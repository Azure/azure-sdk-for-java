--- conflicted
+++ resolved
@@ -1,147 +1,79 @@
 {
   "networkCallRecords" : [ {
     "Method" : "PUT",
-<<<<<<< HEAD
-    "Uri" : "https://jaschrepragrs.blob.core.windows.net/jtcdeleteac0blobapitestdeleteac76407152ded9d6f3f84f?restype=container",
+    "Uri" : "https://jaschrepragrs.blob.core.windows.net/jtcdeleteac0blobapitestdeleteacfd969803874c732ab46f?restype=container",
     "Headers" : {
       "x-ms-version" : "2019-02-02",
       "User-Agent" : "azsdk-java-azure-storage-blob/12.0.0-preview.3 1.8.0_221; Windows 10 10.0",
-      "x-ms-client-request-id" : "5c8c0d8c-2484-4864-a345-5166112530e5"
-=======
-    "Uri" : "https://azstoragesdkaccount.blob.core.windows.net/jtcdeleteac0blobapitestdeleteacc95182289fb1a18fb61f?restype=container",
-    "Headers" : {
-      "x-ms-version" : "2019-02-02",
-      "User-Agent" : "azsdk-java-azure-storage-blob/12.0.0-preview.3 1.8.0_212; Windows 10 10.0",
-      "x-ms-client-request-id" : "b33a758b-9ee4-4f0a-b346-60a2ab421656"
->>>>>>> a55d5dd9
+      "x-ms-client-request-id" : "4f12c443-d270-43fc-ba72-d57fe0994895"
     },
     "Response" : {
       "x-ms-version" : "2019-02-02",
       "Server" : "Windows-Azure-Blob/1.0 Microsoft-HTTPAPI/2.0",
-<<<<<<< HEAD
-      "ETag" : "\"0x8D73251E41CFA42\"",
-      "Last-Modified" : "Thu, 05 Sep 2019 22:39:19 GMT",
+      "ETag" : "\"0x8D7356133F58427\"",
+      "Last-Modified" : "Mon, 09 Sep 2019 20:06:29 GMT",
       "retry-after" : "0",
       "Content-Length" : "0",
       "StatusCode" : "201",
-      "x-ms-request-id" : "bfed4715-901e-0044-483a-643cc7000000",
-      "Date" : "Thu, 05 Sep 2019 22:39:19 GMT",
-      "x-ms-client-request-id" : "5c8c0d8c-2484-4864-a345-5166112530e5"
-=======
-      "ETag" : "\"0x8D732FCA7B8E9FB\"",
-      "Last-Modified" : "Fri, 06 Sep 2019 19:01:42 GMT",
-      "retry-after" : "0",
-      "Content-Length" : "0",
-      "StatusCode" : "201",
-      "x-ms-request-id" : "b92c3738-d01e-009e-0ae5-644931000000",
-      "Date" : "Fri, 06 Sep 2019 19:01:41 GMT",
-      "x-ms-client-request-id" : "b33a758b-9ee4-4f0a-b346-60a2ab421656"
->>>>>>> a55d5dd9
+      "x-ms-request-id" : "c5caae9c-301e-0042-114a-67cbbf000000",
+      "Date" : "Mon, 09 Sep 2019 20:06:29 GMT",
+      "x-ms-client-request-id" : "4f12c443-d270-43fc-ba72-d57fe0994895"
     },
     "Exception" : null
   }, {
     "Method" : "PUT",
-<<<<<<< HEAD
-    "Uri" : "https://jaschrepragrs.blob.core.windows.net/jtcdeleteac0blobapitestdeleteac76407152ded9d6f3f84f/javablobdeleteac1blobapitestdeleteac76442495978b106e9",
+    "Uri" : "https://jaschrepragrs.blob.core.windows.net/jtcdeleteac0blobapitestdeleteacfd969803874c732ab46f/javablobdeleteac1blobapitestdeleteacfd92431984c5c0626",
     "Headers" : {
       "x-ms-version" : "2019-02-02",
       "User-Agent" : "azsdk-java-azure-storage-blob/12.0.0-preview.3 1.8.0_221; Windows 10 10.0",
-      "x-ms-client-request-id" : "b752e70e-d1fa-4356-9809-3b4d1302fe42",
-=======
-    "Uri" : "https://azstoragesdkaccount.blob.core.windows.net/jtcdeleteac0blobapitestdeleteacc95182289fb1a18fb61f/javablobdeleteac1blobapitestdeleteacc954145728e8c73ad",
-    "Headers" : {
-      "x-ms-version" : "2019-02-02",
-      "User-Agent" : "azsdk-java-azure-storage-blob/12.0.0-preview.3 1.8.0_212; Windows 10 10.0",
-      "x-ms-client-request-id" : "c4394e0f-7b53-475d-86a2-b67a1731dfac",
->>>>>>> a55d5dd9
+      "x-ms-client-request-id" : "89b5664e-e88b-4d0d-a5ed-0eed0d8b7530",
       "Content-Type" : "application/octet-stream"
     },
     "Response" : {
       "x-ms-version" : "2019-02-02",
       "Server" : "Windows-Azure-Blob/1.0 Microsoft-HTTPAPI/2.0",
       "x-ms-content-crc64" : "6RYQPwaVsyQ=",
-<<<<<<< HEAD
-      "Last-Modified" : "Thu, 05 Sep 2019 22:39:19 GMT",
+      "Last-Modified" : "Mon, 09 Sep 2019 20:06:29 GMT",
       "retry-after" : "0",
       "StatusCode" : "201",
       "x-ms-request-server-encrypted" : "true",
-      "Date" : "Thu, 05 Sep 2019 22:39:19 GMT",
+      "Date" : "Mon, 09 Sep 2019 20:06:29 GMT",
       "Content-MD5" : "wh+Wm18D0z1D4E+PE252gg==",
-      "ETag" : "\"0x8D73251E4299730\"",
+      "ETag" : "\"0x8D7356134023EF5\"",
       "Content-Length" : "0",
-      "x-ms-request-id" : "bfed4729-901e-0044-5b3a-643cc7000000",
-      "x-ms-client-request-id" : "b752e70e-d1fa-4356-9809-3b4d1302fe42"
-=======
-      "Last-Modified" : "Fri, 06 Sep 2019 19:01:42 GMT",
-      "retry-after" : "0",
-      "StatusCode" : "201",
-      "x-ms-request-server-encrypted" : "true",
-      "Date" : "Fri, 06 Sep 2019 19:01:42 GMT",
-      "Content-MD5" : "wh+Wm18D0z1D4E+PE252gg==",
-      "ETag" : "\"0x8D732FCA7C08727\"",
-      "Content-Length" : "0",
-      "x-ms-request-id" : "b92c3770-d01e-009e-3ee5-644931000000",
-      "x-ms-client-request-id" : "c4394e0f-7b53-475d-86a2-b67a1731dfac"
->>>>>>> a55d5dd9
+      "x-ms-request-id" : "c5caaeb2-301e-0042-244a-67cbbf000000",
+      "x-ms-client-request-id" : "89b5664e-e88b-4d0d-a5ed-0eed0d8b7530"
     },
     "Exception" : null
   }, {
     "Method" : "PUT",
-<<<<<<< HEAD
-    "Uri" : "https://jaschrepragrs.blob.core.windows.net/jtcdeleteac0blobapitestdeleteac76407152ded9d6f3f84f/javablobdeleteac1blobapitestdeleteac76442495978b106e9?comp=lease",
+    "Uri" : "https://jaschrepragrs.blob.core.windows.net/jtcdeleteac0blobapitestdeleteacfd969803874c732ab46f/javablobdeleteac1blobapitestdeleteacfd92431984c5c0626?comp=lease",
     "Headers" : {
       "x-ms-version" : "2019-02-02",
       "User-Agent" : "azsdk-java-azure-storage-blob/12.0.0-preview.3 1.8.0_221; Windows 10 10.0",
-      "x-ms-client-request-id" : "122c0fe0-1007-4e5f-94fc-a6dcc5e313fa"
-=======
-    "Uri" : "https://azstoragesdkaccount.blob.core.windows.net/jtcdeleteac0blobapitestdeleteacc95182289fb1a18fb61f/javablobdeleteac1blobapitestdeleteacc954145728e8c73ad?comp=lease",
-    "Headers" : {
-      "x-ms-version" : "2019-02-02",
-      "User-Agent" : "azsdk-java-azure-storage-blob/12.0.0-preview.3 1.8.0_212; Windows 10 10.0",
-      "x-ms-client-request-id" : "8a17a40f-155d-4452-8d6c-6bd897f62806"
->>>>>>> a55d5dd9
+      "x-ms-client-request-id" : "b3012bd9-5dff-4d8e-8d02-f23d4a51b1db"
     },
     "Response" : {
       "x-ms-version" : "2019-02-02",
       "Server" : "Windows-Azure-Blob/1.0 Microsoft-HTTPAPI/2.0",
-<<<<<<< HEAD
-      "ETag" : "\"0x8D73251E4299730\"",
-      "x-ms-lease-id" : "c03f974a-9eac-49ff-9c3c-83766075fb3e",
-      "Last-Modified" : "Thu, 05 Sep 2019 22:39:19 GMT",
+      "ETag" : "\"0x8D7356134023EF5\"",
+      "x-ms-lease-id" : "47450233-9dc2-4030-b67d-8c5cdb5f1aa6",
+      "Last-Modified" : "Mon, 09 Sep 2019 20:06:29 GMT",
       "retry-after" : "0",
       "Content-Length" : "0",
       "StatusCode" : "201",
-      "x-ms-request-id" : "bfed473e-901e-0044-6d3a-643cc7000000",
-      "Date" : "Thu, 05 Sep 2019 22:39:19 GMT",
-      "x-ms-client-request-id" : "122c0fe0-1007-4e5f-94fc-a6dcc5e313fa"
-=======
-      "ETag" : "\"0x8D732FCA7C08727\"",
-      "x-ms-lease-id" : "fd1f1831-ad33-4fb3-9bd3-2813291167d8",
-      "Last-Modified" : "Fri, 06 Sep 2019 19:01:42 GMT",
-      "retry-after" : "0",
-      "Content-Length" : "0",
-      "StatusCode" : "201",
-      "x-ms-request-id" : "b92c37a2-d01e-009e-6ae5-644931000000",
-      "Date" : "Fri, 06 Sep 2019 19:01:42 GMT",
-      "x-ms-client-request-id" : "8a17a40f-155d-4452-8d6c-6bd897f62806"
->>>>>>> a55d5dd9
+      "x-ms-request-id" : "c5caaebf-301e-0042-2f4a-67cbbf000000",
+      "Date" : "Mon, 09 Sep 2019 20:06:29 GMT",
+      "x-ms-client-request-id" : "b3012bd9-5dff-4d8e-8d02-f23d4a51b1db"
     },
     "Exception" : null
   }, {
     "Method" : "DELETE",
-<<<<<<< HEAD
-    "Uri" : "https://jaschrepragrs.blob.core.windows.net/jtcdeleteac0blobapitestdeleteac76407152ded9d6f3f84f/javablobdeleteac1blobapitestdeleteac76442495978b106e9",
+    "Uri" : "https://jaschrepragrs.blob.core.windows.net/jtcdeleteac0blobapitestdeleteacfd969803874c732ab46f/javablobdeleteac1blobapitestdeleteacfd92431984c5c0626",
     "Headers" : {
       "x-ms-version" : "2019-02-02",
       "User-Agent" : "azsdk-java-azure-storage-blob/12.0.0-preview.3 1.8.0_221; Windows 10 10.0",
-      "x-ms-client-request-id" : "3be6daa1-2eeb-4767-a57d-0ff282938059"
-=======
-    "Uri" : "https://azstoragesdkaccount.blob.core.windows.net/jtcdeleteac0blobapitestdeleteacc95182289fb1a18fb61f/javablobdeleteac1blobapitestdeleteacc954145728e8c73ad",
-    "Headers" : {
-      "x-ms-version" : "2019-02-02",
-      "User-Agent" : "azsdk-java-azure-storage-blob/12.0.0-preview.3 1.8.0_212; Windows 10 10.0",
-      "x-ms-client-request-id" : "dabfeed3-b598-4dcf-a4c2-ee207ef085a6"
->>>>>>> a55d5dd9
+      "x-ms-client-request-id" : "5f54fe90-c6aa-4e0c-9c2b-e2e52af46ce5"
     },
     "Response" : {
       "x-ms-version" : "2019-02-02",
@@ -150,32 +82,18 @@
       "retry-after" : "0",
       "Content-Length" : "0",
       "StatusCode" : "202",
-<<<<<<< HEAD
-      "x-ms-request-id" : "bfed4759-901e-0044-063a-643cc7000000",
-      "Date" : "Thu, 05 Sep 2019 22:39:19 GMT",
-      "x-ms-client-request-id" : "3be6daa1-2eeb-4767-a57d-0ff282938059"
-=======
-      "x-ms-request-id" : "b92c37d7-d01e-009e-17e5-644931000000",
-      "Date" : "Fri, 06 Sep 2019 19:01:42 GMT",
-      "x-ms-client-request-id" : "dabfeed3-b598-4dcf-a4c2-ee207ef085a6"
->>>>>>> a55d5dd9
+      "x-ms-request-id" : "c5caaecf-301e-0042-3d4a-67cbbf000000",
+      "Date" : "Mon, 09 Sep 2019 20:06:29 GMT",
+      "x-ms-client-request-id" : "5f54fe90-c6aa-4e0c-9c2b-e2e52af46ce5"
     },
     "Exception" : null
   }, {
     "Method" : "GET",
-<<<<<<< HEAD
     "Uri" : "https://jaschrepragrs.blob.core.windows.net?prefix=jtcdeleteac&comp=list",
     "Headers" : {
       "x-ms-version" : "2019-02-02",
       "User-Agent" : "azsdk-java-azure-storage-blob/12.0.0-preview.3 1.8.0_221; Windows 10 10.0",
-      "x-ms-client-request-id" : "c45bbd21-5317-4b03-a804-c8c1eb36b282"
-=======
-    "Uri" : "https://azstoragesdkaccount.blob.core.windows.net?prefix=jtcdeleteac&comp=list",
-    "Headers" : {
-      "x-ms-version" : "2019-02-02",
-      "User-Agent" : "azsdk-java-azure-storage-blob/12.0.0-preview.3 1.8.0_212; Windows 10 10.0",
-      "x-ms-client-request-id" : "16b98717-5f5b-4d2e-8703-8b61686ac05f"
->>>>>>> a55d5dd9
+      "x-ms-client-request-id" : "601743de-f7b9-4d26-8ab9-c6c100287ded"
     },
     "Response" : {
       "Transfer-Encoding" : "chunked",
@@ -183,35 +101,20 @@
       "Server" : "Windows-Azure-Blob/1.0 Microsoft-HTTPAPI/2.0",
       "retry-after" : "0",
       "StatusCode" : "200",
-<<<<<<< HEAD
-      "x-ms-request-id" : "bfed4765-901e-0044-113a-643cc7000000",
-      "Body" : "﻿<?xml version=\"1.0\" encoding=\"utf-8\"?><EnumerationResults ServiceEndpoint=\"https://jaschrepragrs.blob.core.windows.net/\"><Prefix>jtcdeleteac</Prefix><Containers><Container><Name>jtcdeleteac0blobapitestdeleteac76407152ded9d6f3f84f</Name><Properties><Last-Modified>Thu, 05 Sep 2019 22:39:19 GMT</Last-Modified><Etag>\"0x8D73251E41CFA42\"</Etag><LeaseStatus>unlocked</LeaseStatus><LeaseState>available</LeaseState><DefaultEncryptionScope>$account-encryption-key</DefaultEncryptionScope><DenyEncryptionScopeOverride>false</DenyEncryptionScopeOverride><HasImmutabilityPolicy>false</HasImmutabilityPolicy><HasLegalHold>false</HasLegalHold></Properties></Container></Containers><NextMarker /></EnumerationResults>",
-      "Date" : "Thu, 05 Sep 2019 22:39:19 GMT",
-      "x-ms-client-request-id" : "c45bbd21-5317-4b03-a804-c8c1eb36b282",
-=======
-      "x-ms-request-id" : "b92c3804-d01e-009e-41e5-644931000000",
-      "Body" : "﻿<?xml version=\"1.0\" encoding=\"utf-8\"?><EnumerationResults ServiceEndpoint=\"https://azstoragesdkaccount.blob.core.windows.net/\"><Prefix>jtcdeleteac</Prefix><Containers><Container><Name>jtcdeleteac0blobapitestdeleteacc95182289fb1a18fb61f</Name><Properties><Last-Modified>Fri, 06 Sep 2019 19:01:42 GMT</Last-Modified><Etag>\"0x8D732FCA7B8E9FB\"</Etag><LeaseStatus>unlocked</LeaseStatus><LeaseState>available</LeaseState><DefaultEncryptionScope>$account-encryption-key</DefaultEncryptionScope><DenyEncryptionScopeOverride>false</DenyEncryptionScopeOverride><HasImmutabilityPolicy>false</HasImmutabilityPolicy><HasLegalHold>false</HasLegalHold></Properties></Container></Containers><NextMarker /></EnumerationResults>",
-      "Date" : "Fri, 06 Sep 2019 19:01:42 GMT",
-      "x-ms-client-request-id" : "16b98717-5f5b-4d2e-8703-8b61686ac05f",
->>>>>>> a55d5dd9
+      "x-ms-request-id" : "c5caaef1-301e-0042-5d4a-67cbbf000000",
+      "Body" : "﻿<?xml version=\"1.0\" encoding=\"utf-8\"?><EnumerationResults ServiceEndpoint=\"https://jaschrepragrs.blob.core.windows.net/\"><Prefix>jtcdeleteac</Prefix><Containers><Container><Name>jtcdeleteac0blobapitestdeleteacfd969803874c732ab46f</Name><Properties><Last-Modified>Mon, 09 Sep 2019 20:06:29 GMT</Last-Modified><Etag>\"0x8D7356133F58427\"</Etag><LeaseStatus>unlocked</LeaseStatus><LeaseState>available</LeaseState><DefaultEncryptionScope>$account-encryption-key</DefaultEncryptionScope><DenyEncryptionScopeOverride>false</DenyEncryptionScopeOverride><HasImmutabilityPolicy>false</HasImmutabilityPolicy><HasLegalHold>false</HasLegalHold></Properties></Container></Containers><NextMarker /></EnumerationResults>",
+      "Date" : "Mon, 09 Sep 2019 20:06:29 GMT",
+      "x-ms-client-request-id" : "601743de-f7b9-4d26-8ab9-c6c100287ded",
       "Content-Type" : "application/xml"
     },
     "Exception" : null
   }, {
     "Method" : "DELETE",
-<<<<<<< HEAD
-    "Uri" : "https://jaschrepragrs.blob.core.windows.net/jtcdeleteac0blobapitestdeleteac76407152ded9d6f3f84f?restype=container",
+    "Uri" : "https://jaschrepragrs.blob.core.windows.net/jtcdeleteac0blobapitestdeleteacfd969803874c732ab46f?restype=container",
     "Headers" : {
       "x-ms-version" : "2019-02-02",
       "User-Agent" : "azsdk-java-azure-storage-blob/12.0.0-preview.3 1.8.0_221; Windows 10 10.0",
-      "x-ms-client-request-id" : "99e5cefb-0ee8-4755-98d3-3c7a81648985"
-=======
-    "Uri" : "https://azstoragesdkaccount.blob.core.windows.net/jtcdeleteac0blobapitestdeleteacc95182289fb1a18fb61f?restype=container",
-    "Headers" : {
-      "x-ms-version" : "2019-02-02",
-      "User-Agent" : "azsdk-java-azure-storage-blob/12.0.0-preview.3 1.8.0_212; Windows 10 10.0",
-      "x-ms-client-request-id" : "48050179-7ba1-4901-86a6-637bdaa8f6ec"
->>>>>>> a55d5dd9
+      "x-ms-client-request-id" : "7b9c78ee-ef6e-48ed-93ee-b05e235ec26a"
     },
     "Response" : {
       "x-ms-version" : "2019-02-02",
@@ -219,21 +122,11 @@
       "retry-after" : "0",
       "Content-Length" : "0",
       "StatusCode" : "202",
-<<<<<<< HEAD
-      "x-ms-request-id" : "bfed4774-901e-0044-1c3a-643cc7000000",
-      "Date" : "Thu, 05 Sep 2019 22:39:20 GMT",
-      "x-ms-client-request-id" : "99e5cefb-0ee8-4755-98d3-3c7a81648985"
+      "x-ms-request-id" : "c5caaf06-301e-0042-724a-67cbbf000000",
+      "Date" : "Mon, 09 Sep 2019 20:06:29 GMT",
+      "x-ms-client-request-id" : "7b9c78ee-ef6e-48ed-93ee-b05e235ec26a"
     },
     "Exception" : null
   } ],
-  "variables" : [ "jtcdeleteac0blobapitestdeleteac76407152ded9d6f3f84f", "javablobdeleteac1blobapitestdeleteac76442495978b106e9" ]
-=======
-      "x-ms-request-id" : "b92c382e-d01e-009e-6ae5-644931000000",
-      "Date" : "Fri, 06 Sep 2019 19:01:42 GMT",
-      "x-ms-client-request-id" : "48050179-7ba1-4901-86a6-637bdaa8f6ec"
-    },
-    "Exception" : null
-  } ],
-  "variables" : [ "jtcdeleteac0blobapitestdeleteacc95182289fb1a18fb61f", "javablobdeleteac1blobapitestdeleteacc954145728e8c73ad" ]
->>>>>>> a55d5dd9
+  "variables" : [ "jtcdeleteac0blobapitestdeleteacfd969803874c732ab46f", "javablobdeleteac1blobapitestdeleteacfd92431984c5c0626" ]
 }