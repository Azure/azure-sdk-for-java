{
  "networkCallRecords" : [ {
    "Method" : "PUT",
<<<<<<< HEAD
    "Uri" : "https://jaschrepragrs.blob.core.windows.net/jtcaccountsasresourcetypetostring0295903573880f0183?restype=container",
    "Headers" : {
      "x-ms-version" : "2019-02-02",
      "User-Agent" : "azsdk-java-azure-storage-blob/12.0.0-preview.3 1.8.0_221; Windows 10 10.0",
      "x-ms-client-request-id" : "64f41c5f-126b-4b6b-9695-a8462091b845"
=======
    "Uri" : "https://azstoragesdkaccount.blob.core.windows.net/jtcaccountsasresourcetypetostring042676febc99b23416?restype=container",
    "Headers" : {
      "x-ms-version" : "2019-02-02",
      "User-Agent" : "azsdk-java-azure-storage-blob/12.0.0-preview.3 1.8.0_212; Windows 10 10.0",
      "x-ms-client-request-id" : "87fd1177-6a6b-4479-be99-bdb23c736c89"
>>>>>>> a55d5dd9
    },
    "Response" : {
      "x-ms-version" : "2019-02-02",
      "Server" : "Windows-Azure-Blob/1.0 Microsoft-HTTPAPI/2.0",
<<<<<<< HEAD
      "ETag" : "\"0x8D732518123789C\"",
      "Last-Modified" : "Thu, 05 Sep 2019 22:36:33 GMT",
      "retry-after" : "0",
      "Content-Length" : "0",
      "StatusCode" : "201",
      "x-ms-request-id" : "bfeca423-901e-0044-773a-643cc7000000",
      "Date" : "Thu, 05 Sep 2019 22:36:32 GMT",
      "x-ms-client-request-id" : "64f41c5f-126b-4b6b-9695-a8462091b845"
=======
      "ETag" : "\"0x8D732FE05ED8A9F\"",
      "Last-Modified" : "Fri, 06 Sep 2019 19:11:29 GMT",
      "retry-after" : "0",
      "Content-Length" : "0",
      "StatusCode" : "201",
      "x-ms-request-id" : "8f76dc88-401e-003a-25e6-6473d5000000",
      "Date" : "Fri, 06 Sep 2019 19:11:29 GMT",
      "x-ms-client-request-id" : "87fd1177-6a6b-4479-be99-bdb23c736c89"
>>>>>>> a55d5dd9
    },
    "Exception" : null
  }, {
    "Method" : "GET",
<<<<<<< HEAD
    "Uri" : "https://jaschrepragrs.blob.core.windows.net?prefix=jtcaccountsasresourcetypetostring&comp=list",
    "Headers" : {
      "x-ms-version" : "2019-02-02",
      "User-Agent" : "azsdk-java-azure-storage-blob/12.0.0-preview.3 1.8.0_221; Windows 10 10.0",
      "x-ms-client-request-id" : "4036e6dd-7c94-470f-ae64-6187da2132f0"
=======
    "Uri" : "https://azstoragesdkaccount.blob.core.windows.net?prefix=jtcaccountsasresourcetypetostring&comp=list",
    "Headers" : {
      "x-ms-version" : "2019-02-02",
      "User-Agent" : "azsdk-java-azure-storage-blob/12.0.0-preview.3 1.8.0_212; Windows 10 10.0",
      "x-ms-client-request-id" : "85d7e314-5789-4eb8-9276-fb618f23222e"
>>>>>>> a55d5dd9
    },
    "Response" : {
      "Transfer-Encoding" : "chunked",
      "x-ms-version" : "2019-02-02",
      "Server" : "Windows-Azure-Blob/1.0 Microsoft-HTTPAPI/2.0",
      "retry-after" : "0",
      "StatusCode" : "200",
<<<<<<< HEAD
      "x-ms-request-id" : "bfeca437-901e-0044-093a-643cc7000000",
      "Body" : "﻿<?xml version=\"1.0\" encoding=\"utf-8\"?><EnumerationResults ServiceEndpoint=\"https://jaschrepragrs.blob.core.windows.net/\"><Prefix>jtcaccountsasresourcetypetostring</Prefix><Containers><Container><Name>jtcaccountsasresourcetypetostring0295903573880f0183</Name><Properties><Last-Modified>Thu, 05 Sep 2019 22:36:33 GMT</Last-Modified><Etag>\"0x8D732518123789C\"</Etag><LeaseStatus>unlocked</LeaseStatus><LeaseState>available</LeaseState><DefaultEncryptionScope>$account-encryption-key</DefaultEncryptionScope><DenyEncryptionScopeOverride>false</DenyEncryptionScopeOverride><HasImmutabilityPolicy>false</HasImmutabilityPolicy><HasLegalHold>false</HasLegalHold></Properties></Container></Containers><NextMarker /></EnumerationResults>",
      "Date" : "Thu, 05 Sep 2019 22:36:32 GMT",
      "x-ms-client-request-id" : "4036e6dd-7c94-470f-ae64-6187da2132f0",
=======
      "x-ms-request-id" : "8f76dcda-401e-003a-6ce6-6473d5000000",
      "Body" : "﻿<?xml version=\"1.0\" encoding=\"utf-8\"?><EnumerationResults ServiceEndpoint=\"https://azstoragesdkaccount.blob.core.windows.net/\"><Prefix>jtcaccountsasresourcetypetostring</Prefix><Containers><Container><Name>jtcaccountsasresourcetypetostring042676febc99b23416</Name><Properties><Last-Modified>Fri, 06 Sep 2019 19:11:29 GMT</Last-Modified><Etag>\"0x8D732FE05ED8A9F\"</Etag><LeaseStatus>unlocked</LeaseStatus><LeaseState>available</LeaseState><DefaultEncryptionScope>$account-encryption-key</DefaultEncryptionScope><DenyEncryptionScopeOverride>false</DenyEncryptionScopeOverride><HasImmutabilityPolicy>false</HasImmutabilityPolicy><HasLegalHold>false</HasLegalHold></Properties></Container></Containers><NextMarker /></EnumerationResults>",
      "Date" : "Fri, 06 Sep 2019 19:11:29 GMT",
      "x-ms-client-request-id" : "85d7e314-5789-4eb8-9276-fb618f23222e",
>>>>>>> a55d5dd9
      "Content-Type" : "application/xml"
    },
    "Exception" : null
  }, {
    "Method" : "DELETE",
<<<<<<< HEAD
    "Uri" : "https://jaschrepragrs.blob.core.windows.net/jtcaccountsasresourcetypetostring0295903573880f0183?restype=container",
    "Headers" : {
      "x-ms-version" : "2019-02-02",
      "User-Agent" : "azsdk-java-azure-storage-blob/12.0.0-preview.3 1.8.0_221; Windows 10 10.0",
      "x-ms-client-request-id" : "2d92b875-44a0-40da-94b3-7ec9bbfe1d41"
=======
    "Uri" : "https://azstoragesdkaccount.blob.core.windows.net/jtcaccountsasresourcetypetostring042676febc99b23416?restype=container",
    "Headers" : {
      "x-ms-version" : "2019-02-02",
      "User-Agent" : "azsdk-java-azure-storage-blob/12.0.0-preview.3 1.8.0_212; Windows 10 10.0",
      "x-ms-client-request-id" : "6a1d3d5d-da23-4fe2-a491-5a1cf7a4f89a"
>>>>>>> a55d5dd9
    },
    "Response" : {
      "x-ms-version" : "2019-02-02",
      "Server" : "Windows-Azure-Blob/1.0 Microsoft-HTTPAPI/2.0",
      "retry-after" : "0",
      "Content-Length" : "0",
      "StatusCode" : "202",
<<<<<<< HEAD
      "x-ms-request-id" : "bfeca44f-901e-0044-1e3a-643cc7000000",
      "Date" : "Thu, 05 Sep 2019 22:36:33 GMT",
      "x-ms-client-request-id" : "2d92b875-44a0-40da-94b3-7ec9bbfe1d41"
    },
    "Exception" : null
  } ],
  "variables" : [ "jtcaccountsasresourcetypetostring0295903573880f0183" ]
=======
      "x-ms-request-id" : "8f76dce2-401e-003a-74e6-6473d5000000",
      "Date" : "Fri, 06 Sep 2019 19:11:30 GMT",
      "x-ms-client-request-id" : "6a1d3d5d-da23-4fe2-a491-5a1cf7a4f89a"
    },
    "Exception" : null
  } ],
  "variables" : [ "jtcaccountsasresourcetypetostring042676febc99b23416" ]
>>>>>>> a55d5dd9
}<|MERGE_RESOLUTION|>--- conflicted
+++ resolved
@@ -1,59 +1,32 @@
 {
   "networkCallRecords" : [ {
     "Method" : "PUT",
-<<<<<<< HEAD
-    "Uri" : "https://jaschrepragrs.blob.core.windows.net/jtcaccountsasresourcetypetostring0295903573880f0183?restype=container",
+    "Uri" : "https://jaschrepragrs.blob.core.windows.net/jtcaccountsasresourcetypetostring06027359d8466fd310?restype=container",
     "Headers" : {
       "x-ms-version" : "2019-02-02",
       "User-Agent" : "azsdk-java-azure-storage-blob/12.0.0-preview.3 1.8.0_221; Windows 10 10.0",
-      "x-ms-client-request-id" : "64f41c5f-126b-4b6b-9695-a8462091b845"
-=======
-    "Uri" : "https://azstoragesdkaccount.blob.core.windows.net/jtcaccountsasresourcetypetostring042676febc99b23416?restype=container",
-    "Headers" : {
-      "x-ms-version" : "2019-02-02",
-      "User-Agent" : "azsdk-java-azure-storage-blob/12.0.0-preview.3 1.8.0_212; Windows 10 10.0",
-      "x-ms-client-request-id" : "87fd1177-6a6b-4479-be99-bdb23c736c89"
->>>>>>> a55d5dd9
+      "x-ms-client-request-id" : "7b5d6665-0b71-4337-9efa-41f925a74435"
     },
     "Response" : {
       "x-ms-version" : "2019-02-02",
       "Server" : "Windows-Azure-Blob/1.0 Microsoft-HTTPAPI/2.0",
-<<<<<<< HEAD
-      "ETag" : "\"0x8D732518123789C\"",
-      "Last-Modified" : "Thu, 05 Sep 2019 22:36:33 GMT",
+      "ETag" : "\"0x8D73560310AFC06\"",
+      "Last-Modified" : "Mon, 09 Sep 2019 19:59:15 GMT",
       "retry-after" : "0",
       "Content-Length" : "0",
       "StatusCode" : "201",
-      "x-ms-request-id" : "bfeca423-901e-0044-773a-643cc7000000",
-      "Date" : "Thu, 05 Sep 2019 22:36:32 GMT",
-      "x-ms-client-request-id" : "64f41c5f-126b-4b6b-9695-a8462091b845"
-=======
-      "ETag" : "\"0x8D732FE05ED8A9F\"",
-      "Last-Modified" : "Fri, 06 Sep 2019 19:11:29 GMT",
-      "retry-after" : "0",
-      "Content-Length" : "0",
-      "StatusCode" : "201",
-      "x-ms-request-id" : "8f76dc88-401e-003a-25e6-6473d5000000",
-      "Date" : "Fri, 06 Sep 2019 19:11:29 GMT",
-      "x-ms-client-request-id" : "87fd1177-6a6b-4479-be99-bdb23c736c89"
->>>>>>> a55d5dd9
+      "x-ms-request-id" : "077fd4b1-801e-001f-2b49-673bbb000000",
+      "Date" : "Mon, 09 Sep 2019 19:59:14 GMT",
+      "x-ms-client-request-id" : "7b5d6665-0b71-4337-9efa-41f925a74435"
     },
     "Exception" : null
   }, {
     "Method" : "GET",
-<<<<<<< HEAD
     "Uri" : "https://jaschrepragrs.blob.core.windows.net?prefix=jtcaccountsasresourcetypetostring&comp=list",
     "Headers" : {
       "x-ms-version" : "2019-02-02",
       "User-Agent" : "azsdk-java-azure-storage-blob/12.0.0-preview.3 1.8.0_221; Windows 10 10.0",
-      "x-ms-client-request-id" : "4036e6dd-7c94-470f-ae64-6187da2132f0"
-=======
-    "Uri" : "https://azstoragesdkaccount.blob.core.windows.net?prefix=jtcaccountsasresourcetypetostring&comp=list",
-    "Headers" : {
-      "x-ms-version" : "2019-02-02",
-      "User-Agent" : "azsdk-java-azure-storage-blob/12.0.0-preview.3 1.8.0_212; Windows 10 10.0",
-      "x-ms-client-request-id" : "85d7e314-5789-4eb8-9276-fb618f23222e"
->>>>>>> a55d5dd9
+      "x-ms-client-request-id" : "f8b24456-3eda-408f-9af2-da08dc4dc143"
     },
     "Response" : {
       "Transfer-Encoding" : "chunked",
@@ -61,35 +34,20 @@
       "Server" : "Windows-Azure-Blob/1.0 Microsoft-HTTPAPI/2.0",
       "retry-after" : "0",
       "StatusCode" : "200",
-<<<<<<< HEAD
-      "x-ms-request-id" : "bfeca437-901e-0044-093a-643cc7000000",
-      "Body" : "﻿<?xml version=\"1.0\" encoding=\"utf-8\"?><EnumerationResults ServiceEndpoint=\"https://jaschrepragrs.blob.core.windows.net/\"><Prefix>jtcaccountsasresourcetypetostring</Prefix><Containers><Container><Name>jtcaccountsasresourcetypetostring0295903573880f0183</Name><Properties><Last-Modified>Thu, 05 Sep 2019 22:36:33 GMT</Last-Modified><Etag>\"0x8D732518123789C\"</Etag><LeaseStatus>unlocked</LeaseStatus><LeaseState>available</LeaseState><DefaultEncryptionScope>$account-encryption-key</DefaultEncryptionScope><DenyEncryptionScopeOverride>false</DenyEncryptionScopeOverride><HasImmutabilityPolicy>false</HasImmutabilityPolicy><HasLegalHold>false</HasLegalHold></Properties></Container></Containers><NextMarker /></EnumerationResults>",
-      "Date" : "Thu, 05 Sep 2019 22:36:32 GMT",
-      "x-ms-client-request-id" : "4036e6dd-7c94-470f-ae64-6187da2132f0",
-=======
-      "x-ms-request-id" : "8f76dcda-401e-003a-6ce6-6473d5000000",
-      "Body" : "﻿<?xml version=\"1.0\" encoding=\"utf-8\"?><EnumerationResults ServiceEndpoint=\"https://azstoragesdkaccount.blob.core.windows.net/\"><Prefix>jtcaccountsasresourcetypetostring</Prefix><Containers><Container><Name>jtcaccountsasresourcetypetostring042676febc99b23416</Name><Properties><Last-Modified>Fri, 06 Sep 2019 19:11:29 GMT</Last-Modified><Etag>\"0x8D732FE05ED8A9F\"</Etag><LeaseStatus>unlocked</LeaseStatus><LeaseState>available</LeaseState><DefaultEncryptionScope>$account-encryption-key</DefaultEncryptionScope><DenyEncryptionScopeOverride>false</DenyEncryptionScopeOverride><HasImmutabilityPolicy>false</HasImmutabilityPolicy><HasLegalHold>false</HasLegalHold></Properties></Container></Containers><NextMarker /></EnumerationResults>",
-      "Date" : "Fri, 06 Sep 2019 19:11:29 GMT",
-      "x-ms-client-request-id" : "85d7e314-5789-4eb8-9276-fb618f23222e",
->>>>>>> a55d5dd9
+      "x-ms-request-id" : "077fd4bd-801e-001f-3649-673bbb000000",
+      "Body" : "﻿<?xml version=\"1.0\" encoding=\"utf-8\"?><EnumerationResults ServiceEndpoint=\"https://jaschrepragrs.blob.core.windows.net/\"><Prefix>jtcaccountsasresourcetypetostring</Prefix><Containers><Container><Name>jtcaccountsasresourcetypetostring06027359d8466fd310</Name><Properties><Last-Modified>Mon, 09 Sep 2019 19:59:15 GMT</Last-Modified><Etag>\"0x8D73560310AFC06\"</Etag><LeaseStatus>unlocked</LeaseStatus><LeaseState>available</LeaseState><DefaultEncryptionScope>$account-encryption-key</DefaultEncryptionScope><DenyEncryptionScopeOverride>false</DenyEncryptionScopeOverride><HasImmutabilityPolicy>false</HasImmutabilityPolicy><HasLegalHold>false</HasLegalHold></Properties></Container></Containers><NextMarker /></EnumerationResults>",
+      "Date" : "Mon, 09 Sep 2019 19:59:14 GMT",
+      "x-ms-client-request-id" : "f8b24456-3eda-408f-9af2-da08dc4dc143",
       "Content-Type" : "application/xml"
     },
     "Exception" : null
   }, {
     "Method" : "DELETE",
-<<<<<<< HEAD
-    "Uri" : "https://jaschrepragrs.blob.core.windows.net/jtcaccountsasresourcetypetostring0295903573880f0183?restype=container",
+    "Uri" : "https://jaschrepragrs.blob.core.windows.net/jtcaccountsasresourcetypetostring06027359d8466fd310?restype=container",
     "Headers" : {
       "x-ms-version" : "2019-02-02",
       "User-Agent" : "azsdk-java-azure-storage-blob/12.0.0-preview.3 1.8.0_221; Windows 10 10.0",
-      "x-ms-client-request-id" : "2d92b875-44a0-40da-94b3-7ec9bbfe1d41"
-=======
-    "Uri" : "https://azstoragesdkaccount.blob.core.windows.net/jtcaccountsasresourcetypetostring042676febc99b23416?restype=container",
-    "Headers" : {
-      "x-ms-version" : "2019-02-02",
-      "User-Agent" : "azsdk-java-azure-storage-blob/12.0.0-preview.3 1.8.0_212; Windows 10 10.0",
-      "x-ms-client-request-id" : "6a1d3d5d-da23-4fe2-a491-5a1cf7a4f89a"
->>>>>>> a55d5dd9
+      "x-ms-client-request-id" : "38400cd8-0862-4a11-bff2-ac399b41c1ef"
     },
     "Response" : {
       "x-ms-version" : "2019-02-02",
@@ -97,21 +55,11 @@
       "retry-after" : "0",
       "Content-Length" : "0",
       "StatusCode" : "202",
-<<<<<<< HEAD
-      "x-ms-request-id" : "bfeca44f-901e-0044-1e3a-643cc7000000",
-      "Date" : "Thu, 05 Sep 2019 22:36:33 GMT",
-      "x-ms-client-request-id" : "2d92b875-44a0-40da-94b3-7ec9bbfe1d41"
+      "x-ms-request-id" : "077fd4cc-801e-001f-4449-673bbb000000",
+      "Date" : "Mon, 09 Sep 2019 19:59:14 GMT",
+      "x-ms-client-request-id" : "38400cd8-0862-4a11-bff2-ac399b41c1ef"
     },
     "Exception" : null
   } ],
-  "variables" : [ "jtcaccountsasresourcetypetostring0295903573880f0183" ]
-=======
-      "x-ms-request-id" : "8f76dce2-401e-003a-74e6-6473d5000000",
-      "Date" : "Fri, 06 Sep 2019 19:11:30 GMT",
-      "x-ms-client-request-id" : "6a1d3d5d-da23-4fe2-a491-5a1cf7a4f89a"
-    },
-    "Exception" : null
-  } ],
-  "variables" : [ "jtcaccountsasresourcetypetostring042676febc99b23416" ]
->>>>>>> a55d5dd9
+  "variables" : [ "jtcaccountsasresourcetypetostring06027359d8466fd310" ]
 }