{
  "networkCallRecords" : [ {
    "Method" : "PUT",
<<<<<<< HEAD
    "Uri" : "https://jaschrepragrs.blob.core.windows.net/jtcgetpropertiesleasefail060380aab82203974244cc?restype=container",
    "Headers" : {
      "x-ms-version" : "2019-02-02",
      "User-Agent" : "azsdk-java-azure-storage-blob/12.0.0-preview.3 1.8.0_221; Windows 10 10.0",
      "x-ms-client-request-id" : "06f8ac11-a145-4d4d-b1b5-ac4bdb6026a8"
=======
    "Uri" : "https://azstoragesdkaccount.blob.core.windows.net/jtcgetpropertiesleasefail052045fa35a4c522df4400?restype=container",
    "Headers" : {
      "x-ms-version" : "2019-02-02",
      "User-Agent" : "azsdk-java-azure-storage-blob/12.0.0-preview.3 1.8.0_212; Windows 10 10.0",
      "x-ms-client-request-id" : "16488e28-8caa-4aae-9f8c-b9bc2050fb14"
>>>>>>> a55d5dd9
    },
    "Response" : {
      "x-ms-version" : "2019-02-02",
      "Server" : "Windows-Azure-Blob/1.0 Microsoft-HTTPAPI/2.0",
<<<<<<< HEAD
      "ETag" : "\"0x8D73252BDFA0F3B\"",
      "Last-Modified" : "Thu, 05 Sep 2019 22:45:25 GMT",
      "retry-after" : "0",
      "Content-Length" : "0",
      "StatusCode" : "201",
      "x-ms-request-id" : "204889fe-901e-000b-363b-64f8df000000",
      "Date" : "Thu, 05 Sep 2019 22:45:24 GMT",
      "x-ms-client-request-id" : "06f8ac11-a145-4d4d-b1b5-ac4bdb6026a8"
=======
      "ETag" : "\"0x8D732FD242FAD39\"",
      "Last-Modified" : "Fri, 06 Sep 2019 19:05:11 GMT",
      "retry-after" : "0",
      "Content-Length" : "0",
      "StatusCode" : "201",
      "x-ms-request-id" : "ec636747-001e-001f-5ce6-64eb66000000",
      "Date" : "Fri, 06 Sep 2019 19:05:10 GMT",
      "x-ms-client-request-id" : "16488e28-8caa-4aae-9f8c-b9bc2050fb14"
>>>>>>> a55d5dd9
    },
    "Exception" : null
  }, {
    "Method" : "GET",
<<<<<<< HEAD
    "Uri" : "https://jaschrepragrs.blob.core.windows.net/jtcgetpropertiesleasefail060380aab82203974244cc?restype=container",
    "Headers" : {
      "x-ms-version" : "2019-02-02",
      "User-Agent" : "azsdk-java-azure-storage-blob/12.0.0-preview.3 1.8.0_221; Windows 10 10.0",
      "x-ms-client-request-id" : "1d148ecb-df75-4bd5-84bc-dda473603faf"
=======
    "Uri" : "https://azstoragesdkaccount.blob.core.windows.net/jtcgetpropertiesleasefail052045fa35a4c522df4400?restype=container",
    "Headers" : {
      "x-ms-version" : "2019-02-02",
      "User-Agent" : "azsdk-java-azure-storage-blob/12.0.0-preview.3 1.8.0_212; Windows 10 10.0",
      "x-ms-client-request-id" : "dfa3df52-aa39-4714-88ae-7858ffae0fef"
>>>>>>> a55d5dd9
    },
    "Response" : {
      "x-ms-version" : "2019-02-02",
      "Server" : "Windows-Azure-Blob/1.0 Microsoft-HTTPAPI/2.0",
      "x-ms-error-code" : "InvalidHeaderValue",
      "retry-after" : "0",
      "Content-Length" : "326",
      "StatusCode" : "400",
<<<<<<< HEAD
      "x-ms-request-id" : "20488a0f-901e-000b-453b-64f8df000000",
      "Body" : "﻿<?xml version=\"1.0\" encoding=\"utf-8\"?><Error><Code>InvalidHeaderValue</Code><Message>The value for one of the HTTP headers is not in the correct format.\nRequestId:20488a0f-901e-000b-453b-64f8df000000\nTime:2019-09-05T22:45:25.2993875Z</Message><HeaderName>x-ms-lease-id</HeaderName><HeaderValue>garbage</HeaderValue></Error>",
      "Date" : "Thu, 05 Sep 2019 22:45:24 GMT",
      "x-ms-client-request-id" : "1d148ecb-df75-4bd5-84bc-dda473603faf",
=======
      "x-ms-request-id" : "ec636768-001e-001f-76e6-64eb66000000",
      "Body" : "﻿<?xml version=\"1.0\" encoding=\"utf-8\"?><Error><Code>InvalidHeaderValue</Code><Message>The value for one of the HTTP headers is not in the correct format.\nRequestId:ec636768-001e-001f-76e6-64eb66000000\nTime:2019-09-06T19:05:11.1773860Z</Message><HeaderName>x-ms-lease-id</HeaderName><HeaderValue>garbage</HeaderValue></Error>",
      "Date" : "Fri, 06 Sep 2019 19:05:10 GMT",
      "x-ms-client-request-id" : "dfa3df52-aa39-4714-88ae-7858ffae0fef",
>>>>>>> a55d5dd9
      "Content-Type" : "application/xml"
    },
    "Exception" : null
  }, {
    "Method" : "GET",
<<<<<<< HEAD
    "Uri" : "https://jaschrepragrs.blob.core.windows.net?prefix=jtcgetpropertiesleasefail&comp=list",
    "Headers" : {
      "x-ms-version" : "2019-02-02",
      "User-Agent" : "azsdk-java-azure-storage-blob/12.0.0-preview.3 1.8.0_221; Windows 10 10.0",
      "x-ms-client-request-id" : "e0599ccd-296b-440f-8bf8-e6b3078fff0d"
=======
    "Uri" : "https://azstoragesdkaccount.blob.core.windows.net?prefix=jtcgetpropertiesleasefail&comp=list",
    "Headers" : {
      "x-ms-version" : "2019-02-02",
      "User-Agent" : "azsdk-java-azure-storage-blob/12.0.0-preview.3 1.8.0_212; Windows 10 10.0",
      "x-ms-client-request-id" : "d8524639-c3ab-4cb7-9868-b56ddbdc8e54"
>>>>>>> a55d5dd9
    },
    "Response" : {
      "Transfer-Encoding" : "chunked",
      "x-ms-version" : "2019-02-02",
      "Server" : "Windows-Azure-Blob/1.0 Microsoft-HTTPAPI/2.0",
      "retry-after" : "0",
      "StatusCode" : "200",
<<<<<<< HEAD
      "x-ms-request-id" : "20488a21-901e-000b-563b-64f8df000000",
      "Body" : "﻿<?xml version=\"1.0\" encoding=\"utf-8\"?><EnumerationResults ServiceEndpoint=\"https://jaschrepragrs.blob.core.windows.net/\"><Prefix>jtcgetpropertiesleasefail</Prefix><Containers><Container><Name>jtcgetpropertiesleasefail060380aab82203974244cc</Name><Properties><Last-Modified>Thu, 05 Sep 2019 22:45:25 GMT</Last-Modified><Etag>\"0x8D73252BDFA0F3B\"</Etag><LeaseStatus>unlocked</LeaseStatus><LeaseState>available</LeaseState><DefaultEncryptionScope>$account-encryption-key</DefaultEncryptionScope><DenyEncryptionScopeOverride>false</DenyEncryptionScopeOverride><HasImmutabilityPolicy>false</HasImmutabilityPolicy><HasLegalHold>false</HasLegalHold></Properties></Container></Containers><NextMarker /></EnumerationResults>",
      "Date" : "Thu, 05 Sep 2019 22:45:24 GMT",
      "x-ms-client-request-id" : "e0599ccd-296b-440f-8bf8-e6b3078fff0d",
=======
      "x-ms-request-id" : "ec63677d-001e-001f-09e6-64eb66000000",
      "Body" : "﻿<?xml version=\"1.0\" encoding=\"utf-8\"?><EnumerationResults ServiceEndpoint=\"https://azstoragesdkaccount.blob.core.windows.net/\"><Prefix>jtcgetpropertiesleasefail</Prefix><Containers><Container><Name>jtcgetpropertiesleasefail052045fa35a4c522df4400</Name><Properties><Last-Modified>Fri, 06 Sep 2019 19:05:11 GMT</Last-Modified><Etag>\"0x8D732FD242FAD39\"</Etag><LeaseStatus>unlocked</LeaseStatus><LeaseState>available</LeaseState><DefaultEncryptionScope>$account-encryption-key</DefaultEncryptionScope><DenyEncryptionScopeOverride>false</DenyEncryptionScopeOverride><HasImmutabilityPolicy>false</HasImmutabilityPolicy><HasLegalHold>false</HasLegalHold></Properties></Container></Containers><NextMarker /></EnumerationResults>",
      "Date" : "Fri, 06 Sep 2019 19:05:11 GMT",
      "x-ms-client-request-id" : "d8524639-c3ab-4cb7-9868-b56ddbdc8e54",
>>>>>>> a55d5dd9
      "Content-Type" : "application/xml"
    },
    "Exception" : null
  }, {
    "Method" : "DELETE",
<<<<<<< HEAD
    "Uri" : "https://jaschrepragrs.blob.core.windows.net/jtcgetpropertiesleasefail060380aab82203974244cc?restype=container",
    "Headers" : {
      "x-ms-version" : "2019-02-02",
      "User-Agent" : "azsdk-java-azure-storage-blob/12.0.0-preview.3 1.8.0_221; Windows 10 10.0",
      "x-ms-client-request-id" : "92d930c9-6dc9-46ef-9f2a-ab0eb8ee0099"
=======
    "Uri" : "https://azstoragesdkaccount.blob.core.windows.net/jtcgetpropertiesleasefail052045fa35a4c522df4400?restype=container",
    "Headers" : {
      "x-ms-version" : "2019-02-02",
      "User-Agent" : "azsdk-java-azure-storage-blob/12.0.0-preview.3 1.8.0_212; Windows 10 10.0",
      "x-ms-client-request-id" : "1d6eb6f2-2034-4a62-90a8-05714cf37d30"
>>>>>>> a55d5dd9
    },
    "Response" : {
      "x-ms-version" : "2019-02-02",
      "Server" : "Windows-Azure-Blob/1.0 Microsoft-HTTPAPI/2.0",
      "retry-after" : "0",
      "Content-Length" : "0",
      "StatusCode" : "202",
<<<<<<< HEAD
      "x-ms-request-id" : "20488a2e-901e-000b-623b-64f8df000000",
      "Date" : "Thu, 05 Sep 2019 22:45:24 GMT",
      "x-ms-client-request-id" : "92d930c9-6dc9-46ef-9f2a-ab0eb8ee0099"
    },
    "Exception" : null
  } ],
  "variables" : [ "jtcgetpropertiesleasefail060380aab82203974244cc" ]
=======
      "x-ms-request-id" : "ec636797-001e-001f-20e6-64eb66000000",
      "Date" : "Fri, 06 Sep 2019 19:05:11 GMT",
      "x-ms-client-request-id" : "1d6eb6f2-2034-4a62-90a8-05714cf37d30"
    },
    "Exception" : null
  } ],
  "variables" : [ "jtcgetpropertiesleasefail052045fa35a4c522df4400" ]
>>>>>>> a55d5dd9
}<|MERGE_RESOLUTION|>--- conflicted
+++ resolved
@@ -1,59 +1,32 @@
 {
   "networkCallRecords" : [ {
     "Method" : "PUT",
-<<<<<<< HEAD
-    "Uri" : "https://jaschrepragrs.blob.core.windows.net/jtcgetpropertiesleasefail060380aab82203974244cc?restype=container",
+    "Uri" : "https://jaschrepragrs.blob.core.windows.net/jtcgetpropertiesleasefail00531763fd574c94644a04?restype=container",
     "Headers" : {
       "x-ms-version" : "2019-02-02",
       "User-Agent" : "azsdk-java-azure-storage-blob/12.0.0-preview.3 1.8.0_221; Windows 10 10.0",
-      "x-ms-client-request-id" : "06f8ac11-a145-4d4d-b1b5-ac4bdb6026a8"
-=======
-    "Uri" : "https://azstoragesdkaccount.blob.core.windows.net/jtcgetpropertiesleasefail052045fa35a4c522df4400?restype=container",
-    "Headers" : {
-      "x-ms-version" : "2019-02-02",
-      "User-Agent" : "azsdk-java-azure-storage-blob/12.0.0-preview.3 1.8.0_212; Windows 10 10.0",
-      "x-ms-client-request-id" : "16488e28-8caa-4aae-9f8c-b9bc2050fb14"
->>>>>>> a55d5dd9
+      "x-ms-client-request-id" : "2186c4d2-9635-4912-bbb4-c98546818e88"
     },
     "Response" : {
       "x-ms-version" : "2019-02-02",
       "Server" : "Windows-Azure-Blob/1.0 Microsoft-HTTPAPI/2.0",
-<<<<<<< HEAD
-      "ETag" : "\"0x8D73252BDFA0F3B\"",
-      "Last-Modified" : "Thu, 05 Sep 2019 22:45:25 GMT",
+      "ETag" : "\"0x8D7356048015EBC\"",
+      "Last-Modified" : "Mon, 09 Sep 2019 19:59:53 GMT",
       "retry-after" : "0",
       "Content-Length" : "0",
       "StatusCode" : "201",
-      "x-ms-request-id" : "204889fe-901e-000b-363b-64f8df000000",
-      "Date" : "Thu, 05 Sep 2019 22:45:24 GMT",
-      "x-ms-client-request-id" : "06f8ac11-a145-4d4d-b1b5-ac4bdb6026a8"
-=======
-      "ETag" : "\"0x8D732FD242FAD39\"",
-      "Last-Modified" : "Fri, 06 Sep 2019 19:05:11 GMT",
-      "retry-after" : "0",
-      "Content-Length" : "0",
-      "StatusCode" : "201",
-      "x-ms-request-id" : "ec636747-001e-001f-5ce6-64eb66000000",
-      "Date" : "Fri, 06 Sep 2019 19:05:10 GMT",
-      "x-ms-client-request-id" : "16488e28-8caa-4aae-9f8c-b9bc2050fb14"
->>>>>>> a55d5dd9
+      "x-ms-request-id" : "077ff17c-801e-001f-3149-673bbb000000",
+      "Date" : "Mon, 09 Sep 2019 19:59:53 GMT",
+      "x-ms-client-request-id" : "2186c4d2-9635-4912-bbb4-c98546818e88"
     },
     "Exception" : null
   }, {
     "Method" : "GET",
-<<<<<<< HEAD
-    "Uri" : "https://jaschrepragrs.blob.core.windows.net/jtcgetpropertiesleasefail060380aab82203974244cc?restype=container",
+    "Uri" : "https://jaschrepragrs.blob.core.windows.net/jtcgetpropertiesleasefail00531763fd574c94644a04?restype=container",
     "Headers" : {
       "x-ms-version" : "2019-02-02",
       "User-Agent" : "azsdk-java-azure-storage-blob/12.0.0-preview.3 1.8.0_221; Windows 10 10.0",
-      "x-ms-client-request-id" : "1d148ecb-df75-4bd5-84bc-dda473603faf"
-=======
-    "Uri" : "https://azstoragesdkaccount.blob.core.windows.net/jtcgetpropertiesleasefail052045fa35a4c522df4400?restype=container",
-    "Headers" : {
-      "x-ms-version" : "2019-02-02",
-      "User-Agent" : "azsdk-java-azure-storage-blob/12.0.0-preview.3 1.8.0_212; Windows 10 10.0",
-      "x-ms-client-request-id" : "dfa3df52-aa39-4714-88ae-7858ffae0fef"
->>>>>>> a55d5dd9
+      "x-ms-client-request-id" : "7d438832-7fae-4b16-aa02-1604cca6a9c4"
     },
     "Response" : {
       "x-ms-version" : "2019-02-02",
@@ -62,35 +35,20 @@
       "retry-after" : "0",
       "Content-Length" : "326",
       "StatusCode" : "400",
-<<<<<<< HEAD
-      "x-ms-request-id" : "20488a0f-901e-000b-453b-64f8df000000",
-      "Body" : "﻿<?xml version=\"1.0\" encoding=\"utf-8\"?><Error><Code>InvalidHeaderValue</Code><Message>The value for one of the HTTP headers is not in the correct format.\nRequestId:20488a0f-901e-000b-453b-64f8df000000\nTime:2019-09-05T22:45:25.2993875Z</Message><HeaderName>x-ms-lease-id</HeaderName><HeaderValue>garbage</HeaderValue></Error>",
-      "Date" : "Thu, 05 Sep 2019 22:45:24 GMT",
-      "x-ms-client-request-id" : "1d148ecb-df75-4bd5-84bc-dda473603faf",
-=======
-      "x-ms-request-id" : "ec636768-001e-001f-76e6-64eb66000000",
-      "Body" : "﻿<?xml version=\"1.0\" encoding=\"utf-8\"?><Error><Code>InvalidHeaderValue</Code><Message>The value for one of the HTTP headers is not in the correct format.\nRequestId:ec636768-001e-001f-76e6-64eb66000000\nTime:2019-09-06T19:05:11.1773860Z</Message><HeaderName>x-ms-lease-id</HeaderName><HeaderValue>garbage</HeaderValue></Error>",
-      "Date" : "Fri, 06 Sep 2019 19:05:10 GMT",
-      "x-ms-client-request-id" : "dfa3df52-aa39-4714-88ae-7858ffae0fef",
->>>>>>> a55d5dd9
+      "x-ms-request-id" : "077ff189-801e-001f-3b49-673bbb000000",
+      "Body" : "﻿<?xml version=\"1.0\" encoding=\"utf-8\"?><Error><Code>InvalidHeaderValue</Code><Message>The value for one of the HTTP headers is not in the correct format.\nRequestId:077ff189-801e-001f-3b49-673bbb000000\nTime:2019-09-09T19:59:53.8237016Z</Message><HeaderName>x-ms-lease-id</HeaderName><HeaderValue>garbage</HeaderValue></Error>",
+      "Date" : "Mon, 09 Sep 2019 19:59:53 GMT",
+      "x-ms-client-request-id" : "7d438832-7fae-4b16-aa02-1604cca6a9c4",
       "Content-Type" : "application/xml"
     },
     "Exception" : null
   }, {
     "Method" : "GET",
-<<<<<<< HEAD
     "Uri" : "https://jaschrepragrs.blob.core.windows.net?prefix=jtcgetpropertiesleasefail&comp=list",
     "Headers" : {
       "x-ms-version" : "2019-02-02",
       "User-Agent" : "azsdk-java-azure-storage-blob/12.0.0-preview.3 1.8.0_221; Windows 10 10.0",
-      "x-ms-client-request-id" : "e0599ccd-296b-440f-8bf8-e6b3078fff0d"
-=======
-    "Uri" : "https://azstoragesdkaccount.blob.core.windows.net?prefix=jtcgetpropertiesleasefail&comp=list",
-    "Headers" : {
-      "x-ms-version" : "2019-02-02",
-      "User-Agent" : "azsdk-java-azure-storage-blob/12.0.0-preview.3 1.8.0_212; Windows 10 10.0",
-      "x-ms-client-request-id" : "d8524639-c3ab-4cb7-9868-b56ddbdc8e54"
->>>>>>> a55d5dd9
+      "x-ms-client-request-id" : "ab83bd48-6c4e-4202-988c-f6d254a67d6f"
     },
     "Response" : {
       "Transfer-Encoding" : "chunked",
@@ -98,35 +56,20 @@
       "Server" : "Windows-Azure-Blob/1.0 Microsoft-HTTPAPI/2.0",
       "retry-after" : "0",
       "StatusCode" : "200",
-<<<<<<< HEAD
-      "x-ms-request-id" : "20488a21-901e-000b-563b-64f8df000000",
-      "Body" : "﻿<?xml version=\"1.0\" encoding=\"utf-8\"?><EnumerationResults ServiceEndpoint=\"https://jaschrepragrs.blob.core.windows.net/\"><Prefix>jtcgetpropertiesleasefail</Prefix><Containers><Container><Name>jtcgetpropertiesleasefail060380aab82203974244cc</Name><Properties><Last-Modified>Thu, 05 Sep 2019 22:45:25 GMT</Last-Modified><Etag>\"0x8D73252BDFA0F3B\"</Etag><LeaseStatus>unlocked</LeaseStatus><LeaseState>available</LeaseState><DefaultEncryptionScope>$account-encryption-key</DefaultEncryptionScope><DenyEncryptionScopeOverride>false</DenyEncryptionScopeOverride><HasImmutabilityPolicy>false</HasImmutabilityPolicy><HasLegalHold>false</HasLegalHold></Properties></Container></Containers><NextMarker /></EnumerationResults>",
-      "Date" : "Thu, 05 Sep 2019 22:45:24 GMT",
-      "x-ms-client-request-id" : "e0599ccd-296b-440f-8bf8-e6b3078fff0d",
-=======
-      "x-ms-request-id" : "ec63677d-001e-001f-09e6-64eb66000000",
-      "Body" : "﻿<?xml version=\"1.0\" encoding=\"utf-8\"?><EnumerationResults ServiceEndpoint=\"https://azstoragesdkaccount.blob.core.windows.net/\"><Prefix>jtcgetpropertiesleasefail</Prefix><Containers><Container><Name>jtcgetpropertiesleasefail052045fa35a4c522df4400</Name><Properties><Last-Modified>Fri, 06 Sep 2019 19:05:11 GMT</Last-Modified><Etag>\"0x8D732FD242FAD39\"</Etag><LeaseStatus>unlocked</LeaseStatus><LeaseState>available</LeaseState><DefaultEncryptionScope>$account-encryption-key</DefaultEncryptionScope><DenyEncryptionScopeOverride>false</DenyEncryptionScopeOverride><HasImmutabilityPolicy>false</HasImmutabilityPolicy><HasLegalHold>false</HasLegalHold></Properties></Container></Containers><NextMarker /></EnumerationResults>",
-      "Date" : "Fri, 06 Sep 2019 19:05:11 GMT",
-      "x-ms-client-request-id" : "d8524639-c3ab-4cb7-9868-b56ddbdc8e54",
->>>>>>> a55d5dd9
+      "x-ms-request-id" : "077ff191-801e-001f-4349-673bbb000000",
+      "Body" : "﻿<?xml version=\"1.0\" encoding=\"utf-8\"?><EnumerationResults ServiceEndpoint=\"https://jaschrepragrs.blob.core.windows.net/\"><Prefix>jtcgetpropertiesleasefail</Prefix><Containers><Container><Name>jtcgetpropertiesleasefail00531763fd574c94644a04</Name><Properties><Last-Modified>Mon, 09 Sep 2019 19:59:53 GMT</Last-Modified><Etag>\"0x8D7356048015EBC\"</Etag><LeaseStatus>unlocked</LeaseStatus><LeaseState>available</LeaseState><DefaultEncryptionScope>$account-encryption-key</DefaultEncryptionScope><DenyEncryptionScopeOverride>false</DenyEncryptionScopeOverride><HasImmutabilityPolicy>false</HasImmutabilityPolicy><HasLegalHold>false</HasLegalHold></Properties></Container></Containers><NextMarker /></EnumerationResults>",
+      "Date" : "Mon, 09 Sep 2019 19:59:53 GMT",
+      "x-ms-client-request-id" : "ab83bd48-6c4e-4202-988c-f6d254a67d6f",
       "Content-Type" : "application/xml"
     },
     "Exception" : null
   }, {
     "Method" : "DELETE",
-<<<<<<< HEAD
-    "Uri" : "https://jaschrepragrs.blob.core.windows.net/jtcgetpropertiesleasefail060380aab82203974244cc?restype=container",
+    "Uri" : "https://jaschrepragrs.blob.core.windows.net/jtcgetpropertiesleasefail00531763fd574c94644a04?restype=container",
     "Headers" : {
       "x-ms-version" : "2019-02-02",
       "User-Agent" : "azsdk-java-azure-storage-blob/12.0.0-preview.3 1.8.0_221; Windows 10 10.0",
-      "x-ms-client-request-id" : "92d930c9-6dc9-46ef-9f2a-ab0eb8ee0099"
-=======
-    "Uri" : "https://azstoragesdkaccount.blob.core.windows.net/jtcgetpropertiesleasefail052045fa35a4c522df4400?restype=container",
-    "Headers" : {
-      "x-ms-version" : "2019-02-02",
-      "User-Agent" : "azsdk-java-azure-storage-blob/12.0.0-preview.3 1.8.0_212; Windows 10 10.0",
-      "x-ms-client-request-id" : "1d6eb6f2-2034-4a62-90a8-05714cf37d30"
->>>>>>> a55d5dd9
+      "x-ms-client-request-id" : "69de86e0-59bd-40dc-9431-1a1f4ddd2be3"
     },
     "Response" : {
       "x-ms-version" : "2019-02-02",
@@ -134,21 +77,11 @@
       "retry-after" : "0",
       "Content-Length" : "0",
       "StatusCode" : "202",
-<<<<<<< HEAD
-      "x-ms-request-id" : "20488a2e-901e-000b-623b-64f8df000000",
-      "Date" : "Thu, 05 Sep 2019 22:45:24 GMT",
-      "x-ms-client-request-id" : "92d930c9-6dc9-46ef-9f2a-ab0eb8ee0099"
+      "x-ms-request-id" : "077ff19d-801e-001f-4f49-673bbb000000",
+      "Date" : "Mon, 09 Sep 2019 19:59:53 GMT",
+      "x-ms-client-request-id" : "69de86e0-59bd-40dc-9431-1a1f4ddd2be3"
     },
     "Exception" : null
   } ],
-  "variables" : [ "jtcgetpropertiesleasefail060380aab82203974244cc" ]
-=======
-      "x-ms-request-id" : "ec636797-001e-001f-20e6-64eb66000000",
-      "Date" : "Fri, 06 Sep 2019 19:05:11 GMT",
-      "x-ms-client-request-id" : "1d6eb6f2-2034-4a62-90a8-05714cf37d30"
-    },
-    "Exception" : null
-  } ],
-  "variables" : [ "jtcgetpropertiesleasefail052045fa35a4c522df4400" ]
->>>>>>> a55d5dd9
+  "variables" : [ "jtcgetpropertiesleasefail00531763fd574c94644a04" ]
 }