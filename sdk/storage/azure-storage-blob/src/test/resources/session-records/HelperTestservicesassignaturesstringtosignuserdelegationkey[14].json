{
  "networkCallRecords" : [ {
    "Method" : "PUT",
<<<<<<< HEAD
    "Uri" : "https://jaschrepragrs.blob.core.windows.net/jtcservicesassignaturesstringtosignuserdelegationkey0167043e?restype=container",
    "Headers" : {
      "x-ms-version" : "2019-02-02",
      "User-Agent" : "azsdk-java-azure-storage-blob/12.0.0-preview.3 1.8.0_221; Windows 10 10.0",
      "x-ms-client-request-id" : "333b337c-eccb-470c-8a72-58eac38e7f9a"
=======
    "Uri" : "https://azstoragesdkaccount.blob.core.windows.net/jtcservicesassignaturesstringtosignuserdelegationkey0835811b?restype=container",
    "Headers" : {
      "x-ms-version" : "2019-02-02",
      "User-Agent" : "azsdk-java-azure-storage-blob/12.0.0-preview.3 1.8.0_212; Windows 10 10.0",
      "x-ms-client-request-id" : "a243d53e-5dd5-48c8-8dc1-599296937d18"
>>>>>>> a55d5dd9
    },
    "Response" : {
      "x-ms-version" : "2019-02-02",
      "Server" : "Windows-Azure-Blob/1.0 Microsoft-HTTPAPI/2.0",
<<<<<<< HEAD
      "ETag" : "\"0x8D7325188313EF4\"",
      "Last-Modified" : "Thu, 05 Sep 2019 22:36:45 GMT",
      "retry-after" : "0",
      "Content-Length" : "0",
      "StatusCode" : "201",
      "x-ms-request-id" : "bfecb0a1-901e-0044-073a-643cc7000000",
      "Date" : "Thu, 05 Sep 2019 22:36:44 GMT",
      "x-ms-client-request-id" : "333b337c-eccb-470c-8a72-58eac38e7f9a"
=======
      "ETag" : "\"0x8D732FDADD2FF4E\"",
      "Last-Modified" : "Fri, 06 Sep 2019 19:09:02 GMT",
      "retry-after" : "0",
      "Content-Length" : "0",
      "StatusCode" : "201",
      "x-ms-request-id" : "ec65d1a2-001e-001f-56e6-64eb66000000",
      "Date" : "Fri, 06 Sep 2019 19:09:01 GMT",
      "x-ms-client-request-id" : "a243d53e-5dd5-48c8-8dc1-599296937d18"
>>>>>>> a55d5dd9
    },
    "Exception" : null
  }, {
    "Method" : "GET",
<<<<<<< HEAD
    "Uri" : "https://jaschrepragrs.blob.core.windows.net?prefix=jtcservicesassignaturesstringtosignuserdelegationkey&comp=list",
    "Headers" : {
      "x-ms-version" : "2019-02-02",
      "User-Agent" : "azsdk-java-azure-storage-blob/12.0.0-preview.3 1.8.0_221; Windows 10 10.0",
      "x-ms-client-request-id" : "20a841c1-840f-47e5-a130-e066a17f1b88"
=======
    "Uri" : "https://azstoragesdkaccount.blob.core.windows.net?prefix=jtcservicesassignaturesstringtosignuserdelegationkey&comp=list",
    "Headers" : {
      "x-ms-version" : "2019-02-02",
      "User-Agent" : "azsdk-java-azure-storage-blob/12.0.0-preview.3 1.8.0_212; Windows 10 10.0",
      "x-ms-client-request-id" : "8b044476-e026-4f44-9999-a6d2abdf0700"
>>>>>>> a55d5dd9
    },
    "Response" : {
      "Transfer-Encoding" : "chunked",
      "x-ms-version" : "2019-02-02",
      "Server" : "Windows-Azure-Blob/1.0 Microsoft-HTTPAPI/2.0",
      "retry-after" : "0",
      "StatusCode" : "200",
<<<<<<< HEAD
      "x-ms-request-id" : "bfecb0b9-901e-0044-1c3a-643cc7000000",
      "Body" : "﻿<?xml version=\"1.0\" encoding=\"utf-8\"?><EnumerationResults ServiceEndpoint=\"https://jaschrepragrs.blob.core.windows.net/\"><Prefix>jtcservicesassignaturesstringtosignuserdelegationkey</Prefix><Containers><Container><Name>jtcservicesassignaturesstringtosignuserdelegationkey0167043e</Name><Properties><Last-Modified>Thu, 05 Sep 2019 22:36:45 GMT</Last-Modified><Etag>\"0x8D7325188313EF4\"</Etag><LeaseStatus>unlocked</LeaseStatus><LeaseState>available</LeaseState><DefaultEncryptionScope>$account-encryption-key</DefaultEncryptionScope><DenyEncryptionScopeOverride>false</DenyEncryptionScopeOverride><HasImmutabilityPolicy>false</HasImmutabilityPolicy><HasLegalHold>false</HasLegalHold></Properties></Container></Containers><NextMarker /></EnumerationResults>",
      "Date" : "Thu, 05 Sep 2019 22:36:44 GMT",
      "x-ms-client-request-id" : "20a841c1-840f-47e5-a130-e066a17f1b88",
=======
      "x-ms-request-id" : "ec65d1c7-001e-001f-76e6-64eb66000000",
      "Body" : "﻿<?xml version=\"1.0\" encoding=\"utf-8\"?><EnumerationResults ServiceEndpoint=\"https://azstoragesdkaccount.blob.core.windows.net/\"><Prefix>jtcservicesassignaturesstringtosignuserdelegationkey</Prefix><Containers><Container><Name>jtcservicesassignaturesstringtosignuserdelegationkey0835811b</Name><Properties><Last-Modified>Fri, 06 Sep 2019 19:09:02 GMT</Last-Modified><Etag>\"0x8D732FDADD2FF4E\"</Etag><LeaseStatus>unlocked</LeaseStatus><LeaseState>available</LeaseState><DefaultEncryptionScope>$account-encryption-key</DefaultEncryptionScope><DenyEncryptionScopeOverride>false</DenyEncryptionScopeOverride><HasImmutabilityPolicy>false</HasImmutabilityPolicy><HasLegalHold>false</HasLegalHold></Properties></Container></Containers><NextMarker /></EnumerationResults>",
      "Date" : "Fri, 06 Sep 2019 19:09:01 GMT",
      "x-ms-client-request-id" : "8b044476-e026-4f44-9999-a6d2abdf0700",
>>>>>>> a55d5dd9
      "Content-Type" : "application/xml"
    },
    "Exception" : null
  }, {
    "Method" : "DELETE",
<<<<<<< HEAD
    "Uri" : "https://jaschrepragrs.blob.core.windows.net/jtcservicesassignaturesstringtosignuserdelegationkey0167043e?restype=container",
    "Headers" : {
      "x-ms-version" : "2019-02-02",
      "User-Agent" : "azsdk-java-azure-storage-blob/12.0.0-preview.3 1.8.0_221; Windows 10 10.0",
      "x-ms-client-request-id" : "188fb695-ab41-4b78-840b-5faff315d432"
=======
    "Uri" : "https://azstoragesdkaccount.blob.core.windows.net/jtcservicesassignaturesstringtosignuserdelegationkey0835811b?restype=container",
    "Headers" : {
      "x-ms-version" : "2019-02-02",
      "User-Agent" : "azsdk-java-azure-storage-blob/12.0.0-preview.3 1.8.0_212; Windows 10 10.0",
      "x-ms-client-request-id" : "837a5b68-0aeb-4f75-bfd9-424deb3bcb78"
>>>>>>> a55d5dd9
    },
    "Response" : {
      "x-ms-version" : "2019-02-02",
      "Server" : "Windows-Azure-Blob/1.0 Microsoft-HTTPAPI/2.0",
      "retry-after" : "0",
      "Content-Length" : "0",
      "StatusCode" : "202",
<<<<<<< HEAD
      "x-ms-request-id" : "bfecb0d7-901e-0044-393a-643cc7000000",
      "Date" : "Thu, 05 Sep 2019 22:36:44 GMT",
      "x-ms-client-request-id" : "188fb695-ab41-4b78-840b-5faff315d432"
    },
    "Exception" : null
  } ],
  "variables" : [ "jtcservicesassignaturesstringtosignuserdelegationkey0167043e" ]
=======
      "x-ms-request-id" : "ec65d1e0-001e-001f-08e6-64eb66000000",
      "Date" : "Fri, 06 Sep 2019 19:09:01 GMT",
      "x-ms-client-request-id" : "837a5b68-0aeb-4f75-bfd9-424deb3bcb78"
    },
    "Exception" : null
  } ],
  "variables" : [ "jtcservicesassignaturesstringtosignuserdelegationkey0835811b" ]
>>>>>>> a55d5dd9
}<|MERGE_RESOLUTION|>--- conflicted
+++ resolved
@@ -1,59 +1,32 @@
 {
   "networkCallRecords" : [ {
     "Method" : "PUT",
-<<<<<<< HEAD
-    "Uri" : "https://jaschrepragrs.blob.core.windows.net/jtcservicesassignaturesstringtosignuserdelegationkey0167043e?restype=container",
+    "Uri" : "https://jaschrepragrs.blob.core.windows.net/jtcservicesassignaturesstringtosignuserdelegationkey02893593?restype=container",
     "Headers" : {
       "x-ms-version" : "2019-02-02",
       "User-Agent" : "azsdk-java-azure-storage-blob/12.0.0-preview.3 1.8.0_221; Windows 10 10.0",
-      "x-ms-client-request-id" : "333b337c-eccb-470c-8a72-58eac38e7f9a"
-=======
-    "Uri" : "https://azstoragesdkaccount.blob.core.windows.net/jtcservicesassignaturesstringtosignuserdelegationkey0835811b?restype=container",
-    "Headers" : {
-      "x-ms-version" : "2019-02-02",
-      "User-Agent" : "azsdk-java-azure-storage-blob/12.0.0-preview.3 1.8.0_212; Windows 10 10.0",
-      "x-ms-client-request-id" : "a243d53e-5dd5-48c8-8dc1-599296937d18"
->>>>>>> a55d5dd9
+      "x-ms-client-request-id" : "27440f63-2280-46f3-8cbe-2b88771fe820"
     },
     "Response" : {
       "x-ms-version" : "2019-02-02",
       "Server" : "Windows-Azure-Blob/1.0 Microsoft-HTTPAPI/2.0",
-<<<<<<< HEAD
-      "ETag" : "\"0x8D7325188313EF4\"",
-      "Last-Modified" : "Thu, 05 Sep 2019 22:36:45 GMT",
+      "ETag" : "\"0x8D7356037A026AC\"",
+      "Last-Modified" : "Mon, 09 Sep 2019 19:59:26 GMT",
       "retry-after" : "0",
       "Content-Length" : "0",
       "StatusCode" : "201",
-      "x-ms-request-id" : "bfecb0a1-901e-0044-073a-643cc7000000",
-      "Date" : "Thu, 05 Sep 2019 22:36:44 GMT",
-      "x-ms-client-request-id" : "333b337c-eccb-470c-8a72-58eac38e7f9a"
-=======
-      "ETag" : "\"0x8D732FDADD2FF4E\"",
-      "Last-Modified" : "Fri, 06 Sep 2019 19:09:02 GMT",
-      "retry-after" : "0",
-      "Content-Length" : "0",
-      "StatusCode" : "201",
-      "x-ms-request-id" : "ec65d1a2-001e-001f-56e6-64eb66000000",
-      "Date" : "Fri, 06 Sep 2019 19:09:01 GMT",
-      "x-ms-client-request-id" : "a243d53e-5dd5-48c8-8dc1-599296937d18"
->>>>>>> a55d5dd9
+      "x-ms-request-id" : "077fdd4a-801e-001f-7849-673bbb000000",
+      "Date" : "Mon, 09 Sep 2019 19:59:25 GMT",
+      "x-ms-client-request-id" : "27440f63-2280-46f3-8cbe-2b88771fe820"
     },
     "Exception" : null
   }, {
     "Method" : "GET",
-<<<<<<< HEAD
     "Uri" : "https://jaschrepragrs.blob.core.windows.net?prefix=jtcservicesassignaturesstringtosignuserdelegationkey&comp=list",
     "Headers" : {
       "x-ms-version" : "2019-02-02",
       "User-Agent" : "azsdk-java-azure-storage-blob/12.0.0-preview.3 1.8.0_221; Windows 10 10.0",
-      "x-ms-client-request-id" : "20a841c1-840f-47e5-a130-e066a17f1b88"
-=======
-    "Uri" : "https://azstoragesdkaccount.blob.core.windows.net?prefix=jtcservicesassignaturesstringtosignuserdelegationkey&comp=list",
-    "Headers" : {
-      "x-ms-version" : "2019-02-02",
-      "User-Agent" : "azsdk-java-azure-storage-blob/12.0.0-preview.3 1.8.0_212; Windows 10 10.0",
-      "x-ms-client-request-id" : "8b044476-e026-4f44-9999-a6d2abdf0700"
->>>>>>> a55d5dd9
+      "x-ms-client-request-id" : "23755dc3-7e5b-4cd7-aeb0-825b57f98617"
     },
     "Response" : {
       "Transfer-Encoding" : "chunked",
@@ -61,35 +34,20 @@
       "Server" : "Windows-Azure-Blob/1.0 Microsoft-HTTPAPI/2.0",
       "retry-after" : "0",
       "StatusCode" : "200",
-<<<<<<< HEAD
-      "x-ms-request-id" : "bfecb0b9-901e-0044-1c3a-643cc7000000",
-      "Body" : "﻿<?xml version=\"1.0\" encoding=\"utf-8\"?><EnumerationResults ServiceEndpoint=\"https://jaschrepragrs.blob.core.windows.net/\"><Prefix>jtcservicesassignaturesstringtosignuserdelegationkey</Prefix><Containers><Container><Name>jtcservicesassignaturesstringtosignuserdelegationkey0167043e</Name><Properties><Last-Modified>Thu, 05 Sep 2019 22:36:45 GMT</Last-Modified><Etag>\"0x8D7325188313EF4\"</Etag><LeaseStatus>unlocked</LeaseStatus><LeaseState>available</LeaseState><DefaultEncryptionScope>$account-encryption-key</DefaultEncryptionScope><DenyEncryptionScopeOverride>false</DenyEncryptionScopeOverride><HasImmutabilityPolicy>false</HasImmutabilityPolicy><HasLegalHold>false</HasLegalHold></Properties></Container></Containers><NextMarker /></EnumerationResults>",
-      "Date" : "Thu, 05 Sep 2019 22:36:44 GMT",
-      "x-ms-client-request-id" : "20a841c1-840f-47e5-a130-e066a17f1b88",
-=======
-      "x-ms-request-id" : "ec65d1c7-001e-001f-76e6-64eb66000000",
-      "Body" : "﻿<?xml version=\"1.0\" encoding=\"utf-8\"?><EnumerationResults ServiceEndpoint=\"https://azstoragesdkaccount.blob.core.windows.net/\"><Prefix>jtcservicesassignaturesstringtosignuserdelegationkey</Prefix><Containers><Container><Name>jtcservicesassignaturesstringtosignuserdelegationkey0835811b</Name><Properties><Last-Modified>Fri, 06 Sep 2019 19:09:02 GMT</Last-Modified><Etag>\"0x8D732FDADD2FF4E\"</Etag><LeaseStatus>unlocked</LeaseStatus><LeaseState>available</LeaseState><DefaultEncryptionScope>$account-encryption-key</DefaultEncryptionScope><DenyEncryptionScopeOverride>false</DenyEncryptionScopeOverride><HasImmutabilityPolicy>false</HasImmutabilityPolicy><HasLegalHold>false</HasLegalHold></Properties></Container></Containers><NextMarker /></EnumerationResults>",
-      "Date" : "Fri, 06 Sep 2019 19:09:01 GMT",
-      "x-ms-client-request-id" : "8b044476-e026-4f44-9999-a6d2abdf0700",
->>>>>>> a55d5dd9
+      "x-ms-request-id" : "077fdd54-801e-001f-0149-673bbb000000",
+      "Body" : "﻿<?xml version=\"1.0\" encoding=\"utf-8\"?><EnumerationResults ServiceEndpoint=\"https://jaschrepragrs.blob.core.windows.net/\"><Prefix>jtcservicesassignaturesstringtosignuserdelegationkey</Prefix><Containers><Container><Name>jtcservicesassignaturesstringtosignuserdelegationkey02893593</Name><Properties><Last-Modified>Mon, 09 Sep 2019 19:59:26 GMT</Last-Modified><Etag>\"0x8D7356037A026AC\"</Etag><LeaseStatus>unlocked</LeaseStatus><LeaseState>available</LeaseState><DefaultEncryptionScope>$account-encryption-key</DefaultEncryptionScope><DenyEncryptionScopeOverride>false</DenyEncryptionScopeOverride><HasImmutabilityPolicy>false</HasImmutabilityPolicy><HasLegalHold>false</HasLegalHold></Properties></Container></Containers><NextMarker /></EnumerationResults>",
+      "Date" : "Mon, 09 Sep 2019 19:59:25 GMT",
+      "x-ms-client-request-id" : "23755dc3-7e5b-4cd7-aeb0-825b57f98617",
       "Content-Type" : "application/xml"
     },
     "Exception" : null
   }, {
     "Method" : "DELETE",
-<<<<<<< HEAD
-    "Uri" : "https://jaschrepragrs.blob.core.windows.net/jtcservicesassignaturesstringtosignuserdelegationkey0167043e?restype=container",
+    "Uri" : "https://jaschrepragrs.blob.core.windows.net/jtcservicesassignaturesstringtosignuserdelegationkey02893593?restype=container",
     "Headers" : {
       "x-ms-version" : "2019-02-02",
       "User-Agent" : "azsdk-java-azure-storage-blob/12.0.0-preview.3 1.8.0_221; Windows 10 10.0",
-      "x-ms-client-request-id" : "188fb695-ab41-4b78-840b-5faff315d432"
-=======
-    "Uri" : "https://azstoragesdkaccount.blob.core.windows.net/jtcservicesassignaturesstringtosignuserdelegationkey0835811b?restype=container",
-    "Headers" : {
-      "x-ms-version" : "2019-02-02",
-      "User-Agent" : "azsdk-java-azure-storage-blob/12.0.0-preview.3 1.8.0_212; Windows 10 10.0",
-      "x-ms-client-request-id" : "837a5b68-0aeb-4f75-bfd9-424deb3bcb78"
->>>>>>> a55d5dd9
+      "x-ms-client-request-id" : "0f8ca44d-b952-4b06-a1d8-ceae47b46d02"
     },
     "Response" : {
       "x-ms-version" : "2019-02-02",
@@ -97,21 +55,11 @@
       "retry-after" : "0",
       "Content-Length" : "0",
       "StatusCode" : "202",
-<<<<<<< HEAD
-      "x-ms-request-id" : "bfecb0d7-901e-0044-393a-643cc7000000",
-      "Date" : "Thu, 05 Sep 2019 22:36:44 GMT",
-      "x-ms-client-request-id" : "188fb695-ab41-4b78-840b-5faff315d432"
+      "x-ms-request-id" : "077fdd65-801e-001f-1149-673bbb000000",
+      "Date" : "Mon, 09 Sep 2019 19:59:25 GMT",
+      "x-ms-client-request-id" : "0f8ca44d-b952-4b06-a1d8-ceae47b46d02"
     },
     "Exception" : null
   } ],
-  "variables" : [ "jtcservicesassignaturesstringtosignuserdelegationkey0167043e" ]
-=======
-      "x-ms-request-id" : "ec65d1e0-001e-001f-08e6-64eb66000000",
-      "Date" : "Fri, 06 Sep 2019 19:09:01 GMT",
-      "x-ms-client-request-id" : "837a5b68-0aeb-4f75-bfd9-424deb3bcb78"
-    },
-    "Exception" : null
-  } ],
-  "variables" : [ "jtcservicesassignaturesstringtosignuserdelegationkey0835811b" ]
->>>>>>> a55d5dd9
+  "variables" : [ "jtcservicesassignaturesstringtosignuserdelegationkey02893593" ]
 }