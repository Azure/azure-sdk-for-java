--- conflicted
+++ resolved
@@ -1,185 +1,98 @@
 {
   "networkCallRecords" : [ {
     "Method" : "PUT",
-<<<<<<< HEAD
-    "Uri" : "https://jaschrepragrs.blob.core.windows.net/jtccreateac0pageblobapitestcreateacbd394794b479ede252?restype=container",
+    "Uri" : "https://jaschrepragrs.blob.core.windows.net/jtccreateac0pageblobapitestcreateacbe698323385289028a?restype=container",
     "Headers" : {
       "x-ms-version" : "2019-02-02",
       "User-Agent" : "azsdk-java-azure-storage-blob/12.0.0-preview.3 1.8.0_221; Windows 10 10.0",
-      "x-ms-client-request-id" : "7fe61ed1-2f4f-4a36-8848-9e8c638e3a5e"
-=======
-    "Uri" : "https://azstoragesdkaccount.blob.core.windows.net/jtccreateac0pageblobapitestcreateacd7c881863990a1c70a?restype=container",
-    "Headers" : {
-      "x-ms-version" : "2019-02-02",
-      "User-Agent" : "azsdk-java-azure-storage-blob/12.0.0-preview.3 1.8.0_212; Windows 10 10.0",
-      "x-ms-client-request-id" : "73938a74-5ba1-4453-99e8-c065817a601e"
->>>>>>> a55d5dd9
+      "x-ms-client-request-id" : "d40b1843-9dd8-4678-8b3b-a171ca85a556"
     },
     "Response" : {
       "x-ms-version" : "2019-02-02",
       "Server" : "Windows-Azure-Blob/1.0 Microsoft-HTTPAPI/2.0",
-<<<<<<< HEAD
-      "ETag" : "\"0x8D7325240B40641\"",
-      "Last-Modified" : "Thu, 05 Sep 2019 22:41:55 GMT",
+      "ETag" : "\"0x8D735617A229EFE\"",
+      "Last-Modified" : "Mon, 09 Sep 2019 20:08:27 GMT",
       "retry-after" : "0",
       "Content-Length" : "0",
       "StatusCode" : "201",
-      "x-ms-request-id" : "9b687a70-c01e-0018-0b3b-64cd3e000000",
-      "Date" : "Thu, 05 Sep 2019 22:41:54 GMT",
-      "x-ms-client-request-id" : "7fe61ed1-2f4f-4a36-8848-9e8c638e3a5e"
-=======
-      "ETag" : "\"0x8D732FDB736D60F\"",
-      "Last-Modified" : "Fri, 06 Sep 2019 19:09:17 GMT",
-      "retry-after" : "0",
-      "Content-Length" : "0",
-      "StatusCode" : "201",
-      "x-ms-request-id" : "ec65f883-001e-001f-49e6-64eb66000000",
-      "Date" : "Fri, 06 Sep 2019 19:09:17 GMT",
-      "x-ms-client-request-id" : "73938a74-5ba1-4453-99e8-c065817a601e"
->>>>>>> a55d5dd9
+      "x-ms-request-id" : "c5cb1e0d-301e-0042-764a-67cbbf000000",
+      "Date" : "Mon, 09 Sep 2019 20:08:26 GMT",
+      "x-ms-client-request-id" : "d40b1843-9dd8-4678-8b3b-a171ca85a556"
     },
     "Exception" : null
   }, {
     "Method" : "PUT",
-<<<<<<< HEAD
-    "Uri" : "https://jaschrepragrs.blob.core.windows.net/jtccreateac0pageblobapitestcreateacbd394794b479ede252/javablobcreateac1pageblobapitestcreateacbd3094854d2a033",
+    "Uri" : "https://jaschrepragrs.blob.core.windows.net/jtccreateac0pageblobapitestcreateacbe698323385289028a/javablobcreateac1pageblobapitestcreateacbe6127720cdacc2",
     "Headers" : {
       "x-ms-version" : "2019-02-02",
       "User-Agent" : "azsdk-java-azure-storage-blob/12.0.0-preview.3 1.8.0_221; Windows 10 10.0",
-      "x-ms-client-request-id" : "b5989a1e-aaa1-4825-8089-a35b902eefaa"
-=======
-    "Uri" : "https://azstoragesdkaccount.blob.core.windows.net/jtccreateac0pageblobapitestcreateacd7c881863990a1c70a/javablobcreateac1pageblobapitestcreateacd7c875421ab92bb",
-    "Headers" : {
-      "x-ms-version" : "2019-02-02",
-      "User-Agent" : "azsdk-java-azure-storage-blob/12.0.0-preview.3 1.8.0_212; Windows 10 10.0",
-      "x-ms-client-request-id" : "2ce73fb2-2aff-4d9c-ad44-34a3e143e5d0"
->>>>>>> a55d5dd9
+      "x-ms-client-request-id" : "f1dc15f1-1f0e-482e-8bcc-670e49b54b66"
     },
     "Response" : {
       "x-ms-version" : "2019-02-02",
       "Server" : "Windows-Azure-Blob/1.0 Microsoft-HTTPAPI/2.0",
-<<<<<<< HEAD
-      "ETag" : "\"0x8D7325240C0E3B3\"",
-      "Last-Modified" : "Thu, 05 Sep 2019 22:41:55 GMT",
+      "ETag" : "\"0x8D735617A2F7DF6\"",
+      "Last-Modified" : "Mon, 09 Sep 2019 20:08:27 GMT",
       "retry-after" : "0",
       "Content-Length" : "0",
       "StatusCode" : "201",
-      "x-ms-request-id" : "9b687a7d-c01e-0018-153b-64cd3e000000",
+      "x-ms-request-id" : "c5cb1e1c-301e-0042-044a-67cbbf000000",
       "x-ms-request-server-encrypted" : "true",
-      "Date" : "Thu, 05 Sep 2019 22:41:54 GMT",
-      "x-ms-client-request-id" : "b5989a1e-aaa1-4825-8089-a35b902eefaa"
-=======
-      "ETag" : "\"0x8D732FDB740A599\"",
-      "Last-Modified" : "Fri, 06 Sep 2019 19:09:17 GMT",
-      "retry-after" : "0",
-      "Content-Length" : "0",
-      "StatusCode" : "201",
-      "x-ms-request-id" : "ec65f89e-001e-001f-5fe6-64eb66000000",
-      "x-ms-request-server-encrypted" : "true",
-      "Date" : "Fri, 06 Sep 2019 19:09:17 GMT",
-      "x-ms-client-request-id" : "2ce73fb2-2aff-4d9c-ad44-34a3e143e5d0"
->>>>>>> a55d5dd9
+      "Date" : "Mon, 09 Sep 2019 20:08:26 GMT",
+      "x-ms-client-request-id" : "f1dc15f1-1f0e-482e-8bcc-670e49b54b66"
     },
     "Exception" : null
   }, {
     "Method" : "PUT",
-<<<<<<< HEAD
-    "Uri" : "https://jaschrepragrs.blob.core.windows.net/jtccreateac0pageblobapitestcreateacbd394794b479ede252/javablobcreateac1pageblobapitestcreateacbd3094854d2a033?comp=lease",
+    "Uri" : "https://jaschrepragrs.blob.core.windows.net/jtccreateac0pageblobapitestcreateacbe698323385289028a/javablobcreateac1pageblobapitestcreateacbe6127720cdacc2?comp=lease",
     "Headers" : {
       "x-ms-version" : "2019-02-02",
       "User-Agent" : "azsdk-java-azure-storage-blob/12.0.0-preview.3 1.8.0_221; Windows 10 10.0",
-      "x-ms-client-request-id" : "3602e7a9-f09d-4509-b3ec-51934aec8bc4"
-=======
-    "Uri" : "https://azstoragesdkaccount.blob.core.windows.net/jtccreateac0pageblobapitestcreateacd7c881863990a1c70a/javablobcreateac1pageblobapitestcreateacd7c875421ab92bb?comp=lease",
-    "Headers" : {
-      "x-ms-version" : "2019-02-02",
-      "User-Agent" : "azsdk-java-azure-storage-blob/12.0.0-preview.3 1.8.0_212; Windows 10 10.0",
-      "x-ms-client-request-id" : "0f4be52e-a994-4351-a1d8-f29b3676c6f6"
->>>>>>> a55d5dd9
+      "x-ms-client-request-id" : "61c74594-c06c-43ba-803b-3e7a38fc60ac"
     },
     "Response" : {
       "x-ms-version" : "2019-02-02",
       "Server" : "Windows-Azure-Blob/1.0 Microsoft-HTTPAPI/2.0",
-<<<<<<< HEAD
-      "ETag" : "\"0x8D7325240C0E3B3\"",
-      "x-ms-lease-id" : "28e0e820-3b79-4299-ac20-f1a23fe0d4d4",
-      "Last-Modified" : "Thu, 05 Sep 2019 22:41:55 GMT",
+      "ETag" : "\"0x8D735617A2F7DF6\"",
+      "x-ms-lease-id" : "1aa7a4b7-84a8-457e-8857-098887f792a1",
+      "Last-Modified" : "Mon, 09 Sep 2019 20:08:27 GMT",
       "retry-after" : "0",
       "Content-Length" : "0",
       "StatusCode" : "201",
-      "x-ms-request-id" : "9b687a88-c01e-0018-1e3b-64cd3e000000",
-      "Date" : "Thu, 05 Sep 2019 22:41:54 GMT",
-      "x-ms-client-request-id" : "3602e7a9-f09d-4509-b3ec-51934aec8bc4"
-=======
-      "ETag" : "\"0x8D732FDB740A599\"",
-      "x-ms-lease-id" : "a26a3e2e-38ad-4fd5-a219-110981289df7",
-      "Last-Modified" : "Fri, 06 Sep 2019 19:09:17 GMT",
-      "retry-after" : "0",
-      "Content-Length" : "0",
-      "StatusCode" : "201",
-      "x-ms-request-id" : "ec65f8b4-001e-001f-73e6-64eb66000000",
-      "Date" : "Fri, 06 Sep 2019 19:09:17 GMT",
-      "x-ms-client-request-id" : "0f4be52e-a994-4351-a1d8-f29b3676c6f6"
->>>>>>> a55d5dd9
+      "x-ms-request-id" : "c5cb1e2e-301e-0042-154a-67cbbf000000",
+      "Date" : "Mon, 09 Sep 2019 20:08:27 GMT",
+      "x-ms-client-request-id" : "61c74594-c06c-43ba-803b-3e7a38fc60ac"
     },
     "Exception" : null
   }, {
     "Method" : "PUT",
-<<<<<<< HEAD
-    "Uri" : "https://jaschrepragrs.blob.core.windows.net/jtccreateac0pageblobapitestcreateacbd394794b479ede252/javablobcreateac1pageblobapitestcreateacbd3094854d2a033",
+    "Uri" : "https://jaschrepragrs.blob.core.windows.net/jtccreateac0pageblobapitestcreateacbe698323385289028a/javablobcreateac1pageblobapitestcreateacbe6127720cdacc2",
     "Headers" : {
       "x-ms-version" : "2019-02-02",
       "User-Agent" : "azsdk-java-azure-storage-blob/12.0.0-preview.3 1.8.0_221; Windows 10 10.0",
-      "x-ms-client-request-id" : "9d326560-492e-44b8-a61c-88a9f3bf1cfa"
-=======
-    "Uri" : "https://azstoragesdkaccount.blob.core.windows.net/jtccreateac0pageblobapitestcreateacd7c881863990a1c70a/javablobcreateac1pageblobapitestcreateacd7c875421ab92bb",
-    "Headers" : {
-      "x-ms-version" : "2019-02-02",
-      "User-Agent" : "azsdk-java-azure-storage-blob/12.0.0-preview.3 1.8.0_212; Windows 10 10.0",
-      "x-ms-client-request-id" : "d0de7b96-6e1c-423a-bda0-fea63b750d3c"
->>>>>>> a55d5dd9
+      "x-ms-client-request-id" : "ab228181-041a-4ff8-9f8f-d126779f989d"
     },
     "Response" : {
       "x-ms-version" : "2019-02-02",
       "Server" : "Windows-Azure-Blob/1.0 Microsoft-HTTPAPI/2.0",
-<<<<<<< HEAD
-      "ETag" : "\"0x8D7325240D9794E\"",
-      "Last-Modified" : "Thu, 05 Sep 2019 22:41:55 GMT",
+      "ETag" : "\"0x8D735617A481391\"",
+      "Last-Modified" : "Mon, 09 Sep 2019 20:08:27 GMT",
       "retry-after" : "0",
       "Content-Length" : "0",
       "StatusCode" : "201",
-      "x-ms-request-id" : "9b687a99-c01e-0018-2d3b-64cd3e000000",
+      "x-ms-request-id" : "c5cb1e42-301e-0042-284a-67cbbf000000",
       "x-ms-request-server-encrypted" : "true",
-      "Date" : "Thu, 05 Sep 2019 22:41:54 GMT",
-      "x-ms-client-request-id" : "9d326560-492e-44b8-a61c-88a9f3bf1cfa"
-=======
-      "ETag" : "\"0x8D732FDB74BA4BA\"",
-      "Last-Modified" : "Fri, 06 Sep 2019 19:09:17 GMT",
-      "retry-after" : "0",
-      "Content-Length" : "0",
-      "StatusCode" : "201",
-      "x-ms-request-id" : "ec65f8c4-001e-001f-01e6-64eb66000000",
-      "x-ms-request-server-encrypted" : "true",
-      "Date" : "Fri, 06 Sep 2019 19:09:17 GMT",
-      "x-ms-client-request-id" : "d0de7b96-6e1c-423a-bda0-fea63b750d3c"
->>>>>>> a55d5dd9
+      "Date" : "Mon, 09 Sep 2019 20:08:27 GMT",
+      "x-ms-client-request-id" : "ab228181-041a-4ff8-9f8f-d126779f989d"
     },
     "Exception" : null
   }, {
     "Method" : "GET",
-<<<<<<< HEAD
     "Uri" : "https://jaschrepragrs.blob.core.windows.net?prefix=jtccreateac&comp=list",
     "Headers" : {
       "x-ms-version" : "2019-02-02",
       "User-Agent" : "azsdk-java-azure-storage-blob/12.0.0-preview.3 1.8.0_221; Windows 10 10.0",
-      "x-ms-client-request-id" : "be327e07-6056-4731-838a-1b23e2889b83"
-=======
-    "Uri" : "https://azstoragesdkaccount.blob.core.windows.net?prefix=jtccreateac&comp=list",
-    "Headers" : {
-      "x-ms-version" : "2019-02-02",
-      "User-Agent" : "azsdk-java-azure-storage-blob/12.0.0-preview.3 1.8.0_212; Windows 10 10.0",
-      "x-ms-client-request-id" : "49c78260-c3e2-4d8d-934f-6b162cdadd4b"
->>>>>>> a55d5dd9
+      "x-ms-client-request-id" : "1813508c-83ef-4e4d-bdcb-33ad11f29536"
     },
     "Response" : {
       "Transfer-Encoding" : "chunked",
@@ -187,35 +100,20 @@
       "Server" : "Windows-Azure-Blob/1.0 Microsoft-HTTPAPI/2.0",
       "retry-after" : "0",
       "StatusCode" : "200",
-<<<<<<< HEAD
-      "x-ms-request-id" : "9b687aa3-c01e-0018-353b-64cd3e000000",
-      "Body" : "﻿<?xml version=\"1.0\" encoding=\"utf-8\"?><EnumerationResults ServiceEndpoint=\"https://jaschrepragrs.blob.core.windows.net/\"><Prefix>jtccreateac</Prefix><Containers><Container><Name>jtccreateac0pageblobapitestcreateacbd394794b479ede252</Name><Properties><Last-Modified>Thu, 05 Sep 2019 22:41:55 GMT</Last-Modified><Etag>\"0x8D7325240B40641\"</Etag><LeaseStatus>unlocked</LeaseStatus><LeaseState>available</LeaseState><DefaultEncryptionScope>$account-encryption-key</DefaultEncryptionScope><DenyEncryptionScopeOverride>false</DenyEncryptionScopeOverride><HasImmutabilityPolicy>false</HasImmutabilityPolicy><HasLegalHold>false</HasLegalHold></Properties></Container></Containers><NextMarker /></EnumerationResults>",
-      "Date" : "Thu, 05 Sep 2019 22:41:54 GMT",
-      "x-ms-client-request-id" : "be327e07-6056-4731-838a-1b23e2889b83",
-=======
-      "x-ms-request-id" : "ec65f8d9-001e-001f-15e6-64eb66000000",
-      "Body" : "﻿<?xml version=\"1.0\" encoding=\"utf-8\"?><EnumerationResults ServiceEndpoint=\"https://azstoragesdkaccount.blob.core.windows.net/\"><Prefix>jtccreateac</Prefix><Containers><Container><Name>jtccreateac0pageblobapitestcreateacd7c881863990a1c70a</Name><Properties><Last-Modified>Fri, 06 Sep 2019 19:09:17 GMT</Last-Modified><Etag>\"0x8D732FDB736D60F\"</Etag><LeaseStatus>unlocked</LeaseStatus><LeaseState>available</LeaseState><DefaultEncryptionScope>$account-encryption-key</DefaultEncryptionScope><DenyEncryptionScopeOverride>false</DenyEncryptionScopeOverride><HasImmutabilityPolicy>false</HasImmutabilityPolicy><HasLegalHold>false</HasLegalHold></Properties></Container></Containers><NextMarker /></EnumerationResults>",
-      "Date" : "Fri, 06 Sep 2019 19:09:17 GMT",
-      "x-ms-client-request-id" : "49c78260-c3e2-4d8d-934f-6b162cdadd4b",
->>>>>>> a55d5dd9
+      "x-ms-request-id" : "c5cb1e51-301e-0042-374a-67cbbf000000",
+      "Body" : "﻿<?xml version=\"1.0\" encoding=\"utf-8\"?><EnumerationResults ServiceEndpoint=\"https://jaschrepragrs.blob.core.windows.net/\"><Prefix>jtccreateac</Prefix><Containers><Container><Name>jtccreateac0pageblobapitestcreateacbe698323385289028a</Name><Properties><Last-Modified>Mon, 09 Sep 2019 20:08:27 GMT</Last-Modified><Etag>\"0x8D735617A229EFE\"</Etag><LeaseStatus>unlocked</LeaseStatus><LeaseState>available</LeaseState><DefaultEncryptionScope>$account-encryption-key</DefaultEncryptionScope><DenyEncryptionScopeOverride>false</DenyEncryptionScopeOverride><HasImmutabilityPolicy>false</HasImmutabilityPolicy><HasLegalHold>false</HasLegalHold></Properties></Container></Containers><NextMarker /></EnumerationResults>",
+      "Date" : "Mon, 09 Sep 2019 20:08:27 GMT",
+      "x-ms-client-request-id" : "1813508c-83ef-4e4d-bdcb-33ad11f29536",
       "Content-Type" : "application/xml"
     },
     "Exception" : null
   }, {
     "Method" : "DELETE",
-<<<<<<< HEAD
-    "Uri" : "https://jaschrepragrs.blob.core.windows.net/jtccreateac0pageblobapitestcreateacbd394794b479ede252?restype=container",
+    "Uri" : "https://jaschrepragrs.blob.core.windows.net/jtccreateac0pageblobapitestcreateacbe698323385289028a?restype=container",
     "Headers" : {
       "x-ms-version" : "2019-02-02",
       "User-Agent" : "azsdk-java-azure-storage-blob/12.0.0-preview.3 1.8.0_221; Windows 10 10.0",
-      "x-ms-client-request-id" : "d2dfc53d-a7a1-4426-8fa8-996f581144e8"
-=======
-    "Uri" : "https://azstoragesdkaccount.blob.core.windows.net/jtccreateac0pageblobapitestcreateacd7c881863990a1c70a?restype=container",
-    "Headers" : {
-      "x-ms-version" : "2019-02-02",
-      "User-Agent" : "azsdk-java-azure-storage-blob/12.0.0-preview.3 1.8.0_212; Windows 10 10.0",
-      "x-ms-client-request-id" : "bd1e97d6-1517-4235-ab9f-2394f1b8cd97"
->>>>>>> a55d5dd9
+      "x-ms-client-request-id" : "6826e4d0-82e2-442e-9dea-c4b493a19f0d"
     },
     "Response" : {
       "x-ms-version" : "2019-02-02",
@@ -223,21 +121,11 @@
       "retry-after" : "0",
       "Content-Length" : "0",
       "StatusCode" : "202",
-<<<<<<< HEAD
-      "x-ms-request-id" : "9b687ab0-c01e-0018-423b-64cd3e000000",
-      "Date" : "Thu, 05 Sep 2019 22:41:54 GMT",
-      "x-ms-client-request-id" : "d2dfc53d-a7a1-4426-8fa8-996f581144e8"
+      "x-ms-request-id" : "c5cb1e60-301e-0042-454a-67cbbf000000",
+      "Date" : "Mon, 09 Sep 2019 20:08:27 GMT",
+      "x-ms-client-request-id" : "6826e4d0-82e2-442e-9dea-c4b493a19f0d"
     },
     "Exception" : null
   } ],
-  "variables" : [ "jtccreateac0pageblobapitestcreateacbd394794b479ede252", "javablobcreateac1pageblobapitestcreateacbd3094854d2a033" ]
-=======
-      "x-ms-request-id" : "ec65f8e9-001e-001f-23e6-64eb66000000",
-      "Date" : "Fri, 06 Sep 2019 19:09:17 GMT",
-      "x-ms-client-request-id" : "bd1e97d6-1517-4235-ab9f-2394f1b8cd97"
-    },
-    "Exception" : null
-  } ],
-  "variables" : [ "jtccreateac0pageblobapitestcreateacd7c881863990a1c70a", "javablobcreateac1pageblobapitestcreateacd7c875421ab92bb" ]
->>>>>>> a55d5dd9
+  "variables" : [ "jtccreateac0pageblobapitestcreateacbe698323385289028a", "javablobcreateac1pageblobapitestcreateacbe6127720cdacc2" ]
 }