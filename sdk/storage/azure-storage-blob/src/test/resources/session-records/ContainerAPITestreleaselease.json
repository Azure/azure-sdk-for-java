{
  "networkCallRecords" : [ {
    "Method" : "PUT",
<<<<<<< HEAD
    "Uri" : "https://jaschrepragrs.blob.core.windows.net/jtcreleaselease0containerapitestreleaseleasee570243674e6e?restype=container",
    "Headers" : {
      "x-ms-version" : "2019-02-02",
      "User-Agent" : "azsdk-java-azure-storage-blob/12.0.0-preview.3 1.8.0_221; Windows 10 10.0",
      "x-ms-client-request-id" : "0e50bf62-698c-4902-a36b-fe0e794191a0"
=======
    "Uri" : "https://azstoragesdkaccount.blob.core.windows.net/jtcreleaselease0containerapitestreleaselease67d954392bf6a?restype=container",
    "Headers" : {
      "x-ms-version" : "2019-02-02",
      "User-Agent" : "azsdk-java-azure-storage-blob/12.0.0-preview.3 1.8.0_212; Windows 10 10.0",
      "x-ms-client-request-id" : "80e90c8b-9511-49b9-8c61-4548dcb11d8b"
>>>>>>> a55d5dd9
    },
    "Response" : {
      "x-ms-version" : "2019-02-02",
      "Server" : "Windows-Azure-Blob/1.0 Microsoft-HTTPAPI/2.0",
<<<<<<< HEAD
      "ETag" : "\"0x8D7325332972E8B\"",
      "Last-Modified" : "Thu, 05 Sep 2019 22:48:40 GMT",
      "retry-after" : "0",
      "Content-Length" : "0",
      "StatusCode" : "201",
      "x-ms-request-id" : "827d1499-601e-001e-7e3c-643a46000000",
      "Date" : "Thu, 05 Sep 2019 22:48:40 GMT",
      "x-ms-client-request-id" : "0e50bf62-698c-4902-a36b-fe0e794191a0"
=======
      "ETag" : "\"0x8D732FD8EFDB838\"",
      "Last-Modified" : "Fri, 06 Sep 2019 19:08:10 GMT",
      "retry-after" : "0",
      "Content-Length" : "0",
      "StatusCode" : "201",
      "x-ms-request-id" : "ec655025-001e-001f-32e6-64eb66000000",
      "Date" : "Fri, 06 Sep 2019 19:08:09 GMT",
      "x-ms-client-request-id" : "80e90c8b-9511-49b9-8c61-4548dcb11d8b"
>>>>>>> a55d5dd9
    },
    "Exception" : null
  }, {
    "Method" : "PUT",
<<<<<<< HEAD
    "Uri" : "https://jaschrepragrs.blob.core.windows.net/jtcreleaselease0containerapitestreleaseleasee570243674e6e?comp=lease&restype=container",
    "Headers" : {
      "x-ms-version" : "2019-02-02",
      "User-Agent" : "azsdk-java-azure-storage-blob/12.0.0-preview.3 1.8.0_221; Windows 10 10.0",
      "x-ms-client-request-id" : "1927b5ee-0fa5-49bb-9748-457f63b63ea3"
=======
    "Uri" : "https://azstoragesdkaccount.blob.core.windows.net/jtcreleaselease0containerapitestreleaselease67d954392bf6a?comp=lease&restype=container",
    "Headers" : {
      "x-ms-version" : "2019-02-02",
      "User-Agent" : "azsdk-java-azure-storage-blob/12.0.0-preview.3 1.8.0_212; Windows 10 10.0",
      "x-ms-client-request-id" : "6d1f916e-4ad5-4f85-8d3b-455b59b09f9c"
>>>>>>> a55d5dd9
    },
    "Response" : {
      "x-ms-version" : "2019-02-02",
      "Server" : "Windows-Azure-Blob/1.0 Microsoft-HTTPAPI/2.0",
<<<<<<< HEAD
      "ETag" : "\"0x8D7325332972E8B\"",
      "x-ms-lease-id" : "f72611bc-173d-4969-8cf4-47c07547b6b0",
      "Last-Modified" : "Thu, 05 Sep 2019 22:48:40 GMT",
      "retry-after" : "0",
      "Content-Length" : "0",
      "StatusCode" : "201",
      "x-ms-request-id" : "827d14a4-601e-001e-083c-643a46000000",
      "Date" : "Thu, 05 Sep 2019 22:48:40 GMT",
      "x-ms-client-request-id" : "1927b5ee-0fa5-49bb-9748-457f63b63ea3"
=======
      "ETag" : "\"0x8D732FD8EFDB838\"",
      "x-ms-lease-id" : "d7b1cf6a-d39d-4228-a2b7-2b34e5146a2c",
      "Last-Modified" : "Fri, 06 Sep 2019 19:08:10 GMT",
      "retry-after" : "0",
      "Content-Length" : "0",
      "StatusCode" : "201",
      "x-ms-request-id" : "ec65505d-001e-001f-60e6-64eb66000000",
      "Date" : "Fri, 06 Sep 2019 19:08:09 GMT",
      "x-ms-client-request-id" : "6d1f916e-4ad5-4f85-8d3b-455b59b09f9c"
>>>>>>> a55d5dd9
    },
    "Exception" : null
  }, {
    "Method" : "PUT",
<<<<<<< HEAD
    "Uri" : "https://jaschrepragrs.blob.core.windows.net/jtcreleaselease0containerapitestreleaseleasee570243674e6e?comp=lease&restype=container",
    "Headers" : {
      "x-ms-version" : "2019-02-02",
      "User-Agent" : "azsdk-java-azure-storage-blob/12.0.0-preview.3 1.8.0_221; Windows 10 10.0",
      "x-ms-client-request-id" : "6f357261-5fa1-4fb6-9dd7-a2edc0277031"
=======
    "Uri" : "https://azstoragesdkaccount.blob.core.windows.net/jtcreleaselease0containerapitestreleaselease67d954392bf6a?comp=lease&restype=container",
    "Headers" : {
      "x-ms-version" : "2019-02-02",
      "User-Agent" : "azsdk-java-azure-storage-blob/12.0.0-preview.3 1.8.0_212; Windows 10 10.0",
      "x-ms-client-request-id" : "cc18226f-2aae-473c-816c-2c2b725c4fbf"
>>>>>>> a55d5dd9
    },
    "Response" : {
      "x-ms-version" : "2019-02-02",
      "Server" : "Windows-Azure-Blob/1.0 Microsoft-HTTPAPI/2.0",
<<<<<<< HEAD
      "ETag" : "\"0x8D7325332972E8B\"",
      "Last-Modified" : "Thu, 05 Sep 2019 22:48:40 GMT",
      "retry-after" : "0",
      "Content-Length" : "0",
      "StatusCode" : "200",
      "x-ms-request-id" : "827d14b1-601e-001e-143c-643a46000000",
      "Date" : "Thu, 05 Sep 2019 22:48:40 GMT",
      "x-ms-client-request-id" : "6f357261-5fa1-4fb6-9dd7-a2edc0277031"
=======
      "ETag" : "\"0x8D732FD8EFDB838\"",
      "Last-Modified" : "Fri, 06 Sep 2019 19:08:10 GMT",
      "retry-after" : "0",
      "Content-Length" : "0",
      "StatusCode" : "200",
      "x-ms-request-id" : "ec655083-001e-001f-01e6-64eb66000000",
      "Date" : "Fri, 06 Sep 2019 19:08:09 GMT",
      "x-ms-client-request-id" : "cc18226f-2aae-473c-816c-2c2b725c4fbf"
>>>>>>> a55d5dd9
    },
    "Exception" : null
  }, {
    "Method" : "GET",
<<<<<<< HEAD
    "Uri" : "https://jaschrepragrs.blob.core.windows.net/jtcreleaselease0containerapitestreleaseleasee570243674e6e?restype=container",
    "Headers" : {
      "x-ms-version" : "2019-02-02",
      "User-Agent" : "azsdk-java-azure-storage-blob/12.0.0-preview.3 1.8.0_221; Windows 10 10.0",
      "x-ms-client-request-id" : "571be02e-6ff9-43f1-8873-ef23bc3145f3"
=======
    "Uri" : "https://azstoragesdkaccount.blob.core.windows.net/jtcreleaselease0containerapitestreleaselease67d954392bf6a?restype=container",
    "Headers" : {
      "x-ms-version" : "2019-02-02",
      "User-Agent" : "azsdk-java-azure-storage-blob/12.0.0-preview.3 1.8.0_212; Windows 10 10.0",
      "x-ms-client-request-id" : "076aece3-fd03-4aa6-9e46-37c5eec659eb"
>>>>>>> a55d5dd9
    },
    "Response" : {
      "x-ms-version" : "2019-02-02",
      "x-ms-lease-status" : "unlocked",
      "Server" : "Windows-Azure-Blob/1.0 Microsoft-HTTPAPI/2.0",
      "x-ms-lease-state" : "available",
      "x-ms-deny-encryption-scope-override" : "false",
<<<<<<< HEAD
      "Last-Modified" : "Thu, 05 Sep 2019 22:48:40 GMT",
      "retry-after" : "0",
      "StatusCode" : "200",
      "Date" : "Thu, 05 Sep 2019 22:48:40 GMT",
      "x-ms-has-legal-hold" : "false",
      "x-ms-default-encryption-scope" : "$account-encryption-key",
      "ETag" : "\"0x8D7325332972E8B\"",
      "x-ms-has-immutability-policy" : "false",
      "Content-Length" : "0",
      "x-ms-request-id" : "827d14d2-601e-001e-333c-643a46000000",
      "x-ms-client-request-id" : "571be02e-6ff9-43f1-8873-ef23bc3145f3"
=======
      "Last-Modified" : "Fri, 06 Sep 2019 19:08:10 GMT",
      "retry-after" : "0",
      "StatusCode" : "200",
      "Date" : "Fri, 06 Sep 2019 19:08:10 GMT",
      "x-ms-has-legal-hold" : "false",
      "x-ms-default-encryption-scope" : "$account-encryption-key",
      "ETag" : "\"0x8D732FD8EFDB838\"",
      "x-ms-has-immutability-policy" : "false",
      "Content-Length" : "0",
      "x-ms-request-id" : "ec6550a0-001e-001f-19e6-64eb66000000",
      "x-ms-client-request-id" : "076aece3-fd03-4aa6-9e46-37c5eec659eb"
>>>>>>> a55d5dd9
    },
    "Exception" : null
  }, {
    "Method" : "GET",
<<<<<<< HEAD
    "Uri" : "https://jaschrepragrs.blob.core.windows.net?prefix=jtcreleaselease&comp=list",
    "Headers" : {
      "x-ms-version" : "2019-02-02",
      "User-Agent" : "azsdk-java-azure-storage-blob/12.0.0-preview.3 1.8.0_221; Windows 10 10.0",
      "x-ms-client-request-id" : "1e0983d6-596b-45fa-91fe-f40e267197ed"
=======
    "Uri" : "https://azstoragesdkaccount.blob.core.windows.net?prefix=jtcreleaselease&comp=list",
    "Headers" : {
      "x-ms-version" : "2019-02-02",
      "User-Agent" : "azsdk-java-azure-storage-blob/12.0.0-preview.3 1.8.0_212; Windows 10 10.0",
      "x-ms-client-request-id" : "3ff067de-b621-42dd-a23a-6555dc114b84"
>>>>>>> a55d5dd9
    },
    "Response" : {
      "Transfer-Encoding" : "chunked",
      "x-ms-version" : "2019-02-02",
      "Server" : "Windows-Azure-Blob/1.0 Microsoft-HTTPAPI/2.0",
      "retry-after" : "0",
      "StatusCode" : "200",
<<<<<<< HEAD
      "x-ms-request-id" : "827d14e2-601e-001e-413c-643a46000000",
      "Body" : "﻿<?xml version=\"1.0\" encoding=\"utf-8\"?><EnumerationResults ServiceEndpoint=\"https://jaschrepragrs.blob.core.windows.net/\"><Prefix>jtcreleaselease</Prefix><Containers><Container><Name>jtcreleaselease0containerapitestreleaseleasee570243674e6e</Name><Properties><Last-Modified>Thu, 05 Sep 2019 22:48:40 GMT</Last-Modified><Etag>\"0x8D7325332972E8B\"</Etag><LeaseStatus>unlocked</LeaseStatus><LeaseState>available</LeaseState><DefaultEncryptionScope>$account-encryption-key</DefaultEncryptionScope><DenyEncryptionScopeOverride>false</DenyEncryptionScopeOverride><HasImmutabilityPolicy>false</HasImmutabilityPolicy><HasLegalHold>false</HasLegalHold></Properties></Container></Containers><NextMarker /></EnumerationResults>",
      "Date" : "Thu, 05 Sep 2019 22:48:40 GMT",
      "x-ms-client-request-id" : "1e0983d6-596b-45fa-91fe-f40e267197ed",
=======
      "x-ms-request-id" : "ec6550b6-001e-001f-2ce6-64eb66000000",
      "Body" : "﻿<?xml version=\"1.0\" encoding=\"utf-8\"?><EnumerationResults ServiceEndpoint=\"https://azstoragesdkaccount.blob.core.windows.net/\"><Prefix>jtcreleaselease</Prefix><Containers><Container><Name>jtcreleaselease0containerapitestreleaselease67d954392bf6a</Name><Properties><Last-Modified>Fri, 06 Sep 2019 19:08:10 GMT</Last-Modified><Etag>\"0x8D732FD8EFDB838\"</Etag><LeaseStatus>unlocked</LeaseStatus><LeaseState>available</LeaseState><DefaultEncryptionScope>$account-encryption-key</DefaultEncryptionScope><DenyEncryptionScopeOverride>false</DenyEncryptionScopeOverride><HasImmutabilityPolicy>false</HasImmutabilityPolicy><HasLegalHold>false</HasLegalHold></Properties></Container></Containers><NextMarker /></EnumerationResults>",
      "Date" : "Fri, 06 Sep 2019 19:08:10 GMT",
      "x-ms-client-request-id" : "3ff067de-b621-42dd-a23a-6555dc114b84",
>>>>>>> a55d5dd9
      "Content-Type" : "application/xml"
    },
    "Exception" : null
  }, {
    "Method" : "DELETE",
<<<<<<< HEAD
    "Uri" : "https://jaschrepragrs.blob.core.windows.net/jtcreleaselease0containerapitestreleaseleasee570243674e6e?restype=container",
    "Headers" : {
      "x-ms-version" : "2019-02-02",
      "User-Agent" : "azsdk-java-azure-storage-blob/12.0.0-preview.3 1.8.0_221; Windows 10 10.0",
      "x-ms-client-request-id" : "9320b5c1-3026-4771-9ac4-d2b1235ea148"
=======
    "Uri" : "https://azstoragesdkaccount.blob.core.windows.net/jtcreleaselease0containerapitestreleaselease67d954392bf6a?restype=container",
    "Headers" : {
      "x-ms-version" : "2019-02-02",
      "User-Agent" : "azsdk-java-azure-storage-blob/12.0.0-preview.3 1.8.0_212; Windows 10 10.0",
      "x-ms-client-request-id" : "a9671e89-cb96-4b76-8a6d-288cc13e122a"
>>>>>>> a55d5dd9
    },
    "Response" : {
      "x-ms-version" : "2019-02-02",
      "Server" : "Windows-Azure-Blob/1.0 Microsoft-HTTPAPI/2.0",
      "retry-after" : "0",
      "Content-Length" : "0",
      "StatusCode" : "202",
<<<<<<< HEAD
      "x-ms-request-id" : "827d14ee-601e-001e-4d3c-643a46000000",
      "Date" : "Thu, 05 Sep 2019 22:48:41 GMT",
      "x-ms-client-request-id" : "9320b5c1-3026-4771-9ac4-d2b1235ea148"
    },
    "Exception" : null
  } ],
  "variables" : [ "jtcreleaselease0containerapitestreleaseleasee570243674e6e" ]
=======
      "x-ms-request-id" : "ec6550cb-001e-001f-3ee6-64eb66000000",
      "Date" : "Fri, 06 Sep 2019 19:08:10 GMT",
      "x-ms-client-request-id" : "a9671e89-cb96-4b76-8a6d-288cc13e122a"
    },
    "Exception" : null
  } ],
  "variables" : [ "jtcreleaselease0containerapitestreleaselease67d954392bf6a" ]
>>>>>>> a55d5dd9
}<|MERGE_RESOLUTION|>--- conflicted
+++ resolved
@@ -1,141 +1,75 @@
 {
   "networkCallRecords" : [ {
     "Method" : "PUT",
-<<<<<<< HEAD
-    "Uri" : "https://jaschrepragrs.blob.core.windows.net/jtcreleaselease0containerapitestreleaseleasee570243674e6e?restype=container",
+    "Uri" : "https://jaschrepragrs.blob.core.windows.net/jtcreleaselease0containerapitestreleaselease27a4929401619?restype=container",
     "Headers" : {
       "x-ms-version" : "2019-02-02",
       "User-Agent" : "azsdk-java-azure-storage-blob/12.0.0-preview.3 1.8.0_221; Windows 10 10.0",
-      "x-ms-client-request-id" : "0e50bf62-698c-4902-a36b-fe0e794191a0"
-=======
-    "Uri" : "https://azstoragesdkaccount.blob.core.windows.net/jtcreleaselease0containerapitestreleaselease67d954392bf6a?restype=container",
-    "Headers" : {
-      "x-ms-version" : "2019-02-02",
-      "User-Agent" : "azsdk-java-azure-storage-blob/12.0.0-preview.3 1.8.0_212; Windows 10 10.0",
-      "x-ms-client-request-id" : "80e90c8b-9511-49b9-8c61-4548dcb11d8b"
->>>>>>> a55d5dd9
+      "x-ms-client-request-id" : "4f8a1e01-9771-4f8c-9d4e-87b62b158a4b"
     },
     "Response" : {
       "x-ms-version" : "2019-02-02",
       "Server" : "Windows-Azure-Blob/1.0 Microsoft-HTTPAPI/2.0",
-<<<<<<< HEAD
-      "ETag" : "\"0x8D7325332972E8B\"",
-      "Last-Modified" : "Thu, 05 Sep 2019 22:48:40 GMT",
+      "ETag" : "\"0x8D73560BD281D92\"",
+      "Last-Modified" : "Mon, 09 Sep 2019 20:03:10 GMT",
       "retry-after" : "0",
       "Content-Length" : "0",
       "StatusCode" : "201",
-      "x-ms-request-id" : "827d1499-601e-001e-7e3c-643a46000000",
-      "Date" : "Thu, 05 Sep 2019 22:48:40 GMT",
-      "x-ms-client-request-id" : "0e50bf62-698c-4902-a36b-fe0e794191a0"
-=======
-      "ETag" : "\"0x8D732FD8EFDB838\"",
-      "Last-Modified" : "Fri, 06 Sep 2019 19:08:10 GMT",
-      "retry-after" : "0",
-      "Content-Length" : "0",
-      "StatusCode" : "201",
-      "x-ms-request-id" : "ec655025-001e-001f-32e6-64eb66000000",
-      "Date" : "Fri, 06 Sep 2019 19:08:09 GMT",
-      "x-ms-client-request-id" : "80e90c8b-9511-49b9-8c61-4548dcb11d8b"
->>>>>>> a55d5dd9
+      "x-ms-request-id" : "c5c9e744-301e-0042-6749-67cbbf000000",
+      "Date" : "Mon, 09 Sep 2019 20:03:09 GMT",
+      "x-ms-client-request-id" : "4f8a1e01-9771-4f8c-9d4e-87b62b158a4b"
     },
     "Exception" : null
   }, {
     "Method" : "PUT",
-<<<<<<< HEAD
-    "Uri" : "https://jaschrepragrs.blob.core.windows.net/jtcreleaselease0containerapitestreleaseleasee570243674e6e?comp=lease&restype=container",
+    "Uri" : "https://jaschrepragrs.blob.core.windows.net/jtcreleaselease0containerapitestreleaselease27a4929401619?comp=lease&restype=container",
     "Headers" : {
       "x-ms-version" : "2019-02-02",
       "User-Agent" : "azsdk-java-azure-storage-blob/12.0.0-preview.3 1.8.0_221; Windows 10 10.0",
-      "x-ms-client-request-id" : "1927b5ee-0fa5-49bb-9748-457f63b63ea3"
-=======
-    "Uri" : "https://azstoragesdkaccount.blob.core.windows.net/jtcreleaselease0containerapitestreleaselease67d954392bf6a?comp=lease&restype=container",
-    "Headers" : {
-      "x-ms-version" : "2019-02-02",
-      "User-Agent" : "azsdk-java-azure-storage-blob/12.0.0-preview.3 1.8.0_212; Windows 10 10.0",
-      "x-ms-client-request-id" : "6d1f916e-4ad5-4f85-8d3b-455b59b09f9c"
->>>>>>> a55d5dd9
+      "x-ms-client-request-id" : "212a79c2-774e-4bc8-822f-ce8476fe94e5"
     },
     "Response" : {
       "x-ms-version" : "2019-02-02",
       "Server" : "Windows-Azure-Blob/1.0 Microsoft-HTTPAPI/2.0",
-<<<<<<< HEAD
-      "ETag" : "\"0x8D7325332972E8B\"",
-      "x-ms-lease-id" : "f72611bc-173d-4969-8cf4-47c07547b6b0",
-      "Last-Modified" : "Thu, 05 Sep 2019 22:48:40 GMT",
+      "ETag" : "\"0x8D73560BD281D92\"",
+      "x-ms-lease-id" : "e120ff23-6fda-4086-9b8e-e92ba124ba7b",
+      "Last-Modified" : "Mon, 09 Sep 2019 20:03:10 GMT",
       "retry-after" : "0",
       "Content-Length" : "0",
       "StatusCode" : "201",
-      "x-ms-request-id" : "827d14a4-601e-001e-083c-643a46000000",
-      "Date" : "Thu, 05 Sep 2019 22:48:40 GMT",
-      "x-ms-client-request-id" : "1927b5ee-0fa5-49bb-9748-457f63b63ea3"
-=======
-      "ETag" : "\"0x8D732FD8EFDB838\"",
-      "x-ms-lease-id" : "d7b1cf6a-d39d-4228-a2b7-2b34e5146a2c",
-      "Last-Modified" : "Fri, 06 Sep 2019 19:08:10 GMT",
-      "retry-after" : "0",
-      "Content-Length" : "0",
-      "StatusCode" : "201",
-      "x-ms-request-id" : "ec65505d-001e-001f-60e6-64eb66000000",
-      "Date" : "Fri, 06 Sep 2019 19:08:09 GMT",
-      "x-ms-client-request-id" : "6d1f916e-4ad5-4f85-8d3b-455b59b09f9c"
->>>>>>> a55d5dd9
+      "x-ms-request-id" : "c5c9e75a-301e-0042-7a49-67cbbf000000",
+      "Date" : "Mon, 09 Sep 2019 20:03:09 GMT",
+      "x-ms-client-request-id" : "212a79c2-774e-4bc8-822f-ce8476fe94e5"
     },
     "Exception" : null
   }, {
     "Method" : "PUT",
-<<<<<<< HEAD
-    "Uri" : "https://jaschrepragrs.blob.core.windows.net/jtcreleaselease0containerapitestreleaseleasee570243674e6e?comp=lease&restype=container",
+    "Uri" : "https://jaschrepragrs.blob.core.windows.net/jtcreleaselease0containerapitestreleaselease27a4929401619?comp=lease&restype=container",
     "Headers" : {
       "x-ms-version" : "2019-02-02",
       "User-Agent" : "azsdk-java-azure-storage-blob/12.0.0-preview.3 1.8.0_221; Windows 10 10.0",
-      "x-ms-client-request-id" : "6f357261-5fa1-4fb6-9dd7-a2edc0277031"
-=======
-    "Uri" : "https://azstoragesdkaccount.blob.core.windows.net/jtcreleaselease0containerapitestreleaselease67d954392bf6a?comp=lease&restype=container",
-    "Headers" : {
-      "x-ms-version" : "2019-02-02",
-      "User-Agent" : "azsdk-java-azure-storage-blob/12.0.0-preview.3 1.8.0_212; Windows 10 10.0",
-      "x-ms-client-request-id" : "cc18226f-2aae-473c-816c-2c2b725c4fbf"
->>>>>>> a55d5dd9
+      "x-ms-client-request-id" : "7352e1e1-6aad-4acf-9a1b-97081ce70cc1"
     },
     "Response" : {
       "x-ms-version" : "2019-02-02",
       "Server" : "Windows-Azure-Blob/1.0 Microsoft-HTTPAPI/2.0",
-<<<<<<< HEAD
-      "ETag" : "\"0x8D7325332972E8B\"",
-      "Last-Modified" : "Thu, 05 Sep 2019 22:48:40 GMT",
+      "ETag" : "\"0x8D73560BD281D92\"",
+      "Last-Modified" : "Mon, 09 Sep 2019 20:03:10 GMT",
       "retry-after" : "0",
       "Content-Length" : "0",
       "StatusCode" : "200",
-      "x-ms-request-id" : "827d14b1-601e-001e-143c-643a46000000",
-      "Date" : "Thu, 05 Sep 2019 22:48:40 GMT",
-      "x-ms-client-request-id" : "6f357261-5fa1-4fb6-9dd7-a2edc0277031"
-=======
-      "ETag" : "\"0x8D732FD8EFDB838\"",
-      "Last-Modified" : "Fri, 06 Sep 2019 19:08:10 GMT",
-      "retry-after" : "0",
-      "Content-Length" : "0",
-      "StatusCode" : "200",
-      "x-ms-request-id" : "ec655083-001e-001f-01e6-64eb66000000",
-      "Date" : "Fri, 06 Sep 2019 19:08:09 GMT",
-      "x-ms-client-request-id" : "cc18226f-2aae-473c-816c-2c2b725c4fbf"
->>>>>>> a55d5dd9
+      "x-ms-request-id" : "c5c9e768-301e-0042-0849-67cbbf000000",
+      "Date" : "Mon, 09 Sep 2019 20:03:09 GMT",
+      "x-ms-client-request-id" : "7352e1e1-6aad-4acf-9a1b-97081ce70cc1"
     },
     "Exception" : null
   }, {
     "Method" : "GET",
-<<<<<<< HEAD
-    "Uri" : "https://jaschrepragrs.blob.core.windows.net/jtcreleaselease0containerapitestreleaseleasee570243674e6e?restype=container",
+    "Uri" : "https://jaschrepragrs.blob.core.windows.net/jtcreleaselease0containerapitestreleaselease27a4929401619?restype=container",
     "Headers" : {
       "x-ms-version" : "2019-02-02",
       "User-Agent" : "azsdk-java-azure-storage-blob/12.0.0-preview.3 1.8.0_221; Windows 10 10.0",
-      "x-ms-client-request-id" : "571be02e-6ff9-43f1-8873-ef23bc3145f3"
-=======
-    "Uri" : "https://azstoragesdkaccount.blob.core.windows.net/jtcreleaselease0containerapitestreleaselease67d954392bf6a?restype=container",
-    "Headers" : {
-      "x-ms-version" : "2019-02-02",
-      "User-Agent" : "azsdk-java-azure-storage-blob/12.0.0-preview.3 1.8.0_212; Windows 10 10.0",
-      "x-ms-client-request-id" : "076aece3-fd03-4aa6-9e46-37c5eec659eb"
->>>>>>> a55d5dd9
+      "x-ms-client-request-id" : "b0f8847e-6b66-411f-b590-08e86978ceb8"
     },
     "Response" : {
       "x-ms-version" : "2019-02-02",
@@ -143,48 +77,26 @@
       "Server" : "Windows-Azure-Blob/1.0 Microsoft-HTTPAPI/2.0",
       "x-ms-lease-state" : "available",
       "x-ms-deny-encryption-scope-override" : "false",
-<<<<<<< HEAD
-      "Last-Modified" : "Thu, 05 Sep 2019 22:48:40 GMT",
+      "Last-Modified" : "Mon, 09 Sep 2019 20:03:10 GMT",
       "retry-after" : "0",
       "StatusCode" : "200",
-      "Date" : "Thu, 05 Sep 2019 22:48:40 GMT",
+      "Date" : "Mon, 09 Sep 2019 20:03:09 GMT",
       "x-ms-has-legal-hold" : "false",
       "x-ms-default-encryption-scope" : "$account-encryption-key",
-      "ETag" : "\"0x8D7325332972E8B\"",
+      "ETag" : "\"0x8D73560BD281D92\"",
       "x-ms-has-immutability-policy" : "false",
       "Content-Length" : "0",
-      "x-ms-request-id" : "827d14d2-601e-001e-333c-643a46000000",
-      "x-ms-client-request-id" : "571be02e-6ff9-43f1-8873-ef23bc3145f3"
-=======
-      "Last-Modified" : "Fri, 06 Sep 2019 19:08:10 GMT",
-      "retry-after" : "0",
-      "StatusCode" : "200",
-      "Date" : "Fri, 06 Sep 2019 19:08:10 GMT",
-      "x-ms-has-legal-hold" : "false",
-      "x-ms-default-encryption-scope" : "$account-encryption-key",
-      "ETag" : "\"0x8D732FD8EFDB838\"",
-      "x-ms-has-immutability-policy" : "false",
-      "Content-Length" : "0",
-      "x-ms-request-id" : "ec6550a0-001e-001f-19e6-64eb66000000",
-      "x-ms-client-request-id" : "076aece3-fd03-4aa6-9e46-37c5eec659eb"
->>>>>>> a55d5dd9
+      "x-ms-request-id" : "c5c9e781-301e-0042-2149-67cbbf000000",
+      "x-ms-client-request-id" : "b0f8847e-6b66-411f-b590-08e86978ceb8"
     },
     "Exception" : null
   }, {
     "Method" : "GET",
-<<<<<<< HEAD
     "Uri" : "https://jaschrepragrs.blob.core.windows.net?prefix=jtcreleaselease&comp=list",
     "Headers" : {
       "x-ms-version" : "2019-02-02",
       "User-Agent" : "azsdk-java-azure-storage-blob/12.0.0-preview.3 1.8.0_221; Windows 10 10.0",
-      "x-ms-client-request-id" : "1e0983d6-596b-45fa-91fe-f40e267197ed"
-=======
-    "Uri" : "https://azstoragesdkaccount.blob.core.windows.net?prefix=jtcreleaselease&comp=list",
-    "Headers" : {
-      "x-ms-version" : "2019-02-02",
-      "User-Agent" : "azsdk-java-azure-storage-blob/12.0.0-preview.3 1.8.0_212; Windows 10 10.0",
-      "x-ms-client-request-id" : "3ff067de-b621-42dd-a23a-6555dc114b84"
->>>>>>> a55d5dd9
+      "x-ms-client-request-id" : "d9c4e0c1-df51-4669-beb0-745343af8530"
     },
     "Response" : {
       "Transfer-Encoding" : "chunked",
@@ -192,35 +104,20 @@
       "Server" : "Windows-Azure-Blob/1.0 Microsoft-HTTPAPI/2.0",
       "retry-after" : "0",
       "StatusCode" : "200",
-<<<<<<< HEAD
-      "x-ms-request-id" : "827d14e2-601e-001e-413c-643a46000000",
-      "Body" : "﻿<?xml version=\"1.0\" encoding=\"utf-8\"?><EnumerationResults ServiceEndpoint=\"https://jaschrepragrs.blob.core.windows.net/\"><Prefix>jtcreleaselease</Prefix><Containers><Container><Name>jtcreleaselease0containerapitestreleaseleasee570243674e6e</Name><Properties><Last-Modified>Thu, 05 Sep 2019 22:48:40 GMT</Last-Modified><Etag>\"0x8D7325332972E8B\"</Etag><LeaseStatus>unlocked</LeaseStatus><LeaseState>available</LeaseState><DefaultEncryptionScope>$account-encryption-key</DefaultEncryptionScope><DenyEncryptionScopeOverride>false</DenyEncryptionScopeOverride><HasImmutabilityPolicy>false</HasImmutabilityPolicy><HasLegalHold>false</HasLegalHold></Properties></Container></Containers><NextMarker /></EnumerationResults>",
-      "Date" : "Thu, 05 Sep 2019 22:48:40 GMT",
-      "x-ms-client-request-id" : "1e0983d6-596b-45fa-91fe-f40e267197ed",
-=======
-      "x-ms-request-id" : "ec6550b6-001e-001f-2ce6-64eb66000000",
-      "Body" : "﻿<?xml version=\"1.0\" encoding=\"utf-8\"?><EnumerationResults ServiceEndpoint=\"https://azstoragesdkaccount.blob.core.windows.net/\"><Prefix>jtcreleaselease</Prefix><Containers><Container><Name>jtcreleaselease0containerapitestreleaselease67d954392bf6a</Name><Properties><Last-Modified>Fri, 06 Sep 2019 19:08:10 GMT</Last-Modified><Etag>\"0x8D732FD8EFDB838\"</Etag><LeaseStatus>unlocked</LeaseStatus><LeaseState>available</LeaseState><DefaultEncryptionScope>$account-encryption-key</DefaultEncryptionScope><DenyEncryptionScopeOverride>false</DenyEncryptionScopeOverride><HasImmutabilityPolicy>false</HasImmutabilityPolicy><HasLegalHold>false</HasLegalHold></Properties></Container></Containers><NextMarker /></EnumerationResults>",
-      "Date" : "Fri, 06 Sep 2019 19:08:10 GMT",
-      "x-ms-client-request-id" : "3ff067de-b621-42dd-a23a-6555dc114b84",
->>>>>>> a55d5dd9
+      "x-ms-request-id" : "c5c9e79e-301e-0042-3c49-67cbbf000000",
+      "Body" : "﻿<?xml version=\"1.0\" encoding=\"utf-8\"?><EnumerationResults ServiceEndpoint=\"https://jaschrepragrs.blob.core.windows.net/\"><Prefix>jtcreleaselease</Prefix><Containers><Container><Name>jtcreleaselease0containerapitestreleaselease27a4929401619</Name><Properties><Last-Modified>Mon, 09 Sep 2019 20:03:10 GMT</Last-Modified><Etag>\"0x8D73560BD281D92\"</Etag><LeaseStatus>unlocked</LeaseStatus><LeaseState>available</LeaseState><DefaultEncryptionScope>$account-encryption-key</DefaultEncryptionScope><DenyEncryptionScopeOverride>false</DenyEncryptionScopeOverride><HasImmutabilityPolicy>false</HasImmutabilityPolicy><HasLegalHold>false</HasLegalHold></Properties></Container></Containers><NextMarker /></EnumerationResults>",
+      "Date" : "Mon, 09 Sep 2019 20:03:09 GMT",
+      "x-ms-client-request-id" : "d9c4e0c1-df51-4669-beb0-745343af8530",
       "Content-Type" : "application/xml"
     },
     "Exception" : null
   }, {
     "Method" : "DELETE",
-<<<<<<< HEAD
-    "Uri" : "https://jaschrepragrs.blob.core.windows.net/jtcreleaselease0containerapitestreleaseleasee570243674e6e?restype=container",
+    "Uri" : "https://jaschrepragrs.blob.core.windows.net/jtcreleaselease0containerapitestreleaselease27a4929401619?restype=container",
     "Headers" : {
       "x-ms-version" : "2019-02-02",
       "User-Agent" : "azsdk-java-azure-storage-blob/12.0.0-preview.3 1.8.0_221; Windows 10 10.0",
-      "x-ms-client-request-id" : "9320b5c1-3026-4771-9ac4-d2b1235ea148"
-=======
-    "Uri" : "https://azstoragesdkaccount.blob.core.windows.net/jtcreleaselease0containerapitestreleaselease67d954392bf6a?restype=container",
-    "Headers" : {
-      "x-ms-version" : "2019-02-02",
-      "User-Agent" : "azsdk-java-azure-storage-blob/12.0.0-preview.3 1.8.0_212; Windows 10 10.0",
-      "x-ms-client-request-id" : "a9671e89-cb96-4b76-8a6d-288cc13e122a"
->>>>>>> a55d5dd9
+      "x-ms-client-request-id" : "6736a9a3-738b-4122-817c-64bbf3801c02"
     },
     "Response" : {
       "x-ms-version" : "2019-02-02",
@@ -228,21 +125,11 @@
       "retry-after" : "0",
       "Content-Length" : "0",
       "StatusCode" : "202",
-<<<<<<< HEAD
-      "x-ms-request-id" : "827d14ee-601e-001e-4d3c-643a46000000",
-      "Date" : "Thu, 05 Sep 2019 22:48:41 GMT",
-      "x-ms-client-request-id" : "9320b5c1-3026-4771-9ac4-d2b1235ea148"
+      "x-ms-request-id" : "c5c9e7b0-301e-0042-4e49-67cbbf000000",
+      "Date" : "Mon, 09 Sep 2019 20:03:09 GMT",
+      "x-ms-client-request-id" : "6736a9a3-738b-4122-817c-64bbf3801c02"
     },
     "Exception" : null
   } ],
-  "variables" : [ "jtcreleaselease0containerapitestreleaseleasee570243674e6e" ]
-=======
-      "x-ms-request-id" : "ec6550cb-001e-001f-3ee6-64eb66000000",
-      "Date" : "Fri, 06 Sep 2019 19:08:10 GMT",
-      "x-ms-client-request-id" : "a9671e89-cb96-4b76-8a6d-288cc13e122a"
-    },
-    "Exception" : null
-  } ],
-  "variables" : [ "jtcreleaselease0containerapitestreleaselease67d954392bf6a" ]
->>>>>>> a55d5dd9
+  "variables" : [ "jtcreleaselease0containerapitestreleaselease27a4929401619" ]
 }