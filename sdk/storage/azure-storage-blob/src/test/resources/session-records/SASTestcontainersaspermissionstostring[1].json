{
  "networkCallRecords" : [ {
    "Method" : "PUT",
<<<<<<< HEAD
    "Uri" : "https://jaschrepragrs.blob.core.windows.net/jtccontainersaspermissionstostring059392b174ec50f54?restype=container",
    "Headers" : {
      "x-ms-version" : "2019-02-02",
      "User-Agent" : "azsdk-java-azure-storage-blob/12.0.0-preview.3 1.8.0_221; Windows 10 10.0",
      "x-ms-client-request-id" : "369abdd5-7d43-4420-b899-b316c995c352"
=======
    "Uri" : "https://azstoragesdkaccount.blob.core.windows.net/jtccontainersaspermissionstostring0040527d112c1f835?restype=container",
    "Headers" : {
      "x-ms-version" : "2019-02-02",
      "User-Agent" : "azsdk-java-azure-storage-blob/12.0.0-preview.3 1.8.0_212; Windows 10 10.0",
      "x-ms-client-request-id" : "3d1025a8-7d0b-4eca-8df1-dcdad656b197"
>>>>>>> a55d5dd9
    },
    "Response" : {
      "x-ms-version" : "2019-02-02",
      "Server" : "Windows-Azure-Blob/1.0 Microsoft-HTTPAPI/2.0",
<<<<<<< HEAD
      "ETag" : "\"0x8D732517740644E\"",
      "Last-Modified" : "Thu, 05 Sep 2019 22:36:17 GMT",
      "retry-after" : "0",
      "Content-Length" : "0",
      "StatusCode" : "201",
      "x-ms-request-id" : "bfec951e-901e-0044-2f3a-643cc7000000",
      "Date" : "Thu, 05 Sep 2019 22:36:16 GMT",
      "x-ms-client-request-id" : "369abdd5-7d43-4420-b899-b316c995c352"
=======
      "ETag" : "\"0x8D732FE00924BAE\"",
      "Last-Modified" : "Fri, 06 Sep 2019 19:11:20 GMT",
      "retry-after" : "0",
      "Content-Length" : "0",
      "StatusCode" : "201",
      "x-ms-request-id" : "8f76ca45-401e-003a-27e6-6473d5000000",
      "Date" : "Fri, 06 Sep 2019 19:11:20 GMT",
      "x-ms-client-request-id" : "3d1025a8-7d0b-4eca-8df1-dcdad656b197"
>>>>>>> a55d5dd9
    },
    "Exception" : null
  }, {
    "Method" : "GET",
<<<<<<< HEAD
    "Uri" : "https://jaschrepragrs.blob.core.windows.net?prefix=jtccontainersaspermissionstostring&comp=list",
    "Headers" : {
      "x-ms-version" : "2019-02-02",
      "User-Agent" : "azsdk-java-azure-storage-blob/12.0.0-preview.3 1.8.0_221; Windows 10 10.0",
      "x-ms-client-request-id" : "02623ab7-8269-47e6-ba86-f3381cd15fd4"
=======
    "Uri" : "https://azstoragesdkaccount.blob.core.windows.net?prefix=jtccontainersaspermissionstostring&comp=list",
    "Headers" : {
      "x-ms-version" : "2019-02-02",
      "User-Agent" : "azsdk-java-azure-storage-blob/12.0.0-preview.3 1.8.0_212; Windows 10 10.0",
      "x-ms-client-request-id" : "b3ade094-0672-479d-93b7-8ea25054cf93"
>>>>>>> a55d5dd9
    },
    "Response" : {
      "Transfer-Encoding" : "chunked",
      "x-ms-version" : "2019-02-02",
      "Server" : "Windows-Azure-Blob/1.0 Microsoft-HTTPAPI/2.0",
      "retry-after" : "0",
      "StatusCode" : "200",
<<<<<<< HEAD
      "x-ms-request-id" : "bfec9532-901e-0044-3e3a-643cc7000000",
      "Body" : "﻿<?xml version=\"1.0\" encoding=\"utf-8\"?><EnumerationResults ServiceEndpoint=\"https://jaschrepragrs.blob.core.windows.net/\"><Prefix>jtccontainersaspermissionstostring</Prefix><Containers><Container><Name>jtccontainersaspermissionstostring059392b174ec50f54</Name><Properties><Last-Modified>Thu, 05 Sep 2019 22:36:17 GMT</Last-Modified><Etag>\"0x8D732517740644E\"</Etag><LeaseStatus>unlocked</LeaseStatus><LeaseState>available</LeaseState><DefaultEncryptionScope>$account-encryption-key</DefaultEncryptionScope><DenyEncryptionScopeOverride>false</DenyEncryptionScopeOverride><HasImmutabilityPolicy>false</HasImmutabilityPolicy><HasLegalHold>false</HasLegalHold></Properties></Container></Containers><NextMarker /></EnumerationResults>",
      "Date" : "Thu, 05 Sep 2019 22:36:16 GMT",
      "x-ms-client-request-id" : "02623ab7-8269-47e6-ba86-f3381cd15fd4",
=======
      "x-ms-request-id" : "8f76ca5f-401e-003a-3ae6-6473d5000000",
      "Body" : "﻿<?xml version=\"1.0\" encoding=\"utf-8\"?><EnumerationResults ServiceEndpoint=\"https://azstoragesdkaccount.blob.core.windows.net/\"><Prefix>jtccontainersaspermissionstostring</Prefix><Containers><Container><Name>jtccontainersaspermissionstostring0040527d112c1f835</Name><Properties><Last-Modified>Fri, 06 Sep 2019 19:11:20 GMT</Last-Modified><Etag>\"0x8D732FE00924BAE\"</Etag><LeaseStatus>unlocked</LeaseStatus><LeaseState>available</LeaseState><DefaultEncryptionScope>$account-encryption-key</DefaultEncryptionScope><DenyEncryptionScopeOverride>false</DenyEncryptionScopeOverride><HasImmutabilityPolicy>false</HasImmutabilityPolicy><HasLegalHold>false</HasLegalHold></Properties></Container></Containers><NextMarker /></EnumerationResults>",
      "Date" : "Fri, 06 Sep 2019 19:11:20 GMT",
      "x-ms-client-request-id" : "b3ade094-0672-479d-93b7-8ea25054cf93",
>>>>>>> a55d5dd9
      "Content-Type" : "application/xml"
    },
    "Exception" : null
  }, {
    "Method" : "DELETE",
<<<<<<< HEAD
    "Uri" : "https://jaschrepragrs.blob.core.windows.net/jtccontainersaspermissionstostring059392b174ec50f54?restype=container",
    "Headers" : {
      "x-ms-version" : "2019-02-02",
      "User-Agent" : "azsdk-java-azure-storage-blob/12.0.0-preview.3 1.8.0_221; Windows 10 10.0",
      "x-ms-client-request-id" : "d060a26f-e7a3-4fd4-8fff-37ffc842982f"
=======
    "Uri" : "https://azstoragesdkaccount.blob.core.windows.net/jtccontainersaspermissionstostring0040527d112c1f835?restype=container",
    "Headers" : {
      "x-ms-version" : "2019-02-02",
      "User-Agent" : "azsdk-java-azure-storage-blob/12.0.0-preview.3 1.8.0_212; Windows 10 10.0",
      "x-ms-client-request-id" : "024a118b-7976-42d6-b3b5-18986c81adab"
>>>>>>> a55d5dd9
    },
    "Response" : {
      "x-ms-version" : "2019-02-02",
      "Server" : "Windows-Azure-Blob/1.0 Microsoft-HTTPAPI/2.0",
      "retry-after" : "0",
      "Content-Length" : "0",
      "StatusCode" : "202",
<<<<<<< HEAD
      "x-ms-request-id" : "bfec953a-901e-0044-463a-643cc7000000",
      "Date" : "Thu, 05 Sep 2019 22:36:16 GMT",
      "x-ms-client-request-id" : "d060a26f-e7a3-4fd4-8fff-37ffc842982f"
    },
    "Exception" : null
  } ],
  "variables" : [ "jtccontainersaspermissionstostring059392b174ec50f54" ]
=======
      "x-ms-request-id" : "8f76ca6f-401e-003a-48e6-6473d5000000",
      "Date" : "Fri, 06 Sep 2019 19:11:20 GMT",
      "x-ms-client-request-id" : "024a118b-7976-42d6-b3b5-18986c81adab"
    },
    "Exception" : null
  } ],
  "variables" : [ "jtccontainersaspermissionstostring0040527d112c1f835" ]
>>>>>>> a55d5dd9
}<|MERGE_RESOLUTION|>--- conflicted
+++ resolved
@@ -1,59 +1,32 @@
 {
   "networkCallRecords" : [ {
     "Method" : "PUT",
-<<<<<<< HEAD
-    "Uri" : "https://jaschrepragrs.blob.core.windows.net/jtccontainersaspermissionstostring059392b174ec50f54?restype=container",
+    "Uri" : "https://jaschrepragrs.blob.core.windows.net/jtccontainersaspermissionstostring080012e251ba026d1?restype=container",
     "Headers" : {
       "x-ms-version" : "2019-02-02",
       "User-Agent" : "azsdk-java-azure-storage-blob/12.0.0-preview.3 1.8.0_221; Windows 10 10.0",
-      "x-ms-client-request-id" : "369abdd5-7d43-4420-b899-b316c995c352"
-=======
-    "Uri" : "https://azstoragesdkaccount.blob.core.windows.net/jtccontainersaspermissionstostring0040527d112c1f835?restype=container",
-    "Headers" : {
-      "x-ms-version" : "2019-02-02",
-      "User-Agent" : "azsdk-java-azure-storage-blob/12.0.0-preview.3 1.8.0_212; Windows 10 10.0",
-      "x-ms-client-request-id" : "3d1025a8-7d0b-4eca-8df1-dcdad656b197"
->>>>>>> a55d5dd9
+      "x-ms-client-request-id" : "abe0ac64-5ec1-4d0f-9692-1638fdcefe7f"
     },
     "Response" : {
       "x-ms-version" : "2019-02-02",
       "Server" : "Windows-Azure-Blob/1.0 Microsoft-HTTPAPI/2.0",
-<<<<<<< HEAD
-      "ETag" : "\"0x8D732517740644E\"",
-      "Last-Modified" : "Thu, 05 Sep 2019 22:36:17 GMT",
+      "ETag" : "\"0x8D73560281E53FA\"",
+      "Last-Modified" : "Mon, 09 Sep 2019 19:59:00 GMT",
       "retry-after" : "0",
       "Content-Length" : "0",
       "StatusCode" : "201",
-      "x-ms-request-id" : "bfec951e-901e-0044-2f3a-643cc7000000",
-      "Date" : "Thu, 05 Sep 2019 22:36:16 GMT",
-      "x-ms-client-request-id" : "369abdd5-7d43-4420-b899-b316c995c352"
-=======
-      "ETag" : "\"0x8D732FE00924BAE\"",
-      "Last-Modified" : "Fri, 06 Sep 2019 19:11:20 GMT",
-      "retry-after" : "0",
-      "Content-Length" : "0",
-      "StatusCode" : "201",
-      "x-ms-request-id" : "8f76ca45-401e-003a-27e6-6473d5000000",
-      "Date" : "Fri, 06 Sep 2019 19:11:20 GMT",
-      "x-ms-client-request-id" : "3d1025a8-7d0b-4eca-8df1-dcdad656b197"
->>>>>>> a55d5dd9
+      "x-ms-request-id" : "077fc564-801e-001f-1049-673bbb000000",
+      "Date" : "Mon, 09 Sep 2019 19:58:59 GMT",
+      "x-ms-client-request-id" : "abe0ac64-5ec1-4d0f-9692-1638fdcefe7f"
     },
     "Exception" : null
   }, {
     "Method" : "GET",
-<<<<<<< HEAD
     "Uri" : "https://jaschrepragrs.blob.core.windows.net?prefix=jtccontainersaspermissionstostring&comp=list",
     "Headers" : {
       "x-ms-version" : "2019-02-02",
       "User-Agent" : "azsdk-java-azure-storage-blob/12.0.0-preview.3 1.8.0_221; Windows 10 10.0",
-      "x-ms-client-request-id" : "02623ab7-8269-47e6-ba86-f3381cd15fd4"
-=======
-    "Uri" : "https://azstoragesdkaccount.blob.core.windows.net?prefix=jtccontainersaspermissionstostring&comp=list",
-    "Headers" : {
-      "x-ms-version" : "2019-02-02",
-      "User-Agent" : "azsdk-java-azure-storage-blob/12.0.0-preview.3 1.8.0_212; Windows 10 10.0",
-      "x-ms-client-request-id" : "b3ade094-0672-479d-93b7-8ea25054cf93"
->>>>>>> a55d5dd9
+      "x-ms-client-request-id" : "675d8691-88be-4e25-a858-a91408dc1eb9"
     },
     "Response" : {
       "Transfer-Encoding" : "chunked",
@@ -61,35 +34,20 @@
       "Server" : "Windows-Azure-Blob/1.0 Microsoft-HTTPAPI/2.0",
       "retry-after" : "0",
       "StatusCode" : "200",
-<<<<<<< HEAD
-      "x-ms-request-id" : "bfec9532-901e-0044-3e3a-643cc7000000",
-      "Body" : "﻿<?xml version=\"1.0\" encoding=\"utf-8\"?><EnumerationResults ServiceEndpoint=\"https://jaschrepragrs.blob.core.windows.net/\"><Prefix>jtccontainersaspermissionstostring</Prefix><Containers><Container><Name>jtccontainersaspermissionstostring059392b174ec50f54</Name><Properties><Last-Modified>Thu, 05 Sep 2019 22:36:17 GMT</Last-Modified><Etag>\"0x8D732517740644E\"</Etag><LeaseStatus>unlocked</LeaseStatus><LeaseState>available</LeaseState><DefaultEncryptionScope>$account-encryption-key</DefaultEncryptionScope><DenyEncryptionScopeOverride>false</DenyEncryptionScopeOverride><HasImmutabilityPolicy>false</HasImmutabilityPolicy><HasLegalHold>false</HasLegalHold></Properties></Container></Containers><NextMarker /></EnumerationResults>",
-      "Date" : "Thu, 05 Sep 2019 22:36:16 GMT",
-      "x-ms-client-request-id" : "02623ab7-8269-47e6-ba86-f3381cd15fd4",
-=======
-      "x-ms-request-id" : "8f76ca5f-401e-003a-3ae6-6473d5000000",
-      "Body" : "﻿<?xml version=\"1.0\" encoding=\"utf-8\"?><EnumerationResults ServiceEndpoint=\"https://azstoragesdkaccount.blob.core.windows.net/\"><Prefix>jtccontainersaspermissionstostring</Prefix><Containers><Container><Name>jtccontainersaspermissionstostring0040527d112c1f835</Name><Properties><Last-Modified>Fri, 06 Sep 2019 19:11:20 GMT</Last-Modified><Etag>\"0x8D732FE00924BAE\"</Etag><LeaseStatus>unlocked</LeaseStatus><LeaseState>available</LeaseState><DefaultEncryptionScope>$account-encryption-key</DefaultEncryptionScope><DenyEncryptionScopeOverride>false</DenyEncryptionScopeOverride><HasImmutabilityPolicy>false</HasImmutabilityPolicy><HasLegalHold>false</HasLegalHold></Properties></Container></Containers><NextMarker /></EnumerationResults>",
-      "Date" : "Fri, 06 Sep 2019 19:11:20 GMT",
-      "x-ms-client-request-id" : "b3ade094-0672-479d-93b7-8ea25054cf93",
->>>>>>> a55d5dd9
+      "x-ms-request-id" : "077fc575-801e-001f-1f49-673bbb000000",
+      "Body" : "﻿<?xml version=\"1.0\" encoding=\"utf-8\"?><EnumerationResults ServiceEndpoint=\"https://jaschrepragrs.blob.core.windows.net/\"><Prefix>jtccontainersaspermissionstostring</Prefix><Containers><Container><Name>jtccontainersaspermissionstostring080012e251ba026d1</Name><Properties><Last-Modified>Mon, 09 Sep 2019 19:59:00 GMT</Last-Modified><Etag>\"0x8D73560281E53FA\"</Etag><LeaseStatus>unlocked</LeaseStatus><LeaseState>available</LeaseState><DefaultEncryptionScope>$account-encryption-key</DefaultEncryptionScope><DenyEncryptionScopeOverride>false</DenyEncryptionScopeOverride><HasImmutabilityPolicy>false</HasImmutabilityPolicy><HasLegalHold>false</HasLegalHold></Properties></Container></Containers><NextMarker /></EnumerationResults>",
+      "Date" : "Mon, 09 Sep 2019 19:58:59 GMT",
+      "x-ms-client-request-id" : "675d8691-88be-4e25-a858-a91408dc1eb9",
       "Content-Type" : "application/xml"
     },
     "Exception" : null
   }, {
     "Method" : "DELETE",
-<<<<<<< HEAD
-    "Uri" : "https://jaschrepragrs.blob.core.windows.net/jtccontainersaspermissionstostring059392b174ec50f54?restype=container",
+    "Uri" : "https://jaschrepragrs.blob.core.windows.net/jtccontainersaspermissionstostring080012e251ba026d1?restype=container",
     "Headers" : {
       "x-ms-version" : "2019-02-02",
       "User-Agent" : "azsdk-java-azure-storage-blob/12.0.0-preview.3 1.8.0_221; Windows 10 10.0",
-      "x-ms-client-request-id" : "d060a26f-e7a3-4fd4-8fff-37ffc842982f"
-=======
-    "Uri" : "https://azstoragesdkaccount.blob.core.windows.net/jtccontainersaspermissionstostring0040527d112c1f835?restype=container",
-    "Headers" : {
-      "x-ms-version" : "2019-02-02",
-      "User-Agent" : "azsdk-java-azure-storage-blob/12.0.0-preview.3 1.8.0_212; Windows 10 10.0",
-      "x-ms-client-request-id" : "024a118b-7976-42d6-b3b5-18986c81adab"
->>>>>>> a55d5dd9
+      "x-ms-client-request-id" : "9fdf854e-52c2-40c9-b851-8adef785db17"
     },
     "Response" : {
       "x-ms-version" : "2019-02-02",
@@ -97,21 +55,11 @@
       "retry-after" : "0",
       "Content-Length" : "0",
       "StatusCode" : "202",
-<<<<<<< HEAD
-      "x-ms-request-id" : "bfec953a-901e-0044-463a-643cc7000000",
-      "Date" : "Thu, 05 Sep 2019 22:36:16 GMT",
-      "x-ms-client-request-id" : "d060a26f-e7a3-4fd4-8fff-37ffc842982f"
+      "x-ms-request-id" : "077fc586-801e-001f-3049-673bbb000000",
+      "Date" : "Mon, 09 Sep 2019 19:58:59 GMT",
+      "x-ms-client-request-id" : "9fdf854e-52c2-40c9-b851-8adef785db17"
     },
     "Exception" : null
   } ],
-  "variables" : [ "jtccontainersaspermissionstostring059392b174ec50f54" ]
-=======
-      "x-ms-request-id" : "8f76ca6f-401e-003a-48e6-6473d5000000",
-      "Date" : "Fri, 06 Sep 2019 19:11:20 GMT",
-      "x-ms-client-request-id" : "024a118b-7976-42d6-b3b5-18986c81adab"
-    },
-    "Exception" : null
-  } ],
-  "variables" : [ "jtccontainersaspermissionstostring0040527d112c1f835" ]
->>>>>>> a55d5dd9
+  "variables" : [ "jtccontainersaspermissionstostring080012e251ba026d1" ]
 }