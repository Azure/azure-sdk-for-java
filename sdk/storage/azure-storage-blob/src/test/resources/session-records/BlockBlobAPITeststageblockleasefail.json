{
  "networkCallRecords" : [ {
    "Method" : "PUT",
<<<<<<< HEAD
    "Uri" : "https://jaschrepragrs.blob.core.windows.net/jtcstageblockleasefail073693afa1da949a2648f0b?restype=container",
    "Headers" : {
      "x-ms-version" : "2019-02-02",
      "User-Agent" : "azsdk-java-azure-storage-blob/12.0.0-preview.3 1.8.0_221; Windows 10 10.0",
      "x-ms-client-request-id" : "2e5bc44a-7af1-4f48-bc96-f76f7800fe49"
=======
    "Uri" : "https://azstoragesdkaccount.blob.core.windows.net/jtcstageblockleasefail0934845c052a32167841c69?restype=container",
    "Headers" : {
      "x-ms-version" : "2019-02-02",
      "User-Agent" : "azsdk-java-azure-storage-blob/12.0.0-preview.3 1.8.0_212; Windows 10 10.0",
      "x-ms-client-request-id" : "4906483a-caab-4102-af9a-c15b67f49bc6"
>>>>>>> a55d5dd9
    },
    "Response" : {
      "x-ms-version" : "2019-02-02",
      "Server" : "Windows-Azure-Blob/1.0 Microsoft-HTTPAPI/2.0",
<<<<<<< HEAD
      "ETag" : "\"0x8D732527C8727F7\"",
      "Last-Modified" : "Thu, 05 Sep 2019 22:43:35 GMT",
      "retry-after" : "0",
      "Content-Length" : "0",
      "StatusCode" : "201",
      "x-ms-request-id" : "dacab20f-b01e-001c-473b-6438bc000000",
      "Date" : "Thu, 05 Sep 2019 22:43:34 GMT",
      "x-ms-client-request-id" : "2e5bc44a-7af1-4f48-bc96-f76f7800fe49"
=======
      "ETag" : "\"0x8D732FCE80F9CE8\"",
      "Last-Modified" : "Fri, 06 Sep 2019 19:03:30 GMT",
      "retry-after" : "0",
      "Content-Length" : "0",
      "StatusCode" : "201",
      "x-ms-request-id" : "412a00da-c01e-00c5-5ee5-644e4d000000",
      "Date" : "Fri, 06 Sep 2019 19:03:29 GMT",
      "x-ms-client-request-id" : "4906483a-caab-4102-af9a-c15b67f49bc6"
>>>>>>> a55d5dd9
    },
    "Exception" : null
  }, {
    "Method" : "PUT",
<<<<<<< HEAD
    "Uri" : "https://jaschrepragrs.blob.core.windows.net/jtcstageblockleasefail073693afa1da949a2648f0b/javablobstageblockleasefail1062001f9411119fd74a1",
    "Headers" : {
      "x-ms-version" : "2019-02-02",
      "User-Agent" : "azsdk-java-azure-storage-blob/12.0.0-preview.3 1.8.0_221; Windows 10 10.0",
      "x-ms-client-request-id" : "84f0ba27-8d7d-4688-ae8f-271b742a356d",
=======
    "Uri" : "https://azstoragesdkaccount.blob.core.windows.net/jtcstageblockleasefail0934845c052a32167841c69/javablobstageblockleasefail170839a604c4a1e181414",
    "Headers" : {
      "x-ms-version" : "2019-02-02",
      "User-Agent" : "azsdk-java-azure-storage-blob/12.0.0-preview.3 1.8.0_212; Windows 10 10.0",
      "x-ms-client-request-id" : "2576cd9a-b18d-4d22-9702-5d5fa881538a",
>>>>>>> a55d5dd9
      "Content-Type" : "application/octet-stream"
    },
    "Response" : {
      "x-ms-version" : "2019-02-02",
      "Server" : "Windows-Azure-Blob/1.0 Microsoft-HTTPAPI/2.0",
      "x-ms-content-crc64" : "6RYQPwaVsyQ=",
<<<<<<< HEAD
      "Last-Modified" : "Thu, 05 Sep 2019 22:43:35 GMT",
      "retry-after" : "0",
      "StatusCode" : "201",
      "x-ms-request-server-encrypted" : "true",
      "Date" : "Thu, 05 Sep 2019 22:43:34 GMT",
      "Content-MD5" : "wh+Wm18D0z1D4E+PE252gg==",
      "ETag" : "\"0x8D732527C946EF5\"",
      "Content-Length" : "0",
      "x-ms-request-id" : "dacab21e-b01e-001c-553b-6438bc000000",
      "x-ms-client-request-id" : "84f0ba27-8d7d-4688-ae8f-271b742a356d"
=======
      "Last-Modified" : "Fri, 06 Sep 2019 19:03:30 GMT",
      "retry-after" : "0",
      "StatusCode" : "201",
      "x-ms-request-server-encrypted" : "true",
      "Date" : "Fri, 06 Sep 2019 19:03:29 GMT",
      "Content-MD5" : "wh+Wm18D0z1D4E+PE252gg==",
      "ETag" : "\"0x8D732FCE8160D77\"",
      "Content-Length" : "0",
      "x-ms-request-id" : "412a00ea-c01e-00c5-6ce5-644e4d000000",
      "x-ms-client-request-id" : "2576cd9a-b18d-4d22-9702-5d5fa881538a"
>>>>>>> a55d5dd9
    },
    "Exception" : null
  }, {
    "Method" : "PUT",
<<<<<<< HEAD
    "Uri" : "https://jaschrepragrs.blob.core.windows.net/jtcstageblockleasefail073693afa1da949a2648f0b/javablobstageblockleasefail1062001f9411119fd74a1?comp=lease",
    "Headers" : {
      "x-ms-version" : "2019-02-02",
      "User-Agent" : "azsdk-java-azure-storage-blob/12.0.0-preview.3 1.8.0_221; Windows 10 10.0",
      "x-ms-client-request-id" : "f3027563-e635-42aa-b9a4-64c2a1289a08"
=======
    "Uri" : "https://azstoragesdkaccount.blob.core.windows.net/jtcstageblockleasefail0934845c052a32167841c69/javablobstageblockleasefail170839a604c4a1e181414?comp=lease",
    "Headers" : {
      "x-ms-version" : "2019-02-02",
      "User-Agent" : "azsdk-java-azure-storage-blob/12.0.0-preview.3 1.8.0_212; Windows 10 10.0",
      "x-ms-client-request-id" : "32162d06-a1c8-4c4e-86e6-01c0100eced9"
>>>>>>> a55d5dd9
    },
    "Response" : {
      "x-ms-version" : "2019-02-02",
      "Server" : "Windows-Azure-Blob/1.0 Microsoft-HTTPAPI/2.0",
<<<<<<< HEAD
      "ETag" : "\"0x8D732527C946EF5\"",
      "x-ms-lease-id" : "cc13798d-3f2f-4bb2-a53f-d3419c2e9d97",
      "Last-Modified" : "Thu, 05 Sep 2019 22:43:35 GMT",
      "retry-after" : "0",
      "Content-Length" : "0",
      "StatusCode" : "201",
      "x-ms-request-id" : "dacab22c-b01e-001c-623b-6438bc000000",
      "Date" : "Thu, 05 Sep 2019 22:43:35 GMT",
      "x-ms-client-request-id" : "f3027563-e635-42aa-b9a4-64c2a1289a08"
=======
      "ETag" : "\"0x8D732FCE8160D77\"",
      "x-ms-lease-id" : "75929e68-411f-4cc3-b6d5-5e6b68c00707",
      "Last-Modified" : "Fri, 06 Sep 2019 19:03:30 GMT",
      "retry-after" : "0",
      "Content-Length" : "0",
      "StatusCode" : "201",
      "x-ms-request-id" : "412a0100-c01e-00c5-7fe5-644e4d000000",
      "Date" : "Fri, 06 Sep 2019 19:03:29 GMT",
      "x-ms-client-request-id" : "32162d06-a1c8-4c4e-86e6-01c0100eced9"
>>>>>>> a55d5dd9
    },
    "Exception" : null
  }, {
    "Method" : "PUT",
<<<<<<< HEAD
    "Uri" : "https://jaschrepragrs.blob.core.windows.net/jtcstageblockleasefail073693afa1da949a2648f0b/javablobstageblockleasefail1062001f9411119fd74a1?blockid=Nzg0ZmZmY2ItYTVjZi00N2MzLWIzMGEtNjYwNjFhNjZlYTE4&comp=block",
    "Headers" : {
      "x-ms-version" : "2019-02-02",
      "User-Agent" : "azsdk-java-azure-storage-blob/12.0.0-preview.3 1.8.0_221; Windows 10 10.0",
      "x-ms-client-request-id" : "8c240632-1c3c-4860-ad8f-259f5ac81757",
=======
    "Uri" : "https://azstoragesdkaccount.blob.core.windows.net/jtcstageblockleasefail0934845c052a32167841c69/javablobstageblockleasefail170839a604c4a1e181414?blockid=YTQ2M2M5ZDYtM2U5OC00ZTg0LTlmZmUtMDMzNWNmNGM4ZDVj&comp=block",
    "Headers" : {
      "x-ms-version" : "2019-02-02",
      "User-Agent" : "azsdk-java-azure-storage-blob/12.0.0-preview.3 1.8.0_212; Windows 10 10.0",
      "x-ms-client-request-id" : "bbcb9bd5-84dc-4d4d-9c75-d6c6d7e84304",
>>>>>>> a55d5dd9
      "Content-Type" : "application/octet-stream"
    },
    "Response" : {
      "x-ms-version" : "2019-02-02",
      "Server" : "Windows-Azure-Blob/1.0 Microsoft-HTTPAPI/2.0",
      "x-ms-error-code" : "LeaseIdMismatchWithBlobOperation",
      "retry-after" : "0",
      "Content-Length" : "264",
      "StatusCode" : "412",
<<<<<<< HEAD
      "x-ms-request-id" : "dacab233-b01e-001c-693b-6438bc000000",
      "Body" : "﻿<?xml version=\"1.0\" encoding=\"utf-8\"?><Error><Code>LeaseIdMismatchWithBlobOperation</Code><Message>The lease ID specified did not match the lease ID for the blob.\nRequestId:dacab233-b01e-001c-693b-6438bc000000\nTime:2019-09-05T22:43:35.6615726Z</Message></Error>",
      "Date" : "Thu, 05 Sep 2019 22:43:35 GMT",
      "x-ms-client-request-id" : "8c240632-1c3c-4860-ad8f-259f5ac81757",
=======
      "x-ms-request-id" : "412a0117-c01e-00c5-14e5-644e4d000000",
      "Body" : "﻿<?xml version=\"1.0\" encoding=\"utf-8\"?><Error><Code>LeaseIdMismatchWithBlobOperation</Code><Message>The lease ID specified did not match the lease ID for the blob.\nRequestId:412a0117-c01e-00c5-14e5-644e4d000000\nTime:2019-09-06T19:03:30.3850321Z</Message></Error>",
      "Date" : "Fri, 06 Sep 2019 19:03:29 GMT",
      "x-ms-client-request-id" : "bbcb9bd5-84dc-4d4d-9c75-d6c6d7e84304",
>>>>>>> a55d5dd9
      "Content-Type" : "application/xml"
    },
    "Exception" : null
  }, {
    "Method" : "GET",
<<<<<<< HEAD
    "Uri" : "https://jaschrepragrs.blob.core.windows.net?prefix=jtcstageblockleasefail&comp=list",
    "Headers" : {
      "x-ms-version" : "2019-02-02",
      "User-Agent" : "azsdk-java-azure-storage-blob/12.0.0-preview.3 1.8.0_221; Windows 10 10.0",
      "x-ms-client-request-id" : "82c71748-53d3-4dc9-99c3-2015c7ff9685"
=======
    "Uri" : "https://azstoragesdkaccount.blob.core.windows.net?prefix=jtcstageblockleasefail&comp=list",
    "Headers" : {
      "x-ms-version" : "2019-02-02",
      "User-Agent" : "azsdk-java-azure-storage-blob/12.0.0-preview.3 1.8.0_212; Windows 10 10.0",
      "x-ms-client-request-id" : "2471eb74-e438-4541-8a16-466ec18cc6d5"
>>>>>>> a55d5dd9
    },
    "Response" : {
      "Transfer-Encoding" : "chunked",
      "x-ms-version" : "2019-02-02",
      "Server" : "Windows-Azure-Blob/1.0 Microsoft-HTTPAPI/2.0",
      "retry-after" : "0",
      "StatusCode" : "200",
<<<<<<< HEAD
      "x-ms-request-id" : "dacab23b-b01e-001c-703b-6438bc000000",
      "Body" : "﻿<?xml version=\"1.0\" encoding=\"utf-8\"?><EnumerationResults ServiceEndpoint=\"https://jaschrepragrs.blob.core.windows.net/\"><Prefix>jtcstageblockleasefail</Prefix><Containers><Container><Name>jtcstageblockleasefail073693afa1da949a2648f0b</Name><Properties><Last-Modified>Thu, 05 Sep 2019 22:43:35 GMT</Last-Modified><Etag>\"0x8D732527C8727F7\"</Etag><LeaseStatus>unlocked</LeaseStatus><LeaseState>available</LeaseState><DefaultEncryptionScope>$account-encryption-key</DefaultEncryptionScope><DenyEncryptionScopeOverride>false</DenyEncryptionScopeOverride><HasImmutabilityPolicy>false</HasImmutabilityPolicy><HasLegalHold>false</HasLegalHold></Properties></Container></Containers><NextMarker /></EnumerationResults>",
      "Date" : "Thu, 05 Sep 2019 22:43:35 GMT",
      "x-ms-client-request-id" : "82c71748-53d3-4dc9-99c3-2015c7ff9685",
=======
      "x-ms-request-id" : "412a0129-c01e-00c5-24e5-644e4d000000",
      "Body" : "﻿<?xml version=\"1.0\" encoding=\"utf-8\"?><EnumerationResults ServiceEndpoint=\"https://azstoragesdkaccount.blob.core.windows.net/\"><Prefix>jtcstageblockleasefail</Prefix><Containers><Container><Name>jtcstageblockleasefail0934845c052a32167841c69</Name><Properties><Last-Modified>Fri, 06 Sep 2019 19:03:30 GMT</Last-Modified><Etag>\"0x8D732FCE80F9CE8\"</Etag><LeaseStatus>unlocked</LeaseStatus><LeaseState>available</LeaseState><DefaultEncryptionScope>$account-encryption-key</DefaultEncryptionScope><DenyEncryptionScopeOverride>false</DenyEncryptionScopeOverride><HasImmutabilityPolicy>false</HasImmutabilityPolicy><HasLegalHold>false</HasLegalHold></Properties></Container></Containers><NextMarker /></EnumerationResults>",
      "Date" : "Fri, 06 Sep 2019 19:03:29 GMT",
      "x-ms-client-request-id" : "2471eb74-e438-4541-8a16-466ec18cc6d5",
>>>>>>> a55d5dd9
      "Content-Type" : "application/xml"
    },
    "Exception" : null
  }, {
    "Method" : "DELETE",
<<<<<<< HEAD
    "Uri" : "https://jaschrepragrs.blob.core.windows.net/jtcstageblockleasefail073693afa1da949a2648f0b?restype=container",
    "Headers" : {
      "x-ms-version" : "2019-02-02",
      "User-Agent" : "azsdk-java-azure-storage-blob/12.0.0-preview.3 1.8.0_221; Windows 10 10.0",
      "x-ms-client-request-id" : "cc85035b-dcb6-484c-a919-f7bf04b5e4ed"
=======
    "Uri" : "https://azstoragesdkaccount.blob.core.windows.net/jtcstageblockleasefail0934845c052a32167841c69?restype=container",
    "Headers" : {
      "x-ms-version" : "2019-02-02",
      "User-Agent" : "azsdk-java-azure-storage-blob/12.0.0-preview.3 1.8.0_212; Windows 10 10.0",
      "x-ms-client-request-id" : "c8e7c6f7-e339-4c56-9da4-94c12546b189"
>>>>>>> a55d5dd9
    },
    "Response" : {
      "x-ms-version" : "2019-02-02",
      "Server" : "Windows-Azure-Blob/1.0 Microsoft-HTTPAPI/2.0",
      "retry-after" : "0",
      "Content-Length" : "0",
      "StatusCode" : "202",
<<<<<<< HEAD
      "x-ms-request-id" : "dacab247-b01e-001c-7b3b-6438bc000000",
      "Date" : "Thu, 05 Sep 2019 22:43:35 GMT",
      "x-ms-client-request-id" : "cc85035b-dcb6-484c-a919-f7bf04b5e4ed"
    },
    "Exception" : null
  } ],
  "variables" : [ "jtcstageblockleasefail073693afa1da949a2648f0b", "javablobstageblockleasefail1062001f9411119fd74a1", "javablobstageblockleasefail208991ee789c4c2299472", "784fffcb-a5cf-47c3-b30a-66061a66ea18" ]
=======
      "x-ms-request-id" : "412a0137-c01e-00c5-32e5-644e4d000000",
      "Date" : "Fri, 06 Sep 2019 19:03:29 GMT",
      "x-ms-client-request-id" : "c8e7c6f7-e339-4c56-9da4-94c12546b189"
    },
    "Exception" : null
  } ],
  "variables" : [ "jtcstageblockleasefail0934845c052a32167841c69", "javablobstageblockleasefail170839a604c4a1e181414", "javablobstageblockleasefail2176236078ee1228f94f1", "a463c9d6-3e98-4e84-9ffe-0335cf4c8d5c" ]
>>>>>>> a55d5dd9
}<|MERGE_RESOLUTION|>--- conflicted
+++ resolved
@@ -1,147 +1,79 @@
 {
   "networkCallRecords" : [ {
     "Method" : "PUT",
-<<<<<<< HEAD
-    "Uri" : "https://jaschrepragrs.blob.core.windows.net/jtcstageblockleasefail073693afa1da949a2648f0b?restype=container",
+    "Uri" : "https://jaschrepragrs.blob.core.windows.net/jtcstageblockleasefail07622129d21709bf2540e08?restype=container",
     "Headers" : {
       "x-ms-version" : "2019-02-02",
       "User-Agent" : "azsdk-java-azure-storage-blob/12.0.0-preview.3 1.8.0_221; Windows 10 10.0",
-      "x-ms-client-request-id" : "2e5bc44a-7af1-4f48-bc96-f76f7800fe49"
-=======
-    "Uri" : "https://azstoragesdkaccount.blob.core.windows.net/jtcstageblockleasefail0934845c052a32167841c69?restype=container",
-    "Headers" : {
-      "x-ms-version" : "2019-02-02",
-      "User-Agent" : "azsdk-java-azure-storage-blob/12.0.0-preview.3 1.8.0_212; Windows 10 10.0",
-      "x-ms-client-request-id" : "4906483a-caab-4102-af9a-c15b67f49bc6"
->>>>>>> a55d5dd9
+      "x-ms-client-request-id" : "6812e912-a840-48c3-b081-0dea607b42f1"
     },
     "Response" : {
       "x-ms-version" : "2019-02-02",
       "Server" : "Windows-Azure-Blob/1.0 Microsoft-HTTPAPI/2.0",
-<<<<<<< HEAD
-      "ETag" : "\"0x8D732527C8727F7\"",
-      "Last-Modified" : "Thu, 05 Sep 2019 22:43:35 GMT",
+      "ETag" : "\"0x8D73561B6679CBB\"",
+      "Last-Modified" : "Mon, 09 Sep 2019 20:10:08 GMT",
       "retry-after" : "0",
       "Content-Length" : "0",
       "StatusCode" : "201",
-      "x-ms-request-id" : "dacab20f-b01e-001c-473b-6438bc000000",
-      "Date" : "Thu, 05 Sep 2019 22:43:34 GMT",
-      "x-ms-client-request-id" : "2e5bc44a-7af1-4f48-bc96-f76f7800fe49"
-=======
-      "ETag" : "\"0x8D732FCE80F9CE8\"",
-      "Last-Modified" : "Fri, 06 Sep 2019 19:03:30 GMT",
-      "retry-after" : "0",
-      "Content-Length" : "0",
-      "StatusCode" : "201",
-      "x-ms-request-id" : "412a00da-c01e-00c5-5ee5-644e4d000000",
-      "Date" : "Fri, 06 Sep 2019 19:03:29 GMT",
-      "x-ms-client-request-id" : "4906483a-caab-4102-af9a-c15b67f49bc6"
->>>>>>> a55d5dd9
+      "x-ms-request-id" : "755baeb4-601e-0051-454a-67fe5e000000",
+      "Date" : "Mon, 09 Sep 2019 20:10:08 GMT",
+      "x-ms-client-request-id" : "6812e912-a840-48c3-b081-0dea607b42f1"
     },
     "Exception" : null
   }, {
     "Method" : "PUT",
-<<<<<<< HEAD
-    "Uri" : "https://jaschrepragrs.blob.core.windows.net/jtcstageblockleasefail073693afa1da949a2648f0b/javablobstageblockleasefail1062001f9411119fd74a1",
+    "Uri" : "https://jaschrepragrs.blob.core.windows.net/jtcstageblockleasefail07622129d21709bf2540e08/javablobstageblockleasefail1519428a9e08b7a1da45b",
     "Headers" : {
       "x-ms-version" : "2019-02-02",
       "User-Agent" : "azsdk-java-azure-storage-blob/12.0.0-preview.3 1.8.0_221; Windows 10 10.0",
-      "x-ms-client-request-id" : "84f0ba27-8d7d-4688-ae8f-271b742a356d",
-=======
-    "Uri" : "https://azstoragesdkaccount.blob.core.windows.net/jtcstageblockleasefail0934845c052a32167841c69/javablobstageblockleasefail170839a604c4a1e181414",
-    "Headers" : {
-      "x-ms-version" : "2019-02-02",
-      "User-Agent" : "azsdk-java-azure-storage-blob/12.0.0-preview.3 1.8.0_212; Windows 10 10.0",
-      "x-ms-client-request-id" : "2576cd9a-b18d-4d22-9702-5d5fa881538a",
->>>>>>> a55d5dd9
+      "x-ms-client-request-id" : "274f403f-72d8-473c-a63a-e91640c5be7a",
       "Content-Type" : "application/octet-stream"
     },
     "Response" : {
       "x-ms-version" : "2019-02-02",
       "Server" : "Windows-Azure-Blob/1.0 Microsoft-HTTPAPI/2.0",
       "x-ms-content-crc64" : "6RYQPwaVsyQ=",
-<<<<<<< HEAD
-      "Last-Modified" : "Thu, 05 Sep 2019 22:43:35 GMT",
+      "Last-Modified" : "Mon, 09 Sep 2019 20:10:08 GMT",
       "retry-after" : "0",
       "StatusCode" : "201",
       "x-ms-request-server-encrypted" : "true",
-      "Date" : "Thu, 05 Sep 2019 22:43:34 GMT",
+      "Date" : "Mon, 09 Sep 2019 20:10:08 GMT",
       "Content-MD5" : "wh+Wm18D0z1D4E+PE252gg==",
-      "ETag" : "\"0x8D732527C946EF5\"",
+      "ETag" : "\"0x8D73561B6742C68\"",
       "Content-Length" : "0",
-      "x-ms-request-id" : "dacab21e-b01e-001c-553b-6438bc000000",
-      "x-ms-client-request-id" : "84f0ba27-8d7d-4688-ae8f-271b742a356d"
-=======
-      "Last-Modified" : "Fri, 06 Sep 2019 19:03:30 GMT",
-      "retry-after" : "0",
-      "StatusCode" : "201",
-      "x-ms-request-server-encrypted" : "true",
-      "Date" : "Fri, 06 Sep 2019 19:03:29 GMT",
-      "Content-MD5" : "wh+Wm18D0z1D4E+PE252gg==",
-      "ETag" : "\"0x8D732FCE8160D77\"",
-      "Content-Length" : "0",
-      "x-ms-request-id" : "412a00ea-c01e-00c5-6ce5-644e4d000000",
-      "x-ms-client-request-id" : "2576cd9a-b18d-4d22-9702-5d5fa881538a"
->>>>>>> a55d5dd9
+      "x-ms-request-id" : "755baebd-601e-0051-4d4a-67fe5e000000",
+      "x-ms-client-request-id" : "274f403f-72d8-473c-a63a-e91640c5be7a"
     },
     "Exception" : null
   }, {
     "Method" : "PUT",
-<<<<<<< HEAD
-    "Uri" : "https://jaschrepragrs.blob.core.windows.net/jtcstageblockleasefail073693afa1da949a2648f0b/javablobstageblockleasefail1062001f9411119fd74a1?comp=lease",
+    "Uri" : "https://jaschrepragrs.blob.core.windows.net/jtcstageblockleasefail07622129d21709bf2540e08/javablobstageblockleasefail1519428a9e08b7a1da45b?comp=lease",
     "Headers" : {
       "x-ms-version" : "2019-02-02",
       "User-Agent" : "azsdk-java-azure-storage-blob/12.0.0-preview.3 1.8.0_221; Windows 10 10.0",
-      "x-ms-client-request-id" : "f3027563-e635-42aa-b9a4-64c2a1289a08"
-=======
-    "Uri" : "https://azstoragesdkaccount.blob.core.windows.net/jtcstageblockleasefail0934845c052a32167841c69/javablobstageblockleasefail170839a604c4a1e181414?comp=lease",
-    "Headers" : {
-      "x-ms-version" : "2019-02-02",
-      "User-Agent" : "azsdk-java-azure-storage-blob/12.0.0-preview.3 1.8.0_212; Windows 10 10.0",
-      "x-ms-client-request-id" : "32162d06-a1c8-4c4e-86e6-01c0100eced9"
->>>>>>> a55d5dd9
+      "x-ms-client-request-id" : "1807c315-f386-4528-8715-1410a38ec193"
     },
     "Response" : {
       "x-ms-version" : "2019-02-02",
       "Server" : "Windows-Azure-Blob/1.0 Microsoft-HTTPAPI/2.0",
-<<<<<<< HEAD
-      "ETag" : "\"0x8D732527C946EF5\"",
-      "x-ms-lease-id" : "cc13798d-3f2f-4bb2-a53f-d3419c2e9d97",
-      "Last-Modified" : "Thu, 05 Sep 2019 22:43:35 GMT",
+      "ETag" : "\"0x8D73561B6742C68\"",
+      "x-ms-lease-id" : "efe9b0c9-34b1-4d90-a131-5fa228bc90a4",
+      "Last-Modified" : "Mon, 09 Sep 2019 20:10:08 GMT",
       "retry-after" : "0",
       "Content-Length" : "0",
       "StatusCode" : "201",
-      "x-ms-request-id" : "dacab22c-b01e-001c-623b-6438bc000000",
-      "Date" : "Thu, 05 Sep 2019 22:43:35 GMT",
-      "x-ms-client-request-id" : "f3027563-e635-42aa-b9a4-64c2a1289a08"
-=======
-      "ETag" : "\"0x8D732FCE8160D77\"",
-      "x-ms-lease-id" : "75929e68-411f-4cc3-b6d5-5e6b68c00707",
-      "Last-Modified" : "Fri, 06 Sep 2019 19:03:30 GMT",
-      "retry-after" : "0",
-      "Content-Length" : "0",
-      "StatusCode" : "201",
-      "x-ms-request-id" : "412a0100-c01e-00c5-7fe5-644e4d000000",
-      "Date" : "Fri, 06 Sep 2019 19:03:29 GMT",
-      "x-ms-client-request-id" : "32162d06-a1c8-4c4e-86e6-01c0100eced9"
->>>>>>> a55d5dd9
+      "x-ms-request-id" : "755baec6-601e-0051-564a-67fe5e000000",
+      "Date" : "Mon, 09 Sep 2019 20:10:08 GMT",
+      "x-ms-client-request-id" : "1807c315-f386-4528-8715-1410a38ec193"
     },
     "Exception" : null
   }, {
     "Method" : "PUT",
-<<<<<<< HEAD
-    "Uri" : "https://jaschrepragrs.blob.core.windows.net/jtcstageblockleasefail073693afa1da949a2648f0b/javablobstageblockleasefail1062001f9411119fd74a1?blockid=Nzg0ZmZmY2ItYTVjZi00N2MzLWIzMGEtNjYwNjFhNjZlYTE4&comp=block",
+    "Uri" : "https://jaschrepragrs.blob.core.windows.net/jtcstageblockleasefail07622129d21709bf2540e08/javablobstageblockleasefail1519428a9e08b7a1da45b?blockid=OWZjNzQ1ZGYtZDFlMy00ZWM1LWIxNzgtNmRlYTdlNjhjMzUw&comp=block",
     "Headers" : {
       "x-ms-version" : "2019-02-02",
       "User-Agent" : "azsdk-java-azure-storage-blob/12.0.0-preview.3 1.8.0_221; Windows 10 10.0",
-      "x-ms-client-request-id" : "8c240632-1c3c-4860-ad8f-259f5ac81757",
-=======
-    "Uri" : "https://azstoragesdkaccount.blob.core.windows.net/jtcstageblockleasefail0934845c052a32167841c69/javablobstageblockleasefail170839a604c4a1e181414?blockid=YTQ2M2M5ZDYtM2U5OC00ZTg0LTlmZmUtMDMzNWNmNGM4ZDVj&comp=block",
-    "Headers" : {
-      "x-ms-version" : "2019-02-02",
-      "User-Agent" : "azsdk-java-azure-storage-blob/12.0.0-preview.3 1.8.0_212; Windows 10 10.0",
-      "x-ms-client-request-id" : "bbcb9bd5-84dc-4d4d-9c75-d6c6d7e84304",
->>>>>>> a55d5dd9
+      "x-ms-client-request-id" : "5ba51ece-f74c-4cfe-9364-31f43940bdc9",
       "Content-Type" : "application/octet-stream"
     },
     "Response" : {
@@ -151,35 +83,20 @@
       "retry-after" : "0",
       "Content-Length" : "264",
       "StatusCode" : "412",
-<<<<<<< HEAD
-      "x-ms-request-id" : "dacab233-b01e-001c-693b-6438bc000000",
-      "Body" : "﻿<?xml version=\"1.0\" encoding=\"utf-8\"?><Error><Code>LeaseIdMismatchWithBlobOperation</Code><Message>The lease ID specified did not match the lease ID for the blob.\nRequestId:dacab233-b01e-001c-693b-6438bc000000\nTime:2019-09-05T22:43:35.6615726Z</Message></Error>",
-      "Date" : "Thu, 05 Sep 2019 22:43:35 GMT",
-      "x-ms-client-request-id" : "8c240632-1c3c-4860-ad8f-259f5ac81757",
-=======
-      "x-ms-request-id" : "412a0117-c01e-00c5-14e5-644e4d000000",
-      "Body" : "﻿<?xml version=\"1.0\" encoding=\"utf-8\"?><Error><Code>LeaseIdMismatchWithBlobOperation</Code><Message>The lease ID specified did not match the lease ID for the blob.\nRequestId:412a0117-c01e-00c5-14e5-644e4d000000\nTime:2019-09-06T19:03:30.3850321Z</Message></Error>",
-      "Date" : "Fri, 06 Sep 2019 19:03:29 GMT",
-      "x-ms-client-request-id" : "bbcb9bd5-84dc-4d4d-9c75-d6c6d7e84304",
->>>>>>> a55d5dd9
+      "x-ms-request-id" : "755baed4-601e-0051-634a-67fe5e000000",
+      "Body" : "﻿<?xml version=\"1.0\" encoding=\"utf-8\"?><Error><Code>LeaseIdMismatchWithBlobOperation</Code><Message>The lease ID specified did not match the lease ID for the blob.\nRequestId:755baed4-601e-0051-634a-67fe5e000000\nTime:2019-09-09T20:10:08.6969709Z</Message></Error>",
+      "Date" : "Mon, 09 Sep 2019 20:10:08 GMT",
+      "x-ms-client-request-id" : "5ba51ece-f74c-4cfe-9364-31f43940bdc9",
       "Content-Type" : "application/xml"
     },
     "Exception" : null
   }, {
     "Method" : "GET",
-<<<<<<< HEAD
     "Uri" : "https://jaschrepragrs.blob.core.windows.net?prefix=jtcstageblockleasefail&comp=list",
     "Headers" : {
       "x-ms-version" : "2019-02-02",
       "User-Agent" : "azsdk-java-azure-storage-blob/12.0.0-preview.3 1.8.0_221; Windows 10 10.0",
-      "x-ms-client-request-id" : "82c71748-53d3-4dc9-99c3-2015c7ff9685"
-=======
-    "Uri" : "https://azstoragesdkaccount.blob.core.windows.net?prefix=jtcstageblockleasefail&comp=list",
-    "Headers" : {
-      "x-ms-version" : "2019-02-02",
-      "User-Agent" : "azsdk-java-azure-storage-blob/12.0.0-preview.3 1.8.0_212; Windows 10 10.0",
-      "x-ms-client-request-id" : "2471eb74-e438-4541-8a16-466ec18cc6d5"
->>>>>>> a55d5dd9
+      "x-ms-client-request-id" : "22fb7b32-d44f-42fa-ab73-8a9771d36c5d"
     },
     "Response" : {
       "Transfer-Encoding" : "chunked",
@@ -187,35 +104,20 @@
       "Server" : "Windows-Azure-Blob/1.0 Microsoft-HTTPAPI/2.0",
       "retry-after" : "0",
       "StatusCode" : "200",
-<<<<<<< HEAD
-      "x-ms-request-id" : "dacab23b-b01e-001c-703b-6438bc000000",
-      "Body" : "﻿<?xml version=\"1.0\" encoding=\"utf-8\"?><EnumerationResults ServiceEndpoint=\"https://jaschrepragrs.blob.core.windows.net/\"><Prefix>jtcstageblockleasefail</Prefix><Containers><Container><Name>jtcstageblockleasefail073693afa1da949a2648f0b</Name><Properties><Last-Modified>Thu, 05 Sep 2019 22:43:35 GMT</Last-Modified><Etag>\"0x8D732527C8727F7\"</Etag><LeaseStatus>unlocked</LeaseStatus><LeaseState>available</LeaseState><DefaultEncryptionScope>$account-encryption-key</DefaultEncryptionScope><DenyEncryptionScopeOverride>false</DenyEncryptionScopeOverride><HasImmutabilityPolicy>false</HasImmutabilityPolicy><HasLegalHold>false</HasLegalHold></Properties></Container></Containers><NextMarker /></EnumerationResults>",
-      "Date" : "Thu, 05 Sep 2019 22:43:35 GMT",
-      "x-ms-client-request-id" : "82c71748-53d3-4dc9-99c3-2015c7ff9685",
-=======
-      "x-ms-request-id" : "412a0129-c01e-00c5-24e5-644e4d000000",
-      "Body" : "﻿<?xml version=\"1.0\" encoding=\"utf-8\"?><EnumerationResults ServiceEndpoint=\"https://azstoragesdkaccount.blob.core.windows.net/\"><Prefix>jtcstageblockleasefail</Prefix><Containers><Container><Name>jtcstageblockleasefail0934845c052a32167841c69</Name><Properties><Last-Modified>Fri, 06 Sep 2019 19:03:30 GMT</Last-Modified><Etag>\"0x8D732FCE80F9CE8\"</Etag><LeaseStatus>unlocked</LeaseStatus><LeaseState>available</LeaseState><DefaultEncryptionScope>$account-encryption-key</DefaultEncryptionScope><DenyEncryptionScopeOverride>false</DenyEncryptionScopeOverride><HasImmutabilityPolicy>false</HasImmutabilityPolicy><HasLegalHold>false</HasLegalHold></Properties></Container></Containers><NextMarker /></EnumerationResults>",
-      "Date" : "Fri, 06 Sep 2019 19:03:29 GMT",
-      "x-ms-client-request-id" : "2471eb74-e438-4541-8a16-466ec18cc6d5",
->>>>>>> a55d5dd9
+      "x-ms-request-id" : "755baedc-601e-0051-694a-67fe5e000000",
+      "Body" : "﻿<?xml version=\"1.0\" encoding=\"utf-8\"?><EnumerationResults ServiceEndpoint=\"https://jaschrepragrs.blob.core.windows.net/\"><Prefix>jtcstageblockleasefail</Prefix><Containers><Container><Name>jtcstageblockleasefail07622129d21709bf2540e08</Name><Properties><Last-Modified>Mon, 09 Sep 2019 20:10:08 GMT</Last-Modified><Etag>\"0x8D73561B6679CBB\"</Etag><LeaseStatus>unlocked</LeaseStatus><LeaseState>available</LeaseState><DefaultEncryptionScope>$account-encryption-key</DefaultEncryptionScope><DenyEncryptionScopeOverride>false</DenyEncryptionScopeOverride><HasImmutabilityPolicy>false</HasImmutabilityPolicy><HasLegalHold>false</HasLegalHold></Properties></Container></Containers><NextMarker /></EnumerationResults>",
+      "Date" : "Mon, 09 Sep 2019 20:10:08 GMT",
+      "x-ms-client-request-id" : "22fb7b32-d44f-42fa-ab73-8a9771d36c5d",
       "Content-Type" : "application/xml"
     },
     "Exception" : null
   }, {
     "Method" : "DELETE",
-<<<<<<< HEAD
-    "Uri" : "https://jaschrepragrs.blob.core.windows.net/jtcstageblockleasefail073693afa1da949a2648f0b?restype=container",
+    "Uri" : "https://jaschrepragrs.blob.core.windows.net/jtcstageblockleasefail07622129d21709bf2540e08?restype=container",
     "Headers" : {
       "x-ms-version" : "2019-02-02",
       "User-Agent" : "azsdk-java-azure-storage-blob/12.0.0-preview.3 1.8.0_221; Windows 10 10.0",
-      "x-ms-client-request-id" : "cc85035b-dcb6-484c-a919-f7bf04b5e4ed"
-=======
-    "Uri" : "https://azstoragesdkaccount.blob.core.windows.net/jtcstageblockleasefail0934845c052a32167841c69?restype=container",
-    "Headers" : {
-      "x-ms-version" : "2019-02-02",
-      "User-Agent" : "azsdk-java-azure-storage-blob/12.0.0-preview.3 1.8.0_212; Windows 10 10.0",
-      "x-ms-client-request-id" : "c8e7c6f7-e339-4c56-9da4-94c12546b189"
->>>>>>> a55d5dd9
+      "x-ms-client-request-id" : "815e6ba9-4b80-4698-8194-801448640ae4"
     },
     "Response" : {
       "x-ms-version" : "2019-02-02",
@@ -223,21 +125,11 @@
       "retry-after" : "0",
       "Content-Length" : "0",
       "StatusCode" : "202",
-<<<<<<< HEAD
-      "x-ms-request-id" : "dacab247-b01e-001c-7b3b-6438bc000000",
-      "Date" : "Thu, 05 Sep 2019 22:43:35 GMT",
-      "x-ms-client-request-id" : "cc85035b-dcb6-484c-a919-f7bf04b5e4ed"
+      "x-ms-request-id" : "755baee1-601e-0051-6e4a-67fe5e000000",
+      "Date" : "Mon, 09 Sep 2019 20:10:08 GMT",
+      "x-ms-client-request-id" : "815e6ba9-4b80-4698-8194-801448640ae4"
     },
     "Exception" : null
   } ],
-  "variables" : [ "jtcstageblockleasefail073693afa1da949a2648f0b", "javablobstageblockleasefail1062001f9411119fd74a1", "javablobstageblockleasefail208991ee789c4c2299472", "784fffcb-a5cf-47c3-b30a-66061a66ea18" ]
-=======
-      "x-ms-request-id" : "412a0137-c01e-00c5-32e5-644e4d000000",
-      "Date" : "Fri, 06 Sep 2019 19:03:29 GMT",
-      "x-ms-client-request-id" : "c8e7c6f7-e339-4c56-9da4-94c12546b189"
-    },
-    "Exception" : null
-  } ],
-  "variables" : [ "jtcstageblockleasefail0934845c052a32167841c69", "javablobstageblockleasefail170839a604c4a1e181414", "javablobstageblockleasefail2176236078ee1228f94f1", "a463c9d6-3e98-4e84-9ffe-0335cf4c8d5c" ]
->>>>>>> a55d5dd9
+  "variables" : [ "jtcstageblockleasefail07622129d21709bf2540e08", "javablobstageblockleasefail1519428a9e08b7a1da45b", "javablobstageblockleasefail28268505502d1c70da4a8", "9fc745df-d1e3-4ec5-b178-6dea7e68c350" ]
 }