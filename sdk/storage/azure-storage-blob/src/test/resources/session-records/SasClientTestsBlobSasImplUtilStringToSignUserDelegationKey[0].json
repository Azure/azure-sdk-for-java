--- conflicted
+++ resolved
@@ -1,25 +1,6 @@
 {
   "networkCallRecords" : [ {
     "Method" : "PUT",
-<<<<<<< HEAD
-    "Uri" : "https://REDACTED.blob.core.windows.net/bda635b80bda635b8ab447771aff059eddf2246a19be?restype=container",
-    "Headers" : {
-      "x-ms-version" : "2020-10-02",
-      "User-Agent" : "azsdk-java-azure-storage-blob/12.12.0-beta.2 (11.0.9; Windows 10; 10.0)",
-      "x-ms-client-request-id" : "7341485d-71df-4432-a515-83775f137c7e"
-    },
-    "Response" : {
-      "Transfer-Encoding" : "chunked",
-      "x-ms-version" : "2020-10-02",
-      "Server" : "Windows-Azure-Blob/1.0 Microsoft-HTTPAPI/2.0",
-      "eTag" : "0x8D92AC4AA31CF6A",
-      "Last-Modified" : "Tue, 08 Jun 2021 21:30:40 GMT",
-      "retry-after" : "0",
-      "StatusCode" : "201",
-      "x-ms-request-id" : "f377011a-501e-001c-3cad-5ce384000000",
-      "x-ms-client-request-id" : "7341485d-71df-4432-a515-83775f137c7e",
-      "Date" : "Tue, 08 Jun 2021 21:30:39 GMT"
-=======
     "Uri" : "https://REDACTED.blob.core.windows.net/bda635b80bda635b86a203159e3b1895a73cb400d8fc?restype=container",
     "Headers" : {
       "x-ms-version" : "2020-10-02",
@@ -37,38 +18,10 @@
       "x-ms-request-id" : "f99e7b91-201e-0023-39ff-484001000000",
       "x-ms-client-request-id" : "916522c5-24e0-4532-8995-dc2098a0eb52",
       "Date" : "Fri, 14 May 2021 20:26:15 GMT"
->>>>>>> 2fe662bb
     },
     "Exception" : null
   }, {
     "Method" : "PUT",
-<<<<<<< HEAD
-    "Uri" : "https://REDACTED.blob.core.windows.net/bda635b80bda635b8ab447771aff059eddf2246a19be/bda635b81bda635b8ab449598957dbf3b583d41c3b59",
-    "Headers" : {
-      "x-ms-version" : "2020-10-02",
-      "User-Agent" : "azsdk-java-azure-storage-blob/12.12.0-beta.2 (11.0.9; Windows 10; 10.0)",
-      "x-ms-client-request-id" : "01d323e5-15b3-4468-8984-65bc518943ec",
-      "Content-Type" : "application/octet-stream"
-    },
-    "Response" : {
-      "Transfer-Encoding" : "chunked",
-      "x-ms-version" : "2020-10-02",
-      "Server" : "Windows-Azure-Blob/1.0 Microsoft-HTTPAPI/2.0",
-      "x-ms-content-crc64" : "6RYQPwaVsyQ=",
-      "Last-Modified" : "Tue, 08 Jun 2021 21:30:40 GMT",
-      "retry-after" : "0",
-      "StatusCode" : "201",
-      "x-ms-request-server-encrypted" : "true",
-      "Date" : "Tue, 08 Jun 2021 21:30:39 GMT",
-      "Content-MD5" : "wh+Wm18D0z1D4E+PE252gg==",
-      "eTag" : "0x8D92AC4AA3F1C8D",
-      "x-ms-request-id" : "f3770120-501e-001c-41ad-5ce384000000",
-      "x-ms-client-request-id" : "01d323e5-15b3-4468-8984-65bc518943ec"
-    },
-    "Exception" : null
-  } ],
-  "variables" : [ "bda635b80bda635b8ab447771aff059eddf2246a19be", "bda635b81bda635b8ab449598957dbf3b583d41c3b59" ]
-=======
     "Uri" : "https://REDACTED.blob.core.windows.net/bda635b80bda635b86a203159e3b1895a73cb400d8fc/bda635b81bda635b86a28812607b2a268d0aa49e0a73",
     "Headers" : {
       "x-ms-version" : "2020-10-02",
@@ -95,5 +48,4 @@
     "Exception" : null
   } ],
   "variables" : [ "bda635b80bda635b86a203159e3b1895a73cb400d8fc", "bda635b81bda635b86a28812607b2a268d0aa49e0a73" ]
->>>>>>> 2fe662bb
 }