{
  "networkCallRecords" : [ {
    "Method" : "PUT",
<<<<<<< HEAD
    "Uri" : "https://jaschrepragrs.blob.core.windows.net/jtcgetpropertieserror0blobapitestgetpropertieserror53517981a1?restype=container",
    "Headers" : {
      "x-ms-version" : "2019-02-02",
      "User-Agent" : "azsdk-java-azure-storage-blob/12.0.0-preview.3 1.8.0_221; Windows 10 10.0",
      "x-ms-client-request-id" : "ecc85a94-7536-4312-b4c4-14b147d0d00e"
=======
    "Uri" : "https://azstoragesdkaccount.blob.core.windows.net/jtcgetpropertieserror0blobapitestgetpropertieserror8ab740680a?restype=container",
    "Headers" : {
      "x-ms-version" : "2019-02-02",
      "User-Agent" : "azsdk-java-azure-storage-blob/12.0.0-preview.3 1.8.0_212; Windows 10 10.0",
      "x-ms-client-request-id" : "eb0155ec-9c5f-4cec-bf8d-e550a02f97c1"
>>>>>>> a55d5dd9
    },
    "Response" : {
      "x-ms-version" : "2019-02-02",
      "Server" : "Windows-Azure-Blob/1.0 Microsoft-HTTPAPI/2.0",
<<<<<<< HEAD
      "ETag" : "\"0x8D73251A26B914A\"",
      "Last-Modified" : "Thu, 05 Sep 2019 22:37:29 GMT",
      "retry-after" : "0",
      "Content-Length" : "0",
      "StatusCode" : "201",
      "x-ms-request-id" : "bfecdf59-901e-0044-703a-643cc7000000",
      "Date" : "Thu, 05 Sep 2019 22:37:28 GMT",
      "x-ms-client-request-id" : "ecc85a94-7536-4312-b4c4-14b147d0d00e"
=======
      "ETag" : "\"0x8D732FC788550AD\"",
      "Last-Modified" : "Fri, 06 Sep 2019 19:00:23 GMT",
      "retry-after" : "0",
      "Content-Length" : "0",
      "StatusCode" : "201",
      "x-ms-request-id" : "b92afd6f-d01e-009e-3de5-644931000000",
      "Date" : "Fri, 06 Sep 2019 19:00:22 GMT",
      "x-ms-client-request-id" : "eb0155ec-9c5f-4cec-bf8d-e550a02f97c1"
>>>>>>> a55d5dd9
    },
    "Exception" : null
  }, {
    "Method" : "PUT",
<<<<<<< HEAD
    "Uri" : "https://jaschrepragrs.blob.core.windows.net/jtcgetpropertieserror0blobapitestgetpropertieserror53517981a1/javablobgetpropertieserror19898712e272695b7d4ac",
    "Headers" : {
      "x-ms-version" : "2019-02-02",
      "User-Agent" : "azsdk-java-azure-storage-blob/12.0.0-preview.3 1.8.0_221; Windows 10 10.0",
      "x-ms-client-request-id" : "bce67dc8-b260-4d6c-b490-7614b5ae5151",
=======
    "Uri" : "https://azstoragesdkaccount.blob.core.windows.net/jtcgetpropertieserror0blobapitestgetpropertieserror8ab740680a/javablobgetpropertieserror174946edcd21d09e9c442",
    "Headers" : {
      "x-ms-version" : "2019-02-02",
      "User-Agent" : "azsdk-java-azure-storage-blob/12.0.0-preview.3 1.8.0_212; Windows 10 10.0",
      "x-ms-client-request-id" : "6a184785-c704-42d6-a3ac-6605f39ed9c8",
>>>>>>> a55d5dd9
      "Content-Type" : "application/octet-stream"
    },
    "Response" : {
      "x-ms-version" : "2019-02-02",
      "Server" : "Windows-Azure-Blob/1.0 Microsoft-HTTPAPI/2.0",
      "x-ms-content-crc64" : "6RYQPwaVsyQ=",
<<<<<<< HEAD
      "Last-Modified" : "Thu, 05 Sep 2019 22:37:29 GMT",
      "retry-after" : "0",
      "StatusCode" : "201",
      "x-ms-request-server-encrypted" : "true",
      "Date" : "Thu, 05 Sep 2019 22:37:28 GMT",
      "Content-MD5" : "wh+Wm18D0z1D4E+PE252gg==",
      "ETag" : "\"0x8D73251A278225D\"",
      "Content-Length" : "0",
      "x-ms-request-id" : "bfecdf6e-901e-0044-033a-643cc7000000",
      "x-ms-client-request-id" : "bce67dc8-b260-4d6c-b490-7614b5ae5151"
=======
      "Last-Modified" : "Fri, 06 Sep 2019 19:00:23 GMT",
      "retry-after" : "0",
      "StatusCode" : "201",
      "x-ms-request-server-encrypted" : "true",
      "Date" : "Fri, 06 Sep 2019 19:00:22 GMT",
      "Content-MD5" : "wh+Wm18D0z1D4E+PE252gg==",
      "ETag" : "\"0x8D732FC788BA419\"",
      "Content-Length" : "0",
      "x-ms-request-id" : "b92afde0-d01e-009e-20e5-644931000000",
      "x-ms-client-request-id" : "6a184785-c704-42d6-a3ac-6605f39ed9c8"
>>>>>>> a55d5dd9
    },
    "Exception" : null
  }, {
    "Method" : "HEAD",
<<<<<<< HEAD
    "Uri" : "https://jaschrepragrs.blob.core.windows.net/jtcgetpropertieserror0blobapitestgetpropertieserror53517981a1/javablobgetpropertieserror28673043c04283d98849b",
    "Headers" : {
      "x-ms-version" : "2019-02-02",
      "User-Agent" : "azsdk-java-azure-storage-blob/12.0.0-preview.3 1.8.0_221; Windows 10 10.0",
      "x-ms-client-request-id" : "debaa5e8-b02c-47f9-88a2-97b677781334"
=======
    "Uri" : "https://azstoragesdkaccount.blob.core.windows.net/jtcgetpropertieserror0blobapitestgetpropertieserror8ab740680a/javablobgetpropertieserror291504d23ec1291d76479",
    "Headers" : {
      "x-ms-version" : "2019-02-02",
      "User-Agent" : "azsdk-java-azure-storage-blob/12.0.0-preview.3 1.8.0_212; Windows 10 10.0",
      "x-ms-client-request-id" : "66b26ce9-d67b-4ccb-a976-ca5e5712346c"
>>>>>>> a55d5dd9
    },
    "Response" : {
      "x-ms-version" : "2019-02-02",
      "Server" : "Windows-Azure-Blob/1.0 Microsoft-HTTPAPI/2.0",
      "x-ms-error-code" : "BlobNotFound",
      "retry-after" : "0",
      "StatusCode" : "404",
<<<<<<< HEAD
      "x-ms-request-id" : "bfecdf85-901e-0044-183a-643cc7000000",
      "Date" : "Thu, 05 Sep 2019 22:37:28 GMT",
      "x-ms-client-request-id" : "debaa5e8-b02c-47f9-88a2-97b677781334"
=======
      "x-ms-request-id" : "b92afe04-d01e-009e-3ee5-644931000000",
      "Date" : "Fri, 06 Sep 2019 19:00:22 GMT",
      "x-ms-client-request-id" : "66b26ce9-d67b-4ccb-a976-ca5e5712346c"
>>>>>>> a55d5dd9
    },
    "Exception" : null
  }, {
    "Method" : "GET",
<<<<<<< HEAD
    "Uri" : "https://jaschrepragrs.blob.core.windows.net?prefix=jtcgetpropertieserror&comp=list",
    "Headers" : {
      "x-ms-version" : "2019-02-02",
      "User-Agent" : "azsdk-java-azure-storage-blob/12.0.0-preview.3 1.8.0_221; Windows 10 10.0",
      "x-ms-client-request-id" : "72c2eef9-f93a-4393-9ea0-3972a989a817"
=======
    "Uri" : "https://azstoragesdkaccount.blob.core.windows.net?prefix=jtcgetpropertieserror&comp=list",
    "Headers" : {
      "x-ms-version" : "2019-02-02",
      "User-Agent" : "azsdk-java-azure-storage-blob/12.0.0-preview.3 1.8.0_212; Windows 10 10.0",
      "x-ms-client-request-id" : "296d2f23-4b62-4473-912f-369fe1a039f0"
>>>>>>> a55d5dd9
    },
    "Response" : {
      "Transfer-Encoding" : "chunked",
      "x-ms-version" : "2019-02-02",
      "Server" : "Windows-Azure-Blob/1.0 Microsoft-HTTPAPI/2.0",
      "retry-after" : "0",
      "StatusCode" : "200",
<<<<<<< HEAD
      "x-ms-request-id" : "bfecdf9a-901e-0044-2a3a-643cc7000000",
      "Body" : "﻿<?xml version=\"1.0\" encoding=\"utf-8\"?><EnumerationResults ServiceEndpoint=\"https://jaschrepragrs.blob.core.windows.net/\"><Prefix>jtcgetpropertieserror</Prefix><Containers><Container><Name>jtcgetpropertieserror0blobapitestgetpropertieserror53517981a1</Name><Properties><Last-Modified>Thu, 05 Sep 2019 22:37:29 GMT</Last-Modified><Etag>\"0x8D73251A26B914A\"</Etag><LeaseStatus>unlocked</LeaseStatus><LeaseState>available</LeaseState><DefaultEncryptionScope>$account-encryption-key</DefaultEncryptionScope><DenyEncryptionScopeOverride>false</DenyEncryptionScopeOverride><HasImmutabilityPolicy>false</HasImmutabilityPolicy><HasLegalHold>false</HasLegalHold></Properties></Container></Containers><NextMarker /></EnumerationResults>",
      "Date" : "Thu, 05 Sep 2019 22:37:28 GMT",
      "x-ms-client-request-id" : "72c2eef9-f93a-4393-9ea0-3972a989a817",
=======
      "x-ms-request-id" : "b92afe29-d01e-009e-5ae5-644931000000",
      "Body" : "﻿<?xml version=\"1.0\" encoding=\"utf-8\"?><EnumerationResults ServiceEndpoint=\"https://azstoragesdkaccount.blob.core.windows.net/\"><Prefix>jtcgetpropertieserror</Prefix><Containers><Container><Name>jtcgetpropertieserror0blobapitestgetpropertieserror8ab740680a</Name><Properties><Last-Modified>Fri, 06 Sep 2019 19:00:23 GMT</Last-Modified><Etag>\"0x8D732FC788550AD\"</Etag><LeaseStatus>unlocked</LeaseStatus><LeaseState>available</LeaseState><DefaultEncryptionScope>$account-encryption-key</DefaultEncryptionScope><DenyEncryptionScopeOverride>false</DenyEncryptionScopeOverride><HasImmutabilityPolicy>false</HasImmutabilityPolicy><HasLegalHold>false</HasLegalHold></Properties></Container></Containers><NextMarker /></EnumerationResults>",
      "Date" : "Fri, 06 Sep 2019 19:00:23 GMT",
      "x-ms-client-request-id" : "296d2f23-4b62-4473-912f-369fe1a039f0",
>>>>>>> a55d5dd9
      "Content-Type" : "application/xml"
    },
    "Exception" : null
  }, {
    "Method" : "DELETE",
<<<<<<< HEAD
    "Uri" : "https://jaschrepragrs.blob.core.windows.net/jtcgetpropertieserror0blobapitestgetpropertieserror53517981a1?restype=container",
    "Headers" : {
      "x-ms-version" : "2019-02-02",
      "User-Agent" : "azsdk-java-azure-storage-blob/12.0.0-preview.3 1.8.0_221; Windows 10 10.0",
      "x-ms-client-request-id" : "19bbc1fa-3f43-46f8-ae83-4e9bb8ed2011"
=======
    "Uri" : "https://azstoragesdkaccount.blob.core.windows.net/jtcgetpropertieserror0blobapitestgetpropertieserror8ab740680a?restype=container",
    "Headers" : {
      "x-ms-version" : "2019-02-02",
      "User-Agent" : "azsdk-java-azure-storage-blob/12.0.0-preview.3 1.8.0_212; Windows 10 10.0",
      "x-ms-client-request-id" : "5832f0a1-db11-4e8d-991a-f62f7d4d8eb7"
>>>>>>> a55d5dd9
    },
    "Response" : {
      "x-ms-version" : "2019-02-02",
      "Server" : "Windows-Azure-Blob/1.0 Microsoft-HTTPAPI/2.0",
      "retry-after" : "0",
      "Content-Length" : "0",
      "StatusCode" : "202",
<<<<<<< HEAD
      "x-ms-request-id" : "bfecdfab-901e-0044-3a3a-643cc7000000",
      "Date" : "Thu, 05 Sep 2019 22:37:28 GMT",
      "x-ms-client-request-id" : "19bbc1fa-3f43-46f8-ae83-4e9bb8ed2011"
    },
    "Exception" : null
  } ],
  "variables" : [ "jtcgetpropertieserror0blobapitestgetpropertieserror53517981a1", "javablobgetpropertieserror19898712e272695b7d4ac", "javablobgetpropertieserror28673043c04283d98849b" ]
=======
      "x-ms-request-id" : "b92afe4e-d01e-009e-7be5-644931000000",
      "Date" : "Fri, 06 Sep 2019 19:00:23 GMT",
      "x-ms-client-request-id" : "5832f0a1-db11-4e8d-991a-f62f7d4d8eb7"
    },
    "Exception" : null
  } ],
  "variables" : [ "jtcgetpropertieserror0blobapitestgetpropertieserror8ab740680a", "javablobgetpropertieserror174946edcd21d09e9c442", "javablobgetpropertieserror291504d23ec1291d76479" ]
>>>>>>> a55d5dd9
}<|MERGE_RESOLUTION|>--- conflicted
+++ resolved
@@ -1,105 +1,57 @@
 {
   "networkCallRecords" : [ {
     "Method" : "PUT",
-<<<<<<< HEAD
-    "Uri" : "https://jaschrepragrs.blob.core.windows.net/jtcgetpropertieserror0blobapitestgetpropertieserror53517981a1?restype=container",
+    "Uri" : "https://jaschrepragrs.blob.core.windows.net/jtcgetpropertieserror0blobapitestgetpropertieserrora3b4812080?restype=container",
     "Headers" : {
       "x-ms-version" : "2019-02-02",
       "User-Agent" : "azsdk-java-azure-storage-blob/12.0.0-preview.3 1.8.0_221; Windows 10 10.0",
-      "x-ms-client-request-id" : "ecc85a94-7536-4312-b4c4-14b147d0d00e"
-=======
-    "Uri" : "https://azstoragesdkaccount.blob.core.windows.net/jtcgetpropertieserror0blobapitestgetpropertieserror8ab740680a?restype=container",
-    "Headers" : {
-      "x-ms-version" : "2019-02-02",
-      "User-Agent" : "azsdk-java-azure-storage-blob/12.0.0-preview.3 1.8.0_212; Windows 10 10.0",
-      "x-ms-client-request-id" : "eb0155ec-9c5f-4cec-bf8d-e550a02f97c1"
->>>>>>> a55d5dd9
+      "x-ms-client-request-id" : "570f52bd-9003-4437-acd8-755b35e0ef59"
     },
     "Response" : {
       "x-ms-version" : "2019-02-02",
       "Server" : "Windows-Azure-Blob/1.0 Microsoft-HTTPAPI/2.0",
-<<<<<<< HEAD
-      "ETag" : "\"0x8D73251A26B914A\"",
-      "Last-Modified" : "Thu, 05 Sep 2019 22:37:29 GMT",
+      "ETag" : "\"0x8D73560F2107240\"",
+      "Last-Modified" : "Mon, 09 Sep 2019 20:04:39 GMT",
       "retry-after" : "0",
       "Content-Length" : "0",
       "StatusCode" : "201",
-      "x-ms-request-id" : "bfecdf59-901e-0044-703a-643cc7000000",
-      "Date" : "Thu, 05 Sep 2019 22:37:28 GMT",
-      "x-ms-client-request-id" : "ecc85a94-7536-4312-b4c4-14b147d0d00e"
-=======
-      "ETag" : "\"0x8D732FC788550AD\"",
-      "Last-Modified" : "Fri, 06 Sep 2019 19:00:23 GMT",
-      "retry-after" : "0",
-      "Content-Length" : "0",
-      "StatusCode" : "201",
-      "x-ms-request-id" : "b92afd6f-d01e-009e-3de5-644931000000",
-      "Date" : "Fri, 06 Sep 2019 19:00:22 GMT",
-      "x-ms-client-request-id" : "eb0155ec-9c5f-4cec-bf8d-e550a02f97c1"
->>>>>>> a55d5dd9
+      "x-ms-request-id" : "c5ca3a3c-301e-0042-5849-67cbbf000000",
+      "Date" : "Mon, 09 Sep 2019 20:04:39 GMT",
+      "x-ms-client-request-id" : "570f52bd-9003-4437-acd8-755b35e0ef59"
     },
     "Exception" : null
   }, {
     "Method" : "PUT",
-<<<<<<< HEAD
-    "Uri" : "https://jaschrepragrs.blob.core.windows.net/jtcgetpropertieserror0blobapitestgetpropertieserror53517981a1/javablobgetpropertieserror19898712e272695b7d4ac",
+    "Uri" : "https://jaschrepragrs.blob.core.windows.net/jtcgetpropertieserror0blobapitestgetpropertieserrora3b4812080/javablobgetpropertieserror1914866919234efe8642d",
     "Headers" : {
       "x-ms-version" : "2019-02-02",
       "User-Agent" : "azsdk-java-azure-storage-blob/12.0.0-preview.3 1.8.0_221; Windows 10 10.0",
-      "x-ms-client-request-id" : "bce67dc8-b260-4d6c-b490-7614b5ae5151",
-=======
-    "Uri" : "https://azstoragesdkaccount.blob.core.windows.net/jtcgetpropertieserror0blobapitestgetpropertieserror8ab740680a/javablobgetpropertieserror174946edcd21d09e9c442",
-    "Headers" : {
-      "x-ms-version" : "2019-02-02",
-      "User-Agent" : "azsdk-java-azure-storage-blob/12.0.0-preview.3 1.8.0_212; Windows 10 10.0",
-      "x-ms-client-request-id" : "6a184785-c704-42d6-a3ac-6605f39ed9c8",
->>>>>>> a55d5dd9
+      "x-ms-client-request-id" : "2f6ecb2a-593d-4c6c-b807-9401aba88929",
       "Content-Type" : "application/octet-stream"
     },
     "Response" : {
       "x-ms-version" : "2019-02-02",
       "Server" : "Windows-Azure-Blob/1.0 Microsoft-HTTPAPI/2.0",
       "x-ms-content-crc64" : "6RYQPwaVsyQ=",
-<<<<<<< HEAD
-      "Last-Modified" : "Thu, 05 Sep 2019 22:37:29 GMT",
+      "Last-Modified" : "Mon, 09 Sep 2019 20:04:39 GMT",
       "retry-after" : "0",
       "StatusCode" : "201",
       "x-ms-request-server-encrypted" : "true",
-      "Date" : "Thu, 05 Sep 2019 22:37:28 GMT",
+      "Date" : "Mon, 09 Sep 2019 20:04:39 GMT",
       "Content-MD5" : "wh+Wm18D0z1D4E+PE252gg==",
-      "ETag" : "\"0x8D73251A278225D\"",
+      "ETag" : "\"0x8D73560F21E526C\"",
       "Content-Length" : "0",
-      "x-ms-request-id" : "bfecdf6e-901e-0044-033a-643cc7000000",
-      "x-ms-client-request-id" : "bce67dc8-b260-4d6c-b490-7614b5ae5151"
-=======
-      "Last-Modified" : "Fri, 06 Sep 2019 19:00:23 GMT",
-      "retry-after" : "0",
-      "StatusCode" : "201",
-      "x-ms-request-server-encrypted" : "true",
-      "Date" : "Fri, 06 Sep 2019 19:00:22 GMT",
-      "Content-MD5" : "wh+Wm18D0z1D4E+PE252gg==",
-      "ETag" : "\"0x8D732FC788BA419\"",
-      "Content-Length" : "0",
-      "x-ms-request-id" : "b92afde0-d01e-009e-20e5-644931000000",
-      "x-ms-client-request-id" : "6a184785-c704-42d6-a3ac-6605f39ed9c8"
->>>>>>> a55d5dd9
+      "x-ms-request-id" : "c5ca3a68-301e-0042-0249-67cbbf000000",
+      "x-ms-client-request-id" : "2f6ecb2a-593d-4c6c-b807-9401aba88929"
     },
     "Exception" : null
   }, {
     "Method" : "HEAD",
-<<<<<<< HEAD
-    "Uri" : "https://jaschrepragrs.blob.core.windows.net/jtcgetpropertieserror0blobapitestgetpropertieserror53517981a1/javablobgetpropertieserror28673043c04283d98849b",
+    "Uri" : "https://jaschrepragrs.blob.core.windows.net/jtcgetpropertieserror0blobapitestgetpropertieserrora3b4812080/javablobgetpropertieserror2841261cacc197c40b42e",
     "Headers" : {
       "x-ms-version" : "2019-02-02",
       "User-Agent" : "azsdk-java-azure-storage-blob/12.0.0-preview.3 1.8.0_221; Windows 10 10.0",
-      "x-ms-client-request-id" : "debaa5e8-b02c-47f9-88a2-97b677781334"
-=======
-    "Uri" : "https://azstoragesdkaccount.blob.core.windows.net/jtcgetpropertieserror0blobapitestgetpropertieserror8ab740680a/javablobgetpropertieserror291504d23ec1291d76479",
-    "Headers" : {
-      "x-ms-version" : "2019-02-02",
-      "User-Agent" : "azsdk-java-azure-storage-blob/12.0.0-preview.3 1.8.0_212; Windows 10 10.0",
-      "x-ms-client-request-id" : "66b26ce9-d67b-4ccb-a976-ca5e5712346c"
->>>>>>> a55d5dd9
+      "x-ms-client-request-id" : "84d078db-5f45-4790-8613-a42092a06f83"
     },
     "Response" : {
       "x-ms-version" : "2019-02-02",
@@ -107,32 +59,18 @@
       "x-ms-error-code" : "BlobNotFound",
       "retry-after" : "0",
       "StatusCode" : "404",
-<<<<<<< HEAD
-      "x-ms-request-id" : "bfecdf85-901e-0044-183a-643cc7000000",
-      "Date" : "Thu, 05 Sep 2019 22:37:28 GMT",
-      "x-ms-client-request-id" : "debaa5e8-b02c-47f9-88a2-97b677781334"
-=======
-      "x-ms-request-id" : "b92afe04-d01e-009e-3ee5-644931000000",
-      "Date" : "Fri, 06 Sep 2019 19:00:22 GMT",
-      "x-ms-client-request-id" : "66b26ce9-d67b-4ccb-a976-ca5e5712346c"
->>>>>>> a55d5dd9
+      "x-ms-request-id" : "c5ca3a7e-301e-0042-1849-67cbbf000000",
+      "Date" : "Mon, 09 Sep 2019 20:04:39 GMT",
+      "x-ms-client-request-id" : "84d078db-5f45-4790-8613-a42092a06f83"
     },
     "Exception" : null
   }, {
     "Method" : "GET",
-<<<<<<< HEAD
     "Uri" : "https://jaschrepragrs.blob.core.windows.net?prefix=jtcgetpropertieserror&comp=list",
     "Headers" : {
       "x-ms-version" : "2019-02-02",
       "User-Agent" : "azsdk-java-azure-storage-blob/12.0.0-preview.3 1.8.0_221; Windows 10 10.0",
-      "x-ms-client-request-id" : "72c2eef9-f93a-4393-9ea0-3972a989a817"
-=======
-    "Uri" : "https://azstoragesdkaccount.blob.core.windows.net?prefix=jtcgetpropertieserror&comp=list",
-    "Headers" : {
-      "x-ms-version" : "2019-02-02",
-      "User-Agent" : "azsdk-java-azure-storage-blob/12.0.0-preview.3 1.8.0_212; Windows 10 10.0",
-      "x-ms-client-request-id" : "296d2f23-4b62-4473-912f-369fe1a039f0"
->>>>>>> a55d5dd9
+      "x-ms-client-request-id" : "a3fa012a-fdf4-4e98-8d7c-a8910580548c"
     },
     "Response" : {
       "Transfer-Encoding" : "chunked",
@@ -140,35 +78,20 @@
       "Server" : "Windows-Azure-Blob/1.0 Microsoft-HTTPAPI/2.0",
       "retry-after" : "0",
       "StatusCode" : "200",
-<<<<<<< HEAD
-      "x-ms-request-id" : "bfecdf9a-901e-0044-2a3a-643cc7000000",
-      "Body" : "﻿<?xml version=\"1.0\" encoding=\"utf-8\"?><EnumerationResults ServiceEndpoint=\"https://jaschrepragrs.blob.core.windows.net/\"><Prefix>jtcgetpropertieserror</Prefix><Containers><Container><Name>jtcgetpropertieserror0blobapitestgetpropertieserror53517981a1</Name><Properties><Last-Modified>Thu, 05 Sep 2019 22:37:29 GMT</Last-Modified><Etag>\"0x8D73251A26B914A\"</Etag><LeaseStatus>unlocked</LeaseStatus><LeaseState>available</LeaseState><DefaultEncryptionScope>$account-encryption-key</DefaultEncryptionScope><DenyEncryptionScopeOverride>false</DenyEncryptionScopeOverride><HasImmutabilityPolicy>false</HasImmutabilityPolicy><HasLegalHold>false</HasLegalHold></Properties></Container></Containers><NextMarker /></EnumerationResults>",
-      "Date" : "Thu, 05 Sep 2019 22:37:28 GMT",
-      "x-ms-client-request-id" : "72c2eef9-f93a-4393-9ea0-3972a989a817",
-=======
-      "x-ms-request-id" : "b92afe29-d01e-009e-5ae5-644931000000",
-      "Body" : "﻿<?xml version=\"1.0\" encoding=\"utf-8\"?><EnumerationResults ServiceEndpoint=\"https://azstoragesdkaccount.blob.core.windows.net/\"><Prefix>jtcgetpropertieserror</Prefix><Containers><Container><Name>jtcgetpropertieserror0blobapitestgetpropertieserror8ab740680a</Name><Properties><Last-Modified>Fri, 06 Sep 2019 19:00:23 GMT</Last-Modified><Etag>\"0x8D732FC788550AD\"</Etag><LeaseStatus>unlocked</LeaseStatus><LeaseState>available</LeaseState><DefaultEncryptionScope>$account-encryption-key</DefaultEncryptionScope><DenyEncryptionScopeOverride>false</DenyEncryptionScopeOverride><HasImmutabilityPolicy>false</HasImmutabilityPolicy><HasLegalHold>false</HasLegalHold></Properties></Container></Containers><NextMarker /></EnumerationResults>",
-      "Date" : "Fri, 06 Sep 2019 19:00:23 GMT",
-      "x-ms-client-request-id" : "296d2f23-4b62-4473-912f-369fe1a039f0",
->>>>>>> a55d5dd9
+      "x-ms-request-id" : "c5ca3a93-301e-0042-2d49-67cbbf000000",
+      "Body" : "﻿<?xml version=\"1.0\" encoding=\"utf-8\"?><EnumerationResults ServiceEndpoint=\"https://jaschrepragrs.blob.core.windows.net/\"><Prefix>jtcgetpropertieserror</Prefix><Containers><Container><Name>jtcgetpropertieserror0blobapitestgetpropertieserrora3b4812080</Name><Properties><Last-Modified>Mon, 09 Sep 2019 20:04:39 GMT</Last-Modified><Etag>\"0x8D73560F2107240\"</Etag><LeaseStatus>unlocked</LeaseStatus><LeaseState>available</LeaseState><DefaultEncryptionScope>$account-encryption-key</DefaultEncryptionScope><DenyEncryptionScopeOverride>false</DenyEncryptionScopeOverride><HasImmutabilityPolicy>false</HasImmutabilityPolicy><HasLegalHold>false</HasLegalHold></Properties></Container></Containers><NextMarker /></EnumerationResults>",
+      "Date" : "Mon, 09 Sep 2019 20:04:39 GMT",
+      "x-ms-client-request-id" : "a3fa012a-fdf4-4e98-8d7c-a8910580548c",
       "Content-Type" : "application/xml"
     },
     "Exception" : null
   }, {
     "Method" : "DELETE",
-<<<<<<< HEAD
-    "Uri" : "https://jaschrepragrs.blob.core.windows.net/jtcgetpropertieserror0blobapitestgetpropertieserror53517981a1?restype=container",
+    "Uri" : "https://jaschrepragrs.blob.core.windows.net/jtcgetpropertieserror0blobapitestgetpropertieserrora3b4812080?restype=container",
     "Headers" : {
       "x-ms-version" : "2019-02-02",
       "User-Agent" : "azsdk-java-azure-storage-blob/12.0.0-preview.3 1.8.0_221; Windows 10 10.0",
-      "x-ms-client-request-id" : "19bbc1fa-3f43-46f8-ae83-4e9bb8ed2011"
-=======
-    "Uri" : "https://azstoragesdkaccount.blob.core.windows.net/jtcgetpropertieserror0blobapitestgetpropertieserror8ab740680a?restype=container",
-    "Headers" : {
-      "x-ms-version" : "2019-02-02",
-      "User-Agent" : "azsdk-java-azure-storage-blob/12.0.0-preview.3 1.8.0_212; Windows 10 10.0",
-      "x-ms-client-request-id" : "5832f0a1-db11-4e8d-991a-f62f7d4d8eb7"
->>>>>>> a55d5dd9
+      "x-ms-client-request-id" : "f964b3e5-c797-4ba7-8fbf-072af60f1d2e"
     },
     "Response" : {
       "x-ms-version" : "2019-02-02",
@@ -176,21 +99,11 @@
       "retry-after" : "0",
       "Content-Length" : "0",
       "StatusCode" : "202",
-<<<<<<< HEAD
-      "x-ms-request-id" : "bfecdfab-901e-0044-3a3a-643cc7000000",
-      "Date" : "Thu, 05 Sep 2019 22:37:28 GMT",
-      "x-ms-client-request-id" : "19bbc1fa-3f43-46f8-ae83-4e9bb8ed2011"
+      "x-ms-request-id" : "c5ca3ab0-301e-0042-4949-67cbbf000000",
+      "Date" : "Mon, 09 Sep 2019 20:04:39 GMT",
+      "x-ms-client-request-id" : "f964b3e5-c797-4ba7-8fbf-072af60f1d2e"
     },
     "Exception" : null
   } ],
-  "variables" : [ "jtcgetpropertieserror0blobapitestgetpropertieserror53517981a1", "javablobgetpropertieserror19898712e272695b7d4ac", "javablobgetpropertieserror28673043c04283d98849b" ]
-=======
-      "x-ms-request-id" : "b92afe4e-d01e-009e-7be5-644931000000",
-      "Date" : "Fri, 06 Sep 2019 19:00:23 GMT",
-      "x-ms-client-request-id" : "5832f0a1-db11-4e8d-991a-f62f7d4d8eb7"
-    },
-    "Exception" : null
-  } ],
-  "variables" : [ "jtcgetpropertieserror0blobapitestgetpropertieserror8ab740680a", "javablobgetpropertieserror174946edcd21d09e9c442", "javablobgetpropertieserror291504d23ec1291d76479" ]
->>>>>>> a55d5dd9
+  "variables" : [ "jtcgetpropertieserror0blobapitestgetpropertieserrora3b4812080", "javablobgetpropertieserror1914866919234efe8642d", "javablobgetpropertieserror2841261cacc197c40b42e" ]
 }