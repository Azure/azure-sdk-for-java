{
  "networkCallRecords" : [ {
    "Method" : "PUT",
<<<<<<< HEAD
    "Uri" : "https://jaschrepragrs.blob.core.windows.net/jtcappendblockfromurldestinationac0034572cf098116ad?restype=container",
    "Headers" : {
      "x-ms-version" : "2019-02-02",
      "User-Agent" : "azsdk-java-azure-storage-blob/12.0.0-preview.3 1.8.0_221; Windows 10 10.0",
      "x-ms-client-request-id" : "3ce05b4e-2bb0-4d4b-93e1-0c7490e614a1"
=======
    "Uri" : "https://azstoragesdkaccount.blob.core.windows.net/jtcappendblockfromurldestinationac068849e8169352529?restype=container",
    "Headers" : {
      "x-ms-version" : "2019-02-02",
      "User-Agent" : "azsdk-java-azure-storage-blob/12.0.0-preview.3 1.8.0_212; Windows 10 10.0",
      "x-ms-client-request-id" : "21f3ea13-f7cb-442d-b67a-16e552427b99"
>>>>>>> a55d5dd9
    },
    "Response" : {
      "x-ms-version" : "2019-02-02",
      "Server" : "Windows-Azure-Blob/1.0 Microsoft-HTTPAPI/2.0",
<<<<<<< HEAD
      "ETag" : "\"0x8D73252332F2EF0\"",
      "Last-Modified" : "Thu, 05 Sep 2019 22:41:32 GMT",
      "retry-after" : "0",
      "Content-Length" : "0",
      "StatusCode" : "201",
      "x-ms-request-id" : "9b686db8-c01e-0018-3e3b-64cd3e000000",
      "Date" : "Thu, 05 Sep 2019 22:41:31 GMT",
      "x-ms-client-request-id" : "3ce05b4e-2bb0-4d4b-93e1-0c7490e614a1"
=======
      "ETag" : "\"0x8D732FC6C6F69AC\"",
      "Last-Modified" : "Fri, 06 Sep 2019 19:00:02 GMT",
      "retry-after" : "0",
      "Content-Length" : "0",
      "StatusCode" : "201",
      "x-ms-request-id" : "b92ab1fb-d01e-009e-64e5-644931000000",
      "Date" : "Fri, 06 Sep 2019 19:00:02 GMT",
      "x-ms-client-request-id" : "21f3ea13-f7cb-442d-b67a-16e552427b99"
>>>>>>> a55d5dd9
    },
    "Exception" : null
  }, {
    "Method" : "PUT",
<<<<<<< HEAD
    "Uri" : "https://jaschrepragrs.blob.core.windows.net/jtcappendblockfromurldestinationac0034572cf098116ad/javablobappendblockfromurldestinationac13725956d4a92b5",
    "Headers" : {
      "x-ms-version" : "2019-02-02",
      "User-Agent" : "azsdk-java-azure-storage-blob/12.0.0-preview.3 1.8.0_221; Windows 10 10.0",
      "x-ms-client-request-id" : "73bc1422-c6e5-429a-afbd-a663e32ffa75"
=======
    "Uri" : "https://azstoragesdkaccount.blob.core.windows.net/jtcappendblockfromurldestinationac068849e8169352529/javablobappendblockfromurldestinationac17115568e94c897",
    "Headers" : {
      "x-ms-version" : "2019-02-02",
      "User-Agent" : "azsdk-java-azure-storage-blob/12.0.0-preview.3 1.8.0_212; Windows 10 10.0",
      "x-ms-client-request-id" : "a81d150a-b03d-4fea-a180-4d4771e12040"
>>>>>>> a55d5dd9
    },
    "Response" : {
      "x-ms-version" : "2019-02-02",
      "Server" : "Windows-Azure-Blob/1.0 Microsoft-HTTPAPI/2.0",
<<<<<<< HEAD
      "ETag" : "\"0x8D73252333CEBA8\"",
      "Last-Modified" : "Thu, 05 Sep 2019 22:41:32 GMT",
      "retry-after" : "0",
      "Content-Length" : "0",
      "StatusCode" : "201",
      "x-ms-request-id" : "9b686dc9-c01e-0018-4a3b-64cd3e000000",
      "x-ms-request-server-encrypted" : "true",
      "Date" : "Thu, 05 Sep 2019 22:41:31 GMT",
      "x-ms-client-request-id" : "73bc1422-c6e5-429a-afbd-a663e32ffa75"
=======
      "ETag" : "\"0x8D732FC6C85D532\"",
      "Last-Modified" : "Fri, 06 Sep 2019 19:00:03 GMT",
      "retry-after" : "0",
      "Content-Length" : "0",
      "StatusCode" : "201",
      "x-ms-request-id" : "b92ab296-d01e-009e-6ce5-644931000000",
      "x-ms-request-server-encrypted" : "true",
      "Date" : "Fri, 06 Sep 2019 19:00:02 GMT",
      "x-ms-client-request-id" : "a81d150a-b03d-4fea-a180-4d4771e12040"
>>>>>>> a55d5dd9
    },
    "Exception" : null
  }, {
    "Method" : "PUT",
<<<<<<< HEAD
    "Uri" : "https://jaschrepragrs.blob.core.windows.net/jtcappendblockfromurldestinationac0034572cf098116ad?restype=container&comp=acl",
    "Headers" : {
      "x-ms-version" : "2019-02-02",
      "User-Agent" : "azsdk-java-azure-storage-blob/12.0.0-preview.3 1.8.0_221; Windows 10 10.0",
      "x-ms-client-request-id" : "1a783265-590e-4d37-b09a-f26cc1362be6",
=======
    "Uri" : "https://azstoragesdkaccount.blob.core.windows.net/jtcappendblockfromurldestinationac068849e8169352529?restype=container&comp=acl",
    "Headers" : {
      "x-ms-version" : "2019-02-02",
      "User-Agent" : "azsdk-java-azure-storage-blob/12.0.0-preview.3 1.8.0_212; Windows 10 10.0",
      "x-ms-client-request-id" : "4c60ff1f-a795-4b77-be20-5c06279029f4",
>>>>>>> a55d5dd9
      "Content-Type" : "application/xml; charset=utf-8"
    },
    "Response" : {
      "x-ms-version" : "2019-02-02",
      "Server" : "Windows-Azure-Blob/1.0 Microsoft-HTTPAPI/2.0",
<<<<<<< HEAD
      "ETag" : "\"0x8D7325233498B53\"",
      "Last-Modified" : "Thu, 05 Sep 2019 22:41:32 GMT",
      "retry-after" : "0",
      "Content-Length" : "0",
      "StatusCode" : "200",
      "x-ms-request-id" : "9b686dd7-c01e-0018-543b-64cd3e000000",
      "Date" : "Thu, 05 Sep 2019 22:41:31 GMT",
      "x-ms-client-request-id" : "1a783265-590e-4d37-b09a-f26cc1362be6"
=======
      "ETag" : "\"0x8D732FC6C8B6DC9\"",
      "Last-Modified" : "Fri, 06 Sep 2019 19:00:03 GMT",
      "retry-after" : "0",
      "Content-Length" : "0",
      "StatusCode" : "200",
      "x-ms-request-id" : "b92ab2b8-d01e-009e-0ae5-644931000000",
      "Date" : "Fri, 06 Sep 2019 19:00:02 GMT",
      "x-ms-client-request-id" : "4c60ff1f-a795-4b77-be20-5c06279029f4"
>>>>>>> a55d5dd9
    },
    "Exception" : null
  }, {
    "Method" : "PUT",
<<<<<<< HEAD
    "Uri" : "https://jaschrepragrs.blob.core.windows.net/jtcappendblockfromurldestinationac0034572cf098116ad/javablobappendblockfromurldestinationac2586885f8ba0353",
    "Headers" : {
      "x-ms-version" : "2019-02-02",
      "User-Agent" : "azsdk-java-azure-storage-blob/12.0.0-preview.3 1.8.0_221; Windows 10 10.0",
      "x-ms-client-request-id" : "569b9059-d644-4c97-a263-335c46a69dfd"
=======
    "Uri" : "https://azstoragesdkaccount.blob.core.windows.net/jtcappendblockfromurldestinationac068849e8169352529/javablobappendblockfromurldestinationac262081b303053c5",
    "Headers" : {
      "x-ms-version" : "2019-02-02",
      "User-Agent" : "azsdk-java-azure-storage-blob/12.0.0-preview.3 1.8.0_212; Windows 10 10.0",
      "x-ms-client-request-id" : "8a1466c7-1f1c-4dad-9fa6-513aa6d0ff6c"
>>>>>>> a55d5dd9
    },
    "Response" : {
      "x-ms-version" : "2019-02-02",
      "Server" : "Windows-Azure-Blob/1.0 Microsoft-HTTPAPI/2.0",
<<<<<<< HEAD
      "ETag" : "\"0x8D7325233561D93\"",
      "Last-Modified" : "Thu, 05 Sep 2019 22:41:32 GMT",
      "retry-after" : "0",
      "Content-Length" : "0",
      "StatusCode" : "201",
      "x-ms-request-id" : "9b686dde-c01e-0018-5a3b-64cd3e000000",
      "x-ms-request-server-encrypted" : "true",
      "Date" : "Thu, 05 Sep 2019 22:41:31 GMT",
      "x-ms-client-request-id" : "569b9059-d644-4c97-a263-335c46a69dfd"
=======
      "ETag" : "\"0x8D732FC6C9197C6\"",
      "Last-Modified" : "Fri, 06 Sep 2019 19:00:03 GMT",
      "retry-after" : "0",
      "Content-Length" : "0",
      "StatusCode" : "201",
      "x-ms-request-id" : "b92ab2e4-d01e-009e-32e5-644931000000",
      "x-ms-request-server-encrypted" : "true",
      "Date" : "Fri, 06 Sep 2019 19:00:02 GMT",
      "x-ms-client-request-id" : "8a1466c7-1f1c-4dad-9fa6-513aa6d0ff6c"
>>>>>>> a55d5dd9
    },
    "Exception" : null
  }, {
    "Method" : "PUT",
<<<<<<< HEAD
    "Uri" : "https://jaschrepragrs.blob.core.windows.net/jtcappendblockfromurldestinationac0034572cf098116ad/javablobappendblockfromurldestinationac2586885f8ba0353?comp=appendblock",
    "Headers" : {
      "x-ms-version" : "2019-02-02",
      "User-Agent" : "azsdk-java-azure-storage-blob/12.0.0-preview.3 1.8.0_221; Windows 10 10.0",
      "x-ms-client-request-id" : "6cbe6a09-24d4-49ff-aac6-2e6e64198159",
=======
    "Uri" : "https://azstoragesdkaccount.blob.core.windows.net/jtcappendblockfromurldestinationac068849e8169352529/javablobappendblockfromurldestinationac262081b303053c5?comp=appendblock",
    "Headers" : {
      "x-ms-version" : "2019-02-02",
      "User-Agent" : "azsdk-java-azure-storage-blob/12.0.0-preview.3 1.8.0_212; Windows 10 10.0",
      "x-ms-client-request-id" : "c3ece051-adbf-45b6-97f7-efc2816c0ddd",
>>>>>>> a55d5dd9
      "Content-Type" : "application/octet-stream"
    },
    "Response" : {
      "x-ms-version" : "2019-02-02",
      "Server" : "Windows-Azure-Blob/1.0 Microsoft-HTTPAPI/2.0",
      "x-ms-content-crc64" : "6RYQPwaVsyQ=",
      "x-ms-blob-committed-block-count" : "1",
<<<<<<< HEAD
      "Last-Modified" : "Thu, 05 Sep 2019 22:41:32 GMT",
      "retry-after" : "0",
      "StatusCode" : "201",
      "x-ms-request-server-encrypted" : "true",
      "Date" : "Thu, 05 Sep 2019 22:41:32 GMT",
      "ETag" : "\"0x8D732523363B4A6\"",
      "Content-Length" : "0",
      "x-ms-request-id" : "9b686dfa-c01e-0018-743b-64cd3e000000",
      "x-ms-client-request-id" : "6cbe6a09-24d4-49ff-aac6-2e6e64198159",
=======
      "Last-Modified" : "Fri, 06 Sep 2019 19:00:03 GMT",
      "retry-after" : "0",
      "StatusCode" : "201",
      "x-ms-request-server-encrypted" : "true",
      "Date" : "Fri, 06 Sep 2019 19:00:02 GMT",
      "ETag" : "\"0x8D732FC6C978C9F\"",
      "Content-Length" : "0",
      "x-ms-request-id" : "b92ab317-d01e-009e-61e5-644931000000",
      "x-ms-client-request-id" : "c3ece051-adbf-45b6-97f7-efc2816c0ddd",
>>>>>>> a55d5dd9
      "x-ms-blob-append-offset" : "0"
    },
    "Exception" : null
  }, {
    "Method" : "PUT",
<<<<<<< HEAD
    "Uri" : "https://jaschrepragrs.blob.core.windows.net/jtcappendblockfromurldestinationac0034572cf098116ad/javablobappendblockfromurldestinationac13725956d4a92b5?comp=appendblock",
    "Headers" : {
      "x-ms-version" : "2019-02-02",
      "User-Agent" : "azsdk-java-azure-storage-blob/12.0.0-preview.3 1.8.0_221; Windows 10 10.0",
      "x-ms-client-request-id" : "63599af7-cf69-4e2c-a342-acca93efc3e2"
=======
    "Uri" : "https://azstoragesdkaccount.blob.core.windows.net/jtcappendblockfromurldestinationac068849e8169352529/javablobappendblockfromurldestinationac17115568e94c897?comp=appendblock",
    "Headers" : {
      "x-ms-version" : "2019-02-02",
      "User-Agent" : "azsdk-java-azure-storage-blob/12.0.0-preview.3 1.8.0_212; Windows 10 10.0",
      "x-ms-client-request-id" : "d6f56204-5019-4281-91c0-5fcb1dceb7de"
>>>>>>> a55d5dd9
    },
    "Response" : {
      "x-ms-version" : "2019-02-02",
      "Server" : "Windows-Azure-Blob/1.0 Microsoft-HTTPAPI/2.0",
      "x-ms-blob-committed-block-count" : "1",
<<<<<<< HEAD
      "Last-Modified" : "Thu, 05 Sep 2019 22:41:32 GMT",
      "retry-after" : "0",
      "StatusCode" : "201",
      "x-ms-request-server-encrypted" : "true",
      "Date" : "Thu, 05 Sep 2019 22:41:32 GMT",
      "Content-MD5" : "wh+Wm18D0z1D4E+PE252gg==",
      "ETag" : "\"0x8D732523371249A\"",
      "Content-Length" : "0",
      "x-ms-request-id" : "9b686e1d-c01e-0018-133b-64cd3e000000",
      "x-ms-client-request-id" : "63599af7-cf69-4e2c-a342-acca93efc3e2",
=======
      "Last-Modified" : "Fri, 06 Sep 2019 19:00:03 GMT",
      "retry-after" : "0",
      "StatusCode" : "201",
      "x-ms-request-server-encrypted" : "true",
      "Date" : "Fri, 06 Sep 2019 19:00:03 GMT",
      "Content-MD5" : "wh+Wm18D0z1D4E+PE252gg==",
      "ETag" : "\"0x8D732FC6CAAA3FF\"",
      "Content-Length" : "0",
      "x-ms-request-id" : "b92ab34f-d01e-009e-15e5-644931000000",
      "x-ms-client-request-id" : "d6f56204-5019-4281-91c0-5fcb1dceb7de",
>>>>>>> a55d5dd9
      "x-ms-blob-append-offset" : "0"
    },
    "Exception" : null
  }, {
    "Method" : "GET",
<<<<<<< HEAD
    "Uri" : "https://jaschrepragrs.blob.core.windows.net?prefix=jtcappendblockfromurldestinationac&comp=list",
    "Headers" : {
      "x-ms-version" : "2019-02-02",
      "User-Agent" : "azsdk-java-azure-storage-blob/12.0.0-preview.3 1.8.0_221; Windows 10 10.0",
      "x-ms-client-request-id" : "5660cf2f-7a91-499c-97a8-bf9d93dc83f3"
=======
    "Uri" : "https://azstoragesdkaccount.blob.core.windows.net?prefix=jtcappendblockfromurldestinationac&comp=list",
    "Headers" : {
      "x-ms-version" : "2019-02-02",
      "User-Agent" : "azsdk-java-azure-storage-blob/12.0.0-preview.3 1.8.0_212; Windows 10 10.0",
      "x-ms-client-request-id" : "83284cf7-986c-4aae-ab06-20129103871a"
>>>>>>> a55d5dd9
    },
    "Response" : {
      "Transfer-Encoding" : "chunked",
      "x-ms-version" : "2019-02-02",
      "Server" : "Windows-Azure-Blob/1.0 Microsoft-HTTPAPI/2.0",
      "retry-after" : "0",
      "StatusCode" : "200",
<<<<<<< HEAD
      "x-ms-request-id" : "9b686e2d-c01e-0018-213b-64cd3e000000",
      "Body" : "﻿<?xml version=\"1.0\" encoding=\"utf-8\"?><EnumerationResults ServiceEndpoint=\"https://jaschrepragrs.blob.core.windows.net/\"><Prefix>jtcappendblockfromurldestinationac</Prefix><Containers><Container><Name>jtcappendblockfromurldestinationac0034572cf098116ad</Name><Properties><Last-Modified>Thu, 05 Sep 2019 22:41:32 GMT</Last-Modified><Etag>\"0x8D7325233498B53\"</Etag><LeaseStatus>unlocked</LeaseStatus><LeaseState>available</LeaseState><PublicAccess>container</PublicAccess><DefaultEncryptionScope>$account-encryption-key</DefaultEncryptionScope><DenyEncryptionScopeOverride>false</DenyEncryptionScopeOverride><HasImmutabilityPolicy>false</HasImmutabilityPolicy><HasLegalHold>false</HasLegalHold></Properties></Container></Containers><NextMarker /></EnumerationResults>",
      "Date" : "Thu, 05 Sep 2019 22:41:32 GMT",
      "x-ms-client-request-id" : "5660cf2f-7a91-499c-97a8-bf9d93dc83f3",
=======
      "x-ms-request-id" : "b92ab3b9-d01e-009e-70e5-644931000000",
      "Body" : "﻿<?xml version=\"1.0\" encoding=\"utf-8\"?><EnumerationResults ServiceEndpoint=\"https://azstoragesdkaccount.blob.core.windows.net/\"><Prefix>jtcappendblockfromurldestinationac</Prefix><Containers><Container><Name>jtcappendblockfromurldestinationac068849e8169352529</Name><Properties><Last-Modified>Fri, 06 Sep 2019 19:00:03 GMT</Last-Modified><Etag>\"0x8D732FC6C8B6DC9\"</Etag><LeaseStatus>unlocked</LeaseStatus><LeaseState>available</LeaseState><PublicAccess>container</PublicAccess><DefaultEncryptionScope>$account-encryption-key</DefaultEncryptionScope><DenyEncryptionScopeOverride>false</DenyEncryptionScopeOverride><HasImmutabilityPolicy>false</HasImmutabilityPolicy><HasLegalHold>false</HasLegalHold></Properties></Container></Containers><NextMarker /></EnumerationResults>",
      "Date" : "Fri, 06 Sep 2019 19:00:03 GMT",
      "x-ms-client-request-id" : "83284cf7-986c-4aae-ab06-20129103871a",
>>>>>>> a55d5dd9
      "Content-Type" : "application/xml"
    },
    "Exception" : null
  }, {
    "Method" : "DELETE",
<<<<<<< HEAD
    "Uri" : "https://jaschrepragrs.blob.core.windows.net/jtcappendblockfromurldestinationac0034572cf098116ad?restype=container",
    "Headers" : {
      "x-ms-version" : "2019-02-02",
      "User-Agent" : "azsdk-java-azure-storage-blob/12.0.0-preview.3 1.8.0_221; Windows 10 10.0",
      "x-ms-client-request-id" : "ddb461ce-4753-45ef-ac36-80c4c5bf2447"
=======
    "Uri" : "https://azstoragesdkaccount.blob.core.windows.net/jtcappendblockfromurldestinationac068849e8169352529?restype=container",
    "Headers" : {
      "x-ms-version" : "2019-02-02",
      "User-Agent" : "azsdk-java-azure-storage-blob/12.0.0-preview.3 1.8.0_212; Windows 10 10.0",
      "x-ms-client-request-id" : "55a15048-5065-42ab-965c-7a3823fa75c0"
>>>>>>> a55d5dd9
    },
    "Response" : {
      "x-ms-version" : "2019-02-02",
      "Server" : "Windows-Azure-Blob/1.0 Microsoft-HTTPAPI/2.0",
      "retry-after" : "0",
      "Content-Length" : "0",
      "StatusCode" : "202",
<<<<<<< HEAD
      "x-ms-request-id" : "9b686e34-c01e-0018-263b-64cd3e000000",
      "Date" : "Thu, 05 Sep 2019 22:41:32 GMT",
      "x-ms-client-request-id" : "ddb461ce-4753-45ef-ac36-80c4c5bf2447"
    },
    "Exception" : null
  } ],
  "variables" : [ "jtcappendblockfromurldestinationac0034572cf098116ad", "javablobappendblockfromurldestinationac13725956d4a92b5", "javablobappendblockfromurldestinationac2586885f8ba0353" ]
=======
      "x-ms-request-id" : "b92ab3da-d01e-009e-0fe5-644931000000",
      "Date" : "Fri, 06 Sep 2019 19:00:03 GMT",
      "x-ms-client-request-id" : "55a15048-5065-42ab-965c-7a3823fa75c0"
    },
    "Exception" : null
  } ],
  "variables" : [ "jtcappendblockfromurldestinationac068849e8169352529", "javablobappendblockfromurldestinationac17115568e94c897", "javablobappendblockfromurldestinationac262081b303053c5" ]
>>>>>>> a55d5dd9
}<|MERGE_RESOLUTION|>--- conflicted
+++ resolved
@@ -1,184 +1,98 @@
 {
   "networkCallRecords" : [ {
     "Method" : "PUT",
-<<<<<<< HEAD
-    "Uri" : "https://jaschrepragrs.blob.core.windows.net/jtcappendblockfromurldestinationac0034572cf098116ad?restype=container",
+    "Uri" : "https://jaschrepragrs.blob.core.windows.net/jtcappendblockfromurldestinationac035297741ee335765?restype=container",
     "Headers" : {
       "x-ms-version" : "2019-02-02",
       "User-Agent" : "azsdk-java-azure-storage-blob/12.0.0-preview.3 1.8.0_221; Windows 10 10.0",
-      "x-ms-client-request-id" : "3ce05b4e-2bb0-4d4b-93e1-0c7490e614a1"
-=======
-    "Uri" : "https://azstoragesdkaccount.blob.core.windows.net/jtcappendblockfromurldestinationac068849e8169352529?restype=container",
-    "Headers" : {
-      "x-ms-version" : "2019-02-02",
-      "User-Agent" : "azsdk-java-azure-storage-blob/12.0.0-preview.3 1.8.0_212; Windows 10 10.0",
-      "x-ms-client-request-id" : "21f3ea13-f7cb-442d-b67a-16e552427b99"
->>>>>>> a55d5dd9
+      "x-ms-client-request-id" : "a1d2cd71-c267-4cfd-aebf-986fe0635831"
     },
     "Response" : {
       "x-ms-version" : "2019-02-02",
       "Server" : "Windows-Azure-Blob/1.0 Microsoft-HTTPAPI/2.0",
-<<<<<<< HEAD
-      "ETag" : "\"0x8D73252332F2EF0\"",
-      "Last-Modified" : "Thu, 05 Sep 2019 22:41:32 GMT",
+      "ETag" : "\"0x8D735623F4D4C37\"",
+      "Last-Modified" : "Mon, 09 Sep 2019 20:13:58 GMT",
       "retry-after" : "0",
       "Content-Length" : "0",
       "StatusCode" : "201",
-      "x-ms-request-id" : "9b686db8-c01e-0018-3e3b-64cd3e000000",
-      "Date" : "Thu, 05 Sep 2019 22:41:31 GMT",
-      "x-ms-client-request-id" : "3ce05b4e-2bb0-4d4b-93e1-0c7490e614a1"
-=======
-      "ETag" : "\"0x8D732FC6C6F69AC\"",
-      "Last-Modified" : "Fri, 06 Sep 2019 19:00:02 GMT",
-      "retry-after" : "0",
-      "Content-Length" : "0",
-      "StatusCode" : "201",
-      "x-ms-request-id" : "b92ab1fb-d01e-009e-64e5-644931000000",
-      "Date" : "Fri, 06 Sep 2019 19:00:02 GMT",
-      "x-ms-client-request-id" : "21f3ea13-f7cb-442d-b67a-16e552427b99"
->>>>>>> a55d5dd9
+      "x-ms-request-id" : "e27c81ee-901e-0029-644b-6796e9000000",
+      "Date" : "Mon, 09 Sep 2019 20:13:57 GMT",
+      "x-ms-client-request-id" : "a1d2cd71-c267-4cfd-aebf-986fe0635831"
     },
     "Exception" : null
   }, {
     "Method" : "PUT",
-<<<<<<< HEAD
-    "Uri" : "https://jaschrepragrs.blob.core.windows.net/jtcappendblockfromurldestinationac0034572cf098116ad/javablobappendblockfromurldestinationac13725956d4a92b5",
+    "Uri" : "https://jaschrepragrs.blob.core.windows.net/jtcappendblockfromurldestinationac035297741ee335765/javablobappendblockfromurldestinationac1552722af250504",
     "Headers" : {
       "x-ms-version" : "2019-02-02",
       "User-Agent" : "azsdk-java-azure-storage-blob/12.0.0-preview.3 1.8.0_221; Windows 10 10.0",
-      "x-ms-client-request-id" : "73bc1422-c6e5-429a-afbd-a663e32ffa75"
-=======
-    "Uri" : "https://azstoragesdkaccount.blob.core.windows.net/jtcappendblockfromurldestinationac068849e8169352529/javablobappendblockfromurldestinationac17115568e94c897",
-    "Headers" : {
-      "x-ms-version" : "2019-02-02",
-      "User-Agent" : "azsdk-java-azure-storage-blob/12.0.0-preview.3 1.8.0_212; Windows 10 10.0",
-      "x-ms-client-request-id" : "a81d150a-b03d-4fea-a180-4d4771e12040"
->>>>>>> a55d5dd9
+      "x-ms-client-request-id" : "bb0fffbc-12ef-4657-a926-ebcc542988ae"
     },
     "Response" : {
       "x-ms-version" : "2019-02-02",
       "Server" : "Windows-Azure-Blob/1.0 Microsoft-HTTPAPI/2.0",
-<<<<<<< HEAD
-      "ETag" : "\"0x8D73252333CEBA8\"",
-      "Last-Modified" : "Thu, 05 Sep 2019 22:41:32 GMT",
+      "ETag" : "\"0x8D735623F5B16E0\"",
+      "Last-Modified" : "Mon, 09 Sep 2019 20:13:58 GMT",
       "retry-after" : "0",
       "Content-Length" : "0",
       "StatusCode" : "201",
-      "x-ms-request-id" : "9b686dc9-c01e-0018-4a3b-64cd3e000000",
+      "x-ms-request-id" : "e27c81ff-901e-0029-734b-6796e9000000",
       "x-ms-request-server-encrypted" : "true",
-      "Date" : "Thu, 05 Sep 2019 22:41:31 GMT",
-      "x-ms-client-request-id" : "73bc1422-c6e5-429a-afbd-a663e32ffa75"
-=======
-      "ETag" : "\"0x8D732FC6C85D532\"",
-      "Last-Modified" : "Fri, 06 Sep 2019 19:00:03 GMT",
-      "retry-after" : "0",
-      "Content-Length" : "0",
-      "StatusCode" : "201",
-      "x-ms-request-id" : "b92ab296-d01e-009e-6ce5-644931000000",
-      "x-ms-request-server-encrypted" : "true",
-      "Date" : "Fri, 06 Sep 2019 19:00:02 GMT",
-      "x-ms-client-request-id" : "a81d150a-b03d-4fea-a180-4d4771e12040"
->>>>>>> a55d5dd9
+      "Date" : "Mon, 09 Sep 2019 20:13:57 GMT",
+      "x-ms-client-request-id" : "bb0fffbc-12ef-4657-a926-ebcc542988ae"
     },
     "Exception" : null
   }, {
     "Method" : "PUT",
-<<<<<<< HEAD
-    "Uri" : "https://jaschrepragrs.blob.core.windows.net/jtcappendblockfromurldestinationac0034572cf098116ad?restype=container&comp=acl",
+    "Uri" : "https://jaschrepragrs.blob.core.windows.net/jtcappendblockfromurldestinationac035297741ee335765?restype=container&comp=acl",
     "Headers" : {
       "x-ms-version" : "2019-02-02",
       "User-Agent" : "azsdk-java-azure-storage-blob/12.0.0-preview.3 1.8.0_221; Windows 10 10.0",
-      "x-ms-client-request-id" : "1a783265-590e-4d37-b09a-f26cc1362be6",
-=======
-    "Uri" : "https://azstoragesdkaccount.blob.core.windows.net/jtcappendblockfromurldestinationac068849e8169352529?restype=container&comp=acl",
-    "Headers" : {
-      "x-ms-version" : "2019-02-02",
-      "User-Agent" : "azsdk-java-azure-storage-blob/12.0.0-preview.3 1.8.0_212; Windows 10 10.0",
-      "x-ms-client-request-id" : "4c60ff1f-a795-4b77-be20-5c06279029f4",
->>>>>>> a55d5dd9
+      "x-ms-client-request-id" : "286974b7-9c59-408d-8d1c-e3c84add6eef",
       "Content-Type" : "application/xml; charset=utf-8"
     },
     "Response" : {
       "x-ms-version" : "2019-02-02",
       "Server" : "Windows-Azure-Blob/1.0 Microsoft-HTTPAPI/2.0",
-<<<<<<< HEAD
-      "ETag" : "\"0x8D7325233498B53\"",
-      "Last-Modified" : "Thu, 05 Sep 2019 22:41:32 GMT",
+      "ETag" : "\"0x8D735623F674440\"",
+      "Last-Modified" : "Mon, 09 Sep 2019 20:13:58 GMT",
       "retry-after" : "0",
       "Content-Length" : "0",
       "StatusCode" : "200",
-      "x-ms-request-id" : "9b686dd7-c01e-0018-543b-64cd3e000000",
-      "Date" : "Thu, 05 Sep 2019 22:41:31 GMT",
-      "x-ms-client-request-id" : "1a783265-590e-4d37-b09a-f26cc1362be6"
-=======
-      "ETag" : "\"0x8D732FC6C8B6DC9\"",
-      "Last-Modified" : "Fri, 06 Sep 2019 19:00:03 GMT",
-      "retry-after" : "0",
-      "Content-Length" : "0",
-      "StatusCode" : "200",
-      "x-ms-request-id" : "b92ab2b8-d01e-009e-0ae5-644931000000",
-      "Date" : "Fri, 06 Sep 2019 19:00:02 GMT",
-      "x-ms-client-request-id" : "4c60ff1f-a795-4b77-be20-5c06279029f4"
->>>>>>> a55d5dd9
+      "x-ms-request-id" : "e27c8211-901e-0029-054b-6796e9000000",
+      "Date" : "Mon, 09 Sep 2019 20:13:57 GMT",
+      "x-ms-client-request-id" : "286974b7-9c59-408d-8d1c-e3c84add6eef"
     },
     "Exception" : null
   }, {
     "Method" : "PUT",
-<<<<<<< HEAD
-    "Uri" : "https://jaschrepragrs.blob.core.windows.net/jtcappendblockfromurldestinationac0034572cf098116ad/javablobappendblockfromurldestinationac2586885f8ba0353",
+    "Uri" : "https://jaschrepragrs.blob.core.windows.net/jtcappendblockfromurldestinationac035297741ee335765/javablobappendblockfromurldestinationac2351408f6d809f6",
     "Headers" : {
       "x-ms-version" : "2019-02-02",
       "User-Agent" : "azsdk-java-azure-storage-blob/12.0.0-preview.3 1.8.0_221; Windows 10 10.0",
-      "x-ms-client-request-id" : "569b9059-d644-4c97-a263-335c46a69dfd"
-=======
-    "Uri" : "https://azstoragesdkaccount.blob.core.windows.net/jtcappendblockfromurldestinationac068849e8169352529/javablobappendblockfromurldestinationac262081b303053c5",
-    "Headers" : {
-      "x-ms-version" : "2019-02-02",
-      "User-Agent" : "azsdk-java-azure-storage-blob/12.0.0-preview.3 1.8.0_212; Windows 10 10.0",
-      "x-ms-client-request-id" : "8a1466c7-1f1c-4dad-9fa6-513aa6d0ff6c"
->>>>>>> a55d5dd9
+      "x-ms-client-request-id" : "d5852702-aa2c-4e20-9ec2-e724e3f48d21"
     },
     "Response" : {
       "x-ms-version" : "2019-02-02",
       "Server" : "Windows-Azure-Blob/1.0 Microsoft-HTTPAPI/2.0",
-<<<<<<< HEAD
-      "ETag" : "\"0x8D7325233561D93\"",
-      "Last-Modified" : "Thu, 05 Sep 2019 22:41:32 GMT",
+      "ETag" : "\"0x8D735623F7421B0\"",
+      "Last-Modified" : "Mon, 09 Sep 2019 20:13:58 GMT",
       "retry-after" : "0",
       "Content-Length" : "0",
       "StatusCode" : "201",
-      "x-ms-request-id" : "9b686dde-c01e-0018-5a3b-64cd3e000000",
+      "x-ms-request-id" : "e27c821a-901e-0029-0e4b-6796e9000000",
       "x-ms-request-server-encrypted" : "true",
-      "Date" : "Thu, 05 Sep 2019 22:41:31 GMT",
-      "x-ms-client-request-id" : "569b9059-d644-4c97-a263-335c46a69dfd"
-=======
-      "ETag" : "\"0x8D732FC6C9197C6\"",
-      "Last-Modified" : "Fri, 06 Sep 2019 19:00:03 GMT",
-      "retry-after" : "0",
-      "Content-Length" : "0",
-      "StatusCode" : "201",
-      "x-ms-request-id" : "b92ab2e4-d01e-009e-32e5-644931000000",
-      "x-ms-request-server-encrypted" : "true",
-      "Date" : "Fri, 06 Sep 2019 19:00:02 GMT",
-      "x-ms-client-request-id" : "8a1466c7-1f1c-4dad-9fa6-513aa6d0ff6c"
->>>>>>> a55d5dd9
+      "Date" : "Mon, 09 Sep 2019 20:13:57 GMT",
+      "x-ms-client-request-id" : "d5852702-aa2c-4e20-9ec2-e724e3f48d21"
     },
     "Exception" : null
   }, {
     "Method" : "PUT",
-<<<<<<< HEAD
-    "Uri" : "https://jaschrepragrs.blob.core.windows.net/jtcappendblockfromurldestinationac0034572cf098116ad/javablobappendblockfromurldestinationac2586885f8ba0353?comp=appendblock",
+    "Uri" : "https://jaschrepragrs.blob.core.windows.net/jtcappendblockfromurldestinationac035297741ee335765/javablobappendblockfromurldestinationac2351408f6d809f6?comp=appendblock",
     "Headers" : {
       "x-ms-version" : "2019-02-02",
       "User-Agent" : "azsdk-java-azure-storage-blob/12.0.0-preview.3 1.8.0_221; Windows 10 10.0",
-      "x-ms-client-request-id" : "6cbe6a09-24d4-49ff-aac6-2e6e64198159",
-=======
-    "Uri" : "https://azstoragesdkaccount.blob.core.windows.net/jtcappendblockfromurldestinationac068849e8169352529/javablobappendblockfromurldestinationac262081b303053c5?comp=appendblock",
-    "Headers" : {
-      "x-ms-version" : "2019-02-02",
-      "User-Agent" : "azsdk-java-azure-storage-blob/12.0.0-preview.3 1.8.0_212; Windows 10 10.0",
-      "x-ms-client-request-id" : "c3ece051-adbf-45b6-97f7-efc2816c0ddd",
->>>>>>> a55d5dd9
+      "x-ms-client-request-id" : "898d316e-d934-4388-ad58-44ddbd274ec0",
       "Content-Type" : "application/octet-stream"
     },
     "Response" : {
@@ -186,91 +100,50 @@
       "Server" : "Windows-Azure-Blob/1.0 Microsoft-HTTPAPI/2.0",
       "x-ms-content-crc64" : "6RYQPwaVsyQ=",
       "x-ms-blob-committed-block-count" : "1",
-<<<<<<< HEAD
-      "Last-Modified" : "Thu, 05 Sep 2019 22:41:32 GMT",
+      "Last-Modified" : "Mon, 09 Sep 2019 20:13:58 GMT",
       "retry-after" : "0",
       "StatusCode" : "201",
       "x-ms-request-server-encrypted" : "true",
-      "Date" : "Thu, 05 Sep 2019 22:41:32 GMT",
-      "ETag" : "\"0x8D732523363B4A6\"",
+      "Date" : "Mon, 09 Sep 2019 20:13:58 GMT",
+      "ETag" : "\"0x8D735623F816A8E\"",
       "Content-Length" : "0",
-      "x-ms-request-id" : "9b686dfa-c01e-0018-743b-64cd3e000000",
-      "x-ms-client-request-id" : "6cbe6a09-24d4-49ff-aac6-2e6e64198159",
-=======
-      "Last-Modified" : "Fri, 06 Sep 2019 19:00:03 GMT",
-      "retry-after" : "0",
-      "StatusCode" : "201",
-      "x-ms-request-server-encrypted" : "true",
-      "Date" : "Fri, 06 Sep 2019 19:00:02 GMT",
-      "ETag" : "\"0x8D732FC6C978C9F\"",
-      "Content-Length" : "0",
-      "x-ms-request-id" : "b92ab317-d01e-009e-61e5-644931000000",
-      "x-ms-client-request-id" : "c3ece051-adbf-45b6-97f7-efc2816c0ddd",
->>>>>>> a55d5dd9
+      "x-ms-request-id" : "e27c8225-901e-0029-194b-6796e9000000",
+      "x-ms-client-request-id" : "898d316e-d934-4388-ad58-44ddbd274ec0",
       "x-ms-blob-append-offset" : "0"
     },
     "Exception" : null
   }, {
     "Method" : "PUT",
-<<<<<<< HEAD
-    "Uri" : "https://jaschrepragrs.blob.core.windows.net/jtcappendblockfromurldestinationac0034572cf098116ad/javablobappendblockfromurldestinationac13725956d4a92b5?comp=appendblock",
+    "Uri" : "https://jaschrepragrs.blob.core.windows.net/jtcappendblockfromurldestinationac035297741ee335765/javablobappendblockfromurldestinationac1552722af250504?comp=appendblock",
     "Headers" : {
       "x-ms-version" : "2019-02-02",
       "User-Agent" : "azsdk-java-azure-storage-blob/12.0.0-preview.3 1.8.0_221; Windows 10 10.0",
-      "x-ms-client-request-id" : "63599af7-cf69-4e2c-a342-acca93efc3e2"
-=======
-    "Uri" : "https://azstoragesdkaccount.blob.core.windows.net/jtcappendblockfromurldestinationac068849e8169352529/javablobappendblockfromurldestinationac17115568e94c897?comp=appendblock",
-    "Headers" : {
-      "x-ms-version" : "2019-02-02",
-      "User-Agent" : "azsdk-java-azure-storage-blob/12.0.0-preview.3 1.8.0_212; Windows 10 10.0",
-      "x-ms-client-request-id" : "d6f56204-5019-4281-91c0-5fcb1dceb7de"
->>>>>>> a55d5dd9
+      "x-ms-client-request-id" : "4bfff1b5-cb74-4896-a7b7-b52394e30df6"
     },
     "Response" : {
       "x-ms-version" : "2019-02-02",
       "Server" : "Windows-Azure-Blob/1.0 Microsoft-HTTPAPI/2.0",
       "x-ms-blob-committed-block-count" : "1",
-<<<<<<< HEAD
-      "Last-Modified" : "Thu, 05 Sep 2019 22:41:32 GMT",
+      "Last-Modified" : "Mon, 09 Sep 2019 20:13:58 GMT",
       "retry-after" : "0",
       "StatusCode" : "201",
       "x-ms-request-server-encrypted" : "true",
-      "Date" : "Thu, 05 Sep 2019 22:41:32 GMT",
+      "Date" : "Mon, 09 Sep 2019 20:13:58 GMT",
       "Content-MD5" : "wh+Wm18D0z1D4E+PE252gg==",
-      "ETag" : "\"0x8D732523371249A\"",
+      "ETag" : "\"0x8D735623F8FEC29\"",
       "Content-Length" : "0",
-      "x-ms-request-id" : "9b686e1d-c01e-0018-133b-64cd3e000000",
-      "x-ms-client-request-id" : "63599af7-cf69-4e2c-a342-acca93efc3e2",
-=======
-      "Last-Modified" : "Fri, 06 Sep 2019 19:00:03 GMT",
-      "retry-after" : "0",
-      "StatusCode" : "201",
-      "x-ms-request-server-encrypted" : "true",
-      "Date" : "Fri, 06 Sep 2019 19:00:03 GMT",
-      "Content-MD5" : "wh+Wm18D0z1D4E+PE252gg==",
-      "ETag" : "\"0x8D732FC6CAAA3FF\"",
-      "Content-Length" : "0",
-      "x-ms-request-id" : "b92ab34f-d01e-009e-15e5-644931000000",
-      "x-ms-client-request-id" : "d6f56204-5019-4281-91c0-5fcb1dceb7de",
->>>>>>> a55d5dd9
+      "x-ms-request-id" : "e27c8233-901e-0029-274b-6796e9000000",
+      "x-ms-client-request-id" : "4bfff1b5-cb74-4896-a7b7-b52394e30df6",
       "x-ms-blob-append-offset" : "0"
     },
     "Exception" : null
   }, {
     "Method" : "GET",
-<<<<<<< HEAD
     "Uri" : "https://jaschrepragrs.blob.core.windows.net?prefix=jtcappendblockfromurldestinationac&comp=list",
     "Headers" : {
       "x-ms-version" : "2019-02-02",
       "User-Agent" : "azsdk-java-azure-storage-blob/12.0.0-preview.3 1.8.0_221; Windows 10 10.0",
-      "x-ms-client-request-id" : "5660cf2f-7a91-499c-97a8-bf9d93dc83f3"
-=======
-    "Uri" : "https://azstoragesdkaccount.blob.core.windows.net?prefix=jtcappendblockfromurldestinationac&comp=list",
-    "Headers" : {
-      "x-ms-version" : "2019-02-02",
-      "User-Agent" : "azsdk-java-azure-storage-blob/12.0.0-preview.3 1.8.0_212; Windows 10 10.0",
-      "x-ms-client-request-id" : "83284cf7-986c-4aae-ab06-20129103871a"
->>>>>>> a55d5dd9
+      "x-ms-client-request-id" : "05bb2e61-d698-4fc5-8173-7d298d4d70da"
     },
     "Response" : {
       "Transfer-Encoding" : "chunked",
@@ -278,35 +151,20 @@
       "Server" : "Windows-Azure-Blob/1.0 Microsoft-HTTPAPI/2.0",
       "retry-after" : "0",
       "StatusCode" : "200",
-<<<<<<< HEAD
-      "x-ms-request-id" : "9b686e2d-c01e-0018-213b-64cd3e000000",
-      "Body" : "﻿<?xml version=\"1.0\" encoding=\"utf-8\"?><EnumerationResults ServiceEndpoint=\"https://jaschrepragrs.blob.core.windows.net/\"><Prefix>jtcappendblockfromurldestinationac</Prefix><Containers><Container><Name>jtcappendblockfromurldestinationac0034572cf098116ad</Name><Properties><Last-Modified>Thu, 05 Sep 2019 22:41:32 GMT</Last-Modified><Etag>\"0x8D7325233498B53\"</Etag><LeaseStatus>unlocked</LeaseStatus><LeaseState>available</LeaseState><PublicAccess>container</PublicAccess><DefaultEncryptionScope>$account-encryption-key</DefaultEncryptionScope><DenyEncryptionScopeOverride>false</DenyEncryptionScopeOverride><HasImmutabilityPolicy>false</HasImmutabilityPolicy><HasLegalHold>false</HasLegalHold></Properties></Container></Containers><NextMarker /></EnumerationResults>",
-      "Date" : "Thu, 05 Sep 2019 22:41:32 GMT",
-      "x-ms-client-request-id" : "5660cf2f-7a91-499c-97a8-bf9d93dc83f3",
-=======
-      "x-ms-request-id" : "b92ab3b9-d01e-009e-70e5-644931000000",
-      "Body" : "﻿<?xml version=\"1.0\" encoding=\"utf-8\"?><EnumerationResults ServiceEndpoint=\"https://azstoragesdkaccount.blob.core.windows.net/\"><Prefix>jtcappendblockfromurldestinationac</Prefix><Containers><Container><Name>jtcappendblockfromurldestinationac068849e8169352529</Name><Properties><Last-Modified>Fri, 06 Sep 2019 19:00:03 GMT</Last-Modified><Etag>\"0x8D732FC6C8B6DC9\"</Etag><LeaseStatus>unlocked</LeaseStatus><LeaseState>available</LeaseState><PublicAccess>container</PublicAccess><DefaultEncryptionScope>$account-encryption-key</DefaultEncryptionScope><DenyEncryptionScopeOverride>false</DenyEncryptionScopeOverride><HasImmutabilityPolicy>false</HasImmutabilityPolicy><HasLegalHold>false</HasLegalHold></Properties></Container></Containers><NextMarker /></EnumerationResults>",
-      "Date" : "Fri, 06 Sep 2019 19:00:03 GMT",
-      "x-ms-client-request-id" : "83284cf7-986c-4aae-ab06-20129103871a",
->>>>>>> a55d5dd9
+      "x-ms-request-id" : "e27c8242-901e-0029-364b-6796e9000000",
+      "Body" : "﻿<?xml version=\"1.0\" encoding=\"utf-8\"?><EnumerationResults ServiceEndpoint=\"https://jaschrepragrs.blob.core.windows.net/\"><Prefix>jtcappendblockfromurldestinationac</Prefix><Containers><Container><Name>jtcappendblockfromurldestinationac035297741ee335765</Name><Properties><Last-Modified>Mon, 09 Sep 2019 20:13:58 GMT</Last-Modified><Etag>\"0x8D735623F674440\"</Etag><LeaseStatus>unlocked</LeaseStatus><LeaseState>available</LeaseState><PublicAccess>container</PublicAccess><DefaultEncryptionScope>$account-encryption-key</DefaultEncryptionScope><DenyEncryptionScopeOverride>false</DenyEncryptionScopeOverride><HasImmutabilityPolicy>false</HasImmutabilityPolicy><HasLegalHold>false</HasLegalHold></Properties></Container></Containers><NextMarker /></EnumerationResults>",
+      "Date" : "Mon, 09 Sep 2019 20:13:58 GMT",
+      "x-ms-client-request-id" : "05bb2e61-d698-4fc5-8173-7d298d4d70da",
       "Content-Type" : "application/xml"
     },
     "Exception" : null
   }, {
     "Method" : "DELETE",
-<<<<<<< HEAD
-    "Uri" : "https://jaschrepragrs.blob.core.windows.net/jtcappendblockfromurldestinationac0034572cf098116ad?restype=container",
+    "Uri" : "https://jaschrepragrs.blob.core.windows.net/jtcappendblockfromurldestinationac035297741ee335765?restype=container",
     "Headers" : {
       "x-ms-version" : "2019-02-02",
       "User-Agent" : "azsdk-java-azure-storage-blob/12.0.0-preview.3 1.8.0_221; Windows 10 10.0",
-      "x-ms-client-request-id" : "ddb461ce-4753-45ef-ac36-80c4c5bf2447"
-=======
-    "Uri" : "https://azstoragesdkaccount.blob.core.windows.net/jtcappendblockfromurldestinationac068849e8169352529?restype=container",
-    "Headers" : {
-      "x-ms-version" : "2019-02-02",
-      "User-Agent" : "azsdk-java-azure-storage-blob/12.0.0-preview.3 1.8.0_212; Windows 10 10.0",
-      "x-ms-client-request-id" : "55a15048-5065-42ab-965c-7a3823fa75c0"
->>>>>>> a55d5dd9
+      "x-ms-client-request-id" : "e8d04887-e640-447b-bda5-18f4f394db8a"
     },
     "Response" : {
       "x-ms-version" : "2019-02-02",
@@ -314,21 +172,11 @@
       "retry-after" : "0",
       "Content-Length" : "0",
       "StatusCode" : "202",
-<<<<<<< HEAD
-      "x-ms-request-id" : "9b686e34-c01e-0018-263b-64cd3e000000",
-      "Date" : "Thu, 05 Sep 2019 22:41:32 GMT",
-      "x-ms-client-request-id" : "ddb461ce-4753-45ef-ac36-80c4c5bf2447"
+      "x-ms-request-id" : "e27c8253-901e-0029-474b-6796e9000000",
+      "Date" : "Mon, 09 Sep 2019 20:13:58 GMT",
+      "x-ms-client-request-id" : "e8d04887-e640-447b-bda5-18f4f394db8a"
     },
     "Exception" : null
   } ],
-  "variables" : [ "jtcappendblockfromurldestinationac0034572cf098116ad", "javablobappendblockfromurldestinationac13725956d4a92b5", "javablobappendblockfromurldestinationac2586885f8ba0353" ]
-=======
-      "x-ms-request-id" : "b92ab3da-d01e-009e-0fe5-644931000000",
-      "Date" : "Fri, 06 Sep 2019 19:00:03 GMT",
-      "x-ms-client-request-id" : "55a15048-5065-42ab-965c-7a3823fa75c0"
-    },
-    "Exception" : null
-  } ],
-  "variables" : [ "jtcappendblockfromurldestinationac068849e8169352529", "javablobappendblockfromurldestinationac17115568e94c897", "javablobappendblockfromurldestinationac262081b303053c5" ]
->>>>>>> a55d5dd9
+  "variables" : [ "jtcappendblockfromurldestinationac035297741ee335765", "javablobappendblockfromurldestinationac1552722af250504", "javablobappendblockfromurldestinationac2351408f6d809f6" ]
 }