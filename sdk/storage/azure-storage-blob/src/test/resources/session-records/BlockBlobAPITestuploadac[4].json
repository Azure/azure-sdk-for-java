--- conflicted
+++ resolved
@@ -1,151 +1,82 @@
 {
   "networkCallRecords" : [ {
     "Method" : "PUT",
-<<<<<<< HEAD
-    "Uri" : "https://jaschrepragrs.blob.core.windows.net/jtcuploadac0blockblobapitestuploadac15545336d7c8f8110?restype=container",
+    "Uri" : "https://jaschrepragrs.blob.core.windows.net/jtcuploadac0blockblobapitestuploadace14232541406d1978?restype=container",
     "Headers" : {
       "x-ms-version" : "2019-02-02",
       "User-Agent" : "azsdk-java-azure-storage-blob/12.0.0-preview.3 1.8.0_221; Windows 10 10.0",
-      "x-ms-client-request-id" : "02adf72c-ac6b-440e-aaee-b8066e81dfc7"
-=======
-    "Uri" : "https://azstoragesdkaccount.blob.core.windows.net/jtcuploadac0blockblobapitestuploadacb6300700d7214a53c?restype=container",
-    "Headers" : {
-      "x-ms-version" : "2019-02-02",
-      "User-Agent" : "azsdk-java-azure-storage-blob/12.0.0-preview.3 1.8.0_212; Windows 10 10.0",
-      "x-ms-client-request-id" : "84694425-414e-4cb0-8e72-31f1594841b9"
->>>>>>> a55d5dd9
+      "x-ms-client-request-id" : "54181212-2f63-4e27-98eb-6b2951f5b409"
     },
     "Response" : {
       "x-ms-version" : "2019-02-02",
       "Server" : "Windows-Azure-Blob/1.0 Microsoft-HTTPAPI/2.0",
-<<<<<<< HEAD
-      "ETag" : "\"0x8D7325290BFC943\"",
-      "Last-Modified" : "Thu, 05 Sep 2019 22:44:09 GMT",
+      "ETag" : "\"0x8D73561CA5E179B\"",
+      "Last-Modified" : "Mon, 09 Sep 2019 20:10:41 GMT",
       "retry-after" : "0",
       "Content-Length" : "0",
       "StatusCode" : "201",
-      "x-ms-request-id" : "04dbf406-f01e-0032-323b-64b87b000000",
-      "Date" : "Thu, 05 Sep 2019 22:44:09 GMT",
-      "x-ms-client-request-id" : "02adf72c-ac6b-440e-aaee-b8066e81dfc7"
-=======
-      "ETag" : "\"0x8D732FCF62CA34F\"",
-      "Last-Modified" : "Fri, 06 Sep 2019 19:03:53 GMT",
-      "retry-after" : "0",
-      "Content-Length" : "0",
-      "StatusCode" : "201",
-      "x-ms-request-id" : "ac527c14-801e-0086-2de5-6464a4000000",
-      "Date" : "Fri, 06 Sep 2019 19:03:53 GMT",
-      "x-ms-client-request-id" : "84694425-414e-4cb0-8e72-31f1594841b9"
->>>>>>> a55d5dd9
+      "x-ms-request-id" : "806c73a8-a01e-006e-634a-674982000000",
+      "Date" : "Mon, 09 Sep 2019 20:10:41 GMT",
+      "x-ms-client-request-id" : "54181212-2f63-4e27-98eb-6b2951f5b409"
     },
     "Exception" : null
   }, {
     "Method" : "PUT",
-<<<<<<< HEAD
-    "Uri" : "https://jaschrepragrs.blob.core.windows.net/jtcuploadac0blockblobapitestuploadac15545336d7c8f8110/javablobuploadac1blockblobapitestuploadac1551901903822d5",
+    "Uri" : "https://jaschrepragrs.blob.core.windows.net/jtcuploadac0blockblobapitestuploadace14232541406d1978/javablobuploadac1blockblobapitestuploadace1439526ac57654",
     "Headers" : {
       "x-ms-version" : "2019-02-02",
       "User-Agent" : "azsdk-java-azure-storage-blob/12.0.0-preview.3 1.8.0_221; Windows 10 10.0",
-      "x-ms-client-request-id" : "ca05d53a-4a40-44a1-8027-e4e9338118ca",
-=======
-    "Uri" : "https://azstoragesdkaccount.blob.core.windows.net/jtcuploadac0blockblobapitestuploadacb6300700d7214a53c/javablobuploadac1blockblobapitestuploadacb6367302b5bb449",
-    "Headers" : {
-      "x-ms-version" : "2019-02-02",
-      "User-Agent" : "azsdk-java-azure-storage-blob/12.0.0-preview.3 1.8.0_212; Windows 10 10.0",
-      "x-ms-client-request-id" : "6413fe4a-1cbb-49d5-85b1-777cfd2df6e2",
->>>>>>> a55d5dd9
+      "x-ms-client-request-id" : "a2995014-35f2-442e-a1cb-5ebf048ef53b",
       "Content-Type" : "application/octet-stream"
     },
     "Response" : {
       "x-ms-version" : "2019-02-02",
       "Server" : "Windows-Azure-Blob/1.0 Microsoft-HTTPAPI/2.0",
       "x-ms-content-crc64" : "6RYQPwaVsyQ=",
-<<<<<<< HEAD
-      "Last-Modified" : "Thu, 05 Sep 2019 22:44:09 GMT",
+      "Last-Modified" : "Mon, 09 Sep 2019 20:10:42 GMT",
       "retry-after" : "0",
       "StatusCode" : "201",
       "x-ms-request-server-encrypted" : "true",
-      "Date" : "Thu, 05 Sep 2019 22:44:09 GMT",
+      "Date" : "Mon, 09 Sep 2019 20:10:41 GMT",
       "Content-MD5" : "wh+Wm18D0z1D4E+PE252gg==",
-      "ETag" : "\"0x8D7325290CD2DB4\"",
+      "ETag" : "\"0x8D73561CA6B8F81\"",
       "Content-Length" : "0",
-      "x-ms-request-id" : "04dbf40e-f01e-0032-393b-64b87b000000",
-      "x-ms-client-request-id" : "ca05d53a-4a40-44a1-8027-e4e9338118ca"
-=======
-      "Last-Modified" : "Fri, 06 Sep 2019 19:03:53 GMT",
-      "retry-after" : "0",
-      "StatusCode" : "201",
-      "x-ms-request-server-encrypted" : "true",
-      "Date" : "Fri, 06 Sep 2019 19:03:53 GMT",
-      "Content-MD5" : "wh+Wm18D0z1D4E+PE252gg==",
-      "ETag" : "\"0x8D732FCF634182E\"",
-      "Content-Length" : "0",
-      "x-ms-request-id" : "ac527c29-801e-0086-3fe5-6464a4000000",
-      "x-ms-client-request-id" : "6413fe4a-1cbb-49d5-85b1-777cfd2df6e2"
->>>>>>> a55d5dd9
+      "x-ms-request-id" : "806c73bc-a01e-006e-734a-674982000000",
+      "x-ms-client-request-id" : "a2995014-35f2-442e-a1cb-5ebf048ef53b"
     },
     "Exception" : null
   }, {
     "Method" : "PUT",
-<<<<<<< HEAD
-    "Uri" : "https://jaschrepragrs.blob.core.windows.net/jtcuploadac0blockblobapitestuploadac15545336d7c8f8110/javablobuploadac1blockblobapitestuploadac1551901903822d5",
+    "Uri" : "https://jaschrepragrs.blob.core.windows.net/jtcuploadac0blockblobapitestuploadace14232541406d1978/javablobuploadac1blockblobapitestuploadace1439526ac57654",
     "Headers" : {
       "x-ms-version" : "2019-02-02",
       "User-Agent" : "azsdk-java-azure-storage-blob/12.0.0-preview.3 1.8.0_221; Windows 10 10.0",
-      "x-ms-client-request-id" : "49b2a998-645c-44a2-957a-cd5493c74d93",
-=======
-    "Uri" : "https://azstoragesdkaccount.blob.core.windows.net/jtcuploadac0blockblobapitestuploadacb6300700d7214a53c/javablobuploadac1blockblobapitestuploadacb6367302b5bb449",
-    "Headers" : {
-      "x-ms-version" : "2019-02-02",
-      "User-Agent" : "azsdk-java-azure-storage-blob/12.0.0-preview.3 1.8.0_212; Windows 10 10.0",
-      "x-ms-client-request-id" : "88c2c1c0-c69e-4abf-b5cb-b24af90e559c",
->>>>>>> a55d5dd9
+      "x-ms-client-request-id" : "45913e7c-7947-4f96-9f13-550d27d9d386",
       "Content-Type" : "application/octet-stream"
     },
     "Response" : {
       "x-ms-version" : "2019-02-02",
       "Server" : "Windows-Azure-Blob/1.0 Microsoft-HTTPAPI/2.0",
       "x-ms-content-crc64" : "6RYQPwaVsyQ=",
-<<<<<<< HEAD
-      "Last-Modified" : "Thu, 05 Sep 2019 22:44:09 GMT",
+      "Last-Modified" : "Mon, 09 Sep 2019 20:10:42 GMT",
       "retry-after" : "0",
       "StatusCode" : "201",
       "x-ms-request-server-encrypted" : "true",
-      "Date" : "Thu, 05 Sep 2019 22:44:09 GMT",
+      "Date" : "Mon, 09 Sep 2019 20:10:41 GMT",
       "Content-MD5" : "wh+Wm18D0z1D4E+PE252gg==",
-      "ETag" : "\"0x8D7325290D98C0D\"",
+      "ETag" : "\"0x8D73561CA77C6B1\"",
       "Content-Length" : "0",
-      "x-ms-request-id" : "04dbf415-f01e-0032-403b-64b87b000000",
-      "x-ms-client-request-id" : "49b2a998-645c-44a2-957a-cd5493c74d93"
-=======
-      "Last-Modified" : "Fri, 06 Sep 2019 19:03:54 GMT",
-      "retry-after" : "0",
-      "StatusCode" : "201",
-      "x-ms-request-server-encrypted" : "true",
-      "Date" : "Fri, 06 Sep 2019 19:03:53 GMT",
-      "Content-MD5" : "wh+Wm18D0z1D4E+PE252gg==",
-      "ETag" : "\"0x8D732FCF63AD086\"",
-      "Content-Length" : "0",
-      "x-ms-request-id" : "ac527c35-801e-0086-49e5-6464a4000000",
-      "x-ms-client-request-id" : "88c2c1c0-c69e-4abf-b5cb-b24af90e559c"
->>>>>>> a55d5dd9
+      "x-ms-request-id" : "806c73d0-a01e-006e-054a-674982000000",
+      "x-ms-client-request-id" : "45913e7c-7947-4f96-9f13-550d27d9d386"
     },
     "Exception" : null
   }, {
     "Method" : "GET",
-<<<<<<< HEAD
     "Uri" : "https://jaschrepragrs.blob.core.windows.net?prefix=jtcuploadac&comp=list",
     "Headers" : {
       "x-ms-version" : "2019-02-02",
       "User-Agent" : "azsdk-java-azure-storage-blob/12.0.0-preview.3 1.8.0_221; Windows 10 10.0",
-      "x-ms-client-request-id" : "1cde00b7-8a4f-4eb8-8b00-4c3a508f15fb"
-=======
-    "Uri" : "https://azstoragesdkaccount.blob.core.windows.net?prefix=jtcuploadac&comp=list",
-    "Headers" : {
-      "x-ms-version" : "2019-02-02",
-      "User-Agent" : "azsdk-java-azure-storage-blob/12.0.0-preview.3 1.8.0_212; Windows 10 10.0",
-      "x-ms-client-request-id" : "6c150b59-033d-4e30-9d03-c44d2e147a10"
->>>>>>> a55d5dd9
+      "x-ms-client-request-id" : "0ed75c6d-5773-4a80-97be-f3dc9c305140"
     },
     "Response" : {
       "Transfer-Encoding" : "chunked",
@@ -153,35 +84,20 @@
       "Server" : "Windows-Azure-Blob/1.0 Microsoft-HTTPAPI/2.0",
       "retry-after" : "0",
       "StatusCode" : "200",
-<<<<<<< HEAD
-      "x-ms-request-id" : "04dbf41b-f01e-0032-463b-64b87b000000",
-      "Body" : "﻿<?xml version=\"1.0\" encoding=\"utf-8\"?><EnumerationResults ServiceEndpoint=\"https://jaschrepragrs.blob.core.windows.net/\"><Prefix>jtcuploadac</Prefix><Containers><Container><Name>jtcuploadac0blockblobapitestuploadac15545336d7c8f8110</Name><Properties><Last-Modified>Thu, 05 Sep 2019 22:44:09 GMT</Last-Modified><Etag>\"0x8D7325290BFC943\"</Etag><LeaseStatus>unlocked</LeaseStatus><LeaseState>available</LeaseState><DefaultEncryptionScope>$account-encryption-key</DefaultEncryptionScope><DenyEncryptionScopeOverride>false</DenyEncryptionScopeOverride><HasImmutabilityPolicy>false</HasImmutabilityPolicy><HasLegalHold>false</HasLegalHold></Properties></Container></Containers><NextMarker /></EnumerationResults>",
-      "Date" : "Thu, 05 Sep 2019 22:44:09 GMT",
-      "x-ms-client-request-id" : "1cde00b7-8a4f-4eb8-8b00-4c3a508f15fb",
-=======
-      "x-ms-request-id" : "ac527c46-801e-0086-56e5-6464a4000000",
-      "Body" : "﻿<?xml version=\"1.0\" encoding=\"utf-8\"?><EnumerationResults ServiceEndpoint=\"https://azstoragesdkaccount.blob.core.windows.net/\"><Prefix>jtcuploadac</Prefix><Containers><Container><Name>jtcuploadac0blockblobapitestuploadacb6300700d7214a53c</Name><Properties><Last-Modified>Fri, 06 Sep 2019 19:03:53 GMT</Last-Modified><Etag>\"0x8D732FCF62CA34F\"</Etag><LeaseStatus>unlocked</LeaseStatus><LeaseState>available</LeaseState><DefaultEncryptionScope>$account-encryption-key</DefaultEncryptionScope><DenyEncryptionScopeOverride>false</DenyEncryptionScopeOverride><HasImmutabilityPolicy>false</HasImmutabilityPolicy><HasLegalHold>false</HasLegalHold></Properties></Container></Containers><NextMarker /></EnumerationResults>",
-      "Date" : "Fri, 06 Sep 2019 19:03:53 GMT",
-      "x-ms-client-request-id" : "6c150b59-033d-4e30-9d03-c44d2e147a10",
->>>>>>> a55d5dd9
+      "x-ms-request-id" : "806c73dd-a01e-006e-104a-674982000000",
+      "Body" : "﻿<?xml version=\"1.0\" encoding=\"utf-8\"?><EnumerationResults ServiceEndpoint=\"https://jaschrepragrs.blob.core.windows.net/\"><Prefix>jtcuploadac</Prefix><Containers><Container><Name>jtcuploadac0blockblobapitestuploadace14232541406d1978</Name><Properties><Last-Modified>Mon, 09 Sep 2019 20:10:41 GMT</Last-Modified><Etag>\"0x8D73561CA5E179B\"</Etag><LeaseStatus>unlocked</LeaseStatus><LeaseState>available</LeaseState><DefaultEncryptionScope>$account-encryption-key</DefaultEncryptionScope><DenyEncryptionScopeOverride>false</DenyEncryptionScopeOverride><HasImmutabilityPolicy>false</HasImmutabilityPolicy><HasLegalHold>false</HasLegalHold></Properties></Container></Containers><NextMarker /></EnumerationResults>",
+      "Date" : "Mon, 09 Sep 2019 20:10:41 GMT",
+      "x-ms-client-request-id" : "0ed75c6d-5773-4a80-97be-f3dc9c305140",
       "Content-Type" : "application/xml"
     },
     "Exception" : null
   }, {
     "Method" : "DELETE",
-<<<<<<< HEAD
-    "Uri" : "https://jaschrepragrs.blob.core.windows.net/jtcuploadac0blockblobapitestuploadac15545336d7c8f8110?restype=container",
+    "Uri" : "https://jaschrepragrs.blob.core.windows.net/jtcuploadac0blockblobapitestuploadace14232541406d1978?restype=container",
     "Headers" : {
       "x-ms-version" : "2019-02-02",
       "User-Agent" : "azsdk-java-azure-storage-blob/12.0.0-preview.3 1.8.0_221; Windows 10 10.0",
-      "x-ms-client-request-id" : "cc6bfd7d-5186-40d3-a2e6-451774a4a403"
-=======
-    "Uri" : "https://azstoragesdkaccount.blob.core.windows.net/jtcuploadac0blockblobapitestuploadacb6300700d7214a53c?restype=container",
-    "Headers" : {
-      "x-ms-version" : "2019-02-02",
-      "User-Agent" : "azsdk-java-azure-storage-blob/12.0.0-preview.3 1.8.0_212; Windows 10 10.0",
-      "x-ms-client-request-id" : "ce1cb30f-80c2-48aa-ab5e-d30e21db7896"
->>>>>>> a55d5dd9
+      "x-ms-client-request-id" : "359034c1-d4e9-4a85-8f47-d1ebe32cab52"
     },
     "Response" : {
       "x-ms-version" : "2019-02-02",
@@ -189,21 +105,11 @@
       "retry-after" : "0",
       "Content-Length" : "0",
       "StatusCode" : "202",
-<<<<<<< HEAD
-      "x-ms-request-id" : "04dbf41f-f01e-0032-4a3b-64b87b000000",
-      "Date" : "Thu, 05 Sep 2019 22:44:09 GMT",
-      "x-ms-client-request-id" : "cc6bfd7d-5186-40d3-a2e6-451774a4a403"
+      "x-ms-request-id" : "806c73e9-a01e-006e-1c4a-674982000000",
+      "Date" : "Mon, 09 Sep 2019 20:10:41 GMT",
+      "x-ms-client-request-id" : "359034c1-d4e9-4a85-8f47-d1ebe32cab52"
     },
     "Exception" : null
   } ],
-  "variables" : [ "jtcuploadac0blockblobapitestuploadac15545336d7c8f8110", "javablobuploadac1blockblobapitestuploadac1551901903822d5", "javablobuploadac2blockblobapitestuploadac15552156e15ded8" ]
-=======
-      "x-ms-request-id" : "ac527c5c-801e-0086-65e5-6464a4000000",
-      "Date" : "Fri, 06 Sep 2019 19:03:53 GMT",
-      "x-ms-client-request-id" : "ce1cb30f-80c2-48aa-ab5e-d30e21db7896"
-    },
-    "Exception" : null
-  } ],
-  "variables" : [ "jtcuploadac0blockblobapitestuploadacb6300700d7214a53c", "javablobuploadac1blockblobapitestuploadacb6367302b5bb449", "javablobuploadac2blockblobapitestuploadacb638190388103cb" ]
->>>>>>> a55d5dd9
+  "variables" : [ "jtcuploadac0blockblobapitestuploadace14232541406d1978", "javablobuploadac1blockblobapitestuploadace1439526ac57654", "javablobuploadac2blockblobapitestuploadace1413566a3fcb6b" ]
 }