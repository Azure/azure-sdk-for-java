--- conflicted
+++ resolved
@@ -1,209 +1,113 @@
 {
   "networkCallRecords" : [ {
     "Method" : "PUT",
-<<<<<<< HEAD
-    "Uri" : "https://jaschrepragrs.blob.core.windows.net/jtcsnapshotmetadata0blobapitestsnapshotmetadata399298839a7f?restype=container",
+    "Uri" : "https://jaschrepragrs.blob.core.windows.net/jtcsnapshotmetadata0blobapitestsnapshotmetadatad61875095b60?restype=container",
     "Headers" : {
       "x-ms-version" : "2019-02-02",
       "User-Agent" : "azsdk-java-azure-storage-blob/12.0.0-preview.3 1.8.0_221; Windows 10 10.0",
-      "x-ms-client-request-id" : "fba73b06-2b27-446d-9691-2bff0ba659b0"
-=======
-    "Uri" : "https://azstoragesdkaccount.blob.core.windows.net/jtcsnapshotmetadata0blobapitestsnapshotmetadataec134740bf22?restype=container",
-    "Headers" : {
-      "x-ms-version" : "2019-02-02",
-      "User-Agent" : "azsdk-java-azure-storage-blob/12.0.0-preview.3 1.8.0_212; Windows 10 10.0",
-      "x-ms-client-request-id" : "8d498f7c-f6b6-4d43-ac26-41497eb5b242"
->>>>>>> a55d5dd9
+      "x-ms-client-request-id" : "696d4ba8-fd64-484f-8fbd-ab54b36c7d24"
     },
     "Response" : {
       "x-ms-version" : "2019-02-02",
       "Server" : "Windows-Azure-Blob/1.0 Microsoft-HTTPAPI/2.0",
-<<<<<<< HEAD
-      "ETag" : "\"0x8D73251C956A29B\"",
-      "Last-Modified" : "Thu, 05 Sep 2019 22:38:34 GMT",
+      "ETag" : "\"0x8D7356118F1EDCF\"",
+      "Last-Modified" : "Mon, 09 Sep 2019 20:05:44 GMT",
       "retry-after" : "0",
       "Content-Length" : "0",
       "StatusCode" : "201",
-      "x-ms-request-id" : "bfed1e64-901e-0044-543a-643cc7000000",
-      "Date" : "Thu, 05 Sep 2019 22:38:33 GMT",
-      "x-ms-client-request-id" : "fba73b06-2b27-446d-9691-2bff0ba659b0"
-=======
-      "ETag" : "\"0x8D732FC956EFA57\"",
-      "Last-Modified" : "Fri, 06 Sep 2019 19:01:11 GMT",
-      "retry-after" : "0",
-      "Content-Length" : "0",
-      "StatusCode" : "201",
-      "x-ms-request-id" : "b92bb662-d01e-009e-11e5-644931000000",
-      "Date" : "Fri, 06 Sep 2019 19:01:11 GMT",
-      "x-ms-client-request-id" : "8d498f7c-f6b6-4d43-ac26-41497eb5b242"
->>>>>>> a55d5dd9
+      "x-ms-request-id" : "c5ca7fd2-301e-0042-0349-67cbbf000000",
+      "Date" : "Mon, 09 Sep 2019 20:05:44 GMT",
+      "x-ms-client-request-id" : "696d4ba8-fd64-484f-8fbd-ab54b36c7d24"
     },
     "Exception" : null
   }, {
     "Method" : "PUT",
-<<<<<<< HEAD
-    "Uri" : "https://jaschrepragrs.blob.core.windows.net/jtcsnapshotmetadata0blobapitestsnapshotmetadata399298839a7f/javablobsnapshotmetadata1blobapitestsnapshotmetadata39971995b",
+    "Uri" : "https://jaschrepragrs.blob.core.windows.net/jtcsnapshotmetadata0blobapitestsnapshotmetadatad61875095b60/javablobsnapshotmetadata1blobapitestsnapshotmetadatad61754319",
     "Headers" : {
       "x-ms-version" : "2019-02-02",
       "User-Agent" : "azsdk-java-azure-storage-blob/12.0.0-preview.3 1.8.0_221; Windows 10 10.0",
-      "x-ms-client-request-id" : "9d78985c-3d98-4211-ac12-a30ddb01f4d7",
-=======
-    "Uri" : "https://azstoragesdkaccount.blob.core.windows.net/jtcsnapshotmetadata0blobapitestsnapshotmetadataec134740bf22/javablobsnapshotmetadata1blobapitestsnapshotmetadataec103955d",
-    "Headers" : {
-      "x-ms-version" : "2019-02-02",
-      "User-Agent" : "azsdk-java-azure-storage-blob/12.0.0-preview.3 1.8.0_212; Windows 10 10.0",
-      "x-ms-client-request-id" : "cd685d8a-074e-4b81-92d2-466bcc224fc9",
->>>>>>> a55d5dd9
+      "x-ms-client-request-id" : "d6dcbe76-5fe4-4900-8c46-bd2f5212e9f7",
       "Content-Type" : "application/octet-stream"
     },
     "Response" : {
       "x-ms-version" : "2019-02-02",
       "Server" : "Windows-Azure-Blob/1.0 Microsoft-HTTPAPI/2.0",
       "x-ms-content-crc64" : "6RYQPwaVsyQ=",
-<<<<<<< HEAD
-      "Last-Modified" : "Thu, 05 Sep 2019 22:38:34 GMT",
+      "Last-Modified" : "Mon, 09 Sep 2019 20:05:44 GMT",
       "retry-after" : "0",
       "StatusCode" : "201",
       "x-ms-request-server-encrypted" : "true",
-      "Date" : "Thu, 05 Sep 2019 22:38:33 GMT",
+      "Date" : "Mon, 09 Sep 2019 20:05:44 GMT",
       "Content-MD5" : "wh+Wm18D0z1D4E+PE252gg==",
-      "ETag" : "\"0x8D73251C9641D17\"",
+      "ETag" : "\"0x8D7356118FE7809\"",
       "Content-Length" : "0",
-      "x-ms-request-id" : "bfed1e76-901e-0044-653a-643cc7000000",
-      "x-ms-client-request-id" : "9d78985c-3d98-4211-ac12-a30ddb01f4d7"
-=======
-      "Last-Modified" : "Fri, 06 Sep 2019 19:01:11 GMT",
-      "retry-after" : "0",
-      "StatusCode" : "201",
-      "x-ms-request-server-encrypted" : "true",
-      "Date" : "Fri, 06 Sep 2019 19:01:11 GMT",
-      "Content-MD5" : "wh+Wm18D0z1D4E+PE252gg==",
-      "ETag" : "\"0x8D732FC957539B2\"",
-      "Content-Length" : "0",
-      "x-ms-request-id" : "b92bb685-d01e-009e-2fe5-644931000000",
-      "x-ms-client-request-id" : "cd685d8a-074e-4b81-92d2-466bcc224fc9"
->>>>>>> a55d5dd9
+      "x-ms-request-id" : "c5ca7ff2-301e-0042-2249-67cbbf000000",
+      "x-ms-client-request-id" : "d6dcbe76-5fe4-4900-8c46-bd2f5212e9f7"
     },
     "Exception" : null
   }, {
     "Method" : "PUT",
-<<<<<<< HEAD
-    "Uri" : "https://jaschrepragrs.blob.core.windows.net/jtcsnapshotmetadata0blobapitestsnapshotmetadata399298839a7f/javablobsnapshotmetadata1blobapitestsnapshotmetadata39971995b?comp=snapshot",
+    "Uri" : "https://jaschrepragrs.blob.core.windows.net/jtcsnapshotmetadata0blobapitestsnapshotmetadatad61875095b60/javablobsnapshotmetadata1blobapitestsnapshotmetadatad61754319?comp=snapshot",
     "Headers" : {
       "x-ms-version" : "2019-02-02",
       "User-Agent" : "azsdk-java-azure-storage-blob/12.0.0-preview.3 1.8.0_221; Windows 10 10.0",
-      "x-ms-client-request-id" : "da87e994-11fb-4145-b512-c262798ac9b9"
+      "x-ms-client-request-id" : "19bd3fc7-c182-40d6-ad9c-c23668d04485"
     },
     "Response" : {
       "x-ms-version" : "2019-02-02",
-      "x-ms-snapshot" : "2019-09-05T22:38:34.9556355Z",
+      "x-ms-snapshot" : "2019-09-09T20:05:44.4455004Z",
       "Server" : "Windows-Azure-Blob/1.0 Microsoft-HTTPAPI/2.0",
-      "ETag" : "\"0x8D73251C970A283\"",
-      "Last-Modified" : "Thu, 05 Sep 2019 22:38:34 GMT",
+      "ETag" : "\"0x8D73561190AD65C\"",
+      "Last-Modified" : "Mon, 09 Sep 2019 20:05:44 GMT",
       "retry-after" : "0",
       "Content-Length" : "0",
       "StatusCode" : "201",
-      "x-ms-request-id" : "bfed1e8b-901e-0044-7a3a-643cc7000000",
+      "x-ms-request-id" : "c5ca801e-301e-0042-4d49-67cbbf000000",
       "x-ms-request-server-encrypted" : "true",
-      "Date" : "Thu, 05 Sep 2019 22:38:33 GMT",
-      "x-ms-client-request-id" : "da87e994-11fb-4145-b512-c262798ac9b9"
-=======
-    "Uri" : "https://azstoragesdkaccount.blob.core.windows.net/jtcsnapshotmetadata0blobapitestsnapshotmetadataec134740bf22/javablobsnapshotmetadata1blobapitestsnapshotmetadataec103955d?comp=snapshot",
-    "Headers" : {
-      "x-ms-version" : "2019-02-02",
-      "User-Agent" : "azsdk-java-azure-storage-blob/12.0.0-preview.3 1.8.0_212; Windows 10 10.0",
-      "x-ms-client-request-id" : "0d73f6cd-e98a-42bf-b448-ac8304f9c8ba"
-    },
-    "Response" : {
-      "x-ms-version" : "2019-02-02",
-      "x-ms-snapshot" : "2019-09-06T19:01:11.7239955Z",
-      "Server" : "Windows-Azure-Blob/1.0 Microsoft-HTTPAPI/2.0",
-      "ETag" : "\"0x8D732FC957B2E93\"",
-      "Last-Modified" : "Fri, 06 Sep 2019 19:01:11 GMT",
-      "retry-after" : "0",
-      "Content-Length" : "0",
-      "StatusCode" : "201",
-      "x-ms-request-id" : "b92bb6bc-d01e-009e-5de5-644931000000",
-      "x-ms-request-server-encrypted" : "true",
-      "Date" : "Fri, 06 Sep 2019 19:01:11 GMT",
-      "x-ms-client-request-id" : "0d73f6cd-e98a-42bf-b448-ac8304f9c8ba"
->>>>>>> a55d5dd9
+      "Date" : "Mon, 09 Sep 2019 20:05:44 GMT",
+      "x-ms-client-request-id" : "19bd3fc7-c182-40d6-ad9c-c23668d04485"
     },
     "Exception" : null
   }, {
     "Method" : "HEAD",
-<<<<<<< HEAD
-    "Uri" : "https://jaschrepragrs.blob.core.windows.net/jtcsnapshotmetadata0blobapitestsnapshotmetadata399298839a7f/javablobsnapshotmetadata1blobapitestsnapshotmetadata39971995b?snapshot=2019-09-05T22%3a38%3a34.9556355Z",
+    "Uri" : "https://jaschrepragrs.blob.core.windows.net/jtcsnapshotmetadata0blobapitestsnapshotmetadatad61875095b60/javablobsnapshotmetadata1blobapitestsnapshotmetadatad61754319?snapshot=2019-09-09T20%3a05%3a44.4455004Z",
     "Headers" : {
       "x-ms-version" : "2019-02-02",
       "User-Agent" : "azsdk-java-azure-storage-blob/12.0.0-preview.3 1.8.0_221; Windows 10 10.0",
-      "x-ms-client-request-id" : "d44731fa-b1fb-47cf-b685-38f21410e755"
-=======
-    "Uri" : "https://azstoragesdkaccount.blob.core.windows.net/jtcsnapshotmetadata0blobapitestsnapshotmetadataec134740bf22/javablobsnapshotmetadata1blobapitestsnapshotmetadataec103955d?snapshot=2019-09-06T19%3a01%3a11.7239955Z",
-    "Headers" : {
-      "x-ms-version" : "2019-02-02",
-      "User-Agent" : "azsdk-java-azure-storage-blob/12.0.0-preview.3 1.8.0_212; Windows 10 10.0",
-      "x-ms-client-request-id" : "5b49c7a6-ac7e-4d38-b28a-9e7688fce0b6"
->>>>>>> a55d5dd9
+      "x-ms-client-request-id" : "63076200-9ce6-46b6-afef-d904b3d439c6"
     },
     "Response" : {
       "x-ms-version" : "2019-02-02",
       "Server" : "Windows-Azure-Blob/1.0 Microsoft-HTTPAPI/2.0",
       "x-ms-tag-count" : "0",
-<<<<<<< HEAD
-      "Last-Modified" : "Thu, 05 Sep 2019 22:38:34 GMT",
+      "Last-Modified" : "Mon, 09 Sep 2019 20:05:44 GMT",
       "retry-after" : "0",
       "StatusCode" : "200",
-      "Date" : "Thu, 05 Sep 2019 22:38:34 GMT",
-=======
-      "Last-Modified" : "Fri, 06 Sep 2019 19:01:11 GMT",
-      "retry-after" : "0",
-      "StatusCode" : "200",
-      "Date" : "Fri, 06 Sep 2019 19:01:11 GMT",
->>>>>>> a55d5dd9
+      "Date" : "Mon, 09 Sep 2019 20:05:44 GMT",
       "x-ms-meta-foo" : "bar",
       "x-ms-blob-type" : "BlockBlob",
       "Content-MD5" : "wh+Wm18D0z1D4E+PE252gg==",
       "Accept-Ranges" : "bytes",
       "x-ms-server-encrypted" : "true",
       "x-ms-access-tier-inferred" : "true",
-<<<<<<< HEAD
-      "x-ms-snapshot" : "2019-09-05T22:38:34.9556355Z",
+      "x-ms-snapshot" : "2019-09-09T20:05:44.4455004Z",
       "x-ms-access-tier" : "Hot",
-      "ETag" : "\"0x8D73251C970A283\"",
-      "x-ms-creation-time" : "Thu, 05 Sep 2019 22:38:34 GMT",
+      "ETag" : "\"0x8D73561190AD65C\"",
+      "x-ms-creation-time" : "Mon, 09 Sep 2019 20:05:44 GMT",
       "Content-Length" : "7",
-      "x-ms-request-id" : "bfed1e98-901e-0044-073a-643cc7000000",
+      "x-ms-request-id" : "c5ca804b-301e-0042-7849-67cbbf000000",
       "x-ms-meta-fizz" : "buzz",
-      "x-ms-client-request-id" : "d44731fa-b1fb-47cf-b685-38f21410e755",
-=======
-      "x-ms-snapshot" : "2019-09-06T19:01:11.7239955Z",
-      "x-ms-access-tier" : "Hot",
-      "ETag" : "\"0x8D732FC957B2E93\"",
-      "x-ms-creation-time" : "Fri, 06 Sep 2019 19:01:11 GMT",
-      "Content-Length" : "7",
-      "x-ms-request-id" : "b92bb6df-d01e-009e-7de5-644931000000",
-      "x-ms-meta-fizz" : "buzz",
-      "x-ms-client-request-id" : "5b49c7a6-ac7e-4d38-b28a-9e7688fce0b6",
->>>>>>> a55d5dd9
+      "x-ms-client-request-id" : "63076200-9ce6-46b6-afef-d904b3d439c6",
       "Content-Type" : "application/octet-stream"
     },
     "Exception" : null
   }, {
     "Method" : "GET",
-<<<<<<< HEAD
     "Uri" : "https://jaschrepragrs.blob.core.windows.net?prefix=jtcsnapshotmetadata&comp=list",
     "Headers" : {
       "x-ms-version" : "2019-02-02",
       "User-Agent" : "azsdk-java-azure-storage-blob/12.0.0-preview.3 1.8.0_221; Windows 10 10.0",
-      "x-ms-client-request-id" : "f1689a84-4286-4a76-a0cb-cbb2313ed8c3"
-=======
-    "Uri" : "https://azstoragesdkaccount.blob.core.windows.net?prefix=jtcsnapshotmetadata&comp=list",
-    "Headers" : {
-      "x-ms-version" : "2019-02-02",
-      "User-Agent" : "azsdk-java-azure-storage-blob/12.0.0-preview.3 1.8.0_212; Windows 10 10.0",
-      "x-ms-client-request-id" : "4c33f939-3c05-4aee-a414-74c70be32c10"
->>>>>>> a55d5dd9
+      "x-ms-client-request-id" : "7969cd64-ce11-4380-a3de-96d0ab523a4a"
     },
     "Response" : {
       "Transfer-Encoding" : "chunked",
@@ -211,35 +115,20 @@
       "Server" : "Windows-Azure-Blob/1.0 Microsoft-HTTPAPI/2.0",
       "retry-after" : "0",
       "StatusCode" : "200",
-<<<<<<< HEAD
-      "x-ms-request-id" : "bfed1ea9-901e-0044-163a-643cc7000000",
-      "Body" : "﻿<?xml version=\"1.0\" encoding=\"utf-8\"?><EnumerationResults ServiceEndpoint=\"https://jaschrepragrs.blob.core.windows.net/\"><Prefix>jtcsnapshotmetadata</Prefix><Containers><Container><Name>jtcsnapshotmetadata0blobapitestsnapshotmetadata399298839a7f</Name><Properties><Last-Modified>Thu, 05 Sep 2019 22:38:34 GMT</Last-Modified><Etag>\"0x8D73251C956A29B\"</Etag><LeaseStatus>unlocked</LeaseStatus><LeaseState>available</LeaseState><DefaultEncryptionScope>$account-encryption-key</DefaultEncryptionScope><DenyEncryptionScopeOverride>false</DenyEncryptionScopeOverride><HasImmutabilityPolicy>false</HasImmutabilityPolicy><HasLegalHold>false</HasLegalHold></Properties></Container></Containers><NextMarker /></EnumerationResults>",
-      "Date" : "Thu, 05 Sep 2019 22:38:34 GMT",
-      "x-ms-client-request-id" : "f1689a84-4286-4a76-a0cb-cbb2313ed8c3",
-=======
-      "x-ms-request-id" : "b92bb6f9-d01e-009e-13e5-644931000000",
-      "Body" : "﻿<?xml version=\"1.0\" encoding=\"utf-8\"?><EnumerationResults ServiceEndpoint=\"https://azstoragesdkaccount.blob.core.windows.net/\"><Prefix>jtcsnapshotmetadata</Prefix><Containers><Container><Name>jtcsnapshotmetadata0blobapitestsnapshotmetadataec134740bf22</Name><Properties><Last-Modified>Fri, 06 Sep 2019 19:01:11 GMT</Last-Modified><Etag>\"0x8D732FC956EFA57\"</Etag><LeaseStatus>unlocked</LeaseStatus><LeaseState>available</LeaseState><DefaultEncryptionScope>$account-encryption-key</DefaultEncryptionScope><DenyEncryptionScopeOverride>false</DenyEncryptionScopeOverride><HasImmutabilityPolicy>false</HasImmutabilityPolicy><HasLegalHold>false</HasLegalHold></Properties></Container></Containers><NextMarker /></EnumerationResults>",
-      "Date" : "Fri, 06 Sep 2019 19:01:11 GMT",
-      "x-ms-client-request-id" : "4c33f939-3c05-4aee-a414-74c70be32c10",
->>>>>>> a55d5dd9
+      "x-ms-request-id" : "c5ca8069-301e-0042-1549-67cbbf000000",
+      "Body" : "﻿<?xml version=\"1.0\" encoding=\"utf-8\"?><EnumerationResults ServiceEndpoint=\"https://jaschrepragrs.blob.core.windows.net/\"><Prefix>jtcsnapshotmetadata</Prefix><Containers><Container><Name>jtcsnapshotmetadata0blobapitestsnapshotmetadatad61875095b60</Name><Properties><Last-Modified>Mon, 09 Sep 2019 20:05:44 GMT</Last-Modified><Etag>\"0x8D7356118F1EDCF\"</Etag><LeaseStatus>unlocked</LeaseStatus><LeaseState>available</LeaseState><DefaultEncryptionScope>$account-encryption-key</DefaultEncryptionScope><DenyEncryptionScopeOverride>false</DenyEncryptionScopeOverride><HasImmutabilityPolicy>false</HasImmutabilityPolicy><HasLegalHold>false</HasLegalHold></Properties></Container></Containers><NextMarker /></EnumerationResults>",
+      "Date" : "Mon, 09 Sep 2019 20:05:44 GMT",
+      "x-ms-client-request-id" : "7969cd64-ce11-4380-a3de-96d0ab523a4a",
       "Content-Type" : "application/xml"
     },
     "Exception" : null
   }, {
     "Method" : "DELETE",
-<<<<<<< HEAD
-    "Uri" : "https://jaschrepragrs.blob.core.windows.net/jtcsnapshotmetadata0blobapitestsnapshotmetadata399298839a7f?restype=container",
+    "Uri" : "https://jaschrepragrs.blob.core.windows.net/jtcsnapshotmetadata0blobapitestsnapshotmetadatad61875095b60?restype=container",
     "Headers" : {
       "x-ms-version" : "2019-02-02",
       "User-Agent" : "azsdk-java-azure-storage-blob/12.0.0-preview.3 1.8.0_221; Windows 10 10.0",
-      "x-ms-client-request-id" : "caf54bb7-109f-4d22-9977-c92bf01fa43b"
-=======
-    "Uri" : "https://azstoragesdkaccount.blob.core.windows.net/jtcsnapshotmetadata0blobapitestsnapshotmetadataec134740bf22?restype=container",
-    "Headers" : {
-      "x-ms-version" : "2019-02-02",
-      "User-Agent" : "azsdk-java-azure-storage-blob/12.0.0-preview.3 1.8.0_212; Windows 10 10.0",
-      "x-ms-client-request-id" : "1f48ae65-0e32-449f-b97f-da137aa8d5d7"
->>>>>>> a55d5dd9
+      "x-ms-client-request-id" : "81e4664d-ca78-4eed-81be-61997714080f"
     },
     "Response" : {
       "x-ms-version" : "2019-02-02",
@@ -247,21 +136,11 @@
       "retry-after" : "0",
       "Content-Length" : "0",
       "StatusCode" : "202",
-<<<<<<< HEAD
-      "x-ms-request-id" : "bfed1ec0-901e-0044-2b3a-643cc7000000",
-      "Date" : "Thu, 05 Sep 2019 22:38:34 GMT",
-      "x-ms-client-request-id" : "caf54bb7-109f-4d22-9977-c92bf01fa43b"
+      "x-ms-request-id" : "c5ca8078-301e-0042-2449-67cbbf000000",
+      "Date" : "Mon, 09 Sep 2019 20:05:44 GMT",
+      "x-ms-client-request-id" : "81e4664d-ca78-4eed-81be-61997714080f"
     },
     "Exception" : null
   } ],
-  "variables" : [ "jtcsnapshotmetadata0blobapitestsnapshotmetadata399298839a7f", "javablobsnapshotmetadata1blobapitestsnapshotmetadata39971995b" ]
-=======
-      "x-ms-request-id" : "b92bb715-d01e-009e-2ce5-644931000000",
-      "Date" : "Fri, 06 Sep 2019 19:01:11 GMT",
-      "x-ms-client-request-id" : "1f48ae65-0e32-449f-b97f-da137aa8d5d7"
-    },
-    "Exception" : null
-  } ],
-  "variables" : [ "jtcsnapshotmetadata0blobapitestsnapshotmetadataec134740bf22", "javablobsnapshotmetadata1blobapitestsnapshotmetadataec103955d" ]
->>>>>>> a55d5dd9
+  "variables" : [ "jtcsnapshotmetadata0blobapitestsnapshotmetadatad61875095b60", "javablobsnapshotmetadata1blobapitestsnapshotmetadatad61754319" ]
 }