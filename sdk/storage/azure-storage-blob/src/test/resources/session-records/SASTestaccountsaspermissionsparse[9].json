{
  "networkCallRecords" : [ {
    "Method" : "PUT",
<<<<<<< HEAD
    "Uri" : "https://jaschrepragrs.blob.core.windows.net/jtcaccountsaspermissionsparse053739b703e12d186844?restype=container",
    "Headers" : {
      "x-ms-version" : "2019-02-02",
      "User-Agent" : "azsdk-java-azure-storage-blob/12.0.0-preview.3 1.8.0_221; Windows 10 10.0",
      "x-ms-client-request-id" : "40ec3472-1f86-4654-bcbd-4edd72f98c55"
=======
    "Uri" : "https://azstoragesdkaccount.blob.core.windows.net/jtcaccountsaspermissionsparse038373d760fcd4745c4c?restype=container",
    "Headers" : {
      "x-ms-version" : "2019-02-02",
      "User-Agent" : "azsdk-java-azure-storage-blob/12.0.0-preview.3 1.8.0_212; Windows 10 10.0",
      "x-ms-client-request-id" : "21870c82-dbd2-40fb-ada1-84a8f278d302"
>>>>>>> a55d5dd9
    },
    "Response" : {
      "x-ms-version" : "2019-02-02",
      "Server" : "Windows-Azure-Blob/1.0 Microsoft-HTTPAPI/2.0",
<<<<<<< HEAD
      "ETag" : "\"0x8D7325180D438DA\"",
      "Last-Modified" : "Thu, 05 Sep 2019 22:36:33 GMT",
      "retry-after" : "0",
      "Content-Length" : "0",
      "StatusCode" : "201",
      "x-ms-request-id" : "bfeca3bd-901e-0044-1b3a-643cc7000000",
      "Date" : "Thu, 05 Sep 2019 22:36:32 GMT",
      "x-ms-client-request-id" : "40ec3472-1f86-4654-bcbd-4edd72f98c55"
=======
      "ETag" : "\"0x8D732FE05C11883\"",
      "Last-Modified" : "Fri, 06 Sep 2019 19:11:29 GMT",
      "retry-after" : "0",
      "Content-Length" : "0",
      "StatusCode" : "201",
      "x-ms-request-id" : "8f76dc05-401e-003a-3ce6-6473d5000000",
      "Date" : "Fri, 06 Sep 2019 19:11:29 GMT",
      "x-ms-client-request-id" : "21870c82-dbd2-40fb-ada1-84a8f278d302"
>>>>>>> a55d5dd9
    },
    "Exception" : null
  }, {
    "Method" : "GET",
<<<<<<< HEAD
    "Uri" : "https://jaschrepragrs.blob.core.windows.net?prefix=jtcaccountsaspermissionsparse&comp=list",
    "Headers" : {
      "x-ms-version" : "2019-02-02",
      "User-Agent" : "azsdk-java-azure-storage-blob/12.0.0-preview.3 1.8.0_221; Windows 10 10.0",
      "x-ms-client-request-id" : "752bf7fa-1a05-469c-bf1c-6ac282bcee9d"
=======
    "Uri" : "https://azstoragesdkaccount.blob.core.windows.net?prefix=jtcaccountsaspermissionsparse&comp=list",
    "Headers" : {
      "x-ms-version" : "2019-02-02",
      "User-Agent" : "azsdk-java-azure-storage-blob/12.0.0-preview.3 1.8.0_212; Windows 10 10.0",
      "x-ms-client-request-id" : "e6f263c2-58de-4bb7-953f-2e8cf469b909"
>>>>>>> a55d5dd9
    },
    "Response" : {
      "Transfer-Encoding" : "chunked",
      "x-ms-version" : "2019-02-02",
      "Server" : "Windows-Azure-Blob/1.0 Microsoft-HTTPAPI/2.0",
      "retry-after" : "0",
      "StatusCode" : "200",
<<<<<<< HEAD
      "x-ms-request-id" : "bfeca3cf-901e-0044-2c3a-643cc7000000",
      "Body" : "﻿<?xml version=\"1.0\" encoding=\"utf-8\"?><EnumerationResults ServiceEndpoint=\"https://jaschrepragrs.blob.core.windows.net/\"><Prefix>jtcaccountsaspermissionsparse</Prefix><Containers><Container><Name>jtcaccountsaspermissionsparse053739b703e12d186844</Name><Properties><Last-Modified>Thu, 05 Sep 2019 22:36:33 GMT</Last-Modified><Etag>\"0x8D7325180D438DA\"</Etag><LeaseStatus>unlocked</LeaseStatus><LeaseState>available</LeaseState><DefaultEncryptionScope>$account-encryption-key</DefaultEncryptionScope><DenyEncryptionScopeOverride>false</DenyEncryptionScopeOverride><HasImmutabilityPolicy>false</HasImmutabilityPolicy><HasLegalHold>false</HasLegalHold></Properties></Container></Containers><NextMarker /></EnumerationResults>",
      "Date" : "Thu, 05 Sep 2019 22:36:32 GMT",
      "x-ms-client-request-id" : "752bf7fa-1a05-469c-bf1c-6ac282bcee9d",
=======
      "x-ms-request-id" : "8f76dc16-401e-003a-4ce6-6473d5000000",
      "Body" : "﻿<?xml version=\"1.0\" encoding=\"utf-8\"?><EnumerationResults ServiceEndpoint=\"https://azstoragesdkaccount.blob.core.windows.net/\"><Prefix>jtcaccountsaspermissionsparse</Prefix><Containers><Container><Name>jtcaccountsaspermissionsparse038373d760fcd4745c4c</Name><Properties><Last-Modified>Fri, 06 Sep 2019 19:11:29 GMT</Last-Modified><Etag>\"0x8D732FE05C11883\"</Etag><LeaseStatus>unlocked</LeaseStatus><LeaseState>available</LeaseState><DefaultEncryptionScope>$account-encryption-key</DefaultEncryptionScope><DenyEncryptionScopeOverride>false</DenyEncryptionScopeOverride><HasImmutabilityPolicy>false</HasImmutabilityPolicy><HasLegalHold>false</HasLegalHold></Properties></Container></Containers><NextMarker /></EnumerationResults>",
      "Date" : "Fri, 06 Sep 2019 19:11:29 GMT",
      "x-ms-client-request-id" : "e6f263c2-58de-4bb7-953f-2e8cf469b909",
>>>>>>> a55d5dd9
      "Content-Type" : "application/xml"
    },
    "Exception" : null
  }, {
    "Method" : "DELETE",
<<<<<<< HEAD
    "Uri" : "https://jaschrepragrs.blob.core.windows.net/jtcaccountsaspermissionsparse053739b703e12d186844?restype=container",
    "Headers" : {
      "x-ms-version" : "2019-02-02",
      "User-Agent" : "azsdk-java-azure-storage-blob/12.0.0-preview.3 1.8.0_221; Windows 10 10.0",
      "x-ms-client-request-id" : "ca903088-26c8-4924-b7d8-142f233506c0"
=======
    "Uri" : "https://azstoragesdkaccount.blob.core.windows.net/jtcaccountsaspermissionsparse038373d760fcd4745c4c?restype=container",
    "Headers" : {
      "x-ms-version" : "2019-02-02",
      "User-Agent" : "azsdk-java-azure-storage-blob/12.0.0-preview.3 1.8.0_212; Windows 10 10.0",
      "x-ms-client-request-id" : "5ed6d4f5-9a9a-4e10-9cdf-20d954fad4fe"
>>>>>>> a55d5dd9
    },
    "Response" : {
      "x-ms-version" : "2019-02-02",
      "Server" : "Windows-Azure-Blob/1.0 Microsoft-HTTPAPI/2.0",
      "retry-after" : "0",
      "Content-Length" : "0",
      "StatusCode" : "202",
<<<<<<< HEAD
      "x-ms-request-id" : "bfeca3e1-901e-0044-3d3a-643cc7000000",
      "Date" : "Thu, 05 Sep 2019 22:36:32 GMT",
      "x-ms-client-request-id" : "ca903088-26c8-4924-b7d8-142f233506c0"
    },
    "Exception" : null
  } ],
  "variables" : [ "jtcaccountsaspermissionsparse053739b703e12d186844" ]
=======
      "x-ms-request-id" : "8f76dc29-401e-003a-5de6-6473d5000000",
      "Date" : "Fri, 06 Sep 2019 19:11:29 GMT",
      "x-ms-client-request-id" : "5ed6d4f5-9a9a-4e10-9cdf-20d954fad4fe"
    },
    "Exception" : null
  } ],
  "variables" : [ "jtcaccountsaspermissionsparse038373d760fcd4745c4c" ]
>>>>>>> a55d5dd9
}<|MERGE_RESOLUTION|>--- conflicted
+++ resolved
@@ -1,59 +1,32 @@
 {
   "networkCallRecords" : [ {
     "Method" : "PUT",
-<<<<<<< HEAD
-    "Uri" : "https://jaschrepragrs.blob.core.windows.net/jtcaccountsaspermissionsparse053739b703e12d186844?restype=container",
+    "Uri" : "https://jaschrepragrs.blob.core.windows.net/jtcaccountsaspermissionsparse000945ff3d2502a9d84d?restype=container",
     "Headers" : {
       "x-ms-version" : "2019-02-02",
       "User-Agent" : "azsdk-java-azure-storage-blob/12.0.0-preview.3 1.8.0_221; Windows 10 10.0",
-      "x-ms-client-request-id" : "40ec3472-1f86-4654-bcbd-4edd72f98c55"
-=======
-    "Uri" : "https://azstoragesdkaccount.blob.core.windows.net/jtcaccountsaspermissionsparse038373d760fcd4745c4c?restype=container",
-    "Headers" : {
-      "x-ms-version" : "2019-02-02",
-      "User-Agent" : "azsdk-java-azure-storage-blob/12.0.0-preview.3 1.8.0_212; Windows 10 10.0",
-      "x-ms-client-request-id" : "21870c82-dbd2-40fb-ada1-84a8f278d302"
->>>>>>> a55d5dd9
+      "x-ms-client-request-id" : "9c4454c4-d7fa-423e-9358-3427e8bfeee3"
     },
     "Response" : {
       "x-ms-version" : "2019-02-02",
       "Server" : "Windows-Azure-Blob/1.0 Microsoft-HTTPAPI/2.0",
-<<<<<<< HEAD
-      "ETag" : "\"0x8D7325180D438DA\"",
-      "Last-Modified" : "Thu, 05 Sep 2019 22:36:33 GMT",
+      "ETag" : "\"0x8D7356030BCCDC6\"",
+      "Last-Modified" : "Mon, 09 Sep 2019 19:59:14 GMT",
       "retry-after" : "0",
       "Content-Length" : "0",
       "StatusCode" : "201",
-      "x-ms-request-id" : "bfeca3bd-901e-0044-1b3a-643cc7000000",
-      "Date" : "Thu, 05 Sep 2019 22:36:32 GMT",
-      "x-ms-client-request-id" : "40ec3472-1f86-4654-bcbd-4edd72f98c55"
-=======
-      "ETag" : "\"0x8D732FE05C11883\"",
-      "Last-Modified" : "Fri, 06 Sep 2019 19:11:29 GMT",
-      "retry-after" : "0",
-      "Content-Length" : "0",
-      "StatusCode" : "201",
-      "x-ms-request-id" : "8f76dc05-401e-003a-3ce6-6473d5000000",
-      "Date" : "Fri, 06 Sep 2019 19:11:29 GMT",
-      "x-ms-client-request-id" : "21870c82-dbd2-40fb-ada1-84a8f278d302"
->>>>>>> a55d5dd9
+      "x-ms-request-id" : "077fd435-801e-001f-3949-673bbb000000",
+      "Date" : "Mon, 09 Sep 2019 19:59:14 GMT",
+      "x-ms-client-request-id" : "9c4454c4-d7fa-423e-9358-3427e8bfeee3"
     },
     "Exception" : null
   }, {
     "Method" : "GET",
-<<<<<<< HEAD
     "Uri" : "https://jaschrepragrs.blob.core.windows.net?prefix=jtcaccountsaspermissionsparse&comp=list",
     "Headers" : {
       "x-ms-version" : "2019-02-02",
       "User-Agent" : "azsdk-java-azure-storage-blob/12.0.0-preview.3 1.8.0_221; Windows 10 10.0",
-      "x-ms-client-request-id" : "752bf7fa-1a05-469c-bf1c-6ac282bcee9d"
-=======
-    "Uri" : "https://azstoragesdkaccount.blob.core.windows.net?prefix=jtcaccountsaspermissionsparse&comp=list",
-    "Headers" : {
-      "x-ms-version" : "2019-02-02",
-      "User-Agent" : "azsdk-java-azure-storage-blob/12.0.0-preview.3 1.8.0_212; Windows 10 10.0",
-      "x-ms-client-request-id" : "e6f263c2-58de-4bb7-953f-2e8cf469b909"
->>>>>>> a55d5dd9
+      "x-ms-client-request-id" : "ca9077ee-a715-4d6f-b2e8-23b97c334fb5"
     },
     "Response" : {
       "Transfer-Encoding" : "chunked",
@@ -61,35 +34,20 @@
       "Server" : "Windows-Azure-Blob/1.0 Microsoft-HTTPAPI/2.0",
       "retry-after" : "0",
       "StatusCode" : "200",
-<<<<<<< HEAD
-      "x-ms-request-id" : "bfeca3cf-901e-0044-2c3a-643cc7000000",
-      "Body" : "﻿<?xml version=\"1.0\" encoding=\"utf-8\"?><EnumerationResults ServiceEndpoint=\"https://jaschrepragrs.blob.core.windows.net/\"><Prefix>jtcaccountsaspermissionsparse</Prefix><Containers><Container><Name>jtcaccountsaspermissionsparse053739b703e12d186844</Name><Properties><Last-Modified>Thu, 05 Sep 2019 22:36:33 GMT</Last-Modified><Etag>\"0x8D7325180D438DA\"</Etag><LeaseStatus>unlocked</LeaseStatus><LeaseState>available</LeaseState><DefaultEncryptionScope>$account-encryption-key</DefaultEncryptionScope><DenyEncryptionScopeOverride>false</DenyEncryptionScopeOverride><HasImmutabilityPolicy>false</HasImmutabilityPolicy><HasLegalHold>false</HasLegalHold></Properties></Container></Containers><NextMarker /></EnumerationResults>",
-      "Date" : "Thu, 05 Sep 2019 22:36:32 GMT",
-      "x-ms-client-request-id" : "752bf7fa-1a05-469c-bf1c-6ac282bcee9d",
-=======
-      "x-ms-request-id" : "8f76dc16-401e-003a-4ce6-6473d5000000",
-      "Body" : "﻿<?xml version=\"1.0\" encoding=\"utf-8\"?><EnumerationResults ServiceEndpoint=\"https://azstoragesdkaccount.blob.core.windows.net/\"><Prefix>jtcaccountsaspermissionsparse</Prefix><Containers><Container><Name>jtcaccountsaspermissionsparse038373d760fcd4745c4c</Name><Properties><Last-Modified>Fri, 06 Sep 2019 19:11:29 GMT</Last-Modified><Etag>\"0x8D732FE05C11883\"</Etag><LeaseStatus>unlocked</LeaseStatus><LeaseState>available</LeaseState><DefaultEncryptionScope>$account-encryption-key</DefaultEncryptionScope><DenyEncryptionScopeOverride>false</DenyEncryptionScopeOverride><HasImmutabilityPolicy>false</HasImmutabilityPolicy><HasLegalHold>false</HasLegalHold></Properties></Container></Containers><NextMarker /></EnumerationResults>",
-      "Date" : "Fri, 06 Sep 2019 19:11:29 GMT",
-      "x-ms-client-request-id" : "e6f263c2-58de-4bb7-953f-2e8cf469b909",
->>>>>>> a55d5dd9
+      "x-ms-request-id" : "077fd449-801e-001f-4b49-673bbb000000",
+      "Body" : "﻿<?xml version=\"1.0\" encoding=\"utf-8\"?><EnumerationResults ServiceEndpoint=\"https://jaschrepragrs.blob.core.windows.net/\"><Prefix>jtcaccountsaspermissionsparse</Prefix><Containers><Container><Name>jtcaccountsaspermissionsparse000945ff3d2502a9d84d</Name><Properties><Last-Modified>Mon, 09 Sep 2019 19:59:14 GMT</Last-Modified><Etag>\"0x8D7356030BCCDC6\"</Etag><LeaseStatus>unlocked</LeaseStatus><LeaseState>available</LeaseState><DefaultEncryptionScope>$account-encryption-key</DefaultEncryptionScope><DenyEncryptionScopeOverride>false</DenyEncryptionScopeOverride><HasImmutabilityPolicy>false</HasImmutabilityPolicy><HasLegalHold>false</HasLegalHold></Properties></Container></Containers><NextMarker /></EnumerationResults>",
+      "Date" : "Mon, 09 Sep 2019 19:59:14 GMT",
+      "x-ms-client-request-id" : "ca9077ee-a715-4d6f-b2e8-23b97c334fb5",
       "Content-Type" : "application/xml"
     },
     "Exception" : null
   }, {
     "Method" : "DELETE",
-<<<<<<< HEAD
-    "Uri" : "https://jaschrepragrs.blob.core.windows.net/jtcaccountsaspermissionsparse053739b703e12d186844?restype=container",
+    "Uri" : "https://jaschrepragrs.blob.core.windows.net/jtcaccountsaspermissionsparse000945ff3d2502a9d84d?restype=container",
     "Headers" : {
       "x-ms-version" : "2019-02-02",
       "User-Agent" : "azsdk-java-azure-storage-blob/12.0.0-preview.3 1.8.0_221; Windows 10 10.0",
-      "x-ms-client-request-id" : "ca903088-26c8-4924-b7d8-142f233506c0"
-=======
-    "Uri" : "https://azstoragesdkaccount.blob.core.windows.net/jtcaccountsaspermissionsparse038373d760fcd4745c4c?restype=container",
-    "Headers" : {
-      "x-ms-version" : "2019-02-02",
-      "User-Agent" : "azsdk-java-azure-storage-blob/12.0.0-preview.3 1.8.0_212; Windows 10 10.0",
-      "x-ms-client-request-id" : "5ed6d4f5-9a9a-4e10-9cdf-20d954fad4fe"
->>>>>>> a55d5dd9
+      "x-ms-client-request-id" : "f7cdb351-bd29-4d97-bb34-31097bdaeb43"
     },
     "Response" : {
       "x-ms-version" : "2019-02-02",
@@ -97,21 +55,11 @@
       "retry-after" : "0",
       "Content-Length" : "0",
       "StatusCode" : "202",
-<<<<<<< HEAD
-      "x-ms-request-id" : "bfeca3e1-901e-0044-3d3a-643cc7000000",
-      "Date" : "Thu, 05 Sep 2019 22:36:32 GMT",
-      "x-ms-client-request-id" : "ca903088-26c8-4924-b7d8-142f233506c0"
+      "x-ms-request-id" : "077fd45d-801e-001f-5e49-673bbb000000",
+      "Date" : "Mon, 09 Sep 2019 19:59:14 GMT",
+      "x-ms-client-request-id" : "f7cdb351-bd29-4d97-bb34-31097bdaeb43"
     },
     "Exception" : null
   } ],
-  "variables" : [ "jtcaccountsaspermissionsparse053739b703e12d186844" ]
-=======
-      "x-ms-request-id" : "8f76dc29-401e-003a-5de6-6473d5000000",
-      "Date" : "Fri, 06 Sep 2019 19:11:29 GMT",
-      "x-ms-client-request-id" : "5ed6d4f5-9a9a-4e10-9cdf-20d954fad4fe"
-    },
-    "Exception" : null
-  } ],
-  "variables" : [ "jtcaccountsaspermissionsparse038373d760fcd4745c4c" ]
->>>>>>> a55d5dd9
+  "variables" : [ "jtcaccountsaspermissionsparse000945ff3d2502a9d84d" ]
 }