--- conflicted
+++ resolved
@@ -1,231 +1,123 @@
 {
   "networkCallRecords" : [ {
     "Method" : "PUT",
-<<<<<<< HEAD
-    "Uri" : "https://jaschrepragrs.blob.core.windows.net/jtcuploadpagefromurlsourceacfail08980458f4f8599682?restype=container",
+    "Uri" : "https://jaschrepragrs.blob.core.windows.net/jtcuploadpagefromurlsourceacfail058330c8ca79773c9e?restype=container",
     "Headers" : {
       "x-ms-version" : "2019-02-02",
       "User-Agent" : "azsdk-java-azure-storage-blob/12.0.0-preview.3 1.8.0_221; Windows 10 10.0",
-      "x-ms-client-request-id" : "5eb43074-b190-4274-813a-315417b0ec4b"
-=======
-    "Uri" : "https://azstoragesdkaccount.blob.core.windows.net/jtcuploadpagefromurlsourceacfail063498ef6957b43fec?restype=container",
-    "Headers" : {
-      "x-ms-version" : "2019-02-02",
-      "User-Agent" : "azsdk-java-azure-storage-blob/12.0.0-preview.3 1.8.0_212; Windows 10 10.0",
-      "x-ms-client-request-id" : "b64340dc-1ddc-4fd1-8ddd-ba4b73dbbe29"
->>>>>>> a55d5dd9
+      "x-ms-client-request-id" : "92e8c53c-4b89-44b9-9920-d9d4f0b20a19"
     },
     "Response" : {
       "x-ms-version" : "2019-02-02",
       "Server" : "Windows-Azure-Blob/1.0 Microsoft-HTTPAPI/2.0",
-<<<<<<< HEAD
-      "ETag" : "\"0x8D73252542233FB\"",
-      "Last-Modified" : "Thu, 05 Sep 2019 22:42:27 GMT",
+      "ETag" : "\"0x8D735618DE1378E\"",
+      "Last-Modified" : "Mon, 09 Sep 2019 20:09:00 GMT",
       "retry-after" : "0",
       "Content-Length" : "0",
       "StatusCode" : "201",
-      "x-ms-request-id" : "e0dd5f10-e01e-0026-6d3b-647b1f000000",
-      "Date" : "Thu, 05 Sep 2019 22:42:26 GMT",
-      "x-ms-client-request-id" : "5eb43074-b190-4274-813a-315417b0ec4b"
-=======
-      "ETag" : "\"0x8D732FDC328AA66\"",
-      "Last-Modified" : "Fri, 06 Sep 2019 19:09:37 GMT",
-      "retry-after" : "0",
-      "Content-Length" : "0",
-      "StatusCode" : "201",
-      "x-ms-request-id" : "8f760452-401e-003a-34e6-6473d5000000",
-      "Date" : "Fri, 06 Sep 2019 19:09:36 GMT",
-      "x-ms-client-request-id" : "b64340dc-1ddc-4fd1-8ddd-ba4b73dbbe29"
->>>>>>> a55d5dd9
+      "x-ms-request-id" : "9ebd1fc7-501e-003f-394a-675777000000",
+      "Date" : "Mon, 09 Sep 2019 20:09:00 GMT",
+      "x-ms-client-request-id" : "92e8c53c-4b89-44b9-9920-d9d4f0b20a19"
     },
     "Exception" : null
   }, {
     "Method" : "PUT",
-<<<<<<< HEAD
-    "Uri" : "https://jaschrepragrs.blob.core.windows.net/jtcuploadpagefromurlsourceacfail08980458f4f8599682/javablobuploadpagefromurlsourceacfail11645451f8b45b20",
+    "Uri" : "https://jaschrepragrs.blob.core.windows.net/jtcuploadpagefromurlsourceacfail058330c8ca79773c9e/javablobuploadpagefromurlsourceacfail147769248daca4b3",
     "Headers" : {
       "x-ms-version" : "2019-02-02",
       "User-Agent" : "azsdk-java-azure-storage-blob/12.0.0-preview.3 1.8.0_221; Windows 10 10.0",
-      "x-ms-client-request-id" : "7c958654-5c7a-4278-9ad4-065ed5fd0d23"
-=======
-    "Uri" : "https://azstoragesdkaccount.blob.core.windows.net/jtcuploadpagefromurlsourceacfail063498ef6957b43fec/javablobuploadpagefromurlsourceacfail1792356ef95ba297",
-    "Headers" : {
-      "x-ms-version" : "2019-02-02",
-      "User-Agent" : "azsdk-java-azure-storage-blob/12.0.0-preview.3 1.8.0_212; Windows 10 10.0",
-      "x-ms-client-request-id" : "620e4035-7c40-4e67-8acc-a15fdeca7026"
->>>>>>> a55d5dd9
+      "x-ms-client-request-id" : "5bbb2b68-e0cc-4af7-aafa-2e232deb7265"
     },
     "Response" : {
       "x-ms-version" : "2019-02-02",
       "Server" : "Windows-Azure-Blob/1.0 Microsoft-HTTPAPI/2.0",
-<<<<<<< HEAD
-      "ETag" : "\"0x8D73252542F018E\"",
-      "Last-Modified" : "Thu, 05 Sep 2019 22:42:27 GMT",
+      "ETag" : "\"0x8D735618DEF251D\"",
+      "Last-Modified" : "Mon, 09 Sep 2019 20:09:00 GMT",
       "retry-after" : "0",
       "Content-Length" : "0",
       "StatusCode" : "201",
-      "x-ms-request-id" : "e0dd5f28-e01e-0026-043b-647b1f000000",
+      "x-ms-request-id" : "9ebd1fdc-501e-003f-4c4a-675777000000",
       "x-ms-request-server-encrypted" : "true",
-      "Date" : "Thu, 05 Sep 2019 22:42:26 GMT",
-      "x-ms-client-request-id" : "7c958654-5c7a-4278-9ad4-065ed5fd0d23"
-=======
-      "ETag" : "\"0x8D732FDC32E52E9\"",
-      "Last-Modified" : "Fri, 06 Sep 2019 19:09:37 GMT",
-      "retry-after" : "0",
-      "Content-Length" : "0",
-      "StatusCode" : "201",
-      "x-ms-request-id" : "8f760477-401e-003a-52e6-6473d5000000",
-      "x-ms-request-server-encrypted" : "true",
-      "Date" : "Fri, 06 Sep 2019 19:09:36 GMT",
-      "x-ms-client-request-id" : "620e4035-7c40-4e67-8acc-a15fdeca7026"
->>>>>>> a55d5dd9
+      "Date" : "Mon, 09 Sep 2019 20:09:00 GMT",
+      "x-ms-client-request-id" : "5bbb2b68-e0cc-4af7-aafa-2e232deb7265"
     },
     "Exception" : null
   }, {
     "Method" : "PUT",
-<<<<<<< HEAD
-    "Uri" : "https://jaschrepragrs.blob.core.windows.net/jtcuploadpagefromurlsourceacfail08980458f4f8599682?restype=container&comp=acl",
+    "Uri" : "https://jaschrepragrs.blob.core.windows.net/jtcuploadpagefromurlsourceacfail058330c8ca79773c9e?restype=container&comp=acl",
     "Headers" : {
       "x-ms-version" : "2019-02-02",
       "User-Agent" : "azsdk-java-azure-storage-blob/12.0.0-preview.3 1.8.0_221; Windows 10 10.0",
-      "x-ms-client-request-id" : "c8751788-40e6-4318-a120-e2c6268d0577",
-=======
-    "Uri" : "https://azstoragesdkaccount.blob.core.windows.net/jtcuploadpagefromurlsourceacfail063498ef6957b43fec?restype=container&comp=acl",
-    "Headers" : {
-      "x-ms-version" : "2019-02-02",
-      "User-Agent" : "azsdk-java-azure-storage-blob/12.0.0-preview.3 1.8.0_212; Windows 10 10.0",
-      "x-ms-client-request-id" : "0104c548-4c0c-4102-a5c2-0ba994ea85a7",
->>>>>>> a55d5dd9
+      "x-ms-client-request-id" : "68fc8c3d-8d26-4569-a41a-ac3b478eb7a3",
       "Content-Type" : "application/xml; charset=utf-8"
     },
     "Response" : {
       "x-ms-version" : "2019-02-02",
       "Server" : "Windows-Azure-Blob/1.0 Microsoft-HTTPAPI/2.0",
-<<<<<<< HEAD
-      "ETag" : "\"0x8D73252543B542B\"",
-      "Last-Modified" : "Thu, 05 Sep 2019 22:42:27 GMT",
+      "ETag" : "\"0x8D735618DFC1544\"",
+      "Last-Modified" : "Mon, 09 Sep 2019 20:09:00 GMT",
       "retry-after" : "0",
       "Content-Length" : "0",
       "StatusCode" : "200",
-      "x-ms-request-id" : "e0dd5f3c-e01e-0026-173b-647b1f000000",
-      "Date" : "Thu, 05 Sep 2019 22:42:26 GMT",
-      "x-ms-client-request-id" : "c8751788-40e6-4318-a120-e2c6268d0577"
-=======
-      "ETag" : "\"0x8D732FDC333B67E\"",
-      "Last-Modified" : "Fri, 06 Sep 2019 19:09:37 GMT",
-      "retry-after" : "0",
-      "Content-Length" : "0",
-      "StatusCode" : "200",
-      "x-ms-request-id" : "8f76048f-401e-003a-67e6-6473d5000000",
-      "Date" : "Fri, 06 Sep 2019 19:09:37 GMT",
-      "x-ms-client-request-id" : "0104c548-4c0c-4102-a5c2-0ba994ea85a7"
->>>>>>> a55d5dd9
+      "x-ms-request-id" : "9ebd1ff5-501e-003f-614a-675777000000",
+      "Date" : "Mon, 09 Sep 2019 20:09:00 GMT",
+      "x-ms-client-request-id" : "68fc8c3d-8d26-4569-a41a-ac3b478eb7a3"
     },
     "Exception" : null
   }, {
     "Method" : "PUT",
-<<<<<<< HEAD
-    "Uri" : "https://jaschrepragrs.blob.core.windows.net/jtcuploadpagefromurlsourceacfail08980458f4f8599682/javablobuploadpagefromurlsourceacfail297068c9b8087e92",
+    "Uri" : "https://jaschrepragrs.blob.core.windows.net/jtcuploadpagefromurlsourceacfail058330c8ca79773c9e/javablobuploadpagefromurlsourceacfail2906378bdda473b2",
     "Headers" : {
       "x-ms-version" : "2019-02-02",
       "User-Agent" : "azsdk-java-azure-storage-blob/12.0.0-preview.3 1.8.0_221; Windows 10 10.0",
-      "x-ms-client-request-id" : "28b12306-17d0-4ea3-b80d-6ba81fece993"
-=======
-    "Uri" : "https://azstoragesdkaccount.blob.core.windows.net/jtcuploadpagefromurlsourceacfail063498ef6957b43fec/javablobuploadpagefromurlsourceacfail2744314f61ee2f4d",
-    "Headers" : {
-      "x-ms-version" : "2019-02-02",
-      "User-Agent" : "azsdk-java-azure-storage-blob/12.0.0-preview.3 1.8.0_212; Windows 10 10.0",
-      "x-ms-client-request-id" : "c094b7c8-5194-4cec-8b37-df21c9257f64"
->>>>>>> a55d5dd9
+      "x-ms-client-request-id" : "f698e22e-8a56-4e84-8f8e-578d6e0cb5c1"
     },
     "Response" : {
       "x-ms-version" : "2019-02-02",
       "Server" : "Windows-Azure-Blob/1.0 Microsoft-HTTPAPI/2.0",
-<<<<<<< HEAD
-      "ETag" : "\"0x8D732525448CFCF\"",
-      "Last-Modified" : "Thu, 05 Sep 2019 22:42:27 GMT",
+      "ETag" : "\"0x8D735618E0941A0\"",
+      "Last-Modified" : "Mon, 09 Sep 2019 20:09:00 GMT",
       "retry-after" : "0",
       "Content-Length" : "0",
       "StatusCode" : "201",
-      "x-ms-request-id" : "e0dd5f59-e01e-0026-343b-647b1f000000",
+      "x-ms-request-id" : "9ebd2010-501e-003f-7b4a-675777000000",
       "x-ms-request-server-encrypted" : "true",
-      "Date" : "Thu, 05 Sep 2019 22:42:27 GMT",
-      "x-ms-client-request-id" : "28b12306-17d0-4ea3-b80d-6ba81fece993"
-=======
-      "ETag" : "\"0x8D732FDC338DCB2\"",
-      "Last-Modified" : "Fri, 06 Sep 2019 19:09:37 GMT",
-      "retry-after" : "0",
-      "Content-Length" : "0",
-      "StatusCode" : "201",
-      "x-ms-request-id" : "8f760499-401e-003a-6ee6-6473d5000000",
-      "x-ms-request-server-encrypted" : "true",
-      "Date" : "Fri, 06 Sep 2019 19:09:37 GMT",
-      "x-ms-client-request-id" : "c094b7c8-5194-4cec-8b37-df21c9257f64"
->>>>>>> a55d5dd9
+      "Date" : "Mon, 09 Sep 2019 20:09:00 GMT",
+      "x-ms-client-request-id" : "f698e22e-8a56-4e84-8f8e-578d6e0cb5c1"
     },
     "Exception" : null
   }, {
     "Method" : "PUT",
-<<<<<<< HEAD
-    "Uri" : "https://jaschrepragrs.blob.core.windows.net/jtcuploadpagefromurlsourceacfail08980458f4f8599682/javablobuploadpagefromurlsourceacfail297068c9b8087e92?comp=page",
+    "Uri" : "https://jaschrepragrs.blob.core.windows.net/jtcuploadpagefromurlsourceacfail058330c8ca79773c9e/javablobuploadpagefromurlsourceacfail2906378bdda473b2?comp=page",
     "Headers" : {
       "x-ms-version" : "2019-02-02",
       "User-Agent" : "azsdk-java-azure-storage-blob/12.0.0-preview.3 1.8.0_221; Windows 10 10.0",
-      "x-ms-client-request-id" : "af932374-c091-411d-9e90-7fec345524fd",
-=======
-    "Uri" : "https://azstoragesdkaccount.blob.core.windows.net/jtcuploadpagefromurlsourceacfail063498ef6957b43fec/javablobuploadpagefromurlsourceacfail2744314f61ee2f4d?comp=page",
-    "Headers" : {
-      "x-ms-version" : "2019-02-02",
-      "User-Agent" : "azsdk-java-azure-storage-blob/12.0.0-preview.3 1.8.0_212; Windows 10 10.0",
-      "x-ms-client-request-id" : "7fe763e2-02ad-4df6-b8fb-0cecffa6a9f4",
->>>>>>> a55d5dd9
+      "x-ms-client-request-id" : "0ce34dca-8fea-48b3-99b4-a23450b6ffb0",
       "Content-Type" : "application/octet-stream"
     },
     "Response" : {
       "x-ms-version" : "2019-02-02",
       "Server" : "Windows-Azure-Blob/1.0 Microsoft-HTTPAPI/2.0",
-<<<<<<< HEAD
-      "x-ms-content-crc64" : "Dmi/yQKBFKM=",
+      "x-ms-content-crc64" : "VEbax2DMV74=",
       "x-ms-blob-sequence-number" : "0",
-      "Last-Modified" : "Thu, 05 Sep 2019 22:42:27 GMT",
+      "Last-Modified" : "Mon, 09 Sep 2019 20:09:00 GMT",
       "retry-after" : "0",
       "StatusCode" : "201",
       "x-ms-request-server-encrypted" : "true",
-      "Date" : "Thu, 05 Sep 2019 22:42:27 GMT",
-      "ETag" : "\"0x8D7325254552E1D\"",
+      "Date" : "Mon, 09 Sep 2019 20:09:00 GMT",
+      "ETag" : "\"0x8D735618E163C4C\"",
       "Content-Length" : "0",
-      "x-ms-request-id" : "e0dd5f6e-e01e-0026-493b-647b1f000000",
-      "x-ms-client-request-id" : "af932374-c091-411d-9e90-7fec345524fd"
-=======
-      "x-ms-content-crc64" : "PXe5C261Lfc=",
-      "x-ms-blob-sequence-number" : "0",
-      "Last-Modified" : "Fri, 06 Sep 2019 19:09:38 GMT",
-      "retry-after" : "0",
-      "StatusCode" : "201",
-      "x-ms-request-server-encrypted" : "true",
-      "Date" : "Fri, 06 Sep 2019 19:09:37 GMT",
-      "ETag" : "\"0x8D732FDC33F1FC1\"",
-      "Content-Length" : "0",
-      "x-ms-request-id" : "8f7604ac-401e-003a-7ce6-6473d5000000",
-      "x-ms-client-request-id" : "7fe763e2-02ad-4df6-b8fb-0cecffa6a9f4"
->>>>>>> a55d5dd9
+      "x-ms-request-id" : "9ebd2029-501e-003f-134a-675777000000",
+      "x-ms-client-request-id" : "0ce34dca-8fea-48b3-99b4-a23450b6ffb0"
     },
     "Exception" : null
   }, {
     "Method" : "PUT",
-<<<<<<< HEAD
-    "Uri" : "https://jaschrepragrs.blob.core.windows.net/jtcuploadpagefromurlsourceacfail08980458f4f8599682/javablobuploadpagefromurlsourceacfail11645451f8b45b20?comp=page",
+    "Uri" : "https://jaschrepragrs.blob.core.windows.net/jtcuploadpagefromurlsourceacfail058330c8ca79773c9e/javablobuploadpagefromurlsourceacfail147769248daca4b3?comp=page",
     "Headers" : {
       "x-ms-version" : "2019-02-02",
       "User-Agent" : "azsdk-java-azure-storage-blob/12.0.0-preview.3 1.8.0_221; Windows 10 10.0",
-      "x-ms-client-request-id" : "16a0a4ac-dbe2-43ac-a8ea-bb3d16f6a4d8"
-=======
-    "Uri" : "https://azstoragesdkaccount.blob.core.windows.net/jtcuploadpagefromurlsourceacfail063498ef6957b43fec/javablobuploadpagefromurlsourceacfail1792356ef95ba297?comp=page",
-    "Headers" : {
-      "x-ms-version" : "2019-02-02",
-      "User-Agent" : "azsdk-java-azure-storage-blob/12.0.0-preview.3 1.8.0_212; Windows 10 10.0",
-      "x-ms-client-request-id" : "87667006-955f-4ad2-91be-0e4a43927367"
->>>>>>> a55d5dd9
+      "x-ms-client-request-id" : "a4c7e990-f950-42dc-ba79-bdf5f19cc66e"
     },
     "Response" : {
       "x-ms-version" : "2019-02-02",
@@ -233,32 +125,18 @@
       "x-ms-error-code" : "CannotVerifyCopySource",
       "retry-after" : "0",
       "StatusCode" : "304",
-<<<<<<< HEAD
-      "x-ms-request-id" : "e0dd5f89-e01e-0026-613b-647b1f000000",
-      "Date" : "Thu, 05 Sep 2019 22:42:27 GMT",
-      "x-ms-client-request-id" : "16a0a4ac-dbe2-43ac-a8ea-bb3d16f6a4d8"
-=======
-      "x-ms-request-id" : "8f7604cb-401e-003a-13e6-6473d5000000",
-      "Date" : "Fri, 06 Sep 2019 19:09:37 GMT",
-      "x-ms-client-request-id" : "87667006-955f-4ad2-91be-0e4a43927367"
->>>>>>> a55d5dd9
+      "x-ms-request-id" : "9ebd2040-501e-003f-274a-675777000000",
+      "Date" : "Mon, 09 Sep 2019 20:09:00 GMT",
+      "x-ms-client-request-id" : "a4c7e990-f950-42dc-ba79-bdf5f19cc66e"
     },
     "Exception" : null
   }, {
     "Method" : "GET",
-<<<<<<< HEAD
     "Uri" : "https://jaschrepragrs.blob.core.windows.net?prefix=jtcuploadpagefromurlsourceacfail&comp=list",
     "Headers" : {
       "x-ms-version" : "2019-02-02",
       "User-Agent" : "azsdk-java-azure-storage-blob/12.0.0-preview.3 1.8.0_221; Windows 10 10.0",
-      "x-ms-client-request-id" : "c92fbda1-1132-427a-b30b-516a64b86f3e"
-=======
-    "Uri" : "https://azstoragesdkaccount.blob.core.windows.net?prefix=jtcuploadpagefromurlsourceacfail&comp=list",
-    "Headers" : {
-      "x-ms-version" : "2019-02-02",
-      "User-Agent" : "azsdk-java-azure-storage-blob/12.0.0-preview.3 1.8.0_212; Windows 10 10.0",
-      "x-ms-client-request-id" : "2965b848-2f62-483f-941e-68b411b8b290"
->>>>>>> a55d5dd9
+      "x-ms-client-request-id" : "6cd71942-f9fe-4c53-9563-ce90d4d7f6fc"
     },
     "Response" : {
       "Transfer-Encoding" : "chunked",
@@ -266,35 +144,20 @@
       "Server" : "Windows-Azure-Blob/1.0 Microsoft-HTTPAPI/2.0",
       "retry-after" : "0",
       "StatusCode" : "200",
-<<<<<<< HEAD
-      "x-ms-request-id" : "e0dd5fa2-e01e-0026-7a3b-647b1f000000",
-      "Body" : "﻿<?xml version=\"1.0\" encoding=\"utf-8\"?><EnumerationResults ServiceEndpoint=\"https://jaschrepragrs.blob.core.windows.net/\"><Prefix>jtcuploadpagefromurlsourceacfail</Prefix><Containers><Container><Name>jtcuploadpagefromurlsourceacfail08980458f4f8599682</Name><Properties><Last-Modified>Thu, 05 Sep 2019 22:42:27 GMT</Last-Modified><Etag>\"0x8D73252543B542B\"</Etag><LeaseStatus>unlocked</LeaseStatus><LeaseState>available</LeaseState><PublicAccess>container</PublicAccess><DefaultEncryptionScope>$account-encryption-key</DefaultEncryptionScope><DenyEncryptionScopeOverride>false</DenyEncryptionScopeOverride><HasImmutabilityPolicy>false</HasImmutabilityPolicy><HasLegalHold>false</HasLegalHold></Properties></Container></Containers><NextMarker /></EnumerationResults>",
-      "Date" : "Thu, 05 Sep 2019 22:42:27 GMT",
-      "x-ms-client-request-id" : "c92fbda1-1132-427a-b30b-516a64b86f3e",
-=======
-      "x-ms-request-id" : "8f760507-401e-003a-3de6-6473d5000000",
-      "Body" : "﻿<?xml version=\"1.0\" encoding=\"utf-8\"?><EnumerationResults ServiceEndpoint=\"https://azstoragesdkaccount.blob.core.windows.net/\"><Prefix>jtcuploadpagefromurlsourceacfail</Prefix><Containers><Container><Name>jtcuploadpagefromurlsourceacfail063498ef6957b43fec</Name><Properties><Last-Modified>Fri, 06 Sep 2019 19:09:37 GMT</Last-Modified><Etag>\"0x8D732FDC333B67E\"</Etag><LeaseStatus>unlocked</LeaseStatus><LeaseState>available</LeaseState><PublicAccess>container</PublicAccess><DefaultEncryptionScope>$account-encryption-key</DefaultEncryptionScope><DenyEncryptionScopeOverride>false</DenyEncryptionScopeOverride><HasImmutabilityPolicy>false</HasImmutabilityPolicy><HasLegalHold>false</HasLegalHold></Properties></Container></Containers><NextMarker /></EnumerationResults>",
-      "Date" : "Fri, 06 Sep 2019 19:09:37 GMT",
-      "x-ms-client-request-id" : "2965b848-2f62-483f-941e-68b411b8b290",
->>>>>>> a55d5dd9
+      "x-ms-request-id" : "9ebd2055-501e-003f-3c4a-675777000000",
+      "Body" : "﻿<?xml version=\"1.0\" encoding=\"utf-8\"?><EnumerationResults ServiceEndpoint=\"https://jaschrepragrs.blob.core.windows.net/\"><Prefix>jtcuploadpagefromurlsourceacfail</Prefix><Containers><Container><Name>jtcuploadpagefromurlsourceacfail058330c8ca79773c9e</Name><Properties><Last-Modified>Mon, 09 Sep 2019 20:09:00 GMT</Last-Modified><Etag>\"0x8D735618DFC1544\"</Etag><LeaseStatus>unlocked</LeaseStatus><LeaseState>available</LeaseState><PublicAccess>container</PublicAccess><DefaultEncryptionScope>$account-encryption-key</DefaultEncryptionScope><DenyEncryptionScopeOverride>false</DenyEncryptionScopeOverride><HasImmutabilityPolicy>false</HasImmutabilityPolicy><HasLegalHold>false</HasLegalHold></Properties></Container></Containers><NextMarker /></EnumerationResults>",
+      "Date" : "Mon, 09 Sep 2019 20:09:00 GMT",
+      "x-ms-client-request-id" : "6cd71942-f9fe-4c53-9563-ce90d4d7f6fc",
       "Content-Type" : "application/xml"
     },
     "Exception" : null
   }, {
     "Method" : "DELETE",
-<<<<<<< HEAD
-    "Uri" : "https://jaschrepragrs.blob.core.windows.net/jtcuploadpagefromurlsourceacfail08980458f4f8599682?restype=container",
+    "Uri" : "https://jaschrepragrs.blob.core.windows.net/jtcuploadpagefromurlsourceacfail058330c8ca79773c9e?restype=container",
     "Headers" : {
       "x-ms-version" : "2019-02-02",
       "User-Agent" : "azsdk-java-azure-storage-blob/12.0.0-preview.3 1.8.0_221; Windows 10 10.0",
-      "x-ms-client-request-id" : "2721a9db-8a88-4159-a10e-4c77d8326241"
-=======
-    "Uri" : "https://azstoragesdkaccount.blob.core.windows.net/jtcuploadpagefromurlsourceacfail063498ef6957b43fec?restype=container",
-    "Headers" : {
-      "x-ms-version" : "2019-02-02",
-      "User-Agent" : "azsdk-java-azure-storage-blob/12.0.0-preview.3 1.8.0_212; Windows 10 10.0",
-      "x-ms-client-request-id" : "26f6ce15-ed13-4a79-a6df-45d5faa4b396"
->>>>>>> a55d5dd9
+      "x-ms-client-request-id" : "99c5e052-d10a-4089-aa08-74b7e2ddf4f2"
     },
     "Response" : {
       "x-ms-version" : "2019-02-02",
@@ -302,21 +165,11 @@
       "retry-after" : "0",
       "Content-Length" : "0",
       "StatusCode" : "202",
-<<<<<<< HEAD
-      "x-ms-request-id" : "e0dd5fbf-e01e-0026-163b-647b1f000000",
-      "Date" : "Thu, 05 Sep 2019 22:42:27 GMT",
-      "x-ms-client-request-id" : "2721a9db-8a88-4159-a10e-4c77d8326241"
+      "x-ms-request-id" : "9ebd206e-501e-003f-534a-675777000000",
+      "Date" : "Mon, 09 Sep 2019 20:09:00 GMT",
+      "x-ms-client-request-id" : "99c5e052-d10a-4089-aa08-74b7e2ddf4f2"
     },
     "Exception" : null
   } ],
-  "variables" : [ "jtcuploadpagefromurlsourceacfail08980458f4f8599682", "javablobuploadpagefromurlsourceacfail11645451f8b45b20", "javablobuploadpagefromurlsourceacfail297068c9b8087e92", "5921a203-6dff-452b-89b7-28a7937e349e" ]
-=======
-      "x-ms-request-id" : "8f76051e-401e-003a-4de6-6473d5000000",
-      "Date" : "Fri, 06 Sep 2019 19:09:37 GMT",
-      "x-ms-client-request-id" : "26f6ce15-ed13-4a79-a6df-45d5faa4b396"
-    },
-    "Exception" : null
-  } ],
-  "variables" : [ "jtcuploadpagefromurlsourceacfail063498ef6957b43fec", "javablobuploadpagefromurlsourceacfail1792356ef95ba297", "javablobuploadpagefromurlsourceacfail2744314f61ee2f4d", "2383ffb5-5205-4c72-a2c4-be1dc0f173ff" ]
->>>>>>> a55d5dd9
+  "variables" : [ "jtcuploadpagefromurlsourceacfail058330c8ca79773c9e", "javablobuploadpagefromurlsourceacfail147769248daca4b3", "javablobuploadpagefromurlsourceacfail2906378bdda473b2", "9dba9d60-fee8-4504-9f2c-b2f60239914a" ]
 }