--- conflicted
+++ resolved
@@ -1,59 +1,32 @@
 {
   "networkCallRecords" : [ {
     "Method" : "PUT",
-<<<<<<< HEAD
-    "Uri" : "https://jaschrepragrs.blob.core.windows.net/jtcsetmetadataacfail0containerapitestsetmetadataacfaild3c15147?restype=container",
+    "Uri" : "https://jaschrepragrs.blob.core.windows.net/jtcsetmetadataacfail0containerapitestsetmetadataacfaild0c45543?restype=container",
     "Headers" : {
       "x-ms-version" : "2019-02-02",
       "User-Agent" : "azsdk-java-azure-storage-blob/12.0.0-preview.3 1.8.0_221; Windows 10 10.0",
-      "x-ms-client-request-id" : "a1a8b23f-606b-473f-a7ef-134d74f90356"
-=======
-    "Uri" : "https://azstoragesdkaccount.blob.core.windows.net/jtcsetmetadataacfail0containerapitestsetmetadataacfailcd220734?restype=container",
-    "Headers" : {
-      "x-ms-version" : "2019-02-02",
-      "User-Agent" : "azsdk-java-azure-storage-blob/12.0.0-preview.3 1.8.0_212; Windows 10 10.0",
-      "x-ms-client-request-id" : "6b6fe964-8464-4a32-909f-937c83f115e6"
->>>>>>> a55d5dd9
+      "x-ms-client-request-id" : "ebc1d1aa-61e9-4b9e-bd71-99c547658114"
     },
     "Response" : {
       "x-ms-version" : "2019-02-02",
       "Server" : "Windows-Azure-Blob/1.0 Microsoft-HTTPAPI/2.0",
-<<<<<<< HEAD
-      "ETag" : "\"0x8D73252C056BB0C\"",
-      "Last-Modified" : "Thu, 05 Sep 2019 22:45:29 GMT",
+      "ETag" : "\"0x8D735604A670F6E\"",
+      "Last-Modified" : "Mon, 09 Sep 2019 19:59:57 GMT",
       "retry-after" : "0",
       "Content-Length" : "0",
       "StatusCode" : "201",
-      "x-ms-request-id" : "20488cf6-901e-000b-5a3b-64f8df000000",
-      "Date" : "Thu, 05 Sep 2019 22:45:28 GMT",
-      "x-ms-client-request-id" : "a1a8b23f-606b-473f-a7ef-134d74f90356"
-=======
-      "ETag" : "\"0x8D732FD25D4C285\"",
-      "Last-Modified" : "Fri, 06 Sep 2019 19:05:13 GMT",
-      "retry-after" : "0",
-      "Content-Length" : "0",
-      "StatusCode" : "201",
-      "x-ms-request-id" : "ec636df7-001e-001f-4ce6-64eb66000000",
-      "Date" : "Fri, 06 Sep 2019 19:05:13 GMT",
-      "x-ms-client-request-id" : "6b6fe964-8464-4a32-909f-937c83f115e6"
->>>>>>> a55d5dd9
+      "x-ms-request-id" : "077ff3fb-801e-001f-6a49-673bbb000000",
+      "Date" : "Mon, 09 Sep 2019 19:59:57 GMT",
+      "x-ms-client-request-id" : "ebc1d1aa-61e9-4b9e-bd71-99c547658114"
     },
     "Exception" : null
   }, {
     "Method" : "PUT",
-<<<<<<< HEAD
-    "Uri" : "https://jaschrepragrs.blob.core.windows.net/jtcsetmetadataacfail0containerapitestsetmetadataacfaild3c15147?restype=container&comp=metadata",
+    "Uri" : "https://jaschrepragrs.blob.core.windows.net/jtcsetmetadataacfail0containerapitestsetmetadataacfaild0c45543?restype=container&comp=metadata",
     "Headers" : {
       "x-ms-version" : "2019-02-02",
       "User-Agent" : "azsdk-java-azure-storage-blob/12.0.0-preview.3 1.8.0_221; Windows 10 10.0",
-      "x-ms-client-request-id" : "0124c4ed-5c68-45dc-9f91-6bf93643898d"
-=======
-    "Uri" : "https://azstoragesdkaccount.blob.core.windows.net/jtcsetmetadataacfail0containerapitestsetmetadataacfailcd220734?restype=container&comp=metadata",
-    "Headers" : {
-      "x-ms-version" : "2019-02-02",
-      "User-Agent" : "azsdk-java-azure-storage-blob/12.0.0-preview.3 1.8.0_212; Windows 10 10.0",
-      "x-ms-client-request-id" : "0b45bcd0-e82e-457a-9b9e-f2b13dc34a4d"
->>>>>>> a55d5dd9
+      "x-ms-client-request-id" : "c230b02a-28ae-41e0-9a29-958b945e5a9b"
     },
     "Response" : {
       "x-ms-version" : "2019-02-02",
@@ -62,35 +35,20 @@
       "retry-after" : "0",
       "Content-Length" : "251",
       "StatusCode" : "412",
-<<<<<<< HEAD
-      "x-ms-request-id" : "20488d07-901e-000b-6a3b-64f8df000000",
-      "Body" : "﻿<?xml version=\"1.0\" encoding=\"utf-8\"?><Error><Code>LeaseNotPresentWithContainerOperation</Code><Message>There is currently no lease on the container.\nRequestId:20488d07-901e-000b-6a3b-64f8df000000\nTime:2019-09-05T22:45:29.2641613Z</Message></Error>",
-      "Date" : "Thu, 05 Sep 2019 22:45:28 GMT",
-      "x-ms-client-request-id" : "0124c4ed-5c68-45dc-9f91-6bf93643898d",
-=======
-      "x-ms-request-id" : "ec636e0d-001e-001f-60e6-64eb66000000",
-      "Body" : "﻿<?xml version=\"1.0\" encoding=\"utf-8\"?><Error><Code>LeaseNotPresentWithContainerOperation</Code><Message>There is currently no lease on the container.\nRequestId:ec636e0d-001e-001f-60e6-64eb66000000\nTime:2019-09-06T19:05:13.9359942Z</Message></Error>",
-      "Date" : "Fri, 06 Sep 2019 19:05:13 GMT",
-      "x-ms-client-request-id" : "0b45bcd0-e82e-457a-9b9e-f2b13dc34a4d",
->>>>>>> a55d5dd9
+      "x-ms-request-id" : "077ff40c-801e-001f-7849-673bbb000000",
+      "Body" : "﻿<?xml version=\"1.0\" encoding=\"utf-8\"?><Error><Code>LeaseNotPresentWithContainerOperation</Code><Message>There is currently no lease on the container.\nRequestId:077ff40c-801e-001f-7849-673bbb000000\nTime:2019-09-09T19:59:57.8435803Z</Message></Error>",
+      "Date" : "Mon, 09 Sep 2019 19:59:57 GMT",
+      "x-ms-client-request-id" : "c230b02a-28ae-41e0-9a29-958b945e5a9b",
       "Content-Type" : "application/xml"
     },
     "Exception" : null
   }, {
     "Method" : "GET",
-<<<<<<< HEAD
     "Uri" : "https://jaschrepragrs.blob.core.windows.net?prefix=jtcsetmetadataacfail&comp=list",
     "Headers" : {
       "x-ms-version" : "2019-02-02",
       "User-Agent" : "azsdk-java-azure-storage-blob/12.0.0-preview.3 1.8.0_221; Windows 10 10.0",
-      "x-ms-client-request-id" : "056e4be0-5e09-4b75-9e79-8c4652443666"
-=======
-    "Uri" : "https://azstoragesdkaccount.blob.core.windows.net?prefix=jtcsetmetadataacfail&comp=list",
-    "Headers" : {
-      "x-ms-version" : "2019-02-02",
-      "User-Agent" : "azsdk-java-azure-storage-blob/12.0.0-preview.3 1.8.0_212; Windows 10 10.0",
-      "x-ms-client-request-id" : "5e1f261d-c2d8-4e74-bd1b-015bb56d4917"
->>>>>>> a55d5dd9
+      "x-ms-client-request-id" : "0efe4783-dc69-4dfb-b2d0-dcce5f6ac71d"
     },
     "Response" : {
       "Transfer-Encoding" : "chunked",
@@ -98,35 +56,20 @@
       "Server" : "Windows-Azure-Blob/1.0 Microsoft-HTTPAPI/2.0",
       "retry-after" : "0",
       "StatusCode" : "200",
-<<<<<<< HEAD
-      "x-ms-request-id" : "20488d19-901e-000b-7c3b-64f8df000000",
-      "Body" : "﻿<?xml version=\"1.0\" encoding=\"utf-8\"?><EnumerationResults ServiceEndpoint=\"https://jaschrepragrs.blob.core.windows.net/\"><Prefix>jtcsetmetadataacfail</Prefix><Containers><Container><Name>jtcsetmetadataacfail0containerapitestsetmetadataacfaild3c15147</Name><Properties><Last-Modified>Thu, 05 Sep 2019 22:45:29 GMT</Last-Modified><Etag>\"0x8D73252C056BB0C\"</Etag><LeaseStatus>unlocked</LeaseStatus><LeaseState>available</LeaseState><DefaultEncryptionScope>$account-encryption-key</DefaultEncryptionScope><DenyEncryptionScopeOverride>false</DenyEncryptionScopeOverride><HasImmutabilityPolicy>false</HasImmutabilityPolicy><HasLegalHold>false</HasLegalHold></Properties></Container></Containers><NextMarker /></EnumerationResults>",
-      "Date" : "Thu, 05 Sep 2019 22:45:28 GMT",
-      "x-ms-client-request-id" : "056e4be0-5e09-4b75-9e79-8c4652443666",
-=======
-      "x-ms-request-id" : "ec636e22-001e-001f-74e6-64eb66000000",
-      "Body" : "﻿<?xml version=\"1.0\" encoding=\"utf-8\"?><EnumerationResults ServiceEndpoint=\"https://azstoragesdkaccount.blob.core.windows.net/\"><Prefix>jtcsetmetadataacfail</Prefix><Containers><Container><Name>jtcsetmetadataacfail0containerapitestsetmetadataacfailcd220734</Name><Properties><Last-Modified>Fri, 06 Sep 2019 19:05:13 GMT</Last-Modified><Etag>\"0x8D732FD25D4C285\"</Etag><LeaseStatus>unlocked</LeaseStatus><LeaseState>available</LeaseState><DefaultEncryptionScope>$account-encryption-key</DefaultEncryptionScope><DenyEncryptionScopeOverride>false</DenyEncryptionScopeOverride><HasImmutabilityPolicy>false</HasImmutabilityPolicy><HasLegalHold>false</HasLegalHold></Properties></Container></Containers><NextMarker /></EnumerationResults>",
-      "Date" : "Fri, 06 Sep 2019 19:05:13 GMT",
-      "x-ms-client-request-id" : "5e1f261d-c2d8-4e74-bd1b-015bb56d4917",
->>>>>>> a55d5dd9
+      "x-ms-request-id" : "077ff416-801e-001f-0249-673bbb000000",
+      "Body" : "﻿<?xml version=\"1.0\" encoding=\"utf-8\"?><EnumerationResults ServiceEndpoint=\"https://jaschrepragrs.blob.core.windows.net/\"><Prefix>jtcsetmetadataacfail</Prefix><Containers><Container><Name>jtcsetmetadataacfail0containerapitestsetmetadataacfaild0c45543</Name><Properties><Last-Modified>Mon, 09 Sep 2019 19:59:57 GMT</Last-Modified><Etag>\"0x8D735604A670F6E\"</Etag><LeaseStatus>unlocked</LeaseStatus><LeaseState>available</LeaseState><DefaultEncryptionScope>$account-encryption-key</DefaultEncryptionScope><DenyEncryptionScopeOverride>false</DenyEncryptionScopeOverride><HasImmutabilityPolicy>false</HasImmutabilityPolicy><HasLegalHold>false</HasLegalHold></Properties></Container></Containers><NextMarker /></EnumerationResults>",
+      "Date" : "Mon, 09 Sep 2019 19:59:57 GMT",
+      "x-ms-client-request-id" : "0efe4783-dc69-4dfb-b2d0-dcce5f6ac71d",
       "Content-Type" : "application/xml"
     },
     "Exception" : null
   }, {
     "Method" : "DELETE",
-<<<<<<< HEAD
-    "Uri" : "https://jaschrepragrs.blob.core.windows.net/jtcsetmetadataacfail0containerapitestsetmetadataacfaild3c15147?restype=container",
+    "Uri" : "https://jaschrepragrs.blob.core.windows.net/jtcsetmetadataacfail0containerapitestsetmetadataacfaild0c45543?restype=container",
     "Headers" : {
       "x-ms-version" : "2019-02-02",
       "User-Agent" : "azsdk-java-azure-storage-blob/12.0.0-preview.3 1.8.0_221; Windows 10 10.0",
-      "x-ms-client-request-id" : "ec5272f2-0b80-453c-b0a7-8c58f37a4a4f"
-=======
-    "Uri" : "https://azstoragesdkaccount.blob.core.windows.net/jtcsetmetadataacfail0containerapitestsetmetadataacfailcd220734?restype=container",
-    "Headers" : {
-      "x-ms-version" : "2019-02-02",
-      "User-Agent" : "azsdk-java-azure-storage-blob/12.0.0-preview.3 1.8.0_212; Windows 10 10.0",
-      "x-ms-client-request-id" : "90f77e84-8e07-457a-ab18-5936007abe10"
->>>>>>> a55d5dd9
+      "x-ms-client-request-id" : "16720d44-fe7d-4834-ac47-c79409caaaaf"
     },
     "Response" : {
       "x-ms-version" : "2019-02-02",
@@ -134,21 +77,11 @@
       "retry-after" : "0",
       "Content-Length" : "0",
       "StatusCode" : "202",
-<<<<<<< HEAD
-      "x-ms-request-id" : "20488d2a-901e-000b-0d3b-64f8df000000",
-      "Date" : "Thu, 05 Sep 2019 22:45:28 GMT",
-      "x-ms-client-request-id" : "ec5272f2-0b80-453c-b0a7-8c58f37a4a4f"
+      "x-ms-request-id" : "077ff420-801e-001f-0c49-673bbb000000",
+      "Date" : "Mon, 09 Sep 2019 19:59:57 GMT",
+      "x-ms-client-request-id" : "16720d44-fe7d-4834-ac47-c79409caaaaf"
     },
     "Exception" : null
   } ],
-  "variables" : [ "jtcsetmetadataacfail0containerapitestsetmetadataacfaild3c15147" ]
-=======
-      "x-ms-request-id" : "ec636e33-001e-001f-05e6-64eb66000000",
-      "Date" : "Fri, 06 Sep 2019 19:05:13 GMT",
-      "x-ms-client-request-id" : "90f77e84-8e07-457a-ab18-5936007abe10"
-    },
-    "Exception" : null
-  } ],
-  "variables" : [ "jtcsetmetadataacfail0containerapitestsetmetadataacfailcd220734" ]
->>>>>>> a55d5dd9
+  "variables" : [ "jtcsetmetadataacfail0containerapitestsetmetadataacfaild0c45543" ]
 }