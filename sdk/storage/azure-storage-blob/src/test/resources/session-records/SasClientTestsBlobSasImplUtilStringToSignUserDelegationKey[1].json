{
  "networkCallRecords" : [ {
    "Method" : "PUT",
<<<<<<< HEAD
    "Uri" : "https://REDACTED.blob.core.windows.net/a4bd04f90a4bd04f98a764514c35128a31f3446658fe?restype=container",
    "Headers" : {
      "x-ms-version" : "2020-10-02",
      "User-Agent" : "azsdk-java-azure-storage-blob/12.12.0-beta.2 (11.0.9; Windows 10; 10.0)",
      "x-ms-client-request-id" : "c48f8842-19a2-4ae3-a8bd-234a7205c61d"
    },
    "Response" : {
      "Transfer-Encoding" : "chunked",
      "x-ms-version" : "2020-10-02",
      "Server" : "Windows-Azure-Blob/1.0 Microsoft-HTTPAPI/2.0",
      "eTag" : "0x8D92AC4AA672F86",
      "Last-Modified" : "Tue, 08 Jun 2021 21:30:41 GMT",
      "retry-after" : "0",
      "StatusCode" : "201",
      "x-ms-request-id" : "f3770132-501e-001c-52ad-5ce384000000",
      "x-ms-client-request-id" : "c48f8842-19a2-4ae3-a8bd-234a7205c61d",
      "Date" : "Tue, 08 Jun 2021 21:30:40 GMT"
=======
    "Uri" : "https://REDACTED.blob.core.windows.net/a4bd04f90a4bd04f9719945329d1af9c9172941dbbc0?restype=container",
    "Headers" : {
      "x-ms-version" : "2020-10-02",
      "User-Agent" : "azsdk-java-azure-storage-blob/12.12.0-beta.2 (11.0.7; Windows 10; 10.0)",
      "x-ms-client-request-id" : "003e814b-4af9-434c-a778-ac3bf4bf0256"
    },
    "Response" : {
      "content-length" : "0",
      "x-ms-version" : "2020-10-02",
      "Server" : "Windows-Azure-Blob/1.0 Microsoft-HTTPAPI/2.0",
      "eTag" : "0x8D9171686A91832",
      "Last-Modified" : "Fri, 14 May 2021 20:26:16 GMT",
      "retry-after" : "0",
      "StatusCode" : "201",
      "x-ms-request-id" : "e8a1e0b0-201e-0033-2aff-488569000000",
      "x-ms-client-request-id" : "003e814b-4af9-434c-a778-ac3bf4bf0256",
      "Date" : "Fri, 14 May 2021 20:26:16 GMT"
>>>>>>> 2fe662bb
    },
    "Exception" : null
  }, {
    "Method" : "PUT",
<<<<<<< HEAD
    "Uri" : "https://REDACTED.blob.core.windows.net/a4bd04f90a4bd04f98a764514c35128a31f3446658fe/a4bd04f91a4bd04f98a77462538d23c57c5434bfeaca",
    "Headers" : {
      "x-ms-version" : "2020-10-02",
      "User-Agent" : "azsdk-java-azure-storage-blob/12.12.0-beta.2 (11.0.9; Windows 10; 10.0)",
      "x-ms-client-request-id" : "bf59241f-45dd-4f6d-a6e6-33298e4d794f",
      "Content-Type" : "application/octet-stream"
    },
    "Response" : {
      "Transfer-Encoding" : "chunked",
      "x-ms-version" : "2020-10-02",
      "Server" : "Windows-Azure-Blob/1.0 Microsoft-HTTPAPI/2.0",
      "x-ms-content-crc64" : "6RYQPwaVsyQ=",
      "Last-Modified" : "Tue, 08 Jun 2021 21:30:41 GMT",
      "retry-after" : "0",
      "StatusCode" : "201",
      "x-ms-request-server-encrypted" : "true",
      "Date" : "Tue, 08 Jun 2021 21:30:40 GMT",
      "Content-MD5" : "wh+Wm18D0z1D4E+PE252gg==",
      "eTag" : "0x8D92AC4AA74A393",
      "x-ms-request-id" : "f3770135-501e-001c-54ad-5ce384000000",
      "x-ms-client-request-id" : "bf59241f-45dd-4f6d-a6e6-33298e4d794f"
    },
    "Exception" : null
  } ],
  "variables" : [ "a4bd04f90a4bd04f98a764514c35128a31f3446658fe", "a4bd04f91a4bd04f98a77462538d23c57c5434bfeaca" ]
=======
    "Uri" : "https://REDACTED.blob.core.windows.net/a4bd04f90a4bd04f9719945329d1af9c9172941dbbc0/a4bd04f91a4bd04f97193457717d7c566e3494390833",
    "Headers" : {
      "x-ms-version" : "2020-10-02",
      "User-Agent" : "azsdk-java-azure-storage-blob/12.12.0-beta.2 (11.0.7; Windows 10; 10.0)",
      "x-ms-client-request-id" : "ebefc4f4-5863-4b0e-b5b1-46703313ebd2",
      "Content-Type" : "application/octet-stream"
    },
    "Response" : {
      "content-length" : "0",
      "x-ms-version" : "2020-10-02",
      "Server" : "Windows-Azure-Blob/1.0 Microsoft-HTTPAPI/2.0",
      "x-ms-content-crc64" : "6RYQPwaVsyQ=",
      "Last-Modified" : "Fri, 14 May 2021 20:26:17 GMT",
      "x-ms-version-id" : "2021-05-14T20:26:17.4600654Z",
      "retry-after" : "0",
      "StatusCode" : "201",
      "x-ms-request-server-encrypted" : "true",
      "Date" : "Fri, 14 May 2021 20:26:16 GMT",
      "Content-MD5" : "wh+Wm18D0z1D4E+PE252gg==",
      "eTag" : "0x8D917168732ADCE",
      "x-ms-request-id" : "6b1506ba-f01e-0089-61ff-486017000000",
      "x-ms-client-request-id" : "ebefc4f4-5863-4b0e-b5b1-46703313ebd2"
    },
    "Exception" : null
  } ],
  "variables" : [ "a4bd04f90a4bd04f9719945329d1af9c9172941dbbc0", "a4bd04f91a4bd04f97193457717d7c566e3494390833" ]
>>>>>>> 2fe662bb
}<|MERGE_RESOLUTION|>--- conflicted
+++ resolved
@@ -1,25 +1,6 @@
 {
   "networkCallRecords" : [ {
     "Method" : "PUT",
-<<<<<<< HEAD
-    "Uri" : "https://REDACTED.blob.core.windows.net/a4bd04f90a4bd04f98a764514c35128a31f3446658fe?restype=container",
-    "Headers" : {
-      "x-ms-version" : "2020-10-02",
-      "User-Agent" : "azsdk-java-azure-storage-blob/12.12.0-beta.2 (11.0.9; Windows 10; 10.0)",
-      "x-ms-client-request-id" : "c48f8842-19a2-4ae3-a8bd-234a7205c61d"
-    },
-    "Response" : {
-      "Transfer-Encoding" : "chunked",
-      "x-ms-version" : "2020-10-02",
-      "Server" : "Windows-Azure-Blob/1.0 Microsoft-HTTPAPI/2.0",
-      "eTag" : "0x8D92AC4AA672F86",
-      "Last-Modified" : "Tue, 08 Jun 2021 21:30:41 GMT",
-      "retry-after" : "0",
-      "StatusCode" : "201",
-      "x-ms-request-id" : "f3770132-501e-001c-52ad-5ce384000000",
-      "x-ms-client-request-id" : "c48f8842-19a2-4ae3-a8bd-234a7205c61d",
-      "Date" : "Tue, 08 Jun 2021 21:30:40 GMT"
-=======
     "Uri" : "https://REDACTED.blob.core.windows.net/a4bd04f90a4bd04f9719945329d1af9c9172941dbbc0?restype=container",
     "Headers" : {
       "x-ms-version" : "2020-10-02",
@@ -37,38 +18,10 @@
       "x-ms-request-id" : "e8a1e0b0-201e-0033-2aff-488569000000",
       "x-ms-client-request-id" : "003e814b-4af9-434c-a778-ac3bf4bf0256",
       "Date" : "Fri, 14 May 2021 20:26:16 GMT"
->>>>>>> 2fe662bb
     },
     "Exception" : null
   }, {
     "Method" : "PUT",
-<<<<<<< HEAD
-    "Uri" : "https://REDACTED.blob.core.windows.net/a4bd04f90a4bd04f98a764514c35128a31f3446658fe/a4bd04f91a4bd04f98a77462538d23c57c5434bfeaca",
-    "Headers" : {
-      "x-ms-version" : "2020-10-02",
-      "User-Agent" : "azsdk-java-azure-storage-blob/12.12.0-beta.2 (11.0.9; Windows 10; 10.0)",
-      "x-ms-client-request-id" : "bf59241f-45dd-4f6d-a6e6-33298e4d794f",
-      "Content-Type" : "application/octet-stream"
-    },
-    "Response" : {
-      "Transfer-Encoding" : "chunked",
-      "x-ms-version" : "2020-10-02",
-      "Server" : "Windows-Azure-Blob/1.0 Microsoft-HTTPAPI/2.0",
-      "x-ms-content-crc64" : "6RYQPwaVsyQ=",
-      "Last-Modified" : "Tue, 08 Jun 2021 21:30:41 GMT",
-      "retry-after" : "0",
-      "StatusCode" : "201",
-      "x-ms-request-server-encrypted" : "true",
-      "Date" : "Tue, 08 Jun 2021 21:30:40 GMT",
-      "Content-MD5" : "wh+Wm18D0z1D4E+PE252gg==",
-      "eTag" : "0x8D92AC4AA74A393",
-      "x-ms-request-id" : "f3770135-501e-001c-54ad-5ce384000000",
-      "x-ms-client-request-id" : "bf59241f-45dd-4f6d-a6e6-33298e4d794f"
-    },
-    "Exception" : null
-  } ],
-  "variables" : [ "a4bd04f90a4bd04f98a764514c35128a31f3446658fe", "a4bd04f91a4bd04f98a77462538d23c57c5434bfeaca" ]
-=======
     "Uri" : "https://REDACTED.blob.core.windows.net/a4bd04f90a4bd04f9719945329d1af9c9172941dbbc0/a4bd04f91a4bd04f97193457717d7c566e3494390833",
     "Headers" : {
       "x-ms-version" : "2020-10-02",
@@ -95,5 +48,4 @@
     "Exception" : null
   } ],
   "variables" : [ "a4bd04f90a4bd04f9719945329d1af9c9172941dbbc0", "a4bd04f91a4bd04f97193457717d7c566e3494390833" ]
->>>>>>> 2fe662bb
 }