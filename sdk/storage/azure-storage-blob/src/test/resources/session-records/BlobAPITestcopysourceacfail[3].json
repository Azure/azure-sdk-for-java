--- conflicted
+++ resolved
@@ -1,105 +1,57 @@
 {
   "networkCallRecords" : [ {
     "Method" : "PUT",
-<<<<<<< HEAD
-    "Uri" : "https://jaschrepragrs.blob.core.windows.net/jtccopysourceacfail0blobapitestcopysourceacfailb63466926218?restype=container",
+    "Uri" : "https://jaschrepragrs.blob.core.windows.net/jtccopysourceacfail0blobapitestcopysourceacfail7736235594e3?restype=container",
     "Headers" : {
       "x-ms-version" : "2019-02-02",
       "User-Agent" : "azsdk-java-azure-storage-blob/12.0.0-preview.3 1.8.0_221; Windows 10 10.0",
-      "x-ms-client-request-id" : "9cc8ac85-2fd8-446e-98da-1be03c5b75a1"
-=======
-    "Uri" : "https://azstoragesdkaccount.blob.core.windows.net/jtccopysourceacfail0blobapitestcopysourceacfail76f18001ab7e?restype=container",
-    "Headers" : {
-      "x-ms-version" : "2019-02-02",
-      "User-Agent" : "azsdk-java-azure-storage-blob/12.0.0-preview.3 1.8.0_212; Windows 10 10.0",
-      "x-ms-client-request-id" : "9ef8f387-7d98-4d6b-b37d-5eeec9d5d4c4"
->>>>>>> a55d5dd9
+      "x-ms-client-request-id" : "94fc6f73-4d39-4339-94ac-52dc9d413db2"
     },
     "Response" : {
       "x-ms-version" : "2019-02-02",
       "Server" : "Windows-Azure-Blob/1.0 Microsoft-HTTPAPI/2.0",
-<<<<<<< HEAD
-      "ETag" : "\"0x8D73251D02187A2\"",
-      "Last-Modified" : "Thu, 05 Sep 2019 22:38:46 GMT",
+      "ETag" : "\"0x8D735611FE99135\"",
+      "Last-Modified" : "Mon, 09 Sep 2019 20:05:55 GMT",
       "retry-after" : "0",
       "Content-Length" : "0",
       "StatusCode" : "201",
-      "x-ms-request-id" : "bfed294e-901e-0044-5d3a-643cc7000000",
-      "Date" : "Thu, 05 Sep 2019 22:38:46 GMT",
-      "x-ms-client-request-id" : "9cc8ac85-2fd8-446e-98da-1be03c5b75a1"
-=======
-      "ETag" : "\"0x8D732FC991B7545\"",
-      "Last-Modified" : "Fri, 06 Sep 2019 19:01:17 GMT",
-      "retry-after" : "0",
-      "Content-Length" : "0",
-      "StatusCode" : "201",
-      "x-ms-request-id" : "b92bce92-d01e-009e-0ae5-644931000000",
-      "Date" : "Fri, 06 Sep 2019 19:01:17 GMT",
-      "x-ms-client-request-id" : "9ef8f387-7d98-4d6b-b37d-5eeec9d5d4c4"
->>>>>>> a55d5dd9
+      "x-ms-request-id" : "c5ca8c6c-301e-0042-4f49-67cbbf000000",
+      "Date" : "Mon, 09 Sep 2019 20:05:55 GMT",
+      "x-ms-client-request-id" : "94fc6f73-4d39-4339-94ac-52dc9d413db2"
     },
     "Exception" : null
   }, {
     "Method" : "PUT",
-<<<<<<< HEAD
-    "Uri" : "https://jaschrepragrs.blob.core.windows.net/jtccopysourceacfail0blobapitestcopysourceacfailb63466926218/javablobcopysourceacfail1blobapitestcopysourceacfailb6396960c",
+    "Uri" : "https://jaschrepragrs.blob.core.windows.net/jtccopysourceacfail0blobapitestcopysourceacfail7736235594e3/javablobcopysourceacfail1blobapitestcopysourceacfail773147717",
     "Headers" : {
       "x-ms-version" : "2019-02-02",
       "User-Agent" : "azsdk-java-azure-storage-blob/12.0.0-preview.3 1.8.0_221; Windows 10 10.0",
-      "x-ms-client-request-id" : "d3c79e9d-25af-426b-9425-cd1ce8cfd0a9",
-=======
-    "Uri" : "https://azstoragesdkaccount.blob.core.windows.net/jtccopysourceacfail0blobapitestcopysourceacfail76f18001ab7e/javablobcopysourceacfail1blobapitestcopysourceacfail76f474876",
-    "Headers" : {
-      "x-ms-version" : "2019-02-02",
-      "User-Agent" : "azsdk-java-azure-storage-blob/12.0.0-preview.3 1.8.0_212; Windows 10 10.0",
-      "x-ms-client-request-id" : "409f0236-91de-4643-9002-7ab495a092ba",
->>>>>>> a55d5dd9
+      "x-ms-client-request-id" : "1e1b16d8-49fe-4350-8e79-0f5bd6cd23cb",
       "Content-Type" : "application/octet-stream"
     },
     "Response" : {
       "x-ms-version" : "2019-02-02",
       "Server" : "Windows-Azure-Blob/1.0 Microsoft-HTTPAPI/2.0",
       "x-ms-content-crc64" : "6RYQPwaVsyQ=",
-<<<<<<< HEAD
-      "Last-Modified" : "Thu, 05 Sep 2019 22:38:46 GMT",
+      "Last-Modified" : "Mon, 09 Sep 2019 20:05:56 GMT",
       "retry-after" : "0",
       "StatusCode" : "201",
       "x-ms-request-server-encrypted" : "true",
-      "Date" : "Thu, 05 Sep 2019 22:38:46 GMT",
+      "Date" : "Mon, 09 Sep 2019 20:05:55 GMT",
       "Content-MD5" : "wh+Wm18D0z1D4E+PE252gg==",
-      "ETag" : "\"0x8D73251D02E4201\"",
+      "ETag" : "\"0x8D735611FF7CBE6\"",
       "Content-Length" : "0",
-      "x-ms-request-id" : "bfed295e-901e-0044-6a3a-643cc7000000",
-      "x-ms-client-request-id" : "d3c79e9d-25af-426b-9425-cd1ce8cfd0a9"
-=======
-      "Last-Modified" : "Fri, 06 Sep 2019 19:01:17 GMT",
-      "retry-after" : "0",
-      "StatusCode" : "201",
-      "x-ms-request-server-encrypted" : "true",
-      "Date" : "Fri, 06 Sep 2019 19:01:17 GMT",
-      "Content-MD5" : "wh+Wm18D0z1D4E+PE252gg==",
-      "ETag" : "\"0x8D732FC9921BC2F\"",
-      "Content-Length" : "0",
-      "x-ms-request-id" : "b92bcebf-d01e-009e-33e5-644931000000",
-      "x-ms-client-request-id" : "409f0236-91de-4643-9002-7ab495a092ba"
->>>>>>> a55d5dd9
+      "x-ms-request-id" : "c5ca8c86-301e-0042-6749-67cbbf000000",
+      "x-ms-client-request-id" : "1e1b16d8-49fe-4350-8e79-0f5bd6cd23cb"
     },
     "Exception" : null
   }, {
     "Method" : "HEAD",
-<<<<<<< HEAD
-    "Uri" : "https://jaschrepragrs.blob.core.windows.net/jtccopysourceacfail0blobapitestcopysourceacfailb63466926218/javablobcopysourceacfail1blobapitestcopysourceacfailb6396960c",
+    "Uri" : "https://jaschrepragrs.blob.core.windows.net/jtccopysourceacfail0blobapitestcopysourceacfail7736235594e3/javablobcopysourceacfail1blobapitestcopysourceacfail773147717",
     "Headers" : {
       "x-ms-version" : "2019-02-02",
       "User-Agent" : "azsdk-java-azure-storage-blob/12.0.0-preview.3 1.8.0_221; Windows 10 10.0",
-      "x-ms-client-request-id" : "6057b8e7-a08c-4826-942c-32902b70e68e"
-=======
-    "Uri" : "https://azstoragesdkaccount.blob.core.windows.net/jtccopysourceacfail0blobapitestcopysourceacfail76f18001ab7e/javablobcopysourceacfail1blobapitestcopysourceacfail76f474876",
-    "Headers" : {
-      "x-ms-version" : "2019-02-02",
-      "User-Agent" : "azsdk-java-azure-storage-blob/12.0.0-preview.3 1.8.0_212; Windows 10 10.0",
-      "x-ms-client-request-id" : "9fa09614-decd-4fdb-bb65-d31d2ed06873"
->>>>>>> a55d5dd9
+      "x-ms-client-request-id" : "7aed243e-5c4b-40e9-a8b4-1ab3280eda9c"
     },
     "Response" : {
       "x-ms-version" : "2019-02-02",
@@ -107,54 +59,31 @@
       "Server" : "Windows-Azure-Blob/1.0 Microsoft-HTTPAPI/2.0",
       "x-ms-tag-count" : "0",
       "x-ms-lease-state" : "available",
-<<<<<<< HEAD
-      "Last-Modified" : "Thu, 05 Sep 2019 22:38:46 GMT",
+      "Last-Modified" : "Mon, 09 Sep 2019 20:05:56 GMT",
       "retry-after" : "0",
       "StatusCode" : "200",
-      "Date" : "Thu, 05 Sep 2019 22:38:46 GMT",
-=======
-      "Last-Modified" : "Fri, 06 Sep 2019 19:01:17 GMT",
-      "retry-after" : "0",
-      "StatusCode" : "200",
-      "Date" : "Fri, 06 Sep 2019 19:01:17 GMT",
->>>>>>> a55d5dd9
+      "Date" : "Mon, 09 Sep 2019 20:05:55 GMT",
       "x-ms-blob-type" : "BlockBlob",
       "Content-MD5" : "wh+Wm18D0z1D4E+PE252gg==",
       "Accept-Ranges" : "bytes",
       "x-ms-server-encrypted" : "true",
       "x-ms-access-tier-inferred" : "true",
       "x-ms-access-tier" : "Hot",
-<<<<<<< HEAD
-      "ETag" : "\"0x8D73251D02E4201\"",
-      "x-ms-creation-time" : "Thu, 05 Sep 2019 22:38:46 GMT",
+      "ETag" : "\"0x8D735611FF7CBE6\"",
+      "x-ms-creation-time" : "Mon, 09 Sep 2019 20:05:56 GMT",
       "Content-Length" : "7",
-      "x-ms-request-id" : "bfed296e-901e-0044-7a3a-643cc7000000",
-      "x-ms-client-request-id" : "6057b8e7-a08c-4826-942c-32902b70e68e",
-=======
-      "ETag" : "\"0x8D732FC9921BC2F\"",
-      "x-ms-creation-time" : "Fri, 06 Sep 2019 19:01:17 GMT",
-      "Content-Length" : "7",
-      "x-ms-request-id" : "b92bcee9-d01e-009e-59e5-644931000000",
-      "x-ms-client-request-id" : "9fa09614-decd-4fdb-bb65-d31d2ed06873",
->>>>>>> a55d5dd9
+      "x-ms-request-id" : "c5ca8ca3-301e-0042-0249-67cbbf000000",
+      "x-ms-client-request-id" : "7aed243e-5c4b-40e9-a8b4-1ab3280eda9c",
       "Content-Type" : "application/octet-stream"
     },
     "Exception" : null
   }, {
     "Method" : "PUT",
-<<<<<<< HEAD
-    "Uri" : "https://jaschrepragrs.blob.core.windows.net/jtccopysourceacfail0blobapitestcopysourceacfailb63466926218/javablobcopysourceacfail2blobapitestcopysourceacfailb6366781e",
+    "Uri" : "https://jaschrepragrs.blob.core.windows.net/jtccopysourceacfail0blobapitestcopysourceacfail7736235594e3/javablobcopysourceacfail2blobapitestcopysourceacfail773303549",
     "Headers" : {
       "x-ms-version" : "2019-02-02",
       "User-Agent" : "azsdk-java-azure-storage-blob/12.0.0-preview.3 1.8.0_221; Windows 10 10.0",
-      "x-ms-client-request-id" : "c8389f18-8de7-4286-b755-82ebd812dc76"
-=======
-    "Uri" : "https://azstoragesdkaccount.blob.core.windows.net/jtccopysourceacfail0blobapitestcopysourceacfail76f18001ab7e/javablobcopysourceacfail2blobapitestcopysourceacfail76f65766a",
-    "Headers" : {
-      "x-ms-version" : "2019-02-02",
-      "User-Agent" : "azsdk-java-azure-storage-blob/12.0.0-preview.3 1.8.0_212; Windows 10 10.0",
-      "x-ms-client-request-id" : "6eb48a32-4e9b-46fd-ada1-44fecc64a1b8"
->>>>>>> a55d5dd9
+      "x-ms-client-request-id" : "357e27bf-deb2-492d-890a-3ac011c4df88"
     },
     "Response" : {
       "x-ms-version" : "2019-02-02",
@@ -163,35 +92,20 @@
       "retry-after" : "0",
       "Content-Length" : "265",
       "StatusCode" : "412",
-<<<<<<< HEAD
-      "x-ms-request-id" : "bfed2984-901e-0044-0f3a-643cc7000000",
-      "Body" : "﻿<?xml version=\"1.0\" encoding=\"utf-8\"?><Error><Code>SourceConditionNotMet</Code><Message>The source condition specified using HTTP conditional header(s) is not met.\nRequestId:bfed2984-901e-0044-0f3a-643cc7000000\nTime:2019-09-05T22:38:46.4314389Z</Message></Error>",
-      "Date" : "Thu, 05 Sep 2019 22:38:46 GMT",
-      "x-ms-client-request-id" : "c8389f18-8de7-4286-b755-82ebd812dc76",
-=======
-      "x-ms-request-id" : "b92bcf1c-d01e-009e-06e5-644931000000",
-      "Body" : "﻿<?xml version=\"1.0\" encoding=\"utf-8\"?><Error><Code>SourceConditionNotMet</Code><Message>The source condition specified using HTTP conditional header(s) is not met.\nRequestId:b92bcf1c-d01e-009e-06e5-644931000000\nTime:2019-09-06T19:01:17.9236496Z</Message></Error>",
-      "Date" : "Fri, 06 Sep 2019 19:01:17 GMT",
-      "x-ms-client-request-id" : "6eb48a32-4e9b-46fd-ada1-44fecc64a1b8",
->>>>>>> a55d5dd9
+      "x-ms-request-id" : "c5ca8cca-301e-0042-2949-67cbbf000000",
+      "Body" : "﻿<?xml version=\"1.0\" encoding=\"utf-8\"?><Error><Code>SourceConditionNotMet</Code><Message>The source condition specified using HTTP conditional header(s) is not met.\nRequestId:c5ca8cca-301e-0042-2949-67cbbf000000\nTime:2019-09-09T20:05:56.2346981Z</Message></Error>",
+      "Date" : "Mon, 09 Sep 2019 20:05:56 GMT",
+      "x-ms-client-request-id" : "357e27bf-deb2-492d-890a-3ac011c4df88",
       "Content-Type" : "application/xml"
     },
     "Exception" : null
   }, {
     "Method" : "GET",
-<<<<<<< HEAD
     "Uri" : "https://jaschrepragrs.blob.core.windows.net?prefix=jtccopysourceacfail&comp=list",
     "Headers" : {
       "x-ms-version" : "2019-02-02",
       "User-Agent" : "azsdk-java-azure-storage-blob/12.0.0-preview.3 1.8.0_221; Windows 10 10.0",
-      "x-ms-client-request-id" : "1b50e686-0458-4c8c-8c19-8c5c78d60a33"
-=======
-    "Uri" : "https://azstoragesdkaccount.blob.core.windows.net?prefix=jtccopysourceacfail&comp=list",
-    "Headers" : {
-      "x-ms-version" : "2019-02-02",
-      "User-Agent" : "azsdk-java-azure-storage-blob/12.0.0-preview.3 1.8.0_212; Windows 10 10.0",
-      "x-ms-client-request-id" : "20a10d55-5e77-46e1-a274-a369c9ec50ca"
->>>>>>> a55d5dd9
+      "x-ms-client-request-id" : "b7c547d1-b996-4977-a70e-ca8af581fe60"
     },
     "Response" : {
       "Transfer-Encoding" : "chunked",
@@ -199,35 +113,20 @@
       "Server" : "Windows-Azure-Blob/1.0 Microsoft-HTTPAPI/2.0",
       "retry-after" : "0",
       "StatusCode" : "200",
-<<<<<<< HEAD
-      "x-ms-request-id" : "bfed2998-901e-0044-213a-643cc7000000",
-      "Body" : "﻿<?xml version=\"1.0\" encoding=\"utf-8\"?><EnumerationResults ServiceEndpoint=\"https://jaschrepragrs.blob.core.windows.net/\"><Prefix>jtccopysourceacfail</Prefix><Containers><Container><Name>jtccopysourceacfail0blobapitestcopysourceacfailb63466926218</Name><Properties><Last-Modified>Thu, 05 Sep 2019 22:38:46 GMT</Last-Modified><Etag>\"0x8D73251D02187A2\"</Etag><LeaseStatus>unlocked</LeaseStatus><LeaseState>available</LeaseState><DefaultEncryptionScope>$account-encryption-key</DefaultEncryptionScope><DenyEncryptionScopeOverride>false</DenyEncryptionScopeOverride><HasImmutabilityPolicy>false</HasImmutabilityPolicy><HasLegalHold>false</HasLegalHold></Properties></Container></Containers><NextMarker /></EnumerationResults>",
-      "Date" : "Thu, 05 Sep 2019 22:38:46 GMT",
-      "x-ms-client-request-id" : "1b50e686-0458-4c8c-8c19-8c5c78d60a33",
-=======
-      "x-ms-request-id" : "b92bcf40-d01e-009e-28e5-644931000000",
-      "Body" : "﻿<?xml version=\"1.0\" encoding=\"utf-8\"?><EnumerationResults ServiceEndpoint=\"https://azstoragesdkaccount.blob.core.windows.net/\"><Prefix>jtccopysourceacfail</Prefix><Containers><Container><Name>jtccopysourceacfail0blobapitestcopysourceacfail76f18001ab7e</Name><Properties><Last-Modified>Fri, 06 Sep 2019 19:01:17 GMT</Last-Modified><Etag>\"0x8D732FC991B7545\"</Etag><LeaseStatus>unlocked</LeaseStatus><LeaseState>available</LeaseState><DefaultEncryptionScope>$account-encryption-key</DefaultEncryptionScope><DenyEncryptionScopeOverride>false</DenyEncryptionScopeOverride><HasImmutabilityPolicy>false</HasImmutabilityPolicy><HasLegalHold>false</HasLegalHold></Properties></Container></Containers><NextMarker /></EnumerationResults>",
-      "Date" : "Fri, 06 Sep 2019 19:01:17 GMT",
-      "x-ms-client-request-id" : "20a10d55-5e77-46e1-a274-a369c9ec50ca",
->>>>>>> a55d5dd9
+      "x-ms-request-id" : "c5ca8cf0-301e-0042-4a49-67cbbf000000",
+      "Body" : "﻿<?xml version=\"1.0\" encoding=\"utf-8\"?><EnumerationResults ServiceEndpoint=\"https://jaschrepragrs.blob.core.windows.net/\"><Prefix>jtccopysourceacfail</Prefix><Containers><Container><Name>jtccopysourceacfail0blobapitestcopysourceacfail7736235594e3</Name><Properties><Last-Modified>Mon, 09 Sep 2019 20:05:55 GMT</Last-Modified><Etag>\"0x8D735611FE99135\"</Etag><LeaseStatus>unlocked</LeaseStatus><LeaseState>available</LeaseState><DefaultEncryptionScope>$account-encryption-key</DefaultEncryptionScope><DenyEncryptionScopeOverride>false</DenyEncryptionScopeOverride><HasImmutabilityPolicy>false</HasImmutabilityPolicy><HasLegalHold>false</HasLegalHold></Properties></Container></Containers><NextMarker /></EnumerationResults>",
+      "Date" : "Mon, 09 Sep 2019 20:05:56 GMT",
+      "x-ms-client-request-id" : "b7c547d1-b996-4977-a70e-ca8af581fe60",
       "Content-Type" : "application/xml"
     },
     "Exception" : null
   }, {
     "Method" : "DELETE",
-<<<<<<< HEAD
-    "Uri" : "https://jaschrepragrs.blob.core.windows.net/jtccopysourceacfail0blobapitestcopysourceacfailb63466926218?restype=container",
+    "Uri" : "https://jaschrepragrs.blob.core.windows.net/jtccopysourceacfail0blobapitestcopysourceacfail7736235594e3?restype=container",
     "Headers" : {
       "x-ms-version" : "2019-02-02",
       "User-Agent" : "azsdk-java-azure-storage-blob/12.0.0-preview.3 1.8.0_221; Windows 10 10.0",
-      "x-ms-client-request-id" : "d3db93ed-0520-47d6-be99-0140a91250ce"
-=======
-    "Uri" : "https://azstoragesdkaccount.blob.core.windows.net/jtccopysourceacfail0blobapitestcopysourceacfail76f18001ab7e?restype=container",
-    "Headers" : {
-      "x-ms-version" : "2019-02-02",
-      "User-Agent" : "azsdk-java-azure-storage-blob/12.0.0-preview.3 1.8.0_212; Windows 10 10.0",
-      "x-ms-client-request-id" : "1183fd18-de7e-42a9-b8b6-059b26a3879d"
->>>>>>> a55d5dd9
+      "x-ms-client-request-id" : "7b71c373-aba9-4b0c-a978-b8e5e756d7ee"
     },
     "Response" : {
       "x-ms-version" : "2019-02-02",
@@ -235,21 +134,11 @@
       "retry-after" : "0",
       "Content-Length" : "0",
       "StatusCode" : "202",
-<<<<<<< HEAD
-      "x-ms-request-id" : "bfed29a8-901e-0044-2f3a-643cc7000000",
-      "Date" : "Thu, 05 Sep 2019 22:38:46 GMT",
-      "x-ms-client-request-id" : "d3db93ed-0520-47d6-be99-0140a91250ce"
+      "x-ms-request-id" : "c5ca8cfb-301e-0042-5549-67cbbf000000",
+      "Date" : "Mon, 09 Sep 2019 20:05:56 GMT",
+      "x-ms-client-request-id" : "7b71c373-aba9-4b0c-a978-b8e5e756d7ee"
     },
     "Exception" : null
   } ],
-  "variables" : [ "jtccopysourceacfail0blobapitestcopysourceacfailb63466926218", "javablobcopysourceacfail1blobapitestcopysourceacfailb6396960c", "javablobcopysourceacfail2blobapitestcopysourceacfailb6366781e" ]
-=======
-      "x-ms-request-id" : "b92bcf5a-d01e-009e-41e5-644931000000",
-      "Date" : "Fri, 06 Sep 2019 19:01:17 GMT",
-      "x-ms-client-request-id" : "1183fd18-de7e-42a9-b8b6-059b26a3879d"
-    },
-    "Exception" : null
-  } ],
-  "variables" : [ "jtccopysourceacfail0blobapitestcopysourceacfail76f18001ab7e", "javablobcopysourceacfail1blobapitestcopysourceacfail76f474876", "javablobcopysourceacfail2blobapitestcopysourceacfail76f65766a" ]
->>>>>>> a55d5dd9
+  "variables" : [ "jtccopysourceacfail0blobapitestcopysourceacfail7736235594e3", "javablobcopysourceacfail1blobapitestcopysourceacfail773147717", "javablobcopysourceacfail2blobapitestcopysourceacfail773303549" ]
 }