{
  "networkCallRecords" : [ {
    "Method" : "PUT",
<<<<<<< HEAD
    "Uri" : "https://jaschrepragrs.blob.core.windows.net/jtcservicesassignaturesstringtosignuserdelegationkey064883b8?restype=container",
    "Headers" : {
      "x-ms-version" : "2019-02-02",
      "User-Agent" : "azsdk-java-azure-storage-blob/12.0.0-preview.3 1.8.0_221; Windows 10 10.0",
      "x-ms-client-request-id" : "298234a8-d0a0-400f-b758-ddb4b3edb176"
=======
    "Uri" : "https://azstoragesdkaccount.blob.core.windows.net/jtcservicesassignaturesstringtosignuserdelegationkey0523502a?restype=container",
    "Headers" : {
      "x-ms-version" : "2019-02-02",
      "User-Agent" : "azsdk-java-azure-storage-blob/12.0.0-preview.3 1.8.0_212; Windows 10 10.0",
      "x-ms-client-request-id" : "0c421bb9-db58-4225-b7c8-834e9f2fa6ed"
>>>>>>> a55d5dd9
    },
    "Response" : {
      "x-ms-version" : "2019-02-02",
      "Server" : "Windows-Azure-Blob/1.0 Microsoft-HTTPAPI/2.0",
<<<<<<< HEAD
      "ETag" : "\"0x8D7325187007775\"",
      "Last-Modified" : "Thu, 05 Sep 2019 22:36:43 GMT",
      "retry-after" : "0",
      "Content-Length" : "0",
      "StatusCode" : "201",
      "x-ms-request-id" : "bfecae6f-901e-0044-793a-643cc7000000",
      "Date" : "Thu, 05 Sep 2019 22:36:42 GMT",
      "x-ms-client-request-id" : "298234a8-d0a0-400f-b758-ddb4b3edb176"
=======
      "ETag" : "\"0x8D732FDAD56D3A9\"",
      "Last-Modified" : "Fri, 06 Sep 2019 19:09:01 GMT",
      "retry-after" : "0",
      "Content-Length" : "0",
      "StatusCode" : "201",
      "x-ms-request-id" : "ec65d011-001e-001f-02e6-64eb66000000",
      "Date" : "Fri, 06 Sep 2019 19:09:00 GMT",
      "x-ms-client-request-id" : "0c421bb9-db58-4225-b7c8-834e9f2fa6ed"
>>>>>>> a55d5dd9
    },
    "Exception" : null
  }, {
    "Method" : "GET",
<<<<<<< HEAD
    "Uri" : "https://jaschrepragrs.blob.core.windows.net?prefix=jtcservicesassignaturesstringtosignuserdelegationkey&comp=list",
    "Headers" : {
      "x-ms-version" : "2019-02-02",
      "User-Agent" : "azsdk-java-azure-storage-blob/12.0.0-preview.3 1.8.0_221; Windows 10 10.0",
      "x-ms-client-request-id" : "457946f8-fb3b-4a6f-9110-2784b639b891"
=======
    "Uri" : "https://azstoragesdkaccount.blob.core.windows.net?prefix=jtcservicesassignaturesstringtosignuserdelegationkey&comp=list",
    "Headers" : {
      "x-ms-version" : "2019-02-02",
      "User-Agent" : "azsdk-java-azure-storage-blob/12.0.0-preview.3 1.8.0_212; Windows 10 10.0",
      "x-ms-client-request-id" : "d52d8220-4207-4a22-a8c6-5c8387cd7c89"
>>>>>>> a55d5dd9
    },
    "Response" : {
      "Transfer-Encoding" : "chunked",
      "x-ms-version" : "2019-02-02",
      "Server" : "Windows-Azure-Blob/1.0 Microsoft-HTTPAPI/2.0",
      "retry-after" : "0",
      "StatusCode" : "200",
<<<<<<< HEAD
      "x-ms-request-id" : "bfecae7e-901e-0044-043a-643cc7000000",
      "Body" : "﻿<?xml version=\"1.0\" encoding=\"utf-8\"?><EnumerationResults ServiceEndpoint=\"https://jaschrepragrs.blob.core.windows.net/\"><Prefix>jtcservicesassignaturesstringtosignuserdelegationkey</Prefix><Containers><Container><Name>jtcservicesassignaturesstringtosignuserdelegationkey064883b8</Name><Properties><Last-Modified>Thu, 05 Sep 2019 22:36:43 GMT</Last-Modified><Etag>\"0x8D7325187007775\"</Etag><LeaseStatus>unlocked</LeaseStatus><LeaseState>available</LeaseState><DefaultEncryptionScope>$account-encryption-key</DefaultEncryptionScope><DenyEncryptionScopeOverride>false</DenyEncryptionScopeOverride><HasImmutabilityPolicy>false</HasImmutabilityPolicy><HasLegalHold>false</HasLegalHold></Properties></Container></Containers><NextMarker /></EnumerationResults>",
      "Date" : "Thu, 05 Sep 2019 22:36:42 GMT",
      "x-ms-client-request-id" : "457946f8-fb3b-4a6f-9110-2784b639b891",
=======
      "x-ms-request-id" : "ec65d021-001e-001f-10e6-64eb66000000",
      "Body" : "﻿<?xml version=\"1.0\" encoding=\"utf-8\"?><EnumerationResults ServiceEndpoint=\"https://azstoragesdkaccount.blob.core.windows.net/\"><Prefix>jtcservicesassignaturesstringtosignuserdelegationkey</Prefix><Containers><Container><Name>jtcservicesassignaturesstringtosignuserdelegationkey0523502a</Name><Properties><Last-Modified>Fri, 06 Sep 2019 19:09:01 GMT</Last-Modified><Etag>\"0x8D732FDAD56D3A9\"</Etag><LeaseStatus>unlocked</LeaseStatus><LeaseState>available</LeaseState><DefaultEncryptionScope>$account-encryption-key</DefaultEncryptionScope><DenyEncryptionScopeOverride>false</DenyEncryptionScopeOverride><HasImmutabilityPolicy>false</HasImmutabilityPolicy><HasLegalHold>false</HasLegalHold></Properties></Container></Containers><NextMarker /></EnumerationResults>",
      "Date" : "Fri, 06 Sep 2019 19:09:00 GMT",
      "x-ms-client-request-id" : "d52d8220-4207-4a22-a8c6-5c8387cd7c89",
>>>>>>> a55d5dd9
      "Content-Type" : "application/xml"
    },
    "Exception" : null
  }, {
    "Method" : "DELETE",
<<<<<<< HEAD
    "Uri" : "https://jaschrepragrs.blob.core.windows.net/jtcservicesassignaturesstringtosignuserdelegationkey064883b8?restype=container",
    "Headers" : {
      "x-ms-version" : "2019-02-02",
      "User-Agent" : "azsdk-java-azure-storage-blob/12.0.0-preview.3 1.8.0_221; Windows 10 10.0",
      "x-ms-client-request-id" : "9c23e40c-d342-4bb5-99b1-aab4f8f14a3c"
=======
    "Uri" : "https://azstoragesdkaccount.blob.core.windows.net/jtcservicesassignaturesstringtosignuserdelegationkey0523502a?restype=container",
    "Headers" : {
      "x-ms-version" : "2019-02-02",
      "User-Agent" : "azsdk-java-azure-storage-blob/12.0.0-preview.3 1.8.0_212; Windows 10 10.0",
      "x-ms-client-request-id" : "015710bf-2c11-4078-a1ef-12972b1dc120"
>>>>>>> a55d5dd9
    },
    "Response" : {
      "x-ms-version" : "2019-02-02",
      "Server" : "Windows-Azure-Blob/1.0 Microsoft-HTTPAPI/2.0",
      "retry-after" : "0",
      "Content-Length" : "0",
      "StatusCode" : "202",
<<<<<<< HEAD
      "x-ms-request-id" : "bfecae8d-901e-0044-133a-643cc7000000",
      "Date" : "Thu, 05 Sep 2019 22:36:42 GMT",
      "x-ms-client-request-id" : "9c23e40c-d342-4bb5-99b1-aab4f8f14a3c"
    },
    "Exception" : null
  } ],
  "variables" : [ "jtcservicesassignaturesstringtosignuserdelegationkey064883b8" ]
=======
      "x-ms-request-id" : "ec65d037-001e-001f-24e6-64eb66000000",
      "Date" : "Fri, 06 Sep 2019 19:09:00 GMT",
      "x-ms-client-request-id" : "015710bf-2c11-4078-a1ef-12972b1dc120"
    },
    "Exception" : null
  } ],
  "variables" : [ "jtcservicesassignaturesstringtosignuserdelegationkey0523502a" ]
>>>>>>> a55d5dd9
}<|MERGE_RESOLUTION|>--- conflicted
+++ resolved
@@ -1,59 +1,32 @@
 {
   "networkCallRecords" : [ {
     "Method" : "PUT",
-<<<<<<< HEAD
-    "Uri" : "https://jaschrepragrs.blob.core.windows.net/jtcservicesassignaturesstringtosignuserdelegationkey064883b8?restype=container",
+    "Uri" : "https://jaschrepragrs.blob.core.windows.net/jtcservicesassignaturesstringtosignuserdelegationkey0887146d?restype=container",
     "Headers" : {
       "x-ms-version" : "2019-02-02",
       "User-Agent" : "azsdk-java-azure-storage-blob/12.0.0-preview.3 1.8.0_221; Windows 10 10.0",
-      "x-ms-client-request-id" : "298234a8-d0a0-400f-b758-ddb4b3edb176"
-=======
-    "Uri" : "https://azstoragesdkaccount.blob.core.windows.net/jtcservicesassignaturesstringtosignuserdelegationkey0523502a?restype=container",
-    "Headers" : {
-      "x-ms-version" : "2019-02-02",
-      "User-Agent" : "azsdk-java-azure-storage-blob/12.0.0-preview.3 1.8.0_212; Windows 10 10.0",
-      "x-ms-client-request-id" : "0c421bb9-db58-4225-b7c8-834e9f2fa6ed"
->>>>>>> a55d5dd9
+      "x-ms-client-request-id" : "8ea45101-218d-4fda-83d4-2bdf70c91854"
     },
     "Response" : {
       "x-ms-version" : "2019-02-02",
       "Server" : "Windows-Azure-Blob/1.0 Microsoft-HTTPAPI/2.0",
-<<<<<<< HEAD
-      "ETag" : "\"0x8D7325187007775\"",
-      "Last-Modified" : "Thu, 05 Sep 2019 22:36:43 GMT",
+      "ETag" : "\"0x8D73560368EAB96\"",
+      "Last-Modified" : "Mon, 09 Sep 2019 19:59:24 GMT",
       "retry-after" : "0",
       "Content-Length" : "0",
       "StatusCode" : "201",
-      "x-ms-request-id" : "bfecae6f-901e-0044-793a-643cc7000000",
-      "Date" : "Thu, 05 Sep 2019 22:36:42 GMT",
-      "x-ms-client-request-id" : "298234a8-d0a0-400f-b758-ddb4b3edb176"
-=======
-      "ETag" : "\"0x8D732FDAD56D3A9\"",
-      "Last-Modified" : "Fri, 06 Sep 2019 19:09:01 GMT",
-      "retry-after" : "0",
-      "Content-Length" : "0",
-      "StatusCode" : "201",
-      "x-ms-request-id" : "ec65d011-001e-001f-02e6-64eb66000000",
-      "Date" : "Fri, 06 Sep 2019 19:09:00 GMT",
-      "x-ms-client-request-id" : "0c421bb9-db58-4225-b7c8-834e9f2fa6ed"
->>>>>>> a55d5dd9
+      "x-ms-request-id" : "077fdc00-801e-001f-4b49-673bbb000000",
+      "Date" : "Mon, 09 Sep 2019 19:59:23 GMT",
+      "x-ms-client-request-id" : "8ea45101-218d-4fda-83d4-2bdf70c91854"
     },
     "Exception" : null
   }, {
     "Method" : "GET",
-<<<<<<< HEAD
     "Uri" : "https://jaschrepragrs.blob.core.windows.net?prefix=jtcservicesassignaturesstringtosignuserdelegationkey&comp=list",
     "Headers" : {
       "x-ms-version" : "2019-02-02",
       "User-Agent" : "azsdk-java-azure-storage-blob/12.0.0-preview.3 1.8.0_221; Windows 10 10.0",
-      "x-ms-client-request-id" : "457946f8-fb3b-4a6f-9110-2784b639b891"
-=======
-    "Uri" : "https://azstoragesdkaccount.blob.core.windows.net?prefix=jtcservicesassignaturesstringtosignuserdelegationkey&comp=list",
-    "Headers" : {
-      "x-ms-version" : "2019-02-02",
-      "User-Agent" : "azsdk-java-azure-storage-blob/12.0.0-preview.3 1.8.0_212; Windows 10 10.0",
-      "x-ms-client-request-id" : "d52d8220-4207-4a22-a8c6-5c8387cd7c89"
->>>>>>> a55d5dd9
+      "x-ms-client-request-id" : "ae808e8f-a7f0-465e-835d-2a4602392e7b"
     },
     "Response" : {
       "Transfer-Encoding" : "chunked",
@@ -61,35 +34,20 @@
       "Server" : "Windows-Azure-Blob/1.0 Microsoft-HTTPAPI/2.0",
       "retry-after" : "0",
       "StatusCode" : "200",
-<<<<<<< HEAD
-      "x-ms-request-id" : "bfecae7e-901e-0044-043a-643cc7000000",
-      "Body" : "﻿<?xml version=\"1.0\" encoding=\"utf-8\"?><EnumerationResults ServiceEndpoint=\"https://jaschrepragrs.blob.core.windows.net/\"><Prefix>jtcservicesassignaturesstringtosignuserdelegationkey</Prefix><Containers><Container><Name>jtcservicesassignaturesstringtosignuserdelegationkey064883b8</Name><Properties><Last-Modified>Thu, 05 Sep 2019 22:36:43 GMT</Last-Modified><Etag>\"0x8D7325187007775\"</Etag><LeaseStatus>unlocked</LeaseStatus><LeaseState>available</LeaseState><DefaultEncryptionScope>$account-encryption-key</DefaultEncryptionScope><DenyEncryptionScopeOverride>false</DenyEncryptionScopeOverride><HasImmutabilityPolicy>false</HasImmutabilityPolicy><HasLegalHold>false</HasLegalHold></Properties></Container></Containers><NextMarker /></EnumerationResults>",
-      "Date" : "Thu, 05 Sep 2019 22:36:42 GMT",
-      "x-ms-client-request-id" : "457946f8-fb3b-4a6f-9110-2784b639b891",
-=======
-      "x-ms-request-id" : "ec65d021-001e-001f-10e6-64eb66000000",
-      "Body" : "﻿<?xml version=\"1.0\" encoding=\"utf-8\"?><EnumerationResults ServiceEndpoint=\"https://azstoragesdkaccount.blob.core.windows.net/\"><Prefix>jtcservicesassignaturesstringtosignuserdelegationkey</Prefix><Containers><Container><Name>jtcservicesassignaturesstringtosignuserdelegationkey0523502a</Name><Properties><Last-Modified>Fri, 06 Sep 2019 19:09:01 GMT</Last-Modified><Etag>\"0x8D732FDAD56D3A9\"</Etag><LeaseStatus>unlocked</LeaseStatus><LeaseState>available</LeaseState><DefaultEncryptionScope>$account-encryption-key</DefaultEncryptionScope><DenyEncryptionScopeOverride>false</DenyEncryptionScopeOverride><HasImmutabilityPolicy>false</HasImmutabilityPolicy><HasLegalHold>false</HasLegalHold></Properties></Container></Containers><NextMarker /></EnumerationResults>",
-      "Date" : "Fri, 06 Sep 2019 19:09:00 GMT",
-      "x-ms-client-request-id" : "d52d8220-4207-4a22-a8c6-5c8387cd7c89",
->>>>>>> a55d5dd9
+      "x-ms-request-id" : "077fdc14-801e-001f-5c49-673bbb000000",
+      "Body" : "﻿<?xml version=\"1.0\" encoding=\"utf-8\"?><EnumerationResults ServiceEndpoint=\"https://jaschrepragrs.blob.core.windows.net/\"><Prefix>jtcservicesassignaturesstringtosignuserdelegationkey</Prefix><Containers><Container><Name>jtcservicesassignaturesstringtosignuserdelegationkey0887146d</Name><Properties><Last-Modified>Mon, 09 Sep 2019 19:59:24 GMT</Last-Modified><Etag>\"0x8D73560368EAB96\"</Etag><LeaseStatus>unlocked</LeaseStatus><LeaseState>available</LeaseState><DefaultEncryptionScope>$account-encryption-key</DefaultEncryptionScope><DenyEncryptionScopeOverride>false</DenyEncryptionScopeOverride><HasImmutabilityPolicy>false</HasImmutabilityPolicy><HasLegalHold>false</HasLegalHold></Properties></Container></Containers><NextMarker /></EnumerationResults>",
+      "Date" : "Mon, 09 Sep 2019 19:59:23 GMT",
+      "x-ms-client-request-id" : "ae808e8f-a7f0-465e-835d-2a4602392e7b",
       "Content-Type" : "application/xml"
     },
     "Exception" : null
   }, {
     "Method" : "DELETE",
-<<<<<<< HEAD
-    "Uri" : "https://jaschrepragrs.blob.core.windows.net/jtcservicesassignaturesstringtosignuserdelegationkey064883b8?restype=container",
+    "Uri" : "https://jaschrepragrs.blob.core.windows.net/jtcservicesassignaturesstringtosignuserdelegationkey0887146d?restype=container",
     "Headers" : {
       "x-ms-version" : "2019-02-02",
       "User-Agent" : "azsdk-java-azure-storage-blob/12.0.0-preview.3 1.8.0_221; Windows 10 10.0",
-      "x-ms-client-request-id" : "9c23e40c-d342-4bb5-99b1-aab4f8f14a3c"
-=======
-    "Uri" : "https://azstoragesdkaccount.blob.core.windows.net/jtcservicesassignaturesstringtosignuserdelegationkey0523502a?restype=container",
-    "Headers" : {
-      "x-ms-version" : "2019-02-02",
-      "User-Agent" : "azsdk-java-azure-storage-blob/12.0.0-preview.3 1.8.0_212; Windows 10 10.0",
-      "x-ms-client-request-id" : "015710bf-2c11-4078-a1ef-12972b1dc120"
->>>>>>> a55d5dd9
+      "x-ms-client-request-id" : "18543124-6b03-4207-8c5d-eb2e5032939e"
     },
     "Response" : {
       "x-ms-version" : "2019-02-02",
@@ -97,21 +55,11 @@
       "retry-after" : "0",
       "Content-Length" : "0",
       "StatusCode" : "202",
-<<<<<<< HEAD
-      "x-ms-request-id" : "bfecae8d-901e-0044-133a-643cc7000000",
-      "Date" : "Thu, 05 Sep 2019 22:36:42 GMT",
-      "x-ms-client-request-id" : "9c23e40c-d342-4bb5-99b1-aab4f8f14a3c"
+      "x-ms-request-id" : "077fdc23-801e-001f-6b49-673bbb000000",
+      "Date" : "Mon, 09 Sep 2019 19:59:24 GMT",
+      "x-ms-client-request-id" : "18543124-6b03-4207-8c5d-eb2e5032939e"
     },
     "Exception" : null
   } ],
-  "variables" : [ "jtcservicesassignaturesstringtosignuserdelegationkey064883b8" ]
-=======
-      "x-ms-request-id" : "ec65d037-001e-001f-24e6-64eb66000000",
-      "Date" : "Fri, 06 Sep 2019 19:09:00 GMT",
-      "x-ms-client-request-id" : "015710bf-2c11-4078-a1ef-12972b1dc120"
-    },
-    "Exception" : null
-  } ],
-  "variables" : [ "jtcservicesassignaturesstringtosignuserdelegationkey0523502a" ]
->>>>>>> a55d5dd9
+  "variables" : [ "jtcservicesassignaturesstringtosignuserdelegationkey0887146d" ]
 }