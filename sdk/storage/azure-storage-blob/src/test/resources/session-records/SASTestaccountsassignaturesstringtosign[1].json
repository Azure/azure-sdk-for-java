{
  "networkCallRecords" : [ {
    "Method" : "PUT",
<<<<<<< HEAD
    "Uri" : "https://jaschrepragrs.blob.core.windows.net/jtcaccountsassignaturesstringtosign099606d19da918faf?restype=container",
    "Headers" : {
      "x-ms-version" : "2019-02-02",
      "User-Agent" : "azsdk-java-azure-storage-blob/12.0.0-preview.3 1.8.0_221; Windows 10 10.0",
      "x-ms-client-request-id" : "0be0a3c7-323d-4db5-ae9c-cf07e791f80a"
=======
    "Uri" : "https://azstoragesdkaccount.blob.core.windows.net/jtcaccountsassignaturesstringtosign072623999c60ff97f?restype=container",
    "Headers" : {
      "x-ms-version" : "2019-02-02",
      "User-Agent" : "azsdk-java-azure-storage-blob/12.0.0-preview.3 1.8.0_212; Windows 10 10.0",
      "x-ms-client-request-id" : "b70e7775-5989-4e44-b711-30a79437ad57"
>>>>>>> a55d5dd9
    },
    "Response" : {
      "x-ms-version" : "2019-02-02",
      "Server" : "Windows-Azure-Blob/1.0 Microsoft-HTTPAPI/2.0",
<<<<<<< HEAD
      "ETag" : "\"0x8D732517C8AA5A2\"",
      "Last-Modified" : "Thu, 05 Sep 2019 22:36:25 GMT",
      "retry-after" : "0",
      "Content-Length" : "0",
      "StatusCode" : "201",
      "x-ms-request-id" : "bfec9dae-901e-0044-143a-643cc7000000",
      "Date" : "Thu, 05 Sep 2019 22:36:25 GMT",
      "x-ms-client-request-id" : "0be0a3c7-323d-4db5-ae9c-cf07e791f80a"
=======
      "ETag" : "\"0x8D732FE031F14BD\"",
      "Last-Modified" : "Fri, 06 Sep 2019 19:11:25 GMT",
      "retry-after" : "0",
      "Content-Length" : "0",
      "StatusCode" : "201",
      "x-ms-request-id" : "8f76d335-401e-003a-5fe6-6473d5000000",
      "Date" : "Fri, 06 Sep 2019 19:11:25 GMT",
      "x-ms-client-request-id" : "b70e7775-5989-4e44-b711-30a79437ad57"
>>>>>>> a55d5dd9
    },
    "Exception" : null
  }, {
    "Method" : "GET",
<<<<<<< HEAD
    "Uri" : "https://jaschrepragrs.blob.core.windows.net?prefix=jtcaccountsassignaturesstringtosign&comp=list",
    "Headers" : {
      "x-ms-version" : "2019-02-02",
      "User-Agent" : "azsdk-java-azure-storage-blob/12.0.0-preview.3 1.8.0_221; Windows 10 10.0",
      "x-ms-client-request-id" : "be2089e3-088d-4dbb-a3c8-e7e41d08cf52"
=======
    "Uri" : "https://azstoragesdkaccount.blob.core.windows.net?prefix=jtcaccountsassignaturesstringtosign&comp=list",
    "Headers" : {
      "x-ms-version" : "2019-02-02",
      "User-Agent" : "azsdk-java-azure-storage-blob/12.0.0-preview.3 1.8.0_212; Windows 10 10.0",
      "x-ms-client-request-id" : "687d0abd-ff5c-4573-be6b-30c147e0dac1"
>>>>>>> a55d5dd9
    },
    "Response" : {
      "Transfer-Encoding" : "chunked",
      "x-ms-version" : "2019-02-02",
      "Server" : "Windows-Azure-Blob/1.0 Microsoft-HTTPAPI/2.0",
      "retry-after" : "0",
      "StatusCode" : "200",
<<<<<<< HEAD
      "x-ms-request-id" : "bfec9dd4-901e-0044-383a-643cc7000000",
      "Body" : "﻿<?xml version=\"1.0\" encoding=\"utf-8\"?><EnumerationResults ServiceEndpoint=\"https://jaschrepragrs.blob.core.windows.net/\"><Prefix>jtcaccountsassignaturesstringtosign</Prefix><Containers><Container><Name>jtcaccountsassignaturesstringtosign099606d19da918faf</Name><Properties><Last-Modified>Thu, 05 Sep 2019 22:36:25 GMT</Last-Modified><Etag>\"0x8D732517C8AA5A2\"</Etag><LeaseStatus>unlocked</LeaseStatus><LeaseState>available</LeaseState><DefaultEncryptionScope>$account-encryption-key</DefaultEncryptionScope><DenyEncryptionScopeOverride>false</DenyEncryptionScopeOverride><HasImmutabilityPolicy>false</HasImmutabilityPolicy><HasLegalHold>false</HasLegalHold></Properties></Container></Containers><NextMarker /></EnumerationResults>",
      "Date" : "Thu, 05 Sep 2019 22:36:25 GMT",
      "x-ms-client-request-id" : "be2089e3-088d-4dbb-a3c8-e7e41d08cf52",
=======
      "x-ms-request-id" : "8f76d352-401e-003a-78e6-6473d5000000",
      "Body" : "﻿<?xml version=\"1.0\" encoding=\"utf-8\"?><EnumerationResults ServiceEndpoint=\"https://azstoragesdkaccount.blob.core.windows.net/\"><Prefix>jtcaccountsassignaturesstringtosign</Prefix><Containers><Container><Name>jtcaccountsassignaturesstringtosign072623999c60ff97f</Name><Properties><Last-Modified>Fri, 06 Sep 2019 19:11:25 GMT</Last-Modified><Etag>\"0x8D732FE031F14BD\"</Etag><LeaseStatus>unlocked</LeaseStatus><LeaseState>available</LeaseState><DefaultEncryptionScope>$account-encryption-key</DefaultEncryptionScope><DenyEncryptionScopeOverride>false</DenyEncryptionScopeOverride><HasImmutabilityPolicy>false</HasImmutabilityPolicy><HasLegalHold>false</HasLegalHold></Properties></Container></Containers><NextMarker /></EnumerationResults>",
      "Date" : "Fri, 06 Sep 2019 19:11:25 GMT",
      "x-ms-client-request-id" : "687d0abd-ff5c-4573-be6b-30c147e0dac1",
>>>>>>> a55d5dd9
      "Content-Type" : "application/xml"
    },
    "Exception" : null
  }, {
    "Method" : "DELETE",
<<<<<<< HEAD
    "Uri" : "https://jaschrepragrs.blob.core.windows.net/jtcaccountsassignaturesstringtosign099606d19da918faf?restype=container",
    "Headers" : {
      "x-ms-version" : "2019-02-02",
      "User-Agent" : "azsdk-java-azure-storage-blob/12.0.0-preview.3 1.8.0_221; Windows 10 10.0",
      "x-ms-client-request-id" : "b975fd93-c627-47f2-b819-601286795af9"
=======
    "Uri" : "https://azstoragesdkaccount.blob.core.windows.net/jtcaccountsassignaturesstringtosign072623999c60ff97f?restype=container",
    "Headers" : {
      "x-ms-version" : "2019-02-02",
      "User-Agent" : "azsdk-java-azure-storage-blob/12.0.0-preview.3 1.8.0_212; Windows 10 10.0",
      "x-ms-client-request-id" : "a8299f83-ab1f-42ea-998b-7eccff57670c"
>>>>>>> a55d5dd9
    },
    "Response" : {
      "x-ms-version" : "2019-02-02",
      "Server" : "Windows-Azure-Blob/1.0 Microsoft-HTTPAPI/2.0",
      "retry-after" : "0",
      "Content-Length" : "0",
      "StatusCode" : "202",
<<<<<<< HEAD
      "x-ms-request-id" : "bfec9deb-901e-0044-4e3a-643cc7000000",
      "Date" : "Thu, 05 Sep 2019 22:36:25 GMT",
      "x-ms-client-request-id" : "b975fd93-c627-47f2-b819-601286795af9"
    },
    "Exception" : null
  } ],
  "variables" : [ "jtcaccountsassignaturesstringtosign099606d19da918faf" ]
=======
      "x-ms-request-id" : "8f76d368-401e-003a-0ae6-6473d5000000",
      "Date" : "Fri, 06 Sep 2019 19:11:25 GMT",
      "x-ms-client-request-id" : "a8299f83-ab1f-42ea-998b-7eccff57670c"
    },
    "Exception" : null
  } ],
  "variables" : [ "jtcaccountsassignaturesstringtosign072623999c60ff97f" ]
>>>>>>> a55d5dd9
}<|MERGE_RESOLUTION|>--- conflicted
+++ resolved
@@ -1,59 +1,32 @@
 {
   "networkCallRecords" : [ {
     "Method" : "PUT",
-<<<<<<< HEAD
-    "Uri" : "https://jaschrepragrs.blob.core.windows.net/jtcaccountsassignaturesstringtosign099606d19da918faf?restype=container",
+    "Uri" : "https://jaschrepragrs.blob.core.windows.net/jtcaccountsassignaturesstringtosign004341cc83758aaa9?restype=container",
     "Headers" : {
       "x-ms-version" : "2019-02-02",
       "User-Agent" : "azsdk-java-azure-storage-blob/12.0.0-preview.3 1.8.0_221; Windows 10 10.0",
-      "x-ms-client-request-id" : "0be0a3c7-323d-4db5-ae9c-cf07e791f80a"
-=======
-    "Uri" : "https://azstoragesdkaccount.blob.core.windows.net/jtcaccountsassignaturesstringtosign072623999c60ff97f?restype=container",
-    "Headers" : {
-      "x-ms-version" : "2019-02-02",
-      "User-Agent" : "azsdk-java-azure-storage-blob/12.0.0-preview.3 1.8.0_212; Windows 10 10.0",
-      "x-ms-client-request-id" : "b70e7775-5989-4e44-b711-30a79437ad57"
->>>>>>> a55d5dd9
+      "x-ms-client-request-id" : "2e774ead-9b3d-48b8-a262-2e6b2a479565"
     },
     "Response" : {
       "x-ms-version" : "2019-02-02",
       "Server" : "Windows-Azure-Blob/1.0 Microsoft-HTTPAPI/2.0",
-<<<<<<< HEAD
-      "ETag" : "\"0x8D732517C8AA5A2\"",
-      "Last-Modified" : "Thu, 05 Sep 2019 22:36:25 GMT",
+      "ETag" : "\"0x8D735602CC536D0\"",
+      "Last-Modified" : "Mon, 09 Sep 2019 19:59:08 GMT",
       "retry-after" : "0",
       "Content-Length" : "0",
       "StatusCode" : "201",
-      "x-ms-request-id" : "bfec9dae-901e-0044-143a-643cc7000000",
-      "Date" : "Thu, 05 Sep 2019 22:36:25 GMT",
-      "x-ms-client-request-id" : "0be0a3c7-323d-4db5-ae9c-cf07e791f80a"
-=======
-      "ETag" : "\"0x8D732FE031F14BD\"",
-      "Last-Modified" : "Fri, 06 Sep 2019 19:11:25 GMT",
-      "retry-after" : "0",
-      "Content-Length" : "0",
-      "StatusCode" : "201",
-      "x-ms-request-id" : "8f76d335-401e-003a-5fe6-6473d5000000",
-      "Date" : "Fri, 06 Sep 2019 19:11:25 GMT",
-      "x-ms-client-request-id" : "b70e7775-5989-4e44-b711-30a79437ad57"
->>>>>>> a55d5dd9
+      "x-ms-request-id" : "077fceb3-801e-001f-4049-673bbb000000",
+      "Date" : "Mon, 09 Sep 2019 19:59:07 GMT",
+      "x-ms-client-request-id" : "2e774ead-9b3d-48b8-a262-2e6b2a479565"
     },
     "Exception" : null
   }, {
     "Method" : "GET",
-<<<<<<< HEAD
     "Uri" : "https://jaschrepragrs.blob.core.windows.net?prefix=jtcaccountsassignaturesstringtosign&comp=list",
     "Headers" : {
       "x-ms-version" : "2019-02-02",
       "User-Agent" : "azsdk-java-azure-storage-blob/12.0.0-preview.3 1.8.0_221; Windows 10 10.0",
-      "x-ms-client-request-id" : "be2089e3-088d-4dbb-a3c8-e7e41d08cf52"
-=======
-    "Uri" : "https://azstoragesdkaccount.blob.core.windows.net?prefix=jtcaccountsassignaturesstringtosign&comp=list",
-    "Headers" : {
-      "x-ms-version" : "2019-02-02",
-      "User-Agent" : "azsdk-java-azure-storage-blob/12.0.0-preview.3 1.8.0_212; Windows 10 10.0",
-      "x-ms-client-request-id" : "687d0abd-ff5c-4573-be6b-30c147e0dac1"
->>>>>>> a55d5dd9
+      "x-ms-client-request-id" : "2576bb63-917b-4603-9989-0835aa065545"
     },
     "Response" : {
       "Transfer-Encoding" : "chunked",
@@ -61,35 +34,20 @@
       "Server" : "Windows-Azure-Blob/1.0 Microsoft-HTTPAPI/2.0",
       "retry-after" : "0",
       "StatusCode" : "200",
-<<<<<<< HEAD
-      "x-ms-request-id" : "bfec9dd4-901e-0044-383a-643cc7000000",
-      "Body" : "﻿<?xml version=\"1.0\" encoding=\"utf-8\"?><EnumerationResults ServiceEndpoint=\"https://jaschrepragrs.blob.core.windows.net/\"><Prefix>jtcaccountsassignaturesstringtosign</Prefix><Containers><Container><Name>jtcaccountsassignaturesstringtosign099606d19da918faf</Name><Properties><Last-Modified>Thu, 05 Sep 2019 22:36:25 GMT</Last-Modified><Etag>\"0x8D732517C8AA5A2\"</Etag><LeaseStatus>unlocked</LeaseStatus><LeaseState>available</LeaseState><DefaultEncryptionScope>$account-encryption-key</DefaultEncryptionScope><DenyEncryptionScopeOverride>false</DenyEncryptionScopeOverride><HasImmutabilityPolicy>false</HasImmutabilityPolicy><HasLegalHold>false</HasLegalHold></Properties></Container></Containers><NextMarker /></EnumerationResults>",
-      "Date" : "Thu, 05 Sep 2019 22:36:25 GMT",
-      "x-ms-client-request-id" : "be2089e3-088d-4dbb-a3c8-e7e41d08cf52",
-=======
-      "x-ms-request-id" : "8f76d352-401e-003a-78e6-6473d5000000",
-      "Body" : "﻿<?xml version=\"1.0\" encoding=\"utf-8\"?><EnumerationResults ServiceEndpoint=\"https://azstoragesdkaccount.blob.core.windows.net/\"><Prefix>jtcaccountsassignaturesstringtosign</Prefix><Containers><Container><Name>jtcaccountsassignaturesstringtosign072623999c60ff97f</Name><Properties><Last-Modified>Fri, 06 Sep 2019 19:11:25 GMT</Last-Modified><Etag>\"0x8D732FE031F14BD\"</Etag><LeaseStatus>unlocked</LeaseStatus><LeaseState>available</LeaseState><DefaultEncryptionScope>$account-encryption-key</DefaultEncryptionScope><DenyEncryptionScopeOverride>false</DenyEncryptionScopeOverride><HasImmutabilityPolicy>false</HasImmutabilityPolicy><HasLegalHold>false</HasLegalHold></Properties></Container></Containers><NextMarker /></EnumerationResults>",
-      "Date" : "Fri, 06 Sep 2019 19:11:25 GMT",
-      "x-ms-client-request-id" : "687d0abd-ff5c-4573-be6b-30c147e0dac1",
->>>>>>> a55d5dd9
+      "x-ms-request-id" : "077fcec7-801e-001f-5249-673bbb000000",
+      "Body" : "﻿<?xml version=\"1.0\" encoding=\"utf-8\"?><EnumerationResults ServiceEndpoint=\"https://jaschrepragrs.blob.core.windows.net/\"><Prefix>jtcaccountsassignaturesstringtosign</Prefix><Containers><Container><Name>jtcaccountsassignaturesstringtosign004341cc83758aaa9</Name><Properties><Last-Modified>Mon, 09 Sep 2019 19:59:08 GMT</Last-Modified><Etag>\"0x8D735602CC536D0\"</Etag><LeaseStatus>unlocked</LeaseStatus><LeaseState>available</LeaseState><DefaultEncryptionScope>$account-encryption-key</DefaultEncryptionScope><DenyEncryptionScopeOverride>false</DenyEncryptionScopeOverride><HasImmutabilityPolicy>false</HasImmutabilityPolicy><HasLegalHold>false</HasLegalHold></Properties></Container></Containers><NextMarker /></EnumerationResults>",
+      "Date" : "Mon, 09 Sep 2019 19:59:07 GMT",
+      "x-ms-client-request-id" : "2576bb63-917b-4603-9989-0835aa065545",
       "Content-Type" : "application/xml"
     },
     "Exception" : null
   }, {
     "Method" : "DELETE",
-<<<<<<< HEAD
-    "Uri" : "https://jaschrepragrs.blob.core.windows.net/jtcaccountsassignaturesstringtosign099606d19da918faf?restype=container",
+    "Uri" : "https://jaschrepragrs.blob.core.windows.net/jtcaccountsassignaturesstringtosign004341cc83758aaa9?restype=container",
     "Headers" : {
       "x-ms-version" : "2019-02-02",
       "User-Agent" : "azsdk-java-azure-storage-blob/12.0.0-preview.3 1.8.0_221; Windows 10 10.0",
-      "x-ms-client-request-id" : "b975fd93-c627-47f2-b819-601286795af9"
-=======
-    "Uri" : "https://azstoragesdkaccount.blob.core.windows.net/jtcaccountsassignaturesstringtosign072623999c60ff97f?restype=container",
-    "Headers" : {
-      "x-ms-version" : "2019-02-02",
-      "User-Agent" : "azsdk-java-azure-storage-blob/12.0.0-preview.3 1.8.0_212; Windows 10 10.0",
-      "x-ms-client-request-id" : "a8299f83-ab1f-42ea-998b-7eccff57670c"
->>>>>>> a55d5dd9
+      "x-ms-client-request-id" : "31c5b809-56e2-43fa-95e1-e08cd974c51a"
     },
     "Response" : {
       "x-ms-version" : "2019-02-02",
@@ -97,21 +55,11 @@
       "retry-after" : "0",
       "Content-Length" : "0",
       "StatusCode" : "202",
-<<<<<<< HEAD
-      "x-ms-request-id" : "bfec9deb-901e-0044-4e3a-643cc7000000",
-      "Date" : "Thu, 05 Sep 2019 22:36:25 GMT",
-      "x-ms-client-request-id" : "b975fd93-c627-47f2-b819-601286795af9"
+      "x-ms-request-id" : "077fced7-801e-001f-6049-673bbb000000",
+      "Date" : "Mon, 09 Sep 2019 19:59:07 GMT",
+      "x-ms-client-request-id" : "31c5b809-56e2-43fa-95e1-e08cd974c51a"
     },
     "Exception" : null
   } ],
-  "variables" : [ "jtcaccountsassignaturesstringtosign099606d19da918faf" ]
-=======
-      "x-ms-request-id" : "8f76d368-401e-003a-0ae6-6473d5000000",
-      "Date" : "Fri, 06 Sep 2019 19:11:25 GMT",
-      "x-ms-client-request-id" : "a8299f83-ab1f-42ea-998b-7eccff57670c"
-    },
-    "Exception" : null
-  } ],
-  "variables" : [ "jtcaccountsassignaturesstringtosign072623999c60ff97f" ]
->>>>>>> a55d5dd9
+  "variables" : [ "jtcaccountsassignaturesstringtosign004341cc83758aaa9" ]
 }