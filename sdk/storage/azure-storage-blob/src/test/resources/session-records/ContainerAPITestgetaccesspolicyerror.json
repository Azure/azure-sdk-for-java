--- conflicted
+++ resolved
@@ -1,59 +1,32 @@
 {
   "networkCallRecords" : [ {
     "Method" : "PUT",
-<<<<<<< HEAD
-    "Uri" : "https://jaschrepragrs.blob.core.windows.net/jtcgetaccesspolicyerror017575a06aca4c0a414acfa?restype=container",
+    "Uri" : "https://jaschrepragrs.blob.core.windows.net/jtcgetaccesspolicyerror008578f52b76a5a87148fcb?restype=container",
     "Headers" : {
       "x-ms-version" : "2019-02-02",
       "User-Agent" : "azsdk-java-azure-storage-blob/12.0.0-preview.3 1.8.0_221; Windows 10 10.0",
-      "x-ms-client-request-id" : "03e5e4d0-1a80-4cb3-8bb8-1d1580fa00d2"
-=======
-    "Uri" : "https://azstoragesdkaccount.blob.core.windows.net/jtcgetaccesspolicyerror017683f6888b11d248460f8?restype=container",
-    "Headers" : {
-      "x-ms-version" : "2019-02-02",
-      "User-Agent" : "azsdk-java-azure-storage-blob/12.0.0-preview.3 1.8.0_212; Windows 10 10.0",
-      "x-ms-client-request-id" : "a68e50b6-92f9-4ef7-865f-3575ee40661e"
->>>>>>> a55d5dd9
+      "x-ms-client-request-id" : "d10a7351-830b-4b05-a7fc-760e43b01d81"
     },
     "Response" : {
       "x-ms-version" : "2019-02-02",
       "Server" : "Windows-Azure-Blob/1.0 Microsoft-HTTPAPI/2.0",
-<<<<<<< HEAD
-      "ETag" : "\"0x8D73252C569182B\"",
-      "Last-Modified" : "Thu, 05 Sep 2019 22:45:37 GMT",
+      "ETag" : "\"0x8D735604F72B9E3\"",
+      "Last-Modified" : "Mon, 09 Sep 2019 20:00:06 GMT",
       "retry-after" : "0",
       "Content-Length" : "0",
       "StatusCode" : "201",
-      "x-ms-request-id" : "2048952e-901e-000b-763b-64f8df000000",
-      "Date" : "Thu, 05 Sep 2019 22:45:37 GMT",
-      "x-ms-client-request-id" : "03e5e4d0-1a80-4cb3-8bb8-1d1580fa00d2"
-=======
-      "ETag" : "\"0x8D732FD28EF1EA4\"",
-      "Last-Modified" : "Fri, 06 Sep 2019 19:05:19 GMT",
-      "retry-after" : "0",
-      "Content-Length" : "0",
-      "StatusCode" : "201",
-      "x-ms-request-id" : "ec637c2e-001e-001f-06e6-64eb66000000",
-      "Date" : "Fri, 06 Sep 2019 19:05:18 GMT",
-      "x-ms-client-request-id" : "a68e50b6-92f9-4ef7-865f-3575ee40661e"
->>>>>>> a55d5dd9
+      "x-ms-request-id" : "077ff988-801e-001f-6d49-673bbb000000",
+      "Date" : "Mon, 09 Sep 2019 20:00:05 GMT",
+      "x-ms-client-request-id" : "d10a7351-830b-4b05-a7fc-760e43b01d81"
     },
     "Exception" : null
   }, {
     "Method" : "GET",
-<<<<<<< HEAD
-    "Uri" : "https://jaschrepragrs.blob.core.windows.net/jtcgetaccesspolicyerror1991501c7002fe7a744908b?restype=container&comp=acl",
+    "Uri" : "https://jaschrepragrs.blob.core.windows.net/jtcgetaccesspolicyerror194394a246457a024348f48?restype=container&comp=acl",
     "Headers" : {
       "x-ms-version" : "2019-02-02",
       "User-Agent" : "azsdk-java-azure-storage-blob/12.0.0-preview.3 1.8.0_221; Windows 10 10.0",
-      "x-ms-client-request-id" : "cdee7773-b354-41ab-894e-ac4f07974188"
-=======
-    "Uri" : "https://azstoragesdkaccount.blob.core.windows.net/jtcgetaccesspolicyerror138369e0fd5668da674c2d8?restype=container&comp=acl",
-    "Headers" : {
-      "x-ms-version" : "2019-02-02",
-      "User-Agent" : "azsdk-java-azure-storage-blob/12.0.0-preview.3 1.8.0_212; Windows 10 10.0",
-      "x-ms-client-request-id" : "3541fad1-22bf-4422-8e69-d6d6c5f950b0"
->>>>>>> a55d5dd9
+      "x-ms-client-request-id" : "6139244c-652e-42be-9625-4039365b587e"
     },
     "Response" : {
       "x-ms-version" : "2019-02-02",
@@ -62,35 +35,20 @@
       "retry-after" : "0",
       "Content-Length" : "225",
       "StatusCode" : "404",
-<<<<<<< HEAD
-      "x-ms-request-id" : "20489538-901e-000b-7f3b-64f8df000000",
-      "Body" : "﻿<?xml version=\"1.0\" encoding=\"utf-8\"?><Error><Code>ContainerNotFound</Code><Message>The specified container does not exist.\nRequestId:20489538-901e-000b-7f3b-64f8df000000\nTime:2019-09-05T22:45:37.7721175Z</Message></Error>",
-      "Date" : "Thu, 05 Sep 2019 22:45:37 GMT",
-      "x-ms-client-request-id" : "cdee7773-b354-41ab-894e-ac4f07974188",
-=======
-      "x-ms-request-id" : "ec637c78-001e-001f-48e6-64eb66000000",
-      "Body" : "﻿<?xml version=\"1.0\" encoding=\"utf-8\"?><Error><Code>ContainerNotFound</Code><Message>The specified container does not exist.\nRequestId:ec637c78-001e-001f-48e6-64eb66000000\nTime:2019-09-06T19:05:19.1569258Z</Message></Error>",
-      "Date" : "Fri, 06 Sep 2019 19:05:18 GMT",
-      "x-ms-client-request-id" : "3541fad1-22bf-4422-8e69-d6d6c5f950b0",
->>>>>>> a55d5dd9
+      "x-ms-request-id" : "077ff995-801e-001f-7849-673bbb000000",
+      "Body" : "﻿<?xml version=\"1.0\" encoding=\"utf-8\"?><Error><Code>ContainerNotFound</Code><Message>The specified container does not exist.\nRequestId:077ff995-801e-001f-7849-673bbb000000\nTime:2019-09-09T20:00:06.3076405Z</Message></Error>",
+      "Date" : "Mon, 09 Sep 2019 20:00:05 GMT",
+      "x-ms-client-request-id" : "6139244c-652e-42be-9625-4039365b587e",
       "Content-Type" : "application/xml"
     },
     "Exception" : null
   }, {
     "Method" : "GET",
-<<<<<<< HEAD
     "Uri" : "https://jaschrepragrs.blob.core.windows.net?prefix=jtcgetaccesspolicyerror&comp=list",
     "Headers" : {
       "x-ms-version" : "2019-02-02",
       "User-Agent" : "azsdk-java-azure-storage-blob/12.0.0-preview.3 1.8.0_221; Windows 10 10.0",
-      "x-ms-client-request-id" : "16e9e81d-0495-44fe-94a7-880610a1f01a"
-=======
-    "Uri" : "https://azstoragesdkaccount.blob.core.windows.net?prefix=jtcgetaccesspolicyerror&comp=list",
-    "Headers" : {
-      "x-ms-version" : "2019-02-02",
-      "User-Agent" : "azsdk-java-azure-storage-blob/12.0.0-preview.3 1.8.0_212; Windows 10 10.0",
-      "x-ms-client-request-id" : "7e28a521-9f44-493a-99e4-b5c466404dbd"
->>>>>>> a55d5dd9
+      "x-ms-client-request-id" : "e73d4663-df70-47fb-8c73-fc8ee6d710ee"
     },
     "Response" : {
       "Transfer-Encoding" : "chunked",
@@ -98,35 +56,20 @@
       "Server" : "Windows-Azure-Blob/1.0 Microsoft-HTTPAPI/2.0",
       "retry-after" : "0",
       "StatusCode" : "200",
-<<<<<<< HEAD
-      "x-ms-request-id" : "2048954e-901e-000b-143b-64f8df000000",
-      "Body" : "﻿<?xml version=\"1.0\" encoding=\"utf-8\"?><EnumerationResults ServiceEndpoint=\"https://jaschrepragrs.blob.core.windows.net/\"><Prefix>jtcgetaccesspolicyerror</Prefix><Containers><Container><Name>jtcgetaccesspolicyerror017575a06aca4c0a414acfa</Name><Properties><Last-Modified>Thu, 05 Sep 2019 22:45:37 GMT</Last-Modified><Etag>\"0x8D73252C569182B\"</Etag><LeaseStatus>unlocked</LeaseStatus><LeaseState>available</LeaseState><DefaultEncryptionScope>$account-encryption-key</DefaultEncryptionScope><DenyEncryptionScopeOverride>false</DenyEncryptionScopeOverride><HasImmutabilityPolicy>false</HasImmutabilityPolicy><HasLegalHold>false</HasLegalHold></Properties></Container></Containers><NextMarker /></EnumerationResults>",
-      "Date" : "Thu, 05 Sep 2019 22:45:37 GMT",
-      "x-ms-client-request-id" : "16e9e81d-0495-44fe-94a7-880610a1f01a",
-=======
-      "x-ms-request-id" : "ec637c94-001e-001f-62e6-64eb66000000",
-      "Body" : "﻿<?xml version=\"1.0\" encoding=\"utf-8\"?><EnumerationResults ServiceEndpoint=\"https://azstoragesdkaccount.blob.core.windows.net/\"><Prefix>jtcgetaccesspolicyerror</Prefix><Containers><Container><Name>jtcgetaccesspolicyerror017683f6888b11d248460f8</Name><Properties><Last-Modified>Fri, 06 Sep 2019 19:05:19 GMT</Last-Modified><Etag>\"0x8D732FD28EF1EA4\"</Etag><LeaseStatus>unlocked</LeaseStatus><LeaseState>available</LeaseState><DefaultEncryptionScope>$account-encryption-key</DefaultEncryptionScope><DenyEncryptionScopeOverride>false</DenyEncryptionScopeOverride><HasImmutabilityPolicy>false</HasImmutabilityPolicy><HasLegalHold>false</HasLegalHold></Properties></Container></Containers><NextMarker /></EnumerationResults>",
-      "Date" : "Fri, 06 Sep 2019 19:05:18 GMT",
-      "x-ms-client-request-id" : "7e28a521-9f44-493a-99e4-b5c466404dbd",
->>>>>>> a55d5dd9
+      "x-ms-request-id" : "077ff99e-801e-001f-0149-673bbb000000",
+      "Body" : "﻿<?xml version=\"1.0\" encoding=\"utf-8\"?><EnumerationResults ServiceEndpoint=\"https://jaschrepragrs.blob.core.windows.net/\"><Prefix>jtcgetaccesspolicyerror</Prefix><Containers><Container><Name>jtcgetaccesspolicyerror008578f52b76a5a87148fcb</Name><Properties><Last-Modified>Mon, 09 Sep 2019 20:00:06 GMT</Last-Modified><Etag>\"0x8D735604F72B9E3\"</Etag><LeaseStatus>unlocked</LeaseStatus><LeaseState>available</LeaseState><DefaultEncryptionScope>$account-encryption-key</DefaultEncryptionScope><DenyEncryptionScopeOverride>false</DenyEncryptionScopeOverride><HasImmutabilityPolicy>false</HasImmutabilityPolicy><HasLegalHold>false</HasLegalHold></Properties></Container></Containers><NextMarker /></EnumerationResults>",
+      "Date" : "Mon, 09 Sep 2019 20:00:05 GMT",
+      "x-ms-client-request-id" : "e73d4663-df70-47fb-8c73-fc8ee6d710ee",
       "Content-Type" : "application/xml"
     },
     "Exception" : null
   }, {
     "Method" : "DELETE",
-<<<<<<< HEAD
-    "Uri" : "https://jaschrepragrs.blob.core.windows.net/jtcgetaccesspolicyerror017575a06aca4c0a414acfa?restype=container",
+    "Uri" : "https://jaschrepragrs.blob.core.windows.net/jtcgetaccesspolicyerror008578f52b76a5a87148fcb?restype=container",
     "Headers" : {
       "x-ms-version" : "2019-02-02",
       "User-Agent" : "azsdk-java-azure-storage-blob/12.0.0-preview.3 1.8.0_221; Windows 10 10.0",
-      "x-ms-client-request-id" : "319ac459-e3c3-4629-893c-6a8adb5eb6fe"
-=======
-    "Uri" : "https://azstoragesdkaccount.blob.core.windows.net/jtcgetaccesspolicyerror017683f6888b11d248460f8?restype=container",
-    "Headers" : {
-      "x-ms-version" : "2019-02-02",
-      "User-Agent" : "azsdk-java-azure-storage-blob/12.0.0-preview.3 1.8.0_212; Windows 10 10.0",
-      "x-ms-client-request-id" : "b3e0a62c-4db2-4af5-926d-2532d08f0f74"
->>>>>>> a55d5dd9
+      "x-ms-client-request-id" : "c7a67ca3-817f-45e7-8262-4171a768c926"
     },
     "Response" : {
       "x-ms-version" : "2019-02-02",
@@ -134,21 +77,11 @@
       "retry-after" : "0",
       "Content-Length" : "0",
       "StatusCode" : "202",
-<<<<<<< HEAD
-      "x-ms-request-id" : "20489559-901e-000b-1f3b-64f8df000000",
-      "Date" : "Thu, 05 Sep 2019 22:45:37 GMT",
-      "x-ms-client-request-id" : "319ac459-e3c3-4629-893c-6a8adb5eb6fe"
+      "x-ms-request-id" : "077ff9a8-801e-001f-0b49-673bbb000000",
+      "Date" : "Mon, 09 Sep 2019 20:00:05 GMT",
+      "x-ms-client-request-id" : "c7a67ca3-817f-45e7-8262-4171a768c926"
     },
     "Exception" : null
   } ],
-  "variables" : [ "jtcgetaccesspolicyerror017575a06aca4c0a414acfa", "jtcgetaccesspolicyerror1991501c7002fe7a744908b" ]
-=======
-      "x-ms-request-id" : "ec637ca9-001e-001f-74e6-64eb66000000",
-      "Date" : "Fri, 06 Sep 2019 19:05:19 GMT",
-      "x-ms-client-request-id" : "b3e0a62c-4db2-4af5-926d-2532d08f0f74"
-    },
-    "Exception" : null
-  } ],
-  "variables" : [ "jtcgetaccesspolicyerror017683f6888b11d248460f8", "jtcgetaccesspolicyerror138369e0fd5668da674c2d8" ]
->>>>>>> a55d5dd9
+  "variables" : [ "jtcgetaccesspolicyerror008578f52b76a5a87148fcb", "jtcgetaccesspolicyerror194394a246457a024348f48" ]
 }