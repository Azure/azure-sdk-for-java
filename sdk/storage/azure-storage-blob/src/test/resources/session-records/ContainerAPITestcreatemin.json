--- conflicted
+++ resolved
@@ -1,99 +1,53 @@
 {
   "networkCallRecords" : [ {
     "Method" : "PUT",
-<<<<<<< HEAD
-    "Uri" : "https://jaschrepragrs.blob.core.windows.net/jtccreatemin0containerapitestcreatemina7f307471d7d5fc0?restype=container",
+    "Uri" : "https://jaschrepragrs.blob.core.windows.net/jtccreatemin0containerapitestcreateminebf74211b8399c28?restype=container",
     "Headers" : {
       "x-ms-version" : "2019-02-02",
       "User-Agent" : "azsdk-java-azure-storage-blob/12.0.0-preview.3 1.8.0_221; Windows 10 10.0",
-      "x-ms-client-request-id" : "017dd0c6-320f-468f-8125-af28098c6500"
-=======
-    "Uri" : "https://azstoragesdkaccount.blob.core.windows.net/jtccreatemin0containerapitestcreateminbd7771910960b96b?restype=container",
-    "Headers" : {
-      "x-ms-version" : "2019-02-02",
-      "User-Agent" : "azsdk-java-azure-storage-blob/12.0.0-preview.3 1.8.0_212; Windows 10 10.0",
-      "x-ms-client-request-id" : "2ba899f9-5bfb-46cf-91b6-e6ee715c842b"
->>>>>>> a55d5dd9
+      "x-ms-client-request-id" : "f60971fc-4ba4-46c4-98b9-2c7cdb1398ef"
     },
     "Response" : {
       "x-ms-version" : "2019-02-02",
       "Server" : "Windows-Azure-Blob/1.0 Microsoft-HTTPAPI/2.0",
-<<<<<<< HEAD
-      "ETag" : "\"0x8D73252BB4B1604\"",
-      "Last-Modified" : "Thu, 05 Sep 2019 22:45:20 GMT",
+      "ETag" : "\"0x8D73560453D01E0\"",
+      "Last-Modified" : "Mon, 09 Sep 2019 19:59:49 GMT",
       "retry-after" : "0",
       "Content-Length" : "0",
       "StatusCode" : "201",
-      "x-ms-request-id" : "20488666-901e-000b-753b-64f8df000000",
-      "Date" : "Thu, 05 Sep 2019 22:45:20 GMT",
-      "x-ms-client-request-id" : "017dd0c6-320f-468f-8125-af28098c6500"
-=======
-      "ETag" : "\"0x8D732FD22C42CAB\"",
-      "Last-Modified" : "Fri, 06 Sep 2019 19:05:08 GMT",
-      "retry-after" : "0",
-      "Content-Length" : "0",
-      "StatusCode" : "201",
-      "x-ms-request-id" : "ec636052-001e-001f-7ce6-64eb66000000",
-      "Date" : "Fri, 06 Sep 2019 19:05:08 GMT",
-      "x-ms-client-request-id" : "2ba899f9-5bfb-46cf-91b6-e6ee715c842b"
->>>>>>> a55d5dd9
+      "x-ms-request-id" : "077fee32-801e-001f-3449-673bbb000000",
+      "Date" : "Mon, 09 Sep 2019 19:59:48 GMT",
+      "x-ms-client-request-id" : "f60971fc-4ba4-46c4-98b9-2c7cdb1398ef"
     },
     "Exception" : null
   }, {
     "Method" : "PUT",
-<<<<<<< HEAD
-    "Uri" : "https://jaschrepragrs.blob.core.windows.net/jtccreatemin1containerapitestcreatemina7f54510e81d365d?restype=container",
+    "Uri" : "https://jaschrepragrs.blob.core.windows.net/jtccreatemin1containerapitestcreateminebf23642ea6b214f?restype=container",
     "Headers" : {
       "x-ms-version" : "2019-02-02",
       "User-Agent" : "azsdk-java-azure-storage-blob/12.0.0-preview.3 1.8.0_221; Windows 10 10.0",
-      "x-ms-client-request-id" : "093be285-2cbb-4e61-9f9a-f5a3c9b2965d"
-=======
-    "Uri" : "https://azstoragesdkaccount.blob.core.windows.net/jtccreatemin1containerapitestcreateminbd78143240d7ffea?restype=container",
-    "Headers" : {
-      "x-ms-version" : "2019-02-02",
-      "User-Agent" : "azsdk-java-azure-storage-blob/12.0.0-preview.3 1.8.0_212; Windows 10 10.0",
-      "x-ms-client-request-id" : "3eb63481-79d9-4cc8-a640-3555102c5e03"
->>>>>>> a55d5dd9
+      "x-ms-client-request-id" : "0d7aaf19-209e-46a3-9486-58118687af95"
     },
     "Response" : {
       "x-ms-version" : "2019-02-02",
       "Server" : "Windows-Azure-Blob/1.0 Microsoft-HTTPAPI/2.0",
-<<<<<<< HEAD
-      "ETag" : "\"0x8D73252BB57C27C\"",
-      "Last-Modified" : "Thu, 05 Sep 2019 22:45:20 GMT",
+      "ETag" : "\"0x8D7356045519F0F\"",
+      "Last-Modified" : "Mon, 09 Sep 2019 19:59:49 GMT",
       "retry-after" : "0",
       "Content-Length" : "0",
       "StatusCode" : "201",
-      "x-ms-request-id" : "20488678-901e-000b-063b-64f8df000000",
-      "Date" : "Thu, 05 Sep 2019 22:45:20 GMT",
-      "x-ms-client-request-id" : "093be285-2cbb-4e61-9f9a-f5a3c9b2965d"
-=======
-      "ETag" : "\"0x8D732FD22D14F34\"",
-      "Last-Modified" : "Fri, 06 Sep 2019 19:05:08 GMT",
-      "retry-after" : "0",
-      "Content-Length" : "0",
-      "StatusCode" : "201",
-      "x-ms-request-id" : "ec63606d-001e-001f-16e6-64eb66000000",
-      "Date" : "Fri, 06 Sep 2019 19:05:08 GMT",
-      "x-ms-client-request-id" : "3eb63481-79d9-4cc8-a640-3555102c5e03"
->>>>>>> a55d5dd9
+      "x-ms-request-id" : "077fee43-801e-001f-4449-673bbb000000",
+      "Date" : "Mon, 09 Sep 2019 19:59:48 GMT",
+      "x-ms-client-request-id" : "0d7aaf19-209e-46a3-9486-58118687af95"
     },
     "Exception" : null
   }, {
     "Method" : "GET",
-<<<<<<< HEAD
-    "Uri" : "https://jaschrepragrs.blob.core.windows.net/jtccreatemin1containerapitestcreatemina7f54510e81d365d?restype=container",
+    "Uri" : "https://jaschrepragrs.blob.core.windows.net/jtccreatemin1containerapitestcreateminebf23642ea6b214f?restype=container",
     "Headers" : {
       "x-ms-version" : "2019-02-02",
       "User-Agent" : "azsdk-java-azure-storage-blob/12.0.0-preview.3 1.8.0_221; Windows 10 10.0",
-      "x-ms-client-request-id" : "50e8f997-feba-410e-aa26-1b76a56c44da"
-=======
-    "Uri" : "https://azstoragesdkaccount.blob.core.windows.net/jtccreatemin1containerapitestcreateminbd78143240d7ffea?restype=container",
-    "Headers" : {
-      "x-ms-version" : "2019-02-02",
-      "User-Agent" : "azsdk-java-azure-storage-blob/12.0.0-preview.3 1.8.0_212; Windows 10 10.0",
-      "x-ms-client-request-id" : "ed8483b8-7b51-448f-ad62-77b8703bd5d3"
->>>>>>> a55d5dd9
+      "x-ms-client-request-id" : "a80618a3-3076-4e4e-a421-ee72f2c192cd"
     },
     "Response" : {
       "x-ms-version" : "2019-02-02",
@@ -101,48 +55,26 @@
       "Server" : "Windows-Azure-Blob/1.0 Microsoft-HTTPAPI/2.0",
       "x-ms-lease-state" : "available",
       "x-ms-deny-encryption-scope-override" : "false",
-<<<<<<< HEAD
-      "Last-Modified" : "Thu, 05 Sep 2019 22:45:20 GMT",
+      "Last-Modified" : "Mon, 09 Sep 2019 19:59:49 GMT",
       "retry-after" : "0",
       "StatusCode" : "200",
-      "Date" : "Thu, 05 Sep 2019 22:45:20 GMT",
+      "Date" : "Mon, 09 Sep 2019 19:59:48 GMT",
       "x-ms-has-legal-hold" : "false",
       "x-ms-default-encryption-scope" : "$account-encryption-key",
-      "ETag" : "\"0x8D73252BB57C27C\"",
+      "ETag" : "\"0x8D7356045519F0F\"",
       "x-ms-has-immutability-policy" : "false",
       "Content-Length" : "0",
-      "x-ms-request-id" : "20488687-901e-000b-123b-64f8df000000",
-      "x-ms-client-request-id" : "50e8f997-feba-410e-aa26-1b76a56c44da"
-=======
-      "Last-Modified" : "Fri, 06 Sep 2019 19:05:08 GMT",
-      "retry-after" : "0",
-      "StatusCode" : "200",
-      "Date" : "Fri, 06 Sep 2019 19:05:08 GMT",
-      "x-ms-has-legal-hold" : "false",
-      "x-ms-default-encryption-scope" : "$account-encryption-key",
-      "ETag" : "\"0x8D732FD22D14F34\"",
-      "x-ms-has-immutability-policy" : "false",
-      "Content-Length" : "0",
-      "x-ms-request-id" : "ec6360ba-001e-001f-50e6-64eb66000000",
-      "x-ms-client-request-id" : "ed8483b8-7b51-448f-ad62-77b8703bd5d3"
->>>>>>> a55d5dd9
+      "x-ms-request-id" : "077fee4f-801e-001f-4e49-673bbb000000",
+      "x-ms-client-request-id" : "a80618a3-3076-4e4e-a421-ee72f2c192cd"
     },
     "Exception" : null
   }, {
     "Method" : "GET",
-<<<<<<< HEAD
     "Uri" : "https://jaschrepragrs.blob.core.windows.net?prefix=jtccreatemin&comp=list",
     "Headers" : {
       "x-ms-version" : "2019-02-02",
       "User-Agent" : "azsdk-java-azure-storage-blob/12.0.0-preview.3 1.8.0_221; Windows 10 10.0",
-      "x-ms-client-request-id" : "09ee9e5d-1161-4e47-8d43-cf160faebca1"
-=======
-    "Uri" : "https://azstoragesdkaccount.blob.core.windows.net?prefix=jtccreatemin&comp=list",
-    "Headers" : {
-      "x-ms-version" : "2019-02-02",
-      "User-Agent" : "azsdk-java-azure-storage-blob/12.0.0-preview.3 1.8.0_212; Windows 10 10.0",
-      "x-ms-client-request-id" : "7c408a84-8919-4043-bb17-a7a8b7a831f3"
->>>>>>> a55d5dd9
+      "x-ms-client-request-id" : "42380faf-8b46-4859-adaf-3c042e024739"
     },
     "Response" : {
       "Transfer-Encoding" : "chunked",
@@ -150,35 +82,20 @@
       "Server" : "Windows-Azure-Blob/1.0 Microsoft-HTTPAPI/2.0",
       "retry-after" : "0",
       "StatusCode" : "200",
-<<<<<<< HEAD
-      "x-ms-request-id" : "204886a3-901e-000b-2a3b-64f8df000000",
-      "Body" : "﻿<?xml version=\"1.0\" encoding=\"utf-8\"?><EnumerationResults ServiceEndpoint=\"https://jaschrepragrs.blob.core.windows.net/\"><Prefix>jtccreatemin</Prefix><Containers><Container><Name>jtccreatemin0containerapitestcreatemina7f307471d7d5fc0</Name><Properties><Last-Modified>Thu, 05 Sep 2019 22:45:20 GMT</Last-Modified><Etag>\"0x8D73252BB4B1604\"</Etag><LeaseStatus>unlocked</LeaseStatus><LeaseState>available</LeaseState><DefaultEncryptionScope>$account-encryption-key</DefaultEncryptionScope><DenyEncryptionScopeOverride>false</DenyEncryptionScopeOverride><HasImmutabilityPolicy>false</HasImmutabilityPolicy><HasLegalHold>false</HasLegalHold></Properties></Container><Container><Name>jtccreatemin1containerapitestcreatemina7f54510e81d365d</Name><Properties><Last-Modified>Thu, 05 Sep 2019 22:45:20 GMT</Last-Modified><Etag>\"0x8D73252BB57C27C\"</Etag><LeaseStatus>unlocked</LeaseStatus><LeaseState>available</LeaseState><DefaultEncryptionScope>$account-encryption-key</DefaultEncryptionScope><DenyEncryptionScopeOverride>false</DenyEncryptionScopeOverride><HasImmutabilityPolicy>false</HasImmutabilityPolicy><HasLegalHold>false</HasLegalHold></Properties></Container></Containers><NextMarker /></EnumerationResults>",
-      "Date" : "Thu, 05 Sep 2019 22:45:20 GMT",
-      "x-ms-client-request-id" : "09ee9e5d-1161-4e47-8d43-cf160faebca1",
-=======
-      "x-ms-request-id" : "ec6360e3-001e-001f-6ae6-64eb66000000",
-      "Body" : "﻿<?xml version=\"1.0\" encoding=\"utf-8\"?><EnumerationResults ServiceEndpoint=\"https://azstoragesdkaccount.blob.core.windows.net/\"><Prefix>jtccreatemin</Prefix><Containers><Container><Name>jtccreatemin0containerapitestcreateminbd7771910960b96b</Name><Properties><Last-Modified>Fri, 06 Sep 2019 19:05:08 GMT</Last-Modified><Etag>\"0x8D732FD22C42CAB\"</Etag><LeaseStatus>unlocked</LeaseStatus><LeaseState>available</LeaseState><DefaultEncryptionScope>$account-encryption-key</DefaultEncryptionScope><DenyEncryptionScopeOverride>false</DenyEncryptionScopeOverride><HasImmutabilityPolicy>false</HasImmutabilityPolicy><HasLegalHold>false</HasLegalHold></Properties></Container><Container><Name>jtccreatemin1containerapitestcreateminbd78143240d7ffea</Name><Properties><Last-Modified>Fri, 06 Sep 2019 19:05:08 GMT</Last-Modified><Etag>\"0x8D732FD22D14F34\"</Etag><LeaseStatus>unlocked</LeaseStatus><LeaseState>available</LeaseState><DefaultEncryptionScope>$account-encryption-key</DefaultEncryptionScope><DenyEncryptionScopeOverride>false</DenyEncryptionScopeOverride><HasImmutabilityPolicy>false</HasImmutabilityPolicy><HasLegalHold>false</HasLegalHold></Properties></Container></Containers><NextMarker /></EnumerationResults>",
-      "Date" : "Fri, 06 Sep 2019 19:05:08 GMT",
-      "x-ms-client-request-id" : "7c408a84-8919-4043-bb17-a7a8b7a831f3",
->>>>>>> a55d5dd9
+      "x-ms-request-id" : "077fee5f-801e-001f-5e49-673bbb000000",
+      "Body" : "﻿<?xml version=\"1.0\" encoding=\"utf-8\"?><EnumerationResults ServiceEndpoint=\"https://jaschrepragrs.blob.core.windows.net/\"><Prefix>jtccreatemin</Prefix><Containers><Container><Name>jtccreatemin0containerapitestcreateminebf74211b8399c28</Name><Properties><Last-Modified>Mon, 09 Sep 2019 19:59:49 GMT</Last-Modified><Etag>\"0x8D73560453D01E0\"</Etag><LeaseStatus>unlocked</LeaseStatus><LeaseState>available</LeaseState><DefaultEncryptionScope>$account-encryption-key</DefaultEncryptionScope><DenyEncryptionScopeOverride>false</DenyEncryptionScopeOverride><HasImmutabilityPolicy>false</HasImmutabilityPolicy><HasLegalHold>false</HasLegalHold></Properties></Container><Container><Name>jtccreatemin1containerapitestcreateminebf23642ea6b214f</Name><Properties><Last-Modified>Mon, 09 Sep 2019 19:59:49 GMT</Last-Modified><Etag>\"0x8D7356045519F0F\"</Etag><LeaseStatus>unlocked</LeaseStatus><LeaseState>available</LeaseState><DefaultEncryptionScope>$account-encryption-key</DefaultEncryptionScope><DenyEncryptionScopeOverride>false</DenyEncryptionScopeOverride><HasImmutabilityPolicy>false</HasImmutabilityPolicy><HasLegalHold>false</HasLegalHold></Properties></Container></Containers><NextMarker /></EnumerationResults>",
+      "Date" : "Mon, 09 Sep 2019 19:59:48 GMT",
+      "x-ms-client-request-id" : "42380faf-8b46-4859-adaf-3c042e024739",
       "Content-Type" : "application/xml"
     },
     "Exception" : null
   }, {
     "Method" : "DELETE",
-<<<<<<< HEAD
-    "Uri" : "https://jaschrepragrs.blob.core.windows.net/jtccreatemin0containerapitestcreatemina7f307471d7d5fc0?restype=container",
+    "Uri" : "https://jaschrepragrs.blob.core.windows.net/jtccreatemin0containerapitestcreateminebf74211b8399c28?restype=container",
     "Headers" : {
       "x-ms-version" : "2019-02-02",
       "User-Agent" : "azsdk-java-azure-storage-blob/12.0.0-preview.3 1.8.0_221; Windows 10 10.0",
-      "x-ms-client-request-id" : "9c6ba90e-6600-496a-8589-4996c673ede3"
-=======
-    "Uri" : "https://azstoragesdkaccount.blob.core.windows.net/jtccreatemin0containerapitestcreateminbd7771910960b96b?restype=container",
-    "Headers" : {
-      "x-ms-version" : "2019-02-02",
-      "User-Agent" : "azsdk-java-azure-storage-blob/12.0.0-preview.3 1.8.0_212; Windows 10 10.0",
-      "x-ms-client-request-id" : "7dae5b9b-7d0d-4d52-a26e-5ecf3839a118"
->>>>>>> a55d5dd9
+      "x-ms-client-request-id" : "a20f9afa-4baa-4869-8a7e-a6b2fc785540"
     },
     "Response" : {
       "x-ms-version" : "2019-02-02",
@@ -186,32 +103,18 @@
       "retry-after" : "0",
       "Content-Length" : "0",
       "StatusCode" : "202",
-<<<<<<< HEAD
-      "x-ms-request-id" : "204886c2-901e-000b-493b-64f8df000000",
-      "Date" : "Thu, 05 Sep 2019 22:45:20 GMT",
-      "x-ms-client-request-id" : "9c6ba90e-6600-496a-8589-4996c673ede3"
-=======
-      "x-ms-request-id" : "ec6360f5-001e-001f-79e6-64eb66000000",
-      "Date" : "Fri, 06 Sep 2019 19:05:08 GMT",
-      "x-ms-client-request-id" : "7dae5b9b-7d0d-4d52-a26e-5ecf3839a118"
->>>>>>> a55d5dd9
+      "x-ms-request-id" : "077fee6e-801e-001f-6b49-673bbb000000",
+      "Date" : "Mon, 09 Sep 2019 19:59:48 GMT",
+      "x-ms-client-request-id" : "a20f9afa-4baa-4869-8a7e-a6b2fc785540"
     },
     "Exception" : null
   }, {
     "Method" : "DELETE",
-<<<<<<< HEAD
-    "Uri" : "https://jaschrepragrs.blob.core.windows.net/jtccreatemin1containerapitestcreatemina7f54510e81d365d?restype=container",
+    "Uri" : "https://jaschrepragrs.blob.core.windows.net/jtccreatemin1containerapitestcreateminebf23642ea6b214f?restype=container",
     "Headers" : {
       "x-ms-version" : "2019-02-02",
       "User-Agent" : "azsdk-java-azure-storage-blob/12.0.0-preview.3 1.8.0_221; Windows 10 10.0",
-      "x-ms-client-request-id" : "5970446e-85a0-46f6-9bf8-63c194641456"
-=======
-    "Uri" : "https://azstoragesdkaccount.blob.core.windows.net/jtccreatemin1containerapitestcreateminbd78143240d7ffea?restype=container",
-    "Headers" : {
-      "x-ms-version" : "2019-02-02",
-      "User-Agent" : "azsdk-java-azure-storage-blob/12.0.0-preview.3 1.8.0_212; Windows 10 10.0",
-      "x-ms-client-request-id" : "32d27050-f863-45cc-8275-f4e0e5c9b2fd"
->>>>>>> a55d5dd9
+      "x-ms-client-request-id" : "0e32cc50-9d13-4d8b-a5f3-1c3b9c0a4c01"
     },
     "Response" : {
       "x-ms-version" : "2019-02-02",
@@ -219,21 +122,11 @@
       "retry-after" : "0",
       "Content-Length" : "0",
       "StatusCode" : "202",
-<<<<<<< HEAD
-      "x-ms-request-id" : "204886dd-901e-000b-603b-64f8df000000",
-      "Date" : "Thu, 05 Sep 2019 22:45:20 GMT",
-      "x-ms-client-request-id" : "5970446e-85a0-46f6-9bf8-63c194641456"
+      "x-ms-request-id" : "077fee79-801e-001f-7649-673bbb000000",
+      "Date" : "Mon, 09 Sep 2019 19:59:48 GMT",
+      "x-ms-client-request-id" : "0e32cc50-9d13-4d8b-a5f3-1c3b9c0a4c01"
     },
     "Exception" : null
   } ],
-  "variables" : [ "jtccreatemin0containerapitestcreatemina7f307471d7d5fc0", "jtccreatemin1containerapitestcreatemina7f54510e81d365d" ]
-=======
-      "x-ms-request-id" : "ec63610f-001e-001f-0de6-64eb66000000",
-      "Date" : "Fri, 06 Sep 2019 19:05:08 GMT",
-      "x-ms-client-request-id" : "32d27050-f863-45cc-8275-f4e0e5c9b2fd"
-    },
-    "Exception" : null
-  } ],
-  "variables" : [ "jtccreatemin0containerapitestcreateminbd7771910960b96b", "jtccreatemin1containerapitestcreateminbd78143240d7ffea" ]
->>>>>>> a55d5dd9
+  "variables" : [ "jtccreatemin0containerapitestcreateminebf74211b8399c28", "jtccreatemin1containerapitestcreateminebf23642ea6b214f" ]
 }