--- conflicted
+++ resolved
@@ -1,31 +1,14 @@
 {
   "networkCallRecords" : [ {
     "Method" : "PUT",
-<<<<<<< HEAD
-    "Uri" : "https://azstoragesdkaccount.blob.core.windows.net/jtccreatemin0containerapitestcreatemin5fe2967212aeae5c?restype=container",
-    "Headers" : {
-      "x-ms-version" : "2019-02-02",
-      "User-Agent" : "azsdk-java-azure-storage-blob/12.0.0-preview.3 1.8.0_222; Windows 10 10.0"
-=======
     "Uri" : "http://xclientdev3.blob.core.windows.net/jtccreatemin0containerapitestcreatemine9a22241c402f1dc?restype=container",
     "Headers" : {
       "x-ms-version" : "2019-02-02",
       "User-Agent" : "azsdk-java-azure-storage-blob/12.0.0-preview.3 1.8.0_221; Windows 10 10.0"
->>>>>>> 743eefc2
     },
     "Response" : {
       "x-ms-version" : "2019-02-02",
       "Server" : "Windows-Azure-Blob/1.0 Microsoft-HTTPAPI/2.0",
-<<<<<<< HEAD
-      "ETag" : "\"0x8D72CB6D2008AE0\"",
-      "Last-Modified" : "Thu, 29 Aug 2019 19:26:41 GMT",
-      "retry-after" : "0",
-      "Content-Length" : "0",
-      "StatusCode" : "201",
-      "x-ms-request-id" : "7bc88bde-301e-007a-199f-5e5a3b000000",
-      "Date" : "Thu, 29 Aug 2019 19:26:41 GMT",
-      "x-ms-client-request-id" : "d6eacacc-0cfd-4b19-a596-4de9df5c1804"
-=======
       "ETag" : "\"0x8D72CEFD0F3D8F2\"",
       "Last-Modified" : "Fri, 30 Aug 2019 02:14:41 GMT",
       "retry-after" : "0",
@@ -34,36 +17,18 @@
       "x-ms-request-id" : "3e921b7b-d01e-00db-6dd8-5ef002000000",
       "Date" : "Fri, 30 Aug 2019 02:14:40 GMT",
       "x-ms-client-request-id" : "b33049bc-2aca-4e54-9172-f30f2bc62709"
->>>>>>> 743eefc2
     },
     "Exception" : null
   }, {
     "Method" : "PUT",
-<<<<<<< HEAD
-    "Uri" : "https://azstoragesdkaccount.blob.core.windows.net/jtccreatemin1containerapitestcreatemin5fe21242c61704d1?restype=container",
-    "Headers" : {
-      "x-ms-version" : "2019-02-02",
-      "User-Agent" : "azsdk-java-azure-storage-blob/12.0.0-preview.3 1.8.0_222; Windows 10 10.0"
-=======
     "Uri" : "http://xclientdev3.blob.core.windows.net/jtccreatemin1containerapitestcreatemine9a97718e5bb0d54?restype=container",
     "Headers" : {
       "x-ms-version" : "2019-02-02",
       "User-Agent" : "azsdk-java-azure-storage-blob/12.0.0-preview.3 1.8.0_221; Windows 10 10.0"
->>>>>>> 743eefc2
     },
     "Response" : {
       "x-ms-version" : "2019-02-02",
       "Server" : "Windows-Azure-Blob/1.0 Microsoft-HTTPAPI/2.0",
-<<<<<<< HEAD
-      "ETag" : "\"0x8D72CB6D205E35B\"",
-      "Last-Modified" : "Thu, 29 Aug 2019 19:26:41 GMT",
-      "retry-after" : "0",
-      "Content-Length" : "0",
-      "StatusCode" : "201",
-      "x-ms-request-id" : "7bc88beb-301e-007a-249f-5e5a3b000000",
-      "Date" : "Thu, 29 Aug 2019 19:26:41 GMT",
-      "x-ms-client-request-id" : "09ad1afd-0dc6-4c51-9c75-03167a972572"
-=======
       "ETag" : "\"0x8D72CEFD10B0EB5\"",
       "Last-Modified" : "Fri, 30 Aug 2019 02:14:41 GMT",
       "retry-after" : "0",
@@ -72,7 +37,6 @@
       "x-ms-request-id" : "3e921bfb-d01e-00db-43d8-5ef002000000",
       "Date" : "Fri, 30 Aug 2019 02:14:40 GMT",
       "x-ms-client-request-id" : "3e1329f6-6245-4a0e-9724-c1bb1ada9be3"
->>>>>>> 743eefc2
     },
     "Exception" : null
   }, {
@@ -80,9 +44,6 @@
     "Uri" : "http://xclientdev3.blob.core.windows.net/jtccreatemin1containerapitestcreatemine9a97718e5bb0d54?restype=container",
     "Headers" : {
       "x-ms-version" : "2019-02-02",
-<<<<<<< HEAD
-      "User-Agent" : "azsdk-java-azure-storage-blob/12.0.0-preview.3 1.8.0_222; Windows 10 10.0"
-=======
       "User-Agent" : "azsdk-java-azure-storage-blob/12.0.0-preview.3 1.8.0_221; Windows 10 10.0"
     },
     "Response" : {
@@ -110,7 +71,6 @@
     "Headers" : {
       "x-ms-version" : "2019-02-02",
       "User-Agent" : "azsdk-java-azure-storage-blob/12.0.0-preview.3 1.8.0_221; Windows 10 10.0"
->>>>>>> 743eefc2
     },
     "Response" : {
       "Transfer-Encoding" : "chunked",
@@ -118,33 +78,19 @@
       "Server" : "Windows-Azure-Blob/1.0 Microsoft-HTTPAPI/2.0",
       "retry-after" : "0",
       "StatusCode" : "200",
-<<<<<<< HEAD
-      "x-ms-request-id" : "7bc88bf6-301e-007a-2d9f-5e5a3b000000",
-      "Body" : "﻿<?xml version=\"1.0\" encoding=\"utf-8\"?><EnumerationResults ServiceEndpoint=\"https://azstoragesdkaccount.blob.core.windows.net/\"><Prefix>jtccreatemin</Prefix><Containers><Container><Name>jtccreatemin0containerapitestcreatemin5fe2967212aeae5c</Name><Properties><Last-Modified>Thu, 29 Aug 2019 19:26:41 GMT</Last-Modified><Etag>\"0x8D72CB6D2008AE0\"</Etag><LeaseStatus>unlocked</LeaseStatus><LeaseState>available</LeaseState><DefaultEncryptionScope>$account-encryption-key</DefaultEncryptionScope><DenyEncryptionScopeOverride>false</DenyEncryptionScopeOverride><HasImmutabilityPolicy>false</HasImmutabilityPolicy><HasLegalHold>false</HasLegalHold></Properties></Container><Container><Name>jtccreatemin1containerapitestcreatemin5fe21242c61704d1</Name><Properties><Last-Modified>Thu, 29 Aug 2019 19:26:41 GMT</Last-Modified><Etag>\"0x8D72CB6D205E35B\"</Etag><LeaseStatus>unlocked</LeaseStatus><LeaseState>available</LeaseState><DefaultEncryptionScope>$account-encryption-key</DefaultEncryptionScope><DenyEncryptionScopeOverride>false</DenyEncryptionScopeOverride><HasImmutabilityPolicy>false</HasImmutabilityPolicy><HasLegalHold>false</HasLegalHold></Properties></Container></Containers><NextMarker /></EnumerationResults>",
-      "Date" : "Thu, 29 Aug 2019 19:26:41 GMT",
-      "x-ms-client-request-id" : "a9b6a292-002b-4e1f-b079-86594ae0afd2",
-=======
       "x-ms-request-id" : "3e921c45-d01e-00db-75d8-5ef002000000",
       "Body" : "﻿<?xml version=\"1.0\" encoding=\"utf-8\"?><EnumerationResults ServiceEndpoint=\"http://xclientdev3.blob.core.windows.net/\"><Prefix>jtccreatemin</Prefix><Containers><Container><Name>jtccreatemin0containerapitestcreatemine9a22241c402f1dc</Name><Properties><Last-Modified>Fri, 30 Aug 2019 02:14:41 GMT</Last-Modified><Etag>\"0x8D72CEFD0F3D8F2\"</Etag><LeaseStatus>unlocked</LeaseStatus><LeaseState>available</LeaseState><DefaultEncryptionScope>$account-encryption-key</DefaultEncryptionScope><DenyEncryptionScopeOverride>false</DenyEncryptionScopeOverride><HasImmutabilityPolicy>false</HasImmutabilityPolicy><HasLegalHold>false</HasLegalHold></Properties></Container><Container><Name>jtccreatemin1containerapitestcreatemine9a97718e5bb0d54</Name><Properties><Last-Modified>Fri, 30 Aug 2019 02:14:41 GMT</Last-Modified><Etag>\"0x8D72CEFD10B0EB5\"</Etag><LeaseStatus>unlocked</LeaseStatus><LeaseState>available</LeaseState><DefaultEncryptionScope>$account-encryption-key</DefaultEncryptionScope><DenyEncryptionScopeOverride>false</DenyEncryptionScopeOverride><HasImmutabilityPolicy>false</HasImmutabilityPolicy><HasLegalHold>false</HasLegalHold></Properties></Container></Containers><NextMarker /></EnumerationResults>",
       "Date" : "Fri, 30 Aug 2019 02:14:40 GMT",
       "x-ms-client-request-id" : "31cfd5a7-3a4f-41ea-803e-e3c6270817b7",
->>>>>>> 743eefc2
       "Content-Type" : "application/xml"
     },
     "Exception" : null
   }, {
     "Method" : "DELETE",
-<<<<<<< HEAD
-    "Uri" : "https://azstoragesdkaccount.blob.core.windows.net/jtccreatemin0containerapitestcreatemin5fe2967212aeae5c?restype=container",
-    "Headers" : {
-      "x-ms-version" : "2019-02-02",
-      "User-Agent" : "azsdk-java-azure-storage-blob/12.0.0-preview.3 1.8.0_222; Windows 10 10.0"
-=======
     "Uri" : "http://xclientdev3.blob.core.windows.net/jtccreatemin0containerapitestcreatemine9a22241c402f1dc?restype=container",
     "Headers" : {
       "x-ms-version" : "2019-02-02",
       "User-Agent" : "azsdk-java-azure-storage-blob/12.0.0-preview.3 1.8.0_221; Windows 10 10.0"
->>>>>>> 743eefc2
     },
     "Response" : {
       "x-ms-version" : "2019-02-02",
@@ -152,30 +98,17 @@
       "retry-after" : "0",
       "Content-Length" : "0",
       "StatusCode" : "202",
-<<<<<<< HEAD
-      "x-ms-request-id" : "7bc88c06-301e-007a-3a9f-5e5a3b000000",
-      "Date" : "Thu, 29 Aug 2019 19:26:41 GMT",
-      "x-ms-client-request-id" : "4707cbb8-d912-4d29-be77-7a67468b5300"
-=======
       "x-ms-request-id" : "3e921c74-d01e-00db-18d8-5ef002000000",
       "Date" : "Fri, 30 Aug 2019 02:14:40 GMT",
       "x-ms-client-request-id" : "c14876d1-53e7-4a1c-a7a4-5a776664ce89"
->>>>>>> 743eefc2
     },
     "Exception" : null
   }, {
     "Method" : "DELETE",
-<<<<<<< HEAD
-    "Uri" : "https://azstoragesdkaccount.blob.core.windows.net/jtccreatemin1containerapitestcreatemin5fe21242c61704d1?restype=container",
-    "Headers" : {
-      "x-ms-version" : "2019-02-02",
-      "User-Agent" : "azsdk-java-azure-storage-blob/12.0.0-preview.3 1.8.0_222; Windows 10 10.0"
-=======
     "Uri" : "http://xclientdev3.blob.core.windows.net/jtccreatemin1containerapitestcreatemine9a97718e5bb0d54?restype=container",
     "Headers" : {
       "x-ms-version" : "2019-02-02",
       "User-Agent" : "azsdk-java-azure-storage-blob/12.0.0-preview.3 1.8.0_221; Windows 10 10.0"
->>>>>>> 743eefc2
     },
     "Response" : {
       "x-ms-version" : "2019-02-02",
@@ -183,15 +116,6 @@
       "retry-after" : "0",
       "Content-Length" : "0",
       "StatusCode" : "202",
-<<<<<<< HEAD
-      "x-ms-request-id" : "7bc88c11-301e-007a-459f-5e5a3b000000",
-      "Date" : "Thu, 29 Aug 2019 19:26:41 GMT",
-      "x-ms-client-request-id" : "ac8468d7-2748-462d-a446-161c2e06c59c"
-    },
-    "Exception" : null
-  } ],
-  "variables" : [ "jtccreatemin0containerapitestcreatemin5fe2967212aeae5c", "jtccreatemin1containerapitestcreatemin5fe21242c61704d1" ]
-=======
       "x-ms-request-id" : "3ec559cd-c01e-012e-50d8-5e9246000000",
       "Date" : "Fri, 30 Aug 2019 02:14:41 GMT",
       "x-ms-client-request-id" : "f6a3cae0-03e5-4106-82f1-e0ed44c4bd98"
@@ -199,5 +123,4 @@
     "Exception" : null
   } ],
   "variables" : [ "jtccreatemin0containerapitestcreatemine9a22241c402f1dc", "jtccreatemin1containerapitestcreatemine9a97718e5bb0d54" ]
->>>>>>> 743eefc2
 }