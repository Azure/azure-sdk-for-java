{
  "networkCallRecords" : [ {
    "Method" : "PUT",
<<<<<<< HEAD
    "Uri" : "https://jaschrepragrs.blob.core.windows.net/jtcbreaklease0blobapitestbreaklease34e01196f607e78750?restype=container",
    "Headers" : {
      "x-ms-version" : "2019-02-02",
      "User-Agent" : "azsdk-java-azure-storage-blob/12.0.0-preview.3 1.8.0_221; Windows 10 10.0",
      "x-ms-client-request-id" : "05b136a6-0fa0-4244-9a5e-16edeaccec6d"
=======
    "Uri" : "https://azstoragesdkaccount.blob.core.windows.net/jtcbreaklease0blobapitestbreakleaseb8928856996221ae88?restype=container",
    "Headers" : {
      "x-ms-version" : "2019-02-02",
      "User-Agent" : "azsdk-java-azure-storage-blob/12.0.0-preview.3 1.8.0_212; Windows 10 10.0",
      "x-ms-client-request-id" : "175d5edf-5ba6-4118-8745-5b1c087b3a98"
>>>>>>> a55d5dd9
    },
    "Response" : {
      "x-ms-version" : "2019-02-02",
      "Server" : "Windows-Azure-Blob/1.0 Microsoft-HTTPAPI/2.0",
<<<<<<< HEAD
      "ETag" : "\"0x8D73251C0B34CE2\"",
      "Last-Modified" : "Thu, 05 Sep 2019 22:38:20 GMT",
      "retry-after" : "0",
      "Content-Length" : "0",
      "StatusCode" : "201",
      "x-ms-request-id" : "bfed103a-901e-0044-503a-643cc7000000",
      "Date" : "Thu, 05 Sep 2019 22:38:19 GMT",
      "x-ms-client-request-id" : "05b136a6-0fa0-4244-9a5e-16edeaccec6d"
=======
      "ETag" : "\"0x8D732FC8E9F02F8\"",
      "Last-Modified" : "Fri, 06 Sep 2019 19:01:00 GMT",
      "retry-after" : "0",
      "Content-Length" : "0",
      "StatusCode" : "201",
      "x-ms-request-id" : "b92b87b4-d01e-009e-64e5-644931000000",
      "Date" : "Fri, 06 Sep 2019 19:00:59 GMT",
      "x-ms-client-request-id" : "175d5edf-5ba6-4118-8745-5b1c087b3a98"
>>>>>>> a55d5dd9
    },
    "Exception" : null
  }, {
    "Method" : "PUT",
<<<<<<< HEAD
    "Uri" : "https://jaschrepragrs.blob.core.windows.net/jtcbreaklease0blobapitestbreaklease34e01196f607e78750/javablobbreaklease1blobapitestbreaklease34e91041cfa9517",
    "Headers" : {
      "x-ms-version" : "2019-02-02",
      "User-Agent" : "azsdk-java-azure-storage-blob/12.0.0-preview.3 1.8.0_221; Windows 10 10.0",
      "x-ms-client-request-id" : "fcff5efa-b803-4d68-af01-a3dc9a453378",
=======
    "Uri" : "https://azstoragesdkaccount.blob.core.windows.net/jtcbreaklease0blobapitestbreakleaseb8928856996221ae88/javablobbreaklease1blobapitestbreakleaseb8956919b57d82e",
    "Headers" : {
      "x-ms-version" : "2019-02-02",
      "User-Agent" : "azsdk-java-azure-storage-blob/12.0.0-preview.3 1.8.0_212; Windows 10 10.0",
      "x-ms-client-request-id" : "2ee7e8aa-7b1e-4d11-b406-b6e5bc824570",
>>>>>>> a55d5dd9
      "Content-Type" : "application/octet-stream"
    },
    "Response" : {
      "x-ms-version" : "2019-02-02",
      "Server" : "Windows-Azure-Blob/1.0 Microsoft-HTTPAPI/2.0",
      "x-ms-content-crc64" : "6RYQPwaVsyQ=",
<<<<<<< HEAD
      "Last-Modified" : "Thu, 05 Sep 2019 22:38:20 GMT",
      "retry-after" : "0",
      "StatusCode" : "201",
      "x-ms-request-server-encrypted" : "true",
      "Date" : "Thu, 05 Sep 2019 22:38:19 GMT",
      "Content-MD5" : "wh+Wm18D0z1D4E+PE252gg==",
      "ETag" : "\"0x8D73251C0C46A4E\"",
      "Content-Length" : "0",
      "x-ms-request-id" : "bfed1050-901e-0044-633a-643cc7000000",
      "x-ms-client-request-id" : "fcff5efa-b803-4d68-af01-a3dc9a453378"
=======
      "Last-Modified" : "Fri, 06 Sep 2019 19:01:00 GMT",
      "retry-after" : "0",
      "StatusCode" : "201",
      "x-ms-request-server-encrypted" : "true",
      "Date" : "Fri, 06 Sep 2019 19:00:59 GMT",
      "Content-MD5" : "wh+Wm18D0z1D4E+PE252gg==",
      "ETag" : "\"0x8D732FC8EA5A9E1\"",
      "Content-Length" : "0",
      "x-ms-request-id" : "b92b87ec-d01e-009e-1be5-644931000000",
      "x-ms-client-request-id" : "2ee7e8aa-7b1e-4d11-b406-b6e5bc824570"
>>>>>>> a55d5dd9
    },
    "Exception" : null
  }, {
    "Method" : "PUT",
<<<<<<< HEAD
    "Uri" : "https://jaschrepragrs.blob.core.windows.net/jtcbreaklease0blobapitestbreaklease34e01196f607e78750/javablobbreaklease1blobapitestbreaklease34e91041cfa9517?comp=lease",
    "Headers" : {
      "x-ms-version" : "2019-02-02",
      "User-Agent" : "azsdk-java-azure-storage-blob/12.0.0-preview.3 1.8.0_221; Windows 10 10.0",
      "x-ms-client-request-id" : "5eae8b9d-d4bc-4174-8b13-b30953a2c9a7"
=======
    "Uri" : "https://azstoragesdkaccount.blob.core.windows.net/jtcbreaklease0blobapitestbreakleaseb8928856996221ae88/javablobbreaklease1blobapitestbreakleaseb8956919b57d82e?comp=lease",
    "Headers" : {
      "x-ms-version" : "2019-02-02",
      "User-Agent" : "azsdk-java-azure-storage-blob/12.0.0-preview.3 1.8.0_212; Windows 10 10.0",
      "x-ms-client-request-id" : "fe245dad-010a-472d-ad4e-b1bd82a52fc1"
>>>>>>> a55d5dd9
    },
    "Response" : {
      "x-ms-version" : "2019-02-02",
      "Server" : "Windows-Azure-Blob/1.0 Microsoft-HTTPAPI/2.0",
<<<<<<< HEAD
      "ETag" : "\"0x8D73251C0C46A4E\"",
      "x-ms-lease-id" : "9f5ce41c-c252-4243-b569-ac60cd590878",
      "Last-Modified" : "Thu, 05 Sep 2019 22:38:20 GMT",
      "retry-after" : "0",
      "Content-Length" : "0",
      "StatusCode" : "201",
      "x-ms-request-id" : "bfed1074-901e-0044-013a-643cc7000000",
      "Date" : "Thu, 05 Sep 2019 22:38:19 GMT",
      "x-ms-client-request-id" : "5eae8b9d-d4bc-4174-8b13-b30953a2c9a7"
=======
      "ETag" : "\"0x8D732FC8EA5A9E1\"",
      "x-ms-lease-id" : "35af7796-8598-47ab-b996-4592676f8db8",
      "Last-Modified" : "Fri, 06 Sep 2019 19:01:00 GMT",
      "retry-after" : "0",
      "Content-Length" : "0",
      "StatusCode" : "201",
      "x-ms-request-id" : "b92b8825-d01e-009e-4fe5-644931000000",
      "Date" : "Fri, 06 Sep 2019 19:01:00 GMT",
      "x-ms-client-request-id" : "fe245dad-010a-472d-ad4e-b1bd82a52fc1"
>>>>>>> a55d5dd9
    },
    "Exception" : null
  }, {
    "Method" : "PUT",
<<<<<<< HEAD
    "Uri" : "https://jaschrepragrs.blob.core.windows.net/jtcbreaklease0blobapitestbreaklease34e01196f607e78750/javablobbreaklease1blobapitestbreaklease34e91041cfa9517?comp=lease",
    "Headers" : {
      "x-ms-version" : "2019-02-02",
      "User-Agent" : "azsdk-java-azure-storage-blob/12.0.0-preview.3 1.8.0_221; Windows 10 10.0",
      "x-ms-client-request-id" : "82d3aabf-b1fd-4acf-8f52-242e30d824cb"
=======
    "Uri" : "https://azstoragesdkaccount.blob.core.windows.net/jtcbreaklease0blobapitestbreakleaseb8928856996221ae88/javablobbreaklease1blobapitestbreakleaseb8956919b57d82e?comp=lease",
    "Headers" : {
      "x-ms-version" : "2019-02-02",
      "User-Agent" : "azsdk-java-azure-storage-blob/12.0.0-preview.3 1.8.0_212; Windows 10 10.0",
      "x-ms-client-request-id" : "3ed62797-11bc-4837-afb3-0bb60c7faebd"
>>>>>>> a55d5dd9
    },
    "Response" : {
      "x-ms-version" : "2019-02-02",
      "Server" : "Windows-Azure-Blob/1.0 Microsoft-HTTPAPI/2.0",
<<<<<<< HEAD
      "ETag" : "\"0x8D73251C0C46A4E\"",
      "x-ms-lease-time" : "20",
      "Last-Modified" : "Thu, 05 Sep 2019 22:38:20 GMT",
      "retry-after" : "0",
      "Content-Length" : "0",
      "StatusCode" : "202",
      "x-ms-request-id" : "bfed108a-901e-0044-153a-643cc7000000",
      "Date" : "Thu, 05 Sep 2019 22:38:19 GMT",
      "x-ms-client-request-id" : "82d3aabf-b1fd-4acf-8f52-242e30d824cb"
=======
      "ETag" : "\"0x8D732FC8EA5A9E1\"",
      "x-ms-lease-time" : "20",
      "Last-Modified" : "Fri, 06 Sep 2019 19:01:00 GMT",
      "retry-after" : "0",
      "Content-Length" : "0",
      "StatusCode" : "202",
      "x-ms-request-id" : "b92b88d6-d01e-009e-67e5-644931000000",
      "Date" : "Fri, 06 Sep 2019 19:01:00 GMT",
      "x-ms-client-request-id" : "3ed62797-11bc-4837-afb3-0bb60c7faebd"
>>>>>>> a55d5dd9
    },
    "Exception" : null
  }, {
    "Method" : "HEAD",
<<<<<<< HEAD
    "Uri" : "https://jaschrepragrs.blob.core.windows.net/jtcbreaklease0blobapitestbreaklease34e01196f607e78750/javablobbreaklease1blobapitestbreaklease34e91041cfa9517",
    "Headers" : {
      "x-ms-version" : "2019-02-02",
      "User-Agent" : "azsdk-java-azure-storage-blob/12.0.0-preview.3 1.8.0_221; Windows 10 10.0",
      "x-ms-client-request-id" : "fe8e975c-4dd9-4742-82fc-a117bd262d37"
=======
    "Uri" : "https://azstoragesdkaccount.blob.core.windows.net/jtcbreaklease0blobapitestbreakleaseb8928856996221ae88/javablobbreaklease1blobapitestbreakleaseb8956919b57d82e",
    "Headers" : {
      "x-ms-version" : "2019-02-02",
      "User-Agent" : "azsdk-java-azure-storage-blob/12.0.0-preview.3 1.8.0_212; Windows 10 10.0",
      "x-ms-client-request-id" : "1c17b0d7-36aa-4b2f-8a0c-4e9837be83b1"
>>>>>>> a55d5dd9
    },
    "Response" : {
      "x-ms-version" : "2019-02-02",
      "x-ms-lease-status" : "locked",
      "Server" : "Windows-Azure-Blob/1.0 Microsoft-HTTPAPI/2.0",
      "x-ms-tag-count" : "0",
      "x-ms-lease-state" : "breaking",
<<<<<<< HEAD
      "Last-Modified" : "Thu, 05 Sep 2019 22:38:20 GMT",
      "retry-after" : "0",
      "StatusCode" : "200",
      "Date" : "Thu, 05 Sep 2019 22:38:19 GMT",
=======
      "Last-Modified" : "Fri, 06 Sep 2019 19:01:00 GMT",
      "retry-after" : "0",
      "StatusCode" : "200",
      "Date" : "Fri, 06 Sep 2019 19:01:00 GMT",
>>>>>>> a55d5dd9
      "x-ms-blob-type" : "BlockBlob",
      "Content-MD5" : "wh+Wm18D0z1D4E+PE252gg==",
      "Accept-Ranges" : "bytes",
      "x-ms-server-encrypted" : "true",
      "x-ms-access-tier-inferred" : "true",
      "x-ms-access-tier" : "Hot",
<<<<<<< HEAD
      "ETag" : "\"0x8D73251C0C46A4E\"",
      "x-ms-creation-time" : "Thu, 05 Sep 2019 22:38:20 GMT",
      "Content-Length" : "7",
      "x-ms-request-id" : "bfed10a4-901e-0044-2f3a-643cc7000000",
      "x-ms-client-request-id" : "fe8e975c-4dd9-4742-82fc-a117bd262d37",
=======
      "ETag" : "\"0x8D732FC8EA5A9E1\"",
      "x-ms-creation-time" : "Fri, 06 Sep 2019 19:01:00 GMT",
      "Content-Length" : "7",
      "x-ms-request-id" : "b92b88fa-d01e-009e-09e5-644931000000",
      "x-ms-client-request-id" : "1c17b0d7-36aa-4b2f-8a0c-4e9837be83b1",
>>>>>>> a55d5dd9
      "Content-Type" : "application/octet-stream"
    },
    "Exception" : null
  }, {
    "Method" : "GET",
<<<<<<< HEAD
    "Uri" : "https://jaschrepragrs.blob.core.windows.net?prefix=jtcbreaklease&comp=list",
    "Headers" : {
      "x-ms-version" : "2019-02-02",
      "User-Agent" : "azsdk-java-azure-storage-blob/12.0.0-preview.3 1.8.0_221; Windows 10 10.0",
      "x-ms-client-request-id" : "3f99181d-9725-4a6a-8675-f7a044bdae8d"
=======
    "Uri" : "https://azstoragesdkaccount.blob.core.windows.net?prefix=jtcbreaklease&comp=list",
    "Headers" : {
      "x-ms-version" : "2019-02-02",
      "User-Agent" : "azsdk-java-azure-storage-blob/12.0.0-preview.3 1.8.0_212; Windows 10 10.0",
      "x-ms-client-request-id" : "461d5d05-dd1f-4c51-b820-1b68f137bc24"
>>>>>>> a55d5dd9
    },
    "Response" : {
      "Transfer-Encoding" : "chunked",
      "x-ms-version" : "2019-02-02",
      "Server" : "Windows-Azure-Blob/1.0 Microsoft-HTTPAPI/2.0",
      "retry-after" : "0",
      "StatusCode" : "200",
<<<<<<< HEAD
      "x-ms-request-id" : "bfed10b4-901e-0044-3e3a-643cc7000000",
      "Body" : "﻿<?xml version=\"1.0\" encoding=\"utf-8\"?><EnumerationResults ServiceEndpoint=\"https://jaschrepragrs.blob.core.windows.net/\"><Prefix>jtcbreaklease</Prefix><Containers><Container><Name>jtcbreaklease0blobapitestbreaklease34e01196f607e78750</Name><Properties><Last-Modified>Thu, 05 Sep 2019 22:38:20 GMT</Last-Modified><Etag>\"0x8D73251C0B34CE2\"</Etag><LeaseStatus>unlocked</LeaseStatus><LeaseState>available</LeaseState><DefaultEncryptionScope>$account-encryption-key</DefaultEncryptionScope><DenyEncryptionScopeOverride>false</DenyEncryptionScopeOverride><HasImmutabilityPolicy>false</HasImmutabilityPolicy><HasLegalHold>false</HasLegalHold></Properties></Container></Containers><NextMarker /></EnumerationResults>",
      "Date" : "Thu, 05 Sep 2019 22:38:19 GMT",
      "x-ms-client-request-id" : "3f99181d-9725-4a6a-8675-f7a044bdae8d",
=======
      "x-ms-request-id" : "b92b891a-d01e-009e-26e5-644931000000",
      "Body" : "﻿<?xml version=\"1.0\" encoding=\"utf-8\"?><EnumerationResults ServiceEndpoint=\"https://azstoragesdkaccount.blob.core.windows.net/\"><Prefix>jtcbreaklease</Prefix><Containers><Container><Name>jtcbreaklease0blobapitestbreakleaseb8928856996221ae88</Name><Properties><Last-Modified>Fri, 06 Sep 2019 19:01:00 GMT</Last-Modified><Etag>\"0x8D732FC8E9F02F8\"</Etag><LeaseStatus>unlocked</LeaseStatus><LeaseState>available</LeaseState><DefaultEncryptionScope>$account-encryption-key</DefaultEncryptionScope><DenyEncryptionScopeOverride>false</DenyEncryptionScopeOverride><HasImmutabilityPolicy>false</HasImmutabilityPolicy><HasLegalHold>false</HasLegalHold></Properties></Container></Containers><NextMarker /></EnumerationResults>",
      "Date" : "Fri, 06 Sep 2019 19:01:00 GMT",
      "x-ms-client-request-id" : "461d5d05-dd1f-4c51-b820-1b68f137bc24",
>>>>>>> a55d5dd9
      "Content-Type" : "application/xml"
    },
    "Exception" : null
  }, {
    "Method" : "DELETE",
<<<<<<< HEAD
    "Uri" : "https://jaschrepragrs.blob.core.windows.net/jtcbreaklease0blobapitestbreaklease34e01196f607e78750?restype=container",
    "Headers" : {
      "x-ms-version" : "2019-02-02",
      "User-Agent" : "azsdk-java-azure-storage-blob/12.0.0-preview.3 1.8.0_221; Windows 10 10.0",
      "x-ms-client-request-id" : "34e873d3-a08c-4290-8c50-be7fcf583a2c"
=======
    "Uri" : "https://azstoragesdkaccount.blob.core.windows.net/jtcbreaklease0blobapitestbreakleaseb8928856996221ae88?restype=container",
    "Headers" : {
      "x-ms-version" : "2019-02-02",
      "User-Agent" : "azsdk-java-azure-storage-blob/12.0.0-preview.3 1.8.0_212; Windows 10 10.0",
      "x-ms-client-request-id" : "f4a241a3-cc11-47a1-bbbc-57aa13e0570b"
>>>>>>> a55d5dd9
    },
    "Response" : {
      "x-ms-version" : "2019-02-02",
      "Server" : "Windows-Azure-Blob/1.0 Microsoft-HTTPAPI/2.0",
      "retry-after" : "0",
      "Content-Length" : "0",
      "StatusCode" : "202",
<<<<<<< HEAD
      "x-ms-request-id" : "bfed10bf-901e-0044-493a-643cc7000000",
      "Date" : "Thu, 05 Sep 2019 22:38:19 GMT",
      "x-ms-client-request-id" : "34e873d3-a08c-4290-8c50-be7fcf583a2c"
    },
    "Exception" : null
  } ],
  "variables" : [ "jtcbreaklease0blobapitestbreaklease34e01196f607e78750", "javablobbreaklease1blobapitestbreaklease34e91041cfa9517", "9f5ce41c-c252-4243-b569-ac60cd590878" ]
=======
      "x-ms-request-id" : "b92b8946-d01e-009e-4fe5-644931000000",
      "Date" : "Fri, 06 Sep 2019 19:01:00 GMT",
      "x-ms-client-request-id" : "f4a241a3-cc11-47a1-bbbc-57aa13e0570b"
    },
    "Exception" : null
  } ],
  "variables" : [ "jtcbreaklease0blobapitestbreakleaseb8928856996221ae88", "javablobbreaklease1blobapitestbreakleaseb8956919b57d82e", "35af7796-8598-47ab-b996-4592676f8db8" ]
>>>>>>> a55d5dd9
}<|MERGE_RESOLUTION|>--- conflicted
+++ resolved
@@ -1,189 +1,101 @@
 {
   "networkCallRecords" : [ {
     "Method" : "PUT",
-<<<<<<< HEAD
-    "Uri" : "https://jaschrepragrs.blob.core.windows.net/jtcbreaklease0blobapitestbreaklease34e01196f607e78750?restype=container",
+    "Uri" : "https://jaschrepragrs.blob.core.windows.net/jtcbreaklease0blobapitestbreaklease7a732352426c4bddad?restype=container",
     "Headers" : {
       "x-ms-version" : "2019-02-02",
       "User-Agent" : "azsdk-java-azure-storage-blob/12.0.0-preview.3 1.8.0_221; Windows 10 10.0",
-      "x-ms-client-request-id" : "05b136a6-0fa0-4244-9a5e-16edeaccec6d"
-=======
-    "Uri" : "https://azstoragesdkaccount.blob.core.windows.net/jtcbreaklease0blobapitestbreakleaseb8928856996221ae88?restype=container",
-    "Headers" : {
-      "x-ms-version" : "2019-02-02",
-      "User-Agent" : "azsdk-java-azure-storage-blob/12.0.0-preview.3 1.8.0_212; Windows 10 10.0",
-      "x-ms-client-request-id" : "175d5edf-5ba6-4118-8745-5b1c087b3a98"
->>>>>>> a55d5dd9
+      "x-ms-client-request-id" : "d249ea96-a0f1-49d5-a967-d751a3664b1b"
     },
     "Response" : {
       "x-ms-version" : "2019-02-02",
       "Server" : "Windows-Azure-Blob/1.0 Microsoft-HTTPAPI/2.0",
-<<<<<<< HEAD
-      "ETag" : "\"0x8D73251C0B34CE2\"",
-      "Last-Modified" : "Thu, 05 Sep 2019 22:38:20 GMT",
+      "ETag" : "\"0x8D7356110762365\"",
+      "Last-Modified" : "Mon, 09 Sep 2019 20:05:30 GMT",
       "retry-after" : "0",
       "Content-Length" : "0",
       "StatusCode" : "201",
-      "x-ms-request-id" : "bfed103a-901e-0044-503a-643cc7000000",
-      "Date" : "Thu, 05 Sep 2019 22:38:19 GMT",
-      "x-ms-client-request-id" : "05b136a6-0fa0-4244-9a5e-16edeaccec6d"
-=======
-      "ETag" : "\"0x8D732FC8E9F02F8\"",
-      "Last-Modified" : "Fri, 06 Sep 2019 19:01:00 GMT",
-      "retry-after" : "0",
-      "Content-Length" : "0",
-      "StatusCode" : "201",
-      "x-ms-request-id" : "b92b87b4-d01e-009e-64e5-644931000000",
-      "Date" : "Fri, 06 Sep 2019 19:00:59 GMT",
-      "x-ms-client-request-id" : "175d5edf-5ba6-4118-8745-5b1c087b3a98"
->>>>>>> a55d5dd9
+      "x-ms-request-id" : "c5ca7241-301e-0042-0249-67cbbf000000",
+      "Date" : "Mon, 09 Sep 2019 20:05:29 GMT",
+      "x-ms-client-request-id" : "d249ea96-a0f1-49d5-a967-d751a3664b1b"
     },
     "Exception" : null
   }, {
     "Method" : "PUT",
-<<<<<<< HEAD
-    "Uri" : "https://jaschrepragrs.blob.core.windows.net/jtcbreaklease0blobapitestbreaklease34e01196f607e78750/javablobbreaklease1blobapitestbreaklease34e91041cfa9517",
+    "Uri" : "https://jaschrepragrs.blob.core.windows.net/jtcbreaklease0blobapitestbreaklease7a732352426c4bddad/javablobbreaklease1blobapitestbreaklease7a739884cf89d0c",
     "Headers" : {
       "x-ms-version" : "2019-02-02",
       "User-Agent" : "azsdk-java-azure-storage-blob/12.0.0-preview.3 1.8.0_221; Windows 10 10.0",
-      "x-ms-client-request-id" : "fcff5efa-b803-4d68-af01-a3dc9a453378",
-=======
-    "Uri" : "https://azstoragesdkaccount.blob.core.windows.net/jtcbreaklease0blobapitestbreakleaseb8928856996221ae88/javablobbreaklease1blobapitestbreakleaseb8956919b57d82e",
-    "Headers" : {
-      "x-ms-version" : "2019-02-02",
-      "User-Agent" : "azsdk-java-azure-storage-blob/12.0.0-preview.3 1.8.0_212; Windows 10 10.0",
-      "x-ms-client-request-id" : "2ee7e8aa-7b1e-4d11-b406-b6e5bc824570",
->>>>>>> a55d5dd9
+      "x-ms-client-request-id" : "6adeb31d-080e-43e0-be99-6c7cb8b692eb",
       "Content-Type" : "application/octet-stream"
     },
     "Response" : {
       "x-ms-version" : "2019-02-02",
       "Server" : "Windows-Azure-Blob/1.0 Microsoft-HTTPAPI/2.0",
       "x-ms-content-crc64" : "6RYQPwaVsyQ=",
-<<<<<<< HEAD
-      "Last-Modified" : "Thu, 05 Sep 2019 22:38:20 GMT",
+      "Last-Modified" : "Mon, 09 Sep 2019 20:05:30 GMT",
       "retry-after" : "0",
       "StatusCode" : "201",
       "x-ms-request-server-encrypted" : "true",
-      "Date" : "Thu, 05 Sep 2019 22:38:19 GMT",
+      "Date" : "Mon, 09 Sep 2019 20:05:30 GMT",
       "Content-MD5" : "wh+Wm18D0z1D4E+PE252gg==",
-      "ETag" : "\"0x8D73251C0C46A4E\"",
+      "ETag" : "\"0x8D735611083E362\"",
       "Content-Length" : "0",
-      "x-ms-request-id" : "bfed1050-901e-0044-633a-643cc7000000",
-      "x-ms-client-request-id" : "fcff5efa-b803-4d68-af01-a3dc9a453378"
-=======
-      "Last-Modified" : "Fri, 06 Sep 2019 19:01:00 GMT",
-      "retry-after" : "0",
-      "StatusCode" : "201",
-      "x-ms-request-server-encrypted" : "true",
-      "Date" : "Fri, 06 Sep 2019 19:00:59 GMT",
-      "Content-MD5" : "wh+Wm18D0z1D4E+PE252gg==",
-      "ETag" : "\"0x8D732FC8EA5A9E1\"",
-      "Content-Length" : "0",
-      "x-ms-request-id" : "b92b87ec-d01e-009e-1be5-644931000000",
-      "x-ms-client-request-id" : "2ee7e8aa-7b1e-4d11-b406-b6e5bc824570"
->>>>>>> a55d5dd9
+      "x-ms-request-id" : "c5ca725e-301e-0042-1c49-67cbbf000000",
+      "x-ms-client-request-id" : "6adeb31d-080e-43e0-be99-6c7cb8b692eb"
     },
     "Exception" : null
   }, {
     "Method" : "PUT",
-<<<<<<< HEAD
-    "Uri" : "https://jaschrepragrs.blob.core.windows.net/jtcbreaklease0blobapitestbreaklease34e01196f607e78750/javablobbreaklease1blobapitestbreaklease34e91041cfa9517?comp=lease",
+    "Uri" : "https://jaschrepragrs.blob.core.windows.net/jtcbreaklease0blobapitestbreaklease7a732352426c4bddad/javablobbreaklease1blobapitestbreaklease7a739884cf89d0c?comp=lease",
     "Headers" : {
       "x-ms-version" : "2019-02-02",
       "User-Agent" : "azsdk-java-azure-storage-blob/12.0.0-preview.3 1.8.0_221; Windows 10 10.0",
-      "x-ms-client-request-id" : "5eae8b9d-d4bc-4174-8b13-b30953a2c9a7"
-=======
-    "Uri" : "https://azstoragesdkaccount.blob.core.windows.net/jtcbreaklease0blobapitestbreakleaseb8928856996221ae88/javablobbreaklease1blobapitestbreakleaseb8956919b57d82e?comp=lease",
-    "Headers" : {
-      "x-ms-version" : "2019-02-02",
-      "User-Agent" : "azsdk-java-azure-storage-blob/12.0.0-preview.3 1.8.0_212; Windows 10 10.0",
-      "x-ms-client-request-id" : "fe245dad-010a-472d-ad4e-b1bd82a52fc1"
->>>>>>> a55d5dd9
+      "x-ms-client-request-id" : "688d3e2b-8fae-443d-961e-a5c32faa3526"
     },
     "Response" : {
       "x-ms-version" : "2019-02-02",
       "Server" : "Windows-Azure-Blob/1.0 Microsoft-HTTPAPI/2.0",
-<<<<<<< HEAD
-      "ETag" : "\"0x8D73251C0C46A4E\"",
-      "x-ms-lease-id" : "9f5ce41c-c252-4243-b569-ac60cd590878",
-      "Last-Modified" : "Thu, 05 Sep 2019 22:38:20 GMT",
+      "ETag" : "\"0x8D735611083E362\"",
+      "x-ms-lease-id" : "6e1146ed-a2ca-4007-a9fa-18f0d6ab90d4",
+      "Last-Modified" : "Mon, 09 Sep 2019 20:05:30 GMT",
       "retry-after" : "0",
       "Content-Length" : "0",
       "StatusCode" : "201",
-      "x-ms-request-id" : "bfed1074-901e-0044-013a-643cc7000000",
-      "Date" : "Thu, 05 Sep 2019 22:38:19 GMT",
-      "x-ms-client-request-id" : "5eae8b9d-d4bc-4174-8b13-b30953a2c9a7"
-=======
-      "ETag" : "\"0x8D732FC8EA5A9E1\"",
-      "x-ms-lease-id" : "35af7796-8598-47ab-b996-4592676f8db8",
-      "Last-Modified" : "Fri, 06 Sep 2019 19:01:00 GMT",
-      "retry-after" : "0",
-      "Content-Length" : "0",
-      "StatusCode" : "201",
-      "x-ms-request-id" : "b92b8825-d01e-009e-4fe5-644931000000",
-      "Date" : "Fri, 06 Sep 2019 19:01:00 GMT",
-      "x-ms-client-request-id" : "fe245dad-010a-472d-ad4e-b1bd82a52fc1"
->>>>>>> a55d5dd9
+      "x-ms-request-id" : "c5ca7278-301e-0042-3549-67cbbf000000",
+      "Date" : "Mon, 09 Sep 2019 20:05:30 GMT",
+      "x-ms-client-request-id" : "688d3e2b-8fae-443d-961e-a5c32faa3526"
     },
     "Exception" : null
   }, {
     "Method" : "PUT",
-<<<<<<< HEAD
-    "Uri" : "https://jaschrepragrs.blob.core.windows.net/jtcbreaklease0blobapitestbreaklease34e01196f607e78750/javablobbreaklease1blobapitestbreaklease34e91041cfa9517?comp=lease",
+    "Uri" : "https://jaschrepragrs.blob.core.windows.net/jtcbreaklease0blobapitestbreaklease7a732352426c4bddad/javablobbreaklease1blobapitestbreaklease7a739884cf89d0c?comp=lease",
     "Headers" : {
       "x-ms-version" : "2019-02-02",
       "User-Agent" : "azsdk-java-azure-storage-blob/12.0.0-preview.3 1.8.0_221; Windows 10 10.0",
-      "x-ms-client-request-id" : "82d3aabf-b1fd-4acf-8f52-242e30d824cb"
-=======
-    "Uri" : "https://azstoragesdkaccount.blob.core.windows.net/jtcbreaklease0blobapitestbreakleaseb8928856996221ae88/javablobbreaklease1blobapitestbreakleaseb8956919b57d82e?comp=lease",
-    "Headers" : {
-      "x-ms-version" : "2019-02-02",
-      "User-Agent" : "azsdk-java-azure-storage-blob/12.0.0-preview.3 1.8.0_212; Windows 10 10.0",
-      "x-ms-client-request-id" : "3ed62797-11bc-4837-afb3-0bb60c7faebd"
->>>>>>> a55d5dd9
+      "x-ms-client-request-id" : "0d5d48f4-8990-4248-8723-4fa129e6501a"
     },
     "Response" : {
       "x-ms-version" : "2019-02-02",
       "Server" : "Windows-Azure-Blob/1.0 Microsoft-HTTPAPI/2.0",
-<<<<<<< HEAD
-      "ETag" : "\"0x8D73251C0C46A4E\"",
+      "ETag" : "\"0x8D735611083E362\"",
       "x-ms-lease-time" : "20",
-      "Last-Modified" : "Thu, 05 Sep 2019 22:38:20 GMT",
+      "Last-Modified" : "Mon, 09 Sep 2019 20:05:30 GMT",
       "retry-after" : "0",
       "Content-Length" : "0",
       "StatusCode" : "202",
-      "x-ms-request-id" : "bfed108a-901e-0044-153a-643cc7000000",
-      "Date" : "Thu, 05 Sep 2019 22:38:19 GMT",
-      "x-ms-client-request-id" : "82d3aabf-b1fd-4acf-8f52-242e30d824cb"
-=======
-      "ETag" : "\"0x8D732FC8EA5A9E1\"",
-      "x-ms-lease-time" : "20",
-      "Last-Modified" : "Fri, 06 Sep 2019 19:01:00 GMT",
-      "retry-after" : "0",
-      "Content-Length" : "0",
-      "StatusCode" : "202",
-      "x-ms-request-id" : "b92b88d6-d01e-009e-67e5-644931000000",
-      "Date" : "Fri, 06 Sep 2019 19:01:00 GMT",
-      "x-ms-client-request-id" : "3ed62797-11bc-4837-afb3-0bb60c7faebd"
->>>>>>> a55d5dd9
+      "x-ms-request-id" : "c5ca728a-301e-0042-4549-67cbbf000000",
+      "Date" : "Mon, 09 Sep 2019 20:05:30 GMT",
+      "x-ms-client-request-id" : "0d5d48f4-8990-4248-8723-4fa129e6501a"
     },
     "Exception" : null
   }, {
     "Method" : "HEAD",
-<<<<<<< HEAD
-    "Uri" : "https://jaschrepragrs.blob.core.windows.net/jtcbreaklease0blobapitestbreaklease34e01196f607e78750/javablobbreaklease1blobapitestbreaklease34e91041cfa9517",
+    "Uri" : "https://jaschrepragrs.blob.core.windows.net/jtcbreaklease0blobapitestbreaklease7a732352426c4bddad/javablobbreaklease1blobapitestbreaklease7a739884cf89d0c",
     "Headers" : {
       "x-ms-version" : "2019-02-02",
       "User-Agent" : "azsdk-java-azure-storage-blob/12.0.0-preview.3 1.8.0_221; Windows 10 10.0",
-      "x-ms-client-request-id" : "fe8e975c-4dd9-4742-82fc-a117bd262d37"
-=======
-    "Uri" : "https://azstoragesdkaccount.blob.core.windows.net/jtcbreaklease0blobapitestbreakleaseb8928856996221ae88/javablobbreaklease1blobapitestbreakleaseb8956919b57d82e",
-    "Headers" : {
-      "x-ms-version" : "2019-02-02",
-      "User-Agent" : "azsdk-java-azure-storage-blob/12.0.0-preview.3 1.8.0_212; Windows 10 10.0",
-      "x-ms-client-request-id" : "1c17b0d7-36aa-4b2f-8a0c-4e9837be83b1"
->>>>>>> a55d5dd9
+      "x-ms-client-request-id" : "107a1c5b-fea5-48ee-ae9b-e55e25166736"
     },
     "Response" : {
       "x-ms-version" : "2019-02-02",
@@ -191,54 +103,31 @@
       "Server" : "Windows-Azure-Blob/1.0 Microsoft-HTTPAPI/2.0",
       "x-ms-tag-count" : "0",
       "x-ms-lease-state" : "breaking",
-<<<<<<< HEAD
-      "Last-Modified" : "Thu, 05 Sep 2019 22:38:20 GMT",
+      "Last-Modified" : "Mon, 09 Sep 2019 20:05:30 GMT",
       "retry-after" : "0",
       "StatusCode" : "200",
-      "Date" : "Thu, 05 Sep 2019 22:38:19 GMT",
-=======
-      "Last-Modified" : "Fri, 06 Sep 2019 19:01:00 GMT",
-      "retry-after" : "0",
-      "StatusCode" : "200",
-      "Date" : "Fri, 06 Sep 2019 19:01:00 GMT",
->>>>>>> a55d5dd9
+      "Date" : "Mon, 09 Sep 2019 20:05:30 GMT",
       "x-ms-blob-type" : "BlockBlob",
       "Content-MD5" : "wh+Wm18D0z1D4E+PE252gg==",
       "Accept-Ranges" : "bytes",
       "x-ms-server-encrypted" : "true",
       "x-ms-access-tier-inferred" : "true",
       "x-ms-access-tier" : "Hot",
-<<<<<<< HEAD
-      "ETag" : "\"0x8D73251C0C46A4E\"",
-      "x-ms-creation-time" : "Thu, 05 Sep 2019 22:38:20 GMT",
+      "ETag" : "\"0x8D735611083E362\"",
+      "x-ms-creation-time" : "Mon, 09 Sep 2019 20:05:30 GMT",
       "Content-Length" : "7",
-      "x-ms-request-id" : "bfed10a4-901e-0044-2f3a-643cc7000000",
-      "x-ms-client-request-id" : "fe8e975c-4dd9-4742-82fc-a117bd262d37",
-=======
-      "ETag" : "\"0x8D732FC8EA5A9E1\"",
-      "x-ms-creation-time" : "Fri, 06 Sep 2019 19:01:00 GMT",
-      "Content-Length" : "7",
-      "x-ms-request-id" : "b92b88fa-d01e-009e-09e5-644931000000",
-      "x-ms-client-request-id" : "1c17b0d7-36aa-4b2f-8a0c-4e9837be83b1",
->>>>>>> a55d5dd9
+      "x-ms-request-id" : "c5ca729e-301e-0042-5749-67cbbf000000",
+      "x-ms-client-request-id" : "107a1c5b-fea5-48ee-ae9b-e55e25166736",
       "Content-Type" : "application/octet-stream"
     },
     "Exception" : null
   }, {
     "Method" : "GET",
-<<<<<<< HEAD
     "Uri" : "https://jaschrepragrs.blob.core.windows.net?prefix=jtcbreaklease&comp=list",
     "Headers" : {
       "x-ms-version" : "2019-02-02",
       "User-Agent" : "azsdk-java-azure-storage-blob/12.0.0-preview.3 1.8.0_221; Windows 10 10.0",
-      "x-ms-client-request-id" : "3f99181d-9725-4a6a-8675-f7a044bdae8d"
-=======
-    "Uri" : "https://azstoragesdkaccount.blob.core.windows.net?prefix=jtcbreaklease&comp=list",
-    "Headers" : {
-      "x-ms-version" : "2019-02-02",
-      "User-Agent" : "azsdk-java-azure-storage-blob/12.0.0-preview.3 1.8.0_212; Windows 10 10.0",
-      "x-ms-client-request-id" : "461d5d05-dd1f-4c51-b820-1b68f137bc24"
->>>>>>> a55d5dd9
+      "x-ms-client-request-id" : "2d7394a5-089a-4b69-934c-8ce583dd758d"
     },
     "Response" : {
       "Transfer-Encoding" : "chunked",
@@ -246,35 +135,20 @@
       "Server" : "Windows-Azure-Blob/1.0 Microsoft-HTTPAPI/2.0",
       "retry-after" : "0",
       "StatusCode" : "200",
-<<<<<<< HEAD
-      "x-ms-request-id" : "bfed10b4-901e-0044-3e3a-643cc7000000",
-      "Body" : "﻿<?xml version=\"1.0\" encoding=\"utf-8\"?><EnumerationResults ServiceEndpoint=\"https://jaschrepragrs.blob.core.windows.net/\"><Prefix>jtcbreaklease</Prefix><Containers><Container><Name>jtcbreaklease0blobapitestbreaklease34e01196f607e78750</Name><Properties><Last-Modified>Thu, 05 Sep 2019 22:38:20 GMT</Last-Modified><Etag>\"0x8D73251C0B34CE2\"</Etag><LeaseStatus>unlocked</LeaseStatus><LeaseState>available</LeaseState><DefaultEncryptionScope>$account-encryption-key</DefaultEncryptionScope><DenyEncryptionScopeOverride>false</DenyEncryptionScopeOverride><HasImmutabilityPolicy>false</HasImmutabilityPolicy><HasLegalHold>false</HasLegalHold></Properties></Container></Containers><NextMarker /></EnumerationResults>",
-      "Date" : "Thu, 05 Sep 2019 22:38:19 GMT",
-      "x-ms-client-request-id" : "3f99181d-9725-4a6a-8675-f7a044bdae8d",
-=======
-      "x-ms-request-id" : "b92b891a-d01e-009e-26e5-644931000000",
-      "Body" : "﻿<?xml version=\"1.0\" encoding=\"utf-8\"?><EnumerationResults ServiceEndpoint=\"https://azstoragesdkaccount.blob.core.windows.net/\"><Prefix>jtcbreaklease</Prefix><Containers><Container><Name>jtcbreaklease0blobapitestbreakleaseb8928856996221ae88</Name><Properties><Last-Modified>Fri, 06 Sep 2019 19:01:00 GMT</Last-Modified><Etag>\"0x8D732FC8E9F02F8\"</Etag><LeaseStatus>unlocked</LeaseStatus><LeaseState>available</LeaseState><DefaultEncryptionScope>$account-encryption-key</DefaultEncryptionScope><DenyEncryptionScopeOverride>false</DenyEncryptionScopeOverride><HasImmutabilityPolicy>false</HasImmutabilityPolicy><HasLegalHold>false</HasLegalHold></Properties></Container></Containers><NextMarker /></EnumerationResults>",
-      "Date" : "Fri, 06 Sep 2019 19:01:00 GMT",
-      "x-ms-client-request-id" : "461d5d05-dd1f-4c51-b820-1b68f137bc24",
->>>>>>> a55d5dd9
+      "x-ms-request-id" : "c5ca72ad-301e-0042-6549-67cbbf000000",
+      "Body" : "﻿<?xml version=\"1.0\" encoding=\"utf-8\"?><EnumerationResults ServiceEndpoint=\"https://jaschrepragrs.blob.core.windows.net/\"><Prefix>jtcbreaklease</Prefix><Containers><Container><Name>jtcbreaklease0blobapitestbreaklease7a732352426c4bddad</Name><Properties><Last-Modified>Mon, 09 Sep 2019 20:05:30 GMT</Last-Modified><Etag>\"0x8D7356110762365\"</Etag><LeaseStatus>unlocked</LeaseStatus><LeaseState>available</LeaseState><DefaultEncryptionScope>$account-encryption-key</DefaultEncryptionScope><DenyEncryptionScopeOverride>false</DenyEncryptionScopeOverride><HasImmutabilityPolicy>false</HasImmutabilityPolicy><HasLegalHold>false</HasLegalHold></Properties></Container></Containers><NextMarker /></EnumerationResults>",
+      "Date" : "Mon, 09 Sep 2019 20:05:30 GMT",
+      "x-ms-client-request-id" : "2d7394a5-089a-4b69-934c-8ce583dd758d",
       "Content-Type" : "application/xml"
     },
     "Exception" : null
   }, {
     "Method" : "DELETE",
-<<<<<<< HEAD
-    "Uri" : "https://jaschrepragrs.blob.core.windows.net/jtcbreaklease0blobapitestbreaklease34e01196f607e78750?restype=container",
+    "Uri" : "https://jaschrepragrs.blob.core.windows.net/jtcbreaklease0blobapitestbreaklease7a732352426c4bddad?restype=container",
     "Headers" : {
       "x-ms-version" : "2019-02-02",
       "User-Agent" : "azsdk-java-azure-storage-blob/12.0.0-preview.3 1.8.0_221; Windows 10 10.0",
-      "x-ms-client-request-id" : "34e873d3-a08c-4290-8c50-be7fcf583a2c"
-=======
-    "Uri" : "https://azstoragesdkaccount.blob.core.windows.net/jtcbreaklease0blobapitestbreakleaseb8928856996221ae88?restype=container",
-    "Headers" : {
-      "x-ms-version" : "2019-02-02",
-      "User-Agent" : "azsdk-java-azure-storage-blob/12.0.0-preview.3 1.8.0_212; Windows 10 10.0",
-      "x-ms-client-request-id" : "f4a241a3-cc11-47a1-bbbc-57aa13e0570b"
->>>>>>> a55d5dd9
+      "x-ms-client-request-id" : "11a7e450-03a4-47c4-8adf-4b5cd7446ab9"
     },
     "Response" : {
       "x-ms-version" : "2019-02-02",
@@ -282,21 +156,11 @@
       "retry-after" : "0",
       "Content-Length" : "0",
       "StatusCode" : "202",
-<<<<<<< HEAD
-      "x-ms-request-id" : "bfed10bf-901e-0044-493a-643cc7000000",
-      "Date" : "Thu, 05 Sep 2019 22:38:19 GMT",
-      "x-ms-client-request-id" : "34e873d3-a08c-4290-8c50-be7fcf583a2c"
+      "x-ms-request-id" : "c5ca72bc-301e-0042-7249-67cbbf000000",
+      "Date" : "Mon, 09 Sep 2019 20:05:30 GMT",
+      "x-ms-client-request-id" : "11a7e450-03a4-47c4-8adf-4b5cd7446ab9"
     },
     "Exception" : null
   } ],
-  "variables" : [ "jtcbreaklease0blobapitestbreaklease34e01196f607e78750", "javablobbreaklease1blobapitestbreaklease34e91041cfa9517", "9f5ce41c-c252-4243-b569-ac60cd590878" ]
-=======
-      "x-ms-request-id" : "b92b8946-d01e-009e-4fe5-644931000000",
-      "Date" : "Fri, 06 Sep 2019 19:01:00 GMT",
-      "x-ms-client-request-id" : "f4a241a3-cc11-47a1-bbbc-57aa13e0570b"
-    },
-    "Exception" : null
-  } ],
-  "variables" : [ "jtcbreaklease0blobapitestbreakleaseb8928856996221ae88", "javablobbreaklease1blobapitestbreakleaseb8956919b57d82e", "35af7796-8598-47ab-b996-4592676f8db8" ]
->>>>>>> a55d5dd9
+  "variables" : [ "jtcbreaklease0blobapitestbreaklease7a732352426c4bddad", "javablobbreaklease1blobapitestbreaklease7a739884cf89d0c", "6e1146ed-a2ca-4007-a9fa-18f0d6ab90d4" ]
 }