{
  "networkCallRecords" : [ {
    "Method" : "PUT",
<<<<<<< HEAD
    "Uri" : "https://jaschrepragrs.blob.core.windows.net/jtcfailure0downloadresponsetestfailureca46649976c940de?restype=container",
    "Headers" : {
      "x-ms-version" : "2019-02-02",
      "User-Agent" : "azsdk-java-azure-storage-blob/12.0.0-preview.3 1.8.0_221; Windows 10 10.0",
      "x-ms-client-request-id" : "beac4eae-3899-4ca8-b045-cd63e678f4b6"
=======
    "Uri" : "https://azstoragesdkaccount.blob.core.windows.net/jtcfailure0downloadresponsetestfailure5860906193178d56?restype=container",
    "Headers" : {
      "x-ms-version" : "2019-02-02",
      "User-Agent" : "azsdk-java-azure-storage-blob/12.0.0-preview.3 1.8.0_212; Windows 10 10.0",
      "x-ms-client-request-id" : "50787fc0-6fa8-4fc9-9142-874a9cab1236"
>>>>>>> a55d5dd9
    },
    "Response" : {
      "x-ms-version" : "2019-02-02",
      "Server" : "Windows-Azure-Blob/1.0 Microsoft-HTTPAPI/2.0",
<<<<<<< HEAD
      "ETag" : "\"0x8D7325196ADE966\"",
      "Last-Modified" : "Thu, 05 Sep 2019 22:37:09 GMT",
      "retry-after" : "0",
      "Content-Length" : "0",
      "StatusCode" : "201",
      "x-ms-request-id" : "bfecc93f-901e-0044-3a3a-643cc7000000",
      "Date" : "Thu, 05 Sep 2019 22:37:08 GMT",
      "x-ms-client-request-id" : "beac4eae-3899-4ca8-b045-cd63e678f4b6"
=======
      "ETag" : "\"0x8D732FDA9BFFD95\"",
      "Last-Modified" : "Fri, 06 Sep 2019 19:08:55 GMT",
      "retry-after" : "0",
      "Content-Length" : "0",
      "StatusCode" : "201",
      "x-ms-request-id" : "ec65c14c-001e-001f-40e6-64eb66000000",
      "Date" : "Fri, 06 Sep 2019 19:08:54 GMT",
      "x-ms-client-request-id" : "50787fc0-6fa8-4fc9-9142-874a9cab1236"
>>>>>>> a55d5dd9
    },
    "Exception" : null
  }, {
    "Method" : "PUT",
<<<<<<< HEAD
    "Uri" : "https://jaschrepragrs.blob.core.windows.net/jtcfailure0downloadresponsetestfailureca46649976c940de/javablobfailure1downloadresponsetestfailureca429894ae935f",
    "Headers" : {
      "x-ms-version" : "2019-02-02",
      "User-Agent" : "azsdk-java-azure-storage-blob/12.0.0-preview.3 1.8.0_221; Windows 10 10.0",
      "x-ms-client-request-id" : "303133c1-f01a-4c2f-b7d2-3edf3fc788cc",
=======
    "Uri" : "https://azstoragesdkaccount.blob.core.windows.net/jtcfailure0downloadresponsetestfailure5860906193178d56/javablobfailure1downloadresponsetestfailure5861709580e916",
    "Headers" : {
      "x-ms-version" : "2019-02-02",
      "User-Agent" : "azsdk-java-azure-storage-blob/12.0.0-preview.3 1.8.0_212; Windows 10 10.0",
      "x-ms-client-request-id" : "dd3cba6c-8702-4d11-82a2-c59c5636c375",
>>>>>>> a55d5dd9
      "Content-Type" : "application/octet-stream"
    },
    "Response" : {
      "x-ms-version" : "2019-02-02",
      "Server" : "Windows-Azure-Blob/1.0 Microsoft-HTTPAPI/2.0",
      "x-ms-content-crc64" : "6RYQPwaVsyQ=",
<<<<<<< HEAD
      "Last-Modified" : "Thu, 05 Sep 2019 22:37:09 GMT",
      "retry-after" : "0",
      "StatusCode" : "201",
      "x-ms-request-server-encrypted" : "true",
      "Date" : "Thu, 05 Sep 2019 22:37:09 GMT",
      "Content-MD5" : "wh+Wm18D0z1D4E+PE252gg==",
      "ETag" : "\"0x8D7325196BBAD8A\"",
      "Content-Length" : "0",
      "x-ms-request-id" : "bfecc954-901e-0044-4e3a-643cc7000000",
      "x-ms-client-request-id" : "303133c1-f01a-4c2f-b7d2-3edf3fc788cc"
=======
      "Last-Modified" : "Fri, 06 Sep 2019 19:08:55 GMT",
      "retry-after" : "0",
      "StatusCode" : "201",
      "x-ms-request-server-encrypted" : "true",
      "Date" : "Fri, 06 Sep 2019 19:08:54 GMT",
      "Content-MD5" : "wh+Wm18D0z1D4E+PE252gg==",
      "ETag" : "\"0x8D732FDA9C5DF39\"",
      "Content-Length" : "0",
      "x-ms-request-id" : "ec65c170-001e-001f-5fe6-64eb66000000",
      "x-ms-client-request-id" : "dd3cba6c-8702-4d11-82a2-c59c5636c375"
>>>>>>> a55d5dd9
    },
    "Exception" : null
  }, {
    "Method" : "GET",
<<<<<<< HEAD
    "Uri" : "https://jaschrepragrs.blob.core.windows.net?prefix=jtcfailure&comp=list",
    "Headers" : {
      "x-ms-version" : "2019-02-02",
      "User-Agent" : "azsdk-java-azure-storage-blob/12.0.0-preview.3 1.8.0_221; Windows 10 10.0",
      "x-ms-client-request-id" : "ab1c9867-a6ed-4994-b601-e4067dbc7533"
=======
    "Uri" : "https://azstoragesdkaccount.blob.core.windows.net?prefix=jtcfailure&comp=list",
    "Headers" : {
      "x-ms-version" : "2019-02-02",
      "User-Agent" : "azsdk-java-azure-storage-blob/12.0.0-preview.3 1.8.0_212; Windows 10 10.0",
      "x-ms-client-request-id" : "8731fb4d-0071-48be-a007-bcf044bc3f5c"
>>>>>>> a55d5dd9
    },
    "Response" : {
      "Transfer-Encoding" : "chunked",
      "x-ms-version" : "2019-02-02",
      "Server" : "Windows-Azure-Blob/1.0 Microsoft-HTTPAPI/2.0",
      "retry-after" : "0",
      "StatusCode" : "200",
<<<<<<< HEAD
      "x-ms-request-id" : "bfecc96e-901e-0044-663a-643cc7000000",
      "Body" : "﻿<?xml version=\"1.0\" encoding=\"utf-8\"?><EnumerationResults ServiceEndpoint=\"https://jaschrepragrs.blob.core.windows.net/\"><Prefix>jtcfailure</Prefix><Containers><Container><Name>jtcfailure0downloadresponsetestfailureca46649976c940de</Name><Properties><Last-Modified>Thu, 05 Sep 2019 22:37:09 GMT</Last-Modified><Etag>\"0x8D7325196ADE966\"</Etag><LeaseStatus>unlocked</LeaseStatus><LeaseState>available</LeaseState><DefaultEncryptionScope>$account-encryption-key</DefaultEncryptionScope><DenyEncryptionScopeOverride>false</DenyEncryptionScopeOverride><HasImmutabilityPolicy>false</HasImmutabilityPolicy><HasLegalHold>false</HasLegalHold></Properties></Container></Containers><NextMarker /></EnumerationResults>",
      "Date" : "Thu, 05 Sep 2019 22:37:09 GMT",
      "x-ms-client-request-id" : "ab1c9867-a6ed-4994-b601-e4067dbc7533",
=======
      "x-ms-request-id" : "ec65c1a3-001e-001f-06e6-64eb66000000",
      "Body" : "﻿<?xml version=\"1.0\" encoding=\"utf-8\"?><EnumerationResults ServiceEndpoint=\"https://azstoragesdkaccount.blob.core.windows.net/\"><Prefix>jtcfailure</Prefix><Containers><Container><Name>jtcfailure0downloadresponsetestfailure5860906193178d56</Name><Properties><Last-Modified>Fri, 06 Sep 2019 19:08:55 GMT</Last-Modified><Etag>\"0x8D732FDA9BFFD95\"</Etag><LeaseStatus>unlocked</LeaseStatus><LeaseState>available</LeaseState><DefaultEncryptionScope>$account-encryption-key</DefaultEncryptionScope><DenyEncryptionScopeOverride>false</DenyEncryptionScopeOverride><HasImmutabilityPolicy>false</HasImmutabilityPolicy><HasLegalHold>false</HasLegalHold></Properties></Container></Containers><NextMarker /></EnumerationResults>",
      "Date" : "Fri, 06 Sep 2019 19:08:54 GMT",
      "x-ms-client-request-id" : "8731fb4d-0071-48be-a007-bcf044bc3f5c",
>>>>>>> a55d5dd9
      "Content-Type" : "application/xml"
    },
    "Exception" : null
  }, {
    "Method" : "DELETE",
<<<<<<< HEAD
    "Uri" : "https://jaschrepragrs.blob.core.windows.net/jtcfailure0downloadresponsetestfailureca46649976c940de?restype=container",
    "Headers" : {
      "x-ms-version" : "2019-02-02",
      "User-Agent" : "azsdk-java-azure-storage-blob/12.0.0-preview.3 1.8.0_221; Windows 10 10.0",
      "x-ms-client-request-id" : "bd72bb1a-b066-452c-9064-c93f8422798a"
=======
    "Uri" : "https://azstoragesdkaccount.blob.core.windows.net/jtcfailure0downloadresponsetestfailure5860906193178d56?restype=container",
    "Headers" : {
      "x-ms-version" : "2019-02-02",
      "User-Agent" : "azsdk-java-azure-storage-blob/12.0.0-preview.3 1.8.0_212; Windows 10 10.0",
      "x-ms-client-request-id" : "236144f1-1eb6-4185-a794-9740b072e3b7"
>>>>>>> a55d5dd9
    },
    "Response" : {
      "x-ms-version" : "2019-02-02",
      "Server" : "Windows-Azure-Blob/1.0 Microsoft-HTTPAPI/2.0",
      "retry-after" : "0",
      "Content-Length" : "0",
      "StatusCode" : "202",
<<<<<<< HEAD
      "x-ms-request-id" : "bfecc98a-901e-0044-013a-643cc7000000",
      "Date" : "Thu, 05 Sep 2019 22:37:09 GMT",
      "x-ms-client-request-id" : "bd72bb1a-b066-452c-9064-c93f8422798a"
    },
    "Exception" : null
  } ],
  "variables" : [ "jtcfailure0downloadresponsetestfailureca46649976c940de", "javablobfailure1downloadresponsetestfailureca429894ae935f" ]
=======
      "x-ms-request-id" : "ec65c1b4-001e-001f-14e6-64eb66000000",
      "Date" : "Fri, 06 Sep 2019 19:08:54 GMT",
      "x-ms-client-request-id" : "236144f1-1eb6-4185-a794-9740b072e3b7"
    },
    "Exception" : null
  } ],
  "variables" : [ "jtcfailure0downloadresponsetestfailure5860906193178d56", "javablobfailure1downloadresponsetestfailure5861709580e916" ]
>>>>>>> a55d5dd9
}<|MERGE_RESOLUTION|>--- conflicted
+++ resolved
@@ -1,105 +1,57 @@
 {
   "networkCallRecords" : [ {
     "Method" : "PUT",
-<<<<<<< HEAD
-    "Uri" : "https://jaschrepragrs.blob.core.windows.net/jtcfailure0downloadresponsetestfailureca46649976c940de?restype=container",
+    "Uri" : "https://jaschrepragrs.blob.core.windows.net/jtcfailure0downloadresponsetestfailure4f6321945f9bdec0?restype=container",
     "Headers" : {
       "x-ms-version" : "2019-02-02",
       "User-Agent" : "azsdk-java-azure-storage-blob/12.0.0-preview.3 1.8.0_221; Windows 10 10.0",
-      "x-ms-client-request-id" : "beac4eae-3899-4ca8-b045-cd63e678f4b6"
-=======
-    "Uri" : "https://azstoragesdkaccount.blob.core.windows.net/jtcfailure0downloadresponsetestfailure5860906193178d56?restype=container",
-    "Headers" : {
-      "x-ms-version" : "2019-02-02",
-      "User-Agent" : "azsdk-java-azure-storage-blob/12.0.0-preview.3 1.8.0_212; Windows 10 10.0",
-      "x-ms-client-request-id" : "50787fc0-6fa8-4fc9-9142-874a9cab1236"
->>>>>>> a55d5dd9
+      "x-ms-client-request-id" : "95ae24b8-fca8-4d60-a2d4-44f289e74f0f"
     },
     "Response" : {
       "x-ms-version" : "2019-02-02",
       "Server" : "Windows-Azure-Blob/1.0 Microsoft-HTTPAPI/2.0",
-<<<<<<< HEAD
-      "ETag" : "\"0x8D7325196ADE966\"",
-      "Last-Modified" : "Thu, 05 Sep 2019 22:37:09 GMT",
+      "ETag" : "\"0x8D73560DDD83017\"",
+      "Last-Modified" : "Mon, 09 Sep 2019 20:04:05 GMT",
       "retry-after" : "0",
       "Content-Length" : "0",
       "StatusCode" : "201",
-      "x-ms-request-id" : "bfecc93f-901e-0044-3a3a-643cc7000000",
-      "Date" : "Thu, 05 Sep 2019 22:37:08 GMT",
-      "x-ms-client-request-id" : "beac4eae-3899-4ca8-b045-cd63e678f4b6"
-=======
-      "ETag" : "\"0x8D732FDA9BFFD95\"",
-      "Last-Modified" : "Fri, 06 Sep 2019 19:08:55 GMT",
-      "retry-after" : "0",
-      "Content-Length" : "0",
-      "StatusCode" : "201",
-      "x-ms-request-id" : "ec65c14c-001e-001f-40e6-64eb66000000",
-      "Date" : "Fri, 06 Sep 2019 19:08:54 GMT",
-      "x-ms-client-request-id" : "50787fc0-6fa8-4fc9-9142-874a9cab1236"
->>>>>>> a55d5dd9
+      "x-ms-request-id" : "c5ca190f-301e-0042-3a49-67cbbf000000",
+      "Date" : "Mon, 09 Sep 2019 20:04:04 GMT",
+      "x-ms-client-request-id" : "95ae24b8-fca8-4d60-a2d4-44f289e74f0f"
     },
     "Exception" : null
   }, {
     "Method" : "PUT",
-<<<<<<< HEAD
-    "Uri" : "https://jaschrepragrs.blob.core.windows.net/jtcfailure0downloadresponsetestfailureca46649976c940de/javablobfailure1downloadresponsetestfailureca429894ae935f",
+    "Uri" : "https://jaschrepragrs.blob.core.windows.net/jtcfailure0downloadresponsetestfailure4f6321945f9bdec0/javablobfailure1downloadresponsetestfailure4f648495c28dae",
     "Headers" : {
       "x-ms-version" : "2019-02-02",
       "User-Agent" : "azsdk-java-azure-storage-blob/12.0.0-preview.3 1.8.0_221; Windows 10 10.0",
-      "x-ms-client-request-id" : "303133c1-f01a-4c2f-b7d2-3edf3fc788cc",
-=======
-    "Uri" : "https://azstoragesdkaccount.blob.core.windows.net/jtcfailure0downloadresponsetestfailure5860906193178d56/javablobfailure1downloadresponsetestfailure5861709580e916",
-    "Headers" : {
-      "x-ms-version" : "2019-02-02",
-      "User-Agent" : "azsdk-java-azure-storage-blob/12.0.0-preview.3 1.8.0_212; Windows 10 10.0",
-      "x-ms-client-request-id" : "dd3cba6c-8702-4d11-82a2-c59c5636c375",
->>>>>>> a55d5dd9
+      "x-ms-client-request-id" : "455ced44-0e9c-456d-a53b-39a7e2f1b924",
       "Content-Type" : "application/octet-stream"
     },
     "Response" : {
       "x-ms-version" : "2019-02-02",
       "Server" : "Windows-Azure-Blob/1.0 Microsoft-HTTPAPI/2.0",
       "x-ms-content-crc64" : "6RYQPwaVsyQ=",
-<<<<<<< HEAD
-      "Last-Modified" : "Thu, 05 Sep 2019 22:37:09 GMT",
+      "Last-Modified" : "Mon, 09 Sep 2019 20:04:05 GMT",
       "retry-after" : "0",
       "StatusCode" : "201",
       "x-ms-request-server-encrypted" : "true",
-      "Date" : "Thu, 05 Sep 2019 22:37:09 GMT",
+      "Date" : "Mon, 09 Sep 2019 20:04:04 GMT",
       "Content-MD5" : "wh+Wm18D0z1D4E+PE252gg==",
-      "ETag" : "\"0x8D7325196BBAD8A\"",
+      "ETag" : "\"0x8D73560DDE59AF5\"",
       "Content-Length" : "0",
-      "x-ms-request-id" : "bfecc954-901e-0044-4e3a-643cc7000000",
-      "x-ms-client-request-id" : "303133c1-f01a-4c2f-b7d2-3edf3fc788cc"
-=======
-      "Last-Modified" : "Fri, 06 Sep 2019 19:08:55 GMT",
-      "retry-after" : "0",
-      "StatusCode" : "201",
-      "x-ms-request-server-encrypted" : "true",
-      "Date" : "Fri, 06 Sep 2019 19:08:54 GMT",
-      "Content-MD5" : "wh+Wm18D0z1D4E+PE252gg==",
-      "ETag" : "\"0x8D732FDA9C5DF39\"",
-      "Content-Length" : "0",
-      "x-ms-request-id" : "ec65c170-001e-001f-5fe6-64eb66000000",
-      "x-ms-client-request-id" : "dd3cba6c-8702-4d11-82a2-c59c5636c375"
->>>>>>> a55d5dd9
+      "x-ms-request-id" : "c5ca1921-301e-0042-4a49-67cbbf000000",
+      "x-ms-client-request-id" : "455ced44-0e9c-456d-a53b-39a7e2f1b924"
     },
     "Exception" : null
   }, {
     "Method" : "GET",
-<<<<<<< HEAD
     "Uri" : "https://jaschrepragrs.blob.core.windows.net?prefix=jtcfailure&comp=list",
     "Headers" : {
       "x-ms-version" : "2019-02-02",
       "User-Agent" : "azsdk-java-azure-storage-blob/12.0.0-preview.3 1.8.0_221; Windows 10 10.0",
-      "x-ms-client-request-id" : "ab1c9867-a6ed-4994-b601-e4067dbc7533"
-=======
-    "Uri" : "https://azstoragesdkaccount.blob.core.windows.net?prefix=jtcfailure&comp=list",
-    "Headers" : {
-      "x-ms-version" : "2019-02-02",
-      "User-Agent" : "azsdk-java-azure-storage-blob/12.0.0-preview.3 1.8.0_212; Windows 10 10.0",
-      "x-ms-client-request-id" : "8731fb4d-0071-48be-a007-bcf044bc3f5c"
->>>>>>> a55d5dd9
+      "x-ms-client-request-id" : "24e95d19-927b-4157-bad9-86acb48161ae"
     },
     "Response" : {
       "Transfer-Encoding" : "chunked",
@@ -107,35 +59,20 @@
       "Server" : "Windows-Azure-Blob/1.0 Microsoft-HTTPAPI/2.0",
       "retry-after" : "0",
       "StatusCode" : "200",
-<<<<<<< HEAD
-      "x-ms-request-id" : "bfecc96e-901e-0044-663a-643cc7000000",
-      "Body" : "﻿<?xml version=\"1.0\" encoding=\"utf-8\"?><EnumerationResults ServiceEndpoint=\"https://jaschrepragrs.blob.core.windows.net/\"><Prefix>jtcfailure</Prefix><Containers><Container><Name>jtcfailure0downloadresponsetestfailureca46649976c940de</Name><Properties><Last-Modified>Thu, 05 Sep 2019 22:37:09 GMT</Last-Modified><Etag>\"0x8D7325196ADE966\"</Etag><LeaseStatus>unlocked</LeaseStatus><LeaseState>available</LeaseState><DefaultEncryptionScope>$account-encryption-key</DefaultEncryptionScope><DenyEncryptionScopeOverride>false</DenyEncryptionScopeOverride><HasImmutabilityPolicy>false</HasImmutabilityPolicy><HasLegalHold>false</HasLegalHold></Properties></Container></Containers><NextMarker /></EnumerationResults>",
-      "Date" : "Thu, 05 Sep 2019 22:37:09 GMT",
-      "x-ms-client-request-id" : "ab1c9867-a6ed-4994-b601-e4067dbc7533",
-=======
-      "x-ms-request-id" : "ec65c1a3-001e-001f-06e6-64eb66000000",
-      "Body" : "﻿<?xml version=\"1.0\" encoding=\"utf-8\"?><EnumerationResults ServiceEndpoint=\"https://azstoragesdkaccount.blob.core.windows.net/\"><Prefix>jtcfailure</Prefix><Containers><Container><Name>jtcfailure0downloadresponsetestfailure5860906193178d56</Name><Properties><Last-Modified>Fri, 06 Sep 2019 19:08:55 GMT</Last-Modified><Etag>\"0x8D732FDA9BFFD95\"</Etag><LeaseStatus>unlocked</LeaseStatus><LeaseState>available</LeaseState><DefaultEncryptionScope>$account-encryption-key</DefaultEncryptionScope><DenyEncryptionScopeOverride>false</DenyEncryptionScopeOverride><HasImmutabilityPolicy>false</HasImmutabilityPolicy><HasLegalHold>false</HasLegalHold></Properties></Container></Containers><NextMarker /></EnumerationResults>",
-      "Date" : "Fri, 06 Sep 2019 19:08:54 GMT",
-      "x-ms-client-request-id" : "8731fb4d-0071-48be-a007-bcf044bc3f5c",
->>>>>>> a55d5dd9
+      "x-ms-request-id" : "c5ca1938-301e-0042-5d49-67cbbf000000",
+      "Body" : "﻿<?xml version=\"1.0\" encoding=\"utf-8\"?><EnumerationResults ServiceEndpoint=\"https://jaschrepragrs.blob.core.windows.net/\"><Prefix>jtcfailure</Prefix><Containers><Container><Name>jtcfailure0downloadresponsetestfailure4f6321945f9bdec0</Name><Properties><Last-Modified>Mon, 09 Sep 2019 20:04:05 GMT</Last-Modified><Etag>\"0x8D73560DDD83017\"</Etag><LeaseStatus>unlocked</LeaseStatus><LeaseState>available</LeaseState><DefaultEncryptionScope>$account-encryption-key</DefaultEncryptionScope><DenyEncryptionScopeOverride>false</DenyEncryptionScopeOverride><HasImmutabilityPolicy>false</HasImmutabilityPolicy><HasLegalHold>false</HasLegalHold></Properties></Container></Containers><NextMarker /></EnumerationResults>",
+      "Date" : "Mon, 09 Sep 2019 20:04:04 GMT",
+      "x-ms-client-request-id" : "24e95d19-927b-4157-bad9-86acb48161ae",
       "Content-Type" : "application/xml"
     },
     "Exception" : null
   }, {
     "Method" : "DELETE",
-<<<<<<< HEAD
-    "Uri" : "https://jaschrepragrs.blob.core.windows.net/jtcfailure0downloadresponsetestfailureca46649976c940de?restype=container",
+    "Uri" : "https://jaschrepragrs.blob.core.windows.net/jtcfailure0downloadresponsetestfailure4f6321945f9bdec0?restype=container",
     "Headers" : {
       "x-ms-version" : "2019-02-02",
       "User-Agent" : "azsdk-java-azure-storage-blob/12.0.0-preview.3 1.8.0_221; Windows 10 10.0",
-      "x-ms-client-request-id" : "bd72bb1a-b066-452c-9064-c93f8422798a"
-=======
-    "Uri" : "https://azstoragesdkaccount.blob.core.windows.net/jtcfailure0downloadresponsetestfailure5860906193178d56?restype=container",
-    "Headers" : {
-      "x-ms-version" : "2019-02-02",
-      "User-Agent" : "azsdk-java-azure-storage-blob/12.0.0-preview.3 1.8.0_212; Windows 10 10.0",
-      "x-ms-client-request-id" : "236144f1-1eb6-4185-a794-9740b072e3b7"
->>>>>>> a55d5dd9
+      "x-ms-client-request-id" : "57aa57a3-1317-43ae-9536-3e793cf56740"
     },
     "Response" : {
       "x-ms-version" : "2019-02-02",
@@ -143,21 +80,11 @@
       "retry-after" : "0",
       "Content-Length" : "0",
       "StatusCode" : "202",
-<<<<<<< HEAD
-      "x-ms-request-id" : "bfecc98a-901e-0044-013a-643cc7000000",
-      "Date" : "Thu, 05 Sep 2019 22:37:09 GMT",
-      "x-ms-client-request-id" : "bd72bb1a-b066-452c-9064-c93f8422798a"
+      "x-ms-request-id" : "c5ca194d-301e-0042-7249-67cbbf000000",
+      "Date" : "Mon, 09 Sep 2019 20:04:04 GMT",
+      "x-ms-client-request-id" : "57aa57a3-1317-43ae-9536-3e793cf56740"
     },
     "Exception" : null
   } ],
-  "variables" : [ "jtcfailure0downloadresponsetestfailureca46649976c940de", "javablobfailure1downloadresponsetestfailureca429894ae935f" ]
-=======
-      "x-ms-request-id" : "ec65c1b4-001e-001f-14e6-64eb66000000",
-      "Date" : "Fri, 06 Sep 2019 19:08:54 GMT",
-      "x-ms-client-request-id" : "236144f1-1eb6-4185-a794-9740b072e3b7"
-    },
-    "Exception" : null
-  } ],
-  "variables" : [ "jtcfailure0downloadresponsetestfailure5860906193178d56", "javablobfailure1downloadresponsetestfailure5861709580e916" ]
->>>>>>> a55d5dd9
+  "variables" : [ "jtcfailure0downloadresponsetestfailure4f6321945f9bdec0", "javablobfailure1downloadresponsetestfailure4f648495c28dae" ]
 }