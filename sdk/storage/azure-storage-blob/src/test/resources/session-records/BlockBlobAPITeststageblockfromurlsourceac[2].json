--- conflicted
+++ resolved
@@ -1,192 +1,104 @@
 {
   "networkCallRecords" : [ {
     "Method" : "PUT",
-<<<<<<< HEAD
-    "Uri" : "https://jaschrepragrs.blob.core.windows.net/jtcstageblockfromurlsourceac059153460a9d04385b46?restype=container",
+    "Uri" : "https://jaschrepragrs.blob.core.windows.net/jtcstageblockfromurlsourceac0012703420ea4be9704e?restype=container",
     "Headers" : {
       "x-ms-version" : "2019-02-02",
       "User-Agent" : "azsdk-java-azure-storage-blob/12.0.0-preview.3 1.8.0_221; Windows 10 10.0",
-      "x-ms-client-request-id" : "fde2ff39-6ff6-409b-a780-432f46fcdb4e"
-=======
-    "Uri" : "https://azstoragesdkaccount.blob.core.windows.net/jtcstageblockfromurlsourceac096635e4bf9c11c01648?restype=container",
-    "Headers" : {
-      "x-ms-version" : "2019-02-02",
-      "User-Agent" : "azsdk-java-azure-storage-blob/12.0.0-preview.3 1.8.0_212; Windows 10 10.0",
-      "x-ms-client-request-id" : "bf0ec94f-702a-4e8a-bfa8-88ca9500cf0d"
->>>>>>> a55d5dd9
+      "x-ms-client-request-id" : "34abafbf-3f2d-4381-8733-c99e0cbb6e9a"
     },
     "Response" : {
       "x-ms-version" : "2019-02-02",
       "Server" : "Windows-Azure-Blob/1.0 Microsoft-HTTPAPI/2.0",
-<<<<<<< HEAD
-      "ETag" : "\"0x8D7325280F3DB97\"",
-      "Last-Modified" : "Thu, 05 Sep 2019 22:43:42 GMT",
+      "ETag" : "\"0x8D73561BAE4F548\"",
+      "Last-Modified" : "Mon, 09 Sep 2019 20:10:15 GMT",
       "retry-after" : "0",
       "Content-Length" : "0",
       "StatusCode" : "201",
-      "x-ms-request-id" : "dacab5ad-b01e-001c-133b-6438bc000000",
-      "Date" : "Thu, 05 Sep 2019 22:43:42 GMT",
-      "x-ms-client-request-id" : "fde2ff39-6ff6-409b-a780-432f46fcdb4e"
-=======
-      "ETag" : "\"0x8D732FCEC537D2B\"",
-      "Last-Modified" : "Fri, 06 Sep 2019 19:03:37 GMT",
-      "retry-after" : "0",
-      "Content-Length" : "0",
-      "StatusCode" : "201",
-      "x-ms-request-id" : "412a0dfb-c01e-00c5-59e5-644e4d000000",
-      "Date" : "Fri, 06 Sep 2019 19:03:36 GMT",
-      "x-ms-client-request-id" : "bf0ec94f-702a-4e8a-bfa8-88ca9500cf0d"
->>>>>>> a55d5dd9
+      "x-ms-request-id" : "755bb30f-601e-0051-024a-67fe5e000000",
+      "Date" : "Mon, 09 Sep 2019 20:10:15 GMT",
+      "x-ms-client-request-id" : "34abafbf-3f2d-4381-8733-c99e0cbb6e9a"
     },
     "Exception" : null
   }, {
     "Method" : "PUT",
-<<<<<<< HEAD
-    "Uri" : "https://jaschrepragrs.blob.core.windows.net/jtcstageblockfromurlsourceac059153460a9d04385b46/javablobstageblockfromurlsourceac11029667c5169ca7a2",
+    "Uri" : "https://jaschrepragrs.blob.core.windows.net/jtcstageblockfromurlsourceac0012703420ea4be9704e/javablobstageblockfromurlsourceac1970003cab5e1c117c",
     "Headers" : {
       "x-ms-version" : "2019-02-02",
       "User-Agent" : "azsdk-java-azure-storage-blob/12.0.0-preview.3 1.8.0_221; Windows 10 10.0",
-      "x-ms-client-request-id" : "020bee7b-581d-411c-8942-6fe885bbcb85",
-=======
-    "Uri" : "https://azstoragesdkaccount.blob.core.windows.net/jtcstageblockfromurlsourceac096635e4bf9c11c01648/javablobstageblockfromurlsourceac1791916372db650288",
-    "Headers" : {
-      "x-ms-version" : "2019-02-02",
-      "User-Agent" : "azsdk-java-azure-storage-blob/12.0.0-preview.3 1.8.0_212; Windows 10 10.0",
-      "x-ms-client-request-id" : "a17070e6-8631-442c-add0-055d89825a50",
->>>>>>> a55d5dd9
+      "x-ms-client-request-id" : "4cc7cb65-d06b-48c4-96c4-6e96e31d962d",
       "Content-Type" : "application/octet-stream"
     },
     "Response" : {
       "x-ms-version" : "2019-02-02",
       "Server" : "Windows-Azure-Blob/1.0 Microsoft-HTTPAPI/2.0",
       "x-ms-content-crc64" : "6RYQPwaVsyQ=",
-<<<<<<< HEAD
-      "Last-Modified" : "Thu, 05 Sep 2019 22:43:42 GMT",
+      "Last-Modified" : "Mon, 09 Sep 2019 20:10:16 GMT",
       "retry-after" : "0",
       "StatusCode" : "201",
       "x-ms-request-server-encrypted" : "true",
-      "Date" : "Thu, 05 Sep 2019 22:43:42 GMT",
+      "Date" : "Mon, 09 Sep 2019 20:10:15 GMT",
       "Content-MD5" : "wh+Wm18D0z1D4E+PE252gg==",
-      "ETag" : "\"0x8D732528101C0DE\"",
+      "ETag" : "\"0x8D73561BAF2E661\"",
       "Content-Length" : "0",
-      "x-ms-request-id" : "dacab5b4-b01e-001c-183b-6438bc000000",
-      "x-ms-client-request-id" : "020bee7b-581d-411c-8942-6fe885bbcb85"
-=======
-      "Last-Modified" : "Fri, 06 Sep 2019 19:03:37 GMT",
-      "retry-after" : "0",
-      "StatusCode" : "201",
-      "x-ms-request-server-encrypted" : "true",
-      "Date" : "Fri, 06 Sep 2019 19:03:36 GMT",
-      "Content-MD5" : "wh+Wm18D0z1D4E+PE252gg==",
-      "ETag" : "\"0x8D732FCEC649BBB\"",
-      "Content-Length" : "0",
-      "x-ms-request-id" : "412a0e2d-c01e-00c5-7be5-644e4d000000",
-      "x-ms-client-request-id" : "a17070e6-8631-442c-add0-055d89825a50"
->>>>>>> a55d5dd9
+      "x-ms-request-id" : "755bb31a-601e-0051-0b4a-67fe5e000000",
+      "x-ms-client-request-id" : "4cc7cb65-d06b-48c4-96c4-6e96e31d962d"
     },
     "Exception" : null
   }, {
     "Method" : "PUT",
-<<<<<<< HEAD
-    "Uri" : "https://jaschrepragrs.blob.core.windows.net/jtcstageblockfromurlsourceac059153460a9d04385b46?restype=container&comp=acl",
+    "Uri" : "https://jaschrepragrs.blob.core.windows.net/jtcstageblockfromurlsourceac0012703420ea4be9704e?restype=container&comp=acl",
     "Headers" : {
       "x-ms-version" : "2019-02-02",
       "User-Agent" : "azsdk-java-azure-storage-blob/12.0.0-preview.3 1.8.0_221; Windows 10 10.0",
-      "x-ms-client-request-id" : "7ba1d96f-76bb-4431-9ac9-ce379bec0815",
-=======
-    "Uri" : "https://azstoragesdkaccount.blob.core.windows.net/jtcstageblockfromurlsourceac096635e4bf9c11c01648?restype=container&comp=acl",
-    "Headers" : {
-      "x-ms-version" : "2019-02-02",
-      "User-Agent" : "azsdk-java-azure-storage-blob/12.0.0-preview.3 1.8.0_212; Windows 10 10.0",
-      "x-ms-client-request-id" : "46757c15-f9b2-4326-b2e2-8c19251af2cd",
->>>>>>> a55d5dd9
+      "x-ms-client-request-id" : "e0429967-ba3b-42c6-b41b-87f92136f458",
       "Content-Type" : "application/xml; charset=utf-8"
     },
     "Response" : {
       "x-ms-version" : "2019-02-02",
       "Server" : "Windows-Azure-Blob/1.0 Microsoft-HTTPAPI/2.0",
-<<<<<<< HEAD
-      "ETag" : "\"0x8D73252810E3C64\"",
-      "Last-Modified" : "Thu, 05 Sep 2019 22:43:43 GMT",
+      "ETag" : "\"0x8D73561BAFF577B\"",
+      "Last-Modified" : "Mon, 09 Sep 2019 20:10:16 GMT",
       "retry-after" : "0",
       "Content-Length" : "0",
       "StatusCode" : "200",
-      "x-ms-request-id" : "dacab5ba-b01e-001c-1e3b-6438bc000000",
-      "Date" : "Thu, 05 Sep 2019 22:43:42 GMT",
-      "x-ms-client-request-id" : "7ba1d96f-76bb-4431-9ac9-ce379bec0815"
-=======
-      "ETag" : "\"0x8D732FCEC6B0D43\"",
-      "Last-Modified" : "Fri, 06 Sep 2019 19:03:37 GMT",
-      "retry-after" : "0",
-      "Content-Length" : "0",
-      "StatusCode" : "200",
-      "x-ms-request-id" : "412a0e4f-c01e-00c5-13e5-644e4d000000",
-      "Date" : "Fri, 06 Sep 2019 19:03:36 GMT",
-      "x-ms-client-request-id" : "46757c15-f9b2-4326-b2e2-8c19251af2cd"
->>>>>>> a55d5dd9
+      "x-ms-request-id" : "755bb327-601e-0051-164a-67fe5e000000",
+      "Date" : "Mon, 09 Sep 2019 20:10:15 GMT",
+      "x-ms-client-request-id" : "e0429967-ba3b-42c6-b41b-87f92136f458"
     },
     "Exception" : null
   }, {
     "Method" : "PUT",
-<<<<<<< HEAD
-    "Uri" : "https://jaschrepragrs.blob.core.windows.net/jtcstageblockfromurlsourceac059153460a9d04385b46/javablobstageblockfromurlsourceac370885377136b66638",
+    "Uri" : "https://jaschrepragrs.blob.core.windows.net/jtcstageblockfromurlsourceac0012703420ea4be9704e/javablobstageblockfromurlsourceac30398014ae19ee38de",
     "Headers" : {
       "x-ms-version" : "2019-02-02",
       "User-Agent" : "azsdk-java-azure-storage-blob/12.0.0-preview.3 1.8.0_221; Windows 10 10.0",
-      "x-ms-client-request-id" : "bce24372-167c-4471-89b2-89303c87b816",
-=======
-    "Uri" : "https://azstoragesdkaccount.blob.core.windows.net/jtcstageblockfromurlsourceac096635e4bf9c11c01648/javablobstageblockfromurlsourceac310889933c07615410",
-    "Headers" : {
-      "x-ms-version" : "2019-02-02",
-      "User-Agent" : "azsdk-java-azure-storage-blob/12.0.0-preview.3 1.8.0_212; Windows 10 10.0",
-      "x-ms-client-request-id" : "3582686c-e88f-4084-a5f0-cb5e4a5cd35d",
->>>>>>> a55d5dd9
+      "x-ms-client-request-id" : "7c0c52be-7001-4d9a-908c-ae4540996ed7",
       "Content-Type" : "application/octet-stream"
     },
     "Response" : {
       "x-ms-version" : "2019-02-02",
       "Server" : "Windows-Azure-Blob/1.0 Microsoft-HTTPAPI/2.0",
       "x-ms-content-crc64" : "6RYQPwaVsyQ=",
-<<<<<<< HEAD
-      "Last-Modified" : "Thu, 05 Sep 2019 22:43:43 GMT",
+      "Last-Modified" : "Mon, 09 Sep 2019 20:10:16 GMT",
       "retry-after" : "0",
       "StatusCode" : "201",
       "x-ms-request-server-encrypted" : "true",
-      "Date" : "Thu, 05 Sep 2019 22:43:42 GMT",
+      "Date" : "Mon, 09 Sep 2019 20:10:15 GMT",
       "Content-MD5" : "wh+Wm18D0z1D4E+PE252gg==",
-      "ETag" : "\"0x8D73252811B19F0\"",
+      "ETag" : "\"0x8D73561BB0C8D98\"",
       "Content-Length" : "0",
-      "x-ms-request-id" : "dacab5c0-b01e-001c-243b-6438bc000000",
-      "x-ms-client-request-id" : "bce24372-167c-4471-89b2-89303c87b816"
-=======
-      "Last-Modified" : "Fri, 06 Sep 2019 19:03:37 GMT",
-      "retry-after" : "0",
-      "StatusCode" : "201",
-      "x-ms-request-server-encrypted" : "true",
-      "Date" : "Fri, 06 Sep 2019 19:03:36 GMT",
-      "Content-MD5" : "wh+Wm18D0z1D4E+PE252gg==",
-      "ETag" : "\"0x8D732FCEC71700A\"",
-      "Content-Length" : "0",
-      "x-ms-request-id" : "412a0e65-c01e-00c5-24e5-644e4d000000",
-      "x-ms-client-request-id" : "3582686c-e88f-4084-a5f0-cb5e4a5cd35d"
->>>>>>> a55d5dd9
+      "x-ms-request-id" : "755bb332-601e-0051-214a-67fe5e000000",
+      "x-ms-client-request-id" : "7c0c52be-7001-4d9a-908c-ae4540996ed7"
     },
     "Exception" : null
   }, {
     "Method" : "PUT",
-<<<<<<< HEAD
-    "Uri" : "https://jaschrepragrs.blob.core.windows.net/jtcstageblockfromurlsourceac059153460a9d04385b46/javablobstageblockfromurlsourceac11029667c5169ca7a2?blockid=ZWJjNDMxMWMtZTFiYy00NWVhLWE1ZWMtMWVhNTNlODAyYjlm&comp=block",
+    "Uri" : "https://jaschrepragrs.blob.core.windows.net/jtcstageblockfromurlsourceac0012703420ea4be9704e/javablobstageblockfromurlsourceac1970003cab5e1c117c?blockid=MDVjYzFhNmItY2M3My00MDY3LWI0Y2EtOGMyNTRlMDQyMTEz&comp=block",
     "Headers" : {
       "x-ms-version" : "2019-02-02",
       "User-Agent" : "azsdk-java-azure-storage-blob/12.0.0-preview.3 1.8.0_221; Windows 10 10.0",
-      "x-ms-client-request-id" : "3b7c4108-8bad-45a7-81da-cf43d3bd50b5"
-=======
-    "Uri" : "https://azstoragesdkaccount.blob.core.windows.net/jtcstageblockfromurlsourceac096635e4bf9c11c01648/javablobstageblockfromurlsourceac1791916372db650288?blockid=NWRiYjQ4ZjItMjMxNC00NmExLTkwMmMtMGE0OWViNmY3ODhh&comp=block",
-    "Headers" : {
-      "x-ms-version" : "2019-02-02",
-      "User-Agent" : "azsdk-java-azure-storage-blob/12.0.0-preview.3 1.8.0_212; Windows 10 10.0",
-      "x-ms-client-request-id" : "4ec05c8f-231d-4d8b-8ae5-90f35269faaf"
->>>>>>> a55d5dd9
+      "x-ms-client-request-id" : "24800ea9-92e6-4b13-af0a-88494002f0c3"
     },
     "Response" : {
       "x-ms-version" : "2019-02-02",
@@ -195,34 +107,19 @@
       "retry-after" : "0",
       "Content-Length" : "0",
       "StatusCode" : "201",
-<<<<<<< HEAD
-      "x-ms-request-id" : "dacab5cb-b01e-001c-2f3b-6438bc000000",
+      "x-ms-request-id" : "755bb344-601e-0051-2f4a-67fe5e000000",
       "x-ms-request-server-encrypted" : "true",
-      "Date" : "Thu, 05 Sep 2019 22:43:42 GMT",
-      "x-ms-client-request-id" : "3b7c4108-8bad-45a7-81da-cf43d3bd50b5"
-=======
-      "x-ms-request-id" : "412a0e7c-c01e-00c5-32e5-644e4d000000",
-      "x-ms-request-server-encrypted" : "true",
-      "Date" : "Fri, 06 Sep 2019 19:03:36 GMT",
-      "x-ms-client-request-id" : "4ec05c8f-231d-4d8b-8ae5-90f35269faaf"
->>>>>>> a55d5dd9
+      "Date" : "Mon, 09 Sep 2019 20:10:16 GMT",
+      "x-ms-client-request-id" : "24800ea9-92e6-4b13-af0a-88494002f0c3"
     },
     "Exception" : null
   }, {
     "Method" : "GET",
-<<<<<<< HEAD
     "Uri" : "https://jaschrepragrs.blob.core.windows.net?prefix=jtcstageblockfromurlsourceac&comp=list",
     "Headers" : {
       "x-ms-version" : "2019-02-02",
       "User-Agent" : "azsdk-java-azure-storage-blob/12.0.0-preview.3 1.8.0_221; Windows 10 10.0",
-      "x-ms-client-request-id" : "d3b9376d-070c-4548-bf0a-9a572e886768"
-=======
-    "Uri" : "https://azstoragesdkaccount.blob.core.windows.net?prefix=jtcstageblockfromurlsourceac&comp=list",
-    "Headers" : {
-      "x-ms-version" : "2019-02-02",
-      "User-Agent" : "azsdk-java-azure-storage-blob/12.0.0-preview.3 1.8.0_212; Windows 10 10.0",
-      "x-ms-client-request-id" : "eaec5d32-8a9c-478a-b0f2-fbc4b8dc75cb"
->>>>>>> a55d5dd9
+      "x-ms-client-request-id" : "a1a59c47-fdd3-43cf-9737-77c246e478cb"
     },
     "Response" : {
       "Transfer-Encoding" : "chunked",
@@ -230,35 +127,20 @@
       "Server" : "Windows-Azure-Blob/1.0 Microsoft-HTTPAPI/2.0",
       "retry-after" : "0",
       "StatusCode" : "200",
-<<<<<<< HEAD
-      "x-ms-request-id" : "dacab5e3-b01e-001c-463b-6438bc000000",
-      "Body" : "﻿<?xml version=\"1.0\" encoding=\"utf-8\"?><EnumerationResults ServiceEndpoint=\"https://jaschrepragrs.blob.core.windows.net/\"><Prefix>jtcstageblockfromurlsourceac</Prefix><Containers><Container><Name>jtcstageblockfromurlsourceac059153460a9d04385b46</Name><Properties><Last-Modified>Thu, 05 Sep 2019 22:43:43 GMT</Last-Modified><Etag>\"0x8D73252810E3C64\"</Etag><LeaseStatus>unlocked</LeaseStatus><LeaseState>available</LeaseState><PublicAccess>container</PublicAccess><DefaultEncryptionScope>$account-encryption-key</DefaultEncryptionScope><DenyEncryptionScopeOverride>false</DenyEncryptionScopeOverride><HasImmutabilityPolicy>false</HasImmutabilityPolicy><HasLegalHold>false</HasLegalHold></Properties></Container></Containers><NextMarker /></EnumerationResults>",
-      "Date" : "Thu, 05 Sep 2019 22:43:42 GMT",
-      "x-ms-client-request-id" : "d3b9376d-070c-4548-bf0a-9a572e886768",
-=======
-      "x-ms-request-id" : "412a0e95-c01e-00c5-45e5-644e4d000000",
-      "Body" : "﻿<?xml version=\"1.0\" encoding=\"utf-8\"?><EnumerationResults ServiceEndpoint=\"https://azstoragesdkaccount.blob.core.windows.net/\"><Prefix>jtcstageblockfromurlsourceac</Prefix><Containers><Container><Name>jtcstageblockfromurlsourceac096635e4bf9c11c01648</Name><Properties><Last-Modified>Fri, 06 Sep 2019 19:03:37 GMT</Last-Modified><Etag>\"0x8D732FCEC6B0D43\"</Etag><LeaseStatus>unlocked</LeaseStatus><LeaseState>available</LeaseState><PublicAccess>container</PublicAccess><DefaultEncryptionScope>$account-encryption-key</DefaultEncryptionScope><DenyEncryptionScopeOverride>false</DenyEncryptionScopeOverride><HasImmutabilityPolicy>false</HasImmutabilityPolicy><HasLegalHold>false</HasLegalHold></Properties></Container></Containers><NextMarker /></EnumerationResults>",
-      "Date" : "Fri, 06 Sep 2019 19:03:36 GMT",
-      "x-ms-client-request-id" : "eaec5d32-8a9c-478a-b0f2-fbc4b8dc75cb",
->>>>>>> a55d5dd9
+      "x-ms-request-id" : "755bb35d-601e-0051-424a-67fe5e000000",
+      "Body" : "﻿<?xml version=\"1.0\" encoding=\"utf-8\"?><EnumerationResults ServiceEndpoint=\"https://jaschrepragrs.blob.core.windows.net/\"><Prefix>jtcstageblockfromurlsourceac</Prefix><Containers><Container><Name>jtcstageblockfromurlsourceac0012703420ea4be9704e</Name><Properties><Last-Modified>Mon, 09 Sep 2019 20:10:16 GMT</Last-Modified><Etag>\"0x8D73561BAFF577B\"</Etag><LeaseStatus>unlocked</LeaseStatus><LeaseState>available</LeaseState><PublicAccess>container</PublicAccess><DefaultEncryptionScope>$account-encryption-key</DefaultEncryptionScope><DenyEncryptionScopeOverride>false</DenyEncryptionScopeOverride><HasImmutabilityPolicy>false</HasImmutabilityPolicy><HasLegalHold>false</HasLegalHold></Properties></Container></Containers><NextMarker /></EnumerationResults>",
+      "Date" : "Mon, 09 Sep 2019 20:10:16 GMT",
+      "x-ms-client-request-id" : "a1a59c47-fdd3-43cf-9737-77c246e478cb",
       "Content-Type" : "application/xml"
     },
     "Exception" : null
   }, {
     "Method" : "DELETE",
-<<<<<<< HEAD
-    "Uri" : "https://jaschrepragrs.blob.core.windows.net/jtcstageblockfromurlsourceac059153460a9d04385b46?restype=container",
+    "Uri" : "https://jaschrepragrs.blob.core.windows.net/jtcstageblockfromurlsourceac0012703420ea4be9704e?restype=container",
     "Headers" : {
       "x-ms-version" : "2019-02-02",
       "User-Agent" : "azsdk-java-azure-storage-blob/12.0.0-preview.3 1.8.0_221; Windows 10 10.0",
-      "x-ms-client-request-id" : "78454dfc-a815-4b35-804b-ad34e37a6992"
-=======
-    "Uri" : "https://azstoragesdkaccount.blob.core.windows.net/jtcstageblockfromurlsourceac096635e4bf9c11c01648?restype=container",
-    "Headers" : {
-      "x-ms-version" : "2019-02-02",
-      "User-Agent" : "azsdk-java-azure-storage-blob/12.0.0-preview.3 1.8.0_212; Windows 10 10.0",
-      "x-ms-client-request-id" : "72751e25-4745-41cc-be12-de2062c9befb"
->>>>>>> a55d5dd9
+      "x-ms-client-request-id" : "f6247111-5e9e-4620-af7a-4f54b68f9735"
     },
     "Response" : {
       "x-ms-version" : "2019-02-02",
@@ -266,21 +148,11 @@
       "retry-after" : "0",
       "Content-Length" : "0",
       "StatusCode" : "202",
-<<<<<<< HEAD
-      "x-ms-request-id" : "dacab5eb-b01e-001c-4e3b-6438bc000000",
-      "Date" : "Thu, 05 Sep 2019 22:43:42 GMT",
-      "x-ms-client-request-id" : "78454dfc-a815-4b35-804b-ad34e37a6992"
+      "x-ms-request-id" : "755bb361-601e-0051-464a-67fe5e000000",
+      "Date" : "Mon, 09 Sep 2019 20:10:16 GMT",
+      "x-ms-client-request-id" : "f6247111-5e9e-4620-af7a-4f54b68f9735"
     },
     "Exception" : null
   } ],
-  "variables" : [ "jtcstageblockfromurlsourceac059153460a9d04385b46", "javablobstageblockfromurlsourceac11029667c5169ca7a2", "javablobstageblockfromurlsourceac275329d463f598f93d", "ebc4311c-e1bc-45ea-a5ec-1ea53e802b9f", "javablobstageblockfromurlsourceac370885377136b66638" ]
-=======
-      "x-ms-request-id" : "412a0ea6-c01e-00c5-50e5-644e4d000000",
-      "Date" : "Fri, 06 Sep 2019 19:03:36 GMT",
-      "x-ms-client-request-id" : "72751e25-4745-41cc-be12-de2062c9befb"
-    },
-    "Exception" : null
-  } ],
-  "variables" : [ "jtcstageblockfromurlsourceac096635e4bf9c11c01648", "javablobstageblockfromurlsourceac1791916372db650288", "javablobstageblockfromurlsourceac21987025331f257fa1", "5dbb48f2-2314-46a1-902c-0a49eb6f788a", "javablobstageblockfromurlsourceac310889933c07615410" ]
->>>>>>> a55d5dd9
+  "variables" : [ "jtcstageblockfromurlsourceac0012703420ea4be9704e", "javablobstageblockfromurlsourceac1970003cab5e1c117c", "javablobstageblockfromurlsourceac29215873fa0dd38bf5", "05cc1a6b-cc73-4067-b4ca-8c254e042113", "javablobstageblockfromurlsourceac30398014ae19ee38de" ]
 }