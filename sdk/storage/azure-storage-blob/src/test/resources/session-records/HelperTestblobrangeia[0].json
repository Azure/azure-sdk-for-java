{
  "networkCallRecords" : [ {
    "Method" : "PUT",
<<<<<<< HEAD
    "Uri" : "https://jaschrepragrs.blob.core.windows.net/jtcblobrangeia0helpertestblobrangeiaba416933afb7f3e28?restype=container",
    "Headers" : {
      "x-ms-version" : "2019-02-02",
      "User-Agent" : "azsdk-java-azure-storage-blob/12.0.0-preview.3 1.8.0_221; Windows 10 10.0",
      "x-ms-client-request-id" : "dd3740c1-7443-484b-9fdb-758d389719a8"
=======
    "Uri" : "https://azstoragesdkaccount.blob.core.windows.net/jtcblobrangeia0helpertestblobrangeia15d7507079edc5a0c?restype=container",
    "Headers" : {
      "x-ms-version" : "2019-02-02",
      "User-Agent" : "azsdk-java-azure-storage-blob/12.0.0-preview.3 1.8.0_212; Windows 10 10.0",
      "x-ms-client-request-id" : "7dfa9437-af23-4159-8e6f-b333af937291"
>>>>>>> a55d5dd9
    },
    "Response" : {
      "x-ms-version" : "2019-02-02",
      "Server" : "Windows-Azure-Blob/1.0 Microsoft-HTTPAPI/2.0",
<<<<<<< HEAD
      "ETag" : "\"0x8D7325183A47C5C\"",
      "Last-Modified" : "Thu, 05 Sep 2019 22:36:37 GMT",
      "retry-after" : "0",
      "Content-Length" : "0",
      "StatusCode" : "201",
      "x-ms-request-id" : "bfeca8f6-901e-0044-7a3a-643cc7000000",
      "Date" : "Thu, 05 Sep 2019 22:36:37 GMT",
      "x-ms-client-request-id" : "dd3740c1-7443-484b-9fdb-758d389719a8"
=======
      "ETag" : "\"0x8D732FDAB8377AA\"",
      "Last-Modified" : "Fri, 06 Sep 2019 19:08:58 GMT",
      "retry-after" : "0",
      "Content-Length" : "0",
      "StatusCode" : "201",
      "x-ms-request-id" : "ec65c898-001e-001f-77e6-64eb66000000",
      "Date" : "Fri, 06 Sep 2019 19:08:57 GMT",
      "x-ms-client-request-id" : "7dfa9437-af23-4159-8e6f-b333af937291"
>>>>>>> a55d5dd9
    },
    "Exception" : null
  }, {
    "Method" : "GET",
<<<<<<< HEAD
    "Uri" : "https://jaschrepragrs.blob.core.windows.net?prefix=jtcblobrangeia&comp=list",
    "Headers" : {
      "x-ms-version" : "2019-02-02",
      "User-Agent" : "azsdk-java-azure-storage-blob/12.0.0-preview.3 1.8.0_221; Windows 10 10.0",
      "x-ms-client-request-id" : "2efd5426-4827-4e09-915e-0531664bf24c"
=======
    "Uri" : "https://azstoragesdkaccount.blob.core.windows.net?prefix=jtcblobrangeia&comp=list",
    "Headers" : {
      "x-ms-version" : "2019-02-02",
      "User-Agent" : "azsdk-java-azure-storage-blob/12.0.0-preview.3 1.8.0_212; Windows 10 10.0",
      "x-ms-client-request-id" : "f0e89cc1-1afd-4a61-bfaf-85b5b1bec3b1"
>>>>>>> a55d5dd9
    },
    "Response" : {
      "Transfer-Encoding" : "chunked",
      "x-ms-version" : "2019-02-02",
      "Server" : "Windows-Azure-Blob/1.0 Microsoft-HTTPAPI/2.0",
      "retry-after" : "0",
      "StatusCode" : "200",
<<<<<<< HEAD
      "x-ms-request-id" : "bfeca906-901e-0044-093a-643cc7000000",
      "Body" : "﻿<?xml version=\"1.0\" encoding=\"utf-8\"?><EnumerationResults ServiceEndpoint=\"https://jaschrepragrs.blob.core.windows.net/\"><Prefix>jtcblobrangeia</Prefix><Containers><Container><Name>jtcblobrangeia0helpertestblobrangeiaba416933afb7f3e28</Name><Properties><Last-Modified>Thu, 05 Sep 2019 22:36:37 GMT</Last-Modified><Etag>\"0x8D7325183A47C5C\"</Etag><LeaseStatus>unlocked</LeaseStatus><LeaseState>available</LeaseState><DefaultEncryptionScope>$account-encryption-key</DefaultEncryptionScope><DenyEncryptionScopeOverride>false</DenyEncryptionScopeOverride><HasImmutabilityPolicy>false</HasImmutabilityPolicy><HasLegalHold>false</HasLegalHold></Properties></Container></Containers><NextMarker /></EnumerationResults>",
      "Date" : "Thu, 05 Sep 2019 22:36:37 GMT",
      "x-ms-client-request-id" : "2efd5426-4827-4e09-915e-0531664bf24c",
=======
      "x-ms-request-id" : "ec65c8ba-001e-001f-13e6-64eb66000000",
      "Body" : "﻿<?xml version=\"1.0\" encoding=\"utf-8\"?><EnumerationResults ServiceEndpoint=\"https://azstoragesdkaccount.blob.core.windows.net/\"><Prefix>jtcblobrangeia</Prefix><Containers><Container><Name>jtcblobrangeia0helpertestblobrangeia15d7507079edc5a0c</Name><Properties><Last-Modified>Fri, 06 Sep 2019 19:08:58 GMT</Last-Modified><Etag>\"0x8D732FDAB8377AA\"</Etag><LeaseStatus>unlocked</LeaseStatus><LeaseState>available</LeaseState><DefaultEncryptionScope>$account-encryption-key</DefaultEncryptionScope><DenyEncryptionScopeOverride>false</DenyEncryptionScopeOverride><HasImmutabilityPolicy>false</HasImmutabilityPolicy><HasLegalHold>false</HasLegalHold></Properties></Container></Containers><NextMarker /></EnumerationResults>",
      "Date" : "Fri, 06 Sep 2019 19:08:57 GMT",
      "x-ms-client-request-id" : "f0e89cc1-1afd-4a61-bfaf-85b5b1bec3b1",
>>>>>>> a55d5dd9
      "Content-Type" : "application/xml"
    },
    "Exception" : null
  }, {
    "Method" : "DELETE",
<<<<<<< HEAD
    "Uri" : "https://jaschrepragrs.blob.core.windows.net/jtcblobrangeia0helpertestblobrangeiaba416933afb7f3e28?restype=container",
    "Headers" : {
      "x-ms-version" : "2019-02-02",
      "User-Agent" : "azsdk-java-azure-storage-blob/12.0.0-preview.3 1.8.0_221; Windows 10 10.0",
      "x-ms-client-request-id" : "b173ce9c-d4a1-4eca-a554-ef9850b8f770"
=======
    "Uri" : "https://azstoragesdkaccount.blob.core.windows.net/jtcblobrangeia0helpertestblobrangeia15d7507079edc5a0c?restype=container",
    "Headers" : {
      "x-ms-version" : "2019-02-02",
      "User-Agent" : "azsdk-java-azure-storage-blob/12.0.0-preview.3 1.8.0_212; Windows 10 10.0",
      "x-ms-client-request-id" : "5a4b0f09-f71f-4652-80bb-d7e88dda5823"
>>>>>>> a55d5dd9
    },
    "Response" : {
      "x-ms-version" : "2019-02-02",
      "Server" : "Windows-Azure-Blob/1.0 Microsoft-HTTPAPI/2.0",
      "retry-after" : "0",
      "Content-Length" : "0",
      "StatusCode" : "202",
<<<<<<< HEAD
      "x-ms-request-id" : "bfeca91a-901e-0044-1d3a-643cc7000000",
      "Date" : "Thu, 05 Sep 2019 22:36:37 GMT",
      "x-ms-client-request-id" : "b173ce9c-d4a1-4eca-a554-ef9850b8f770"
    },
    "Exception" : null
  } ],
  "variables" : [ "jtcblobrangeia0helpertestblobrangeiaba416933afb7f3e28" ]
=======
      "x-ms-request-id" : "ec65c8d3-001e-001f-28e6-64eb66000000",
      "Date" : "Fri, 06 Sep 2019 19:08:57 GMT",
      "x-ms-client-request-id" : "5a4b0f09-f71f-4652-80bb-d7e88dda5823"
    },
    "Exception" : null
  } ],
  "variables" : [ "jtcblobrangeia0helpertestblobrangeia15d7507079edc5a0c" ]
>>>>>>> a55d5dd9
}<|MERGE_RESOLUTION|>--- conflicted
+++ resolved
@@ -1,59 +1,32 @@
 {
   "networkCallRecords" : [ {
     "Method" : "PUT",
-<<<<<<< HEAD
-    "Uri" : "https://jaschrepragrs.blob.core.windows.net/jtcblobrangeia0helpertestblobrangeiaba416933afb7f3e28?restype=container",
+    "Uri" : "https://jaschrepragrs.blob.core.windows.net/jtcblobrangeia0helpertestblobrangeia9c904033b458f7624?restype=container",
     "Headers" : {
       "x-ms-version" : "2019-02-02",
       "User-Agent" : "azsdk-java-azure-storage-blob/12.0.0-preview.3 1.8.0_221; Windows 10 10.0",
-      "x-ms-client-request-id" : "dd3740c1-7443-484b-9fdb-758d389719a8"
-=======
-    "Uri" : "https://azstoragesdkaccount.blob.core.windows.net/jtcblobrangeia0helpertestblobrangeia15d7507079edc5a0c?restype=container",
-    "Headers" : {
-      "x-ms-version" : "2019-02-02",
-      "User-Agent" : "azsdk-java-azure-storage-blob/12.0.0-preview.3 1.8.0_212; Windows 10 10.0",
-      "x-ms-client-request-id" : "7dfa9437-af23-4159-8e6f-b333af937291"
->>>>>>> a55d5dd9
+      "x-ms-client-request-id" : "cb12a6fa-55f3-40de-9b55-a0f30764e44c"
     },
     "Response" : {
       "x-ms-version" : "2019-02-02",
       "Server" : "Windows-Azure-Blob/1.0 Microsoft-HTTPAPI/2.0",
-<<<<<<< HEAD
-      "ETag" : "\"0x8D7325183A47C5C\"",
-      "Last-Modified" : "Thu, 05 Sep 2019 22:36:37 GMT",
+      "ETag" : "\"0x8D735603352BF0D\"",
+      "Last-Modified" : "Mon, 09 Sep 2019 19:59:19 GMT",
       "retry-after" : "0",
       "Content-Length" : "0",
       "StatusCode" : "201",
-      "x-ms-request-id" : "bfeca8f6-901e-0044-7a3a-643cc7000000",
-      "Date" : "Thu, 05 Sep 2019 22:36:37 GMT",
-      "x-ms-client-request-id" : "dd3740c1-7443-484b-9fdb-758d389719a8"
-=======
-      "ETag" : "\"0x8D732FDAB8377AA\"",
-      "Last-Modified" : "Fri, 06 Sep 2019 19:08:58 GMT",
-      "retry-after" : "0",
-      "Content-Length" : "0",
-      "StatusCode" : "201",
-      "x-ms-request-id" : "ec65c898-001e-001f-77e6-64eb66000000",
-      "Date" : "Fri, 06 Sep 2019 19:08:57 GMT",
-      "x-ms-client-request-id" : "7dfa9437-af23-4159-8e6f-b333af937291"
->>>>>>> a55d5dd9
+      "x-ms-request-id" : "077fd7c1-801e-001f-6349-673bbb000000",
+      "Date" : "Mon, 09 Sep 2019 19:59:18 GMT",
+      "x-ms-client-request-id" : "cb12a6fa-55f3-40de-9b55-a0f30764e44c"
     },
     "Exception" : null
   }, {
     "Method" : "GET",
-<<<<<<< HEAD
     "Uri" : "https://jaschrepragrs.blob.core.windows.net?prefix=jtcblobrangeia&comp=list",
     "Headers" : {
       "x-ms-version" : "2019-02-02",
       "User-Agent" : "azsdk-java-azure-storage-blob/12.0.0-preview.3 1.8.0_221; Windows 10 10.0",
-      "x-ms-client-request-id" : "2efd5426-4827-4e09-915e-0531664bf24c"
-=======
-    "Uri" : "https://azstoragesdkaccount.blob.core.windows.net?prefix=jtcblobrangeia&comp=list",
-    "Headers" : {
-      "x-ms-version" : "2019-02-02",
-      "User-Agent" : "azsdk-java-azure-storage-blob/12.0.0-preview.3 1.8.0_212; Windows 10 10.0",
-      "x-ms-client-request-id" : "f0e89cc1-1afd-4a61-bfaf-85b5b1bec3b1"
->>>>>>> a55d5dd9
+      "x-ms-client-request-id" : "1abbdf92-85bb-4405-8adc-4549062ba582"
     },
     "Response" : {
       "Transfer-Encoding" : "chunked",
@@ -61,35 +34,20 @@
       "Server" : "Windows-Azure-Blob/1.0 Microsoft-HTTPAPI/2.0",
       "retry-after" : "0",
       "StatusCode" : "200",
-<<<<<<< HEAD
-      "x-ms-request-id" : "bfeca906-901e-0044-093a-643cc7000000",
-      "Body" : "﻿<?xml version=\"1.0\" encoding=\"utf-8\"?><EnumerationResults ServiceEndpoint=\"https://jaschrepragrs.blob.core.windows.net/\"><Prefix>jtcblobrangeia</Prefix><Containers><Container><Name>jtcblobrangeia0helpertestblobrangeiaba416933afb7f3e28</Name><Properties><Last-Modified>Thu, 05 Sep 2019 22:36:37 GMT</Last-Modified><Etag>\"0x8D7325183A47C5C\"</Etag><LeaseStatus>unlocked</LeaseStatus><LeaseState>available</LeaseState><DefaultEncryptionScope>$account-encryption-key</DefaultEncryptionScope><DenyEncryptionScopeOverride>false</DenyEncryptionScopeOverride><HasImmutabilityPolicy>false</HasImmutabilityPolicy><HasLegalHold>false</HasLegalHold></Properties></Container></Containers><NextMarker /></EnumerationResults>",
-      "Date" : "Thu, 05 Sep 2019 22:36:37 GMT",
-      "x-ms-client-request-id" : "2efd5426-4827-4e09-915e-0531664bf24c",
-=======
-      "x-ms-request-id" : "ec65c8ba-001e-001f-13e6-64eb66000000",
-      "Body" : "﻿<?xml version=\"1.0\" encoding=\"utf-8\"?><EnumerationResults ServiceEndpoint=\"https://azstoragesdkaccount.blob.core.windows.net/\"><Prefix>jtcblobrangeia</Prefix><Containers><Container><Name>jtcblobrangeia0helpertestblobrangeia15d7507079edc5a0c</Name><Properties><Last-Modified>Fri, 06 Sep 2019 19:08:58 GMT</Last-Modified><Etag>\"0x8D732FDAB8377AA\"</Etag><LeaseStatus>unlocked</LeaseStatus><LeaseState>available</LeaseState><DefaultEncryptionScope>$account-encryption-key</DefaultEncryptionScope><DenyEncryptionScopeOverride>false</DenyEncryptionScopeOverride><HasImmutabilityPolicy>false</HasImmutabilityPolicy><HasLegalHold>false</HasLegalHold></Properties></Container></Containers><NextMarker /></EnumerationResults>",
-      "Date" : "Fri, 06 Sep 2019 19:08:57 GMT",
-      "x-ms-client-request-id" : "f0e89cc1-1afd-4a61-bfaf-85b5b1bec3b1",
->>>>>>> a55d5dd9
+      "x-ms-request-id" : "077fd7da-801e-001f-7849-673bbb000000",
+      "Body" : "﻿<?xml version=\"1.0\" encoding=\"utf-8\"?><EnumerationResults ServiceEndpoint=\"https://jaschrepragrs.blob.core.windows.net/\"><Prefix>jtcblobrangeia</Prefix><Containers><Container><Name>jtcblobrangeia0helpertestblobrangeia9c904033b458f7624</Name><Properties><Last-Modified>Mon, 09 Sep 2019 19:59:19 GMT</Last-Modified><Etag>\"0x8D735603352BF0D\"</Etag><LeaseStatus>unlocked</LeaseStatus><LeaseState>available</LeaseState><DefaultEncryptionScope>$account-encryption-key</DefaultEncryptionScope><DenyEncryptionScopeOverride>false</DenyEncryptionScopeOverride><HasImmutabilityPolicy>false</HasImmutabilityPolicy><HasLegalHold>false</HasLegalHold></Properties></Container></Containers><NextMarker /></EnumerationResults>",
+      "Date" : "Mon, 09 Sep 2019 19:59:18 GMT",
+      "x-ms-client-request-id" : "1abbdf92-85bb-4405-8adc-4549062ba582",
       "Content-Type" : "application/xml"
     },
     "Exception" : null
   }, {
     "Method" : "DELETE",
-<<<<<<< HEAD
-    "Uri" : "https://jaschrepragrs.blob.core.windows.net/jtcblobrangeia0helpertestblobrangeiaba416933afb7f3e28?restype=container",
+    "Uri" : "https://jaschrepragrs.blob.core.windows.net/jtcblobrangeia0helpertestblobrangeia9c904033b458f7624?restype=container",
     "Headers" : {
       "x-ms-version" : "2019-02-02",
       "User-Agent" : "azsdk-java-azure-storage-blob/12.0.0-preview.3 1.8.0_221; Windows 10 10.0",
-      "x-ms-client-request-id" : "b173ce9c-d4a1-4eca-a554-ef9850b8f770"
-=======
-    "Uri" : "https://azstoragesdkaccount.blob.core.windows.net/jtcblobrangeia0helpertestblobrangeia15d7507079edc5a0c?restype=container",
-    "Headers" : {
-      "x-ms-version" : "2019-02-02",
-      "User-Agent" : "azsdk-java-azure-storage-blob/12.0.0-preview.3 1.8.0_212; Windows 10 10.0",
-      "x-ms-client-request-id" : "5a4b0f09-f71f-4652-80bb-d7e88dda5823"
->>>>>>> a55d5dd9
+      "x-ms-client-request-id" : "ad75ff10-84ef-42c9-aad4-250280bacd0c"
     },
     "Response" : {
       "x-ms-version" : "2019-02-02",
@@ -97,21 +55,11 @@
       "retry-after" : "0",
       "Content-Length" : "0",
       "StatusCode" : "202",
-<<<<<<< HEAD
-      "x-ms-request-id" : "bfeca91a-901e-0044-1d3a-643cc7000000",
-      "Date" : "Thu, 05 Sep 2019 22:36:37 GMT",
-      "x-ms-client-request-id" : "b173ce9c-d4a1-4eca-a554-ef9850b8f770"
+      "x-ms-request-id" : "077fd7ea-801e-001f-0649-673bbb000000",
+      "Date" : "Mon, 09 Sep 2019 19:59:18 GMT",
+      "x-ms-client-request-id" : "ad75ff10-84ef-42c9-aad4-250280bacd0c"
     },
     "Exception" : null
   } ],
-  "variables" : [ "jtcblobrangeia0helpertestblobrangeiaba416933afb7f3e28" ]
-=======
-      "x-ms-request-id" : "ec65c8d3-001e-001f-28e6-64eb66000000",
-      "Date" : "Fri, 06 Sep 2019 19:08:57 GMT",
-      "x-ms-client-request-id" : "5a4b0f09-f71f-4652-80bb-d7e88dda5823"
-    },
-    "Exception" : null
-  } ],
-  "variables" : [ "jtcblobrangeia0helpertestblobrangeia15d7507079edc5a0c" ]
->>>>>>> a55d5dd9
+  "variables" : [ "jtcblobrangeia0helpertestblobrangeia9c904033b458f7624" ]
 }