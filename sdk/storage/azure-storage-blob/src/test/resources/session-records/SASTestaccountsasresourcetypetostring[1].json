--- conflicted
+++ resolved
@@ -1,59 +1,32 @@
 {
   "networkCallRecords" : [ {
     "Method" : "PUT",
-<<<<<<< HEAD
-    "Uri" : "https://jaschrepragrs.blob.core.windows.net/jtcaccountsasresourcetypetostring0950120c7922fb821c?restype=container",
+    "Uri" : "https://jaschrepragrs.blob.core.windows.net/jtcaccountsasresourcetypetostring0711861e8684032c25?restype=container",
     "Headers" : {
       "x-ms-version" : "2019-02-02",
       "User-Agent" : "azsdk-java-azure-storage-blob/12.0.0-preview.3 1.8.0_221; Windows 10 10.0",
-      "x-ms-client-request-id" : "519e11e5-2bd6-41be-af83-7dca2bca4e02"
-=======
-    "Uri" : "https://azstoragesdkaccount.blob.core.windows.net/jtcaccountsasresourcetypetostring03616784044eada3ea?restype=container",
-    "Headers" : {
-      "x-ms-version" : "2019-02-02",
-      "User-Agent" : "azsdk-java-azure-storage-blob/12.0.0-preview.3 1.8.0_212; Windows 10 10.0",
-      "x-ms-client-request-id" : "d5001494-8665-4e71-a6e7-3749d15b93e3"
->>>>>>> a55d5dd9
+      "x-ms-client-request-id" : "16d2bef8-8027-4855-8a31-7a1a119c6bba"
     },
     "Response" : {
       "x-ms-version" : "2019-02-02",
       "Server" : "Windows-Azure-Blob/1.0 Microsoft-HTTPAPI/2.0",
-<<<<<<< HEAD
-      "ETag" : "\"0x8D73251814B5315\"",
-      "Last-Modified" : "Thu, 05 Sep 2019 22:36:33 GMT",
+      "ETag" : "\"0x8D735603130DA63\"",
+      "Last-Modified" : "Mon, 09 Sep 2019 19:59:15 GMT",
       "retry-after" : "0",
       "Content-Length" : "0",
       "StatusCode" : "201",
-      "x-ms-request-id" : "bfeca467-901e-0044-323a-643cc7000000",
-      "Date" : "Thu, 05 Sep 2019 22:36:33 GMT",
-      "x-ms-client-request-id" : "519e11e5-2bd6-41be-af83-7dca2bca4e02"
-=======
-      "ETag" : "\"0x8D732FE062F1077\"",
-      "Last-Modified" : "Fri, 06 Sep 2019 19:11:30 GMT",
-      "retry-after" : "0",
-      "Content-Length" : "0",
-      "StatusCode" : "201",
-      "x-ms-request-id" : "8f76dd46-401e-003a-48e6-6473d5000000",
-      "Date" : "Fri, 06 Sep 2019 19:11:30 GMT",
-      "x-ms-client-request-id" : "d5001494-8665-4e71-a6e7-3749d15b93e3"
->>>>>>> a55d5dd9
+      "x-ms-request-id" : "077fd4d9-801e-001f-5149-673bbb000000",
+      "Date" : "Mon, 09 Sep 2019 19:59:14 GMT",
+      "x-ms-client-request-id" : "16d2bef8-8027-4855-8a31-7a1a119c6bba"
     },
     "Exception" : null
   }, {
     "Method" : "GET",
-<<<<<<< HEAD
     "Uri" : "https://jaschrepragrs.blob.core.windows.net?prefix=jtcaccountsasresourcetypetostring&comp=list",
     "Headers" : {
       "x-ms-version" : "2019-02-02",
       "User-Agent" : "azsdk-java-azure-storage-blob/12.0.0-preview.3 1.8.0_221; Windows 10 10.0",
-      "x-ms-client-request-id" : "43ac0590-bf73-4f5e-a48f-97477b1173cc"
-=======
-    "Uri" : "https://azstoragesdkaccount.blob.core.windows.net?prefix=jtcaccountsasresourcetypetostring&comp=list",
-    "Headers" : {
-      "x-ms-version" : "2019-02-02",
-      "User-Agent" : "azsdk-java-azure-storage-blob/12.0.0-preview.3 1.8.0_212; Windows 10 10.0",
-      "x-ms-client-request-id" : "3c348fc5-c93a-4ff4-94bc-76ed0b10022a"
->>>>>>> a55d5dd9
+      "x-ms-client-request-id" : "dd6dce98-99bd-4ce7-8cad-0d4cf232016b"
     },
     "Response" : {
       "Transfer-Encoding" : "chunked",
@@ -61,35 +34,20 @@
       "Server" : "Windows-Azure-Blob/1.0 Microsoft-HTTPAPI/2.0",
       "retry-after" : "0",
       "StatusCode" : "200",
-<<<<<<< HEAD
-      "x-ms-request-id" : "bfeca47a-901e-0044-443a-643cc7000000",
-      "Body" : "﻿<?xml version=\"1.0\" encoding=\"utf-8\"?><EnumerationResults ServiceEndpoint=\"https://jaschrepragrs.blob.core.windows.net/\"><Prefix>jtcaccountsasresourcetypetostring</Prefix><Containers><Container><Name>jtcaccountsasresourcetypetostring0950120c7922fb821c</Name><Properties><Last-Modified>Thu, 05 Sep 2019 22:36:33 GMT</Last-Modified><Etag>\"0x8D73251814B5315\"</Etag><LeaseStatus>unlocked</LeaseStatus><LeaseState>available</LeaseState><DefaultEncryptionScope>$account-encryption-key</DefaultEncryptionScope><DenyEncryptionScopeOverride>false</DenyEncryptionScopeOverride><HasImmutabilityPolicy>false</HasImmutabilityPolicy><HasLegalHold>false</HasLegalHold></Properties></Container></Containers><NextMarker /></EnumerationResults>",
-      "Date" : "Thu, 05 Sep 2019 22:36:33 GMT",
-      "x-ms-client-request-id" : "43ac0590-bf73-4f5e-a48f-97477b1173cc",
-=======
-      "x-ms-request-id" : "8f76dd99-401e-003a-07e6-6473d5000000",
-      "Body" : "﻿<?xml version=\"1.0\" encoding=\"utf-8\"?><EnumerationResults ServiceEndpoint=\"https://azstoragesdkaccount.blob.core.windows.net/\"><Prefix>jtcaccountsasresourcetypetostring</Prefix><Containers><Container><Name>jtcaccountsasresourcetypetostring03616784044eada3ea</Name><Properties><Last-Modified>Fri, 06 Sep 2019 19:11:30 GMT</Last-Modified><Etag>\"0x8D732FE062F1077\"</Etag><LeaseStatus>unlocked</LeaseStatus><LeaseState>available</LeaseState><DefaultEncryptionScope>$account-encryption-key</DefaultEncryptionScope><DenyEncryptionScopeOverride>false</DenyEncryptionScopeOverride><HasImmutabilityPolicy>false</HasImmutabilityPolicy><HasLegalHold>false</HasLegalHold></Properties></Container></Containers><NextMarker /></EnumerationResults>",
-      "Date" : "Fri, 06 Sep 2019 19:11:30 GMT",
-      "x-ms-client-request-id" : "3c348fc5-c93a-4ff4-94bc-76ed0b10022a",
->>>>>>> a55d5dd9
+      "x-ms-request-id" : "077fd4e8-801e-001f-5d49-673bbb000000",
+      "Body" : "﻿<?xml version=\"1.0\" encoding=\"utf-8\"?><EnumerationResults ServiceEndpoint=\"https://jaschrepragrs.blob.core.windows.net/\"><Prefix>jtcaccountsasresourcetypetostring</Prefix><Containers><Container><Name>jtcaccountsasresourcetypetostring0711861e8684032c25</Name><Properties><Last-Modified>Mon, 09 Sep 2019 19:59:15 GMT</Last-Modified><Etag>\"0x8D735603130DA63\"</Etag><LeaseStatus>unlocked</LeaseStatus><LeaseState>available</LeaseState><DefaultEncryptionScope>$account-encryption-key</DefaultEncryptionScope><DenyEncryptionScopeOverride>false</DenyEncryptionScopeOverride><HasImmutabilityPolicy>false</HasImmutabilityPolicy><HasLegalHold>false</HasLegalHold></Properties></Container></Containers><NextMarker /></EnumerationResults>",
+      "Date" : "Mon, 09 Sep 2019 19:59:14 GMT",
+      "x-ms-client-request-id" : "dd6dce98-99bd-4ce7-8cad-0d4cf232016b",
       "Content-Type" : "application/xml"
     },
     "Exception" : null
   }, {
     "Method" : "DELETE",
-<<<<<<< HEAD
-    "Uri" : "https://jaschrepragrs.blob.core.windows.net/jtcaccountsasresourcetypetostring0950120c7922fb821c?restype=container",
+    "Uri" : "https://jaschrepragrs.blob.core.windows.net/jtcaccountsasresourcetypetostring0711861e8684032c25?restype=container",
     "Headers" : {
       "x-ms-version" : "2019-02-02",
       "User-Agent" : "azsdk-java-azure-storage-blob/12.0.0-preview.3 1.8.0_221; Windows 10 10.0",
-      "x-ms-client-request-id" : "a8c34e6c-7cfc-4390-a417-c642a1aae333"
-=======
-    "Uri" : "https://azstoragesdkaccount.blob.core.windows.net/jtcaccountsasresourcetypetostring03616784044eada3ea?restype=container",
-    "Headers" : {
-      "x-ms-version" : "2019-02-02",
-      "User-Agent" : "azsdk-java-azure-storage-blob/12.0.0-preview.3 1.8.0_212; Windows 10 10.0",
-      "x-ms-client-request-id" : "bcc9995c-b2c0-4834-b88c-68d341a7c94f"
->>>>>>> a55d5dd9
+      "x-ms-client-request-id" : "91d7a1dd-e179-4603-b6d7-26b9d15f64b3"
     },
     "Response" : {
       "x-ms-version" : "2019-02-02",
@@ -97,21 +55,11 @@
       "retry-after" : "0",
       "Content-Length" : "0",
       "StatusCode" : "202",
-<<<<<<< HEAD
-      "x-ms-request-id" : "bfeca499-901e-0044-5f3a-643cc7000000",
-      "Date" : "Thu, 05 Sep 2019 22:36:33 GMT",
-      "x-ms-client-request-id" : "a8c34e6c-7cfc-4390-a417-c642a1aae333"
+      "x-ms-request-id" : "077fd505-801e-001f-7749-673bbb000000",
+      "Date" : "Mon, 09 Sep 2019 19:59:15 GMT",
+      "x-ms-client-request-id" : "91d7a1dd-e179-4603-b6d7-26b9d15f64b3"
     },
     "Exception" : null
   } ],
-  "variables" : [ "jtcaccountsasresourcetypetostring0950120c7922fb821c" ]
-=======
-      "x-ms-request-id" : "8f76dda6-401e-003a-13e6-6473d5000000",
-      "Date" : "Fri, 06 Sep 2019 19:11:30 GMT",
-      "x-ms-client-request-id" : "bcc9995c-b2c0-4834-b88c-68d341a7c94f"
-    },
-    "Exception" : null
-  } ],
-  "variables" : [ "jtcaccountsasresourcetypetostring03616784044eada3ea" ]
->>>>>>> a55d5dd9
+  "variables" : [ "jtcaccountsasresourcetypetostring0711861e8684032c25" ]
 }