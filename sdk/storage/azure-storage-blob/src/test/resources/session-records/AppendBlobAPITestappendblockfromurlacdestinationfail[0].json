--- conflicted
+++ resolved
@@ -1,184 +1,98 @@
 {
   "networkCallRecords" : [ {
     "Method" : "PUT",
-<<<<<<< HEAD
-    "Uri" : "https://jaschrepragrs.blob.core.windows.net/jtcappendblockfromurlacdestinationfail051447e4019c537?restype=container",
+    "Uri" : "https://jaschrepragrs.blob.core.windows.net/jtcappendblockfromurlacdestinationfail073902a94ee8477?restype=container",
     "Headers" : {
       "x-ms-version" : "2019-02-02",
       "User-Agent" : "azsdk-java-azure-storage-blob/12.0.0-preview.3 1.8.0_221; Windows 10 10.0",
-      "x-ms-client-request-id" : "b7633412-72f1-4a45-ac89-886081a057ac"
-=======
-    "Uri" : "https://azstoragesdkaccount.blob.core.windows.net/jtcappendblockfromurlacdestinationfail08734675d71623c?restype=container",
-    "Headers" : {
-      "x-ms-version" : "2019-02-02",
-      "User-Agent" : "azsdk-java-azure-storage-blob/12.0.0-preview.3 1.8.0_212; Windows 10 10.0",
-      "x-ms-client-request-id" : "9c36b59e-f036-426b-9cba-bdc4bf269f16"
->>>>>>> a55d5dd9
+      "x-ms-client-request-id" : "df183447-61e3-4c78-9116-72e125c9f1bb"
     },
     "Response" : {
       "x-ms-version" : "2019-02-02",
       "Server" : "Windows-Azure-Blob/1.0 Microsoft-HTTPAPI/2.0",
-<<<<<<< HEAD
-      "ETag" : "\"0x8D732523626FEFC\"",
-      "Last-Modified" : "Thu, 05 Sep 2019 22:41:37 GMT",
+      "ETag" : "\"0x8D735624248792D\"",
+      "Last-Modified" : "Mon, 09 Sep 2019 20:14:03 GMT",
       "retry-after" : "0",
       "Content-Length" : "0",
       "StatusCode" : "201",
-      "x-ms-request-id" : "9b687147-c01e-0018-6c3b-64cd3e000000",
-      "Date" : "Thu, 05 Sep 2019 22:41:36 GMT",
-      "x-ms-client-request-id" : "b7633412-72f1-4a45-ac89-886081a057ac"
-=======
-      "ETag" : "\"0x8D732FC6E7882A6\"",
-      "Last-Modified" : "Fri, 06 Sep 2019 19:00:06 GMT",
-      "retry-after" : "0",
-      "Content-Length" : "0",
-      "StatusCode" : "201",
-      "x-ms-request-id" : "b92abf1d-d01e-009e-38e5-644931000000",
-      "Date" : "Fri, 06 Sep 2019 19:00:06 GMT",
-      "x-ms-client-request-id" : "9c36b59e-f036-426b-9cba-bdc4bf269f16"
->>>>>>> a55d5dd9
+      "x-ms-request-id" : "e27c8575-901e-0029-184b-6796e9000000",
+      "Date" : "Mon, 09 Sep 2019 20:14:02 GMT",
+      "x-ms-client-request-id" : "df183447-61e3-4c78-9116-72e125c9f1bb"
     },
     "Exception" : null
   }, {
     "Method" : "PUT",
-<<<<<<< HEAD
-    "Uri" : "https://jaschrepragrs.blob.core.windows.net/jtcappendblockfromurlacdestinationfail051447e4019c537/javablobappendblockfromurlacdestinationfail149009f211a2b",
+    "Uri" : "https://jaschrepragrs.blob.core.windows.net/jtcappendblockfromurlacdestinationfail073902a94ee8477/javablobappendblockfromurlacdestinationfail11574425d27b9",
     "Headers" : {
       "x-ms-version" : "2019-02-02",
       "User-Agent" : "azsdk-java-azure-storage-blob/12.0.0-preview.3 1.8.0_221; Windows 10 10.0",
-      "x-ms-client-request-id" : "64793dda-906f-4e72-8767-10396b3206c0"
-=======
-    "Uri" : "https://azstoragesdkaccount.blob.core.windows.net/jtcappendblockfromurlacdestinationfail08734675d71623c/javablobappendblockfromurlacdestinationfail17759600e00be",
-    "Headers" : {
-      "x-ms-version" : "2019-02-02",
-      "User-Agent" : "azsdk-java-azure-storage-blob/12.0.0-preview.3 1.8.0_212; Windows 10 10.0",
-      "x-ms-client-request-id" : "b32a0c0e-1e7a-44d8-be9d-976b6a15780f"
->>>>>>> a55d5dd9
+      "x-ms-client-request-id" : "b1023d5a-2298-4d2f-b2b3-c6031f2ce1a7"
     },
     "Response" : {
       "x-ms-version" : "2019-02-02",
       "Server" : "Windows-Azure-Blob/1.0 Microsoft-HTTPAPI/2.0",
-<<<<<<< HEAD
-      "ETag" : "\"0x8D732523633FA9B\"",
-      "Last-Modified" : "Thu, 05 Sep 2019 22:41:37 GMT",
+      "ETag" : "\"0x8D735624255CFEB\"",
+      "Last-Modified" : "Mon, 09 Sep 2019 20:14:03 GMT",
       "retry-after" : "0",
       "Content-Length" : "0",
       "StatusCode" : "201",
-      "x-ms-request-id" : "9b68715c-c01e-0018-7d3b-64cd3e000000",
+      "x-ms-request-id" : "e27c8580-901e-0029-224b-6796e9000000",
       "x-ms-request-server-encrypted" : "true",
-      "Date" : "Thu, 05 Sep 2019 22:41:36 GMT",
-      "x-ms-client-request-id" : "64793dda-906f-4e72-8767-10396b3206c0"
-=======
-      "ETag" : "\"0x8D732FC6E97F50B\"",
-      "Last-Modified" : "Fri, 06 Sep 2019 19:00:06 GMT",
-      "retry-after" : "0",
-      "Content-Length" : "0",
-      "StatusCode" : "201",
-      "x-ms-request-id" : "b92ac016-d01e-009e-1ce5-644931000000",
-      "x-ms-request-server-encrypted" : "true",
-      "Date" : "Fri, 06 Sep 2019 19:00:06 GMT",
-      "x-ms-client-request-id" : "b32a0c0e-1e7a-44d8-be9d-976b6a15780f"
->>>>>>> a55d5dd9
+      "Date" : "Mon, 09 Sep 2019 20:14:02 GMT",
+      "x-ms-client-request-id" : "b1023d5a-2298-4d2f-b2b3-c6031f2ce1a7"
     },
     "Exception" : null
   }, {
     "Method" : "PUT",
-<<<<<<< HEAD
-    "Uri" : "https://jaschrepragrs.blob.core.windows.net/jtcappendblockfromurlacdestinationfail051447e4019c537?restype=container&comp=acl",
+    "Uri" : "https://jaschrepragrs.blob.core.windows.net/jtcappendblockfromurlacdestinationfail073902a94ee8477?restype=container&comp=acl",
     "Headers" : {
       "x-ms-version" : "2019-02-02",
       "User-Agent" : "azsdk-java-azure-storage-blob/12.0.0-preview.3 1.8.0_221; Windows 10 10.0",
-      "x-ms-client-request-id" : "622be967-f099-47bc-9aaa-1ba53758ce13",
-=======
-    "Uri" : "https://azstoragesdkaccount.blob.core.windows.net/jtcappendblockfromurlacdestinationfail08734675d71623c?restype=container&comp=acl",
-    "Headers" : {
-      "x-ms-version" : "2019-02-02",
-      "User-Agent" : "azsdk-java-azure-storage-blob/12.0.0-preview.3 1.8.0_212; Windows 10 10.0",
-      "x-ms-client-request-id" : "f352d258-109e-407f-820e-1abc1745e1dc",
->>>>>>> a55d5dd9
+      "x-ms-client-request-id" : "570c449c-43e8-4890-b830-404a63209133",
       "Content-Type" : "application/xml; charset=utf-8"
     },
     "Response" : {
       "x-ms-version" : "2019-02-02",
       "Server" : "Windows-Azure-Blob/1.0 Microsoft-HTTPAPI/2.0",
-<<<<<<< HEAD
-      "ETag" : "\"0x8D7325236409A71\"",
-      "Last-Modified" : "Thu, 05 Sep 2019 22:41:37 GMT",
+      "ETag" : "\"0x8D73562426223A6\"",
+      "Last-Modified" : "Mon, 09 Sep 2019 20:14:03 GMT",
       "retry-after" : "0",
       "Content-Length" : "0",
       "StatusCode" : "200",
-      "x-ms-request-id" : "9b687167-c01e-0018-073b-64cd3e000000",
-      "Date" : "Thu, 05 Sep 2019 22:41:36 GMT",
-      "x-ms-client-request-id" : "622be967-f099-47bc-9aaa-1ba53758ce13"
-=======
-      "ETag" : "\"0x8D732FC6E9F8C14\"",
-      "Last-Modified" : "Fri, 06 Sep 2019 19:00:06 GMT",
-      "retry-after" : "0",
-      "Content-Length" : "0",
-      "StatusCode" : "200",
-      "x-ms-request-id" : "b92ac03a-d01e-009e-3de5-644931000000",
-      "Date" : "Fri, 06 Sep 2019 19:00:06 GMT",
-      "x-ms-client-request-id" : "f352d258-109e-407f-820e-1abc1745e1dc"
->>>>>>> a55d5dd9
+      "x-ms-request-id" : "e27c8599-901e-0029-364b-6796e9000000",
+      "Date" : "Mon, 09 Sep 2019 20:14:02 GMT",
+      "x-ms-client-request-id" : "570c449c-43e8-4890-b830-404a63209133"
     },
     "Exception" : null
   }, {
     "Method" : "PUT",
-<<<<<<< HEAD
-    "Uri" : "https://jaschrepragrs.blob.core.windows.net/jtcappendblockfromurlacdestinationfail051447e4019c537/javablobappendblockfromurlacdestinationfail29803711883cb",
+    "Uri" : "https://jaschrepragrs.blob.core.windows.net/jtcappendblockfromurlacdestinationfail073902a94ee8477/javablobappendblockfromurlacdestinationfail227324f606167",
     "Headers" : {
       "x-ms-version" : "2019-02-02",
       "User-Agent" : "azsdk-java-azure-storage-blob/12.0.0-preview.3 1.8.0_221; Windows 10 10.0",
-      "x-ms-client-request-id" : "035ea5ea-a0bc-46b4-bf6e-1fbee399e7bd"
-=======
-    "Uri" : "https://azstoragesdkaccount.blob.core.windows.net/jtcappendblockfromurlacdestinationfail08734675d71623c/javablobappendblockfromurlacdestinationfail286955e3554fe",
-    "Headers" : {
-      "x-ms-version" : "2019-02-02",
-      "User-Agent" : "azsdk-java-azure-storage-blob/12.0.0-preview.3 1.8.0_212; Windows 10 10.0",
-      "x-ms-client-request-id" : "54b9baed-f06e-4a95-a3d2-858a77319012"
->>>>>>> a55d5dd9
+      "x-ms-client-request-id" : "8db14c72-a136-469a-bf95-1a7cc3d3018b"
     },
     "Response" : {
       "x-ms-version" : "2019-02-02",
       "Server" : "Windows-Azure-Blob/1.0 Microsoft-HTTPAPI/2.0",
-<<<<<<< HEAD
-      "ETag" : "\"0x8D73252364E1710\"",
-      "Last-Modified" : "Thu, 05 Sep 2019 22:41:37 GMT",
+      "ETag" : "\"0x8D73562426FEC61\"",
+      "Last-Modified" : "Mon, 09 Sep 2019 20:14:03 GMT",
       "retry-after" : "0",
       "Content-Length" : "0",
       "StatusCode" : "201",
-      "x-ms-request-id" : "9b687170-c01e-0018-103b-64cd3e000000",
+      "x-ms-request-id" : "e27c85a5-901e-0029-414b-6796e9000000",
       "x-ms-request-server-encrypted" : "true",
-      "Date" : "Thu, 05 Sep 2019 22:41:36 GMT",
-      "x-ms-client-request-id" : "035ea5ea-a0bc-46b4-bf6e-1fbee399e7bd"
-=======
-      "ETag" : "\"0x8D732FC6EA5B3E5\"",
-      "Last-Modified" : "Fri, 06 Sep 2019 19:00:06 GMT",
-      "retry-after" : "0",
-      "Content-Length" : "0",
-      "StatusCode" : "201",
-      "x-ms-request-id" : "b92ac06b-d01e-009e-6be5-644931000000",
-      "x-ms-request-server-encrypted" : "true",
-      "Date" : "Fri, 06 Sep 2019 19:00:06 GMT",
-      "x-ms-client-request-id" : "54b9baed-f06e-4a95-a3d2-858a77319012"
->>>>>>> a55d5dd9
+      "Date" : "Mon, 09 Sep 2019 20:14:02 GMT",
+      "x-ms-client-request-id" : "8db14c72-a136-469a-bf95-1a7cc3d3018b"
     },
     "Exception" : null
   }, {
     "Method" : "PUT",
-<<<<<<< HEAD
-    "Uri" : "https://jaschrepragrs.blob.core.windows.net/jtcappendblockfromurlacdestinationfail051447e4019c537/javablobappendblockfromurlacdestinationfail29803711883cb?comp=appendblock",
+    "Uri" : "https://jaschrepragrs.blob.core.windows.net/jtcappendblockfromurlacdestinationfail073902a94ee8477/javablobappendblockfromurlacdestinationfail227324f606167?comp=appendblock",
     "Headers" : {
       "x-ms-version" : "2019-02-02",
       "User-Agent" : "azsdk-java-azure-storage-blob/12.0.0-preview.3 1.8.0_221; Windows 10 10.0",
-      "x-ms-client-request-id" : "15ddb461-46b8-4e39-b30c-d4996e502cf1",
-=======
-    "Uri" : "https://azstoragesdkaccount.blob.core.windows.net/jtcappendblockfromurlacdestinationfail08734675d71623c/javablobappendblockfromurlacdestinationfail286955e3554fe?comp=appendblock",
-    "Headers" : {
-      "x-ms-version" : "2019-02-02",
-      "User-Agent" : "azsdk-java-azure-storage-blob/12.0.0-preview.3 1.8.0_212; Windows 10 10.0",
-      "x-ms-client-request-id" : "ccf9a83f-ee10-49f6-8e78-3963a208e586",
->>>>>>> a55d5dd9
+      "x-ms-client-request-id" : "4c8968ad-55a2-41b3-974e-85b6b5e4c7d8",
       "Content-Type" : "application/octet-stream"
     },
     "Response" : {
@@ -186,45 +100,25 @@
       "Server" : "Windows-Azure-Blob/1.0 Microsoft-HTTPAPI/2.0",
       "x-ms-content-crc64" : "6RYQPwaVsyQ=",
       "x-ms-blob-committed-block-count" : "1",
-<<<<<<< HEAD
-      "Last-Modified" : "Thu, 05 Sep 2019 22:41:37 GMT",
+      "Last-Modified" : "Mon, 09 Sep 2019 20:14:03 GMT",
       "retry-after" : "0",
       "StatusCode" : "201",
       "x-ms-request-server-encrypted" : "true",
-      "Date" : "Thu, 05 Sep 2019 22:41:37 GMT",
-      "ETag" : "\"0x8D73252365EE308\"",
+      "Date" : "Mon, 09 Sep 2019 20:14:03 GMT",
+      "ETag" : "\"0x8D73562427D354A\"",
       "Content-Length" : "0",
-      "x-ms-request-id" : "9b68717d-c01e-0018-1a3b-64cd3e000000",
-      "x-ms-client-request-id" : "15ddb461-46b8-4e39-b30c-d4996e502cf1",
-=======
-      "Last-Modified" : "Fri, 06 Sep 2019 19:00:06 GMT",
-      "retry-after" : "0",
-      "StatusCode" : "201",
-      "x-ms-request-server-encrypted" : "true",
-      "Date" : "Fri, 06 Sep 2019 19:00:06 GMT",
-      "ETag" : "\"0x8D732FC6EABCFDA\"",
-      "Content-Length" : "0",
-      "x-ms-request-id" : "b92ac099-d01e-009e-12e5-644931000000",
-      "x-ms-client-request-id" : "ccf9a83f-ee10-49f6-8e78-3963a208e586",
->>>>>>> a55d5dd9
+      "x-ms-request-id" : "e27c85ac-901e-0029-484b-6796e9000000",
+      "x-ms-client-request-id" : "4c8968ad-55a2-41b3-974e-85b6b5e4c7d8",
       "x-ms-blob-append-offset" : "0"
     },
     "Exception" : null
   }, {
     "Method" : "PUT",
-<<<<<<< HEAD
-    "Uri" : "https://jaschrepragrs.blob.core.windows.net/jtcappendblockfromurlacdestinationfail051447e4019c537/javablobappendblockfromurlacdestinationfail149009f211a2b?comp=appendblock",
+    "Uri" : "https://jaschrepragrs.blob.core.windows.net/jtcappendblockfromurlacdestinationfail073902a94ee8477/javablobappendblockfromurlacdestinationfail11574425d27b9?comp=appendblock",
     "Headers" : {
       "x-ms-version" : "2019-02-02",
       "User-Agent" : "azsdk-java-azure-storage-blob/12.0.0-preview.3 1.8.0_221; Windows 10 10.0",
-      "x-ms-client-request-id" : "05e9a3eb-62c5-4459-b3e4-a933b5ec9196"
-=======
-    "Uri" : "https://azstoragesdkaccount.blob.core.windows.net/jtcappendblockfromurlacdestinationfail08734675d71623c/javablobappendblockfromurlacdestinationfail17759600e00be?comp=appendblock",
-    "Headers" : {
-      "x-ms-version" : "2019-02-02",
-      "User-Agent" : "azsdk-java-azure-storage-blob/12.0.0-preview.3 1.8.0_212; Windows 10 10.0",
-      "x-ms-client-request-id" : "2bbe81e6-0a22-47bb-99c6-9717f2df8b03"
->>>>>>> a55d5dd9
+      "x-ms-client-request-id" : "8469800c-c5fa-42af-aab8-ea011fbd32f7"
     },
     "Response" : {
       "x-ms-version" : "2019-02-02",
@@ -233,35 +127,20 @@
       "retry-after" : "0",
       "Content-Length" : "253",
       "StatusCode" : "412",
-<<<<<<< HEAD
-      "x-ms-request-id" : "9b687184-c01e-0018-213b-64cd3e000000",
-      "Body" : "﻿<?xml version=\"1.0\" encoding=\"utf-8\"?>\n<Error><Code>ConditionNotMet</Code><Message>The condition specified using HTTP conditional header(s) is not met.\nRequestId:9b687184-c01e-0018-213b-64cd3e000000\nTime:2019-09-05T22:41:37.8000114Z</Message></Error>",
-      "Date" : "Thu, 05 Sep 2019 22:41:37 GMT",
-      "x-ms-client-request-id" : "05e9a3eb-62c5-4459-b3e4-a933b5ec9196",
-=======
-      "x-ms-request-id" : "b92ac0c3-d01e-009e-39e5-644931000000",
-      "Body" : "﻿<?xml version=\"1.0\" encoding=\"utf-8\"?>\n<Error><Code>ConditionNotMet</Code><Message>The condition specified using HTTP conditional header(s) is not met.\nRequestId:b92ac0c3-d01e-009e-39e5-644931000000\nTime:2019-09-06T19:00:06.6626918Z</Message></Error>",
-      "Date" : "Fri, 06 Sep 2019 19:00:06 GMT",
-      "x-ms-client-request-id" : "2bbe81e6-0a22-47bb-99c6-9717f2df8b03",
->>>>>>> a55d5dd9
+      "x-ms-request-id" : "e27c85bc-901e-0029-584b-6796e9000000",
+      "Body" : "﻿<?xml version=\"1.0\" encoding=\"utf-8\"?>\n<Error><Code>ConditionNotMet</Code><Message>The condition specified using HTTP conditional header(s) is not met.\nRequestId:e27c85bc-901e-0029-584b-6796e9000000\nTime:2019-09-09T20:14:03.5630574Z</Message></Error>",
+      "Date" : "Mon, 09 Sep 2019 20:14:03 GMT",
+      "x-ms-client-request-id" : "8469800c-c5fa-42af-aab8-ea011fbd32f7",
       "Content-Type" : "application/xml"
     },
     "Exception" : null
   }, {
     "Method" : "GET",
-<<<<<<< HEAD
     "Uri" : "https://jaschrepragrs.blob.core.windows.net?prefix=jtcappendblockfromurlacdestinationfail&comp=list",
     "Headers" : {
       "x-ms-version" : "2019-02-02",
       "User-Agent" : "azsdk-java-azure-storage-blob/12.0.0-preview.3 1.8.0_221; Windows 10 10.0",
-      "x-ms-client-request-id" : "b3620d48-6d22-4b20-a9f3-f75ef8242693"
-=======
-    "Uri" : "https://azstoragesdkaccount.blob.core.windows.net?prefix=jtcappendblockfromurlacdestinationfail&comp=list",
-    "Headers" : {
-      "x-ms-version" : "2019-02-02",
-      "User-Agent" : "azsdk-java-azure-storage-blob/12.0.0-preview.3 1.8.0_212; Windows 10 10.0",
-      "x-ms-client-request-id" : "17019a7b-ea21-4b8d-a2ab-b0eab143317b"
->>>>>>> a55d5dd9
+      "x-ms-client-request-id" : "e52d584d-fc71-4028-84f7-a3524056a18e"
     },
     "Response" : {
       "Transfer-Encoding" : "chunked",
@@ -269,35 +148,20 @@
       "Server" : "Windows-Azure-Blob/1.0 Microsoft-HTTPAPI/2.0",
       "retry-after" : "0",
       "StatusCode" : "200",
-<<<<<<< HEAD
-      "x-ms-request-id" : "9b687198-c01e-0018-343b-64cd3e000000",
-      "Body" : "﻿<?xml version=\"1.0\" encoding=\"utf-8\"?><EnumerationResults ServiceEndpoint=\"https://jaschrepragrs.blob.core.windows.net/\"><Prefix>jtcappendblockfromurlacdestinationfail</Prefix><Containers><Container><Name>jtcappendblockfromurlacdestinationfail051447e4019c537</Name><Properties><Last-Modified>Thu, 05 Sep 2019 22:41:37 GMT</Last-Modified><Etag>\"0x8D7325236409A71\"</Etag><LeaseStatus>unlocked</LeaseStatus><LeaseState>available</LeaseState><PublicAccess>container</PublicAccess><DefaultEncryptionScope>$account-encryption-key</DefaultEncryptionScope><DenyEncryptionScopeOverride>false</DenyEncryptionScopeOverride><HasImmutabilityPolicy>false</HasImmutabilityPolicy><HasLegalHold>false</HasLegalHold></Properties></Container></Containers><NextMarker /></EnumerationResults>",
-      "Date" : "Thu, 05 Sep 2019 22:41:37 GMT",
-      "x-ms-client-request-id" : "b3620d48-6d22-4b20-a9f3-f75ef8242693",
-=======
-      "x-ms-request-id" : "b92ac0ec-d01e-009e-5de5-644931000000",
-      "Body" : "﻿<?xml version=\"1.0\" encoding=\"utf-8\"?><EnumerationResults ServiceEndpoint=\"https://azstoragesdkaccount.blob.core.windows.net/\"><Prefix>jtcappendblockfromurlacdestinationfail</Prefix><Containers><Container><Name>jtcappendblockfromurlacdestinationfail08734675d71623c</Name><Properties><Last-Modified>Fri, 06 Sep 2019 19:00:06 GMT</Last-Modified><Etag>\"0x8D732FC6E9F8C14\"</Etag><LeaseStatus>unlocked</LeaseStatus><LeaseState>available</LeaseState><PublicAccess>container</PublicAccess><DefaultEncryptionScope>$account-encryption-key</DefaultEncryptionScope><DenyEncryptionScopeOverride>false</DenyEncryptionScopeOverride><HasImmutabilityPolicy>false</HasImmutabilityPolicy><HasLegalHold>false</HasLegalHold></Properties></Container></Containers><NextMarker /></EnumerationResults>",
-      "Date" : "Fri, 06 Sep 2019 19:00:06 GMT",
-      "x-ms-client-request-id" : "17019a7b-ea21-4b8d-a2ab-b0eab143317b",
->>>>>>> a55d5dd9
+      "x-ms-request-id" : "e27c85d5-901e-0029-704b-6796e9000000",
+      "Body" : "﻿<?xml version=\"1.0\" encoding=\"utf-8\"?><EnumerationResults ServiceEndpoint=\"https://jaschrepragrs.blob.core.windows.net/\"><Prefix>jtcappendblockfromurlacdestinationfail</Prefix><Containers><Container><Name>jtcappendblockfromurlacdestinationfail073902a94ee8477</Name><Properties><Last-Modified>Mon, 09 Sep 2019 20:14:03 GMT</Last-Modified><Etag>\"0x8D73562426223A6\"</Etag><LeaseStatus>unlocked</LeaseStatus><LeaseState>available</LeaseState><PublicAccess>container</PublicAccess><DefaultEncryptionScope>$account-encryption-key</DefaultEncryptionScope><DenyEncryptionScopeOverride>false</DenyEncryptionScopeOverride><HasImmutabilityPolicy>false</HasImmutabilityPolicy><HasLegalHold>false</HasLegalHold></Properties></Container></Containers><NextMarker /></EnumerationResults>",
+      "Date" : "Mon, 09 Sep 2019 20:14:03 GMT",
+      "x-ms-client-request-id" : "e52d584d-fc71-4028-84f7-a3524056a18e",
       "Content-Type" : "application/xml"
     },
     "Exception" : null
   }, {
     "Method" : "DELETE",
-<<<<<<< HEAD
-    "Uri" : "https://jaschrepragrs.blob.core.windows.net/jtcappendblockfromurlacdestinationfail051447e4019c537?restype=container",
+    "Uri" : "https://jaschrepragrs.blob.core.windows.net/jtcappendblockfromurlacdestinationfail073902a94ee8477?restype=container",
     "Headers" : {
       "x-ms-version" : "2019-02-02",
       "User-Agent" : "azsdk-java-azure-storage-blob/12.0.0-preview.3 1.8.0_221; Windows 10 10.0",
-      "x-ms-client-request-id" : "ebca8e3c-3cd0-472f-9b4c-700b429b2af5"
-=======
-    "Uri" : "https://azstoragesdkaccount.blob.core.windows.net/jtcappendblockfromurlacdestinationfail08734675d71623c?restype=container",
-    "Headers" : {
-      "x-ms-version" : "2019-02-02",
-      "User-Agent" : "azsdk-java-azure-storage-blob/12.0.0-preview.3 1.8.0_212; Windows 10 10.0",
-      "x-ms-client-request-id" : "07233de6-6cec-40fd-9526-82bb0bcb5cd8"
->>>>>>> a55d5dd9
+      "x-ms-client-request-id" : "b52b2e37-c9ce-462c-aacd-c9915a738e29"
     },
     "Response" : {
       "x-ms-version" : "2019-02-02",
@@ -305,21 +169,11 @@
       "retry-after" : "0",
       "Content-Length" : "0",
       "StatusCode" : "202",
-<<<<<<< HEAD
-      "x-ms-request-id" : "9b6871a3-c01e-0018-3f3b-64cd3e000000",
-      "Date" : "Thu, 05 Sep 2019 22:41:37 GMT",
-      "x-ms-client-request-id" : "ebca8e3c-3cd0-472f-9b4c-700b429b2af5"
+      "x-ms-request-id" : "e27c85e8-901e-0029-804b-6796e9000000",
+      "Date" : "Mon, 09 Sep 2019 20:14:03 GMT",
+      "x-ms-client-request-id" : "b52b2e37-c9ce-462c-aacd-c9915a738e29"
     },
     "Exception" : null
   } ],
-  "variables" : [ "jtcappendblockfromurlacdestinationfail051447e4019c537", "javablobappendblockfromurlacdestinationfail149009f211a2b", "javablobappendblockfromurlacdestinationfail29803711883cb" ]
-=======
-      "x-ms-request-id" : "b92ac115-d01e-009e-02e5-644931000000",
-      "Date" : "Fri, 06 Sep 2019 19:00:06 GMT",
-      "x-ms-client-request-id" : "07233de6-6cec-40fd-9526-82bb0bcb5cd8"
-    },
-    "Exception" : null
-  } ],
-  "variables" : [ "jtcappendblockfromurlacdestinationfail08734675d71623c", "javablobappendblockfromurlacdestinationfail17759600e00be", "javablobappendblockfromurlacdestinationfail286955e3554fe" ]
->>>>>>> a55d5dd9
+  "variables" : [ "jtcappendblockfromurlacdestinationfail073902a94ee8477", "javablobappendblockfromurlacdestinationfail11574425d27b9", "javablobappendblockfromurlacdestinationfail227324f606167" ]
 }