{
  "networkCallRecords" : [ {
    "Method" : "PUT",
<<<<<<< HEAD
    "Uri" : "https://jaschrepragrs.blob.core.windows.net/jtcuploadacfail0blockblobapitestuploadacfail0639130090a8a?restype=container",
    "Headers" : {
      "x-ms-version" : "2019-02-02",
      "User-Agent" : "azsdk-java-azure-storage-blob/12.0.0-preview.3 1.8.0_221; Windows 10 10.0",
      "x-ms-client-request-id" : "18c54e6e-0c7e-44ca-9f00-a5382dbd759d"
=======
    "Uri" : "https://azstoragesdkaccount.blob.core.windows.net/jtcuploadacfail0blockblobapitestuploadacfail5cc3988327a7d?restype=container",
    "Headers" : {
      "x-ms-version" : "2019-02-02",
      "User-Agent" : "azsdk-java-azure-storage-blob/12.0.0-preview.3 1.8.0_212; Windows 10 10.0",
      "x-ms-client-request-id" : "24f8a2a2-8812-4688-9fee-ed924c6bea50"
>>>>>>> a55d5dd9
    },
    "Response" : {
      "x-ms-version" : "2019-02-02",
      "Server" : "Windows-Azure-Blob/1.0 Microsoft-HTTPAPI/2.0",
<<<<<<< HEAD
      "ETag" : "\"0x8D73252918EB047\"",
      "Last-Modified" : "Thu, 05 Sep 2019 22:44:10 GMT",
      "retry-after" : "0",
      "Content-Length" : "0",
      "StatusCode" : "201",
      "x-ms-request-id" : "04dbf497-f01e-0032-333b-64b87b000000",
      "Date" : "Thu, 05 Sep 2019 22:44:10 GMT",
      "x-ms-client-request-id" : "18c54e6e-0c7e-44ca-9f00-a5382dbd759d"
=======
      "ETag" : "\"0x8D732FCF6A413C3\"",
      "Last-Modified" : "Fri, 06 Sep 2019 19:03:54 GMT",
      "retry-after" : "0",
      "Content-Length" : "0",
      "StatusCode" : "201",
      "x-ms-request-id" : "ac527d09-801e-0086-74e5-6464a4000000",
      "Date" : "Fri, 06 Sep 2019 19:03:53 GMT",
      "x-ms-client-request-id" : "24f8a2a2-8812-4688-9fee-ed924c6bea50"
>>>>>>> a55d5dd9
    },
    "Exception" : null
  }, {
    "Method" : "PUT",
<<<<<<< HEAD
    "Uri" : "https://jaschrepragrs.blob.core.windows.net/jtcuploadacfail0blockblobapitestuploadacfail0639130090a8a/javablobuploadacfail1blockblobapitestuploadacfail06331874c20",
    "Headers" : {
      "x-ms-version" : "2019-02-02",
      "User-Agent" : "azsdk-java-azure-storage-blob/12.0.0-preview.3 1.8.0_221; Windows 10 10.0",
      "x-ms-client-request-id" : "71a623e9-706a-43bb-9f03-6dbca27d6886",
=======
    "Uri" : "https://azstoragesdkaccount.blob.core.windows.net/jtcuploadacfail0blockblobapitestuploadacfail5cc3988327a7d/javablobuploadacfail1blockblobapitestuploadacfail5cc78299456",
    "Headers" : {
      "x-ms-version" : "2019-02-02",
      "User-Agent" : "azsdk-java-azure-storage-blob/12.0.0-preview.3 1.8.0_212; Windows 10 10.0",
      "x-ms-client-request-id" : "1bda0b03-9135-499a-bf03-f61c165df992",
>>>>>>> a55d5dd9
      "Content-Type" : "application/octet-stream"
    },
    "Response" : {
      "x-ms-version" : "2019-02-02",
      "Server" : "Windows-Azure-Blob/1.0 Microsoft-HTTPAPI/2.0",
      "x-ms-content-crc64" : "6RYQPwaVsyQ=",
<<<<<<< HEAD
      "Last-Modified" : "Thu, 05 Sep 2019 22:44:10 GMT",
      "retry-after" : "0",
      "StatusCode" : "201",
      "x-ms-request-server-encrypted" : "true",
      "Date" : "Thu, 05 Sep 2019 22:44:10 GMT",
      "Content-MD5" : "wh+Wm18D0z1D4E+PE252gg==",
      "ETag" : "\"0x8D73252919ADCB4\"",
      "Content-Length" : "0",
      "x-ms-request-id" : "04dbf4a5-f01e-0032-3c3b-64b87b000000",
      "x-ms-client-request-id" : "71a623e9-706a-43bb-9f03-6dbca27d6886"
=======
      "Last-Modified" : "Fri, 06 Sep 2019 19:03:54 GMT",
      "retry-after" : "0",
      "StatusCode" : "201",
      "x-ms-request-server-encrypted" : "true",
      "Date" : "Fri, 06 Sep 2019 19:03:53 GMT",
      "Content-MD5" : "wh+Wm18D0z1D4E+PE252gg==",
      "ETag" : "\"0x8D732FCF6B1A35A\"",
      "Content-Length" : "0",
      "x-ms-request-id" : "ac527d2b-801e-0086-12e5-6464a4000000",
      "x-ms-client-request-id" : "1bda0b03-9135-499a-bf03-f61c165df992"
>>>>>>> a55d5dd9
    },
    "Exception" : null
  }, {
    "Method" : "PUT",
<<<<<<< HEAD
    "Uri" : "https://jaschrepragrs.blob.core.windows.net/jtcuploadacfail0blockblobapitestuploadacfail0639130090a8a/javablobuploadacfail1blockblobapitestuploadacfail06331874c20",
    "Headers" : {
      "x-ms-version" : "2019-02-02",
      "User-Agent" : "azsdk-java-azure-storage-blob/12.0.0-preview.3 1.8.0_221; Windows 10 10.0",
      "x-ms-client-request-id" : "1f04584c-76b6-49fa-9fdb-9cea743b221e",
=======
    "Uri" : "https://azstoragesdkaccount.blob.core.windows.net/jtcuploadacfail0blockblobapitestuploadacfail5cc3988327a7d/javablobuploadacfail1blockblobapitestuploadacfail5cc78299456",
    "Headers" : {
      "x-ms-version" : "2019-02-02",
      "User-Agent" : "azsdk-java-azure-storage-blob/12.0.0-preview.3 1.8.0_212; Windows 10 10.0",
      "x-ms-client-request-id" : "8907fff8-e48e-46d6-95d4-956c47e6fa0b",
>>>>>>> a55d5dd9
      "Content-Type" : "application/octet-stream"
    },
    "Response" : {
      "x-ms-version" : "2019-02-02",
      "Server" : "Windows-Azure-Blob/1.0 Microsoft-HTTPAPI/2.0",
      "x-ms-error-code" : "ConditionNotMet",
      "retry-after" : "0",
      "Content-Length" : "252",
      "StatusCode" : "412",
<<<<<<< HEAD
      "x-ms-request-id" : "04dbf4b2-f01e-0032-473b-64b87b000000",
      "Body" : "﻿<?xml version=\"1.0\" encoding=\"utf-8\"?><Error><Code>ConditionNotMet</Code><Message>The condition specified using HTTP conditional header(s) is not met.\nRequestId:04dbf4b2-f01e-0032-473b-64b87b000000\nTime:2019-09-05T22:44:10.8590302Z</Message></Error>",
      "Date" : "Thu, 05 Sep 2019 22:44:10 GMT",
      "x-ms-client-request-id" : "1f04584c-76b6-49fa-9fdb-9cea743b221e",
=======
      "x-ms-request-id" : "ac527d46-801e-0086-2be5-6464a4000000",
      "Body" : "﻿<?xml version=\"1.0\" encoding=\"utf-8\"?><Error><Code>ConditionNotMet</Code><Message>The condition specified using HTTP conditional header(s) is not met.\nRequestId:ac527d46-801e-0086-2be5-6464a4000000\nTime:2019-09-06T19:03:54.8931571Z</Message></Error>",
      "Date" : "Fri, 06 Sep 2019 19:03:53 GMT",
      "x-ms-client-request-id" : "8907fff8-e48e-46d6-95d4-956c47e6fa0b",
>>>>>>> a55d5dd9
      "Content-Type" : "application/xml"
    },
    "Exception" : null
  }, {
    "Method" : "GET",
<<<<<<< HEAD
    "Uri" : "https://jaschrepragrs.blob.core.windows.net?prefix=jtcuploadacfail&comp=list",
    "Headers" : {
      "x-ms-version" : "2019-02-02",
      "User-Agent" : "azsdk-java-azure-storage-blob/12.0.0-preview.3 1.8.0_221; Windows 10 10.0",
      "x-ms-client-request-id" : "1e503180-d706-4dae-9ff3-867ec6fabeff"
=======
    "Uri" : "https://azstoragesdkaccount.blob.core.windows.net?prefix=jtcuploadacfail&comp=list",
    "Headers" : {
      "x-ms-version" : "2019-02-02",
      "User-Agent" : "azsdk-java-azure-storage-blob/12.0.0-preview.3 1.8.0_212; Windows 10 10.0",
      "x-ms-client-request-id" : "9fcd006c-fa6a-44a1-b186-9276d9d0b86c"
>>>>>>> a55d5dd9
    },
    "Response" : {
      "Transfer-Encoding" : "chunked",
      "x-ms-version" : "2019-02-02",
      "Server" : "Windows-Azure-Blob/1.0 Microsoft-HTTPAPI/2.0",
      "retry-after" : "0",
      "StatusCode" : "200",
<<<<<<< HEAD
      "x-ms-request-id" : "04dbf4ba-f01e-0032-4f3b-64b87b000000",
      "Body" : "﻿<?xml version=\"1.0\" encoding=\"utf-8\"?><EnumerationResults ServiceEndpoint=\"https://jaschrepragrs.blob.core.windows.net/\"><Prefix>jtcuploadacfail</Prefix><Containers><Container><Name>jtcuploadacfail0blockblobapitestuploadacfail0639130090a8a</Name><Properties><Last-Modified>Thu, 05 Sep 2019 22:44:10 GMT</Last-Modified><Etag>\"0x8D73252918EB047\"</Etag><LeaseStatus>unlocked</LeaseStatus><LeaseState>available</LeaseState><DefaultEncryptionScope>$account-encryption-key</DefaultEncryptionScope><DenyEncryptionScopeOverride>false</DenyEncryptionScopeOverride><HasImmutabilityPolicy>false</HasImmutabilityPolicy><HasLegalHold>false</HasLegalHold></Properties></Container></Containers><NextMarker /></EnumerationResults>",
      "Date" : "Thu, 05 Sep 2019 22:44:10 GMT",
      "x-ms-client-request-id" : "1e503180-d706-4dae-9ff3-867ec6fabeff",
=======
      "x-ms-request-id" : "ac527d53-801e-0086-35e5-6464a4000000",
      "Body" : "﻿<?xml version=\"1.0\" encoding=\"utf-8\"?><EnumerationResults ServiceEndpoint=\"https://azstoragesdkaccount.blob.core.windows.net/\"><Prefix>jtcuploadacfail</Prefix><Containers><Container><Name>jtcuploadacfail0blockblobapitestuploadacfail5cc3988327a7d</Name><Properties><Last-Modified>Fri, 06 Sep 2019 19:03:54 GMT</Last-Modified><Etag>\"0x8D732FCF6A413C3\"</Etag><LeaseStatus>unlocked</LeaseStatus><LeaseState>available</LeaseState><DefaultEncryptionScope>$account-encryption-key</DefaultEncryptionScope><DenyEncryptionScopeOverride>false</DenyEncryptionScopeOverride><HasImmutabilityPolicy>false</HasImmutabilityPolicy><HasLegalHold>false</HasLegalHold></Properties></Container></Containers><NextMarker /></EnumerationResults>",
      "Date" : "Fri, 06 Sep 2019 19:03:54 GMT",
      "x-ms-client-request-id" : "9fcd006c-fa6a-44a1-b186-9276d9d0b86c",
>>>>>>> a55d5dd9
      "Content-Type" : "application/xml"
    },
    "Exception" : null
  }, {
    "Method" : "DELETE",
<<<<<<< HEAD
    "Uri" : "https://jaschrepragrs.blob.core.windows.net/jtcuploadacfail0blockblobapitestuploadacfail0639130090a8a?restype=container",
    "Headers" : {
      "x-ms-version" : "2019-02-02",
      "User-Agent" : "azsdk-java-azure-storage-blob/12.0.0-preview.3 1.8.0_221; Windows 10 10.0",
      "x-ms-client-request-id" : "550579c6-3f59-452a-a31c-41a11c408c5a"
=======
    "Uri" : "https://azstoragesdkaccount.blob.core.windows.net/jtcuploadacfail0blockblobapitestuploadacfail5cc3988327a7d?restype=container",
    "Headers" : {
      "x-ms-version" : "2019-02-02",
      "User-Agent" : "azsdk-java-azure-storage-blob/12.0.0-preview.3 1.8.0_212; Windows 10 10.0",
      "x-ms-client-request-id" : "7a71c9e2-2391-4084-aaa4-432ac69dabd5"
>>>>>>> a55d5dd9
    },
    "Response" : {
      "x-ms-version" : "2019-02-02",
      "Server" : "Windows-Azure-Blob/1.0 Microsoft-HTTPAPI/2.0",
      "retry-after" : "0",
      "Content-Length" : "0",
      "StatusCode" : "202",
<<<<<<< HEAD
      "x-ms-request-id" : "04dbf4bd-f01e-0032-523b-64b87b000000",
      "Date" : "Thu, 05 Sep 2019 22:44:10 GMT",
      "x-ms-client-request-id" : "550579c6-3f59-452a-a31c-41a11c408c5a"
    },
    "Exception" : null
  } ],
  "variables" : [ "jtcuploadacfail0blockblobapitestuploadacfail0639130090a8a", "javablobuploadacfail1blockblobapitestuploadacfail06331874c20", "javablobuploadacfail2blockblobapitestuploadacfail06307098f5d" ]
=======
      "x-ms-request-id" : "ac527d5d-801e-0086-3ee5-6464a4000000",
      "Date" : "Fri, 06 Sep 2019 19:03:54 GMT",
      "x-ms-client-request-id" : "7a71c9e2-2391-4084-aaa4-432ac69dabd5"
    },
    "Exception" : null
  } ],
  "variables" : [ "jtcuploadacfail0blockblobapitestuploadacfail5cc3988327a7d", "javablobuploadacfail1blockblobapitestuploadacfail5cc78299456", "javablobuploadacfail2blockblobapitestuploadacfail5cc841092f8" ]
>>>>>>> a55d5dd9
}<|MERGE_RESOLUTION|>--- conflicted
+++ resolved
@@ -1,105 +1,57 @@
 {
   "networkCallRecords" : [ {
     "Method" : "PUT",
-<<<<<<< HEAD
-    "Uri" : "https://jaschrepragrs.blob.core.windows.net/jtcuploadacfail0blockblobapitestuploadacfail0639130090a8a?restype=container",
+    "Uri" : "https://jaschrepragrs.blob.core.windows.net/jtcuploadacfail0blockblobapitestuploadacfail396488564698b?restype=container",
     "Headers" : {
       "x-ms-version" : "2019-02-02",
       "User-Agent" : "azsdk-java-azure-storage-blob/12.0.0-preview.3 1.8.0_221; Windows 10 10.0",
-      "x-ms-client-request-id" : "18c54e6e-0c7e-44ca-9f00-a5382dbd759d"
-=======
-    "Uri" : "https://azstoragesdkaccount.blob.core.windows.net/jtcuploadacfail0blockblobapitestuploadacfail5cc3988327a7d?restype=container",
-    "Headers" : {
-      "x-ms-version" : "2019-02-02",
-      "User-Agent" : "azsdk-java-azure-storage-blob/12.0.0-preview.3 1.8.0_212; Windows 10 10.0",
-      "x-ms-client-request-id" : "24f8a2a2-8812-4688-9fee-ed924c6bea50"
->>>>>>> a55d5dd9
+      "x-ms-client-request-id" : "0e99173f-f424-4400-b6cf-25c4c2cfe2f1"
     },
     "Response" : {
       "x-ms-version" : "2019-02-02",
       "Server" : "Windows-Azure-Blob/1.0 Microsoft-HTTPAPI/2.0",
-<<<<<<< HEAD
-      "ETag" : "\"0x8D73252918EB047\"",
-      "Last-Modified" : "Thu, 05 Sep 2019 22:44:10 GMT",
+      "ETag" : "\"0x8D73561CB2F1FEC\"",
+      "Last-Modified" : "Mon, 09 Sep 2019 20:10:43 GMT",
       "retry-after" : "0",
       "Content-Length" : "0",
       "StatusCode" : "201",
-      "x-ms-request-id" : "04dbf497-f01e-0032-333b-64b87b000000",
-      "Date" : "Thu, 05 Sep 2019 22:44:10 GMT",
-      "x-ms-client-request-id" : "18c54e6e-0c7e-44ca-9f00-a5382dbd759d"
-=======
-      "ETag" : "\"0x8D732FCF6A413C3\"",
-      "Last-Modified" : "Fri, 06 Sep 2019 19:03:54 GMT",
-      "retry-after" : "0",
-      "Content-Length" : "0",
-      "StatusCode" : "201",
-      "x-ms-request-id" : "ac527d09-801e-0086-74e5-6464a4000000",
-      "Date" : "Fri, 06 Sep 2019 19:03:53 GMT",
-      "x-ms-client-request-id" : "24f8a2a2-8812-4688-9fee-ed924c6bea50"
->>>>>>> a55d5dd9
+      "x-ms-request-id" : "806c7498-a01e-006e-364a-674982000000",
+      "Date" : "Mon, 09 Sep 2019 20:10:42 GMT",
+      "x-ms-client-request-id" : "0e99173f-f424-4400-b6cf-25c4c2cfe2f1"
     },
     "Exception" : null
   }, {
     "Method" : "PUT",
-<<<<<<< HEAD
-    "Uri" : "https://jaschrepragrs.blob.core.windows.net/jtcuploadacfail0blockblobapitestuploadacfail0639130090a8a/javablobuploadacfail1blockblobapitestuploadacfail06331874c20",
+    "Uri" : "https://jaschrepragrs.blob.core.windows.net/jtcuploadacfail0blockblobapitestuploadacfail396488564698b/javablobuploadacfail1blockblobapitestuploadacfail396926286b1",
     "Headers" : {
       "x-ms-version" : "2019-02-02",
       "User-Agent" : "azsdk-java-azure-storage-blob/12.0.0-preview.3 1.8.0_221; Windows 10 10.0",
-      "x-ms-client-request-id" : "71a623e9-706a-43bb-9f03-6dbca27d6886",
-=======
-    "Uri" : "https://azstoragesdkaccount.blob.core.windows.net/jtcuploadacfail0blockblobapitestuploadacfail5cc3988327a7d/javablobuploadacfail1blockblobapitestuploadacfail5cc78299456",
-    "Headers" : {
-      "x-ms-version" : "2019-02-02",
-      "User-Agent" : "azsdk-java-azure-storage-blob/12.0.0-preview.3 1.8.0_212; Windows 10 10.0",
-      "x-ms-client-request-id" : "1bda0b03-9135-499a-bf03-f61c165df992",
->>>>>>> a55d5dd9
+      "x-ms-client-request-id" : "d76bd402-64f7-42d3-a07d-aa42052efed6",
       "Content-Type" : "application/octet-stream"
     },
     "Response" : {
       "x-ms-version" : "2019-02-02",
       "Server" : "Windows-Azure-Blob/1.0 Microsoft-HTTPAPI/2.0",
       "x-ms-content-crc64" : "6RYQPwaVsyQ=",
-<<<<<<< HEAD
-      "Last-Modified" : "Thu, 05 Sep 2019 22:44:10 GMT",
+      "Last-Modified" : "Mon, 09 Sep 2019 20:10:43 GMT",
       "retry-after" : "0",
       "StatusCode" : "201",
       "x-ms-request-server-encrypted" : "true",
-      "Date" : "Thu, 05 Sep 2019 22:44:10 GMT",
+      "Date" : "Mon, 09 Sep 2019 20:10:42 GMT",
       "Content-MD5" : "wh+Wm18D0z1D4E+PE252gg==",
-      "ETag" : "\"0x8D73252919ADCB4\"",
+      "ETag" : "\"0x8D73561CB3C9A5F\"",
       "Content-Length" : "0",
-      "x-ms-request-id" : "04dbf4a5-f01e-0032-3c3b-64b87b000000",
-      "x-ms-client-request-id" : "71a623e9-706a-43bb-9f03-6dbca27d6886"
-=======
-      "Last-Modified" : "Fri, 06 Sep 2019 19:03:54 GMT",
-      "retry-after" : "0",
-      "StatusCode" : "201",
-      "x-ms-request-server-encrypted" : "true",
-      "Date" : "Fri, 06 Sep 2019 19:03:53 GMT",
-      "Content-MD5" : "wh+Wm18D0z1D4E+PE252gg==",
-      "ETag" : "\"0x8D732FCF6B1A35A\"",
-      "Content-Length" : "0",
-      "x-ms-request-id" : "ac527d2b-801e-0086-12e5-6464a4000000",
-      "x-ms-client-request-id" : "1bda0b03-9135-499a-bf03-f61c165df992"
->>>>>>> a55d5dd9
+      "x-ms-request-id" : "806c74aa-a01e-006e-464a-674982000000",
+      "x-ms-client-request-id" : "d76bd402-64f7-42d3-a07d-aa42052efed6"
     },
     "Exception" : null
   }, {
     "Method" : "PUT",
-<<<<<<< HEAD
-    "Uri" : "https://jaschrepragrs.blob.core.windows.net/jtcuploadacfail0blockblobapitestuploadacfail0639130090a8a/javablobuploadacfail1blockblobapitestuploadacfail06331874c20",
+    "Uri" : "https://jaschrepragrs.blob.core.windows.net/jtcuploadacfail0blockblobapitestuploadacfail396488564698b/javablobuploadacfail1blockblobapitestuploadacfail396926286b1",
     "Headers" : {
       "x-ms-version" : "2019-02-02",
       "User-Agent" : "azsdk-java-azure-storage-blob/12.0.0-preview.3 1.8.0_221; Windows 10 10.0",
-      "x-ms-client-request-id" : "1f04584c-76b6-49fa-9fdb-9cea743b221e",
-=======
-    "Uri" : "https://azstoragesdkaccount.blob.core.windows.net/jtcuploadacfail0blockblobapitestuploadacfail5cc3988327a7d/javablobuploadacfail1blockblobapitestuploadacfail5cc78299456",
-    "Headers" : {
-      "x-ms-version" : "2019-02-02",
-      "User-Agent" : "azsdk-java-azure-storage-blob/12.0.0-preview.3 1.8.0_212; Windows 10 10.0",
-      "x-ms-client-request-id" : "8907fff8-e48e-46d6-95d4-956c47e6fa0b",
->>>>>>> a55d5dd9
+      "x-ms-client-request-id" : "139781b4-6b69-48f9-8c8e-ad9132a3582f",
       "Content-Type" : "application/octet-stream"
     },
     "Response" : {
@@ -109,35 +61,20 @@
       "retry-after" : "0",
       "Content-Length" : "252",
       "StatusCode" : "412",
-<<<<<<< HEAD
-      "x-ms-request-id" : "04dbf4b2-f01e-0032-473b-64b87b000000",
-      "Body" : "﻿<?xml version=\"1.0\" encoding=\"utf-8\"?><Error><Code>ConditionNotMet</Code><Message>The condition specified using HTTP conditional header(s) is not met.\nRequestId:04dbf4b2-f01e-0032-473b-64b87b000000\nTime:2019-09-05T22:44:10.8590302Z</Message></Error>",
-      "Date" : "Thu, 05 Sep 2019 22:44:10 GMT",
-      "x-ms-client-request-id" : "1f04584c-76b6-49fa-9fdb-9cea743b221e",
-=======
-      "x-ms-request-id" : "ac527d46-801e-0086-2be5-6464a4000000",
-      "Body" : "﻿<?xml version=\"1.0\" encoding=\"utf-8\"?><Error><Code>ConditionNotMet</Code><Message>The condition specified using HTTP conditional header(s) is not met.\nRequestId:ac527d46-801e-0086-2be5-6464a4000000\nTime:2019-09-06T19:03:54.8931571Z</Message></Error>",
-      "Date" : "Fri, 06 Sep 2019 19:03:53 GMT",
-      "x-ms-client-request-id" : "8907fff8-e48e-46d6-95d4-956c47e6fa0b",
->>>>>>> a55d5dd9
+      "x-ms-request-id" : "806c74b0-a01e-006e-4c4a-674982000000",
+      "Body" : "﻿<?xml version=\"1.0\" encoding=\"utf-8\"?><Error><Code>ConditionNotMet</Code><Message>The condition specified using HTTP conditional header(s) is not met.\nRequestId:806c74b0-a01e-006e-4c4a-674982000000\nTime:2019-09-09T20:10:43.4848707Z</Message></Error>",
+      "Date" : "Mon, 09 Sep 2019 20:10:42 GMT",
+      "x-ms-client-request-id" : "139781b4-6b69-48f9-8c8e-ad9132a3582f",
       "Content-Type" : "application/xml"
     },
     "Exception" : null
   }, {
     "Method" : "GET",
-<<<<<<< HEAD
     "Uri" : "https://jaschrepragrs.blob.core.windows.net?prefix=jtcuploadacfail&comp=list",
     "Headers" : {
       "x-ms-version" : "2019-02-02",
       "User-Agent" : "azsdk-java-azure-storage-blob/12.0.0-preview.3 1.8.0_221; Windows 10 10.0",
-      "x-ms-client-request-id" : "1e503180-d706-4dae-9ff3-867ec6fabeff"
-=======
-    "Uri" : "https://azstoragesdkaccount.blob.core.windows.net?prefix=jtcuploadacfail&comp=list",
-    "Headers" : {
-      "x-ms-version" : "2019-02-02",
-      "User-Agent" : "azsdk-java-azure-storage-blob/12.0.0-preview.3 1.8.0_212; Windows 10 10.0",
-      "x-ms-client-request-id" : "9fcd006c-fa6a-44a1-b186-9276d9d0b86c"
->>>>>>> a55d5dd9
+      "x-ms-client-request-id" : "fe277250-49f4-49aa-9323-6929f0604cc8"
     },
     "Response" : {
       "Transfer-Encoding" : "chunked",
@@ -145,35 +82,20 @@
       "Server" : "Windows-Azure-Blob/1.0 Microsoft-HTTPAPI/2.0",
       "retry-after" : "0",
       "StatusCode" : "200",
-<<<<<<< HEAD
-      "x-ms-request-id" : "04dbf4ba-f01e-0032-4f3b-64b87b000000",
-      "Body" : "﻿<?xml version=\"1.0\" encoding=\"utf-8\"?><EnumerationResults ServiceEndpoint=\"https://jaschrepragrs.blob.core.windows.net/\"><Prefix>jtcuploadacfail</Prefix><Containers><Container><Name>jtcuploadacfail0blockblobapitestuploadacfail0639130090a8a</Name><Properties><Last-Modified>Thu, 05 Sep 2019 22:44:10 GMT</Last-Modified><Etag>\"0x8D73252918EB047\"</Etag><LeaseStatus>unlocked</LeaseStatus><LeaseState>available</LeaseState><DefaultEncryptionScope>$account-encryption-key</DefaultEncryptionScope><DenyEncryptionScopeOverride>false</DenyEncryptionScopeOverride><HasImmutabilityPolicy>false</HasImmutabilityPolicy><HasLegalHold>false</HasLegalHold></Properties></Container></Containers><NextMarker /></EnumerationResults>",
-      "Date" : "Thu, 05 Sep 2019 22:44:10 GMT",
-      "x-ms-client-request-id" : "1e503180-d706-4dae-9ff3-867ec6fabeff",
-=======
-      "x-ms-request-id" : "ac527d53-801e-0086-35e5-6464a4000000",
-      "Body" : "﻿<?xml version=\"1.0\" encoding=\"utf-8\"?><EnumerationResults ServiceEndpoint=\"https://azstoragesdkaccount.blob.core.windows.net/\"><Prefix>jtcuploadacfail</Prefix><Containers><Container><Name>jtcuploadacfail0blockblobapitestuploadacfail5cc3988327a7d</Name><Properties><Last-Modified>Fri, 06 Sep 2019 19:03:54 GMT</Last-Modified><Etag>\"0x8D732FCF6A413C3\"</Etag><LeaseStatus>unlocked</LeaseStatus><LeaseState>available</LeaseState><DefaultEncryptionScope>$account-encryption-key</DefaultEncryptionScope><DenyEncryptionScopeOverride>false</DenyEncryptionScopeOverride><HasImmutabilityPolicy>false</HasImmutabilityPolicy><HasLegalHold>false</HasLegalHold></Properties></Container></Containers><NextMarker /></EnumerationResults>",
-      "Date" : "Fri, 06 Sep 2019 19:03:54 GMT",
-      "x-ms-client-request-id" : "9fcd006c-fa6a-44a1-b186-9276d9d0b86c",
->>>>>>> a55d5dd9
+      "x-ms-request-id" : "806c74bd-a01e-006e-594a-674982000000",
+      "Body" : "﻿<?xml version=\"1.0\" encoding=\"utf-8\"?><EnumerationResults ServiceEndpoint=\"https://jaschrepragrs.blob.core.windows.net/\"><Prefix>jtcuploadacfail</Prefix><Containers><Container><Name>jtcuploadacfail0blockblobapitestuploadacfail396488564698b</Name><Properties><Last-Modified>Mon, 09 Sep 2019 20:10:43 GMT</Last-Modified><Etag>\"0x8D73561CB2F1FEC\"</Etag><LeaseStatus>unlocked</LeaseStatus><LeaseState>available</LeaseState><DefaultEncryptionScope>$account-encryption-key</DefaultEncryptionScope><DenyEncryptionScopeOverride>false</DenyEncryptionScopeOverride><HasImmutabilityPolicy>false</HasImmutabilityPolicy><HasLegalHold>false</HasLegalHold></Properties></Container></Containers><NextMarker /></EnumerationResults>",
+      "Date" : "Mon, 09 Sep 2019 20:10:42 GMT",
+      "x-ms-client-request-id" : "fe277250-49f4-49aa-9323-6929f0604cc8",
       "Content-Type" : "application/xml"
     },
     "Exception" : null
   }, {
     "Method" : "DELETE",
-<<<<<<< HEAD
-    "Uri" : "https://jaschrepragrs.blob.core.windows.net/jtcuploadacfail0blockblobapitestuploadacfail0639130090a8a?restype=container",
+    "Uri" : "https://jaschrepragrs.blob.core.windows.net/jtcuploadacfail0blockblobapitestuploadacfail396488564698b?restype=container",
     "Headers" : {
       "x-ms-version" : "2019-02-02",
       "User-Agent" : "azsdk-java-azure-storage-blob/12.0.0-preview.3 1.8.0_221; Windows 10 10.0",
-      "x-ms-client-request-id" : "550579c6-3f59-452a-a31c-41a11c408c5a"
-=======
-    "Uri" : "https://azstoragesdkaccount.blob.core.windows.net/jtcuploadacfail0blockblobapitestuploadacfail5cc3988327a7d?restype=container",
-    "Headers" : {
-      "x-ms-version" : "2019-02-02",
-      "User-Agent" : "azsdk-java-azure-storage-blob/12.0.0-preview.3 1.8.0_212; Windows 10 10.0",
-      "x-ms-client-request-id" : "7a71c9e2-2391-4084-aaa4-432ac69dabd5"
->>>>>>> a55d5dd9
+      "x-ms-client-request-id" : "830fc01c-8e22-4798-b4cc-18d8d717d8ec"
     },
     "Response" : {
       "x-ms-version" : "2019-02-02",
@@ -181,21 +103,11 @@
       "retry-after" : "0",
       "Content-Length" : "0",
       "StatusCode" : "202",
-<<<<<<< HEAD
-      "x-ms-request-id" : "04dbf4bd-f01e-0032-523b-64b87b000000",
-      "Date" : "Thu, 05 Sep 2019 22:44:10 GMT",
-      "x-ms-client-request-id" : "550579c6-3f59-452a-a31c-41a11c408c5a"
+      "x-ms-request-id" : "806c74ca-a01e-006e-664a-674982000000",
+      "Date" : "Mon, 09 Sep 2019 20:10:42 GMT",
+      "x-ms-client-request-id" : "830fc01c-8e22-4798-b4cc-18d8d717d8ec"
     },
     "Exception" : null
   } ],
-  "variables" : [ "jtcuploadacfail0blockblobapitestuploadacfail0639130090a8a", "javablobuploadacfail1blockblobapitestuploadacfail06331874c20", "javablobuploadacfail2blockblobapitestuploadacfail06307098f5d" ]
-=======
-      "x-ms-request-id" : "ac527d5d-801e-0086-3ee5-6464a4000000",
-      "Date" : "Fri, 06 Sep 2019 19:03:54 GMT",
-      "x-ms-client-request-id" : "7a71c9e2-2391-4084-aaa4-432ac69dabd5"
-    },
-    "Exception" : null
-  } ],
-  "variables" : [ "jtcuploadacfail0blockblobapitestuploadacfail5cc3988327a7d", "javablobuploadacfail1blockblobapitestuploadacfail5cc78299456", "javablobuploadacfail2blockblobapitestuploadacfail5cc841092f8" ]
->>>>>>> a55d5dd9
+  "variables" : [ "jtcuploadacfail0blockblobapitestuploadacfail396488564698b", "javablobuploadacfail1blockblobapitestuploadacfail396926286b1", "javablobuploadacfail2blockblobapitestuploadacfail39629783575" ]
 }