{
  "networkCallRecords" : [ {
    "Method" : "PUT",
<<<<<<< HEAD
    "Uri" : "https://jaschrepragrs.blob.core.windows.net/jtcuploadheaders0blockblobapitestuploadheaders3c7308268e93?restype=container",
    "Headers" : {
      "x-ms-version" : "2019-02-02",
      "User-Agent" : "azsdk-java-azure-storage-blob/12.0.0-preview.3 1.8.0_221; Windows 10 10.0",
      "x-ms-client-request-id" : "e0555efe-6a2b-4082-bc22-e88b89a3fa5a"
=======
    "Uri" : "https://azstoragesdkaccount.blob.core.windows.net/jtcuploadheaders0blockblobapitestuploadheaders6bd878447128?restype=container",
    "Headers" : {
      "x-ms-version" : "2019-02-02",
      "User-Agent" : "azsdk-java-azure-storage-blob/12.0.0-preview.3 1.8.0_212; Windows 10 10.0",
      "x-ms-client-request-id" : "46250793-060b-449f-8df8-2c1296ef3391"
>>>>>>> a55d5dd9
    },
    "Response" : {
      "x-ms-version" : "2019-02-02",
      "Server" : "Windows-Azure-Blob/1.0 Microsoft-HTTPAPI/2.0",
<<<<<<< HEAD
      "ETag" : "\"0x8D732528EBEBAF8\"",
      "Last-Modified" : "Thu, 05 Sep 2019 22:44:05 GMT",
      "retry-after" : "0",
      "Content-Length" : "0",
      "StatusCode" : "201",
      "x-ms-request-id" : "04dbf2a2-f01e-0032-6f3b-64b87b000000",
      "Date" : "Thu, 05 Sep 2019 22:44:05 GMT",
      "x-ms-client-request-id" : "e0555efe-6a2b-4082-bc22-e88b89a3fa5a"
=======
      "ETag" : "\"0x8D732FCF4C9D5EA\"",
      "Last-Modified" : "Fri, 06 Sep 2019 19:03:51 GMT",
      "retry-after" : "0",
      "Content-Length" : "0",
      "StatusCode" : "201",
      "x-ms-request-id" : "ac5278fc-801e-0086-42e5-6464a4000000",
      "Date" : "Fri, 06 Sep 2019 19:03:50 GMT",
      "x-ms-client-request-id" : "46250793-060b-449f-8df8-2c1296ef3391"
>>>>>>> a55d5dd9
    },
    "Exception" : null
  }, {
    "Method" : "PUT",
<<<<<<< HEAD
    "Uri" : "https://jaschrepragrs.blob.core.windows.net/jtcuploadheaders0blockblobapitestuploadheaders3c7308268e93/javablobuploadheaders1blockblobapitestuploadheaders3c7859927d",
    "Headers" : {
      "x-ms-version" : "2019-02-02",
      "User-Agent" : "azsdk-java-azure-storage-blob/12.0.0-preview.3 1.8.0_221; Windows 10 10.0",
      "x-ms-client-request-id" : "6a9dec2c-52c8-4e13-a1d3-706e56c61a94",
=======
    "Uri" : "https://azstoragesdkaccount.blob.core.windows.net/jtcuploadheaders0blockblobapitestuploadheaders6bd878447128/javablobuploadheaders1blockblobapitestuploadheaders6bd8281356",
    "Headers" : {
      "x-ms-version" : "2019-02-02",
      "User-Agent" : "azsdk-java-azure-storage-blob/12.0.0-preview.3 1.8.0_212; Windows 10 10.0",
      "x-ms-client-request-id" : "5f026378-5403-4a11-bbf2-d3688e9dadc3",
>>>>>>> a55d5dd9
      "Content-Type" : "application/octet-stream"
    },
    "Response" : {
      "x-ms-version" : "2019-02-02",
      "Server" : "Windows-Azure-Blob/1.0 Microsoft-HTTPAPI/2.0",
      "x-ms-content-crc64" : "6RYQPwaVsyQ=",
<<<<<<< HEAD
      "Last-Modified" : "Thu, 05 Sep 2019 22:44:06 GMT",
      "retry-after" : "0",
      "StatusCode" : "201",
      "x-ms-request-server-encrypted" : "true",
      "Date" : "Thu, 05 Sep 2019 22:44:05 GMT",
      "Content-MD5" : "wh+Wm18D0z1D4E+PE252gg==",
      "ETag" : "\"0x8D732528ECC6BE2\"",
      "Content-Length" : "0",
      "x-ms-request-id" : "04dbf2a9-f01e-0032-743b-64b87b000000",
      "x-ms-client-request-id" : "6a9dec2c-52c8-4e13-a1d3-706e56c61a94"
=======
      "Last-Modified" : "Fri, 06 Sep 2019 19:03:51 GMT",
      "retry-after" : "0",
      "StatusCode" : "201",
      "x-ms-request-server-encrypted" : "true",
      "Date" : "Fri, 06 Sep 2019 19:03:50 GMT",
      "Content-MD5" : "wh+Wm18D0z1D4E+PE252gg==",
      "ETag" : "\"0x8D732FCF4E0E1CC\"",
      "Content-Length" : "0",
      "x-ms-request-id" : "ac527920-801e-0086-60e5-6464a4000000",
      "x-ms-client-request-id" : "5f026378-5403-4a11-bbf2-d3688e9dadc3"
>>>>>>> a55d5dd9
    },
    "Exception" : null
  }, {
    "Method" : "PUT",
<<<<<<< HEAD
    "Uri" : "https://jaschrepragrs.blob.core.windows.net/jtcuploadheaders0blockblobapitestuploadheaders3c7308268e93/javablobuploadheaders1blockblobapitestuploadheaders3c7859927d",
    "Headers" : {
      "x-ms-version" : "2019-02-02",
      "User-Agent" : "azsdk-java-azure-storage-blob/12.0.0-preview.3 1.8.0_221; Windows 10 10.0",
      "x-ms-client-request-id" : "22b63a2e-d0db-42b1-8615-fb903113222c",
=======
    "Uri" : "https://azstoragesdkaccount.blob.core.windows.net/jtcuploadheaders0blockblobapitestuploadheaders6bd878447128/javablobuploadheaders1blockblobapitestuploadheaders6bd8281356",
    "Headers" : {
      "x-ms-version" : "2019-02-02",
      "User-Agent" : "azsdk-java-azure-storage-blob/12.0.0-preview.3 1.8.0_212; Windows 10 10.0",
      "x-ms-client-request-id" : "01eadb3a-6fd1-420d-9a55-9509e54c4a0e",
>>>>>>> a55d5dd9
      "Content-Type" : "application/octet-stream"
    },
    "Response" : {
      "x-ms-version" : "2019-02-02",
      "Server" : "Windows-Azure-Blob/1.0 Microsoft-HTTPAPI/2.0",
      "x-ms-content-crc64" : "6RYQPwaVsyQ=",
<<<<<<< HEAD
      "Last-Modified" : "Thu, 05 Sep 2019 22:44:06 GMT",
      "retry-after" : "0",
      "StatusCode" : "201",
      "x-ms-request-server-encrypted" : "true",
      "Date" : "Thu, 05 Sep 2019 22:44:06 GMT",
      "Content-MD5" : "wh+Wm18D0z1D4E+PE252gg==",
      "ETag" : "\"0x8D732528ED8A318\"",
      "Content-Length" : "0",
      "x-ms-request-id" : "04dbf2b4-f01e-0032-7e3b-64b87b000000",
      "x-ms-client-request-id" : "22b63a2e-d0db-42b1-8615-fb903113222c"
=======
      "Last-Modified" : "Fri, 06 Sep 2019 19:03:51 GMT",
      "retry-after" : "0",
      "StatusCode" : "201",
      "x-ms-request-server-encrypted" : "true",
      "Date" : "Fri, 06 Sep 2019 19:03:50 GMT",
      "Content-MD5" : "wh+Wm18D0z1D4E+PE252gg==",
      "ETag" : "\"0x8D732FCF4E77309\"",
      "Content-Length" : "0",
      "x-ms-request-id" : "ac52792a-801e-0086-6ae5-6464a4000000",
      "x-ms-client-request-id" : "01eadb3a-6fd1-420d-9a55-9509e54c4a0e"
>>>>>>> a55d5dd9
    },
    "Exception" : null
  }, {
    "Method" : "HEAD",
<<<<<<< HEAD
    "Uri" : "https://jaschrepragrs.blob.core.windows.net/jtcuploadheaders0blockblobapitestuploadheaders3c7308268e93/javablobuploadheaders1blockblobapitestuploadheaders3c7859927d",
    "Headers" : {
      "x-ms-version" : "2019-02-02",
      "User-Agent" : "azsdk-java-azure-storage-blob/12.0.0-preview.3 1.8.0_221; Windows 10 10.0",
      "x-ms-client-request-id" : "7a7ddc73-4452-4f46-af7a-550906915798"
=======
    "Uri" : "https://azstoragesdkaccount.blob.core.windows.net/jtcuploadheaders0blockblobapitestuploadheaders6bd878447128/javablobuploadheaders1blockblobapitestuploadheaders6bd8281356",
    "Headers" : {
      "x-ms-version" : "2019-02-02",
      "User-Agent" : "azsdk-java-azure-storage-blob/12.0.0-preview.3 1.8.0_212; Windows 10 10.0",
      "x-ms-client-request-id" : "44177f7b-defc-4471-b380-894450c1bfdd"
>>>>>>> a55d5dd9
    },
    "Response" : {
      "x-ms-lease-status" : "unlocked",
      "Server" : "Windows-Azure-Blob/1.0 Microsoft-HTTPAPI/2.0",
      "x-ms-tag-count" : "0",
      "x-ms-lease-state" : "available",
<<<<<<< HEAD
      "Last-Modified" : "Thu, 05 Sep 2019 22:44:06 GMT",
=======
      "Last-Modified" : "Fri, 06 Sep 2019 19:03:51 GMT",
>>>>>>> a55d5dd9
      "retry-after" : "0",
      "StatusCode" : "200",
      "x-ms-blob-type" : "BlockBlob",
      "x-ms-access-tier-inferred" : "true",
      "x-ms-access-tier" : "Hot",
      "Content-Encoding" : "encoding",
<<<<<<< HEAD
      "x-ms-creation-time" : "Thu, 05 Sep 2019 22:44:06 GMT",
      "Content-Length" : "7",
      "x-ms-request-id" : "04dbf2bd-f01e-0032-073b-64b87b000000",
      "Content-Type" : "type",
      "x-ms-version" : "2019-02-02",
      "Date" : "Thu, 05 Sep 2019 22:44:06 GMT",
=======
      "x-ms-creation-time" : "Fri, 06 Sep 2019 19:03:51 GMT",
      "Content-Length" : "7",
      "x-ms-request-id" : "ac527933-801e-0086-71e5-6464a4000000",
      "Content-Type" : "type",
      "x-ms-version" : "2019-02-02",
      "Date" : "Fri, 06 Sep 2019 19:03:50 GMT",
>>>>>>> a55d5dd9
      "Content-MD5" : "wh+Wm18D0z1D4E+PE252gg==",
      "Accept-Ranges" : "bytes",
      "x-ms-server-encrypted" : "true",
      "Cache-Control" : "control",
<<<<<<< HEAD
      "ETag" : "\"0x8D732528ED8A318\"",
      "Content-Disposition" : "disposition",
      "x-ms-client-request-id" : "7a7ddc73-4452-4f46-af7a-550906915798",
=======
      "ETag" : "\"0x8D732FCF4E77309\"",
      "Content-Disposition" : "disposition",
      "x-ms-client-request-id" : "44177f7b-defc-4471-b380-894450c1bfdd",
>>>>>>> a55d5dd9
      "Content-Language" : "language"
    },
    "Exception" : null
  }, {
    "Method" : "GET",
<<<<<<< HEAD
    "Uri" : "https://jaschrepragrs.blob.core.windows.net?prefix=jtcuploadheaders&comp=list",
    "Headers" : {
      "x-ms-version" : "2019-02-02",
      "User-Agent" : "azsdk-java-azure-storage-blob/12.0.0-preview.3 1.8.0_221; Windows 10 10.0",
      "x-ms-client-request-id" : "d2292953-ade7-4552-af12-7b5e9c5bf0ad"
=======
    "Uri" : "https://azstoragesdkaccount.blob.core.windows.net?prefix=jtcuploadheaders&comp=list",
    "Headers" : {
      "x-ms-version" : "2019-02-02",
      "User-Agent" : "azsdk-java-azure-storage-blob/12.0.0-preview.3 1.8.0_212; Windows 10 10.0",
      "x-ms-client-request-id" : "3ce94c43-3e43-457f-8e43-71ff8195a7af"
>>>>>>> a55d5dd9
    },
    "Response" : {
      "Transfer-Encoding" : "chunked",
      "x-ms-version" : "2019-02-02",
      "Server" : "Windows-Azure-Blob/1.0 Microsoft-HTTPAPI/2.0",
      "retry-after" : "0",
      "StatusCode" : "200",
<<<<<<< HEAD
      "x-ms-request-id" : "04dbf2cc-f01e-0032-163b-64b87b000000",
      "Body" : "﻿<?xml version=\"1.0\" encoding=\"utf-8\"?><EnumerationResults ServiceEndpoint=\"https://jaschrepragrs.blob.core.windows.net/\"><Prefix>jtcuploadheaders</Prefix><Containers><Container><Name>jtcuploadheaders0blockblobapitestuploadheaders3c7308268e93</Name><Properties><Last-Modified>Thu, 05 Sep 2019 22:44:05 GMT</Last-Modified><Etag>\"0x8D732528EBEBAF8\"</Etag><LeaseStatus>unlocked</LeaseStatus><LeaseState>available</LeaseState><DefaultEncryptionScope>$account-encryption-key</DefaultEncryptionScope><DenyEncryptionScopeOverride>false</DenyEncryptionScopeOverride><HasImmutabilityPolicy>false</HasImmutabilityPolicy><HasLegalHold>false</HasLegalHold></Properties></Container></Containers><NextMarker /></EnumerationResults>",
      "Date" : "Thu, 05 Sep 2019 22:44:06 GMT",
      "x-ms-client-request-id" : "d2292953-ade7-4552-af12-7b5e9c5bf0ad",
=======
      "x-ms-request-id" : "ac52793b-801e-0086-77e5-6464a4000000",
      "Body" : "﻿<?xml version=\"1.0\" encoding=\"utf-8\"?><EnumerationResults ServiceEndpoint=\"https://azstoragesdkaccount.blob.core.windows.net/\"><Prefix>jtcuploadheaders</Prefix><Containers><Container><Name>jtcuploadheaders0blockblobapitestuploadheaders6bd878447128</Name><Properties><Last-Modified>Fri, 06 Sep 2019 19:03:51 GMT</Last-Modified><Etag>\"0x8D732FCF4C9D5EA\"</Etag><LeaseStatus>unlocked</LeaseStatus><LeaseState>available</LeaseState><DefaultEncryptionScope>$account-encryption-key</DefaultEncryptionScope><DenyEncryptionScopeOverride>false</DenyEncryptionScopeOverride><HasImmutabilityPolicy>false</HasImmutabilityPolicy><HasLegalHold>false</HasLegalHold></Properties></Container></Containers><NextMarker /></EnumerationResults>",
      "Date" : "Fri, 06 Sep 2019 19:03:50 GMT",
      "x-ms-client-request-id" : "3ce94c43-3e43-457f-8e43-71ff8195a7af",
>>>>>>> a55d5dd9
      "Content-Type" : "application/xml"
    },
    "Exception" : null
  }, {
    "Method" : "DELETE",
<<<<<<< HEAD
    "Uri" : "https://jaschrepragrs.blob.core.windows.net/jtcuploadheaders0blockblobapitestuploadheaders3c7308268e93?restype=container",
    "Headers" : {
      "x-ms-version" : "2019-02-02",
      "User-Agent" : "azsdk-java-azure-storage-blob/12.0.0-preview.3 1.8.0_221; Windows 10 10.0",
      "x-ms-client-request-id" : "acd7da77-ff1c-419e-8b30-3237f273f4b2"
=======
    "Uri" : "https://azstoragesdkaccount.blob.core.windows.net/jtcuploadheaders0blockblobapitestuploadheaders6bd878447128?restype=container",
    "Headers" : {
      "x-ms-version" : "2019-02-02",
      "User-Agent" : "azsdk-java-azure-storage-blob/12.0.0-preview.3 1.8.0_212; Windows 10 10.0",
      "x-ms-client-request-id" : "ccdca71b-5399-4c28-a355-c1c55bf58338"
>>>>>>> a55d5dd9
    },
    "Response" : {
      "x-ms-version" : "2019-02-02",
      "Server" : "Windows-Azure-Blob/1.0 Microsoft-HTTPAPI/2.0",
      "retry-after" : "0",
      "Content-Length" : "0",
      "StatusCode" : "202",
<<<<<<< HEAD
      "x-ms-request-id" : "04dbf2d6-f01e-0032-1e3b-64b87b000000",
      "Date" : "Thu, 05 Sep 2019 22:44:06 GMT",
      "x-ms-client-request-id" : "acd7da77-ff1c-419e-8b30-3237f273f4b2"
    },
    "Exception" : null
  } ],
  "variables" : [ "jtcuploadheaders0blockblobapitestuploadheaders3c7308268e93", "javablobuploadheaders1blockblobapitestuploadheaders3c7859927d", "javablobuploadheaders2blockblobapitestuploadheaders3c7705972c" ]
=======
      "x-ms-request-id" : "ac527943-801e-0086-7ee5-6464a4000000",
      "Date" : "Fri, 06 Sep 2019 19:03:51 GMT",
      "x-ms-client-request-id" : "ccdca71b-5399-4c28-a355-c1c55bf58338"
    },
    "Exception" : null
  } ],
  "variables" : [ "jtcuploadheaders0blockblobapitestuploadheaders6bd878447128", "javablobuploadheaders1blockblobapitestuploadheaders6bd8281356", "javablobuploadheaders2blockblobapitestuploadheaders6bd214797c" ]
>>>>>>> a55d5dd9
}<|MERGE_RESOLUTION|>--- conflicted
+++ resolved
@@ -1,214 +1,118 @@
 {
   "networkCallRecords" : [ {
     "Method" : "PUT",
-<<<<<<< HEAD
-    "Uri" : "https://jaschrepragrs.blob.core.windows.net/jtcuploadheaders0blockblobapitestuploadheaders3c7308268e93?restype=container",
+    "Uri" : "https://jaschrepragrs.blob.core.windows.net/jtcuploadheaders0blockblobapitestuploadheaders8f646697be46?restype=container",
     "Headers" : {
       "x-ms-version" : "2019-02-02",
       "User-Agent" : "azsdk-java-azure-storage-blob/12.0.0-preview.3 1.8.0_221; Windows 10 10.0",
-      "x-ms-client-request-id" : "e0555efe-6a2b-4082-bc22-e88b89a3fa5a"
-=======
-    "Uri" : "https://azstoragesdkaccount.blob.core.windows.net/jtcuploadheaders0blockblobapitestuploadheaders6bd878447128?restype=container",
-    "Headers" : {
-      "x-ms-version" : "2019-02-02",
-      "User-Agent" : "azsdk-java-azure-storage-blob/12.0.0-preview.3 1.8.0_212; Windows 10 10.0",
-      "x-ms-client-request-id" : "46250793-060b-449f-8df8-2c1296ef3391"
->>>>>>> a55d5dd9
+      "x-ms-client-request-id" : "d2fa48e0-c55b-49ea-8df1-ae905c51240d"
     },
     "Response" : {
       "x-ms-version" : "2019-02-02",
       "Server" : "Windows-Azure-Blob/1.0 Microsoft-HTTPAPI/2.0",
-<<<<<<< HEAD
-      "ETag" : "\"0x8D732528EBEBAF8\"",
-      "Last-Modified" : "Thu, 05 Sep 2019 22:44:05 GMT",
+      "ETag" : "\"0x8D73561C864B023\"",
+      "Last-Modified" : "Mon, 09 Sep 2019 20:10:38 GMT",
       "retry-after" : "0",
       "Content-Length" : "0",
       "StatusCode" : "201",
-      "x-ms-request-id" : "04dbf2a2-f01e-0032-6f3b-64b87b000000",
-      "Date" : "Thu, 05 Sep 2019 22:44:05 GMT",
-      "x-ms-client-request-id" : "e0555efe-6a2b-4082-bc22-e88b89a3fa5a"
-=======
-      "ETag" : "\"0x8D732FCF4C9D5EA\"",
-      "Last-Modified" : "Fri, 06 Sep 2019 19:03:51 GMT",
-      "retry-after" : "0",
-      "Content-Length" : "0",
-      "StatusCode" : "201",
-      "x-ms-request-id" : "ac5278fc-801e-0086-42e5-6464a4000000",
-      "Date" : "Fri, 06 Sep 2019 19:03:50 GMT",
-      "x-ms-client-request-id" : "46250793-060b-449f-8df8-2c1296ef3391"
->>>>>>> a55d5dd9
+      "x-ms-request-id" : "806c714f-a01e-006e-354a-674982000000",
+      "Date" : "Mon, 09 Sep 2019 20:10:37 GMT",
+      "x-ms-client-request-id" : "d2fa48e0-c55b-49ea-8df1-ae905c51240d"
     },
     "Exception" : null
   }, {
     "Method" : "PUT",
-<<<<<<< HEAD
-    "Uri" : "https://jaschrepragrs.blob.core.windows.net/jtcuploadheaders0blockblobapitestuploadheaders3c7308268e93/javablobuploadheaders1blockblobapitestuploadheaders3c7859927d",
+    "Uri" : "https://jaschrepragrs.blob.core.windows.net/jtcuploadheaders0blockblobapitestuploadheaders8f646697be46/javablobuploadheaders1blockblobapitestuploadheaders8f613567fd",
     "Headers" : {
       "x-ms-version" : "2019-02-02",
       "User-Agent" : "azsdk-java-azure-storage-blob/12.0.0-preview.3 1.8.0_221; Windows 10 10.0",
-      "x-ms-client-request-id" : "6a9dec2c-52c8-4e13-a1d3-706e56c61a94",
-=======
-    "Uri" : "https://azstoragesdkaccount.blob.core.windows.net/jtcuploadheaders0blockblobapitestuploadheaders6bd878447128/javablobuploadheaders1blockblobapitestuploadheaders6bd8281356",
-    "Headers" : {
-      "x-ms-version" : "2019-02-02",
-      "User-Agent" : "azsdk-java-azure-storage-blob/12.0.0-preview.3 1.8.0_212; Windows 10 10.0",
-      "x-ms-client-request-id" : "5f026378-5403-4a11-bbf2-d3688e9dadc3",
->>>>>>> a55d5dd9
+      "x-ms-client-request-id" : "24b8970e-bcbc-4526-981c-252a8b800cae",
       "Content-Type" : "application/octet-stream"
     },
     "Response" : {
       "x-ms-version" : "2019-02-02",
       "Server" : "Windows-Azure-Blob/1.0 Microsoft-HTTPAPI/2.0",
       "x-ms-content-crc64" : "6RYQPwaVsyQ=",
-<<<<<<< HEAD
-      "Last-Modified" : "Thu, 05 Sep 2019 22:44:06 GMT",
+      "Last-Modified" : "Mon, 09 Sep 2019 20:10:38 GMT",
       "retry-after" : "0",
       "StatusCode" : "201",
       "x-ms-request-server-encrypted" : "true",
-      "Date" : "Thu, 05 Sep 2019 22:44:05 GMT",
+      "Date" : "Mon, 09 Sep 2019 20:10:37 GMT",
       "Content-MD5" : "wh+Wm18D0z1D4E+PE252gg==",
-      "ETag" : "\"0x8D732528ECC6BE2\"",
+      "ETag" : "\"0x8D73561C872E54C\"",
       "Content-Length" : "0",
-      "x-ms-request-id" : "04dbf2a9-f01e-0032-743b-64b87b000000",
-      "x-ms-client-request-id" : "6a9dec2c-52c8-4e13-a1d3-706e56c61a94"
-=======
-      "Last-Modified" : "Fri, 06 Sep 2019 19:03:51 GMT",
-      "retry-after" : "0",
-      "StatusCode" : "201",
-      "x-ms-request-server-encrypted" : "true",
-      "Date" : "Fri, 06 Sep 2019 19:03:50 GMT",
-      "Content-MD5" : "wh+Wm18D0z1D4E+PE252gg==",
-      "ETag" : "\"0x8D732FCF4E0E1CC\"",
-      "Content-Length" : "0",
-      "x-ms-request-id" : "ac527920-801e-0086-60e5-6464a4000000",
-      "x-ms-client-request-id" : "5f026378-5403-4a11-bbf2-d3688e9dadc3"
->>>>>>> a55d5dd9
+      "x-ms-request-id" : "806c7160-a01e-006e-454a-674982000000",
+      "x-ms-client-request-id" : "24b8970e-bcbc-4526-981c-252a8b800cae"
     },
     "Exception" : null
   }, {
     "Method" : "PUT",
-<<<<<<< HEAD
-    "Uri" : "https://jaschrepragrs.blob.core.windows.net/jtcuploadheaders0blockblobapitestuploadheaders3c7308268e93/javablobuploadheaders1blockblobapitestuploadheaders3c7859927d",
+    "Uri" : "https://jaschrepragrs.blob.core.windows.net/jtcuploadheaders0blockblobapitestuploadheaders8f646697be46/javablobuploadheaders1blockblobapitestuploadheaders8f613567fd",
     "Headers" : {
       "x-ms-version" : "2019-02-02",
       "User-Agent" : "azsdk-java-azure-storage-blob/12.0.0-preview.3 1.8.0_221; Windows 10 10.0",
-      "x-ms-client-request-id" : "22b63a2e-d0db-42b1-8615-fb903113222c",
-=======
-    "Uri" : "https://azstoragesdkaccount.blob.core.windows.net/jtcuploadheaders0blockblobapitestuploadheaders6bd878447128/javablobuploadheaders1blockblobapitestuploadheaders6bd8281356",
-    "Headers" : {
-      "x-ms-version" : "2019-02-02",
-      "User-Agent" : "azsdk-java-azure-storage-blob/12.0.0-preview.3 1.8.0_212; Windows 10 10.0",
-      "x-ms-client-request-id" : "01eadb3a-6fd1-420d-9a55-9509e54c4a0e",
->>>>>>> a55d5dd9
+      "x-ms-client-request-id" : "10ce4792-9ddb-4d99-b9e0-2678f7453151",
       "Content-Type" : "application/octet-stream"
     },
     "Response" : {
       "x-ms-version" : "2019-02-02",
       "Server" : "Windows-Azure-Blob/1.0 Microsoft-HTTPAPI/2.0",
       "x-ms-content-crc64" : "6RYQPwaVsyQ=",
-<<<<<<< HEAD
-      "Last-Modified" : "Thu, 05 Sep 2019 22:44:06 GMT",
+      "Last-Modified" : "Mon, 09 Sep 2019 20:10:38 GMT",
       "retry-after" : "0",
       "StatusCode" : "201",
       "x-ms-request-server-encrypted" : "true",
-      "Date" : "Thu, 05 Sep 2019 22:44:06 GMT",
+      "Date" : "Mon, 09 Sep 2019 20:10:37 GMT",
       "Content-MD5" : "wh+Wm18D0z1D4E+PE252gg==",
-      "ETag" : "\"0x8D732528ED8A318\"",
+      "ETag" : "\"0x8D73561C87F43A4\"",
       "Content-Length" : "0",
-      "x-ms-request-id" : "04dbf2b4-f01e-0032-7e3b-64b87b000000",
-      "x-ms-client-request-id" : "22b63a2e-d0db-42b1-8615-fb903113222c"
-=======
-      "Last-Modified" : "Fri, 06 Sep 2019 19:03:51 GMT",
-      "retry-after" : "0",
-      "StatusCode" : "201",
-      "x-ms-request-server-encrypted" : "true",
-      "Date" : "Fri, 06 Sep 2019 19:03:50 GMT",
-      "Content-MD5" : "wh+Wm18D0z1D4E+PE252gg==",
-      "ETag" : "\"0x8D732FCF4E77309\"",
-      "Content-Length" : "0",
-      "x-ms-request-id" : "ac52792a-801e-0086-6ae5-6464a4000000",
-      "x-ms-client-request-id" : "01eadb3a-6fd1-420d-9a55-9509e54c4a0e"
->>>>>>> a55d5dd9
+      "x-ms-request-id" : "806c716a-a01e-006e-4e4a-674982000000",
+      "x-ms-client-request-id" : "10ce4792-9ddb-4d99-b9e0-2678f7453151"
     },
     "Exception" : null
   }, {
     "Method" : "HEAD",
-<<<<<<< HEAD
-    "Uri" : "https://jaschrepragrs.blob.core.windows.net/jtcuploadheaders0blockblobapitestuploadheaders3c7308268e93/javablobuploadheaders1blockblobapitestuploadheaders3c7859927d",
+    "Uri" : "https://jaschrepragrs.blob.core.windows.net/jtcuploadheaders0blockblobapitestuploadheaders8f646697be46/javablobuploadheaders1blockblobapitestuploadheaders8f613567fd",
     "Headers" : {
       "x-ms-version" : "2019-02-02",
       "User-Agent" : "azsdk-java-azure-storage-blob/12.0.0-preview.3 1.8.0_221; Windows 10 10.0",
-      "x-ms-client-request-id" : "7a7ddc73-4452-4f46-af7a-550906915798"
-=======
-    "Uri" : "https://azstoragesdkaccount.blob.core.windows.net/jtcuploadheaders0blockblobapitestuploadheaders6bd878447128/javablobuploadheaders1blockblobapitestuploadheaders6bd8281356",
-    "Headers" : {
-      "x-ms-version" : "2019-02-02",
-      "User-Agent" : "azsdk-java-azure-storage-blob/12.0.0-preview.3 1.8.0_212; Windows 10 10.0",
-      "x-ms-client-request-id" : "44177f7b-defc-4471-b380-894450c1bfdd"
->>>>>>> a55d5dd9
+      "x-ms-client-request-id" : "75c29b4e-1693-4f53-a788-5841bad163a6"
     },
     "Response" : {
       "x-ms-lease-status" : "unlocked",
       "Server" : "Windows-Azure-Blob/1.0 Microsoft-HTTPAPI/2.0",
       "x-ms-tag-count" : "0",
       "x-ms-lease-state" : "available",
-<<<<<<< HEAD
-      "Last-Modified" : "Thu, 05 Sep 2019 22:44:06 GMT",
-=======
-      "Last-Modified" : "Fri, 06 Sep 2019 19:03:51 GMT",
->>>>>>> a55d5dd9
+      "Last-Modified" : "Mon, 09 Sep 2019 20:10:38 GMT",
       "retry-after" : "0",
       "StatusCode" : "200",
       "x-ms-blob-type" : "BlockBlob",
       "x-ms-access-tier-inferred" : "true",
       "x-ms-access-tier" : "Hot",
       "Content-Encoding" : "encoding",
-<<<<<<< HEAD
-      "x-ms-creation-time" : "Thu, 05 Sep 2019 22:44:06 GMT",
+      "x-ms-creation-time" : "Mon, 09 Sep 2019 20:10:38 GMT",
       "Content-Length" : "7",
-      "x-ms-request-id" : "04dbf2bd-f01e-0032-073b-64b87b000000",
+      "x-ms-request-id" : "806c7173-a01e-006e-574a-674982000000",
       "Content-Type" : "type",
       "x-ms-version" : "2019-02-02",
-      "Date" : "Thu, 05 Sep 2019 22:44:06 GMT",
-=======
-      "x-ms-creation-time" : "Fri, 06 Sep 2019 19:03:51 GMT",
-      "Content-Length" : "7",
-      "x-ms-request-id" : "ac527933-801e-0086-71e5-6464a4000000",
-      "Content-Type" : "type",
-      "x-ms-version" : "2019-02-02",
-      "Date" : "Fri, 06 Sep 2019 19:03:50 GMT",
->>>>>>> a55d5dd9
+      "Date" : "Mon, 09 Sep 2019 20:10:38 GMT",
       "Content-MD5" : "wh+Wm18D0z1D4E+PE252gg==",
       "Accept-Ranges" : "bytes",
       "x-ms-server-encrypted" : "true",
       "Cache-Control" : "control",
-<<<<<<< HEAD
-      "ETag" : "\"0x8D732528ED8A318\"",
+      "ETag" : "\"0x8D73561C87F43A4\"",
       "Content-Disposition" : "disposition",
-      "x-ms-client-request-id" : "7a7ddc73-4452-4f46-af7a-550906915798",
-=======
-      "ETag" : "\"0x8D732FCF4E77309\"",
-      "Content-Disposition" : "disposition",
-      "x-ms-client-request-id" : "44177f7b-defc-4471-b380-894450c1bfdd",
->>>>>>> a55d5dd9
+      "x-ms-client-request-id" : "75c29b4e-1693-4f53-a788-5841bad163a6",
       "Content-Language" : "language"
     },
     "Exception" : null
   }, {
     "Method" : "GET",
-<<<<<<< HEAD
     "Uri" : "https://jaschrepragrs.blob.core.windows.net?prefix=jtcuploadheaders&comp=list",
     "Headers" : {
       "x-ms-version" : "2019-02-02",
       "User-Agent" : "azsdk-java-azure-storage-blob/12.0.0-preview.3 1.8.0_221; Windows 10 10.0",
-      "x-ms-client-request-id" : "d2292953-ade7-4552-af12-7b5e9c5bf0ad"
-=======
-    "Uri" : "https://azstoragesdkaccount.blob.core.windows.net?prefix=jtcuploadheaders&comp=list",
-    "Headers" : {
-      "x-ms-version" : "2019-02-02",
-      "User-Agent" : "azsdk-java-azure-storage-blob/12.0.0-preview.3 1.8.0_212; Windows 10 10.0",
-      "x-ms-client-request-id" : "3ce94c43-3e43-457f-8e43-71ff8195a7af"
->>>>>>> a55d5dd9
+      "x-ms-client-request-id" : "35cd1068-25d4-4022-8606-b347cfde16ed"
     },
     "Response" : {
       "Transfer-Encoding" : "chunked",
@@ -216,35 +120,20 @@
       "Server" : "Windows-Azure-Blob/1.0 Microsoft-HTTPAPI/2.0",
       "retry-after" : "0",
       "StatusCode" : "200",
-<<<<<<< HEAD
-      "x-ms-request-id" : "04dbf2cc-f01e-0032-163b-64b87b000000",
-      "Body" : "﻿<?xml version=\"1.0\" encoding=\"utf-8\"?><EnumerationResults ServiceEndpoint=\"https://jaschrepragrs.blob.core.windows.net/\"><Prefix>jtcuploadheaders</Prefix><Containers><Container><Name>jtcuploadheaders0blockblobapitestuploadheaders3c7308268e93</Name><Properties><Last-Modified>Thu, 05 Sep 2019 22:44:05 GMT</Last-Modified><Etag>\"0x8D732528EBEBAF8\"</Etag><LeaseStatus>unlocked</LeaseStatus><LeaseState>available</LeaseState><DefaultEncryptionScope>$account-encryption-key</DefaultEncryptionScope><DenyEncryptionScopeOverride>false</DenyEncryptionScopeOverride><HasImmutabilityPolicy>false</HasImmutabilityPolicy><HasLegalHold>false</HasLegalHold></Properties></Container></Containers><NextMarker /></EnumerationResults>",
-      "Date" : "Thu, 05 Sep 2019 22:44:06 GMT",
-      "x-ms-client-request-id" : "d2292953-ade7-4552-af12-7b5e9c5bf0ad",
-=======
-      "x-ms-request-id" : "ac52793b-801e-0086-77e5-6464a4000000",
-      "Body" : "﻿<?xml version=\"1.0\" encoding=\"utf-8\"?><EnumerationResults ServiceEndpoint=\"https://azstoragesdkaccount.blob.core.windows.net/\"><Prefix>jtcuploadheaders</Prefix><Containers><Container><Name>jtcuploadheaders0blockblobapitestuploadheaders6bd878447128</Name><Properties><Last-Modified>Fri, 06 Sep 2019 19:03:51 GMT</Last-Modified><Etag>\"0x8D732FCF4C9D5EA\"</Etag><LeaseStatus>unlocked</LeaseStatus><LeaseState>available</LeaseState><DefaultEncryptionScope>$account-encryption-key</DefaultEncryptionScope><DenyEncryptionScopeOverride>false</DenyEncryptionScopeOverride><HasImmutabilityPolicy>false</HasImmutabilityPolicy><HasLegalHold>false</HasLegalHold></Properties></Container></Containers><NextMarker /></EnumerationResults>",
-      "Date" : "Fri, 06 Sep 2019 19:03:50 GMT",
-      "x-ms-client-request-id" : "3ce94c43-3e43-457f-8e43-71ff8195a7af",
->>>>>>> a55d5dd9
+      "x-ms-request-id" : "806c717c-a01e-006e-604a-674982000000",
+      "Body" : "﻿<?xml version=\"1.0\" encoding=\"utf-8\"?><EnumerationResults ServiceEndpoint=\"https://jaschrepragrs.blob.core.windows.net/\"><Prefix>jtcuploadheaders</Prefix><Containers><Container><Name>jtcuploadheaders0blockblobapitestuploadheaders8f646697be46</Name><Properties><Last-Modified>Mon, 09 Sep 2019 20:10:38 GMT</Last-Modified><Etag>\"0x8D73561C864B023\"</Etag><LeaseStatus>unlocked</LeaseStatus><LeaseState>available</LeaseState><DefaultEncryptionScope>$account-encryption-key</DefaultEncryptionScope><DenyEncryptionScopeOverride>false</DenyEncryptionScopeOverride><HasImmutabilityPolicy>false</HasImmutabilityPolicy><HasLegalHold>false</HasLegalHold></Properties></Container></Containers><NextMarker /></EnumerationResults>",
+      "Date" : "Mon, 09 Sep 2019 20:10:38 GMT",
+      "x-ms-client-request-id" : "35cd1068-25d4-4022-8606-b347cfde16ed",
       "Content-Type" : "application/xml"
     },
     "Exception" : null
   }, {
     "Method" : "DELETE",
-<<<<<<< HEAD
-    "Uri" : "https://jaschrepragrs.blob.core.windows.net/jtcuploadheaders0blockblobapitestuploadheaders3c7308268e93?restype=container",
+    "Uri" : "https://jaschrepragrs.blob.core.windows.net/jtcuploadheaders0blockblobapitestuploadheaders8f646697be46?restype=container",
     "Headers" : {
       "x-ms-version" : "2019-02-02",
       "User-Agent" : "azsdk-java-azure-storage-blob/12.0.0-preview.3 1.8.0_221; Windows 10 10.0",
-      "x-ms-client-request-id" : "acd7da77-ff1c-419e-8b30-3237f273f4b2"
-=======
-    "Uri" : "https://azstoragesdkaccount.blob.core.windows.net/jtcuploadheaders0blockblobapitestuploadheaders6bd878447128?restype=container",
-    "Headers" : {
-      "x-ms-version" : "2019-02-02",
-      "User-Agent" : "azsdk-java-azure-storage-blob/12.0.0-preview.3 1.8.0_212; Windows 10 10.0",
-      "x-ms-client-request-id" : "ccdca71b-5399-4c28-a355-c1c55bf58338"
->>>>>>> a55d5dd9
+      "x-ms-client-request-id" : "4204d8d1-e26a-47aa-9c96-c40f6bdb696c"
     },
     "Response" : {
       "x-ms-version" : "2019-02-02",
@@ -252,21 +141,11 @@
       "retry-after" : "0",
       "Content-Length" : "0",
       "StatusCode" : "202",
-<<<<<<< HEAD
-      "x-ms-request-id" : "04dbf2d6-f01e-0032-1e3b-64b87b000000",
-      "Date" : "Thu, 05 Sep 2019 22:44:06 GMT",
-      "x-ms-client-request-id" : "acd7da77-ff1c-419e-8b30-3237f273f4b2"
+      "x-ms-request-id" : "806c7188-a01e-006e-6c4a-674982000000",
+      "Date" : "Mon, 09 Sep 2019 20:10:38 GMT",
+      "x-ms-client-request-id" : "4204d8d1-e26a-47aa-9c96-c40f6bdb696c"
     },
     "Exception" : null
   } ],
-  "variables" : [ "jtcuploadheaders0blockblobapitestuploadheaders3c7308268e93", "javablobuploadheaders1blockblobapitestuploadheaders3c7859927d", "javablobuploadheaders2blockblobapitestuploadheaders3c7705972c" ]
-=======
-      "x-ms-request-id" : "ac527943-801e-0086-7ee5-6464a4000000",
-      "Date" : "Fri, 06 Sep 2019 19:03:51 GMT",
-      "x-ms-client-request-id" : "ccdca71b-5399-4c28-a355-c1c55bf58338"
-    },
-    "Exception" : null
-  } ],
-  "variables" : [ "jtcuploadheaders0blockblobapitestuploadheaders6bd878447128", "javablobuploadheaders1blockblobapitestuploadheaders6bd8281356", "javablobuploadheaders2blockblobapitestuploadheaders6bd214797c" ]
->>>>>>> a55d5dd9
+  "variables" : [ "jtcuploadheaders0blockblobapitestuploadheaders8f646697be46", "javablobuploadheaders1blockblobapitestuploadheaders8f613567fd", "javablobuploadheaders2blockblobapitestuploadheaders8f6476822a" ]
 }