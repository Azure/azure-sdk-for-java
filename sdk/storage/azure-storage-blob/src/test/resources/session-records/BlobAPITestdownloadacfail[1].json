{
  "networkCallRecords" : [ {
    "Method" : "PUT",
<<<<<<< HEAD
    "Uri" : "https://jaschrepragrs.blob.core.windows.net/jtcdownloadacfail0blobapitestdownloadacfail41f576322b1ed6?restype=container",
    "Headers" : {
      "x-ms-version" : "2019-02-02",
      "User-Agent" : "azsdk-java-azure-storage-blob/12.0.0-preview.3 1.8.0_221; Windows 10 10.0",
      "x-ms-client-request-id" : "68a0a0a1-10f4-434a-a980-4049650d5569"
=======
    "Uri" : "https://azstoragesdkaccount.blob.core.windows.net/jtcdownloadacfail0blobapitestdownloadacfailf8210369e6ad2b?restype=container",
    "Headers" : {
      "x-ms-version" : "2019-02-02",
      "User-Agent" : "azsdk-java-azure-storage-blob/12.0.0-preview.3 1.8.0_212; Windows 10 10.0",
      "x-ms-client-request-id" : "5013320f-3dc2-49f9-aea0-a0f661cd5566"
>>>>>>> a55d5dd9
    },
    "Response" : {
      "x-ms-version" : "2019-02-02",
      "Server" : "Windows-Azure-Blob/1.0 Microsoft-HTTPAPI/2.0",
<<<<<<< HEAD
      "ETag" : "\"0x8D732519C775CB4\"",
      "Last-Modified" : "Thu, 05 Sep 2019 22:37:19 GMT",
      "retry-after" : "0",
      "Content-Length" : "0",
      "StatusCode" : "201",
      "x-ms-request-id" : "bfecd45c-901e-0044-2c3a-643cc7000000",
      "Date" : "Thu, 05 Sep 2019 22:37:18 GMT",
      "x-ms-client-request-id" : "68a0a0a1-10f4-434a-a980-4049650d5569"
=======
      "ETag" : "\"0x8D732FC7514B3ED\"",
      "Last-Modified" : "Fri, 06 Sep 2019 19:00:17 GMT",
      "retry-after" : "0",
      "Content-Length" : "0",
      "StatusCode" : "201",
      "x-ms-request-id" : "b92ae81a-d01e-009e-3fe5-644931000000",
      "Date" : "Fri, 06 Sep 2019 19:00:17 GMT",
      "x-ms-client-request-id" : "5013320f-3dc2-49f9-aea0-a0f661cd5566"
>>>>>>> a55d5dd9
    },
    "Exception" : null
  }, {
    "Method" : "PUT",
<<<<<<< HEAD
    "Uri" : "https://jaschrepragrs.blob.core.windows.net/jtcdownloadacfail0blobapitestdownloadacfail41f576322b1ed6/javablobdownloadacfail1blobapitestdownloadacfail41f10375df0",
    "Headers" : {
      "x-ms-version" : "2019-02-02",
      "User-Agent" : "azsdk-java-azure-storage-blob/12.0.0-preview.3 1.8.0_221; Windows 10 10.0",
      "x-ms-client-request-id" : "2146e4b2-5679-4086-8584-86487791046e",
=======
    "Uri" : "https://azstoragesdkaccount.blob.core.windows.net/jtcdownloadacfail0blobapitestdownloadacfailf8210369e6ad2b/javablobdownloadacfail1blobapitestdownloadacfailf823257437b",
    "Headers" : {
      "x-ms-version" : "2019-02-02",
      "User-Agent" : "azsdk-java-azure-storage-blob/12.0.0-preview.3 1.8.0_212; Windows 10 10.0",
      "x-ms-client-request-id" : "665563b2-8faa-4c0a-8234-6b9bb3e7794a",
>>>>>>> a55d5dd9
      "Content-Type" : "application/octet-stream"
    },
    "Response" : {
      "x-ms-version" : "2019-02-02",
      "Server" : "Windows-Azure-Blob/1.0 Microsoft-HTTPAPI/2.0",
      "x-ms-content-crc64" : "6RYQPwaVsyQ=",
<<<<<<< HEAD
      "Last-Modified" : "Thu, 05 Sep 2019 22:37:19 GMT",
      "retry-after" : "0",
      "StatusCode" : "201",
      "x-ms-request-server-encrypted" : "true",
      "Date" : "Thu, 05 Sep 2019 22:37:18 GMT",
      "Content-MD5" : "wh+Wm18D0z1D4E+PE252gg==",
      "ETag" : "\"0x8D732519C846038\"",
      "Content-Length" : "0",
      "x-ms-request-id" : "bfecd473-901e-0044-413a-643cc7000000",
      "x-ms-client-request-id" : "2146e4b2-5679-4086-8584-86487791046e"
=======
      "Last-Modified" : "Fri, 06 Sep 2019 19:00:17 GMT",
      "retry-after" : "0",
      "StatusCode" : "201",
      "x-ms-request-server-encrypted" : "true",
      "Date" : "Fri, 06 Sep 2019 19:00:17 GMT",
      "Content-MD5" : "wh+Wm18D0z1D4E+PE252gg==",
      "ETag" : "\"0x8D732FC751B2778\"",
      "Content-Length" : "0",
      "x-ms-request-id" : "b92ae843-d01e-009e-66e5-644931000000",
      "x-ms-client-request-id" : "665563b2-8faa-4c0a-8234-6b9bb3e7794a"
>>>>>>> a55d5dd9
    },
    "Exception" : null
  }, {
    "Method" : "GET",
<<<<<<< HEAD
    "Uri" : "https://jaschrepragrs.blob.core.windows.net/jtcdownloadacfail0blobapitestdownloadacfail41f576322b1ed6/javablobdownloadacfail1blobapitestdownloadacfail41f10375df0",
    "Headers" : {
      "x-ms-version" : "2019-02-02",
      "User-Agent" : "azsdk-java-azure-storage-blob/12.0.0-preview.3 1.8.0_221; Windows 10 10.0",
      "x-ms-client-request-id" : "6143d6cd-61f4-4418-ad20-73b5c543610d"
=======
    "Uri" : "https://azstoragesdkaccount.blob.core.windows.net/jtcdownloadacfail0blobapitestdownloadacfailf8210369e6ad2b/javablobdownloadacfail1blobapitestdownloadacfailf823257437b",
    "Headers" : {
      "x-ms-version" : "2019-02-02",
      "User-Agent" : "azsdk-java-azure-storage-blob/12.0.0-preview.3 1.8.0_212; Windows 10 10.0",
      "x-ms-client-request-id" : "62ea1ce7-76c5-4387-91ca-2ee8188587ad"
>>>>>>> a55d5dd9
    },
    "Response" : {
      "x-ms-version" : "2019-02-02",
      "Server" : "Windows-Azure-Blob/1.0 Microsoft-HTTPAPI/2.0",
      "x-ms-error-code" : "ConditionNotMet",
      "retry-after" : "0",
      "Content-Length" : "252",
      "StatusCode" : "412",
<<<<<<< HEAD
      "x-ms-request-id" : "bfecd489-901e-0044-573a-643cc7000000",
      "Body" : "﻿<?xml version=\"1.0\" encoding=\"utf-8\"?><Error><Code>ConditionNotMet</Code><Message>The condition specified using HTTP conditional header(s) is not met.\nRequestId:bfecd489-901e-0044-573a-643cc7000000\nTime:2019-09-05T22:37:19.6693691Z</Message></Error>",
      "Date" : "Thu, 05 Sep 2019 22:37:18 GMT",
      "x-ms-client-request-id" : "6143d6cd-61f4-4418-ad20-73b5c543610d",
=======
      "x-ms-request-id" : "b92ae855-d01e-009e-77e5-644931000000",
      "Body" : "﻿<?xml version=\"1.0\" encoding=\"utf-8\"?><Error><Code>ConditionNotMet</Code><Message>The condition specified using HTTP conditional header(s) is not met.\nRequestId:b92ae855-d01e-009e-77e5-644931000000\nTime:2019-09-06T19:00:17.4493717Z</Message></Error>",
      "Date" : "Fri, 06 Sep 2019 19:00:17 GMT",
      "x-ms-client-request-id" : "62ea1ce7-76c5-4387-91ca-2ee8188587ad",
>>>>>>> a55d5dd9
      "Content-Type" : "application/xml"
    },
    "Exception" : null
  }, {
    "Method" : "GET",
<<<<<<< HEAD
    "Uri" : "https://jaschrepragrs.blob.core.windows.net?prefix=jtcdownloadacfail&comp=list",
    "Headers" : {
      "x-ms-version" : "2019-02-02",
      "User-Agent" : "azsdk-java-azure-storage-blob/12.0.0-preview.3 1.8.0_221; Windows 10 10.0",
      "x-ms-client-request-id" : "deb6f778-ecca-4a01-9328-73309d79ac52"
=======
    "Uri" : "https://azstoragesdkaccount.blob.core.windows.net?prefix=jtcdownloadacfail&comp=list",
    "Headers" : {
      "x-ms-version" : "2019-02-02",
      "User-Agent" : "azsdk-java-azure-storage-blob/12.0.0-preview.3 1.8.0_212; Windows 10 10.0",
      "x-ms-client-request-id" : "30487175-dd99-4e17-af0d-e774f7eb7e6e"
>>>>>>> a55d5dd9
    },
    "Response" : {
      "Transfer-Encoding" : "chunked",
      "x-ms-version" : "2019-02-02",
      "Server" : "Windows-Azure-Blob/1.0 Microsoft-HTTPAPI/2.0",
      "retry-after" : "0",
      "StatusCode" : "200",
<<<<<<< HEAD
      "x-ms-request-id" : "bfecd49e-901e-0044-6a3a-643cc7000000",
      "Body" : "﻿<?xml version=\"1.0\" encoding=\"utf-8\"?><EnumerationResults ServiceEndpoint=\"https://jaschrepragrs.blob.core.windows.net/\"><Prefix>jtcdownloadacfail</Prefix><Containers><Container><Name>jtcdownloadacfail0blobapitestdownloadacfail41f576322b1ed6</Name><Properties><Last-Modified>Thu, 05 Sep 2019 22:37:19 GMT</Last-Modified><Etag>\"0x8D732519C775CB4\"</Etag><LeaseStatus>unlocked</LeaseStatus><LeaseState>available</LeaseState><DefaultEncryptionScope>$account-encryption-key</DefaultEncryptionScope><DenyEncryptionScopeOverride>false</DenyEncryptionScopeOverride><HasImmutabilityPolicy>false</HasImmutabilityPolicy><HasLegalHold>false</HasLegalHold></Properties></Container></Containers><NextMarker /></EnumerationResults>",
      "Date" : "Thu, 05 Sep 2019 22:37:18 GMT",
      "x-ms-client-request-id" : "deb6f778-ecca-4a01-9328-73309d79ac52",
=======
      "x-ms-request-id" : "b92ae86c-d01e-009e-0ee5-644931000000",
      "Body" : "﻿<?xml version=\"1.0\" encoding=\"utf-8\"?><EnumerationResults ServiceEndpoint=\"https://azstoragesdkaccount.blob.core.windows.net/\"><Prefix>jtcdownloadacfail</Prefix><Containers><Container><Name>jtcdownloadacfail0blobapitestdownloadacfailf8210369e6ad2b</Name><Properties><Last-Modified>Fri, 06 Sep 2019 19:00:17 GMT</Last-Modified><Etag>\"0x8D732FC7514B3ED\"</Etag><LeaseStatus>unlocked</LeaseStatus><LeaseState>available</LeaseState><DefaultEncryptionScope>$account-encryption-key</DefaultEncryptionScope><DenyEncryptionScopeOverride>false</DenyEncryptionScopeOverride><HasImmutabilityPolicy>false</HasImmutabilityPolicy><HasLegalHold>false</HasLegalHold></Properties></Container></Containers><NextMarker /></EnumerationResults>",
      "Date" : "Fri, 06 Sep 2019 19:00:17 GMT",
      "x-ms-client-request-id" : "30487175-dd99-4e17-af0d-e774f7eb7e6e",
>>>>>>> a55d5dd9
      "Content-Type" : "application/xml"
    },
    "Exception" : null
  }, {
    "Method" : "DELETE",
<<<<<<< HEAD
    "Uri" : "https://jaschrepragrs.blob.core.windows.net/jtcdownloadacfail0blobapitestdownloadacfail41f576322b1ed6?restype=container",
    "Headers" : {
      "x-ms-version" : "2019-02-02",
      "User-Agent" : "azsdk-java-azure-storage-blob/12.0.0-preview.3 1.8.0_221; Windows 10 10.0",
      "x-ms-client-request-id" : "7955cba0-6228-4e7a-80fc-c2c2f41a85ee"
=======
    "Uri" : "https://azstoragesdkaccount.blob.core.windows.net/jtcdownloadacfail0blobapitestdownloadacfailf8210369e6ad2b?restype=container",
    "Headers" : {
      "x-ms-version" : "2019-02-02",
      "User-Agent" : "azsdk-java-azure-storage-blob/12.0.0-preview.3 1.8.0_212; Windows 10 10.0",
      "x-ms-client-request-id" : "014555a2-2e65-4479-96b5-bf8d9b303200"
>>>>>>> a55d5dd9
    },
    "Response" : {
      "x-ms-version" : "2019-02-02",
      "Server" : "Windows-Azure-Blob/1.0 Microsoft-HTTPAPI/2.0",
      "retry-after" : "0",
      "Content-Length" : "0",
      "StatusCode" : "202",
<<<<<<< HEAD
      "x-ms-request-id" : "bfecd4bc-901e-0044-033a-643cc7000000",
      "Date" : "Thu, 05 Sep 2019 22:37:18 GMT",
      "x-ms-client-request-id" : "7955cba0-6228-4e7a-80fc-c2c2f41a85ee"
    },
    "Exception" : null
  } ],
  "variables" : [ "jtcdownloadacfail0blobapitestdownloadacfail41f576322b1ed6", "javablobdownloadacfail1blobapitestdownloadacfail41f10375df0" ]
=======
      "x-ms-request-id" : "b92ae88b-d01e-009e-2ce5-644931000000",
      "Date" : "Fri, 06 Sep 2019 19:00:17 GMT",
      "x-ms-client-request-id" : "014555a2-2e65-4479-96b5-bf8d9b303200"
    },
    "Exception" : null
  } ],
  "variables" : [ "jtcdownloadacfail0blobapitestdownloadacfailf8210369e6ad2b", "javablobdownloadacfail1blobapitestdownloadacfailf823257437b" ]
>>>>>>> a55d5dd9
}<|MERGE_RESOLUTION|>--- conflicted
+++ resolved
@@ -1,105 +1,57 @@
 {
   "networkCallRecords" : [ {
     "Method" : "PUT",
-<<<<<<< HEAD
-    "Uri" : "https://jaschrepragrs.blob.core.windows.net/jtcdownloadacfail0blobapitestdownloadacfail41f576322b1ed6?restype=container",
+    "Uri" : "https://jaschrepragrs.blob.core.windows.net/jtcdownloadacfail0blobapitestdownloadacfaile4a4084196c02b?restype=container",
     "Headers" : {
       "x-ms-version" : "2019-02-02",
       "User-Agent" : "azsdk-java-azure-storage-blob/12.0.0-preview.3 1.8.0_221; Windows 10 10.0",
-      "x-ms-client-request-id" : "68a0a0a1-10f4-434a-a980-4049650d5569"
-=======
-    "Uri" : "https://azstoragesdkaccount.blob.core.windows.net/jtcdownloadacfail0blobapitestdownloadacfailf8210369e6ad2b?restype=container",
-    "Headers" : {
-      "x-ms-version" : "2019-02-02",
-      "User-Agent" : "azsdk-java-azure-storage-blob/12.0.0-preview.3 1.8.0_212; Windows 10 10.0",
-      "x-ms-client-request-id" : "5013320f-3dc2-49f9-aea0-a0f661cd5566"
->>>>>>> a55d5dd9
+      "x-ms-client-request-id" : "764d3150-8c32-4a56-b75e-3536a4617a32"
     },
     "Response" : {
       "x-ms-version" : "2019-02-02",
       "Server" : "Windows-Azure-Blob/1.0 Microsoft-HTTPAPI/2.0",
-<<<<<<< HEAD
-      "ETag" : "\"0x8D732519C775CB4\"",
-      "Last-Modified" : "Thu, 05 Sep 2019 22:37:19 GMT",
+      "ETag" : "\"0x8D73560EBE19846\"",
+      "Last-Modified" : "Mon, 09 Sep 2019 20:04:28 GMT",
       "retry-after" : "0",
       "Content-Length" : "0",
       "StatusCode" : "201",
-      "x-ms-request-id" : "bfecd45c-901e-0044-2c3a-643cc7000000",
-      "Date" : "Thu, 05 Sep 2019 22:37:18 GMT",
-      "x-ms-client-request-id" : "68a0a0a1-10f4-434a-a980-4049650d5569"
-=======
-      "ETag" : "\"0x8D732FC7514B3ED\"",
-      "Last-Modified" : "Fri, 06 Sep 2019 19:00:17 GMT",
-      "retry-after" : "0",
-      "Content-Length" : "0",
-      "StatusCode" : "201",
-      "x-ms-request-id" : "b92ae81a-d01e-009e-3fe5-644931000000",
-      "Date" : "Fri, 06 Sep 2019 19:00:17 GMT",
-      "x-ms-client-request-id" : "5013320f-3dc2-49f9-aea0-a0f661cd5566"
->>>>>>> a55d5dd9
+      "x-ms-request-id" : "c5ca2fa3-301e-0042-0d49-67cbbf000000",
+      "Date" : "Mon, 09 Sep 2019 20:04:28 GMT",
+      "x-ms-client-request-id" : "764d3150-8c32-4a56-b75e-3536a4617a32"
     },
     "Exception" : null
   }, {
     "Method" : "PUT",
-<<<<<<< HEAD
-    "Uri" : "https://jaschrepragrs.blob.core.windows.net/jtcdownloadacfail0blobapitestdownloadacfail41f576322b1ed6/javablobdownloadacfail1blobapitestdownloadacfail41f10375df0",
+    "Uri" : "https://jaschrepragrs.blob.core.windows.net/jtcdownloadacfail0blobapitestdownloadacfaile4a4084196c02b/javablobdownloadacfail1blobapitestdownloadacfaile4a93474d5a",
     "Headers" : {
       "x-ms-version" : "2019-02-02",
       "User-Agent" : "azsdk-java-azure-storage-blob/12.0.0-preview.3 1.8.0_221; Windows 10 10.0",
-      "x-ms-client-request-id" : "2146e4b2-5679-4086-8584-86487791046e",
-=======
-    "Uri" : "https://azstoragesdkaccount.blob.core.windows.net/jtcdownloadacfail0blobapitestdownloadacfailf8210369e6ad2b/javablobdownloadacfail1blobapitestdownloadacfailf823257437b",
-    "Headers" : {
-      "x-ms-version" : "2019-02-02",
-      "User-Agent" : "azsdk-java-azure-storage-blob/12.0.0-preview.3 1.8.0_212; Windows 10 10.0",
-      "x-ms-client-request-id" : "665563b2-8faa-4c0a-8234-6b9bb3e7794a",
->>>>>>> a55d5dd9
+      "x-ms-client-request-id" : "9993381f-d777-4f4c-923c-5ee7fba50cb5",
       "Content-Type" : "application/octet-stream"
     },
     "Response" : {
       "x-ms-version" : "2019-02-02",
       "Server" : "Windows-Azure-Blob/1.0 Microsoft-HTTPAPI/2.0",
       "x-ms-content-crc64" : "6RYQPwaVsyQ=",
-<<<<<<< HEAD
-      "Last-Modified" : "Thu, 05 Sep 2019 22:37:19 GMT",
+      "Last-Modified" : "Mon, 09 Sep 2019 20:04:28 GMT",
       "retry-after" : "0",
       "StatusCode" : "201",
       "x-ms-request-server-encrypted" : "true",
-      "Date" : "Thu, 05 Sep 2019 22:37:18 GMT",
+      "Date" : "Mon, 09 Sep 2019 20:04:28 GMT",
       "Content-MD5" : "wh+Wm18D0z1D4E+PE252gg==",
-      "ETag" : "\"0x8D732519C846038\"",
+      "ETag" : "\"0x8D73560EBEE66B3\"",
       "Content-Length" : "0",
-      "x-ms-request-id" : "bfecd473-901e-0044-413a-643cc7000000",
-      "x-ms-client-request-id" : "2146e4b2-5679-4086-8584-86487791046e"
-=======
-      "Last-Modified" : "Fri, 06 Sep 2019 19:00:17 GMT",
-      "retry-after" : "0",
-      "StatusCode" : "201",
-      "x-ms-request-server-encrypted" : "true",
-      "Date" : "Fri, 06 Sep 2019 19:00:17 GMT",
-      "Content-MD5" : "wh+Wm18D0z1D4E+PE252gg==",
-      "ETag" : "\"0x8D732FC751B2778\"",
-      "Content-Length" : "0",
-      "x-ms-request-id" : "b92ae843-d01e-009e-66e5-644931000000",
-      "x-ms-client-request-id" : "665563b2-8faa-4c0a-8234-6b9bb3e7794a"
->>>>>>> a55d5dd9
+      "x-ms-request-id" : "c5ca2fb7-301e-0042-1f49-67cbbf000000",
+      "x-ms-client-request-id" : "9993381f-d777-4f4c-923c-5ee7fba50cb5"
     },
     "Exception" : null
   }, {
     "Method" : "GET",
-<<<<<<< HEAD
-    "Uri" : "https://jaschrepragrs.blob.core.windows.net/jtcdownloadacfail0blobapitestdownloadacfail41f576322b1ed6/javablobdownloadacfail1blobapitestdownloadacfail41f10375df0",
+    "Uri" : "https://jaschrepragrs.blob.core.windows.net/jtcdownloadacfail0blobapitestdownloadacfaile4a4084196c02b/javablobdownloadacfail1blobapitestdownloadacfaile4a93474d5a",
     "Headers" : {
       "x-ms-version" : "2019-02-02",
       "User-Agent" : "azsdk-java-azure-storage-blob/12.0.0-preview.3 1.8.0_221; Windows 10 10.0",
-      "x-ms-client-request-id" : "6143d6cd-61f4-4418-ad20-73b5c543610d"
-=======
-    "Uri" : "https://azstoragesdkaccount.blob.core.windows.net/jtcdownloadacfail0blobapitestdownloadacfailf8210369e6ad2b/javablobdownloadacfail1blobapitestdownloadacfailf823257437b",
-    "Headers" : {
-      "x-ms-version" : "2019-02-02",
-      "User-Agent" : "azsdk-java-azure-storage-blob/12.0.0-preview.3 1.8.0_212; Windows 10 10.0",
-      "x-ms-client-request-id" : "62ea1ce7-76c5-4387-91ca-2ee8188587ad"
->>>>>>> a55d5dd9
+      "x-ms-client-request-id" : "35a03867-dae2-40f3-8e94-7e6bfe8a6ad2"
     },
     "Response" : {
       "x-ms-version" : "2019-02-02",
@@ -108,35 +60,20 @@
       "retry-after" : "0",
       "Content-Length" : "252",
       "StatusCode" : "412",
-<<<<<<< HEAD
-      "x-ms-request-id" : "bfecd489-901e-0044-573a-643cc7000000",
-      "Body" : "﻿<?xml version=\"1.0\" encoding=\"utf-8\"?><Error><Code>ConditionNotMet</Code><Message>The condition specified using HTTP conditional header(s) is not met.\nRequestId:bfecd489-901e-0044-573a-643cc7000000\nTime:2019-09-05T22:37:19.6693691Z</Message></Error>",
-      "Date" : "Thu, 05 Sep 2019 22:37:18 GMT",
-      "x-ms-client-request-id" : "6143d6cd-61f4-4418-ad20-73b5c543610d",
-=======
-      "x-ms-request-id" : "b92ae855-d01e-009e-77e5-644931000000",
-      "Body" : "﻿<?xml version=\"1.0\" encoding=\"utf-8\"?><Error><Code>ConditionNotMet</Code><Message>The condition specified using HTTP conditional header(s) is not met.\nRequestId:b92ae855-d01e-009e-77e5-644931000000\nTime:2019-09-06T19:00:17.4493717Z</Message></Error>",
-      "Date" : "Fri, 06 Sep 2019 19:00:17 GMT",
-      "x-ms-client-request-id" : "62ea1ce7-76c5-4387-91ca-2ee8188587ad",
->>>>>>> a55d5dd9
+      "x-ms-request-id" : "c5ca2fcf-301e-0042-3749-67cbbf000000",
+      "Body" : "﻿<?xml version=\"1.0\" encoding=\"utf-8\"?><Error><Code>ConditionNotMet</Code><Message>The condition specified using HTTP conditional header(s) is not met.\nRequestId:c5ca2fcf-301e-0042-3749-67cbbf000000\nTime:2019-09-09T20:04:28.8448592Z</Message></Error>",
+      "Date" : "Mon, 09 Sep 2019 20:04:28 GMT",
+      "x-ms-client-request-id" : "35a03867-dae2-40f3-8e94-7e6bfe8a6ad2",
       "Content-Type" : "application/xml"
     },
     "Exception" : null
   }, {
     "Method" : "GET",
-<<<<<<< HEAD
     "Uri" : "https://jaschrepragrs.blob.core.windows.net?prefix=jtcdownloadacfail&comp=list",
     "Headers" : {
       "x-ms-version" : "2019-02-02",
       "User-Agent" : "azsdk-java-azure-storage-blob/12.0.0-preview.3 1.8.0_221; Windows 10 10.0",
-      "x-ms-client-request-id" : "deb6f778-ecca-4a01-9328-73309d79ac52"
-=======
-    "Uri" : "https://azstoragesdkaccount.blob.core.windows.net?prefix=jtcdownloadacfail&comp=list",
-    "Headers" : {
-      "x-ms-version" : "2019-02-02",
-      "User-Agent" : "azsdk-java-azure-storage-blob/12.0.0-preview.3 1.8.0_212; Windows 10 10.0",
-      "x-ms-client-request-id" : "30487175-dd99-4e17-af0d-e774f7eb7e6e"
->>>>>>> a55d5dd9
+      "x-ms-client-request-id" : "d0756e4b-919e-49f3-9b2f-277c0588eed9"
     },
     "Response" : {
       "Transfer-Encoding" : "chunked",
@@ -144,35 +81,20 @@
       "Server" : "Windows-Azure-Blob/1.0 Microsoft-HTTPAPI/2.0",
       "retry-after" : "0",
       "StatusCode" : "200",
-<<<<<<< HEAD
-      "x-ms-request-id" : "bfecd49e-901e-0044-6a3a-643cc7000000",
-      "Body" : "﻿<?xml version=\"1.0\" encoding=\"utf-8\"?><EnumerationResults ServiceEndpoint=\"https://jaschrepragrs.blob.core.windows.net/\"><Prefix>jtcdownloadacfail</Prefix><Containers><Container><Name>jtcdownloadacfail0blobapitestdownloadacfail41f576322b1ed6</Name><Properties><Last-Modified>Thu, 05 Sep 2019 22:37:19 GMT</Last-Modified><Etag>\"0x8D732519C775CB4\"</Etag><LeaseStatus>unlocked</LeaseStatus><LeaseState>available</LeaseState><DefaultEncryptionScope>$account-encryption-key</DefaultEncryptionScope><DenyEncryptionScopeOverride>false</DenyEncryptionScopeOverride><HasImmutabilityPolicy>false</HasImmutabilityPolicy><HasLegalHold>false</HasLegalHold></Properties></Container></Containers><NextMarker /></EnumerationResults>",
-      "Date" : "Thu, 05 Sep 2019 22:37:18 GMT",
-      "x-ms-client-request-id" : "deb6f778-ecca-4a01-9328-73309d79ac52",
-=======
-      "x-ms-request-id" : "b92ae86c-d01e-009e-0ee5-644931000000",
-      "Body" : "﻿<?xml version=\"1.0\" encoding=\"utf-8\"?><EnumerationResults ServiceEndpoint=\"https://azstoragesdkaccount.blob.core.windows.net/\"><Prefix>jtcdownloadacfail</Prefix><Containers><Container><Name>jtcdownloadacfail0blobapitestdownloadacfailf8210369e6ad2b</Name><Properties><Last-Modified>Fri, 06 Sep 2019 19:00:17 GMT</Last-Modified><Etag>\"0x8D732FC7514B3ED\"</Etag><LeaseStatus>unlocked</LeaseStatus><LeaseState>available</LeaseState><DefaultEncryptionScope>$account-encryption-key</DefaultEncryptionScope><DenyEncryptionScopeOverride>false</DenyEncryptionScopeOverride><HasImmutabilityPolicy>false</HasImmutabilityPolicy><HasLegalHold>false</HasLegalHold></Properties></Container></Containers><NextMarker /></EnumerationResults>",
-      "Date" : "Fri, 06 Sep 2019 19:00:17 GMT",
-      "x-ms-client-request-id" : "30487175-dd99-4e17-af0d-e774f7eb7e6e",
->>>>>>> a55d5dd9
+      "x-ms-request-id" : "c5ca2fe0-301e-0042-4849-67cbbf000000",
+      "Body" : "﻿<?xml version=\"1.0\" encoding=\"utf-8\"?><EnumerationResults ServiceEndpoint=\"https://jaschrepragrs.blob.core.windows.net/\"><Prefix>jtcdownloadacfail</Prefix><Containers><Container><Name>jtcdownloadacfail0blobapitestdownloadacfaile4a4084196c02b</Name><Properties><Last-Modified>Mon, 09 Sep 2019 20:04:28 GMT</Last-Modified><Etag>\"0x8D73560EBE19846\"</Etag><LeaseStatus>unlocked</LeaseStatus><LeaseState>available</LeaseState><DefaultEncryptionScope>$account-encryption-key</DefaultEncryptionScope><DenyEncryptionScopeOverride>false</DenyEncryptionScopeOverride><HasImmutabilityPolicy>false</HasImmutabilityPolicy><HasLegalHold>false</HasLegalHold></Properties></Container></Containers><NextMarker /></EnumerationResults>",
+      "Date" : "Mon, 09 Sep 2019 20:04:28 GMT",
+      "x-ms-client-request-id" : "d0756e4b-919e-49f3-9b2f-277c0588eed9",
       "Content-Type" : "application/xml"
     },
     "Exception" : null
   }, {
     "Method" : "DELETE",
-<<<<<<< HEAD
-    "Uri" : "https://jaschrepragrs.blob.core.windows.net/jtcdownloadacfail0blobapitestdownloadacfail41f576322b1ed6?restype=container",
+    "Uri" : "https://jaschrepragrs.blob.core.windows.net/jtcdownloadacfail0blobapitestdownloadacfaile4a4084196c02b?restype=container",
     "Headers" : {
       "x-ms-version" : "2019-02-02",
       "User-Agent" : "azsdk-java-azure-storage-blob/12.0.0-preview.3 1.8.0_221; Windows 10 10.0",
-      "x-ms-client-request-id" : "7955cba0-6228-4e7a-80fc-c2c2f41a85ee"
-=======
-    "Uri" : "https://azstoragesdkaccount.blob.core.windows.net/jtcdownloadacfail0blobapitestdownloadacfailf8210369e6ad2b?restype=container",
-    "Headers" : {
-      "x-ms-version" : "2019-02-02",
-      "User-Agent" : "azsdk-java-azure-storage-blob/12.0.0-preview.3 1.8.0_212; Windows 10 10.0",
-      "x-ms-client-request-id" : "014555a2-2e65-4479-96b5-bf8d9b303200"
->>>>>>> a55d5dd9
+      "x-ms-client-request-id" : "36ec5c77-35b0-4be1-945a-bcbab7b9d8d8"
     },
     "Response" : {
       "x-ms-version" : "2019-02-02",
@@ -180,21 +102,11 @@
       "retry-after" : "0",
       "Content-Length" : "0",
       "StatusCode" : "202",
-<<<<<<< HEAD
-      "x-ms-request-id" : "bfecd4bc-901e-0044-033a-643cc7000000",
-      "Date" : "Thu, 05 Sep 2019 22:37:18 GMT",
-      "x-ms-client-request-id" : "7955cba0-6228-4e7a-80fc-c2c2f41a85ee"
+      "x-ms-request-id" : "c5ca2ff2-301e-0042-5949-67cbbf000000",
+      "Date" : "Mon, 09 Sep 2019 20:04:28 GMT",
+      "x-ms-client-request-id" : "36ec5c77-35b0-4be1-945a-bcbab7b9d8d8"
     },
     "Exception" : null
   } ],
-  "variables" : [ "jtcdownloadacfail0blobapitestdownloadacfail41f576322b1ed6", "javablobdownloadacfail1blobapitestdownloadacfail41f10375df0" ]
-=======
-      "x-ms-request-id" : "b92ae88b-d01e-009e-2ce5-644931000000",
-      "Date" : "Fri, 06 Sep 2019 19:00:17 GMT",
-      "x-ms-client-request-id" : "014555a2-2e65-4479-96b5-bf8d9b303200"
-    },
-    "Exception" : null
-  } ],
-  "variables" : [ "jtcdownloadacfail0blobapitestdownloadacfailf8210369e6ad2b", "javablobdownloadacfail1blobapitestdownloadacfailf823257437b" ]
->>>>>>> a55d5dd9
+  "variables" : [ "jtcdownloadacfail0blobapitestdownloadacfaile4a4084196c02b", "javablobdownloadacfail1blobapitestdownloadacfaile4a93474d5a" ]
 }