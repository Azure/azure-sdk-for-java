{
  "networkCallRecords" : [ {
    "Method" : "PUT",
<<<<<<< HEAD
    "Uri" : "https://REDACTED.blob.core.windows.net/jtcdownloadacfail0blobapitestdownloadacfail2d8493503aa2e9?restype=container",
    "Headers" : {
      "x-ms-version" : "2020-06-12",
      "User-Agent" : "azsdk-java-azure-storage-blob/12.11.0-beta.1 (11.0.7; Windows 10; 10.0)",
      "x-ms-client-request-id" : "8faf180d-f075-4a0c-bb74-f59e07394113"
=======
    "Uri" : "https://REDACTED.blob.core.windows.net/jtcdownloadacfail0blobapitestdownloadacfail6ee2012916d0db?restype=container",
    "Headers" : {
      "x-ms-version" : "2020-06-12",
      "User-Agent" : "azsdk-java-azure-storage-blob/12.11.0-beta.2 (11.0.7; Windows 10; 10.0)",
      "x-ms-client-request-id" : "cd74fed4-973c-4c02-8a7a-a5d4d175f6d9"
>>>>>>> 78de451b
    },
    "Response" : {
      "x-ms-version" : "2020-06-12",
      "Server" : "Windows-Azure-Blob/1.0 Microsoft-HTTPAPI/2.0",
<<<<<<< HEAD
      "ETag" : "0x8D8C70E4E784881",
      "Last-Modified" : "Tue, 02 Feb 2021 00:05:53 GMT",
      "retry-after" : "0",
      "Content-Length" : "0",
      "StatusCode" : "201",
      "x-ms-request-id" : "df6d35a6-b01e-004e-53f7-f8d8a9000000",
      "Date" : "Tue, 02 Feb 2021 00:05:52 GMT",
      "x-ms-client-request-id" : "8faf180d-f075-4a0c-bb74-f59e07394113"
=======
      "eTag" : "0x8D8E8036E50810B",
      "Last-Modified" : "Mon, 15 Mar 2021 22:41:10 GMT",
      "retry-after" : "0",
      "Content-Length" : "0",
      "StatusCode" : "201",
      "x-ms-request-id" : "e7b543dc-f01e-005f-23ec-19421d000000",
      "x-ms-client-request-id" : "cd74fed4-973c-4c02-8a7a-a5d4d175f6d9",
      "Date" : "Mon, 15 Mar 2021 22:41:10 GMT"
>>>>>>> 78de451b
    },
    "Exception" : null
  }, {
    "Method" : "PUT",
<<<<<<< HEAD
    "Uri" : "https://REDACTED.blob.core.windows.net/jtcdownloadacfail0blobapitestdownloadacfail2d8493503aa2e9/javablobdownloadacfail1blobapitestdownloadacfail2d889484cac",
    "Headers" : {
      "x-ms-version" : "2020-06-12",
      "User-Agent" : "azsdk-java-azure-storage-blob/12.11.0-beta.1 (11.0.7; Windows 10; 10.0)",
      "x-ms-client-request-id" : "86b5d899-7040-4daa-8342-5322f21e4df1",
=======
    "Uri" : "https://REDACTED.blob.core.windows.net/jtcdownloadacfail0blobapitestdownloadacfail6ee2012916d0db/javablobdownloadacfail1blobapitestdownloadacfail6ee711751d9",
    "Headers" : {
      "x-ms-version" : "2020-06-12",
      "User-Agent" : "azsdk-java-azure-storage-blob/12.11.0-beta.2 (11.0.7; Windows 10; 10.0)",
      "x-ms-client-request-id" : "810dd144-744d-44f3-87f4-411634cdb8ee",
>>>>>>> 78de451b
      "Content-Type" : "application/octet-stream"
    },
    "Response" : {
      "x-ms-version" : "2020-06-12",
      "Server" : "Windows-Azure-Blob/1.0 Microsoft-HTTPAPI/2.0",
      "x-ms-content-crc64" : "6RYQPwaVsyQ=",
<<<<<<< HEAD
      "Last-Modified" : "Tue, 02 Feb 2021 00:05:53 GMT",
      "retry-after" : "0",
      "StatusCode" : "201",
      "x-ms-request-server-encrypted" : "true",
      "Date" : "Tue, 02 Feb 2021 00:05:52 GMT",
      "Content-MD5" : "wh+Wm18D0z1D4E+PE252gg==",
      "ETag" : "0x8D8C70E4E874F1C",
      "Content-Length" : "0",
      "x-ms-request-id" : "df6d35b1-b01e-004e-5df7-f8d8a9000000",
      "x-ms-client-request-id" : "86b5d899-7040-4daa-8342-5322f21e4df1"
=======
      "Last-Modified" : "Mon, 15 Mar 2021 22:41:10 GMT",
      "retry-after" : "0",
      "StatusCode" : "201",
      "x-ms-request-server-encrypted" : "true",
      "Date" : "Mon, 15 Mar 2021 22:41:10 GMT",
      "Content-MD5" : "wh+Wm18D0z1D4E+PE252gg==",
      "eTag" : "0x8D8E8036E5D113D",
      "Content-Length" : "0",
      "x-ms-request-id" : "e7b5441b-f01e-005f-47ec-19421d000000",
      "x-ms-client-request-id" : "810dd144-744d-44f3-87f4-411634cdb8ee"
>>>>>>> 78de451b
    },
    "Exception" : null
  }, {
    "Method" : "GET",
<<<<<<< HEAD
    "Uri" : "https://REDACTED.blob.core.windows.net/jtcdownloadacfail0blobapitestdownloadacfail2d8493503aa2e9/javablobdownloadacfail1blobapitestdownloadacfail2d889484cac",
    "Headers" : {
      "x-ms-version" : "2020-06-12",
      "User-Agent" : "azsdk-java-azure-storage-blob/12.11.0-beta.1 (11.0.7; Windows 10; 10.0)",
      "x-ms-client-request-id" : "8c118be6-d911-43ec-9df5-51dc9a83334a"
=======
    "Uri" : "https://REDACTED.blob.core.windows.net/jtcdownloadacfail0blobapitestdownloadacfail6ee2012916d0db/javablobdownloadacfail1blobapitestdownloadacfail6ee711751d9",
    "Headers" : {
      "x-ms-version" : "2020-06-12",
      "User-Agent" : "azsdk-java-azure-storage-blob/12.11.0-beta.2 (11.0.7; Windows 10; 10.0)",
      "x-ms-client-request-id" : "66e4484d-3ba1-48d4-95eb-90268c4ccb56"
>>>>>>> 78de451b
    },
    "Response" : {
      "x-ms-version" : "2020-06-12",
      "Server" : "Windows-Azure-Blob/1.0 Microsoft-HTTPAPI/2.0",
      "x-ms-error-code" : "ConditionNotMet",
      "retry-after" : "0",
      "Content-Length" : "252",
      "StatusCode" : "412",
<<<<<<< HEAD
      "x-ms-request-id" : "df6d35c5-b01e-004e-6ef7-f8d8a9000000",
      "Body" : "﻿<?xml version=\"1.0\" encoding=\"utf-8\"?><Error><Code>ConditionNotMet</Code><Message>The condition specified using HTTP conditional header(s) is not met.\nRequestId:df6d35c5-b01e-004e-6ef7-f8d8a9000000\nTime:2021-02-02T00:05:53.4862338Z</Message></Error>",
      "Date" : "Tue, 02 Feb 2021 00:05:52 GMT",
      "x-ms-client-request-id" : "8c118be6-d911-43ec-9df5-51dc9a83334a",
=======
      "x-ms-request-id" : "e7b5444c-f01e-005f-62ec-19421d000000",
      "Body" : "﻿<?xml version=\"1.0\" encoding=\"utf-8\"?><Error><Code>ConditionNotMet</Code><Message>The condition specified using HTTP conditional header(s) is not met.\nRequestId:e7b5444c-f01e-005f-62ec-19421d000000\nTime:2021-03-15T22:41:10.7882340Z</Message></Error>",
      "x-ms-client-request-id" : "66e4484d-3ba1-48d4-95eb-90268c4ccb56",
      "Date" : "Mon, 15 Mar 2021 22:41:10 GMT",
>>>>>>> 78de451b
      "Content-Type" : "application/xml"
    },
    "Exception" : null
  }, {
    "Method" : "GET",
    "Uri" : "https://REDACTED.blob.core.windows.net?comp=list&prefix=jtcdownloadacfail",
    "Headers" : {
      "x-ms-version" : "2020-06-12",
<<<<<<< HEAD
      "User-Agent" : "azsdk-java-azure-storage-blob/12.11.0-beta.1 (11.0.7; Windows 10; 10.0)",
      "x-ms-client-request-id" : "22b72bcb-9cdd-4c06-bcb0-7a389973a3e0"
=======
      "User-Agent" : "azsdk-java-azure-storage-blob/12.11.0-beta.2 (11.0.7; Windows 10; 10.0)",
      "x-ms-client-request-id" : "7500e504-e0eb-4956-b243-5bca35742c83"
>>>>>>> 78de451b
    },
    "Response" : {
      "Transfer-Encoding" : "chunked",
      "x-ms-version" : "2020-06-12",
      "Server" : "Windows-Azure-Blob/1.0 Microsoft-HTTPAPI/2.0",
      "retry-after" : "0",
      "StatusCode" : "200",
<<<<<<< HEAD
      "x-ms-request-id" : "df6d35d2-b01e-004e-7bf7-f8d8a9000000",
      "Body" : "﻿<?xml version=\"1.0\" encoding=\"utf-8\"?><EnumerationResults ServiceEndpoint=\"https://seancanary.blob.core.windows.net/\"><Prefix>jtcdownloadacfail</Prefix><Containers><Container><Name>jtcdownloadacfail0blobapitestdownloadacfail2d8493503aa2e9</Name><Properties><Last-Modified>Tue, 02 Feb 2021 00:05:53 GMT</Last-Modified><Etag>\"0x8D8C70E4E784881\"</Etag><LeaseStatus>unlocked</LeaseStatus><LeaseState>available</LeaseState><DefaultEncryptionScope>$account-encryption-key</DefaultEncryptionScope><DenyEncryptionScopeOverride>false</DenyEncryptionScopeOverride><HasImmutabilityPolicy>false</HasImmutabilityPolicy><HasLegalHold>false</HasLegalHold></Properties></Container></Containers><NextMarker /></EnumerationResults>",
      "Date" : "Tue, 02 Feb 2021 00:05:52 GMT",
      "x-ms-client-request-id" : "22b72bcb-9cdd-4c06-bcb0-7a389973a3e0",
=======
      "x-ms-request-id" : "e7b5447e-f01e-005f-80ec-19421d000000",
      "Body" : "﻿<?xml version=\"1.0\" encoding=\"utf-8\"?><EnumerationResults ServiceEndpoint=\"https://seancanary.blob.core.windows.net/\"><Prefix>jtcdownloadacfail</Prefix><Containers><Container><Name>jtcdownloadacfail0blobapitestdownloadacfail6ee2012916d0db</Name><Properties><Last-Modified>Mon, 15 Mar 2021 22:41:10 GMT</Last-Modified><Etag>\"0x8D8E8036E50810B\"</Etag><LeaseStatus>unlocked</LeaseStatus><LeaseState>available</LeaseState><DefaultEncryptionScope>$account-encryption-key</DefaultEncryptionScope><DenyEncryptionScopeOverride>false</DenyEncryptionScopeOverride><HasImmutabilityPolicy>false</HasImmutabilityPolicy><HasLegalHold>false</HasLegalHold></Properties></Container></Containers><NextMarker /></EnumerationResults>",
      "x-ms-client-request-id" : "7500e504-e0eb-4956-b243-5bca35742c83",
      "Date" : "Mon, 15 Mar 2021 22:41:10 GMT",
>>>>>>> 78de451b
      "Content-Type" : "application/xml"
    },
    "Exception" : null
  }, {
    "Method" : "DELETE",
<<<<<<< HEAD
    "Uri" : "https://REDACTED.blob.core.windows.net/jtcdownloadacfail0blobapitestdownloadacfail2d8493503aa2e9?restype=container",
    "Headers" : {
      "x-ms-version" : "2020-06-12",
      "User-Agent" : "azsdk-java-azure-storage-blob/12.11.0-beta.1 (11.0.7; Windows 10; 10.0)",
      "x-ms-client-request-id" : "bfb1ee02-0873-4663-a62e-fdb22c684781"
=======
    "Uri" : "https://REDACTED.blob.core.windows.net/jtcdownloadacfail0blobapitestdownloadacfail6ee2012916d0db?restype=container",
    "Headers" : {
      "x-ms-version" : "2020-06-12",
      "User-Agent" : "azsdk-java-azure-storage-blob/12.11.0-beta.2 (11.0.7; Windows 10; 10.0)",
      "x-ms-client-request-id" : "76bb43ef-f3fe-4f33-a13c-ab2d5c9f1d3a"
>>>>>>> 78de451b
    },
    "Response" : {
      "x-ms-version" : "2020-06-12",
      "Server" : "Windows-Azure-Blob/1.0 Microsoft-HTTPAPI/2.0",
      "retry-after" : "0",
      "Content-Length" : "0",
      "StatusCode" : "202",
<<<<<<< HEAD
      "x-ms-request-id" : "df6d35e8-b01e-004e-0bf7-f8d8a9000000",
      "Date" : "Tue, 02 Feb 2021 00:05:52 GMT",
      "x-ms-client-request-id" : "bfb1ee02-0873-4663-a62e-fdb22c684781"
    },
    "Exception" : null
  } ],
  "variables" : [ "jtcdownloadacfail0blobapitestdownloadacfail2d8493503aa2e9", "javablobdownloadacfail1blobapitestdownloadacfail2d889484cac" ]
=======
      "x-ms-request-id" : "e7b544c3-f01e-005f-26ec-19421d000000",
      "x-ms-client-request-id" : "76bb43ef-f3fe-4f33-a13c-ab2d5c9f1d3a",
      "Date" : "Mon, 15 Mar 2021 22:41:10 GMT"
    },
    "Exception" : null
  } ],
  "variables" : [ "jtcdownloadacfail0blobapitestdownloadacfail6ee2012916d0db", "javablobdownloadacfail1blobapitestdownloadacfail6ee711751d9" ]
>>>>>>> 78de451b
}<|MERGE_RESOLUTION|>--- conflicted
+++ resolved
@@ -1,33 +1,15 @@
 {
   "networkCallRecords" : [ {
     "Method" : "PUT",
-<<<<<<< HEAD
-    "Uri" : "https://REDACTED.blob.core.windows.net/jtcdownloadacfail0blobapitestdownloadacfail2d8493503aa2e9?restype=container",
-    "Headers" : {
-      "x-ms-version" : "2020-06-12",
-      "User-Agent" : "azsdk-java-azure-storage-blob/12.11.0-beta.1 (11.0.7; Windows 10; 10.0)",
-      "x-ms-client-request-id" : "8faf180d-f075-4a0c-bb74-f59e07394113"
-=======
     "Uri" : "https://REDACTED.blob.core.windows.net/jtcdownloadacfail0blobapitestdownloadacfail6ee2012916d0db?restype=container",
     "Headers" : {
       "x-ms-version" : "2020-06-12",
       "User-Agent" : "azsdk-java-azure-storage-blob/12.11.0-beta.2 (11.0.7; Windows 10; 10.0)",
       "x-ms-client-request-id" : "cd74fed4-973c-4c02-8a7a-a5d4d175f6d9"
->>>>>>> 78de451b
     },
     "Response" : {
       "x-ms-version" : "2020-06-12",
       "Server" : "Windows-Azure-Blob/1.0 Microsoft-HTTPAPI/2.0",
-<<<<<<< HEAD
-      "ETag" : "0x8D8C70E4E784881",
-      "Last-Modified" : "Tue, 02 Feb 2021 00:05:53 GMT",
-      "retry-after" : "0",
-      "Content-Length" : "0",
-      "StatusCode" : "201",
-      "x-ms-request-id" : "df6d35a6-b01e-004e-53f7-f8d8a9000000",
-      "Date" : "Tue, 02 Feb 2021 00:05:52 GMT",
-      "x-ms-client-request-id" : "8faf180d-f075-4a0c-bb74-f59e07394113"
-=======
       "eTag" : "0x8D8E8036E50810B",
       "Last-Modified" : "Mon, 15 Mar 2021 22:41:10 GMT",
       "retry-after" : "0",
@@ -36,42 +18,21 @@
       "x-ms-request-id" : "e7b543dc-f01e-005f-23ec-19421d000000",
       "x-ms-client-request-id" : "cd74fed4-973c-4c02-8a7a-a5d4d175f6d9",
       "Date" : "Mon, 15 Mar 2021 22:41:10 GMT"
->>>>>>> 78de451b
     },
     "Exception" : null
   }, {
     "Method" : "PUT",
-<<<<<<< HEAD
-    "Uri" : "https://REDACTED.blob.core.windows.net/jtcdownloadacfail0blobapitestdownloadacfail2d8493503aa2e9/javablobdownloadacfail1blobapitestdownloadacfail2d889484cac",
-    "Headers" : {
-      "x-ms-version" : "2020-06-12",
-      "User-Agent" : "azsdk-java-azure-storage-blob/12.11.0-beta.1 (11.0.7; Windows 10; 10.0)",
-      "x-ms-client-request-id" : "86b5d899-7040-4daa-8342-5322f21e4df1",
-=======
     "Uri" : "https://REDACTED.blob.core.windows.net/jtcdownloadacfail0blobapitestdownloadacfail6ee2012916d0db/javablobdownloadacfail1blobapitestdownloadacfail6ee711751d9",
     "Headers" : {
       "x-ms-version" : "2020-06-12",
       "User-Agent" : "azsdk-java-azure-storage-blob/12.11.0-beta.2 (11.0.7; Windows 10; 10.0)",
       "x-ms-client-request-id" : "810dd144-744d-44f3-87f4-411634cdb8ee",
->>>>>>> 78de451b
       "Content-Type" : "application/octet-stream"
     },
     "Response" : {
       "x-ms-version" : "2020-06-12",
       "Server" : "Windows-Azure-Blob/1.0 Microsoft-HTTPAPI/2.0",
       "x-ms-content-crc64" : "6RYQPwaVsyQ=",
-<<<<<<< HEAD
-      "Last-Modified" : "Tue, 02 Feb 2021 00:05:53 GMT",
-      "retry-after" : "0",
-      "StatusCode" : "201",
-      "x-ms-request-server-encrypted" : "true",
-      "Date" : "Tue, 02 Feb 2021 00:05:52 GMT",
-      "Content-MD5" : "wh+Wm18D0z1D4E+PE252gg==",
-      "ETag" : "0x8D8C70E4E874F1C",
-      "Content-Length" : "0",
-      "x-ms-request-id" : "df6d35b1-b01e-004e-5df7-f8d8a9000000",
-      "x-ms-client-request-id" : "86b5d899-7040-4daa-8342-5322f21e4df1"
-=======
       "Last-Modified" : "Mon, 15 Mar 2021 22:41:10 GMT",
       "retry-after" : "0",
       "StatusCode" : "201",
@@ -82,24 +43,15 @@
       "Content-Length" : "0",
       "x-ms-request-id" : "e7b5441b-f01e-005f-47ec-19421d000000",
       "x-ms-client-request-id" : "810dd144-744d-44f3-87f4-411634cdb8ee"
->>>>>>> 78de451b
     },
     "Exception" : null
   }, {
     "Method" : "GET",
-<<<<<<< HEAD
-    "Uri" : "https://REDACTED.blob.core.windows.net/jtcdownloadacfail0blobapitestdownloadacfail2d8493503aa2e9/javablobdownloadacfail1blobapitestdownloadacfail2d889484cac",
-    "Headers" : {
-      "x-ms-version" : "2020-06-12",
-      "User-Agent" : "azsdk-java-azure-storage-blob/12.11.0-beta.1 (11.0.7; Windows 10; 10.0)",
-      "x-ms-client-request-id" : "8c118be6-d911-43ec-9df5-51dc9a83334a"
-=======
     "Uri" : "https://REDACTED.blob.core.windows.net/jtcdownloadacfail0blobapitestdownloadacfail6ee2012916d0db/javablobdownloadacfail1blobapitestdownloadacfail6ee711751d9",
     "Headers" : {
       "x-ms-version" : "2020-06-12",
       "User-Agent" : "azsdk-java-azure-storage-blob/12.11.0-beta.2 (11.0.7; Windows 10; 10.0)",
       "x-ms-client-request-id" : "66e4484d-3ba1-48d4-95eb-90268c4ccb56"
->>>>>>> 78de451b
     },
     "Response" : {
       "x-ms-version" : "2020-06-12",
@@ -108,17 +60,10 @@
       "retry-after" : "0",
       "Content-Length" : "252",
       "StatusCode" : "412",
-<<<<<<< HEAD
-      "x-ms-request-id" : "df6d35c5-b01e-004e-6ef7-f8d8a9000000",
-      "Body" : "﻿<?xml version=\"1.0\" encoding=\"utf-8\"?><Error><Code>ConditionNotMet</Code><Message>The condition specified using HTTP conditional header(s) is not met.\nRequestId:df6d35c5-b01e-004e-6ef7-f8d8a9000000\nTime:2021-02-02T00:05:53.4862338Z</Message></Error>",
-      "Date" : "Tue, 02 Feb 2021 00:05:52 GMT",
-      "x-ms-client-request-id" : "8c118be6-d911-43ec-9df5-51dc9a83334a",
-=======
       "x-ms-request-id" : "e7b5444c-f01e-005f-62ec-19421d000000",
       "Body" : "﻿<?xml version=\"1.0\" encoding=\"utf-8\"?><Error><Code>ConditionNotMet</Code><Message>The condition specified using HTTP conditional header(s) is not met.\nRequestId:e7b5444c-f01e-005f-62ec-19421d000000\nTime:2021-03-15T22:41:10.7882340Z</Message></Error>",
       "x-ms-client-request-id" : "66e4484d-3ba1-48d4-95eb-90268c4ccb56",
       "Date" : "Mon, 15 Mar 2021 22:41:10 GMT",
->>>>>>> 78de451b
       "Content-Type" : "application/xml"
     },
     "Exception" : null
@@ -127,13 +72,8 @@
     "Uri" : "https://REDACTED.blob.core.windows.net?comp=list&prefix=jtcdownloadacfail",
     "Headers" : {
       "x-ms-version" : "2020-06-12",
-<<<<<<< HEAD
-      "User-Agent" : "azsdk-java-azure-storage-blob/12.11.0-beta.1 (11.0.7; Windows 10; 10.0)",
-      "x-ms-client-request-id" : "22b72bcb-9cdd-4c06-bcb0-7a389973a3e0"
-=======
       "User-Agent" : "azsdk-java-azure-storage-blob/12.11.0-beta.2 (11.0.7; Windows 10; 10.0)",
       "x-ms-client-request-id" : "7500e504-e0eb-4956-b243-5bca35742c83"
->>>>>>> 78de451b
     },
     "Response" : {
       "Transfer-Encoding" : "chunked",
@@ -141,35 +81,20 @@
       "Server" : "Windows-Azure-Blob/1.0 Microsoft-HTTPAPI/2.0",
       "retry-after" : "0",
       "StatusCode" : "200",
-<<<<<<< HEAD
-      "x-ms-request-id" : "df6d35d2-b01e-004e-7bf7-f8d8a9000000",
-      "Body" : "﻿<?xml version=\"1.0\" encoding=\"utf-8\"?><EnumerationResults ServiceEndpoint=\"https://seancanary.blob.core.windows.net/\"><Prefix>jtcdownloadacfail</Prefix><Containers><Container><Name>jtcdownloadacfail0blobapitestdownloadacfail2d8493503aa2e9</Name><Properties><Last-Modified>Tue, 02 Feb 2021 00:05:53 GMT</Last-Modified><Etag>\"0x8D8C70E4E784881\"</Etag><LeaseStatus>unlocked</LeaseStatus><LeaseState>available</LeaseState><DefaultEncryptionScope>$account-encryption-key</DefaultEncryptionScope><DenyEncryptionScopeOverride>false</DenyEncryptionScopeOverride><HasImmutabilityPolicy>false</HasImmutabilityPolicy><HasLegalHold>false</HasLegalHold></Properties></Container></Containers><NextMarker /></EnumerationResults>",
-      "Date" : "Tue, 02 Feb 2021 00:05:52 GMT",
-      "x-ms-client-request-id" : "22b72bcb-9cdd-4c06-bcb0-7a389973a3e0",
-=======
       "x-ms-request-id" : "e7b5447e-f01e-005f-80ec-19421d000000",
       "Body" : "﻿<?xml version=\"1.0\" encoding=\"utf-8\"?><EnumerationResults ServiceEndpoint=\"https://seancanary.blob.core.windows.net/\"><Prefix>jtcdownloadacfail</Prefix><Containers><Container><Name>jtcdownloadacfail0blobapitestdownloadacfail6ee2012916d0db</Name><Properties><Last-Modified>Mon, 15 Mar 2021 22:41:10 GMT</Last-Modified><Etag>\"0x8D8E8036E50810B\"</Etag><LeaseStatus>unlocked</LeaseStatus><LeaseState>available</LeaseState><DefaultEncryptionScope>$account-encryption-key</DefaultEncryptionScope><DenyEncryptionScopeOverride>false</DenyEncryptionScopeOverride><HasImmutabilityPolicy>false</HasImmutabilityPolicy><HasLegalHold>false</HasLegalHold></Properties></Container></Containers><NextMarker /></EnumerationResults>",
       "x-ms-client-request-id" : "7500e504-e0eb-4956-b243-5bca35742c83",
       "Date" : "Mon, 15 Mar 2021 22:41:10 GMT",
->>>>>>> 78de451b
       "Content-Type" : "application/xml"
     },
     "Exception" : null
   }, {
     "Method" : "DELETE",
-<<<<<<< HEAD
-    "Uri" : "https://REDACTED.blob.core.windows.net/jtcdownloadacfail0blobapitestdownloadacfail2d8493503aa2e9?restype=container",
-    "Headers" : {
-      "x-ms-version" : "2020-06-12",
-      "User-Agent" : "azsdk-java-azure-storage-blob/12.11.0-beta.1 (11.0.7; Windows 10; 10.0)",
-      "x-ms-client-request-id" : "bfb1ee02-0873-4663-a62e-fdb22c684781"
-=======
     "Uri" : "https://REDACTED.blob.core.windows.net/jtcdownloadacfail0blobapitestdownloadacfail6ee2012916d0db?restype=container",
     "Headers" : {
       "x-ms-version" : "2020-06-12",
       "User-Agent" : "azsdk-java-azure-storage-blob/12.11.0-beta.2 (11.0.7; Windows 10; 10.0)",
       "x-ms-client-request-id" : "76bb43ef-f3fe-4f33-a13c-ab2d5c9f1d3a"
->>>>>>> 78de451b
     },
     "Response" : {
       "x-ms-version" : "2020-06-12",
@@ -177,15 +102,6 @@
       "retry-after" : "0",
       "Content-Length" : "0",
       "StatusCode" : "202",
-<<<<<<< HEAD
-      "x-ms-request-id" : "df6d35e8-b01e-004e-0bf7-f8d8a9000000",
-      "Date" : "Tue, 02 Feb 2021 00:05:52 GMT",
-      "x-ms-client-request-id" : "bfb1ee02-0873-4663-a62e-fdb22c684781"
-    },
-    "Exception" : null
-  } ],
-  "variables" : [ "jtcdownloadacfail0blobapitestdownloadacfail2d8493503aa2e9", "javablobdownloadacfail1blobapitestdownloadacfail2d889484cac" ]
-=======
       "x-ms-request-id" : "e7b544c3-f01e-005f-26ec-19421d000000",
       "x-ms-client-request-id" : "76bb43ef-f3fe-4f33-a13c-ab2d5c9f1d3a",
       "Date" : "Mon, 15 Mar 2021 22:41:10 GMT"
@@ -193,5 +109,4 @@
     "Exception" : null
   } ],
   "variables" : [ "jtcdownloadacfail0blobapitestdownloadacfail6ee2012916d0db", "javablobdownloadacfail1blobapitestdownloadacfail6ee711751d9" ]
->>>>>>> 78de451b
 }