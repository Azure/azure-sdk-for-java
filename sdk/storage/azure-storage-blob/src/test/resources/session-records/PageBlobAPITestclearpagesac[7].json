--- conflicted
+++ resolved
@@ -1,190 +1,101 @@
 {
   "networkCallRecords" : [ {
     "Method" : "PUT",
-<<<<<<< HEAD
-    "Uri" : "https://jaschrepragrs.blob.core.windows.net/jtcclearpagesac0pageblobapitestclearpagesaca7629319b73db6?restype=container",
+    "Uri" : "https://jaschrepragrs.blob.core.windows.net/jtcclearpagesac0pageblobapitestclearpagesaca2c3505395683c?restype=container",
     "Headers" : {
       "x-ms-version" : "2019-02-02",
       "User-Agent" : "azsdk-java-azure-storage-blob/12.0.0-preview.3 1.8.0_221; Windows 10 10.0",
-      "x-ms-client-request-id" : "a4ff6af2-a2c3-4f88-9842-e0d398708da2"
-=======
-    "Uri" : "https://azstoragesdkaccount.blob.core.windows.net/jtcclearpagesac0pageblobapitestclearpagesac92684242de9ced?restype=container",
-    "Headers" : {
-      "x-ms-version" : "2019-02-02",
-      "User-Agent" : "azsdk-java-azure-storage-blob/12.0.0-preview.3 1.8.0_212; Windows 10 10.0",
-      "x-ms-client-request-id" : "a6b24da8-0dab-4216-a699-b0a84c77c540"
->>>>>>> a55d5dd9
+      "x-ms-client-request-id" : "f4617976-de80-43ae-afe7-1d6ef2502248"
     },
     "Response" : {
       "x-ms-version" : "2019-02-02",
       "Server" : "Windows-Azure-Blob/1.0 Microsoft-HTTPAPI/2.0",
-<<<<<<< HEAD
-      "ETag" : "\"0x8D7325258ADE66E\"",
-      "Last-Modified" : "Thu, 05 Sep 2019 22:42:35 GMT",
+      "ETag" : "\"0x8D73561929846B9\"",
+      "Last-Modified" : "Mon, 09 Sep 2019 20:09:08 GMT",
       "retry-after" : "0",
       "Content-Length" : "0",
       "StatusCode" : "201",
-      "x-ms-request-id" : "e0dd64d8-e01e-0026-393b-647b1f000000",
-      "Date" : "Thu, 05 Sep 2019 22:42:34 GMT",
-      "x-ms-client-request-id" : "a4ff6af2-a2c3-4f88-9842-e0d398708da2"
-=======
-      "ETag" : "\"0x8D732FDC5CD6D2E\"",
-      "Last-Modified" : "Fri, 06 Sep 2019 19:09:42 GMT",
-      "retry-after" : "0",
-      "Content-Length" : "0",
-      "StatusCode" : "201",
-      "x-ms-request-id" : "8f760c23-401e-003a-18e6-6473d5000000",
-      "Date" : "Fri, 06 Sep 2019 19:09:41 GMT",
-      "x-ms-client-request-id" : "a6b24da8-0dab-4216-a699-b0a84c77c540"
->>>>>>> a55d5dd9
+      "x-ms-request-id" : "9ebd27e3-501e-003f-374a-675777000000",
+      "Date" : "Mon, 09 Sep 2019 20:09:08 GMT",
+      "x-ms-client-request-id" : "f4617976-de80-43ae-afe7-1d6ef2502248"
     },
     "Exception" : null
   }, {
     "Method" : "PUT",
-<<<<<<< HEAD
-    "Uri" : "https://jaschrepragrs.blob.core.windows.net/jtcclearpagesac0pageblobapitestclearpagesaca7629319b73db6/javablobclearpagesac1pageblobapitestclearpagesaca76287587eb",
+    "Uri" : "https://jaschrepragrs.blob.core.windows.net/jtcclearpagesac0pageblobapitestclearpagesaca2c3505395683c/javablobclearpagesac1pageblobapitestclearpagesaca2c89448f3d",
     "Headers" : {
       "x-ms-version" : "2019-02-02",
       "User-Agent" : "azsdk-java-azure-storage-blob/12.0.0-preview.3 1.8.0_221; Windows 10 10.0",
-      "x-ms-client-request-id" : "3365c768-3c10-493c-b86b-605cc79b3427"
-=======
-    "Uri" : "https://azstoragesdkaccount.blob.core.windows.net/jtcclearpagesac0pageblobapitestclearpagesac92684242de9ced/javablobclearpagesac1pageblobapitestclearpagesac926861618ce",
-    "Headers" : {
-      "x-ms-version" : "2019-02-02",
-      "User-Agent" : "azsdk-java-azure-storage-blob/12.0.0-preview.3 1.8.0_212; Windows 10 10.0",
-      "x-ms-client-request-id" : "4d944d08-bfb3-4bbb-b19b-ce999422c575"
->>>>>>> a55d5dd9
+      "x-ms-client-request-id" : "ebca5ae9-ea0f-4d5d-aa73-5fa1b8e5829e"
     },
     "Response" : {
       "x-ms-version" : "2019-02-02",
       "Server" : "Windows-Azure-Blob/1.0 Microsoft-HTTPAPI/2.0",
-<<<<<<< HEAD
-      "ETag" : "\"0x8D7325258BBA0C7\"",
-      "Last-Modified" : "Thu, 05 Sep 2019 22:42:35 GMT",
+      "ETag" : "\"0x8D7356192A54CEE\"",
+      "Last-Modified" : "Mon, 09 Sep 2019 20:09:08 GMT",
       "retry-after" : "0",
       "Content-Length" : "0",
       "StatusCode" : "201",
-      "x-ms-request-id" : "e0dd64f6-e01e-0026-523b-647b1f000000",
+      "x-ms-request-id" : "9ebd27f6-501e-003f-494a-675777000000",
       "x-ms-request-server-encrypted" : "true",
-      "Date" : "Thu, 05 Sep 2019 22:42:34 GMT",
-      "x-ms-client-request-id" : "3365c768-3c10-493c-b86b-605cc79b3427"
-=======
-      "ETag" : "\"0x8D732FDC5D3D50B\"",
-      "Last-Modified" : "Fri, 06 Sep 2019 19:09:42 GMT",
-      "retry-after" : "0",
-      "Content-Length" : "0",
-      "StatusCode" : "201",
-      "x-ms-request-id" : "8f760c31-401e-003a-24e6-6473d5000000",
-      "x-ms-request-server-encrypted" : "true",
-      "Date" : "Fri, 06 Sep 2019 19:09:41 GMT",
-      "x-ms-client-request-id" : "4d944d08-bfb3-4bbb-b19b-ce999422c575"
->>>>>>> a55d5dd9
+      "Date" : "Mon, 09 Sep 2019 20:09:08 GMT",
+      "x-ms-client-request-id" : "ebca5ae9-ea0f-4d5d-aa73-5fa1b8e5829e"
     },
     "Exception" : null
   }, {
     "Method" : "PUT",
-<<<<<<< HEAD
-    "Uri" : "https://jaschrepragrs.blob.core.windows.net/jtcclearpagesac0pageblobapitestclearpagesaca7629319b73db6/javablobclearpagesac1pageblobapitestclearpagesaca76287587eb?comp=page",
+    "Uri" : "https://jaschrepragrs.blob.core.windows.net/jtcclearpagesac0pageblobapitestclearpagesaca2c3505395683c/javablobclearpagesac1pageblobapitestclearpagesaca2c89448f3d?comp=page",
     "Headers" : {
       "x-ms-version" : "2019-02-02",
       "User-Agent" : "azsdk-java-azure-storage-blob/12.0.0-preview.3 1.8.0_221; Windows 10 10.0",
-      "x-ms-client-request-id" : "31465fe6-9f10-4b6b-94b2-31e21dff1101",
-=======
-    "Uri" : "https://azstoragesdkaccount.blob.core.windows.net/jtcclearpagesac0pageblobapitestclearpagesac92684242de9ced/javablobclearpagesac1pageblobapitestclearpagesac926861618ce?comp=page",
-    "Headers" : {
-      "x-ms-version" : "2019-02-02",
-      "User-Agent" : "azsdk-java-azure-storage-blob/12.0.0-preview.3 1.8.0_212; Windows 10 10.0",
-      "x-ms-client-request-id" : "aa2502b4-6c5d-4bdd-830d-187899342e5f",
->>>>>>> a55d5dd9
+      "x-ms-client-request-id" : "260b8c13-cb1a-494b-abaa-efa24c71a37b",
       "Content-Type" : "application/octet-stream"
     },
     "Response" : {
       "x-ms-version" : "2019-02-02",
       "Server" : "Windows-Azure-Blob/1.0 Microsoft-HTTPAPI/2.0",
-<<<<<<< HEAD
-      "x-ms-content-crc64" : "5ptornVKQlg=",
+      "x-ms-content-crc64" : "s0XgA8tVFOg=",
       "x-ms-blob-sequence-number" : "0",
-      "Last-Modified" : "Thu, 05 Sep 2019 22:42:35 GMT",
+      "Last-Modified" : "Mon, 09 Sep 2019 20:09:08 GMT",
       "retry-after" : "0",
       "StatusCode" : "201",
       "x-ms-request-server-encrypted" : "true",
-      "Date" : "Thu, 05 Sep 2019 22:42:34 GMT",
-      "ETag" : "\"0x8D7325258C87463\"",
+      "Date" : "Mon, 09 Sep 2019 20:09:08 GMT",
+      "ETag" : "\"0x8D7356192B1AB46\"",
       "Content-Length" : "0",
-      "x-ms-request-id" : "e0dd6509-e01e-0026-653b-647b1f000000",
-      "x-ms-client-request-id" : "31465fe6-9f10-4b6b-94b2-31e21dff1101"
-=======
-      "x-ms-content-crc64" : "lUfrW0G10Hk=",
-      "x-ms-blob-sequence-number" : "0",
-      "Last-Modified" : "Fri, 06 Sep 2019 19:09:42 GMT",
-      "retry-after" : "0",
-      "StatusCode" : "201",
-      "x-ms-request-server-encrypted" : "true",
-      "Date" : "Fri, 06 Sep 2019 19:09:41 GMT",
-      "ETag" : "\"0x8D732FDC5DA8D63\"",
-      "Content-Length" : "0",
-      "x-ms-request-id" : "8f760c3a-401e-003a-2de6-6473d5000000",
-      "x-ms-client-request-id" : "aa2502b4-6c5d-4bdd-830d-187899342e5f"
->>>>>>> a55d5dd9
+      "x-ms-request-id" : "9ebd2803-501e-003f-564a-675777000000",
+      "x-ms-client-request-id" : "260b8c13-cb1a-494b-abaa-efa24c71a37b"
     },
     "Exception" : null
   }, {
     "Method" : "PUT",
-<<<<<<< HEAD
-    "Uri" : "https://jaschrepragrs.blob.core.windows.net/jtcclearpagesac0pageblobapitestclearpagesaca7629319b73db6/javablobclearpagesac1pageblobapitestclearpagesaca76287587eb?comp=page",
+    "Uri" : "https://jaschrepragrs.blob.core.windows.net/jtcclearpagesac0pageblobapitestclearpagesaca2c3505395683c/javablobclearpagesac1pageblobapitestclearpagesaca2c89448f3d?comp=page",
     "Headers" : {
       "x-ms-version" : "2019-02-02",
       "User-Agent" : "azsdk-java-azure-storage-blob/12.0.0-preview.3 1.8.0_221; Windows 10 10.0",
-      "x-ms-client-request-id" : "bc3b944c-9334-41f9-9fc9-44763be1d3bb"
-=======
-    "Uri" : "https://azstoragesdkaccount.blob.core.windows.net/jtcclearpagesac0pageblobapitestclearpagesac92684242de9ced/javablobclearpagesac1pageblobapitestclearpagesac926861618ce?comp=page",
-    "Headers" : {
-      "x-ms-version" : "2019-02-02",
-      "User-Agent" : "azsdk-java-azure-storage-blob/12.0.0-preview.3 1.8.0_212; Windows 10 10.0",
-      "x-ms-client-request-id" : "96ff2e7d-944b-476e-aa6f-1777d827eb01"
->>>>>>> a55d5dd9
+      "x-ms-client-request-id" : "b347db4b-e7c6-4de2-a586-67be9d563029"
     },
     "Response" : {
       "x-ms-version" : "2019-02-02",
       "Server" : "Windows-Azure-Blob/1.0 Microsoft-HTTPAPI/2.0",
-<<<<<<< HEAD
-      "ETag" : "\"0x8D7325258D54807\"",
+      "ETag" : "\"0x8D7356192BDBB61\"",
       "x-ms-blob-sequence-number" : "0",
-      "Last-Modified" : "Thu, 05 Sep 2019 22:42:35 GMT",
+      "Last-Modified" : "Mon, 09 Sep 2019 20:09:08 GMT",
       "retry-after" : "0",
       "Content-Length" : "0",
       "StatusCode" : "201",
-      "x-ms-request-id" : "e0dd6519-e01e-0026-733b-647b1f000000",
-      "Date" : "Thu, 05 Sep 2019 22:42:34 GMT",
-      "x-ms-client-request-id" : "bc3b944c-9334-41f9-9fc9-44763be1d3bb"
-=======
-      "ETag" : "\"0x8D732FDC5DFBEBF\"",
-      "x-ms-blob-sequence-number" : "0",
-      "Last-Modified" : "Fri, 06 Sep 2019 19:09:42 GMT",
-      "retry-after" : "0",
-      "Content-Length" : "0",
-      "StatusCode" : "201",
-      "x-ms-request-id" : "8f760c4a-401e-003a-3ae6-6473d5000000",
-      "Date" : "Fri, 06 Sep 2019 19:09:41 GMT",
-      "x-ms-client-request-id" : "96ff2e7d-944b-476e-aa6f-1777d827eb01"
->>>>>>> a55d5dd9
+      "x-ms-request-id" : "9ebd2819-501e-003f-694a-675777000000",
+      "Date" : "Mon, 09 Sep 2019 20:09:08 GMT",
+      "x-ms-client-request-id" : "b347db4b-e7c6-4de2-a586-67be9d563029"
     },
     "Exception" : null
   }, {
     "Method" : "GET",
-<<<<<<< HEAD
     "Uri" : "https://jaschrepragrs.blob.core.windows.net?prefix=jtcclearpagesac&comp=list",
     "Headers" : {
       "x-ms-version" : "2019-02-02",
       "User-Agent" : "azsdk-java-azure-storage-blob/12.0.0-preview.3 1.8.0_221; Windows 10 10.0",
-      "x-ms-client-request-id" : "65e1ede1-05e9-43ff-ae40-778c53a2fec3"
-=======
-    "Uri" : "https://azstoragesdkaccount.blob.core.windows.net?prefix=jtcclearpagesac&comp=list",
-    "Headers" : {
-      "x-ms-version" : "2019-02-02",
-      "User-Agent" : "azsdk-java-azure-storage-blob/12.0.0-preview.3 1.8.0_212; Windows 10 10.0",
-      "x-ms-client-request-id" : "319482aa-59e2-4ee1-829e-d3de37a54ea2"
->>>>>>> a55d5dd9
+      "x-ms-client-request-id" : "492a7a20-f21d-4f85-9d8e-282d616e9b59"
     },
     "Response" : {
       "Transfer-Encoding" : "chunked",
@@ -192,35 +103,20 @@
       "Server" : "Windows-Azure-Blob/1.0 Microsoft-HTTPAPI/2.0",
       "retry-after" : "0",
       "StatusCode" : "200",
-<<<<<<< HEAD
-      "x-ms-request-id" : "e0dd6526-e01e-0026-7e3b-647b1f000000",
-      "Body" : "﻿<?xml version=\"1.0\" encoding=\"utf-8\"?><EnumerationResults ServiceEndpoint=\"https://jaschrepragrs.blob.core.windows.net/\"><Prefix>jtcclearpagesac</Prefix><Containers><Container><Name>jtcclearpagesac0pageblobapitestclearpagesaca7629319b73db6</Name><Properties><Last-Modified>Thu, 05 Sep 2019 22:42:35 GMT</Last-Modified><Etag>\"0x8D7325258ADE66E\"</Etag><LeaseStatus>unlocked</LeaseStatus><LeaseState>available</LeaseState><DefaultEncryptionScope>$account-encryption-key</DefaultEncryptionScope><DenyEncryptionScopeOverride>false</DenyEncryptionScopeOverride><HasImmutabilityPolicy>false</HasImmutabilityPolicy><HasLegalHold>false</HasLegalHold></Properties></Container></Containers><NextMarker /></EnumerationResults>",
-      "Date" : "Thu, 05 Sep 2019 22:42:34 GMT",
-      "x-ms-client-request-id" : "65e1ede1-05e9-43ff-ae40-778c53a2fec3",
-=======
-      "x-ms-request-id" : "8f760c5e-401e-003a-4be6-6473d5000000",
-      "Body" : "﻿<?xml version=\"1.0\" encoding=\"utf-8\"?><EnumerationResults ServiceEndpoint=\"https://azstoragesdkaccount.blob.core.windows.net/\"><Prefix>jtcclearpagesac</Prefix><Containers><Container><Name>jtcclearpagesac0pageblobapitestclearpagesac92684242de9ced</Name><Properties><Last-Modified>Fri, 06 Sep 2019 19:09:42 GMT</Last-Modified><Etag>\"0x8D732FDC5CD6D2E\"</Etag><LeaseStatus>unlocked</LeaseStatus><LeaseState>available</LeaseState><DefaultEncryptionScope>$account-encryption-key</DefaultEncryptionScope><DenyEncryptionScopeOverride>false</DenyEncryptionScopeOverride><HasImmutabilityPolicy>false</HasImmutabilityPolicy><HasLegalHold>false</HasLegalHold></Properties></Container></Containers><NextMarker /></EnumerationResults>",
-      "Date" : "Fri, 06 Sep 2019 19:09:41 GMT",
-      "x-ms-client-request-id" : "319482aa-59e2-4ee1-829e-d3de37a54ea2",
->>>>>>> a55d5dd9
+      "x-ms-request-id" : "9ebd2823-501e-003f-734a-675777000000",
+      "Body" : "﻿<?xml version=\"1.0\" encoding=\"utf-8\"?><EnumerationResults ServiceEndpoint=\"https://jaschrepragrs.blob.core.windows.net/\"><Prefix>jtcclearpagesac</Prefix><Containers><Container><Name>jtcclearpagesac0pageblobapitestclearpagesaca2c3505395683c</Name><Properties><Last-Modified>Mon, 09 Sep 2019 20:09:08 GMT</Last-Modified><Etag>\"0x8D73561929846B9\"</Etag><LeaseStatus>unlocked</LeaseStatus><LeaseState>available</LeaseState><DefaultEncryptionScope>$account-encryption-key</DefaultEncryptionScope><DenyEncryptionScopeOverride>false</DenyEncryptionScopeOverride><HasImmutabilityPolicy>false</HasImmutabilityPolicy><HasLegalHold>false</HasLegalHold></Properties></Container></Containers><NextMarker /></EnumerationResults>",
+      "Date" : "Mon, 09 Sep 2019 20:09:08 GMT",
+      "x-ms-client-request-id" : "492a7a20-f21d-4f85-9d8e-282d616e9b59",
       "Content-Type" : "application/xml"
     },
     "Exception" : null
   }, {
     "Method" : "DELETE",
-<<<<<<< HEAD
-    "Uri" : "https://jaschrepragrs.blob.core.windows.net/jtcclearpagesac0pageblobapitestclearpagesaca7629319b73db6?restype=container",
+    "Uri" : "https://jaschrepragrs.blob.core.windows.net/jtcclearpagesac0pageblobapitestclearpagesaca2c3505395683c?restype=container",
     "Headers" : {
       "x-ms-version" : "2019-02-02",
       "User-Agent" : "azsdk-java-azure-storage-blob/12.0.0-preview.3 1.8.0_221; Windows 10 10.0",
-      "x-ms-client-request-id" : "dad442bf-e05d-4479-a306-2a3e7cf4678b"
-=======
-    "Uri" : "https://azstoragesdkaccount.blob.core.windows.net/jtcclearpagesac0pageblobapitestclearpagesac92684242de9ced?restype=container",
-    "Headers" : {
-      "x-ms-version" : "2019-02-02",
-      "User-Agent" : "azsdk-java-azure-storage-blob/12.0.0-preview.3 1.8.0_212; Windows 10 10.0",
-      "x-ms-client-request-id" : "3a8ef127-3f65-4290-943b-f17748459648"
->>>>>>> a55d5dd9
+      "x-ms-client-request-id" : "6b69e0c0-29f5-48a3-97c1-fa4fe894babd"
     },
     "Response" : {
       "x-ms-version" : "2019-02-02",
@@ -228,21 +124,11 @@
       "retry-after" : "0",
       "Content-Length" : "0",
       "StatusCode" : "202",
-<<<<<<< HEAD
-      "x-ms-request-id" : "e0dd6530-e01e-0026-083b-647b1f000000",
-      "Date" : "Thu, 05 Sep 2019 22:42:34 GMT",
-      "x-ms-client-request-id" : "dad442bf-e05d-4479-a306-2a3e7cf4678b"
+      "x-ms-request-id" : "9ebd2835-501e-003f-044a-675777000000",
+      "Date" : "Mon, 09 Sep 2019 20:09:08 GMT",
+      "x-ms-client-request-id" : "6b69e0c0-29f5-48a3-97c1-fa4fe894babd"
     },
     "Exception" : null
   } ],
-  "variables" : [ "jtcclearpagesac0pageblobapitestclearpagesaca7629319b73db6", "javablobclearpagesac1pageblobapitestclearpagesaca76287587eb", "8f1bd4d8-8914-4465-a173-e8ce3a249e8d" ]
-=======
-      "x-ms-request-id" : "8f760c6c-401e-003a-56e6-6473d5000000",
-      "Date" : "Fri, 06 Sep 2019 19:09:41 GMT",
-      "x-ms-client-request-id" : "3a8ef127-3f65-4290-943b-f17748459648"
-    },
-    "Exception" : null
-  } ],
-  "variables" : [ "jtcclearpagesac0pageblobapitestclearpagesac92684242de9ced", "javablobclearpagesac1pageblobapitestclearpagesac926861618ce", "546d2613-7231-4668-9320-16ac403fa6fb" ]
->>>>>>> a55d5dd9
+  "variables" : [ "jtcclearpagesac0pageblobapitestclearpagesaca2c3505395683c", "javablobclearpagesac1pageblobapitestclearpagesaca2c89448f3d", "2499a5e1-57e1-4a60-b35b-611cd2983a47" ]
 }