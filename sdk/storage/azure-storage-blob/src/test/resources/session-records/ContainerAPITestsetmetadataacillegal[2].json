{
  "networkCallRecords" : [ {
    "Method" : "PUT",
<<<<<<< HEAD
    "Uri" : "https://jaschrepragrs.blob.core.windows.net/jtcsetmetadataacillegal0160247d20277f95424202a?restype=container",
    "Headers" : {
      "x-ms-version" : "2019-02-02",
      "User-Agent" : "azsdk-java-azure-storage-blob/12.0.0-preview.3 1.8.0_221; Windows 10 10.0",
      "x-ms-client-request-id" : "b072603a-569f-4e04-be12-04b20031cb03"
=======
    "Uri" : "https://azstoragesdkaccount.blob.core.windows.net/jtcsetmetadataacillegal0873663f84f52b550145c3b?restype=container",
    "Headers" : {
      "x-ms-version" : "2019-02-02",
      "User-Agent" : "azsdk-java-azure-storage-blob/12.0.0-preview.3 1.8.0_212; Windows 10 10.0",
      "x-ms-client-request-id" : "2b4aaa95-2528-4ad5-bfff-8b70b8dc194d"
>>>>>>> a55d5dd9
    },
    "Response" : {
      "x-ms-version" : "2019-02-02",
      "Server" : "Windows-Azure-Blob/1.0 Microsoft-HTTPAPI/2.0",
<<<<<<< HEAD
      "ETag" : "\"0x8D73252C0D37B6C\"",
      "Last-Modified" : "Thu, 05 Sep 2019 22:45:30 GMT",
      "retry-after" : "0",
      "Content-Length" : "0",
      "StatusCode" : "201",
      "x-ms-request-id" : "20488da1-901e-000b-7d3b-64f8df000000",
      "Date" : "Thu, 05 Sep 2019 22:45:29 GMT",
      "x-ms-client-request-id" : "b072603a-569f-4e04-be12-04b20031cb03"
=======
      "ETag" : "\"0x8D732FD261892AC\"",
      "Last-Modified" : "Fri, 06 Sep 2019 19:05:14 GMT",
      "retry-after" : "0",
      "Content-Length" : "0",
      "StatusCode" : "201",
      "x-ms-request-id" : "ec636f0b-001e-001f-43e6-64eb66000000",
      "Date" : "Fri, 06 Sep 2019 19:05:14 GMT",
      "x-ms-client-request-id" : "2b4aaa95-2528-4ad5-bfff-8b70b8dc194d"
>>>>>>> a55d5dd9
    },
    "Exception" : null
  }, {
    "Method" : "GET",
<<<<<<< HEAD
    "Uri" : "https://jaschrepragrs.blob.core.windows.net?prefix=jtcsetmetadataacillegal&comp=list",
    "Headers" : {
      "x-ms-version" : "2019-02-02",
      "User-Agent" : "azsdk-java-azure-storage-blob/12.0.0-preview.3 1.8.0_221; Windows 10 10.0",
      "x-ms-client-request-id" : "1c5fef20-9021-47fa-a7f7-ff1e3a98560c"
=======
    "Uri" : "https://azstoragesdkaccount.blob.core.windows.net?prefix=jtcsetmetadataacillegal&comp=list",
    "Headers" : {
      "x-ms-version" : "2019-02-02",
      "User-Agent" : "azsdk-java-azure-storage-blob/12.0.0-preview.3 1.8.0_212; Windows 10 10.0",
      "x-ms-client-request-id" : "2d3ad65b-484b-48c8-9571-d0130caf1e09"
>>>>>>> a55d5dd9
    },
    "Response" : {
      "Transfer-Encoding" : "chunked",
      "x-ms-version" : "2019-02-02",
      "Server" : "Windows-Azure-Blob/1.0 Microsoft-HTTPAPI/2.0",
      "retry-after" : "0",
      "StatusCode" : "200",
<<<<<<< HEAD
      "x-ms-request-id" : "20488db6-901e-000b-0f3b-64f8df000000",
      "Body" : "﻿<?xml version=\"1.0\" encoding=\"utf-8\"?><EnumerationResults ServiceEndpoint=\"https://jaschrepragrs.blob.core.windows.net/\"><Prefix>jtcsetmetadataacillegal</Prefix><Containers><Container><Name>jtcsetmetadataacillegal0160247d20277f95424202a</Name><Properties><Last-Modified>Thu, 05 Sep 2019 22:45:30 GMT</Last-Modified><Etag>\"0x8D73252C0D37B6C\"</Etag><LeaseStatus>unlocked</LeaseStatus><LeaseState>available</LeaseState><DefaultEncryptionScope>$account-encryption-key</DefaultEncryptionScope><DenyEncryptionScopeOverride>false</DenyEncryptionScopeOverride><HasImmutabilityPolicy>false</HasImmutabilityPolicy><HasLegalHold>false</HasLegalHold></Properties></Container></Containers><NextMarker /></EnumerationResults>",
      "Date" : "Thu, 05 Sep 2019 22:45:29 GMT",
      "x-ms-client-request-id" : "1c5fef20-9021-47fa-a7f7-ff1e3a98560c",
=======
      "x-ms-request-id" : "ec636f3e-001e-001f-71e6-64eb66000000",
      "Body" : "﻿<?xml version=\"1.0\" encoding=\"utf-8\"?><EnumerationResults ServiceEndpoint=\"https://azstoragesdkaccount.blob.core.windows.net/\"><Prefix>jtcsetmetadataacillegal</Prefix><Containers><Container><Name>jtcsetmetadataacillegal0873663f84f52b550145c3b</Name><Properties><Last-Modified>Fri, 06 Sep 2019 19:05:14 GMT</Last-Modified><Etag>\"0x8D732FD261892AC\"</Etag><LeaseStatus>unlocked</LeaseStatus><LeaseState>available</LeaseState><DefaultEncryptionScope>$account-encryption-key</DefaultEncryptionScope><DenyEncryptionScopeOverride>false</DenyEncryptionScopeOverride><HasImmutabilityPolicy>false</HasImmutabilityPolicy><HasLegalHold>false</HasLegalHold></Properties></Container></Containers><NextMarker /></EnumerationResults>",
      "Date" : "Fri, 06 Sep 2019 19:05:14 GMT",
      "x-ms-client-request-id" : "2d3ad65b-484b-48c8-9571-d0130caf1e09",
>>>>>>> a55d5dd9
      "Content-Type" : "application/xml"
    },
    "Exception" : null
  }, {
    "Method" : "DELETE",
<<<<<<< HEAD
    "Uri" : "https://jaschrepragrs.blob.core.windows.net/jtcsetmetadataacillegal0160247d20277f95424202a?restype=container",
    "Headers" : {
      "x-ms-version" : "2019-02-02",
      "User-Agent" : "azsdk-java-azure-storage-blob/12.0.0-preview.3 1.8.0_221; Windows 10 10.0",
      "x-ms-client-request-id" : "82550a3c-d583-4480-a561-e4a909c845de"
=======
    "Uri" : "https://azstoragesdkaccount.blob.core.windows.net/jtcsetmetadataacillegal0873663f84f52b550145c3b?restype=container",
    "Headers" : {
      "x-ms-version" : "2019-02-02",
      "User-Agent" : "azsdk-java-azure-storage-blob/12.0.0-preview.3 1.8.0_212; Windows 10 10.0",
      "x-ms-client-request-id" : "e397bc81-74ee-45d3-ad52-0e2e59df0763"
>>>>>>> a55d5dd9
    },
    "Response" : {
      "x-ms-version" : "2019-02-02",
      "Server" : "Windows-Azure-Blob/1.0 Microsoft-HTTPAPI/2.0",
      "retry-after" : "0",
      "Content-Length" : "0",
      "StatusCode" : "202",
<<<<<<< HEAD
      "x-ms-request-id" : "20488dd1-901e-000b-273b-64f8df000000",
      "Date" : "Thu, 05 Sep 2019 22:45:29 GMT",
      "x-ms-client-request-id" : "82550a3c-d583-4480-a561-e4a909c845de"
    },
    "Exception" : null
  } ],
  "variables" : [ "jtcsetmetadataacillegal0160247d20277f95424202a" ]
=======
      "x-ms-request-id" : "ec636f55-001e-001f-05e6-64eb66000000",
      "Date" : "Fri, 06 Sep 2019 19:05:14 GMT",
      "x-ms-client-request-id" : "e397bc81-74ee-45d3-ad52-0e2e59df0763"
    },
    "Exception" : null
  } ],
  "variables" : [ "jtcsetmetadataacillegal0873663f84f52b550145c3b" ]
>>>>>>> a55d5dd9
}<|MERGE_RESOLUTION|>--- conflicted
+++ resolved
@@ -1,59 +1,32 @@
 {
   "networkCallRecords" : [ {
     "Method" : "PUT",
-<<<<<<< HEAD
-    "Uri" : "https://jaschrepragrs.blob.core.windows.net/jtcsetmetadataacillegal0160247d20277f95424202a?restype=container",
+    "Uri" : "https://jaschrepragrs.blob.core.windows.net/jtcsetmetadataacillegal01357231f510071fe44bb78?restype=container",
     "Headers" : {
       "x-ms-version" : "2019-02-02",
       "User-Agent" : "azsdk-java-azure-storage-blob/12.0.0-preview.3 1.8.0_221; Windows 10 10.0",
-      "x-ms-client-request-id" : "b072603a-569f-4e04-be12-04b20031cb03"
-=======
-    "Uri" : "https://azstoragesdkaccount.blob.core.windows.net/jtcsetmetadataacillegal0873663f84f52b550145c3b?restype=container",
-    "Headers" : {
-      "x-ms-version" : "2019-02-02",
-      "User-Agent" : "azsdk-java-azure-storage-blob/12.0.0-preview.3 1.8.0_212; Windows 10 10.0",
-      "x-ms-client-request-id" : "2b4aaa95-2528-4ad5-bfff-8b70b8dc194d"
->>>>>>> a55d5dd9
+      "x-ms-client-request-id" : "d9717edc-5b3f-4390-b1c7-b7105b12619a"
     },
     "Response" : {
       "x-ms-version" : "2019-02-02",
       "Server" : "Windows-Azure-Blob/1.0 Microsoft-HTTPAPI/2.0",
-<<<<<<< HEAD
-      "ETag" : "\"0x8D73252C0D37B6C\"",
-      "Last-Modified" : "Thu, 05 Sep 2019 22:45:30 GMT",
+      "ETag" : "\"0x8D735604AE46CDC\"",
+      "Last-Modified" : "Mon, 09 Sep 2019 19:59:58 GMT",
       "retry-after" : "0",
       "Content-Length" : "0",
       "StatusCode" : "201",
-      "x-ms-request-id" : "20488da1-901e-000b-7d3b-64f8df000000",
-      "Date" : "Thu, 05 Sep 2019 22:45:29 GMT",
-      "x-ms-client-request-id" : "b072603a-569f-4e04-be12-04b20031cb03"
-=======
-      "ETag" : "\"0x8D732FD261892AC\"",
-      "Last-Modified" : "Fri, 06 Sep 2019 19:05:14 GMT",
-      "retry-after" : "0",
-      "Content-Length" : "0",
-      "StatusCode" : "201",
-      "x-ms-request-id" : "ec636f0b-001e-001f-43e6-64eb66000000",
-      "Date" : "Fri, 06 Sep 2019 19:05:14 GMT",
-      "x-ms-client-request-id" : "2b4aaa95-2528-4ad5-bfff-8b70b8dc194d"
->>>>>>> a55d5dd9
+      "x-ms-request-id" : "077ff48b-801e-001f-6449-673bbb000000",
+      "Date" : "Mon, 09 Sep 2019 19:59:57 GMT",
+      "x-ms-client-request-id" : "d9717edc-5b3f-4390-b1c7-b7105b12619a"
     },
     "Exception" : null
   }, {
     "Method" : "GET",
-<<<<<<< HEAD
     "Uri" : "https://jaschrepragrs.blob.core.windows.net?prefix=jtcsetmetadataacillegal&comp=list",
     "Headers" : {
       "x-ms-version" : "2019-02-02",
       "User-Agent" : "azsdk-java-azure-storage-blob/12.0.0-preview.3 1.8.0_221; Windows 10 10.0",
-      "x-ms-client-request-id" : "1c5fef20-9021-47fa-a7f7-ff1e3a98560c"
-=======
-    "Uri" : "https://azstoragesdkaccount.blob.core.windows.net?prefix=jtcsetmetadataacillegal&comp=list",
-    "Headers" : {
-      "x-ms-version" : "2019-02-02",
-      "User-Agent" : "azsdk-java-azure-storage-blob/12.0.0-preview.3 1.8.0_212; Windows 10 10.0",
-      "x-ms-client-request-id" : "2d3ad65b-484b-48c8-9571-d0130caf1e09"
->>>>>>> a55d5dd9
+      "x-ms-client-request-id" : "63c68ae1-71e4-4ae3-ad47-d23d0634c944"
     },
     "Response" : {
       "Transfer-Encoding" : "chunked",
@@ -61,35 +34,20 @@
       "Server" : "Windows-Azure-Blob/1.0 Microsoft-HTTPAPI/2.0",
       "retry-after" : "0",
       "StatusCode" : "200",
-<<<<<<< HEAD
-      "x-ms-request-id" : "20488db6-901e-000b-0f3b-64f8df000000",
-      "Body" : "﻿<?xml version=\"1.0\" encoding=\"utf-8\"?><EnumerationResults ServiceEndpoint=\"https://jaschrepragrs.blob.core.windows.net/\"><Prefix>jtcsetmetadataacillegal</Prefix><Containers><Container><Name>jtcsetmetadataacillegal0160247d20277f95424202a</Name><Properties><Last-Modified>Thu, 05 Sep 2019 22:45:30 GMT</Last-Modified><Etag>\"0x8D73252C0D37B6C\"</Etag><LeaseStatus>unlocked</LeaseStatus><LeaseState>available</LeaseState><DefaultEncryptionScope>$account-encryption-key</DefaultEncryptionScope><DenyEncryptionScopeOverride>false</DenyEncryptionScopeOverride><HasImmutabilityPolicy>false</HasImmutabilityPolicy><HasLegalHold>false</HasLegalHold></Properties></Container></Containers><NextMarker /></EnumerationResults>",
-      "Date" : "Thu, 05 Sep 2019 22:45:29 GMT",
-      "x-ms-client-request-id" : "1c5fef20-9021-47fa-a7f7-ff1e3a98560c",
-=======
-      "x-ms-request-id" : "ec636f3e-001e-001f-71e6-64eb66000000",
-      "Body" : "﻿<?xml version=\"1.0\" encoding=\"utf-8\"?><EnumerationResults ServiceEndpoint=\"https://azstoragesdkaccount.blob.core.windows.net/\"><Prefix>jtcsetmetadataacillegal</Prefix><Containers><Container><Name>jtcsetmetadataacillegal0873663f84f52b550145c3b</Name><Properties><Last-Modified>Fri, 06 Sep 2019 19:05:14 GMT</Last-Modified><Etag>\"0x8D732FD261892AC\"</Etag><LeaseStatus>unlocked</LeaseStatus><LeaseState>available</LeaseState><DefaultEncryptionScope>$account-encryption-key</DefaultEncryptionScope><DenyEncryptionScopeOverride>false</DenyEncryptionScopeOverride><HasImmutabilityPolicy>false</HasImmutabilityPolicy><HasLegalHold>false</HasLegalHold></Properties></Container></Containers><NextMarker /></EnumerationResults>",
-      "Date" : "Fri, 06 Sep 2019 19:05:14 GMT",
-      "x-ms-client-request-id" : "2d3ad65b-484b-48c8-9571-d0130caf1e09",
->>>>>>> a55d5dd9
+      "x-ms-request-id" : "077ff49f-801e-001f-7749-673bbb000000",
+      "Body" : "﻿<?xml version=\"1.0\" encoding=\"utf-8\"?><EnumerationResults ServiceEndpoint=\"https://jaschrepragrs.blob.core.windows.net/\"><Prefix>jtcsetmetadataacillegal</Prefix><Containers><Container><Name>jtcsetmetadataacillegal01357231f510071fe44bb78</Name><Properties><Last-Modified>Mon, 09 Sep 2019 19:59:58 GMT</Last-Modified><Etag>\"0x8D735604AE46CDC\"</Etag><LeaseStatus>unlocked</LeaseStatus><LeaseState>available</LeaseState><DefaultEncryptionScope>$account-encryption-key</DefaultEncryptionScope><DenyEncryptionScopeOverride>false</DenyEncryptionScopeOverride><HasImmutabilityPolicy>false</HasImmutabilityPolicy><HasLegalHold>false</HasLegalHold></Properties></Container></Containers><NextMarker /></EnumerationResults>",
+      "Date" : "Mon, 09 Sep 2019 19:59:57 GMT",
+      "x-ms-client-request-id" : "63c68ae1-71e4-4ae3-ad47-d23d0634c944",
       "Content-Type" : "application/xml"
     },
     "Exception" : null
   }, {
     "Method" : "DELETE",
-<<<<<<< HEAD
-    "Uri" : "https://jaschrepragrs.blob.core.windows.net/jtcsetmetadataacillegal0160247d20277f95424202a?restype=container",
+    "Uri" : "https://jaschrepragrs.blob.core.windows.net/jtcsetmetadataacillegal01357231f510071fe44bb78?restype=container",
     "Headers" : {
       "x-ms-version" : "2019-02-02",
       "User-Agent" : "azsdk-java-azure-storage-blob/12.0.0-preview.3 1.8.0_221; Windows 10 10.0",
-      "x-ms-client-request-id" : "82550a3c-d583-4480-a561-e4a909c845de"
-=======
-    "Uri" : "https://azstoragesdkaccount.blob.core.windows.net/jtcsetmetadataacillegal0873663f84f52b550145c3b?restype=container",
-    "Headers" : {
-      "x-ms-version" : "2019-02-02",
-      "User-Agent" : "azsdk-java-azure-storage-blob/12.0.0-preview.3 1.8.0_212; Windows 10 10.0",
-      "x-ms-client-request-id" : "e397bc81-74ee-45d3-ad52-0e2e59df0763"
->>>>>>> a55d5dd9
+      "x-ms-client-request-id" : "6d52f648-b253-493a-9831-582479fdfb84"
     },
     "Response" : {
       "x-ms-version" : "2019-02-02",
@@ -97,21 +55,11 @@
       "retry-after" : "0",
       "Content-Length" : "0",
       "StatusCode" : "202",
-<<<<<<< HEAD
-      "x-ms-request-id" : "20488dd1-901e-000b-273b-64f8df000000",
-      "Date" : "Thu, 05 Sep 2019 22:45:29 GMT",
-      "x-ms-client-request-id" : "82550a3c-d583-4480-a561-e4a909c845de"
+      "x-ms-request-id" : "077ff4b8-801e-001f-0e49-673bbb000000",
+      "Date" : "Mon, 09 Sep 2019 19:59:58 GMT",
+      "x-ms-client-request-id" : "6d52f648-b253-493a-9831-582479fdfb84"
     },
     "Exception" : null
   } ],
-  "variables" : [ "jtcsetmetadataacillegal0160247d20277f95424202a" ]
-=======
-      "x-ms-request-id" : "ec636f55-001e-001f-05e6-64eb66000000",
-      "Date" : "Fri, 06 Sep 2019 19:05:14 GMT",
-      "x-ms-client-request-id" : "e397bc81-74ee-45d3-ad52-0e2e59df0763"
-    },
-    "Exception" : null
-  } ],
-  "variables" : [ "jtcsetmetadataacillegal0873663f84f52b550145c3b" ]
->>>>>>> a55d5dd9
+  "variables" : [ "jtcsetmetadataacillegal01357231f510071fe44bb78" ]
 }