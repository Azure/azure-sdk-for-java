{
  "networkCallRecords" : [ {
    "Method" : "PUT",
<<<<<<< HEAD
    "Uri" : "https://jaschrepragrs.blob.core.windows.net/jtcsetmetadatametadata0320189e0e50e85457409e9?restype=container",
    "Headers" : {
      "x-ms-version" : "2019-02-02",
      "User-Agent" : "azsdk-java-azure-storage-blob/12.0.0-preview.3 1.8.0_221; Windows 10 10.0",
      "x-ms-client-request-id" : "9e4951bf-8b34-4d41-85c9-87dc9a9d80d6"
=======
    "Uri" : "https://azstoragesdkaccount.blob.core.windows.net/jtcsetmetadatametadata09716114fddf4b3d9f4b5b9?restype=container",
    "Headers" : {
      "x-ms-version" : "2019-02-02",
      "User-Agent" : "azsdk-java-azure-storage-blob/12.0.0-preview.3 1.8.0_212; Windows 10 10.0",
      "x-ms-client-request-id" : "1b0ed4cd-1d50-4984-868d-a8e4bf52a6d2"
>>>>>>> a55d5dd9
    },
    "Response" : {
      "x-ms-version" : "2019-02-02",
      "Server" : "Windows-Azure-Blob/1.0 Microsoft-HTTPAPI/2.0",
<<<<<<< HEAD
      "ETag" : "\"0x8D73252BEF7D6A2\"",
      "Last-Modified" : "Thu, 05 Sep 2019 22:45:26 GMT",
      "retry-after" : "0",
      "Content-Length" : "0",
      "StatusCode" : "201",
      "x-ms-request-id" : "20488b31-901e-000b-493b-64f8df000000",
      "Date" : "Thu, 05 Sep 2019 22:45:26 GMT",
      "x-ms-client-request-id" : "9e4951bf-8b34-4d41-85c9-87dc9a9d80d6"
=======
      "ETag" : "\"0x8D732FD250B4E47\"",
      "Last-Modified" : "Fri, 06 Sep 2019 19:05:12 GMT",
      "retry-after" : "0",
      "Content-Length" : "0",
      "StatusCode" : "201",
      "x-ms-request-id" : "ec636ab6-001e-001f-6ee6-64eb66000000",
      "Date" : "Fri, 06 Sep 2019 19:05:12 GMT",
      "x-ms-client-request-id" : "1b0ed4cd-1d50-4984-868d-a8e4bf52a6d2"
>>>>>>> a55d5dd9
    },
    "Exception" : null
  }, {
    "Method" : "PUT",
<<<<<<< HEAD
    "Uri" : "https://jaschrepragrs.blob.core.windows.net/jtcsetmetadatametadata0320189e0e50e85457409e9?restype=container&comp=metadata",
    "Headers" : {
      "x-ms-version" : "2019-02-02",
      "User-Agent" : "azsdk-java-azure-storage-blob/12.0.0-preview.3 1.8.0_221; Windows 10 10.0",
      "x-ms-client-request-id" : "263414ac-9f7f-4d65-a09d-f100aff0003a"
=======
    "Uri" : "https://azstoragesdkaccount.blob.core.windows.net/jtcsetmetadatametadata09716114fddf4b3d9f4b5b9?restype=container&comp=metadata",
    "Headers" : {
      "x-ms-version" : "2019-02-02",
      "User-Agent" : "azsdk-java-azure-storage-blob/12.0.0-preview.3 1.8.0_212; Windows 10 10.0",
      "x-ms-client-request-id" : "22a2b6ed-47b3-4e51-8c84-8b132a881803"
>>>>>>> a55d5dd9
    },
    "Response" : {
      "x-ms-version" : "2019-02-02",
      "Server" : "Windows-Azure-Blob/1.0 Microsoft-HTTPAPI/2.0",
<<<<<<< HEAD
      "ETag" : "\"0x8D73252BF0423C5\"",
      "Last-Modified" : "Thu, 05 Sep 2019 22:45:26 GMT",
      "retry-after" : "0",
      "Content-Length" : "0",
      "StatusCode" : "200",
      "x-ms-request-id" : "20488b3f-901e-000b-543b-64f8df000000",
      "Date" : "Thu, 05 Sep 2019 22:45:26 GMT",
      "x-ms-client-request-id" : "263414ac-9f7f-4d65-a09d-f100aff0003a"
=======
      "ETag" : "\"0x8D732FD25111A3A\"",
      "Last-Modified" : "Fri, 06 Sep 2019 19:05:12 GMT",
      "retry-after" : "0",
      "Content-Length" : "0",
      "StatusCode" : "200",
      "x-ms-request-id" : "ec636aca-001e-001f-7fe6-64eb66000000",
      "Date" : "Fri, 06 Sep 2019 19:05:12 GMT",
      "x-ms-client-request-id" : "22a2b6ed-47b3-4e51-8c84-8b132a881803"
>>>>>>> a55d5dd9
    },
    "Exception" : null
  }, {
    "Method" : "GET",
<<<<<<< HEAD
    "Uri" : "https://jaschrepragrs.blob.core.windows.net/jtcsetmetadatametadata0320189e0e50e85457409e9?restype=container",
    "Headers" : {
      "x-ms-version" : "2019-02-02",
      "User-Agent" : "azsdk-java-azure-storage-blob/12.0.0-preview.3 1.8.0_221; Windows 10 10.0",
      "x-ms-client-request-id" : "dc36e7d0-cadc-48c6-807e-d1e9cc5e8fe4"
=======
    "Uri" : "https://azstoragesdkaccount.blob.core.windows.net/jtcsetmetadatametadata09716114fddf4b3d9f4b5b9?restype=container",
    "Headers" : {
      "x-ms-version" : "2019-02-02",
      "User-Agent" : "azsdk-java-azure-storage-blob/12.0.0-preview.3 1.8.0_212; Windows 10 10.0",
      "x-ms-client-request-id" : "ca5e7b9c-65c9-4fb9-b08f-d25a5eaf92fb"
>>>>>>> a55d5dd9
    },
    "Response" : {
      "x-ms-version" : "2019-02-02",
      "x-ms-lease-status" : "unlocked",
      "Server" : "Windows-Azure-Blob/1.0 Microsoft-HTTPAPI/2.0",
      "x-ms-lease-state" : "available",
      "x-ms-deny-encryption-scope-override" : "false",
<<<<<<< HEAD
      "Last-Modified" : "Thu, 05 Sep 2019 22:45:26 GMT",
      "retry-after" : "0",
      "StatusCode" : "200",
      "Date" : "Thu, 05 Sep 2019 22:45:26 GMT",
      "x-ms-has-legal-hold" : "false",
      "x-ms-default-encryption-scope" : "$account-encryption-key",
      "ETag" : "\"0x8D73252BF0423C5\"",
      "x-ms-has-immutability-policy" : "false",
      "Content-Length" : "0",
      "x-ms-request-id" : "20488b4b-901e-000b-5d3b-64f8df000000",
      "x-ms-client-request-id" : "dc36e7d0-cadc-48c6-807e-d1e9cc5e8fe4"
=======
      "Last-Modified" : "Fri, 06 Sep 2019 19:05:12 GMT",
      "retry-after" : "0",
      "StatusCode" : "200",
      "Date" : "Fri, 06 Sep 2019 19:05:12 GMT",
      "x-ms-has-legal-hold" : "false",
      "x-ms-default-encryption-scope" : "$account-encryption-key",
      "ETag" : "\"0x8D732FD25111A3A\"",
      "x-ms-has-immutability-policy" : "false",
      "Content-Length" : "0",
      "x-ms-request-id" : "ec636ae1-001e-001f-12e6-64eb66000000",
      "x-ms-client-request-id" : "ca5e7b9c-65c9-4fb9-b08f-d25a5eaf92fb"
>>>>>>> a55d5dd9
    },
    "Exception" : null
  }, {
    "Method" : "GET",
<<<<<<< HEAD
    "Uri" : "https://jaschrepragrs.blob.core.windows.net?prefix=jtcsetmetadatametadata&comp=list",
    "Headers" : {
      "x-ms-version" : "2019-02-02",
      "User-Agent" : "azsdk-java-azure-storage-blob/12.0.0-preview.3 1.8.0_221; Windows 10 10.0",
      "x-ms-client-request-id" : "c912f508-9151-4e5f-8e6d-955a2b88db19"
=======
    "Uri" : "https://azstoragesdkaccount.blob.core.windows.net?prefix=jtcsetmetadatametadata&comp=list",
    "Headers" : {
      "x-ms-version" : "2019-02-02",
      "User-Agent" : "azsdk-java-azure-storage-blob/12.0.0-preview.3 1.8.0_212; Windows 10 10.0",
      "x-ms-client-request-id" : "203666dc-7e91-4a63-9552-34183b54064a"
>>>>>>> a55d5dd9
    },
    "Response" : {
      "Transfer-Encoding" : "chunked",
      "x-ms-version" : "2019-02-02",
      "Server" : "Windows-Azure-Blob/1.0 Microsoft-HTTPAPI/2.0",
      "retry-after" : "0",
      "StatusCode" : "200",
<<<<<<< HEAD
      "x-ms-request-id" : "20488b63-901e-000b-723b-64f8df000000",
      "Body" : "﻿<?xml version=\"1.0\" encoding=\"utf-8\"?><EnumerationResults ServiceEndpoint=\"https://jaschrepragrs.blob.core.windows.net/\"><Prefix>jtcsetmetadatametadata</Prefix><Containers><Container><Name>jtcsetmetadatametadata0320189e0e50e85457409e9</Name><Properties><Last-Modified>Thu, 05 Sep 2019 22:45:26 GMT</Last-Modified><Etag>\"0x8D73252BF0423C5\"</Etag><LeaseStatus>unlocked</LeaseStatus><LeaseState>available</LeaseState><DefaultEncryptionScope>$account-encryption-key</DefaultEncryptionScope><DenyEncryptionScopeOverride>false</DenyEncryptionScopeOverride><HasImmutabilityPolicy>false</HasImmutabilityPolicy><HasLegalHold>false</HasLegalHold></Properties></Container></Containers><NextMarker /></EnumerationResults>",
      "Date" : "Thu, 05 Sep 2019 22:45:26 GMT",
      "x-ms-client-request-id" : "c912f508-9151-4e5f-8e6d-955a2b88db19",
=======
      "x-ms-request-id" : "ec636af0-001e-001f-20e6-64eb66000000",
      "Body" : "﻿<?xml version=\"1.0\" encoding=\"utf-8\"?><EnumerationResults ServiceEndpoint=\"https://azstoragesdkaccount.blob.core.windows.net/\"><Prefix>jtcsetmetadatametadata</Prefix><Containers><Container><Name>jtcsetmetadatametadata09716114fddf4b3d9f4b5b9</Name><Properties><Last-Modified>Fri, 06 Sep 2019 19:05:12 GMT</Last-Modified><Etag>\"0x8D732FD25111A3A\"</Etag><LeaseStatus>unlocked</LeaseStatus><LeaseState>available</LeaseState><DefaultEncryptionScope>$account-encryption-key</DefaultEncryptionScope><DenyEncryptionScopeOverride>false</DenyEncryptionScopeOverride><HasImmutabilityPolicy>false</HasImmutabilityPolicy><HasLegalHold>false</HasLegalHold></Properties></Container></Containers><NextMarker /></EnumerationResults>",
      "Date" : "Fri, 06 Sep 2019 19:05:12 GMT",
      "x-ms-client-request-id" : "203666dc-7e91-4a63-9552-34183b54064a",
>>>>>>> a55d5dd9
      "Content-Type" : "application/xml"
    },
    "Exception" : null
  }, {
    "Method" : "DELETE",
<<<<<<< HEAD
    "Uri" : "https://jaschrepragrs.blob.core.windows.net/jtcsetmetadatametadata0320189e0e50e85457409e9?restype=container",
    "Headers" : {
      "x-ms-version" : "2019-02-02",
      "User-Agent" : "azsdk-java-azure-storage-blob/12.0.0-preview.3 1.8.0_221; Windows 10 10.0",
      "x-ms-client-request-id" : "b82bafef-e6a1-4095-aec8-d5d1ff7bd137"
=======
    "Uri" : "https://azstoragesdkaccount.blob.core.windows.net/jtcsetmetadatametadata09716114fddf4b3d9f4b5b9?restype=container",
    "Headers" : {
      "x-ms-version" : "2019-02-02",
      "User-Agent" : "azsdk-java-azure-storage-blob/12.0.0-preview.3 1.8.0_212; Windows 10 10.0",
      "x-ms-client-request-id" : "0e3294ef-24cf-4a69-a9cb-89d4924bd37c"
>>>>>>> a55d5dd9
    },
    "Response" : {
      "x-ms-version" : "2019-02-02",
      "Server" : "Windows-Azure-Blob/1.0 Microsoft-HTTPAPI/2.0",
      "retry-after" : "0",
      "Content-Length" : "0",
      "StatusCode" : "202",
<<<<<<< HEAD
      "x-ms-request-id" : "20488b7a-901e-000b-053b-64f8df000000",
      "Date" : "Thu, 05 Sep 2019 22:45:26 GMT",
      "x-ms-client-request-id" : "b82bafef-e6a1-4095-aec8-d5d1ff7bd137"
    },
    "Exception" : null
  } ],
  "variables" : [ "jtcsetmetadatametadata0320189e0e50e85457409e9" ]
=======
      "x-ms-request-id" : "ec636b04-001e-001f-30e6-64eb66000000",
      "Date" : "Fri, 06 Sep 2019 19:05:12 GMT",
      "x-ms-client-request-id" : "0e3294ef-24cf-4a69-a9cb-89d4924bd37c"
    },
    "Exception" : null
  } ],
  "variables" : [ "jtcsetmetadatametadata09716114fddf4b3d9f4b5b9" ]
>>>>>>> a55d5dd9
}<|MERGE_RESOLUTION|>--- conflicted
+++ resolved
@@ -1,99 +1,53 @@
 {
   "networkCallRecords" : [ {
     "Method" : "PUT",
-<<<<<<< HEAD
-    "Uri" : "https://jaschrepragrs.blob.core.windows.net/jtcsetmetadatametadata0320189e0e50e85457409e9?restype=container",
+    "Uri" : "https://jaschrepragrs.blob.core.windows.net/jtcsetmetadatametadata02811129de3d4eeb4c4a21a?restype=container",
     "Headers" : {
       "x-ms-version" : "2019-02-02",
       "User-Agent" : "azsdk-java-azure-storage-blob/12.0.0-preview.3 1.8.0_221; Windows 10 10.0",
-      "x-ms-client-request-id" : "9e4951bf-8b34-4d41-85c9-87dc9a9d80d6"
-=======
-    "Uri" : "https://azstoragesdkaccount.blob.core.windows.net/jtcsetmetadatametadata09716114fddf4b3d9f4b5b9?restype=container",
-    "Headers" : {
-      "x-ms-version" : "2019-02-02",
-      "User-Agent" : "azsdk-java-azure-storage-blob/12.0.0-preview.3 1.8.0_212; Windows 10 10.0",
-      "x-ms-client-request-id" : "1b0ed4cd-1d50-4984-868d-a8e4bf52a6d2"
->>>>>>> a55d5dd9
+      "x-ms-client-request-id" : "03824998-1d95-441d-8a9d-70954d748b67"
     },
     "Response" : {
       "x-ms-version" : "2019-02-02",
       "Server" : "Windows-Azure-Blob/1.0 Microsoft-HTTPAPI/2.0",
-<<<<<<< HEAD
-      "ETag" : "\"0x8D73252BEF7D6A2\"",
-      "Last-Modified" : "Thu, 05 Sep 2019 22:45:26 GMT",
+      "ETag" : "\"0x8D7356049019883\"",
+      "Last-Modified" : "Mon, 09 Sep 2019 19:59:55 GMT",
       "retry-after" : "0",
       "Content-Length" : "0",
       "StatusCode" : "201",
-      "x-ms-request-id" : "20488b31-901e-000b-493b-64f8df000000",
-      "Date" : "Thu, 05 Sep 2019 22:45:26 GMT",
-      "x-ms-client-request-id" : "9e4951bf-8b34-4d41-85c9-87dc9a9d80d6"
-=======
-      "ETag" : "\"0x8D732FD250B4E47\"",
-      "Last-Modified" : "Fri, 06 Sep 2019 19:05:12 GMT",
-      "retry-after" : "0",
-      "Content-Length" : "0",
-      "StatusCode" : "201",
-      "x-ms-request-id" : "ec636ab6-001e-001f-6ee6-64eb66000000",
-      "Date" : "Fri, 06 Sep 2019 19:05:12 GMT",
-      "x-ms-client-request-id" : "1b0ed4cd-1d50-4984-868d-a8e4bf52a6d2"
->>>>>>> a55d5dd9
+      "x-ms-request-id" : "077ff270-801e-001f-0449-673bbb000000",
+      "Date" : "Mon, 09 Sep 2019 19:59:54 GMT",
+      "x-ms-client-request-id" : "03824998-1d95-441d-8a9d-70954d748b67"
     },
     "Exception" : null
   }, {
     "Method" : "PUT",
-<<<<<<< HEAD
-    "Uri" : "https://jaschrepragrs.blob.core.windows.net/jtcsetmetadatametadata0320189e0e50e85457409e9?restype=container&comp=metadata",
+    "Uri" : "https://jaschrepragrs.blob.core.windows.net/jtcsetmetadatametadata02811129de3d4eeb4c4a21a?restype=container&comp=metadata",
     "Headers" : {
       "x-ms-version" : "2019-02-02",
       "User-Agent" : "azsdk-java-azure-storage-blob/12.0.0-preview.3 1.8.0_221; Windows 10 10.0",
-      "x-ms-client-request-id" : "263414ac-9f7f-4d65-a09d-f100aff0003a"
-=======
-    "Uri" : "https://azstoragesdkaccount.blob.core.windows.net/jtcsetmetadatametadata09716114fddf4b3d9f4b5b9?restype=container&comp=metadata",
-    "Headers" : {
-      "x-ms-version" : "2019-02-02",
-      "User-Agent" : "azsdk-java-azure-storage-blob/12.0.0-preview.3 1.8.0_212; Windows 10 10.0",
-      "x-ms-client-request-id" : "22a2b6ed-47b3-4e51-8c84-8b132a881803"
->>>>>>> a55d5dd9
+      "x-ms-client-request-id" : "af708e3d-9b41-410c-8f30-f8ceaa4cd4be"
     },
     "Response" : {
       "x-ms-version" : "2019-02-02",
       "Server" : "Windows-Azure-Blob/1.0 Microsoft-HTTPAPI/2.0",
-<<<<<<< HEAD
-      "ETag" : "\"0x8D73252BF0423C5\"",
-      "Last-Modified" : "Thu, 05 Sep 2019 22:45:26 GMT",
+      "ETag" : "\"0x8D73560490E2E68\"",
+      "Last-Modified" : "Mon, 09 Sep 2019 19:59:55 GMT",
       "retry-after" : "0",
       "Content-Length" : "0",
       "StatusCode" : "200",
-      "x-ms-request-id" : "20488b3f-901e-000b-543b-64f8df000000",
-      "Date" : "Thu, 05 Sep 2019 22:45:26 GMT",
-      "x-ms-client-request-id" : "263414ac-9f7f-4d65-a09d-f100aff0003a"
-=======
-      "ETag" : "\"0x8D732FD25111A3A\"",
-      "Last-Modified" : "Fri, 06 Sep 2019 19:05:12 GMT",
-      "retry-after" : "0",
-      "Content-Length" : "0",
-      "StatusCode" : "200",
-      "x-ms-request-id" : "ec636aca-001e-001f-7fe6-64eb66000000",
-      "Date" : "Fri, 06 Sep 2019 19:05:12 GMT",
-      "x-ms-client-request-id" : "22a2b6ed-47b3-4e51-8c84-8b132a881803"
->>>>>>> a55d5dd9
+      "x-ms-request-id" : "077ff27e-801e-001f-1049-673bbb000000",
+      "Date" : "Mon, 09 Sep 2019 19:59:54 GMT",
+      "x-ms-client-request-id" : "af708e3d-9b41-410c-8f30-f8ceaa4cd4be"
     },
     "Exception" : null
   }, {
     "Method" : "GET",
-<<<<<<< HEAD
-    "Uri" : "https://jaschrepragrs.blob.core.windows.net/jtcsetmetadatametadata0320189e0e50e85457409e9?restype=container",
+    "Uri" : "https://jaschrepragrs.blob.core.windows.net/jtcsetmetadatametadata02811129de3d4eeb4c4a21a?restype=container",
     "Headers" : {
       "x-ms-version" : "2019-02-02",
       "User-Agent" : "azsdk-java-azure-storage-blob/12.0.0-preview.3 1.8.0_221; Windows 10 10.0",
-      "x-ms-client-request-id" : "dc36e7d0-cadc-48c6-807e-d1e9cc5e8fe4"
-=======
-    "Uri" : "https://azstoragesdkaccount.blob.core.windows.net/jtcsetmetadatametadata09716114fddf4b3d9f4b5b9?restype=container",
-    "Headers" : {
-      "x-ms-version" : "2019-02-02",
-      "User-Agent" : "azsdk-java-azure-storage-blob/12.0.0-preview.3 1.8.0_212; Windows 10 10.0",
-      "x-ms-client-request-id" : "ca5e7b9c-65c9-4fb9-b08f-d25a5eaf92fb"
->>>>>>> a55d5dd9
+      "x-ms-client-request-id" : "b61a984e-f259-49a3-89b7-0ca961499fcb"
     },
     "Response" : {
       "x-ms-version" : "2019-02-02",
@@ -101,48 +55,26 @@
       "Server" : "Windows-Azure-Blob/1.0 Microsoft-HTTPAPI/2.0",
       "x-ms-lease-state" : "available",
       "x-ms-deny-encryption-scope-override" : "false",
-<<<<<<< HEAD
-      "Last-Modified" : "Thu, 05 Sep 2019 22:45:26 GMT",
+      "Last-Modified" : "Mon, 09 Sep 2019 19:59:55 GMT",
       "retry-after" : "0",
       "StatusCode" : "200",
-      "Date" : "Thu, 05 Sep 2019 22:45:26 GMT",
+      "Date" : "Mon, 09 Sep 2019 19:59:54 GMT",
       "x-ms-has-legal-hold" : "false",
       "x-ms-default-encryption-scope" : "$account-encryption-key",
-      "ETag" : "\"0x8D73252BF0423C5\"",
+      "ETag" : "\"0x8D73560490E2E68\"",
       "x-ms-has-immutability-policy" : "false",
       "Content-Length" : "0",
-      "x-ms-request-id" : "20488b4b-901e-000b-5d3b-64f8df000000",
-      "x-ms-client-request-id" : "dc36e7d0-cadc-48c6-807e-d1e9cc5e8fe4"
-=======
-      "Last-Modified" : "Fri, 06 Sep 2019 19:05:12 GMT",
-      "retry-after" : "0",
-      "StatusCode" : "200",
-      "Date" : "Fri, 06 Sep 2019 19:05:12 GMT",
-      "x-ms-has-legal-hold" : "false",
-      "x-ms-default-encryption-scope" : "$account-encryption-key",
-      "ETag" : "\"0x8D732FD25111A3A\"",
-      "x-ms-has-immutability-policy" : "false",
-      "Content-Length" : "0",
-      "x-ms-request-id" : "ec636ae1-001e-001f-12e6-64eb66000000",
-      "x-ms-client-request-id" : "ca5e7b9c-65c9-4fb9-b08f-d25a5eaf92fb"
->>>>>>> a55d5dd9
+      "x-ms-request-id" : "077ff290-801e-001f-2049-673bbb000000",
+      "x-ms-client-request-id" : "b61a984e-f259-49a3-89b7-0ca961499fcb"
     },
     "Exception" : null
   }, {
     "Method" : "GET",
-<<<<<<< HEAD
     "Uri" : "https://jaschrepragrs.blob.core.windows.net?prefix=jtcsetmetadatametadata&comp=list",
     "Headers" : {
       "x-ms-version" : "2019-02-02",
       "User-Agent" : "azsdk-java-azure-storage-blob/12.0.0-preview.3 1.8.0_221; Windows 10 10.0",
-      "x-ms-client-request-id" : "c912f508-9151-4e5f-8e6d-955a2b88db19"
-=======
-    "Uri" : "https://azstoragesdkaccount.blob.core.windows.net?prefix=jtcsetmetadatametadata&comp=list",
-    "Headers" : {
-      "x-ms-version" : "2019-02-02",
-      "User-Agent" : "azsdk-java-azure-storage-blob/12.0.0-preview.3 1.8.0_212; Windows 10 10.0",
-      "x-ms-client-request-id" : "203666dc-7e91-4a63-9552-34183b54064a"
->>>>>>> a55d5dd9
+      "x-ms-client-request-id" : "0580ab41-89a4-43cf-a275-22bc4513abc6"
     },
     "Response" : {
       "Transfer-Encoding" : "chunked",
@@ -150,35 +82,20 @@
       "Server" : "Windows-Azure-Blob/1.0 Microsoft-HTTPAPI/2.0",
       "retry-after" : "0",
       "StatusCode" : "200",
-<<<<<<< HEAD
-      "x-ms-request-id" : "20488b63-901e-000b-723b-64f8df000000",
-      "Body" : "﻿<?xml version=\"1.0\" encoding=\"utf-8\"?><EnumerationResults ServiceEndpoint=\"https://jaschrepragrs.blob.core.windows.net/\"><Prefix>jtcsetmetadatametadata</Prefix><Containers><Container><Name>jtcsetmetadatametadata0320189e0e50e85457409e9</Name><Properties><Last-Modified>Thu, 05 Sep 2019 22:45:26 GMT</Last-Modified><Etag>\"0x8D73252BF0423C5\"</Etag><LeaseStatus>unlocked</LeaseStatus><LeaseState>available</LeaseState><DefaultEncryptionScope>$account-encryption-key</DefaultEncryptionScope><DenyEncryptionScopeOverride>false</DenyEncryptionScopeOverride><HasImmutabilityPolicy>false</HasImmutabilityPolicy><HasLegalHold>false</HasLegalHold></Properties></Container></Containers><NextMarker /></EnumerationResults>",
-      "Date" : "Thu, 05 Sep 2019 22:45:26 GMT",
-      "x-ms-client-request-id" : "c912f508-9151-4e5f-8e6d-955a2b88db19",
-=======
-      "x-ms-request-id" : "ec636af0-001e-001f-20e6-64eb66000000",
-      "Body" : "﻿<?xml version=\"1.0\" encoding=\"utf-8\"?><EnumerationResults ServiceEndpoint=\"https://azstoragesdkaccount.blob.core.windows.net/\"><Prefix>jtcsetmetadatametadata</Prefix><Containers><Container><Name>jtcsetmetadatametadata09716114fddf4b3d9f4b5b9</Name><Properties><Last-Modified>Fri, 06 Sep 2019 19:05:12 GMT</Last-Modified><Etag>\"0x8D732FD25111A3A\"</Etag><LeaseStatus>unlocked</LeaseStatus><LeaseState>available</LeaseState><DefaultEncryptionScope>$account-encryption-key</DefaultEncryptionScope><DenyEncryptionScopeOverride>false</DenyEncryptionScopeOverride><HasImmutabilityPolicy>false</HasImmutabilityPolicy><HasLegalHold>false</HasLegalHold></Properties></Container></Containers><NextMarker /></EnumerationResults>",
-      "Date" : "Fri, 06 Sep 2019 19:05:12 GMT",
-      "x-ms-client-request-id" : "203666dc-7e91-4a63-9552-34183b54064a",
->>>>>>> a55d5dd9
+      "x-ms-request-id" : "077ff29e-801e-001f-2c49-673bbb000000",
+      "Body" : "﻿<?xml version=\"1.0\" encoding=\"utf-8\"?><EnumerationResults ServiceEndpoint=\"https://jaschrepragrs.blob.core.windows.net/\"><Prefix>jtcsetmetadatametadata</Prefix><Containers><Container><Name>jtcsetmetadatametadata02811129de3d4eeb4c4a21a</Name><Properties><Last-Modified>Mon, 09 Sep 2019 19:59:55 GMT</Last-Modified><Etag>\"0x8D73560490E2E68\"</Etag><LeaseStatus>unlocked</LeaseStatus><LeaseState>available</LeaseState><DefaultEncryptionScope>$account-encryption-key</DefaultEncryptionScope><DenyEncryptionScopeOverride>false</DenyEncryptionScopeOverride><HasImmutabilityPolicy>false</HasImmutabilityPolicy><HasLegalHold>false</HasLegalHold></Properties></Container></Containers><NextMarker /></EnumerationResults>",
+      "Date" : "Mon, 09 Sep 2019 19:59:55 GMT",
+      "x-ms-client-request-id" : "0580ab41-89a4-43cf-a275-22bc4513abc6",
       "Content-Type" : "application/xml"
     },
     "Exception" : null
   }, {
     "Method" : "DELETE",
-<<<<<<< HEAD
-    "Uri" : "https://jaschrepragrs.blob.core.windows.net/jtcsetmetadatametadata0320189e0e50e85457409e9?restype=container",
+    "Uri" : "https://jaschrepragrs.blob.core.windows.net/jtcsetmetadatametadata02811129de3d4eeb4c4a21a?restype=container",
     "Headers" : {
       "x-ms-version" : "2019-02-02",
       "User-Agent" : "azsdk-java-azure-storage-blob/12.0.0-preview.3 1.8.0_221; Windows 10 10.0",
-      "x-ms-client-request-id" : "b82bafef-e6a1-4095-aec8-d5d1ff7bd137"
-=======
-    "Uri" : "https://azstoragesdkaccount.blob.core.windows.net/jtcsetmetadatametadata09716114fddf4b3d9f4b5b9?restype=container",
-    "Headers" : {
-      "x-ms-version" : "2019-02-02",
-      "User-Agent" : "azsdk-java-azure-storage-blob/12.0.0-preview.3 1.8.0_212; Windows 10 10.0",
-      "x-ms-client-request-id" : "0e3294ef-24cf-4a69-a9cb-89d4924bd37c"
->>>>>>> a55d5dd9
+      "x-ms-client-request-id" : "58ddaf0e-91ae-482e-a8aa-2b8879b01e4d"
     },
     "Response" : {
       "x-ms-version" : "2019-02-02",
@@ -186,21 +103,11 @@
       "retry-after" : "0",
       "Content-Length" : "0",
       "StatusCode" : "202",
-<<<<<<< HEAD
-      "x-ms-request-id" : "20488b7a-901e-000b-053b-64f8df000000",
-      "Date" : "Thu, 05 Sep 2019 22:45:26 GMT",
-      "x-ms-client-request-id" : "b82bafef-e6a1-4095-aec8-d5d1ff7bd137"
+      "x-ms-request-id" : "077ff2a3-801e-001f-3149-673bbb000000",
+      "Date" : "Mon, 09 Sep 2019 19:59:55 GMT",
+      "x-ms-client-request-id" : "58ddaf0e-91ae-482e-a8aa-2b8879b01e4d"
     },
     "Exception" : null
   } ],
-  "variables" : [ "jtcsetmetadatametadata0320189e0e50e85457409e9" ]
-=======
-      "x-ms-request-id" : "ec636b04-001e-001f-30e6-64eb66000000",
-      "Date" : "Fri, 06 Sep 2019 19:05:12 GMT",
-      "x-ms-client-request-id" : "0e3294ef-24cf-4a69-a9cb-89d4924bd37c"
-    },
-    "Exception" : null
-  } ],
-  "variables" : [ "jtcsetmetadatametadata09716114fddf4b3d9f4b5b9" ]
->>>>>>> a55d5dd9
+  "variables" : [ "jtcsetmetadatametadata02811129de3d4eeb4c4a21a" ]
 }