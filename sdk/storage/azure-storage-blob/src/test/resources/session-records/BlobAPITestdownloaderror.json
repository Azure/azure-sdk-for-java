{
  "networkCallRecords" : [ {
    "Method" : "PUT",
<<<<<<< HEAD
    "Uri" : "https://REDACTED.blob.core.windows.net/jtcdownloaderror0blobapitestdownloaderrorb983192135d2de4?restype=container",
    "Headers" : {
      "x-ms-version" : "2020-06-12",
      "User-Agent" : "azsdk-java-azure-storage-blob/12.11.0-beta.1 (11.0.7; Windows 10; 10.0)",
      "x-ms-client-request-id" : "abe0c6ee-97be-4ee3-9732-859906f51e0c"
=======
    "Uri" : "https://REDACTED.blob.core.windows.net/jtcdownloaderror0blobapitestdownloaderrorb7157327919df71?restype=container",
    "Headers" : {
      "x-ms-version" : "2020-06-12",
      "User-Agent" : "azsdk-java-azure-storage-blob/12.11.0-beta.2 (11.0.7; Windows 10; 10.0)",
      "x-ms-client-request-id" : "1cbf5d2c-61dd-45a0-851c-1547274bad61"
>>>>>>> 78de451b
    },
    "Response" : {
      "x-ms-version" : "2020-06-12",
      "Server" : "Windows-Azure-Blob/1.0 Microsoft-HTTPAPI/2.0",
<<<<<<< HEAD
      "ETag" : "0x8D8C70E505C23C5",
      "Last-Modified" : "Tue, 02 Feb 2021 00:05:56 GMT",
      "retry-after" : "0",
      "Content-Length" : "0",
      "StatusCode" : "201",
      "x-ms-request-id" : "df6d37fc-b01e-004e-54f7-f8d8a9000000",
      "Date" : "Tue, 02 Feb 2021 00:05:56 GMT",
      "x-ms-client-request-id" : "abe0c6ee-97be-4ee3-9732-859906f51e0c"
=======
      "eTag" : "0x8D8E80373B24FAB",
      "Last-Modified" : "Mon, 15 Mar 2021 22:41:19 GMT",
      "retry-after" : "0",
      "Content-Length" : "0",
      "StatusCode" : "201",
      "x-ms-request-id" : "e7b55a22-f01e-005f-22ec-19421d000000",
      "x-ms-client-request-id" : "1cbf5d2c-61dd-45a0-851c-1547274bad61",
      "Date" : "Mon, 15 Mar 2021 22:41:19 GMT"
>>>>>>> 78de451b
    },
    "Exception" : null
  }, {
    "Method" : "PUT",
<<<<<<< HEAD
    "Uri" : "https://REDACTED.blob.core.windows.net/jtcdownloaderror0blobapitestdownloaderrorb983192135d2de4/javablobdownloaderror1blobapitestdownloaderrorb98392946da5",
    "Headers" : {
      "x-ms-version" : "2020-06-12",
      "User-Agent" : "azsdk-java-azure-storage-blob/12.11.0-beta.1 (11.0.7; Windows 10; 10.0)",
      "x-ms-client-request-id" : "c313360d-0c73-4af4-9ceb-d3cc22c28d43",
=======
    "Uri" : "https://REDACTED.blob.core.windows.net/jtcdownloaderror0blobapitestdownloaderrorb7157327919df71/javablobdownloaderror1blobapitestdownloaderrorb714336756c8",
    "Headers" : {
      "x-ms-version" : "2020-06-12",
      "User-Agent" : "azsdk-java-azure-storage-blob/12.11.0-beta.2 (11.0.7; Windows 10; 10.0)",
      "x-ms-client-request-id" : "23a55027-48c1-4c7c-a577-45068aff1391",
>>>>>>> 78de451b
      "Content-Type" : "application/octet-stream"
    },
    "Response" : {
      "x-ms-version" : "2020-06-12",
      "Server" : "Windows-Azure-Blob/1.0 Microsoft-HTTPAPI/2.0",
      "x-ms-content-crc64" : "6RYQPwaVsyQ=",
<<<<<<< HEAD
      "Last-Modified" : "Tue, 02 Feb 2021 00:05:56 GMT",
      "retry-after" : "0",
      "StatusCode" : "201",
      "x-ms-request-server-encrypted" : "true",
      "Date" : "Tue, 02 Feb 2021 00:05:56 GMT",
      "Content-MD5" : "wh+Wm18D0z1D4E+PE252gg==",
      "ETag" : "0x8D8C70E506A4065",
      "Content-Length" : "0",
      "x-ms-request-id" : "df6d3808-b01e-004e-5ef7-f8d8a9000000",
      "x-ms-client-request-id" : "c313360d-0c73-4af4-9ceb-d3cc22c28d43"
=======
      "Last-Modified" : "Mon, 15 Mar 2021 22:41:19 GMT",
      "retry-after" : "0",
      "StatusCode" : "201",
      "x-ms-request-server-encrypted" : "true",
      "Date" : "Mon, 15 Mar 2021 22:41:19 GMT",
      "Content-MD5" : "wh+Wm18D0z1D4E+PE252gg==",
      "eTag" : "0x8D8E80373C089C7",
      "Content-Length" : "0",
      "x-ms-request-id" : "e7b55a5c-f01e-005f-41ec-19421d000000",
      "x-ms-client-request-id" : "23a55027-48c1-4c7c-a577-45068aff1391"
>>>>>>> 78de451b
    },
    "Exception" : null
  }, {
    "Method" : "GET",
    "Uri" : "https://REDACTED.blob.core.windows.net?comp=list&prefix=jtcdownloaderror",
    "Headers" : {
      "x-ms-version" : "2020-06-12",
<<<<<<< HEAD
      "User-Agent" : "azsdk-java-azure-storage-blob/12.11.0-beta.1 (11.0.7; Windows 10; 10.0)",
      "x-ms-client-request-id" : "e721fc11-4ec3-4538-a59c-9dd2c152c6ac"
=======
      "User-Agent" : "azsdk-java-azure-storage-blob/12.11.0-beta.2 (11.0.7; Windows 10; 10.0)",
      "x-ms-client-request-id" : "4b6900db-dc6b-4868-8425-4fb29bf13068"
>>>>>>> 78de451b
    },
    "Response" : {
      "Transfer-Encoding" : "chunked",
      "x-ms-version" : "2020-06-12",
      "Server" : "Windows-Azure-Blob/1.0 Microsoft-HTTPAPI/2.0",
      "retry-after" : "0",
      "StatusCode" : "200",
<<<<<<< HEAD
      "x-ms-request-id" : "df6d3818-b01e-004e-6cf7-f8d8a9000000",
      "Body" : "﻿<?xml version=\"1.0\" encoding=\"utf-8\"?><EnumerationResults ServiceEndpoint=\"https://seancanary.blob.core.windows.net/\"><Prefix>jtcdownloaderror</Prefix><Containers><Container><Name>jtcdownloaderror0blobapitestdownloaderrorb983192135d2de4</Name><Properties><Last-Modified>Tue, 02 Feb 2021 00:05:56 GMT</Last-Modified><Etag>\"0x8D8C70E505C23C5\"</Etag><LeaseStatus>unlocked</LeaseStatus><LeaseState>available</LeaseState><DefaultEncryptionScope>$account-encryption-key</DefaultEncryptionScope><DenyEncryptionScopeOverride>false</DenyEncryptionScopeOverride><HasImmutabilityPolicy>false</HasImmutabilityPolicy><HasLegalHold>false</HasLegalHold></Properties></Container></Containers><NextMarker /></EnumerationResults>",
      "Date" : "Tue, 02 Feb 2021 00:05:56 GMT",
      "x-ms-client-request-id" : "e721fc11-4ec3-4538-a59c-9dd2c152c6ac",
=======
      "x-ms-request-id" : "e7b55a81-f01e-005f-54ec-19421d000000",
      "Body" : "﻿<?xml version=\"1.0\" encoding=\"utf-8\"?><EnumerationResults ServiceEndpoint=\"https://seancanary.blob.core.windows.net/\"><Prefix>jtcdownloaderror</Prefix><Containers><Container><Name>jtcdownloaderror0blobapitestdownloaderrorb7157327919df71</Name><Properties><Last-Modified>Mon, 15 Mar 2021 22:41:19 GMT</Last-Modified><Etag>\"0x8D8E80373B24FAB\"</Etag><LeaseStatus>unlocked</LeaseStatus><LeaseState>available</LeaseState><DefaultEncryptionScope>$account-encryption-key</DefaultEncryptionScope><DenyEncryptionScopeOverride>false</DenyEncryptionScopeOverride><HasImmutabilityPolicy>false</HasImmutabilityPolicy><HasLegalHold>false</HasLegalHold></Properties></Container></Containers><NextMarker /></EnumerationResults>",
      "x-ms-client-request-id" : "4b6900db-dc6b-4868-8425-4fb29bf13068",
      "Date" : "Mon, 15 Mar 2021 22:41:19 GMT",
>>>>>>> 78de451b
      "Content-Type" : "application/xml"
    },
    "Exception" : null
  }, {
    "Method" : "DELETE",
<<<<<<< HEAD
    "Uri" : "https://REDACTED.blob.core.windows.net/jtcdownloaderror0blobapitestdownloaderrorb983192135d2de4?restype=container",
    "Headers" : {
      "x-ms-version" : "2020-06-12",
      "User-Agent" : "azsdk-java-azure-storage-blob/12.11.0-beta.1 (11.0.7; Windows 10; 10.0)",
      "x-ms-client-request-id" : "e6a7652a-74d7-4657-a5c4-4301a6380331"
=======
    "Uri" : "https://REDACTED.blob.core.windows.net/jtcdownloaderror0blobapitestdownloaderrorb7157327919df71?restype=container",
    "Headers" : {
      "x-ms-version" : "2020-06-12",
      "User-Agent" : "azsdk-java-azure-storage-blob/12.11.0-beta.2 (11.0.7; Windows 10; 10.0)",
      "x-ms-client-request-id" : "deb4cdb5-dc26-46e4-ac59-0342e5cde66c"
>>>>>>> 78de451b
    },
    "Response" : {
      "x-ms-version" : "2020-06-12",
      "Server" : "Windows-Azure-Blob/1.0 Microsoft-HTTPAPI/2.0",
      "retry-after" : "0",
      "Content-Length" : "0",
      "StatusCode" : "202",
<<<<<<< HEAD
      "x-ms-request-id" : "df6d381f-b01e-004e-73f7-f8d8a9000000",
      "Date" : "Tue, 02 Feb 2021 00:05:56 GMT",
      "x-ms-client-request-id" : "e6a7652a-74d7-4657-a5c4-4301a6380331"
    },
    "Exception" : null
  } ],
  "variables" : [ "jtcdownloaderror0blobapitestdownloaderrorb983192135d2de4", "javablobdownloaderror1blobapitestdownloaderrorb98392946da5", "javablobdownloaderror2blobapitestdownloaderrorb9860438dae2" ]
=======
      "x-ms-request-id" : "e7b55ab9-f01e-005f-71ec-19421d000000",
      "x-ms-client-request-id" : "deb4cdb5-dc26-46e4-ac59-0342e5cde66c",
      "Date" : "Mon, 15 Mar 2021 22:41:19 GMT"
    },
    "Exception" : null
  } ],
  "variables" : [ "jtcdownloaderror0blobapitestdownloaderrorb7157327919df71", "javablobdownloaderror1blobapitestdownloaderrorb714336756c8", "javablobdownloaderror2blobapitestdownloaderrorb71653948d73" ]
>>>>>>> 78de451b
}<|MERGE_RESOLUTION|>--- conflicted
+++ resolved
@@ -1,33 +1,15 @@
 {
   "networkCallRecords" : [ {
     "Method" : "PUT",
-<<<<<<< HEAD
-    "Uri" : "https://REDACTED.blob.core.windows.net/jtcdownloaderror0blobapitestdownloaderrorb983192135d2de4?restype=container",
-    "Headers" : {
-      "x-ms-version" : "2020-06-12",
-      "User-Agent" : "azsdk-java-azure-storage-blob/12.11.0-beta.1 (11.0.7; Windows 10; 10.0)",
-      "x-ms-client-request-id" : "abe0c6ee-97be-4ee3-9732-859906f51e0c"
-=======
     "Uri" : "https://REDACTED.blob.core.windows.net/jtcdownloaderror0blobapitestdownloaderrorb7157327919df71?restype=container",
     "Headers" : {
       "x-ms-version" : "2020-06-12",
       "User-Agent" : "azsdk-java-azure-storage-blob/12.11.0-beta.2 (11.0.7; Windows 10; 10.0)",
       "x-ms-client-request-id" : "1cbf5d2c-61dd-45a0-851c-1547274bad61"
->>>>>>> 78de451b
     },
     "Response" : {
       "x-ms-version" : "2020-06-12",
       "Server" : "Windows-Azure-Blob/1.0 Microsoft-HTTPAPI/2.0",
-<<<<<<< HEAD
-      "ETag" : "0x8D8C70E505C23C5",
-      "Last-Modified" : "Tue, 02 Feb 2021 00:05:56 GMT",
-      "retry-after" : "0",
-      "Content-Length" : "0",
-      "StatusCode" : "201",
-      "x-ms-request-id" : "df6d37fc-b01e-004e-54f7-f8d8a9000000",
-      "Date" : "Tue, 02 Feb 2021 00:05:56 GMT",
-      "x-ms-client-request-id" : "abe0c6ee-97be-4ee3-9732-859906f51e0c"
-=======
       "eTag" : "0x8D8E80373B24FAB",
       "Last-Modified" : "Mon, 15 Mar 2021 22:41:19 GMT",
       "retry-after" : "0",
@@ -36,42 +18,21 @@
       "x-ms-request-id" : "e7b55a22-f01e-005f-22ec-19421d000000",
       "x-ms-client-request-id" : "1cbf5d2c-61dd-45a0-851c-1547274bad61",
       "Date" : "Mon, 15 Mar 2021 22:41:19 GMT"
->>>>>>> 78de451b
     },
     "Exception" : null
   }, {
     "Method" : "PUT",
-<<<<<<< HEAD
-    "Uri" : "https://REDACTED.blob.core.windows.net/jtcdownloaderror0blobapitestdownloaderrorb983192135d2de4/javablobdownloaderror1blobapitestdownloaderrorb98392946da5",
-    "Headers" : {
-      "x-ms-version" : "2020-06-12",
-      "User-Agent" : "azsdk-java-azure-storage-blob/12.11.0-beta.1 (11.0.7; Windows 10; 10.0)",
-      "x-ms-client-request-id" : "c313360d-0c73-4af4-9ceb-d3cc22c28d43",
-=======
     "Uri" : "https://REDACTED.blob.core.windows.net/jtcdownloaderror0blobapitestdownloaderrorb7157327919df71/javablobdownloaderror1blobapitestdownloaderrorb714336756c8",
     "Headers" : {
       "x-ms-version" : "2020-06-12",
       "User-Agent" : "azsdk-java-azure-storage-blob/12.11.0-beta.2 (11.0.7; Windows 10; 10.0)",
       "x-ms-client-request-id" : "23a55027-48c1-4c7c-a577-45068aff1391",
->>>>>>> 78de451b
       "Content-Type" : "application/octet-stream"
     },
     "Response" : {
       "x-ms-version" : "2020-06-12",
       "Server" : "Windows-Azure-Blob/1.0 Microsoft-HTTPAPI/2.0",
       "x-ms-content-crc64" : "6RYQPwaVsyQ=",
-<<<<<<< HEAD
-      "Last-Modified" : "Tue, 02 Feb 2021 00:05:56 GMT",
-      "retry-after" : "0",
-      "StatusCode" : "201",
-      "x-ms-request-server-encrypted" : "true",
-      "Date" : "Tue, 02 Feb 2021 00:05:56 GMT",
-      "Content-MD5" : "wh+Wm18D0z1D4E+PE252gg==",
-      "ETag" : "0x8D8C70E506A4065",
-      "Content-Length" : "0",
-      "x-ms-request-id" : "df6d3808-b01e-004e-5ef7-f8d8a9000000",
-      "x-ms-client-request-id" : "c313360d-0c73-4af4-9ceb-d3cc22c28d43"
-=======
       "Last-Modified" : "Mon, 15 Mar 2021 22:41:19 GMT",
       "retry-after" : "0",
       "StatusCode" : "201",
@@ -82,7 +43,6 @@
       "Content-Length" : "0",
       "x-ms-request-id" : "e7b55a5c-f01e-005f-41ec-19421d000000",
       "x-ms-client-request-id" : "23a55027-48c1-4c7c-a577-45068aff1391"
->>>>>>> 78de451b
     },
     "Exception" : null
   }, {
@@ -90,13 +50,8 @@
     "Uri" : "https://REDACTED.blob.core.windows.net?comp=list&prefix=jtcdownloaderror",
     "Headers" : {
       "x-ms-version" : "2020-06-12",
-<<<<<<< HEAD
-      "User-Agent" : "azsdk-java-azure-storage-blob/12.11.0-beta.1 (11.0.7; Windows 10; 10.0)",
-      "x-ms-client-request-id" : "e721fc11-4ec3-4538-a59c-9dd2c152c6ac"
-=======
       "User-Agent" : "azsdk-java-azure-storage-blob/12.11.0-beta.2 (11.0.7; Windows 10; 10.0)",
       "x-ms-client-request-id" : "4b6900db-dc6b-4868-8425-4fb29bf13068"
->>>>>>> 78de451b
     },
     "Response" : {
       "Transfer-Encoding" : "chunked",
@@ -104,35 +59,20 @@
       "Server" : "Windows-Azure-Blob/1.0 Microsoft-HTTPAPI/2.0",
       "retry-after" : "0",
       "StatusCode" : "200",
-<<<<<<< HEAD
-      "x-ms-request-id" : "df6d3818-b01e-004e-6cf7-f8d8a9000000",
-      "Body" : "﻿<?xml version=\"1.0\" encoding=\"utf-8\"?><EnumerationResults ServiceEndpoint=\"https://seancanary.blob.core.windows.net/\"><Prefix>jtcdownloaderror</Prefix><Containers><Container><Name>jtcdownloaderror0blobapitestdownloaderrorb983192135d2de4</Name><Properties><Last-Modified>Tue, 02 Feb 2021 00:05:56 GMT</Last-Modified><Etag>\"0x8D8C70E505C23C5\"</Etag><LeaseStatus>unlocked</LeaseStatus><LeaseState>available</LeaseState><DefaultEncryptionScope>$account-encryption-key</DefaultEncryptionScope><DenyEncryptionScopeOverride>false</DenyEncryptionScopeOverride><HasImmutabilityPolicy>false</HasImmutabilityPolicy><HasLegalHold>false</HasLegalHold></Properties></Container></Containers><NextMarker /></EnumerationResults>",
-      "Date" : "Tue, 02 Feb 2021 00:05:56 GMT",
-      "x-ms-client-request-id" : "e721fc11-4ec3-4538-a59c-9dd2c152c6ac",
-=======
       "x-ms-request-id" : "e7b55a81-f01e-005f-54ec-19421d000000",
       "Body" : "﻿<?xml version=\"1.0\" encoding=\"utf-8\"?><EnumerationResults ServiceEndpoint=\"https://seancanary.blob.core.windows.net/\"><Prefix>jtcdownloaderror</Prefix><Containers><Container><Name>jtcdownloaderror0blobapitestdownloaderrorb7157327919df71</Name><Properties><Last-Modified>Mon, 15 Mar 2021 22:41:19 GMT</Last-Modified><Etag>\"0x8D8E80373B24FAB\"</Etag><LeaseStatus>unlocked</LeaseStatus><LeaseState>available</LeaseState><DefaultEncryptionScope>$account-encryption-key</DefaultEncryptionScope><DenyEncryptionScopeOverride>false</DenyEncryptionScopeOverride><HasImmutabilityPolicy>false</HasImmutabilityPolicy><HasLegalHold>false</HasLegalHold></Properties></Container></Containers><NextMarker /></EnumerationResults>",
       "x-ms-client-request-id" : "4b6900db-dc6b-4868-8425-4fb29bf13068",
       "Date" : "Mon, 15 Mar 2021 22:41:19 GMT",
->>>>>>> 78de451b
       "Content-Type" : "application/xml"
     },
     "Exception" : null
   }, {
     "Method" : "DELETE",
-<<<<<<< HEAD
-    "Uri" : "https://REDACTED.blob.core.windows.net/jtcdownloaderror0blobapitestdownloaderrorb983192135d2de4?restype=container",
-    "Headers" : {
-      "x-ms-version" : "2020-06-12",
-      "User-Agent" : "azsdk-java-azure-storage-blob/12.11.0-beta.1 (11.0.7; Windows 10; 10.0)",
-      "x-ms-client-request-id" : "e6a7652a-74d7-4657-a5c4-4301a6380331"
-=======
     "Uri" : "https://REDACTED.blob.core.windows.net/jtcdownloaderror0blobapitestdownloaderrorb7157327919df71?restype=container",
     "Headers" : {
       "x-ms-version" : "2020-06-12",
       "User-Agent" : "azsdk-java-azure-storage-blob/12.11.0-beta.2 (11.0.7; Windows 10; 10.0)",
       "x-ms-client-request-id" : "deb4cdb5-dc26-46e4-ac59-0342e5cde66c"
->>>>>>> 78de451b
     },
     "Response" : {
       "x-ms-version" : "2020-06-12",
@@ -140,15 +80,6 @@
       "retry-after" : "0",
       "Content-Length" : "0",
       "StatusCode" : "202",
-<<<<<<< HEAD
-      "x-ms-request-id" : "df6d381f-b01e-004e-73f7-f8d8a9000000",
-      "Date" : "Tue, 02 Feb 2021 00:05:56 GMT",
-      "x-ms-client-request-id" : "e6a7652a-74d7-4657-a5c4-4301a6380331"
-    },
-    "Exception" : null
-  } ],
-  "variables" : [ "jtcdownloaderror0blobapitestdownloaderrorb983192135d2de4", "javablobdownloaderror1blobapitestdownloaderrorb98392946da5", "javablobdownloaderror2blobapitestdownloaderrorb9860438dae2" ]
-=======
       "x-ms-request-id" : "e7b55ab9-f01e-005f-71ec-19421d000000",
       "x-ms-client-request-id" : "deb4cdb5-dc26-46e4-ac59-0342e5cde66c",
       "Date" : "Mon, 15 Mar 2021 22:41:19 GMT"
@@ -156,5 +87,4 @@
     "Exception" : null
   } ],
   "variables" : [ "jtcdownloaderror0blobapitestdownloaderrorb7157327919df71", "javablobdownloaderror1blobapitestdownloaderrorb714336756c8", "javablobdownloaderror2blobapitestdownloaderrorb71653948d73" ]
->>>>>>> 78de451b
 }