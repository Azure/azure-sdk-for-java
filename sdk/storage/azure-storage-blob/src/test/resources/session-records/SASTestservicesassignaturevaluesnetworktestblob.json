{
  "networkCallRecords" : [ {
    "Method" : "PUT",
<<<<<<< HEAD
    "Uri" : "https://jaschrepragrs.blob.core.windows.net/jtcservicesassignaturevaluesnetworktestblob008298432bf67?restype=container",
    "Headers" : {
      "x-ms-version" : "2019-02-02",
      "User-Agent" : "azsdk-java-azure-storage-blob/12.0.0-preview.3 1.8.0_221; Windows 10 10.0",
      "x-ms-client-request-id" : "78107752-09cd-4243-b815-fe0e19bdd452"
=======
    "Uri" : "https://azstoragesdkaccount.blob.core.windows.net/jtcservicesassignaturevaluesnetworktestblob0969550ec4d39?restype=container",
    "Headers" : {
      "x-ms-version" : "2019-02-02",
      "User-Agent" : "azsdk-java-azure-storage-blob/12.0.0-preview.3 1.8.0_212; Windows 10 10.0",
      "x-ms-client-request-id" : "0ba33b62-905d-42ec-b84c-2d262ba753fa"
>>>>>>> a55d5dd9
    },
    "Response" : {
      "x-ms-version" : "2019-02-02",
      "Server" : "Windows-Azure-Blob/1.0 Microsoft-HTTPAPI/2.0",
<<<<<<< HEAD
      "ETag" : "\"0x8D732516D9C1247\"",
      "Last-Modified" : "Thu, 05 Sep 2019 22:36:00 GMT",
      "retry-after" : "0",
      "Content-Length" : "0",
      "StatusCode" : "201",
      "x-ms-request-id" : "bfec86d1-901e-0044-1a3a-643cc7000000",
      "Date" : "Thu, 05 Sep 2019 22:36:00 GMT",
      "x-ms-client-request-id" : "78107752-09cd-4243-b815-fe0e19bdd452"
=======
      "ETag" : "\"0x8D732FDFAA38256\"",
      "Last-Modified" : "Fri, 06 Sep 2019 19:11:10 GMT",
      "retry-after" : "0",
      "Content-Length" : "0",
      "StatusCode" : "201",
      "x-ms-request-id" : "8f76b66e-401e-003a-09e6-6473d5000000",
      "Date" : "Fri, 06 Sep 2019 19:11:10 GMT",
      "x-ms-client-request-id" : "0ba33b62-905d-42ec-b84c-2d262ba753fa"
>>>>>>> a55d5dd9
    },
    "Exception" : null
  }, {
    "Method" : "PUT",
<<<<<<< HEAD
    "Uri" : "https://jaschrepragrs.blob.core.windows.net/jtcservicesassignaturevaluesnetworktestblob008298432bf67/javablobservicesassignaturevaluesnetworktestblob15823862cc",
    "Headers" : {
      "x-ms-version" : "2019-02-02",
      "User-Agent" : "azsdk-java-azure-storage-blob/12.0.0-preview.3 1.8.0_221; Windows 10 10.0",
      "x-ms-client-request-id" : "73d9f48f-5d98-4714-b211-5f7ab9053821",
=======
    "Uri" : "https://azstoragesdkaccount.blob.core.windows.net/jtcservicesassignaturevaluesnetworktestblob0969550ec4d39/javablobservicesassignaturevaluesnetworktestblob14285602ae",
    "Headers" : {
      "x-ms-version" : "2019-02-02",
      "User-Agent" : "azsdk-java-azure-storage-blob/12.0.0-preview.3 1.8.0_212; Windows 10 10.0",
      "x-ms-client-request-id" : "af1adb78-fa1a-4cb9-a3fc-7bba74471839",
>>>>>>> a55d5dd9
      "Content-Type" : "application/octet-stream"
    },
    "Response" : {
      "x-ms-version" : "2019-02-02",
      "Server" : "Windows-Azure-Blob/1.0 Microsoft-HTTPAPI/2.0",
      "x-ms-content-crc64" : "Q7G6/s6+u/k=",
<<<<<<< HEAD
      "Last-Modified" : "Thu, 05 Sep 2019 22:36:01 GMT",
      "retry-after" : "0",
      "StatusCode" : "201",
      "x-ms-request-server-encrypted" : "true",
      "Date" : "Thu, 05 Sep 2019 22:36:00 GMT",
      "Content-MD5" : "CY9rzUYh03PK3k6DJie09g==",
      "ETag" : "\"0x8D732516DADB7A3\"",
      "Content-Length" : "0",
      "x-ms-request-id" : "bfec86e5-901e-0044-2c3a-643cc7000000",
      "x-ms-client-request-id" : "73d9f48f-5d98-4714-b211-5f7ab9053821"
=======
      "Last-Modified" : "Fri, 06 Sep 2019 19:11:10 GMT",
      "retry-after" : "0",
      "StatusCode" : "201",
      "x-ms-request-server-encrypted" : "true",
      "Date" : "Fri, 06 Sep 2019 19:11:10 GMT",
      "Content-MD5" : "CY9rzUYh03PK3k6DJie09g==",
      "ETag" : "\"0x8D732FDFAA9E0DF\"",
      "Content-Length" : "0",
      "x-ms-request-id" : "8f76b689-401e-003a-1ee6-6473d5000000",
      "x-ms-client-request-id" : "af1adb78-fa1a-4cb9-a3fc-7bba74471839"
>>>>>>> a55d5dd9
    },
    "Exception" : null
  }, {
    "Method" : "GET",
<<<<<<< HEAD
    "Uri" : "https://jaschrepragrs.blob.core.windows.net/jtcservicesassignaturevaluesnetworktestblob008298432bf67/javablobservicesassignaturevaluesnetworktestblob15823862cc?sv=2019-02-02&spr=https%2Chttp&st=2019-09-04T22%3A36%3A01Z&se=2019-09-06T22%3A36%3A01Z&sip=0.0.0.0-255.255.255.255&sr=b&sp=racwd&sig=REDACTED&rscc=cache&rscd=disposition&rsce=encoding&rscl=language&rsct=type",
    "Headers" : {
      "x-ms-version" : "2019-02-02",
      "User-Agent" : "azsdk-java-azure-storage-blob/12.0.0-preview.3 1.8.0_221; Windows 10 10.0",
      "x-ms-client-request-id" : "2932603c-052d-423d-9f12-917ec92a4e28"
=======
    "Uri" : "https://azstoragesdkaccount.blob.core.windows.net/jtcservicesassignaturevaluesnetworktestblob0969550ec4d39/javablobservicesassignaturevaluesnetworktestblob14285602ae?sv=2019-02-02&spr=https%2Chttp&st=2019-09-05T19%3A11%3A10Z&se=2019-09-07T19%3A11%3A10Z&sip=0.0.0.0-255.255.255.255&sr=b&sp=racwd&sig=REDACTED&rscc=cache&rscd=disposition&rsce=encoding&rscl=language&rsct=type",
    "Headers" : {
      "x-ms-version" : "2019-02-02",
      "User-Agent" : "azsdk-java-azure-storage-blob/12.0.0-preview.3 1.8.0_212; Windows 10 10.0",
      "x-ms-client-request-id" : "d5729315-e5a6-41d4-a733-1ce0d7bbeab4"
>>>>>>> a55d5dd9
    },
    "Response" : {
      "x-ms-version" : "2019-02-02",
      "x-ms-lease-status" : "unlocked",
      "Server" : "Windows-Azure-Blob/1.0 Microsoft-HTTPAPI/2.0",
      "x-ms-tag-count" : "0",
      "x-ms-lease-state" : "available",
<<<<<<< HEAD
      "Last-Modified" : "Thu, 05 Sep 2019 22:36:01 GMT",
      "retry-after" : "0",
      "StatusCode" : "200",
      "Date" : "Thu, 05 Sep 2019 22:36:00 GMT",
=======
      "Last-Modified" : "Fri, 06 Sep 2019 19:11:10 GMT",
      "retry-after" : "0",
      "StatusCode" : "200",
      "Date" : "Fri, 06 Sep 2019 19:11:11 GMT",
>>>>>>> a55d5dd9
      "x-ms-blob-type" : "BlockBlob",
      "Content-MD5" : "CY9rzUYh03PK3k6DJie09g==",
      "Accept-Ranges" : "bytes",
      "x-ms-server-encrypted" : "true",
      "Cache-Control" : "cache",
<<<<<<< HEAD
      "ETag" : "\"0x8D732516DADB7A3\"",
      "Content-Disposition" : "disposition",
      "x-ms-creation-time" : "Thu, 05 Sep 2019 22:36:01 GMT",
      "Content-Length" : "4",
      "x-ms-request-id" : "bfec8701-901e-0044-463a-643cc7000000",
      "Body" : "test",
      "x-ms-client-request-id" : "2932603c-052d-423d-9f12-917ec92a4e28",
=======
      "ETag" : "\"0x8D732FDFAA9E0DF\"",
      "Content-Disposition" : "disposition",
      "x-ms-creation-time" : "Fri, 06 Sep 2019 19:11:10 GMT",
      "Content-Length" : "4",
      "x-ms-request-id" : "8f76b6a8-401e-003a-3be6-6473d5000000",
      "Body" : "test",
      "x-ms-client-request-id" : "d5729315-e5a6-41d4-a733-1ce0d7bbeab4",
>>>>>>> a55d5dd9
      "Content-Language" : "language",
      "Content-Type" : "type"
    },
    "Exception" : null
  }, {
    "Method" : "HEAD",
<<<<<<< HEAD
    "Uri" : "https://jaschrepragrs.blob.core.windows.net/jtcservicesassignaturevaluesnetworktestblob008298432bf67/javablobservicesassignaturevaluesnetworktestblob15823862cc?sv=2019-02-02&spr=https%2Chttp&st=2019-09-04T22%3A36%3A01Z&se=2019-09-06T22%3A36%3A01Z&sip=0.0.0.0-255.255.255.255&sr=b&sp=racwd&sig=REDACTED&rscc=cache&rscd=disposition&rsce=encoding&rscl=language&rsct=type",
    "Headers" : {
      "x-ms-version" : "2019-02-02",
      "User-Agent" : "azsdk-java-azure-storage-blob/12.0.0-preview.3 1.8.0_221; Windows 10 10.0",
      "x-ms-client-request-id" : "73041b4a-0ea7-483e-b7b5-3c1f75eb1adc"
=======
    "Uri" : "https://azstoragesdkaccount.blob.core.windows.net/jtcservicesassignaturevaluesnetworktestblob0969550ec4d39/javablobservicesassignaturevaluesnetworktestblob14285602ae?sv=2019-02-02&spr=https%2Chttp&st=2019-09-05T19%3A11%3A10Z&se=2019-09-07T19%3A11%3A10Z&sip=0.0.0.0-255.255.255.255&sr=b&sp=racwd&sig=REDACTED&rscc=cache&rscd=disposition&rsce=encoding&rscl=language&rsct=type",
    "Headers" : {
      "x-ms-version" : "2019-02-02",
      "User-Agent" : "azsdk-java-azure-storage-blob/12.0.0-preview.3 1.8.0_212; Windows 10 10.0",
      "x-ms-client-request-id" : "19a0478f-e32e-40b2-b617-9764674b7997"
>>>>>>> a55d5dd9
    },
    "Response" : {
      "x-ms-lease-status" : "unlocked",
      "Server" : "Windows-Azure-Blob/1.0 Microsoft-HTTPAPI/2.0",
      "x-ms-tag-count" : "0",
      "x-ms-lease-state" : "available",
<<<<<<< HEAD
      "Last-Modified" : "Thu, 05 Sep 2019 22:36:01 GMT",
=======
      "Last-Modified" : "Fri, 06 Sep 2019 19:11:10 GMT",
>>>>>>> a55d5dd9
      "retry-after" : "0",
      "StatusCode" : "200",
      "x-ms-blob-type" : "BlockBlob",
      "x-ms-access-tier-inferred" : "true",
      "x-ms-access-tier" : "Hot",
      "Content-Encoding" : "encoding",
<<<<<<< HEAD
      "x-ms-creation-time" : "Thu, 05 Sep 2019 22:36:01 GMT",
      "Content-Length" : "4",
      "x-ms-request-id" : "bfec8714-901e-0044-583a-643cc7000000",
      "Content-Type" : "type",
      "x-ms-version" : "2019-02-02",
      "Date" : "Thu, 05 Sep 2019 22:36:00 GMT",
=======
      "x-ms-creation-time" : "Fri, 06 Sep 2019 19:11:10 GMT",
      "Content-Length" : "4",
      "x-ms-request-id" : "8f76b6d2-401e-003a-5fe6-6473d5000000",
      "Content-Type" : "type",
      "x-ms-version" : "2019-02-02",
      "Date" : "Fri, 06 Sep 2019 19:11:11 GMT",
>>>>>>> a55d5dd9
      "Content-MD5" : "CY9rzUYh03PK3k6DJie09g==",
      "Accept-Ranges" : "bytes",
      "x-ms-server-encrypted" : "true",
      "Cache-Control" : "cache",
<<<<<<< HEAD
      "ETag" : "\"0x8D732516DADB7A3\"",
      "Content-Disposition" : "disposition",
      "x-ms-client-request-id" : "73041b4a-0ea7-483e-b7b5-3c1f75eb1adc",
=======
      "ETag" : "\"0x8D732FDFAA9E0DF\"",
      "Content-Disposition" : "disposition",
      "x-ms-client-request-id" : "19a0478f-e32e-40b2-b617-9764674b7997",
>>>>>>> a55d5dd9
      "Content-Language" : "language"
    },
    "Exception" : null
  }, {
    "Method" : "GET",
<<<<<<< HEAD
    "Uri" : "https://jaschrepragrs.blob.core.windows.net?prefix=jtcservicesassignaturevaluesnetworktestblob&comp=list",
    "Headers" : {
      "x-ms-version" : "2019-02-02",
      "User-Agent" : "azsdk-java-azure-storage-blob/12.0.0-preview.3 1.8.0_221; Windows 10 10.0",
      "x-ms-client-request-id" : "d0302c4d-9857-419c-a6d3-bf99d4f712ad"
=======
    "Uri" : "https://azstoragesdkaccount.blob.core.windows.net?prefix=jtcservicesassignaturevaluesnetworktestblob&comp=list",
    "Headers" : {
      "x-ms-version" : "2019-02-02",
      "User-Agent" : "azsdk-java-azure-storage-blob/12.0.0-preview.3 1.8.0_212; Windows 10 10.0",
      "x-ms-client-request-id" : "79f98d20-856e-46e3-927e-2837a5f84437"
>>>>>>> a55d5dd9
    },
    "Response" : {
      "Transfer-Encoding" : "chunked",
      "x-ms-version" : "2019-02-02",
      "Server" : "Windows-Azure-Blob/1.0 Microsoft-HTTPAPI/2.0",
      "retry-after" : "0",
      "StatusCode" : "200",
<<<<<<< HEAD
      "x-ms-request-id" : "bfec8729-901e-0044-6d3a-643cc7000000",
      "Body" : "﻿<?xml version=\"1.0\" encoding=\"utf-8\"?><EnumerationResults ServiceEndpoint=\"https://jaschrepragrs.blob.core.windows.net/\"><Prefix>jtcservicesassignaturevaluesnetworktestblob</Prefix><Containers><Container><Name>jtcservicesassignaturevaluesnetworktestblob008298432bf67</Name><Properties><Last-Modified>Thu, 05 Sep 2019 22:36:00 GMT</Last-Modified><Etag>\"0x8D732516D9C1247\"</Etag><LeaseStatus>unlocked</LeaseStatus><LeaseState>available</LeaseState><DefaultEncryptionScope>$account-encryption-key</DefaultEncryptionScope><DenyEncryptionScopeOverride>false</DenyEncryptionScopeOverride><HasImmutabilityPolicy>false</HasImmutabilityPolicy><HasLegalHold>false</HasLegalHold></Properties></Container></Containers><NextMarker /></EnumerationResults>",
      "Date" : "Thu, 05 Sep 2019 22:36:00 GMT",
      "x-ms-client-request-id" : "d0302c4d-9857-419c-a6d3-bf99d4f712ad",
=======
      "x-ms-request-id" : "8f76b6e9-401e-003a-72e6-6473d5000000",
      "Body" : "﻿<?xml version=\"1.0\" encoding=\"utf-8\"?><EnumerationResults ServiceEndpoint=\"https://azstoragesdkaccount.blob.core.windows.net/\"><Prefix>jtcservicesassignaturevaluesnetworktestblob</Prefix><Containers><Container><Name>jtcservicesassignaturevaluesnetworktestblob0969550ec4d39</Name><Properties><Last-Modified>Fri, 06 Sep 2019 19:11:10 GMT</Last-Modified><Etag>\"0x8D732FDFAA38256\"</Etag><LeaseStatus>unlocked</LeaseStatus><LeaseState>available</LeaseState><DefaultEncryptionScope>$account-encryption-key</DefaultEncryptionScope><DenyEncryptionScopeOverride>false</DenyEncryptionScopeOverride><HasImmutabilityPolicy>false</HasImmutabilityPolicy><HasLegalHold>false</HasLegalHold></Properties></Container></Containers><NextMarker /></EnumerationResults>",
      "Date" : "Fri, 06 Sep 2019 19:11:11 GMT",
      "x-ms-client-request-id" : "79f98d20-856e-46e3-927e-2837a5f84437",
>>>>>>> a55d5dd9
      "Content-Type" : "application/xml"
    },
    "Exception" : null
  }, {
    "Method" : "DELETE",
<<<<<<< HEAD
    "Uri" : "https://jaschrepragrs.blob.core.windows.net/jtcservicesassignaturevaluesnetworktestblob008298432bf67?restype=container",
    "Headers" : {
      "x-ms-version" : "2019-02-02",
      "User-Agent" : "azsdk-java-azure-storage-blob/12.0.0-preview.3 1.8.0_221; Windows 10 10.0",
      "x-ms-client-request-id" : "3e8c7bfa-59d1-4620-ad69-75fa1a008626"
=======
    "Uri" : "https://azstoragesdkaccount.blob.core.windows.net/jtcservicesassignaturevaluesnetworktestblob0969550ec4d39?restype=container",
    "Headers" : {
      "x-ms-version" : "2019-02-02",
      "User-Agent" : "azsdk-java-azure-storage-blob/12.0.0-preview.3 1.8.0_212; Windows 10 10.0",
      "x-ms-client-request-id" : "3e4ca4e3-c592-4f10-9fad-3d59579d5423"
>>>>>>> a55d5dd9
    },
    "Response" : {
      "x-ms-version" : "2019-02-02",
      "Server" : "Windows-Azure-Blob/1.0 Microsoft-HTTPAPI/2.0",
      "retry-after" : "0",
      "Content-Length" : "0",
      "StatusCode" : "202",
<<<<<<< HEAD
      "x-ms-request-id" : "bfec873c-901e-0044-7f3a-643cc7000000",
      "Date" : "Thu, 05 Sep 2019 22:36:00 GMT",
      "x-ms-client-request-id" : "3e8c7bfa-59d1-4620-ad69-75fa1a008626"
    },
    "Exception" : null
  } ],
  "variables" : [ "jtcservicesassignaturevaluesnetworktestblob008298432bf67", "javablobservicesassignaturevaluesnetworktestblob15823862cc", "2019-09-05T22:36:01.063Z", "2019-09-05T22:36:01.063Z" ]
=======
      "x-ms-request-id" : "8f76b709-401e-003a-0de6-6473d5000000",
      "Date" : "Fri, 06 Sep 2019 19:11:11 GMT",
      "x-ms-client-request-id" : "3e4ca4e3-c592-4f10-9fad-3d59579d5423"
    },
    "Exception" : null
  } ],
  "variables" : [ "jtcservicesassignaturevaluesnetworktestblob0969550ec4d39", "javablobservicesassignaturevaluesnetworktestblob14285602ae", "2019-09-06T19:11:10.996Z", "2019-09-06T19:11:10.996Z" ]
>>>>>>> a55d5dd9
}<|MERGE_RESOLUTION|>--- conflicted
+++ resolved
@@ -1,105 +1,57 @@
 {
   "networkCallRecords" : [ {
     "Method" : "PUT",
-<<<<<<< HEAD
-    "Uri" : "https://jaschrepragrs.blob.core.windows.net/jtcservicesassignaturevaluesnetworktestblob008298432bf67?restype=container",
+    "Uri" : "https://jaschrepragrs.blob.core.windows.net/jtcservicesassignaturevaluesnetworktestblob003141355f82b?restype=container",
     "Headers" : {
       "x-ms-version" : "2019-02-02",
       "User-Agent" : "azsdk-java-azure-storage-blob/12.0.0-preview.3 1.8.0_221; Windows 10 10.0",
-      "x-ms-client-request-id" : "78107752-09cd-4243-b815-fe0e19bdd452"
-=======
-    "Uri" : "https://azstoragesdkaccount.blob.core.windows.net/jtcservicesassignaturevaluesnetworktestblob0969550ec4d39?restype=container",
-    "Headers" : {
-      "x-ms-version" : "2019-02-02",
-      "User-Agent" : "azsdk-java-azure-storage-blob/12.0.0-preview.3 1.8.0_212; Windows 10 10.0",
-      "x-ms-client-request-id" : "0ba33b62-905d-42ec-b84c-2d262ba753fa"
->>>>>>> a55d5dd9
+      "x-ms-client-request-id" : "cfa961eb-6241-414a-a645-2b8d13996773"
     },
     "Response" : {
       "x-ms-version" : "2019-02-02",
       "Server" : "Windows-Azure-Blob/1.0 Microsoft-HTTPAPI/2.0",
-<<<<<<< HEAD
-      "ETag" : "\"0x8D732516D9C1247\"",
-      "Last-Modified" : "Thu, 05 Sep 2019 22:36:00 GMT",
+      "ETag" : "\"0x8D735601E9EEE1B\"",
+      "Last-Modified" : "Mon, 09 Sep 2019 19:58:44 GMT",
       "retry-after" : "0",
       "Content-Length" : "0",
       "StatusCode" : "201",
-      "x-ms-request-id" : "bfec86d1-901e-0044-1a3a-643cc7000000",
-      "Date" : "Thu, 05 Sep 2019 22:36:00 GMT",
-      "x-ms-client-request-id" : "78107752-09cd-4243-b815-fe0e19bdd452"
-=======
-      "ETag" : "\"0x8D732FDFAA38256\"",
-      "Last-Modified" : "Fri, 06 Sep 2019 19:11:10 GMT",
-      "retry-after" : "0",
-      "Content-Length" : "0",
-      "StatusCode" : "201",
-      "x-ms-request-id" : "8f76b66e-401e-003a-09e6-6473d5000000",
-      "Date" : "Fri, 06 Sep 2019 19:11:10 GMT",
-      "x-ms-client-request-id" : "0ba33b62-905d-42ec-b84c-2d262ba753fa"
->>>>>>> a55d5dd9
+      "x-ms-request-id" : "077fb9a7-801e-001f-6d48-673bbb000000",
+      "Date" : "Mon, 09 Sep 2019 19:58:43 GMT",
+      "x-ms-client-request-id" : "cfa961eb-6241-414a-a645-2b8d13996773"
     },
     "Exception" : null
   }, {
     "Method" : "PUT",
-<<<<<<< HEAD
-    "Uri" : "https://jaschrepragrs.blob.core.windows.net/jtcservicesassignaturevaluesnetworktestblob008298432bf67/javablobservicesassignaturevaluesnetworktestblob15823862cc",
+    "Uri" : "https://jaschrepragrs.blob.core.windows.net/jtcservicesassignaturevaluesnetworktestblob003141355f82b/javablobservicesassignaturevaluesnetworktestblob178524a837",
     "Headers" : {
       "x-ms-version" : "2019-02-02",
       "User-Agent" : "azsdk-java-azure-storage-blob/12.0.0-preview.3 1.8.0_221; Windows 10 10.0",
-      "x-ms-client-request-id" : "73d9f48f-5d98-4714-b211-5f7ab9053821",
-=======
-    "Uri" : "https://azstoragesdkaccount.blob.core.windows.net/jtcservicesassignaturevaluesnetworktestblob0969550ec4d39/javablobservicesassignaturevaluesnetworktestblob14285602ae",
-    "Headers" : {
-      "x-ms-version" : "2019-02-02",
-      "User-Agent" : "azsdk-java-azure-storage-blob/12.0.0-preview.3 1.8.0_212; Windows 10 10.0",
-      "x-ms-client-request-id" : "af1adb78-fa1a-4cb9-a3fc-7bba74471839",
->>>>>>> a55d5dd9
+      "x-ms-client-request-id" : "5d7bce00-b7eb-4cfb-9d7e-4767765e0e1e",
       "Content-Type" : "application/octet-stream"
     },
     "Response" : {
       "x-ms-version" : "2019-02-02",
       "Server" : "Windows-Azure-Blob/1.0 Microsoft-HTTPAPI/2.0",
       "x-ms-content-crc64" : "Q7G6/s6+u/k=",
-<<<<<<< HEAD
-      "Last-Modified" : "Thu, 05 Sep 2019 22:36:01 GMT",
+      "Last-Modified" : "Mon, 09 Sep 2019 19:58:44 GMT",
       "retry-after" : "0",
       "StatusCode" : "201",
       "x-ms-request-server-encrypted" : "true",
-      "Date" : "Thu, 05 Sep 2019 22:36:00 GMT",
+      "Date" : "Mon, 09 Sep 2019 19:58:43 GMT",
       "Content-MD5" : "CY9rzUYh03PK3k6DJie09g==",
-      "ETag" : "\"0x8D732516DADB7A3\"",
+      "ETag" : "\"0x8D735601EADBDE7\"",
       "Content-Length" : "0",
-      "x-ms-request-id" : "bfec86e5-901e-0044-2c3a-643cc7000000",
-      "x-ms-client-request-id" : "73d9f48f-5d98-4714-b211-5f7ab9053821"
-=======
-      "Last-Modified" : "Fri, 06 Sep 2019 19:11:10 GMT",
-      "retry-after" : "0",
-      "StatusCode" : "201",
-      "x-ms-request-server-encrypted" : "true",
-      "Date" : "Fri, 06 Sep 2019 19:11:10 GMT",
-      "Content-MD5" : "CY9rzUYh03PK3k6DJie09g==",
-      "ETag" : "\"0x8D732FDFAA9E0DF\"",
-      "Content-Length" : "0",
-      "x-ms-request-id" : "8f76b689-401e-003a-1ee6-6473d5000000",
-      "x-ms-client-request-id" : "af1adb78-fa1a-4cb9-a3fc-7bba74471839"
->>>>>>> a55d5dd9
+      "x-ms-request-id" : "077fb9bd-801e-001f-0248-673bbb000000",
+      "x-ms-client-request-id" : "5d7bce00-b7eb-4cfb-9d7e-4767765e0e1e"
     },
     "Exception" : null
   }, {
     "Method" : "GET",
-<<<<<<< HEAD
-    "Uri" : "https://jaschrepragrs.blob.core.windows.net/jtcservicesassignaturevaluesnetworktestblob008298432bf67/javablobservicesassignaturevaluesnetworktestblob15823862cc?sv=2019-02-02&spr=https%2Chttp&st=2019-09-04T22%3A36%3A01Z&se=2019-09-06T22%3A36%3A01Z&sip=0.0.0.0-255.255.255.255&sr=b&sp=racwd&sig=REDACTED&rscc=cache&rscd=disposition&rsce=encoding&rscl=language&rsct=type",
+    "Uri" : "https://jaschrepragrs.blob.core.windows.net/jtcservicesassignaturevaluesnetworktestblob003141355f82b/javablobservicesassignaturevaluesnetworktestblob178524a837?sv=2019-02-02&spr=https%2Chttp&st=2019-09-08T19%3A58%3A44Z&se=2019-09-10T19%3A58%3A44Z&sip=0.0.0.0-255.255.255.255&sr=b&sp=racwd&sig=REDACTED&rscc=cache&rscd=disposition&rsce=encoding&rscl=language&rsct=type",
     "Headers" : {
       "x-ms-version" : "2019-02-02",
       "User-Agent" : "azsdk-java-azure-storage-blob/12.0.0-preview.3 1.8.0_221; Windows 10 10.0",
-      "x-ms-client-request-id" : "2932603c-052d-423d-9f12-917ec92a4e28"
-=======
-    "Uri" : "https://azstoragesdkaccount.blob.core.windows.net/jtcservicesassignaturevaluesnetworktestblob0969550ec4d39/javablobservicesassignaturevaluesnetworktestblob14285602ae?sv=2019-02-02&spr=https%2Chttp&st=2019-09-05T19%3A11%3A10Z&se=2019-09-07T19%3A11%3A10Z&sip=0.0.0.0-255.255.255.255&sr=b&sp=racwd&sig=REDACTED&rscc=cache&rscd=disposition&rsce=encoding&rscl=language&rsct=type",
-    "Headers" : {
-      "x-ms-version" : "2019-02-02",
-      "User-Agent" : "azsdk-java-azure-storage-blob/12.0.0-preview.3 1.8.0_212; Windows 10 10.0",
-      "x-ms-client-request-id" : "d5729315-e5a6-41d4-a733-1ce0d7bbeab4"
->>>>>>> a55d5dd9
+      "x-ms-client-request-id" : "3621e8d1-07ad-4a77-9b32-0688da6a6c7c"
     },
     "Response" : {
       "x-ms-version" : "2019-02-02",
@@ -107,121 +59,69 @@
       "Server" : "Windows-Azure-Blob/1.0 Microsoft-HTTPAPI/2.0",
       "x-ms-tag-count" : "0",
       "x-ms-lease-state" : "available",
-<<<<<<< HEAD
-      "Last-Modified" : "Thu, 05 Sep 2019 22:36:01 GMT",
+      "Last-Modified" : "Mon, 09 Sep 2019 19:58:44 GMT",
       "retry-after" : "0",
       "StatusCode" : "200",
-      "Date" : "Thu, 05 Sep 2019 22:36:00 GMT",
-=======
-      "Last-Modified" : "Fri, 06 Sep 2019 19:11:10 GMT",
-      "retry-after" : "0",
-      "StatusCode" : "200",
-      "Date" : "Fri, 06 Sep 2019 19:11:11 GMT",
->>>>>>> a55d5dd9
+      "Date" : "Mon, 09 Sep 2019 19:58:44 GMT",
       "x-ms-blob-type" : "BlockBlob",
       "Content-MD5" : "CY9rzUYh03PK3k6DJie09g==",
       "Accept-Ranges" : "bytes",
       "x-ms-server-encrypted" : "true",
       "Cache-Control" : "cache",
-<<<<<<< HEAD
-      "ETag" : "\"0x8D732516DADB7A3\"",
+      "ETag" : "\"0x8D735601EADBDE7\"",
       "Content-Disposition" : "disposition",
-      "x-ms-creation-time" : "Thu, 05 Sep 2019 22:36:01 GMT",
+      "x-ms-creation-time" : "Mon, 09 Sep 2019 19:58:44 GMT",
       "Content-Length" : "4",
-      "x-ms-request-id" : "bfec8701-901e-0044-463a-643cc7000000",
+      "x-ms-request-id" : "077fb9c8-801e-001f-0d48-673bbb000000",
       "Body" : "test",
-      "x-ms-client-request-id" : "2932603c-052d-423d-9f12-917ec92a4e28",
-=======
-      "ETag" : "\"0x8D732FDFAA9E0DF\"",
-      "Content-Disposition" : "disposition",
-      "x-ms-creation-time" : "Fri, 06 Sep 2019 19:11:10 GMT",
-      "Content-Length" : "4",
-      "x-ms-request-id" : "8f76b6a8-401e-003a-3be6-6473d5000000",
-      "Body" : "test",
-      "x-ms-client-request-id" : "d5729315-e5a6-41d4-a733-1ce0d7bbeab4",
->>>>>>> a55d5dd9
+      "x-ms-client-request-id" : "3621e8d1-07ad-4a77-9b32-0688da6a6c7c",
       "Content-Language" : "language",
       "Content-Type" : "type"
     },
     "Exception" : null
   }, {
     "Method" : "HEAD",
-<<<<<<< HEAD
-    "Uri" : "https://jaschrepragrs.blob.core.windows.net/jtcservicesassignaturevaluesnetworktestblob008298432bf67/javablobservicesassignaturevaluesnetworktestblob15823862cc?sv=2019-02-02&spr=https%2Chttp&st=2019-09-04T22%3A36%3A01Z&se=2019-09-06T22%3A36%3A01Z&sip=0.0.0.0-255.255.255.255&sr=b&sp=racwd&sig=REDACTED&rscc=cache&rscd=disposition&rsce=encoding&rscl=language&rsct=type",
+    "Uri" : "https://jaschrepragrs.blob.core.windows.net/jtcservicesassignaturevaluesnetworktestblob003141355f82b/javablobservicesassignaturevaluesnetworktestblob178524a837?sv=2019-02-02&spr=https%2Chttp&st=2019-09-08T19%3A58%3A44Z&se=2019-09-10T19%3A58%3A44Z&sip=0.0.0.0-255.255.255.255&sr=b&sp=racwd&sig=REDACTED&rscc=cache&rscd=disposition&rsce=encoding&rscl=language&rsct=type",
     "Headers" : {
       "x-ms-version" : "2019-02-02",
       "User-Agent" : "azsdk-java-azure-storage-blob/12.0.0-preview.3 1.8.0_221; Windows 10 10.0",
-      "x-ms-client-request-id" : "73041b4a-0ea7-483e-b7b5-3c1f75eb1adc"
-=======
-    "Uri" : "https://azstoragesdkaccount.blob.core.windows.net/jtcservicesassignaturevaluesnetworktestblob0969550ec4d39/javablobservicesassignaturevaluesnetworktestblob14285602ae?sv=2019-02-02&spr=https%2Chttp&st=2019-09-05T19%3A11%3A10Z&se=2019-09-07T19%3A11%3A10Z&sip=0.0.0.0-255.255.255.255&sr=b&sp=racwd&sig=REDACTED&rscc=cache&rscd=disposition&rsce=encoding&rscl=language&rsct=type",
-    "Headers" : {
-      "x-ms-version" : "2019-02-02",
-      "User-Agent" : "azsdk-java-azure-storage-blob/12.0.0-preview.3 1.8.0_212; Windows 10 10.0",
-      "x-ms-client-request-id" : "19a0478f-e32e-40b2-b617-9764674b7997"
->>>>>>> a55d5dd9
+      "x-ms-client-request-id" : "9954fa47-d98f-4a32-b1c0-0c4e08a86701"
     },
     "Response" : {
       "x-ms-lease-status" : "unlocked",
       "Server" : "Windows-Azure-Blob/1.0 Microsoft-HTTPAPI/2.0",
       "x-ms-tag-count" : "0",
       "x-ms-lease-state" : "available",
-<<<<<<< HEAD
-      "Last-Modified" : "Thu, 05 Sep 2019 22:36:01 GMT",
-=======
-      "Last-Modified" : "Fri, 06 Sep 2019 19:11:10 GMT",
->>>>>>> a55d5dd9
+      "Last-Modified" : "Mon, 09 Sep 2019 19:58:44 GMT",
       "retry-after" : "0",
       "StatusCode" : "200",
       "x-ms-blob-type" : "BlockBlob",
       "x-ms-access-tier-inferred" : "true",
       "x-ms-access-tier" : "Hot",
       "Content-Encoding" : "encoding",
-<<<<<<< HEAD
-      "x-ms-creation-time" : "Thu, 05 Sep 2019 22:36:01 GMT",
+      "x-ms-creation-time" : "Mon, 09 Sep 2019 19:58:44 GMT",
       "Content-Length" : "4",
-      "x-ms-request-id" : "bfec8714-901e-0044-583a-643cc7000000",
+      "x-ms-request-id" : "077fb9e0-801e-001f-2248-673bbb000000",
       "Content-Type" : "type",
       "x-ms-version" : "2019-02-02",
-      "Date" : "Thu, 05 Sep 2019 22:36:00 GMT",
-=======
-      "x-ms-creation-time" : "Fri, 06 Sep 2019 19:11:10 GMT",
-      "Content-Length" : "4",
-      "x-ms-request-id" : "8f76b6d2-401e-003a-5fe6-6473d5000000",
-      "Content-Type" : "type",
-      "x-ms-version" : "2019-02-02",
-      "Date" : "Fri, 06 Sep 2019 19:11:11 GMT",
->>>>>>> a55d5dd9
+      "Date" : "Mon, 09 Sep 2019 19:58:44 GMT",
       "Content-MD5" : "CY9rzUYh03PK3k6DJie09g==",
       "Accept-Ranges" : "bytes",
       "x-ms-server-encrypted" : "true",
       "Cache-Control" : "cache",
-<<<<<<< HEAD
-      "ETag" : "\"0x8D732516DADB7A3\"",
+      "ETag" : "\"0x8D735601EADBDE7\"",
       "Content-Disposition" : "disposition",
-      "x-ms-client-request-id" : "73041b4a-0ea7-483e-b7b5-3c1f75eb1adc",
-=======
-      "ETag" : "\"0x8D732FDFAA9E0DF\"",
-      "Content-Disposition" : "disposition",
-      "x-ms-client-request-id" : "19a0478f-e32e-40b2-b617-9764674b7997",
->>>>>>> a55d5dd9
+      "x-ms-client-request-id" : "9954fa47-d98f-4a32-b1c0-0c4e08a86701",
       "Content-Language" : "language"
     },
     "Exception" : null
   }, {
     "Method" : "GET",
-<<<<<<< HEAD
     "Uri" : "https://jaschrepragrs.blob.core.windows.net?prefix=jtcservicesassignaturevaluesnetworktestblob&comp=list",
     "Headers" : {
       "x-ms-version" : "2019-02-02",
       "User-Agent" : "azsdk-java-azure-storage-blob/12.0.0-preview.3 1.8.0_221; Windows 10 10.0",
-      "x-ms-client-request-id" : "d0302c4d-9857-419c-a6d3-bf99d4f712ad"
-=======
-    "Uri" : "https://azstoragesdkaccount.blob.core.windows.net?prefix=jtcservicesassignaturevaluesnetworktestblob&comp=list",
-    "Headers" : {
-      "x-ms-version" : "2019-02-02",
-      "User-Agent" : "azsdk-java-azure-storage-blob/12.0.0-preview.3 1.8.0_212; Windows 10 10.0",
-      "x-ms-client-request-id" : "79f98d20-856e-46e3-927e-2837a5f84437"
->>>>>>> a55d5dd9
+      "x-ms-client-request-id" : "f1d8ac90-a62f-494d-8b0b-d8944d4924c0"
     },
     "Response" : {
       "Transfer-Encoding" : "chunked",
@@ -229,35 +129,20 @@
       "Server" : "Windows-Azure-Blob/1.0 Microsoft-HTTPAPI/2.0",
       "retry-after" : "0",
       "StatusCode" : "200",
-<<<<<<< HEAD
-      "x-ms-request-id" : "bfec8729-901e-0044-6d3a-643cc7000000",
-      "Body" : "﻿<?xml version=\"1.0\" encoding=\"utf-8\"?><EnumerationResults ServiceEndpoint=\"https://jaschrepragrs.blob.core.windows.net/\"><Prefix>jtcservicesassignaturevaluesnetworktestblob</Prefix><Containers><Container><Name>jtcservicesassignaturevaluesnetworktestblob008298432bf67</Name><Properties><Last-Modified>Thu, 05 Sep 2019 22:36:00 GMT</Last-Modified><Etag>\"0x8D732516D9C1247\"</Etag><LeaseStatus>unlocked</LeaseStatus><LeaseState>available</LeaseState><DefaultEncryptionScope>$account-encryption-key</DefaultEncryptionScope><DenyEncryptionScopeOverride>false</DenyEncryptionScopeOverride><HasImmutabilityPolicy>false</HasImmutabilityPolicy><HasLegalHold>false</HasLegalHold></Properties></Container></Containers><NextMarker /></EnumerationResults>",
-      "Date" : "Thu, 05 Sep 2019 22:36:00 GMT",
-      "x-ms-client-request-id" : "d0302c4d-9857-419c-a6d3-bf99d4f712ad",
-=======
-      "x-ms-request-id" : "8f76b6e9-401e-003a-72e6-6473d5000000",
-      "Body" : "﻿<?xml version=\"1.0\" encoding=\"utf-8\"?><EnumerationResults ServiceEndpoint=\"https://azstoragesdkaccount.blob.core.windows.net/\"><Prefix>jtcservicesassignaturevaluesnetworktestblob</Prefix><Containers><Container><Name>jtcservicesassignaturevaluesnetworktestblob0969550ec4d39</Name><Properties><Last-Modified>Fri, 06 Sep 2019 19:11:10 GMT</Last-Modified><Etag>\"0x8D732FDFAA38256\"</Etag><LeaseStatus>unlocked</LeaseStatus><LeaseState>available</LeaseState><DefaultEncryptionScope>$account-encryption-key</DefaultEncryptionScope><DenyEncryptionScopeOverride>false</DenyEncryptionScopeOverride><HasImmutabilityPolicy>false</HasImmutabilityPolicy><HasLegalHold>false</HasLegalHold></Properties></Container></Containers><NextMarker /></EnumerationResults>",
-      "Date" : "Fri, 06 Sep 2019 19:11:11 GMT",
-      "x-ms-client-request-id" : "79f98d20-856e-46e3-927e-2837a5f84437",
->>>>>>> a55d5dd9
+      "x-ms-request-id" : "077fb9e7-801e-001f-2948-673bbb000000",
+      "Body" : "﻿<?xml version=\"1.0\" encoding=\"utf-8\"?><EnumerationResults ServiceEndpoint=\"https://jaschrepragrs.blob.core.windows.net/\"><Prefix>jtcservicesassignaturevaluesnetworktestblob</Prefix><Containers><Container><Name>jtcservicesassignaturevaluesnetworktestblob003141355f82b</Name><Properties><Last-Modified>Mon, 09 Sep 2019 19:58:44 GMT</Last-Modified><Etag>\"0x8D735601E9EEE1B\"</Etag><LeaseStatus>unlocked</LeaseStatus><LeaseState>available</LeaseState><DefaultEncryptionScope>$account-encryption-key</DefaultEncryptionScope><DenyEncryptionScopeOverride>false</DenyEncryptionScopeOverride><HasImmutabilityPolicy>false</HasImmutabilityPolicy><HasLegalHold>false</HasLegalHold></Properties></Container></Containers><NextMarker /></EnumerationResults>",
+      "Date" : "Mon, 09 Sep 2019 19:58:44 GMT",
+      "x-ms-client-request-id" : "f1d8ac90-a62f-494d-8b0b-d8944d4924c0",
       "Content-Type" : "application/xml"
     },
     "Exception" : null
   }, {
     "Method" : "DELETE",
-<<<<<<< HEAD
-    "Uri" : "https://jaschrepragrs.blob.core.windows.net/jtcservicesassignaturevaluesnetworktestblob008298432bf67?restype=container",
+    "Uri" : "https://jaschrepragrs.blob.core.windows.net/jtcservicesassignaturevaluesnetworktestblob003141355f82b?restype=container",
     "Headers" : {
       "x-ms-version" : "2019-02-02",
       "User-Agent" : "azsdk-java-azure-storage-blob/12.0.0-preview.3 1.8.0_221; Windows 10 10.0",
-      "x-ms-client-request-id" : "3e8c7bfa-59d1-4620-ad69-75fa1a008626"
-=======
-    "Uri" : "https://azstoragesdkaccount.blob.core.windows.net/jtcservicesassignaturevaluesnetworktestblob0969550ec4d39?restype=container",
-    "Headers" : {
-      "x-ms-version" : "2019-02-02",
-      "User-Agent" : "azsdk-java-azure-storage-blob/12.0.0-preview.3 1.8.0_212; Windows 10 10.0",
-      "x-ms-client-request-id" : "3e4ca4e3-c592-4f10-9fad-3d59579d5423"
->>>>>>> a55d5dd9
+      "x-ms-client-request-id" : "5b235243-b5b9-406d-bb86-bcc4a2b12faf"
     },
     "Response" : {
       "x-ms-version" : "2019-02-02",
@@ -265,21 +150,11 @@
       "retry-after" : "0",
       "Content-Length" : "0",
       "StatusCode" : "202",
-<<<<<<< HEAD
-      "x-ms-request-id" : "bfec873c-901e-0044-7f3a-643cc7000000",
-      "Date" : "Thu, 05 Sep 2019 22:36:00 GMT",
-      "x-ms-client-request-id" : "3e8c7bfa-59d1-4620-ad69-75fa1a008626"
+      "x-ms-request-id" : "077fb9f9-801e-001f-3a48-673bbb000000",
+      "Date" : "Mon, 09 Sep 2019 19:58:44 GMT",
+      "x-ms-client-request-id" : "5b235243-b5b9-406d-bb86-bcc4a2b12faf"
     },
     "Exception" : null
   } ],
-  "variables" : [ "jtcservicesassignaturevaluesnetworktestblob008298432bf67", "javablobservicesassignaturevaluesnetworktestblob15823862cc", "2019-09-05T22:36:01.063Z", "2019-09-05T22:36:01.063Z" ]
-=======
-      "x-ms-request-id" : "8f76b709-401e-003a-0de6-6473d5000000",
-      "Date" : "Fri, 06 Sep 2019 19:11:11 GMT",
-      "x-ms-client-request-id" : "3e4ca4e3-c592-4f10-9fad-3d59579d5423"
-    },
-    "Exception" : null
-  } ],
-  "variables" : [ "jtcservicesassignaturevaluesnetworktestblob0969550ec4d39", "javablobservicesassignaturevaluesnetworktestblob14285602ae", "2019-09-06T19:11:10.996Z", "2019-09-06T19:11:10.996Z" ]
->>>>>>> a55d5dd9
+  "variables" : [ "jtcservicesassignaturevaluesnetworktestblob003141355f82b", "javablobservicesassignaturevaluesnetworktestblob178524a837", "2019-09-09T19:58:44.488Z", "2019-09-09T19:58:44.488Z" ]
 }