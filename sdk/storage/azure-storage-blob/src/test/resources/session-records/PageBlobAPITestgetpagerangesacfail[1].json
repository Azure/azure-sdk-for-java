--- conflicted
+++ resolved
@@ -1,101 +1,54 @@
 {
   "networkCallRecords" : [ {
     "Method" : "PUT",
-<<<<<<< HEAD
-    "Uri" : "https://jaschrepragrs.blob.core.windows.net/jtcgetpagerangesacfail0207870dd89dc15f584a33b?restype=container",
+    "Uri" : "https://jaschrepragrs.blob.core.windows.net/jtcgetpagerangesacfail00975907697c973efb40868?restype=container",
     "Headers" : {
       "x-ms-version" : "2019-02-02",
       "User-Agent" : "azsdk-java-azure-storage-blob/12.0.0-preview.3 1.8.0_221; Windows 10 10.0",
-      "x-ms-client-request-id" : "63c277ed-0eec-4cc7-9f67-554f8c2e3d91"
-=======
-    "Uri" : "https://azstoragesdkaccount.blob.core.windows.net/jtcgetpagerangesacfail0251198ef089cc083441dea?restype=container",
-    "Headers" : {
-      "x-ms-version" : "2019-02-02",
-      "User-Agent" : "azsdk-java-azure-storage-blob/12.0.0-preview.3 1.8.0_212; Windows 10 10.0",
-      "x-ms-client-request-id" : "dfa045d6-4ebe-4e50-b165-fe6569c9cbdf"
->>>>>>> a55d5dd9
+      "x-ms-client-request-id" : "5564b5b1-1e0f-4bb4-8955-9fd17f369577"
     },
     "Response" : {
       "x-ms-version" : "2019-02-02",
       "Server" : "Windows-Azure-Blob/1.0 Microsoft-HTTPAPI/2.0",
-<<<<<<< HEAD
-      "ETag" : "\"0x8D732525E8344A7\"",
-      "Last-Modified" : "Thu, 05 Sep 2019 22:42:45 GMT",
+      "ETag" : "\"0x8D7356198751EF1\"",
+      "Last-Modified" : "Mon, 09 Sep 2019 20:09:18 GMT",
       "retry-after" : "0",
       "Content-Length" : "0",
       "StatusCode" : "201",
-      "x-ms-request-id" : "e0dd6c23-e01e-0026-493b-647b1f000000",
-      "Date" : "Thu, 05 Sep 2019 22:42:44 GMT",
-      "x-ms-client-request-id" : "63c277ed-0eec-4cc7-9f67-554f8c2e3d91"
-=======
-      "ETag" : "\"0x8D732FDC8CB622A\"",
-      "Last-Modified" : "Fri, 06 Sep 2019 19:09:47 GMT",
-      "retry-after" : "0",
-      "Content-Length" : "0",
-      "StatusCode" : "201",
-      "x-ms-request-id" : "8f761554-401e-003a-69e6-6473d5000000",
-      "Date" : "Fri, 06 Sep 2019 19:09:46 GMT",
-      "x-ms-client-request-id" : "dfa045d6-4ebe-4e50-b165-fe6569c9cbdf"
->>>>>>> a55d5dd9
+      "x-ms-request-id" : "9ebd31af-501e-003f-334a-675777000000",
+      "Date" : "Mon, 09 Sep 2019 20:09:17 GMT",
+      "x-ms-client-request-id" : "5564b5b1-1e0f-4bb4-8955-9fd17f369577"
     },
     "Exception" : null
   }, {
     "Method" : "PUT",
-<<<<<<< HEAD
-    "Uri" : "https://jaschrepragrs.blob.core.windows.net/jtcgetpagerangesacfail0207870dd89dc15f584a33b/javablobgetpagerangesacfail179059d6a6637d07ed415",
+    "Uri" : "https://jaschrepragrs.blob.core.windows.net/jtcgetpagerangesacfail00975907697c973efb40868/javablobgetpagerangesacfail125656d0f07a5b558c466",
     "Headers" : {
       "x-ms-version" : "2019-02-02",
       "User-Agent" : "azsdk-java-azure-storage-blob/12.0.0-preview.3 1.8.0_221; Windows 10 10.0",
-      "x-ms-client-request-id" : "5f7a27ef-cb99-4d67-9ef6-0699b9e8dceb"
-=======
-    "Uri" : "https://azstoragesdkaccount.blob.core.windows.net/jtcgetpagerangesacfail0251198ef089cc083441dea/javablobgetpagerangesacfail1432138ea4b37d750c4f8",
-    "Headers" : {
-      "x-ms-version" : "2019-02-02",
-      "User-Agent" : "azsdk-java-azure-storage-blob/12.0.0-preview.3 1.8.0_212; Windows 10 10.0",
-      "x-ms-client-request-id" : "d263f4c9-62e4-4ac4-89da-865f293585f2"
->>>>>>> a55d5dd9
+      "x-ms-client-request-id" : "46507f2e-4f1d-4bb4-a520-17fcbc6d847d"
     },
     "Response" : {
       "x-ms-version" : "2019-02-02",
       "Server" : "Windows-Azure-Blob/1.0 Microsoft-HTTPAPI/2.0",
-<<<<<<< HEAD
-      "ETag" : "\"0x8D732525E945E3C\"",
-      "Last-Modified" : "Thu, 05 Sep 2019 22:42:45 GMT",
+      "ETag" : "\"0x8D7356198822957\"",
+      "Last-Modified" : "Mon, 09 Sep 2019 20:09:18 GMT",
       "retry-after" : "0",
       "Content-Length" : "0",
       "StatusCode" : "201",
-      "x-ms-request-id" : "e0dd6c40-e01e-0026-613b-647b1f000000",
+      "x-ms-request-id" : "9ebd31bf-501e-003f-414a-675777000000",
       "x-ms-request-server-encrypted" : "true",
-      "Date" : "Thu, 05 Sep 2019 22:42:44 GMT",
-      "x-ms-client-request-id" : "5f7a27ef-cb99-4d67-9ef6-0699b9e8dceb"
-=======
-      "ETag" : "\"0x8D732FDC8DB64E0\"",
-      "Last-Modified" : "Fri, 06 Sep 2019 19:09:47 GMT",
-      "retry-after" : "0",
-      "Content-Length" : "0",
-      "StatusCode" : "201",
-      "x-ms-request-id" : "8f761590-401e-003a-1de6-6473d5000000",
-      "x-ms-request-server-encrypted" : "true",
-      "Date" : "Fri, 06 Sep 2019 19:09:46 GMT",
-      "x-ms-client-request-id" : "d263f4c9-62e4-4ac4-89da-865f293585f2"
->>>>>>> a55d5dd9
+      "Date" : "Mon, 09 Sep 2019 20:09:17 GMT",
+      "x-ms-client-request-id" : "46507f2e-4f1d-4bb4-a520-17fcbc6d847d"
     },
     "Exception" : null
   }, {
     "Method" : "GET",
-<<<<<<< HEAD
-    "Uri" : "https://jaschrepragrs.blob.core.windows.net/jtcgetpagerangesacfail0207870dd89dc15f584a33b/javablobgetpagerangesacfail179059d6a6637d07ed415?comp=pagelist",
+    "Uri" : "https://jaschrepragrs.blob.core.windows.net/jtcgetpagerangesacfail00975907697c973efb40868/javablobgetpagerangesacfail125656d0f07a5b558c466?comp=pagelist",
     "Headers" : {
       "x-ms-version" : "2019-02-02",
       "User-Agent" : "azsdk-java-azure-storage-blob/12.0.0-preview.3 1.8.0_221; Windows 10 10.0",
-      "x-ms-client-request-id" : "a7831adf-55c7-4c89-a32a-3457c55c3f53"
-=======
-    "Uri" : "https://azstoragesdkaccount.blob.core.windows.net/jtcgetpagerangesacfail0251198ef089cc083441dea/javablobgetpagerangesacfail1432138ea4b37d750c4f8?comp=pagelist",
-    "Headers" : {
-      "x-ms-version" : "2019-02-02",
-      "User-Agent" : "azsdk-java-azure-storage-blob/12.0.0-preview.3 1.8.0_212; Windows 10 10.0",
-      "x-ms-client-request-id" : "f363e01b-b899-419c-9101-35c5384ff132"
->>>>>>> a55d5dd9
+      "x-ms-client-request-id" : "e31b224f-a234-4865-99db-a9f87619118c"
     },
     "Response" : {
       "x-ms-version" : "2019-02-02",
@@ -104,35 +57,20 @@
       "retry-after" : "0",
       "Content-Length" : "252",
       "StatusCode" : "412",
-<<<<<<< HEAD
-      "x-ms-request-id" : "e0dd6c53-e01e-0026-703b-647b1f000000",
-      "Body" : "﻿<?xml version=\"1.0\" encoding=\"utf-8\"?><Error><Code>ConditionNotMet</Code><Message>The condition specified using HTTP conditional header(s) is not met.\nRequestId:e0dd6c53-e01e-0026-703b-647b1f000000\nTime:2019-09-05T22:42:45.2504059Z</Message></Error>",
-      "Date" : "Thu, 05 Sep 2019 22:42:44 GMT",
-      "x-ms-client-request-id" : "a7831adf-55c7-4c89-a32a-3457c55c3f53",
-=======
-      "x-ms-request-id" : "8f7615a4-401e-003a-2ee6-6473d5000000",
-      "Body" : "﻿<?xml version=\"1.0\" encoding=\"utf-8\"?><Error><Code>ConditionNotMet</Code><Message>The condition specified using HTTP conditional header(s) is not met.\nRequestId:8f7615a4-401e-003a-2ee6-6473d5000000\nTime:2019-09-06T19:09:47.4502682Z</Message></Error>",
-      "Date" : "Fri, 06 Sep 2019 19:09:46 GMT",
-      "x-ms-client-request-id" : "f363e01b-b899-419c-9101-35c5384ff132",
->>>>>>> a55d5dd9
+      "x-ms-request-id" : "9ebd31cd-501e-003f-4f4a-675777000000",
+      "Body" : "﻿<?xml version=\"1.0\" encoding=\"utf-8\"?><Error><Code>ConditionNotMet</Code><Message>The condition specified using HTTP conditional header(s) is not met.\nRequestId:9ebd31cd-501e-003f-4f4a-675777000000\nTime:2019-09-09T20:09:18.3798004Z</Message></Error>",
+      "Date" : "Mon, 09 Sep 2019 20:09:18 GMT",
+      "x-ms-client-request-id" : "e31b224f-a234-4865-99db-a9f87619118c",
       "Content-Type" : "application/xml"
     },
     "Exception" : null
   }, {
     "Method" : "GET",
-<<<<<<< HEAD
     "Uri" : "https://jaschrepragrs.blob.core.windows.net?prefix=jtcgetpagerangesacfail&comp=list",
     "Headers" : {
       "x-ms-version" : "2019-02-02",
       "User-Agent" : "azsdk-java-azure-storage-blob/12.0.0-preview.3 1.8.0_221; Windows 10 10.0",
-      "x-ms-client-request-id" : "9e36cf75-7aa6-4061-bfdd-d5360dfff5ea"
-=======
-    "Uri" : "https://azstoragesdkaccount.blob.core.windows.net?prefix=jtcgetpagerangesacfail&comp=list",
-    "Headers" : {
-      "x-ms-version" : "2019-02-02",
-      "User-Agent" : "azsdk-java-azure-storage-blob/12.0.0-preview.3 1.8.0_212; Windows 10 10.0",
-      "x-ms-client-request-id" : "591c03c8-d03b-4639-9f80-7512158b807d"
->>>>>>> a55d5dd9
+      "x-ms-client-request-id" : "7ba2c1b6-baf8-44bc-9d60-ef4cd8590cbd"
     },
     "Response" : {
       "Transfer-Encoding" : "chunked",
@@ -140,35 +78,20 @@
       "Server" : "Windows-Azure-Blob/1.0 Microsoft-HTTPAPI/2.0",
       "retry-after" : "0",
       "StatusCode" : "200",
-<<<<<<< HEAD
-      "x-ms-request-id" : "e0dd6c65-e01e-0026-803b-647b1f000000",
-      "Body" : "﻿<?xml version=\"1.0\" encoding=\"utf-8\"?><EnumerationResults ServiceEndpoint=\"https://jaschrepragrs.blob.core.windows.net/\"><Prefix>jtcgetpagerangesacfail</Prefix><Containers><Container><Name>jtcgetpagerangesacfail0207870dd89dc15f584a33b</Name><Properties><Last-Modified>Thu, 05 Sep 2019 22:42:45 GMT</Last-Modified><Etag>\"0x8D732525E8344A7\"</Etag><LeaseStatus>unlocked</LeaseStatus><LeaseState>available</LeaseState><DefaultEncryptionScope>$account-encryption-key</DefaultEncryptionScope><DenyEncryptionScopeOverride>false</DenyEncryptionScopeOverride><HasImmutabilityPolicy>false</HasImmutabilityPolicy><HasLegalHold>false</HasLegalHold></Properties></Container></Containers><NextMarker /></EnumerationResults>",
-      "Date" : "Thu, 05 Sep 2019 22:42:44 GMT",
-      "x-ms-client-request-id" : "9e36cf75-7aa6-4061-bfdd-d5360dfff5ea",
-=======
-      "x-ms-request-id" : "8f7615b0-401e-003a-38e6-6473d5000000",
-      "Body" : "﻿<?xml version=\"1.0\" encoding=\"utf-8\"?><EnumerationResults ServiceEndpoint=\"https://azstoragesdkaccount.blob.core.windows.net/\"><Prefix>jtcgetpagerangesacfail</Prefix><Containers><Container><Name>jtcgetpagerangesacfail0251198ef089cc083441dea</Name><Properties><Last-Modified>Fri, 06 Sep 2019 19:09:47 GMT</Last-Modified><Etag>\"0x8D732FDC8CB622A\"</Etag><LeaseStatus>unlocked</LeaseStatus><LeaseState>available</LeaseState><DefaultEncryptionScope>$account-encryption-key</DefaultEncryptionScope><DenyEncryptionScopeOverride>false</DenyEncryptionScopeOverride><HasImmutabilityPolicy>false</HasImmutabilityPolicy><HasLegalHold>false</HasLegalHold></Properties></Container></Containers><NextMarker /></EnumerationResults>",
-      "Date" : "Fri, 06 Sep 2019 19:09:46 GMT",
-      "x-ms-client-request-id" : "591c03c8-d03b-4639-9f80-7512158b807d",
->>>>>>> a55d5dd9
+      "x-ms-request-id" : "9ebd31e3-501e-003f-644a-675777000000",
+      "Body" : "﻿<?xml version=\"1.0\" encoding=\"utf-8\"?><EnumerationResults ServiceEndpoint=\"https://jaschrepragrs.blob.core.windows.net/\"><Prefix>jtcgetpagerangesacfail</Prefix><Containers><Container><Name>jtcgetpagerangesacfail00975907697c973efb40868</Name><Properties><Last-Modified>Mon, 09 Sep 2019 20:09:18 GMT</Last-Modified><Etag>\"0x8D7356198751EF1\"</Etag><LeaseStatus>unlocked</LeaseStatus><LeaseState>available</LeaseState><DefaultEncryptionScope>$account-encryption-key</DefaultEncryptionScope><DenyEncryptionScopeOverride>false</DenyEncryptionScopeOverride><HasImmutabilityPolicy>false</HasImmutabilityPolicy><HasLegalHold>false</HasLegalHold></Properties></Container></Containers><NextMarker /></EnumerationResults>",
+      "Date" : "Mon, 09 Sep 2019 20:09:18 GMT",
+      "x-ms-client-request-id" : "7ba2c1b6-baf8-44bc-9d60-ef4cd8590cbd",
       "Content-Type" : "application/xml"
     },
     "Exception" : null
   }, {
     "Method" : "DELETE",
-<<<<<<< HEAD
-    "Uri" : "https://jaschrepragrs.blob.core.windows.net/jtcgetpagerangesacfail0207870dd89dc15f584a33b?restype=container",
+    "Uri" : "https://jaschrepragrs.blob.core.windows.net/jtcgetpagerangesacfail00975907697c973efb40868?restype=container",
     "Headers" : {
       "x-ms-version" : "2019-02-02",
       "User-Agent" : "azsdk-java-azure-storage-blob/12.0.0-preview.3 1.8.0_221; Windows 10 10.0",
-      "x-ms-client-request-id" : "3c9bbf57-ace7-413a-882b-4390d3005800"
-=======
-    "Uri" : "https://azstoragesdkaccount.blob.core.windows.net/jtcgetpagerangesacfail0251198ef089cc083441dea?restype=container",
-    "Headers" : {
-      "x-ms-version" : "2019-02-02",
-      "User-Agent" : "azsdk-java-azure-storage-blob/12.0.0-preview.3 1.8.0_212; Windows 10 10.0",
-      "x-ms-client-request-id" : "d5003869-7cc3-48ac-9b6c-0b2d776cd167"
->>>>>>> a55d5dd9
+      "x-ms-client-request-id" : "5963c2f2-f244-47ae-8c22-2ecdc08d1571"
     },
     "Response" : {
       "x-ms-version" : "2019-02-02",
@@ -176,21 +99,11 @@
       "retry-after" : "0",
       "Content-Length" : "0",
       "StatusCode" : "202",
-<<<<<<< HEAD
-      "x-ms-request-id" : "e0dd6c6f-e01e-0026-083b-647b1f000000",
-      "Date" : "Thu, 05 Sep 2019 22:42:44 GMT",
-      "x-ms-client-request-id" : "3c9bbf57-ace7-413a-882b-4390d3005800"
+      "x-ms-request-id" : "9ebd31f3-501e-003f-734a-675777000000",
+      "Date" : "Mon, 09 Sep 2019 20:09:18 GMT",
+      "x-ms-client-request-id" : "5963c2f2-f244-47ae-8c22-2ecdc08d1571"
     },
     "Exception" : null
   } ],
-  "variables" : [ "jtcgetpagerangesacfail0207870dd89dc15f584a33b", "javablobgetpagerangesacfail179059d6a6637d07ed415" ]
-=======
-      "x-ms-request-id" : "8f7615b4-401e-003a-3ce6-6473d5000000",
-      "Date" : "Fri, 06 Sep 2019 19:09:46 GMT",
-      "x-ms-client-request-id" : "d5003869-7cc3-48ac-9b6c-0b2d776cd167"
-    },
-    "Exception" : null
-  } ],
-  "variables" : [ "jtcgetpagerangesacfail0251198ef089cc083441dea", "javablobgetpagerangesacfail1432138ea4b37d750c4f8" ]
->>>>>>> a55d5dd9
+  "variables" : [ "jtcgetpagerangesacfail00975907697c973efb40868", "javablobgetpagerangesacfail125656d0f07a5b558c466" ]
 }