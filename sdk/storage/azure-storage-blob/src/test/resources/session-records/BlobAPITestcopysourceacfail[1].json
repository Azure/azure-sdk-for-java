--- conflicted
+++ resolved
@@ -1,105 +1,57 @@
 {
   "networkCallRecords" : [ {
     "Method" : "PUT",
-<<<<<<< HEAD
-    "Uri" : "https://jaschrepragrs.blob.core.windows.net/jtccopysourceacfail0blobapitestcopysourceacfail24d44791424e?restype=container",
+    "Uri" : "https://jaschrepragrs.blob.core.windows.net/jtccopysourceacfail0blobapitestcopysourceacfaile1182162a3c6?restype=container",
     "Headers" : {
       "x-ms-version" : "2019-02-02",
       "User-Agent" : "azsdk-java-azure-storage-blob/12.0.0-preview.3 1.8.0_221; Windows 10 10.0",
-      "x-ms-client-request-id" : "c2475f07-9511-4a54-8d3c-970fd7c2b24d"
-=======
-    "Uri" : "https://azstoragesdkaccount.blob.core.windows.net/jtccopysourceacfail0blobapitestcopysourceacfail43e261895274?restype=container",
-    "Headers" : {
-      "x-ms-version" : "2019-02-02",
-      "User-Agent" : "azsdk-java-azure-storage-blob/12.0.0-preview.3 1.8.0_212; Windows 10 10.0",
-      "x-ms-client-request-id" : "abe4c0de-0300-4863-ad70-d7d823c8d4c5"
->>>>>>> a55d5dd9
+      "x-ms-client-request-id" : "b90b239e-5808-4537-97e5-dcac5a4e91c1"
     },
     "Response" : {
       "x-ms-version" : "2019-02-02",
       "Server" : "Windows-Azure-Blob/1.0 Microsoft-HTTPAPI/2.0",
-<<<<<<< HEAD
-      "ETag" : "\"0x8D73251CFA53C76\"",
-      "Last-Modified" : "Thu, 05 Sep 2019 22:38:45 GMT",
+      "ETag" : "\"0x8D735611F62BCA5\"",
+      "Last-Modified" : "Mon, 09 Sep 2019 20:05:55 GMT",
       "retry-after" : "0",
       "Content-Length" : "0",
       "StatusCode" : "201",
-      "x-ms-request-id" : "bfed28af-901e-0044-493a-643cc7000000",
-      "Date" : "Thu, 05 Sep 2019 22:38:44 GMT",
-      "x-ms-client-request-id" : "c2475f07-9511-4a54-8d3c-970fd7c2b24d"
-=======
-      "ETag" : "\"0x8D732FC98D8DEC1\"",
-      "Last-Modified" : "Fri, 06 Sep 2019 19:01:17 GMT",
-      "retry-after" : "0",
-      "Content-Length" : "0",
-      "StatusCode" : "201",
-      "x-ms-request-id" : "b92bcce3-d01e-009e-7ee5-644931000000",
-      "Date" : "Fri, 06 Sep 2019 19:01:17 GMT",
-      "x-ms-client-request-id" : "abe4c0de-0300-4863-ad70-d7d823c8d4c5"
->>>>>>> a55d5dd9
+      "x-ms-request-id" : "c5ca8ba8-301e-0042-1849-67cbbf000000",
+      "Date" : "Mon, 09 Sep 2019 20:05:54 GMT",
+      "x-ms-client-request-id" : "b90b239e-5808-4537-97e5-dcac5a4e91c1"
     },
     "Exception" : null
   }, {
     "Method" : "PUT",
-<<<<<<< HEAD
-    "Uri" : "https://jaschrepragrs.blob.core.windows.net/jtccopysourceacfail0blobapitestcopysourceacfail24d44791424e/javablobcopysourceacfail1blobapitestcopysourceacfail24d21369d",
+    "Uri" : "https://jaschrepragrs.blob.core.windows.net/jtccopysourceacfail0blobapitestcopysourceacfaile1182162a3c6/javablobcopysourceacfail1blobapitestcopysourceacfaile11232324",
     "Headers" : {
       "x-ms-version" : "2019-02-02",
       "User-Agent" : "azsdk-java-azure-storage-blob/12.0.0-preview.3 1.8.0_221; Windows 10 10.0",
-      "x-ms-client-request-id" : "8b14f2f1-dd2f-4b6d-8d2e-0a29e1de5cc2",
-=======
-    "Uri" : "https://azstoragesdkaccount.blob.core.windows.net/jtccopysourceacfail0blobapitestcopysourceacfail43e261895274/javablobcopysourceacfail1blobapitestcopysourceacfail43e57801f",
-    "Headers" : {
-      "x-ms-version" : "2019-02-02",
-      "User-Agent" : "azsdk-java-azure-storage-blob/12.0.0-preview.3 1.8.0_212; Windows 10 10.0",
-      "x-ms-client-request-id" : "0f063795-eea8-4f5d-82aa-f6400f49d3dc",
->>>>>>> a55d5dd9
+      "x-ms-client-request-id" : "c6b2c58a-89e6-4be9-bb83-36f932355d44",
       "Content-Type" : "application/octet-stream"
     },
     "Response" : {
       "x-ms-version" : "2019-02-02",
       "Server" : "Windows-Azure-Blob/1.0 Microsoft-HTTPAPI/2.0",
       "x-ms-content-crc64" : "6RYQPwaVsyQ=",
-<<<<<<< HEAD
-      "Last-Modified" : "Thu, 05 Sep 2019 22:38:45 GMT",
+      "Last-Modified" : "Mon, 09 Sep 2019 20:05:55 GMT",
       "retry-after" : "0",
       "StatusCode" : "201",
       "x-ms-request-server-encrypted" : "true",
-      "Date" : "Thu, 05 Sep 2019 22:38:44 GMT",
+      "Date" : "Mon, 09 Sep 2019 20:05:55 GMT",
       "Content-MD5" : "wh+Wm18D0z1D4E+PE252gg==",
-      "ETag" : "\"0x8D73251CFB1F684\"",
+      "ETag" : "\"0x8D735611F6FBE65\"",
       "Content-Length" : "0",
-      "x-ms-request-id" : "bfed28bc-901e-0044-543a-643cc7000000",
-      "x-ms-client-request-id" : "8b14f2f1-dd2f-4b6d-8d2e-0a29e1de5cc2"
-=======
-      "Last-Modified" : "Fri, 06 Sep 2019 19:01:17 GMT",
-      "retry-after" : "0",
-      "StatusCode" : "201",
-      "x-ms-request-server-encrypted" : "true",
-      "Date" : "Fri, 06 Sep 2019 19:01:17 GMT",
-      "Content-MD5" : "wh+Wm18D0z1D4E+PE252gg==",
-      "ETag" : "\"0x8D732FC98DEAFD5\"",
-      "Content-Length" : "0",
-      "x-ms-request-id" : "b92bcd05-d01e-009e-1fe5-644931000000",
-      "x-ms-client-request-id" : "0f063795-eea8-4f5d-82aa-f6400f49d3dc"
->>>>>>> a55d5dd9
+      "x-ms-request-id" : "c5ca8bc4-301e-0042-3049-67cbbf000000",
+      "x-ms-client-request-id" : "c6b2c58a-89e6-4be9-bb83-36f932355d44"
     },
     "Exception" : null
   }, {
     "Method" : "PUT",
-<<<<<<< HEAD
-    "Uri" : "https://jaschrepragrs.blob.core.windows.net/jtccopysourceacfail0blobapitestcopysourceacfail24d44791424e/javablobcopysourceacfail2blobapitestcopysourceacfail24d323699",
+    "Uri" : "https://jaschrepragrs.blob.core.windows.net/jtccopysourceacfail0blobapitestcopysourceacfaile1182162a3c6/javablobcopysourceacfail2blobapitestcopysourceacfaile11622626",
     "Headers" : {
       "x-ms-version" : "2019-02-02",
       "User-Agent" : "azsdk-java-azure-storage-blob/12.0.0-preview.3 1.8.0_221; Windows 10 10.0",
-      "x-ms-client-request-id" : "dd22204a-379f-4ad2-86fa-6a101f29683b"
-=======
-    "Uri" : "https://azstoragesdkaccount.blob.core.windows.net/jtccopysourceacfail0blobapitestcopysourceacfail43e261895274/javablobcopysourceacfail2blobapitestcopysourceacfail43e206493",
-    "Headers" : {
-      "x-ms-version" : "2019-02-02",
-      "User-Agent" : "azsdk-java-azure-storage-blob/12.0.0-preview.3 1.8.0_212; Windows 10 10.0",
-      "x-ms-client-request-id" : "f68f709b-3257-46c2-9b8b-1b9dfd9b182c"
->>>>>>> a55d5dd9
+      "x-ms-client-request-id" : "21749a00-0886-4ed8-8cf4-d73c70712425"
     },
     "Response" : {
       "x-ms-version" : "2019-02-02",
@@ -108,35 +60,20 @@
       "retry-after" : "0",
       "Content-Length" : "265",
       "StatusCode" : "412",
-<<<<<<< HEAD
-      "x-ms-request-id" : "bfed28cf-901e-0044-673a-643cc7000000",
-      "Body" : "﻿<?xml version=\"1.0\" encoding=\"utf-8\"?><Error><Code>SourceConditionNotMet</Code><Message>The source condition specified using HTTP conditional header(s) is not met.\nRequestId:bfed28cf-901e-0044-673a-643cc7000000\nTime:2019-09-05T22:38:45.5318095Z</Message></Error>",
-      "Date" : "Thu, 05 Sep 2019 22:38:44 GMT",
-      "x-ms-client-request-id" : "dd22204a-379f-4ad2-86fa-6a101f29683b",
-=======
-      "x-ms-request-id" : "b92bcd25-d01e-009e-3de5-644931000000",
-      "Body" : "﻿<?xml version=\"1.0\" encoding=\"utf-8\"?><Error><Code>SourceConditionNotMet</Code><Message>The source condition specified using HTTP conditional header(s) is not met.\nRequestId:b92bcd25-d01e-009e-3de5-644931000000\nTime:2019-09-06T19:01:17.4512265Z</Message></Error>",
-      "Date" : "Fri, 06 Sep 2019 19:01:17 GMT",
-      "x-ms-client-request-id" : "f68f709b-3257-46c2-9b8b-1b9dfd9b182c",
->>>>>>> a55d5dd9
+      "x-ms-request-id" : "c5ca8bd7-301e-0042-4149-67cbbf000000",
+      "Body" : "﻿<?xml version=\"1.0\" encoding=\"utf-8\"?><Error><Code>SourceConditionNotMet</Code><Message>The source condition specified using HTTP conditional header(s) is not met.\nRequestId:c5ca8bd7-301e-0042-4149-67cbbf000000\nTime:2019-09-09T20:05:55.2590091Z</Message></Error>",
+      "Date" : "Mon, 09 Sep 2019 20:05:55 GMT",
+      "x-ms-client-request-id" : "21749a00-0886-4ed8-8cf4-d73c70712425",
       "Content-Type" : "application/xml"
     },
     "Exception" : null
   }, {
     "Method" : "GET",
-<<<<<<< HEAD
     "Uri" : "https://jaschrepragrs.blob.core.windows.net?prefix=jtccopysourceacfail&comp=list",
     "Headers" : {
       "x-ms-version" : "2019-02-02",
       "User-Agent" : "azsdk-java-azure-storage-blob/12.0.0-preview.3 1.8.0_221; Windows 10 10.0",
-      "x-ms-client-request-id" : "6b6368f0-6270-4a0f-ab92-3dc64c0a9d85"
-=======
-    "Uri" : "https://azstoragesdkaccount.blob.core.windows.net?prefix=jtccopysourceacfail&comp=list",
-    "Headers" : {
-      "x-ms-version" : "2019-02-02",
-      "User-Agent" : "azsdk-java-azure-storage-blob/12.0.0-preview.3 1.8.0_212; Windows 10 10.0",
-      "x-ms-client-request-id" : "d8d21361-9ef6-4433-9fa6-6b5dff279d71"
->>>>>>> a55d5dd9
+      "x-ms-client-request-id" : "90118bb0-9ff1-4201-813f-6d1e062e28a7"
     },
     "Response" : {
       "Transfer-Encoding" : "chunked",
@@ -144,35 +81,20 @@
       "Server" : "Windows-Azure-Blob/1.0 Microsoft-HTTPAPI/2.0",
       "retry-after" : "0",
       "StatusCode" : "200",
-<<<<<<< HEAD
-      "x-ms-request-id" : "bfed28e3-901e-0044-7b3a-643cc7000000",
-      "Body" : "﻿<?xml version=\"1.0\" encoding=\"utf-8\"?><EnumerationResults ServiceEndpoint=\"https://jaschrepragrs.blob.core.windows.net/\"><Prefix>jtccopysourceacfail</Prefix><Containers><Container><Name>jtccopysourceacfail0blobapitestcopysourceacfail24d44791424e</Name><Properties><Last-Modified>Thu, 05 Sep 2019 22:38:45 GMT</Last-Modified><Etag>\"0x8D73251CFA53C76\"</Etag><LeaseStatus>unlocked</LeaseStatus><LeaseState>available</LeaseState><DefaultEncryptionScope>$account-encryption-key</DefaultEncryptionScope><DenyEncryptionScopeOverride>false</DenyEncryptionScopeOverride><HasImmutabilityPolicy>false</HasImmutabilityPolicy><HasLegalHold>false</HasLegalHold></Properties></Container></Containers><NextMarker /></EnumerationResults>",
-      "Date" : "Thu, 05 Sep 2019 22:38:44 GMT",
-      "x-ms-client-request-id" : "6b6368f0-6270-4a0f-ab92-3dc64c0a9d85",
-=======
-      "x-ms-request-id" : "b92bcd41-d01e-009e-54e5-644931000000",
-      "Body" : "﻿<?xml version=\"1.0\" encoding=\"utf-8\"?><EnumerationResults ServiceEndpoint=\"https://azstoragesdkaccount.blob.core.windows.net/\"><Prefix>jtccopysourceacfail</Prefix><Containers><Container><Name>jtccopysourceacfail0blobapitestcopysourceacfail43e261895274</Name><Properties><Last-Modified>Fri, 06 Sep 2019 19:01:17 GMT</Last-Modified><Etag>\"0x8D732FC98D8DEC1\"</Etag><LeaseStatus>unlocked</LeaseStatus><LeaseState>available</LeaseState><DefaultEncryptionScope>$account-encryption-key</DefaultEncryptionScope><DenyEncryptionScopeOverride>false</DenyEncryptionScopeOverride><HasImmutabilityPolicy>false</HasImmutabilityPolicy><HasLegalHold>false</HasLegalHold></Properties></Container></Containers><NextMarker /></EnumerationResults>",
-      "Date" : "Fri, 06 Sep 2019 19:01:17 GMT",
-      "x-ms-client-request-id" : "d8d21361-9ef6-4433-9fa6-6b5dff279d71",
->>>>>>> a55d5dd9
+      "x-ms-request-id" : "c5ca8beb-301e-0042-5549-67cbbf000000",
+      "Body" : "﻿<?xml version=\"1.0\" encoding=\"utf-8\"?><EnumerationResults ServiceEndpoint=\"https://jaschrepragrs.blob.core.windows.net/\"><Prefix>jtccopysourceacfail</Prefix><Containers><Container><Name>jtccopysourceacfail0blobapitestcopysourceacfaile1182162a3c6</Name><Properties><Last-Modified>Mon, 09 Sep 2019 20:05:55 GMT</Last-Modified><Etag>\"0x8D735611F62BCA5\"</Etag><LeaseStatus>unlocked</LeaseStatus><LeaseState>available</LeaseState><DefaultEncryptionScope>$account-encryption-key</DefaultEncryptionScope><DenyEncryptionScopeOverride>false</DenyEncryptionScopeOverride><HasImmutabilityPolicy>false</HasImmutabilityPolicy><HasLegalHold>false</HasLegalHold></Properties></Container></Containers><NextMarker /></EnumerationResults>",
+      "Date" : "Mon, 09 Sep 2019 20:05:55 GMT",
+      "x-ms-client-request-id" : "90118bb0-9ff1-4201-813f-6d1e062e28a7",
       "Content-Type" : "application/xml"
     },
     "Exception" : null
   }, {
     "Method" : "DELETE",
-<<<<<<< HEAD
-    "Uri" : "https://jaschrepragrs.blob.core.windows.net/jtccopysourceacfail0blobapitestcopysourceacfail24d44791424e?restype=container",
+    "Uri" : "https://jaschrepragrs.blob.core.windows.net/jtccopysourceacfail0blobapitestcopysourceacfaile1182162a3c6?restype=container",
     "Headers" : {
       "x-ms-version" : "2019-02-02",
       "User-Agent" : "azsdk-java-azure-storage-blob/12.0.0-preview.3 1.8.0_221; Windows 10 10.0",
-      "x-ms-client-request-id" : "55319cb1-61a4-45f2-8daf-d0d8364b878f"
-=======
-    "Uri" : "https://azstoragesdkaccount.blob.core.windows.net/jtccopysourceacfail0blobapitestcopysourceacfail43e261895274?restype=container",
-    "Headers" : {
-      "x-ms-version" : "2019-02-02",
-      "User-Agent" : "azsdk-java-azure-storage-blob/12.0.0-preview.3 1.8.0_212; Windows 10 10.0",
-      "x-ms-client-request-id" : "f9d800ff-e3e2-4c8f-8978-c237600c8d8b"
->>>>>>> a55d5dd9
+      "x-ms-client-request-id" : "5ce5562c-96e4-4839-ae81-cbcb3b983778"
     },
     "Response" : {
       "x-ms-version" : "2019-02-02",
@@ -180,21 +102,11 @@
       "retry-after" : "0",
       "Content-Length" : "0",
       "StatusCode" : "202",
-<<<<<<< HEAD
-      "x-ms-request-id" : "bfed28fc-901e-0044-123a-643cc7000000",
-      "Date" : "Thu, 05 Sep 2019 22:38:44 GMT",
-      "x-ms-client-request-id" : "55319cb1-61a4-45f2-8daf-d0d8364b878f"
+      "x-ms-request-id" : "c5ca8bfd-301e-0042-6449-67cbbf000000",
+      "Date" : "Mon, 09 Sep 2019 20:05:55 GMT",
+      "x-ms-client-request-id" : "5ce5562c-96e4-4839-ae81-cbcb3b983778"
     },
     "Exception" : null
   } ],
-  "variables" : [ "jtccopysourceacfail0blobapitestcopysourceacfail24d44791424e", "javablobcopysourceacfail1blobapitestcopysourceacfail24d21369d", "javablobcopysourceacfail2blobapitestcopysourceacfail24d323699" ]
-=======
-      "x-ms-request-id" : "b92bcd62-d01e-009e-73e5-644931000000",
-      "Date" : "Fri, 06 Sep 2019 19:01:17 GMT",
-      "x-ms-client-request-id" : "f9d800ff-e3e2-4c8f-8978-c237600c8d8b"
-    },
-    "Exception" : null
-  } ],
-  "variables" : [ "jtccopysourceacfail0blobapitestcopysourceacfail43e261895274", "javablobcopysourceacfail1blobapitestcopysourceacfail43e57801f", "javablobcopysourceacfail2blobapitestcopysourceacfail43e206493" ]
->>>>>>> a55d5dd9
+  "variables" : [ "jtccopysourceacfail0blobapitestcopysourceacfaile1182162a3c6", "javablobcopysourceacfail1blobapitestcopysourceacfaile11232324", "javablobcopysourceacfail2blobapitestcopysourceacfaile11622626" ]
 }