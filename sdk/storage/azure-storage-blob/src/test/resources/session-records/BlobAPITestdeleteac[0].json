--- conflicted
+++ resolved
@@ -1,105 +1,57 @@
 {
   "networkCallRecords" : [ {
     "Method" : "PUT",
-<<<<<<< HEAD
-    "Uri" : "https://jaschrepragrs.blob.core.windows.net/jtcdeleteac0blobapitestdeleteacf515780640e3cf5a81d9?restype=container",
+    "Uri" : "https://jaschrepragrs.blob.core.windows.net/jtcdeleteac0blobapitestdeleteaceb778701638b1a22652f?restype=container",
     "Headers" : {
       "x-ms-version" : "2019-02-02",
       "User-Agent" : "azsdk-java-azure-storage-blob/12.0.0-preview.3 1.8.0_221; Windows 10 10.0",
-      "x-ms-client-request-id" : "242729ab-6f5b-4ab3-b4e5-abce7284cbf1"
-=======
-    "Uri" : "https://azstoragesdkaccount.blob.core.windows.net/jtcdeleteac0blobapitestdeleteac9aa3663839a917d52ee1?restype=container",
-    "Headers" : {
-      "x-ms-version" : "2019-02-02",
-      "User-Agent" : "azsdk-java-azure-storage-blob/12.0.0-preview.3 1.8.0_212; Windows 10 10.0",
-      "x-ms-client-request-id" : "8b1c72fd-f300-4a66-8960-2925982e6a3d"
->>>>>>> a55d5dd9
+      "x-ms-client-request-id" : "66a9ec3b-318c-4986-b991-37a09bc0ad4a"
     },
     "Response" : {
       "x-ms-version" : "2019-02-02",
       "Server" : "Windows-Azure-Blob/1.0 Microsoft-HTTPAPI/2.0",
-<<<<<<< HEAD
-      "ETag" : "\"0x8D73251E2C1986C\"",
-      "Last-Modified" : "Thu, 05 Sep 2019 22:39:17 GMT",
+      "ETag" : "\"0x8D73561329B0CC1\"",
+      "Last-Modified" : "Mon, 09 Sep 2019 20:06:27 GMT",
       "retry-after" : "0",
       "Content-Length" : "0",
       "StatusCode" : "201",
-      "x-ms-request-id" : "bfed44f3-901e-0044-503a-643cc7000000",
-      "Date" : "Thu, 05 Sep 2019 22:39:17 GMT",
-      "x-ms-client-request-id" : "242729ab-6f5b-4ab3-b4e5-abce7284cbf1"
-=======
-      "ETag" : "\"0x8D732FCA70CCB17\"",
-      "Last-Modified" : "Fri, 06 Sep 2019 19:01:41 GMT",
-      "retry-after" : "0",
-      "Content-Length" : "0",
-      "StatusCode" : "201",
-      "x-ms-request-id" : "b92c3232-d01e-009e-04e5-644931000000",
-      "Date" : "Fri, 06 Sep 2019 19:01:40 GMT",
-      "x-ms-client-request-id" : "8b1c72fd-f300-4a66-8960-2925982e6a3d"
->>>>>>> a55d5dd9
+      "x-ms-request-id" : "c5caac3f-301e-0042-5c4a-67cbbf000000",
+      "Date" : "Mon, 09 Sep 2019 20:06:27 GMT",
+      "x-ms-client-request-id" : "66a9ec3b-318c-4986-b991-37a09bc0ad4a"
     },
     "Exception" : null
   }, {
     "Method" : "PUT",
-<<<<<<< HEAD
-    "Uri" : "https://jaschrepragrs.blob.core.windows.net/jtcdeleteac0blobapitestdeleteacf515780640e3cf5a81d9/javablobdeleteac1blobapitestdeleteacf514275067591d511",
+    "Uri" : "https://jaschrepragrs.blob.core.windows.net/jtcdeleteac0blobapitestdeleteaceb778701638b1a22652f/javablobdeleteac1blobapitestdeleteaceb757668ef7458015",
     "Headers" : {
       "x-ms-version" : "2019-02-02",
       "User-Agent" : "azsdk-java-azure-storage-blob/12.0.0-preview.3 1.8.0_221; Windows 10 10.0",
-      "x-ms-client-request-id" : "013445f3-9d75-4e22-82d4-22ef576349e1",
-=======
-    "Uri" : "https://azstoragesdkaccount.blob.core.windows.net/jtcdeleteac0blobapitestdeleteac9aa3663839a917d52ee1/javablobdeleteac1blobapitestdeleteac9aa38538c06667226",
-    "Headers" : {
-      "x-ms-version" : "2019-02-02",
-      "User-Agent" : "azsdk-java-azure-storage-blob/12.0.0-preview.3 1.8.0_212; Windows 10 10.0",
-      "x-ms-client-request-id" : "d67d7182-54f5-492a-ae46-9765f13e2f77",
->>>>>>> a55d5dd9
+      "x-ms-client-request-id" : "89e27aba-b8c1-4029-a66a-76749fc7eb61",
       "Content-Type" : "application/octet-stream"
     },
     "Response" : {
       "x-ms-version" : "2019-02-02",
       "Server" : "Windows-Azure-Blob/1.0 Microsoft-HTTPAPI/2.0",
       "x-ms-content-crc64" : "6RYQPwaVsyQ=",
-<<<<<<< HEAD
-      "Last-Modified" : "Thu, 05 Sep 2019 22:39:17 GMT",
+      "Last-Modified" : "Mon, 09 Sep 2019 20:06:27 GMT",
       "retry-after" : "0",
       "StatusCode" : "201",
       "x-ms-request-server-encrypted" : "true",
-      "Date" : "Thu, 05 Sep 2019 22:39:17 GMT",
+      "Date" : "Mon, 09 Sep 2019 20:06:27 GMT",
       "Content-MD5" : "wh+Wm18D0z1D4E+PE252gg==",
-      "ETag" : "\"0x8D73251E2CEF82E\"",
+      "ETag" : "\"0x8D7356132A83C58\"",
       "Content-Length" : "0",
-      "x-ms-request-id" : "bfed450a-901e-0044-643a-643cc7000000",
-      "x-ms-client-request-id" : "013445f3-9d75-4e22-82d4-22ef576349e1"
-=======
-      "Last-Modified" : "Fri, 06 Sep 2019 19:01:41 GMT",
-      "retry-after" : "0",
-      "StatusCode" : "201",
-      "x-ms-request-server-encrypted" : "true",
-      "Date" : "Fri, 06 Sep 2019 19:01:40 GMT",
-      "Content-MD5" : "wh+Wm18D0z1D4E+PE252gg==",
-      "ETag" : "\"0x8D732FCA7132E0A\"",
-      "Content-Length" : "0",
-      "x-ms-request-id" : "b92c3260-d01e-009e-28e5-644931000000",
-      "x-ms-client-request-id" : "d67d7182-54f5-492a-ae46-9765f13e2f77"
->>>>>>> a55d5dd9
+      "x-ms-request-id" : "c5caac51-301e-0042-6c4a-67cbbf000000",
+      "x-ms-client-request-id" : "89e27aba-b8c1-4029-a66a-76749fc7eb61"
     },
     "Exception" : null
   }, {
     "Method" : "DELETE",
-<<<<<<< HEAD
-    "Uri" : "https://jaschrepragrs.blob.core.windows.net/jtcdeleteac0blobapitestdeleteacf515780640e3cf5a81d9/javablobdeleteac1blobapitestdeleteacf514275067591d511",
+    "Uri" : "https://jaschrepragrs.blob.core.windows.net/jtcdeleteac0blobapitestdeleteaceb778701638b1a22652f/javablobdeleteac1blobapitestdeleteaceb757668ef7458015",
     "Headers" : {
       "x-ms-version" : "2019-02-02",
       "User-Agent" : "azsdk-java-azure-storage-blob/12.0.0-preview.3 1.8.0_221; Windows 10 10.0",
-      "x-ms-client-request-id" : "8c286128-1f26-4459-be0b-751c83be3c72"
-=======
-    "Uri" : "https://azstoragesdkaccount.blob.core.windows.net/jtcdeleteac0blobapitestdeleteac9aa3663839a917d52ee1/javablobdeleteac1blobapitestdeleteac9aa38538c06667226",
-    "Headers" : {
-      "x-ms-version" : "2019-02-02",
-      "User-Agent" : "azsdk-java-azure-storage-blob/12.0.0-preview.3 1.8.0_212; Windows 10 10.0",
-      "x-ms-client-request-id" : "bac4152f-73b1-4980-9031-ad33fce5c4aa"
->>>>>>> a55d5dd9
+      "x-ms-client-request-id" : "0922f430-1470-4686-a1bd-be64f0331df1"
     },
     "Response" : {
       "x-ms-version" : "2019-02-02",
@@ -108,32 +60,18 @@
       "retry-after" : "0",
       "Content-Length" : "0",
       "StatusCode" : "202",
-<<<<<<< HEAD
-      "x-ms-request-id" : "bfed451b-901e-0044-743a-643cc7000000",
-      "Date" : "Thu, 05 Sep 2019 22:39:17 GMT",
-      "x-ms-client-request-id" : "8c286128-1f26-4459-be0b-751c83be3c72"
-=======
-      "x-ms-request-id" : "b92c3280-d01e-009e-44e5-644931000000",
-      "Date" : "Fri, 06 Sep 2019 19:01:40 GMT",
-      "x-ms-client-request-id" : "bac4152f-73b1-4980-9031-ad33fce5c4aa"
->>>>>>> a55d5dd9
+      "x-ms-request-id" : "c5caac73-301e-0042-0a4a-67cbbf000000",
+      "Date" : "Mon, 09 Sep 2019 20:06:27 GMT",
+      "x-ms-client-request-id" : "0922f430-1470-4686-a1bd-be64f0331df1"
     },
     "Exception" : null
   }, {
     "Method" : "GET",
-<<<<<<< HEAD
     "Uri" : "https://jaschrepragrs.blob.core.windows.net?prefix=jtcdeleteac&comp=list",
     "Headers" : {
       "x-ms-version" : "2019-02-02",
       "User-Agent" : "azsdk-java-azure-storage-blob/12.0.0-preview.3 1.8.0_221; Windows 10 10.0",
-      "x-ms-client-request-id" : "4ddc6a3f-68f6-4530-9165-15bda4a8198d"
-=======
-    "Uri" : "https://azstoragesdkaccount.blob.core.windows.net?prefix=jtcdeleteac&comp=list",
-    "Headers" : {
-      "x-ms-version" : "2019-02-02",
-      "User-Agent" : "azsdk-java-azure-storage-blob/12.0.0-preview.3 1.8.0_212; Windows 10 10.0",
-      "x-ms-client-request-id" : "c1c70dfc-b861-4a3e-ad71-d56a6b5f4f93"
->>>>>>> a55d5dd9
+      "x-ms-client-request-id" : "b0295ab5-2537-4487-8a7b-135404ed8c99"
     },
     "Response" : {
       "Transfer-Encoding" : "chunked",
@@ -141,35 +79,20 @@
       "Server" : "Windows-Azure-Blob/1.0 Microsoft-HTTPAPI/2.0",
       "retry-after" : "0",
       "StatusCode" : "200",
-<<<<<<< HEAD
-      "x-ms-request-id" : "bfed452d-901e-0044-043a-643cc7000000",
-      "Body" : "﻿<?xml version=\"1.0\" encoding=\"utf-8\"?><EnumerationResults ServiceEndpoint=\"https://jaschrepragrs.blob.core.windows.net/\"><Prefix>jtcdeleteac</Prefix><Containers><Container><Name>jtcdeleteac0blobapitestdeleteacf515780640e3cf5a81d9</Name><Properties><Last-Modified>Thu, 05 Sep 2019 22:39:17 GMT</Last-Modified><Etag>\"0x8D73251E2C1986C\"</Etag><LeaseStatus>unlocked</LeaseStatus><LeaseState>available</LeaseState><DefaultEncryptionScope>$account-encryption-key</DefaultEncryptionScope><DenyEncryptionScopeOverride>false</DenyEncryptionScopeOverride><HasImmutabilityPolicy>false</HasImmutabilityPolicy><HasLegalHold>false</HasLegalHold></Properties></Container></Containers><NextMarker /></EnumerationResults>",
-      "Date" : "Thu, 05 Sep 2019 22:39:17 GMT",
-      "x-ms-client-request-id" : "4ddc6a3f-68f6-4530-9165-15bda4a8198d",
-=======
-      "x-ms-request-id" : "b92c32a1-d01e-009e-61e5-644931000000",
-      "Body" : "﻿<?xml version=\"1.0\" encoding=\"utf-8\"?><EnumerationResults ServiceEndpoint=\"https://azstoragesdkaccount.blob.core.windows.net/\"><Prefix>jtcdeleteac</Prefix><Containers><Container><Name>jtcdeleteac0blobapitestdeleteac9aa3663839a917d52ee1</Name><Properties><Last-Modified>Fri, 06 Sep 2019 19:01:41 GMT</Last-Modified><Etag>\"0x8D732FCA70CCB17\"</Etag><LeaseStatus>unlocked</LeaseStatus><LeaseState>available</LeaseState><DefaultEncryptionScope>$account-encryption-key</DefaultEncryptionScope><DenyEncryptionScopeOverride>false</DenyEncryptionScopeOverride><HasImmutabilityPolicy>false</HasImmutabilityPolicy><HasLegalHold>false</HasLegalHold></Properties></Container></Containers><NextMarker /></EnumerationResults>",
-      "Date" : "Fri, 06 Sep 2019 19:01:40 GMT",
-      "x-ms-client-request-id" : "c1c70dfc-b861-4a3e-ad71-d56a6b5f4f93",
->>>>>>> a55d5dd9
+      "x-ms-request-id" : "c5caac88-301e-0042-1d4a-67cbbf000000",
+      "Body" : "﻿<?xml version=\"1.0\" encoding=\"utf-8\"?><EnumerationResults ServiceEndpoint=\"https://jaschrepragrs.blob.core.windows.net/\"><Prefix>jtcdeleteac</Prefix><Containers><Container><Name>jtcdeleteac0blobapitestdeleteaceb778701638b1a22652f</Name><Properties><Last-Modified>Mon, 09 Sep 2019 20:06:27 GMT</Last-Modified><Etag>\"0x8D73561329B0CC1\"</Etag><LeaseStatus>unlocked</LeaseStatus><LeaseState>available</LeaseState><DefaultEncryptionScope>$account-encryption-key</DefaultEncryptionScope><DenyEncryptionScopeOverride>false</DenyEncryptionScopeOverride><HasImmutabilityPolicy>false</HasImmutabilityPolicy><HasLegalHold>false</HasLegalHold></Properties></Container></Containers><NextMarker /></EnumerationResults>",
+      "Date" : "Mon, 09 Sep 2019 20:06:27 GMT",
+      "x-ms-client-request-id" : "b0295ab5-2537-4487-8a7b-135404ed8c99",
       "Content-Type" : "application/xml"
     },
     "Exception" : null
   }, {
     "Method" : "DELETE",
-<<<<<<< HEAD
-    "Uri" : "https://jaschrepragrs.blob.core.windows.net/jtcdeleteac0blobapitestdeleteacf515780640e3cf5a81d9?restype=container",
+    "Uri" : "https://jaschrepragrs.blob.core.windows.net/jtcdeleteac0blobapitestdeleteaceb778701638b1a22652f?restype=container",
     "Headers" : {
       "x-ms-version" : "2019-02-02",
       "User-Agent" : "azsdk-java-azure-storage-blob/12.0.0-preview.3 1.8.0_221; Windows 10 10.0",
-      "x-ms-client-request-id" : "82b3c1b0-4b58-4234-8204-a7b48418059d"
-=======
-    "Uri" : "https://azstoragesdkaccount.blob.core.windows.net/jtcdeleteac0blobapitestdeleteac9aa3663839a917d52ee1?restype=container",
-    "Headers" : {
-      "x-ms-version" : "2019-02-02",
-      "User-Agent" : "azsdk-java-azure-storage-blob/12.0.0-preview.3 1.8.0_212; Windows 10 10.0",
-      "x-ms-client-request-id" : "e7bab2ff-70c6-44d7-a09c-8a08e79dc011"
->>>>>>> a55d5dd9
+      "x-ms-client-request-id" : "1e778afb-c6d6-47c6-b1d3-6bd04a4aaf9f"
     },
     "Response" : {
       "x-ms-version" : "2019-02-02",
@@ -177,21 +100,11 @@
       "retry-after" : "0",
       "Content-Length" : "0",
       "StatusCode" : "202",
-<<<<<<< HEAD
-      "x-ms-request-id" : "bfed4543-901e-0044-1a3a-643cc7000000",
-      "Date" : "Thu, 05 Sep 2019 22:39:17 GMT",
-      "x-ms-client-request-id" : "82b3c1b0-4b58-4234-8204-a7b48418059d"
+      "x-ms-request-id" : "c5caac9b-301e-0042-2f4a-67cbbf000000",
+      "Date" : "Mon, 09 Sep 2019 20:06:27 GMT",
+      "x-ms-client-request-id" : "1e778afb-c6d6-47c6-b1d3-6bd04a4aaf9f"
     },
     "Exception" : null
   } ],
-  "variables" : [ "jtcdeleteac0blobapitestdeleteacf515780640e3cf5a81d9", "javablobdeleteac1blobapitestdeleteacf514275067591d511" ]
-=======
-      "x-ms-request-id" : "b92c32c3-d01e-009e-80e5-644931000000",
-      "Date" : "Fri, 06 Sep 2019 19:01:40 GMT",
-      "x-ms-client-request-id" : "e7bab2ff-70c6-44d7-a09c-8a08e79dc011"
-    },
-    "Exception" : null
-  } ],
-  "variables" : [ "jtcdeleteac0blobapitestdeleteac9aa3663839a917d52ee1", "javablobdeleteac1blobapitestdeleteac9aa38538c06667226" ]
->>>>>>> a55d5dd9
+  "variables" : [ "jtcdeleteac0blobapitestdeleteaceb778701638b1a22652f", "javablobdeleteac1blobapitestdeleteaceb757668ef7458015" ]
 }