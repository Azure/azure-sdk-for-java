--- conflicted
+++ resolved
@@ -1,59 +1,32 @@
 {
   "networkCallRecords" : [ {
     "Method" : "PUT",
-<<<<<<< HEAD
-    "Uri" : "https://jaschrepragrs.blob.core.windows.net/jtcservicesassignaturesstringtosign074591ab039ba42cc?restype=container",
+    "Uri" : "https://jaschrepragrs.blob.core.windows.net/jtcservicesassignaturesstringtosign0098356ddddfd6c0b?restype=container",
     "Headers" : {
       "x-ms-version" : "2019-02-02",
       "User-Agent" : "azsdk-java-azure-storage-blob/12.0.0-preview.3 1.8.0_221; Windows 10 10.0",
-      "x-ms-client-request-id" : "b6c91db3-7894-4062-8847-a3176c1cd8e7"
-=======
-    "Uri" : "https://azstoragesdkaccount.blob.core.windows.net/jtcservicesassignaturesstringtosign020211f6168112013?restype=container",
-    "Headers" : {
-      "x-ms-version" : "2019-02-02",
-      "User-Agent" : "azsdk-java-azure-storage-blob/12.0.0-preview.3 1.8.0_212; Windows 10 10.0",
-      "x-ms-client-request-id" : "5ef28036-bf08-4187-a02a-b7a131853fce"
->>>>>>> a55d5dd9
+      "x-ms-client-request-id" : "c96e3169-16d4-40f9-9137-470e61bfcdf0"
     },
     "Response" : {
       "x-ms-version" : "2019-02-02",
       "Server" : "Windows-Azure-Blob/1.0 Microsoft-HTTPAPI/2.0",
-<<<<<<< HEAD
-      "ETag" : "\"0x8D7325184A243FE\"",
-      "Last-Modified" : "Thu, 05 Sep 2019 22:36:39 GMT",
+      "ETag" : "\"0x8D7356034445014\"",
+      "Last-Modified" : "Mon, 09 Sep 2019 19:59:20 GMT",
       "retry-after" : "0",
       "Content-Length" : "0",
       "StatusCode" : "201",
-      "x-ms-request-id" : "bfecaa91-901e-0044-703a-643cc7000000",
-      "Date" : "Thu, 05 Sep 2019 22:36:38 GMT",
-      "x-ms-client-request-id" : "b6c91db3-7894-4062-8847-a3176c1cd8e7"
-=======
-      "ETag" : "\"0x8D732FDAC0B3F18\"",
-      "Last-Modified" : "Fri, 06 Sep 2019 19:08:59 GMT",
-      "retry-after" : "0",
-      "Content-Length" : "0",
-      "StatusCode" : "201",
-      "x-ms-request-id" : "ec65cada-001e-001f-75e6-64eb66000000",
-      "Date" : "Fri, 06 Sep 2019 19:08:58 GMT",
-      "x-ms-client-request-id" : "5ef28036-bf08-4187-a02a-b7a131853fce"
->>>>>>> a55d5dd9
+      "x-ms-request-id" : "077fd8de-801e-001f-6149-673bbb000000",
+      "Date" : "Mon, 09 Sep 2019 19:59:20 GMT",
+      "x-ms-client-request-id" : "c96e3169-16d4-40f9-9137-470e61bfcdf0"
     },
     "Exception" : null
   }, {
     "Method" : "GET",
-<<<<<<< HEAD
     "Uri" : "https://jaschrepragrs.blob.core.windows.net?prefix=jtcservicesassignaturesstringtosign&comp=list",
     "Headers" : {
       "x-ms-version" : "2019-02-02",
       "User-Agent" : "azsdk-java-azure-storage-blob/12.0.0-preview.3 1.8.0_221; Windows 10 10.0",
-      "x-ms-client-request-id" : "5a200c8f-69a3-4cd3-b0cc-c293b39fe924"
-=======
-    "Uri" : "https://azstoragesdkaccount.blob.core.windows.net?prefix=jtcservicesassignaturesstringtosign&comp=list",
-    "Headers" : {
-      "x-ms-version" : "2019-02-02",
-      "User-Agent" : "azsdk-java-azure-storage-blob/12.0.0-preview.3 1.8.0_212; Windows 10 10.0",
-      "x-ms-client-request-id" : "0efc4444-0bd2-4531-95ff-05ee7c7f267d"
->>>>>>> a55d5dd9
+      "x-ms-client-request-id" : "5c4b24fe-ca6f-4f94-80c0-66ef01605aef"
     },
     "Response" : {
       "Transfer-Encoding" : "chunked",
@@ -61,35 +34,20 @@
       "Server" : "Windows-Azure-Blob/1.0 Microsoft-HTTPAPI/2.0",
       "retry-after" : "0",
       "StatusCode" : "200",
-<<<<<<< HEAD
-      "x-ms-request-id" : "bfecaab1-901e-0044-0e3a-643cc7000000",
-      "Body" : "﻿<?xml version=\"1.0\" encoding=\"utf-8\"?><EnumerationResults ServiceEndpoint=\"https://jaschrepragrs.blob.core.windows.net/\"><Prefix>jtcservicesassignaturesstringtosign</Prefix><Containers><Container><Name>jtcservicesassignaturesstringtosign074591ab039ba42cc</Name><Properties><Last-Modified>Thu, 05 Sep 2019 22:36:39 GMT</Last-Modified><Etag>\"0x8D7325184A243FE\"</Etag><LeaseStatus>unlocked</LeaseStatus><LeaseState>available</LeaseState><DefaultEncryptionScope>$account-encryption-key</DefaultEncryptionScope><DenyEncryptionScopeOverride>false</DenyEncryptionScopeOverride><HasImmutabilityPolicy>false</HasImmutabilityPolicy><HasLegalHold>false</HasLegalHold></Properties></Container></Containers><NextMarker /></EnumerationResults>",
-      "Date" : "Thu, 05 Sep 2019 22:36:38 GMT",
-      "x-ms-client-request-id" : "5a200c8f-69a3-4cd3-b0cc-c293b39fe924",
-=======
-      "x-ms-request-id" : "ec65caf2-001e-001f-09e6-64eb66000000",
-      "Body" : "﻿<?xml version=\"1.0\" encoding=\"utf-8\"?><EnumerationResults ServiceEndpoint=\"https://azstoragesdkaccount.blob.core.windows.net/\"><Prefix>jtcservicesassignaturesstringtosign</Prefix><Containers><Container><Name>jtcservicesassignaturesstringtosign020211f6168112013</Name><Properties><Last-Modified>Fri, 06 Sep 2019 19:08:59 GMT</Last-Modified><Etag>\"0x8D732FDAC0B3F18\"</Etag><LeaseStatus>unlocked</LeaseStatus><LeaseState>available</LeaseState><DefaultEncryptionScope>$account-encryption-key</DefaultEncryptionScope><DenyEncryptionScopeOverride>false</DenyEncryptionScopeOverride><HasImmutabilityPolicy>false</HasImmutabilityPolicy><HasLegalHold>false</HasLegalHold></Properties></Container></Containers><NextMarker /></EnumerationResults>",
-      "Date" : "Fri, 06 Sep 2019 19:08:58 GMT",
-      "x-ms-client-request-id" : "0efc4444-0bd2-4531-95ff-05ee7c7f267d",
->>>>>>> a55d5dd9
+      "x-ms-request-id" : "077fd8f1-801e-001f-7349-673bbb000000",
+      "Body" : "﻿<?xml version=\"1.0\" encoding=\"utf-8\"?><EnumerationResults ServiceEndpoint=\"https://jaschrepragrs.blob.core.windows.net/\"><Prefix>jtcservicesassignaturesstringtosign</Prefix><Containers><Container><Name>jtcservicesassignaturesstringtosign0098356ddddfd6c0b</Name><Properties><Last-Modified>Mon, 09 Sep 2019 19:59:20 GMT</Last-Modified><Etag>\"0x8D7356034445014\"</Etag><LeaseStatus>unlocked</LeaseStatus><LeaseState>available</LeaseState><DefaultEncryptionScope>$account-encryption-key</DefaultEncryptionScope><DenyEncryptionScopeOverride>false</DenyEncryptionScopeOverride><HasImmutabilityPolicy>false</HasImmutabilityPolicy><HasLegalHold>false</HasLegalHold></Properties></Container></Containers><NextMarker /></EnumerationResults>",
+      "Date" : "Mon, 09 Sep 2019 19:59:20 GMT",
+      "x-ms-client-request-id" : "5c4b24fe-ca6f-4f94-80c0-66ef01605aef",
       "Content-Type" : "application/xml"
     },
     "Exception" : null
   }, {
     "Method" : "DELETE",
-<<<<<<< HEAD
-    "Uri" : "https://jaschrepragrs.blob.core.windows.net/jtcservicesassignaturesstringtosign074591ab039ba42cc?restype=container",
+    "Uri" : "https://jaschrepragrs.blob.core.windows.net/jtcservicesassignaturesstringtosign0098356ddddfd6c0b?restype=container",
     "Headers" : {
       "x-ms-version" : "2019-02-02",
       "User-Agent" : "azsdk-java-azure-storage-blob/12.0.0-preview.3 1.8.0_221; Windows 10 10.0",
-      "x-ms-client-request-id" : "90a747d1-bc77-4e6a-96f9-d981a0ad09b4"
-=======
-    "Uri" : "https://azstoragesdkaccount.blob.core.windows.net/jtcservicesassignaturesstringtosign020211f6168112013?restype=container",
-    "Headers" : {
-      "x-ms-version" : "2019-02-02",
-      "User-Agent" : "azsdk-java-azure-storage-blob/12.0.0-preview.3 1.8.0_212; Windows 10 10.0",
-      "x-ms-client-request-id" : "3440f65f-9b28-4f7e-aaa4-f3c2b90c0827"
->>>>>>> a55d5dd9
+      "x-ms-client-request-id" : "1c2e8ffa-078e-443a-b790-2adb54552b22"
     },
     "Response" : {
       "x-ms-version" : "2019-02-02",
@@ -97,21 +55,11 @@
       "retry-after" : "0",
       "Content-Length" : "0",
       "StatusCode" : "202",
-<<<<<<< HEAD
-      "x-ms-request-id" : "bfecaac4-901e-0044-203a-643cc7000000",
-      "Date" : "Thu, 05 Sep 2019 22:36:38 GMT",
-      "x-ms-client-request-id" : "90a747d1-bc77-4e6a-96f9-d981a0ad09b4"
+      "x-ms-request-id" : "077fd8ff-801e-001f-8049-673bbb000000",
+      "Date" : "Mon, 09 Sep 2019 19:59:20 GMT",
+      "x-ms-client-request-id" : "1c2e8ffa-078e-443a-b790-2adb54552b22"
     },
     "Exception" : null
   } ],
-  "variables" : [ "jtcservicesassignaturesstringtosign074591ab039ba42cc" ]
-=======
-      "x-ms-request-id" : "ec65cb02-001e-001f-17e6-64eb66000000",
-      "Date" : "Fri, 06 Sep 2019 19:08:58 GMT",
-      "x-ms-client-request-id" : "3440f65f-9b28-4f7e-aaa4-f3c2b90c0827"
-    },
-    "Exception" : null
-  } ],
-  "variables" : [ "jtcservicesassignaturesstringtosign020211f6168112013" ]
->>>>>>> a55d5dd9
+  "variables" : [ "jtcservicesassignaturesstringtosign0098356ddddfd6c0b" ]
 }