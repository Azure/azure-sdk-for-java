{
  "networkCallRecords" : [ {
    "Method" : "PUT",
<<<<<<< HEAD
    "Uri" : "https://jaschrepragrs.blob.core.windows.net/jtccopydestac0blobapitestcopydestac8c4173032ddf988ab1?restype=container",
    "Headers" : {
      "x-ms-version" : "2019-02-02",
      "User-Agent" : "azsdk-java-azure-storage-blob/12.0.0-preview.3 1.8.0_221; Windows 10 10.0",
      "x-ms-client-request-id" : "98c44e44-fb8f-4f97-a7f1-d760b2c415d4"
=======
    "Uri" : "https://azstoragesdkaccount.blob.core.windows.net/jtccopydestac0blobapitestcopydestaca28579969eb5d70971?restype=container",
    "Headers" : {
      "x-ms-version" : "2019-02-02",
      "User-Agent" : "azsdk-java-azure-storage-blob/12.0.0-preview.3 1.8.0_212; Windows 10 10.0",
      "x-ms-client-request-id" : "49a9ed10-4d38-42db-b0cd-93e858c43575"
>>>>>>> a55d5dd9
    },
    "Response" : {
      "x-ms-version" : "2019-02-02",
      "Server" : "Windows-Azure-Blob/1.0 Microsoft-HTTPAPI/2.0",
<<<<<<< HEAD
      "ETag" : "\"0x8D73251D1FEDAFB\"",
      "Last-Modified" : "Thu, 05 Sep 2019 22:38:49 GMT",
      "retry-after" : "0",
      "Content-Length" : "0",
      "StatusCode" : "201",
      "x-ms-request-id" : "bfed2c1f-901e-0044-723a-643cc7000000",
      "Date" : "Thu, 05 Sep 2019 22:38:49 GMT",
      "x-ms-client-request-id" : "98c44e44-fb8f-4f97-a7f1-d760b2c415d4"
=======
      "ETag" : "\"0x8D732FC9A1C3075\"",
      "Last-Modified" : "Fri, 06 Sep 2019 19:01:19 GMT",
      "retry-after" : "0",
      "Content-Length" : "0",
      "StatusCode" : "201",
      "x-ms-request-id" : "b92bd5a7-d01e-009e-07e5-644931000000",
      "Date" : "Fri, 06 Sep 2019 19:01:19 GMT",
      "x-ms-client-request-id" : "49a9ed10-4d38-42db-b0cd-93e858c43575"
>>>>>>> a55d5dd9
    },
    "Exception" : null
  }, {
    "Method" : "PUT",
<<<<<<< HEAD
    "Uri" : "https://jaschrepragrs.blob.core.windows.net/jtccopydestac0blobapitestcopydestac8c4173032ddf988ab1/javablobcopydestac1blobapitestcopydestac8c476355dda4879",
    "Headers" : {
      "x-ms-version" : "2019-02-02",
      "User-Agent" : "azsdk-java-azure-storage-blob/12.0.0-preview.3 1.8.0_221; Windows 10 10.0",
      "x-ms-client-request-id" : "1916b615-8eea-4f9d-b39c-a303fca70940",
=======
    "Uri" : "https://azstoragesdkaccount.blob.core.windows.net/jtccopydestac0blobapitestcopydestaca28579969eb5d70971/javablobcopydestac1blobapitestcopydestaca280316225eb37a",
    "Headers" : {
      "x-ms-version" : "2019-02-02",
      "User-Agent" : "azsdk-java-azure-storage-blob/12.0.0-preview.3 1.8.0_212; Windows 10 10.0",
      "x-ms-client-request-id" : "7dc4b215-980d-4c38-8d82-d99db5124c59",
>>>>>>> a55d5dd9
      "Content-Type" : "application/octet-stream"
    },
    "Response" : {
      "x-ms-version" : "2019-02-02",
      "Server" : "Windows-Azure-Blob/1.0 Microsoft-HTTPAPI/2.0",
      "x-ms-content-crc64" : "6RYQPwaVsyQ=",
<<<<<<< HEAD
      "Last-Modified" : "Thu, 05 Sep 2019 22:38:49 GMT",
      "retry-after" : "0",
      "StatusCode" : "201",
      "x-ms-request-server-encrypted" : "true",
      "Date" : "Thu, 05 Sep 2019 22:38:49 GMT",
      "Content-MD5" : "wh+Wm18D0z1D4E+PE252gg==",
      "ETag" : "\"0x8D73251D20B964B\"",
      "Content-Length" : "0",
      "x-ms-request-id" : "bfed2c2c-901e-0044-7e3a-643cc7000000",
      "x-ms-client-request-id" : "1916b615-8eea-4f9d-b39c-a303fca70940"
=======
      "Last-Modified" : "Fri, 06 Sep 2019 19:01:19 GMT",
      "retry-after" : "0",
      "StatusCode" : "201",
      "x-ms-request-server-encrypted" : "true",
      "Date" : "Fri, 06 Sep 2019 19:01:19 GMT",
      "Content-MD5" : "wh+Wm18D0z1D4E+PE252gg==",
      "ETag" : "\"0x8D732FC9A222B0C\"",
      "Content-Length" : "0",
      "x-ms-request-id" : "b92bd5c2-d01e-009e-1ee5-644931000000",
      "x-ms-client-request-id" : "7dc4b215-980d-4c38-8d82-d99db5124c59"
>>>>>>> a55d5dd9
    },
    "Exception" : null
  }, {
    "Method" : "PUT",
<<<<<<< HEAD
    "Uri" : "https://jaschrepragrs.blob.core.windows.net/jtccopydestac0blobapitestcopydestac8c4173032ddf988ab1/javablobcopydestac2blobapitestcopydestac8c44804229f9401",
    "Headers" : {
      "x-ms-version" : "2019-02-02",
      "User-Agent" : "azsdk-java-azure-storage-blob/12.0.0-preview.3 1.8.0_221; Windows 10 10.0",
      "x-ms-client-request-id" : "fcd21fa2-b910-4998-9b12-ba5d6a9bcce9",
=======
    "Uri" : "https://azstoragesdkaccount.blob.core.windows.net/jtccopydestac0blobapitestcopydestaca28579969eb5d70971/javablobcopydestac2blobapitestcopydestaca28029290e5cbcd",
    "Headers" : {
      "x-ms-version" : "2019-02-02",
      "User-Agent" : "azsdk-java-azure-storage-blob/12.0.0-preview.3 1.8.0_212; Windows 10 10.0",
      "x-ms-client-request-id" : "eb9fe462-5b5e-4dd6-ad97-b298a609dd49",
>>>>>>> a55d5dd9
      "Content-Type" : "application/octet-stream"
    },
    "Response" : {
      "x-ms-version" : "2019-02-02",
      "Server" : "Windows-Azure-Blob/1.0 Microsoft-HTTPAPI/2.0",
      "x-ms-content-crc64" : "6RYQPwaVsyQ=",
<<<<<<< HEAD
      "Last-Modified" : "Thu, 05 Sep 2019 22:38:49 GMT",
      "retry-after" : "0",
      "StatusCode" : "201",
      "x-ms-request-server-encrypted" : "true",
      "Date" : "Thu, 05 Sep 2019 22:38:49 GMT",
      "Content-MD5" : "wh+Wm18D0z1D4E+PE252gg==",
      "ETag" : "\"0x8D73251D217F49A\"",
      "Content-Length" : "0",
      "x-ms-request-id" : "bfed2c3d-901e-0044-0e3a-643cc7000000",
      "x-ms-client-request-id" : "fcd21fa2-b910-4998-9b12-ba5d6a9bcce9"
=======
      "Last-Modified" : "Fri, 06 Sep 2019 19:01:19 GMT",
      "retry-after" : "0",
      "StatusCode" : "201",
      "x-ms-request-server-encrypted" : "true",
      "Date" : "Fri, 06 Sep 2019 19:01:19 GMT",
      "Content-MD5" : "wh+Wm18D0z1D4E+PE252gg==",
      "ETag" : "\"0x8D732FC9A27D1AD\"",
      "Content-Length" : "0",
      "x-ms-request-id" : "b92bd5e3-d01e-009e-3ae5-644931000000",
      "x-ms-client-request-id" : "eb9fe462-5b5e-4dd6-ad97-b298a609dd49"
>>>>>>> a55d5dd9
    },
    "Exception" : null
  }, {
    "Method" : "PUT",
<<<<<<< HEAD
    "Uri" : "https://jaschrepragrs.blob.core.windows.net/jtccopydestac0blobapitestcopydestac8c4173032ddf988ab1/javablobcopydestac2blobapitestcopydestac8c44804229f9401?comp=lease",
    "Headers" : {
      "x-ms-version" : "2019-02-02",
      "User-Agent" : "azsdk-java-azure-storage-blob/12.0.0-preview.3 1.8.0_221; Windows 10 10.0",
      "x-ms-client-request-id" : "dfc0ea5f-759e-4332-ae5e-ceedaf2de49e"
=======
    "Uri" : "https://azstoragesdkaccount.blob.core.windows.net/jtccopydestac0blobapitestcopydestaca28579969eb5d70971/javablobcopydestac2blobapitestcopydestaca28029290e5cbcd?comp=lease",
    "Headers" : {
      "x-ms-version" : "2019-02-02",
      "User-Agent" : "azsdk-java-azure-storage-blob/12.0.0-preview.3 1.8.0_212; Windows 10 10.0",
      "x-ms-client-request-id" : "b3492433-39ae-437c-aabc-b1187b4863e4"
>>>>>>> a55d5dd9
    },
    "Response" : {
      "x-ms-version" : "2019-02-02",
      "Server" : "Windows-Azure-Blob/1.0 Microsoft-HTTPAPI/2.0",
<<<<<<< HEAD
      "ETag" : "\"0x8D73251D217F49A\"",
      "x-ms-lease-id" : "c7b3c536-90d3-4bae-bd19-10f2f2c55243",
      "Last-Modified" : "Thu, 05 Sep 2019 22:38:49 GMT",
      "retry-after" : "0",
      "Content-Length" : "0",
      "StatusCode" : "201",
      "x-ms-request-id" : "bfed2c4b-901e-0044-1c3a-643cc7000000",
      "Date" : "Thu, 05 Sep 2019 22:38:49 GMT",
      "x-ms-client-request-id" : "dfc0ea5f-759e-4332-ae5e-ceedaf2de49e"
=======
      "ETag" : "\"0x8D732FC9A27D1AD\"",
      "x-ms-lease-id" : "4cf6d876-aef0-47c0-a07a-d63f9e9d77b8",
      "Last-Modified" : "Fri, 06 Sep 2019 19:01:19 GMT",
      "retry-after" : "0",
      "Content-Length" : "0",
      "StatusCode" : "201",
      "x-ms-request-id" : "b92bd60f-d01e-009e-61e5-644931000000",
      "Date" : "Fri, 06 Sep 2019 19:01:19 GMT",
      "x-ms-client-request-id" : "b3492433-39ae-437c-aabc-b1187b4863e4"
>>>>>>> a55d5dd9
    },
    "Exception" : null
  }, {
    "Method" : "PUT",
<<<<<<< HEAD
    "Uri" : "https://jaschrepragrs.blob.core.windows.net/jtccopydestac0blobapitestcopydestac8c4173032ddf988ab1/javablobcopydestac2blobapitestcopydestac8c44804229f9401",
    "Headers" : {
      "x-ms-version" : "2019-02-02",
      "User-Agent" : "azsdk-java-azure-storage-blob/12.0.0-preview.3 1.8.0_221; Windows 10 10.0",
      "x-ms-client-request-id" : "df18d4c9-510e-4135-be3a-7986ccfc1874"
=======
    "Uri" : "https://azstoragesdkaccount.blob.core.windows.net/jtccopydestac0blobapitestcopydestaca28579969eb5d70971/javablobcopydestac2blobapitestcopydestaca28029290e5cbcd",
    "Headers" : {
      "x-ms-version" : "2019-02-02",
      "User-Agent" : "azsdk-java-azure-storage-blob/12.0.0-preview.3 1.8.0_212; Windows 10 10.0",
      "x-ms-client-request-id" : "dd73bffd-3d36-43e3-b796-3feb77856b77"
>>>>>>> a55d5dd9
    },
    "Response" : {
      "x-ms-version" : "2019-02-02",
      "Server" : "Windows-Azure-Blob/1.0 Microsoft-HTTPAPI/2.0",
<<<<<<< HEAD
      "x-ms-copy-id" : "680bee94-2197-4d17-a4d4-b1971a256c6b",
      "ETag" : "\"0x8D73251D24092A3\"",
      "Last-Modified" : "Thu, 05 Sep 2019 22:38:49 GMT",
=======
      "x-ms-copy-id" : "c72ffbeb-e962-4d11-9bf2-5707e73cf447",
      "ETag" : "\"0x8D732FC9A35DEC3\"",
      "Last-Modified" : "Fri, 06 Sep 2019 19:01:19 GMT",
>>>>>>> a55d5dd9
      "retry-after" : "0",
      "Content-Length" : "0",
      "x-ms-copy-status" : "success",
      "StatusCode" : "202",
<<<<<<< HEAD
      "x-ms-request-id" : "bfed2c54-901e-0044-253a-643cc7000000",
      "Date" : "Thu, 05 Sep 2019 22:38:49 GMT",
      "x-ms-client-request-id" : "df18d4c9-510e-4135-be3a-7986ccfc1874"
=======
      "x-ms-request-id" : "b92bd63b-d01e-009e-08e5-644931000000",
      "Date" : "Fri, 06 Sep 2019 19:01:19 GMT",
      "x-ms-client-request-id" : "dd73bffd-3d36-43e3-b796-3feb77856b77"
>>>>>>> a55d5dd9
    },
    "Exception" : null
  }, {
    "Method" : "GET",
<<<<<<< HEAD
    "Uri" : "https://jaschrepragrs.blob.core.windows.net?prefix=jtccopydestac&comp=list",
    "Headers" : {
      "x-ms-version" : "2019-02-02",
      "User-Agent" : "azsdk-java-azure-storage-blob/12.0.0-preview.3 1.8.0_221; Windows 10 10.0",
      "x-ms-client-request-id" : "d9a23e68-0bcf-4417-826a-e11d78857cdb"
=======
    "Uri" : "https://azstoragesdkaccount.blob.core.windows.net?prefix=jtccopydestac&comp=list",
    "Headers" : {
      "x-ms-version" : "2019-02-02",
      "User-Agent" : "azsdk-java-azure-storage-blob/12.0.0-preview.3 1.8.0_212; Windows 10 10.0",
      "x-ms-client-request-id" : "8c5b1dae-2ca3-4e2b-8d73-391178511918"
>>>>>>> a55d5dd9
    },
    "Response" : {
      "Transfer-Encoding" : "chunked",
      "x-ms-version" : "2019-02-02",
      "Server" : "Windows-Azure-Blob/1.0 Microsoft-HTTPAPI/2.0",
      "retry-after" : "0",
      "StatusCode" : "200",
<<<<<<< HEAD
      "x-ms-request-id" : "bfed2c77-901e-0044-443a-643cc7000000",
      "Body" : "﻿<?xml version=\"1.0\" encoding=\"utf-8\"?><EnumerationResults ServiceEndpoint=\"https://jaschrepragrs.blob.core.windows.net/\"><Prefix>jtccopydestac</Prefix><Containers><Container><Name>jtccopydestac0blobapitestcopydestac8c4173032ddf988ab1</Name><Properties><Last-Modified>Thu, 05 Sep 2019 22:38:49 GMT</Last-Modified><Etag>\"0x8D73251D1FEDAFB\"</Etag><LeaseStatus>unlocked</LeaseStatus><LeaseState>available</LeaseState><DefaultEncryptionScope>$account-encryption-key</DefaultEncryptionScope><DenyEncryptionScopeOverride>false</DenyEncryptionScopeOverride><HasImmutabilityPolicy>false</HasImmutabilityPolicy><HasLegalHold>false</HasLegalHold></Properties></Container></Containers><NextMarker /></EnumerationResults>",
      "Date" : "Thu, 05 Sep 2019 22:38:49 GMT",
      "x-ms-client-request-id" : "d9a23e68-0bcf-4417-826a-e11d78857cdb",
=======
      "x-ms-request-id" : "b92bd684-d01e-009e-49e5-644931000000",
      "Body" : "﻿<?xml version=\"1.0\" encoding=\"utf-8\"?><EnumerationResults ServiceEndpoint=\"https://azstoragesdkaccount.blob.core.windows.net/\"><Prefix>jtccopydestac</Prefix><Containers><Container><Name>jtccopydestac0blobapitestcopydestaca28579969eb5d70971</Name><Properties><Last-Modified>Fri, 06 Sep 2019 19:01:19 GMT</Last-Modified><Etag>\"0x8D732FC9A1C3075\"</Etag><LeaseStatus>unlocked</LeaseStatus><LeaseState>available</LeaseState><DefaultEncryptionScope>$account-encryption-key</DefaultEncryptionScope><DenyEncryptionScopeOverride>false</DenyEncryptionScopeOverride><HasImmutabilityPolicy>false</HasImmutabilityPolicy><HasLegalHold>false</HasLegalHold></Properties></Container></Containers><NextMarker /></EnumerationResults>",
      "Date" : "Fri, 06 Sep 2019 19:01:19 GMT",
      "x-ms-client-request-id" : "8c5b1dae-2ca3-4e2b-8d73-391178511918",
>>>>>>> a55d5dd9
      "Content-Type" : "application/xml"
    },
    "Exception" : null
  }, {
    "Method" : "DELETE",
<<<<<<< HEAD
    "Uri" : "https://jaschrepragrs.blob.core.windows.net/jtccopydestac0blobapitestcopydestac8c4173032ddf988ab1?restype=container",
    "Headers" : {
      "x-ms-version" : "2019-02-02",
      "User-Agent" : "azsdk-java-azure-storage-blob/12.0.0-preview.3 1.8.0_221; Windows 10 10.0",
      "x-ms-client-request-id" : "45abe2b5-eca6-4a70-ad80-2707e3706e77"
=======
    "Uri" : "https://azstoragesdkaccount.blob.core.windows.net/jtccopydestac0blobapitestcopydestaca28579969eb5d70971?restype=container",
    "Headers" : {
      "x-ms-version" : "2019-02-02",
      "User-Agent" : "azsdk-java-azure-storage-blob/12.0.0-preview.3 1.8.0_212; Windows 10 10.0",
      "x-ms-client-request-id" : "b7877eb2-fb8a-470a-9ee7-35bf8cd437f0"
>>>>>>> a55d5dd9
    },
    "Response" : {
      "x-ms-version" : "2019-02-02",
      "Server" : "Windows-Azure-Blob/1.0 Microsoft-HTTPAPI/2.0",
      "retry-after" : "0",
      "Content-Length" : "0",
      "StatusCode" : "202",
<<<<<<< HEAD
      "x-ms-request-id" : "bfed2c8a-901e-0044-573a-643cc7000000",
      "Date" : "Thu, 05 Sep 2019 22:38:49 GMT",
      "x-ms-client-request-id" : "45abe2b5-eca6-4a70-ad80-2707e3706e77"
    },
    "Exception" : null
  } ],
  "variables" : [ "jtccopydestac0blobapitestcopydestac8c4173032ddf988ab1", "javablobcopydestac1blobapitestcopydestac8c476355dda4879", "javablobcopydestac2blobapitestcopydestac8c44804229f9401" ]
=======
      "x-ms-request-id" : "b92bd6aa-d01e-009e-6de5-644931000000",
      "Date" : "Fri, 06 Sep 2019 19:01:19 GMT",
      "x-ms-client-request-id" : "b7877eb2-fb8a-470a-9ee7-35bf8cd437f0"
    },
    "Exception" : null
  } ],
  "variables" : [ "jtccopydestac0blobapitestcopydestaca28579969eb5d70971", "javablobcopydestac1blobapitestcopydestaca280316225eb37a", "javablobcopydestac2blobapitestcopydestaca28029290e5cbcd" ]
>>>>>>> a55d5dd9
}<|MERGE_RESOLUTION|>--- conflicted
+++ resolved
@@ -1,236 +1,127 @@
 {
   "networkCallRecords" : [ {
     "Method" : "PUT",
-<<<<<<< HEAD
-    "Uri" : "https://jaschrepragrs.blob.core.windows.net/jtccopydestac0blobapitestcopydestac8c4173032ddf988ab1?restype=container",
+    "Uri" : "https://jaschrepragrs.blob.core.windows.net/jtccopydestac0blobapitestcopydestaceb5011495b13de5aee?restype=container",
     "Headers" : {
       "x-ms-version" : "2019-02-02",
       "User-Agent" : "azsdk-java-azure-storage-blob/12.0.0-preview.3 1.8.0_221; Windows 10 10.0",
-      "x-ms-client-request-id" : "98c44e44-fb8f-4f97-a7f1-d760b2c415d4"
-=======
-    "Uri" : "https://azstoragesdkaccount.blob.core.windows.net/jtccopydestac0blobapitestcopydestaca28579969eb5d70971?restype=container",
-    "Headers" : {
-      "x-ms-version" : "2019-02-02",
-      "User-Agent" : "azsdk-java-azure-storage-blob/12.0.0-preview.3 1.8.0_212; Windows 10 10.0",
-      "x-ms-client-request-id" : "49a9ed10-4d38-42db-b0cd-93e858c43575"
->>>>>>> a55d5dd9
+      "x-ms-client-request-id" : "ca17e005-f40b-4478-85dc-2a1d708cc7f9"
     },
     "Response" : {
       "x-ms-version" : "2019-02-02",
       "Server" : "Windows-Azure-Blob/1.0 Microsoft-HTTPAPI/2.0",
-<<<<<<< HEAD
-      "ETag" : "\"0x8D73251D1FEDAFB\"",
-      "Last-Modified" : "Thu, 05 Sep 2019 22:38:49 GMT",
+      "ETag" : "\"0x8D7356121DB33D1\"",
+      "Last-Modified" : "Mon, 09 Sep 2019 20:05:59 GMT",
       "retry-after" : "0",
       "Content-Length" : "0",
       "StatusCode" : "201",
-      "x-ms-request-id" : "bfed2c1f-901e-0044-723a-643cc7000000",
-      "Date" : "Thu, 05 Sep 2019 22:38:49 GMT",
-      "x-ms-client-request-id" : "98c44e44-fb8f-4f97-a7f1-d760b2c415d4"
-=======
-      "ETag" : "\"0x8D732FC9A1C3075\"",
-      "Last-Modified" : "Fri, 06 Sep 2019 19:01:19 GMT",
-      "retry-after" : "0",
-      "Content-Length" : "0",
-      "StatusCode" : "201",
-      "x-ms-request-id" : "b92bd5a7-d01e-009e-07e5-644931000000",
-      "Date" : "Fri, 06 Sep 2019 19:01:19 GMT",
-      "x-ms-client-request-id" : "49a9ed10-4d38-42db-b0cd-93e858c43575"
->>>>>>> a55d5dd9
+      "x-ms-request-id" : "c5ca8f77-301e-0042-1a49-67cbbf000000",
+      "Date" : "Mon, 09 Sep 2019 20:05:59 GMT",
+      "x-ms-client-request-id" : "ca17e005-f40b-4478-85dc-2a1d708cc7f9"
     },
     "Exception" : null
   }, {
     "Method" : "PUT",
-<<<<<<< HEAD
-    "Uri" : "https://jaschrepragrs.blob.core.windows.net/jtccopydestac0blobapitestcopydestac8c4173032ddf988ab1/javablobcopydestac1blobapitestcopydestac8c476355dda4879",
+    "Uri" : "https://jaschrepragrs.blob.core.windows.net/jtccopydestac0blobapitestcopydestaceb5011495b13de5aee/javablobcopydestac1blobapitestcopydestaceb541851f780721",
     "Headers" : {
       "x-ms-version" : "2019-02-02",
       "User-Agent" : "azsdk-java-azure-storage-blob/12.0.0-preview.3 1.8.0_221; Windows 10 10.0",
-      "x-ms-client-request-id" : "1916b615-8eea-4f9d-b39c-a303fca70940",
-=======
-    "Uri" : "https://azstoragesdkaccount.blob.core.windows.net/jtccopydestac0blobapitestcopydestaca28579969eb5d70971/javablobcopydestac1blobapitestcopydestaca280316225eb37a",
-    "Headers" : {
-      "x-ms-version" : "2019-02-02",
-      "User-Agent" : "azsdk-java-azure-storage-blob/12.0.0-preview.3 1.8.0_212; Windows 10 10.0",
-      "x-ms-client-request-id" : "7dc4b215-980d-4c38-8d82-d99db5124c59",
->>>>>>> a55d5dd9
+      "x-ms-client-request-id" : "7cf9b134-8325-488d-8899-f37ae350b26b",
       "Content-Type" : "application/octet-stream"
     },
     "Response" : {
       "x-ms-version" : "2019-02-02",
       "Server" : "Windows-Azure-Blob/1.0 Microsoft-HTTPAPI/2.0",
       "x-ms-content-crc64" : "6RYQPwaVsyQ=",
-<<<<<<< HEAD
-      "Last-Modified" : "Thu, 05 Sep 2019 22:38:49 GMT",
+      "Last-Modified" : "Mon, 09 Sep 2019 20:05:59 GMT",
       "retry-after" : "0",
       "StatusCode" : "201",
       "x-ms-request-server-encrypted" : "true",
-      "Date" : "Thu, 05 Sep 2019 22:38:49 GMT",
+      "Date" : "Mon, 09 Sep 2019 20:05:59 GMT",
       "Content-MD5" : "wh+Wm18D0z1D4E+PE252gg==",
-      "ETag" : "\"0x8D73251D20B964B\"",
+      "ETag" : "\"0x8D7356121EACEF9\"",
       "Content-Length" : "0",
-      "x-ms-request-id" : "bfed2c2c-901e-0044-7e3a-643cc7000000",
-      "x-ms-client-request-id" : "1916b615-8eea-4f9d-b39c-a303fca70940"
-=======
-      "Last-Modified" : "Fri, 06 Sep 2019 19:01:19 GMT",
-      "retry-after" : "0",
-      "StatusCode" : "201",
-      "x-ms-request-server-encrypted" : "true",
-      "Date" : "Fri, 06 Sep 2019 19:01:19 GMT",
-      "Content-MD5" : "wh+Wm18D0z1D4E+PE252gg==",
-      "ETag" : "\"0x8D732FC9A222B0C\"",
-      "Content-Length" : "0",
-      "x-ms-request-id" : "b92bd5c2-d01e-009e-1ee5-644931000000",
-      "x-ms-client-request-id" : "7dc4b215-980d-4c38-8d82-d99db5124c59"
->>>>>>> a55d5dd9
+      "x-ms-request-id" : "c5ca8f90-301e-0042-3249-67cbbf000000",
+      "x-ms-client-request-id" : "7cf9b134-8325-488d-8899-f37ae350b26b"
     },
     "Exception" : null
   }, {
     "Method" : "PUT",
-<<<<<<< HEAD
-    "Uri" : "https://jaschrepragrs.blob.core.windows.net/jtccopydestac0blobapitestcopydestac8c4173032ddf988ab1/javablobcopydestac2blobapitestcopydestac8c44804229f9401",
+    "Uri" : "https://jaschrepragrs.blob.core.windows.net/jtccopydestac0blobapitestcopydestaceb5011495b13de5aee/javablobcopydestac2blobapitestcopydestaceb5942063ef1107",
     "Headers" : {
       "x-ms-version" : "2019-02-02",
       "User-Agent" : "azsdk-java-azure-storage-blob/12.0.0-preview.3 1.8.0_221; Windows 10 10.0",
-      "x-ms-client-request-id" : "fcd21fa2-b910-4998-9b12-ba5d6a9bcce9",
-=======
-    "Uri" : "https://azstoragesdkaccount.blob.core.windows.net/jtccopydestac0blobapitestcopydestaca28579969eb5d70971/javablobcopydestac2blobapitestcopydestaca28029290e5cbcd",
-    "Headers" : {
-      "x-ms-version" : "2019-02-02",
-      "User-Agent" : "azsdk-java-azure-storage-blob/12.0.0-preview.3 1.8.0_212; Windows 10 10.0",
-      "x-ms-client-request-id" : "eb9fe462-5b5e-4dd6-ad97-b298a609dd49",
->>>>>>> a55d5dd9
+      "x-ms-client-request-id" : "46f4d20d-b453-4075-98ce-4cf6c63f61d1",
       "Content-Type" : "application/octet-stream"
     },
     "Response" : {
       "x-ms-version" : "2019-02-02",
       "Server" : "Windows-Azure-Blob/1.0 Microsoft-HTTPAPI/2.0",
       "x-ms-content-crc64" : "6RYQPwaVsyQ=",
-<<<<<<< HEAD
-      "Last-Modified" : "Thu, 05 Sep 2019 22:38:49 GMT",
+      "Last-Modified" : "Mon, 09 Sep 2019 20:05:59 GMT",
       "retry-after" : "0",
       "StatusCode" : "201",
       "x-ms-request-server-encrypted" : "true",
-      "Date" : "Thu, 05 Sep 2019 22:38:49 GMT",
+      "Date" : "Mon, 09 Sep 2019 20:05:59 GMT",
       "Content-MD5" : "wh+Wm18D0z1D4E+PE252gg==",
-      "ETag" : "\"0x8D73251D217F49A\"",
+      "ETag" : "\"0x8D7356121F7A28F\"",
       "Content-Length" : "0",
-      "x-ms-request-id" : "bfed2c3d-901e-0044-0e3a-643cc7000000",
-      "x-ms-client-request-id" : "fcd21fa2-b910-4998-9b12-ba5d6a9bcce9"
-=======
-      "Last-Modified" : "Fri, 06 Sep 2019 19:01:19 GMT",
-      "retry-after" : "0",
-      "StatusCode" : "201",
-      "x-ms-request-server-encrypted" : "true",
-      "Date" : "Fri, 06 Sep 2019 19:01:19 GMT",
-      "Content-MD5" : "wh+Wm18D0z1D4E+PE252gg==",
-      "ETag" : "\"0x8D732FC9A27D1AD\"",
-      "Content-Length" : "0",
-      "x-ms-request-id" : "b92bd5e3-d01e-009e-3ae5-644931000000",
-      "x-ms-client-request-id" : "eb9fe462-5b5e-4dd6-ad97-b298a609dd49"
->>>>>>> a55d5dd9
+      "x-ms-request-id" : "c5ca8f9f-301e-0042-4149-67cbbf000000",
+      "x-ms-client-request-id" : "46f4d20d-b453-4075-98ce-4cf6c63f61d1"
     },
     "Exception" : null
   }, {
     "Method" : "PUT",
-<<<<<<< HEAD
-    "Uri" : "https://jaschrepragrs.blob.core.windows.net/jtccopydestac0blobapitestcopydestac8c4173032ddf988ab1/javablobcopydestac2blobapitestcopydestac8c44804229f9401?comp=lease",
+    "Uri" : "https://jaschrepragrs.blob.core.windows.net/jtccopydestac0blobapitestcopydestaceb5011495b13de5aee/javablobcopydestac2blobapitestcopydestaceb5942063ef1107?comp=lease",
     "Headers" : {
       "x-ms-version" : "2019-02-02",
       "User-Agent" : "azsdk-java-azure-storage-blob/12.0.0-preview.3 1.8.0_221; Windows 10 10.0",
-      "x-ms-client-request-id" : "dfc0ea5f-759e-4332-ae5e-ceedaf2de49e"
-=======
-    "Uri" : "https://azstoragesdkaccount.blob.core.windows.net/jtccopydestac0blobapitestcopydestaca28579969eb5d70971/javablobcopydestac2blobapitestcopydestaca28029290e5cbcd?comp=lease",
-    "Headers" : {
-      "x-ms-version" : "2019-02-02",
-      "User-Agent" : "azsdk-java-azure-storage-blob/12.0.0-preview.3 1.8.0_212; Windows 10 10.0",
-      "x-ms-client-request-id" : "b3492433-39ae-437c-aabc-b1187b4863e4"
->>>>>>> a55d5dd9
+      "x-ms-client-request-id" : "b93f9124-7520-4e69-b7e6-fffe13d54b39"
     },
     "Response" : {
       "x-ms-version" : "2019-02-02",
       "Server" : "Windows-Azure-Blob/1.0 Microsoft-HTTPAPI/2.0",
-<<<<<<< HEAD
-      "ETag" : "\"0x8D73251D217F49A\"",
-      "x-ms-lease-id" : "c7b3c536-90d3-4bae-bd19-10f2f2c55243",
-      "Last-Modified" : "Thu, 05 Sep 2019 22:38:49 GMT",
+      "ETag" : "\"0x8D7356121F7A28F\"",
+      "x-ms-lease-id" : "9dfbe50d-1bf4-4247-bbc6-1cc1f6a325be",
+      "Last-Modified" : "Mon, 09 Sep 2019 20:05:59 GMT",
       "retry-after" : "0",
       "Content-Length" : "0",
       "StatusCode" : "201",
-      "x-ms-request-id" : "bfed2c4b-901e-0044-1c3a-643cc7000000",
-      "Date" : "Thu, 05 Sep 2019 22:38:49 GMT",
-      "x-ms-client-request-id" : "dfc0ea5f-759e-4332-ae5e-ceedaf2de49e"
-=======
-      "ETag" : "\"0x8D732FC9A27D1AD\"",
-      "x-ms-lease-id" : "4cf6d876-aef0-47c0-a07a-d63f9e9d77b8",
-      "Last-Modified" : "Fri, 06 Sep 2019 19:01:19 GMT",
-      "retry-after" : "0",
-      "Content-Length" : "0",
-      "StatusCode" : "201",
-      "x-ms-request-id" : "b92bd60f-d01e-009e-61e5-644931000000",
-      "Date" : "Fri, 06 Sep 2019 19:01:19 GMT",
-      "x-ms-client-request-id" : "b3492433-39ae-437c-aabc-b1187b4863e4"
->>>>>>> a55d5dd9
+      "x-ms-request-id" : "c5ca8faf-301e-0042-5049-67cbbf000000",
+      "Date" : "Mon, 09 Sep 2019 20:05:59 GMT",
+      "x-ms-client-request-id" : "b93f9124-7520-4e69-b7e6-fffe13d54b39"
     },
     "Exception" : null
   }, {
     "Method" : "PUT",
-<<<<<<< HEAD
-    "Uri" : "https://jaschrepragrs.blob.core.windows.net/jtccopydestac0blobapitestcopydestac8c4173032ddf988ab1/javablobcopydestac2blobapitestcopydestac8c44804229f9401",
+    "Uri" : "https://jaschrepragrs.blob.core.windows.net/jtccopydestac0blobapitestcopydestaceb5011495b13de5aee/javablobcopydestac2blobapitestcopydestaceb5942063ef1107",
     "Headers" : {
       "x-ms-version" : "2019-02-02",
       "User-Agent" : "azsdk-java-azure-storage-blob/12.0.0-preview.3 1.8.0_221; Windows 10 10.0",
-      "x-ms-client-request-id" : "df18d4c9-510e-4135-be3a-7986ccfc1874"
-=======
-    "Uri" : "https://azstoragesdkaccount.blob.core.windows.net/jtccopydestac0blobapitestcopydestaca28579969eb5d70971/javablobcopydestac2blobapitestcopydestaca28029290e5cbcd",
-    "Headers" : {
-      "x-ms-version" : "2019-02-02",
-      "User-Agent" : "azsdk-java-azure-storage-blob/12.0.0-preview.3 1.8.0_212; Windows 10 10.0",
-      "x-ms-client-request-id" : "dd73bffd-3d36-43e3-b796-3feb77856b77"
->>>>>>> a55d5dd9
+      "x-ms-client-request-id" : "f4fdcb2b-3e43-4d79-91a9-c37609a26c00"
     },
     "Response" : {
       "x-ms-version" : "2019-02-02",
       "Server" : "Windows-Azure-Blob/1.0 Microsoft-HTTPAPI/2.0",
-<<<<<<< HEAD
-      "x-ms-copy-id" : "680bee94-2197-4d17-a4d4-b1971a256c6b",
-      "ETag" : "\"0x8D73251D24092A3\"",
-      "Last-Modified" : "Thu, 05 Sep 2019 22:38:49 GMT",
-=======
-      "x-ms-copy-id" : "c72ffbeb-e962-4d11-9bf2-5707e73cf447",
-      "ETag" : "\"0x8D732FC9A35DEC3\"",
-      "Last-Modified" : "Fri, 06 Sep 2019 19:01:19 GMT",
->>>>>>> a55d5dd9
+      "x-ms-copy-id" : "f2177556-827f-4f73-b96a-b024d90ba1ab",
+      "ETag" : "\"0x8D73561221149B6\"",
+      "Last-Modified" : "Mon, 09 Sep 2019 20:05:59 GMT",
       "retry-after" : "0",
       "Content-Length" : "0",
       "x-ms-copy-status" : "success",
       "StatusCode" : "202",
-<<<<<<< HEAD
-      "x-ms-request-id" : "bfed2c54-901e-0044-253a-643cc7000000",
-      "Date" : "Thu, 05 Sep 2019 22:38:49 GMT",
-      "x-ms-client-request-id" : "df18d4c9-510e-4135-be3a-7986ccfc1874"
-=======
-      "x-ms-request-id" : "b92bd63b-d01e-009e-08e5-644931000000",
-      "Date" : "Fri, 06 Sep 2019 19:01:19 GMT",
-      "x-ms-client-request-id" : "dd73bffd-3d36-43e3-b796-3feb77856b77"
->>>>>>> a55d5dd9
+      "x-ms-request-id" : "c5ca8fca-301e-0042-6a49-67cbbf000000",
+      "Date" : "Mon, 09 Sep 2019 20:05:59 GMT",
+      "x-ms-client-request-id" : "f4fdcb2b-3e43-4d79-91a9-c37609a26c00"
     },
     "Exception" : null
   }, {
     "Method" : "GET",
-<<<<<<< HEAD
     "Uri" : "https://jaschrepragrs.blob.core.windows.net?prefix=jtccopydestac&comp=list",
     "Headers" : {
       "x-ms-version" : "2019-02-02",
       "User-Agent" : "azsdk-java-azure-storage-blob/12.0.0-preview.3 1.8.0_221; Windows 10 10.0",
-      "x-ms-client-request-id" : "d9a23e68-0bcf-4417-826a-e11d78857cdb"
-=======
-    "Uri" : "https://azstoragesdkaccount.blob.core.windows.net?prefix=jtccopydestac&comp=list",
-    "Headers" : {
-      "x-ms-version" : "2019-02-02",
-      "User-Agent" : "azsdk-java-azure-storage-blob/12.0.0-preview.3 1.8.0_212; Windows 10 10.0",
-      "x-ms-client-request-id" : "8c5b1dae-2ca3-4e2b-8d73-391178511918"
->>>>>>> a55d5dd9
+      "x-ms-client-request-id" : "d1d7d997-0dd7-47ef-9c1f-2fbe624baca1"
     },
     "Response" : {
       "Transfer-Encoding" : "chunked",
@@ -238,35 +129,20 @@
       "Server" : "Windows-Azure-Blob/1.0 Microsoft-HTTPAPI/2.0",
       "retry-after" : "0",
       "StatusCode" : "200",
-<<<<<<< HEAD
-      "x-ms-request-id" : "bfed2c77-901e-0044-443a-643cc7000000",
-      "Body" : "﻿<?xml version=\"1.0\" encoding=\"utf-8\"?><EnumerationResults ServiceEndpoint=\"https://jaschrepragrs.blob.core.windows.net/\"><Prefix>jtccopydestac</Prefix><Containers><Container><Name>jtccopydestac0blobapitestcopydestac8c4173032ddf988ab1</Name><Properties><Last-Modified>Thu, 05 Sep 2019 22:38:49 GMT</Last-Modified><Etag>\"0x8D73251D1FEDAFB\"</Etag><LeaseStatus>unlocked</LeaseStatus><LeaseState>available</LeaseState><DefaultEncryptionScope>$account-encryption-key</DefaultEncryptionScope><DenyEncryptionScopeOverride>false</DenyEncryptionScopeOverride><HasImmutabilityPolicy>false</HasImmutabilityPolicy><HasLegalHold>false</HasLegalHold></Properties></Container></Containers><NextMarker /></EnumerationResults>",
-      "Date" : "Thu, 05 Sep 2019 22:38:49 GMT",
-      "x-ms-client-request-id" : "d9a23e68-0bcf-4417-826a-e11d78857cdb",
-=======
-      "x-ms-request-id" : "b92bd684-d01e-009e-49e5-644931000000",
-      "Body" : "﻿<?xml version=\"1.0\" encoding=\"utf-8\"?><EnumerationResults ServiceEndpoint=\"https://azstoragesdkaccount.blob.core.windows.net/\"><Prefix>jtccopydestac</Prefix><Containers><Container><Name>jtccopydestac0blobapitestcopydestaca28579969eb5d70971</Name><Properties><Last-Modified>Fri, 06 Sep 2019 19:01:19 GMT</Last-Modified><Etag>\"0x8D732FC9A1C3075\"</Etag><LeaseStatus>unlocked</LeaseStatus><LeaseState>available</LeaseState><DefaultEncryptionScope>$account-encryption-key</DefaultEncryptionScope><DenyEncryptionScopeOverride>false</DenyEncryptionScopeOverride><HasImmutabilityPolicy>false</HasImmutabilityPolicy><HasLegalHold>false</HasLegalHold></Properties></Container></Containers><NextMarker /></EnumerationResults>",
-      "Date" : "Fri, 06 Sep 2019 19:01:19 GMT",
-      "x-ms-client-request-id" : "8c5b1dae-2ca3-4e2b-8d73-391178511918",
->>>>>>> a55d5dd9
+      "x-ms-request-id" : "c5ca8fea-301e-0042-0949-67cbbf000000",
+      "Body" : "﻿<?xml version=\"1.0\" encoding=\"utf-8\"?><EnumerationResults ServiceEndpoint=\"https://jaschrepragrs.blob.core.windows.net/\"><Prefix>jtccopydestac</Prefix><Containers><Container><Name>jtccopydestac0blobapitestcopydestaceb5011495b13de5aee</Name><Properties><Last-Modified>Mon, 09 Sep 2019 20:05:59 GMT</Last-Modified><Etag>\"0x8D7356121DB33D1\"</Etag><LeaseStatus>unlocked</LeaseStatus><LeaseState>available</LeaseState><DefaultEncryptionScope>$account-encryption-key</DefaultEncryptionScope><DenyEncryptionScopeOverride>false</DenyEncryptionScopeOverride><HasImmutabilityPolicy>false</HasImmutabilityPolicy><HasLegalHold>false</HasLegalHold></Properties></Container></Containers><NextMarker /></EnumerationResults>",
+      "Date" : "Mon, 09 Sep 2019 20:05:59 GMT",
+      "x-ms-client-request-id" : "d1d7d997-0dd7-47ef-9c1f-2fbe624baca1",
       "Content-Type" : "application/xml"
     },
     "Exception" : null
   }, {
     "Method" : "DELETE",
-<<<<<<< HEAD
-    "Uri" : "https://jaschrepragrs.blob.core.windows.net/jtccopydestac0blobapitestcopydestac8c4173032ddf988ab1?restype=container",
+    "Uri" : "https://jaschrepragrs.blob.core.windows.net/jtccopydestac0blobapitestcopydestaceb5011495b13de5aee?restype=container",
     "Headers" : {
       "x-ms-version" : "2019-02-02",
       "User-Agent" : "azsdk-java-azure-storage-blob/12.0.0-preview.3 1.8.0_221; Windows 10 10.0",
-      "x-ms-client-request-id" : "45abe2b5-eca6-4a70-ad80-2707e3706e77"
-=======
-    "Uri" : "https://azstoragesdkaccount.blob.core.windows.net/jtccopydestac0blobapitestcopydestaca28579969eb5d70971?restype=container",
-    "Headers" : {
-      "x-ms-version" : "2019-02-02",
-      "User-Agent" : "azsdk-java-azure-storage-blob/12.0.0-preview.3 1.8.0_212; Windows 10 10.0",
-      "x-ms-client-request-id" : "b7877eb2-fb8a-470a-9ee7-35bf8cd437f0"
->>>>>>> a55d5dd9
+      "x-ms-client-request-id" : "671dce81-93e5-4a86-ba14-7f4b4d71b2d8"
     },
     "Response" : {
       "x-ms-version" : "2019-02-02",
@@ -274,21 +150,11 @@
       "retry-after" : "0",
       "Content-Length" : "0",
       "StatusCode" : "202",
-<<<<<<< HEAD
-      "x-ms-request-id" : "bfed2c8a-901e-0044-573a-643cc7000000",
-      "Date" : "Thu, 05 Sep 2019 22:38:49 GMT",
-      "x-ms-client-request-id" : "45abe2b5-eca6-4a70-ad80-2707e3706e77"
+      "x-ms-request-id" : "c5ca8ffb-301e-0042-1a49-67cbbf000000",
+      "Date" : "Mon, 09 Sep 2019 20:05:59 GMT",
+      "x-ms-client-request-id" : "671dce81-93e5-4a86-ba14-7f4b4d71b2d8"
     },
     "Exception" : null
   } ],
-  "variables" : [ "jtccopydestac0blobapitestcopydestac8c4173032ddf988ab1", "javablobcopydestac1blobapitestcopydestac8c476355dda4879", "javablobcopydestac2blobapitestcopydestac8c44804229f9401" ]
-=======
-      "x-ms-request-id" : "b92bd6aa-d01e-009e-6de5-644931000000",
-      "Date" : "Fri, 06 Sep 2019 19:01:19 GMT",
-      "x-ms-client-request-id" : "b7877eb2-fb8a-470a-9ee7-35bf8cd437f0"
-    },
-    "Exception" : null
-  } ],
-  "variables" : [ "jtccopydestac0blobapitestcopydestaca28579969eb5d70971", "javablobcopydestac1blobapitestcopydestaca280316225eb37a", "javablobcopydestac2blobapitestcopydestaca28029290e5cbcd" ]
->>>>>>> a55d5dd9
+  "variables" : [ "jtccopydestac0blobapitestcopydestaceb5011495b13de5aee", "javablobcopydestac1blobapitestcopydestaceb541851f780721", "javablobcopydestac2blobapitestcopydestaceb5942063ef1107" ]
 }