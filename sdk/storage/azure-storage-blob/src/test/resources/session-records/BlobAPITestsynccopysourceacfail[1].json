{
  "networkCallRecords" : [ {
    "Method" : "PUT",
<<<<<<< HEAD
    "Uri" : "https://jaschrepragrs.blob.core.windows.net/jtcsynccopysourceacfail082192998b8f5b7cea488ba?restype=container",
    "Headers" : {
      "x-ms-version" : "2019-02-02",
      "User-Agent" : "azsdk-java-azure-storage-blob/12.0.0-preview.3 1.8.0_221; Windows 10 10.0",
      "x-ms-client-request-id" : "9d9dfb64-7292-44dd-a5a5-b04cafdd9130"
=======
    "Uri" : "https://azstoragesdkaccount.blob.core.windows.net/jtcsynccopysourceacfail098613a2c6c7f4cb724c3fa?restype=container",
    "Headers" : {
      "x-ms-version" : "2019-02-02",
      "User-Agent" : "azsdk-java-azure-storage-blob/12.0.0-preview.3 1.8.0_212; Windows 10 10.0",
      "x-ms-client-request-id" : "fdc43f76-cd93-4ef3-b308-d183b8c2450b"
>>>>>>> a55d5dd9
    },
    "Response" : {
      "x-ms-version" : "2019-02-02",
      "Server" : "Windows-Azure-Blob/1.0 Microsoft-HTTPAPI/2.0",
<<<<<<< HEAD
      "ETag" : "\"0x8D73251DBDA9AB4\"",
      "Last-Modified" : "Thu, 05 Sep 2019 22:39:05 GMT",
      "retry-after" : "0",
      "Content-Length" : "0",
      "StatusCode" : "201",
      "x-ms-request-id" : "bfed3ad5-901e-0044-043a-643cc7000000",
      "Date" : "Thu, 05 Sep 2019 22:39:05 GMT",
      "x-ms-client-request-id" : "9d9dfb64-7292-44dd-a5a5-b04cafdd9130"
=======
      "ETag" : "\"0x8D732FCA2776860\"",
      "Last-Modified" : "Fri, 06 Sep 2019 19:01:33 GMT",
      "retry-after" : "0",
      "Content-Length" : "0",
      "StatusCode" : "201",
      "x-ms-request-id" : "b92c101f-d01e-009e-6de5-644931000000",
      "Date" : "Fri, 06 Sep 2019 19:01:33 GMT",
      "x-ms-client-request-id" : "fdc43f76-cd93-4ef3-b308-d183b8c2450b"
>>>>>>> a55d5dd9
    },
    "Exception" : null
  }, {
    "Method" : "PUT",
<<<<<<< HEAD
    "Uri" : "https://jaschrepragrs.blob.core.windows.net/jtcsynccopysourceacfail082192998b8f5b7cea488ba/javablobsynccopysourceacfail11088920d80221422345",
    "Headers" : {
      "x-ms-version" : "2019-02-02",
      "User-Agent" : "azsdk-java-azure-storage-blob/12.0.0-preview.3 1.8.0_221; Windows 10 10.0",
      "x-ms-client-request-id" : "ce2f7d4d-a6b2-455b-988b-5b29d7ae9dd8",
=======
    "Uri" : "https://azstoragesdkaccount.blob.core.windows.net/jtcsynccopysourceacfail098613a2c6c7f4cb724c3fa/javablobsynccopysourceacfail163894b2a2bf9cca3645",
    "Headers" : {
      "x-ms-version" : "2019-02-02",
      "User-Agent" : "azsdk-java-azure-storage-blob/12.0.0-preview.3 1.8.0_212; Windows 10 10.0",
      "x-ms-client-request-id" : "9b7b8a54-ef5b-47ac-a3ae-2d0322386c40",
>>>>>>> a55d5dd9
      "Content-Type" : "application/octet-stream"
    },
    "Response" : {
      "x-ms-version" : "2019-02-02",
      "Server" : "Windows-Azure-Blob/1.0 Microsoft-HTTPAPI/2.0",
      "x-ms-content-crc64" : "6RYQPwaVsyQ=",
<<<<<<< HEAD
      "Last-Modified" : "Thu, 05 Sep 2019 22:39:05 GMT",
      "retry-after" : "0",
      "StatusCode" : "201",
      "x-ms-request-server-encrypted" : "true",
      "Date" : "Thu, 05 Sep 2019 22:39:05 GMT",
      "Content-MD5" : "wh+Wm18D0z1D4E+PE252gg==",
      "ETag" : "\"0x8D73251DBE86C8E\"",
      "Content-Length" : "0",
      "x-ms-request-id" : "bfed3aef-901e-0044-1c3a-643cc7000000",
      "x-ms-client-request-id" : "ce2f7d4d-a6b2-455b-988b-5b29d7ae9dd8"
=======
      "Last-Modified" : "Fri, 06 Sep 2019 19:01:33 GMT",
      "retry-after" : "0",
      "StatusCode" : "201",
      "x-ms-request-server-encrypted" : "true",
      "Date" : "Fri, 06 Sep 2019 19:01:33 GMT",
      "Content-MD5" : "wh+Wm18D0z1D4E+PE252gg==",
      "ETag" : "\"0x8D732FCA28B59BB\"",
      "Content-Length" : "0",
      "x-ms-request-id" : "b92c1111-d01e-009e-4ee5-644931000000",
      "x-ms-client-request-id" : "9b7b8a54-ef5b-47ac-a3ae-2d0322386c40"
>>>>>>> a55d5dd9
    },
    "Exception" : null
  }, {
    "Method" : "PUT",
<<<<<<< HEAD
    "Uri" : "https://jaschrepragrs.blob.core.windows.net/jtcsynccopysourceacfail082192998b8f5b7cea488ba?restype=container&comp=acl",
    "Headers" : {
      "x-ms-version" : "2019-02-02",
      "User-Agent" : "azsdk-java-azure-storage-blob/12.0.0-preview.3 1.8.0_221; Windows 10 10.0",
      "x-ms-client-request-id" : "1385e477-a6e5-4dfe-b4a8-d64bc268f15a",
=======
    "Uri" : "https://azstoragesdkaccount.blob.core.windows.net/jtcsynccopysourceacfail098613a2c6c7f4cb724c3fa?restype=container&comp=acl",
    "Headers" : {
      "x-ms-version" : "2019-02-02",
      "User-Agent" : "azsdk-java-azure-storage-blob/12.0.0-preview.3 1.8.0_212; Windows 10 10.0",
      "x-ms-client-request-id" : "081f5d1d-3992-4c67-a9c3-ae95f8170122",
>>>>>>> a55d5dd9
      "Content-Type" : "application/xml; charset=utf-8"
    },
    "Response" : {
      "x-ms-version" : "2019-02-02",
      "Server" : "Windows-Azure-Blob/1.0 Microsoft-HTTPAPI/2.0",
<<<<<<< HEAD
      "ETag" : "\"0x8D73251DBF4CEDB\"",
      "Last-Modified" : "Thu, 05 Sep 2019 22:39:06 GMT",
      "retry-after" : "0",
      "Content-Length" : "0",
      "StatusCode" : "200",
      "x-ms-request-id" : "bfed3b02-901e-0044-2f3a-643cc7000000",
      "Date" : "Thu, 05 Sep 2019 22:39:05 GMT",
      "x-ms-client-request-id" : "1385e477-a6e5-4dfe-b4a8-d64bc268f15a"
=======
      "ETag" : "\"0x8D732FCA290AB98\"",
      "Last-Modified" : "Fri, 06 Sep 2019 19:01:33 GMT",
      "retry-after" : "0",
      "Content-Length" : "0",
      "StatusCode" : "200",
      "x-ms-request-id" : "b92c1134-d01e-009e-6ee5-644931000000",
      "Date" : "Fri, 06 Sep 2019 19:01:33 GMT",
      "x-ms-client-request-id" : "081f5d1d-3992-4c67-a9c3-ae95f8170122"
>>>>>>> a55d5dd9
    },
    "Exception" : null
  }, {
    "Method" : "PUT",
<<<<<<< HEAD
    "Uri" : "https://jaschrepragrs.blob.core.windows.net/jtcsynccopysourceacfail082192998b8f5b7cea488ba/javablobsynccopysourceacfail27189823101598d74642",
    "Headers" : {
      "x-ms-version" : "2019-02-02",
      "User-Agent" : "azsdk-java-azure-storage-blob/12.0.0-preview.3 1.8.0_221; Windows 10 10.0",
      "x-ms-client-request-id" : "e4b655c0-63f9-4271-9f02-76401172fd32"
=======
    "Uri" : "https://azstoragesdkaccount.blob.core.windows.net/jtcsynccopysourceacfail098613a2c6c7f4cb724c3fa/javablobsynccopysourceacfail233135a141a107c5c041",
    "Headers" : {
      "x-ms-version" : "2019-02-02",
      "User-Agent" : "azsdk-java-azure-storage-blob/12.0.0-preview.3 1.8.0_212; Windows 10 10.0",
      "x-ms-client-request-id" : "095c6033-5247-47c8-8f8e-695fcd210e91"
>>>>>>> a55d5dd9
    },
    "Response" : {
      "x-ms-version" : "2019-02-02",
      "Server" : "Windows-Azure-Blob/1.0 Microsoft-HTTPAPI/2.0",
      "x-ms-error-code" : "CannotVerifyCopySource",
      "retry-after" : "0",
      "Content-Length" : "259",
      "StatusCode" : "412",
<<<<<<< HEAD
      "x-ms-request-id" : "bfed3b1f-901e-0044-4a3a-643cc7000000",
      "Body" : "﻿<?xml version=\"1.0\" encoding=\"utf-8\"?><Error><Code>CannotVerifyCopySource</Code><Message>The condition specified using HTTP conditional header(s) is not met.\nRequestId:bfed3b1f-901e-0044-4a3a-643cc7000000\nTime:2019-09-05T22:39:06.1112907Z</Message></Error>",
      "Date" : "Thu, 05 Sep 2019 22:39:06 GMT",
      "x-ms-client-request-id" : "e4b655c0-63f9-4271-9f02-76401172fd32",
=======
      "x-ms-request-id" : "b92c11ce-d01e-009e-76e5-644931000000",
      "Body" : "﻿<?xml version=\"1.0\" encoding=\"utf-8\"?><Error><Code>CannotVerifyCopySource</Code><Message>The condition specified using HTTP conditional header(s) is not met.\nRequestId:b92c11ce-d01e-009e-76e5-644931000000\nTime:2019-09-06T19:01:33.8399383Z</Message></Error>",
      "Date" : "Fri, 06 Sep 2019 19:01:33 GMT",
      "x-ms-client-request-id" : "095c6033-5247-47c8-8f8e-695fcd210e91",
>>>>>>> a55d5dd9
      "Content-Type" : "application/xml"
    },
    "Exception" : null
  }, {
    "Method" : "GET",
<<<<<<< HEAD
    "Uri" : "https://jaschrepragrs.blob.core.windows.net?prefix=jtcsynccopysourceacfail&comp=list",
    "Headers" : {
      "x-ms-version" : "2019-02-02",
      "User-Agent" : "azsdk-java-azure-storage-blob/12.0.0-preview.3 1.8.0_221; Windows 10 10.0",
      "x-ms-client-request-id" : "4daf3919-a251-4b0e-be48-8f2212b29db1"
=======
    "Uri" : "https://azstoragesdkaccount.blob.core.windows.net?prefix=jtcsynccopysourceacfail&comp=list",
    "Headers" : {
      "x-ms-version" : "2019-02-02",
      "User-Agent" : "azsdk-java-azure-storage-blob/12.0.0-preview.3 1.8.0_212; Windows 10 10.0",
      "x-ms-client-request-id" : "c9e50105-dd30-4c05-a3c4-3cbe1850d0e4"
>>>>>>> a55d5dd9
    },
    "Response" : {
      "Transfer-Encoding" : "chunked",
      "x-ms-version" : "2019-02-02",
      "Server" : "Windows-Azure-Blob/1.0 Microsoft-HTTPAPI/2.0",
      "retry-after" : "0",
      "StatusCode" : "200",
<<<<<<< HEAD
      "x-ms-request-id" : "bfed3b2d-901e-0044-583a-643cc7000000",
      "Body" : "﻿<?xml version=\"1.0\" encoding=\"utf-8\"?><EnumerationResults ServiceEndpoint=\"https://jaschrepragrs.blob.core.windows.net/\"><Prefix>jtcsynccopysourceacfail</Prefix><Containers><Container><Name>jtcsynccopysourceacfail082192998b8f5b7cea488ba</Name><Properties><Last-Modified>Thu, 05 Sep 2019 22:39:06 GMT</Last-Modified><Etag>\"0x8D73251DBF4CEDB\"</Etag><LeaseStatus>unlocked</LeaseStatus><LeaseState>available</LeaseState><PublicAccess>container</PublicAccess><DefaultEncryptionScope>$account-encryption-key</DefaultEncryptionScope><DenyEncryptionScopeOverride>false</DenyEncryptionScopeOverride><HasImmutabilityPolicy>false</HasImmutabilityPolicy><HasLegalHold>false</HasLegalHold></Properties></Container></Containers><NextMarker /></EnumerationResults>",
      "Date" : "Thu, 05 Sep 2019 22:39:06 GMT",
      "x-ms-client-request-id" : "4daf3919-a251-4b0e-be48-8f2212b29db1",
=======
      "x-ms-request-id" : "b92c11f3-d01e-009e-18e5-644931000000",
      "Body" : "﻿<?xml version=\"1.0\" encoding=\"utf-8\"?><EnumerationResults ServiceEndpoint=\"https://azstoragesdkaccount.blob.core.windows.net/\"><Prefix>jtcsynccopysourceacfail</Prefix><Containers><Container><Name>jtcsynccopysourceacfail098613a2c6c7f4cb724c3fa</Name><Properties><Last-Modified>Fri, 06 Sep 2019 19:01:33 GMT</Last-Modified><Etag>\"0x8D732FCA290AB98\"</Etag><LeaseStatus>unlocked</LeaseStatus><LeaseState>available</LeaseState><PublicAccess>container</PublicAccess><DefaultEncryptionScope>$account-encryption-key</DefaultEncryptionScope><DenyEncryptionScopeOverride>false</DenyEncryptionScopeOverride><HasImmutabilityPolicy>false</HasImmutabilityPolicy><HasLegalHold>false</HasLegalHold></Properties></Container></Containers><NextMarker /></EnumerationResults>",
      "Date" : "Fri, 06 Sep 2019 19:01:33 GMT",
      "x-ms-client-request-id" : "c9e50105-dd30-4c05-a3c4-3cbe1850d0e4",
>>>>>>> a55d5dd9
      "Content-Type" : "application/xml"
    },
    "Exception" : null
  }, {
    "Method" : "DELETE",
<<<<<<< HEAD
    "Uri" : "https://jaschrepragrs.blob.core.windows.net/jtcsynccopysourceacfail082192998b8f5b7cea488ba?restype=container",
    "Headers" : {
      "x-ms-version" : "2019-02-02",
      "User-Agent" : "azsdk-java-azure-storage-blob/12.0.0-preview.3 1.8.0_221; Windows 10 10.0",
      "x-ms-client-request-id" : "c95cb3d5-b541-4dac-b91d-3f571a730888"
=======
    "Uri" : "https://azstoragesdkaccount.blob.core.windows.net/jtcsynccopysourceacfail098613a2c6c7f4cb724c3fa?restype=container",
    "Headers" : {
      "x-ms-version" : "2019-02-02",
      "User-Agent" : "azsdk-java-azure-storage-blob/12.0.0-preview.3 1.8.0_212; Windows 10 10.0",
      "x-ms-client-request-id" : "7965b5fc-55a5-4e45-958f-49268d891202"
>>>>>>> a55d5dd9
    },
    "Response" : {
      "x-ms-version" : "2019-02-02",
      "Server" : "Windows-Azure-Blob/1.0 Microsoft-HTTPAPI/2.0",
      "retry-after" : "0",
      "Content-Length" : "0",
      "StatusCode" : "202",
<<<<<<< HEAD
      "x-ms-request-id" : "bfed3b3f-901e-0044-6a3a-643cc7000000",
      "Date" : "Thu, 05 Sep 2019 22:39:06 GMT",
      "x-ms-client-request-id" : "c95cb3d5-b541-4dac-b91d-3f571a730888"
    },
    "Exception" : null
  } ],
  "variables" : [ "jtcsynccopysourceacfail082192998b8f5b7cea488ba", "javablobsynccopysourceacfail11088920d80221422345", "javablobsynccopysourceacfail27189823101598d74642" ]
=======
      "x-ms-request-id" : "b92c121e-d01e-009e-42e5-644931000000",
      "Date" : "Fri, 06 Sep 2019 19:01:33 GMT",
      "x-ms-client-request-id" : "7965b5fc-55a5-4e45-958f-49268d891202"
    },
    "Exception" : null
  } ],
  "variables" : [ "jtcsynccopysourceacfail098613a2c6c7f4cb724c3fa", "javablobsynccopysourceacfail163894b2a2bf9cca3645", "javablobsynccopysourceacfail233135a141a107c5c041" ]
>>>>>>> a55d5dd9
}<|MERGE_RESOLUTION|>--- conflicted
+++ resolved
@@ -1,146 +1,79 @@
 {
   "networkCallRecords" : [ {
     "Method" : "PUT",
-<<<<<<< HEAD
-    "Uri" : "https://jaschrepragrs.blob.core.windows.net/jtcsynccopysourceacfail082192998b8f5b7cea488ba?restype=container",
+    "Uri" : "https://jaschrepragrs.blob.core.windows.net/jtcsynccopysourceacfail03821957294d034afc433cb?restype=container",
     "Headers" : {
       "x-ms-version" : "2019-02-02",
       "User-Agent" : "azsdk-java-azure-storage-blob/12.0.0-preview.3 1.8.0_221; Windows 10 10.0",
-      "x-ms-client-request-id" : "9d9dfb64-7292-44dd-a5a5-b04cafdd9130"
-=======
-    "Uri" : "https://azstoragesdkaccount.blob.core.windows.net/jtcsynccopysourceacfail098613a2c6c7f4cb724c3fa?restype=container",
-    "Headers" : {
-      "x-ms-version" : "2019-02-02",
-      "User-Agent" : "azsdk-java-azure-storage-blob/12.0.0-preview.3 1.8.0_212; Windows 10 10.0",
-      "x-ms-client-request-id" : "fdc43f76-cd93-4ef3-b308-d183b8c2450b"
->>>>>>> a55d5dd9
+      "x-ms-client-request-id" : "71e681af-df33-4190-8609-97504f8fa5a0"
     },
     "Response" : {
       "x-ms-version" : "2019-02-02",
       "Server" : "Windows-Azure-Blob/1.0 Microsoft-HTTPAPI/2.0",
-<<<<<<< HEAD
-      "ETag" : "\"0x8D73251DBDA9AB4\"",
-      "Last-Modified" : "Thu, 05 Sep 2019 22:39:05 GMT",
+      "ETag" : "\"0x8D735612BC6D642\"",
+      "Last-Modified" : "Mon, 09 Sep 2019 20:06:15 GMT",
       "retry-after" : "0",
       "Content-Length" : "0",
       "StatusCode" : "201",
-      "x-ms-request-id" : "bfed3ad5-901e-0044-043a-643cc7000000",
-      "Date" : "Thu, 05 Sep 2019 22:39:05 GMT",
-      "x-ms-client-request-id" : "9d9dfb64-7292-44dd-a5a5-b04cafdd9130"
-=======
-      "ETag" : "\"0x8D732FCA2776860\"",
-      "Last-Modified" : "Fri, 06 Sep 2019 19:01:33 GMT",
-      "retry-after" : "0",
-      "Content-Length" : "0",
-      "StatusCode" : "201",
-      "x-ms-request-id" : "b92c101f-d01e-009e-6de5-644931000000",
-      "Date" : "Fri, 06 Sep 2019 19:01:33 GMT",
-      "x-ms-client-request-id" : "fdc43f76-cd93-4ef3-b308-d183b8c2450b"
->>>>>>> a55d5dd9
+      "x-ms-request-id" : "c5caa070-301e-0042-3b4a-67cbbf000000",
+      "Date" : "Mon, 09 Sep 2019 20:06:15 GMT",
+      "x-ms-client-request-id" : "71e681af-df33-4190-8609-97504f8fa5a0"
     },
     "Exception" : null
   }, {
     "Method" : "PUT",
-<<<<<<< HEAD
-    "Uri" : "https://jaschrepragrs.blob.core.windows.net/jtcsynccopysourceacfail082192998b8f5b7cea488ba/javablobsynccopysourceacfail11088920d80221422345",
+    "Uri" : "https://jaschrepragrs.blob.core.windows.net/jtcsynccopysourceacfail03821957294d034afc433cb/javablobsynccopysourceacfail195056e0b00ed1353e4b",
     "Headers" : {
       "x-ms-version" : "2019-02-02",
       "User-Agent" : "azsdk-java-azure-storage-blob/12.0.0-preview.3 1.8.0_221; Windows 10 10.0",
-      "x-ms-client-request-id" : "ce2f7d4d-a6b2-455b-988b-5b29d7ae9dd8",
-=======
-    "Uri" : "https://azstoragesdkaccount.blob.core.windows.net/jtcsynccopysourceacfail098613a2c6c7f4cb724c3fa/javablobsynccopysourceacfail163894b2a2bf9cca3645",
-    "Headers" : {
-      "x-ms-version" : "2019-02-02",
-      "User-Agent" : "azsdk-java-azure-storage-blob/12.0.0-preview.3 1.8.0_212; Windows 10 10.0",
-      "x-ms-client-request-id" : "9b7b8a54-ef5b-47ac-a3ae-2d0322386c40",
->>>>>>> a55d5dd9
+      "x-ms-client-request-id" : "7da2f09a-8a1b-43da-9d26-3237b3d0adc6",
       "Content-Type" : "application/octet-stream"
     },
     "Response" : {
       "x-ms-version" : "2019-02-02",
       "Server" : "Windows-Azure-Blob/1.0 Microsoft-HTTPAPI/2.0",
       "x-ms-content-crc64" : "6RYQPwaVsyQ=",
-<<<<<<< HEAD
-      "Last-Modified" : "Thu, 05 Sep 2019 22:39:05 GMT",
+      "Last-Modified" : "Mon, 09 Sep 2019 20:06:15 GMT",
       "retry-after" : "0",
       "StatusCode" : "201",
       "x-ms-request-server-encrypted" : "true",
-      "Date" : "Thu, 05 Sep 2019 22:39:05 GMT",
+      "Date" : "Mon, 09 Sep 2019 20:06:15 GMT",
       "Content-MD5" : "wh+Wm18D0z1D4E+PE252gg==",
-      "ETag" : "\"0x8D73251DBE86C8E\"",
+      "ETag" : "\"0x8D735612BD3B546\"",
       "Content-Length" : "0",
-      "x-ms-request-id" : "bfed3aef-901e-0044-1c3a-643cc7000000",
-      "x-ms-client-request-id" : "ce2f7d4d-a6b2-455b-988b-5b29d7ae9dd8"
-=======
-      "Last-Modified" : "Fri, 06 Sep 2019 19:01:33 GMT",
-      "retry-after" : "0",
-      "StatusCode" : "201",
-      "x-ms-request-server-encrypted" : "true",
-      "Date" : "Fri, 06 Sep 2019 19:01:33 GMT",
-      "Content-MD5" : "wh+Wm18D0z1D4E+PE252gg==",
-      "ETag" : "\"0x8D732FCA28B59BB\"",
-      "Content-Length" : "0",
-      "x-ms-request-id" : "b92c1111-d01e-009e-4ee5-644931000000",
-      "x-ms-client-request-id" : "9b7b8a54-ef5b-47ac-a3ae-2d0322386c40"
->>>>>>> a55d5dd9
+      "x-ms-request-id" : "c5caa082-301e-0042-4b4a-67cbbf000000",
+      "x-ms-client-request-id" : "7da2f09a-8a1b-43da-9d26-3237b3d0adc6"
     },
     "Exception" : null
   }, {
     "Method" : "PUT",
-<<<<<<< HEAD
-    "Uri" : "https://jaschrepragrs.blob.core.windows.net/jtcsynccopysourceacfail082192998b8f5b7cea488ba?restype=container&comp=acl",
+    "Uri" : "https://jaschrepragrs.blob.core.windows.net/jtcsynccopysourceacfail03821957294d034afc433cb?restype=container&comp=acl",
     "Headers" : {
       "x-ms-version" : "2019-02-02",
       "User-Agent" : "azsdk-java-azure-storage-blob/12.0.0-preview.3 1.8.0_221; Windows 10 10.0",
-      "x-ms-client-request-id" : "1385e477-a6e5-4dfe-b4a8-d64bc268f15a",
-=======
-    "Uri" : "https://azstoragesdkaccount.blob.core.windows.net/jtcsynccopysourceacfail098613a2c6c7f4cb724c3fa?restype=container&comp=acl",
-    "Headers" : {
-      "x-ms-version" : "2019-02-02",
-      "User-Agent" : "azsdk-java-azure-storage-blob/12.0.0-preview.3 1.8.0_212; Windows 10 10.0",
-      "x-ms-client-request-id" : "081f5d1d-3992-4c67-a9c3-ae95f8170122",
->>>>>>> a55d5dd9
+      "x-ms-client-request-id" : "38b2b6cc-963c-4921-8ba4-420f5ddd37f6",
       "Content-Type" : "application/xml; charset=utf-8"
     },
     "Response" : {
       "x-ms-version" : "2019-02-02",
       "Server" : "Windows-Azure-Blob/1.0 Microsoft-HTTPAPI/2.0",
-<<<<<<< HEAD
-      "ETag" : "\"0x8D73251DBF4CEDB\"",
-      "Last-Modified" : "Thu, 05 Sep 2019 22:39:06 GMT",
+      "ETag" : "\"0x8D735612BE05A8E\"",
+      "Last-Modified" : "Mon, 09 Sep 2019 20:06:16 GMT",
       "retry-after" : "0",
       "Content-Length" : "0",
       "StatusCode" : "200",
-      "x-ms-request-id" : "bfed3b02-901e-0044-2f3a-643cc7000000",
-      "Date" : "Thu, 05 Sep 2019 22:39:05 GMT",
-      "x-ms-client-request-id" : "1385e477-a6e5-4dfe-b4a8-d64bc268f15a"
-=======
-      "ETag" : "\"0x8D732FCA290AB98\"",
-      "Last-Modified" : "Fri, 06 Sep 2019 19:01:33 GMT",
-      "retry-after" : "0",
-      "Content-Length" : "0",
-      "StatusCode" : "200",
-      "x-ms-request-id" : "b92c1134-d01e-009e-6ee5-644931000000",
-      "Date" : "Fri, 06 Sep 2019 19:01:33 GMT",
-      "x-ms-client-request-id" : "081f5d1d-3992-4c67-a9c3-ae95f8170122"
->>>>>>> a55d5dd9
+      "x-ms-request-id" : "c5caa095-301e-0042-5e4a-67cbbf000000",
+      "Date" : "Mon, 09 Sep 2019 20:06:15 GMT",
+      "x-ms-client-request-id" : "38b2b6cc-963c-4921-8ba4-420f5ddd37f6"
     },
     "Exception" : null
   }, {
     "Method" : "PUT",
-<<<<<<< HEAD
-    "Uri" : "https://jaschrepragrs.blob.core.windows.net/jtcsynccopysourceacfail082192998b8f5b7cea488ba/javablobsynccopysourceacfail27189823101598d74642",
+    "Uri" : "https://jaschrepragrs.blob.core.windows.net/jtcsynccopysourceacfail03821957294d034afc433cb/javablobsynccopysourceacfail297081f251d1a63a4b42",
     "Headers" : {
       "x-ms-version" : "2019-02-02",
       "User-Agent" : "azsdk-java-azure-storage-blob/12.0.0-preview.3 1.8.0_221; Windows 10 10.0",
-      "x-ms-client-request-id" : "e4b655c0-63f9-4271-9f02-76401172fd32"
-=======
-    "Uri" : "https://azstoragesdkaccount.blob.core.windows.net/jtcsynccopysourceacfail098613a2c6c7f4cb724c3fa/javablobsynccopysourceacfail233135a141a107c5c041",
-    "Headers" : {
-      "x-ms-version" : "2019-02-02",
-      "User-Agent" : "azsdk-java-azure-storage-blob/12.0.0-preview.3 1.8.0_212; Windows 10 10.0",
-      "x-ms-client-request-id" : "095c6033-5247-47c8-8f8e-695fcd210e91"
->>>>>>> a55d5dd9
+      "x-ms-client-request-id" : "9e4a9f8f-d990-4edf-ba94-47422c613d85"
     },
     "Response" : {
       "x-ms-version" : "2019-02-02",
@@ -149,35 +82,20 @@
       "retry-after" : "0",
       "Content-Length" : "259",
       "StatusCode" : "412",
-<<<<<<< HEAD
-      "x-ms-request-id" : "bfed3b1f-901e-0044-4a3a-643cc7000000",
-      "Body" : "﻿<?xml version=\"1.0\" encoding=\"utf-8\"?><Error><Code>CannotVerifyCopySource</Code><Message>The condition specified using HTTP conditional header(s) is not met.\nRequestId:bfed3b1f-901e-0044-4a3a-643cc7000000\nTime:2019-09-05T22:39:06.1112907Z</Message></Error>",
-      "Date" : "Thu, 05 Sep 2019 22:39:06 GMT",
-      "x-ms-client-request-id" : "e4b655c0-63f9-4271-9f02-76401172fd32",
-=======
-      "x-ms-request-id" : "b92c11ce-d01e-009e-76e5-644931000000",
-      "Body" : "﻿<?xml version=\"1.0\" encoding=\"utf-8\"?><Error><Code>CannotVerifyCopySource</Code><Message>The condition specified using HTTP conditional header(s) is not met.\nRequestId:b92c11ce-d01e-009e-76e5-644931000000\nTime:2019-09-06T19:01:33.8399383Z</Message></Error>",
-      "Date" : "Fri, 06 Sep 2019 19:01:33 GMT",
-      "x-ms-client-request-id" : "095c6033-5247-47c8-8f8e-695fcd210e91",
->>>>>>> a55d5dd9
+      "x-ms-request-id" : "c5caa0a9-301e-0042-704a-67cbbf000000",
+      "Body" : "﻿<?xml version=\"1.0\" encoding=\"utf-8\"?><Error><Code>CannotVerifyCopySource</Code><Message>The condition specified using HTTP conditional header(s) is not met.\nRequestId:c5caa0a9-301e-0042-704a-67cbbf000000\nTime:2019-09-09T20:06:16.1347457Z</Message></Error>",
+      "Date" : "Mon, 09 Sep 2019 20:06:15 GMT",
+      "x-ms-client-request-id" : "9e4a9f8f-d990-4edf-ba94-47422c613d85",
       "Content-Type" : "application/xml"
     },
     "Exception" : null
   }, {
     "Method" : "GET",
-<<<<<<< HEAD
     "Uri" : "https://jaschrepragrs.blob.core.windows.net?prefix=jtcsynccopysourceacfail&comp=list",
     "Headers" : {
       "x-ms-version" : "2019-02-02",
       "User-Agent" : "azsdk-java-azure-storage-blob/12.0.0-preview.3 1.8.0_221; Windows 10 10.0",
-      "x-ms-client-request-id" : "4daf3919-a251-4b0e-be48-8f2212b29db1"
-=======
-    "Uri" : "https://azstoragesdkaccount.blob.core.windows.net?prefix=jtcsynccopysourceacfail&comp=list",
-    "Headers" : {
-      "x-ms-version" : "2019-02-02",
-      "User-Agent" : "azsdk-java-azure-storage-blob/12.0.0-preview.3 1.8.0_212; Windows 10 10.0",
-      "x-ms-client-request-id" : "c9e50105-dd30-4c05-a3c4-3cbe1850d0e4"
->>>>>>> a55d5dd9
+      "x-ms-client-request-id" : "c0752716-85c4-4ab0-a1f2-2ee3ffaaca64"
     },
     "Response" : {
       "Transfer-Encoding" : "chunked",
@@ -185,35 +103,20 @@
       "Server" : "Windows-Azure-Blob/1.0 Microsoft-HTTPAPI/2.0",
       "retry-after" : "0",
       "StatusCode" : "200",
-<<<<<<< HEAD
-      "x-ms-request-id" : "bfed3b2d-901e-0044-583a-643cc7000000",
-      "Body" : "﻿<?xml version=\"1.0\" encoding=\"utf-8\"?><EnumerationResults ServiceEndpoint=\"https://jaschrepragrs.blob.core.windows.net/\"><Prefix>jtcsynccopysourceacfail</Prefix><Containers><Container><Name>jtcsynccopysourceacfail082192998b8f5b7cea488ba</Name><Properties><Last-Modified>Thu, 05 Sep 2019 22:39:06 GMT</Last-Modified><Etag>\"0x8D73251DBF4CEDB\"</Etag><LeaseStatus>unlocked</LeaseStatus><LeaseState>available</LeaseState><PublicAccess>container</PublicAccess><DefaultEncryptionScope>$account-encryption-key</DefaultEncryptionScope><DenyEncryptionScopeOverride>false</DenyEncryptionScopeOverride><HasImmutabilityPolicy>false</HasImmutabilityPolicy><HasLegalHold>false</HasLegalHold></Properties></Container></Containers><NextMarker /></EnumerationResults>",
-      "Date" : "Thu, 05 Sep 2019 22:39:06 GMT",
-      "x-ms-client-request-id" : "4daf3919-a251-4b0e-be48-8f2212b29db1",
-=======
-      "x-ms-request-id" : "b92c11f3-d01e-009e-18e5-644931000000",
-      "Body" : "﻿<?xml version=\"1.0\" encoding=\"utf-8\"?><EnumerationResults ServiceEndpoint=\"https://azstoragesdkaccount.blob.core.windows.net/\"><Prefix>jtcsynccopysourceacfail</Prefix><Containers><Container><Name>jtcsynccopysourceacfail098613a2c6c7f4cb724c3fa</Name><Properties><Last-Modified>Fri, 06 Sep 2019 19:01:33 GMT</Last-Modified><Etag>\"0x8D732FCA290AB98\"</Etag><LeaseStatus>unlocked</LeaseStatus><LeaseState>available</LeaseState><PublicAccess>container</PublicAccess><DefaultEncryptionScope>$account-encryption-key</DefaultEncryptionScope><DenyEncryptionScopeOverride>false</DenyEncryptionScopeOverride><HasImmutabilityPolicy>false</HasImmutabilityPolicy><HasLegalHold>false</HasLegalHold></Properties></Container></Containers><NextMarker /></EnumerationResults>",
-      "Date" : "Fri, 06 Sep 2019 19:01:33 GMT",
-      "x-ms-client-request-id" : "c9e50105-dd30-4c05-a3c4-3cbe1850d0e4",
->>>>>>> a55d5dd9
+      "x-ms-request-id" : "c5caa0b7-301e-0042-7c4a-67cbbf000000",
+      "Body" : "﻿<?xml version=\"1.0\" encoding=\"utf-8\"?><EnumerationResults ServiceEndpoint=\"https://jaschrepragrs.blob.core.windows.net/\"><Prefix>jtcsynccopysourceacfail</Prefix><Containers><Container><Name>jtcsynccopysourceacfail03821957294d034afc433cb</Name><Properties><Last-Modified>Mon, 09 Sep 2019 20:06:16 GMT</Last-Modified><Etag>\"0x8D735612BE05A8E\"</Etag><LeaseStatus>unlocked</LeaseStatus><LeaseState>available</LeaseState><PublicAccess>container</PublicAccess><DefaultEncryptionScope>$account-encryption-key</DefaultEncryptionScope><DenyEncryptionScopeOverride>false</DenyEncryptionScopeOverride><HasImmutabilityPolicy>false</HasImmutabilityPolicy><HasLegalHold>false</HasLegalHold></Properties></Container></Containers><NextMarker /></EnumerationResults>",
+      "Date" : "Mon, 09 Sep 2019 20:06:16 GMT",
+      "x-ms-client-request-id" : "c0752716-85c4-4ab0-a1f2-2ee3ffaaca64",
       "Content-Type" : "application/xml"
     },
     "Exception" : null
   }, {
     "Method" : "DELETE",
-<<<<<<< HEAD
-    "Uri" : "https://jaschrepragrs.blob.core.windows.net/jtcsynccopysourceacfail082192998b8f5b7cea488ba?restype=container",
+    "Uri" : "https://jaschrepragrs.blob.core.windows.net/jtcsynccopysourceacfail03821957294d034afc433cb?restype=container",
     "Headers" : {
       "x-ms-version" : "2019-02-02",
       "User-Agent" : "azsdk-java-azure-storage-blob/12.0.0-preview.3 1.8.0_221; Windows 10 10.0",
-      "x-ms-client-request-id" : "c95cb3d5-b541-4dac-b91d-3f571a730888"
-=======
-    "Uri" : "https://azstoragesdkaccount.blob.core.windows.net/jtcsynccopysourceacfail098613a2c6c7f4cb724c3fa?restype=container",
-    "Headers" : {
-      "x-ms-version" : "2019-02-02",
-      "User-Agent" : "azsdk-java-azure-storage-blob/12.0.0-preview.3 1.8.0_212; Windows 10 10.0",
-      "x-ms-client-request-id" : "7965b5fc-55a5-4e45-958f-49268d891202"
->>>>>>> a55d5dd9
+      "x-ms-client-request-id" : "370e8d1a-7d32-4e2a-a4fb-6fd61fc35217"
     },
     "Response" : {
       "x-ms-version" : "2019-02-02",
@@ -221,21 +124,11 @@
       "retry-after" : "0",
       "Content-Length" : "0",
       "StatusCode" : "202",
-<<<<<<< HEAD
-      "x-ms-request-id" : "bfed3b3f-901e-0044-6a3a-643cc7000000",
-      "Date" : "Thu, 05 Sep 2019 22:39:06 GMT",
-      "x-ms-client-request-id" : "c95cb3d5-b541-4dac-b91d-3f571a730888"
+      "x-ms-request-id" : "c5caa0cb-301e-0042-0d4a-67cbbf000000",
+      "Date" : "Mon, 09 Sep 2019 20:06:16 GMT",
+      "x-ms-client-request-id" : "370e8d1a-7d32-4e2a-a4fb-6fd61fc35217"
     },
     "Exception" : null
   } ],
-  "variables" : [ "jtcsynccopysourceacfail082192998b8f5b7cea488ba", "javablobsynccopysourceacfail11088920d80221422345", "javablobsynccopysourceacfail27189823101598d74642" ]
-=======
-      "x-ms-request-id" : "b92c121e-d01e-009e-42e5-644931000000",
-      "Date" : "Fri, 06 Sep 2019 19:01:33 GMT",
-      "x-ms-client-request-id" : "7965b5fc-55a5-4e45-958f-49268d891202"
-    },
-    "Exception" : null
-  } ],
-  "variables" : [ "jtcsynccopysourceacfail098613a2c6c7f4cb724c3fa", "javablobsynccopysourceacfail163894b2a2bf9cca3645", "javablobsynccopysourceacfail233135a141a107c5c041" ]
->>>>>>> a55d5dd9
+  "variables" : [ "jtcsynccopysourceacfail03821957294d034afc433cb", "javablobsynccopysourceacfail195056e0b00ed1353e4b", "javablobsynccopysourceacfail297081f251d1a63a4b42" ]
 }