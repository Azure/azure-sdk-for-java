{
  "networkCallRecords" : [ {
    "Method" : "PUT",
<<<<<<< HEAD
    "Uri" : "https://jaschrepragrs.blob.core.windows.net/jtcservicesassignaturesstringtosignuserdelegationkey0023540f?restype=container",
    "Headers" : {
      "x-ms-version" : "2019-02-02",
      "User-Agent" : "azsdk-java-azure-storage-blob/12.0.0-preview.3 1.8.0_221; Windows 10 10.0",
      "x-ms-client-request-id" : "e830de32-26dc-488b-aaba-e1112b7a4b1d"
=======
    "Uri" : "https://azstoragesdkaccount.blob.core.windows.net/jtcservicesassignaturesstringtosignuserdelegationkey07276114?restype=container",
    "Headers" : {
      "x-ms-version" : "2019-02-02",
      "User-Agent" : "azsdk-java-azure-storage-blob/12.0.0-preview.3 1.8.0_212; Windows 10 10.0",
      "x-ms-client-request-id" : "64b2bd1c-0a77-4e5a-a914-a563050c539d"
>>>>>>> a55d5dd9
    },
    "Response" : {
      "x-ms-version" : "2019-02-02",
      "Server" : "Windows-Azure-Blob/1.0 Microsoft-HTTPAPI/2.0",
<<<<<<< HEAD
      "ETag" : "\"0x8D73251726E9D0C\"",
      "Last-Modified" : "Thu, 05 Sep 2019 22:36:08 GMT",
      "retry-after" : "0",
      "Content-Length" : "0",
      "StatusCode" : "201",
      "x-ms-request-id" : "bfec8df4-901e-0044-243a-643cc7000000",
      "Date" : "Thu, 05 Sep 2019 22:36:08 GMT",
      "x-ms-client-request-id" : "e830de32-26dc-488b-aaba-e1112b7a4b1d"
=======
      "ETag" : "\"0x8D732FDFD3C0DEA\"",
      "Last-Modified" : "Fri, 06 Sep 2019 19:11:15 GMT",
      "retry-after" : "0",
      "Content-Length" : "0",
      "StatusCode" : "201",
      "x-ms-request-id" : "8f76bf6b-401e-003a-42e6-6473d5000000",
      "Date" : "Fri, 06 Sep 2019 19:11:15 GMT",
      "x-ms-client-request-id" : "64b2bd1c-0a77-4e5a-a914-a563050c539d"
>>>>>>> a55d5dd9
    },
    "Exception" : null
  }, {
    "Method" : "GET",
<<<<<<< HEAD
    "Uri" : "https://jaschrepragrs.blob.core.windows.net?prefix=jtcservicesassignaturesstringtosignuserdelegationkey&comp=list",
    "Headers" : {
      "x-ms-version" : "2019-02-02",
      "User-Agent" : "azsdk-java-azure-storage-blob/12.0.0-preview.3 1.8.0_221; Windows 10 10.0",
      "x-ms-client-request-id" : "b8093fb6-17dd-435c-a8a1-aaf0c824b34e"
=======
    "Uri" : "https://azstoragesdkaccount.blob.core.windows.net?prefix=jtcservicesassignaturesstringtosignuserdelegationkey&comp=list",
    "Headers" : {
      "x-ms-version" : "2019-02-02",
      "User-Agent" : "azsdk-java-azure-storage-blob/12.0.0-preview.3 1.8.0_212; Windows 10 10.0",
      "x-ms-client-request-id" : "fd6d08ca-4a45-4128-b770-1af4d8cdfebc"
>>>>>>> a55d5dd9
    },
    "Response" : {
      "Transfer-Encoding" : "chunked",
      "x-ms-version" : "2019-02-02",
      "Server" : "Windows-Azure-Blob/1.0 Microsoft-HTTPAPI/2.0",
      "retry-after" : "0",
      "StatusCode" : "200",
<<<<<<< HEAD
      "x-ms-request-id" : "bfec8e0a-901e-0044-383a-643cc7000000",
      "Body" : "﻿<?xml version=\"1.0\" encoding=\"utf-8\"?><EnumerationResults ServiceEndpoint=\"https://jaschrepragrs.blob.core.windows.net/\"><Prefix>jtcservicesassignaturesstringtosignuserdelegationkey</Prefix><Containers><Container><Name>jtcservicesassignaturesstringtosignuserdelegationkey0023540f</Name><Properties><Last-Modified>Thu, 05 Sep 2019 22:36:08 GMT</Last-Modified><Etag>\"0x8D73251726E9D0C\"</Etag><LeaseStatus>unlocked</LeaseStatus><LeaseState>available</LeaseState><DefaultEncryptionScope>$account-encryption-key</DefaultEncryptionScope><DenyEncryptionScopeOverride>false</DenyEncryptionScopeOverride><HasImmutabilityPolicy>false</HasImmutabilityPolicy><HasLegalHold>false</HasLegalHold></Properties></Container></Containers><NextMarker /></EnumerationResults>",
      "Date" : "Thu, 05 Sep 2019 22:36:08 GMT",
      "x-ms-client-request-id" : "b8093fb6-17dd-435c-a8a1-aaf0c824b34e",
=======
      "x-ms-request-id" : "8f76bf87-401e-003a-5ae6-6473d5000000",
      "Body" : "﻿<?xml version=\"1.0\" encoding=\"utf-8\"?><EnumerationResults ServiceEndpoint=\"https://azstoragesdkaccount.blob.core.windows.net/\"><Prefix>jtcservicesassignaturesstringtosignuserdelegationkey</Prefix><Containers><Container><Name>jtcservicesassignaturesstringtosignuserdelegationkey07276114</Name><Properties><Last-Modified>Fri, 06 Sep 2019 19:11:15 GMT</Last-Modified><Etag>\"0x8D732FDFD3C0DEA\"</Etag><LeaseStatus>unlocked</LeaseStatus><LeaseState>available</LeaseState><DefaultEncryptionScope>$account-encryption-key</DefaultEncryptionScope><DenyEncryptionScopeOverride>false</DenyEncryptionScopeOverride><HasImmutabilityPolicy>false</HasImmutabilityPolicy><HasLegalHold>false</HasLegalHold></Properties></Container></Containers><NextMarker /></EnumerationResults>",
      "Date" : "Fri, 06 Sep 2019 19:11:15 GMT",
      "x-ms-client-request-id" : "fd6d08ca-4a45-4128-b770-1af4d8cdfebc",
>>>>>>> a55d5dd9
      "Content-Type" : "application/xml"
    },
    "Exception" : null
  }, {
    "Method" : "DELETE",
<<<<<<< HEAD
    "Uri" : "https://jaschrepragrs.blob.core.windows.net/jtcservicesassignaturesstringtosignuserdelegationkey0023540f?restype=container",
    "Headers" : {
      "x-ms-version" : "2019-02-02",
      "User-Agent" : "azsdk-java-azure-storage-blob/12.0.0-preview.3 1.8.0_221; Windows 10 10.0",
      "x-ms-client-request-id" : "34a64d2d-ef13-42be-9512-22e5f6bcdc70"
=======
    "Uri" : "https://azstoragesdkaccount.blob.core.windows.net/jtcservicesassignaturesstringtosignuserdelegationkey07276114?restype=container",
    "Headers" : {
      "x-ms-version" : "2019-02-02",
      "User-Agent" : "azsdk-java-azure-storage-blob/12.0.0-preview.3 1.8.0_212; Windows 10 10.0",
      "x-ms-client-request-id" : "d3f469d1-2f0b-4861-873b-ef7086f3ed16"
>>>>>>> a55d5dd9
    },
    "Response" : {
      "x-ms-version" : "2019-02-02",
      "Server" : "Windows-Azure-Blob/1.0 Microsoft-HTTPAPI/2.0",
      "retry-after" : "0",
      "Content-Length" : "0",
      "StatusCode" : "202",
<<<<<<< HEAD
      "x-ms-request-id" : "bfec8e28-901e-0044-523a-643cc7000000",
      "Date" : "Thu, 05 Sep 2019 22:36:08 GMT",
      "x-ms-client-request-id" : "34a64d2d-ef13-42be-9512-22e5f6bcdc70"
    },
    "Exception" : null
  } ],
  "variables" : [ "jtcservicesassignaturesstringtosignuserdelegationkey0023540f" ]
=======
      "x-ms-request-id" : "8f76bf9c-401e-003a-6ee6-6473d5000000",
      "Date" : "Fri, 06 Sep 2019 19:11:15 GMT",
      "x-ms-client-request-id" : "d3f469d1-2f0b-4861-873b-ef7086f3ed16"
    },
    "Exception" : null
  } ],
  "variables" : [ "jtcservicesassignaturesstringtosignuserdelegationkey07276114" ]
>>>>>>> a55d5dd9
}<|MERGE_RESOLUTION|>--- conflicted
+++ resolved
@@ -1,59 +1,32 @@
 {
   "networkCallRecords" : [ {
     "Method" : "PUT",
-<<<<<<< HEAD
-    "Uri" : "https://jaschrepragrs.blob.core.windows.net/jtcservicesassignaturesstringtosignuserdelegationkey0023540f?restype=container",
+    "Uri" : "https://jaschrepragrs.blob.core.windows.net/jtcservicesassignaturesstringtosignuserdelegationkey08128520?restype=container",
     "Headers" : {
       "x-ms-version" : "2019-02-02",
       "User-Agent" : "azsdk-java-azure-storage-blob/12.0.0-preview.3 1.8.0_221; Windows 10 10.0",
-      "x-ms-client-request-id" : "e830de32-26dc-488b-aaba-e1112b7a4b1d"
-=======
-    "Uri" : "https://azstoragesdkaccount.blob.core.windows.net/jtcservicesassignaturesstringtosignuserdelegationkey07276114?restype=container",
-    "Headers" : {
-      "x-ms-version" : "2019-02-02",
-      "User-Agent" : "azsdk-java-azure-storage-blob/12.0.0-preview.3 1.8.0_212; Windows 10 10.0",
-      "x-ms-client-request-id" : "64b2bd1c-0a77-4e5a-a914-a563050c539d"
->>>>>>> a55d5dd9
+      "x-ms-client-request-id" : "3d8bbbf0-ca87-41f5-83f2-0d4a9471e9bd"
     },
     "Response" : {
       "x-ms-version" : "2019-02-02",
       "Server" : "Windows-Azure-Blob/1.0 Microsoft-HTTPAPI/2.0",
-<<<<<<< HEAD
-      "ETag" : "\"0x8D73251726E9D0C\"",
-      "Last-Modified" : "Thu, 05 Sep 2019 22:36:08 GMT",
+      "ETag" : "\"0x8D735602365BAD0\"",
+      "Last-Modified" : "Mon, 09 Sep 2019 19:58:52 GMT",
       "retry-after" : "0",
       "Content-Length" : "0",
       "StatusCode" : "201",
-      "x-ms-request-id" : "bfec8df4-901e-0044-243a-643cc7000000",
-      "Date" : "Thu, 05 Sep 2019 22:36:08 GMT",
-      "x-ms-client-request-id" : "e830de32-26dc-488b-aaba-e1112b7a4b1d"
-=======
-      "ETag" : "\"0x8D732FDFD3C0DEA\"",
-      "Last-Modified" : "Fri, 06 Sep 2019 19:11:15 GMT",
-      "retry-after" : "0",
-      "Content-Length" : "0",
-      "StatusCode" : "201",
-      "x-ms-request-id" : "8f76bf6b-401e-003a-42e6-6473d5000000",
-      "Date" : "Fri, 06 Sep 2019 19:11:15 GMT",
-      "x-ms-client-request-id" : "64b2bd1c-0a77-4e5a-a914-a563050c539d"
->>>>>>> a55d5dd9
+      "x-ms-request-id" : "077fbf7d-801e-001f-2b49-673bbb000000",
+      "Date" : "Mon, 09 Sep 2019 19:58:51 GMT",
+      "x-ms-client-request-id" : "3d8bbbf0-ca87-41f5-83f2-0d4a9471e9bd"
     },
     "Exception" : null
   }, {
     "Method" : "GET",
-<<<<<<< HEAD
     "Uri" : "https://jaschrepragrs.blob.core.windows.net?prefix=jtcservicesassignaturesstringtosignuserdelegationkey&comp=list",
     "Headers" : {
       "x-ms-version" : "2019-02-02",
       "User-Agent" : "azsdk-java-azure-storage-blob/12.0.0-preview.3 1.8.0_221; Windows 10 10.0",
-      "x-ms-client-request-id" : "b8093fb6-17dd-435c-a8a1-aaf0c824b34e"
-=======
-    "Uri" : "https://azstoragesdkaccount.blob.core.windows.net?prefix=jtcservicesassignaturesstringtosignuserdelegationkey&comp=list",
-    "Headers" : {
-      "x-ms-version" : "2019-02-02",
-      "User-Agent" : "azsdk-java-azure-storage-blob/12.0.0-preview.3 1.8.0_212; Windows 10 10.0",
-      "x-ms-client-request-id" : "fd6d08ca-4a45-4128-b770-1af4d8cdfebc"
->>>>>>> a55d5dd9
+      "x-ms-client-request-id" : "32b993a3-d7df-4e37-97f1-12612f621092"
     },
     "Response" : {
       "Transfer-Encoding" : "chunked",
@@ -61,35 +34,20 @@
       "Server" : "Windows-Azure-Blob/1.0 Microsoft-HTTPAPI/2.0",
       "retry-after" : "0",
       "StatusCode" : "200",
-<<<<<<< HEAD
-      "x-ms-request-id" : "bfec8e0a-901e-0044-383a-643cc7000000",
-      "Body" : "﻿<?xml version=\"1.0\" encoding=\"utf-8\"?><EnumerationResults ServiceEndpoint=\"https://jaschrepragrs.blob.core.windows.net/\"><Prefix>jtcservicesassignaturesstringtosignuserdelegationkey</Prefix><Containers><Container><Name>jtcservicesassignaturesstringtosignuserdelegationkey0023540f</Name><Properties><Last-Modified>Thu, 05 Sep 2019 22:36:08 GMT</Last-Modified><Etag>\"0x8D73251726E9D0C\"</Etag><LeaseStatus>unlocked</LeaseStatus><LeaseState>available</LeaseState><DefaultEncryptionScope>$account-encryption-key</DefaultEncryptionScope><DenyEncryptionScopeOverride>false</DenyEncryptionScopeOverride><HasImmutabilityPolicy>false</HasImmutabilityPolicy><HasLegalHold>false</HasLegalHold></Properties></Container></Containers><NextMarker /></EnumerationResults>",
-      "Date" : "Thu, 05 Sep 2019 22:36:08 GMT",
-      "x-ms-client-request-id" : "b8093fb6-17dd-435c-a8a1-aaf0c824b34e",
-=======
-      "x-ms-request-id" : "8f76bf87-401e-003a-5ae6-6473d5000000",
-      "Body" : "﻿<?xml version=\"1.0\" encoding=\"utf-8\"?><EnumerationResults ServiceEndpoint=\"https://azstoragesdkaccount.blob.core.windows.net/\"><Prefix>jtcservicesassignaturesstringtosignuserdelegationkey</Prefix><Containers><Container><Name>jtcservicesassignaturesstringtosignuserdelegationkey07276114</Name><Properties><Last-Modified>Fri, 06 Sep 2019 19:11:15 GMT</Last-Modified><Etag>\"0x8D732FDFD3C0DEA\"</Etag><LeaseStatus>unlocked</LeaseStatus><LeaseState>available</LeaseState><DefaultEncryptionScope>$account-encryption-key</DefaultEncryptionScope><DenyEncryptionScopeOverride>false</DenyEncryptionScopeOverride><HasImmutabilityPolicy>false</HasImmutabilityPolicy><HasLegalHold>false</HasLegalHold></Properties></Container></Containers><NextMarker /></EnumerationResults>",
-      "Date" : "Fri, 06 Sep 2019 19:11:15 GMT",
-      "x-ms-client-request-id" : "fd6d08ca-4a45-4128-b770-1af4d8cdfebc",
->>>>>>> a55d5dd9
+      "x-ms-request-id" : "077fbf89-801e-001f-3649-673bbb000000",
+      "Body" : "﻿<?xml version=\"1.0\" encoding=\"utf-8\"?><EnumerationResults ServiceEndpoint=\"https://jaschrepragrs.blob.core.windows.net/\"><Prefix>jtcservicesassignaturesstringtosignuserdelegationkey</Prefix><Containers><Container><Name>jtcservicesassignaturesstringtosignuserdelegationkey08128520</Name><Properties><Last-Modified>Mon, 09 Sep 2019 19:58:52 GMT</Last-Modified><Etag>\"0x8D735602365BAD0\"</Etag><LeaseStatus>unlocked</LeaseStatus><LeaseState>available</LeaseState><DefaultEncryptionScope>$account-encryption-key</DefaultEncryptionScope><DenyEncryptionScopeOverride>false</DenyEncryptionScopeOverride><HasImmutabilityPolicy>false</HasImmutabilityPolicy><HasLegalHold>false</HasLegalHold></Properties></Container></Containers><NextMarker /></EnumerationResults>",
+      "Date" : "Mon, 09 Sep 2019 19:58:51 GMT",
+      "x-ms-client-request-id" : "32b993a3-d7df-4e37-97f1-12612f621092",
       "Content-Type" : "application/xml"
     },
     "Exception" : null
   }, {
     "Method" : "DELETE",
-<<<<<<< HEAD
-    "Uri" : "https://jaschrepragrs.blob.core.windows.net/jtcservicesassignaturesstringtosignuserdelegationkey0023540f?restype=container",
+    "Uri" : "https://jaschrepragrs.blob.core.windows.net/jtcservicesassignaturesstringtosignuserdelegationkey08128520?restype=container",
     "Headers" : {
       "x-ms-version" : "2019-02-02",
       "User-Agent" : "azsdk-java-azure-storage-blob/12.0.0-preview.3 1.8.0_221; Windows 10 10.0",
-      "x-ms-client-request-id" : "34a64d2d-ef13-42be-9512-22e5f6bcdc70"
-=======
-    "Uri" : "https://azstoragesdkaccount.blob.core.windows.net/jtcservicesassignaturesstringtosignuserdelegationkey07276114?restype=container",
-    "Headers" : {
-      "x-ms-version" : "2019-02-02",
-      "User-Agent" : "azsdk-java-azure-storage-blob/12.0.0-preview.3 1.8.0_212; Windows 10 10.0",
-      "x-ms-client-request-id" : "d3f469d1-2f0b-4861-873b-ef7086f3ed16"
->>>>>>> a55d5dd9
+      "x-ms-client-request-id" : "01574fc9-b4c9-4a80-824a-654a982138e8"
     },
     "Response" : {
       "x-ms-version" : "2019-02-02",
@@ -97,21 +55,11 @@
       "retry-after" : "0",
       "Content-Length" : "0",
       "StatusCode" : "202",
-<<<<<<< HEAD
-      "x-ms-request-id" : "bfec8e28-901e-0044-523a-643cc7000000",
-      "Date" : "Thu, 05 Sep 2019 22:36:08 GMT",
-      "x-ms-client-request-id" : "34a64d2d-ef13-42be-9512-22e5f6bcdc70"
+      "x-ms-request-id" : "077fbf9a-801e-001f-4649-673bbb000000",
+      "Date" : "Mon, 09 Sep 2019 19:58:51 GMT",
+      "x-ms-client-request-id" : "01574fc9-b4c9-4a80-824a-654a982138e8"
     },
     "Exception" : null
   } ],
-  "variables" : [ "jtcservicesassignaturesstringtosignuserdelegationkey0023540f" ]
-=======
-      "x-ms-request-id" : "8f76bf9c-401e-003a-6ee6-6473d5000000",
-      "Date" : "Fri, 06 Sep 2019 19:11:15 GMT",
-      "x-ms-client-request-id" : "d3f469d1-2f0b-4861-873b-ef7086f3ed16"
-    },
-    "Exception" : null
-  } ],
-  "variables" : [ "jtcservicesassignaturesstringtosignuserdelegationkey07276114" ]
->>>>>>> a55d5dd9
+  "variables" : [ "jtcservicesassignaturesstringtosignuserdelegationkey08128520" ]
 }