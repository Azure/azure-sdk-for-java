{
  "networkCallRecords" : [ {
    "Method" : "PUT",
<<<<<<< HEAD
    "Uri" : "https://jaschrepragrs.blob.core.windows.net/jtcsettierpageblob0blobapitestsettierpageblob50e39377172b5?restype=container",
    "Headers" : {
      "x-ms-version" : "2019-02-02",
      "User-Agent" : "azsdk-java-azure-storage-blob/12.0.0-preview.3 1.8.0_221; Windows 10 10.0",
      "x-ms-client-request-id" : "bf744dc7-80ad-4026-813f-1874f8d218dd"
=======
    "Uri" : "https://azstoragesdkaccount.blob.core.windows.net/jtcsettierpageblob0blobapitestsettierpageblobd3631348d71d8?restype=container",
    "Headers" : {
      "x-ms-version" : "2019-02-02",
      "User-Agent" : "azsdk-java-azure-storage-blob/12.0.0-preview.3 1.8.0_212; Windows 10 10.0",
      "x-ms-client-request-id" : "e800430b-d6ef-4fc0-92b1-ffb34e52272d"
>>>>>>> a55d5dd9
    },
    "Response" : {
      "x-ms-version" : "2019-02-02",
      "Server" : "Windows-Azure-Blob/1.0 Microsoft-HTTPAPI/2.0",
<<<<<<< HEAD
      "ETag" : "\"0x8D73251E7F8C380\"",
      "Last-Modified" : "Thu, 05 Sep 2019 22:39:26 GMT",
      "retry-after" : "0",
      "Content-Length" : "0",
      "StatusCode" : "201",
      "x-ms-request-id" : "bfed4ddd-901e-0044-073a-643cc7000000",
      "Date" : "Thu, 05 Sep 2019 22:39:26 GMT",
      "x-ms-client-request-id" : "bf744dc7-80ad-4026-813f-1874f8d218dd"
=======
      "ETag" : "\"0x8D732FCAB78A35C\"",
      "Last-Modified" : "Fri, 06 Sep 2019 19:01:48 GMT",
      "retry-after" : "0",
      "Content-Length" : "0",
      "StatusCode" : "201",
      "x-ms-request-id" : "b92c540f-d01e-009e-21e5-644931000000",
      "Date" : "Fri, 06 Sep 2019 19:01:48 GMT",
      "x-ms-client-request-id" : "e800430b-d6ef-4fc0-92b1-ffb34e52272d"
>>>>>>> a55d5dd9
    },
    "Exception" : null
  }, {
    "Method" : "PUT",
<<<<<<< HEAD
    "Uri" : "https://jaschrepragrs.blob.core.windows.net/jtcsettierpageblob0blobapitestsettierpageblob50e39377172b5/javablobsettierpageblob1blobapitestsettierpageblob50e346510f",
    "Headers" : {
      "x-ms-version" : "2019-02-02",
      "User-Agent" : "azsdk-java-azure-storage-blob/12.0.0-preview.3 1.8.0_221; Windows 10 10.0",
      "x-ms-client-request-id" : "a9227da0-e8be-42ec-bdb7-e8d6d8b07e3a",
=======
    "Uri" : "https://azstoragesdkaccount.blob.core.windows.net/jtcsettierpageblob0blobapitestsettierpageblobd3631348d71d8/javablobsettierpageblob1blobapitestsettierpageblobd3600289e4",
    "Headers" : {
      "x-ms-version" : "2019-02-02",
      "User-Agent" : "azsdk-java-azure-storage-blob/12.0.0-preview.3 1.8.0_212; Windows 10 10.0",
      "x-ms-client-request-id" : "87c5e441-3d8a-44b4-90f5-86bf54e57282",
>>>>>>> a55d5dd9
      "Content-Type" : "application/octet-stream"
    },
    "Response" : {
      "x-ms-version" : "2019-02-02",
      "Server" : "Windows-Azure-Blob/1.0 Microsoft-HTTPAPI/2.0",
      "x-ms-content-crc64" : "6RYQPwaVsyQ=",
<<<<<<< HEAD
      "Last-Modified" : "Thu, 05 Sep 2019 22:39:26 GMT",
      "retry-after" : "0",
      "StatusCode" : "201",
      "x-ms-request-server-encrypted" : "true",
      "Date" : "Thu, 05 Sep 2019 22:39:26 GMT",
      "Content-MD5" : "wh+Wm18D0z1D4E+PE252gg==",
      "ETag" : "\"0x8D73251E8064CE9\"",
      "Content-Length" : "0",
      "x-ms-request-id" : "bfed4df6-901e-0044-1c3a-643cc7000000",
      "x-ms-client-request-id" : "a9227da0-e8be-42ec-bdb7-e8d6d8b07e3a"
=======
      "Last-Modified" : "Fri, 06 Sep 2019 19:01:48 GMT",
      "retry-after" : "0",
      "StatusCode" : "201",
      "x-ms-request-server-encrypted" : "true",
      "Date" : "Fri, 06 Sep 2019 19:01:48 GMT",
      "Content-MD5" : "wh+Wm18D0z1D4E+PE252gg==",
      "ETag" : "\"0x8D732FCAB88600F\"",
      "Content-Length" : "0",
      "x-ms-request-id" : "b92c5471-d01e-009e-7ee5-644931000000",
      "x-ms-client-request-id" : "87c5e441-3d8a-44b4-90f5-86bf54e57282"
>>>>>>> a55d5dd9
    },
    "Exception" : null
  }, {
    "Method" : "PUT",
<<<<<<< HEAD
    "Uri" : "https://jaschreppremium.blob.core.windows.net/jtcsettierpageblob2blobapitestsettierpageblob50e943252591f?restype=container",
    "Headers" : {
      "x-ms-version" : "2019-02-02",
      "User-Agent" : "azsdk-java-azure-storage-blob/12.0.0-preview.3 1.8.0_221; Windows 10 10.0",
      "x-ms-client-request-id" : "66efce6a-5989-4137-8a90-3327de8687ea"
=======
    "Uri" : "https://azstoragesdkpremium.blob.core.windows.net/jtcsettierpageblob2blobapitestsettierpageblobd361140665241?restype=container",
    "Headers" : {
      "x-ms-version" : "2019-02-02",
      "User-Agent" : "azsdk-java-azure-storage-blob/12.0.0-preview.3 1.8.0_212; Windows 10 10.0",
      "x-ms-client-request-id" : "a7038f2e-0ccd-4298-a701-481bd6671b5a"
>>>>>>> a55d5dd9
    },
    "Response" : {
      "x-ms-version" : "2019-02-02",
      "Server" : "Windows-Azure-Blob/1.0 Microsoft-HTTPAPI/2.0",
<<<<<<< HEAD
      "ETag" : "\"0x8D73251E8125EDC\"",
      "Last-Modified" : "Thu, 05 Sep 2019 22:39:26 GMT",
      "retry-after" : "0",
      "Content-Length" : "0",
      "StatusCode" : "201",
      "x-ms-request-id" : "0c63cce2-201c-0064-483a-643f71000000",
      "Date" : "Thu, 05 Sep 2019 22:39:25 GMT",
      "x-ms-client-request-id" : "66efce6a-5989-4137-8a90-3327de8687ea"
=======
      "ETag" : "\"0x8D732FCAB911959\"",
      "Last-Modified" : "Fri, 06 Sep 2019 19:01:48 GMT",
      "retry-after" : "0",
      "Content-Length" : "0",
      "StatusCode" : "201",
      "x-ms-request-id" : "2305c1e0-501c-000c-22e5-64d511000000",
      "Date" : "Fri, 06 Sep 2019 19:01:48 GMT",
      "x-ms-client-request-id" : "a7038f2e-0ccd-4298-a701-481bd6671b5a"
>>>>>>> a55d5dd9
    },
    "Exception" : null
  }, {
    "Method" : "PUT",
<<<<<<< HEAD
    "Uri" : "https://jaschreppremium.blob.core.windows.net/jtcsettierpageblob2blobapitestsettierpageblob50e943252591f/javablobsettierpageblob3blobapitestsettierpageblob50e29945e4",
    "Headers" : {
      "x-ms-version" : "2019-02-02",
      "User-Agent" : "azsdk-java-azure-storage-blob/12.0.0-preview.3 1.8.0_221; Windows 10 10.0",
      "x-ms-client-request-id" : "f8dc38ec-7336-4510-8293-7bf91a4017a5"
=======
    "Uri" : "https://azstoragesdkpremium.blob.core.windows.net/jtcsettierpageblob2blobapitestsettierpageblobd361140665241/javablobsettierpageblob3blobapitestsettierpageblobd3617052be",
    "Headers" : {
      "x-ms-version" : "2019-02-02",
      "User-Agent" : "azsdk-java-azure-storage-blob/12.0.0-preview.3 1.8.0_212; Windows 10 10.0",
      "x-ms-client-request-id" : "07e78025-ca2b-4a2e-9b90-6e2f71af5256"
>>>>>>> a55d5dd9
    },
    "Response" : {
      "x-ms-version" : "2019-02-02",
      "Server" : "Windows-Azure-Blob/1.0 Microsoft-HTTPAPI/2.0",
<<<<<<< HEAD
      "ETag" : "\"0x8D73251E81F6FD6\"",
      "Last-Modified" : "Thu, 05 Sep 2019 22:39:26 GMT",
=======
      "ETag" : "\"0x8D732FCAB9D8430\"",
      "Last-Modified" : "Fri, 06 Sep 2019 19:01:48 GMT",
>>>>>>> a55d5dd9
      "retry-after" : "0",
      "Content-Length" : "0",
      "StatusCode" : "201",
      "x-ms-request-server-encrypted" : "true",
<<<<<<< HEAD
      "x-ms-request-id" : "0c63cd15-201c-0064-7b3a-643f71000000",
      "Date" : "Thu, 05 Sep 2019 22:39:25 GMT",
      "x-ms-client-request-id" : "f8dc38ec-7336-4510-8293-7bf91a4017a5"
=======
      "x-ms-request-id" : "2305c20e-501c-000c-50e5-64d511000000",
      "Date" : "Fri, 06 Sep 2019 19:01:48 GMT",
      "x-ms-client-request-id" : "07e78025-ca2b-4a2e-9b90-6e2f71af5256"
>>>>>>> a55d5dd9
    },
    "Exception" : null
  }, {
    "Method" : "PUT",
<<<<<<< HEAD
    "Uri" : "https://jaschreppremium.blob.core.windows.net/jtcsettierpageblob2blobapitestsettierpageblob50e943252591f/javablobsettierpageblob3blobapitestsettierpageblob50e29945e4?comp=tier",
    "Headers" : {
      "x-ms-version" : "2019-02-02",
      "User-Agent" : "azsdk-java-azure-storage-blob/12.0.0-preview.3 1.8.0_221; Windows 10 10.0",
      "x-ms-client-request-id" : "c82a9008-a158-48fa-b296-26664ab17dff"
=======
    "Uri" : "https://azstoragesdkpremium.blob.core.windows.net/jtcsettierpageblob2blobapitestsettierpageblobd361140665241/javablobsettierpageblob3blobapitestsettierpageblobd3617052be?comp=tier",
    "Headers" : {
      "x-ms-version" : "2019-02-02",
      "User-Agent" : "azsdk-java-azure-storage-blob/12.0.0-preview.3 1.8.0_212; Windows 10 10.0",
      "x-ms-client-request-id" : "756848c1-886a-4f44-a330-fff7f387d8f0"
>>>>>>> a55d5dd9
    },
    "Response" : {
      "x-ms-version" : "2019-02-02",
      "Server" : "Windows-Azure-Blob/1.0 Microsoft-HTTPAPI/2.0",
      "retry-after" : "0",
      "Content-Length" : "0",
      "StatusCode" : "200",
<<<<<<< HEAD
      "x-ms-request-id" : "0c63cd5f-201c-0064-453a-643f71000000",
      "Date" : "Thu, 05 Sep 2019 22:39:25 GMT",
      "x-ms-client-request-id" : "c82a9008-a158-48fa-b296-26664ab17dff"
=======
      "x-ms-request-id" : "2305c233-501c-000c-75e5-64d511000000",
      "Date" : "Fri, 06 Sep 2019 19:01:48 GMT",
      "x-ms-client-request-id" : "756848c1-886a-4f44-a330-fff7f387d8f0"
>>>>>>> a55d5dd9
    },
    "Exception" : null
  }, {
    "Method" : "HEAD",
<<<<<<< HEAD
    "Uri" : "https://jaschreppremium.blob.core.windows.net/jtcsettierpageblob2blobapitestsettierpageblob50e943252591f/javablobsettierpageblob3blobapitestsettierpageblob50e29945e4",
    "Headers" : {
      "x-ms-version" : "2019-02-02",
      "User-Agent" : "azsdk-java-azure-storage-blob/12.0.0-preview.3 1.8.0_221; Windows 10 10.0",
      "x-ms-client-request-id" : "867ee0c8-dac1-4c25-ab4b-17f16f8e83d0"
=======
    "Uri" : "https://azstoragesdkpremium.blob.core.windows.net/jtcsettierpageblob2blobapitestsettierpageblobd361140665241/javablobsettierpageblob3blobapitestsettierpageblobd3617052be",
    "Headers" : {
      "x-ms-version" : "2019-02-02",
      "User-Agent" : "azsdk-java-azure-storage-blob/12.0.0-preview.3 1.8.0_212; Windows 10 10.0",
      "x-ms-client-request-id" : "f63d8197-562a-4b4e-9149-1d7f9dda6e99"
>>>>>>> a55d5dd9
    },
    "Response" : {
      "x-ms-lease-status" : "unlocked",
      "x-ms-version" : "2019-02-02",
      "Server" : "Windows-Azure-Blob/1.0 Microsoft-HTTPAPI/2.0",
      "x-ms-lease-state" : "available",
      "x-ms-blob-sequence-number" : "0",
<<<<<<< HEAD
      "Last-Modified" : "Thu, 05 Sep 2019 22:39:26 GMT",
      "retry-after" : "0",
      "StatusCode" : "200",
      "Date" : "Thu, 05 Sep 2019 22:39:25 GMT",
=======
      "Last-Modified" : "Fri, 06 Sep 2019 19:01:48 GMT",
      "retry-after" : "0",
      "StatusCode" : "200",
      "Date" : "Fri, 06 Sep 2019 19:01:48 GMT",
>>>>>>> a55d5dd9
      "x-ms-blob-type" : "PageBlob",
      "Accept-Ranges" : "bytes",
      "x-ms-server-encrypted" : "true",
      "x-ms-access-tier" : "P6",
<<<<<<< HEAD
      "ETag" : "\"0x8D73251E81F6FD6\"",
      "x-ms-creation-time" : "Thu, 05 Sep 2019 22:39:26 GMT",
      "Content-Length" : "512",
      "x-ms-request-id" : "0c63cdb0-201c-0064-163a-643f71000000",
      "x-ms-client-request-id" : "867ee0c8-dac1-4c25-ab4b-17f16f8e83d0",
=======
      "ETag" : "\"0x8D732FCAB9D8430\"",
      "x-ms-creation-time" : "Fri, 06 Sep 2019 19:01:48 GMT",
      "Content-Length" : "512",
      "x-ms-request-id" : "2305c25c-501c-000c-1ee5-64d511000000",
      "x-ms-client-request-id" : "f63d8197-562a-4b4e-9149-1d7f9dda6e99",
>>>>>>> a55d5dd9
      "Content-Type" : "application/octet-stream"
    },
    "Exception" : null
  }, {
    "Method" : "GET",
<<<<<<< HEAD
    "Uri" : "https://jaschreppremium.blob.core.windows.net/jtcsettierpageblob2blobapitestsettierpageblob50e943252591f?include=&restype=container&comp=list",
    "Headers" : {
      "x-ms-version" : "2019-02-02",
      "User-Agent" : "azsdk-java-azure-storage-blob/12.0.0-preview.3 1.8.0_221; Windows 10 10.0",
      "x-ms-client-request-id" : "366e4268-fcca-4042-aaeb-b1e660f69426"
=======
    "Uri" : "https://azstoragesdkpremium.blob.core.windows.net/jtcsettierpageblob2blobapitestsettierpageblobd361140665241?include=&restype=container&comp=list",
    "Headers" : {
      "x-ms-version" : "2019-02-02",
      "User-Agent" : "azsdk-java-azure-storage-blob/12.0.0-preview.3 1.8.0_212; Windows 10 10.0",
      "x-ms-client-request-id" : "ba0ca699-3b40-4ef2-bddd-97d5d518afd3"
>>>>>>> a55d5dd9
    },
    "Response" : {
      "Transfer-Encoding" : "chunked",
      "x-ms-version" : "2019-02-02",
      "Server" : "Windows-Azure-Blob/1.0 Microsoft-HTTPAPI/2.0",
      "retry-after" : "0",
      "StatusCode" : "200",
<<<<<<< HEAD
      "x-ms-request-id" : "0c63cdd6-201c-0064-3c3a-643f71000000",
      "Body" : "﻿<?xml version=\"1.0\" encoding=\"utf-8\"?>\n<EnumerationResults ServiceEndpoint=\"https://jaschreppremium.blob.core.windows.net/\" ContainerName=\"jtcsettierpageblob2blobapitestsettierpageblob50e943252591f\"><Blobs><Blob><Name>javablobsettierpageblob3blobapitestsettierpageblob50e29945e4</Name><Properties><Creation-Time>Thu, 05 Sep 2019 22:39:26 GMT</Creation-Time><Last-Modified>Thu, 05 Sep 2019 22:39:26 GMT</Last-Modified><Etag>0x8D73251E81F6FD6</Etag><Content-Length>512</Content-Length><Content-Type>application/octet-stream</Content-Type><Content-Encoding/><Content-Language/><Content-MD5/><Cache-Control/><Content-Disposition/><x-ms-blob-sequence-number>0</x-ms-blob-sequence-number><BlobType>PageBlob</BlobType><AccessTier>P6</AccessTier><LeaseStatus>unlocked</LeaseStatus><LeaseState>available</LeaseState><ServerEncrypted>true</ServerEncrypted></Properties></Blob></Blobs><NextMarker/></EnumerationResults>",
      "Date" : "Thu, 05 Sep 2019 22:39:26 GMT",
      "x-ms-client-request-id" : "366e4268-fcca-4042-aaeb-b1e660f69426",
=======
      "x-ms-request-id" : "2305c282-501c-000c-44e5-64d511000000",
      "Body" : "﻿<?xml version=\"1.0\" encoding=\"utf-8\"?>\n<EnumerationResults ServiceEndpoint=\"https://azstoragesdkpremium.blob.core.windows.net/\" ContainerName=\"jtcsettierpageblob2blobapitestsettierpageblobd361140665241\"><Blobs><Blob><Name>javablobsettierpageblob3blobapitestsettierpageblobd3617052be</Name><Properties><Creation-Time>Fri, 06 Sep 2019 19:01:48 GMT</Creation-Time><Last-Modified>Fri, 06 Sep 2019 19:01:48 GMT</Last-Modified><Etag>0x8D732FCAB9D8430</Etag><Content-Length>512</Content-Length><Content-Type>application/octet-stream</Content-Type><Content-Encoding/><Content-Language/><Content-MD5/><Cache-Control/><Content-Disposition/><x-ms-blob-sequence-number>0</x-ms-blob-sequence-number><BlobType>PageBlob</BlobType><AccessTier>P6</AccessTier><LeaseStatus>unlocked</LeaseStatus><LeaseState>available</LeaseState><ServerEncrypted>true</ServerEncrypted></Properties></Blob></Blobs><NextMarker/></EnumerationResults>",
      "Date" : "Fri, 06 Sep 2019 19:01:48 GMT",
      "x-ms-client-request-id" : "ba0ca699-3b40-4ef2-bddd-97d5d518afd3",
>>>>>>> a55d5dd9
      "Content-Type" : "application/xml"
    },
    "Exception" : null
  }, {
    "Method" : "DELETE",
<<<<<<< HEAD
    "Uri" : "https://jaschreppremium.blob.core.windows.net/jtcsettierpageblob2blobapitestsettierpageblob50e943252591f?restype=container",
    "Headers" : {
      "x-ms-version" : "2019-02-02",
      "User-Agent" : "azsdk-java-azure-storage-blob/12.0.0-preview.3 1.8.0_221; Windows 10 10.0",
      "x-ms-client-request-id" : "56586966-ffab-434d-8007-2f264267ab4c"
=======
    "Uri" : "https://azstoragesdkpremium.blob.core.windows.net/jtcsettierpageblob2blobapitestsettierpageblobd361140665241?restype=container",
    "Headers" : {
      "x-ms-version" : "2019-02-02",
      "User-Agent" : "azsdk-java-azure-storage-blob/12.0.0-preview.3 1.8.0_212; Windows 10 10.0",
      "x-ms-client-request-id" : "69aeef66-ff89-4bab-961f-743dc5309c71"
>>>>>>> a55d5dd9
    },
    "Response" : {
      "x-ms-version" : "2019-02-02",
      "Server" : "Windows-Azure-Blob/1.0 Microsoft-HTTPAPI/2.0",
      "retry-after" : "0",
      "Content-Length" : "0",
      "StatusCode" : "202",
<<<<<<< HEAD
      "x-ms-request-id" : "0c63ce04-201c-0064-6a3a-643f71000000",
      "Date" : "Thu, 05 Sep 2019 22:39:26 GMT",
      "x-ms-client-request-id" : "56586966-ffab-434d-8007-2f264267ab4c"
=======
      "x-ms-request-id" : "2305c29e-501c-000c-60e5-64d511000000",
      "Date" : "Fri, 06 Sep 2019 19:01:48 GMT",
      "x-ms-client-request-id" : "69aeef66-ff89-4bab-961f-743dc5309c71"
>>>>>>> a55d5dd9
    },
    "Exception" : null
  }, {
    "Method" : "GET",
<<<<<<< HEAD
    "Uri" : "https://jaschrepragrs.blob.core.windows.net?prefix=jtcsettierpageblob&comp=list",
    "Headers" : {
      "x-ms-version" : "2019-02-02",
      "User-Agent" : "azsdk-java-azure-storage-blob/12.0.0-preview.3 1.8.0_221; Windows 10 10.0",
      "x-ms-client-request-id" : "401fc347-1ce4-4fc4-8f13-29d2242e184b"
=======
    "Uri" : "https://azstoragesdkaccount.blob.core.windows.net?prefix=jtcsettierpageblob&comp=list",
    "Headers" : {
      "x-ms-version" : "2019-02-02",
      "User-Agent" : "azsdk-java-azure-storage-blob/12.0.0-preview.3 1.8.0_212; Windows 10 10.0",
      "x-ms-client-request-id" : "96c0ebf9-3b5e-4499-a2a2-fffadd8fe8ee"
>>>>>>> a55d5dd9
    },
    "Response" : {
      "Transfer-Encoding" : "chunked",
      "x-ms-version" : "2019-02-02",
      "Server" : "Windows-Azure-Blob/1.0 Microsoft-HTTPAPI/2.0",
      "retry-after" : "0",
      "StatusCode" : "200",
<<<<<<< HEAD
      "x-ms-request-id" : "bfed4ea2-901e-0044-413a-643cc7000000",
      "Body" : "﻿<?xml version=\"1.0\" encoding=\"utf-8\"?><EnumerationResults ServiceEndpoint=\"https://jaschrepragrs.blob.core.windows.net/\"><Prefix>jtcsettierpageblob</Prefix><Containers><Container><Name>jtcsettierpageblob0blobapitestsettierpageblob50e39377172b5</Name><Properties><Last-Modified>Thu, 05 Sep 2019 22:39:26 GMT</Last-Modified><Etag>\"0x8D73251E7F8C380\"</Etag><LeaseStatus>unlocked</LeaseStatus><LeaseState>available</LeaseState><DefaultEncryptionScope>$account-encryption-key</DefaultEncryptionScope><DenyEncryptionScopeOverride>false</DenyEncryptionScopeOverride><HasImmutabilityPolicy>false</HasImmutabilityPolicy><HasLegalHold>false</HasLegalHold></Properties></Container></Containers><NextMarker /></EnumerationResults>",
      "Date" : "Thu, 05 Sep 2019 22:39:26 GMT",
      "x-ms-client-request-id" : "401fc347-1ce4-4fc4-8f13-29d2242e184b",
=======
      "x-ms-request-id" : "b92c5622-d01e-009e-14e5-644931000000",
      "Body" : "﻿<?xml version=\"1.0\" encoding=\"utf-8\"?><EnumerationResults ServiceEndpoint=\"https://azstoragesdkaccount.blob.core.windows.net/\"><Prefix>jtcsettierpageblob</Prefix><Containers><Container><Name>jtcsettierpageblob0blobapitestsettierpageblobd3631348d71d8</Name><Properties><Last-Modified>Fri, 06 Sep 2019 19:01:48 GMT</Last-Modified><Etag>\"0x8D732FCAB78A35C\"</Etag><LeaseStatus>unlocked</LeaseStatus><LeaseState>available</LeaseState><DefaultEncryptionScope>$account-encryption-key</DefaultEncryptionScope><DenyEncryptionScopeOverride>false</DenyEncryptionScopeOverride><HasImmutabilityPolicy>false</HasImmutabilityPolicy><HasLegalHold>false</HasLegalHold></Properties></Container></Containers><NextMarker /></EnumerationResults>",
      "Date" : "Fri, 06 Sep 2019 19:01:48 GMT",
      "x-ms-client-request-id" : "96c0ebf9-3b5e-4499-a2a2-fffadd8fe8ee",
>>>>>>> a55d5dd9
      "Content-Type" : "application/xml"
    },
    "Exception" : null
  }, {
    "Method" : "DELETE",
<<<<<<< HEAD
    "Uri" : "https://jaschrepragrs.blob.core.windows.net/jtcsettierpageblob0blobapitestsettierpageblob50e39377172b5?restype=container",
    "Headers" : {
      "x-ms-version" : "2019-02-02",
      "User-Agent" : "azsdk-java-azure-storage-blob/12.0.0-preview.3 1.8.0_221; Windows 10 10.0",
      "x-ms-client-request-id" : "1d936f38-5f75-4c8f-a596-e71a034181be"
=======
    "Uri" : "https://azstoragesdkaccount.blob.core.windows.net/jtcsettierpageblob0blobapitestsettierpageblobd3631348d71d8?restype=container",
    "Headers" : {
      "x-ms-version" : "2019-02-02",
      "User-Agent" : "azsdk-java-azure-storage-blob/12.0.0-preview.3 1.8.0_212; Windows 10 10.0",
      "x-ms-client-request-id" : "2fd91401-75e0-4eba-9d78-40604a2930cb"
>>>>>>> a55d5dd9
    },
    "Response" : {
      "x-ms-version" : "2019-02-02",
      "Server" : "Windows-Azure-Blob/1.0 Microsoft-HTTPAPI/2.0",
      "retry-after" : "0",
      "Content-Length" : "0",
      "StatusCode" : "202",
<<<<<<< HEAD
      "x-ms-request-id" : "bfed4eb8-901e-0044-553a-643cc7000000",
      "Date" : "Thu, 05 Sep 2019 22:39:26 GMT",
      "x-ms-client-request-id" : "1d936f38-5f75-4c8f-a596-e71a034181be"
    },
    "Exception" : null
  } ],
  "variables" : [ "jtcsettierpageblob0blobapitestsettierpageblob50e39377172b5", "javablobsettierpageblob1blobapitestsettierpageblob50e346510f", "jtcsettierpageblob2blobapitestsettierpageblob50e943252591f", "javablobsettierpageblob3blobapitestsettierpageblob50e29945e4" ]
=======
      "x-ms-request-id" : "b92c564c-d01e-009e-3be5-644931000000",
      "Date" : "Fri, 06 Sep 2019 19:01:48 GMT",
      "x-ms-client-request-id" : "2fd91401-75e0-4eba-9d78-40604a2930cb"
    },
    "Exception" : null
  } ],
  "variables" : [ "jtcsettierpageblob0blobapitestsettierpageblobd3631348d71d8", "javablobsettierpageblob1blobapitestsettierpageblobd3600289e4", "jtcsettierpageblob2blobapitestsettierpageblobd361140665241", "javablobsettierpageblob3blobapitestsettierpageblobd3617052be" ]
>>>>>>> a55d5dd9
}<|MERGE_RESOLUTION|>--- conflicted
+++ resolved
@@ -1,219 +1,119 @@
 {
   "networkCallRecords" : [ {
     "Method" : "PUT",
-<<<<<<< HEAD
-    "Uri" : "https://jaschrepragrs.blob.core.windows.net/jtcsettierpageblob0blobapitestsettierpageblob50e39377172b5?restype=container",
-    "Headers" : {
-      "x-ms-version" : "2019-02-02",
-      "User-Agent" : "azsdk-java-azure-storage-blob/12.0.0-preview.3 1.8.0_221; Windows 10 10.0",
-      "x-ms-client-request-id" : "bf744dc7-80ad-4026-813f-1874f8d218dd"
-=======
-    "Uri" : "https://azstoragesdkaccount.blob.core.windows.net/jtcsettierpageblob0blobapitestsettierpageblobd3631348d71d8?restype=container",
-    "Headers" : {
-      "x-ms-version" : "2019-02-02",
-      "User-Agent" : "azsdk-java-azure-storage-blob/12.0.0-preview.3 1.8.0_212; Windows 10 10.0",
-      "x-ms-client-request-id" : "e800430b-d6ef-4fc0-92b1-ffb34e52272d"
->>>>>>> a55d5dd9
-    },
-    "Response" : {
-      "x-ms-version" : "2019-02-02",
-      "Server" : "Windows-Azure-Blob/1.0 Microsoft-HTTPAPI/2.0",
-<<<<<<< HEAD
-      "ETag" : "\"0x8D73251E7F8C380\"",
-      "Last-Modified" : "Thu, 05 Sep 2019 22:39:26 GMT",
-      "retry-after" : "0",
-      "Content-Length" : "0",
-      "StatusCode" : "201",
-      "x-ms-request-id" : "bfed4ddd-901e-0044-073a-643cc7000000",
-      "Date" : "Thu, 05 Sep 2019 22:39:26 GMT",
-      "x-ms-client-request-id" : "bf744dc7-80ad-4026-813f-1874f8d218dd"
-=======
-      "ETag" : "\"0x8D732FCAB78A35C\"",
-      "Last-Modified" : "Fri, 06 Sep 2019 19:01:48 GMT",
-      "retry-after" : "0",
-      "Content-Length" : "0",
-      "StatusCode" : "201",
-      "x-ms-request-id" : "b92c540f-d01e-009e-21e5-644931000000",
-      "Date" : "Fri, 06 Sep 2019 19:01:48 GMT",
-      "x-ms-client-request-id" : "e800430b-d6ef-4fc0-92b1-ffb34e52272d"
->>>>>>> a55d5dd9
-    },
-    "Exception" : null
-  }, {
-    "Method" : "PUT",
-<<<<<<< HEAD
-    "Uri" : "https://jaschrepragrs.blob.core.windows.net/jtcsettierpageblob0blobapitestsettierpageblob50e39377172b5/javablobsettierpageblob1blobapitestsettierpageblob50e346510f",
-    "Headers" : {
-      "x-ms-version" : "2019-02-02",
-      "User-Agent" : "azsdk-java-azure-storage-blob/12.0.0-preview.3 1.8.0_221; Windows 10 10.0",
-      "x-ms-client-request-id" : "a9227da0-e8be-42ec-bdb7-e8d6d8b07e3a",
-=======
-    "Uri" : "https://azstoragesdkaccount.blob.core.windows.net/jtcsettierpageblob0blobapitestsettierpageblobd3631348d71d8/javablobsettierpageblob1blobapitestsettierpageblobd3600289e4",
-    "Headers" : {
-      "x-ms-version" : "2019-02-02",
-      "User-Agent" : "azsdk-java-azure-storage-blob/12.0.0-preview.3 1.8.0_212; Windows 10 10.0",
-      "x-ms-client-request-id" : "87c5e441-3d8a-44b4-90f5-86bf54e57282",
->>>>>>> a55d5dd9
+    "Uri" : "https://jaschrepragrs.blob.core.windows.net/jtcsettierpageblob0blobapitestsettierpageblobe722538284a73?restype=container",
+    "Headers" : {
+      "x-ms-version" : "2019-02-02",
+      "User-Agent" : "azsdk-java-azure-storage-blob/12.0.0-preview.3 1.8.0_221; Windows 10 10.0",
+      "x-ms-client-request-id" : "019a93a8-cc8a-4066-9a1a-937081e2f28f"
+    },
+    "Response" : {
+      "x-ms-version" : "2019-02-02",
+      "Server" : "Windows-Azure-Blob/1.0 Microsoft-HTTPAPI/2.0",
+      "ETag" : "\"0x8D73561386480D9\"",
+      "Last-Modified" : "Mon, 09 Sep 2019 20:06:37 GMT",
+      "retry-after" : "0",
+      "Content-Length" : "0",
+      "StatusCode" : "201",
+      "x-ms-request-id" : "c5cab69f-301e-0042-7a4a-67cbbf000000",
+      "Date" : "Mon, 09 Sep 2019 20:06:36 GMT",
+      "x-ms-client-request-id" : "019a93a8-cc8a-4066-9a1a-937081e2f28f"
+    },
+    "Exception" : null
+  }, {
+    "Method" : "PUT",
+    "Uri" : "https://jaschrepragrs.blob.core.windows.net/jtcsettierpageblob0blobapitestsettierpageblobe722538284a73/javablobsettierpageblob1blobapitestsettierpageblobe723541475",
+    "Headers" : {
+      "x-ms-version" : "2019-02-02",
+      "User-Agent" : "azsdk-java-azure-storage-blob/12.0.0-preview.3 1.8.0_221; Windows 10 10.0",
+      "x-ms-client-request-id" : "5c28655c-2200-4d5b-b70f-61b2c6a437b6",
       "Content-Type" : "application/octet-stream"
     },
     "Response" : {
       "x-ms-version" : "2019-02-02",
       "Server" : "Windows-Azure-Blob/1.0 Microsoft-HTTPAPI/2.0",
       "x-ms-content-crc64" : "6RYQPwaVsyQ=",
-<<<<<<< HEAD
-      "Last-Modified" : "Thu, 05 Sep 2019 22:39:26 GMT",
+      "Last-Modified" : "Mon, 09 Sep 2019 20:06:37 GMT",
       "retry-after" : "0",
       "StatusCode" : "201",
       "x-ms-request-server-encrypted" : "true",
-      "Date" : "Thu, 05 Sep 2019 22:39:26 GMT",
+      "Date" : "Mon, 09 Sep 2019 20:06:36 GMT",
       "Content-MD5" : "wh+Wm18D0z1D4E+PE252gg==",
-      "ETag" : "\"0x8D73251E8064CE9\"",
-      "Content-Length" : "0",
-      "x-ms-request-id" : "bfed4df6-901e-0044-1c3a-643cc7000000",
-      "x-ms-client-request-id" : "a9227da0-e8be-42ec-bdb7-e8d6d8b07e3a"
-=======
-      "Last-Modified" : "Fri, 06 Sep 2019 19:01:48 GMT",
-      "retry-after" : "0",
+      "ETag" : "\"0x8D7356138729CFE\"",
+      "Content-Length" : "0",
+      "x-ms-request-id" : "c5cab6ba-301e-0042-134a-67cbbf000000",
+      "x-ms-client-request-id" : "5c28655c-2200-4d5b-b70f-61b2c6a437b6"
+    },
+    "Exception" : null
+  }, {
+    "Method" : "PUT",
+    "Uri" : "https://jaschreppremium.blob.core.windows.net/jtcsettierpageblob2blobapitestsettierpageblobe7254998d8003?restype=container",
+    "Headers" : {
+      "x-ms-version" : "2019-02-02",
+      "User-Agent" : "azsdk-java-azure-storage-blob/12.0.0-preview.3 1.8.0_221; Windows 10 10.0",
+      "x-ms-client-request-id" : "80dde81a-424c-4b09-953b-4ab387342e6f"
+    },
+    "Response" : {
+      "x-ms-version" : "2019-02-02",
+      "Server" : "Windows-Azure-Blob/1.0 Microsoft-HTTPAPI/2.0",
+      "ETag" : "\"0x8D73561387E8A78\"",
+      "Last-Modified" : "Mon, 09 Sep 2019 20:06:37 GMT",
+      "retry-after" : "0",
+      "Content-Length" : "0",
+      "StatusCode" : "201",
+      "x-ms-request-id" : "2ccdd58c-501c-0049-154a-67bcb1000000",
+      "Date" : "Mon, 09 Sep 2019 20:06:36 GMT",
+      "x-ms-client-request-id" : "80dde81a-424c-4b09-953b-4ab387342e6f"
+    },
+    "Exception" : null
+  }, {
+    "Method" : "PUT",
+    "Uri" : "https://jaschreppremium.blob.core.windows.net/jtcsettierpageblob2blobapitestsettierpageblobe7254998d8003/javablobsettierpageblob3blobapitestsettierpageblobe725419300",
+    "Headers" : {
+      "x-ms-version" : "2019-02-02",
+      "User-Agent" : "azsdk-java-azure-storage-blob/12.0.0-preview.3 1.8.0_221; Windows 10 10.0",
+      "x-ms-client-request-id" : "e34aaa71-e872-4b7a-bd80-0434f2cda168"
+    },
+    "Response" : {
+      "x-ms-version" : "2019-02-02",
+      "Server" : "Windows-Azure-Blob/1.0 Microsoft-HTTPAPI/2.0",
+      "ETag" : "\"0x8D73561388BDD08\"",
+      "Last-Modified" : "Mon, 09 Sep 2019 20:06:37 GMT",
+      "retry-after" : "0",
+      "Content-Length" : "0",
       "StatusCode" : "201",
       "x-ms-request-server-encrypted" : "true",
-      "Date" : "Fri, 06 Sep 2019 19:01:48 GMT",
-      "Content-MD5" : "wh+Wm18D0z1D4E+PE252gg==",
-      "ETag" : "\"0x8D732FCAB88600F\"",
-      "Content-Length" : "0",
-      "x-ms-request-id" : "b92c5471-d01e-009e-7ee5-644931000000",
-      "x-ms-client-request-id" : "87c5e441-3d8a-44b4-90f5-86bf54e57282"
->>>>>>> a55d5dd9
-    },
-    "Exception" : null
-  }, {
-    "Method" : "PUT",
-<<<<<<< HEAD
-    "Uri" : "https://jaschreppremium.blob.core.windows.net/jtcsettierpageblob2blobapitestsettierpageblob50e943252591f?restype=container",
-    "Headers" : {
-      "x-ms-version" : "2019-02-02",
-      "User-Agent" : "azsdk-java-azure-storage-blob/12.0.0-preview.3 1.8.0_221; Windows 10 10.0",
-      "x-ms-client-request-id" : "66efce6a-5989-4137-8a90-3327de8687ea"
-=======
-    "Uri" : "https://azstoragesdkpremium.blob.core.windows.net/jtcsettierpageblob2blobapitestsettierpageblobd361140665241?restype=container",
-    "Headers" : {
-      "x-ms-version" : "2019-02-02",
-      "User-Agent" : "azsdk-java-azure-storage-blob/12.0.0-preview.3 1.8.0_212; Windows 10 10.0",
-      "x-ms-client-request-id" : "a7038f2e-0ccd-4298-a701-481bd6671b5a"
->>>>>>> a55d5dd9
-    },
-    "Response" : {
-      "x-ms-version" : "2019-02-02",
-      "Server" : "Windows-Azure-Blob/1.0 Microsoft-HTTPAPI/2.0",
-<<<<<<< HEAD
-      "ETag" : "\"0x8D73251E8125EDC\"",
-      "Last-Modified" : "Thu, 05 Sep 2019 22:39:26 GMT",
-      "retry-after" : "0",
-      "Content-Length" : "0",
-      "StatusCode" : "201",
-      "x-ms-request-id" : "0c63cce2-201c-0064-483a-643f71000000",
-      "Date" : "Thu, 05 Sep 2019 22:39:25 GMT",
-      "x-ms-client-request-id" : "66efce6a-5989-4137-8a90-3327de8687ea"
-=======
-      "ETag" : "\"0x8D732FCAB911959\"",
-      "Last-Modified" : "Fri, 06 Sep 2019 19:01:48 GMT",
-      "retry-after" : "0",
-      "Content-Length" : "0",
-      "StatusCode" : "201",
-      "x-ms-request-id" : "2305c1e0-501c-000c-22e5-64d511000000",
-      "Date" : "Fri, 06 Sep 2019 19:01:48 GMT",
-      "x-ms-client-request-id" : "a7038f2e-0ccd-4298-a701-481bd6671b5a"
->>>>>>> a55d5dd9
-    },
-    "Exception" : null
-  }, {
-    "Method" : "PUT",
-<<<<<<< HEAD
-    "Uri" : "https://jaschreppremium.blob.core.windows.net/jtcsettierpageblob2blobapitestsettierpageblob50e943252591f/javablobsettierpageblob3blobapitestsettierpageblob50e29945e4",
-    "Headers" : {
-      "x-ms-version" : "2019-02-02",
-      "User-Agent" : "azsdk-java-azure-storage-blob/12.0.0-preview.3 1.8.0_221; Windows 10 10.0",
-      "x-ms-client-request-id" : "f8dc38ec-7336-4510-8293-7bf91a4017a5"
-=======
-    "Uri" : "https://azstoragesdkpremium.blob.core.windows.net/jtcsettierpageblob2blobapitestsettierpageblobd361140665241/javablobsettierpageblob3blobapitestsettierpageblobd3617052be",
-    "Headers" : {
-      "x-ms-version" : "2019-02-02",
-      "User-Agent" : "azsdk-java-azure-storage-blob/12.0.0-preview.3 1.8.0_212; Windows 10 10.0",
-      "x-ms-client-request-id" : "07e78025-ca2b-4a2e-9b90-6e2f71af5256"
->>>>>>> a55d5dd9
-    },
-    "Response" : {
-      "x-ms-version" : "2019-02-02",
-      "Server" : "Windows-Azure-Blob/1.0 Microsoft-HTTPAPI/2.0",
-<<<<<<< HEAD
-      "ETag" : "\"0x8D73251E81F6FD6\"",
-      "Last-Modified" : "Thu, 05 Sep 2019 22:39:26 GMT",
-=======
-      "ETag" : "\"0x8D732FCAB9D8430\"",
-      "Last-Modified" : "Fri, 06 Sep 2019 19:01:48 GMT",
->>>>>>> a55d5dd9
-      "retry-after" : "0",
-      "Content-Length" : "0",
-      "StatusCode" : "201",
-      "x-ms-request-server-encrypted" : "true",
-<<<<<<< HEAD
-      "x-ms-request-id" : "0c63cd15-201c-0064-7b3a-643f71000000",
-      "Date" : "Thu, 05 Sep 2019 22:39:25 GMT",
-      "x-ms-client-request-id" : "f8dc38ec-7336-4510-8293-7bf91a4017a5"
-=======
-      "x-ms-request-id" : "2305c20e-501c-000c-50e5-64d511000000",
-      "Date" : "Fri, 06 Sep 2019 19:01:48 GMT",
-      "x-ms-client-request-id" : "07e78025-ca2b-4a2e-9b90-6e2f71af5256"
->>>>>>> a55d5dd9
-    },
-    "Exception" : null
-  }, {
-    "Method" : "PUT",
-<<<<<<< HEAD
-    "Uri" : "https://jaschreppremium.blob.core.windows.net/jtcsettierpageblob2blobapitestsettierpageblob50e943252591f/javablobsettierpageblob3blobapitestsettierpageblob50e29945e4?comp=tier",
-    "Headers" : {
-      "x-ms-version" : "2019-02-02",
-      "User-Agent" : "azsdk-java-azure-storage-blob/12.0.0-preview.3 1.8.0_221; Windows 10 10.0",
-      "x-ms-client-request-id" : "c82a9008-a158-48fa-b296-26664ab17dff"
-=======
-    "Uri" : "https://azstoragesdkpremium.blob.core.windows.net/jtcsettierpageblob2blobapitestsettierpageblobd361140665241/javablobsettierpageblob3blobapitestsettierpageblobd3617052be?comp=tier",
-    "Headers" : {
-      "x-ms-version" : "2019-02-02",
-      "User-Agent" : "azsdk-java-azure-storage-blob/12.0.0-preview.3 1.8.0_212; Windows 10 10.0",
-      "x-ms-client-request-id" : "756848c1-886a-4f44-a330-fff7f387d8f0"
->>>>>>> a55d5dd9
-    },
-    "Response" : {
-      "x-ms-version" : "2019-02-02",
-      "Server" : "Windows-Azure-Blob/1.0 Microsoft-HTTPAPI/2.0",
-      "retry-after" : "0",
-      "Content-Length" : "0",
-      "StatusCode" : "200",
-<<<<<<< HEAD
-      "x-ms-request-id" : "0c63cd5f-201c-0064-453a-643f71000000",
-      "Date" : "Thu, 05 Sep 2019 22:39:25 GMT",
-      "x-ms-client-request-id" : "c82a9008-a158-48fa-b296-26664ab17dff"
-=======
-      "x-ms-request-id" : "2305c233-501c-000c-75e5-64d511000000",
-      "Date" : "Fri, 06 Sep 2019 19:01:48 GMT",
-      "x-ms-client-request-id" : "756848c1-886a-4f44-a330-fff7f387d8f0"
->>>>>>> a55d5dd9
+      "x-ms-request-id" : "2ccdd610-501c-0049-194a-67bcb1000000",
+      "Date" : "Mon, 09 Sep 2019 20:06:36 GMT",
+      "x-ms-client-request-id" : "e34aaa71-e872-4b7a-bd80-0434f2cda168"
+    },
+    "Exception" : null
+  }, {
+    "Method" : "PUT",
+    "Uri" : "https://jaschreppremium.blob.core.windows.net/jtcsettierpageblob2blobapitestsettierpageblobe7254998d8003/javablobsettierpageblob3blobapitestsettierpageblobe725419300?comp=tier",
+    "Headers" : {
+      "x-ms-version" : "2019-02-02",
+      "User-Agent" : "azsdk-java-azure-storage-blob/12.0.0-preview.3 1.8.0_221; Windows 10 10.0",
+      "x-ms-client-request-id" : "aad1dc33-afcf-4457-92b5-09462a011df3"
+    },
+    "Response" : {
+      "x-ms-version" : "2019-02-02",
+      "Server" : "Windows-Azure-Blob/1.0 Microsoft-HTTPAPI/2.0",
+      "retry-after" : "0",
+      "Content-Length" : "0",
+      "StatusCode" : "200",
+      "x-ms-request-id" : "2ccdd696-501c-0049-1f4a-67bcb1000000",
+      "Date" : "Mon, 09 Sep 2019 20:06:36 GMT",
+      "x-ms-client-request-id" : "aad1dc33-afcf-4457-92b5-09462a011df3"
     },
     "Exception" : null
   }, {
     "Method" : "HEAD",
-<<<<<<< HEAD
-    "Uri" : "https://jaschreppremium.blob.core.windows.net/jtcsettierpageblob2blobapitestsettierpageblob50e943252591f/javablobsettierpageblob3blobapitestsettierpageblob50e29945e4",
-    "Headers" : {
-      "x-ms-version" : "2019-02-02",
-      "User-Agent" : "azsdk-java-azure-storage-blob/12.0.0-preview.3 1.8.0_221; Windows 10 10.0",
-      "x-ms-client-request-id" : "867ee0c8-dac1-4c25-ab4b-17f16f8e83d0"
-=======
-    "Uri" : "https://azstoragesdkpremium.blob.core.windows.net/jtcsettierpageblob2blobapitestsettierpageblobd361140665241/javablobsettierpageblob3blobapitestsettierpageblobd3617052be",
-    "Headers" : {
-      "x-ms-version" : "2019-02-02",
-      "User-Agent" : "azsdk-java-azure-storage-blob/12.0.0-preview.3 1.8.0_212; Windows 10 10.0",
-      "x-ms-client-request-id" : "f63d8197-562a-4b4e-9149-1d7f9dda6e99"
->>>>>>> a55d5dd9
+    "Uri" : "https://jaschreppremium.blob.core.windows.net/jtcsettierpageblob2blobapitestsettierpageblobe7254998d8003/javablobsettierpageblob3blobapitestsettierpageblobe725419300",
+    "Headers" : {
+      "x-ms-version" : "2019-02-02",
+      "User-Agent" : "azsdk-java-azure-storage-blob/12.0.0-preview.3 1.8.0_221; Windows 10 10.0",
+      "x-ms-client-request-id" : "3779b859-b923-470a-bfd6-b8495e29c060"
     },
     "Response" : {
       "x-ms-lease-status" : "unlocked",
@@ -221,52 +121,29 @@
       "Server" : "Windows-Azure-Blob/1.0 Microsoft-HTTPAPI/2.0",
       "x-ms-lease-state" : "available",
       "x-ms-blob-sequence-number" : "0",
-<<<<<<< HEAD
-      "Last-Modified" : "Thu, 05 Sep 2019 22:39:26 GMT",
-      "retry-after" : "0",
-      "StatusCode" : "200",
-      "Date" : "Thu, 05 Sep 2019 22:39:25 GMT",
-=======
-      "Last-Modified" : "Fri, 06 Sep 2019 19:01:48 GMT",
-      "retry-after" : "0",
-      "StatusCode" : "200",
-      "Date" : "Fri, 06 Sep 2019 19:01:48 GMT",
->>>>>>> a55d5dd9
+      "Last-Modified" : "Mon, 09 Sep 2019 20:06:37 GMT",
+      "retry-after" : "0",
+      "StatusCode" : "200",
+      "Date" : "Mon, 09 Sep 2019 20:06:36 GMT",
       "x-ms-blob-type" : "PageBlob",
       "Accept-Ranges" : "bytes",
       "x-ms-server-encrypted" : "true",
       "x-ms-access-tier" : "P6",
-<<<<<<< HEAD
-      "ETag" : "\"0x8D73251E81F6FD6\"",
-      "x-ms-creation-time" : "Thu, 05 Sep 2019 22:39:26 GMT",
+      "ETag" : "\"0x8D73561388BDD08\"",
+      "x-ms-creation-time" : "Mon, 09 Sep 2019 20:06:37 GMT",
       "Content-Length" : "512",
-      "x-ms-request-id" : "0c63cdb0-201c-0064-163a-643f71000000",
-      "x-ms-client-request-id" : "867ee0c8-dac1-4c25-ab4b-17f16f8e83d0",
-=======
-      "ETag" : "\"0x8D732FCAB9D8430\"",
-      "x-ms-creation-time" : "Fri, 06 Sep 2019 19:01:48 GMT",
-      "Content-Length" : "512",
-      "x-ms-request-id" : "2305c25c-501c-000c-1ee5-64d511000000",
-      "x-ms-client-request-id" : "f63d8197-562a-4b4e-9149-1d7f9dda6e99",
->>>>>>> a55d5dd9
+      "x-ms-request-id" : "2ccdd72a-501c-0049-334a-67bcb1000000",
+      "x-ms-client-request-id" : "3779b859-b923-470a-bfd6-b8495e29c060",
       "Content-Type" : "application/octet-stream"
     },
     "Exception" : null
   }, {
     "Method" : "GET",
-<<<<<<< HEAD
-    "Uri" : "https://jaschreppremium.blob.core.windows.net/jtcsettierpageblob2blobapitestsettierpageblob50e943252591f?include=&restype=container&comp=list",
-    "Headers" : {
-      "x-ms-version" : "2019-02-02",
-      "User-Agent" : "azsdk-java-azure-storage-blob/12.0.0-preview.3 1.8.0_221; Windows 10 10.0",
-      "x-ms-client-request-id" : "366e4268-fcca-4042-aaeb-b1e660f69426"
-=======
-    "Uri" : "https://azstoragesdkpremium.blob.core.windows.net/jtcsettierpageblob2blobapitestsettierpageblobd361140665241?include=&restype=container&comp=list",
-    "Headers" : {
-      "x-ms-version" : "2019-02-02",
-      "User-Agent" : "azsdk-java-azure-storage-blob/12.0.0-preview.3 1.8.0_212; Windows 10 10.0",
-      "x-ms-client-request-id" : "ba0ca699-3b40-4ef2-bddd-97d5d518afd3"
->>>>>>> a55d5dd9
+    "Uri" : "https://jaschreppremium.blob.core.windows.net/jtcsettierpageblob2blobapitestsettierpageblobe7254998d8003?include=&restype=container&comp=list",
+    "Headers" : {
+      "x-ms-version" : "2019-02-02",
+      "User-Agent" : "azsdk-java-azure-storage-blob/12.0.0-preview.3 1.8.0_221; Windows 10 10.0",
+      "x-ms-client-request-id" : "0e40dc5e-c6a2-4432-aab4-2f7fc173e6ac"
     },
     "Response" : {
       "Transfer-Encoding" : "chunked",
@@ -274,35 +151,20 @@
       "Server" : "Windows-Azure-Blob/1.0 Microsoft-HTTPAPI/2.0",
       "retry-after" : "0",
       "StatusCode" : "200",
-<<<<<<< HEAD
-      "x-ms-request-id" : "0c63cdd6-201c-0064-3c3a-643f71000000",
-      "Body" : "﻿<?xml version=\"1.0\" encoding=\"utf-8\"?>\n<EnumerationResults ServiceEndpoint=\"https://jaschreppremium.blob.core.windows.net/\" ContainerName=\"jtcsettierpageblob2blobapitestsettierpageblob50e943252591f\"><Blobs><Blob><Name>javablobsettierpageblob3blobapitestsettierpageblob50e29945e4</Name><Properties><Creation-Time>Thu, 05 Sep 2019 22:39:26 GMT</Creation-Time><Last-Modified>Thu, 05 Sep 2019 22:39:26 GMT</Last-Modified><Etag>0x8D73251E81F6FD6</Etag><Content-Length>512</Content-Length><Content-Type>application/octet-stream</Content-Type><Content-Encoding/><Content-Language/><Content-MD5/><Cache-Control/><Content-Disposition/><x-ms-blob-sequence-number>0</x-ms-blob-sequence-number><BlobType>PageBlob</BlobType><AccessTier>P6</AccessTier><LeaseStatus>unlocked</LeaseStatus><LeaseState>available</LeaseState><ServerEncrypted>true</ServerEncrypted></Properties></Blob></Blobs><NextMarker/></EnumerationResults>",
-      "Date" : "Thu, 05 Sep 2019 22:39:26 GMT",
-      "x-ms-client-request-id" : "366e4268-fcca-4042-aaeb-b1e660f69426",
-=======
-      "x-ms-request-id" : "2305c282-501c-000c-44e5-64d511000000",
-      "Body" : "﻿<?xml version=\"1.0\" encoding=\"utf-8\"?>\n<EnumerationResults ServiceEndpoint=\"https://azstoragesdkpremium.blob.core.windows.net/\" ContainerName=\"jtcsettierpageblob2blobapitestsettierpageblobd361140665241\"><Blobs><Blob><Name>javablobsettierpageblob3blobapitestsettierpageblobd3617052be</Name><Properties><Creation-Time>Fri, 06 Sep 2019 19:01:48 GMT</Creation-Time><Last-Modified>Fri, 06 Sep 2019 19:01:48 GMT</Last-Modified><Etag>0x8D732FCAB9D8430</Etag><Content-Length>512</Content-Length><Content-Type>application/octet-stream</Content-Type><Content-Encoding/><Content-Language/><Content-MD5/><Cache-Control/><Content-Disposition/><x-ms-blob-sequence-number>0</x-ms-blob-sequence-number><BlobType>PageBlob</BlobType><AccessTier>P6</AccessTier><LeaseStatus>unlocked</LeaseStatus><LeaseState>available</LeaseState><ServerEncrypted>true</ServerEncrypted></Properties></Blob></Blobs><NextMarker/></EnumerationResults>",
-      "Date" : "Fri, 06 Sep 2019 19:01:48 GMT",
-      "x-ms-client-request-id" : "ba0ca699-3b40-4ef2-bddd-97d5d518afd3",
->>>>>>> a55d5dd9
+      "x-ms-request-id" : "2ccdd792-501c-0049-1b4a-67bcb1000000",
+      "Body" : "﻿<?xml version=\"1.0\" encoding=\"utf-8\"?>\n<EnumerationResults ServiceEndpoint=\"https://jaschreppremium.blob.core.windows.net/\" ContainerName=\"jtcsettierpageblob2blobapitestsettierpageblobe7254998d8003\"><Blobs><Blob><Name>javablobsettierpageblob3blobapitestsettierpageblobe725419300</Name><Properties><Creation-Time>Mon, 09 Sep 2019 20:06:37 GMT</Creation-Time><Last-Modified>Mon, 09 Sep 2019 20:06:37 GMT</Last-Modified><Etag>0x8D73561388BDD08</Etag><Content-Length>512</Content-Length><Content-Type>application/octet-stream</Content-Type><Content-Encoding/><Content-Language/><Content-MD5/><Cache-Control/><Content-Disposition/><x-ms-blob-sequence-number>0</x-ms-blob-sequence-number><BlobType>PageBlob</BlobType><AccessTier>P6</AccessTier><LeaseStatus>unlocked</LeaseStatus><LeaseState>available</LeaseState><ServerEncrypted>true</ServerEncrypted></Properties></Blob></Blobs><NextMarker/></EnumerationResults>",
+      "Date" : "Mon, 09 Sep 2019 20:06:36 GMT",
+      "x-ms-client-request-id" : "0e40dc5e-c6a2-4432-aab4-2f7fc173e6ac",
       "Content-Type" : "application/xml"
     },
     "Exception" : null
   }, {
     "Method" : "DELETE",
-<<<<<<< HEAD
-    "Uri" : "https://jaschreppremium.blob.core.windows.net/jtcsettierpageblob2blobapitestsettierpageblob50e943252591f?restype=container",
-    "Headers" : {
-      "x-ms-version" : "2019-02-02",
-      "User-Agent" : "azsdk-java-azure-storage-blob/12.0.0-preview.3 1.8.0_221; Windows 10 10.0",
-      "x-ms-client-request-id" : "56586966-ffab-434d-8007-2f264267ab4c"
-=======
-    "Uri" : "https://azstoragesdkpremium.blob.core.windows.net/jtcsettierpageblob2blobapitestsettierpageblobd361140665241?restype=container",
-    "Headers" : {
-      "x-ms-version" : "2019-02-02",
-      "User-Agent" : "azsdk-java-azure-storage-blob/12.0.0-preview.3 1.8.0_212; Windows 10 10.0",
-      "x-ms-client-request-id" : "69aeef66-ff89-4bab-961f-743dc5309c71"
->>>>>>> a55d5dd9
+    "Uri" : "https://jaschreppremium.blob.core.windows.net/jtcsettierpageblob2blobapitestsettierpageblobe7254998d8003?restype=container",
+    "Headers" : {
+      "x-ms-version" : "2019-02-02",
+      "User-Agent" : "azsdk-java-azure-storage-blob/12.0.0-preview.3 1.8.0_221; Windows 10 10.0",
+      "x-ms-client-request-id" : "73881f00-0d2b-45cd-82f1-d90d6c054cf0"
     },
     "Response" : {
       "x-ms-version" : "2019-02-02",
@@ -310,32 +172,18 @@
       "retry-after" : "0",
       "Content-Length" : "0",
       "StatusCode" : "202",
-<<<<<<< HEAD
-      "x-ms-request-id" : "0c63ce04-201c-0064-6a3a-643f71000000",
-      "Date" : "Thu, 05 Sep 2019 22:39:26 GMT",
-      "x-ms-client-request-id" : "56586966-ffab-434d-8007-2f264267ab4c"
-=======
-      "x-ms-request-id" : "2305c29e-501c-000c-60e5-64d511000000",
-      "Date" : "Fri, 06 Sep 2019 19:01:48 GMT",
-      "x-ms-client-request-id" : "69aeef66-ff89-4bab-961f-743dc5309c71"
->>>>>>> a55d5dd9
+      "x-ms-request-id" : "2ccdd7f3-501c-0049-7c4a-67bcb1000000",
+      "Date" : "Mon, 09 Sep 2019 20:06:36 GMT",
+      "x-ms-client-request-id" : "73881f00-0d2b-45cd-82f1-d90d6c054cf0"
     },
     "Exception" : null
   }, {
     "Method" : "GET",
-<<<<<<< HEAD
     "Uri" : "https://jaschrepragrs.blob.core.windows.net?prefix=jtcsettierpageblob&comp=list",
     "Headers" : {
       "x-ms-version" : "2019-02-02",
       "User-Agent" : "azsdk-java-azure-storage-blob/12.0.0-preview.3 1.8.0_221; Windows 10 10.0",
-      "x-ms-client-request-id" : "401fc347-1ce4-4fc4-8f13-29d2242e184b"
-=======
-    "Uri" : "https://azstoragesdkaccount.blob.core.windows.net?prefix=jtcsettierpageblob&comp=list",
-    "Headers" : {
-      "x-ms-version" : "2019-02-02",
-      "User-Agent" : "azsdk-java-azure-storage-blob/12.0.0-preview.3 1.8.0_212; Windows 10 10.0",
-      "x-ms-client-request-id" : "96c0ebf9-3b5e-4499-a2a2-fffadd8fe8ee"
->>>>>>> a55d5dd9
+      "x-ms-client-request-id" : "7fdd9ea1-73b7-4af9-a143-7fd9c22a5edc"
     },
     "Response" : {
       "Transfer-Encoding" : "chunked",
@@ -343,35 +191,20 @@
       "Server" : "Windows-Azure-Blob/1.0 Microsoft-HTTPAPI/2.0",
       "retry-after" : "0",
       "StatusCode" : "200",
-<<<<<<< HEAD
-      "x-ms-request-id" : "bfed4ea2-901e-0044-413a-643cc7000000",
-      "Body" : "﻿<?xml version=\"1.0\" encoding=\"utf-8\"?><EnumerationResults ServiceEndpoint=\"https://jaschrepragrs.blob.core.windows.net/\"><Prefix>jtcsettierpageblob</Prefix><Containers><Container><Name>jtcsettierpageblob0blobapitestsettierpageblob50e39377172b5</Name><Properties><Last-Modified>Thu, 05 Sep 2019 22:39:26 GMT</Last-Modified><Etag>\"0x8D73251E7F8C380\"</Etag><LeaseStatus>unlocked</LeaseStatus><LeaseState>available</LeaseState><DefaultEncryptionScope>$account-encryption-key</DefaultEncryptionScope><DenyEncryptionScopeOverride>false</DenyEncryptionScopeOverride><HasImmutabilityPolicy>false</HasImmutabilityPolicy><HasLegalHold>false</HasLegalHold></Properties></Container></Containers><NextMarker /></EnumerationResults>",
-      "Date" : "Thu, 05 Sep 2019 22:39:26 GMT",
-      "x-ms-client-request-id" : "401fc347-1ce4-4fc4-8f13-29d2242e184b",
-=======
-      "x-ms-request-id" : "b92c5622-d01e-009e-14e5-644931000000",
-      "Body" : "﻿<?xml version=\"1.0\" encoding=\"utf-8\"?><EnumerationResults ServiceEndpoint=\"https://azstoragesdkaccount.blob.core.windows.net/\"><Prefix>jtcsettierpageblob</Prefix><Containers><Container><Name>jtcsettierpageblob0blobapitestsettierpageblobd3631348d71d8</Name><Properties><Last-Modified>Fri, 06 Sep 2019 19:01:48 GMT</Last-Modified><Etag>\"0x8D732FCAB78A35C\"</Etag><LeaseStatus>unlocked</LeaseStatus><LeaseState>available</LeaseState><DefaultEncryptionScope>$account-encryption-key</DefaultEncryptionScope><DenyEncryptionScopeOverride>false</DenyEncryptionScopeOverride><HasImmutabilityPolicy>false</HasImmutabilityPolicy><HasLegalHold>false</HasLegalHold></Properties></Container></Containers><NextMarker /></EnumerationResults>",
-      "Date" : "Fri, 06 Sep 2019 19:01:48 GMT",
-      "x-ms-client-request-id" : "96c0ebf9-3b5e-4499-a2a2-fffadd8fe8ee",
->>>>>>> a55d5dd9
+      "x-ms-request-id" : "c5cab73a-301e-0042-074a-67cbbf000000",
+      "Body" : "﻿<?xml version=\"1.0\" encoding=\"utf-8\"?><EnumerationResults ServiceEndpoint=\"https://jaschrepragrs.blob.core.windows.net/\"><Prefix>jtcsettierpageblob</Prefix><Containers><Container><Name>jtcsettierpageblob0blobapitestsettierpageblobe722538284a73</Name><Properties><Last-Modified>Mon, 09 Sep 2019 20:06:37 GMT</Last-Modified><Etag>\"0x8D73561386480D9\"</Etag><LeaseStatus>unlocked</LeaseStatus><LeaseState>available</LeaseState><DefaultEncryptionScope>$account-encryption-key</DefaultEncryptionScope><DenyEncryptionScopeOverride>false</DenyEncryptionScopeOverride><HasImmutabilityPolicy>false</HasImmutabilityPolicy><HasLegalHold>false</HasLegalHold></Properties></Container></Containers><NextMarker /></EnumerationResults>",
+      "Date" : "Mon, 09 Sep 2019 20:06:37 GMT",
+      "x-ms-client-request-id" : "7fdd9ea1-73b7-4af9-a143-7fd9c22a5edc",
       "Content-Type" : "application/xml"
     },
     "Exception" : null
   }, {
     "Method" : "DELETE",
-<<<<<<< HEAD
-    "Uri" : "https://jaschrepragrs.blob.core.windows.net/jtcsettierpageblob0blobapitestsettierpageblob50e39377172b5?restype=container",
-    "Headers" : {
-      "x-ms-version" : "2019-02-02",
-      "User-Agent" : "azsdk-java-azure-storage-blob/12.0.0-preview.3 1.8.0_221; Windows 10 10.0",
-      "x-ms-client-request-id" : "1d936f38-5f75-4c8f-a596-e71a034181be"
-=======
-    "Uri" : "https://azstoragesdkaccount.blob.core.windows.net/jtcsettierpageblob0blobapitestsettierpageblobd3631348d71d8?restype=container",
-    "Headers" : {
-      "x-ms-version" : "2019-02-02",
-      "User-Agent" : "azsdk-java-azure-storage-blob/12.0.0-preview.3 1.8.0_212; Windows 10 10.0",
-      "x-ms-client-request-id" : "2fd91401-75e0-4eba-9d78-40604a2930cb"
->>>>>>> a55d5dd9
+    "Uri" : "https://jaschrepragrs.blob.core.windows.net/jtcsettierpageblob0blobapitestsettierpageblobe722538284a73?restype=container",
+    "Headers" : {
+      "x-ms-version" : "2019-02-02",
+      "User-Agent" : "azsdk-java-azure-storage-blob/12.0.0-preview.3 1.8.0_221; Windows 10 10.0",
+      "x-ms-client-request-id" : "98c81f58-c8f3-46c0-8dfb-5805de244899"
     },
     "Response" : {
       "x-ms-version" : "2019-02-02",
@@ -379,21 +212,11 @@
       "retry-after" : "0",
       "Content-Length" : "0",
       "StatusCode" : "202",
-<<<<<<< HEAD
-      "x-ms-request-id" : "bfed4eb8-901e-0044-553a-643cc7000000",
-      "Date" : "Thu, 05 Sep 2019 22:39:26 GMT",
-      "x-ms-client-request-id" : "1d936f38-5f75-4c8f-a596-e71a034181be"
+      "x-ms-request-id" : "c5cab74d-301e-0042-184a-67cbbf000000",
+      "Date" : "Mon, 09 Sep 2019 20:06:37 GMT",
+      "x-ms-client-request-id" : "98c81f58-c8f3-46c0-8dfb-5805de244899"
     },
     "Exception" : null
   } ],
-  "variables" : [ "jtcsettierpageblob0blobapitestsettierpageblob50e39377172b5", "javablobsettierpageblob1blobapitestsettierpageblob50e346510f", "jtcsettierpageblob2blobapitestsettierpageblob50e943252591f", "javablobsettierpageblob3blobapitestsettierpageblob50e29945e4" ]
-=======
-      "x-ms-request-id" : "b92c564c-d01e-009e-3be5-644931000000",
-      "Date" : "Fri, 06 Sep 2019 19:01:48 GMT",
-      "x-ms-client-request-id" : "2fd91401-75e0-4eba-9d78-40604a2930cb"
-    },
-    "Exception" : null
-  } ],
-  "variables" : [ "jtcsettierpageblob0blobapitestsettierpageblobd3631348d71d8", "javablobsettierpageblob1blobapitestsettierpageblobd3600289e4", "jtcsettierpageblob2blobapitestsettierpageblobd361140665241", "javablobsettierpageblob3blobapitestsettierpageblobd3617052be" ]
->>>>>>> a55d5dd9
+  "variables" : [ "jtcsettierpageblob0blobapitestsettierpageblobe722538284a73", "javablobsettierpageblob1blobapitestsettierpageblobe723541475", "jtcsettierpageblob2blobapitestsettierpageblobe7254998d8003", "javablobsettierpageblob3blobapitestsettierpageblobe725419300" ]
 }