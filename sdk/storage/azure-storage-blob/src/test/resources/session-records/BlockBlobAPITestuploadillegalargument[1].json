{
  "networkCallRecords" : [ {
    "Method" : "PUT",
<<<<<<< HEAD
    "Uri" : "http://azstoragesdkaccount.blob.core.windows.net/jtcuploadillegalargument044311114492f1e2fd406b?restype=container",
    "Headers" : {
      "x-ms-version" : "2019-02-02",
      "User-Agent" : "azsdk-java-azure-storage-blob/12.0.0-preview.3 1.8.0_221; Windows 10 10.0"
=======
    "Uri" : "http://azstoragesdkaccount.blob.core.windows.net/jtcuploadillegalargument00317151dfcd464bee46b3?restype=container",
    "Headers" : {
      "x-ms-version" : "2019-02-02",
      "User-Agent" : "azsdk-java-azure-storage-blob/12.0.0-preview.3 1.8.0_222; Windows 10 10.0",
      "x-ms-client-request-id" : "c8cb446c-6e77-4353-b640-785250e21ae4"
>>>>>>> 81a8f91d
    },
    "Response" : {
      "x-ms-version" : "2019-02-02",
      "Server" : "Windows-Azure-Blob/1.0 Microsoft-HTTPAPI/2.0",
<<<<<<< HEAD
      "ETag" : "\"0x8D72DA8677A4208\"",
      "Last-Modified" : "Sat, 31 Aug 2019 00:16:01 GMT",
      "retry-after" : "0",
      "Content-Length" : "0",
      "StatusCode" : "201",
      "x-ms-request-id" : "977f8d4c-b01e-012b-3191-5f029b000000",
      "Date" : "Sat, 31 Aug 2019 00:16:00 GMT",
      "x-ms-client-request-id" : "18797181-4c97-4aec-8901-a301cd2bfbad"
=======
      "ETag" : "\"0x8D730FEC0F7E4EF\"",
      "Last-Modified" : "Wed, 04 Sep 2019 06:11:41 GMT",
      "retry-after" : "0",
      "Content-Length" : "0",
      "StatusCode" : "201",
      "x-ms-request-id" : "eb332fc8-401e-007e-5de7-62afb9000000",
      "Date" : "Wed, 04 Sep 2019 06:11:41 GMT",
      "x-ms-client-request-id" : "c8cb446c-6e77-4353-b640-785250e21ae4"
>>>>>>> 81a8f91d
    },
    "Exception" : null
  }, {
    "Method" : "PUT",
<<<<<<< HEAD
    "Uri" : "http://azstoragesdkaccount.blob.core.windows.net/jtcuploadillegalargument044311114492f1e2fd406b/javablobuploadillegalargument11821548f5be7757654e",
    "Headers" : {
      "x-ms-version" : "2019-02-02",
      "User-Agent" : "azsdk-java-azure-storage-blob/12.0.0-preview.3 1.8.0_221; Windows 10 10.0",
=======
    "Uri" : "http://azstoragesdkaccount.blob.core.windows.net/jtcuploadillegalargument00317151dfcd464bee46b3/javablobuploadillegalargument198043d9a7b837d6d240",
    "Headers" : {
      "x-ms-version" : "2019-02-02",
      "User-Agent" : "azsdk-java-azure-storage-blob/12.0.0-preview.3 1.8.0_222; Windows 10 10.0",
      "x-ms-client-request-id" : "5d2ed9a0-73e6-46e7-a735-0229b90351e3",
>>>>>>> 81a8f91d
      "Content-Type" : "application/octet-stream"
    },
    "Response" : {
      "x-ms-version" : "2019-02-02",
      "Server" : "Windows-Azure-Blob/1.0 Microsoft-HTTPAPI/2.0",
      "x-ms-content-crc64" : "6RYQPwaVsyQ=",
<<<<<<< HEAD
      "Last-Modified" : "Sat, 31 Aug 2019 00:16:01 GMT",
      "retry-after" : "0",
      "StatusCode" : "201",
      "x-ms-request-server-encrypted" : "true",
      "Date" : "Sat, 31 Aug 2019 00:16:00 GMT",
      "Content-MD5" : "wh+Wm18D0z1D4E+PE252gg==",
      "ETag" : "\"0x8D72DA867824AF8\"",
      "Content-Length" : "0",
      "x-ms-request-id" : "977f8d78-b01e-012b-5691-5f029b000000",
      "x-ms-client-request-id" : "fddb0135-39ff-45f9-bdd2-ad65a7bed598"
=======
      "Last-Modified" : "Wed, 04 Sep 2019 06:11:41 GMT",
      "retry-after" : "0",
      "StatusCode" : "201",
      "x-ms-request-server-encrypted" : "true",
      "Date" : "Wed, 04 Sep 2019 06:11:41 GMT",
      "Content-MD5" : "wh+Wm18D0z1D4E+PE252gg==",
      "ETag" : "\"0x8D730FEC0FED20F\"",
      "Content-Length" : "0",
      "x-ms-request-id" : "eb332fd4-401e-007e-68e7-62afb9000000",
      "x-ms-client-request-id" : "5d2ed9a0-73e6-46e7-a735-0229b90351e3"
>>>>>>> 81a8f91d
    },
    "Exception" : null
  }, {
    "Method" : "PUT",
<<<<<<< HEAD
    "Uri" : "http://azstoragesdkaccount.blob.core.windows.net/jtcuploadillegalargument044311114492f1e2fd406b/javablobuploadillegalargument11821548f5be7757654e",
    "Headers" : {
      "x-ms-version" : "2019-02-02",
      "User-Agent" : "azsdk-java-azure-storage-blob/12.0.0-preview.3 1.8.0_221; Windows 10 10.0",
=======
    "Uri" : "http://azstoragesdkaccount.blob.core.windows.net/jtcuploadillegalargument00317151dfcd464bee46b3/javablobuploadillegalargument198043d9a7b837d6d240",
    "Headers" : {
      "x-ms-version" : "2019-02-02",
      "User-Agent" : "azsdk-java-azure-storage-blob/12.0.0-preview.3 1.8.0_222; Windows 10 10.0",
      "x-ms-client-request-id" : "5d9bb99f-6b06-44d7-a17c-48fcb38192fa",
>>>>>>> 81a8f91d
      "Content-Type" : "application/octet-stream"
    },
    "Response" : null,
    "Exception" : {
<<<<<<< HEAD
      "ClassName" : "com.azure.core.implementation.exception.UnexpectedLengthException",
      "ErrorMessage" : "Request body emitted 7 bytes less than the expected 8 bytes."
=======
      "Throwable" : {
        "cause" : null,
        "stackTrace" : [ {
          "methodName" : "read",
          "fileName" : "ByteArrayInputStream.java",
          "lineNumber" : 180,
          "className" : "java.io.ByteArrayInputStream",
          "nativeMethod" : false
        }, {
          "methodName" : "lambda$null$1",
          "fileName" : "BlockBlobClient.java",
          "lineNumber" : 148,
          "className" : "com.azure.storage.blob.BlockBlobClient",
          "nativeMethod" : false
        }, {
          "methodName" : "call",
          "fileName" : "MonoCallable.java",
          "lineNumber" : 91,
          "className" : "reactor.core.publisher.MonoCallable",
          "nativeMethod" : false
        }, {
          "methodName" : "drain",
          "fileName" : "FluxConcatMap.java",
          "lineNumber" : 402,
          "className" : "reactor.core.publisher.FluxConcatMap$ConcatMapImmediate",
          "nativeMethod" : false
        }, {
          "methodName" : "onNext",
          "fileName" : "FluxConcatMap.java",
          "lineNumber" : 244,
          "className" : "reactor.core.publisher.FluxConcatMap$ConcatMapImmediate",
          "nativeMethod" : false
        }, {
          "methodName" : "onNext",
          "fileName" : "FluxMapFuseable.java",
          "lineNumber" : 121,
          "className" : "reactor.core.publisher.FluxMapFuseable$MapFuseableSubscriber",
          "nativeMethod" : false
        }, {
          "methodName" : "request",
          "fileName" : "FluxJust.java",
          "lineNumber" : 99,
          "className" : "reactor.core.publisher.FluxJust$WeakScalarSubscription",
          "nativeMethod" : false
        }, {
          "methodName" : "request",
          "fileName" : "FluxMapFuseable.java",
          "lineNumber" : 162,
          "className" : "reactor.core.publisher.FluxMapFuseable$MapFuseableSubscriber",
          "nativeMethod" : false
        }, {
          "methodName" : "onSubscribe",
          "fileName" : "FluxConcatMap.java",
          "lineNumber" : 229,
          "className" : "reactor.core.publisher.FluxConcatMap$ConcatMapImmediate",
          "nativeMethod" : false
        }, {
          "methodName" : "onSubscribe",
          "fileName" : "FluxMapFuseable.java",
          "lineNumber" : 90,
          "className" : "reactor.core.publisher.FluxMapFuseable$MapFuseableSubscriber",
          "nativeMethod" : false
        }, {
          "methodName" : "subscribe",
          "fileName" : "FluxJust.java",
          "lineNumber" : 70,
          "className" : "reactor.core.publisher.FluxJust",
          "nativeMethod" : false
        }, {
          "methodName" : "subscribe",
          "fileName" : "FluxMapFuseable.java",
          "lineNumber" : 63,
          "className" : "reactor.core.publisher.FluxMapFuseable",
          "nativeMethod" : false
        }, {
          "methodName" : "subscribe",
          "fileName" : "FluxConcatMap.java",
          "lineNumber" : 121,
          "className" : "reactor.core.publisher.FluxConcatMap",
          "nativeMethod" : false
        }, {
          "methodName" : "subscribe",
          "fileName" : "Flux.java",
          "lineNumber" : 7921,
          "className" : "reactor.core.publisher.Flux",
          "nativeMethod" : false
        }, {
          "methodName" : "run",
          "fileName" : "FluxSubscribeOn.java",
          "lineNumber" : 194,
          "className" : "reactor.core.publisher.FluxSubscribeOn$SubscribeOnSubscriber",
          "nativeMethod" : false
        }, {
          "methodName" : "call",
          "fileName" : "WorkerTask.java",
          "lineNumber" : 84,
          "className" : "reactor.core.scheduler.WorkerTask",
          "nativeMethod" : false
        }, {
          "methodName" : "call",
          "fileName" : "WorkerTask.java",
          "lineNumber" : 37,
          "className" : "reactor.core.scheduler.WorkerTask",
          "nativeMethod" : false
        }, {
          "methodName" : "run",
          "fileName" : "FutureTask.java",
          "lineNumber" : 266,
          "className" : "java.util.concurrent.FutureTask",
          "nativeMethod" : false
        }, {
          "methodName" : "access$201",
          "fileName" : "ScheduledThreadPoolExecutor.java",
          "lineNumber" : 180,
          "className" : "java.util.concurrent.ScheduledThreadPoolExecutor$ScheduledFutureTask",
          "nativeMethod" : false
        }, {
          "methodName" : "run",
          "fileName" : "ScheduledThreadPoolExecutor.java",
          "lineNumber" : 293,
          "className" : "java.util.concurrent.ScheduledThreadPoolExecutor$ScheduledFutureTask",
          "nativeMethod" : false
        }, {
          "methodName" : "runWorker",
          "fileName" : "ThreadPoolExecutor.java",
          "lineNumber" : 1149,
          "className" : "java.util.concurrent.ThreadPoolExecutor",
          "nativeMethod" : false
        }, {
          "methodName" : "run",
          "fileName" : "ThreadPoolExecutor.java",
          "lineNumber" : 624,
          "className" : "java.util.concurrent.ThreadPoolExecutor$Worker",
          "nativeMethod" : false
        }, {
          "methodName" : "run",
          "fileName" : "Thread.java",
          "lineNumber" : 748,
          "className" : "java.lang.Thread",
          "nativeMethod" : false
        } ],
        "message" : null,
        "localizedMessage" : null,
        "suppressed" : [ {
          "cause" : null,
          "stackTrace" : [ {
            "methodName" : "blockingGet",
            "fileName" : "BlockingSingleSubscriber.java",
            "lineNumber" : 93,
            "className" : "reactor.core.publisher.BlockingSingleSubscriber",
            "nativeMethod" : false
          }, {
            "methodName" : "block",
            "fileName" : "Mono.java",
            "lineNumber" : 1494,
            "className" : "reactor.core.publisher.Mono",
            "nativeMethod" : false
          }, {
            "methodName" : "blockWithOptionalTimeout",
            "fileName" : "Utility.java",
            "lineNumber" : 235,
            "className" : "com.azure.storage.common.Utility",
            "nativeMethod" : false
          }, {
            "methodName" : "uploadWithResponse",
            "fileName" : "BlockBlobClient.java",
            "lineNumber" : 157,
            "className" : "com.azure.storage.blob.BlockBlobClient",
            "nativeMethod" : false
          }, {
            "methodName" : "upload",
            "fileName" : "BlockBlobClient.java",
            "lineNumber" : 115,
            "className" : "com.azure.storage.blob.BlockBlobClient",
            "nativeMethod" : false
          }, {
            "methodName" : "invoke",
            "fileName" : null,
            "lineNumber" : -1,
            "className" : "sun.reflect.GeneratedMethodAccessor71",
            "nativeMethod" : false
          }, {
            "methodName" : "invoke",
            "fileName" : "DelegatingMethodAccessorImpl.java",
            "lineNumber" : 43,
            "className" : "sun.reflect.DelegatingMethodAccessorImpl",
            "nativeMethod" : false
          }, {
            "methodName" : "invoke",
            "fileName" : "Method.java",
            "lineNumber" : 498,
            "className" : "java.lang.reflect.Method",
            "nativeMethod" : false
          }, {
            "methodName" : "doInvoke",
            "fileName" : "PlainObjectMetaMethodSite.java",
            "lineNumber" : 43,
            "className" : "org.codehaus.groovy.runtime.callsite.PlainObjectMetaMethodSite",
            "nativeMethod" : false
          }, {
            "methodName" : "invoke",
            "fileName" : "PojoMetaMethodSite.java",
            "lineNumber" : 202,
            "className" : "org.codehaus.groovy.runtime.callsite.PojoMetaMethodSite$PojoCachedMethodSiteNoUnwrap",
            "nativeMethod" : false
          }, {
            "methodName" : "call",
            "fileName" : "PojoMetaMethodSite.java",
            "lineNumber" : 55,
            "className" : "org.codehaus.groovy.runtime.callsite.PojoMetaMethodSite",
            "nativeMethod" : false
          }, {
            "methodName" : "defaultCall",
            "fileName" : "CallSiteArray.java",
            "lineNumber" : 47,
            "className" : "org.codehaus.groovy.runtime.callsite.CallSiteArray",
            "nativeMethod" : false
          }, {
            "methodName" : "call",
            "fileName" : "PojoMetaMethodSite.java",
            "lineNumber" : 57,
            "className" : "org.codehaus.groovy.runtime.callsite.PojoMetaMethodSite",
            "nativeMethod" : false
          }, {
            "methodName" : "call",
            "fileName" : "AbstractCallSite.java",
            "lineNumber" : 135,
            "className" : "org.codehaus.groovy.runtime.callsite.AbstractCallSite",
            "nativeMethod" : false
          }, {
            "methodName" : "$spock_feature_1_36",
            "fileName" : "BlockBlobAPITest.groovy",
            "lineNumber" : 607,
            "className" : "com.azure.storage.blob.BlockBlobAPITest",
            "nativeMethod" : false
          }, {
            "methodName" : "invoke0",
            "fileName" : "NativeMethodAccessorImpl.java",
            "lineNumber" : -2,
            "className" : "sun.reflect.NativeMethodAccessorImpl",
            "nativeMethod" : true
          }, {
            "methodName" : "invoke",
            "fileName" : "NativeMethodAccessorImpl.java",
            "lineNumber" : 62,
            "className" : "sun.reflect.NativeMethodAccessorImpl",
            "nativeMethod" : false
          }, {
            "methodName" : "invoke",
            "fileName" : "DelegatingMethodAccessorImpl.java",
            "lineNumber" : 43,
            "className" : "sun.reflect.DelegatingMethodAccessorImpl",
            "nativeMethod" : false
          }, {
            "methodName" : "invoke",
            "fileName" : "Method.java",
            "lineNumber" : 498,
            "className" : "java.lang.reflect.Method",
            "nativeMethod" : false
          }, {
            "methodName" : "invokeMethod",
            "fileName" : "ReflectionUtil.java",
            "lineNumber" : 200,
            "className" : "org.spockframework.util.ReflectionUtil",
            "nativeMethod" : false
          }, {
            "methodName" : "invoke",
            "fileName" : "MethodInfo.java",
            "lineNumber" : 113,
            "className" : "org.spockframework.runtime.model.MethodInfo",
            "nativeMethod" : false
          }, {
            "methodName" : "invokeRaw",
            "fileName" : "BaseSpecRunner.java",
            "lineNumber" : 484,
            "className" : "org.spockframework.runtime.BaseSpecRunner",
            "nativeMethod" : false
          }, {
            "methodName" : "invoke",
            "fileName" : "BaseSpecRunner.java",
            "lineNumber" : 467,
            "className" : "org.spockframework.runtime.BaseSpecRunner",
            "nativeMethod" : false
          }, {
            "methodName" : "runFeatureMethod",
            "fileName" : "BaseSpecRunner.java",
            "lineNumber" : 408,
            "className" : "org.spockframework.runtime.BaseSpecRunner",
            "nativeMethod" : false
          }, {
            "methodName" : "doRunIteration",
            "fileName" : "BaseSpecRunner.java",
            "lineNumber" : 322,
            "className" : "org.spockframework.runtime.BaseSpecRunner",
            "nativeMethod" : false
          }, {
            "methodName" : "invoke",
            "fileName" : "BaseSpecRunner.java",
            "lineNumber" : 306,
            "className" : "org.spockframework.runtime.BaseSpecRunner$6",
            "nativeMethod" : false
          }, {
            "methodName" : "invokeRaw",
            "fileName" : "BaseSpecRunner.java",
            "lineNumber" : 484,
            "className" : "org.spockframework.runtime.BaseSpecRunner",
            "nativeMethod" : false
          }, {
            "methodName" : "invoke",
            "fileName" : "BaseSpecRunner.java",
            "lineNumber" : 467,
            "className" : "org.spockframework.runtime.BaseSpecRunner",
            "nativeMethod" : false
          }, {
            "methodName" : "runIteration",
            "fileName" : "BaseSpecRunner.java",
            "lineNumber" : 285,
            "className" : "org.spockframework.runtime.BaseSpecRunner",
            "nativeMethod" : false
          }, {
            "methodName" : "initializeAndRunIteration",
            "fileName" : "BaseSpecRunner.java",
            "lineNumber" : 275,
            "className" : "org.spockframework.runtime.BaseSpecRunner",
            "nativeMethod" : false
          }, {
            "methodName" : "runIterations",
            "fileName" : "ParameterizedSpecRunner.java",
            "lineNumber" : 139,
            "className" : "org.spockframework.runtime.ParameterizedSpecRunner",
            "nativeMethod" : false
          }, {
            "methodName" : "runParameterizedFeature",
            "fileName" : "ParameterizedSpecRunner.java",
            "lineNumber" : 41,
            "className" : "org.spockframework.runtime.ParameterizedSpecRunner",
            "nativeMethod" : false
          }, {
            "methodName" : "doRunFeature",
            "fileName" : "BaseSpecRunner.java",
            "lineNumber" : 259,
            "className" : "org.spockframework.runtime.BaseSpecRunner",
            "nativeMethod" : false
          }, {
            "methodName" : "invoke",
            "fileName" : "BaseSpecRunner.java",
            "lineNumber" : 243,
            "className" : "org.spockframework.runtime.BaseSpecRunner$5",
            "nativeMethod" : false
          }, {
            "methodName" : "invokeRaw",
            "fileName" : "BaseSpecRunner.java",
            "lineNumber" : 484,
            "className" : "org.spockframework.runtime.BaseSpecRunner",
            "nativeMethod" : false
          }, {
            "methodName" : "invoke",
            "fileName" : "BaseSpecRunner.java",
            "lineNumber" : 467,
            "className" : "org.spockframework.runtime.BaseSpecRunner",
            "nativeMethod" : false
          }, {
            "methodName" : "runFeature",
            "fileName" : "BaseSpecRunner.java",
            "lineNumber" : 235,
            "className" : "org.spockframework.runtime.BaseSpecRunner",
            "nativeMethod" : false
          }, {
            "methodName" : "runFeatures",
            "fileName" : "BaseSpecRunner.java",
            "lineNumber" : 185,
            "className" : "org.spockframework.runtime.BaseSpecRunner",
            "nativeMethod" : false
          }, {
            "methodName" : "doRunSpec",
            "fileName" : "BaseSpecRunner.java",
            "lineNumber" : 95,
            "className" : "org.spockframework.runtime.BaseSpecRunner",
            "nativeMethod" : false
          }, {
            "methodName" : "invoke",
            "fileName" : "BaseSpecRunner.java",
            "lineNumber" : 81,
            "className" : "org.spockframework.runtime.BaseSpecRunner$1",
            "nativeMethod" : false
          }, {
            "methodName" : "invokeRaw",
            "fileName" : "BaseSpecRunner.java",
            "lineNumber" : 484,
            "className" : "org.spockframework.runtime.BaseSpecRunner",
            "nativeMethod" : false
          }, {
            "methodName" : "invoke",
            "fileName" : "BaseSpecRunner.java",
            "lineNumber" : 467,
            "className" : "org.spockframework.runtime.BaseSpecRunner",
            "nativeMethod" : false
          }, {
            "methodName" : "runSpec",
            "fileName" : "BaseSpecRunner.java",
            "lineNumber" : 73,
            "className" : "org.spockframework.runtime.BaseSpecRunner",
            "nativeMethod" : false
          }, {
            "methodName" : "run",
            "fileName" : "BaseSpecRunner.java",
            "lineNumber" : 64,
            "className" : "org.spockframework.runtime.BaseSpecRunner",
            "nativeMethod" : false
          }, {
            "methodName" : "run",
            "fileName" : "Sputnik.java",
            "lineNumber" : 63,
            "className" : "org.spockframework.runtime.Sputnik",
            "nativeMethod" : false
          }, {
            "methodName" : "runChild",
            "fileName" : "Suite.java",
            "lineNumber" : 128,
            "className" : "org.junit.runners.Suite",
            "nativeMethod" : false
          }, {
            "methodName" : "runChild",
            "fileName" : "Suite.java",
            "lineNumber" : 27,
            "className" : "org.junit.runners.Suite",
            "nativeMethod" : false
          }, {
            "methodName" : "run",
            "fileName" : "ParentRunner.java",
            "lineNumber" : 290,
            "className" : "org.junit.runners.ParentRunner$3",
            "nativeMethod" : false
          }, {
            "methodName" : "schedule",
            "fileName" : "ParentRunner.java",
            "lineNumber" : 71,
            "className" : "org.junit.runners.ParentRunner$1",
            "nativeMethod" : false
          }, {
            "methodName" : "runChildren",
            "fileName" : "ParentRunner.java",
            "lineNumber" : 288,
            "className" : "org.junit.runners.ParentRunner",
            "nativeMethod" : false
          }, {
            "methodName" : "access$000",
            "fileName" : "ParentRunner.java",
            "lineNumber" : 58,
            "className" : "org.junit.runners.ParentRunner",
            "nativeMethod" : false
          }, {
            "methodName" : "evaluate",
            "fileName" : "ParentRunner.java",
            "lineNumber" : 268,
            "className" : "org.junit.runners.ParentRunner$2",
            "nativeMethod" : false
          }, {
            "methodName" : "run",
            "fileName" : "ParentRunner.java",
            "lineNumber" : 363,
            "className" : "org.junit.runners.ParentRunner",
            "nativeMethod" : false
          }, {
            "methodName" : "run",
            "fileName" : "JUnitCore.java",
            "lineNumber" : 137,
            "className" : "org.junit.runner.JUnitCore",
            "nativeMethod" : false
          }, {
            "methodName" : "startRunnerWithArgs",
            "fileName" : "JUnit4IdeaTestRunner.java",
            "lineNumber" : 68,
            "className" : "com.intellij.junit4.JUnit4IdeaTestRunner",
            "nativeMethod" : false
          }, {
            "methodName" : "startRunnerWithArgs",
            "fileName" : "IdeaTestRunner.java",
            "lineNumber" : 47,
            "className" : "com.intellij.rt.execution.junit.IdeaTestRunner$Repeater",
            "nativeMethod" : false
          }, {
            "methodName" : "prepareStreamsAndStart",
            "fileName" : "JUnitStarter.java",
            "lineNumber" : 242,
            "className" : "com.intellij.rt.execution.junit.JUnitStarter",
            "nativeMethod" : false
          }, {
            "methodName" : "main",
            "fileName" : "JUnitStarter.java",
            "lineNumber" : 70,
            "className" : "com.intellij.rt.execution.junit.JUnitStarter",
            "nativeMethod" : false
          } ],
          "message" : "#block terminated with an error",
          "localizedMessage" : "#block terminated with an error",
          "suppressed" : [ ]
        } ]
      },
      "ClassName" : "java.lang.IndexOutOfBoundsException"
>>>>>>> 81a8f91d
    }
  }, {
    "Method" : "GET",
    "Uri" : "http://azstoragesdkaccount.blob.core.windows.net?prefix=jtcuploadillegalargument&comp=list",
    "Headers" : {
      "x-ms-version" : "2019-02-02",
<<<<<<< HEAD
      "User-Agent" : "azsdk-java-azure-storage-blob/12.0.0-preview.3 1.8.0_221; Windows 10 10.0"
=======
      "User-Agent" : "azsdk-java-azure-storage-blob/12.0.0-preview.3 1.8.0_222; Windows 10 10.0",
      "x-ms-client-request-id" : "683e39db-edcd-4302-bd38-d192867e9dc6"
>>>>>>> 81a8f91d
    },
    "Response" : {
      "Transfer-Encoding" : "chunked",
      "x-ms-version" : "2019-02-02",
      "Server" : "Windows-Azure-Blob/1.0 Microsoft-HTTPAPI/2.0",
      "retry-after" : "0",
      "StatusCode" : "200",
<<<<<<< HEAD
      "x-ms-request-id" : "ab5d0f64-101e-0088-0a91-5f88af000000",
      "Body" : "﻿<?xml version=\"1.0\" encoding=\"utf-8\"?><EnumerationResults ServiceEndpoint=\"http://azstoragesdkaccount.blob.core.windows.net/\"><Prefix>jtcuploadillegalargument</Prefix><Containers><Container><Name>jtcuploadillegalargument044311114492f1e2fd406b</Name><Properties><Last-Modified>Sat, 31 Aug 2019 00:16:01 GMT</Last-Modified><Etag>\"0x8D72DA8677A4208\"</Etag><LeaseStatus>unlocked</LeaseStatus><LeaseState>available</LeaseState><DefaultEncryptionScope>$account-encryption-key</DefaultEncryptionScope><DenyEncryptionScopeOverride>false</DenyEncryptionScopeOverride><HasImmutabilityPolicy>false</HasImmutabilityPolicy><HasLegalHold>false</HasLegalHold></Properties></Container></Containers><NextMarker /></EnumerationResults>",
      "Date" : "Sat, 31 Aug 2019 00:16:00 GMT",
      "x-ms-client-request-id" : "ea5ee762-570b-4b92-93f1-6b707e276835",
=======
      "x-ms-request-id" : "4c7f8d39-a01e-0134-4ce7-62d98b000000",
      "Body" : "﻿<?xml version=\"1.0\" encoding=\"utf-8\"?><EnumerationResults ServiceEndpoint=\"http://azstoragesdkaccount.blob.core.windows.net/\"><Prefix>jtcuploadillegalargument</Prefix><Containers><Container><Name>jtcuploadillegalargument00317151dfcd464bee46b3</Name><Properties><Last-Modified>Wed, 04 Sep 2019 06:11:41 GMT</Last-Modified><Etag>\"0x8D730FEC0F7E4EF\"</Etag><LeaseStatus>unlocked</LeaseStatus><LeaseState>available</LeaseState><DefaultEncryptionScope>$account-encryption-key</DefaultEncryptionScope><DenyEncryptionScopeOverride>false</DenyEncryptionScopeOverride><HasImmutabilityPolicy>false</HasImmutabilityPolicy><HasLegalHold>false</HasLegalHold></Properties></Container></Containers><NextMarker /></EnumerationResults>",
      "Date" : "Wed, 04 Sep 2019 06:11:40 GMT",
      "x-ms-client-request-id" : "683e39db-edcd-4302-bd38-d192867e9dc6",
>>>>>>> 81a8f91d
      "Content-Type" : "application/xml"
    },
    "Exception" : null
  }, {
    "Method" : "DELETE",
<<<<<<< HEAD
    "Uri" : "http://azstoragesdkaccount.blob.core.windows.net/jtcuploadillegalargument044311114492f1e2fd406b?restype=container",
    "Headers" : {
      "x-ms-version" : "2019-02-02",
      "User-Agent" : "azsdk-java-azure-storage-blob/12.0.0-preview.3 1.8.0_221; Windows 10 10.0"
=======
    "Uri" : "http://azstoragesdkaccount.blob.core.windows.net/jtcuploadillegalargument00317151dfcd464bee46b3?restype=container",
    "Headers" : {
      "x-ms-version" : "2019-02-02",
      "User-Agent" : "azsdk-java-azure-storage-blob/12.0.0-preview.3 1.8.0_222; Windows 10 10.0",
      "x-ms-client-request-id" : "258c3cd4-9a33-4f41-95b5-1802913a912c"
>>>>>>> 81a8f91d
    },
    "Response" : {
      "x-ms-version" : "2019-02-02",
      "Server" : "Windows-Azure-Blob/1.0 Microsoft-HTTPAPI/2.0",
      "retry-after" : "0",
      "Content-Length" : "0",
      "StatusCode" : "202",
<<<<<<< HEAD
      "x-ms-request-id" : "ab5d0f77-101e-0088-1891-5f88af000000",
      "Date" : "Sat, 31 Aug 2019 00:16:01 GMT",
      "x-ms-client-request-id" : "55cc0e14-8b1c-4dce-9af8-f3a2b0e8638e"
    },
    "Exception" : null
  } ],
  "variables" : [ "jtcuploadillegalargument044311114492f1e2fd406b", "javablobuploadillegalargument11821548f5be7757654e", "javablobuploadillegalargument20122043a6868fe6ad4b" ]
=======
      "x-ms-request-id" : "4c7f8d83-a01e-0134-0ce7-62d98b000000",
      "Date" : "Wed, 04 Sep 2019 06:11:40 GMT",
      "x-ms-client-request-id" : "258c3cd4-9a33-4f41-95b5-1802913a912c"
    },
    "Exception" : null
  } ],
  "variables" : [ "jtcuploadillegalargument00317151dfcd464bee46b3", "javablobuploadillegalargument198043d9a7b837d6d240", "javablobuploadillegalargument274020f3a9e8b3ac774a" ]
>>>>>>> 81a8f91d
}<|MERGE_RESOLUTION|>--- conflicted
+++ resolved
@@ -1,32 +1,15 @@
 {
   "networkCallRecords" : [ {
     "Method" : "PUT",
-<<<<<<< HEAD
-    "Uri" : "http://azstoragesdkaccount.blob.core.windows.net/jtcuploadillegalargument044311114492f1e2fd406b?restype=container",
-    "Headers" : {
-      "x-ms-version" : "2019-02-02",
-      "User-Agent" : "azsdk-java-azure-storage-blob/12.0.0-preview.3 1.8.0_221; Windows 10 10.0"
-=======
     "Uri" : "http://azstoragesdkaccount.blob.core.windows.net/jtcuploadillegalargument00317151dfcd464bee46b3?restype=container",
     "Headers" : {
       "x-ms-version" : "2019-02-02",
       "User-Agent" : "azsdk-java-azure-storage-blob/12.0.0-preview.3 1.8.0_222; Windows 10 10.0",
       "x-ms-client-request-id" : "c8cb446c-6e77-4353-b640-785250e21ae4"
->>>>>>> 81a8f91d
     },
     "Response" : {
       "x-ms-version" : "2019-02-02",
       "Server" : "Windows-Azure-Blob/1.0 Microsoft-HTTPAPI/2.0",
-<<<<<<< HEAD
-      "ETag" : "\"0x8D72DA8677A4208\"",
-      "Last-Modified" : "Sat, 31 Aug 2019 00:16:01 GMT",
-      "retry-after" : "0",
-      "Content-Length" : "0",
-      "StatusCode" : "201",
-      "x-ms-request-id" : "977f8d4c-b01e-012b-3191-5f029b000000",
-      "Date" : "Sat, 31 Aug 2019 00:16:00 GMT",
-      "x-ms-client-request-id" : "18797181-4c97-4aec-8901-a301cd2bfbad"
-=======
       "ETag" : "\"0x8D730FEC0F7E4EF\"",
       "Last-Modified" : "Wed, 04 Sep 2019 06:11:41 GMT",
       "retry-after" : "0",
@@ -35,41 +18,21 @@
       "x-ms-request-id" : "eb332fc8-401e-007e-5de7-62afb9000000",
       "Date" : "Wed, 04 Sep 2019 06:11:41 GMT",
       "x-ms-client-request-id" : "c8cb446c-6e77-4353-b640-785250e21ae4"
->>>>>>> 81a8f91d
     },
     "Exception" : null
   }, {
     "Method" : "PUT",
-<<<<<<< HEAD
-    "Uri" : "http://azstoragesdkaccount.blob.core.windows.net/jtcuploadillegalargument044311114492f1e2fd406b/javablobuploadillegalargument11821548f5be7757654e",
-    "Headers" : {
-      "x-ms-version" : "2019-02-02",
-      "User-Agent" : "azsdk-java-azure-storage-blob/12.0.0-preview.3 1.8.0_221; Windows 10 10.0",
-=======
     "Uri" : "http://azstoragesdkaccount.blob.core.windows.net/jtcuploadillegalargument00317151dfcd464bee46b3/javablobuploadillegalargument198043d9a7b837d6d240",
     "Headers" : {
       "x-ms-version" : "2019-02-02",
       "User-Agent" : "azsdk-java-azure-storage-blob/12.0.0-preview.3 1.8.0_222; Windows 10 10.0",
       "x-ms-client-request-id" : "5d2ed9a0-73e6-46e7-a735-0229b90351e3",
->>>>>>> 81a8f91d
       "Content-Type" : "application/octet-stream"
     },
     "Response" : {
       "x-ms-version" : "2019-02-02",
       "Server" : "Windows-Azure-Blob/1.0 Microsoft-HTTPAPI/2.0",
       "x-ms-content-crc64" : "6RYQPwaVsyQ=",
-<<<<<<< HEAD
-      "Last-Modified" : "Sat, 31 Aug 2019 00:16:01 GMT",
-      "retry-after" : "0",
-      "StatusCode" : "201",
-      "x-ms-request-server-encrypted" : "true",
-      "Date" : "Sat, 31 Aug 2019 00:16:00 GMT",
-      "Content-MD5" : "wh+Wm18D0z1D4E+PE252gg==",
-      "ETag" : "\"0x8D72DA867824AF8\"",
-      "Content-Length" : "0",
-      "x-ms-request-id" : "977f8d78-b01e-012b-5691-5f029b000000",
-      "x-ms-client-request-id" : "fddb0135-39ff-45f9-bdd2-ad65a7bed598"
-=======
       "Last-Modified" : "Wed, 04 Sep 2019 06:11:41 GMT",
       "retry-after" : "0",
       "StatusCode" : "201",
@@ -80,31 +43,19 @@
       "Content-Length" : "0",
       "x-ms-request-id" : "eb332fd4-401e-007e-68e7-62afb9000000",
       "x-ms-client-request-id" : "5d2ed9a0-73e6-46e7-a735-0229b90351e3"
->>>>>>> 81a8f91d
     },
     "Exception" : null
   }, {
     "Method" : "PUT",
-<<<<<<< HEAD
-    "Uri" : "http://azstoragesdkaccount.blob.core.windows.net/jtcuploadillegalargument044311114492f1e2fd406b/javablobuploadillegalargument11821548f5be7757654e",
-    "Headers" : {
-      "x-ms-version" : "2019-02-02",
-      "User-Agent" : "azsdk-java-azure-storage-blob/12.0.0-preview.3 1.8.0_221; Windows 10 10.0",
-=======
     "Uri" : "http://azstoragesdkaccount.blob.core.windows.net/jtcuploadillegalargument00317151dfcd464bee46b3/javablobuploadillegalargument198043d9a7b837d6d240",
     "Headers" : {
       "x-ms-version" : "2019-02-02",
       "User-Agent" : "azsdk-java-azure-storage-blob/12.0.0-preview.3 1.8.0_222; Windows 10 10.0",
       "x-ms-client-request-id" : "5d9bb99f-6b06-44d7-a17c-48fcb38192fa",
->>>>>>> 81a8f91d
       "Content-Type" : "application/octet-stream"
     },
     "Response" : null,
     "Exception" : {
-<<<<<<< HEAD
-      "ClassName" : "com.azure.core.implementation.exception.UnexpectedLengthException",
-      "ErrorMessage" : "Request body emitted 7 bytes less than the expected 8 bytes."
-=======
       "Throwable" : {
         "cause" : null,
         "stackTrace" : [ {
@@ -605,19 +556,14 @@
         } ]
       },
       "ClassName" : "java.lang.IndexOutOfBoundsException"
->>>>>>> 81a8f91d
     }
   }, {
     "Method" : "GET",
     "Uri" : "http://azstoragesdkaccount.blob.core.windows.net?prefix=jtcuploadillegalargument&comp=list",
     "Headers" : {
       "x-ms-version" : "2019-02-02",
-<<<<<<< HEAD
-      "User-Agent" : "azsdk-java-azure-storage-blob/12.0.0-preview.3 1.8.0_221; Windows 10 10.0"
-=======
       "User-Agent" : "azsdk-java-azure-storage-blob/12.0.0-preview.3 1.8.0_222; Windows 10 10.0",
       "x-ms-client-request-id" : "683e39db-edcd-4302-bd38-d192867e9dc6"
->>>>>>> 81a8f91d
     },
     "Response" : {
       "Transfer-Encoding" : "chunked",
@@ -625,34 +571,20 @@
       "Server" : "Windows-Azure-Blob/1.0 Microsoft-HTTPAPI/2.0",
       "retry-after" : "0",
       "StatusCode" : "200",
-<<<<<<< HEAD
-      "x-ms-request-id" : "ab5d0f64-101e-0088-0a91-5f88af000000",
-      "Body" : "﻿<?xml version=\"1.0\" encoding=\"utf-8\"?><EnumerationResults ServiceEndpoint=\"http://azstoragesdkaccount.blob.core.windows.net/\"><Prefix>jtcuploadillegalargument</Prefix><Containers><Container><Name>jtcuploadillegalargument044311114492f1e2fd406b</Name><Properties><Last-Modified>Sat, 31 Aug 2019 00:16:01 GMT</Last-Modified><Etag>\"0x8D72DA8677A4208\"</Etag><LeaseStatus>unlocked</LeaseStatus><LeaseState>available</LeaseState><DefaultEncryptionScope>$account-encryption-key</DefaultEncryptionScope><DenyEncryptionScopeOverride>false</DenyEncryptionScopeOverride><HasImmutabilityPolicy>false</HasImmutabilityPolicy><HasLegalHold>false</HasLegalHold></Properties></Container></Containers><NextMarker /></EnumerationResults>",
-      "Date" : "Sat, 31 Aug 2019 00:16:00 GMT",
-      "x-ms-client-request-id" : "ea5ee762-570b-4b92-93f1-6b707e276835",
-=======
       "x-ms-request-id" : "4c7f8d39-a01e-0134-4ce7-62d98b000000",
       "Body" : "﻿<?xml version=\"1.0\" encoding=\"utf-8\"?><EnumerationResults ServiceEndpoint=\"http://azstoragesdkaccount.blob.core.windows.net/\"><Prefix>jtcuploadillegalargument</Prefix><Containers><Container><Name>jtcuploadillegalargument00317151dfcd464bee46b3</Name><Properties><Last-Modified>Wed, 04 Sep 2019 06:11:41 GMT</Last-Modified><Etag>\"0x8D730FEC0F7E4EF\"</Etag><LeaseStatus>unlocked</LeaseStatus><LeaseState>available</LeaseState><DefaultEncryptionScope>$account-encryption-key</DefaultEncryptionScope><DenyEncryptionScopeOverride>false</DenyEncryptionScopeOverride><HasImmutabilityPolicy>false</HasImmutabilityPolicy><HasLegalHold>false</HasLegalHold></Properties></Container></Containers><NextMarker /></EnumerationResults>",
       "Date" : "Wed, 04 Sep 2019 06:11:40 GMT",
       "x-ms-client-request-id" : "683e39db-edcd-4302-bd38-d192867e9dc6",
->>>>>>> 81a8f91d
       "Content-Type" : "application/xml"
     },
     "Exception" : null
   }, {
     "Method" : "DELETE",
-<<<<<<< HEAD
-    "Uri" : "http://azstoragesdkaccount.blob.core.windows.net/jtcuploadillegalargument044311114492f1e2fd406b?restype=container",
-    "Headers" : {
-      "x-ms-version" : "2019-02-02",
-      "User-Agent" : "azsdk-java-azure-storage-blob/12.0.0-preview.3 1.8.0_221; Windows 10 10.0"
-=======
     "Uri" : "http://azstoragesdkaccount.blob.core.windows.net/jtcuploadillegalargument00317151dfcd464bee46b3?restype=container",
     "Headers" : {
       "x-ms-version" : "2019-02-02",
       "User-Agent" : "azsdk-java-azure-storage-blob/12.0.0-preview.3 1.8.0_222; Windows 10 10.0",
       "x-ms-client-request-id" : "258c3cd4-9a33-4f41-95b5-1802913a912c"
->>>>>>> 81a8f91d
     },
     "Response" : {
       "x-ms-version" : "2019-02-02",
@@ -660,15 +592,6 @@
       "retry-after" : "0",
       "Content-Length" : "0",
       "StatusCode" : "202",
-<<<<<<< HEAD
-      "x-ms-request-id" : "ab5d0f77-101e-0088-1891-5f88af000000",
-      "Date" : "Sat, 31 Aug 2019 00:16:01 GMT",
-      "x-ms-client-request-id" : "55cc0e14-8b1c-4dce-9af8-f3a2b0e8638e"
-    },
-    "Exception" : null
-  } ],
-  "variables" : [ "jtcuploadillegalargument044311114492f1e2fd406b", "javablobuploadillegalargument11821548f5be7757654e", "javablobuploadillegalargument20122043a6868fe6ad4b" ]
-=======
       "x-ms-request-id" : "4c7f8d83-a01e-0134-0ce7-62d98b000000",
       "Date" : "Wed, 04 Sep 2019 06:11:40 GMT",
       "x-ms-client-request-id" : "258c3cd4-9a33-4f41-95b5-1802913a912c"
@@ -676,5 +599,4 @@
     "Exception" : null
   } ],
   "variables" : [ "jtcuploadillegalargument00317151dfcd464bee46b3", "javablobuploadillegalargument198043d9a7b837d6d240", "javablobuploadillegalargument274020f3a9e8b3ac774a" ]
->>>>>>> 81a8f91d
 }