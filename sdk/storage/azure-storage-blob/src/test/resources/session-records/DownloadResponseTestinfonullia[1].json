{
  "networkCallRecords" : [ {
    "Method" : "PUT",
<<<<<<< HEAD
    "Uri" : "https://jaschrepragrs.blob.core.windows.net/jtcinfonullia0downloadresponsetestinfonulliafc853830156cc?restype=container",
    "Headers" : {
      "x-ms-version" : "2019-02-02",
      "User-Agent" : "azsdk-java-azure-storage-blob/12.0.0-preview.3 1.8.0_221; Windows 10 10.0",
      "x-ms-client-request-id" : "f3d2e441-b504-4f4f-8ace-2d09ac4754b2"
=======
    "Uri" : "https://azstoragesdkaccount.blob.core.windows.net/jtcinfonullia0downloadresponsetestinfonullia1e919024c33e1?restype=container",
    "Headers" : {
      "x-ms-version" : "2019-02-02",
      "User-Agent" : "azsdk-java-azure-storage-blob/12.0.0-preview.3 1.8.0_212; Windows 10 10.0",
      "x-ms-client-request-id" : "8bbf474c-c983-467c-87e7-509ce419dbe8"
>>>>>>> a55d5dd9
    },
    "Response" : {
      "x-ms-version" : "2019-02-02",
      "Server" : "Windows-Azure-Blob/1.0 Microsoft-HTTPAPI/2.0",
<<<<<<< HEAD
      "ETag" : "\"0x8D7325197813DFB\"",
      "Last-Modified" : "Thu, 05 Sep 2019 22:37:11 GMT",
      "retry-after" : "0",
      "Content-Length" : "0",
      "StatusCode" : "201",
      "x-ms-request-id" : "bfeccaef-901e-0044-553a-643cc7000000",
      "Date" : "Thu, 05 Sep 2019 22:37:10 GMT",
      "x-ms-client-request-id" : "f3d2e441-b504-4f4f-8ace-2d09ac4754b2"
=======
      "ETag" : "\"0x8D732FDAA73C1A4\"",
      "Last-Modified" : "Fri, 06 Sep 2019 19:08:56 GMT",
      "retry-after" : "0",
      "Content-Length" : "0",
      "StatusCode" : "201",
      "x-ms-request-id" : "ec65c447-001e-001f-40e6-64eb66000000",
      "Date" : "Fri, 06 Sep 2019 19:08:55 GMT",
      "x-ms-client-request-id" : "8bbf474c-c983-467c-87e7-509ce419dbe8"
>>>>>>> a55d5dd9
    },
    "Exception" : null
  }, {
    "Method" : "PUT",
<<<<<<< HEAD
    "Uri" : "https://jaschrepragrs.blob.core.windows.net/jtcinfonullia0downloadresponsetestinfonulliafc853830156cc/javablobinfonullia1downloadresponsetestinfonulliafc85417024a",
    "Headers" : {
      "x-ms-version" : "2019-02-02",
      "User-Agent" : "azsdk-java-azure-storage-blob/12.0.0-preview.3 1.8.0_221; Windows 10 10.0",
      "x-ms-client-request-id" : "361d47f6-d86d-4c3f-92d5-3f2df99f8d59",
=======
    "Uri" : "https://azstoragesdkaccount.blob.core.windows.net/jtcinfonullia0downloadresponsetestinfonullia1e919024c33e1/javablobinfonullia1downloadresponsetestinfonullia1e993633aa5",
    "Headers" : {
      "x-ms-version" : "2019-02-02",
      "User-Agent" : "azsdk-java-azure-storage-blob/12.0.0-preview.3 1.8.0_212; Windows 10 10.0",
      "x-ms-client-request-id" : "81db44a5-ffc5-4bcc-b855-3985ca7bf083",
>>>>>>> a55d5dd9
      "Content-Type" : "application/octet-stream"
    },
    "Response" : {
      "x-ms-version" : "2019-02-02",
      "Server" : "Windows-Azure-Blob/1.0 Microsoft-HTTPAPI/2.0",
      "x-ms-content-crc64" : "6RYQPwaVsyQ=",
<<<<<<< HEAD
      "Last-Modified" : "Thu, 05 Sep 2019 22:37:11 GMT",
      "retry-after" : "0",
      "StatusCode" : "201",
      "x-ms-request-server-encrypted" : "true",
      "Date" : "Thu, 05 Sep 2019 22:37:10 GMT",
      "Content-MD5" : "wh+Wm18D0z1D4E+PE252gg==",
      "ETag" : "\"0x8D73251978E17FE\"",
      "Content-Length" : "0",
      "x-ms-request-id" : "bfeccafd-901e-0044-603a-643cc7000000",
      "x-ms-client-request-id" : "361d47f6-d86d-4c3f-92d5-3f2df99f8d59"
=======
      "Last-Modified" : "Fri, 06 Sep 2019 19:08:56 GMT",
      "retry-after" : "0",
      "StatusCode" : "201",
      "x-ms-request-server-encrypted" : "true",
      "Date" : "Fri, 06 Sep 2019 19:08:55 GMT",
      "Content-MD5" : "wh+Wm18D0z1D4E+PE252gg==",
      "ETag" : "\"0x8D732FDAA797B80\"",
      "Content-Length" : "0",
      "x-ms-request-id" : "ec65c45d-001e-001f-52e6-64eb66000000",
      "x-ms-client-request-id" : "81db44a5-ffc5-4bcc-b855-3985ca7bf083"
>>>>>>> a55d5dd9
    },
    "Exception" : null
  }, {
    "Method" : "GET",
<<<<<<< HEAD
    "Uri" : "https://jaschrepragrs.blob.core.windows.net?prefix=jtcinfonullia&comp=list",
    "Headers" : {
      "x-ms-version" : "2019-02-02",
      "User-Agent" : "azsdk-java-azure-storage-blob/12.0.0-preview.3 1.8.0_221; Windows 10 10.0",
      "x-ms-client-request-id" : "71275fa8-2250-4417-ba7f-621dbe7c8ef5"
=======
    "Uri" : "https://azstoragesdkaccount.blob.core.windows.net?prefix=jtcinfonullia&comp=list",
    "Headers" : {
      "x-ms-version" : "2019-02-02",
      "User-Agent" : "azsdk-java-azure-storage-blob/12.0.0-preview.3 1.8.0_212; Windows 10 10.0",
      "x-ms-client-request-id" : "1a8bcb48-fea0-4e79-bed3-f47fb29955dd"
>>>>>>> a55d5dd9
    },
    "Response" : {
      "Transfer-Encoding" : "chunked",
      "x-ms-version" : "2019-02-02",
      "Server" : "Windows-Azure-Blob/1.0 Microsoft-HTTPAPI/2.0",
      "retry-after" : "0",
      "StatusCode" : "200",
<<<<<<< HEAD
      "x-ms-request-id" : "bfeccb1d-901e-0044-7e3a-643cc7000000",
      "Body" : "﻿<?xml version=\"1.0\" encoding=\"utf-8\"?><EnumerationResults ServiceEndpoint=\"https://jaschrepragrs.blob.core.windows.net/\"><Prefix>jtcinfonullia</Prefix><Containers><Container><Name>jtcinfonullia0downloadresponsetestinfonulliafc853830156cc</Name><Properties><Last-Modified>Thu, 05 Sep 2019 22:37:11 GMT</Last-Modified><Etag>\"0x8D7325197813DFB\"</Etag><LeaseStatus>unlocked</LeaseStatus><LeaseState>available</LeaseState><DefaultEncryptionScope>$account-encryption-key</DefaultEncryptionScope><DenyEncryptionScopeOverride>false</DenyEncryptionScopeOverride><HasImmutabilityPolicy>false</HasImmutabilityPolicy><HasLegalHold>false</HasLegalHold></Properties></Container></Containers><NextMarker /></EnumerationResults>",
      "Date" : "Thu, 05 Sep 2019 22:37:10 GMT",
      "x-ms-client-request-id" : "71275fa8-2250-4417-ba7f-621dbe7c8ef5",
=======
      "x-ms-request-id" : "ec65c477-001e-001f-6ae6-64eb66000000",
      "Body" : "﻿<?xml version=\"1.0\" encoding=\"utf-8\"?><EnumerationResults ServiceEndpoint=\"https://azstoragesdkaccount.blob.core.windows.net/\"><Prefix>jtcinfonullia</Prefix><Containers><Container><Name>jtcinfonullia0downloadresponsetestinfonullia1e919024c33e1</Name><Properties><Last-Modified>Fri, 06 Sep 2019 19:08:56 GMT</Last-Modified><Etag>\"0x8D732FDAA73C1A4\"</Etag><LeaseStatus>unlocked</LeaseStatus><LeaseState>available</LeaseState><DefaultEncryptionScope>$account-encryption-key</DefaultEncryptionScope><DenyEncryptionScopeOverride>false</DenyEncryptionScopeOverride><HasImmutabilityPolicy>false</HasImmutabilityPolicy><HasLegalHold>false</HasLegalHold></Properties></Container></Containers><NextMarker /></EnumerationResults>",
      "Date" : "Fri, 06 Sep 2019 19:08:55 GMT",
      "x-ms-client-request-id" : "1a8bcb48-fea0-4e79-bed3-f47fb29955dd",
>>>>>>> a55d5dd9
      "Content-Type" : "application/xml"
    },
    "Exception" : null
  }, {
    "Method" : "DELETE",
<<<<<<< HEAD
    "Uri" : "https://jaschrepragrs.blob.core.windows.net/jtcinfonullia0downloadresponsetestinfonulliafc853830156cc?restype=container",
    "Headers" : {
      "x-ms-version" : "2019-02-02",
      "User-Agent" : "azsdk-java-azure-storage-blob/12.0.0-preview.3 1.8.0_221; Windows 10 10.0",
      "x-ms-client-request-id" : "2838df81-a7db-4c01-9c55-3c3e87ec91e6"
=======
    "Uri" : "https://azstoragesdkaccount.blob.core.windows.net/jtcinfonullia0downloadresponsetestinfonullia1e919024c33e1?restype=container",
    "Headers" : {
      "x-ms-version" : "2019-02-02",
      "User-Agent" : "azsdk-java-azure-storage-blob/12.0.0-preview.3 1.8.0_212; Windows 10 10.0",
      "x-ms-client-request-id" : "1c32df78-d399-4997-aeb5-8473073be954"
>>>>>>> a55d5dd9
    },
    "Response" : {
      "x-ms-version" : "2019-02-02",
      "Server" : "Windows-Azure-Blob/1.0 Microsoft-HTTPAPI/2.0",
      "retry-after" : "0",
      "Content-Length" : "0",
      "StatusCode" : "202",
<<<<<<< HEAD
      "x-ms-request-id" : "bfeccb3f-901e-0044-1e3a-643cc7000000",
      "Date" : "Thu, 05 Sep 2019 22:37:10 GMT",
      "x-ms-client-request-id" : "2838df81-a7db-4c01-9c55-3c3e87ec91e6"
    },
    "Exception" : null
  } ],
  "variables" : [ "jtcinfonullia0downloadresponsetestinfonulliafc853830156cc", "javablobinfonullia1downloadresponsetestinfonulliafc85417024a", "5e5679fe-491b-4504-b3bf-c893a2b32011" ]
=======
      "x-ms-request-id" : "ec65c483-001e-001f-76e6-64eb66000000",
      "Date" : "Fri, 06 Sep 2019 19:08:56 GMT",
      "x-ms-client-request-id" : "1c32df78-d399-4997-aeb5-8473073be954"
    },
    "Exception" : null
  } ],
  "variables" : [ "jtcinfonullia0downloadresponsetestinfonullia1e919024c33e1", "javablobinfonullia1downloadresponsetestinfonullia1e993633aa5", "f5da726d-16ad-4978-ae79-f84b41ac35a7" ]
>>>>>>> a55d5dd9
}<|MERGE_RESOLUTION|>--- conflicted
+++ resolved
@@ -1,105 +1,57 @@
 {
   "networkCallRecords" : [ {
     "Method" : "PUT",
-<<<<<<< HEAD
-    "Uri" : "https://jaschrepragrs.blob.core.windows.net/jtcinfonullia0downloadresponsetestinfonulliafc853830156cc?restype=container",
+    "Uri" : "https://jaschrepragrs.blob.core.windows.net/jtcinfonullia0downloadresponsetestinfonullia90e86482c44c2?restype=container",
     "Headers" : {
       "x-ms-version" : "2019-02-02",
       "User-Agent" : "azsdk-java-azure-storage-blob/12.0.0-preview.3 1.8.0_221; Windows 10 10.0",
-      "x-ms-client-request-id" : "f3d2e441-b504-4f4f-8ace-2d09ac4754b2"
-=======
-    "Uri" : "https://azstoragesdkaccount.blob.core.windows.net/jtcinfonullia0downloadresponsetestinfonullia1e919024c33e1?restype=container",
-    "Headers" : {
-      "x-ms-version" : "2019-02-02",
-      "User-Agent" : "azsdk-java-azure-storage-blob/12.0.0-preview.3 1.8.0_212; Windows 10 10.0",
-      "x-ms-client-request-id" : "8bbf474c-c983-467c-87e7-509ce419dbe8"
->>>>>>> a55d5dd9
+      "x-ms-client-request-id" : "35eac996-df48-4095-a517-19bf7b7593db"
     },
     "Response" : {
       "x-ms-version" : "2019-02-02",
       "Server" : "Windows-Azure-Blob/1.0 Microsoft-HTTPAPI/2.0",
-<<<<<<< HEAD
-      "ETag" : "\"0x8D7325197813DFB\"",
-      "Last-Modified" : "Thu, 05 Sep 2019 22:37:11 GMT",
+      "ETag" : "\"0x8D73560DEAFF2BA\"",
+      "Last-Modified" : "Mon, 09 Sep 2019 20:04:06 GMT",
       "retry-after" : "0",
       "Content-Length" : "0",
       "StatusCode" : "201",
-      "x-ms-request-id" : "bfeccaef-901e-0044-553a-643cc7000000",
-      "Date" : "Thu, 05 Sep 2019 22:37:10 GMT",
-      "x-ms-client-request-id" : "f3d2e441-b504-4f4f-8ace-2d09ac4754b2"
-=======
-      "ETag" : "\"0x8D732FDAA73C1A4\"",
-      "Last-Modified" : "Fri, 06 Sep 2019 19:08:56 GMT",
-      "retry-after" : "0",
-      "Content-Length" : "0",
-      "StatusCode" : "201",
-      "x-ms-request-id" : "ec65c447-001e-001f-40e6-64eb66000000",
-      "Date" : "Fri, 06 Sep 2019 19:08:55 GMT",
-      "x-ms-client-request-id" : "8bbf474c-c983-467c-87e7-509ce419dbe8"
->>>>>>> a55d5dd9
+      "x-ms-request-id" : "c5ca1a76-301e-0042-8049-67cbbf000000",
+      "Date" : "Mon, 09 Sep 2019 20:04:05 GMT",
+      "x-ms-client-request-id" : "35eac996-df48-4095-a517-19bf7b7593db"
     },
     "Exception" : null
   }, {
     "Method" : "PUT",
-<<<<<<< HEAD
-    "Uri" : "https://jaschrepragrs.blob.core.windows.net/jtcinfonullia0downloadresponsetestinfonulliafc853830156cc/javablobinfonullia1downloadresponsetestinfonulliafc85417024a",
+    "Uri" : "https://jaschrepragrs.blob.core.windows.net/jtcinfonullia0downloadresponsetestinfonullia90e86482c44c2/javablobinfonullia1downloadresponsetestinfonullia90e93339448",
     "Headers" : {
       "x-ms-version" : "2019-02-02",
       "User-Agent" : "azsdk-java-azure-storage-blob/12.0.0-preview.3 1.8.0_221; Windows 10 10.0",
-      "x-ms-client-request-id" : "361d47f6-d86d-4c3f-92d5-3f2df99f8d59",
-=======
-    "Uri" : "https://azstoragesdkaccount.blob.core.windows.net/jtcinfonullia0downloadresponsetestinfonullia1e919024c33e1/javablobinfonullia1downloadresponsetestinfonullia1e993633aa5",
-    "Headers" : {
-      "x-ms-version" : "2019-02-02",
-      "User-Agent" : "azsdk-java-azure-storage-blob/12.0.0-preview.3 1.8.0_212; Windows 10 10.0",
-      "x-ms-client-request-id" : "81db44a5-ffc5-4bcc-b855-3985ca7bf083",
->>>>>>> a55d5dd9
+      "x-ms-client-request-id" : "f5dfe2d9-ef47-4747-bb06-d030a6cdfbc2",
       "Content-Type" : "application/octet-stream"
     },
     "Response" : {
       "x-ms-version" : "2019-02-02",
       "Server" : "Windows-Azure-Blob/1.0 Microsoft-HTTPAPI/2.0",
       "x-ms-content-crc64" : "6RYQPwaVsyQ=",
-<<<<<<< HEAD
-      "Last-Modified" : "Thu, 05 Sep 2019 22:37:11 GMT",
+      "Last-Modified" : "Mon, 09 Sep 2019 20:04:06 GMT",
       "retry-after" : "0",
       "StatusCode" : "201",
       "x-ms-request-server-encrypted" : "true",
-      "Date" : "Thu, 05 Sep 2019 22:37:10 GMT",
+      "Date" : "Mon, 09 Sep 2019 20:04:05 GMT",
       "Content-MD5" : "wh+Wm18D0z1D4E+PE252gg==",
-      "ETag" : "\"0x8D73251978E17FE\"",
+      "ETag" : "\"0x8D73560DEBD3673\"",
       "Content-Length" : "0",
-      "x-ms-request-id" : "bfeccafd-901e-0044-603a-643cc7000000",
-      "x-ms-client-request-id" : "361d47f6-d86d-4c3f-92d5-3f2df99f8d59"
-=======
-      "Last-Modified" : "Fri, 06 Sep 2019 19:08:56 GMT",
-      "retry-after" : "0",
-      "StatusCode" : "201",
-      "x-ms-request-server-encrypted" : "true",
-      "Date" : "Fri, 06 Sep 2019 19:08:55 GMT",
-      "Content-MD5" : "wh+Wm18D0z1D4E+PE252gg==",
-      "ETag" : "\"0x8D732FDAA797B80\"",
-      "Content-Length" : "0",
-      "x-ms-request-id" : "ec65c45d-001e-001f-52e6-64eb66000000",
-      "x-ms-client-request-id" : "81db44a5-ffc5-4bcc-b855-3985ca7bf083"
->>>>>>> a55d5dd9
+      "x-ms-request-id" : "c5ca1a8c-301e-0042-1449-67cbbf000000",
+      "x-ms-client-request-id" : "f5dfe2d9-ef47-4747-bb06-d030a6cdfbc2"
     },
     "Exception" : null
   }, {
     "Method" : "GET",
-<<<<<<< HEAD
     "Uri" : "https://jaschrepragrs.blob.core.windows.net?prefix=jtcinfonullia&comp=list",
     "Headers" : {
       "x-ms-version" : "2019-02-02",
       "User-Agent" : "azsdk-java-azure-storage-blob/12.0.0-preview.3 1.8.0_221; Windows 10 10.0",
-      "x-ms-client-request-id" : "71275fa8-2250-4417-ba7f-621dbe7c8ef5"
-=======
-    "Uri" : "https://azstoragesdkaccount.blob.core.windows.net?prefix=jtcinfonullia&comp=list",
-    "Headers" : {
-      "x-ms-version" : "2019-02-02",
-      "User-Agent" : "azsdk-java-azure-storage-blob/12.0.0-preview.3 1.8.0_212; Windows 10 10.0",
-      "x-ms-client-request-id" : "1a8bcb48-fea0-4e79-bed3-f47fb29955dd"
->>>>>>> a55d5dd9
+      "x-ms-client-request-id" : "03d1072f-1f8a-4a6d-86e0-02abf76a95f2"
     },
     "Response" : {
       "Transfer-Encoding" : "chunked",
@@ -107,35 +59,20 @@
       "Server" : "Windows-Azure-Blob/1.0 Microsoft-HTTPAPI/2.0",
       "retry-after" : "0",
       "StatusCode" : "200",
-<<<<<<< HEAD
-      "x-ms-request-id" : "bfeccb1d-901e-0044-7e3a-643cc7000000",
-      "Body" : "﻿<?xml version=\"1.0\" encoding=\"utf-8\"?><EnumerationResults ServiceEndpoint=\"https://jaschrepragrs.blob.core.windows.net/\"><Prefix>jtcinfonullia</Prefix><Containers><Container><Name>jtcinfonullia0downloadresponsetestinfonulliafc853830156cc</Name><Properties><Last-Modified>Thu, 05 Sep 2019 22:37:11 GMT</Last-Modified><Etag>\"0x8D7325197813DFB\"</Etag><LeaseStatus>unlocked</LeaseStatus><LeaseState>available</LeaseState><DefaultEncryptionScope>$account-encryption-key</DefaultEncryptionScope><DenyEncryptionScopeOverride>false</DenyEncryptionScopeOverride><HasImmutabilityPolicy>false</HasImmutabilityPolicy><HasLegalHold>false</HasLegalHold></Properties></Container></Containers><NextMarker /></EnumerationResults>",
-      "Date" : "Thu, 05 Sep 2019 22:37:10 GMT",
-      "x-ms-client-request-id" : "71275fa8-2250-4417-ba7f-621dbe7c8ef5",
-=======
-      "x-ms-request-id" : "ec65c477-001e-001f-6ae6-64eb66000000",
-      "Body" : "﻿<?xml version=\"1.0\" encoding=\"utf-8\"?><EnumerationResults ServiceEndpoint=\"https://azstoragesdkaccount.blob.core.windows.net/\"><Prefix>jtcinfonullia</Prefix><Containers><Container><Name>jtcinfonullia0downloadresponsetestinfonullia1e919024c33e1</Name><Properties><Last-Modified>Fri, 06 Sep 2019 19:08:56 GMT</Last-Modified><Etag>\"0x8D732FDAA73C1A4\"</Etag><LeaseStatus>unlocked</LeaseStatus><LeaseState>available</LeaseState><DefaultEncryptionScope>$account-encryption-key</DefaultEncryptionScope><DenyEncryptionScopeOverride>false</DenyEncryptionScopeOverride><HasImmutabilityPolicy>false</HasImmutabilityPolicy><HasLegalHold>false</HasLegalHold></Properties></Container></Containers><NextMarker /></EnumerationResults>",
-      "Date" : "Fri, 06 Sep 2019 19:08:55 GMT",
-      "x-ms-client-request-id" : "1a8bcb48-fea0-4e79-bed3-f47fb29955dd",
->>>>>>> a55d5dd9
+      "x-ms-request-id" : "c5ca1a9a-301e-0042-2149-67cbbf000000",
+      "Body" : "﻿<?xml version=\"1.0\" encoding=\"utf-8\"?><EnumerationResults ServiceEndpoint=\"https://jaschrepragrs.blob.core.windows.net/\"><Prefix>jtcinfonullia</Prefix><Containers><Container><Name>jtcinfonullia0downloadresponsetestinfonullia90e86482c44c2</Name><Properties><Last-Modified>Mon, 09 Sep 2019 20:04:06 GMT</Last-Modified><Etag>\"0x8D73560DEAFF2BA\"</Etag><LeaseStatus>unlocked</LeaseStatus><LeaseState>available</LeaseState><DefaultEncryptionScope>$account-encryption-key</DefaultEncryptionScope><DenyEncryptionScopeOverride>false</DenyEncryptionScopeOverride><HasImmutabilityPolicy>false</HasImmutabilityPolicy><HasLegalHold>false</HasLegalHold></Properties></Container></Containers><NextMarker /></EnumerationResults>",
+      "Date" : "Mon, 09 Sep 2019 20:04:05 GMT",
+      "x-ms-client-request-id" : "03d1072f-1f8a-4a6d-86e0-02abf76a95f2",
       "Content-Type" : "application/xml"
     },
     "Exception" : null
   }, {
     "Method" : "DELETE",
-<<<<<<< HEAD
-    "Uri" : "https://jaschrepragrs.blob.core.windows.net/jtcinfonullia0downloadresponsetestinfonulliafc853830156cc?restype=container",
+    "Uri" : "https://jaschrepragrs.blob.core.windows.net/jtcinfonullia0downloadresponsetestinfonullia90e86482c44c2?restype=container",
     "Headers" : {
       "x-ms-version" : "2019-02-02",
       "User-Agent" : "azsdk-java-azure-storage-blob/12.0.0-preview.3 1.8.0_221; Windows 10 10.0",
-      "x-ms-client-request-id" : "2838df81-a7db-4c01-9c55-3c3e87ec91e6"
-=======
-    "Uri" : "https://azstoragesdkaccount.blob.core.windows.net/jtcinfonullia0downloadresponsetestinfonullia1e919024c33e1?restype=container",
-    "Headers" : {
-      "x-ms-version" : "2019-02-02",
-      "User-Agent" : "azsdk-java-azure-storage-blob/12.0.0-preview.3 1.8.0_212; Windows 10 10.0",
-      "x-ms-client-request-id" : "1c32df78-d399-4997-aeb5-8473073be954"
->>>>>>> a55d5dd9
+      "x-ms-client-request-id" : "917b84af-42a6-43d7-894e-d94a36652990"
     },
     "Response" : {
       "x-ms-version" : "2019-02-02",
@@ -143,21 +80,11 @@
       "retry-after" : "0",
       "Content-Length" : "0",
       "StatusCode" : "202",
-<<<<<<< HEAD
-      "x-ms-request-id" : "bfeccb3f-901e-0044-1e3a-643cc7000000",
-      "Date" : "Thu, 05 Sep 2019 22:37:10 GMT",
-      "x-ms-client-request-id" : "2838df81-a7db-4c01-9c55-3c3e87ec91e6"
+      "x-ms-request-id" : "c5ca1ab5-301e-0042-3a49-67cbbf000000",
+      "Date" : "Mon, 09 Sep 2019 20:04:05 GMT",
+      "x-ms-client-request-id" : "917b84af-42a6-43d7-894e-d94a36652990"
     },
     "Exception" : null
   } ],
-  "variables" : [ "jtcinfonullia0downloadresponsetestinfonulliafc853830156cc", "javablobinfonullia1downloadresponsetestinfonulliafc85417024a", "5e5679fe-491b-4504-b3bf-c893a2b32011" ]
-=======
-      "x-ms-request-id" : "ec65c483-001e-001f-76e6-64eb66000000",
-      "Date" : "Fri, 06 Sep 2019 19:08:56 GMT",
-      "x-ms-client-request-id" : "1c32df78-d399-4997-aeb5-8473073be954"
-    },
-    "Exception" : null
-  } ],
-  "variables" : [ "jtcinfonullia0downloadresponsetestinfonullia1e919024c33e1", "javablobinfonullia1downloadresponsetestinfonullia1e993633aa5", "f5da726d-16ad-4978-ae79-f84b41ac35a7" ]
->>>>>>> a55d5dd9
+  "variables" : [ "jtcinfonullia0downloadresponsetestinfonullia90e86482c44c2", "javablobinfonullia1downloadresponsetestinfonullia90e93339448", "f92e1b12-b32c-4411-9dcb-9760d075826c" ]
 }