{
  "networkCallRecords" : [ {
    "Method" : "PUT",
<<<<<<< HEAD
    "Uri" : "https://jaschrepragrs.blob.core.windows.net/jtcuploadpageacfail0pageblobapitestuploadpageacfailbf488210c5?restype=container",
    "Headers" : {
      "x-ms-version" : "2019-02-02",
      "User-Agent" : "azsdk-java-azure-storage-blob/12.0.0-preview.3 1.8.0_221; Windows 10 10.0",
      "x-ms-client-request-id" : "1decbdd3-738c-4e54-995d-7752613809f2"
=======
    "Uri" : "https://azstoragesdkaccount.blob.core.windows.net/jtcuploadpageacfail0pageblobapitestuploadpageacfaila63505979d?restype=container",
    "Headers" : {
      "x-ms-version" : "2019-02-02",
      "User-Agent" : "azsdk-java-azure-storage-blob/12.0.0-preview.3 1.8.0_212; Windows 10 10.0",
      "x-ms-client-request-id" : "17387d2c-e9a9-4344-b2c3-070b406aadb5"
>>>>>>> a55d5dd9
    },
    "Response" : {
      "x-ms-version" : "2019-02-02",
      "Server" : "Windows-Azure-Blob/1.0 Microsoft-HTTPAPI/2.0",
<<<<<<< HEAD
      "ETag" : "\"0x8D7325247DBB7B4\"",
      "Last-Modified" : "Thu, 05 Sep 2019 22:42:07 GMT",
      "retry-after" : "0",
      "Content-Length" : "0",
      "StatusCode" : "201",
      "x-ms-request-id" : "e0dd4e10-e01e-0026-5e3b-647b1f000000",
      "Date" : "Thu, 05 Sep 2019 22:42:06 GMT",
      "x-ms-client-request-id" : "1decbdd3-738c-4e54-995d-7752613809f2"
=======
      "ETag" : "\"0x8D732FDBB730C10\"",
      "Last-Modified" : "Fri, 06 Sep 2019 19:09:24 GMT",
      "retry-after" : "0",
      "Content-Length" : "0",
      "StatusCode" : "201",
      "x-ms-request-id" : "8f75e8a9-401e-003a-2be6-6473d5000000",
      "Date" : "Fri, 06 Sep 2019 19:09:24 GMT",
      "x-ms-client-request-id" : "17387d2c-e9a9-4344-b2c3-070b406aadb5"
>>>>>>> a55d5dd9
    },
    "Exception" : null
  }, {
    "Method" : "PUT",
<<<<<<< HEAD
    "Uri" : "https://jaschrepragrs.blob.core.windows.net/jtcuploadpageacfail0pageblobapitestuploadpageacfailbf488210c5/javablobuploadpageacfail117477c5ead6f62ed8441e",
    "Headers" : {
      "x-ms-version" : "2019-02-02",
      "User-Agent" : "azsdk-java-azure-storage-blob/12.0.0-preview.3 1.8.0_221; Windows 10 10.0",
      "x-ms-client-request-id" : "971da5f5-f4c0-42cb-90b5-5b995fa582d8"
=======
    "Uri" : "https://azstoragesdkaccount.blob.core.windows.net/jtcuploadpageacfail0pageblobapitestuploadpageacfaila63505979d/javablobuploadpageacfail1936096ef52154f2f345d9",
    "Headers" : {
      "x-ms-version" : "2019-02-02",
      "User-Agent" : "azsdk-java-azure-storage-blob/12.0.0-preview.3 1.8.0_212; Windows 10 10.0",
      "x-ms-client-request-id" : "194663c3-3380-468e-b15d-ba02507e5ede"
>>>>>>> a55d5dd9
    },
    "Response" : {
      "x-ms-version" : "2019-02-02",
      "Server" : "Windows-Azure-Blob/1.0 Microsoft-HTTPAPI/2.0",
<<<<<<< HEAD
      "ETag" : "\"0x8D7325247E8A598\"",
      "Last-Modified" : "Thu, 05 Sep 2019 22:42:07 GMT",
      "retry-after" : "0",
      "Content-Length" : "0",
      "StatusCode" : "201",
      "x-ms-request-id" : "e0dd4e1f-e01e-0026-6b3b-647b1f000000",
      "x-ms-request-server-encrypted" : "true",
      "Date" : "Thu, 05 Sep 2019 22:42:06 GMT",
      "x-ms-client-request-id" : "971da5f5-f4c0-42cb-90b5-5b995fa582d8"
=======
      "ETag" : "\"0x8D732FDBB7D06E2\"",
      "Last-Modified" : "Fri, 06 Sep 2019 19:09:24 GMT",
      "retry-after" : "0",
      "Content-Length" : "0",
      "StatusCode" : "201",
      "x-ms-request-id" : "8f75e8f7-401e-003a-73e6-6473d5000000",
      "x-ms-request-server-encrypted" : "true",
      "Date" : "Fri, 06 Sep 2019 19:09:24 GMT",
      "x-ms-client-request-id" : "194663c3-3380-468e-b15d-ba02507e5ede"
>>>>>>> a55d5dd9
    },
    "Exception" : null
  }, {
    "Method" : "PUT",
<<<<<<< HEAD
    "Uri" : "https://jaschrepragrs.blob.core.windows.net/jtcuploadpageacfail0pageblobapitestuploadpageacfailbf488210c5/javablobuploadpageacfail117477c5ead6f62ed8441e?comp=page",
    "Headers" : {
      "x-ms-version" : "2019-02-02",
      "User-Agent" : "azsdk-java-azure-storage-blob/12.0.0-preview.3 1.8.0_221; Windows 10 10.0",
      "x-ms-client-request-id" : "b0e99ee3-cf53-4416-abc6-669f68b82018",
=======
    "Uri" : "https://azstoragesdkaccount.blob.core.windows.net/jtcuploadpageacfail0pageblobapitestuploadpageacfaila63505979d/javablobuploadpageacfail1936096ef52154f2f345d9?comp=page",
    "Headers" : {
      "x-ms-version" : "2019-02-02",
      "User-Agent" : "azsdk-java-azure-storage-blob/12.0.0-preview.3 1.8.0_212; Windows 10 10.0",
      "x-ms-client-request-id" : "e4e17cca-f64e-4b50-971b-c6cedcf2d2e9",
>>>>>>> a55d5dd9
      "Content-Type" : "application/octet-stream"
    },
    "Response" : {
      "x-ms-version" : "2019-02-02",
      "Server" : "Windows-Azure-Blob/1.0 Microsoft-HTTPAPI/2.0",
      "x-ms-error-code" : "InvalidInput",
      "retry-after" : "0",
      "Content-Length" : "220",
      "StatusCode" : "400",
<<<<<<< HEAD
      "x-ms-request-id" : "e0dd4e30-e01e-0026-7a3b-647b1f000000",
      "Body" : "﻿<?xml version=\"1.0\" encoding=\"utf-8\"?><Error><Code>InvalidInput</Code><Message>One of the request inputs is not valid.\nRequestId:e0dd4e30-e01e-0026-7a3b-647b1f000000\nTime:2019-09-05T22:42:07.2244588Z</Message></Error>",
      "Date" : "Thu, 05 Sep 2019 22:42:06 GMT",
      "x-ms-client-request-id" : "b0e99ee3-cf53-4416-abc6-669f68b82018",
=======
      "x-ms-request-id" : "8f75e916-401e-003a-0ee6-6473d5000000",
      "Body" : "﻿<?xml version=\"1.0\" encoding=\"utf-8\"?><Error><Code>InvalidInput</Code><Message>One of the request inputs is not valid.\nRequestId:8f75e916-401e-003a-0ee6-6473d5000000\nTime:2019-09-06T19:09:25.0279362Z</Message></Error>",
      "Date" : "Fri, 06 Sep 2019 19:09:24 GMT",
      "x-ms-client-request-id" : "e4e17cca-f64e-4b50-971b-c6cedcf2d2e9",
>>>>>>> a55d5dd9
      "Content-Type" : "application/xml"
    },
    "Exception" : null
  }, {
    "Method" : "GET",
<<<<<<< HEAD
    "Uri" : "https://jaschrepragrs.blob.core.windows.net?prefix=jtcuploadpageacfail&comp=list",
    "Headers" : {
      "x-ms-version" : "2019-02-02",
      "User-Agent" : "azsdk-java-azure-storage-blob/12.0.0-preview.3 1.8.0_221; Windows 10 10.0",
      "x-ms-client-request-id" : "7ac578a9-ed00-4fb9-8ea6-ececda780f20"
=======
    "Uri" : "https://azstoragesdkaccount.blob.core.windows.net?prefix=jtcuploadpageacfail&comp=list",
    "Headers" : {
      "x-ms-version" : "2019-02-02",
      "User-Agent" : "azsdk-java-azure-storage-blob/12.0.0-preview.3 1.8.0_212; Windows 10 10.0",
      "x-ms-client-request-id" : "d584e04d-b378-434f-90f7-754cc7e23c63"
>>>>>>> a55d5dd9
    },
    "Response" : {
      "Transfer-Encoding" : "chunked",
      "x-ms-version" : "2019-02-02",
      "Server" : "Windows-Azure-Blob/1.0 Microsoft-HTTPAPI/2.0",
      "retry-after" : "0",
      "StatusCode" : "200",
<<<<<<< HEAD
      "x-ms-request-id" : "e0dd4e3b-e01e-0026-053b-647b1f000000",
      "Body" : "﻿<?xml version=\"1.0\" encoding=\"utf-8\"?><EnumerationResults ServiceEndpoint=\"https://jaschrepragrs.blob.core.windows.net/\"><Prefix>jtcuploadpageacfail</Prefix><Containers><Container><Name>jtcuploadpageacfail0pageblobapitestuploadpageacfailbf488210c5</Name><Properties><Last-Modified>Thu, 05 Sep 2019 22:42:07 GMT</Last-Modified><Etag>\"0x8D7325247DBB7B4\"</Etag><LeaseStatus>unlocked</LeaseStatus><LeaseState>available</LeaseState><DefaultEncryptionScope>$account-encryption-key</DefaultEncryptionScope><DenyEncryptionScopeOverride>false</DenyEncryptionScopeOverride><HasImmutabilityPolicy>false</HasImmutabilityPolicy><HasLegalHold>false</HasLegalHold></Properties></Container></Containers><NextMarker /></EnumerationResults>",
      "Date" : "Thu, 05 Sep 2019 22:42:06 GMT",
      "x-ms-client-request-id" : "7ac578a9-ed00-4fb9-8ea6-ececda780f20",
=======
      "x-ms-request-id" : "8f75e92b-401e-003a-22e6-6473d5000000",
      "Body" : "﻿<?xml version=\"1.0\" encoding=\"utf-8\"?><EnumerationResults ServiceEndpoint=\"https://azstoragesdkaccount.blob.core.windows.net/\"><Prefix>jtcuploadpageacfail</Prefix><Containers><Container><Name>jtcuploadpageacfail0pageblobapitestuploadpageacfaila63505979d</Name><Properties><Last-Modified>Fri, 06 Sep 2019 19:09:24 GMT</Last-Modified><Etag>\"0x8D732FDBB730C10\"</Etag><LeaseStatus>unlocked</LeaseStatus><LeaseState>available</LeaseState><DefaultEncryptionScope>$account-encryption-key</DefaultEncryptionScope><DenyEncryptionScopeOverride>false</DenyEncryptionScopeOverride><HasImmutabilityPolicy>false</HasImmutabilityPolicy><HasLegalHold>false</HasLegalHold></Properties></Container></Containers><NextMarker /></EnumerationResults>",
      "Date" : "Fri, 06 Sep 2019 19:09:24 GMT",
      "x-ms-client-request-id" : "d584e04d-b378-434f-90f7-754cc7e23c63",
>>>>>>> a55d5dd9
      "Content-Type" : "application/xml"
    },
    "Exception" : null
  }, {
    "Method" : "DELETE",
<<<<<<< HEAD
    "Uri" : "https://jaschrepragrs.blob.core.windows.net/jtcuploadpageacfail0pageblobapitestuploadpageacfailbf488210c5?restype=container",
    "Headers" : {
      "x-ms-version" : "2019-02-02",
      "User-Agent" : "azsdk-java-azure-storage-blob/12.0.0-preview.3 1.8.0_221; Windows 10 10.0",
      "x-ms-client-request-id" : "800ad6a2-cba5-4669-bff3-238fe4b505ef"
=======
    "Uri" : "https://azstoragesdkaccount.blob.core.windows.net/jtcuploadpageacfail0pageblobapitestuploadpageacfaila63505979d?restype=container",
    "Headers" : {
      "x-ms-version" : "2019-02-02",
      "User-Agent" : "azsdk-java-azure-storage-blob/12.0.0-preview.3 1.8.0_212; Windows 10 10.0",
      "x-ms-client-request-id" : "9895d60d-1989-4dfe-9c0e-4c66e0f321d7"
>>>>>>> a55d5dd9
    },
    "Response" : {
      "x-ms-version" : "2019-02-02",
      "Server" : "Windows-Azure-Blob/1.0 Microsoft-HTTPAPI/2.0",
      "retry-after" : "0",
      "Content-Length" : "0",
      "StatusCode" : "202",
<<<<<<< HEAD
      "x-ms-request-id" : "e0dd4e44-e01e-0026-0c3b-647b1f000000",
      "Date" : "Thu, 05 Sep 2019 22:42:06 GMT",
      "x-ms-client-request-id" : "800ad6a2-cba5-4669-bff3-238fe4b505ef"
    },
    "Exception" : null
  } ],
  "variables" : [ "jtcuploadpageacfail0pageblobapitestuploadpageacfailbf488210c5", "javablobuploadpageacfail117477c5ead6f62ed8441e", "75bec80f-9f81-4edc-8239-3897ee64492d" ]
=======
      "x-ms-request-id" : "8f75e952-401e-003a-42e6-6473d5000000",
      "Date" : "Fri, 06 Sep 2019 19:09:24 GMT",
      "x-ms-client-request-id" : "9895d60d-1989-4dfe-9c0e-4c66e0f321d7"
    },
    "Exception" : null
  } ],
  "variables" : [ "jtcuploadpageacfail0pageblobapitestuploadpageacfaila63505979d", "javablobuploadpageacfail1936096ef52154f2f345d9", "ba8ca961-12c8-4b3b-9497-75b71ae6e35f" ]
>>>>>>> a55d5dd9
}<|MERGE_RESOLUTION|>--- conflicted
+++ resolved
@@ -1,101 +1,54 @@
 {
   "networkCallRecords" : [ {
     "Method" : "PUT",
-<<<<<<< HEAD
-    "Uri" : "https://jaschrepragrs.blob.core.windows.net/jtcuploadpageacfail0pageblobapitestuploadpageacfailbf488210c5?restype=container",
+    "Uri" : "https://jaschrepragrs.blob.core.windows.net/jtcuploadpageacfail0pageblobapitestuploadpageacfailb755164596?restype=container",
     "Headers" : {
       "x-ms-version" : "2019-02-02",
       "User-Agent" : "azsdk-java-azure-storage-blob/12.0.0-preview.3 1.8.0_221; Windows 10 10.0",
-      "x-ms-client-request-id" : "1decbdd3-738c-4e54-995d-7752613809f2"
-=======
-    "Uri" : "https://azstoragesdkaccount.blob.core.windows.net/jtcuploadpageacfail0pageblobapitestuploadpageacfaila63505979d?restype=container",
-    "Headers" : {
-      "x-ms-version" : "2019-02-02",
-      "User-Agent" : "azsdk-java-azure-storage-blob/12.0.0-preview.3 1.8.0_212; Windows 10 10.0",
-      "x-ms-client-request-id" : "17387d2c-e9a9-4344-b2c3-070b406aadb5"
->>>>>>> a55d5dd9
+      "x-ms-client-request-id" : "834e9750-fb3a-4dea-b80f-3ce3526a45f8"
     },
     "Response" : {
       "x-ms-version" : "2019-02-02",
       "Server" : "Windows-Azure-Blob/1.0 Microsoft-HTTPAPI/2.0",
-<<<<<<< HEAD
-      "ETag" : "\"0x8D7325247DBB7B4\"",
-      "Last-Modified" : "Thu, 05 Sep 2019 22:42:07 GMT",
+      "ETag" : "\"0x8D7356181663167\"",
+      "Last-Modified" : "Mon, 09 Sep 2019 20:08:39 GMT",
       "retry-after" : "0",
       "Content-Length" : "0",
       "StatusCode" : "201",
-      "x-ms-request-id" : "e0dd4e10-e01e-0026-5e3b-647b1f000000",
-      "Date" : "Thu, 05 Sep 2019 22:42:06 GMT",
-      "x-ms-client-request-id" : "1decbdd3-738c-4e54-995d-7752613809f2"
-=======
-      "ETag" : "\"0x8D732FDBB730C10\"",
-      "Last-Modified" : "Fri, 06 Sep 2019 19:09:24 GMT",
-      "retry-after" : "0",
-      "Content-Length" : "0",
-      "StatusCode" : "201",
-      "x-ms-request-id" : "8f75e8a9-401e-003a-2be6-6473d5000000",
-      "Date" : "Fri, 06 Sep 2019 19:09:24 GMT",
-      "x-ms-client-request-id" : "17387d2c-e9a9-4344-b2c3-070b406aadb5"
->>>>>>> a55d5dd9
+      "x-ms-request-id" : "9ebd0a89-501e-003f-7c4a-675777000000",
+      "Date" : "Mon, 09 Sep 2019 20:08:39 GMT",
+      "x-ms-client-request-id" : "834e9750-fb3a-4dea-b80f-3ce3526a45f8"
     },
     "Exception" : null
   }, {
     "Method" : "PUT",
-<<<<<<< HEAD
-    "Uri" : "https://jaschrepragrs.blob.core.windows.net/jtcuploadpageacfail0pageblobapitestuploadpageacfailbf488210c5/javablobuploadpageacfail117477c5ead6f62ed8441e",
+    "Uri" : "https://jaschrepragrs.blob.core.windows.net/jtcuploadpageacfail0pageblobapitestuploadpageacfailb755164596/javablobuploadpageacfail15652992bd6bb0f8af44fd",
     "Headers" : {
       "x-ms-version" : "2019-02-02",
       "User-Agent" : "azsdk-java-azure-storage-blob/12.0.0-preview.3 1.8.0_221; Windows 10 10.0",
-      "x-ms-client-request-id" : "971da5f5-f4c0-42cb-90b5-5b995fa582d8"
-=======
-    "Uri" : "https://azstoragesdkaccount.blob.core.windows.net/jtcuploadpageacfail0pageblobapitestuploadpageacfaila63505979d/javablobuploadpageacfail1936096ef52154f2f345d9",
-    "Headers" : {
-      "x-ms-version" : "2019-02-02",
-      "User-Agent" : "azsdk-java-azure-storage-blob/12.0.0-preview.3 1.8.0_212; Windows 10 10.0",
-      "x-ms-client-request-id" : "194663c3-3380-468e-b15d-ba02507e5ede"
->>>>>>> a55d5dd9
+      "x-ms-client-request-id" : "79db6225-2c65-4cc5-abf6-2b8de21f0037"
     },
     "Response" : {
       "x-ms-version" : "2019-02-02",
       "Server" : "Windows-Azure-Blob/1.0 Microsoft-HTTPAPI/2.0",
-<<<<<<< HEAD
-      "ETag" : "\"0x8D7325247E8A598\"",
-      "Last-Modified" : "Thu, 05 Sep 2019 22:42:07 GMT",
+      "ETag" : "\"0x8D735618173A65A\"",
+      "Last-Modified" : "Mon, 09 Sep 2019 20:08:39 GMT",
       "retry-after" : "0",
       "Content-Length" : "0",
       "StatusCode" : "201",
-      "x-ms-request-id" : "e0dd4e1f-e01e-0026-6b3b-647b1f000000",
+      "x-ms-request-id" : "9ebd0aa1-501e-003f-0e4a-675777000000",
       "x-ms-request-server-encrypted" : "true",
-      "Date" : "Thu, 05 Sep 2019 22:42:06 GMT",
-      "x-ms-client-request-id" : "971da5f5-f4c0-42cb-90b5-5b995fa582d8"
-=======
-      "ETag" : "\"0x8D732FDBB7D06E2\"",
-      "Last-Modified" : "Fri, 06 Sep 2019 19:09:24 GMT",
-      "retry-after" : "0",
-      "Content-Length" : "0",
-      "StatusCode" : "201",
-      "x-ms-request-id" : "8f75e8f7-401e-003a-73e6-6473d5000000",
-      "x-ms-request-server-encrypted" : "true",
-      "Date" : "Fri, 06 Sep 2019 19:09:24 GMT",
-      "x-ms-client-request-id" : "194663c3-3380-468e-b15d-ba02507e5ede"
->>>>>>> a55d5dd9
+      "Date" : "Mon, 09 Sep 2019 20:08:39 GMT",
+      "x-ms-client-request-id" : "79db6225-2c65-4cc5-abf6-2b8de21f0037"
     },
     "Exception" : null
   }, {
     "Method" : "PUT",
-<<<<<<< HEAD
-    "Uri" : "https://jaschrepragrs.blob.core.windows.net/jtcuploadpageacfail0pageblobapitestuploadpageacfailbf488210c5/javablobuploadpageacfail117477c5ead6f62ed8441e?comp=page",
+    "Uri" : "https://jaschrepragrs.blob.core.windows.net/jtcuploadpageacfail0pageblobapitestuploadpageacfailb755164596/javablobuploadpageacfail15652992bd6bb0f8af44fd?comp=page",
     "Headers" : {
       "x-ms-version" : "2019-02-02",
       "User-Agent" : "azsdk-java-azure-storage-blob/12.0.0-preview.3 1.8.0_221; Windows 10 10.0",
-      "x-ms-client-request-id" : "b0e99ee3-cf53-4416-abc6-669f68b82018",
-=======
-    "Uri" : "https://azstoragesdkaccount.blob.core.windows.net/jtcuploadpageacfail0pageblobapitestuploadpageacfaila63505979d/javablobuploadpageacfail1936096ef52154f2f345d9?comp=page",
-    "Headers" : {
-      "x-ms-version" : "2019-02-02",
-      "User-Agent" : "azsdk-java-azure-storage-blob/12.0.0-preview.3 1.8.0_212; Windows 10 10.0",
-      "x-ms-client-request-id" : "e4e17cca-f64e-4b50-971b-c6cedcf2d2e9",
->>>>>>> a55d5dd9
+      "x-ms-client-request-id" : "e8ae7547-92e9-49c9-b5e1-bb174a80e2d3",
       "Content-Type" : "application/octet-stream"
     },
     "Response" : {
@@ -105,35 +58,20 @@
       "retry-after" : "0",
       "Content-Length" : "220",
       "StatusCode" : "400",
-<<<<<<< HEAD
-      "x-ms-request-id" : "e0dd4e30-e01e-0026-7a3b-647b1f000000",
-      "Body" : "﻿<?xml version=\"1.0\" encoding=\"utf-8\"?><Error><Code>InvalidInput</Code><Message>One of the request inputs is not valid.\nRequestId:e0dd4e30-e01e-0026-7a3b-647b1f000000\nTime:2019-09-05T22:42:07.2244588Z</Message></Error>",
-      "Date" : "Thu, 05 Sep 2019 22:42:06 GMT",
-      "x-ms-client-request-id" : "b0e99ee3-cf53-4416-abc6-669f68b82018",
-=======
-      "x-ms-request-id" : "8f75e916-401e-003a-0ee6-6473d5000000",
-      "Body" : "﻿<?xml version=\"1.0\" encoding=\"utf-8\"?><Error><Code>InvalidInput</Code><Message>One of the request inputs is not valid.\nRequestId:8f75e916-401e-003a-0ee6-6473d5000000\nTime:2019-09-06T19:09:25.0279362Z</Message></Error>",
-      "Date" : "Fri, 06 Sep 2019 19:09:24 GMT",
-      "x-ms-client-request-id" : "e4e17cca-f64e-4b50-971b-c6cedcf2d2e9",
->>>>>>> a55d5dd9
+      "x-ms-request-id" : "9ebd0abb-501e-003f-284a-675777000000",
+      "Body" : "﻿<?xml version=\"1.0\" encoding=\"utf-8\"?><Error><Code>InvalidInput</Code><Message>One of the request inputs is not valid.\nRequestId:9ebd0abb-501e-003f-284a-675777000000\nTime:2019-09-09T20:08:39.6983764Z</Message></Error>",
+      "Date" : "Mon, 09 Sep 2019 20:08:39 GMT",
+      "x-ms-client-request-id" : "e8ae7547-92e9-49c9-b5e1-bb174a80e2d3",
       "Content-Type" : "application/xml"
     },
     "Exception" : null
   }, {
     "Method" : "GET",
-<<<<<<< HEAD
     "Uri" : "https://jaschrepragrs.blob.core.windows.net?prefix=jtcuploadpageacfail&comp=list",
     "Headers" : {
       "x-ms-version" : "2019-02-02",
       "User-Agent" : "azsdk-java-azure-storage-blob/12.0.0-preview.3 1.8.0_221; Windows 10 10.0",
-      "x-ms-client-request-id" : "7ac578a9-ed00-4fb9-8ea6-ececda780f20"
-=======
-    "Uri" : "https://azstoragesdkaccount.blob.core.windows.net?prefix=jtcuploadpageacfail&comp=list",
-    "Headers" : {
-      "x-ms-version" : "2019-02-02",
-      "User-Agent" : "azsdk-java-azure-storage-blob/12.0.0-preview.3 1.8.0_212; Windows 10 10.0",
-      "x-ms-client-request-id" : "d584e04d-b378-434f-90f7-754cc7e23c63"
->>>>>>> a55d5dd9
+      "x-ms-client-request-id" : "60b1e977-bcc2-4292-9500-f713d669bd96"
     },
     "Response" : {
       "Transfer-Encoding" : "chunked",
@@ -141,35 +79,20 @@
       "Server" : "Windows-Azure-Blob/1.0 Microsoft-HTTPAPI/2.0",
       "retry-after" : "0",
       "StatusCode" : "200",
-<<<<<<< HEAD
-      "x-ms-request-id" : "e0dd4e3b-e01e-0026-053b-647b1f000000",
-      "Body" : "﻿<?xml version=\"1.0\" encoding=\"utf-8\"?><EnumerationResults ServiceEndpoint=\"https://jaschrepragrs.blob.core.windows.net/\"><Prefix>jtcuploadpageacfail</Prefix><Containers><Container><Name>jtcuploadpageacfail0pageblobapitestuploadpageacfailbf488210c5</Name><Properties><Last-Modified>Thu, 05 Sep 2019 22:42:07 GMT</Last-Modified><Etag>\"0x8D7325247DBB7B4\"</Etag><LeaseStatus>unlocked</LeaseStatus><LeaseState>available</LeaseState><DefaultEncryptionScope>$account-encryption-key</DefaultEncryptionScope><DenyEncryptionScopeOverride>false</DenyEncryptionScopeOverride><HasImmutabilityPolicy>false</HasImmutabilityPolicy><HasLegalHold>false</HasLegalHold></Properties></Container></Containers><NextMarker /></EnumerationResults>",
-      "Date" : "Thu, 05 Sep 2019 22:42:06 GMT",
-      "x-ms-client-request-id" : "7ac578a9-ed00-4fb9-8ea6-ececda780f20",
-=======
-      "x-ms-request-id" : "8f75e92b-401e-003a-22e6-6473d5000000",
-      "Body" : "﻿<?xml version=\"1.0\" encoding=\"utf-8\"?><EnumerationResults ServiceEndpoint=\"https://azstoragesdkaccount.blob.core.windows.net/\"><Prefix>jtcuploadpageacfail</Prefix><Containers><Container><Name>jtcuploadpageacfail0pageblobapitestuploadpageacfaila63505979d</Name><Properties><Last-Modified>Fri, 06 Sep 2019 19:09:24 GMT</Last-Modified><Etag>\"0x8D732FDBB730C10\"</Etag><LeaseStatus>unlocked</LeaseStatus><LeaseState>available</LeaseState><DefaultEncryptionScope>$account-encryption-key</DefaultEncryptionScope><DenyEncryptionScopeOverride>false</DenyEncryptionScopeOverride><HasImmutabilityPolicy>false</HasImmutabilityPolicy><HasLegalHold>false</HasLegalHold></Properties></Container></Containers><NextMarker /></EnumerationResults>",
-      "Date" : "Fri, 06 Sep 2019 19:09:24 GMT",
-      "x-ms-client-request-id" : "d584e04d-b378-434f-90f7-754cc7e23c63",
->>>>>>> a55d5dd9
+      "x-ms-request-id" : "9ebd0acb-501e-003f-374a-675777000000",
+      "Body" : "﻿<?xml version=\"1.0\" encoding=\"utf-8\"?><EnumerationResults ServiceEndpoint=\"https://jaschrepragrs.blob.core.windows.net/\"><Prefix>jtcuploadpageacfail</Prefix><Containers><Container><Name>jtcuploadpageacfail0pageblobapitestuploadpageacfailb755164596</Name><Properties><Last-Modified>Mon, 09 Sep 2019 20:08:39 GMT</Last-Modified><Etag>\"0x8D7356181663167\"</Etag><LeaseStatus>unlocked</LeaseStatus><LeaseState>available</LeaseState><DefaultEncryptionScope>$account-encryption-key</DefaultEncryptionScope><DenyEncryptionScopeOverride>false</DenyEncryptionScopeOverride><HasImmutabilityPolicy>false</HasImmutabilityPolicy><HasLegalHold>false</HasLegalHold></Properties></Container></Containers><NextMarker /></EnumerationResults>",
+      "Date" : "Mon, 09 Sep 2019 20:08:39 GMT",
+      "x-ms-client-request-id" : "60b1e977-bcc2-4292-9500-f713d669bd96",
       "Content-Type" : "application/xml"
     },
     "Exception" : null
   }, {
     "Method" : "DELETE",
-<<<<<<< HEAD
-    "Uri" : "https://jaschrepragrs.blob.core.windows.net/jtcuploadpageacfail0pageblobapitestuploadpageacfailbf488210c5?restype=container",
+    "Uri" : "https://jaschrepragrs.blob.core.windows.net/jtcuploadpageacfail0pageblobapitestuploadpageacfailb755164596?restype=container",
     "Headers" : {
       "x-ms-version" : "2019-02-02",
       "User-Agent" : "azsdk-java-azure-storage-blob/12.0.0-preview.3 1.8.0_221; Windows 10 10.0",
-      "x-ms-client-request-id" : "800ad6a2-cba5-4669-bff3-238fe4b505ef"
-=======
-    "Uri" : "https://azstoragesdkaccount.blob.core.windows.net/jtcuploadpageacfail0pageblobapitestuploadpageacfaila63505979d?restype=container",
-    "Headers" : {
-      "x-ms-version" : "2019-02-02",
-      "User-Agent" : "azsdk-java-azure-storage-blob/12.0.0-preview.3 1.8.0_212; Windows 10 10.0",
-      "x-ms-client-request-id" : "9895d60d-1989-4dfe-9c0e-4c66e0f321d7"
->>>>>>> a55d5dd9
+      "x-ms-client-request-id" : "f94b1100-498d-4152-bab9-a6d9ed54e4be"
     },
     "Response" : {
       "x-ms-version" : "2019-02-02",
@@ -177,21 +100,11 @@
       "retry-after" : "0",
       "Content-Length" : "0",
       "StatusCode" : "202",
-<<<<<<< HEAD
-      "x-ms-request-id" : "e0dd4e44-e01e-0026-0c3b-647b1f000000",
-      "Date" : "Thu, 05 Sep 2019 22:42:06 GMT",
-      "x-ms-client-request-id" : "800ad6a2-cba5-4669-bff3-238fe4b505ef"
+      "x-ms-request-id" : "9ebd0ae1-501e-003f-4a4a-675777000000",
+      "Date" : "Mon, 09 Sep 2019 20:08:39 GMT",
+      "x-ms-client-request-id" : "f94b1100-498d-4152-bab9-a6d9ed54e4be"
     },
     "Exception" : null
   } ],
-  "variables" : [ "jtcuploadpageacfail0pageblobapitestuploadpageacfailbf488210c5", "javablobuploadpageacfail117477c5ead6f62ed8441e", "75bec80f-9f81-4edc-8239-3897ee64492d" ]
-=======
-      "x-ms-request-id" : "8f75e952-401e-003a-42e6-6473d5000000",
-      "Date" : "Fri, 06 Sep 2019 19:09:24 GMT",
-      "x-ms-client-request-id" : "9895d60d-1989-4dfe-9c0e-4c66e0f321d7"
-    },
-    "Exception" : null
-  } ],
-  "variables" : [ "jtcuploadpageacfail0pageblobapitestuploadpageacfaila63505979d", "javablobuploadpageacfail1936096ef52154f2f345d9", "ba8ca961-12c8-4b3b-9497-75b71ae6e35f" ]
->>>>>>> a55d5dd9
+  "variables" : [ "jtcuploadpageacfail0pageblobapitestuploadpageacfailb755164596", "javablobuploadpageacfail15652992bd6bb0f8af44fd", "91661d8a-abf7-40b3-8ee4-06f32f84ef22" ]
 }