{
  "networkCallRecords" : [ {
    "Method" : "PUT",
<<<<<<< HEAD
    "Uri" : "https://jaschrepragrs.blob.core.windows.net/jtccontainersaspermissionstostring0863434dc88b9dcdc?restype=container",
    "Headers" : {
      "x-ms-version" : "2019-02-02",
      "User-Agent" : "azsdk-java-azure-storage-blob/12.0.0-preview.3 1.8.0_221; Windows 10 10.0",
      "x-ms-client-request-id" : "ced4e9a8-23b9-4721-a821-e951576a0d6a"
=======
    "Uri" : "https://azstoragesdkaccount.blob.core.windows.net/jtccontainersaspermissionstostring079913f43efe05440?restype=container",
    "Headers" : {
      "x-ms-version" : "2019-02-02",
      "User-Agent" : "azsdk-java-azure-storage-blob/12.0.0-preview.3 1.8.0_212; Windows 10 10.0",
      "x-ms-client-request-id" : "6afa164a-df79-44cc-b705-ba601a0e76fc"
>>>>>>> a55d5dd9
    },
    "Response" : {
      "x-ms-version" : "2019-02-02",
      "Server" : "Windows-Azure-Blob/1.0 Microsoft-HTTPAPI/2.0",
<<<<<<< HEAD
      "ETag" : "\"0x8D7325177168DA2\"",
      "Last-Modified" : "Thu, 05 Sep 2019 22:36:16 GMT",
      "retry-after" : "0",
      "Content-Length" : "0",
      "StatusCode" : "201",
      "x-ms-request-id" : "bfec94f4-901e-0044-073a-643cc7000000",
      "Date" : "Thu, 05 Sep 2019 22:36:16 GMT",
      "x-ms-client-request-id" : "ced4e9a8-23b9-4721-a821-e951576a0d6a"
=======
      "ETag" : "\"0x8D732FE0081096C\"",
      "Last-Modified" : "Fri, 06 Sep 2019 19:11:20 GMT",
      "retry-after" : "0",
      "Content-Length" : "0",
      "StatusCode" : "201",
      "x-ms-request-id" : "8f76ca06-401e-003a-75e6-6473d5000000",
      "Date" : "Fri, 06 Sep 2019 19:11:20 GMT",
      "x-ms-client-request-id" : "6afa164a-df79-44cc-b705-ba601a0e76fc"
>>>>>>> a55d5dd9
    },
    "Exception" : null
  }, {
    "Method" : "GET",
<<<<<<< HEAD
    "Uri" : "https://jaschrepragrs.blob.core.windows.net?prefix=jtccontainersaspermissionstostring&comp=list",
    "Headers" : {
      "x-ms-version" : "2019-02-02",
      "User-Agent" : "azsdk-java-azure-storage-blob/12.0.0-preview.3 1.8.0_221; Windows 10 10.0",
      "x-ms-client-request-id" : "5ab9db08-46e6-4f39-ac7a-cdfd4475449c"
=======
    "Uri" : "https://azstoragesdkaccount.blob.core.windows.net?prefix=jtccontainersaspermissionstostring&comp=list",
    "Headers" : {
      "x-ms-version" : "2019-02-02",
      "User-Agent" : "azsdk-java-azure-storage-blob/12.0.0-preview.3 1.8.0_212; Windows 10 10.0",
      "x-ms-client-request-id" : "a4d567d8-f8a8-441d-bc6f-b9c84322ec26"
>>>>>>> a55d5dd9
    },
    "Response" : {
      "Transfer-Encoding" : "chunked",
      "x-ms-version" : "2019-02-02",
      "Server" : "Windows-Azure-Blob/1.0 Microsoft-HTTPAPI/2.0",
      "retry-after" : "0",
      "StatusCode" : "200",
<<<<<<< HEAD
      "x-ms-request-id" : "bfec9500-901e-0044-123a-643cc7000000",
      "Body" : "﻿<?xml version=\"1.0\" encoding=\"utf-8\"?><EnumerationResults ServiceEndpoint=\"https://jaschrepragrs.blob.core.windows.net/\"><Prefix>jtccontainersaspermissionstostring</Prefix><Containers><Container><Name>jtccontainersaspermissionstostring0863434dc88b9dcdc</Name><Properties><Last-Modified>Thu, 05 Sep 2019 22:36:16 GMT</Last-Modified><Etag>\"0x8D7325177168DA2\"</Etag><LeaseStatus>unlocked</LeaseStatus><LeaseState>available</LeaseState><DefaultEncryptionScope>$account-encryption-key</DefaultEncryptionScope><DenyEncryptionScopeOverride>false</DenyEncryptionScopeOverride><HasImmutabilityPolicy>false</HasImmutabilityPolicy><HasLegalHold>false</HasLegalHold></Properties></Container></Containers><NextMarker /></EnumerationResults>",
      "Date" : "Thu, 05 Sep 2019 22:36:16 GMT",
      "x-ms-client-request-id" : "5ab9db08-46e6-4f39-ac7a-cdfd4475449c",
=======
      "x-ms-request-id" : "8f76ca23-401e-003a-09e6-6473d5000000",
      "Body" : "﻿<?xml version=\"1.0\" encoding=\"utf-8\"?><EnumerationResults ServiceEndpoint=\"https://azstoragesdkaccount.blob.core.windows.net/\"><Prefix>jtccontainersaspermissionstostring</Prefix><Containers><Container><Name>jtccontainersaspermissionstostring079913f43efe05440</Name><Properties><Last-Modified>Fri, 06 Sep 2019 19:11:20 GMT</Last-Modified><Etag>\"0x8D732FE0081096C\"</Etag><LeaseStatus>unlocked</LeaseStatus><LeaseState>available</LeaseState><DefaultEncryptionScope>$account-encryption-key</DefaultEncryptionScope><DenyEncryptionScopeOverride>false</DenyEncryptionScopeOverride><HasImmutabilityPolicy>false</HasImmutabilityPolicy><HasLegalHold>false</HasLegalHold></Properties></Container></Containers><NextMarker /></EnumerationResults>",
      "Date" : "Fri, 06 Sep 2019 19:11:20 GMT",
      "x-ms-client-request-id" : "a4d567d8-f8a8-441d-bc6f-b9c84322ec26",
>>>>>>> a55d5dd9
      "Content-Type" : "application/xml"
    },
    "Exception" : null
  }, {
    "Method" : "DELETE",
<<<<<<< HEAD
    "Uri" : "https://jaschrepragrs.blob.core.windows.net/jtccontainersaspermissionstostring0863434dc88b9dcdc?restype=container",
    "Headers" : {
      "x-ms-version" : "2019-02-02",
      "User-Agent" : "azsdk-java-azure-storage-blob/12.0.0-preview.3 1.8.0_221; Windows 10 10.0",
      "x-ms-client-request-id" : "0941c068-c32b-4e70-b0c9-71a4bb92b332"
=======
    "Uri" : "https://azstoragesdkaccount.blob.core.windows.net/jtccontainersaspermissionstostring079913f43efe05440?restype=container",
    "Headers" : {
      "x-ms-version" : "2019-02-02",
      "User-Agent" : "azsdk-java-azure-storage-blob/12.0.0-preview.3 1.8.0_212; Windows 10 10.0",
      "x-ms-client-request-id" : "f8e7a5e7-65ac-499f-b0da-47ede0b057fd"
>>>>>>> a55d5dd9
    },
    "Response" : {
      "x-ms-version" : "2019-02-02",
      "Server" : "Windows-Azure-Blob/1.0 Microsoft-HTTPAPI/2.0",
      "retry-after" : "0",
      "Content-Length" : "0",
      "StatusCode" : "202",
<<<<<<< HEAD
      "x-ms-request-id" : "bfec950e-901e-0044-203a-643cc7000000",
      "Date" : "Thu, 05 Sep 2019 22:36:16 GMT",
      "x-ms-client-request-id" : "0941c068-c32b-4e70-b0c9-71a4bb92b332"
    },
    "Exception" : null
  } ],
  "variables" : [ "jtccontainersaspermissionstostring0863434dc88b9dcdc" ]
=======
      "x-ms-request-id" : "8f76ca2d-401e-003a-12e6-6473d5000000",
      "Date" : "Fri, 06 Sep 2019 19:11:20 GMT",
      "x-ms-client-request-id" : "f8e7a5e7-65ac-499f-b0da-47ede0b057fd"
    },
    "Exception" : null
  } ],
  "variables" : [ "jtccontainersaspermissionstostring079913f43efe05440" ]
>>>>>>> a55d5dd9
}<|MERGE_RESOLUTION|>--- conflicted
+++ resolved
@@ -1,59 +1,32 @@
 {
   "networkCallRecords" : [ {
     "Method" : "PUT",
-<<<<<<< HEAD
-    "Uri" : "https://jaschrepragrs.blob.core.windows.net/jtccontainersaspermissionstostring0863434dc88b9dcdc?restype=container",
+    "Uri" : "https://jaschrepragrs.blob.core.windows.net/jtccontainersaspermissionstostring04488219a94d86daf?restype=container",
     "Headers" : {
       "x-ms-version" : "2019-02-02",
       "User-Agent" : "azsdk-java-azure-storage-blob/12.0.0-preview.3 1.8.0_221; Windows 10 10.0",
-      "x-ms-client-request-id" : "ced4e9a8-23b9-4721-a821-e951576a0d6a"
-=======
-    "Uri" : "https://azstoragesdkaccount.blob.core.windows.net/jtccontainersaspermissionstostring079913f43efe05440?restype=container",
-    "Headers" : {
-      "x-ms-version" : "2019-02-02",
-      "User-Agent" : "azsdk-java-azure-storage-blob/12.0.0-preview.3 1.8.0_212; Windows 10 10.0",
-      "x-ms-client-request-id" : "6afa164a-df79-44cc-b705-ba601a0e76fc"
->>>>>>> a55d5dd9
+      "x-ms-client-request-id" : "fa856ca3-c6ad-4f82-8a04-3e060a3aaf49"
     },
     "Response" : {
       "x-ms-version" : "2019-02-02",
       "Server" : "Windows-Azure-Blob/1.0 Microsoft-HTTPAPI/2.0",
-<<<<<<< HEAD
-      "ETag" : "\"0x8D7325177168DA2\"",
-      "Last-Modified" : "Thu, 05 Sep 2019 22:36:16 GMT",
+      "ETag" : "\"0x8D7356027F8005A\"",
+      "Last-Modified" : "Mon, 09 Sep 2019 19:58:59 GMT",
       "retry-after" : "0",
       "Content-Length" : "0",
       "StatusCode" : "201",
-      "x-ms-request-id" : "bfec94f4-901e-0044-073a-643cc7000000",
-      "Date" : "Thu, 05 Sep 2019 22:36:16 GMT",
-      "x-ms-client-request-id" : "ced4e9a8-23b9-4721-a821-e951576a0d6a"
-=======
-      "ETag" : "\"0x8D732FE0081096C\"",
-      "Last-Modified" : "Fri, 06 Sep 2019 19:11:20 GMT",
-      "retry-after" : "0",
-      "Content-Length" : "0",
-      "StatusCode" : "201",
-      "x-ms-request-id" : "8f76ca06-401e-003a-75e6-6473d5000000",
-      "Date" : "Fri, 06 Sep 2019 19:11:20 GMT",
-      "x-ms-client-request-id" : "6afa164a-df79-44cc-b705-ba601a0e76fc"
->>>>>>> a55d5dd9
+      "x-ms-request-id" : "077fc532-801e-001f-6349-673bbb000000",
+      "Date" : "Mon, 09 Sep 2019 19:58:59 GMT",
+      "x-ms-client-request-id" : "fa856ca3-c6ad-4f82-8a04-3e060a3aaf49"
     },
     "Exception" : null
   }, {
     "Method" : "GET",
-<<<<<<< HEAD
     "Uri" : "https://jaschrepragrs.blob.core.windows.net?prefix=jtccontainersaspermissionstostring&comp=list",
     "Headers" : {
       "x-ms-version" : "2019-02-02",
       "User-Agent" : "azsdk-java-azure-storage-blob/12.0.0-preview.3 1.8.0_221; Windows 10 10.0",
-      "x-ms-client-request-id" : "5ab9db08-46e6-4f39-ac7a-cdfd4475449c"
-=======
-    "Uri" : "https://azstoragesdkaccount.blob.core.windows.net?prefix=jtccontainersaspermissionstostring&comp=list",
-    "Headers" : {
-      "x-ms-version" : "2019-02-02",
-      "User-Agent" : "azsdk-java-azure-storage-blob/12.0.0-preview.3 1.8.0_212; Windows 10 10.0",
-      "x-ms-client-request-id" : "a4d567d8-f8a8-441d-bc6f-b9c84322ec26"
->>>>>>> a55d5dd9
+      "x-ms-client-request-id" : "5a0c0f20-aa2e-4f05-affd-9662134e320a"
     },
     "Response" : {
       "Transfer-Encoding" : "chunked",
@@ -61,35 +34,20 @@
       "Server" : "Windows-Azure-Blob/1.0 Microsoft-HTTPAPI/2.0",
       "retry-after" : "0",
       "StatusCode" : "200",
-<<<<<<< HEAD
-      "x-ms-request-id" : "bfec9500-901e-0044-123a-643cc7000000",
-      "Body" : "﻿<?xml version=\"1.0\" encoding=\"utf-8\"?><EnumerationResults ServiceEndpoint=\"https://jaschrepragrs.blob.core.windows.net/\"><Prefix>jtccontainersaspermissionstostring</Prefix><Containers><Container><Name>jtccontainersaspermissionstostring0863434dc88b9dcdc</Name><Properties><Last-Modified>Thu, 05 Sep 2019 22:36:16 GMT</Last-Modified><Etag>\"0x8D7325177168DA2\"</Etag><LeaseStatus>unlocked</LeaseStatus><LeaseState>available</LeaseState><DefaultEncryptionScope>$account-encryption-key</DefaultEncryptionScope><DenyEncryptionScopeOverride>false</DenyEncryptionScopeOverride><HasImmutabilityPolicy>false</HasImmutabilityPolicy><HasLegalHold>false</HasLegalHold></Properties></Container></Containers><NextMarker /></EnumerationResults>",
-      "Date" : "Thu, 05 Sep 2019 22:36:16 GMT",
-      "x-ms-client-request-id" : "5ab9db08-46e6-4f39-ac7a-cdfd4475449c",
-=======
-      "x-ms-request-id" : "8f76ca23-401e-003a-09e6-6473d5000000",
-      "Body" : "﻿<?xml version=\"1.0\" encoding=\"utf-8\"?><EnumerationResults ServiceEndpoint=\"https://azstoragesdkaccount.blob.core.windows.net/\"><Prefix>jtccontainersaspermissionstostring</Prefix><Containers><Container><Name>jtccontainersaspermissionstostring079913f43efe05440</Name><Properties><Last-Modified>Fri, 06 Sep 2019 19:11:20 GMT</Last-Modified><Etag>\"0x8D732FE0081096C\"</Etag><LeaseStatus>unlocked</LeaseStatus><LeaseState>available</LeaseState><DefaultEncryptionScope>$account-encryption-key</DefaultEncryptionScope><DenyEncryptionScopeOverride>false</DenyEncryptionScopeOverride><HasImmutabilityPolicy>false</HasImmutabilityPolicy><HasLegalHold>false</HasLegalHold></Properties></Container></Containers><NextMarker /></EnumerationResults>",
-      "Date" : "Fri, 06 Sep 2019 19:11:20 GMT",
-      "x-ms-client-request-id" : "a4d567d8-f8a8-441d-bc6f-b9c84322ec26",
->>>>>>> a55d5dd9
+      "x-ms-request-id" : "077fc53d-801e-001f-6c49-673bbb000000",
+      "Body" : "﻿<?xml version=\"1.0\" encoding=\"utf-8\"?><EnumerationResults ServiceEndpoint=\"https://jaschrepragrs.blob.core.windows.net/\"><Prefix>jtccontainersaspermissionstostring</Prefix><Containers><Container><Name>jtccontainersaspermissionstostring04488219a94d86daf</Name><Properties><Last-Modified>Mon, 09 Sep 2019 19:58:59 GMT</Last-Modified><Etag>\"0x8D7356027F8005A\"</Etag><LeaseStatus>unlocked</LeaseStatus><LeaseState>available</LeaseState><DefaultEncryptionScope>$account-encryption-key</DefaultEncryptionScope><DenyEncryptionScopeOverride>false</DenyEncryptionScopeOverride><HasImmutabilityPolicy>false</HasImmutabilityPolicy><HasLegalHold>false</HasLegalHold></Properties></Container></Containers><NextMarker /></EnumerationResults>",
+      "Date" : "Mon, 09 Sep 2019 19:58:59 GMT",
+      "x-ms-client-request-id" : "5a0c0f20-aa2e-4f05-affd-9662134e320a",
       "Content-Type" : "application/xml"
     },
     "Exception" : null
   }, {
     "Method" : "DELETE",
-<<<<<<< HEAD
-    "Uri" : "https://jaschrepragrs.blob.core.windows.net/jtccontainersaspermissionstostring0863434dc88b9dcdc?restype=container",
+    "Uri" : "https://jaschrepragrs.blob.core.windows.net/jtccontainersaspermissionstostring04488219a94d86daf?restype=container",
     "Headers" : {
       "x-ms-version" : "2019-02-02",
       "User-Agent" : "azsdk-java-azure-storage-blob/12.0.0-preview.3 1.8.0_221; Windows 10 10.0",
-      "x-ms-client-request-id" : "0941c068-c32b-4e70-b0c9-71a4bb92b332"
-=======
-    "Uri" : "https://azstoragesdkaccount.blob.core.windows.net/jtccontainersaspermissionstostring079913f43efe05440?restype=container",
-    "Headers" : {
-      "x-ms-version" : "2019-02-02",
-      "User-Agent" : "azsdk-java-azure-storage-blob/12.0.0-preview.3 1.8.0_212; Windows 10 10.0",
-      "x-ms-client-request-id" : "f8e7a5e7-65ac-499f-b0da-47ede0b057fd"
->>>>>>> a55d5dd9
+      "x-ms-client-request-id" : "61d07736-8e52-4dc7-9e53-8b6cbd08b421"
     },
     "Response" : {
       "x-ms-version" : "2019-02-02",
@@ -97,21 +55,11 @@
       "retry-after" : "0",
       "Content-Length" : "0",
       "StatusCode" : "202",
-<<<<<<< HEAD
-      "x-ms-request-id" : "bfec950e-901e-0044-203a-643cc7000000",
-      "Date" : "Thu, 05 Sep 2019 22:36:16 GMT",
-      "x-ms-client-request-id" : "0941c068-c32b-4e70-b0c9-71a4bb92b332"
+      "x-ms-request-id" : "077fc54e-801e-001f-7b49-673bbb000000",
+      "Date" : "Mon, 09 Sep 2019 19:58:59 GMT",
+      "x-ms-client-request-id" : "61d07736-8e52-4dc7-9e53-8b6cbd08b421"
     },
     "Exception" : null
   } ],
-  "variables" : [ "jtccontainersaspermissionstostring0863434dc88b9dcdc" ]
-=======
-      "x-ms-request-id" : "8f76ca2d-401e-003a-12e6-6473d5000000",
-      "Date" : "Fri, 06 Sep 2019 19:11:20 GMT",
-      "x-ms-client-request-id" : "f8e7a5e7-65ac-499f-b0da-47ede0b057fd"
-    },
-    "Exception" : null
-  } ],
-  "variables" : [ "jtccontainersaspermissionstostring079913f43efe05440" ]
->>>>>>> a55d5dd9
+  "variables" : [ "jtccontainersaspermissionstostring04488219a94d86daf" ]
 }