--- conflicted
+++ resolved
@@ -1,219 +1,119 @@
 {
   "networkCallRecords" : [ {
     "Method" : "PUT",
-<<<<<<< HEAD
-    "Uri" : "https://jaschrepragrs.blob.core.windows.net/jtcsettierpageblob0blobapitestsettierpageblob0399642086fe7?restype=container",
-    "Headers" : {
-      "x-ms-version" : "2019-02-02",
-      "User-Agent" : "azsdk-java-azure-storage-blob/12.0.0-preview.3 1.8.0_221; Windows 10 10.0",
-      "x-ms-client-request-id" : "f08c693d-503e-41a1-99d3-69911788bc6e"
-=======
-    "Uri" : "https://azstoragesdkaccount.blob.core.windows.net/jtcsettierpageblob0blobapitestsettierpageblobd089102511811?restype=container",
-    "Headers" : {
-      "x-ms-version" : "2019-02-02",
-      "User-Agent" : "azsdk-java-azure-storage-blob/12.0.0-preview.3 1.8.0_212; Windows 10 10.0",
-      "x-ms-client-request-id" : "420ae769-44e8-44fa-be82-65ec02656737"
->>>>>>> a55d5dd9
-    },
-    "Response" : {
-      "x-ms-version" : "2019-02-02",
-      "Server" : "Windows-Azure-Blob/1.0 Microsoft-HTTPAPI/2.0",
-<<<<<<< HEAD
-      "ETag" : "\"0x8D73251E986FE50\"",
-      "Last-Modified" : "Thu, 05 Sep 2019 22:39:28 GMT",
-      "retry-after" : "0",
-      "Content-Length" : "0",
-      "StatusCode" : "201",
-      "x-ms-request-id" : "bfed5031-901e-0044-363a-643cc7000000",
-      "Date" : "Thu, 05 Sep 2019 22:39:28 GMT",
-      "x-ms-client-request-id" : "f08c693d-503e-41a1-99d3-69911788bc6e"
-=======
-      "ETag" : "\"0x8D732FCAC5E0806\"",
-      "Last-Modified" : "Fri, 06 Sep 2019 19:01:50 GMT",
-      "retry-after" : "0",
-      "Content-Length" : "0",
-      "StatusCode" : "201",
-      "x-ms-request-id" : "b92c5aa0-d01e-009e-30e5-644931000000",
-      "Date" : "Fri, 06 Sep 2019 19:01:49 GMT",
-      "x-ms-client-request-id" : "420ae769-44e8-44fa-be82-65ec02656737"
->>>>>>> a55d5dd9
-    },
-    "Exception" : null
-  }, {
-    "Method" : "PUT",
-<<<<<<< HEAD
-    "Uri" : "https://jaschrepragrs.blob.core.windows.net/jtcsettierpageblob0blobapitestsettierpageblob0399642086fe7/javablobsettierpageblob1blobapitestsettierpageblob0396412777",
-    "Headers" : {
-      "x-ms-version" : "2019-02-02",
-      "User-Agent" : "azsdk-java-azure-storage-blob/12.0.0-preview.3 1.8.0_221; Windows 10 10.0",
-      "x-ms-client-request-id" : "fbc74b7b-f1f3-44a6-aa99-3f44b2df48c3",
-=======
-    "Uri" : "https://azstoragesdkaccount.blob.core.windows.net/jtcsettierpageblob0blobapitestsettierpageblobd089102511811/javablobsettierpageblob1blobapitestsettierpageblobd0878496b7",
-    "Headers" : {
-      "x-ms-version" : "2019-02-02",
-      "User-Agent" : "azsdk-java-azure-storage-blob/12.0.0-preview.3 1.8.0_212; Windows 10 10.0",
-      "x-ms-client-request-id" : "77625d69-8a49-47e4-a20e-3b54bc51c11d",
->>>>>>> a55d5dd9
+    "Uri" : "https://jaschrepragrs.blob.core.windows.net/jtcsettierpageblob0blobapitestsettierpageblobe246804040549?restype=container",
+    "Headers" : {
+      "x-ms-version" : "2019-02-02",
+      "User-Agent" : "azsdk-java-azure-storage-blob/12.0.0-preview.3 1.8.0_221; Windows 10 10.0",
+      "x-ms-client-request-id" : "2c89691e-a27b-40f3-a1e4-b2cc4d690de8"
+    },
+    "Response" : {
+      "x-ms-version" : "2019-02-02",
+      "Server" : "Windows-Azure-Blob/1.0 Microsoft-HTTPAPI/2.0",
+      "ETag" : "\"0x8D7356139E6F9DE\"",
+      "Last-Modified" : "Mon, 09 Sep 2019 20:06:39 GMT",
+      "retry-after" : "0",
+      "Content-Length" : "0",
+      "StatusCode" : "201",
+      "x-ms-request-id" : "c5cab918-301e-0042-3f4a-67cbbf000000",
+      "Date" : "Mon, 09 Sep 2019 20:06:39 GMT",
+      "x-ms-client-request-id" : "2c89691e-a27b-40f3-a1e4-b2cc4d690de8"
+    },
+    "Exception" : null
+  }, {
+    "Method" : "PUT",
+    "Uri" : "https://jaschrepragrs.blob.core.windows.net/jtcsettierpageblob0blobapitestsettierpageblobe246804040549/javablobsettierpageblob1blobapitestsettierpageblobe24474530f",
+    "Headers" : {
+      "x-ms-version" : "2019-02-02",
+      "User-Agent" : "azsdk-java-azure-storage-blob/12.0.0-preview.3 1.8.0_221; Windows 10 10.0",
+      "x-ms-client-request-id" : "1cf7ab99-5cf8-4df6-94ad-c4ee69ebca48",
       "Content-Type" : "application/octet-stream"
     },
     "Response" : {
       "x-ms-version" : "2019-02-02",
       "Server" : "Windows-Azure-Blob/1.0 Microsoft-HTTPAPI/2.0",
       "x-ms-content-crc64" : "6RYQPwaVsyQ=",
-<<<<<<< HEAD
-      "Last-Modified" : "Thu, 05 Sep 2019 22:39:28 GMT",
+      "Last-Modified" : "Mon, 09 Sep 2019 20:06:39 GMT",
       "retry-after" : "0",
       "StatusCode" : "201",
       "x-ms-request-server-encrypted" : "true",
-      "Date" : "Thu, 05 Sep 2019 22:39:28 GMT",
+      "Date" : "Mon, 09 Sep 2019 20:06:39 GMT",
       "Content-MD5" : "wh+Wm18D0z1D4E+PE252gg==",
-      "ETag" : "\"0x8D73251E994D695\"",
-      "Content-Length" : "0",
-      "x-ms-request-id" : "bfed5048-901e-0044-4a3a-643cc7000000",
-      "x-ms-client-request-id" : "fbc74b7b-f1f3-44a6-aa99-3f44b2df48c3"
-=======
-      "Last-Modified" : "Fri, 06 Sep 2019 19:01:50 GMT",
-      "retry-after" : "0",
+      "ETag" : "\"0x8D7356139F45319\"",
+      "Content-Length" : "0",
+      "x-ms-request-id" : "c5cab933-301e-0042-564a-67cbbf000000",
+      "x-ms-client-request-id" : "1cf7ab99-5cf8-4df6-94ad-c4ee69ebca48"
+    },
+    "Exception" : null
+  }, {
+    "Method" : "PUT",
+    "Uri" : "https://jaschreppremium.blob.core.windows.net/jtcsettierpageblob2blobapitestsettierpageblobe245778911a08?restype=container",
+    "Headers" : {
+      "x-ms-version" : "2019-02-02",
+      "User-Agent" : "azsdk-java-azure-storage-blob/12.0.0-preview.3 1.8.0_221; Windows 10 10.0",
+      "x-ms-client-request-id" : "c1e8d8eb-3240-4398-b074-7ee2bad8f262"
+    },
+    "Response" : {
+      "x-ms-version" : "2019-02-02",
+      "Server" : "Windows-Azure-Blob/1.0 Microsoft-HTTPAPI/2.0",
+      "ETag" : "\"0x8D735613A0041F9\"",
+      "Last-Modified" : "Mon, 09 Sep 2019 20:06:39 GMT",
+      "retry-after" : "0",
+      "Content-Length" : "0",
+      "StatusCode" : "201",
+      "x-ms-request-id" : "2ccde19b-501c-0049-244a-67bcb1000000",
+      "Date" : "Mon, 09 Sep 2019 20:06:38 GMT",
+      "x-ms-client-request-id" : "c1e8d8eb-3240-4398-b074-7ee2bad8f262"
+    },
+    "Exception" : null
+  }, {
+    "Method" : "PUT",
+    "Uri" : "https://jaschreppremium.blob.core.windows.net/jtcsettierpageblob2blobapitestsettierpageblobe245778911a08/javablobsettierpageblob3blobapitestsettierpageblobe246469579",
+    "Headers" : {
+      "x-ms-version" : "2019-02-02",
+      "User-Agent" : "azsdk-java-azure-storage-blob/12.0.0-preview.3 1.8.0_221; Windows 10 10.0",
+      "x-ms-client-request-id" : "0c10e3bf-aec6-4eea-8506-9609db76dda2"
+    },
+    "Response" : {
+      "x-ms-version" : "2019-02-02",
+      "Server" : "Windows-Azure-Blob/1.0 Microsoft-HTTPAPI/2.0",
+      "ETag" : "\"0x8D735613A0DBBEC\"",
+      "Last-Modified" : "Mon, 09 Sep 2019 20:06:39 GMT",
+      "retry-after" : "0",
+      "Content-Length" : "0",
       "StatusCode" : "201",
       "x-ms-request-server-encrypted" : "true",
-      "Date" : "Fri, 06 Sep 2019 19:01:49 GMT",
-      "Content-MD5" : "wh+Wm18D0z1D4E+PE252gg==",
-      "ETag" : "\"0x8D732FCAC64C394\"",
-      "Content-Length" : "0",
-      "x-ms-request-id" : "b92c5ad1-d01e-009e-5ce5-644931000000",
-      "x-ms-client-request-id" : "77625d69-8a49-47e4-a20e-3b54bc51c11d"
->>>>>>> a55d5dd9
-    },
-    "Exception" : null
-  }, {
-    "Method" : "PUT",
-<<<<<<< HEAD
-    "Uri" : "https://jaschreppremium.blob.core.windows.net/jtcsettierpageblob2blobapitestsettierpageblob0393771854146?restype=container",
-    "Headers" : {
-      "x-ms-version" : "2019-02-02",
-      "User-Agent" : "azsdk-java-azure-storage-blob/12.0.0-preview.3 1.8.0_221; Windows 10 10.0",
-      "x-ms-client-request-id" : "f8f19cac-9d48-44ed-a86c-49d06edb28c9"
-=======
-    "Uri" : "https://azstoragesdkpremium.blob.core.windows.net/jtcsettierpageblob2blobapitestsettierpageblobd0843922b2826?restype=container",
-    "Headers" : {
-      "x-ms-version" : "2019-02-02",
-      "User-Agent" : "azsdk-java-azure-storage-blob/12.0.0-preview.3 1.8.0_212; Windows 10 10.0",
-      "x-ms-client-request-id" : "4e826136-1ea6-4e5e-be75-0d0b2fe06a1e"
->>>>>>> a55d5dd9
-    },
-    "Response" : {
-      "x-ms-version" : "2019-02-02",
-      "Server" : "Windows-Azure-Blob/1.0 Microsoft-HTTPAPI/2.0",
-<<<<<<< HEAD
-      "ETag" : "\"0x8D73251E9A0EBAD\"",
-      "Last-Modified" : "Thu, 05 Sep 2019 22:39:28 GMT",
-      "retry-after" : "0",
-      "Content-Length" : "0",
-      "StatusCode" : "201",
-      "x-ms-request-id" : "0c63d4e5-201c-0064-4b3a-643f71000000",
-      "Date" : "Thu, 05 Sep 2019 22:39:28 GMT",
-      "x-ms-client-request-id" : "f8f19cac-9d48-44ed-a86c-49d06edb28c9"
-=======
-      "ETag" : "\"0x8D732FCAC6E8316\"",
-      "Last-Modified" : "Fri, 06 Sep 2019 19:01:50 GMT",
-      "retry-after" : "0",
-      "Content-Length" : "0",
-      "StatusCode" : "201",
-      "x-ms-request-id" : "2305c6c8-501c-000c-0ae5-64d511000000",
-      "Date" : "Fri, 06 Sep 2019 19:01:49 GMT",
-      "x-ms-client-request-id" : "4e826136-1ea6-4e5e-be75-0d0b2fe06a1e"
->>>>>>> a55d5dd9
-    },
-    "Exception" : null
-  }, {
-    "Method" : "PUT",
-<<<<<<< HEAD
-    "Uri" : "https://jaschreppremium.blob.core.windows.net/jtcsettierpageblob2blobapitestsettierpageblob0393771854146/javablobsettierpageblob3blobapitestsettierpageblob03969251f0",
-    "Headers" : {
-      "x-ms-version" : "2019-02-02",
-      "User-Agent" : "azsdk-java-azure-storage-blob/12.0.0-preview.3 1.8.0_221; Windows 10 10.0",
-      "x-ms-client-request-id" : "1159e04f-8d47-43db-9f98-29d9f7dee122"
-=======
-    "Uri" : "https://azstoragesdkpremium.blob.core.windows.net/jtcsettierpageblob2blobapitestsettierpageblobd0843922b2826/javablobsettierpageblob3blobapitestsettierpageblobd0898446ae",
-    "Headers" : {
-      "x-ms-version" : "2019-02-02",
-      "User-Agent" : "azsdk-java-azure-storage-blob/12.0.0-preview.3 1.8.0_212; Windows 10 10.0",
-      "x-ms-client-request-id" : "e190dc8b-cbe4-470a-a5b1-a78896063b09"
->>>>>>> a55d5dd9
-    },
-    "Response" : {
-      "x-ms-version" : "2019-02-02",
-      "Server" : "Windows-Azure-Blob/1.0 Microsoft-HTTPAPI/2.0",
-<<<<<<< HEAD
-      "ETag" : "\"0x8D73251E9AE988B\"",
-      "Last-Modified" : "Thu, 05 Sep 2019 22:39:29 GMT",
-=======
-      "ETag" : "\"0x8D732FCAC748453\"",
-      "Last-Modified" : "Fri, 06 Sep 2019 19:01:50 GMT",
->>>>>>> a55d5dd9
-      "retry-after" : "0",
-      "Content-Length" : "0",
-      "StatusCode" : "201",
-      "x-ms-request-server-encrypted" : "true",
-<<<<<<< HEAD
-      "x-ms-request-id" : "0c63d52c-201c-0064-123a-643f71000000",
-      "Date" : "Thu, 05 Sep 2019 22:39:28 GMT",
-      "x-ms-client-request-id" : "1159e04f-8d47-43db-9f98-29d9f7dee122"
-=======
-      "x-ms-request-id" : "2305c6ec-501c-000c-2ee5-64d511000000",
-      "Date" : "Fri, 06 Sep 2019 19:01:49 GMT",
-      "x-ms-client-request-id" : "e190dc8b-cbe4-470a-a5b1-a78896063b09"
->>>>>>> a55d5dd9
-    },
-    "Exception" : null
-  }, {
-    "Method" : "PUT",
-<<<<<<< HEAD
-    "Uri" : "https://jaschreppremium.blob.core.windows.net/jtcsettierpageblob2blobapitestsettierpageblob0393771854146/javablobsettierpageblob3blobapitestsettierpageblob03969251f0?comp=tier",
-    "Headers" : {
-      "x-ms-version" : "2019-02-02",
-      "User-Agent" : "azsdk-java-azure-storage-blob/12.0.0-preview.3 1.8.0_221; Windows 10 10.0",
-      "x-ms-client-request-id" : "273246cb-4d0d-4514-b46b-04f71c0c82af"
-=======
-    "Uri" : "https://azstoragesdkpremium.blob.core.windows.net/jtcsettierpageblob2blobapitestsettierpageblobd0843922b2826/javablobsettierpageblob3blobapitestsettierpageblobd0898446ae?comp=tier",
-    "Headers" : {
-      "x-ms-version" : "2019-02-02",
-      "User-Agent" : "azsdk-java-azure-storage-blob/12.0.0-preview.3 1.8.0_212; Windows 10 10.0",
-      "x-ms-client-request-id" : "dd61d5af-7a7c-47bb-9181-b930a9b6a55f"
->>>>>>> a55d5dd9
-    },
-    "Response" : {
-      "x-ms-version" : "2019-02-02",
-      "Server" : "Windows-Azure-Blob/1.0 Microsoft-HTTPAPI/2.0",
-      "retry-after" : "0",
-      "Content-Length" : "0",
-      "StatusCode" : "200",
-<<<<<<< HEAD
-      "x-ms-request-id" : "0c63d562-201c-0064-483a-643f71000000",
-      "Date" : "Thu, 05 Sep 2019 22:39:28 GMT",
-      "x-ms-client-request-id" : "273246cb-4d0d-4514-b46b-04f71c0c82af"
-=======
-      "x-ms-request-id" : "2305c707-501c-000c-49e5-64d511000000",
-      "Date" : "Fri, 06 Sep 2019 19:01:49 GMT",
-      "x-ms-client-request-id" : "dd61d5af-7a7c-47bb-9181-b930a9b6a55f"
->>>>>>> a55d5dd9
+      "x-ms-request-id" : "2ccde1f1-501c-0049-7a4a-67bcb1000000",
+      "Date" : "Mon, 09 Sep 2019 20:06:38 GMT",
+      "x-ms-client-request-id" : "0c10e3bf-aec6-4eea-8506-9609db76dda2"
+    },
+    "Exception" : null
+  }, {
+    "Method" : "PUT",
+    "Uri" : "https://jaschreppremium.blob.core.windows.net/jtcsettierpageblob2blobapitestsettierpageblobe245778911a08/javablobsettierpageblob3blobapitestsettierpageblobe246469579?comp=tier",
+    "Headers" : {
+      "x-ms-version" : "2019-02-02",
+      "User-Agent" : "azsdk-java-azure-storage-blob/12.0.0-preview.3 1.8.0_221; Windows 10 10.0",
+      "x-ms-client-request-id" : "8aefc9ab-5822-4743-bcb2-65434c17cf84"
+    },
+    "Response" : {
+      "x-ms-version" : "2019-02-02",
+      "Server" : "Windows-Azure-Blob/1.0 Microsoft-HTTPAPI/2.0",
+      "retry-after" : "0",
+      "Content-Length" : "0",
+      "StatusCode" : "200",
+      "x-ms-request-id" : "2ccde264-501c-0049-6d4a-67bcb1000000",
+      "Date" : "Mon, 09 Sep 2019 20:06:39 GMT",
+      "x-ms-client-request-id" : "8aefc9ab-5822-4743-bcb2-65434c17cf84"
     },
     "Exception" : null
   }, {
     "Method" : "HEAD",
-<<<<<<< HEAD
-    "Uri" : "https://jaschreppremium.blob.core.windows.net/jtcsettierpageblob2blobapitestsettierpageblob0393771854146/javablobsettierpageblob3blobapitestsettierpageblob03969251f0",
-    "Headers" : {
-      "x-ms-version" : "2019-02-02",
-      "User-Agent" : "azsdk-java-azure-storage-blob/12.0.0-preview.3 1.8.0_221; Windows 10 10.0",
-      "x-ms-client-request-id" : "46b5bd5d-a7c5-4972-819f-85e74e3f3179"
-=======
-    "Uri" : "https://azstoragesdkpremium.blob.core.windows.net/jtcsettierpageblob2blobapitestsettierpageblobd0843922b2826/javablobsettierpageblob3blobapitestsettierpageblobd0898446ae",
-    "Headers" : {
-      "x-ms-version" : "2019-02-02",
-      "User-Agent" : "azsdk-java-azure-storage-blob/12.0.0-preview.3 1.8.0_212; Windows 10 10.0",
-      "x-ms-client-request-id" : "08c636fb-21c3-49dc-a2f7-feb98402a7af"
->>>>>>> a55d5dd9
+    "Uri" : "https://jaschreppremium.blob.core.windows.net/jtcsettierpageblob2blobapitestsettierpageblobe245778911a08/javablobsettierpageblob3blobapitestsettierpageblobe246469579",
+    "Headers" : {
+      "x-ms-version" : "2019-02-02",
+      "User-Agent" : "azsdk-java-azure-storage-blob/12.0.0-preview.3 1.8.0_221; Windows 10 10.0",
+      "x-ms-client-request-id" : "bda1f08f-f5bf-4762-8e2d-caedaf5e3f89"
     },
     "Response" : {
       "x-ms-lease-status" : "unlocked",
@@ -221,52 +121,29 @@
       "Server" : "Windows-Azure-Blob/1.0 Microsoft-HTTPAPI/2.0",
       "x-ms-lease-state" : "available",
       "x-ms-blob-sequence-number" : "0",
-<<<<<<< HEAD
-      "Last-Modified" : "Thu, 05 Sep 2019 22:39:29 GMT",
-      "retry-after" : "0",
-      "StatusCode" : "200",
-      "Date" : "Thu, 05 Sep 2019 22:39:28 GMT",
-=======
-      "Last-Modified" : "Fri, 06 Sep 2019 19:01:50 GMT",
-      "retry-after" : "0",
-      "StatusCode" : "200",
-      "Date" : "Fri, 06 Sep 2019 19:01:49 GMT",
->>>>>>> a55d5dd9
+      "Last-Modified" : "Mon, 09 Sep 2019 20:06:39 GMT",
+      "retry-after" : "0",
+      "StatusCode" : "200",
+      "Date" : "Mon, 09 Sep 2019 20:06:39 GMT",
       "x-ms-blob-type" : "PageBlob",
       "Accept-Ranges" : "bytes",
       "x-ms-server-encrypted" : "true",
       "x-ms-access-tier" : "P30",
-<<<<<<< HEAD
-      "ETag" : "\"0x8D73251E9AE988B\"",
-      "x-ms-creation-time" : "Thu, 05 Sep 2019 22:39:29 GMT",
+      "ETag" : "\"0x8D735613A0DBBEC\"",
+      "x-ms-creation-time" : "Mon, 09 Sep 2019 20:06:39 GMT",
       "Content-Length" : "512",
-      "x-ms-request-id" : "0c63d5aa-201c-0064-103a-643f71000000",
-      "x-ms-client-request-id" : "46b5bd5d-a7c5-4972-819f-85e74e3f3179",
-=======
-      "ETag" : "\"0x8D732FCAC748453\"",
-      "x-ms-creation-time" : "Fri, 06 Sep 2019 19:01:50 GMT",
-      "Content-Length" : "512",
-      "x-ms-request-id" : "2305c732-501c-000c-74e5-64d511000000",
-      "x-ms-client-request-id" : "08c636fb-21c3-49dc-a2f7-feb98402a7af",
->>>>>>> a55d5dd9
+      "x-ms-request-id" : "2ccde2be-501c-0049-474a-67bcb1000000",
+      "x-ms-client-request-id" : "bda1f08f-f5bf-4762-8e2d-caedaf5e3f89",
       "Content-Type" : "application/octet-stream"
     },
     "Exception" : null
   }, {
     "Method" : "GET",
-<<<<<<< HEAD
-    "Uri" : "https://jaschreppremium.blob.core.windows.net/jtcsettierpageblob2blobapitestsettierpageblob0393771854146?include=&restype=container&comp=list",
-    "Headers" : {
-      "x-ms-version" : "2019-02-02",
-      "User-Agent" : "azsdk-java-azure-storage-blob/12.0.0-preview.3 1.8.0_221; Windows 10 10.0",
-      "x-ms-client-request-id" : "05e986cd-85dc-4207-af21-3b80a9090bcc"
-=======
-    "Uri" : "https://azstoragesdkpremium.blob.core.windows.net/jtcsettierpageblob2blobapitestsettierpageblobd0843922b2826?include=&restype=container&comp=list",
-    "Headers" : {
-      "x-ms-version" : "2019-02-02",
-      "User-Agent" : "azsdk-java-azure-storage-blob/12.0.0-preview.3 1.8.0_212; Windows 10 10.0",
-      "x-ms-client-request-id" : "82b38a27-d83f-4ae6-a38d-181cb0bfa084"
->>>>>>> a55d5dd9
+    "Uri" : "https://jaschreppremium.blob.core.windows.net/jtcsettierpageblob2blobapitestsettierpageblobe245778911a08?include=&restype=container&comp=list",
+    "Headers" : {
+      "x-ms-version" : "2019-02-02",
+      "User-Agent" : "azsdk-java-azure-storage-blob/12.0.0-preview.3 1.8.0_221; Windows 10 10.0",
+      "x-ms-client-request-id" : "f772a489-2b52-4755-9117-909349b0f416"
     },
     "Response" : {
       "Transfer-Encoding" : "chunked",
@@ -274,35 +151,20 @@
       "Server" : "Windows-Azure-Blob/1.0 Microsoft-HTTPAPI/2.0",
       "retry-after" : "0",
       "StatusCode" : "200",
-<<<<<<< HEAD
-      "x-ms-request-id" : "0c63d5e2-201c-0064-483a-643f71000000",
-      "Body" : "﻿<?xml version=\"1.0\" encoding=\"utf-8\"?>\n<EnumerationResults ServiceEndpoint=\"https://jaschreppremium.blob.core.windows.net/\" ContainerName=\"jtcsettierpageblob2blobapitestsettierpageblob0393771854146\"><Blobs><Blob><Name>javablobsettierpageblob3blobapitestsettierpageblob03969251f0</Name><Properties><Creation-Time>Thu, 05 Sep 2019 22:39:29 GMT</Creation-Time><Last-Modified>Thu, 05 Sep 2019 22:39:29 GMT</Last-Modified><Etag>0x8D73251E9AE988B</Etag><Content-Length>512</Content-Length><Content-Type>application/octet-stream</Content-Type><Content-Encoding/><Content-Language/><Content-MD5/><Cache-Control/><Content-Disposition/><x-ms-blob-sequence-number>0</x-ms-blob-sequence-number><BlobType>PageBlob</BlobType><AccessTier>P30</AccessTier><LeaseStatus>unlocked</LeaseStatus><LeaseState>available</LeaseState><ServerEncrypted>true</ServerEncrypted></Properties></Blob></Blobs><NextMarker/></EnumerationResults>",
-      "Date" : "Thu, 05 Sep 2019 22:39:28 GMT",
-      "x-ms-client-request-id" : "05e986cd-85dc-4207-af21-3b80a9090bcc",
-=======
-      "x-ms-request-id" : "2305c746-501c-000c-08e5-64d511000000",
-      "Body" : "﻿<?xml version=\"1.0\" encoding=\"utf-8\"?>\n<EnumerationResults ServiceEndpoint=\"https://azstoragesdkpremium.blob.core.windows.net/\" ContainerName=\"jtcsettierpageblob2blobapitestsettierpageblobd0843922b2826\"><Blobs><Blob><Name>javablobsettierpageblob3blobapitestsettierpageblobd0898446ae</Name><Properties><Creation-Time>Fri, 06 Sep 2019 19:01:50 GMT</Creation-Time><Last-Modified>Fri, 06 Sep 2019 19:01:50 GMT</Last-Modified><Etag>0x8D732FCAC748453</Etag><Content-Length>512</Content-Length><Content-Type>application/octet-stream</Content-Type><Content-Encoding/><Content-Language/><Content-MD5/><Cache-Control/><Content-Disposition/><x-ms-blob-sequence-number>0</x-ms-blob-sequence-number><BlobType>PageBlob</BlobType><AccessTier>P30</AccessTier><LeaseStatus>unlocked</LeaseStatus><LeaseState>available</LeaseState><ServerEncrypted>true</ServerEncrypted></Properties></Blob></Blobs><NextMarker/></EnumerationResults>",
-      "Date" : "Fri, 06 Sep 2019 19:01:49 GMT",
-      "x-ms-client-request-id" : "82b38a27-d83f-4ae6-a38d-181cb0bfa084",
->>>>>>> a55d5dd9
+      "x-ms-request-id" : "2ccde30d-501c-0049-164a-67bcb1000000",
+      "Body" : "﻿<?xml version=\"1.0\" encoding=\"utf-8\"?>\n<EnumerationResults ServiceEndpoint=\"https://jaschreppremium.blob.core.windows.net/\" ContainerName=\"jtcsettierpageblob2blobapitestsettierpageblobe245778911a08\"><Blobs><Blob><Name>javablobsettierpageblob3blobapitestsettierpageblobe246469579</Name><Properties><Creation-Time>Mon, 09 Sep 2019 20:06:39 GMT</Creation-Time><Last-Modified>Mon, 09 Sep 2019 20:06:39 GMT</Last-Modified><Etag>0x8D735613A0DBBEC</Etag><Content-Length>512</Content-Length><Content-Type>application/octet-stream</Content-Type><Content-Encoding/><Content-Language/><Content-MD5/><Cache-Control/><Content-Disposition/><x-ms-blob-sequence-number>0</x-ms-blob-sequence-number><BlobType>PageBlob</BlobType><AccessTier>P30</AccessTier><LeaseStatus>unlocked</LeaseStatus><LeaseState>available</LeaseState><ServerEncrypted>true</ServerEncrypted></Properties></Blob></Blobs><NextMarker/></EnumerationResults>",
+      "Date" : "Mon, 09 Sep 2019 20:06:39 GMT",
+      "x-ms-client-request-id" : "f772a489-2b52-4755-9117-909349b0f416",
       "Content-Type" : "application/xml"
     },
     "Exception" : null
   }, {
     "Method" : "DELETE",
-<<<<<<< HEAD
-    "Uri" : "https://jaschreppremium.blob.core.windows.net/jtcsettierpageblob2blobapitestsettierpageblob0393771854146?restype=container",
-    "Headers" : {
-      "x-ms-version" : "2019-02-02",
-      "User-Agent" : "azsdk-java-azure-storage-blob/12.0.0-preview.3 1.8.0_221; Windows 10 10.0",
-      "x-ms-client-request-id" : "32f82576-bd51-425f-b1e0-9bbaa1b61dc2"
-=======
-    "Uri" : "https://azstoragesdkpremium.blob.core.windows.net/jtcsettierpageblob2blobapitestsettierpageblobd0843922b2826?restype=container",
-    "Headers" : {
-      "x-ms-version" : "2019-02-02",
-      "User-Agent" : "azsdk-java-azure-storage-blob/12.0.0-preview.3 1.8.0_212; Windows 10 10.0",
-      "x-ms-client-request-id" : "7c5c7dab-e13c-4df6-b106-6cd6338cf9c4"
->>>>>>> a55d5dd9
+    "Uri" : "https://jaschreppremium.blob.core.windows.net/jtcsettierpageblob2blobapitestsettierpageblobe245778911a08?restype=container",
+    "Headers" : {
+      "x-ms-version" : "2019-02-02",
+      "User-Agent" : "azsdk-java-azure-storage-blob/12.0.0-preview.3 1.8.0_221; Windows 10 10.0",
+      "x-ms-client-request-id" : "87ee8aca-05b3-411a-be21-8fe7467b17e7"
     },
     "Response" : {
       "x-ms-version" : "2019-02-02",
@@ -310,32 +172,18 @@
       "retry-after" : "0",
       "Content-Length" : "0",
       "StatusCode" : "202",
-<<<<<<< HEAD
-      "x-ms-request-id" : "0c63d618-201c-0064-7e3a-643f71000000",
-      "Date" : "Thu, 05 Sep 2019 22:39:28 GMT",
-      "x-ms-client-request-id" : "32f82576-bd51-425f-b1e0-9bbaa1b61dc2"
-=======
-      "x-ms-request-id" : "2305c75f-501c-000c-21e5-64d511000000",
-      "Date" : "Fri, 06 Sep 2019 19:01:49 GMT",
-      "x-ms-client-request-id" : "7c5c7dab-e13c-4df6-b106-6cd6338cf9c4"
->>>>>>> a55d5dd9
+      "x-ms-request-id" : "2ccde365-501c-0049-6e4a-67bcb1000000",
+      "Date" : "Mon, 09 Sep 2019 20:06:39 GMT",
+      "x-ms-client-request-id" : "87ee8aca-05b3-411a-be21-8fe7467b17e7"
     },
     "Exception" : null
   }, {
     "Method" : "GET",
-<<<<<<< HEAD
     "Uri" : "https://jaschrepragrs.blob.core.windows.net?prefix=jtcsettierpageblob&comp=list",
     "Headers" : {
       "x-ms-version" : "2019-02-02",
       "User-Agent" : "azsdk-java-azure-storage-blob/12.0.0-preview.3 1.8.0_221; Windows 10 10.0",
-      "x-ms-client-request-id" : "8af8d905-ef6f-44ff-a72b-8aa70b691649"
-=======
-    "Uri" : "https://azstoragesdkaccount.blob.core.windows.net?prefix=jtcsettierpageblob&comp=list",
-    "Headers" : {
-      "x-ms-version" : "2019-02-02",
-      "User-Agent" : "azsdk-java-azure-storage-blob/12.0.0-preview.3 1.8.0_212; Windows 10 10.0",
-      "x-ms-client-request-id" : "3c066254-6df8-426b-9c19-c10e02edfa3b"
->>>>>>> a55d5dd9
+      "x-ms-client-request-id" : "bcb7fc02-dbce-463d-a6c5-553ae3aec6d1"
     },
     "Response" : {
       "Transfer-Encoding" : "chunked",
@@ -343,35 +191,20 @@
       "Server" : "Windows-Azure-Blob/1.0 Microsoft-HTTPAPI/2.0",
       "retry-after" : "0",
       "StatusCode" : "200",
-<<<<<<< HEAD
-      "x-ms-request-id" : "bfed50b7-901e-0044-383a-643cc7000000",
-      "Body" : "﻿<?xml version=\"1.0\" encoding=\"utf-8\"?><EnumerationResults ServiceEndpoint=\"https://jaschrepragrs.blob.core.windows.net/\"><Prefix>jtcsettierpageblob</Prefix><Containers><Container><Name>jtcsettierpageblob0blobapitestsettierpageblob0399642086fe7</Name><Properties><Last-Modified>Thu, 05 Sep 2019 22:39:28 GMT</Last-Modified><Etag>\"0x8D73251E986FE50\"</Etag><LeaseStatus>unlocked</LeaseStatus><LeaseState>available</LeaseState><DefaultEncryptionScope>$account-encryption-key</DefaultEncryptionScope><DenyEncryptionScopeOverride>false</DenyEncryptionScopeOverride><HasImmutabilityPolicy>false</HasImmutabilityPolicy><HasLegalHold>false</HasLegalHold></Properties></Container></Containers><NextMarker /></EnumerationResults>",
-      "Date" : "Thu, 05 Sep 2019 22:39:29 GMT",
-      "x-ms-client-request-id" : "8af8d905-ef6f-44ff-a72b-8aa70b691649",
-=======
-      "x-ms-request-id" : "b92c5c17-d01e-009e-07e5-644931000000",
-      "Body" : "﻿<?xml version=\"1.0\" encoding=\"utf-8\"?><EnumerationResults ServiceEndpoint=\"https://azstoragesdkaccount.blob.core.windows.net/\"><Prefix>jtcsettierpageblob</Prefix><Containers><Container><Name>jtcsettierpageblob0blobapitestsettierpageblobd089102511811</Name><Properties><Last-Modified>Fri, 06 Sep 2019 19:01:50 GMT</Last-Modified><Etag>\"0x8D732FCAC5E0806\"</Etag><LeaseStatus>unlocked</LeaseStatus><LeaseState>available</LeaseState><DefaultEncryptionScope>$account-encryption-key</DefaultEncryptionScope><DenyEncryptionScopeOverride>false</DenyEncryptionScopeOverride><HasImmutabilityPolicy>false</HasImmutabilityPolicy><HasLegalHold>false</HasLegalHold></Properties></Container></Containers><NextMarker /></EnumerationResults>",
-      "Date" : "Fri, 06 Sep 2019 19:01:50 GMT",
-      "x-ms-client-request-id" : "3c066254-6df8-426b-9c19-c10e02edfa3b",
->>>>>>> a55d5dd9
+      "x-ms-request-id" : "c5cab9d9-301e-0042-704a-67cbbf000000",
+      "Body" : "﻿<?xml version=\"1.0\" encoding=\"utf-8\"?><EnumerationResults ServiceEndpoint=\"https://jaschrepragrs.blob.core.windows.net/\"><Prefix>jtcsettierpageblob</Prefix><Containers><Container><Name>jtcsettierpageblob0blobapitestsettierpageblobe246804040549</Name><Properties><Last-Modified>Mon, 09 Sep 2019 20:06:39 GMT</Last-Modified><Etag>\"0x8D7356139E6F9DE\"</Etag><LeaseStatus>unlocked</LeaseStatus><LeaseState>available</LeaseState><DefaultEncryptionScope>$account-encryption-key</DefaultEncryptionScope><DenyEncryptionScopeOverride>false</DenyEncryptionScopeOverride><HasImmutabilityPolicy>false</HasImmutabilityPolicy><HasLegalHold>false</HasLegalHold></Properties></Container></Containers><NextMarker /></EnumerationResults>",
+      "Date" : "Mon, 09 Sep 2019 20:06:39 GMT",
+      "x-ms-client-request-id" : "bcb7fc02-dbce-463d-a6c5-553ae3aec6d1",
       "Content-Type" : "application/xml"
     },
     "Exception" : null
   }, {
     "Method" : "DELETE",
-<<<<<<< HEAD
-    "Uri" : "https://jaschrepragrs.blob.core.windows.net/jtcsettierpageblob0blobapitestsettierpageblob0399642086fe7?restype=container",
-    "Headers" : {
-      "x-ms-version" : "2019-02-02",
-      "User-Agent" : "azsdk-java-azure-storage-blob/12.0.0-preview.3 1.8.0_221; Windows 10 10.0",
-      "x-ms-client-request-id" : "7d00dd94-8476-4e4a-a7e5-0f09d739dd91"
-=======
-    "Uri" : "https://azstoragesdkaccount.blob.core.windows.net/jtcsettierpageblob0blobapitestsettierpageblobd089102511811?restype=container",
-    "Headers" : {
-      "x-ms-version" : "2019-02-02",
-      "User-Agent" : "azsdk-java-azure-storage-blob/12.0.0-preview.3 1.8.0_212; Windows 10 10.0",
-      "x-ms-client-request-id" : "8156ecfe-72b4-43ba-aa22-d6526447b5b6"
->>>>>>> a55d5dd9
+    "Uri" : "https://jaschrepragrs.blob.core.windows.net/jtcsettierpageblob0blobapitestsettierpageblobe246804040549?restype=container",
+    "Headers" : {
+      "x-ms-version" : "2019-02-02",
+      "User-Agent" : "azsdk-java-azure-storage-blob/12.0.0-preview.3 1.8.0_221; Windows 10 10.0",
+      "x-ms-client-request-id" : "72e1b14f-e8e4-4cf6-9158-c92ab894ef16"
     },
     "Response" : {
       "x-ms-version" : "2019-02-02",
@@ -379,21 +212,11 @@
       "retry-after" : "0",
       "Content-Length" : "0",
       "StatusCode" : "202",
-<<<<<<< HEAD
-      "x-ms-request-id" : "bfed50c2-901e-0044-433a-643cc7000000",
-      "Date" : "Thu, 05 Sep 2019 22:39:29 GMT",
-      "x-ms-client-request-id" : "7d00dd94-8476-4e4a-a7e5-0f09d739dd91"
+      "x-ms-request-id" : "c5cab9ec-301e-0042-024a-67cbbf000000",
+      "Date" : "Mon, 09 Sep 2019 20:06:40 GMT",
+      "x-ms-client-request-id" : "72e1b14f-e8e4-4cf6-9158-c92ab894ef16"
     },
     "Exception" : null
   } ],
-  "variables" : [ "jtcsettierpageblob0blobapitestsettierpageblob0399642086fe7", "javablobsettierpageblob1blobapitestsettierpageblob0396412777", "jtcsettierpageblob2blobapitestsettierpageblob0393771854146", "javablobsettierpageblob3blobapitestsettierpageblob03969251f0" ]
-=======
-      "x-ms-request-id" : "b92c5c4b-d01e-009e-36e5-644931000000",
-      "Date" : "Fri, 06 Sep 2019 19:01:50 GMT",
-      "x-ms-client-request-id" : "8156ecfe-72b4-43ba-aa22-d6526447b5b6"
-    },
-    "Exception" : null
-  } ],
-  "variables" : [ "jtcsettierpageblob0blobapitestsettierpageblobd089102511811", "javablobsettierpageblob1blobapitestsettierpageblobd0878496b7", "jtcsettierpageblob2blobapitestsettierpageblobd0843922b2826", "javablobsettierpageblob3blobapitestsettierpageblobd0898446ae" ]
->>>>>>> a55d5dd9
+  "variables" : [ "jtcsettierpageblob0blobapitestsettierpageblobe246804040549", "javablobsettierpageblob1blobapitestsettierpageblobe24474530f", "jtcsettierpageblob2blobapitestsettierpageblobe245778911a08", "javablobsettierpageblob3blobapitestsettierpageblobe246469579" ]
 }