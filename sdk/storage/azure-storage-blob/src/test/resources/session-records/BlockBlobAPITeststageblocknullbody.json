{
  "networkCallRecords" : [ {
    "Method" : "PUT",
<<<<<<< HEAD
    "Uri" : "https://jaschrepragrs.blob.core.windows.net/jtcstageblocknullbody0901174a7be1b529db426ca3?restype=container",
    "Headers" : {
      "x-ms-version" : "2019-02-02",
      "User-Agent" : "azsdk-java-azure-storage-blob/12.0.0-preview.3 1.8.0_221; Windows 10 10.0",
      "x-ms-client-request-id" : "f126e703-8f53-40c5-8ff4-e87790a9af02"
=======
    "Uri" : "https://azstoragesdkaccount.blob.core.windows.net/jtcstageblocknullbody024094ecb91e390020459095?restype=container",
    "Headers" : {
      "x-ms-version" : "2019-02-02",
      "User-Agent" : "azsdk-java-azure-storage-blob/12.0.0-preview.3 1.8.0_212; Windows 10 10.0",
      "x-ms-client-request-id" : "778afb33-7435-4685-af8e-8860b5ea7a7e"
>>>>>>> a55d5dd9
    },
    "Response" : {
      "x-ms-version" : "2019-02-02",
      "Server" : "Windows-Azure-Blob/1.0 Microsoft-HTTPAPI/2.0",
<<<<<<< HEAD
      "ETag" : "\"0x8D732527C0C3C47\"",
      "Last-Modified" : "Thu, 05 Sep 2019 22:43:34 GMT",
      "retry-after" : "0",
      "Content-Length" : "0",
      "StatusCode" : "201",
      "x-ms-request-id" : "dacab187-b01e-001c-493b-6438bc000000",
      "Date" : "Thu, 05 Sep 2019 22:43:34 GMT",
      "x-ms-client-request-id" : "f126e703-8f53-40c5-8ff4-e87790a9af02"
=======
      "ETag" : "\"0x8D732FCE7AFB28B\"",
      "Last-Modified" : "Fri, 06 Sep 2019 19:03:29 GMT",
      "retry-after" : "0",
      "Content-Length" : "0",
      "StatusCode" : "201",
      "x-ms-request-id" : "4129ff64-c01e-00c5-07e5-644e4d000000",
      "Date" : "Fri, 06 Sep 2019 19:03:28 GMT",
      "x-ms-client-request-id" : "778afb33-7435-4685-af8e-8860b5ea7a7e"
>>>>>>> a55d5dd9
    },
    "Exception" : null
  }, {
    "Method" : "PUT",
<<<<<<< HEAD
    "Uri" : "https://jaschrepragrs.blob.core.windows.net/jtcstageblocknullbody0901174a7be1b529db426ca3/javablobstageblocknullbody125031890f4333cbe4405",
    "Headers" : {
      "x-ms-version" : "2019-02-02",
      "User-Agent" : "azsdk-java-azure-storage-blob/12.0.0-preview.3 1.8.0_221; Windows 10 10.0",
      "x-ms-client-request-id" : "65f8a35e-b42c-4bda-8557-60395d58578e",
=======
    "Uri" : "https://azstoragesdkaccount.blob.core.windows.net/jtcstageblocknullbody024094ecb91e390020459095/javablobstageblocknullbody12351829798b3d4f2348d",
    "Headers" : {
      "x-ms-version" : "2019-02-02",
      "User-Agent" : "azsdk-java-azure-storage-blob/12.0.0-preview.3 1.8.0_212; Windows 10 10.0",
      "x-ms-client-request-id" : "d9c4de55-2d10-4010-a78e-041123748f9c",
>>>>>>> a55d5dd9
      "Content-Type" : "application/octet-stream"
    },
    "Response" : {
      "x-ms-version" : "2019-02-02",
      "Server" : "Windows-Azure-Blob/1.0 Microsoft-HTTPAPI/2.0",
      "x-ms-content-crc64" : "6RYQPwaVsyQ=",
<<<<<<< HEAD
      "Last-Modified" : "Thu, 05 Sep 2019 22:43:34 GMT",
      "retry-after" : "0",
      "StatusCode" : "201",
      "x-ms-request-server-encrypted" : "true",
      "Date" : "Thu, 05 Sep 2019 22:43:34 GMT",
      "Content-MD5" : "wh+Wm18D0z1D4E+PE252gg==",
      "ETag" : "\"0x8D732527C18E6B3\"",
      "Content-Length" : "0",
      "x-ms-request-id" : "dacab193-b01e-001c-543b-6438bc000000",
      "x-ms-client-request-id" : "65f8a35e-b42c-4bda-8557-60395d58578e"
=======
      "Last-Modified" : "Fri, 06 Sep 2019 19:03:29 GMT",
      "retry-after" : "0",
      "StatusCode" : "201",
      "x-ms-request-server-encrypted" : "true",
      "Date" : "Fri, 06 Sep 2019 19:03:28 GMT",
      "Content-MD5" : "wh+Wm18D0z1D4E+PE252gg==",
      "ETag" : "\"0x8D732FCE7C0D45A\"",
      "Content-Length" : "0",
      "x-ms-request-id" : "4129ffa9-c01e-00c5-42e5-644e4d000000",
      "x-ms-client-request-id" : "d9c4de55-2d10-4010-a78e-041123748f9c"
>>>>>>> a55d5dd9
    },
    "Exception" : null
  }, {
    "Method" : "GET",
<<<<<<< HEAD
    "Uri" : "https://jaschrepragrs.blob.core.windows.net?prefix=jtcstageblocknullbody&comp=list",
    "Headers" : {
      "x-ms-version" : "2019-02-02",
      "User-Agent" : "azsdk-java-azure-storage-blob/12.0.0-preview.3 1.8.0_221; Windows 10 10.0",
      "x-ms-client-request-id" : "d3d8e9a7-7b84-4317-bc81-e033243b1074"
=======
    "Uri" : "https://azstoragesdkaccount.blob.core.windows.net?prefix=jtcstageblocknullbody&comp=list",
    "Headers" : {
      "x-ms-version" : "2019-02-02",
      "User-Agent" : "azsdk-java-azure-storage-blob/12.0.0-preview.3 1.8.0_212; Windows 10 10.0",
      "x-ms-client-request-id" : "977378b7-7368-4e8f-baac-12eed2b7d57e"
>>>>>>> a55d5dd9
    },
    "Response" : {
      "Transfer-Encoding" : "chunked",
      "x-ms-version" : "2019-02-02",
      "Server" : "Windows-Azure-Blob/1.0 Microsoft-HTTPAPI/2.0",
      "retry-after" : "0",
      "StatusCode" : "200",
<<<<<<< HEAD
      "x-ms-request-id" : "dacab1a3-b01e-001c-633b-6438bc000000",
      "Body" : "﻿<?xml version=\"1.0\" encoding=\"utf-8\"?><EnumerationResults ServiceEndpoint=\"https://jaschrepragrs.blob.core.windows.net/\"><Prefix>jtcstageblocknullbody</Prefix><Containers><Container><Name>jtcstageblocknullbody0901174a7be1b529db426ca3</Name><Properties><Last-Modified>Thu, 05 Sep 2019 22:43:34 GMT</Last-Modified><Etag>\"0x8D732527C0C3C47\"</Etag><LeaseStatus>unlocked</LeaseStatus><LeaseState>available</LeaseState><DefaultEncryptionScope>$account-encryption-key</DefaultEncryptionScope><DenyEncryptionScopeOverride>false</DenyEncryptionScopeOverride><HasImmutabilityPolicy>false</HasImmutabilityPolicy><HasLegalHold>false</HasLegalHold></Properties></Container></Containers><NextMarker /></EnumerationResults>",
      "Date" : "Thu, 05 Sep 2019 22:43:34 GMT",
      "x-ms-client-request-id" : "d3d8e9a7-7b84-4317-bc81-e033243b1074",
=======
      "x-ms-request-id" : "4129ffc9-c01e-00c5-60e5-644e4d000000",
      "Body" : "﻿<?xml version=\"1.0\" encoding=\"utf-8\"?><EnumerationResults ServiceEndpoint=\"https://azstoragesdkaccount.blob.core.windows.net/\"><Prefix>jtcstageblocknullbody</Prefix><Containers><Container><Name>jtcstageblocknullbody024094ecb91e390020459095</Name><Properties><Last-Modified>Fri, 06 Sep 2019 19:03:29 GMT</Last-Modified><Etag>\"0x8D732FCE7AFB28B\"</Etag><LeaseStatus>unlocked</LeaseStatus><LeaseState>available</LeaseState><DefaultEncryptionScope>$account-encryption-key</DefaultEncryptionScope><DenyEncryptionScopeOverride>false</DenyEncryptionScopeOverride><HasImmutabilityPolicy>false</HasImmutabilityPolicy><HasLegalHold>false</HasLegalHold></Properties></Container></Containers><NextMarker /></EnumerationResults>",
      "Date" : "Fri, 06 Sep 2019 19:03:29 GMT",
      "x-ms-client-request-id" : "977378b7-7368-4e8f-baac-12eed2b7d57e",
>>>>>>> a55d5dd9
      "Content-Type" : "application/xml"
    },
    "Exception" : null
  }, {
    "Method" : "DELETE",
<<<<<<< HEAD
    "Uri" : "https://jaschrepragrs.blob.core.windows.net/jtcstageblocknullbody0901174a7be1b529db426ca3?restype=container",
    "Headers" : {
      "x-ms-version" : "2019-02-02",
      "User-Agent" : "azsdk-java-azure-storage-blob/12.0.0-preview.3 1.8.0_221; Windows 10 10.0",
      "x-ms-client-request-id" : "039c53aa-e3b2-4b0b-92e5-f7c8c940c3ac"
=======
    "Uri" : "https://azstoragesdkaccount.blob.core.windows.net/jtcstageblocknullbody024094ecb91e390020459095?restype=container",
    "Headers" : {
      "x-ms-version" : "2019-02-02",
      "User-Agent" : "azsdk-java-azure-storage-blob/12.0.0-preview.3 1.8.0_212; Windows 10 10.0",
      "x-ms-client-request-id" : "d45653db-5958-415f-a285-e0b63aa88ca8"
>>>>>>> a55d5dd9
    },
    "Response" : {
      "x-ms-version" : "2019-02-02",
      "Server" : "Windows-Azure-Blob/1.0 Microsoft-HTTPAPI/2.0",
      "retry-after" : "0",
      "Content-Length" : "0",
      "StatusCode" : "202",
<<<<<<< HEAD
      "x-ms-request-id" : "dacab1af-b01e-001c-6e3b-6438bc000000",
      "Date" : "Thu, 05 Sep 2019 22:43:34 GMT",
      "x-ms-client-request-id" : "039c53aa-e3b2-4b0b-92e5-f7c8c940c3ac"
    },
    "Exception" : null
  } ],
  "variables" : [ "jtcstageblocknullbody0901174a7be1b529db426ca3", "javablobstageblocknullbody125031890f4333cbe4405", "javablobstageblocknullbody259984297def7b70964ce", "36ecd8f1-2042-4c69-bf9f-783dbe95e12d" ]
=======
      "x-ms-request-id" : "4129ffe7-c01e-00c5-7de5-644e4d000000",
      "Date" : "Fri, 06 Sep 2019 19:03:29 GMT",
      "x-ms-client-request-id" : "d45653db-5958-415f-a285-e0b63aa88ca8"
    },
    "Exception" : null
  } ],
  "variables" : [ "jtcstageblocknullbody024094ecb91e390020459095", "javablobstageblocknullbody12351829798b3d4f2348d", "javablobstageblocknullbody2786492ed9949574b94be", "0b61a4f2-8428-4059-894c-18b46caf3fde" ]
>>>>>>> a55d5dd9
}<|MERGE_RESOLUTION|>--- conflicted
+++ resolved
@@ -1,105 +1,57 @@
 {
   "networkCallRecords" : [ {
     "Method" : "PUT",
-<<<<<<< HEAD
-    "Uri" : "https://jaschrepragrs.blob.core.windows.net/jtcstageblocknullbody0901174a7be1b529db426ca3?restype=container",
+    "Uri" : "https://jaschrepragrs.blob.core.windows.net/jtcstageblocknullbody0261608c9d68ddcb364460bc?restype=container",
     "Headers" : {
       "x-ms-version" : "2019-02-02",
       "User-Agent" : "azsdk-java-azure-storage-blob/12.0.0-preview.3 1.8.0_221; Windows 10 10.0",
-      "x-ms-client-request-id" : "f126e703-8f53-40c5-8ff4-e87790a9af02"
-=======
-    "Uri" : "https://azstoragesdkaccount.blob.core.windows.net/jtcstageblocknullbody024094ecb91e390020459095?restype=container",
-    "Headers" : {
-      "x-ms-version" : "2019-02-02",
-      "User-Agent" : "azsdk-java-azure-storage-blob/12.0.0-preview.3 1.8.0_212; Windows 10 10.0",
-      "x-ms-client-request-id" : "778afb33-7435-4685-af8e-8860b5ea7a7e"
->>>>>>> a55d5dd9
+      "x-ms-client-request-id" : "0b59b696-7c68-45a4-9080-67ecc543b555"
     },
     "Response" : {
       "x-ms-version" : "2019-02-02",
       "Server" : "Windows-Azure-Blob/1.0 Microsoft-HTTPAPI/2.0",
-<<<<<<< HEAD
-      "ETag" : "\"0x8D732527C0C3C47\"",
-      "Last-Modified" : "Thu, 05 Sep 2019 22:43:34 GMT",
+      "ETag" : "\"0x8D73561B5E50E9B\"",
+      "Last-Modified" : "Mon, 09 Sep 2019 20:10:07 GMT",
       "retry-after" : "0",
       "Content-Length" : "0",
       "StatusCode" : "201",
-      "x-ms-request-id" : "dacab187-b01e-001c-493b-6438bc000000",
-      "Date" : "Thu, 05 Sep 2019 22:43:34 GMT",
-      "x-ms-client-request-id" : "f126e703-8f53-40c5-8ff4-e87790a9af02"
-=======
-      "ETag" : "\"0x8D732FCE7AFB28B\"",
-      "Last-Modified" : "Fri, 06 Sep 2019 19:03:29 GMT",
-      "retry-after" : "0",
-      "Content-Length" : "0",
-      "StatusCode" : "201",
-      "x-ms-request-id" : "4129ff64-c01e-00c5-07e5-644e4d000000",
-      "Date" : "Fri, 06 Sep 2019 19:03:28 GMT",
-      "x-ms-client-request-id" : "778afb33-7435-4685-af8e-8860b5ea7a7e"
->>>>>>> a55d5dd9
+      "x-ms-request-id" : "755bae5f-601e-0051-784a-67fe5e000000",
+      "Date" : "Mon, 09 Sep 2019 20:10:07 GMT",
+      "x-ms-client-request-id" : "0b59b696-7c68-45a4-9080-67ecc543b555"
     },
     "Exception" : null
   }, {
     "Method" : "PUT",
-<<<<<<< HEAD
-    "Uri" : "https://jaschrepragrs.blob.core.windows.net/jtcstageblocknullbody0901174a7be1b529db426ca3/javablobstageblocknullbody125031890f4333cbe4405",
+    "Uri" : "https://jaschrepragrs.blob.core.windows.net/jtcstageblocknullbody0261608c9d68ddcb364460bc/javablobstageblocknullbody1125452d6636c71e9c4c9",
     "Headers" : {
       "x-ms-version" : "2019-02-02",
       "User-Agent" : "azsdk-java-azure-storage-blob/12.0.0-preview.3 1.8.0_221; Windows 10 10.0",
-      "x-ms-client-request-id" : "65f8a35e-b42c-4bda-8557-60395d58578e",
-=======
-    "Uri" : "https://azstoragesdkaccount.blob.core.windows.net/jtcstageblocknullbody024094ecb91e390020459095/javablobstageblocknullbody12351829798b3d4f2348d",
-    "Headers" : {
-      "x-ms-version" : "2019-02-02",
-      "User-Agent" : "azsdk-java-azure-storage-blob/12.0.0-preview.3 1.8.0_212; Windows 10 10.0",
-      "x-ms-client-request-id" : "d9c4de55-2d10-4010-a78e-041123748f9c",
->>>>>>> a55d5dd9
+      "x-ms-client-request-id" : "13b1361c-3b2e-46c9-94f3-cc42afae0286",
       "Content-Type" : "application/octet-stream"
     },
     "Response" : {
       "x-ms-version" : "2019-02-02",
       "Server" : "Windows-Azure-Blob/1.0 Microsoft-HTTPAPI/2.0",
       "x-ms-content-crc64" : "6RYQPwaVsyQ=",
-<<<<<<< HEAD
-      "Last-Modified" : "Thu, 05 Sep 2019 22:43:34 GMT",
+      "Last-Modified" : "Mon, 09 Sep 2019 20:10:07 GMT",
       "retry-after" : "0",
       "StatusCode" : "201",
       "x-ms-request-server-encrypted" : "true",
-      "Date" : "Thu, 05 Sep 2019 22:43:34 GMT",
+      "Date" : "Mon, 09 Sep 2019 20:10:07 GMT",
       "Content-MD5" : "wh+Wm18D0z1D4E+PE252gg==",
-      "ETag" : "\"0x8D732527C18E6B3\"",
+      "ETag" : "\"0x8D73561B5F2FDC9\"",
       "Content-Length" : "0",
-      "x-ms-request-id" : "dacab193-b01e-001c-543b-6438bc000000",
-      "x-ms-client-request-id" : "65f8a35e-b42c-4bda-8557-60395d58578e"
-=======
-      "Last-Modified" : "Fri, 06 Sep 2019 19:03:29 GMT",
-      "retry-after" : "0",
-      "StatusCode" : "201",
-      "x-ms-request-server-encrypted" : "true",
-      "Date" : "Fri, 06 Sep 2019 19:03:28 GMT",
-      "Content-MD5" : "wh+Wm18D0z1D4E+PE252gg==",
-      "ETag" : "\"0x8D732FCE7C0D45A\"",
-      "Content-Length" : "0",
-      "x-ms-request-id" : "4129ffa9-c01e-00c5-42e5-644e4d000000",
-      "x-ms-client-request-id" : "d9c4de55-2d10-4010-a78e-041123748f9c"
->>>>>>> a55d5dd9
+      "x-ms-request-id" : "755bae68-601e-0051-7f4a-67fe5e000000",
+      "x-ms-client-request-id" : "13b1361c-3b2e-46c9-94f3-cc42afae0286"
     },
     "Exception" : null
   }, {
     "Method" : "GET",
-<<<<<<< HEAD
     "Uri" : "https://jaschrepragrs.blob.core.windows.net?prefix=jtcstageblocknullbody&comp=list",
     "Headers" : {
       "x-ms-version" : "2019-02-02",
       "User-Agent" : "azsdk-java-azure-storage-blob/12.0.0-preview.3 1.8.0_221; Windows 10 10.0",
-      "x-ms-client-request-id" : "d3d8e9a7-7b84-4317-bc81-e033243b1074"
-=======
-    "Uri" : "https://azstoragesdkaccount.blob.core.windows.net?prefix=jtcstageblocknullbody&comp=list",
-    "Headers" : {
-      "x-ms-version" : "2019-02-02",
-      "User-Agent" : "azsdk-java-azure-storage-blob/12.0.0-preview.3 1.8.0_212; Windows 10 10.0",
-      "x-ms-client-request-id" : "977378b7-7368-4e8f-baac-12eed2b7d57e"
->>>>>>> a55d5dd9
+      "x-ms-client-request-id" : "3d43b949-4638-4e27-ae52-5f1e3b4dd223"
     },
     "Response" : {
       "Transfer-Encoding" : "chunked",
@@ -107,35 +59,20 @@
       "Server" : "Windows-Azure-Blob/1.0 Microsoft-HTTPAPI/2.0",
       "retry-after" : "0",
       "StatusCode" : "200",
-<<<<<<< HEAD
-      "x-ms-request-id" : "dacab1a3-b01e-001c-633b-6438bc000000",
-      "Body" : "﻿<?xml version=\"1.0\" encoding=\"utf-8\"?><EnumerationResults ServiceEndpoint=\"https://jaschrepragrs.blob.core.windows.net/\"><Prefix>jtcstageblocknullbody</Prefix><Containers><Container><Name>jtcstageblocknullbody0901174a7be1b529db426ca3</Name><Properties><Last-Modified>Thu, 05 Sep 2019 22:43:34 GMT</Last-Modified><Etag>\"0x8D732527C0C3C47\"</Etag><LeaseStatus>unlocked</LeaseStatus><LeaseState>available</LeaseState><DefaultEncryptionScope>$account-encryption-key</DefaultEncryptionScope><DenyEncryptionScopeOverride>false</DenyEncryptionScopeOverride><HasImmutabilityPolicy>false</HasImmutabilityPolicy><HasLegalHold>false</HasLegalHold></Properties></Container></Containers><NextMarker /></EnumerationResults>",
-      "Date" : "Thu, 05 Sep 2019 22:43:34 GMT",
-      "x-ms-client-request-id" : "d3d8e9a7-7b84-4317-bc81-e033243b1074",
-=======
-      "x-ms-request-id" : "4129ffc9-c01e-00c5-60e5-644e4d000000",
-      "Body" : "﻿<?xml version=\"1.0\" encoding=\"utf-8\"?><EnumerationResults ServiceEndpoint=\"https://azstoragesdkaccount.blob.core.windows.net/\"><Prefix>jtcstageblocknullbody</Prefix><Containers><Container><Name>jtcstageblocknullbody024094ecb91e390020459095</Name><Properties><Last-Modified>Fri, 06 Sep 2019 19:03:29 GMT</Last-Modified><Etag>\"0x8D732FCE7AFB28B\"</Etag><LeaseStatus>unlocked</LeaseStatus><LeaseState>available</LeaseState><DefaultEncryptionScope>$account-encryption-key</DefaultEncryptionScope><DenyEncryptionScopeOverride>false</DenyEncryptionScopeOverride><HasImmutabilityPolicy>false</HasImmutabilityPolicy><HasLegalHold>false</HasLegalHold></Properties></Container></Containers><NextMarker /></EnumerationResults>",
-      "Date" : "Fri, 06 Sep 2019 19:03:29 GMT",
-      "x-ms-client-request-id" : "977378b7-7368-4e8f-baac-12eed2b7d57e",
->>>>>>> a55d5dd9
+      "x-ms-request-id" : "755bae76-601e-0051-0b4a-67fe5e000000",
+      "Body" : "﻿<?xml version=\"1.0\" encoding=\"utf-8\"?><EnumerationResults ServiceEndpoint=\"https://jaschrepragrs.blob.core.windows.net/\"><Prefix>jtcstageblocknullbody</Prefix><Containers><Container><Name>jtcstageblocknullbody0261608c9d68ddcb364460bc</Name><Properties><Last-Modified>Mon, 09 Sep 2019 20:10:07 GMT</Last-Modified><Etag>\"0x8D73561B5E50E9B\"</Etag><LeaseStatus>unlocked</LeaseStatus><LeaseState>available</LeaseState><DefaultEncryptionScope>$account-encryption-key</DefaultEncryptionScope><DenyEncryptionScopeOverride>false</DenyEncryptionScopeOverride><HasImmutabilityPolicy>false</HasImmutabilityPolicy><HasLegalHold>false</HasLegalHold></Properties></Container></Containers><NextMarker /></EnumerationResults>",
+      "Date" : "Mon, 09 Sep 2019 20:10:07 GMT",
+      "x-ms-client-request-id" : "3d43b949-4638-4e27-ae52-5f1e3b4dd223",
       "Content-Type" : "application/xml"
     },
     "Exception" : null
   }, {
     "Method" : "DELETE",
-<<<<<<< HEAD
-    "Uri" : "https://jaschrepragrs.blob.core.windows.net/jtcstageblocknullbody0901174a7be1b529db426ca3?restype=container",
+    "Uri" : "https://jaschrepragrs.blob.core.windows.net/jtcstageblocknullbody0261608c9d68ddcb364460bc?restype=container",
     "Headers" : {
       "x-ms-version" : "2019-02-02",
       "User-Agent" : "azsdk-java-azure-storage-blob/12.0.0-preview.3 1.8.0_221; Windows 10 10.0",
-      "x-ms-client-request-id" : "039c53aa-e3b2-4b0b-92e5-f7c8c940c3ac"
-=======
-    "Uri" : "https://azstoragesdkaccount.blob.core.windows.net/jtcstageblocknullbody024094ecb91e390020459095?restype=container",
-    "Headers" : {
-      "x-ms-version" : "2019-02-02",
-      "User-Agent" : "azsdk-java-azure-storage-blob/12.0.0-preview.3 1.8.0_212; Windows 10 10.0",
-      "x-ms-client-request-id" : "d45653db-5958-415f-a285-e0b63aa88ca8"
->>>>>>> a55d5dd9
+      "x-ms-client-request-id" : "06578248-96f4-44c9-88ef-2d71597f5ff0"
     },
     "Response" : {
       "x-ms-version" : "2019-02-02",
@@ -143,21 +80,11 @@
       "retry-after" : "0",
       "Content-Length" : "0",
       "StatusCode" : "202",
-<<<<<<< HEAD
-      "x-ms-request-id" : "dacab1af-b01e-001c-6e3b-6438bc000000",
-      "Date" : "Thu, 05 Sep 2019 22:43:34 GMT",
-      "x-ms-client-request-id" : "039c53aa-e3b2-4b0b-92e5-f7c8c940c3ac"
+      "x-ms-request-id" : "755bae81-601e-0051-164a-67fe5e000000",
+      "Date" : "Mon, 09 Sep 2019 20:10:07 GMT",
+      "x-ms-client-request-id" : "06578248-96f4-44c9-88ef-2d71597f5ff0"
     },
     "Exception" : null
   } ],
-  "variables" : [ "jtcstageblocknullbody0901174a7be1b529db426ca3", "javablobstageblocknullbody125031890f4333cbe4405", "javablobstageblocknullbody259984297def7b70964ce", "36ecd8f1-2042-4c69-bf9f-783dbe95e12d" ]
-=======
-      "x-ms-request-id" : "4129ffe7-c01e-00c5-7de5-644e4d000000",
-      "Date" : "Fri, 06 Sep 2019 19:03:29 GMT",
-      "x-ms-client-request-id" : "d45653db-5958-415f-a285-e0b63aa88ca8"
-    },
-    "Exception" : null
-  } ],
-  "variables" : [ "jtcstageblocknullbody024094ecb91e390020459095", "javablobstageblocknullbody12351829798b3d4f2348d", "javablobstageblocknullbody2786492ed9949574b94be", "0b61a4f2-8428-4059-894c-18b46caf3fde" ]
->>>>>>> a55d5dd9
+  "variables" : [ "jtcstageblocknullbody0261608c9d68ddcb364460bc", "javablobstageblocknullbody1125452d6636c71e9c4c9", "javablobstageblocknullbody2167267a8e72c2e25640c", "2fa6e338-2a03-46a3-9dd6-27d1cb4074cf" ]
 }