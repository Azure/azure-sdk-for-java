{
  "networkCallRecords" : [ {
    "Method" : "PUT",
<<<<<<< HEAD
    "Uri" : "https://jaschrepragrs.blob.core.windows.net/jtcappendblockacfail02862834e5e65d34a3453587?restype=container",
    "Headers" : {
      "x-ms-version" : "2019-02-02",
      "User-Agent" : "azsdk-java-azure-storage-blob/12.0.0-preview.3 1.8.0_221; Windows 10 10.0",
      "x-ms-client-request-id" : "31ed86a2-4d32-494e-82be-a70939e626e2"
=======
    "Uri" : "https://azstoragesdkaccount.blob.core.windows.net/jtcappendblockacfail026925c368b4f3700d458185?restype=container",
    "Headers" : {
      "x-ms-version" : "2019-02-02",
      "User-Agent" : "azsdk-java-azure-storage-blob/12.0.0-preview.3 1.8.0_212; Windows 10 10.0",
      "x-ms-client-request-id" : "67ed949c-fc6c-47b1-ab19-a53ef95eebb5"
>>>>>>> a55d5dd9
    },
    "Response" : {
      "x-ms-version" : "2019-02-02",
      "Server" : "Windows-Azure-Blob/1.0 Microsoft-HTTPAPI/2.0",
<<<<<<< HEAD
      "ETag" : "\"0x8D732522EDD5D0E\"",
      "Last-Modified" : "Thu, 05 Sep 2019 22:41:25 GMT",
      "retry-after" : "0",
      "Content-Length" : "0",
      "StatusCode" : "201",
      "x-ms-request-id" : "9b6869be-c01e-0018-393b-64cd3e000000",
      "Date" : "Thu, 05 Sep 2019 22:41:24 GMT",
      "x-ms-client-request-id" : "31ed86a2-4d32-494e-82be-a70939e626e2"
=======
      "ETag" : "\"0x8D732FC65AC9495\"",
      "Last-Modified" : "Fri, 06 Sep 2019 18:59:51 GMT",
      "retry-after" : "0",
      "Content-Length" : "0",
      "StatusCode" : "201",
      "x-ms-request-id" : "b92a8b1c-d01e-009e-4ae5-644931000000",
      "Date" : "Fri, 06 Sep 2019 18:59:51 GMT",
      "x-ms-client-request-id" : "67ed949c-fc6c-47b1-ab19-a53ef95eebb5"
>>>>>>> a55d5dd9
    },
    "Exception" : null
  }, {
    "Method" : "PUT",
<<<<<<< HEAD
    "Uri" : "https://jaschrepragrs.blob.core.windows.net/jtcappendblockacfail02862834e5e65d34a3453587/javablobappendblockacfail184458ce855f13e0d84969",
    "Headers" : {
      "x-ms-version" : "2019-02-02",
      "User-Agent" : "azsdk-java-azure-storage-blob/12.0.0-preview.3 1.8.0_221; Windows 10 10.0",
      "x-ms-client-request-id" : "ce3f6371-6738-4ef2-8fd7-0a6b0e562fe5"
=======
    "Uri" : "https://azstoragesdkaccount.blob.core.windows.net/jtcappendblockacfail026925c368b4f3700d458185/javablobappendblockacfail1991027a901e205f7441b3",
    "Headers" : {
      "x-ms-version" : "2019-02-02",
      "User-Agent" : "azsdk-java-azure-storage-blob/12.0.0-preview.3 1.8.0_212; Windows 10 10.0",
      "x-ms-client-request-id" : "60286846-892b-48e2-b2f9-5af1328b5835"
>>>>>>> a55d5dd9
    },
    "Response" : {
      "x-ms-version" : "2019-02-02",
      "Server" : "Windows-Azure-Blob/1.0 Microsoft-HTTPAPI/2.0",
<<<<<<< HEAD
      "ETag" : "\"0x8D732522EE9DD53\"",
      "Last-Modified" : "Thu, 05 Sep 2019 22:41:25 GMT",
      "retry-after" : "0",
      "Content-Length" : "0",
      "StatusCode" : "201",
      "x-ms-request-id" : "9b6869d1-c01e-0018-4b3b-64cd3e000000",
      "x-ms-request-server-encrypted" : "true",
      "Date" : "Thu, 05 Sep 2019 22:41:24 GMT",
      "x-ms-client-request-id" : "ce3f6371-6738-4ef2-8fd7-0a6b0e562fe5"
=======
      "ETag" : "\"0x8D732FC65B3ACAD\"",
      "Last-Modified" : "Fri, 06 Sep 2019 18:59:51 GMT",
      "retry-after" : "0",
      "Content-Length" : "0",
      "StatusCode" : "201",
      "x-ms-request-id" : "b92a8b4c-d01e-009e-76e5-644931000000",
      "x-ms-request-server-encrypted" : "true",
      "Date" : "Fri, 06 Sep 2019 18:59:51 GMT",
      "x-ms-client-request-id" : "60286846-892b-48e2-b2f9-5af1328b5835"
>>>>>>> a55d5dd9
    },
    "Exception" : null
  }, {
    "Method" : "PUT",
<<<<<<< HEAD
    "Uri" : "https://jaschrepragrs.blob.core.windows.net/jtcappendblockacfail02862834e5e65d34a3453587/javablobappendblockacfail184458ce855f13e0d84969?comp=appendblock",
    "Headers" : {
      "x-ms-version" : "2019-02-02",
      "User-Agent" : "azsdk-java-azure-storage-blob/12.0.0-preview.3 1.8.0_221; Windows 10 10.0",
      "x-ms-client-request-id" : "a36887c0-2a9a-4f9f-af23-0dbc2ee45ab4",
=======
    "Uri" : "https://azstoragesdkaccount.blob.core.windows.net/jtcappendblockacfail026925c368b4f3700d458185/javablobappendblockacfail1991027a901e205f7441b3?comp=appendblock",
    "Headers" : {
      "x-ms-version" : "2019-02-02",
      "User-Agent" : "azsdk-java-azure-storage-blob/12.0.0-preview.3 1.8.0_212; Windows 10 10.0",
      "x-ms-client-request-id" : "c992db05-2993-4de8-b04c-007005d37f13",
>>>>>>> a55d5dd9
      "Content-Type" : "application/octet-stream"
    },
    "Response" : {
      "x-ms-version" : "2019-02-02",
      "Server" : "Windows-Azure-Blob/1.0 Microsoft-HTTPAPI/2.0",
      "x-ms-error-code" : "ConditionNotMet",
      "retry-after" : "0",
      "Content-Length" : "252",
      "StatusCode" : "412",
<<<<<<< HEAD
      "x-ms-request-id" : "9b6869df-c01e-0018-583b-64cd3e000000",
      "Body" : "﻿<?xml version=\"1.0\" encoding=\"utf-8\"?><Error><Code>ConditionNotMet</Code><Message>The condition specified using HTTP conditional header(s) is not met.\nRequestId:9b6869df-c01e-0018-583b-64cd3e000000\nTime:2019-09-05T22:41:25.2851992Z</Message></Error>",
      "Date" : "Thu, 05 Sep 2019 22:41:24 GMT",
      "x-ms-client-request-id" : "a36887c0-2a9a-4f9f-af23-0dbc2ee45ab4",
=======
      "x-ms-request-id" : "b92a8b64-d01e-009e-0ce5-644931000000",
      "Body" : "﻿<?xml version=\"1.0\" encoding=\"utf-8\"?><Error><Code>ConditionNotMet</Code><Message>The condition specified using HTTP conditional header(s) is not met.\nRequestId:b92a8b64-d01e-009e-0ce5-644931000000\nTime:2019-09-06T18:59:51.6021730Z</Message></Error>",
      "Date" : "Fri, 06 Sep 2019 18:59:51 GMT",
      "x-ms-client-request-id" : "c992db05-2993-4de8-b04c-007005d37f13",
>>>>>>> a55d5dd9
      "Content-Type" : "application/xml"
    },
    "Exception" : null
  }, {
    "Method" : "GET",
<<<<<<< HEAD
    "Uri" : "https://jaschrepragrs.blob.core.windows.net?prefix=jtcappendblockacfail&comp=list",
    "Headers" : {
      "x-ms-version" : "2019-02-02",
      "User-Agent" : "azsdk-java-azure-storage-blob/12.0.0-preview.3 1.8.0_221; Windows 10 10.0",
      "x-ms-client-request-id" : "dfb55b32-c944-4ddb-baed-5a6e80267e70"
=======
    "Uri" : "https://azstoragesdkaccount.blob.core.windows.net?prefix=jtcappendblockacfail&comp=list",
    "Headers" : {
      "x-ms-version" : "2019-02-02",
      "User-Agent" : "azsdk-java-azure-storage-blob/12.0.0-preview.3 1.8.0_212; Windows 10 10.0",
      "x-ms-client-request-id" : "77a8080c-9386-429b-9261-25ca36dd0042"
>>>>>>> a55d5dd9
    },
    "Response" : {
      "Transfer-Encoding" : "chunked",
      "x-ms-version" : "2019-02-02",
      "Server" : "Windows-Azure-Blob/1.0 Microsoft-HTTPAPI/2.0",
      "retry-after" : "0",
      "StatusCode" : "200",
<<<<<<< HEAD
      "x-ms-request-id" : "9b6869eb-c01e-0018-633b-64cd3e000000",
      "Body" : "﻿<?xml version=\"1.0\" encoding=\"utf-8\"?><EnumerationResults ServiceEndpoint=\"https://jaschrepragrs.blob.core.windows.net/\"><Prefix>jtcappendblockacfail</Prefix><Containers><Container><Name>jtcappendblockacfail02862834e5e65d34a3453587</Name><Properties><Last-Modified>Thu, 05 Sep 2019 22:41:25 GMT</Last-Modified><Etag>\"0x8D732522EDD5D0E\"</Etag><LeaseStatus>unlocked</LeaseStatus><LeaseState>available</LeaseState><DefaultEncryptionScope>$account-encryption-key</DefaultEncryptionScope><DenyEncryptionScopeOverride>false</DenyEncryptionScopeOverride><HasImmutabilityPolicy>false</HasImmutabilityPolicy><HasLegalHold>false</HasLegalHold></Properties></Container></Containers><NextMarker /></EnumerationResults>",
      "Date" : "Thu, 05 Sep 2019 22:41:24 GMT",
      "x-ms-client-request-id" : "dfb55b32-c944-4ddb-baed-5a6e80267e70",
=======
      "x-ms-request-id" : "b92a8b83-d01e-009e-29e5-644931000000",
      "Body" : "﻿<?xml version=\"1.0\" encoding=\"utf-8\"?><EnumerationResults ServiceEndpoint=\"https://azstoragesdkaccount.blob.core.windows.net/\"><Prefix>jtcappendblockacfail</Prefix><Containers><Container><Name>jtcappendblockacfail026925c368b4f3700d458185</Name><Properties><Last-Modified>Fri, 06 Sep 2019 18:59:51 GMT</Last-Modified><Etag>\"0x8D732FC65AC9495\"</Etag><LeaseStatus>unlocked</LeaseStatus><LeaseState>available</LeaseState><DefaultEncryptionScope>$account-encryption-key</DefaultEncryptionScope><DenyEncryptionScopeOverride>false</DenyEncryptionScopeOverride><HasImmutabilityPolicy>false</HasImmutabilityPolicy><HasLegalHold>false</HasLegalHold></Properties></Container></Containers><NextMarker /></EnumerationResults>",
      "Date" : "Fri, 06 Sep 2019 18:59:51 GMT",
      "x-ms-client-request-id" : "77a8080c-9386-429b-9261-25ca36dd0042",
>>>>>>> a55d5dd9
      "Content-Type" : "application/xml"
    },
    "Exception" : null
  }, {
    "Method" : "DELETE",
<<<<<<< HEAD
    "Uri" : "https://jaschrepragrs.blob.core.windows.net/jtcappendblockacfail02862834e5e65d34a3453587?restype=container",
    "Headers" : {
      "x-ms-version" : "2019-02-02",
      "User-Agent" : "azsdk-java-azure-storage-blob/12.0.0-preview.3 1.8.0_221; Windows 10 10.0",
      "x-ms-client-request-id" : "ae331a32-6948-4012-94c9-dd2b12820b15"
=======
    "Uri" : "https://azstoragesdkaccount.blob.core.windows.net/jtcappendblockacfail026925c368b4f3700d458185?restype=container",
    "Headers" : {
      "x-ms-version" : "2019-02-02",
      "User-Agent" : "azsdk-java-azure-storage-blob/12.0.0-preview.3 1.8.0_212; Windows 10 10.0",
      "x-ms-client-request-id" : "3780877b-e94b-4ea2-b87f-2de68cc7fb25"
>>>>>>> a55d5dd9
    },
    "Response" : {
      "x-ms-version" : "2019-02-02",
      "Server" : "Windows-Azure-Blob/1.0 Microsoft-HTTPAPI/2.0",
      "retry-after" : "0",
      "Content-Length" : "0",
      "StatusCode" : "202",
<<<<<<< HEAD
      "x-ms-request-id" : "9b6869f8-c01e-0018-6e3b-64cd3e000000",
      "Date" : "Thu, 05 Sep 2019 22:41:24 GMT",
      "x-ms-client-request-id" : "ae331a32-6948-4012-94c9-dd2b12820b15"
    },
    "Exception" : null
  } ],
  "variables" : [ "jtcappendblockacfail02862834e5e65d34a3453587", "javablobappendblockacfail184458ce855f13e0d84969" ]
=======
      "x-ms-request-id" : "b92a8ba4-d01e-009e-44e5-644931000000",
      "Date" : "Fri, 06 Sep 2019 18:59:51 GMT",
      "x-ms-client-request-id" : "3780877b-e94b-4ea2-b87f-2de68cc7fb25"
    },
    "Exception" : null
  } ],
  "variables" : [ "jtcappendblockacfail026925c368b4f3700d458185", "javablobappendblockacfail1991027a901e205f7441b3" ]
>>>>>>> a55d5dd9
}<|MERGE_RESOLUTION|>--- conflicted
+++ resolved
@@ -1,101 +1,54 @@
 {
   "networkCallRecords" : [ {
     "Method" : "PUT",
-<<<<<<< HEAD
-    "Uri" : "https://jaschrepragrs.blob.core.windows.net/jtcappendblockacfail02862834e5e65d34a3453587?restype=container",
+    "Uri" : "https://jaschrepragrs.blob.core.windows.net/jtcappendblockacfail05957835e1eaf69813449a80?restype=container",
     "Headers" : {
       "x-ms-version" : "2019-02-02",
       "User-Agent" : "azsdk-java-azure-storage-blob/12.0.0-preview.3 1.8.0_221; Windows 10 10.0",
-      "x-ms-client-request-id" : "31ed86a2-4d32-494e-82be-a70939e626e2"
-=======
-    "Uri" : "https://azstoragesdkaccount.blob.core.windows.net/jtcappendblockacfail026925c368b4f3700d458185?restype=container",
-    "Headers" : {
-      "x-ms-version" : "2019-02-02",
-      "User-Agent" : "azsdk-java-azure-storage-blob/12.0.0-preview.3 1.8.0_212; Windows 10 10.0",
-      "x-ms-client-request-id" : "67ed949c-fc6c-47b1-ab19-a53ef95eebb5"
->>>>>>> a55d5dd9
+      "x-ms-client-request-id" : "4ab4b8c3-5db4-4d76-98b1-5ec753ced991"
     },
     "Response" : {
       "x-ms-version" : "2019-02-02",
       "Server" : "Windows-Azure-Blob/1.0 Microsoft-HTTPAPI/2.0",
-<<<<<<< HEAD
-      "ETag" : "\"0x8D732522EDD5D0E\"",
-      "Last-Modified" : "Thu, 05 Sep 2019 22:41:25 GMT",
+      "ETag" : "\"0x8D735623B14D1B8\"",
+      "Last-Modified" : "Mon, 09 Sep 2019 20:13:51 GMT",
       "retry-after" : "0",
       "Content-Length" : "0",
       "StatusCode" : "201",
-      "x-ms-request-id" : "9b6869be-c01e-0018-393b-64cd3e000000",
-      "Date" : "Thu, 05 Sep 2019 22:41:24 GMT",
-      "x-ms-client-request-id" : "31ed86a2-4d32-494e-82be-a70939e626e2"
-=======
-      "ETag" : "\"0x8D732FC65AC9495\"",
-      "Last-Modified" : "Fri, 06 Sep 2019 18:59:51 GMT",
-      "retry-after" : "0",
-      "Content-Length" : "0",
-      "StatusCode" : "201",
-      "x-ms-request-id" : "b92a8b1c-d01e-009e-4ae5-644931000000",
-      "Date" : "Fri, 06 Sep 2019 18:59:51 GMT",
-      "x-ms-client-request-id" : "67ed949c-fc6c-47b1-ab19-a53ef95eebb5"
->>>>>>> a55d5dd9
+      "x-ms-request-id" : "e27c7c7f-901e-0029-744b-6796e9000000",
+      "Date" : "Mon, 09 Sep 2019 20:13:50 GMT",
+      "x-ms-client-request-id" : "4ab4b8c3-5db4-4d76-98b1-5ec753ced991"
     },
     "Exception" : null
   }, {
     "Method" : "PUT",
-<<<<<<< HEAD
-    "Uri" : "https://jaschrepragrs.blob.core.windows.net/jtcappendblockacfail02862834e5e65d34a3453587/javablobappendblockacfail184458ce855f13e0d84969",
+    "Uri" : "https://jaschrepragrs.blob.core.windows.net/jtcappendblockacfail05957835e1eaf69813449a80/javablobappendblockacfail153929744e74b3c5584661",
     "Headers" : {
       "x-ms-version" : "2019-02-02",
       "User-Agent" : "azsdk-java-azure-storage-blob/12.0.0-preview.3 1.8.0_221; Windows 10 10.0",
-      "x-ms-client-request-id" : "ce3f6371-6738-4ef2-8fd7-0a6b0e562fe5"
-=======
-    "Uri" : "https://azstoragesdkaccount.blob.core.windows.net/jtcappendblockacfail026925c368b4f3700d458185/javablobappendblockacfail1991027a901e205f7441b3",
-    "Headers" : {
-      "x-ms-version" : "2019-02-02",
-      "User-Agent" : "azsdk-java-azure-storage-blob/12.0.0-preview.3 1.8.0_212; Windows 10 10.0",
-      "x-ms-client-request-id" : "60286846-892b-48e2-b2f9-5af1328b5835"
->>>>>>> a55d5dd9
+      "x-ms-client-request-id" : "ea3c775f-c37e-4944-bfdf-96c71249e092"
     },
     "Response" : {
       "x-ms-version" : "2019-02-02",
       "Server" : "Windows-Azure-Blob/1.0 Microsoft-HTTPAPI/2.0",
-<<<<<<< HEAD
-      "ETag" : "\"0x8D732522EE9DD53\"",
-      "Last-Modified" : "Thu, 05 Sep 2019 22:41:25 GMT",
+      "ETag" : "\"0x8D735623B21FE4A\"",
+      "Last-Modified" : "Mon, 09 Sep 2019 20:13:51 GMT",
       "retry-after" : "0",
       "Content-Length" : "0",
       "StatusCode" : "201",
-      "x-ms-request-id" : "9b6869d1-c01e-0018-4b3b-64cd3e000000",
+      "x-ms-request-id" : "e27c7c8f-901e-0029-014b-6796e9000000",
       "x-ms-request-server-encrypted" : "true",
-      "Date" : "Thu, 05 Sep 2019 22:41:24 GMT",
-      "x-ms-client-request-id" : "ce3f6371-6738-4ef2-8fd7-0a6b0e562fe5"
-=======
-      "ETag" : "\"0x8D732FC65B3ACAD\"",
-      "Last-Modified" : "Fri, 06 Sep 2019 18:59:51 GMT",
-      "retry-after" : "0",
-      "Content-Length" : "0",
-      "StatusCode" : "201",
-      "x-ms-request-id" : "b92a8b4c-d01e-009e-76e5-644931000000",
-      "x-ms-request-server-encrypted" : "true",
-      "Date" : "Fri, 06 Sep 2019 18:59:51 GMT",
-      "x-ms-client-request-id" : "60286846-892b-48e2-b2f9-5af1328b5835"
->>>>>>> a55d5dd9
+      "Date" : "Mon, 09 Sep 2019 20:13:50 GMT",
+      "x-ms-client-request-id" : "ea3c775f-c37e-4944-bfdf-96c71249e092"
     },
     "Exception" : null
   }, {
     "Method" : "PUT",
-<<<<<<< HEAD
-    "Uri" : "https://jaschrepragrs.blob.core.windows.net/jtcappendblockacfail02862834e5e65d34a3453587/javablobappendblockacfail184458ce855f13e0d84969?comp=appendblock",
+    "Uri" : "https://jaschrepragrs.blob.core.windows.net/jtcappendblockacfail05957835e1eaf69813449a80/javablobappendblockacfail153929744e74b3c5584661?comp=appendblock",
     "Headers" : {
       "x-ms-version" : "2019-02-02",
       "User-Agent" : "azsdk-java-azure-storage-blob/12.0.0-preview.3 1.8.0_221; Windows 10 10.0",
-      "x-ms-client-request-id" : "a36887c0-2a9a-4f9f-af23-0dbc2ee45ab4",
-=======
-    "Uri" : "https://azstoragesdkaccount.blob.core.windows.net/jtcappendblockacfail026925c368b4f3700d458185/javablobappendblockacfail1991027a901e205f7441b3?comp=appendblock",
-    "Headers" : {
-      "x-ms-version" : "2019-02-02",
-      "User-Agent" : "azsdk-java-azure-storage-blob/12.0.0-preview.3 1.8.0_212; Windows 10 10.0",
-      "x-ms-client-request-id" : "c992db05-2993-4de8-b04c-007005d37f13",
->>>>>>> a55d5dd9
+      "x-ms-client-request-id" : "d0320111-584d-46cb-9183-ca43a73f94ac",
       "Content-Type" : "application/octet-stream"
     },
     "Response" : {
@@ -105,35 +58,20 @@
       "retry-after" : "0",
       "Content-Length" : "252",
       "StatusCode" : "412",
-<<<<<<< HEAD
-      "x-ms-request-id" : "9b6869df-c01e-0018-583b-64cd3e000000",
-      "Body" : "﻿<?xml version=\"1.0\" encoding=\"utf-8\"?><Error><Code>ConditionNotMet</Code><Message>The condition specified using HTTP conditional header(s) is not met.\nRequestId:9b6869df-c01e-0018-583b-64cd3e000000\nTime:2019-09-05T22:41:25.2851992Z</Message></Error>",
-      "Date" : "Thu, 05 Sep 2019 22:41:24 GMT",
-      "x-ms-client-request-id" : "a36887c0-2a9a-4f9f-af23-0dbc2ee45ab4",
-=======
-      "x-ms-request-id" : "b92a8b64-d01e-009e-0ce5-644931000000",
-      "Body" : "﻿<?xml version=\"1.0\" encoding=\"utf-8\"?><Error><Code>ConditionNotMet</Code><Message>The condition specified using HTTP conditional header(s) is not met.\nRequestId:b92a8b64-d01e-009e-0ce5-644931000000\nTime:2019-09-06T18:59:51.6021730Z</Message></Error>",
-      "Date" : "Fri, 06 Sep 2019 18:59:51 GMT",
-      "x-ms-client-request-id" : "c992db05-2993-4de8-b04c-007005d37f13",
->>>>>>> a55d5dd9
+      "x-ms-request-id" : "e27c7c9a-901e-0029-0c4b-6796e9000000",
+      "Body" : "﻿<?xml version=\"1.0\" encoding=\"utf-8\"?><Error><Code>ConditionNotMet</Code><Message>The condition specified using HTTP conditional header(s) is not met.\nRequestId:e27c7c9a-901e-0029-0c4b-6796e9000000\nTime:2019-09-09T20:13:51.2213034Z</Message></Error>",
+      "Date" : "Mon, 09 Sep 2019 20:13:50 GMT",
+      "x-ms-client-request-id" : "d0320111-584d-46cb-9183-ca43a73f94ac",
       "Content-Type" : "application/xml"
     },
     "Exception" : null
   }, {
     "Method" : "GET",
-<<<<<<< HEAD
     "Uri" : "https://jaschrepragrs.blob.core.windows.net?prefix=jtcappendblockacfail&comp=list",
     "Headers" : {
       "x-ms-version" : "2019-02-02",
       "User-Agent" : "azsdk-java-azure-storage-blob/12.0.0-preview.3 1.8.0_221; Windows 10 10.0",
-      "x-ms-client-request-id" : "dfb55b32-c944-4ddb-baed-5a6e80267e70"
-=======
-    "Uri" : "https://azstoragesdkaccount.blob.core.windows.net?prefix=jtcappendblockacfail&comp=list",
-    "Headers" : {
-      "x-ms-version" : "2019-02-02",
-      "User-Agent" : "azsdk-java-azure-storage-blob/12.0.0-preview.3 1.8.0_212; Windows 10 10.0",
-      "x-ms-client-request-id" : "77a8080c-9386-429b-9261-25ca36dd0042"
->>>>>>> a55d5dd9
+      "x-ms-client-request-id" : "f709a59e-e704-4aaa-b113-54189dfdf728"
     },
     "Response" : {
       "Transfer-Encoding" : "chunked",
@@ -141,35 +79,20 @@
       "Server" : "Windows-Azure-Blob/1.0 Microsoft-HTTPAPI/2.0",
       "retry-after" : "0",
       "StatusCode" : "200",
-<<<<<<< HEAD
-      "x-ms-request-id" : "9b6869eb-c01e-0018-633b-64cd3e000000",
-      "Body" : "﻿<?xml version=\"1.0\" encoding=\"utf-8\"?><EnumerationResults ServiceEndpoint=\"https://jaschrepragrs.blob.core.windows.net/\"><Prefix>jtcappendblockacfail</Prefix><Containers><Container><Name>jtcappendblockacfail02862834e5e65d34a3453587</Name><Properties><Last-Modified>Thu, 05 Sep 2019 22:41:25 GMT</Last-Modified><Etag>\"0x8D732522EDD5D0E\"</Etag><LeaseStatus>unlocked</LeaseStatus><LeaseState>available</LeaseState><DefaultEncryptionScope>$account-encryption-key</DefaultEncryptionScope><DenyEncryptionScopeOverride>false</DenyEncryptionScopeOverride><HasImmutabilityPolicy>false</HasImmutabilityPolicy><HasLegalHold>false</HasLegalHold></Properties></Container></Containers><NextMarker /></EnumerationResults>",
-      "Date" : "Thu, 05 Sep 2019 22:41:24 GMT",
-      "x-ms-client-request-id" : "dfb55b32-c944-4ddb-baed-5a6e80267e70",
-=======
-      "x-ms-request-id" : "b92a8b83-d01e-009e-29e5-644931000000",
-      "Body" : "﻿<?xml version=\"1.0\" encoding=\"utf-8\"?><EnumerationResults ServiceEndpoint=\"https://azstoragesdkaccount.blob.core.windows.net/\"><Prefix>jtcappendblockacfail</Prefix><Containers><Container><Name>jtcappendblockacfail026925c368b4f3700d458185</Name><Properties><Last-Modified>Fri, 06 Sep 2019 18:59:51 GMT</Last-Modified><Etag>\"0x8D732FC65AC9495\"</Etag><LeaseStatus>unlocked</LeaseStatus><LeaseState>available</LeaseState><DefaultEncryptionScope>$account-encryption-key</DefaultEncryptionScope><DenyEncryptionScopeOverride>false</DenyEncryptionScopeOverride><HasImmutabilityPolicy>false</HasImmutabilityPolicy><HasLegalHold>false</HasLegalHold></Properties></Container></Containers><NextMarker /></EnumerationResults>",
-      "Date" : "Fri, 06 Sep 2019 18:59:51 GMT",
-      "x-ms-client-request-id" : "77a8080c-9386-429b-9261-25ca36dd0042",
->>>>>>> a55d5dd9
+      "x-ms-request-id" : "e27c7c9e-901e-0029-104b-6796e9000000",
+      "Body" : "﻿<?xml version=\"1.0\" encoding=\"utf-8\"?><EnumerationResults ServiceEndpoint=\"https://jaschrepragrs.blob.core.windows.net/\"><Prefix>jtcappendblockacfail</Prefix><Containers><Container><Name>jtcappendblockacfail05957835e1eaf69813449a80</Name><Properties><Last-Modified>Mon, 09 Sep 2019 20:13:51 GMT</Last-Modified><Etag>\"0x8D735623B14D1B8\"</Etag><LeaseStatus>unlocked</LeaseStatus><LeaseState>available</LeaseState><DefaultEncryptionScope>$account-encryption-key</DefaultEncryptionScope><DenyEncryptionScopeOverride>false</DenyEncryptionScopeOverride><HasImmutabilityPolicy>false</HasImmutabilityPolicy><HasLegalHold>false</HasLegalHold></Properties></Container></Containers><NextMarker /></EnumerationResults>",
+      "Date" : "Mon, 09 Sep 2019 20:13:50 GMT",
+      "x-ms-client-request-id" : "f709a59e-e704-4aaa-b113-54189dfdf728",
       "Content-Type" : "application/xml"
     },
     "Exception" : null
   }, {
     "Method" : "DELETE",
-<<<<<<< HEAD
-    "Uri" : "https://jaschrepragrs.blob.core.windows.net/jtcappendblockacfail02862834e5e65d34a3453587?restype=container",
+    "Uri" : "https://jaschrepragrs.blob.core.windows.net/jtcappendblockacfail05957835e1eaf69813449a80?restype=container",
     "Headers" : {
       "x-ms-version" : "2019-02-02",
       "User-Agent" : "azsdk-java-azure-storage-blob/12.0.0-preview.3 1.8.0_221; Windows 10 10.0",
-      "x-ms-client-request-id" : "ae331a32-6948-4012-94c9-dd2b12820b15"
-=======
-    "Uri" : "https://azstoragesdkaccount.blob.core.windows.net/jtcappendblockacfail026925c368b4f3700d458185?restype=container",
-    "Headers" : {
-      "x-ms-version" : "2019-02-02",
-      "User-Agent" : "azsdk-java-azure-storage-blob/12.0.0-preview.3 1.8.0_212; Windows 10 10.0",
-      "x-ms-client-request-id" : "3780877b-e94b-4ea2-b87f-2de68cc7fb25"
->>>>>>> a55d5dd9
+      "x-ms-client-request-id" : "fae2549e-6ca4-4daf-979b-67349bc8e4a1"
     },
     "Response" : {
       "x-ms-version" : "2019-02-02",
@@ -177,21 +100,11 @@
       "retry-after" : "0",
       "Content-Length" : "0",
       "StatusCode" : "202",
-<<<<<<< HEAD
-      "x-ms-request-id" : "9b6869f8-c01e-0018-6e3b-64cd3e000000",
-      "Date" : "Thu, 05 Sep 2019 22:41:24 GMT",
-      "x-ms-client-request-id" : "ae331a32-6948-4012-94c9-dd2b12820b15"
+      "x-ms-request-id" : "e27c7cac-901e-0029-1d4b-6796e9000000",
+      "Date" : "Mon, 09 Sep 2019 20:13:50 GMT",
+      "x-ms-client-request-id" : "fae2549e-6ca4-4daf-979b-67349bc8e4a1"
     },
     "Exception" : null
   } ],
-  "variables" : [ "jtcappendblockacfail02862834e5e65d34a3453587", "javablobappendblockacfail184458ce855f13e0d84969" ]
-=======
-      "x-ms-request-id" : "b92a8ba4-d01e-009e-44e5-644931000000",
-      "Date" : "Fri, 06 Sep 2019 18:59:51 GMT",
-      "x-ms-client-request-id" : "3780877b-e94b-4ea2-b87f-2de68cc7fb25"
-    },
-    "Exception" : null
-  } ],
-  "variables" : [ "jtcappendblockacfail026925c368b4f3700d458185", "javablobappendblockacfail1991027a901e205f7441b3" ]
->>>>>>> a55d5dd9
+  "variables" : [ "jtcappendblockacfail05957835e1eaf69813449a80", "javablobappendblockacfail153929744e74b3c5584661" ]
 }