{
  "networkCallRecords" : [ {
    "Method" : "PUT",
<<<<<<< HEAD
    "Uri" : "https://jaschrepragrs.blob.core.windows.net/jtcsetmetadataac0blobapitestsetmetadataac9e98834910bb8bd?restype=container",
    "Headers" : {
      "x-ms-version" : "2019-02-02",
      "User-Agent" : "azsdk-java-azure-storage-blob/12.0.0-preview.3 1.8.0_221; Windows 10 10.0",
      "x-ms-client-request-id" : "1c58eea7-de30-406d-979f-787f8b00414b"
=======
    "Uri" : "https://azstoragesdkaccount.blob.core.windows.net/jtcsetmetadataac0blobapitestsetmetadataac1a83473861644f9?restype=container",
    "Headers" : {
      "x-ms-version" : "2019-02-02",
      "User-Agent" : "azsdk-java-azure-storage-blob/12.0.0-preview.3 1.8.0_212; Windows 10 10.0",
      "x-ms-client-request-id" : "b937ce99-27f3-4da8-a0f1-333db9e29443"
>>>>>>> a55d5dd9
    },
    "Response" : {
      "x-ms-version" : "2019-02-02",
      "Server" : "Windows-Azure-Blob/1.0 Microsoft-HTTPAPI/2.0",
<<<<<<< HEAD
      "ETag" : "\"0x8D73251A9B5811C\"",
      "Last-Modified" : "Thu, 05 Sep 2019 22:37:41 GMT",
      "retry-after" : "0",
      "Content-Length" : "0",
      "StatusCode" : "201",
      "x-ms-request-id" : "bfeceac1-901e-0044-7a3a-643cc7000000",
      "Date" : "Thu, 05 Sep 2019 22:37:40 GMT",
      "x-ms-client-request-id" : "1c58eea7-de30-406d-979f-787f8b00414b"
=======
      "ETag" : "\"0x8D732FC7D4B4475\"",
      "Last-Modified" : "Fri, 06 Sep 2019 19:00:31 GMT",
      "retry-after" : "0",
      "Content-Length" : "0",
      "StatusCode" : "201",
      "x-ms-request-id" : "b92b1d23-d01e-009e-72e5-644931000000",
      "Date" : "Fri, 06 Sep 2019 19:00:30 GMT",
      "x-ms-client-request-id" : "b937ce99-27f3-4da8-a0f1-333db9e29443"
>>>>>>> a55d5dd9
    },
    "Exception" : null
  }, {
    "Method" : "PUT",
<<<<<<< HEAD
    "Uri" : "https://jaschrepragrs.blob.core.windows.net/jtcsetmetadataac0blobapitestsetmetadataac9e98834910bb8bd/javablobsetmetadataac1blobapitestsetmetadataac9e9304995a8f",
    "Headers" : {
      "x-ms-version" : "2019-02-02",
      "User-Agent" : "azsdk-java-azure-storage-blob/12.0.0-preview.3 1.8.0_221; Windows 10 10.0",
      "x-ms-client-request-id" : "c9a11b1c-c00a-4126-a0dc-d8b2e33e09d8",
=======
    "Uri" : "https://azstoragesdkaccount.blob.core.windows.net/jtcsetmetadataac0blobapitestsetmetadataac1a83473861644f9/javablobsetmetadataac1blobapitestsetmetadataac1a87652829dc",
    "Headers" : {
      "x-ms-version" : "2019-02-02",
      "User-Agent" : "azsdk-java-azure-storage-blob/12.0.0-preview.3 1.8.0_212; Windows 10 10.0",
      "x-ms-client-request-id" : "7651b34b-dbc4-4c63-8069-ae0ab6f61ae1",
>>>>>>> a55d5dd9
      "Content-Type" : "application/octet-stream"
    },
    "Response" : {
      "x-ms-version" : "2019-02-02",
      "Server" : "Windows-Azure-Blob/1.0 Microsoft-HTTPAPI/2.0",
      "x-ms-content-crc64" : "6RYQPwaVsyQ=",
<<<<<<< HEAD
      "Last-Modified" : "Thu, 05 Sep 2019 22:37:41 GMT",
      "retry-after" : "0",
      "StatusCode" : "201",
      "x-ms-request-server-encrypted" : "true",
      "Date" : "Thu, 05 Sep 2019 22:37:40 GMT",
      "Content-MD5" : "wh+Wm18D0z1D4E+PE252gg==",
      "ETag" : "\"0x8D73251A9C28B1E\"",
      "Content-Length" : "0",
      "x-ms-request-id" : "bfecead3-901e-0044-0b3a-643cc7000000",
      "x-ms-client-request-id" : "c9a11b1c-c00a-4126-a0dc-d8b2e33e09d8"
=======
      "Last-Modified" : "Fri, 06 Sep 2019 19:00:31 GMT",
      "retry-after" : "0",
      "StatusCode" : "201",
      "x-ms-request-server-encrypted" : "true",
      "Date" : "Fri, 06 Sep 2019 19:00:30 GMT",
      "Content-MD5" : "wh+Wm18D0z1D4E+PE252gg==",
      "ETag" : "\"0x8D732FC7D51EFBD\"",
      "Content-Length" : "0",
      "x-ms-request-id" : "b92b1d4f-d01e-009e-17e5-644931000000",
      "x-ms-client-request-id" : "7651b34b-dbc4-4c63-8069-ae0ab6f61ae1"
>>>>>>> a55d5dd9
    },
    "Exception" : null
  }, {
    "Method" : "PUT",
<<<<<<< HEAD
    "Uri" : "https://jaschrepragrs.blob.core.windows.net/jtcsetmetadataac0blobapitestsetmetadataac9e98834910bb8bd/javablobsetmetadataac1blobapitestsetmetadataac9e9304995a8f?comp=lease",
    "Headers" : {
      "x-ms-version" : "2019-02-02",
      "User-Agent" : "azsdk-java-azure-storage-blob/12.0.0-preview.3 1.8.0_221; Windows 10 10.0",
      "x-ms-client-request-id" : "c4ee9b59-755d-4c0e-8781-e91958808c58"
=======
    "Uri" : "https://azstoragesdkaccount.blob.core.windows.net/jtcsetmetadataac0blobapitestsetmetadataac1a83473861644f9/javablobsetmetadataac1blobapitestsetmetadataac1a87652829dc?comp=lease",
    "Headers" : {
      "x-ms-version" : "2019-02-02",
      "User-Agent" : "azsdk-java-azure-storage-blob/12.0.0-preview.3 1.8.0_212; Windows 10 10.0",
      "x-ms-client-request-id" : "360cfdfb-d638-4991-aaaa-945be8374eb2"
>>>>>>> a55d5dd9
    },
    "Response" : {
      "x-ms-version" : "2019-02-02",
      "Server" : "Windows-Azure-Blob/1.0 Microsoft-HTTPAPI/2.0",
<<<<<<< HEAD
      "ETag" : "\"0x8D73251A9C28B1E\"",
      "x-ms-lease-id" : "8a0f49b3-33f4-49bd-807e-1fbb033a7df4",
      "Last-Modified" : "Thu, 05 Sep 2019 22:37:41 GMT",
      "retry-after" : "0",
      "Content-Length" : "0",
      "StatusCode" : "201",
      "x-ms-request-id" : "bfeceae7-901e-0044-1f3a-643cc7000000",
      "Date" : "Thu, 05 Sep 2019 22:37:41 GMT",
      "x-ms-client-request-id" : "c4ee9b59-755d-4c0e-8781-e91958808c58"
=======
      "ETag" : "\"0x8D732FC7D51EFBD\"",
      "x-ms-lease-id" : "29e86055-5ead-4ba8-be8b-c62f31663fd8",
      "Last-Modified" : "Fri, 06 Sep 2019 19:00:31 GMT",
      "retry-after" : "0",
      "Content-Length" : "0",
      "StatusCode" : "201",
      "x-ms-request-id" : "b92b1d81-d01e-009e-44e5-644931000000",
      "Date" : "Fri, 06 Sep 2019 19:00:31 GMT",
      "x-ms-client-request-id" : "360cfdfb-d638-4991-aaaa-945be8374eb2"
>>>>>>> a55d5dd9
    },
    "Exception" : null
  }, {
    "Method" : "PUT",
<<<<<<< HEAD
    "Uri" : "https://jaschrepragrs.blob.core.windows.net/jtcsetmetadataac0blobapitestsetmetadataac9e98834910bb8bd/javablobsetmetadataac1blobapitestsetmetadataac9e9304995a8f?comp=metadata",
    "Headers" : {
      "x-ms-version" : "2019-02-02",
      "User-Agent" : "azsdk-java-azure-storage-blob/12.0.0-preview.3 1.8.0_221; Windows 10 10.0",
      "x-ms-client-request-id" : "14ce02a0-eea2-4840-a742-42f6788fc814"
=======
    "Uri" : "https://azstoragesdkaccount.blob.core.windows.net/jtcsetmetadataac0blobapitestsetmetadataac1a83473861644f9/javablobsetmetadataac1blobapitestsetmetadataac1a87652829dc?comp=metadata",
    "Headers" : {
      "x-ms-version" : "2019-02-02",
      "User-Agent" : "azsdk-java-azure-storage-blob/12.0.0-preview.3 1.8.0_212; Windows 10 10.0",
      "x-ms-client-request-id" : "dfb43346-fc57-4d97-aab9-da908421b0f2"
>>>>>>> a55d5dd9
    },
    "Response" : {
      "x-ms-version" : "2019-02-02",
      "Server" : "Windows-Azure-Blob/1.0 Microsoft-HTTPAPI/2.0",
<<<<<<< HEAD
      "ETag" : "\"0x8D73251A9DB95F6\"",
      "Last-Modified" : "Thu, 05 Sep 2019 22:37:41 GMT",
      "retry-after" : "0",
      "Content-Length" : "0",
      "StatusCode" : "200",
      "x-ms-request-id" : "bfeceaf6-901e-0044-2c3a-643cc7000000",
      "x-ms-request-server-encrypted" : "true",
      "Date" : "Thu, 05 Sep 2019 22:37:41 GMT",
      "x-ms-client-request-id" : "14ce02a0-eea2-4840-a742-42f6788fc814"
=======
      "ETag" : "\"0x8D732FC7D6C82FC\"",
      "Last-Modified" : "Fri, 06 Sep 2019 19:00:31 GMT",
      "retry-after" : "0",
      "Content-Length" : "0",
      "StatusCode" : "200",
      "x-ms-request-id" : "b92b1de6-d01e-009e-25e5-644931000000",
      "x-ms-request-server-encrypted" : "true",
      "Date" : "Fri, 06 Sep 2019 19:00:31 GMT",
      "x-ms-client-request-id" : "dfb43346-fc57-4d97-aab9-da908421b0f2"
>>>>>>> a55d5dd9
    },
    "Exception" : null
  }, {
    "Method" : "GET",
<<<<<<< HEAD
    "Uri" : "https://jaschrepragrs.blob.core.windows.net?prefix=jtcsetmetadataac&comp=list",
    "Headers" : {
      "x-ms-version" : "2019-02-02",
      "User-Agent" : "azsdk-java-azure-storage-blob/12.0.0-preview.3 1.8.0_221; Windows 10 10.0",
      "x-ms-client-request-id" : "9765024b-1fd1-4655-b823-88f090dba87c"
=======
    "Uri" : "https://azstoragesdkaccount.blob.core.windows.net?prefix=jtcsetmetadataac&comp=list",
    "Headers" : {
      "x-ms-version" : "2019-02-02",
      "User-Agent" : "azsdk-java-azure-storage-blob/12.0.0-preview.3 1.8.0_212; Windows 10 10.0",
      "x-ms-client-request-id" : "f8148f6a-b7ca-4c51-b551-d2bada258cf9"
>>>>>>> a55d5dd9
    },
    "Response" : {
      "Transfer-Encoding" : "chunked",
      "x-ms-version" : "2019-02-02",
      "Server" : "Windows-Azure-Blob/1.0 Microsoft-HTTPAPI/2.0",
      "retry-after" : "0",
      "StatusCode" : "200",
<<<<<<< HEAD
      "x-ms-request-id" : "bfeceaff-901e-0044-353a-643cc7000000",
      "Body" : "﻿<?xml version=\"1.0\" encoding=\"utf-8\"?><EnumerationResults ServiceEndpoint=\"https://jaschrepragrs.blob.core.windows.net/\"><Prefix>jtcsetmetadataac</Prefix><Containers><Container><Name>jtcsetmetadataac0blobapitestsetmetadataac9e98834910bb8bd</Name><Properties><Last-Modified>Thu, 05 Sep 2019 22:37:41 GMT</Last-Modified><Etag>\"0x8D73251A9B5811C\"</Etag><LeaseStatus>unlocked</LeaseStatus><LeaseState>available</LeaseState><DefaultEncryptionScope>$account-encryption-key</DefaultEncryptionScope><DenyEncryptionScopeOverride>false</DenyEncryptionScopeOverride><HasImmutabilityPolicy>false</HasImmutabilityPolicy><HasLegalHold>false</HasLegalHold></Properties></Container></Containers><NextMarker /></EnumerationResults>",
      "Date" : "Thu, 05 Sep 2019 22:37:41 GMT",
      "x-ms-client-request-id" : "9765024b-1fd1-4655-b823-88f090dba87c",
=======
      "x-ms-request-id" : "b92b1e05-d01e-009e-44e5-644931000000",
      "Body" : "﻿<?xml version=\"1.0\" encoding=\"utf-8\"?><EnumerationResults ServiceEndpoint=\"https://azstoragesdkaccount.blob.core.windows.net/\"><Prefix>jtcsetmetadataac</Prefix><Containers><Container><Name>jtcsetmetadataac0blobapitestsetmetadataac1a83473861644f9</Name><Properties><Last-Modified>Fri, 06 Sep 2019 19:00:31 GMT</Last-Modified><Etag>\"0x8D732FC7D4B4475\"</Etag><LeaseStatus>unlocked</LeaseStatus><LeaseState>available</LeaseState><DefaultEncryptionScope>$account-encryption-key</DefaultEncryptionScope><DenyEncryptionScopeOverride>false</DenyEncryptionScopeOverride><HasImmutabilityPolicy>false</HasImmutabilityPolicy><HasLegalHold>false</HasLegalHold></Properties></Container></Containers><NextMarker /></EnumerationResults>",
      "Date" : "Fri, 06 Sep 2019 19:00:31 GMT",
      "x-ms-client-request-id" : "f8148f6a-b7ca-4c51-b551-d2bada258cf9",
>>>>>>> a55d5dd9
      "Content-Type" : "application/xml"
    },
    "Exception" : null
  }, {
    "Method" : "DELETE",
<<<<<<< HEAD
    "Uri" : "https://jaschrepragrs.blob.core.windows.net/jtcsetmetadataac0blobapitestsetmetadataac9e98834910bb8bd?restype=container",
    "Headers" : {
      "x-ms-version" : "2019-02-02",
      "User-Agent" : "azsdk-java-azure-storage-blob/12.0.0-preview.3 1.8.0_221; Windows 10 10.0",
      "x-ms-client-request-id" : "446d33f3-2a69-415f-9bf4-9b35cffa4acd"
=======
    "Uri" : "https://azstoragesdkaccount.blob.core.windows.net/jtcsetmetadataac0blobapitestsetmetadataac1a83473861644f9?restype=container",
    "Headers" : {
      "x-ms-version" : "2019-02-02",
      "User-Agent" : "azsdk-java-azure-storage-blob/12.0.0-preview.3 1.8.0_212; Windows 10 10.0",
      "x-ms-client-request-id" : "0eeaa045-19d4-427d-82ef-9f9ec8601034"
>>>>>>> a55d5dd9
    },
    "Response" : {
      "x-ms-version" : "2019-02-02",
      "Server" : "Windows-Azure-Blob/1.0 Microsoft-HTTPAPI/2.0",
      "retry-after" : "0",
      "Content-Length" : "0",
      "StatusCode" : "202",
<<<<<<< HEAD
      "x-ms-request-id" : "bfeceb14-901e-0044-483a-643cc7000000",
      "Date" : "Thu, 05 Sep 2019 22:37:41 GMT",
      "x-ms-client-request-id" : "446d33f3-2a69-415f-9bf4-9b35cffa4acd"
    },
    "Exception" : null
  } ],
  "variables" : [ "jtcsetmetadataac0blobapitestsetmetadataac9e98834910bb8bd", "javablobsetmetadataac1blobapitestsetmetadataac9e9304995a8f" ]
=======
      "x-ms-request-id" : "b92b1e1e-d01e-009e-5ce5-644931000000",
      "Date" : "Fri, 06 Sep 2019 19:00:31 GMT",
      "x-ms-client-request-id" : "0eeaa045-19d4-427d-82ef-9f9ec8601034"
    },
    "Exception" : null
  } ],
  "variables" : [ "jtcsetmetadataac0blobapitestsetmetadataac1a83473861644f9", "javablobsetmetadataac1blobapitestsetmetadataac1a87652829dc" ]
>>>>>>> a55d5dd9
}<|MERGE_RESOLUTION|>--- conflicted
+++ resolved
@@ -1,189 +1,101 @@
 {
   "networkCallRecords" : [ {
     "Method" : "PUT",
-<<<<<<< HEAD
-    "Uri" : "https://jaschrepragrs.blob.core.windows.net/jtcsetmetadataac0blobapitestsetmetadataac9e98834910bb8bd?restype=container",
+    "Uri" : "https://jaschrepragrs.blob.core.windows.net/jtcsetmetadataac0blobapitestsetmetadataac37515514ca4ce6f?restype=container",
     "Headers" : {
       "x-ms-version" : "2019-02-02",
       "User-Agent" : "azsdk-java-azure-storage-blob/12.0.0-preview.3 1.8.0_221; Windows 10 10.0",
-      "x-ms-client-request-id" : "1c58eea7-de30-406d-979f-787f8b00414b"
-=======
-    "Uri" : "https://azstoragesdkaccount.blob.core.windows.net/jtcsetmetadataac0blobapitestsetmetadataac1a83473861644f9?restype=container",
-    "Headers" : {
-      "x-ms-version" : "2019-02-02",
-      "User-Agent" : "azsdk-java-azure-storage-blob/12.0.0-preview.3 1.8.0_212; Windows 10 10.0",
-      "x-ms-client-request-id" : "b937ce99-27f3-4da8-a0f1-333db9e29443"
->>>>>>> a55d5dd9
+      "x-ms-client-request-id" : "863332d6-49b5-404d-a578-5a8cc4c5c6b8"
     },
     "Response" : {
       "x-ms-version" : "2019-02-02",
       "Server" : "Windows-Azure-Blob/1.0 Microsoft-HTTPAPI/2.0",
-<<<<<<< HEAD
-      "ETag" : "\"0x8D73251A9B5811C\"",
-      "Last-Modified" : "Thu, 05 Sep 2019 22:37:41 GMT",
+      "ETag" : "\"0x8D73560F95B5039\"",
+      "Last-Modified" : "Mon, 09 Sep 2019 20:04:51 GMT",
       "retry-after" : "0",
       "Content-Length" : "0",
       "StatusCode" : "201",
-      "x-ms-request-id" : "bfeceac1-901e-0044-7a3a-643cc7000000",
-      "Date" : "Thu, 05 Sep 2019 22:37:40 GMT",
-      "x-ms-client-request-id" : "1c58eea7-de30-406d-979f-787f8b00414b"
-=======
-      "ETag" : "\"0x8D732FC7D4B4475\"",
-      "Last-Modified" : "Fri, 06 Sep 2019 19:00:31 GMT",
-      "retry-after" : "0",
-      "Content-Length" : "0",
-      "StatusCode" : "201",
-      "x-ms-request-id" : "b92b1d23-d01e-009e-72e5-644931000000",
-      "Date" : "Fri, 06 Sep 2019 19:00:30 GMT",
-      "x-ms-client-request-id" : "b937ce99-27f3-4da8-a0f1-333db9e29443"
->>>>>>> a55d5dd9
+      "x-ms-request-id" : "c5ca4959-301e-0042-7c49-67cbbf000000",
+      "Date" : "Mon, 09 Sep 2019 20:04:51 GMT",
+      "x-ms-client-request-id" : "863332d6-49b5-404d-a578-5a8cc4c5c6b8"
     },
     "Exception" : null
   }, {
     "Method" : "PUT",
-<<<<<<< HEAD
-    "Uri" : "https://jaschrepragrs.blob.core.windows.net/jtcsetmetadataac0blobapitestsetmetadataac9e98834910bb8bd/javablobsetmetadataac1blobapitestsetmetadataac9e9304995a8f",
+    "Uri" : "https://jaschrepragrs.blob.core.windows.net/jtcsetmetadataac0blobapitestsetmetadataac37515514ca4ce6f/javablobsetmetadataac1blobapitestsetmetadataac37589501f4e3",
     "Headers" : {
       "x-ms-version" : "2019-02-02",
       "User-Agent" : "azsdk-java-azure-storage-blob/12.0.0-preview.3 1.8.0_221; Windows 10 10.0",
-      "x-ms-client-request-id" : "c9a11b1c-c00a-4126-a0dc-d8b2e33e09d8",
-=======
-    "Uri" : "https://azstoragesdkaccount.blob.core.windows.net/jtcsetmetadataac0blobapitestsetmetadataac1a83473861644f9/javablobsetmetadataac1blobapitestsetmetadataac1a87652829dc",
-    "Headers" : {
-      "x-ms-version" : "2019-02-02",
-      "User-Agent" : "azsdk-java-azure-storage-blob/12.0.0-preview.3 1.8.0_212; Windows 10 10.0",
-      "x-ms-client-request-id" : "7651b34b-dbc4-4c63-8069-ae0ab6f61ae1",
->>>>>>> a55d5dd9
+      "x-ms-client-request-id" : "9375f170-4951-403a-87a6-7f938a7dfed1",
       "Content-Type" : "application/octet-stream"
     },
     "Response" : {
       "x-ms-version" : "2019-02-02",
       "Server" : "Windows-Azure-Blob/1.0 Microsoft-HTTPAPI/2.0",
       "x-ms-content-crc64" : "6RYQPwaVsyQ=",
-<<<<<<< HEAD
-      "Last-Modified" : "Thu, 05 Sep 2019 22:37:41 GMT",
+      "Last-Modified" : "Mon, 09 Sep 2019 20:04:51 GMT",
       "retry-after" : "0",
       "StatusCode" : "201",
       "x-ms-request-server-encrypted" : "true",
-      "Date" : "Thu, 05 Sep 2019 22:37:40 GMT",
+      "Date" : "Mon, 09 Sep 2019 20:04:51 GMT",
       "Content-MD5" : "wh+Wm18D0z1D4E+PE252gg==",
-      "ETag" : "\"0x8D73251A9C28B1E\"",
+      "ETag" : "\"0x8D73560F967D0A7\"",
       "Content-Length" : "0",
-      "x-ms-request-id" : "bfecead3-901e-0044-0b3a-643cc7000000",
-      "x-ms-client-request-id" : "c9a11b1c-c00a-4126-a0dc-d8b2e33e09d8"
-=======
-      "Last-Modified" : "Fri, 06 Sep 2019 19:00:31 GMT",
-      "retry-after" : "0",
-      "StatusCode" : "201",
-      "x-ms-request-server-encrypted" : "true",
-      "Date" : "Fri, 06 Sep 2019 19:00:30 GMT",
-      "Content-MD5" : "wh+Wm18D0z1D4E+PE252gg==",
-      "ETag" : "\"0x8D732FC7D51EFBD\"",
-      "Content-Length" : "0",
-      "x-ms-request-id" : "b92b1d4f-d01e-009e-17e5-644931000000",
-      "x-ms-client-request-id" : "7651b34b-dbc4-4c63-8069-ae0ab6f61ae1"
->>>>>>> a55d5dd9
+      "x-ms-request-id" : "c5ca4974-301e-0042-1549-67cbbf000000",
+      "x-ms-client-request-id" : "9375f170-4951-403a-87a6-7f938a7dfed1"
     },
     "Exception" : null
   }, {
     "Method" : "PUT",
-<<<<<<< HEAD
-    "Uri" : "https://jaschrepragrs.blob.core.windows.net/jtcsetmetadataac0blobapitestsetmetadataac9e98834910bb8bd/javablobsetmetadataac1blobapitestsetmetadataac9e9304995a8f?comp=lease",
+    "Uri" : "https://jaschrepragrs.blob.core.windows.net/jtcsetmetadataac0blobapitestsetmetadataac37515514ca4ce6f/javablobsetmetadataac1blobapitestsetmetadataac37589501f4e3?comp=lease",
     "Headers" : {
       "x-ms-version" : "2019-02-02",
       "User-Agent" : "azsdk-java-azure-storage-blob/12.0.0-preview.3 1.8.0_221; Windows 10 10.0",
-      "x-ms-client-request-id" : "c4ee9b59-755d-4c0e-8781-e91958808c58"
-=======
-    "Uri" : "https://azstoragesdkaccount.blob.core.windows.net/jtcsetmetadataac0blobapitestsetmetadataac1a83473861644f9/javablobsetmetadataac1blobapitestsetmetadataac1a87652829dc?comp=lease",
-    "Headers" : {
-      "x-ms-version" : "2019-02-02",
-      "User-Agent" : "azsdk-java-azure-storage-blob/12.0.0-preview.3 1.8.0_212; Windows 10 10.0",
-      "x-ms-client-request-id" : "360cfdfb-d638-4991-aaaa-945be8374eb2"
->>>>>>> a55d5dd9
+      "x-ms-client-request-id" : "c946f38a-cb26-4956-9dc9-b28b64341b73"
     },
     "Response" : {
       "x-ms-version" : "2019-02-02",
       "Server" : "Windows-Azure-Blob/1.0 Microsoft-HTTPAPI/2.0",
-<<<<<<< HEAD
-      "ETag" : "\"0x8D73251A9C28B1E\"",
-      "x-ms-lease-id" : "8a0f49b3-33f4-49bd-807e-1fbb033a7df4",
-      "Last-Modified" : "Thu, 05 Sep 2019 22:37:41 GMT",
+      "ETag" : "\"0x8D73560F967D0A7\"",
+      "x-ms-lease-id" : "7fdb6cff-d0e8-4a3e-a27a-2518cd24d34f",
+      "Last-Modified" : "Mon, 09 Sep 2019 20:04:51 GMT",
       "retry-after" : "0",
       "Content-Length" : "0",
       "StatusCode" : "201",
-      "x-ms-request-id" : "bfeceae7-901e-0044-1f3a-643cc7000000",
-      "Date" : "Thu, 05 Sep 2019 22:37:41 GMT",
-      "x-ms-client-request-id" : "c4ee9b59-755d-4c0e-8781-e91958808c58"
-=======
-      "ETag" : "\"0x8D732FC7D51EFBD\"",
-      "x-ms-lease-id" : "29e86055-5ead-4ba8-be8b-c62f31663fd8",
-      "Last-Modified" : "Fri, 06 Sep 2019 19:00:31 GMT",
-      "retry-after" : "0",
-      "Content-Length" : "0",
-      "StatusCode" : "201",
-      "x-ms-request-id" : "b92b1d81-d01e-009e-44e5-644931000000",
-      "Date" : "Fri, 06 Sep 2019 19:00:31 GMT",
-      "x-ms-client-request-id" : "360cfdfb-d638-4991-aaaa-945be8374eb2"
->>>>>>> a55d5dd9
+      "x-ms-request-id" : "c5ca498b-301e-0042-2c49-67cbbf000000",
+      "Date" : "Mon, 09 Sep 2019 20:04:51 GMT",
+      "x-ms-client-request-id" : "c946f38a-cb26-4956-9dc9-b28b64341b73"
     },
     "Exception" : null
   }, {
     "Method" : "PUT",
-<<<<<<< HEAD
-    "Uri" : "https://jaschrepragrs.blob.core.windows.net/jtcsetmetadataac0blobapitestsetmetadataac9e98834910bb8bd/javablobsetmetadataac1blobapitestsetmetadataac9e9304995a8f?comp=metadata",
+    "Uri" : "https://jaschrepragrs.blob.core.windows.net/jtcsetmetadataac0blobapitestsetmetadataac37515514ca4ce6f/javablobsetmetadataac1blobapitestsetmetadataac37589501f4e3?comp=metadata",
     "Headers" : {
       "x-ms-version" : "2019-02-02",
       "User-Agent" : "azsdk-java-azure-storage-blob/12.0.0-preview.3 1.8.0_221; Windows 10 10.0",
-      "x-ms-client-request-id" : "14ce02a0-eea2-4840-a742-42f6788fc814"
-=======
-    "Uri" : "https://azstoragesdkaccount.blob.core.windows.net/jtcsetmetadataac0blobapitestsetmetadataac1a83473861644f9/javablobsetmetadataac1blobapitestsetmetadataac1a87652829dc?comp=metadata",
-    "Headers" : {
-      "x-ms-version" : "2019-02-02",
-      "User-Agent" : "azsdk-java-azure-storage-blob/12.0.0-preview.3 1.8.0_212; Windows 10 10.0",
-      "x-ms-client-request-id" : "dfb43346-fc57-4d97-aab9-da908421b0f2"
->>>>>>> a55d5dd9
+      "x-ms-client-request-id" : "0e3b481d-8e0e-44ea-b72a-367a0c1041d3"
     },
     "Response" : {
       "x-ms-version" : "2019-02-02",
       "Server" : "Windows-Azure-Blob/1.0 Microsoft-HTTPAPI/2.0",
-<<<<<<< HEAD
-      "ETag" : "\"0x8D73251A9DB95F6\"",
-      "Last-Modified" : "Thu, 05 Sep 2019 22:37:41 GMT",
+      "ETag" : "\"0x8D73560F980DB76\"",
+      "Last-Modified" : "Mon, 09 Sep 2019 20:04:51 GMT",
       "retry-after" : "0",
       "Content-Length" : "0",
       "StatusCode" : "200",
-      "x-ms-request-id" : "bfeceaf6-901e-0044-2c3a-643cc7000000",
+      "x-ms-request-id" : "c5ca49a2-301e-0042-4349-67cbbf000000",
       "x-ms-request-server-encrypted" : "true",
-      "Date" : "Thu, 05 Sep 2019 22:37:41 GMT",
-      "x-ms-client-request-id" : "14ce02a0-eea2-4840-a742-42f6788fc814"
-=======
-      "ETag" : "\"0x8D732FC7D6C82FC\"",
-      "Last-Modified" : "Fri, 06 Sep 2019 19:00:31 GMT",
-      "retry-after" : "0",
-      "Content-Length" : "0",
-      "StatusCode" : "200",
-      "x-ms-request-id" : "b92b1de6-d01e-009e-25e5-644931000000",
-      "x-ms-request-server-encrypted" : "true",
-      "Date" : "Fri, 06 Sep 2019 19:00:31 GMT",
-      "x-ms-client-request-id" : "dfb43346-fc57-4d97-aab9-da908421b0f2"
->>>>>>> a55d5dd9
+      "Date" : "Mon, 09 Sep 2019 20:04:51 GMT",
+      "x-ms-client-request-id" : "0e3b481d-8e0e-44ea-b72a-367a0c1041d3"
     },
     "Exception" : null
   }, {
     "Method" : "GET",
-<<<<<<< HEAD
     "Uri" : "https://jaschrepragrs.blob.core.windows.net?prefix=jtcsetmetadataac&comp=list",
     "Headers" : {
       "x-ms-version" : "2019-02-02",
       "User-Agent" : "azsdk-java-azure-storage-blob/12.0.0-preview.3 1.8.0_221; Windows 10 10.0",
-      "x-ms-client-request-id" : "9765024b-1fd1-4655-b823-88f090dba87c"
-=======
-    "Uri" : "https://azstoragesdkaccount.blob.core.windows.net?prefix=jtcsetmetadataac&comp=list",
-    "Headers" : {
-      "x-ms-version" : "2019-02-02",
-      "User-Agent" : "azsdk-java-azure-storage-blob/12.0.0-preview.3 1.8.0_212; Windows 10 10.0",
-      "x-ms-client-request-id" : "f8148f6a-b7ca-4c51-b551-d2bada258cf9"
->>>>>>> a55d5dd9
+      "x-ms-client-request-id" : "9a3b2ff6-60da-4c77-88dc-ce5db4787b0e"
     },
     "Response" : {
       "Transfer-Encoding" : "chunked",
@@ -191,35 +103,20 @@
       "Server" : "Windows-Azure-Blob/1.0 Microsoft-HTTPAPI/2.0",
       "retry-after" : "0",
       "StatusCode" : "200",
-<<<<<<< HEAD
-      "x-ms-request-id" : "bfeceaff-901e-0044-353a-643cc7000000",
-      "Body" : "﻿<?xml version=\"1.0\" encoding=\"utf-8\"?><EnumerationResults ServiceEndpoint=\"https://jaschrepragrs.blob.core.windows.net/\"><Prefix>jtcsetmetadataac</Prefix><Containers><Container><Name>jtcsetmetadataac0blobapitestsetmetadataac9e98834910bb8bd</Name><Properties><Last-Modified>Thu, 05 Sep 2019 22:37:41 GMT</Last-Modified><Etag>\"0x8D73251A9B5811C\"</Etag><LeaseStatus>unlocked</LeaseStatus><LeaseState>available</LeaseState><DefaultEncryptionScope>$account-encryption-key</DefaultEncryptionScope><DenyEncryptionScopeOverride>false</DenyEncryptionScopeOverride><HasImmutabilityPolicy>false</HasImmutabilityPolicy><HasLegalHold>false</HasLegalHold></Properties></Container></Containers><NextMarker /></EnumerationResults>",
-      "Date" : "Thu, 05 Sep 2019 22:37:41 GMT",
-      "x-ms-client-request-id" : "9765024b-1fd1-4655-b823-88f090dba87c",
-=======
-      "x-ms-request-id" : "b92b1e05-d01e-009e-44e5-644931000000",
-      "Body" : "﻿<?xml version=\"1.0\" encoding=\"utf-8\"?><EnumerationResults ServiceEndpoint=\"https://azstoragesdkaccount.blob.core.windows.net/\"><Prefix>jtcsetmetadataac</Prefix><Containers><Container><Name>jtcsetmetadataac0blobapitestsetmetadataac1a83473861644f9</Name><Properties><Last-Modified>Fri, 06 Sep 2019 19:00:31 GMT</Last-Modified><Etag>\"0x8D732FC7D4B4475\"</Etag><LeaseStatus>unlocked</LeaseStatus><LeaseState>available</LeaseState><DefaultEncryptionScope>$account-encryption-key</DefaultEncryptionScope><DenyEncryptionScopeOverride>false</DenyEncryptionScopeOverride><HasImmutabilityPolicy>false</HasImmutabilityPolicy><HasLegalHold>false</HasLegalHold></Properties></Container></Containers><NextMarker /></EnumerationResults>",
-      "Date" : "Fri, 06 Sep 2019 19:00:31 GMT",
-      "x-ms-client-request-id" : "f8148f6a-b7ca-4c51-b551-d2bada258cf9",
->>>>>>> a55d5dd9
+      "x-ms-request-id" : "c5ca49c7-301e-0042-6249-67cbbf000000",
+      "Body" : "﻿<?xml version=\"1.0\" encoding=\"utf-8\"?><EnumerationResults ServiceEndpoint=\"https://jaschrepragrs.blob.core.windows.net/\"><Prefix>jtcsetmetadataac</Prefix><Containers><Container><Name>jtcsetmetadataac0blobapitestsetmetadataac37515514ca4ce6f</Name><Properties><Last-Modified>Mon, 09 Sep 2019 20:04:51 GMT</Last-Modified><Etag>\"0x8D73560F95B5039\"</Etag><LeaseStatus>unlocked</LeaseStatus><LeaseState>available</LeaseState><DefaultEncryptionScope>$account-encryption-key</DefaultEncryptionScope><DenyEncryptionScopeOverride>false</DenyEncryptionScopeOverride><HasImmutabilityPolicy>false</HasImmutabilityPolicy><HasLegalHold>false</HasLegalHold></Properties></Container></Containers><NextMarker /></EnumerationResults>",
+      "Date" : "Mon, 09 Sep 2019 20:04:51 GMT",
+      "x-ms-client-request-id" : "9a3b2ff6-60da-4c77-88dc-ce5db4787b0e",
       "Content-Type" : "application/xml"
     },
     "Exception" : null
   }, {
     "Method" : "DELETE",
-<<<<<<< HEAD
-    "Uri" : "https://jaschrepragrs.blob.core.windows.net/jtcsetmetadataac0blobapitestsetmetadataac9e98834910bb8bd?restype=container",
+    "Uri" : "https://jaschrepragrs.blob.core.windows.net/jtcsetmetadataac0blobapitestsetmetadataac37515514ca4ce6f?restype=container",
     "Headers" : {
       "x-ms-version" : "2019-02-02",
       "User-Agent" : "azsdk-java-azure-storage-blob/12.0.0-preview.3 1.8.0_221; Windows 10 10.0",
-      "x-ms-client-request-id" : "446d33f3-2a69-415f-9bf4-9b35cffa4acd"
-=======
-    "Uri" : "https://azstoragesdkaccount.blob.core.windows.net/jtcsetmetadataac0blobapitestsetmetadataac1a83473861644f9?restype=container",
-    "Headers" : {
-      "x-ms-version" : "2019-02-02",
-      "User-Agent" : "azsdk-java-azure-storage-blob/12.0.0-preview.3 1.8.0_212; Windows 10 10.0",
-      "x-ms-client-request-id" : "0eeaa045-19d4-427d-82ef-9f9ec8601034"
->>>>>>> a55d5dd9
+      "x-ms-client-request-id" : "e31c30e0-5721-4aa0-bfaf-339a9780136f"
     },
     "Response" : {
       "x-ms-version" : "2019-02-02",
@@ -227,21 +124,11 @@
       "retry-after" : "0",
       "Content-Length" : "0",
       "StatusCode" : "202",
-<<<<<<< HEAD
-      "x-ms-request-id" : "bfeceb14-901e-0044-483a-643cc7000000",
-      "Date" : "Thu, 05 Sep 2019 22:37:41 GMT",
-      "x-ms-client-request-id" : "446d33f3-2a69-415f-9bf4-9b35cffa4acd"
+      "x-ms-request-id" : "c5ca49ea-301e-0042-0449-67cbbf000000",
+      "Date" : "Mon, 09 Sep 2019 20:04:51 GMT",
+      "x-ms-client-request-id" : "e31c30e0-5721-4aa0-bfaf-339a9780136f"
     },
     "Exception" : null
   } ],
-  "variables" : [ "jtcsetmetadataac0blobapitestsetmetadataac9e98834910bb8bd", "javablobsetmetadataac1blobapitestsetmetadataac9e9304995a8f" ]
-=======
-      "x-ms-request-id" : "b92b1e1e-d01e-009e-5ce5-644931000000",
-      "Date" : "Fri, 06 Sep 2019 19:00:31 GMT",
-      "x-ms-client-request-id" : "0eeaa045-19d4-427d-82ef-9f9ec8601034"
-    },
-    "Exception" : null
-  } ],
-  "variables" : [ "jtcsetmetadataac0blobapitestsetmetadataac1a83473861644f9", "javablobsetmetadataac1blobapitestsetmetadataac1a87652829dc" ]
->>>>>>> a55d5dd9
+  "variables" : [ "jtcsetmetadataac0blobapitestsetmetadataac37515514ca4ce6f", "javablobsetmetadataac1blobapitestsetmetadataac37589501f4e3" ]
 }