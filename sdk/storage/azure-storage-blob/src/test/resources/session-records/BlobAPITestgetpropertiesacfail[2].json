{
  "networkCallRecords" : [ {
    "Method" : "PUT",
<<<<<<< HEAD
    "Uri" : "https://jaschrepragrs.blob.core.windows.net/jtcgetpropertiesacfail0blobapitestgetpropertiesacfail7df737225?restype=container",
    "Headers" : {
      "x-ms-version" : "2019-02-02",
      "User-Agent" : "azsdk-java-azure-storage-blob/12.0.0-preview.3 1.8.0_221; Windows 10 10.0",
      "x-ms-client-request-id" : "44c026cf-d709-4c39-8512-3bf6bbff7a00"
=======
    "Uri" : "https://azstoragesdkaccount.blob.core.windows.net/jtcgetpropertiesacfail0blobapitestgetpropertiesacfaile3195828b?restype=container",
    "Headers" : {
      "x-ms-version" : "2019-02-02",
      "User-Agent" : "azsdk-java-azure-storage-blob/12.0.0-preview.3 1.8.0_212; Windows 10 10.0",
      "x-ms-client-request-id" : "f620a19e-befe-4620-84be-c4108b75e4c5"
>>>>>>> a55d5dd9
    },
    "Response" : {
      "x-ms-version" : "2019-02-02",
      "Server" : "Windows-Azure-Blob/1.0 Microsoft-HTTPAPI/2.0",
<<<<<<< HEAD
      "ETag" : "\"0x8D73251A1952ED6\"",
      "Last-Modified" : "Thu, 05 Sep 2019 22:37:28 GMT",
      "retry-after" : "0",
      "Content-Length" : "0",
      "StatusCode" : "201",
      "x-ms-request-id" : "bfecddec-901e-0044-1b3a-643cc7000000",
      "Date" : "Thu, 05 Sep 2019 22:37:27 GMT",
      "x-ms-client-request-id" : "44c026cf-d709-4c39-8512-3bf6bbff7a00"
=======
      "ETag" : "\"0x8D732FC7809749A\"",
      "Last-Modified" : "Fri, 06 Sep 2019 19:00:22 GMT",
      "retry-after" : "0",
      "Content-Length" : "0",
      "StatusCode" : "201",
      "x-ms-request-id" : "b92afa27-d01e-009e-0ae5-644931000000",
      "Date" : "Fri, 06 Sep 2019 19:00:22 GMT",
      "x-ms-client-request-id" : "f620a19e-befe-4620-84be-c4108b75e4c5"
>>>>>>> a55d5dd9
    },
    "Exception" : null
  }, {
    "Method" : "PUT",
<<<<<<< HEAD
    "Uri" : "https://jaschrepragrs.blob.core.windows.net/jtcgetpropertiesacfail0blobapitestgetpropertiesacfail7df737225/javablobgetpropertiesacfail119745f607fb049e15428",
    "Headers" : {
      "x-ms-version" : "2019-02-02",
      "User-Agent" : "azsdk-java-azure-storage-blob/12.0.0-preview.3 1.8.0_221; Windows 10 10.0",
      "x-ms-client-request-id" : "d46ed3fd-0809-4fec-b201-ce2c420cdb6d",
=======
    "Uri" : "https://azstoragesdkaccount.blob.core.windows.net/jtcgetpropertiesacfail0blobapitestgetpropertiesacfaile3195828b/javablobgetpropertiesacfail12548362e20134626b434",
    "Headers" : {
      "x-ms-version" : "2019-02-02",
      "User-Agent" : "azsdk-java-azure-storage-blob/12.0.0-preview.3 1.8.0_212; Windows 10 10.0",
      "x-ms-client-request-id" : "9ff13645-9780-4113-8e7f-65fb462c9904",
>>>>>>> a55d5dd9
      "Content-Type" : "application/octet-stream"
    },
    "Response" : {
      "x-ms-version" : "2019-02-02",
      "Server" : "Windows-Azure-Blob/1.0 Microsoft-HTTPAPI/2.0",
      "x-ms-content-crc64" : "6RYQPwaVsyQ=",
<<<<<<< HEAD
      "Last-Modified" : "Thu, 05 Sep 2019 22:37:28 GMT",
      "retry-after" : "0",
      "StatusCode" : "201",
      "x-ms-request-server-encrypted" : "true",
      "Date" : "Thu, 05 Sep 2019 22:37:27 GMT",
      "Content-MD5" : "wh+Wm18D0z1D4E+PE252gg==",
      "ETag" : "\"0x8D73251A1A1BF8F\"",
      "Content-Length" : "0",
      "x-ms-request-id" : "bfecde01-901e-0044-2f3a-643cc7000000",
      "x-ms-client-request-id" : "d46ed3fd-0809-4fec-b201-ce2c420cdb6d"
=======
      "Last-Modified" : "Fri, 06 Sep 2019 19:00:22 GMT",
      "retry-after" : "0",
      "StatusCode" : "201",
      "x-ms-request-server-encrypted" : "true",
      "Date" : "Fri, 06 Sep 2019 19:00:22 GMT",
      "Content-MD5" : "wh+Wm18D0z1D4E+PE252gg==",
      "ETag" : "\"0x8D732FC7810B198\"",
      "Content-Length" : "0",
      "x-ms-request-id" : "b92afa5e-d01e-009e-39e5-644931000000",
      "x-ms-client-request-id" : "9ff13645-9780-4113-8e7f-65fb462c9904"
>>>>>>> a55d5dd9
    },
    "Exception" : null
  }, {
    "Method" : "HEAD",
<<<<<<< HEAD
    "Uri" : "https://jaschrepragrs.blob.core.windows.net/jtcgetpropertiesacfail0blobapitestgetpropertiesacfail7df737225/javablobgetpropertiesacfail119745f607fb049e15428",
    "Headers" : {
      "x-ms-version" : "2019-02-02",
      "User-Agent" : "azsdk-java-azure-storage-blob/12.0.0-preview.3 1.8.0_221; Windows 10 10.0",
      "x-ms-client-request-id" : "82c476af-1b0f-44ea-af75-3e7acca000fa"
=======
    "Uri" : "https://azstoragesdkaccount.blob.core.windows.net/jtcgetpropertiesacfail0blobapitestgetpropertiesacfaile3195828b/javablobgetpropertiesacfail12548362e20134626b434",
    "Headers" : {
      "x-ms-version" : "2019-02-02",
      "User-Agent" : "azsdk-java-azure-storage-blob/12.0.0-preview.3 1.8.0_212; Windows 10 10.0",
      "x-ms-client-request-id" : "f6ea7531-3907-4aec-8f32-7d3fdbffddfa"
>>>>>>> a55d5dd9
    },
    "Response" : {
      "x-ms-version" : "2019-02-02",
      "Server" : "Windows-Azure-Blob/1.0 Microsoft-HTTPAPI/2.0",
      "x-ms-error-code" : "ConditionNotMet",
      "retry-after" : "0",
      "StatusCode" : "412",
<<<<<<< HEAD
      "x-ms-request-id" : "bfecde15-901e-0044-413a-643cc7000000",
      "Date" : "Thu, 05 Sep 2019 22:37:27 GMT",
      "x-ms-client-request-id" : "82c476af-1b0f-44ea-af75-3e7acca000fa"
=======
      "x-ms-request-id" : "b92afa8a-d01e-009e-5fe5-644931000000",
      "Date" : "Fri, 06 Sep 2019 19:00:22 GMT",
      "x-ms-client-request-id" : "f6ea7531-3907-4aec-8f32-7d3fdbffddfa"
>>>>>>> a55d5dd9
    },
    "Exception" : null
  }, {
    "Method" : "GET",
<<<<<<< HEAD
    "Uri" : "https://jaschrepragrs.blob.core.windows.net?prefix=jtcgetpropertiesacfail&comp=list",
    "Headers" : {
      "x-ms-version" : "2019-02-02",
      "User-Agent" : "azsdk-java-azure-storage-blob/12.0.0-preview.3 1.8.0_221; Windows 10 10.0",
      "x-ms-client-request-id" : "53a766d4-78a4-4f5b-be72-199b534dfc5c"
=======
    "Uri" : "https://azstoragesdkaccount.blob.core.windows.net?prefix=jtcgetpropertiesacfail&comp=list",
    "Headers" : {
      "x-ms-version" : "2019-02-02",
      "User-Agent" : "azsdk-java-azure-storage-blob/12.0.0-preview.3 1.8.0_212; Windows 10 10.0",
      "x-ms-client-request-id" : "18440da2-25e4-4303-8737-217a638ef1e9"
>>>>>>> a55d5dd9
    },
    "Response" : {
      "Transfer-Encoding" : "chunked",
      "x-ms-version" : "2019-02-02",
      "Server" : "Windows-Azure-Blob/1.0 Microsoft-HTTPAPI/2.0",
      "retry-after" : "0",
      "StatusCode" : "200",
<<<<<<< HEAD
      "x-ms-request-id" : "bfecde24-901e-0044-4e3a-643cc7000000",
      "Body" : "﻿<?xml version=\"1.0\" encoding=\"utf-8\"?><EnumerationResults ServiceEndpoint=\"https://jaschrepragrs.blob.core.windows.net/\"><Prefix>jtcgetpropertiesacfail</Prefix><Containers><Container><Name>jtcgetpropertiesacfail0blobapitestgetpropertiesacfail7df737225</Name><Properties><Last-Modified>Thu, 05 Sep 2019 22:37:28 GMT</Last-Modified><Etag>\"0x8D73251A1952ED6\"</Etag><LeaseStatus>unlocked</LeaseStatus><LeaseState>available</LeaseState><DefaultEncryptionScope>$account-encryption-key</DefaultEncryptionScope><DenyEncryptionScopeOverride>false</DenyEncryptionScopeOverride><HasImmutabilityPolicy>false</HasImmutabilityPolicy><HasLegalHold>false</HasLegalHold></Properties></Container></Containers><NextMarker /></EnumerationResults>",
      "Date" : "Thu, 05 Sep 2019 22:37:27 GMT",
      "x-ms-client-request-id" : "53a766d4-78a4-4f5b-be72-199b534dfc5c",
=======
      "x-ms-request-id" : "b92afaac-d01e-009e-7de5-644931000000",
      "Body" : "﻿<?xml version=\"1.0\" encoding=\"utf-8\"?><EnumerationResults ServiceEndpoint=\"https://azstoragesdkaccount.blob.core.windows.net/\"><Prefix>jtcgetpropertiesacfail</Prefix><Containers><Container><Name>jtcgetpropertiesacfail0blobapitestgetpropertiesacfaile3195828b</Name><Properties><Last-Modified>Fri, 06 Sep 2019 19:00:22 GMT</Last-Modified><Etag>\"0x8D732FC7809749A\"</Etag><LeaseStatus>unlocked</LeaseStatus><LeaseState>available</LeaseState><DefaultEncryptionScope>$account-encryption-key</DefaultEncryptionScope><DenyEncryptionScopeOverride>false</DenyEncryptionScopeOverride><HasImmutabilityPolicy>false</HasImmutabilityPolicy><HasLegalHold>false</HasLegalHold></Properties></Container></Containers><NextMarker /></EnumerationResults>",
      "Date" : "Fri, 06 Sep 2019 19:00:22 GMT",
      "x-ms-client-request-id" : "18440da2-25e4-4303-8737-217a638ef1e9",
>>>>>>> a55d5dd9
      "Content-Type" : "application/xml"
    },
    "Exception" : null
  }, {
    "Method" : "DELETE",
<<<<<<< HEAD
    "Uri" : "https://jaschrepragrs.blob.core.windows.net/jtcgetpropertiesacfail0blobapitestgetpropertiesacfail7df737225?restype=container",
    "Headers" : {
      "x-ms-version" : "2019-02-02",
      "User-Agent" : "azsdk-java-azure-storage-blob/12.0.0-preview.3 1.8.0_221; Windows 10 10.0",
      "x-ms-client-request-id" : "d340372e-671f-41c5-9035-0b489f145537"
=======
    "Uri" : "https://azstoragesdkaccount.blob.core.windows.net/jtcgetpropertiesacfail0blobapitestgetpropertiesacfaile3195828b?restype=container",
    "Headers" : {
      "x-ms-version" : "2019-02-02",
      "User-Agent" : "azsdk-java-azure-storage-blob/12.0.0-preview.3 1.8.0_212; Windows 10 10.0",
      "x-ms-client-request-id" : "2589ccaa-4178-4932-a12a-2d76b7092533"
>>>>>>> a55d5dd9
    },
    "Response" : {
      "x-ms-version" : "2019-02-02",
      "Server" : "Windows-Azure-Blob/1.0 Microsoft-HTTPAPI/2.0",
      "retry-after" : "0",
      "Content-Length" : "0",
      "StatusCode" : "202",
<<<<<<< HEAD
      "x-ms-request-id" : "bfecde47-901e-0044-703a-643cc7000000",
      "Date" : "Thu, 05 Sep 2019 22:37:27 GMT",
      "x-ms-client-request-id" : "d340372e-671f-41c5-9035-0b489f145537"
    },
    "Exception" : null
  } ],
  "variables" : [ "jtcgetpropertiesacfail0blobapitestgetpropertiesacfail7df737225", "javablobgetpropertiesacfail119745f607fb049e15428" ]
=======
      "x-ms-request-id" : "b92afae6-d01e-009e-27e5-644931000000",
      "Date" : "Fri, 06 Sep 2019 19:00:22 GMT",
      "x-ms-client-request-id" : "2589ccaa-4178-4932-a12a-2d76b7092533"
    },
    "Exception" : null
  } ],
  "variables" : [ "jtcgetpropertiesacfail0blobapitestgetpropertiesacfaile3195828b", "javablobgetpropertiesacfail12548362e20134626b434" ]
>>>>>>> a55d5dd9
}<|MERGE_RESOLUTION|>--- conflicted
+++ resolved
@@ -1,105 +1,57 @@
 {
   "networkCallRecords" : [ {
     "Method" : "PUT",
-<<<<<<< HEAD
-    "Uri" : "https://jaschrepragrs.blob.core.windows.net/jtcgetpropertiesacfail0blobapitestgetpropertiesacfail7df737225?restype=container",
+    "Uri" : "https://jaschrepragrs.blob.core.windows.net/jtcgetpropertiesacfail0blobapitestgetpropertiesacfail61935795a?restype=container",
     "Headers" : {
       "x-ms-version" : "2019-02-02",
       "User-Agent" : "azsdk-java-azure-storage-blob/12.0.0-preview.3 1.8.0_221; Windows 10 10.0",
-      "x-ms-client-request-id" : "44c026cf-d709-4c39-8512-3bf6bbff7a00"
-=======
-    "Uri" : "https://azstoragesdkaccount.blob.core.windows.net/jtcgetpropertiesacfail0blobapitestgetpropertiesacfaile3195828b?restype=container",
-    "Headers" : {
-      "x-ms-version" : "2019-02-02",
-      "User-Agent" : "azsdk-java-azure-storage-blob/12.0.0-preview.3 1.8.0_212; Windows 10 10.0",
-      "x-ms-client-request-id" : "f620a19e-befe-4620-84be-c4108b75e4c5"
->>>>>>> a55d5dd9
+      "x-ms-client-request-id" : "c4b7921b-c5d8-4caf-8552-b3c4a89e799a"
     },
     "Response" : {
       "x-ms-version" : "2019-02-02",
       "Server" : "Windows-Azure-Blob/1.0 Microsoft-HTTPAPI/2.0",
-<<<<<<< HEAD
-      "ETag" : "\"0x8D73251A1952ED6\"",
-      "Last-Modified" : "Thu, 05 Sep 2019 22:37:28 GMT",
+      "ETag" : "\"0x8D73560F1346911\"",
+      "Last-Modified" : "Mon, 09 Sep 2019 20:04:37 GMT",
       "retry-after" : "0",
       "Content-Length" : "0",
       "StatusCode" : "201",
-      "x-ms-request-id" : "bfecddec-901e-0044-1b3a-643cc7000000",
-      "Date" : "Thu, 05 Sep 2019 22:37:27 GMT",
-      "x-ms-client-request-id" : "44c026cf-d709-4c39-8512-3bf6bbff7a00"
-=======
-      "ETag" : "\"0x8D732FC7809749A\"",
-      "Last-Modified" : "Fri, 06 Sep 2019 19:00:22 GMT",
-      "retry-after" : "0",
-      "Content-Length" : "0",
-      "StatusCode" : "201",
-      "x-ms-request-id" : "b92afa27-d01e-009e-0ae5-644931000000",
-      "Date" : "Fri, 06 Sep 2019 19:00:22 GMT",
-      "x-ms-client-request-id" : "f620a19e-befe-4620-84be-c4108b75e4c5"
->>>>>>> a55d5dd9
+      "x-ms-request-id" : "c5ca3816-301e-0042-5649-67cbbf000000",
+      "Date" : "Mon, 09 Sep 2019 20:04:37 GMT",
+      "x-ms-client-request-id" : "c4b7921b-c5d8-4caf-8552-b3c4a89e799a"
     },
     "Exception" : null
   }, {
     "Method" : "PUT",
-<<<<<<< HEAD
-    "Uri" : "https://jaschrepragrs.blob.core.windows.net/jtcgetpropertiesacfail0blobapitestgetpropertiesacfail7df737225/javablobgetpropertiesacfail119745f607fb049e15428",
+    "Uri" : "https://jaschrepragrs.blob.core.windows.net/jtcgetpropertiesacfail0blobapitestgetpropertiesacfail61935795a/javablobgetpropertiesacfail1458252905fad337b1447",
     "Headers" : {
       "x-ms-version" : "2019-02-02",
       "User-Agent" : "azsdk-java-azure-storage-blob/12.0.0-preview.3 1.8.0_221; Windows 10 10.0",
-      "x-ms-client-request-id" : "d46ed3fd-0809-4fec-b201-ce2c420cdb6d",
-=======
-    "Uri" : "https://azstoragesdkaccount.blob.core.windows.net/jtcgetpropertiesacfail0blobapitestgetpropertiesacfaile3195828b/javablobgetpropertiesacfail12548362e20134626b434",
-    "Headers" : {
-      "x-ms-version" : "2019-02-02",
-      "User-Agent" : "azsdk-java-azure-storage-blob/12.0.0-preview.3 1.8.0_212; Windows 10 10.0",
-      "x-ms-client-request-id" : "9ff13645-9780-4113-8e7f-65fb462c9904",
->>>>>>> a55d5dd9
+      "x-ms-client-request-id" : "dc82902b-fc1e-4250-8529-ac3d45a807fe",
       "Content-Type" : "application/octet-stream"
     },
     "Response" : {
       "x-ms-version" : "2019-02-02",
       "Server" : "Windows-Azure-Blob/1.0 Microsoft-HTTPAPI/2.0",
       "x-ms-content-crc64" : "6RYQPwaVsyQ=",
-<<<<<<< HEAD
-      "Last-Modified" : "Thu, 05 Sep 2019 22:37:28 GMT",
+      "Last-Modified" : "Mon, 09 Sep 2019 20:04:37 GMT",
       "retry-after" : "0",
       "StatusCode" : "201",
       "x-ms-request-server-encrypted" : "true",
-      "Date" : "Thu, 05 Sep 2019 22:37:27 GMT",
+      "Date" : "Mon, 09 Sep 2019 20:04:37 GMT",
       "Content-MD5" : "wh+Wm18D0z1D4E+PE252gg==",
-      "ETag" : "\"0x8D73251A1A1BF8F\"",
+      "ETag" : "\"0x8D73560F141108C\"",
       "Content-Length" : "0",
-      "x-ms-request-id" : "bfecde01-901e-0044-2f3a-643cc7000000",
-      "x-ms-client-request-id" : "d46ed3fd-0809-4fec-b201-ce2c420cdb6d"
-=======
-      "Last-Modified" : "Fri, 06 Sep 2019 19:00:22 GMT",
-      "retry-after" : "0",
-      "StatusCode" : "201",
-      "x-ms-request-server-encrypted" : "true",
-      "Date" : "Fri, 06 Sep 2019 19:00:22 GMT",
-      "Content-MD5" : "wh+Wm18D0z1D4E+PE252gg==",
-      "ETag" : "\"0x8D732FC7810B198\"",
-      "Content-Length" : "0",
-      "x-ms-request-id" : "b92afa5e-d01e-009e-39e5-644931000000",
-      "x-ms-client-request-id" : "9ff13645-9780-4113-8e7f-65fb462c9904"
->>>>>>> a55d5dd9
+      "x-ms-request-id" : "c5ca383f-301e-0042-7a49-67cbbf000000",
+      "x-ms-client-request-id" : "dc82902b-fc1e-4250-8529-ac3d45a807fe"
     },
     "Exception" : null
   }, {
     "Method" : "HEAD",
-<<<<<<< HEAD
-    "Uri" : "https://jaschrepragrs.blob.core.windows.net/jtcgetpropertiesacfail0blobapitestgetpropertiesacfail7df737225/javablobgetpropertiesacfail119745f607fb049e15428",
+    "Uri" : "https://jaschrepragrs.blob.core.windows.net/jtcgetpropertiesacfail0blobapitestgetpropertiesacfail61935795a/javablobgetpropertiesacfail1458252905fad337b1447",
     "Headers" : {
       "x-ms-version" : "2019-02-02",
       "User-Agent" : "azsdk-java-azure-storage-blob/12.0.0-preview.3 1.8.0_221; Windows 10 10.0",
-      "x-ms-client-request-id" : "82c476af-1b0f-44ea-af75-3e7acca000fa"
-=======
-    "Uri" : "https://azstoragesdkaccount.blob.core.windows.net/jtcgetpropertiesacfail0blobapitestgetpropertiesacfaile3195828b/javablobgetpropertiesacfail12548362e20134626b434",
-    "Headers" : {
-      "x-ms-version" : "2019-02-02",
-      "User-Agent" : "azsdk-java-azure-storage-blob/12.0.0-preview.3 1.8.0_212; Windows 10 10.0",
-      "x-ms-client-request-id" : "f6ea7531-3907-4aec-8f32-7d3fdbffddfa"
->>>>>>> a55d5dd9
+      "x-ms-client-request-id" : "4e884867-604b-46d7-bda6-07484f808d87"
     },
     "Response" : {
       "x-ms-version" : "2019-02-02",
@@ -107,32 +59,18 @@
       "x-ms-error-code" : "ConditionNotMet",
       "retry-after" : "0",
       "StatusCode" : "412",
-<<<<<<< HEAD
-      "x-ms-request-id" : "bfecde15-901e-0044-413a-643cc7000000",
-      "Date" : "Thu, 05 Sep 2019 22:37:27 GMT",
-      "x-ms-client-request-id" : "82c476af-1b0f-44ea-af75-3e7acca000fa"
-=======
-      "x-ms-request-id" : "b92afa8a-d01e-009e-5fe5-644931000000",
-      "Date" : "Fri, 06 Sep 2019 19:00:22 GMT",
-      "x-ms-client-request-id" : "f6ea7531-3907-4aec-8f32-7d3fdbffddfa"
->>>>>>> a55d5dd9
+      "x-ms-request-id" : "c5ca3859-301e-0042-1249-67cbbf000000",
+      "Date" : "Mon, 09 Sep 2019 20:04:37 GMT",
+      "x-ms-client-request-id" : "4e884867-604b-46d7-bda6-07484f808d87"
     },
     "Exception" : null
   }, {
     "Method" : "GET",
-<<<<<<< HEAD
     "Uri" : "https://jaschrepragrs.blob.core.windows.net?prefix=jtcgetpropertiesacfail&comp=list",
     "Headers" : {
       "x-ms-version" : "2019-02-02",
       "User-Agent" : "azsdk-java-azure-storage-blob/12.0.0-preview.3 1.8.0_221; Windows 10 10.0",
-      "x-ms-client-request-id" : "53a766d4-78a4-4f5b-be72-199b534dfc5c"
-=======
-    "Uri" : "https://azstoragesdkaccount.blob.core.windows.net?prefix=jtcgetpropertiesacfail&comp=list",
-    "Headers" : {
-      "x-ms-version" : "2019-02-02",
-      "User-Agent" : "azsdk-java-azure-storage-blob/12.0.0-preview.3 1.8.0_212; Windows 10 10.0",
-      "x-ms-client-request-id" : "18440da2-25e4-4303-8737-217a638ef1e9"
->>>>>>> a55d5dd9
+      "x-ms-client-request-id" : "89c130b7-cbb5-438e-bf83-384b99b2327a"
     },
     "Response" : {
       "Transfer-Encoding" : "chunked",
@@ -140,35 +78,20 @@
       "Server" : "Windows-Azure-Blob/1.0 Microsoft-HTTPAPI/2.0",
       "retry-after" : "0",
       "StatusCode" : "200",
-<<<<<<< HEAD
-      "x-ms-request-id" : "bfecde24-901e-0044-4e3a-643cc7000000",
-      "Body" : "﻿<?xml version=\"1.0\" encoding=\"utf-8\"?><EnumerationResults ServiceEndpoint=\"https://jaschrepragrs.blob.core.windows.net/\"><Prefix>jtcgetpropertiesacfail</Prefix><Containers><Container><Name>jtcgetpropertiesacfail0blobapitestgetpropertiesacfail7df737225</Name><Properties><Last-Modified>Thu, 05 Sep 2019 22:37:28 GMT</Last-Modified><Etag>\"0x8D73251A1952ED6\"</Etag><LeaseStatus>unlocked</LeaseStatus><LeaseState>available</LeaseState><DefaultEncryptionScope>$account-encryption-key</DefaultEncryptionScope><DenyEncryptionScopeOverride>false</DenyEncryptionScopeOverride><HasImmutabilityPolicy>false</HasImmutabilityPolicy><HasLegalHold>false</HasLegalHold></Properties></Container></Containers><NextMarker /></EnumerationResults>",
-      "Date" : "Thu, 05 Sep 2019 22:37:27 GMT",
-      "x-ms-client-request-id" : "53a766d4-78a4-4f5b-be72-199b534dfc5c",
-=======
-      "x-ms-request-id" : "b92afaac-d01e-009e-7de5-644931000000",
-      "Body" : "﻿<?xml version=\"1.0\" encoding=\"utf-8\"?><EnumerationResults ServiceEndpoint=\"https://azstoragesdkaccount.blob.core.windows.net/\"><Prefix>jtcgetpropertiesacfail</Prefix><Containers><Container><Name>jtcgetpropertiesacfail0blobapitestgetpropertiesacfaile3195828b</Name><Properties><Last-Modified>Fri, 06 Sep 2019 19:00:22 GMT</Last-Modified><Etag>\"0x8D732FC7809749A\"</Etag><LeaseStatus>unlocked</LeaseStatus><LeaseState>available</LeaseState><DefaultEncryptionScope>$account-encryption-key</DefaultEncryptionScope><DenyEncryptionScopeOverride>false</DenyEncryptionScopeOverride><HasImmutabilityPolicy>false</HasImmutabilityPolicy><HasLegalHold>false</HasLegalHold></Properties></Container></Containers><NextMarker /></EnumerationResults>",
-      "Date" : "Fri, 06 Sep 2019 19:00:22 GMT",
-      "x-ms-client-request-id" : "18440da2-25e4-4303-8737-217a638ef1e9",
->>>>>>> a55d5dd9
+      "x-ms-request-id" : "c5ca386d-301e-0042-2149-67cbbf000000",
+      "Body" : "﻿<?xml version=\"1.0\" encoding=\"utf-8\"?><EnumerationResults ServiceEndpoint=\"https://jaschrepragrs.blob.core.windows.net/\"><Prefix>jtcgetpropertiesacfail</Prefix><Containers><Container><Name>jtcgetpropertiesacfail0blobapitestgetpropertiesacfail61935795a</Name><Properties><Last-Modified>Mon, 09 Sep 2019 20:04:37 GMT</Last-Modified><Etag>\"0x8D73560F1346911\"</Etag><LeaseStatus>unlocked</LeaseStatus><LeaseState>available</LeaseState><DefaultEncryptionScope>$account-encryption-key</DefaultEncryptionScope><DenyEncryptionScopeOverride>false</DenyEncryptionScopeOverride><HasImmutabilityPolicy>false</HasImmutabilityPolicy><HasLegalHold>false</HasLegalHold></Properties></Container></Containers><NextMarker /></EnumerationResults>",
+      "Date" : "Mon, 09 Sep 2019 20:04:37 GMT",
+      "x-ms-client-request-id" : "89c130b7-cbb5-438e-bf83-384b99b2327a",
       "Content-Type" : "application/xml"
     },
     "Exception" : null
   }, {
     "Method" : "DELETE",
-<<<<<<< HEAD
-    "Uri" : "https://jaschrepragrs.blob.core.windows.net/jtcgetpropertiesacfail0blobapitestgetpropertiesacfail7df737225?restype=container",
+    "Uri" : "https://jaschrepragrs.blob.core.windows.net/jtcgetpropertiesacfail0blobapitestgetpropertiesacfail61935795a?restype=container",
     "Headers" : {
       "x-ms-version" : "2019-02-02",
       "User-Agent" : "azsdk-java-azure-storage-blob/12.0.0-preview.3 1.8.0_221; Windows 10 10.0",
-      "x-ms-client-request-id" : "d340372e-671f-41c5-9035-0b489f145537"
-=======
-    "Uri" : "https://azstoragesdkaccount.blob.core.windows.net/jtcgetpropertiesacfail0blobapitestgetpropertiesacfaile3195828b?restype=container",
-    "Headers" : {
-      "x-ms-version" : "2019-02-02",
-      "User-Agent" : "azsdk-java-azure-storage-blob/12.0.0-preview.3 1.8.0_212; Windows 10 10.0",
-      "x-ms-client-request-id" : "2589ccaa-4178-4932-a12a-2d76b7092533"
->>>>>>> a55d5dd9
+      "x-ms-client-request-id" : "b06bf996-e647-4a50-a7bf-47347ac68690"
     },
     "Response" : {
       "x-ms-version" : "2019-02-02",
@@ -176,21 +99,11 @@
       "retry-after" : "0",
       "Content-Length" : "0",
       "StatusCode" : "202",
-<<<<<<< HEAD
-      "x-ms-request-id" : "bfecde47-901e-0044-703a-643cc7000000",
-      "Date" : "Thu, 05 Sep 2019 22:37:27 GMT",
-      "x-ms-client-request-id" : "d340372e-671f-41c5-9035-0b489f145537"
+      "x-ms-request-id" : "c5ca3892-301e-0042-4649-67cbbf000000",
+      "Date" : "Mon, 09 Sep 2019 20:04:37 GMT",
+      "x-ms-client-request-id" : "b06bf996-e647-4a50-a7bf-47347ac68690"
     },
     "Exception" : null
   } ],
-  "variables" : [ "jtcgetpropertiesacfail0blobapitestgetpropertiesacfail7df737225", "javablobgetpropertiesacfail119745f607fb049e15428" ]
-=======
-      "x-ms-request-id" : "b92afae6-d01e-009e-27e5-644931000000",
-      "Date" : "Fri, 06 Sep 2019 19:00:22 GMT",
-      "x-ms-client-request-id" : "2589ccaa-4178-4932-a12a-2d76b7092533"
-    },
-    "Exception" : null
-  } ],
-  "variables" : [ "jtcgetpropertiesacfail0blobapitestgetpropertiesacfaile3195828b", "javablobgetpropertiesacfail12548362e20134626b434" ]
->>>>>>> a55d5dd9
+  "variables" : [ "jtcgetpropertiesacfail0blobapitestgetpropertiesacfail61935795a", "javablobgetpropertiesacfail1458252905fad337b1447" ]
 }