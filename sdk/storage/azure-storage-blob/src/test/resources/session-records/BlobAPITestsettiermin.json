--- conflicted
+++ resolved
@@ -1,191 +1,103 @@
 {
   "networkCallRecords" : [ {
     "Method" : "PUT",
-<<<<<<< HEAD
-    "Uri" : "https://jaschrepragrs.blob.core.windows.net/jtcsettiermin0blobapitestsettierminae072303ec729b875a?restype=container",
+    "Uri" : "https://jaschrepragrs.blob.core.windows.net/jtcsettiermin0blobapitestsettierminf9a57949c32ea0d4c7?restype=container",
     "Headers" : {
       "x-ms-version" : "2019-02-02",
       "User-Agent" : "azsdk-java-azure-storage-blob/12.0.0-preview.3 1.8.0_221; Windows 10 10.0",
-      "x-ms-client-request-id" : "791e1332-92c9-42f3-bb9f-48a001657f2c"
-=======
-    "Uri" : "https://azstoragesdkaccount.blob.core.windows.net/jtcsettiermin0blobapitestsettierminc0082625aa729a05c5?restype=container",
-    "Headers" : {
-      "x-ms-version" : "2019-02-02",
-      "User-Agent" : "azsdk-java-azure-storage-blob/12.0.0-preview.3 1.8.0_212; Windows 10 10.0",
-      "x-ms-client-request-id" : "dc4c6100-0378-44ea-b08e-a4354e0bcf02"
->>>>>>> a55d5dd9
+      "x-ms-client-request-id" : "d5b6e6ad-fdf9-4e17-8104-cee9d7139d81"
     },
     "Response" : {
       "x-ms-version" : "2019-02-02",
       "Server" : "Windows-Azure-Blob/1.0 Microsoft-HTTPAPI/2.0",
-<<<<<<< HEAD
-      "ETag" : "\"0x8D73251EB049456\"",
-      "Last-Modified" : "Thu, 05 Sep 2019 22:39:31 GMT",
+      "ETag" : "\"0x8D735613B84EF1F\"",
+      "Last-Modified" : "Mon, 09 Sep 2019 20:06:42 GMT",
       "retry-after" : "0",
       "Content-Length" : "0",
       "StatusCode" : "201",
-      "x-ms-request-id" : "bfed52b2-901e-0044-0f3a-643cc7000000",
-      "Date" : "Thu, 05 Sep 2019 22:39:31 GMT",
-      "x-ms-client-request-id" : "791e1332-92c9-42f3-bb9f-48a001657f2c"
-=======
-      "ETag" : "\"0x8D732FCAD177068\"",
-      "Last-Modified" : "Fri, 06 Sep 2019 19:01:51 GMT",
-      "retry-after" : "0",
-      "Content-Length" : "0",
-      "StatusCode" : "201",
-      "x-ms-request-id" : "b92c60ba-d01e-009e-53e5-644931000000",
-      "Date" : "Fri, 06 Sep 2019 19:01:50 GMT",
-      "x-ms-client-request-id" : "dc4c6100-0378-44ea-b08e-a4354e0bcf02"
->>>>>>> a55d5dd9
+      "x-ms-request-id" : "c5cabbb4-301e-0042-214a-67cbbf000000",
+      "Date" : "Mon, 09 Sep 2019 20:06:42 GMT",
+      "x-ms-client-request-id" : "d5b6e6ad-fdf9-4e17-8104-cee9d7139d81"
     },
     "Exception" : null
   }, {
     "Method" : "PUT",
-<<<<<<< HEAD
-    "Uri" : "https://jaschrepragrs.blob.core.windows.net/jtcsettiermin0blobapitestsettierminae072303ec729b875a/javablobsettiermin1blobapitestsettierminae090201208c430",
+    "Uri" : "https://jaschrepragrs.blob.core.windows.net/jtcsettiermin0blobapitestsettierminf9a57949c32ea0d4c7/javablobsettiermin1blobapitestsettierminf9a44466c5ff6a5",
     "Headers" : {
       "x-ms-version" : "2019-02-02",
       "User-Agent" : "azsdk-java-azure-storage-blob/12.0.0-preview.3 1.8.0_221; Windows 10 10.0",
-      "x-ms-client-request-id" : "beca919a-b7b5-46f4-8d27-32a7d1d2d8d5",
-=======
-    "Uri" : "https://azstoragesdkaccount.blob.core.windows.net/jtcsettiermin0blobapitestsettierminc0082625aa729a05c5/javablobsettiermin1blobapitestsettierminc006684680e7a10",
-    "Headers" : {
-      "x-ms-version" : "2019-02-02",
-      "User-Agent" : "azsdk-java-azure-storage-blob/12.0.0-preview.3 1.8.0_212; Windows 10 10.0",
-      "x-ms-client-request-id" : "f73cfe14-3a29-4ab9-87dc-cea43ea910c7",
->>>>>>> a55d5dd9
+      "x-ms-client-request-id" : "a0bf7374-6bf0-41d0-a7de-5372d52947aa",
       "Content-Type" : "application/octet-stream"
     },
     "Response" : {
       "x-ms-version" : "2019-02-02",
       "Server" : "Windows-Azure-Blob/1.0 Microsoft-HTTPAPI/2.0",
       "x-ms-content-crc64" : "6RYQPwaVsyQ=",
-<<<<<<< HEAD
-      "Last-Modified" : "Thu, 05 Sep 2019 22:39:31 GMT",
+      "Last-Modified" : "Mon, 09 Sep 2019 20:06:42 GMT",
       "retry-after" : "0",
       "StatusCode" : "201",
       "x-ms-request-server-encrypted" : "true",
-      "Date" : "Thu, 05 Sep 2019 22:39:31 GMT",
+      "Date" : "Mon, 09 Sep 2019 20:06:42 GMT",
       "Content-MD5" : "wh+Wm18D0z1D4E+PE252gg==",
-      "ETag" : "\"0x8D73251EB129453\"",
+      "ETag" : "\"0x8D735613B92BE2F\"",
       "Content-Length" : "0",
-      "x-ms-request-id" : "bfed52cc-901e-0044-273a-643cc7000000",
-      "x-ms-client-request-id" : "beca919a-b7b5-46f4-8d27-32a7d1d2d8d5"
-=======
-      "Last-Modified" : "Fri, 06 Sep 2019 19:01:51 GMT",
-      "retry-after" : "0",
-      "StatusCode" : "201",
-      "x-ms-request-server-encrypted" : "true",
-      "Date" : "Fri, 06 Sep 2019 19:01:50 GMT",
-      "Content-MD5" : "wh+Wm18D0z1D4E+PE252gg==",
-      "ETag" : "\"0x8D732FCAD1E06A0\"",
-      "Content-Length" : "0",
-      "x-ms-request-id" : "b92c60fc-d01e-009e-10e5-644931000000",
-      "x-ms-client-request-id" : "f73cfe14-3a29-4ab9-87dc-cea43ea910c7"
->>>>>>> a55d5dd9
+      "x-ms-request-id" : "c5cabbcb-301e-0042-364a-67cbbf000000",
+      "x-ms-client-request-id" : "a0bf7374-6bf0-41d0-a7de-5372d52947aa"
     },
     "Exception" : null
   }, {
     "Method" : "PUT",
-<<<<<<< HEAD
-    "Uri" : "https://jamesschreppler.blob.core.windows.net/jtcsettiermin2blobapitestsettierminae012148c00558ff41?restype=container",
+    "Uri" : "https://jamesschreppler.blob.core.windows.net/jtcsettiermin2blobapitestsettierminf9a94264ecc426acad?restype=container",
     "Headers" : {
       "x-ms-version" : "2019-02-02",
       "User-Agent" : "azsdk-java-azure-storage-blob/12.0.0-preview.3 1.8.0_221; Windows 10 10.0",
-      "x-ms-client-request-id" : "42566903-2651-4004-a79f-07657ec22d69"
-=======
-    "Uri" : "https://azstoragesdkblobaccount.blob.core.windows.net/jtcsettiermin2blobapitestsettierminc0050105c288d221d6?restype=container",
-    "Headers" : {
-      "x-ms-version" : "2019-02-02",
-      "User-Agent" : "azsdk-java-azure-storage-blob/12.0.0-preview.3 1.8.0_212; Windows 10 10.0",
-      "x-ms-client-request-id" : "091027f2-9a29-4086-ba81-e4608aaa70f7"
->>>>>>> a55d5dd9
+      "x-ms-client-request-id" : "85be7395-b3db-4477-8e4b-30f0c2bb6132"
     },
     "Response" : {
       "x-ms-version" : "2019-02-02",
       "Server" : "Windows-Azure-Blob/1.0 Microsoft-HTTPAPI/2.0",
-<<<<<<< HEAD
-      "ETag" : "\"0x8D73251EB1AA0F8\"",
-      "Last-Modified" : "Thu, 05 Sep 2019 22:39:31 GMT",
+      "ETag" : "\"0x8D735613B9B4FD7\"",
+      "Last-Modified" : "Mon, 09 Sep 2019 20:06:42 GMT",
       "retry-after" : "0",
       "Content-Length" : "0",
       "StatusCode" : "201",
-      "x-ms-request-id" : "aca80159-c01e-0042-3f3a-64aaab000000",
-      "Date" : "Thu, 05 Sep 2019 22:39:31 GMT",
-      "x-ms-client-request-id" : "42566903-2651-4004-a79f-07657ec22d69"
-=======
-      "ETag" : "\"0x8D732FCAD235D60\"",
-      "Last-Modified" : "Fri, 06 Sep 2019 19:01:51 GMT",
-      "retry-after" : "0",
-      "Content-Length" : "0",
-      "StatusCode" : "201",
-      "x-ms-request-id" : "b8f1a4b9-301e-004b-33e5-64feb1000000",
-      "Date" : "Fri, 06 Sep 2019 19:01:50 GMT",
-      "x-ms-client-request-id" : "091027f2-9a29-4086-ba81-e4608aaa70f7"
->>>>>>> a55d5dd9
+      "x-ms-request-id" : "67f27c21-d01e-00b8-254a-67634c000000",
+      "Date" : "Mon, 09 Sep 2019 20:06:42 GMT",
+      "x-ms-client-request-id" : "85be7395-b3db-4477-8e4b-30f0c2bb6132"
     },
     "Exception" : null
   }, {
     "Method" : "PUT",
-<<<<<<< HEAD
-    "Uri" : "https://jamesschreppler.blob.core.windows.net/jtcsettiermin2blobapitestsettierminae012148c00558ff41/javablobsettiermin3blobapitestsettierminae0984271216edc",
+    "Uri" : "https://jamesschreppler.blob.core.windows.net/jtcsettiermin2blobapitestsettierminf9a94264ecc426acad/javablobsettiermin3blobapitestsettierminf9a707830ca28e0",
     "Headers" : {
       "x-ms-version" : "2019-02-02",
       "User-Agent" : "azsdk-java-azure-storage-blob/12.0.0-preview.3 1.8.0_221; Windows 10 10.0",
-      "x-ms-client-request-id" : "dc4b0f45-e8d9-4989-99b5-73be4a255e20",
-=======
-    "Uri" : "https://azstoragesdkblobaccount.blob.core.windows.net/jtcsettiermin2blobapitestsettierminc0050105c288d221d6/javablobsettiermin3blobapitestsettierminc00104085281714",
-    "Headers" : {
-      "x-ms-version" : "2019-02-02",
-      "User-Agent" : "azsdk-java-azure-storage-blob/12.0.0-preview.3 1.8.0_212; Windows 10 10.0",
-      "x-ms-client-request-id" : "2c17bac0-0dab-40ef-803d-51a67e749bf8",
->>>>>>> a55d5dd9
+      "x-ms-client-request-id" : "4d40470b-f899-42f3-9fed-ed04858ca0f5",
       "Content-Type" : "application/octet-stream"
     },
     "Response" : {
       "x-ms-version" : "2019-02-02",
       "Server" : "Windows-Azure-Blob/1.0 Microsoft-HTTPAPI/2.0",
       "x-ms-content-crc64" : "6RYQPwaVsyQ=",
-<<<<<<< HEAD
-      "Last-Modified" : "Thu, 05 Sep 2019 22:39:31 GMT",
+      "Last-Modified" : "Mon, 09 Sep 2019 20:06:42 GMT",
       "retry-after" : "0",
       "StatusCode" : "201",
       "x-ms-request-server-encrypted" : "true",
-      "Date" : "Thu, 05 Sep 2019 22:39:31 GMT",
+      "Date" : "Mon, 09 Sep 2019 20:06:42 GMT",
       "Content-MD5" : "wh+Wm18D0z1D4E+PE252gg==",
-      "ETag" : "\"0x8D73251EB1F3878\"",
+      "ETag" : "\"0x8D735613BA2A5D3\"",
       "Content-Length" : "0",
-      "x-ms-request-id" : "aca8016e-c01e-0042-503a-64aaab000000",
-      "x-ms-client-request-id" : "dc4b0f45-e8d9-4989-99b5-73be4a255e20"
-=======
-      "Last-Modified" : "Fri, 06 Sep 2019 19:01:51 GMT",
-      "retry-after" : "0",
-      "StatusCode" : "201",
-      "x-ms-request-server-encrypted" : "true",
-      "Date" : "Fri, 06 Sep 2019 19:01:50 GMT",
-      "Content-MD5" : "wh+Wm18D0z1D4E+PE252gg==",
-      "ETag" : "\"0x8D732FCAD29C35E\"",
-      "Content-Length" : "0",
-      "x-ms-request-id" : "b8f1a4c8-301e-004b-40e5-64feb1000000",
-      "x-ms-client-request-id" : "2c17bac0-0dab-40ef-803d-51a67e749bf8"
->>>>>>> a55d5dd9
+      "x-ms-request-id" : "67f27c3d-d01e-00b8-384a-67634c000000",
+      "x-ms-client-request-id" : "4d40470b-f899-42f3-9fed-ed04858ca0f5"
     },
     "Exception" : null
   }, {
     "Method" : "PUT",
-<<<<<<< HEAD
-    "Uri" : "https://jaschrepragrs.blob.core.windows.net/jtcsettiermin0blobapitestsettierminae072303ec729b875a/javablobsettiermin1blobapitestsettierminae090201208c430?comp=tier",
+    "Uri" : "https://jaschrepragrs.blob.core.windows.net/jtcsettiermin0blobapitestsettierminf9a57949c32ea0d4c7/javablobsettiermin1blobapitestsettierminf9a44466c5ff6a5?comp=tier",
     "Headers" : {
       "x-ms-version" : "2019-02-02",
       "User-Agent" : "azsdk-java-azure-storage-blob/12.0.0-preview.3 1.8.0_221; Windows 10 10.0",
-      "x-ms-client-request-id" : "94ba769d-d736-462e-bdbc-916092609aa5"
-=======
-    "Uri" : "https://azstoragesdkaccount.blob.core.windows.net/jtcsettiermin0blobapitestsettierminc0082625aa729a05c5/javablobsettiermin1blobapitestsettierminc006684680e7a10?comp=tier",
-    "Headers" : {
-      "x-ms-version" : "2019-02-02",
-      "User-Agent" : "azsdk-java-azure-storage-blob/12.0.0-preview.3 1.8.0_212; Windows 10 10.0",
-      "x-ms-client-request-id" : "be9578f5-1b74-4966-80e4-4a477b009d68"
->>>>>>> a55d5dd9
+      "x-ms-client-request-id" : "e8bff178-fa2c-4f43-8d8d-306e94c511ce"
     },
     "Response" : {
       "x-ms-version" : "2019-02-02",
@@ -193,32 +105,18 @@
       "retry-after" : "0",
       "Content-Length" : "0",
       "StatusCode" : "200",
-<<<<<<< HEAD
-      "x-ms-request-id" : "bfed52f6-901e-0044-4f3a-643cc7000000",
-      "Date" : "Thu, 05 Sep 2019 22:39:31 GMT",
-      "x-ms-client-request-id" : "94ba769d-d736-462e-bdbc-916092609aa5"
-=======
-      "x-ms-request-id" : "b92c6189-d01e-009e-14e5-644931000000",
-      "Date" : "Fri, 06 Sep 2019 19:01:51 GMT",
-      "x-ms-client-request-id" : "be9578f5-1b74-4966-80e4-4a477b009d68"
->>>>>>> a55d5dd9
+      "x-ms-request-id" : "c5cabbe6-301e-0042-4c4a-67cbbf000000",
+      "Date" : "Mon, 09 Sep 2019 20:06:42 GMT",
+      "x-ms-client-request-id" : "e8bff178-fa2c-4f43-8d8d-306e94c511ce"
     },
     "Exception" : null
   }, {
     "Method" : "DELETE",
-<<<<<<< HEAD
-    "Uri" : "https://jamesschreppler.blob.core.windows.net/jtcsettiermin2blobapitestsettierminae012148c00558ff41?restype=container",
+    "Uri" : "https://jamesschreppler.blob.core.windows.net/jtcsettiermin2blobapitestsettierminf9a94264ecc426acad?restype=container",
     "Headers" : {
       "x-ms-version" : "2019-02-02",
       "User-Agent" : "azsdk-java-azure-storage-blob/12.0.0-preview.3 1.8.0_221; Windows 10 10.0",
-      "x-ms-client-request-id" : "6592a2bb-903e-482b-b815-1382688cada0"
-=======
-    "Uri" : "https://azstoragesdkblobaccount.blob.core.windows.net/jtcsettiermin2blobapitestsettierminc0050105c288d221d6?restype=container",
-    "Headers" : {
-      "x-ms-version" : "2019-02-02",
-      "User-Agent" : "azsdk-java-azure-storage-blob/12.0.0-preview.3 1.8.0_212; Windows 10 10.0",
-      "x-ms-client-request-id" : "7a9bb12f-f578-4a04-949e-247ab890f7a4"
->>>>>>> a55d5dd9
+      "x-ms-client-request-id" : "35ad6d57-8b19-4e6e-8df7-fe64179180a7"
     },
     "Response" : {
       "x-ms-version" : "2019-02-02",
@@ -226,32 +124,18 @@
       "retry-after" : "0",
       "Content-Length" : "0",
       "StatusCode" : "202",
-<<<<<<< HEAD
-      "x-ms-request-id" : "aca801b9-c01e-0042-0e3a-64aaab000000",
-      "Date" : "Thu, 05 Sep 2019 22:39:31 GMT",
-      "x-ms-client-request-id" : "6592a2bb-903e-482b-b815-1382688cada0"
-=======
-      "x-ms-request-id" : "b8f1a4f4-301e-004b-69e5-64feb1000000",
-      "Date" : "Fri, 06 Sep 2019 19:01:50 GMT",
-      "x-ms-client-request-id" : "7a9bb12f-f578-4a04-949e-247ab890f7a4"
->>>>>>> a55d5dd9
+      "x-ms-request-id" : "67f27c7c-d01e-00b8-694a-67634c000000",
+      "Date" : "Mon, 09 Sep 2019 20:06:42 GMT",
+      "x-ms-client-request-id" : "35ad6d57-8b19-4e6e-8df7-fe64179180a7"
     },
     "Exception" : null
   }, {
     "Method" : "GET",
-<<<<<<< HEAD
     "Uri" : "https://jaschrepragrs.blob.core.windows.net?prefix=jtcsettiermin&comp=list",
     "Headers" : {
       "x-ms-version" : "2019-02-02",
       "User-Agent" : "azsdk-java-azure-storage-blob/12.0.0-preview.3 1.8.0_221; Windows 10 10.0",
-      "x-ms-client-request-id" : "76247020-83bb-4d7e-b094-6b0a0c2c596a"
-=======
-    "Uri" : "https://azstoragesdkaccount.blob.core.windows.net?prefix=jtcsettiermin&comp=list",
-    "Headers" : {
-      "x-ms-version" : "2019-02-02",
-      "User-Agent" : "azsdk-java-azure-storage-blob/12.0.0-preview.3 1.8.0_212; Windows 10 10.0",
-      "x-ms-client-request-id" : "2645eb37-fa9c-4d81-a0a3-cc222df19c84"
->>>>>>> a55d5dd9
+      "x-ms-client-request-id" : "a4c79520-9661-4bba-892d-9d20f0c29d07"
     },
     "Response" : {
       "Transfer-Encoding" : "chunked",
@@ -259,35 +143,20 @@
       "Server" : "Windows-Azure-Blob/1.0 Microsoft-HTTPAPI/2.0",
       "retry-after" : "0",
       "StatusCode" : "200",
-<<<<<<< HEAD
-      "x-ms-request-id" : "bfed531a-901e-0044-733a-643cc7000000",
-      "Body" : "﻿<?xml version=\"1.0\" encoding=\"utf-8\"?><EnumerationResults ServiceEndpoint=\"https://jaschrepragrs.blob.core.windows.net/\"><Prefix>jtcsettiermin</Prefix><Containers><Container><Name>jtcsettiermin0blobapitestsettierminae072303ec729b875a</Name><Properties><Last-Modified>Thu, 05 Sep 2019 22:39:31 GMT</Last-Modified><Etag>\"0x8D73251EB049456\"</Etag><LeaseStatus>unlocked</LeaseStatus><LeaseState>available</LeaseState><DefaultEncryptionScope>$account-encryption-key</DefaultEncryptionScope><DenyEncryptionScopeOverride>false</DenyEncryptionScopeOverride><HasImmutabilityPolicy>false</HasImmutabilityPolicy><HasLegalHold>false</HasLegalHold></Properties></Container></Containers><NextMarker /></EnumerationResults>",
-      "Date" : "Thu, 05 Sep 2019 22:39:31 GMT",
-      "x-ms-client-request-id" : "76247020-83bb-4d7e-b094-6b0a0c2c596a",
-=======
-      "x-ms-request-id" : "b92c61ea-d01e-009e-73e5-644931000000",
-      "Body" : "﻿<?xml version=\"1.0\" encoding=\"utf-8\"?><EnumerationResults ServiceEndpoint=\"https://azstoragesdkaccount.blob.core.windows.net/\"><Prefix>jtcsettiermin</Prefix><Containers><Container><Name>jtcsettiermin0blobapitestsettierminc0082625aa729a05c5</Name><Properties><Last-Modified>Fri, 06 Sep 2019 19:01:51 GMT</Last-Modified><Etag>\"0x8D732FCAD177068\"</Etag><LeaseStatus>unlocked</LeaseStatus><LeaseState>available</LeaseState><DefaultEncryptionScope>$account-encryption-key</DefaultEncryptionScope><DenyEncryptionScopeOverride>false</DenyEncryptionScopeOverride><HasImmutabilityPolicy>false</HasImmutabilityPolicy><HasLegalHold>false</HasLegalHold></Properties></Container></Containers><NextMarker /></EnumerationResults>",
-      "Date" : "Fri, 06 Sep 2019 19:01:51 GMT",
-      "x-ms-client-request-id" : "2645eb37-fa9c-4d81-a0a3-cc222df19c84",
->>>>>>> a55d5dd9
+      "x-ms-request-id" : "c5cabc01-301e-0042-614a-67cbbf000000",
+      "Body" : "﻿<?xml version=\"1.0\" encoding=\"utf-8\"?><EnumerationResults ServiceEndpoint=\"https://jaschrepragrs.blob.core.windows.net/\"><Prefix>jtcsettiermin</Prefix><Containers><Container><Name>jtcsettiermin0blobapitestsettierminf9a57949c32ea0d4c7</Name><Properties><Last-Modified>Mon, 09 Sep 2019 20:06:42 GMT</Last-Modified><Etag>\"0x8D735613B84EF1F\"</Etag><LeaseStatus>unlocked</LeaseStatus><LeaseState>available</LeaseState><DefaultEncryptionScope>$account-encryption-key</DefaultEncryptionScope><DenyEncryptionScopeOverride>false</DenyEncryptionScopeOverride><HasImmutabilityPolicy>false</HasImmutabilityPolicy><HasLegalHold>false</HasLegalHold></Properties></Container></Containers><NextMarker /></EnumerationResults>",
+      "Date" : "Mon, 09 Sep 2019 20:06:42 GMT",
+      "x-ms-client-request-id" : "a4c79520-9661-4bba-892d-9d20f0c29d07",
       "Content-Type" : "application/xml"
     },
     "Exception" : null
   }, {
     "Method" : "DELETE",
-<<<<<<< HEAD
-    "Uri" : "https://jaschrepragrs.blob.core.windows.net/jtcsettiermin0blobapitestsettierminae072303ec729b875a?restype=container",
+    "Uri" : "https://jaschrepragrs.blob.core.windows.net/jtcsettiermin0blobapitestsettierminf9a57949c32ea0d4c7?restype=container",
     "Headers" : {
       "x-ms-version" : "2019-02-02",
       "User-Agent" : "azsdk-java-azure-storage-blob/12.0.0-preview.3 1.8.0_221; Windows 10 10.0",
-      "x-ms-client-request-id" : "5ea83b7d-9a76-42e7-b664-422dd2584baf"
-=======
-    "Uri" : "https://azstoragesdkaccount.blob.core.windows.net/jtcsettiermin0blobapitestsettierminc0082625aa729a05c5?restype=container",
-    "Headers" : {
-      "x-ms-version" : "2019-02-02",
-      "User-Agent" : "azsdk-java-azure-storage-blob/12.0.0-preview.3 1.8.0_212; Windows 10 10.0",
-      "x-ms-client-request-id" : "79be0115-18fa-4a12-9aed-6936a2f9483d"
->>>>>>> a55d5dd9
+      "x-ms-client-request-id" : "28a1111b-c5d4-47b4-acf3-0c83e2890941"
     },
     "Response" : {
       "x-ms-version" : "2019-02-02",
@@ -295,21 +164,11 @@
       "retry-after" : "0",
       "Content-Length" : "0",
       "StatusCode" : "202",
-<<<<<<< HEAD
-      "x-ms-request-id" : "bfed532c-901e-0044-033a-643cc7000000",
-      "Date" : "Thu, 05 Sep 2019 22:39:31 GMT",
-      "x-ms-client-request-id" : "5ea83b7d-9a76-42e7-b664-422dd2584baf"
+      "x-ms-request-id" : "c5cabc16-301e-0042-734a-67cbbf000000",
+      "Date" : "Mon, 09 Sep 2019 20:06:42 GMT",
+      "x-ms-client-request-id" : "28a1111b-c5d4-47b4-acf3-0c83e2890941"
     },
     "Exception" : null
   } ],
-  "variables" : [ "jtcsettiermin0blobapitestsettierminae072303ec729b875a", "javablobsettiermin1blobapitestsettierminae090201208c430", "jtcsettiermin2blobapitestsettierminae012148c00558ff41", "javablobsettiermin3blobapitestsettierminae0984271216edc" ]
-=======
-      "x-ms-request-id" : "b92c6215-d01e-009e-1be5-644931000000",
-      "Date" : "Fri, 06 Sep 2019 19:01:51 GMT",
-      "x-ms-client-request-id" : "79be0115-18fa-4a12-9aed-6936a2f9483d"
-    },
-    "Exception" : null
-  } ],
-  "variables" : [ "jtcsettiermin0blobapitestsettierminc0082625aa729a05c5", "javablobsettiermin1blobapitestsettierminc006684680e7a10", "jtcsettiermin2blobapitestsettierminc0050105c288d221d6", "javablobsettiermin3blobapitestsettierminc00104085281714" ]
->>>>>>> a55d5dd9
+  "variables" : [ "jtcsettiermin0blobapitestsettierminf9a57949c32ea0d4c7", "javablobsettiermin1blobapitestsettierminf9a44466c5ff6a5", "jtcsettiermin2blobapitestsettierminf9a94264ecc426acad", "javablobsettiermin3blobapitestsettierminf9a707830ca28e0" ]
 }