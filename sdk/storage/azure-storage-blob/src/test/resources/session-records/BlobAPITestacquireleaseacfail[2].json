{
  "networkCallRecords" : [ {
    "Method" : "PUT",
<<<<<<< HEAD
    "Uri" : "https://jaschrepragrs.blob.core.windows.net/jtcacquireleaseacfail0blobapitestacquireleaseacfail6b75748492?restype=container",
    "Headers" : {
      "x-ms-version" : "2019-02-02",
      "User-Agent" : "azsdk-java-azure-storage-blob/12.0.0-preview.3 1.8.0_221; Windows 10 10.0",
      "x-ms-client-request-id" : "02e2bef2-41cb-4ee4-aeac-5cab84fd7c6f"
=======
    "Uri" : "https://azstoragesdkaccount.blob.core.windows.net/jtcacquireleaseacfail0blobapitestacquireleaseacfailfc654752e9?restype=container",
    "Headers" : {
      "x-ms-version" : "2019-02-02",
      "User-Agent" : "azsdk-java-azure-storage-blob/12.0.0-preview.3 1.8.0_212; Windows 10 10.0",
      "x-ms-client-request-id" : "447ab617-67ae-4550-87a6-84816c92cc5a"
>>>>>>> a55d5dd9
    },
    "Response" : {
      "x-ms-version" : "2019-02-02",
      "Server" : "Windows-Azure-Blob/1.0 Microsoft-HTTPAPI/2.0",
<<<<<<< HEAD
      "ETag" : "\"0x8D73251AEA0C894\"",
      "Last-Modified" : "Thu, 05 Sep 2019 22:37:49 GMT",
      "retry-after" : "0",
      "Content-Length" : "0",
      "StatusCode" : "201",
      "x-ms-request-id" : "bfecf3c8-901e-0044-6f3a-643cc7000000",
      "Date" : "Thu, 05 Sep 2019 22:37:49 GMT",
      "x-ms-client-request-id" : "02e2bef2-41cb-4ee4-aeac-5cab84fd7c6f"
=======
      "ETag" : "\"0x8D732FC805BA9CA\"",
      "Last-Modified" : "Fri, 06 Sep 2019 19:00:36 GMT",
      "retry-after" : "0",
      "Content-Length" : "0",
      "StatusCode" : "201",
      "x-ms-request-id" : "b92b2f9a-d01e-009e-3de5-644931000000",
      "Date" : "Fri, 06 Sep 2019 19:00:36 GMT",
      "x-ms-client-request-id" : "447ab617-67ae-4550-87a6-84816c92cc5a"
>>>>>>> a55d5dd9
    },
    "Exception" : null
  }, {
    "Method" : "PUT",
<<<<<<< HEAD
    "Uri" : "https://jaschrepragrs.blob.core.windows.net/jtcacquireleaseacfail0blobapitestacquireleaseacfail6b75748492/javablobacquireleaseacfail1077702e88aefafec649f",
    "Headers" : {
      "x-ms-version" : "2019-02-02",
      "User-Agent" : "azsdk-java-azure-storage-blob/12.0.0-preview.3 1.8.0_221; Windows 10 10.0",
      "x-ms-client-request-id" : "39db3e89-c903-4d69-9868-43c135b405b0",
=======
    "Uri" : "https://azstoragesdkaccount.blob.core.windows.net/jtcacquireleaseacfail0blobapitestacquireleaseacfailfc654752e9/javablobacquireleaseacfail103716c90cba7c25cf4aa",
    "Headers" : {
      "x-ms-version" : "2019-02-02",
      "User-Agent" : "azsdk-java-azure-storage-blob/12.0.0-preview.3 1.8.0_212; Windows 10 10.0",
      "x-ms-client-request-id" : "997cf02a-fbce-4151-bc49-68249cd425d4",
>>>>>>> a55d5dd9
      "Content-Type" : "application/octet-stream"
    },
    "Response" : {
      "x-ms-version" : "2019-02-02",
      "Server" : "Windows-Azure-Blob/1.0 Microsoft-HTTPAPI/2.0",
      "x-ms-content-crc64" : "6RYQPwaVsyQ=",
<<<<<<< HEAD
      "Last-Modified" : "Thu, 05 Sep 2019 22:37:50 GMT",
      "retry-after" : "0",
      "StatusCode" : "201",
      "x-ms-request-server-encrypted" : "true",
      "Date" : "Thu, 05 Sep 2019 22:37:49 GMT",
      "Content-MD5" : "wh+Wm18D0z1D4E+PE252gg==",
      "ETag" : "\"0x8D73251AEAD86AD\"",
      "Content-Length" : "0",
      "x-ms-request-id" : "bfecf3d9-901e-0044-7f3a-643cc7000000",
      "x-ms-client-request-id" : "39db3e89-c903-4d69-9868-43c135b405b0"
=======
      "Last-Modified" : "Fri, 06 Sep 2019 19:00:36 GMT",
      "retry-after" : "0",
      "StatusCode" : "201",
      "x-ms-request-server-encrypted" : "true",
      "Date" : "Fri, 06 Sep 2019 19:00:36 GMT",
      "Content-MD5" : "wh+Wm18D0z1D4E+PE252gg==",
      "ETag" : "\"0x8D732FC806197A7\"",
      "Content-Length" : "0",
      "x-ms-request-id" : "b92b2fbf-d01e-009e-5ce5-644931000000",
      "x-ms-client-request-id" : "997cf02a-fbce-4151-bc49-68249cd425d4"
>>>>>>> a55d5dd9
    },
    "Exception" : null
  }, {
    "Method" : "PUT",
<<<<<<< HEAD
    "Uri" : "https://jaschrepragrs.blob.core.windows.net/jtcacquireleaseacfail0blobapitestacquireleaseacfail6b75748492/javablobacquireleaseacfail1077702e88aefafec649f?comp=lease",
    "Headers" : {
      "x-ms-version" : "2019-02-02",
      "User-Agent" : "azsdk-java-azure-storage-blob/12.0.0-preview.3 1.8.0_221; Windows 10 10.0",
      "x-ms-client-request-id" : "cfe1fbe8-0125-4c7b-9c75-a25a89e5ab4a"
=======
    "Uri" : "https://azstoragesdkaccount.blob.core.windows.net/jtcacquireleaseacfail0blobapitestacquireleaseacfailfc654752e9/javablobacquireleaseacfail103716c90cba7c25cf4aa?comp=lease",
    "Headers" : {
      "x-ms-version" : "2019-02-02",
      "User-Agent" : "azsdk-java-azure-storage-blob/12.0.0-preview.3 1.8.0_212; Windows 10 10.0",
      "x-ms-client-request-id" : "e30b70f4-6459-4b25-8dc3-5403b3eaa9bc"
>>>>>>> a55d5dd9
    },
    "Response" : {
      "x-ms-version" : "2019-02-02",
      "Server" : "Windows-Azure-Blob/1.0 Microsoft-HTTPAPI/2.0",
      "x-ms-error-code" : "ConditionNotMet",
      "retry-after" : "0",
      "Content-Length" : "252",
      "StatusCode" : "412",
<<<<<<< HEAD
      "x-ms-request-id" : "bfecf3f0-901e-0044-163a-643cc7000000",
      "Body" : "﻿<?xml version=\"1.0\" encoding=\"utf-8\"?><Error><Code>ConditionNotMet</Code><Message>The condition specified using HTTP conditional header(s) is not met.\nRequestId:bfecf3f0-901e-0044-163a-643cc7000000\nTime:2019-09-05T22:37:50.1398165Z</Message></Error>",
      "Date" : "Thu, 05 Sep 2019 22:37:49 GMT",
      "x-ms-client-request-id" : "cfe1fbe8-0125-4c7b-9c75-a25a89e5ab4a",
=======
      "x-ms-request-id" : "b92b2fee-d01e-009e-05e5-644931000000",
      "Body" : "﻿<?xml version=\"1.0\" encoding=\"utf-8\"?><Error><Code>ConditionNotMet</Code><Message>The condition specified using HTTP conditional header(s) is not met.\nRequestId:b92b2fee-d01e-009e-05e5-644931000000\nTime:2019-09-06T19:00:36.3573451Z</Message></Error>",
      "Date" : "Fri, 06 Sep 2019 19:00:36 GMT",
      "x-ms-client-request-id" : "e30b70f4-6459-4b25-8dc3-5403b3eaa9bc",
>>>>>>> a55d5dd9
      "Content-Type" : "application/xml"
    },
    "Exception" : null
  }, {
    "Method" : "GET",
<<<<<<< HEAD
    "Uri" : "https://jaschrepragrs.blob.core.windows.net?prefix=jtcacquireleaseacfail&comp=list",
    "Headers" : {
      "x-ms-version" : "2019-02-02",
      "User-Agent" : "azsdk-java-azure-storage-blob/12.0.0-preview.3 1.8.0_221; Windows 10 10.0",
      "x-ms-client-request-id" : "78cc8e45-4996-4c42-a91e-549698bf4e83"
=======
    "Uri" : "https://azstoragesdkaccount.blob.core.windows.net?prefix=jtcacquireleaseacfail&comp=list",
    "Headers" : {
      "x-ms-version" : "2019-02-02",
      "User-Agent" : "azsdk-java-azure-storage-blob/12.0.0-preview.3 1.8.0_212; Windows 10 10.0",
      "x-ms-client-request-id" : "b35ff646-0d08-4fe4-a8ac-40f6ac0a35d1"
>>>>>>> a55d5dd9
    },
    "Response" : {
      "Transfer-Encoding" : "chunked",
      "x-ms-version" : "2019-02-02",
      "Server" : "Windows-Azure-Blob/1.0 Microsoft-HTTPAPI/2.0",
      "retry-after" : "0",
      "StatusCode" : "200",
<<<<<<< HEAD
      "x-ms-request-id" : "bfecf400-901e-0044-263a-643cc7000000",
      "Body" : "﻿<?xml version=\"1.0\" encoding=\"utf-8\"?><EnumerationResults ServiceEndpoint=\"https://jaschrepragrs.blob.core.windows.net/\"><Prefix>jtcacquireleaseacfail</Prefix><Containers><Container><Name>jtcacquireleaseacfail0blobapitestacquireleaseacfail6b75748492</Name><Properties><Last-Modified>Thu, 05 Sep 2019 22:37:49 GMT</Last-Modified><Etag>\"0x8D73251AEA0C894\"</Etag><LeaseStatus>unlocked</LeaseStatus><LeaseState>available</LeaseState><DefaultEncryptionScope>$account-encryption-key</DefaultEncryptionScope><DenyEncryptionScopeOverride>false</DenyEncryptionScopeOverride><HasImmutabilityPolicy>false</HasImmutabilityPolicy><HasLegalHold>false</HasLegalHold></Properties></Container></Containers><NextMarker /></EnumerationResults>",
      "Date" : "Thu, 05 Sep 2019 22:37:49 GMT",
      "x-ms-client-request-id" : "78cc8e45-4996-4c42-a91e-549698bf4e83",
=======
      "x-ms-request-id" : "b92b3011-d01e-009e-26e5-644931000000",
      "Body" : "﻿<?xml version=\"1.0\" encoding=\"utf-8\"?><EnumerationResults ServiceEndpoint=\"https://azstoragesdkaccount.blob.core.windows.net/\"><Prefix>jtcacquireleaseacfail</Prefix><Containers><Container><Name>jtcacquireleaseacfail0blobapitestacquireleaseacfailfc654752e9</Name><Properties><Last-Modified>Fri, 06 Sep 2019 19:00:36 GMT</Last-Modified><Etag>\"0x8D732FC805BA9CA\"</Etag><LeaseStatus>unlocked</LeaseStatus><LeaseState>available</LeaseState><DefaultEncryptionScope>$account-encryption-key</DefaultEncryptionScope><DenyEncryptionScopeOverride>false</DenyEncryptionScopeOverride><HasImmutabilityPolicy>false</HasImmutabilityPolicy><HasLegalHold>false</HasLegalHold></Properties></Container></Containers><NextMarker /></EnumerationResults>",
      "Date" : "Fri, 06 Sep 2019 19:00:36 GMT",
      "x-ms-client-request-id" : "b35ff646-0d08-4fe4-a8ac-40f6ac0a35d1",
>>>>>>> a55d5dd9
      "Content-Type" : "application/xml"
    },
    "Exception" : null
  }, {
    "Method" : "DELETE",
<<<<<<< HEAD
    "Uri" : "https://jaschrepragrs.blob.core.windows.net/jtcacquireleaseacfail0blobapitestacquireleaseacfail6b75748492?restype=container",
    "Headers" : {
      "x-ms-version" : "2019-02-02",
      "User-Agent" : "azsdk-java-azure-storage-blob/12.0.0-preview.3 1.8.0_221; Windows 10 10.0",
      "x-ms-client-request-id" : "db277d07-9c49-4966-a364-6a3527fd4ebd"
=======
    "Uri" : "https://azstoragesdkaccount.blob.core.windows.net/jtcacquireleaseacfail0blobapitestacquireleaseacfailfc654752e9?restype=container",
    "Headers" : {
      "x-ms-version" : "2019-02-02",
      "User-Agent" : "azsdk-java-azure-storage-blob/12.0.0-preview.3 1.8.0_212; Windows 10 10.0",
      "x-ms-client-request-id" : "505371a5-2464-4ddc-8b7d-880cac70954d"
>>>>>>> a55d5dd9
    },
    "Response" : {
      "x-ms-version" : "2019-02-02",
      "Server" : "Windows-Azure-Blob/1.0 Microsoft-HTTPAPI/2.0",
      "retry-after" : "0",
      "Content-Length" : "0",
      "StatusCode" : "202",
<<<<<<< HEAD
      "x-ms-request-id" : "bfecf418-901e-0044-3b3a-643cc7000000",
      "Date" : "Thu, 05 Sep 2019 22:37:49 GMT",
      "x-ms-client-request-id" : "db277d07-9c49-4966-a364-6a3527fd4ebd"
    },
    "Exception" : null
  } ],
  "variables" : [ "jtcacquireleaseacfail0blobapitestacquireleaseacfail6b75748492", "javablobacquireleaseacfail1077702e88aefafec649f" ]
=======
      "x-ms-request-id" : "b92b3033-d01e-009e-45e5-644931000000",
      "Date" : "Fri, 06 Sep 2019 19:00:36 GMT",
      "x-ms-client-request-id" : "505371a5-2464-4ddc-8b7d-880cac70954d"
    },
    "Exception" : null
  } ],
  "variables" : [ "jtcacquireleaseacfail0blobapitestacquireleaseacfailfc654752e9", "javablobacquireleaseacfail103716c90cba7c25cf4aa" ]
>>>>>>> a55d5dd9
}<|MERGE_RESOLUTION|>--- conflicted
+++ resolved
@@ -1,105 +1,57 @@
 {
   "networkCallRecords" : [ {
     "Method" : "PUT",
-<<<<<<< HEAD
-    "Uri" : "https://jaschrepragrs.blob.core.windows.net/jtcacquireleaseacfail0blobapitestacquireleaseacfail6b75748492?restype=container",
+    "Uri" : "https://jaschrepragrs.blob.core.windows.net/jtcacquireleaseacfail0blobapitestacquireleaseacfailc917530222?restype=container",
     "Headers" : {
       "x-ms-version" : "2019-02-02",
       "User-Agent" : "azsdk-java-azure-storage-blob/12.0.0-preview.3 1.8.0_221; Windows 10 10.0",
-      "x-ms-client-request-id" : "02e2bef2-41cb-4ee4-aeac-5cab84fd7c6f"
-=======
-    "Uri" : "https://azstoragesdkaccount.blob.core.windows.net/jtcacquireleaseacfail0blobapitestacquireleaseacfailfc654752e9?restype=container",
-    "Headers" : {
-      "x-ms-version" : "2019-02-02",
-      "User-Agent" : "azsdk-java-azure-storage-blob/12.0.0-preview.3 1.8.0_212; Windows 10 10.0",
-      "x-ms-client-request-id" : "447ab617-67ae-4550-87a6-84816c92cc5a"
->>>>>>> a55d5dd9
+      "x-ms-client-request-id" : "0680c3dc-9c64-44ca-bbc5-2e17b7f4ea03"
     },
     "Response" : {
       "x-ms-version" : "2019-02-02",
       "Server" : "Windows-Azure-Blob/1.0 Microsoft-HTTPAPI/2.0",
-<<<<<<< HEAD
-      "ETag" : "\"0x8D73251AEA0C894\"",
-      "Last-Modified" : "Thu, 05 Sep 2019 22:37:49 GMT",
+      "ETag" : "\"0x8D73560FE425301\"",
+      "Last-Modified" : "Mon, 09 Sep 2019 20:04:59 GMT",
       "retry-after" : "0",
       "Content-Length" : "0",
       "StatusCode" : "201",
-      "x-ms-request-id" : "bfecf3c8-901e-0044-6f3a-643cc7000000",
-      "Date" : "Thu, 05 Sep 2019 22:37:49 GMT",
-      "x-ms-client-request-id" : "02e2bef2-41cb-4ee4-aeac-5cab84fd7c6f"
-=======
-      "ETag" : "\"0x8D732FC805BA9CA\"",
-      "Last-Modified" : "Fri, 06 Sep 2019 19:00:36 GMT",
-      "retry-after" : "0",
-      "Content-Length" : "0",
-      "StatusCode" : "201",
-      "x-ms-request-id" : "b92b2f9a-d01e-009e-3de5-644931000000",
-      "Date" : "Fri, 06 Sep 2019 19:00:36 GMT",
-      "x-ms-client-request-id" : "447ab617-67ae-4550-87a6-84816c92cc5a"
->>>>>>> a55d5dd9
+      "x-ms-request-id" : "c5ca5354-301e-0042-5b49-67cbbf000000",
+      "Date" : "Mon, 09 Sep 2019 20:04:59 GMT",
+      "x-ms-client-request-id" : "0680c3dc-9c64-44ca-bbc5-2e17b7f4ea03"
     },
     "Exception" : null
   }, {
     "Method" : "PUT",
-<<<<<<< HEAD
-    "Uri" : "https://jaschrepragrs.blob.core.windows.net/jtcacquireleaseacfail0blobapitestacquireleaseacfail6b75748492/javablobacquireleaseacfail1077702e88aefafec649f",
+    "Uri" : "https://jaschrepragrs.blob.core.windows.net/jtcacquireleaseacfail0blobapitestacquireleaseacfailc917530222/javablobacquireleaseacfail107196ca6aee9feea5482",
     "Headers" : {
       "x-ms-version" : "2019-02-02",
       "User-Agent" : "azsdk-java-azure-storage-blob/12.0.0-preview.3 1.8.0_221; Windows 10 10.0",
-      "x-ms-client-request-id" : "39db3e89-c903-4d69-9868-43c135b405b0",
-=======
-    "Uri" : "https://azstoragesdkaccount.blob.core.windows.net/jtcacquireleaseacfail0blobapitestacquireleaseacfailfc654752e9/javablobacquireleaseacfail103716c90cba7c25cf4aa",
-    "Headers" : {
-      "x-ms-version" : "2019-02-02",
-      "User-Agent" : "azsdk-java-azure-storage-blob/12.0.0-preview.3 1.8.0_212; Windows 10 10.0",
-      "x-ms-client-request-id" : "997cf02a-fbce-4151-bc49-68249cd425d4",
->>>>>>> a55d5dd9
+      "x-ms-client-request-id" : "2bb6386e-bb7a-4919-a4a1-a5cecded7d84",
       "Content-Type" : "application/octet-stream"
     },
     "Response" : {
       "x-ms-version" : "2019-02-02",
       "Server" : "Windows-Azure-Blob/1.0 Microsoft-HTTPAPI/2.0",
       "x-ms-content-crc64" : "6RYQPwaVsyQ=",
-<<<<<<< HEAD
-      "Last-Modified" : "Thu, 05 Sep 2019 22:37:50 GMT",
+      "Last-Modified" : "Mon, 09 Sep 2019 20:04:59 GMT",
       "retry-after" : "0",
       "StatusCode" : "201",
       "x-ms-request-server-encrypted" : "true",
-      "Date" : "Thu, 05 Sep 2019 22:37:49 GMT",
+      "Date" : "Mon, 09 Sep 2019 20:04:59 GMT",
       "Content-MD5" : "wh+Wm18D0z1D4E+PE252gg==",
-      "ETag" : "\"0x8D73251AEAD86AD\"",
+      "ETag" : "\"0x8D73560FE4F491B\"",
       "Content-Length" : "0",
-      "x-ms-request-id" : "bfecf3d9-901e-0044-7f3a-643cc7000000",
-      "x-ms-client-request-id" : "39db3e89-c903-4d69-9868-43c135b405b0"
-=======
-      "Last-Modified" : "Fri, 06 Sep 2019 19:00:36 GMT",
-      "retry-after" : "0",
-      "StatusCode" : "201",
-      "x-ms-request-server-encrypted" : "true",
-      "Date" : "Fri, 06 Sep 2019 19:00:36 GMT",
-      "Content-MD5" : "wh+Wm18D0z1D4E+PE252gg==",
-      "ETag" : "\"0x8D732FC806197A7\"",
-      "Content-Length" : "0",
-      "x-ms-request-id" : "b92b2fbf-d01e-009e-5ce5-644931000000",
-      "x-ms-client-request-id" : "997cf02a-fbce-4151-bc49-68249cd425d4"
->>>>>>> a55d5dd9
+      "x-ms-request-id" : "c5ca5361-301e-0042-6649-67cbbf000000",
+      "x-ms-client-request-id" : "2bb6386e-bb7a-4919-a4a1-a5cecded7d84"
     },
     "Exception" : null
   }, {
     "Method" : "PUT",
-<<<<<<< HEAD
-    "Uri" : "https://jaschrepragrs.blob.core.windows.net/jtcacquireleaseacfail0blobapitestacquireleaseacfail6b75748492/javablobacquireleaseacfail1077702e88aefafec649f?comp=lease",
+    "Uri" : "https://jaschrepragrs.blob.core.windows.net/jtcacquireleaseacfail0blobapitestacquireleaseacfailc917530222/javablobacquireleaseacfail107196ca6aee9feea5482?comp=lease",
     "Headers" : {
       "x-ms-version" : "2019-02-02",
       "User-Agent" : "azsdk-java-azure-storage-blob/12.0.0-preview.3 1.8.0_221; Windows 10 10.0",
-      "x-ms-client-request-id" : "cfe1fbe8-0125-4c7b-9c75-a25a89e5ab4a"
-=======
-    "Uri" : "https://azstoragesdkaccount.blob.core.windows.net/jtcacquireleaseacfail0blobapitestacquireleaseacfailfc654752e9/javablobacquireleaseacfail103716c90cba7c25cf4aa?comp=lease",
-    "Headers" : {
-      "x-ms-version" : "2019-02-02",
-      "User-Agent" : "azsdk-java-azure-storage-blob/12.0.0-preview.3 1.8.0_212; Windows 10 10.0",
-      "x-ms-client-request-id" : "e30b70f4-6459-4b25-8dc3-5403b3eaa9bc"
->>>>>>> a55d5dd9
+      "x-ms-client-request-id" : "6b5b82fc-7b1e-4b9f-8c03-4878ea429946"
     },
     "Response" : {
       "x-ms-version" : "2019-02-02",
@@ -108,35 +60,20 @@
       "retry-after" : "0",
       "Content-Length" : "252",
       "StatusCode" : "412",
-<<<<<<< HEAD
-      "x-ms-request-id" : "bfecf3f0-901e-0044-163a-643cc7000000",
-      "Body" : "﻿<?xml version=\"1.0\" encoding=\"utf-8\"?><Error><Code>ConditionNotMet</Code><Message>The condition specified using HTTP conditional header(s) is not met.\nRequestId:bfecf3f0-901e-0044-163a-643cc7000000\nTime:2019-09-05T22:37:50.1398165Z</Message></Error>",
-      "Date" : "Thu, 05 Sep 2019 22:37:49 GMT",
-      "x-ms-client-request-id" : "cfe1fbe8-0125-4c7b-9c75-a25a89e5ab4a",
-=======
-      "x-ms-request-id" : "b92b2fee-d01e-009e-05e5-644931000000",
-      "Body" : "﻿<?xml version=\"1.0\" encoding=\"utf-8\"?><Error><Code>ConditionNotMet</Code><Message>The condition specified using HTTP conditional header(s) is not met.\nRequestId:b92b2fee-d01e-009e-05e5-644931000000\nTime:2019-09-06T19:00:36.3573451Z</Message></Error>",
-      "Date" : "Fri, 06 Sep 2019 19:00:36 GMT",
-      "x-ms-client-request-id" : "e30b70f4-6459-4b25-8dc3-5403b3eaa9bc",
->>>>>>> a55d5dd9
+      "x-ms-request-id" : "c5ca5383-301e-0042-0849-67cbbf000000",
+      "Body" : "﻿<?xml version=\"1.0\" encoding=\"utf-8\"?><Error><Code>ConditionNotMet</Code><Message>The condition specified using HTTP conditional header(s) is not met.\nRequestId:c5ca5383-301e-0042-0849-67cbbf000000\nTime:2019-09-09T20:04:59.6767733Z</Message></Error>",
+      "Date" : "Mon, 09 Sep 2019 20:04:59 GMT",
+      "x-ms-client-request-id" : "6b5b82fc-7b1e-4b9f-8c03-4878ea429946",
       "Content-Type" : "application/xml"
     },
     "Exception" : null
   }, {
     "Method" : "GET",
-<<<<<<< HEAD
     "Uri" : "https://jaschrepragrs.blob.core.windows.net?prefix=jtcacquireleaseacfail&comp=list",
     "Headers" : {
       "x-ms-version" : "2019-02-02",
       "User-Agent" : "azsdk-java-azure-storage-blob/12.0.0-preview.3 1.8.0_221; Windows 10 10.0",
-      "x-ms-client-request-id" : "78cc8e45-4996-4c42-a91e-549698bf4e83"
-=======
-    "Uri" : "https://azstoragesdkaccount.blob.core.windows.net?prefix=jtcacquireleaseacfail&comp=list",
-    "Headers" : {
-      "x-ms-version" : "2019-02-02",
-      "User-Agent" : "azsdk-java-azure-storage-blob/12.0.0-preview.3 1.8.0_212; Windows 10 10.0",
-      "x-ms-client-request-id" : "b35ff646-0d08-4fe4-a8ac-40f6ac0a35d1"
->>>>>>> a55d5dd9
+      "x-ms-client-request-id" : "532a3277-6cb3-4aae-afdd-8aed11624c5b"
     },
     "Response" : {
       "Transfer-Encoding" : "chunked",
@@ -144,35 +81,20 @@
       "Server" : "Windows-Azure-Blob/1.0 Microsoft-HTTPAPI/2.0",
       "retry-after" : "0",
       "StatusCode" : "200",
-<<<<<<< HEAD
-      "x-ms-request-id" : "bfecf400-901e-0044-263a-643cc7000000",
-      "Body" : "﻿<?xml version=\"1.0\" encoding=\"utf-8\"?><EnumerationResults ServiceEndpoint=\"https://jaschrepragrs.blob.core.windows.net/\"><Prefix>jtcacquireleaseacfail</Prefix><Containers><Container><Name>jtcacquireleaseacfail0blobapitestacquireleaseacfail6b75748492</Name><Properties><Last-Modified>Thu, 05 Sep 2019 22:37:49 GMT</Last-Modified><Etag>\"0x8D73251AEA0C894\"</Etag><LeaseStatus>unlocked</LeaseStatus><LeaseState>available</LeaseState><DefaultEncryptionScope>$account-encryption-key</DefaultEncryptionScope><DenyEncryptionScopeOverride>false</DenyEncryptionScopeOverride><HasImmutabilityPolicy>false</HasImmutabilityPolicy><HasLegalHold>false</HasLegalHold></Properties></Container></Containers><NextMarker /></EnumerationResults>",
-      "Date" : "Thu, 05 Sep 2019 22:37:49 GMT",
-      "x-ms-client-request-id" : "78cc8e45-4996-4c42-a91e-549698bf4e83",
-=======
-      "x-ms-request-id" : "b92b3011-d01e-009e-26e5-644931000000",
-      "Body" : "﻿<?xml version=\"1.0\" encoding=\"utf-8\"?><EnumerationResults ServiceEndpoint=\"https://azstoragesdkaccount.blob.core.windows.net/\"><Prefix>jtcacquireleaseacfail</Prefix><Containers><Container><Name>jtcacquireleaseacfail0blobapitestacquireleaseacfailfc654752e9</Name><Properties><Last-Modified>Fri, 06 Sep 2019 19:00:36 GMT</Last-Modified><Etag>\"0x8D732FC805BA9CA\"</Etag><LeaseStatus>unlocked</LeaseStatus><LeaseState>available</LeaseState><DefaultEncryptionScope>$account-encryption-key</DefaultEncryptionScope><DenyEncryptionScopeOverride>false</DenyEncryptionScopeOverride><HasImmutabilityPolicy>false</HasImmutabilityPolicy><HasLegalHold>false</HasLegalHold></Properties></Container></Containers><NextMarker /></EnumerationResults>",
-      "Date" : "Fri, 06 Sep 2019 19:00:36 GMT",
-      "x-ms-client-request-id" : "b35ff646-0d08-4fe4-a8ac-40f6ac0a35d1",
->>>>>>> a55d5dd9
+      "x-ms-request-id" : "c5ca5396-301e-0042-1b49-67cbbf000000",
+      "Body" : "﻿<?xml version=\"1.0\" encoding=\"utf-8\"?><EnumerationResults ServiceEndpoint=\"https://jaschrepragrs.blob.core.windows.net/\"><Prefix>jtcacquireleaseacfail</Prefix><Containers><Container><Name>jtcacquireleaseacfail0blobapitestacquireleaseacfailc917530222</Name><Properties><Last-Modified>Mon, 09 Sep 2019 20:04:59 GMT</Last-Modified><Etag>\"0x8D73560FE425301\"</Etag><LeaseStatus>unlocked</LeaseStatus><LeaseState>available</LeaseState><DefaultEncryptionScope>$account-encryption-key</DefaultEncryptionScope><DenyEncryptionScopeOverride>false</DenyEncryptionScopeOverride><HasImmutabilityPolicy>false</HasImmutabilityPolicy><HasLegalHold>false</HasLegalHold></Properties></Container></Containers><NextMarker /></EnumerationResults>",
+      "Date" : "Mon, 09 Sep 2019 20:04:59 GMT",
+      "x-ms-client-request-id" : "532a3277-6cb3-4aae-afdd-8aed11624c5b",
       "Content-Type" : "application/xml"
     },
     "Exception" : null
   }, {
     "Method" : "DELETE",
-<<<<<<< HEAD
-    "Uri" : "https://jaschrepragrs.blob.core.windows.net/jtcacquireleaseacfail0blobapitestacquireleaseacfail6b75748492?restype=container",
+    "Uri" : "https://jaschrepragrs.blob.core.windows.net/jtcacquireleaseacfail0blobapitestacquireleaseacfailc917530222?restype=container",
     "Headers" : {
       "x-ms-version" : "2019-02-02",
       "User-Agent" : "azsdk-java-azure-storage-blob/12.0.0-preview.3 1.8.0_221; Windows 10 10.0",
-      "x-ms-client-request-id" : "db277d07-9c49-4966-a364-6a3527fd4ebd"
-=======
-    "Uri" : "https://azstoragesdkaccount.blob.core.windows.net/jtcacquireleaseacfail0blobapitestacquireleaseacfailfc654752e9?restype=container",
-    "Headers" : {
-      "x-ms-version" : "2019-02-02",
-      "User-Agent" : "azsdk-java-azure-storage-blob/12.0.0-preview.3 1.8.0_212; Windows 10 10.0",
-      "x-ms-client-request-id" : "505371a5-2464-4ddc-8b7d-880cac70954d"
->>>>>>> a55d5dd9
+      "x-ms-client-request-id" : "85484a35-1776-40a3-9bc2-8794c6b8eb37"
     },
     "Response" : {
       "x-ms-version" : "2019-02-02",
@@ -180,21 +102,11 @@
       "retry-after" : "0",
       "Content-Length" : "0",
       "StatusCode" : "202",
-<<<<<<< HEAD
-      "x-ms-request-id" : "bfecf418-901e-0044-3b3a-643cc7000000",
-      "Date" : "Thu, 05 Sep 2019 22:37:49 GMT",
-      "x-ms-client-request-id" : "db277d07-9c49-4966-a364-6a3527fd4ebd"
+      "x-ms-request-id" : "c5ca53ab-301e-0042-3049-67cbbf000000",
+      "Date" : "Mon, 09 Sep 2019 20:04:59 GMT",
+      "x-ms-client-request-id" : "85484a35-1776-40a3-9bc2-8794c6b8eb37"
     },
     "Exception" : null
   } ],
-  "variables" : [ "jtcacquireleaseacfail0blobapitestacquireleaseacfail6b75748492", "javablobacquireleaseacfail1077702e88aefafec649f" ]
-=======
-      "x-ms-request-id" : "b92b3033-d01e-009e-45e5-644931000000",
-      "Date" : "Fri, 06 Sep 2019 19:00:36 GMT",
-      "x-ms-client-request-id" : "505371a5-2464-4ddc-8b7d-880cac70954d"
-    },
-    "Exception" : null
-  } ],
-  "variables" : [ "jtcacquireleaseacfail0blobapitestacquireleaseacfailfc654752e9", "javablobacquireleaseacfail103716c90cba7c25cf4aa" ]
->>>>>>> a55d5dd9
+  "variables" : [ "jtcacquireleaseacfail0blobapitestacquireleaseacfailc917530222", "javablobacquireleaseacfail107196ca6aee9feea5482" ]
 }