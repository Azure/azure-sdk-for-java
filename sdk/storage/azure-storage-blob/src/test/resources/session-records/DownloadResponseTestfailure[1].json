{
  "networkCallRecords" : [ {
    "Method" : "PUT",
<<<<<<< HEAD
    "Uri" : "https://jaschrepragrs.blob.core.windows.net/jtcfailure0downloadresponsetestfailureddf933605e11ab61?restype=container",
    "Headers" : {
      "x-ms-version" : "2019-02-02",
      "User-Agent" : "azsdk-java-azure-storage-blob/12.0.0-preview.3 1.8.0_221; Windows 10 10.0",
      "x-ms-client-request-id" : "14f607c7-4246-41ec-a238-9198dc60e7fb"
=======
    "Uri" : "https://azstoragesdkaccount.blob.core.windows.net/jtcfailure0downloadresponsetestfailure273818321e3a65b3?restype=container",
    "Headers" : {
      "x-ms-version" : "2019-02-02",
      "User-Agent" : "azsdk-java-azure-storage-blob/12.0.0-preview.3 1.8.0_212; Windows 10 10.0",
      "x-ms-client-request-id" : "6a7eb1a1-acf2-40c4-b75b-ead596965659"
>>>>>>> a55d5dd9
    },
    "Response" : {
      "x-ms-version" : "2019-02-02",
      "Server" : "Windows-Azure-Blob/1.0 Microsoft-HTTPAPI/2.0",
<<<<<<< HEAD
      "ETag" : "\"0x8D7325196E30CB7\"",
      "Last-Modified" : "Thu, 05 Sep 2019 22:37:10 GMT",
      "retry-after" : "0",
      "Content-Length" : "0",
      "StatusCode" : "201",
      "x-ms-request-id" : "bfecc9a7-901e-0044-1e3a-643cc7000000",
      "Date" : "Thu, 05 Sep 2019 22:37:09 GMT",
      "x-ms-client-request-id" : "14f607c7-4246-41ec-a238-9198dc60e7fb"
=======
      "ETag" : "\"0x8D732FDA9D909EA\"",
      "Last-Modified" : "Fri, 06 Sep 2019 19:08:55 GMT",
      "retry-after" : "0",
      "Content-Length" : "0",
      "StatusCode" : "201",
      "x-ms-request-id" : "ec65c1d8-001e-001f-33e6-64eb66000000",
      "Date" : "Fri, 06 Sep 2019 19:08:54 GMT",
      "x-ms-client-request-id" : "6a7eb1a1-acf2-40c4-b75b-ead596965659"
>>>>>>> a55d5dd9
    },
    "Exception" : null
  }, {
    "Method" : "PUT",
<<<<<<< HEAD
    "Uri" : "https://jaschrepragrs.blob.core.windows.net/jtcfailure0downloadresponsetestfailureddf933605e11ab61/javablobfailure1downloadresponsetestfailureddf01503d3b12d",
    "Headers" : {
      "x-ms-version" : "2019-02-02",
      "User-Agent" : "azsdk-java-azure-storage-blob/12.0.0-preview.3 1.8.0_221; Windows 10 10.0",
      "x-ms-client-request-id" : "a78c71fe-b197-4d0f-9143-d9d49974840c",
=======
    "Uri" : "https://azstoragesdkaccount.blob.core.windows.net/jtcfailure0downloadresponsetestfailure273818321e3a65b3/javablobfailure1downloadresponsetestfailure27309123a7440f",
    "Headers" : {
      "x-ms-version" : "2019-02-02",
      "User-Agent" : "azsdk-java-azure-storage-blob/12.0.0-preview.3 1.8.0_212; Windows 10 10.0",
      "x-ms-client-request-id" : "8a99e7fa-22ad-4f3d-a6bd-c79ff0201226",
>>>>>>> a55d5dd9
      "Content-Type" : "application/octet-stream"
    },
    "Response" : {
      "x-ms-version" : "2019-02-02",
      "Server" : "Windows-Azure-Blob/1.0 Microsoft-HTTPAPI/2.0",
      "x-ms-content-crc64" : "6RYQPwaVsyQ=",
<<<<<<< HEAD
      "Last-Modified" : "Thu, 05 Sep 2019 22:37:10 GMT",
      "retry-after" : "0",
      "StatusCode" : "201",
      "x-ms-request-server-encrypted" : "true",
      "Date" : "Thu, 05 Sep 2019 22:37:09 GMT",
      "Content-MD5" : "wh+Wm18D0z1D4E+PE252gg==",
      "ETag" : "\"0x8D7325196EFE670\"",
      "Content-Length" : "0",
      "x-ms-request-id" : "bfecc9ca-901e-0044-3c3a-643cc7000000",
      "x-ms-client-request-id" : "a78c71fe-b197-4d0f-9143-d9d49974840c"
=======
      "Last-Modified" : "Fri, 06 Sep 2019 19:08:55 GMT",
      "retry-after" : "0",
      "StatusCode" : "201",
      "x-ms-request-server-encrypted" : "true",
      "Date" : "Fri, 06 Sep 2019 19:08:54 GMT",
      "Content-MD5" : "wh+Wm18D0z1D4E+PE252gg==",
      "ETag" : "\"0x8D732FDA9DEC45E\"",
      "Content-Length" : "0",
      "x-ms-request-id" : "ec65c1f3-001e-001f-4ae6-64eb66000000",
      "x-ms-client-request-id" : "8a99e7fa-22ad-4f3d-a6bd-c79ff0201226"
>>>>>>> a55d5dd9
    },
    "Exception" : null
  }, {
    "Method" : "GET",
<<<<<<< HEAD
    "Uri" : "https://jaschrepragrs.blob.core.windows.net?prefix=jtcfailure&comp=list",
    "Headers" : {
      "x-ms-version" : "2019-02-02",
      "User-Agent" : "azsdk-java-azure-storage-blob/12.0.0-preview.3 1.8.0_221; Windows 10 10.0",
      "x-ms-client-request-id" : "60ebc9a5-5249-426d-831d-443cfc85d225"
=======
    "Uri" : "https://azstoragesdkaccount.blob.core.windows.net?prefix=jtcfailure&comp=list",
    "Headers" : {
      "x-ms-version" : "2019-02-02",
      "User-Agent" : "azsdk-java-azure-storage-blob/12.0.0-preview.3 1.8.0_212; Windows 10 10.0",
      "x-ms-client-request-id" : "5559b018-bf3b-4e85-b693-0ddc5a6853c1"
>>>>>>> a55d5dd9
    },
    "Response" : {
      "Transfer-Encoding" : "chunked",
      "x-ms-version" : "2019-02-02",
      "Server" : "Windows-Azure-Blob/1.0 Microsoft-HTTPAPI/2.0",
      "retry-after" : "0",
      "StatusCode" : "200",
<<<<<<< HEAD
      "x-ms-request-id" : "bfecc9e0-901e-0044-4f3a-643cc7000000",
      "Body" : "﻿<?xml version=\"1.0\" encoding=\"utf-8\"?><EnumerationResults ServiceEndpoint=\"https://jaschrepragrs.blob.core.windows.net/\"><Prefix>jtcfailure</Prefix><Containers><Container><Name>jtcfailure0downloadresponsetestfailureddf933605e11ab61</Name><Properties><Last-Modified>Thu, 05 Sep 2019 22:37:10 GMT</Last-Modified><Etag>\"0x8D7325196E30CB7\"</Etag><LeaseStatus>unlocked</LeaseStatus><LeaseState>available</LeaseState><DefaultEncryptionScope>$account-encryption-key</DefaultEncryptionScope><DenyEncryptionScopeOverride>false</DenyEncryptionScopeOverride><HasImmutabilityPolicy>false</HasImmutabilityPolicy><HasLegalHold>false</HasLegalHold></Properties></Container></Containers><NextMarker /></EnumerationResults>",
      "Date" : "Thu, 05 Sep 2019 22:37:09 GMT",
      "x-ms-client-request-id" : "60ebc9a5-5249-426d-831d-443cfc85d225",
=======
      "x-ms-request-id" : "ec65c209-001e-001f-5fe6-64eb66000000",
      "Body" : "﻿<?xml version=\"1.0\" encoding=\"utf-8\"?><EnumerationResults ServiceEndpoint=\"https://azstoragesdkaccount.blob.core.windows.net/\"><Prefix>jtcfailure</Prefix><Containers><Container><Name>jtcfailure0downloadresponsetestfailure273818321e3a65b3</Name><Properties><Last-Modified>Fri, 06 Sep 2019 19:08:55 GMT</Last-Modified><Etag>\"0x8D732FDA9D909EA\"</Etag><LeaseStatus>unlocked</LeaseStatus><LeaseState>available</LeaseState><DefaultEncryptionScope>$account-encryption-key</DefaultEncryptionScope><DenyEncryptionScopeOverride>false</DenyEncryptionScopeOverride><HasImmutabilityPolicy>false</HasImmutabilityPolicy><HasLegalHold>false</HasLegalHold></Properties></Container></Containers><NextMarker /></EnumerationResults>",
      "Date" : "Fri, 06 Sep 2019 19:08:54 GMT",
      "x-ms-client-request-id" : "5559b018-bf3b-4e85-b693-0ddc5a6853c1",
>>>>>>> a55d5dd9
      "Content-Type" : "application/xml"
    },
    "Exception" : null
  }, {
    "Method" : "DELETE",
<<<<<<< HEAD
    "Uri" : "https://jaschrepragrs.blob.core.windows.net/jtcfailure0downloadresponsetestfailureddf933605e11ab61?restype=container",
    "Headers" : {
      "x-ms-version" : "2019-02-02",
      "User-Agent" : "azsdk-java-azure-storage-blob/12.0.0-preview.3 1.8.0_221; Windows 10 10.0",
      "x-ms-client-request-id" : "ac3bebd7-b8b6-4ce0-b234-f7824dfa43c8"
=======
    "Uri" : "https://azstoragesdkaccount.blob.core.windows.net/jtcfailure0downloadresponsetestfailure273818321e3a65b3?restype=container",
    "Headers" : {
      "x-ms-version" : "2019-02-02",
      "User-Agent" : "azsdk-java-azure-storage-blob/12.0.0-preview.3 1.8.0_212; Windows 10 10.0",
      "x-ms-client-request-id" : "80b0a0bc-8886-4df0-bc1f-c548f7ca9805"
>>>>>>> a55d5dd9
    },
    "Response" : {
      "x-ms-version" : "2019-02-02",
      "Server" : "Windows-Azure-Blob/1.0 Microsoft-HTTPAPI/2.0",
      "retry-after" : "0",
      "Content-Length" : "0",
      "StatusCode" : "202",
<<<<<<< HEAD
      "x-ms-request-id" : "bfecc9fa-901e-0044-693a-643cc7000000",
      "Date" : "Thu, 05 Sep 2019 22:37:09 GMT",
      "x-ms-client-request-id" : "ac3bebd7-b8b6-4ce0-b234-f7824dfa43c8"
    },
    "Exception" : null
  } ],
  "variables" : [ "jtcfailure0downloadresponsetestfailureddf933605e11ab61", "javablobfailure1downloadresponsetestfailureddf01503d3b12d" ]
=======
      "x-ms-request-id" : "ec65c21b-001e-001f-6ee6-64eb66000000",
      "Date" : "Fri, 06 Sep 2019 19:08:55 GMT",
      "x-ms-client-request-id" : "80b0a0bc-8886-4df0-bc1f-c548f7ca9805"
    },
    "Exception" : null
  } ],
  "variables" : [ "jtcfailure0downloadresponsetestfailure273818321e3a65b3", "javablobfailure1downloadresponsetestfailure27309123a7440f" ]
>>>>>>> a55d5dd9
}<|MERGE_RESOLUTION|>--- conflicted
+++ resolved
@@ -1,105 +1,57 @@
 {
   "networkCallRecords" : [ {
     "Method" : "PUT",
-<<<<<<< HEAD
-    "Uri" : "https://jaschrepragrs.blob.core.windows.net/jtcfailure0downloadresponsetestfailureddf933605e11ab61?restype=container",
+    "Uri" : "https://jaschrepragrs.blob.core.windows.net/jtcfailure0downloadresponsetestfailurea8b8685910ec2eb3?restype=container",
     "Headers" : {
       "x-ms-version" : "2019-02-02",
       "User-Agent" : "azsdk-java-azure-storage-blob/12.0.0-preview.3 1.8.0_221; Windows 10 10.0",
-      "x-ms-client-request-id" : "14f607c7-4246-41ec-a238-9198dc60e7fb"
-=======
-    "Uri" : "https://azstoragesdkaccount.blob.core.windows.net/jtcfailure0downloadresponsetestfailure273818321e3a65b3?restype=container",
-    "Headers" : {
-      "x-ms-version" : "2019-02-02",
-      "User-Agent" : "azsdk-java-azure-storage-blob/12.0.0-preview.3 1.8.0_212; Windows 10 10.0",
-      "x-ms-client-request-id" : "6a7eb1a1-acf2-40c4-b75b-ead596965659"
->>>>>>> a55d5dd9
+      "x-ms-client-request-id" : "da461aee-34fc-4248-9558-eeb955fd6efe"
     },
     "Response" : {
       "x-ms-version" : "2019-02-02",
       "Server" : "Windows-Azure-Blob/1.0 Microsoft-HTTPAPI/2.0",
-<<<<<<< HEAD
-      "ETag" : "\"0x8D7325196E30CB7\"",
-      "Last-Modified" : "Thu, 05 Sep 2019 22:37:10 GMT",
+      "ETag" : "\"0x8D73560DE0DC8CA\"",
+      "Last-Modified" : "Mon, 09 Sep 2019 20:04:05 GMT",
       "retry-after" : "0",
       "Content-Length" : "0",
       "StatusCode" : "201",
-      "x-ms-request-id" : "bfecc9a7-901e-0044-1e3a-643cc7000000",
-      "Date" : "Thu, 05 Sep 2019 22:37:09 GMT",
-      "x-ms-client-request-id" : "14f607c7-4246-41ec-a238-9198dc60e7fb"
-=======
-      "ETag" : "\"0x8D732FDA9D909EA\"",
-      "Last-Modified" : "Fri, 06 Sep 2019 19:08:55 GMT",
-      "retry-after" : "0",
-      "Content-Length" : "0",
-      "StatusCode" : "201",
-      "x-ms-request-id" : "ec65c1d8-001e-001f-33e6-64eb66000000",
-      "Date" : "Fri, 06 Sep 2019 19:08:54 GMT",
-      "x-ms-client-request-id" : "6a7eb1a1-acf2-40c4-b75b-ead596965659"
->>>>>>> a55d5dd9
+      "x-ms-request-id" : "c5ca1965-301e-0042-0949-67cbbf000000",
+      "Date" : "Mon, 09 Sep 2019 20:04:04 GMT",
+      "x-ms-client-request-id" : "da461aee-34fc-4248-9558-eeb955fd6efe"
     },
     "Exception" : null
   }, {
     "Method" : "PUT",
-<<<<<<< HEAD
-    "Uri" : "https://jaschrepragrs.blob.core.windows.net/jtcfailure0downloadresponsetestfailureddf933605e11ab61/javablobfailure1downloadresponsetestfailureddf01503d3b12d",
+    "Uri" : "https://jaschrepragrs.blob.core.windows.net/jtcfailure0downloadresponsetestfailurea8b8685910ec2eb3/javablobfailure1downloadresponsetestfailurea8b01215ef1843",
     "Headers" : {
       "x-ms-version" : "2019-02-02",
       "User-Agent" : "azsdk-java-azure-storage-blob/12.0.0-preview.3 1.8.0_221; Windows 10 10.0",
-      "x-ms-client-request-id" : "a78c71fe-b197-4d0f-9143-d9d49974840c",
-=======
-    "Uri" : "https://azstoragesdkaccount.blob.core.windows.net/jtcfailure0downloadresponsetestfailure273818321e3a65b3/javablobfailure1downloadresponsetestfailure27309123a7440f",
-    "Headers" : {
-      "x-ms-version" : "2019-02-02",
-      "User-Agent" : "azsdk-java-azure-storage-blob/12.0.0-preview.3 1.8.0_212; Windows 10 10.0",
-      "x-ms-client-request-id" : "8a99e7fa-22ad-4f3d-a6bd-c79ff0201226",
->>>>>>> a55d5dd9
+      "x-ms-client-request-id" : "fe078178-6105-4c9e-9552-55ea9a3eccd6",
       "Content-Type" : "application/octet-stream"
     },
     "Response" : {
       "x-ms-version" : "2019-02-02",
       "Server" : "Windows-Azure-Blob/1.0 Microsoft-HTTPAPI/2.0",
       "x-ms-content-crc64" : "6RYQPwaVsyQ=",
-<<<<<<< HEAD
-      "Last-Modified" : "Thu, 05 Sep 2019 22:37:10 GMT",
+      "Last-Modified" : "Mon, 09 Sep 2019 20:04:05 GMT",
       "retry-after" : "0",
       "StatusCode" : "201",
       "x-ms-request-server-encrypted" : "true",
-      "Date" : "Thu, 05 Sep 2019 22:37:09 GMT",
+      "Date" : "Mon, 09 Sep 2019 20:04:04 GMT",
       "Content-MD5" : "wh+Wm18D0z1D4E+PE252gg==",
-      "ETag" : "\"0x8D7325196EFE670\"",
+      "ETag" : "\"0x8D73560DE1B33A5\"",
       "Content-Length" : "0",
-      "x-ms-request-id" : "bfecc9ca-901e-0044-3c3a-643cc7000000",
-      "x-ms-client-request-id" : "a78c71fe-b197-4d0f-9143-d9d49974840c"
-=======
-      "Last-Modified" : "Fri, 06 Sep 2019 19:08:55 GMT",
-      "retry-after" : "0",
-      "StatusCode" : "201",
-      "x-ms-request-server-encrypted" : "true",
-      "Date" : "Fri, 06 Sep 2019 19:08:54 GMT",
-      "Content-MD5" : "wh+Wm18D0z1D4E+PE252gg==",
-      "ETag" : "\"0x8D732FDA9DEC45E\"",
-      "Content-Length" : "0",
-      "x-ms-request-id" : "ec65c1f3-001e-001f-4ae6-64eb66000000",
-      "x-ms-client-request-id" : "8a99e7fa-22ad-4f3d-a6bd-c79ff0201226"
->>>>>>> a55d5dd9
+      "x-ms-request-id" : "c5ca1976-301e-0042-1849-67cbbf000000",
+      "x-ms-client-request-id" : "fe078178-6105-4c9e-9552-55ea9a3eccd6"
     },
     "Exception" : null
   }, {
     "Method" : "GET",
-<<<<<<< HEAD
     "Uri" : "https://jaschrepragrs.blob.core.windows.net?prefix=jtcfailure&comp=list",
     "Headers" : {
       "x-ms-version" : "2019-02-02",
       "User-Agent" : "azsdk-java-azure-storage-blob/12.0.0-preview.3 1.8.0_221; Windows 10 10.0",
-      "x-ms-client-request-id" : "60ebc9a5-5249-426d-831d-443cfc85d225"
-=======
-    "Uri" : "https://azstoragesdkaccount.blob.core.windows.net?prefix=jtcfailure&comp=list",
-    "Headers" : {
-      "x-ms-version" : "2019-02-02",
-      "User-Agent" : "azsdk-java-azure-storage-blob/12.0.0-preview.3 1.8.0_212; Windows 10 10.0",
-      "x-ms-client-request-id" : "5559b018-bf3b-4e85-b693-0ddc5a6853c1"
->>>>>>> a55d5dd9
+      "x-ms-client-request-id" : "3c457641-5a66-4901-bd89-aa9c57974279"
     },
     "Response" : {
       "Transfer-Encoding" : "chunked",
@@ -107,35 +59,20 @@
       "Server" : "Windows-Azure-Blob/1.0 Microsoft-HTTPAPI/2.0",
       "retry-after" : "0",
       "StatusCode" : "200",
-<<<<<<< HEAD
-      "x-ms-request-id" : "bfecc9e0-901e-0044-4f3a-643cc7000000",
-      "Body" : "﻿<?xml version=\"1.0\" encoding=\"utf-8\"?><EnumerationResults ServiceEndpoint=\"https://jaschrepragrs.blob.core.windows.net/\"><Prefix>jtcfailure</Prefix><Containers><Container><Name>jtcfailure0downloadresponsetestfailureddf933605e11ab61</Name><Properties><Last-Modified>Thu, 05 Sep 2019 22:37:10 GMT</Last-Modified><Etag>\"0x8D7325196E30CB7\"</Etag><LeaseStatus>unlocked</LeaseStatus><LeaseState>available</LeaseState><DefaultEncryptionScope>$account-encryption-key</DefaultEncryptionScope><DenyEncryptionScopeOverride>false</DenyEncryptionScopeOverride><HasImmutabilityPolicy>false</HasImmutabilityPolicy><HasLegalHold>false</HasLegalHold></Properties></Container></Containers><NextMarker /></EnumerationResults>",
-      "Date" : "Thu, 05 Sep 2019 22:37:09 GMT",
-      "x-ms-client-request-id" : "60ebc9a5-5249-426d-831d-443cfc85d225",
-=======
-      "x-ms-request-id" : "ec65c209-001e-001f-5fe6-64eb66000000",
-      "Body" : "﻿<?xml version=\"1.0\" encoding=\"utf-8\"?><EnumerationResults ServiceEndpoint=\"https://azstoragesdkaccount.blob.core.windows.net/\"><Prefix>jtcfailure</Prefix><Containers><Container><Name>jtcfailure0downloadresponsetestfailure273818321e3a65b3</Name><Properties><Last-Modified>Fri, 06 Sep 2019 19:08:55 GMT</Last-Modified><Etag>\"0x8D732FDA9D909EA\"</Etag><LeaseStatus>unlocked</LeaseStatus><LeaseState>available</LeaseState><DefaultEncryptionScope>$account-encryption-key</DefaultEncryptionScope><DenyEncryptionScopeOverride>false</DenyEncryptionScopeOverride><HasImmutabilityPolicy>false</HasImmutabilityPolicy><HasLegalHold>false</HasLegalHold></Properties></Container></Containers><NextMarker /></EnumerationResults>",
-      "Date" : "Fri, 06 Sep 2019 19:08:54 GMT",
-      "x-ms-client-request-id" : "5559b018-bf3b-4e85-b693-0ddc5a6853c1",
->>>>>>> a55d5dd9
+      "x-ms-request-id" : "c5ca1989-301e-0042-2b49-67cbbf000000",
+      "Body" : "﻿<?xml version=\"1.0\" encoding=\"utf-8\"?><EnumerationResults ServiceEndpoint=\"https://jaschrepragrs.blob.core.windows.net/\"><Prefix>jtcfailure</Prefix><Containers><Container><Name>jtcfailure0downloadresponsetestfailurea8b8685910ec2eb3</Name><Properties><Last-Modified>Mon, 09 Sep 2019 20:04:05 GMT</Last-Modified><Etag>\"0x8D73560DE0DC8CA\"</Etag><LeaseStatus>unlocked</LeaseStatus><LeaseState>available</LeaseState><DefaultEncryptionScope>$account-encryption-key</DefaultEncryptionScope><DenyEncryptionScopeOverride>false</DenyEncryptionScopeOverride><HasImmutabilityPolicy>false</HasImmutabilityPolicy><HasLegalHold>false</HasLegalHold></Properties></Container></Containers><NextMarker /></EnumerationResults>",
+      "Date" : "Mon, 09 Sep 2019 20:04:04 GMT",
+      "x-ms-client-request-id" : "3c457641-5a66-4901-bd89-aa9c57974279",
       "Content-Type" : "application/xml"
     },
     "Exception" : null
   }, {
     "Method" : "DELETE",
-<<<<<<< HEAD
-    "Uri" : "https://jaschrepragrs.blob.core.windows.net/jtcfailure0downloadresponsetestfailureddf933605e11ab61?restype=container",
+    "Uri" : "https://jaschrepragrs.blob.core.windows.net/jtcfailure0downloadresponsetestfailurea8b8685910ec2eb3?restype=container",
     "Headers" : {
       "x-ms-version" : "2019-02-02",
       "User-Agent" : "azsdk-java-azure-storage-blob/12.0.0-preview.3 1.8.0_221; Windows 10 10.0",
-      "x-ms-client-request-id" : "ac3bebd7-b8b6-4ce0-b234-f7824dfa43c8"
-=======
-    "Uri" : "https://azstoragesdkaccount.blob.core.windows.net/jtcfailure0downloadresponsetestfailure273818321e3a65b3?restype=container",
-    "Headers" : {
-      "x-ms-version" : "2019-02-02",
-      "User-Agent" : "azsdk-java-azure-storage-blob/12.0.0-preview.3 1.8.0_212; Windows 10 10.0",
-      "x-ms-client-request-id" : "80b0a0bc-8886-4df0-bc1f-c548f7ca9805"
->>>>>>> a55d5dd9
+      "x-ms-client-request-id" : "8c11e570-55eb-465a-abbe-2b7371930322"
     },
     "Response" : {
       "x-ms-version" : "2019-02-02",
@@ -143,21 +80,11 @@
       "retry-after" : "0",
       "Content-Length" : "0",
       "StatusCode" : "202",
-<<<<<<< HEAD
-      "x-ms-request-id" : "bfecc9fa-901e-0044-693a-643cc7000000",
-      "Date" : "Thu, 05 Sep 2019 22:37:09 GMT",
-      "x-ms-client-request-id" : "ac3bebd7-b8b6-4ce0-b234-f7824dfa43c8"
+      "x-ms-request-id" : "c5ca199e-301e-0042-4049-67cbbf000000",
+      "Date" : "Mon, 09 Sep 2019 20:04:04 GMT",
+      "x-ms-client-request-id" : "8c11e570-55eb-465a-abbe-2b7371930322"
     },
     "Exception" : null
   } ],
-  "variables" : [ "jtcfailure0downloadresponsetestfailureddf933605e11ab61", "javablobfailure1downloadresponsetestfailureddf01503d3b12d" ]
-=======
-      "x-ms-request-id" : "ec65c21b-001e-001f-6ee6-64eb66000000",
-      "Date" : "Fri, 06 Sep 2019 19:08:55 GMT",
-      "x-ms-client-request-id" : "80b0a0bc-8886-4df0-bc1f-c548f7ca9805"
-    },
-    "Exception" : null
-  } ],
-  "variables" : [ "jtcfailure0downloadresponsetestfailure273818321e3a65b3", "javablobfailure1downloadresponsetestfailure27309123a7440f" ]
->>>>>>> a55d5dd9
+  "variables" : [ "jtcfailure0downloadresponsetestfailurea8b8685910ec2eb3", "javablobfailure1downloadresponsetestfailurea8b01215ef1843" ]
 }