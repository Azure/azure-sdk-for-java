--- conflicted
+++ resolved
@@ -1,59 +1,32 @@
 {
   "networkCallRecords" : [ {
     "Method" : "PUT",
-<<<<<<< HEAD
-    "Uri" : "https://jaschrepragrs.blob.core.windows.net/jtcaccountsassignaturesstringtosign0592507cf364ee4c5?restype=container",
+    "Uri" : "https://jaschrepragrs.blob.core.windows.net/jtcaccountsassignaturesstringtosign06191324667209601?restype=container",
     "Headers" : {
       "x-ms-version" : "2019-02-02",
       "User-Agent" : "azsdk-java-azure-storage-blob/12.0.0-preview.3 1.8.0_221; Windows 10 10.0",
-      "x-ms-client-request-id" : "6fd082cc-5a65-47f0-92fc-e2b383e7c9c5"
-=======
-    "Uri" : "https://azstoragesdkaccount.blob.core.windows.net/jtcaccountsassignaturesstringtosign0739889c8a3de7440?restype=container",
-    "Headers" : {
-      "x-ms-version" : "2019-02-02",
-      "User-Agent" : "azsdk-java-azure-storage-blob/12.0.0-preview.3 1.8.0_212; Windows 10 10.0",
-      "x-ms-client-request-id" : "512db9b2-b0e0-43b2-8122-5d822205336f"
->>>>>>> a55d5dd9
+      "x-ms-client-request-id" : "ee0f3528-ac0b-482a-8b15-457a980373e6"
     },
     "Response" : {
       "x-ms-version" : "2019-02-02",
       "Server" : "Windows-Azure-Blob/1.0 Microsoft-HTTPAPI/2.0",
-<<<<<<< HEAD
-      "ETag" : "\"0x8D732518FAB968E\"",
-      "Last-Modified" : "Thu, 05 Sep 2019 22:36:58 GMT",
+      "ETag" : "\"0x8D735603ED30DCA\"",
+      "Last-Modified" : "Mon, 09 Sep 2019 19:59:38 GMT",
       "retry-after" : "0",
       "Content-Length" : "0",
       "StatusCode" : "201",
-      "x-ms-request-id" : "bfecbd64-901e-0044-483a-643cc7000000",
-      "Date" : "Thu, 05 Sep 2019 22:36:57 GMT",
-      "x-ms-client-request-id" : "6fd082cc-5a65-47f0-92fc-e2b383e7c9c5"
-=======
-      "ETag" : "\"0x8D732FDB201A4E7\"",
-      "Last-Modified" : "Fri, 06 Sep 2019 19:09:09 GMT",
-      "retry-after" : "0",
-      "Content-Length" : "0",
-      "StatusCode" : "201",
-      "x-ms-request-id" : "ec65e30f-001e-001f-56e6-64eb66000000",
-      "Date" : "Fri, 06 Sep 2019 19:09:08 GMT",
-      "x-ms-client-request-id" : "512db9b2-b0e0-43b2-8122-5d822205336f"
->>>>>>> a55d5dd9
+      "x-ms-request-id" : "077fe649-801e-001f-1649-673bbb000000",
+      "Date" : "Mon, 09 Sep 2019 19:59:37 GMT",
+      "x-ms-client-request-id" : "ee0f3528-ac0b-482a-8b15-457a980373e6"
     },
     "Exception" : null
   }, {
     "Method" : "GET",
-<<<<<<< HEAD
     "Uri" : "https://jaschrepragrs.blob.core.windows.net?prefix=jtcaccountsassignaturesstringtosign&comp=list",
     "Headers" : {
       "x-ms-version" : "2019-02-02",
       "User-Agent" : "azsdk-java-azure-storage-blob/12.0.0-preview.3 1.8.0_221; Windows 10 10.0",
-      "x-ms-client-request-id" : "2e11dc86-ca55-4356-8bad-f7a5239ba304"
-=======
-    "Uri" : "https://azstoragesdkaccount.blob.core.windows.net?prefix=jtcaccountsassignaturesstringtosign&comp=list",
-    "Headers" : {
-      "x-ms-version" : "2019-02-02",
-      "User-Agent" : "azsdk-java-azure-storage-blob/12.0.0-preview.3 1.8.0_212; Windows 10 10.0",
-      "x-ms-client-request-id" : "bf1d58a4-969c-40bf-996f-1af61d512b52"
->>>>>>> a55d5dd9
+      "x-ms-client-request-id" : "1347c7f9-945c-43da-a328-69abe56886d6"
     },
     "Response" : {
       "Transfer-Encoding" : "chunked",
@@ -61,35 +34,20 @@
       "Server" : "Windows-Azure-Blob/1.0 Microsoft-HTTPAPI/2.0",
       "retry-after" : "0",
       "StatusCode" : "200",
-<<<<<<< HEAD
-      "x-ms-request-id" : "bfecbd72-901e-0044-543a-643cc7000000",
-      "Body" : "﻿<?xml version=\"1.0\" encoding=\"utf-8\"?><EnumerationResults ServiceEndpoint=\"https://jaschrepragrs.blob.core.windows.net/\"><Prefix>jtcaccountsassignaturesstringtosign</Prefix><Containers><Container><Name>jtcaccountsassignaturesstringtosign0592507cf364ee4c5</Name><Properties><Last-Modified>Thu, 05 Sep 2019 22:36:58 GMT</Last-Modified><Etag>\"0x8D732518FAB968E\"</Etag><LeaseStatus>unlocked</LeaseStatus><LeaseState>available</LeaseState><DefaultEncryptionScope>$account-encryption-key</DefaultEncryptionScope><DenyEncryptionScopeOverride>false</DenyEncryptionScopeOverride><HasImmutabilityPolicy>false</HasImmutabilityPolicy><HasLegalHold>false</HasLegalHold></Properties></Container></Containers><NextMarker /></EnumerationResults>",
-      "Date" : "Thu, 05 Sep 2019 22:36:57 GMT",
-      "x-ms-client-request-id" : "2e11dc86-ca55-4356-8bad-f7a5239ba304",
-=======
-      "x-ms-request-id" : "ec65e35d-001e-001f-12e6-64eb66000000",
-      "Body" : "﻿<?xml version=\"1.0\" encoding=\"utf-8\"?><EnumerationResults ServiceEndpoint=\"https://azstoragesdkaccount.blob.core.windows.net/\"><Prefix>jtcaccountsassignaturesstringtosign</Prefix><Containers><Container><Name>jtcaccountsassignaturesstringtosign0739889c8a3de7440</Name><Properties><Last-Modified>Fri, 06 Sep 2019 19:09:09 GMT</Last-Modified><Etag>\"0x8D732FDB201A4E7\"</Etag><LeaseStatus>unlocked</LeaseStatus><LeaseState>available</LeaseState><DefaultEncryptionScope>$account-encryption-key</DefaultEncryptionScope><DenyEncryptionScopeOverride>false</DenyEncryptionScopeOverride><HasImmutabilityPolicy>false</HasImmutabilityPolicy><HasLegalHold>false</HasLegalHold></Properties></Container></Containers><NextMarker /></EnumerationResults>",
-      "Date" : "Fri, 06 Sep 2019 19:09:08 GMT",
-      "x-ms-client-request-id" : "bf1d58a4-969c-40bf-996f-1af61d512b52",
->>>>>>> a55d5dd9
+      "x-ms-request-id" : "077fe65c-801e-001f-2849-673bbb000000",
+      "Body" : "﻿<?xml version=\"1.0\" encoding=\"utf-8\"?><EnumerationResults ServiceEndpoint=\"https://jaschrepragrs.blob.core.windows.net/\"><Prefix>jtcaccountsassignaturesstringtosign</Prefix><Containers><Container><Name>jtcaccountsassignaturesstringtosign06191324667209601</Name><Properties><Last-Modified>Mon, 09 Sep 2019 19:59:38 GMT</Last-Modified><Etag>\"0x8D735603ED30DCA\"</Etag><LeaseStatus>unlocked</LeaseStatus><LeaseState>available</LeaseState><DefaultEncryptionScope>$account-encryption-key</DefaultEncryptionScope><DenyEncryptionScopeOverride>false</DenyEncryptionScopeOverride><HasImmutabilityPolicy>false</HasImmutabilityPolicy><HasLegalHold>false</HasLegalHold></Properties></Container></Containers><NextMarker /></EnumerationResults>",
+      "Date" : "Mon, 09 Sep 2019 19:59:37 GMT",
+      "x-ms-client-request-id" : "1347c7f9-945c-43da-a328-69abe56886d6",
       "Content-Type" : "application/xml"
     },
     "Exception" : null
   }, {
     "Method" : "DELETE",
-<<<<<<< HEAD
-    "Uri" : "https://jaschrepragrs.blob.core.windows.net/jtcaccountsassignaturesstringtosign0592507cf364ee4c5?restype=container",
+    "Uri" : "https://jaschrepragrs.blob.core.windows.net/jtcaccountsassignaturesstringtosign06191324667209601?restype=container",
     "Headers" : {
       "x-ms-version" : "2019-02-02",
       "User-Agent" : "azsdk-java-azure-storage-blob/12.0.0-preview.3 1.8.0_221; Windows 10 10.0",
-      "x-ms-client-request-id" : "8d8e25b7-5ade-4598-933d-54e920163cd9"
-=======
-    "Uri" : "https://azstoragesdkaccount.blob.core.windows.net/jtcaccountsassignaturesstringtosign0739889c8a3de7440?restype=container",
-    "Headers" : {
-      "x-ms-version" : "2019-02-02",
-      "User-Agent" : "azsdk-java-azure-storage-blob/12.0.0-preview.3 1.8.0_212; Windows 10 10.0",
-      "x-ms-client-request-id" : "5b3f45be-4873-4a12-a88d-ded175824773"
->>>>>>> a55d5dd9
+      "x-ms-client-request-id" : "1d869830-6647-4c30-9a9b-2c8d2bad6e2f"
     },
     "Response" : {
       "x-ms-version" : "2019-02-02",
@@ -97,21 +55,11 @@
       "retry-after" : "0",
       "Content-Length" : "0",
       "StatusCode" : "202",
-<<<<<<< HEAD
-      "x-ms-request-id" : "bfecbd83-901e-0044-643a-643cc7000000",
-      "Date" : "Thu, 05 Sep 2019 22:36:57 GMT",
-      "x-ms-client-request-id" : "8d8e25b7-5ade-4598-933d-54e920163cd9"
+      "x-ms-request-id" : "077fe66b-801e-001f-3649-673bbb000000",
+      "Date" : "Mon, 09 Sep 2019 19:59:37 GMT",
+      "x-ms-client-request-id" : "1d869830-6647-4c30-9a9b-2c8d2bad6e2f"
     },
     "Exception" : null
   } ],
-  "variables" : [ "jtcaccountsassignaturesstringtosign0592507cf364ee4c5" ]
-=======
-      "x-ms-request-id" : "ec65e36d-001e-001f-21e6-64eb66000000",
-      "Date" : "Fri, 06 Sep 2019 19:09:08 GMT",
-      "x-ms-client-request-id" : "5b3f45be-4873-4a12-a88d-ded175824773"
-    },
-    "Exception" : null
-  } ],
-  "variables" : [ "jtcaccountsassignaturesstringtosign0739889c8a3de7440" ]
->>>>>>> a55d5dd9
+  "variables" : [ "jtcaccountsassignaturesstringtosign06191324667209601" ]
 }