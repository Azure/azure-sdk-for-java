--- conflicted
+++ resolved
@@ -1,143 +1,76 @@
 {
   "networkCallRecords" : [ {
     "Method" : "PUT",
-<<<<<<< HEAD
-    "Uri" : "https://jaschrepragrs.blob.core.windows.net/jtccreateac0pageblobapitestcreateac11162768f12b4ffa87?restype=container",
+    "Uri" : "https://jaschrepragrs.blob.core.windows.net/jtccreateac0pageblobapitestcreateac16c888770c1a441081?restype=container",
     "Headers" : {
       "x-ms-version" : "2019-02-02",
       "User-Agent" : "azsdk-java-azure-storage-blob/12.0.0-preview.3 1.8.0_221; Windows 10 10.0",
-      "x-ms-client-request-id" : "43e16e62-9f4b-49ed-b5ce-61886838dbfc"
-=======
-    "Uri" : "https://azstoragesdkaccount.blob.core.windows.net/jtccreateac0pageblobapitestcreateac7957979985767b90df?restype=container",
-    "Headers" : {
-      "x-ms-version" : "2019-02-02",
-      "User-Agent" : "azsdk-java-azure-storage-blob/12.0.0-preview.3 1.8.0_212; Windows 10 10.0",
-      "x-ms-client-request-id" : "b58caac6-1781-4ee9-ae23-a4a92b922706"
->>>>>>> a55d5dd9
+      "x-ms-client-request-id" : "4a250a05-bd5d-4a87-a609-b18e0436c903"
     },
     "Response" : {
       "x-ms-version" : "2019-02-02",
       "Server" : "Windows-Azure-Blob/1.0 Microsoft-HTTPAPI/2.0",
-<<<<<<< HEAD
-      "ETag" : "\"0x8D732523F54FA89\"",
-      "Last-Modified" : "Thu, 05 Sep 2019 22:41:52 GMT",
+      "ETag" : "\"0x8D7356178C7B24D\"",
+      "Last-Modified" : "Mon, 09 Sep 2019 20:08:25 GMT",
       "retry-after" : "0",
       "Content-Length" : "0",
       "StatusCode" : "201",
-      "x-ms-request-id" : "9b68794c-c01e-0018-0e3b-64cd3e000000",
-      "Date" : "Thu, 05 Sep 2019 22:41:52 GMT",
-      "x-ms-client-request-id" : "43e16e62-9f4b-49ed-b5ce-61886838dbfc"
-=======
-      "ETag" : "\"0x8D732FDB6897C7C\"",
-      "Last-Modified" : "Fri, 06 Sep 2019 19:09:16 GMT",
-      "retry-after" : "0",
-      "Content-Length" : "0",
-      "StatusCode" : "201",
-      "x-ms-request-id" : "ec65f579-001e-001f-21e6-64eb66000000",
-      "Date" : "Fri, 06 Sep 2019 19:09:16 GMT",
-      "x-ms-client-request-id" : "b58caac6-1781-4ee9-ae23-a4a92b922706"
->>>>>>> a55d5dd9
+      "x-ms-request-id" : "c5cb1bea-301e-0042-804a-67cbbf000000",
+      "Date" : "Mon, 09 Sep 2019 20:08:24 GMT",
+      "x-ms-client-request-id" : "4a250a05-bd5d-4a87-a609-b18e0436c903"
     },
     "Exception" : null
   }, {
     "Method" : "PUT",
-<<<<<<< HEAD
-    "Uri" : "https://jaschrepragrs.blob.core.windows.net/jtccreateac0pageblobapitestcreateac11162768f12b4ffa87/javablobcreateac1pageblobapitestcreateac111521219f2964e",
+    "Uri" : "https://jaschrepragrs.blob.core.windows.net/jtccreateac0pageblobapitestcreateac16c888770c1a441081/javablobcreateac1pageblobapitestcreateac16c421552b6e096",
     "Headers" : {
       "x-ms-version" : "2019-02-02",
       "User-Agent" : "azsdk-java-azure-storage-blob/12.0.0-preview.3 1.8.0_221; Windows 10 10.0",
-      "x-ms-client-request-id" : "250a29b3-162a-4506-ba49-edcaa146a137"
-=======
-    "Uri" : "https://azstoragesdkaccount.blob.core.windows.net/jtccreateac0pageblobapitestcreateac7957979985767b90df/javablobcreateac1pageblobapitestcreateac795193149c0c53c",
-    "Headers" : {
-      "x-ms-version" : "2019-02-02",
-      "User-Agent" : "azsdk-java-azure-storage-blob/12.0.0-preview.3 1.8.0_212; Windows 10 10.0",
-      "x-ms-client-request-id" : "71b1b2e2-e0e0-4e74-b8b1-0029de6c163b"
->>>>>>> a55d5dd9
+      "x-ms-client-request-id" : "7abd8611-9c60-403e-9923-ae75be374958"
     },
     "Response" : {
       "x-ms-version" : "2019-02-02",
       "Server" : "Windows-Azure-Blob/1.0 Microsoft-HTTPAPI/2.0",
-<<<<<<< HEAD
-      "ETag" : "\"0x8D732523F61888C\"",
-      "Last-Modified" : "Thu, 05 Sep 2019 22:41:52 GMT",
+      "ETag" : "\"0x8D7356178D4DE9F\"",
+      "Last-Modified" : "Mon, 09 Sep 2019 20:08:25 GMT",
       "retry-after" : "0",
       "Content-Length" : "0",
       "StatusCode" : "201",
-      "x-ms-request-id" : "9b68795e-c01e-0018-1d3b-64cd3e000000",
+      "x-ms-request-id" : "c5cb1c05-301e-0042-194a-67cbbf000000",
       "x-ms-request-server-encrypted" : "true",
-      "Date" : "Thu, 05 Sep 2019 22:41:52 GMT",
-      "x-ms-client-request-id" : "250a29b3-162a-4506-ba49-edcaa146a137"
-=======
-      "ETag" : "\"0x8D732FDB68FA21D\"",
-      "Last-Modified" : "Fri, 06 Sep 2019 19:09:16 GMT",
-      "retry-after" : "0",
-      "Content-Length" : "0",
-      "StatusCode" : "201",
-      "x-ms-request-id" : "ec65f596-001e-001f-3be6-64eb66000000",
-      "x-ms-request-server-encrypted" : "true",
-      "Date" : "Fri, 06 Sep 2019 19:09:16 GMT",
-      "x-ms-client-request-id" : "71b1b2e2-e0e0-4e74-b8b1-0029de6c163b"
->>>>>>> a55d5dd9
+      "Date" : "Mon, 09 Sep 2019 20:08:24 GMT",
+      "x-ms-client-request-id" : "7abd8611-9c60-403e-9923-ae75be374958"
     },
     "Exception" : null
   }, {
     "Method" : "PUT",
-<<<<<<< HEAD
-    "Uri" : "https://jaschrepragrs.blob.core.windows.net/jtccreateac0pageblobapitestcreateac11162768f12b4ffa87/javablobcreateac1pageblobapitestcreateac111521219f2964e",
+    "Uri" : "https://jaschrepragrs.blob.core.windows.net/jtccreateac0pageblobapitestcreateac16c888770c1a441081/javablobcreateac1pageblobapitestcreateac16c421552b6e096",
     "Headers" : {
       "x-ms-version" : "2019-02-02",
       "User-Agent" : "azsdk-java-azure-storage-blob/12.0.0-preview.3 1.8.0_221; Windows 10 10.0",
-      "x-ms-client-request-id" : "e9cd8475-c365-403b-a0d6-c2eff7a79d1b"
-=======
-    "Uri" : "https://azstoragesdkaccount.blob.core.windows.net/jtccreateac0pageblobapitestcreateac7957979985767b90df/javablobcreateac1pageblobapitestcreateac795193149c0c53c",
-    "Headers" : {
-      "x-ms-version" : "2019-02-02",
-      "User-Agent" : "azsdk-java-azure-storage-blob/12.0.0-preview.3 1.8.0_212; Windows 10 10.0",
-      "x-ms-client-request-id" : "da2bbda0-fca9-44b8-bdec-9b37bd1882f7"
->>>>>>> a55d5dd9
+      "x-ms-client-request-id" : "52cd8eab-8329-4b9f-9873-f842be315016"
     },
     "Response" : {
       "x-ms-version" : "2019-02-02",
       "Server" : "Windows-Azure-Blob/1.0 Microsoft-HTTPAPI/2.0",
-<<<<<<< HEAD
-      "ETag" : "\"0x8D732523F6DBFD8\"",
-      "Last-Modified" : "Thu, 05 Sep 2019 22:41:52 GMT",
+      "ETag" : "\"0x8D7356178E16411\"",
+      "Last-Modified" : "Mon, 09 Sep 2019 20:08:25 GMT",
       "retry-after" : "0",
       "Content-Length" : "0",
       "StatusCode" : "201",
-      "x-ms-request-id" : "9b687964-c01e-0018-213b-64cd3e000000",
+      "x-ms-request-id" : "c5cb1c10-301e-0042-244a-67cbbf000000",
       "x-ms-request-server-encrypted" : "true",
-      "Date" : "Thu, 05 Sep 2019 22:41:52 GMT",
-      "x-ms-client-request-id" : "e9cd8475-c365-403b-a0d6-c2eff7a79d1b"
-=======
-      "ETag" : "\"0x8D732FDB694FA8F\"",
-      "Last-Modified" : "Fri, 06 Sep 2019 19:09:16 GMT",
-      "retry-after" : "0",
-      "Content-Length" : "0",
-      "StatusCode" : "201",
-      "x-ms-request-id" : "ec65f5ab-001e-001f-4ee6-64eb66000000",
-      "x-ms-request-server-encrypted" : "true",
-      "Date" : "Fri, 06 Sep 2019 19:09:16 GMT",
-      "x-ms-client-request-id" : "da2bbda0-fca9-44b8-bdec-9b37bd1882f7"
->>>>>>> a55d5dd9
+      "Date" : "Mon, 09 Sep 2019 20:08:24 GMT",
+      "x-ms-client-request-id" : "52cd8eab-8329-4b9f-9873-f842be315016"
     },
     "Exception" : null
   }, {
     "Method" : "GET",
-<<<<<<< HEAD
     "Uri" : "https://jaschrepragrs.blob.core.windows.net?prefix=jtccreateac&comp=list",
     "Headers" : {
       "x-ms-version" : "2019-02-02",
       "User-Agent" : "azsdk-java-azure-storage-blob/12.0.0-preview.3 1.8.0_221; Windows 10 10.0",
-      "x-ms-client-request-id" : "fbefabec-7c60-449a-9c1c-c8eb267fb4ce"
-=======
-    "Uri" : "https://azstoragesdkaccount.blob.core.windows.net?prefix=jtccreateac&comp=list",
-    "Headers" : {
-      "x-ms-version" : "2019-02-02",
-      "User-Agent" : "azsdk-java-azure-storage-blob/12.0.0-preview.3 1.8.0_212; Windows 10 10.0",
-      "x-ms-client-request-id" : "2336924a-bd34-4381-abaa-6b39912045c8"
->>>>>>> a55d5dd9
+      "x-ms-client-request-id" : "0b7850f9-e45e-4673-b5df-32ea7c2edd7c"
     },
     "Response" : {
       "Transfer-Encoding" : "chunked",
@@ -145,35 +78,20 @@
       "Server" : "Windows-Azure-Blob/1.0 Microsoft-HTTPAPI/2.0",
       "retry-after" : "0",
       "StatusCode" : "200",
-<<<<<<< HEAD
-      "x-ms-request-id" : "9b68796c-c01e-0018-293b-64cd3e000000",
-      "Body" : "﻿<?xml version=\"1.0\" encoding=\"utf-8\"?><EnumerationResults ServiceEndpoint=\"https://jaschrepragrs.blob.core.windows.net/\"><Prefix>jtccreateac</Prefix><Containers><Container><Name>jtccreateac0pageblobapitestcreateac11162768f12b4ffa87</Name><Properties><Last-Modified>Thu, 05 Sep 2019 22:41:52 GMT</Last-Modified><Etag>\"0x8D732523F54FA89\"</Etag><LeaseStatus>unlocked</LeaseStatus><LeaseState>available</LeaseState><DefaultEncryptionScope>$account-encryption-key</DefaultEncryptionScope><DenyEncryptionScopeOverride>false</DenyEncryptionScopeOverride><HasImmutabilityPolicy>false</HasImmutabilityPolicy><HasLegalHold>false</HasLegalHold></Properties></Container></Containers><NextMarker /></EnumerationResults>",
-      "Date" : "Thu, 05 Sep 2019 22:41:52 GMT",
-      "x-ms-client-request-id" : "fbefabec-7c60-449a-9c1c-c8eb267fb4ce",
-=======
-      "x-ms-request-id" : "ec65f5c9-001e-001f-6ae6-64eb66000000",
-      "Body" : "﻿<?xml version=\"1.0\" encoding=\"utf-8\"?><EnumerationResults ServiceEndpoint=\"https://azstoragesdkaccount.blob.core.windows.net/\"><Prefix>jtccreateac</Prefix><Containers><Container><Name>jtccreateac0pageblobapitestcreateac7957979985767b90df</Name><Properties><Last-Modified>Fri, 06 Sep 2019 19:09:16 GMT</Last-Modified><Etag>\"0x8D732FDB6897C7C\"</Etag><LeaseStatus>unlocked</LeaseStatus><LeaseState>available</LeaseState><DefaultEncryptionScope>$account-encryption-key</DefaultEncryptionScope><DenyEncryptionScopeOverride>false</DenyEncryptionScopeOverride><HasImmutabilityPolicy>false</HasImmutabilityPolicy><HasLegalHold>false</HasLegalHold></Properties></Container></Containers><NextMarker /></EnumerationResults>",
-      "Date" : "Fri, 06 Sep 2019 19:09:16 GMT",
-      "x-ms-client-request-id" : "2336924a-bd34-4381-abaa-6b39912045c8",
->>>>>>> a55d5dd9
+      "x-ms-request-id" : "c5cb1c23-301e-0042-334a-67cbbf000000",
+      "Body" : "﻿<?xml version=\"1.0\" encoding=\"utf-8\"?><EnumerationResults ServiceEndpoint=\"https://jaschrepragrs.blob.core.windows.net/\"><Prefix>jtccreateac</Prefix><Containers><Container><Name>jtccreateac0pageblobapitestcreateac16c888770c1a441081</Name><Properties><Last-Modified>Mon, 09 Sep 2019 20:08:25 GMT</Last-Modified><Etag>\"0x8D7356178C7B24D\"</Etag><LeaseStatus>unlocked</LeaseStatus><LeaseState>available</LeaseState><DefaultEncryptionScope>$account-encryption-key</DefaultEncryptionScope><DenyEncryptionScopeOverride>false</DenyEncryptionScopeOverride><HasImmutabilityPolicy>false</HasImmutabilityPolicy><HasLegalHold>false</HasLegalHold></Properties></Container></Containers><NextMarker /></EnumerationResults>",
+      "Date" : "Mon, 09 Sep 2019 20:08:24 GMT",
+      "x-ms-client-request-id" : "0b7850f9-e45e-4673-b5df-32ea7c2edd7c",
       "Content-Type" : "application/xml"
     },
     "Exception" : null
   }, {
     "Method" : "DELETE",
-<<<<<<< HEAD
-    "Uri" : "https://jaschrepragrs.blob.core.windows.net/jtccreateac0pageblobapitestcreateac11162768f12b4ffa87?restype=container",
+    "Uri" : "https://jaschrepragrs.blob.core.windows.net/jtccreateac0pageblobapitestcreateac16c888770c1a441081?restype=container",
     "Headers" : {
       "x-ms-version" : "2019-02-02",
       "User-Agent" : "azsdk-java-azure-storage-blob/12.0.0-preview.3 1.8.0_221; Windows 10 10.0",
-      "x-ms-client-request-id" : "2466960e-d148-406b-b5c6-7cd868bde3f3"
-=======
-    "Uri" : "https://azstoragesdkaccount.blob.core.windows.net/jtccreateac0pageblobapitestcreateac7957979985767b90df?restype=container",
-    "Headers" : {
-      "x-ms-version" : "2019-02-02",
-      "User-Agent" : "azsdk-java-azure-storage-blob/12.0.0-preview.3 1.8.0_212; Windows 10 10.0",
-      "x-ms-client-request-id" : "9677e065-9507-47fa-b89a-819cc42ee7fb"
->>>>>>> a55d5dd9
+      "x-ms-client-request-id" : "773e5b17-26bc-44cd-bf5e-dd873fcfca5a"
     },
     "Response" : {
       "x-ms-version" : "2019-02-02",
@@ -181,21 +99,11 @@
       "retry-after" : "0",
       "Content-Length" : "0",
       "StatusCode" : "202",
-<<<<<<< HEAD
-      "x-ms-request-id" : "9b687977-c01e-0018-323b-64cd3e000000",
-      "Date" : "Thu, 05 Sep 2019 22:41:52 GMT",
-      "x-ms-client-request-id" : "2466960e-d148-406b-b5c6-7cd868bde3f3"
+      "x-ms-request-id" : "c5cb1c33-301e-0042-434a-67cbbf000000",
+      "Date" : "Mon, 09 Sep 2019 20:08:24 GMT",
+      "x-ms-client-request-id" : "773e5b17-26bc-44cd-bf5e-dd873fcfca5a"
     },
     "Exception" : null
   } ],
-  "variables" : [ "jtccreateac0pageblobapitestcreateac11162768f12b4ffa87", "javablobcreateac1pageblobapitestcreateac111521219f2964e" ]
-=======
-      "x-ms-request-id" : "ec65f5d6-001e-001f-77e6-64eb66000000",
-      "Date" : "Fri, 06 Sep 2019 19:09:16 GMT",
-      "x-ms-client-request-id" : "9677e065-9507-47fa-b89a-819cc42ee7fb"
-    },
-    "Exception" : null
-  } ],
-  "variables" : [ "jtccreateac0pageblobapitestcreateac7957979985767b90df", "javablobcreateac1pageblobapitestcreateac795193149c0c53c" ]
->>>>>>> a55d5dd9
+  "variables" : [ "jtccreateac0pageblobapitestcreateac16c888770c1a441081", "javablobcreateac1pageblobapitestcreateac16c421552b6e096" ]
 }