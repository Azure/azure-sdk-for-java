{
  "networkCallRecords" : [ {
    "Method" : "PUT",
<<<<<<< HEAD
    "Uri" : "https://jaschrepragrs.blob.core.windows.net/jtcblobservicesasnetworktestblobsnapshot03382203348136?restype=container",
    "Headers" : {
      "x-ms-version" : "2019-02-02",
      "User-Agent" : "azsdk-java-azure-storage-blob/12.0.0-preview.3 1.8.0_221; Windows 10 10.0",
      "x-ms-client-request-id" : "96aec49c-2379-479f-b8dd-a6c486475d34"
=======
    "Uri" : "https://azstoragesdkaccount.blob.core.windows.net/jtcblobservicesasnetworktestblobsnapshot0197224d1e4898?restype=container",
    "Headers" : {
      "x-ms-version" : "2019-02-02",
      "User-Agent" : "azsdk-java-azure-storage-blob/12.0.0-preview.3 1.8.0_212; Windows 10 10.0",
      "x-ms-client-request-id" : "cb74cc68-a641-4dbb-b03c-6d7b3515d05f"
>>>>>>> a55d5dd9
    },
    "Response" : {
      "x-ms-version" : "2019-02-02",
      "Server" : "Windows-Azure-Blob/1.0 Microsoft-HTTPAPI/2.0",
<<<<<<< HEAD
      "ETag" : "\"0x8D732516EB5F27A\"",
      "Last-Modified" : "Thu, 05 Sep 2019 22:36:02 GMT",
      "retry-after" : "0",
      "Content-Length" : "0",
      "StatusCode" : "201",
      "x-ms-request-id" : "bfec887d-901e-0044-203a-643cc7000000",
      "Date" : "Thu, 05 Sep 2019 22:36:02 GMT",
      "x-ms-client-request-id" : "96aec49c-2379-479f-b8dd-a6c486475d34"
=======
      "ETag" : "\"0x8D732FDFB4C6EDD\"",
      "Last-Modified" : "Fri, 06 Sep 2019 19:11:12 GMT",
      "retry-after" : "0",
      "Content-Length" : "0",
      "StatusCode" : "201",
      "x-ms-request-id" : "8f76b8dc-401e-003a-26e6-6473d5000000",
      "Date" : "Fri, 06 Sep 2019 19:11:12 GMT",
      "x-ms-client-request-id" : "cb74cc68-a641-4dbb-b03c-6d7b3515d05f"
>>>>>>> a55d5dd9
    },
    "Exception" : null
  }, {
    "Method" : "PUT",
<<<<<<< HEAD
    "Uri" : "https://jaschrepragrs.blob.core.windows.net/jtcblobservicesasnetworktestblobsnapshot1386102033b94f?restype=container",
    "Headers" : {
      "x-ms-version" : "2019-02-02",
      "User-Agent" : "azsdk-java-azure-storage-blob/12.0.0-preview.3 1.8.0_221; Windows 10 10.0",
      "x-ms-client-request-id" : "f1551ab4-eaf4-47e2-8046-2fd90d338256"
=======
    "Uri" : "https://azstoragesdkaccount.blob.core.windows.net/jtcblobservicesasnetworktestblobsnapshot161753d8ded683?restype=container",
    "Headers" : {
      "x-ms-version" : "2019-02-02",
      "User-Agent" : "azsdk-java-azure-storage-blob/12.0.0-preview.3 1.8.0_212; Windows 10 10.0",
      "x-ms-client-request-id" : "05a4e06a-a5b4-4e16-b4c4-507c88fa52cb"
>>>>>>> a55d5dd9
    },
    "Response" : {
      "x-ms-version" : "2019-02-02",
      "Server" : "Windows-Azure-Blob/1.0 Microsoft-HTTPAPI/2.0",
<<<<<<< HEAD
      "ETag" : "\"0x8D732516EC2C60F\"",
      "Last-Modified" : "Thu, 05 Sep 2019 22:36:02 GMT",
      "retry-after" : "0",
      "Content-Length" : "0",
      "StatusCode" : "201",
      "x-ms-request-id" : "bfec8896-901e-0044-363a-643cc7000000",
      "Date" : "Thu, 05 Sep 2019 22:36:02 GMT",
      "x-ms-client-request-id" : "f1551ab4-eaf4-47e2-8046-2fd90d338256"
=======
      "ETag" : "\"0x8D732FDFB530027\"",
      "Last-Modified" : "Fri, 06 Sep 2019 19:11:12 GMT",
      "retry-after" : "0",
      "Content-Length" : "0",
      "StatusCode" : "201",
      "x-ms-request-id" : "8f76b8fc-401e-003a-41e6-6473d5000000",
      "Date" : "Fri, 06 Sep 2019 19:11:12 GMT",
      "x-ms-client-request-id" : "05a4e06a-a5b4-4e16-b4c4-507c88fa52cb"
>>>>>>> a55d5dd9
    },
    "Exception" : null
  }, {
    "Method" : "PUT",
<<<<<<< HEAD
    "Uri" : "https://jaschrepragrs.blob.core.windows.net/jtcblobservicesasnetworktestblobsnapshot1386102033b94f/javablobblobservicesasnetworktestblobsnapshot207874c2cd9a",
    "Headers" : {
      "x-ms-version" : "2019-02-02",
      "User-Agent" : "azsdk-java-azure-storage-blob/12.0.0-preview.3 1.8.0_221; Windows 10 10.0",
      "x-ms-client-request-id" : "74e2a030-bba2-4fc8-b521-6c6a5b0d2f78",
=======
    "Uri" : "https://azstoragesdkaccount.blob.core.windows.net/jtcblobservicesasnetworktestblobsnapshot161753d8ded683/javablobblobservicesasnetworktestblobsnapshot275288dd68d0",
    "Headers" : {
      "x-ms-version" : "2019-02-02",
      "User-Agent" : "azsdk-java-azure-storage-blob/12.0.0-preview.3 1.8.0_212; Windows 10 10.0",
      "x-ms-client-request-id" : "c4a11b4a-bd64-4252-b39d-22d1083451c4",
>>>>>>> a55d5dd9
      "Content-Type" : "application/octet-stream"
    },
    "Response" : {
      "x-ms-version" : "2019-02-02",
      "Server" : "Windows-Azure-Blob/1.0 Microsoft-HTTPAPI/2.0",
      "x-ms-content-crc64" : "6RYQPwaVsyQ=",
<<<<<<< HEAD
      "Last-Modified" : "Thu, 05 Sep 2019 22:36:02 GMT",
      "retry-after" : "0",
      "StatusCode" : "201",
      "x-ms-request-server-encrypted" : "true",
      "Date" : "Thu, 05 Sep 2019 22:36:02 GMT",
      "Content-MD5" : "wh+Wm18D0z1D4E+PE252gg==",
      "ETag" : "\"0x8D732516ECFD7BA\"",
      "Content-Length" : "0",
      "x-ms-request-id" : "bfec88b4-901e-0044-4f3a-643cc7000000",
      "x-ms-client-request-id" : "74e2a030-bba2-4fc8-b521-6c6a5b0d2f78"
=======
      "Last-Modified" : "Fri, 06 Sep 2019 19:11:12 GMT",
      "retry-after" : "0",
      "StatusCode" : "201",
      "x-ms-request-server-encrypted" : "true",
      "Date" : "Fri, 06 Sep 2019 19:11:12 GMT",
      "Content-MD5" : "wh+Wm18D0z1D4E+PE252gg==",
      "ETag" : "\"0x8D732FDFB643551\"",
      "Content-Length" : "0",
      "x-ms-request-id" : "8f76b94b-401e-003a-01e6-6473d5000000",
      "x-ms-client-request-id" : "c4a11b4a-bd64-4252-b39d-22d1083451c4"
>>>>>>> a55d5dd9
    },
    "Exception" : null
  }, {
    "Method" : "PUT",
<<<<<<< HEAD
    "Uri" : "https://jaschrepragrs.blob.core.windows.net/jtcblobservicesasnetworktestblobsnapshot1386102033b94f/javablobblobservicesasnetworktestblobsnapshot207874c2cd9a?comp=snapshot",
    "Headers" : {
      "x-ms-version" : "2019-02-02",
      "User-Agent" : "azsdk-java-azure-storage-blob/12.0.0-preview.3 1.8.0_221; Windows 10 10.0",
      "x-ms-client-request-id" : "9b6842a6-c54c-4e0e-904e-aa15794b9b4b"
    },
    "Response" : {
      "x-ms-version" : "2019-02-02",
      "x-ms-snapshot" : "2019-09-05T22:36:02.9929851Z",
      "Server" : "Windows-Azure-Blob/1.0 Microsoft-HTTPAPI/2.0",
      "ETag" : "\"0x8D732516ECFD7BA\"",
      "Last-Modified" : "Thu, 05 Sep 2019 22:36:02 GMT",
      "retry-after" : "0",
      "Content-Length" : "0",
      "StatusCode" : "201",
      "x-ms-request-id" : "bfec88c8-901e-0044-603a-643cc7000000",
      "x-ms-request-server-encrypted" : "false",
      "Date" : "Thu, 05 Sep 2019 22:36:02 GMT",
      "x-ms-client-request-id" : "9b6842a6-c54c-4e0e-904e-aa15794b9b4b"
=======
    "Uri" : "https://azstoragesdkaccount.blob.core.windows.net/jtcblobservicesasnetworktestblobsnapshot161753d8ded683/javablobblobservicesasnetworktestblobsnapshot275288dd68d0?comp=snapshot",
    "Headers" : {
      "x-ms-version" : "2019-02-02",
      "User-Agent" : "azsdk-java-azure-storage-blob/12.0.0-preview.3 1.8.0_212; Windows 10 10.0",
      "x-ms-client-request-id" : "c086b0ac-2d26-4856-9903-7ce064f3d717"
    },
    "Response" : {
      "x-ms-version" : "2019-02-02",
      "x-ms-snapshot" : "2019-09-06T19:11:12.2408078Z",
      "Server" : "Windows-Azure-Blob/1.0 Microsoft-HTTPAPI/2.0",
      "ETag" : "\"0x8D732FDFB643551\"",
      "Last-Modified" : "Fri, 06 Sep 2019 19:11:12 GMT",
      "retry-after" : "0",
      "Content-Length" : "0",
      "StatusCode" : "201",
      "x-ms-request-id" : "8f76b963-401e-003a-12e6-6473d5000000",
      "x-ms-request-server-encrypted" : "false",
      "Date" : "Fri, 06 Sep 2019 19:11:12 GMT",
      "x-ms-client-request-id" : "c086b0ac-2d26-4856-9903-7ce064f3d717"
>>>>>>> a55d5dd9
    },
    "Exception" : null
  }, {
    "Method" : "GET",
<<<<<<< HEAD
    "Uri" : "https://jaschrepragrs.blob.core.windows.net/jtcblobservicesasnetworktestblobsnapshot1386102033b94f/javablobblobservicesasnetworktestblobsnapshot207874c2cd9a?sv=2019-02-02&spr=https%2Chttp&st=2019-09-04T22%3A36%3A03Z&se=2019-09-06T22%3A36%3A03Z&sip=0.0.0.0-255.255.255.255&sr=bs&sp=racwd&sig=REDACTED&rscc=cache&rscd=disposition&rsce=encoding&rscl=language&rsct=type",
    "Headers" : {
      "x-ms-version" : "2019-02-02",
      "User-Agent" : "azsdk-java-azure-storage-blob/12.0.0-preview.3 1.8.0_221; Windows 10 10.0",
      "x-ms-client-request-id" : "31f0139f-319d-440b-b10b-89dfa9ce9817"
=======
    "Uri" : "https://azstoragesdkaccount.blob.core.windows.net/jtcblobservicesasnetworktestblobsnapshot161753d8ded683/javablobblobservicesasnetworktestblobsnapshot275288dd68d0?sv=2019-02-02&spr=https%2Chttp&st=2019-09-05T19%3A11%3A12Z&se=2019-09-07T19%3A11%3A12Z&sip=0.0.0.0-255.255.255.255&sr=bs&sp=racwd&sig=REDACTED&rscc=cache&rscd=disposition&rsce=encoding&rscl=language&rsct=type",
    "Headers" : {
      "x-ms-version" : "2019-02-02",
      "User-Agent" : "azsdk-java-azure-storage-blob/12.0.0-preview.3 1.8.0_212; Windows 10 10.0",
      "x-ms-client-request-id" : "0054df2e-69c1-44a5-8d76-180edfc084f9"
>>>>>>> a55d5dd9
    },
    "Response" : {
      "Server" : "Microsoft-HTTPAPI/2.0",
      "x-ms-error-code" : "AuthenticationFailed",
      "retry-after" : "0",
      "Content-Length" : "447",
      "StatusCode" : "403",
<<<<<<< HEAD
      "x-ms-request-id" : "bfec88ea-901e-0044-803a-643cc7000000",
      "Body" : "﻿<?xml version=\"1.0\" encoding=\"utf-8\"?><Error><Code>AuthenticationFailed</Code><Message>Server failed to authenticate the request. Make sure the value of Authorization header is formed correctly including the signature.\nRequestId:bfec88ea-901e-0044-803a-643cc7000000\nTime:2019-09-05T22:36:03.0934669Z</Message><AuthenticationErrorDetail>The specified signed resource is not allowed for the this resource level</AuthenticationErrorDetail></Error>",
      "Date" : "Thu, 05 Sep 2019 22:36:02 GMT",
=======
      "x-ms-request-id" : "8f76b974-401e-003a-20e6-6473d5000000",
      "Body" : "﻿<?xml version=\"1.0\" encoding=\"utf-8\"?><Error><Code>AuthenticationFailed</Code><Message>Server failed to authenticate the request. Make sure the value of Authorization header is formed correctly including the signature.\nRequestId:8f76b974-401e-003a-20e6-6473d5000000\nTime:2019-09-06T19:11:12.2861888Z</Message><AuthenticationErrorDetail>The specified signed resource is not allowed for the this resource level</AuthenticationErrorDetail></Error>",
      "Date" : "Fri, 06 Sep 2019 19:11:12 GMT",
>>>>>>> a55d5dd9
      "Content-Type" : "application/xml"
    },
    "Exception" : null
  }, {
    "Method" : "GET",
<<<<<<< HEAD
    "Uri" : "https://jaschrepragrs.blob.core.windows.net/jtcblobservicesasnetworktestblobsnapshot1386102033b94f/javablobblobservicesasnetworktestblobsnapshot207874c2cd9a?snapshot=2019-09-05T22%3a36%3a02.9929851Z&sv=2019-02-02&spr=https%2Chttp&st=2019-09-04T22%3A36%3A03Z&se=2019-09-06T22%3A36%3A03Z&sip=0.0.0.0-255.255.255.255&sr=bs&sp=racwd&sig=REDACTED&rscc=cache&rscd=disposition&rsce=encoding&rscl=language&rsct=type",
    "Headers" : {
      "x-ms-version" : "2019-02-02",
      "User-Agent" : "azsdk-java-azure-storage-blob/12.0.0-preview.3 1.8.0_221; Windows 10 10.0",
      "x-ms-client-request-id" : "da98112f-1848-4ef7-8573-13bca38d57fe"
=======
    "Uri" : "https://azstoragesdkaccount.blob.core.windows.net/jtcblobservicesasnetworktestblobsnapshot161753d8ded683/javablobblobservicesasnetworktestblobsnapshot275288dd68d0?snapshot=2019-09-06T19%3a11%3a12.2408078Z&sv=2019-02-02&spr=https%2Chttp&st=2019-09-05T19%3A11%3A12Z&se=2019-09-07T19%3A11%3A12Z&sip=0.0.0.0-255.255.255.255&sr=bs&sp=racwd&sig=REDACTED&rscc=cache&rscd=disposition&rsce=encoding&rscl=language&rsct=type",
    "Headers" : {
      "x-ms-version" : "2019-02-02",
      "User-Agent" : "azsdk-java-azure-storage-blob/12.0.0-preview.3 1.8.0_212; Windows 10 10.0",
      "x-ms-client-request-id" : "46a47ba4-bc81-4922-b7f8-2da386d3fe59"
>>>>>>> a55d5dd9
    },
    "Response" : {
      "x-ms-version" : "2019-02-02",
      "Server" : "Windows-Azure-Blob/1.0 Microsoft-HTTPAPI/2.0",
      "x-ms-tag-count" : "0",
<<<<<<< HEAD
      "Last-Modified" : "Thu, 05 Sep 2019 22:36:02 GMT",
      "retry-after" : "0",
      "StatusCode" : "200",
      "Date" : "Thu, 05 Sep 2019 22:36:02 GMT",
=======
      "Last-Modified" : "Fri, 06 Sep 2019 19:11:12 GMT",
      "retry-after" : "0",
      "StatusCode" : "200",
      "Date" : "Fri, 06 Sep 2019 19:11:12 GMT",
>>>>>>> a55d5dd9
      "x-ms-blob-type" : "BlockBlob",
      "Content-MD5" : "wh+Wm18D0z1D4E+PE252gg==",
      "Accept-Ranges" : "bytes",
      "x-ms-server-encrypted" : "true",
<<<<<<< HEAD
      "x-ms-snapshot" : "2019-09-05T22:36:02.9929851Z",
      "Cache-Control" : "cache",
      "ETag" : "\"0x8D732516ECFD7BA\"",
      "Content-Disposition" : "disposition",
      "x-ms-creation-time" : "Thu, 05 Sep 2019 22:36:02 GMT",
      "Content-Length" : "7",
      "x-ms-request-id" : "bfec88f5-901e-0044-0a3a-643cc7000000",
      "Body" : "default",
      "x-ms-client-request-id" : "da98112f-1848-4ef7-8573-13bca38d57fe",
=======
      "x-ms-snapshot" : "2019-09-06T19:11:12.2408078Z",
      "Cache-Control" : "cache",
      "ETag" : "\"0x8D732FDFB643551\"",
      "Content-Disposition" : "disposition",
      "x-ms-creation-time" : "Fri, 06 Sep 2019 19:11:12 GMT",
      "Content-Length" : "7",
      "x-ms-request-id" : "8f76b981-401e-003a-2de6-6473d5000000",
      "Body" : "default",
      "x-ms-client-request-id" : "46a47ba4-bc81-4922-b7f8-2da386d3fe59",
>>>>>>> a55d5dd9
      "Content-Language" : "language",
      "Content-Type" : "type"
    },
    "Exception" : null
  }, {
    "Method" : "HEAD",
<<<<<<< HEAD
    "Uri" : "https://jaschrepragrs.blob.core.windows.net/jtcblobservicesasnetworktestblobsnapshot1386102033b94f/javablobblobservicesasnetworktestblobsnapshot207874c2cd9a?snapshot=2019-09-05T22%3a36%3a02.9929851Z&sv=2019-02-02&spr=https%2Chttp&st=2019-09-04T22%3A36%3A03Z&se=2019-09-06T22%3A36%3A03Z&sip=0.0.0.0-255.255.255.255&sr=bs&sp=racwd&sig=REDACTED&rscc=cache&rscd=disposition&rsce=encoding&rscl=language&rsct=type",
    "Headers" : {
      "x-ms-version" : "2019-02-02",
      "User-Agent" : "azsdk-java-azure-storage-blob/12.0.0-preview.3 1.8.0_221; Windows 10 10.0",
      "x-ms-client-request-id" : "d9cd0135-a2cc-4620-ae48-8fe09c114aa8"
=======
    "Uri" : "https://azstoragesdkaccount.blob.core.windows.net/jtcblobservicesasnetworktestblobsnapshot161753d8ded683/javablobblobservicesasnetworktestblobsnapshot275288dd68d0?snapshot=2019-09-06T19%3a11%3a12.2408078Z&sv=2019-02-02&spr=https%2Chttp&st=2019-09-05T19%3A11%3A12Z&se=2019-09-07T19%3A11%3A12Z&sip=0.0.0.0-255.255.255.255&sr=bs&sp=racwd&sig=REDACTED&rscc=cache&rscd=disposition&rsce=encoding&rscl=language&rsct=type",
    "Headers" : {
      "x-ms-version" : "2019-02-02",
      "User-Agent" : "azsdk-java-azure-storage-blob/12.0.0-preview.3 1.8.0_212; Windows 10 10.0",
      "x-ms-client-request-id" : "ae2f625e-ee05-4ee7-965b-72f1b7a6a15a"
>>>>>>> a55d5dd9
    },
    "Response" : {
      "x-ms-version" : "2019-02-02",
      "Server" : "Windows-Azure-Blob/1.0 Microsoft-HTTPAPI/2.0",
      "x-ms-tag-count" : "0",
<<<<<<< HEAD
      "Last-Modified" : "Thu, 05 Sep 2019 22:36:02 GMT",
      "retry-after" : "0",
      "StatusCode" : "200",
      "Date" : "Thu, 05 Sep 2019 22:36:02 GMT",
=======
      "Last-Modified" : "Fri, 06 Sep 2019 19:11:12 GMT",
      "retry-after" : "0",
      "StatusCode" : "200",
      "Date" : "Fri, 06 Sep 2019 19:11:12 GMT",
>>>>>>> a55d5dd9
      "x-ms-blob-type" : "BlockBlob",
      "Content-MD5" : "wh+Wm18D0z1D4E+PE252gg==",
      "Accept-Ranges" : "bytes",
      "x-ms-server-encrypted" : "true",
      "x-ms-access-tier-inferred" : "true",
<<<<<<< HEAD
      "x-ms-snapshot" : "2019-09-05T22:36:02.9929851Z",
      "x-ms-access-tier" : "Hot",
      "Cache-Control" : "cache",
      "ETag" : "\"0x8D732516ECFD7BA\"",
      "Content-Disposition" : "disposition",
      "Content-Encoding" : "encoding",
      "x-ms-creation-time" : "Thu, 05 Sep 2019 22:36:02 GMT",
      "Content-Length" : "7",
      "x-ms-request-id" : "bfec8903-901e-0044-183a-643cc7000000",
      "x-ms-client-request-id" : "d9cd0135-a2cc-4620-ae48-8fe09c114aa8",
=======
      "x-ms-snapshot" : "2019-09-06T19:11:12.2408078Z",
      "x-ms-access-tier" : "Hot",
      "Cache-Control" : "cache",
      "ETag" : "\"0x8D732FDFB643551\"",
      "Content-Disposition" : "disposition",
      "Content-Encoding" : "encoding",
      "x-ms-creation-time" : "Fri, 06 Sep 2019 19:11:12 GMT",
      "Content-Length" : "7",
      "x-ms-request-id" : "8f76b997-401e-003a-3ce6-6473d5000000",
      "x-ms-client-request-id" : "ae2f625e-ee05-4ee7-965b-72f1b7a6a15a",
>>>>>>> a55d5dd9
      "Content-Language" : "language",
      "Content-Type" : "type"
    },
    "Exception" : null
  }, {
    "Method" : "GET",
<<<<<<< HEAD
    "Uri" : "https://jaschrepragrs.blob.core.windows.net?prefix=jtcblobservicesasnetworktestblobsnapshot&comp=list",
    "Headers" : {
      "x-ms-version" : "2019-02-02",
      "User-Agent" : "azsdk-java-azure-storage-blob/12.0.0-preview.3 1.8.0_221; Windows 10 10.0",
      "x-ms-client-request-id" : "9117c889-1a0f-472d-a08d-ed7e71b58d66"
=======
    "Uri" : "https://azstoragesdkaccount.blob.core.windows.net?prefix=jtcblobservicesasnetworktestblobsnapshot&comp=list",
    "Headers" : {
      "x-ms-version" : "2019-02-02",
      "User-Agent" : "azsdk-java-azure-storage-blob/12.0.0-preview.3 1.8.0_212; Windows 10 10.0",
      "x-ms-client-request-id" : "a5ab7d5c-a1a0-495b-b3b0-e36246c8f781"
>>>>>>> a55d5dd9
    },
    "Response" : {
      "Transfer-Encoding" : "chunked",
      "x-ms-version" : "2019-02-02",
      "Server" : "Windows-Azure-Blob/1.0 Microsoft-HTTPAPI/2.0",
      "retry-after" : "0",
      "StatusCode" : "200",
<<<<<<< HEAD
      "x-ms-request-id" : "bfec891a-901e-0044-2c3a-643cc7000000",
      "Body" : "﻿<?xml version=\"1.0\" encoding=\"utf-8\"?><EnumerationResults ServiceEndpoint=\"https://jaschrepragrs.blob.core.windows.net/\"><Prefix>jtcblobservicesasnetworktestblobsnapshot</Prefix><Containers><Container><Name>jtcblobservicesasnetworktestblobsnapshot03382203348136</Name><Properties><Last-Modified>Thu, 05 Sep 2019 22:36:02 GMT</Last-Modified><Etag>\"0x8D732516EB5F27A\"</Etag><LeaseStatus>unlocked</LeaseStatus><LeaseState>available</LeaseState><DefaultEncryptionScope>$account-encryption-key</DefaultEncryptionScope><DenyEncryptionScopeOverride>false</DenyEncryptionScopeOverride><HasImmutabilityPolicy>false</HasImmutabilityPolicy><HasLegalHold>false</HasLegalHold></Properties></Container><Container><Name>jtcblobservicesasnetworktestblobsnapshot1386102033b94f</Name><Properties><Last-Modified>Thu, 05 Sep 2019 22:36:02 GMT</Last-Modified><Etag>\"0x8D732516EC2C60F\"</Etag><LeaseStatus>unlocked</LeaseStatus><LeaseState>available</LeaseState><DefaultEncryptionScope>$account-encryption-key</DefaultEncryptionScope><DenyEncryptionScopeOverride>false</DenyEncryptionScopeOverride><HasImmutabilityPolicy>false</HasImmutabilityPolicy><HasLegalHold>false</HasLegalHold></Properties></Container></Containers><NextMarker /></EnumerationResults>",
      "Date" : "Thu, 05 Sep 2019 22:36:02 GMT",
      "x-ms-client-request-id" : "9117c889-1a0f-472d-a08d-ed7e71b58d66",
=======
      "x-ms-request-id" : "8f76b9b0-401e-003a-51e6-6473d5000000",
      "Body" : "﻿<?xml version=\"1.0\" encoding=\"utf-8\"?><EnumerationResults ServiceEndpoint=\"https://azstoragesdkaccount.blob.core.windows.net/\"><Prefix>jtcblobservicesasnetworktestblobsnapshot</Prefix><Containers><Container><Name>jtcblobservicesasnetworktestblobsnapshot0197224d1e4898</Name><Properties><Last-Modified>Fri, 06 Sep 2019 19:11:12 GMT</Last-Modified><Etag>\"0x8D732FDFB4C6EDD\"</Etag><LeaseStatus>unlocked</LeaseStatus><LeaseState>available</LeaseState><DefaultEncryptionScope>$account-encryption-key</DefaultEncryptionScope><DenyEncryptionScopeOverride>false</DenyEncryptionScopeOverride><HasImmutabilityPolicy>false</HasImmutabilityPolicy><HasLegalHold>false</HasLegalHold></Properties></Container><Container><Name>jtcblobservicesasnetworktestblobsnapshot161753d8ded683</Name><Properties><Last-Modified>Fri, 06 Sep 2019 19:11:12 GMT</Last-Modified><Etag>\"0x8D732FDFB530027\"</Etag><LeaseStatus>unlocked</LeaseStatus><LeaseState>available</LeaseState><DefaultEncryptionScope>$account-encryption-key</DefaultEncryptionScope><DenyEncryptionScopeOverride>false</DenyEncryptionScopeOverride><HasImmutabilityPolicy>false</HasImmutabilityPolicy><HasLegalHold>false</HasLegalHold></Properties></Container></Containers><NextMarker /></EnumerationResults>",
      "Date" : "Fri, 06 Sep 2019 19:11:12 GMT",
      "x-ms-client-request-id" : "a5ab7d5c-a1a0-495b-b3b0-e36246c8f781",
>>>>>>> a55d5dd9
      "Content-Type" : "application/xml"
    },
    "Exception" : null
  }, {
    "Method" : "DELETE",
<<<<<<< HEAD
    "Uri" : "https://jaschrepragrs.blob.core.windows.net/jtcblobservicesasnetworktestblobsnapshot03382203348136?restype=container",
    "Headers" : {
      "x-ms-version" : "2019-02-02",
      "User-Agent" : "azsdk-java-azure-storage-blob/12.0.0-preview.3 1.8.0_221; Windows 10 10.0",
      "x-ms-client-request-id" : "d8c3bdd6-339c-4234-b91a-3f3f70e078aa"
=======
    "Uri" : "https://azstoragesdkaccount.blob.core.windows.net/jtcblobservicesasnetworktestblobsnapshot0197224d1e4898?restype=container",
    "Headers" : {
      "x-ms-version" : "2019-02-02",
      "User-Agent" : "azsdk-java-azure-storage-blob/12.0.0-preview.3 1.8.0_212; Windows 10 10.0",
      "x-ms-client-request-id" : "930090c7-7ae6-41c3-84ad-46783f701b2b"
>>>>>>> a55d5dd9
    },
    "Response" : {
      "x-ms-version" : "2019-02-02",
      "Server" : "Windows-Azure-Blob/1.0 Microsoft-HTTPAPI/2.0",
      "retry-after" : "0",
      "Content-Length" : "0",
      "StatusCode" : "202",
<<<<<<< HEAD
      "x-ms-request-id" : "bfec8932-901e-0044-423a-643cc7000000",
      "Date" : "Thu, 05 Sep 2019 22:36:02 GMT",
      "x-ms-client-request-id" : "d8c3bdd6-339c-4234-b91a-3f3f70e078aa"
=======
      "x-ms-request-id" : "8f76b9bb-401e-003a-5be6-6473d5000000",
      "Date" : "Fri, 06 Sep 2019 19:11:12 GMT",
      "x-ms-client-request-id" : "930090c7-7ae6-41c3-84ad-46783f701b2b"
>>>>>>> a55d5dd9
    },
    "Exception" : null
  }, {
    "Method" : "DELETE",
<<<<<<< HEAD
    "Uri" : "https://jaschrepragrs.blob.core.windows.net/jtcblobservicesasnetworktestblobsnapshot1386102033b94f?restype=container",
    "Headers" : {
      "x-ms-version" : "2019-02-02",
      "User-Agent" : "azsdk-java-azure-storage-blob/12.0.0-preview.3 1.8.0_221; Windows 10 10.0",
      "x-ms-client-request-id" : "a4ef44b6-576e-4b8f-882c-f9ea08e3688b"
=======
    "Uri" : "https://azstoragesdkaccount.blob.core.windows.net/jtcblobservicesasnetworktestblobsnapshot161753d8ded683?restype=container",
    "Headers" : {
      "x-ms-version" : "2019-02-02",
      "User-Agent" : "azsdk-java-azure-storage-blob/12.0.0-preview.3 1.8.0_212; Windows 10 10.0",
      "x-ms-client-request-id" : "a31c7eb5-9450-417c-bec4-3e2eb3c61a46"
>>>>>>> a55d5dd9
    },
    "Response" : {
      "x-ms-version" : "2019-02-02",
      "Server" : "Windows-Azure-Blob/1.0 Microsoft-HTTPAPI/2.0",
      "retry-after" : "0",
      "Content-Length" : "0",
      "StatusCode" : "202",
<<<<<<< HEAD
      "x-ms-request-id" : "bfec8942-901e-0044-4f3a-643cc7000000",
      "Date" : "Thu, 05 Sep 2019 22:36:02 GMT",
      "x-ms-client-request-id" : "a4ef44b6-576e-4b8f-882c-f9ea08e3688b"
    },
    "Exception" : null
  } ],
  "variables" : [ "jtcblobservicesasnetworktestblobsnapshot03382203348136", "jtcblobservicesasnetworktestblobsnapshot1386102033b94f", "javablobblobservicesasnetworktestblobsnapshot207874c2cd9a", "2019-09-05T22:36:03.036Z", "2019-09-05T22:36:03.036Z" ]
=======
      "x-ms-request-id" : "8f76b9d3-401e-003a-6fe6-6473d5000000",
      "Date" : "Fri, 06 Sep 2019 19:11:12 GMT",
      "x-ms-client-request-id" : "a31c7eb5-9450-417c-bec4-3e2eb3c61a46"
    },
    "Exception" : null
  } ],
  "variables" : [ "jtcblobservicesasnetworktestblobsnapshot0197224d1e4898", "jtcblobservicesasnetworktestblobsnapshot161753d8ded683", "javablobblobservicesasnetworktestblobsnapshot275288dd68d0", "2019-09-06T19:11:12.270Z", "2019-09-06T19:11:12.270Z" ]
>>>>>>> a55d5dd9
}<|MERGE_RESOLUTION|>--- conflicted
+++ resolved
@@ -1,190 +1,101 @@
 {
   "networkCallRecords" : [ {
     "Method" : "PUT",
-<<<<<<< HEAD
-    "Uri" : "https://jaschrepragrs.blob.core.windows.net/jtcblobservicesasnetworktestblobsnapshot03382203348136?restype=container",
-    "Headers" : {
-      "x-ms-version" : "2019-02-02",
-      "User-Agent" : "azsdk-java-azure-storage-blob/12.0.0-preview.3 1.8.0_221; Windows 10 10.0",
-      "x-ms-client-request-id" : "96aec49c-2379-479f-b8dd-a6c486475d34"
-=======
-    "Uri" : "https://azstoragesdkaccount.blob.core.windows.net/jtcblobservicesasnetworktestblobsnapshot0197224d1e4898?restype=container",
-    "Headers" : {
-      "x-ms-version" : "2019-02-02",
-      "User-Agent" : "azsdk-java-azure-storage-blob/12.0.0-preview.3 1.8.0_212; Windows 10 10.0",
-      "x-ms-client-request-id" : "cb74cc68-a641-4dbb-b03c-6d7b3515d05f"
->>>>>>> a55d5dd9
-    },
-    "Response" : {
-      "x-ms-version" : "2019-02-02",
-      "Server" : "Windows-Azure-Blob/1.0 Microsoft-HTTPAPI/2.0",
-<<<<<<< HEAD
-      "ETag" : "\"0x8D732516EB5F27A\"",
-      "Last-Modified" : "Thu, 05 Sep 2019 22:36:02 GMT",
-      "retry-after" : "0",
-      "Content-Length" : "0",
-      "StatusCode" : "201",
-      "x-ms-request-id" : "bfec887d-901e-0044-203a-643cc7000000",
-      "Date" : "Thu, 05 Sep 2019 22:36:02 GMT",
-      "x-ms-client-request-id" : "96aec49c-2379-479f-b8dd-a6c486475d34"
-=======
-      "ETag" : "\"0x8D732FDFB4C6EDD\"",
-      "Last-Modified" : "Fri, 06 Sep 2019 19:11:12 GMT",
-      "retry-after" : "0",
-      "Content-Length" : "0",
-      "StatusCode" : "201",
-      "x-ms-request-id" : "8f76b8dc-401e-003a-26e6-6473d5000000",
-      "Date" : "Fri, 06 Sep 2019 19:11:12 GMT",
-      "x-ms-client-request-id" : "cb74cc68-a641-4dbb-b03c-6d7b3515d05f"
->>>>>>> a55d5dd9
-    },
-    "Exception" : null
-  }, {
-    "Method" : "PUT",
-<<<<<<< HEAD
-    "Uri" : "https://jaschrepragrs.blob.core.windows.net/jtcblobservicesasnetworktestblobsnapshot1386102033b94f?restype=container",
-    "Headers" : {
-      "x-ms-version" : "2019-02-02",
-      "User-Agent" : "azsdk-java-azure-storage-blob/12.0.0-preview.3 1.8.0_221; Windows 10 10.0",
-      "x-ms-client-request-id" : "f1551ab4-eaf4-47e2-8046-2fd90d338256"
-=======
-    "Uri" : "https://azstoragesdkaccount.blob.core.windows.net/jtcblobservicesasnetworktestblobsnapshot161753d8ded683?restype=container",
-    "Headers" : {
-      "x-ms-version" : "2019-02-02",
-      "User-Agent" : "azsdk-java-azure-storage-blob/12.0.0-preview.3 1.8.0_212; Windows 10 10.0",
-      "x-ms-client-request-id" : "05a4e06a-a5b4-4e16-b4c4-507c88fa52cb"
->>>>>>> a55d5dd9
-    },
-    "Response" : {
-      "x-ms-version" : "2019-02-02",
-      "Server" : "Windows-Azure-Blob/1.0 Microsoft-HTTPAPI/2.0",
-<<<<<<< HEAD
-      "ETag" : "\"0x8D732516EC2C60F\"",
-      "Last-Modified" : "Thu, 05 Sep 2019 22:36:02 GMT",
-      "retry-after" : "0",
-      "Content-Length" : "0",
-      "StatusCode" : "201",
-      "x-ms-request-id" : "bfec8896-901e-0044-363a-643cc7000000",
-      "Date" : "Thu, 05 Sep 2019 22:36:02 GMT",
-      "x-ms-client-request-id" : "f1551ab4-eaf4-47e2-8046-2fd90d338256"
-=======
-      "ETag" : "\"0x8D732FDFB530027\"",
-      "Last-Modified" : "Fri, 06 Sep 2019 19:11:12 GMT",
-      "retry-after" : "0",
-      "Content-Length" : "0",
-      "StatusCode" : "201",
-      "x-ms-request-id" : "8f76b8fc-401e-003a-41e6-6473d5000000",
-      "Date" : "Fri, 06 Sep 2019 19:11:12 GMT",
-      "x-ms-client-request-id" : "05a4e06a-a5b4-4e16-b4c4-507c88fa52cb"
->>>>>>> a55d5dd9
-    },
-    "Exception" : null
-  }, {
-    "Method" : "PUT",
-<<<<<<< HEAD
-    "Uri" : "https://jaschrepragrs.blob.core.windows.net/jtcblobservicesasnetworktestblobsnapshot1386102033b94f/javablobblobservicesasnetworktestblobsnapshot207874c2cd9a",
-    "Headers" : {
-      "x-ms-version" : "2019-02-02",
-      "User-Agent" : "azsdk-java-azure-storage-blob/12.0.0-preview.3 1.8.0_221; Windows 10 10.0",
-      "x-ms-client-request-id" : "74e2a030-bba2-4fc8-b521-6c6a5b0d2f78",
-=======
-    "Uri" : "https://azstoragesdkaccount.blob.core.windows.net/jtcblobservicesasnetworktestblobsnapshot161753d8ded683/javablobblobservicesasnetworktestblobsnapshot275288dd68d0",
-    "Headers" : {
-      "x-ms-version" : "2019-02-02",
-      "User-Agent" : "azsdk-java-azure-storage-blob/12.0.0-preview.3 1.8.0_212; Windows 10 10.0",
-      "x-ms-client-request-id" : "c4a11b4a-bd64-4252-b39d-22d1083451c4",
->>>>>>> a55d5dd9
+    "Uri" : "https://jaschrepragrs.blob.core.windows.net/jtcblobservicesasnetworktestblobsnapshot090063b8550fc7?restype=container",
+    "Headers" : {
+      "x-ms-version" : "2019-02-02",
+      "User-Agent" : "azsdk-java-azure-storage-blob/12.0.0-preview.3 1.8.0_221; Windows 10 10.0",
+      "x-ms-client-request-id" : "cde41189-880a-4f4f-88c4-15841c76e911"
+    },
+    "Response" : {
+      "x-ms-version" : "2019-02-02",
+      "Server" : "Windows-Azure-Blob/1.0 Microsoft-HTTPAPI/2.0",
+      "ETag" : "\"0x8D735601FB5C15C\"",
+      "Last-Modified" : "Mon, 09 Sep 2019 19:58:46 GMT",
+      "retry-after" : "0",
+      "Content-Length" : "0",
+      "StatusCode" : "201",
+      "x-ms-request-id" : "077fbaf3-801e-001f-1b48-673bbb000000",
+      "Date" : "Mon, 09 Sep 2019 19:58:45 GMT",
+      "x-ms-client-request-id" : "cde41189-880a-4f4f-88c4-15841c76e911"
+    },
+    "Exception" : null
+  }, {
+    "Method" : "PUT",
+    "Uri" : "https://jaschrepragrs.blob.core.windows.net/jtcblobservicesasnetworktestblobsnapshot187339c10cc806?restype=container",
+    "Headers" : {
+      "x-ms-version" : "2019-02-02",
+      "User-Agent" : "azsdk-java-azure-storage-blob/12.0.0-preview.3 1.8.0_221; Windows 10 10.0",
+      "x-ms-client-request-id" : "10a8e197-4c86-4d08-9593-9a702d3f4521"
+    },
+    "Response" : {
+      "x-ms-version" : "2019-02-02",
+      "Server" : "Windows-Azure-Blob/1.0 Microsoft-HTTPAPI/2.0",
+      "ETag" : "\"0x8D735601FC2E320\"",
+      "Last-Modified" : "Mon, 09 Sep 2019 19:58:46 GMT",
+      "retry-after" : "0",
+      "Content-Length" : "0",
+      "StatusCode" : "201",
+      "x-ms-request-id" : "077fbafb-801e-001f-2248-673bbb000000",
+      "Date" : "Mon, 09 Sep 2019 19:58:45 GMT",
+      "x-ms-client-request-id" : "10a8e197-4c86-4d08-9593-9a702d3f4521"
+    },
+    "Exception" : null
+  }, {
+    "Method" : "PUT",
+    "Uri" : "https://jaschrepragrs.blob.core.windows.net/jtcblobservicesasnetworktestblobsnapshot187339c10cc806/javablobblobservicesasnetworktestblobsnapshot268555a7e876",
+    "Headers" : {
+      "x-ms-version" : "2019-02-02",
+      "User-Agent" : "azsdk-java-azure-storage-blob/12.0.0-preview.3 1.8.0_221; Windows 10 10.0",
+      "x-ms-client-request-id" : "120848c5-375d-429a-a26b-c676e4141ee3",
       "Content-Type" : "application/octet-stream"
     },
     "Response" : {
       "x-ms-version" : "2019-02-02",
       "Server" : "Windows-Azure-Blob/1.0 Microsoft-HTTPAPI/2.0",
       "x-ms-content-crc64" : "6RYQPwaVsyQ=",
-<<<<<<< HEAD
-      "Last-Modified" : "Thu, 05 Sep 2019 22:36:02 GMT",
+      "Last-Modified" : "Mon, 09 Sep 2019 19:58:46 GMT",
       "retry-after" : "0",
       "StatusCode" : "201",
       "x-ms-request-server-encrypted" : "true",
-      "Date" : "Thu, 05 Sep 2019 22:36:02 GMT",
+      "Date" : "Mon, 09 Sep 2019 19:58:45 GMT",
       "Content-MD5" : "wh+Wm18D0z1D4E+PE252gg==",
-      "ETag" : "\"0x8D732516ECFD7BA\"",
-      "Content-Length" : "0",
-      "x-ms-request-id" : "bfec88b4-901e-0044-4f3a-643cc7000000",
-      "x-ms-client-request-id" : "74e2a030-bba2-4fc8-b521-6c6a5b0d2f78"
-=======
-      "Last-Modified" : "Fri, 06 Sep 2019 19:11:12 GMT",
-      "retry-after" : "0",
-      "StatusCode" : "201",
-      "x-ms-request-server-encrypted" : "true",
-      "Date" : "Fri, 06 Sep 2019 19:11:12 GMT",
-      "Content-MD5" : "wh+Wm18D0z1D4E+PE252gg==",
-      "ETag" : "\"0x8D732FDFB643551\"",
-      "Content-Length" : "0",
-      "x-ms-request-id" : "8f76b94b-401e-003a-01e6-6473d5000000",
-      "x-ms-client-request-id" : "c4a11b4a-bd64-4252-b39d-22d1083451c4"
->>>>>>> a55d5dd9
-    },
-    "Exception" : null
-  }, {
-    "Method" : "PUT",
-<<<<<<< HEAD
-    "Uri" : "https://jaschrepragrs.blob.core.windows.net/jtcblobservicesasnetworktestblobsnapshot1386102033b94f/javablobblobservicesasnetworktestblobsnapshot207874c2cd9a?comp=snapshot",
-    "Headers" : {
-      "x-ms-version" : "2019-02-02",
-      "User-Agent" : "azsdk-java-azure-storage-blob/12.0.0-preview.3 1.8.0_221; Windows 10 10.0",
-      "x-ms-client-request-id" : "9b6842a6-c54c-4e0e-904e-aa15794b9b4b"
-    },
-    "Response" : {
-      "x-ms-version" : "2019-02-02",
-      "x-ms-snapshot" : "2019-09-05T22:36:02.9929851Z",
-      "Server" : "Windows-Azure-Blob/1.0 Microsoft-HTTPAPI/2.0",
-      "ETag" : "\"0x8D732516ECFD7BA\"",
-      "Last-Modified" : "Thu, 05 Sep 2019 22:36:02 GMT",
-      "retry-after" : "0",
-      "Content-Length" : "0",
-      "StatusCode" : "201",
-      "x-ms-request-id" : "bfec88c8-901e-0044-603a-643cc7000000",
+      "ETag" : "\"0x8D735601FD0A145\"",
+      "Content-Length" : "0",
+      "x-ms-request-id" : "077fbb06-801e-001f-2c48-673bbb000000",
+      "x-ms-client-request-id" : "120848c5-375d-429a-a26b-c676e4141ee3"
+    },
+    "Exception" : null
+  }, {
+    "Method" : "PUT",
+    "Uri" : "https://jaschrepragrs.blob.core.windows.net/jtcblobservicesasnetworktestblobsnapshot187339c10cc806/javablobblobservicesasnetworktestblobsnapshot268555a7e876?comp=snapshot",
+    "Headers" : {
+      "x-ms-version" : "2019-02-02",
+      "User-Agent" : "azsdk-java-azure-storage-blob/12.0.0-preview.3 1.8.0_221; Windows 10 10.0",
+      "x-ms-client-request-id" : "6654505d-cbe6-4f6d-9dd5-e725130b5163"
+    },
+    "Response" : {
+      "x-ms-version" : "2019-02-02",
+      "x-ms-snapshot" : "2019-09-09T19:58:46.3934129Z",
+      "Server" : "Windows-Azure-Blob/1.0 Microsoft-HTTPAPI/2.0",
+      "ETag" : "\"0x8D735601FD0A145\"",
+      "Last-Modified" : "Mon, 09 Sep 2019 19:58:46 GMT",
+      "retry-after" : "0",
+      "Content-Length" : "0",
+      "StatusCode" : "201",
+      "x-ms-request-id" : "077fbb10-801e-001f-3648-673bbb000000",
       "x-ms-request-server-encrypted" : "false",
-      "Date" : "Thu, 05 Sep 2019 22:36:02 GMT",
-      "x-ms-client-request-id" : "9b6842a6-c54c-4e0e-904e-aa15794b9b4b"
-=======
-    "Uri" : "https://azstoragesdkaccount.blob.core.windows.net/jtcblobservicesasnetworktestblobsnapshot161753d8ded683/javablobblobservicesasnetworktestblobsnapshot275288dd68d0?comp=snapshot",
-    "Headers" : {
-      "x-ms-version" : "2019-02-02",
-      "User-Agent" : "azsdk-java-azure-storage-blob/12.0.0-preview.3 1.8.0_212; Windows 10 10.0",
-      "x-ms-client-request-id" : "c086b0ac-2d26-4856-9903-7ce064f3d717"
-    },
-    "Response" : {
-      "x-ms-version" : "2019-02-02",
-      "x-ms-snapshot" : "2019-09-06T19:11:12.2408078Z",
-      "Server" : "Windows-Azure-Blob/1.0 Microsoft-HTTPAPI/2.0",
-      "ETag" : "\"0x8D732FDFB643551\"",
-      "Last-Modified" : "Fri, 06 Sep 2019 19:11:12 GMT",
-      "retry-after" : "0",
-      "Content-Length" : "0",
-      "StatusCode" : "201",
-      "x-ms-request-id" : "8f76b963-401e-003a-12e6-6473d5000000",
-      "x-ms-request-server-encrypted" : "false",
-      "Date" : "Fri, 06 Sep 2019 19:11:12 GMT",
-      "x-ms-client-request-id" : "c086b0ac-2d26-4856-9903-7ce064f3d717"
->>>>>>> a55d5dd9
+      "Date" : "Mon, 09 Sep 2019 19:58:45 GMT",
+      "x-ms-client-request-id" : "6654505d-cbe6-4f6d-9dd5-e725130b5163"
     },
     "Exception" : null
   }, {
     "Method" : "GET",
-<<<<<<< HEAD
-    "Uri" : "https://jaschrepragrs.blob.core.windows.net/jtcblobservicesasnetworktestblobsnapshot1386102033b94f/javablobblobservicesasnetworktestblobsnapshot207874c2cd9a?sv=2019-02-02&spr=https%2Chttp&st=2019-09-04T22%3A36%3A03Z&se=2019-09-06T22%3A36%3A03Z&sip=0.0.0.0-255.255.255.255&sr=bs&sp=racwd&sig=REDACTED&rscc=cache&rscd=disposition&rsce=encoding&rscl=language&rsct=type",
-    "Headers" : {
-      "x-ms-version" : "2019-02-02",
-      "User-Agent" : "azsdk-java-azure-storage-blob/12.0.0-preview.3 1.8.0_221; Windows 10 10.0",
-      "x-ms-client-request-id" : "31f0139f-319d-440b-b10b-89dfa9ce9817"
-=======
-    "Uri" : "https://azstoragesdkaccount.blob.core.windows.net/jtcblobservicesasnetworktestblobsnapshot161753d8ded683/javablobblobservicesasnetworktestblobsnapshot275288dd68d0?sv=2019-02-02&spr=https%2Chttp&st=2019-09-05T19%3A11%3A12Z&se=2019-09-07T19%3A11%3A12Z&sip=0.0.0.0-255.255.255.255&sr=bs&sp=racwd&sig=REDACTED&rscc=cache&rscd=disposition&rsce=encoding&rscl=language&rsct=type",
-    "Headers" : {
-      "x-ms-version" : "2019-02-02",
-      "User-Agent" : "azsdk-java-azure-storage-blob/12.0.0-preview.3 1.8.0_212; Windows 10 10.0",
-      "x-ms-client-request-id" : "0054df2e-69c1-44a5-8d76-180edfc084f9"
->>>>>>> a55d5dd9
+    "Uri" : "https://jaschrepragrs.blob.core.windows.net/jtcblobservicesasnetworktestblobsnapshot187339c10cc806/javablobblobservicesasnetworktestblobsnapshot268555a7e876?sv=2019-02-02&spr=https%2Chttp&st=2019-09-08T19%3A58%3A46Z&se=2019-09-10T19%3A58%3A46Z&sip=0.0.0.0-255.255.255.255&sr=bs&sp=racwd&sig=REDACTED&rscc=cache&rscd=disposition&rsce=encoding&rscl=language&rsct=type",
+    "Headers" : {
+      "x-ms-version" : "2019-02-02",
+      "User-Agent" : "azsdk-java-azure-storage-blob/12.0.0-preview.3 1.8.0_221; Windows 10 10.0",
+      "x-ms-client-request-id" : "7b4ba01c-cbf2-43d1-b86f-2af5e5a922cb"
     },
     "Response" : {
       "Server" : "Microsoft-HTTPAPI/2.0",
@@ -192,156 +103,87 @@
       "retry-after" : "0",
       "Content-Length" : "447",
       "StatusCode" : "403",
-<<<<<<< HEAD
-      "x-ms-request-id" : "bfec88ea-901e-0044-803a-643cc7000000",
-      "Body" : "﻿<?xml version=\"1.0\" encoding=\"utf-8\"?><Error><Code>AuthenticationFailed</Code><Message>Server failed to authenticate the request. Make sure the value of Authorization header is formed correctly including the signature.\nRequestId:bfec88ea-901e-0044-803a-643cc7000000\nTime:2019-09-05T22:36:03.0934669Z</Message><AuthenticationErrorDetail>The specified signed resource is not allowed for the this resource level</AuthenticationErrorDetail></Error>",
-      "Date" : "Thu, 05 Sep 2019 22:36:02 GMT",
-=======
-      "x-ms-request-id" : "8f76b974-401e-003a-20e6-6473d5000000",
-      "Body" : "﻿<?xml version=\"1.0\" encoding=\"utf-8\"?><Error><Code>AuthenticationFailed</Code><Message>Server failed to authenticate the request. Make sure the value of Authorization header is formed correctly including the signature.\nRequestId:8f76b974-401e-003a-20e6-6473d5000000\nTime:2019-09-06T19:11:12.2861888Z</Message><AuthenticationErrorDetail>The specified signed resource is not allowed for the this resource level</AuthenticationErrorDetail></Error>",
-      "Date" : "Fri, 06 Sep 2019 19:11:12 GMT",
->>>>>>> a55d5dd9
+      "x-ms-request-id" : "077fbb23-801e-001f-4648-673bbb000000",
+      "Body" : "﻿<?xml version=\"1.0\" encoding=\"utf-8\"?><Error><Code>AuthenticationFailed</Code><Message>Server failed to authenticate the request. Make sure the value of Authorization header is formed correctly including the signature.\nRequestId:077fbb23-801e-001f-4648-673bbb000000\nTime:2019-09-09T19:58:46.4774727Z</Message><AuthenticationErrorDetail>The specified signed resource is not allowed for the this resource level</AuthenticationErrorDetail></Error>",
+      "Date" : "Mon, 09 Sep 2019 19:58:45 GMT",
       "Content-Type" : "application/xml"
     },
     "Exception" : null
   }, {
     "Method" : "GET",
-<<<<<<< HEAD
-    "Uri" : "https://jaschrepragrs.blob.core.windows.net/jtcblobservicesasnetworktestblobsnapshot1386102033b94f/javablobblobservicesasnetworktestblobsnapshot207874c2cd9a?snapshot=2019-09-05T22%3a36%3a02.9929851Z&sv=2019-02-02&spr=https%2Chttp&st=2019-09-04T22%3A36%3A03Z&se=2019-09-06T22%3A36%3A03Z&sip=0.0.0.0-255.255.255.255&sr=bs&sp=racwd&sig=REDACTED&rscc=cache&rscd=disposition&rsce=encoding&rscl=language&rsct=type",
-    "Headers" : {
-      "x-ms-version" : "2019-02-02",
-      "User-Agent" : "azsdk-java-azure-storage-blob/12.0.0-preview.3 1.8.0_221; Windows 10 10.0",
-      "x-ms-client-request-id" : "da98112f-1848-4ef7-8573-13bca38d57fe"
-=======
-    "Uri" : "https://azstoragesdkaccount.blob.core.windows.net/jtcblobservicesasnetworktestblobsnapshot161753d8ded683/javablobblobservicesasnetworktestblobsnapshot275288dd68d0?snapshot=2019-09-06T19%3a11%3a12.2408078Z&sv=2019-02-02&spr=https%2Chttp&st=2019-09-05T19%3A11%3A12Z&se=2019-09-07T19%3A11%3A12Z&sip=0.0.0.0-255.255.255.255&sr=bs&sp=racwd&sig=REDACTED&rscc=cache&rscd=disposition&rsce=encoding&rscl=language&rsct=type",
-    "Headers" : {
-      "x-ms-version" : "2019-02-02",
-      "User-Agent" : "azsdk-java-azure-storage-blob/12.0.0-preview.3 1.8.0_212; Windows 10 10.0",
-      "x-ms-client-request-id" : "46a47ba4-bc81-4922-b7f8-2da386d3fe59"
->>>>>>> a55d5dd9
+    "Uri" : "https://jaschrepragrs.blob.core.windows.net/jtcblobservicesasnetworktestblobsnapshot187339c10cc806/javablobblobservicesasnetworktestblobsnapshot268555a7e876?snapshot=2019-09-09T19%3a58%3a46.3934129Z&sv=2019-02-02&spr=https%2Chttp&st=2019-09-08T19%3A58%3A46Z&se=2019-09-10T19%3A58%3A46Z&sip=0.0.0.0-255.255.255.255&sr=bs&sp=racwd&sig=REDACTED&rscc=cache&rscd=disposition&rsce=encoding&rscl=language&rsct=type",
+    "Headers" : {
+      "x-ms-version" : "2019-02-02",
+      "User-Agent" : "azsdk-java-azure-storage-blob/12.0.0-preview.3 1.8.0_221; Windows 10 10.0",
+      "x-ms-client-request-id" : "12316e2e-d5e6-4ec5-bbe6-dab4db52032f"
     },
     "Response" : {
       "x-ms-version" : "2019-02-02",
       "Server" : "Windows-Azure-Blob/1.0 Microsoft-HTTPAPI/2.0",
       "x-ms-tag-count" : "0",
-<<<<<<< HEAD
-      "Last-Modified" : "Thu, 05 Sep 2019 22:36:02 GMT",
+      "Last-Modified" : "Mon, 09 Sep 2019 19:58:46 GMT",
       "retry-after" : "0",
       "StatusCode" : "200",
-      "Date" : "Thu, 05 Sep 2019 22:36:02 GMT",
-=======
-      "Last-Modified" : "Fri, 06 Sep 2019 19:11:12 GMT",
-      "retry-after" : "0",
-      "StatusCode" : "200",
-      "Date" : "Fri, 06 Sep 2019 19:11:12 GMT",
->>>>>>> a55d5dd9
+      "Date" : "Mon, 09 Sep 2019 19:58:46 GMT",
       "x-ms-blob-type" : "BlockBlob",
       "Content-MD5" : "wh+Wm18D0z1D4E+PE252gg==",
       "Accept-Ranges" : "bytes",
       "x-ms-server-encrypted" : "true",
-<<<<<<< HEAD
-      "x-ms-snapshot" : "2019-09-05T22:36:02.9929851Z",
+      "x-ms-snapshot" : "2019-09-09T19:58:46.3934129Z",
       "Cache-Control" : "cache",
-      "ETag" : "\"0x8D732516ECFD7BA\"",
+      "ETag" : "\"0x8D735601FD0A145\"",
       "Content-Disposition" : "disposition",
-      "x-ms-creation-time" : "Thu, 05 Sep 2019 22:36:02 GMT",
+      "x-ms-creation-time" : "Mon, 09 Sep 2019 19:58:46 GMT",
       "Content-Length" : "7",
-      "x-ms-request-id" : "bfec88f5-901e-0044-0a3a-643cc7000000",
+      "x-ms-request-id" : "077fbb2e-801e-001f-5148-673bbb000000",
       "Body" : "default",
-      "x-ms-client-request-id" : "da98112f-1848-4ef7-8573-13bca38d57fe",
-=======
-      "x-ms-snapshot" : "2019-09-06T19:11:12.2408078Z",
-      "Cache-Control" : "cache",
-      "ETag" : "\"0x8D732FDFB643551\"",
-      "Content-Disposition" : "disposition",
-      "x-ms-creation-time" : "Fri, 06 Sep 2019 19:11:12 GMT",
-      "Content-Length" : "7",
-      "x-ms-request-id" : "8f76b981-401e-003a-2de6-6473d5000000",
-      "Body" : "default",
-      "x-ms-client-request-id" : "46a47ba4-bc81-4922-b7f8-2da386d3fe59",
->>>>>>> a55d5dd9
+      "x-ms-client-request-id" : "12316e2e-d5e6-4ec5-bbe6-dab4db52032f",
       "Content-Language" : "language",
       "Content-Type" : "type"
     },
     "Exception" : null
   }, {
     "Method" : "HEAD",
-<<<<<<< HEAD
-    "Uri" : "https://jaschrepragrs.blob.core.windows.net/jtcblobservicesasnetworktestblobsnapshot1386102033b94f/javablobblobservicesasnetworktestblobsnapshot207874c2cd9a?snapshot=2019-09-05T22%3a36%3a02.9929851Z&sv=2019-02-02&spr=https%2Chttp&st=2019-09-04T22%3A36%3A03Z&se=2019-09-06T22%3A36%3A03Z&sip=0.0.0.0-255.255.255.255&sr=bs&sp=racwd&sig=REDACTED&rscc=cache&rscd=disposition&rsce=encoding&rscl=language&rsct=type",
-    "Headers" : {
-      "x-ms-version" : "2019-02-02",
-      "User-Agent" : "azsdk-java-azure-storage-blob/12.0.0-preview.3 1.8.0_221; Windows 10 10.0",
-      "x-ms-client-request-id" : "d9cd0135-a2cc-4620-ae48-8fe09c114aa8"
-=======
-    "Uri" : "https://azstoragesdkaccount.blob.core.windows.net/jtcblobservicesasnetworktestblobsnapshot161753d8ded683/javablobblobservicesasnetworktestblobsnapshot275288dd68d0?snapshot=2019-09-06T19%3a11%3a12.2408078Z&sv=2019-02-02&spr=https%2Chttp&st=2019-09-05T19%3A11%3A12Z&se=2019-09-07T19%3A11%3A12Z&sip=0.0.0.0-255.255.255.255&sr=bs&sp=racwd&sig=REDACTED&rscc=cache&rscd=disposition&rsce=encoding&rscl=language&rsct=type",
-    "Headers" : {
-      "x-ms-version" : "2019-02-02",
-      "User-Agent" : "azsdk-java-azure-storage-blob/12.0.0-preview.3 1.8.0_212; Windows 10 10.0",
-      "x-ms-client-request-id" : "ae2f625e-ee05-4ee7-965b-72f1b7a6a15a"
->>>>>>> a55d5dd9
+    "Uri" : "https://jaschrepragrs.blob.core.windows.net/jtcblobservicesasnetworktestblobsnapshot187339c10cc806/javablobblobservicesasnetworktestblobsnapshot268555a7e876?snapshot=2019-09-09T19%3a58%3a46.3934129Z&sv=2019-02-02&spr=https%2Chttp&st=2019-09-08T19%3A58%3A46Z&se=2019-09-10T19%3A58%3A46Z&sip=0.0.0.0-255.255.255.255&sr=bs&sp=racwd&sig=REDACTED&rscc=cache&rscd=disposition&rsce=encoding&rscl=language&rsct=type",
+    "Headers" : {
+      "x-ms-version" : "2019-02-02",
+      "User-Agent" : "azsdk-java-azure-storage-blob/12.0.0-preview.3 1.8.0_221; Windows 10 10.0",
+      "x-ms-client-request-id" : "214fe5f2-816b-400a-8448-f8a34302d62e"
     },
     "Response" : {
       "x-ms-version" : "2019-02-02",
       "Server" : "Windows-Azure-Blob/1.0 Microsoft-HTTPAPI/2.0",
       "x-ms-tag-count" : "0",
-<<<<<<< HEAD
-      "Last-Modified" : "Thu, 05 Sep 2019 22:36:02 GMT",
+      "Last-Modified" : "Mon, 09 Sep 2019 19:58:46 GMT",
       "retry-after" : "0",
       "StatusCode" : "200",
-      "Date" : "Thu, 05 Sep 2019 22:36:02 GMT",
-=======
-      "Last-Modified" : "Fri, 06 Sep 2019 19:11:12 GMT",
-      "retry-after" : "0",
-      "StatusCode" : "200",
-      "Date" : "Fri, 06 Sep 2019 19:11:12 GMT",
->>>>>>> a55d5dd9
+      "Date" : "Mon, 09 Sep 2019 19:58:46 GMT",
       "x-ms-blob-type" : "BlockBlob",
       "Content-MD5" : "wh+Wm18D0z1D4E+PE252gg==",
       "Accept-Ranges" : "bytes",
       "x-ms-server-encrypted" : "true",
       "x-ms-access-tier-inferred" : "true",
-<<<<<<< HEAD
-      "x-ms-snapshot" : "2019-09-05T22:36:02.9929851Z",
+      "x-ms-snapshot" : "2019-09-09T19:58:46.3934129Z",
       "x-ms-access-tier" : "Hot",
       "Cache-Control" : "cache",
-      "ETag" : "\"0x8D732516ECFD7BA\"",
+      "ETag" : "\"0x8D735601FD0A145\"",
       "Content-Disposition" : "disposition",
       "Content-Encoding" : "encoding",
-      "x-ms-creation-time" : "Thu, 05 Sep 2019 22:36:02 GMT",
+      "x-ms-creation-time" : "Mon, 09 Sep 2019 19:58:46 GMT",
       "Content-Length" : "7",
-      "x-ms-request-id" : "bfec8903-901e-0044-183a-643cc7000000",
-      "x-ms-client-request-id" : "d9cd0135-a2cc-4620-ae48-8fe09c114aa8",
-=======
-      "x-ms-snapshot" : "2019-09-06T19:11:12.2408078Z",
-      "x-ms-access-tier" : "Hot",
-      "Cache-Control" : "cache",
-      "ETag" : "\"0x8D732FDFB643551\"",
-      "Content-Disposition" : "disposition",
-      "Content-Encoding" : "encoding",
-      "x-ms-creation-time" : "Fri, 06 Sep 2019 19:11:12 GMT",
-      "Content-Length" : "7",
-      "x-ms-request-id" : "8f76b997-401e-003a-3ce6-6473d5000000",
-      "x-ms-client-request-id" : "ae2f625e-ee05-4ee7-965b-72f1b7a6a15a",
->>>>>>> a55d5dd9
+      "x-ms-request-id" : "077fbb41-801e-001f-6148-673bbb000000",
+      "x-ms-client-request-id" : "214fe5f2-816b-400a-8448-f8a34302d62e",
       "Content-Language" : "language",
       "Content-Type" : "type"
     },
     "Exception" : null
   }, {
     "Method" : "GET",
-<<<<<<< HEAD
     "Uri" : "https://jaschrepragrs.blob.core.windows.net?prefix=jtcblobservicesasnetworktestblobsnapshot&comp=list",
     "Headers" : {
       "x-ms-version" : "2019-02-02",
       "User-Agent" : "azsdk-java-azure-storage-blob/12.0.0-preview.3 1.8.0_221; Windows 10 10.0",
-      "x-ms-client-request-id" : "9117c889-1a0f-472d-a08d-ed7e71b58d66"
-=======
-    "Uri" : "https://azstoragesdkaccount.blob.core.windows.net?prefix=jtcblobservicesasnetworktestblobsnapshot&comp=list",
-    "Headers" : {
-      "x-ms-version" : "2019-02-02",
-      "User-Agent" : "azsdk-java-azure-storage-blob/12.0.0-preview.3 1.8.0_212; Windows 10 10.0",
-      "x-ms-client-request-id" : "a5ab7d5c-a1a0-495b-b3b0-e36246c8f781"
->>>>>>> a55d5dd9
+      "x-ms-client-request-id" : "dbabc1b4-d083-4114-bc18-5bebf07e0de9"
     },
     "Response" : {
       "Transfer-Encoding" : "chunked",
@@ -349,35 +191,20 @@
       "Server" : "Windows-Azure-Blob/1.0 Microsoft-HTTPAPI/2.0",
       "retry-after" : "0",
       "StatusCode" : "200",
-<<<<<<< HEAD
-      "x-ms-request-id" : "bfec891a-901e-0044-2c3a-643cc7000000",
-      "Body" : "﻿<?xml version=\"1.0\" encoding=\"utf-8\"?><EnumerationResults ServiceEndpoint=\"https://jaschrepragrs.blob.core.windows.net/\"><Prefix>jtcblobservicesasnetworktestblobsnapshot</Prefix><Containers><Container><Name>jtcblobservicesasnetworktestblobsnapshot03382203348136</Name><Properties><Last-Modified>Thu, 05 Sep 2019 22:36:02 GMT</Last-Modified><Etag>\"0x8D732516EB5F27A\"</Etag><LeaseStatus>unlocked</LeaseStatus><LeaseState>available</LeaseState><DefaultEncryptionScope>$account-encryption-key</DefaultEncryptionScope><DenyEncryptionScopeOverride>false</DenyEncryptionScopeOverride><HasImmutabilityPolicy>false</HasImmutabilityPolicy><HasLegalHold>false</HasLegalHold></Properties></Container><Container><Name>jtcblobservicesasnetworktestblobsnapshot1386102033b94f</Name><Properties><Last-Modified>Thu, 05 Sep 2019 22:36:02 GMT</Last-Modified><Etag>\"0x8D732516EC2C60F\"</Etag><LeaseStatus>unlocked</LeaseStatus><LeaseState>available</LeaseState><DefaultEncryptionScope>$account-encryption-key</DefaultEncryptionScope><DenyEncryptionScopeOverride>false</DenyEncryptionScopeOverride><HasImmutabilityPolicy>false</HasImmutabilityPolicy><HasLegalHold>false</HasLegalHold></Properties></Container></Containers><NextMarker /></EnumerationResults>",
-      "Date" : "Thu, 05 Sep 2019 22:36:02 GMT",
-      "x-ms-client-request-id" : "9117c889-1a0f-472d-a08d-ed7e71b58d66",
-=======
-      "x-ms-request-id" : "8f76b9b0-401e-003a-51e6-6473d5000000",
-      "Body" : "﻿<?xml version=\"1.0\" encoding=\"utf-8\"?><EnumerationResults ServiceEndpoint=\"https://azstoragesdkaccount.blob.core.windows.net/\"><Prefix>jtcblobservicesasnetworktestblobsnapshot</Prefix><Containers><Container><Name>jtcblobservicesasnetworktestblobsnapshot0197224d1e4898</Name><Properties><Last-Modified>Fri, 06 Sep 2019 19:11:12 GMT</Last-Modified><Etag>\"0x8D732FDFB4C6EDD\"</Etag><LeaseStatus>unlocked</LeaseStatus><LeaseState>available</LeaseState><DefaultEncryptionScope>$account-encryption-key</DefaultEncryptionScope><DenyEncryptionScopeOverride>false</DenyEncryptionScopeOverride><HasImmutabilityPolicy>false</HasImmutabilityPolicy><HasLegalHold>false</HasLegalHold></Properties></Container><Container><Name>jtcblobservicesasnetworktestblobsnapshot161753d8ded683</Name><Properties><Last-Modified>Fri, 06 Sep 2019 19:11:12 GMT</Last-Modified><Etag>\"0x8D732FDFB530027\"</Etag><LeaseStatus>unlocked</LeaseStatus><LeaseState>available</LeaseState><DefaultEncryptionScope>$account-encryption-key</DefaultEncryptionScope><DenyEncryptionScopeOverride>false</DenyEncryptionScopeOverride><HasImmutabilityPolicy>false</HasImmutabilityPolicy><HasLegalHold>false</HasLegalHold></Properties></Container></Containers><NextMarker /></EnumerationResults>",
-      "Date" : "Fri, 06 Sep 2019 19:11:12 GMT",
-      "x-ms-client-request-id" : "a5ab7d5c-a1a0-495b-b3b0-e36246c8f781",
->>>>>>> a55d5dd9
+      "x-ms-request-id" : "077fbb4e-801e-001f-6e48-673bbb000000",
+      "Body" : "﻿<?xml version=\"1.0\" encoding=\"utf-8\"?><EnumerationResults ServiceEndpoint=\"https://jaschrepragrs.blob.core.windows.net/\"><Prefix>jtcblobservicesasnetworktestblobsnapshot</Prefix><Containers><Container><Name>jtcblobservicesasnetworktestblobsnapshot090063b8550fc7</Name><Properties><Last-Modified>Mon, 09 Sep 2019 19:58:46 GMT</Last-Modified><Etag>\"0x8D735601FB5C15C\"</Etag><LeaseStatus>unlocked</LeaseStatus><LeaseState>available</LeaseState><DefaultEncryptionScope>$account-encryption-key</DefaultEncryptionScope><DenyEncryptionScopeOverride>false</DenyEncryptionScopeOverride><HasImmutabilityPolicy>false</HasImmutabilityPolicy><HasLegalHold>false</HasLegalHold></Properties></Container><Container><Name>jtcblobservicesasnetworktestblobsnapshot187339c10cc806</Name><Properties><Last-Modified>Mon, 09 Sep 2019 19:58:46 GMT</Last-Modified><Etag>\"0x8D735601FC2E320\"</Etag><LeaseStatus>unlocked</LeaseStatus><LeaseState>available</LeaseState><DefaultEncryptionScope>$account-encryption-key</DefaultEncryptionScope><DenyEncryptionScopeOverride>false</DenyEncryptionScopeOverride><HasImmutabilityPolicy>false</HasImmutabilityPolicy><HasLegalHold>false</HasLegalHold></Properties></Container></Containers><NextMarker /></EnumerationResults>",
+      "Date" : "Mon, 09 Sep 2019 19:58:46 GMT",
+      "x-ms-client-request-id" : "dbabc1b4-d083-4114-bc18-5bebf07e0de9",
       "Content-Type" : "application/xml"
     },
     "Exception" : null
   }, {
     "Method" : "DELETE",
-<<<<<<< HEAD
-    "Uri" : "https://jaschrepragrs.blob.core.windows.net/jtcblobservicesasnetworktestblobsnapshot03382203348136?restype=container",
-    "Headers" : {
-      "x-ms-version" : "2019-02-02",
-      "User-Agent" : "azsdk-java-azure-storage-blob/12.0.0-preview.3 1.8.0_221; Windows 10 10.0",
-      "x-ms-client-request-id" : "d8c3bdd6-339c-4234-b91a-3f3f70e078aa"
-=======
-    "Uri" : "https://azstoragesdkaccount.blob.core.windows.net/jtcblobservicesasnetworktestblobsnapshot0197224d1e4898?restype=container",
-    "Headers" : {
-      "x-ms-version" : "2019-02-02",
-      "User-Agent" : "azsdk-java-azure-storage-blob/12.0.0-preview.3 1.8.0_212; Windows 10 10.0",
-      "x-ms-client-request-id" : "930090c7-7ae6-41c3-84ad-46783f701b2b"
->>>>>>> a55d5dd9
+    "Uri" : "https://jaschrepragrs.blob.core.windows.net/jtcblobservicesasnetworktestblobsnapshot090063b8550fc7?restype=container",
+    "Headers" : {
+      "x-ms-version" : "2019-02-02",
+      "User-Agent" : "azsdk-java-azure-storage-blob/12.0.0-preview.3 1.8.0_221; Windows 10 10.0",
+      "x-ms-client-request-id" : "1d22aa90-4adc-45f9-9c10-a0994a34a716"
     },
     "Response" : {
       "x-ms-version" : "2019-02-02",
@@ -385,32 +212,18 @@
       "retry-after" : "0",
       "Content-Length" : "0",
       "StatusCode" : "202",
-<<<<<<< HEAD
-      "x-ms-request-id" : "bfec8932-901e-0044-423a-643cc7000000",
-      "Date" : "Thu, 05 Sep 2019 22:36:02 GMT",
-      "x-ms-client-request-id" : "d8c3bdd6-339c-4234-b91a-3f3f70e078aa"
-=======
-      "x-ms-request-id" : "8f76b9bb-401e-003a-5be6-6473d5000000",
-      "Date" : "Fri, 06 Sep 2019 19:11:12 GMT",
-      "x-ms-client-request-id" : "930090c7-7ae6-41c3-84ad-46783f701b2b"
->>>>>>> a55d5dd9
+      "x-ms-request-id" : "077fbb5a-801e-001f-7a48-673bbb000000",
+      "Date" : "Mon, 09 Sep 2019 19:58:46 GMT",
+      "x-ms-client-request-id" : "1d22aa90-4adc-45f9-9c10-a0994a34a716"
     },
     "Exception" : null
   }, {
     "Method" : "DELETE",
-<<<<<<< HEAD
-    "Uri" : "https://jaschrepragrs.blob.core.windows.net/jtcblobservicesasnetworktestblobsnapshot1386102033b94f?restype=container",
-    "Headers" : {
-      "x-ms-version" : "2019-02-02",
-      "User-Agent" : "azsdk-java-azure-storage-blob/12.0.0-preview.3 1.8.0_221; Windows 10 10.0",
-      "x-ms-client-request-id" : "a4ef44b6-576e-4b8f-882c-f9ea08e3688b"
-=======
-    "Uri" : "https://azstoragesdkaccount.blob.core.windows.net/jtcblobservicesasnetworktestblobsnapshot161753d8ded683?restype=container",
-    "Headers" : {
-      "x-ms-version" : "2019-02-02",
-      "User-Agent" : "azsdk-java-azure-storage-blob/12.0.0-preview.3 1.8.0_212; Windows 10 10.0",
-      "x-ms-client-request-id" : "a31c7eb5-9450-417c-bec4-3e2eb3c61a46"
->>>>>>> a55d5dd9
+    "Uri" : "https://jaschrepragrs.blob.core.windows.net/jtcblobservicesasnetworktestblobsnapshot187339c10cc806?restype=container",
+    "Headers" : {
+      "x-ms-version" : "2019-02-02",
+      "User-Agent" : "azsdk-java-azure-storage-blob/12.0.0-preview.3 1.8.0_221; Windows 10 10.0",
+      "x-ms-client-request-id" : "af80d26d-15e2-472d-b382-4aec110a45c4"
     },
     "Response" : {
       "x-ms-version" : "2019-02-02",
@@ -418,21 +231,11 @@
       "retry-after" : "0",
       "Content-Length" : "0",
       "StatusCode" : "202",
-<<<<<<< HEAD
-      "x-ms-request-id" : "bfec8942-901e-0044-4f3a-643cc7000000",
-      "Date" : "Thu, 05 Sep 2019 22:36:02 GMT",
-      "x-ms-client-request-id" : "a4ef44b6-576e-4b8f-882c-f9ea08e3688b"
+      "x-ms-request-id" : "077fbb65-801e-001f-0448-673bbb000000",
+      "Date" : "Mon, 09 Sep 2019 19:58:46 GMT",
+      "x-ms-client-request-id" : "af80d26d-15e2-472d-b382-4aec110a45c4"
     },
     "Exception" : null
   } ],
-  "variables" : [ "jtcblobservicesasnetworktestblobsnapshot03382203348136", "jtcblobservicesasnetworktestblobsnapshot1386102033b94f", "javablobblobservicesasnetworktestblobsnapshot207874c2cd9a", "2019-09-05T22:36:03.036Z", "2019-09-05T22:36:03.036Z" ]
-=======
-      "x-ms-request-id" : "8f76b9d3-401e-003a-6fe6-6473d5000000",
-      "Date" : "Fri, 06 Sep 2019 19:11:12 GMT",
-      "x-ms-client-request-id" : "a31c7eb5-9450-417c-bec4-3e2eb3c61a46"
-    },
-    "Exception" : null
-  } ],
-  "variables" : [ "jtcblobservicesasnetworktestblobsnapshot0197224d1e4898", "jtcblobservicesasnetworktestblobsnapshot161753d8ded683", "javablobblobservicesasnetworktestblobsnapshot275288dd68d0", "2019-09-06T19:11:12.270Z", "2019-09-06T19:11:12.270Z" ]
->>>>>>> a55d5dd9
+  "variables" : [ "jtcblobservicesasnetworktestblobsnapshot090063b8550fc7", "jtcblobservicesasnetworktestblobsnapshot187339c10cc806", "javablobblobservicesasnetworktestblobsnapshot268555a7e876", "2019-09-09T19:58:46.474Z", "2019-09-09T19:58:46.474Z" ]
 }