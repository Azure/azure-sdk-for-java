{
  "networkCallRecords" : [ {
    "Method" : "PUT",
<<<<<<< HEAD
    "Uri" : "https://jaschrepragrs.blob.core.windows.net/jtcbreakleasemin0blobapitestbreakleasemin481542439ea07d4?restype=container",
    "Headers" : {
      "x-ms-version" : "2019-02-02",
      "User-Agent" : "azsdk-java-azure-storage-blob/12.0.0-preview.3 1.8.0_221; Windows 10 10.0",
      "x-ms-client-request-id" : "dd72d639-fee5-400d-81b7-e327302e42f0"
=======
    "Uri" : "https://azstoragesdkaccount.blob.core.windows.net/jtcbreakleasemin0blobapitestbreakleasemin2e964207dd5c9fe?restype=container",
    "Headers" : {
      "x-ms-version" : "2019-02-02",
      "User-Agent" : "azsdk-java-azure-storage-blob/12.0.0-preview.3 1.8.0_212; Windows 10 10.0",
      "x-ms-client-request-id" : "eafed008-7cbb-48d8-bef1-6370d591ef9d"
>>>>>>> a55d5dd9
    },
    "Response" : {
      "x-ms-version" : "2019-02-02",
      "Server" : "Windows-Azure-Blob/1.0 Microsoft-HTTPAPI/2.0",
<<<<<<< HEAD
      "ETag" : "\"0x8D73251C18393AE\"",
      "Last-Modified" : "Thu, 05 Sep 2019 22:38:21 GMT",
      "retry-after" : "0",
      "Content-Length" : "0",
      "StatusCode" : "201",
      "x-ms-request-id" : "bfed116f-901e-0044-6d3a-643cc7000000",
      "Date" : "Thu, 05 Sep 2019 22:38:20 GMT",
      "x-ms-client-request-id" : "dd72d639-fee5-400d-81b7-e327302e42f0"
=======
      "ETag" : "\"0x8D732FC8F184665\"",
      "Last-Modified" : "Fri, 06 Sep 2019 19:01:01 GMT",
      "retry-after" : "0",
      "Content-Length" : "0",
      "StatusCode" : "201",
      "x-ms-request-id" : "b92b8b2a-d01e-009e-74e5-644931000000",
      "Date" : "Fri, 06 Sep 2019 19:01:00 GMT",
      "x-ms-client-request-id" : "eafed008-7cbb-48d8-bef1-6370d591ef9d"
>>>>>>> a55d5dd9
    },
    "Exception" : null
  }, {
    "Method" : "PUT",
<<<<<<< HEAD
    "Uri" : "https://jaschrepragrs.blob.core.windows.net/jtcbreakleasemin0blobapitestbreakleasemin481542439ea07d4/javablobbreakleasemin1blobapitestbreakleasemin48131992d43c",
    "Headers" : {
      "x-ms-version" : "2019-02-02",
      "User-Agent" : "azsdk-java-azure-storage-blob/12.0.0-preview.3 1.8.0_221; Windows 10 10.0",
      "x-ms-client-request-id" : "263802a5-a0ff-4b04-8123-d4a4a4d23cab",
=======
    "Uri" : "https://azstoragesdkaccount.blob.core.windows.net/jtcbreakleasemin0blobapitestbreakleasemin2e964207dd5c9fe/javablobbreakleasemin1blobapitestbreakleasemin2e9245449d59",
    "Headers" : {
      "x-ms-version" : "2019-02-02",
      "User-Agent" : "azsdk-java-azure-storage-blob/12.0.0-preview.3 1.8.0_212; Windows 10 10.0",
      "x-ms-client-request-id" : "cb973742-cdc1-4fb6-9cf0-a5d7451318e1",
>>>>>>> a55d5dd9
      "Content-Type" : "application/octet-stream"
    },
    "Response" : {
      "x-ms-version" : "2019-02-02",
      "Server" : "Windows-Azure-Blob/1.0 Microsoft-HTTPAPI/2.0",
      "x-ms-content-crc64" : "6RYQPwaVsyQ=",
<<<<<<< HEAD
      "Last-Modified" : "Thu, 05 Sep 2019 22:38:21 GMT",
      "retry-after" : "0",
      "StatusCode" : "201",
      "x-ms-request-server-encrypted" : "true",
      "Date" : "Thu, 05 Sep 2019 22:38:20 GMT",
      "Content-MD5" : "wh+Wm18D0z1D4E+PE252gg==",
      "ETag" : "\"0x8D73251C190443D\"",
      "Content-Length" : "0",
      "x-ms-request-id" : "bfed1180-901e-0044-7d3a-643cc7000000",
      "x-ms-client-request-id" : "263802a5-a0ff-4b04-8123-d4a4a4d23cab"
=======
      "Last-Modified" : "Fri, 06 Sep 2019 19:01:01 GMT",
      "retry-after" : "0",
      "StatusCode" : "201",
      "x-ms-request-server-encrypted" : "true",
      "Date" : "Fri, 06 Sep 2019 19:01:00 GMT",
      "Content-MD5" : "wh+Wm18D0z1D4E+PE252gg==",
      "ETag" : "\"0x8D732FC8F1EC745\"",
      "Content-Length" : "0",
      "x-ms-request-id" : "b92b8b4d-d01e-009e-13e5-644931000000",
      "x-ms-client-request-id" : "cb973742-cdc1-4fb6-9cf0-a5d7451318e1"
>>>>>>> a55d5dd9
    },
    "Exception" : null
  }, {
    "Method" : "PUT",
<<<<<<< HEAD
    "Uri" : "https://jaschrepragrs.blob.core.windows.net/jtcbreakleasemin0blobapitestbreakleasemin481542439ea07d4/javablobbreakleasemin1blobapitestbreakleasemin48131992d43c?comp=lease",
    "Headers" : {
      "x-ms-version" : "2019-02-02",
      "User-Agent" : "azsdk-java-azure-storage-blob/12.0.0-preview.3 1.8.0_221; Windows 10 10.0",
      "x-ms-client-request-id" : "83bb58f1-2010-456a-a13f-d3d2e824c31a"
=======
    "Uri" : "https://azstoragesdkaccount.blob.core.windows.net/jtcbreakleasemin0blobapitestbreakleasemin2e964207dd5c9fe/javablobbreakleasemin1blobapitestbreakleasemin2e9245449d59?comp=lease",
    "Headers" : {
      "x-ms-version" : "2019-02-02",
      "User-Agent" : "azsdk-java-azure-storage-blob/12.0.0-preview.3 1.8.0_212; Windows 10 10.0",
      "x-ms-client-request-id" : "9f0702a9-12b8-4e9b-8d2f-a747d26398b0"
>>>>>>> a55d5dd9
    },
    "Response" : {
      "x-ms-version" : "2019-02-02",
      "Server" : "Windows-Azure-Blob/1.0 Microsoft-HTTPAPI/2.0",
<<<<<<< HEAD
      "ETag" : "\"0x8D73251C190443D\"",
      "x-ms-lease-id" : "08f25ae5-6e5a-4e98-848e-8513e90be7f3",
      "Last-Modified" : "Thu, 05 Sep 2019 22:38:21 GMT",
      "retry-after" : "0",
      "Content-Length" : "0",
      "StatusCode" : "201",
      "x-ms-request-id" : "bfed119c-901e-0044-173a-643cc7000000",
      "Date" : "Thu, 05 Sep 2019 22:38:20 GMT",
      "x-ms-client-request-id" : "83bb58f1-2010-456a-a13f-d3d2e824c31a"
=======
      "ETag" : "\"0x8D732FC8F1EC745\"",
      "x-ms-lease-id" : "a5fcbcb4-7d00-4600-942a-a198bdb9e3a0",
      "Last-Modified" : "Fri, 06 Sep 2019 19:01:01 GMT",
      "retry-after" : "0",
      "Content-Length" : "0",
      "StatusCode" : "201",
      "x-ms-request-id" : "b92b8b86-d01e-009e-4ae5-644931000000",
      "Date" : "Fri, 06 Sep 2019 19:01:00 GMT",
      "x-ms-client-request-id" : "9f0702a9-12b8-4e9b-8d2f-a747d26398b0"
>>>>>>> a55d5dd9
    },
    "Exception" : null
  }, {
    "Method" : "PUT",
<<<<<<< HEAD
    "Uri" : "https://jaschrepragrs.blob.core.windows.net/jtcbreakleasemin0blobapitestbreakleasemin481542439ea07d4/javablobbreakleasemin1blobapitestbreakleasemin48131992d43c?comp=lease",
    "Headers" : {
      "x-ms-version" : "2019-02-02",
      "User-Agent" : "azsdk-java-azure-storage-blob/12.0.0-preview.3 1.8.0_221; Windows 10 10.0",
      "x-ms-client-request-id" : "5aaa3f81-c57d-4f2c-82b9-08fd6f3b2afe"
=======
    "Uri" : "https://azstoragesdkaccount.blob.core.windows.net/jtcbreakleasemin0blobapitestbreakleasemin2e964207dd5c9fe/javablobbreakleasemin1blobapitestbreakleasemin2e9245449d59?comp=lease",
    "Headers" : {
      "x-ms-version" : "2019-02-02",
      "User-Agent" : "azsdk-java-azure-storage-blob/12.0.0-preview.3 1.8.0_212; Windows 10 10.0",
      "x-ms-client-request-id" : "4a19654e-dabd-4581-a759-b81b77dad801"
>>>>>>> a55d5dd9
    },
    "Response" : {
      "x-ms-version" : "2019-02-02",
      "Server" : "Windows-Azure-Blob/1.0 Microsoft-HTTPAPI/2.0",
<<<<<<< HEAD
      "ETag" : "\"0x8D73251C190443D\"",
      "x-ms-lease-time" : "0",
      "Last-Modified" : "Thu, 05 Sep 2019 22:38:21 GMT",
      "retry-after" : "0",
      "Content-Length" : "0",
      "StatusCode" : "202",
      "x-ms-request-id" : "bfed11ab-901e-0044-253a-643cc7000000",
      "Date" : "Thu, 05 Sep 2019 22:38:20 GMT",
      "x-ms-client-request-id" : "5aaa3f81-c57d-4f2c-82b9-08fd6f3b2afe"
=======
      "ETag" : "\"0x8D732FC8F1EC745\"",
      "x-ms-lease-time" : "0",
      "Last-Modified" : "Fri, 06 Sep 2019 19:01:01 GMT",
      "retry-after" : "0",
      "Content-Length" : "0",
      "StatusCode" : "202",
      "x-ms-request-id" : "b92b8bb2-d01e-009e-70e5-644931000000",
      "Date" : "Fri, 06 Sep 2019 19:01:00 GMT",
      "x-ms-client-request-id" : "4a19654e-dabd-4581-a759-b81b77dad801"
>>>>>>> a55d5dd9
    },
    "Exception" : null
  }, {
    "Method" : "GET",
<<<<<<< HEAD
    "Uri" : "https://jaschrepragrs.blob.core.windows.net?prefix=jtcbreakleasemin&comp=list",
    "Headers" : {
      "x-ms-version" : "2019-02-02",
      "User-Agent" : "azsdk-java-azure-storage-blob/12.0.0-preview.3 1.8.0_221; Windows 10 10.0",
      "x-ms-client-request-id" : "e3294da8-347a-4eb9-a9c3-2e17c7671733"
=======
    "Uri" : "https://azstoragesdkaccount.blob.core.windows.net?prefix=jtcbreakleasemin&comp=list",
    "Headers" : {
      "x-ms-version" : "2019-02-02",
      "User-Agent" : "azsdk-java-azure-storage-blob/12.0.0-preview.3 1.8.0_212; Windows 10 10.0",
      "x-ms-client-request-id" : "8ac4518c-024b-4fcb-8529-4aa388a82cc2"
>>>>>>> a55d5dd9
    },
    "Response" : {
      "Transfer-Encoding" : "chunked",
      "x-ms-version" : "2019-02-02",
      "Server" : "Windows-Azure-Blob/1.0 Microsoft-HTTPAPI/2.0",
      "retry-after" : "0",
      "StatusCode" : "200",
<<<<<<< HEAD
      "x-ms-request-id" : "bfed11b4-901e-0044-2d3a-643cc7000000",
      "Body" : "﻿<?xml version=\"1.0\" encoding=\"utf-8\"?><EnumerationResults ServiceEndpoint=\"https://jaschrepragrs.blob.core.windows.net/\"><Prefix>jtcbreakleasemin</Prefix><Containers><Container><Name>jtcbreakleasemin0blobapitestbreakleasemin481542439ea07d4</Name><Properties><Last-Modified>Thu, 05 Sep 2019 22:38:21 GMT</Last-Modified><Etag>\"0x8D73251C18393AE\"</Etag><LeaseStatus>unlocked</LeaseStatus><LeaseState>available</LeaseState><DefaultEncryptionScope>$account-encryption-key</DefaultEncryptionScope><DenyEncryptionScopeOverride>false</DenyEncryptionScopeOverride><HasImmutabilityPolicy>false</HasImmutabilityPolicy><HasLegalHold>false</HasLegalHold></Properties></Container></Containers><NextMarker /></EnumerationResults>",
      "Date" : "Thu, 05 Sep 2019 22:38:21 GMT",
      "x-ms-client-request-id" : "e3294da8-347a-4eb9-a9c3-2e17c7671733",
=======
      "x-ms-request-id" : "b92b8bdd-d01e-009e-18e5-644931000000",
      "Body" : "﻿<?xml version=\"1.0\" encoding=\"utf-8\"?><EnumerationResults ServiceEndpoint=\"https://azstoragesdkaccount.blob.core.windows.net/\"><Prefix>jtcbreakleasemin</Prefix><Containers><Container><Name>jtcbreakleasemin0blobapitestbreakleasemin2e964207dd5c9fe</Name><Properties><Last-Modified>Fri, 06 Sep 2019 19:01:01 GMT</Last-Modified><Etag>\"0x8D732FC8F184665\"</Etag><LeaseStatus>unlocked</LeaseStatus><LeaseState>available</LeaseState><DefaultEncryptionScope>$account-encryption-key</DefaultEncryptionScope><DenyEncryptionScopeOverride>false</DenyEncryptionScopeOverride><HasImmutabilityPolicy>false</HasImmutabilityPolicy><HasLegalHold>false</HasLegalHold></Properties></Container></Containers><NextMarker /></EnumerationResults>",
      "Date" : "Fri, 06 Sep 2019 19:01:00 GMT",
      "x-ms-client-request-id" : "8ac4518c-024b-4fcb-8529-4aa388a82cc2",
>>>>>>> a55d5dd9
      "Content-Type" : "application/xml"
    },
    "Exception" : null
  }, {
    "Method" : "DELETE",
<<<<<<< HEAD
    "Uri" : "https://jaschrepragrs.blob.core.windows.net/jtcbreakleasemin0blobapitestbreakleasemin481542439ea07d4?restype=container",
    "Headers" : {
      "x-ms-version" : "2019-02-02",
      "User-Agent" : "azsdk-java-azure-storage-blob/12.0.0-preview.3 1.8.0_221; Windows 10 10.0",
      "x-ms-client-request-id" : "ec3714e5-5203-4520-b2fd-d1c527978f84"
=======
    "Uri" : "https://azstoragesdkaccount.blob.core.windows.net/jtcbreakleasemin0blobapitestbreakleasemin2e964207dd5c9fe?restype=container",
    "Headers" : {
      "x-ms-version" : "2019-02-02",
      "User-Agent" : "azsdk-java-azure-storage-blob/12.0.0-preview.3 1.8.0_212; Windows 10 10.0",
      "x-ms-client-request-id" : "2e26404b-8763-48fa-b7d0-e65890faf639"
>>>>>>> a55d5dd9
    },
    "Response" : {
      "x-ms-version" : "2019-02-02",
      "Server" : "Windows-Azure-Blob/1.0 Microsoft-HTTPAPI/2.0",
      "retry-after" : "0",
      "Content-Length" : "0",
      "StatusCode" : "202",
<<<<<<< HEAD
      "x-ms-request-id" : "bfed11c1-901e-0044-3a3a-643cc7000000",
      "Date" : "Thu, 05 Sep 2019 22:38:21 GMT",
      "x-ms-client-request-id" : "ec3714e5-5203-4520-b2fd-d1c527978f84"
    },
    "Exception" : null
  } ],
  "variables" : [ "jtcbreakleasemin0blobapitestbreakleasemin481542439ea07d4", "javablobbreakleasemin1blobapitestbreakleasemin48131992d43c" ]
=======
      "x-ms-request-id" : "b92b8c10-d01e-009e-44e5-644931000000",
      "Date" : "Fri, 06 Sep 2019 19:01:00 GMT",
      "x-ms-client-request-id" : "2e26404b-8763-48fa-b7d0-e65890faf639"
    },
    "Exception" : null
  } ],
  "variables" : [ "jtcbreakleasemin0blobapitestbreakleasemin2e964207dd5c9fe", "javablobbreakleasemin1blobapitestbreakleasemin2e9245449d59" ]
>>>>>>> a55d5dd9
}<|MERGE_RESOLUTION|>--- conflicted
+++ resolved
@@ -1,189 +1,101 @@
 {
   "networkCallRecords" : [ {
     "Method" : "PUT",
-<<<<<<< HEAD
-    "Uri" : "https://jaschrepragrs.blob.core.windows.net/jtcbreakleasemin0blobapitestbreakleasemin481542439ea07d4?restype=container",
+    "Uri" : "https://jaschrepragrs.blob.core.windows.net/jtcbreakleasemin0blobapitestbreakleasemin67649376540ad3b?restype=container",
     "Headers" : {
       "x-ms-version" : "2019-02-02",
       "User-Agent" : "azsdk-java-azure-storage-blob/12.0.0-preview.3 1.8.0_221; Windows 10 10.0",
-      "x-ms-client-request-id" : "dd72d639-fee5-400d-81b7-e327302e42f0"
-=======
-    "Uri" : "https://azstoragesdkaccount.blob.core.windows.net/jtcbreakleasemin0blobapitestbreakleasemin2e964207dd5c9fe?restype=container",
-    "Headers" : {
-      "x-ms-version" : "2019-02-02",
-      "User-Agent" : "azsdk-java-azure-storage-blob/12.0.0-preview.3 1.8.0_212; Windows 10 10.0",
-      "x-ms-client-request-id" : "eafed008-7cbb-48d8-bef1-6370d591ef9d"
->>>>>>> a55d5dd9
+      "x-ms-client-request-id" : "96107605-66a3-4a55-8211-53d44a234c0d"
     },
     "Response" : {
       "x-ms-version" : "2019-02-02",
       "Server" : "Windows-Azure-Blob/1.0 Microsoft-HTTPAPI/2.0",
-<<<<<<< HEAD
-      "ETag" : "\"0x8D73251C18393AE\"",
-      "Last-Modified" : "Thu, 05 Sep 2019 22:38:21 GMT",
+      "ETag" : "\"0x8D735611126F5BD\"",
+      "Last-Modified" : "Mon, 09 Sep 2019 20:05:31 GMT",
       "retry-after" : "0",
       "Content-Length" : "0",
       "StatusCode" : "201",
-      "x-ms-request-id" : "bfed116f-901e-0044-6d3a-643cc7000000",
-      "Date" : "Thu, 05 Sep 2019 22:38:20 GMT",
-      "x-ms-client-request-id" : "dd72d639-fee5-400d-81b7-e327302e42f0"
-=======
-      "ETag" : "\"0x8D732FC8F184665\"",
-      "Last-Modified" : "Fri, 06 Sep 2019 19:01:01 GMT",
-      "retry-after" : "0",
-      "Content-Length" : "0",
-      "StatusCode" : "201",
-      "x-ms-request-id" : "b92b8b2a-d01e-009e-74e5-644931000000",
-      "Date" : "Fri, 06 Sep 2019 19:01:00 GMT",
-      "x-ms-client-request-id" : "eafed008-7cbb-48d8-bef1-6370d591ef9d"
->>>>>>> a55d5dd9
+      "x-ms-request-id" : "c5ca734c-301e-0042-6b49-67cbbf000000",
+      "Date" : "Mon, 09 Sep 2019 20:05:31 GMT",
+      "x-ms-client-request-id" : "96107605-66a3-4a55-8211-53d44a234c0d"
     },
     "Exception" : null
   }, {
     "Method" : "PUT",
-<<<<<<< HEAD
-    "Uri" : "https://jaschrepragrs.blob.core.windows.net/jtcbreakleasemin0blobapitestbreakleasemin481542439ea07d4/javablobbreakleasemin1blobapitestbreakleasemin48131992d43c",
+    "Uri" : "https://jaschrepragrs.blob.core.windows.net/jtcbreakleasemin0blobapitestbreakleasemin67649376540ad3b/javablobbreakleasemin1blobapitestbreakleasemin676360295a2b",
     "Headers" : {
       "x-ms-version" : "2019-02-02",
       "User-Agent" : "azsdk-java-azure-storage-blob/12.0.0-preview.3 1.8.0_221; Windows 10 10.0",
-      "x-ms-client-request-id" : "263802a5-a0ff-4b04-8123-d4a4a4d23cab",
-=======
-    "Uri" : "https://azstoragesdkaccount.blob.core.windows.net/jtcbreakleasemin0blobapitestbreakleasemin2e964207dd5c9fe/javablobbreakleasemin1blobapitestbreakleasemin2e9245449d59",
-    "Headers" : {
-      "x-ms-version" : "2019-02-02",
-      "User-Agent" : "azsdk-java-azure-storage-blob/12.0.0-preview.3 1.8.0_212; Windows 10 10.0",
-      "x-ms-client-request-id" : "cb973742-cdc1-4fb6-9cf0-a5d7451318e1",
->>>>>>> a55d5dd9
+      "x-ms-client-request-id" : "bda84deb-cdb6-4ac4-9e21-dd374fd2fe07",
       "Content-Type" : "application/octet-stream"
     },
     "Response" : {
       "x-ms-version" : "2019-02-02",
       "Server" : "Windows-Azure-Blob/1.0 Microsoft-HTTPAPI/2.0",
       "x-ms-content-crc64" : "6RYQPwaVsyQ=",
-<<<<<<< HEAD
-      "Last-Modified" : "Thu, 05 Sep 2019 22:38:21 GMT",
+      "Last-Modified" : "Mon, 09 Sep 2019 20:05:31 GMT",
       "retry-after" : "0",
       "StatusCode" : "201",
       "x-ms-request-server-encrypted" : "true",
-      "Date" : "Thu, 05 Sep 2019 22:38:20 GMT",
+      "Date" : "Mon, 09 Sep 2019 20:05:31 GMT",
       "Content-MD5" : "wh+Wm18D0z1D4E+PE252gg==",
-      "ETag" : "\"0x8D73251C190443D\"",
+      "ETag" : "\"0x8D735611135041E\"",
       "Content-Length" : "0",
-      "x-ms-request-id" : "bfed1180-901e-0044-7d3a-643cc7000000",
-      "x-ms-client-request-id" : "263802a5-a0ff-4b04-8123-d4a4a4d23cab"
-=======
-      "Last-Modified" : "Fri, 06 Sep 2019 19:01:01 GMT",
-      "retry-after" : "0",
-      "StatusCode" : "201",
-      "x-ms-request-server-encrypted" : "true",
-      "Date" : "Fri, 06 Sep 2019 19:01:00 GMT",
-      "Content-MD5" : "wh+Wm18D0z1D4E+PE252gg==",
-      "ETag" : "\"0x8D732FC8F1EC745\"",
-      "Content-Length" : "0",
-      "x-ms-request-id" : "b92b8b4d-d01e-009e-13e5-644931000000",
-      "x-ms-client-request-id" : "cb973742-cdc1-4fb6-9cf0-a5d7451318e1"
->>>>>>> a55d5dd9
+      "x-ms-request-id" : "c5ca735d-301e-0042-7b49-67cbbf000000",
+      "x-ms-client-request-id" : "bda84deb-cdb6-4ac4-9e21-dd374fd2fe07"
     },
     "Exception" : null
   }, {
     "Method" : "PUT",
-<<<<<<< HEAD
-    "Uri" : "https://jaschrepragrs.blob.core.windows.net/jtcbreakleasemin0blobapitestbreakleasemin481542439ea07d4/javablobbreakleasemin1blobapitestbreakleasemin48131992d43c?comp=lease",
+    "Uri" : "https://jaschrepragrs.blob.core.windows.net/jtcbreakleasemin0blobapitestbreakleasemin67649376540ad3b/javablobbreakleasemin1blobapitestbreakleasemin676360295a2b?comp=lease",
     "Headers" : {
       "x-ms-version" : "2019-02-02",
       "User-Agent" : "azsdk-java-azure-storage-blob/12.0.0-preview.3 1.8.0_221; Windows 10 10.0",
-      "x-ms-client-request-id" : "83bb58f1-2010-456a-a13f-d3d2e824c31a"
-=======
-    "Uri" : "https://azstoragesdkaccount.blob.core.windows.net/jtcbreakleasemin0blobapitestbreakleasemin2e964207dd5c9fe/javablobbreakleasemin1blobapitestbreakleasemin2e9245449d59?comp=lease",
-    "Headers" : {
-      "x-ms-version" : "2019-02-02",
-      "User-Agent" : "azsdk-java-azure-storage-blob/12.0.0-preview.3 1.8.0_212; Windows 10 10.0",
-      "x-ms-client-request-id" : "9f0702a9-12b8-4e9b-8d2f-a747d26398b0"
->>>>>>> a55d5dd9
+      "x-ms-client-request-id" : "b0573251-41c6-48d1-8894-c306a3456297"
     },
     "Response" : {
       "x-ms-version" : "2019-02-02",
       "Server" : "Windows-Azure-Blob/1.0 Microsoft-HTTPAPI/2.0",
-<<<<<<< HEAD
-      "ETag" : "\"0x8D73251C190443D\"",
-      "x-ms-lease-id" : "08f25ae5-6e5a-4e98-848e-8513e90be7f3",
-      "Last-Modified" : "Thu, 05 Sep 2019 22:38:21 GMT",
+      "ETag" : "\"0x8D735611135041E\"",
+      "x-ms-lease-id" : "6c450f57-e867-4fac-9044-89123af86d23",
+      "Last-Modified" : "Mon, 09 Sep 2019 20:05:31 GMT",
       "retry-after" : "0",
       "Content-Length" : "0",
       "StatusCode" : "201",
-      "x-ms-request-id" : "bfed119c-901e-0044-173a-643cc7000000",
-      "Date" : "Thu, 05 Sep 2019 22:38:20 GMT",
-      "x-ms-client-request-id" : "83bb58f1-2010-456a-a13f-d3d2e824c31a"
-=======
-      "ETag" : "\"0x8D732FC8F1EC745\"",
-      "x-ms-lease-id" : "a5fcbcb4-7d00-4600-942a-a198bdb9e3a0",
-      "Last-Modified" : "Fri, 06 Sep 2019 19:01:01 GMT",
-      "retry-after" : "0",
-      "Content-Length" : "0",
-      "StatusCode" : "201",
-      "x-ms-request-id" : "b92b8b86-d01e-009e-4ae5-644931000000",
-      "Date" : "Fri, 06 Sep 2019 19:01:00 GMT",
-      "x-ms-client-request-id" : "9f0702a9-12b8-4e9b-8d2f-a747d26398b0"
->>>>>>> a55d5dd9
+      "x-ms-request-id" : "c5ca7369-301e-0042-0749-67cbbf000000",
+      "Date" : "Mon, 09 Sep 2019 20:05:31 GMT",
+      "x-ms-client-request-id" : "b0573251-41c6-48d1-8894-c306a3456297"
     },
     "Exception" : null
   }, {
     "Method" : "PUT",
-<<<<<<< HEAD
-    "Uri" : "https://jaschrepragrs.blob.core.windows.net/jtcbreakleasemin0blobapitestbreakleasemin481542439ea07d4/javablobbreakleasemin1blobapitestbreakleasemin48131992d43c?comp=lease",
+    "Uri" : "https://jaschrepragrs.blob.core.windows.net/jtcbreakleasemin0blobapitestbreakleasemin67649376540ad3b/javablobbreakleasemin1blobapitestbreakleasemin676360295a2b?comp=lease",
     "Headers" : {
       "x-ms-version" : "2019-02-02",
       "User-Agent" : "azsdk-java-azure-storage-blob/12.0.0-preview.3 1.8.0_221; Windows 10 10.0",
-      "x-ms-client-request-id" : "5aaa3f81-c57d-4f2c-82b9-08fd6f3b2afe"
-=======
-    "Uri" : "https://azstoragesdkaccount.blob.core.windows.net/jtcbreakleasemin0blobapitestbreakleasemin2e964207dd5c9fe/javablobbreakleasemin1blobapitestbreakleasemin2e9245449d59?comp=lease",
-    "Headers" : {
-      "x-ms-version" : "2019-02-02",
-      "User-Agent" : "azsdk-java-azure-storage-blob/12.0.0-preview.3 1.8.0_212; Windows 10 10.0",
-      "x-ms-client-request-id" : "4a19654e-dabd-4581-a759-b81b77dad801"
->>>>>>> a55d5dd9
+      "x-ms-client-request-id" : "20ca8305-4fa9-4765-891f-6679fc4454c1"
     },
     "Response" : {
       "x-ms-version" : "2019-02-02",
       "Server" : "Windows-Azure-Blob/1.0 Microsoft-HTTPAPI/2.0",
-<<<<<<< HEAD
-      "ETag" : "\"0x8D73251C190443D\"",
+      "ETag" : "\"0x8D735611135041E\"",
       "x-ms-lease-time" : "0",
-      "Last-Modified" : "Thu, 05 Sep 2019 22:38:21 GMT",
+      "Last-Modified" : "Mon, 09 Sep 2019 20:05:31 GMT",
       "retry-after" : "0",
       "Content-Length" : "0",
       "StatusCode" : "202",
-      "x-ms-request-id" : "bfed11ab-901e-0044-253a-643cc7000000",
-      "Date" : "Thu, 05 Sep 2019 22:38:20 GMT",
-      "x-ms-client-request-id" : "5aaa3f81-c57d-4f2c-82b9-08fd6f3b2afe"
-=======
-      "ETag" : "\"0x8D732FC8F1EC745\"",
-      "x-ms-lease-time" : "0",
-      "Last-Modified" : "Fri, 06 Sep 2019 19:01:01 GMT",
-      "retry-after" : "0",
-      "Content-Length" : "0",
-      "StatusCode" : "202",
-      "x-ms-request-id" : "b92b8bb2-d01e-009e-70e5-644931000000",
-      "Date" : "Fri, 06 Sep 2019 19:01:00 GMT",
-      "x-ms-client-request-id" : "4a19654e-dabd-4581-a759-b81b77dad801"
->>>>>>> a55d5dd9
+      "x-ms-request-id" : "c5ca737c-301e-0042-1a49-67cbbf000000",
+      "Date" : "Mon, 09 Sep 2019 20:05:31 GMT",
+      "x-ms-client-request-id" : "20ca8305-4fa9-4765-891f-6679fc4454c1"
     },
     "Exception" : null
   }, {
     "Method" : "GET",
-<<<<<<< HEAD
     "Uri" : "https://jaschrepragrs.blob.core.windows.net?prefix=jtcbreakleasemin&comp=list",
     "Headers" : {
       "x-ms-version" : "2019-02-02",
       "User-Agent" : "azsdk-java-azure-storage-blob/12.0.0-preview.3 1.8.0_221; Windows 10 10.0",
-      "x-ms-client-request-id" : "e3294da8-347a-4eb9-a9c3-2e17c7671733"
-=======
-    "Uri" : "https://azstoragesdkaccount.blob.core.windows.net?prefix=jtcbreakleasemin&comp=list",
-    "Headers" : {
-      "x-ms-version" : "2019-02-02",
-      "User-Agent" : "azsdk-java-azure-storage-blob/12.0.0-preview.3 1.8.0_212; Windows 10 10.0",
-      "x-ms-client-request-id" : "8ac4518c-024b-4fcb-8529-4aa388a82cc2"
->>>>>>> a55d5dd9
+      "x-ms-client-request-id" : "4c6b2d0e-c94f-46df-8d7f-01a967a1b215"
     },
     "Response" : {
       "Transfer-Encoding" : "chunked",
@@ -191,35 +103,20 @@
       "Server" : "Windows-Azure-Blob/1.0 Microsoft-HTTPAPI/2.0",
       "retry-after" : "0",
       "StatusCode" : "200",
-<<<<<<< HEAD
-      "x-ms-request-id" : "bfed11b4-901e-0044-2d3a-643cc7000000",
-      "Body" : "﻿<?xml version=\"1.0\" encoding=\"utf-8\"?><EnumerationResults ServiceEndpoint=\"https://jaschrepragrs.blob.core.windows.net/\"><Prefix>jtcbreakleasemin</Prefix><Containers><Container><Name>jtcbreakleasemin0blobapitestbreakleasemin481542439ea07d4</Name><Properties><Last-Modified>Thu, 05 Sep 2019 22:38:21 GMT</Last-Modified><Etag>\"0x8D73251C18393AE\"</Etag><LeaseStatus>unlocked</LeaseStatus><LeaseState>available</LeaseState><DefaultEncryptionScope>$account-encryption-key</DefaultEncryptionScope><DenyEncryptionScopeOverride>false</DenyEncryptionScopeOverride><HasImmutabilityPolicy>false</HasImmutabilityPolicy><HasLegalHold>false</HasLegalHold></Properties></Container></Containers><NextMarker /></EnumerationResults>",
-      "Date" : "Thu, 05 Sep 2019 22:38:21 GMT",
-      "x-ms-client-request-id" : "e3294da8-347a-4eb9-a9c3-2e17c7671733",
-=======
-      "x-ms-request-id" : "b92b8bdd-d01e-009e-18e5-644931000000",
-      "Body" : "﻿<?xml version=\"1.0\" encoding=\"utf-8\"?><EnumerationResults ServiceEndpoint=\"https://azstoragesdkaccount.blob.core.windows.net/\"><Prefix>jtcbreakleasemin</Prefix><Containers><Container><Name>jtcbreakleasemin0blobapitestbreakleasemin2e964207dd5c9fe</Name><Properties><Last-Modified>Fri, 06 Sep 2019 19:01:01 GMT</Last-Modified><Etag>\"0x8D732FC8F184665\"</Etag><LeaseStatus>unlocked</LeaseStatus><LeaseState>available</LeaseState><DefaultEncryptionScope>$account-encryption-key</DefaultEncryptionScope><DenyEncryptionScopeOverride>false</DenyEncryptionScopeOverride><HasImmutabilityPolicy>false</HasImmutabilityPolicy><HasLegalHold>false</HasLegalHold></Properties></Container></Containers><NextMarker /></EnumerationResults>",
-      "Date" : "Fri, 06 Sep 2019 19:01:00 GMT",
-      "x-ms-client-request-id" : "8ac4518c-024b-4fcb-8529-4aa388a82cc2",
->>>>>>> a55d5dd9
+      "x-ms-request-id" : "c5ca738e-301e-0042-2b49-67cbbf000000",
+      "Body" : "﻿<?xml version=\"1.0\" encoding=\"utf-8\"?><EnumerationResults ServiceEndpoint=\"https://jaschrepragrs.blob.core.windows.net/\"><Prefix>jtcbreakleasemin</Prefix><Containers><Container><Name>jtcbreakleasemin0blobapitestbreakleasemin67649376540ad3b</Name><Properties><Last-Modified>Mon, 09 Sep 2019 20:05:31 GMT</Last-Modified><Etag>\"0x8D735611126F5BD\"</Etag><LeaseStatus>unlocked</LeaseStatus><LeaseState>available</LeaseState><DefaultEncryptionScope>$account-encryption-key</DefaultEncryptionScope><DenyEncryptionScopeOverride>false</DenyEncryptionScopeOverride><HasImmutabilityPolicy>false</HasImmutabilityPolicy><HasLegalHold>false</HasLegalHold></Properties></Container></Containers><NextMarker /></EnumerationResults>",
+      "Date" : "Mon, 09 Sep 2019 20:05:31 GMT",
+      "x-ms-client-request-id" : "4c6b2d0e-c94f-46df-8d7f-01a967a1b215",
       "Content-Type" : "application/xml"
     },
     "Exception" : null
   }, {
     "Method" : "DELETE",
-<<<<<<< HEAD
-    "Uri" : "https://jaschrepragrs.blob.core.windows.net/jtcbreakleasemin0blobapitestbreakleasemin481542439ea07d4?restype=container",
+    "Uri" : "https://jaschrepragrs.blob.core.windows.net/jtcbreakleasemin0blobapitestbreakleasemin67649376540ad3b?restype=container",
     "Headers" : {
       "x-ms-version" : "2019-02-02",
       "User-Agent" : "azsdk-java-azure-storage-blob/12.0.0-preview.3 1.8.0_221; Windows 10 10.0",
-      "x-ms-client-request-id" : "ec3714e5-5203-4520-b2fd-d1c527978f84"
-=======
-    "Uri" : "https://azstoragesdkaccount.blob.core.windows.net/jtcbreakleasemin0blobapitestbreakleasemin2e964207dd5c9fe?restype=container",
-    "Headers" : {
-      "x-ms-version" : "2019-02-02",
-      "User-Agent" : "azsdk-java-azure-storage-blob/12.0.0-preview.3 1.8.0_212; Windows 10 10.0",
-      "x-ms-client-request-id" : "2e26404b-8763-48fa-b7d0-e65890faf639"
->>>>>>> a55d5dd9
+      "x-ms-client-request-id" : "0a0d943c-d397-4aa7-a6ed-3d3c9398df77"
     },
     "Response" : {
       "x-ms-version" : "2019-02-02",
@@ -227,21 +124,11 @@
       "retry-after" : "0",
       "Content-Length" : "0",
       "StatusCode" : "202",
-<<<<<<< HEAD
-      "x-ms-request-id" : "bfed11c1-901e-0044-3a3a-643cc7000000",
-      "Date" : "Thu, 05 Sep 2019 22:38:21 GMT",
-      "x-ms-client-request-id" : "ec3714e5-5203-4520-b2fd-d1c527978f84"
+      "x-ms-request-id" : "c5ca7398-301e-0042-3549-67cbbf000000",
+      "Date" : "Mon, 09 Sep 2019 20:05:31 GMT",
+      "x-ms-client-request-id" : "0a0d943c-d397-4aa7-a6ed-3d3c9398df77"
     },
     "Exception" : null
   } ],
-  "variables" : [ "jtcbreakleasemin0blobapitestbreakleasemin481542439ea07d4", "javablobbreakleasemin1blobapitestbreakleasemin48131992d43c" ]
-=======
-      "x-ms-request-id" : "b92b8c10-d01e-009e-44e5-644931000000",
-      "Date" : "Fri, 06 Sep 2019 19:01:00 GMT",
-      "x-ms-client-request-id" : "2e26404b-8763-48fa-b7d0-e65890faf639"
-    },
-    "Exception" : null
-  } ],
-  "variables" : [ "jtcbreakleasemin0blobapitestbreakleasemin2e964207dd5c9fe", "javablobbreakleasemin1blobapitestbreakleasemin2e9245449d59" ]
->>>>>>> a55d5dd9
+  "variables" : [ "jtcbreakleasemin0blobapitestbreakleasemin67649376540ad3b", "javablobbreakleasemin1blobapitestbreakleasemin676360295a2b" ]
 }