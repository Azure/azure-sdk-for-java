--- conflicted
+++ resolved
@@ -1,59 +1,32 @@
 {
   "networkCallRecords" : [ {
     "Method" : "PUT",
-<<<<<<< HEAD
-    "Uri" : "https://jaschrepragrs.blob.core.windows.net/jtcreportprogresssequential059975e9fb8412f1a14bc?restype=container",
+    "Uri" : "https://jaschrepragrs.blob.core.windows.net/jtcreportprogresssequential022168f9bd2ebb97be4d6?restype=container",
     "Headers" : {
       "x-ms-version" : "2019-02-02",
       "User-Agent" : "azsdk-java-azure-storage-blob/12.0.0-preview.3 1.8.0_221; Windows 10 10.0",
-      "x-ms-client-request-id" : "1af0db37-6e80-4e11-a936-40ff5cb305be"
-=======
-    "Uri" : "https://azstoragesdkaccount.blob.core.windows.net/jtcreportprogresssequential083056322f7b031ff24bd?restype=container",
-    "Headers" : {
-      "x-ms-version" : "2019-02-02",
-      "User-Agent" : "azsdk-java-azure-storage-blob/12.0.0-preview.3 1.8.0_212; Windows 10 10.0",
-      "x-ms-client-request-id" : "a353c3d3-a77f-426c-889a-da85392b8436"
->>>>>>> a55d5dd9
+      "x-ms-client-request-id" : "cc26e6eb-4528-4511-af3c-9e71fbba1d0e"
     },
     "Response" : {
       "x-ms-version" : "2019-02-02",
       "Server" : "Windows-Azure-Blob/1.0 Microsoft-HTTPAPI/2.0",
-<<<<<<< HEAD
-      "ETag" : "\"0x8D7325277962793\"",
-      "Last-Modified" : "Thu, 05 Sep 2019 22:43:27 GMT",
+      "ETag" : "\"0x8D73561B155ECF7\"",
+      "Last-Modified" : "Mon, 09 Sep 2019 20:09:59 GMT",
       "retry-after" : "0",
       "Content-Length" : "0",
       "StatusCode" : "201",
-      "x-ms-request-id" : "e0dd8b19-e01e-0026-603b-647b1f000000",
-      "Date" : "Thu, 05 Sep 2019 22:43:26 GMT",
-      "x-ms-client-request-id" : "1af0db37-6e80-4e11-a936-40ff5cb305be"
-=======
-      "ETag" : "\"0x8D732FDDB223FE1\"",
-      "Last-Modified" : "Fri, 06 Sep 2019 19:10:18 GMT",
-      "retry-after" : "0",
-      "Content-Length" : "0",
-      "StatusCode" : "201",
-      "x-ms-request-id" : "8f764bcd-401e-003a-50e6-6473d5000000",
-      "Date" : "Fri, 06 Sep 2019 19:10:17 GMT",
-      "x-ms-client-request-id" : "a353c3d3-a77f-426c-889a-da85392b8436"
->>>>>>> a55d5dd9
+      "x-ms-request-id" : "9ebd5710-501e-003f-234a-675777000000",
+      "Date" : "Mon, 09 Sep 2019 20:09:59 GMT",
+      "x-ms-client-request-id" : "cc26e6eb-4528-4511-af3c-9e71fbba1d0e"
     },
     "Exception" : null
   }, {
     "Method" : "GET",
-<<<<<<< HEAD
     "Uri" : "https://jaschrepragrs.blob.core.windows.net?prefix=jtcreportprogresssequential&comp=list",
     "Headers" : {
       "x-ms-version" : "2019-02-02",
       "User-Agent" : "azsdk-java-azure-storage-blob/12.0.0-preview.3 1.8.0_221; Windows 10 10.0",
-      "x-ms-client-request-id" : "1ec0deca-9469-4bf1-b482-aff2a869e654"
-=======
-    "Uri" : "https://azstoragesdkaccount.blob.core.windows.net?prefix=jtcreportprogresssequential&comp=list",
-    "Headers" : {
-      "x-ms-version" : "2019-02-02",
-      "User-Agent" : "azsdk-java-azure-storage-blob/12.0.0-preview.3 1.8.0_212; Windows 10 10.0",
-      "x-ms-client-request-id" : "bbdae609-f581-46f8-9c71-fc0213976ba7"
->>>>>>> a55d5dd9
+      "x-ms-client-request-id" : "50d3f779-7f7e-422c-8b5f-f383d6e2f601"
     },
     "Response" : {
       "Transfer-Encoding" : "chunked",
@@ -61,35 +34,20 @@
       "Server" : "Windows-Azure-Blob/1.0 Microsoft-HTTPAPI/2.0",
       "retry-after" : "0",
       "StatusCode" : "200",
-<<<<<<< HEAD
-      "x-ms-request-id" : "e0dd8b2b-e01e-0026-6f3b-647b1f000000",
-      "Body" : "﻿<?xml version=\"1.0\" encoding=\"utf-8\"?><EnumerationResults ServiceEndpoint=\"https://jaschrepragrs.blob.core.windows.net/\"><Prefix>jtcreportprogresssequential</Prefix><Containers><Container><Name>jtcreportprogresssequential059975e9fb8412f1a14bc</Name><Properties><Last-Modified>Thu, 05 Sep 2019 22:43:27 GMT</Last-Modified><Etag>\"0x8D7325277962793\"</Etag><LeaseStatus>unlocked</LeaseStatus><LeaseState>available</LeaseState><DefaultEncryptionScope>$account-encryption-key</DefaultEncryptionScope><DenyEncryptionScopeOverride>false</DenyEncryptionScopeOverride><HasImmutabilityPolicy>false</HasImmutabilityPolicy><HasLegalHold>false</HasLegalHold></Properties></Container></Containers><NextMarker /></EnumerationResults>",
-      "Date" : "Thu, 05 Sep 2019 22:43:26 GMT",
-      "x-ms-client-request-id" : "1ec0deca-9469-4bf1-b482-aff2a869e654",
-=======
-      "x-ms-request-id" : "8f764c00-401e-003a-7de6-6473d5000000",
-      "Body" : "﻿<?xml version=\"1.0\" encoding=\"utf-8\"?><EnumerationResults ServiceEndpoint=\"https://azstoragesdkaccount.blob.core.windows.net/\"><Prefix>jtcreportprogresssequential</Prefix><Containers><Container><Name>jtcreportprogresssequential083056322f7b031ff24bd</Name><Properties><Last-Modified>Fri, 06 Sep 2019 19:10:18 GMT</Last-Modified><Etag>\"0x8D732FDDB223FE1\"</Etag><LeaseStatus>unlocked</LeaseStatus><LeaseState>available</LeaseState><DefaultEncryptionScope>$account-encryption-key</DefaultEncryptionScope><DenyEncryptionScopeOverride>false</DenyEncryptionScopeOverride><HasImmutabilityPolicy>false</HasImmutabilityPolicy><HasLegalHold>false</HasLegalHold></Properties></Container></Containers><NextMarker /></EnumerationResults>",
-      "Date" : "Fri, 06 Sep 2019 19:10:17 GMT",
-      "x-ms-client-request-id" : "bbdae609-f581-46f8-9c71-fc0213976ba7",
->>>>>>> a55d5dd9
+      "x-ms-request-id" : "9ebd5745-501e-003f-504a-675777000000",
+      "Body" : "﻿<?xml version=\"1.0\" encoding=\"utf-8\"?><EnumerationResults ServiceEndpoint=\"https://jaschrepragrs.blob.core.windows.net/\"><Prefix>jtcreportprogresssequential</Prefix><Containers><Container><Name>jtcreportprogresssequential022168f9bd2ebb97be4d6</Name><Properties><Last-Modified>Mon, 09 Sep 2019 20:09:59 GMT</Last-Modified><Etag>\"0x8D73561B155ECF7\"</Etag><LeaseStatus>unlocked</LeaseStatus><LeaseState>available</LeaseState><DefaultEncryptionScope>$account-encryption-key</DefaultEncryptionScope><DenyEncryptionScopeOverride>false</DenyEncryptionScopeOverride><HasImmutabilityPolicy>false</HasImmutabilityPolicy><HasLegalHold>false</HasLegalHold></Properties></Container></Containers><NextMarker /></EnumerationResults>",
+      "Date" : "Mon, 09 Sep 2019 20:09:59 GMT",
+      "x-ms-client-request-id" : "50d3f779-7f7e-422c-8b5f-f383d6e2f601",
       "Content-Type" : "application/xml"
     },
     "Exception" : null
   }, {
     "Method" : "DELETE",
-<<<<<<< HEAD
-    "Uri" : "https://jaschrepragrs.blob.core.windows.net/jtcreportprogresssequential059975e9fb8412f1a14bc?restype=container",
+    "Uri" : "https://jaschrepragrs.blob.core.windows.net/jtcreportprogresssequential022168f9bd2ebb97be4d6?restype=container",
     "Headers" : {
       "x-ms-version" : "2019-02-02",
       "User-Agent" : "azsdk-java-azure-storage-blob/12.0.0-preview.3 1.8.0_221; Windows 10 10.0",
-      "x-ms-client-request-id" : "80148a8c-81a2-4009-93c5-4e48394ab2dc"
-=======
-    "Uri" : "https://azstoragesdkaccount.blob.core.windows.net/jtcreportprogresssequential083056322f7b031ff24bd?restype=container",
-    "Headers" : {
-      "x-ms-version" : "2019-02-02",
-      "User-Agent" : "azsdk-java-azure-storage-blob/12.0.0-preview.3 1.8.0_212; Windows 10 10.0",
-      "x-ms-client-request-id" : "08de057a-39fa-46ab-8899-859b86ceccd3"
->>>>>>> a55d5dd9
+      "x-ms-client-request-id" : "6b0d6eca-33a7-4910-abc9-4b1c5d6c7c17"
     },
     "Response" : {
       "x-ms-version" : "2019-02-02",
@@ -97,21 +55,11 @@
       "retry-after" : "0",
       "Content-Length" : "0",
       "StatusCode" : "202",
-<<<<<<< HEAD
-      "x-ms-request-id" : "e0dd8b35-e01e-0026-783b-647b1f000000",
-      "Date" : "Thu, 05 Sep 2019 22:43:26 GMT",
-      "x-ms-client-request-id" : "80148a8c-81a2-4009-93c5-4e48394ab2dc"
+      "x-ms-request-id" : "9ebd5751-501e-003f-5c4a-675777000000",
+      "Date" : "Mon, 09 Sep 2019 20:09:59 GMT",
+      "x-ms-client-request-id" : "6b0d6eca-33a7-4910-abc9-4b1c5d6c7c17"
     },
     "Exception" : null
   } ],
-  "variables" : [ "jtcreportprogresssequential059975e9fb8412f1a14bc", "74aecc6c-c58f-4a85-a541-79b810e0d939", "ca436429-20db-45df-b302-b6a3852518e5", "48d6461e-5dfd-431b-92fb-774e3cc25f80" ]
-=======
-      "x-ms-request-id" : "8f764c09-401e-003a-05e6-6473d5000000",
-      "Date" : "Fri, 06 Sep 2019 19:10:17 GMT",
-      "x-ms-client-request-id" : "08de057a-39fa-46ab-8899-859b86ceccd3"
-    },
-    "Exception" : null
-  } ],
-  "variables" : [ "jtcreportprogresssequential083056322f7b031ff24bd", "74eb8cf5-fb4e-4e0f-a111-25a6be564af7", "580c0289-29ae-44cb-8c08-189499f6af46", "ec4e1ade-1eb9-4f71-aad6-eb0fe0ed7449" ]
->>>>>>> a55d5dd9
+  "variables" : [ "jtcreportprogresssequential022168f9bd2ebb97be4d6", "cb25fd64-3ed8-4b74-99a9-94009f20b504", "ec2ac89c-23d1-4baa-a3e7-a1f6b9bbf54b", "591405f2-540c-4ee6-848d-4122c79fe48d" ]
 }