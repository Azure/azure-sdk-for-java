{
  "networkCallRecords" : [ {
    "Method" : "PUT",
<<<<<<< HEAD
    "Uri" : "https://jaschrepragrs.blob.core.windows.net/jtclistblobsflatoptionsmetadata002181bd369a3e9f3e4?restype=container",
    "Headers" : {
      "x-ms-version" : "2019-02-02",
      "User-Agent" : "azsdk-java-azure-storage-blob/12.0.0-preview.3 1.8.0_221; Windows 10 10.0",
      "x-ms-client-request-id" : "6d509890-e389-4982-93a8-43f39079acc9"
=======
    "Uri" : "https://azstoragesdkaccount.blob.core.windows.net/jtclistblobsflatoptionsmetadata0895249682e2a8f6314?restype=container",
    "Headers" : {
      "x-ms-version" : "2019-02-02",
      "User-Agent" : "azsdk-java-azure-storage-blob/12.0.0-preview.3 1.8.0_212; Windows 10 10.0",
      "x-ms-client-request-id" : "8f5ddc97-1ef5-4d5e-aa61-025352acedfa"
>>>>>>> a55d5dd9
    },
    "Response" : {
      "x-ms-version" : "2019-02-02",
      "Server" : "Windows-Azure-Blob/1.0 Microsoft-HTTPAPI/2.0",
<<<<<<< HEAD
      "ETag" : "\"0x8D73252C9888565\"",
      "Last-Modified" : "Thu, 05 Sep 2019 22:45:44 GMT",
      "retry-after" : "0",
      "Content-Length" : "0",
      "StatusCode" : "201",
      "x-ms-request-id" : "20489b4a-901e-000b-1c3b-64f8df000000",
      "Date" : "Thu, 05 Sep 2019 22:45:44 GMT",
      "x-ms-client-request-id" : "6d509890-e389-4982-93a8-43f39079acc9"
=======
      "ETag" : "\"0x8D732FD2BC3D56F\"",
      "Last-Modified" : "Fri, 06 Sep 2019 19:05:23 GMT",
      "retry-after" : "0",
      "Content-Length" : "0",
      "StatusCode" : "201",
      "x-ms-request-id" : "ec6389cd-001e-001f-62e6-64eb66000000",
      "Date" : "Fri, 06 Sep 2019 19:05:23 GMT",
      "x-ms-client-request-id" : "8f5ddc97-1ef5-4d5e-aa61-025352acedfa"
>>>>>>> a55d5dd9
    },
    "Exception" : null
  }, {
    "Method" : "PUT",
<<<<<<< HEAD
    "Uri" : "https://jaschrepragrs.blob.core.windows.net/jtclistblobsflatoptionsmetadata002181bd369a3e9f3e4/ajavabloblistblobsflatoptionsmetadata1521284a0431670f",
    "Headers" : {
      "x-ms-version" : "2019-02-02",
      "User-Agent" : "azsdk-java-azure-storage-blob/12.0.0-preview.3 1.8.0_221; Windows 10 10.0",
      "x-ms-client-request-id" : "1f2678b3-ef2f-46d7-8133-79372da12739"
=======
    "Uri" : "https://azstoragesdkaccount.blob.core.windows.net/jtclistblobsflatoptionsmetadata0895249682e2a8f6314/ajavabloblistblobsflatoptionsmetadata1028568eac1a4c15",
    "Headers" : {
      "x-ms-version" : "2019-02-02",
      "User-Agent" : "azsdk-java-azure-storage-blob/12.0.0-preview.3 1.8.0_212; Windows 10 10.0",
      "x-ms-client-request-id" : "f5c4b48e-3fdc-4db8-aa7e-4ff377df4d8d"
>>>>>>> a55d5dd9
    },
    "Response" : {
      "x-ms-version" : "2019-02-02",
      "Server" : "Windows-Azure-Blob/1.0 Microsoft-HTTPAPI/2.0",
<<<<<<< HEAD
      "ETag" : "\"0x8D73252C996E1E3\"",
      "Last-Modified" : "Thu, 05 Sep 2019 22:45:44 GMT",
      "retry-after" : "0",
      "Content-Length" : "0",
      "StatusCode" : "201",
      "x-ms-request-id" : "20489b66-901e-000b-373b-64f8df000000",
      "x-ms-request-server-encrypted" : "true",
      "Date" : "Thu, 05 Sep 2019 22:45:44 GMT",
      "x-ms-client-request-id" : "1f2678b3-ef2f-46d7-8133-79372da12739"
=======
      "ETag" : "\"0x8D732FD2BCB2B36\"",
      "Last-Modified" : "Fri, 06 Sep 2019 19:05:23 GMT",
      "retry-after" : "0",
      "Content-Length" : "0",
      "StatusCode" : "201",
      "x-ms-request-id" : "ec638a07-001e-001f-14e6-64eb66000000",
      "x-ms-request-server-encrypted" : "true",
      "Date" : "Fri, 06 Sep 2019 19:05:23 GMT",
      "x-ms-client-request-id" : "f5c4b48e-3fdc-4db8-aa7e-4ff377df4d8d"
>>>>>>> a55d5dd9
    },
    "Exception" : null
  }, {
    "Method" : "PUT",
<<<<<<< HEAD
    "Uri" : "https://jaschrepragrs.blob.core.windows.net/jtclistblobsflatoptionsmetadata002181bd369a3e9f3e4/cjavabloblistblobsflatoptionsmetadata2516192d55755f15",
    "Headers" : {
      "x-ms-version" : "2019-02-02",
      "User-Agent" : "azsdk-java-azure-storage-blob/12.0.0-preview.3 1.8.0_221; Windows 10 10.0",
      "x-ms-client-request-id" : "d9c2e81b-d1e8-4ead-803b-ffadf5ad8b34"
=======
    "Uri" : "https://azstoragesdkaccount.blob.core.windows.net/jtclistblobsflatoptionsmetadata0895249682e2a8f6314/cjavabloblistblobsflatoptionsmetadata28469639c3129db5",
    "Headers" : {
      "x-ms-version" : "2019-02-02",
      "User-Agent" : "azsdk-java-azure-storage-blob/12.0.0-preview.3 1.8.0_212; Windows 10 10.0",
      "x-ms-client-request-id" : "316564ac-f3c2-47fe-bcb9-9c0f73c8c5aa"
>>>>>>> a55d5dd9
    },
    "Response" : {
      "x-ms-version" : "2019-02-02",
      "Server" : "Windows-Azure-Blob/1.0 Microsoft-HTTPAPI/2.0",
<<<<<<< HEAD
      "x-ms-copy-id" : "16416951-a53c-4c02-9069-a5f03bdbeb2c",
      "ETag" : "\"0x8D73252C9A7116F\"",
      "Last-Modified" : "Thu, 05 Sep 2019 22:45:44 GMT",
=======
      "x-ms-copy-id" : "0b1d41fb-1e4f-46eb-ac9b-617453cdd04c",
      "ETag" : "\"0x8D732FD2BE21407\"",
      "Last-Modified" : "Fri, 06 Sep 2019 19:05:24 GMT",
>>>>>>> a55d5dd9
      "retry-after" : "0",
      "Content-Length" : "0",
      "x-ms-copy-status" : "success",
      "StatusCode" : "202",
<<<<<<< HEAD
      "x-ms-request-id" : "20489b7a-901e-000b-493b-64f8df000000",
      "Date" : "Thu, 05 Sep 2019 22:45:44 GMT",
      "x-ms-client-request-id" : "d9c2e81b-d1e8-4ead-803b-ffadf5ad8b34"
=======
      "x-ms-request-id" : "ec638a28-001e-001f-2fe6-64eb66000000",
      "Date" : "Fri, 06 Sep 2019 19:05:23 GMT",
      "x-ms-client-request-id" : "316564ac-f3c2-47fe-bcb9-9c0f73c8c5aa"
>>>>>>> a55d5dd9
    },
    "Exception" : null
  }, {
    "Method" : "HEAD",
<<<<<<< HEAD
    "Uri" : "https://jaschrepragrs.blob.core.windows.net/jtclistblobsflatoptionsmetadata002181bd369a3e9f3e4/cjavabloblistblobsflatoptionsmetadata2516192d55755f15",
    "Headers" : {
      "x-ms-version" : "2019-02-02",
      "User-Agent" : "azsdk-java-azure-storage-blob/12.0.0-preview.3 1.8.0_221; Windows 10 10.0",
      "x-ms-client-request-id" : "24c3c080-37fb-4f9a-a010-ce42da1fa5ed"
=======
    "Uri" : "https://azstoragesdkaccount.blob.core.windows.net/jtclistblobsflatoptionsmetadata0895249682e2a8f6314/cjavabloblistblobsflatoptionsmetadata28469639c3129db5",
    "Headers" : {
      "x-ms-version" : "2019-02-02",
      "User-Agent" : "azsdk-java-azure-storage-blob/12.0.0-preview.3 1.8.0_212; Windows 10 10.0",
      "x-ms-client-request-id" : "47d28f6c-8d0f-4ebc-a901-4d5aca6b1178"
>>>>>>> a55d5dd9
    },
    "Response" : {
      "x-ms-lease-status" : "unlocked",
      "Server" : "Windows-Azure-Blob/1.0 Microsoft-HTTPAPI/2.0",
      "x-ms-tag-count" : "0",
      "x-ms-lease-state" : "available",
<<<<<<< HEAD
      "Last-Modified" : "Thu, 05 Sep 2019 22:45:44 GMT",
=======
      "Last-Modified" : "Fri, 06 Sep 2019 19:05:24 GMT",
>>>>>>> a55d5dd9
      "retry-after" : "0",
      "StatusCode" : "200",
      "x-ms-blob-type" : "PageBlob",
      "x-ms-access-tier-inferred" : "true",
      "x-ms-access-tier" : "Hot",
<<<<<<< HEAD
      "x-ms-creation-time" : "Thu, 05 Sep 2019 22:45:44 GMT",
      "Content-Length" : "512",
      "x-ms-request-id" : "20489b8e-901e-000b-5d3b-64f8df000000",
      "Content-Type" : "application/octet-stream",
      "x-ms-version" : "2019-02-02",
      "x-ms-copy-id" : "16416951-a53c-4c02-9069-a5f03bdbeb2c",
      "x-ms-copy-source" : "https://jaschrepragrs.blob.core.windows.net/jtclistblobsflatoptionsmetadata002181bd369a3e9f3e4/ajavabloblistblobsflatoptionsmetadata1521284a0431670f",
      "x-ms-blob-sequence-number" : "0",
      "x-ms-copy-progress" : "512/512",
      "Date" : "Thu, 05 Sep 2019 22:45:44 GMT",
      "x-ms-copy-completion-time" : "Thu, 05 Sep 2019 22:45:44 GMT",
      "Accept-Ranges" : "bytes",
      "x-ms-server-encrypted" : "true",
      "ETag" : "\"0x8D73252C9A7116F\"",
      "x-ms-copy-status" : "success",
      "x-ms-client-request-id" : "24c3c080-37fb-4f9a-a010-ce42da1fa5ed"
=======
      "x-ms-creation-time" : "Fri, 06 Sep 2019 19:05:24 GMT",
      "Content-Length" : "512",
      "x-ms-request-id" : "ec638aa3-001e-001f-14e6-64eb66000000",
      "Content-Type" : "application/octet-stream",
      "x-ms-version" : "2019-02-02",
      "x-ms-copy-id" : "0b1d41fb-1e4f-46eb-ac9b-617453cdd04c",
      "x-ms-copy-source" : "https://azstoragesdkaccount.blob.core.windows.net/jtclistblobsflatoptionsmetadata0895249682e2a8f6314/ajavabloblistblobsflatoptionsmetadata1028568eac1a4c15",
      "x-ms-blob-sequence-number" : "0",
      "x-ms-copy-progress" : "512/512",
      "Date" : "Fri, 06 Sep 2019 19:05:23 GMT",
      "x-ms-copy-completion-time" : "Fri, 06 Sep 2019 19:05:24 GMT",
      "Accept-Ranges" : "bytes",
      "x-ms-server-encrypted" : "true",
      "ETag" : "\"0x8D732FD2BE21407\"",
      "x-ms-copy-status" : "success",
      "x-ms-client-request-id" : "47d28f6c-8d0f-4ebc-a901-4d5aca6b1178"
>>>>>>> a55d5dd9
    },
    "Exception" : null
  }, {
    "Method" : "PUT",
<<<<<<< HEAD
    "Uri" : "https://jaschrepragrs.blob.core.windows.net/jtclistblobsflatoptionsmetadata002181bd369a3e9f3e4/mjavabloblistblobsflatoptionsmetadata397429b11e3407e3",
    "Headers" : {
      "x-ms-version" : "2019-02-02",
      "User-Agent" : "azsdk-java-azure-storage-blob/12.0.0-preview.3 1.8.0_221; Windows 10 10.0",
      "x-ms-client-request-id" : "26da54da-b933-4e41-b5e3-f15a618ece3c"
=======
    "Uri" : "https://azstoragesdkaccount.blob.core.windows.net/jtclistblobsflatoptionsmetadata0895249682e2a8f6314/mjavabloblistblobsflatoptionsmetadata3482718bfbbb65bd",
    "Headers" : {
      "x-ms-version" : "2019-02-02",
      "User-Agent" : "azsdk-java-azure-storage-blob/12.0.0-preview.3 1.8.0_212; Windows 10 10.0",
      "x-ms-client-request-id" : "d337589a-67e6-453b-8ef2-279378fe9ac1"
>>>>>>> a55d5dd9
    },
    "Response" : {
      "x-ms-version" : "2019-02-02",
      "Server" : "Windows-Azure-Blob/1.0 Microsoft-HTTPAPI/2.0",
<<<<<<< HEAD
      "ETag" : "\"0x8D73252CA585997\"",
      "Last-Modified" : "Thu, 05 Sep 2019 22:45:45 GMT",
      "retry-after" : "0",
      "Content-Length" : "0",
      "StatusCode" : "201",
      "x-ms-request-id" : "20489c5e-901e-000b-1c3b-64f8df000000",
      "x-ms-request-server-encrypted" : "true",
      "Date" : "Thu, 05 Sep 2019 22:45:45 GMT",
      "x-ms-client-request-id" : "26da54da-b933-4e41-b5e3-f15a618ece3c"
=======
      "ETag" : "\"0x8D732FD2C8706B3\"",
      "Last-Modified" : "Fri, 06 Sep 2019 19:05:25 GMT",
      "retry-after" : "0",
      "Content-Length" : "0",
      "StatusCode" : "201",
      "x-ms-request-id" : "ec638d6a-001e-001f-6ee6-64eb66000000",
      "x-ms-request-server-encrypted" : "true",
      "Date" : "Fri, 06 Sep 2019 19:05:24 GMT",
      "x-ms-client-request-id" : "d337589a-67e6-453b-8ef2-279378fe9ac1"
>>>>>>> a55d5dd9
    },
    "Exception" : null
  }, {
    "Method" : "PUT",
<<<<<<< HEAD
    "Uri" : "https://jaschrepragrs.blob.core.windows.net/jtclistblobsflatoptionsmetadata002181bd369a3e9f3e4/ajavabloblistblobsflatoptionsmetadata1521284a0431670f?comp=snapshot",
    "Headers" : {
      "x-ms-version" : "2019-02-02",
      "User-Agent" : "azsdk-java-azure-storage-blob/12.0.0-preview.3 1.8.0_221; Windows 10 10.0",
      "x-ms-client-request-id" : "0478e85d-8615-4ed0-b8b7-b5981d300908"
    },
    "Response" : {
      "x-ms-version" : "2019-02-02",
      "x-ms-snapshot" : "2019-09-05T22:45:46.0539933Z",
      "Server" : "Windows-Azure-Blob/1.0 Microsoft-HTTPAPI/2.0",
      "ETag" : "\"0x8D73252C996E1E3\"",
      "Last-Modified" : "Thu, 05 Sep 2019 22:45:44 GMT",
      "retry-after" : "0",
      "Content-Length" : "0",
      "StatusCode" : "201",
      "x-ms-request-id" : "20489c69-901e-000b-273b-64f8df000000",
      "x-ms-request-server-encrypted" : "false",
      "Date" : "Thu, 05 Sep 2019 22:45:45 GMT",
      "x-ms-client-request-id" : "0478e85d-8615-4ed0-b8b7-b5981d300908"
=======
    "Uri" : "https://azstoragesdkaccount.blob.core.windows.net/jtclistblobsflatoptionsmetadata0895249682e2a8f6314/ajavabloblistblobsflatoptionsmetadata1028568eac1a4c15?comp=snapshot",
    "Headers" : {
      "x-ms-version" : "2019-02-02",
      "User-Agent" : "azsdk-java-azure-storage-blob/12.0.0-preview.3 1.8.0_212; Windows 10 10.0",
      "x-ms-client-request-id" : "d77ae0e8-e519-41e8-ab62-dc5dcb271f20"
    },
    "Response" : {
      "x-ms-version" : "2019-02-02",
      "x-ms-snapshot" : "2019-09-06T19:05:25.1746136Z",
      "Server" : "Windows-Azure-Blob/1.0 Microsoft-HTTPAPI/2.0",
      "ETag" : "\"0x8D732FD2BCB2B36\"",
      "Last-Modified" : "Fri, 06 Sep 2019 19:05:23 GMT",
      "retry-after" : "0",
      "Content-Length" : "0",
      "StatusCode" : "201",
      "x-ms-request-id" : "ec638d87-001e-001f-0ae6-64eb66000000",
      "x-ms-request-server-encrypted" : "false",
      "Date" : "Fri, 06 Sep 2019 19:05:25 GMT",
      "x-ms-client-request-id" : "d77ae0e8-e519-41e8-ab62-dc5dcb271f20"
>>>>>>> a55d5dd9
    },
    "Exception" : null
  }, {
    "Method" : "PUT",
<<<<<<< HEAD
    "Uri" : "https://jaschrepragrs.blob.core.windows.net/jtclistblobsflatoptionsmetadata002181bd369a3e9f3e4/ujavabloblistblobsflatoptionsmetadata4749463405cdc784?blockid=0000&comp=block",
    "Headers" : {
      "x-ms-version" : "2019-02-02",
      "User-Agent" : "azsdk-java-azure-storage-blob/12.0.0-preview.3 1.8.0_221; Windows 10 10.0",
      "x-ms-client-request-id" : "3f5c70cf-8252-4180-bcd9-b450ece9039e",
=======
    "Uri" : "https://azstoragesdkaccount.blob.core.windows.net/jtclistblobsflatoptionsmetadata0895249682e2a8f6314/ujavabloblistblobsflatoptionsmetadata440956cd7148a247?blockid=0000&comp=block",
    "Headers" : {
      "x-ms-version" : "2019-02-02",
      "User-Agent" : "azsdk-java-azure-storage-blob/12.0.0-preview.3 1.8.0_212; Windows 10 10.0",
      "x-ms-client-request-id" : "25be7e2b-4f23-4484-a8e9-517e3e5e11b9",
>>>>>>> a55d5dd9
      "Content-Type" : "application/octet-stream"
    },
    "Response" : {
      "x-ms-version" : "2019-02-02",
      "Server" : "Windows-Azure-Blob/1.0 Microsoft-HTTPAPI/2.0",
      "x-ms-content-crc64" : "6RYQPwaVsyQ=",
      "retry-after" : "0",
      "Content-Length" : "0",
      "StatusCode" : "201",
<<<<<<< HEAD
      "x-ms-request-id" : "20489c7d-901e-000b-3a3b-64f8df000000",
      "x-ms-request-server-encrypted" : "true",
      "Date" : "Thu, 05 Sep 2019 22:45:45 GMT",
      "x-ms-client-request-id" : "3f5c70cf-8252-4180-bcd9-b450ece9039e"
=======
      "x-ms-request-id" : "ec638ee6-001e-001f-3fe6-64eb66000000",
      "x-ms-request-server-encrypted" : "true",
      "Date" : "Fri, 06 Sep 2019 19:05:25 GMT",
      "x-ms-client-request-id" : "25be7e2b-4f23-4484-a8e9-517e3e5e11b9"
>>>>>>> a55d5dd9
    },
    "Exception" : null
  }, {
    "Method" : "GET",
<<<<<<< HEAD
    "Uri" : "https://jaschrepragrs.blob.core.windows.net/jtclistblobsflatoptionsmetadata002181bd369a3e9f3e4?include=metadata&restype=container&comp=list",
    "Headers" : {
      "x-ms-version" : "2019-02-02",
      "User-Agent" : "azsdk-java-azure-storage-blob/12.0.0-preview.3 1.8.0_221; Windows 10 10.0",
      "x-ms-client-request-id" : "83b09eb7-aa1a-4b4b-a834-3e4b89213510"
=======
    "Uri" : "https://azstoragesdkaccount.blob.core.windows.net/jtclistblobsflatoptionsmetadata0895249682e2a8f6314?include=metadata&restype=container&comp=list",
    "Headers" : {
      "x-ms-version" : "2019-02-02",
      "User-Agent" : "azsdk-java-azure-storage-blob/12.0.0-preview.3 1.8.0_212; Windows 10 10.0",
      "x-ms-client-request-id" : "f2ecaba7-445d-4ada-b654-d6f283e5f14b"
>>>>>>> a55d5dd9
    },
    "Response" : {
      "Transfer-Encoding" : "chunked",
      "x-ms-version" : "2019-02-02",
      "Server" : "Windows-Azure-Blob/1.0 Microsoft-HTTPAPI/2.0",
      "retry-after" : "0",
      "StatusCode" : "200",
<<<<<<< HEAD
      "x-ms-request-id" : "20489c98-901e-000b-503b-64f8df000000",
      "Body" : "﻿<?xml version=\"1.0\" encoding=\"utf-8\"?><EnumerationResults ServiceEndpoint=\"https://jaschrepragrs.blob.core.windows.net/\" ContainerName=\"jtclistblobsflatoptionsmetadata002181bd369a3e9f3e4\"><Blobs><Blob><Name>ajavabloblistblobsflatoptionsmetadata1521284a0431670f</Name><Properties><Creation-Time>Thu, 05 Sep 2019 22:45:44 GMT</Creation-Time><Last-Modified>Thu, 05 Sep 2019 22:45:44 GMT</Last-Modified><Etag>0x8D73252C996E1E3</Etag><Content-Length>512</Content-Length><Content-Type>application/octet-stream</Content-Type><Content-Encoding /><Content-Language /><Content-CRC64 /><Content-MD5 /><Cache-Control /><Content-Disposition /><x-ms-blob-sequence-number>0</x-ms-blob-sequence-number><BlobType>PageBlob</BlobType><AccessTier>Hot</AccessTier><AccessTierInferred>true</AccessTierInferred><LeaseStatus>unlocked</LeaseStatus><LeaseState>available</LeaseState><ServerEncrypted>true</ServerEncrypted><TagCount>0</TagCount></Properties><Metadata /></Blob><Blob><Name>cjavabloblistblobsflatoptionsmetadata2516192d55755f15</Name><Properties><Creation-Time>Thu, 05 Sep 2019 22:45:44 GMT</Creation-Time><Last-Modified>Thu, 05 Sep 2019 22:45:44 GMT</Last-Modified><Etag>0x8D73252C9A7116F</Etag><Content-Length>512</Content-Length><Content-Type>application/octet-stream</Content-Type><Content-Encoding /><Content-Language /><Content-CRC64 /><Content-MD5 /><Cache-Control /><Content-Disposition /><x-ms-blob-sequence-number>0</x-ms-blob-sequence-number><BlobType>PageBlob</BlobType><AccessTier>Hot</AccessTier><AccessTierInferred>true</AccessTierInferred><LeaseStatus>unlocked</LeaseStatus><LeaseState>available</LeaseState><ServerEncrypted>true</ServerEncrypted><TagCount>0</TagCount></Properties><Metadata /></Blob><Blob><Name>mjavabloblistblobsflatoptionsmetadata397429b11e3407e3</Name><Properties><Creation-Time>Thu, 05 Sep 2019 22:45:45 GMT</Creation-Time><Last-Modified>Thu, 05 Sep 2019 22:45:45 GMT</Last-Modified><Etag>0x8D73252CA585997</Etag><Content-Length>512</Content-Length><Content-Type>application/octet-stream</Content-Type><Content-Encoding /><Content-Language /><Content-CRC64 /><Content-MD5 /><Cache-Control /><Content-Disposition /><x-ms-blob-sequence-number>0</x-ms-blob-sequence-number><BlobType>PageBlob</BlobType><AccessTier>Hot</AccessTier><AccessTierInferred>true</AccessTierInferred><LeaseStatus>unlocked</LeaseStatus><LeaseState>available</LeaseState><ServerEncrypted>true</ServerEncrypted><TagCount>0</TagCount></Properties><Metadata><foo>bar</foo></Metadata></Blob></Blobs><NextMarker /></EnumerationResults>",
      "Date" : "Thu, 05 Sep 2019 22:45:45 GMT",
      "x-ms-client-request-id" : "83b09eb7-aa1a-4b4b-a834-3e4b89213510",
=======
      "x-ms-request-id" : "ec638efb-001e-001f-53e6-64eb66000000",
      "Body" : "﻿<?xml version=\"1.0\" encoding=\"utf-8\"?><EnumerationResults ServiceEndpoint=\"https://azstoragesdkaccount.blob.core.windows.net/\" ContainerName=\"jtclistblobsflatoptionsmetadata0895249682e2a8f6314\"><Blobs><Blob><Name>ajavabloblistblobsflatoptionsmetadata1028568eac1a4c15</Name><Properties><Creation-Time>Fri, 06 Sep 2019 19:05:23 GMT</Creation-Time><Last-Modified>Fri, 06 Sep 2019 19:05:23 GMT</Last-Modified><Etag>0x8D732FD2BCB2B36</Etag><Content-Length>512</Content-Length><Content-Type>application/octet-stream</Content-Type><Content-Encoding /><Content-Language /><Content-CRC64 /><Content-MD5 /><Cache-Control /><Content-Disposition /><x-ms-blob-sequence-number>0</x-ms-blob-sequence-number><BlobType>PageBlob</BlobType><AccessTier>Hot</AccessTier><AccessTierInferred>true</AccessTierInferred><LeaseStatus>unlocked</LeaseStatus><LeaseState>available</LeaseState><ServerEncrypted>true</ServerEncrypted><TagCount>0</TagCount></Properties><Metadata /></Blob><Blob><Name>cjavabloblistblobsflatoptionsmetadata28469639c3129db5</Name><Properties><Creation-Time>Fri, 06 Sep 2019 19:05:24 GMT</Creation-Time><Last-Modified>Fri, 06 Sep 2019 19:05:24 GMT</Last-Modified><Etag>0x8D732FD2BE21407</Etag><Content-Length>512</Content-Length><Content-Type>application/octet-stream</Content-Type><Content-Encoding /><Content-Language /><Content-CRC64 /><Content-MD5 /><Cache-Control /><Content-Disposition /><x-ms-blob-sequence-number>0</x-ms-blob-sequence-number><BlobType>PageBlob</BlobType><AccessTier>Hot</AccessTier><AccessTierInferred>true</AccessTierInferred><LeaseStatus>unlocked</LeaseStatus><LeaseState>available</LeaseState><ServerEncrypted>true</ServerEncrypted><TagCount>0</TagCount></Properties><Metadata /></Blob><Blob><Name>mjavabloblistblobsflatoptionsmetadata3482718bfbbb65bd</Name><Properties><Creation-Time>Fri, 06 Sep 2019 19:05:25 GMT</Creation-Time><Last-Modified>Fri, 06 Sep 2019 19:05:25 GMT</Last-Modified><Etag>0x8D732FD2C8706B3</Etag><Content-Length>512</Content-Length><Content-Type>application/octet-stream</Content-Type><Content-Encoding /><Content-Language /><Content-CRC64 /><Content-MD5 /><Cache-Control /><Content-Disposition /><x-ms-blob-sequence-number>0</x-ms-blob-sequence-number><BlobType>PageBlob</BlobType><AccessTier>Hot</AccessTier><AccessTierInferred>true</AccessTierInferred><LeaseStatus>unlocked</LeaseStatus><LeaseState>available</LeaseState><ServerEncrypted>true</ServerEncrypted><TagCount>0</TagCount></Properties><Metadata><foo>bar</foo></Metadata></Blob></Blobs><NextMarker /></EnumerationResults>",
      "Date" : "Fri, 06 Sep 2019 19:05:25 GMT",
      "x-ms-client-request-id" : "f2ecaba7-445d-4ada-b654-d6f283e5f14b",
>>>>>>> a55d5dd9
      "Content-Type" : "application/xml"
    },
    "Exception" : null
  }, {
    "Method" : "GET",
<<<<<<< HEAD
    "Uri" : "https://jaschrepragrs.blob.core.windows.net?prefix=jtclistblobsflatoptionsmetadata&comp=list",
    "Headers" : {
      "x-ms-version" : "2019-02-02",
      "User-Agent" : "azsdk-java-azure-storage-blob/12.0.0-preview.3 1.8.0_221; Windows 10 10.0",
      "x-ms-client-request-id" : "e5c3acf8-646b-4db5-a7f4-c1dae5da4da2"
=======
    "Uri" : "https://azstoragesdkaccount.blob.core.windows.net?prefix=jtclistblobsflatoptionsmetadata&comp=list",
    "Headers" : {
      "x-ms-version" : "2019-02-02",
      "User-Agent" : "azsdk-java-azure-storage-blob/12.0.0-preview.3 1.8.0_212; Windows 10 10.0",
      "x-ms-client-request-id" : "169be2c5-2907-4734-b839-a68393c2c2e5"
>>>>>>> a55d5dd9
    },
    "Response" : {
      "Transfer-Encoding" : "chunked",
      "x-ms-version" : "2019-02-02",
      "Server" : "Windows-Azure-Blob/1.0 Microsoft-HTTPAPI/2.0",
      "retry-after" : "0",
      "StatusCode" : "200",
<<<<<<< HEAD
      "x-ms-request-id" : "20489cbc-901e-000b-723b-64f8df000000",
      "Body" : "﻿<?xml version=\"1.0\" encoding=\"utf-8\"?><EnumerationResults ServiceEndpoint=\"https://jaschrepragrs.blob.core.windows.net/\"><Prefix>jtclistblobsflatoptionsmetadata</Prefix><Containers><Container><Name>jtclistblobsflatoptionsmetadata002181bd369a3e9f3e4</Name><Properties><Last-Modified>Thu, 05 Sep 2019 22:45:44 GMT</Last-Modified><Etag>\"0x8D73252C9888565\"</Etag><LeaseStatus>unlocked</LeaseStatus><LeaseState>available</LeaseState><DefaultEncryptionScope>$account-encryption-key</DefaultEncryptionScope><DenyEncryptionScopeOverride>false</DenyEncryptionScopeOverride><HasImmutabilityPolicy>false</HasImmutabilityPolicy><HasLegalHold>false</HasLegalHold></Properties></Container></Containers><NextMarker /></EnumerationResults>",
      "Date" : "Thu, 05 Sep 2019 22:45:45 GMT",
      "x-ms-client-request-id" : "e5c3acf8-646b-4db5-a7f4-c1dae5da4da2",
=======
      "x-ms-request-id" : "ec638f33-001e-001f-02e6-64eb66000000",
      "Body" : "﻿<?xml version=\"1.0\" encoding=\"utf-8\"?><EnumerationResults ServiceEndpoint=\"https://azstoragesdkaccount.blob.core.windows.net/\"><Prefix>jtclistblobsflatoptionsmetadata</Prefix><Containers><Container><Name>jtclistblobsflatoptionsmetadata0895249682e2a8f6314</Name><Properties><Last-Modified>Fri, 06 Sep 2019 19:05:23 GMT</Last-Modified><Etag>\"0x8D732FD2BC3D56F\"</Etag><LeaseStatus>unlocked</LeaseStatus><LeaseState>available</LeaseState><DefaultEncryptionScope>$account-encryption-key</DefaultEncryptionScope><DenyEncryptionScopeOverride>false</DenyEncryptionScopeOverride><HasImmutabilityPolicy>false</HasImmutabilityPolicy><HasLegalHold>false</HasLegalHold></Properties></Container></Containers><NextMarker /></EnumerationResults>",
      "Date" : "Fri, 06 Sep 2019 19:05:25 GMT",
      "x-ms-client-request-id" : "169be2c5-2907-4734-b839-a68393c2c2e5",
>>>>>>> a55d5dd9
      "Content-Type" : "application/xml"
    },
    "Exception" : null
  }, {
    "Method" : "DELETE",
<<<<<<< HEAD
    "Uri" : "https://jaschrepragrs.blob.core.windows.net/jtclistblobsflatoptionsmetadata002181bd369a3e9f3e4?restype=container",
    "Headers" : {
      "x-ms-version" : "2019-02-02",
      "User-Agent" : "azsdk-java-azure-storage-blob/12.0.0-preview.3 1.8.0_221; Windows 10 10.0",
      "x-ms-client-request-id" : "097cd01c-e12d-4468-8562-283f4e09c1f2"
=======
    "Uri" : "https://azstoragesdkaccount.blob.core.windows.net/jtclistblobsflatoptionsmetadata0895249682e2a8f6314?restype=container",
    "Headers" : {
      "x-ms-version" : "2019-02-02",
      "User-Agent" : "azsdk-java-azure-storage-blob/12.0.0-preview.3 1.8.0_212; Windows 10 10.0",
      "x-ms-client-request-id" : "1fbfbb13-fa93-44d9-8aa6-5bc150e4c9bd"
>>>>>>> a55d5dd9
    },
    "Response" : {
      "x-ms-version" : "2019-02-02",
      "Server" : "Windows-Azure-Blob/1.0 Microsoft-HTTPAPI/2.0",
      "retry-after" : "0",
      "Content-Length" : "0",
      "StatusCode" : "202",
<<<<<<< HEAD
      "x-ms-request-id" : "20489cce-901e-000b-023b-64f8df000000",
      "Date" : "Thu, 05 Sep 2019 22:45:45 GMT",
      "x-ms-client-request-id" : "097cd01c-e12d-4468-8562-283f4e09c1f2"
    },
    "Exception" : null
  } ],
  "variables" : [ "jtclistblobsflatoptionsmetadata002181bd369a3e9f3e4", "javabloblistblobsflatoptionsmetadata1521284a0431670f", "javabloblistblobsflatoptionsmetadata2516192d55755f15", "javabloblistblobsflatoptionsmetadata397429b11e3407e3", "javabloblistblobsflatoptionsmetadata4749463405cdc784" ]
=======
      "x-ms-request-id" : "ec638f4a-001e-001f-14e6-64eb66000000",
      "Date" : "Fri, 06 Sep 2019 19:05:25 GMT",
      "x-ms-client-request-id" : "1fbfbb13-fa93-44d9-8aa6-5bc150e4c9bd"
    },
    "Exception" : null
  } ],
  "variables" : [ "jtclistblobsflatoptionsmetadata0895249682e2a8f6314", "javabloblistblobsflatoptionsmetadata1028568eac1a4c15", "javabloblistblobsflatoptionsmetadata28469639c3129db5", "javabloblistblobsflatoptionsmetadata3482718bfbbb65bd", "javabloblistblobsflatoptionsmetadata440956cd7148a247" ]
>>>>>>> a55d5dd9
}<|MERGE_RESOLUTION|>--- conflicted
+++ resolved
@@ -1,336 +1,181 @@
 {
   "networkCallRecords" : [ {
     "Method" : "PUT",
-<<<<<<< HEAD
-    "Uri" : "https://jaschrepragrs.blob.core.windows.net/jtclistblobsflatoptionsmetadata002181bd369a3e9f3e4?restype=container",
-    "Headers" : {
-      "x-ms-version" : "2019-02-02",
-      "User-Agent" : "azsdk-java-azure-storage-blob/12.0.0-preview.3 1.8.0_221; Windows 10 10.0",
-      "x-ms-client-request-id" : "6d509890-e389-4982-93a8-43f39079acc9"
-=======
-    "Uri" : "https://azstoragesdkaccount.blob.core.windows.net/jtclistblobsflatoptionsmetadata0895249682e2a8f6314?restype=container",
-    "Headers" : {
-      "x-ms-version" : "2019-02-02",
-      "User-Agent" : "azsdk-java-azure-storage-blob/12.0.0-preview.3 1.8.0_212; Windows 10 10.0",
-      "x-ms-client-request-id" : "8f5ddc97-1ef5-4d5e-aa61-025352acedfa"
->>>>>>> a55d5dd9
-    },
-    "Response" : {
-      "x-ms-version" : "2019-02-02",
-      "Server" : "Windows-Azure-Blob/1.0 Microsoft-HTTPAPI/2.0",
-<<<<<<< HEAD
-      "ETag" : "\"0x8D73252C9888565\"",
-      "Last-Modified" : "Thu, 05 Sep 2019 22:45:44 GMT",
-      "retry-after" : "0",
-      "Content-Length" : "0",
-      "StatusCode" : "201",
-      "x-ms-request-id" : "20489b4a-901e-000b-1c3b-64f8df000000",
-      "Date" : "Thu, 05 Sep 2019 22:45:44 GMT",
-      "x-ms-client-request-id" : "6d509890-e389-4982-93a8-43f39079acc9"
-=======
-      "ETag" : "\"0x8D732FD2BC3D56F\"",
-      "Last-Modified" : "Fri, 06 Sep 2019 19:05:23 GMT",
-      "retry-after" : "0",
-      "Content-Length" : "0",
-      "StatusCode" : "201",
-      "x-ms-request-id" : "ec6389cd-001e-001f-62e6-64eb66000000",
-      "Date" : "Fri, 06 Sep 2019 19:05:23 GMT",
-      "x-ms-client-request-id" : "8f5ddc97-1ef5-4d5e-aa61-025352acedfa"
->>>>>>> a55d5dd9
-    },
-    "Exception" : null
-  }, {
-    "Method" : "PUT",
-<<<<<<< HEAD
-    "Uri" : "https://jaschrepragrs.blob.core.windows.net/jtclistblobsflatoptionsmetadata002181bd369a3e9f3e4/ajavabloblistblobsflatoptionsmetadata1521284a0431670f",
-    "Headers" : {
-      "x-ms-version" : "2019-02-02",
-      "User-Agent" : "azsdk-java-azure-storage-blob/12.0.0-preview.3 1.8.0_221; Windows 10 10.0",
-      "x-ms-client-request-id" : "1f2678b3-ef2f-46d7-8133-79372da12739"
-=======
-    "Uri" : "https://azstoragesdkaccount.blob.core.windows.net/jtclistblobsflatoptionsmetadata0895249682e2a8f6314/ajavabloblistblobsflatoptionsmetadata1028568eac1a4c15",
-    "Headers" : {
-      "x-ms-version" : "2019-02-02",
-      "User-Agent" : "azsdk-java-azure-storage-blob/12.0.0-preview.3 1.8.0_212; Windows 10 10.0",
-      "x-ms-client-request-id" : "f5c4b48e-3fdc-4db8-aa7e-4ff377df4d8d"
->>>>>>> a55d5dd9
-    },
-    "Response" : {
-      "x-ms-version" : "2019-02-02",
-      "Server" : "Windows-Azure-Blob/1.0 Microsoft-HTTPAPI/2.0",
-<<<<<<< HEAD
-      "ETag" : "\"0x8D73252C996E1E3\"",
-      "Last-Modified" : "Thu, 05 Sep 2019 22:45:44 GMT",
-      "retry-after" : "0",
-      "Content-Length" : "0",
-      "StatusCode" : "201",
-      "x-ms-request-id" : "20489b66-901e-000b-373b-64f8df000000",
+    "Uri" : "https://jaschrepragrs.blob.core.windows.net/jtclistblobsflatoptionsmetadata080830e7a522b6a30f4?restype=container",
+    "Headers" : {
+      "x-ms-version" : "2019-02-02",
+      "User-Agent" : "azsdk-java-azure-storage-blob/12.0.0-preview.3 1.8.0_221; Windows 10 10.0",
+      "x-ms-client-request-id" : "6e8eb1a2-264f-4f89-b64a-242f54b02dac"
+    },
+    "Response" : {
+      "x-ms-version" : "2019-02-02",
+      "Server" : "Windows-Azure-Blob/1.0 Microsoft-HTTPAPI/2.0",
+      "ETag" : "\"0x8D7356053907D63\"",
+      "Last-Modified" : "Mon, 09 Sep 2019 20:00:13 GMT",
+      "retry-after" : "0",
+      "Content-Length" : "0",
+      "StatusCode" : "201",
+      "x-ms-request-id" : "077ffe98-801e-001f-0b49-673bbb000000",
+      "Date" : "Mon, 09 Sep 2019 20:00:12 GMT",
+      "x-ms-client-request-id" : "6e8eb1a2-264f-4f89-b64a-242f54b02dac"
+    },
+    "Exception" : null
+  }, {
+    "Method" : "PUT",
+    "Uri" : "https://jaschrepragrs.blob.core.windows.net/jtclistblobsflatoptionsmetadata080830e7a522b6a30f4/ajavabloblistblobsflatoptionsmetadata14389896e62204cd",
+    "Headers" : {
+      "x-ms-version" : "2019-02-02",
+      "User-Agent" : "azsdk-java-azure-storage-blob/12.0.0-preview.3 1.8.0_221; Windows 10 10.0",
+      "x-ms-client-request-id" : "a35c5f8c-e343-4fb9-9d92-becfe0abc091"
+    },
+    "Response" : {
+      "x-ms-version" : "2019-02-02",
+      "Server" : "Windows-Azure-Blob/1.0 Microsoft-HTTPAPI/2.0",
+      "ETag" : "\"0x8D73560539E146F\"",
+      "Last-Modified" : "Mon, 09 Sep 2019 20:00:13 GMT",
+      "retry-after" : "0",
+      "Content-Length" : "0",
+      "StatusCode" : "201",
+      "x-ms-request-id" : "077ffe9d-801e-001f-0f49-673bbb000000",
       "x-ms-request-server-encrypted" : "true",
-      "Date" : "Thu, 05 Sep 2019 22:45:44 GMT",
-      "x-ms-client-request-id" : "1f2678b3-ef2f-46d7-8133-79372da12739"
-=======
-      "ETag" : "\"0x8D732FD2BCB2B36\"",
-      "Last-Modified" : "Fri, 06 Sep 2019 19:05:23 GMT",
-      "retry-after" : "0",
-      "Content-Length" : "0",
-      "StatusCode" : "201",
-      "x-ms-request-id" : "ec638a07-001e-001f-14e6-64eb66000000",
-      "x-ms-request-server-encrypted" : "true",
-      "Date" : "Fri, 06 Sep 2019 19:05:23 GMT",
-      "x-ms-client-request-id" : "f5c4b48e-3fdc-4db8-aa7e-4ff377df4d8d"
->>>>>>> a55d5dd9
-    },
-    "Exception" : null
-  }, {
-    "Method" : "PUT",
-<<<<<<< HEAD
-    "Uri" : "https://jaschrepragrs.blob.core.windows.net/jtclistblobsflatoptionsmetadata002181bd369a3e9f3e4/cjavabloblistblobsflatoptionsmetadata2516192d55755f15",
-    "Headers" : {
-      "x-ms-version" : "2019-02-02",
-      "User-Agent" : "azsdk-java-azure-storage-blob/12.0.0-preview.3 1.8.0_221; Windows 10 10.0",
-      "x-ms-client-request-id" : "d9c2e81b-d1e8-4ead-803b-ffadf5ad8b34"
-=======
-    "Uri" : "https://azstoragesdkaccount.blob.core.windows.net/jtclistblobsflatoptionsmetadata0895249682e2a8f6314/cjavabloblistblobsflatoptionsmetadata28469639c3129db5",
-    "Headers" : {
-      "x-ms-version" : "2019-02-02",
-      "User-Agent" : "azsdk-java-azure-storage-blob/12.0.0-preview.3 1.8.0_212; Windows 10 10.0",
-      "x-ms-client-request-id" : "316564ac-f3c2-47fe-bcb9-9c0f73c8c5aa"
->>>>>>> a55d5dd9
-    },
-    "Response" : {
-      "x-ms-version" : "2019-02-02",
-      "Server" : "Windows-Azure-Blob/1.0 Microsoft-HTTPAPI/2.0",
-<<<<<<< HEAD
-      "x-ms-copy-id" : "16416951-a53c-4c02-9069-a5f03bdbeb2c",
-      "ETag" : "\"0x8D73252C9A7116F\"",
-      "Last-Modified" : "Thu, 05 Sep 2019 22:45:44 GMT",
-=======
-      "x-ms-copy-id" : "0b1d41fb-1e4f-46eb-ac9b-617453cdd04c",
-      "ETag" : "\"0x8D732FD2BE21407\"",
-      "Last-Modified" : "Fri, 06 Sep 2019 19:05:24 GMT",
->>>>>>> a55d5dd9
+      "Date" : "Mon, 09 Sep 2019 20:00:12 GMT",
+      "x-ms-client-request-id" : "a35c5f8c-e343-4fb9-9d92-becfe0abc091"
+    },
+    "Exception" : null
+  }, {
+    "Method" : "PUT",
+    "Uri" : "https://jaschrepragrs.blob.core.windows.net/jtclistblobsflatoptionsmetadata080830e7a522b6a30f4/cjavabloblistblobsflatoptionsmetadata200781eaf0095ff7",
+    "Headers" : {
+      "x-ms-version" : "2019-02-02",
+      "User-Agent" : "azsdk-java-azure-storage-blob/12.0.0-preview.3 1.8.0_221; Windows 10 10.0",
+      "x-ms-client-request-id" : "02b39ee9-44bf-427d-b8cd-faa0e26b82c3"
+    },
+    "Response" : {
+      "x-ms-version" : "2019-02-02",
+      "Server" : "Windows-Azure-Blob/1.0 Microsoft-HTTPAPI/2.0",
+      "x-ms-copy-id" : "20b7af5f-19c2-4487-b3cc-b52d405f24dd",
+      "ETag" : "\"0x8D7356053B28A84\"",
+      "Last-Modified" : "Mon, 09 Sep 2019 20:00:13 GMT",
       "retry-after" : "0",
       "Content-Length" : "0",
       "x-ms-copy-status" : "success",
       "StatusCode" : "202",
-<<<<<<< HEAD
-      "x-ms-request-id" : "20489b7a-901e-000b-493b-64f8df000000",
-      "Date" : "Thu, 05 Sep 2019 22:45:44 GMT",
-      "x-ms-client-request-id" : "d9c2e81b-d1e8-4ead-803b-ffadf5ad8b34"
-=======
-      "x-ms-request-id" : "ec638a28-001e-001f-2fe6-64eb66000000",
-      "Date" : "Fri, 06 Sep 2019 19:05:23 GMT",
-      "x-ms-client-request-id" : "316564ac-f3c2-47fe-bcb9-9c0f73c8c5aa"
->>>>>>> a55d5dd9
+      "x-ms-request-id" : "077ffeb2-801e-001f-2049-673bbb000000",
+      "Date" : "Mon, 09 Sep 2019 20:00:12 GMT",
+      "x-ms-client-request-id" : "02b39ee9-44bf-427d-b8cd-faa0e26b82c3"
     },
     "Exception" : null
   }, {
     "Method" : "HEAD",
-<<<<<<< HEAD
-    "Uri" : "https://jaschrepragrs.blob.core.windows.net/jtclistblobsflatoptionsmetadata002181bd369a3e9f3e4/cjavabloblistblobsflatoptionsmetadata2516192d55755f15",
-    "Headers" : {
-      "x-ms-version" : "2019-02-02",
-      "User-Agent" : "azsdk-java-azure-storage-blob/12.0.0-preview.3 1.8.0_221; Windows 10 10.0",
-      "x-ms-client-request-id" : "24c3c080-37fb-4f9a-a010-ce42da1fa5ed"
-=======
-    "Uri" : "https://azstoragesdkaccount.blob.core.windows.net/jtclistblobsflatoptionsmetadata0895249682e2a8f6314/cjavabloblistblobsflatoptionsmetadata28469639c3129db5",
-    "Headers" : {
-      "x-ms-version" : "2019-02-02",
-      "User-Agent" : "azsdk-java-azure-storage-blob/12.0.0-preview.3 1.8.0_212; Windows 10 10.0",
-      "x-ms-client-request-id" : "47d28f6c-8d0f-4ebc-a901-4d5aca6b1178"
->>>>>>> a55d5dd9
+    "Uri" : "https://jaschrepragrs.blob.core.windows.net/jtclistblobsflatoptionsmetadata080830e7a522b6a30f4/cjavabloblistblobsflatoptionsmetadata200781eaf0095ff7",
+    "Headers" : {
+      "x-ms-version" : "2019-02-02",
+      "User-Agent" : "azsdk-java-azure-storage-blob/12.0.0-preview.3 1.8.0_221; Windows 10 10.0",
+      "x-ms-client-request-id" : "2d54c7a4-d87f-47b9-b67b-35fea30f4cce"
     },
     "Response" : {
       "x-ms-lease-status" : "unlocked",
       "Server" : "Windows-Azure-Blob/1.0 Microsoft-HTTPAPI/2.0",
       "x-ms-tag-count" : "0",
       "x-ms-lease-state" : "available",
-<<<<<<< HEAD
-      "Last-Modified" : "Thu, 05 Sep 2019 22:45:44 GMT",
-=======
-      "Last-Modified" : "Fri, 06 Sep 2019 19:05:24 GMT",
->>>>>>> a55d5dd9
+      "Last-Modified" : "Mon, 09 Sep 2019 20:00:13 GMT",
       "retry-after" : "0",
       "StatusCode" : "200",
       "x-ms-blob-type" : "PageBlob",
       "x-ms-access-tier-inferred" : "true",
       "x-ms-access-tier" : "Hot",
-<<<<<<< HEAD
-      "x-ms-creation-time" : "Thu, 05 Sep 2019 22:45:44 GMT",
+      "x-ms-creation-time" : "Mon, 09 Sep 2019 20:00:13 GMT",
       "Content-Length" : "512",
-      "x-ms-request-id" : "20489b8e-901e-000b-5d3b-64f8df000000",
+      "x-ms-request-id" : "077ffec3-801e-001f-3049-673bbb000000",
       "Content-Type" : "application/octet-stream",
       "x-ms-version" : "2019-02-02",
-      "x-ms-copy-id" : "16416951-a53c-4c02-9069-a5f03bdbeb2c",
-      "x-ms-copy-source" : "https://jaschrepragrs.blob.core.windows.net/jtclistblobsflatoptionsmetadata002181bd369a3e9f3e4/ajavabloblistblobsflatoptionsmetadata1521284a0431670f",
+      "x-ms-copy-id" : "20b7af5f-19c2-4487-b3cc-b52d405f24dd",
+      "x-ms-copy-source" : "https://jaschrepragrs.blob.core.windows.net/jtclistblobsflatoptionsmetadata080830e7a522b6a30f4/ajavabloblistblobsflatoptionsmetadata14389896e62204cd",
       "x-ms-blob-sequence-number" : "0",
       "x-ms-copy-progress" : "512/512",
-      "Date" : "Thu, 05 Sep 2019 22:45:44 GMT",
-      "x-ms-copy-completion-time" : "Thu, 05 Sep 2019 22:45:44 GMT",
+      "Date" : "Mon, 09 Sep 2019 20:00:12 GMT",
+      "x-ms-copy-completion-time" : "Mon, 09 Sep 2019 20:00:13 GMT",
       "Accept-Ranges" : "bytes",
       "x-ms-server-encrypted" : "true",
-      "ETag" : "\"0x8D73252C9A7116F\"",
+      "ETag" : "\"0x8D7356053B28A84\"",
       "x-ms-copy-status" : "success",
-      "x-ms-client-request-id" : "24c3c080-37fb-4f9a-a010-ce42da1fa5ed"
-=======
-      "x-ms-creation-time" : "Fri, 06 Sep 2019 19:05:24 GMT",
-      "Content-Length" : "512",
-      "x-ms-request-id" : "ec638aa3-001e-001f-14e6-64eb66000000",
-      "Content-Type" : "application/octet-stream",
-      "x-ms-version" : "2019-02-02",
-      "x-ms-copy-id" : "0b1d41fb-1e4f-46eb-ac9b-617453cdd04c",
-      "x-ms-copy-source" : "https://azstoragesdkaccount.blob.core.windows.net/jtclistblobsflatoptionsmetadata0895249682e2a8f6314/ajavabloblistblobsflatoptionsmetadata1028568eac1a4c15",
-      "x-ms-blob-sequence-number" : "0",
-      "x-ms-copy-progress" : "512/512",
-      "Date" : "Fri, 06 Sep 2019 19:05:23 GMT",
-      "x-ms-copy-completion-time" : "Fri, 06 Sep 2019 19:05:24 GMT",
-      "Accept-Ranges" : "bytes",
-      "x-ms-server-encrypted" : "true",
-      "ETag" : "\"0x8D732FD2BE21407\"",
-      "x-ms-copy-status" : "success",
-      "x-ms-client-request-id" : "47d28f6c-8d0f-4ebc-a901-4d5aca6b1178"
->>>>>>> a55d5dd9
-    },
-    "Exception" : null
-  }, {
-    "Method" : "PUT",
-<<<<<<< HEAD
-    "Uri" : "https://jaschrepragrs.blob.core.windows.net/jtclistblobsflatoptionsmetadata002181bd369a3e9f3e4/mjavabloblistblobsflatoptionsmetadata397429b11e3407e3",
-    "Headers" : {
-      "x-ms-version" : "2019-02-02",
-      "User-Agent" : "azsdk-java-azure-storage-blob/12.0.0-preview.3 1.8.0_221; Windows 10 10.0",
-      "x-ms-client-request-id" : "26da54da-b933-4e41-b5e3-f15a618ece3c"
-=======
-    "Uri" : "https://azstoragesdkaccount.blob.core.windows.net/jtclistblobsflatoptionsmetadata0895249682e2a8f6314/mjavabloblistblobsflatoptionsmetadata3482718bfbbb65bd",
-    "Headers" : {
-      "x-ms-version" : "2019-02-02",
-      "User-Agent" : "azsdk-java-azure-storage-blob/12.0.0-preview.3 1.8.0_212; Windows 10 10.0",
-      "x-ms-client-request-id" : "d337589a-67e6-453b-8ef2-279378fe9ac1"
->>>>>>> a55d5dd9
-    },
-    "Response" : {
-      "x-ms-version" : "2019-02-02",
-      "Server" : "Windows-Azure-Blob/1.0 Microsoft-HTTPAPI/2.0",
-<<<<<<< HEAD
-      "ETag" : "\"0x8D73252CA585997\"",
-      "Last-Modified" : "Thu, 05 Sep 2019 22:45:45 GMT",
-      "retry-after" : "0",
-      "Content-Length" : "0",
-      "StatusCode" : "201",
-      "x-ms-request-id" : "20489c5e-901e-000b-1c3b-64f8df000000",
+      "x-ms-client-request-id" : "2d54c7a4-d87f-47b9-b67b-35fea30f4cce"
+    },
+    "Exception" : null
+  }, {
+    "Method" : "PUT",
+    "Uri" : "https://jaschrepragrs.blob.core.windows.net/jtclistblobsflatoptionsmetadata080830e7a522b6a30f4/mjavabloblistblobsflatoptionsmetadata303953ce7db54afc",
+    "Headers" : {
+      "x-ms-version" : "2019-02-02",
+      "User-Agent" : "azsdk-java-azure-storage-blob/12.0.0-preview.3 1.8.0_221; Windows 10 10.0",
+      "x-ms-client-request-id" : "9c84d184-c26d-4efe-920d-b6ffd1cd5c8c"
+    },
+    "Response" : {
+      "x-ms-version" : "2019-02-02",
+      "Server" : "Windows-Azure-Blob/1.0 Microsoft-HTTPAPI/2.0",
+      "ETag" : "\"0x8D735605463D286\"",
+      "Last-Modified" : "Mon, 09 Sep 2019 20:00:14 GMT",
+      "retry-after" : "0",
+      "Content-Length" : "0",
+      "StatusCode" : "201",
+      "x-ms-request-id" : "077fff7d-801e-001f-5a49-673bbb000000",
       "x-ms-request-server-encrypted" : "true",
-      "Date" : "Thu, 05 Sep 2019 22:45:45 GMT",
-      "x-ms-client-request-id" : "26da54da-b933-4e41-b5e3-f15a618ece3c"
-=======
-      "ETag" : "\"0x8D732FD2C8706B3\"",
-      "Last-Modified" : "Fri, 06 Sep 2019 19:05:25 GMT",
-      "retry-after" : "0",
-      "Content-Length" : "0",
-      "StatusCode" : "201",
-      "x-ms-request-id" : "ec638d6a-001e-001f-6ee6-64eb66000000",
+      "Date" : "Mon, 09 Sep 2019 20:00:13 GMT",
+      "x-ms-client-request-id" : "9c84d184-c26d-4efe-920d-b6ffd1cd5c8c"
+    },
+    "Exception" : null
+  }, {
+    "Method" : "PUT",
+    "Uri" : "https://jaschrepragrs.blob.core.windows.net/jtclistblobsflatoptionsmetadata080830e7a522b6a30f4/ajavabloblistblobsflatoptionsmetadata14389896e62204cd?comp=snapshot",
+    "Headers" : {
+      "x-ms-version" : "2019-02-02",
+      "User-Agent" : "azsdk-java-azure-storage-blob/12.0.0-preview.3 1.8.0_221; Windows 10 10.0",
+      "x-ms-client-request-id" : "644a5de0-c77f-48ee-a1e8-9f6dd3837f20"
+    },
+    "Response" : {
+      "x-ms-version" : "2019-02-02",
+      "x-ms-snapshot" : "2019-09-09T20:00:14.5985754Z",
+      "Server" : "Windows-Azure-Blob/1.0 Microsoft-HTTPAPI/2.0",
+      "ETag" : "\"0x8D73560539E146F\"",
+      "Last-Modified" : "Mon, 09 Sep 2019 20:00:13 GMT",
+      "retry-after" : "0",
+      "Content-Length" : "0",
+      "StatusCode" : "201",
+      "x-ms-request-id" : "077fff88-801e-001f-6449-673bbb000000",
+      "x-ms-request-server-encrypted" : "false",
+      "Date" : "Mon, 09 Sep 2019 20:00:13 GMT",
+      "x-ms-client-request-id" : "644a5de0-c77f-48ee-a1e8-9f6dd3837f20"
+    },
+    "Exception" : null
+  }, {
+    "Method" : "PUT",
+    "Uri" : "https://jaschrepragrs.blob.core.windows.net/jtclistblobsflatoptionsmetadata080830e7a522b6a30f4/ujavabloblistblobsflatoptionsmetadata4197162fb5ab669c?blockid=0000&comp=block",
+    "Headers" : {
+      "x-ms-version" : "2019-02-02",
+      "User-Agent" : "azsdk-java-azure-storage-blob/12.0.0-preview.3 1.8.0_221; Windows 10 10.0",
+      "x-ms-client-request-id" : "a9d3f63e-3e8d-4bba-a030-1a29e7dd96ca",
+      "Content-Type" : "application/octet-stream"
+    },
+    "Response" : {
+      "x-ms-version" : "2019-02-02",
+      "Server" : "Windows-Azure-Blob/1.0 Microsoft-HTTPAPI/2.0",
+      "x-ms-content-crc64" : "6RYQPwaVsyQ=",
+      "retry-after" : "0",
+      "Content-Length" : "0",
+      "StatusCode" : "201",
+      "x-ms-request-id" : "077fff9b-801e-001f-7749-673bbb000000",
       "x-ms-request-server-encrypted" : "true",
-      "Date" : "Fri, 06 Sep 2019 19:05:24 GMT",
-      "x-ms-client-request-id" : "d337589a-67e6-453b-8ef2-279378fe9ac1"
->>>>>>> a55d5dd9
-    },
-    "Exception" : null
-  }, {
-    "Method" : "PUT",
-<<<<<<< HEAD
-    "Uri" : "https://jaschrepragrs.blob.core.windows.net/jtclistblobsflatoptionsmetadata002181bd369a3e9f3e4/ajavabloblistblobsflatoptionsmetadata1521284a0431670f?comp=snapshot",
-    "Headers" : {
-      "x-ms-version" : "2019-02-02",
-      "User-Agent" : "azsdk-java-azure-storage-blob/12.0.0-preview.3 1.8.0_221; Windows 10 10.0",
-      "x-ms-client-request-id" : "0478e85d-8615-4ed0-b8b7-b5981d300908"
-    },
-    "Response" : {
-      "x-ms-version" : "2019-02-02",
-      "x-ms-snapshot" : "2019-09-05T22:45:46.0539933Z",
-      "Server" : "Windows-Azure-Blob/1.0 Microsoft-HTTPAPI/2.0",
-      "ETag" : "\"0x8D73252C996E1E3\"",
-      "Last-Modified" : "Thu, 05 Sep 2019 22:45:44 GMT",
-      "retry-after" : "0",
-      "Content-Length" : "0",
-      "StatusCode" : "201",
-      "x-ms-request-id" : "20489c69-901e-000b-273b-64f8df000000",
-      "x-ms-request-server-encrypted" : "false",
-      "Date" : "Thu, 05 Sep 2019 22:45:45 GMT",
-      "x-ms-client-request-id" : "0478e85d-8615-4ed0-b8b7-b5981d300908"
-=======
-    "Uri" : "https://azstoragesdkaccount.blob.core.windows.net/jtclistblobsflatoptionsmetadata0895249682e2a8f6314/ajavabloblistblobsflatoptionsmetadata1028568eac1a4c15?comp=snapshot",
-    "Headers" : {
-      "x-ms-version" : "2019-02-02",
-      "User-Agent" : "azsdk-java-azure-storage-blob/12.0.0-preview.3 1.8.0_212; Windows 10 10.0",
-      "x-ms-client-request-id" : "d77ae0e8-e519-41e8-ab62-dc5dcb271f20"
-    },
-    "Response" : {
-      "x-ms-version" : "2019-02-02",
-      "x-ms-snapshot" : "2019-09-06T19:05:25.1746136Z",
-      "Server" : "Windows-Azure-Blob/1.0 Microsoft-HTTPAPI/2.0",
-      "ETag" : "\"0x8D732FD2BCB2B36\"",
-      "Last-Modified" : "Fri, 06 Sep 2019 19:05:23 GMT",
-      "retry-after" : "0",
-      "Content-Length" : "0",
-      "StatusCode" : "201",
-      "x-ms-request-id" : "ec638d87-001e-001f-0ae6-64eb66000000",
-      "x-ms-request-server-encrypted" : "false",
-      "Date" : "Fri, 06 Sep 2019 19:05:25 GMT",
-      "x-ms-client-request-id" : "d77ae0e8-e519-41e8-ab62-dc5dcb271f20"
->>>>>>> a55d5dd9
-    },
-    "Exception" : null
-  }, {
-    "Method" : "PUT",
-<<<<<<< HEAD
-    "Uri" : "https://jaschrepragrs.blob.core.windows.net/jtclistblobsflatoptionsmetadata002181bd369a3e9f3e4/ujavabloblistblobsflatoptionsmetadata4749463405cdc784?blockid=0000&comp=block",
-    "Headers" : {
-      "x-ms-version" : "2019-02-02",
-      "User-Agent" : "azsdk-java-azure-storage-blob/12.0.0-preview.3 1.8.0_221; Windows 10 10.0",
-      "x-ms-client-request-id" : "3f5c70cf-8252-4180-bcd9-b450ece9039e",
-=======
-    "Uri" : "https://azstoragesdkaccount.blob.core.windows.net/jtclistblobsflatoptionsmetadata0895249682e2a8f6314/ujavabloblistblobsflatoptionsmetadata440956cd7148a247?blockid=0000&comp=block",
-    "Headers" : {
-      "x-ms-version" : "2019-02-02",
-      "User-Agent" : "azsdk-java-azure-storage-blob/12.0.0-preview.3 1.8.0_212; Windows 10 10.0",
-      "x-ms-client-request-id" : "25be7e2b-4f23-4484-a8e9-517e3e5e11b9",
->>>>>>> a55d5dd9
-      "Content-Type" : "application/octet-stream"
-    },
-    "Response" : {
-      "x-ms-version" : "2019-02-02",
-      "Server" : "Windows-Azure-Blob/1.0 Microsoft-HTTPAPI/2.0",
-      "x-ms-content-crc64" : "6RYQPwaVsyQ=",
-      "retry-after" : "0",
-      "Content-Length" : "0",
-      "StatusCode" : "201",
-<<<<<<< HEAD
-      "x-ms-request-id" : "20489c7d-901e-000b-3a3b-64f8df000000",
-      "x-ms-request-server-encrypted" : "true",
-      "Date" : "Thu, 05 Sep 2019 22:45:45 GMT",
-      "x-ms-client-request-id" : "3f5c70cf-8252-4180-bcd9-b450ece9039e"
-=======
-      "x-ms-request-id" : "ec638ee6-001e-001f-3fe6-64eb66000000",
-      "x-ms-request-server-encrypted" : "true",
-      "Date" : "Fri, 06 Sep 2019 19:05:25 GMT",
-      "x-ms-client-request-id" : "25be7e2b-4f23-4484-a8e9-517e3e5e11b9"
->>>>>>> a55d5dd9
+      "Date" : "Mon, 09 Sep 2019 20:00:13 GMT",
+      "x-ms-client-request-id" : "a9d3f63e-3e8d-4bba-a030-1a29e7dd96ca"
     },
     "Exception" : null
   }, {
     "Method" : "GET",
-<<<<<<< HEAD
-    "Uri" : "https://jaschrepragrs.blob.core.windows.net/jtclistblobsflatoptionsmetadata002181bd369a3e9f3e4?include=metadata&restype=container&comp=list",
-    "Headers" : {
-      "x-ms-version" : "2019-02-02",
-      "User-Agent" : "azsdk-java-azure-storage-blob/12.0.0-preview.3 1.8.0_221; Windows 10 10.0",
-      "x-ms-client-request-id" : "83b09eb7-aa1a-4b4b-a834-3e4b89213510"
-=======
-    "Uri" : "https://azstoragesdkaccount.blob.core.windows.net/jtclistblobsflatoptionsmetadata0895249682e2a8f6314?include=metadata&restype=container&comp=list",
-    "Headers" : {
-      "x-ms-version" : "2019-02-02",
-      "User-Agent" : "azsdk-java-azure-storage-blob/12.0.0-preview.3 1.8.0_212; Windows 10 10.0",
-      "x-ms-client-request-id" : "f2ecaba7-445d-4ada-b654-d6f283e5f14b"
->>>>>>> a55d5dd9
+    "Uri" : "https://jaschrepragrs.blob.core.windows.net/jtclistblobsflatoptionsmetadata080830e7a522b6a30f4?include=metadata&restype=container&comp=list",
+    "Headers" : {
+      "x-ms-version" : "2019-02-02",
+      "User-Agent" : "azsdk-java-azure-storage-blob/12.0.0-preview.3 1.8.0_221; Windows 10 10.0",
+      "x-ms-client-request-id" : "9678b5f4-3562-4a0e-8e13-81b6918d06a7"
     },
     "Response" : {
       "Transfer-Encoding" : "chunked",
@@ -338,35 +183,20 @@
       "Server" : "Windows-Azure-Blob/1.0 Microsoft-HTTPAPI/2.0",
       "retry-after" : "0",
       "StatusCode" : "200",
-<<<<<<< HEAD
-      "x-ms-request-id" : "20489c98-901e-000b-503b-64f8df000000",
-      "Body" : "﻿<?xml version=\"1.0\" encoding=\"utf-8\"?><EnumerationResults ServiceEndpoint=\"https://jaschrepragrs.blob.core.windows.net/\" ContainerName=\"jtclistblobsflatoptionsmetadata002181bd369a3e9f3e4\"><Blobs><Blob><Name>ajavabloblistblobsflatoptionsmetadata1521284a0431670f</Name><Properties><Creation-Time>Thu, 05 Sep 2019 22:45:44 GMT</Creation-Time><Last-Modified>Thu, 05 Sep 2019 22:45:44 GMT</Last-Modified><Etag>0x8D73252C996E1E3</Etag><Content-Length>512</Content-Length><Content-Type>application/octet-stream</Content-Type><Content-Encoding /><Content-Language /><Content-CRC64 /><Content-MD5 /><Cache-Control /><Content-Disposition /><x-ms-blob-sequence-number>0</x-ms-blob-sequence-number><BlobType>PageBlob</BlobType><AccessTier>Hot</AccessTier><AccessTierInferred>true</AccessTierInferred><LeaseStatus>unlocked</LeaseStatus><LeaseState>available</LeaseState><ServerEncrypted>true</ServerEncrypted><TagCount>0</TagCount></Properties><Metadata /></Blob><Blob><Name>cjavabloblistblobsflatoptionsmetadata2516192d55755f15</Name><Properties><Creation-Time>Thu, 05 Sep 2019 22:45:44 GMT</Creation-Time><Last-Modified>Thu, 05 Sep 2019 22:45:44 GMT</Last-Modified><Etag>0x8D73252C9A7116F</Etag><Content-Length>512</Content-Length><Content-Type>application/octet-stream</Content-Type><Content-Encoding /><Content-Language /><Content-CRC64 /><Content-MD5 /><Cache-Control /><Content-Disposition /><x-ms-blob-sequence-number>0</x-ms-blob-sequence-number><BlobType>PageBlob</BlobType><AccessTier>Hot</AccessTier><AccessTierInferred>true</AccessTierInferred><LeaseStatus>unlocked</LeaseStatus><LeaseState>available</LeaseState><ServerEncrypted>true</ServerEncrypted><TagCount>0</TagCount></Properties><Metadata /></Blob><Blob><Name>mjavabloblistblobsflatoptionsmetadata397429b11e3407e3</Name><Properties><Creation-Time>Thu, 05 Sep 2019 22:45:45 GMT</Creation-Time><Last-Modified>Thu, 05 Sep 2019 22:45:45 GMT</Last-Modified><Etag>0x8D73252CA585997</Etag><Content-Length>512</Content-Length><Content-Type>application/octet-stream</Content-Type><Content-Encoding /><Content-Language /><Content-CRC64 /><Content-MD5 /><Cache-Control /><Content-Disposition /><x-ms-blob-sequence-number>0</x-ms-blob-sequence-number><BlobType>PageBlob</BlobType><AccessTier>Hot</AccessTier><AccessTierInferred>true</AccessTierInferred><LeaseStatus>unlocked</LeaseStatus><LeaseState>available</LeaseState><ServerEncrypted>true</ServerEncrypted><TagCount>0</TagCount></Properties><Metadata><foo>bar</foo></Metadata></Blob></Blobs><NextMarker /></EnumerationResults>",
-      "Date" : "Thu, 05 Sep 2019 22:45:45 GMT",
-      "x-ms-client-request-id" : "83b09eb7-aa1a-4b4b-a834-3e4b89213510",
-=======
-      "x-ms-request-id" : "ec638efb-001e-001f-53e6-64eb66000000",
-      "Body" : "﻿<?xml version=\"1.0\" encoding=\"utf-8\"?><EnumerationResults ServiceEndpoint=\"https://azstoragesdkaccount.blob.core.windows.net/\" ContainerName=\"jtclistblobsflatoptionsmetadata0895249682e2a8f6314\"><Blobs><Blob><Name>ajavabloblistblobsflatoptionsmetadata1028568eac1a4c15</Name><Properties><Creation-Time>Fri, 06 Sep 2019 19:05:23 GMT</Creation-Time><Last-Modified>Fri, 06 Sep 2019 19:05:23 GMT</Last-Modified><Etag>0x8D732FD2BCB2B36</Etag><Content-Length>512</Content-Length><Content-Type>application/octet-stream</Content-Type><Content-Encoding /><Content-Language /><Content-CRC64 /><Content-MD5 /><Cache-Control /><Content-Disposition /><x-ms-blob-sequence-number>0</x-ms-blob-sequence-number><BlobType>PageBlob</BlobType><AccessTier>Hot</AccessTier><AccessTierInferred>true</AccessTierInferred><LeaseStatus>unlocked</LeaseStatus><LeaseState>available</LeaseState><ServerEncrypted>true</ServerEncrypted><TagCount>0</TagCount></Properties><Metadata /></Blob><Blob><Name>cjavabloblistblobsflatoptionsmetadata28469639c3129db5</Name><Properties><Creation-Time>Fri, 06 Sep 2019 19:05:24 GMT</Creation-Time><Last-Modified>Fri, 06 Sep 2019 19:05:24 GMT</Last-Modified><Etag>0x8D732FD2BE21407</Etag><Content-Length>512</Content-Length><Content-Type>application/octet-stream</Content-Type><Content-Encoding /><Content-Language /><Content-CRC64 /><Content-MD5 /><Cache-Control /><Content-Disposition /><x-ms-blob-sequence-number>0</x-ms-blob-sequence-number><BlobType>PageBlob</BlobType><AccessTier>Hot</AccessTier><AccessTierInferred>true</AccessTierInferred><LeaseStatus>unlocked</LeaseStatus><LeaseState>available</LeaseState><ServerEncrypted>true</ServerEncrypted><TagCount>0</TagCount></Properties><Metadata /></Blob><Blob><Name>mjavabloblistblobsflatoptionsmetadata3482718bfbbb65bd</Name><Properties><Creation-Time>Fri, 06 Sep 2019 19:05:25 GMT</Creation-Time><Last-Modified>Fri, 06 Sep 2019 19:05:25 GMT</Last-Modified><Etag>0x8D732FD2C8706B3</Etag><Content-Length>512</Content-Length><Content-Type>application/octet-stream</Content-Type><Content-Encoding /><Content-Language /><Content-CRC64 /><Content-MD5 /><Cache-Control /><Content-Disposition /><x-ms-blob-sequence-number>0</x-ms-blob-sequence-number><BlobType>PageBlob</BlobType><AccessTier>Hot</AccessTier><AccessTierInferred>true</AccessTierInferred><LeaseStatus>unlocked</LeaseStatus><LeaseState>available</LeaseState><ServerEncrypted>true</ServerEncrypted><TagCount>0</TagCount></Properties><Metadata><foo>bar</foo></Metadata></Blob></Blobs><NextMarker /></EnumerationResults>",
-      "Date" : "Fri, 06 Sep 2019 19:05:25 GMT",
-      "x-ms-client-request-id" : "f2ecaba7-445d-4ada-b654-d6f283e5f14b",
->>>>>>> a55d5dd9
+      "x-ms-request-id" : "077fffae-801e-001f-0949-673bbb000000",
+      "Body" : "﻿<?xml version=\"1.0\" encoding=\"utf-8\"?><EnumerationResults ServiceEndpoint=\"https://jaschrepragrs.blob.core.windows.net/\" ContainerName=\"jtclistblobsflatoptionsmetadata080830e7a522b6a30f4\"><Blobs><Blob><Name>ajavabloblistblobsflatoptionsmetadata14389896e62204cd</Name><Properties><Creation-Time>Mon, 09 Sep 2019 20:00:13 GMT</Creation-Time><Last-Modified>Mon, 09 Sep 2019 20:00:13 GMT</Last-Modified><Etag>0x8D73560539E146F</Etag><Content-Length>512</Content-Length><Content-Type>application/octet-stream</Content-Type><Content-Encoding /><Content-Language /><Content-CRC64 /><Content-MD5 /><Cache-Control /><Content-Disposition /><x-ms-blob-sequence-number>0</x-ms-blob-sequence-number><BlobType>PageBlob</BlobType><AccessTier>Hot</AccessTier><AccessTierInferred>true</AccessTierInferred><LeaseStatus>unlocked</LeaseStatus><LeaseState>available</LeaseState><ServerEncrypted>true</ServerEncrypted><TagCount>0</TagCount></Properties><Metadata /></Blob><Blob><Name>cjavabloblistblobsflatoptionsmetadata200781eaf0095ff7</Name><Properties><Creation-Time>Mon, 09 Sep 2019 20:00:13 GMT</Creation-Time><Last-Modified>Mon, 09 Sep 2019 20:00:13 GMT</Last-Modified><Etag>0x8D7356053B28A84</Etag><Content-Length>512</Content-Length><Content-Type>application/octet-stream</Content-Type><Content-Encoding /><Content-Language /><Content-CRC64 /><Content-MD5 /><Cache-Control /><Content-Disposition /><x-ms-blob-sequence-number>0</x-ms-blob-sequence-number><BlobType>PageBlob</BlobType><AccessTier>Hot</AccessTier><AccessTierInferred>true</AccessTierInferred><LeaseStatus>unlocked</LeaseStatus><LeaseState>available</LeaseState><ServerEncrypted>true</ServerEncrypted><TagCount>0</TagCount></Properties><Metadata /></Blob><Blob><Name>mjavabloblistblobsflatoptionsmetadata303953ce7db54afc</Name><Properties><Creation-Time>Mon, 09 Sep 2019 20:00:14 GMT</Creation-Time><Last-Modified>Mon, 09 Sep 2019 20:00:14 GMT</Last-Modified><Etag>0x8D735605463D286</Etag><Content-Length>512</Content-Length><Content-Type>application/octet-stream</Content-Type><Content-Encoding /><Content-Language /><Content-CRC64 /><Content-MD5 /><Cache-Control /><Content-Disposition /><x-ms-blob-sequence-number>0</x-ms-blob-sequence-number><BlobType>PageBlob</BlobType><AccessTier>Hot</AccessTier><AccessTierInferred>true</AccessTierInferred><LeaseStatus>unlocked</LeaseStatus><LeaseState>available</LeaseState><ServerEncrypted>true</ServerEncrypted><TagCount>0</TagCount></Properties><Metadata><foo>bar</foo></Metadata></Blob></Blobs><NextMarker /></EnumerationResults>",
+      "Date" : "Mon, 09 Sep 2019 20:00:14 GMT",
+      "x-ms-client-request-id" : "9678b5f4-3562-4a0e-8e13-81b6918d06a7",
       "Content-Type" : "application/xml"
     },
     "Exception" : null
   }, {
     "Method" : "GET",
-<<<<<<< HEAD
     "Uri" : "https://jaschrepragrs.blob.core.windows.net?prefix=jtclistblobsflatoptionsmetadata&comp=list",
     "Headers" : {
       "x-ms-version" : "2019-02-02",
       "User-Agent" : "azsdk-java-azure-storage-blob/12.0.0-preview.3 1.8.0_221; Windows 10 10.0",
-      "x-ms-client-request-id" : "e5c3acf8-646b-4db5-a7f4-c1dae5da4da2"
-=======
-    "Uri" : "https://azstoragesdkaccount.blob.core.windows.net?prefix=jtclistblobsflatoptionsmetadata&comp=list",
-    "Headers" : {
-      "x-ms-version" : "2019-02-02",
-      "User-Agent" : "azsdk-java-azure-storage-blob/12.0.0-preview.3 1.8.0_212; Windows 10 10.0",
-      "x-ms-client-request-id" : "169be2c5-2907-4734-b839-a68393c2c2e5"
->>>>>>> a55d5dd9
+      "x-ms-client-request-id" : "5e40fbe3-e5e8-4d8b-a695-f92092cd9d5a"
     },
     "Response" : {
       "Transfer-Encoding" : "chunked",
@@ -374,35 +204,20 @@
       "Server" : "Windows-Azure-Blob/1.0 Microsoft-HTTPAPI/2.0",
       "retry-after" : "0",
       "StatusCode" : "200",
-<<<<<<< HEAD
-      "x-ms-request-id" : "20489cbc-901e-000b-723b-64f8df000000",
-      "Body" : "﻿<?xml version=\"1.0\" encoding=\"utf-8\"?><EnumerationResults ServiceEndpoint=\"https://jaschrepragrs.blob.core.windows.net/\"><Prefix>jtclistblobsflatoptionsmetadata</Prefix><Containers><Container><Name>jtclistblobsflatoptionsmetadata002181bd369a3e9f3e4</Name><Properties><Last-Modified>Thu, 05 Sep 2019 22:45:44 GMT</Last-Modified><Etag>\"0x8D73252C9888565\"</Etag><LeaseStatus>unlocked</LeaseStatus><LeaseState>available</LeaseState><DefaultEncryptionScope>$account-encryption-key</DefaultEncryptionScope><DenyEncryptionScopeOverride>false</DenyEncryptionScopeOverride><HasImmutabilityPolicy>false</HasImmutabilityPolicy><HasLegalHold>false</HasLegalHold></Properties></Container></Containers><NextMarker /></EnumerationResults>",
-      "Date" : "Thu, 05 Sep 2019 22:45:45 GMT",
-      "x-ms-client-request-id" : "e5c3acf8-646b-4db5-a7f4-c1dae5da4da2",
-=======
-      "x-ms-request-id" : "ec638f33-001e-001f-02e6-64eb66000000",
-      "Body" : "﻿<?xml version=\"1.0\" encoding=\"utf-8\"?><EnumerationResults ServiceEndpoint=\"https://azstoragesdkaccount.blob.core.windows.net/\"><Prefix>jtclistblobsflatoptionsmetadata</Prefix><Containers><Container><Name>jtclistblobsflatoptionsmetadata0895249682e2a8f6314</Name><Properties><Last-Modified>Fri, 06 Sep 2019 19:05:23 GMT</Last-Modified><Etag>\"0x8D732FD2BC3D56F\"</Etag><LeaseStatus>unlocked</LeaseStatus><LeaseState>available</LeaseState><DefaultEncryptionScope>$account-encryption-key</DefaultEncryptionScope><DenyEncryptionScopeOverride>false</DenyEncryptionScopeOverride><HasImmutabilityPolicy>false</HasImmutabilityPolicy><HasLegalHold>false</HasLegalHold></Properties></Container></Containers><NextMarker /></EnumerationResults>",
-      "Date" : "Fri, 06 Sep 2019 19:05:25 GMT",
-      "x-ms-client-request-id" : "169be2c5-2907-4734-b839-a68393c2c2e5",
->>>>>>> a55d5dd9
+      "x-ms-request-id" : "077fffd4-801e-001f-2d49-673bbb000000",
+      "Body" : "﻿<?xml version=\"1.0\" encoding=\"utf-8\"?><EnumerationResults ServiceEndpoint=\"https://jaschrepragrs.blob.core.windows.net/\"><Prefix>jtclistblobsflatoptionsmetadata</Prefix><Containers><Container><Name>jtclistblobsflatoptionsmetadata080830e7a522b6a30f4</Name><Properties><Last-Modified>Mon, 09 Sep 2019 20:00:13 GMT</Last-Modified><Etag>\"0x8D7356053907D63\"</Etag><LeaseStatus>unlocked</LeaseStatus><LeaseState>available</LeaseState><DefaultEncryptionScope>$account-encryption-key</DefaultEncryptionScope><DenyEncryptionScopeOverride>false</DenyEncryptionScopeOverride><HasImmutabilityPolicy>false</HasImmutabilityPolicy><HasLegalHold>false</HasLegalHold></Properties></Container></Containers><NextMarker /></EnumerationResults>",
+      "Date" : "Mon, 09 Sep 2019 20:00:14 GMT",
+      "x-ms-client-request-id" : "5e40fbe3-e5e8-4d8b-a695-f92092cd9d5a",
       "Content-Type" : "application/xml"
     },
     "Exception" : null
   }, {
     "Method" : "DELETE",
-<<<<<<< HEAD
-    "Uri" : "https://jaschrepragrs.blob.core.windows.net/jtclistblobsflatoptionsmetadata002181bd369a3e9f3e4?restype=container",
-    "Headers" : {
-      "x-ms-version" : "2019-02-02",
-      "User-Agent" : "azsdk-java-azure-storage-blob/12.0.0-preview.3 1.8.0_221; Windows 10 10.0",
-      "x-ms-client-request-id" : "097cd01c-e12d-4468-8562-283f4e09c1f2"
-=======
-    "Uri" : "https://azstoragesdkaccount.blob.core.windows.net/jtclistblobsflatoptionsmetadata0895249682e2a8f6314?restype=container",
-    "Headers" : {
-      "x-ms-version" : "2019-02-02",
-      "User-Agent" : "azsdk-java-azure-storage-blob/12.0.0-preview.3 1.8.0_212; Windows 10 10.0",
-      "x-ms-client-request-id" : "1fbfbb13-fa93-44d9-8aa6-5bc150e4c9bd"
->>>>>>> a55d5dd9
+    "Uri" : "https://jaschrepragrs.blob.core.windows.net/jtclistblobsflatoptionsmetadata080830e7a522b6a30f4?restype=container",
+    "Headers" : {
+      "x-ms-version" : "2019-02-02",
+      "User-Agent" : "azsdk-java-azure-storage-blob/12.0.0-preview.3 1.8.0_221; Windows 10 10.0",
+      "x-ms-client-request-id" : "5dbd16d2-6445-49f6-9462-9f7f363dcb35"
     },
     "Response" : {
       "x-ms-version" : "2019-02-02",
@@ -410,21 +225,11 @@
       "retry-after" : "0",
       "Content-Length" : "0",
       "StatusCode" : "202",
-<<<<<<< HEAD
-      "x-ms-request-id" : "20489cce-901e-000b-023b-64f8df000000",
-      "Date" : "Thu, 05 Sep 2019 22:45:45 GMT",
-      "x-ms-client-request-id" : "097cd01c-e12d-4468-8562-283f4e09c1f2"
+      "x-ms-request-id" : "077fffe0-801e-001f-3949-673bbb000000",
+      "Date" : "Mon, 09 Sep 2019 20:00:14 GMT",
+      "x-ms-client-request-id" : "5dbd16d2-6445-49f6-9462-9f7f363dcb35"
     },
     "Exception" : null
   } ],
-  "variables" : [ "jtclistblobsflatoptionsmetadata002181bd369a3e9f3e4", "javabloblistblobsflatoptionsmetadata1521284a0431670f", "javabloblistblobsflatoptionsmetadata2516192d55755f15", "javabloblistblobsflatoptionsmetadata397429b11e3407e3", "javabloblistblobsflatoptionsmetadata4749463405cdc784" ]
-=======
-      "x-ms-request-id" : "ec638f4a-001e-001f-14e6-64eb66000000",
-      "Date" : "Fri, 06 Sep 2019 19:05:25 GMT",
-      "x-ms-client-request-id" : "1fbfbb13-fa93-44d9-8aa6-5bc150e4c9bd"
-    },
-    "Exception" : null
-  } ],
-  "variables" : [ "jtclistblobsflatoptionsmetadata0895249682e2a8f6314", "javabloblistblobsflatoptionsmetadata1028568eac1a4c15", "javabloblistblobsflatoptionsmetadata28469639c3129db5", "javabloblistblobsflatoptionsmetadata3482718bfbbb65bd", "javabloblistblobsflatoptionsmetadata440956cd7148a247" ]
->>>>>>> a55d5dd9
+  "variables" : [ "jtclistblobsflatoptionsmetadata080830e7a522b6a30f4", "javabloblistblobsflatoptionsmetadata14389896e62204cd", "javabloblistblobsflatoptionsmetadata200781eaf0095ff7", "javabloblistblobsflatoptionsmetadata303953ce7db54afc", "javabloblistblobsflatoptionsmetadata4197162fb5ab669c" ]
 }