{
  "networkCallRecords" : [ {
    "Method" : "PUT",
<<<<<<< HEAD
    "Uri" : "https://jaschrepragrs.blob.core.windows.net/jtcblobsaspermissionsparse03601952b26e35fac2451?restype=container",
    "Headers" : {
      "x-ms-version" : "2019-02-02",
      "User-Agent" : "azsdk-java-azure-storage-blob/12.0.0-preview.3 1.8.0_221; Windows 10 10.0",
      "x-ms-client-request-id" : "7d84801a-2a8d-4e0d-85b7-9086c1056e86"
=======
    "Uri" : "https://azstoragesdkaccount.blob.core.windows.net/jtcblobsaspermissionsparse0820714496bc7e4a8e421?restype=container",
    "Headers" : {
      "x-ms-version" : "2019-02-02",
      "User-Agent" : "azsdk-java-azure-storage-blob/12.0.0-preview.3 1.8.0_212; Windows 10 10.0",
      "x-ms-client-request-id" : "cb9991bc-ec27-4e02-939b-4b7183a6b3f2"
>>>>>>> a55d5dd9
    },
    "Response" : {
      "x-ms-version" : "2019-02-02",
      "Server" : "Windows-Azure-Blob/1.0 Microsoft-HTTPAPI/2.0",
<<<<<<< HEAD
      "ETag" : "\"0x8D7325175F9EE0A\"",
      "Last-Modified" : "Thu, 05 Sep 2019 22:36:14 GMT",
      "retry-after" : "0",
      "Content-Length" : "0",
      "StatusCode" : "201",
      "x-ms-request-id" : "bfec9367-901e-0044-263a-643cc7000000",
      "Date" : "Thu, 05 Sep 2019 22:36:14 GMT",
      "x-ms-client-request-id" : "7d84801a-2a8d-4e0d-85b7-9086c1056e86"
=======
      "ETag" : "\"0x8D732FDFF84B873\"",
      "Last-Modified" : "Fri, 06 Sep 2019 19:11:19 GMT",
      "retry-after" : "0",
      "Content-Length" : "0",
      "StatusCode" : "201",
      "x-ms-request-id" : "8f76c728-401e-003a-7ce6-6473d5000000",
      "Date" : "Fri, 06 Sep 2019 19:11:19 GMT",
      "x-ms-client-request-id" : "cb9991bc-ec27-4e02-939b-4b7183a6b3f2"
>>>>>>> a55d5dd9
    },
    "Exception" : null
  }, {
    "Method" : "GET",
<<<<<<< HEAD
    "Uri" : "https://jaschrepragrs.blob.core.windows.net?prefix=jtcblobsaspermissionsparse&comp=list",
    "Headers" : {
      "x-ms-version" : "2019-02-02",
      "User-Agent" : "azsdk-java-azure-storage-blob/12.0.0-preview.3 1.8.0_221; Windows 10 10.0",
      "x-ms-client-request-id" : "7f47a519-46b8-47ca-a435-32bf09ef02d7"
=======
    "Uri" : "https://azstoragesdkaccount.blob.core.windows.net?prefix=jtcblobsaspermissionsparse&comp=list",
    "Headers" : {
      "x-ms-version" : "2019-02-02",
      "User-Agent" : "azsdk-java-azure-storage-blob/12.0.0-preview.3 1.8.0_212; Windows 10 10.0",
      "x-ms-client-request-id" : "4e18e6c4-c4fb-4639-894a-dc1960aa7f4e"
>>>>>>> a55d5dd9
    },
    "Response" : {
      "Transfer-Encoding" : "chunked",
      "x-ms-version" : "2019-02-02",
      "Server" : "Windows-Azure-Blob/1.0 Microsoft-HTTPAPI/2.0",
      "retry-after" : "0",
      "StatusCode" : "200",
<<<<<<< HEAD
      "x-ms-request-id" : "bfec9374-901e-0044-313a-643cc7000000",
      "Body" : "﻿<?xml version=\"1.0\" encoding=\"utf-8\"?><EnumerationResults ServiceEndpoint=\"https://jaschrepragrs.blob.core.windows.net/\"><Prefix>jtcblobsaspermissionsparse</Prefix><Containers><Container><Name>jtcblobsaspermissionsparse03601952b26e35fac2451</Name><Properties><Last-Modified>Thu, 05 Sep 2019 22:36:14 GMT</Last-Modified><Etag>\"0x8D7325175F9EE0A\"</Etag><LeaseStatus>unlocked</LeaseStatus><LeaseState>available</LeaseState><DefaultEncryptionScope>$account-encryption-key</DefaultEncryptionScope><DenyEncryptionScopeOverride>false</DenyEncryptionScopeOverride><HasImmutabilityPolicy>false</HasImmutabilityPolicy><HasLegalHold>false</HasLegalHold></Properties></Container></Containers><NextMarker /></EnumerationResults>",
      "Date" : "Thu, 05 Sep 2019 22:36:14 GMT",
      "x-ms-client-request-id" : "7f47a519-46b8-47ca-a435-32bf09ef02d7",
=======
      "x-ms-request-id" : "8f76c73c-401e-003a-0ce6-6473d5000000",
      "Body" : "﻿<?xml version=\"1.0\" encoding=\"utf-8\"?><EnumerationResults ServiceEndpoint=\"https://azstoragesdkaccount.blob.core.windows.net/\"><Prefix>jtcblobsaspermissionsparse</Prefix><Containers><Container><Name>jtcblobsaspermissionsparse0820714496bc7e4a8e421</Name><Properties><Last-Modified>Fri, 06 Sep 2019 19:11:19 GMT</Last-Modified><Etag>\"0x8D732FDFF84B873\"</Etag><LeaseStatus>unlocked</LeaseStatus><LeaseState>available</LeaseState><DefaultEncryptionScope>$account-encryption-key</DefaultEncryptionScope><DenyEncryptionScopeOverride>false</DenyEncryptionScopeOverride><HasImmutabilityPolicy>false</HasImmutabilityPolicy><HasLegalHold>false</HasLegalHold></Properties></Container></Containers><NextMarker /></EnumerationResults>",
      "Date" : "Fri, 06 Sep 2019 19:11:19 GMT",
      "x-ms-client-request-id" : "4e18e6c4-c4fb-4639-894a-dc1960aa7f4e",
>>>>>>> a55d5dd9
      "Content-Type" : "application/xml"
    },
    "Exception" : null
  }, {
    "Method" : "DELETE",
<<<<<<< HEAD
    "Uri" : "https://jaschrepragrs.blob.core.windows.net/jtcblobsaspermissionsparse03601952b26e35fac2451?restype=container",
    "Headers" : {
      "x-ms-version" : "2019-02-02",
      "User-Agent" : "azsdk-java-azure-storage-blob/12.0.0-preview.3 1.8.0_221; Windows 10 10.0",
      "x-ms-client-request-id" : "0ac0f305-3bca-4264-9626-7845d23e4b46"
=======
    "Uri" : "https://azstoragesdkaccount.blob.core.windows.net/jtcblobsaspermissionsparse0820714496bc7e4a8e421?restype=container",
    "Headers" : {
      "x-ms-version" : "2019-02-02",
      "User-Agent" : "azsdk-java-azure-storage-blob/12.0.0-preview.3 1.8.0_212; Windows 10 10.0",
      "x-ms-client-request-id" : "2312e20d-fc25-486c-8598-f9ad1a9a85fc"
>>>>>>> a55d5dd9
    },
    "Response" : {
      "x-ms-version" : "2019-02-02",
      "Server" : "Windows-Azure-Blob/1.0 Microsoft-HTTPAPI/2.0",
      "retry-after" : "0",
      "Content-Length" : "0",
      "StatusCode" : "202",
<<<<<<< HEAD
      "x-ms-request-id" : "bfec9394-901e-0044-4a3a-643cc7000000",
      "Date" : "Thu, 05 Sep 2019 22:36:14 GMT",
      "x-ms-client-request-id" : "0ac0f305-3bca-4264-9626-7845d23e4b46"
    },
    "Exception" : null
  } ],
  "variables" : [ "jtcblobsaspermissionsparse03601952b26e35fac2451" ]
=======
      "x-ms-request-id" : "8f76c749-401e-003a-17e6-6473d5000000",
      "Date" : "Fri, 06 Sep 2019 19:11:19 GMT",
      "x-ms-client-request-id" : "2312e20d-fc25-486c-8598-f9ad1a9a85fc"
    },
    "Exception" : null
  } ],
  "variables" : [ "jtcblobsaspermissionsparse0820714496bc7e4a8e421" ]
>>>>>>> a55d5dd9
}<|MERGE_RESOLUTION|>--- conflicted
+++ resolved
@@ -1,59 +1,32 @@
 {
   "networkCallRecords" : [ {
     "Method" : "PUT",
-<<<<<<< HEAD
-    "Uri" : "https://jaschrepragrs.blob.core.windows.net/jtcblobsaspermissionsparse03601952b26e35fac2451?restype=container",
+    "Uri" : "https://jaschrepragrs.blob.core.windows.net/jtcblobsaspermissionsparse044184cc85144578b4445?restype=container",
     "Headers" : {
       "x-ms-version" : "2019-02-02",
       "User-Agent" : "azsdk-java-azure-storage-blob/12.0.0-preview.3 1.8.0_221; Windows 10 10.0",
-      "x-ms-client-request-id" : "7d84801a-2a8d-4e0d-85b7-9086c1056e86"
-=======
-    "Uri" : "https://azstoragesdkaccount.blob.core.windows.net/jtcblobsaspermissionsparse0820714496bc7e4a8e421?restype=container",
-    "Headers" : {
-      "x-ms-version" : "2019-02-02",
-      "User-Agent" : "azsdk-java-azure-storage-blob/12.0.0-preview.3 1.8.0_212; Windows 10 10.0",
-      "x-ms-client-request-id" : "cb9991bc-ec27-4e02-939b-4b7183a6b3f2"
->>>>>>> a55d5dd9
+      "x-ms-client-request-id" : "4d228b7f-7a53-4a37-8e3f-96c01b783af8"
     },
     "Response" : {
       "x-ms-version" : "2019-02-02",
       "Server" : "Windows-Azure-Blob/1.0 Microsoft-HTTPAPI/2.0",
-<<<<<<< HEAD
-      "ETag" : "\"0x8D7325175F9EE0A\"",
-      "Last-Modified" : "Thu, 05 Sep 2019 22:36:14 GMT",
+      "ETag" : "\"0x8D7356026CCB6DF\"",
+      "Last-Modified" : "Mon, 09 Sep 2019 19:58:58 GMT",
       "retry-after" : "0",
       "Content-Length" : "0",
       "StatusCode" : "201",
-      "x-ms-request-id" : "bfec9367-901e-0044-263a-643cc7000000",
-      "Date" : "Thu, 05 Sep 2019 22:36:14 GMT",
-      "x-ms-client-request-id" : "7d84801a-2a8d-4e0d-85b7-9086c1056e86"
-=======
-      "ETag" : "\"0x8D732FDFF84B873\"",
-      "Last-Modified" : "Fri, 06 Sep 2019 19:11:19 GMT",
-      "retry-after" : "0",
-      "Content-Length" : "0",
-      "StatusCode" : "201",
-      "x-ms-request-id" : "8f76c728-401e-003a-7ce6-6473d5000000",
-      "Date" : "Fri, 06 Sep 2019 19:11:19 GMT",
-      "x-ms-client-request-id" : "cb9991bc-ec27-4e02-939b-4b7183a6b3f2"
->>>>>>> a55d5dd9
+      "x-ms-request-id" : "077fc376-801e-001f-5649-673bbb000000",
+      "Date" : "Mon, 09 Sep 2019 19:58:57 GMT",
+      "x-ms-client-request-id" : "4d228b7f-7a53-4a37-8e3f-96c01b783af8"
     },
     "Exception" : null
   }, {
     "Method" : "GET",
-<<<<<<< HEAD
     "Uri" : "https://jaschrepragrs.blob.core.windows.net?prefix=jtcblobsaspermissionsparse&comp=list",
     "Headers" : {
       "x-ms-version" : "2019-02-02",
       "User-Agent" : "azsdk-java-azure-storage-blob/12.0.0-preview.3 1.8.0_221; Windows 10 10.0",
-      "x-ms-client-request-id" : "7f47a519-46b8-47ca-a435-32bf09ef02d7"
-=======
-    "Uri" : "https://azstoragesdkaccount.blob.core.windows.net?prefix=jtcblobsaspermissionsparse&comp=list",
-    "Headers" : {
-      "x-ms-version" : "2019-02-02",
-      "User-Agent" : "azsdk-java-azure-storage-blob/12.0.0-preview.3 1.8.0_212; Windows 10 10.0",
-      "x-ms-client-request-id" : "4e18e6c4-c4fb-4639-894a-dc1960aa7f4e"
->>>>>>> a55d5dd9
+      "x-ms-client-request-id" : "1eb9d18a-0858-4c17-a93f-8b57912ae996"
     },
     "Response" : {
       "Transfer-Encoding" : "chunked",
@@ -61,35 +34,20 @@
       "Server" : "Windows-Azure-Blob/1.0 Microsoft-HTTPAPI/2.0",
       "retry-after" : "0",
       "StatusCode" : "200",
-<<<<<<< HEAD
-      "x-ms-request-id" : "bfec9374-901e-0044-313a-643cc7000000",
-      "Body" : "﻿<?xml version=\"1.0\" encoding=\"utf-8\"?><EnumerationResults ServiceEndpoint=\"https://jaschrepragrs.blob.core.windows.net/\"><Prefix>jtcblobsaspermissionsparse</Prefix><Containers><Container><Name>jtcblobsaspermissionsparse03601952b26e35fac2451</Name><Properties><Last-Modified>Thu, 05 Sep 2019 22:36:14 GMT</Last-Modified><Etag>\"0x8D7325175F9EE0A\"</Etag><LeaseStatus>unlocked</LeaseStatus><LeaseState>available</LeaseState><DefaultEncryptionScope>$account-encryption-key</DefaultEncryptionScope><DenyEncryptionScopeOverride>false</DenyEncryptionScopeOverride><HasImmutabilityPolicy>false</HasImmutabilityPolicy><HasLegalHold>false</HasLegalHold></Properties></Container></Containers><NextMarker /></EnumerationResults>",
-      "Date" : "Thu, 05 Sep 2019 22:36:14 GMT",
-      "x-ms-client-request-id" : "7f47a519-46b8-47ca-a435-32bf09ef02d7",
-=======
-      "x-ms-request-id" : "8f76c73c-401e-003a-0ce6-6473d5000000",
-      "Body" : "﻿<?xml version=\"1.0\" encoding=\"utf-8\"?><EnumerationResults ServiceEndpoint=\"https://azstoragesdkaccount.blob.core.windows.net/\"><Prefix>jtcblobsaspermissionsparse</Prefix><Containers><Container><Name>jtcblobsaspermissionsparse0820714496bc7e4a8e421</Name><Properties><Last-Modified>Fri, 06 Sep 2019 19:11:19 GMT</Last-Modified><Etag>\"0x8D732FDFF84B873\"</Etag><LeaseStatus>unlocked</LeaseStatus><LeaseState>available</LeaseState><DefaultEncryptionScope>$account-encryption-key</DefaultEncryptionScope><DenyEncryptionScopeOverride>false</DenyEncryptionScopeOverride><HasImmutabilityPolicy>false</HasImmutabilityPolicy><HasLegalHold>false</HasLegalHold></Properties></Container></Containers><NextMarker /></EnumerationResults>",
-      "Date" : "Fri, 06 Sep 2019 19:11:19 GMT",
-      "x-ms-client-request-id" : "4e18e6c4-c4fb-4639-894a-dc1960aa7f4e",
->>>>>>> a55d5dd9
+      "x-ms-request-id" : "077fc394-801e-001f-6e49-673bbb000000",
+      "Body" : "﻿<?xml version=\"1.0\" encoding=\"utf-8\"?><EnumerationResults ServiceEndpoint=\"https://jaschrepragrs.blob.core.windows.net/\"><Prefix>jtcblobsaspermissionsparse</Prefix><Containers><Container><Name>jtcblobsaspermissionsparse044184cc85144578b4445</Name><Properties><Last-Modified>Mon, 09 Sep 2019 19:58:58 GMT</Last-Modified><Etag>\"0x8D7356026CCB6DF\"</Etag><LeaseStatus>unlocked</LeaseStatus><LeaseState>available</LeaseState><DefaultEncryptionScope>$account-encryption-key</DefaultEncryptionScope><DenyEncryptionScopeOverride>false</DenyEncryptionScopeOverride><HasImmutabilityPolicy>false</HasImmutabilityPolicy><HasLegalHold>false</HasLegalHold></Properties></Container></Containers><NextMarker /></EnumerationResults>",
+      "Date" : "Mon, 09 Sep 2019 19:58:57 GMT",
+      "x-ms-client-request-id" : "1eb9d18a-0858-4c17-a93f-8b57912ae996",
       "Content-Type" : "application/xml"
     },
     "Exception" : null
   }, {
     "Method" : "DELETE",
-<<<<<<< HEAD
-    "Uri" : "https://jaschrepragrs.blob.core.windows.net/jtcblobsaspermissionsparse03601952b26e35fac2451?restype=container",
+    "Uri" : "https://jaschrepragrs.blob.core.windows.net/jtcblobsaspermissionsparse044184cc85144578b4445?restype=container",
     "Headers" : {
       "x-ms-version" : "2019-02-02",
       "User-Agent" : "azsdk-java-azure-storage-blob/12.0.0-preview.3 1.8.0_221; Windows 10 10.0",
-      "x-ms-client-request-id" : "0ac0f305-3bca-4264-9626-7845d23e4b46"
-=======
-    "Uri" : "https://azstoragesdkaccount.blob.core.windows.net/jtcblobsaspermissionsparse0820714496bc7e4a8e421?restype=container",
-    "Headers" : {
-      "x-ms-version" : "2019-02-02",
-      "User-Agent" : "azsdk-java-azure-storage-blob/12.0.0-preview.3 1.8.0_212; Windows 10 10.0",
-      "x-ms-client-request-id" : "2312e20d-fc25-486c-8598-f9ad1a9a85fc"
->>>>>>> a55d5dd9
+      "x-ms-client-request-id" : "eeb61cda-88eb-438c-a2b9-ead30d6e36b9"
     },
     "Response" : {
       "x-ms-version" : "2019-02-02",
@@ -97,21 +55,11 @@
       "retry-after" : "0",
       "Content-Length" : "0",
       "StatusCode" : "202",
-<<<<<<< HEAD
-      "x-ms-request-id" : "bfec9394-901e-0044-4a3a-643cc7000000",
-      "Date" : "Thu, 05 Sep 2019 22:36:14 GMT",
-      "x-ms-client-request-id" : "0ac0f305-3bca-4264-9626-7845d23e4b46"
+      "x-ms-request-id" : "077fc39e-801e-001f-7849-673bbb000000",
+      "Date" : "Mon, 09 Sep 2019 19:58:57 GMT",
+      "x-ms-client-request-id" : "eeb61cda-88eb-438c-a2b9-ead30d6e36b9"
     },
     "Exception" : null
   } ],
-  "variables" : [ "jtcblobsaspermissionsparse03601952b26e35fac2451" ]
-=======
-      "x-ms-request-id" : "8f76c749-401e-003a-17e6-6473d5000000",
-      "Date" : "Fri, 06 Sep 2019 19:11:19 GMT",
-      "x-ms-client-request-id" : "2312e20d-fc25-486c-8598-f9ad1a9a85fc"
-    },
-    "Exception" : null
-  } ],
-  "variables" : [ "jtcblobsaspermissionsparse0820714496bc7e4a8e421" ]
->>>>>>> a55d5dd9
+  "variables" : [ "jtcblobsaspermissionsparse044184cc85144578b4445" ]
 }