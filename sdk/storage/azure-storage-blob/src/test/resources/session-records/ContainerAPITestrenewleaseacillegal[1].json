--- conflicted
+++ resolved
@@ -1,59 +1,32 @@
 {
   "networkCallRecords" : [ {
     "Method" : "PUT",
-<<<<<<< HEAD
-    "Uri" : "https://jaschrepragrs.blob.core.windows.net/jtcrenewleaseacillegal09358143b1fcc5a48a49d4b?restype=container",
+    "Uri" : "https://jaschrepragrs.blob.core.windows.net/jtcrenewleaseacillegal0114949844c27878f44e388?restype=container",
     "Headers" : {
       "x-ms-version" : "2019-02-02",
       "User-Agent" : "azsdk-java-azure-storage-blob/12.0.0-preview.3 1.8.0_221; Windows 10 10.0",
-      "x-ms-client-request-id" : "426ca618-1c4c-40e0-91e6-0f109fa4bb18"
-=======
-    "Uri" : "https://azstoragesdkaccount.blob.core.windows.net/jtcrenewleaseacillegal0030876ca39883abaf4387a?restype=container",
-    "Headers" : {
-      "x-ms-version" : "2019-02-02",
-      "User-Agent" : "azsdk-java-azure-storage-blob/12.0.0-preview.3 1.8.0_212; Windows 10 10.0",
-      "x-ms-client-request-id" : "540d5101-6b6d-47c5-a53f-c00b880a7995"
->>>>>>> a55d5dd9
+      "x-ms-client-request-id" : "2cd46331-914a-4d52-a53d-f1d4448896e3"
     },
     "Response" : {
       "x-ms-version" : "2019-02-02",
       "Server" : "Windows-Azure-Blob/1.0 Microsoft-HTTPAPI/2.0",
-<<<<<<< HEAD
-      "ETag" : "\"0x8D73253323D8CD0\"",
-      "Last-Modified" : "Thu, 05 Sep 2019 22:48:40 GMT",
+      "ETag" : "\"0x8D73560BCCDDF2C\"",
+      "Last-Modified" : "Mon, 09 Sep 2019 20:03:09 GMT",
       "retry-after" : "0",
       "Content-Length" : "0",
       "StatusCode" : "201",
-      "x-ms-request-id" : "827d141f-601e-001e-103c-643a46000000",
-      "Date" : "Thu, 05 Sep 2019 22:48:39 GMT",
-      "x-ms-client-request-id" : "426ca618-1c4c-40e0-91e6-0f109fa4bb18"
-=======
-      "ETag" : "\"0x8D732FD8EC423E0\"",
-      "Last-Modified" : "Fri, 06 Sep 2019 19:08:09 GMT",
-      "retry-after" : "0",
-      "Content-Length" : "0",
-      "StatusCode" : "201",
-      "x-ms-request-id" : "ec654f3b-001e-001f-6be6-64eb66000000",
-      "Date" : "Fri, 06 Sep 2019 19:08:09 GMT",
-      "x-ms-client-request-id" : "540d5101-6b6d-47c5-a53f-c00b880a7995"
->>>>>>> a55d5dd9
+      "x-ms-request-id" : "c5c9e6bc-301e-0042-6d49-67cbbf000000",
+      "Date" : "Mon, 09 Sep 2019 20:03:08 GMT",
+      "x-ms-client-request-id" : "2cd46331-914a-4d52-a53d-f1d4448896e3"
     },
     "Exception" : null
   }, {
     "Method" : "GET",
-<<<<<<< HEAD
     "Uri" : "https://jaschrepragrs.blob.core.windows.net?prefix=jtcrenewleaseacillegal&comp=list",
     "Headers" : {
       "x-ms-version" : "2019-02-02",
       "User-Agent" : "azsdk-java-azure-storage-blob/12.0.0-preview.3 1.8.0_221; Windows 10 10.0",
-      "x-ms-client-request-id" : "65e308bd-335b-4373-b921-ca4a1f6b3999"
-=======
-    "Uri" : "https://azstoragesdkaccount.blob.core.windows.net?prefix=jtcrenewleaseacillegal&comp=list",
-    "Headers" : {
-      "x-ms-version" : "2019-02-02",
-      "User-Agent" : "azsdk-java-azure-storage-blob/12.0.0-preview.3 1.8.0_212; Windows 10 10.0",
-      "x-ms-client-request-id" : "bc3dfb4a-472e-4dcf-9a1a-5633f30689eb"
->>>>>>> a55d5dd9
+      "x-ms-client-request-id" : "ae4a6785-1ce0-4734-a963-402d46e2edb3"
     },
     "Response" : {
       "Transfer-Encoding" : "chunked",
@@ -61,35 +34,20 @@
       "Server" : "Windows-Azure-Blob/1.0 Microsoft-HTTPAPI/2.0",
       "retry-after" : "0",
       "StatusCode" : "200",
-<<<<<<< HEAD
-      "x-ms-request-id" : "827d142e-601e-001e-1d3c-643a46000000",
-      "Body" : "﻿<?xml version=\"1.0\" encoding=\"utf-8\"?><EnumerationResults ServiceEndpoint=\"https://jaschrepragrs.blob.core.windows.net/\"><Prefix>jtcrenewleaseacillegal</Prefix><Containers><Container><Name>jtcrenewleaseacillegal09358143b1fcc5a48a49d4b</Name><Properties><Last-Modified>Thu, 05 Sep 2019 22:48:40 GMT</Last-Modified><Etag>\"0x8D73253323D8CD0\"</Etag><LeaseStatus>unlocked</LeaseStatus><LeaseState>available</LeaseState><DefaultEncryptionScope>$account-encryption-key</DefaultEncryptionScope><DenyEncryptionScopeOverride>false</DenyEncryptionScopeOverride><HasImmutabilityPolicy>false</HasImmutabilityPolicy><HasLegalHold>false</HasLegalHold></Properties></Container></Containers><NextMarker /></EnumerationResults>",
-      "Date" : "Thu, 05 Sep 2019 22:48:40 GMT",
-      "x-ms-client-request-id" : "65e308bd-335b-4373-b921-ca4a1f6b3999",
-=======
-      "x-ms-request-id" : "ec654f4e-001e-001f-7de6-64eb66000000",
-      "Body" : "﻿<?xml version=\"1.0\" encoding=\"utf-8\"?><EnumerationResults ServiceEndpoint=\"https://azstoragesdkaccount.blob.core.windows.net/\"><Prefix>jtcrenewleaseacillegal</Prefix><Containers><Container><Name>jtcrenewleaseacillegal0030876ca39883abaf4387a</Name><Properties><Last-Modified>Fri, 06 Sep 2019 19:08:09 GMT</Last-Modified><Etag>\"0x8D732FD8EC423E0\"</Etag><LeaseStatus>unlocked</LeaseStatus><LeaseState>available</LeaseState><DefaultEncryptionScope>$account-encryption-key</DefaultEncryptionScope><DenyEncryptionScopeOverride>false</DenyEncryptionScopeOverride><HasImmutabilityPolicy>false</HasImmutabilityPolicy><HasLegalHold>false</HasLegalHold></Properties></Container></Containers><NextMarker /></EnumerationResults>",
-      "Date" : "Fri, 06 Sep 2019 19:08:09 GMT",
-      "x-ms-client-request-id" : "bc3dfb4a-472e-4dcf-9a1a-5633f30689eb",
->>>>>>> a55d5dd9
+      "x-ms-request-id" : "c5c9e6c8-301e-0042-7849-67cbbf000000",
+      "Body" : "﻿<?xml version=\"1.0\" encoding=\"utf-8\"?><EnumerationResults ServiceEndpoint=\"https://jaschrepragrs.blob.core.windows.net/\"><Prefix>jtcrenewleaseacillegal</Prefix><Containers><Container><Name>jtcrenewleaseacillegal0114949844c27878f44e388</Name><Properties><Last-Modified>Mon, 09 Sep 2019 20:03:09 GMT</Last-Modified><Etag>\"0x8D73560BCCDDF2C\"</Etag><LeaseStatus>unlocked</LeaseStatus><LeaseState>available</LeaseState><DefaultEncryptionScope>$account-encryption-key</DefaultEncryptionScope><DenyEncryptionScopeOverride>false</DenyEncryptionScopeOverride><HasImmutabilityPolicy>false</HasImmutabilityPolicy><HasLegalHold>false</HasLegalHold></Properties></Container></Containers><NextMarker /></EnumerationResults>",
+      "Date" : "Mon, 09 Sep 2019 20:03:08 GMT",
+      "x-ms-client-request-id" : "ae4a6785-1ce0-4734-a963-402d46e2edb3",
       "Content-Type" : "application/xml"
     },
     "Exception" : null
   }, {
     "Method" : "DELETE",
-<<<<<<< HEAD
-    "Uri" : "https://jaschrepragrs.blob.core.windows.net/jtcrenewleaseacillegal09358143b1fcc5a48a49d4b?restype=container",
+    "Uri" : "https://jaschrepragrs.blob.core.windows.net/jtcrenewleaseacillegal0114949844c27878f44e388?restype=container",
     "Headers" : {
       "x-ms-version" : "2019-02-02",
       "User-Agent" : "azsdk-java-azure-storage-blob/12.0.0-preview.3 1.8.0_221; Windows 10 10.0",
-      "x-ms-client-request-id" : "52c757a9-c000-416b-912f-4d23544e767d"
-=======
-    "Uri" : "https://azstoragesdkaccount.blob.core.windows.net/jtcrenewleaseacillegal0030876ca39883abaf4387a?restype=container",
-    "Headers" : {
-      "x-ms-version" : "2019-02-02",
-      "User-Agent" : "azsdk-java-azure-storage-blob/12.0.0-preview.3 1.8.0_212; Windows 10 10.0",
-      "x-ms-client-request-id" : "e1afdacc-1444-4267-94e6-ed0bc08615ef"
->>>>>>> a55d5dd9
+      "x-ms-client-request-id" : "3c5daa2c-20b7-49c1-af89-704cb905e194"
     },
     "Response" : {
       "x-ms-version" : "2019-02-02",
@@ -97,21 +55,11 @@
       "retry-after" : "0",
       "Content-Length" : "0",
       "StatusCode" : "202",
-<<<<<<< HEAD
-      "x-ms-request-id" : "827d143a-601e-001e-293c-643a46000000",
-      "Date" : "Thu, 05 Sep 2019 22:48:40 GMT",
-      "x-ms-client-request-id" : "52c757a9-c000-416b-912f-4d23544e767d"
+      "x-ms-request-id" : "c5c9e6de-301e-0042-0a49-67cbbf000000",
+      "Date" : "Mon, 09 Sep 2019 20:03:08 GMT",
+      "x-ms-client-request-id" : "3c5daa2c-20b7-49c1-af89-704cb905e194"
     },
     "Exception" : null
   } ],
-  "variables" : [ "jtcrenewleaseacillegal09358143b1fcc5a48a49d4b" ]
-=======
-      "x-ms-request-id" : "ec654f5a-001e-001f-09e6-64eb66000000",
-      "Date" : "Fri, 06 Sep 2019 19:08:09 GMT",
-      "x-ms-client-request-id" : "e1afdacc-1444-4267-94e6-ed0bc08615ef"
-    },
-    "Exception" : null
-  } ],
-  "variables" : [ "jtcrenewleaseacillegal0030876ca39883abaf4387a" ]
->>>>>>> a55d5dd9
+  "variables" : [ "jtcrenewleaseacillegal0114949844c27878f44e388" ]
 }