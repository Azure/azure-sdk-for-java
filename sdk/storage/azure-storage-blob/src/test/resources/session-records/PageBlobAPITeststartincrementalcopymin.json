--- conflicted
+++ resolved
@@ -1,230 +1,122 @@
 {
   "networkCallRecords" : [ {
     "Method" : "PUT",
-<<<<<<< HEAD
-    "Uri" : "https://jaschrepragrs.blob.core.windows.net/jtcstartincrementalcopymin0546245af4189edfd64f3?restype=container",
+    "Uri" : "https://jaschrepragrs.blob.core.windows.net/jtcstartincrementalcopymin064235a41af71ea404415?restype=container",
     "Headers" : {
       "x-ms-version" : "2019-02-02",
       "User-Agent" : "azsdk-java-azure-storage-blob/12.0.0-preview.3 1.8.0_221; Windows 10 10.0",
-      "x-ms-client-request-id" : "0f90ffb0-909f-47e5-8b88-de7f87470639"
-=======
-    "Uri" : "https://azstoragesdkaccount.blob.core.windows.net/jtcstartincrementalcopymin05227889fc56f2e6f04b8?restype=container",
-    "Headers" : {
-      "x-ms-version" : "2019-02-02",
-      "User-Agent" : "azsdk-java-azure-storage-blob/12.0.0-preview.3 1.8.0_212; Windows 10 10.0",
-      "x-ms-client-request-id" : "784006ef-188f-48ad-ba77-3ecba2e90ee4"
->>>>>>> a55d5dd9
+      "x-ms-client-request-id" : "5ad684bf-501c-4298-9942-ed2136956fe9"
     },
     "Response" : {
       "x-ms-version" : "2019-02-02",
       "Server" : "Windows-Azure-Blob/1.0 Microsoft-HTTPAPI/2.0",
-<<<<<<< HEAD
-      "ETag" : "\"0x8D732526F3BA555\"",
-      "Last-Modified" : "Thu, 05 Sep 2019 22:43:13 GMT",
+      "ETag" : "\"0x8D73561A8FAEFF1\"",
+      "Last-Modified" : "Mon, 09 Sep 2019 20:09:45 GMT",
       "retry-after" : "0",
       "Content-Length" : "0",
       "StatusCode" : "201",
-      "x-ms-request-id" : "e0dd8021-e01e-0026-503b-647b1f000000",
-      "Date" : "Thu, 05 Sep 2019 22:43:12 GMT",
-      "x-ms-client-request-id" : "0f90ffb0-909f-47e5-8b88-de7f87470639"
-=======
-      "ETag" : "\"0x8D732FDD29B14B7\"",
-      "Last-Modified" : "Fri, 06 Sep 2019 19:10:03 GMT",
-      "retry-after" : "0",
-      "Content-Length" : "0",
-      "StatusCode" : "201",
-      "x-ms-request-id" : "8f7631dc-401e-003a-3ce6-6473d5000000",
-      "Date" : "Fri, 06 Sep 2019 19:10:02 GMT",
-      "x-ms-client-request-id" : "784006ef-188f-48ad-ba77-3ecba2e90ee4"
->>>>>>> a55d5dd9
+      "x-ms-request-id" : "9ebd4ac3-501e-003f-414a-675777000000",
+      "Date" : "Mon, 09 Sep 2019 20:09:45 GMT",
+      "x-ms-client-request-id" : "5ad684bf-501c-4298-9942-ed2136956fe9"
     },
     "Exception" : null
   }, {
     "Method" : "PUT",
-<<<<<<< HEAD
-    "Uri" : "https://jaschrepragrs.blob.core.windows.net/jtcstartincrementalcopymin0546245af4189edfd64f3/javablobstartincrementalcopymin11666288320892d37d4",
+    "Uri" : "https://jaschrepragrs.blob.core.windows.net/jtcstartincrementalcopymin064235a41af71ea404415/javablobstartincrementalcopymin129740497e0db958a24",
     "Headers" : {
       "x-ms-version" : "2019-02-02",
       "User-Agent" : "azsdk-java-azure-storage-blob/12.0.0-preview.3 1.8.0_221; Windows 10 10.0",
-      "x-ms-client-request-id" : "022f0327-3296-45e2-85fc-fe60971772cb"
-=======
-    "Uri" : "https://azstoragesdkaccount.blob.core.windows.net/jtcstartincrementalcopymin05227889fc56f2e6f04b8/javablobstartincrementalcopymin134514304fa18fb1584",
-    "Headers" : {
-      "x-ms-version" : "2019-02-02",
-      "User-Agent" : "azsdk-java-azure-storage-blob/12.0.0-preview.3 1.8.0_212; Windows 10 10.0",
-      "x-ms-client-request-id" : "6a418fff-719d-420a-b405-48c65918ceef"
->>>>>>> a55d5dd9
+      "x-ms-client-request-id" : "a1f32ded-d7a9-4dd8-9d76-55825650d40b"
     },
     "Response" : {
       "x-ms-version" : "2019-02-02",
       "Server" : "Windows-Azure-Blob/1.0 Microsoft-HTTPAPI/2.0",
-<<<<<<< HEAD
-      "ETag" : "\"0x8D732526F48A83A\"",
-      "Last-Modified" : "Thu, 05 Sep 2019 22:43:13 GMT",
+      "ETag" : "\"0x8D73561A908552E\"",
+      "Last-Modified" : "Mon, 09 Sep 2019 20:09:46 GMT",
       "retry-after" : "0",
       "Content-Length" : "0",
       "StatusCode" : "201",
-      "x-ms-request-id" : "e0dd8032-e01e-0026-603b-647b1f000000",
+      "x-ms-request-id" : "9ebd4ad7-501e-003f-534a-675777000000",
       "x-ms-request-server-encrypted" : "true",
-      "Date" : "Thu, 05 Sep 2019 22:43:12 GMT",
-      "x-ms-client-request-id" : "022f0327-3296-45e2-85fc-fe60971772cb"
-=======
-      "ETag" : "\"0x8D732FDD2AE64CF\"",
-      "Last-Modified" : "Fri, 06 Sep 2019 19:10:03 GMT",
-      "retry-after" : "0",
-      "Content-Length" : "0",
-      "StatusCode" : "201",
-      "x-ms-request-id" : "8f763236-401e-003a-09e6-6473d5000000",
-      "x-ms-request-server-encrypted" : "true",
-      "Date" : "Fri, 06 Sep 2019 19:10:02 GMT",
-      "x-ms-client-request-id" : "6a418fff-719d-420a-b405-48c65918ceef"
->>>>>>> a55d5dd9
+      "Date" : "Mon, 09 Sep 2019 20:09:45 GMT",
+      "x-ms-client-request-id" : "a1f32ded-d7a9-4dd8-9d76-55825650d40b"
     },
     "Exception" : null
   }, {
     "Method" : "PUT",
-<<<<<<< HEAD
-    "Uri" : "https://jaschrepragrs.blob.core.windows.net/jtcstartincrementalcopymin0546245af4189edfd64f3?restype=container&comp=acl",
+    "Uri" : "https://jaschrepragrs.blob.core.windows.net/jtcstartincrementalcopymin064235a41af71ea404415?restype=container&comp=acl",
     "Headers" : {
       "x-ms-version" : "2019-02-02",
       "User-Agent" : "azsdk-java-azure-storage-blob/12.0.0-preview.3 1.8.0_221; Windows 10 10.0",
-      "x-ms-client-request-id" : "cfe93cdb-63c1-4bd5-8a63-54fce5ea5007",
-=======
-    "Uri" : "https://azstoragesdkaccount.blob.core.windows.net/jtcstartincrementalcopymin05227889fc56f2e6f04b8?restype=container&comp=acl",
-    "Headers" : {
-      "x-ms-version" : "2019-02-02",
-      "User-Agent" : "azsdk-java-azure-storage-blob/12.0.0-preview.3 1.8.0_212; Windows 10 10.0",
-      "x-ms-client-request-id" : "6ab65ca9-315d-43cb-8b96-bd3c12cff52e",
->>>>>>> a55d5dd9
+      "x-ms-client-request-id" : "01069330-0fad-4b9f-af23-53d521a99fdf",
       "Content-Type" : "application/xml; charset=utf-8"
     },
     "Response" : {
       "x-ms-version" : "2019-02-02",
       "Server" : "Windows-Azure-Blob/1.0 Microsoft-HTTPAPI/2.0",
-<<<<<<< HEAD
-      "ETag" : "\"0x8D732526F54D4C8\"",
-      "Last-Modified" : "Thu, 05 Sep 2019 22:43:13 GMT",
+      "ETag" : "\"0x8D73561A9145508\"",
+      "Last-Modified" : "Mon, 09 Sep 2019 20:09:46 GMT",
       "retry-after" : "0",
       "Content-Length" : "0",
       "StatusCode" : "200",
-      "x-ms-request-id" : "e0dd8046-e01e-0026-723b-647b1f000000",
-      "Date" : "Thu, 05 Sep 2019 22:43:12 GMT",
-      "x-ms-client-request-id" : "cfe93cdb-63c1-4bd5-8a63-54fce5ea5007"
-=======
-      "ETag" : "\"0x8D732FDD2B384CD\"",
-      "Last-Modified" : "Fri, 06 Sep 2019 19:10:03 GMT",
-      "retry-after" : "0",
-      "Content-Length" : "0",
-      "StatusCode" : "200",
-      "x-ms-request-id" : "8f76323f-401e-003a-11e6-6473d5000000",
-      "Date" : "Fri, 06 Sep 2019 19:10:02 GMT",
-      "x-ms-client-request-id" : "6ab65ca9-315d-43cb-8b96-bd3c12cff52e"
->>>>>>> a55d5dd9
+      "x-ms-request-id" : "9ebd4ae6-501e-003f-614a-675777000000",
+      "Date" : "Mon, 09 Sep 2019 20:09:45 GMT",
+      "x-ms-client-request-id" : "01069330-0fad-4b9f-af23-53d521a99fdf"
     },
     "Exception" : null
   }, {
     "Method" : "PUT",
-<<<<<<< HEAD
-    "Uri" : "https://jaschrepragrs.blob.core.windows.net/jtcstartincrementalcopymin0546245af4189edfd64f3/javablobstartincrementalcopymin11666288320892d37d4?comp=snapshot",
+    "Uri" : "https://jaschrepragrs.blob.core.windows.net/jtcstartincrementalcopymin064235a41af71ea404415/javablobstartincrementalcopymin129740497e0db958a24?comp=snapshot",
     "Headers" : {
       "x-ms-version" : "2019-02-02",
       "User-Agent" : "azsdk-java-azure-storage-blob/12.0.0-preview.3 1.8.0_221; Windows 10 10.0",
-      "x-ms-client-request-id" : "dae1f2ed-f0ca-4dd4-bfad-c62bf445d752"
+      "x-ms-client-request-id" : "bddc10c1-31dd-4b87-b438-4ff1a4e3075a"
     },
     "Response" : {
       "x-ms-version" : "2019-02-02",
-      "x-ms-snapshot" : "2019-09-05T22:43:13.3595403Z",
+      "x-ms-snapshot" : "2019-09-09T20:09:46.1871159Z",
       "Server" : "Windows-Azure-Blob/1.0 Microsoft-HTTPAPI/2.0",
-      "ETag" : "\"0x8D732526F48A83A\"",
-      "Last-Modified" : "Thu, 05 Sep 2019 22:43:13 GMT",
+      "ETag" : "\"0x8D73561A908552E\"",
+      "Last-Modified" : "Mon, 09 Sep 2019 20:09:46 GMT",
       "retry-after" : "0",
       "Content-Length" : "0",
       "StatusCode" : "201",
-      "x-ms-request-id" : "e0dd805b-e01e-0026-073b-647b1f000000",
+      "x-ms-request-id" : "9ebd4afa-501e-003f-734a-675777000000",
       "x-ms-request-server-encrypted" : "false",
-      "Date" : "Thu, 05 Sep 2019 22:43:12 GMT",
-      "x-ms-client-request-id" : "dae1f2ed-f0ca-4dd4-bfad-c62bf445d752"
-=======
-    "Uri" : "https://azstoragesdkaccount.blob.core.windows.net/jtcstartincrementalcopymin05227889fc56f2e6f04b8/javablobstartincrementalcopymin134514304fa18fb1584?comp=snapshot",
-    "Headers" : {
-      "x-ms-version" : "2019-02-02",
-      "User-Agent" : "azsdk-java-azure-storage-blob/12.0.0-preview.3 1.8.0_212; Windows 10 10.0",
-      "x-ms-client-request-id" : "1a60fda1-b69b-4399-aa8d-4ff4ff33ce83"
-    },
-    "Response" : {
-      "x-ms-version" : "2019-02-02",
-      "x-ms-snapshot" : "2019-09-06T19:10:03.9704322Z",
-      "Server" : "Windows-Azure-Blob/1.0 Microsoft-HTTPAPI/2.0",
-      "ETag" : "\"0x8D732FDD2AE64CF\"",
-      "Last-Modified" : "Fri, 06 Sep 2019 19:10:03 GMT",
-      "retry-after" : "0",
-      "Content-Length" : "0",
-      "StatusCode" : "201",
-      "x-ms-request-id" : "8f763257-401e-003a-26e6-6473d5000000",
-      "x-ms-request-server-encrypted" : "false",
-      "Date" : "Fri, 06 Sep 2019 19:10:03 GMT",
-      "x-ms-client-request-id" : "1a60fda1-b69b-4399-aa8d-4ff4ff33ce83"
->>>>>>> a55d5dd9
+      "Date" : "Mon, 09 Sep 2019 20:09:45 GMT",
+      "x-ms-client-request-id" : "bddc10c1-31dd-4b87-b438-4ff1a4e3075a"
     },
     "Exception" : null
   }, {
     "Method" : "PUT",
-<<<<<<< HEAD
-    "Uri" : "https://jaschrepragrs.blob.core.windows.net/jtcstartincrementalcopymin0546245af4189edfd64f3/javablobstartincrementalcopymin2162032b00d67318a94?comp=incrementalcopy",
+    "Uri" : "https://jaschrepragrs.blob.core.windows.net/jtcstartincrementalcopymin064235a41af71ea404415/javablobstartincrementalcopymin2451117262e3fdd6474?comp=incrementalcopy",
     "Headers" : {
       "x-ms-version" : "2019-02-02",
       "User-Agent" : "azsdk-java-azure-storage-blob/12.0.0-preview.3 1.8.0_221; Windows 10 10.0",
-      "x-ms-client-request-id" : "866bfa02-530a-451d-8027-c3a37ceafb26"
-=======
-    "Uri" : "https://azstoragesdkaccount.blob.core.windows.net/jtcstartincrementalcopymin05227889fc56f2e6f04b8/javablobstartincrementalcopymin216576e3dd2dc0ca6b4?comp=incrementalcopy",
-    "Headers" : {
-      "x-ms-version" : "2019-02-02",
-      "User-Agent" : "azsdk-java-azure-storage-blob/12.0.0-preview.3 1.8.0_212; Windows 10 10.0",
-      "x-ms-client-request-id" : "1fb09a75-b9a1-4352-85a2-a854c141accb"
->>>>>>> a55d5dd9
+      "x-ms-client-request-id" : "dba40e32-46fe-4d40-8108-acefa0238e4e"
     },
     "Response" : {
       "x-ms-version" : "2019-02-02",
       "Server" : "Windows-Azure-Blob/1.0 Microsoft-HTTPAPI/2.0",
-<<<<<<< HEAD
-      "x-ms-copy-id" : "2842de81-52e4-4c66-9f49-a271224c1585",
-      "ETag" : "\"0x8D732526F6F4A33\"",
-      "Last-Modified" : "Thu, 05 Sep 2019 22:43:13 GMT",
-=======
-      "x-ms-copy-id" : "c93abc34-9f79-488c-9156-92f1f3f4a0e7",
-      "ETag" : "\"0x8D732FDD2D1FAD1\"",
-      "Last-Modified" : "Fri, 06 Sep 2019 19:10:04 GMT",
->>>>>>> a55d5dd9
+      "x-ms-copy-id" : "5ddd22f0-122e-4932-a575-733c7f9d72e8",
+      "ETag" : "\"0x8D73561A92F9372\"",
+      "Last-Modified" : "Mon, 09 Sep 2019 20:09:46 GMT",
       "retry-after" : "0",
       "Content-Length" : "0",
       "x-ms-copy-status" : "pending",
       "StatusCode" : "202",
-<<<<<<< HEAD
-      "x-ms-request-id" : "e0dd806b-e01e-0026-163b-647b1f000000",
-      "Date" : "Thu, 05 Sep 2019 22:43:12 GMT",
-      "x-ms-client-request-id" : "866bfa02-530a-451d-8027-c3a37ceafb26"
-=======
-      "x-ms-request-id" : "8f7632a5-401e-003a-6ae6-6473d5000000",
-      "Date" : "Fri, 06 Sep 2019 19:10:03 GMT",
-      "x-ms-client-request-id" : "1fb09a75-b9a1-4352-85a2-a854c141accb"
->>>>>>> a55d5dd9
+      "x-ms-request-id" : "9ebd4b07-501e-003f-7e4a-675777000000",
+      "Date" : "Mon, 09 Sep 2019 20:09:45 GMT",
+      "x-ms-client-request-id" : "dba40e32-46fe-4d40-8108-acefa0238e4e"
     },
     "Exception" : null
   }, {
     "Method" : "GET",
-<<<<<<< HEAD
     "Uri" : "https://jaschrepragrs.blob.core.windows.net?prefix=jtcstartincrementalcopymin&comp=list",
     "Headers" : {
       "x-ms-version" : "2019-02-02",
       "User-Agent" : "azsdk-java-azure-storage-blob/12.0.0-preview.3 1.8.0_221; Windows 10 10.0",
-      "x-ms-client-request-id" : "60f4f6ec-4faf-434e-8e3b-7bea21875e62"
-=======
-    "Uri" : "https://azstoragesdkaccount.blob.core.windows.net?prefix=jtcstartincrementalcopymin&comp=list",
-    "Headers" : {
-      "x-ms-version" : "2019-02-02",
-      "User-Agent" : "azsdk-java-azure-storage-blob/12.0.0-preview.3 1.8.0_212; Windows 10 10.0",
-      "x-ms-client-request-id" : "53e7749d-dbb6-4329-bf0a-d3381d3e8d58"
->>>>>>> a55d5dd9
+      "x-ms-client-request-id" : "ec930b58-d072-476c-a1fd-864f4781cc9b"
     },
     "Response" : {
       "Transfer-Encoding" : "chunked",
@@ -232,35 +124,20 @@
       "Server" : "Windows-Azure-Blob/1.0 Microsoft-HTTPAPI/2.0",
       "retry-after" : "0",
       "StatusCode" : "200",
-<<<<<<< HEAD
-      "x-ms-request-id" : "e0dd807e-e01e-0026-293b-647b1f000000",
-      "Body" : "﻿<?xml version=\"1.0\" encoding=\"utf-8\"?><EnumerationResults ServiceEndpoint=\"https://jaschrepragrs.blob.core.windows.net/\"><Prefix>jtcstartincrementalcopymin</Prefix><Containers><Container><Name>jtcstartincrementalcopymin0546245af4189edfd64f3</Name><Properties><Last-Modified>Thu, 05 Sep 2019 22:43:13 GMT</Last-Modified><Etag>\"0x8D732526F54D4C8\"</Etag><LeaseStatus>unlocked</LeaseStatus><LeaseState>available</LeaseState><PublicAccess>blob</PublicAccess><DefaultEncryptionScope>$account-encryption-key</DefaultEncryptionScope><DenyEncryptionScopeOverride>false</DenyEncryptionScopeOverride><HasImmutabilityPolicy>false</HasImmutabilityPolicy><HasLegalHold>false</HasLegalHold></Properties></Container></Containers><NextMarker /></EnumerationResults>",
-      "Date" : "Thu, 05 Sep 2019 22:43:12 GMT",
-      "x-ms-client-request-id" : "60f4f6ec-4faf-434e-8e3b-7bea21875e62",
-=======
-      "x-ms-request-id" : "8f7632bc-401e-003a-7fe6-6473d5000000",
-      "Body" : "﻿<?xml version=\"1.0\" encoding=\"utf-8\"?><EnumerationResults ServiceEndpoint=\"https://azstoragesdkaccount.blob.core.windows.net/\"><Prefix>jtcstartincrementalcopymin</Prefix><Containers><Container><Name>jtcstartincrementalcopymin05227889fc56f2e6f04b8</Name><Properties><Last-Modified>Fri, 06 Sep 2019 19:10:03 GMT</Last-Modified><Etag>\"0x8D732FDD2B384CD\"</Etag><LeaseStatus>unlocked</LeaseStatus><LeaseState>available</LeaseState><PublicAccess>blob</PublicAccess><DefaultEncryptionScope>$account-encryption-key</DefaultEncryptionScope><DenyEncryptionScopeOverride>false</DenyEncryptionScopeOverride><HasImmutabilityPolicy>false</HasImmutabilityPolicy><HasLegalHold>false</HasLegalHold></Properties></Container></Containers><NextMarker /></EnumerationResults>",
-      "Date" : "Fri, 06 Sep 2019 19:10:03 GMT",
-      "x-ms-client-request-id" : "53e7749d-dbb6-4329-bf0a-d3381d3e8d58",
->>>>>>> a55d5dd9
+      "x-ms-request-id" : "9ebd4b20-501e-003f-144a-675777000000",
+      "Body" : "﻿<?xml version=\"1.0\" encoding=\"utf-8\"?><EnumerationResults ServiceEndpoint=\"https://jaschrepragrs.blob.core.windows.net/\"><Prefix>jtcstartincrementalcopymin</Prefix><Containers><Container><Name>jtcstartincrementalcopymin064235a41af71ea404415</Name><Properties><Last-Modified>Mon, 09 Sep 2019 20:09:46 GMT</Last-Modified><Etag>\"0x8D73561A9145508\"</Etag><LeaseStatus>unlocked</LeaseStatus><LeaseState>available</LeaseState><PublicAccess>blob</PublicAccess><DefaultEncryptionScope>$account-encryption-key</DefaultEncryptionScope><DenyEncryptionScopeOverride>false</DenyEncryptionScopeOverride><HasImmutabilityPolicy>false</HasImmutabilityPolicy><HasLegalHold>false</HasLegalHold></Properties></Container></Containers><NextMarker /></EnumerationResults>",
+      "Date" : "Mon, 09 Sep 2019 20:09:45 GMT",
+      "x-ms-client-request-id" : "ec930b58-d072-476c-a1fd-864f4781cc9b",
       "Content-Type" : "application/xml"
     },
     "Exception" : null
   }, {
     "Method" : "DELETE",
-<<<<<<< HEAD
-    "Uri" : "https://jaschrepragrs.blob.core.windows.net/jtcstartincrementalcopymin0546245af4189edfd64f3?restype=container",
+    "Uri" : "https://jaschrepragrs.blob.core.windows.net/jtcstartincrementalcopymin064235a41af71ea404415?restype=container",
     "Headers" : {
       "x-ms-version" : "2019-02-02",
       "User-Agent" : "azsdk-java-azure-storage-blob/12.0.0-preview.3 1.8.0_221; Windows 10 10.0",
-      "x-ms-client-request-id" : "ee3ce16a-86f0-4766-84cc-d1088f8394b5"
-=======
-    "Uri" : "https://azstoragesdkaccount.blob.core.windows.net/jtcstartincrementalcopymin05227889fc56f2e6f04b8?restype=container",
-    "Headers" : {
-      "x-ms-version" : "2019-02-02",
-      "User-Agent" : "azsdk-java-azure-storage-blob/12.0.0-preview.3 1.8.0_212; Windows 10 10.0",
-      "x-ms-client-request-id" : "ce90bae6-226b-42fc-b71e-16205e780129"
->>>>>>> a55d5dd9
+      "x-ms-client-request-id" : "68bfc51d-8326-472c-ba73-c4b0dfefa388"
     },
     "Response" : {
       "x-ms-version" : "2019-02-02",
@@ -268,21 +145,11 @@
       "retry-after" : "0",
       "Content-Length" : "0",
       "StatusCode" : "202",
-<<<<<<< HEAD
-      "x-ms-request-id" : "e0dd8090-e01e-0026-3a3b-647b1f000000",
-      "Date" : "Thu, 05 Sep 2019 22:43:12 GMT",
-      "x-ms-client-request-id" : "ee3ce16a-86f0-4766-84cc-d1088f8394b5"
+      "x-ms-request-id" : "9ebd4b34-501e-003f-284a-675777000000",
+      "Date" : "Mon, 09 Sep 2019 20:09:46 GMT",
+      "x-ms-client-request-id" : "68bfc51d-8326-472c-ba73-c4b0dfefa388"
     },
     "Exception" : null
   } ],
-  "variables" : [ "jtcstartincrementalcopymin0546245af4189edfd64f3", "javablobstartincrementalcopymin11666288320892d37d4", "javablobstartincrementalcopymin2162032b00d67318a94" ]
-=======
-      "x-ms-request-id" : "8f7632d3-401e-003a-14e6-6473d5000000",
-      "Date" : "Fri, 06 Sep 2019 19:10:03 GMT",
-      "x-ms-client-request-id" : "ce90bae6-226b-42fc-b71e-16205e780129"
-    },
-    "Exception" : null
-  } ],
-  "variables" : [ "jtcstartincrementalcopymin05227889fc56f2e6f04b8", "javablobstartincrementalcopymin134514304fa18fb1584", "javablobstartincrementalcopymin216576e3dd2dc0ca6b4" ]
->>>>>>> a55d5dd9
+  "variables" : [ "jtcstartincrementalcopymin064235a41af71ea404415", "javablobstartincrementalcopymin129740497e0db958a24", "javablobstartincrementalcopymin2451117262e3fdd6474" ]
 }