{
  "networkCallRecords" : [ {
    "Method" : "PUT",
<<<<<<< HEAD
    "Uri" : "https://jaschrepragrs.blob.core.windows.net/jtcaccountsaspermissionsparse0241226bd606b9d22145?restype=container",
    "Headers" : {
      "x-ms-version" : "2019-02-02",
      "User-Agent" : "azsdk-java-azure-storage-blob/12.0.0-preview.3 1.8.0_221; Windows 10 10.0",
      "x-ms-client-request-id" : "ea78b285-3a87-4d98-9698-d779dc4256c0"
=======
    "Uri" : "https://azstoragesdkaccount.blob.core.windows.net/jtcaccountsaspermissionsparse0060639c70aa79304946?restype=container",
    "Headers" : {
      "x-ms-version" : "2019-02-02",
      "User-Agent" : "azsdk-java-azure-storage-blob/12.0.0-preview.3 1.8.0_212; Windows 10 10.0",
      "x-ms-client-request-id" : "a32724a1-f37d-495f-90d1-b78fe6e9e81b"
>>>>>>> a55d5dd9
    },
    "Response" : {
      "x-ms-version" : "2019-02-02",
      "Server" : "Windows-Azure-Blob/1.0 Microsoft-HTTPAPI/2.0",
<<<<<<< HEAD
      "ETag" : "\"0x8D7325193C7CFC7\"",
      "Last-Modified" : "Thu, 05 Sep 2019 22:37:04 GMT",
      "retry-after" : "0",
      "Content-Length" : "0",
      "StatusCode" : "201",
      "x-ms-request-id" : "bfecc46f-901e-0044-4b3a-643cc7000000",
      "Date" : "Thu, 05 Sep 2019 22:37:04 GMT",
      "x-ms-client-request-id" : "ea78b285-3a87-4d98-9698-d779dc4256c0"
=======
      "ETag" : "\"0x8D732FDB4652E34\"",
      "Last-Modified" : "Fri, 06 Sep 2019 19:09:13 GMT",
      "retry-after" : "0",
      "Content-Length" : "0",
      "StatusCode" : "201",
      "x-ms-request-id" : "ec65ecce-001e-001f-20e6-64eb66000000",
      "Date" : "Fri, 06 Sep 2019 19:09:12 GMT",
      "x-ms-client-request-id" : "a32724a1-f37d-495f-90d1-b78fe6e9e81b"
>>>>>>> a55d5dd9
    },
    "Exception" : null
  }, {
    "Method" : "GET",
<<<<<<< HEAD
    "Uri" : "https://jaschrepragrs.blob.core.windows.net?prefix=jtcaccountsaspermissionsparse&comp=list",
    "Headers" : {
      "x-ms-version" : "2019-02-02",
      "User-Agent" : "azsdk-java-azure-storage-blob/12.0.0-preview.3 1.8.0_221; Windows 10 10.0",
      "x-ms-client-request-id" : "d961e051-26e7-40e6-bdf7-fbf8c2bb3dca"
=======
    "Uri" : "https://azstoragesdkaccount.blob.core.windows.net?prefix=jtcaccountsaspermissionsparse&comp=list",
    "Headers" : {
      "x-ms-version" : "2019-02-02",
      "User-Agent" : "azsdk-java-azure-storage-blob/12.0.0-preview.3 1.8.0_212; Windows 10 10.0",
      "x-ms-client-request-id" : "c0ff65f6-562e-4300-adcc-4f59f63dc3fd"
>>>>>>> a55d5dd9
    },
    "Response" : {
      "Transfer-Encoding" : "chunked",
      "x-ms-version" : "2019-02-02",
      "Server" : "Windows-Azure-Blob/1.0 Microsoft-HTTPAPI/2.0",
      "retry-after" : "0",
      "StatusCode" : "200",
<<<<<<< HEAD
      "x-ms-request-id" : "bfecc483-901e-0044-5d3a-643cc7000000",
      "Body" : "﻿<?xml version=\"1.0\" encoding=\"utf-8\"?><EnumerationResults ServiceEndpoint=\"https://jaschrepragrs.blob.core.windows.net/\"><Prefix>jtcaccountsaspermissionsparse</Prefix><Containers><Container><Name>jtcaccountsaspermissionsparse0241226bd606b9d22145</Name><Properties><Last-Modified>Thu, 05 Sep 2019 22:37:04 GMT</Last-Modified><Etag>\"0x8D7325193C7CFC7\"</Etag><LeaseStatus>unlocked</LeaseStatus><LeaseState>available</LeaseState><DefaultEncryptionScope>$account-encryption-key</DefaultEncryptionScope><DenyEncryptionScopeOverride>false</DenyEncryptionScopeOverride><HasImmutabilityPolicy>false</HasImmutabilityPolicy><HasLegalHold>false</HasLegalHold></Properties></Container></Containers><NextMarker /></EnumerationResults>",
      "Date" : "Thu, 05 Sep 2019 22:37:04 GMT",
      "x-ms-client-request-id" : "d961e051-26e7-40e6-bdf7-fbf8c2bb3dca",
=======
      "x-ms-request-id" : "ec65ece8-001e-001f-37e6-64eb66000000",
      "Body" : "﻿<?xml version=\"1.0\" encoding=\"utf-8\"?><EnumerationResults ServiceEndpoint=\"https://azstoragesdkaccount.blob.core.windows.net/\"><Prefix>jtcaccountsaspermissionsparse</Prefix><Containers><Container><Name>jtcaccountsaspermissionsparse0060639c70aa79304946</Name><Properties><Last-Modified>Fri, 06 Sep 2019 19:09:13 GMT</Last-Modified><Etag>\"0x8D732FDB4652E34\"</Etag><LeaseStatus>unlocked</LeaseStatus><LeaseState>available</LeaseState><DefaultEncryptionScope>$account-encryption-key</DefaultEncryptionScope><DenyEncryptionScopeOverride>false</DenyEncryptionScopeOverride><HasImmutabilityPolicy>false</HasImmutabilityPolicy><HasLegalHold>false</HasLegalHold></Properties></Container></Containers><NextMarker /></EnumerationResults>",
      "Date" : "Fri, 06 Sep 2019 19:09:12 GMT",
      "x-ms-client-request-id" : "c0ff65f6-562e-4300-adcc-4f59f63dc3fd",
>>>>>>> a55d5dd9
      "Content-Type" : "application/xml"
    },
    "Exception" : null
  }, {
    "Method" : "DELETE",
<<<<<<< HEAD
    "Uri" : "https://jaschrepragrs.blob.core.windows.net/jtcaccountsaspermissionsparse0241226bd606b9d22145?restype=container",
    "Headers" : {
      "x-ms-version" : "2019-02-02",
      "User-Agent" : "azsdk-java-azure-storage-blob/12.0.0-preview.3 1.8.0_221; Windows 10 10.0",
      "x-ms-client-request-id" : "316335b7-8735-4e20-9a09-08649c161831"
=======
    "Uri" : "https://azstoragesdkaccount.blob.core.windows.net/jtcaccountsaspermissionsparse0060639c70aa79304946?restype=container",
    "Headers" : {
      "x-ms-version" : "2019-02-02",
      "User-Agent" : "azsdk-java-azure-storage-blob/12.0.0-preview.3 1.8.0_212; Windows 10 10.0",
      "x-ms-client-request-id" : "52a4d3f8-35de-44bd-a4fb-eefa81c0948a"
>>>>>>> a55d5dd9
    },
    "Response" : {
      "x-ms-version" : "2019-02-02",
      "Server" : "Windows-Azure-Blob/1.0 Microsoft-HTTPAPI/2.0",
      "retry-after" : "0",
      "Content-Length" : "0",
      "StatusCode" : "202",
<<<<<<< HEAD
      "x-ms-request-id" : "bfecc4a2-901e-0044-7c3a-643cc7000000",
      "Date" : "Thu, 05 Sep 2019 22:37:04 GMT",
      "x-ms-client-request-id" : "316335b7-8735-4e20-9a09-08649c161831"
    },
    "Exception" : null
  } ],
  "variables" : [ "jtcaccountsaspermissionsparse0241226bd606b9d22145" ]
=======
      "x-ms-request-id" : "ec65ed00-001e-001f-49e6-64eb66000000",
      "Date" : "Fri, 06 Sep 2019 19:09:12 GMT",
      "x-ms-client-request-id" : "52a4d3f8-35de-44bd-a4fb-eefa81c0948a"
    },
    "Exception" : null
  } ],
  "variables" : [ "jtcaccountsaspermissionsparse0060639c70aa79304946" ]
>>>>>>> a55d5dd9
}<|MERGE_RESOLUTION|>--- conflicted
+++ resolved
@@ -1,59 +1,32 @@
 {
   "networkCallRecords" : [ {
     "Method" : "PUT",
-<<<<<<< HEAD
-    "Uri" : "https://jaschrepragrs.blob.core.windows.net/jtcaccountsaspermissionsparse0241226bd606b9d22145?restype=container",
+    "Uri" : "https://jaschrepragrs.blob.core.windows.net/jtcaccountsaspermissionsparse09002293eb49d30cb94a?restype=container",
     "Headers" : {
       "x-ms-version" : "2019-02-02",
       "User-Agent" : "azsdk-java-azure-storage-blob/12.0.0-preview.3 1.8.0_221; Windows 10 10.0",
-      "x-ms-client-request-id" : "ea78b285-3a87-4d98-9698-d779dc4256c0"
-=======
-    "Uri" : "https://azstoragesdkaccount.blob.core.windows.net/jtcaccountsaspermissionsparse0060639c70aa79304946?restype=container",
-    "Headers" : {
-      "x-ms-version" : "2019-02-02",
-      "User-Agent" : "azsdk-java-azure-storage-blob/12.0.0-preview.3 1.8.0_212; Windows 10 10.0",
-      "x-ms-client-request-id" : "a32724a1-f37d-495f-90d1-b78fe6e9e81b"
->>>>>>> a55d5dd9
+      "x-ms-client-request-id" : "af06fc1d-e43f-488e-adb3-ecbfcd31227e"
     },
     "Response" : {
       "x-ms-version" : "2019-02-02",
       "Server" : "Windows-Azure-Blob/1.0 Microsoft-HTTPAPI/2.0",
-<<<<<<< HEAD
-      "ETag" : "\"0x8D7325193C7CFC7\"",
-      "Last-Modified" : "Thu, 05 Sep 2019 22:37:04 GMT",
+      "ETag" : "\"0x8D7356043021278\"",
+      "Last-Modified" : "Mon, 09 Sep 2019 19:59:45 GMT",
       "retry-after" : "0",
       "Content-Length" : "0",
       "StatusCode" : "201",
-      "x-ms-request-id" : "bfecc46f-901e-0044-4b3a-643cc7000000",
-      "Date" : "Thu, 05 Sep 2019 22:37:04 GMT",
-      "x-ms-client-request-id" : "ea78b285-3a87-4d98-9698-d779dc4256c0"
-=======
-      "ETag" : "\"0x8D732FDB4652E34\"",
-      "Last-Modified" : "Fri, 06 Sep 2019 19:09:13 GMT",
-      "retry-after" : "0",
-      "Content-Length" : "0",
-      "StatusCode" : "201",
-      "x-ms-request-id" : "ec65ecce-001e-001f-20e6-64eb66000000",
-      "Date" : "Fri, 06 Sep 2019 19:09:12 GMT",
-      "x-ms-client-request-id" : "a32724a1-f37d-495f-90d1-b78fe6e9e81b"
->>>>>>> a55d5dd9
+      "x-ms-request-id" : "077feb72-801e-001f-4649-673bbb000000",
+      "Date" : "Mon, 09 Sep 2019 19:59:44 GMT",
+      "x-ms-client-request-id" : "af06fc1d-e43f-488e-adb3-ecbfcd31227e"
     },
     "Exception" : null
   }, {
     "Method" : "GET",
-<<<<<<< HEAD
     "Uri" : "https://jaschrepragrs.blob.core.windows.net?prefix=jtcaccountsaspermissionsparse&comp=list",
     "Headers" : {
       "x-ms-version" : "2019-02-02",
       "User-Agent" : "azsdk-java-azure-storage-blob/12.0.0-preview.3 1.8.0_221; Windows 10 10.0",
-      "x-ms-client-request-id" : "d961e051-26e7-40e6-bdf7-fbf8c2bb3dca"
-=======
-    "Uri" : "https://azstoragesdkaccount.blob.core.windows.net?prefix=jtcaccountsaspermissionsparse&comp=list",
-    "Headers" : {
-      "x-ms-version" : "2019-02-02",
-      "User-Agent" : "azsdk-java-azure-storage-blob/12.0.0-preview.3 1.8.0_212; Windows 10 10.0",
-      "x-ms-client-request-id" : "c0ff65f6-562e-4300-adcc-4f59f63dc3fd"
->>>>>>> a55d5dd9
+      "x-ms-client-request-id" : "ceac682c-6c84-4c46-826d-8fe330e80e67"
     },
     "Response" : {
       "Transfer-Encoding" : "chunked",
@@ -61,35 +34,20 @@
       "Server" : "Windows-Azure-Blob/1.0 Microsoft-HTTPAPI/2.0",
       "retry-after" : "0",
       "StatusCode" : "200",
-<<<<<<< HEAD
-      "x-ms-request-id" : "bfecc483-901e-0044-5d3a-643cc7000000",
-      "Body" : "﻿<?xml version=\"1.0\" encoding=\"utf-8\"?><EnumerationResults ServiceEndpoint=\"https://jaschrepragrs.blob.core.windows.net/\"><Prefix>jtcaccountsaspermissionsparse</Prefix><Containers><Container><Name>jtcaccountsaspermissionsparse0241226bd606b9d22145</Name><Properties><Last-Modified>Thu, 05 Sep 2019 22:37:04 GMT</Last-Modified><Etag>\"0x8D7325193C7CFC7\"</Etag><LeaseStatus>unlocked</LeaseStatus><LeaseState>available</LeaseState><DefaultEncryptionScope>$account-encryption-key</DefaultEncryptionScope><DenyEncryptionScopeOverride>false</DenyEncryptionScopeOverride><HasImmutabilityPolicy>false</HasImmutabilityPolicy><HasLegalHold>false</HasLegalHold></Properties></Container></Containers><NextMarker /></EnumerationResults>",
-      "Date" : "Thu, 05 Sep 2019 22:37:04 GMT",
-      "x-ms-client-request-id" : "d961e051-26e7-40e6-bdf7-fbf8c2bb3dca",
-=======
-      "x-ms-request-id" : "ec65ece8-001e-001f-37e6-64eb66000000",
-      "Body" : "﻿<?xml version=\"1.0\" encoding=\"utf-8\"?><EnumerationResults ServiceEndpoint=\"https://azstoragesdkaccount.blob.core.windows.net/\"><Prefix>jtcaccountsaspermissionsparse</Prefix><Containers><Container><Name>jtcaccountsaspermissionsparse0060639c70aa79304946</Name><Properties><Last-Modified>Fri, 06 Sep 2019 19:09:13 GMT</Last-Modified><Etag>\"0x8D732FDB4652E34\"</Etag><LeaseStatus>unlocked</LeaseStatus><LeaseState>available</LeaseState><DefaultEncryptionScope>$account-encryption-key</DefaultEncryptionScope><DenyEncryptionScopeOverride>false</DenyEncryptionScopeOverride><HasImmutabilityPolicy>false</HasImmutabilityPolicy><HasLegalHold>false</HasLegalHold></Properties></Container></Containers><NextMarker /></EnumerationResults>",
-      "Date" : "Fri, 06 Sep 2019 19:09:12 GMT",
-      "x-ms-client-request-id" : "c0ff65f6-562e-4300-adcc-4f59f63dc3fd",
->>>>>>> a55d5dd9
+      "x-ms-request-id" : "077feb7d-801e-001f-4f49-673bbb000000",
+      "Body" : "﻿<?xml version=\"1.0\" encoding=\"utf-8\"?><EnumerationResults ServiceEndpoint=\"https://jaschrepragrs.blob.core.windows.net/\"><Prefix>jtcaccountsaspermissionsparse</Prefix><Containers><Container><Name>jtcaccountsaspermissionsparse09002293eb49d30cb94a</Name><Properties><Last-Modified>Mon, 09 Sep 2019 19:59:45 GMT</Last-Modified><Etag>\"0x8D7356043021278\"</Etag><LeaseStatus>unlocked</LeaseStatus><LeaseState>available</LeaseState><DefaultEncryptionScope>$account-encryption-key</DefaultEncryptionScope><DenyEncryptionScopeOverride>false</DenyEncryptionScopeOverride><HasImmutabilityPolicy>false</HasImmutabilityPolicy><HasLegalHold>false</HasLegalHold></Properties></Container></Containers><NextMarker /></EnumerationResults>",
+      "Date" : "Mon, 09 Sep 2019 19:59:44 GMT",
+      "x-ms-client-request-id" : "ceac682c-6c84-4c46-826d-8fe330e80e67",
       "Content-Type" : "application/xml"
     },
     "Exception" : null
   }, {
     "Method" : "DELETE",
-<<<<<<< HEAD
-    "Uri" : "https://jaschrepragrs.blob.core.windows.net/jtcaccountsaspermissionsparse0241226bd606b9d22145?restype=container",
+    "Uri" : "https://jaschrepragrs.blob.core.windows.net/jtcaccountsaspermissionsparse09002293eb49d30cb94a?restype=container",
     "Headers" : {
       "x-ms-version" : "2019-02-02",
       "User-Agent" : "azsdk-java-azure-storage-blob/12.0.0-preview.3 1.8.0_221; Windows 10 10.0",
-      "x-ms-client-request-id" : "316335b7-8735-4e20-9a09-08649c161831"
-=======
-    "Uri" : "https://azstoragesdkaccount.blob.core.windows.net/jtcaccountsaspermissionsparse0060639c70aa79304946?restype=container",
-    "Headers" : {
-      "x-ms-version" : "2019-02-02",
-      "User-Agent" : "azsdk-java-azure-storage-blob/12.0.0-preview.3 1.8.0_212; Windows 10 10.0",
-      "x-ms-client-request-id" : "52a4d3f8-35de-44bd-a4fb-eefa81c0948a"
->>>>>>> a55d5dd9
+      "x-ms-client-request-id" : "b7ee4da9-a1fc-4cb7-842f-bce5361c7fd7"
     },
     "Response" : {
       "x-ms-version" : "2019-02-02",
@@ -97,21 +55,11 @@
       "retry-after" : "0",
       "Content-Length" : "0",
       "StatusCode" : "202",
-<<<<<<< HEAD
-      "x-ms-request-id" : "bfecc4a2-901e-0044-7c3a-643cc7000000",
-      "Date" : "Thu, 05 Sep 2019 22:37:04 GMT",
-      "x-ms-client-request-id" : "316335b7-8735-4e20-9a09-08649c161831"
+      "x-ms-request-id" : "077feb89-801e-001f-5a49-673bbb000000",
+      "Date" : "Mon, 09 Sep 2019 19:59:44 GMT",
+      "x-ms-client-request-id" : "b7ee4da9-a1fc-4cb7-842f-bce5361c7fd7"
     },
     "Exception" : null
   } ],
-  "variables" : [ "jtcaccountsaspermissionsparse0241226bd606b9d22145" ]
-=======
-      "x-ms-request-id" : "ec65ed00-001e-001f-49e6-64eb66000000",
-      "Date" : "Fri, 06 Sep 2019 19:09:12 GMT",
-      "x-ms-client-request-id" : "52a4d3f8-35de-44bd-a4fb-eefa81c0948a"
-    },
-    "Exception" : null
-  } ],
-  "variables" : [ "jtcaccountsaspermissionsparse0060639c70aa79304946" ]
->>>>>>> a55d5dd9
+  "variables" : [ "jtcaccountsaspermissionsparse09002293eb49d30cb94a" ]
 }