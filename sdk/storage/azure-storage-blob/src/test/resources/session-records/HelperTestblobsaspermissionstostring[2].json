{
  "networkCallRecords" : [ {
    "Method" : "PUT",
<<<<<<< HEAD
    "Uri" : "https://jaschrepragrs.blob.core.windows.net/jtcblobsaspermissionstostring0899216badc2034c4048?restype=container",
    "Headers" : {
      "x-ms-version" : "2019-02-02",
      "User-Agent" : "azsdk-java-azure-storage-blob/12.0.0-preview.3 1.8.0_221; Windows 10 10.0",
      "x-ms-client-request-id" : "cab7747a-05a0-4371-b1a7-f70f91621959"
=======
    "Uri" : "https://azstoragesdkaccount.blob.core.windows.net/jtcblobsaspermissionstostring0230470d2c778aa71a48?restype=container",
    "Headers" : {
      "x-ms-version" : "2019-02-02",
      "User-Agent" : "azsdk-java-azure-storage-blob/12.0.0-preview.3 1.8.0_212; Windows 10 10.0",
      "x-ms-client-request-id" : "771557d8-12d2-47b4-a12f-448e8fdefa05"
>>>>>>> a55d5dd9
    },
    "Response" : {
      "x-ms-version" : "2019-02-02",
      "Server" : "Windows-Azure-Blob/1.0 Microsoft-HTTPAPI/2.0",
<<<<<<< HEAD
      "ETag" : "\"0x8D7325189EAD756\"",
      "Last-Modified" : "Thu, 05 Sep 2019 22:36:48 GMT",
      "retry-after" : "0",
      "Content-Length" : "0",
      "StatusCode" : "201",
      "x-ms-request-id" : "bfecb3b5-901e-0044-5f3a-643cc7000000",
      "Date" : "Thu, 05 Sep 2019 22:36:47 GMT",
      "x-ms-client-request-id" : "cab7747a-05a0-4371-b1a7-f70f91621959"
=======
      "ETag" : "\"0x8D732FDAEAF8A9B\"",
      "Last-Modified" : "Fri, 06 Sep 2019 19:09:03 GMT",
      "retry-after" : "0",
      "Content-Length" : "0",
      "StatusCode" : "201",
      "x-ms-request-id" : "ec65d4fd-001e-001f-4fe6-64eb66000000",
      "Date" : "Fri, 06 Sep 2019 19:09:03 GMT",
      "x-ms-client-request-id" : "771557d8-12d2-47b4-a12f-448e8fdefa05"
>>>>>>> a55d5dd9
    },
    "Exception" : null
  }, {
    "Method" : "GET",
<<<<<<< HEAD
    "Uri" : "https://jaschrepragrs.blob.core.windows.net?prefix=jtcblobsaspermissionstostring&comp=list",
    "Headers" : {
      "x-ms-version" : "2019-02-02",
      "User-Agent" : "azsdk-java-azure-storage-blob/12.0.0-preview.3 1.8.0_221; Windows 10 10.0",
      "x-ms-client-request-id" : "c8faaef2-8bab-4145-a291-2105234b8d15"
=======
    "Uri" : "https://azstoragesdkaccount.blob.core.windows.net?prefix=jtcblobsaspermissionstostring&comp=list",
    "Headers" : {
      "x-ms-version" : "2019-02-02",
      "User-Agent" : "azsdk-java-azure-storage-blob/12.0.0-preview.3 1.8.0_212; Windows 10 10.0",
      "x-ms-client-request-id" : "7c6448c9-9690-4e89-9e0d-153366f3f90f"
>>>>>>> a55d5dd9
    },
    "Response" : {
      "Transfer-Encoding" : "chunked",
      "x-ms-version" : "2019-02-02",
      "Server" : "Windows-Azure-Blob/1.0 Microsoft-HTTPAPI/2.0",
      "retry-after" : "0",
      "StatusCode" : "200",
<<<<<<< HEAD
      "x-ms-request-id" : "bfecb3cb-901e-0044-723a-643cc7000000",
      "Body" : "﻿<?xml version=\"1.0\" encoding=\"utf-8\"?><EnumerationResults ServiceEndpoint=\"https://jaschrepragrs.blob.core.windows.net/\"><Prefix>jtcblobsaspermissionstostring</Prefix><Containers><Container><Name>jtcblobsaspermissionstostring0899216badc2034c4048</Name><Properties><Last-Modified>Thu, 05 Sep 2019 22:36:48 GMT</Last-Modified><Etag>\"0x8D7325189EAD756\"</Etag><LeaseStatus>unlocked</LeaseStatus><LeaseState>available</LeaseState><DefaultEncryptionScope>$account-encryption-key</DefaultEncryptionScope><DenyEncryptionScopeOverride>false</DenyEncryptionScopeOverride><HasImmutabilityPolicy>false</HasImmutabilityPolicy><HasLegalHold>false</HasLegalHold></Properties></Container></Containers><NextMarker /></EnumerationResults>",
      "Date" : "Thu, 05 Sep 2019 22:36:47 GMT",
      "x-ms-client-request-id" : "c8faaef2-8bab-4145-a291-2105234b8d15",
=======
      "x-ms-request-id" : "ec65d51c-001e-001f-67e6-64eb66000000",
      "Body" : "﻿<?xml version=\"1.0\" encoding=\"utf-8\"?><EnumerationResults ServiceEndpoint=\"https://azstoragesdkaccount.blob.core.windows.net/\"><Prefix>jtcblobsaspermissionstostring</Prefix><Containers><Container><Name>jtcblobsaspermissionstostring0230470d2c778aa71a48</Name><Properties><Last-Modified>Fri, 06 Sep 2019 19:09:03 GMT</Last-Modified><Etag>\"0x8D732FDAEAF8A9B\"</Etag><LeaseStatus>unlocked</LeaseStatus><LeaseState>available</LeaseState><DefaultEncryptionScope>$account-encryption-key</DefaultEncryptionScope><DenyEncryptionScopeOverride>false</DenyEncryptionScopeOverride><HasImmutabilityPolicy>false</HasImmutabilityPolicy><HasLegalHold>false</HasLegalHold></Properties></Container></Containers><NextMarker /></EnumerationResults>",
      "Date" : "Fri, 06 Sep 2019 19:09:03 GMT",
      "x-ms-client-request-id" : "7c6448c9-9690-4e89-9e0d-153366f3f90f",
>>>>>>> a55d5dd9
      "Content-Type" : "application/xml"
    },
    "Exception" : null
  }, {
    "Method" : "DELETE",
<<<<<<< HEAD
    "Uri" : "https://jaschrepragrs.blob.core.windows.net/jtcblobsaspermissionstostring0899216badc2034c4048?restype=container",
    "Headers" : {
      "x-ms-version" : "2019-02-02",
      "User-Agent" : "azsdk-java-azure-storage-blob/12.0.0-preview.3 1.8.0_221; Windows 10 10.0",
      "x-ms-client-request-id" : "e2f4c039-5ed5-4e55-b9c1-fba2413e363f"
=======
    "Uri" : "https://azstoragesdkaccount.blob.core.windows.net/jtcblobsaspermissionstostring0230470d2c778aa71a48?restype=container",
    "Headers" : {
      "x-ms-version" : "2019-02-02",
      "User-Agent" : "azsdk-java-azure-storage-blob/12.0.0-preview.3 1.8.0_212; Windows 10 10.0",
      "x-ms-client-request-id" : "bd7a8a9c-82b2-48f3-844a-0f8aa191f245"
>>>>>>> a55d5dd9
    },
    "Response" : {
      "x-ms-version" : "2019-02-02",
      "Server" : "Windows-Azure-Blob/1.0 Microsoft-HTTPAPI/2.0",
      "retry-after" : "0",
      "Content-Length" : "0",
      "StatusCode" : "202",
<<<<<<< HEAD
      "x-ms-request-id" : "bfecb3dc-901e-0044-013a-643cc7000000",
      "Date" : "Thu, 05 Sep 2019 22:36:47 GMT",
      "x-ms-client-request-id" : "e2f4c039-5ed5-4e55-b9c1-fba2413e363f"
    },
    "Exception" : null
  } ],
  "variables" : [ "jtcblobsaspermissionstostring0899216badc2034c4048" ]
=======
      "x-ms-request-id" : "ec65d52d-001e-001f-76e6-64eb66000000",
      "Date" : "Fri, 06 Sep 2019 19:09:03 GMT",
      "x-ms-client-request-id" : "bd7a8a9c-82b2-48f3-844a-0f8aa191f245"
    },
    "Exception" : null
  } ],
  "variables" : [ "jtcblobsaspermissionstostring0230470d2c778aa71a48" ]
>>>>>>> a55d5dd9
}<|MERGE_RESOLUTION|>--- conflicted
+++ resolved
@@ -1,59 +1,32 @@
 {
   "networkCallRecords" : [ {
     "Method" : "PUT",
-<<<<<<< HEAD
-    "Uri" : "https://jaschrepragrs.blob.core.windows.net/jtcblobsaspermissionstostring0899216badc2034c4048?restype=container",
+    "Uri" : "https://jaschrepragrs.blob.core.windows.net/jtcblobsaspermissionstostring0931707ba83b48b9c344?restype=container",
     "Headers" : {
       "x-ms-version" : "2019-02-02",
       "User-Agent" : "azsdk-java-azure-storage-blob/12.0.0-preview.3 1.8.0_221; Windows 10 10.0",
-      "x-ms-client-request-id" : "cab7747a-05a0-4371-b1a7-f70f91621959"
-=======
-    "Uri" : "https://azstoragesdkaccount.blob.core.windows.net/jtcblobsaspermissionstostring0230470d2c778aa71a48?restype=container",
-    "Headers" : {
-      "x-ms-version" : "2019-02-02",
-      "User-Agent" : "azsdk-java-azure-storage-blob/12.0.0-preview.3 1.8.0_212; Windows 10 10.0",
-      "x-ms-client-request-id" : "771557d8-12d2-47b4-a12f-448e8fdefa05"
->>>>>>> a55d5dd9
+      "x-ms-client-request-id" : "1830fd1c-7706-470e-8207-66f74acd5ca9"
     },
     "Response" : {
       "x-ms-version" : "2019-02-02",
       "Server" : "Windows-Azure-Blob/1.0 Microsoft-HTTPAPI/2.0",
-<<<<<<< HEAD
-      "ETag" : "\"0x8D7325189EAD756\"",
-      "Last-Modified" : "Thu, 05 Sep 2019 22:36:48 GMT",
+      "ETag" : "\"0x8D735603956D9B8\"",
+      "Last-Modified" : "Mon, 09 Sep 2019 19:59:29 GMT",
       "retry-after" : "0",
       "Content-Length" : "0",
       "StatusCode" : "201",
-      "x-ms-request-id" : "bfecb3b5-901e-0044-5f3a-643cc7000000",
-      "Date" : "Thu, 05 Sep 2019 22:36:47 GMT",
-      "x-ms-client-request-id" : "cab7747a-05a0-4371-b1a7-f70f91621959"
-=======
-      "ETag" : "\"0x8D732FDAEAF8A9B\"",
-      "Last-Modified" : "Fri, 06 Sep 2019 19:09:03 GMT",
-      "retry-after" : "0",
-      "Content-Length" : "0",
-      "StatusCode" : "201",
-      "x-ms-request-id" : "ec65d4fd-001e-001f-4fe6-64eb66000000",
-      "Date" : "Fri, 06 Sep 2019 19:09:03 GMT",
-      "x-ms-client-request-id" : "771557d8-12d2-47b4-a12f-448e8fdefa05"
->>>>>>> a55d5dd9
+      "x-ms-request-id" : "077fdf77-801e-001f-6e49-673bbb000000",
+      "Date" : "Mon, 09 Sep 2019 19:59:28 GMT",
+      "x-ms-client-request-id" : "1830fd1c-7706-470e-8207-66f74acd5ca9"
     },
     "Exception" : null
   }, {
     "Method" : "GET",
-<<<<<<< HEAD
     "Uri" : "https://jaschrepragrs.blob.core.windows.net?prefix=jtcblobsaspermissionstostring&comp=list",
     "Headers" : {
       "x-ms-version" : "2019-02-02",
       "User-Agent" : "azsdk-java-azure-storage-blob/12.0.0-preview.3 1.8.0_221; Windows 10 10.0",
-      "x-ms-client-request-id" : "c8faaef2-8bab-4145-a291-2105234b8d15"
-=======
-    "Uri" : "https://azstoragesdkaccount.blob.core.windows.net?prefix=jtcblobsaspermissionstostring&comp=list",
-    "Headers" : {
-      "x-ms-version" : "2019-02-02",
-      "User-Agent" : "azsdk-java-azure-storage-blob/12.0.0-preview.3 1.8.0_212; Windows 10 10.0",
-      "x-ms-client-request-id" : "7c6448c9-9690-4e89-9e0d-153366f3f90f"
->>>>>>> a55d5dd9
+      "x-ms-client-request-id" : "01797d5c-a4b2-4fd4-8259-748c50b6da86"
     },
     "Response" : {
       "Transfer-Encoding" : "chunked",
@@ -61,35 +34,20 @@
       "Server" : "Windows-Azure-Blob/1.0 Microsoft-HTTPAPI/2.0",
       "retry-after" : "0",
       "StatusCode" : "200",
-<<<<<<< HEAD
-      "x-ms-request-id" : "bfecb3cb-901e-0044-723a-643cc7000000",
-      "Body" : "﻿<?xml version=\"1.0\" encoding=\"utf-8\"?><EnumerationResults ServiceEndpoint=\"https://jaschrepragrs.blob.core.windows.net/\"><Prefix>jtcblobsaspermissionstostring</Prefix><Containers><Container><Name>jtcblobsaspermissionstostring0899216badc2034c4048</Name><Properties><Last-Modified>Thu, 05 Sep 2019 22:36:48 GMT</Last-Modified><Etag>\"0x8D7325189EAD756\"</Etag><LeaseStatus>unlocked</LeaseStatus><LeaseState>available</LeaseState><DefaultEncryptionScope>$account-encryption-key</DefaultEncryptionScope><DenyEncryptionScopeOverride>false</DenyEncryptionScopeOverride><HasImmutabilityPolicy>false</HasImmutabilityPolicy><HasLegalHold>false</HasLegalHold></Properties></Container></Containers><NextMarker /></EnumerationResults>",
-      "Date" : "Thu, 05 Sep 2019 22:36:47 GMT",
-      "x-ms-client-request-id" : "c8faaef2-8bab-4145-a291-2105234b8d15",
-=======
-      "x-ms-request-id" : "ec65d51c-001e-001f-67e6-64eb66000000",
-      "Body" : "﻿<?xml version=\"1.0\" encoding=\"utf-8\"?><EnumerationResults ServiceEndpoint=\"https://azstoragesdkaccount.blob.core.windows.net/\"><Prefix>jtcblobsaspermissionstostring</Prefix><Containers><Container><Name>jtcblobsaspermissionstostring0230470d2c778aa71a48</Name><Properties><Last-Modified>Fri, 06 Sep 2019 19:09:03 GMT</Last-Modified><Etag>\"0x8D732FDAEAF8A9B\"</Etag><LeaseStatus>unlocked</LeaseStatus><LeaseState>available</LeaseState><DefaultEncryptionScope>$account-encryption-key</DefaultEncryptionScope><DenyEncryptionScopeOverride>false</DenyEncryptionScopeOverride><HasImmutabilityPolicy>false</HasImmutabilityPolicy><HasLegalHold>false</HasLegalHold></Properties></Container></Containers><NextMarker /></EnumerationResults>",
-      "Date" : "Fri, 06 Sep 2019 19:09:03 GMT",
-      "x-ms-client-request-id" : "7c6448c9-9690-4e89-9e0d-153366f3f90f",
->>>>>>> a55d5dd9
+      "x-ms-request-id" : "077fdfa0-801e-001f-1149-673bbb000000",
+      "Body" : "﻿<?xml version=\"1.0\" encoding=\"utf-8\"?><EnumerationResults ServiceEndpoint=\"https://jaschrepragrs.blob.core.windows.net/\"><Prefix>jtcblobsaspermissionstostring</Prefix><Containers><Container><Name>jtcblobsaspermissionstostring0931707ba83b48b9c344</Name><Properties><Last-Modified>Mon, 09 Sep 2019 19:59:29 GMT</Last-Modified><Etag>\"0x8D735603956D9B8\"</Etag><LeaseStatus>unlocked</LeaseStatus><LeaseState>available</LeaseState><DefaultEncryptionScope>$account-encryption-key</DefaultEncryptionScope><DenyEncryptionScopeOverride>false</DenyEncryptionScopeOverride><HasImmutabilityPolicy>false</HasImmutabilityPolicy><HasLegalHold>false</HasLegalHold></Properties></Container></Containers><NextMarker /></EnumerationResults>",
+      "Date" : "Mon, 09 Sep 2019 19:59:28 GMT",
+      "x-ms-client-request-id" : "01797d5c-a4b2-4fd4-8259-748c50b6da86",
       "Content-Type" : "application/xml"
     },
     "Exception" : null
   }, {
     "Method" : "DELETE",
-<<<<<<< HEAD
-    "Uri" : "https://jaschrepragrs.blob.core.windows.net/jtcblobsaspermissionstostring0899216badc2034c4048?restype=container",
+    "Uri" : "https://jaschrepragrs.blob.core.windows.net/jtcblobsaspermissionstostring0931707ba83b48b9c344?restype=container",
     "Headers" : {
       "x-ms-version" : "2019-02-02",
       "User-Agent" : "azsdk-java-azure-storage-blob/12.0.0-preview.3 1.8.0_221; Windows 10 10.0",
-      "x-ms-client-request-id" : "e2f4c039-5ed5-4e55-b9c1-fba2413e363f"
-=======
-    "Uri" : "https://azstoragesdkaccount.blob.core.windows.net/jtcblobsaspermissionstostring0230470d2c778aa71a48?restype=container",
-    "Headers" : {
-      "x-ms-version" : "2019-02-02",
-      "User-Agent" : "azsdk-java-azure-storage-blob/12.0.0-preview.3 1.8.0_212; Windows 10 10.0",
-      "x-ms-client-request-id" : "bd7a8a9c-82b2-48f3-844a-0f8aa191f245"
->>>>>>> a55d5dd9
+      "x-ms-client-request-id" : "c3892b0f-14ab-467c-9fe2-fa950b80fa98"
     },
     "Response" : {
       "x-ms-version" : "2019-02-02",
@@ -97,21 +55,11 @@
       "retry-after" : "0",
       "Content-Length" : "0",
       "StatusCode" : "202",
-<<<<<<< HEAD
-      "x-ms-request-id" : "bfecb3dc-901e-0044-013a-643cc7000000",
-      "Date" : "Thu, 05 Sep 2019 22:36:47 GMT",
-      "x-ms-client-request-id" : "e2f4c039-5ed5-4e55-b9c1-fba2413e363f"
+      "x-ms-request-id" : "077fdfb3-801e-001f-2449-673bbb000000",
+      "Date" : "Mon, 09 Sep 2019 19:59:28 GMT",
+      "x-ms-client-request-id" : "c3892b0f-14ab-467c-9fe2-fa950b80fa98"
     },
     "Exception" : null
   } ],
-  "variables" : [ "jtcblobsaspermissionstostring0899216badc2034c4048" ]
-=======
-      "x-ms-request-id" : "ec65d52d-001e-001f-76e6-64eb66000000",
-      "Date" : "Fri, 06 Sep 2019 19:09:03 GMT",
-      "x-ms-client-request-id" : "bd7a8a9c-82b2-48f3-844a-0f8aa191f245"
-    },
-    "Exception" : null
-  } ],
-  "variables" : [ "jtcblobsaspermissionstostring0230470d2c778aa71a48" ]
->>>>>>> a55d5dd9
+  "variables" : [ "jtcblobsaspermissionstostring0931707ba83b48b9c344" ]
 }