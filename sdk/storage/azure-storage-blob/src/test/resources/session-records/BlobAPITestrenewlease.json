--- conflicted
+++ resolved
@@ -1,189 +1,101 @@
 {
   "networkCallRecords" : [ {
     "Method" : "PUT",
-<<<<<<< HEAD
-    "Uri" : "https://jaschrepragrs.blob.core.windows.net/jtcrenewlease0blobapitestrenewlease70f94175ec02b08344?restype=container",
+    "Uri" : "https://jaschrepragrs.blob.core.windows.net/jtcrenewlease0blobapitestrenewlease11434573546ab23050?restype=container",
     "Headers" : {
       "x-ms-version" : "2019-02-02",
       "User-Agent" : "azsdk-java-azure-storage-blob/12.0.0-preview.3 1.8.0_221; Windows 10 10.0",
-      "x-ms-client-request-id" : "634a9a9c-b376-425e-8159-2e0ba14fec1c"
-=======
-    "Uri" : "https://azstoragesdkaccount.blob.core.windows.net/jtcrenewlease0blobapitestrenewlease7f479136d367895634?restype=container",
-    "Headers" : {
-      "x-ms-version" : "2019-02-02",
-      "User-Agent" : "azsdk-java-azure-storage-blob/12.0.0-preview.3 1.8.0_212; Windows 10 10.0",
-      "x-ms-client-request-id" : "670e1ccc-59f1-44ee-956f-3dd32f2adc51"
->>>>>>> a55d5dd9
+      "x-ms-client-request-id" : "46874e54-8c90-4014-8b93-c17f0fafd355"
     },
     "Response" : {
       "x-ms-version" : "2019-02-02",
       "Server" : "Windows-Azure-Blob/1.0 Microsoft-HTTPAPI/2.0",
-<<<<<<< HEAD
-      "ETag" : "\"0x8D73251AF6F8855\"",
-      "Last-Modified" : "Thu, 05 Sep 2019 22:37:51 GMT",
+      "ETag" : "\"0x8D73560FF0E535A\"",
+      "Last-Modified" : "Mon, 09 Sep 2019 20:05:00 GMT",
       "retry-after" : "0",
       "Content-Length" : "0",
       "StatusCode" : "201",
-      "x-ms-request-id" : "bfecf4f9-901e-0044-0f3a-643cc7000000",
-      "Date" : "Thu, 05 Sep 2019 22:37:50 GMT",
-      "x-ms-client-request-id" : "634a9a9c-b376-425e-8159-2e0ba14fec1c"
-=======
-      "ETag" : "\"0x8D732FC80C7F1E7\"",
-      "Last-Modified" : "Fri, 06 Sep 2019 19:00:36 GMT",
-      "retry-after" : "0",
-      "Content-Length" : "0",
-      "StatusCode" : "201",
-      "x-ms-request-id" : "b92b325b-d01e-009e-3fe5-644931000000",
-      "Date" : "Fri, 06 Sep 2019 19:00:36 GMT",
-      "x-ms-client-request-id" : "670e1ccc-59f1-44ee-956f-3dd32f2adc51"
->>>>>>> a55d5dd9
+      "x-ms-request-id" : "c5ca54f2-301e-0042-6549-67cbbf000000",
+      "Date" : "Mon, 09 Sep 2019 20:05:00 GMT",
+      "x-ms-client-request-id" : "46874e54-8c90-4014-8b93-c17f0fafd355"
     },
     "Exception" : null
   }, {
     "Method" : "PUT",
-<<<<<<< HEAD
-    "Uri" : "https://jaschrepragrs.blob.core.windows.net/jtcrenewlease0blobapitestrenewlease70f94175ec02b08344/javablobrenewlease1blobapitestrenewlease70f273630dbc529",
+    "Uri" : "https://jaschrepragrs.blob.core.windows.net/jtcrenewlease0blobapitestrenewlease11434573546ab23050/javablobrenewlease1blobapitestrenewlease11428426b370a55",
     "Headers" : {
       "x-ms-version" : "2019-02-02",
       "User-Agent" : "azsdk-java-azure-storage-blob/12.0.0-preview.3 1.8.0_221; Windows 10 10.0",
-      "x-ms-client-request-id" : "27a3a56b-77da-4800-8c54-c21f3412f9e7",
-=======
-    "Uri" : "https://azstoragesdkaccount.blob.core.windows.net/jtcrenewlease0blobapitestrenewlease7f479136d367895634/javablobrenewlease1blobapitestrenewlease7f439944298eccb",
-    "Headers" : {
-      "x-ms-version" : "2019-02-02",
-      "User-Agent" : "azsdk-java-azure-storage-blob/12.0.0-preview.3 1.8.0_212; Windows 10 10.0",
-      "x-ms-client-request-id" : "65382fc3-b9db-4797-9ee9-343b81fc56cd",
->>>>>>> a55d5dd9
+      "x-ms-client-request-id" : "f974d48d-d769-4ab2-b5c5-8314be8b597f",
       "Content-Type" : "application/octet-stream"
     },
     "Response" : {
       "x-ms-version" : "2019-02-02",
       "Server" : "Windows-Azure-Blob/1.0 Microsoft-HTTPAPI/2.0",
       "x-ms-content-crc64" : "6RYQPwaVsyQ=",
-<<<<<<< HEAD
-      "Last-Modified" : "Thu, 05 Sep 2019 22:37:51 GMT",
+      "Last-Modified" : "Mon, 09 Sep 2019 20:05:00 GMT",
       "retry-after" : "0",
       "StatusCode" : "201",
       "x-ms-request-server-encrypted" : "true",
-      "Date" : "Thu, 05 Sep 2019 22:37:50 GMT",
+      "Date" : "Mon, 09 Sep 2019 20:05:00 GMT",
       "Content-MD5" : "wh+Wm18D0z1D4E+PE252gg==",
-      "ETag" : "\"0x8D73251AF7C1FDD\"",
+      "ETag" : "\"0x8D73560FF1BE622\"",
       "Content-Length" : "0",
-      "x-ms-request-id" : "bfecf506-901e-0044-193a-643cc7000000",
-      "x-ms-client-request-id" : "27a3a56b-77da-4800-8c54-c21f3412f9e7"
-=======
-      "Last-Modified" : "Fri, 06 Sep 2019 19:00:37 GMT",
-      "retry-after" : "0",
-      "StatusCode" : "201",
-      "x-ms-request-server-encrypted" : "true",
-      "Date" : "Fri, 06 Sep 2019 19:00:36 GMT",
-      "Content-MD5" : "wh+Wm18D0z1D4E+PE252gg==",
-      "ETag" : "\"0x8D732FC80CE7D08\"",
-      "Content-Length" : "0",
-      "x-ms-request-id" : "b92b3282-d01e-009e-61e5-644931000000",
-      "x-ms-client-request-id" : "65382fc3-b9db-4797-9ee9-343b81fc56cd"
->>>>>>> a55d5dd9
+      "x-ms-request-id" : "c5ca5507-301e-0042-7949-67cbbf000000",
+      "x-ms-client-request-id" : "f974d48d-d769-4ab2-b5c5-8314be8b597f"
     },
     "Exception" : null
   }, {
     "Method" : "PUT",
-<<<<<<< HEAD
-    "Uri" : "https://jaschrepragrs.blob.core.windows.net/jtcrenewlease0blobapitestrenewlease70f94175ec02b08344/javablobrenewlease1blobapitestrenewlease70f273630dbc529?comp=lease",
+    "Uri" : "https://jaschrepragrs.blob.core.windows.net/jtcrenewlease0blobapitestrenewlease11434573546ab23050/javablobrenewlease1blobapitestrenewlease11428426b370a55?comp=lease",
     "Headers" : {
       "x-ms-version" : "2019-02-02",
       "User-Agent" : "azsdk-java-azure-storage-blob/12.0.0-preview.3 1.8.0_221; Windows 10 10.0",
-      "x-ms-client-request-id" : "7a29fee3-33d0-4a7d-ac97-8680bfae66d4"
-=======
-    "Uri" : "https://azstoragesdkaccount.blob.core.windows.net/jtcrenewlease0blobapitestrenewlease7f479136d367895634/javablobrenewlease1blobapitestrenewlease7f439944298eccb?comp=lease",
-    "Headers" : {
-      "x-ms-version" : "2019-02-02",
-      "User-Agent" : "azsdk-java-azure-storage-blob/12.0.0-preview.3 1.8.0_212; Windows 10 10.0",
-      "x-ms-client-request-id" : "0c225768-903d-48d8-aef0-59facca5faa3"
->>>>>>> a55d5dd9
+      "x-ms-client-request-id" : "827467b9-52e9-4195-9302-26d5f17e6a76"
     },
     "Response" : {
       "x-ms-version" : "2019-02-02",
       "Server" : "Windows-Azure-Blob/1.0 Microsoft-HTTPAPI/2.0",
-<<<<<<< HEAD
-      "ETag" : "\"0x8D73251AF7C1FDD\"",
-      "x-ms-lease-id" : "30392a96-db76-4910-8764-dbae33282e3f",
-      "Last-Modified" : "Thu, 05 Sep 2019 22:37:51 GMT",
+      "ETag" : "\"0x8D73560FF1BE622\"",
+      "x-ms-lease-id" : "0b40df8e-2614-4579-a655-48f1aecc1ebc",
+      "Last-Modified" : "Mon, 09 Sep 2019 20:05:00 GMT",
       "retry-after" : "0",
       "Content-Length" : "0",
       "StatusCode" : "201",
-      "x-ms-request-id" : "bfecf522-901e-0044-313a-643cc7000000",
-      "Date" : "Thu, 05 Sep 2019 22:37:50 GMT",
-      "x-ms-client-request-id" : "7a29fee3-33d0-4a7d-ac97-8680bfae66d4"
-=======
-      "ETag" : "\"0x8D732FC80CE7D08\"",
-      "x-ms-lease-id" : "d27ad392-19f2-48d5-9788-adad10460024",
-      "Last-Modified" : "Fri, 06 Sep 2019 19:00:37 GMT",
-      "retry-after" : "0",
-      "Content-Length" : "0",
-      "StatusCode" : "201",
-      "x-ms-request-id" : "b92b32ac-d01e-009e-09e5-644931000000",
-      "Date" : "Fri, 06 Sep 2019 19:00:36 GMT",
-      "x-ms-client-request-id" : "0c225768-903d-48d8-aef0-59facca5faa3"
->>>>>>> a55d5dd9
+      "x-ms-request-id" : "c5ca5529-301e-0042-1749-67cbbf000000",
+      "Date" : "Mon, 09 Sep 2019 20:05:00 GMT",
+      "x-ms-client-request-id" : "827467b9-52e9-4195-9302-26d5f17e6a76"
     },
     "Exception" : null
   }, {
     "Method" : "PUT",
-<<<<<<< HEAD
-    "Uri" : "https://jaschrepragrs.blob.core.windows.net/jtcrenewlease0blobapitestrenewlease70f94175ec02b08344/javablobrenewlease1blobapitestrenewlease70f273630dbc529?comp=lease",
+    "Uri" : "https://jaschrepragrs.blob.core.windows.net/jtcrenewlease0blobapitestrenewlease11434573546ab23050/javablobrenewlease1blobapitestrenewlease11428426b370a55?comp=lease",
     "Headers" : {
       "x-ms-version" : "2019-02-02",
       "User-Agent" : "azsdk-java-azure-storage-blob/12.0.0-preview.3 1.8.0_221; Windows 10 10.0",
-      "x-ms-client-request-id" : "20114f37-bbed-465f-b8cd-fb886ed4435e"
-=======
-    "Uri" : "https://azstoragesdkaccount.blob.core.windows.net/jtcrenewlease0blobapitestrenewlease7f479136d367895634/javablobrenewlease1blobapitestrenewlease7f439944298eccb?comp=lease",
-    "Headers" : {
-      "x-ms-version" : "2019-02-02",
-      "User-Agent" : "azsdk-java-azure-storage-blob/12.0.0-preview.3 1.8.0_212; Windows 10 10.0",
-      "x-ms-client-request-id" : "d47dcee1-ef0a-4ed4-975e-afc29d534980"
->>>>>>> a55d5dd9
+      "x-ms-client-request-id" : "d4f5db71-1be7-4442-8bf9-60d733b90e1b"
     },
     "Response" : {
       "x-ms-version" : "2019-02-02",
       "Server" : "Windows-Azure-Blob/1.0 Microsoft-HTTPAPI/2.0",
-<<<<<<< HEAD
-      "ETag" : "\"0x8D73251AF7C1FDD\"",
-      "x-ms-lease-id" : "30392a96-db76-4910-8764-dbae33282e3f",
-      "Last-Modified" : "Thu, 05 Sep 2019 22:37:51 GMT",
+      "ETag" : "\"0x8D73560FF1BE622\"",
+      "x-ms-lease-id" : "0b40df8e-2614-4579-a655-48f1aecc1ebc",
+      "Last-Modified" : "Mon, 09 Sep 2019 20:05:00 GMT",
       "retry-after" : "0",
       "Content-Length" : "0",
       "StatusCode" : "200",
-      "x-ms-request-id" : "bfed03c8-901e-0044-443a-643cc7000000",
-      "Date" : "Thu, 05 Sep 2019 22:38:06 GMT",
-      "x-ms-client-request-id" : "20114f37-bbed-465f-b8cd-fb886ed4435e"
-=======
-      "ETag" : "\"0x8D732FC80CE7D08\"",
-      "x-ms-lease-id" : "d27ad392-19f2-48d5-9788-adad10460024",
-      "Last-Modified" : "Fri, 06 Sep 2019 19:00:37 GMT",
-      "retry-after" : "0",
-      "Content-Length" : "0",
-      "StatusCode" : "200",
-      "x-ms-request-id" : "b92b6d14-d01e-009e-44e5-644931000000",
-      "Date" : "Fri, 06 Sep 2019 19:00:52 GMT",
-      "x-ms-client-request-id" : "d47dcee1-ef0a-4ed4-975e-afc29d534980"
->>>>>>> a55d5dd9
+      "x-ms-request-id" : "c5ca660d-301e-0042-3b49-67cbbf000000",
+      "Date" : "Mon, 09 Sep 2019 20:05:17 GMT",
+      "x-ms-client-request-id" : "d4f5db71-1be7-4442-8bf9-60d733b90e1b"
     },
     "Exception" : null
   }, {
     "Method" : "HEAD",
-<<<<<<< HEAD
-    "Uri" : "https://jaschrepragrs.blob.core.windows.net/jtcrenewlease0blobapitestrenewlease70f94175ec02b08344/javablobrenewlease1blobapitestrenewlease70f273630dbc529",
+    "Uri" : "https://jaschrepragrs.blob.core.windows.net/jtcrenewlease0blobapitestrenewlease11434573546ab23050/javablobrenewlease1blobapitestrenewlease11428426b370a55",
     "Headers" : {
       "x-ms-version" : "2019-02-02",
       "User-Agent" : "azsdk-java-azure-storage-blob/12.0.0-preview.3 1.8.0_221; Windows 10 10.0",
-      "x-ms-client-request-id" : "e3a1e9c7-a047-449e-8f69-306809e4d8b9"
-=======
-    "Uri" : "https://azstoragesdkaccount.blob.core.windows.net/jtcrenewlease0blobapitestrenewlease7f479136d367895634/javablobrenewlease1blobapitestrenewlease7f439944298eccb",
-    "Headers" : {
-      "x-ms-version" : "2019-02-02",
-      "User-Agent" : "azsdk-java-azure-storage-blob/12.0.0-preview.3 1.8.0_212; Windows 10 10.0",
-      "x-ms-client-request-id" : "1100e65a-f874-4282-bf5d-758d6d190b19"
->>>>>>> a55d5dd9
+      "x-ms-client-request-id" : "f5bdaf23-1d4b-4114-b326-80c3d1694c76"
     },
     "Response" : {
       "x-ms-version" : "2019-02-02",
@@ -191,56 +103,32 @@
       "Server" : "Windows-Azure-Blob/1.0 Microsoft-HTTPAPI/2.0",
       "x-ms-tag-count" : "0",
       "x-ms-lease-state" : "leased",
-<<<<<<< HEAD
-      "Last-Modified" : "Thu, 05 Sep 2019 22:37:51 GMT",
+      "Last-Modified" : "Mon, 09 Sep 2019 20:05:00 GMT",
       "retry-after" : "0",
       "StatusCode" : "200",
-      "Date" : "Thu, 05 Sep 2019 22:38:06 GMT",
-=======
-      "Last-Modified" : "Fri, 06 Sep 2019 19:00:37 GMT",
-      "retry-after" : "0",
-      "StatusCode" : "200",
-      "Date" : "Fri, 06 Sep 2019 19:00:52 GMT",
->>>>>>> a55d5dd9
+      "Date" : "Mon, 09 Sep 2019 20:05:17 GMT",
       "x-ms-blob-type" : "BlockBlob",
       "Content-MD5" : "wh+Wm18D0z1D4E+PE252gg==",
       "Accept-Ranges" : "bytes",
       "x-ms-server-encrypted" : "true",
       "x-ms-access-tier-inferred" : "true",
       "x-ms-access-tier" : "Hot",
-<<<<<<< HEAD
-      "ETag" : "\"0x8D73251AF7C1FDD\"",
-      "x-ms-creation-time" : "Thu, 05 Sep 2019 22:37:51 GMT",
+      "ETag" : "\"0x8D73560FF1BE622\"",
+      "x-ms-creation-time" : "Mon, 09 Sep 2019 20:05:00 GMT",
       "x-ms-lease-duration" : "infinite",
       "Content-Length" : "7",
-      "x-ms-request-id" : "bfed03dc-901e-0044-583a-643cc7000000",
-      "x-ms-client-request-id" : "e3a1e9c7-a047-449e-8f69-306809e4d8b9",
-=======
-      "ETag" : "\"0x8D732FC80CE7D08\"",
-      "x-ms-creation-time" : "Fri, 06 Sep 2019 19:00:37 GMT",
-      "x-ms-lease-duration" : "infinite",
-      "Content-Length" : "7",
-      "x-ms-request-id" : "b92b6d51-d01e-009e-76e5-644931000000",
-      "x-ms-client-request-id" : "1100e65a-f874-4282-bf5d-758d6d190b19",
->>>>>>> a55d5dd9
+      "x-ms-request-id" : "c5ca661f-301e-0042-4849-67cbbf000000",
+      "x-ms-client-request-id" : "f5bdaf23-1d4b-4114-b326-80c3d1694c76",
       "Content-Type" : "application/octet-stream"
     },
     "Exception" : null
   }, {
     "Method" : "GET",
-<<<<<<< HEAD
     "Uri" : "https://jaschrepragrs.blob.core.windows.net?prefix=jtcrenewlease&comp=list",
     "Headers" : {
       "x-ms-version" : "2019-02-02",
       "User-Agent" : "azsdk-java-azure-storage-blob/12.0.0-preview.3 1.8.0_221; Windows 10 10.0",
-      "x-ms-client-request-id" : "90385f4a-ef9b-45c6-8936-fc1c4aa4867b"
-=======
-    "Uri" : "https://azstoragesdkaccount.blob.core.windows.net?prefix=jtcrenewlease&comp=list",
-    "Headers" : {
-      "x-ms-version" : "2019-02-02",
-      "User-Agent" : "azsdk-java-azure-storage-blob/12.0.0-preview.3 1.8.0_212; Windows 10 10.0",
-      "x-ms-client-request-id" : "87fb2eb5-5bd6-45d9-8f0a-ac5a60d258c0"
->>>>>>> a55d5dd9
+      "x-ms-client-request-id" : "120f76bf-cbe9-4636-b539-9f24d127f7fb"
     },
     "Response" : {
       "Transfer-Encoding" : "chunked",
@@ -248,35 +136,20 @@
       "Server" : "Windows-Azure-Blob/1.0 Microsoft-HTTPAPI/2.0",
       "retry-after" : "0",
       "StatusCode" : "200",
-<<<<<<< HEAD
-      "x-ms-request-id" : "bfed03e3-901e-0044-5f3a-643cc7000000",
-      "Body" : "﻿<?xml version=\"1.0\" encoding=\"utf-8\"?><EnumerationResults ServiceEndpoint=\"https://jaschrepragrs.blob.core.windows.net/\"><Prefix>jtcrenewlease</Prefix><Containers><Container><Name>jtcrenewlease0blobapitestrenewlease70f94175ec02b08344</Name><Properties><Last-Modified>Thu, 05 Sep 2019 22:37:51 GMT</Last-Modified><Etag>\"0x8D73251AF6F8855\"</Etag><LeaseStatus>unlocked</LeaseStatus><LeaseState>available</LeaseState><DefaultEncryptionScope>$account-encryption-key</DefaultEncryptionScope><DenyEncryptionScopeOverride>false</DenyEncryptionScopeOverride><HasImmutabilityPolicy>false</HasImmutabilityPolicy><HasLegalHold>false</HasLegalHold></Properties></Container></Containers><NextMarker /></EnumerationResults>",
-      "Date" : "Thu, 05 Sep 2019 22:38:06 GMT",
-      "x-ms-client-request-id" : "90385f4a-ef9b-45c6-8936-fc1c4aa4867b",
-=======
-      "x-ms-request-id" : "b92b6d76-d01e-009e-19e5-644931000000",
-      "Body" : "﻿<?xml version=\"1.0\" encoding=\"utf-8\"?><EnumerationResults ServiceEndpoint=\"https://azstoragesdkaccount.blob.core.windows.net/\"><Prefix>jtcrenewlease</Prefix><Containers><Container><Name>jtcrenewlease0blobapitestrenewlease7f479136d367895634</Name><Properties><Last-Modified>Fri, 06 Sep 2019 19:00:36 GMT</Last-Modified><Etag>\"0x8D732FC80C7F1E7\"</Etag><LeaseStatus>unlocked</LeaseStatus><LeaseState>available</LeaseState><DefaultEncryptionScope>$account-encryption-key</DefaultEncryptionScope><DenyEncryptionScopeOverride>false</DenyEncryptionScopeOverride><HasImmutabilityPolicy>false</HasImmutabilityPolicy><HasLegalHold>false</HasLegalHold></Properties></Container></Containers><NextMarker /></EnumerationResults>",
-      "Date" : "Fri, 06 Sep 2019 19:00:52 GMT",
-      "x-ms-client-request-id" : "87fb2eb5-5bd6-45d9-8f0a-ac5a60d258c0",
->>>>>>> a55d5dd9
+      "x-ms-request-id" : "c5ca6635-301e-0042-5c49-67cbbf000000",
+      "Body" : "﻿<?xml version=\"1.0\" encoding=\"utf-8\"?><EnumerationResults ServiceEndpoint=\"https://jaschrepragrs.blob.core.windows.net/\"><Prefix>jtcrenewlease</Prefix><Containers><Container><Name>jtcrenewlease0blobapitestrenewlease11434573546ab23050</Name><Properties><Last-Modified>Mon, 09 Sep 2019 20:05:00 GMT</Last-Modified><Etag>\"0x8D73560FF0E535A\"</Etag><LeaseStatus>unlocked</LeaseStatus><LeaseState>available</LeaseState><DefaultEncryptionScope>$account-encryption-key</DefaultEncryptionScope><DenyEncryptionScopeOverride>false</DenyEncryptionScopeOverride><HasImmutabilityPolicy>false</HasImmutabilityPolicy><HasLegalHold>false</HasLegalHold></Properties></Container></Containers><NextMarker /></EnumerationResults>",
+      "Date" : "Mon, 09 Sep 2019 20:05:17 GMT",
+      "x-ms-client-request-id" : "120f76bf-cbe9-4636-b539-9f24d127f7fb",
       "Content-Type" : "application/xml"
     },
     "Exception" : null
   }, {
     "Method" : "DELETE",
-<<<<<<< HEAD
-    "Uri" : "https://jaschrepragrs.blob.core.windows.net/jtcrenewlease0blobapitestrenewlease70f94175ec02b08344?restype=container",
+    "Uri" : "https://jaschrepragrs.blob.core.windows.net/jtcrenewlease0blobapitestrenewlease11434573546ab23050?restype=container",
     "Headers" : {
       "x-ms-version" : "2019-02-02",
       "User-Agent" : "azsdk-java-azure-storage-blob/12.0.0-preview.3 1.8.0_221; Windows 10 10.0",
-      "x-ms-client-request-id" : "9db5d27c-07b7-457f-93b4-3e81aee8d304"
-=======
-    "Uri" : "https://azstoragesdkaccount.blob.core.windows.net/jtcrenewlease0blobapitestrenewlease7f479136d367895634?restype=container",
-    "Headers" : {
-      "x-ms-version" : "2019-02-02",
-      "User-Agent" : "azsdk-java-azure-storage-blob/12.0.0-preview.3 1.8.0_212; Windows 10 10.0",
-      "x-ms-client-request-id" : "ddfda213-3fb6-46aa-96b9-9e5b54977507"
->>>>>>> a55d5dd9
+      "x-ms-client-request-id" : "6e33b4e2-c32d-4d9b-aad5-e4497e068e9a"
     },
     "Response" : {
       "x-ms-version" : "2019-02-02",
@@ -284,21 +157,11 @@
       "retry-after" : "0",
       "Content-Length" : "0",
       "StatusCode" : "202",
-<<<<<<< HEAD
-      "x-ms-request-id" : "bfed03f6-901e-0044-713a-643cc7000000",
-      "Date" : "Thu, 05 Sep 2019 22:38:06 GMT",
-      "x-ms-client-request-id" : "9db5d27c-07b7-457f-93b4-3e81aee8d304"
+      "x-ms-request-id" : "c5ca6642-301e-0042-6749-67cbbf000000",
+      "Date" : "Mon, 09 Sep 2019 20:05:17 GMT",
+      "x-ms-client-request-id" : "6e33b4e2-c32d-4d9b-aad5-e4497e068e9a"
     },
     "Exception" : null
   } ],
-  "variables" : [ "jtcrenewlease0blobapitestrenewlease70f94175ec02b08344", "javablobrenewlease1blobapitestrenewlease70f273630dbc529" ]
-=======
-      "x-ms-request-id" : "b92b6d96-d01e-009e-35e5-644931000000",
-      "Date" : "Fri, 06 Sep 2019 19:00:52 GMT",
-      "x-ms-client-request-id" : "ddfda213-3fb6-46aa-96b9-9e5b54977507"
-    },
-    "Exception" : null
-  } ],
-  "variables" : [ "jtcrenewlease0blobapitestrenewlease7f479136d367895634", "javablobrenewlease1blobapitestrenewlease7f439944298eccb" ]
->>>>>>> a55d5dd9
+  "variables" : [ "jtcrenewlease0blobapitestrenewlease11434573546ab23050", "javablobrenewlease1blobapitestrenewlease11428426b370a55" ]
 }