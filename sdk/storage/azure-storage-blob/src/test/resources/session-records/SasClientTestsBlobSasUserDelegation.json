{
  "networkCallRecords" : [ {
    "Method" : "PUT",
<<<<<<< HEAD
    "Uri" : "https://REDACTED.blob.core.windows.net/ba1973bf0ba1973bf92424164d1a8bb5f334e40c18aa?restype=container",
    "Headers" : {
      "x-ms-version" : "2020-10-02",
      "User-Agent" : "azsdk-java-azure-storage-blob/12.12.0-beta.2 (11.0.9; Windows 10; 10.0)",
      "x-ms-client-request-id" : "63db4ed6-3e8f-4398-bce1-c1837c6fa29a"
    },
    "Response" : {
      "Transfer-Encoding" : "chunked",
      "x-ms-version" : "2020-10-02",
      "Server" : "Windows-Azure-Blob/1.0 Microsoft-HTTPAPI/2.0",
      "eTag" : "0x8D92AC49F950022",
      "Last-Modified" : "Tue, 08 Jun 2021 21:30:22 GMT",
      "retry-after" : "0",
      "StatusCode" : "201",
      "x-ms-request-id" : "f376fe61-501e-001c-0dad-5ce384000000",
      "x-ms-client-request-id" : "63db4ed6-3e8f-4398-bce1-c1837c6fa29a",
      "Date" : "Tue, 08 Jun 2021 21:30:22 GMT"
=======
    "Uri" : "https://REDACTED.blob.core.windows.net/ba1973bf0ba1973bfb4a7232341af163544c94cf5861?restype=container",
    "Headers" : {
      "x-ms-version" : "2020-10-02",
      "User-Agent" : "azsdk-java-azure-storage-blob/12.12.0-beta.2 (11.0.7; Windows 10; 10.0)",
      "x-ms-client-request-id" : "d13111a8-9f2d-45be-9508-0185d0151ada"
    },
    "Response" : {
      "content-length" : "0",
      "x-ms-version" : "2020-10-02",
      "Server" : "Windows-Azure-Blob/1.0 Microsoft-HTTPAPI/2.0",
      "eTag" : "0x8D9171686A62684",
      "Last-Modified" : "Fri, 14 May 2021 20:26:16 GMT",
      "retry-after" : "0",
      "StatusCode" : "201",
      "x-ms-request-id" : "8ea96d22-901e-008f-75ff-4853a8000000",
      "x-ms-client-request-id" : "d13111a8-9f2d-45be-9508-0185d0151ada",
      "Date" : "Fri, 14 May 2021 20:26:16 GMT"
>>>>>>> 2fe662bb
    },
    "Exception" : null
  }, {
    "Method" : "PUT",
<<<<<<< HEAD
    "Uri" : "https://REDACTED.blob.core.windows.net/ba1973bf0ba1973bf92424164d1a8bb5f334e40c18aa/ba1973bf1ba1973bf92468183e14afd6ea5e4482e989",
    "Headers" : {
      "x-ms-version" : "2020-10-02",
      "User-Agent" : "azsdk-java-azure-storage-blob/12.12.0-beta.2 (11.0.9; Windows 10; 10.0)",
      "x-ms-client-request-id" : "59ab650c-19ee-4f17-b0c5-c233ac0557cf",
      "Content-Type" : "application/octet-stream"
    },
    "Response" : {
      "Transfer-Encoding" : "chunked",
      "x-ms-version" : "2020-10-02",
      "Server" : "Windows-Azure-Blob/1.0 Microsoft-HTTPAPI/2.0",
      "x-ms-content-crc64" : "6RYQPwaVsyQ=",
      "Last-Modified" : "Tue, 08 Jun 2021 21:30:22 GMT",
      "retry-after" : "0",
      "StatusCode" : "201",
      "x-ms-request-server-encrypted" : "true",
      "Date" : "Tue, 08 Jun 2021 21:30:22 GMT",
      "Content-MD5" : "wh+Wm18D0z1D4E+PE252gg==",
      "eTag" : "0x8D92AC49FA2A16A",
      "x-ms-request-id" : "f376fe66-501e-001c-11ad-5ce384000000",
      "x-ms-client-request-id" : "59ab650c-19ee-4f17-b0c5-c233ac0557cf"
=======
    "Uri" : "https://REDACTED.blob.core.windows.net/ba1973bf0ba1973bfb4a7232341af163544c94cf5861/ba1973bf1ba1973bfb4a86850e66bba70d71c4b27853",
    "Headers" : {
      "x-ms-version" : "2020-10-02",
      "User-Agent" : "azsdk-java-azure-storage-blob/12.12.0-beta.2 (11.0.7; Windows 10; 10.0)",
      "x-ms-client-request-id" : "85a9bf3f-baf6-48cb-a4ae-2a99c3e59075",
      "Content-Type" : "application/octet-stream"
    },
    "Response" : {
      "content-length" : "0",
      "x-ms-version" : "2020-10-02",
      "Server" : "Windows-Azure-Blob/1.0 Microsoft-HTTPAPI/2.0",
      "x-ms-content-crc64" : "6RYQPwaVsyQ=",
      "Last-Modified" : "Fri, 14 May 2021 20:26:17 GMT",
      "x-ms-version-id" : "2021-05-14T20:26:17.2449124Z",
      "retry-after" : "0",
      "StatusCode" : "201",
      "x-ms-request-server-encrypted" : "true",
      "Date" : "Fri, 14 May 2021 20:26:16 GMT",
      "Content-MD5" : "wh+Wm18D0z1D4E+PE252gg==",
      "eTag" : "0x8D917168711D964",
      "x-ms-request-id" : "5de82024-a01e-003d-0eff-48acd9000000",
      "x-ms-client-request-id" : "85a9bf3f-baf6-48cb-a4ae-2a99c3e59075"
>>>>>>> 2fe662bb
    },
    "Exception" : null
  }, {
    "Method" : "POST",
    "Uri" : "https://REDACTED.blob.core.windows.net?restype=service&comp=userdelegationkey",
    "Headers" : {
      "x-ms-version" : "2020-10-02",
<<<<<<< HEAD
      "User-Agent" : "azsdk-java-azure-storage-blob/12.12.0-beta.2 (11.0.9; Windows 10; 10.0)",
      "x-ms-client-request-id" : "5a85e349-448e-459f-b2e8-c7a1bdc6ff47",
=======
      "User-Agent" : "azsdk-java-azure-storage-blob/12.12.0-beta.2 (11.0.7; Windows 10; 10.0)",
      "x-ms-client-request-id" : "fbb8c350-33a8-46a8-97b4-b8e451cbc70e",
>>>>>>> 2fe662bb
      "Content-Type" : "application/xml"
    },
    "Response" : {
      "Transfer-Encoding" : "chunked",
      "x-ms-version" : "2020-10-02",
      "Server" : "Windows-Azure-Blob/1.0 Microsoft-HTTPAPI/2.0",
      "retry-after" : "0",
      "StatusCode" : "200",
<<<<<<< HEAD
      "x-ms-request-id" : "f376fe72-501e-001c-1dad-5ce384000000",
      "Body" : "﻿<?xml version=\"1.0\" encoding=\"utf-8\"?><UserDelegationKey><SignedOid>f4df3b64-b4df-4943-93bd-5c156d12f88c</SignedOid><SignedTid>b188c9a5-81e2-4776-94ec-f06e23758dea</SignedTid><SignedStart>2021-06-07T21:30:23Z</SignedStart><SignedExpiry>2021-06-09T21:30:23Z</SignedExpiry><SignedService>b</SignedService><SignedVersion>2020-10-02</SignedVersion><Value>UkVEQUNURUQ=</Value></UserDelegationKey>",
      "x-ms-client-request-id" : "5a85e349-448e-459f-b2e8-c7a1bdc6ff47",
      "Date" : "Tue, 08 Jun 2021 21:30:23 GMT",
=======
      "x-ms-request-id" : "49ad3e12-601e-008b-6dff-48deaf000000",
      "Body" : "﻿<?xml version=\"1.0\" encoding=\"utf-8\"?><UserDelegationKey><SignedOid>49a94656-f2d0-4c86-8f16-8c08718d1a0e</SignedOid><SignedTid>1132a647-a1cf-4e25-99c1-d96ea9f05ddf</SignedTid><SignedStart>2021-05-13T20:26:17Z</SignedStart><SignedExpiry>2021-05-15T20:26:17Z</SignedExpiry><SignedService>b</SignedService><SignedVersion>2020-10-02</SignedVersion><Value>UkVEQUNURUQ=</Value></UserDelegationKey>",
      "x-ms-client-request-id" : "fbb8c350-33a8-46a8-97b4-b8e451cbc70e",
      "Date" : "Fri, 14 May 2021 20:26:18 GMT",
>>>>>>> 2fe662bb
      "Content-Type" : "application/xml"
    },
    "Exception" : null
  }, {
    "Method" : "GET",
<<<<<<< HEAD
    "Uri" : "https://REDACTED.blob.core.windows.net/ba1973bf0ba1973bf92424164d1a8bb5f334e40c18aa/ba1973bf1ba1973bf92468183e14afd6ea5e4482e989?sv=2020-10-02&spr=https%2Chttp&st=2021-06-07T21%3A30%3A23Z&se=2021-06-09T21%3A30%3A23Z&skoid=c4f48289-bb84-4086-b250-6f94a8f64cee&sktid=72f988bf-86f1-41af-91ab-2d7cd011db47&skt=2021-06-07T21%3A30%3A23Z&ske=2021-06-09T21%3A30%3A23Z&sks=b&skv=2020-10-02&sr=b&sp=racwdlme&sig=REDACTED&rscc=cache&rscd=disposition&rsce=encoding&rscl=language&rsct=type",
    "Headers" : {
      "x-ms-version" : "2020-10-02",
      "User-Agent" : "azsdk-java-azure-storage-blob/12.12.0-beta.2 (11.0.9; Windows 10; 10.0)",
      "x-ms-client-request-id" : "b01ab57f-43a6-422d-b6d9-b9e6ba5d9456"
=======
    "Uri" : "https://REDACTED.blob.core.windows.net/ba1973bf0ba1973bfb4a7232341af163544c94cf5861/ba1973bf1ba1973bfb4a86850e66bba70d71c4b27853?sv=2020-10-02&spr=https%2Chttp&st=2021-05-13T20%3A26%3A17Z&se=2021-05-15T20%3A26%3A17Z&skoid=c4f48289-bb84-4086-b250-6f94a8f64cee&sktid=72f988bf-86f1-41af-91ab-2d7cd011db47&skt=2021-05-13T20%3A26%3A17Z&ske=2021-05-15T20%3A26%3A17Z&sks=b&skv=2020-10-02&sr=b&sp=racwdlme&sig=REDACTED&rscc=cache&rscd=disposition&rsce=encoding&rscl=language&rsct=type",
    "Headers" : {
      "x-ms-version" : "2020-10-02",
      "User-Agent" : "azsdk-java-azure-storage-blob/12.12.0-beta.2 (11.0.7; Windows 10; 10.0)",
      "x-ms-client-request-id" : "02817abe-f7a0-4ad1-951b-361cb5b6d8eb"
>>>>>>> 2fe662bb
    },
    "Response" : {
      "x-ms-is-current-version" : "true",
      "content-length" : "7",
<<<<<<< HEAD
      "x-ms-version" : "2020-10-02",
      "x-ms-lease-status" : "unlocked",
      "Server" : "Windows-Azure-Blob/1.0 Microsoft-HTTPAPI/2.0",
      "x-ms-lease-state" : "available",
      "Last-Modified" : "Tue, 08 Jun 2021 21:30:22 GMT",
      "retry-after" : "0",
      "StatusCode" : "200",
      "Date" : "Tue, 08 Jun 2021 21:30:23 GMT",
      "Content-MD5" : "wh+Wm18D0z1D4E+PE252gg==",
=======
      "x-ms-lease-status" : "unlocked",
      "Server" : "Windows-Azure-Blob/1.0 Microsoft-HTTPAPI/2.0",
      "x-ms-lease-state" : "available",
      "Last-Modified" : "Fri, 14 May 2021 20:26:17 GMT",
      "x-ms-version-id" : "2021-05-14T20:26:17.2449124Z",
      "retry-after" : "0",
      "StatusCode" : "200",
>>>>>>> 2fe662bb
      "x-ms-blob-type" : "BlockBlob",
      "x-ms-creation-time" : "Fri, 14 May 2021 20:26:17 GMT",
      "eTag" : "0x8D917168711D964",
      "Content-Length" : "7",
      "x-ms-request-id" : "4875321b-701e-0011-4eff-484076000000",
      "Body" : "default",
      "Content-Type" : "type",
      "x-ms-last-access-time" : "Fri, 14 May 2021 20:26:17 GMT",
      "x-ms-version" : "2020-10-02",
      "Date" : "Fri, 14 May 2021 20:26:19 GMT",
      "Content-MD5" : "wh+Wm18D0z1D4E+PE252gg==",
      "Accept-Ranges" : "bytes",
      "x-ms-server-encrypted" : "true",
      "Cache-Control" : "cache",
      "Content-Disposition" : "disposition",
<<<<<<< HEAD
      "x-ms-creation-time" : "Tue, 08 Jun 2021 21:30:22 GMT",
      "eTag" : "0x8D92AC49FA2A16A",
      "Content-Length" : "7",
      "x-ms-request-id" : "f376fe82-501e-001c-2cad-5ce384000000",
      "Body" : "default",
      "Content-Language" : "language",
      "x-ms-client-request-id" : "b01ab57f-43a6-422d-b6d9-b9e6ba5d9456",
      "Content-Type" : "type"
=======
      "Content-Language" : "language",
      "x-ms-client-request-id" : "02817abe-f7a0-4ad1-951b-361cb5b6d8eb"
>>>>>>> 2fe662bb
    },
    "Exception" : null
  }, {
    "Method" : "HEAD",
<<<<<<< HEAD
    "Uri" : "https://REDACTED.blob.core.windows.net/ba1973bf0ba1973bf92424164d1a8bb5f334e40c18aa/ba1973bf1ba1973bf92468183e14afd6ea5e4482e989?sv=2020-10-02&spr=https%2Chttp&st=2021-06-07T21%3A30%3A23Z&se=2021-06-09T21%3A30%3A23Z&skoid=c4f48289-bb84-4086-b250-6f94a8f64cee&sktid=72f988bf-86f1-41af-91ab-2d7cd011db47&skt=2021-06-07T21%3A30%3A23Z&ske=2021-06-09T21%3A30%3A23Z&sks=b&skv=2020-10-02&sr=b&sp=racwdlme&sig=REDACTED&rscc=cache&rscd=disposition&rsce=encoding&rscl=language&rsct=type",
    "Headers" : {
      "x-ms-version" : "2020-10-02",
      "User-Agent" : "azsdk-java-azure-storage-blob/12.12.0-beta.2 (11.0.9; Windows 10; 10.0)",
      "x-ms-client-request-id" : "833e463d-dc5c-4930-bd1e-c8237ceb6a5b"
=======
    "Uri" : "https://REDACTED.blob.core.windows.net/ba1973bf0ba1973bfb4a7232341af163544c94cf5861/ba1973bf1ba1973bfb4a86850e66bba70d71c4b27853?sv=2020-10-02&spr=https%2Chttp&st=2021-05-13T20%3A26%3A17Z&se=2021-05-15T20%3A26%3A17Z&skoid=c4f48289-bb84-4086-b250-6f94a8f64cee&sktid=72f988bf-86f1-41af-91ab-2d7cd011db47&skt=2021-05-13T20%3A26%3A17Z&ske=2021-05-15T20%3A26%3A17Z&sks=b&skv=2020-10-02&sr=b&sp=racwdlme&sig=REDACTED&rscc=cache&rscd=disposition&rsce=encoding&rscl=language&rsct=type",
    "Headers" : {
      "x-ms-version" : "2020-10-02",
      "User-Agent" : "azsdk-java-azure-storage-blob/12.12.0-beta.2 (11.0.7; Windows 10; 10.0)",
      "x-ms-client-request-id" : "a4114934-93ec-4d4d-870f-9a3a90aeb1d8"
>>>>>>> 2fe662bb
    },
    "Response" : {
      "x-ms-is-current-version" : "true",
      "content-length" : "7",
      "x-ms-version" : "2020-10-02",
      "x-ms-lease-status" : "unlocked",
      "Server" : "Windows-Azure-Blob/1.0 Microsoft-HTTPAPI/2.0",
      "x-ms-lease-state" : "available",
<<<<<<< HEAD
      "Last-Modified" : "Tue, 08 Jun 2021 21:30:22 GMT",
      "retry-after" : "0",
      "StatusCode" : "200",
      "Date" : "Tue, 08 Jun 2021 21:30:23 GMT",
=======
      "Last-Modified" : "Fri, 14 May 2021 20:26:17 GMT",
      "x-ms-version-id" : "2021-05-14T20:26:17.2449124Z",
      "retry-after" : "0",
      "StatusCode" : "200",
      "x-ms-blob-type" : "BlockBlob",
      "x-ms-access-tier-inferred" : "true",
      "x-ms-access-tier" : "Hot",
      "Content-Encoding" : "encoding",
      "x-ms-creation-time" : "Fri, 14 May 2021 20:26:17 GMT",
      "eTag" : "0x8D917168711D964",
      "x-ms-request-id" : "48753265-701e-0011-15ff-484076000000",
      "Content-Type" : "type",
      "x-ms-last-access-time" : "Fri, 14 May 2021 20:26:19 GMT",
      "x-ms-version" : "2020-10-02",
      "Date" : "Fri, 14 May 2021 20:26:19 GMT",
>>>>>>> 2fe662bb
      "Content-MD5" : "wh+Wm18D0z1D4E+PE252gg==",
      "x-ms-blob-type" : "BlockBlob",
      "Accept-Ranges" : "bytes",
      "x-ms-server-encrypted" : "true",
      "x-ms-access-tier-inferred" : "true",
      "Cache-Control" : "cache",
      "x-ms-access-tier" : "Hot",
      "Content-Disposition" : "disposition",
      "Content-Encoding" : "encoding",
      "x-ms-creation-time" : "Tue, 08 Jun 2021 21:30:22 GMT",
      "eTag" : "0x8D92AC49FA2A16A",
      "x-ms-request-id" : "f376fe88-501e-001c-32ad-5ce384000000",
      "Content-Language" : "language",
<<<<<<< HEAD
      "x-ms-client-request-id" : "833e463d-dc5c-4930-bd1e-c8237ceb6a5b",
      "Content-Type" : "type"
    },
    "Exception" : null
  } ],
  "variables" : [ "ba1973bf0ba1973bf92424164d1a8bb5f334e40c18aa", "ba1973bf1ba1973bf92468183e14afd6ea5e4482e989", "2021-06-08T21:30:23.020944900Z", "2021-06-08T21:30:23.021972500Z", "2021-06-08T21:30:23.042942Z", "2021-06-08T21:30:23.042942Z", "c4f48289-bb84-4086-b250-6f94a8f64cee", "72f988bf-86f1-41af-91ab-2d7cd011db47" ]
=======
      "x-ms-client-request-id" : "a4114934-93ec-4d4d-870f-9a3a90aeb1d8"
    },
    "Exception" : null
  } ],
  "variables" : [ "ba1973bf0ba1973bfb4a7232341af163544c94cf5861", "ba1973bf1ba1973bfb4a86850e66bba70d71c4b27853", "2021-05-14T20:26:17.368688500Z", "2021-05-14T20:26:17.368688500Z", "2021-05-14T20:26:17.468688600Z", "2021-05-14T20:26:17.468688600Z", "c4f48289-bb84-4086-b250-6f94a8f64cee", "72f988bf-86f1-41af-91ab-2d7cd011db47" ]
>>>>>>> 2fe662bb
}<|MERGE_RESOLUTION|>--- conflicted
+++ resolved
@@ -1,25 +1,6 @@
 {
   "networkCallRecords" : [ {
     "Method" : "PUT",
-<<<<<<< HEAD
-    "Uri" : "https://REDACTED.blob.core.windows.net/ba1973bf0ba1973bf92424164d1a8bb5f334e40c18aa?restype=container",
-    "Headers" : {
-      "x-ms-version" : "2020-10-02",
-      "User-Agent" : "azsdk-java-azure-storage-blob/12.12.0-beta.2 (11.0.9; Windows 10; 10.0)",
-      "x-ms-client-request-id" : "63db4ed6-3e8f-4398-bce1-c1837c6fa29a"
-    },
-    "Response" : {
-      "Transfer-Encoding" : "chunked",
-      "x-ms-version" : "2020-10-02",
-      "Server" : "Windows-Azure-Blob/1.0 Microsoft-HTTPAPI/2.0",
-      "eTag" : "0x8D92AC49F950022",
-      "Last-Modified" : "Tue, 08 Jun 2021 21:30:22 GMT",
-      "retry-after" : "0",
-      "StatusCode" : "201",
-      "x-ms-request-id" : "f376fe61-501e-001c-0dad-5ce384000000",
-      "x-ms-client-request-id" : "63db4ed6-3e8f-4398-bce1-c1837c6fa29a",
-      "Date" : "Tue, 08 Jun 2021 21:30:22 GMT"
-=======
     "Uri" : "https://REDACTED.blob.core.windows.net/ba1973bf0ba1973bfb4a7232341af163544c94cf5861?restype=container",
     "Headers" : {
       "x-ms-version" : "2020-10-02",
@@ -37,34 +18,10 @@
       "x-ms-request-id" : "8ea96d22-901e-008f-75ff-4853a8000000",
       "x-ms-client-request-id" : "d13111a8-9f2d-45be-9508-0185d0151ada",
       "Date" : "Fri, 14 May 2021 20:26:16 GMT"
->>>>>>> 2fe662bb
     },
     "Exception" : null
   }, {
     "Method" : "PUT",
-<<<<<<< HEAD
-    "Uri" : "https://REDACTED.blob.core.windows.net/ba1973bf0ba1973bf92424164d1a8bb5f334e40c18aa/ba1973bf1ba1973bf92468183e14afd6ea5e4482e989",
-    "Headers" : {
-      "x-ms-version" : "2020-10-02",
-      "User-Agent" : "azsdk-java-azure-storage-blob/12.12.0-beta.2 (11.0.9; Windows 10; 10.0)",
-      "x-ms-client-request-id" : "59ab650c-19ee-4f17-b0c5-c233ac0557cf",
-      "Content-Type" : "application/octet-stream"
-    },
-    "Response" : {
-      "Transfer-Encoding" : "chunked",
-      "x-ms-version" : "2020-10-02",
-      "Server" : "Windows-Azure-Blob/1.0 Microsoft-HTTPAPI/2.0",
-      "x-ms-content-crc64" : "6RYQPwaVsyQ=",
-      "Last-Modified" : "Tue, 08 Jun 2021 21:30:22 GMT",
-      "retry-after" : "0",
-      "StatusCode" : "201",
-      "x-ms-request-server-encrypted" : "true",
-      "Date" : "Tue, 08 Jun 2021 21:30:22 GMT",
-      "Content-MD5" : "wh+Wm18D0z1D4E+PE252gg==",
-      "eTag" : "0x8D92AC49FA2A16A",
-      "x-ms-request-id" : "f376fe66-501e-001c-11ad-5ce384000000",
-      "x-ms-client-request-id" : "59ab650c-19ee-4f17-b0c5-c233ac0557cf"
-=======
     "Uri" : "https://REDACTED.blob.core.windows.net/ba1973bf0ba1973bfb4a7232341af163544c94cf5861/ba1973bf1ba1973bfb4a86850e66bba70d71c4b27853",
     "Headers" : {
       "x-ms-version" : "2020-10-02",
@@ -87,7 +44,6 @@
       "eTag" : "0x8D917168711D964",
       "x-ms-request-id" : "5de82024-a01e-003d-0eff-48acd9000000",
       "x-ms-client-request-id" : "85a9bf3f-baf6-48cb-a4ae-2a99c3e59075"
->>>>>>> 2fe662bb
     },
     "Exception" : null
   }, {
@@ -95,13 +51,8 @@
     "Uri" : "https://REDACTED.blob.core.windows.net?restype=service&comp=userdelegationkey",
     "Headers" : {
       "x-ms-version" : "2020-10-02",
-<<<<<<< HEAD
-      "User-Agent" : "azsdk-java-azure-storage-blob/12.12.0-beta.2 (11.0.9; Windows 10; 10.0)",
-      "x-ms-client-request-id" : "5a85e349-448e-459f-b2e8-c7a1bdc6ff47",
-=======
       "User-Agent" : "azsdk-java-azure-storage-blob/12.12.0-beta.2 (11.0.7; Windows 10; 10.0)",
       "x-ms-client-request-id" : "fbb8c350-33a8-46a8-97b4-b8e451cbc70e",
->>>>>>> 2fe662bb
       "Content-Type" : "application/xml"
     },
     "Response" : {
@@ -110,50 +61,24 @@
       "Server" : "Windows-Azure-Blob/1.0 Microsoft-HTTPAPI/2.0",
       "retry-after" : "0",
       "StatusCode" : "200",
-<<<<<<< HEAD
-      "x-ms-request-id" : "f376fe72-501e-001c-1dad-5ce384000000",
-      "Body" : "﻿<?xml version=\"1.0\" encoding=\"utf-8\"?><UserDelegationKey><SignedOid>f4df3b64-b4df-4943-93bd-5c156d12f88c</SignedOid><SignedTid>b188c9a5-81e2-4776-94ec-f06e23758dea</SignedTid><SignedStart>2021-06-07T21:30:23Z</SignedStart><SignedExpiry>2021-06-09T21:30:23Z</SignedExpiry><SignedService>b</SignedService><SignedVersion>2020-10-02</SignedVersion><Value>UkVEQUNURUQ=</Value></UserDelegationKey>",
-      "x-ms-client-request-id" : "5a85e349-448e-459f-b2e8-c7a1bdc6ff47",
-      "Date" : "Tue, 08 Jun 2021 21:30:23 GMT",
-=======
       "x-ms-request-id" : "49ad3e12-601e-008b-6dff-48deaf000000",
       "Body" : "﻿<?xml version=\"1.0\" encoding=\"utf-8\"?><UserDelegationKey><SignedOid>49a94656-f2d0-4c86-8f16-8c08718d1a0e</SignedOid><SignedTid>1132a647-a1cf-4e25-99c1-d96ea9f05ddf</SignedTid><SignedStart>2021-05-13T20:26:17Z</SignedStart><SignedExpiry>2021-05-15T20:26:17Z</SignedExpiry><SignedService>b</SignedService><SignedVersion>2020-10-02</SignedVersion><Value>UkVEQUNURUQ=</Value></UserDelegationKey>",
       "x-ms-client-request-id" : "fbb8c350-33a8-46a8-97b4-b8e451cbc70e",
       "Date" : "Fri, 14 May 2021 20:26:18 GMT",
->>>>>>> 2fe662bb
       "Content-Type" : "application/xml"
     },
     "Exception" : null
   }, {
     "Method" : "GET",
-<<<<<<< HEAD
-    "Uri" : "https://REDACTED.blob.core.windows.net/ba1973bf0ba1973bf92424164d1a8bb5f334e40c18aa/ba1973bf1ba1973bf92468183e14afd6ea5e4482e989?sv=2020-10-02&spr=https%2Chttp&st=2021-06-07T21%3A30%3A23Z&se=2021-06-09T21%3A30%3A23Z&skoid=c4f48289-bb84-4086-b250-6f94a8f64cee&sktid=72f988bf-86f1-41af-91ab-2d7cd011db47&skt=2021-06-07T21%3A30%3A23Z&ske=2021-06-09T21%3A30%3A23Z&sks=b&skv=2020-10-02&sr=b&sp=racwdlme&sig=REDACTED&rscc=cache&rscd=disposition&rsce=encoding&rscl=language&rsct=type",
-    "Headers" : {
-      "x-ms-version" : "2020-10-02",
-      "User-Agent" : "azsdk-java-azure-storage-blob/12.12.0-beta.2 (11.0.9; Windows 10; 10.0)",
-      "x-ms-client-request-id" : "b01ab57f-43a6-422d-b6d9-b9e6ba5d9456"
-=======
     "Uri" : "https://REDACTED.blob.core.windows.net/ba1973bf0ba1973bfb4a7232341af163544c94cf5861/ba1973bf1ba1973bfb4a86850e66bba70d71c4b27853?sv=2020-10-02&spr=https%2Chttp&st=2021-05-13T20%3A26%3A17Z&se=2021-05-15T20%3A26%3A17Z&skoid=c4f48289-bb84-4086-b250-6f94a8f64cee&sktid=72f988bf-86f1-41af-91ab-2d7cd011db47&skt=2021-05-13T20%3A26%3A17Z&ske=2021-05-15T20%3A26%3A17Z&sks=b&skv=2020-10-02&sr=b&sp=racwdlme&sig=REDACTED&rscc=cache&rscd=disposition&rsce=encoding&rscl=language&rsct=type",
     "Headers" : {
       "x-ms-version" : "2020-10-02",
       "User-Agent" : "azsdk-java-azure-storage-blob/12.12.0-beta.2 (11.0.7; Windows 10; 10.0)",
       "x-ms-client-request-id" : "02817abe-f7a0-4ad1-951b-361cb5b6d8eb"
->>>>>>> 2fe662bb
     },
     "Response" : {
       "x-ms-is-current-version" : "true",
       "content-length" : "7",
-<<<<<<< HEAD
-      "x-ms-version" : "2020-10-02",
-      "x-ms-lease-status" : "unlocked",
-      "Server" : "Windows-Azure-Blob/1.0 Microsoft-HTTPAPI/2.0",
-      "x-ms-lease-state" : "available",
-      "Last-Modified" : "Tue, 08 Jun 2021 21:30:22 GMT",
-      "retry-after" : "0",
-      "StatusCode" : "200",
-      "Date" : "Tue, 08 Jun 2021 21:30:23 GMT",
-      "Content-MD5" : "wh+Wm18D0z1D4E+PE252gg==",
-=======
       "x-ms-lease-status" : "unlocked",
       "Server" : "Windows-Azure-Blob/1.0 Microsoft-HTTPAPI/2.0",
       "x-ms-lease-state" : "available",
@@ -161,7 +86,6 @@
       "x-ms-version-id" : "2021-05-14T20:26:17.2449124Z",
       "retry-after" : "0",
       "StatusCode" : "200",
->>>>>>> 2fe662bb
       "x-ms-blob-type" : "BlockBlob",
       "x-ms-creation-time" : "Fri, 14 May 2021 20:26:17 GMT",
       "eTag" : "0x8D917168711D964",
@@ -177,50 +101,24 @@
       "x-ms-server-encrypted" : "true",
       "Cache-Control" : "cache",
       "Content-Disposition" : "disposition",
-<<<<<<< HEAD
-      "x-ms-creation-time" : "Tue, 08 Jun 2021 21:30:22 GMT",
-      "eTag" : "0x8D92AC49FA2A16A",
-      "Content-Length" : "7",
-      "x-ms-request-id" : "f376fe82-501e-001c-2cad-5ce384000000",
-      "Body" : "default",
-      "Content-Language" : "language",
-      "x-ms-client-request-id" : "b01ab57f-43a6-422d-b6d9-b9e6ba5d9456",
-      "Content-Type" : "type"
-=======
       "Content-Language" : "language",
       "x-ms-client-request-id" : "02817abe-f7a0-4ad1-951b-361cb5b6d8eb"
->>>>>>> 2fe662bb
     },
     "Exception" : null
   }, {
     "Method" : "HEAD",
-<<<<<<< HEAD
-    "Uri" : "https://REDACTED.blob.core.windows.net/ba1973bf0ba1973bf92424164d1a8bb5f334e40c18aa/ba1973bf1ba1973bf92468183e14afd6ea5e4482e989?sv=2020-10-02&spr=https%2Chttp&st=2021-06-07T21%3A30%3A23Z&se=2021-06-09T21%3A30%3A23Z&skoid=c4f48289-bb84-4086-b250-6f94a8f64cee&sktid=72f988bf-86f1-41af-91ab-2d7cd011db47&skt=2021-06-07T21%3A30%3A23Z&ske=2021-06-09T21%3A30%3A23Z&sks=b&skv=2020-10-02&sr=b&sp=racwdlme&sig=REDACTED&rscc=cache&rscd=disposition&rsce=encoding&rscl=language&rsct=type",
-    "Headers" : {
-      "x-ms-version" : "2020-10-02",
-      "User-Agent" : "azsdk-java-azure-storage-blob/12.12.0-beta.2 (11.0.9; Windows 10; 10.0)",
-      "x-ms-client-request-id" : "833e463d-dc5c-4930-bd1e-c8237ceb6a5b"
-=======
     "Uri" : "https://REDACTED.blob.core.windows.net/ba1973bf0ba1973bfb4a7232341af163544c94cf5861/ba1973bf1ba1973bfb4a86850e66bba70d71c4b27853?sv=2020-10-02&spr=https%2Chttp&st=2021-05-13T20%3A26%3A17Z&se=2021-05-15T20%3A26%3A17Z&skoid=c4f48289-bb84-4086-b250-6f94a8f64cee&sktid=72f988bf-86f1-41af-91ab-2d7cd011db47&skt=2021-05-13T20%3A26%3A17Z&ske=2021-05-15T20%3A26%3A17Z&sks=b&skv=2020-10-02&sr=b&sp=racwdlme&sig=REDACTED&rscc=cache&rscd=disposition&rsce=encoding&rscl=language&rsct=type",
     "Headers" : {
       "x-ms-version" : "2020-10-02",
       "User-Agent" : "azsdk-java-azure-storage-blob/12.12.0-beta.2 (11.0.7; Windows 10; 10.0)",
       "x-ms-client-request-id" : "a4114934-93ec-4d4d-870f-9a3a90aeb1d8"
->>>>>>> 2fe662bb
     },
     "Response" : {
       "x-ms-is-current-version" : "true",
       "content-length" : "7",
-      "x-ms-version" : "2020-10-02",
       "x-ms-lease-status" : "unlocked",
       "Server" : "Windows-Azure-Blob/1.0 Microsoft-HTTPAPI/2.0",
       "x-ms-lease-state" : "available",
-<<<<<<< HEAD
-      "Last-Modified" : "Tue, 08 Jun 2021 21:30:22 GMT",
-      "retry-after" : "0",
-      "StatusCode" : "200",
-      "Date" : "Tue, 08 Jun 2021 21:30:23 GMT",
-=======
       "Last-Modified" : "Fri, 14 May 2021 20:26:17 GMT",
       "x-ms-version-id" : "2021-05-14T20:26:17.2449124Z",
       "retry-after" : "0",
@@ -236,32 +134,15 @@
       "x-ms-last-access-time" : "Fri, 14 May 2021 20:26:19 GMT",
       "x-ms-version" : "2020-10-02",
       "Date" : "Fri, 14 May 2021 20:26:19 GMT",
->>>>>>> 2fe662bb
       "Content-MD5" : "wh+Wm18D0z1D4E+PE252gg==",
-      "x-ms-blob-type" : "BlockBlob",
       "Accept-Ranges" : "bytes",
       "x-ms-server-encrypted" : "true",
-      "x-ms-access-tier-inferred" : "true",
       "Cache-Control" : "cache",
-      "x-ms-access-tier" : "Hot",
       "Content-Disposition" : "disposition",
-      "Content-Encoding" : "encoding",
-      "x-ms-creation-time" : "Tue, 08 Jun 2021 21:30:22 GMT",
-      "eTag" : "0x8D92AC49FA2A16A",
-      "x-ms-request-id" : "f376fe88-501e-001c-32ad-5ce384000000",
       "Content-Language" : "language",
-<<<<<<< HEAD
-      "x-ms-client-request-id" : "833e463d-dc5c-4930-bd1e-c8237ceb6a5b",
-      "Content-Type" : "type"
-    },
-    "Exception" : null
-  } ],
-  "variables" : [ "ba1973bf0ba1973bf92424164d1a8bb5f334e40c18aa", "ba1973bf1ba1973bf92468183e14afd6ea5e4482e989", "2021-06-08T21:30:23.020944900Z", "2021-06-08T21:30:23.021972500Z", "2021-06-08T21:30:23.042942Z", "2021-06-08T21:30:23.042942Z", "c4f48289-bb84-4086-b250-6f94a8f64cee", "72f988bf-86f1-41af-91ab-2d7cd011db47" ]
-=======
       "x-ms-client-request-id" : "a4114934-93ec-4d4d-870f-9a3a90aeb1d8"
     },
     "Exception" : null
   } ],
   "variables" : [ "ba1973bf0ba1973bfb4a7232341af163544c94cf5861", "ba1973bf1ba1973bfb4a86850e66bba70d71c4b27853", "2021-05-14T20:26:17.368688500Z", "2021-05-14T20:26:17.368688500Z", "2021-05-14T20:26:17.468688600Z", "2021-05-14T20:26:17.468688600Z", "c4f48289-bb84-4086-b250-6f94a8f64cee", "72f988bf-86f1-41af-91ab-2d7cd011db47" ]
->>>>>>> 2fe662bb
 }