--- conflicted
+++ resolved
@@ -1,59 +1,32 @@
 {
   "networkCallRecords" : [ {
     "Method" : "PUT",
-<<<<<<< HEAD
-    "Uri" : "https://jaschrepragrs.blob.core.windows.net/jtcservicesassignaturesstringtosign08675640940601e33?restype=container",
+    "Uri" : "https://jaschrepragrs.blob.core.windows.net/jtcservicesassignaturesstringtosign0750973d820efefcc?restype=container",
     "Headers" : {
       "x-ms-version" : "2019-02-02",
       "User-Agent" : "azsdk-java-azure-storage-blob/12.0.0-preview.3 1.8.0_221; Windows 10 10.0",
-      "x-ms-client-request-id" : "9547c529-ee33-4670-8c56-e64a20810082"
-=======
-    "Uri" : "https://azstoragesdkaccount.blob.core.windows.net/jtcservicesassignaturesstringtosign0629422b47d4476e7?restype=container",
-    "Headers" : {
-      "x-ms-version" : "2019-02-02",
-      "User-Agent" : "azsdk-java-azure-storage-blob/12.0.0-preview.3 1.8.0_212; Windows 10 10.0",
-      "x-ms-client-request-id" : "4cc63e8c-e093-47ab-91d7-d495875567f2"
->>>>>>> a55d5dd9
+      "x-ms-client-request-id" : "f8e2a906-9696-48f0-89da-56a56f81f724"
     },
     "Response" : {
       "x-ms-version" : "2019-02-02",
       "Server" : "Windows-Azure-Blob/1.0 Microsoft-HTTPAPI/2.0",
-<<<<<<< HEAD
-      "ETag" : "\"0x8D73251714FDA02\"",
-      "Last-Modified" : "Thu, 05 Sep 2019 22:36:07 GMT",
+      "ETag" : "\"0x8D7356022456FEC\"",
+      "Last-Modified" : "Mon, 09 Sep 2019 19:58:50 GMT",
       "retry-after" : "0",
       "Content-Length" : "0",
       "StatusCode" : "201",
-      "x-ms-request-id" : "bfec8c5b-901e-0044-293a-643cc7000000",
-      "Date" : "Thu, 05 Sep 2019 22:36:06 GMT",
-      "x-ms-client-request-id" : "9547c529-ee33-4670-8c56-e64a20810082"
-=======
-      "ETag" : "\"0x8D732FDFC97DD82\"",
-      "Last-Modified" : "Fri, 06 Sep 2019 19:11:14 GMT",
-      "retry-after" : "0",
-      "Content-Length" : "0",
-      "StatusCode" : "201",
-      "x-ms-request-id" : "8f76bd1f-401e-003a-4ae6-6473d5000000",
-      "Date" : "Fri, 06 Sep 2019 19:11:14 GMT",
-      "x-ms-client-request-id" : "4cc63e8c-e093-47ab-91d7-d495875567f2"
->>>>>>> a55d5dd9
+      "x-ms-request-id" : "077fbdbd-801e-001f-1548-673bbb000000",
+      "Date" : "Mon, 09 Sep 2019 19:58:49 GMT",
+      "x-ms-client-request-id" : "f8e2a906-9696-48f0-89da-56a56f81f724"
     },
     "Exception" : null
   }, {
     "Method" : "GET",
-<<<<<<< HEAD
     "Uri" : "https://jaschrepragrs.blob.core.windows.net?prefix=jtcservicesassignaturesstringtosign&comp=list",
     "Headers" : {
       "x-ms-version" : "2019-02-02",
       "User-Agent" : "azsdk-java-azure-storage-blob/12.0.0-preview.3 1.8.0_221; Windows 10 10.0",
-      "x-ms-client-request-id" : "8e11044f-9a9c-4aac-9c1c-249732c41bd6"
-=======
-    "Uri" : "https://azstoragesdkaccount.blob.core.windows.net?prefix=jtcservicesassignaturesstringtosign&comp=list",
-    "Headers" : {
-      "x-ms-version" : "2019-02-02",
-      "User-Agent" : "azsdk-java-azure-storage-blob/12.0.0-preview.3 1.8.0_212; Windows 10 10.0",
-      "x-ms-client-request-id" : "b81c6e4e-4251-4233-83b2-bcaa98ce2a70"
->>>>>>> a55d5dd9
+      "x-ms-client-request-id" : "eb085fc3-e506-4401-a74a-d4b6d83f863a"
     },
     "Response" : {
       "Transfer-Encoding" : "chunked",
@@ -61,35 +34,20 @@
       "Server" : "Windows-Azure-Blob/1.0 Microsoft-HTTPAPI/2.0",
       "retry-after" : "0",
       "StatusCode" : "200",
-<<<<<<< HEAD
-      "x-ms-request-id" : "bfec8c6f-901e-0044-3c3a-643cc7000000",
-      "Body" : "﻿<?xml version=\"1.0\" encoding=\"utf-8\"?><EnumerationResults ServiceEndpoint=\"https://jaschrepragrs.blob.core.windows.net/\"><Prefix>jtcservicesassignaturesstringtosign</Prefix><Containers><Container><Name>jtcservicesassignaturesstringtosign08675640940601e33</Name><Properties><Last-Modified>Thu, 05 Sep 2019 22:36:07 GMT</Last-Modified><Etag>\"0x8D73251714FDA02\"</Etag><LeaseStatus>unlocked</LeaseStatus><LeaseState>available</LeaseState><DefaultEncryptionScope>$account-encryption-key</DefaultEncryptionScope><DenyEncryptionScopeOverride>false</DenyEncryptionScopeOverride><HasImmutabilityPolicy>false</HasImmutabilityPolicy><HasLegalHold>false</HasLegalHold></Properties></Container></Containers><NextMarker /></EnumerationResults>",
-      "Date" : "Thu, 05 Sep 2019 22:36:06 GMT",
-      "x-ms-client-request-id" : "8e11044f-9a9c-4aac-9c1c-249732c41bd6",
-=======
-      "x-ms-request-id" : "8f76bd2c-401e-003a-56e6-6473d5000000",
-      "Body" : "﻿<?xml version=\"1.0\" encoding=\"utf-8\"?><EnumerationResults ServiceEndpoint=\"https://azstoragesdkaccount.blob.core.windows.net/\"><Prefix>jtcservicesassignaturesstringtosign</Prefix><Containers><Container><Name>jtcservicesassignaturesstringtosign0629422b47d4476e7</Name><Properties><Last-Modified>Fri, 06 Sep 2019 19:11:14 GMT</Last-Modified><Etag>\"0x8D732FDFC97DD82\"</Etag><LeaseStatus>unlocked</LeaseStatus><LeaseState>available</LeaseState><DefaultEncryptionScope>$account-encryption-key</DefaultEncryptionScope><DenyEncryptionScopeOverride>false</DenyEncryptionScopeOverride><HasImmutabilityPolicy>false</HasImmutabilityPolicy><HasLegalHold>false</HasLegalHold></Properties></Container></Containers><NextMarker /></EnumerationResults>",
-      "Date" : "Fri, 06 Sep 2019 19:11:14 GMT",
-      "x-ms-client-request-id" : "b81c6e4e-4251-4233-83b2-bcaa98ce2a70",
->>>>>>> a55d5dd9
+      "x-ms-request-id" : "077fbdd9-801e-001f-2d48-673bbb000000",
+      "Body" : "﻿<?xml version=\"1.0\" encoding=\"utf-8\"?><EnumerationResults ServiceEndpoint=\"https://jaschrepragrs.blob.core.windows.net/\"><Prefix>jtcservicesassignaturesstringtosign</Prefix><Containers><Container><Name>jtcservicesassignaturesstringtosign0750973d820efefcc</Name><Properties><Last-Modified>Mon, 09 Sep 2019 19:58:50 GMT</Last-Modified><Etag>\"0x8D7356022456FEC\"</Etag><LeaseStatus>unlocked</LeaseStatus><LeaseState>available</LeaseState><DefaultEncryptionScope>$account-encryption-key</DefaultEncryptionScope><DenyEncryptionScopeOverride>false</DenyEncryptionScopeOverride><HasImmutabilityPolicy>false</HasImmutabilityPolicy><HasLegalHold>false</HasLegalHold></Properties></Container></Containers><NextMarker /></EnumerationResults>",
+      "Date" : "Mon, 09 Sep 2019 19:58:49 GMT",
+      "x-ms-client-request-id" : "eb085fc3-e506-4401-a74a-d4b6d83f863a",
       "Content-Type" : "application/xml"
     },
     "Exception" : null
   }, {
     "Method" : "DELETE",
-<<<<<<< HEAD
-    "Uri" : "https://jaschrepragrs.blob.core.windows.net/jtcservicesassignaturesstringtosign08675640940601e33?restype=container",
+    "Uri" : "https://jaschrepragrs.blob.core.windows.net/jtcservicesassignaturesstringtosign0750973d820efefcc?restype=container",
     "Headers" : {
       "x-ms-version" : "2019-02-02",
       "User-Agent" : "azsdk-java-azure-storage-blob/12.0.0-preview.3 1.8.0_221; Windows 10 10.0",
-      "x-ms-client-request-id" : "7f25a1a4-4643-46bf-9038-4ff401954f92"
-=======
-    "Uri" : "https://azstoragesdkaccount.blob.core.windows.net/jtcservicesassignaturesstringtosign0629422b47d4476e7?restype=container",
-    "Headers" : {
-      "x-ms-version" : "2019-02-02",
-      "User-Agent" : "azsdk-java-azure-storage-blob/12.0.0-preview.3 1.8.0_212; Windows 10 10.0",
-      "x-ms-client-request-id" : "32a4f930-1d65-442d-bdc6-ce2f695f8530"
->>>>>>> a55d5dd9
+      "x-ms-client-request-id" : "3bc6e34d-9fca-48c0-a92e-68c0d9f01187"
     },
     "Response" : {
       "x-ms-version" : "2019-02-02",
@@ -97,21 +55,11 @@
       "retry-after" : "0",
       "Content-Length" : "0",
       "StatusCode" : "202",
-<<<<<<< HEAD
-      "x-ms-request-id" : "bfec8c85-901e-0044-523a-643cc7000000",
-      "Date" : "Thu, 05 Sep 2019 22:36:06 GMT",
-      "x-ms-client-request-id" : "7f25a1a4-4643-46bf-9038-4ff401954f92"
+      "x-ms-request-id" : "077fbe0e-801e-001f-5d48-673bbb000000",
+      "Date" : "Mon, 09 Sep 2019 19:58:50 GMT",
+      "x-ms-client-request-id" : "3bc6e34d-9fca-48c0-a92e-68c0d9f01187"
     },
     "Exception" : null
   } ],
-  "variables" : [ "jtcservicesassignaturesstringtosign08675640940601e33" ]
-=======
-      "x-ms-request-id" : "8f76bd4d-401e-003a-70e6-6473d5000000",
-      "Date" : "Fri, 06 Sep 2019 19:11:14 GMT",
-      "x-ms-client-request-id" : "32a4f930-1d65-442d-bdc6-ce2f695f8530"
-    },
-    "Exception" : null
-  } ],
-  "variables" : [ "jtcservicesassignaturesstringtosign0629422b47d4476e7" ]
->>>>>>> a55d5dd9
+  "variables" : [ "jtcservicesassignaturesstringtosign0750973d820efefcc" ]
 }