--- conflicted
+++ resolved
@@ -1,101 +1,54 @@
 {
   "networkCallRecords" : [ {
     "Method" : "PUT",
-<<<<<<< HEAD
-    "Uri" : "https://jaschrepragrs.blob.core.windows.net/jtcresizeacfail0pageblobapitestresizeacfailf0459998076dc0?restype=container",
+    "Uri" : "https://jaschrepragrs.blob.core.windows.net/jtcresizeacfail0pageblobapitestresizeacfail10e228726f3276?restype=container",
     "Headers" : {
       "x-ms-version" : "2019-02-02",
       "User-Agent" : "azsdk-java-azure-storage-blob/12.0.0-preview.3 1.8.0_221; Windows 10 10.0",
-      "x-ms-client-request-id" : "c0b42bc6-67b2-413c-b24a-4fdfaf7e7492"
-=======
-    "Uri" : "https://azstoragesdkaccount.blob.core.windows.net/jtcresizeacfail0pageblobapitestresizeacfailcb167433aee63c?restype=container",
-    "Headers" : {
-      "x-ms-version" : "2019-02-02",
-      "User-Agent" : "azsdk-java-azure-storage-blob/12.0.0-preview.3 1.8.0_212; Windows 10 10.0",
-      "x-ms-client-request-id" : "239bfcf0-a580-43b0-b98a-1364e312429a"
->>>>>>> a55d5dd9
+      "x-ms-client-request-id" : "a4a6a649-0fe0-4c56-8712-c096503de236"
     },
     "Response" : {
       "x-ms-version" : "2019-02-02",
       "Server" : "Windows-Azure-Blob/1.0 Microsoft-HTTPAPI/2.0",
-<<<<<<< HEAD
-      "ETag" : "\"0x8D7325268B3515F\"",
-      "Last-Modified" : "Thu, 05 Sep 2019 22:43:02 GMT",
+      "ETag" : "\"0x8D73561A2BD495D\"",
+      "Last-Modified" : "Mon, 09 Sep 2019 20:09:35 GMT",
       "retry-after" : "0",
       "Content-Length" : "0",
       "StatusCode" : "201",
-      "x-ms-request-id" : "e0dd7853-e01e-0026-423b-647b1f000000",
-      "Date" : "Thu, 05 Sep 2019 22:43:01 GMT",
-      "x-ms-client-request-id" : "c0b42bc6-67b2-413c-b24a-4fdfaf7e7492"
-=======
-      "ETag" : "\"0x8D732FDCE4C0AB4\"",
-      "Last-Modified" : "Fri, 06 Sep 2019 19:09:56 GMT",
-      "retry-after" : "0",
-      "Content-Length" : "0",
-      "StatusCode" : "201",
-      "x-ms-request-id" : "8f762561-401e-003a-2ce6-6473d5000000",
-      "Date" : "Fri, 06 Sep 2019 19:09:55 GMT",
-      "x-ms-client-request-id" : "239bfcf0-a580-43b0-b98a-1364e312429a"
->>>>>>> a55d5dd9
+      "x-ms-request-id" : "9ebd413f-501e-003f-034a-675777000000",
+      "Date" : "Mon, 09 Sep 2019 20:09:35 GMT",
+      "x-ms-client-request-id" : "a4a6a649-0fe0-4c56-8712-c096503de236"
     },
     "Exception" : null
   }, {
     "Method" : "PUT",
-<<<<<<< HEAD
-    "Uri" : "https://jaschrepragrs.blob.core.windows.net/jtcresizeacfail0pageblobapitestresizeacfailf0459998076dc0/javablobresizeacfail1pageblobapitestresizeacfailf0467165a54",
+    "Uri" : "https://jaschrepragrs.blob.core.windows.net/jtcresizeacfail0pageblobapitestresizeacfail10e228726f3276/javablobresizeacfail1pageblobapitestresizeacfail10e4845785b",
     "Headers" : {
       "x-ms-version" : "2019-02-02",
       "User-Agent" : "azsdk-java-azure-storage-blob/12.0.0-preview.3 1.8.0_221; Windows 10 10.0",
-      "x-ms-client-request-id" : "c0142057-9bd9-4d09-bf4a-e096afd256cf"
-=======
-    "Uri" : "https://azstoragesdkaccount.blob.core.windows.net/jtcresizeacfail0pageblobapitestresizeacfailcb167433aee63c/javablobresizeacfail1pageblobapitestresizeacfailcb11892730f",
-    "Headers" : {
-      "x-ms-version" : "2019-02-02",
-      "User-Agent" : "azsdk-java-azure-storage-blob/12.0.0-preview.3 1.8.0_212; Windows 10 10.0",
-      "x-ms-client-request-id" : "bf02b3db-4377-4e46-9c26-ec0ffb5ce760"
->>>>>>> a55d5dd9
+      "x-ms-client-request-id" : "1ae88168-91c1-4379-9158-566406d8c7cd"
     },
     "Response" : {
       "x-ms-version" : "2019-02-02",
       "Server" : "Windows-Azure-Blob/1.0 Microsoft-HTTPAPI/2.0",
-<<<<<<< HEAD
-      "ETag" : "\"0x8D7325268C029C4\"",
-      "Last-Modified" : "Thu, 05 Sep 2019 22:43:02 GMT",
+      "ETag" : "\"0x8D73561A2CA0D03\"",
+      "Last-Modified" : "Mon, 09 Sep 2019 20:09:35 GMT",
       "retry-after" : "0",
       "Content-Length" : "0",
       "StatusCode" : "201",
-      "x-ms-request-id" : "e0dd7881-e01e-0026-6b3b-647b1f000000",
+      "x-ms-request-id" : "9ebd4150-501e-003f-124a-675777000000",
       "x-ms-request-server-encrypted" : "true",
-      "Date" : "Thu, 05 Sep 2019 22:43:01 GMT",
-      "x-ms-client-request-id" : "c0142057-9bd9-4d09-bf4a-e096afd256cf"
-=======
-      "ETag" : "\"0x8D732FDCE585AB0\"",
-      "Last-Modified" : "Fri, 06 Sep 2019 19:09:56 GMT",
-      "retry-after" : "0",
-      "Content-Length" : "0",
-      "StatusCode" : "201",
-      "x-ms-request-id" : "8f762595-401e-003a-54e6-6473d5000000",
-      "x-ms-request-server-encrypted" : "true",
-      "Date" : "Fri, 06 Sep 2019 19:09:55 GMT",
-      "x-ms-client-request-id" : "bf02b3db-4377-4e46-9c26-ec0ffb5ce760"
->>>>>>> a55d5dd9
+      "Date" : "Mon, 09 Sep 2019 20:09:35 GMT",
+      "x-ms-client-request-id" : "1ae88168-91c1-4379-9158-566406d8c7cd"
     },
     "Exception" : null
   }, {
     "Method" : "HEAD",
-<<<<<<< HEAD
-    "Uri" : "https://jaschrepragrs.blob.core.windows.net/jtcresizeacfail0pageblobapitestresizeacfailf0459998076dc0/javablobresizeacfail1pageblobapitestresizeacfailf0467165a54",
+    "Uri" : "https://jaschrepragrs.blob.core.windows.net/jtcresizeacfail0pageblobapitestresizeacfail10e228726f3276/javablobresizeacfail1pageblobapitestresizeacfail10e4845785b",
     "Headers" : {
       "x-ms-version" : "2019-02-02",
       "User-Agent" : "azsdk-java-azure-storage-blob/12.0.0-preview.3 1.8.0_221; Windows 10 10.0",
-      "x-ms-client-request-id" : "d132368f-6e71-4a74-8e07-ce47478d8030"
-=======
-    "Uri" : "https://azstoragesdkaccount.blob.core.windows.net/jtcresizeacfail0pageblobapitestresizeacfailcb167433aee63c/javablobresizeacfail1pageblobapitestresizeacfailcb11892730f",
-    "Headers" : {
-      "x-ms-version" : "2019-02-02",
-      "User-Agent" : "azsdk-java-azure-storage-blob/12.0.0-preview.3 1.8.0_212; Windows 10 10.0",
-      "x-ms-client-request-id" : "6697e291-a27b-4542-81fe-9f5e16b1464b"
->>>>>>> a55d5dd9
+      "x-ms-client-request-id" : "b76bacee-3fda-4206-8b7a-6b5c94736e34"
     },
     "Response" : {
       "x-ms-version" : "2019-02-02",
@@ -104,53 +57,30 @@
       "x-ms-tag-count" : "0",
       "x-ms-lease-state" : "available",
       "x-ms-blob-sequence-number" : "0",
-<<<<<<< HEAD
-      "Last-Modified" : "Thu, 05 Sep 2019 22:43:02 GMT",
+      "Last-Modified" : "Mon, 09 Sep 2019 20:09:35 GMT",
       "retry-after" : "0",
       "StatusCode" : "200",
-      "Date" : "Thu, 05 Sep 2019 22:43:01 GMT",
-=======
-      "Last-Modified" : "Fri, 06 Sep 2019 19:09:56 GMT",
-      "retry-after" : "0",
-      "StatusCode" : "200",
-      "Date" : "Fri, 06 Sep 2019 19:09:55 GMT",
->>>>>>> a55d5dd9
+      "Date" : "Mon, 09 Sep 2019 20:09:35 GMT",
       "x-ms-blob-type" : "PageBlob",
       "Accept-Ranges" : "bytes",
       "x-ms-server-encrypted" : "true",
       "x-ms-access-tier-inferred" : "true",
       "x-ms-access-tier" : "Hot",
-<<<<<<< HEAD
-      "ETag" : "\"0x8D7325268C029C4\"",
-      "x-ms-creation-time" : "Thu, 05 Sep 2019 22:43:02 GMT",
+      "ETag" : "\"0x8D73561A2CA0D03\"",
+      "x-ms-creation-time" : "Mon, 09 Sep 2019 20:09:35 GMT",
       "Content-Length" : "512",
-      "x-ms-request-id" : "e0dd78a9-e01e-0026-133b-647b1f000000",
-      "x-ms-client-request-id" : "d132368f-6e71-4a74-8e07-ce47478d8030",
-=======
-      "ETag" : "\"0x8D732FDCE585AB0\"",
-      "x-ms-creation-time" : "Fri, 06 Sep 2019 19:09:56 GMT",
-      "Content-Length" : "512",
-      "x-ms-request-id" : "8f7625aa-401e-003a-65e6-6473d5000000",
-      "x-ms-client-request-id" : "6697e291-a27b-4542-81fe-9f5e16b1464b",
->>>>>>> a55d5dd9
+      "x-ms-request-id" : "9ebd4158-501e-003f-1a4a-675777000000",
+      "x-ms-client-request-id" : "b76bacee-3fda-4206-8b7a-6b5c94736e34",
       "Content-Type" : "application/octet-stream"
     },
     "Exception" : null
   }, {
     "Method" : "PUT",
-<<<<<<< HEAD
-    "Uri" : "https://jaschrepragrs.blob.core.windows.net/jtcresizeacfail0pageblobapitestresizeacfailf0459998076dc0/javablobresizeacfail1pageblobapitestresizeacfailf0467165a54?comp=properties",
+    "Uri" : "https://jaschrepragrs.blob.core.windows.net/jtcresizeacfail0pageblobapitestresizeacfail10e228726f3276/javablobresizeacfail1pageblobapitestresizeacfail10e4845785b?comp=properties",
     "Headers" : {
       "x-ms-version" : "2019-02-02",
       "User-Agent" : "azsdk-java-azure-storage-blob/12.0.0-preview.3 1.8.0_221; Windows 10 10.0",
-      "x-ms-client-request-id" : "de3be423-af9b-45ee-a625-29d988f56ce4"
-=======
-    "Uri" : "https://azstoragesdkaccount.blob.core.windows.net/jtcresizeacfail0pageblobapitestresizeacfailcb167433aee63c/javablobresizeacfail1pageblobapitestresizeacfailcb11892730f?comp=properties",
-    "Headers" : {
-      "x-ms-version" : "2019-02-02",
-      "User-Agent" : "azsdk-java-azure-storage-blob/12.0.0-preview.3 1.8.0_212; Windows 10 10.0",
-      "x-ms-client-request-id" : "7c924f5d-de59-413a-ab87-bdbba8e2df5d"
->>>>>>> a55d5dd9
+      "x-ms-client-request-id" : "96827ca0-0d88-4c22-b4c2-6a704a515951"
     },
     "Response" : {
       "x-ms-version" : "2019-02-02",
@@ -159,35 +89,20 @@
       "retry-after" : "0",
       "Content-Length" : "252",
       "StatusCode" : "412",
-<<<<<<< HEAD
-      "x-ms-request-id" : "e0dd78d0-e01e-0026-3a3b-647b1f000000",
-      "Body" : "﻿<?xml version=\"1.0\" encoding=\"utf-8\"?><Error><Code>ConditionNotMet</Code><Message>The condition specified using HTTP conditional header(s) is not met.\nRequestId:e0dd78d0-e01e-0026-3a3b-647b1f000000\nTime:2019-09-05T22:43:02.3925553Z</Message></Error>",
-      "Date" : "Thu, 05 Sep 2019 22:43:01 GMT",
-      "x-ms-client-request-id" : "de3be423-af9b-45ee-a625-29d988f56ce4",
-=======
-      "x-ms-request-id" : "8f7625c3-401e-003a-7ae6-6473d5000000",
-      "Body" : "﻿<?xml version=\"1.0\" encoding=\"utf-8\"?><Error><Code>ConditionNotMet</Code><Message>The condition specified using HTTP conditional header(s) is not met.\nRequestId:8f7625c3-401e-003a-7ae6-6473d5000000\nTime:2019-09-06T19:09:56.6880574Z</Message></Error>",
-      "Date" : "Fri, 06 Sep 2019 19:09:55 GMT",
-      "x-ms-client-request-id" : "7c924f5d-de59-413a-ab87-bdbba8e2df5d",
->>>>>>> a55d5dd9
+      "x-ms-request-id" : "9ebd4167-501e-003f-294a-675777000000",
+      "Body" : "﻿<?xml version=\"1.0\" encoding=\"utf-8\"?><Error><Code>ConditionNotMet</Code><Message>The condition specified using HTTP conditional header(s) is not met.\nRequestId:9ebd4167-501e-003f-294a-675777000000\nTime:2019-09-09T20:09:35.7040143Z</Message></Error>",
+      "Date" : "Mon, 09 Sep 2019 20:09:35 GMT",
+      "x-ms-client-request-id" : "96827ca0-0d88-4c22-b4c2-6a704a515951",
       "Content-Type" : "application/xml"
     },
     "Exception" : null
   }, {
     "Method" : "GET",
-<<<<<<< HEAD
     "Uri" : "https://jaschrepragrs.blob.core.windows.net?prefix=jtcresizeacfail&comp=list",
     "Headers" : {
       "x-ms-version" : "2019-02-02",
       "User-Agent" : "azsdk-java-azure-storage-blob/12.0.0-preview.3 1.8.0_221; Windows 10 10.0",
-      "x-ms-client-request-id" : "5a9dac1a-5097-4abd-b430-3f38e0f5c549"
-=======
-    "Uri" : "https://azstoragesdkaccount.blob.core.windows.net?prefix=jtcresizeacfail&comp=list",
-    "Headers" : {
-      "x-ms-version" : "2019-02-02",
-      "User-Agent" : "azsdk-java-azure-storage-blob/12.0.0-preview.3 1.8.0_212; Windows 10 10.0",
-      "x-ms-client-request-id" : "fdd8346e-ad5f-47ad-a130-04affeebd7af"
->>>>>>> a55d5dd9
+      "x-ms-client-request-id" : "0d252d27-7966-4da4-ba95-16b29199b2ae"
     },
     "Response" : {
       "Transfer-Encoding" : "chunked",
@@ -195,35 +110,20 @@
       "Server" : "Windows-Azure-Blob/1.0 Microsoft-HTTPAPI/2.0",
       "retry-after" : "0",
       "StatusCode" : "200",
-<<<<<<< HEAD
-      "x-ms-request-id" : "e0dd78e6-e01e-0026-4f3b-647b1f000000",
-      "Body" : "﻿<?xml version=\"1.0\" encoding=\"utf-8\"?><EnumerationResults ServiceEndpoint=\"https://jaschrepragrs.blob.core.windows.net/\"><Prefix>jtcresizeacfail</Prefix><Containers><Container><Name>jtcresizeacfail0pageblobapitestresizeacfailf0459998076dc0</Name><Properties><Last-Modified>Thu, 05 Sep 2019 22:43:02 GMT</Last-Modified><Etag>\"0x8D7325268B3515F\"</Etag><LeaseStatus>unlocked</LeaseStatus><LeaseState>available</LeaseState><DefaultEncryptionScope>$account-encryption-key</DefaultEncryptionScope><DenyEncryptionScopeOverride>false</DenyEncryptionScopeOverride><HasImmutabilityPolicy>false</HasImmutabilityPolicy><HasLegalHold>false</HasLegalHold></Properties></Container></Containers><NextMarker /></EnumerationResults>",
-      "Date" : "Thu, 05 Sep 2019 22:43:01 GMT",
-      "x-ms-client-request-id" : "5a9dac1a-5097-4abd-b430-3f38e0f5c549",
-=======
-      "x-ms-request-id" : "8f7625ca-401e-003a-7fe6-6473d5000000",
-      "Body" : "﻿<?xml version=\"1.0\" encoding=\"utf-8\"?><EnumerationResults ServiceEndpoint=\"https://azstoragesdkaccount.blob.core.windows.net/\"><Prefix>jtcresizeacfail</Prefix><Containers><Container><Name>jtcresizeacfail0pageblobapitestresizeacfailcb167433aee63c</Name><Properties><Last-Modified>Fri, 06 Sep 2019 19:09:56 GMT</Last-Modified><Etag>\"0x8D732FDCE4C0AB4\"</Etag><LeaseStatus>unlocked</LeaseStatus><LeaseState>available</LeaseState><DefaultEncryptionScope>$account-encryption-key</DefaultEncryptionScope><DenyEncryptionScopeOverride>false</DenyEncryptionScopeOverride><HasImmutabilityPolicy>false</HasImmutabilityPolicy><HasLegalHold>false</HasLegalHold></Properties></Container></Containers><NextMarker /></EnumerationResults>",
-      "Date" : "Fri, 06 Sep 2019 19:09:55 GMT",
-      "x-ms-client-request-id" : "fdd8346e-ad5f-47ad-a130-04affeebd7af",
->>>>>>> a55d5dd9
+      "x-ms-request-id" : "9ebd4177-501e-003f-374a-675777000000",
+      "Body" : "﻿<?xml version=\"1.0\" encoding=\"utf-8\"?><EnumerationResults ServiceEndpoint=\"https://jaschrepragrs.blob.core.windows.net/\"><Prefix>jtcresizeacfail</Prefix><Containers><Container><Name>jtcresizeacfail0pageblobapitestresizeacfail10e228726f3276</Name><Properties><Last-Modified>Mon, 09 Sep 2019 20:09:35 GMT</Last-Modified><Etag>\"0x8D73561A2BD495D\"</Etag><LeaseStatus>unlocked</LeaseStatus><LeaseState>available</LeaseState><DefaultEncryptionScope>$account-encryption-key</DefaultEncryptionScope><DenyEncryptionScopeOverride>false</DenyEncryptionScopeOverride><HasImmutabilityPolicy>false</HasImmutabilityPolicy><HasLegalHold>false</HasLegalHold></Properties></Container></Containers><NextMarker /></EnumerationResults>",
+      "Date" : "Mon, 09 Sep 2019 20:09:35 GMT",
+      "x-ms-client-request-id" : "0d252d27-7966-4da4-ba95-16b29199b2ae",
       "Content-Type" : "application/xml"
     },
     "Exception" : null
   }, {
     "Method" : "DELETE",
-<<<<<<< HEAD
-    "Uri" : "https://jaschrepragrs.blob.core.windows.net/jtcresizeacfail0pageblobapitestresizeacfailf0459998076dc0?restype=container",
+    "Uri" : "https://jaschrepragrs.blob.core.windows.net/jtcresizeacfail0pageblobapitestresizeacfail10e228726f3276?restype=container",
     "Headers" : {
       "x-ms-version" : "2019-02-02",
       "User-Agent" : "azsdk-java-azure-storage-blob/12.0.0-preview.3 1.8.0_221; Windows 10 10.0",
-      "x-ms-client-request-id" : "9b082150-cddb-43c9-bf4c-9b4d5bd86751"
-=======
-    "Uri" : "https://azstoragesdkaccount.blob.core.windows.net/jtcresizeacfail0pageblobapitestresizeacfailcb167433aee63c?restype=container",
-    "Headers" : {
-      "x-ms-version" : "2019-02-02",
-      "User-Agent" : "azsdk-java-azure-storage-blob/12.0.0-preview.3 1.8.0_212; Windows 10 10.0",
-      "x-ms-client-request-id" : "630fe3b3-96b9-45ee-ae74-96a16e528c55"
->>>>>>> a55d5dd9
+      "x-ms-client-request-id" : "de340ea1-6d75-4642-910b-fea28dd19a5d"
     },
     "Response" : {
       "x-ms-version" : "2019-02-02",
@@ -231,21 +131,11 @@
       "retry-after" : "0",
       "Content-Length" : "0",
       "StatusCode" : "202",
-<<<<<<< HEAD
-      "x-ms-request-id" : "e0dd78f2-e01e-0026-5b3b-647b1f000000",
-      "Date" : "Thu, 05 Sep 2019 22:43:01 GMT",
-      "x-ms-client-request-id" : "9b082150-cddb-43c9-bf4c-9b4d5bd86751"
+      "x-ms-request-id" : "9ebd4185-501e-003f-454a-675777000000",
+      "Date" : "Mon, 09 Sep 2019 20:09:35 GMT",
+      "x-ms-client-request-id" : "de340ea1-6d75-4642-910b-fea28dd19a5d"
     },
     "Exception" : null
   } ],
-  "variables" : [ "jtcresizeacfail0pageblobapitestresizeacfailf0459998076dc0", "javablobresizeacfail1pageblobapitestresizeacfailf0467165a54" ]
-=======
-      "x-ms-request-id" : "8f7625d9-401e-003a-0ae6-6473d5000000",
-      "Date" : "Fri, 06 Sep 2019 19:09:55 GMT",
-      "x-ms-client-request-id" : "630fe3b3-96b9-45ee-ae74-96a16e528c55"
-    },
-    "Exception" : null
-  } ],
-  "variables" : [ "jtcresizeacfail0pageblobapitestresizeacfailcb167433aee63c", "javablobresizeacfail1pageblobapitestresizeacfailcb11892730f" ]
->>>>>>> a55d5dd9
+  "variables" : [ "jtcresizeacfail0pageblobapitestresizeacfail10e228726f3276", "javablobresizeacfail1pageblobapitestresizeacfail10e4845785b" ]
 }