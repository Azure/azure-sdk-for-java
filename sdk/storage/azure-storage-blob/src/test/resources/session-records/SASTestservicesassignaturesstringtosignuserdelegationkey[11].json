--- conflicted
+++ resolved
@@ -1,59 +1,32 @@
 {
   "networkCallRecords" : [ {
     "Method" : "PUT",
-<<<<<<< HEAD
-    "Uri" : "https://jaschrepragrs.blob.core.windows.net/jtcservicesassignaturesstringtosignuserdelegationkey086037e6?restype=container",
+    "Uri" : "https://jaschrepragrs.blob.core.windows.net/jtcservicesassignaturesstringtosignuserdelegationkey09215348?restype=container",
     "Headers" : {
       "x-ms-version" : "2019-02-02",
       "User-Agent" : "azsdk-java-azure-storage-blob/12.0.0-preview.3 1.8.0_221; Windows 10 10.0",
-      "x-ms-client-request-id" : "96de14f1-0ba7-4523-9e8e-56732192937d"
-=======
-    "Uri" : "https://azstoragesdkaccount.blob.core.windows.net/jtcservicesassignaturesstringtosignuserdelegationkey040211b7?restype=container",
-    "Headers" : {
-      "x-ms-version" : "2019-02-02",
-      "User-Agent" : "azsdk-java-azure-storage-blob/12.0.0-preview.3 1.8.0_212; Windows 10 10.0",
-      "x-ms-client-request-id" : "087d6723-e581-495e-9f3f-382f37fa7bd3"
->>>>>>> a55d5dd9
+      "x-ms-client-request-id" : "75cd4dd7-7180-40e9-8b17-4d8d0a51a8ef"
     },
     "Response" : {
       "x-ms-version" : "2019-02-02",
       "Server" : "Windows-Azure-Blob/1.0 Microsoft-HTTPAPI/2.0",
-<<<<<<< HEAD
-      "ETag" : "\"0x8D7325173B0F415\"",
-      "Last-Modified" : "Thu, 05 Sep 2019 22:36:11 GMT",
+      "ETag" : "\"0x8D73560249F85A7\"",
+      "Last-Modified" : "Mon, 09 Sep 2019 19:58:54 GMT",
       "retry-after" : "0",
       "Content-Length" : "0",
       "StatusCode" : "201",
-      "x-ms-request-id" : "bfec8ff3-901e-0044-753a-643cc7000000",
-      "Date" : "Thu, 05 Sep 2019 22:36:10 GMT",
-      "x-ms-client-request-id" : "96de14f1-0ba7-4523-9e8e-56732192937d"
-=======
-      "ETag" : "\"0x8D732FDFE17AF9A\"",
-      "Last-Modified" : "Fri, 06 Sep 2019 19:11:16 GMT",
-      "retry-after" : "0",
-      "Content-Length" : "0",
-      "StatusCode" : "201",
-      "x-ms-request-id" : "8f76c29a-401e-003a-0de6-6473d5000000",
-      "Date" : "Fri, 06 Sep 2019 19:11:16 GMT",
-      "x-ms-client-request-id" : "087d6723-e581-495e-9f3f-382f37fa7bd3"
->>>>>>> a55d5dd9
+      "x-ms-request-id" : "077fc0e2-801e-001f-7149-673bbb000000",
+      "Date" : "Mon, 09 Sep 2019 19:58:53 GMT",
+      "x-ms-client-request-id" : "75cd4dd7-7180-40e9-8b17-4d8d0a51a8ef"
     },
     "Exception" : null
   }, {
     "Method" : "GET",
-<<<<<<< HEAD
     "Uri" : "https://jaschrepragrs.blob.core.windows.net?prefix=jtcservicesassignaturesstringtosignuserdelegationkey&comp=list",
     "Headers" : {
       "x-ms-version" : "2019-02-02",
       "User-Agent" : "azsdk-java-azure-storage-blob/12.0.0-preview.3 1.8.0_221; Windows 10 10.0",
-      "x-ms-client-request-id" : "7870809c-88d1-41c2-bf34-c95ef8d031a4"
-=======
-    "Uri" : "https://azstoragesdkaccount.blob.core.windows.net?prefix=jtcservicesassignaturesstringtosignuserdelegationkey&comp=list",
-    "Headers" : {
-      "x-ms-version" : "2019-02-02",
-      "User-Agent" : "azsdk-java-azure-storage-blob/12.0.0-preview.3 1.8.0_212; Windows 10 10.0",
-      "x-ms-client-request-id" : "aaa9ad0a-d2e0-4bda-963c-f8c13fa1782b"
->>>>>>> a55d5dd9
+      "x-ms-client-request-id" : "88472d39-323d-4841-8bc1-5ea96dd9d88c"
     },
     "Response" : {
       "Transfer-Encoding" : "chunked",
@@ -61,35 +34,20 @@
       "Server" : "Windows-Azure-Blob/1.0 Microsoft-HTTPAPI/2.0",
       "retry-after" : "0",
       "StatusCode" : "200",
-<<<<<<< HEAD
-      "x-ms-request-id" : "bfec9004-901e-0044-033a-643cc7000000",
-      "Body" : "﻿<?xml version=\"1.0\" encoding=\"utf-8\"?><EnumerationResults ServiceEndpoint=\"https://jaschrepragrs.blob.core.windows.net/\"><Prefix>jtcservicesassignaturesstringtosignuserdelegationkey</Prefix><Containers><Container><Name>jtcservicesassignaturesstringtosignuserdelegationkey086037e6</Name><Properties><Last-Modified>Thu, 05 Sep 2019 22:36:11 GMT</Last-Modified><Etag>\"0x8D7325173B0F415\"</Etag><LeaseStatus>unlocked</LeaseStatus><LeaseState>available</LeaseState><DefaultEncryptionScope>$account-encryption-key</DefaultEncryptionScope><DenyEncryptionScopeOverride>false</DenyEncryptionScopeOverride><HasImmutabilityPolicy>false</HasImmutabilityPolicy><HasLegalHold>false</HasLegalHold></Properties></Container></Containers><NextMarker /></EnumerationResults>",
-      "Date" : "Thu, 05 Sep 2019 22:36:10 GMT",
-      "x-ms-client-request-id" : "7870809c-88d1-41c2-bf34-c95ef8d031a4",
-=======
-      "x-ms-request-id" : "8f76c2a3-401e-003a-15e6-6473d5000000",
-      "Body" : "﻿<?xml version=\"1.0\" encoding=\"utf-8\"?><EnumerationResults ServiceEndpoint=\"https://azstoragesdkaccount.blob.core.windows.net/\"><Prefix>jtcservicesassignaturesstringtosignuserdelegationkey</Prefix><Containers><Container><Name>jtcservicesassignaturesstringtosignuserdelegationkey040211b7</Name><Properties><Last-Modified>Fri, 06 Sep 2019 19:11:16 GMT</Last-Modified><Etag>\"0x8D732FDFE17AF9A\"</Etag><LeaseStatus>unlocked</LeaseStatus><LeaseState>available</LeaseState><DefaultEncryptionScope>$account-encryption-key</DefaultEncryptionScope><DenyEncryptionScopeOverride>false</DenyEncryptionScopeOverride><HasImmutabilityPolicy>false</HasImmutabilityPolicy><HasLegalHold>false</HasLegalHold></Properties></Container></Containers><NextMarker /></EnumerationResults>",
-      "Date" : "Fri, 06 Sep 2019 19:11:16 GMT",
-      "x-ms-client-request-id" : "aaa9ad0a-d2e0-4bda-963c-f8c13fa1782b",
->>>>>>> a55d5dd9
+      "x-ms-request-id" : "077fc0eb-801e-001f-7949-673bbb000000",
+      "Body" : "﻿<?xml version=\"1.0\" encoding=\"utf-8\"?><EnumerationResults ServiceEndpoint=\"https://jaschrepragrs.blob.core.windows.net/\"><Prefix>jtcservicesassignaturesstringtosignuserdelegationkey</Prefix><Containers><Container><Name>jtcservicesassignaturesstringtosignuserdelegationkey09215348</Name><Properties><Last-Modified>Mon, 09 Sep 2019 19:58:54 GMT</Last-Modified><Etag>\"0x8D73560249F85A7\"</Etag><LeaseStatus>unlocked</LeaseStatus><LeaseState>available</LeaseState><DefaultEncryptionScope>$account-encryption-key</DefaultEncryptionScope><DenyEncryptionScopeOverride>false</DenyEncryptionScopeOverride><HasImmutabilityPolicy>false</HasImmutabilityPolicy><HasLegalHold>false</HasLegalHold></Properties></Container></Containers><NextMarker /></EnumerationResults>",
+      "Date" : "Mon, 09 Sep 2019 19:58:53 GMT",
+      "x-ms-client-request-id" : "88472d39-323d-4841-8bc1-5ea96dd9d88c",
       "Content-Type" : "application/xml"
     },
     "Exception" : null
   }, {
     "Method" : "DELETE",
-<<<<<<< HEAD
-    "Uri" : "https://jaschrepragrs.blob.core.windows.net/jtcservicesassignaturesstringtosignuserdelegationkey086037e6?restype=container",
+    "Uri" : "https://jaschrepragrs.blob.core.windows.net/jtcservicesassignaturesstringtosignuserdelegationkey09215348?restype=container",
     "Headers" : {
       "x-ms-version" : "2019-02-02",
       "User-Agent" : "azsdk-java-azure-storage-blob/12.0.0-preview.3 1.8.0_221; Windows 10 10.0",
-      "x-ms-client-request-id" : "8b1190b5-c8b0-4a83-93db-a39ffa44aad0"
-=======
-    "Uri" : "https://azstoragesdkaccount.blob.core.windows.net/jtcservicesassignaturesstringtosignuserdelegationkey040211b7?restype=container",
-    "Headers" : {
-      "x-ms-version" : "2019-02-02",
-      "User-Agent" : "azsdk-java-azure-storage-blob/12.0.0-preview.3 1.8.0_212; Windows 10 10.0",
-      "x-ms-client-request-id" : "2ed8575a-69e4-4942-8c16-886a13cc5595"
->>>>>>> a55d5dd9
+      "x-ms-client-request-id" : "128346ea-9f96-422c-ba7c-7be894f38df6"
     },
     "Response" : {
       "x-ms-version" : "2019-02-02",
@@ -97,21 +55,11 @@
       "retry-after" : "0",
       "Content-Length" : "0",
       "StatusCode" : "202",
-<<<<<<< HEAD
-      "x-ms-request-id" : "bfec901b-901e-0044-193a-643cc7000000",
-      "Date" : "Thu, 05 Sep 2019 22:36:10 GMT",
-      "x-ms-client-request-id" : "8b1190b5-c8b0-4a83-93db-a39ffa44aad0"
+      "x-ms-request-id" : "077fc0f5-801e-001f-0349-673bbb000000",
+      "Date" : "Mon, 09 Sep 2019 19:58:54 GMT",
+      "x-ms-client-request-id" : "128346ea-9f96-422c-ba7c-7be894f38df6"
     },
     "Exception" : null
   } ],
-  "variables" : [ "jtcservicesassignaturesstringtosignuserdelegationkey086037e6" ]
-=======
-      "x-ms-request-id" : "8f76c2b3-401e-003a-24e6-6473d5000000",
-      "Date" : "Fri, 06 Sep 2019 19:11:16 GMT",
-      "x-ms-client-request-id" : "2ed8575a-69e4-4942-8c16-886a13cc5595"
-    },
-    "Exception" : null
-  } ],
-  "variables" : [ "jtcservicesassignaturesstringtosignuserdelegationkey040211b7" ]
->>>>>>> a55d5dd9
+  "variables" : [ "jtcservicesassignaturesstringtosignuserdelegationkey09215348" ]
 }