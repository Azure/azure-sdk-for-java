{
  "networkCallRecords" : [ {
    "Method" : "PUT",
<<<<<<< HEAD
    "Uri" : "https://jaschrepragrs.blob.core.windows.net/jtcappendblockfromurlacsourcefail040713bf640025c78c?restype=container",
    "Headers" : {
      "x-ms-version" : "2019-02-02",
      "User-Agent" : "azsdk-java-azure-storage-blob/12.0.0-preview.3 1.8.0_221; Windows 10 10.0",
      "x-ms-client-request-id" : "662d1911-1a5e-4c79-93c2-cb4f0a133042"
=======
    "Uri" : "https://azstoragesdkaccount.blob.core.windows.net/jtcappendblockfromurlacsourcefail095074b7994019c37e?restype=container",
    "Headers" : {
      "x-ms-version" : "2019-02-02",
      "User-Agent" : "azsdk-java-azure-storage-blob/12.0.0-preview.3 1.8.0_212; Windows 10 10.0",
      "x-ms-client-request-id" : "9d33c251-bf7a-4627-bd64-8da0669c9a74"
>>>>>>> a55d5dd9
    },
    "Response" : {
      "x-ms-version" : "2019-02-02",
      "Server" : "Windows-Azure-Blob/1.0 Microsoft-HTTPAPI/2.0",
<<<<<<< HEAD
      "ETag" : "\"0x8D732523B2A185A\"",
      "Last-Modified" : "Thu, 05 Sep 2019 22:41:45 GMT",
      "retry-after" : "0",
      "Content-Length" : "0",
      "StatusCode" : "201",
      "x-ms-request-id" : "9b6875e2-c01e-0018-113b-64cd3e000000",
      "Date" : "Thu, 05 Sep 2019 22:41:45 GMT",
      "x-ms-client-request-id" : "662d1911-1a5e-4c79-93c2-cb4f0a133042"
=======
      "ETag" : "\"0x8D732FC716811C6\"",
      "Last-Modified" : "Fri, 06 Sep 2019 19:00:11 GMT",
      "retry-after" : "0",
      "Content-Length" : "0",
      "StatusCode" : "201",
      "x-ms-request-id" : "b92ad26e-d01e-009e-64e5-644931000000",
      "Date" : "Fri, 06 Sep 2019 19:00:10 GMT",
      "x-ms-client-request-id" : "9d33c251-bf7a-4627-bd64-8da0669c9a74"
>>>>>>> a55d5dd9
    },
    "Exception" : null
  }, {
    "Method" : "PUT",
<<<<<<< HEAD
    "Uri" : "https://jaschrepragrs.blob.core.windows.net/jtcappendblockfromurlacsourcefail040713bf640025c78c/javablobappendblockfromurlacsourcefail152040cb5c01c80",
    "Headers" : {
      "x-ms-version" : "2019-02-02",
      "User-Agent" : "azsdk-java-azure-storage-blob/12.0.0-preview.3 1.8.0_221; Windows 10 10.0",
      "x-ms-client-request-id" : "d8128305-0c09-4e47-a18c-94c5e32b58f1"
=======
    "Uri" : "https://azstoragesdkaccount.blob.core.windows.net/jtcappendblockfromurlacsourcefail095074b7994019c37e/javablobappendblockfromurlacsourcefail119466c0610c212",
    "Headers" : {
      "x-ms-version" : "2019-02-02",
      "User-Agent" : "azsdk-java-azure-storage-blob/12.0.0-preview.3 1.8.0_212; Windows 10 10.0",
      "x-ms-client-request-id" : "b1df637e-e2c6-43fe-abc4-e9254277438e"
>>>>>>> a55d5dd9
    },
    "Response" : {
      "x-ms-version" : "2019-02-02",
      "Server" : "Windows-Azure-Blob/1.0 Microsoft-HTTPAPI/2.0",
<<<<<<< HEAD
      "ETag" : "\"0x8D732523B373F6F\"",
      "Last-Modified" : "Thu, 05 Sep 2019 22:41:45 GMT",
      "retry-after" : "0",
      "Content-Length" : "0",
      "StatusCode" : "201",
      "x-ms-request-id" : "9b6875e7-c01e-0018-153b-64cd3e000000",
      "x-ms-request-server-encrypted" : "true",
      "Date" : "Thu, 05 Sep 2019 22:41:45 GMT",
      "x-ms-client-request-id" : "d8128305-0c09-4e47-a18c-94c5e32b58f1"
=======
      "ETag" : "\"0x8D732FC716E7E1C\"",
      "Last-Modified" : "Fri, 06 Sep 2019 19:00:11 GMT",
      "retry-after" : "0",
      "Content-Length" : "0",
      "StatusCode" : "201",
      "x-ms-request-id" : "b92ad29b-d01e-009e-0ee5-644931000000",
      "x-ms-request-server-encrypted" : "true",
      "Date" : "Fri, 06 Sep 2019 19:00:11 GMT",
      "x-ms-client-request-id" : "b1df637e-e2c6-43fe-abc4-e9254277438e"
>>>>>>> a55d5dd9
    },
    "Exception" : null
  }, {
    "Method" : "PUT",
<<<<<<< HEAD
    "Uri" : "https://jaschrepragrs.blob.core.windows.net/jtcappendblockfromurlacsourcefail040713bf640025c78c?restype=container&comp=acl",
    "Headers" : {
      "x-ms-version" : "2019-02-02",
      "User-Agent" : "azsdk-java-azure-storage-blob/12.0.0-preview.3 1.8.0_221; Windows 10 10.0",
      "x-ms-client-request-id" : "3ee6f5f9-61c5-46a9-a8b7-ddcb27bab793",
=======
    "Uri" : "https://azstoragesdkaccount.blob.core.windows.net/jtcappendblockfromurlacsourcefail095074b7994019c37e?restype=container&comp=acl",
    "Headers" : {
      "x-ms-version" : "2019-02-02",
      "User-Agent" : "azsdk-java-azure-storage-blob/12.0.0-preview.3 1.8.0_212; Windows 10 10.0",
      "x-ms-client-request-id" : "8854d72e-cc5f-4341-b854-515a44138ae2",
>>>>>>> a55d5dd9
      "Content-Type" : "application/xml; charset=utf-8"
    },
    "Response" : {
      "x-ms-version" : "2019-02-02",
      "Server" : "Windows-Azure-Blob/1.0 Microsoft-HTTPAPI/2.0",
<<<<<<< HEAD
      "ETag" : "\"0x8D732523B436A20\"",
      "Last-Modified" : "Thu, 05 Sep 2019 22:41:45 GMT",
      "retry-after" : "0",
      "Content-Length" : "0",
      "StatusCode" : "200",
      "x-ms-request-id" : "9b6875ef-c01e-0018-1d3b-64cd3e000000",
      "Date" : "Thu, 05 Sep 2019 22:41:45 GMT",
      "x-ms-client-request-id" : "3ee6f5f9-61c5-46a9-a8b7-ddcb27bab793"
=======
      "ETag" : "\"0x8D732FC7174DEE9\"",
      "Last-Modified" : "Fri, 06 Sep 2019 19:00:11 GMT",
      "retry-after" : "0",
      "Content-Length" : "0",
      "StatusCode" : "200",
      "x-ms-request-id" : "b92ad2c1-d01e-009e-32e5-644931000000",
      "Date" : "Fri, 06 Sep 2019 19:00:11 GMT",
      "x-ms-client-request-id" : "8854d72e-cc5f-4341-b854-515a44138ae2"
>>>>>>> a55d5dd9
    },
    "Exception" : null
  }, {
    "Method" : "PUT",
<<<<<<< HEAD
    "Uri" : "https://jaschrepragrs.blob.core.windows.net/jtcappendblockfromurlacsourcefail040713bf640025c78c/javablobappendblockfromurlacsourcefail210366f1560cf3b",
    "Headers" : {
      "x-ms-version" : "2019-02-02",
      "User-Agent" : "azsdk-java-azure-storage-blob/12.0.0-preview.3 1.8.0_221; Windows 10 10.0",
      "x-ms-client-request-id" : "69766b45-aaed-441f-881c-724e72d0c4ca"
=======
    "Uri" : "https://azstoragesdkaccount.blob.core.windows.net/jtcappendblockfromurlacsourcefail095074b7994019c37e/javablobappendblockfromurlacsourcefail20823232f5ebc27",
    "Headers" : {
      "x-ms-version" : "2019-02-02",
      "User-Agent" : "azsdk-java-azure-storage-blob/12.0.0-preview.3 1.8.0_212; Windows 10 10.0",
      "x-ms-client-request-id" : "7207b0b0-cb54-43b8-bb4c-1bb3e046d2eb"
>>>>>>> a55d5dd9
    },
    "Response" : {
      "x-ms-version" : "2019-02-02",
      "Server" : "Windows-Azure-Blob/1.0 Microsoft-HTTPAPI/2.0",
<<<<<<< HEAD
      "ETag" : "\"0x8D732523B4FD501\"",
      "Last-Modified" : "Thu, 05 Sep 2019 22:41:46 GMT",
      "retry-after" : "0",
      "Content-Length" : "0",
      "StatusCode" : "201",
      "x-ms-request-id" : "9b6875fd-c01e-0018-2a3b-64cd3e000000",
      "x-ms-request-server-encrypted" : "true",
      "Date" : "Thu, 05 Sep 2019 22:41:45 GMT",
      "x-ms-client-request-id" : "69766b45-aaed-441f-881c-724e72d0c4ca"
=======
      "ETag" : "\"0x8D732FC717A67D0\"",
      "Last-Modified" : "Fri, 06 Sep 2019 19:00:11 GMT",
      "retry-after" : "0",
      "Content-Length" : "0",
      "StatusCode" : "201",
      "x-ms-request-id" : "b92ad2f1-d01e-009e-58e5-644931000000",
      "x-ms-request-server-encrypted" : "true",
      "Date" : "Fri, 06 Sep 2019 19:00:11 GMT",
      "x-ms-client-request-id" : "7207b0b0-cb54-43b8-bb4c-1bb3e046d2eb"
>>>>>>> a55d5dd9
    },
    "Exception" : null
  }, {
    "Method" : "PUT",
<<<<<<< HEAD
    "Uri" : "https://jaschrepragrs.blob.core.windows.net/jtcappendblockfromurlacsourcefail040713bf640025c78c/javablobappendblockfromurlacsourcefail210366f1560cf3b?comp=appendblock",
    "Headers" : {
      "x-ms-version" : "2019-02-02",
      "User-Agent" : "azsdk-java-azure-storage-blob/12.0.0-preview.3 1.8.0_221; Windows 10 10.0",
      "x-ms-client-request-id" : "8c0cf676-3066-4420-b7a6-e2f7c7b14032",
=======
    "Uri" : "https://azstoragesdkaccount.blob.core.windows.net/jtcappendblockfromurlacsourcefail095074b7994019c37e/javablobappendblockfromurlacsourcefail20823232f5ebc27?comp=appendblock",
    "Headers" : {
      "x-ms-version" : "2019-02-02",
      "User-Agent" : "azsdk-java-azure-storage-blob/12.0.0-preview.3 1.8.0_212; Windows 10 10.0",
      "x-ms-client-request-id" : "d2f52679-1d80-4b95-80b7-78e959a893e8",
>>>>>>> a55d5dd9
      "Content-Type" : "application/octet-stream"
    },
    "Response" : {
      "x-ms-version" : "2019-02-02",
      "Server" : "Windows-Azure-Blob/1.0 Microsoft-HTTPAPI/2.0",
      "x-ms-content-crc64" : "6RYQPwaVsyQ=",
      "x-ms-blob-committed-block-count" : "1",
<<<<<<< HEAD
      "Last-Modified" : "Thu, 05 Sep 2019 22:41:46 GMT",
      "retry-after" : "0",
      "StatusCode" : "201",
      "x-ms-request-server-encrypted" : "true",
      "Date" : "Thu, 05 Sep 2019 22:41:45 GMT",
      "ETag" : "\"0x8D732523B5CF6D1\"",
      "Content-Length" : "0",
      "x-ms-request-id" : "9b68760a-c01e-0018-373b-64cd3e000000",
      "x-ms-client-request-id" : "8c0cf676-3066-4420-b7a6-e2f7c7b14032",
=======
      "Last-Modified" : "Fri, 06 Sep 2019 19:00:11 GMT",
      "retry-after" : "0",
      "StatusCode" : "201",
      "x-ms-request-server-encrypted" : "true",
      "Date" : "Fri, 06 Sep 2019 19:00:11 GMT",
      "ETag" : "\"0x8D732FC717FE75F\"",
      "Content-Length" : "0",
      "x-ms-request-id" : "b92ad31b-d01e-009e-7ee5-644931000000",
      "x-ms-client-request-id" : "d2f52679-1d80-4b95-80b7-78e959a893e8",
>>>>>>> a55d5dd9
      "x-ms-blob-append-offset" : "0"
    },
    "Exception" : null
  }, {
    "Method" : "PUT",
<<<<<<< HEAD
    "Uri" : "https://jaschrepragrs.blob.core.windows.net/jtcappendblockfromurlacsourcefail040713bf640025c78c/javablobappendblockfromurlacsourcefail152040cb5c01c80?comp=appendblock",
    "Headers" : {
      "x-ms-version" : "2019-02-02",
      "User-Agent" : "azsdk-java-azure-storage-blob/12.0.0-preview.3 1.8.0_221; Windows 10 10.0",
      "x-ms-client-request-id" : "d47f93b7-d7f4-4372-89da-f83a83628a02"
=======
    "Uri" : "https://azstoragesdkaccount.blob.core.windows.net/jtcappendblockfromurlacsourcefail095074b7994019c37e/javablobappendblockfromurlacsourcefail119466c0610c212?comp=appendblock",
    "Headers" : {
      "x-ms-version" : "2019-02-02",
      "User-Agent" : "azsdk-java-azure-storage-blob/12.0.0-preview.3 1.8.0_212; Windows 10 10.0",
      "x-ms-client-request-id" : "64e8c505-f375-4f52-af73-0a014c96873c"
>>>>>>> a55d5dd9
    },
    "Response" : {
      "x-ms-version" : "2019-02-02",
      "Server" : "Windows-Azure-Blob/1.0 Microsoft-HTTPAPI/2.0",
      "x-ms-error-code" : "CannotVerifyCopySource",
      "retry-after" : "0",
      "StatusCode" : "304",
<<<<<<< HEAD
      "x-ms-request-id" : "9b687615-c01e-0018-413b-64cd3e000000",
      "Date" : "Thu, 05 Sep 2019 22:41:45 GMT",
      "x-ms-client-request-id" : "d47f93b7-d7f4-4372-89da-f83a83628a02"
=======
      "x-ms-request-id" : "b92ad331-d01e-009e-13e5-644931000000",
      "Date" : "Fri, 06 Sep 2019 19:00:11 GMT",
      "x-ms-client-request-id" : "64e8c505-f375-4f52-af73-0a014c96873c"
>>>>>>> a55d5dd9
    },
    "Exception" : null
  }, {
    "Method" : "GET",
<<<<<<< HEAD
    "Uri" : "https://jaschrepragrs.blob.core.windows.net?prefix=jtcappendblockfromurlacsourcefail&comp=list",
    "Headers" : {
      "x-ms-version" : "2019-02-02",
      "User-Agent" : "azsdk-java-azure-storage-blob/12.0.0-preview.3 1.8.0_221; Windows 10 10.0",
      "x-ms-client-request-id" : "339d3515-241f-44b9-ac85-b9417d247346"
=======
    "Uri" : "https://azstoragesdkaccount.blob.core.windows.net?prefix=jtcappendblockfromurlacsourcefail&comp=list",
    "Headers" : {
      "x-ms-version" : "2019-02-02",
      "User-Agent" : "azsdk-java-azure-storage-blob/12.0.0-preview.3 1.8.0_212; Windows 10 10.0",
      "x-ms-client-request-id" : "a4bdc02d-459f-49fb-aaae-50609d368e5a"
>>>>>>> a55d5dd9
    },
    "Response" : {
      "Transfer-Encoding" : "chunked",
      "x-ms-version" : "2019-02-02",
      "Server" : "Windows-Azure-Blob/1.0 Microsoft-HTTPAPI/2.0",
      "retry-after" : "0",
      "StatusCode" : "200",
<<<<<<< HEAD
      "x-ms-request-id" : "9b687628-c01e-0018-523b-64cd3e000000",
      "Body" : "﻿<?xml version=\"1.0\" encoding=\"utf-8\"?><EnumerationResults ServiceEndpoint=\"https://jaschrepragrs.blob.core.windows.net/\"><Prefix>jtcappendblockfromurlacsourcefail</Prefix><Containers><Container><Name>jtcappendblockfromurlacsourcefail040713bf640025c78c</Name><Properties><Last-Modified>Thu, 05 Sep 2019 22:41:45 GMT</Last-Modified><Etag>\"0x8D732523B436A20\"</Etag><LeaseStatus>unlocked</LeaseStatus><LeaseState>available</LeaseState><PublicAccess>container</PublicAccess><DefaultEncryptionScope>$account-encryption-key</DefaultEncryptionScope><DenyEncryptionScopeOverride>false</DenyEncryptionScopeOverride><HasImmutabilityPolicy>false</HasImmutabilityPolicy><HasLegalHold>false</HasLegalHold></Properties></Container></Containers><NextMarker /></EnumerationResults>",
      "Date" : "Thu, 05 Sep 2019 22:41:45 GMT",
      "x-ms-client-request-id" : "339d3515-241f-44b9-ac85-b9417d247346",
=======
      "x-ms-request-id" : "b92ad353-d01e-009e-33e5-644931000000",
      "Body" : "﻿<?xml version=\"1.0\" encoding=\"utf-8\"?><EnumerationResults ServiceEndpoint=\"https://azstoragesdkaccount.blob.core.windows.net/\"><Prefix>jtcappendblockfromurlacsourcefail</Prefix><Containers><Container><Name>jtcappendblockfromurlacsourcefail095074b7994019c37e</Name><Properties><Last-Modified>Fri, 06 Sep 2019 19:00:11 GMT</Last-Modified><Etag>\"0x8D732FC7174DEE9\"</Etag><LeaseStatus>unlocked</LeaseStatus><LeaseState>available</LeaseState><PublicAccess>container</PublicAccess><DefaultEncryptionScope>$account-encryption-key</DefaultEncryptionScope><DenyEncryptionScopeOverride>false</DenyEncryptionScopeOverride><HasImmutabilityPolicy>false</HasImmutabilityPolicy><HasLegalHold>false</HasLegalHold></Properties></Container></Containers><NextMarker /></EnumerationResults>",
      "Date" : "Fri, 06 Sep 2019 19:00:11 GMT",
      "x-ms-client-request-id" : "a4bdc02d-459f-49fb-aaae-50609d368e5a",
>>>>>>> a55d5dd9
      "Content-Type" : "application/xml"
    },
    "Exception" : null
  }, {
    "Method" : "DELETE",
<<<<<<< HEAD
    "Uri" : "https://jaschrepragrs.blob.core.windows.net/jtcappendblockfromurlacsourcefail040713bf640025c78c?restype=container",
    "Headers" : {
      "x-ms-version" : "2019-02-02",
      "User-Agent" : "azsdk-java-azure-storage-blob/12.0.0-preview.3 1.8.0_221; Windows 10 10.0",
      "x-ms-client-request-id" : "da96e253-dbd0-405f-979b-3c7cdc16b266"
=======
    "Uri" : "https://azstoragesdkaccount.blob.core.windows.net/jtcappendblockfromurlacsourcefail095074b7994019c37e?restype=container",
    "Headers" : {
      "x-ms-version" : "2019-02-02",
      "User-Agent" : "azsdk-java-azure-storage-blob/12.0.0-preview.3 1.8.0_212; Windows 10 10.0",
      "x-ms-client-request-id" : "1de2641d-c2e2-4a74-b3cc-18391d500b93"
>>>>>>> a55d5dd9
    },
    "Response" : {
      "x-ms-version" : "2019-02-02",
      "Server" : "Windows-Azure-Blob/1.0 Microsoft-HTTPAPI/2.0",
      "retry-after" : "0",
      "Content-Length" : "0",
      "StatusCode" : "202",
<<<<<<< HEAD
      "x-ms-request-id" : "9b68762f-c01e-0018-583b-64cd3e000000",
      "Date" : "Thu, 05 Sep 2019 22:41:45 GMT",
      "x-ms-client-request-id" : "da96e253-dbd0-405f-979b-3c7cdc16b266"
    },
    "Exception" : null
  } ],
  "variables" : [ "jtcappendblockfromurlacsourcefail040713bf640025c78c", "javablobappendblockfromurlacsourcefail152040cb5c01c80", "javablobappendblockfromurlacsourcefail210366f1560cf3b" ]
=======
      "x-ms-request-id" : "b92ad383-d01e-009e-5be5-644931000000",
      "Date" : "Fri, 06 Sep 2019 19:00:11 GMT",
      "x-ms-client-request-id" : "1de2641d-c2e2-4a74-b3cc-18391d500b93"
    },
    "Exception" : null
  } ],
  "variables" : [ "jtcappendblockfromurlacsourcefail095074b7994019c37e", "javablobappendblockfromurlacsourcefail119466c0610c212", "javablobappendblockfromurlacsourcefail20823232f5ebc27" ]
>>>>>>> a55d5dd9
}<|MERGE_RESOLUTION|>--- conflicted
+++ resolved
@@ -1,184 +1,98 @@
 {
   "networkCallRecords" : [ {
     "Method" : "PUT",
-<<<<<<< HEAD
-    "Uri" : "https://jaschrepragrs.blob.core.windows.net/jtcappendblockfromurlacsourcefail040713bf640025c78c?restype=container",
+    "Uri" : "https://jaschrepragrs.blob.core.windows.net/jtcappendblockfromurlacsourcefail026717447c7532a6fa?restype=container",
     "Headers" : {
       "x-ms-version" : "2019-02-02",
       "User-Agent" : "azsdk-java-azure-storage-blob/12.0.0-preview.3 1.8.0_221; Windows 10 10.0",
-      "x-ms-client-request-id" : "662d1911-1a5e-4c79-93c2-cb4f0a133042"
-=======
-    "Uri" : "https://azstoragesdkaccount.blob.core.windows.net/jtcappendblockfromurlacsourcefail095074b7994019c37e?restype=container",
-    "Headers" : {
-      "x-ms-version" : "2019-02-02",
-      "User-Agent" : "azsdk-java-azure-storage-blob/12.0.0-preview.3 1.8.0_212; Windows 10 10.0",
-      "x-ms-client-request-id" : "9d33c251-bf7a-4627-bd64-8da0669c9a74"
->>>>>>> a55d5dd9
+      "x-ms-client-request-id" : "bcfbe253-6cee-4050-b5fb-84ea2aa6a111"
     },
     "Response" : {
       "x-ms-version" : "2019-02-02",
       "Server" : "Windows-Azure-Blob/1.0 Microsoft-HTTPAPI/2.0",
-<<<<<<< HEAD
-      "ETag" : "\"0x8D732523B2A185A\"",
-      "Last-Modified" : "Thu, 05 Sep 2019 22:41:45 GMT",
+      "ETag" : "\"0x8D73562477E1F93\"",
+      "Last-Modified" : "Mon, 09 Sep 2019 20:14:11 GMT",
       "retry-after" : "0",
       "Content-Length" : "0",
       "StatusCode" : "201",
-      "x-ms-request-id" : "9b6875e2-c01e-0018-113b-64cd3e000000",
-      "Date" : "Thu, 05 Sep 2019 22:41:45 GMT",
-      "x-ms-client-request-id" : "662d1911-1a5e-4c79-93c2-cb4f0a133042"
-=======
-      "ETag" : "\"0x8D732FC716811C6\"",
-      "Last-Modified" : "Fri, 06 Sep 2019 19:00:11 GMT",
-      "retry-after" : "0",
-      "Content-Length" : "0",
-      "StatusCode" : "201",
-      "x-ms-request-id" : "b92ad26e-d01e-009e-64e5-644931000000",
-      "Date" : "Fri, 06 Sep 2019 19:00:10 GMT",
-      "x-ms-client-request-id" : "9d33c251-bf7a-4627-bd64-8da0669c9a74"
->>>>>>> a55d5dd9
+      "x-ms-request-id" : "e27c8b8d-901e-0029-384b-6796e9000000",
+      "Date" : "Mon, 09 Sep 2019 20:14:11 GMT",
+      "x-ms-client-request-id" : "bcfbe253-6cee-4050-b5fb-84ea2aa6a111"
     },
     "Exception" : null
   }, {
     "Method" : "PUT",
-<<<<<<< HEAD
-    "Uri" : "https://jaschrepragrs.blob.core.windows.net/jtcappendblockfromurlacsourcefail040713bf640025c78c/javablobappendblockfromurlacsourcefail152040cb5c01c80",
+    "Uri" : "https://jaschrepragrs.blob.core.windows.net/jtcappendblockfromurlacsourcefail026717447c7532a6fa/javablobappendblockfromurlacsourcefail191304ded57ed69",
     "Headers" : {
       "x-ms-version" : "2019-02-02",
       "User-Agent" : "azsdk-java-azure-storage-blob/12.0.0-preview.3 1.8.0_221; Windows 10 10.0",
-      "x-ms-client-request-id" : "d8128305-0c09-4e47-a18c-94c5e32b58f1"
-=======
-    "Uri" : "https://azstoragesdkaccount.blob.core.windows.net/jtcappendblockfromurlacsourcefail095074b7994019c37e/javablobappendblockfromurlacsourcefail119466c0610c212",
-    "Headers" : {
-      "x-ms-version" : "2019-02-02",
-      "User-Agent" : "azsdk-java-azure-storage-blob/12.0.0-preview.3 1.8.0_212; Windows 10 10.0",
-      "x-ms-client-request-id" : "b1df637e-e2c6-43fe-abc4-e9254277438e"
->>>>>>> a55d5dd9
+      "x-ms-client-request-id" : "025deced-b553-48ba-992e-1c1c3320d8d0"
     },
     "Response" : {
       "x-ms-version" : "2019-02-02",
       "Server" : "Windows-Azure-Blob/1.0 Microsoft-HTTPAPI/2.0",
-<<<<<<< HEAD
-      "ETag" : "\"0x8D732523B373F6F\"",
-      "Last-Modified" : "Thu, 05 Sep 2019 22:41:45 GMT",
+      "ETag" : "\"0x8D73562478B2A31\"",
+      "Last-Modified" : "Mon, 09 Sep 2019 20:14:11 GMT",
       "retry-after" : "0",
       "Content-Length" : "0",
       "StatusCode" : "201",
-      "x-ms-request-id" : "9b6875e7-c01e-0018-153b-64cd3e000000",
+      "x-ms-request-id" : "e27c8b98-901e-0029-424b-6796e9000000",
       "x-ms-request-server-encrypted" : "true",
-      "Date" : "Thu, 05 Sep 2019 22:41:45 GMT",
-      "x-ms-client-request-id" : "d8128305-0c09-4e47-a18c-94c5e32b58f1"
-=======
-      "ETag" : "\"0x8D732FC716E7E1C\"",
-      "Last-Modified" : "Fri, 06 Sep 2019 19:00:11 GMT",
-      "retry-after" : "0",
-      "Content-Length" : "0",
-      "StatusCode" : "201",
-      "x-ms-request-id" : "b92ad29b-d01e-009e-0ee5-644931000000",
-      "x-ms-request-server-encrypted" : "true",
-      "Date" : "Fri, 06 Sep 2019 19:00:11 GMT",
-      "x-ms-client-request-id" : "b1df637e-e2c6-43fe-abc4-e9254277438e"
->>>>>>> a55d5dd9
+      "Date" : "Mon, 09 Sep 2019 20:14:11 GMT",
+      "x-ms-client-request-id" : "025deced-b553-48ba-992e-1c1c3320d8d0"
     },
     "Exception" : null
   }, {
     "Method" : "PUT",
-<<<<<<< HEAD
-    "Uri" : "https://jaschrepragrs.blob.core.windows.net/jtcappendblockfromurlacsourcefail040713bf640025c78c?restype=container&comp=acl",
+    "Uri" : "https://jaschrepragrs.blob.core.windows.net/jtcappendblockfromurlacsourcefail026717447c7532a6fa?restype=container&comp=acl",
     "Headers" : {
       "x-ms-version" : "2019-02-02",
       "User-Agent" : "azsdk-java-azure-storage-blob/12.0.0-preview.3 1.8.0_221; Windows 10 10.0",
-      "x-ms-client-request-id" : "3ee6f5f9-61c5-46a9-a8b7-ddcb27bab793",
-=======
-    "Uri" : "https://azstoragesdkaccount.blob.core.windows.net/jtcappendblockfromurlacsourcefail095074b7994019c37e?restype=container&comp=acl",
-    "Headers" : {
-      "x-ms-version" : "2019-02-02",
-      "User-Agent" : "azsdk-java-azure-storage-blob/12.0.0-preview.3 1.8.0_212; Windows 10 10.0",
-      "x-ms-client-request-id" : "8854d72e-cc5f-4341-b854-515a44138ae2",
->>>>>>> a55d5dd9
+      "x-ms-client-request-id" : "7f842567-051f-415e-bbba-40f26f82888e",
       "Content-Type" : "application/xml; charset=utf-8"
     },
     "Response" : {
       "x-ms-version" : "2019-02-02",
       "Server" : "Windows-Azure-Blob/1.0 Microsoft-HTTPAPI/2.0",
-<<<<<<< HEAD
-      "ETag" : "\"0x8D732523B436A20\"",
-      "Last-Modified" : "Thu, 05 Sep 2019 22:41:45 GMT",
+      "ETag" : "\"0x8D7356247972E85\"",
+      "Last-Modified" : "Mon, 09 Sep 2019 20:14:12 GMT",
       "retry-after" : "0",
       "Content-Length" : "0",
       "StatusCode" : "200",
-      "x-ms-request-id" : "9b6875ef-c01e-0018-1d3b-64cd3e000000",
-      "Date" : "Thu, 05 Sep 2019 22:41:45 GMT",
-      "x-ms-client-request-id" : "3ee6f5f9-61c5-46a9-a8b7-ddcb27bab793"
-=======
-      "ETag" : "\"0x8D732FC7174DEE9\"",
-      "Last-Modified" : "Fri, 06 Sep 2019 19:00:11 GMT",
-      "retry-after" : "0",
-      "Content-Length" : "0",
-      "StatusCode" : "200",
-      "x-ms-request-id" : "b92ad2c1-d01e-009e-32e5-644931000000",
-      "Date" : "Fri, 06 Sep 2019 19:00:11 GMT",
-      "x-ms-client-request-id" : "8854d72e-cc5f-4341-b854-515a44138ae2"
->>>>>>> a55d5dd9
+      "x-ms-request-id" : "e27c8ba0-901e-0029-4a4b-6796e9000000",
+      "Date" : "Mon, 09 Sep 2019 20:14:11 GMT",
+      "x-ms-client-request-id" : "7f842567-051f-415e-bbba-40f26f82888e"
     },
     "Exception" : null
   }, {
     "Method" : "PUT",
-<<<<<<< HEAD
-    "Uri" : "https://jaschrepragrs.blob.core.windows.net/jtcappendblockfromurlacsourcefail040713bf640025c78c/javablobappendblockfromurlacsourcefail210366f1560cf3b",
+    "Uri" : "https://jaschrepragrs.blob.core.windows.net/jtcappendblockfromurlacsourcefail026717447c7532a6fa/javablobappendblockfromurlacsourcefail293488c6ec8799f",
     "Headers" : {
       "x-ms-version" : "2019-02-02",
       "User-Agent" : "azsdk-java-azure-storage-blob/12.0.0-preview.3 1.8.0_221; Windows 10 10.0",
-      "x-ms-client-request-id" : "69766b45-aaed-441f-881c-724e72d0c4ca"
-=======
-    "Uri" : "https://azstoragesdkaccount.blob.core.windows.net/jtcappendblockfromurlacsourcefail095074b7994019c37e/javablobappendblockfromurlacsourcefail20823232f5ebc27",
-    "Headers" : {
-      "x-ms-version" : "2019-02-02",
-      "User-Agent" : "azsdk-java-azure-storage-blob/12.0.0-preview.3 1.8.0_212; Windows 10 10.0",
-      "x-ms-client-request-id" : "7207b0b0-cb54-43b8-bb4c-1bb3e046d2eb"
->>>>>>> a55d5dd9
+      "x-ms-client-request-id" : "5cb2b07e-ff99-46da-9dd7-a54f9b44df16"
     },
     "Response" : {
       "x-ms-version" : "2019-02-02",
       "Server" : "Windows-Azure-Blob/1.0 Microsoft-HTTPAPI/2.0",
-<<<<<<< HEAD
-      "ETag" : "\"0x8D732523B4FD501\"",
-      "Last-Modified" : "Thu, 05 Sep 2019 22:41:46 GMT",
+      "ETag" : "\"0x8D7356247A4D168\"",
+      "Last-Modified" : "Mon, 09 Sep 2019 20:14:12 GMT",
       "retry-after" : "0",
       "Content-Length" : "0",
       "StatusCode" : "201",
-      "x-ms-request-id" : "9b6875fd-c01e-0018-2a3b-64cd3e000000",
+      "x-ms-request-id" : "e27c8bae-901e-0029-564b-6796e9000000",
       "x-ms-request-server-encrypted" : "true",
-      "Date" : "Thu, 05 Sep 2019 22:41:45 GMT",
-      "x-ms-client-request-id" : "69766b45-aaed-441f-881c-724e72d0c4ca"
-=======
-      "ETag" : "\"0x8D732FC717A67D0\"",
-      "Last-Modified" : "Fri, 06 Sep 2019 19:00:11 GMT",
-      "retry-after" : "0",
-      "Content-Length" : "0",
-      "StatusCode" : "201",
-      "x-ms-request-id" : "b92ad2f1-d01e-009e-58e5-644931000000",
-      "x-ms-request-server-encrypted" : "true",
-      "Date" : "Fri, 06 Sep 2019 19:00:11 GMT",
-      "x-ms-client-request-id" : "7207b0b0-cb54-43b8-bb4c-1bb3e046d2eb"
->>>>>>> a55d5dd9
+      "Date" : "Mon, 09 Sep 2019 20:14:11 GMT",
+      "x-ms-client-request-id" : "5cb2b07e-ff99-46da-9dd7-a54f9b44df16"
     },
     "Exception" : null
   }, {
     "Method" : "PUT",
-<<<<<<< HEAD
-    "Uri" : "https://jaschrepragrs.blob.core.windows.net/jtcappendblockfromurlacsourcefail040713bf640025c78c/javablobappendblockfromurlacsourcefail210366f1560cf3b?comp=appendblock",
+    "Uri" : "https://jaschrepragrs.blob.core.windows.net/jtcappendblockfromurlacsourcefail026717447c7532a6fa/javablobappendblockfromurlacsourcefail293488c6ec8799f?comp=appendblock",
     "Headers" : {
       "x-ms-version" : "2019-02-02",
       "User-Agent" : "azsdk-java-azure-storage-blob/12.0.0-preview.3 1.8.0_221; Windows 10 10.0",
-      "x-ms-client-request-id" : "8c0cf676-3066-4420-b7a6-e2f7c7b14032",
-=======
-    "Uri" : "https://azstoragesdkaccount.blob.core.windows.net/jtcappendblockfromurlacsourcefail095074b7994019c37e/javablobappendblockfromurlacsourcefail20823232f5ebc27?comp=appendblock",
-    "Headers" : {
-      "x-ms-version" : "2019-02-02",
-      "User-Agent" : "azsdk-java-azure-storage-blob/12.0.0-preview.3 1.8.0_212; Windows 10 10.0",
-      "x-ms-client-request-id" : "d2f52679-1d80-4b95-80b7-78e959a893e8",
->>>>>>> a55d5dd9
+      "x-ms-client-request-id" : "1a9f00d7-2f5e-463a-963b-2d5f444bcb49",
       "Content-Type" : "application/octet-stream"
     },
     "Response" : {
@@ -186,45 +100,25 @@
       "Server" : "Windows-Azure-Blob/1.0 Microsoft-HTTPAPI/2.0",
       "x-ms-content-crc64" : "6RYQPwaVsyQ=",
       "x-ms-blob-committed-block-count" : "1",
-<<<<<<< HEAD
-      "Last-Modified" : "Thu, 05 Sep 2019 22:41:46 GMT",
+      "Last-Modified" : "Mon, 09 Sep 2019 20:14:12 GMT",
       "retry-after" : "0",
       "StatusCode" : "201",
       "x-ms-request-server-encrypted" : "true",
-      "Date" : "Thu, 05 Sep 2019 22:41:45 GMT",
-      "ETag" : "\"0x8D732523B5CF6D1\"",
+      "Date" : "Mon, 09 Sep 2019 20:14:11 GMT",
+      "ETag" : "\"0x8D7356247B24161\"",
       "Content-Length" : "0",
-      "x-ms-request-id" : "9b68760a-c01e-0018-373b-64cd3e000000",
-      "x-ms-client-request-id" : "8c0cf676-3066-4420-b7a6-e2f7c7b14032",
-=======
-      "Last-Modified" : "Fri, 06 Sep 2019 19:00:11 GMT",
-      "retry-after" : "0",
-      "StatusCode" : "201",
-      "x-ms-request-server-encrypted" : "true",
-      "Date" : "Fri, 06 Sep 2019 19:00:11 GMT",
-      "ETag" : "\"0x8D732FC717FE75F\"",
-      "Content-Length" : "0",
-      "x-ms-request-id" : "b92ad31b-d01e-009e-7ee5-644931000000",
-      "x-ms-client-request-id" : "d2f52679-1d80-4b95-80b7-78e959a893e8",
->>>>>>> a55d5dd9
+      "x-ms-request-id" : "e27c8bbd-901e-0029-644b-6796e9000000",
+      "x-ms-client-request-id" : "1a9f00d7-2f5e-463a-963b-2d5f444bcb49",
       "x-ms-blob-append-offset" : "0"
     },
     "Exception" : null
   }, {
     "Method" : "PUT",
-<<<<<<< HEAD
-    "Uri" : "https://jaschrepragrs.blob.core.windows.net/jtcappendblockfromurlacsourcefail040713bf640025c78c/javablobappendblockfromurlacsourcefail152040cb5c01c80?comp=appendblock",
+    "Uri" : "https://jaschrepragrs.blob.core.windows.net/jtcappendblockfromurlacsourcefail026717447c7532a6fa/javablobappendblockfromurlacsourcefail191304ded57ed69?comp=appendblock",
     "Headers" : {
       "x-ms-version" : "2019-02-02",
       "User-Agent" : "azsdk-java-azure-storage-blob/12.0.0-preview.3 1.8.0_221; Windows 10 10.0",
-      "x-ms-client-request-id" : "d47f93b7-d7f4-4372-89da-f83a83628a02"
-=======
-    "Uri" : "https://azstoragesdkaccount.blob.core.windows.net/jtcappendblockfromurlacsourcefail095074b7994019c37e/javablobappendblockfromurlacsourcefail119466c0610c212?comp=appendblock",
-    "Headers" : {
-      "x-ms-version" : "2019-02-02",
-      "User-Agent" : "azsdk-java-azure-storage-blob/12.0.0-preview.3 1.8.0_212; Windows 10 10.0",
-      "x-ms-client-request-id" : "64e8c505-f375-4f52-af73-0a014c96873c"
->>>>>>> a55d5dd9
+      "x-ms-client-request-id" : "05d630b3-7c59-4765-a0b4-ad31d0d954fb"
     },
     "Response" : {
       "x-ms-version" : "2019-02-02",
@@ -232,32 +126,18 @@
       "x-ms-error-code" : "CannotVerifyCopySource",
       "retry-after" : "0",
       "StatusCode" : "304",
-<<<<<<< HEAD
-      "x-ms-request-id" : "9b687615-c01e-0018-413b-64cd3e000000",
-      "Date" : "Thu, 05 Sep 2019 22:41:45 GMT",
-      "x-ms-client-request-id" : "d47f93b7-d7f4-4372-89da-f83a83628a02"
-=======
-      "x-ms-request-id" : "b92ad331-d01e-009e-13e5-644931000000",
-      "Date" : "Fri, 06 Sep 2019 19:00:11 GMT",
-      "x-ms-client-request-id" : "64e8c505-f375-4f52-af73-0a014c96873c"
->>>>>>> a55d5dd9
+      "x-ms-request-id" : "e27c8bcc-901e-0029-724b-6796e9000000",
+      "Date" : "Mon, 09 Sep 2019 20:14:11 GMT",
+      "x-ms-client-request-id" : "05d630b3-7c59-4765-a0b4-ad31d0d954fb"
     },
     "Exception" : null
   }, {
     "Method" : "GET",
-<<<<<<< HEAD
     "Uri" : "https://jaschrepragrs.blob.core.windows.net?prefix=jtcappendblockfromurlacsourcefail&comp=list",
     "Headers" : {
       "x-ms-version" : "2019-02-02",
       "User-Agent" : "azsdk-java-azure-storage-blob/12.0.0-preview.3 1.8.0_221; Windows 10 10.0",
-      "x-ms-client-request-id" : "339d3515-241f-44b9-ac85-b9417d247346"
-=======
-    "Uri" : "https://azstoragesdkaccount.blob.core.windows.net?prefix=jtcappendblockfromurlacsourcefail&comp=list",
-    "Headers" : {
-      "x-ms-version" : "2019-02-02",
-      "User-Agent" : "azsdk-java-azure-storage-blob/12.0.0-preview.3 1.8.0_212; Windows 10 10.0",
-      "x-ms-client-request-id" : "a4bdc02d-459f-49fb-aaae-50609d368e5a"
->>>>>>> a55d5dd9
+      "x-ms-client-request-id" : "7628cd4a-9468-4878-8482-450474caf15f"
     },
     "Response" : {
       "Transfer-Encoding" : "chunked",
@@ -265,35 +145,20 @@
       "Server" : "Windows-Azure-Blob/1.0 Microsoft-HTTPAPI/2.0",
       "retry-after" : "0",
       "StatusCode" : "200",
-<<<<<<< HEAD
-      "x-ms-request-id" : "9b687628-c01e-0018-523b-64cd3e000000",
-      "Body" : "﻿<?xml version=\"1.0\" encoding=\"utf-8\"?><EnumerationResults ServiceEndpoint=\"https://jaschrepragrs.blob.core.windows.net/\"><Prefix>jtcappendblockfromurlacsourcefail</Prefix><Containers><Container><Name>jtcappendblockfromurlacsourcefail040713bf640025c78c</Name><Properties><Last-Modified>Thu, 05 Sep 2019 22:41:45 GMT</Last-Modified><Etag>\"0x8D732523B436A20\"</Etag><LeaseStatus>unlocked</LeaseStatus><LeaseState>available</LeaseState><PublicAccess>container</PublicAccess><DefaultEncryptionScope>$account-encryption-key</DefaultEncryptionScope><DenyEncryptionScopeOverride>false</DenyEncryptionScopeOverride><HasImmutabilityPolicy>false</HasImmutabilityPolicy><HasLegalHold>false</HasLegalHold></Properties></Container></Containers><NextMarker /></EnumerationResults>",
-      "Date" : "Thu, 05 Sep 2019 22:41:45 GMT",
-      "x-ms-client-request-id" : "339d3515-241f-44b9-ac85-b9417d247346",
-=======
-      "x-ms-request-id" : "b92ad353-d01e-009e-33e5-644931000000",
-      "Body" : "﻿<?xml version=\"1.0\" encoding=\"utf-8\"?><EnumerationResults ServiceEndpoint=\"https://azstoragesdkaccount.blob.core.windows.net/\"><Prefix>jtcappendblockfromurlacsourcefail</Prefix><Containers><Container><Name>jtcappendblockfromurlacsourcefail095074b7994019c37e</Name><Properties><Last-Modified>Fri, 06 Sep 2019 19:00:11 GMT</Last-Modified><Etag>\"0x8D732FC7174DEE9\"</Etag><LeaseStatus>unlocked</LeaseStatus><LeaseState>available</LeaseState><PublicAccess>container</PublicAccess><DefaultEncryptionScope>$account-encryption-key</DefaultEncryptionScope><DenyEncryptionScopeOverride>false</DenyEncryptionScopeOverride><HasImmutabilityPolicy>false</HasImmutabilityPolicy><HasLegalHold>false</HasLegalHold></Properties></Container></Containers><NextMarker /></EnumerationResults>",
-      "Date" : "Fri, 06 Sep 2019 19:00:11 GMT",
-      "x-ms-client-request-id" : "a4bdc02d-459f-49fb-aaae-50609d368e5a",
->>>>>>> a55d5dd9
+      "x-ms-request-id" : "e27c8bd8-901e-0029-7e4b-6796e9000000",
+      "Body" : "﻿<?xml version=\"1.0\" encoding=\"utf-8\"?><EnumerationResults ServiceEndpoint=\"https://jaschrepragrs.blob.core.windows.net/\"><Prefix>jtcappendblockfromurlacsourcefail</Prefix><Containers><Container><Name>jtcappendblockfromurlacsourcefail026717447c7532a6fa</Name><Properties><Last-Modified>Mon, 09 Sep 2019 20:14:12 GMT</Last-Modified><Etag>\"0x8D7356247972E85\"</Etag><LeaseStatus>unlocked</LeaseStatus><LeaseState>available</LeaseState><PublicAccess>container</PublicAccess><DefaultEncryptionScope>$account-encryption-key</DefaultEncryptionScope><DenyEncryptionScopeOverride>false</DenyEncryptionScopeOverride><HasImmutabilityPolicy>false</HasImmutabilityPolicy><HasLegalHold>false</HasLegalHold></Properties></Container></Containers><NextMarker /></EnumerationResults>",
+      "Date" : "Mon, 09 Sep 2019 20:14:11 GMT",
+      "x-ms-client-request-id" : "7628cd4a-9468-4878-8482-450474caf15f",
       "Content-Type" : "application/xml"
     },
     "Exception" : null
   }, {
     "Method" : "DELETE",
-<<<<<<< HEAD
-    "Uri" : "https://jaschrepragrs.blob.core.windows.net/jtcappendblockfromurlacsourcefail040713bf640025c78c?restype=container",
+    "Uri" : "https://jaschrepragrs.blob.core.windows.net/jtcappendblockfromurlacsourcefail026717447c7532a6fa?restype=container",
     "Headers" : {
       "x-ms-version" : "2019-02-02",
       "User-Agent" : "azsdk-java-azure-storage-blob/12.0.0-preview.3 1.8.0_221; Windows 10 10.0",
-      "x-ms-client-request-id" : "da96e253-dbd0-405f-979b-3c7cdc16b266"
-=======
-    "Uri" : "https://azstoragesdkaccount.blob.core.windows.net/jtcappendblockfromurlacsourcefail095074b7994019c37e?restype=container",
-    "Headers" : {
-      "x-ms-version" : "2019-02-02",
-      "User-Agent" : "azsdk-java-azure-storage-blob/12.0.0-preview.3 1.8.0_212; Windows 10 10.0",
-      "x-ms-client-request-id" : "1de2641d-c2e2-4a74-b3cc-18391d500b93"
->>>>>>> a55d5dd9
+      "x-ms-client-request-id" : "e0e04bd4-bd7c-4c42-86c4-505454d3360f"
     },
     "Response" : {
       "x-ms-version" : "2019-02-02",
@@ -301,21 +166,11 @@
       "retry-after" : "0",
       "Content-Length" : "0",
       "StatusCode" : "202",
-<<<<<<< HEAD
-      "x-ms-request-id" : "9b68762f-c01e-0018-583b-64cd3e000000",
-      "Date" : "Thu, 05 Sep 2019 22:41:45 GMT",
-      "x-ms-client-request-id" : "da96e253-dbd0-405f-979b-3c7cdc16b266"
+      "x-ms-request-id" : "e27c8be7-901e-0029-0c4b-6796e9000000",
+      "Date" : "Mon, 09 Sep 2019 20:14:12 GMT",
+      "x-ms-client-request-id" : "e0e04bd4-bd7c-4c42-86c4-505454d3360f"
     },
     "Exception" : null
   } ],
-  "variables" : [ "jtcappendblockfromurlacsourcefail040713bf640025c78c", "javablobappendblockfromurlacsourcefail152040cb5c01c80", "javablobappendblockfromurlacsourcefail210366f1560cf3b" ]
-=======
-      "x-ms-request-id" : "b92ad383-d01e-009e-5be5-644931000000",
-      "Date" : "Fri, 06 Sep 2019 19:00:11 GMT",
-      "x-ms-client-request-id" : "1de2641d-c2e2-4a74-b3cc-18391d500b93"
-    },
-    "Exception" : null
-  } ],
-  "variables" : [ "jtcappendblockfromurlacsourcefail095074b7994019c37e", "javablobappendblockfromurlacsourcefail119466c0610c212", "javablobappendblockfromurlacsourcefail20823232f5ebc27" ]
->>>>>>> a55d5dd9
+  "variables" : [ "jtcappendblockfromurlacsourcefail026717447c7532a6fa", "javablobappendblockfromurlacsourcefail191304ded57ed69", "javablobappendblockfromurlacsourcefail293488c6ec8799f" ]
 }