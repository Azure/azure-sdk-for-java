{
<<<<<<< HEAD
  "networkCallRecords" : [ {
    "Method" : "PUT",
    "Uri" : "https://jaschrepragrs.blob.core.windows.net/jtcreportprogresssequentialnetworktest015058240ee2c37?restype=container",
    "Headers" : {
      "x-ms-version" : "2019-02-02",
      "User-Agent" : "azsdk-java-azure-storage-blob/12.0.0-preview.3 1.8.0_221; Windows 10 10.0",
      "x-ms-client-request-id" : "95ff59f0-faf1-45a1-9eda-8eeeed214748"
    },
    "Response" : {
      "x-ms-version" : "2019-02-02",
      "Server" : "Windows-Azure-Blob/1.0 Microsoft-HTTPAPI/2.0",
      "ETag" : "\"0x8D7325277C49301\"",
      "Last-Modified" : "Thu, 05 Sep 2019 22:43:27 GMT",
      "retry-after" : "0",
      "Content-Length" : "0",
      "StatusCode" : "201",
      "x-ms-request-id" : "e0dd8b4b-e01e-0026-0b3b-647b1f000000",
      "Date" : "Thu, 05 Sep 2019 22:43:26 GMT",
      "x-ms-client-request-id" : "95ff59f0-faf1-45a1-9eda-8eeeed214748"
    },
    "Exception" : null
  }, {
    "Method" : "PUT",
    "Uri" : "https://jaschrepragrs.blob.core.windows.net/jtcreportprogresssequentialnetworktest015058240ee2c37/javablobreportprogresssequentialnetworktest16089021751a7",
    "Headers" : {
      "x-ms-version" : "2019-02-02",
      "User-Agent" : "azsdk-java-azure-storage-blob/12.0.0-preview.3 1.8.0_221; Windows 10 10.0",
      "x-ms-client-request-id" : "71b77a79-71c7-48bd-8d8b-a67ded9c6ebd",
      "Content-Type" : "application/octet-stream"
    },
    "Response" : {
      "x-ms-version" : "2019-02-02",
      "Server" : "Windows-Azure-Blob/1.0 Microsoft-HTTPAPI/2.0",
      "x-ms-content-crc64" : "ZLNgNgczVAo=",
      "Last-Modified" : "Thu, 05 Sep 2019 22:43:27 GMT",
      "retry-after" : "0",
      "StatusCode" : "201",
      "x-ms-request-server-encrypted" : "true",
      "Date" : "Thu, 05 Sep 2019 22:43:26 GMT",
      "Content-MD5" : "HH2H0JiP6jq6G3Uj9zRkQQ==",
      "ETag" : "\"0x8D7325277F7C6F4\"",
      "Content-Length" : "0",
      "x-ms-request-id" : "e0dd8b68-e01e-0026-233b-647b1f000000",
      "x-ms-client-request-id" : "71b77a79-71c7-48bd-8d8b-a67ded9c6ebd"
    },
    "Exception" : null
  }, {
    "Method" : "GET",
    "Uri" : "https://jaschrepragrs.blob.core.windows.net?prefix=jtcreportprogresssequentialnetworktest&comp=list",
    "Headers" : {
      "x-ms-version" : "2019-02-02",
      "User-Agent" : "azsdk-java-azure-storage-blob/12.0.0-preview.3 1.8.0_221; Windows 10 10.0",
      "x-ms-client-request-id" : "e9fd9bbf-c204-4340-b148-e875cd1fcb5a"
    },
    "Response" : {
      "Transfer-Encoding" : "chunked",
      "x-ms-version" : "2019-02-02",
      "Server" : "Windows-Azure-Blob/1.0 Microsoft-HTTPAPI/2.0",
      "retry-after" : "0",
      "StatusCode" : "200",
      "x-ms-request-id" : "e0dd8ba0-e01e-0026-573b-647b1f000000",
      "Body" : "﻿<?xml version=\"1.0\" encoding=\"utf-8\"?><EnumerationResults ServiceEndpoint=\"https://jaschrepragrs.blob.core.windows.net/\"><Prefix>jtcreportprogresssequentialnetworktest</Prefix><Containers><Container><Name>jtcreportprogresssequentialnetworktest015058240ee2c37</Name><Properties><Last-Modified>Thu, 05 Sep 2019 22:43:27 GMT</Last-Modified><Etag>\"0x8D7325277C49301\"</Etag><LeaseStatus>unlocked</LeaseStatus><LeaseState>available</LeaseState><DefaultEncryptionScope>$account-encryption-key</DefaultEncryptionScope><DenyEncryptionScopeOverride>false</DenyEncryptionScopeOverride><HasImmutabilityPolicy>false</HasImmutabilityPolicy><HasLegalHold>false</HasLegalHold></Properties></Container></Containers><NextMarker /></EnumerationResults>",
      "Date" : "Thu, 05 Sep 2019 22:43:26 GMT",
      "x-ms-client-request-id" : "e9fd9bbf-c204-4340-b148-e875cd1fcb5a",
      "Content-Type" : "application/xml"
    },
    "Exception" : null
  }, {
    "Method" : "DELETE",
    "Uri" : "https://jaschrepragrs.blob.core.windows.net/jtcreportprogresssequentialnetworktest015058240ee2c37?restype=container",
    "Headers" : {
      "x-ms-version" : "2019-02-02",
      "User-Agent" : "azsdk-java-azure-storage-blob/12.0.0-preview.3 1.8.0_221; Windows 10 10.0",
      "x-ms-client-request-id" : "86a1b3d0-a0d9-4062-a848-d35cc99de79b"
    },
    "Response" : {
      "x-ms-version" : "2019-02-02",
      "Server" : "Windows-Azure-Blob/1.0 Microsoft-HTTPAPI/2.0",
      "retry-after" : "0",
      "Content-Length" : "0",
      "StatusCode" : "202",
      "x-ms-request-id" : "e0dd8bac-e01e-0026-633b-647b1f000000",
      "Date" : "Thu, 05 Sep 2019 22:43:26 GMT",
      "x-ms-client-request-id" : "86a1b3d0-a0d9-4062-a848-d35cc99de79b"
    },
    "Exception" : null
  } ],
  "variables" : [ "jtcreportprogresssequentialnetworktest015058240ee2c37", "cf732f92-696a-4def-8fff-f8ac4da87e4f", "javablobreportprogresssequentialnetworktest16089021751a7" ]
=======
  "networkCallRecords" : [ ],
  "variables" : [ "jtcreportprogresssequentialnetworktest0819069a41433b4", "c3a59ca8-48ff-4c26-a62b-99bc69704447", "javablobreportprogresssequentialnetworktest1476375f1156e" ]
>>>>>>> a55d5dd9
}<|MERGE_RESOLUTION|>--- conflicted
+++ resolved
@@ -1,95 +1,4 @@
 {
-<<<<<<< HEAD
-  "networkCallRecords" : [ {
-    "Method" : "PUT",
-    "Uri" : "https://jaschrepragrs.blob.core.windows.net/jtcreportprogresssequentialnetworktest015058240ee2c37?restype=container",
-    "Headers" : {
-      "x-ms-version" : "2019-02-02",
-      "User-Agent" : "azsdk-java-azure-storage-blob/12.0.0-preview.3 1.8.0_221; Windows 10 10.0",
-      "x-ms-client-request-id" : "95ff59f0-faf1-45a1-9eda-8eeeed214748"
-    },
-    "Response" : {
-      "x-ms-version" : "2019-02-02",
-      "Server" : "Windows-Azure-Blob/1.0 Microsoft-HTTPAPI/2.0",
-      "ETag" : "\"0x8D7325277C49301\"",
-      "Last-Modified" : "Thu, 05 Sep 2019 22:43:27 GMT",
-      "retry-after" : "0",
-      "Content-Length" : "0",
-      "StatusCode" : "201",
-      "x-ms-request-id" : "e0dd8b4b-e01e-0026-0b3b-647b1f000000",
-      "Date" : "Thu, 05 Sep 2019 22:43:26 GMT",
-      "x-ms-client-request-id" : "95ff59f0-faf1-45a1-9eda-8eeeed214748"
-    },
-    "Exception" : null
-  }, {
-    "Method" : "PUT",
-    "Uri" : "https://jaschrepragrs.blob.core.windows.net/jtcreportprogresssequentialnetworktest015058240ee2c37/javablobreportprogresssequentialnetworktest16089021751a7",
-    "Headers" : {
-      "x-ms-version" : "2019-02-02",
-      "User-Agent" : "azsdk-java-azure-storage-blob/12.0.0-preview.3 1.8.0_221; Windows 10 10.0",
-      "x-ms-client-request-id" : "71b77a79-71c7-48bd-8d8b-a67ded9c6ebd",
-      "Content-Type" : "application/octet-stream"
-    },
-    "Response" : {
-      "x-ms-version" : "2019-02-02",
-      "Server" : "Windows-Azure-Blob/1.0 Microsoft-HTTPAPI/2.0",
-      "x-ms-content-crc64" : "ZLNgNgczVAo=",
-      "Last-Modified" : "Thu, 05 Sep 2019 22:43:27 GMT",
-      "retry-after" : "0",
-      "StatusCode" : "201",
-      "x-ms-request-server-encrypted" : "true",
-      "Date" : "Thu, 05 Sep 2019 22:43:26 GMT",
-      "Content-MD5" : "HH2H0JiP6jq6G3Uj9zRkQQ==",
-      "ETag" : "\"0x8D7325277F7C6F4\"",
-      "Content-Length" : "0",
-      "x-ms-request-id" : "e0dd8b68-e01e-0026-233b-647b1f000000",
-      "x-ms-client-request-id" : "71b77a79-71c7-48bd-8d8b-a67ded9c6ebd"
-    },
-    "Exception" : null
-  }, {
-    "Method" : "GET",
-    "Uri" : "https://jaschrepragrs.blob.core.windows.net?prefix=jtcreportprogresssequentialnetworktest&comp=list",
-    "Headers" : {
-      "x-ms-version" : "2019-02-02",
-      "User-Agent" : "azsdk-java-azure-storage-blob/12.0.0-preview.3 1.8.0_221; Windows 10 10.0",
-      "x-ms-client-request-id" : "e9fd9bbf-c204-4340-b148-e875cd1fcb5a"
-    },
-    "Response" : {
-      "Transfer-Encoding" : "chunked",
-      "x-ms-version" : "2019-02-02",
-      "Server" : "Windows-Azure-Blob/1.0 Microsoft-HTTPAPI/2.0",
-      "retry-after" : "0",
-      "StatusCode" : "200",
-      "x-ms-request-id" : "e0dd8ba0-e01e-0026-573b-647b1f000000",
-      "Body" : "﻿<?xml version=\"1.0\" encoding=\"utf-8\"?><EnumerationResults ServiceEndpoint=\"https://jaschrepragrs.blob.core.windows.net/\"><Prefix>jtcreportprogresssequentialnetworktest</Prefix><Containers><Container><Name>jtcreportprogresssequentialnetworktest015058240ee2c37</Name><Properties><Last-Modified>Thu, 05 Sep 2019 22:43:27 GMT</Last-Modified><Etag>\"0x8D7325277C49301\"</Etag><LeaseStatus>unlocked</LeaseStatus><LeaseState>available</LeaseState><DefaultEncryptionScope>$account-encryption-key</DefaultEncryptionScope><DenyEncryptionScopeOverride>false</DenyEncryptionScopeOverride><HasImmutabilityPolicy>false</HasImmutabilityPolicy><HasLegalHold>false</HasLegalHold></Properties></Container></Containers><NextMarker /></EnumerationResults>",
-      "Date" : "Thu, 05 Sep 2019 22:43:26 GMT",
-      "x-ms-client-request-id" : "e9fd9bbf-c204-4340-b148-e875cd1fcb5a",
-      "Content-Type" : "application/xml"
-    },
-    "Exception" : null
-  }, {
-    "Method" : "DELETE",
-    "Uri" : "https://jaschrepragrs.blob.core.windows.net/jtcreportprogresssequentialnetworktest015058240ee2c37?restype=container",
-    "Headers" : {
-      "x-ms-version" : "2019-02-02",
-      "User-Agent" : "azsdk-java-azure-storage-blob/12.0.0-preview.3 1.8.0_221; Windows 10 10.0",
-      "x-ms-client-request-id" : "86a1b3d0-a0d9-4062-a848-d35cc99de79b"
-    },
-    "Response" : {
-      "x-ms-version" : "2019-02-02",
-      "Server" : "Windows-Azure-Blob/1.0 Microsoft-HTTPAPI/2.0",
-      "retry-after" : "0",
-      "Content-Length" : "0",
-      "StatusCode" : "202",
-      "x-ms-request-id" : "e0dd8bac-e01e-0026-633b-647b1f000000",
-      "Date" : "Thu, 05 Sep 2019 22:43:26 GMT",
-      "x-ms-client-request-id" : "86a1b3d0-a0d9-4062-a848-d35cc99de79b"
-    },
-    "Exception" : null
-  } ],
-  "variables" : [ "jtcreportprogresssequentialnetworktest015058240ee2c37", "cf732f92-696a-4def-8fff-f8ac4da87e4f", "javablobreportprogresssequentialnetworktest16089021751a7" ]
-=======
   "networkCallRecords" : [ ],
-  "variables" : [ "jtcreportprogresssequentialnetworktest0819069a41433b4", "c3a59ca8-48ff-4c26-a62b-99bc69704447", "javablobreportprogresssequentialnetworktest1476375f1156e" ]
->>>>>>> a55d5dd9
+  "variables" : [ "jtcreportprogresssequentialnetworktest010198ddb3c6775", "37afe009-ff95-4d1d-ad50-3b2933b57413", "javablobreportprogresssequentialnetworktest1782885049732" ]
 }