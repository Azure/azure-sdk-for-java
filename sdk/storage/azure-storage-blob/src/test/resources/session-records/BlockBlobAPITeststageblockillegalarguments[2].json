{
  "networkCallRecords" : [ {
    "Method" : "PUT",
<<<<<<< HEAD
    "Uri" : "https://jaschrepragrs.blob.core.windows.net/jtcstageblockillegalarguments0445099d660b71abd649?restype=container",
    "Headers" : {
      "x-ms-version" : "2019-02-02",
      "User-Agent" : "azsdk-java-azure-storage-blob/12.0.0-preview.3 1.8.0_221; Windows 10 10.0",
      "x-ms-client-request-id" : "d2ca01da-2a5a-48ac-87bf-92e1ffeef388"
=======
    "Uri" : "https://azstoragesdkaccount.blob.core.windows.net/jtcstageblockillegalarguments072603af94e5a9bb234b?restype=container",
    "Headers" : {
      "x-ms-version" : "2019-02-02",
      "User-Agent" : "azsdk-java-azure-storage-blob/12.0.0-preview.3 1.8.0_212; Windows 10 10.0",
      "x-ms-client-request-id" : "78f92cdf-e536-444c-81d5-35f6978408b2"
>>>>>>> a55d5dd9
    },
    "Response" : {
      "x-ms-version" : "2019-02-02",
      "Server" : "Windows-Azure-Blob/1.0 Microsoft-HTTPAPI/2.0",
<<<<<<< HEAD
      "ETag" : "\"0x8D732527B16C94C\"",
      "Last-Modified" : "Thu, 05 Sep 2019 22:43:33 GMT",
      "retry-after" : "0",
      "Content-Length" : "0",
      "StatusCode" : "201",
      "x-ms-request-id" : "e0dd8fa9-e01e-0026-183b-647b1f000000",
      "Date" : "Thu, 05 Sep 2019 22:43:32 GMT",
      "x-ms-client-request-id" : "d2ca01da-2a5a-48ac-87bf-92e1ffeef388"
=======
      "ETag" : "\"0x8D732FCE704BA62\"",
      "Last-Modified" : "Fri, 06 Sep 2019 19:03:28 GMT",
      "retry-after" : "0",
      "Content-Length" : "0",
      "StatusCode" : "201",
      "x-ms-request-id" : "b92e0eda-d01e-009e-14e5-644931000000",
      "Date" : "Fri, 06 Sep 2019 19:03:28 GMT",
      "x-ms-client-request-id" : "78f92cdf-e536-444c-81d5-35f6978408b2"
>>>>>>> a55d5dd9
    },
    "Exception" : null
  }, {
    "Method" : "PUT",
<<<<<<< HEAD
    "Uri" : "https://jaschrepragrs.blob.core.windows.net/jtcstageblockillegalarguments0445099d660b71abd649/javablobstageblockillegalarguments15492728e2d3c18e4",
    "Headers" : {
      "x-ms-version" : "2019-02-02",
      "User-Agent" : "azsdk-java-azure-storage-blob/12.0.0-preview.3 1.8.0_221; Windows 10 10.0",
      "x-ms-client-request-id" : "8c3763a8-d8f6-4f69-92be-3639499bf0e9",
=======
    "Uri" : "https://azstoragesdkaccount.blob.core.windows.net/jtcstageblockillegalarguments072603af94e5a9bb234b/javablobstageblockillegalarguments1038241721eaa1640",
    "Headers" : {
      "x-ms-version" : "2019-02-02",
      "User-Agent" : "azsdk-java-azure-storage-blob/12.0.0-preview.3 1.8.0_212; Windows 10 10.0",
      "x-ms-client-request-id" : "26d689ed-ca0b-4148-9995-ff96985ca140",
>>>>>>> a55d5dd9
      "Content-Type" : "application/octet-stream"
    },
    "Response" : {
      "x-ms-version" : "2019-02-02",
      "Server" : "Windows-Azure-Blob/1.0 Microsoft-HTTPAPI/2.0",
      "x-ms-content-crc64" : "6RYQPwaVsyQ=",
<<<<<<< HEAD
      "Last-Modified" : "Thu, 05 Sep 2019 22:43:33 GMT",
      "retry-after" : "0",
      "StatusCode" : "201",
      "x-ms-request-server-encrypted" : "true",
      "Date" : "Thu, 05 Sep 2019 22:43:32 GMT",
      "Content-MD5" : "wh+Wm18D0z1D4E+PE252gg==",
      "ETag" : "\"0x8D732527B23361E\"",
      "Content-Length" : "0",
      "x-ms-request-id" : "e0dd8fbf-e01e-0026-283b-647b1f000000",
      "x-ms-client-request-id" : "8c3763a8-d8f6-4f69-92be-3639499bf0e9"
=======
      "Last-Modified" : "Fri, 06 Sep 2019 19:03:28 GMT",
      "retry-after" : "0",
      "StatusCode" : "201",
      "x-ms-request-server-encrypted" : "true",
      "Date" : "Fri, 06 Sep 2019 19:03:28 GMT",
      "Content-MD5" : "wh+Wm18D0z1D4E+PE252gg==",
      "ETag" : "\"0x8D732FCE7163B03\"",
      "Content-Length" : "0",
      "x-ms-request-id" : "b92e0f57-d01e-009e-03e5-644931000000",
      "x-ms-client-request-id" : "26d689ed-ca0b-4148-9995-ff96985ca140"
>>>>>>> a55d5dd9
    },
    "Exception" : null
  }, {
    "Method" : "PUT",
<<<<<<< HEAD
    "Uri" : "https://jaschrepragrs.blob.core.windows.net/jtcstageblockillegalarguments0445099d660b71abd649/javablobstageblockillegalarguments15492728e2d3c18e4?blockid=MjY4ODkxYWQtZjBlNi00YzU4LTg1MjgtMjg5ZmQ2YmZjNzMw&comp=block",
    "Headers" : {
      "x-ms-version" : "2019-02-02",
      "User-Agent" : "azsdk-java-azure-storage-blob/12.0.0-preview.3 1.8.0_221; Windows 10 10.0",
      "x-ms-client-request-id" : "997a019e-faa1-43c2-9c59-36568c5a1951",
=======
    "Uri" : "https://azstoragesdkaccount.blob.core.windows.net/jtcstageblockillegalarguments072603af94e5a9bb234b/javablobstageblockillegalarguments1038241721eaa1640?blockid=YzRlNDMyMjQtMmJjYi00NTJjLTgyMmMtMDUyNTAxNjU1Yjg4&comp=block",
    "Headers" : {
      "x-ms-version" : "2019-02-02",
      "User-Agent" : "azsdk-java-azure-storage-blob/12.0.0-preview.3 1.8.0_212; Windows 10 10.0",
      "x-ms-client-request-id" : "7b05c733-34fb-426f-8af7-5760895cc1a9",
>>>>>>> a55d5dd9
      "Content-Type" : "application/octet-stream"
    },
    "Response" : null,
    "Exception" : {
      "ClassName" : "com.azure.core.exception.UnexpectedLengthException",
      "ErrorMessage" : "Request body emitted 7 bytes less than the expected 8 bytes."
    }
  }, {
    "Method" : "GET",
<<<<<<< HEAD
    "Uri" : "https://jaschrepragrs.blob.core.windows.net?prefix=jtcstageblockillegalarguments&comp=list",
    "Headers" : {
      "x-ms-version" : "2019-02-02",
      "User-Agent" : "azsdk-java-azure-storage-blob/12.0.0-preview.3 1.8.0_221; Windows 10 10.0",
      "x-ms-client-request-id" : "4d35f7c4-3d11-41be-baae-c6f44cfa693a"
=======
    "Uri" : "https://azstoragesdkaccount.blob.core.windows.net?prefix=jtcstageblockillegalarguments&comp=list",
    "Headers" : {
      "x-ms-version" : "2019-02-02",
      "User-Agent" : "azsdk-java-azure-storage-blob/12.0.0-preview.3 1.8.0_212; Windows 10 10.0",
      "x-ms-client-request-id" : "2e7a775f-4201-4d83-bb78-259cd3150765"
>>>>>>> a55d5dd9
    },
    "Response" : {
      "Transfer-Encoding" : "chunked",
      "x-ms-version" : "2019-02-02",
      "Server" : "Windows-Azure-Blob/1.0 Microsoft-HTTPAPI/2.0",
      "retry-after" : "0",
      "StatusCode" : "200",
<<<<<<< HEAD
      "x-ms-request-id" : "4c584e41-501e-0052-743b-64fd59000000",
      "Body" : "﻿<?xml version=\"1.0\" encoding=\"utf-8\"?><EnumerationResults ServiceEndpoint=\"https://jaschrepragrs.blob.core.windows.net/\"><Prefix>jtcstageblockillegalarguments</Prefix><Containers><Container><Name>jtcstageblockillegalarguments0445099d660b71abd649</Name><Properties><Last-Modified>Thu, 05 Sep 2019 22:43:33 GMT</Last-Modified><Etag>\"0x8D732527B16C94C\"</Etag><LeaseStatus>unlocked</LeaseStatus><LeaseState>available</LeaseState><DefaultEncryptionScope>$account-encryption-key</DefaultEncryptionScope><DenyEncryptionScopeOverride>false</DenyEncryptionScopeOverride><HasImmutabilityPolicy>false</HasImmutabilityPolicy><HasLegalHold>false</HasLegalHold></Properties></Container></Containers><NextMarker /></EnumerationResults>",
      "Date" : "Thu, 05 Sep 2019 22:43:33 GMT",
      "x-ms-client-request-id" : "4d35f7c4-3d11-41be-baae-c6f44cfa693a",
=======
      "x-ms-request-id" : "827773bf-d01e-0130-21e5-642c09000000",
      "Body" : "﻿<?xml version=\"1.0\" encoding=\"utf-8\"?><EnumerationResults ServiceEndpoint=\"https://azstoragesdkaccount.blob.core.windows.net/\"><Prefix>jtcstageblockillegalarguments</Prefix><Containers><Container><Name>jtcstageblockillegalarguments072603af94e5a9bb234b</Name><Properties><Last-Modified>Fri, 06 Sep 2019 19:03:28 GMT</Last-Modified><Etag>\"0x8D732FCE704BA62\"</Etag><LeaseStatus>unlocked</LeaseStatus><LeaseState>available</LeaseState><DefaultEncryptionScope>$account-encryption-key</DefaultEncryptionScope><DenyEncryptionScopeOverride>false</DenyEncryptionScopeOverride><HasImmutabilityPolicy>false</HasImmutabilityPolicy><HasLegalHold>false</HasLegalHold></Properties></Container></Containers><NextMarker /></EnumerationResults>",
      "Date" : "Fri, 06 Sep 2019 19:03:28 GMT",
      "x-ms-client-request-id" : "2e7a775f-4201-4d83-bb78-259cd3150765",
>>>>>>> a55d5dd9
      "Content-Type" : "application/xml"
    },
    "Exception" : null
  }, {
    "Method" : "DELETE",
<<<<<<< HEAD
    "Uri" : "https://jaschrepragrs.blob.core.windows.net/jtcstageblockillegalarguments0445099d660b71abd649?restype=container",
    "Headers" : {
      "x-ms-version" : "2019-02-02",
      "User-Agent" : "azsdk-java-azure-storage-blob/12.0.0-preview.3 1.8.0_221; Windows 10 10.0",
      "x-ms-client-request-id" : "b99fd173-9e31-48fb-922b-345fc93c3d05"
=======
    "Uri" : "https://azstoragesdkaccount.blob.core.windows.net/jtcstageblockillegalarguments072603af94e5a9bb234b?restype=container",
    "Headers" : {
      "x-ms-version" : "2019-02-02",
      "User-Agent" : "azsdk-java-azure-storage-blob/12.0.0-preview.3 1.8.0_212; Windows 10 10.0",
      "x-ms-client-request-id" : "29ffbfe4-72f9-4ce6-ac94-feb582f6520e"
>>>>>>> a55d5dd9
    },
    "Response" : {
      "x-ms-version" : "2019-02-02",
      "Server" : "Windows-Azure-Blob/1.0 Microsoft-HTTPAPI/2.0",
      "retry-after" : "0",
      "Content-Length" : "0",
      "StatusCode" : "202",
<<<<<<< HEAD
      "x-ms-request-id" : "4c584e5c-501e-0052-0c3b-64fd59000000",
      "Date" : "Thu, 05 Sep 2019 22:43:33 GMT",
      "x-ms-client-request-id" : "b99fd173-9e31-48fb-922b-345fc93c3d05"
    },
    "Exception" : null
  } ],
  "variables" : [ "jtcstageblockillegalarguments0445099d660b71abd649", "javablobstageblockillegalarguments15492728e2d3c18e4", "javablobstageblockillegalarguments20597593a9c442dba", "268891ad-f0e6-4c58-8528-289fd6bfc730" ]
=======
      "x-ms-request-id" : "827773c2-d01e-0130-23e5-642c09000000",
      "Date" : "Fri, 06 Sep 2019 19:03:28 GMT",
      "x-ms-client-request-id" : "29ffbfe4-72f9-4ce6-ac94-feb582f6520e"
    },
    "Exception" : null
  } ],
  "variables" : [ "jtcstageblockillegalarguments072603af94e5a9bb234b", "javablobstageblockillegalarguments1038241721eaa1640", "javablobstageblockillegalarguments24572351f86147c84", "c4e43224-2bcb-452c-822c-052501655b88" ]
>>>>>>> a55d5dd9
}<|MERGE_RESOLUTION|>--- conflicted
+++ resolved
@@ -1,105 +1,57 @@
 {
   "networkCallRecords" : [ {
     "Method" : "PUT",
-<<<<<<< HEAD
-    "Uri" : "https://jaschrepragrs.blob.core.windows.net/jtcstageblockillegalarguments0445099d660b71abd649?restype=container",
+    "Uri" : "https://jaschrepragrs.blob.core.windows.net/jtcstageblockillegalarguments0098539e880ac99fcd47?restype=container",
     "Headers" : {
       "x-ms-version" : "2019-02-02",
       "User-Agent" : "azsdk-java-azure-storage-blob/12.0.0-preview.3 1.8.0_221; Windows 10 10.0",
-      "x-ms-client-request-id" : "d2ca01da-2a5a-48ac-87bf-92e1ffeef388"
-=======
-    "Uri" : "https://azstoragesdkaccount.blob.core.windows.net/jtcstageblockillegalarguments072603af94e5a9bb234b?restype=container",
-    "Headers" : {
-      "x-ms-version" : "2019-02-02",
-      "User-Agent" : "azsdk-java-azure-storage-blob/12.0.0-preview.3 1.8.0_212; Windows 10 10.0",
-      "x-ms-client-request-id" : "78f92cdf-e536-444c-81d5-35f6978408b2"
->>>>>>> a55d5dd9
+      "x-ms-client-request-id" : "46e4d164-9e4f-412d-8681-379fd29325ed"
     },
     "Response" : {
       "x-ms-version" : "2019-02-02",
       "Server" : "Windows-Azure-Blob/1.0 Microsoft-HTTPAPI/2.0",
-<<<<<<< HEAD
-      "ETag" : "\"0x8D732527B16C94C\"",
-      "Last-Modified" : "Thu, 05 Sep 2019 22:43:33 GMT",
+      "ETag" : "\"0x8D73561B4EB0416\"",
+      "Last-Modified" : "Mon, 09 Sep 2019 20:10:05 GMT",
       "retry-after" : "0",
       "Content-Length" : "0",
       "StatusCode" : "201",
-      "x-ms-request-id" : "e0dd8fa9-e01e-0026-183b-647b1f000000",
-      "Date" : "Thu, 05 Sep 2019 22:43:32 GMT",
-      "x-ms-client-request-id" : "d2ca01da-2a5a-48ac-87bf-92e1ffeef388"
-=======
-      "ETag" : "\"0x8D732FCE704BA62\"",
-      "Last-Modified" : "Fri, 06 Sep 2019 19:03:28 GMT",
-      "retry-after" : "0",
-      "Content-Length" : "0",
-      "StatusCode" : "201",
-      "x-ms-request-id" : "b92e0eda-d01e-009e-14e5-644931000000",
-      "Date" : "Fri, 06 Sep 2019 19:03:28 GMT",
-      "x-ms-client-request-id" : "78f92cdf-e536-444c-81d5-35f6978408b2"
->>>>>>> a55d5dd9
+      "x-ms-request-id" : "9ebd5c62-501e-003f-144a-675777000000",
+      "Date" : "Mon, 09 Sep 2019 20:10:05 GMT",
+      "x-ms-client-request-id" : "46e4d164-9e4f-412d-8681-379fd29325ed"
     },
     "Exception" : null
   }, {
     "Method" : "PUT",
-<<<<<<< HEAD
-    "Uri" : "https://jaschrepragrs.blob.core.windows.net/jtcstageblockillegalarguments0445099d660b71abd649/javablobstageblockillegalarguments15492728e2d3c18e4",
+    "Uri" : "https://jaschrepragrs.blob.core.windows.net/jtcstageblockillegalarguments0098539e880ac99fcd47/javablobstageblockillegalarguments129983afd9e6c0d6f",
     "Headers" : {
       "x-ms-version" : "2019-02-02",
       "User-Agent" : "azsdk-java-azure-storage-blob/12.0.0-preview.3 1.8.0_221; Windows 10 10.0",
-      "x-ms-client-request-id" : "8c3763a8-d8f6-4f69-92be-3639499bf0e9",
-=======
-    "Uri" : "https://azstoragesdkaccount.blob.core.windows.net/jtcstageblockillegalarguments072603af94e5a9bb234b/javablobstageblockillegalarguments1038241721eaa1640",
-    "Headers" : {
-      "x-ms-version" : "2019-02-02",
-      "User-Agent" : "azsdk-java-azure-storage-blob/12.0.0-preview.3 1.8.0_212; Windows 10 10.0",
-      "x-ms-client-request-id" : "26d689ed-ca0b-4148-9995-ff96985ca140",
->>>>>>> a55d5dd9
+      "x-ms-client-request-id" : "db82a2a6-f42b-40a6-b626-36ddb7161ab1",
       "Content-Type" : "application/octet-stream"
     },
     "Response" : {
       "x-ms-version" : "2019-02-02",
       "Server" : "Windows-Azure-Blob/1.0 Microsoft-HTTPAPI/2.0",
       "x-ms-content-crc64" : "6RYQPwaVsyQ=",
-<<<<<<< HEAD
-      "Last-Modified" : "Thu, 05 Sep 2019 22:43:33 GMT",
+      "Last-Modified" : "Mon, 09 Sep 2019 20:10:06 GMT",
       "retry-after" : "0",
       "StatusCode" : "201",
       "x-ms-request-server-encrypted" : "true",
-      "Date" : "Thu, 05 Sep 2019 22:43:32 GMT",
+      "Date" : "Mon, 09 Sep 2019 20:10:05 GMT",
       "Content-MD5" : "wh+Wm18D0z1D4E+PE252gg==",
-      "ETag" : "\"0x8D732527B23361E\"",
+      "ETag" : "\"0x8D73561B4F8432D\"",
       "Content-Length" : "0",
-      "x-ms-request-id" : "e0dd8fbf-e01e-0026-283b-647b1f000000",
-      "x-ms-client-request-id" : "8c3763a8-d8f6-4f69-92be-3639499bf0e9"
-=======
-      "Last-Modified" : "Fri, 06 Sep 2019 19:03:28 GMT",
-      "retry-after" : "0",
-      "StatusCode" : "201",
-      "x-ms-request-server-encrypted" : "true",
-      "Date" : "Fri, 06 Sep 2019 19:03:28 GMT",
-      "Content-MD5" : "wh+Wm18D0z1D4E+PE252gg==",
-      "ETag" : "\"0x8D732FCE7163B03\"",
-      "Content-Length" : "0",
-      "x-ms-request-id" : "b92e0f57-d01e-009e-03e5-644931000000",
-      "x-ms-client-request-id" : "26d689ed-ca0b-4148-9995-ff96985ca140"
->>>>>>> a55d5dd9
+      "x-ms-request-id" : "9ebd5c77-501e-003f-264a-675777000000",
+      "x-ms-client-request-id" : "db82a2a6-f42b-40a6-b626-36ddb7161ab1"
     },
     "Exception" : null
   }, {
     "Method" : "PUT",
-<<<<<<< HEAD
-    "Uri" : "https://jaschrepragrs.blob.core.windows.net/jtcstageblockillegalarguments0445099d660b71abd649/javablobstageblockillegalarguments15492728e2d3c18e4?blockid=MjY4ODkxYWQtZjBlNi00YzU4LTg1MjgtMjg5ZmQ2YmZjNzMw&comp=block",
+    "Uri" : "https://jaschrepragrs.blob.core.windows.net/jtcstageblockillegalarguments0098539e880ac99fcd47/javablobstageblockillegalarguments129983afd9e6c0d6f?blockid=ODIwN2Y1MzEtNzZhZS00ZjBiLTk4ZWQtMmE2MjhmNjJjMWJj&comp=block",
     "Headers" : {
       "x-ms-version" : "2019-02-02",
       "User-Agent" : "azsdk-java-azure-storage-blob/12.0.0-preview.3 1.8.0_221; Windows 10 10.0",
-      "x-ms-client-request-id" : "997a019e-faa1-43c2-9c59-36568c5a1951",
-=======
-    "Uri" : "https://azstoragesdkaccount.blob.core.windows.net/jtcstageblockillegalarguments072603af94e5a9bb234b/javablobstageblockillegalarguments1038241721eaa1640?blockid=YzRlNDMyMjQtMmJjYi00NTJjLTgyMmMtMDUyNTAxNjU1Yjg4&comp=block",
-    "Headers" : {
-      "x-ms-version" : "2019-02-02",
-      "User-Agent" : "azsdk-java-azure-storage-blob/12.0.0-preview.3 1.8.0_212; Windows 10 10.0",
-      "x-ms-client-request-id" : "7b05c733-34fb-426f-8af7-5760895cc1a9",
->>>>>>> a55d5dd9
+      "x-ms-client-request-id" : "1cf3ed77-a3f0-4a80-a492-a02632d8b31f",
       "Content-Type" : "application/octet-stream"
     },
     "Response" : null,
@@ -109,19 +61,11 @@
     }
   }, {
     "Method" : "GET",
-<<<<<<< HEAD
     "Uri" : "https://jaschrepragrs.blob.core.windows.net?prefix=jtcstageblockillegalarguments&comp=list",
     "Headers" : {
       "x-ms-version" : "2019-02-02",
       "User-Agent" : "azsdk-java-azure-storage-blob/12.0.0-preview.3 1.8.0_221; Windows 10 10.0",
-      "x-ms-client-request-id" : "4d35f7c4-3d11-41be-baae-c6f44cfa693a"
-=======
-    "Uri" : "https://azstoragesdkaccount.blob.core.windows.net?prefix=jtcstageblockillegalarguments&comp=list",
-    "Headers" : {
-      "x-ms-version" : "2019-02-02",
-      "User-Agent" : "azsdk-java-azure-storage-blob/12.0.0-preview.3 1.8.0_212; Windows 10 10.0",
-      "x-ms-client-request-id" : "2e7a775f-4201-4d83-bb78-259cd3150765"
->>>>>>> a55d5dd9
+      "x-ms-client-request-id" : "5157d47d-3920-42b9-9f86-894f5a489ffb"
     },
     "Response" : {
       "Transfer-Encoding" : "chunked",
@@ -129,35 +73,20 @@
       "Server" : "Windows-Azure-Blob/1.0 Microsoft-HTTPAPI/2.0",
       "retry-after" : "0",
       "StatusCode" : "200",
-<<<<<<< HEAD
-      "x-ms-request-id" : "4c584e41-501e-0052-743b-64fd59000000",
-      "Body" : "﻿<?xml version=\"1.0\" encoding=\"utf-8\"?><EnumerationResults ServiceEndpoint=\"https://jaschrepragrs.blob.core.windows.net/\"><Prefix>jtcstageblockillegalarguments</Prefix><Containers><Container><Name>jtcstageblockillegalarguments0445099d660b71abd649</Name><Properties><Last-Modified>Thu, 05 Sep 2019 22:43:33 GMT</Last-Modified><Etag>\"0x8D732527B16C94C\"</Etag><LeaseStatus>unlocked</LeaseStatus><LeaseState>available</LeaseState><DefaultEncryptionScope>$account-encryption-key</DefaultEncryptionScope><DenyEncryptionScopeOverride>false</DenyEncryptionScopeOverride><HasImmutabilityPolicy>false</HasImmutabilityPolicy><HasLegalHold>false</HasLegalHold></Properties></Container></Containers><NextMarker /></EnumerationResults>",
-      "Date" : "Thu, 05 Sep 2019 22:43:33 GMT",
-      "x-ms-client-request-id" : "4d35f7c4-3d11-41be-baae-c6f44cfa693a",
-=======
-      "x-ms-request-id" : "827773bf-d01e-0130-21e5-642c09000000",
-      "Body" : "﻿<?xml version=\"1.0\" encoding=\"utf-8\"?><EnumerationResults ServiceEndpoint=\"https://azstoragesdkaccount.blob.core.windows.net/\"><Prefix>jtcstageblockillegalarguments</Prefix><Containers><Container><Name>jtcstageblockillegalarguments072603af94e5a9bb234b</Name><Properties><Last-Modified>Fri, 06 Sep 2019 19:03:28 GMT</Last-Modified><Etag>\"0x8D732FCE704BA62\"</Etag><LeaseStatus>unlocked</LeaseStatus><LeaseState>available</LeaseState><DefaultEncryptionScope>$account-encryption-key</DefaultEncryptionScope><DenyEncryptionScopeOverride>false</DenyEncryptionScopeOverride><HasImmutabilityPolicy>false</HasImmutabilityPolicy><HasLegalHold>false</HasLegalHold></Properties></Container></Containers><NextMarker /></EnumerationResults>",
-      "Date" : "Fri, 06 Sep 2019 19:03:28 GMT",
-      "x-ms-client-request-id" : "2e7a775f-4201-4d83-bb78-259cd3150765",
->>>>>>> a55d5dd9
+      "x-ms-request-id" : "a78c2363-401e-002b-2c4a-679413000000",
+      "Body" : "﻿<?xml version=\"1.0\" encoding=\"utf-8\"?><EnumerationResults ServiceEndpoint=\"https://jaschrepragrs.blob.core.windows.net/\"><Prefix>jtcstageblockillegalarguments</Prefix><Containers><Container><Name>jtcstageblockillegalarguments0098539e880ac99fcd47</Name><Properties><Last-Modified>Mon, 09 Sep 2019 20:10:05 GMT</Last-Modified><Etag>\"0x8D73561B4EB0416\"</Etag><LeaseStatus>unlocked</LeaseStatus><LeaseState>available</LeaseState><DefaultEncryptionScope>$account-encryption-key</DefaultEncryptionScope><DenyEncryptionScopeOverride>false</DenyEncryptionScopeOverride><HasImmutabilityPolicy>false</HasImmutabilityPolicy><HasLegalHold>false</HasLegalHold></Properties></Container></Containers><NextMarker /></EnumerationResults>",
+      "Date" : "Mon, 09 Sep 2019 20:10:06 GMT",
+      "x-ms-client-request-id" : "5157d47d-3920-42b9-9f86-894f5a489ffb",
       "Content-Type" : "application/xml"
     },
     "Exception" : null
   }, {
     "Method" : "DELETE",
-<<<<<<< HEAD
-    "Uri" : "https://jaschrepragrs.blob.core.windows.net/jtcstageblockillegalarguments0445099d660b71abd649?restype=container",
+    "Uri" : "https://jaschrepragrs.blob.core.windows.net/jtcstageblockillegalarguments0098539e880ac99fcd47?restype=container",
     "Headers" : {
       "x-ms-version" : "2019-02-02",
       "User-Agent" : "azsdk-java-azure-storage-blob/12.0.0-preview.3 1.8.0_221; Windows 10 10.0",
-      "x-ms-client-request-id" : "b99fd173-9e31-48fb-922b-345fc93c3d05"
-=======
-    "Uri" : "https://azstoragesdkaccount.blob.core.windows.net/jtcstageblockillegalarguments072603af94e5a9bb234b?restype=container",
-    "Headers" : {
-      "x-ms-version" : "2019-02-02",
-      "User-Agent" : "azsdk-java-azure-storage-blob/12.0.0-preview.3 1.8.0_212; Windows 10 10.0",
-      "x-ms-client-request-id" : "29ffbfe4-72f9-4ce6-ac94-feb582f6520e"
->>>>>>> a55d5dd9
+      "x-ms-client-request-id" : "3c2dc44c-c2ba-48b5-8091-21252647f32c"
     },
     "Response" : {
       "x-ms-version" : "2019-02-02",
@@ -165,21 +94,11 @@
       "retry-after" : "0",
       "Content-Length" : "0",
       "StatusCode" : "202",
-<<<<<<< HEAD
-      "x-ms-request-id" : "4c584e5c-501e-0052-0c3b-64fd59000000",
-      "Date" : "Thu, 05 Sep 2019 22:43:33 GMT",
-      "x-ms-client-request-id" : "b99fd173-9e31-48fb-922b-345fc93c3d05"
+      "x-ms-request-id" : "a78c2374-401e-002b-3c4a-679413000000",
+      "Date" : "Mon, 09 Sep 2019 20:10:06 GMT",
+      "x-ms-client-request-id" : "3c2dc44c-c2ba-48b5-8091-21252647f32c"
     },
     "Exception" : null
   } ],
-  "variables" : [ "jtcstageblockillegalarguments0445099d660b71abd649", "javablobstageblockillegalarguments15492728e2d3c18e4", "javablobstageblockillegalarguments20597593a9c442dba", "268891ad-f0e6-4c58-8528-289fd6bfc730" ]
-=======
-      "x-ms-request-id" : "827773c2-d01e-0130-23e5-642c09000000",
-      "Date" : "Fri, 06 Sep 2019 19:03:28 GMT",
-      "x-ms-client-request-id" : "29ffbfe4-72f9-4ce6-ac94-feb582f6520e"
-    },
-    "Exception" : null
-  } ],
-  "variables" : [ "jtcstageblockillegalarguments072603af94e5a9bb234b", "javablobstageblockillegalarguments1038241721eaa1640", "javablobstageblockillegalarguments24572351f86147c84", "c4e43224-2bcb-452c-822c-052501655b88" ]
->>>>>>> a55d5dd9
+  "variables" : [ "jtcstageblockillegalarguments0098539e880ac99fcd47", "javablobstageblockillegalarguments129983afd9e6c0d6f", "javablobstageblockillegalarguments29539024f93dac32a", "8207f531-76ae-4f0b-98ed-2a628f62c1bc" ]
 }