--- conflicted
+++ resolved
@@ -1,620 +1,63 @@
 {
   "networkCallRecords" : [ {
     "Method" : "PUT",
-<<<<<<< HEAD
-    "Uri" : "https://jaschrepragrs.blob.core.windows.net/jtcstageblockillegalarguments016866175f98534ad74d?restype=container",
+    "Uri" : "https://jaschrepragrs.blob.core.windows.net/jtcstageblockillegalarguments0445099d660b71abd649?restype=container",
     "Headers" : {
       "x-ms-version" : "2019-02-02",
       "User-Agent" : "azsdk-java-azure-storage-blob/12.0.0-preview.3 1.8.0_221; Windows 10 10.0",
-      "x-ms-client-request-id" : "75764c76-35bc-4515-a321-43fc64fbe0b3"
-=======
-    "Uri" : "http://azstoragesdkaccount.blob.core.windows.net/jtcstageblockillegalarguments081774e4498671934640?restype=container",
-    "Headers" : {
-      "x-ms-version" : "2019-02-02",
-      "User-Agent" : "azsdk-java-azure-storage-blob/12.0.0-preview.3 1.8.0_221; Windows 10 10.0",
-      "x-ms-client-request-id" : "32d994b9-55d0-4b3f-a22c-12f5bf92a5dc"
->>>>>>> cab5d637
+      "x-ms-client-request-id" : "d2ca01da-2a5a-48ac-87bf-92e1ffeef388"
     },
     "Response" : {
       "x-ms-version" : "2019-02-02",
       "Server" : "Windows-Azure-Blob/1.0 Microsoft-HTTPAPI/2.0",
-<<<<<<< HEAD
-      "ETag" : "\"0x8D7324A04ACEFB0\"",
-      "Last-Modified" : "Thu, 05 Sep 2019 21:42:58 GMT",
+      "ETag" : "\"0x8D732527B16C94C\"",
+      "Last-Modified" : "Thu, 05 Sep 2019 22:43:33 GMT",
       "retry-after" : "0",
       "Content-Length" : "0",
       "StatusCode" : "201",
-      "x-ms-request-id" : "8d48dad0-801e-0072-2732-649195000000",
-      "Date" : "Thu, 05 Sep 2019 21:42:57 GMT",
-      "x-ms-client-request-id" : "75764c76-35bc-4515-a321-43fc64fbe0b3"
-=======
-      "ETag" : "\"0x8D7315A71E8202F\"",
-      "Last-Modified" : "Wed, 04 Sep 2019 17:08:02 GMT",
-      "retry-after" : "0",
-      "Content-Length" : "0",
-      "StatusCode" : "201",
-      "x-ms-request-id" : "eeaf0b96-001e-00fa-0643-63f991000000",
-      "Date" : "Wed, 04 Sep 2019 17:08:02 GMT",
-      "x-ms-client-request-id" : "32d994b9-55d0-4b3f-a22c-12f5bf92a5dc"
->>>>>>> cab5d637
+      "x-ms-request-id" : "e0dd8fa9-e01e-0026-183b-647b1f000000",
+      "Date" : "Thu, 05 Sep 2019 22:43:32 GMT",
+      "x-ms-client-request-id" : "d2ca01da-2a5a-48ac-87bf-92e1ffeef388"
     },
     "Exception" : null
   }, {
     "Method" : "PUT",
-<<<<<<< HEAD
-    "Uri" : "https://jaschrepragrs.blob.core.windows.net/jtcstageblockillegalarguments016866175f98534ad74d/javablobstageblockillegalarguments11833014487ed1393",
+    "Uri" : "https://jaschrepragrs.blob.core.windows.net/jtcstageblockillegalarguments0445099d660b71abd649/javablobstageblockillegalarguments15492728e2d3c18e4",
     "Headers" : {
       "x-ms-version" : "2019-02-02",
       "User-Agent" : "azsdk-java-azure-storage-blob/12.0.0-preview.3 1.8.0_221; Windows 10 10.0",
-      "x-ms-client-request-id" : "80f73383-8b32-4fdb-929e-842957183467",
-=======
-    "Uri" : "http://azstoragesdkaccount.blob.core.windows.net/jtcstageblockillegalarguments081774e4498671934640/javablobstageblockillegalarguments174600874f5181e8a",
-    "Headers" : {
-      "x-ms-version" : "2019-02-02",
-      "User-Agent" : "azsdk-java-azure-storage-blob/12.0.0-preview.3 1.8.0_221; Windows 10 10.0",
-      "x-ms-client-request-id" : "5a8b766c-aa3e-4567-bb93-d647ac768edf",
->>>>>>> cab5d637
+      "x-ms-client-request-id" : "8c3763a8-d8f6-4f69-92be-3639499bf0e9",
       "Content-Type" : "application/octet-stream"
     },
     "Response" : {
       "x-ms-version" : "2019-02-02",
       "Server" : "Windows-Azure-Blob/1.0 Microsoft-HTTPAPI/2.0",
       "x-ms-content-crc64" : "6RYQPwaVsyQ=",
-<<<<<<< HEAD
-      "Last-Modified" : "Thu, 05 Sep 2019 21:42:58 GMT",
+      "Last-Modified" : "Thu, 05 Sep 2019 22:43:33 GMT",
       "retry-after" : "0",
       "StatusCode" : "201",
       "x-ms-request-server-encrypted" : "true",
-      "Date" : "Thu, 05 Sep 2019 21:42:58 GMT",
+      "Date" : "Thu, 05 Sep 2019 22:43:32 GMT",
       "Content-MD5" : "wh+Wm18D0z1D4E+PE252gg==",
-      "ETag" : "\"0x8D7324A04B9C921\"",
+      "ETag" : "\"0x8D732527B23361E\"",
       "Content-Length" : "0",
-      "x-ms-request-id" : "8d48dadd-801e-0072-3332-649195000000",
-      "x-ms-client-request-id" : "80f73383-8b32-4fdb-929e-842957183467"
-=======
-      "Last-Modified" : "Wed, 04 Sep 2019 17:08:02 GMT",
-      "retry-after" : "0",
-      "StatusCode" : "201",
-      "x-ms-request-server-encrypted" : "true",
-      "Date" : "Wed, 04 Sep 2019 17:08:02 GMT",
-      "Content-MD5" : "wh+Wm18D0z1D4E+PE252gg==",
-      "ETag" : "\"0x8D7315A71F0F76C\"",
-      "Content-Length" : "0",
-      "x-ms-request-id" : "eeaf0bbf-001e-00fa-2a43-63f991000000",
-      "x-ms-client-request-id" : "5a8b766c-aa3e-4567-bb93-d647ac768edf"
->>>>>>> cab5d637
+      "x-ms-request-id" : "e0dd8fbf-e01e-0026-283b-647b1f000000",
+      "x-ms-client-request-id" : "8c3763a8-d8f6-4f69-92be-3639499bf0e9"
     },
     "Exception" : null
   }, {
     "Method" : "PUT",
-<<<<<<< HEAD
-    "Uri" : "https://jaschrepragrs.blob.core.windows.net/jtcstageblockillegalarguments016866175f98534ad74d/javablobstageblockillegalarguments11833014487ed1393?blockid=ZWYyYjNiYjItMjI3OC00YmY5LWE5NTctZWJmYzE1NTljYTYy&comp=block",
+    "Uri" : "https://jaschrepragrs.blob.core.windows.net/jtcstageblockillegalarguments0445099d660b71abd649/javablobstageblockillegalarguments15492728e2d3c18e4?blockid=MjY4ODkxYWQtZjBlNi00YzU4LTg1MjgtMjg5ZmQ2YmZjNzMw&comp=block",
     "Headers" : {
       "x-ms-version" : "2019-02-02",
       "User-Agent" : "azsdk-java-azure-storage-blob/12.0.0-preview.3 1.8.0_221; Windows 10 10.0",
-      "x-ms-client-request-id" : "f2276c23-a73d-4ab7-9fa4-f158409ddc89",
-=======
-    "Uri" : "http://azstoragesdkaccount.blob.core.windows.net/jtcstageblockillegalarguments081774e4498671934640/javablobstageblockillegalarguments174600874f5181e8a?blockid=MjhhNmI2ZjgtMDhmOC00ODc3LTk3MDctYmIxMjgwNjJjZDVh&comp=block",
-    "Headers" : {
-      "x-ms-version" : "2019-02-02",
-      "User-Agent" : "azsdk-java-azure-storage-blob/12.0.0-preview.3 1.8.0_221; Windows 10 10.0",
-      "x-ms-client-request-id" : "0fcb9a39-c3ab-4e45-be53-139f9dfc116d",
->>>>>>> cab5d637
+      "x-ms-client-request-id" : "997a019e-faa1-43c2-9c59-36568c5a1951",
       "Content-Type" : "application/octet-stream"
     },
     "Response" : null,
     "Exception" : {
-<<<<<<< HEAD
-      "Throwable" : {
-        "cause" : null,
-        "stackTrace" : [ {
-          "methodName" : "read",
-          "fileName" : "ByteArrayInputStream.java",
-          "lineNumber" : 180,
-          "className" : "java.io.ByteArrayInputStream",
-          "nativeMethod" : false
-        }, {
-          "methodName" : "lambda$null$4",
-          "fileName" : "BlockBlobClient.java",
-          "lineNumber" : 241,
-          "className" : "com.azure.storage.blob.BlockBlobClient",
-          "nativeMethod" : false
-        }, {
-          "methodName" : "call",
-          "fileName" : "MonoCallable.java",
-          "lineNumber" : 91,
-          "className" : "reactor.core.publisher.MonoCallable",
-          "nativeMethod" : false
-        }, {
-          "methodName" : "drain",
-          "fileName" : "FluxConcatMap.java",
-          "lineNumber" : 402,
-          "className" : "reactor.core.publisher.FluxConcatMap$ConcatMapImmediate",
-          "nativeMethod" : false
-        }, {
-          "methodName" : "onNext",
-          "fileName" : "FluxConcatMap.java",
-          "lineNumber" : 244,
-          "className" : "reactor.core.publisher.FluxConcatMap$ConcatMapImmediate",
-          "nativeMethod" : false
-        }, {
-          "methodName" : "onNext",
-          "fileName" : "FluxMapFuseable.java",
-          "lineNumber" : 121,
-          "className" : "reactor.core.publisher.FluxMapFuseable$MapFuseableSubscriber",
-          "nativeMethod" : false
-        }, {
-          "methodName" : "request",
-          "fileName" : "FluxJust.java",
-          "lineNumber" : 99,
-          "className" : "reactor.core.publisher.FluxJust$WeakScalarSubscription",
-          "nativeMethod" : false
-        }, {
-          "methodName" : "request",
-          "fileName" : "FluxMapFuseable.java",
-          "lineNumber" : 162,
-          "className" : "reactor.core.publisher.FluxMapFuseable$MapFuseableSubscriber",
-          "nativeMethod" : false
-        }, {
-          "methodName" : "onSubscribe",
-          "fileName" : "FluxConcatMap.java",
-          "lineNumber" : 229,
-          "className" : "reactor.core.publisher.FluxConcatMap$ConcatMapImmediate",
-          "nativeMethod" : false
-        }, {
-          "methodName" : "onSubscribe",
-          "fileName" : "FluxMapFuseable.java",
-          "lineNumber" : 90,
-          "className" : "reactor.core.publisher.FluxMapFuseable$MapFuseableSubscriber",
-          "nativeMethod" : false
-        }, {
-          "methodName" : "subscribe",
-          "fileName" : "FluxJust.java",
-          "lineNumber" : 70,
-          "className" : "reactor.core.publisher.FluxJust",
-          "nativeMethod" : false
-        }, {
-          "methodName" : "subscribe",
-          "fileName" : "FluxMapFuseable.java",
-          "lineNumber" : 63,
-          "className" : "reactor.core.publisher.FluxMapFuseable",
-          "nativeMethod" : false
-        }, {
-          "methodName" : "subscribe",
-          "fileName" : "FluxConcatMap.java",
-          "lineNumber" : 121,
-          "className" : "reactor.core.publisher.FluxConcatMap",
-          "nativeMethod" : false
-        }, {
-          "methodName" : "subscribe",
-          "fileName" : "Flux.java",
-          "lineNumber" : 7921,
-          "className" : "reactor.core.publisher.Flux",
-          "nativeMethod" : false
-        }, {
-          "methodName" : "run",
-          "fileName" : "FluxSubscribeOn.java",
-          "lineNumber" : 194,
-          "className" : "reactor.core.publisher.FluxSubscribeOn$SubscribeOnSubscriber",
-          "nativeMethod" : false
-        }, {
-          "methodName" : "call",
-          "fileName" : "WorkerTask.java",
-          "lineNumber" : 84,
-          "className" : "reactor.core.scheduler.WorkerTask",
-          "nativeMethod" : false
-        }, {
-          "methodName" : "call",
-          "fileName" : "WorkerTask.java",
-          "lineNumber" : 37,
-          "className" : "reactor.core.scheduler.WorkerTask",
-          "nativeMethod" : false
-        }, {
-          "methodName" : "run",
-          "fileName" : "FutureTask.java",
-          "lineNumber" : 266,
-          "className" : "java.util.concurrent.FutureTask",
-          "nativeMethod" : false
-        }, {
-          "methodName" : "access$201",
-          "fileName" : "ScheduledThreadPoolExecutor.java",
-          "lineNumber" : 180,
-          "className" : "java.util.concurrent.ScheduledThreadPoolExecutor$ScheduledFutureTask",
-          "nativeMethod" : false
-        }, {
-          "methodName" : "run",
-          "fileName" : "ScheduledThreadPoolExecutor.java",
-          "lineNumber" : 293,
-          "className" : "java.util.concurrent.ScheduledThreadPoolExecutor$ScheduledFutureTask",
-          "nativeMethod" : false
-        }, {
-          "methodName" : "runWorker",
-          "fileName" : "ThreadPoolExecutor.java",
-          "lineNumber" : 1149,
-          "className" : "java.util.concurrent.ThreadPoolExecutor",
-          "nativeMethod" : false
-        }, {
-          "methodName" : "run",
-          "fileName" : "ThreadPoolExecutor.java",
-          "lineNumber" : 624,
-          "className" : "java.util.concurrent.ThreadPoolExecutor$Worker",
-          "nativeMethod" : false
-        }, {
-          "methodName" : "run",
-          "fileName" : "Thread.java",
-          "lineNumber" : 748,
-          "className" : "java.lang.Thread",
-          "nativeMethod" : false
-        } ],
-        "localizedMessage" : null,
-        "message" : null,
-        "suppressed" : [ {
-          "cause" : null,
-          "stackTrace" : [ {
-            "methodName" : "blockingGet",
-            "fileName" : "BlockingSingleSubscriber.java",
-            "lineNumber" : 93,
-            "className" : "reactor.core.publisher.BlockingSingleSubscriber",
-            "nativeMethod" : false
-          }, {
-            "methodName" : "block",
-            "fileName" : "Mono.java",
-            "lineNumber" : 1494,
-            "className" : "reactor.core.publisher.Mono",
-            "nativeMethod" : false
-          }, {
-            "methodName" : "blockWithOptionalTimeout",
-            "fileName" : "Utility.java",
-            "lineNumber" : 235,
-            "className" : "com.azure.storage.common.Utility",
-            "nativeMethod" : false
-          }, {
-            "methodName" : "stageBlockWithResponse",
-            "fileName" : "BlockBlobClient.java",
-            "lineNumber" : 248,
-            "className" : "com.azure.storage.blob.BlockBlobClient",
-            "nativeMethod" : false
-          }, {
-            "methodName" : "stageBlock",
-            "fileName" : "BlockBlobClient.java",
-            "lineNumber" : 211,
-            "className" : "com.azure.storage.blob.BlockBlobClient",
-            "nativeMethod" : false
-          }, {
-            "methodName" : "invoke0",
-            "fileName" : "NativeMethodAccessorImpl.java",
-            "lineNumber" : -2,
-            "className" : "sun.reflect.NativeMethodAccessorImpl",
-            "nativeMethod" : true
-          }, {
-            "methodName" : "invoke",
-            "fileName" : "NativeMethodAccessorImpl.java",
-            "lineNumber" : 62,
-            "className" : "sun.reflect.NativeMethodAccessorImpl",
-            "nativeMethod" : false
-          }, {
-            "methodName" : "invoke",
-            "fileName" : "DelegatingMethodAccessorImpl.java",
-            "lineNumber" : 43,
-            "className" : "sun.reflect.DelegatingMethodAccessorImpl",
-            "nativeMethod" : false
-          }, {
-            "methodName" : "invoke",
-            "fileName" : "Method.java",
-            "lineNumber" : 498,
-            "className" : "java.lang.reflect.Method",
-            "nativeMethod" : false
-          }, {
-            "methodName" : "doInvoke",
-            "fileName" : "PlainObjectMetaMethodSite.java",
-            "lineNumber" : 43,
-            "className" : "org.codehaus.groovy.runtime.callsite.PlainObjectMetaMethodSite",
-            "nativeMethod" : false
-          }, {
-            "methodName" : "invoke",
-            "fileName" : "PojoMetaMethodSite.java",
-            "lineNumber" : 202,
-            "className" : "org.codehaus.groovy.runtime.callsite.PojoMetaMethodSite$PojoCachedMethodSiteNoUnwrap",
-            "nativeMethod" : false
-          }, {
-            "methodName" : "call",
-            "fileName" : "PojoMetaMethodSite.java",
-            "lineNumber" : 55,
-            "className" : "org.codehaus.groovy.runtime.callsite.PojoMetaMethodSite",
-            "nativeMethod" : false
-          }, {
-            "methodName" : "defaultCall",
-            "fileName" : "CallSiteArray.java",
-            "lineNumber" : 47,
-            "className" : "org.codehaus.groovy.runtime.callsite.CallSiteArray",
-            "nativeMethod" : false
-          }, {
-            "methodName" : "call",
-            "fileName" : "PojoMetaMethodSite.java",
-            "lineNumber" : 57,
-            "className" : "org.codehaus.groovy.runtime.callsite.PojoMetaMethodSite",
-            "nativeMethod" : false
-          }, {
-            "methodName" : "call",
-            "fileName" : "AbstractCallSite.java",
-            "lineNumber" : 143,
-            "className" : "org.codehaus.groovy.runtime.callsite.AbstractCallSite",
-            "nativeMethod" : false
-          }, {
-            "methodName" : "$spock_feature_1_2",
-            "fileName" : "BlockBlobAPITest.groovy",
-            "lineNumber" : 77,
-            "className" : "com.azure.storage.blob.BlockBlobAPITest",
-            "nativeMethod" : false
-          }, {
-            "methodName" : "invoke0",
-            "fileName" : "NativeMethodAccessorImpl.java",
-            "lineNumber" : -2,
-            "className" : "sun.reflect.NativeMethodAccessorImpl",
-            "nativeMethod" : true
-          }, {
-            "methodName" : "invoke",
-            "fileName" : "NativeMethodAccessorImpl.java",
-            "lineNumber" : 62,
-            "className" : "sun.reflect.NativeMethodAccessorImpl",
-            "nativeMethod" : false
-          }, {
-            "methodName" : "invoke",
-            "fileName" : "DelegatingMethodAccessorImpl.java",
-            "lineNumber" : 43,
-            "className" : "sun.reflect.DelegatingMethodAccessorImpl",
-            "nativeMethod" : false
-          }, {
-            "methodName" : "invoke",
-            "fileName" : "Method.java",
-            "lineNumber" : 498,
-            "className" : "java.lang.reflect.Method",
-            "nativeMethod" : false
-          }, {
-            "methodName" : "invokeMethod",
-            "fileName" : "ReflectionUtil.java",
-            "lineNumber" : 200,
-            "className" : "org.spockframework.util.ReflectionUtil",
-            "nativeMethod" : false
-          }, {
-            "methodName" : "invoke",
-            "fileName" : "MethodInfo.java",
-            "lineNumber" : 113,
-            "className" : "org.spockframework.runtime.model.MethodInfo",
-            "nativeMethod" : false
-          }, {
-            "methodName" : "invokeRaw",
-            "fileName" : "BaseSpecRunner.java",
-            "lineNumber" : 484,
-            "className" : "org.spockframework.runtime.BaseSpecRunner",
-            "nativeMethod" : false
-          }, {
-            "methodName" : "invoke",
-            "fileName" : "BaseSpecRunner.java",
-            "lineNumber" : 467,
-            "className" : "org.spockframework.runtime.BaseSpecRunner",
-            "nativeMethod" : false
-          }, {
-            "methodName" : "runFeatureMethod",
-            "fileName" : "BaseSpecRunner.java",
-            "lineNumber" : 408,
-            "className" : "org.spockframework.runtime.BaseSpecRunner",
-            "nativeMethod" : false
-          }, {
-            "methodName" : "doRunIteration",
-            "fileName" : "BaseSpecRunner.java",
-            "lineNumber" : 322,
-            "className" : "org.spockframework.runtime.BaseSpecRunner",
-            "nativeMethod" : false
-          }, {
-            "methodName" : "invoke",
-            "fileName" : "BaseSpecRunner.java",
-            "lineNumber" : 306,
-            "className" : "org.spockframework.runtime.BaseSpecRunner$6",
-            "nativeMethod" : false
-          }, {
-            "methodName" : "invokeRaw",
-            "fileName" : "BaseSpecRunner.java",
-            "lineNumber" : 484,
-            "className" : "org.spockframework.runtime.BaseSpecRunner",
-            "nativeMethod" : false
-          }, {
-            "methodName" : "invoke",
-            "fileName" : "BaseSpecRunner.java",
-            "lineNumber" : 467,
-            "className" : "org.spockframework.runtime.BaseSpecRunner",
-            "nativeMethod" : false
-          }, {
-            "methodName" : "runIteration",
-            "fileName" : "BaseSpecRunner.java",
-            "lineNumber" : 285,
-            "className" : "org.spockframework.runtime.BaseSpecRunner",
-            "nativeMethod" : false
-          }, {
-            "methodName" : "initializeAndRunIteration",
-            "fileName" : "BaseSpecRunner.java",
-            "lineNumber" : 275,
-            "className" : "org.spockframework.runtime.BaseSpecRunner",
-            "nativeMethod" : false
-          }, {
-            "methodName" : "runIterations",
-            "fileName" : "ParameterizedSpecRunner.java",
-            "lineNumber" : 139,
-            "className" : "org.spockframework.runtime.ParameterizedSpecRunner",
-            "nativeMethod" : false
-          }, {
-            "methodName" : "runParameterizedFeature",
-            "fileName" : "ParameterizedSpecRunner.java",
-            "lineNumber" : 41,
-            "className" : "org.spockframework.runtime.ParameterizedSpecRunner",
-            "nativeMethod" : false
-          }, {
-            "methodName" : "doRunFeature",
-            "fileName" : "BaseSpecRunner.java",
-            "lineNumber" : 259,
-            "className" : "org.spockframework.runtime.BaseSpecRunner",
-            "nativeMethod" : false
-          }, {
-            "methodName" : "invoke",
-            "fileName" : "BaseSpecRunner.java",
-            "lineNumber" : 243,
-            "className" : "org.spockframework.runtime.BaseSpecRunner$5",
-            "nativeMethod" : false
-          }, {
-            "methodName" : "invokeRaw",
-            "fileName" : "BaseSpecRunner.java",
-            "lineNumber" : 484,
-            "className" : "org.spockframework.runtime.BaseSpecRunner",
-            "nativeMethod" : false
-          }, {
-            "methodName" : "invoke",
-            "fileName" : "BaseSpecRunner.java",
-            "lineNumber" : 467,
-            "className" : "org.spockframework.runtime.BaseSpecRunner",
-            "nativeMethod" : false
-          }, {
-            "methodName" : "runFeature",
-            "fileName" : "BaseSpecRunner.java",
-            "lineNumber" : 235,
-            "className" : "org.spockframework.runtime.BaseSpecRunner",
-            "nativeMethod" : false
-          }, {
-            "methodName" : "runFeatures",
-            "fileName" : "BaseSpecRunner.java",
-            "lineNumber" : 185,
-            "className" : "org.spockframework.runtime.BaseSpecRunner",
-            "nativeMethod" : false
-          }, {
-            "methodName" : "doRunSpec",
-            "fileName" : "BaseSpecRunner.java",
-            "lineNumber" : 95,
-            "className" : "org.spockframework.runtime.BaseSpecRunner",
-            "nativeMethod" : false
-          }, {
-            "methodName" : "invoke",
-            "fileName" : "BaseSpecRunner.java",
-            "lineNumber" : 81,
-            "className" : "org.spockframework.runtime.BaseSpecRunner$1",
-            "nativeMethod" : false
-          }, {
-            "methodName" : "invokeRaw",
-            "fileName" : "BaseSpecRunner.java",
-            "lineNumber" : 484,
-            "className" : "org.spockframework.runtime.BaseSpecRunner",
-            "nativeMethod" : false
-          }, {
-            "methodName" : "invoke",
-            "fileName" : "BaseSpecRunner.java",
-            "lineNumber" : 467,
-            "className" : "org.spockframework.runtime.BaseSpecRunner",
-            "nativeMethod" : false
-          }, {
-            "methodName" : "runSpec",
-            "fileName" : "BaseSpecRunner.java",
-            "lineNumber" : 73,
-            "className" : "org.spockframework.runtime.BaseSpecRunner",
-            "nativeMethod" : false
-          }, {
-            "methodName" : "run",
-            "fileName" : "BaseSpecRunner.java",
-            "lineNumber" : 64,
-            "className" : "org.spockframework.runtime.BaseSpecRunner",
-            "nativeMethod" : false
-          }, {
-            "methodName" : "run",
-            "fileName" : "Sputnik.java",
-            "lineNumber" : 63,
-            "className" : "org.spockframework.runtime.Sputnik",
-            "nativeMethod" : false
-          }, {
-            "methodName" : "runChild",
-            "fileName" : "Suite.java",
-            "lineNumber" : 128,
-            "className" : "org.junit.runners.Suite",
-            "nativeMethod" : false
-          }, {
-            "methodName" : "runChild",
-            "fileName" : "Suite.java",
-            "lineNumber" : 27,
-            "className" : "org.junit.runners.Suite",
-            "nativeMethod" : false
-          }, {
-            "methodName" : "run",
-            "fileName" : "ParentRunner.java",
-            "lineNumber" : 290,
-            "className" : "org.junit.runners.ParentRunner$3",
-            "nativeMethod" : false
-          }, {
-            "methodName" : "schedule",
-            "fileName" : "ParentRunner.java",
-            "lineNumber" : 71,
-            "className" : "org.junit.runners.ParentRunner$1",
-            "nativeMethod" : false
-          }, {
-            "methodName" : "runChildren",
-            "fileName" : "ParentRunner.java",
-            "lineNumber" : 288,
-            "className" : "org.junit.runners.ParentRunner",
-            "nativeMethod" : false
-          }, {
-            "methodName" : "access$000",
-            "fileName" : "ParentRunner.java",
-            "lineNumber" : 58,
-            "className" : "org.junit.runners.ParentRunner",
-            "nativeMethod" : false
-          }, {
-            "methodName" : "evaluate",
-            "fileName" : "ParentRunner.java",
-            "lineNumber" : 268,
-            "className" : "org.junit.runners.ParentRunner$2",
-            "nativeMethod" : false
-          }, {
-            "methodName" : "run",
-            "fileName" : "ParentRunner.java",
-            "lineNumber" : 363,
-            "className" : "org.junit.runners.ParentRunner",
-            "nativeMethod" : false
-          }, {
-            "methodName" : "run",
-            "fileName" : "JUnitCore.java",
-            "lineNumber" : 137,
-            "className" : "org.junit.runner.JUnitCore",
-            "nativeMethod" : false
-          }, {
-            "methodName" : "startRunnerWithArgs",
-            "fileName" : "JUnit4IdeaTestRunner.java",
-            "lineNumber" : 68,
-            "className" : "com.intellij.junit4.JUnit4IdeaTestRunner",
-            "nativeMethod" : false
-          }, {
-            "methodName" : "startRunnerWithArgs",
-            "fileName" : "IdeaTestRunner.java",
-            "lineNumber" : 47,
-            "className" : "com.intellij.rt.execution.junit.IdeaTestRunner$Repeater",
-            "nativeMethod" : false
-          }, {
-            "methodName" : "prepareStreamsAndStart",
-            "fileName" : "JUnitStarter.java",
-            "lineNumber" : 242,
-            "className" : "com.intellij.rt.execution.junit.JUnitStarter",
-            "nativeMethod" : false
-          }, {
-            "methodName" : "main",
-            "fileName" : "JUnitStarter.java",
-            "lineNumber" : 70,
-            "className" : "com.intellij.rt.execution.junit.JUnitStarter",
-            "nativeMethod" : false
-          } ],
-          "localizedMessage" : "#block terminated with an error",
-          "message" : "#block terminated with an error",
-          "suppressed" : [ ]
-        } ]
-      },
-      "ClassName" : "java.lang.IndexOutOfBoundsException"
-=======
       "ClassName" : "com.azure.core.exception.UnexpectedLengthException",
       "ErrorMessage" : "Request body emitted 7 bytes less than the expected 8 bytes."
->>>>>>> cab5d637
     }
   }, {
     "Method" : "GET",
@@ -622,11 +65,7 @@
     "Headers" : {
       "x-ms-version" : "2019-02-02",
       "User-Agent" : "azsdk-java-azure-storage-blob/12.0.0-preview.3 1.8.0_221; Windows 10 10.0",
-<<<<<<< HEAD
-      "x-ms-client-request-id" : "a83a8727-9ce8-486d-b758-120061f466eb"
-=======
-      "x-ms-client-request-id" : "8c751f7a-7b25-4411-97ca-7c00eb40d130"
->>>>>>> cab5d637
+      "x-ms-client-request-id" : "4d35f7c4-3d11-41be-baae-c6f44cfa693a"
     },
     "Response" : {
       "Transfer-Encoding" : "chunked",
@@ -634,35 +73,20 @@
       "Server" : "Windows-Azure-Blob/1.0 Microsoft-HTTPAPI/2.0",
       "retry-after" : "0",
       "StatusCode" : "200",
-<<<<<<< HEAD
-      "x-ms-request-id" : "940e3323-f01e-0039-8032-64a00f000000",
-      "Body" : "﻿<?xml version=\"1.0\" encoding=\"utf-8\"?><EnumerationResults ServiceEndpoint=\"https://jaschrepragrs.blob.core.windows.net/\"><Prefix>jtcstageblockillegalarguments</Prefix><Containers><Container><Name>jtcstageblockillegalarguments016866175f98534ad74d</Name><Properties><Last-Modified>Thu, 05 Sep 2019 21:42:58 GMT</Last-Modified><Etag>\"0x8D7324A04ACEFB0\"</Etag><LeaseStatus>unlocked</LeaseStatus><LeaseState>available</LeaseState><DefaultEncryptionScope>$account-encryption-key</DefaultEncryptionScope><DenyEncryptionScopeOverride>false</DenyEncryptionScopeOverride><HasImmutabilityPolicy>false</HasImmutabilityPolicy><HasLegalHold>false</HasLegalHold></Properties></Container></Containers><NextMarker /></EnumerationResults>",
-      "Date" : "Thu, 05 Sep 2019 21:42:58 GMT",
-      "x-ms-client-request-id" : "a83a8727-9ce8-486d-b758-120061f466eb",
-=======
-      "x-ms-request-id" : "30e645b5-401e-0013-7a43-630597000000",
-      "Body" : "﻿<?xml version=\"1.0\" encoding=\"utf-8\"?><EnumerationResults ServiceEndpoint=\"http://azstoragesdkaccount.blob.core.windows.net/\"><Prefix>jtcstageblockillegalarguments</Prefix><Containers><Container><Name>jtcstageblockillegalarguments081774e4498671934640</Name><Properties><Last-Modified>Wed, 04 Sep 2019 17:08:02 GMT</Last-Modified><Etag>\"0x8D7315A71E8202F\"</Etag><LeaseStatus>unlocked</LeaseStatus><LeaseState>available</LeaseState><DefaultEncryptionScope>$account-encryption-key</DefaultEncryptionScope><DenyEncryptionScopeOverride>false</DenyEncryptionScopeOverride><HasImmutabilityPolicy>false</HasImmutabilityPolicy><HasLegalHold>false</HasLegalHold></Properties></Container></Containers><NextMarker /></EnumerationResults>",
-      "Date" : "Wed, 04 Sep 2019 17:08:02 GMT",
-      "x-ms-client-request-id" : "8c751f7a-7b25-4411-97ca-7c00eb40d130",
->>>>>>> cab5d637
+      "x-ms-request-id" : "4c584e41-501e-0052-743b-64fd59000000",
+      "Body" : "﻿<?xml version=\"1.0\" encoding=\"utf-8\"?><EnumerationResults ServiceEndpoint=\"https://jaschrepragrs.blob.core.windows.net/\"><Prefix>jtcstageblockillegalarguments</Prefix><Containers><Container><Name>jtcstageblockillegalarguments0445099d660b71abd649</Name><Properties><Last-Modified>Thu, 05 Sep 2019 22:43:33 GMT</Last-Modified><Etag>\"0x8D732527B16C94C\"</Etag><LeaseStatus>unlocked</LeaseStatus><LeaseState>available</LeaseState><DefaultEncryptionScope>$account-encryption-key</DefaultEncryptionScope><DenyEncryptionScopeOverride>false</DenyEncryptionScopeOverride><HasImmutabilityPolicy>false</HasImmutabilityPolicy><HasLegalHold>false</HasLegalHold></Properties></Container></Containers><NextMarker /></EnumerationResults>",
+      "Date" : "Thu, 05 Sep 2019 22:43:33 GMT",
+      "x-ms-client-request-id" : "4d35f7c4-3d11-41be-baae-c6f44cfa693a",
       "Content-Type" : "application/xml"
     },
     "Exception" : null
   }, {
     "Method" : "DELETE",
-<<<<<<< HEAD
-    "Uri" : "https://jaschrepragrs.blob.core.windows.net/jtcstageblockillegalarguments016866175f98534ad74d?restype=container",
+    "Uri" : "https://jaschrepragrs.blob.core.windows.net/jtcstageblockillegalarguments0445099d660b71abd649?restype=container",
     "Headers" : {
       "x-ms-version" : "2019-02-02",
       "User-Agent" : "azsdk-java-azure-storage-blob/12.0.0-preview.3 1.8.0_221; Windows 10 10.0",
-      "x-ms-client-request-id" : "9f891a5a-38bd-4c8f-a654-d9a20dca46fb"
-=======
-    "Uri" : "http://azstoragesdkaccount.blob.core.windows.net/jtcstageblockillegalarguments081774e4498671934640?restype=container",
-    "Headers" : {
-      "x-ms-version" : "2019-02-02",
-      "User-Agent" : "azsdk-java-azure-storage-blob/12.0.0-preview.3 1.8.0_221; Windows 10 10.0",
-      "x-ms-client-request-id" : "e78f8e20-fde7-4ff3-b0f6-98c6a9792701"
->>>>>>> cab5d637
+      "x-ms-client-request-id" : "b99fd173-9e31-48fb-922b-345fc93c3d05"
     },
     "Response" : {
       "x-ms-version" : "2019-02-02",
@@ -670,21 +94,11 @@
       "retry-after" : "0",
       "Content-Length" : "0",
       "StatusCode" : "202",
-<<<<<<< HEAD
-      "x-ms-request-id" : "940e3335-f01e-0039-1032-64a00f000000",
-      "Date" : "Thu, 05 Sep 2019 21:42:58 GMT",
-      "x-ms-client-request-id" : "9f891a5a-38bd-4c8f-a654-d9a20dca46fb"
+      "x-ms-request-id" : "4c584e5c-501e-0052-0c3b-64fd59000000",
+      "Date" : "Thu, 05 Sep 2019 22:43:33 GMT",
+      "x-ms-client-request-id" : "b99fd173-9e31-48fb-922b-345fc93c3d05"
     },
     "Exception" : null
   } ],
-  "variables" : [ "jtcstageblockillegalarguments016866175f98534ad74d", "javablobstageblockillegalarguments11833014487ed1393", "javablobstageblockillegalarguments228564e30c12831af", "ef2b3bb2-2278-4bf9-a957-ebfc1559ca62" ]
-=======
-      "x-ms-request-id" : "30e645c9-401e-0013-0b43-630597000000",
-      "Date" : "Wed, 04 Sep 2019 17:08:02 GMT",
-      "x-ms-client-request-id" : "e78f8e20-fde7-4ff3-b0f6-98c6a9792701"
-    },
-    "Exception" : null
-  } ],
-  "variables" : [ "jtcstageblockillegalarguments081774e4498671934640", "javablobstageblockillegalarguments174600874f5181e8a", "javablobstageblockillegalarguments2286991086dc68e8a", "28a6b6f8-08f8-4877-9707-bb128062cd5a" ]
->>>>>>> cab5d637
+  "variables" : [ "jtcstageblockillegalarguments0445099d660b71abd649", "javablobstageblockillegalarguments15492728e2d3c18e4", "javablobstageblockillegalarguments20597593a9c442dba", "268891ad-f0e6-4c58-8528-289fd6bfc730" ]
 }