--- conflicted
+++ resolved
@@ -1,141 +1,75 @@
 {
   "networkCallRecords" : [ {
     "Method" : "PUT",
-<<<<<<< HEAD
-    "Uri" : "https://jaschrepragrs.blob.core.windows.net/jtcreleaseleaseac0containerapitestreleaseleaseac44389080457?restype=container",
+    "Uri" : "https://jaschrepragrs.blob.core.windows.net/jtcreleaseleaseac0containerapitestreleaseleaseacd8f04126093?restype=container",
     "Headers" : {
       "x-ms-version" : "2019-02-02",
       "User-Agent" : "azsdk-java-azure-storage-blob/12.0.0-preview.3 1.8.0_221; Windows 10 10.0",
-      "x-ms-client-request-id" : "abc1c771-ddc2-412a-8b83-05299f40bf32"
-=======
-    "Uri" : "https://azstoragesdkaccount.blob.core.windows.net/jtcreleaseleaseac0containerapitestreleaseleaseac0ff76843ddf?restype=container",
-    "Headers" : {
-      "x-ms-version" : "2019-02-02",
-      "User-Agent" : "azsdk-java-azure-storage-blob/12.0.0-preview.3 1.8.0_212; Windows 10 10.0",
-      "x-ms-client-request-id" : "a36aa9c1-c5cd-493b-8fcb-eca889b38168"
->>>>>>> a55d5dd9
+      "x-ms-client-request-id" : "8ea01ebe-d777-48f5-bd44-c09dbb110fcd"
     },
     "Response" : {
       "x-ms-version" : "2019-02-02",
       "Server" : "Windows-Azure-Blob/1.0 Microsoft-HTTPAPI/2.0",
-<<<<<<< HEAD
-      "ETag" : "\"0x8D7325333C13DEA\"",
-      "Last-Modified" : "Thu, 05 Sep 2019 22:48:42 GMT",
+      "ETag" : "\"0x8D73560BE3503AA\"",
+      "Last-Modified" : "Mon, 09 Sep 2019 20:03:12 GMT",
       "retry-after" : "0",
       "Content-Length" : "0",
       "StatusCode" : "201",
-      "x-ms-request-id" : "827d1604-601e-001e-4f3c-643a46000000",
-      "Date" : "Thu, 05 Sep 2019 22:48:42 GMT",
-      "x-ms-client-request-id" : "abc1c771-ddc2-412a-8b83-05299f40bf32"
-=======
-      "ETag" : "\"0x8D732FD8F850A2C\"",
-      "Last-Modified" : "Fri, 06 Sep 2019 19:08:11 GMT",
-      "retry-after" : "0",
-      "Content-Length" : "0",
-      "StatusCode" : "201",
-      "x-ms-request-id" : "ec6552bc-001e-001f-72e6-64eb66000000",
-      "Date" : "Fri, 06 Sep 2019 19:08:10 GMT",
-      "x-ms-client-request-id" : "a36aa9c1-c5cd-493b-8fcb-eca889b38168"
->>>>>>> a55d5dd9
+      "x-ms-request-id" : "c5c9e8bf-301e-0042-4d49-67cbbf000000",
+      "Date" : "Mon, 09 Sep 2019 20:03:11 GMT",
+      "x-ms-client-request-id" : "8ea01ebe-d777-48f5-bd44-c09dbb110fcd"
     },
     "Exception" : null
   }, {
     "Method" : "PUT",
-<<<<<<< HEAD
-    "Uri" : "https://jaschrepragrs.blob.core.windows.net/jtcreleaseleaseac0containerapitestreleaseleaseac44389080457?comp=lease&restype=container",
+    "Uri" : "https://jaschrepragrs.blob.core.windows.net/jtcreleaseleaseac0containerapitestreleaseleaseacd8f04126093?comp=lease&restype=container",
     "Headers" : {
       "x-ms-version" : "2019-02-02",
       "User-Agent" : "azsdk-java-azure-storage-blob/12.0.0-preview.3 1.8.0_221; Windows 10 10.0",
-      "x-ms-client-request-id" : "913958b7-81c2-4625-97a2-9ce2095a7585"
-=======
-    "Uri" : "https://azstoragesdkaccount.blob.core.windows.net/jtcreleaseleaseac0containerapitestreleaseleaseac0ff76843ddf?comp=lease&restype=container",
-    "Headers" : {
-      "x-ms-version" : "2019-02-02",
-      "User-Agent" : "azsdk-java-azure-storage-blob/12.0.0-preview.3 1.8.0_212; Windows 10 10.0",
-      "x-ms-client-request-id" : "97de438f-20ea-4c73-bbd7-cd43edd0e5e9"
->>>>>>> a55d5dd9
+      "x-ms-client-request-id" : "0bfd6085-5c76-4771-be50-1a8b0206d957"
     },
     "Response" : {
       "x-ms-version" : "2019-02-02",
       "Server" : "Windows-Azure-Blob/1.0 Microsoft-HTTPAPI/2.0",
-<<<<<<< HEAD
-      "ETag" : "\"0x8D7325333C13DEA\"",
-      "x-ms-lease-id" : "56072c01-186e-4bac-bd18-ad64d4e9eceb",
-      "Last-Modified" : "Thu, 05 Sep 2019 22:48:42 GMT",
+      "ETag" : "\"0x8D73560BE3503AA\"",
+      "x-ms-lease-id" : "7e357a54-82e5-4bdc-be29-05e717770f33",
+      "Last-Modified" : "Mon, 09 Sep 2019 20:03:12 GMT",
       "retry-after" : "0",
       "Content-Length" : "0",
       "StatusCode" : "201",
-      "x-ms-request-id" : "827d1610-601e-001e-5a3c-643a46000000",
-      "Date" : "Thu, 05 Sep 2019 22:48:42 GMT",
-      "x-ms-client-request-id" : "913958b7-81c2-4625-97a2-9ce2095a7585"
-=======
-      "ETag" : "\"0x8D732FD8F850A2C\"",
-      "x-ms-lease-id" : "9402e2e8-2031-47e7-9d31-bb38cbd1e4b3",
-      "Last-Modified" : "Fri, 06 Sep 2019 19:08:11 GMT",
-      "retry-after" : "0",
-      "Content-Length" : "0",
-      "StatusCode" : "201",
-      "x-ms-request-id" : "ec6552d5-001e-001f-03e6-64eb66000000",
-      "Date" : "Fri, 06 Sep 2019 19:08:10 GMT",
-      "x-ms-client-request-id" : "97de438f-20ea-4c73-bbd7-cd43edd0e5e9"
->>>>>>> a55d5dd9
+      "x-ms-request-id" : "c5c9e8d5-301e-0042-6049-67cbbf000000",
+      "Date" : "Mon, 09 Sep 2019 20:03:11 GMT",
+      "x-ms-client-request-id" : "0bfd6085-5c76-4771-be50-1a8b0206d957"
     },
     "Exception" : null
   }, {
     "Method" : "PUT",
-<<<<<<< HEAD
-    "Uri" : "https://jaschrepragrs.blob.core.windows.net/jtcreleaseleaseac0containerapitestreleaseleaseac44389080457?comp=lease&restype=container",
+    "Uri" : "https://jaschrepragrs.blob.core.windows.net/jtcreleaseleaseac0containerapitestreleaseleaseacd8f04126093?comp=lease&restype=container",
     "Headers" : {
       "x-ms-version" : "2019-02-02",
       "User-Agent" : "azsdk-java-azure-storage-blob/12.0.0-preview.3 1.8.0_221; Windows 10 10.0",
-      "x-ms-client-request-id" : "1af3a661-c4a4-4945-9b6e-1e50197c3e9a"
-=======
-    "Uri" : "https://azstoragesdkaccount.blob.core.windows.net/jtcreleaseleaseac0containerapitestreleaseleaseac0ff76843ddf?comp=lease&restype=container",
-    "Headers" : {
-      "x-ms-version" : "2019-02-02",
-      "User-Agent" : "azsdk-java-azure-storage-blob/12.0.0-preview.3 1.8.0_212; Windows 10 10.0",
-      "x-ms-client-request-id" : "92248374-cb87-4ab8-900d-0f932a629ad1"
->>>>>>> a55d5dd9
+      "x-ms-client-request-id" : "7c906b12-f383-4483-8cb0-bfaf5bf48030"
     },
     "Response" : {
       "x-ms-version" : "2019-02-02",
       "Server" : "Windows-Azure-Blob/1.0 Microsoft-HTTPAPI/2.0",
-<<<<<<< HEAD
-      "ETag" : "\"0x8D7325333C13DEA\"",
-      "Last-Modified" : "Thu, 05 Sep 2019 22:48:42 GMT",
+      "ETag" : "\"0x8D73560BE3503AA\"",
+      "Last-Modified" : "Mon, 09 Sep 2019 20:03:12 GMT",
       "retry-after" : "0",
       "Content-Length" : "0",
       "StatusCode" : "200",
-      "x-ms-request-id" : "827d1618-601e-001e-623c-643a46000000",
-      "Date" : "Thu, 05 Sep 2019 22:48:42 GMT",
-      "x-ms-client-request-id" : "1af3a661-c4a4-4945-9b6e-1e50197c3e9a"
-=======
-      "ETag" : "\"0x8D732FD8F850A2C\"",
-      "Last-Modified" : "Fri, 06 Sep 2019 19:08:11 GMT",
-      "retry-after" : "0",
-      "Content-Length" : "0",
-      "StatusCode" : "200",
-      "x-ms-request-id" : "ec6552fb-001e-001f-23e6-64eb66000000",
-      "Date" : "Fri, 06 Sep 2019 19:08:10 GMT",
-      "x-ms-client-request-id" : "92248374-cb87-4ab8-900d-0f932a629ad1"
->>>>>>> a55d5dd9
+      "x-ms-request-id" : "c5c9e8f0-301e-0042-7749-67cbbf000000",
+      "Date" : "Mon, 09 Sep 2019 20:03:11 GMT",
+      "x-ms-client-request-id" : "7c906b12-f383-4483-8cb0-bfaf5bf48030"
     },
     "Exception" : null
   }, {
     "Method" : "GET",
-<<<<<<< HEAD
     "Uri" : "https://jaschrepragrs.blob.core.windows.net?prefix=jtcreleaseleaseac&comp=list",
     "Headers" : {
       "x-ms-version" : "2019-02-02",
       "User-Agent" : "azsdk-java-azure-storage-blob/12.0.0-preview.3 1.8.0_221; Windows 10 10.0",
-      "x-ms-client-request-id" : "7458b1ff-9ee8-4687-8015-ab0ef19b4f7d"
-=======
-    "Uri" : "https://azstoragesdkaccount.blob.core.windows.net?prefix=jtcreleaseleaseac&comp=list",
-    "Headers" : {
-      "x-ms-version" : "2019-02-02",
-      "User-Agent" : "azsdk-java-azure-storage-blob/12.0.0-preview.3 1.8.0_212; Windows 10 10.0",
-      "x-ms-client-request-id" : "c01c9b8a-bd91-4857-b5bf-007fd0348685"
->>>>>>> a55d5dd9
+      "x-ms-client-request-id" : "fca49915-82ca-49b3-85bb-16bccaee4c1f"
     },
     "Response" : {
       "Transfer-Encoding" : "chunked",
@@ -143,35 +77,20 @@
       "Server" : "Windows-Azure-Blob/1.0 Microsoft-HTTPAPI/2.0",
       "retry-after" : "0",
       "StatusCode" : "200",
-<<<<<<< HEAD
-      "x-ms-request-id" : "827d1628-601e-001e-723c-643a46000000",
-      "Body" : "﻿<?xml version=\"1.0\" encoding=\"utf-8\"?><EnumerationResults ServiceEndpoint=\"https://jaschrepragrs.blob.core.windows.net/\"><Prefix>jtcreleaseleaseac</Prefix><Containers><Container><Name>jtcreleaseleaseac0containerapitestreleaseleaseac44389080457</Name><Properties><Last-Modified>Thu, 05 Sep 2019 22:48:42 GMT</Last-Modified><Etag>\"0x8D7325333C13DEA\"</Etag><LeaseStatus>unlocked</LeaseStatus><LeaseState>available</LeaseState><DefaultEncryptionScope>$account-encryption-key</DefaultEncryptionScope><DenyEncryptionScopeOverride>false</DenyEncryptionScopeOverride><HasImmutabilityPolicy>false</HasImmutabilityPolicy><HasLegalHold>false</HasLegalHold></Properties></Container></Containers><NextMarker /></EnumerationResults>",
-      "Date" : "Thu, 05 Sep 2019 22:48:42 GMT",
-      "x-ms-client-request-id" : "7458b1ff-9ee8-4687-8015-ab0ef19b4f7d",
-=======
-      "x-ms-request-id" : "ec655318-001e-001f-3ce6-64eb66000000",
-      "Body" : "﻿<?xml version=\"1.0\" encoding=\"utf-8\"?><EnumerationResults ServiceEndpoint=\"https://azstoragesdkaccount.blob.core.windows.net/\"><Prefix>jtcreleaseleaseac</Prefix><Containers><Container><Name>jtcreleaseleaseac0containerapitestreleaseleaseac0ff76843ddf</Name><Properties><Last-Modified>Fri, 06 Sep 2019 19:08:11 GMT</Last-Modified><Etag>\"0x8D732FD8F850A2C\"</Etag><LeaseStatus>unlocked</LeaseStatus><LeaseState>available</LeaseState><DefaultEncryptionScope>$account-encryption-key</DefaultEncryptionScope><DenyEncryptionScopeOverride>false</DenyEncryptionScopeOverride><HasImmutabilityPolicy>false</HasImmutabilityPolicy><HasLegalHold>false</HasLegalHold></Properties></Container></Containers><NextMarker /></EnumerationResults>",
-      "Date" : "Fri, 06 Sep 2019 19:08:10 GMT",
-      "x-ms-client-request-id" : "c01c9b8a-bd91-4857-b5bf-007fd0348685",
->>>>>>> a55d5dd9
+      "x-ms-request-id" : "c5c9e902-301e-0042-0749-67cbbf000000",
+      "Body" : "﻿<?xml version=\"1.0\" encoding=\"utf-8\"?><EnumerationResults ServiceEndpoint=\"https://jaschrepragrs.blob.core.windows.net/\"><Prefix>jtcreleaseleaseac</Prefix><Containers><Container><Name>jtcreleaseleaseac0containerapitestreleaseleaseacd8f04126093</Name><Properties><Last-Modified>Mon, 09 Sep 2019 20:03:12 GMT</Last-Modified><Etag>\"0x8D73560BE3503AA\"</Etag><LeaseStatus>unlocked</LeaseStatus><LeaseState>available</LeaseState><DefaultEncryptionScope>$account-encryption-key</DefaultEncryptionScope><DenyEncryptionScopeOverride>false</DenyEncryptionScopeOverride><HasImmutabilityPolicy>false</HasImmutabilityPolicy><HasLegalHold>false</HasLegalHold></Properties></Container></Containers><NextMarker /></EnumerationResults>",
+      "Date" : "Mon, 09 Sep 2019 20:03:11 GMT",
+      "x-ms-client-request-id" : "fca49915-82ca-49b3-85bb-16bccaee4c1f",
       "Content-Type" : "application/xml"
     },
     "Exception" : null
   }, {
     "Method" : "DELETE",
-<<<<<<< HEAD
-    "Uri" : "https://jaschrepragrs.blob.core.windows.net/jtcreleaseleaseac0containerapitestreleaseleaseac44389080457?restype=container",
+    "Uri" : "https://jaschrepragrs.blob.core.windows.net/jtcreleaseleaseac0containerapitestreleaseleaseacd8f04126093?restype=container",
     "Headers" : {
       "x-ms-version" : "2019-02-02",
       "User-Agent" : "azsdk-java-azure-storage-blob/12.0.0-preview.3 1.8.0_221; Windows 10 10.0",
-      "x-ms-client-request-id" : "9aa94026-6e7d-46b2-a660-2dd6f49de60e"
-=======
-    "Uri" : "https://azstoragesdkaccount.blob.core.windows.net/jtcreleaseleaseac0containerapitestreleaseleaseac0ff76843ddf?restype=container",
-    "Headers" : {
-      "x-ms-version" : "2019-02-02",
-      "User-Agent" : "azsdk-java-azure-storage-blob/12.0.0-preview.3 1.8.0_212; Windows 10 10.0",
-      "x-ms-client-request-id" : "6083a91f-f56a-46c9-85ce-6d500543722c"
->>>>>>> a55d5dd9
+      "x-ms-client-request-id" : "f30d78f5-68f5-4ec5-ae84-fd66d888d9cc"
     },
     "Response" : {
       "x-ms-version" : "2019-02-02",
@@ -179,21 +98,11 @@
       "retry-after" : "0",
       "Content-Length" : "0",
       "StatusCode" : "202",
-<<<<<<< HEAD
-      "x-ms-request-id" : "827d162f-601e-001e-793c-643a46000000",
-      "Date" : "Thu, 05 Sep 2019 22:48:42 GMT",
-      "x-ms-client-request-id" : "9aa94026-6e7d-46b2-a660-2dd6f49de60e"
+      "x-ms-request-id" : "c5c9e911-301e-0042-1649-67cbbf000000",
+      "Date" : "Mon, 09 Sep 2019 20:03:11 GMT",
+      "x-ms-client-request-id" : "f30d78f5-68f5-4ec5-ae84-fd66d888d9cc"
     },
     "Exception" : null
   } ],
-  "variables" : [ "jtcreleaseleaseac0containerapitestreleaseleaseac44389080457" ]
-=======
-      "x-ms-request-id" : "ec65532d-001e-001f-4fe6-64eb66000000",
-      "Date" : "Fri, 06 Sep 2019 19:08:10 GMT",
-      "x-ms-client-request-id" : "6083a91f-f56a-46c9-85ce-6d500543722c"
-    },
-    "Exception" : null
-  } ],
-  "variables" : [ "jtcreleaseleaseac0containerapitestreleaseleaseac0ff76843ddf" ]
->>>>>>> a55d5dd9
+  "variables" : [ "jtcreleaseleaseac0containerapitestreleaseleaseacd8f04126093" ]
 }