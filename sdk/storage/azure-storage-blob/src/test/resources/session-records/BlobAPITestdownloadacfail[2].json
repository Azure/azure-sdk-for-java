--- conflicted
+++ resolved
@@ -1,33 +1,15 @@
 {
   "networkCallRecords" : [ {
     "Method" : "PUT",
-<<<<<<< HEAD
-    "Uri" : "https://REDACTED.blob.core.windows.net/jtcdownloadacfail0blobapitestdownloadacfaila1282780e169fd?restype=container",
-    "Headers" : {
-      "x-ms-version" : "2020-06-12",
-      "User-Agent" : "azsdk-java-azure-storage-blob/12.11.0-beta.1 (11.0.7; Windows 10; 10.0)",
-      "x-ms-client-request-id" : "49802f69-9f28-4f88-b1d6-79cd9bfb77cb"
-=======
     "Uri" : "https://REDACTED.blob.core.windows.net/jtcdownloadacfail0blobapitestdownloadacfail7b474441dbbd94?restype=container",
     "Headers" : {
       "x-ms-version" : "2020-06-12",
       "User-Agent" : "azsdk-java-azure-storage-blob/12.11.0-beta.2 (11.0.7; Windows 10; 10.0)",
       "x-ms-client-request-id" : "da0d85d0-29df-448b-8c7b-53bb89634cb9"
->>>>>>> 78de451b
     },
     "Response" : {
       "x-ms-version" : "2020-06-12",
       "Server" : "Windows-Azure-Blob/1.0 Microsoft-HTTPAPI/2.0",
-<<<<<<< HEAD
-      "ETag" : "0x8D8C70E4EC234A7",
-      "Last-Modified" : "Tue, 02 Feb 2021 00:05:53 GMT",
-      "retry-after" : "0",
-      "Content-Length" : "0",
-      "StatusCode" : "201",
-      "x-ms-request-id" : "df6d35fb-b01e-004e-15f7-f8d8a9000000",
-      "Date" : "Tue, 02 Feb 2021 00:05:52 GMT",
-      "x-ms-client-request-id" : "49802f69-9f28-4f88-b1d6-79cd9bfb77cb"
-=======
       "eTag" : "0x8D8E8036E931888",
       "Last-Modified" : "Mon, 15 Mar 2021 22:41:11 GMT",
       "retry-after" : "0",
@@ -36,42 +18,21 @@
       "x-ms-request-id" : "e7b54504-f01e-005f-49ec-19421d000000",
       "x-ms-client-request-id" : "da0d85d0-29df-448b-8c7b-53bb89634cb9",
       "Date" : "Mon, 15 Mar 2021 22:41:10 GMT"
->>>>>>> 78de451b
     },
     "Exception" : null
   }, {
     "Method" : "PUT",
-<<<<<<< HEAD
-    "Uri" : "https://REDACTED.blob.core.windows.net/jtcdownloadacfail0blobapitestdownloadacfaila1282780e169fd/javablobdownloadacfail1blobapitestdownloadacfaila12456192bc",
-    "Headers" : {
-      "x-ms-version" : "2020-06-12",
-      "User-Agent" : "azsdk-java-azure-storage-blob/12.11.0-beta.1 (11.0.7; Windows 10; 10.0)",
-      "x-ms-client-request-id" : "c68ea85f-c313-4ae5-ac08-d5146f616d73",
-=======
     "Uri" : "https://REDACTED.blob.core.windows.net/jtcdownloadacfail0blobapitestdownloadacfail7b474441dbbd94/javablobdownloadacfail1blobapitestdownloadacfail7b490107b0c",
     "Headers" : {
       "x-ms-version" : "2020-06-12",
       "User-Agent" : "azsdk-java-azure-storage-blob/12.11.0-beta.2 (11.0.7; Windows 10; 10.0)",
       "x-ms-client-request-id" : "8ca9e81a-1244-4d78-8c5a-4541d7466b5c",
->>>>>>> 78de451b
       "Content-Type" : "application/octet-stream"
     },
     "Response" : {
       "x-ms-version" : "2020-06-12",
       "Server" : "Windows-Azure-Blob/1.0 Microsoft-HTTPAPI/2.0",
       "x-ms-content-crc64" : "6RYQPwaVsyQ=",
-<<<<<<< HEAD
-      "Last-Modified" : "Tue, 02 Feb 2021 00:05:53 GMT",
-      "retry-after" : "0",
-      "StatusCode" : "201",
-      "x-ms-request-server-encrypted" : "true",
-      "Date" : "Tue, 02 Feb 2021 00:05:52 GMT",
-      "Content-MD5" : "wh+Wm18D0z1D4E+PE252gg==",
-      "ETag" : "0x8D8C70E4ED029A8",
-      "Content-Length" : "0",
-      "x-ms-request-id" : "df6d361c-b01e-004e-31f7-f8d8a9000000",
-      "x-ms-client-request-id" : "c68ea85f-c313-4ae5-ac08-d5146f616d73"
-=======
       "Last-Modified" : "Mon, 15 Mar 2021 22:41:11 GMT",
       "retry-after" : "0",
       "StatusCode" : "201",
@@ -82,24 +43,15 @@
       "Content-Length" : "0",
       "x-ms-request-id" : "e7b54547-f01e-005f-71ec-19421d000000",
       "x-ms-client-request-id" : "8ca9e81a-1244-4d78-8c5a-4541d7466b5c"
->>>>>>> 78de451b
     },
     "Exception" : null
   }, {
     "Method" : "GET",
-<<<<<<< HEAD
-    "Uri" : "https://REDACTED.blob.core.windows.net/jtcdownloadacfail0blobapitestdownloadacfaila1282780e169fd/javablobdownloadacfail1blobapitestdownloadacfaila12456192bc",
-    "Headers" : {
-      "x-ms-version" : "2020-06-12",
-      "User-Agent" : "azsdk-java-azure-storage-blob/12.11.0-beta.1 (11.0.7; Windows 10; 10.0)",
-      "x-ms-client-request-id" : "0874cd27-2009-4bc2-95aa-c0607af1068f"
-=======
     "Uri" : "https://REDACTED.blob.core.windows.net/jtcdownloadacfail0blobapitestdownloadacfail7b474441dbbd94/javablobdownloadacfail1blobapitestdownloadacfail7b490107b0c",
     "Headers" : {
       "x-ms-version" : "2020-06-12",
       "User-Agent" : "azsdk-java-azure-storage-blob/12.11.0-beta.2 (11.0.7; Windows 10; 10.0)",
       "x-ms-client-request-id" : "5e14ebc4-cfb7-4c06-b49c-6640d9d9f72a"
->>>>>>> 78de451b
     },
     "Response" : {
       "x-ms-version" : "2020-06-12",
@@ -108,17 +60,10 @@
       "retry-after" : "0",
       "Content-Length" : "252",
       "StatusCode" : "412",
-<<<<<<< HEAD
-      "x-ms-request-id" : "df6d3650-b01e-004e-64f7-f8d8a9000000",
-      "Body" : "﻿<?xml version=\"1.0\" encoding=\"utf-8\"?><Error><Code>ConditionNotMet</Code><Message>The condition specified using HTTP conditional header(s) is not met.\nRequestId:df6d3650-b01e-004e-64f7-f8d8a9000000\nTime:2021-02-02T00:05:53.9686902Z</Message></Error>",
-      "Date" : "Tue, 02 Feb 2021 00:05:52 GMT",
-      "x-ms-client-request-id" : "0874cd27-2009-4bc2-95aa-c0607af1068f",
-=======
       "x-ms-request-id" : "e7b54580-f01e-005f-10ec-19421d000000",
       "Body" : "﻿<?xml version=\"1.0\" encoding=\"utf-8\"?><Error><Code>ConditionNotMet</Code><Message>The condition specified using HTTP conditional header(s) is not met.\nRequestId:e7b54580-f01e-005f-10ec-19421d000000\nTime:2021-03-15T22:41:11.2256511Z</Message></Error>",
       "x-ms-client-request-id" : "5e14ebc4-cfb7-4c06-b49c-6640d9d9f72a",
       "Date" : "Mon, 15 Mar 2021 22:41:10 GMT",
->>>>>>> 78de451b
       "Content-Type" : "application/xml"
     },
     "Exception" : null
@@ -127,13 +72,8 @@
     "Uri" : "https://REDACTED.blob.core.windows.net?comp=list&prefix=jtcdownloadacfail",
     "Headers" : {
       "x-ms-version" : "2020-06-12",
-<<<<<<< HEAD
-      "User-Agent" : "azsdk-java-azure-storage-blob/12.11.0-beta.1 (11.0.7; Windows 10; 10.0)",
-      "x-ms-client-request-id" : "42e6b25d-cdc5-4091-955f-d92ef45e9ce2"
-=======
       "User-Agent" : "azsdk-java-azure-storage-blob/12.11.0-beta.2 (11.0.7; Windows 10; 10.0)",
       "x-ms-client-request-id" : "c181d0c8-283b-4c77-82b3-a9ed4c984fad"
->>>>>>> 78de451b
     },
     "Response" : {
       "Transfer-Encoding" : "chunked",
@@ -141,35 +81,20 @@
       "Server" : "Windows-Azure-Blob/1.0 Microsoft-HTTPAPI/2.0",
       "retry-after" : "0",
       "StatusCode" : "200",
-<<<<<<< HEAD
-      "x-ms-request-id" : "df6d3670-b01e-004e-01f7-f8d8a9000000",
-      "Body" : "﻿<?xml version=\"1.0\" encoding=\"utf-8\"?><EnumerationResults ServiceEndpoint=\"https://seancanary.blob.core.windows.net/\"><Prefix>jtcdownloadacfail</Prefix><Containers><Container><Name>jtcdownloadacfail0blobapitestdownloadacfaila1282780e169fd</Name><Properties><Last-Modified>Tue, 02 Feb 2021 00:05:53 GMT</Last-Modified><Etag>\"0x8D8C70E4EC234A7\"</Etag><LeaseStatus>unlocked</LeaseStatus><LeaseState>available</LeaseState><DefaultEncryptionScope>$account-encryption-key</DefaultEncryptionScope><DenyEncryptionScopeOverride>false</DenyEncryptionScopeOverride><HasImmutabilityPolicy>false</HasImmutabilityPolicy><HasLegalHold>false</HasLegalHold></Properties></Container></Containers><NextMarker /></EnumerationResults>",
-      "Date" : "Tue, 02 Feb 2021 00:05:53 GMT",
-      "x-ms-client-request-id" : "42e6b25d-cdc5-4091-955f-d92ef45e9ce2",
-=======
       "x-ms-request-id" : "e7b545b5-f01e-005f-30ec-19421d000000",
       "Body" : "﻿<?xml version=\"1.0\" encoding=\"utf-8\"?><EnumerationResults ServiceEndpoint=\"https://seancanary.blob.core.windows.net/\"><Prefix>jtcdownloadacfail</Prefix><Containers><Container><Name>jtcdownloadacfail0blobapitestdownloadacfail7b474441dbbd94</Name><Properties><Last-Modified>Mon, 15 Mar 2021 22:41:11 GMT</Last-Modified><Etag>\"0x8D8E8036E931888\"</Etag><LeaseStatus>unlocked</LeaseStatus><LeaseState>available</LeaseState><DefaultEncryptionScope>$account-encryption-key</DefaultEncryptionScope><DenyEncryptionScopeOverride>false</DenyEncryptionScopeOverride><HasImmutabilityPolicy>false</HasImmutabilityPolicy><HasLegalHold>false</HasLegalHold></Properties></Container></Containers><NextMarker /></EnumerationResults>",
       "x-ms-client-request-id" : "c181d0c8-283b-4c77-82b3-a9ed4c984fad",
       "Date" : "Mon, 15 Mar 2021 22:41:10 GMT",
->>>>>>> 78de451b
       "Content-Type" : "application/xml"
     },
     "Exception" : null
   }, {
     "Method" : "DELETE",
-<<<<<<< HEAD
-    "Uri" : "https://REDACTED.blob.core.windows.net/jtcdownloadacfail0blobapitestdownloadacfaila1282780e169fd?restype=container",
-    "Headers" : {
-      "x-ms-version" : "2020-06-12",
-      "User-Agent" : "azsdk-java-azure-storage-blob/12.11.0-beta.1 (11.0.7; Windows 10; 10.0)",
-      "x-ms-client-request-id" : "77799037-1ef4-4575-b950-f3dbd6b93f1f"
-=======
     "Uri" : "https://REDACTED.blob.core.windows.net/jtcdownloadacfail0blobapitestdownloadacfail7b474441dbbd94?restype=container",
     "Headers" : {
       "x-ms-version" : "2020-06-12",
       "User-Agent" : "azsdk-java-azure-storage-blob/12.11.0-beta.2 (11.0.7; Windows 10; 10.0)",
       "x-ms-client-request-id" : "4ced0fdc-4d0f-433b-a40b-a0b6c5c284ab"
->>>>>>> 78de451b
     },
     "Response" : {
       "x-ms-version" : "2020-06-12",
@@ -177,15 +102,6 @@
       "retry-after" : "0",
       "Content-Length" : "0",
       "StatusCode" : "202",
-<<<<<<< HEAD
-      "x-ms-request-id" : "df6d368a-b01e-004e-18f7-f8d8a9000000",
-      "Date" : "Tue, 02 Feb 2021 00:05:53 GMT",
-      "x-ms-client-request-id" : "77799037-1ef4-4575-b950-f3dbd6b93f1f"
-    },
-    "Exception" : null
-  } ],
-  "variables" : [ "jtcdownloadacfail0blobapitestdownloadacfaila1282780e169fd", "javablobdownloadacfail1blobapitestdownloadacfaila12456192bc" ]
-=======
       "x-ms-request-id" : "e7b545f5-f01e-005f-55ec-19421d000000",
       "x-ms-client-request-id" : "4ced0fdc-4d0f-433b-a40b-a0b6c5c284ab",
       "Date" : "Mon, 15 Mar 2021 22:41:11 GMT"
@@ -193,5 +109,4 @@
     "Exception" : null
   } ],
   "variables" : [ "jtcdownloadacfail0blobapitestdownloadacfail7b474441dbbd94", "javablobdownloadacfail1blobapitestdownloadacfail7b490107b0c" ]
->>>>>>> 78de451b
 }