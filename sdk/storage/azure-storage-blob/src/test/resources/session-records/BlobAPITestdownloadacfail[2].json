--- conflicted
+++ resolved
@@ -1,105 +1,57 @@
 {
   "networkCallRecords" : [ {
     "Method" : "PUT",
-<<<<<<< HEAD
-    "Uri" : "https://jaschrepragrs.blob.core.windows.net/jtcdownloadacfail0blobapitestdownloadacfail61d683669a1b84?restype=container",
+    "Uri" : "https://jaschrepragrs.blob.core.windows.net/jtcdownloadacfail0blobapitestdownloadacfaile5c3564460167e?restype=container",
     "Headers" : {
       "x-ms-version" : "2019-02-02",
       "User-Agent" : "azsdk-java-azure-storage-blob/12.0.0-preview.3 1.8.0_221; Windows 10 10.0",
-      "x-ms-client-request-id" : "790cced3-0fde-42da-8a3f-6d1afbb75286"
-=======
-    "Uri" : "https://azstoragesdkaccount.blob.core.windows.net/jtcdownloadacfail0blobapitestdownloadacfailb14492672c14e5?restype=container",
-    "Headers" : {
-      "x-ms-version" : "2019-02-02",
-      "User-Agent" : "azsdk-java-azure-storage-blob/12.0.0-preview.3 1.8.0_212; Windows 10 10.0",
-      "x-ms-client-request-id" : "2e42202c-6087-416f-be60-5da74c78ce1b"
->>>>>>> a55d5dd9
+      "x-ms-client-request-id" : "a3858011-7b57-4446-a194-a20a2207564a"
     },
     "Response" : {
       "x-ms-version" : "2019-02-02",
       "Server" : "Windows-Azure-Blob/1.0 Microsoft-HTTPAPI/2.0",
-<<<<<<< HEAD
-      "ETag" : "\"0x8D732519CB5D08A\"",
-      "Last-Modified" : "Thu, 05 Sep 2019 22:37:19 GMT",
+      "ETag" : "\"0x8D73560EC219304\"",
+      "Last-Modified" : "Mon, 09 Sep 2019 20:04:29 GMT",
       "retry-after" : "0",
       "Content-Length" : "0",
       "StatusCode" : "201",
-      "x-ms-request-id" : "bfecd4e1-901e-0044-263a-643cc7000000",
-      "Date" : "Thu, 05 Sep 2019 22:37:19 GMT",
-      "x-ms-client-request-id" : "790cced3-0fde-42da-8a3f-6d1afbb75286"
-=======
-      "ETag" : "\"0x8D732FC75338D97\"",
-      "Last-Modified" : "Fri, 06 Sep 2019 19:00:17 GMT",
-      "retry-after" : "0",
-      "Content-Length" : "0",
-      "StatusCode" : "201",
-      "x-ms-request-id" : "b92ae8b7-d01e-009e-55e5-644931000000",
-      "Date" : "Fri, 06 Sep 2019 19:00:17 GMT",
-      "x-ms-client-request-id" : "2e42202c-6087-416f-be60-5da74c78ce1b"
->>>>>>> a55d5dd9
+      "x-ms-request-id" : "c5ca300a-301e-0042-7149-67cbbf000000",
+      "Date" : "Mon, 09 Sep 2019 20:04:29 GMT",
+      "x-ms-client-request-id" : "a3858011-7b57-4446-a194-a20a2207564a"
     },
     "Exception" : null
   }, {
     "Method" : "PUT",
-<<<<<<< HEAD
-    "Uri" : "https://jaschrepragrs.blob.core.windows.net/jtcdownloadacfail0blobapitestdownloadacfail61d683669a1b84/javablobdownloadacfail1blobapitestdownloadacfail61d81718486",
+    "Uri" : "https://jaschrepragrs.blob.core.windows.net/jtcdownloadacfail0blobapitestdownloadacfaile5c3564460167e/javablobdownloadacfail1blobapitestdownloadacfaile5c50227a63",
     "Headers" : {
       "x-ms-version" : "2019-02-02",
       "User-Agent" : "azsdk-java-azure-storage-blob/12.0.0-preview.3 1.8.0_221; Windows 10 10.0",
-      "x-ms-client-request-id" : "443e9c5b-29ee-4b6a-b361-4fc28ec80f40",
-=======
-    "Uri" : "https://azstoragesdkaccount.blob.core.windows.net/jtcdownloadacfail0blobapitestdownloadacfailb14492672c14e5/javablobdownloadacfail1blobapitestdownloadacfailb141422224e",
-    "Headers" : {
-      "x-ms-version" : "2019-02-02",
-      "User-Agent" : "azsdk-java-azure-storage-blob/12.0.0-preview.3 1.8.0_212; Windows 10 10.0",
-      "x-ms-client-request-id" : "dc73fb4a-e464-429e-9116-87d78d4b769e",
->>>>>>> a55d5dd9
+      "x-ms-client-request-id" : "fc765513-1020-4bb2-a55c-4c84ff30abc7",
       "Content-Type" : "application/octet-stream"
     },
     "Response" : {
       "x-ms-version" : "2019-02-02",
       "Server" : "Windows-Azure-Blob/1.0 Microsoft-HTTPAPI/2.0",
       "x-ms-content-crc64" : "6RYQPwaVsyQ=",
-<<<<<<< HEAD
-      "Last-Modified" : "Thu, 05 Sep 2019 22:37:19 GMT",
+      "Last-Modified" : "Mon, 09 Sep 2019 20:04:29 GMT",
       "retry-after" : "0",
       "StatusCode" : "201",
       "x-ms-request-server-encrypted" : "true",
-      "Date" : "Thu, 05 Sep 2019 22:37:19 GMT",
+      "Date" : "Mon, 09 Sep 2019 20:04:29 GMT",
       "Content-MD5" : "wh+Wm18D0z1D4E+PE252gg==",
-      "ETag" : "\"0x8D732519CC34968\"",
+      "ETag" : "\"0x8D73560EC2FC159\"",
       "Content-Length" : "0",
-      "x-ms-request-id" : "bfecd502-901e-0044-453a-643cc7000000",
-      "x-ms-client-request-id" : "443e9c5b-29ee-4b6a-b361-4fc28ec80f40"
-=======
-      "Last-Modified" : "Fri, 06 Sep 2019 19:00:17 GMT",
-      "retry-after" : "0",
-      "StatusCode" : "201",
-      "x-ms-request-server-encrypted" : "true",
-      "Date" : "Fri, 06 Sep 2019 19:00:17 GMT",
-      "Content-MD5" : "wh+Wm18D0z1D4E+PE252gg==",
-      "ETag" : "\"0x8D732FC7539DA4C\"",
-      "Content-Length" : "0",
-      "x-ms-request-id" : "b92ae8d8-d01e-009e-74e5-644931000000",
-      "x-ms-client-request-id" : "dc73fb4a-e464-429e-9116-87d78d4b769e"
->>>>>>> a55d5dd9
+      "x-ms-request-id" : "c5ca301a-301e-0042-8049-67cbbf000000",
+      "x-ms-client-request-id" : "fc765513-1020-4bb2-a55c-4c84ff30abc7"
     },
     "Exception" : null
   }, {
     "Method" : "GET",
-<<<<<<< HEAD
-    "Uri" : "https://jaschrepragrs.blob.core.windows.net/jtcdownloadacfail0blobapitestdownloadacfail61d683669a1b84/javablobdownloadacfail1blobapitestdownloadacfail61d81718486",
+    "Uri" : "https://jaschrepragrs.blob.core.windows.net/jtcdownloadacfail0blobapitestdownloadacfaile5c3564460167e/javablobdownloadacfail1blobapitestdownloadacfaile5c50227a63",
     "Headers" : {
       "x-ms-version" : "2019-02-02",
       "User-Agent" : "azsdk-java-azure-storage-blob/12.0.0-preview.3 1.8.0_221; Windows 10 10.0",
-      "x-ms-client-request-id" : "f4b69ede-c91b-498a-9aba-3aa2e9174b93"
-=======
-    "Uri" : "https://azstoragesdkaccount.blob.core.windows.net/jtcdownloadacfail0blobapitestdownloadacfailb14492672c14e5/javablobdownloadacfail1blobapitestdownloadacfailb141422224e",
-    "Headers" : {
-      "x-ms-version" : "2019-02-02",
-      "User-Agent" : "azsdk-java-azure-storage-blob/12.0.0-preview.3 1.8.0_212; Windows 10 10.0",
-      "x-ms-client-request-id" : "8d649d9f-4fba-434d-af3d-08b206cbf420"
->>>>>>> a55d5dd9
+      "x-ms-client-request-id" : "c7f48d68-79b3-4971-97c6-0f653aa84fe0"
     },
     "Response" : {
       "x-ms-version" : "2019-02-02",
@@ -108,35 +60,20 @@
       "retry-after" : "0",
       "Content-Length" : "252",
       "StatusCode" : "412",
-<<<<<<< HEAD
-      "x-ms-request-id" : "bfecd522-901e-0044-623a-643cc7000000",
-      "Body" : "﻿<?xml version=\"1.0\" encoding=\"utf-8\"?><Error><Code>ConditionNotMet</Code><Message>The condition specified using HTTP conditional header(s) is not met.\nRequestId:bfecd522-901e-0044-623a-643cc7000000\nTime:2019-09-05T22:37:20.0806596Z</Message></Error>",
-      "Date" : "Thu, 05 Sep 2019 22:37:19 GMT",
-      "x-ms-client-request-id" : "f4b69ede-c91b-498a-9aba-3aa2e9174b93",
-=======
-      "x-ms-request-id" : "b92ae8fc-d01e-009e-15e5-644931000000",
-      "Body" : "﻿<?xml version=\"1.0\" encoding=\"utf-8\"?><Error><Code>ConditionNotMet</Code><Message>The condition specified using HTTP conditional header(s) is not met.\nRequestId:b92ae8fc-d01e-009e-15e5-644931000000\nTime:2019-09-06T19:00:17.6495510Z</Message></Error>",
-      "Date" : "Fri, 06 Sep 2019 19:00:17 GMT",
-      "x-ms-client-request-id" : "8d649d9f-4fba-434d-af3d-08b206cbf420",
->>>>>>> a55d5dd9
+      "x-ms-request-id" : "c5ca302f-301e-0042-1149-67cbbf000000",
+      "Body" : "﻿<?xml version=\"1.0\" encoding=\"utf-8\"?><Error><Code>ConditionNotMet</Code><Message>The condition specified using HTTP conditional header(s) is not met.\nRequestId:c5ca302f-301e-0042-1149-67cbbf000000\nTime:2019-09-09T20:04:29.2771644Z</Message></Error>",
+      "Date" : "Mon, 09 Sep 2019 20:04:29 GMT",
+      "x-ms-client-request-id" : "c7f48d68-79b3-4971-97c6-0f653aa84fe0",
       "Content-Type" : "application/xml"
     },
     "Exception" : null
   }, {
     "Method" : "GET",
-<<<<<<< HEAD
     "Uri" : "https://jaschrepragrs.blob.core.windows.net?prefix=jtcdownloadacfail&comp=list",
     "Headers" : {
       "x-ms-version" : "2019-02-02",
       "User-Agent" : "azsdk-java-azure-storage-blob/12.0.0-preview.3 1.8.0_221; Windows 10 10.0",
-      "x-ms-client-request-id" : "e439b1f3-287d-410d-a4e3-7d62f42007f6"
-=======
-    "Uri" : "https://azstoragesdkaccount.blob.core.windows.net?prefix=jtcdownloadacfail&comp=list",
-    "Headers" : {
-      "x-ms-version" : "2019-02-02",
-      "User-Agent" : "azsdk-java-azure-storage-blob/12.0.0-preview.3 1.8.0_212; Windows 10 10.0",
-      "x-ms-client-request-id" : "682feaff-5a34-4813-a64c-32b1fc13de42"
->>>>>>> a55d5dd9
+      "x-ms-client-request-id" : "6f2a340e-c5bd-41d8-a303-f3569fd7c431"
     },
     "Response" : {
       "Transfer-Encoding" : "chunked",
@@ -144,35 +81,20 @@
       "Server" : "Windows-Azure-Blob/1.0 Microsoft-HTTPAPI/2.0",
       "retry-after" : "0",
       "StatusCode" : "200",
-<<<<<<< HEAD
-      "x-ms-request-id" : "bfecd53c-901e-0044-793a-643cc7000000",
-      "Body" : "﻿<?xml version=\"1.0\" encoding=\"utf-8\"?><EnumerationResults ServiceEndpoint=\"https://jaschrepragrs.blob.core.windows.net/\"><Prefix>jtcdownloadacfail</Prefix><Containers><Container><Name>jtcdownloadacfail0blobapitestdownloadacfail61d683669a1b84</Name><Properties><Last-Modified>Thu, 05 Sep 2019 22:37:19 GMT</Last-Modified><Etag>\"0x8D732519CB5D08A\"</Etag><LeaseStatus>unlocked</LeaseStatus><LeaseState>available</LeaseState><DefaultEncryptionScope>$account-encryption-key</DefaultEncryptionScope><DenyEncryptionScopeOverride>false</DenyEncryptionScopeOverride><HasImmutabilityPolicy>false</HasImmutabilityPolicy><HasLegalHold>false</HasLegalHold></Properties></Container></Containers><NextMarker /></EnumerationResults>",
-      "Date" : "Thu, 05 Sep 2019 22:37:19 GMT",
-      "x-ms-client-request-id" : "e439b1f3-287d-410d-a4e3-7d62f42007f6",
-=======
-      "x-ms-request-id" : "b92ae914-d01e-009e-2ce5-644931000000",
-      "Body" : "﻿<?xml version=\"1.0\" encoding=\"utf-8\"?><EnumerationResults ServiceEndpoint=\"https://azstoragesdkaccount.blob.core.windows.net/\"><Prefix>jtcdownloadacfail</Prefix><Containers><Container><Name>jtcdownloadacfail0blobapitestdownloadacfailb14492672c14e5</Name><Properties><Last-Modified>Fri, 06 Sep 2019 19:00:17 GMT</Last-Modified><Etag>\"0x8D732FC75338D97\"</Etag><LeaseStatus>unlocked</LeaseStatus><LeaseState>available</LeaseState><DefaultEncryptionScope>$account-encryption-key</DefaultEncryptionScope><DenyEncryptionScopeOverride>false</DenyEncryptionScopeOverride><HasImmutabilityPolicy>false</HasImmutabilityPolicy><HasLegalHold>false</HasLegalHold></Properties></Container></Containers><NextMarker /></EnumerationResults>",
-      "Date" : "Fri, 06 Sep 2019 19:00:17 GMT",
-      "x-ms-client-request-id" : "682feaff-5a34-4813-a64c-32b1fc13de42",
->>>>>>> a55d5dd9
+      "x-ms-request-id" : "c5ca3043-301e-0042-2549-67cbbf000000",
+      "Body" : "﻿<?xml version=\"1.0\" encoding=\"utf-8\"?><EnumerationResults ServiceEndpoint=\"https://jaschrepragrs.blob.core.windows.net/\"><Prefix>jtcdownloadacfail</Prefix><Containers><Container><Name>jtcdownloadacfail0blobapitestdownloadacfaile5c3564460167e</Name><Properties><Last-Modified>Mon, 09 Sep 2019 20:04:29 GMT</Last-Modified><Etag>\"0x8D73560EC219304\"</Etag><LeaseStatus>unlocked</LeaseStatus><LeaseState>available</LeaseState><DefaultEncryptionScope>$account-encryption-key</DefaultEncryptionScope><DenyEncryptionScopeOverride>false</DenyEncryptionScopeOverride><HasImmutabilityPolicy>false</HasImmutabilityPolicy><HasLegalHold>false</HasLegalHold></Properties></Container></Containers><NextMarker /></EnumerationResults>",
+      "Date" : "Mon, 09 Sep 2019 20:04:29 GMT",
+      "x-ms-client-request-id" : "6f2a340e-c5bd-41d8-a303-f3569fd7c431",
       "Content-Type" : "application/xml"
     },
     "Exception" : null
   }, {
     "Method" : "DELETE",
-<<<<<<< HEAD
-    "Uri" : "https://jaschrepragrs.blob.core.windows.net/jtcdownloadacfail0blobapitestdownloadacfail61d683669a1b84?restype=container",
+    "Uri" : "https://jaschrepragrs.blob.core.windows.net/jtcdownloadacfail0blobapitestdownloadacfaile5c3564460167e?restype=container",
     "Headers" : {
       "x-ms-version" : "2019-02-02",
       "User-Agent" : "azsdk-java-azure-storage-blob/12.0.0-preview.3 1.8.0_221; Windows 10 10.0",
-      "x-ms-client-request-id" : "01fd7975-08d3-4e24-a463-e592b7b5d214"
-=======
-    "Uri" : "https://azstoragesdkaccount.blob.core.windows.net/jtcdownloadacfail0blobapitestdownloadacfailb14492672c14e5?restype=container",
-    "Headers" : {
-      "x-ms-version" : "2019-02-02",
-      "User-Agent" : "azsdk-java-azure-storage-blob/12.0.0-preview.3 1.8.0_212; Windows 10 10.0",
-      "x-ms-client-request-id" : "cc5fabe1-c799-41dc-bd05-1975de0afec7"
->>>>>>> a55d5dd9
+      "x-ms-client-request-id" : "f08301fa-c45e-4d5b-8bce-ccd7d4e0251c"
     },
     "Response" : {
       "x-ms-version" : "2019-02-02",
@@ -180,21 +102,11 @@
       "retry-after" : "0",
       "Content-Length" : "0",
       "StatusCode" : "202",
-<<<<<<< HEAD
-      "x-ms-request-id" : "bfecd560-901e-0044-1a3a-643cc7000000",
-      "Date" : "Thu, 05 Sep 2019 22:37:19 GMT",
-      "x-ms-client-request-id" : "01fd7975-08d3-4e24-a463-e592b7b5d214"
+      "x-ms-request-id" : "c5ca3051-301e-0042-3349-67cbbf000000",
+      "Date" : "Mon, 09 Sep 2019 20:04:29 GMT",
+      "x-ms-client-request-id" : "f08301fa-c45e-4d5b-8bce-ccd7d4e0251c"
     },
     "Exception" : null
   } ],
-  "variables" : [ "jtcdownloadacfail0blobapitestdownloadacfail61d683669a1b84", "javablobdownloadacfail1blobapitestdownloadacfail61d81718486" ]
-=======
-      "x-ms-request-id" : "b92ae92a-d01e-009e-41e5-644931000000",
-      "Date" : "Fri, 06 Sep 2019 19:00:17 GMT",
-      "x-ms-client-request-id" : "cc5fabe1-c799-41dc-bd05-1975de0afec7"
-    },
-    "Exception" : null
-  } ],
-  "variables" : [ "jtcdownloadacfail0blobapitestdownloadacfailb14492672c14e5", "javablobdownloadacfail1blobapitestdownloadacfailb141422224e" ]
->>>>>>> a55d5dd9
+  "variables" : [ "jtcdownloadacfail0blobapitestdownloadacfaile5c3564460167e", "javablobdownloadacfail1blobapitestdownloadacfaile5c50227a63" ]
 }