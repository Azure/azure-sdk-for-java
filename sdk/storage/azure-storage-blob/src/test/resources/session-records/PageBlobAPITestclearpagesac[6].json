{
  "networkCallRecords" : [ {
    "Method" : "PUT",
<<<<<<< HEAD
    "Uri" : "https://jaschrepragrs.blob.core.windows.net/jtcclearpagesac0pageblobapitestclearpagesacf8008997898a1f?restype=container",
    "Headers" : {
      "x-ms-version" : "2019-02-02",
      "User-Agent" : "azsdk-java-azure-storage-blob/12.0.0-preview.3 1.8.0_221; Windows 10 10.0",
      "x-ms-client-request-id" : "ce401e1c-6e0f-40fd-aa56-1984ecd22b3f"
=======
    "Uri" : "https://azstoragesdkaccount.blob.core.windows.net/jtcclearpagesac0pageblobapitestclearpagesacc73507371033d3?restype=container",
    "Headers" : {
      "x-ms-version" : "2019-02-02",
      "User-Agent" : "azsdk-java-azure-storage-blob/12.0.0-preview.3 1.8.0_212; Windows 10 10.0",
      "x-ms-client-request-id" : "934860c7-1676-47fc-a173-ebd179b6a5f6"
>>>>>>> a55d5dd9
    },
    "Response" : {
      "x-ms-version" : "2019-02-02",
      "Server" : "Windows-Azure-Blob/1.0 Microsoft-HTTPAPI/2.0",
<<<<<<< HEAD
      "ETag" : "\"0x8D7325258631433\"",
      "Last-Modified" : "Thu, 05 Sep 2019 22:42:34 GMT",
      "retry-after" : "0",
      "Content-Length" : "0",
      "StatusCode" : "201",
      "x-ms-request-id" : "e0dd6474-e01e-0026-603b-647b1f000000",
      "Date" : "Thu, 05 Sep 2019 22:42:33 GMT",
      "x-ms-client-request-id" : "ce401e1c-6e0f-40fd-aa56-1984ecd22b3f"
=======
      "ETag" : "\"0x8D732FDC5929FC9\"",
      "Last-Modified" : "Fri, 06 Sep 2019 19:09:41 GMT",
      "retry-after" : "0",
      "Content-Length" : "0",
      "StatusCode" : "201",
      "x-ms-request-id" : "8f760b3f-401e-003a-58e6-6473d5000000",
      "Date" : "Fri, 06 Sep 2019 19:09:41 GMT",
      "x-ms-client-request-id" : "934860c7-1676-47fc-a173-ebd179b6a5f6"
>>>>>>> a55d5dd9
    },
    "Exception" : null
  }, {
    "Method" : "PUT",
<<<<<<< HEAD
    "Uri" : "https://jaschrepragrs.blob.core.windows.net/jtcclearpagesac0pageblobapitestclearpagesacf8008997898a1f/javablobclearpagesac1pageblobapitestclearpagesacf80313929fe",
    "Headers" : {
      "x-ms-version" : "2019-02-02",
      "User-Agent" : "azsdk-java-azure-storage-blob/12.0.0-preview.3 1.8.0_221; Windows 10 10.0",
      "x-ms-client-request-id" : "361f80cf-7e85-47cc-a899-1080615dcbf3"
=======
    "Uri" : "https://azstoragesdkaccount.blob.core.windows.net/jtcclearpagesac0pageblobapitestclearpagesacc73507371033d3/javablobclearpagesac1pageblobapitestclearpagesacc73298112ac",
    "Headers" : {
      "x-ms-version" : "2019-02-02",
      "User-Agent" : "azsdk-java-azure-storage-blob/12.0.0-preview.3 1.8.0_212; Windows 10 10.0",
      "x-ms-client-request-id" : "906ecd9d-55d4-4ee4-aa06-a09358e96cfa"
>>>>>>> a55d5dd9
    },
    "Response" : {
      "x-ms-version" : "2019-02-02",
      "Server" : "Windows-Azure-Blob/1.0 Microsoft-HTTPAPI/2.0",
<<<<<<< HEAD
      "ETag" : "\"0x8D73252586FBCC2\"",
      "Last-Modified" : "Thu, 05 Sep 2019 22:42:34 GMT",
      "retry-after" : "0",
      "Content-Length" : "0",
      "StatusCode" : "201",
      "x-ms-request-id" : "e0dd6484-e01e-0026-6f3b-647b1f000000",
      "x-ms-request-server-encrypted" : "true",
      "Date" : "Thu, 05 Sep 2019 22:42:34 GMT",
      "x-ms-client-request-id" : "361f80cf-7e85-47cc-a899-1080615dcbf3"
=======
      "ETag" : "\"0x8D732FDC5ADA659\"",
      "Last-Modified" : "Fri, 06 Sep 2019 19:09:42 GMT",
      "retry-after" : "0",
      "Content-Length" : "0",
      "StatusCode" : "201",
      "x-ms-request-id" : "8f760bb5-401e-003a-3ee6-6473d5000000",
      "x-ms-request-server-encrypted" : "true",
      "Date" : "Fri, 06 Sep 2019 19:09:41 GMT",
      "x-ms-client-request-id" : "906ecd9d-55d4-4ee4-aa06-a09358e96cfa"
>>>>>>> a55d5dd9
    },
    "Exception" : null
  }, {
    "Method" : "PUT",
<<<<<<< HEAD
    "Uri" : "https://jaschrepragrs.blob.core.windows.net/jtcclearpagesac0pageblobapitestclearpagesacf8008997898a1f/javablobclearpagesac1pageblobapitestclearpagesacf80313929fe?comp=page",
    "Headers" : {
      "x-ms-version" : "2019-02-02",
      "User-Agent" : "azsdk-java-azure-storage-blob/12.0.0-preview.3 1.8.0_221; Windows 10 10.0",
      "x-ms-client-request-id" : "66819e1b-18df-4b58-b12c-2cb129d05332",
=======
    "Uri" : "https://azstoragesdkaccount.blob.core.windows.net/jtcclearpagesac0pageblobapitestclearpagesacc73507371033d3/javablobclearpagesac1pageblobapitestclearpagesacc73298112ac?comp=page",
    "Headers" : {
      "x-ms-version" : "2019-02-02",
      "User-Agent" : "azsdk-java-azure-storage-blob/12.0.0-preview.3 1.8.0_212; Windows 10 10.0",
      "x-ms-client-request-id" : "8719b305-46ec-4209-88e3-e0c295a957a1",
>>>>>>> a55d5dd9
      "Content-Type" : "application/octet-stream"
    },
    "Response" : {
      "x-ms-version" : "2019-02-02",
      "Server" : "Windows-Azure-Blob/1.0 Microsoft-HTTPAPI/2.0",
<<<<<<< HEAD
      "x-ms-content-crc64" : "jHERVBOCj0k=",
      "x-ms-blob-sequence-number" : "0",
      "Last-Modified" : "Thu, 05 Sep 2019 22:42:34 GMT",
      "retry-after" : "0",
      "StatusCode" : "201",
      "x-ms-request-server-encrypted" : "true",
      "Date" : "Thu, 05 Sep 2019 22:42:34 GMT",
      "ETag" : "\"0x8D73252587C1B1F\"",
      "Content-Length" : "0",
      "x-ms-request-id" : "e0dd649e-e01e-0026-093b-647b1f000000",
      "x-ms-client-request-id" : "66819e1b-18df-4b58-b12c-2cb129d05332"
=======
      "x-ms-content-crc64" : "LMR/itlR8f4=",
      "x-ms-blob-sequence-number" : "0",
      "Last-Modified" : "Fri, 06 Sep 2019 19:09:42 GMT",
      "retry-after" : "0",
      "StatusCode" : "201",
      "x-ms-request-server-encrypted" : "true",
      "Date" : "Fri, 06 Sep 2019 19:09:41 GMT",
      "ETag" : "\"0x8D732FDC5B4107F\"",
      "Content-Length" : "0",
      "x-ms-request-id" : "8f760bd1-401e-003a-53e6-6473d5000000",
      "x-ms-client-request-id" : "8719b305-46ec-4209-88e3-e0c295a957a1"
>>>>>>> a55d5dd9
    },
    "Exception" : null
  }, {
    "Method" : "PUT",
<<<<<<< HEAD
    "Uri" : "https://jaschrepragrs.blob.core.windows.net/jtcclearpagesac0pageblobapitestclearpagesacf8008997898a1f/javablobclearpagesac1pageblobapitestclearpagesacf80313929fe?comp=page",
    "Headers" : {
      "x-ms-version" : "2019-02-02",
      "User-Agent" : "azsdk-java-azure-storage-blob/12.0.0-preview.3 1.8.0_221; Windows 10 10.0",
      "x-ms-client-request-id" : "8e1bff43-29f5-46b6-bb04-b696e1107416"
=======
    "Uri" : "https://azstoragesdkaccount.blob.core.windows.net/jtcclearpagesac0pageblobapitestclearpagesacc73507371033d3/javablobclearpagesac1pageblobapitestclearpagesacc73298112ac?comp=page",
    "Headers" : {
      "x-ms-version" : "2019-02-02",
      "User-Agent" : "azsdk-java-azure-storage-blob/12.0.0-preview.3 1.8.0_212; Windows 10 10.0",
      "x-ms-client-request-id" : "c8b8ac66-43b9-44ce-ae7b-f013cb5a84e8"
>>>>>>> a55d5dd9
    },
    "Response" : {
      "x-ms-version" : "2019-02-02",
      "Server" : "Windows-Azure-Blob/1.0 Microsoft-HTTPAPI/2.0",
<<<<<<< HEAD
      "ETag" : "\"0x8D7325258882B40\"",
      "x-ms-blob-sequence-number" : "0",
      "Last-Modified" : "Thu, 05 Sep 2019 22:42:35 GMT",
      "retry-after" : "0",
      "Content-Length" : "0",
      "StatusCode" : "201",
      "x-ms-request-id" : "e0dd64b4-e01e-0026-1b3b-647b1f000000",
      "Date" : "Thu, 05 Sep 2019 22:42:34 GMT",
      "x-ms-client-request-id" : "8e1bff43-29f5-46b6-bb04-b696e1107416"
=======
      "ETag" : "\"0x8D732FDC5BAC8D8\"",
      "x-ms-blob-sequence-number" : "0",
      "Last-Modified" : "Fri, 06 Sep 2019 19:09:42 GMT",
      "retry-after" : "0",
      "Content-Length" : "0",
      "StatusCode" : "201",
      "x-ms-request-id" : "8f760be9-401e-003a-68e6-6473d5000000",
      "Date" : "Fri, 06 Sep 2019 19:09:41 GMT",
      "x-ms-client-request-id" : "c8b8ac66-43b9-44ce-ae7b-f013cb5a84e8"
>>>>>>> a55d5dd9
    },
    "Exception" : null
  }, {
    "Method" : "GET",
<<<<<<< HEAD
    "Uri" : "https://jaschrepragrs.blob.core.windows.net?prefix=jtcclearpagesac&comp=list",
    "Headers" : {
      "x-ms-version" : "2019-02-02",
      "User-Agent" : "azsdk-java-azure-storage-blob/12.0.0-preview.3 1.8.0_221; Windows 10 10.0",
      "x-ms-client-request-id" : "da816ea9-2cac-4350-a189-2dee7fdf9694"
=======
    "Uri" : "https://azstoragesdkaccount.blob.core.windows.net?prefix=jtcclearpagesac&comp=list",
    "Headers" : {
      "x-ms-version" : "2019-02-02",
      "User-Agent" : "azsdk-java-azure-storage-blob/12.0.0-preview.3 1.8.0_212; Windows 10 10.0",
      "x-ms-client-request-id" : "a2ed5f51-72e6-4bc0-83d9-b582fd6e7ce0"
>>>>>>> a55d5dd9
    },
    "Response" : {
      "Transfer-Encoding" : "chunked",
      "x-ms-version" : "2019-02-02",
      "Server" : "Windows-Azure-Blob/1.0 Microsoft-HTTPAPI/2.0",
      "retry-after" : "0",
      "StatusCode" : "200",
<<<<<<< HEAD
      "x-ms-request-id" : "e0dd64bd-e01e-0026-233b-647b1f000000",
      "Body" : "﻿<?xml version=\"1.0\" encoding=\"utf-8\"?><EnumerationResults ServiceEndpoint=\"https://jaschrepragrs.blob.core.windows.net/\"><Prefix>jtcclearpagesac</Prefix><Containers><Container><Name>jtcclearpagesac0pageblobapitestclearpagesacf8008997898a1f</Name><Properties><Last-Modified>Thu, 05 Sep 2019 22:42:34 GMT</Last-Modified><Etag>\"0x8D7325258631433\"</Etag><LeaseStatus>unlocked</LeaseStatus><LeaseState>available</LeaseState><DefaultEncryptionScope>$account-encryption-key</DefaultEncryptionScope><DenyEncryptionScopeOverride>false</DenyEncryptionScopeOverride><HasImmutabilityPolicy>false</HasImmutabilityPolicy><HasLegalHold>false</HasLegalHold></Properties></Container></Containers><NextMarker /></EnumerationResults>",
      "Date" : "Thu, 05 Sep 2019 22:42:34 GMT",
      "x-ms-client-request-id" : "da816ea9-2cac-4350-a189-2dee7fdf9694",
=======
      "x-ms-request-id" : "8f760bfd-401e-003a-76e6-6473d5000000",
      "Body" : "﻿<?xml version=\"1.0\" encoding=\"utf-8\"?><EnumerationResults ServiceEndpoint=\"https://azstoragesdkaccount.blob.core.windows.net/\"><Prefix>jtcclearpagesac</Prefix><Containers><Container><Name>jtcclearpagesac0pageblobapitestclearpagesacc73507371033d3</Name><Properties><Last-Modified>Fri, 06 Sep 2019 19:09:41 GMT</Last-Modified><Etag>\"0x8D732FDC5929FC9\"</Etag><LeaseStatus>unlocked</LeaseStatus><LeaseState>available</LeaseState><DefaultEncryptionScope>$account-encryption-key</DefaultEncryptionScope><DenyEncryptionScopeOverride>false</DenyEncryptionScopeOverride><HasImmutabilityPolicy>false</HasImmutabilityPolicy><HasLegalHold>false</HasLegalHold></Properties></Container></Containers><NextMarker /></EnumerationResults>",
      "Date" : "Fri, 06 Sep 2019 19:09:41 GMT",
      "x-ms-client-request-id" : "a2ed5f51-72e6-4bc0-83d9-b582fd6e7ce0",
>>>>>>> a55d5dd9
      "Content-Type" : "application/xml"
    },
    "Exception" : null
  }, {
    "Method" : "DELETE",
<<<<<<< HEAD
    "Uri" : "https://jaschrepragrs.blob.core.windows.net/jtcclearpagesac0pageblobapitestclearpagesacf8008997898a1f?restype=container",
    "Headers" : {
      "x-ms-version" : "2019-02-02",
      "User-Agent" : "azsdk-java-azure-storage-blob/12.0.0-preview.3 1.8.0_221; Windows 10 10.0",
      "x-ms-client-request-id" : "18e74958-33e1-485b-95f4-a2b78940a825"
=======
    "Uri" : "https://azstoragesdkaccount.blob.core.windows.net/jtcclearpagesac0pageblobapitestclearpagesacc73507371033d3?restype=container",
    "Headers" : {
      "x-ms-version" : "2019-02-02",
      "User-Agent" : "azsdk-java-azure-storage-blob/12.0.0-preview.3 1.8.0_212; Windows 10 10.0",
      "x-ms-client-request-id" : "0dd96dbb-6b4d-48a5-b782-7639634d6952"
>>>>>>> a55d5dd9
    },
    "Response" : {
      "x-ms-version" : "2019-02-02",
      "Server" : "Windows-Azure-Blob/1.0 Microsoft-HTTPAPI/2.0",
      "retry-after" : "0",
      "Content-Length" : "0",
      "StatusCode" : "202",
<<<<<<< HEAD
      "x-ms-request-id" : "e0dd64ca-e01e-0026-2d3b-647b1f000000",
      "Date" : "Thu, 05 Sep 2019 22:42:34 GMT",
      "x-ms-client-request-id" : "18e74958-33e1-485b-95f4-a2b78940a825"
    },
    "Exception" : null
  } ],
  "variables" : [ "jtcclearpagesac0pageblobapitestclearpagesacf8008997898a1f", "javablobclearpagesac1pageblobapitestclearpagesacf80313929fe", "24be4305-2930-445f-b4ab-37b58f83153d" ]
=======
      "x-ms-request-id" : "8f760c07-401e-003a-7ee6-6473d5000000",
      "Date" : "Fri, 06 Sep 2019 19:09:41 GMT",
      "x-ms-client-request-id" : "0dd96dbb-6b4d-48a5-b782-7639634d6952"
    },
    "Exception" : null
  } ],
  "variables" : [ "jtcclearpagesac0pageblobapitestclearpagesacc73507371033d3", "javablobclearpagesac1pageblobapitestclearpagesacc73298112ac", "613f48cc-c3f5-4b83-8f19-ac52677fed15" ]
>>>>>>> a55d5dd9
}<|MERGE_RESOLUTION|>--- conflicted
+++ resolved
@@ -1,190 +1,101 @@
 {
   "networkCallRecords" : [ {
     "Method" : "PUT",
-<<<<<<< HEAD
-    "Uri" : "https://jaschrepragrs.blob.core.windows.net/jtcclearpagesac0pageblobapitestclearpagesacf8008997898a1f?restype=container",
+    "Uri" : "https://jaschrepragrs.blob.core.windows.net/jtcclearpagesac0pageblobapitestclearpagesac4a4619790fcfc5?restype=container",
     "Headers" : {
       "x-ms-version" : "2019-02-02",
       "User-Agent" : "azsdk-java-azure-storage-blob/12.0.0-preview.3 1.8.0_221; Windows 10 10.0",
-      "x-ms-client-request-id" : "ce401e1c-6e0f-40fd-aa56-1984ecd22b3f"
-=======
-    "Uri" : "https://azstoragesdkaccount.blob.core.windows.net/jtcclearpagesac0pageblobapitestclearpagesacc73507371033d3?restype=container",
-    "Headers" : {
-      "x-ms-version" : "2019-02-02",
-      "User-Agent" : "azsdk-java-azure-storage-blob/12.0.0-preview.3 1.8.0_212; Windows 10 10.0",
-      "x-ms-client-request-id" : "934860c7-1676-47fc-a173-ebd179b6a5f6"
->>>>>>> a55d5dd9
+      "x-ms-client-request-id" : "ebad65f8-2398-4bbf-8f3c-0292863fbf96"
     },
     "Response" : {
       "x-ms-version" : "2019-02-02",
       "Server" : "Windows-Azure-Blob/1.0 Microsoft-HTTPAPI/2.0",
-<<<<<<< HEAD
-      "ETag" : "\"0x8D7325258631433\"",
-      "Last-Modified" : "Thu, 05 Sep 2019 22:42:34 GMT",
+      "ETag" : "\"0x8D73561924891B6\"",
+      "Last-Modified" : "Mon, 09 Sep 2019 20:09:07 GMT",
       "retry-after" : "0",
       "Content-Length" : "0",
       "StatusCode" : "201",
-      "x-ms-request-id" : "e0dd6474-e01e-0026-603b-647b1f000000",
-      "Date" : "Thu, 05 Sep 2019 22:42:33 GMT",
-      "x-ms-client-request-id" : "ce401e1c-6e0f-40fd-aa56-1984ecd22b3f"
-=======
-      "ETag" : "\"0x8D732FDC5929FC9\"",
-      "Last-Modified" : "Fri, 06 Sep 2019 19:09:41 GMT",
-      "retry-after" : "0",
-      "Content-Length" : "0",
-      "StatusCode" : "201",
-      "x-ms-request-id" : "8f760b3f-401e-003a-58e6-6473d5000000",
-      "Date" : "Fri, 06 Sep 2019 19:09:41 GMT",
-      "x-ms-client-request-id" : "934860c7-1676-47fc-a173-ebd179b6a5f6"
->>>>>>> a55d5dd9
+      "x-ms-request-id" : "9ebd276a-501e-003f-4d4a-675777000000",
+      "Date" : "Mon, 09 Sep 2019 20:09:07 GMT",
+      "x-ms-client-request-id" : "ebad65f8-2398-4bbf-8f3c-0292863fbf96"
     },
     "Exception" : null
   }, {
     "Method" : "PUT",
-<<<<<<< HEAD
-    "Uri" : "https://jaschrepragrs.blob.core.windows.net/jtcclearpagesac0pageblobapitestclearpagesacf8008997898a1f/javablobclearpagesac1pageblobapitestclearpagesacf80313929fe",
+    "Uri" : "https://jaschrepragrs.blob.core.windows.net/jtcclearpagesac0pageblobapitestclearpagesac4a4619790fcfc5/javablobclearpagesac1pageblobapitestclearpagesac4a47130909c",
     "Headers" : {
       "x-ms-version" : "2019-02-02",
       "User-Agent" : "azsdk-java-azure-storage-blob/12.0.0-preview.3 1.8.0_221; Windows 10 10.0",
-      "x-ms-client-request-id" : "361f80cf-7e85-47cc-a899-1080615dcbf3"
-=======
-    "Uri" : "https://azstoragesdkaccount.blob.core.windows.net/jtcclearpagesac0pageblobapitestclearpagesacc73507371033d3/javablobclearpagesac1pageblobapitestclearpagesacc73298112ac",
-    "Headers" : {
-      "x-ms-version" : "2019-02-02",
-      "User-Agent" : "azsdk-java-azure-storage-blob/12.0.0-preview.3 1.8.0_212; Windows 10 10.0",
-      "x-ms-client-request-id" : "906ecd9d-55d4-4ee4-aa06-a09358e96cfa"
->>>>>>> a55d5dd9
+      "x-ms-client-request-id" : "5682d026-c244-4cba-b5c0-5d1b36d4140a"
     },
     "Response" : {
       "x-ms-version" : "2019-02-02",
       "Server" : "Windows-Azure-Blob/1.0 Microsoft-HTTPAPI/2.0",
-<<<<<<< HEAD
-      "ETag" : "\"0x8D73252586FBCC2\"",
-      "Last-Modified" : "Thu, 05 Sep 2019 22:42:34 GMT",
+      "ETag" : "\"0x8D735619256823D\"",
+      "Last-Modified" : "Mon, 09 Sep 2019 20:09:07 GMT",
       "retry-after" : "0",
       "Content-Length" : "0",
       "StatusCode" : "201",
-      "x-ms-request-id" : "e0dd6484-e01e-0026-6f3b-647b1f000000",
+      "x-ms-request-id" : "9ebd277b-501e-003f-5a4a-675777000000",
       "x-ms-request-server-encrypted" : "true",
-      "Date" : "Thu, 05 Sep 2019 22:42:34 GMT",
-      "x-ms-client-request-id" : "361f80cf-7e85-47cc-a899-1080615dcbf3"
-=======
-      "ETag" : "\"0x8D732FDC5ADA659\"",
-      "Last-Modified" : "Fri, 06 Sep 2019 19:09:42 GMT",
-      "retry-after" : "0",
-      "Content-Length" : "0",
-      "StatusCode" : "201",
-      "x-ms-request-id" : "8f760bb5-401e-003a-3ee6-6473d5000000",
-      "x-ms-request-server-encrypted" : "true",
-      "Date" : "Fri, 06 Sep 2019 19:09:41 GMT",
-      "x-ms-client-request-id" : "906ecd9d-55d4-4ee4-aa06-a09358e96cfa"
->>>>>>> a55d5dd9
+      "Date" : "Mon, 09 Sep 2019 20:09:07 GMT",
+      "x-ms-client-request-id" : "5682d026-c244-4cba-b5c0-5d1b36d4140a"
     },
     "Exception" : null
   }, {
     "Method" : "PUT",
-<<<<<<< HEAD
-    "Uri" : "https://jaschrepragrs.blob.core.windows.net/jtcclearpagesac0pageblobapitestclearpagesacf8008997898a1f/javablobclearpagesac1pageblobapitestclearpagesacf80313929fe?comp=page",
+    "Uri" : "https://jaschrepragrs.blob.core.windows.net/jtcclearpagesac0pageblobapitestclearpagesac4a4619790fcfc5/javablobclearpagesac1pageblobapitestclearpagesac4a47130909c?comp=page",
     "Headers" : {
       "x-ms-version" : "2019-02-02",
       "User-Agent" : "azsdk-java-azure-storage-blob/12.0.0-preview.3 1.8.0_221; Windows 10 10.0",
-      "x-ms-client-request-id" : "66819e1b-18df-4b58-b12c-2cb129d05332",
-=======
-    "Uri" : "https://azstoragesdkaccount.blob.core.windows.net/jtcclearpagesac0pageblobapitestclearpagesacc73507371033d3/javablobclearpagesac1pageblobapitestclearpagesacc73298112ac?comp=page",
-    "Headers" : {
-      "x-ms-version" : "2019-02-02",
-      "User-Agent" : "azsdk-java-azure-storage-blob/12.0.0-preview.3 1.8.0_212; Windows 10 10.0",
-      "x-ms-client-request-id" : "8719b305-46ec-4209-88e3-e0c295a957a1",
->>>>>>> a55d5dd9
+      "x-ms-client-request-id" : "49cdb089-a623-4ae1-ba27-97429f5b5092",
       "Content-Type" : "application/octet-stream"
     },
     "Response" : {
       "x-ms-version" : "2019-02-02",
       "Server" : "Windows-Azure-Blob/1.0 Microsoft-HTTPAPI/2.0",
-<<<<<<< HEAD
-      "x-ms-content-crc64" : "jHERVBOCj0k=",
+      "x-ms-content-crc64" : "qRVNr+OUfG0=",
       "x-ms-blob-sequence-number" : "0",
-      "Last-Modified" : "Thu, 05 Sep 2019 22:42:34 GMT",
+      "Last-Modified" : "Mon, 09 Sep 2019 20:09:08 GMT",
       "retry-after" : "0",
       "StatusCode" : "201",
       "x-ms-request-server-encrypted" : "true",
-      "Date" : "Thu, 05 Sep 2019 22:42:34 GMT",
-      "ETag" : "\"0x8D73252587C1B1F\"",
+      "Date" : "Mon, 09 Sep 2019 20:09:07 GMT",
+      "ETag" : "\"0x8D7356192644060\"",
       "Content-Length" : "0",
-      "x-ms-request-id" : "e0dd649e-e01e-0026-093b-647b1f000000",
-      "x-ms-client-request-id" : "66819e1b-18df-4b58-b12c-2cb129d05332"
-=======
-      "x-ms-content-crc64" : "LMR/itlR8f4=",
-      "x-ms-blob-sequence-number" : "0",
-      "Last-Modified" : "Fri, 06 Sep 2019 19:09:42 GMT",
-      "retry-after" : "0",
-      "StatusCode" : "201",
-      "x-ms-request-server-encrypted" : "true",
-      "Date" : "Fri, 06 Sep 2019 19:09:41 GMT",
-      "ETag" : "\"0x8D732FDC5B4107F\"",
-      "Content-Length" : "0",
-      "x-ms-request-id" : "8f760bd1-401e-003a-53e6-6473d5000000",
-      "x-ms-client-request-id" : "8719b305-46ec-4209-88e3-e0c295a957a1"
->>>>>>> a55d5dd9
+      "x-ms-request-id" : "9ebd2796-501e-003f-744a-675777000000",
+      "x-ms-client-request-id" : "49cdb089-a623-4ae1-ba27-97429f5b5092"
     },
     "Exception" : null
   }, {
     "Method" : "PUT",
-<<<<<<< HEAD
-    "Uri" : "https://jaschrepragrs.blob.core.windows.net/jtcclearpagesac0pageblobapitestclearpagesacf8008997898a1f/javablobclearpagesac1pageblobapitestclearpagesacf80313929fe?comp=page",
+    "Uri" : "https://jaschrepragrs.blob.core.windows.net/jtcclearpagesac0pageblobapitestclearpagesac4a4619790fcfc5/javablobclearpagesac1pageblobapitestclearpagesac4a47130909c?comp=page",
     "Headers" : {
       "x-ms-version" : "2019-02-02",
       "User-Agent" : "azsdk-java-azure-storage-blob/12.0.0-preview.3 1.8.0_221; Windows 10 10.0",
-      "x-ms-client-request-id" : "8e1bff43-29f5-46b6-bb04-b696e1107416"
-=======
-    "Uri" : "https://azstoragesdkaccount.blob.core.windows.net/jtcclearpagesac0pageblobapitestclearpagesacc73507371033d3/javablobclearpagesac1pageblobapitestclearpagesacc73298112ac?comp=page",
-    "Headers" : {
-      "x-ms-version" : "2019-02-02",
-      "User-Agent" : "azsdk-java-azure-storage-blob/12.0.0-preview.3 1.8.0_212; Windows 10 10.0",
-      "x-ms-client-request-id" : "c8b8ac66-43b9-44ce-ae7b-f013cb5a84e8"
->>>>>>> a55d5dd9
+      "x-ms-client-request-id" : "9f5665ae-0032-4686-9111-918a51da7549"
     },
     "Response" : {
       "x-ms-version" : "2019-02-02",
       "Server" : "Windows-Azure-Blob/1.0 Microsoft-HTTPAPI/2.0",
-<<<<<<< HEAD
-      "ETag" : "\"0x8D7325258882B40\"",
+      "ETag" : "\"0x8D7356192713B15\"",
       "x-ms-blob-sequence-number" : "0",
-      "Last-Modified" : "Thu, 05 Sep 2019 22:42:35 GMT",
+      "Last-Modified" : "Mon, 09 Sep 2019 20:09:08 GMT",
       "retry-after" : "0",
       "Content-Length" : "0",
       "StatusCode" : "201",
-      "x-ms-request-id" : "e0dd64b4-e01e-0026-1b3b-647b1f000000",
-      "Date" : "Thu, 05 Sep 2019 22:42:34 GMT",
-      "x-ms-client-request-id" : "8e1bff43-29f5-46b6-bb04-b696e1107416"
-=======
-      "ETag" : "\"0x8D732FDC5BAC8D8\"",
-      "x-ms-blob-sequence-number" : "0",
-      "Last-Modified" : "Fri, 06 Sep 2019 19:09:42 GMT",
-      "retry-after" : "0",
-      "Content-Length" : "0",
-      "StatusCode" : "201",
-      "x-ms-request-id" : "8f760be9-401e-003a-68e6-6473d5000000",
-      "Date" : "Fri, 06 Sep 2019 19:09:41 GMT",
-      "x-ms-client-request-id" : "c8b8ac66-43b9-44ce-ae7b-f013cb5a84e8"
->>>>>>> a55d5dd9
+      "x-ms-request-id" : "9ebd27a7-501e-003f-034a-675777000000",
+      "Date" : "Mon, 09 Sep 2019 20:09:07 GMT",
+      "x-ms-client-request-id" : "9f5665ae-0032-4686-9111-918a51da7549"
     },
     "Exception" : null
   }, {
     "Method" : "GET",
-<<<<<<< HEAD
     "Uri" : "https://jaschrepragrs.blob.core.windows.net?prefix=jtcclearpagesac&comp=list",
     "Headers" : {
       "x-ms-version" : "2019-02-02",
       "User-Agent" : "azsdk-java-azure-storage-blob/12.0.0-preview.3 1.8.0_221; Windows 10 10.0",
-      "x-ms-client-request-id" : "da816ea9-2cac-4350-a189-2dee7fdf9694"
-=======
-    "Uri" : "https://azstoragesdkaccount.blob.core.windows.net?prefix=jtcclearpagesac&comp=list",
-    "Headers" : {
-      "x-ms-version" : "2019-02-02",
-      "User-Agent" : "azsdk-java-azure-storage-blob/12.0.0-preview.3 1.8.0_212; Windows 10 10.0",
-      "x-ms-client-request-id" : "a2ed5f51-72e6-4bc0-83d9-b582fd6e7ce0"
->>>>>>> a55d5dd9
+      "x-ms-client-request-id" : "8ee50775-85d7-41cc-bce7-cc52ac1114be"
     },
     "Response" : {
       "Transfer-Encoding" : "chunked",
@@ -192,35 +103,20 @@
       "Server" : "Windows-Azure-Blob/1.0 Microsoft-HTTPAPI/2.0",
       "retry-after" : "0",
       "StatusCode" : "200",
-<<<<<<< HEAD
-      "x-ms-request-id" : "e0dd64bd-e01e-0026-233b-647b1f000000",
-      "Body" : "﻿<?xml version=\"1.0\" encoding=\"utf-8\"?><EnumerationResults ServiceEndpoint=\"https://jaschrepragrs.blob.core.windows.net/\"><Prefix>jtcclearpagesac</Prefix><Containers><Container><Name>jtcclearpagesac0pageblobapitestclearpagesacf8008997898a1f</Name><Properties><Last-Modified>Thu, 05 Sep 2019 22:42:34 GMT</Last-Modified><Etag>\"0x8D7325258631433\"</Etag><LeaseStatus>unlocked</LeaseStatus><LeaseState>available</LeaseState><DefaultEncryptionScope>$account-encryption-key</DefaultEncryptionScope><DenyEncryptionScopeOverride>false</DenyEncryptionScopeOverride><HasImmutabilityPolicy>false</HasImmutabilityPolicy><HasLegalHold>false</HasLegalHold></Properties></Container></Containers><NextMarker /></EnumerationResults>",
-      "Date" : "Thu, 05 Sep 2019 22:42:34 GMT",
-      "x-ms-client-request-id" : "da816ea9-2cac-4350-a189-2dee7fdf9694",
-=======
-      "x-ms-request-id" : "8f760bfd-401e-003a-76e6-6473d5000000",
-      "Body" : "﻿<?xml version=\"1.0\" encoding=\"utf-8\"?><EnumerationResults ServiceEndpoint=\"https://azstoragesdkaccount.blob.core.windows.net/\"><Prefix>jtcclearpagesac</Prefix><Containers><Container><Name>jtcclearpagesac0pageblobapitestclearpagesacc73507371033d3</Name><Properties><Last-Modified>Fri, 06 Sep 2019 19:09:41 GMT</Last-Modified><Etag>\"0x8D732FDC5929FC9\"</Etag><LeaseStatus>unlocked</LeaseStatus><LeaseState>available</LeaseState><DefaultEncryptionScope>$account-encryption-key</DefaultEncryptionScope><DenyEncryptionScopeOverride>false</DenyEncryptionScopeOverride><HasImmutabilityPolicy>false</HasImmutabilityPolicy><HasLegalHold>false</HasLegalHold></Properties></Container></Containers><NextMarker /></EnumerationResults>",
-      "Date" : "Fri, 06 Sep 2019 19:09:41 GMT",
-      "x-ms-client-request-id" : "a2ed5f51-72e6-4bc0-83d9-b582fd6e7ce0",
->>>>>>> a55d5dd9
+      "x-ms-request-id" : "9ebd27b9-501e-003f-134a-675777000000",
+      "Body" : "﻿<?xml version=\"1.0\" encoding=\"utf-8\"?><EnumerationResults ServiceEndpoint=\"https://jaschrepragrs.blob.core.windows.net/\"><Prefix>jtcclearpagesac</Prefix><Containers><Container><Name>jtcclearpagesac0pageblobapitestclearpagesac4a4619790fcfc5</Name><Properties><Last-Modified>Mon, 09 Sep 2019 20:09:07 GMT</Last-Modified><Etag>\"0x8D73561924891B6\"</Etag><LeaseStatus>unlocked</LeaseStatus><LeaseState>available</LeaseState><DefaultEncryptionScope>$account-encryption-key</DefaultEncryptionScope><DenyEncryptionScopeOverride>false</DenyEncryptionScopeOverride><HasImmutabilityPolicy>false</HasImmutabilityPolicy><HasLegalHold>false</HasLegalHold></Properties></Container></Containers><NextMarker /></EnumerationResults>",
+      "Date" : "Mon, 09 Sep 2019 20:09:07 GMT",
+      "x-ms-client-request-id" : "8ee50775-85d7-41cc-bce7-cc52ac1114be",
       "Content-Type" : "application/xml"
     },
     "Exception" : null
   }, {
     "Method" : "DELETE",
-<<<<<<< HEAD
-    "Uri" : "https://jaschrepragrs.blob.core.windows.net/jtcclearpagesac0pageblobapitestclearpagesacf8008997898a1f?restype=container",
+    "Uri" : "https://jaschrepragrs.blob.core.windows.net/jtcclearpagesac0pageblobapitestclearpagesac4a4619790fcfc5?restype=container",
     "Headers" : {
       "x-ms-version" : "2019-02-02",
       "User-Agent" : "azsdk-java-azure-storage-blob/12.0.0-preview.3 1.8.0_221; Windows 10 10.0",
-      "x-ms-client-request-id" : "18e74958-33e1-485b-95f4-a2b78940a825"
-=======
-    "Uri" : "https://azstoragesdkaccount.blob.core.windows.net/jtcclearpagesac0pageblobapitestclearpagesacc73507371033d3?restype=container",
-    "Headers" : {
-      "x-ms-version" : "2019-02-02",
-      "User-Agent" : "azsdk-java-azure-storage-blob/12.0.0-preview.3 1.8.0_212; Windows 10 10.0",
-      "x-ms-client-request-id" : "0dd96dbb-6b4d-48a5-b782-7639634d6952"
->>>>>>> a55d5dd9
+      "x-ms-client-request-id" : "1719193a-c535-4688-a06d-f195a20f4b6f"
     },
     "Response" : {
       "x-ms-version" : "2019-02-02",
@@ -228,21 +124,11 @@
       "retry-after" : "0",
       "Content-Length" : "0",
       "StatusCode" : "202",
-<<<<<<< HEAD
-      "x-ms-request-id" : "e0dd64ca-e01e-0026-2d3b-647b1f000000",
-      "Date" : "Thu, 05 Sep 2019 22:42:34 GMT",
-      "x-ms-client-request-id" : "18e74958-33e1-485b-95f4-a2b78940a825"
+      "x-ms-request-id" : "9ebd27d0-501e-003f-264a-675777000000",
+      "Date" : "Mon, 09 Sep 2019 20:09:07 GMT",
+      "x-ms-client-request-id" : "1719193a-c535-4688-a06d-f195a20f4b6f"
     },
     "Exception" : null
   } ],
-  "variables" : [ "jtcclearpagesac0pageblobapitestclearpagesacf8008997898a1f", "javablobclearpagesac1pageblobapitestclearpagesacf80313929fe", "24be4305-2930-445f-b4ab-37b58f83153d" ]
-=======
-      "x-ms-request-id" : "8f760c07-401e-003a-7ee6-6473d5000000",
-      "Date" : "Fri, 06 Sep 2019 19:09:41 GMT",
-      "x-ms-client-request-id" : "0dd96dbb-6b4d-48a5-b782-7639634d6952"
-    },
-    "Exception" : null
-  } ],
-  "variables" : [ "jtcclearpagesac0pageblobapitestclearpagesacc73507371033d3", "javablobclearpagesac1pageblobapitestclearpagesacc73298112ac", "613f48cc-c3f5-4b83-8f19-ac52677fed15" ]
->>>>>>> a55d5dd9
+  "variables" : [ "jtcclearpagesac0pageblobapitestclearpagesac4a4619790fcfc5", "javablobclearpagesac1pageblobapitestclearpagesac4a47130909c", "e2adfdfa-fc04-49bc-b37d-e660cd610a0d" ]
 }