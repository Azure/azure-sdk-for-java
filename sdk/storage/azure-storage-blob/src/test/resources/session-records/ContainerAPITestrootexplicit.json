{
  "networkCallRecords" : [ {
    "Method" : "PUT",
<<<<<<< HEAD
    "Uri" : "https://jaschrepragrs.blob.core.windows.net/jtcrootexplicit0containerapitestrootexplicit0cd39664a3ab2?restype=container",
    "Headers" : {
      "x-ms-version" : "2019-02-02",
      "User-Agent" : "azsdk-java-azure-storage-blob/12.0.0-preview.3 1.8.0_221; Windows 10 10.0",
      "x-ms-client-request-id" : "5d0b2e96-078e-4e61-89d3-d794336c5196"
=======
    "Uri" : "https://azstoragesdkaccount.blob.core.windows.net/jtcrootexplicit0containerapitestrootexplicit2712174572387?restype=container",
    "Headers" : {
      "x-ms-version" : "2019-02-02",
      "User-Agent" : "azsdk-java-azure-storage-blob/12.0.0-preview.3 1.8.0_212; Windows 10 10.0",
      "x-ms-client-request-id" : "57260898-687e-435e-9e6d-1c6804a6c13e"
>>>>>>> a55d5dd9
    },
    "Response" : {
      "x-ms-version" : "2019-02-02",
      "Server" : "Windows-Azure-Blob/1.0 Microsoft-HTTPAPI/2.0",
<<<<<<< HEAD
      "ETag" : "\"0x8D732535114EBCA\"",
      "Last-Modified" : "Thu, 05 Sep 2019 22:49:32 GMT",
      "retry-after" : "0",
      "Content-Length" : "0",
      "StatusCode" : "201",
      "x-ms-request-id" : "827d37a9-601e-001e-2b3c-643a46000000",
      "Date" : "Thu, 05 Sep 2019 22:49:31 GMT",
      "x-ms-client-request-id" : "5d0b2e96-078e-4e61-89d3-d794336c5196"
=======
      "ETag" : "\"0x8D732FDA870E54D\"",
      "Last-Modified" : "Fri, 06 Sep 2019 19:08:53 GMT",
      "retry-after" : "0",
      "Content-Length" : "0",
      "StatusCode" : "201",
      "x-ms-request-id" : "ec65baf4-001e-001f-13e6-64eb66000000",
      "Date" : "Fri, 06 Sep 2019 19:08:52 GMT",
      "x-ms-client-request-id" : "57260898-687e-435e-9e6d-1c6804a6c13e"
>>>>>>> a55d5dd9
    },
    "Exception" : null
  }, {
    "Method" : "GET",
<<<<<<< HEAD
    "Uri" : "https://jaschrepragrs.blob.core.windows.net/$root?restype=container",
    "Headers" : {
      "x-ms-version" : "2019-02-02",
      "User-Agent" : "azsdk-java-azure-storage-blob/12.0.0-preview.3 1.8.0_221; Windows 10 10.0",
      "x-ms-client-request-id" : "386f4ffb-9645-4bdc-b7bd-5993cd6cff26"
=======
    "Uri" : "https://azstoragesdkaccount.blob.core.windows.net/$root?restype=container",
    "Headers" : {
      "x-ms-version" : "2019-02-02",
      "User-Agent" : "azsdk-java-azure-storage-blob/12.0.0-preview.3 1.8.0_212; Windows 10 10.0",
      "x-ms-client-request-id" : "1c155a28-85a9-4933-9b78-fe1c047c8b50"
>>>>>>> a55d5dd9
    },
    "Response" : {
      "x-ms-version" : "2019-02-02",
      "x-ms-lease-status" : "unlocked",
      "Server" : "Windows-Azure-Blob/1.0 Microsoft-HTTPAPI/2.0",
      "x-ms-lease-state" : "available",
      "x-ms-deny-encryption-scope-override" : "false",
      "Last-Modified" : "Thu, 05 Sep 2019 18:04:42 GMT",
      "retry-after" : "0",
      "StatusCode" : "200",
<<<<<<< HEAD
      "Date" : "Thu, 05 Sep 2019 22:49:31 GMT",
=======
      "Date" : "Fri, 06 Sep 2019 19:08:52 GMT",
>>>>>>> a55d5dd9
      "x-ms-has-legal-hold" : "false",
      "x-ms-default-encryption-scope" : "$account-encryption-key",
      "ETag" : "\"0x8D7322B86ADF78A\"",
      "x-ms-has-immutability-policy" : "false",
      "Content-Length" : "0",
<<<<<<< HEAD
      "x-ms-request-id" : "827d37b8-601e-001e-363c-643a46000000",
      "x-ms-client-request-id" : "386f4ffb-9645-4bdc-b7bd-5993cd6cff26"
=======
      "x-ms-request-id" : "ec65bb27-001e-001f-3de6-64eb66000000",
      "x-ms-client-request-id" : "1c155a28-85a9-4933-9b78-fe1c047c8b50"
>>>>>>> a55d5dd9
    },
    "Exception" : null
  }, {
    "Method" : "PUT",
<<<<<<< HEAD
    "Uri" : "https://jaschrepragrs.blob.core.windows.net/$root/rootblob",
    "Headers" : {
      "x-ms-version" : "2019-02-02",
      "User-Agent" : "azsdk-java-azure-storage-blob/12.0.0-preview.3 1.8.0_221; Windows 10 10.0",
      "x-ms-client-request-id" : "d56f0cb2-2655-41e4-b730-357529b1d3bc"
=======
    "Uri" : "https://azstoragesdkaccount.blob.core.windows.net/$root/rootblob",
    "Headers" : {
      "x-ms-version" : "2019-02-02",
      "User-Agent" : "azsdk-java-azure-storage-blob/12.0.0-preview.3 1.8.0_212; Windows 10 10.0",
      "x-ms-client-request-id" : "b55cfb7c-ca4c-44ad-9eab-f2b2dee7802f"
>>>>>>> a55d5dd9
    },
    "Response" : {
      "x-ms-version" : "2019-02-02",
      "Server" : "Windows-Azure-Blob/1.0 Microsoft-HTTPAPI/2.0",
<<<<<<< HEAD
      "ETag" : "\"0x8D73253512CF93F\"",
      "Last-Modified" : "Thu, 05 Sep 2019 22:49:32 GMT",
      "retry-after" : "0",
      "Content-Length" : "0",
      "StatusCode" : "201",
      "x-ms-request-id" : "827d37c4-601e-001e-3f3c-643a46000000",
      "x-ms-request-server-encrypted" : "true",
      "Date" : "Thu, 05 Sep 2019 22:49:31 GMT",
      "x-ms-client-request-id" : "d56f0cb2-2655-41e4-b730-357529b1d3bc"
=======
      "ETag" : "\"0x8D732FDA883007A\"",
      "Last-Modified" : "Fri, 06 Sep 2019 19:08:53 GMT",
      "retry-after" : "0",
      "Content-Length" : "0",
      "StatusCode" : "201",
      "x-ms-request-id" : "ec65bb6a-001e-001f-6be6-64eb66000000",
      "x-ms-request-server-encrypted" : "true",
      "Date" : "Fri, 06 Sep 2019 19:08:52 GMT",
      "x-ms-client-request-id" : "b55cfb7c-ca4c-44ad-9eab-f2b2dee7802f"
>>>>>>> a55d5dd9
    },
    "Exception" : null
  }, {
    "Method" : "GET",
<<<<<<< HEAD
    "Uri" : "https://jaschrepragrs.blob.core.windows.net?prefix=jtcrootexplicit&comp=list",
    "Headers" : {
      "x-ms-version" : "2019-02-02",
      "User-Agent" : "azsdk-java-azure-storage-blob/12.0.0-preview.3 1.8.0_221; Windows 10 10.0",
      "x-ms-client-request-id" : "8c7167a2-4a0e-4316-bb78-1d09d9ab1c2c"
=======
    "Uri" : "https://azstoragesdkaccount.blob.core.windows.net?prefix=jtcrootexplicit&comp=list",
    "Headers" : {
      "x-ms-version" : "2019-02-02",
      "User-Agent" : "azsdk-java-azure-storage-blob/12.0.0-preview.3 1.8.0_212; Windows 10 10.0",
      "x-ms-client-request-id" : "02440bfb-825f-46a3-8359-ddbd95bb5a31"
>>>>>>> a55d5dd9
    },
    "Response" : {
      "Transfer-Encoding" : "chunked",
      "x-ms-version" : "2019-02-02",
      "Server" : "Windows-Azure-Blob/1.0 Microsoft-HTTPAPI/2.0",
      "retry-after" : "0",
      "StatusCode" : "200",
<<<<<<< HEAD
      "x-ms-request-id" : "827d37d3-601e-001e-4d3c-643a46000000",
      "Body" : "﻿<?xml version=\"1.0\" encoding=\"utf-8\"?><EnumerationResults ServiceEndpoint=\"https://jaschrepragrs.blob.core.windows.net/\"><Prefix>jtcrootexplicit</Prefix><Containers><Container><Name>jtcrootexplicit0containerapitestrootexplicit0cd39664a3ab2</Name><Properties><Last-Modified>Thu, 05 Sep 2019 22:49:32 GMT</Last-Modified><Etag>\"0x8D732535114EBCA\"</Etag><LeaseStatus>unlocked</LeaseStatus><LeaseState>available</LeaseState><DefaultEncryptionScope>$account-encryption-key</DefaultEncryptionScope><DenyEncryptionScopeOverride>false</DenyEncryptionScopeOverride><HasImmutabilityPolicy>false</HasImmutabilityPolicy><HasLegalHold>false</HasLegalHold></Properties></Container></Containers><NextMarker /></EnumerationResults>",
      "Date" : "Thu, 05 Sep 2019 22:49:31 GMT",
      "x-ms-client-request-id" : "8c7167a2-4a0e-4316-bb78-1d09d9ab1c2c",
=======
      "x-ms-request-id" : "ec65bbb7-001e-001f-2be6-64eb66000000",
      "Body" : "﻿<?xml version=\"1.0\" encoding=\"utf-8\"?><EnumerationResults ServiceEndpoint=\"https://azstoragesdkaccount.blob.core.windows.net/\"><Prefix>jtcrootexplicit</Prefix><Containers><Container><Name>jtcrootexplicit0containerapitestrootexplicit2712174572387</Name><Properties><Last-Modified>Fri, 06 Sep 2019 19:08:53 GMT</Last-Modified><Etag>\"0x8D732FDA870E54D\"</Etag><LeaseStatus>unlocked</LeaseStatus><LeaseState>available</LeaseState><DefaultEncryptionScope>$account-encryption-key</DefaultEncryptionScope><DenyEncryptionScopeOverride>false</DenyEncryptionScopeOverride><HasImmutabilityPolicy>false</HasImmutabilityPolicy><HasLegalHold>false</HasLegalHold></Properties></Container></Containers><NextMarker /></EnumerationResults>",
      "Date" : "Fri, 06 Sep 2019 19:08:52 GMT",
      "x-ms-client-request-id" : "02440bfb-825f-46a3-8359-ddbd95bb5a31",
>>>>>>> a55d5dd9
      "Content-Type" : "application/xml"
    },
    "Exception" : null
  }, {
    "Method" : "DELETE",
<<<<<<< HEAD
    "Uri" : "https://jaschrepragrs.blob.core.windows.net/jtcrootexplicit0containerapitestrootexplicit0cd39664a3ab2?restype=container",
    "Headers" : {
      "x-ms-version" : "2019-02-02",
      "User-Agent" : "azsdk-java-azure-storage-blob/12.0.0-preview.3 1.8.0_221; Windows 10 10.0",
      "x-ms-client-request-id" : "828312fc-380e-4961-9242-11ddaddd0891"
=======
    "Uri" : "https://azstoragesdkaccount.blob.core.windows.net/jtcrootexplicit0containerapitestrootexplicit2712174572387?restype=container",
    "Headers" : {
      "x-ms-version" : "2019-02-02",
      "User-Agent" : "azsdk-java-azure-storage-blob/12.0.0-preview.3 1.8.0_212; Windows 10 10.0",
      "x-ms-client-request-id" : "a49e7117-43be-435b-8fcb-7be5c86a82d7"
>>>>>>> a55d5dd9
    },
    "Response" : {
      "x-ms-version" : "2019-02-02",
      "Server" : "Windows-Azure-Blob/1.0 Microsoft-HTTPAPI/2.0",
      "retry-after" : "0",
      "Content-Length" : "0",
      "StatusCode" : "202",
<<<<<<< HEAD
      "x-ms-request-id" : "827d37de-601e-001e-583c-643a46000000",
      "Date" : "Thu, 05 Sep 2019 22:49:31 GMT",
      "x-ms-client-request-id" : "828312fc-380e-4961-9242-11ddaddd0891"
    },
    "Exception" : null
  } ],
  "variables" : [ "jtcrootexplicit0containerapitestrootexplicit0cd39664a3ab2" ]
=======
      "x-ms-request-id" : "ec65bbd3-001e-001f-42e6-64eb66000000",
      "Date" : "Fri, 06 Sep 2019 19:08:52 GMT",
      "x-ms-client-request-id" : "a49e7117-43be-435b-8fcb-7be5c86a82d7"
    },
    "Exception" : null
  } ],
  "variables" : [ "jtcrootexplicit0containerapitestrootexplicit2712174572387" ]
>>>>>>> a55d5dd9
}<|MERGE_RESOLUTION|>--- conflicted
+++ resolved
@@ -1,59 +1,32 @@
 {
   "networkCallRecords" : [ {
     "Method" : "PUT",
-<<<<<<< HEAD
-    "Uri" : "https://jaschrepragrs.blob.core.windows.net/jtcrootexplicit0containerapitestrootexplicit0cd39664a3ab2?restype=container",
+    "Uri" : "https://jaschrepragrs.blob.core.windows.net/jtcrootexplicit0containerapitestrootexplicit25542905d6839?restype=container",
     "Headers" : {
       "x-ms-version" : "2019-02-02",
       "User-Agent" : "azsdk-java-azure-storage-blob/12.0.0-preview.3 1.8.0_221; Windows 10 10.0",
-      "x-ms-client-request-id" : "5d0b2e96-078e-4e61-89d3-d794336c5196"
-=======
-    "Uri" : "https://azstoragesdkaccount.blob.core.windows.net/jtcrootexplicit0containerapitestrootexplicit2712174572387?restype=container",
-    "Headers" : {
-      "x-ms-version" : "2019-02-02",
-      "User-Agent" : "azsdk-java-azure-storage-blob/12.0.0-preview.3 1.8.0_212; Windows 10 10.0",
-      "x-ms-client-request-id" : "57260898-687e-435e-9e6d-1c6804a6c13e"
->>>>>>> a55d5dd9
+      "x-ms-client-request-id" : "4395afbb-7e21-45f0-bb7a-78622ef1c828"
     },
     "Response" : {
       "x-ms-version" : "2019-02-02",
       "Server" : "Windows-Azure-Blob/1.0 Microsoft-HTTPAPI/2.0",
-<<<<<<< HEAD
-      "ETag" : "\"0x8D732535114EBCA\"",
-      "Last-Modified" : "Thu, 05 Sep 2019 22:49:32 GMT",
+      "ETag" : "\"0x8D73560DB716EA1\"",
+      "Last-Modified" : "Mon, 09 Sep 2019 20:04:01 GMT",
       "retry-after" : "0",
       "Content-Length" : "0",
       "StatusCode" : "201",
-      "x-ms-request-id" : "827d37a9-601e-001e-2b3c-643a46000000",
-      "Date" : "Thu, 05 Sep 2019 22:49:31 GMT",
-      "x-ms-client-request-id" : "5d0b2e96-078e-4e61-89d3-d794336c5196"
-=======
-      "ETag" : "\"0x8D732FDA870E54D\"",
-      "Last-Modified" : "Fri, 06 Sep 2019 19:08:53 GMT",
-      "retry-after" : "0",
-      "Content-Length" : "0",
-      "StatusCode" : "201",
-      "x-ms-request-id" : "ec65baf4-001e-001f-13e6-64eb66000000",
-      "Date" : "Fri, 06 Sep 2019 19:08:52 GMT",
-      "x-ms-client-request-id" : "57260898-687e-435e-9e6d-1c6804a6c13e"
->>>>>>> a55d5dd9
+      "x-ms-request-id" : "c5ca145b-301e-0042-6249-67cbbf000000",
+      "Date" : "Mon, 09 Sep 2019 20:04:00 GMT",
+      "x-ms-client-request-id" : "4395afbb-7e21-45f0-bb7a-78622ef1c828"
     },
     "Exception" : null
   }, {
     "Method" : "GET",
-<<<<<<< HEAD
     "Uri" : "https://jaschrepragrs.blob.core.windows.net/$root?restype=container",
     "Headers" : {
       "x-ms-version" : "2019-02-02",
       "User-Agent" : "azsdk-java-azure-storage-blob/12.0.0-preview.3 1.8.0_221; Windows 10 10.0",
-      "x-ms-client-request-id" : "386f4ffb-9645-4bdc-b7bd-5993cd6cff26"
-=======
-    "Uri" : "https://azstoragesdkaccount.blob.core.windows.net/$root?restype=container",
-    "Headers" : {
-      "x-ms-version" : "2019-02-02",
-      "User-Agent" : "azsdk-java-azure-storage-blob/12.0.0-preview.3 1.8.0_212; Windows 10 10.0",
-      "x-ms-client-request-id" : "1c155a28-85a9-4933-9b78-fe1c047c8b50"
->>>>>>> a55d5dd9
+      "x-ms-client-request-id" : "1d66f3ad-28b4-42df-b397-595b7b5dcdd0"
     },
     "Response" : {
       "x-ms-version" : "2019-02-02",
@@ -64,82 +37,45 @@
       "Last-Modified" : "Thu, 05 Sep 2019 18:04:42 GMT",
       "retry-after" : "0",
       "StatusCode" : "200",
-<<<<<<< HEAD
-      "Date" : "Thu, 05 Sep 2019 22:49:31 GMT",
-=======
-      "Date" : "Fri, 06 Sep 2019 19:08:52 GMT",
->>>>>>> a55d5dd9
+      "Date" : "Mon, 09 Sep 2019 20:04:00 GMT",
       "x-ms-has-legal-hold" : "false",
       "x-ms-default-encryption-scope" : "$account-encryption-key",
       "ETag" : "\"0x8D7322B86ADF78A\"",
       "x-ms-has-immutability-policy" : "false",
       "Content-Length" : "0",
-<<<<<<< HEAD
-      "x-ms-request-id" : "827d37b8-601e-001e-363c-643a46000000",
-      "x-ms-client-request-id" : "386f4ffb-9645-4bdc-b7bd-5993cd6cff26"
-=======
-      "x-ms-request-id" : "ec65bb27-001e-001f-3de6-64eb66000000",
-      "x-ms-client-request-id" : "1c155a28-85a9-4933-9b78-fe1c047c8b50"
->>>>>>> a55d5dd9
+      "x-ms-request-id" : "c5ca1480-301e-0042-0249-67cbbf000000",
+      "x-ms-client-request-id" : "1d66f3ad-28b4-42df-b397-595b7b5dcdd0"
     },
     "Exception" : null
   }, {
     "Method" : "PUT",
-<<<<<<< HEAD
     "Uri" : "https://jaschrepragrs.blob.core.windows.net/$root/rootblob",
     "Headers" : {
       "x-ms-version" : "2019-02-02",
       "User-Agent" : "azsdk-java-azure-storage-blob/12.0.0-preview.3 1.8.0_221; Windows 10 10.0",
-      "x-ms-client-request-id" : "d56f0cb2-2655-41e4-b730-357529b1d3bc"
-=======
-    "Uri" : "https://azstoragesdkaccount.blob.core.windows.net/$root/rootblob",
-    "Headers" : {
-      "x-ms-version" : "2019-02-02",
-      "User-Agent" : "azsdk-java-azure-storage-blob/12.0.0-preview.3 1.8.0_212; Windows 10 10.0",
-      "x-ms-client-request-id" : "b55cfb7c-ca4c-44ad-9eab-f2b2dee7802f"
->>>>>>> a55d5dd9
+      "x-ms-client-request-id" : "c797695f-0400-4f00-b248-71149153ea9f"
     },
     "Response" : {
       "x-ms-version" : "2019-02-02",
       "Server" : "Windows-Azure-Blob/1.0 Microsoft-HTTPAPI/2.0",
-<<<<<<< HEAD
-      "ETag" : "\"0x8D73253512CF93F\"",
-      "Last-Modified" : "Thu, 05 Sep 2019 22:49:32 GMT",
+      "ETag" : "\"0x8D73560DB8CE5B5\"",
+      "Last-Modified" : "Mon, 09 Sep 2019 20:04:01 GMT",
       "retry-after" : "0",
       "Content-Length" : "0",
       "StatusCode" : "201",
-      "x-ms-request-id" : "827d37c4-601e-001e-3f3c-643a46000000",
+      "x-ms-request-id" : "c5ca149e-301e-0042-1b49-67cbbf000000",
       "x-ms-request-server-encrypted" : "true",
-      "Date" : "Thu, 05 Sep 2019 22:49:31 GMT",
-      "x-ms-client-request-id" : "d56f0cb2-2655-41e4-b730-357529b1d3bc"
-=======
-      "ETag" : "\"0x8D732FDA883007A\"",
-      "Last-Modified" : "Fri, 06 Sep 2019 19:08:53 GMT",
-      "retry-after" : "0",
-      "Content-Length" : "0",
-      "StatusCode" : "201",
-      "x-ms-request-id" : "ec65bb6a-001e-001f-6be6-64eb66000000",
-      "x-ms-request-server-encrypted" : "true",
-      "Date" : "Fri, 06 Sep 2019 19:08:52 GMT",
-      "x-ms-client-request-id" : "b55cfb7c-ca4c-44ad-9eab-f2b2dee7802f"
->>>>>>> a55d5dd9
+      "Date" : "Mon, 09 Sep 2019 20:04:00 GMT",
+      "x-ms-client-request-id" : "c797695f-0400-4f00-b248-71149153ea9f"
     },
     "Exception" : null
   }, {
     "Method" : "GET",
-<<<<<<< HEAD
     "Uri" : "https://jaschrepragrs.blob.core.windows.net?prefix=jtcrootexplicit&comp=list",
     "Headers" : {
       "x-ms-version" : "2019-02-02",
       "User-Agent" : "azsdk-java-azure-storage-blob/12.0.0-preview.3 1.8.0_221; Windows 10 10.0",
-      "x-ms-client-request-id" : "8c7167a2-4a0e-4316-bb78-1d09d9ab1c2c"
-=======
-    "Uri" : "https://azstoragesdkaccount.blob.core.windows.net?prefix=jtcrootexplicit&comp=list",
-    "Headers" : {
-      "x-ms-version" : "2019-02-02",
-      "User-Agent" : "azsdk-java-azure-storage-blob/12.0.0-preview.3 1.8.0_212; Windows 10 10.0",
-      "x-ms-client-request-id" : "02440bfb-825f-46a3-8359-ddbd95bb5a31"
->>>>>>> a55d5dd9
+      "x-ms-client-request-id" : "fc854822-e161-4974-992a-6703eb495166"
     },
     "Response" : {
       "Transfer-Encoding" : "chunked",
@@ -147,35 +83,20 @@
       "Server" : "Windows-Azure-Blob/1.0 Microsoft-HTTPAPI/2.0",
       "retry-after" : "0",
       "StatusCode" : "200",
-<<<<<<< HEAD
-      "x-ms-request-id" : "827d37d3-601e-001e-4d3c-643a46000000",
-      "Body" : "﻿<?xml version=\"1.0\" encoding=\"utf-8\"?><EnumerationResults ServiceEndpoint=\"https://jaschrepragrs.blob.core.windows.net/\"><Prefix>jtcrootexplicit</Prefix><Containers><Container><Name>jtcrootexplicit0containerapitestrootexplicit0cd39664a3ab2</Name><Properties><Last-Modified>Thu, 05 Sep 2019 22:49:32 GMT</Last-Modified><Etag>\"0x8D732535114EBCA\"</Etag><LeaseStatus>unlocked</LeaseStatus><LeaseState>available</LeaseState><DefaultEncryptionScope>$account-encryption-key</DefaultEncryptionScope><DenyEncryptionScopeOverride>false</DenyEncryptionScopeOverride><HasImmutabilityPolicy>false</HasImmutabilityPolicy><HasLegalHold>false</HasLegalHold></Properties></Container></Containers><NextMarker /></EnumerationResults>",
-      "Date" : "Thu, 05 Sep 2019 22:49:31 GMT",
-      "x-ms-client-request-id" : "8c7167a2-4a0e-4316-bb78-1d09d9ab1c2c",
-=======
-      "x-ms-request-id" : "ec65bbb7-001e-001f-2be6-64eb66000000",
-      "Body" : "﻿<?xml version=\"1.0\" encoding=\"utf-8\"?><EnumerationResults ServiceEndpoint=\"https://azstoragesdkaccount.blob.core.windows.net/\"><Prefix>jtcrootexplicit</Prefix><Containers><Container><Name>jtcrootexplicit0containerapitestrootexplicit2712174572387</Name><Properties><Last-Modified>Fri, 06 Sep 2019 19:08:53 GMT</Last-Modified><Etag>\"0x8D732FDA870E54D\"</Etag><LeaseStatus>unlocked</LeaseStatus><LeaseState>available</LeaseState><DefaultEncryptionScope>$account-encryption-key</DefaultEncryptionScope><DenyEncryptionScopeOverride>false</DenyEncryptionScopeOverride><HasImmutabilityPolicy>false</HasImmutabilityPolicy><HasLegalHold>false</HasLegalHold></Properties></Container></Containers><NextMarker /></EnumerationResults>",
-      "Date" : "Fri, 06 Sep 2019 19:08:52 GMT",
-      "x-ms-client-request-id" : "02440bfb-825f-46a3-8359-ddbd95bb5a31",
->>>>>>> a55d5dd9
+      "x-ms-request-id" : "c5ca14b1-301e-0042-2a49-67cbbf000000",
+      "Body" : "﻿<?xml version=\"1.0\" encoding=\"utf-8\"?><EnumerationResults ServiceEndpoint=\"https://jaschrepragrs.blob.core.windows.net/\"><Prefix>jtcrootexplicit</Prefix><Containers><Container><Name>jtcrootexplicit0containerapitestrootexplicit25542905d6839</Name><Properties><Last-Modified>Mon, 09 Sep 2019 20:04:01 GMT</Last-Modified><Etag>\"0x8D73560DB716EA1\"</Etag><LeaseStatus>unlocked</LeaseStatus><LeaseState>available</LeaseState><DefaultEncryptionScope>$account-encryption-key</DefaultEncryptionScope><DenyEncryptionScopeOverride>false</DenyEncryptionScopeOverride><HasImmutabilityPolicy>false</HasImmutabilityPolicy><HasLegalHold>false</HasLegalHold></Properties></Container></Containers><NextMarker /></EnumerationResults>",
+      "Date" : "Mon, 09 Sep 2019 20:04:00 GMT",
+      "x-ms-client-request-id" : "fc854822-e161-4974-992a-6703eb495166",
       "Content-Type" : "application/xml"
     },
     "Exception" : null
   }, {
     "Method" : "DELETE",
-<<<<<<< HEAD
-    "Uri" : "https://jaschrepragrs.blob.core.windows.net/jtcrootexplicit0containerapitestrootexplicit0cd39664a3ab2?restype=container",
+    "Uri" : "https://jaschrepragrs.blob.core.windows.net/jtcrootexplicit0containerapitestrootexplicit25542905d6839?restype=container",
     "Headers" : {
       "x-ms-version" : "2019-02-02",
       "User-Agent" : "azsdk-java-azure-storage-blob/12.0.0-preview.3 1.8.0_221; Windows 10 10.0",
-      "x-ms-client-request-id" : "828312fc-380e-4961-9242-11ddaddd0891"
-=======
-    "Uri" : "https://azstoragesdkaccount.blob.core.windows.net/jtcrootexplicit0containerapitestrootexplicit2712174572387?restype=container",
-    "Headers" : {
-      "x-ms-version" : "2019-02-02",
-      "User-Agent" : "azsdk-java-azure-storage-blob/12.0.0-preview.3 1.8.0_212; Windows 10 10.0",
-      "x-ms-client-request-id" : "a49e7117-43be-435b-8fcb-7be5c86a82d7"
->>>>>>> a55d5dd9
+      "x-ms-client-request-id" : "a91bdd24-082c-4e12-b872-155bf854fe9e"
     },
     "Response" : {
       "x-ms-version" : "2019-02-02",
@@ -183,21 +104,11 @@
       "retry-after" : "0",
       "Content-Length" : "0",
       "StatusCode" : "202",
-<<<<<<< HEAD
-      "x-ms-request-id" : "827d37de-601e-001e-583c-643a46000000",
-      "Date" : "Thu, 05 Sep 2019 22:49:31 GMT",
-      "x-ms-client-request-id" : "828312fc-380e-4961-9242-11ddaddd0891"
+      "x-ms-request-id" : "c5ca14c3-301e-0042-3b49-67cbbf000000",
+      "Date" : "Mon, 09 Sep 2019 20:04:00 GMT",
+      "x-ms-client-request-id" : "a91bdd24-082c-4e12-b872-155bf854fe9e"
     },
     "Exception" : null
   } ],
-  "variables" : [ "jtcrootexplicit0containerapitestrootexplicit0cd39664a3ab2" ]
-=======
-      "x-ms-request-id" : "ec65bbd3-001e-001f-42e6-64eb66000000",
-      "Date" : "Fri, 06 Sep 2019 19:08:52 GMT",
-      "x-ms-client-request-id" : "a49e7117-43be-435b-8fcb-7be5c86a82d7"
-    },
-    "Exception" : null
-  } ],
-  "variables" : [ "jtcrootexplicit0containerapitestrootexplicit2712174572387" ]
->>>>>>> a55d5dd9
+  "variables" : [ "jtcrootexplicit0containerapitestrootexplicit25542905d6839" ]
 }