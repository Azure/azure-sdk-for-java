--- conflicted
+++ resolved
@@ -1,59 +1,32 @@
 {
   "networkCallRecords" : [ {
     "Method" : "PUT",
-<<<<<<< HEAD
-    "Uri" : "https://jaschrepragrs.blob.core.windows.net/jtcservicesassignaturesstringtosignuserdelegationkey0772334e?restype=container",
+    "Uri" : "https://jaschrepragrs.blob.core.windows.net/jtcservicesassignaturesstringtosignuserdelegationkey09680291?restype=container",
     "Headers" : {
       "x-ms-version" : "2019-02-02",
       "User-Agent" : "azsdk-java-azure-storage-blob/12.0.0-preview.3 1.8.0_221; Windows 10 10.0",
-      "x-ms-client-request-id" : "fdfd9ae3-1ead-47f2-99fc-e55b0792f270"
-=======
-    "Uri" : "https://azstoragesdkaccount.blob.core.windows.net/jtcservicesassignaturesstringtosignuserdelegationkey029533ed?restype=container",
-    "Headers" : {
-      "x-ms-version" : "2019-02-02",
-      "User-Agent" : "azsdk-java-azure-storage-blob/12.0.0-preview.3 1.8.0_212; Windows 10 10.0",
-      "x-ms-client-request-id" : "f978d5e1-4e17-4b17-b9c9-42262d1bed20"
->>>>>>> a55d5dd9
+      "x-ms-client-request-id" : "7e50ab2e-f648-4d6d-b85c-2b853816e505"
     },
     "Response" : {
       "x-ms-version" : "2019-02-02",
       "Server" : "Windows-Azure-Blob/1.0 Microsoft-HTTPAPI/2.0",
-<<<<<<< HEAD
-      "ETag" : "\"0x8D732517414349C\"",
-      "Last-Modified" : "Thu, 05 Sep 2019 22:36:11 GMT",
+      "ETag" : "\"0x8D7356024EFB035\"",
+      "Last-Modified" : "Mon, 09 Sep 2019 19:58:54 GMT",
       "retry-after" : "0",
       "Content-Length" : "0",
       "StatusCode" : "201",
-      "x-ms-request-id" : "bfec9083-901e-0044-7c3a-643cc7000000",
-      "Date" : "Thu, 05 Sep 2019 22:36:11 GMT",
-      "x-ms-client-request-id" : "fdfd9ae3-1ead-47f2-99fc-e55b0792f270"
-=======
-      "ETag" : "\"0x8D732FDFE71A575\"",
-      "Last-Modified" : "Fri, 06 Sep 2019 19:11:17 GMT",
-      "retry-after" : "0",
-      "Content-Length" : "0",
-      "StatusCode" : "201",
-      "x-ms-request-id" : "8f76c3d0-401e-003a-21e6-6473d5000000",
-      "Date" : "Fri, 06 Sep 2019 19:11:17 GMT",
-      "x-ms-client-request-id" : "f978d5e1-4e17-4b17-b9c9-42262d1bed20"
->>>>>>> a55d5dd9
+      "x-ms-request-id" : "077fc13b-801e-001f-4349-673bbb000000",
+      "Date" : "Mon, 09 Sep 2019 19:58:54 GMT",
+      "x-ms-client-request-id" : "7e50ab2e-f648-4d6d-b85c-2b853816e505"
     },
     "Exception" : null
   }, {
     "Method" : "GET",
-<<<<<<< HEAD
     "Uri" : "https://jaschrepragrs.blob.core.windows.net?prefix=jtcservicesassignaturesstringtosignuserdelegationkey&comp=list",
     "Headers" : {
       "x-ms-version" : "2019-02-02",
       "User-Agent" : "azsdk-java-azure-storage-blob/12.0.0-preview.3 1.8.0_221; Windows 10 10.0",
-      "x-ms-client-request-id" : "18bc1064-204b-4fcb-a597-c612e7ee2184"
-=======
-    "Uri" : "https://azstoragesdkaccount.blob.core.windows.net?prefix=jtcservicesassignaturesstringtosignuserdelegationkey&comp=list",
-    "Headers" : {
-      "x-ms-version" : "2019-02-02",
-      "User-Agent" : "azsdk-java-azure-storage-blob/12.0.0-preview.3 1.8.0_212; Windows 10 10.0",
-      "x-ms-client-request-id" : "147e771c-27ad-48ba-bdb9-5fc93e1c1f5b"
->>>>>>> a55d5dd9
+      "x-ms-client-request-id" : "92a7e034-f52d-4649-89b8-ad6504b06503"
     },
     "Response" : {
       "Transfer-Encoding" : "chunked",
@@ -61,35 +34,20 @@
       "Server" : "Windows-Azure-Blob/1.0 Microsoft-HTTPAPI/2.0",
       "retry-after" : "0",
       "StatusCode" : "200",
-<<<<<<< HEAD
-      "x-ms-request-id" : "bfec90a6-901e-0044-1e3a-643cc7000000",
-      "Body" : "﻿<?xml version=\"1.0\" encoding=\"utf-8\"?><EnumerationResults ServiceEndpoint=\"https://jaschrepragrs.blob.core.windows.net/\"><Prefix>jtcservicesassignaturesstringtosignuserdelegationkey</Prefix><Containers><Container><Name>jtcservicesassignaturesstringtosignuserdelegationkey0772334e</Name><Properties><Last-Modified>Thu, 05 Sep 2019 22:36:11 GMT</Last-Modified><Etag>\"0x8D732517414349C\"</Etag><LeaseStatus>unlocked</LeaseStatus><LeaseState>available</LeaseState><DefaultEncryptionScope>$account-encryption-key</DefaultEncryptionScope><DenyEncryptionScopeOverride>false</DenyEncryptionScopeOverride><HasImmutabilityPolicy>false</HasImmutabilityPolicy><HasLegalHold>false</HasLegalHold></Properties></Container></Containers><NextMarker /></EnumerationResults>",
-      "Date" : "Thu, 05 Sep 2019 22:36:11 GMT",
-      "x-ms-client-request-id" : "18bc1064-204b-4fcb-a597-c612e7ee2184",
-=======
-      "x-ms-request-id" : "8f76c3e2-401e-003a-30e6-6473d5000000",
-      "Body" : "﻿<?xml version=\"1.0\" encoding=\"utf-8\"?><EnumerationResults ServiceEndpoint=\"https://azstoragesdkaccount.blob.core.windows.net/\"><Prefix>jtcservicesassignaturesstringtosignuserdelegationkey</Prefix><Containers><Container><Name>jtcservicesassignaturesstringtosignuserdelegationkey029533ed</Name><Properties><Last-Modified>Fri, 06 Sep 2019 19:11:17 GMT</Last-Modified><Etag>\"0x8D732FDFE71A575\"</Etag><LeaseStatus>unlocked</LeaseStatus><LeaseState>available</LeaseState><DefaultEncryptionScope>$account-encryption-key</DefaultEncryptionScope><DenyEncryptionScopeOverride>false</DenyEncryptionScopeOverride><HasImmutabilityPolicy>false</HasImmutabilityPolicy><HasLegalHold>false</HasLegalHold></Properties></Container></Containers><NextMarker /></EnumerationResults>",
-      "Date" : "Fri, 06 Sep 2019 19:11:17 GMT",
-      "x-ms-client-request-id" : "147e771c-27ad-48ba-bdb9-5fc93e1c1f5b",
->>>>>>> a55d5dd9
+      "x-ms-request-id" : "077fc148-801e-001f-4f49-673bbb000000",
+      "Body" : "﻿<?xml version=\"1.0\" encoding=\"utf-8\"?><EnumerationResults ServiceEndpoint=\"https://jaschrepragrs.blob.core.windows.net/\"><Prefix>jtcservicesassignaturesstringtosignuserdelegationkey</Prefix><Containers><Container><Name>jtcservicesassignaturesstringtosignuserdelegationkey09680291</Name><Properties><Last-Modified>Mon, 09 Sep 2019 19:58:54 GMT</Last-Modified><Etag>\"0x8D7356024EFB035\"</Etag><LeaseStatus>unlocked</LeaseStatus><LeaseState>available</LeaseState><DefaultEncryptionScope>$account-encryption-key</DefaultEncryptionScope><DenyEncryptionScopeOverride>false</DenyEncryptionScopeOverride><HasImmutabilityPolicy>false</HasImmutabilityPolicy><HasLegalHold>false</HasLegalHold></Properties></Container></Containers><NextMarker /></EnumerationResults>",
+      "Date" : "Mon, 09 Sep 2019 19:58:54 GMT",
+      "x-ms-client-request-id" : "92a7e034-f52d-4649-89b8-ad6504b06503",
       "Content-Type" : "application/xml"
     },
     "Exception" : null
   }, {
     "Method" : "DELETE",
-<<<<<<< HEAD
-    "Uri" : "https://jaschrepragrs.blob.core.windows.net/jtcservicesassignaturesstringtosignuserdelegationkey0772334e?restype=container",
+    "Uri" : "https://jaschrepragrs.blob.core.windows.net/jtcservicesassignaturesstringtosignuserdelegationkey09680291?restype=container",
     "Headers" : {
       "x-ms-version" : "2019-02-02",
       "User-Agent" : "azsdk-java-azure-storage-blob/12.0.0-preview.3 1.8.0_221; Windows 10 10.0",
-      "x-ms-client-request-id" : "2bd9069d-d24c-43ae-a18f-0b21d8862b0b"
-=======
-    "Uri" : "https://azstoragesdkaccount.blob.core.windows.net/jtcservicesassignaturesstringtosignuserdelegationkey029533ed?restype=container",
-    "Headers" : {
-      "x-ms-version" : "2019-02-02",
-      "User-Agent" : "azsdk-java-azure-storage-blob/12.0.0-preview.3 1.8.0_212; Windows 10 10.0",
-      "x-ms-client-request-id" : "9951d064-70f4-4181-ac93-201d7eb6867c"
->>>>>>> a55d5dd9
+      "x-ms-client-request-id" : "ee3e6661-0faf-4794-8910-9d4aa5acb40a"
     },
     "Response" : {
       "x-ms-version" : "2019-02-02",
@@ -97,21 +55,11 @@
       "retry-after" : "0",
       "Content-Length" : "0",
       "StatusCode" : "202",
-<<<<<<< HEAD
-      "x-ms-request-id" : "bfec90c2-901e-0044-313a-643cc7000000",
-      "Date" : "Thu, 05 Sep 2019 22:36:11 GMT",
-      "x-ms-client-request-id" : "2bd9069d-d24c-43ae-a18f-0b21d8862b0b"
+      "x-ms-request-id" : "077fc155-801e-001f-5b49-673bbb000000",
+      "Date" : "Mon, 09 Sep 2019 19:58:54 GMT",
+      "x-ms-client-request-id" : "ee3e6661-0faf-4794-8910-9d4aa5acb40a"
     },
     "Exception" : null
   } ],
-  "variables" : [ "jtcservicesassignaturesstringtosignuserdelegationkey0772334e" ]
-=======
-      "x-ms-request-id" : "8f76c3fa-401e-003a-42e6-6473d5000000",
-      "Date" : "Fri, 06 Sep 2019 19:11:17 GMT",
-      "x-ms-client-request-id" : "9951d064-70f4-4181-ac93-201d7eb6867c"
-    },
-    "Exception" : null
-  } ],
-  "variables" : [ "jtcservicesassignaturesstringtosignuserdelegationkey029533ed" ]
->>>>>>> a55d5dd9
+  "variables" : [ "jtcservicesassignaturesstringtosignuserdelegationkey09680291" ]
 }