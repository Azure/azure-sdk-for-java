{
<<<<<<< HEAD
  "networkCallRecords" : [ {
    "Method" : "PUT",
    "Uri" : "https://jaschrepragrs.blob.core.windows.net/jtcasyncbufferedupload00574723e68ad4d3c54ea28?restype=container",
    "Headers" : {
      "x-ms-version" : "2019-02-02",
      "User-Agent" : "azsdk-java-azure-storage-blob/12.0.0-preview.3 1.8.0_221; Windows 10 10.0",
      "x-ms-client-request-id" : "bee27fd0-232f-4aa1-87c8-4e14e7cbe16c"
    },
    "Response" : {
      "x-ms-version" : "2019-02-02",
      "Server" : "Windows-Azure-Blob/1.0 Microsoft-HTTPAPI/2.0",
      "ETag" : "\"0x8D732529336E02C\"",
      "Last-Modified" : "Thu, 05 Sep 2019 22:44:13 GMT",
      "retry-after" : "0",
      "Content-Length" : "0",
      "StatusCode" : "201",
      "x-ms-request-id" : "04dbf5cf-f01e-0032-413b-64b87b000000",
      "Date" : "Thu, 05 Sep 2019 22:44:13 GMT",
      "x-ms-client-request-id" : "bee27fd0-232f-4aa1-87c8-4e14e7cbe16c"
    },
    "Exception" : null
  }, {
    "Method" : "PUT",
    "Uri" : "https://jaschrepragrs.blob.core.windows.net/jtcasyncbufferedupload00574723e68ad4d3c54ea28/javablobasyncbufferedupload180677e0645f92bfc54e7",
    "Headers" : {
      "x-ms-version" : "2019-02-02",
      "User-Agent" : "azsdk-java-azure-storage-blob/12.0.0-preview.3 1.8.0_221; Windows 10 10.0",
      "x-ms-client-request-id" : "b07e3f52-0df7-4cb6-89e6-66b1d7179bd9",
      "Content-Type" : "application/octet-stream"
    },
    "Response" : {
      "x-ms-version" : "2019-02-02",
      "Server" : "Windows-Azure-Blob/1.0 Microsoft-HTTPAPI/2.0",
      "x-ms-content-crc64" : "6RYQPwaVsyQ=",
      "Last-Modified" : "Thu, 05 Sep 2019 22:44:13 GMT",
      "retry-after" : "0",
      "StatusCode" : "201",
      "x-ms-request-server-encrypted" : "true",
      "Date" : "Thu, 05 Sep 2019 22:44:13 GMT",
      "Content-MD5" : "wh+Wm18D0z1D4E+PE252gg==",
      "ETag" : "\"0x8D732529343AAA8\"",
      "Content-Length" : "0",
      "x-ms-request-id" : "04dbf5d8-f01e-0032-493b-64b87b000000",
      "x-ms-client-request-id" : "b07e3f52-0df7-4cb6-89e6-66b1d7179bd9"
    },
    "Exception" : null
  }, {
    "Method" : "PUT",
    "Uri" : "https://jaschrepragrs.blob.core.windows.net/jtcasyncbufferedupload00574723e68ad4d3c54ea28/javablobasyncbufferedupload20169175724fdb31f8456?blockid=MWQ0YTA3ZWUtMmUwZS00ZDdhLWE4NGItY2MxZmM5NjZmMmUz&comp=block",
    "Headers" : {
      "x-ms-version" : "2019-02-02",
      "User-Agent" : "azsdk-java-azure-storage-blob/12.0.0-preview.3 1.8.0_221; Windows 10 10.0",
      "x-ms-client-request-id" : "94121902-8305-4d4d-b030-fda7985a1e43",
      "Content-Type" : "application/octet-stream"
    },
    "Response" : {
      "x-ms-version" : "2019-02-02",
      "Server" : "Windows-Azure-Blob/1.0 Microsoft-HTTPAPI/2.0",
      "x-ms-content-crc64" : "E+SoeAWsfhc=",
      "retry-after" : "0",
      "Content-Length" : "0",
      "StatusCode" : "201",
      "x-ms-request-id" : "04dbf5e2-f01e-0032-513b-64b87b000000",
      "x-ms-request-server-encrypted" : "true",
      "Date" : "Thu, 05 Sep 2019 22:44:13 GMT",
      "x-ms-client-request-id" : "94121902-8305-4d4d-b030-fda7985a1e43"
    },
    "Exception" : null
  }, {
    "Method" : "PUT",
    "Uri" : "https://jaschrepragrs.blob.core.windows.net/jtcasyncbufferedupload00574723e68ad4d3c54ea28/javablobasyncbufferedupload20169175724fdb31f8456?blockid=NGExNmIzYmMtNjRhNi00NDk3LWFjZmItNzhlMTliMWU0YzU0&comp=block",
    "Headers" : {
      "x-ms-version" : "2019-02-02",
      "User-Agent" : "azsdk-java-azure-storage-blob/12.0.0-preview.3 1.8.0_221; Windows 10 10.0",
      "x-ms-client-request-id" : "859f5879-c335-4cfc-a244-e479bdaf1c39",
      "Content-Type" : "application/octet-stream"
    },
    "Response" : {
      "x-ms-version" : "2019-02-02",
      "Server" : "Windows-Azure-Blob/1.0 Microsoft-HTTPAPI/2.0",
      "x-ms-content-crc64" : "UDSkGcHbxWQ=",
      "retry-after" : "0",
      "Content-Length" : "0",
      "StatusCode" : "201",
      "x-ms-request-id" : "04dbf5e8-f01e-0032-573b-64b87b000000",
      "x-ms-request-server-encrypted" : "true",
      "Date" : "Thu, 05 Sep 2019 22:44:13 GMT",
      "x-ms-client-request-id" : "859f5879-c335-4cfc-a244-e479bdaf1c39"
    },
    "Exception" : null
  }, {
    "Method" : "PUT",
    "Uri" : "https://jaschrepragrs.blob.core.windows.net/jtcasyncbufferedupload00574723e68ad4d3c54ea28/javablobasyncbufferedupload20169175724fdb31f8456?blockid=OTg1ZmM1MDktZDg5Ny00ZDkzLWJhMzMtMDdiYWNkMTQ4MWY1&comp=block",
    "Headers" : {
      "x-ms-version" : "2019-02-02",
      "User-Agent" : "azsdk-java-azure-storage-blob/12.0.0-preview.3 1.8.0_221; Windows 10 10.0",
      "x-ms-client-request-id" : "38323abf-3e33-48b6-9655-aef65e376ea3",
      "Content-Type" : "application/octet-stream"
    },
    "Response" : {
      "x-ms-version" : "2019-02-02",
      "Server" : "Windows-Azure-Blob/1.0 Microsoft-HTTPAPI/2.0",
      "x-ms-content-crc64" : "vGAYpEOg9k0=",
      "retry-after" : "0",
      "Content-Length" : "0",
      "StatusCode" : "201",
      "x-ms-request-id" : "04dbf5f0-f01e-0032-5e3b-64b87b000000",
      "x-ms-request-server-encrypted" : "true",
      "Date" : "Thu, 05 Sep 2019 22:44:13 GMT",
      "x-ms-client-request-id" : "38323abf-3e33-48b6-9655-aef65e376ea3"
    },
    "Exception" : null
  }, {
    "Method" : "PUT",
    "Uri" : "https://jaschrepragrs.blob.core.windows.net/jtcasyncbufferedupload00574723e68ad4d3c54ea28/javablobasyncbufferedupload20169175724fdb31f8456?blockid=MTBmZWNjZTYtOWJhNi00ZjY4LWE5ZTEtZGZiNzljMTczZTY5&comp=block",
    "Headers" : {
      "x-ms-version" : "2019-02-02",
      "User-Agent" : "azsdk-java-azure-storage-blob/12.0.0-preview.3 1.8.0_221; Windows 10 10.0",
      "x-ms-client-request-id" : "6f95b215-c7f2-43eb-ae6f-c69f868da3c2",
      "Content-Type" : "application/octet-stream"
    },
    "Response" : {
      "x-ms-version" : "2019-02-02",
      "Server" : "Windows-Azure-Blob/1.0 Microsoft-HTTPAPI/2.0",
      "x-ms-content-crc64" : "h7pE4IPgbrQ=",
      "retry-after" : "0",
      "Content-Length" : "0",
      "StatusCode" : "201",
      "x-ms-request-id" : "04dbf5f6-f01e-0032-643b-64b87b000000",
      "x-ms-request-server-encrypted" : "true",
      "Date" : "Thu, 05 Sep 2019 22:44:13 GMT",
      "x-ms-client-request-id" : "6f95b215-c7f2-43eb-ae6f-c69f868da3c2"
    },
    "Exception" : null
  }, {
    "Method" : "PUT",
    "Uri" : "https://jaschrepragrs.blob.core.windows.net/jtcasyncbufferedupload00574723e68ad4d3c54ea28/javablobasyncbufferedupload20169175724fdb31f8456?blockid=NDYzOGJhMmItOWE4Ny00ZTJjLWI4MjMtODRmOTg4NDVlNDFl&comp=block",
    "Headers" : {
      "x-ms-version" : "2019-02-02",
      "User-Agent" : "azsdk-java-azure-storage-blob/12.0.0-preview.3 1.8.0_221; Windows 10 10.0",
      "x-ms-client-request-id" : "c0eb2072-83b3-4234-ad90-3a94af311801",
      "Content-Type" : "application/octet-stream"
    },
    "Response" : {
      "x-ms-version" : "2019-02-02",
      "Server" : "Windows-Azure-Blob/1.0 Microsoft-HTTPAPI/2.0",
      "x-ms-content-crc64" : "0eo7QGwkOfE=",
      "retry-after" : "0",
      "Content-Length" : "0",
      "StatusCode" : "201",
      "x-ms-request-id" : "4583d2bf-701e-0045-193b-643d3a000000",
      "x-ms-request-server-encrypted" : "true",
      "Date" : "Thu, 05 Sep 2019 22:44:13 GMT",
      "x-ms-client-request-id" : "c0eb2072-83b3-4234-ad90-3a94af311801"
    },
    "Exception" : null
  }, {
    "Method" : "PUT",
    "Uri" : "https://jaschrepragrs.blob.core.windows.net/jtcasyncbufferedupload00574723e68ad4d3c54ea28/javablobasyncbufferedupload20169175724fdb31f8456?blockid=ZDkyZWE2NGMtNjU0ZS00NmMwLTkyODYtNDhkMjhlYmFkZTFi&comp=block",
    "Headers" : {
      "x-ms-version" : "2019-02-02",
      "User-Agent" : "azsdk-java-azure-storage-blob/12.0.0-preview.3 1.8.0_221; Windows 10 10.0",
      "x-ms-client-request-id" : "eb6ad30f-ffeb-40a8-b09a-83939125073e",
      "Content-Type" : "application/octet-stream"
    },
    "Response" : {
      "x-ms-version" : "2019-02-02",
      "Server" : "Windows-Azure-Blob/1.0 Microsoft-HTTPAPI/2.0",
      "x-ms-content-crc64" : "RFxyQIBYQCE=",
      "retry-after" : "0",
      "Content-Length" : "0",
      "StatusCode" : "201",
      "x-ms-request-id" : "04dbf5fc-f01e-0032-693b-64b87b000000",
      "x-ms-request-server-encrypted" : "true",
      "Date" : "Thu, 05 Sep 2019 22:44:13 GMT",
      "x-ms-client-request-id" : "eb6ad30f-ffeb-40a8-b09a-83939125073e"
    },
    "Exception" : null
  }, {
    "Method" : "PUT",
    "Uri" : "https://jaschrepragrs.blob.core.windows.net/jtcasyncbufferedupload00574723e68ad4d3c54ea28/javablobasyncbufferedupload20169175724fdb31f8456?blockid=NjZjY2EyZTEtZmFkNC00ODg1LTk1ZWUtM2FmOTY2Mjk0ZTZh&comp=block",
    "Headers" : {
      "x-ms-version" : "2019-02-02",
      "User-Agent" : "azsdk-java-azure-storage-blob/12.0.0-preview.3 1.8.0_221; Windows 10 10.0",
      "x-ms-client-request-id" : "ddb74826-7928-4b3d-a668-1e9651d41fe1",
      "Content-Type" : "application/octet-stream"
    },
    "Response" : {
      "x-ms-version" : "2019-02-02",
      "Server" : "Windows-Azure-Blob/1.0 Microsoft-HTTPAPI/2.0",
      "x-ms-content-crc64" : "WYUF5DJ4xF8=",
      "retry-after" : "0",
      "Content-Length" : "0",
      "StatusCode" : "201",
      "x-ms-request-id" : "4583d2e8-701e-0045-3f3b-643d3a000000",
      "x-ms-request-server-encrypted" : "true",
      "Date" : "Thu, 05 Sep 2019 22:44:13 GMT",
      "x-ms-client-request-id" : "ddb74826-7928-4b3d-a668-1e9651d41fe1"
    },
    "Exception" : null
  }, {
    "Method" : "PUT",
    "Uri" : "https://jaschrepragrs.blob.core.windows.net/jtcasyncbufferedupload00574723e68ad4d3c54ea28/javablobasyncbufferedupload20169175724fdb31f8456?comp=blocklist",
    "Headers" : {
      "x-ms-version" : "2019-02-02",
      "User-Agent" : "azsdk-java-azure-storage-blob/12.0.0-preview.3 1.8.0_221; Windows 10 10.0",
      "x-ms-client-request-id" : "93ed3a8f-1424-4a59-8939-aca8acd64139",
      "Content-Type" : "application/xml; charset=utf-8"
    },
    "Response" : {
      "x-ms-version" : "2019-02-02",
      "Server" : "Windows-Azure-Blob/1.0 Microsoft-HTTPAPI/2.0",
      "ETag" : "\"0x8D732529392EA95\"",
      "x-ms-content-crc64" : "/haGik3FVLQ=",
      "Last-Modified" : "Thu, 05 Sep 2019 22:44:14 GMT",
      "retry-after" : "0",
      "Content-Length" : "0",
      "StatusCode" : "201",
      "x-ms-request-id" : "4583d319-701e-0045-6d3b-643d3a000000",
      "x-ms-request-server-encrypted" : "true",
      "Date" : "Thu, 05 Sep 2019 22:44:13 GMT",
      "x-ms-client-request-id" : "93ed3a8f-1424-4a59-8939-aca8acd64139"
    },
    "Exception" : null
  }, {
    "Method" : "GET",
    "Uri" : "https://jaschrepragrs.blob.core.windows.net/jtcasyncbufferedupload00574723e68ad4d3c54ea28/javablobasyncbufferedupload20169175724fdb31f8456",
    "Headers" : {
      "x-ms-version" : "2019-02-02",
      "User-Agent" : "azsdk-java-azure-storage-blob/12.0.0-preview.3 1.8.0_221; Windows 10 10.0",
      "x-ms-client-request-id" : "f4aa4363-4728-4847-866a-b8b403460295"
    },
    "Response" : {
      "x-ms-version" : "2019-02-02",
      "x-ms-lease-status" : "unlocked",
      "Server" : "Windows-Azure-Blob/1.0 Microsoft-HTTPAPI/2.0",
      "x-ms-tag-count" : "0",
      "x-ms-lease-state" : "available",
      "Last-Modified" : "Thu, 05 Sep 2019 22:44:14 GMT",
      "retry-after" : "0",
      "StatusCode" : "200",
      "Date" : "Thu, 05 Sep 2019 22:44:13 GMT",
      "x-ms-blob-type" : "BlockBlob",
      "Accept-Ranges" : "bytes",
      "x-ms-server-encrypted" : "true",
      "ETag" : "\"0x8D732529392EA95\"",
      "x-ms-creation-time" : "Thu, 05 Sep 2019 22:44:14 GMT",
      "Content-Length" : "350",
      "x-ms-request-id" : "4583d346-701e-0045-1a3b-643d3a000000",
      "Body" : "[19, 47, 107, -42, 4, -67, 18, -79, 112, 75, -124, 114, 32, -83, 66, -94, 25, 79, 64, 27, 96, -75, -94, 124, 91, -28, 47, -9, 65, 87, -53, 77, -30, 107, -124, 60, -100, 62, 76, -9, 87, 38, 39, 35, -91, -105, -100, -102, 84, -94, 85, 13, 103, 65, -42, 47, -109, 89, -14, -45, -124, 81, 34, 41, 121, -26, -12, -118, 63, -97, -20, 53, 110, -125, 35, 31, 33, 79, -30, -75, -90, -89, 29, -17, -70, 109, 25, 48, 62, 33, 50, 34, 63, -33, -122, 40, -33, 18, -15, 95, 34, 19, -58, -116, 76, 75, 17, -112, -44, 85, -15, 127, 121, -105, 104, -47, 71, 24, 89, 98, 35, -124, -42, -81, -4, 99, 39, 40, 1, -110, 89, -123, -111, -61, 126, 126, 10, -72, 103, 104, 48, 123, -87, 76, 92, 65, 78, 67, 84, -47, -9, 78, -51, 48, -117, -33, -73, -81, -17, -105, 47, 106, 22, 111, 104, -35, 42, -56, -61, -127, 28, -9, 92, -50, -83, 26, -128, 76, 52, -58, -9, 81, 106, -100, 13, -80, -43, -83, 96, -103, 86, 82, -99, -49, 112, -41, -104, -17, -87, 115, 27, 27, 76, -70, -78, 96, 97, 49, 60, 8, 44, 119, -99, 66, 124, -85, 116, -23, -76, 2, 93, 105, 84, -44, -29, 124, -83, 36, -88, -103, -31, 91, -75, -3, -4, 66, 65, -40, -55, 23, -118, -52, 9, -53, -124, 81, -9, -93, -38, -73, -4, -16, 5, 20, -52, 100, 126, -101, 105, -87, 49, -118, 47, 99, -68, 6, 80, 108, 75, -46, 65, -51, -121, -22, -41, -60, 64, -103, -90, -99, -38, -115, -33, -72, 37, 68, -15, 120, 77, 60, 124, -65, 97, -51, -84, -115, 91, -29, -81, 96, -56, 21, 37, -96, -9, 44, -121, -96, 58, 87, -16, 86, 83, 42, 88, -33, 127, 53, 117, 10, 20, 96, 94, 51, 121, 107, 28, 10, 69, -115, -47, -25, -30, -107, -32, -103, -66, -24, -2, -123, 44, -14, 127, 23, -24, 92, 101, 112, 71, 95]",
      "x-ms-client-request-id" : "f4aa4363-4728-4847-866a-b8b403460295",
      "Content-Type" : "application/octet-stream"
    },
    "Exception" : null
  }, {
    "Method" : "GET",
    "Uri" : "https://jaschrepragrs.blob.core.windows.net/jtcasyncbufferedupload00574723e68ad4d3c54ea28/javablobasyncbufferedupload20169175724fdb31f8456?blocklisttype=all&comp=blocklist",
    "Headers" : {
      "x-ms-version" : "2019-02-02",
      "User-Agent" : "azsdk-java-azure-storage-blob/12.0.0-preview.3 1.8.0_221; Windows 10 10.0",
      "x-ms-client-request-id" : "262ac7d3-6b17-4167-9029-6f6ee35bbd4f"
    },
    "Response" : {
      "Transfer-Encoding" : "chunked",
      "x-ms-version" : "2019-02-02",
      "Server" : "Windows-Azure-Blob/1.0 Microsoft-HTTPAPI/2.0",
      "x-ms-blob-content-length" : "350",
      "Last-Modified" : "Thu, 05 Sep 2019 22:44:14 GMT",
      "retry-after" : "0",
      "StatusCode" : "200",
      "Date" : "Thu, 05 Sep 2019 22:44:13 GMT",
      "ETag" : "\"0x8D732529392EA95\"",
      "x-ms-request-id" : "4583d378-701e-0045-4b3b-643d3a000000",
      "Body" : "﻿<?xml version=\"1.0\" encoding=\"utf-8\"?><BlockList><CommittedBlocks><Block><Name>MWQ0YTA3ZWUtMmUwZS00ZDdhLWE4NGItY2MxZmM5NjZmMmUz</Name><Size>50</Size></Block><Block><Name>NDYzOGJhMmItOWE4Ny00ZTJjLWI4MjMtODRmOTg4NDVlNDFl</Name><Size>50</Size></Block><Block><Name>NGExNmIzYmMtNjRhNi00NDk3LWFjZmItNzhlMTliMWU0YzU0</Name><Size>50</Size></Block><Block><Name>OTg1ZmM1MDktZDg5Ny00ZDkzLWJhMzMtMDdiYWNkMTQ4MWY1</Name><Size>50</Size></Block><Block><Name>MTBmZWNjZTYtOWJhNi00ZjY4LWE5ZTEtZGZiNzljMTczZTY5</Name><Size>50</Size></Block><Block><Name>ZDkyZWE2NGMtNjU0ZS00NmMwLTkyODYtNDhkMjhlYmFkZTFi</Name><Size>50</Size></Block><Block><Name>NjZjY2EyZTEtZmFkNC00ODg1LTk1ZWUtM2FmOTY2Mjk0ZTZh</Name><Size>50</Size></Block></CommittedBlocks><UncommittedBlocks /></BlockList>",
      "x-ms-client-request-id" : "262ac7d3-6b17-4167-9029-6f6ee35bbd4f",
      "Content-Type" : "application/xml"
    },
    "Exception" : null
  }, {
    "Method" : "GET",
    "Uri" : "https://jaschrepragrs.blob.core.windows.net?prefix=jtcasyncbufferedupload&comp=list",
    "Headers" : {
      "x-ms-version" : "2019-02-02",
      "User-Agent" : "azsdk-java-azure-storage-blob/12.0.0-preview.3 1.8.0_221; Windows 10 10.0",
      "x-ms-client-request-id" : "313600ef-7f05-4888-b6db-0d3905b2e1f4"
    },
    "Response" : {
      "Transfer-Encoding" : "chunked",
      "x-ms-version" : "2019-02-02",
      "Server" : "Windows-Azure-Blob/1.0 Microsoft-HTTPAPI/2.0",
      "retry-after" : "0",
      "StatusCode" : "200",
      "x-ms-request-id" : "4583d39c-701e-0045-6d3b-643d3a000000",
      "Body" : "﻿<?xml version=\"1.0\" encoding=\"utf-8\"?><EnumerationResults ServiceEndpoint=\"https://jaschrepragrs.blob.core.windows.net/\"><Prefix>jtcasyncbufferedupload</Prefix><Containers><Container><Name>jtcasyncbufferedupload00574723e68ad4d3c54ea28</Name><Properties><Last-Modified>Thu, 05 Sep 2019 22:44:13 GMT</Last-Modified><Etag>\"0x8D732529336E02C\"</Etag><LeaseStatus>unlocked</LeaseStatus><LeaseState>available</LeaseState><DefaultEncryptionScope>$account-encryption-key</DefaultEncryptionScope><DenyEncryptionScopeOverride>false</DenyEncryptionScopeOverride><HasImmutabilityPolicy>false</HasImmutabilityPolicy><HasLegalHold>false</HasLegalHold></Properties></Container></Containers><NextMarker /></EnumerationResults>",
      "Date" : "Thu, 05 Sep 2019 22:44:13 GMT",
      "x-ms-client-request-id" : "313600ef-7f05-4888-b6db-0d3905b2e1f4",
      "Content-Type" : "application/xml"
    },
    "Exception" : null
  }, {
    "Method" : "DELETE",
    "Uri" : "https://jaschrepragrs.blob.core.windows.net/jtcasyncbufferedupload00574723e68ad4d3c54ea28?restype=container",
    "Headers" : {
      "x-ms-version" : "2019-02-02",
      "User-Agent" : "azsdk-java-azure-storage-blob/12.0.0-preview.3 1.8.0_221; Windows 10 10.0",
      "x-ms-client-request-id" : "3cfa064d-64d8-4b42-aeea-1b747a1af4bb"
    },
    "Response" : {
      "x-ms-version" : "2019-02-02",
      "Server" : "Windows-Azure-Blob/1.0 Microsoft-HTTPAPI/2.0",
      "retry-after" : "0",
      "Content-Length" : "0",
      "StatusCode" : "202",
      "x-ms-request-id" : "4583d3c2-701e-0045-133b-643d3a000000",
      "Date" : "Thu, 05 Sep 2019 22:44:13 GMT",
      "x-ms-client-request-id" : "3cfa064d-64d8-4b42-aeea-1b747a1af4bb"
    },
    "Exception" : null
  } ],
  "variables" : [ "jtcasyncbufferedupload00574723e68ad4d3c54ea28", "javablobasyncbufferedupload180677e0645f92bfc54e7", "javablobasyncbufferedupload20169175724fdb31f8456", "56c06167-f00e-4afe-83f5-2523da079dc5" ]
=======
  "networkCallRecords" : [ ],
  "variables" : [ "jtcasyncbufferedupload074626007c2a9a7d08467c9", "javablobasyncbufferedupload17238116fe69037c6e44f", "javablobasyncbufferedupload215742c042028f66a7476", "7390976d-5b9d-4a32-8ae2-3cf153418a27" ]
>>>>>>> a55d5dd9
}<|MERGE_RESOLUTION|>--- conflicted
+++ resolved
@@ -1,327 +1,4 @@
 {
-<<<<<<< HEAD
-  "networkCallRecords" : [ {
-    "Method" : "PUT",
-    "Uri" : "https://jaschrepragrs.blob.core.windows.net/jtcasyncbufferedupload00574723e68ad4d3c54ea28?restype=container",
-    "Headers" : {
-      "x-ms-version" : "2019-02-02",
-      "User-Agent" : "azsdk-java-azure-storage-blob/12.0.0-preview.3 1.8.0_221; Windows 10 10.0",
-      "x-ms-client-request-id" : "bee27fd0-232f-4aa1-87c8-4e14e7cbe16c"
-    },
-    "Response" : {
-      "x-ms-version" : "2019-02-02",
-      "Server" : "Windows-Azure-Blob/1.0 Microsoft-HTTPAPI/2.0",
-      "ETag" : "\"0x8D732529336E02C\"",
-      "Last-Modified" : "Thu, 05 Sep 2019 22:44:13 GMT",
-      "retry-after" : "0",
-      "Content-Length" : "0",
-      "StatusCode" : "201",
-      "x-ms-request-id" : "04dbf5cf-f01e-0032-413b-64b87b000000",
-      "Date" : "Thu, 05 Sep 2019 22:44:13 GMT",
-      "x-ms-client-request-id" : "bee27fd0-232f-4aa1-87c8-4e14e7cbe16c"
-    },
-    "Exception" : null
-  }, {
-    "Method" : "PUT",
-    "Uri" : "https://jaschrepragrs.blob.core.windows.net/jtcasyncbufferedupload00574723e68ad4d3c54ea28/javablobasyncbufferedupload180677e0645f92bfc54e7",
-    "Headers" : {
-      "x-ms-version" : "2019-02-02",
-      "User-Agent" : "azsdk-java-azure-storage-blob/12.0.0-preview.3 1.8.0_221; Windows 10 10.0",
-      "x-ms-client-request-id" : "b07e3f52-0df7-4cb6-89e6-66b1d7179bd9",
-      "Content-Type" : "application/octet-stream"
-    },
-    "Response" : {
-      "x-ms-version" : "2019-02-02",
-      "Server" : "Windows-Azure-Blob/1.0 Microsoft-HTTPAPI/2.0",
-      "x-ms-content-crc64" : "6RYQPwaVsyQ=",
-      "Last-Modified" : "Thu, 05 Sep 2019 22:44:13 GMT",
-      "retry-after" : "0",
-      "StatusCode" : "201",
-      "x-ms-request-server-encrypted" : "true",
-      "Date" : "Thu, 05 Sep 2019 22:44:13 GMT",
-      "Content-MD5" : "wh+Wm18D0z1D4E+PE252gg==",
-      "ETag" : "\"0x8D732529343AAA8\"",
-      "Content-Length" : "0",
-      "x-ms-request-id" : "04dbf5d8-f01e-0032-493b-64b87b000000",
-      "x-ms-client-request-id" : "b07e3f52-0df7-4cb6-89e6-66b1d7179bd9"
-    },
-    "Exception" : null
-  }, {
-    "Method" : "PUT",
-    "Uri" : "https://jaschrepragrs.blob.core.windows.net/jtcasyncbufferedupload00574723e68ad4d3c54ea28/javablobasyncbufferedupload20169175724fdb31f8456?blockid=MWQ0YTA3ZWUtMmUwZS00ZDdhLWE4NGItY2MxZmM5NjZmMmUz&comp=block",
-    "Headers" : {
-      "x-ms-version" : "2019-02-02",
-      "User-Agent" : "azsdk-java-azure-storage-blob/12.0.0-preview.3 1.8.0_221; Windows 10 10.0",
-      "x-ms-client-request-id" : "94121902-8305-4d4d-b030-fda7985a1e43",
-      "Content-Type" : "application/octet-stream"
-    },
-    "Response" : {
-      "x-ms-version" : "2019-02-02",
-      "Server" : "Windows-Azure-Blob/1.0 Microsoft-HTTPAPI/2.0",
-      "x-ms-content-crc64" : "E+SoeAWsfhc=",
-      "retry-after" : "0",
-      "Content-Length" : "0",
-      "StatusCode" : "201",
-      "x-ms-request-id" : "04dbf5e2-f01e-0032-513b-64b87b000000",
-      "x-ms-request-server-encrypted" : "true",
-      "Date" : "Thu, 05 Sep 2019 22:44:13 GMT",
-      "x-ms-client-request-id" : "94121902-8305-4d4d-b030-fda7985a1e43"
-    },
-    "Exception" : null
-  }, {
-    "Method" : "PUT",
-    "Uri" : "https://jaschrepragrs.blob.core.windows.net/jtcasyncbufferedupload00574723e68ad4d3c54ea28/javablobasyncbufferedupload20169175724fdb31f8456?blockid=NGExNmIzYmMtNjRhNi00NDk3LWFjZmItNzhlMTliMWU0YzU0&comp=block",
-    "Headers" : {
-      "x-ms-version" : "2019-02-02",
-      "User-Agent" : "azsdk-java-azure-storage-blob/12.0.0-preview.3 1.8.0_221; Windows 10 10.0",
-      "x-ms-client-request-id" : "859f5879-c335-4cfc-a244-e479bdaf1c39",
-      "Content-Type" : "application/octet-stream"
-    },
-    "Response" : {
-      "x-ms-version" : "2019-02-02",
-      "Server" : "Windows-Azure-Blob/1.0 Microsoft-HTTPAPI/2.0",
-      "x-ms-content-crc64" : "UDSkGcHbxWQ=",
-      "retry-after" : "0",
-      "Content-Length" : "0",
-      "StatusCode" : "201",
-      "x-ms-request-id" : "04dbf5e8-f01e-0032-573b-64b87b000000",
-      "x-ms-request-server-encrypted" : "true",
-      "Date" : "Thu, 05 Sep 2019 22:44:13 GMT",
-      "x-ms-client-request-id" : "859f5879-c335-4cfc-a244-e479bdaf1c39"
-    },
-    "Exception" : null
-  }, {
-    "Method" : "PUT",
-    "Uri" : "https://jaschrepragrs.blob.core.windows.net/jtcasyncbufferedupload00574723e68ad4d3c54ea28/javablobasyncbufferedupload20169175724fdb31f8456?blockid=OTg1ZmM1MDktZDg5Ny00ZDkzLWJhMzMtMDdiYWNkMTQ4MWY1&comp=block",
-    "Headers" : {
-      "x-ms-version" : "2019-02-02",
-      "User-Agent" : "azsdk-java-azure-storage-blob/12.0.0-preview.3 1.8.0_221; Windows 10 10.0",
-      "x-ms-client-request-id" : "38323abf-3e33-48b6-9655-aef65e376ea3",
-      "Content-Type" : "application/octet-stream"
-    },
-    "Response" : {
-      "x-ms-version" : "2019-02-02",
-      "Server" : "Windows-Azure-Blob/1.0 Microsoft-HTTPAPI/2.0",
-      "x-ms-content-crc64" : "vGAYpEOg9k0=",
-      "retry-after" : "0",
-      "Content-Length" : "0",
-      "StatusCode" : "201",
-      "x-ms-request-id" : "04dbf5f0-f01e-0032-5e3b-64b87b000000",
-      "x-ms-request-server-encrypted" : "true",
-      "Date" : "Thu, 05 Sep 2019 22:44:13 GMT",
-      "x-ms-client-request-id" : "38323abf-3e33-48b6-9655-aef65e376ea3"
-    },
-    "Exception" : null
-  }, {
-    "Method" : "PUT",
-    "Uri" : "https://jaschrepragrs.blob.core.windows.net/jtcasyncbufferedupload00574723e68ad4d3c54ea28/javablobasyncbufferedupload20169175724fdb31f8456?blockid=MTBmZWNjZTYtOWJhNi00ZjY4LWE5ZTEtZGZiNzljMTczZTY5&comp=block",
-    "Headers" : {
-      "x-ms-version" : "2019-02-02",
-      "User-Agent" : "azsdk-java-azure-storage-blob/12.0.0-preview.3 1.8.0_221; Windows 10 10.0",
-      "x-ms-client-request-id" : "6f95b215-c7f2-43eb-ae6f-c69f868da3c2",
-      "Content-Type" : "application/octet-stream"
-    },
-    "Response" : {
-      "x-ms-version" : "2019-02-02",
-      "Server" : "Windows-Azure-Blob/1.0 Microsoft-HTTPAPI/2.0",
-      "x-ms-content-crc64" : "h7pE4IPgbrQ=",
-      "retry-after" : "0",
-      "Content-Length" : "0",
-      "StatusCode" : "201",
-      "x-ms-request-id" : "04dbf5f6-f01e-0032-643b-64b87b000000",
-      "x-ms-request-server-encrypted" : "true",
-      "Date" : "Thu, 05 Sep 2019 22:44:13 GMT",
-      "x-ms-client-request-id" : "6f95b215-c7f2-43eb-ae6f-c69f868da3c2"
-    },
-    "Exception" : null
-  }, {
-    "Method" : "PUT",
-    "Uri" : "https://jaschrepragrs.blob.core.windows.net/jtcasyncbufferedupload00574723e68ad4d3c54ea28/javablobasyncbufferedupload20169175724fdb31f8456?blockid=NDYzOGJhMmItOWE4Ny00ZTJjLWI4MjMtODRmOTg4NDVlNDFl&comp=block",
-    "Headers" : {
-      "x-ms-version" : "2019-02-02",
-      "User-Agent" : "azsdk-java-azure-storage-blob/12.0.0-preview.3 1.8.0_221; Windows 10 10.0",
-      "x-ms-client-request-id" : "c0eb2072-83b3-4234-ad90-3a94af311801",
-      "Content-Type" : "application/octet-stream"
-    },
-    "Response" : {
-      "x-ms-version" : "2019-02-02",
-      "Server" : "Windows-Azure-Blob/1.0 Microsoft-HTTPAPI/2.0",
-      "x-ms-content-crc64" : "0eo7QGwkOfE=",
-      "retry-after" : "0",
-      "Content-Length" : "0",
-      "StatusCode" : "201",
-      "x-ms-request-id" : "4583d2bf-701e-0045-193b-643d3a000000",
-      "x-ms-request-server-encrypted" : "true",
-      "Date" : "Thu, 05 Sep 2019 22:44:13 GMT",
-      "x-ms-client-request-id" : "c0eb2072-83b3-4234-ad90-3a94af311801"
-    },
-    "Exception" : null
-  }, {
-    "Method" : "PUT",
-    "Uri" : "https://jaschrepragrs.blob.core.windows.net/jtcasyncbufferedupload00574723e68ad4d3c54ea28/javablobasyncbufferedupload20169175724fdb31f8456?blockid=ZDkyZWE2NGMtNjU0ZS00NmMwLTkyODYtNDhkMjhlYmFkZTFi&comp=block",
-    "Headers" : {
-      "x-ms-version" : "2019-02-02",
-      "User-Agent" : "azsdk-java-azure-storage-blob/12.0.0-preview.3 1.8.0_221; Windows 10 10.0",
-      "x-ms-client-request-id" : "eb6ad30f-ffeb-40a8-b09a-83939125073e",
-      "Content-Type" : "application/octet-stream"
-    },
-    "Response" : {
-      "x-ms-version" : "2019-02-02",
-      "Server" : "Windows-Azure-Blob/1.0 Microsoft-HTTPAPI/2.0",
-      "x-ms-content-crc64" : "RFxyQIBYQCE=",
-      "retry-after" : "0",
-      "Content-Length" : "0",
-      "StatusCode" : "201",
-      "x-ms-request-id" : "04dbf5fc-f01e-0032-693b-64b87b000000",
-      "x-ms-request-server-encrypted" : "true",
-      "Date" : "Thu, 05 Sep 2019 22:44:13 GMT",
-      "x-ms-client-request-id" : "eb6ad30f-ffeb-40a8-b09a-83939125073e"
-    },
-    "Exception" : null
-  }, {
-    "Method" : "PUT",
-    "Uri" : "https://jaschrepragrs.blob.core.windows.net/jtcasyncbufferedupload00574723e68ad4d3c54ea28/javablobasyncbufferedupload20169175724fdb31f8456?blockid=NjZjY2EyZTEtZmFkNC00ODg1LTk1ZWUtM2FmOTY2Mjk0ZTZh&comp=block",
-    "Headers" : {
-      "x-ms-version" : "2019-02-02",
-      "User-Agent" : "azsdk-java-azure-storage-blob/12.0.0-preview.3 1.8.0_221; Windows 10 10.0",
-      "x-ms-client-request-id" : "ddb74826-7928-4b3d-a668-1e9651d41fe1",
-      "Content-Type" : "application/octet-stream"
-    },
-    "Response" : {
-      "x-ms-version" : "2019-02-02",
-      "Server" : "Windows-Azure-Blob/1.0 Microsoft-HTTPAPI/2.0",
-      "x-ms-content-crc64" : "WYUF5DJ4xF8=",
-      "retry-after" : "0",
-      "Content-Length" : "0",
-      "StatusCode" : "201",
-      "x-ms-request-id" : "4583d2e8-701e-0045-3f3b-643d3a000000",
-      "x-ms-request-server-encrypted" : "true",
-      "Date" : "Thu, 05 Sep 2019 22:44:13 GMT",
-      "x-ms-client-request-id" : "ddb74826-7928-4b3d-a668-1e9651d41fe1"
-    },
-    "Exception" : null
-  }, {
-    "Method" : "PUT",
-    "Uri" : "https://jaschrepragrs.blob.core.windows.net/jtcasyncbufferedupload00574723e68ad4d3c54ea28/javablobasyncbufferedupload20169175724fdb31f8456?comp=blocklist",
-    "Headers" : {
-      "x-ms-version" : "2019-02-02",
-      "User-Agent" : "azsdk-java-azure-storage-blob/12.0.0-preview.3 1.8.0_221; Windows 10 10.0",
-      "x-ms-client-request-id" : "93ed3a8f-1424-4a59-8939-aca8acd64139",
-      "Content-Type" : "application/xml; charset=utf-8"
-    },
-    "Response" : {
-      "x-ms-version" : "2019-02-02",
-      "Server" : "Windows-Azure-Blob/1.0 Microsoft-HTTPAPI/2.0",
-      "ETag" : "\"0x8D732529392EA95\"",
-      "x-ms-content-crc64" : "/haGik3FVLQ=",
-      "Last-Modified" : "Thu, 05 Sep 2019 22:44:14 GMT",
-      "retry-after" : "0",
-      "Content-Length" : "0",
-      "StatusCode" : "201",
-      "x-ms-request-id" : "4583d319-701e-0045-6d3b-643d3a000000",
-      "x-ms-request-server-encrypted" : "true",
-      "Date" : "Thu, 05 Sep 2019 22:44:13 GMT",
-      "x-ms-client-request-id" : "93ed3a8f-1424-4a59-8939-aca8acd64139"
-    },
-    "Exception" : null
-  }, {
-    "Method" : "GET",
-    "Uri" : "https://jaschrepragrs.blob.core.windows.net/jtcasyncbufferedupload00574723e68ad4d3c54ea28/javablobasyncbufferedupload20169175724fdb31f8456",
-    "Headers" : {
-      "x-ms-version" : "2019-02-02",
-      "User-Agent" : "azsdk-java-azure-storage-blob/12.0.0-preview.3 1.8.0_221; Windows 10 10.0",
-      "x-ms-client-request-id" : "f4aa4363-4728-4847-866a-b8b403460295"
-    },
-    "Response" : {
-      "x-ms-version" : "2019-02-02",
-      "x-ms-lease-status" : "unlocked",
-      "Server" : "Windows-Azure-Blob/1.0 Microsoft-HTTPAPI/2.0",
-      "x-ms-tag-count" : "0",
-      "x-ms-lease-state" : "available",
-      "Last-Modified" : "Thu, 05 Sep 2019 22:44:14 GMT",
-      "retry-after" : "0",
-      "StatusCode" : "200",
-      "Date" : "Thu, 05 Sep 2019 22:44:13 GMT",
-      "x-ms-blob-type" : "BlockBlob",
-      "Accept-Ranges" : "bytes",
-      "x-ms-server-encrypted" : "true",
-      "ETag" : "\"0x8D732529392EA95\"",
-      "x-ms-creation-time" : "Thu, 05 Sep 2019 22:44:14 GMT",
-      "Content-Length" : "350",
-      "x-ms-request-id" : "4583d346-701e-0045-1a3b-643d3a000000",
-      "Body" : "[19, 47, 107, -42, 4, -67, 18, -79, 112, 75, -124, 114, 32, -83, 66, -94, 25, 79, 64, 27, 96, -75, -94, 124, 91, -28, 47, -9, 65, 87, -53, 77, -30, 107, -124, 60, -100, 62, 76, -9, 87, 38, 39, 35, -91, -105, -100, -102, 84, -94, 85, 13, 103, 65, -42, 47, -109, 89, -14, -45, -124, 81, 34, 41, 121, -26, -12, -118, 63, -97, -20, 53, 110, -125, 35, 31, 33, 79, -30, -75, -90, -89, 29, -17, -70, 109, 25, 48, 62, 33, 50, 34, 63, -33, -122, 40, -33, 18, -15, 95, 34, 19, -58, -116, 76, 75, 17, -112, -44, 85, -15, 127, 121, -105, 104, -47, 71, 24, 89, 98, 35, -124, -42, -81, -4, 99, 39, 40, 1, -110, 89, -123, -111, -61, 126, 126, 10, -72, 103, 104, 48, 123, -87, 76, 92, 65, 78, 67, 84, -47, -9, 78, -51, 48, -117, -33, -73, -81, -17, -105, 47, 106, 22, 111, 104, -35, 42, -56, -61, -127, 28, -9, 92, -50, -83, 26, -128, 76, 52, -58, -9, 81, 106, -100, 13, -80, -43, -83, 96, -103, 86, 82, -99, -49, 112, -41, -104, -17, -87, 115, 27, 27, 76, -70, -78, 96, 97, 49, 60, 8, 44, 119, -99, 66, 124, -85, 116, -23, -76, 2, 93, 105, 84, -44, -29, 124, -83, 36, -88, -103, -31, 91, -75, -3, -4, 66, 65, -40, -55, 23, -118, -52, 9, -53, -124, 81, -9, -93, -38, -73, -4, -16, 5, 20, -52, 100, 126, -101, 105, -87, 49, -118, 47, 99, -68, 6, 80, 108, 75, -46, 65, -51, -121, -22, -41, -60, 64, -103, -90, -99, -38, -115, -33, -72, 37, 68, -15, 120, 77, 60, 124, -65, 97, -51, -84, -115, 91, -29, -81, 96, -56, 21, 37, -96, -9, 44, -121, -96, 58, 87, -16, 86, 83, 42, 88, -33, 127, 53, 117, 10, 20, 96, 94, 51, 121, 107, 28, 10, 69, -115, -47, -25, -30, -107, -32, -103, -66, -24, -2, -123, 44, -14, 127, 23, -24, 92, 101, 112, 71, 95]",
-      "x-ms-client-request-id" : "f4aa4363-4728-4847-866a-b8b403460295",
-      "Content-Type" : "application/octet-stream"
-    },
-    "Exception" : null
-  }, {
-    "Method" : "GET",
-    "Uri" : "https://jaschrepragrs.blob.core.windows.net/jtcasyncbufferedupload00574723e68ad4d3c54ea28/javablobasyncbufferedupload20169175724fdb31f8456?blocklisttype=all&comp=blocklist",
-    "Headers" : {
-      "x-ms-version" : "2019-02-02",
-      "User-Agent" : "azsdk-java-azure-storage-blob/12.0.0-preview.3 1.8.0_221; Windows 10 10.0",
-      "x-ms-client-request-id" : "262ac7d3-6b17-4167-9029-6f6ee35bbd4f"
-    },
-    "Response" : {
-      "Transfer-Encoding" : "chunked",
-      "x-ms-version" : "2019-02-02",
-      "Server" : "Windows-Azure-Blob/1.0 Microsoft-HTTPAPI/2.0",
-      "x-ms-blob-content-length" : "350",
-      "Last-Modified" : "Thu, 05 Sep 2019 22:44:14 GMT",
-      "retry-after" : "0",
-      "StatusCode" : "200",
-      "Date" : "Thu, 05 Sep 2019 22:44:13 GMT",
-      "ETag" : "\"0x8D732529392EA95\"",
-      "x-ms-request-id" : "4583d378-701e-0045-4b3b-643d3a000000",
-      "Body" : "﻿<?xml version=\"1.0\" encoding=\"utf-8\"?><BlockList><CommittedBlocks><Block><Name>MWQ0YTA3ZWUtMmUwZS00ZDdhLWE4NGItY2MxZmM5NjZmMmUz</Name><Size>50</Size></Block><Block><Name>NDYzOGJhMmItOWE4Ny00ZTJjLWI4MjMtODRmOTg4NDVlNDFl</Name><Size>50</Size></Block><Block><Name>NGExNmIzYmMtNjRhNi00NDk3LWFjZmItNzhlMTliMWU0YzU0</Name><Size>50</Size></Block><Block><Name>OTg1ZmM1MDktZDg5Ny00ZDkzLWJhMzMtMDdiYWNkMTQ4MWY1</Name><Size>50</Size></Block><Block><Name>MTBmZWNjZTYtOWJhNi00ZjY4LWE5ZTEtZGZiNzljMTczZTY5</Name><Size>50</Size></Block><Block><Name>ZDkyZWE2NGMtNjU0ZS00NmMwLTkyODYtNDhkMjhlYmFkZTFi</Name><Size>50</Size></Block><Block><Name>NjZjY2EyZTEtZmFkNC00ODg1LTk1ZWUtM2FmOTY2Mjk0ZTZh</Name><Size>50</Size></Block></CommittedBlocks><UncommittedBlocks /></BlockList>",
-      "x-ms-client-request-id" : "262ac7d3-6b17-4167-9029-6f6ee35bbd4f",
-      "Content-Type" : "application/xml"
-    },
-    "Exception" : null
-  }, {
-    "Method" : "GET",
-    "Uri" : "https://jaschrepragrs.blob.core.windows.net?prefix=jtcasyncbufferedupload&comp=list",
-    "Headers" : {
-      "x-ms-version" : "2019-02-02",
-      "User-Agent" : "azsdk-java-azure-storage-blob/12.0.0-preview.3 1.8.0_221; Windows 10 10.0",
-      "x-ms-client-request-id" : "313600ef-7f05-4888-b6db-0d3905b2e1f4"
-    },
-    "Response" : {
-      "Transfer-Encoding" : "chunked",
-      "x-ms-version" : "2019-02-02",
-      "Server" : "Windows-Azure-Blob/1.0 Microsoft-HTTPAPI/2.0",
-      "retry-after" : "0",
-      "StatusCode" : "200",
-      "x-ms-request-id" : "4583d39c-701e-0045-6d3b-643d3a000000",
-      "Body" : "﻿<?xml version=\"1.0\" encoding=\"utf-8\"?><EnumerationResults ServiceEndpoint=\"https://jaschrepragrs.blob.core.windows.net/\"><Prefix>jtcasyncbufferedupload</Prefix><Containers><Container><Name>jtcasyncbufferedupload00574723e68ad4d3c54ea28</Name><Properties><Last-Modified>Thu, 05 Sep 2019 22:44:13 GMT</Last-Modified><Etag>\"0x8D732529336E02C\"</Etag><LeaseStatus>unlocked</LeaseStatus><LeaseState>available</LeaseState><DefaultEncryptionScope>$account-encryption-key</DefaultEncryptionScope><DenyEncryptionScopeOverride>false</DenyEncryptionScopeOverride><HasImmutabilityPolicy>false</HasImmutabilityPolicy><HasLegalHold>false</HasLegalHold></Properties></Container></Containers><NextMarker /></EnumerationResults>",
-      "Date" : "Thu, 05 Sep 2019 22:44:13 GMT",
-      "x-ms-client-request-id" : "313600ef-7f05-4888-b6db-0d3905b2e1f4",
-      "Content-Type" : "application/xml"
-    },
-    "Exception" : null
-  }, {
-    "Method" : "DELETE",
-    "Uri" : "https://jaschrepragrs.blob.core.windows.net/jtcasyncbufferedupload00574723e68ad4d3c54ea28?restype=container",
-    "Headers" : {
-      "x-ms-version" : "2019-02-02",
-      "User-Agent" : "azsdk-java-azure-storage-blob/12.0.0-preview.3 1.8.0_221; Windows 10 10.0",
-      "x-ms-client-request-id" : "3cfa064d-64d8-4b42-aeea-1b747a1af4bb"
-    },
-    "Response" : {
-      "x-ms-version" : "2019-02-02",
-      "Server" : "Windows-Azure-Blob/1.0 Microsoft-HTTPAPI/2.0",
-      "retry-after" : "0",
-      "Content-Length" : "0",
-      "StatusCode" : "202",
-      "x-ms-request-id" : "4583d3c2-701e-0045-133b-643d3a000000",
-      "Date" : "Thu, 05 Sep 2019 22:44:13 GMT",
-      "x-ms-client-request-id" : "3cfa064d-64d8-4b42-aeea-1b747a1af4bb"
-    },
-    "Exception" : null
-  } ],
-  "variables" : [ "jtcasyncbufferedupload00574723e68ad4d3c54ea28", "javablobasyncbufferedupload180677e0645f92bfc54e7", "javablobasyncbufferedupload20169175724fdb31f8456", "56c06167-f00e-4afe-83f5-2523da079dc5" ]
-=======
   "networkCallRecords" : [ ],
-  "variables" : [ "jtcasyncbufferedupload074626007c2a9a7d08467c9", "javablobasyncbufferedupload17238116fe69037c6e44f", "javablobasyncbufferedupload215742c042028f66a7476", "7390976d-5b9d-4a32-8ae2-3cf153418a27" ]
->>>>>>> a55d5dd9
+  "variables" : [ "jtcasyncbufferedupload0673949605e61caed8406d9", "javablobasyncbufferedupload125170117c4e257d404e7", "javablobasyncbufferedupload218913ac563e9ee86043d", "aeb67b73-c565-43f8-b551-59fb74230ab6" ]
 }