{
  "networkCallRecords" : [ {
    "Method" : "PUT",
<<<<<<< HEAD
    "Uri" : "https://jaschrepragrs.blob.core.windows.net/jtcdeleteac0blobapitestdeleteac3fa822485d58d42a3a46?restype=container",
    "Headers" : {
      "x-ms-version" : "2019-02-02",
      "User-Agent" : "azsdk-java-azure-storage-blob/12.0.0-preview.3 1.8.0_221; Windows 10 10.0",
      "x-ms-client-request-id" : "e7c7ebef-cafc-46fd-bbf6-2e0e163f7dae"
=======
    "Uri" : "https://azstoragesdkaccount.blob.core.windows.net/jtcdeleteac0blobapitestdeleteac17055099ceaf34405daa?restype=container",
    "Headers" : {
      "x-ms-version" : "2019-02-02",
      "User-Agent" : "azsdk-java-azure-storage-blob/12.0.0-preview.3 1.8.0_212; Windows 10 10.0",
      "x-ms-client-request-id" : "6e55a14a-0768-4ff0-a239-af72ae984b2d"
>>>>>>> a55d5dd9
    },
    "Response" : {
      "x-ms-version" : "2019-02-02",
      "Server" : "Windows-Azure-Blob/1.0 Microsoft-HTTPAPI/2.0",
<<<<<<< HEAD
      "ETag" : "\"0x8D73251E345AD4C\"",
      "Last-Modified" : "Thu, 05 Sep 2019 22:39:18 GMT",
      "retry-after" : "0",
      "Content-Length" : "0",
      "StatusCode" : "201",
      "x-ms-request-id" : "bfed45b0-901e-0044-7b3a-643cc7000000",
      "Date" : "Thu, 05 Sep 2019 22:39:18 GMT",
      "x-ms-client-request-id" : "e7c7ebef-cafc-46fd-bbf6-2e0e163f7dae"
=======
      "ETag" : "\"0x8D732FCA7552F50\"",
      "Last-Modified" : "Fri, 06 Sep 2019 19:01:41 GMT",
      "retry-after" : "0",
      "Content-Length" : "0",
      "StatusCode" : "201",
      "x-ms-request-id" : "b92c33de-d01e-009e-80e5-644931000000",
      "Date" : "Fri, 06 Sep 2019 19:01:41 GMT",
      "x-ms-client-request-id" : "6e55a14a-0768-4ff0-a239-af72ae984b2d"
>>>>>>> a55d5dd9
    },
    "Exception" : null
  }, {
    "Method" : "PUT",
<<<<<<< HEAD
    "Uri" : "https://jaschrepragrs.blob.core.windows.net/jtcdeleteac0blobapitestdeleteac3fa822485d58d42a3a46/javablobdeleteac1blobapitestdeleteac3fa25826f860bfa1c",
    "Headers" : {
      "x-ms-version" : "2019-02-02",
      "User-Agent" : "azsdk-java-azure-storage-blob/12.0.0-preview.3 1.8.0_221; Windows 10 10.0",
      "x-ms-client-request-id" : "4ff86711-30e5-4a99-a0e1-9f16a6d3d418",
=======
    "Uri" : "https://azstoragesdkaccount.blob.core.windows.net/jtcdeleteac0blobapitestdeleteac17055099ceaf34405daa/javablobdeleteac1blobapitestdeleteac17065374d550ca106",
    "Headers" : {
      "x-ms-version" : "2019-02-02",
      "User-Agent" : "azsdk-java-azure-storage-blob/12.0.0-preview.3 1.8.0_212; Windows 10 10.0",
      "x-ms-client-request-id" : "118b9c0f-bab5-45e2-af1c-0c39c7b340a7",
>>>>>>> a55d5dd9
      "Content-Type" : "application/octet-stream"
    },
    "Response" : {
      "x-ms-version" : "2019-02-02",
      "Server" : "Windows-Azure-Blob/1.0 Microsoft-HTTPAPI/2.0",
      "x-ms-content-crc64" : "6RYQPwaVsyQ=",
<<<<<<< HEAD
      "Last-Modified" : "Thu, 05 Sep 2019 22:39:18 GMT",
      "retry-after" : "0",
      "StatusCode" : "201",
      "x-ms-request-server-encrypted" : "true",
      "Date" : "Thu, 05 Sep 2019 22:39:18 GMT",
      "Content-MD5" : "wh+Wm18D0z1D4E+PE252gg==",
      "ETag" : "\"0x8D73251E3538295\"",
      "Content-Length" : "0",
      "x-ms-request-id" : "bfed45cd-901e-0044-153a-643cc7000000",
      "x-ms-client-request-id" : "4ff86711-30e5-4a99-a0e1-9f16a6d3d418"
=======
      "Last-Modified" : "Fri, 06 Sep 2019 19:01:41 GMT",
      "retry-after" : "0",
      "StatusCode" : "201",
      "x-ms-request-server-encrypted" : "true",
      "Date" : "Fri, 06 Sep 2019 19:01:41 GMT",
      "Content-MD5" : "wh+Wm18D0z1D4E+PE252gg==",
      "ETag" : "\"0x8D732FCA75C565C\"",
      "Content-Length" : "0",
      "x-ms-request-id" : "b92c3456-d01e-009e-74e5-644931000000",
      "x-ms-client-request-id" : "118b9c0f-bab5-45e2-af1c-0c39c7b340a7"
>>>>>>> a55d5dd9
    },
    "Exception" : null
  }, {
    "Method" : "DELETE",
<<<<<<< HEAD
    "Uri" : "https://jaschrepragrs.blob.core.windows.net/jtcdeleteac0blobapitestdeleteac3fa822485d58d42a3a46/javablobdeleteac1blobapitestdeleteac3fa25826f860bfa1c",
    "Headers" : {
      "x-ms-version" : "2019-02-02",
      "User-Agent" : "azsdk-java-azure-storage-blob/12.0.0-preview.3 1.8.0_221; Windows 10 10.0",
      "x-ms-client-request-id" : "45890da5-0243-465d-ba41-9baa8bad8449"
=======
    "Uri" : "https://azstoragesdkaccount.blob.core.windows.net/jtcdeleteac0blobapitestdeleteac17055099ceaf34405daa/javablobdeleteac1blobapitestdeleteac17065374d550ca106",
    "Headers" : {
      "x-ms-version" : "2019-02-02",
      "User-Agent" : "azsdk-java-azure-storage-blob/12.0.0-preview.3 1.8.0_212; Windows 10 10.0",
      "x-ms-client-request-id" : "6fc0f585-2622-4b9c-afdb-cce538410dce"
>>>>>>> a55d5dd9
    },
    "Response" : {
      "x-ms-version" : "2019-02-02",
      "Server" : "Windows-Azure-Blob/1.0 Microsoft-HTTPAPI/2.0",
      "x-ms-delete-type-permanent" : "true",
      "retry-after" : "0",
      "Content-Length" : "0",
      "StatusCode" : "202",
<<<<<<< HEAD
      "x-ms-request-id" : "bfed45df-901e-0044-263a-643cc7000000",
      "Date" : "Thu, 05 Sep 2019 22:39:18 GMT",
      "x-ms-client-request-id" : "45890da5-0243-465d-ba41-9baa8bad8449"
=======
      "x-ms-request-id" : "b92c347f-d01e-009e-16e5-644931000000",
      "Date" : "Fri, 06 Sep 2019 19:01:41 GMT",
      "x-ms-client-request-id" : "6fc0f585-2622-4b9c-afdb-cce538410dce"
>>>>>>> a55d5dd9
    },
    "Exception" : null
  }, {
    "Method" : "GET",
<<<<<<< HEAD
    "Uri" : "https://jaschrepragrs.blob.core.windows.net?prefix=jtcdeleteac&comp=list",
    "Headers" : {
      "x-ms-version" : "2019-02-02",
      "User-Agent" : "azsdk-java-azure-storage-blob/12.0.0-preview.3 1.8.0_221; Windows 10 10.0",
      "x-ms-client-request-id" : "c1a8ef2e-8b05-4663-b8b5-c45f445352d4"
=======
    "Uri" : "https://azstoragesdkaccount.blob.core.windows.net?prefix=jtcdeleteac&comp=list",
    "Headers" : {
      "x-ms-version" : "2019-02-02",
      "User-Agent" : "azsdk-java-azure-storage-blob/12.0.0-preview.3 1.8.0_212; Windows 10 10.0",
      "x-ms-client-request-id" : "ad95f024-2a07-4a49-8452-5648d4814486"
>>>>>>> a55d5dd9
    },
    "Response" : {
      "Transfer-Encoding" : "chunked",
      "x-ms-version" : "2019-02-02",
      "Server" : "Windows-Azure-Blob/1.0 Microsoft-HTTPAPI/2.0",
      "retry-after" : "0",
      "StatusCode" : "200",
<<<<<<< HEAD
      "x-ms-request-id" : "bfed45f5-901e-0044-383a-643cc7000000",
      "Body" : "﻿<?xml version=\"1.0\" encoding=\"utf-8\"?><EnumerationResults ServiceEndpoint=\"https://jaschrepragrs.blob.core.windows.net/\"><Prefix>jtcdeleteac</Prefix><Containers><Container><Name>jtcdeleteac0blobapitestdeleteac3fa822485d58d42a3a46</Name><Properties><Last-Modified>Thu, 05 Sep 2019 22:39:18 GMT</Last-Modified><Etag>\"0x8D73251E345AD4C\"</Etag><LeaseStatus>unlocked</LeaseStatus><LeaseState>available</LeaseState><DefaultEncryptionScope>$account-encryption-key</DefaultEncryptionScope><DenyEncryptionScopeOverride>false</DenyEncryptionScopeOverride><HasImmutabilityPolicy>false</HasImmutabilityPolicy><HasLegalHold>false</HasLegalHold></Properties></Container></Containers><NextMarker /></EnumerationResults>",
      "Date" : "Thu, 05 Sep 2019 22:39:18 GMT",
      "x-ms-client-request-id" : "c1a8ef2e-8b05-4663-b8b5-c45f445352d4",
=======
      "x-ms-request-id" : "b92c3497-d01e-009e-2ee5-644931000000",
      "Body" : "﻿<?xml version=\"1.0\" encoding=\"utf-8\"?><EnumerationResults ServiceEndpoint=\"https://azstoragesdkaccount.blob.core.windows.net/\"><Prefix>jtcdeleteac</Prefix><Containers><Container><Name>jtcdeleteac0blobapitestdeleteac17055099ceaf34405daa</Name><Properties><Last-Modified>Fri, 06 Sep 2019 19:01:41 GMT</Last-Modified><Etag>\"0x8D732FCA7552F50\"</Etag><LeaseStatus>unlocked</LeaseStatus><LeaseState>available</LeaseState><DefaultEncryptionScope>$account-encryption-key</DefaultEncryptionScope><DenyEncryptionScopeOverride>false</DenyEncryptionScopeOverride><HasImmutabilityPolicy>false</HasImmutabilityPolicy><HasLegalHold>false</HasLegalHold></Properties></Container></Containers><NextMarker /></EnumerationResults>",
      "Date" : "Fri, 06 Sep 2019 19:01:41 GMT",
      "x-ms-client-request-id" : "ad95f024-2a07-4a49-8452-5648d4814486",
>>>>>>> a55d5dd9
      "Content-Type" : "application/xml"
    },
    "Exception" : null
  }, {
    "Method" : "DELETE",
<<<<<<< HEAD
    "Uri" : "https://jaschrepragrs.blob.core.windows.net/jtcdeleteac0blobapitestdeleteac3fa822485d58d42a3a46?restype=container",
    "Headers" : {
      "x-ms-version" : "2019-02-02",
      "User-Agent" : "azsdk-java-azure-storage-blob/12.0.0-preview.3 1.8.0_221; Windows 10 10.0",
      "x-ms-client-request-id" : "06f1869b-1a95-4966-8a72-359240c04867"
=======
    "Uri" : "https://azstoragesdkaccount.blob.core.windows.net/jtcdeleteac0blobapitestdeleteac17055099ceaf34405daa?restype=container",
    "Headers" : {
      "x-ms-version" : "2019-02-02",
      "User-Agent" : "azsdk-java-azure-storage-blob/12.0.0-preview.3 1.8.0_212; Windows 10 10.0",
      "x-ms-client-request-id" : "4977d218-b8fa-4ca8-8925-49974ac8a0db"
>>>>>>> a55d5dd9
    },
    "Response" : {
      "x-ms-version" : "2019-02-02",
      "Server" : "Windows-Azure-Blob/1.0 Microsoft-HTTPAPI/2.0",
      "retry-after" : "0",
      "Content-Length" : "0",
      "StatusCode" : "202",
<<<<<<< HEAD
      "x-ms-request-id" : "bfed4600-901e-0044-433a-643cc7000000",
      "Date" : "Thu, 05 Sep 2019 22:39:18 GMT",
      "x-ms-client-request-id" : "06f1869b-1a95-4966-8a72-359240c04867"
    },
    "Exception" : null
  } ],
  "variables" : [ "jtcdeleteac0blobapitestdeleteac3fa822485d58d42a3a46", "javablobdeleteac1blobapitestdeleteac3fa25826f860bfa1c" ]
=======
      "x-ms-request-id" : "b92c34c3-d01e-009e-57e5-644931000000",
      "Date" : "Fri, 06 Sep 2019 19:01:41 GMT",
      "x-ms-client-request-id" : "4977d218-b8fa-4ca8-8925-49974ac8a0db"
    },
    "Exception" : null
  } ],
  "variables" : [ "jtcdeleteac0blobapitestdeleteac17055099ceaf34405daa", "javablobdeleteac1blobapitestdeleteac17065374d550ca106" ]
>>>>>>> a55d5dd9
}<|MERGE_RESOLUTION|>--- conflicted
+++ resolved
@@ -1,105 +1,57 @@
 {
   "networkCallRecords" : [ {
     "Method" : "PUT",
-<<<<<<< HEAD
-    "Uri" : "https://jaschrepragrs.blob.core.windows.net/jtcdeleteac0blobapitestdeleteac3fa822485d58d42a3a46?restype=container",
+    "Uri" : "https://jaschrepragrs.blob.core.windows.net/jtcdeleteac0blobapitestdeleteaca9d93183607d836907fd?restype=container",
     "Headers" : {
       "x-ms-version" : "2019-02-02",
       "User-Agent" : "azsdk-java-azure-storage-blob/12.0.0-preview.3 1.8.0_221; Windows 10 10.0",
-      "x-ms-client-request-id" : "e7c7ebef-cafc-46fd-bbf6-2e0e163f7dae"
-=======
-    "Uri" : "https://azstoragesdkaccount.blob.core.windows.net/jtcdeleteac0blobapitestdeleteac17055099ceaf34405daa?restype=container",
-    "Headers" : {
-      "x-ms-version" : "2019-02-02",
-      "User-Agent" : "azsdk-java-azure-storage-blob/12.0.0-preview.3 1.8.0_212; Windows 10 10.0",
-      "x-ms-client-request-id" : "6e55a14a-0768-4ff0-a239-af72ae984b2d"
->>>>>>> a55d5dd9
+      "x-ms-client-request-id" : "4ea5876c-9ffe-4677-aaf6-e9814d0f6b77"
     },
     "Response" : {
       "x-ms-version" : "2019-02-02",
       "Server" : "Windows-Azure-Blob/1.0 Microsoft-HTTPAPI/2.0",
-<<<<<<< HEAD
-      "ETag" : "\"0x8D73251E345AD4C\"",
-      "Last-Modified" : "Thu, 05 Sep 2019 22:39:18 GMT",
+      "ETag" : "\"0x8D73561331FE51E\"",
+      "Last-Modified" : "Mon, 09 Sep 2019 20:06:28 GMT",
       "retry-after" : "0",
       "Content-Length" : "0",
       "StatusCode" : "201",
-      "x-ms-request-id" : "bfed45b0-901e-0044-7b3a-643cc7000000",
-      "Date" : "Thu, 05 Sep 2019 22:39:18 GMT",
-      "x-ms-client-request-id" : "e7c7ebef-cafc-46fd-bbf6-2e0e163f7dae"
-=======
-      "ETag" : "\"0x8D732FCA7552F50\"",
-      "Last-Modified" : "Fri, 06 Sep 2019 19:01:41 GMT",
-      "retry-after" : "0",
-      "Content-Length" : "0",
-      "StatusCode" : "201",
-      "x-ms-request-id" : "b92c33de-d01e-009e-80e5-644931000000",
-      "Date" : "Fri, 06 Sep 2019 19:01:41 GMT",
-      "x-ms-client-request-id" : "6e55a14a-0768-4ff0-a239-af72ae984b2d"
->>>>>>> a55d5dd9
+      "x-ms-request-id" : "c5caad24-301e-0042-2d4a-67cbbf000000",
+      "Date" : "Mon, 09 Sep 2019 20:06:27 GMT",
+      "x-ms-client-request-id" : "4ea5876c-9ffe-4677-aaf6-e9814d0f6b77"
     },
     "Exception" : null
   }, {
     "Method" : "PUT",
-<<<<<<< HEAD
-    "Uri" : "https://jaschrepragrs.blob.core.windows.net/jtcdeleteac0blobapitestdeleteac3fa822485d58d42a3a46/javablobdeleteac1blobapitestdeleteac3fa25826f860bfa1c",
+    "Uri" : "https://jaschrepragrs.blob.core.windows.net/jtcdeleteac0blobapitestdeleteaca9d93183607d836907fd/javablobdeleteac1blobapitestdeleteaca9d12143cc5ea0d11",
     "Headers" : {
       "x-ms-version" : "2019-02-02",
       "User-Agent" : "azsdk-java-azure-storage-blob/12.0.0-preview.3 1.8.0_221; Windows 10 10.0",
-      "x-ms-client-request-id" : "4ff86711-30e5-4a99-a0e1-9f16a6d3d418",
-=======
-    "Uri" : "https://azstoragesdkaccount.blob.core.windows.net/jtcdeleteac0blobapitestdeleteac17055099ceaf34405daa/javablobdeleteac1blobapitestdeleteac17065374d550ca106",
-    "Headers" : {
-      "x-ms-version" : "2019-02-02",
-      "User-Agent" : "azsdk-java-azure-storage-blob/12.0.0-preview.3 1.8.0_212; Windows 10 10.0",
-      "x-ms-client-request-id" : "118b9c0f-bab5-45e2-af1c-0c39c7b340a7",
->>>>>>> a55d5dd9
+      "x-ms-client-request-id" : "383bde1d-f628-4dae-9635-4a5e35f602ec",
       "Content-Type" : "application/octet-stream"
     },
     "Response" : {
       "x-ms-version" : "2019-02-02",
       "Server" : "Windows-Azure-Blob/1.0 Microsoft-HTTPAPI/2.0",
       "x-ms-content-crc64" : "6RYQPwaVsyQ=",
-<<<<<<< HEAD
-      "Last-Modified" : "Thu, 05 Sep 2019 22:39:18 GMT",
+      "Last-Modified" : "Mon, 09 Sep 2019 20:06:28 GMT",
       "retry-after" : "0",
       "StatusCode" : "201",
       "x-ms-request-server-encrypted" : "true",
-      "Date" : "Thu, 05 Sep 2019 22:39:18 GMT",
+      "Date" : "Mon, 09 Sep 2019 20:06:28 GMT",
       "Content-MD5" : "wh+Wm18D0z1D4E+PE252gg==",
-      "ETag" : "\"0x8D73251E3538295\"",
+      "ETag" : "\"0x8D73561332DB141\"",
       "Content-Length" : "0",
-      "x-ms-request-id" : "bfed45cd-901e-0044-153a-643cc7000000",
-      "x-ms-client-request-id" : "4ff86711-30e5-4a99-a0e1-9f16a6d3d418"
-=======
-      "Last-Modified" : "Fri, 06 Sep 2019 19:01:41 GMT",
-      "retry-after" : "0",
-      "StatusCode" : "201",
-      "x-ms-request-server-encrypted" : "true",
-      "Date" : "Fri, 06 Sep 2019 19:01:41 GMT",
-      "Content-MD5" : "wh+Wm18D0z1D4E+PE252gg==",
-      "ETag" : "\"0x8D732FCA75C565C\"",
-      "Content-Length" : "0",
-      "x-ms-request-id" : "b92c3456-d01e-009e-74e5-644931000000",
-      "x-ms-client-request-id" : "118b9c0f-bab5-45e2-af1c-0c39c7b340a7"
->>>>>>> a55d5dd9
+      "x-ms-request-id" : "c5caad3a-301e-0042-414a-67cbbf000000",
+      "x-ms-client-request-id" : "383bde1d-f628-4dae-9635-4a5e35f602ec"
     },
     "Exception" : null
   }, {
     "Method" : "DELETE",
-<<<<<<< HEAD
-    "Uri" : "https://jaschrepragrs.blob.core.windows.net/jtcdeleteac0blobapitestdeleteac3fa822485d58d42a3a46/javablobdeleteac1blobapitestdeleteac3fa25826f860bfa1c",
+    "Uri" : "https://jaschrepragrs.blob.core.windows.net/jtcdeleteac0blobapitestdeleteaca9d93183607d836907fd/javablobdeleteac1blobapitestdeleteaca9d12143cc5ea0d11",
     "Headers" : {
       "x-ms-version" : "2019-02-02",
       "User-Agent" : "azsdk-java-azure-storage-blob/12.0.0-preview.3 1.8.0_221; Windows 10 10.0",
-      "x-ms-client-request-id" : "45890da5-0243-465d-ba41-9baa8bad8449"
-=======
-    "Uri" : "https://azstoragesdkaccount.blob.core.windows.net/jtcdeleteac0blobapitestdeleteac17055099ceaf34405daa/javablobdeleteac1blobapitestdeleteac17065374d550ca106",
-    "Headers" : {
-      "x-ms-version" : "2019-02-02",
-      "User-Agent" : "azsdk-java-azure-storage-blob/12.0.0-preview.3 1.8.0_212; Windows 10 10.0",
-      "x-ms-client-request-id" : "6fc0f585-2622-4b9c-afdb-cce538410dce"
->>>>>>> a55d5dd9
+      "x-ms-client-request-id" : "3c2e3329-87f2-44db-9699-69edbf6d25ec"
     },
     "Response" : {
       "x-ms-version" : "2019-02-02",
@@ -108,32 +60,18 @@
       "retry-after" : "0",
       "Content-Length" : "0",
       "StatusCode" : "202",
-<<<<<<< HEAD
-      "x-ms-request-id" : "bfed45df-901e-0044-263a-643cc7000000",
-      "Date" : "Thu, 05 Sep 2019 22:39:18 GMT",
-      "x-ms-client-request-id" : "45890da5-0243-465d-ba41-9baa8bad8449"
-=======
-      "x-ms-request-id" : "b92c347f-d01e-009e-16e5-644931000000",
-      "Date" : "Fri, 06 Sep 2019 19:01:41 GMT",
-      "x-ms-client-request-id" : "6fc0f585-2622-4b9c-afdb-cce538410dce"
->>>>>>> a55d5dd9
+      "x-ms-request-id" : "c5caad52-301e-0042-584a-67cbbf000000",
+      "Date" : "Mon, 09 Sep 2019 20:06:28 GMT",
+      "x-ms-client-request-id" : "3c2e3329-87f2-44db-9699-69edbf6d25ec"
     },
     "Exception" : null
   }, {
     "Method" : "GET",
-<<<<<<< HEAD
     "Uri" : "https://jaschrepragrs.blob.core.windows.net?prefix=jtcdeleteac&comp=list",
     "Headers" : {
       "x-ms-version" : "2019-02-02",
       "User-Agent" : "azsdk-java-azure-storage-blob/12.0.0-preview.3 1.8.0_221; Windows 10 10.0",
-      "x-ms-client-request-id" : "c1a8ef2e-8b05-4663-b8b5-c45f445352d4"
-=======
-    "Uri" : "https://azstoragesdkaccount.blob.core.windows.net?prefix=jtcdeleteac&comp=list",
-    "Headers" : {
-      "x-ms-version" : "2019-02-02",
-      "User-Agent" : "azsdk-java-azure-storage-blob/12.0.0-preview.3 1.8.0_212; Windows 10 10.0",
-      "x-ms-client-request-id" : "ad95f024-2a07-4a49-8452-5648d4814486"
->>>>>>> a55d5dd9
+      "x-ms-client-request-id" : "86b38995-766f-4a15-93d9-4b2c495ad589"
     },
     "Response" : {
       "Transfer-Encoding" : "chunked",
@@ -141,35 +79,20 @@
       "Server" : "Windows-Azure-Blob/1.0 Microsoft-HTTPAPI/2.0",
       "retry-after" : "0",
       "StatusCode" : "200",
-<<<<<<< HEAD
-      "x-ms-request-id" : "bfed45f5-901e-0044-383a-643cc7000000",
-      "Body" : "﻿<?xml version=\"1.0\" encoding=\"utf-8\"?><EnumerationResults ServiceEndpoint=\"https://jaschrepragrs.blob.core.windows.net/\"><Prefix>jtcdeleteac</Prefix><Containers><Container><Name>jtcdeleteac0blobapitestdeleteac3fa822485d58d42a3a46</Name><Properties><Last-Modified>Thu, 05 Sep 2019 22:39:18 GMT</Last-Modified><Etag>\"0x8D73251E345AD4C\"</Etag><LeaseStatus>unlocked</LeaseStatus><LeaseState>available</LeaseState><DefaultEncryptionScope>$account-encryption-key</DefaultEncryptionScope><DenyEncryptionScopeOverride>false</DenyEncryptionScopeOverride><HasImmutabilityPolicy>false</HasImmutabilityPolicy><HasLegalHold>false</HasLegalHold></Properties></Container></Containers><NextMarker /></EnumerationResults>",
-      "Date" : "Thu, 05 Sep 2019 22:39:18 GMT",
-      "x-ms-client-request-id" : "c1a8ef2e-8b05-4663-b8b5-c45f445352d4",
-=======
-      "x-ms-request-id" : "b92c3497-d01e-009e-2ee5-644931000000",
-      "Body" : "﻿<?xml version=\"1.0\" encoding=\"utf-8\"?><EnumerationResults ServiceEndpoint=\"https://azstoragesdkaccount.blob.core.windows.net/\"><Prefix>jtcdeleteac</Prefix><Containers><Container><Name>jtcdeleteac0blobapitestdeleteac17055099ceaf34405daa</Name><Properties><Last-Modified>Fri, 06 Sep 2019 19:01:41 GMT</Last-Modified><Etag>\"0x8D732FCA7552F50\"</Etag><LeaseStatus>unlocked</LeaseStatus><LeaseState>available</LeaseState><DefaultEncryptionScope>$account-encryption-key</DefaultEncryptionScope><DenyEncryptionScopeOverride>false</DenyEncryptionScopeOverride><HasImmutabilityPolicy>false</HasImmutabilityPolicy><HasLegalHold>false</HasLegalHold></Properties></Container></Containers><NextMarker /></EnumerationResults>",
-      "Date" : "Fri, 06 Sep 2019 19:01:41 GMT",
-      "x-ms-client-request-id" : "ad95f024-2a07-4a49-8452-5648d4814486",
->>>>>>> a55d5dd9
+      "x-ms-request-id" : "c5caad6b-301e-0042-6f4a-67cbbf000000",
+      "Body" : "﻿<?xml version=\"1.0\" encoding=\"utf-8\"?><EnumerationResults ServiceEndpoint=\"https://jaschrepragrs.blob.core.windows.net/\"><Prefix>jtcdeleteac</Prefix><Containers><Container><Name>jtcdeleteac0blobapitestdeleteaca9d93183607d836907fd</Name><Properties><Last-Modified>Mon, 09 Sep 2019 20:06:28 GMT</Last-Modified><Etag>\"0x8D73561331FE51E\"</Etag><LeaseStatus>unlocked</LeaseStatus><LeaseState>available</LeaseState><DefaultEncryptionScope>$account-encryption-key</DefaultEncryptionScope><DenyEncryptionScopeOverride>false</DenyEncryptionScopeOverride><HasImmutabilityPolicy>false</HasImmutabilityPolicy><HasLegalHold>false</HasLegalHold></Properties></Container></Containers><NextMarker /></EnumerationResults>",
+      "Date" : "Mon, 09 Sep 2019 20:06:28 GMT",
+      "x-ms-client-request-id" : "86b38995-766f-4a15-93d9-4b2c495ad589",
       "Content-Type" : "application/xml"
     },
     "Exception" : null
   }, {
     "Method" : "DELETE",
-<<<<<<< HEAD
-    "Uri" : "https://jaschrepragrs.blob.core.windows.net/jtcdeleteac0blobapitestdeleteac3fa822485d58d42a3a46?restype=container",
+    "Uri" : "https://jaschrepragrs.blob.core.windows.net/jtcdeleteac0blobapitestdeleteaca9d93183607d836907fd?restype=container",
     "Headers" : {
       "x-ms-version" : "2019-02-02",
       "User-Agent" : "azsdk-java-azure-storage-blob/12.0.0-preview.3 1.8.0_221; Windows 10 10.0",
-      "x-ms-client-request-id" : "06f1869b-1a95-4966-8a72-359240c04867"
-=======
-    "Uri" : "https://azstoragesdkaccount.blob.core.windows.net/jtcdeleteac0blobapitestdeleteac17055099ceaf34405daa?restype=container",
-    "Headers" : {
-      "x-ms-version" : "2019-02-02",
-      "User-Agent" : "azsdk-java-azure-storage-blob/12.0.0-preview.3 1.8.0_212; Windows 10 10.0",
-      "x-ms-client-request-id" : "4977d218-b8fa-4ca8-8925-49974ac8a0db"
->>>>>>> a55d5dd9
+      "x-ms-client-request-id" : "08eb3119-cb3a-48b2-b783-aaac65976642"
     },
     "Response" : {
       "x-ms-version" : "2019-02-02",
@@ -177,21 +100,11 @@
       "retry-after" : "0",
       "Content-Length" : "0",
       "StatusCode" : "202",
-<<<<<<< HEAD
-      "x-ms-request-id" : "bfed4600-901e-0044-433a-643cc7000000",
-      "Date" : "Thu, 05 Sep 2019 22:39:18 GMT",
-      "x-ms-client-request-id" : "06f1869b-1a95-4966-8a72-359240c04867"
+      "x-ms-request-id" : "c5caad7c-301e-0042-7f4a-67cbbf000000",
+      "Date" : "Mon, 09 Sep 2019 20:06:28 GMT",
+      "x-ms-client-request-id" : "08eb3119-cb3a-48b2-b783-aaac65976642"
     },
     "Exception" : null
   } ],
-  "variables" : [ "jtcdeleteac0blobapitestdeleteac3fa822485d58d42a3a46", "javablobdeleteac1blobapitestdeleteac3fa25826f860bfa1c" ]
-=======
-      "x-ms-request-id" : "b92c34c3-d01e-009e-57e5-644931000000",
-      "Date" : "Fri, 06 Sep 2019 19:01:41 GMT",
-      "x-ms-client-request-id" : "4977d218-b8fa-4ca8-8925-49974ac8a0db"
-    },
-    "Exception" : null
-  } ],
-  "variables" : [ "jtcdeleteac0blobapitestdeleteac17055099ceaf34405daa", "javablobdeleteac1blobapitestdeleteac17065374d550ca106" ]
->>>>>>> a55d5dd9
+  "variables" : [ "jtcdeleteac0blobapitestdeleteaca9d93183607d836907fd", "javablobdeleteac1blobapitestdeleteaca9d12143cc5ea0d11" ]
 }