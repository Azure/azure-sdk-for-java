{
  "networkCallRecords" : [ {
    "Method" : "PUT",
<<<<<<< HEAD
    "Uri" : "https://jaschrepragrs.blob.core.windows.net/jtcuploadpagefromurlsourceac03554831c21bcb49864b?restype=container",
    "Headers" : {
      "x-ms-version" : "2019-02-02",
      "User-Agent" : "azsdk-java-azure-storage-blob/12.0.0-preview.3 1.8.0_221; Windows 10 10.0",
      "x-ms-client-request-id" : "ef7f469c-7c54-49a0-a118-ca5c5c8621df"
=======
    "Uri" : "https://azstoragesdkaccount.blob.core.windows.net/jtcuploadpagefromurlsourceac0965115f1888280cfc45?restype=container",
    "Headers" : {
      "x-ms-version" : "2019-02-02",
      "User-Agent" : "azsdk-java-azure-storage-blob/12.0.0-preview.3 1.8.0_212; Windows 10 10.0",
      "x-ms-client-request-id" : "2c78e273-120f-4eda-aa94-c82073dc2e73"
>>>>>>> a55d5dd9
    },
    "Response" : {
      "x-ms-version" : "2019-02-02",
      "Server" : "Windows-Azure-Blob/1.0 Microsoft-HTTPAPI/2.0",
<<<<<<< HEAD
      "ETag" : "\"0x8D7325252CFD44D\"",
      "Last-Modified" : "Thu, 05 Sep 2019 22:42:25 GMT",
      "retry-after" : "0",
      "Content-Length" : "0",
      "StatusCode" : "201",
      "x-ms-request-id" : "e0dd5cc9-e01e-0026-503b-647b1f000000",
      "Date" : "Thu, 05 Sep 2019 22:42:24 GMT",
      "x-ms-client-request-id" : "ef7f469c-7c54-49a0-a118-ca5c5c8621df"
=======
      "ETag" : "\"0x8D732FDC26C315F\"",
      "Last-Modified" : "Fri, 06 Sep 2019 19:09:36 GMT",
      "retry-after" : "0",
      "Content-Length" : "0",
      "StatusCode" : "201",
      "x-ms-request-id" : "8f76020c-401e-003a-59e6-6473d5000000",
      "Date" : "Fri, 06 Sep 2019 19:09:35 GMT",
      "x-ms-client-request-id" : "2c78e273-120f-4eda-aa94-c82073dc2e73"
>>>>>>> a55d5dd9
    },
    "Exception" : null
  }, {
    "Method" : "PUT",
<<<<<<< HEAD
    "Uri" : "https://jaschrepragrs.blob.core.windows.net/jtcuploadpagefromurlsourceac03554831c21bcb49864b/javablobuploadpagefromurlsourceac139844855921d64585",
    "Headers" : {
      "x-ms-version" : "2019-02-02",
      "User-Agent" : "azsdk-java-azure-storage-blob/12.0.0-preview.3 1.8.0_221; Windows 10 10.0",
      "x-ms-client-request-id" : "78bee718-53fe-4d2f-9060-4cef8e993e1d"
=======
    "Uri" : "https://azstoragesdkaccount.blob.core.windows.net/jtcuploadpagefromurlsourceac0965115f1888280cfc45/javablobuploadpagefromurlsourceac1571921d19a12e5fd5",
    "Headers" : {
      "x-ms-version" : "2019-02-02",
      "User-Agent" : "azsdk-java-azure-storage-blob/12.0.0-preview.3 1.8.0_212; Windows 10 10.0",
      "x-ms-client-request-id" : "094db101-80f2-4962-82fc-2304896a4982"
>>>>>>> a55d5dd9
    },
    "Response" : {
      "x-ms-version" : "2019-02-02",
      "Server" : "Windows-Azure-Blob/1.0 Microsoft-HTTPAPI/2.0",
<<<<<<< HEAD
      "ETag" : "\"0x8D7325252DCC7FB\"",
      "Last-Modified" : "Thu, 05 Sep 2019 22:42:25 GMT",
      "retry-after" : "0",
      "Content-Length" : "0",
      "StatusCode" : "201",
      "x-ms-request-id" : "e0dd5cea-e01e-0026-6b3b-647b1f000000",
      "x-ms-request-server-encrypted" : "true",
      "Date" : "Thu, 05 Sep 2019 22:42:24 GMT",
      "x-ms-client-request-id" : "78bee718-53fe-4d2f-9060-4cef8e993e1d"
=======
      "ETag" : "\"0x8D732FDC2744C96\"",
      "Last-Modified" : "Fri, 06 Sep 2019 19:09:36 GMT",
      "retry-after" : "0",
      "Content-Length" : "0",
      "StatusCode" : "201",
      "x-ms-request-id" : "8f76021b-401e-003a-64e6-6473d5000000",
      "x-ms-request-server-encrypted" : "true",
      "Date" : "Fri, 06 Sep 2019 19:09:35 GMT",
      "x-ms-client-request-id" : "094db101-80f2-4962-82fc-2304896a4982"
>>>>>>> a55d5dd9
    },
    "Exception" : null
  }, {
    "Method" : "PUT",
<<<<<<< HEAD
    "Uri" : "https://jaschrepragrs.blob.core.windows.net/jtcuploadpagefromurlsourceac03554831c21bcb49864b?restype=container&comp=acl",
    "Headers" : {
      "x-ms-version" : "2019-02-02",
      "User-Agent" : "azsdk-java-azure-storage-blob/12.0.0-preview.3 1.8.0_221; Windows 10 10.0",
      "x-ms-client-request-id" : "52011fec-4380-4d13-9fef-39802d469963",
=======
    "Uri" : "https://azstoragesdkaccount.blob.core.windows.net/jtcuploadpagefromurlsourceac0965115f1888280cfc45?restype=container&comp=acl",
    "Headers" : {
      "x-ms-version" : "2019-02-02",
      "User-Agent" : "azsdk-java-azure-storage-blob/12.0.0-preview.3 1.8.0_212; Windows 10 10.0",
      "x-ms-client-request-id" : "55d976cb-2b40-4f4b-8c06-38ec6290f9f2",
>>>>>>> a55d5dd9
      "Content-Type" : "application/xml; charset=utf-8"
    },
    "Response" : {
      "x-ms-version" : "2019-02-02",
      "Server" : "Windows-Azure-Blob/1.0 Microsoft-HTTPAPI/2.0",
<<<<<<< HEAD
      "ETag" : "\"0x8D7325252E941B6\"",
      "Last-Modified" : "Thu, 05 Sep 2019 22:42:25 GMT",
      "retry-after" : "0",
      "Content-Length" : "0",
      "StatusCode" : "200",
      "x-ms-request-id" : "e0dd5d0a-e01e-0026-093b-647b1f000000",
      "Date" : "Thu, 05 Sep 2019 22:42:24 GMT",
      "x-ms-client-request-id" : "52011fec-4380-4d13-9fef-39802d469963"
=======
      "ETag" : "\"0x8D732FDC279889F\"",
      "Last-Modified" : "Fri, 06 Sep 2019 19:09:36 GMT",
      "retry-after" : "0",
      "Content-Length" : "0",
      "StatusCode" : "200",
      "x-ms-request-id" : "8f76022d-401e-003a-71e6-6473d5000000",
      "Date" : "Fri, 06 Sep 2019 19:09:35 GMT",
      "x-ms-client-request-id" : "55d976cb-2b40-4f4b-8c06-38ec6290f9f2"
>>>>>>> a55d5dd9
    },
    "Exception" : null
  }, {
    "Method" : "PUT",
<<<<<<< HEAD
    "Uri" : "https://jaschrepragrs.blob.core.windows.net/jtcuploadpagefromurlsourceac03554831c21bcb49864b/javablobuploadpagefromurlsourceac2846520c3badc2acd2",
    "Headers" : {
      "x-ms-version" : "2019-02-02",
      "User-Agent" : "azsdk-java-azure-storage-blob/12.0.0-preview.3 1.8.0_221; Windows 10 10.0",
      "x-ms-client-request-id" : "9389a610-286f-4b21-9fd3-e81055dd43c4"
=======
    "Uri" : "https://azstoragesdkaccount.blob.core.windows.net/jtcuploadpagefromurlsourceac0965115f1888280cfc45/javablobuploadpagefromurlsourceac21631466d066591c4a",
    "Headers" : {
      "x-ms-version" : "2019-02-02",
      "User-Agent" : "azsdk-java-azure-storage-blob/12.0.0-preview.3 1.8.0_212; Windows 10 10.0",
      "x-ms-client-request-id" : "b78223e1-9445-484d-a589-66d183b183d5"
>>>>>>> a55d5dd9
    },
    "Response" : {
      "x-ms-version" : "2019-02-02",
      "Server" : "Windows-Azure-Blob/1.0 Microsoft-HTTPAPI/2.0",
<<<<<<< HEAD
      "ETag" : "\"0x8D7325252F64814\"",
      "Last-Modified" : "Thu, 05 Sep 2019 22:42:25 GMT",
      "retry-after" : "0",
      "Content-Length" : "0",
      "StatusCode" : "201",
      "x-ms-request-id" : "e0dd5d24-e01e-0026-223b-647b1f000000",
      "x-ms-request-server-encrypted" : "true",
      "Date" : "Thu, 05 Sep 2019 22:42:24 GMT",
      "x-ms-client-request-id" : "9389a610-286f-4b21-9fd3-e81055dd43c4"
=======
      "ETag" : "\"0x8D732FDC27EFD8A\"",
      "Last-Modified" : "Fri, 06 Sep 2019 19:09:36 GMT",
      "retry-after" : "0",
      "Content-Length" : "0",
      "StatusCode" : "201",
      "x-ms-request-id" : "8f76023b-401e-003a-7de6-6473d5000000",
      "x-ms-request-server-encrypted" : "true",
      "Date" : "Fri, 06 Sep 2019 19:09:35 GMT",
      "x-ms-client-request-id" : "b78223e1-9445-484d-a589-66d183b183d5"
>>>>>>> a55d5dd9
    },
    "Exception" : null
  }, {
    "Method" : "PUT",
<<<<<<< HEAD
    "Uri" : "https://jaschrepragrs.blob.core.windows.net/jtcuploadpagefromurlsourceac03554831c21bcb49864b/javablobuploadpagefromurlsourceac2846520c3badc2acd2?comp=page",
    "Headers" : {
      "x-ms-version" : "2019-02-02",
      "User-Agent" : "azsdk-java-azure-storage-blob/12.0.0-preview.3 1.8.0_221; Windows 10 10.0",
      "x-ms-client-request-id" : "8d367c86-289b-480e-b5fa-388b38a7e343",
=======
    "Uri" : "https://azstoragesdkaccount.blob.core.windows.net/jtcuploadpagefromurlsourceac0965115f1888280cfc45/javablobuploadpagefromurlsourceac21631466d066591c4a?comp=page",
    "Headers" : {
      "x-ms-version" : "2019-02-02",
      "User-Agent" : "azsdk-java-azure-storage-blob/12.0.0-preview.3 1.8.0_212; Windows 10 10.0",
      "x-ms-client-request-id" : "4ab50967-340f-4af2-9936-41aa2016013f",
>>>>>>> a55d5dd9
      "Content-Type" : "application/octet-stream"
    },
    "Response" : {
      "x-ms-version" : "2019-02-02",
      "Server" : "Windows-Azure-Blob/1.0 Microsoft-HTTPAPI/2.0",
<<<<<<< HEAD
      "x-ms-content-crc64" : "tlzg3TYEW7U=",
      "x-ms-blob-sequence-number" : "0",
      "Last-Modified" : "Thu, 05 Sep 2019 22:42:25 GMT",
      "retry-after" : "0",
      "StatusCode" : "201",
      "x-ms-request-server-encrypted" : "true",
      "Date" : "Thu, 05 Sep 2019 22:42:24 GMT",
      "ETag" : "\"0x8D732525303DF2A\"",
      "Content-Length" : "0",
      "x-ms-request-id" : "e0dd5d37-e01e-0026-353b-647b1f000000",
      "x-ms-client-request-id" : "8d367c86-289b-480e-b5fa-388b38a7e343"
=======
      "x-ms-content-crc64" : "6TO8ks6SdtY=",
      "x-ms-blob-sequence-number" : "0",
      "Last-Modified" : "Fri, 06 Sep 2019 19:09:36 GMT",
      "retry-after" : "0",
      "StatusCode" : "201",
      "x-ms-request-server-encrypted" : "true",
      "Date" : "Fri, 06 Sep 2019 19:09:35 GMT",
      "ETag" : "\"0x8D732FDC284A42A\"",
      "Content-Length" : "0",
      "x-ms-request-id" : "8f760259-401e-003a-16e6-6473d5000000",
      "x-ms-client-request-id" : "4ab50967-340f-4af2-9936-41aa2016013f"
>>>>>>> a55d5dd9
    },
    "Exception" : null
  }, {
    "Method" : "PUT",
<<<<<<< HEAD
    "Uri" : "https://jaschrepragrs.blob.core.windows.net/jtcuploadpagefromurlsourceac03554831c21bcb49864b/javablobuploadpagefromurlsourceac139844855921d64585?comp=page",
    "Headers" : {
      "x-ms-version" : "2019-02-02",
      "User-Agent" : "azsdk-java-azure-storage-blob/12.0.0-preview.3 1.8.0_221; Windows 10 10.0",
      "x-ms-client-request-id" : "e32e6a66-6c8e-4640-a56d-748ea62fa315"
=======
    "Uri" : "https://azstoragesdkaccount.blob.core.windows.net/jtcuploadpagefromurlsourceac0965115f1888280cfc45/javablobuploadpagefromurlsourceac1571921d19a12e5fd5?comp=page",
    "Headers" : {
      "x-ms-version" : "2019-02-02",
      "User-Agent" : "azsdk-java-azure-storage-blob/12.0.0-preview.3 1.8.0_212; Windows 10 10.0",
      "x-ms-client-request-id" : "7ffe3ce3-93f4-4f04-8005-794d2a64f645"
>>>>>>> a55d5dd9
    },
    "Response" : {
      "x-ms-version" : "2019-02-02",
      "Server" : "Windows-Azure-Blob/1.0 Microsoft-HTTPAPI/2.0",
      "x-ms-blob-sequence-number" : "0",
<<<<<<< HEAD
      "Last-Modified" : "Thu, 05 Sep 2019 22:42:25 GMT",
      "retry-after" : "0",
      "StatusCode" : "201",
      "x-ms-request-server-encrypted" : "true",
      "Date" : "Thu, 05 Sep 2019 22:42:25 GMT",
      "Content-MD5" : "zEGuDy8qoClt+ebLxleCxg==",
      "ETag" : "\"0x8D7325253132434\"",
      "Content-Length" : "0",
      "x-ms-request-id" : "e0dd5d50-e01e-0026-4d3b-647b1f000000",
      "x-ms-client-request-id" : "e32e6a66-6c8e-4640-a56d-748ea62fa315"
=======
      "Last-Modified" : "Fri, 06 Sep 2019 19:09:36 GMT",
      "retry-after" : "0",
      "StatusCode" : "201",
      "x-ms-request-server-encrypted" : "true",
      "Date" : "Fri, 06 Sep 2019 19:09:35 GMT",
      "Content-MD5" : "XORtS+WkSFEN7jkBTMNPeA==",
      "ETag" : "\"0x8D732FDC28B839E\"",
      "Content-Length" : "0",
      "x-ms-request-id" : "8f760267-401e-003a-24e6-6473d5000000",
      "x-ms-client-request-id" : "7ffe3ce3-93f4-4f04-8005-794d2a64f645"
>>>>>>> a55d5dd9
    },
    "Exception" : null
  }, {
    "Method" : "GET",
<<<<<<< HEAD
    "Uri" : "https://jaschrepragrs.blob.core.windows.net?prefix=jtcuploadpagefromurlsourceac&comp=list",
    "Headers" : {
      "x-ms-version" : "2019-02-02",
      "User-Agent" : "azsdk-java-azure-storage-blob/12.0.0-preview.3 1.8.0_221; Windows 10 10.0",
      "x-ms-client-request-id" : "4a176cee-2181-40c6-8f5a-ad4ed13b34e3"
=======
    "Uri" : "https://azstoragesdkaccount.blob.core.windows.net?prefix=jtcuploadpagefromurlsourceac&comp=list",
    "Headers" : {
      "x-ms-version" : "2019-02-02",
      "User-Agent" : "azsdk-java-azure-storage-blob/12.0.0-preview.3 1.8.0_212; Windows 10 10.0",
      "x-ms-client-request-id" : "161e2dcb-249a-4490-be38-d63eaa908236"
>>>>>>> a55d5dd9
    },
    "Response" : {
      "Transfer-Encoding" : "chunked",
      "x-ms-version" : "2019-02-02",
      "Server" : "Windows-Azure-Blob/1.0 Microsoft-HTTPAPI/2.0",
      "retry-after" : "0",
      "StatusCode" : "200",
<<<<<<< HEAD
      "x-ms-request-id" : "e0dd5d74-e01e-0026-6f3b-647b1f000000",
      "Body" : "﻿<?xml version=\"1.0\" encoding=\"utf-8\"?><EnumerationResults ServiceEndpoint=\"https://jaschrepragrs.blob.core.windows.net/\"><Prefix>jtcuploadpagefromurlsourceac</Prefix><Containers><Container><Name>jtcuploadpagefromurlsourceac03554831c21bcb49864b</Name><Properties><Last-Modified>Thu, 05 Sep 2019 22:42:25 GMT</Last-Modified><Etag>\"0x8D7325252E941B6\"</Etag><LeaseStatus>unlocked</LeaseStatus><LeaseState>available</LeaseState><PublicAccess>container</PublicAccess><DefaultEncryptionScope>$account-encryption-key</DefaultEncryptionScope><DenyEncryptionScopeOverride>false</DenyEncryptionScopeOverride><HasImmutabilityPolicy>false</HasImmutabilityPolicy><HasLegalHold>false</HasLegalHold></Properties></Container></Containers><NextMarker /></EnumerationResults>",
      "Date" : "Thu, 05 Sep 2019 22:42:25 GMT",
      "x-ms-client-request-id" : "4a176cee-2181-40c6-8f5a-ad4ed13b34e3",
=======
      "x-ms-request-id" : "8f760276-401e-003a-32e6-6473d5000000",
      "Body" : "﻿<?xml version=\"1.0\" encoding=\"utf-8\"?><EnumerationResults ServiceEndpoint=\"https://azstoragesdkaccount.blob.core.windows.net/\"><Prefix>jtcuploadpagefromurlsourceac</Prefix><Containers><Container><Name>jtcuploadpagefromurlsourceac0965115f1888280cfc45</Name><Properties><Last-Modified>Fri, 06 Sep 2019 19:09:36 GMT</Last-Modified><Etag>\"0x8D732FDC279889F\"</Etag><LeaseStatus>unlocked</LeaseStatus><LeaseState>available</LeaseState><PublicAccess>container</PublicAccess><DefaultEncryptionScope>$account-encryption-key</DefaultEncryptionScope><DenyEncryptionScopeOverride>false</DenyEncryptionScopeOverride><HasImmutabilityPolicy>false</HasImmutabilityPolicy><HasLegalHold>false</HasLegalHold></Properties></Container></Containers><NextMarker /></EnumerationResults>",
      "Date" : "Fri, 06 Sep 2019 19:09:35 GMT",
      "x-ms-client-request-id" : "161e2dcb-249a-4490-be38-d63eaa908236",
>>>>>>> a55d5dd9
      "Content-Type" : "application/xml"
    },
    "Exception" : null
  }, {
    "Method" : "DELETE",
<<<<<<< HEAD
    "Uri" : "https://jaschrepragrs.blob.core.windows.net/jtcuploadpagefromurlsourceac03554831c21bcb49864b?restype=container",
    "Headers" : {
      "x-ms-version" : "2019-02-02",
      "User-Agent" : "azsdk-java-azure-storage-blob/12.0.0-preview.3 1.8.0_221; Windows 10 10.0",
      "x-ms-client-request-id" : "a706c413-96c9-4bb1-8d10-2a15c683bd0a"
=======
    "Uri" : "https://azstoragesdkaccount.blob.core.windows.net/jtcuploadpagefromurlsourceac0965115f1888280cfc45?restype=container",
    "Headers" : {
      "x-ms-version" : "2019-02-02",
      "User-Agent" : "azsdk-java-azure-storage-blob/12.0.0-preview.3 1.8.0_212; Windows 10 10.0",
      "x-ms-client-request-id" : "3c04f3bd-caae-47b3-92bf-d7d4dc82aa87"
>>>>>>> a55d5dd9
    },
    "Response" : {
      "x-ms-version" : "2019-02-02",
      "Server" : "Windows-Azure-Blob/1.0 Microsoft-HTTPAPI/2.0",
      "retry-after" : "0",
      "Content-Length" : "0",
      "StatusCode" : "202",
<<<<<<< HEAD
      "x-ms-request-id" : "e0dd5d86-e01e-0026-013b-647b1f000000",
      "Date" : "Thu, 05 Sep 2019 22:42:25 GMT",
      "x-ms-client-request-id" : "a706c413-96c9-4bb1-8d10-2a15c683bd0a"
    },
    "Exception" : null
  } ],
  "variables" : [ "jtcuploadpagefromurlsourceac03554831c21bcb49864b", "javablobuploadpagefromurlsourceac139844855921d64585", "javablobuploadpagefromurlsourceac2846520c3badc2acd2", "24d15201-d031-4916-8ce6-fdbd6513fe30" ]
=======
      "x-ms-request-id" : "8f760282-401e-003a-3de6-6473d5000000",
      "Date" : "Fri, 06 Sep 2019 19:09:35 GMT",
      "x-ms-client-request-id" : "3c04f3bd-caae-47b3-92bf-d7d4dc82aa87"
    },
    "Exception" : null
  } ],
  "variables" : [ "jtcuploadpagefromurlsourceac0965115f1888280cfc45", "javablobuploadpagefromurlsourceac1571921d19a12e5fd5", "javablobuploadpagefromurlsourceac21631466d066591c4a", "ee1ee01e-79d7-41d4-9a98-d685451d2393" ]
>>>>>>> a55d5dd9
}<|MERGE_RESOLUTION|>--- conflicted
+++ resolved
@@ -1,276 +1,147 @@
 {
   "networkCallRecords" : [ {
     "Method" : "PUT",
-<<<<<<< HEAD
-    "Uri" : "https://jaschrepragrs.blob.core.windows.net/jtcuploadpagefromurlsourceac03554831c21bcb49864b?restype=container",
+    "Uri" : "https://jaschrepragrs.blob.core.windows.net/jtcuploadpagefromurlsourceac0655123179d3ea3cbc41?restype=container",
     "Headers" : {
       "x-ms-version" : "2019-02-02",
       "User-Agent" : "azsdk-java-azure-storage-blob/12.0.0-preview.3 1.8.0_221; Windows 10 10.0",
-      "x-ms-client-request-id" : "ef7f469c-7c54-49a0-a118-ca5c5c8621df"
-=======
-    "Uri" : "https://azstoragesdkaccount.blob.core.windows.net/jtcuploadpagefromurlsourceac0965115f1888280cfc45?restype=container",
-    "Headers" : {
-      "x-ms-version" : "2019-02-02",
-      "User-Agent" : "azsdk-java-azure-storage-blob/12.0.0-preview.3 1.8.0_212; Windows 10 10.0",
-      "x-ms-client-request-id" : "2c78e273-120f-4eda-aa94-c82073dc2e73"
->>>>>>> a55d5dd9
+      "x-ms-client-request-id" : "4ac255b4-74b6-424a-b87a-08897695eb61"
     },
     "Response" : {
       "x-ms-version" : "2019-02-02",
       "Server" : "Windows-Azure-Blob/1.0 Microsoft-HTTPAPI/2.0",
-<<<<<<< HEAD
-      "ETag" : "\"0x8D7325252CFD44D\"",
-      "Last-Modified" : "Thu, 05 Sep 2019 22:42:25 GMT",
+      "ETag" : "\"0x8D735618C8A434C\"",
+      "Last-Modified" : "Mon, 09 Sep 2019 20:08:58 GMT",
       "retry-after" : "0",
       "Content-Length" : "0",
       "StatusCode" : "201",
-      "x-ms-request-id" : "e0dd5cc9-e01e-0026-503b-647b1f000000",
-      "Date" : "Thu, 05 Sep 2019 22:42:24 GMT",
-      "x-ms-client-request-id" : "ef7f469c-7c54-49a0-a118-ca5c5c8621df"
-=======
-      "ETag" : "\"0x8D732FDC26C315F\"",
-      "Last-Modified" : "Fri, 06 Sep 2019 19:09:36 GMT",
-      "retry-after" : "0",
-      "Content-Length" : "0",
-      "StatusCode" : "201",
-      "x-ms-request-id" : "8f76020c-401e-003a-59e6-6473d5000000",
-      "Date" : "Fri, 06 Sep 2019 19:09:35 GMT",
-      "x-ms-client-request-id" : "2c78e273-120f-4eda-aa94-c82073dc2e73"
->>>>>>> a55d5dd9
+      "x-ms-request-id" : "9ebd1d50-501e-003f-724a-675777000000",
+      "Date" : "Mon, 09 Sep 2019 20:08:57 GMT",
+      "x-ms-client-request-id" : "4ac255b4-74b6-424a-b87a-08897695eb61"
     },
     "Exception" : null
   }, {
     "Method" : "PUT",
-<<<<<<< HEAD
-    "Uri" : "https://jaschrepragrs.blob.core.windows.net/jtcuploadpagefromurlsourceac03554831c21bcb49864b/javablobuploadpagefromurlsourceac139844855921d64585",
+    "Uri" : "https://jaschrepragrs.blob.core.windows.net/jtcuploadpagefromurlsourceac0655123179d3ea3cbc41/javablobuploadpagefromurlsourceac124241a4ee7a962dcb",
     "Headers" : {
       "x-ms-version" : "2019-02-02",
       "User-Agent" : "azsdk-java-azure-storage-blob/12.0.0-preview.3 1.8.0_221; Windows 10 10.0",
-      "x-ms-client-request-id" : "78bee718-53fe-4d2f-9060-4cef8e993e1d"
-=======
-    "Uri" : "https://azstoragesdkaccount.blob.core.windows.net/jtcuploadpagefromurlsourceac0965115f1888280cfc45/javablobuploadpagefromurlsourceac1571921d19a12e5fd5",
-    "Headers" : {
-      "x-ms-version" : "2019-02-02",
-      "User-Agent" : "azsdk-java-azure-storage-blob/12.0.0-preview.3 1.8.0_212; Windows 10 10.0",
-      "x-ms-client-request-id" : "094db101-80f2-4962-82fc-2304896a4982"
->>>>>>> a55d5dd9
+      "x-ms-client-request-id" : "f835b8ae-5c13-495e-96fc-398421658867"
     },
     "Response" : {
       "x-ms-version" : "2019-02-02",
       "Server" : "Windows-Azure-Blob/1.0 Microsoft-HTTPAPI/2.0",
-<<<<<<< HEAD
-      "ETag" : "\"0x8D7325252DCC7FB\"",
-      "Last-Modified" : "Thu, 05 Sep 2019 22:42:25 GMT",
+      "ETag" : "\"0x8D735618C976C47\"",
+      "Last-Modified" : "Mon, 09 Sep 2019 20:08:58 GMT",
       "retry-after" : "0",
       "Content-Length" : "0",
       "StatusCode" : "201",
-      "x-ms-request-id" : "e0dd5cea-e01e-0026-6b3b-647b1f000000",
+      "x-ms-request-id" : "9ebd1d5e-501e-003f-7f4a-675777000000",
       "x-ms-request-server-encrypted" : "true",
-      "Date" : "Thu, 05 Sep 2019 22:42:24 GMT",
-      "x-ms-client-request-id" : "78bee718-53fe-4d2f-9060-4cef8e993e1d"
-=======
-      "ETag" : "\"0x8D732FDC2744C96\"",
-      "Last-Modified" : "Fri, 06 Sep 2019 19:09:36 GMT",
-      "retry-after" : "0",
-      "Content-Length" : "0",
-      "StatusCode" : "201",
-      "x-ms-request-id" : "8f76021b-401e-003a-64e6-6473d5000000",
-      "x-ms-request-server-encrypted" : "true",
-      "Date" : "Fri, 06 Sep 2019 19:09:35 GMT",
-      "x-ms-client-request-id" : "094db101-80f2-4962-82fc-2304896a4982"
->>>>>>> a55d5dd9
+      "Date" : "Mon, 09 Sep 2019 20:08:57 GMT",
+      "x-ms-client-request-id" : "f835b8ae-5c13-495e-96fc-398421658867"
     },
     "Exception" : null
   }, {
     "Method" : "PUT",
-<<<<<<< HEAD
-    "Uri" : "https://jaschrepragrs.blob.core.windows.net/jtcuploadpagefromurlsourceac03554831c21bcb49864b?restype=container&comp=acl",
+    "Uri" : "https://jaschrepragrs.blob.core.windows.net/jtcuploadpagefromurlsourceac0655123179d3ea3cbc41?restype=container&comp=acl",
     "Headers" : {
       "x-ms-version" : "2019-02-02",
       "User-Agent" : "azsdk-java-azure-storage-blob/12.0.0-preview.3 1.8.0_221; Windows 10 10.0",
-      "x-ms-client-request-id" : "52011fec-4380-4d13-9fef-39802d469963",
-=======
-    "Uri" : "https://azstoragesdkaccount.blob.core.windows.net/jtcuploadpagefromurlsourceac0965115f1888280cfc45?restype=container&comp=acl",
-    "Headers" : {
-      "x-ms-version" : "2019-02-02",
-      "User-Agent" : "azsdk-java-azure-storage-blob/12.0.0-preview.3 1.8.0_212; Windows 10 10.0",
-      "x-ms-client-request-id" : "55d976cb-2b40-4f4b-8c06-38ec6290f9f2",
->>>>>>> a55d5dd9
+      "x-ms-client-request-id" : "d041a7af-c7f8-4156-90ac-3e8b23bb5bbc",
       "Content-Type" : "application/xml; charset=utf-8"
     },
     "Response" : {
       "x-ms-version" : "2019-02-02",
       "Server" : "Windows-Azure-Blob/1.0 Microsoft-HTTPAPI/2.0",
-<<<<<<< HEAD
-      "ETag" : "\"0x8D7325252E941B6\"",
-      "Last-Modified" : "Thu, 05 Sep 2019 22:42:25 GMT",
+      "ETag" : "\"0x8D735618CA3E7B8\"",
+      "Last-Modified" : "Mon, 09 Sep 2019 20:08:58 GMT",
       "retry-after" : "0",
       "Content-Length" : "0",
       "StatusCode" : "200",
-      "x-ms-request-id" : "e0dd5d0a-e01e-0026-093b-647b1f000000",
-      "Date" : "Thu, 05 Sep 2019 22:42:24 GMT",
-      "x-ms-client-request-id" : "52011fec-4380-4d13-9fef-39802d469963"
-=======
-      "ETag" : "\"0x8D732FDC279889F\"",
-      "Last-Modified" : "Fri, 06 Sep 2019 19:09:36 GMT",
-      "retry-after" : "0",
-      "Content-Length" : "0",
-      "StatusCode" : "200",
-      "x-ms-request-id" : "8f76022d-401e-003a-71e6-6473d5000000",
-      "Date" : "Fri, 06 Sep 2019 19:09:35 GMT",
-      "x-ms-client-request-id" : "55d976cb-2b40-4f4b-8c06-38ec6290f9f2"
->>>>>>> a55d5dd9
+      "x-ms-request-id" : "9ebd1d6f-501e-003f-0e4a-675777000000",
+      "Date" : "Mon, 09 Sep 2019 20:08:58 GMT",
+      "x-ms-client-request-id" : "d041a7af-c7f8-4156-90ac-3e8b23bb5bbc"
     },
     "Exception" : null
   }, {
     "Method" : "PUT",
-<<<<<<< HEAD
-    "Uri" : "https://jaschrepragrs.blob.core.windows.net/jtcuploadpagefromurlsourceac03554831c21bcb49864b/javablobuploadpagefromurlsourceac2846520c3badc2acd2",
+    "Uri" : "https://jaschrepragrs.blob.core.windows.net/jtcuploadpagefromurlsourceac0655123179d3ea3cbc41/javablobuploadpagefromurlsourceac286802dc6fb95f1045",
     "Headers" : {
       "x-ms-version" : "2019-02-02",
       "User-Agent" : "azsdk-java-azure-storage-blob/12.0.0-preview.3 1.8.0_221; Windows 10 10.0",
-      "x-ms-client-request-id" : "9389a610-286f-4b21-9fd3-e81055dd43c4"
-=======
-    "Uri" : "https://azstoragesdkaccount.blob.core.windows.net/jtcuploadpagefromurlsourceac0965115f1888280cfc45/javablobuploadpagefromurlsourceac21631466d066591c4a",
-    "Headers" : {
-      "x-ms-version" : "2019-02-02",
-      "User-Agent" : "azsdk-java-azure-storage-blob/12.0.0-preview.3 1.8.0_212; Windows 10 10.0",
-      "x-ms-client-request-id" : "b78223e1-9445-484d-a589-66d183b183d5"
->>>>>>> a55d5dd9
+      "x-ms-client-request-id" : "c0d60774-3027-4fb4-9d9a-ee030aa4280d"
     },
     "Response" : {
       "x-ms-version" : "2019-02-02",
       "Server" : "Windows-Azure-Blob/1.0 Microsoft-HTTPAPI/2.0",
-<<<<<<< HEAD
-      "ETag" : "\"0x8D7325252F64814\"",
-      "Last-Modified" : "Thu, 05 Sep 2019 22:42:25 GMT",
+      "ETag" : "\"0x8D735618CB384E8\"",
+      "Last-Modified" : "Mon, 09 Sep 2019 20:08:58 GMT",
       "retry-after" : "0",
       "Content-Length" : "0",
       "StatusCode" : "201",
-      "x-ms-request-id" : "e0dd5d24-e01e-0026-223b-647b1f000000",
+      "x-ms-request-id" : "9ebd1d87-501e-003f-234a-675777000000",
       "x-ms-request-server-encrypted" : "true",
-      "Date" : "Thu, 05 Sep 2019 22:42:24 GMT",
-      "x-ms-client-request-id" : "9389a610-286f-4b21-9fd3-e81055dd43c4"
-=======
-      "ETag" : "\"0x8D732FDC27EFD8A\"",
-      "Last-Modified" : "Fri, 06 Sep 2019 19:09:36 GMT",
-      "retry-after" : "0",
-      "Content-Length" : "0",
-      "StatusCode" : "201",
-      "x-ms-request-id" : "8f76023b-401e-003a-7de6-6473d5000000",
-      "x-ms-request-server-encrypted" : "true",
-      "Date" : "Fri, 06 Sep 2019 19:09:35 GMT",
-      "x-ms-client-request-id" : "b78223e1-9445-484d-a589-66d183b183d5"
->>>>>>> a55d5dd9
+      "Date" : "Mon, 09 Sep 2019 20:08:58 GMT",
+      "x-ms-client-request-id" : "c0d60774-3027-4fb4-9d9a-ee030aa4280d"
     },
     "Exception" : null
   }, {
     "Method" : "PUT",
-<<<<<<< HEAD
-    "Uri" : "https://jaschrepragrs.blob.core.windows.net/jtcuploadpagefromurlsourceac03554831c21bcb49864b/javablobuploadpagefromurlsourceac2846520c3badc2acd2?comp=page",
+    "Uri" : "https://jaschrepragrs.blob.core.windows.net/jtcuploadpagefromurlsourceac0655123179d3ea3cbc41/javablobuploadpagefromurlsourceac286802dc6fb95f1045?comp=page",
     "Headers" : {
       "x-ms-version" : "2019-02-02",
       "User-Agent" : "azsdk-java-azure-storage-blob/12.0.0-preview.3 1.8.0_221; Windows 10 10.0",
-      "x-ms-client-request-id" : "8d367c86-289b-480e-b5fa-388b38a7e343",
-=======
-    "Uri" : "https://azstoragesdkaccount.blob.core.windows.net/jtcuploadpagefromurlsourceac0965115f1888280cfc45/javablobuploadpagefromurlsourceac21631466d066591c4a?comp=page",
-    "Headers" : {
-      "x-ms-version" : "2019-02-02",
-      "User-Agent" : "azsdk-java-azure-storage-blob/12.0.0-preview.3 1.8.0_212; Windows 10 10.0",
-      "x-ms-client-request-id" : "4ab50967-340f-4af2-9936-41aa2016013f",
->>>>>>> a55d5dd9
+      "x-ms-client-request-id" : "2f5c149c-9281-4cc7-a9e6-e4b2f32f79cc",
       "Content-Type" : "application/octet-stream"
     },
     "Response" : {
       "x-ms-version" : "2019-02-02",
       "Server" : "Windows-Azure-Blob/1.0 Microsoft-HTTPAPI/2.0",
-<<<<<<< HEAD
-      "x-ms-content-crc64" : "tlzg3TYEW7U=",
+      "x-ms-content-crc64" : "9ghdR1PwPuU=",
       "x-ms-blob-sequence-number" : "0",
-      "Last-Modified" : "Thu, 05 Sep 2019 22:42:25 GMT",
+      "Last-Modified" : "Mon, 09 Sep 2019 20:08:58 GMT",
       "retry-after" : "0",
       "StatusCode" : "201",
       "x-ms-request-server-encrypted" : "true",
-      "Date" : "Thu, 05 Sep 2019 22:42:24 GMT",
-      "ETag" : "\"0x8D732525303DF2A\"",
+      "Date" : "Mon, 09 Sep 2019 20:08:58 GMT",
+      "ETag" : "\"0x8D735618CC1430F\"",
       "Content-Length" : "0",
-      "x-ms-request-id" : "e0dd5d37-e01e-0026-353b-647b1f000000",
-      "x-ms-client-request-id" : "8d367c86-289b-480e-b5fa-388b38a7e343"
-=======
-      "x-ms-content-crc64" : "6TO8ks6SdtY=",
-      "x-ms-blob-sequence-number" : "0",
-      "Last-Modified" : "Fri, 06 Sep 2019 19:09:36 GMT",
-      "retry-after" : "0",
-      "StatusCode" : "201",
-      "x-ms-request-server-encrypted" : "true",
-      "Date" : "Fri, 06 Sep 2019 19:09:35 GMT",
-      "ETag" : "\"0x8D732FDC284A42A\"",
-      "Content-Length" : "0",
-      "x-ms-request-id" : "8f760259-401e-003a-16e6-6473d5000000",
-      "x-ms-client-request-id" : "4ab50967-340f-4af2-9936-41aa2016013f"
->>>>>>> a55d5dd9
+      "x-ms-request-id" : "9ebd1da2-501e-003f-3d4a-675777000000",
+      "x-ms-client-request-id" : "2f5c149c-9281-4cc7-a9e6-e4b2f32f79cc"
     },
     "Exception" : null
   }, {
     "Method" : "PUT",
-<<<<<<< HEAD
-    "Uri" : "https://jaschrepragrs.blob.core.windows.net/jtcuploadpagefromurlsourceac03554831c21bcb49864b/javablobuploadpagefromurlsourceac139844855921d64585?comp=page",
+    "Uri" : "https://jaschrepragrs.blob.core.windows.net/jtcuploadpagefromurlsourceac0655123179d3ea3cbc41/javablobuploadpagefromurlsourceac124241a4ee7a962dcb?comp=page",
     "Headers" : {
       "x-ms-version" : "2019-02-02",
       "User-Agent" : "azsdk-java-azure-storage-blob/12.0.0-preview.3 1.8.0_221; Windows 10 10.0",
-      "x-ms-client-request-id" : "e32e6a66-6c8e-4640-a56d-748ea62fa315"
-=======
-    "Uri" : "https://azstoragesdkaccount.blob.core.windows.net/jtcuploadpagefromurlsourceac0965115f1888280cfc45/javablobuploadpagefromurlsourceac1571921d19a12e5fd5?comp=page",
-    "Headers" : {
-      "x-ms-version" : "2019-02-02",
-      "User-Agent" : "azsdk-java-azure-storage-blob/12.0.0-preview.3 1.8.0_212; Windows 10 10.0",
-      "x-ms-client-request-id" : "7ffe3ce3-93f4-4f04-8005-794d2a64f645"
->>>>>>> a55d5dd9
+      "x-ms-client-request-id" : "f2aa8c35-02ee-4bb6-8066-b2eb0d5a7e96"
     },
     "Response" : {
       "x-ms-version" : "2019-02-02",
       "Server" : "Windows-Azure-Blob/1.0 Microsoft-HTTPAPI/2.0",
       "x-ms-blob-sequence-number" : "0",
-<<<<<<< HEAD
-      "Last-Modified" : "Thu, 05 Sep 2019 22:42:25 GMT",
+      "Last-Modified" : "Mon, 09 Sep 2019 20:08:58 GMT",
       "retry-after" : "0",
       "StatusCode" : "201",
       "x-ms-request-server-encrypted" : "true",
-      "Date" : "Thu, 05 Sep 2019 22:42:25 GMT",
-      "Content-MD5" : "zEGuDy8qoClt+ebLxleCxg==",
-      "ETag" : "\"0x8D7325253132434\"",
+      "Date" : "Mon, 09 Sep 2019 20:08:58 GMT",
+      "Content-MD5" : "iqjFGb6ISTJob+TOyDNXsQ==",
+      "ETag" : "\"0x8D735618CD0610D\"",
       "Content-Length" : "0",
-      "x-ms-request-id" : "e0dd5d50-e01e-0026-4d3b-647b1f000000",
-      "x-ms-client-request-id" : "e32e6a66-6c8e-4640-a56d-748ea62fa315"
-=======
-      "Last-Modified" : "Fri, 06 Sep 2019 19:09:36 GMT",
-      "retry-after" : "0",
-      "StatusCode" : "201",
-      "x-ms-request-server-encrypted" : "true",
-      "Date" : "Fri, 06 Sep 2019 19:09:35 GMT",
-      "Content-MD5" : "XORtS+WkSFEN7jkBTMNPeA==",
-      "ETag" : "\"0x8D732FDC28B839E\"",
-      "Content-Length" : "0",
-      "x-ms-request-id" : "8f760267-401e-003a-24e6-6473d5000000",
-      "x-ms-client-request-id" : "7ffe3ce3-93f4-4f04-8005-794d2a64f645"
->>>>>>> a55d5dd9
+      "x-ms-request-id" : "9ebd1db9-501e-003f-534a-675777000000",
+      "x-ms-client-request-id" : "f2aa8c35-02ee-4bb6-8066-b2eb0d5a7e96"
     },
     "Exception" : null
   }, {
     "Method" : "GET",
-<<<<<<< HEAD
     "Uri" : "https://jaschrepragrs.blob.core.windows.net?prefix=jtcuploadpagefromurlsourceac&comp=list",
     "Headers" : {
       "x-ms-version" : "2019-02-02",
       "User-Agent" : "azsdk-java-azure-storage-blob/12.0.0-preview.3 1.8.0_221; Windows 10 10.0",
-      "x-ms-client-request-id" : "4a176cee-2181-40c6-8f5a-ad4ed13b34e3"
-=======
-    "Uri" : "https://azstoragesdkaccount.blob.core.windows.net?prefix=jtcuploadpagefromurlsourceac&comp=list",
-    "Headers" : {
-      "x-ms-version" : "2019-02-02",
-      "User-Agent" : "azsdk-java-azure-storage-blob/12.0.0-preview.3 1.8.0_212; Windows 10 10.0",
-      "x-ms-client-request-id" : "161e2dcb-249a-4490-be38-d63eaa908236"
->>>>>>> a55d5dd9
+      "x-ms-client-request-id" : "e9e0da14-9d2b-4380-8b61-661f8d61016a"
     },
     "Response" : {
       "Transfer-Encoding" : "chunked",
@@ -278,35 +149,20 @@
       "Server" : "Windows-Azure-Blob/1.0 Microsoft-HTTPAPI/2.0",
       "retry-after" : "0",
       "StatusCode" : "200",
-<<<<<<< HEAD
-      "x-ms-request-id" : "e0dd5d74-e01e-0026-6f3b-647b1f000000",
-      "Body" : "﻿<?xml version=\"1.0\" encoding=\"utf-8\"?><EnumerationResults ServiceEndpoint=\"https://jaschrepragrs.blob.core.windows.net/\"><Prefix>jtcuploadpagefromurlsourceac</Prefix><Containers><Container><Name>jtcuploadpagefromurlsourceac03554831c21bcb49864b</Name><Properties><Last-Modified>Thu, 05 Sep 2019 22:42:25 GMT</Last-Modified><Etag>\"0x8D7325252E941B6\"</Etag><LeaseStatus>unlocked</LeaseStatus><LeaseState>available</LeaseState><PublicAccess>container</PublicAccess><DefaultEncryptionScope>$account-encryption-key</DefaultEncryptionScope><DenyEncryptionScopeOverride>false</DenyEncryptionScopeOverride><HasImmutabilityPolicy>false</HasImmutabilityPolicy><HasLegalHold>false</HasLegalHold></Properties></Container></Containers><NextMarker /></EnumerationResults>",
-      "Date" : "Thu, 05 Sep 2019 22:42:25 GMT",
-      "x-ms-client-request-id" : "4a176cee-2181-40c6-8f5a-ad4ed13b34e3",
-=======
-      "x-ms-request-id" : "8f760276-401e-003a-32e6-6473d5000000",
-      "Body" : "﻿<?xml version=\"1.0\" encoding=\"utf-8\"?><EnumerationResults ServiceEndpoint=\"https://azstoragesdkaccount.blob.core.windows.net/\"><Prefix>jtcuploadpagefromurlsourceac</Prefix><Containers><Container><Name>jtcuploadpagefromurlsourceac0965115f1888280cfc45</Name><Properties><Last-Modified>Fri, 06 Sep 2019 19:09:36 GMT</Last-Modified><Etag>\"0x8D732FDC279889F\"</Etag><LeaseStatus>unlocked</LeaseStatus><LeaseState>available</LeaseState><PublicAccess>container</PublicAccess><DefaultEncryptionScope>$account-encryption-key</DefaultEncryptionScope><DenyEncryptionScopeOverride>false</DenyEncryptionScopeOverride><HasImmutabilityPolicy>false</HasImmutabilityPolicy><HasLegalHold>false</HasLegalHold></Properties></Container></Containers><NextMarker /></EnumerationResults>",
-      "Date" : "Fri, 06 Sep 2019 19:09:35 GMT",
-      "x-ms-client-request-id" : "161e2dcb-249a-4490-be38-d63eaa908236",
->>>>>>> a55d5dd9
+      "x-ms-request-id" : "9ebd1dd4-501e-003f-6d4a-675777000000",
+      "Body" : "﻿<?xml version=\"1.0\" encoding=\"utf-8\"?><EnumerationResults ServiceEndpoint=\"https://jaschrepragrs.blob.core.windows.net/\"><Prefix>jtcuploadpagefromurlsourceac</Prefix><Containers><Container><Name>jtcuploadpagefromurlsourceac0655123179d3ea3cbc41</Name><Properties><Last-Modified>Mon, 09 Sep 2019 20:08:58 GMT</Last-Modified><Etag>\"0x8D735618CA3E7B8\"</Etag><LeaseStatus>unlocked</LeaseStatus><LeaseState>available</LeaseState><PublicAccess>container</PublicAccess><DefaultEncryptionScope>$account-encryption-key</DefaultEncryptionScope><DenyEncryptionScopeOverride>false</DenyEncryptionScopeOverride><HasImmutabilityPolicy>false</HasImmutabilityPolicy><HasLegalHold>false</HasLegalHold></Properties></Container></Containers><NextMarker /></EnumerationResults>",
+      "Date" : "Mon, 09 Sep 2019 20:08:58 GMT",
+      "x-ms-client-request-id" : "e9e0da14-9d2b-4380-8b61-661f8d61016a",
       "Content-Type" : "application/xml"
     },
     "Exception" : null
   }, {
     "Method" : "DELETE",
-<<<<<<< HEAD
-    "Uri" : "https://jaschrepragrs.blob.core.windows.net/jtcuploadpagefromurlsourceac03554831c21bcb49864b?restype=container",
+    "Uri" : "https://jaschrepragrs.blob.core.windows.net/jtcuploadpagefromurlsourceac0655123179d3ea3cbc41?restype=container",
     "Headers" : {
       "x-ms-version" : "2019-02-02",
       "User-Agent" : "azsdk-java-azure-storage-blob/12.0.0-preview.3 1.8.0_221; Windows 10 10.0",
-      "x-ms-client-request-id" : "a706c413-96c9-4bb1-8d10-2a15c683bd0a"
-=======
-    "Uri" : "https://azstoragesdkaccount.blob.core.windows.net/jtcuploadpagefromurlsourceac0965115f1888280cfc45?restype=container",
-    "Headers" : {
-      "x-ms-version" : "2019-02-02",
-      "User-Agent" : "azsdk-java-azure-storage-blob/12.0.0-preview.3 1.8.0_212; Windows 10 10.0",
-      "x-ms-client-request-id" : "3c04f3bd-caae-47b3-92bf-d7d4dc82aa87"
->>>>>>> a55d5dd9
+      "x-ms-client-request-id" : "d458e2f4-59ca-4a92-a98d-d4a74de4957a"
     },
     "Response" : {
       "x-ms-version" : "2019-02-02",
@@ -314,21 +170,11 @@
       "retry-after" : "0",
       "Content-Length" : "0",
       "StatusCode" : "202",
-<<<<<<< HEAD
-      "x-ms-request-id" : "e0dd5d86-e01e-0026-013b-647b1f000000",
-      "Date" : "Thu, 05 Sep 2019 22:42:25 GMT",
-      "x-ms-client-request-id" : "a706c413-96c9-4bb1-8d10-2a15c683bd0a"
+      "x-ms-request-id" : "9ebd1df3-501e-003f-084a-675777000000",
+      "Date" : "Mon, 09 Sep 2019 20:08:58 GMT",
+      "x-ms-client-request-id" : "d458e2f4-59ca-4a92-a98d-d4a74de4957a"
     },
     "Exception" : null
   } ],
-  "variables" : [ "jtcuploadpagefromurlsourceac03554831c21bcb49864b", "javablobuploadpagefromurlsourceac139844855921d64585", "javablobuploadpagefromurlsourceac2846520c3badc2acd2", "24d15201-d031-4916-8ce6-fdbd6513fe30" ]
-=======
-      "x-ms-request-id" : "8f760282-401e-003a-3de6-6473d5000000",
-      "Date" : "Fri, 06 Sep 2019 19:09:35 GMT",
-      "x-ms-client-request-id" : "3c04f3bd-caae-47b3-92bf-d7d4dc82aa87"
-    },
-    "Exception" : null
-  } ],
-  "variables" : [ "jtcuploadpagefromurlsourceac0965115f1888280cfc45", "javablobuploadpagefromurlsourceac1571921d19a12e5fd5", "javablobuploadpagefromurlsourceac21631466d066591c4a", "ee1ee01e-79d7-41d4-9a98-d685451d2393" ]
->>>>>>> a55d5dd9
+  "variables" : [ "jtcuploadpagefromurlsourceac0655123179d3ea3cbc41", "javablobuploadpagefromurlsourceac124241a4ee7a962dcb", "javablobuploadpagefromurlsourceac286802dc6fb95f1045", "cc2c4102-c07d-4320-aceb-11e3bde00c5f" ]
 }