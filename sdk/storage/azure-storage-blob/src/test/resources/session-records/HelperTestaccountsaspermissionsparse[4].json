{
  "networkCallRecords" : [ {
    "Method" : "PUT",
<<<<<<< HEAD
    "Uri" : "https://jaschrepragrs.blob.core.windows.net/jtcaccountsaspermissionsparse0707292f4c10b766c74b?restype=container",
    "Headers" : {
      "x-ms-version" : "2019-02-02",
      "User-Agent" : "azsdk-java-azure-storage-blob/12.0.0-preview.3 1.8.0_221; Windows 10 10.0",
      "x-ms-client-request-id" : "f1c02acd-4287-4c20-8424-b21cc8f067ed"
=======
    "Uri" : "https://azstoragesdkaccount.blob.core.windows.net/jtcaccountsaspermissionsparse032155cc9fa93fda3249?restype=container",
    "Headers" : {
      "x-ms-version" : "2019-02-02",
      "User-Agent" : "azsdk-java-azure-storage-blob/12.0.0-preview.3 1.8.0_212; Windows 10 10.0",
      "x-ms-client-request-id" : "568b562a-a46a-4b7e-9ca0-241b9d146612"
>>>>>>> a55d5dd9
    },
    "Response" : {
      "x-ms-version" : "2019-02-02",
      "Server" : "Windows-Azure-Blob/1.0 Microsoft-HTTPAPI/2.0",
<<<<<<< HEAD
      "ETag" : "\"0x8D73251930B147C\"",
      "Last-Modified" : "Thu, 05 Sep 2019 22:37:03 GMT",
      "retry-after" : "0",
      "Content-Length" : "0",
      "StatusCode" : "201",
      "x-ms-request-id" : "bfecc320-901e-0044-0c3a-643cc7000000",
      "Date" : "Thu, 05 Sep 2019 22:37:02 GMT",
      "x-ms-client-request-id" : "f1c02acd-4287-4c20-8424-b21cc8f067ed"
=======
      "ETag" : "\"0x8D732FDB3F2A1C9\"",
      "Last-Modified" : "Fri, 06 Sep 2019 19:09:12 GMT",
      "retry-after" : "0",
      "Content-Length" : "0",
      "StatusCode" : "201",
      "x-ms-request-id" : "ec65eb18-001e-001f-26e6-64eb66000000",
      "Date" : "Fri, 06 Sep 2019 19:09:11 GMT",
      "x-ms-client-request-id" : "568b562a-a46a-4b7e-9ca0-241b9d146612"
>>>>>>> a55d5dd9
    },
    "Exception" : null
  }, {
    "Method" : "GET",
<<<<<<< HEAD
    "Uri" : "https://jaschrepragrs.blob.core.windows.net?prefix=jtcaccountsaspermissionsparse&comp=list",
    "Headers" : {
      "x-ms-version" : "2019-02-02",
      "User-Agent" : "azsdk-java-azure-storage-blob/12.0.0-preview.3 1.8.0_221; Windows 10 10.0",
      "x-ms-client-request-id" : "adc96142-e71f-48de-88ea-5e5c90e383a6"
=======
    "Uri" : "https://azstoragesdkaccount.blob.core.windows.net?prefix=jtcaccountsaspermissionsparse&comp=list",
    "Headers" : {
      "x-ms-version" : "2019-02-02",
      "User-Agent" : "azsdk-java-azure-storage-blob/12.0.0-preview.3 1.8.0_212; Windows 10 10.0",
      "x-ms-client-request-id" : "2231d78a-19f5-423b-b2af-de7eca75de01"
>>>>>>> a55d5dd9
    },
    "Response" : {
      "Transfer-Encoding" : "chunked",
      "x-ms-version" : "2019-02-02",
      "Server" : "Windows-Azure-Blob/1.0 Microsoft-HTTPAPI/2.0",
      "retry-after" : "0",
      "StatusCode" : "200",
<<<<<<< HEAD
      "x-ms-request-id" : "bfecc344-901e-0044-2f3a-643cc7000000",
      "Body" : "﻿<?xml version=\"1.0\" encoding=\"utf-8\"?><EnumerationResults ServiceEndpoint=\"https://jaschrepragrs.blob.core.windows.net/\"><Prefix>jtcaccountsaspermissionsparse</Prefix><Containers><Container><Name>jtcaccountsaspermissionsparse0707292f4c10b766c74b</Name><Properties><Last-Modified>Thu, 05 Sep 2019 22:37:03 GMT</Last-Modified><Etag>\"0x8D73251930B147C\"</Etag><LeaseStatus>unlocked</LeaseStatus><LeaseState>available</LeaseState><DefaultEncryptionScope>$account-encryption-key</DefaultEncryptionScope><DenyEncryptionScopeOverride>false</DenyEncryptionScopeOverride><HasImmutabilityPolicy>false</HasImmutabilityPolicy><HasLegalHold>false</HasLegalHold></Properties></Container></Containers><NextMarker /></EnumerationResults>",
      "Date" : "Thu, 05 Sep 2019 22:37:02 GMT",
      "x-ms-client-request-id" : "adc96142-e71f-48de-88ea-5e5c90e383a6",
=======
      "x-ms-request-id" : "ec65eb2d-001e-001f-38e6-64eb66000000",
      "Body" : "﻿<?xml version=\"1.0\" encoding=\"utf-8\"?><EnumerationResults ServiceEndpoint=\"https://azstoragesdkaccount.blob.core.windows.net/\"><Prefix>jtcaccountsaspermissionsparse</Prefix><Containers><Container><Name>jtcaccountsaspermissionsparse032155cc9fa93fda3249</Name><Properties><Last-Modified>Fri, 06 Sep 2019 19:09:12 GMT</Last-Modified><Etag>\"0x8D732FDB3F2A1C9\"</Etag><LeaseStatus>unlocked</LeaseStatus><LeaseState>available</LeaseState><DefaultEncryptionScope>$account-encryption-key</DefaultEncryptionScope><DenyEncryptionScopeOverride>false</DenyEncryptionScopeOverride><HasImmutabilityPolicy>false</HasImmutabilityPolicy><HasLegalHold>false</HasLegalHold></Properties></Container></Containers><NextMarker /></EnumerationResults>",
      "Date" : "Fri, 06 Sep 2019 19:09:11 GMT",
      "x-ms-client-request-id" : "2231d78a-19f5-423b-b2af-de7eca75de01",
>>>>>>> a55d5dd9
      "Content-Type" : "application/xml"
    },
    "Exception" : null
  }, {
    "Method" : "DELETE",
<<<<<<< HEAD
    "Uri" : "https://jaschrepragrs.blob.core.windows.net/jtcaccountsaspermissionsparse0707292f4c10b766c74b?restype=container",
    "Headers" : {
      "x-ms-version" : "2019-02-02",
      "User-Agent" : "azsdk-java-azure-storage-blob/12.0.0-preview.3 1.8.0_221; Windows 10 10.0",
      "x-ms-client-request-id" : "d3cc574b-1e03-4930-a061-b55af0cb4a3b"
=======
    "Uri" : "https://azstoragesdkaccount.blob.core.windows.net/jtcaccountsaspermissionsparse032155cc9fa93fda3249?restype=container",
    "Headers" : {
      "x-ms-version" : "2019-02-02",
      "User-Agent" : "azsdk-java-azure-storage-blob/12.0.0-preview.3 1.8.0_212; Windows 10 10.0",
      "x-ms-client-request-id" : "1cd83c8d-81c3-4a7b-9c1c-fc558dbdf7bb"
>>>>>>> a55d5dd9
    },
    "Response" : {
      "x-ms-version" : "2019-02-02",
      "Server" : "Windows-Azure-Blob/1.0 Microsoft-HTTPAPI/2.0",
      "retry-after" : "0",
      "Content-Length" : "0",
      "StatusCode" : "202",
<<<<<<< HEAD
      "x-ms-request-id" : "bfecc35b-901e-0044-463a-643cc7000000",
      "Date" : "Thu, 05 Sep 2019 22:37:03 GMT",
      "x-ms-client-request-id" : "d3cc574b-1e03-4930-a061-b55af0cb4a3b"
    },
    "Exception" : null
  } ],
  "variables" : [ "jtcaccountsaspermissionsparse0707292f4c10b766c74b" ]
=======
      "x-ms-request-id" : "ec65eb4f-001e-001f-53e6-64eb66000000",
      "Date" : "Fri, 06 Sep 2019 19:09:11 GMT",
      "x-ms-client-request-id" : "1cd83c8d-81c3-4a7b-9c1c-fc558dbdf7bb"
    },
    "Exception" : null
  } ],
  "variables" : [ "jtcaccountsaspermissionsparse032155cc9fa93fda3249" ]
>>>>>>> a55d5dd9
}<|MERGE_RESOLUTION|>--- conflicted
+++ resolved
@@ -1,59 +1,32 @@
 {
   "networkCallRecords" : [ {
     "Method" : "PUT",
-<<<<<<< HEAD
-    "Uri" : "https://jaschrepragrs.blob.core.windows.net/jtcaccountsaspermissionsparse0707292f4c10b766c74b?restype=container",
+    "Uri" : "https://jaschrepragrs.blob.core.windows.net/jtcaccountsaspermissionsparse022858418f41a350b14e?restype=container",
     "Headers" : {
       "x-ms-version" : "2019-02-02",
       "User-Agent" : "azsdk-java-azure-storage-blob/12.0.0-preview.3 1.8.0_221; Windows 10 10.0",
-      "x-ms-client-request-id" : "f1c02acd-4287-4c20-8424-b21cc8f067ed"
-=======
-    "Uri" : "https://azstoragesdkaccount.blob.core.windows.net/jtcaccountsaspermissionsparse032155cc9fa93fda3249?restype=container",
-    "Headers" : {
-      "x-ms-version" : "2019-02-02",
-      "User-Agent" : "azsdk-java-azure-storage-blob/12.0.0-preview.3 1.8.0_212; Windows 10 10.0",
-      "x-ms-client-request-id" : "568b562a-a46a-4b7e-9ca0-241b9d146612"
->>>>>>> a55d5dd9
+      "x-ms-client-request-id" : "525cbdd1-1f25-4750-8e63-eb5e386d11aa"
     },
     "Response" : {
       "x-ms-version" : "2019-02-02",
       "Server" : "Windows-Azure-Blob/1.0 Microsoft-HTTPAPI/2.0",
-<<<<<<< HEAD
-      "ETag" : "\"0x8D73251930B147C\"",
-      "Last-Modified" : "Thu, 05 Sep 2019 22:37:03 GMT",
+      "ETag" : "\"0x8D73560423DDB47\"",
+      "Last-Modified" : "Mon, 09 Sep 2019 19:59:44 GMT",
       "retry-after" : "0",
       "Content-Length" : "0",
       "StatusCode" : "201",
-      "x-ms-request-id" : "bfecc320-901e-0044-0c3a-643cc7000000",
-      "Date" : "Thu, 05 Sep 2019 22:37:02 GMT",
-      "x-ms-client-request-id" : "f1c02acd-4287-4c20-8424-b21cc8f067ed"
-=======
-      "ETag" : "\"0x8D732FDB3F2A1C9\"",
-      "Last-Modified" : "Fri, 06 Sep 2019 19:09:12 GMT",
-      "retry-after" : "0",
-      "Content-Length" : "0",
-      "StatusCode" : "201",
-      "x-ms-request-id" : "ec65eb18-001e-001f-26e6-64eb66000000",
-      "Date" : "Fri, 06 Sep 2019 19:09:11 GMT",
-      "x-ms-client-request-id" : "568b562a-a46a-4b7e-9ca0-241b9d146612"
->>>>>>> a55d5dd9
+      "x-ms-request-id" : "077feaa0-801e-001f-0949-673bbb000000",
+      "Date" : "Mon, 09 Sep 2019 19:59:43 GMT",
+      "x-ms-client-request-id" : "525cbdd1-1f25-4750-8e63-eb5e386d11aa"
     },
     "Exception" : null
   }, {
     "Method" : "GET",
-<<<<<<< HEAD
     "Uri" : "https://jaschrepragrs.blob.core.windows.net?prefix=jtcaccountsaspermissionsparse&comp=list",
     "Headers" : {
       "x-ms-version" : "2019-02-02",
       "User-Agent" : "azsdk-java-azure-storage-blob/12.0.0-preview.3 1.8.0_221; Windows 10 10.0",
-      "x-ms-client-request-id" : "adc96142-e71f-48de-88ea-5e5c90e383a6"
-=======
-    "Uri" : "https://azstoragesdkaccount.blob.core.windows.net?prefix=jtcaccountsaspermissionsparse&comp=list",
-    "Headers" : {
-      "x-ms-version" : "2019-02-02",
-      "User-Agent" : "azsdk-java-azure-storage-blob/12.0.0-preview.3 1.8.0_212; Windows 10 10.0",
-      "x-ms-client-request-id" : "2231d78a-19f5-423b-b2af-de7eca75de01"
->>>>>>> a55d5dd9
+      "x-ms-client-request-id" : "c88c35f1-528a-4929-ab40-825f2e5a5055"
     },
     "Response" : {
       "Transfer-Encoding" : "chunked",
@@ -61,35 +34,20 @@
       "Server" : "Windows-Azure-Blob/1.0 Microsoft-HTTPAPI/2.0",
       "retry-after" : "0",
       "StatusCode" : "200",
-<<<<<<< HEAD
-      "x-ms-request-id" : "bfecc344-901e-0044-2f3a-643cc7000000",
-      "Body" : "﻿<?xml version=\"1.0\" encoding=\"utf-8\"?><EnumerationResults ServiceEndpoint=\"https://jaschrepragrs.blob.core.windows.net/\"><Prefix>jtcaccountsaspermissionsparse</Prefix><Containers><Container><Name>jtcaccountsaspermissionsparse0707292f4c10b766c74b</Name><Properties><Last-Modified>Thu, 05 Sep 2019 22:37:03 GMT</Last-Modified><Etag>\"0x8D73251930B147C\"</Etag><LeaseStatus>unlocked</LeaseStatus><LeaseState>available</LeaseState><DefaultEncryptionScope>$account-encryption-key</DefaultEncryptionScope><DenyEncryptionScopeOverride>false</DenyEncryptionScopeOverride><HasImmutabilityPolicy>false</HasImmutabilityPolicy><HasLegalHold>false</HasLegalHold></Properties></Container></Containers><NextMarker /></EnumerationResults>",
-      "Date" : "Thu, 05 Sep 2019 22:37:02 GMT",
-      "x-ms-client-request-id" : "adc96142-e71f-48de-88ea-5e5c90e383a6",
-=======
-      "x-ms-request-id" : "ec65eb2d-001e-001f-38e6-64eb66000000",
-      "Body" : "﻿<?xml version=\"1.0\" encoding=\"utf-8\"?><EnumerationResults ServiceEndpoint=\"https://azstoragesdkaccount.blob.core.windows.net/\"><Prefix>jtcaccountsaspermissionsparse</Prefix><Containers><Container><Name>jtcaccountsaspermissionsparse032155cc9fa93fda3249</Name><Properties><Last-Modified>Fri, 06 Sep 2019 19:09:12 GMT</Last-Modified><Etag>\"0x8D732FDB3F2A1C9\"</Etag><LeaseStatus>unlocked</LeaseStatus><LeaseState>available</LeaseState><DefaultEncryptionScope>$account-encryption-key</DefaultEncryptionScope><DenyEncryptionScopeOverride>false</DenyEncryptionScopeOverride><HasImmutabilityPolicy>false</HasImmutabilityPolicy><HasLegalHold>false</HasLegalHold></Properties></Container></Containers><NextMarker /></EnumerationResults>",
-      "Date" : "Fri, 06 Sep 2019 19:09:11 GMT",
-      "x-ms-client-request-id" : "2231d78a-19f5-423b-b2af-de7eca75de01",
->>>>>>> a55d5dd9
+      "x-ms-request-id" : "077feab1-801e-001f-1849-673bbb000000",
+      "Body" : "﻿<?xml version=\"1.0\" encoding=\"utf-8\"?><EnumerationResults ServiceEndpoint=\"https://jaschrepragrs.blob.core.windows.net/\"><Prefix>jtcaccountsaspermissionsparse</Prefix><Containers><Container><Name>jtcaccountsaspermissionsparse022858418f41a350b14e</Name><Properties><Last-Modified>Mon, 09 Sep 2019 19:59:44 GMT</Last-Modified><Etag>\"0x8D73560423DDB47\"</Etag><LeaseStatus>unlocked</LeaseStatus><LeaseState>available</LeaseState><DefaultEncryptionScope>$account-encryption-key</DefaultEncryptionScope><DenyEncryptionScopeOverride>false</DenyEncryptionScopeOverride><HasImmutabilityPolicy>false</HasImmutabilityPolicy><HasLegalHold>false</HasLegalHold></Properties></Container></Containers><NextMarker /></EnumerationResults>",
+      "Date" : "Mon, 09 Sep 2019 19:59:43 GMT",
+      "x-ms-client-request-id" : "c88c35f1-528a-4929-ab40-825f2e5a5055",
       "Content-Type" : "application/xml"
     },
     "Exception" : null
   }, {
     "Method" : "DELETE",
-<<<<<<< HEAD
-    "Uri" : "https://jaschrepragrs.blob.core.windows.net/jtcaccountsaspermissionsparse0707292f4c10b766c74b?restype=container",
+    "Uri" : "https://jaschrepragrs.blob.core.windows.net/jtcaccountsaspermissionsparse022858418f41a350b14e?restype=container",
     "Headers" : {
       "x-ms-version" : "2019-02-02",
       "User-Agent" : "azsdk-java-azure-storage-blob/12.0.0-preview.3 1.8.0_221; Windows 10 10.0",
-      "x-ms-client-request-id" : "d3cc574b-1e03-4930-a061-b55af0cb4a3b"
-=======
-    "Uri" : "https://azstoragesdkaccount.blob.core.windows.net/jtcaccountsaspermissionsparse032155cc9fa93fda3249?restype=container",
-    "Headers" : {
-      "x-ms-version" : "2019-02-02",
-      "User-Agent" : "azsdk-java-azure-storage-blob/12.0.0-preview.3 1.8.0_212; Windows 10 10.0",
-      "x-ms-client-request-id" : "1cd83c8d-81c3-4a7b-9c1c-fc558dbdf7bb"
->>>>>>> a55d5dd9
+      "x-ms-client-request-id" : "828140d6-33b8-4580-9bdd-4b32568684e0"
     },
     "Response" : {
       "x-ms-version" : "2019-02-02",
@@ -97,21 +55,11 @@
       "retry-after" : "0",
       "Content-Length" : "0",
       "StatusCode" : "202",
-<<<<<<< HEAD
-      "x-ms-request-id" : "bfecc35b-901e-0044-463a-643cc7000000",
-      "Date" : "Thu, 05 Sep 2019 22:37:03 GMT",
-      "x-ms-client-request-id" : "d3cc574b-1e03-4930-a061-b55af0cb4a3b"
+      "x-ms-request-id" : "077feac1-801e-001f-2849-673bbb000000",
+      "Date" : "Mon, 09 Sep 2019 19:59:43 GMT",
+      "x-ms-client-request-id" : "828140d6-33b8-4580-9bdd-4b32568684e0"
     },
     "Exception" : null
   } ],
-  "variables" : [ "jtcaccountsaspermissionsparse0707292f4c10b766c74b" ]
-=======
-      "x-ms-request-id" : "ec65eb4f-001e-001f-53e6-64eb66000000",
-      "Date" : "Fri, 06 Sep 2019 19:09:11 GMT",
-      "x-ms-client-request-id" : "1cd83c8d-81c3-4a7b-9c1c-fc558dbdf7bb"
-    },
-    "Exception" : null
-  } ],
-  "variables" : [ "jtcaccountsaspermissionsparse032155cc9fa93fda3249" ]
->>>>>>> a55d5dd9
+  "variables" : [ "jtcaccountsaspermissionsparse022858418f41a350b14e" ]
 }