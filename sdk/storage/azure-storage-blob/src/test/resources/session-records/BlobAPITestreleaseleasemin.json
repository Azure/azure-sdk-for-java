--- conflicted
+++ resolved
@@ -1,187 +1,100 @@
 {
   "networkCallRecords" : [ {
     "Method" : "PUT",
-<<<<<<< HEAD
-    "Uri" : "https://jaschrepragrs.blob.core.windows.net/jtcreleaseleasemin0blobapitestreleaseleaseminf6d2094463048?restype=container",
+    "Uri" : "https://jaschrepragrs.blob.core.windows.net/jtcreleaseleasemin0blobapitestreleaseleaseminbcf3491710c23?restype=container",
     "Headers" : {
       "x-ms-version" : "2019-02-02",
       "User-Agent" : "azsdk-java-azure-storage-blob/12.0.0-preview.3 1.8.0_221; Windows 10 10.0",
-      "x-ms-client-request-id" : "041a9e25-4393-44fd-a85e-7844c8997f75"
-=======
-    "Uri" : "https://azstoragesdkaccount.blob.core.windows.net/jtcreleaseleasemin0blobapitestreleaseleaseminf1208654a40c9?restype=container",
-    "Headers" : {
-      "x-ms-version" : "2019-02-02",
-      "User-Agent" : "azsdk-java-azure-storage-blob/12.0.0-preview.3 1.8.0_212; Windows 10 10.0",
-      "x-ms-client-request-id" : "acef2757-68be-48fc-86ae-fdf235acd01d"
->>>>>>> a55d5dd9
+      "x-ms-client-request-id" : "9dbb4b21-9bf9-4fc8-b7bd-5fc35abdf0d2"
     },
     "Response" : {
       "x-ms-version" : "2019-02-02",
       "Server" : "Windows-Azure-Blob/1.0 Microsoft-HTTPAPI/2.0",
-<<<<<<< HEAD
-      "ETag" : "\"0x8D73251BD0096DA\"",
-      "Last-Modified" : "Thu, 05 Sep 2019 22:38:14 GMT",
+      "ETag" : "\"0x8D735610CB9F53A\"",
+      "Last-Modified" : "Mon, 09 Sep 2019 20:05:23 GMT",
       "retry-after" : "0",
       "Content-Length" : "0",
       "StatusCode" : "201",
-      "x-ms-request-id" : "bfed0a9c-901e-0044-143a-643cc7000000",
-      "Date" : "Thu, 05 Sep 2019 22:38:13 GMT",
-      "x-ms-client-request-id" : "041a9e25-4393-44fd-a85e-7844c8997f75"
-=======
-      "ETag" : "\"0x8D732FC8C92B4EE\"",
-      "Last-Modified" : "Fri, 06 Sep 2019 19:00:56 GMT",
-      "retry-after" : "0",
-      "Content-Length" : "0",
-      "StatusCode" : "201",
-      "x-ms-request-id" : "b92b7a8e-d01e-009e-0ee5-644931000000",
-      "Date" : "Fri, 06 Sep 2019 19:00:56 GMT",
-      "x-ms-client-request-id" : "acef2757-68be-48fc-86ae-fdf235acd01d"
->>>>>>> a55d5dd9
+      "x-ms-request-id" : "c5ca6c49-301e-0042-0349-67cbbf000000",
+      "Date" : "Mon, 09 Sep 2019 20:05:23 GMT",
+      "x-ms-client-request-id" : "9dbb4b21-9bf9-4fc8-b7bd-5fc35abdf0d2"
     },
     "Exception" : null
   }, {
     "Method" : "PUT",
-<<<<<<< HEAD
-    "Uri" : "https://jaschrepragrs.blob.core.windows.net/jtcreleaseleasemin0blobapitestreleaseleaseminf6d2094463048/javablobreleaseleasemin1blobapitestreleaseleaseminf6d7331540",
+    "Uri" : "https://jaschrepragrs.blob.core.windows.net/jtcreleaseleasemin0blobapitestreleaseleaseminbcf3491710c23/javablobreleaseleasemin1blobapitestreleaseleaseminbcf891676e",
     "Headers" : {
       "x-ms-version" : "2019-02-02",
       "User-Agent" : "azsdk-java-azure-storage-blob/12.0.0-preview.3 1.8.0_221; Windows 10 10.0",
-      "x-ms-client-request-id" : "1e26246e-0727-4ca2-aae8-dc442284abf8",
-=======
-    "Uri" : "https://azstoragesdkaccount.blob.core.windows.net/jtcreleaseleasemin0blobapitestreleaseleaseminf1208654a40c9/javablobreleaseleasemin1blobapitestreleaseleaseminf12617335a",
-    "Headers" : {
-      "x-ms-version" : "2019-02-02",
-      "User-Agent" : "azsdk-java-azure-storage-blob/12.0.0-preview.3 1.8.0_212; Windows 10 10.0",
-      "x-ms-client-request-id" : "eea8cb29-b4c2-4281-b9d9-6535438fd02e",
->>>>>>> a55d5dd9
+      "x-ms-client-request-id" : "7212024d-4874-4c7a-8838-7009d2fb1a51",
       "Content-Type" : "application/octet-stream"
     },
     "Response" : {
       "x-ms-version" : "2019-02-02",
       "Server" : "Windows-Azure-Blob/1.0 Microsoft-HTTPAPI/2.0",
       "x-ms-content-crc64" : "6RYQPwaVsyQ=",
-<<<<<<< HEAD
-      "Last-Modified" : "Thu, 05 Sep 2019 22:38:14 GMT",
+      "Last-Modified" : "Mon, 09 Sep 2019 20:05:23 GMT",
       "retry-after" : "0",
       "StatusCode" : "201",
       "x-ms-request-server-encrypted" : "true",
-      "Date" : "Thu, 05 Sep 2019 22:38:13 GMT",
+      "Date" : "Mon, 09 Sep 2019 20:05:23 GMT",
       "Content-MD5" : "wh+Wm18D0z1D4E+PE252gg==",
-      "ETag" : "\"0x8D73251BD0D34CE\"",
+      "ETag" : "\"0x8D735610CC71786\"",
       "Content-Length" : "0",
-      "x-ms-request-id" : "bfed0ab5-901e-0044-2b3a-643cc7000000",
-      "x-ms-client-request-id" : "1e26246e-0727-4ca2-aae8-dc442284abf8"
-=======
-      "Last-Modified" : "Fri, 06 Sep 2019 19:00:56 GMT",
-      "retry-after" : "0",
-      "StatusCode" : "201",
-      "x-ms-request-server-encrypted" : "true",
-      "Date" : "Fri, 06 Sep 2019 19:00:56 GMT",
-      "Content-MD5" : "wh+Wm18D0z1D4E+PE252gg==",
-      "ETag" : "\"0x8D732FC8C997EEF\"",
-      "Content-Length" : "0",
-      "x-ms-request-id" : "b92b7ab2-d01e-009e-2ee5-644931000000",
-      "x-ms-client-request-id" : "eea8cb29-b4c2-4281-b9d9-6535438fd02e"
->>>>>>> a55d5dd9
+      "x-ms-request-id" : "c5ca6c57-301e-0042-1049-67cbbf000000",
+      "x-ms-client-request-id" : "7212024d-4874-4c7a-8838-7009d2fb1a51"
     },
     "Exception" : null
   }, {
     "Method" : "PUT",
-<<<<<<< HEAD
-    "Uri" : "https://jaschrepragrs.blob.core.windows.net/jtcreleaseleasemin0blobapitestreleaseleaseminf6d2094463048/javablobreleaseleasemin1blobapitestreleaseleaseminf6d7331540?comp=lease",
+    "Uri" : "https://jaschrepragrs.blob.core.windows.net/jtcreleaseleasemin0blobapitestreleaseleaseminbcf3491710c23/javablobreleaseleasemin1blobapitestreleaseleaseminbcf891676e?comp=lease",
     "Headers" : {
       "x-ms-version" : "2019-02-02",
       "User-Agent" : "azsdk-java-azure-storage-blob/12.0.0-preview.3 1.8.0_221; Windows 10 10.0",
-      "x-ms-client-request-id" : "c29c91dc-d4f0-486b-a1e4-804b5230ff88"
-=======
-    "Uri" : "https://azstoragesdkaccount.blob.core.windows.net/jtcreleaseleasemin0blobapitestreleaseleaseminf1208654a40c9/javablobreleaseleasemin1blobapitestreleaseleaseminf12617335a?comp=lease",
-    "Headers" : {
-      "x-ms-version" : "2019-02-02",
-      "User-Agent" : "azsdk-java-azure-storage-blob/12.0.0-preview.3 1.8.0_212; Windows 10 10.0",
-      "x-ms-client-request-id" : "c92882cf-8031-4454-804d-a797139b6a23"
->>>>>>> a55d5dd9
+      "x-ms-client-request-id" : "6941fff1-8fb1-487a-bea2-d8fd54e5729a"
     },
     "Response" : {
       "x-ms-version" : "2019-02-02",
       "Server" : "Windows-Azure-Blob/1.0 Microsoft-HTTPAPI/2.0",
-<<<<<<< HEAD
-      "ETag" : "\"0x8D73251BD0D34CE\"",
-      "x-ms-lease-id" : "eb77c363-ec45-4b18-bdaf-fe5ed9222b9d",
-      "Last-Modified" : "Thu, 05 Sep 2019 22:38:14 GMT",
+      "ETag" : "\"0x8D735610CC71786\"",
+      "x-ms-lease-id" : "820dc150-9417-482c-8952-c246016aca80",
+      "Last-Modified" : "Mon, 09 Sep 2019 20:05:23 GMT",
       "retry-after" : "0",
       "Content-Length" : "0",
       "StatusCode" : "201",
-      "x-ms-request-id" : "bfed0ac6-901e-0044-3c3a-643cc7000000",
-      "Date" : "Thu, 05 Sep 2019 22:38:13 GMT",
-      "x-ms-client-request-id" : "c29c91dc-d4f0-486b-a1e4-804b5230ff88"
-=======
-      "ETag" : "\"0x8D732FC8C997EEF\"",
-      "x-ms-lease-id" : "b6ff9d89-15cd-4659-996f-fd007343fc86",
-      "Last-Modified" : "Fri, 06 Sep 2019 19:00:56 GMT",
-      "retry-after" : "0",
-      "Content-Length" : "0",
-      "StatusCode" : "201",
-      "x-ms-request-id" : "b92b7ad4-d01e-009e-4ee5-644931000000",
-      "Date" : "Fri, 06 Sep 2019 19:00:56 GMT",
-      "x-ms-client-request-id" : "c92882cf-8031-4454-804d-a797139b6a23"
->>>>>>> a55d5dd9
+      "x-ms-request-id" : "c5ca6c6e-301e-0042-2349-67cbbf000000",
+      "Date" : "Mon, 09 Sep 2019 20:05:23 GMT",
+      "x-ms-client-request-id" : "6941fff1-8fb1-487a-bea2-d8fd54e5729a"
     },
     "Exception" : null
   }, {
     "Method" : "PUT",
-<<<<<<< HEAD
-    "Uri" : "https://jaschrepragrs.blob.core.windows.net/jtcreleaseleasemin0blobapitestreleaseleaseminf6d2094463048/javablobreleaseleasemin1blobapitestreleaseleaseminf6d7331540?comp=lease",
+    "Uri" : "https://jaschrepragrs.blob.core.windows.net/jtcreleaseleasemin0blobapitestreleaseleaseminbcf3491710c23/javablobreleaseleasemin1blobapitestreleaseleaseminbcf891676e?comp=lease",
     "Headers" : {
       "x-ms-version" : "2019-02-02",
       "User-Agent" : "azsdk-java-azure-storage-blob/12.0.0-preview.3 1.8.0_221; Windows 10 10.0",
-      "x-ms-client-request-id" : "2bf781e5-2402-48cc-af98-d9bbedd13b7e"
-=======
-    "Uri" : "https://azstoragesdkaccount.blob.core.windows.net/jtcreleaseleasemin0blobapitestreleaseleaseminf1208654a40c9/javablobreleaseleasemin1blobapitestreleaseleaseminf12617335a?comp=lease",
-    "Headers" : {
-      "x-ms-version" : "2019-02-02",
-      "User-Agent" : "azsdk-java-azure-storage-blob/12.0.0-preview.3 1.8.0_212; Windows 10 10.0",
-      "x-ms-client-request-id" : "567f5d28-d5be-4ca2-ab65-9ebeabbd49ef"
->>>>>>> a55d5dd9
+      "x-ms-client-request-id" : "b4150d7f-8f43-4d83-84ac-86e25e75610a"
     },
     "Response" : {
       "x-ms-version" : "2019-02-02",
       "Server" : "Windows-Azure-Blob/1.0 Microsoft-HTTPAPI/2.0",
-<<<<<<< HEAD
-      "ETag" : "\"0x8D73251BD0D34CE\"",
-      "Last-Modified" : "Thu, 05 Sep 2019 22:38:14 GMT",
+      "ETag" : "\"0x8D735610CC71786\"",
+      "Last-Modified" : "Mon, 09 Sep 2019 20:05:23 GMT",
       "retry-after" : "0",
       "Content-Length" : "0",
       "StatusCode" : "200",
-      "x-ms-request-id" : "bfed0ade-901e-0044-523a-643cc7000000",
-      "Date" : "Thu, 05 Sep 2019 22:38:13 GMT",
-      "x-ms-client-request-id" : "2bf781e5-2402-48cc-af98-d9bbedd13b7e"
-=======
-      "ETag" : "\"0x8D732FC8C997EEF\"",
-      "Last-Modified" : "Fri, 06 Sep 2019 19:00:56 GMT",
-      "retry-after" : "0",
-      "Content-Length" : "0",
-      "StatusCode" : "200",
-      "x-ms-request-id" : "b92b7af1-d01e-009e-69e5-644931000000",
-      "Date" : "Fri, 06 Sep 2019 19:00:56 GMT",
-      "x-ms-client-request-id" : "567f5d28-d5be-4ca2-ab65-9ebeabbd49ef"
->>>>>>> a55d5dd9
+      "x-ms-request-id" : "c5ca6c82-301e-0042-3549-67cbbf000000",
+      "Date" : "Mon, 09 Sep 2019 20:05:23 GMT",
+      "x-ms-client-request-id" : "b4150d7f-8f43-4d83-84ac-86e25e75610a"
     },
     "Exception" : null
   }, {
     "Method" : "GET",
-<<<<<<< HEAD
     "Uri" : "https://jaschrepragrs.blob.core.windows.net?prefix=jtcreleaseleasemin&comp=list",
     "Headers" : {
       "x-ms-version" : "2019-02-02",
       "User-Agent" : "azsdk-java-azure-storage-blob/12.0.0-preview.3 1.8.0_221; Windows 10 10.0",
-      "x-ms-client-request-id" : "e351dfbe-1d28-4d9b-9b9d-4b30d0cdc7bf"
-=======
-    "Uri" : "https://azstoragesdkaccount.blob.core.windows.net?prefix=jtcreleaseleasemin&comp=list",
-    "Headers" : {
-      "x-ms-version" : "2019-02-02",
-      "User-Agent" : "azsdk-java-azure-storage-blob/12.0.0-preview.3 1.8.0_212; Windows 10 10.0",
-      "x-ms-client-request-id" : "2170b170-bda1-488e-8438-e4437c01ae3d"
->>>>>>> a55d5dd9
+      "x-ms-client-request-id" : "f2bd5df7-e151-4eb8-bf25-94fe01196b30"
     },
     "Response" : {
       "Transfer-Encoding" : "chunked",
@@ -189,35 +102,20 @@
       "Server" : "Windows-Azure-Blob/1.0 Microsoft-HTTPAPI/2.0",
       "retry-after" : "0",
       "StatusCode" : "200",
-<<<<<<< HEAD
-      "x-ms-request-id" : "bfed0ae6-901e-0044-5a3a-643cc7000000",
-      "Body" : "﻿<?xml version=\"1.0\" encoding=\"utf-8\"?><EnumerationResults ServiceEndpoint=\"https://jaschrepragrs.blob.core.windows.net/\"><Prefix>jtcreleaseleasemin</Prefix><Containers><Container><Name>jtcreleaseleasemin0blobapitestreleaseleaseminf6d2094463048</Name><Properties><Last-Modified>Thu, 05 Sep 2019 22:38:14 GMT</Last-Modified><Etag>\"0x8D73251BD0096DA\"</Etag><LeaseStatus>unlocked</LeaseStatus><LeaseState>available</LeaseState><DefaultEncryptionScope>$account-encryption-key</DefaultEncryptionScope><DenyEncryptionScopeOverride>false</DenyEncryptionScopeOverride><HasImmutabilityPolicy>false</HasImmutabilityPolicy><HasLegalHold>false</HasLegalHold></Properties></Container></Containers><NextMarker /></EnumerationResults>",
-      "Date" : "Thu, 05 Sep 2019 22:38:13 GMT",
-      "x-ms-client-request-id" : "e351dfbe-1d28-4d9b-9b9d-4b30d0cdc7bf",
-=======
-      "x-ms-request-id" : "b92b7b0e-d01e-009e-80e5-644931000000",
-      "Body" : "﻿<?xml version=\"1.0\" encoding=\"utf-8\"?><EnumerationResults ServiceEndpoint=\"https://azstoragesdkaccount.blob.core.windows.net/\"><Prefix>jtcreleaseleasemin</Prefix><Containers><Container><Name>jtcreleaseleasemin0blobapitestreleaseleaseminf1208654a40c9</Name><Properties><Last-Modified>Fri, 06 Sep 2019 19:00:56 GMT</Last-Modified><Etag>\"0x8D732FC8C92B4EE\"</Etag><LeaseStatus>unlocked</LeaseStatus><LeaseState>available</LeaseState><DefaultEncryptionScope>$account-encryption-key</DefaultEncryptionScope><DenyEncryptionScopeOverride>false</DenyEncryptionScopeOverride><HasImmutabilityPolicy>false</HasImmutabilityPolicy><HasLegalHold>false</HasLegalHold></Properties></Container></Containers><NextMarker /></EnumerationResults>",
-      "Date" : "Fri, 06 Sep 2019 19:00:56 GMT",
-      "x-ms-client-request-id" : "2170b170-bda1-488e-8438-e4437c01ae3d",
->>>>>>> a55d5dd9
+      "x-ms-request-id" : "c5ca6ca6-301e-0042-5649-67cbbf000000",
+      "Body" : "﻿<?xml version=\"1.0\" encoding=\"utf-8\"?><EnumerationResults ServiceEndpoint=\"https://jaschrepragrs.blob.core.windows.net/\"><Prefix>jtcreleaseleasemin</Prefix><Containers><Container><Name>jtcreleaseleasemin0blobapitestreleaseleaseminbcf3491710c23</Name><Properties><Last-Modified>Mon, 09 Sep 2019 20:05:23 GMT</Last-Modified><Etag>\"0x8D735610CB9F53A\"</Etag><LeaseStatus>unlocked</LeaseStatus><LeaseState>available</LeaseState><DefaultEncryptionScope>$account-encryption-key</DefaultEncryptionScope><DenyEncryptionScopeOverride>false</DenyEncryptionScopeOverride><HasImmutabilityPolicy>false</HasImmutabilityPolicy><HasLegalHold>false</HasLegalHold></Properties></Container></Containers><NextMarker /></EnumerationResults>",
+      "Date" : "Mon, 09 Sep 2019 20:05:24 GMT",
+      "x-ms-client-request-id" : "f2bd5df7-e151-4eb8-bf25-94fe01196b30",
       "Content-Type" : "application/xml"
     },
     "Exception" : null
   }, {
     "Method" : "DELETE",
-<<<<<<< HEAD
-    "Uri" : "https://jaschrepragrs.blob.core.windows.net/jtcreleaseleasemin0blobapitestreleaseleaseminf6d2094463048?restype=container",
+    "Uri" : "https://jaschrepragrs.blob.core.windows.net/jtcreleaseleasemin0blobapitestreleaseleaseminbcf3491710c23?restype=container",
     "Headers" : {
       "x-ms-version" : "2019-02-02",
       "User-Agent" : "azsdk-java-azure-storage-blob/12.0.0-preview.3 1.8.0_221; Windows 10 10.0",
-      "x-ms-client-request-id" : "fbe57568-9759-4bb9-b0e5-ffb050c480fc"
-=======
-    "Uri" : "https://azstoragesdkaccount.blob.core.windows.net/jtcreleaseleasemin0blobapitestreleaseleaseminf1208654a40c9?restype=container",
-    "Headers" : {
-      "x-ms-version" : "2019-02-02",
-      "User-Agent" : "azsdk-java-azure-storage-blob/12.0.0-preview.3 1.8.0_212; Windows 10 10.0",
-      "x-ms-client-request-id" : "4f4c53a4-76b6-4f46-b9e3-d0a1079aca1f"
->>>>>>> a55d5dd9
+      "x-ms-client-request-id" : "101ffa59-e922-427f-83f3-889e7faf7105"
     },
     "Response" : {
       "x-ms-version" : "2019-02-02",
@@ -225,21 +123,11 @@
       "retry-after" : "0",
       "Content-Length" : "0",
       "StatusCode" : "202",
-<<<<<<< HEAD
-      "x-ms-request-id" : "bfed0af0-901e-0044-643a-643cc7000000",
-      "Date" : "Thu, 05 Sep 2019 22:38:13 GMT",
-      "x-ms-client-request-id" : "fbe57568-9759-4bb9-b0e5-ffb050c480fc"
+      "x-ms-request-id" : "c5ca6cb3-301e-0042-6149-67cbbf000000",
+      "Date" : "Mon, 09 Sep 2019 20:05:24 GMT",
+      "x-ms-client-request-id" : "101ffa59-e922-427f-83f3-889e7faf7105"
     },
     "Exception" : null
   } ],
-  "variables" : [ "jtcreleaseleasemin0blobapitestreleaseleaseminf6d2094463048", "javablobreleaseleasemin1blobapitestreleaseleaseminf6d7331540" ]
-=======
-      "x-ms-request-id" : "b92b7b2e-d01e-009e-1ae5-644931000000",
-      "Date" : "Fri, 06 Sep 2019 19:00:56 GMT",
-      "x-ms-client-request-id" : "4f4c53a4-76b6-4f46-b9e3-d0a1079aca1f"
-    },
-    "Exception" : null
-  } ],
-  "variables" : [ "jtcreleaseleasemin0blobapitestreleaseleaseminf1208654a40c9", "javablobreleaseleasemin1blobapitestreleaseleaseminf12617335a" ]
->>>>>>> a55d5dd9
+  "variables" : [ "jtcreleaseleasemin0blobapitestreleaseleaseminbcf3491710c23", "javablobreleaseleasemin1blobapitestreleaseleaseminbcf891676e" ]
 }