--- conflicted
+++ resolved
@@ -1,143 +1,76 @@
 {
   "networkCallRecords" : [ {
     "Method" : "PUT",
-<<<<<<< HEAD
-    "Uri" : "https://jaschrepragrs.blob.core.windows.net/jtcchangeleaseac0containerapitestchangeleaseac96a09921c65a?restype=container",
+    "Uri" : "https://jaschrepragrs.blob.core.windows.net/jtcchangeleaseac0containerapitestchangeleaseaceb835921f9dc?restype=container",
     "Headers" : {
       "x-ms-version" : "2019-02-02",
       "User-Agent" : "azsdk-java-azure-storage-blob/12.0.0-preview.3 1.8.0_221; Windows 10 10.0",
-      "x-ms-client-request-id" : "380c5641-e936-42d9-9122-1480fe8f9733"
-=======
-    "Uri" : "https://azstoragesdkaccount.blob.core.windows.net/jtcchangeleaseac0containerapitestchangeleaseacdf7540916ffd?restype=container",
-    "Headers" : {
-      "x-ms-version" : "2019-02-02",
-      "User-Agent" : "azsdk-java-azure-storage-blob/12.0.0-preview.3 1.8.0_212; Windows 10 10.0",
-      "x-ms-client-request-id" : "e9587d90-17fc-42f8-9781-55ac11b5ab83"
->>>>>>> a55d5dd9
+      "x-ms-client-request-id" : "8ab30db2-2b12-4c0f-ac83-c31659eb7682"
     },
     "Response" : {
       "x-ms-version" : "2019-02-02",
       "Server" : "Windows-Azure-Blob/1.0 Microsoft-HTTPAPI/2.0",
-<<<<<<< HEAD
-      "ETag" : "\"0x8D732534D9C163A\"",
-      "Last-Modified" : "Thu, 05 Sep 2019 22:49:26 GMT",
+      "ETag" : "\"0x8D73560D80DA879\"",
+      "Last-Modified" : "Mon, 09 Sep 2019 20:03:55 GMT",
       "retry-after" : "0",
       "Content-Length" : "0",
       "StatusCode" : "201",
-      "x-ms-request-id" : "827d3445-601e-001e-213c-643a46000000",
-      "Date" : "Thu, 05 Sep 2019 22:49:25 GMT",
-      "x-ms-client-request-id" : "380c5641-e936-42d9-9122-1480fe8f9733"
-=======
-      "ETag" : "\"0x8D732FDA6DE726A\"",
-      "Last-Modified" : "Fri, 06 Sep 2019 19:08:50 GMT",
-      "retry-after" : "0",
-      "Content-Length" : "0",
-      "StatusCode" : "201",
-      "x-ms-request-id" : "ec65b32b-001e-001f-71e6-64eb66000000",
-      "Date" : "Fri, 06 Sep 2019 19:08:49 GMT",
-      "x-ms-client-request-id" : "e9587d90-17fc-42f8-9781-55ac11b5ab83"
->>>>>>> a55d5dd9
+      "x-ms-request-id" : "c5ca0f05-301e-0042-7049-67cbbf000000",
+      "Date" : "Mon, 09 Sep 2019 20:03:54 GMT",
+      "x-ms-client-request-id" : "8ab30db2-2b12-4c0f-ac83-c31659eb7682"
     },
     "Exception" : null
   }, {
     "Method" : "PUT",
-<<<<<<< HEAD
-    "Uri" : "https://jaschrepragrs.blob.core.windows.net/jtcchangeleaseac0containerapitestchangeleaseac96a09921c65a?comp=lease&restype=container",
+    "Uri" : "https://jaschrepragrs.blob.core.windows.net/jtcchangeleaseac0containerapitestchangeleaseaceb835921f9dc?comp=lease&restype=container",
     "Headers" : {
       "x-ms-version" : "2019-02-02",
       "User-Agent" : "azsdk-java-azure-storage-blob/12.0.0-preview.3 1.8.0_221; Windows 10 10.0",
-      "x-ms-client-request-id" : "898558ec-5594-48b2-b629-01ed3a4a61c0"
-=======
-    "Uri" : "https://azstoragesdkaccount.blob.core.windows.net/jtcchangeleaseac0containerapitestchangeleaseacdf7540916ffd?comp=lease&restype=container",
-    "Headers" : {
-      "x-ms-version" : "2019-02-02",
-      "User-Agent" : "azsdk-java-azure-storage-blob/12.0.0-preview.3 1.8.0_212; Windows 10 10.0",
-      "x-ms-client-request-id" : "fd391fbb-bfd8-44cf-9f3d-9ba031feb771"
->>>>>>> a55d5dd9
+      "x-ms-client-request-id" : "7ab59070-e118-4dc5-a6cf-4b35369022a6"
     },
     "Response" : {
       "x-ms-version" : "2019-02-02",
       "Server" : "Windows-Azure-Blob/1.0 Microsoft-HTTPAPI/2.0",
-<<<<<<< HEAD
-      "ETag" : "\"0x8D732534D9C163A\"",
-      "x-ms-lease-id" : "ce1f7ef1-e3a6-4b8e-b471-cc040acf41f4",
-      "Last-Modified" : "Thu, 05 Sep 2019 22:49:26 GMT",
+      "ETag" : "\"0x8D73560D80DA879\"",
+      "x-ms-lease-id" : "14686136-431c-4e9d-bdcd-c56744094b9d",
+      "Last-Modified" : "Mon, 09 Sep 2019 20:03:55 GMT",
       "retry-after" : "0",
       "Content-Length" : "0",
       "StatusCode" : "201",
-      "x-ms-request-id" : "827d344f-601e-001e-293c-643a46000000",
-      "Date" : "Thu, 05 Sep 2019 22:49:25 GMT",
-      "x-ms-client-request-id" : "898558ec-5594-48b2-b629-01ed3a4a61c0"
-=======
-      "ETag" : "\"0x8D732FDA6DE726A\"",
-      "x-ms-lease-id" : "be33261c-e13e-48d8-80d8-3d8dc2b4b7bb",
-      "Last-Modified" : "Fri, 06 Sep 2019 19:08:50 GMT",
-      "retry-after" : "0",
-      "Content-Length" : "0",
-      "StatusCode" : "201",
-      "x-ms-request-id" : "ec65b352-001e-001f-14e6-64eb66000000",
-      "Date" : "Fri, 06 Sep 2019 19:08:49 GMT",
-      "x-ms-client-request-id" : "fd391fbb-bfd8-44cf-9f3d-9ba031feb771"
->>>>>>> a55d5dd9
+      "x-ms-request-id" : "c5ca0f0f-301e-0042-7949-67cbbf000000",
+      "Date" : "Mon, 09 Sep 2019 20:03:54 GMT",
+      "x-ms-client-request-id" : "7ab59070-e118-4dc5-a6cf-4b35369022a6"
     },
     "Exception" : null
   }, {
     "Method" : "PUT",
-<<<<<<< HEAD
-    "Uri" : "https://jaschrepragrs.blob.core.windows.net/jtcchangeleaseac0containerapitestchangeleaseac96a09921c65a?comp=lease&restype=container",
+    "Uri" : "https://jaschrepragrs.blob.core.windows.net/jtcchangeleaseac0containerapitestchangeleaseaceb835921f9dc?comp=lease&restype=container",
     "Headers" : {
       "x-ms-version" : "2019-02-02",
       "User-Agent" : "azsdk-java-azure-storage-blob/12.0.0-preview.3 1.8.0_221; Windows 10 10.0",
-      "x-ms-client-request-id" : "eb58373b-57ef-4db8-9fcb-257120367964"
-=======
-    "Uri" : "https://azstoragesdkaccount.blob.core.windows.net/jtcchangeleaseac0containerapitestchangeleaseacdf7540916ffd?comp=lease&restype=container",
-    "Headers" : {
-      "x-ms-version" : "2019-02-02",
-      "User-Agent" : "azsdk-java-azure-storage-blob/12.0.0-preview.3 1.8.0_212; Windows 10 10.0",
-      "x-ms-client-request-id" : "e3446489-368d-413f-9abf-63e735c190e8"
->>>>>>> a55d5dd9
+      "x-ms-client-request-id" : "306ac4f8-d9bc-4d99-a7f1-732c1713b059"
     },
     "Response" : {
       "x-ms-version" : "2019-02-02",
       "Server" : "Windows-Azure-Blob/1.0 Microsoft-HTTPAPI/2.0",
-<<<<<<< HEAD
-      "ETag" : "\"0x8D732534D9C163A\"",
-      "x-ms-lease-id" : "400fd497-c8df-4e3d-a251-e1f1bc38b241",
-      "Last-Modified" : "Thu, 05 Sep 2019 22:49:26 GMT",
+      "ETag" : "\"0x8D73560D80DA879\"",
+      "x-ms-lease-id" : "4a34115f-5923-45c0-bd49-7bfae69ac795",
+      "Last-Modified" : "Mon, 09 Sep 2019 20:03:55 GMT",
       "retry-after" : "0",
       "Content-Length" : "0",
       "StatusCode" : "200",
-      "x-ms-request-id" : "827d345b-601e-001e-323c-643a46000000",
-      "Date" : "Thu, 05 Sep 2019 22:49:25 GMT",
-      "x-ms-client-request-id" : "eb58373b-57ef-4db8-9fcb-257120367964"
-=======
-      "ETag" : "\"0x8D732FDA6DE726A\"",
-      "x-ms-lease-id" : "61fe8847-e072-41f3-9d8a-9e29e53e3d28",
-      "Last-Modified" : "Fri, 06 Sep 2019 19:08:50 GMT",
-      "retry-after" : "0",
-      "Content-Length" : "0",
-      "StatusCode" : "200",
-      "x-ms-request-id" : "ec65b36a-001e-001f-2be6-64eb66000000",
-      "Date" : "Fri, 06 Sep 2019 19:08:49 GMT",
-      "x-ms-client-request-id" : "e3446489-368d-413f-9abf-63e735c190e8"
->>>>>>> a55d5dd9
+      "x-ms-request-id" : "c5ca0f21-301e-0042-0749-67cbbf000000",
+      "Date" : "Mon, 09 Sep 2019 20:03:54 GMT",
+      "x-ms-client-request-id" : "306ac4f8-d9bc-4d99-a7f1-732c1713b059"
     },
     "Exception" : null
   }, {
     "Method" : "GET",
-<<<<<<< HEAD
     "Uri" : "https://jaschrepragrs.blob.core.windows.net?prefix=jtcchangeleaseac&comp=list",
     "Headers" : {
       "x-ms-version" : "2019-02-02",
       "User-Agent" : "azsdk-java-azure-storage-blob/12.0.0-preview.3 1.8.0_221; Windows 10 10.0",
-      "x-ms-client-request-id" : "ec541268-26e7-40b7-8b07-12757719f030"
-=======
-    "Uri" : "https://azstoragesdkaccount.blob.core.windows.net?prefix=jtcchangeleaseac&comp=list",
-    "Headers" : {
-      "x-ms-version" : "2019-02-02",
-      "User-Agent" : "azsdk-java-azure-storage-blob/12.0.0-preview.3 1.8.0_212; Windows 10 10.0",
-      "x-ms-client-request-id" : "c36eb5d7-11c4-4d10-9f2a-fa5371c1b636"
->>>>>>> a55d5dd9
+      "x-ms-client-request-id" : "cb94f90b-7269-4071-96c6-e5da5a9a6e06"
     },
     "Response" : {
       "Transfer-Encoding" : "chunked",
@@ -145,77 +78,42 @@
       "Server" : "Windows-Azure-Blob/1.0 Microsoft-HTTPAPI/2.0",
       "retry-after" : "0",
       "StatusCode" : "200",
-<<<<<<< HEAD
-      "x-ms-request-id" : "827d3467-601e-001e-3c3c-643a46000000",
-      "Body" : "﻿<?xml version=\"1.0\" encoding=\"utf-8\"?><EnumerationResults ServiceEndpoint=\"https://jaschrepragrs.blob.core.windows.net/\"><Prefix>jtcchangeleaseac</Prefix><Containers><Container><Name>jtcchangeleaseac0containerapitestchangeleaseac96a09921c65a</Name><Properties><Last-Modified>Thu, 05 Sep 2019 22:49:26 GMT</Last-Modified><Etag>\"0x8D732534D9C163A\"</Etag><LeaseStatus>locked</LeaseStatus><LeaseState>leased</LeaseState><LeaseDuration>infinite</LeaseDuration><DefaultEncryptionScope>$account-encryption-key</DefaultEncryptionScope><DenyEncryptionScopeOverride>false</DenyEncryptionScopeOverride><HasImmutabilityPolicy>false</HasImmutabilityPolicy><HasLegalHold>false</HasLegalHold></Properties></Container></Containers><NextMarker /></EnumerationResults>",
-      "Date" : "Thu, 05 Sep 2019 22:49:26 GMT",
-      "x-ms-client-request-id" : "ec541268-26e7-40b7-8b07-12757719f030",
-=======
-      "x-ms-request-id" : "ec65b37c-001e-001f-3ce6-64eb66000000",
-      "Body" : "﻿<?xml version=\"1.0\" encoding=\"utf-8\"?><EnumerationResults ServiceEndpoint=\"https://azstoragesdkaccount.blob.core.windows.net/\"><Prefix>jtcchangeleaseac</Prefix><Containers><Container><Name>jtcchangeleaseac0containerapitestchangeleaseacdf7540916ffd</Name><Properties><Last-Modified>Fri, 06 Sep 2019 19:08:50 GMT</Last-Modified><Etag>\"0x8D732FDA6DE726A\"</Etag><LeaseStatus>locked</LeaseStatus><LeaseState>leased</LeaseState><LeaseDuration>infinite</LeaseDuration><DefaultEncryptionScope>$account-encryption-key</DefaultEncryptionScope><DenyEncryptionScopeOverride>false</DenyEncryptionScopeOverride><HasImmutabilityPolicy>false</HasImmutabilityPolicy><HasLegalHold>false</HasLegalHold></Properties></Container></Containers><NextMarker /></EnumerationResults>",
-      "Date" : "Fri, 06 Sep 2019 19:08:50 GMT",
-      "x-ms-client-request-id" : "c36eb5d7-11c4-4d10-9f2a-fa5371c1b636",
->>>>>>> a55d5dd9
+      "x-ms-request-id" : "c5ca0f38-301e-0042-1d49-67cbbf000000",
+      "Body" : "﻿<?xml version=\"1.0\" encoding=\"utf-8\"?><EnumerationResults ServiceEndpoint=\"https://jaschrepragrs.blob.core.windows.net/\"><Prefix>jtcchangeleaseac</Prefix><Containers><Container><Name>jtcchangeleaseac0containerapitestchangeleaseaceb835921f9dc</Name><Properties><Last-Modified>Mon, 09 Sep 2019 20:03:55 GMT</Last-Modified><Etag>\"0x8D73560D80DA879\"</Etag><LeaseStatus>locked</LeaseStatus><LeaseState>leased</LeaseState><LeaseDuration>infinite</LeaseDuration><DefaultEncryptionScope>$account-encryption-key</DefaultEncryptionScope><DenyEncryptionScopeOverride>false</DenyEncryptionScopeOverride><HasImmutabilityPolicy>false</HasImmutabilityPolicy><HasLegalHold>false</HasLegalHold></Properties></Container></Containers><NextMarker /></EnumerationResults>",
+      "Date" : "Mon, 09 Sep 2019 20:03:54 GMT",
+      "x-ms-client-request-id" : "cb94f90b-7269-4071-96c6-e5da5a9a6e06",
       "Content-Type" : "application/xml"
     },
     "Exception" : null
   }, {
     "Method" : "PUT",
-<<<<<<< HEAD
-    "Uri" : "https://jaschrepragrs.blob.core.windows.net/jtcchangeleaseac0containerapitestchangeleaseac96a09921c65a?comp=lease&restype=container",
+    "Uri" : "https://jaschrepragrs.blob.core.windows.net/jtcchangeleaseac0containerapitestchangeleaseaceb835921f9dc?comp=lease&restype=container",
     "Headers" : {
       "x-ms-version" : "2019-02-02",
       "User-Agent" : "azsdk-java-azure-storage-blob/12.0.0-preview.3 1.8.0_221; Windows 10 10.0",
-      "x-ms-client-request-id" : "e1393729-e3d6-4f6f-9107-8741d65d569f"
-=======
-    "Uri" : "https://azstoragesdkaccount.blob.core.windows.net/jtcchangeleaseac0containerapitestchangeleaseacdf7540916ffd?comp=lease&restype=container",
-    "Headers" : {
-      "x-ms-version" : "2019-02-02",
-      "User-Agent" : "azsdk-java-azure-storage-blob/12.0.0-preview.3 1.8.0_212; Windows 10 10.0",
-      "x-ms-client-request-id" : "715f94b9-6864-41c4-9711-23aec7943ecd"
->>>>>>> a55d5dd9
+      "x-ms-client-request-id" : "f054ade0-d979-4cd0-8f06-4d5a9d6b119f"
     },
     "Response" : {
       "x-ms-version" : "2019-02-02",
       "Server" : "Windows-Azure-Blob/1.0 Microsoft-HTTPAPI/2.0",
-<<<<<<< HEAD
-      "ETag" : "\"0x8D732534D9C163A\"",
+      "ETag" : "\"0x8D73560D80DA879\"",
       "x-ms-lease-time" : "0",
-      "Last-Modified" : "Thu, 05 Sep 2019 22:49:26 GMT",
+      "Last-Modified" : "Mon, 09 Sep 2019 20:03:55 GMT",
       "retry-after" : "0",
       "Content-Length" : "0",
       "StatusCode" : "202",
-      "x-ms-request-id" : "827d3478-601e-001e-4a3c-643a46000000",
-      "Date" : "Thu, 05 Sep 2019 22:49:26 GMT",
-      "x-ms-client-request-id" : "e1393729-e3d6-4f6f-9107-8741d65d569f"
-=======
-      "ETag" : "\"0x8D732FDA6DE726A\"",
-      "x-ms-lease-time" : "0",
-      "Last-Modified" : "Fri, 06 Sep 2019 19:08:50 GMT",
-      "retry-after" : "0",
-      "Content-Length" : "0",
-      "StatusCode" : "202",
-      "x-ms-request-id" : "ec65b390-001e-001f-4de6-64eb66000000",
-      "Date" : "Fri, 06 Sep 2019 19:08:50 GMT",
-      "x-ms-client-request-id" : "715f94b9-6864-41c4-9711-23aec7943ecd"
->>>>>>> a55d5dd9
+      "x-ms-request-id" : "c5ca0f4b-301e-0042-3049-67cbbf000000",
+      "Date" : "Mon, 09 Sep 2019 20:03:54 GMT",
+      "x-ms-client-request-id" : "f054ade0-d979-4cd0-8f06-4d5a9d6b119f"
     },
     "Exception" : null
   }, {
     "Method" : "DELETE",
-<<<<<<< HEAD
-    "Uri" : "https://jaschrepragrs.blob.core.windows.net/jtcchangeleaseac0containerapitestchangeleaseac96a09921c65a?restype=container",
+    "Uri" : "https://jaschrepragrs.blob.core.windows.net/jtcchangeleaseac0containerapitestchangeleaseaceb835921f9dc?restype=container",
     "Headers" : {
       "x-ms-version" : "2019-02-02",
       "User-Agent" : "azsdk-java-azure-storage-blob/12.0.0-preview.3 1.8.0_221; Windows 10 10.0",
-      "x-ms-client-request-id" : "32904427-b107-4404-b9a0-eeabfc148d1e"
-=======
-    "Uri" : "https://azstoragesdkaccount.blob.core.windows.net/jtcchangeleaseac0containerapitestchangeleaseacdf7540916ffd?restype=container",
-    "Headers" : {
-      "x-ms-version" : "2019-02-02",
-      "User-Agent" : "azsdk-java-azure-storage-blob/12.0.0-preview.3 1.8.0_212; Windows 10 10.0",
-      "x-ms-client-request-id" : "5a53e668-01c8-4d10-a900-4f784ee44f5a"
->>>>>>> a55d5dd9
+      "x-ms-client-request-id" : "ff6127c1-757c-4c5f-b0e9-be67343ee806"
     },
     "Response" : {
       "x-ms-version" : "2019-02-02",
@@ -223,21 +121,11 @@
       "retry-after" : "0",
       "Content-Length" : "0",
       "StatusCode" : "202",
-<<<<<<< HEAD
-      "x-ms-request-id" : "827d3486-601e-001e-583c-643a46000000",
-      "Date" : "Thu, 05 Sep 2019 22:49:26 GMT",
-      "x-ms-client-request-id" : "32904427-b107-4404-b9a0-eeabfc148d1e"
+      "x-ms-request-id" : "c5ca0f5c-301e-0042-3e49-67cbbf000000",
+      "Date" : "Mon, 09 Sep 2019 20:03:54 GMT",
+      "x-ms-client-request-id" : "ff6127c1-757c-4c5f-b0e9-be67343ee806"
     },
     "Exception" : null
   } ],
-  "variables" : [ "jtcchangeleaseac0containerapitestchangeleaseac96a09921c65a", "400fd497-c8df-4e3d-a251-e1f1bc38b241" ]
-=======
-      "x-ms-request-id" : "ec65b3a3-001e-001f-5be6-64eb66000000",
-      "Date" : "Fri, 06 Sep 2019 19:08:50 GMT",
-      "x-ms-client-request-id" : "5a53e668-01c8-4d10-a900-4f784ee44f5a"
-    },
-    "Exception" : null
-  } ],
-  "variables" : [ "jtcchangeleaseac0containerapitestchangeleaseacdf7540916ffd", "61fe8847-e072-41f3-9d8a-9e29e53e3d28" ]
->>>>>>> a55d5dd9
+  "variables" : [ "jtcchangeleaseac0containerapitestchangeleaseaceb835921f9dc", "4a34115f-5923-45c0-bd49-7bfae69ac795" ]
 }