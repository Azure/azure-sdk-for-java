--- conflicted
+++ resolved
@@ -1,105 +1,57 @@
 {
   "networkCallRecords" : [ {
     "Method" : "PUT",
-<<<<<<< HEAD
-    "Uri" : "https://jaschrepragrs.blob.core.windows.net/jtccommitblocklistmin0062831814127899d344ab95?restype=container",
+    "Uri" : "https://jaschrepragrs.blob.core.windows.net/jtccommitblocklistmin0863904921d4c746834aab89?restype=container",
     "Headers" : {
       "x-ms-version" : "2019-02-02",
       "User-Agent" : "azsdk-java-azure-storage-blob/12.0.0-preview.3 1.8.0_221; Windows 10 10.0",
-      "x-ms-client-request-id" : "e2aac08d-e204-4dd0-b79e-afafc3e4625b"
-=======
-    "Uri" : "https://azstoragesdkaccount.blob.core.windows.net/jtccommitblocklistmin072850e18d9291d96049c580?restype=container",
-    "Headers" : {
-      "x-ms-version" : "2019-02-02",
-      "User-Agent" : "azsdk-java-azure-storage-blob/12.0.0-preview.3 1.8.0_212; Windows 10 10.0",
-      "x-ms-client-request-id" : "d28d3cdd-f40a-4196-94dd-8f8f325f460d"
->>>>>>> a55d5dd9
+      "x-ms-client-request-id" : "20f2d97f-6377-4b44-aa15-551d4bf359d9"
     },
     "Response" : {
       "x-ms-version" : "2019-02-02",
       "Server" : "Windows-Azure-Blob/1.0 Microsoft-HTTPAPI/2.0",
-<<<<<<< HEAD
-      "ETag" : "\"0x8D7325283E6069B\"",
-      "Last-Modified" : "Thu, 05 Sep 2019 22:43:47 GMT",
+      "ETag" : "\"0x8D73561BDC25C00\"",
+      "Last-Modified" : "Mon, 09 Sep 2019 20:10:20 GMT",
       "retry-after" : "0",
       "Content-Length" : "0",
       "StatusCode" : "201",
-      "x-ms-request-id" : "dacab7d3-b01e-001c-7a3b-6438bc000000",
-      "Date" : "Thu, 05 Sep 2019 22:43:47 GMT",
-      "x-ms-client-request-id" : "e2aac08d-e204-4dd0-b79e-afafc3e4625b"
-=======
-      "ETag" : "\"0x8D732FCEE1C00A8\"",
-      "Last-Modified" : "Fri, 06 Sep 2019 19:03:40 GMT",
-      "retry-after" : "0",
-      "Content-Length" : "0",
-      "StatusCode" : "201",
-      "x-ms-request-id" : "412a13a3-c01e-00c5-39e5-644e4d000000",
-      "Date" : "Fri, 06 Sep 2019 19:03:39 GMT",
-      "x-ms-client-request-id" : "d28d3cdd-f40a-4196-94dd-8f8f325f460d"
->>>>>>> a55d5dd9
+      "x-ms-request-id" : "755bb632-601e-0051-314a-67fe5e000000",
+      "Date" : "Mon, 09 Sep 2019 20:10:20 GMT",
+      "x-ms-client-request-id" : "20f2d97f-6377-4b44-aa15-551d4bf359d9"
     },
     "Exception" : null
   }, {
     "Method" : "PUT",
-<<<<<<< HEAD
-    "Uri" : "https://jaschrepragrs.blob.core.windows.net/jtccommitblocklistmin0062831814127899d344ab95/javablobcommitblocklistmin1186295b1b055b063a483",
+    "Uri" : "https://jaschrepragrs.blob.core.windows.net/jtccommitblocklistmin0863904921d4c746834aab89/javablobcommitblocklistmin15385554bfd34a13fc480",
     "Headers" : {
       "x-ms-version" : "2019-02-02",
       "User-Agent" : "azsdk-java-azure-storage-blob/12.0.0-preview.3 1.8.0_221; Windows 10 10.0",
-      "x-ms-client-request-id" : "e9a7851f-b0f7-4c4c-a3ab-0ec2415c94ff",
-=======
-    "Uri" : "https://azstoragesdkaccount.blob.core.windows.net/jtccommitblocklistmin072850e18d9291d96049c580/javablobcommitblocklistmin10273503332e9d8f9e459",
-    "Headers" : {
-      "x-ms-version" : "2019-02-02",
-      "User-Agent" : "azsdk-java-azure-storage-blob/12.0.0-preview.3 1.8.0_212; Windows 10 10.0",
-      "x-ms-client-request-id" : "06be3ec0-6ee2-4171-a417-7bee9d6a343e",
->>>>>>> a55d5dd9
+      "x-ms-client-request-id" : "c8e9f126-c6da-43a9-a5c2-7de7b4e23d94",
       "Content-Type" : "application/octet-stream"
     },
     "Response" : {
       "x-ms-version" : "2019-02-02",
       "Server" : "Windows-Azure-Blob/1.0 Microsoft-HTTPAPI/2.0",
       "x-ms-content-crc64" : "6RYQPwaVsyQ=",
-<<<<<<< HEAD
-      "Last-Modified" : "Thu, 05 Sep 2019 22:43:47 GMT",
+      "Last-Modified" : "Mon, 09 Sep 2019 20:10:20 GMT",
       "retry-after" : "0",
       "StatusCode" : "201",
       "x-ms-request-server-encrypted" : "true",
-      "Date" : "Thu, 05 Sep 2019 22:43:47 GMT",
+      "Date" : "Mon, 09 Sep 2019 20:10:20 GMT",
       "Content-MD5" : "wh+Wm18D0z1D4E+PE252gg==",
-      "ETag" : "\"0x8D7325283F3ECE6\"",
+      "ETag" : "\"0x8D73561BDCFFFAB\"",
       "Content-Length" : "0",
-      "x-ms-request-id" : "dacab7dc-b01e-001c-023b-6438bc000000",
-      "x-ms-client-request-id" : "e9a7851f-b0f7-4c4c-a3ab-0ec2415c94ff"
-=======
-      "Last-Modified" : "Fri, 06 Sep 2019 19:03:40 GMT",
-      "retry-after" : "0",
-      "StatusCode" : "201",
-      "x-ms-request-server-encrypted" : "true",
-      "Date" : "Fri, 06 Sep 2019 19:03:39 GMT",
-      "Content-MD5" : "wh+Wm18D0z1D4E+PE252gg==",
-      "ETag" : "\"0x8D732FCEE233088\"",
-      "Content-Length" : "0",
-      "x-ms-request-id" : "412a13b0-c01e-00c5-45e5-644e4d000000",
-      "x-ms-client-request-id" : "06be3ec0-6ee2-4171-a417-7bee9d6a343e"
->>>>>>> a55d5dd9
+      "x-ms-request-id" : "755bb640-601e-0051-3c4a-67fe5e000000",
+      "x-ms-client-request-id" : "c8e9f126-c6da-43a9-a5c2-7de7b4e23d94"
     },
     "Exception" : null
   }, {
     "Method" : "PUT",
-<<<<<<< HEAD
-    "Uri" : "https://jaschrepragrs.blob.core.windows.net/jtccommitblocklistmin0062831814127899d344ab95/javablobcommitblocklistmin1186295b1b055b063a483?blockid=NDdiNDlkYTAtMDdjMC00MDcyLTliZTQtMjExYWM4M2ZkMThi&comp=block",
+    "Uri" : "https://jaschrepragrs.blob.core.windows.net/jtccommitblocklistmin0863904921d4c746834aab89/javablobcommitblocklistmin15385554bfd34a13fc480?blockid=Y2E1NjlmNjItZmZlNy00ODJkLTlhNjktODEyMWFhODZhNjM3&comp=block",
     "Headers" : {
       "x-ms-version" : "2019-02-02",
       "User-Agent" : "azsdk-java-azure-storage-blob/12.0.0-preview.3 1.8.0_221; Windows 10 10.0",
-      "x-ms-client-request-id" : "51180a94-280d-4eaf-a891-ed1275d2d728",
-=======
-    "Uri" : "https://azstoragesdkaccount.blob.core.windows.net/jtccommitblocklistmin072850e18d9291d96049c580/javablobcommitblocklistmin10273503332e9d8f9e459?blockid=NmJhNGI3YzItZjg0NC00YWJhLTkwNzQtN2UyYWVhZWU2MDhk&comp=block",
-    "Headers" : {
-      "x-ms-version" : "2019-02-02",
-      "User-Agent" : "azsdk-java-azure-storage-blob/12.0.0-preview.3 1.8.0_212; Windows 10 10.0",
-      "x-ms-client-request-id" : "9a5e7023-600a-4056-bf07-c06baee90e62",
->>>>>>> a55d5dd9
+      "x-ms-client-request-id" : "3e129c7b-8508-47a3-9f31-fa1f54970960",
       "Content-Type" : "application/octet-stream"
     },
     "Response" : {
@@ -109,79 +61,43 @@
       "retry-after" : "0",
       "Content-Length" : "0",
       "StatusCode" : "201",
-<<<<<<< HEAD
-      "x-ms-request-id" : "dacab7e7-b01e-001c-0c3b-6438bc000000",
+      "x-ms-request-id" : "755bb649-601e-0051-454a-67fe5e000000",
       "x-ms-request-server-encrypted" : "true",
-      "Date" : "Thu, 05 Sep 2019 22:43:47 GMT",
-      "x-ms-client-request-id" : "51180a94-280d-4eaf-a891-ed1275d2d728"
-=======
-      "x-ms-request-id" : "412a13ca-c01e-00c5-5ae5-644e4d000000",
-      "x-ms-request-server-encrypted" : "true",
-      "Date" : "Fri, 06 Sep 2019 19:03:39 GMT",
-      "x-ms-client-request-id" : "9a5e7023-600a-4056-bf07-c06baee90e62"
->>>>>>> a55d5dd9
+      "Date" : "Mon, 09 Sep 2019 20:10:20 GMT",
+      "x-ms-client-request-id" : "3e129c7b-8508-47a3-9f31-fa1f54970960"
     },
     "Exception" : null
   }, {
     "Method" : "PUT",
-<<<<<<< HEAD
-    "Uri" : "https://jaschrepragrs.blob.core.windows.net/jtccommitblocklistmin0062831814127899d344ab95/javablobcommitblocklistmin1186295b1b055b063a483?comp=blocklist",
+    "Uri" : "https://jaschrepragrs.blob.core.windows.net/jtccommitblocklistmin0863904921d4c746834aab89/javablobcommitblocklistmin15385554bfd34a13fc480?comp=blocklist",
     "Headers" : {
       "x-ms-version" : "2019-02-02",
       "User-Agent" : "azsdk-java-azure-storage-blob/12.0.0-preview.3 1.8.0_221; Windows 10 10.0",
-      "x-ms-client-request-id" : "824b5291-cc92-4cf7-a29b-15c158c8cf36",
-=======
-    "Uri" : "https://azstoragesdkaccount.blob.core.windows.net/jtccommitblocklistmin072850e18d9291d96049c580/javablobcommitblocklistmin10273503332e9d8f9e459?comp=blocklist",
-    "Headers" : {
-      "x-ms-version" : "2019-02-02",
-      "User-Agent" : "azsdk-java-azure-storage-blob/12.0.0-preview.3 1.8.0_212; Windows 10 10.0",
-      "x-ms-client-request-id" : "c5f15da2-f9ab-4a71-a414-20e6aa880de3",
->>>>>>> a55d5dd9
+      "x-ms-client-request-id" : "c02eaed9-2aa8-4aac-81b8-aff52f7f9cf3",
       "Content-Type" : "application/xml; charset=utf-8"
     },
     "Response" : {
       "x-ms-version" : "2019-02-02",
       "Server" : "Windows-Azure-Blob/1.0 Microsoft-HTTPAPI/2.0",
-<<<<<<< HEAD
-      "ETag" : "\"0x8D73252840E7EA8\"",
-      "x-ms-content-crc64" : "YGY1jOdg3XI=",
-      "Last-Modified" : "Thu, 05 Sep 2019 22:43:48 GMT",
+      "ETag" : "\"0x8D73561BDE90A85\"",
+      "x-ms-content-crc64" : "nhwiqkWQZ1Y=",
+      "Last-Modified" : "Mon, 09 Sep 2019 20:10:21 GMT",
       "retry-after" : "0",
       "Content-Length" : "0",
       "StatusCode" : "201",
-      "x-ms-request-id" : "dacab7f6-b01e-001c-193b-6438bc000000",
+      "x-ms-request-id" : "755bb656-601e-0051-504a-67fe5e000000",
       "x-ms-request-server-encrypted" : "true",
-      "Date" : "Thu, 05 Sep 2019 22:43:47 GMT",
-      "x-ms-client-request-id" : "824b5291-cc92-4cf7-a29b-15c158c8cf36"
-=======
-      "ETag" : "\"0x8D732FCEE342486\"",
-      "x-ms-content-crc64" : "KeYYvb/joeM=",
-      "Last-Modified" : "Fri, 06 Sep 2019 19:03:40 GMT",
-      "retry-after" : "0",
-      "Content-Length" : "0",
-      "StatusCode" : "201",
-      "x-ms-request-id" : "412a13d7-c01e-00c5-65e5-644e4d000000",
-      "x-ms-request-server-encrypted" : "true",
-      "Date" : "Fri, 06 Sep 2019 19:03:39 GMT",
-      "x-ms-client-request-id" : "c5f15da2-f9ab-4a71-a414-20e6aa880de3"
->>>>>>> a55d5dd9
+      "Date" : "Mon, 09 Sep 2019 20:10:20 GMT",
+      "x-ms-client-request-id" : "c02eaed9-2aa8-4aac-81b8-aff52f7f9cf3"
     },
     "Exception" : null
   }, {
     "Method" : "GET",
-<<<<<<< HEAD
     "Uri" : "https://jaschrepragrs.blob.core.windows.net?prefix=jtccommitblocklistmin&comp=list",
     "Headers" : {
       "x-ms-version" : "2019-02-02",
       "User-Agent" : "azsdk-java-azure-storage-blob/12.0.0-preview.3 1.8.0_221; Windows 10 10.0",
-      "x-ms-client-request-id" : "e5b8f929-f1db-485a-b336-c0a86a17e176"
-=======
-    "Uri" : "https://azstoragesdkaccount.blob.core.windows.net?prefix=jtccommitblocklistmin&comp=list",
-    "Headers" : {
-      "x-ms-version" : "2019-02-02",
-      "User-Agent" : "azsdk-java-azure-storage-blob/12.0.0-preview.3 1.8.0_212; Windows 10 10.0",
-      "x-ms-client-request-id" : "0da241ff-9cd9-41e7-82ce-2ed09899ad71"
->>>>>>> a55d5dd9
+      "x-ms-client-request-id" : "bd6d3f15-3028-4076-b8a1-01821a4a2926"
     },
     "Response" : {
       "Transfer-Encoding" : "chunked",
@@ -189,35 +105,20 @@
       "Server" : "Windows-Azure-Blob/1.0 Microsoft-HTTPAPI/2.0",
       "retry-after" : "0",
       "StatusCode" : "200",
-<<<<<<< HEAD
-      "x-ms-request-id" : "dacab808-b01e-001c-283b-6438bc000000",
-      "Body" : "﻿<?xml version=\"1.0\" encoding=\"utf-8\"?><EnumerationResults ServiceEndpoint=\"https://jaschrepragrs.blob.core.windows.net/\"><Prefix>jtccommitblocklistmin</Prefix><Containers><Container><Name>jtccommitblocklistmin0062831814127899d344ab95</Name><Properties><Last-Modified>Thu, 05 Sep 2019 22:43:47 GMT</Last-Modified><Etag>\"0x8D7325283E6069B\"</Etag><LeaseStatus>unlocked</LeaseStatus><LeaseState>available</LeaseState><DefaultEncryptionScope>$account-encryption-key</DefaultEncryptionScope><DenyEncryptionScopeOverride>false</DenyEncryptionScopeOverride><HasImmutabilityPolicy>false</HasImmutabilityPolicy><HasLegalHold>false</HasLegalHold></Properties></Container></Containers><NextMarker /></EnumerationResults>",
-      "Date" : "Thu, 05 Sep 2019 22:43:47 GMT",
-      "x-ms-client-request-id" : "e5b8f929-f1db-485a-b336-c0a86a17e176",
-=======
-      "x-ms-request-id" : "412a13f5-c01e-00c5-7ee5-644e4d000000",
-      "Body" : "﻿<?xml version=\"1.0\" encoding=\"utf-8\"?><EnumerationResults ServiceEndpoint=\"https://azstoragesdkaccount.blob.core.windows.net/\"><Prefix>jtccommitblocklistmin</Prefix><Containers><Container><Name>jtccommitblocklistmin072850e18d9291d96049c580</Name><Properties><Last-Modified>Fri, 06 Sep 2019 19:03:40 GMT</Last-Modified><Etag>\"0x8D732FCEE1C00A8\"</Etag><LeaseStatus>unlocked</LeaseStatus><LeaseState>available</LeaseState><DefaultEncryptionScope>$account-encryption-key</DefaultEncryptionScope><DenyEncryptionScopeOverride>false</DenyEncryptionScopeOverride><HasImmutabilityPolicy>false</HasImmutabilityPolicy><HasLegalHold>false</HasLegalHold></Properties></Container></Containers><NextMarker /></EnumerationResults>",
-      "Date" : "Fri, 06 Sep 2019 19:03:39 GMT",
-      "x-ms-client-request-id" : "0da241ff-9cd9-41e7-82ce-2ed09899ad71",
->>>>>>> a55d5dd9
+      "x-ms-request-id" : "755bb66d-601e-0051-644a-67fe5e000000",
+      "Body" : "﻿<?xml version=\"1.0\" encoding=\"utf-8\"?><EnumerationResults ServiceEndpoint=\"https://jaschrepragrs.blob.core.windows.net/\"><Prefix>jtccommitblocklistmin</Prefix><Containers><Container><Name>jtccommitblocklistmin0863904921d4c746834aab89</Name><Properties><Last-Modified>Mon, 09 Sep 2019 20:10:20 GMT</Last-Modified><Etag>\"0x8D73561BDC25C00\"</Etag><LeaseStatus>unlocked</LeaseStatus><LeaseState>available</LeaseState><DefaultEncryptionScope>$account-encryption-key</DefaultEncryptionScope><DenyEncryptionScopeOverride>false</DenyEncryptionScopeOverride><HasImmutabilityPolicy>false</HasImmutabilityPolicy><HasLegalHold>false</HasLegalHold></Properties></Container></Containers><NextMarker /></EnumerationResults>",
+      "Date" : "Mon, 09 Sep 2019 20:10:20 GMT",
+      "x-ms-client-request-id" : "bd6d3f15-3028-4076-b8a1-01821a4a2926",
       "Content-Type" : "application/xml"
     },
     "Exception" : null
   }, {
     "Method" : "DELETE",
-<<<<<<< HEAD
-    "Uri" : "https://jaschrepragrs.blob.core.windows.net/jtccommitblocklistmin0062831814127899d344ab95?restype=container",
+    "Uri" : "https://jaschrepragrs.blob.core.windows.net/jtccommitblocklistmin0863904921d4c746834aab89?restype=container",
     "Headers" : {
       "x-ms-version" : "2019-02-02",
       "User-Agent" : "azsdk-java-azure-storage-blob/12.0.0-preview.3 1.8.0_221; Windows 10 10.0",
-      "x-ms-client-request-id" : "2bd34bca-b143-4c04-ac6f-d0f7b75acc0a"
-=======
-    "Uri" : "https://azstoragesdkaccount.blob.core.windows.net/jtccommitblocklistmin072850e18d9291d96049c580?restype=container",
-    "Headers" : {
-      "x-ms-version" : "2019-02-02",
-      "User-Agent" : "azsdk-java-azure-storage-blob/12.0.0-preview.3 1.8.0_212; Windows 10 10.0",
-      "x-ms-client-request-id" : "f1c0e053-6b69-451a-8d7a-8d719ce0261a"
->>>>>>> a55d5dd9
+      "x-ms-client-request-id" : "5b7268ec-4141-4893-9ff0-9454a0d012dc"
     },
     "Response" : {
       "x-ms-version" : "2019-02-02",
@@ -225,21 +126,11 @@
       "retry-after" : "0",
       "Content-Length" : "0",
       "StatusCode" : "202",
-<<<<<<< HEAD
-      "x-ms-request-id" : "dacab80d-b01e-001c-2d3b-6438bc000000",
-      "Date" : "Thu, 05 Sep 2019 22:43:47 GMT",
-      "x-ms-client-request-id" : "2bd34bca-b143-4c04-ac6f-d0f7b75acc0a"
+      "x-ms-request-id" : "755bb67b-601e-0051-6f4a-67fe5e000000",
+      "Date" : "Mon, 09 Sep 2019 20:10:20 GMT",
+      "x-ms-client-request-id" : "5b7268ec-4141-4893-9ff0-9454a0d012dc"
     },
     "Exception" : null
   } ],
-  "variables" : [ "jtccommitblocklistmin0062831814127899d344ab95", "javablobcommitblocklistmin1186295b1b055b063a483", "javablobcommitblocklistmin2188031c29dde063cf4d4", "47b49da0-07c0-4072-9be4-211ac83fd18b" ]
-=======
-      "x-ms-request-id" : "412a1402-c01e-00c5-09e5-644e4d000000",
-      "Date" : "Fri, 06 Sep 2019 19:03:39 GMT",
-      "x-ms-client-request-id" : "f1c0e053-6b69-451a-8d7a-8d719ce0261a"
-    },
-    "Exception" : null
-  } ],
-  "variables" : [ "jtccommitblocklistmin072850e18d9291d96049c580", "javablobcommitblocklistmin10273503332e9d8f9e459", "javablobcommitblocklistmin266973a1d87b73f43749d", "6ba4b7c2-f844-4aba-9074-7e2aeaee608d" ]
->>>>>>> a55d5dd9
+  "variables" : [ "jtccommitblocklistmin0863904921d4c746834aab89", "javablobcommitblocklistmin15385554bfd34a13fc480", "javablobcommitblocklistmin2273022742cdcb6e2747c", "ca569f62-ffe7-482d-9a69-8121aa86a637" ]
 }