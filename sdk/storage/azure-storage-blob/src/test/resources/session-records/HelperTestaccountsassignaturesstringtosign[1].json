--- conflicted
+++ resolved
@@ -1,59 +1,32 @@
 {
   "networkCallRecords" : [ {
     "Method" : "PUT",
-<<<<<<< HEAD
-    "Uri" : "https://jaschrepragrs.blob.core.windows.net/jtcaccountsassignaturesstringtosign0771007367c04feec?restype=container",
+    "Uri" : "https://jaschrepragrs.blob.core.windows.net/jtcaccountsassignaturesstringtosign0249668662b6187ed?restype=container",
     "Headers" : {
       "x-ms-version" : "2019-02-02",
       "User-Agent" : "azsdk-java-azure-storage-blob/12.0.0-preview.3 1.8.0_221; Windows 10 10.0",
-      "x-ms-client-request-id" : "b958a2ee-5d06-40dc-bccd-cb477fd0f00f"
-=======
-    "Uri" : "https://azstoragesdkaccount.blob.core.windows.net/jtcaccountsassignaturesstringtosign031523eab2cd45d15?restype=container",
-    "Headers" : {
-      "x-ms-version" : "2019-02-02",
-      "User-Agent" : "azsdk-java-azure-storage-blob/12.0.0-preview.3 1.8.0_212; Windows 10 10.0",
-      "x-ms-client-request-id" : "faba2276-fad5-4d28-9989-c93c87c4b86f"
->>>>>>> a55d5dd9
+      "x-ms-client-request-id" : "2cb0567a-dfc8-41ec-ae97-df88aa7bda4e"
     },
     "Response" : {
       "x-ms-version" : "2019-02-02",
       "Server" : "Windows-Azure-Blob/1.0 Microsoft-HTTPAPI/2.0",
-<<<<<<< HEAD
-      "ETag" : "\"0x8D732518FD39820\"",
-      "Last-Modified" : "Thu, 05 Sep 2019 22:36:58 GMT",
+      "ETag" : "\"0x8D735603EF8EC3F\"",
+      "Last-Modified" : "Mon, 09 Sep 2019 19:59:38 GMT",
       "retry-after" : "0",
       "Content-Length" : "0",
       "StatusCode" : "201",
-      "x-ms-request-id" : "bfecbd99-901e-0044-763a-643cc7000000",
-      "Date" : "Thu, 05 Sep 2019 22:36:57 GMT",
-      "x-ms-client-request-id" : "b958a2ee-5d06-40dc-bccd-cb477fd0f00f"
-=======
-      "ETag" : "\"0x8D732FDB217A33F\"",
-      "Last-Modified" : "Fri, 06 Sep 2019 19:09:09 GMT",
-      "retry-after" : "0",
-      "Content-Length" : "0",
-      "StatusCode" : "201",
-      "x-ms-request-id" : "ec65e383-001e-001f-32e6-64eb66000000",
-      "Date" : "Fri, 06 Sep 2019 19:09:08 GMT",
-      "x-ms-client-request-id" : "faba2276-fad5-4d28-9989-c93c87c4b86f"
->>>>>>> a55d5dd9
+      "x-ms-request-id" : "077fe680-801e-001f-4b49-673bbb000000",
+      "Date" : "Mon, 09 Sep 2019 19:59:37 GMT",
+      "x-ms-client-request-id" : "2cb0567a-dfc8-41ec-ae97-df88aa7bda4e"
     },
     "Exception" : null
   }, {
     "Method" : "GET",
-<<<<<<< HEAD
     "Uri" : "https://jaschrepragrs.blob.core.windows.net?prefix=jtcaccountsassignaturesstringtosign&comp=list",
     "Headers" : {
       "x-ms-version" : "2019-02-02",
       "User-Agent" : "azsdk-java-azure-storage-blob/12.0.0-preview.3 1.8.0_221; Windows 10 10.0",
-      "x-ms-client-request-id" : "785149ed-438e-4868-a7f6-bff55fe43d32"
-=======
-    "Uri" : "https://azstoragesdkaccount.blob.core.windows.net?prefix=jtcaccountsassignaturesstringtosign&comp=list",
-    "Headers" : {
-      "x-ms-version" : "2019-02-02",
-      "User-Agent" : "azsdk-java-azure-storage-blob/12.0.0-preview.3 1.8.0_212; Windows 10 10.0",
-      "x-ms-client-request-id" : "c4be95bd-33b6-4913-89a9-5503598b909b"
->>>>>>> a55d5dd9
+      "x-ms-client-request-id" : "fc14132e-b8c2-4916-bd36-a9463cba08dd"
     },
     "Response" : {
       "Transfer-Encoding" : "chunked",
@@ -61,35 +34,20 @@
       "Server" : "Windows-Azure-Blob/1.0 Microsoft-HTTPAPI/2.0",
       "retry-after" : "0",
       "StatusCode" : "200",
-<<<<<<< HEAD
-      "x-ms-request-id" : "bfecbda9-901e-0044-053a-643cc7000000",
-      "Body" : "﻿<?xml version=\"1.0\" encoding=\"utf-8\"?><EnumerationResults ServiceEndpoint=\"https://jaschrepragrs.blob.core.windows.net/\"><Prefix>jtcaccountsassignaturesstringtosign</Prefix><Containers><Container><Name>jtcaccountsassignaturesstringtosign0771007367c04feec</Name><Properties><Last-Modified>Thu, 05 Sep 2019 22:36:58 GMT</Last-Modified><Etag>\"0x8D732518FD39820\"</Etag><LeaseStatus>unlocked</LeaseStatus><LeaseState>available</LeaseState><DefaultEncryptionScope>$account-encryption-key</DefaultEncryptionScope><DenyEncryptionScopeOverride>false</DenyEncryptionScopeOverride><HasImmutabilityPolicy>false</HasImmutabilityPolicy><HasLegalHold>false</HasLegalHold></Properties></Container></Containers><NextMarker /></EnumerationResults>",
-      "Date" : "Thu, 05 Sep 2019 22:36:57 GMT",
-      "x-ms-client-request-id" : "785149ed-438e-4868-a7f6-bff55fe43d32",
-=======
-      "x-ms-request-id" : "ec65e3a2-001e-001f-4be6-64eb66000000",
-      "Body" : "﻿<?xml version=\"1.0\" encoding=\"utf-8\"?><EnumerationResults ServiceEndpoint=\"https://azstoragesdkaccount.blob.core.windows.net/\"><Prefix>jtcaccountsassignaturesstringtosign</Prefix><Containers><Container><Name>jtcaccountsassignaturesstringtosign031523eab2cd45d15</Name><Properties><Last-Modified>Fri, 06 Sep 2019 19:09:09 GMT</Last-Modified><Etag>\"0x8D732FDB217A33F\"</Etag><LeaseStatus>unlocked</LeaseStatus><LeaseState>available</LeaseState><DefaultEncryptionScope>$account-encryption-key</DefaultEncryptionScope><DenyEncryptionScopeOverride>false</DenyEncryptionScopeOverride><HasImmutabilityPolicy>false</HasImmutabilityPolicy><HasLegalHold>false</HasLegalHold></Properties></Container></Containers><NextMarker /></EnumerationResults>",
-      "Date" : "Fri, 06 Sep 2019 19:09:08 GMT",
-      "x-ms-client-request-id" : "c4be95bd-33b6-4913-89a9-5503598b909b",
->>>>>>> a55d5dd9
+      "x-ms-request-id" : "077fe690-801e-001f-5949-673bbb000000",
+      "Body" : "﻿<?xml version=\"1.0\" encoding=\"utf-8\"?><EnumerationResults ServiceEndpoint=\"https://jaschrepragrs.blob.core.windows.net/\"><Prefix>jtcaccountsassignaturesstringtosign</Prefix><Containers><Container><Name>jtcaccountsassignaturesstringtosign0249668662b6187ed</Name><Properties><Last-Modified>Mon, 09 Sep 2019 19:59:38 GMT</Last-Modified><Etag>\"0x8D735603EF8EC3F\"</Etag><LeaseStatus>unlocked</LeaseStatus><LeaseState>available</LeaseState><DefaultEncryptionScope>$account-encryption-key</DefaultEncryptionScope><DenyEncryptionScopeOverride>false</DenyEncryptionScopeOverride><HasImmutabilityPolicy>false</HasImmutabilityPolicy><HasLegalHold>false</HasLegalHold></Properties></Container></Containers><NextMarker /></EnumerationResults>",
+      "Date" : "Mon, 09 Sep 2019 19:59:38 GMT",
+      "x-ms-client-request-id" : "fc14132e-b8c2-4916-bd36-a9463cba08dd",
       "Content-Type" : "application/xml"
     },
     "Exception" : null
   }, {
     "Method" : "DELETE",
-<<<<<<< HEAD
-    "Uri" : "https://jaschrepragrs.blob.core.windows.net/jtcaccountsassignaturesstringtosign0771007367c04feec?restype=container",
+    "Uri" : "https://jaschrepragrs.blob.core.windows.net/jtcaccountsassignaturesstringtosign0249668662b6187ed?restype=container",
     "Headers" : {
       "x-ms-version" : "2019-02-02",
       "User-Agent" : "azsdk-java-azure-storage-blob/12.0.0-preview.3 1.8.0_221; Windows 10 10.0",
-      "x-ms-client-request-id" : "72e20042-6d8c-48a0-a47a-f7af9de3ac86"
-=======
-    "Uri" : "https://azstoragesdkaccount.blob.core.windows.net/jtcaccountsassignaturesstringtosign031523eab2cd45d15?restype=container",
-    "Headers" : {
-      "x-ms-version" : "2019-02-02",
-      "User-Agent" : "azsdk-java-azure-storage-blob/12.0.0-preview.3 1.8.0_212; Windows 10 10.0",
-      "x-ms-client-request-id" : "70619da3-ab40-429f-b72b-f4f525f1d3fa"
->>>>>>> a55d5dd9
+      "x-ms-client-request-id" : "fae95be4-63dc-430f-91ff-7877ee8a88d4"
     },
     "Response" : {
       "x-ms-version" : "2019-02-02",
@@ -97,21 +55,11 @@
       "retry-after" : "0",
       "Content-Length" : "0",
       "StatusCode" : "202",
-<<<<<<< HEAD
-      "x-ms-request-id" : "bfecbdbe-901e-0044-143a-643cc7000000",
-      "Date" : "Thu, 05 Sep 2019 22:36:57 GMT",
-      "x-ms-client-request-id" : "72e20042-6d8c-48a0-a47a-f7af9de3ac86"
+      "x-ms-request-id" : "077fe69f-801e-001f-6649-673bbb000000",
+      "Date" : "Mon, 09 Sep 2019 19:59:38 GMT",
+      "x-ms-client-request-id" : "fae95be4-63dc-430f-91ff-7877ee8a88d4"
     },
     "Exception" : null
   } ],
-  "variables" : [ "jtcaccountsassignaturesstringtosign0771007367c04feec" ]
-=======
-      "x-ms-request-id" : "ec65e3bd-001e-001f-62e6-64eb66000000",
-      "Date" : "Fri, 06 Sep 2019 19:09:08 GMT",
-      "x-ms-client-request-id" : "70619da3-ab40-429f-b72b-f4f525f1d3fa"
-    },
-    "Exception" : null
-  } ],
-  "variables" : [ "jtcaccountsassignaturesstringtosign031523eab2cd45d15" ]
->>>>>>> a55d5dd9
+  "variables" : [ "jtcaccountsassignaturesstringtosign0249668662b6187ed" ]
 }