--- conflicted
+++ resolved
@@ -1,59 +1,32 @@
 {
   "networkCallRecords" : [ {
     "Method" : "PUT",
-<<<<<<< HEAD
-    "Uri" : "https://jaschrepragrs.blob.core.windows.net/jtcretriestrytimeout0retrytestretriestrytimeoutb81106881bd8?restype=container",
+    "Uri" : "https://jaschrepragrs.blob.core.windows.net/jtcretriestrytimeout0retrytestretriestrytimeout6c372260f70d?restype=container",
     "Headers" : {
       "x-ms-version" : "2019-02-02",
       "User-Agent" : "azsdk-java-azure-storage-blob/12.0.0-preview.3 1.8.0_221; Windows 10 10.0",
-      "x-ms-client-request-id" : "081d43b0-de69-4ca1-935e-e3700bf988cc"
-=======
-    "Uri" : "https://azstoragesdkaccount.blob.core.windows.net/jtcretriestrytimeout0retrytestretriestrytimeoutea9190696f24?restype=container",
-    "Headers" : {
-      "x-ms-version" : "2019-02-02",
-      "User-Agent" : "azsdk-java-azure-storage-blob/12.0.0-preview.3 1.8.0_212; Windows 10 10.0",
-      "x-ms-client-request-id" : "c77352a3-8960-4c26-9cb2-2ac3793ef41b"
->>>>>>> a55d5dd9
+      "x-ms-client-request-id" : "7a7e7995-4aca-46d4-a185-f61d9f7e6be9"
     },
     "Response" : {
       "x-ms-version" : "2019-02-02",
       "Server" : "Windows-Azure-Blob/1.0 Microsoft-HTTPAPI/2.0",
-<<<<<<< HEAD
-      "ETag" : "\"0x8D732515BA7F64C\"",
-      "Last-Modified" : "Thu, 05 Sep 2019 22:35:30 GMT",
+      "ETag" : "\"0x8D735600D137E49\"",
+      "Last-Modified" : "Mon, 09 Sep 2019 19:58:14 GMT",
       "retry-after" : "0",
       "Content-Length" : "0",
       "StatusCode" : "201",
-      "x-ms-request-id" : "bfec6d64-901e-0044-203a-643cc7000000",
-      "Date" : "Thu, 05 Sep 2019 22:35:30 GMT",
-      "x-ms-client-request-id" : "081d43b0-de69-4ca1-935e-e3700bf988cc"
-=======
-      "ETag" : "\"0x8D732FDEA3D0129\"",
-      "Last-Modified" : "Fri, 06 Sep 2019 19:10:43 GMT",
-      "retry-after" : "0",
-      "Content-Length" : "0",
-      "StatusCode" : "201",
-      "x-ms-request-id" : "8f767e9d-401e-003a-37e6-6473d5000000",
-      "Date" : "Fri, 06 Sep 2019 19:10:42 GMT",
-      "x-ms-client-request-id" : "c77352a3-8960-4c26-9cb2-2ac3793ef41b"
->>>>>>> a55d5dd9
+      "x-ms-request-id" : "077f9eed-801e-001f-6248-673bbb000000",
+      "Date" : "Mon, 09 Sep 2019 19:58:14 GMT",
+      "x-ms-client-request-id" : "7a7e7995-4aca-46d4-a185-f61d9f7e6be9"
     },
     "Exception" : null
   }, {
     "Method" : "GET",
-<<<<<<< HEAD
     "Uri" : "https://jaschrepragrs.blob.core.windows.net?prefix=jtcretriestrytimeout&comp=list",
     "Headers" : {
       "x-ms-version" : "2019-02-02",
       "User-Agent" : "azsdk-java-azure-storage-blob/12.0.0-preview.3 1.8.0_221; Windows 10 10.0",
-      "x-ms-client-request-id" : "3af376ce-d259-44e2-adde-8bb48b4eeead"
-=======
-    "Uri" : "https://azstoragesdkaccount.blob.core.windows.net?prefix=jtcretriestrytimeout&comp=list",
-    "Headers" : {
-      "x-ms-version" : "2019-02-02",
-      "User-Agent" : "azsdk-java-azure-storage-blob/12.0.0-preview.3 1.8.0_212; Windows 10 10.0",
-      "x-ms-client-request-id" : "2ea9667d-f1b5-4bfd-81e7-32fa01790c1c"
->>>>>>> a55d5dd9
+      "x-ms-client-request-id" : "cb25330e-0b2e-4356-ab58-ed10dd925767"
     },
     "Response" : {
       "Transfer-Encoding" : "chunked",
@@ -61,35 +34,20 @@
       "Server" : "Windows-Azure-Blob/1.0 Microsoft-HTTPAPI/2.0",
       "retry-after" : "0",
       "StatusCode" : "200",
-<<<<<<< HEAD
-      "x-ms-request-id" : "bfec73f6-901e-0044-423a-643cc7000000",
-      "Body" : "﻿<?xml version=\"1.0\" encoding=\"utf-8\"?><EnumerationResults ServiceEndpoint=\"https://jaschrepragrs.blob.core.windows.net/\"><Prefix>jtcretriestrytimeout</Prefix><Containers><Container><Name>jtcretriestrytimeout0retrytestretriestrytimeoutb81106881bd8</Name><Properties><Last-Modified>Thu, 05 Sep 2019 22:35:30 GMT</Last-Modified><Etag>\"0x8D732515BA7F64C\"</Etag><LeaseStatus>unlocked</LeaseStatus><LeaseState>available</LeaseState><DefaultEncryptionScope>$account-encryption-key</DefaultEncryptionScope><DenyEncryptionScopeOverride>false</DenyEncryptionScopeOverride><HasImmutabilityPolicy>false</HasImmutabilityPolicy><HasLegalHold>false</HasLegalHold></Properties></Container></Containers><NextMarker /></EnumerationResults>",
-      "Date" : "Thu, 05 Sep 2019 22:35:37 GMT",
-      "x-ms-client-request-id" : "3af376ce-d259-44e2-adde-8bb48b4eeead",
-=======
-      "x-ms-request-id" : "8f768bc7-401e-003a-29e6-6473d5000000",
-      "Body" : "﻿<?xml version=\"1.0\" encoding=\"utf-8\"?><EnumerationResults ServiceEndpoint=\"https://azstoragesdkaccount.blob.core.windows.net/\"><Prefix>jtcretriestrytimeout</Prefix><Containers><Container><Name>jtcretriestrytimeout0retrytestretriestrytimeoutea9190696f24</Name><Properties><Last-Modified>Fri, 06 Sep 2019 19:10:43 GMT</Last-Modified><Etag>\"0x8D732FDEA3D0129\"</Etag><LeaseStatus>unlocked</LeaseStatus><LeaseState>available</LeaseState><DefaultEncryptionScope>$account-encryption-key</DefaultEncryptionScope><DenyEncryptionScopeOverride>false</DenyEncryptionScopeOverride><HasImmutabilityPolicy>false</HasImmutabilityPolicy><HasLegalHold>false</HasLegalHold></Properties></Container></Containers><NextMarker /></EnumerationResults>",
-      "Date" : "Fri, 06 Sep 2019 19:10:49 GMT",
-      "x-ms-client-request-id" : "2ea9667d-f1b5-4bfd-81e7-32fa01790c1c",
->>>>>>> a55d5dd9
+      "x-ms-request-id" : "077fa791-801e-001f-1d48-673bbb000000",
+      "Body" : "﻿<?xml version=\"1.0\" encoding=\"utf-8\"?><EnumerationResults ServiceEndpoint=\"https://jaschrepragrs.blob.core.windows.net/\"><Prefix>jtcretriestrytimeout</Prefix><Containers><Container><Name>jtcretriestrytimeout0retrytestretriestrytimeout6c372260f70d</Name><Properties><Last-Modified>Mon, 09 Sep 2019 19:58:14 GMT</Last-Modified><Etag>\"0x8D735600D137E49\"</Etag><LeaseStatus>unlocked</LeaseStatus><LeaseState>available</LeaseState><DefaultEncryptionScope>$account-encryption-key</DefaultEncryptionScope><DenyEncryptionScopeOverride>false</DenyEncryptionScopeOverride><HasImmutabilityPolicy>false</HasImmutabilityPolicy><HasLegalHold>false</HasLegalHold></Properties></Container></Containers><NextMarker /></EnumerationResults>",
+      "Date" : "Mon, 09 Sep 2019 19:58:21 GMT",
+      "x-ms-client-request-id" : "cb25330e-0b2e-4356-ab58-ed10dd925767",
       "Content-Type" : "application/xml"
     },
     "Exception" : null
   }, {
     "Method" : "DELETE",
-<<<<<<< HEAD
-    "Uri" : "https://jaschrepragrs.blob.core.windows.net/jtcretriestrytimeout0retrytestretriestrytimeoutb81106881bd8?restype=container",
+    "Uri" : "https://jaschrepragrs.blob.core.windows.net/jtcretriestrytimeout0retrytestretriestrytimeout6c372260f70d?restype=container",
     "Headers" : {
       "x-ms-version" : "2019-02-02",
       "User-Agent" : "azsdk-java-azure-storage-blob/12.0.0-preview.3 1.8.0_221; Windows 10 10.0",
-      "x-ms-client-request-id" : "d4fa446d-ac5c-4334-9bff-598cb570d493"
-=======
-    "Uri" : "https://azstoragesdkaccount.blob.core.windows.net/jtcretriestrytimeout0retrytestretriestrytimeoutea9190696f24?restype=container",
-    "Headers" : {
-      "x-ms-version" : "2019-02-02",
-      "User-Agent" : "azsdk-java-azure-storage-blob/12.0.0-preview.3 1.8.0_212; Windows 10 10.0",
-      "x-ms-client-request-id" : "fd080edb-5784-412b-bdae-426683d91b4c"
->>>>>>> a55d5dd9
+      "x-ms-client-request-id" : "7322afe5-dd2f-485b-aff8-5a4684523aaa"
     },
     "Response" : {
       "x-ms-version" : "2019-02-02",
@@ -97,21 +55,11 @@
       "retry-after" : "0",
       "Content-Length" : "0",
       "StatusCode" : "202",
-<<<<<<< HEAD
-      "x-ms-request-id" : "bfec7416-901e-0044-5f3a-643cc7000000",
-      "Date" : "Thu, 05 Sep 2019 22:35:37 GMT",
-      "x-ms-client-request-id" : "d4fa446d-ac5c-4334-9bff-598cb570d493"
+      "x-ms-request-id" : "077fa7ce-801e-001f-5a48-673bbb000000",
+      "Date" : "Mon, 09 Sep 2019 19:58:21 GMT",
+      "x-ms-client-request-id" : "7322afe5-dd2f-485b-aff8-5a4684523aaa"
     },
     "Exception" : null
   } ],
-  "variables" : [ "jtcretriestrytimeout0retrytestretriestrytimeoutb81106881bd8" ]
-=======
-      "x-ms-request-id" : "8f768bd7-401e-003a-37e6-6473d5000000",
-      "Date" : "Fri, 06 Sep 2019 19:10:49 GMT",
-      "x-ms-client-request-id" : "fd080edb-5784-412b-bdae-426683d91b4c"
-    },
-    "Exception" : null
-  } ],
-  "variables" : [ "jtcretriestrytimeout0retrytestretriestrytimeoutea9190696f24" ]
->>>>>>> a55d5dd9
+  "variables" : [ "jtcretriestrytimeout0retrytestretriestrytimeout6c372260f70d" ]
 }