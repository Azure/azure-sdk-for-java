--- conflicted
+++ resolved
@@ -1,147 +1,79 @@
 {
   "networkCallRecords" : [ {
     "Method" : "PUT",
-<<<<<<< HEAD
-    "Uri" : "https://jaschrepragrs.blob.core.windows.net/jtcsetmetadataac0blobapitestsetmetadataac0ab2456078557c9?restype=container",
+    "Uri" : "https://jaschrepragrs.blob.core.windows.net/jtcsetmetadataac0blobapitestsetmetadataac822180321a136c0?restype=container",
     "Headers" : {
       "x-ms-version" : "2019-02-02",
       "User-Agent" : "azsdk-java-azure-storage-blob/12.0.0-preview.3 1.8.0_221; Windows 10 10.0",
-      "x-ms-client-request-id" : "fe7bbc9e-3534-4e9b-8381-84072bfa8aae"
-=======
-    "Uri" : "https://azstoragesdkaccount.blob.core.windows.net/jtcsetmetadataac0blobapitestsetmetadataac12933391a07a819?restype=container",
-    "Headers" : {
-      "x-ms-version" : "2019-02-02",
-      "User-Agent" : "azsdk-java-azure-storage-blob/12.0.0-preview.3 1.8.0_212; Windows 10 10.0",
-      "x-ms-client-request-id" : "21e5c382-9336-428c-ab01-9153133b096f"
->>>>>>> a55d5dd9
+      "x-ms-client-request-id" : "12990f53-4456-4f2e-a858-8d755186c097"
     },
     "Response" : {
       "x-ms-version" : "2019-02-02",
       "Server" : "Windows-Azure-Blob/1.0 Microsoft-HTTPAPI/2.0",
-<<<<<<< HEAD
-      "ETag" : "\"0x8D73251A8DEF7A8\"",
-      "Last-Modified" : "Thu, 05 Sep 2019 22:37:40 GMT",
+      "ETag" : "\"0x8D73560F88D7A72\"",
+      "Last-Modified" : "Mon, 09 Sep 2019 20:04:49 GMT",
       "retry-after" : "0",
       "Content-Length" : "0",
       "StatusCode" : "201",
-      "x-ms-request-id" : "bfece978-901e-0044-513a-643cc7000000",
-      "Date" : "Thu, 05 Sep 2019 22:37:39 GMT",
-      "x-ms-client-request-id" : "fe7bbc9e-3534-4e9b-8381-84072bfa8aae"
-=======
-      "ETag" : "\"0x8D732FC7C567313\"",
-      "Last-Modified" : "Fri, 06 Sep 2019 19:00:29 GMT",
-      "retry-after" : "0",
-      "Content-Length" : "0",
-      "StatusCode" : "201",
-      "x-ms-request-id" : "b92b1736-d01e-009e-0ee5-644931000000",
-      "Date" : "Fri, 06 Sep 2019 19:00:29 GMT",
-      "x-ms-client-request-id" : "21e5c382-9336-428c-ab01-9153133b096f"
->>>>>>> a55d5dd9
+      "x-ms-request-id" : "c5ca47ac-301e-0042-7649-67cbbf000000",
+      "Date" : "Mon, 09 Sep 2019 20:04:49 GMT",
+      "x-ms-client-request-id" : "12990f53-4456-4f2e-a858-8d755186c097"
     },
     "Exception" : null
   }, {
     "Method" : "PUT",
-<<<<<<< HEAD
-    "Uri" : "https://jaschrepragrs.blob.core.windows.net/jtcsetmetadataac0blobapitestsetmetadataac0ab2456078557c9/javablobsetmetadataac1blobapitestsetmetadataac0ab205390995",
+    "Uri" : "https://jaschrepragrs.blob.core.windows.net/jtcsetmetadataac0blobapitestsetmetadataac822180321a136c0/javablobsetmetadataac1blobapitestsetmetadataac822214394273",
     "Headers" : {
       "x-ms-version" : "2019-02-02",
       "User-Agent" : "azsdk-java-azure-storage-blob/12.0.0-preview.3 1.8.0_221; Windows 10 10.0",
-      "x-ms-client-request-id" : "c23272af-4371-4cef-b8b2-9922253eedae",
-=======
-    "Uri" : "https://azstoragesdkaccount.blob.core.windows.net/jtcsetmetadataac0blobapitestsetmetadataac12933391a07a819/javablobsetmetadataac1blobapitestsetmetadataac12981507e7bc",
-    "Headers" : {
-      "x-ms-version" : "2019-02-02",
-      "User-Agent" : "azsdk-java-azure-storage-blob/12.0.0-preview.3 1.8.0_212; Windows 10 10.0",
-      "x-ms-client-request-id" : "0aa9188e-8774-4c09-bbd9-d0b2e989a459",
->>>>>>> a55d5dd9
+      "x-ms-client-request-id" : "03ae26f3-f32b-44d1-be5f-0af26f1af2be",
       "Content-Type" : "application/octet-stream"
     },
     "Response" : {
       "x-ms-version" : "2019-02-02",
       "Server" : "Windows-Azure-Blob/1.0 Microsoft-HTTPAPI/2.0",
       "x-ms-content-crc64" : "6RYQPwaVsyQ=",
-<<<<<<< HEAD
-      "Last-Modified" : "Thu, 05 Sep 2019 22:37:40 GMT",
+      "Last-Modified" : "Mon, 09 Sep 2019 20:04:50 GMT",
       "retry-after" : "0",
       "StatusCode" : "201",
       "x-ms-request-server-encrypted" : "true",
-      "Date" : "Thu, 05 Sep 2019 22:37:39 GMT",
+      "Date" : "Mon, 09 Sep 2019 20:04:49 GMT",
       "Content-MD5" : "wh+Wm18D0z1D4E+PE252gg==",
-      "ETag" : "\"0x8D73251A8EEE7FD\"",
+      "ETag" : "\"0x8D73560F89ABE62\"",
       "Content-Length" : "0",
-      "x-ms-request-id" : "bfece98a-901e-0044-613a-643cc7000000",
-      "x-ms-client-request-id" : "c23272af-4371-4cef-b8b2-9922253eedae"
-=======
-      "Last-Modified" : "Fri, 06 Sep 2019 19:00:29 GMT",
-      "retry-after" : "0",
-      "StatusCode" : "201",
-      "x-ms-request-server-encrypted" : "true",
-      "Date" : "Fri, 06 Sep 2019 19:00:29 GMT",
-      "Content-MD5" : "wh+Wm18D0z1D4E+PE252gg==",
-      "ETag" : "\"0x8D732FC7C5E7C30\"",
-      "Content-Length" : "0",
-      "x-ms-request-id" : "b92b1766-d01e-009e-34e5-644931000000",
-      "x-ms-client-request-id" : "0aa9188e-8774-4c09-bbd9-d0b2e989a459"
->>>>>>> a55d5dd9
+      "x-ms-request-id" : "c5ca47c1-301e-0042-0949-67cbbf000000",
+      "x-ms-client-request-id" : "03ae26f3-f32b-44d1-be5f-0af26f1af2be"
     },
     "Exception" : null
   }, {
     "Method" : "PUT",
-<<<<<<< HEAD
-    "Uri" : "https://jaschrepragrs.blob.core.windows.net/jtcsetmetadataac0blobapitestsetmetadataac0ab2456078557c9/javablobsetmetadataac1blobapitestsetmetadataac0ab205390995?comp=metadata",
+    "Uri" : "https://jaschrepragrs.blob.core.windows.net/jtcsetmetadataac0blobapitestsetmetadataac822180321a136c0/javablobsetmetadataac1blobapitestsetmetadataac822214394273?comp=metadata",
     "Headers" : {
       "x-ms-version" : "2019-02-02",
       "User-Agent" : "azsdk-java-azure-storage-blob/12.0.0-preview.3 1.8.0_221; Windows 10 10.0",
-      "x-ms-client-request-id" : "ff58ee4f-f522-4314-9771-22fc42deaba6"
-=======
-    "Uri" : "https://azstoragesdkaccount.blob.core.windows.net/jtcsetmetadataac0blobapitestsetmetadataac12933391a07a819/javablobsetmetadataac1blobapitestsetmetadataac12981507e7bc?comp=metadata",
-    "Headers" : {
-      "x-ms-version" : "2019-02-02",
-      "User-Agent" : "azsdk-java-azure-storage-blob/12.0.0-preview.3 1.8.0_212; Windows 10 10.0",
-      "x-ms-client-request-id" : "2a2d446e-7ed3-4160-8119-f476e617e15d"
->>>>>>> a55d5dd9
+      "x-ms-client-request-id" : "ca896ecf-5ad8-45e3-9137-3d06b1d5940f"
     },
     "Response" : {
       "x-ms-version" : "2019-02-02",
       "Server" : "Windows-Azure-Blob/1.0 Microsoft-HTTPAPI/2.0",
-<<<<<<< HEAD
-      "ETag" : "\"0x8D73251A8FB4659\"",
-      "Last-Modified" : "Thu, 05 Sep 2019 22:37:40 GMT",
+      "ETag" : "\"0x8D73560F8A76AE3\"",
+      "Last-Modified" : "Mon, 09 Sep 2019 20:04:50 GMT",
       "retry-after" : "0",
       "Content-Length" : "0",
       "StatusCode" : "200",
-      "x-ms-request-id" : "bfece9a6-901e-0044-7b3a-643cc7000000",
+      "x-ms-request-id" : "c5ca47e5-301e-0042-2749-67cbbf000000",
       "x-ms-request-server-encrypted" : "true",
-      "Date" : "Thu, 05 Sep 2019 22:37:39 GMT",
-      "x-ms-client-request-id" : "ff58ee4f-f522-4314-9771-22fc42deaba6"
-=======
-      "ETag" : "\"0x8D732FC7C6A65DB\"",
-      "Last-Modified" : "Fri, 06 Sep 2019 19:00:29 GMT",
-      "retry-after" : "0",
-      "Content-Length" : "0",
-      "StatusCode" : "200",
-      "x-ms-request-id" : "b92b179a-d01e-009e-62e5-644931000000",
-      "x-ms-request-server-encrypted" : "true",
-      "Date" : "Fri, 06 Sep 2019 19:00:29 GMT",
-      "x-ms-client-request-id" : "2a2d446e-7ed3-4160-8119-f476e617e15d"
->>>>>>> a55d5dd9
+      "Date" : "Mon, 09 Sep 2019 20:04:50 GMT",
+      "x-ms-client-request-id" : "ca896ecf-5ad8-45e3-9137-3d06b1d5940f"
     },
     "Exception" : null
   }, {
     "Method" : "GET",
-<<<<<<< HEAD
     "Uri" : "https://jaschrepragrs.blob.core.windows.net?prefix=jtcsetmetadataac&comp=list",
     "Headers" : {
       "x-ms-version" : "2019-02-02",
       "User-Agent" : "azsdk-java-azure-storage-blob/12.0.0-preview.3 1.8.0_221; Windows 10 10.0",
-      "x-ms-client-request-id" : "9b0e84d8-434d-4b78-8fb1-4c8c0a29ef1c"
-=======
-    "Uri" : "https://azstoragesdkaccount.blob.core.windows.net?prefix=jtcsetmetadataac&comp=list",
-    "Headers" : {
-      "x-ms-version" : "2019-02-02",
-      "User-Agent" : "azsdk-java-azure-storage-blob/12.0.0-preview.3 1.8.0_212; Windows 10 10.0",
-      "x-ms-client-request-id" : "7c86323d-5d16-4668-b48d-39820d0cbbbf"
->>>>>>> a55d5dd9
+      "x-ms-client-request-id" : "9f053e92-b060-49b8-8e08-e57cf51a042f"
     },
     "Response" : {
       "Transfer-Encoding" : "chunked",
@@ -149,35 +81,20 @@
       "Server" : "Windows-Azure-Blob/1.0 Microsoft-HTTPAPI/2.0",
       "retry-after" : "0",
       "StatusCode" : "200",
-<<<<<<< HEAD
-      "x-ms-request-id" : "bfece9bd-901e-0044-0e3a-643cc7000000",
-      "Body" : "﻿<?xml version=\"1.0\" encoding=\"utf-8\"?><EnumerationResults ServiceEndpoint=\"https://jaschrepragrs.blob.core.windows.net/\"><Prefix>jtcsetmetadataac</Prefix><Containers><Container><Name>jtcsetmetadataac0blobapitestsetmetadataac0ab2456078557c9</Name><Properties><Last-Modified>Thu, 05 Sep 2019 22:37:40 GMT</Last-Modified><Etag>\"0x8D73251A8DEF7A8\"</Etag><LeaseStatus>unlocked</LeaseStatus><LeaseState>available</LeaseState><DefaultEncryptionScope>$account-encryption-key</DefaultEncryptionScope><DenyEncryptionScopeOverride>false</DenyEncryptionScopeOverride><HasImmutabilityPolicy>false</HasImmutabilityPolicy><HasLegalHold>false</HasLegalHold></Properties></Container></Containers><NextMarker /></EnumerationResults>",
-      "Date" : "Thu, 05 Sep 2019 22:37:39 GMT",
-      "x-ms-client-request-id" : "9b0e84d8-434d-4b78-8fb1-4c8c0a29ef1c",
-=======
-      "x-ms-request-id" : "b92b18cd-d01e-009e-7ce5-644931000000",
-      "Body" : "﻿<?xml version=\"1.0\" encoding=\"utf-8\"?><EnumerationResults ServiceEndpoint=\"https://azstoragesdkaccount.blob.core.windows.net/\"><Prefix>jtcsetmetadataac</Prefix><Containers><Container><Name>jtcsetmetadataac0blobapitestsetmetadataac12933391a07a819</Name><Properties><Last-Modified>Fri, 06 Sep 2019 19:00:29 GMT</Last-Modified><Etag>\"0x8D732FC7C567313\"</Etag><LeaseStatus>unlocked</LeaseStatus><LeaseState>available</LeaseState><DefaultEncryptionScope>$account-encryption-key</DefaultEncryptionScope><DenyEncryptionScopeOverride>false</DenyEncryptionScopeOverride><HasImmutabilityPolicy>false</HasImmutabilityPolicy><HasLegalHold>false</HasLegalHold></Properties></Container></Containers><NextMarker /></EnumerationResults>",
-      "Date" : "Fri, 06 Sep 2019 19:00:29 GMT",
-      "x-ms-client-request-id" : "7c86323d-5d16-4668-b48d-39820d0cbbbf",
->>>>>>> a55d5dd9
+      "x-ms-request-id" : "c5ca4804-301e-0042-4249-67cbbf000000",
+      "Body" : "﻿<?xml version=\"1.0\" encoding=\"utf-8\"?><EnumerationResults ServiceEndpoint=\"https://jaschrepragrs.blob.core.windows.net/\"><Prefix>jtcsetmetadataac</Prefix><Containers><Container><Name>jtcsetmetadataac0blobapitestsetmetadataac822180321a136c0</Name><Properties><Last-Modified>Mon, 09 Sep 2019 20:04:49 GMT</Last-Modified><Etag>\"0x8D73560F88D7A72\"</Etag><LeaseStatus>unlocked</LeaseStatus><LeaseState>available</LeaseState><DefaultEncryptionScope>$account-encryption-key</DefaultEncryptionScope><DenyEncryptionScopeOverride>false</DenyEncryptionScopeOverride><HasImmutabilityPolicy>false</HasImmutabilityPolicy><HasLegalHold>false</HasLegalHold></Properties></Container></Containers><NextMarker /></EnumerationResults>",
+      "Date" : "Mon, 09 Sep 2019 20:04:50 GMT",
+      "x-ms-client-request-id" : "9f053e92-b060-49b8-8e08-e57cf51a042f",
       "Content-Type" : "application/xml"
     },
     "Exception" : null
   }, {
     "Method" : "DELETE",
-<<<<<<< HEAD
-    "Uri" : "https://jaschrepragrs.blob.core.windows.net/jtcsetmetadataac0blobapitestsetmetadataac0ab2456078557c9?restype=container",
+    "Uri" : "https://jaschrepragrs.blob.core.windows.net/jtcsetmetadataac0blobapitestsetmetadataac822180321a136c0?restype=container",
     "Headers" : {
       "x-ms-version" : "2019-02-02",
       "User-Agent" : "azsdk-java-azure-storage-blob/12.0.0-preview.3 1.8.0_221; Windows 10 10.0",
-      "x-ms-client-request-id" : "f27ac484-8251-4daf-83c8-4388b7dd78fa"
-=======
-    "Uri" : "https://azstoragesdkaccount.blob.core.windows.net/jtcsetmetadataac0blobapitestsetmetadataac12933391a07a819?restype=container",
-    "Headers" : {
-      "x-ms-version" : "2019-02-02",
-      "User-Agent" : "azsdk-java-azure-storage-blob/12.0.0-preview.3 1.8.0_212; Windows 10 10.0",
-      "x-ms-client-request-id" : "67a1c75d-76c6-494e-bb7d-edc3feb6345f"
->>>>>>> a55d5dd9
+      "x-ms-client-request-id" : "d4fabf7b-5c3b-4807-9fe3-e22a376e1ac5"
     },
     "Response" : {
       "x-ms-version" : "2019-02-02",
@@ -185,21 +102,11 @@
       "retry-after" : "0",
       "Content-Length" : "0",
       "StatusCode" : "202",
-<<<<<<< HEAD
-      "x-ms-request-id" : "bfece9c9-901e-0044-1a3a-643cc7000000",
-      "Date" : "Thu, 05 Sep 2019 22:37:39 GMT",
-      "x-ms-client-request-id" : "f27ac484-8251-4daf-83c8-4388b7dd78fa"
+      "x-ms-request-id" : "c5ca481c-301e-0042-5849-67cbbf000000",
+      "Date" : "Mon, 09 Sep 2019 20:04:50 GMT",
+      "x-ms-client-request-id" : "d4fabf7b-5c3b-4807-9fe3-e22a376e1ac5"
     },
     "Exception" : null
   } ],
-  "variables" : [ "jtcsetmetadataac0blobapitestsetmetadataac0ab2456078557c9", "javablobsetmetadataac1blobapitestsetmetadataac0ab205390995" ]
-=======
-      "x-ms-request-id" : "b92b18e7-d01e-009e-14e5-644931000000",
-      "Date" : "Fri, 06 Sep 2019 19:00:29 GMT",
-      "x-ms-client-request-id" : "67a1c75d-76c6-494e-bb7d-edc3feb6345f"
-    },
-    "Exception" : null
-  } ],
-  "variables" : [ "jtcsetmetadataac0blobapitestsetmetadataac12933391a07a819", "javablobsetmetadataac1blobapitestsetmetadataac12981507e7bc" ]
->>>>>>> a55d5dd9
+  "variables" : [ "jtcsetmetadataac0blobapitestsetmetadataac822180321a136c0", "javablobsetmetadataac1blobapitestsetmetadataac822214394273" ]
 }