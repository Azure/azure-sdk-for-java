{
  "networkCallRecords" : [ {
    "Method" : "PUT",
<<<<<<< HEAD
    "Uri" : "https://jaschrepragrs.blob.core.windows.net/jtcaccountsasresourcetypeparse060050effed8b8e9aa4?restype=container",
    "Headers" : {
      "x-ms-version" : "2019-02-02",
      "User-Agent" : "azsdk-java-azure-storage-blob/12.0.0-preview.3 1.8.0_221; Windows 10 10.0",
      "x-ms-client-request-id" : "5f004ca6-ae8e-4433-92f7-ada2997a64a0"
=======
    "Uri" : "https://azstoragesdkaccount.blob.core.windows.net/jtcaccountsasresourcetypeparse008960d394b8e4d7944?restype=container",
    "Headers" : {
      "x-ms-version" : "2019-02-02",
      "User-Agent" : "azsdk-java-azure-storage-blob/12.0.0-preview.3 1.8.0_212; Windows 10 10.0",
      "x-ms-client-request-id" : "bc1227c8-2e9d-46bb-a471-a04f9ba8db04"
>>>>>>> a55d5dd9
    },
    "Response" : {
      "x-ms-version" : "2019-02-02",
      "Server" : "Windows-Azure-Blob/1.0 Microsoft-HTTPAPI/2.0",
<<<<<<< HEAD
      "ETag" : "\"0x8D7325194AA907B\"",
      "Last-Modified" : "Thu, 05 Sep 2019 22:37:06 GMT",
      "retry-after" : "0",
      "Content-Length" : "0",
      "StatusCode" : "201",
      "x-ms-request-id" : "bfecc60b-901e-0044-4e3a-643cc7000000",
      "Date" : "Thu, 05 Sep 2019 22:37:05 GMT",
      "x-ms-client-request-id" : "5f004ca6-ae8e-4433-92f7-ada2997a64a0"
=======
      "ETag" : "\"0x8D732FDB4ED91D3\"",
      "Last-Modified" : "Fri, 06 Sep 2019 19:09:13 GMT",
      "retry-after" : "0",
      "Content-Length" : "0",
      "StatusCode" : "201",
      "x-ms-request-id" : "ec65eec6-001e-001f-52e6-64eb66000000",
      "Date" : "Fri, 06 Sep 2019 19:09:13 GMT",
      "x-ms-client-request-id" : "bc1227c8-2e9d-46bb-a471-a04f9ba8db04"
>>>>>>> a55d5dd9
    },
    "Exception" : null
  }, {
    "Method" : "GET",
<<<<<<< HEAD
    "Uri" : "https://jaschrepragrs.blob.core.windows.net?prefix=jtcaccountsasresourcetypeparse&comp=list",
    "Headers" : {
      "x-ms-version" : "2019-02-02",
      "User-Agent" : "azsdk-java-azure-storage-blob/12.0.0-preview.3 1.8.0_221; Windows 10 10.0",
      "x-ms-client-request-id" : "517c01c3-95e2-4536-8739-9dd9acc9360a"
=======
    "Uri" : "https://azstoragesdkaccount.blob.core.windows.net?prefix=jtcaccountsasresourcetypeparse&comp=list",
    "Headers" : {
      "x-ms-version" : "2019-02-02",
      "User-Agent" : "azsdk-java-azure-storage-blob/12.0.0-preview.3 1.8.0_212; Windows 10 10.0",
      "x-ms-client-request-id" : "96b0e0b0-be85-497a-bb03-676dd8fdd650"
>>>>>>> a55d5dd9
    },
    "Response" : {
      "Transfer-Encoding" : "chunked",
      "x-ms-version" : "2019-02-02",
      "Server" : "Windows-Azure-Blob/1.0 Microsoft-HTTPAPI/2.0",
      "retry-after" : "0",
      "StatusCode" : "200",
<<<<<<< HEAD
      "x-ms-request-id" : "bfecc622-901e-0044-633a-643cc7000000",
      "Body" : "﻿<?xml version=\"1.0\" encoding=\"utf-8\"?><EnumerationResults ServiceEndpoint=\"https://jaschrepragrs.blob.core.windows.net/\"><Prefix>jtcaccountsasresourcetypeparse</Prefix><Containers><Container><Name>jtcaccountsasresourcetypeparse060050effed8b8e9aa4</Name><Properties><Last-Modified>Thu, 05 Sep 2019 22:37:06 GMT</Last-Modified><Etag>\"0x8D7325194AA907B\"</Etag><LeaseStatus>unlocked</LeaseStatus><LeaseState>available</LeaseState><DefaultEncryptionScope>$account-encryption-key</DefaultEncryptionScope><DenyEncryptionScopeOverride>false</DenyEncryptionScopeOverride><HasImmutabilityPolicy>false</HasImmutabilityPolicy><HasLegalHold>false</HasLegalHold></Properties></Container></Containers><NextMarker /></EnumerationResults>",
      "Date" : "Thu, 05 Sep 2019 22:37:05 GMT",
      "x-ms-client-request-id" : "517c01c3-95e2-4536-8739-9dd9acc9360a",
=======
      "x-ms-request-id" : "ec65eeec-001e-001f-74e6-64eb66000000",
      "Body" : "﻿<?xml version=\"1.0\" encoding=\"utf-8\"?><EnumerationResults ServiceEndpoint=\"https://azstoragesdkaccount.blob.core.windows.net/\"><Prefix>jtcaccountsasresourcetypeparse</Prefix><Containers><Container><Name>jtcaccountsasresourcetypeparse008960d394b8e4d7944</Name><Properties><Last-Modified>Fri, 06 Sep 2019 19:09:13 GMT</Last-Modified><Etag>\"0x8D732FDB4ED91D3\"</Etag><LeaseStatus>unlocked</LeaseStatus><LeaseState>available</LeaseState><DefaultEncryptionScope>$account-encryption-key</DefaultEncryptionScope><DenyEncryptionScopeOverride>false</DenyEncryptionScopeOverride><HasImmutabilityPolicy>false</HasImmutabilityPolicy><HasLegalHold>false</HasLegalHold></Properties></Container></Containers><NextMarker /></EnumerationResults>",
      "Date" : "Fri, 06 Sep 2019 19:09:13 GMT",
      "x-ms-client-request-id" : "96b0e0b0-be85-497a-bb03-676dd8fdd650",
>>>>>>> a55d5dd9
      "Content-Type" : "application/xml"
    },
    "Exception" : null
  }, {
    "Method" : "DELETE",
<<<<<<< HEAD
    "Uri" : "https://jaschrepragrs.blob.core.windows.net/jtcaccountsasresourcetypeparse060050effed8b8e9aa4?restype=container",
    "Headers" : {
      "x-ms-version" : "2019-02-02",
      "User-Agent" : "azsdk-java-azure-storage-blob/12.0.0-preview.3 1.8.0_221; Windows 10 10.0",
      "x-ms-client-request-id" : "6a10a316-0a48-430f-bfe0-3485518f462f"
=======
    "Uri" : "https://azstoragesdkaccount.blob.core.windows.net/jtcaccountsasresourcetypeparse008960d394b8e4d7944?restype=container",
    "Headers" : {
      "x-ms-version" : "2019-02-02",
      "User-Agent" : "azsdk-java-azure-storage-blob/12.0.0-preview.3 1.8.0_212; Windows 10 10.0",
      "x-ms-client-request-id" : "b59c5fa2-92a7-4ba9-b27c-3cf8a1e98444"
>>>>>>> a55d5dd9
    },
    "Response" : {
      "x-ms-version" : "2019-02-02",
      "Server" : "Windows-Azure-Blob/1.0 Microsoft-HTTPAPI/2.0",
      "retry-after" : "0",
      "Content-Length" : "0",
      "StatusCode" : "202",
<<<<<<< HEAD
      "x-ms-request-id" : "bfecc63c-901e-0044-7b3a-643cc7000000",
      "Date" : "Thu, 05 Sep 2019 22:37:05 GMT",
      "x-ms-client-request-id" : "6a10a316-0a48-430f-bfe0-3485518f462f"
    },
    "Exception" : null
  } ],
  "variables" : [ "jtcaccountsasresourcetypeparse060050effed8b8e9aa4" ]
=======
      "x-ms-request-id" : "ec65eeff-001e-001f-05e6-64eb66000000",
      "Date" : "Fri, 06 Sep 2019 19:09:13 GMT",
      "x-ms-client-request-id" : "b59c5fa2-92a7-4ba9-b27c-3cf8a1e98444"
    },
    "Exception" : null
  } ],
  "variables" : [ "jtcaccountsasresourcetypeparse008960d394b8e4d7944" ]
>>>>>>> a55d5dd9
}<|MERGE_RESOLUTION|>--- conflicted
+++ resolved
@@ -1,59 +1,32 @@
 {
   "networkCallRecords" : [ {
     "Method" : "PUT",
-<<<<<<< HEAD
-    "Uri" : "https://jaschrepragrs.blob.core.windows.net/jtcaccountsasresourcetypeparse060050effed8b8e9aa4?restype=container",
+    "Uri" : "https://jaschrepragrs.blob.core.windows.net/jtcaccountsasresourcetypeparse031905b4dc8cf5ea304?restype=container",
     "Headers" : {
       "x-ms-version" : "2019-02-02",
       "User-Agent" : "azsdk-java-azure-storage-blob/12.0.0-preview.3 1.8.0_221; Windows 10 10.0",
-      "x-ms-client-request-id" : "5f004ca6-ae8e-4433-92f7-ada2997a64a0"
-=======
-    "Uri" : "https://azstoragesdkaccount.blob.core.windows.net/jtcaccountsasresourcetypeparse008960d394b8e4d7944?restype=container",
-    "Headers" : {
-      "x-ms-version" : "2019-02-02",
-      "User-Agent" : "azsdk-java-azure-storage-blob/12.0.0-preview.3 1.8.0_212; Windows 10 10.0",
-      "x-ms-client-request-id" : "bc1227c8-2e9d-46bb-a471-a04f9ba8db04"
->>>>>>> a55d5dd9
+      "x-ms-client-request-id" : "dc09ee45-1244-4c9e-ab50-d692d53f2724"
     },
     "Response" : {
       "x-ms-version" : "2019-02-02",
       "Server" : "Windows-Azure-Blob/1.0 Microsoft-HTTPAPI/2.0",
-<<<<<<< HEAD
-      "ETag" : "\"0x8D7325194AA907B\"",
-      "Last-Modified" : "Thu, 05 Sep 2019 22:37:06 GMT",
+      "ETag" : "\"0x8D7356043E5E598\"",
+      "Last-Modified" : "Mon, 09 Sep 2019 19:59:46 GMT",
       "retry-after" : "0",
       "Content-Length" : "0",
       "StatusCode" : "201",
-      "x-ms-request-id" : "bfecc60b-901e-0044-4e3a-643cc7000000",
-      "Date" : "Thu, 05 Sep 2019 22:37:05 GMT",
-      "x-ms-client-request-id" : "5f004ca6-ae8e-4433-92f7-ada2997a64a0"
-=======
-      "ETag" : "\"0x8D732FDB4ED91D3\"",
-      "Last-Modified" : "Fri, 06 Sep 2019 19:09:13 GMT",
-      "retry-after" : "0",
-      "Content-Length" : "0",
-      "StatusCode" : "201",
-      "x-ms-request-id" : "ec65eec6-001e-001f-52e6-64eb66000000",
-      "Date" : "Fri, 06 Sep 2019 19:09:13 GMT",
-      "x-ms-client-request-id" : "bc1227c8-2e9d-46bb-a471-a04f9ba8db04"
->>>>>>> a55d5dd9
+      "x-ms-request-id" : "077fec8d-801e-001f-3f49-673bbb000000",
+      "Date" : "Mon, 09 Sep 2019 19:59:46 GMT",
+      "x-ms-client-request-id" : "dc09ee45-1244-4c9e-ab50-d692d53f2724"
     },
     "Exception" : null
   }, {
     "Method" : "GET",
-<<<<<<< HEAD
     "Uri" : "https://jaschrepragrs.blob.core.windows.net?prefix=jtcaccountsasresourcetypeparse&comp=list",
     "Headers" : {
       "x-ms-version" : "2019-02-02",
       "User-Agent" : "azsdk-java-azure-storage-blob/12.0.0-preview.3 1.8.0_221; Windows 10 10.0",
-      "x-ms-client-request-id" : "517c01c3-95e2-4536-8739-9dd9acc9360a"
-=======
-    "Uri" : "https://azstoragesdkaccount.blob.core.windows.net?prefix=jtcaccountsasresourcetypeparse&comp=list",
-    "Headers" : {
-      "x-ms-version" : "2019-02-02",
-      "User-Agent" : "azsdk-java-azure-storage-blob/12.0.0-preview.3 1.8.0_212; Windows 10 10.0",
-      "x-ms-client-request-id" : "96b0e0b0-be85-497a-bb03-676dd8fdd650"
->>>>>>> a55d5dd9
+      "x-ms-client-request-id" : "ebb2f736-56e1-498a-90b0-46833be830c2"
     },
     "Response" : {
       "Transfer-Encoding" : "chunked",
@@ -61,35 +34,20 @@
       "Server" : "Windows-Azure-Blob/1.0 Microsoft-HTTPAPI/2.0",
       "retry-after" : "0",
       "StatusCode" : "200",
-<<<<<<< HEAD
-      "x-ms-request-id" : "bfecc622-901e-0044-633a-643cc7000000",
-      "Body" : "﻿<?xml version=\"1.0\" encoding=\"utf-8\"?><EnumerationResults ServiceEndpoint=\"https://jaschrepragrs.blob.core.windows.net/\"><Prefix>jtcaccountsasresourcetypeparse</Prefix><Containers><Container><Name>jtcaccountsasresourcetypeparse060050effed8b8e9aa4</Name><Properties><Last-Modified>Thu, 05 Sep 2019 22:37:06 GMT</Last-Modified><Etag>\"0x8D7325194AA907B\"</Etag><LeaseStatus>unlocked</LeaseStatus><LeaseState>available</LeaseState><DefaultEncryptionScope>$account-encryption-key</DefaultEncryptionScope><DenyEncryptionScopeOverride>false</DenyEncryptionScopeOverride><HasImmutabilityPolicy>false</HasImmutabilityPolicy><HasLegalHold>false</HasLegalHold></Properties></Container></Containers><NextMarker /></EnumerationResults>",
-      "Date" : "Thu, 05 Sep 2019 22:37:05 GMT",
-      "x-ms-client-request-id" : "517c01c3-95e2-4536-8739-9dd9acc9360a",
-=======
-      "x-ms-request-id" : "ec65eeec-001e-001f-74e6-64eb66000000",
-      "Body" : "﻿<?xml version=\"1.0\" encoding=\"utf-8\"?><EnumerationResults ServiceEndpoint=\"https://azstoragesdkaccount.blob.core.windows.net/\"><Prefix>jtcaccountsasresourcetypeparse</Prefix><Containers><Container><Name>jtcaccountsasresourcetypeparse008960d394b8e4d7944</Name><Properties><Last-Modified>Fri, 06 Sep 2019 19:09:13 GMT</Last-Modified><Etag>\"0x8D732FDB4ED91D3\"</Etag><LeaseStatus>unlocked</LeaseStatus><LeaseState>available</LeaseState><DefaultEncryptionScope>$account-encryption-key</DefaultEncryptionScope><DenyEncryptionScopeOverride>false</DenyEncryptionScopeOverride><HasImmutabilityPolicy>false</HasImmutabilityPolicy><HasLegalHold>false</HasLegalHold></Properties></Container></Containers><NextMarker /></EnumerationResults>",
-      "Date" : "Fri, 06 Sep 2019 19:09:13 GMT",
-      "x-ms-client-request-id" : "96b0e0b0-be85-497a-bb03-676dd8fdd650",
->>>>>>> a55d5dd9
+      "x-ms-request-id" : "077fec96-801e-001f-4749-673bbb000000",
+      "Body" : "﻿<?xml version=\"1.0\" encoding=\"utf-8\"?><EnumerationResults ServiceEndpoint=\"https://jaschrepragrs.blob.core.windows.net/\"><Prefix>jtcaccountsasresourcetypeparse</Prefix><Containers><Container><Name>jtcaccountsasresourcetypeparse031905b4dc8cf5ea304</Name><Properties><Last-Modified>Mon, 09 Sep 2019 19:59:46 GMT</Last-Modified><Etag>\"0x8D7356043E5E598\"</Etag><LeaseStatus>unlocked</LeaseStatus><LeaseState>available</LeaseState><DefaultEncryptionScope>$account-encryption-key</DefaultEncryptionScope><DenyEncryptionScopeOverride>false</DenyEncryptionScopeOverride><HasImmutabilityPolicy>false</HasImmutabilityPolicy><HasLegalHold>false</HasLegalHold></Properties></Container></Containers><NextMarker /></EnumerationResults>",
+      "Date" : "Mon, 09 Sep 2019 19:59:46 GMT",
+      "x-ms-client-request-id" : "ebb2f736-56e1-498a-90b0-46833be830c2",
       "Content-Type" : "application/xml"
     },
     "Exception" : null
   }, {
     "Method" : "DELETE",
-<<<<<<< HEAD
-    "Uri" : "https://jaschrepragrs.blob.core.windows.net/jtcaccountsasresourcetypeparse060050effed8b8e9aa4?restype=container",
+    "Uri" : "https://jaschrepragrs.blob.core.windows.net/jtcaccountsasresourcetypeparse031905b4dc8cf5ea304?restype=container",
     "Headers" : {
       "x-ms-version" : "2019-02-02",
       "User-Agent" : "azsdk-java-azure-storage-blob/12.0.0-preview.3 1.8.0_221; Windows 10 10.0",
-      "x-ms-client-request-id" : "6a10a316-0a48-430f-bfe0-3485518f462f"
-=======
-    "Uri" : "https://azstoragesdkaccount.blob.core.windows.net/jtcaccountsasresourcetypeparse008960d394b8e4d7944?restype=container",
-    "Headers" : {
-      "x-ms-version" : "2019-02-02",
-      "User-Agent" : "azsdk-java-azure-storage-blob/12.0.0-preview.3 1.8.0_212; Windows 10 10.0",
-      "x-ms-client-request-id" : "b59c5fa2-92a7-4ba9-b27c-3cf8a1e98444"
->>>>>>> a55d5dd9
+      "x-ms-client-request-id" : "db4f7dd0-9e29-48fa-87f7-a68db0cd6b7d"
     },
     "Response" : {
       "x-ms-version" : "2019-02-02",
@@ -97,21 +55,11 @@
       "retry-after" : "0",
       "Content-Length" : "0",
       "StatusCode" : "202",
-<<<<<<< HEAD
-      "x-ms-request-id" : "bfecc63c-901e-0044-7b3a-643cc7000000",
-      "Date" : "Thu, 05 Sep 2019 22:37:05 GMT",
-      "x-ms-client-request-id" : "6a10a316-0a48-430f-bfe0-3485518f462f"
+      "x-ms-request-id" : "077fecb0-801e-001f-6149-673bbb000000",
+      "Date" : "Mon, 09 Sep 2019 19:59:46 GMT",
+      "x-ms-client-request-id" : "db4f7dd0-9e29-48fa-87f7-a68db0cd6b7d"
     },
     "Exception" : null
   } ],
-  "variables" : [ "jtcaccountsasresourcetypeparse060050effed8b8e9aa4" ]
-=======
-      "x-ms-request-id" : "ec65eeff-001e-001f-05e6-64eb66000000",
-      "Date" : "Fri, 06 Sep 2019 19:09:13 GMT",
-      "x-ms-client-request-id" : "b59c5fa2-92a7-4ba9-b27c-3cf8a1e98444"
-    },
-    "Exception" : null
-  } ],
-  "variables" : [ "jtcaccountsasresourcetypeparse008960d394b8e4d7944" ]
->>>>>>> a55d5dd9
+  "variables" : [ "jtcaccountsasresourcetypeparse031905b4dc8cf5ea304" ]
 }