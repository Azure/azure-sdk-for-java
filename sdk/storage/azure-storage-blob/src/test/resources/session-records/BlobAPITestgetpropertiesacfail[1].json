{
  "networkCallRecords" : [ {
    "Method" : "PUT",
<<<<<<< HEAD
    "Uri" : "https://jaschrepragrs.blob.core.windows.net/jtcgetpropertiesacfail0blobapitestgetpropertiesacfaild40614428?restype=container",
    "Headers" : {
      "x-ms-version" : "2019-02-02",
      "User-Agent" : "azsdk-java-azure-storage-blob/12.0.0-preview.3 1.8.0_221; Windows 10 10.0",
      "x-ms-client-request-id" : "7325ba10-4767-4a6b-874c-cd1393b58445"
=======
    "Uri" : "https://azstoragesdkaccount.blob.core.windows.net/jtcgetpropertiesacfail0blobapitestgetpropertiesacfaile93086522?restype=container",
    "Headers" : {
      "x-ms-version" : "2019-02-02",
      "User-Agent" : "azsdk-java-azure-storage-blob/12.0.0-preview.3 1.8.0_212; Windows 10 10.0",
      "x-ms-client-request-id" : "b6726f01-8830-4369-8720-7b96a2cd5c8d"
>>>>>>> a55d5dd9
    },
    "Response" : {
      "x-ms-version" : "2019-02-02",
      "Server" : "Windows-Azure-Blob/1.0 Microsoft-HTTPAPI/2.0",
<<<<<<< HEAD
      "ETag" : "\"0x8D73251A1555B37\"",
      "Last-Modified" : "Thu, 05 Sep 2019 22:37:27 GMT",
      "retry-after" : "0",
      "Content-Length" : "0",
      "StatusCode" : "201",
      "x-ms-request-id" : "bfecdd5e-901e-0044-1a3a-643cc7000000",
      "Date" : "Thu, 05 Sep 2019 22:37:26 GMT",
      "x-ms-client-request-id" : "7325ba10-4767-4a6b-874c-cd1393b58445"
=======
      "ETag" : "\"0x8D732FC77E4CD2B\"",
      "Last-Modified" : "Fri, 06 Sep 2019 19:00:22 GMT",
      "retry-after" : "0",
      "Content-Length" : "0",
      "StatusCode" : "201",
      "x-ms-request-id" : "b92af8c7-d01e-009e-77e5-644931000000",
      "Date" : "Fri, 06 Sep 2019 19:00:21 GMT",
      "x-ms-client-request-id" : "b6726f01-8830-4369-8720-7b96a2cd5c8d"
>>>>>>> a55d5dd9
    },
    "Exception" : null
  }, {
    "Method" : "PUT",
<<<<<<< HEAD
    "Uri" : "https://jaschrepragrs.blob.core.windows.net/jtcgetpropertiesacfail0blobapitestgetpropertiesacfaild40614428/javablobgetpropertiesacfail165740b4d620175c2d46e",
    "Headers" : {
      "x-ms-version" : "2019-02-02",
      "User-Agent" : "azsdk-java-azure-storage-blob/12.0.0-preview.3 1.8.0_221; Windows 10 10.0",
      "x-ms-client-request-id" : "34de1568-80f2-4486-9374-1ba2f8be5031",
=======
    "Uri" : "https://azstoragesdkaccount.blob.core.windows.net/jtcgetpropertiesacfail0blobapitestgetpropertiesacfaile93086522/javablobgetpropertiesacfail120977cfc68b929be040c",
    "Headers" : {
      "x-ms-version" : "2019-02-02",
      "User-Agent" : "azsdk-java-azure-storage-blob/12.0.0-preview.3 1.8.0_212; Windows 10 10.0",
      "x-ms-client-request-id" : "be15ec3b-9e8c-47e1-a233-75b5e435d483",
>>>>>>> a55d5dd9
      "Content-Type" : "application/octet-stream"
    },
    "Response" : {
      "x-ms-version" : "2019-02-02",
      "Server" : "Windows-Azure-Blob/1.0 Microsoft-HTTPAPI/2.0",
      "x-ms-content-crc64" : "6RYQPwaVsyQ=",
<<<<<<< HEAD
      "Last-Modified" : "Thu, 05 Sep 2019 22:37:27 GMT",
      "retry-after" : "0",
      "StatusCode" : "201",
      "x-ms-request-server-encrypted" : "true",
      "Date" : "Thu, 05 Sep 2019 22:37:26 GMT",
      "Content-MD5" : "wh+Wm18D0z1D4E+PE252gg==",
      "ETag" : "\"0x8D73251A16212EA\"",
      "Content-Length" : "0",
      "x-ms-request-id" : "bfecdd7c-901e-0044-353a-643cc7000000",
      "x-ms-client-request-id" : "34de1568-80f2-4486-9374-1ba2f8be5031"
=======
      "Last-Modified" : "Fri, 06 Sep 2019 19:00:22 GMT",
      "retry-after" : "0",
      "StatusCode" : "201",
      "x-ms-request-server-encrypted" : "true",
      "Date" : "Fri, 06 Sep 2019 19:00:21 GMT",
      "Content-MD5" : "wh+Wm18D0z1D4E+PE252gg==",
      "ETag" : "\"0x8D732FC77EC09DF\"",
      "Content-Length" : "0",
      "x-ms-request-id" : "b92af93a-d01e-009e-63e5-644931000000",
      "x-ms-client-request-id" : "be15ec3b-9e8c-47e1-a233-75b5e435d483"
>>>>>>> a55d5dd9
    },
    "Exception" : null
  }, {
    "Method" : "HEAD",
<<<<<<< HEAD
    "Uri" : "https://jaschrepragrs.blob.core.windows.net/jtcgetpropertiesacfail0blobapitestgetpropertiesacfaild40614428/javablobgetpropertiesacfail165740b4d620175c2d46e",
    "Headers" : {
      "x-ms-version" : "2019-02-02",
      "User-Agent" : "azsdk-java-azure-storage-blob/12.0.0-preview.3 1.8.0_221; Windows 10 10.0",
      "x-ms-client-request-id" : "45c55e01-6b14-4e8f-b95d-a01c4722cebd"
=======
    "Uri" : "https://azstoragesdkaccount.blob.core.windows.net/jtcgetpropertiesacfail0blobapitestgetpropertiesacfaile93086522/javablobgetpropertiesacfail120977cfc68b929be040c",
    "Headers" : {
      "x-ms-version" : "2019-02-02",
      "User-Agent" : "azsdk-java-azure-storage-blob/12.0.0-preview.3 1.8.0_212; Windows 10 10.0",
      "x-ms-client-request-id" : "ac5df324-76e1-4f1d-b33d-c6520100e720"
>>>>>>> a55d5dd9
    },
    "Response" : {
      "x-ms-version" : "2019-02-02",
      "Server" : "Windows-Azure-Blob/1.0 Microsoft-HTTPAPI/2.0",
      "x-ms-error-code" : "ConditionNotMet",
      "retry-after" : "0",
      "StatusCode" : "412",
<<<<<<< HEAD
      "x-ms-request-id" : "bfecdd98-901e-0044-513a-643cc7000000",
      "Date" : "Thu, 05 Sep 2019 22:37:26 GMT",
      "x-ms-client-request-id" : "45c55e01-6b14-4e8f-b95d-a01c4722cebd"
=======
      "x-ms-request-id" : "b92af964-d01e-009e-07e5-644931000000",
      "Date" : "Fri, 06 Sep 2019 19:00:21 GMT",
      "x-ms-client-request-id" : "ac5df324-76e1-4f1d-b33d-c6520100e720"
>>>>>>> a55d5dd9
    },
    "Exception" : null
  }, {
    "Method" : "GET",
<<<<<<< HEAD
    "Uri" : "https://jaschrepragrs.blob.core.windows.net?prefix=jtcgetpropertiesacfail&comp=list",
    "Headers" : {
      "x-ms-version" : "2019-02-02",
      "User-Agent" : "azsdk-java-azure-storage-blob/12.0.0-preview.3 1.8.0_221; Windows 10 10.0",
      "x-ms-client-request-id" : "51bd1f47-fd2f-40a9-ad86-402ea8c41d1a"
=======
    "Uri" : "https://azstoragesdkaccount.blob.core.windows.net?prefix=jtcgetpropertiesacfail&comp=list",
    "Headers" : {
      "x-ms-version" : "2019-02-02",
      "User-Agent" : "azsdk-java-azure-storage-blob/12.0.0-preview.3 1.8.0_212; Windows 10 10.0",
      "x-ms-client-request-id" : "5bd9dab1-1579-41a9-a16d-08481fc6f90c"
>>>>>>> a55d5dd9
    },
    "Response" : {
      "Transfer-Encoding" : "chunked",
      "x-ms-version" : "2019-02-02",
      "Server" : "Windows-Azure-Blob/1.0 Microsoft-HTTPAPI/2.0",
      "retry-after" : "0",
      "StatusCode" : "200",
<<<<<<< HEAD
      "x-ms-request-id" : "bfecddbb-901e-0044-703a-643cc7000000",
      "Body" : "﻿<?xml version=\"1.0\" encoding=\"utf-8\"?><EnumerationResults ServiceEndpoint=\"https://jaschrepragrs.blob.core.windows.net/\"><Prefix>jtcgetpropertiesacfail</Prefix><Containers><Container><Name>jtcgetpropertiesacfail0blobapitestgetpropertiesacfaild40614428</Name><Properties><Last-Modified>Thu, 05 Sep 2019 22:37:27 GMT</Last-Modified><Etag>\"0x8D73251A1555B37\"</Etag><LeaseStatus>unlocked</LeaseStatus><LeaseState>available</LeaseState><DefaultEncryptionScope>$account-encryption-key</DefaultEncryptionScope><DenyEncryptionScopeOverride>false</DenyEncryptionScopeOverride><HasImmutabilityPolicy>false</HasImmutabilityPolicy><HasLegalHold>false</HasLegalHold></Properties></Container></Containers><NextMarker /></EnumerationResults>",
      "Date" : "Thu, 05 Sep 2019 22:37:27 GMT",
      "x-ms-client-request-id" : "51bd1f47-fd2f-40a9-ad86-402ea8c41d1a",
=======
      "x-ms-request-id" : "b92af98a-d01e-009e-25e5-644931000000",
      "Body" : "﻿<?xml version=\"1.0\" encoding=\"utf-8\"?><EnumerationResults ServiceEndpoint=\"https://azstoragesdkaccount.blob.core.windows.net/\"><Prefix>jtcgetpropertiesacfail</Prefix><Containers><Container><Name>jtcgetpropertiesacfail0blobapitestgetpropertiesacfaile93086522</Name><Properties><Last-Modified>Fri, 06 Sep 2019 19:00:22 GMT</Last-Modified><Etag>\"0x8D732FC77E4CD2B\"</Etag><LeaseStatus>unlocked</LeaseStatus><LeaseState>available</LeaseState><DefaultEncryptionScope>$account-encryption-key</DefaultEncryptionScope><DenyEncryptionScopeOverride>false</DenyEncryptionScopeOverride><HasImmutabilityPolicy>false</HasImmutabilityPolicy><HasLegalHold>false</HasLegalHold></Properties></Container></Containers><NextMarker /></EnumerationResults>",
      "Date" : "Fri, 06 Sep 2019 19:00:21 GMT",
      "x-ms-client-request-id" : "5bd9dab1-1579-41a9-a16d-08481fc6f90c",
>>>>>>> a55d5dd9
      "Content-Type" : "application/xml"
    },
    "Exception" : null
  }, {
    "Method" : "DELETE",
<<<<<<< HEAD
    "Uri" : "https://jaschrepragrs.blob.core.windows.net/jtcgetpropertiesacfail0blobapitestgetpropertiesacfaild40614428?restype=container",
    "Headers" : {
      "x-ms-version" : "2019-02-02",
      "User-Agent" : "azsdk-java-azure-storage-blob/12.0.0-preview.3 1.8.0_221; Windows 10 10.0",
      "x-ms-client-request-id" : "d91cb613-c02f-4aa4-8a6e-d17ee93d404f"
=======
    "Uri" : "https://azstoragesdkaccount.blob.core.windows.net/jtcgetpropertiesacfail0blobapitestgetpropertiesacfaile93086522?restype=container",
    "Headers" : {
      "x-ms-version" : "2019-02-02",
      "User-Agent" : "azsdk-java-azure-storage-blob/12.0.0-preview.3 1.8.0_212; Windows 10 10.0",
      "x-ms-client-request-id" : "392b2a72-fc0a-4271-afda-b986a2c7f287"
>>>>>>> a55d5dd9
    },
    "Response" : {
      "x-ms-version" : "2019-02-02",
      "Server" : "Windows-Azure-Blob/1.0 Microsoft-HTTPAPI/2.0",
      "retry-after" : "0",
      "Content-Length" : "0",
      "StatusCode" : "202",
<<<<<<< HEAD
      "x-ms-request-id" : "bfecddd4-901e-0044-073a-643cc7000000",
      "Date" : "Thu, 05 Sep 2019 22:37:27 GMT",
      "x-ms-client-request-id" : "d91cb613-c02f-4aa4-8a6e-d17ee93d404f"
    },
    "Exception" : null
  } ],
  "variables" : [ "jtcgetpropertiesacfail0blobapitestgetpropertiesacfaild40614428", "javablobgetpropertiesacfail165740b4d620175c2d46e" ]
=======
      "x-ms-request-id" : "b92af9c4-d01e-009e-44e5-644931000000",
      "Date" : "Fri, 06 Sep 2019 19:00:22 GMT",
      "x-ms-client-request-id" : "392b2a72-fc0a-4271-afda-b986a2c7f287"
    },
    "Exception" : null
  } ],
  "variables" : [ "jtcgetpropertiesacfail0blobapitestgetpropertiesacfaile93086522", "javablobgetpropertiesacfail120977cfc68b929be040c" ]
>>>>>>> a55d5dd9
}<|MERGE_RESOLUTION|>--- conflicted
+++ resolved
@@ -1,105 +1,57 @@
 {
   "networkCallRecords" : [ {
     "Method" : "PUT",
-<<<<<<< HEAD
-    "Uri" : "https://jaschrepragrs.blob.core.windows.net/jtcgetpropertiesacfail0blobapitestgetpropertiesacfaild40614428?restype=container",
+    "Uri" : "https://jaschrepragrs.blob.core.windows.net/jtcgetpropertiesacfail0blobapitestgetpropertiesacfailacc244788?restype=container",
     "Headers" : {
       "x-ms-version" : "2019-02-02",
       "User-Agent" : "azsdk-java-azure-storage-blob/12.0.0-preview.3 1.8.0_221; Windows 10 10.0",
-      "x-ms-client-request-id" : "7325ba10-4767-4a6b-874c-cd1393b58445"
-=======
-    "Uri" : "https://azstoragesdkaccount.blob.core.windows.net/jtcgetpropertiesacfail0blobapitestgetpropertiesacfaile93086522?restype=container",
-    "Headers" : {
-      "x-ms-version" : "2019-02-02",
-      "User-Agent" : "azsdk-java-azure-storage-blob/12.0.0-preview.3 1.8.0_212; Windows 10 10.0",
-      "x-ms-client-request-id" : "b6726f01-8830-4369-8720-7b96a2cd5c8d"
->>>>>>> a55d5dd9
+      "x-ms-client-request-id" : "ba1bc844-f2d7-49a1-b5f2-74c8a759ec17"
     },
     "Response" : {
       "x-ms-version" : "2019-02-02",
       "Server" : "Windows-Azure-Blob/1.0 Microsoft-HTTPAPI/2.0",
-<<<<<<< HEAD
-      "ETag" : "\"0x8D73251A1555B37\"",
-      "Last-Modified" : "Thu, 05 Sep 2019 22:37:27 GMT",
+      "ETag" : "\"0x8D73560F0F29924\"",
+      "Last-Modified" : "Mon, 09 Sep 2019 20:04:37 GMT",
       "retry-after" : "0",
       "Content-Length" : "0",
       "StatusCode" : "201",
-      "x-ms-request-id" : "bfecdd5e-901e-0044-1a3a-643cc7000000",
-      "Date" : "Thu, 05 Sep 2019 22:37:26 GMT",
-      "x-ms-client-request-id" : "7325ba10-4767-4a6b-874c-cd1393b58445"
-=======
-      "ETag" : "\"0x8D732FC77E4CD2B\"",
-      "Last-Modified" : "Fri, 06 Sep 2019 19:00:22 GMT",
-      "retry-after" : "0",
-      "Content-Length" : "0",
-      "StatusCode" : "201",
-      "x-ms-request-id" : "b92af8c7-d01e-009e-77e5-644931000000",
-      "Date" : "Fri, 06 Sep 2019 19:00:21 GMT",
-      "x-ms-client-request-id" : "b6726f01-8830-4369-8720-7b96a2cd5c8d"
->>>>>>> a55d5dd9
+      "x-ms-request-id" : "c5ca379b-301e-0042-6049-67cbbf000000",
+      "Date" : "Mon, 09 Sep 2019 20:04:37 GMT",
+      "x-ms-client-request-id" : "ba1bc844-f2d7-49a1-b5f2-74c8a759ec17"
     },
     "Exception" : null
   }, {
     "Method" : "PUT",
-<<<<<<< HEAD
-    "Uri" : "https://jaschrepragrs.blob.core.windows.net/jtcgetpropertiesacfail0blobapitestgetpropertiesacfaild40614428/javablobgetpropertiesacfail165740b4d620175c2d46e",
+    "Uri" : "https://jaschrepragrs.blob.core.windows.net/jtcgetpropertiesacfail0blobapitestgetpropertiesacfailacc244788/javablobgetpropertiesacfail14845511994d2a9e84452",
     "Headers" : {
       "x-ms-version" : "2019-02-02",
       "User-Agent" : "azsdk-java-azure-storage-blob/12.0.0-preview.3 1.8.0_221; Windows 10 10.0",
-      "x-ms-client-request-id" : "34de1568-80f2-4486-9374-1ba2f8be5031",
-=======
-    "Uri" : "https://azstoragesdkaccount.blob.core.windows.net/jtcgetpropertiesacfail0blobapitestgetpropertiesacfaile93086522/javablobgetpropertiesacfail120977cfc68b929be040c",
-    "Headers" : {
-      "x-ms-version" : "2019-02-02",
-      "User-Agent" : "azsdk-java-azure-storage-blob/12.0.0-preview.3 1.8.0_212; Windows 10 10.0",
-      "x-ms-client-request-id" : "be15ec3b-9e8c-47e1-a233-75b5e435d483",
->>>>>>> a55d5dd9
+      "x-ms-client-request-id" : "6d8fffda-45d0-4709-a922-588ec5980fd8",
       "Content-Type" : "application/octet-stream"
     },
     "Response" : {
       "x-ms-version" : "2019-02-02",
       "Server" : "Windows-Azure-Blob/1.0 Microsoft-HTTPAPI/2.0",
       "x-ms-content-crc64" : "6RYQPwaVsyQ=",
-<<<<<<< HEAD
-      "Last-Modified" : "Thu, 05 Sep 2019 22:37:27 GMT",
+      "Last-Modified" : "Mon, 09 Sep 2019 20:04:37 GMT",
       "retry-after" : "0",
       "StatusCode" : "201",
       "x-ms-request-server-encrypted" : "true",
-      "Date" : "Thu, 05 Sep 2019 22:37:26 GMT",
+      "Date" : "Mon, 09 Sep 2019 20:04:37 GMT",
       "Content-MD5" : "wh+Wm18D0z1D4E+PE252gg==",
-      "ETag" : "\"0x8D73251A16212EA\"",
+      "ETag" : "\"0x8D73560F100795C\"",
       "Content-Length" : "0",
-      "x-ms-request-id" : "bfecdd7c-901e-0044-353a-643cc7000000",
-      "x-ms-client-request-id" : "34de1568-80f2-4486-9374-1ba2f8be5031"
-=======
-      "Last-Modified" : "Fri, 06 Sep 2019 19:00:22 GMT",
-      "retry-after" : "0",
-      "StatusCode" : "201",
-      "x-ms-request-server-encrypted" : "true",
-      "Date" : "Fri, 06 Sep 2019 19:00:21 GMT",
-      "Content-MD5" : "wh+Wm18D0z1D4E+PE252gg==",
-      "ETag" : "\"0x8D732FC77EC09DF\"",
-      "Content-Length" : "0",
-      "x-ms-request-id" : "b92af93a-d01e-009e-63e5-644931000000",
-      "x-ms-client-request-id" : "be15ec3b-9e8c-47e1-a233-75b5e435d483"
->>>>>>> a55d5dd9
+      "x-ms-request-id" : "c5ca37bb-301e-0042-7f49-67cbbf000000",
+      "x-ms-client-request-id" : "6d8fffda-45d0-4709-a922-588ec5980fd8"
     },
     "Exception" : null
   }, {
     "Method" : "HEAD",
-<<<<<<< HEAD
-    "Uri" : "https://jaschrepragrs.blob.core.windows.net/jtcgetpropertiesacfail0blobapitestgetpropertiesacfaild40614428/javablobgetpropertiesacfail165740b4d620175c2d46e",
+    "Uri" : "https://jaschrepragrs.blob.core.windows.net/jtcgetpropertiesacfail0blobapitestgetpropertiesacfailacc244788/javablobgetpropertiesacfail14845511994d2a9e84452",
     "Headers" : {
       "x-ms-version" : "2019-02-02",
       "User-Agent" : "azsdk-java-azure-storage-blob/12.0.0-preview.3 1.8.0_221; Windows 10 10.0",
-      "x-ms-client-request-id" : "45c55e01-6b14-4e8f-b95d-a01c4722cebd"
-=======
-    "Uri" : "https://azstoragesdkaccount.blob.core.windows.net/jtcgetpropertiesacfail0blobapitestgetpropertiesacfaile93086522/javablobgetpropertiesacfail120977cfc68b929be040c",
-    "Headers" : {
-      "x-ms-version" : "2019-02-02",
-      "User-Agent" : "azsdk-java-azure-storage-blob/12.0.0-preview.3 1.8.0_212; Windows 10 10.0",
-      "x-ms-client-request-id" : "ac5df324-76e1-4f1d-b33d-c6520100e720"
->>>>>>> a55d5dd9
+      "x-ms-client-request-id" : "b2d0ce9f-d393-4336-9487-699debaf9533"
     },
     "Response" : {
       "x-ms-version" : "2019-02-02",
@@ -107,32 +59,18 @@
       "x-ms-error-code" : "ConditionNotMet",
       "retry-after" : "0",
       "StatusCode" : "412",
-<<<<<<< HEAD
-      "x-ms-request-id" : "bfecdd98-901e-0044-513a-643cc7000000",
-      "Date" : "Thu, 05 Sep 2019 22:37:26 GMT",
-      "x-ms-client-request-id" : "45c55e01-6b14-4e8f-b95d-a01c4722cebd"
-=======
-      "x-ms-request-id" : "b92af964-d01e-009e-07e5-644931000000",
-      "Date" : "Fri, 06 Sep 2019 19:00:21 GMT",
-      "x-ms-client-request-id" : "ac5df324-76e1-4f1d-b33d-c6520100e720"
->>>>>>> a55d5dd9
+      "x-ms-request-id" : "c5ca37c9-301e-0042-0d49-67cbbf000000",
+      "Date" : "Mon, 09 Sep 2019 20:04:37 GMT",
+      "x-ms-client-request-id" : "b2d0ce9f-d393-4336-9487-699debaf9533"
     },
     "Exception" : null
   }, {
     "Method" : "GET",
-<<<<<<< HEAD
     "Uri" : "https://jaschrepragrs.blob.core.windows.net?prefix=jtcgetpropertiesacfail&comp=list",
     "Headers" : {
       "x-ms-version" : "2019-02-02",
       "User-Agent" : "azsdk-java-azure-storage-blob/12.0.0-preview.3 1.8.0_221; Windows 10 10.0",
-      "x-ms-client-request-id" : "51bd1f47-fd2f-40a9-ad86-402ea8c41d1a"
-=======
-    "Uri" : "https://azstoragesdkaccount.blob.core.windows.net?prefix=jtcgetpropertiesacfail&comp=list",
-    "Headers" : {
-      "x-ms-version" : "2019-02-02",
-      "User-Agent" : "azsdk-java-azure-storage-blob/12.0.0-preview.3 1.8.0_212; Windows 10 10.0",
-      "x-ms-client-request-id" : "5bd9dab1-1579-41a9-a16d-08481fc6f90c"
->>>>>>> a55d5dd9
+      "x-ms-client-request-id" : "f066e2a1-3b06-48c7-8dc4-6e842850471b"
     },
     "Response" : {
       "Transfer-Encoding" : "chunked",
@@ -140,35 +78,20 @@
       "Server" : "Windows-Azure-Blob/1.0 Microsoft-HTTPAPI/2.0",
       "retry-after" : "0",
       "StatusCode" : "200",
-<<<<<<< HEAD
-      "x-ms-request-id" : "bfecddbb-901e-0044-703a-643cc7000000",
-      "Body" : "﻿<?xml version=\"1.0\" encoding=\"utf-8\"?><EnumerationResults ServiceEndpoint=\"https://jaschrepragrs.blob.core.windows.net/\"><Prefix>jtcgetpropertiesacfail</Prefix><Containers><Container><Name>jtcgetpropertiesacfail0blobapitestgetpropertiesacfaild40614428</Name><Properties><Last-Modified>Thu, 05 Sep 2019 22:37:27 GMT</Last-Modified><Etag>\"0x8D73251A1555B37\"</Etag><LeaseStatus>unlocked</LeaseStatus><LeaseState>available</LeaseState><DefaultEncryptionScope>$account-encryption-key</DefaultEncryptionScope><DenyEncryptionScopeOverride>false</DenyEncryptionScopeOverride><HasImmutabilityPolicy>false</HasImmutabilityPolicy><HasLegalHold>false</HasLegalHold></Properties></Container></Containers><NextMarker /></EnumerationResults>",
-      "Date" : "Thu, 05 Sep 2019 22:37:27 GMT",
-      "x-ms-client-request-id" : "51bd1f47-fd2f-40a9-ad86-402ea8c41d1a",
-=======
-      "x-ms-request-id" : "b92af98a-d01e-009e-25e5-644931000000",
-      "Body" : "﻿<?xml version=\"1.0\" encoding=\"utf-8\"?><EnumerationResults ServiceEndpoint=\"https://azstoragesdkaccount.blob.core.windows.net/\"><Prefix>jtcgetpropertiesacfail</Prefix><Containers><Container><Name>jtcgetpropertiesacfail0blobapitestgetpropertiesacfaile93086522</Name><Properties><Last-Modified>Fri, 06 Sep 2019 19:00:22 GMT</Last-Modified><Etag>\"0x8D732FC77E4CD2B\"</Etag><LeaseStatus>unlocked</LeaseStatus><LeaseState>available</LeaseState><DefaultEncryptionScope>$account-encryption-key</DefaultEncryptionScope><DenyEncryptionScopeOverride>false</DenyEncryptionScopeOverride><HasImmutabilityPolicy>false</HasImmutabilityPolicy><HasLegalHold>false</HasLegalHold></Properties></Container></Containers><NextMarker /></EnumerationResults>",
-      "Date" : "Fri, 06 Sep 2019 19:00:21 GMT",
-      "x-ms-client-request-id" : "5bd9dab1-1579-41a9-a16d-08481fc6f90c",
->>>>>>> a55d5dd9
+      "x-ms-request-id" : "c5ca37ed-301e-0042-3049-67cbbf000000",
+      "Body" : "﻿<?xml version=\"1.0\" encoding=\"utf-8\"?><EnumerationResults ServiceEndpoint=\"https://jaschrepragrs.blob.core.windows.net/\"><Prefix>jtcgetpropertiesacfail</Prefix><Containers><Container><Name>jtcgetpropertiesacfail0blobapitestgetpropertiesacfailacc244788</Name><Properties><Last-Modified>Mon, 09 Sep 2019 20:04:37 GMT</Last-Modified><Etag>\"0x8D73560F0F29924\"</Etag><LeaseStatus>unlocked</LeaseStatus><LeaseState>available</LeaseState><DefaultEncryptionScope>$account-encryption-key</DefaultEncryptionScope><DenyEncryptionScopeOverride>false</DenyEncryptionScopeOverride><HasImmutabilityPolicy>false</HasImmutabilityPolicy><HasLegalHold>false</HasLegalHold></Properties></Container></Containers><NextMarker /></EnumerationResults>",
+      "Date" : "Mon, 09 Sep 2019 20:04:37 GMT",
+      "x-ms-client-request-id" : "f066e2a1-3b06-48c7-8dc4-6e842850471b",
       "Content-Type" : "application/xml"
     },
     "Exception" : null
   }, {
     "Method" : "DELETE",
-<<<<<<< HEAD
-    "Uri" : "https://jaschrepragrs.blob.core.windows.net/jtcgetpropertiesacfail0blobapitestgetpropertiesacfaild40614428?restype=container",
+    "Uri" : "https://jaschrepragrs.blob.core.windows.net/jtcgetpropertiesacfail0blobapitestgetpropertiesacfailacc244788?restype=container",
     "Headers" : {
       "x-ms-version" : "2019-02-02",
       "User-Agent" : "azsdk-java-azure-storage-blob/12.0.0-preview.3 1.8.0_221; Windows 10 10.0",
-      "x-ms-client-request-id" : "d91cb613-c02f-4aa4-8a6e-d17ee93d404f"
-=======
-    "Uri" : "https://azstoragesdkaccount.blob.core.windows.net/jtcgetpropertiesacfail0blobapitestgetpropertiesacfaile93086522?restype=container",
-    "Headers" : {
-      "x-ms-version" : "2019-02-02",
-      "User-Agent" : "azsdk-java-azure-storage-blob/12.0.0-preview.3 1.8.0_212; Windows 10 10.0",
-      "x-ms-client-request-id" : "392b2a72-fc0a-4271-afda-b986a2c7f287"
->>>>>>> a55d5dd9
+      "x-ms-client-request-id" : "b7d376d2-e6d8-48a6-a684-69fbed91d36c"
     },
     "Response" : {
       "x-ms-version" : "2019-02-02",
@@ -176,21 +99,11 @@
       "retry-after" : "0",
       "Content-Length" : "0",
       "StatusCode" : "202",
-<<<<<<< HEAD
-      "x-ms-request-id" : "bfecddd4-901e-0044-073a-643cc7000000",
-      "Date" : "Thu, 05 Sep 2019 22:37:27 GMT",
-      "x-ms-client-request-id" : "d91cb613-c02f-4aa4-8a6e-d17ee93d404f"
+      "x-ms-request-id" : "c5ca37fc-301e-0042-3f49-67cbbf000000",
+      "Date" : "Mon, 09 Sep 2019 20:04:37 GMT",
+      "x-ms-client-request-id" : "b7d376d2-e6d8-48a6-a684-69fbed91d36c"
     },
     "Exception" : null
   } ],
-  "variables" : [ "jtcgetpropertiesacfail0blobapitestgetpropertiesacfaild40614428", "javablobgetpropertiesacfail165740b4d620175c2d46e" ]
-=======
-      "x-ms-request-id" : "b92af9c4-d01e-009e-44e5-644931000000",
-      "Date" : "Fri, 06 Sep 2019 19:00:22 GMT",
-      "x-ms-client-request-id" : "392b2a72-fc0a-4271-afda-b986a2c7f287"
-    },
-    "Exception" : null
-  } ],
-  "variables" : [ "jtcgetpropertiesacfail0blobapitestgetpropertiesacfaile93086522", "javablobgetpropertiesacfail120977cfc68b929be040c" ]
->>>>>>> a55d5dd9
+  "variables" : [ "jtcgetpropertiesacfail0blobapitestgetpropertiesacfailacc244788", "javablobgetpropertiesacfail14845511994d2a9e84452" ]
 }