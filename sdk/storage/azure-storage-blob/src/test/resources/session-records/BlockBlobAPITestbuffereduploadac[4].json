--- conflicted
+++ resolved
@@ -1,166 +1,4 @@
 {
-<<<<<<< HEAD
-  "networkCallRecords" : [ {
-    "Method" : "PUT",
-    "Uri" : "https://jaschrepragrs.blob.core.windows.net/jtcbuffereduploadac0blockblobapitestbuffereduploadacd07082117?restype=container",
-    "Headers" : {
-      "x-ms-version" : "2019-02-02",
-      "User-Agent" : "azsdk-java-azure-storage-blob/12.0.0-preview.3 1.8.0_221; Windows 10 10.0",
-      "x-ms-client-request-id" : "bc00511d-d05a-4d27-9062-17ec1bf28b43"
-    },
-    "Response" : {
-      "x-ms-version" : "2019-02-02",
-      "Server" : "Windows-Azure-Blob/1.0 Microsoft-HTTPAPI/2.0",
-      "ETag" : "\"0x8D73252B6C0C5F1\"",
-      "Last-Modified" : "Thu, 05 Sep 2019 22:45:13 GMT",
-      "retry-after" : "0",
-      "Content-Length" : "0",
-      "StatusCode" : "201",
-      "x-ms-request-id" : "20487f8b-901e-000b-043b-64f8df000000",
-      "Date" : "Thu, 05 Sep 2019 22:45:12 GMT",
-      "x-ms-client-request-id" : "bc00511d-d05a-4d27-9062-17ec1bf28b43"
-    },
-    "Exception" : null
-  }, {
-    "Method" : "PUT",
-    "Uri" : "https://jaschrepragrs.blob.core.windows.net/jtcbuffereduploadac0blockblobapitestbuffereduploadacd07082117/javablobbuffereduploadac150734084fab6b8e0a48c0",
-    "Headers" : {
-      "x-ms-version" : "2019-02-02",
-      "User-Agent" : "azsdk-java-azure-storage-blob/12.0.0-preview.3 1.8.0_221; Windows 10 10.0",
-      "x-ms-client-request-id" : "2cee1969-078d-4fe2-97b5-f23b92c3d7f7",
-      "Content-Type" : "application/octet-stream"
-    },
-    "Response" : {
-      "x-ms-version" : "2019-02-02",
-      "Server" : "Windows-Azure-Blob/1.0 Microsoft-HTTPAPI/2.0",
-      "x-ms-content-crc64" : "6RYQPwaVsyQ=",
-      "Last-Modified" : "Thu, 05 Sep 2019 22:45:13 GMT",
-      "retry-after" : "0",
-      "StatusCode" : "201",
-      "x-ms-request-server-encrypted" : "true",
-      "Date" : "Thu, 05 Sep 2019 22:45:12 GMT",
-      "Content-MD5" : "wh+Wm18D0z1D4E+PE252gg==",
-      "ETag" : "\"0x8D73252B6CD5FCA\"",
-      "Content-Length" : "0",
-      "x-ms-request-id" : "20487fab-901e-000b-223b-64f8df000000",
-      "x-ms-client-request-id" : "2cee1969-078d-4fe2-97b5-f23b92c3d7f7"
-    },
-    "Exception" : null
-  }, {
-    "Method" : "PUT",
-    "Uri" : "https://jaschrepragrs.blob.core.windows.net/jtcbuffereduploadac0blockblobapitestbuffereduploadacd07082117/javablobbuffereduploadac2283006892a5d5b5fc4c00",
-    "Headers" : {
-      "x-ms-version" : "2019-02-02",
-      "User-Agent" : "azsdk-java-azure-storage-blob/12.0.0-preview.3 1.8.0_221; Windows 10 10.0",
-      "x-ms-client-request-id" : "020d987d-0479-4f28-8ba3-1a29412a4c71",
-      "Content-Type" : "application/octet-stream"
-    },
-    "Response" : {
-      "x-ms-version" : "2019-02-02",
-      "Server" : "Windows-Azure-Blob/1.0 Microsoft-HTTPAPI/2.0",
-      "x-ms-content-crc64" : "6RYQPwaVsyQ=",
-      "Last-Modified" : "Thu, 05 Sep 2019 22:45:13 GMT",
-      "retry-after" : "0",
-      "StatusCode" : "201",
-      "x-ms-request-server-encrypted" : "true",
-      "Date" : "Thu, 05 Sep 2019 22:45:12 GMT",
-      "Content-MD5" : "wh+Wm18D0z1D4E+PE252gg==",
-      "ETag" : "\"0x8D73252B6DA0C4F\"",
-      "Content-Length" : "0",
-      "x-ms-request-id" : "20487fba-901e-000b-313b-64f8df000000",
-      "x-ms-client-request-id" : "020d987d-0479-4f28-8ba3-1a29412a4c71"
-    },
-    "Exception" : null
-  }, {
-    "Method" : "PUT",
-    "Uri" : "https://jaschrepragrs.blob.core.windows.net/jtcbuffereduploadac0blockblobapitestbuffereduploadacd07082117/javablobbuffereduploadac2283006892a5d5b5fc4c00?blockid=ZWEyM2UwMTctM2VhMS00MWUxLWI2MzMtZTBjOGU3ZmQ4YzZl&comp=block",
-    "Headers" : {
-      "x-ms-version" : "2019-02-02",
-      "User-Agent" : "azsdk-java-azure-storage-blob/12.0.0-preview.3 1.8.0_221; Windows 10 10.0",
-      "x-ms-client-request-id" : "32e951ac-f59b-43e6-872a-74c9c623beae",
-      "Content-Type" : "application/octet-stream"
-    },
-    "Response" : {
-      "x-ms-version" : "2019-02-02",
-      "Server" : "Windows-Azure-Blob/1.0 Microsoft-HTTPAPI/2.0",
-      "x-ms-content-crc64" : "XkHDp9CFTUk=",
-      "retry-after" : "0",
-      "Content-Length" : "0",
-      "StatusCode" : "201",
-      "x-ms-request-id" : "20487fd8-901e-000b-4a3b-64f8df000000",
-      "x-ms-request-server-encrypted" : "true",
-      "Date" : "Thu, 05 Sep 2019 22:45:12 GMT",
-      "x-ms-client-request-id" : "32e951ac-f59b-43e6-872a-74c9c623beae"
-    },
-    "Exception" : null
-  }, {
-    "Method" : "PUT",
-    "Uri" : "https://jaschrepragrs.blob.core.windows.net/jtcbuffereduploadac0blockblobapitestbuffereduploadacd07082117/javablobbuffereduploadac2283006892a5d5b5fc4c00?comp=blocklist",
-    "Headers" : {
-      "x-ms-version" : "2019-02-02",
-      "User-Agent" : "azsdk-java-azure-storage-blob/12.0.0-preview.3 1.8.0_221; Windows 10 10.0",
-      "x-ms-client-request-id" : "1a29f061-e663-42bc-a836-3163c25e2b8c",
-      "Content-Type" : "application/xml; charset=utf-8"
-    },
-    "Response" : {
-      "x-ms-version" : "2019-02-02",
-      "Server" : "Windows-Azure-Blob/1.0 Microsoft-HTTPAPI/2.0",
-      "ETag" : "\"0x8D73252B6F980E5\"",
-      "x-ms-content-crc64" : "gl1/gumjofY=",
-      "Last-Modified" : "Thu, 05 Sep 2019 22:45:13 GMT",
-      "retry-after" : "0",
-      "Content-Length" : "0",
-      "StatusCode" : "201",
-      "x-ms-request-id" : "20487fed-901e-000b-5d3b-64f8df000000",
-      "x-ms-request-server-encrypted" : "true",
-      "Date" : "Thu, 05 Sep 2019 22:45:13 GMT",
-      "x-ms-client-request-id" : "1a29f061-e663-42bc-a836-3163c25e2b8c"
-    },
-    "Exception" : null
-  }, {
-    "Method" : "GET",
-    "Uri" : "https://jaschrepragrs.blob.core.windows.net?prefix=jtcbuffereduploadac&comp=list",
-    "Headers" : {
-      "x-ms-version" : "2019-02-02",
-      "User-Agent" : "azsdk-java-azure-storage-blob/12.0.0-preview.3 1.8.0_221; Windows 10 10.0",
-      "x-ms-client-request-id" : "c2ca5ab9-ef41-47b1-95d9-127786efc4fd"
-    },
-    "Response" : {
-      "Transfer-Encoding" : "chunked",
-      "x-ms-version" : "2019-02-02",
-      "Server" : "Windows-Azure-Blob/1.0 Microsoft-HTTPAPI/2.0",
-      "retry-after" : "0",
-      "StatusCode" : "200",
-      "x-ms-request-id" : "20487ff4-901e-000b-643b-64f8df000000",
-      "Body" : "﻿<?xml version=\"1.0\" encoding=\"utf-8\"?><EnumerationResults ServiceEndpoint=\"https://jaschrepragrs.blob.core.windows.net/\"><Prefix>jtcbuffereduploadac</Prefix><Containers><Container><Name>jtcbuffereduploadac0blockblobapitestbuffereduploadacd07082117</Name><Properties><Last-Modified>Thu, 05 Sep 2019 22:45:13 GMT</Last-Modified><Etag>\"0x8D73252B6C0C5F1\"</Etag><LeaseStatus>unlocked</LeaseStatus><LeaseState>available</LeaseState><DefaultEncryptionScope>$account-encryption-key</DefaultEncryptionScope><DenyEncryptionScopeOverride>false</DenyEncryptionScopeOverride><HasImmutabilityPolicy>false</HasImmutabilityPolicy><HasLegalHold>false</HasLegalHold></Properties></Container></Containers><NextMarker /></EnumerationResults>",
-      "Date" : "Thu, 05 Sep 2019 22:45:13 GMT",
-      "x-ms-client-request-id" : "c2ca5ab9-ef41-47b1-95d9-127786efc4fd",
-      "Content-Type" : "application/xml"
-    },
-    "Exception" : null
-  }, {
-    "Method" : "DELETE",
-    "Uri" : "https://jaschrepragrs.blob.core.windows.net/jtcbuffereduploadac0blockblobapitestbuffereduploadacd07082117?restype=container",
-    "Headers" : {
-      "x-ms-version" : "2019-02-02",
-      "User-Agent" : "azsdk-java-azure-storage-blob/12.0.0-preview.3 1.8.0_221; Windows 10 10.0",
-      "x-ms-client-request-id" : "123f5d3f-15f2-4d93-9570-3f2d5ac53ec9"
-    },
-    "Response" : {
-      "x-ms-version" : "2019-02-02",
-      "Server" : "Windows-Azure-Blob/1.0 Microsoft-HTTPAPI/2.0",
-      "retry-after" : "0",
-      "Content-Length" : "0",
-      "StatusCode" : "202",
-      "x-ms-request-id" : "20488000-901e-000b-6e3b-64f8df000000",
-      "Date" : "Thu, 05 Sep 2019 22:45:13 GMT",
-      "x-ms-client-request-id" : "123f5d3f-15f2-4d93-9570-3f2d5ac53ec9"
-    },
-    "Exception" : null
-  } ],
-  "variables" : [ "jtcbuffereduploadac0blockblobapitestbuffereduploadacd07082117", "javablobbuffereduploadac150734084fab6b8e0a48c0", "javablobbuffereduploadac2283006892a5d5b5fc4c00", "54abab38-6a75-41cf-8e92-5b07ad6018bf" ]
-=======
   "networkCallRecords" : [ ],
-  "variables" : [ "jtcbuffereduploadac0blockblobapitestbuffereduploadacb9053775a", "javablobbuffereduploadac1250913f446ed34e614559", "javablobbuffereduploadac21841586dde1b31de5461b", "c168adf7-1083-41e7-84d0-672039b22078" ]
->>>>>>> a55d5dd9
+  "variables" : [ "jtcbuffereduploadac0blockblobapitestbuffereduploadacfbf611324", "javablobbuffereduploadac1656399526ad309c5a4b22", "javablobbuffereduploadac2220052b38915edc644d01", "78a019db-298e-4341-a621-00c714d50c5e" ]
 }