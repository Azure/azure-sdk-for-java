{
  "networkCallRecords" : [ {
    "Method" : "PUT",
<<<<<<< HEAD
    "Uri" : "https://jaschrepragrs.blob.core.windows.net/jtcsetmetadataacillegal0047608a228ff7b2c24931b?restype=container",
    "Headers" : {
      "x-ms-version" : "2019-02-02",
      "User-Agent" : "azsdk-java-azure-storage-blob/12.0.0-preview.3 1.8.0_221; Windows 10 10.0",
      "x-ms-client-request-id" : "1a8e1eb3-36e6-46f2-ad0f-8c077d6cde48"
=======
    "Uri" : "https://azstoragesdkaccount.blob.core.windows.net/jtcsetmetadataacillegal0104591dc7bfd454e04bfc8?restype=container",
    "Headers" : {
      "x-ms-version" : "2019-02-02",
      "User-Agent" : "azsdk-java-azure-storage-blob/12.0.0-preview.3 1.8.0_212; Windows 10 10.0",
      "x-ms-client-request-id" : "ac6b49af-0a37-4b72-bef3-f403a00988e9"
>>>>>>> a55d5dd9
    },
    "Response" : {
      "x-ms-version" : "2019-02-02",
      "Server" : "Windows-Azure-Blob/1.0 Microsoft-HTTPAPI/2.0",
<<<<<<< HEAD
      "ETag" : "\"0x8D73252C0AE87AF\"",
      "Last-Modified" : "Thu, 05 Sep 2019 22:45:29 GMT",
      "retry-after" : "0",
      "Content-Length" : "0",
      "StatusCode" : "201",
      "x-ms-request-id" : "20488d76-901e-000b-543b-64f8df000000",
      "Date" : "Thu, 05 Sep 2019 22:45:29 GMT",
      "x-ms-client-request-id" : "1a8e1eb3-36e6-46f2-ad0f-8c077d6cde48"
=======
      "ETag" : "\"0x8D732FD25FFAD77\"",
      "Last-Modified" : "Fri, 06 Sep 2019 19:05:14 GMT",
      "retry-after" : "0",
      "Content-Length" : "0",
      "StatusCode" : "201",
      "x-ms-request-id" : "ec636eb2-001e-001f-74e6-64eb66000000",
      "Date" : "Fri, 06 Sep 2019 19:05:13 GMT",
      "x-ms-client-request-id" : "ac6b49af-0a37-4b72-bef3-f403a00988e9"
>>>>>>> a55d5dd9
    },
    "Exception" : null
  }, {
    "Method" : "GET",
<<<<<<< HEAD
    "Uri" : "https://jaschrepragrs.blob.core.windows.net?prefix=jtcsetmetadataacillegal&comp=list",
    "Headers" : {
      "x-ms-version" : "2019-02-02",
      "User-Agent" : "azsdk-java-azure-storage-blob/12.0.0-preview.3 1.8.0_221; Windows 10 10.0",
      "x-ms-client-request-id" : "15c0e58a-1c18-44c9-af93-76763db631ab"
=======
    "Uri" : "https://azstoragesdkaccount.blob.core.windows.net?prefix=jtcsetmetadataacillegal&comp=list",
    "Headers" : {
      "x-ms-version" : "2019-02-02",
      "User-Agent" : "azsdk-java-azure-storage-blob/12.0.0-preview.3 1.8.0_212; Windows 10 10.0",
      "x-ms-client-request-id" : "5830cd58-3196-4204-9b18-dbf9995a52f4"
>>>>>>> a55d5dd9
    },
    "Response" : {
      "Transfer-Encoding" : "chunked",
      "x-ms-version" : "2019-02-02",
      "Server" : "Windows-Azure-Blob/1.0 Microsoft-HTTPAPI/2.0",
      "retry-after" : "0",
      "StatusCode" : "200",
<<<<<<< HEAD
      "x-ms-request-id" : "20488d87-901e-000b-633b-64f8df000000",
      "Body" : "﻿<?xml version=\"1.0\" encoding=\"utf-8\"?><EnumerationResults ServiceEndpoint=\"https://jaschrepragrs.blob.core.windows.net/\"><Prefix>jtcsetmetadataacillegal</Prefix><Containers><Container><Name>jtcsetmetadataacillegal0047608a228ff7b2c24931b</Name><Properties><Last-Modified>Thu, 05 Sep 2019 22:45:29 GMT</Last-Modified><Etag>\"0x8D73252C0AE87AF\"</Etag><LeaseStatus>unlocked</LeaseStatus><LeaseState>available</LeaseState><DefaultEncryptionScope>$account-encryption-key</DefaultEncryptionScope><DenyEncryptionScopeOverride>false</DenyEncryptionScopeOverride><HasImmutabilityPolicy>false</HasImmutabilityPolicy><HasLegalHold>false</HasLegalHold></Properties></Container></Containers><NextMarker /></EnumerationResults>",
      "Date" : "Thu, 05 Sep 2019 22:45:29 GMT",
      "x-ms-client-request-id" : "15c0e58a-1c18-44c9-af93-76763db631ab",
=======
      "x-ms-request-id" : "ec636ed5-001e-001f-14e6-64eb66000000",
      "Body" : "﻿<?xml version=\"1.0\" encoding=\"utf-8\"?><EnumerationResults ServiceEndpoint=\"https://azstoragesdkaccount.blob.core.windows.net/\"><Prefix>jtcsetmetadataacillegal</Prefix><Containers><Container><Name>jtcsetmetadataacillegal0104591dc7bfd454e04bfc8</Name><Properties><Last-Modified>Fri, 06 Sep 2019 19:05:14 GMT</Last-Modified><Etag>\"0x8D732FD25FFAD77\"</Etag><LeaseStatus>unlocked</LeaseStatus><LeaseState>available</LeaseState><DefaultEncryptionScope>$account-encryption-key</DefaultEncryptionScope><DenyEncryptionScopeOverride>false</DenyEncryptionScopeOverride><HasImmutabilityPolicy>false</HasImmutabilityPolicy><HasLegalHold>false</HasLegalHold></Properties></Container></Containers><NextMarker /></EnumerationResults>",
      "Date" : "Fri, 06 Sep 2019 19:05:14 GMT",
      "x-ms-client-request-id" : "5830cd58-3196-4204-9b18-dbf9995a52f4",
>>>>>>> a55d5dd9
      "Content-Type" : "application/xml"
    },
    "Exception" : null
  }, {
    "Method" : "DELETE",
<<<<<<< HEAD
    "Uri" : "https://jaschrepragrs.blob.core.windows.net/jtcsetmetadataacillegal0047608a228ff7b2c24931b?restype=container",
    "Headers" : {
      "x-ms-version" : "2019-02-02",
      "User-Agent" : "azsdk-java-azure-storage-blob/12.0.0-preview.3 1.8.0_221; Windows 10 10.0",
      "x-ms-client-request-id" : "7e08ec40-bc3d-435c-a29b-783cfc6e8474"
=======
    "Uri" : "https://azstoragesdkaccount.blob.core.windows.net/jtcsetmetadataacillegal0104591dc7bfd454e04bfc8?restype=container",
    "Headers" : {
      "x-ms-version" : "2019-02-02",
      "User-Agent" : "azsdk-java-azure-storage-blob/12.0.0-preview.3 1.8.0_212; Windows 10 10.0",
      "x-ms-client-request-id" : "dd5fae26-0470-49fd-80ab-5222f6f73b02"
>>>>>>> a55d5dd9
    },
    "Response" : {
      "x-ms-version" : "2019-02-02",
      "Server" : "Windows-Azure-Blob/1.0 Microsoft-HTTPAPI/2.0",
      "retry-after" : "0",
      "Content-Length" : "0",
      "StatusCode" : "202",
<<<<<<< HEAD
      "x-ms-request-id" : "20488d95-901e-000b-713b-64f8df000000",
      "Date" : "Thu, 05 Sep 2019 22:45:29 GMT",
      "x-ms-client-request-id" : "7e08ec40-bc3d-435c-a29b-783cfc6e8474"
    },
    "Exception" : null
  } ],
  "variables" : [ "jtcsetmetadataacillegal0047608a228ff7b2c24931b" ]
=======
      "x-ms-request-id" : "ec636eea-001e-001f-26e6-64eb66000000",
      "Date" : "Fri, 06 Sep 2019 19:05:14 GMT",
      "x-ms-client-request-id" : "dd5fae26-0470-49fd-80ab-5222f6f73b02"
    },
    "Exception" : null
  } ],
  "variables" : [ "jtcsetmetadataacillegal0104591dc7bfd454e04bfc8" ]
>>>>>>> a55d5dd9
}<|MERGE_RESOLUTION|>--- conflicted
+++ resolved
@@ -1,59 +1,32 @@
 {
   "networkCallRecords" : [ {
     "Method" : "PUT",
-<<<<<<< HEAD
-    "Uri" : "https://jaschrepragrs.blob.core.windows.net/jtcsetmetadataacillegal0047608a228ff7b2c24931b?restype=container",
+    "Uri" : "https://jaschrepragrs.blob.core.windows.net/jtcsetmetadataacillegal089153b43bb18cde5547b2b?restype=container",
     "Headers" : {
       "x-ms-version" : "2019-02-02",
       "User-Agent" : "azsdk-java-azure-storage-blob/12.0.0-preview.3 1.8.0_221; Windows 10 10.0",
-      "x-ms-client-request-id" : "1a8e1eb3-36e6-46f2-ad0f-8c077d6cde48"
-=======
-    "Uri" : "https://azstoragesdkaccount.blob.core.windows.net/jtcsetmetadataacillegal0104591dc7bfd454e04bfc8?restype=container",
-    "Headers" : {
-      "x-ms-version" : "2019-02-02",
-      "User-Agent" : "azsdk-java-azure-storage-blob/12.0.0-preview.3 1.8.0_212; Windows 10 10.0",
-      "x-ms-client-request-id" : "ac6b49af-0a37-4b72-bef3-f403a00988e9"
->>>>>>> a55d5dd9
+      "x-ms-client-request-id" : "a3c99ceb-1999-48f1-9318-3654f94adf36"
     },
     "Response" : {
       "x-ms-version" : "2019-02-02",
       "Server" : "Windows-Azure-Blob/1.0 Microsoft-HTTPAPI/2.0",
-<<<<<<< HEAD
-      "ETag" : "\"0x8D73252C0AE87AF\"",
-      "Last-Modified" : "Thu, 05 Sep 2019 22:45:29 GMT",
+      "ETag" : "\"0x8D735604ABF2AAD\"",
+      "Last-Modified" : "Mon, 09 Sep 2019 19:59:58 GMT",
       "retry-after" : "0",
       "Content-Length" : "0",
       "StatusCode" : "201",
-      "x-ms-request-id" : "20488d76-901e-000b-543b-64f8df000000",
-      "Date" : "Thu, 05 Sep 2019 22:45:29 GMT",
-      "x-ms-client-request-id" : "1a8e1eb3-36e6-46f2-ad0f-8c077d6cde48"
-=======
-      "ETag" : "\"0x8D732FD25FFAD77\"",
-      "Last-Modified" : "Fri, 06 Sep 2019 19:05:14 GMT",
-      "retry-after" : "0",
-      "Content-Length" : "0",
-      "StatusCode" : "201",
-      "x-ms-request-id" : "ec636eb2-001e-001f-74e6-64eb66000000",
-      "Date" : "Fri, 06 Sep 2019 19:05:13 GMT",
-      "x-ms-client-request-id" : "ac6b49af-0a37-4b72-bef3-f403a00988e9"
->>>>>>> a55d5dd9
+      "x-ms-request-id" : "077ff465-801e-001f-4149-673bbb000000",
+      "Date" : "Mon, 09 Sep 2019 19:59:57 GMT",
+      "x-ms-client-request-id" : "a3c99ceb-1999-48f1-9318-3654f94adf36"
     },
     "Exception" : null
   }, {
     "Method" : "GET",
-<<<<<<< HEAD
     "Uri" : "https://jaschrepragrs.blob.core.windows.net?prefix=jtcsetmetadataacillegal&comp=list",
     "Headers" : {
       "x-ms-version" : "2019-02-02",
       "User-Agent" : "azsdk-java-azure-storage-blob/12.0.0-preview.3 1.8.0_221; Windows 10 10.0",
-      "x-ms-client-request-id" : "15c0e58a-1c18-44c9-af93-76763db631ab"
-=======
-    "Uri" : "https://azstoragesdkaccount.blob.core.windows.net?prefix=jtcsetmetadataacillegal&comp=list",
-    "Headers" : {
-      "x-ms-version" : "2019-02-02",
-      "User-Agent" : "azsdk-java-azure-storage-blob/12.0.0-preview.3 1.8.0_212; Windows 10 10.0",
-      "x-ms-client-request-id" : "5830cd58-3196-4204-9b18-dbf9995a52f4"
->>>>>>> a55d5dd9
+      "x-ms-client-request-id" : "20b8deff-08e5-4614-be86-bf36c9d7d262"
     },
     "Response" : {
       "Transfer-Encoding" : "chunked",
@@ -61,35 +34,20 @@
       "Server" : "Windows-Azure-Blob/1.0 Microsoft-HTTPAPI/2.0",
       "retry-after" : "0",
       "StatusCode" : "200",
-<<<<<<< HEAD
-      "x-ms-request-id" : "20488d87-901e-000b-633b-64f8df000000",
-      "Body" : "﻿<?xml version=\"1.0\" encoding=\"utf-8\"?><EnumerationResults ServiceEndpoint=\"https://jaschrepragrs.blob.core.windows.net/\"><Prefix>jtcsetmetadataacillegal</Prefix><Containers><Container><Name>jtcsetmetadataacillegal0047608a228ff7b2c24931b</Name><Properties><Last-Modified>Thu, 05 Sep 2019 22:45:29 GMT</Last-Modified><Etag>\"0x8D73252C0AE87AF\"</Etag><LeaseStatus>unlocked</LeaseStatus><LeaseState>available</LeaseState><DefaultEncryptionScope>$account-encryption-key</DefaultEncryptionScope><DenyEncryptionScopeOverride>false</DenyEncryptionScopeOverride><HasImmutabilityPolicy>false</HasImmutabilityPolicy><HasLegalHold>false</HasLegalHold></Properties></Container></Containers><NextMarker /></EnumerationResults>",
-      "Date" : "Thu, 05 Sep 2019 22:45:29 GMT",
-      "x-ms-client-request-id" : "15c0e58a-1c18-44c9-af93-76763db631ab",
-=======
-      "x-ms-request-id" : "ec636ed5-001e-001f-14e6-64eb66000000",
-      "Body" : "﻿<?xml version=\"1.0\" encoding=\"utf-8\"?><EnumerationResults ServiceEndpoint=\"https://azstoragesdkaccount.blob.core.windows.net/\"><Prefix>jtcsetmetadataacillegal</Prefix><Containers><Container><Name>jtcsetmetadataacillegal0104591dc7bfd454e04bfc8</Name><Properties><Last-Modified>Fri, 06 Sep 2019 19:05:14 GMT</Last-Modified><Etag>\"0x8D732FD25FFAD77\"</Etag><LeaseStatus>unlocked</LeaseStatus><LeaseState>available</LeaseState><DefaultEncryptionScope>$account-encryption-key</DefaultEncryptionScope><DenyEncryptionScopeOverride>false</DenyEncryptionScopeOverride><HasImmutabilityPolicy>false</HasImmutabilityPolicy><HasLegalHold>false</HasLegalHold></Properties></Container></Containers><NextMarker /></EnumerationResults>",
-      "Date" : "Fri, 06 Sep 2019 19:05:14 GMT",
-      "x-ms-client-request-id" : "5830cd58-3196-4204-9b18-dbf9995a52f4",
->>>>>>> a55d5dd9
+      "x-ms-request-id" : "077ff471-801e-001f-4c49-673bbb000000",
+      "Body" : "﻿<?xml version=\"1.0\" encoding=\"utf-8\"?><EnumerationResults ServiceEndpoint=\"https://jaschrepragrs.blob.core.windows.net/\"><Prefix>jtcsetmetadataacillegal</Prefix><Containers><Container><Name>jtcsetmetadataacillegal089153b43bb18cde5547b2b</Name><Properties><Last-Modified>Mon, 09 Sep 2019 19:59:58 GMT</Last-Modified><Etag>\"0x8D735604ABF2AAD\"</Etag><LeaseStatus>unlocked</LeaseStatus><LeaseState>available</LeaseState><DefaultEncryptionScope>$account-encryption-key</DefaultEncryptionScope><DenyEncryptionScopeOverride>false</DenyEncryptionScopeOverride><HasImmutabilityPolicy>false</HasImmutabilityPolicy><HasLegalHold>false</HasLegalHold></Properties></Container></Containers><NextMarker /></EnumerationResults>",
+      "Date" : "Mon, 09 Sep 2019 19:59:57 GMT",
+      "x-ms-client-request-id" : "20b8deff-08e5-4614-be86-bf36c9d7d262",
       "Content-Type" : "application/xml"
     },
     "Exception" : null
   }, {
     "Method" : "DELETE",
-<<<<<<< HEAD
-    "Uri" : "https://jaschrepragrs.blob.core.windows.net/jtcsetmetadataacillegal0047608a228ff7b2c24931b?restype=container",
+    "Uri" : "https://jaschrepragrs.blob.core.windows.net/jtcsetmetadataacillegal089153b43bb18cde5547b2b?restype=container",
     "Headers" : {
       "x-ms-version" : "2019-02-02",
       "User-Agent" : "azsdk-java-azure-storage-blob/12.0.0-preview.3 1.8.0_221; Windows 10 10.0",
-      "x-ms-client-request-id" : "7e08ec40-bc3d-435c-a29b-783cfc6e8474"
-=======
-    "Uri" : "https://azstoragesdkaccount.blob.core.windows.net/jtcsetmetadataacillegal0104591dc7bfd454e04bfc8?restype=container",
-    "Headers" : {
-      "x-ms-version" : "2019-02-02",
-      "User-Agent" : "azsdk-java-azure-storage-blob/12.0.0-preview.3 1.8.0_212; Windows 10 10.0",
-      "x-ms-client-request-id" : "dd5fae26-0470-49fd-80ab-5222f6f73b02"
->>>>>>> a55d5dd9
+      "x-ms-client-request-id" : "8474c1d1-0fea-4af3-b270-7f602c5f0b63"
     },
     "Response" : {
       "x-ms-version" : "2019-02-02",
@@ -97,21 +55,11 @@
       "retry-after" : "0",
       "Content-Length" : "0",
       "StatusCode" : "202",
-<<<<<<< HEAD
-      "x-ms-request-id" : "20488d95-901e-000b-713b-64f8df000000",
-      "Date" : "Thu, 05 Sep 2019 22:45:29 GMT",
-      "x-ms-client-request-id" : "7e08ec40-bc3d-435c-a29b-783cfc6e8474"
+      "x-ms-request-id" : "077ff47e-801e-001f-5949-673bbb000000",
+      "Date" : "Mon, 09 Sep 2019 19:59:57 GMT",
+      "x-ms-client-request-id" : "8474c1d1-0fea-4af3-b270-7f602c5f0b63"
     },
     "Exception" : null
   } ],
-  "variables" : [ "jtcsetmetadataacillegal0047608a228ff7b2c24931b" ]
-=======
-      "x-ms-request-id" : "ec636eea-001e-001f-26e6-64eb66000000",
-      "Date" : "Fri, 06 Sep 2019 19:05:14 GMT",
-      "x-ms-client-request-id" : "dd5fae26-0470-49fd-80ab-5222f6f73b02"
-    },
-    "Exception" : null
-  } ],
-  "variables" : [ "jtcsetmetadataacillegal0104591dc7bfd454e04bfc8" ]
->>>>>>> a55d5dd9
+  "variables" : [ "jtcsetmetadataacillegal089153b43bb18cde5547b2b" ]
 }