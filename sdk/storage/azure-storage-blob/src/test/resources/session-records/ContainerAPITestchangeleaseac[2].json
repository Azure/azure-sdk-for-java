{
  "networkCallRecords" : [ {
    "Method" : "PUT",
<<<<<<< HEAD
    "Uri" : "https://jaschrepragrs.blob.core.windows.net/jtcchangeleaseac0containerapitestchangeleaseacc1112804353e?restype=container",
    "Headers" : {
      "x-ms-version" : "2019-02-02",
      "User-Agent" : "azsdk-java-azure-storage-blob/12.0.0-preview.3 1.8.0_221; Windows 10 10.0",
      "x-ms-client-request-id" : "f50c1606-b696-436c-afd8-b6a20698727f"
=======
    "Uri" : "https://azstoragesdkaccount.blob.core.windows.net/jtcchangeleaseac0containerapitestchangeleaseac5be5217291a4?restype=container",
    "Headers" : {
      "x-ms-version" : "2019-02-02",
      "User-Agent" : "azsdk-java-azure-storage-blob/12.0.0-preview.3 1.8.0_212; Windows 10 10.0",
      "x-ms-client-request-id" : "23069814-1046-4c2e-8241-270b7030ea5f"
>>>>>>> a55d5dd9
    },
    "Response" : {
      "x-ms-version" : "2019-02-02",
      "Server" : "Windows-Azure-Blob/1.0 Microsoft-HTTPAPI/2.0",
<<<<<<< HEAD
      "ETag" : "\"0x8D732534E2ED38D\"",
      "Last-Modified" : "Thu, 05 Sep 2019 22:49:27 GMT",
      "retry-after" : "0",
      "Content-Length" : "0",
      "StatusCode" : "201",
      "x-ms-request-id" : "827d34cb-601e-001e-173c-643a46000000",
      "Date" : "Thu, 05 Sep 2019 22:49:26 GMT",
      "x-ms-client-request-id" : "f50c1606-b696-436c-afd8-b6a20698727f"
=======
      "ETag" : "\"0x8D732FDA7237B61\"",
      "Last-Modified" : "Fri, 06 Sep 2019 19:08:50 GMT",
      "retry-after" : "0",
      "Content-Length" : "0",
      "StatusCode" : "201",
      "x-ms-request-id" : "ec65b46d-001e-001f-0ae6-64eb66000000",
      "Date" : "Fri, 06 Sep 2019 19:08:50 GMT",
      "x-ms-client-request-id" : "23069814-1046-4c2e-8241-270b7030ea5f"
>>>>>>> a55d5dd9
    },
    "Exception" : null
  }, {
    "Method" : "PUT",
<<<<<<< HEAD
    "Uri" : "https://jaschrepragrs.blob.core.windows.net/jtcchangeleaseac0containerapitestchangeleaseacc1112804353e?comp=lease&restype=container",
    "Headers" : {
      "x-ms-version" : "2019-02-02",
      "User-Agent" : "azsdk-java-azure-storage-blob/12.0.0-preview.3 1.8.0_221; Windows 10 10.0",
      "x-ms-client-request-id" : "92f72f2b-6f8e-4805-9ebe-0f35c013ff0e"
=======
    "Uri" : "https://azstoragesdkaccount.blob.core.windows.net/jtcchangeleaseac0containerapitestchangeleaseac5be5217291a4?comp=lease&restype=container",
    "Headers" : {
      "x-ms-version" : "2019-02-02",
      "User-Agent" : "azsdk-java-azure-storage-blob/12.0.0-preview.3 1.8.0_212; Windows 10 10.0",
      "x-ms-client-request-id" : "d79d579d-efd7-4db4-b425-7d2aaf738164"
>>>>>>> a55d5dd9
    },
    "Response" : {
      "x-ms-version" : "2019-02-02",
      "Server" : "Windows-Azure-Blob/1.0 Microsoft-HTTPAPI/2.0",
<<<<<<< HEAD
      "ETag" : "\"0x8D732534E2ED38D\"",
      "x-ms-lease-id" : "5e7e9369-eff9-4ac1-9932-ff77fd2fc0bf",
      "Last-Modified" : "Thu, 05 Sep 2019 22:49:27 GMT",
      "retry-after" : "0",
      "Content-Length" : "0",
      "StatusCode" : "201",
      "x-ms-request-id" : "827d34d3-601e-001e-1e3c-643a46000000",
      "Date" : "Thu, 05 Sep 2019 22:49:27 GMT",
      "x-ms-client-request-id" : "92f72f2b-6f8e-4805-9ebe-0f35c013ff0e"
=======
      "ETag" : "\"0x8D732FDA7237B61\"",
      "x-ms-lease-id" : "bcf05c07-8462-47cd-9c37-3f535514c47c",
      "Last-Modified" : "Fri, 06 Sep 2019 19:08:50 GMT",
      "retry-after" : "0",
      "Content-Length" : "0",
      "StatusCode" : "201",
      "x-ms-request-id" : "ec65b488-001e-001f-20e6-64eb66000000",
      "Date" : "Fri, 06 Sep 2019 19:08:50 GMT",
      "x-ms-client-request-id" : "d79d579d-efd7-4db4-b425-7d2aaf738164"
>>>>>>> a55d5dd9
    },
    "Exception" : null
  }, {
    "Method" : "PUT",
<<<<<<< HEAD
    "Uri" : "https://jaschrepragrs.blob.core.windows.net/jtcchangeleaseac0containerapitestchangeleaseacc1112804353e?comp=lease&restype=container",
    "Headers" : {
      "x-ms-version" : "2019-02-02",
      "User-Agent" : "azsdk-java-azure-storage-blob/12.0.0-preview.3 1.8.0_221; Windows 10 10.0",
      "x-ms-client-request-id" : "27f72693-a3c1-49ea-98de-7a61d242a70c"
=======
    "Uri" : "https://azstoragesdkaccount.blob.core.windows.net/jtcchangeleaseac0containerapitestchangeleaseac5be5217291a4?comp=lease&restype=container",
    "Headers" : {
      "x-ms-version" : "2019-02-02",
      "User-Agent" : "azsdk-java-azure-storage-blob/12.0.0-preview.3 1.8.0_212; Windows 10 10.0",
      "x-ms-client-request-id" : "1b067382-5028-46c8-9ca6-663a0a913099"
>>>>>>> a55d5dd9
    },
    "Response" : {
      "x-ms-version" : "2019-02-02",
      "Server" : "Windows-Azure-Blob/1.0 Microsoft-HTTPAPI/2.0",
<<<<<<< HEAD
      "ETag" : "\"0x8D732534E2ED38D\"",
      "x-ms-lease-id" : "d43dc40c-1212-46c7-8809-5c86f5a7a269",
      "Last-Modified" : "Thu, 05 Sep 2019 22:49:27 GMT",
      "retry-after" : "0",
      "Content-Length" : "0",
      "StatusCode" : "200",
      "x-ms-request-id" : "827d34fe-601e-001e-443c-643a46000000",
      "Date" : "Thu, 05 Sep 2019 22:49:27 GMT",
      "x-ms-client-request-id" : "27f72693-a3c1-49ea-98de-7a61d242a70c"
=======
      "ETag" : "\"0x8D732FDA7237B61\"",
      "x-ms-lease-id" : "11aa8b32-ee94-4fdd-ab53-5c6e7c7e9d40",
      "Last-Modified" : "Fri, 06 Sep 2019 19:08:50 GMT",
      "retry-after" : "0",
      "Content-Length" : "0",
      "StatusCode" : "200",
      "x-ms-request-id" : "ec65b49a-001e-001f-30e6-64eb66000000",
      "Date" : "Fri, 06 Sep 2019 19:08:50 GMT",
      "x-ms-client-request-id" : "1b067382-5028-46c8-9ca6-663a0a913099"
>>>>>>> a55d5dd9
    },
    "Exception" : null
  }, {
    "Method" : "GET",
<<<<<<< HEAD
    "Uri" : "https://jaschrepragrs.blob.core.windows.net?prefix=jtcchangeleaseac&comp=list",
    "Headers" : {
      "x-ms-version" : "2019-02-02",
      "User-Agent" : "azsdk-java-azure-storage-blob/12.0.0-preview.3 1.8.0_221; Windows 10 10.0",
      "x-ms-client-request-id" : "fc1f6888-aeac-4aab-ab39-c034d11066db"
=======
    "Uri" : "https://azstoragesdkaccount.blob.core.windows.net?prefix=jtcchangeleaseac&comp=list",
    "Headers" : {
      "x-ms-version" : "2019-02-02",
      "User-Agent" : "azsdk-java-azure-storage-blob/12.0.0-preview.3 1.8.0_212; Windows 10 10.0",
      "x-ms-client-request-id" : "bd461977-7877-4d16-8c98-067ecc38446e"
>>>>>>> a55d5dd9
    },
    "Response" : {
      "Transfer-Encoding" : "chunked",
      "x-ms-version" : "2019-02-02",
      "Server" : "Windows-Azure-Blob/1.0 Microsoft-HTTPAPI/2.0",
      "retry-after" : "0",
      "StatusCode" : "200",
<<<<<<< HEAD
      "x-ms-request-id" : "827d350a-601e-001e-4f3c-643a46000000",
      "Body" : "﻿<?xml version=\"1.0\" encoding=\"utf-8\"?><EnumerationResults ServiceEndpoint=\"https://jaschrepragrs.blob.core.windows.net/\"><Prefix>jtcchangeleaseac</Prefix><Containers><Container><Name>jtcchangeleaseac0containerapitestchangeleaseacc1112804353e</Name><Properties><Last-Modified>Thu, 05 Sep 2019 22:49:27 GMT</Last-Modified><Etag>\"0x8D732534E2ED38D\"</Etag><LeaseStatus>locked</LeaseStatus><LeaseState>leased</LeaseState><LeaseDuration>infinite</LeaseDuration><DefaultEncryptionScope>$account-encryption-key</DefaultEncryptionScope><DenyEncryptionScopeOverride>false</DenyEncryptionScopeOverride><HasImmutabilityPolicy>false</HasImmutabilityPolicy><HasLegalHold>false</HasLegalHold></Properties></Container></Containers><NextMarker /></EnumerationResults>",
      "Date" : "Thu, 05 Sep 2019 22:49:27 GMT",
      "x-ms-client-request-id" : "fc1f6888-aeac-4aab-ab39-c034d11066db",
=======
      "x-ms-request-id" : "ec65b4b0-001e-001f-41e6-64eb66000000",
      "Body" : "﻿<?xml version=\"1.0\" encoding=\"utf-8\"?><EnumerationResults ServiceEndpoint=\"https://azstoragesdkaccount.blob.core.windows.net/\"><Prefix>jtcchangeleaseac</Prefix><Containers><Container><Name>jtcchangeleaseac0containerapitestchangeleaseac5be5217291a4</Name><Properties><Last-Modified>Fri, 06 Sep 2019 19:08:50 GMT</Last-Modified><Etag>\"0x8D732FDA7237B61\"</Etag><LeaseStatus>locked</LeaseStatus><LeaseState>leased</LeaseState><LeaseDuration>infinite</LeaseDuration><DefaultEncryptionScope>$account-encryption-key</DefaultEncryptionScope><DenyEncryptionScopeOverride>false</DenyEncryptionScopeOverride><HasImmutabilityPolicy>false</HasImmutabilityPolicy><HasLegalHold>false</HasLegalHold></Properties></Container></Containers><NextMarker /></EnumerationResults>",
      "Date" : "Fri, 06 Sep 2019 19:08:50 GMT",
      "x-ms-client-request-id" : "bd461977-7877-4d16-8c98-067ecc38446e",
>>>>>>> a55d5dd9
      "Content-Type" : "application/xml"
    },
    "Exception" : null
  }, {
    "Method" : "PUT",
<<<<<<< HEAD
    "Uri" : "https://jaschrepragrs.blob.core.windows.net/jtcchangeleaseac0containerapitestchangeleaseacc1112804353e?comp=lease&restype=container",
    "Headers" : {
      "x-ms-version" : "2019-02-02",
      "User-Agent" : "azsdk-java-azure-storage-blob/12.0.0-preview.3 1.8.0_221; Windows 10 10.0",
      "x-ms-client-request-id" : "4f7495f0-dc6c-4452-95a5-eeb382b506d5"
=======
    "Uri" : "https://azstoragesdkaccount.blob.core.windows.net/jtcchangeleaseac0containerapitestchangeleaseac5be5217291a4?comp=lease&restype=container",
    "Headers" : {
      "x-ms-version" : "2019-02-02",
      "User-Agent" : "azsdk-java-azure-storage-blob/12.0.0-preview.3 1.8.0_212; Windows 10 10.0",
      "x-ms-client-request-id" : "fe576f32-241b-4601-bbc2-c733cfc64cc1"
>>>>>>> a55d5dd9
    },
    "Response" : {
      "x-ms-version" : "2019-02-02",
      "Server" : "Windows-Azure-Blob/1.0 Microsoft-HTTPAPI/2.0",
<<<<<<< HEAD
      "ETag" : "\"0x8D732534E2ED38D\"",
      "x-ms-lease-time" : "0",
      "Last-Modified" : "Thu, 05 Sep 2019 22:49:27 GMT",
      "retry-after" : "0",
      "Content-Length" : "0",
      "StatusCode" : "202",
      "x-ms-request-id" : "827d3515-601e-001e-5a3c-643a46000000",
      "Date" : "Thu, 05 Sep 2019 22:49:27 GMT",
      "x-ms-client-request-id" : "4f7495f0-dc6c-4452-95a5-eeb382b506d5"
=======
      "ETag" : "\"0x8D732FDA7237B61\"",
      "x-ms-lease-time" : "0",
      "Last-Modified" : "Fri, 06 Sep 2019 19:08:50 GMT",
      "retry-after" : "0",
      "Content-Length" : "0",
      "StatusCode" : "202",
      "x-ms-request-id" : "ec65b4d1-001e-001f-5ee6-64eb66000000",
      "Date" : "Fri, 06 Sep 2019 19:08:50 GMT",
      "x-ms-client-request-id" : "fe576f32-241b-4601-bbc2-c733cfc64cc1"
>>>>>>> a55d5dd9
    },
    "Exception" : null
  }, {
    "Method" : "DELETE",
<<<<<<< HEAD
    "Uri" : "https://jaschrepragrs.blob.core.windows.net/jtcchangeleaseac0containerapitestchangeleaseacc1112804353e?restype=container",
    "Headers" : {
      "x-ms-version" : "2019-02-02",
      "User-Agent" : "azsdk-java-azure-storage-blob/12.0.0-preview.3 1.8.0_221; Windows 10 10.0",
      "x-ms-client-request-id" : "bdd961fc-621e-46e2-8b4b-bad6b4f7a4b8"
=======
    "Uri" : "https://azstoragesdkaccount.blob.core.windows.net/jtcchangeleaseac0containerapitestchangeleaseac5be5217291a4?restype=container",
    "Headers" : {
      "x-ms-version" : "2019-02-02",
      "User-Agent" : "azsdk-java-azure-storage-blob/12.0.0-preview.3 1.8.0_212; Windows 10 10.0",
      "x-ms-client-request-id" : "ab3bb577-a34c-40c9-bf03-3026a541c74f"
>>>>>>> a55d5dd9
    },
    "Response" : {
      "x-ms-version" : "2019-02-02",
      "Server" : "Windows-Azure-Blob/1.0 Microsoft-HTTPAPI/2.0",
      "retry-after" : "0",
      "Content-Length" : "0",
      "StatusCode" : "202",
<<<<<<< HEAD
      "x-ms-request-id" : "827d3527-601e-001e-6a3c-643a46000000",
      "Date" : "Thu, 05 Sep 2019 22:49:27 GMT",
      "x-ms-client-request-id" : "bdd961fc-621e-46e2-8b4b-bad6b4f7a4b8"
    },
    "Exception" : null
  } ],
  "variables" : [ "jtcchangeleaseac0containerapitestchangeleaseacc1112804353e", "d43dc40c-1212-46c7-8809-5c86f5a7a269" ]
=======
      "x-ms-request-id" : "ec65b4ec-001e-001f-74e6-64eb66000000",
      "Date" : "Fri, 06 Sep 2019 19:08:50 GMT",
      "x-ms-client-request-id" : "ab3bb577-a34c-40c9-bf03-3026a541c74f"
    },
    "Exception" : null
  } ],
  "variables" : [ "jtcchangeleaseac0containerapitestchangeleaseac5be5217291a4", "11aa8b32-ee94-4fdd-ab53-5c6e7c7e9d40" ]
>>>>>>> a55d5dd9
}<|MERGE_RESOLUTION|>--- conflicted
+++ resolved
@@ -1,143 +1,76 @@
 {
   "networkCallRecords" : [ {
     "Method" : "PUT",
-<<<<<<< HEAD
-    "Uri" : "https://jaschrepragrs.blob.core.windows.net/jtcchangeleaseac0containerapitestchangeleaseacc1112804353e?restype=container",
+    "Uri" : "https://jaschrepragrs.blob.core.windows.net/jtcchangeleaseac0containerapitestchangeleaseacf4f230784863?restype=container",
     "Headers" : {
       "x-ms-version" : "2019-02-02",
       "User-Agent" : "azsdk-java-azure-storage-blob/12.0.0-preview.3 1.8.0_221; Windows 10 10.0",
-      "x-ms-client-request-id" : "f50c1606-b696-436c-afd8-b6a20698727f"
-=======
-    "Uri" : "https://azstoragesdkaccount.blob.core.windows.net/jtcchangeleaseac0containerapitestchangeleaseac5be5217291a4?restype=container",
-    "Headers" : {
-      "x-ms-version" : "2019-02-02",
-      "User-Agent" : "azsdk-java-azure-storage-blob/12.0.0-preview.3 1.8.0_212; Windows 10 10.0",
-      "x-ms-client-request-id" : "23069814-1046-4c2e-8241-270b7030ea5f"
->>>>>>> a55d5dd9
+      "x-ms-client-request-id" : "d4893a0c-0f94-4f73-a3bd-7f70de696ed2"
     },
     "Response" : {
       "x-ms-version" : "2019-02-02",
       "Server" : "Windows-Azure-Blob/1.0 Microsoft-HTTPAPI/2.0",
-<<<<<<< HEAD
-      "ETag" : "\"0x8D732534E2ED38D\"",
-      "Last-Modified" : "Thu, 05 Sep 2019 22:49:27 GMT",
+      "ETag" : "\"0x8D73560D8A4D3ED\"",
+      "Last-Modified" : "Mon, 09 Sep 2019 20:03:56 GMT",
       "retry-after" : "0",
       "Content-Length" : "0",
       "StatusCode" : "201",
-      "x-ms-request-id" : "827d34cb-601e-001e-173c-643a46000000",
-      "Date" : "Thu, 05 Sep 2019 22:49:26 GMT",
-      "x-ms-client-request-id" : "f50c1606-b696-436c-afd8-b6a20698727f"
-=======
-      "ETag" : "\"0x8D732FDA7237B61\"",
-      "Last-Modified" : "Fri, 06 Sep 2019 19:08:50 GMT",
-      "retry-after" : "0",
-      "Content-Length" : "0",
-      "StatusCode" : "201",
-      "x-ms-request-id" : "ec65b46d-001e-001f-0ae6-64eb66000000",
-      "Date" : "Fri, 06 Sep 2019 19:08:50 GMT",
-      "x-ms-client-request-id" : "23069814-1046-4c2e-8241-270b7030ea5f"
->>>>>>> a55d5dd9
+      "x-ms-request-id" : "c5ca0fde-301e-0042-3c49-67cbbf000000",
+      "Date" : "Mon, 09 Sep 2019 20:03:55 GMT",
+      "x-ms-client-request-id" : "d4893a0c-0f94-4f73-a3bd-7f70de696ed2"
     },
     "Exception" : null
   }, {
     "Method" : "PUT",
-<<<<<<< HEAD
-    "Uri" : "https://jaschrepragrs.blob.core.windows.net/jtcchangeleaseac0containerapitestchangeleaseacc1112804353e?comp=lease&restype=container",
+    "Uri" : "https://jaschrepragrs.blob.core.windows.net/jtcchangeleaseac0containerapitestchangeleaseacf4f230784863?comp=lease&restype=container",
     "Headers" : {
       "x-ms-version" : "2019-02-02",
       "User-Agent" : "azsdk-java-azure-storage-blob/12.0.0-preview.3 1.8.0_221; Windows 10 10.0",
-      "x-ms-client-request-id" : "92f72f2b-6f8e-4805-9ebe-0f35c013ff0e"
-=======
-    "Uri" : "https://azstoragesdkaccount.blob.core.windows.net/jtcchangeleaseac0containerapitestchangeleaseac5be5217291a4?comp=lease&restype=container",
-    "Headers" : {
-      "x-ms-version" : "2019-02-02",
-      "User-Agent" : "azsdk-java-azure-storage-blob/12.0.0-preview.3 1.8.0_212; Windows 10 10.0",
-      "x-ms-client-request-id" : "d79d579d-efd7-4db4-b425-7d2aaf738164"
->>>>>>> a55d5dd9
+      "x-ms-client-request-id" : "39775421-59d2-41d3-9b9e-d841fb31ef62"
     },
     "Response" : {
       "x-ms-version" : "2019-02-02",
       "Server" : "Windows-Azure-Blob/1.0 Microsoft-HTTPAPI/2.0",
-<<<<<<< HEAD
-      "ETag" : "\"0x8D732534E2ED38D\"",
-      "x-ms-lease-id" : "5e7e9369-eff9-4ac1-9932-ff77fd2fc0bf",
-      "Last-Modified" : "Thu, 05 Sep 2019 22:49:27 GMT",
+      "ETag" : "\"0x8D73560D8A4D3ED\"",
+      "x-ms-lease-id" : "5c471775-51f3-43d2-9070-3e645e02a7d2",
+      "Last-Modified" : "Mon, 09 Sep 2019 20:03:56 GMT",
       "retry-after" : "0",
       "Content-Length" : "0",
       "StatusCode" : "201",
-      "x-ms-request-id" : "827d34d3-601e-001e-1e3c-643a46000000",
-      "Date" : "Thu, 05 Sep 2019 22:49:27 GMT",
-      "x-ms-client-request-id" : "92f72f2b-6f8e-4805-9ebe-0f35c013ff0e"
-=======
-      "ETag" : "\"0x8D732FDA7237B61\"",
-      "x-ms-lease-id" : "bcf05c07-8462-47cd-9c37-3f535514c47c",
-      "Last-Modified" : "Fri, 06 Sep 2019 19:08:50 GMT",
-      "retry-after" : "0",
-      "Content-Length" : "0",
-      "StatusCode" : "201",
-      "x-ms-request-id" : "ec65b488-001e-001f-20e6-64eb66000000",
-      "Date" : "Fri, 06 Sep 2019 19:08:50 GMT",
-      "x-ms-client-request-id" : "d79d579d-efd7-4db4-b425-7d2aaf738164"
->>>>>>> a55d5dd9
+      "x-ms-request-id" : "c5ca0ff3-301e-0042-5049-67cbbf000000",
+      "Date" : "Mon, 09 Sep 2019 20:03:55 GMT",
+      "x-ms-client-request-id" : "39775421-59d2-41d3-9b9e-d841fb31ef62"
     },
     "Exception" : null
   }, {
     "Method" : "PUT",
-<<<<<<< HEAD
-    "Uri" : "https://jaschrepragrs.blob.core.windows.net/jtcchangeleaseac0containerapitestchangeleaseacc1112804353e?comp=lease&restype=container",
+    "Uri" : "https://jaschrepragrs.blob.core.windows.net/jtcchangeleaseac0containerapitestchangeleaseacf4f230784863?comp=lease&restype=container",
     "Headers" : {
       "x-ms-version" : "2019-02-02",
       "User-Agent" : "azsdk-java-azure-storage-blob/12.0.0-preview.3 1.8.0_221; Windows 10 10.0",
-      "x-ms-client-request-id" : "27f72693-a3c1-49ea-98de-7a61d242a70c"
-=======
-    "Uri" : "https://azstoragesdkaccount.blob.core.windows.net/jtcchangeleaseac0containerapitestchangeleaseac5be5217291a4?comp=lease&restype=container",
-    "Headers" : {
-      "x-ms-version" : "2019-02-02",
-      "User-Agent" : "azsdk-java-azure-storage-blob/12.0.0-preview.3 1.8.0_212; Windows 10 10.0",
-      "x-ms-client-request-id" : "1b067382-5028-46c8-9ca6-663a0a913099"
->>>>>>> a55d5dd9
+      "x-ms-client-request-id" : "4cd0f595-19c6-469c-8fb3-44161f983a94"
     },
     "Response" : {
       "x-ms-version" : "2019-02-02",
       "Server" : "Windows-Azure-Blob/1.0 Microsoft-HTTPAPI/2.0",
-<<<<<<< HEAD
-      "ETag" : "\"0x8D732534E2ED38D\"",
-      "x-ms-lease-id" : "d43dc40c-1212-46c7-8809-5c86f5a7a269",
-      "Last-Modified" : "Thu, 05 Sep 2019 22:49:27 GMT",
+      "ETag" : "\"0x8D73560D8A4D3ED\"",
+      "x-ms-lease-id" : "9a3b261e-4d4a-4d97-a2ff-a27cdf6c0e07",
+      "Last-Modified" : "Mon, 09 Sep 2019 20:03:56 GMT",
       "retry-after" : "0",
       "Content-Length" : "0",
       "StatusCode" : "200",
-      "x-ms-request-id" : "827d34fe-601e-001e-443c-643a46000000",
-      "Date" : "Thu, 05 Sep 2019 22:49:27 GMT",
-      "x-ms-client-request-id" : "27f72693-a3c1-49ea-98de-7a61d242a70c"
-=======
-      "ETag" : "\"0x8D732FDA7237B61\"",
-      "x-ms-lease-id" : "11aa8b32-ee94-4fdd-ab53-5c6e7c7e9d40",
-      "Last-Modified" : "Fri, 06 Sep 2019 19:08:50 GMT",
-      "retry-after" : "0",
-      "Content-Length" : "0",
-      "StatusCode" : "200",
-      "x-ms-request-id" : "ec65b49a-001e-001f-30e6-64eb66000000",
-      "Date" : "Fri, 06 Sep 2019 19:08:50 GMT",
-      "x-ms-client-request-id" : "1b067382-5028-46c8-9ca6-663a0a913099"
->>>>>>> a55d5dd9
+      "x-ms-request-id" : "c5ca1006-301e-0042-6149-67cbbf000000",
+      "Date" : "Mon, 09 Sep 2019 20:03:55 GMT",
+      "x-ms-client-request-id" : "4cd0f595-19c6-469c-8fb3-44161f983a94"
     },
     "Exception" : null
   }, {
     "Method" : "GET",
-<<<<<<< HEAD
     "Uri" : "https://jaschrepragrs.blob.core.windows.net?prefix=jtcchangeleaseac&comp=list",
     "Headers" : {
       "x-ms-version" : "2019-02-02",
       "User-Agent" : "azsdk-java-azure-storage-blob/12.0.0-preview.3 1.8.0_221; Windows 10 10.0",
-      "x-ms-client-request-id" : "fc1f6888-aeac-4aab-ab39-c034d11066db"
-=======
-    "Uri" : "https://azstoragesdkaccount.blob.core.windows.net?prefix=jtcchangeleaseac&comp=list",
-    "Headers" : {
-      "x-ms-version" : "2019-02-02",
-      "User-Agent" : "azsdk-java-azure-storage-blob/12.0.0-preview.3 1.8.0_212; Windows 10 10.0",
-      "x-ms-client-request-id" : "bd461977-7877-4d16-8c98-067ecc38446e"
->>>>>>> a55d5dd9
+      "x-ms-client-request-id" : "b40c0bc6-cf7a-4b60-9ac9-a8c0679cc334"
     },
     "Response" : {
       "Transfer-Encoding" : "chunked",
@@ -145,77 +78,42 @@
       "Server" : "Windows-Azure-Blob/1.0 Microsoft-HTTPAPI/2.0",
       "retry-after" : "0",
       "StatusCode" : "200",
-<<<<<<< HEAD
-      "x-ms-request-id" : "827d350a-601e-001e-4f3c-643a46000000",
-      "Body" : "﻿<?xml version=\"1.0\" encoding=\"utf-8\"?><EnumerationResults ServiceEndpoint=\"https://jaschrepragrs.blob.core.windows.net/\"><Prefix>jtcchangeleaseac</Prefix><Containers><Container><Name>jtcchangeleaseac0containerapitestchangeleaseacc1112804353e</Name><Properties><Last-Modified>Thu, 05 Sep 2019 22:49:27 GMT</Last-Modified><Etag>\"0x8D732534E2ED38D\"</Etag><LeaseStatus>locked</LeaseStatus><LeaseState>leased</LeaseState><LeaseDuration>infinite</LeaseDuration><DefaultEncryptionScope>$account-encryption-key</DefaultEncryptionScope><DenyEncryptionScopeOverride>false</DenyEncryptionScopeOverride><HasImmutabilityPolicy>false</HasImmutabilityPolicy><HasLegalHold>false</HasLegalHold></Properties></Container></Containers><NextMarker /></EnumerationResults>",
-      "Date" : "Thu, 05 Sep 2019 22:49:27 GMT",
-      "x-ms-client-request-id" : "fc1f6888-aeac-4aab-ab39-c034d11066db",
-=======
-      "x-ms-request-id" : "ec65b4b0-001e-001f-41e6-64eb66000000",
-      "Body" : "﻿<?xml version=\"1.0\" encoding=\"utf-8\"?><EnumerationResults ServiceEndpoint=\"https://azstoragesdkaccount.blob.core.windows.net/\"><Prefix>jtcchangeleaseac</Prefix><Containers><Container><Name>jtcchangeleaseac0containerapitestchangeleaseac5be5217291a4</Name><Properties><Last-Modified>Fri, 06 Sep 2019 19:08:50 GMT</Last-Modified><Etag>\"0x8D732FDA7237B61\"</Etag><LeaseStatus>locked</LeaseStatus><LeaseState>leased</LeaseState><LeaseDuration>infinite</LeaseDuration><DefaultEncryptionScope>$account-encryption-key</DefaultEncryptionScope><DenyEncryptionScopeOverride>false</DenyEncryptionScopeOverride><HasImmutabilityPolicy>false</HasImmutabilityPolicy><HasLegalHold>false</HasLegalHold></Properties></Container></Containers><NextMarker /></EnumerationResults>",
-      "Date" : "Fri, 06 Sep 2019 19:08:50 GMT",
-      "x-ms-client-request-id" : "bd461977-7877-4d16-8c98-067ecc38446e",
->>>>>>> a55d5dd9
+      "x-ms-request-id" : "c5ca1029-301e-0042-8049-67cbbf000000",
+      "Body" : "﻿<?xml version=\"1.0\" encoding=\"utf-8\"?><EnumerationResults ServiceEndpoint=\"https://jaschrepragrs.blob.core.windows.net/\"><Prefix>jtcchangeleaseac</Prefix><Containers><Container><Name>jtcchangeleaseac0containerapitestchangeleaseacf4f230784863</Name><Properties><Last-Modified>Mon, 09 Sep 2019 20:03:56 GMT</Last-Modified><Etag>\"0x8D73560D8A4D3ED\"</Etag><LeaseStatus>locked</LeaseStatus><LeaseState>leased</LeaseState><LeaseDuration>infinite</LeaseDuration><DefaultEncryptionScope>$account-encryption-key</DefaultEncryptionScope><DenyEncryptionScopeOverride>false</DenyEncryptionScopeOverride><HasImmutabilityPolicy>false</HasImmutabilityPolicy><HasLegalHold>false</HasLegalHold></Properties></Container></Containers><NextMarker /></EnumerationResults>",
+      "Date" : "Mon, 09 Sep 2019 20:03:55 GMT",
+      "x-ms-client-request-id" : "b40c0bc6-cf7a-4b60-9ac9-a8c0679cc334",
       "Content-Type" : "application/xml"
     },
     "Exception" : null
   }, {
     "Method" : "PUT",
-<<<<<<< HEAD
-    "Uri" : "https://jaschrepragrs.blob.core.windows.net/jtcchangeleaseac0containerapitestchangeleaseacc1112804353e?comp=lease&restype=container",
+    "Uri" : "https://jaschrepragrs.blob.core.windows.net/jtcchangeleaseac0containerapitestchangeleaseacf4f230784863?comp=lease&restype=container",
     "Headers" : {
       "x-ms-version" : "2019-02-02",
       "User-Agent" : "azsdk-java-azure-storage-blob/12.0.0-preview.3 1.8.0_221; Windows 10 10.0",
-      "x-ms-client-request-id" : "4f7495f0-dc6c-4452-95a5-eeb382b506d5"
-=======
-    "Uri" : "https://azstoragesdkaccount.blob.core.windows.net/jtcchangeleaseac0containerapitestchangeleaseac5be5217291a4?comp=lease&restype=container",
-    "Headers" : {
-      "x-ms-version" : "2019-02-02",
-      "User-Agent" : "azsdk-java-azure-storage-blob/12.0.0-preview.3 1.8.0_212; Windows 10 10.0",
-      "x-ms-client-request-id" : "fe576f32-241b-4601-bbc2-c733cfc64cc1"
->>>>>>> a55d5dd9
+      "x-ms-client-request-id" : "712bd2c2-c903-439c-93d9-6b46acb26de7"
     },
     "Response" : {
       "x-ms-version" : "2019-02-02",
       "Server" : "Windows-Azure-Blob/1.0 Microsoft-HTTPAPI/2.0",
-<<<<<<< HEAD
-      "ETag" : "\"0x8D732534E2ED38D\"",
+      "ETag" : "\"0x8D73560D8A4D3ED\"",
       "x-ms-lease-time" : "0",
-      "Last-Modified" : "Thu, 05 Sep 2019 22:49:27 GMT",
+      "Last-Modified" : "Mon, 09 Sep 2019 20:03:56 GMT",
       "retry-after" : "0",
       "Content-Length" : "0",
       "StatusCode" : "202",
-      "x-ms-request-id" : "827d3515-601e-001e-5a3c-643a46000000",
-      "Date" : "Thu, 05 Sep 2019 22:49:27 GMT",
-      "x-ms-client-request-id" : "4f7495f0-dc6c-4452-95a5-eeb382b506d5"
-=======
-      "ETag" : "\"0x8D732FDA7237B61\"",
-      "x-ms-lease-time" : "0",
-      "Last-Modified" : "Fri, 06 Sep 2019 19:08:50 GMT",
-      "retry-after" : "0",
-      "Content-Length" : "0",
-      "StatusCode" : "202",
-      "x-ms-request-id" : "ec65b4d1-001e-001f-5ee6-64eb66000000",
-      "Date" : "Fri, 06 Sep 2019 19:08:50 GMT",
-      "x-ms-client-request-id" : "fe576f32-241b-4601-bbc2-c733cfc64cc1"
->>>>>>> a55d5dd9
+      "x-ms-request-id" : "c5ca1048-301e-0042-1e49-67cbbf000000",
+      "Date" : "Mon, 09 Sep 2019 20:03:55 GMT",
+      "x-ms-client-request-id" : "712bd2c2-c903-439c-93d9-6b46acb26de7"
     },
     "Exception" : null
   }, {
     "Method" : "DELETE",
-<<<<<<< HEAD
-    "Uri" : "https://jaschrepragrs.blob.core.windows.net/jtcchangeleaseac0containerapitestchangeleaseacc1112804353e?restype=container",
+    "Uri" : "https://jaschrepragrs.blob.core.windows.net/jtcchangeleaseac0containerapitestchangeleaseacf4f230784863?restype=container",
     "Headers" : {
       "x-ms-version" : "2019-02-02",
       "User-Agent" : "azsdk-java-azure-storage-blob/12.0.0-preview.3 1.8.0_221; Windows 10 10.0",
-      "x-ms-client-request-id" : "bdd961fc-621e-46e2-8b4b-bad6b4f7a4b8"
-=======
-    "Uri" : "https://azstoragesdkaccount.blob.core.windows.net/jtcchangeleaseac0containerapitestchangeleaseac5be5217291a4?restype=container",
-    "Headers" : {
-      "x-ms-version" : "2019-02-02",
-      "User-Agent" : "azsdk-java-azure-storage-blob/12.0.0-preview.3 1.8.0_212; Windows 10 10.0",
-      "x-ms-client-request-id" : "ab3bb577-a34c-40c9-bf03-3026a541c74f"
->>>>>>> a55d5dd9
+      "x-ms-client-request-id" : "a5337fc7-fd02-40c2-958a-91609308dd33"
     },
     "Response" : {
       "x-ms-version" : "2019-02-02",
@@ -223,21 +121,11 @@
       "retry-after" : "0",
       "Content-Length" : "0",
       "StatusCode" : "202",
-<<<<<<< HEAD
-      "x-ms-request-id" : "827d3527-601e-001e-6a3c-643a46000000",
-      "Date" : "Thu, 05 Sep 2019 22:49:27 GMT",
-      "x-ms-client-request-id" : "bdd961fc-621e-46e2-8b4b-bad6b4f7a4b8"
+      "x-ms-request-id" : "c5ca105f-301e-0042-3549-67cbbf000000",
+      "Date" : "Mon, 09 Sep 2019 20:03:55 GMT",
+      "x-ms-client-request-id" : "a5337fc7-fd02-40c2-958a-91609308dd33"
     },
     "Exception" : null
   } ],
-  "variables" : [ "jtcchangeleaseac0containerapitestchangeleaseacc1112804353e", "d43dc40c-1212-46c7-8809-5c86f5a7a269" ]
-=======
-      "x-ms-request-id" : "ec65b4ec-001e-001f-74e6-64eb66000000",
-      "Date" : "Fri, 06 Sep 2019 19:08:50 GMT",
-      "x-ms-client-request-id" : "ab3bb577-a34c-40c9-bf03-3026a541c74f"
-    },
-    "Exception" : null
-  } ],
-  "variables" : [ "jtcchangeleaseac0containerapitestchangeleaseac5be5217291a4", "11aa8b32-ee94-4fdd-ab53-5c6e7c7e9d40" ]
->>>>>>> a55d5dd9
+  "variables" : [ "jtcchangeleaseac0containerapitestchangeleaseacf4f230784863", "9a3b261e-4d4a-4d97-a2ff-a27cdf6c0e07" ]
 }