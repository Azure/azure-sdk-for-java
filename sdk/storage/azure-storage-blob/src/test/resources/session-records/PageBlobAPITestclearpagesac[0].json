--- conflicted
+++ resolved
@@ -1,190 +1,101 @@
 {
   "networkCallRecords" : [ {
     "Method" : "PUT",
-<<<<<<< HEAD
-    "Uri" : "https://jaschrepragrs.blob.core.windows.net/jtcclearpagesac0pageblobapitestclearpagesac2c3406681f5688?restype=container",
+    "Uri" : "https://jaschrepragrs.blob.core.windows.net/jtcclearpagesac0pageblobapitestclearpagesacf9e84280608dc2?restype=container",
     "Headers" : {
       "x-ms-version" : "2019-02-02",
       "User-Agent" : "azsdk-java-azure-storage-blob/12.0.0-preview.3 1.8.0_221; Windows 10 10.0",
-      "x-ms-client-request-id" : "195a621a-7d54-4635-9bec-2c3efb237e32"
-=======
-    "Uri" : "https://azstoragesdkaccount.blob.core.windows.net/jtcclearpagesac0pageblobapitestclearpagesac9a9964700994d1?restype=container",
-    "Headers" : {
-      "x-ms-version" : "2019-02-02",
-      "User-Agent" : "azsdk-java-azure-storage-blob/12.0.0-preview.3 1.8.0_212; Windows 10 10.0",
-      "x-ms-client-request-id" : "76e69095-2401-48e1-97b8-58b53a33a985"
->>>>>>> a55d5dd9
+      "x-ms-client-request-id" : "9e439cb1-9dc6-4964-b87d-737ab0e64271"
     },
     "Response" : {
       "x-ms-version" : "2019-02-02",
       "Server" : "Windows-Azure-Blob/1.0 Microsoft-HTTPAPI/2.0",
-<<<<<<< HEAD
-      "ETag" : "\"0x8D73252567B100F\"",
-      "Last-Modified" : "Thu, 05 Sep 2019 22:42:31 GMT",
+      "ETag" : "\"0x8D73561904B062D\"",
+      "Last-Modified" : "Mon, 09 Sep 2019 20:09:04 GMT",
       "retry-after" : "0",
       "Content-Length" : "0",
       "StatusCode" : "201",
-      "x-ms-request-id" : "e0dd6253-e01e-0026-6c3b-647b1f000000",
-      "Date" : "Thu, 05 Sep 2019 22:42:30 GMT",
-      "x-ms-client-request-id" : "195a621a-7d54-4635-9bec-2c3efb237e32"
-=======
-      "ETag" : "\"0x8D732FDC47EA2A8\"",
-      "Last-Modified" : "Fri, 06 Sep 2019 19:09:40 GMT",
-      "retry-after" : "0",
-      "Content-Length" : "0",
-      "StatusCode" : "201",
-      "x-ms-request-id" : "8f760844-401e-003a-66e6-6473d5000000",
-      "Date" : "Fri, 06 Sep 2019 19:09:39 GMT",
-      "x-ms-client-request-id" : "76e69095-2401-48e1-97b8-58b53a33a985"
->>>>>>> a55d5dd9
+      "x-ms-request-id" : "9ebd2444-501e-003f-6c4a-675777000000",
+      "Date" : "Mon, 09 Sep 2019 20:09:04 GMT",
+      "x-ms-client-request-id" : "9e439cb1-9dc6-4964-b87d-737ab0e64271"
     },
     "Exception" : null
   }, {
     "Method" : "PUT",
-<<<<<<< HEAD
-    "Uri" : "https://jaschrepragrs.blob.core.windows.net/jtcclearpagesac0pageblobapitestclearpagesac2c3406681f5688/javablobclearpagesac1pageblobapitestclearpagesac2c308661353",
+    "Uri" : "https://jaschrepragrs.blob.core.windows.net/jtcclearpagesac0pageblobapitestclearpagesacf9e84280608dc2/javablobclearpagesac1pageblobapitestclearpagesacf9e406834cf",
     "Headers" : {
       "x-ms-version" : "2019-02-02",
       "User-Agent" : "azsdk-java-azure-storage-blob/12.0.0-preview.3 1.8.0_221; Windows 10 10.0",
-      "x-ms-client-request-id" : "4cf1a0a0-a47b-4553-84ec-06315a30d029"
-=======
-    "Uri" : "https://azstoragesdkaccount.blob.core.windows.net/jtcclearpagesac0pageblobapitestclearpagesac9a9964700994d1/javablobclearpagesac1pageblobapitestclearpagesac9a953629168",
-    "Headers" : {
-      "x-ms-version" : "2019-02-02",
-      "User-Agent" : "azsdk-java-azure-storage-blob/12.0.0-preview.3 1.8.0_212; Windows 10 10.0",
-      "x-ms-client-request-id" : "13df9b60-8d5b-4d61-8fc0-524330ea606e"
->>>>>>> a55d5dd9
+      "x-ms-client-request-id" : "a614ad7a-ce97-4b12-b6e4-eb5547a5851b"
     },
     "Response" : {
       "x-ms-version" : "2019-02-02",
       "Server" : "Windows-Azure-Blob/1.0 Microsoft-HTTPAPI/2.0",
-<<<<<<< HEAD
-      "ETag" : "\"0x8D7325256898CB2\"",
-      "Last-Modified" : "Thu, 05 Sep 2019 22:42:31 GMT",
+      "ETag" : "\"0x8D7356190591C51\"",
+      "Last-Modified" : "Mon, 09 Sep 2019 20:09:04 GMT",
       "retry-after" : "0",
       "Content-Length" : "0",
       "StatusCode" : "201",
-      "x-ms-request-id" : "e0dd6263-e01e-0026-783b-647b1f000000",
+      "x-ms-request-id" : "9ebd245e-501e-003f-034a-675777000000",
       "x-ms-request-server-encrypted" : "true",
-      "Date" : "Thu, 05 Sep 2019 22:42:30 GMT",
-      "x-ms-client-request-id" : "4cf1a0a0-a47b-4553-84ec-06315a30d029"
-=======
-      "ETag" : "\"0x8D732FDC484BE5B\"",
-      "Last-Modified" : "Fri, 06 Sep 2019 19:09:40 GMT",
-      "retry-after" : "0",
-      "Content-Length" : "0",
-      "StatusCode" : "201",
-      "x-ms-request-id" : "8f760857-401e-003a-77e6-6473d5000000",
-      "x-ms-request-server-encrypted" : "true",
-      "Date" : "Fri, 06 Sep 2019 19:09:39 GMT",
-      "x-ms-client-request-id" : "13df9b60-8d5b-4d61-8fc0-524330ea606e"
->>>>>>> a55d5dd9
+      "Date" : "Mon, 09 Sep 2019 20:09:04 GMT",
+      "x-ms-client-request-id" : "a614ad7a-ce97-4b12-b6e4-eb5547a5851b"
     },
     "Exception" : null
   }, {
     "Method" : "PUT",
-<<<<<<< HEAD
-    "Uri" : "https://jaschrepragrs.blob.core.windows.net/jtcclearpagesac0pageblobapitestclearpagesac2c3406681f5688/javablobclearpagesac1pageblobapitestclearpagesac2c308661353?comp=page",
+    "Uri" : "https://jaschrepragrs.blob.core.windows.net/jtcclearpagesac0pageblobapitestclearpagesacf9e84280608dc2/javablobclearpagesac1pageblobapitestclearpagesacf9e406834cf?comp=page",
     "Headers" : {
       "x-ms-version" : "2019-02-02",
       "User-Agent" : "azsdk-java-azure-storage-blob/12.0.0-preview.3 1.8.0_221; Windows 10 10.0",
-      "x-ms-client-request-id" : "e0429328-baf0-4922-bf94-6a2c39713c26",
-=======
-    "Uri" : "https://azstoragesdkaccount.blob.core.windows.net/jtcclearpagesac0pageblobapitestclearpagesac9a9964700994d1/javablobclearpagesac1pageblobapitestclearpagesac9a953629168?comp=page",
-    "Headers" : {
-      "x-ms-version" : "2019-02-02",
-      "User-Agent" : "azsdk-java-azure-storage-blob/12.0.0-preview.3 1.8.0_212; Windows 10 10.0",
-      "x-ms-client-request-id" : "020389ba-19bc-4814-a4d5-1229018c80db",
->>>>>>> a55d5dd9
+      "x-ms-client-request-id" : "85ab730b-8ea3-41c8-97e7-e47f6355697a",
       "Content-Type" : "application/octet-stream"
     },
     "Response" : {
       "x-ms-version" : "2019-02-02",
       "Server" : "Windows-Azure-Blob/1.0 Microsoft-HTTPAPI/2.0",
-<<<<<<< HEAD
-      "x-ms-content-crc64" : "KE6wPGRkNh4=",
+      "x-ms-content-crc64" : "IBQkh4ZOjvk=",
       "x-ms-blob-sequence-number" : "0",
-      "Last-Modified" : "Thu, 05 Sep 2019 22:42:31 GMT",
+      "Last-Modified" : "Mon, 09 Sep 2019 20:09:04 GMT",
       "retry-after" : "0",
       "StatusCode" : "201",
       "x-ms-request-server-encrypted" : "true",
-      "Date" : "Thu, 05 Sep 2019 22:42:30 GMT",
-      "ETag" : "\"0x8D7325256963930\"",
+      "Date" : "Mon, 09 Sep 2019 20:09:04 GMT",
+      "ETag" : "\"0x8D735619066170D\"",
       "Content-Length" : "0",
-      "x-ms-request-id" : "e0dd626b-e01e-0026-803b-647b1f000000",
-      "x-ms-client-request-id" : "e0429328-baf0-4922-bf94-6a2c39713c26"
-=======
-      "x-ms-content-crc64" : "HJH7lGQCjqQ=",
-      "x-ms-blob-sequence-number" : "0",
-      "Last-Modified" : "Fri, 06 Sep 2019 19:09:40 GMT",
-      "retry-after" : "0",
-      "StatusCode" : "201",
-      "x-ms-request-server-encrypted" : "true",
-      "Date" : "Fri, 06 Sep 2019 19:09:39 GMT",
-      "ETag" : "\"0x8D732FDC48B2881\"",
-      "Content-Length" : "0",
-      "x-ms-request-id" : "8f760864-401e-003a-02e6-6473d5000000",
-      "x-ms-client-request-id" : "020389ba-19bc-4814-a4d5-1229018c80db"
->>>>>>> a55d5dd9
+      "x-ms-request-id" : "9ebd2476-501e-003f-184a-675777000000",
+      "x-ms-client-request-id" : "85ab730b-8ea3-41c8-97e7-e47f6355697a"
     },
     "Exception" : null
   }, {
     "Method" : "PUT",
-<<<<<<< HEAD
-    "Uri" : "https://jaschrepragrs.blob.core.windows.net/jtcclearpagesac0pageblobapitestclearpagesac2c3406681f5688/javablobclearpagesac1pageblobapitestclearpagesac2c308661353?comp=page",
+    "Uri" : "https://jaschrepragrs.blob.core.windows.net/jtcclearpagesac0pageblobapitestclearpagesacf9e84280608dc2/javablobclearpagesac1pageblobapitestclearpagesacf9e406834cf?comp=page",
     "Headers" : {
       "x-ms-version" : "2019-02-02",
       "User-Agent" : "azsdk-java-azure-storage-blob/12.0.0-preview.3 1.8.0_221; Windows 10 10.0",
-      "x-ms-client-request-id" : "3cf0896c-7194-4ec1-86bd-6ac6a8736351"
-=======
-    "Uri" : "https://azstoragesdkaccount.blob.core.windows.net/jtcclearpagesac0pageblobapitestclearpagesac9a9964700994d1/javablobclearpagesac1pageblobapitestclearpagesac9a953629168?comp=page",
-    "Headers" : {
-      "x-ms-version" : "2019-02-02",
-      "User-Agent" : "azsdk-java-azure-storage-blob/12.0.0-preview.3 1.8.0_212; Windows 10 10.0",
-      "x-ms-client-request-id" : "78a9e4be-440f-409b-b480-e06000c192ae"
->>>>>>> a55d5dd9
+      "x-ms-client-request-id" : "0a751483-e8b3-42dd-b75e-b5e4ab60363a"
     },
     "Response" : {
       "x-ms-version" : "2019-02-02",
       "Server" : "Windows-Azure-Blob/1.0 Microsoft-HTTPAPI/2.0",
-<<<<<<< HEAD
-      "ETag" : "\"0x8D7325256A2706A\"",
+      "ETag" : "\"0x8D735619072754A\"",
       "x-ms-blob-sequence-number" : "0",
-      "Last-Modified" : "Thu, 05 Sep 2019 22:42:31 GMT",
+      "Last-Modified" : "Mon, 09 Sep 2019 20:09:04 GMT",
       "retry-after" : "0",
       "Content-Length" : "0",
       "StatusCode" : "201",
-      "x-ms-request-id" : "e0dd627b-e01e-0026-103b-647b1f000000",
-      "Date" : "Thu, 05 Sep 2019 22:42:30 GMT",
-      "x-ms-client-request-id" : "3cf0896c-7194-4ec1-86bd-6ac6a8736351"
-=======
-      "ETag" : "\"0x8D732FDC491E0D0\"",
-      "x-ms-blob-sequence-number" : "0",
-      "Last-Modified" : "Fri, 06 Sep 2019 19:09:40 GMT",
-      "retry-after" : "0",
-      "Content-Length" : "0",
-      "StatusCode" : "201",
-      "x-ms-request-id" : "8f76087a-401e-003a-10e6-6473d5000000",
-      "Date" : "Fri, 06 Sep 2019 19:09:39 GMT",
-      "x-ms-client-request-id" : "78a9e4be-440f-409b-b480-e06000c192ae"
->>>>>>> a55d5dd9
+      "x-ms-request-id" : "9ebd2488-501e-003f-2a4a-675777000000",
+      "Date" : "Mon, 09 Sep 2019 20:09:04 GMT",
+      "x-ms-client-request-id" : "0a751483-e8b3-42dd-b75e-b5e4ab60363a"
     },
     "Exception" : null
   }, {
     "Method" : "GET",
-<<<<<<< HEAD
     "Uri" : "https://jaschrepragrs.blob.core.windows.net?prefix=jtcclearpagesac&comp=list",
     "Headers" : {
       "x-ms-version" : "2019-02-02",
       "User-Agent" : "azsdk-java-azure-storage-blob/12.0.0-preview.3 1.8.0_221; Windows 10 10.0",
-      "x-ms-client-request-id" : "a0e6f21f-219d-460b-9a8b-43ea390cf798"
-=======
-    "Uri" : "https://azstoragesdkaccount.blob.core.windows.net?prefix=jtcclearpagesac&comp=list",
-    "Headers" : {
-      "x-ms-version" : "2019-02-02",
-      "User-Agent" : "azsdk-java-azure-storage-blob/12.0.0-preview.3 1.8.0_212; Windows 10 10.0",
-      "x-ms-client-request-id" : "6e46463a-8e23-474d-92a3-de6ec0d0e895"
->>>>>>> a55d5dd9
+      "x-ms-client-request-id" : "50e91f65-e709-411d-98f3-877be74200b8"
     },
     "Response" : {
       "Transfer-Encoding" : "chunked",
@@ -192,35 +103,20 @@
       "Server" : "Windows-Azure-Blob/1.0 Microsoft-HTTPAPI/2.0",
       "retry-after" : "0",
       "StatusCode" : "200",
-<<<<<<< HEAD
-      "x-ms-request-id" : "e0dd628e-e01e-0026-213b-647b1f000000",
-      "Body" : "﻿<?xml version=\"1.0\" encoding=\"utf-8\"?><EnumerationResults ServiceEndpoint=\"https://jaschrepragrs.blob.core.windows.net/\"><Prefix>jtcclearpagesac</Prefix><Containers><Container><Name>jtcclearpagesac0pageblobapitestclearpagesac2c3406681f5688</Name><Properties><Last-Modified>Thu, 05 Sep 2019 22:42:31 GMT</Last-Modified><Etag>\"0x8D73252567B100F\"</Etag><LeaseStatus>unlocked</LeaseStatus><LeaseState>available</LeaseState><DefaultEncryptionScope>$account-encryption-key</DefaultEncryptionScope><DenyEncryptionScopeOverride>false</DenyEncryptionScopeOverride><HasImmutabilityPolicy>false</HasImmutabilityPolicy><HasLegalHold>false</HasLegalHold></Properties></Container></Containers><NextMarker /></EnumerationResults>",
-      "Date" : "Thu, 05 Sep 2019 22:42:31 GMT",
-      "x-ms-client-request-id" : "a0e6f21f-219d-460b-9a8b-43ea390cf798",
-=======
-      "x-ms-request-id" : "8f76088d-401e-003a-1be6-6473d5000000",
-      "Body" : "﻿<?xml version=\"1.0\" encoding=\"utf-8\"?><EnumerationResults ServiceEndpoint=\"https://azstoragesdkaccount.blob.core.windows.net/\"><Prefix>jtcclearpagesac</Prefix><Containers><Container><Name>jtcclearpagesac0pageblobapitestclearpagesac9a9964700994d1</Name><Properties><Last-Modified>Fri, 06 Sep 2019 19:09:40 GMT</Last-Modified><Etag>\"0x8D732FDC47EA2A8\"</Etag><LeaseStatus>unlocked</LeaseStatus><LeaseState>available</LeaseState><DefaultEncryptionScope>$account-encryption-key</DefaultEncryptionScope><DenyEncryptionScopeOverride>false</DenyEncryptionScopeOverride><HasImmutabilityPolicy>false</HasImmutabilityPolicy><HasLegalHold>false</HasLegalHold></Properties></Container></Containers><NextMarker /></EnumerationResults>",
-      "Date" : "Fri, 06 Sep 2019 19:09:39 GMT",
-      "x-ms-client-request-id" : "6e46463a-8e23-474d-92a3-de6ec0d0e895",
->>>>>>> a55d5dd9
+      "x-ms-request-id" : "9ebd249b-501e-003f-3c4a-675777000000",
+      "Body" : "﻿<?xml version=\"1.0\" encoding=\"utf-8\"?><EnumerationResults ServiceEndpoint=\"https://jaschrepragrs.blob.core.windows.net/\"><Prefix>jtcclearpagesac</Prefix><Containers><Container><Name>jtcclearpagesac0pageblobapitestclearpagesacf9e84280608dc2</Name><Properties><Last-Modified>Mon, 09 Sep 2019 20:09:04 GMT</Last-Modified><Etag>\"0x8D73561904B062D\"</Etag><LeaseStatus>unlocked</LeaseStatus><LeaseState>available</LeaseState><DefaultEncryptionScope>$account-encryption-key</DefaultEncryptionScope><DenyEncryptionScopeOverride>false</DenyEncryptionScopeOverride><HasImmutabilityPolicy>false</HasImmutabilityPolicy><HasLegalHold>false</HasLegalHold></Properties></Container></Containers><NextMarker /></EnumerationResults>",
+      "Date" : "Mon, 09 Sep 2019 20:09:04 GMT",
+      "x-ms-client-request-id" : "50e91f65-e709-411d-98f3-877be74200b8",
       "Content-Type" : "application/xml"
     },
     "Exception" : null
   }, {
     "Method" : "DELETE",
-<<<<<<< HEAD
-    "Uri" : "https://jaschrepragrs.blob.core.windows.net/jtcclearpagesac0pageblobapitestclearpagesac2c3406681f5688?restype=container",
+    "Uri" : "https://jaschrepragrs.blob.core.windows.net/jtcclearpagesac0pageblobapitestclearpagesacf9e84280608dc2?restype=container",
     "Headers" : {
       "x-ms-version" : "2019-02-02",
       "User-Agent" : "azsdk-java-azure-storage-blob/12.0.0-preview.3 1.8.0_221; Windows 10 10.0",
-      "x-ms-client-request-id" : "37965f48-c260-43cd-a826-8bf7817e5ffb"
-=======
-    "Uri" : "https://azstoragesdkaccount.blob.core.windows.net/jtcclearpagesac0pageblobapitestclearpagesac9a9964700994d1?restype=container",
-    "Headers" : {
-      "x-ms-version" : "2019-02-02",
-      "User-Agent" : "azsdk-java-azure-storage-blob/12.0.0-preview.3 1.8.0_212; Windows 10 10.0",
-      "x-ms-client-request-id" : "8395d1e5-ba64-4763-83fe-2c7bb9b23437"
->>>>>>> a55d5dd9
+      "x-ms-client-request-id" : "ef9854a1-57ba-4669-be08-c953898a21f7"
     },
     "Response" : {
       "x-ms-version" : "2019-02-02",
@@ -228,21 +124,11 @@
       "retry-after" : "0",
       "Content-Length" : "0",
       "StatusCode" : "202",
-<<<<<<< HEAD
-      "x-ms-request-id" : "e0dd629f-e01e-0026-2f3b-647b1f000000",
-      "Date" : "Thu, 05 Sep 2019 22:42:31 GMT",
-      "x-ms-client-request-id" : "37965f48-c260-43cd-a826-8bf7817e5ffb"
+      "x-ms-request-id" : "9ebd24af-501e-003f-4f4a-675777000000",
+      "Date" : "Mon, 09 Sep 2019 20:09:04 GMT",
+      "x-ms-client-request-id" : "ef9854a1-57ba-4669-be08-c953898a21f7"
     },
     "Exception" : null
   } ],
-  "variables" : [ "jtcclearpagesac0pageblobapitestclearpagesac2c3406681f5688", "javablobclearpagesac1pageblobapitestclearpagesac2c308661353", "f7ce4509-c404-4e75-abfe-0704032973db" ]
-=======
-      "x-ms-request-id" : "8f76089d-401e-003a-28e6-6473d5000000",
-      "Date" : "Fri, 06 Sep 2019 19:09:39 GMT",
-      "x-ms-client-request-id" : "8395d1e5-ba64-4763-83fe-2c7bb9b23437"
-    },
-    "Exception" : null
-  } ],
-  "variables" : [ "jtcclearpagesac0pageblobapitestclearpagesac9a9964700994d1", "javablobclearpagesac1pageblobapitestclearpagesac9a953629168", "1cec922d-a8b4-4f98-9686-a36ffb1ec54b" ]
->>>>>>> a55d5dd9
+  "variables" : [ "jtcclearpagesac0pageblobapitestclearpagesacf9e84280608dc2", "javablobclearpagesac1pageblobapitestclearpagesacf9e406834cf", "031ff369-14a6-46b8-a05a-0d3bff08cc07" ]
 }