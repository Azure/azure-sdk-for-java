{
  "networkCallRecords" : [ {
    "Method" : "PUT",
<<<<<<< HEAD
    "Uri" : "https://jaschrepragrs.blob.core.windows.net/jtcservicesassignaturesstringtosignuserdelegationkey08010690?restype=container",
    "Headers" : {
      "x-ms-version" : "2019-02-02",
      "User-Agent" : "azsdk-java-azure-storage-blob/12.0.0-preview.3 1.8.0_221; Windows 10 10.0",
      "x-ms-client-request-id" : "fde5ec31-4fa7-400a-a8c7-9ceba5a49665"
=======
    "Uri" : "https://azstoragesdkaccount.blob.core.windows.net/jtcservicesassignaturesstringtosignuserdelegationkey040914bc?restype=container",
    "Headers" : {
      "x-ms-version" : "2019-02-02",
      "User-Agent" : "azsdk-java-azure-storage-blob/12.0.0-preview.3 1.8.0_212; Windows 10 10.0",
      "x-ms-client-request-id" : "f99f5a07-b3c7-40d0-aa0a-9d978a963856"
>>>>>>> a55d5dd9
    },
    "Response" : {
      "x-ms-version" : "2019-02-02",
      "Server" : "Windows-Azure-Blob/1.0 Microsoft-HTTPAPI/2.0",
<<<<<<< HEAD
      "ETag" : "\"0x8D73251738AA07D\"",
      "Last-Modified" : "Thu, 05 Sep 2019 22:36:10 GMT",
      "retry-after" : "0",
      "Content-Length" : "0",
      "StatusCode" : "201",
      "x-ms-request-id" : "bfec8fb2-901e-0044-3e3a-643cc7000000",
      "Date" : "Thu, 05 Sep 2019 22:36:10 GMT",
      "x-ms-client-request-id" : "fde5ec31-4fa7-400a-a8c7-9ceba5a49665"
=======
      "ETag" : "\"0x8D732FDFE038669\"",
      "Last-Modified" : "Fri, 06 Sep 2019 19:11:16 GMT",
      "retry-after" : "0",
      "Content-Length" : "0",
      "StatusCode" : "201",
      "x-ms-request-id" : "8f76c254-401e-003a-51e6-6473d5000000",
      "Date" : "Fri, 06 Sep 2019 19:11:16 GMT",
      "x-ms-client-request-id" : "f99f5a07-b3c7-40d0-aa0a-9d978a963856"
>>>>>>> a55d5dd9
    },
    "Exception" : null
  }, {
    "Method" : "GET",
<<<<<<< HEAD
    "Uri" : "https://jaschrepragrs.blob.core.windows.net?prefix=jtcservicesassignaturesstringtosignuserdelegationkey&comp=list",
    "Headers" : {
      "x-ms-version" : "2019-02-02",
      "User-Agent" : "azsdk-java-azure-storage-blob/12.0.0-preview.3 1.8.0_221; Windows 10 10.0",
      "x-ms-client-request-id" : "1693dc68-0f1c-413b-8f04-b4fd3da16a47"
=======
    "Uri" : "https://azstoragesdkaccount.blob.core.windows.net?prefix=jtcservicesassignaturesstringtosignuserdelegationkey&comp=list",
    "Headers" : {
      "x-ms-version" : "2019-02-02",
      "User-Agent" : "azsdk-java-azure-storage-blob/12.0.0-preview.3 1.8.0_212; Windows 10 10.0",
      "x-ms-client-request-id" : "2462b490-9784-4d7c-999d-5e087b58f043"
>>>>>>> a55d5dd9
    },
    "Response" : {
      "Transfer-Encoding" : "chunked",
      "x-ms-version" : "2019-02-02",
      "Server" : "Windows-Azure-Blob/1.0 Microsoft-HTTPAPI/2.0",
      "retry-after" : "0",
      "StatusCode" : "200",
<<<<<<< HEAD
      "x-ms-request-id" : "bfec8fcf-901e-0044-573a-643cc7000000",
      "Body" : "﻿<?xml version=\"1.0\" encoding=\"utf-8\"?><EnumerationResults ServiceEndpoint=\"https://jaschrepragrs.blob.core.windows.net/\"><Prefix>jtcservicesassignaturesstringtosignuserdelegationkey</Prefix><Containers><Container><Name>jtcservicesassignaturesstringtosignuserdelegationkey08010690</Name><Properties><Last-Modified>Thu, 05 Sep 2019 22:36:10 GMT</Last-Modified><Etag>\"0x8D73251738AA07D\"</Etag><LeaseStatus>unlocked</LeaseStatus><LeaseState>available</LeaseState><DefaultEncryptionScope>$account-encryption-key</DefaultEncryptionScope><DenyEncryptionScopeOverride>false</DenyEncryptionScopeOverride><HasImmutabilityPolicy>false</HasImmutabilityPolicy><HasLegalHold>false</HasLegalHold></Properties></Container></Containers><NextMarker /></EnumerationResults>",
      "Date" : "Thu, 05 Sep 2019 22:36:10 GMT",
      "x-ms-client-request-id" : "1693dc68-0f1c-413b-8f04-b4fd3da16a47",
=======
      "x-ms-request-id" : "8f76c273-401e-003a-6ce6-6473d5000000",
      "Body" : "﻿<?xml version=\"1.0\" encoding=\"utf-8\"?><EnumerationResults ServiceEndpoint=\"https://azstoragesdkaccount.blob.core.windows.net/\"><Prefix>jtcservicesassignaturesstringtosignuserdelegationkey</Prefix><Containers><Container><Name>jtcservicesassignaturesstringtosignuserdelegationkey040914bc</Name><Properties><Last-Modified>Fri, 06 Sep 2019 19:11:16 GMT</Last-Modified><Etag>\"0x8D732FDFE038669\"</Etag><LeaseStatus>unlocked</LeaseStatus><LeaseState>available</LeaseState><DefaultEncryptionScope>$account-encryption-key</DefaultEncryptionScope><DenyEncryptionScopeOverride>false</DenyEncryptionScopeOverride><HasImmutabilityPolicy>false</HasImmutabilityPolicy><HasLegalHold>false</HasLegalHold></Properties></Container></Containers><NextMarker /></EnumerationResults>",
      "Date" : "Fri, 06 Sep 2019 19:11:16 GMT",
      "x-ms-client-request-id" : "2462b490-9784-4d7c-999d-5e087b58f043",
>>>>>>> a55d5dd9
      "Content-Type" : "application/xml"
    },
    "Exception" : null
  }, {
    "Method" : "DELETE",
<<<<<<< HEAD
    "Uri" : "https://jaschrepragrs.blob.core.windows.net/jtcservicesassignaturesstringtosignuserdelegationkey08010690?restype=container",
    "Headers" : {
      "x-ms-version" : "2019-02-02",
      "User-Agent" : "azsdk-java-azure-storage-blob/12.0.0-preview.3 1.8.0_221; Windows 10 10.0",
      "x-ms-client-request-id" : "3f496000-e853-45cf-b63b-aa62282dccef"
=======
    "Uri" : "https://azstoragesdkaccount.blob.core.windows.net/jtcservicesassignaturesstringtosignuserdelegationkey040914bc?restype=container",
    "Headers" : {
      "x-ms-version" : "2019-02-02",
      "User-Agent" : "azsdk-java-azure-storage-blob/12.0.0-preview.3 1.8.0_212; Windows 10 10.0",
      "x-ms-client-request-id" : "c7e8bb15-d30a-45fd-9291-37118988ffad"
>>>>>>> a55d5dd9
    },
    "Response" : {
      "x-ms-version" : "2019-02-02",
      "Server" : "Windows-Azure-Blob/1.0 Microsoft-HTTPAPI/2.0",
      "retry-after" : "0",
      "Content-Length" : "0",
      "StatusCode" : "202",
<<<<<<< HEAD
      "x-ms-request-id" : "bfec8fdc-901e-0044-633a-643cc7000000",
      "Date" : "Thu, 05 Sep 2019 22:36:10 GMT",
      "x-ms-client-request-id" : "3f496000-e853-45cf-b63b-aa62282dccef"
    },
    "Exception" : null
  } ],
  "variables" : [ "jtcservicesassignaturesstringtosignuserdelegationkey08010690" ]
=======
      "x-ms-request-id" : "8f76c284-401e-003a-7ae6-6473d5000000",
      "Date" : "Fri, 06 Sep 2019 19:11:16 GMT",
      "x-ms-client-request-id" : "c7e8bb15-d30a-45fd-9291-37118988ffad"
    },
    "Exception" : null
  } ],
  "variables" : [ "jtcservicesassignaturesstringtosignuserdelegationkey040914bc" ]
>>>>>>> a55d5dd9
}<|MERGE_RESOLUTION|>--- conflicted
+++ resolved
@@ -1,59 +1,32 @@
 {
   "networkCallRecords" : [ {
     "Method" : "PUT",
-<<<<<<< HEAD
-    "Uri" : "https://jaschrepragrs.blob.core.windows.net/jtcservicesassignaturesstringtosignuserdelegationkey08010690?restype=container",
+    "Uri" : "https://jaschrepragrs.blob.core.windows.net/jtcservicesassignaturesstringtosignuserdelegationkey09270441?restype=container",
     "Headers" : {
       "x-ms-version" : "2019-02-02",
       "User-Agent" : "azsdk-java-azure-storage-blob/12.0.0-preview.3 1.8.0_221; Windows 10 10.0",
-      "x-ms-client-request-id" : "fde5ec31-4fa7-400a-a8c7-9ceba5a49665"
-=======
-    "Uri" : "https://azstoragesdkaccount.blob.core.windows.net/jtcservicesassignaturesstringtosignuserdelegationkey040914bc?restype=container",
-    "Headers" : {
-      "x-ms-version" : "2019-02-02",
-      "User-Agent" : "azsdk-java-azure-storage-blob/12.0.0-preview.3 1.8.0_212; Windows 10 10.0",
-      "x-ms-client-request-id" : "f99f5a07-b3c7-40d0-aa0a-9d978a963856"
->>>>>>> a55d5dd9
+      "x-ms-client-request-id" : "44b4bce0-dcfc-4805-97fa-8fbaa7c8ca92"
     },
     "Response" : {
       "x-ms-version" : "2019-02-02",
       "Server" : "Windows-Azure-Blob/1.0 Microsoft-HTTPAPI/2.0",
-<<<<<<< HEAD
-      "ETag" : "\"0x8D73251738AA07D\"",
-      "Last-Modified" : "Thu, 05 Sep 2019 22:36:10 GMT",
+      "ETag" : "\"0x8D735602478204E\"",
+      "Last-Modified" : "Mon, 09 Sep 2019 19:58:54 GMT",
       "retry-after" : "0",
       "Content-Length" : "0",
       "StatusCode" : "201",
-      "x-ms-request-id" : "bfec8fb2-901e-0044-3e3a-643cc7000000",
-      "Date" : "Thu, 05 Sep 2019 22:36:10 GMT",
-      "x-ms-client-request-id" : "fde5ec31-4fa7-400a-a8c7-9ceba5a49665"
-=======
-      "ETag" : "\"0x8D732FDFE038669\"",
-      "Last-Modified" : "Fri, 06 Sep 2019 19:11:16 GMT",
-      "retry-after" : "0",
-      "Content-Length" : "0",
-      "StatusCode" : "201",
-      "x-ms-request-id" : "8f76c254-401e-003a-51e6-6473d5000000",
-      "Date" : "Fri, 06 Sep 2019 19:11:16 GMT",
-      "x-ms-client-request-id" : "f99f5a07-b3c7-40d0-aa0a-9d978a963856"
->>>>>>> a55d5dd9
+      "x-ms-request-id" : "077fc0c4-801e-001f-5649-673bbb000000",
+      "Date" : "Mon, 09 Sep 2019 19:58:53 GMT",
+      "x-ms-client-request-id" : "44b4bce0-dcfc-4805-97fa-8fbaa7c8ca92"
     },
     "Exception" : null
   }, {
     "Method" : "GET",
-<<<<<<< HEAD
     "Uri" : "https://jaschrepragrs.blob.core.windows.net?prefix=jtcservicesassignaturesstringtosignuserdelegationkey&comp=list",
     "Headers" : {
       "x-ms-version" : "2019-02-02",
       "User-Agent" : "azsdk-java-azure-storage-blob/12.0.0-preview.3 1.8.0_221; Windows 10 10.0",
-      "x-ms-client-request-id" : "1693dc68-0f1c-413b-8f04-b4fd3da16a47"
-=======
-    "Uri" : "https://azstoragesdkaccount.blob.core.windows.net?prefix=jtcservicesassignaturesstringtosignuserdelegationkey&comp=list",
-    "Headers" : {
-      "x-ms-version" : "2019-02-02",
-      "User-Agent" : "azsdk-java-azure-storage-blob/12.0.0-preview.3 1.8.0_212; Windows 10 10.0",
-      "x-ms-client-request-id" : "2462b490-9784-4d7c-999d-5e087b58f043"
->>>>>>> a55d5dd9
+      "x-ms-client-request-id" : "e61519b9-a9f1-4746-8103-4123bcb278ea"
     },
     "Response" : {
       "Transfer-Encoding" : "chunked",
@@ -61,35 +34,20 @@
       "Server" : "Windows-Azure-Blob/1.0 Microsoft-HTTPAPI/2.0",
       "retry-after" : "0",
       "StatusCode" : "200",
-<<<<<<< HEAD
-      "x-ms-request-id" : "bfec8fcf-901e-0044-573a-643cc7000000",
-      "Body" : "﻿<?xml version=\"1.0\" encoding=\"utf-8\"?><EnumerationResults ServiceEndpoint=\"https://jaschrepragrs.blob.core.windows.net/\"><Prefix>jtcservicesassignaturesstringtosignuserdelegationkey</Prefix><Containers><Container><Name>jtcservicesassignaturesstringtosignuserdelegationkey08010690</Name><Properties><Last-Modified>Thu, 05 Sep 2019 22:36:10 GMT</Last-Modified><Etag>\"0x8D73251738AA07D\"</Etag><LeaseStatus>unlocked</LeaseStatus><LeaseState>available</LeaseState><DefaultEncryptionScope>$account-encryption-key</DefaultEncryptionScope><DenyEncryptionScopeOverride>false</DenyEncryptionScopeOverride><HasImmutabilityPolicy>false</HasImmutabilityPolicy><HasLegalHold>false</HasLegalHold></Properties></Container></Containers><NextMarker /></EnumerationResults>",
-      "Date" : "Thu, 05 Sep 2019 22:36:10 GMT",
-      "x-ms-client-request-id" : "1693dc68-0f1c-413b-8f04-b4fd3da16a47",
-=======
-      "x-ms-request-id" : "8f76c273-401e-003a-6ce6-6473d5000000",
-      "Body" : "﻿<?xml version=\"1.0\" encoding=\"utf-8\"?><EnumerationResults ServiceEndpoint=\"https://azstoragesdkaccount.blob.core.windows.net/\"><Prefix>jtcservicesassignaturesstringtosignuserdelegationkey</Prefix><Containers><Container><Name>jtcservicesassignaturesstringtosignuserdelegationkey040914bc</Name><Properties><Last-Modified>Fri, 06 Sep 2019 19:11:16 GMT</Last-Modified><Etag>\"0x8D732FDFE038669\"</Etag><LeaseStatus>unlocked</LeaseStatus><LeaseState>available</LeaseState><DefaultEncryptionScope>$account-encryption-key</DefaultEncryptionScope><DenyEncryptionScopeOverride>false</DenyEncryptionScopeOverride><HasImmutabilityPolicy>false</HasImmutabilityPolicy><HasLegalHold>false</HasLegalHold></Properties></Container></Containers><NextMarker /></EnumerationResults>",
-      "Date" : "Fri, 06 Sep 2019 19:11:16 GMT",
-      "x-ms-client-request-id" : "2462b490-9784-4d7c-999d-5e087b58f043",
->>>>>>> a55d5dd9
+      "x-ms-request-id" : "077fc0d0-801e-001f-6149-673bbb000000",
+      "Body" : "﻿<?xml version=\"1.0\" encoding=\"utf-8\"?><EnumerationResults ServiceEndpoint=\"https://jaschrepragrs.blob.core.windows.net/\"><Prefix>jtcservicesassignaturesstringtosignuserdelegationkey</Prefix><Containers><Container><Name>jtcservicesassignaturesstringtosignuserdelegationkey09270441</Name><Properties><Last-Modified>Mon, 09 Sep 2019 19:58:54 GMT</Last-Modified><Etag>\"0x8D735602478204E\"</Etag><LeaseStatus>unlocked</LeaseStatus><LeaseState>available</LeaseState><DefaultEncryptionScope>$account-encryption-key</DefaultEncryptionScope><DenyEncryptionScopeOverride>false</DenyEncryptionScopeOverride><HasImmutabilityPolicy>false</HasImmutabilityPolicy><HasLegalHold>false</HasLegalHold></Properties></Container></Containers><NextMarker /></EnumerationResults>",
+      "Date" : "Mon, 09 Sep 2019 19:58:53 GMT",
+      "x-ms-client-request-id" : "e61519b9-a9f1-4746-8103-4123bcb278ea",
       "Content-Type" : "application/xml"
     },
     "Exception" : null
   }, {
     "Method" : "DELETE",
-<<<<<<< HEAD
-    "Uri" : "https://jaschrepragrs.blob.core.windows.net/jtcservicesassignaturesstringtosignuserdelegationkey08010690?restype=container",
+    "Uri" : "https://jaschrepragrs.blob.core.windows.net/jtcservicesassignaturesstringtosignuserdelegationkey09270441?restype=container",
     "Headers" : {
       "x-ms-version" : "2019-02-02",
       "User-Agent" : "azsdk-java-azure-storage-blob/12.0.0-preview.3 1.8.0_221; Windows 10 10.0",
-      "x-ms-client-request-id" : "3f496000-e853-45cf-b63b-aa62282dccef"
-=======
-    "Uri" : "https://azstoragesdkaccount.blob.core.windows.net/jtcservicesassignaturesstringtosignuserdelegationkey040914bc?restype=container",
-    "Headers" : {
-      "x-ms-version" : "2019-02-02",
-      "User-Agent" : "azsdk-java-azure-storage-blob/12.0.0-preview.3 1.8.0_212; Windows 10 10.0",
-      "x-ms-client-request-id" : "c7e8bb15-d30a-45fd-9291-37118988ffad"
->>>>>>> a55d5dd9
+      "x-ms-client-request-id" : "19f958b9-4e75-4c4a-a4c7-d9f2e891cf0e"
     },
     "Response" : {
       "x-ms-version" : "2019-02-02",
@@ -97,21 +55,11 @@
       "retry-after" : "0",
       "Content-Length" : "0",
       "StatusCode" : "202",
-<<<<<<< HEAD
-      "x-ms-request-id" : "bfec8fdc-901e-0044-633a-643cc7000000",
-      "Date" : "Thu, 05 Sep 2019 22:36:10 GMT",
-      "x-ms-client-request-id" : "3f496000-e853-45cf-b63b-aa62282dccef"
+      "x-ms-request-id" : "077fc0db-801e-001f-6b49-673bbb000000",
+      "Date" : "Mon, 09 Sep 2019 19:58:53 GMT",
+      "x-ms-client-request-id" : "19f958b9-4e75-4c4a-a4c7-d9f2e891cf0e"
     },
     "Exception" : null
   } ],
-  "variables" : [ "jtcservicesassignaturesstringtosignuserdelegationkey08010690" ]
-=======
-      "x-ms-request-id" : "8f76c284-401e-003a-7ae6-6473d5000000",
-      "Date" : "Fri, 06 Sep 2019 19:11:16 GMT",
-      "x-ms-client-request-id" : "c7e8bb15-d30a-45fd-9291-37118988ffad"
-    },
-    "Exception" : null
-  } ],
-  "variables" : [ "jtcservicesassignaturesstringtosignuserdelegationkey040914bc" ]
->>>>>>> a55d5dd9
+  "variables" : [ "jtcservicesassignaturesstringtosignuserdelegationkey09270441" ]
 }