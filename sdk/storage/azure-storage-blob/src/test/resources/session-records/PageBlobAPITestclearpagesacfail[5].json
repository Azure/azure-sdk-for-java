--- conflicted
+++ resolved
@@ -1,148 +1,79 @@
 {
   "networkCallRecords" : [ {
     "Method" : "PUT",
-<<<<<<< HEAD
-    "Uri" : "https://jaschrepragrs.blob.core.windows.net/jtcclearpagesacfail0pageblobapitestclearpagesacfaila2c33878ca?restype=container",
+    "Uri" : "https://jaschrepragrs.blob.core.windows.net/jtcclearpagesacfail0pageblobapitestclearpagesacfail81b89628ec?restype=container",
     "Headers" : {
       "x-ms-version" : "2019-02-02",
       "User-Agent" : "azsdk-java-azure-storage-blob/12.0.0-preview.3 1.8.0_221; Windows 10 10.0",
-      "x-ms-client-request-id" : "b96370ee-b28f-4d01-9e8b-2c8f7d680578"
-=======
-    "Uri" : "https://azstoragesdkaccount.blob.core.windows.net/jtcclearpagesacfail0pageblobapitestclearpagesacfail6d0553220f?restype=container",
-    "Headers" : {
-      "x-ms-version" : "2019-02-02",
-      "User-Agent" : "azsdk-java-azure-storage-blob/12.0.0-preview.3 1.8.0_212; Windows 10 10.0",
-      "x-ms-client-request-id" : "e87a6802-b09c-46e9-8177-9c70abd88e2b"
->>>>>>> a55d5dd9
+      "x-ms-client-request-id" : "2cd76d34-dd82-4ecf-9d1a-0d8632712fd5"
     },
     "Response" : {
       "x-ms-version" : "2019-02-02",
       "Server" : "Windows-Azure-Blob/1.0 Microsoft-HTTPAPI/2.0",
-<<<<<<< HEAD
-      "ETag" : "\"0x8D732525AE2E047\"",
-      "Last-Modified" : "Thu, 05 Sep 2019 22:42:38 GMT",
+      "ETag" : "\"0x8D7356194D1AD90\"",
+      "Last-Modified" : "Mon, 09 Sep 2019 20:09:12 GMT",
       "retry-after" : "0",
       "Content-Length" : "0",
       "StatusCode" : "201",
-      "x-ms-request-id" : "e0dd67c8-e01e-0026-643b-647b1f000000",
-      "Date" : "Thu, 05 Sep 2019 22:42:38 GMT",
-      "x-ms-client-request-id" : "b96370ee-b28f-4d01-9e8b-2c8f7d680578"
-=======
-      "ETag" : "\"0x8D732FDC6F51E2E\"",
-      "Last-Modified" : "Fri, 06 Sep 2019 19:09:44 GMT",
-      "retry-after" : "0",
-      "Content-Length" : "0",
-      "StatusCode" : "201",
-      "x-ms-request-id" : "8f760fc2-401e-003a-23e6-6473d5000000",
-      "Date" : "Fri, 06 Sep 2019 19:09:43 GMT",
-      "x-ms-client-request-id" : "e87a6802-b09c-46e9-8177-9c70abd88e2b"
->>>>>>> a55d5dd9
+      "x-ms-request-id" : "9ebd2b84-501e-003f-804a-675777000000",
+      "Date" : "Mon, 09 Sep 2019 20:09:11 GMT",
+      "x-ms-client-request-id" : "2cd76d34-dd82-4ecf-9d1a-0d8632712fd5"
     },
     "Exception" : null
   }, {
     "Method" : "PUT",
-<<<<<<< HEAD
-    "Uri" : "https://jaschrepragrs.blob.core.windows.net/jtcclearpagesacfail0pageblobapitestclearpagesacfaila2c33878ca/javablobclearpagesacfail197760384dbb92f0934178",
+    "Uri" : "https://jaschrepragrs.blob.core.windows.net/jtcclearpagesacfail0pageblobapitestclearpagesacfail81b89628ec/javablobclearpagesacfail136252c4d5be53f9644e9f",
     "Headers" : {
       "x-ms-version" : "2019-02-02",
       "User-Agent" : "azsdk-java-azure-storage-blob/12.0.0-preview.3 1.8.0_221; Windows 10 10.0",
-      "x-ms-client-request-id" : "5cb2b1de-a1da-4264-8910-407696c8bbfa"
-=======
-    "Uri" : "https://azstoragesdkaccount.blob.core.windows.net/jtcclearpagesacfail0pageblobapitestclearpagesacfail6d0553220f/javablobclearpagesacfail178468fdbab16e530747dd",
-    "Headers" : {
-      "x-ms-version" : "2019-02-02",
-      "User-Agent" : "azsdk-java-azure-storage-blob/12.0.0-preview.3 1.8.0_212; Windows 10 10.0",
-      "x-ms-client-request-id" : "edceb33c-1f6c-4785-a1bf-1c58d730affe"
->>>>>>> a55d5dd9
+      "x-ms-client-request-id" : "ac9c60e3-25e8-435f-b7b9-957b59f9a54f"
     },
     "Response" : {
       "x-ms-version" : "2019-02-02",
       "Server" : "Windows-Azure-Blob/1.0 Microsoft-HTTPAPI/2.0",
-<<<<<<< HEAD
-      "ETag" : "\"0x8D732525AF026A0\"",
-      "Last-Modified" : "Thu, 05 Sep 2019 22:42:39 GMT",
+      "ETag" : "\"0x8D7356194DFC6D8\"",
+      "Last-Modified" : "Mon, 09 Sep 2019 20:09:12 GMT",
       "retry-after" : "0",
       "Content-Length" : "0",
       "StatusCode" : "201",
-      "x-ms-request-id" : "e0dd67e5-e01e-0026-7c3b-647b1f000000",
+      "x-ms-request-id" : "9ebd2b9c-501e-003f-174a-675777000000",
       "x-ms-request-server-encrypted" : "true",
-      "Date" : "Thu, 05 Sep 2019 22:42:38 GMT",
-      "x-ms-client-request-id" : "5cb2b1de-a1da-4264-8910-407696c8bbfa"
-=======
-      "ETag" : "\"0x8D732FDC7091C27\"",
-      "Last-Modified" : "Fri, 06 Sep 2019 19:09:44 GMT",
-      "retry-after" : "0",
-      "Content-Length" : "0",
-      "StatusCode" : "201",
-      "x-ms-request-id" : "8f761017-401e-003a-6be6-6473d5000000",
-      "x-ms-request-server-encrypted" : "true",
-      "Date" : "Fri, 06 Sep 2019 19:09:43 GMT",
-      "x-ms-client-request-id" : "edceb33c-1f6c-4785-a1bf-1c58d730affe"
->>>>>>> a55d5dd9
+      "Date" : "Mon, 09 Sep 2019 20:09:11 GMT",
+      "x-ms-client-request-id" : "ac9c60e3-25e8-435f-b7b9-957b59f9a54f"
     },
     "Exception" : null
   }, {
     "Method" : "PUT",
-<<<<<<< HEAD
-    "Uri" : "https://jaschrepragrs.blob.core.windows.net/jtcclearpagesacfail0pageblobapitestclearpagesacfaila2c33878ca/javablobclearpagesacfail197760384dbb92f0934178?comp=page",
+    "Uri" : "https://jaschrepragrs.blob.core.windows.net/jtcclearpagesacfail0pageblobapitestclearpagesacfail81b89628ec/javablobclearpagesacfail136252c4d5be53f9644e9f?comp=page",
     "Headers" : {
       "x-ms-version" : "2019-02-02",
       "User-Agent" : "azsdk-java-azure-storage-blob/12.0.0-preview.3 1.8.0_221; Windows 10 10.0",
-      "x-ms-client-request-id" : "1eb99276-c9cd-4106-aa2f-3b1b37dbd3b5",
-=======
-    "Uri" : "https://azstoragesdkaccount.blob.core.windows.net/jtcclearpagesacfail0pageblobapitestclearpagesacfail6d0553220f/javablobclearpagesacfail178468fdbab16e530747dd?comp=page",
-    "Headers" : {
-      "x-ms-version" : "2019-02-02",
-      "User-Agent" : "azsdk-java-azure-storage-blob/12.0.0-preview.3 1.8.0_212; Windows 10 10.0",
-      "x-ms-client-request-id" : "02f27f04-b995-488b-8126-01def36be66c",
->>>>>>> a55d5dd9
+      "x-ms-client-request-id" : "4b903e01-0702-4f3f-b900-57f117417d47",
       "Content-Type" : "application/octet-stream"
     },
     "Response" : {
       "x-ms-version" : "2019-02-02",
       "Server" : "Windows-Azure-Blob/1.0 Microsoft-HTTPAPI/2.0",
-<<<<<<< HEAD
-      "x-ms-content-crc64" : "K6ynvURiFgw=",
+      "x-ms-content-crc64" : "5E9E6EJVI7Y=",
       "x-ms-blob-sequence-number" : "0",
-      "Last-Modified" : "Thu, 05 Sep 2019 22:42:39 GMT",
+      "Last-Modified" : "Mon, 09 Sep 2019 20:09:12 GMT",
       "retry-after" : "0",
       "StatusCode" : "201",
       "x-ms-request-server-encrypted" : "true",
-      "Date" : "Thu, 05 Sep 2019 22:42:38 GMT",
-      "ETag" : "\"0x8D732525AFDBDA8\"",
+      "Date" : "Mon, 09 Sep 2019 20:09:11 GMT",
+      "ETag" : "\"0x8D7356194ED5DE0\"",
       "Content-Length" : "0",
-      "x-ms-request-id" : "e0dd67f5-e01e-0026-0c3b-647b1f000000",
-      "x-ms-client-request-id" : "1eb99276-c9cd-4106-aa2f-3b1b37dbd3b5"
-=======
-      "x-ms-content-crc64" : "odcA6X4Sy7k=",
-      "x-ms-blob-sequence-number" : "0",
-      "Last-Modified" : "Fri, 06 Sep 2019 19:09:44 GMT",
-      "retry-after" : "0",
-      "StatusCode" : "201",
-      "x-ms-request-server-encrypted" : "true",
-      "Date" : "Fri, 06 Sep 2019 19:09:43 GMT",
-      "ETag" : "\"0x8D732FDC70F5F39\"",
-      "Content-Length" : "0",
-      "x-ms-request-id" : "8f76102d-401e-003a-7ee6-6473d5000000",
-      "x-ms-client-request-id" : "02f27f04-b995-488b-8126-01def36be66c"
->>>>>>> a55d5dd9
+      "x-ms-request-id" : "9ebd2bb2-501e-003f-2d4a-675777000000",
+      "x-ms-client-request-id" : "4b903e01-0702-4f3f-b900-57f117417d47"
     },
     "Exception" : null
   }, {
     "Method" : "PUT",
-<<<<<<< HEAD
-    "Uri" : "https://jaschrepragrs.blob.core.windows.net/jtcclearpagesacfail0pageblobapitestclearpagesacfaila2c33878ca/javablobclearpagesacfail197760384dbb92f0934178?comp=page",
+    "Uri" : "https://jaschrepragrs.blob.core.windows.net/jtcclearpagesacfail0pageblobapitestclearpagesacfail81b89628ec/javablobclearpagesacfail136252c4d5be53f9644e9f?comp=page",
     "Headers" : {
       "x-ms-version" : "2019-02-02",
       "User-Agent" : "azsdk-java-azure-storage-blob/12.0.0-preview.3 1.8.0_221; Windows 10 10.0",
-      "x-ms-client-request-id" : "8b8b600f-154f-4388-917c-049ed93a4bf3"
-=======
-    "Uri" : "https://azstoragesdkaccount.blob.core.windows.net/jtcclearpagesacfail0pageblobapitestclearpagesacfail6d0553220f/javablobclearpagesacfail178468fdbab16e530747dd?comp=page",
-    "Headers" : {
-      "x-ms-version" : "2019-02-02",
-      "User-Agent" : "azsdk-java-azure-storage-blob/12.0.0-preview.3 1.8.0_212; Windows 10 10.0",
-      "x-ms-client-request-id" : "55735bbd-2927-4795-9789-677ddbf08817"
->>>>>>> a55d5dd9
+      "x-ms-client-request-id" : "47213245-f01a-412a-89fb-4b9bf261a22b"
     },
     "Response" : {
       "x-ms-version" : "2019-02-02",
@@ -151,35 +82,20 @@
       "retry-after" : "0",
       "Content-Length" : "220",
       "StatusCode" : "400",
-<<<<<<< HEAD
-      "x-ms-request-id" : "e0dd6802-e01e-0026-173b-647b1f000000",
-      "Body" : "﻿<?xml version=\"1.0\" encoding=\"utf-8\"?><Error><Code>InvalidInput</Code><Message>One of the request inputs is not valid.\nRequestId:e0dd6802-e01e-0026-173b-647b1f000000\nTime:2019-09-05T22:42:39.2321423Z</Message></Error>",
-      "Date" : "Thu, 05 Sep 2019 22:42:38 GMT",
-      "x-ms-client-request-id" : "8b8b600f-154f-4388-917c-049ed93a4bf3",
-=======
-      "x-ms-request-id" : "8f761045-401e-003a-12e6-6473d5000000",
-      "Body" : "﻿<?xml version=\"1.0\" encoding=\"utf-8\"?><Error><Code>InvalidInput</Code><Message>One of the request inputs is not valid.\nRequestId:8f761045-401e-003a-12e6-6473d5000000\nTime:2019-09-06T19:09:44.4364011Z</Message></Error>",
-      "Date" : "Fri, 06 Sep 2019 19:09:43 GMT",
-      "x-ms-client-request-id" : "55735bbd-2927-4795-9789-677ddbf08817",
->>>>>>> a55d5dd9
+      "x-ms-request-id" : "9ebd2bc1-501e-003f-3a4a-675777000000",
+      "Body" : "﻿<?xml version=\"1.0\" encoding=\"utf-8\"?><Error><Code>InvalidInput</Code><Message>One of the request inputs is not valid.\nRequestId:9ebd2bc1-501e-003f-3a4a-675777000000\nTime:2019-09-09T20:09:12.3705641Z</Message></Error>",
+      "Date" : "Mon, 09 Sep 2019 20:09:12 GMT",
+      "x-ms-client-request-id" : "47213245-f01a-412a-89fb-4b9bf261a22b",
       "Content-Type" : "application/xml"
     },
     "Exception" : null
   }, {
     "Method" : "GET",
-<<<<<<< HEAD
     "Uri" : "https://jaschrepragrs.blob.core.windows.net?prefix=jtcclearpagesacfail&comp=list",
     "Headers" : {
       "x-ms-version" : "2019-02-02",
       "User-Agent" : "azsdk-java-azure-storage-blob/12.0.0-preview.3 1.8.0_221; Windows 10 10.0",
-      "x-ms-client-request-id" : "30f5b97d-7779-4f9c-81d7-2e57bf38a356"
-=======
-    "Uri" : "https://azstoragesdkaccount.blob.core.windows.net?prefix=jtcclearpagesacfail&comp=list",
-    "Headers" : {
-      "x-ms-version" : "2019-02-02",
-      "User-Agent" : "azsdk-java-azure-storage-blob/12.0.0-preview.3 1.8.0_212; Windows 10 10.0",
-      "x-ms-client-request-id" : "0bd2f514-97c9-4d8b-ba84-f4df60e1d811"
->>>>>>> a55d5dd9
+      "x-ms-client-request-id" : "ef8be00c-1c6e-4e3e-ac48-1f2d15c19e1c"
     },
     "Response" : {
       "Transfer-Encoding" : "chunked",
@@ -187,35 +103,20 @@
       "Server" : "Windows-Azure-Blob/1.0 Microsoft-HTTPAPI/2.0",
       "retry-after" : "0",
       "StatusCode" : "200",
-<<<<<<< HEAD
-      "x-ms-request-id" : "e0dd6811-e01e-0026-263b-647b1f000000",
-      "Body" : "﻿<?xml version=\"1.0\" encoding=\"utf-8\"?><EnumerationResults ServiceEndpoint=\"https://jaschrepragrs.blob.core.windows.net/\"><Prefix>jtcclearpagesacfail</Prefix><Containers><Container><Name>jtcclearpagesacfail0pageblobapitestclearpagesacfaila2c33878ca</Name><Properties><Last-Modified>Thu, 05 Sep 2019 22:42:38 GMT</Last-Modified><Etag>\"0x8D732525AE2E047\"</Etag><LeaseStatus>unlocked</LeaseStatus><LeaseState>available</LeaseState><DefaultEncryptionScope>$account-encryption-key</DefaultEncryptionScope><DenyEncryptionScopeOverride>false</DenyEncryptionScopeOverride><HasImmutabilityPolicy>false</HasImmutabilityPolicy><HasLegalHold>false</HasLegalHold></Properties></Container></Containers><NextMarker /></EnumerationResults>",
-      "Date" : "Thu, 05 Sep 2019 22:42:38 GMT",
-      "x-ms-client-request-id" : "30f5b97d-7779-4f9c-81d7-2e57bf38a356",
-=======
-      "x-ms-request-id" : "8f761051-401e-003a-1ce6-6473d5000000",
-      "Body" : "﻿<?xml version=\"1.0\" encoding=\"utf-8\"?><EnumerationResults ServiceEndpoint=\"https://azstoragesdkaccount.blob.core.windows.net/\"><Prefix>jtcclearpagesacfail</Prefix><Containers><Container><Name>jtcclearpagesacfail0pageblobapitestclearpagesacfail6d0553220f</Name><Properties><Last-Modified>Fri, 06 Sep 2019 19:09:44 GMT</Last-Modified><Etag>\"0x8D732FDC6F51E2E\"</Etag><LeaseStatus>unlocked</LeaseStatus><LeaseState>available</LeaseState><DefaultEncryptionScope>$account-encryption-key</DefaultEncryptionScope><DenyEncryptionScopeOverride>false</DenyEncryptionScopeOverride><HasImmutabilityPolicy>false</HasImmutabilityPolicy><HasLegalHold>false</HasLegalHold></Properties></Container></Containers><NextMarker /></EnumerationResults>",
-      "Date" : "Fri, 06 Sep 2019 19:09:43 GMT",
-      "x-ms-client-request-id" : "0bd2f514-97c9-4d8b-ba84-f4df60e1d811",
->>>>>>> a55d5dd9
+      "x-ms-request-id" : "9ebd2bcb-501e-003f-444a-675777000000",
+      "Body" : "﻿<?xml version=\"1.0\" encoding=\"utf-8\"?><EnumerationResults ServiceEndpoint=\"https://jaschrepragrs.blob.core.windows.net/\"><Prefix>jtcclearpagesacfail</Prefix><Containers><Container><Name>jtcclearpagesacfail0pageblobapitestclearpagesacfail81b89628ec</Name><Properties><Last-Modified>Mon, 09 Sep 2019 20:09:12 GMT</Last-Modified><Etag>\"0x8D7356194D1AD90\"</Etag><LeaseStatus>unlocked</LeaseStatus><LeaseState>available</LeaseState><DefaultEncryptionScope>$account-encryption-key</DefaultEncryptionScope><DenyEncryptionScopeOverride>false</DenyEncryptionScopeOverride><HasImmutabilityPolicy>false</HasImmutabilityPolicy><HasLegalHold>false</HasLegalHold></Properties></Container></Containers><NextMarker /></EnumerationResults>",
+      "Date" : "Mon, 09 Sep 2019 20:09:12 GMT",
+      "x-ms-client-request-id" : "ef8be00c-1c6e-4e3e-ac48-1f2d15c19e1c",
       "Content-Type" : "application/xml"
     },
     "Exception" : null
   }, {
     "Method" : "DELETE",
-<<<<<<< HEAD
-    "Uri" : "https://jaschrepragrs.blob.core.windows.net/jtcclearpagesacfail0pageblobapitestclearpagesacfaila2c33878ca?restype=container",
+    "Uri" : "https://jaschrepragrs.blob.core.windows.net/jtcclearpagesacfail0pageblobapitestclearpagesacfail81b89628ec?restype=container",
     "Headers" : {
       "x-ms-version" : "2019-02-02",
       "User-Agent" : "azsdk-java-azure-storage-blob/12.0.0-preview.3 1.8.0_221; Windows 10 10.0",
-      "x-ms-client-request-id" : "6ae810c2-e46a-4614-8eac-19902298b86c"
-=======
-    "Uri" : "https://azstoragesdkaccount.blob.core.windows.net/jtcclearpagesacfail0pageblobapitestclearpagesacfail6d0553220f?restype=container",
-    "Headers" : {
-      "x-ms-version" : "2019-02-02",
-      "User-Agent" : "azsdk-java-azure-storage-blob/12.0.0-preview.3 1.8.0_212; Windows 10 10.0",
-      "x-ms-client-request-id" : "c88069b8-0c1c-423d-ad63-cddc48bec807"
->>>>>>> a55d5dd9
+      "x-ms-client-request-id" : "3e0c0fe9-6612-44f3-869c-0472b172a814"
     },
     "Response" : {
       "x-ms-version" : "2019-02-02",
@@ -223,21 +124,11 @@
       "retry-after" : "0",
       "Content-Length" : "0",
       "StatusCode" : "202",
-<<<<<<< HEAD
-      "x-ms-request-id" : "e0dd6820-e01e-0026-343b-647b1f000000",
-      "Date" : "Thu, 05 Sep 2019 22:42:38 GMT",
-      "x-ms-client-request-id" : "6ae810c2-e46a-4614-8eac-19902298b86c"
+      "x-ms-request-id" : "9ebd2bdd-501e-003f-564a-675777000000",
+      "Date" : "Mon, 09 Sep 2019 20:09:12 GMT",
+      "x-ms-client-request-id" : "3e0c0fe9-6612-44f3-869c-0472b172a814"
     },
     "Exception" : null
   } ],
-  "variables" : [ "jtcclearpagesacfail0pageblobapitestclearpagesacfaila2c33878ca", "javablobclearpagesacfail197760384dbb92f0934178", "ae3a6662-0533-4472-bb44-d40dbaa72138" ]
-=======
-      "x-ms-request-id" : "8f76105f-401e-003a-28e6-6473d5000000",
-      "Date" : "Fri, 06 Sep 2019 19:09:43 GMT",
-      "x-ms-client-request-id" : "c88069b8-0c1c-423d-ad63-cddc48bec807"
-    },
-    "Exception" : null
-  } ],
-  "variables" : [ "jtcclearpagesacfail0pageblobapitestclearpagesacfail6d0553220f", "javablobclearpagesacfail178468fdbab16e530747dd", "b81fc344-77e5-4440-a9bb-7c5c64736527" ]
->>>>>>> a55d5dd9
+  "variables" : [ "jtcclearpagesacfail0pageblobapitestclearpagesacfail81b89628ec", "javablobclearpagesacfail136252c4d5be53f9644e9f", "bf2a7324-eac0-4e1a-a020-a9dd63ac1965" ]
 }