{
  "networkCallRecords" : [ {
    "Method" : "PUT",
<<<<<<< HEAD
    "Uri" : "https://jaschrepragrs.blob.core.windows.net/jtcdeleteacfail0blobapitestdeleteacfail0d453572f1632751?restype=container",
    "Headers" : {
      "x-ms-version" : "2019-02-02",
      "User-Agent" : "azsdk-java-azure-storage-blob/12.0.0-preview.3 1.8.0_221; Windows 10 10.0",
      "x-ms-client-request-id" : "3e4defde-4b7f-4adc-afee-dfb4c0418a46"
=======
    "Uri" : "https://azstoragesdkaccount.blob.core.windows.net/jtcdeleteacfail0blobapitestdeleteacfaildbb4060113330a24?restype=container",
    "Headers" : {
      "x-ms-version" : "2019-02-02",
      "User-Agent" : "azsdk-java-azure-storage-blob/12.0.0-preview.3 1.8.0_212; Windows 10 10.0",
      "x-ms-client-request-id" : "d4ba348e-b6b2-4330-a684-f76e68b2b864"
>>>>>>> a55d5dd9
    },
    "Response" : {
      "x-ms-version" : "2019-02-02",
      "Server" : "Windows-Azure-Blob/1.0 Microsoft-HTTPAPI/2.0",
<<<<<<< HEAD
      "ETag" : "\"0x8D73251E4AA388E\"",
      "Last-Modified" : "Thu, 05 Sep 2019 22:39:20 GMT",
      "retry-after" : "0",
      "Content-Length" : "0",
      "StatusCode" : "201",
      "x-ms-request-id" : "bfed47e9-901e-0044-093a-643cc7000000",
      "Date" : "Thu, 05 Sep 2019 22:39:20 GMT",
      "x-ms-client-request-id" : "3e4defde-4b7f-4adc-afee-dfb4c0418a46"
=======
      "ETag" : "\"0x8D732FCA818FA7E\"",
      "Last-Modified" : "Fri, 06 Sep 2019 19:01:42 GMT",
      "retry-after" : "0",
      "Content-Length" : "0",
      "StatusCode" : "201",
      "x-ms-request-id" : "b92c39f7-d01e-009e-06e5-644931000000",
      "Date" : "Fri, 06 Sep 2019 19:01:42 GMT",
      "x-ms-client-request-id" : "d4ba348e-b6b2-4330-a684-f76e68b2b864"
>>>>>>> a55d5dd9
    },
    "Exception" : null
  }, {
    "Method" : "PUT",
<<<<<<< HEAD
    "Uri" : "https://jaschrepragrs.blob.core.windows.net/jtcdeleteacfail0blobapitestdeleteacfail0d453572f1632751/javablobdeleteacfail1blobapitestdeleteacfail0d496117d04c4",
    "Headers" : {
      "x-ms-version" : "2019-02-02",
      "User-Agent" : "azsdk-java-azure-storage-blob/12.0.0-preview.3 1.8.0_221; Windows 10 10.0",
      "x-ms-client-request-id" : "02341a9a-a53d-4266-8b21-020df2f286d8",
=======
    "Uri" : "https://azstoragesdkaccount.blob.core.windows.net/jtcdeleteacfail0blobapitestdeleteacfaildbb4060113330a24/javablobdeleteacfail1blobapitestdeleteacfaildbb70161e46ef",
    "Headers" : {
      "x-ms-version" : "2019-02-02",
      "User-Agent" : "azsdk-java-azure-storage-blob/12.0.0-preview.3 1.8.0_212; Windows 10 10.0",
      "x-ms-client-request-id" : "100a73f4-6784-4cdc-9d48-2000035b5b40",
>>>>>>> a55d5dd9
      "Content-Type" : "application/octet-stream"
    },
    "Response" : {
      "x-ms-version" : "2019-02-02",
      "Server" : "Windows-Azure-Blob/1.0 Microsoft-HTTPAPI/2.0",
      "x-ms-content-crc64" : "6RYQPwaVsyQ=",
<<<<<<< HEAD
      "Last-Modified" : "Thu, 05 Sep 2019 22:39:20 GMT",
      "retry-after" : "0",
      "StatusCode" : "201",
      "x-ms-request-server-encrypted" : "true",
      "Date" : "Thu, 05 Sep 2019 22:39:20 GMT",
      "Content-MD5" : "wh+Wm18D0z1D4E+PE252gg==",
      "ETag" : "\"0x8D73251E4B6FCE5\"",
      "Content-Length" : "0",
      "x-ms-request-id" : "bfed47fb-901e-0044-1a3a-643cc7000000",
      "x-ms-client-request-id" : "02341a9a-a53d-4266-8b21-020df2f286d8"
=======
      "Last-Modified" : "Fri, 06 Sep 2019 19:01:43 GMT",
      "retry-after" : "0",
      "StatusCode" : "201",
      "x-ms-request-server-encrypted" : "true",
      "Date" : "Fri, 06 Sep 2019 19:01:42 GMT",
      "Content-MD5" : "wh+Wm18D0z1D4E+PE252gg==",
      "ETag" : "\"0x8D732FCA8270270\"",
      "Content-Length" : "0",
      "x-ms-request-id" : "b92c3a37-d01e-009e-42e5-644931000000",
      "x-ms-client-request-id" : "100a73f4-6784-4cdc-9d48-2000035b5b40"
>>>>>>> a55d5dd9
    },
    "Exception" : null
  }, {
    "Method" : "DELETE",
<<<<<<< HEAD
    "Uri" : "https://jaschrepragrs.blob.core.windows.net/jtcdeleteacfail0blobapitestdeleteacfail0d453572f1632751/javablobdeleteacfail1blobapitestdeleteacfail0d496117d04c4",
    "Headers" : {
      "x-ms-version" : "2019-02-02",
      "User-Agent" : "azsdk-java-azure-storage-blob/12.0.0-preview.3 1.8.0_221; Windows 10 10.0",
      "x-ms-client-request-id" : "45ebcfc8-c358-4c33-9273-6e76549f76aa"
=======
    "Uri" : "https://azstoragesdkaccount.blob.core.windows.net/jtcdeleteacfail0blobapitestdeleteacfaildbb4060113330a24/javablobdeleteacfail1blobapitestdeleteacfaildbb70161e46ef",
    "Headers" : {
      "x-ms-version" : "2019-02-02",
      "User-Agent" : "azsdk-java-azure-storage-blob/12.0.0-preview.3 1.8.0_212; Windows 10 10.0",
      "x-ms-client-request-id" : "afe727ce-f2cc-43c9-92d4-7e13b06bf443"
>>>>>>> a55d5dd9
    },
    "Response" : {
      "x-ms-version" : "2019-02-02",
      "Server" : "Windows-Azure-Blob/1.0 Microsoft-HTTPAPI/2.0",
      "x-ms-error-code" : "ConditionNotMet",
      "retry-after" : "0",
      "Content-Length" : "252",
      "StatusCode" : "412",
<<<<<<< HEAD
      "x-ms-request-id" : "bfed4819-901e-0044-333a-643cc7000000",
      "Body" : "﻿<?xml version=\"1.0\" encoding=\"utf-8\"?><Error><Code>ConditionNotMet</Code><Message>The condition specified using HTTP conditional header(s) is not met.\nRequestId:bfed4819-901e-0044-333a-643cc7000000\nTime:2019-09-05T22:39:20.7996334Z</Message></Error>",
      "Date" : "Thu, 05 Sep 2019 22:39:20 GMT",
      "x-ms-client-request-id" : "45ebcfc8-c358-4c33-9273-6e76549f76aa",
=======
      "x-ms-request-id" : "b92c3b03-d01e-009e-7de5-644931000000",
      "Body" : "﻿<?xml version=\"1.0\" encoding=\"utf-8\"?><Error><Code>ConditionNotMet</Code><Message>The condition specified using HTTP conditional header(s) is not met.\nRequestId:b92c3b03-d01e-009e-7de5-644931000000\nTime:2019-09-06T19:01:43.1963354Z</Message></Error>",
      "Date" : "Fri, 06 Sep 2019 19:01:42 GMT",
      "x-ms-client-request-id" : "afe727ce-f2cc-43c9-92d4-7e13b06bf443",
>>>>>>> a55d5dd9
      "Content-Type" : "application/xml"
    },
    "Exception" : null
  }, {
    "Method" : "GET",
<<<<<<< HEAD
    "Uri" : "https://jaschrepragrs.blob.core.windows.net?prefix=jtcdeleteacfail&comp=list",
    "Headers" : {
      "x-ms-version" : "2019-02-02",
      "User-Agent" : "azsdk-java-azure-storage-blob/12.0.0-preview.3 1.8.0_221; Windows 10 10.0",
      "x-ms-client-request-id" : "374e6a31-5e22-49c0-9203-521c30d836b5"
=======
    "Uri" : "https://azstoragesdkaccount.blob.core.windows.net?prefix=jtcdeleteacfail&comp=list",
    "Headers" : {
      "x-ms-version" : "2019-02-02",
      "User-Agent" : "azsdk-java-azure-storage-blob/12.0.0-preview.3 1.8.0_212; Windows 10 10.0",
      "x-ms-client-request-id" : "dfc0af8b-ba7d-4b34-b781-16ca5f14215c"
>>>>>>> a55d5dd9
    },
    "Response" : {
      "Transfer-Encoding" : "chunked",
      "x-ms-version" : "2019-02-02",
      "Server" : "Windows-Azure-Blob/1.0 Microsoft-HTTPAPI/2.0",
      "retry-after" : "0",
      "StatusCode" : "200",
<<<<<<< HEAD
      "x-ms-request-id" : "bfed4828-901e-0044-413a-643cc7000000",
      "Body" : "﻿<?xml version=\"1.0\" encoding=\"utf-8\"?><EnumerationResults ServiceEndpoint=\"https://jaschrepragrs.blob.core.windows.net/\"><Prefix>jtcdeleteacfail</Prefix><Containers><Container><Name>jtcdeleteacfail0blobapitestdeleteacfail0d453572f1632751</Name><Properties><Last-Modified>Thu, 05 Sep 2019 22:39:20 GMT</Last-Modified><Etag>\"0x8D73251E4AA388E\"</Etag><LeaseStatus>unlocked</LeaseStatus><LeaseState>available</LeaseState><DefaultEncryptionScope>$account-encryption-key</DefaultEncryptionScope><DenyEncryptionScopeOverride>false</DenyEncryptionScopeOverride><HasImmutabilityPolicy>false</HasImmutabilityPolicy><HasLegalHold>false</HasLegalHold></Properties></Container></Containers><NextMarker /></EnumerationResults>",
      "Date" : "Thu, 05 Sep 2019 22:39:20 GMT",
      "x-ms-client-request-id" : "374e6a31-5e22-49c0-9203-521c30d836b5",
=======
      "x-ms-request-id" : "b92c3b54-d01e-009e-4ae5-644931000000",
      "Body" : "﻿<?xml version=\"1.0\" encoding=\"utf-8\"?><EnumerationResults ServiceEndpoint=\"https://azstoragesdkaccount.blob.core.windows.net/\"><Prefix>jtcdeleteacfail</Prefix><Containers><Container><Name>jtcdeleteacfail0blobapitestdeleteacfaildbb4060113330a24</Name><Properties><Last-Modified>Fri, 06 Sep 2019 19:01:42 GMT</Last-Modified><Etag>\"0x8D732FCA818FA7E\"</Etag><LeaseStatus>unlocked</LeaseStatus><LeaseState>available</LeaseState><DefaultEncryptionScope>$account-encryption-key</DefaultEncryptionScope><DenyEncryptionScopeOverride>false</DenyEncryptionScopeOverride><HasImmutabilityPolicy>false</HasImmutabilityPolicy><HasLegalHold>false</HasLegalHold></Properties></Container></Containers><NextMarker /></EnumerationResults>",
      "Date" : "Fri, 06 Sep 2019 19:01:42 GMT",
      "x-ms-client-request-id" : "dfc0af8b-ba7d-4b34-b781-16ca5f14215c",
>>>>>>> a55d5dd9
      "Content-Type" : "application/xml"
    },
    "Exception" : null
  }, {
    "Method" : "DELETE",
<<<<<<< HEAD
    "Uri" : "https://jaschrepragrs.blob.core.windows.net/jtcdeleteacfail0blobapitestdeleteacfail0d453572f1632751?restype=container",
    "Headers" : {
      "x-ms-version" : "2019-02-02",
      "User-Agent" : "azsdk-java-azure-storage-blob/12.0.0-preview.3 1.8.0_221; Windows 10 10.0",
      "x-ms-client-request-id" : "70866188-8cd4-42cb-8cd7-a8744354d25c"
=======
    "Uri" : "https://azstoragesdkaccount.blob.core.windows.net/jtcdeleteacfail0blobapitestdeleteacfaildbb4060113330a24?restype=container",
    "Headers" : {
      "x-ms-version" : "2019-02-02",
      "User-Agent" : "azsdk-java-azure-storage-blob/12.0.0-preview.3 1.8.0_212; Windows 10 10.0",
      "x-ms-client-request-id" : "19d002b1-ae80-4513-ac31-a2aa4b253edb"
>>>>>>> a55d5dd9
    },
    "Response" : {
      "x-ms-version" : "2019-02-02",
      "Server" : "Windows-Azure-Blob/1.0 Microsoft-HTTPAPI/2.0",
      "retry-after" : "0",
      "Content-Length" : "0",
      "StatusCode" : "202",
<<<<<<< HEAD
      "x-ms-request-id" : "bfed483c-901e-0044-503a-643cc7000000",
      "Date" : "Thu, 05 Sep 2019 22:39:21 GMT",
      "x-ms-client-request-id" : "70866188-8cd4-42cb-8cd7-a8744354d25c"
    },
    "Exception" : null
  } ],
  "variables" : [ "jtcdeleteacfail0blobapitestdeleteacfail0d453572f1632751", "javablobdeleteacfail1blobapitestdeleteacfail0d496117d04c4" ]
=======
      "x-ms-request-id" : "b92c3ccf-d01e-009e-26e5-644931000000",
      "Date" : "Fri, 06 Sep 2019 19:01:43 GMT",
      "x-ms-client-request-id" : "19d002b1-ae80-4513-ac31-a2aa4b253edb"
    },
    "Exception" : null
  } ],
  "variables" : [ "jtcdeleteacfail0blobapitestdeleteacfaildbb4060113330a24", "javablobdeleteacfail1blobapitestdeleteacfaildbb70161e46ef" ]
>>>>>>> a55d5dd9
}<|MERGE_RESOLUTION|>--- conflicted
+++ resolved
@@ -1,105 +1,57 @@
 {
   "networkCallRecords" : [ {
     "Method" : "PUT",
-<<<<<<< HEAD
-    "Uri" : "https://jaschrepragrs.blob.core.windows.net/jtcdeleteacfail0blobapitestdeleteacfail0d453572f1632751?restype=container",
+    "Uri" : "https://jaschrepragrs.blob.core.windows.net/jtcdeleteacfail0blobapitestdeleteacfailc4d55190cdb716b3?restype=container",
     "Headers" : {
       "x-ms-version" : "2019-02-02",
       "User-Agent" : "azsdk-java-azure-storage-blob/12.0.0-preview.3 1.8.0_221; Windows 10 10.0",
-      "x-ms-client-request-id" : "3e4defde-4b7f-4adc-afee-dfb4c0418a46"
-=======
-    "Uri" : "https://azstoragesdkaccount.blob.core.windows.net/jtcdeleteacfail0blobapitestdeleteacfaildbb4060113330a24?restype=container",
-    "Headers" : {
-      "x-ms-version" : "2019-02-02",
-      "User-Agent" : "azsdk-java-azure-storage-blob/12.0.0-preview.3 1.8.0_212; Windows 10 10.0",
-      "x-ms-client-request-id" : "d4ba348e-b6b2-4330-a684-f76e68b2b864"
->>>>>>> a55d5dd9
+      "x-ms-client-request-id" : "d7ce9147-ec71-4eae-b548-19eff9f3f8a9"
     },
     "Response" : {
       "x-ms-version" : "2019-02-02",
       "Server" : "Windows-Azure-Blob/1.0 Microsoft-HTTPAPI/2.0",
-<<<<<<< HEAD
-      "ETag" : "\"0x8D73251E4AA388E\"",
-      "Last-Modified" : "Thu, 05 Sep 2019 22:39:20 GMT",
+      "ETag" : "\"0x8D735613482C284\"",
+      "Last-Modified" : "Mon, 09 Sep 2019 20:06:30 GMT",
       "retry-after" : "0",
       "Content-Length" : "0",
       "StatusCode" : "201",
-      "x-ms-request-id" : "bfed47e9-901e-0044-093a-643cc7000000",
-      "Date" : "Thu, 05 Sep 2019 22:39:20 GMT",
-      "x-ms-client-request-id" : "3e4defde-4b7f-4adc-afee-dfb4c0418a46"
-=======
-      "ETag" : "\"0x8D732FCA818FA7E\"",
-      "Last-Modified" : "Fri, 06 Sep 2019 19:01:42 GMT",
-      "retry-after" : "0",
-      "Content-Length" : "0",
-      "StatusCode" : "201",
-      "x-ms-request-id" : "b92c39f7-d01e-009e-06e5-644931000000",
-      "Date" : "Fri, 06 Sep 2019 19:01:42 GMT",
-      "x-ms-client-request-id" : "d4ba348e-b6b2-4330-a684-f76e68b2b864"
->>>>>>> a55d5dd9
+      "x-ms-request-id" : "c5caafa3-301e-0042-034a-67cbbf000000",
+      "Date" : "Mon, 09 Sep 2019 20:06:30 GMT",
+      "x-ms-client-request-id" : "d7ce9147-ec71-4eae-b548-19eff9f3f8a9"
     },
     "Exception" : null
   }, {
     "Method" : "PUT",
-<<<<<<< HEAD
-    "Uri" : "https://jaschrepragrs.blob.core.windows.net/jtcdeleteacfail0blobapitestdeleteacfail0d453572f1632751/javablobdeleteacfail1blobapitestdeleteacfail0d496117d04c4",
+    "Uri" : "https://jaschrepragrs.blob.core.windows.net/jtcdeleteacfail0blobapitestdeleteacfailc4d55190cdb716b3/javablobdeleteacfail1blobapitestdeleteacfailc4d134238dfa9",
     "Headers" : {
       "x-ms-version" : "2019-02-02",
       "User-Agent" : "azsdk-java-azure-storage-blob/12.0.0-preview.3 1.8.0_221; Windows 10 10.0",
-      "x-ms-client-request-id" : "02341a9a-a53d-4266-8b21-020df2f286d8",
-=======
-    "Uri" : "https://azstoragesdkaccount.blob.core.windows.net/jtcdeleteacfail0blobapitestdeleteacfaildbb4060113330a24/javablobdeleteacfail1blobapitestdeleteacfaildbb70161e46ef",
-    "Headers" : {
-      "x-ms-version" : "2019-02-02",
-      "User-Agent" : "azsdk-java-azure-storage-blob/12.0.0-preview.3 1.8.0_212; Windows 10 10.0",
-      "x-ms-client-request-id" : "100a73f4-6784-4cdc-9d48-2000035b5b40",
->>>>>>> a55d5dd9
+      "x-ms-client-request-id" : "1e8251c5-2503-4526-913f-8cb8e94af594",
       "Content-Type" : "application/octet-stream"
     },
     "Response" : {
       "x-ms-version" : "2019-02-02",
       "Server" : "Windows-Azure-Blob/1.0 Microsoft-HTTPAPI/2.0",
       "x-ms-content-crc64" : "6RYQPwaVsyQ=",
-<<<<<<< HEAD
-      "Last-Modified" : "Thu, 05 Sep 2019 22:39:20 GMT",
+      "Last-Modified" : "Mon, 09 Sep 2019 20:06:30 GMT",
       "retry-after" : "0",
       "StatusCode" : "201",
       "x-ms-request-server-encrypted" : "true",
-      "Date" : "Thu, 05 Sep 2019 22:39:20 GMT",
+      "Date" : "Mon, 09 Sep 2019 20:06:30 GMT",
       "Content-MD5" : "wh+Wm18D0z1D4E+PE252gg==",
-      "ETag" : "\"0x8D73251E4B6FCE5\"",
+      "ETag" : "\"0x8D73561349019DB\"",
       "Content-Length" : "0",
-      "x-ms-request-id" : "bfed47fb-901e-0044-1a3a-643cc7000000",
-      "x-ms-client-request-id" : "02341a9a-a53d-4266-8b21-020df2f286d8"
-=======
-      "Last-Modified" : "Fri, 06 Sep 2019 19:01:43 GMT",
-      "retry-after" : "0",
-      "StatusCode" : "201",
-      "x-ms-request-server-encrypted" : "true",
-      "Date" : "Fri, 06 Sep 2019 19:01:42 GMT",
-      "Content-MD5" : "wh+Wm18D0z1D4E+PE252gg==",
-      "ETag" : "\"0x8D732FCA8270270\"",
-      "Content-Length" : "0",
-      "x-ms-request-id" : "b92c3a37-d01e-009e-42e5-644931000000",
-      "x-ms-client-request-id" : "100a73f4-6784-4cdc-9d48-2000035b5b40"
->>>>>>> a55d5dd9
+      "x-ms-request-id" : "c5caafba-301e-0042-164a-67cbbf000000",
+      "x-ms-client-request-id" : "1e8251c5-2503-4526-913f-8cb8e94af594"
     },
     "Exception" : null
   }, {
     "Method" : "DELETE",
-<<<<<<< HEAD
-    "Uri" : "https://jaschrepragrs.blob.core.windows.net/jtcdeleteacfail0blobapitestdeleteacfail0d453572f1632751/javablobdeleteacfail1blobapitestdeleteacfail0d496117d04c4",
+    "Uri" : "https://jaschrepragrs.blob.core.windows.net/jtcdeleteacfail0blobapitestdeleteacfailc4d55190cdb716b3/javablobdeleteacfail1blobapitestdeleteacfailc4d134238dfa9",
     "Headers" : {
       "x-ms-version" : "2019-02-02",
       "User-Agent" : "azsdk-java-azure-storage-blob/12.0.0-preview.3 1.8.0_221; Windows 10 10.0",
-      "x-ms-client-request-id" : "45ebcfc8-c358-4c33-9273-6e76549f76aa"
-=======
-    "Uri" : "https://azstoragesdkaccount.blob.core.windows.net/jtcdeleteacfail0blobapitestdeleteacfaildbb4060113330a24/javablobdeleteacfail1blobapitestdeleteacfaildbb70161e46ef",
-    "Headers" : {
-      "x-ms-version" : "2019-02-02",
-      "User-Agent" : "azsdk-java-azure-storage-blob/12.0.0-preview.3 1.8.0_212; Windows 10 10.0",
-      "x-ms-client-request-id" : "afe727ce-f2cc-43c9-92d4-7e13b06bf443"
->>>>>>> a55d5dd9
+      "x-ms-client-request-id" : "091f7186-8a6e-456e-8525-475d57fd82b6"
     },
     "Response" : {
       "x-ms-version" : "2019-02-02",
@@ -108,35 +60,20 @@
       "retry-after" : "0",
       "Content-Length" : "252",
       "StatusCode" : "412",
-<<<<<<< HEAD
-      "x-ms-request-id" : "bfed4819-901e-0044-333a-643cc7000000",
-      "Body" : "﻿<?xml version=\"1.0\" encoding=\"utf-8\"?><Error><Code>ConditionNotMet</Code><Message>The condition specified using HTTP conditional header(s) is not met.\nRequestId:bfed4819-901e-0044-333a-643cc7000000\nTime:2019-09-05T22:39:20.7996334Z</Message></Error>",
-      "Date" : "Thu, 05 Sep 2019 22:39:20 GMT",
-      "x-ms-client-request-id" : "45ebcfc8-c358-4c33-9273-6e76549f76aa",
-=======
-      "x-ms-request-id" : "b92c3b03-d01e-009e-7de5-644931000000",
-      "Body" : "﻿<?xml version=\"1.0\" encoding=\"utf-8\"?><Error><Code>ConditionNotMet</Code><Message>The condition specified using HTTP conditional header(s) is not met.\nRequestId:b92c3b03-d01e-009e-7de5-644931000000\nTime:2019-09-06T19:01:43.1963354Z</Message></Error>",
-      "Date" : "Fri, 06 Sep 2019 19:01:42 GMT",
-      "x-ms-client-request-id" : "afe727ce-f2cc-43c9-92d4-7e13b06bf443",
->>>>>>> a55d5dd9
+      "x-ms-request-id" : "c5caafcf-301e-0042-2b4a-67cbbf000000",
+      "Body" : "﻿<?xml version=\"1.0\" encoding=\"utf-8\"?><Error><Code>ConditionNotMet</Code><Message>The condition specified using HTTP conditional header(s) is not met.\nRequestId:c5caafcf-301e-0042-2b4a-67cbbf000000\nTime:2019-09-09T20:06:30.7030296Z</Message></Error>",
+      "Date" : "Mon, 09 Sep 2019 20:06:30 GMT",
+      "x-ms-client-request-id" : "091f7186-8a6e-456e-8525-475d57fd82b6",
       "Content-Type" : "application/xml"
     },
     "Exception" : null
   }, {
     "Method" : "GET",
-<<<<<<< HEAD
     "Uri" : "https://jaschrepragrs.blob.core.windows.net?prefix=jtcdeleteacfail&comp=list",
     "Headers" : {
       "x-ms-version" : "2019-02-02",
       "User-Agent" : "azsdk-java-azure-storage-blob/12.0.0-preview.3 1.8.0_221; Windows 10 10.0",
-      "x-ms-client-request-id" : "374e6a31-5e22-49c0-9203-521c30d836b5"
-=======
-    "Uri" : "https://azstoragesdkaccount.blob.core.windows.net?prefix=jtcdeleteacfail&comp=list",
-    "Headers" : {
-      "x-ms-version" : "2019-02-02",
-      "User-Agent" : "azsdk-java-azure-storage-blob/12.0.0-preview.3 1.8.0_212; Windows 10 10.0",
-      "x-ms-client-request-id" : "dfc0af8b-ba7d-4b34-b781-16ca5f14215c"
->>>>>>> a55d5dd9
+      "x-ms-client-request-id" : "a4f1977b-6374-4fcb-8278-a312ffc1f7aa"
     },
     "Response" : {
       "Transfer-Encoding" : "chunked",
@@ -144,35 +81,20 @@
       "Server" : "Windows-Azure-Blob/1.0 Microsoft-HTTPAPI/2.0",
       "retry-after" : "0",
       "StatusCode" : "200",
-<<<<<<< HEAD
-      "x-ms-request-id" : "bfed4828-901e-0044-413a-643cc7000000",
-      "Body" : "﻿<?xml version=\"1.0\" encoding=\"utf-8\"?><EnumerationResults ServiceEndpoint=\"https://jaschrepragrs.blob.core.windows.net/\"><Prefix>jtcdeleteacfail</Prefix><Containers><Container><Name>jtcdeleteacfail0blobapitestdeleteacfail0d453572f1632751</Name><Properties><Last-Modified>Thu, 05 Sep 2019 22:39:20 GMT</Last-Modified><Etag>\"0x8D73251E4AA388E\"</Etag><LeaseStatus>unlocked</LeaseStatus><LeaseState>available</LeaseState><DefaultEncryptionScope>$account-encryption-key</DefaultEncryptionScope><DenyEncryptionScopeOverride>false</DenyEncryptionScopeOverride><HasImmutabilityPolicy>false</HasImmutabilityPolicy><HasLegalHold>false</HasLegalHold></Properties></Container></Containers><NextMarker /></EnumerationResults>",
-      "Date" : "Thu, 05 Sep 2019 22:39:20 GMT",
-      "x-ms-client-request-id" : "374e6a31-5e22-49c0-9203-521c30d836b5",
-=======
-      "x-ms-request-id" : "b92c3b54-d01e-009e-4ae5-644931000000",
-      "Body" : "﻿<?xml version=\"1.0\" encoding=\"utf-8\"?><EnumerationResults ServiceEndpoint=\"https://azstoragesdkaccount.blob.core.windows.net/\"><Prefix>jtcdeleteacfail</Prefix><Containers><Container><Name>jtcdeleteacfail0blobapitestdeleteacfaildbb4060113330a24</Name><Properties><Last-Modified>Fri, 06 Sep 2019 19:01:42 GMT</Last-Modified><Etag>\"0x8D732FCA818FA7E\"</Etag><LeaseStatus>unlocked</LeaseStatus><LeaseState>available</LeaseState><DefaultEncryptionScope>$account-encryption-key</DefaultEncryptionScope><DenyEncryptionScopeOverride>false</DenyEncryptionScopeOverride><HasImmutabilityPolicy>false</HasImmutabilityPolicy><HasLegalHold>false</HasLegalHold></Properties></Container></Containers><NextMarker /></EnumerationResults>",
-      "Date" : "Fri, 06 Sep 2019 19:01:42 GMT",
-      "x-ms-client-request-id" : "dfc0af8b-ba7d-4b34-b781-16ca5f14215c",
->>>>>>> a55d5dd9
+      "x-ms-request-id" : "c5caaff6-301e-0042-4a4a-67cbbf000000",
+      "Body" : "﻿<?xml version=\"1.0\" encoding=\"utf-8\"?><EnumerationResults ServiceEndpoint=\"https://jaschrepragrs.blob.core.windows.net/\"><Prefix>jtcdeleteacfail</Prefix><Containers><Container><Name>jtcdeleteacfail0blobapitestdeleteacfailc4d55190cdb716b3</Name><Properties><Last-Modified>Mon, 09 Sep 2019 20:06:30 GMT</Last-Modified><Etag>\"0x8D735613482C284\"</Etag><LeaseStatus>unlocked</LeaseStatus><LeaseState>available</LeaseState><DefaultEncryptionScope>$account-encryption-key</DefaultEncryptionScope><DenyEncryptionScopeOverride>false</DenyEncryptionScopeOverride><HasImmutabilityPolicy>false</HasImmutabilityPolicy><HasLegalHold>false</HasLegalHold></Properties></Container></Containers><NextMarker /></EnumerationResults>",
+      "Date" : "Mon, 09 Sep 2019 20:06:30 GMT",
+      "x-ms-client-request-id" : "a4f1977b-6374-4fcb-8278-a312ffc1f7aa",
       "Content-Type" : "application/xml"
     },
     "Exception" : null
   }, {
     "Method" : "DELETE",
-<<<<<<< HEAD
-    "Uri" : "https://jaschrepragrs.blob.core.windows.net/jtcdeleteacfail0blobapitestdeleteacfail0d453572f1632751?restype=container",
+    "Uri" : "https://jaschrepragrs.blob.core.windows.net/jtcdeleteacfail0blobapitestdeleteacfailc4d55190cdb716b3?restype=container",
     "Headers" : {
       "x-ms-version" : "2019-02-02",
       "User-Agent" : "azsdk-java-azure-storage-blob/12.0.0-preview.3 1.8.0_221; Windows 10 10.0",
-      "x-ms-client-request-id" : "70866188-8cd4-42cb-8cd7-a8744354d25c"
-=======
-    "Uri" : "https://azstoragesdkaccount.blob.core.windows.net/jtcdeleteacfail0blobapitestdeleteacfaildbb4060113330a24?restype=container",
-    "Headers" : {
-      "x-ms-version" : "2019-02-02",
-      "User-Agent" : "azsdk-java-azure-storage-blob/12.0.0-preview.3 1.8.0_212; Windows 10 10.0",
-      "x-ms-client-request-id" : "19d002b1-ae80-4513-ac31-a2aa4b253edb"
->>>>>>> a55d5dd9
+      "x-ms-client-request-id" : "0d5caa47-146c-4c70-8de5-5ef50665b861"
     },
     "Response" : {
       "x-ms-version" : "2019-02-02",
@@ -180,21 +102,11 @@
       "retry-after" : "0",
       "Content-Length" : "0",
       "StatusCode" : "202",
-<<<<<<< HEAD
-      "x-ms-request-id" : "bfed483c-901e-0044-503a-643cc7000000",
-      "Date" : "Thu, 05 Sep 2019 22:39:21 GMT",
-      "x-ms-client-request-id" : "70866188-8cd4-42cb-8cd7-a8744354d25c"
+      "x-ms-request-id" : "c5cab008-301e-0042-5a4a-67cbbf000000",
+      "Date" : "Mon, 09 Sep 2019 20:06:30 GMT",
+      "x-ms-client-request-id" : "0d5caa47-146c-4c70-8de5-5ef50665b861"
     },
     "Exception" : null
   } ],
-  "variables" : [ "jtcdeleteacfail0blobapitestdeleteacfail0d453572f1632751", "javablobdeleteacfail1blobapitestdeleteacfail0d496117d04c4" ]
-=======
-      "x-ms-request-id" : "b92c3ccf-d01e-009e-26e5-644931000000",
-      "Date" : "Fri, 06 Sep 2019 19:01:43 GMT",
-      "x-ms-client-request-id" : "19d002b1-ae80-4513-ac31-a2aa4b253edb"
-    },
-    "Exception" : null
-  } ],
-  "variables" : [ "jtcdeleteacfail0blobapitestdeleteacfaildbb4060113330a24", "javablobdeleteacfail1blobapitestdeleteacfaildbb70161e46ef" ]
->>>>>>> a55d5dd9
+  "variables" : [ "jtcdeleteacfail0blobapitestdeleteacfailc4d55190cdb716b3", "javablobdeleteacfail1blobapitestdeleteacfailc4d134238dfa9" ]
 }