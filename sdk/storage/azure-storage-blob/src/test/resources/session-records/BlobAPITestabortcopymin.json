--- conflicted
+++ resolved
@@ -1,276 +1,148 @@
 {
   "networkCallRecords" : [ {
     "Method" : "PUT",
-<<<<<<< HEAD
-    "Uri" : "https://jaschrepragrs.blob.core.windows.net/jtcabortcopymin0blobapitestabortcopymin09a52281cf59def2?restype=container",
-    "Headers" : {
-      "x-ms-version" : "2019-02-02",
-      "User-Agent" : "azsdk-java-azure-storage-blob/12.0.0-preview.3 1.8.0_221; Windows 10 10.0",
-      "x-ms-client-request-id" : "69c3d937-11e1-4a4b-a7d2-d177425b0c86"
-=======
-    "Uri" : "https://azstoragesdkaccount.blob.core.windows.net/jtcabortcopymin0blobapitestabortcopyminbd745357bf30ef75?restype=container",
-    "Headers" : {
-      "x-ms-version" : "2019-02-02",
-      "User-Agent" : "azsdk-java-azure-storage-blob/12.0.0-preview.3 1.8.0_212; Windows 10 10.0",
-      "x-ms-client-request-id" : "a7221b91-403a-40be-b136-7d3f9a9894fa"
->>>>>>> a55d5dd9
-    },
-    "Response" : {
-      "x-ms-version" : "2019-02-02",
-      "Server" : "Windows-Azure-Blob/1.0 Microsoft-HTTPAPI/2.0",
-<<<<<<< HEAD
-      "ETag" : "\"0x8D73251D64846DC\"",
-      "Last-Modified" : "Thu, 05 Sep 2019 22:38:56 GMT",
-      "retry-after" : "0",
-      "Content-Length" : "0",
-      "StatusCode" : "201",
-      "x-ms-request-id" : "bfed3338-901e-0044-0e3a-643cc7000000",
-      "Date" : "Thu, 05 Sep 2019 22:38:56 GMT",
-      "x-ms-client-request-id" : "69c3d937-11e1-4a4b-a7d2-d177425b0c86"
-=======
-      "ETag" : "\"0x8D732FC9D868A0A\"",
-      "Last-Modified" : "Fri, 06 Sep 2019 19:01:25 GMT",
-      "retry-after" : "0",
-      "Content-Length" : "0",
-      "StatusCode" : "201",
-      "x-ms-request-id" : "b92bee43-d01e-009e-3ae5-644931000000",
-      "Date" : "Fri, 06 Sep 2019 19:01:24 GMT",
-      "x-ms-client-request-id" : "a7221b91-403a-40be-b136-7d3f9a9894fa"
->>>>>>> a55d5dd9
-    },
-    "Exception" : null
-  }, {
-    "Method" : "PUT",
-<<<<<<< HEAD
-    "Uri" : "https://jaschrepragrs.blob.core.windows.net/jtcabortcopymin0blobapitestabortcopymin09a52281cf59def2/javablobabortcopymin1blobapitestabortcopymin09a59442a7fd9",
-    "Headers" : {
-      "x-ms-version" : "2019-02-02",
-      "User-Agent" : "azsdk-java-azure-storage-blob/12.0.0-preview.3 1.8.0_221; Windows 10 10.0",
-      "x-ms-client-request-id" : "3eb93882-7afd-4e1c-933e-415e72eb2090",
-=======
-    "Uri" : "https://azstoragesdkaccount.blob.core.windows.net/jtcabortcopymin0blobapitestabortcopyminbd745357bf30ef75/javablobabortcopymin1blobapitestabortcopyminbd730298cd16e",
-    "Headers" : {
-      "x-ms-version" : "2019-02-02",
-      "User-Agent" : "azsdk-java-azure-storage-blob/12.0.0-preview.3 1.8.0_212; Windows 10 10.0",
-      "x-ms-client-request-id" : "50065184-bf88-4819-aa6f-9d112fc90937",
->>>>>>> a55d5dd9
+    "Uri" : "https://jaschrepragrs.blob.core.windows.net/jtcabortcopymin0blobapitestabortcopyminec6378823d72fcfa?restype=container",
+    "Headers" : {
+      "x-ms-version" : "2019-02-02",
+      "User-Agent" : "azsdk-java-azure-storage-blob/12.0.0-preview.3 1.8.0_221; Windows 10 10.0",
+      "x-ms-client-request-id" : "789ee7e2-369c-465c-b1d3-5d3524f3bbfd"
+    },
+    "Response" : {
+      "x-ms-version" : "2019-02-02",
+      "Server" : "Windows-Azure-Blob/1.0 Microsoft-HTTPAPI/2.0",
+      "ETag" : "\"0x8D735612625D90D\"",
+      "Last-Modified" : "Mon, 09 Sep 2019 20:06:06 GMT",
+      "retry-after" : "0",
+      "Content-Length" : "0",
+      "StatusCode" : "201",
+      "x-ms-request-id" : "c5ca9689-301e-0042-374a-67cbbf000000",
+      "Date" : "Mon, 09 Sep 2019 20:06:06 GMT",
+      "x-ms-client-request-id" : "789ee7e2-369c-465c-b1d3-5d3524f3bbfd"
+    },
+    "Exception" : null
+  }, {
+    "Method" : "PUT",
+    "Uri" : "https://jaschrepragrs.blob.core.windows.net/jtcabortcopymin0blobapitestabortcopyminec6378823d72fcfa/javablobabortcopymin1blobapitestabortcopyminec69925633b02",
+    "Headers" : {
+      "x-ms-version" : "2019-02-02",
+      "User-Agent" : "azsdk-java-azure-storage-blob/12.0.0-preview.3 1.8.0_221; Windows 10 10.0",
+      "x-ms-client-request-id" : "abe6c2a3-b2be-41f3-a1ba-7077c5bb86c1",
       "Content-Type" : "application/octet-stream"
     },
     "Response" : {
       "x-ms-version" : "2019-02-02",
       "Server" : "Windows-Azure-Blob/1.0 Microsoft-HTTPAPI/2.0",
       "x-ms-content-crc64" : "6RYQPwaVsyQ=",
-<<<<<<< HEAD
-      "Last-Modified" : "Thu, 05 Sep 2019 22:38:56 GMT",
+      "Last-Modified" : "Mon, 09 Sep 2019 20:06:06 GMT",
       "retry-after" : "0",
       "StatusCode" : "201",
       "x-ms-request-server-encrypted" : "true",
-      "Date" : "Thu, 05 Sep 2019 22:38:56 GMT",
+      "Date" : "Mon, 09 Sep 2019 20:06:06 GMT",
       "Content-MD5" : "wh+Wm18D0z1D4E+PE252gg==",
-      "ETag" : "\"0x8D73251D6563D1F\"",
-      "Content-Length" : "0",
-      "x-ms-request-id" : "bfed3346-901e-0044-1b3a-643cc7000000",
-      "x-ms-client-request-id" : "3eb93882-7afd-4e1c-933e-415e72eb2090"
-=======
-      "Last-Modified" : "Fri, 06 Sep 2019 19:01:25 GMT",
+      "ETag" : "\"0x8D735612633A09D\"",
+      "Content-Length" : "0",
+      "x-ms-request-id" : "c5ca96a8-301e-0042-544a-67cbbf000000",
+      "x-ms-client-request-id" : "abe6c2a3-b2be-41f3-a1ba-7077c5bb86c1"
+    },
+    "Exception" : null
+  }, {
+    "Method" : "PUT",
+    "Uri" : "https://jaschrepragrs.blob.core.windows.net/jtcabortcopymin0blobapitestabortcopyminec6378823d72fcfa/javablobabortcopymin1blobapitestabortcopyminec69925633b02",
+    "Headers" : {
+      "x-ms-version" : "2019-02-02",
+      "User-Agent" : "azsdk-java-azure-storage-blob/12.0.0-preview.3 1.8.0_221; Windows 10 10.0",
+      "x-ms-client-request-id" : "fbef857d-6d5b-47a5-9572-2e6222a2e177",
+      "Content-Type" : "application/octet-stream"
+    },
+    "Response" : {
+      "x-ms-version" : "2019-02-02",
+      "Server" : "Windows-Azure-Blob/1.0 Microsoft-HTTPAPI/2.0",
+      "x-ms-content-crc64" : "vk0RpYvSH94=",
+      "Last-Modified" : "Mon, 09 Sep 2019 20:06:07 GMT",
       "retry-after" : "0",
       "StatusCode" : "201",
       "x-ms-request-server-encrypted" : "true",
-      "Date" : "Fri, 06 Sep 2019 19:01:24 GMT",
-      "Content-MD5" : "wh+Wm18D0z1D4E+PE252gg==",
-      "ETag" : "\"0x8D732FC9D8C6466\"",
-      "Content-Length" : "0",
-      "x-ms-request-id" : "b92bee6a-d01e-009e-5be5-644931000000",
-      "x-ms-client-request-id" : "50065184-bf88-4819-aa6f-9d112fc90937"
->>>>>>> a55d5dd9
-    },
-    "Exception" : null
-  }, {
-    "Method" : "PUT",
-<<<<<<< HEAD
-    "Uri" : "https://jaschrepragrs.blob.core.windows.net/jtcabortcopymin0blobapitestabortcopymin09a52281cf59def2/javablobabortcopymin1blobapitestabortcopymin09a59442a7fd9",
-    "Headers" : {
-      "x-ms-version" : "2019-02-02",
-      "User-Agent" : "azsdk-java-azure-storage-blob/12.0.0-preview.3 1.8.0_221; Windows 10 10.0",
-      "x-ms-client-request-id" : "08b21e7a-baae-4afa-a193-5429ab1b5ab3",
-=======
-    "Uri" : "https://azstoragesdkaccount.blob.core.windows.net/jtcabortcopymin0blobapitestabortcopyminbd745357bf30ef75/javablobabortcopymin1blobapitestabortcopyminbd730298cd16e",
-    "Headers" : {
-      "x-ms-version" : "2019-02-02",
-      "User-Agent" : "azsdk-java-azure-storage-blob/12.0.0-preview.3 1.8.0_212; Windows 10 10.0",
-      "x-ms-client-request-id" : "9d847142-65d7-4b7c-a2a6-1d01e799e7b7",
->>>>>>> a55d5dd9
-      "Content-Type" : "application/octet-stream"
-    },
-    "Response" : {
-      "x-ms-version" : "2019-02-02",
-      "Server" : "Windows-Azure-Blob/1.0 Microsoft-HTTPAPI/2.0",
-<<<<<<< HEAD
-      "x-ms-content-crc64" : "CUr6TlDZ9/E=",
-      "Last-Modified" : "Thu, 05 Sep 2019 22:38:57 GMT",
-      "retry-after" : "0",
-      "StatusCode" : "201",
-      "x-ms-request-server-encrypted" : "true",
-      "Date" : "Thu, 05 Sep 2019 22:38:57 GMT",
-      "Content-MD5" : "RoksXLw7218MRMCVXRo/oA==",
-      "ETag" : "\"0x8D73251D6C82667\"",
-      "Content-Length" : "0",
-      "x-ms-request-id" : "bfed3361-901e-0044-323a-643cc7000000",
-      "x-ms-client-request-id" : "08b21e7a-baae-4afa-a193-5429ab1b5ab3"
-=======
-      "x-ms-content-crc64" : "13phUWkc24c=",
-      "Last-Modified" : "Fri, 06 Sep 2019 19:01:25 GMT",
-      "retry-after" : "0",
-      "StatusCode" : "201",
-      "x-ms-request-server-encrypted" : "true",
-      "Date" : "Fri, 06 Sep 2019 19:01:25 GMT",
-      "Content-MD5" : "KUrSDo5TZ17sxdKKmx0ogw==",
-      "ETag" : "\"0x8D732FC9DF949D5\"",
-      "Content-Length" : "0",
-      "x-ms-request-id" : "b92beea0-d01e-009e-0de5-644931000000",
-      "x-ms-client-request-id" : "9d847142-65d7-4b7c-a2a6-1d01e799e7b7"
->>>>>>> a55d5dd9
-    },
-    "Exception" : null
-  }, {
-    "Method" : "PUT",
-<<<<<<< HEAD
-    "Uri" : "https://jaschrepragrs.blob.core.windows.net/jtcabortcopymin0blobapitestabortcopymin09a52281cf59def2?restype=container&comp=acl",
-    "Headers" : {
-      "x-ms-version" : "2019-02-02",
-      "User-Agent" : "azsdk-java-azure-storage-blob/12.0.0-preview.3 1.8.0_221; Windows 10 10.0",
-      "x-ms-client-request-id" : "782bbd80-c9d6-4650-b804-e0a4f6ae3c09",
-=======
-    "Uri" : "https://azstoragesdkaccount.blob.core.windows.net/jtcabortcopymin0blobapitestabortcopyminbd745357bf30ef75?restype=container&comp=acl",
-    "Headers" : {
-      "x-ms-version" : "2019-02-02",
-      "User-Agent" : "azsdk-java-azure-storage-blob/12.0.0-preview.3 1.8.0_212; Windows 10 10.0",
-      "x-ms-client-request-id" : "0c3ef31c-8f01-49f3-8e6f-29ef3979e061",
->>>>>>> a55d5dd9
+      "Date" : "Mon, 09 Sep 2019 20:06:07 GMT",
+      "Content-MD5" : "ASqnylEyXitk9qirhiF9Tw==",
+      "ETag" : "\"0x8D7356126A98258\"",
+      "Content-Length" : "0",
+      "x-ms-request-id" : "c5ca96ce-301e-0042-764a-67cbbf000000",
+      "x-ms-client-request-id" : "fbef857d-6d5b-47a5-9572-2e6222a2e177"
+    },
+    "Exception" : null
+  }, {
+    "Method" : "PUT",
+    "Uri" : "https://jaschrepragrs.blob.core.windows.net/jtcabortcopymin0blobapitestabortcopyminec6378823d72fcfa?restype=container&comp=acl",
+    "Headers" : {
+      "x-ms-version" : "2019-02-02",
+      "User-Agent" : "azsdk-java-azure-storage-blob/12.0.0-preview.3 1.8.0_221; Windows 10 10.0",
+      "x-ms-client-request-id" : "aae4a928-4f00-4f83-a929-214337b43c66",
       "Content-Type" : "application/xml; charset=utf-8"
     },
     "Response" : {
       "x-ms-version" : "2019-02-02",
       "Server" : "Windows-Azure-Blob/1.0 Microsoft-HTTPAPI/2.0",
-<<<<<<< HEAD
-      "ETag" : "\"0x8D73251D6DB65C1\"",
-      "Last-Modified" : "Thu, 05 Sep 2019 22:38:57 GMT",
+      "ETag" : "\"0x8D7356126B5B1E0\"",
+      "Last-Modified" : "Mon, 09 Sep 2019 20:06:07 GMT",
       "retry-after" : "0",
       "Content-Length" : "0",
       "StatusCode" : "200",
-      "x-ms-request-id" : "bfed33f7-901e-0044-3a3a-643cc7000000",
-      "Date" : "Thu, 05 Sep 2019 22:38:57 GMT",
-      "x-ms-client-request-id" : "782bbd80-c9d6-4650-b804-e0a4f6ae3c09"
-=======
-      "ETag" : "\"0x8D732FC9E061300\"",
-      "Last-Modified" : "Fri, 06 Sep 2019 19:01:26 GMT",
-      "retry-after" : "0",
-      "Content-Length" : "0",
-      "StatusCode" : "200",
-      "x-ms-request-id" : "b92bf152-d01e-009e-6ce5-644931000000",
-      "Date" : "Fri, 06 Sep 2019 19:01:25 GMT",
-      "x-ms-client-request-id" : "0c3ef31c-8f01-49f3-8e6f-29ef3979e061"
->>>>>>> a55d5dd9
-    },
-    "Exception" : null
-  }, {
-    "Method" : "PUT",
-<<<<<<< HEAD
-    "Uri" : "https://jamesschreppler.blob.core.windows.net/javablobabortcopymin2blobapitestabortcopymin09a893574bcba?restype=container",
-    "Headers" : {
-      "x-ms-version" : "2019-02-02",
-      "User-Agent" : "azsdk-java-azure-storage-blob/12.0.0-preview.3 1.8.0_221; Windows 10 10.0",
-      "x-ms-client-request-id" : "a8e2e45c-5385-4d17-a876-04fa6f9eb861"
-=======
-    "Uri" : "https://azstoragesdkblobaccount.blob.core.windows.net/javablobabortcopymin2blobapitestabortcopyminbd749890370e4?restype=container",
-    "Headers" : {
-      "x-ms-version" : "2019-02-02",
-      "User-Agent" : "azsdk-java-azure-storage-blob/12.0.0-preview.3 1.8.0_212; Windows 10 10.0",
-      "x-ms-client-request-id" : "6f8ae919-e2d1-421d-801e-0667770784aa"
->>>>>>> a55d5dd9
-    },
-    "Response" : {
-      "x-ms-version" : "2019-02-02",
-      "Server" : "Windows-Azure-Blob/1.0 Microsoft-HTTPAPI/2.0",
-<<<<<<< HEAD
-      "ETag" : "\"0x8D73251D6E3EDD9\"",
-      "Last-Modified" : "Thu, 05 Sep 2019 22:38:57 GMT",
-      "retry-after" : "0",
-      "Content-Length" : "0",
-      "StatusCode" : "201",
-      "x-ms-request-id" : "aca7a6d7-c01e-0042-2d3a-64aaab000000",
-      "Date" : "Thu, 05 Sep 2019 22:38:57 GMT",
-      "x-ms-client-request-id" : "a8e2e45c-5385-4d17-a876-04fa6f9eb861"
-=======
-      "ETag" : "\"0x8D732FC9E0BD19B\"",
-      "Last-Modified" : "Fri, 06 Sep 2019 19:01:26 GMT",
-      "retry-after" : "0",
-      "Content-Length" : "0",
-      "StatusCode" : "201",
-      "x-ms-request-id" : "b8f1718f-301e-004b-21e5-64feb1000000",
-      "Date" : "Fri, 06 Sep 2019 19:01:25 GMT",
-      "x-ms-client-request-id" : "6f8ae919-e2d1-421d-801e-0667770784aa"
->>>>>>> a55d5dd9
-    },
-    "Exception" : null
-  }, {
-    "Method" : "PUT",
-<<<<<<< HEAD
-    "Uri" : "https://jamesschreppler.blob.core.windows.net/javablobabortcopymin2blobapitestabortcopymin09a893574bcba/javablobabortcopymin3blobapitestabortcopymin09a28962b8299",
-    "Headers" : {
-      "x-ms-version" : "2019-02-02",
-      "User-Agent" : "azsdk-java-azure-storage-blob/12.0.0-preview.3 1.8.0_221; Windows 10 10.0",
-      "x-ms-client-request-id" : "13566d99-14ca-4a2c-a3cd-3a2ff4f15aeb"
-=======
-    "Uri" : "https://azstoragesdkblobaccount.blob.core.windows.net/javablobabortcopymin2blobapitestabortcopyminbd749890370e4/javablobabortcopymin3blobapitestabortcopyminbd720073b9ac2",
-    "Headers" : {
-      "x-ms-version" : "2019-02-02",
-      "User-Agent" : "azsdk-java-azure-storage-blob/12.0.0-preview.3 1.8.0_212; Windows 10 10.0",
-      "x-ms-client-request-id" : "3ed65136-df2f-4aff-b059-1158490e8386"
->>>>>>> a55d5dd9
-    },
-    "Response" : {
-      "x-ms-version" : "2019-02-02",
-      "Server" : "Windows-Azure-Blob/1.0 Microsoft-HTTPAPI/2.0",
-<<<<<<< HEAD
-      "x-ms-copy-id" : "5427ccf0-31cc-4972-9eab-9005f05fdbde",
-      "ETag" : "\"0x8D73251D6F369FB\"",
-      "Last-Modified" : "Thu, 05 Sep 2019 22:38:57 GMT",
-=======
-      "x-ms-copy-id" : "dc780621-2900-4fef-8df1-73c2790cf48c",
-      "ETag" : "\"0x8D732FC9E28D79E\"",
-      "Last-Modified" : "Fri, 06 Sep 2019 19:01:26 GMT",
->>>>>>> a55d5dd9
+      "x-ms-request-id" : "c5ca9785-301e-0042-1f4a-67cbbf000000",
+      "Date" : "Mon, 09 Sep 2019 20:06:07 GMT",
+      "x-ms-client-request-id" : "aae4a928-4f00-4f83-a929-214337b43c66"
+    },
+    "Exception" : null
+  }, {
+    "Method" : "PUT",
+    "Uri" : "https://jamesschreppler.blob.core.windows.net/javablobabortcopymin2blobapitestabortcopyminec625737df17f?restype=container",
+    "Headers" : {
+      "x-ms-version" : "2019-02-02",
+      "User-Agent" : "azsdk-java-azure-storage-blob/12.0.0-preview.3 1.8.0_221; Windows 10 10.0",
+      "x-ms-client-request-id" : "37b56ac8-2f85-4d12-9dcd-c53f95c30acd"
+    },
+    "Response" : {
+      "x-ms-version" : "2019-02-02",
+      "Server" : "Windows-Azure-Blob/1.0 Microsoft-HTTPAPI/2.0",
+      "ETag" : "\"0x8D7356126C6443B\"",
+      "Last-Modified" : "Mon, 09 Sep 2019 20:06:07 GMT",
+      "retry-after" : "0",
+      "Content-Length" : "0",
+      "StatusCode" : "201",
+      "x-ms-request-id" : "67f21d44-d01e-00b8-4d4a-67634c000000",
+      "Date" : "Mon, 09 Sep 2019 20:06:07 GMT",
+      "x-ms-client-request-id" : "37b56ac8-2f85-4d12-9dcd-c53f95c30acd"
+    },
+    "Exception" : null
+  }, {
+    "Method" : "PUT",
+    "Uri" : "https://jamesschreppler.blob.core.windows.net/javablobabortcopymin2blobapitestabortcopyminec625737df17f/javablobabortcopymin3blobapitestabortcopyminec608710abae5",
+    "Headers" : {
+      "x-ms-version" : "2019-02-02",
+      "User-Agent" : "azsdk-java-azure-storage-blob/12.0.0-preview.3 1.8.0_221; Windows 10 10.0",
+      "x-ms-client-request-id" : "44b6d1b1-4f37-44c4-aa48-6c3a2d425d98"
+    },
+    "Response" : {
+      "x-ms-version" : "2019-02-02",
+      "Server" : "Windows-Azure-Blob/1.0 Microsoft-HTTPAPI/2.0",
+      "x-ms-copy-id" : "d38fb9cb-2448-40fb-9197-bbc6d713610c",
+      "ETag" : "\"0x8D7356126D5928B\"",
+      "Last-Modified" : "Mon, 09 Sep 2019 20:06:07 GMT",
       "retry-after" : "0",
       "Content-Length" : "0",
       "x-ms-copy-status" : "pending",
       "StatusCode" : "202",
-<<<<<<< HEAD
-      "x-ms-request-id" : "aca7a6f0-c01e-0042-423a-64aaab000000",
-      "Date" : "Thu, 05 Sep 2019 22:38:57 GMT",
-      "x-ms-client-request-id" : "13566d99-14ca-4a2c-a3cd-3a2ff4f15aeb"
-=======
-      "x-ms-request-id" : "b8f171ad-301e-004b-3de5-64feb1000000",
-      "Date" : "Fri, 06 Sep 2019 19:01:25 GMT",
-      "x-ms-client-request-id" : "3ed65136-df2f-4aff-b059-1158490e8386"
->>>>>>> a55d5dd9
-    },
-    "Exception" : null
-  }, {
-    "Method" : "PUT",
-<<<<<<< HEAD
-    "Uri" : "https://jamesschreppler.blob.core.windows.net/javablobabortcopymin2blobapitestabortcopymin09a893574bcba/javablobabortcopymin3blobapitestabortcopymin09a28962b8299?copyid=5427ccf0-31cc-4972-9eab-9005f05fdbde&comp=copy",
-    "Headers" : {
-      "x-ms-version" : "2019-02-02",
-      "User-Agent" : "azsdk-java-azure-storage-blob/12.0.0-preview.3 1.8.0_221; Windows 10 10.0",
-      "x-ms-client-request-id" : "95ef54a1-a527-4f8f-8258-927f480a80d9"
-=======
-    "Uri" : "https://azstoragesdkblobaccount.blob.core.windows.net/javablobabortcopymin2blobapitestabortcopyminbd749890370e4/javablobabortcopymin3blobapitestabortcopyminbd720073b9ac2?copyid=dc780621-2900-4fef-8df1-73c2790cf48c&comp=copy",
-    "Headers" : {
-      "x-ms-version" : "2019-02-02",
-      "User-Agent" : "azsdk-java-azure-storage-blob/12.0.0-preview.3 1.8.0_212; Windows 10 10.0",
-      "x-ms-client-request-id" : "81c83d14-a1ca-486e-bcd4-695f6e7a2f33"
->>>>>>> a55d5dd9
+      "x-ms-request-id" : "67f21d70-d01e-00b8-6b4a-67634c000000",
+      "Date" : "Mon, 09 Sep 2019 20:06:07 GMT",
+      "x-ms-client-request-id" : "44b6d1b1-4f37-44c4-aa48-6c3a2d425d98"
+    },
+    "Exception" : null
+  }, {
+    "Method" : "PUT",
+    "Uri" : "https://jamesschreppler.blob.core.windows.net/javablobabortcopymin2blobapitestabortcopyminec625737df17f/javablobabortcopymin3blobapitestabortcopyminec608710abae5?copyid=d38fb9cb-2448-40fb-9197-bbc6d713610c&comp=copy",
+    "Headers" : {
+      "x-ms-version" : "2019-02-02",
+      "User-Agent" : "azsdk-java-azure-storage-blob/12.0.0-preview.3 1.8.0_221; Windows 10 10.0",
+      "x-ms-client-request-id" : "824c1926-86f9-44f1-b895-45281799b051"
     },
     "Response" : {
       "x-ms-version" : "2019-02-02",
@@ -278,32 +150,18 @@
       "retry-after" : "0",
       "Content-Length" : "0",
       "StatusCode" : "204",
-<<<<<<< HEAD
-      "x-ms-request-id" : "aca7a742-c01e-0042-083a-64aaab000000",
-      "Date" : "Thu, 05 Sep 2019 22:38:57 GMT",
-      "x-ms-client-request-id" : "95ef54a1-a527-4f8f-8258-927f480a80d9"
-=======
-      "x-ms-request-id" : "b8f1722b-301e-004b-28e5-64feb1000000",
-      "Date" : "Fri, 06 Sep 2019 19:01:25 GMT",
-      "x-ms-client-request-id" : "81c83d14-a1ca-486e-bcd4-695f6e7a2f33"
->>>>>>> a55d5dd9
+      "x-ms-request-id" : "67f21db7-d01e-00b8-254a-67634c000000",
+      "Date" : "Mon, 09 Sep 2019 20:06:07 GMT",
+      "x-ms-client-request-id" : "824c1926-86f9-44f1-b895-45281799b051"
     },
     "Exception" : null
   }, {
     "Method" : "GET",
-<<<<<<< HEAD
     "Uri" : "https://jaschrepragrs.blob.core.windows.net?prefix=jtcabortcopymin&comp=list",
     "Headers" : {
       "x-ms-version" : "2019-02-02",
       "User-Agent" : "azsdk-java-azure-storage-blob/12.0.0-preview.3 1.8.0_221; Windows 10 10.0",
-      "x-ms-client-request-id" : "96b01756-31c8-4ca0-9178-a33dfae8d835"
-=======
-    "Uri" : "https://azstoragesdkaccount.blob.core.windows.net?prefix=jtcabortcopymin&comp=list",
-    "Headers" : {
-      "x-ms-version" : "2019-02-02",
-      "User-Agent" : "azsdk-java-azure-storage-blob/12.0.0-preview.3 1.8.0_212; Windows 10 10.0",
-      "x-ms-client-request-id" : "bc25b6fe-fdab-4502-99aa-752636f0a6d0"
->>>>>>> a55d5dd9
+      "x-ms-client-request-id" : "7ef81915-dcb1-44e3-a302-5991ce9d64df"
     },
     "Response" : {
       "Transfer-Encoding" : "chunked",
@@ -311,35 +169,20 @@
       "Server" : "Windows-Azure-Blob/1.0 Microsoft-HTTPAPI/2.0",
       "retry-after" : "0",
       "StatusCode" : "200",
-<<<<<<< HEAD
-      "x-ms-request-id" : "bfed342c-901e-0044-6b3a-643cc7000000",
-      "Body" : "﻿<?xml version=\"1.0\" encoding=\"utf-8\"?><EnumerationResults ServiceEndpoint=\"https://jaschrepragrs.blob.core.windows.net/\"><Prefix>jtcabortcopymin</Prefix><Containers><Container><Name>jtcabortcopymin0blobapitestabortcopymin09a52281cf59def2</Name><Properties><Last-Modified>Thu, 05 Sep 2019 22:38:57 GMT</Last-Modified><Etag>\"0x8D73251D6DB65C1\"</Etag><LeaseStatus>unlocked</LeaseStatus><LeaseState>available</LeaseState><PublicAccess>blob</PublicAccess><DefaultEncryptionScope>$account-encryption-key</DefaultEncryptionScope><DenyEncryptionScopeOverride>false</DenyEncryptionScopeOverride><HasImmutabilityPolicy>false</HasImmutabilityPolicy><HasLegalHold>false</HasLegalHold></Properties></Container></Containers><NextMarker /></EnumerationResults>",
-      "Date" : "Thu, 05 Sep 2019 22:38:57 GMT",
-      "x-ms-client-request-id" : "96b01756-31c8-4ca0-9178-a33dfae8d835",
-=======
-      "x-ms-request-id" : "b92bf2c2-d01e-009e-3ce5-644931000000",
-      "Body" : "﻿<?xml version=\"1.0\" encoding=\"utf-8\"?><EnumerationResults ServiceEndpoint=\"https://azstoragesdkaccount.blob.core.windows.net/\"><Prefix>jtcabortcopymin</Prefix><Containers><Container><Name>jtcabortcopymin0blobapitestabortcopyminbd745357bf30ef75</Name><Properties><Last-Modified>Fri, 06 Sep 2019 19:01:26 GMT</Last-Modified><Etag>\"0x8D732FC9E061300\"</Etag><LeaseStatus>unlocked</LeaseStatus><LeaseState>available</LeaseState><PublicAccess>blob</PublicAccess><DefaultEncryptionScope>$account-encryption-key</DefaultEncryptionScope><DenyEncryptionScopeOverride>false</DenyEncryptionScopeOverride><HasImmutabilityPolicy>false</HasImmutabilityPolicy><HasLegalHold>false</HasLegalHold></Properties></Container></Containers><NextMarker /></EnumerationResults>",
-      "Date" : "Fri, 06 Sep 2019 19:01:26 GMT",
-      "x-ms-client-request-id" : "bc25b6fe-fdab-4502-99aa-752636f0a6d0",
->>>>>>> a55d5dd9
+      "x-ms-request-id" : "c5ca97db-301e-0042-704a-67cbbf000000",
+      "Body" : "﻿<?xml version=\"1.0\" encoding=\"utf-8\"?><EnumerationResults ServiceEndpoint=\"https://jaschrepragrs.blob.core.windows.net/\"><Prefix>jtcabortcopymin</Prefix><Containers><Container><Name>jtcabortcopymin0blobapitestabortcopyminec6378823d72fcfa</Name><Properties><Last-Modified>Mon, 09 Sep 2019 20:06:07 GMT</Last-Modified><Etag>\"0x8D7356126B5B1E0\"</Etag><LeaseStatus>unlocked</LeaseStatus><LeaseState>available</LeaseState><PublicAccess>blob</PublicAccess><DefaultEncryptionScope>$account-encryption-key</DefaultEncryptionScope><DenyEncryptionScopeOverride>false</DenyEncryptionScopeOverride><HasImmutabilityPolicy>false</HasImmutabilityPolicy><HasLegalHold>false</HasLegalHold></Properties></Container></Containers><NextMarker /></EnumerationResults>",
+      "Date" : "Mon, 09 Sep 2019 20:06:07 GMT",
+      "x-ms-client-request-id" : "7ef81915-dcb1-44e3-a302-5991ce9d64df",
       "Content-Type" : "application/xml"
     },
     "Exception" : null
   }, {
     "Method" : "DELETE",
-<<<<<<< HEAD
-    "Uri" : "https://jaschrepragrs.blob.core.windows.net/jtcabortcopymin0blobapitestabortcopymin09a52281cf59def2?restype=container",
-    "Headers" : {
-      "x-ms-version" : "2019-02-02",
-      "User-Agent" : "azsdk-java-azure-storage-blob/12.0.0-preview.3 1.8.0_221; Windows 10 10.0",
-      "x-ms-client-request-id" : "dece15f0-84c8-4863-bf42-84b89a71e6cf"
-=======
-    "Uri" : "https://azstoragesdkaccount.blob.core.windows.net/jtcabortcopymin0blobapitestabortcopyminbd745357bf30ef75?restype=container",
-    "Headers" : {
-      "x-ms-version" : "2019-02-02",
-      "User-Agent" : "azsdk-java-azure-storage-blob/12.0.0-preview.3 1.8.0_212; Windows 10 10.0",
-      "x-ms-client-request-id" : "50a736b7-2596-4a9b-9773-819c02a59fe2"
->>>>>>> a55d5dd9
+    "Uri" : "https://jaschrepragrs.blob.core.windows.net/jtcabortcopymin0blobapitestabortcopyminec6378823d72fcfa?restype=container",
+    "Headers" : {
+      "x-ms-version" : "2019-02-02",
+      "User-Agent" : "azsdk-java-azure-storage-blob/12.0.0-preview.3 1.8.0_221; Windows 10 10.0",
+      "x-ms-client-request-id" : "4032040f-3ed7-44ee-b881-1d89f29893c1"
     },
     "Response" : {
       "x-ms-version" : "2019-02-02",
@@ -347,21 +190,11 @@
       "retry-after" : "0",
       "Content-Length" : "0",
       "StatusCode" : "202",
-<<<<<<< HEAD
-      "x-ms-request-id" : "bfed3442-901e-0044-7e3a-643cc7000000",
-      "Date" : "Thu, 05 Sep 2019 22:38:57 GMT",
-      "x-ms-client-request-id" : "dece15f0-84c8-4863-bf42-84b89a71e6cf"
+      "x-ms-request-id" : "c5ca97f9-301e-0042-0c4a-67cbbf000000",
+      "Date" : "Mon, 09 Sep 2019 20:06:07 GMT",
+      "x-ms-client-request-id" : "4032040f-3ed7-44ee-b881-1d89f29893c1"
     },
     "Exception" : null
   } ],
-  "variables" : [ "jtcabortcopymin0blobapitestabortcopymin09a52281cf59def2", "javablobabortcopymin1blobapitestabortcopymin09a59442a7fd9", "459126f5-17ad-4770-ad6d-ca712ae8fa8c", "javablobabortcopymin2blobapitestabortcopymin09a893574bcba", "javablobabortcopymin3blobapitestabortcopymin09a28962b8299" ]
-=======
-      "x-ms-request-id" : "b92bf2e2-d01e-009e-58e5-644931000000",
-      "Date" : "Fri, 06 Sep 2019 19:01:26 GMT",
-      "x-ms-client-request-id" : "50a736b7-2596-4a9b-9773-819c02a59fe2"
-    },
-    "Exception" : null
-  } ],
-  "variables" : [ "jtcabortcopymin0blobapitestabortcopyminbd745357bf30ef75", "javablobabortcopymin1blobapitestabortcopyminbd730298cd16e", "039012f0-5ec3-4e65-8d14-9856758ae13f", "javablobabortcopymin2blobapitestabortcopyminbd749890370e4", "javablobabortcopymin3blobapitestabortcopyminbd720073b9ac2" ]
->>>>>>> a55d5dd9
+  "variables" : [ "jtcabortcopymin0blobapitestabortcopyminec6378823d72fcfa", "javablobabortcopymin1blobapitestabortcopyminec69925633b02", "800cf876-b388-45dc-890c-4b5e78130a83", "javablobabortcopymin2blobapitestabortcopyminec625737df17f", "javablobabortcopymin3blobapitestabortcopyminec608710abae5" ]
 }