{
  "networkCallRecords" : [ {
    "Method" : "PUT",
<<<<<<< HEAD
    "Uri" : "https://REDACTED.blob.core.windows.net/bce4ce530bce4ce537b0092360ff0557b113f457fa5e?restype=container",
    "Headers" : {
      "x-ms-version" : "2020-10-02",
      "User-Agent" : "azsdk-java-azure-storage-blob/12.12.0-beta.2 (11.0.9; Windows 10; 10.0)",
      "x-ms-client-request-id" : "85026ff5-a864-4d62-a1ce-2e615d2c9f63"
    },
    "Response" : {
      "Transfer-Encoding" : "chunked",
      "x-ms-version" : "2020-10-02",
      "Server" : "Windows-Azure-Blob/1.0 Microsoft-HTTPAPI/2.0",
      "eTag" : "0x8D92AC4A499D2CE",
      "Last-Modified" : "Tue, 08 Jun 2021 21:30:31 GMT",
      "retry-after" : "0",
      "StatusCode" : "201",
      "x-ms-request-id" : "f376ff56-501e-001c-69ad-5ce384000000",
      "x-ms-client-request-id" : "85026ff5-a864-4d62-a1ce-2e615d2c9f63",
      "Date" : "Tue, 08 Jun 2021 21:30:30 GMT"
=======
    "Uri" : "https://REDACTED.blob.core.windows.net/bce4ce530bce4ce533b669839c3dd6dcb2a4648cdb6e?restype=container",
    "Headers" : {
      "x-ms-version" : "2020-10-02",
      "User-Agent" : "azsdk-java-azure-storage-blob/12.12.0-beta.2 (11.0.7; Windows 10; 10.0)",
      "x-ms-client-request-id" : "77648a3d-26f7-445f-b034-ffa2a66b9ca2"
    },
    "Response" : {
      "content-length" : "0",
      "x-ms-version" : "2020-10-02",
      "Server" : "Windows-Azure-Blob/1.0 Microsoft-HTTPAPI/2.0",
      "eTag" : "0x8D9171686A8E00D",
      "Last-Modified" : "Fri, 14 May 2021 20:26:16 GMT",
      "retry-after" : "0",
      "StatusCode" : "201",
      "x-ms-request-id" : "c1a14d4a-501e-0090-54ff-48e0ac000000",
      "x-ms-client-request-id" : "77648a3d-26f7-445f-b034-ffa2a66b9ca2",
      "Date" : "Fri, 14 May 2021 20:26:15 GMT"
>>>>>>> 2fe662bb
    },
    "Exception" : null
  }, {
    "Method" : "PUT",
<<<<<<< HEAD
    "Uri" : "https://REDACTED.blob.core.windows.net/bce4ce530bce4ce537b0092360ff0557b113f457fa5e/bce4ce531bce4ce537b002117b13750077f974eecb49",
    "Headers" : {
      "x-ms-version" : "2020-10-02",
      "User-Agent" : "azsdk-java-azure-storage-blob/12.12.0-beta.2 (11.0.9; Windows 10; 10.0)",
      "x-ms-client-request-id" : "e8eac61e-ad9c-462c-afe2-d3cf759addd0",
      "Content-Type" : "application/octet-stream"
    },
    "Response" : {
      "Transfer-Encoding" : "chunked",
      "x-ms-version" : "2020-10-02",
      "Server" : "Windows-Azure-Blob/1.0 Microsoft-HTTPAPI/2.0",
      "x-ms-content-crc64" : "6RYQPwaVsyQ=",
      "Last-Modified" : "Tue, 08 Jun 2021 21:30:31 GMT",
      "retry-after" : "0",
      "StatusCode" : "201",
      "x-ms-request-server-encrypted" : "true",
      "Date" : "Tue, 08 Jun 2021 21:30:30 GMT",
      "Content-MD5" : "wh+Wm18D0z1D4E+PE252gg==",
      "eTag" : "0x8D92AC4A4A6D512",
      "x-ms-request-id" : "f376ff59-501e-001c-6bad-5ce384000000",
      "x-ms-client-request-id" : "e8eac61e-ad9c-462c-afe2-d3cf759addd0"
=======
    "Uri" : "https://REDACTED.blob.core.windows.net/bce4ce530bce4ce533b669839c3dd6dcb2a4648cdb6e/bce4ce531bce4ce533b66307514a3e7eb0b574b4e911",
    "Headers" : {
      "x-ms-version" : "2020-10-02",
      "User-Agent" : "azsdk-java-azure-storage-blob/12.12.0-beta.2 (11.0.7; Windows 10; 10.0)",
      "x-ms-client-request-id" : "ae17ac77-b6c0-482c-b465-51377cdedd86",
      "Content-Type" : "application/octet-stream"
    },
    "Response" : {
      "content-length" : "0",
      "x-ms-version" : "2020-10-02",
      "Server" : "Windows-Azure-Blob/1.0 Microsoft-HTTPAPI/2.0",
      "x-ms-content-crc64" : "6RYQPwaVsyQ=",
      "Last-Modified" : "Fri, 14 May 2021 20:26:17 GMT",
      "x-ms-version-id" : "2021-05-14T20:26:17.1608531Z",
      "retry-after" : "0",
      "StatusCode" : "201",
      "x-ms-request-server-encrypted" : "true",
      "Date" : "Fri, 14 May 2021 20:26:16 GMT",
      "Content-MD5" : "wh+Wm18D0z1D4E+PE252gg==",
      "eTag" : "0x8D91716870505D3",
      "x-ms-request-id" : "acc123ee-e01e-0095-12ff-483277000000",
      "x-ms-client-request-id" : "ae17ac77-b6c0-482c-b465-51377cdedd86"
>>>>>>> 2fe662bb
    },
    "Exception" : null
  }, {
    "Method" : "PUT",
<<<<<<< HEAD
    "Uri" : "https://REDACTED.blob.core.windows.net/bce4ce530bce4ce537b0092360ff0557b113f457fa5e/bce4ce531bce4ce537b002117b13750077f974eecb49?comp=tags&sv=2020-10-02&ss=b&srt=sco&se=2021-06-09T21%3A30%3A31Z&sp=rwdxlacuptf&sig=REDACTED",
    "Headers" : {
      "x-ms-version" : "2020-10-02",
      "User-Agent" : "azsdk-java-azure-storage-blob/12.12.0-beta.2 (11.0.9; Windows 10; 10.0)",
      "x-ms-client-request-id" : "9501d6dc-4381-4dc2-b98b-c50497427842",
=======
    "Uri" : "https://REDACTED.blob.core.windows.net/bce4ce530bce4ce533b669839c3dd6dcb2a4648cdb6e/bce4ce531bce4ce533b66307514a3e7eb0b574b4e911?comp=tags&sv=2020-10-02&ss=b&srt=sco&se=2021-05-15T20%3A26%3A17Z&sp=rwdxlacuptf&sig=REDACTED",
    "Headers" : {
      "x-ms-version" : "2020-10-02",
      "User-Agent" : "azsdk-java-azure-storage-blob/12.12.0-beta.2 (11.0.7; Windows 10; 10.0)",
      "x-ms-client-request-id" : "d6ab674e-8901-4413-848a-1f28f003156b",
>>>>>>> 2fe662bb
      "Content-Type" : "application/xml"
    },
    "Response" : {
      "x-ms-version" : "2020-10-02",
      "Server" : "Windows-Azure-Blob/1.0 Microsoft-HTTPAPI/2.0",
      "retry-after" : "0",
      "StatusCode" : "204",
<<<<<<< HEAD
      "x-ms-request-id" : "f376ff5a-501e-001c-6cad-5ce384000000",
      "x-ms-client-request-id" : "9501d6dc-4381-4dc2-b98b-c50497427842",
      "Date" : "Tue, 08 Jun 2021 21:30:30 GMT"
=======
      "x-ms-request-id" : "2290b64c-d01e-0037-3aff-48086e000000",
      "x-ms-client-request-id" : "d6ab674e-8901-4413-848a-1f28f003156b",
      "Date" : "Fri, 14 May 2021 20:26:16 GMT"
>>>>>>> 2fe662bb
    },
    "Exception" : null
  }, {
    "Method" : "GET",
<<<<<<< HEAD
    "Uri" : "https://REDACTED.blob.core.windows.net/bce4ce530bce4ce537b0092360ff0557b113f457fa5e/bce4ce531bce4ce537b002117b13750077f974eecb49?comp=tags&sv=2020-10-02&ss=b&srt=sco&se=2021-06-09T21%3A30%3A31Z&sp=rwdxlacuptf&sig=REDACTED",
    "Headers" : {
      "x-ms-version" : "2020-10-02",
      "User-Agent" : "azsdk-java-azure-storage-blob/12.12.0-beta.2 (11.0.9; Windows 10; 10.0)",
      "x-ms-client-request-id" : "b4c20c52-3c35-4617-8c02-dc631ba119c2"
=======
    "Uri" : "https://REDACTED.blob.core.windows.net/bce4ce530bce4ce533b669839c3dd6dcb2a4648cdb6e/bce4ce531bce4ce533b66307514a3e7eb0b574b4e911?comp=tags&sv=2020-10-02&ss=b&srt=sco&se=2021-05-15T20%3A26%3A17Z&sp=rwdxlacuptf&sig=REDACTED",
    "Headers" : {
      "x-ms-version" : "2020-10-02",
      "User-Agent" : "azsdk-java-azure-storage-blob/12.12.0-beta.2 (11.0.7; Windows 10; 10.0)",
      "x-ms-client-request-id" : "4ea3dc13-99e4-456d-ab6b-2e27fbee300d"
>>>>>>> 2fe662bb
    },
    "Response" : {
      "content-length" : "115",
      "x-ms-version" : "2020-10-02",
      "Server" : "Windows-Azure-Blob/1.0 Microsoft-HTTPAPI/2.0",
      "retry-after" : "0",
      "StatusCode" : "200",
<<<<<<< HEAD
      "x-ms-request-id" : "f376ff5d-501e-001c-6fad-5ce384000000",
      "Body" : "﻿<?xml version=\"1.0\" encoding=\"utf-8\"?>\n<Tags><TagSet><Tag><Key>foo</Key><Value>bar</Value></Tag></TagSet></Tags>",
      "x-ms-client-request-id" : "b4c20c52-3c35-4617-8c02-dc631ba119c2",
      "Date" : "Tue, 08 Jun 2021 21:30:30 GMT",
      "Content-Type" : "application/xml"
    },
    "Exception" : null
  }, {
    "Method" : "GET",
    "Uri" : "https://REDACTED.blob.core.windows.net?comp=blobs&where=%22foo%22%3D%27bar%27&sv=2020-10-02&ss=b&srt=sco&se=2021-06-09T21%3A30%3A31Z&sp=rwdxlacuptf&sig=REDACTED",
    "Headers" : {
      "x-ms-version" : "2020-10-02",
      "User-Agent" : "azsdk-java-azure-storage-blob/12.12.0-beta.2 (11.0.9; Windows 10; 10.0)",
      "x-ms-client-request-id" : "084c362c-5a4a-4584-b9c6-39d971262757"
    },
    "Response" : {
      "Transfer-Encoding" : "chunked",
      "x-ms-version" : "2020-10-02",
      "Server" : "Windows-Azure-Blob/1.0 Microsoft-HTTPAPI/2.0",
      "retry-after" : "0",
      "StatusCode" : "200",
      "x-ms-request-id" : "f376ff5e-501e-001c-70ad-5ce384000000",
      "Body" : "﻿<?xml version=\"1.0\" encoding=\"utf-8\"?>\n<EnumerationResults ServiceEndpoint=\"https://seanstageoauth.blob.core.windows.net/\"><Where>&quot;foo&quot;=&apos;bar&apos;</Where><Blobs><Blob><Name>ddff4dbd1ddff4dbd4a1390175f771c70f96140b1822</Name><ContainerName>ddff4dbd0ddff4dbd4a124294a3a0e9dce84849fcae2</ContainerName><Tags><TagSet><Tag><Key>foo</Key><Value>bar</Value></Tag></TagSet></Tags></Blob><Blob><Name>e288aa6b1e288aa6b5c8982939cd46aebbb534700968</Name><ContainerName>e288aa6b0e288aa6b5c883388ccbf92aa6bb04b58b1e</ContainerName><Tags><TagSet><Tag><Key>foo</Key><Value>bar</Value></Tag></TagSet></Tags></Blob></Blobs><NextMarker/></EnumerationResults>",
      "x-ms-client-request-id" : "084c362c-5a4a-4584-b9c6-39d971262757",
      "Date" : "Tue, 08 Jun 2021 21:30:31 GMT",
      "Content-Type" : "application/xml"
    },
    "Exception" : null
  } ],
  "variables" : [ "bce4ce530bce4ce537b0092360ff0557b113f457fa5e", "bce4ce531bce4ce537b002117b13750077f974eecb49", "2021-06-08T21:30:31.458099800Z" ]
=======
      "x-ms-request-id" : "48753074-701e-0011-5fff-484076000000",
      "Body" : "﻿<?xml version=\"1.0\" encoding=\"utf-8\"?>\n<Tags><TagSet><Tag><Key>foo</Key><Value>bar</Value></Tag></TagSet></Tags>",
      "x-ms-client-request-id" : "4ea3dc13-99e4-456d-ab6b-2e27fbee300d",
      "Date" : "Fri, 14 May 2021 20:26:17 GMT",
      "Content-Type" : "application/xml"
    },
    "Exception" : null
  }, {
    "Method" : "GET",
    "Uri" : "https://REDACTED.blob.core.windows.net?comp=blobs&where=%22foo%22%3D%27bar%27&sv=2020-10-02&ss=b&srt=sco&se=2021-05-15T20%3A26%3A17Z&sp=rwdxlacuptf&sig=REDACTED",
    "Headers" : {
      "x-ms-version" : "2020-10-02",
      "User-Agent" : "azsdk-java-azure-storage-blob/12.12.0-beta.2 (11.0.7; Windows 10; 10.0)",
      "x-ms-client-request-id" : "b16e226f-ffa2-4564-b05a-697e8a5a9726"
    },
    "Response" : {
      "Transfer-Encoding" : "chunked",
      "x-ms-version" : "2020-10-02",
      "Server" : "Windows-Azure-Blob/1.0 Microsoft-HTTPAPI/2.0",
      "retry-after" : "0",
      "StatusCode" : "200",
      "x-ms-request-id" : "acc125b3-e01e-0095-12ff-483277000000",
      "Body" : "﻿<?xml version=\"1.0\" encoding=\"utf-8\"?>\n<EnumerationResults ServiceEndpoint=\"https://seanmcccanary3.blob.core.windows.net/\"><Where>&quot;foo&quot;=&apos;bar&apos;</Where><Blobs><Blob><Name>bce4ce531bce4ce533b66307514a3e7eb0b574b4e911</Name><ContainerName>bce4ce530bce4ce533b669839c3dd6dcb2a4648cdb6e</ContainerName><Tags><TagSet><Tag><Key>foo</Key><Value>bar</Value></Tag></TagSet></Tags></Blob><Blob><Name>bce4ce531bce4ce53521438650821033fd1964acf9ac</Name><ContainerName>bce4ce530bce4ce5352124645e23c2ff95b3847debc4</ContainerName><Tags><TagSet><Tag><Key>foo</Key><Value>bar</Value></Tag></TagSet></Tags></Blob><Blob><Name>bce4ce531bce4ce5380549094dbe2d3273f214cfaa5e</Name><ContainerName>bce4ce530bce4ce53805191948657656ef2d74c779b6</ContainerName><Tags><TagSet><Tag><Key>foo</Key><Value>bar</Value></Tag></TagSet></Tags></Blob><Blob><Name>bce4ce531bce4ce53d0f7504224eec537e0f5431da79</Name><ContainerName>bce4ce530bce4ce53d0f57807bb25c4e9b67541ffb74</ContainerName><Tags><TagSet><Tag><Key>foo</Key><Value>bar</Value></Tag></TagSet></Tags></Blob><Blob><Name>ddff4dbd1ddff4dbd24903940bb73d59222834f099f3</Name><ContainerName>ddff4dbd0ddff4dbd24974420009d07a1bb5a46f69af</ContainerName><Tags><TagSet><Tag><Key>foo</Key><Value>bar</Value></Tag></TagSet></Tags></Blob><Blob><Name>ddff4dbd1ddff4dbd3ee83686dc1bc3d29ce94eb392f</Name><ContainerName>ddff4dbd0ddff4dbd3ee2514377e6a4c37ca844d696c</ContainerName><Tags><TagSet><Tag><Key>foo</Key><Value>bar</Value></Tag></TagSet></Tags></Blob><Blob><Name>ddff4dbd1ddff4dbdc94522123286e2b4ef864a84874</Name><ContainerName>ddff4dbd0ddff4dbdc9443399bdc7c36f40e6415f846</ContainerName><Tags><TagSet><Tag><Key>foo</Key><Value>bar</Value></Tag></TagSet></Tags></Blob><Blob><Name>ddff4dbd1ddff4dbded1002048e7e7c0ffb444313bb4</Name><ContainerName>ddff4dbd0ddff4dbded16446158925fbbb1ca42e8ad4</ContainerName><Tags><TagSet><Tag><Key>foo</Key><Value>bar</Value></Tag></TagSet></Tags></Blob><Blob><Name>e288aa6b1e288aa6b445995187de6270fb1e545c5b8e</Name><ContainerName>e288aa6b0e288aa6b445322772fe61016847640bea52</ContainerName><Tags><TagSet><Tag><Key>foo</Key><Value>bar</Value></Tag></TagSet></Tags></Blob><Blob><Name>e288aa6b1e288aa6b5db813878d81914e9f8d483ea3d</Name><ContainerName>e288aa6b0e288aa6b5db91908c1b6947e98a94c1d97f</ContainerName><Tags><TagSet><Tag><Key>foo</Key><Value>bar</Value></Tag></TagSet></Tags></Blob><Blob><Name>e288aa6b1e288aa6bb962272341a102d78e6f4a1fb9d</Name><ContainerName>e288aa6b0e288aa6bb9689763ffb75687ba454a7ebaf</ContainerName><Tags><TagSet><Tag><Key>foo</Key><Value>bar</Value></Tag></TagSet></Tags></Blob><Blob><Name>e288aa6b1e288aa6bd7c7440921320b016d114074964</Name><ContainerName>e288aa6b0e288aa6bd7c8308644fcaba55b0b47d1a7b</ContainerName><Tags><TagSet><Tag><Key>foo</Key><Value>bar</Value></Tag></TagSet></Tags></Blob></Blobs><NextMarker/></EnumerationResults>",
      "x-ms-client-request-id" : "b16e226f-ffa2-4564-b05a-697e8a5a9726",
      "Date" : "Fri, 14 May 2021 20:26:17 GMT",
      "Content-Type" : "application/xml"
    },
    "Exception" : null
  } ],
  "variables" : [ "bce4ce530bce4ce533b669839c3dd6dcb2a4648cdb6e", "bce4ce531bce4ce533b66307514a3e7eb0b574b4e911", "2021-05-14T20:26:17.333688200Z" ]
>>>>>>> 2fe662bb
}<|MERGE_RESOLUTION|>--- conflicted
+++ resolved
@@ -1,25 +1,6 @@
 {
   "networkCallRecords" : [ {
     "Method" : "PUT",
-<<<<<<< HEAD
-    "Uri" : "https://REDACTED.blob.core.windows.net/bce4ce530bce4ce537b0092360ff0557b113f457fa5e?restype=container",
-    "Headers" : {
-      "x-ms-version" : "2020-10-02",
-      "User-Agent" : "azsdk-java-azure-storage-blob/12.12.0-beta.2 (11.0.9; Windows 10; 10.0)",
-      "x-ms-client-request-id" : "85026ff5-a864-4d62-a1ce-2e615d2c9f63"
-    },
-    "Response" : {
-      "Transfer-Encoding" : "chunked",
-      "x-ms-version" : "2020-10-02",
-      "Server" : "Windows-Azure-Blob/1.0 Microsoft-HTTPAPI/2.0",
-      "eTag" : "0x8D92AC4A499D2CE",
-      "Last-Modified" : "Tue, 08 Jun 2021 21:30:31 GMT",
-      "retry-after" : "0",
-      "StatusCode" : "201",
-      "x-ms-request-id" : "f376ff56-501e-001c-69ad-5ce384000000",
-      "x-ms-client-request-id" : "85026ff5-a864-4d62-a1ce-2e615d2c9f63",
-      "Date" : "Tue, 08 Jun 2021 21:30:30 GMT"
-=======
     "Uri" : "https://REDACTED.blob.core.windows.net/bce4ce530bce4ce533b669839c3dd6dcb2a4648cdb6e?restype=container",
     "Headers" : {
       "x-ms-version" : "2020-10-02",
@@ -37,34 +18,10 @@
       "x-ms-request-id" : "c1a14d4a-501e-0090-54ff-48e0ac000000",
       "x-ms-client-request-id" : "77648a3d-26f7-445f-b034-ffa2a66b9ca2",
       "Date" : "Fri, 14 May 2021 20:26:15 GMT"
->>>>>>> 2fe662bb
     },
     "Exception" : null
   }, {
     "Method" : "PUT",
-<<<<<<< HEAD
-    "Uri" : "https://REDACTED.blob.core.windows.net/bce4ce530bce4ce537b0092360ff0557b113f457fa5e/bce4ce531bce4ce537b002117b13750077f974eecb49",
-    "Headers" : {
-      "x-ms-version" : "2020-10-02",
-      "User-Agent" : "azsdk-java-azure-storage-blob/12.12.0-beta.2 (11.0.9; Windows 10; 10.0)",
-      "x-ms-client-request-id" : "e8eac61e-ad9c-462c-afe2-d3cf759addd0",
-      "Content-Type" : "application/octet-stream"
-    },
-    "Response" : {
-      "Transfer-Encoding" : "chunked",
-      "x-ms-version" : "2020-10-02",
-      "Server" : "Windows-Azure-Blob/1.0 Microsoft-HTTPAPI/2.0",
-      "x-ms-content-crc64" : "6RYQPwaVsyQ=",
-      "Last-Modified" : "Tue, 08 Jun 2021 21:30:31 GMT",
-      "retry-after" : "0",
-      "StatusCode" : "201",
-      "x-ms-request-server-encrypted" : "true",
-      "Date" : "Tue, 08 Jun 2021 21:30:30 GMT",
-      "Content-MD5" : "wh+Wm18D0z1D4E+PE252gg==",
-      "eTag" : "0x8D92AC4A4A6D512",
-      "x-ms-request-id" : "f376ff59-501e-001c-6bad-5ce384000000",
-      "x-ms-client-request-id" : "e8eac61e-ad9c-462c-afe2-d3cf759addd0"
-=======
     "Uri" : "https://REDACTED.blob.core.windows.net/bce4ce530bce4ce533b669839c3dd6dcb2a4648cdb6e/bce4ce531bce4ce533b66307514a3e7eb0b574b4e911",
     "Headers" : {
       "x-ms-version" : "2020-10-02",
@@ -87,24 +44,15 @@
       "eTag" : "0x8D91716870505D3",
       "x-ms-request-id" : "acc123ee-e01e-0095-12ff-483277000000",
       "x-ms-client-request-id" : "ae17ac77-b6c0-482c-b465-51377cdedd86"
->>>>>>> 2fe662bb
     },
     "Exception" : null
   }, {
     "Method" : "PUT",
-<<<<<<< HEAD
-    "Uri" : "https://REDACTED.blob.core.windows.net/bce4ce530bce4ce537b0092360ff0557b113f457fa5e/bce4ce531bce4ce537b002117b13750077f974eecb49?comp=tags&sv=2020-10-02&ss=b&srt=sco&se=2021-06-09T21%3A30%3A31Z&sp=rwdxlacuptf&sig=REDACTED",
-    "Headers" : {
-      "x-ms-version" : "2020-10-02",
-      "User-Agent" : "azsdk-java-azure-storage-blob/12.12.0-beta.2 (11.0.9; Windows 10; 10.0)",
-      "x-ms-client-request-id" : "9501d6dc-4381-4dc2-b98b-c50497427842",
-=======
     "Uri" : "https://REDACTED.blob.core.windows.net/bce4ce530bce4ce533b669839c3dd6dcb2a4648cdb6e/bce4ce531bce4ce533b66307514a3e7eb0b574b4e911?comp=tags&sv=2020-10-02&ss=b&srt=sco&se=2021-05-15T20%3A26%3A17Z&sp=rwdxlacuptf&sig=REDACTED",
     "Headers" : {
       "x-ms-version" : "2020-10-02",
       "User-Agent" : "azsdk-java-azure-storage-blob/12.12.0-beta.2 (11.0.7; Windows 10; 10.0)",
       "x-ms-client-request-id" : "d6ab674e-8901-4413-848a-1f28f003156b",
->>>>>>> 2fe662bb
       "Content-Type" : "application/xml"
     },
     "Response" : {
@@ -112,32 +60,18 @@
       "Server" : "Windows-Azure-Blob/1.0 Microsoft-HTTPAPI/2.0",
       "retry-after" : "0",
       "StatusCode" : "204",
-<<<<<<< HEAD
-      "x-ms-request-id" : "f376ff5a-501e-001c-6cad-5ce384000000",
-      "x-ms-client-request-id" : "9501d6dc-4381-4dc2-b98b-c50497427842",
-      "Date" : "Tue, 08 Jun 2021 21:30:30 GMT"
-=======
       "x-ms-request-id" : "2290b64c-d01e-0037-3aff-48086e000000",
       "x-ms-client-request-id" : "d6ab674e-8901-4413-848a-1f28f003156b",
       "Date" : "Fri, 14 May 2021 20:26:16 GMT"
->>>>>>> 2fe662bb
     },
     "Exception" : null
   }, {
     "Method" : "GET",
-<<<<<<< HEAD
-    "Uri" : "https://REDACTED.blob.core.windows.net/bce4ce530bce4ce537b0092360ff0557b113f457fa5e/bce4ce531bce4ce537b002117b13750077f974eecb49?comp=tags&sv=2020-10-02&ss=b&srt=sco&se=2021-06-09T21%3A30%3A31Z&sp=rwdxlacuptf&sig=REDACTED",
-    "Headers" : {
-      "x-ms-version" : "2020-10-02",
-      "User-Agent" : "azsdk-java-azure-storage-blob/12.12.0-beta.2 (11.0.9; Windows 10; 10.0)",
-      "x-ms-client-request-id" : "b4c20c52-3c35-4617-8c02-dc631ba119c2"
-=======
     "Uri" : "https://REDACTED.blob.core.windows.net/bce4ce530bce4ce533b669839c3dd6dcb2a4648cdb6e/bce4ce531bce4ce533b66307514a3e7eb0b574b4e911?comp=tags&sv=2020-10-02&ss=b&srt=sco&se=2021-05-15T20%3A26%3A17Z&sp=rwdxlacuptf&sig=REDACTED",
     "Headers" : {
       "x-ms-version" : "2020-10-02",
       "User-Agent" : "azsdk-java-azure-storage-blob/12.12.0-beta.2 (11.0.7; Windows 10; 10.0)",
       "x-ms-client-request-id" : "4ea3dc13-99e4-456d-ab6b-2e27fbee300d"
->>>>>>> 2fe662bb
     },
     "Response" : {
       "content-length" : "115",
@@ -145,38 +79,6 @@
       "Server" : "Windows-Azure-Blob/1.0 Microsoft-HTTPAPI/2.0",
       "retry-after" : "0",
       "StatusCode" : "200",
-<<<<<<< HEAD
-      "x-ms-request-id" : "f376ff5d-501e-001c-6fad-5ce384000000",
-      "Body" : "﻿<?xml version=\"1.0\" encoding=\"utf-8\"?>\n<Tags><TagSet><Tag><Key>foo</Key><Value>bar</Value></Tag></TagSet></Tags>",
-      "x-ms-client-request-id" : "b4c20c52-3c35-4617-8c02-dc631ba119c2",
-      "Date" : "Tue, 08 Jun 2021 21:30:30 GMT",
-      "Content-Type" : "application/xml"
-    },
-    "Exception" : null
-  }, {
-    "Method" : "GET",
-    "Uri" : "https://REDACTED.blob.core.windows.net?comp=blobs&where=%22foo%22%3D%27bar%27&sv=2020-10-02&ss=b&srt=sco&se=2021-06-09T21%3A30%3A31Z&sp=rwdxlacuptf&sig=REDACTED",
-    "Headers" : {
-      "x-ms-version" : "2020-10-02",
-      "User-Agent" : "azsdk-java-azure-storage-blob/12.12.0-beta.2 (11.0.9; Windows 10; 10.0)",
-      "x-ms-client-request-id" : "084c362c-5a4a-4584-b9c6-39d971262757"
-    },
-    "Response" : {
-      "Transfer-Encoding" : "chunked",
-      "x-ms-version" : "2020-10-02",
-      "Server" : "Windows-Azure-Blob/1.0 Microsoft-HTTPAPI/2.0",
-      "retry-after" : "0",
-      "StatusCode" : "200",
-      "x-ms-request-id" : "f376ff5e-501e-001c-70ad-5ce384000000",
-      "Body" : "﻿<?xml version=\"1.0\" encoding=\"utf-8\"?>\n<EnumerationResults ServiceEndpoint=\"https://seanstageoauth.blob.core.windows.net/\"><Where>&quot;foo&quot;=&apos;bar&apos;</Where><Blobs><Blob><Name>ddff4dbd1ddff4dbd4a1390175f771c70f96140b1822</Name><ContainerName>ddff4dbd0ddff4dbd4a124294a3a0e9dce84849fcae2</ContainerName><Tags><TagSet><Tag><Key>foo</Key><Value>bar</Value></Tag></TagSet></Tags></Blob><Blob><Name>e288aa6b1e288aa6b5c8982939cd46aebbb534700968</Name><ContainerName>e288aa6b0e288aa6b5c883388ccbf92aa6bb04b58b1e</ContainerName><Tags><TagSet><Tag><Key>foo</Key><Value>bar</Value></Tag></TagSet></Tags></Blob></Blobs><NextMarker/></EnumerationResults>",
-      "x-ms-client-request-id" : "084c362c-5a4a-4584-b9c6-39d971262757",
-      "Date" : "Tue, 08 Jun 2021 21:30:31 GMT",
-      "Content-Type" : "application/xml"
-    },
-    "Exception" : null
-  } ],
-  "variables" : [ "bce4ce530bce4ce537b0092360ff0557b113f457fa5e", "bce4ce531bce4ce537b002117b13750077f974eecb49", "2021-06-08T21:30:31.458099800Z" ]
-=======
       "x-ms-request-id" : "48753074-701e-0011-5fff-484076000000",
       "Body" : "﻿<?xml version=\"1.0\" encoding=\"utf-8\"?>\n<Tags><TagSet><Tag><Key>foo</Key><Value>bar</Value></Tag></TagSet></Tags>",
       "x-ms-client-request-id" : "4ea3dc13-99e4-456d-ab6b-2e27fbee300d",
@@ -207,5 +109,4 @@
     "Exception" : null
   } ],
   "variables" : [ "bce4ce530bce4ce533b669839c3dd6dcb2a4648cdb6e", "bce4ce531bce4ce533b66307514a3e7eb0b574b4e911", "2021-05-14T20:26:17.333688200Z" ]
->>>>>>> 2fe662bb
 }