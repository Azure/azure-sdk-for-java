--- conflicted
+++ resolved
@@ -1,101 +1,54 @@
 {
   "networkCallRecords" : [ {
     "Method" : "PUT",
-<<<<<<< HEAD
-    "Uri" : "https://jaschrepragrs.blob.core.windows.net/jtcuploadpageia0pageblobapitestuploadpageia39a84664ae85df?restype=container",
+    "Uri" : "https://jaschrepragrs.blob.core.windows.net/jtcuploadpageia0pageblobapitestuploadpageia5fc23171244fed?restype=container",
     "Headers" : {
       "x-ms-version" : "2019-02-02",
       "User-Agent" : "azsdk-java-azure-storage-blob/12.0.0-preview.3 1.8.0_221; Windows 10 10.0",
-      "x-ms-client-request-id" : "e373a308-a04a-43e2-81d6-264c76b3b3e4"
-=======
-    "Uri" : "https://azstoragesdkaccount.blob.core.windows.net/jtcuploadpageia0pageblobapitestuploadpageiadcb96232752a18?restype=container",
-    "Headers" : {
-      "x-ms-version" : "2019-02-02",
-      "User-Agent" : "azsdk-java-azure-storage-blob/12.0.0-preview.3 1.8.0_212; Windows 10 10.0",
-      "x-ms-client-request-id" : "bf58302c-f9d4-4969-8666-b34414786604"
->>>>>>> a55d5dd9
+      "x-ms-client-request-id" : "e9bdd39d-57f3-4632-9001-5f7b70d366b0"
     },
     "Response" : {
       "x-ms-version" : "2019-02-02",
       "Server" : "Windows-Azure-Blob/1.0 Microsoft-HTTPAPI/2.0",
-<<<<<<< HEAD
-      "ETag" : "\"0x8D732524353E274\"",
-      "Last-Modified" : "Thu, 05 Sep 2019 22:41:59 GMT",
+      "ETag" : "\"0x8D735617CD1C06B\"",
+      "Last-Modified" : "Mon, 09 Sep 2019 20:08:31 GMT",
       "retry-after" : "0",
       "Content-Length" : "0",
       "StatusCode" : "201",
-      "x-ms-request-id" : "9b687c68-c01e-0018-523b-64cd3e000000",
-      "Date" : "Thu, 05 Sep 2019 22:41:58 GMT",
-      "x-ms-client-request-id" : "e373a308-a04a-43e2-81d6-264c76b3b3e4"
-=======
-      "ETag" : "\"0x8D732FDB8B9DB84\"",
-      "Last-Modified" : "Fri, 06 Sep 2019 19:09:20 GMT",
-      "retry-after" : "0",
-      "Content-Length" : "0",
-      "StatusCode" : "201",
-      "x-ms-request-id" : "ec65fe70-001e-001f-08e6-64eb66000000",
-      "Date" : "Fri, 06 Sep 2019 19:09:19 GMT",
-      "x-ms-client-request-id" : "bf58302c-f9d4-4969-8666-b34414786604"
->>>>>>> a55d5dd9
+      "x-ms-request-id" : "c5cb21f0-301e-0042-0f4a-67cbbf000000",
+      "Date" : "Mon, 09 Sep 2019 20:08:31 GMT",
+      "x-ms-client-request-id" : "e9bdd39d-57f3-4632-9001-5f7b70d366b0"
     },
     "Exception" : null
   }, {
     "Method" : "PUT",
-<<<<<<< HEAD
-    "Uri" : "https://jaschrepragrs.blob.core.windows.net/jtcuploadpageia0pageblobapitestuploadpageia39a84664ae85df/javablobuploadpageia1pageblobapitestuploadpageia39a81350e6e",
+    "Uri" : "https://jaschrepragrs.blob.core.windows.net/jtcuploadpageia0pageblobapitestuploadpageia5fc23171244fed/javablobuploadpageia1pageblobapitestuploadpageia5fc57173497",
     "Headers" : {
       "x-ms-version" : "2019-02-02",
       "User-Agent" : "azsdk-java-azure-storage-blob/12.0.0-preview.3 1.8.0_221; Windows 10 10.0",
-      "x-ms-client-request-id" : "7b560307-97c0-4a50-bb45-a94623c65c88"
-=======
-    "Uri" : "https://azstoragesdkaccount.blob.core.windows.net/jtcuploadpageia0pageblobapitestuploadpageiadcb96232752a18/javablobuploadpageia1pageblobapitestuploadpageiadcb1927139c",
-    "Headers" : {
-      "x-ms-version" : "2019-02-02",
-      "User-Agent" : "azsdk-java-azure-storage-blob/12.0.0-preview.3 1.8.0_212; Windows 10 10.0",
-      "x-ms-client-request-id" : "24d09465-f4a2-4ca1-adda-3213715b2cbe"
->>>>>>> a55d5dd9
+      "x-ms-client-request-id" : "f6b9582a-23f8-436f-a270-7a09003664cb"
     },
     "Response" : {
       "x-ms-version" : "2019-02-02",
       "Server" : "Windows-Azure-Blob/1.0 Microsoft-HTTPAPI/2.0",
-<<<<<<< HEAD
-      "ETag" : "\"0x8D732524361D3AE\"",
-      "Last-Modified" : "Thu, 05 Sep 2019 22:41:59 GMT",
+      "ETag" : "\"0x8D735617CDF3D9A\"",
+      "Last-Modified" : "Mon, 09 Sep 2019 20:08:31 GMT",
       "retry-after" : "0",
       "Content-Length" : "0",
       "StatusCode" : "201",
-      "x-ms-request-id" : "9b687c6d-c01e-0018-563b-64cd3e000000",
+      "x-ms-request-id" : "c5cb2207-301e-0042-234a-67cbbf000000",
       "x-ms-request-server-encrypted" : "true",
-      "Date" : "Thu, 05 Sep 2019 22:41:58 GMT",
-      "x-ms-client-request-id" : "7b560307-97c0-4a50-bb45-a94623c65c88"
-=======
-      "ETag" : "\"0x8D732FDB8BFB14C\"",
-      "Last-Modified" : "Fri, 06 Sep 2019 19:09:20 GMT",
-      "retry-after" : "0",
-      "Content-Length" : "0",
-      "StatusCode" : "201",
-      "x-ms-request-id" : "ec65fe98-001e-001f-2ce6-64eb66000000",
-      "x-ms-request-server-encrypted" : "true",
-      "Date" : "Fri, 06 Sep 2019 19:09:19 GMT",
-      "x-ms-client-request-id" : "24d09465-f4a2-4ca1-adda-3213715b2cbe"
->>>>>>> a55d5dd9
+      "Date" : "Mon, 09 Sep 2019 20:08:31 GMT",
+      "x-ms-client-request-id" : "f6b9582a-23f8-436f-a270-7a09003664cb"
     },
     "Exception" : null
   }, {
     "Method" : "PUT",
-<<<<<<< HEAD
-    "Uri" : "https://jaschrepragrs.blob.core.windows.net/jtcuploadpageia0pageblobapitestuploadpageia39a84664ae85df/javablobuploadpageia1pageblobapitestuploadpageia39a81350e6e?comp=page",
+    "Uri" : "https://jaschrepragrs.blob.core.windows.net/jtcuploadpageia0pageblobapitestuploadpageia5fc23171244fed/javablobuploadpageia1pageblobapitestuploadpageia5fc57173497?comp=page",
     "Headers" : {
       "x-ms-version" : "2019-02-02",
       "User-Agent" : "azsdk-java-azure-storage-blob/12.0.0-preview.3 1.8.0_221; Windows 10 10.0",
-      "x-ms-client-request-id" : "58296651-0e0e-4928-afa8-bdb2370eb5c1",
-=======
-    "Uri" : "https://azstoragesdkaccount.blob.core.windows.net/jtcuploadpageia0pageblobapitestuploadpageiadcb96232752a18/javablobuploadpageia1pageblobapitestuploadpageiadcb1927139c?comp=page",
-    "Headers" : {
-      "x-ms-version" : "2019-02-02",
-      "User-Agent" : "azsdk-java-azure-storage-blob/12.0.0-preview.3 1.8.0_212; Windows 10 10.0",
-      "x-ms-client-request-id" : "28f3e34e-06c7-47f8-91b6-aef63e4de30c",
->>>>>>> a55d5dd9
+      "x-ms-client-request-id" : "21d14e1c-5091-4aff-b7f2-2eef179756d7",
       "Content-Type" : "application/octet-stream"
     },
     "Response" : null,
@@ -105,19 +58,11 @@
     }
   }, {
     "Method" : "GET",
-<<<<<<< HEAD
     "Uri" : "https://jaschrepragrs.blob.core.windows.net?prefix=jtcuploadpageia&comp=list",
     "Headers" : {
       "x-ms-version" : "2019-02-02",
       "User-Agent" : "azsdk-java-azure-storage-blob/12.0.0-preview.3 1.8.0_221; Windows 10 10.0",
-      "x-ms-client-request-id" : "234bbd69-be74-4e82-8e8c-ca5135a13c7e"
-=======
-    "Uri" : "https://azstoragesdkaccount.blob.core.windows.net?prefix=jtcuploadpageia&comp=list",
-    "Headers" : {
-      "x-ms-version" : "2019-02-02",
-      "User-Agent" : "azsdk-java-azure-storage-blob/12.0.0-preview.3 1.8.0_212; Windows 10 10.0",
-      "x-ms-client-request-id" : "efda9d69-4e54-4419-ac73-70b262d4bf00"
->>>>>>> a55d5dd9
+      "x-ms-client-request-id" : "0f5d93ca-d441-40ca-adb1-46f88b500487"
     },
     "Response" : {
       "Transfer-Encoding" : "chunked",
@@ -125,35 +70,20 @@
       "Server" : "Windows-Azure-Blob/1.0 Microsoft-HTTPAPI/2.0",
       "retry-after" : "0",
       "StatusCode" : "200",
-<<<<<<< HEAD
-      "x-ms-request-id" : "a61f8729-901e-006d-7f3b-644a85000000",
-      "Body" : "﻿<?xml version=\"1.0\" encoding=\"utf-8\"?><EnumerationResults ServiceEndpoint=\"https://jaschrepragrs.blob.core.windows.net/\"><Prefix>jtcuploadpageia</Prefix><Containers><Container><Name>jtcuploadpageia0pageblobapitestuploadpageia39a84664ae85df</Name><Properties><Last-Modified>Thu, 05 Sep 2019 22:41:59 GMT</Last-Modified><Etag>\"0x8D732524353E274\"</Etag><LeaseStatus>unlocked</LeaseStatus><LeaseState>available</LeaseState><DefaultEncryptionScope>$account-encryption-key</DefaultEncryptionScope><DenyEncryptionScopeOverride>false</DenyEncryptionScopeOverride><HasImmutabilityPolicy>false</HasImmutabilityPolicy><HasLegalHold>false</HasLegalHold></Properties></Container></Containers><NextMarker /></EnumerationResults>",
-      "Date" : "Thu, 05 Sep 2019 22:41:59 GMT",
-      "x-ms-client-request-id" : "234bbd69-be74-4e82-8e8c-ca5135a13c7e",
-=======
-      "x-ms-request-id" : "adada219-f01e-00ef-7ce6-643b08000000",
-      "Body" : "﻿<?xml version=\"1.0\" encoding=\"utf-8\"?><EnumerationResults ServiceEndpoint=\"https://azstoragesdkaccount.blob.core.windows.net/\"><Prefix>jtcuploadpageia</Prefix><Containers><Container><Name>jtcuploadpageia0pageblobapitestuploadpageiadcb96232752a18</Name><Properties><Last-Modified>Fri, 06 Sep 2019 19:09:20 GMT</Last-Modified><Etag>\"0x8D732FDB8B9DB84\"</Etag><LeaseStatus>unlocked</LeaseStatus><LeaseState>available</LeaseState><DefaultEncryptionScope>$account-encryption-key</DefaultEncryptionScope><DenyEncryptionScopeOverride>false</DenyEncryptionScopeOverride><HasImmutabilityPolicy>false</HasImmutabilityPolicy><HasLegalHold>false</HasLegalHold></Properties></Container></Containers><NextMarker /></EnumerationResults>",
-      "Date" : "Fri, 06 Sep 2019 19:09:20 GMT",
-      "x-ms-client-request-id" : "efda9d69-4e54-4419-ac73-70b262d4bf00",
->>>>>>> a55d5dd9
+      "x-ms-request-id" : "9d66b52f-401e-0020-294a-678c67000000",
+      "Body" : "﻿<?xml version=\"1.0\" encoding=\"utf-8\"?><EnumerationResults ServiceEndpoint=\"https://jaschrepragrs.blob.core.windows.net/\"><Prefix>jtcuploadpageia</Prefix><Containers><Container><Name>jtcuploadpageia0pageblobapitestuploadpageia5fc23171244fed</Name><Properties><Last-Modified>Mon, 09 Sep 2019 20:08:31 GMT</Last-Modified><Etag>\"0x8D735617CD1C06B\"</Etag><LeaseStatus>unlocked</LeaseStatus><LeaseState>available</LeaseState><DefaultEncryptionScope>$account-encryption-key</DefaultEncryptionScope><DenyEncryptionScopeOverride>false</DenyEncryptionScopeOverride><HasImmutabilityPolicy>false</HasImmutabilityPolicy><HasLegalHold>false</HasLegalHold></Properties></Container></Containers><NextMarker /></EnumerationResults>",
+      "Date" : "Mon, 09 Sep 2019 20:08:31 GMT",
+      "x-ms-client-request-id" : "0f5d93ca-d441-40ca-adb1-46f88b500487",
       "Content-Type" : "application/xml"
     },
     "Exception" : null
   }, {
     "Method" : "DELETE",
-<<<<<<< HEAD
-    "Uri" : "https://jaschrepragrs.blob.core.windows.net/jtcuploadpageia0pageblobapitestuploadpageia39a84664ae85df?restype=container",
+    "Uri" : "https://jaschrepragrs.blob.core.windows.net/jtcuploadpageia0pageblobapitestuploadpageia5fc23171244fed?restype=container",
     "Headers" : {
       "x-ms-version" : "2019-02-02",
       "User-Agent" : "azsdk-java-azure-storage-blob/12.0.0-preview.3 1.8.0_221; Windows 10 10.0",
-      "x-ms-client-request-id" : "6b8c1926-a61d-4dae-9b43-248c9e425f59"
-=======
-    "Uri" : "https://azstoragesdkaccount.blob.core.windows.net/jtcuploadpageia0pageblobapitestuploadpageiadcb96232752a18?restype=container",
-    "Headers" : {
-      "x-ms-version" : "2019-02-02",
-      "User-Agent" : "azsdk-java-azure-storage-blob/12.0.0-preview.3 1.8.0_212; Windows 10 10.0",
-      "x-ms-client-request-id" : "f14e82db-5faf-4371-aa02-c7e15fe979e0"
->>>>>>> a55d5dd9
+      "x-ms-client-request-id" : "a8b0d2b7-a10b-428c-a6fc-5215bec0c052"
     },
     "Response" : {
       "x-ms-version" : "2019-02-02",
@@ -161,21 +91,11 @@
       "retry-after" : "0",
       "Content-Length" : "0",
       "StatusCode" : "202",
-<<<<<<< HEAD
-      "x-ms-request-id" : "a61f873d-901e-006d-123b-644a85000000",
-      "Date" : "Thu, 05 Sep 2019 22:41:59 GMT",
-      "x-ms-client-request-id" : "6b8c1926-a61d-4dae-9b43-248c9e425f59"
+      "x-ms-request-id" : "9d66b53d-401e-0020-354a-678c67000000",
+      "Date" : "Mon, 09 Sep 2019 20:08:31 GMT",
+      "x-ms-client-request-id" : "a8b0d2b7-a10b-428c-a6fc-5215bec0c052"
     },
     "Exception" : null
   } ],
-  "variables" : [ "jtcuploadpageia0pageblobapitestuploadpageia39a84664ae85df", "javablobuploadpageia1pageblobapitestuploadpageia39a81350e6e", "4bdd311b-d7a3-4be4-9f9f-e5a396144535" ]
-=======
-      "x-ms-request-id" : "adada226-f01e-00ef-08e6-643b08000000",
-      "Date" : "Fri, 06 Sep 2019 19:09:20 GMT",
-      "x-ms-client-request-id" : "f14e82db-5faf-4371-aa02-c7e15fe979e0"
-    },
-    "Exception" : null
-  } ],
-  "variables" : [ "jtcuploadpageia0pageblobapitestuploadpageiadcb96232752a18", "javablobuploadpageia1pageblobapitestuploadpageiadcb1927139c", "32e165fb-0ea1-4155-810b-33934a7bb727" ]
->>>>>>> a55d5dd9
+  "variables" : [ "jtcuploadpageia0pageblobapitestuploadpageia5fc23171244fed", "javablobuploadpageia1pageblobapitestuploadpageia5fc57173497", "cdcae370-c920-4cb3-b630-539d84f24401" ]
 }