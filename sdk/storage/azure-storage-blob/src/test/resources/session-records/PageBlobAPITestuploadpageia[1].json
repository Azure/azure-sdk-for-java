{
  "networkCallRecords" : [ {
    "Method" : "PUT",
<<<<<<< HEAD
    "Uri" : "http://azstoragesdkaccount.blob.core.windows.net/jtcuploadpageia0pageblobapitestuploadpageia41e31041d94f3b?restype=container",
    "Headers" : {
      "x-ms-version" : "2019-02-02",
      "User-Agent" : "azsdk-java-azure-storage-blob/12.0.0-preview.3 1.8.0_221; Windows 10 10.0"
=======
    "Uri" : "http://azstoragesdkaccount.blob.core.windows.net/jtcuploadpageia0pageblobapitestuploadpageiadb460167263a72?restype=container",
    "Headers" : {
      "x-ms-version" : "2019-02-02",
      "User-Agent" : "azsdk-java-azure-storage-blob/12.0.0-preview.3 1.8.0_222; Windows 10 10.0",
      "x-ms-client-request-id" : "f551d3ff-ee20-4601-8a3b-67da03ce5dc4"
>>>>>>> 81a8f91d
    },
    "Response" : {
      "x-ms-version" : "2019-02-02",
      "Server" : "Windows-Azure-Blob/1.0 Microsoft-HTTPAPI/2.0",
<<<<<<< HEAD
      "ETag" : "\"0x8D730CF15ED275C\"",
      "Last-Modified" : "Wed, 04 Sep 2019 00:30:28 GMT",
      "retry-after" : "0",
      "Content-Length" : "0",
      "StatusCode" : "201",
      "x-ms-request-id" : "b5c9e7d4-801e-002c-33b7-62b24b000000",
      "Date" : "Wed, 04 Sep 2019 00:30:27 GMT",
      "x-ms-client-request-id" : "c789e2ea-d781-43a7-993c-6fcb972e0567"
=======
      "ETag" : "\"0x8D730FE9C5E1BFE\"",
      "Last-Modified" : "Wed, 04 Sep 2019 06:10:39 GMT",
      "retry-after" : "0",
      "Content-Length" : "0",
      "StatusCode" : "201",
      "x-ms-request-id" : "cf333b54-e01e-0078-78e7-6258c1000000",
      "Date" : "Wed, 04 Sep 2019 06:10:39 GMT",
      "x-ms-client-request-id" : "f551d3ff-ee20-4601-8a3b-67da03ce5dc4"
>>>>>>> 81a8f91d
    },
    "Exception" : null
  }, {
    "Method" : "PUT",
<<<<<<< HEAD
    "Uri" : "http://azstoragesdkaccount.blob.core.windows.net/jtcuploadpageia0pageblobapitestuploadpageia41e31041d94f3b/javablobuploadpageia1pageblobapitestuploadpageia41e09183a9c",
    "Headers" : {
      "x-ms-version" : "2019-02-02",
      "User-Agent" : "azsdk-java-azure-storage-blob/12.0.0-preview.3 1.8.0_221; Windows 10 10.0"
=======
    "Uri" : "http://azstoragesdkaccount.blob.core.windows.net/jtcuploadpageia0pageblobapitestuploadpageiadb460167263a72/javablobuploadpageia1pageblobapitestuploadpageiadb406351c43",
    "Headers" : {
      "x-ms-version" : "2019-02-02",
      "User-Agent" : "azsdk-java-azure-storage-blob/12.0.0-preview.3 1.8.0_222; Windows 10 10.0",
      "x-ms-client-request-id" : "1e84c418-2602-4559-a4a7-8b8909844944"
>>>>>>> 81a8f91d
    },
    "Response" : {
      "x-ms-version" : "2019-02-02",
      "Server" : "Windows-Azure-Blob/1.0 Microsoft-HTTPAPI/2.0",
<<<<<<< HEAD
      "ETag" : "\"0x8D730CF15F484EE\"",
      "Last-Modified" : "Wed, 04 Sep 2019 00:30:28 GMT",
      "retry-after" : "0",
      "Content-Length" : "0",
      "StatusCode" : "201",
      "x-ms-request-id" : "b5c9e818-801e-002c-72b7-62b24b000000",
      "x-ms-request-server-encrypted" : "true",
      "Date" : "Wed, 04 Sep 2019 00:30:27 GMT",
      "x-ms-client-request-id" : "866dff5a-75dd-47a6-911b-44ee0782b9e0"
=======
      "ETag" : "\"0x8D730FE9C64AC1C\"",
      "Last-Modified" : "Wed, 04 Sep 2019 06:10:39 GMT",
      "retry-after" : "0",
      "Content-Length" : "0",
      "StatusCode" : "201",
      "x-ms-request-id" : "cf333bb4-e01e-0078-4ee7-6258c1000000",
      "x-ms-request-server-encrypted" : "true",
      "Date" : "Wed, 04 Sep 2019 06:10:39 GMT",
      "x-ms-client-request-id" : "1e84c418-2602-4559-a4a7-8b8909844944"
>>>>>>> 81a8f91d
    },
    "Exception" : null
  }, {
    "Method" : "PUT",
<<<<<<< HEAD
    "Uri" : "http://azstoragesdkaccount.blob.core.windows.net/jtcuploadpageia0pageblobapitestuploadpageia41e31041d94f3b/javablobuploadpageia1pageblobapitestuploadpageia41e09183a9c?comp=page",
    "Headers" : {
      "x-ms-version" : "2019-02-02",
      "User-Agent" : "azsdk-java-azure-storage-blob/12.0.0-preview.3 1.8.0_221; Windows 10 10.0",
=======
    "Uri" : "http://azstoragesdkaccount.blob.core.windows.net/jtcuploadpageia0pageblobapitestuploadpageiadb460167263a72/javablobuploadpageia1pageblobapitestuploadpageiadb406351c43?comp=page",
    "Headers" : {
      "x-ms-version" : "2019-02-02",
      "User-Agent" : "azsdk-java-azure-storage-blob/12.0.0-preview.3 1.8.0_222; Windows 10 10.0",
      "x-ms-client-request-id" : "05d8db29-193b-4977-a6e9-b51d0ddedcdf",
>>>>>>> 81a8f91d
      "Content-Type" : "application/octet-stream"
    },
    "Response" : null,
    "Exception" : {
<<<<<<< HEAD
      "ClassName" : "com.azure.core.exception.UnexpectedLengthException",
      "ErrorMessage" : "Request body emitted 511 bytes less than the expected 1024 bytes."
=======
      "Throwable" : {
        "cause" : null,
        "stackTrace" : [ {
          "methodName" : "read",
          "fileName" : "ByteArrayInputStream.java",
          "lineNumber" : 180,
          "className" : "java.io.ByteArrayInputStream",
          "nativeMethod" : false
        }, {
          "methodName" : "lambda$null$1",
          "fileName" : "PageBlobClient.java",
          "lineNumber" : 183,
          "className" : "com.azure.storage.blob.PageBlobClient",
          "nativeMethod" : false
        }, {
          "methodName" : "call",
          "fileName" : "MonoCallable.java",
          "lineNumber" : 91,
          "className" : "reactor.core.publisher.MonoCallable",
          "nativeMethod" : false
        }, {
          "methodName" : "drain",
          "fileName" : "FluxConcatMap.java",
          "lineNumber" : 402,
          "className" : "reactor.core.publisher.FluxConcatMap$ConcatMapImmediate",
          "nativeMethod" : false
        }, {
          "methodName" : "onNext",
          "fileName" : "FluxConcatMap.java",
          "lineNumber" : 244,
          "className" : "reactor.core.publisher.FluxConcatMap$ConcatMapImmediate",
          "nativeMethod" : false
        }, {
          "methodName" : "onNext",
          "fileName" : "FluxMapFuseable.java",
          "lineNumber" : 121,
          "className" : "reactor.core.publisher.FluxMapFuseable$MapFuseableSubscriber",
          "nativeMethod" : false
        }, {
          "methodName" : "slowPath",
          "fileName" : "FluxRange.java",
          "lineNumber" : 154,
          "className" : "reactor.core.publisher.FluxRange$RangeSubscription",
          "nativeMethod" : false
        }, {
          "methodName" : "request",
          "fileName" : "FluxRange.java",
          "lineNumber" : 109,
          "className" : "reactor.core.publisher.FluxRange$RangeSubscription",
          "nativeMethod" : false
        }, {
          "methodName" : "request",
          "fileName" : "FluxMapFuseable.java",
          "lineNumber" : 162,
          "className" : "reactor.core.publisher.FluxMapFuseable$MapFuseableSubscriber",
          "nativeMethod" : false
        }, {
          "methodName" : "onSubscribe",
          "fileName" : "FluxConcatMap.java",
          "lineNumber" : 229,
          "className" : "reactor.core.publisher.FluxConcatMap$ConcatMapImmediate",
          "nativeMethod" : false
        }, {
          "methodName" : "onSubscribe",
          "fileName" : "FluxMapFuseable.java",
          "lineNumber" : 90,
          "className" : "reactor.core.publisher.FluxMapFuseable$MapFuseableSubscriber",
          "nativeMethod" : false
        }, {
          "methodName" : "subscribe",
          "fileName" : "FluxRange.java",
          "lineNumber" : 68,
          "className" : "reactor.core.publisher.FluxRange",
          "nativeMethod" : false
        }, {
          "methodName" : "subscribe",
          "fileName" : "FluxMapFuseable.java",
          "lineNumber" : 63,
          "className" : "reactor.core.publisher.FluxMapFuseable",
          "nativeMethod" : false
        }, {
          "methodName" : "subscribe",
          "fileName" : "FluxConcatMap.java",
          "lineNumber" : 121,
          "className" : "reactor.core.publisher.FluxConcatMap",
          "nativeMethod" : false
        }, {
          "methodName" : "subscribe",
          "fileName" : "Flux.java",
          "lineNumber" : 7921,
          "className" : "reactor.core.publisher.Flux",
          "nativeMethod" : false
        }, {
          "methodName" : "run",
          "fileName" : "FluxSubscribeOn.java",
          "lineNumber" : 194,
          "className" : "reactor.core.publisher.FluxSubscribeOn$SubscribeOnSubscriber",
          "nativeMethod" : false
        }, {
          "methodName" : "call",
          "fileName" : "WorkerTask.java",
          "lineNumber" : 84,
          "className" : "reactor.core.scheduler.WorkerTask",
          "nativeMethod" : false
        }, {
          "methodName" : "call",
          "fileName" : "WorkerTask.java",
          "lineNumber" : 37,
          "className" : "reactor.core.scheduler.WorkerTask",
          "nativeMethod" : false
        }, {
          "methodName" : "run",
          "fileName" : "FutureTask.java",
          "lineNumber" : 266,
          "className" : "java.util.concurrent.FutureTask",
          "nativeMethod" : false
        }, {
          "methodName" : "access$201",
          "fileName" : "ScheduledThreadPoolExecutor.java",
          "lineNumber" : 180,
          "className" : "java.util.concurrent.ScheduledThreadPoolExecutor$ScheduledFutureTask",
          "nativeMethod" : false
        }, {
          "methodName" : "run",
          "fileName" : "ScheduledThreadPoolExecutor.java",
          "lineNumber" : 293,
          "className" : "java.util.concurrent.ScheduledThreadPoolExecutor$ScheduledFutureTask",
          "nativeMethod" : false
        }, {
          "methodName" : "runWorker",
          "fileName" : "ThreadPoolExecutor.java",
          "lineNumber" : 1149,
          "className" : "java.util.concurrent.ThreadPoolExecutor",
          "nativeMethod" : false
        }, {
          "methodName" : "run",
          "fileName" : "ThreadPoolExecutor.java",
          "lineNumber" : 624,
          "className" : "java.util.concurrent.ThreadPoolExecutor$Worker",
          "nativeMethod" : false
        }, {
          "methodName" : "run",
          "fileName" : "Thread.java",
          "lineNumber" : 748,
          "className" : "java.lang.Thread",
          "nativeMethod" : false
        } ],
        "message" : null,
        "localizedMessage" : null,
        "suppressed" : [ {
          "cause" : null,
          "stackTrace" : [ {
            "methodName" : "blockingGet",
            "fileName" : "BlockingSingleSubscriber.java",
            "lineNumber" : 93,
            "className" : "reactor.core.publisher.BlockingSingleSubscriber",
            "nativeMethod" : false
          }, {
            "methodName" : "block",
            "fileName" : "Mono.java",
            "lineNumber" : 1494,
            "className" : "reactor.core.publisher.Mono",
            "nativeMethod" : false
          }, {
            "methodName" : "blockWithOptionalTimeout",
            "fileName" : "Utility.java",
            "lineNumber" : 235,
            "className" : "com.azure.storage.common.Utility",
            "nativeMethod" : false
          }, {
            "methodName" : "uploadPagesWithResponse",
            "fileName" : "PageBlobClient.java",
            "lineNumber" : 192,
            "className" : "com.azure.storage.blob.PageBlobClient",
            "nativeMethod" : false
          }, {
            "methodName" : "uploadPages",
            "fileName" : "PageBlobClient.java",
            "lineNumber" : 153,
            "className" : "com.azure.storage.blob.PageBlobClient",
            "nativeMethod" : false
          }, {
            "methodName" : "call",
            "fileName" : null,
            "lineNumber" : -1,
            "className" : "com.azure.storage.blob.PageBlobClient$uploadPages$0",
            "nativeMethod" : false
          }, {
            "methodName" : "defaultCall",
            "fileName" : "CallSiteArray.java",
            "lineNumber" : 47,
            "className" : "org.codehaus.groovy.runtime.callsite.CallSiteArray",
            "nativeMethod" : false
          }, {
            "methodName" : "call",
            "fileName" : null,
            "lineNumber" : -1,
            "className" : "com.azure.storage.blob.PageBlobClient$uploadPages$0",
            "nativeMethod" : false
          }, {
            "methodName" : "$spock_feature_1_10",
            "fileName" : "PageBlobAPITest.groovy",
            "lineNumber" : 201,
            "className" : "com.azure.storage.blob.PageBlobAPITest",
            "nativeMethod" : false
          }, {
            "methodName" : "invoke0",
            "fileName" : "NativeMethodAccessorImpl.java",
            "lineNumber" : -2,
            "className" : "sun.reflect.NativeMethodAccessorImpl",
            "nativeMethod" : true
          }, {
            "methodName" : "invoke",
            "fileName" : "NativeMethodAccessorImpl.java",
            "lineNumber" : 62,
            "className" : "sun.reflect.NativeMethodAccessorImpl",
            "nativeMethod" : false
          }, {
            "methodName" : "invoke",
            "fileName" : "DelegatingMethodAccessorImpl.java",
            "lineNumber" : 43,
            "className" : "sun.reflect.DelegatingMethodAccessorImpl",
            "nativeMethod" : false
          }, {
            "methodName" : "invoke",
            "fileName" : "Method.java",
            "lineNumber" : 498,
            "className" : "java.lang.reflect.Method",
            "nativeMethod" : false
          }, {
            "methodName" : "invokeMethod",
            "fileName" : "ReflectionUtil.java",
            "lineNumber" : 200,
            "className" : "org.spockframework.util.ReflectionUtil",
            "nativeMethod" : false
          }, {
            "methodName" : "invoke",
            "fileName" : "MethodInfo.java",
            "lineNumber" : 113,
            "className" : "org.spockframework.runtime.model.MethodInfo",
            "nativeMethod" : false
          }, {
            "methodName" : "invokeRaw",
            "fileName" : "BaseSpecRunner.java",
            "lineNumber" : 484,
            "className" : "org.spockframework.runtime.BaseSpecRunner",
            "nativeMethod" : false
          }, {
            "methodName" : "invoke",
            "fileName" : "BaseSpecRunner.java",
            "lineNumber" : 467,
            "className" : "org.spockframework.runtime.BaseSpecRunner",
            "nativeMethod" : false
          }, {
            "methodName" : "runFeatureMethod",
            "fileName" : "BaseSpecRunner.java",
            "lineNumber" : 408,
            "className" : "org.spockframework.runtime.BaseSpecRunner",
            "nativeMethod" : false
          }, {
            "methodName" : "doRunIteration",
            "fileName" : "BaseSpecRunner.java",
            "lineNumber" : 322,
            "className" : "org.spockframework.runtime.BaseSpecRunner",
            "nativeMethod" : false
          }, {
            "methodName" : "invoke",
            "fileName" : "BaseSpecRunner.java",
            "lineNumber" : 306,
            "className" : "org.spockframework.runtime.BaseSpecRunner$6",
            "nativeMethod" : false
          }, {
            "methodName" : "invokeRaw",
            "fileName" : "BaseSpecRunner.java",
            "lineNumber" : 484,
            "className" : "org.spockframework.runtime.BaseSpecRunner",
            "nativeMethod" : false
          }, {
            "methodName" : "invoke",
            "fileName" : "BaseSpecRunner.java",
            "lineNumber" : 467,
            "className" : "org.spockframework.runtime.BaseSpecRunner",
            "nativeMethod" : false
          }, {
            "methodName" : "runIteration",
            "fileName" : "BaseSpecRunner.java",
            "lineNumber" : 285,
            "className" : "org.spockframework.runtime.BaseSpecRunner",
            "nativeMethod" : false
          }, {
            "methodName" : "initializeAndRunIteration",
            "fileName" : "BaseSpecRunner.java",
            "lineNumber" : 275,
            "className" : "org.spockframework.runtime.BaseSpecRunner",
            "nativeMethod" : false
          }, {
            "methodName" : "runIterations",
            "fileName" : "ParameterizedSpecRunner.java",
            "lineNumber" : 139,
            "className" : "org.spockframework.runtime.ParameterizedSpecRunner",
            "nativeMethod" : false
          }, {
            "methodName" : "runParameterizedFeature",
            "fileName" : "ParameterizedSpecRunner.java",
            "lineNumber" : 41,
            "className" : "org.spockframework.runtime.ParameterizedSpecRunner",
            "nativeMethod" : false
          }, {
            "methodName" : "doRunFeature",
            "fileName" : "BaseSpecRunner.java",
            "lineNumber" : 259,
            "className" : "org.spockframework.runtime.BaseSpecRunner",
            "nativeMethod" : false
          }, {
            "methodName" : "invoke",
            "fileName" : "BaseSpecRunner.java",
            "lineNumber" : 243,
            "className" : "org.spockframework.runtime.BaseSpecRunner$5",
            "nativeMethod" : false
          }, {
            "methodName" : "invokeRaw",
            "fileName" : "BaseSpecRunner.java",
            "lineNumber" : 484,
            "className" : "org.spockframework.runtime.BaseSpecRunner",
            "nativeMethod" : false
          }, {
            "methodName" : "invoke",
            "fileName" : "BaseSpecRunner.java",
            "lineNumber" : 467,
            "className" : "org.spockframework.runtime.BaseSpecRunner",
            "nativeMethod" : false
          }, {
            "methodName" : "runFeature",
            "fileName" : "BaseSpecRunner.java",
            "lineNumber" : 235,
            "className" : "org.spockframework.runtime.BaseSpecRunner",
            "nativeMethod" : false
          }, {
            "methodName" : "runFeatures",
            "fileName" : "BaseSpecRunner.java",
            "lineNumber" : 185,
            "className" : "org.spockframework.runtime.BaseSpecRunner",
            "nativeMethod" : false
          }, {
            "methodName" : "doRunSpec",
            "fileName" : "BaseSpecRunner.java",
            "lineNumber" : 95,
            "className" : "org.spockframework.runtime.BaseSpecRunner",
            "nativeMethod" : false
          }, {
            "methodName" : "invoke",
            "fileName" : "BaseSpecRunner.java",
            "lineNumber" : 81,
            "className" : "org.spockframework.runtime.BaseSpecRunner$1",
            "nativeMethod" : false
          }, {
            "methodName" : "invokeRaw",
            "fileName" : "BaseSpecRunner.java",
            "lineNumber" : 484,
            "className" : "org.spockframework.runtime.BaseSpecRunner",
            "nativeMethod" : false
          }, {
            "methodName" : "invoke",
            "fileName" : "BaseSpecRunner.java",
            "lineNumber" : 467,
            "className" : "org.spockframework.runtime.BaseSpecRunner",
            "nativeMethod" : false
          }, {
            "methodName" : "runSpec",
            "fileName" : "BaseSpecRunner.java",
            "lineNumber" : 73,
            "className" : "org.spockframework.runtime.BaseSpecRunner",
            "nativeMethod" : false
          }, {
            "methodName" : "run",
            "fileName" : "BaseSpecRunner.java",
            "lineNumber" : 64,
            "className" : "org.spockframework.runtime.BaseSpecRunner",
            "nativeMethod" : false
          }, {
            "methodName" : "run",
            "fileName" : "Sputnik.java",
            "lineNumber" : 63,
            "className" : "org.spockframework.runtime.Sputnik",
            "nativeMethod" : false
          }, {
            "methodName" : "runChild",
            "fileName" : "Suite.java",
            "lineNumber" : 128,
            "className" : "org.junit.runners.Suite",
            "nativeMethod" : false
          }, {
            "methodName" : "runChild",
            "fileName" : "Suite.java",
            "lineNumber" : 27,
            "className" : "org.junit.runners.Suite",
            "nativeMethod" : false
          }, {
            "methodName" : "run",
            "fileName" : "ParentRunner.java",
            "lineNumber" : 290,
            "className" : "org.junit.runners.ParentRunner$3",
            "nativeMethod" : false
          }, {
            "methodName" : "schedule",
            "fileName" : "ParentRunner.java",
            "lineNumber" : 71,
            "className" : "org.junit.runners.ParentRunner$1",
            "nativeMethod" : false
          }, {
            "methodName" : "runChildren",
            "fileName" : "ParentRunner.java",
            "lineNumber" : 288,
            "className" : "org.junit.runners.ParentRunner",
            "nativeMethod" : false
          }, {
            "methodName" : "access$000",
            "fileName" : "ParentRunner.java",
            "lineNumber" : 58,
            "className" : "org.junit.runners.ParentRunner",
            "nativeMethod" : false
          }, {
            "methodName" : "evaluate",
            "fileName" : "ParentRunner.java",
            "lineNumber" : 268,
            "className" : "org.junit.runners.ParentRunner$2",
            "nativeMethod" : false
          }, {
            "methodName" : "run",
            "fileName" : "ParentRunner.java",
            "lineNumber" : 363,
            "className" : "org.junit.runners.ParentRunner",
            "nativeMethod" : false
          }, {
            "methodName" : "run",
            "fileName" : "JUnitCore.java",
            "lineNumber" : 137,
            "className" : "org.junit.runner.JUnitCore",
            "nativeMethod" : false
          }, {
            "methodName" : "startRunnerWithArgs",
            "fileName" : "JUnit4IdeaTestRunner.java",
            "lineNumber" : 68,
            "className" : "com.intellij.junit4.JUnit4IdeaTestRunner",
            "nativeMethod" : false
          }, {
            "methodName" : "startRunnerWithArgs",
            "fileName" : "IdeaTestRunner.java",
            "lineNumber" : 47,
            "className" : "com.intellij.rt.execution.junit.IdeaTestRunner$Repeater",
            "nativeMethod" : false
          }, {
            "methodName" : "prepareStreamsAndStart",
            "fileName" : "JUnitStarter.java",
            "lineNumber" : 242,
            "className" : "com.intellij.rt.execution.junit.JUnitStarter",
            "nativeMethod" : false
          }, {
            "methodName" : "main",
            "fileName" : "JUnitStarter.java",
            "lineNumber" : 70,
            "className" : "com.intellij.rt.execution.junit.JUnitStarter",
            "nativeMethod" : false
          } ],
          "message" : "#block terminated with an error",
          "localizedMessage" : "#block terminated with an error",
          "suppressed" : [ ]
        } ]
      },
      "ClassName" : "java.lang.IndexOutOfBoundsException"
>>>>>>> 81a8f91d
    }
  }, {
    "Method" : "GET",
    "Uri" : "http://azstoragesdkaccount.blob.core.windows.net?prefix=jtcuploadpageia&comp=list",
    "Headers" : {
      "x-ms-version" : "2019-02-02",
<<<<<<< HEAD
      "User-Agent" : "azsdk-java-azure-storage-blob/12.0.0-preview.3 1.8.0_221; Windows 10 10.0"
=======
      "User-Agent" : "azsdk-java-azure-storage-blob/12.0.0-preview.3 1.8.0_222; Windows 10 10.0",
      "x-ms-client-request-id" : "b2517d91-4054-4c44-89ac-571c79d40a94"
>>>>>>> 81a8f91d
    },
    "Response" : {
      "Transfer-Encoding" : "chunked",
      "x-ms-version" : "2019-02-02",
      "Server" : "Windows-Azure-Blob/1.0 Microsoft-HTTPAPI/2.0",
      "retry-after" : "0",
      "StatusCode" : "200",
<<<<<<< HEAD
      "x-ms-request-id" : "8d3b2110-601e-0129-59b7-620061000000",
      "Body" : "﻿<?xml version=\"1.0\" encoding=\"utf-8\"?><EnumerationResults ServiceEndpoint=\"http://azstoragesdkaccount.blob.core.windows.net/\"><Prefix>jtcuploadpageia</Prefix><Containers><Container><Name>jtcuploadpageia0pageblobapitestuploadpageia41e31041d94f3b</Name><Properties><Last-Modified>Wed, 04 Sep 2019 00:30:28 GMT</Last-Modified><Etag>\"0x8D730CF15ED275C\"</Etag><LeaseStatus>unlocked</LeaseStatus><LeaseState>available</LeaseState><DefaultEncryptionScope>$account-encryption-key</DefaultEncryptionScope><DenyEncryptionScopeOverride>false</DenyEncryptionScopeOverride><HasImmutabilityPolicy>false</HasImmutabilityPolicy><HasLegalHold>false</HasLegalHold></Properties></Container></Containers><NextMarker /></EnumerationResults>",
      "Date" : "Wed, 04 Sep 2019 00:30:27 GMT",
      "x-ms-client-request-id" : "20908e08-339a-41aa-91fc-e598765c3a07",
=======
      "x-ms-request-id" : "0a3d19d0-a01e-00d5-63e7-6278ab000000",
      "Body" : "﻿<?xml version=\"1.0\" encoding=\"utf-8\"?><EnumerationResults ServiceEndpoint=\"http://azstoragesdkaccount.blob.core.windows.net/\"><Prefix>jtcuploadpageia</Prefix><Containers><Container><Name>jtcuploadpageia0pageblobapitestuploadpageiadb460167263a72</Name><Properties><Last-Modified>Wed, 04 Sep 2019 06:10:39 GMT</Last-Modified><Etag>\"0x8D730FE9C5E1BFE\"</Etag><LeaseStatus>unlocked</LeaseStatus><LeaseState>available</LeaseState><DefaultEncryptionScope>$account-encryption-key</DefaultEncryptionScope><DenyEncryptionScopeOverride>false</DenyEncryptionScopeOverride><HasImmutabilityPolicy>false</HasImmutabilityPolicy><HasLegalHold>false</HasLegalHold></Properties></Container></Containers><NextMarker /></EnumerationResults>",
      "Date" : "Wed, 04 Sep 2019 06:10:39 GMT",
      "x-ms-client-request-id" : "b2517d91-4054-4c44-89ac-571c79d40a94",
>>>>>>> 81a8f91d
      "Content-Type" : "application/xml"
    },
    "Exception" : null
  }, {
    "Method" : "DELETE",
<<<<<<< HEAD
    "Uri" : "http://azstoragesdkaccount.blob.core.windows.net/jtcuploadpageia0pageblobapitestuploadpageia41e31041d94f3b?restype=container",
    "Headers" : {
      "x-ms-version" : "2019-02-02",
      "User-Agent" : "azsdk-java-azure-storage-blob/12.0.0-preview.3 1.8.0_221; Windows 10 10.0"
=======
    "Uri" : "http://azstoragesdkaccount.blob.core.windows.net/jtcuploadpageia0pageblobapitestuploadpageiadb460167263a72?restype=container",
    "Headers" : {
      "x-ms-version" : "2019-02-02",
      "User-Agent" : "azsdk-java-azure-storage-blob/12.0.0-preview.3 1.8.0_222; Windows 10 10.0",
      "x-ms-client-request-id" : "6328d97d-ee77-4f61-9e16-5692c7a80a2c"
>>>>>>> 81a8f91d
    },
    "Response" : {
      "x-ms-version" : "2019-02-02",
      "Server" : "Windows-Azure-Blob/1.0 Microsoft-HTTPAPI/2.0",
      "retry-after" : "0",
      "Content-Length" : "0",
      "StatusCode" : "202",
<<<<<<< HEAD
      "x-ms-request-id" : "8d3b2126-601e-0129-6ab7-620061000000",
      "Date" : "Wed, 04 Sep 2019 00:30:27 GMT",
      "x-ms-client-request-id" : "13caddf7-1a3c-4623-8640-9ab35f9a4184"
    },
    "Exception" : null
  } ],
  "variables" : [ "jtcuploadpageia0pageblobapitestuploadpageia41e31041d94f3b", "javablobuploadpageia1pageblobapitestuploadpageia41e09183a9c", "f6909610-ee2f-481b-b132-562a34c7597e" ]
=======
      "x-ms-request-id" : "0a3d19f3-a01e-00d5-7ee7-6278ab000000",
      "Date" : "Wed, 04 Sep 2019 06:10:39 GMT",
      "x-ms-client-request-id" : "6328d97d-ee77-4f61-9e16-5692c7a80a2c"
    },
    "Exception" : null
  } ],
  "variables" : [ "jtcuploadpageia0pageblobapitestuploadpageiadb460167263a72", "javablobuploadpageia1pageblobapitestuploadpageiadb406351c43", "a01130f7-512b-4430-b0f9-3e69b519d64f" ]
>>>>>>> 81a8f91d
}<|MERGE_RESOLUTION|>--- conflicted
+++ resolved
@@ -1,32 +1,15 @@
 {
   "networkCallRecords" : [ {
     "Method" : "PUT",
-<<<<<<< HEAD
-    "Uri" : "http://azstoragesdkaccount.blob.core.windows.net/jtcuploadpageia0pageblobapitestuploadpageia41e31041d94f3b?restype=container",
-    "Headers" : {
-      "x-ms-version" : "2019-02-02",
-      "User-Agent" : "azsdk-java-azure-storage-blob/12.0.0-preview.3 1.8.0_221; Windows 10 10.0"
-=======
     "Uri" : "http://azstoragesdkaccount.blob.core.windows.net/jtcuploadpageia0pageblobapitestuploadpageiadb460167263a72?restype=container",
     "Headers" : {
       "x-ms-version" : "2019-02-02",
       "User-Agent" : "azsdk-java-azure-storage-blob/12.0.0-preview.3 1.8.0_222; Windows 10 10.0",
       "x-ms-client-request-id" : "f551d3ff-ee20-4601-8a3b-67da03ce5dc4"
->>>>>>> 81a8f91d
     },
     "Response" : {
       "x-ms-version" : "2019-02-02",
       "Server" : "Windows-Azure-Blob/1.0 Microsoft-HTTPAPI/2.0",
-<<<<<<< HEAD
-      "ETag" : "\"0x8D730CF15ED275C\"",
-      "Last-Modified" : "Wed, 04 Sep 2019 00:30:28 GMT",
-      "retry-after" : "0",
-      "Content-Length" : "0",
-      "StatusCode" : "201",
-      "x-ms-request-id" : "b5c9e7d4-801e-002c-33b7-62b24b000000",
-      "Date" : "Wed, 04 Sep 2019 00:30:27 GMT",
-      "x-ms-client-request-id" : "c789e2ea-d781-43a7-993c-6fcb972e0567"
-=======
       "ETag" : "\"0x8D730FE9C5E1BFE\"",
       "Last-Modified" : "Wed, 04 Sep 2019 06:10:39 GMT",
       "retry-after" : "0",
@@ -35,38 +18,19 @@
       "x-ms-request-id" : "cf333b54-e01e-0078-78e7-6258c1000000",
       "Date" : "Wed, 04 Sep 2019 06:10:39 GMT",
       "x-ms-client-request-id" : "f551d3ff-ee20-4601-8a3b-67da03ce5dc4"
->>>>>>> 81a8f91d
     },
     "Exception" : null
   }, {
     "Method" : "PUT",
-<<<<<<< HEAD
-    "Uri" : "http://azstoragesdkaccount.blob.core.windows.net/jtcuploadpageia0pageblobapitestuploadpageia41e31041d94f3b/javablobuploadpageia1pageblobapitestuploadpageia41e09183a9c",
-    "Headers" : {
-      "x-ms-version" : "2019-02-02",
-      "User-Agent" : "azsdk-java-azure-storage-blob/12.0.0-preview.3 1.8.0_221; Windows 10 10.0"
-=======
     "Uri" : "http://azstoragesdkaccount.blob.core.windows.net/jtcuploadpageia0pageblobapitestuploadpageiadb460167263a72/javablobuploadpageia1pageblobapitestuploadpageiadb406351c43",
     "Headers" : {
       "x-ms-version" : "2019-02-02",
       "User-Agent" : "azsdk-java-azure-storage-blob/12.0.0-preview.3 1.8.0_222; Windows 10 10.0",
       "x-ms-client-request-id" : "1e84c418-2602-4559-a4a7-8b8909844944"
->>>>>>> 81a8f91d
     },
     "Response" : {
       "x-ms-version" : "2019-02-02",
       "Server" : "Windows-Azure-Blob/1.0 Microsoft-HTTPAPI/2.0",
-<<<<<<< HEAD
-      "ETag" : "\"0x8D730CF15F484EE\"",
-      "Last-Modified" : "Wed, 04 Sep 2019 00:30:28 GMT",
-      "retry-after" : "0",
-      "Content-Length" : "0",
-      "StatusCode" : "201",
-      "x-ms-request-id" : "b5c9e818-801e-002c-72b7-62b24b000000",
-      "x-ms-request-server-encrypted" : "true",
-      "Date" : "Wed, 04 Sep 2019 00:30:27 GMT",
-      "x-ms-client-request-id" : "866dff5a-75dd-47a6-911b-44ee0782b9e0"
-=======
       "ETag" : "\"0x8D730FE9C64AC1C\"",
       "Last-Modified" : "Wed, 04 Sep 2019 06:10:39 GMT",
       "retry-after" : "0",
@@ -76,31 +40,19 @@
       "x-ms-request-server-encrypted" : "true",
       "Date" : "Wed, 04 Sep 2019 06:10:39 GMT",
       "x-ms-client-request-id" : "1e84c418-2602-4559-a4a7-8b8909844944"
->>>>>>> 81a8f91d
     },
     "Exception" : null
   }, {
     "Method" : "PUT",
-<<<<<<< HEAD
-    "Uri" : "http://azstoragesdkaccount.blob.core.windows.net/jtcuploadpageia0pageblobapitestuploadpageia41e31041d94f3b/javablobuploadpageia1pageblobapitestuploadpageia41e09183a9c?comp=page",
-    "Headers" : {
-      "x-ms-version" : "2019-02-02",
-      "User-Agent" : "azsdk-java-azure-storage-blob/12.0.0-preview.3 1.8.0_221; Windows 10 10.0",
-=======
     "Uri" : "http://azstoragesdkaccount.blob.core.windows.net/jtcuploadpageia0pageblobapitestuploadpageiadb460167263a72/javablobuploadpageia1pageblobapitestuploadpageiadb406351c43?comp=page",
     "Headers" : {
       "x-ms-version" : "2019-02-02",
       "User-Agent" : "azsdk-java-azure-storage-blob/12.0.0-preview.3 1.8.0_222; Windows 10 10.0",
       "x-ms-client-request-id" : "05d8db29-193b-4977-a6e9-b51d0ddedcdf",
->>>>>>> 81a8f91d
       "Content-Type" : "application/octet-stream"
     },
     "Response" : null,
     "Exception" : {
-<<<<<<< HEAD
-      "ClassName" : "com.azure.core.exception.UnexpectedLengthException",
-      "ErrorMessage" : "Request body emitted 511 bytes less than the expected 1024 bytes."
-=======
       "Throwable" : {
         "cause" : null,
         "stackTrace" : [ {
@@ -571,19 +523,14 @@
         } ]
       },
       "ClassName" : "java.lang.IndexOutOfBoundsException"
->>>>>>> 81a8f91d
     }
   }, {
     "Method" : "GET",
     "Uri" : "http://azstoragesdkaccount.blob.core.windows.net?prefix=jtcuploadpageia&comp=list",
     "Headers" : {
       "x-ms-version" : "2019-02-02",
-<<<<<<< HEAD
-      "User-Agent" : "azsdk-java-azure-storage-blob/12.0.0-preview.3 1.8.0_221; Windows 10 10.0"
-=======
       "User-Agent" : "azsdk-java-azure-storage-blob/12.0.0-preview.3 1.8.0_222; Windows 10 10.0",
       "x-ms-client-request-id" : "b2517d91-4054-4c44-89ac-571c79d40a94"
->>>>>>> 81a8f91d
     },
     "Response" : {
       "Transfer-Encoding" : "chunked",
@@ -591,34 +538,20 @@
       "Server" : "Windows-Azure-Blob/1.0 Microsoft-HTTPAPI/2.0",
       "retry-after" : "0",
       "StatusCode" : "200",
-<<<<<<< HEAD
-      "x-ms-request-id" : "8d3b2110-601e-0129-59b7-620061000000",
-      "Body" : "﻿<?xml version=\"1.0\" encoding=\"utf-8\"?><EnumerationResults ServiceEndpoint=\"http://azstoragesdkaccount.blob.core.windows.net/\"><Prefix>jtcuploadpageia</Prefix><Containers><Container><Name>jtcuploadpageia0pageblobapitestuploadpageia41e31041d94f3b</Name><Properties><Last-Modified>Wed, 04 Sep 2019 00:30:28 GMT</Last-Modified><Etag>\"0x8D730CF15ED275C\"</Etag><LeaseStatus>unlocked</LeaseStatus><LeaseState>available</LeaseState><DefaultEncryptionScope>$account-encryption-key</DefaultEncryptionScope><DenyEncryptionScopeOverride>false</DenyEncryptionScopeOverride><HasImmutabilityPolicy>false</HasImmutabilityPolicy><HasLegalHold>false</HasLegalHold></Properties></Container></Containers><NextMarker /></EnumerationResults>",
-      "Date" : "Wed, 04 Sep 2019 00:30:27 GMT",
-      "x-ms-client-request-id" : "20908e08-339a-41aa-91fc-e598765c3a07",
-=======
       "x-ms-request-id" : "0a3d19d0-a01e-00d5-63e7-6278ab000000",
       "Body" : "﻿<?xml version=\"1.0\" encoding=\"utf-8\"?><EnumerationResults ServiceEndpoint=\"http://azstoragesdkaccount.blob.core.windows.net/\"><Prefix>jtcuploadpageia</Prefix><Containers><Container><Name>jtcuploadpageia0pageblobapitestuploadpageiadb460167263a72</Name><Properties><Last-Modified>Wed, 04 Sep 2019 06:10:39 GMT</Last-Modified><Etag>\"0x8D730FE9C5E1BFE\"</Etag><LeaseStatus>unlocked</LeaseStatus><LeaseState>available</LeaseState><DefaultEncryptionScope>$account-encryption-key</DefaultEncryptionScope><DenyEncryptionScopeOverride>false</DenyEncryptionScopeOverride><HasImmutabilityPolicy>false</HasImmutabilityPolicy><HasLegalHold>false</HasLegalHold></Properties></Container></Containers><NextMarker /></EnumerationResults>",
       "Date" : "Wed, 04 Sep 2019 06:10:39 GMT",
       "x-ms-client-request-id" : "b2517d91-4054-4c44-89ac-571c79d40a94",
->>>>>>> 81a8f91d
       "Content-Type" : "application/xml"
     },
     "Exception" : null
   }, {
     "Method" : "DELETE",
-<<<<<<< HEAD
-    "Uri" : "http://azstoragesdkaccount.blob.core.windows.net/jtcuploadpageia0pageblobapitestuploadpageia41e31041d94f3b?restype=container",
-    "Headers" : {
-      "x-ms-version" : "2019-02-02",
-      "User-Agent" : "azsdk-java-azure-storage-blob/12.0.0-preview.3 1.8.0_221; Windows 10 10.0"
-=======
     "Uri" : "http://azstoragesdkaccount.blob.core.windows.net/jtcuploadpageia0pageblobapitestuploadpageiadb460167263a72?restype=container",
     "Headers" : {
       "x-ms-version" : "2019-02-02",
       "User-Agent" : "azsdk-java-azure-storage-blob/12.0.0-preview.3 1.8.0_222; Windows 10 10.0",
       "x-ms-client-request-id" : "6328d97d-ee77-4f61-9e16-5692c7a80a2c"
->>>>>>> 81a8f91d
     },
     "Response" : {
       "x-ms-version" : "2019-02-02",
@@ -626,15 +559,6 @@
       "retry-after" : "0",
       "Content-Length" : "0",
       "StatusCode" : "202",
-<<<<<<< HEAD
-      "x-ms-request-id" : "8d3b2126-601e-0129-6ab7-620061000000",
-      "Date" : "Wed, 04 Sep 2019 00:30:27 GMT",
-      "x-ms-client-request-id" : "13caddf7-1a3c-4623-8640-9ab35f9a4184"
-    },
-    "Exception" : null
-  } ],
-  "variables" : [ "jtcuploadpageia0pageblobapitestuploadpageia41e31041d94f3b", "javablobuploadpageia1pageblobapitestuploadpageia41e09183a9c", "f6909610-ee2f-481b-b132-562a34c7597e" ]
-=======
       "x-ms-request-id" : "0a3d19f3-a01e-00d5-7ee7-6278ab000000",
       "Date" : "Wed, 04 Sep 2019 06:10:39 GMT",
       "x-ms-client-request-id" : "6328d97d-ee77-4f61-9e16-5692c7a80a2c"
@@ -642,5 +566,4 @@
     "Exception" : null
   } ],
   "variables" : [ "jtcuploadpageia0pageblobapitestuploadpageiadb460167263a72", "javablobuploadpageia1pageblobapitestuploadpageiadb406351c43", "a01130f7-512b-4430-b0f9-3e69b519d64f" ]
->>>>>>> 81a8f91d
 }