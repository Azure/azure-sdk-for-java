--- conflicted
+++ resolved
@@ -1,192 +1,103 @@
 {
   "networkCallRecords" : [ {
     "Method" : "PUT",
-<<<<<<< HEAD
-    "Uri" : "https://jaschrepragrs.blob.core.windows.net/jtcsynccopysourceac0blobapitestsynccopysourceac533867601725?restype=container",
+    "Uri" : "https://jaschrepragrs.blob.core.windows.net/jtcsynccopysourceac0blobapitestsynccopysourceac906003216bbf?restype=container",
     "Headers" : {
       "x-ms-version" : "2019-02-02",
       "User-Agent" : "azsdk-java-azure-storage-blob/12.0.0-preview.3 1.8.0_221; Windows 10 10.0",
-      "x-ms-client-request-id" : "4136f960-ce9f-4556-8378-1bfeb37b1bd2"
-=======
-    "Uri" : "https://azstoragesdkaccount.blob.core.windows.net/jtcsynccopysourceac0blobapitestsynccopysourceac801082454189?restype=container",
-    "Headers" : {
-      "x-ms-version" : "2019-02-02",
-      "User-Agent" : "azsdk-java-azure-storage-blob/12.0.0-preview.3 1.8.0_212; Windows 10 10.0",
-      "x-ms-client-request-id" : "93ecba5f-fc3c-48cc-bc1d-fd04279d94a2"
->>>>>>> a55d5dd9
+      "x-ms-client-request-id" : "8b7113b7-ba88-4fde-92db-22a55e2c05d7"
     },
     "Response" : {
       "x-ms-version" : "2019-02-02",
       "Server" : "Windows-Azure-Blob/1.0 Microsoft-HTTPAPI/2.0",
-<<<<<<< HEAD
-      "ETag" : "\"0x8D73251DA92C4A2\"",
-      "Last-Modified" : "Thu, 05 Sep 2019 22:39:03 GMT",
+      "ETag" : "\"0x8D735612A7A1CF4\"",
+      "Last-Modified" : "Mon, 09 Sep 2019 20:06:13 GMT",
       "retry-after" : "0",
       "Content-Length" : "0",
       "StatusCode" : "201",
-      "x-ms-request-id" : "bfed38da-901e-0044-343a-643cc7000000",
-      "Date" : "Thu, 05 Sep 2019 22:39:03 GMT",
-      "x-ms-client-request-id" : "4136f960-ce9f-4556-8378-1bfeb37b1bd2"
-=======
-      "ETag" : "\"0x8D732FCA192A00A\"",
-      "Last-Modified" : "Fri, 06 Sep 2019 19:01:32 GMT",
-      "retry-after" : "0",
-      "Content-Length" : "0",
-      "StatusCode" : "201",
-      "x-ms-request-id" : "b92c09cd-d01e-009e-1ce5-644931000000",
-      "Date" : "Fri, 06 Sep 2019 19:01:31 GMT",
-      "x-ms-client-request-id" : "93ecba5f-fc3c-48cc-bc1d-fd04279d94a2"
->>>>>>> a55d5dd9
+      "x-ms-request-id" : "c5ca9e12-301e-0042-1d4a-67cbbf000000",
+      "Date" : "Mon, 09 Sep 2019 20:06:13 GMT",
+      "x-ms-client-request-id" : "8b7113b7-ba88-4fde-92db-22a55e2c05d7"
     },
     "Exception" : null
   }, {
     "Method" : "PUT",
-<<<<<<< HEAD
-    "Uri" : "https://jaschrepragrs.blob.core.windows.net/jtcsynccopysourceac0blobapitestsynccopysourceac533867601725/javablobsynccopysourceac1blobapitestsynccopysourceac53378102b",
+    "Uri" : "https://jaschrepragrs.blob.core.windows.net/jtcsynccopysourceac0blobapitestsynccopysourceac906003216bbf/javablobsynccopysourceac1blobapitestsynccopysourceac906049405",
     "Headers" : {
       "x-ms-version" : "2019-02-02",
       "User-Agent" : "azsdk-java-azure-storage-blob/12.0.0-preview.3 1.8.0_221; Windows 10 10.0",
-      "x-ms-client-request-id" : "02f1b2b9-738b-4773-a060-f83fb9d0cacf",
-=======
-    "Uri" : "https://azstoragesdkaccount.blob.core.windows.net/jtcsynccopysourceac0blobapitestsynccopysourceac801082454189/javablobsynccopysourceac1blobapitestsynccopysourceac801736989",
-    "Headers" : {
-      "x-ms-version" : "2019-02-02",
-      "User-Agent" : "azsdk-java-azure-storage-blob/12.0.0-preview.3 1.8.0_212; Windows 10 10.0",
-      "x-ms-client-request-id" : "a44c79c1-2825-4b5c-96f5-e15965d9d0f7",
->>>>>>> a55d5dd9
+      "x-ms-client-request-id" : "b0618085-f6cf-495b-80d5-0683af84cd12",
       "Content-Type" : "application/octet-stream"
     },
     "Response" : {
       "x-ms-version" : "2019-02-02",
       "Server" : "Windows-Azure-Blob/1.0 Microsoft-HTTPAPI/2.0",
       "x-ms-content-crc64" : "6RYQPwaVsyQ=",
-<<<<<<< HEAD
-      "Last-Modified" : "Thu, 05 Sep 2019 22:39:03 GMT",
+      "Last-Modified" : "Mon, 09 Sep 2019 20:06:13 GMT",
       "retry-after" : "0",
       "StatusCode" : "201",
       "x-ms-request-server-encrypted" : "true",
-      "Date" : "Thu, 05 Sep 2019 22:39:03 GMT",
+      "Date" : "Mon, 09 Sep 2019 20:06:13 GMT",
       "Content-MD5" : "wh+Wm18D0z1D4E+PE252gg==",
-      "ETag" : "\"0x8D73251DAA0BCA9\"",
+      "ETag" : "\"0x8D735612A8770C6\"",
       "Content-Length" : "0",
-      "x-ms-request-id" : "bfed38e8-901e-0044-3f3a-643cc7000000",
-      "x-ms-client-request-id" : "02f1b2b9-738b-4773-a060-f83fb9d0cacf"
-=======
-      "Last-Modified" : "Fri, 06 Sep 2019 19:01:32 GMT",
-      "retry-after" : "0",
-      "StatusCode" : "201",
-      "x-ms-request-server-encrypted" : "true",
-      "Date" : "Fri, 06 Sep 2019 19:01:31 GMT",
-      "Content-MD5" : "wh+Wm18D0z1D4E+PE252gg==",
-      "ETag" : "\"0x8D732FCA19A09AC\"",
-      "Content-Length" : "0",
-      "x-ms-request-id" : "b92c09f2-d01e-009e-3de5-644931000000",
-      "x-ms-client-request-id" : "a44c79c1-2825-4b5c-96f5-e15965d9d0f7"
->>>>>>> a55d5dd9
+      "x-ms-request-id" : "c5ca9e28-301e-0042-2f4a-67cbbf000000",
+      "x-ms-client-request-id" : "b0618085-f6cf-495b-80d5-0683af84cd12"
     },
     "Exception" : null
   }, {
     "Method" : "PUT",
-<<<<<<< HEAD
-    "Uri" : "https://jaschrepragrs.blob.core.windows.net/jtcsynccopysourceac0blobapitestsynccopysourceac533867601725?restype=container&comp=acl",
+    "Uri" : "https://jaschrepragrs.blob.core.windows.net/jtcsynccopysourceac0blobapitestsynccopysourceac906003216bbf?restype=container&comp=acl",
     "Headers" : {
       "x-ms-version" : "2019-02-02",
       "User-Agent" : "azsdk-java-azure-storage-blob/12.0.0-preview.3 1.8.0_221; Windows 10 10.0",
-      "x-ms-client-request-id" : "a81e05a9-6a06-4c4b-aac1-095da9c9d214",
-=======
-    "Uri" : "https://azstoragesdkaccount.blob.core.windows.net/jtcsynccopysourceac0blobapitestsynccopysourceac801082454189?restype=container&comp=acl",
-    "Headers" : {
-      "x-ms-version" : "2019-02-02",
-      "User-Agent" : "azsdk-java-azure-storage-blob/12.0.0-preview.3 1.8.0_212; Windows 10 10.0",
-      "x-ms-client-request-id" : "204e8651-b0c0-4bb7-9544-40f33f91403b",
->>>>>>> a55d5dd9
+      "x-ms-client-request-id" : "d485165b-acbc-4124-907f-489725784f76",
       "Content-Type" : "application/xml; charset=utf-8"
     },
     "Response" : {
       "x-ms-version" : "2019-02-02",
       "Server" : "Windows-Azure-Blob/1.0 Microsoft-HTTPAPI/2.0",
-<<<<<<< HEAD
-      "ETag" : "\"0x8D73251DAACD05C\"",
-      "Last-Modified" : "Thu, 05 Sep 2019 22:39:03 GMT",
+      "ETag" : "\"0x8D735612A93C7E4\"",
+      "Last-Modified" : "Mon, 09 Sep 2019 20:06:13 GMT",
       "retry-after" : "0",
       "Content-Length" : "0",
       "StatusCode" : "200",
-      "x-ms-request-id" : "bfed38f9-901e-0044-4e3a-643cc7000000",
-      "Date" : "Thu, 05 Sep 2019 22:39:03 GMT",
-      "x-ms-client-request-id" : "a81e05a9-6a06-4c4b-aac1-095da9c9d214"
-=======
-      "ETag" : "\"0x8D732FCA1A0E177\"",
-      "Last-Modified" : "Fri, 06 Sep 2019 19:01:32 GMT",
-      "retry-after" : "0",
-      "Content-Length" : "0",
-      "StatusCode" : "200",
-      "x-ms-request-id" : "b92c0a2b-d01e-009e-6ee5-644931000000",
-      "Date" : "Fri, 06 Sep 2019 19:01:31 GMT",
-      "x-ms-client-request-id" : "204e8651-b0c0-4bb7-9544-40f33f91403b"
->>>>>>> a55d5dd9
+      "x-ms-request-id" : "c5ca9e4e-301e-0042-504a-67cbbf000000",
+      "Date" : "Mon, 09 Sep 2019 20:06:13 GMT",
+      "x-ms-client-request-id" : "d485165b-acbc-4124-907f-489725784f76"
     },
     "Exception" : null
   }, {
     "Method" : "PUT",
-<<<<<<< HEAD
-    "Uri" : "https://jaschrepragrs.blob.core.windows.net/jtcsynccopysourceac0blobapitestsynccopysourceac533867601725/javablobsynccopysourceac2blobapitestsynccopysourceac53356696f",
+    "Uri" : "https://jaschrepragrs.blob.core.windows.net/jtcsynccopysourceac0blobapitestsynccopysourceac906003216bbf/javablobsynccopysourceac2blobapitestsynccopysourceac906876825",
     "Headers" : {
       "x-ms-version" : "2019-02-02",
       "User-Agent" : "azsdk-java-azure-storage-blob/12.0.0-preview.3 1.8.0_221; Windows 10 10.0",
-      "x-ms-client-request-id" : "9b1e8683-92ce-4f42-a5c7-53629c4aa5d6"
-=======
-    "Uri" : "https://azstoragesdkaccount.blob.core.windows.net/jtcsynccopysourceac0blobapitestsynccopysourceac801082454189/javablobsynccopysourceac2blobapitestsynccopysourceac80128690a",
-    "Headers" : {
-      "x-ms-version" : "2019-02-02",
-      "User-Agent" : "azsdk-java-azure-storage-blob/12.0.0-preview.3 1.8.0_212; Windows 10 10.0",
-      "x-ms-client-request-id" : "b02a24ce-5030-4fe2-9f3b-274064082b73"
->>>>>>> a55d5dd9
+      "x-ms-client-request-id" : "2eda83c6-badb-40c2-9bf9-b2e5cb4f30ba"
     },
     "Response" : {
       "x-ms-version" : "2019-02-02",
       "Server" : "Windows-Azure-Blob/1.0 Microsoft-HTTPAPI/2.0",
-<<<<<<< HEAD
-      "x-ms-copy-id" : "1e626b72-2316-43d7-8988-ce61ecbc3c44",
+      "x-ms-copy-id" : "158dcb26-838b-4a25-8e33-99c2a945d2a6",
       "x-ms-content-crc64" : "6RYQPwaVsyQ=",
-      "Last-Modified" : "Thu, 05 Sep 2019 22:39:03 GMT",
+      "Last-Modified" : "Mon, 09 Sep 2019 20:06:13 GMT",
       "retry-after" : "0",
       "StatusCode" : "202",
-      "Date" : "Thu, 05 Sep 2019 22:39:03 GMT",
-      "ETag" : "\"0x8D73251DABBB0AE\"",
+      "Date" : "Mon, 09 Sep 2019 20:06:13 GMT",
+      "ETag" : "\"0x8D735612AA245A3\"",
       "Content-Length" : "0",
       "x-ms-copy-status" : "success",
-      "x-ms-request-id" : "bfed3905-901e-0044-593a-643cc7000000",
-      "x-ms-client-request-id" : "9b1e8683-92ce-4f42-a5c7-53629c4aa5d6"
-=======
-      "x-ms-copy-id" : "f21ec352-03f8-4c74-9b7d-7e7aa32ed4ac",
-      "x-ms-content-crc64" : "6RYQPwaVsyQ=",
-      "Last-Modified" : "Fri, 06 Sep 2019 19:01:32 GMT",
-      "retry-after" : "0",
-      "StatusCode" : "202",
-      "Date" : "Fri, 06 Sep 2019 19:01:31 GMT",
-      "ETag" : "\"0x8D732FCA1A9FDF4\"",
-      "Content-Length" : "0",
-      "x-ms-copy-status" : "success",
-      "x-ms-request-id" : "b92c0a59-d01e-009e-16e5-644931000000",
-      "x-ms-client-request-id" : "b02a24ce-5030-4fe2-9f3b-274064082b73"
->>>>>>> a55d5dd9
+      "x-ms-request-id" : "c5ca9e6a-301e-0042-6a4a-67cbbf000000",
+      "x-ms-client-request-id" : "2eda83c6-badb-40c2-9bf9-b2e5cb4f30ba"
     },
     "Exception" : null
   }, {
     "Method" : "GET",
-<<<<<<< HEAD
     "Uri" : "https://jaschrepragrs.blob.core.windows.net?prefix=jtcsynccopysourceac&comp=list",
     "Headers" : {
       "x-ms-version" : "2019-02-02",
       "User-Agent" : "azsdk-java-azure-storage-blob/12.0.0-preview.3 1.8.0_221; Windows 10 10.0",
-      "x-ms-client-request-id" : "d990e8a2-16b3-44f0-bee7-444e7ae4688d"
-=======
-    "Uri" : "https://azstoragesdkaccount.blob.core.windows.net?prefix=jtcsynccopysourceac&comp=list",
-    "Headers" : {
-      "x-ms-version" : "2019-02-02",
-      "User-Agent" : "azsdk-java-azure-storage-blob/12.0.0-preview.3 1.8.0_212; Windows 10 10.0",
-      "x-ms-client-request-id" : "6f3b7c49-ab2f-4c46-bf0b-789e491925a9"
->>>>>>> a55d5dd9
+      "x-ms-client-request-id" : "734075d9-6ba2-40e1-b69e-700442344fef"
     },
     "Response" : {
       "Transfer-Encoding" : "chunked",
@@ -194,35 +105,20 @@
       "Server" : "Windows-Azure-Blob/1.0 Microsoft-HTTPAPI/2.0",
       "retry-after" : "0",
       "StatusCode" : "200",
-<<<<<<< HEAD
-      "x-ms-request-id" : "bfed3914-901e-0044-653a-643cc7000000",
-      "Body" : "﻿<?xml version=\"1.0\" encoding=\"utf-8\"?><EnumerationResults ServiceEndpoint=\"https://jaschrepragrs.blob.core.windows.net/\"><Prefix>jtcsynccopysourceac</Prefix><Containers><Container><Name>jtcsynccopysourceac0blobapitestsynccopysourceac533867601725</Name><Properties><Last-Modified>Thu, 05 Sep 2019 22:39:03 GMT</Last-Modified><Etag>\"0x8D73251DAACD05C\"</Etag><LeaseStatus>unlocked</LeaseStatus><LeaseState>available</LeaseState><PublicAccess>container</PublicAccess><DefaultEncryptionScope>$account-encryption-key</DefaultEncryptionScope><DenyEncryptionScopeOverride>false</DenyEncryptionScopeOverride><HasImmutabilityPolicy>false</HasImmutabilityPolicy><HasLegalHold>false</HasLegalHold></Properties></Container></Containers><NextMarker /></EnumerationResults>",
-      "Date" : "Thu, 05 Sep 2019 22:39:04 GMT",
-      "x-ms-client-request-id" : "d990e8a2-16b3-44f0-bee7-444e7ae4688d",
-=======
-      "x-ms-request-id" : "b92c0aee-d01e-009e-1fe5-644931000000",
-      "Body" : "﻿<?xml version=\"1.0\" encoding=\"utf-8\"?><EnumerationResults ServiceEndpoint=\"https://azstoragesdkaccount.blob.core.windows.net/\"><Prefix>jtcsynccopysourceac</Prefix><Containers><Container><Name>jtcsynccopysourceac0blobapitestsynccopysourceac801082454189</Name><Properties><Last-Modified>Fri, 06 Sep 2019 19:01:32 GMT</Last-Modified><Etag>\"0x8D732FCA1A0E177\"</Etag><LeaseStatus>unlocked</LeaseStatus><LeaseState>available</LeaseState><PublicAccess>container</PublicAccess><DefaultEncryptionScope>$account-encryption-key</DefaultEncryptionScope><DenyEncryptionScopeOverride>false</DenyEncryptionScopeOverride><HasImmutabilityPolicy>false</HasImmutabilityPolicy><HasLegalHold>false</HasLegalHold></Properties></Container></Containers><NextMarker /></EnumerationResults>",
-      "Date" : "Fri, 06 Sep 2019 19:01:31 GMT",
-      "x-ms-client-request-id" : "6f3b7c49-ab2f-4c46-bf0b-789e491925a9",
->>>>>>> a55d5dd9
+      "x-ms-request-id" : "c5ca9e89-301e-0042-044a-67cbbf000000",
+      "Body" : "﻿<?xml version=\"1.0\" encoding=\"utf-8\"?><EnumerationResults ServiceEndpoint=\"https://jaschrepragrs.blob.core.windows.net/\"><Prefix>jtcsynccopysourceac</Prefix><Containers><Container><Name>jtcsynccopysourceac0blobapitestsynccopysourceac906003216bbf</Name><Properties><Last-Modified>Mon, 09 Sep 2019 20:06:13 GMT</Last-Modified><Etag>\"0x8D735612A93C7E4\"</Etag><LeaseStatus>unlocked</LeaseStatus><LeaseState>available</LeaseState><PublicAccess>container</PublicAccess><DefaultEncryptionScope>$account-encryption-key</DefaultEncryptionScope><DenyEncryptionScopeOverride>false</DenyEncryptionScopeOverride><HasImmutabilityPolicy>false</HasImmutabilityPolicy><HasLegalHold>false</HasLegalHold></Properties></Container></Containers><NextMarker /></EnumerationResults>",
+      "Date" : "Mon, 09 Sep 2019 20:06:13 GMT",
+      "x-ms-client-request-id" : "734075d9-6ba2-40e1-b69e-700442344fef",
       "Content-Type" : "application/xml"
     },
     "Exception" : null
   }, {
     "Method" : "DELETE",
-<<<<<<< HEAD
-    "Uri" : "https://jaschrepragrs.blob.core.windows.net/jtcsynccopysourceac0blobapitestsynccopysourceac533867601725?restype=container",
+    "Uri" : "https://jaschrepragrs.blob.core.windows.net/jtcsynccopysourceac0blobapitestsynccopysourceac906003216bbf?restype=container",
     "Headers" : {
       "x-ms-version" : "2019-02-02",
       "User-Agent" : "azsdk-java-azure-storage-blob/12.0.0-preview.3 1.8.0_221; Windows 10 10.0",
-      "x-ms-client-request-id" : "9fea740b-6539-4330-beda-092438ac9c51"
-=======
-    "Uri" : "https://azstoragesdkaccount.blob.core.windows.net/jtcsynccopysourceac0blobapitestsynccopysourceac801082454189?restype=container",
-    "Headers" : {
-      "x-ms-version" : "2019-02-02",
-      "User-Agent" : "azsdk-java-azure-storage-blob/12.0.0-preview.3 1.8.0_212; Windows 10 10.0",
-      "x-ms-client-request-id" : "a3619c67-2df6-475e-9f3c-93b7297106c2"
->>>>>>> a55d5dd9
+      "x-ms-client-request-id" : "3105c6b3-9ae2-4cdc-b252-3e2c1030748d"
     },
     "Response" : {
       "x-ms-version" : "2019-02-02",
@@ -230,21 +126,11 @@
       "retry-after" : "0",
       "Content-Length" : "0",
       "StatusCode" : "202",
-<<<<<<< HEAD
-      "x-ms-request-id" : "bfed3921-901e-0044-703a-643cc7000000",
-      "Date" : "Thu, 05 Sep 2019 22:39:04 GMT",
-      "x-ms-client-request-id" : "9fea740b-6539-4330-beda-092438ac9c51"
+      "x-ms-request-id" : "c5ca9ea7-301e-0042-1f4a-67cbbf000000",
+      "Date" : "Mon, 09 Sep 2019 20:06:13 GMT",
+      "x-ms-client-request-id" : "3105c6b3-9ae2-4cdc-b252-3e2c1030748d"
     },
     "Exception" : null
   } ],
-  "variables" : [ "jtcsynccopysourceac0blobapitestsynccopysourceac533867601725", "javablobsynccopysourceac1blobapitestsynccopysourceac53378102b", "javablobsynccopysourceac2blobapitestsynccopysourceac53356696f" ]
-=======
-      "x-ms-request-id" : "b92c0b0e-d01e-009e-3fe5-644931000000",
-      "Date" : "Fri, 06 Sep 2019 19:01:31 GMT",
-      "x-ms-client-request-id" : "a3619c67-2df6-475e-9f3c-93b7297106c2"
-    },
-    "Exception" : null
-  } ],
-  "variables" : [ "jtcsynccopysourceac0blobapitestsynccopysourceac801082454189", "javablobsynccopysourceac1blobapitestsynccopysourceac801736989", "javablobsynccopysourceac2blobapitestsynccopysourceac80128690a" ]
->>>>>>> a55d5dd9
+  "variables" : [ "jtcsynccopysourceac0blobapitestsynccopysourceac906003216bbf", "javablobsynccopysourceac1blobapitestsynccopysourceac906049405", "javablobsynccopysourceac2blobapitestsynccopysourceac906876825" ]
 }