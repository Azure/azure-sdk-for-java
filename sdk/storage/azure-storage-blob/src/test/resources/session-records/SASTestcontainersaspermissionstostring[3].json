--- conflicted
+++ resolved
@@ -1,59 +1,32 @@
 {
   "networkCallRecords" : [ {
     "Method" : "PUT",
-<<<<<<< HEAD
-    "Uri" : "https://jaschrepragrs.blob.core.windows.net/jtccontainersaspermissionstostring08208873f7ebf8194?restype=container",
+    "Uri" : "https://jaschrepragrs.blob.core.windows.net/jtccontainersaspermissionstostring012045bffedb60f6e?restype=container",
     "Headers" : {
       "x-ms-version" : "2019-02-02",
       "User-Agent" : "azsdk-java-azure-storage-blob/12.0.0-preview.3 1.8.0_221; Windows 10 10.0",
-      "x-ms-client-request-id" : "500a6ccb-9b95-4a9c-bd69-a126a0a6ff18"
-=======
-    "Uri" : "https://azstoragesdkaccount.blob.core.windows.net/jtccontainersaspermissionstostring086996ac0f97713d4?restype=container",
-    "Headers" : {
-      "x-ms-version" : "2019-02-02",
-      "User-Agent" : "azsdk-java-azure-storage-blob/12.0.0-preview.3 1.8.0_212; Windows 10 10.0",
-      "x-ms-client-request-id" : "d5dab165-f85e-46b0-b0e7-08f519274811"
->>>>>>> a55d5dd9
+      "x-ms-client-request-id" : "fc50382c-42a0-48df-a491-49df2d0650fe"
     },
     "Response" : {
       "x-ms-version" : "2019-02-02",
       "Server" : "Windows-Azure-Blob/1.0 Microsoft-HTTPAPI/2.0",
-<<<<<<< HEAD
-      "ETag" : "\"0x8D7325177912AED\"",
-      "Last-Modified" : "Thu, 05 Sep 2019 22:36:17 GMT",
+      "ETag" : "\"0x8D7356028713E06\"",
+      "Last-Modified" : "Mon, 09 Sep 2019 19:59:00 GMT",
       "retry-after" : "0",
       "Content-Length" : "0",
       "StatusCode" : "201",
-      "x-ms-request-id" : "bfec9583-901e-0044-053a-643cc7000000",
-      "Date" : "Thu, 05 Sep 2019 22:36:16 GMT",
-      "x-ms-client-request-id" : "500a6ccb-9b95-4a9c-bd69-a126a0a6ff18"
-=======
-      "ETag" : "\"0x8D732FE00BF32F9\"",
-      "Last-Modified" : "Fri, 06 Sep 2019 19:11:21 GMT",
-      "retry-after" : "0",
-      "Content-Length" : "0",
-      "StatusCode" : "201",
-      "x-ms-request-id" : "8f76cad3-401e-003a-22e6-6473d5000000",
-      "Date" : "Fri, 06 Sep 2019 19:11:21 GMT",
-      "x-ms-client-request-id" : "d5dab165-f85e-46b0-b0e7-08f519274811"
->>>>>>> a55d5dd9
+      "x-ms-request-id" : "077fc5f7-801e-001f-1a49-673bbb000000",
+      "Date" : "Mon, 09 Sep 2019 19:59:00 GMT",
+      "x-ms-client-request-id" : "fc50382c-42a0-48df-a491-49df2d0650fe"
     },
     "Exception" : null
   }, {
     "Method" : "GET",
-<<<<<<< HEAD
     "Uri" : "https://jaschrepragrs.blob.core.windows.net?prefix=jtccontainersaspermissionstostring&comp=list",
     "Headers" : {
       "x-ms-version" : "2019-02-02",
       "User-Agent" : "azsdk-java-azure-storage-blob/12.0.0-preview.3 1.8.0_221; Windows 10 10.0",
-      "x-ms-client-request-id" : "2cbc2a44-4491-45d3-9d64-e50f91169b6b"
-=======
-    "Uri" : "https://azstoragesdkaccount.blob.core.windows.net?prefix=jtccontainersaspermissionstostring&comp=list",
-    "Headers" : {
-      "x-ms-version" : "2019-02-02",
-      "User-Agent" : "azsdk-java-azure-storage-blob/12.0.0-preview.3 1.8.0_212; Windows 10 10.0",
-      "x-ms-client-request-id" : "ee4a9765-e644-4284-bc0b-a1fe8df08024"
->>>>>>> a55d5dd9
+      "x-ms-client-request-id" : "9c075fdf-a0df-40fd-acda-e45a6ba64cfe"
     },
     "Response" : {
       "Transfer-Encoding" : "chunked",
@@ -61,35 +34,20 @@
       "Server" : "Windows-Azure-Blob/1.0 Microsoft-HTTPAPI/2.0",
       "retry-after" : "0",
       "StatusCode" : "200",
-<<<<<<< HEAD
-      "x-ms-request-id" : "bfec9594-901e-0044-153a-643cc7000000",
-      "Body" : "﻿<?xml version=\"1.0\" encoding=\"utf-8\"?><EnumerationResults ServiceEndpoint=\"https://jaschrepragrs.blob.core.windows.net/\"><Prefix>jtccontainersaspermissionstostring</Prefix><Containers><Container><Name>jtccontainersaspermissionstostring08208873f7ebf8194</Name><Properties><Last-Modified>Thu, 05 Sep 2019 22:36:17 GMT</Last-Modified><Etag>\"0x8D7325177912AED\"</Etag><LeaseStatus>unlocked</LeaseStatus><LeaseState>available</LeaseState><DefaultEncryptionScope>$account-encryption-key</DefaultEncryptionScope><DenyEncryptionScopeOverride>false</DenyEncryptionScopeOverride><HasImmutabilityPolicy>false</HasImmutabilityPolicy><HasLegalHold>false</HasLegalHold></Properties></Container></Containers><NextMarker /></EnumerationResults>",
-      "Date" : "Thu, 05 Sep 2019 22:36:16 GMT",
-      "x-ms-client-request-id" : "2cbc2a44-4491-45d3-9d64-e50f91169b6b",
-=======
-      "x-ms-request-id" : "8f76caef-401e-003a-37e6-6473d5000000",
-      "Body" : "﻿<?xml version=\"1.0\" encoding=\"utf-8\"?><EnumerationResults ServiceEndpoint=\"https://azstoragesdkaccount.blob.core.windows.net/\"><Prefix>jtccontainersaspermissionstostring</Prefix><Containers><Container><Name>jtccontainersaspermissionstostring086996ac0f97713d4</Name><Properties><Last-Modified>Fri, 06 Sep 2019 19:11:21 GMT</Last-Modified><Etag>\"0x8D732FE00BF32F9\"</Etag><LeaseStatus>unlocked</LeaseStatus><LeaseState>available</LeaseState><DefaultEncryptionScope>$account-encryption-key</DefaultEncryptionScope><DenyEncryptionScopeOverride>false</DenyEncryptionScopeOverride><HasImmutabilityPolicy>false</HasImmutabilityPolicy><HasLegalHold>false</HasLegalHold></Properties></Container></Containers><NextMarker /></EnumerationResults>",
-      "Date" : "Fri, 06 Sep 2019 19:11:21 GMT",
-      "x-ms-client-request-id" : "ee4a9765-e644-4284-bc0b-a1fe8df08024",
->>>>>>> a55d5dd9
+      "x-ms-request-id" : "077fc606-801e-001f-2849-673bbb000000",
+      "Body" : "﻿<?xml version=\"1.0\" encoding=\"utf-8\"?><EnumerationResults ServiceEndpoint=\"https://jaschrepragrs.blob.core.windows.net/\"><Prefix>jtccontainersaspermissionstostring</Prefix><Containers><Container><Name>jtccontainersaspermissionstostring012045bffedb60f6e</Name><Properties><Last-Modified>Mon, 09 Sep 2019 19:59:00 GMT</Last-Modified><Etag>\"0x8D7356028713E06\"</Etag><LeaseStatus>unlocked</LeaseStatus><LeaseState>available</LeaseState><DefaultEncryptionScope>$account-encryption-key</DefaultEncryptionScope><DenyEncryptionScopeOverride>false</DenyEncryptionScopeOverride><HasImmutabilityPolicy>false</HasImmutabilityPolicy><HasLegalHold>false</HasLegalHold></Properties></Container></Containers><NextMarker /></EnumerationResults>",
+      "Date" : "Mon, 09 Sep 2019 19:59:00 GMT",
+      "x-ms-client-request-id" : "9c075fdf-a0df-40fd-acda-e45a6ba64cfe",
       "Content-Type" : "application/xml"
     },
     "Exception" : null
   }, {
     "Method" : "DELETE",
-<<<<<<< HEAD
-    "Uri" : "https://jaschrepragrs.blob.core.windows.net/jtccontainersaspermissionstostring08208873f7ebf8194?restype=container",
+    "Uri" : "https://jaschrepragrs.blob.core.windows.net/jtccontainersaspermissionstostring012045bffedb60f6e?restype=container",
     "Headers" : {
       "x-ms-version" : "2019-02-02",
       "User-Agent" : "azsdk-java-azure-storage-blob/12.0.0-preview.3 1.8.0_221; Windows 10 10.0",
-      "x-ms-client-request-id" : "441f1a7d-fae3-49b2-808f-a3eba16d40f2"
-=======
-    "Uri" : "https://azstoragesdkaccount.blob.core.windows.net/jtccontainersaspermissionstostring086996ac0f97713d4?restype=container",
-    "Headers" : {
-      "x-ms-version" : "2019-02-02",
-      "User-Agent" : "azsdk-java-azure-storage-blob/12.0.0-preview.3 1.8.0_212; Windows 10 10.0",
-      "x-ms-client-request-id" : "3a73f128-bc9f-40b9-b99c-446cddae6ebf"
->>>>>>> a55d5dd9
+      "x-ms-client-request-id" : "23a8dc5b-dd5c-4a0b-a7b3-906612067373"
     },
     "Response" : {
       "x-ms-version" : "2019-02-02",
@@ -97,21 +55,11 @@
       "retry-after" : "0",
       "Content-Length" : "0",
       "StatusCode" : "202",
-<<<<<<< HEAD
-      "x-ms-request-id" : "bfec95a7-901e-0044-263a-643cc7000000",
-      "Date" : "Thu, 05 Sep 2019 22:36:17 GMT",
-      "x-ms-client-request-id" : "441f1a7d-fae3-49b2-808f-a3eba16d40f2"
+      "x-ms-request-id" : "077fc626-801e-001f-4849-673bbb000000",
+      "Date" : "Mon, 09 Sep 2019 19:59:00 GMT",
+      "x-ms-client-request-id" : "23a8dc5b-dd5c-4a0b-a7b3-906612067373"
     },
     "Exception" : null
   } ],
-  "variables" : [ "jtccontainersaspermissionstostring08208873f7ebf8194" ]
-=======
-      "x-ms-request-id" : "8f76cb00-401e-003a-46e6-6473d5000000",
-      "Date" : "Fri, 06 Sep 2019 19:11:21 GMT",
-      "x-ms-client-request-id" : "3a73f128-bc9f-40b9-b99c-446cddae6ebf"
-    },
-    "Exception" : null
-  } ],
-  "variables" : [ "jtccontainersaspermissionstostring086996ac0f97713d4" ]
->>>>>>> a55d5dd9
+  "variables" : [ "jtccontainersaspermissionstostring012045bffedb60f6e" ]
 }