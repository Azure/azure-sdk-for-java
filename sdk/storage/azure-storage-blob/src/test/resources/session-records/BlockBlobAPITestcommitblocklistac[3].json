--- conflicted
+++ resolved
@@ -1,105 +1,57 @@
 {
   "networkCallRecords" : [ {
     "Method" : "PUT",
-<<<<<<< HEAD
-    "Uri" : "https://jaschrepragrs.blob.core.windows.net/jtccommitblocklistac0blockblobapitestcommitblocklistac05695216?restype=container",
+    "Uri" : "https://jaschrepragrs.blob.core.windows.net/jtccommitblocklistac0blockblobapitestcommitblocklistacc5299372?restype=container",
     "Headers" : {
       "x-ms-version" : "2019-02-02",
       "User-Agent" : "azsdk-java-azure-storage-blob/12.0.0-preview.3 1.8.0_221; Windows 10 10.0",
-      "x-ms-client-request-id" : "fc577cee-dfb3-4840-95f3-a4b5c43da0cc"
-=======
-    "Uri" : "https://azstoragesdkaccount.blob.core.windows.net/jtccommitblocklistac0blockblobapitestcommitblocklistac90416097?restype=container",
-    "Headers" : {
-      "x-ms-version" : "2019-02-02",
-      "User-Agent" : "azsdk-java-azure-storage-blob/12.0.0-preview.3 1.8.0_212; Windows 10 10.0",
-      "x-ms-client-request-id" : "529a8bd9-2f85-4088-8763-bfe7cce96ac6"
->>>>>>> a55d5dd9
+      "x-ms-client-request-id" : "fe05fe8b-90bf-4187-9646-c035dad4adc8"
     },
     "Response" : {
       "x-ms-version" : "2019-02-02",
       "Server" : "Windows-Azure-Blob/1.0 Microsoft-HTTPAPI/2.0",
-<<<<<<< HEAD
-      "ETag" : "\"0x8D7325286898E1C\"",
-      "Last-Modified" : "Thu, 05 Sep 2019 22:43:52 GMT",
+      "ETag" : "\"0x8D73561C098BC95\"",
+      "Last-Modified" : "Mon, 09 Sep 2019 20:10:25 GMT",
       "retry-after" : "0",
       "Content-Length" : "0",
       "StatusCode" : "201",
-      "x-ms-request-id" : "dacab9ab-b01e-001c-143b-6438bc000000",
-      "Date" : "Thu, 05 Sep 2019 22:43:51 GMT",
-      "x-ms-client-request-id" : "fc577cee-dfb3-4840-95f3-a4b5c43da0cc"
-=======
-      "ETag" : "\"0x8D732FCEFAA5399\"",
-      "Last-Modified" : "Fri, 06 Sep 2019 19:03:43 GMT",
-      "retry-after" : "0",
-      "Content-Length" : "0",
-      "StatusCode" : "201",
-      "x-ms-request-id" : "412a17f8-c01e-00c5-52e5-644e4d000000",
-      "Date" : "Fri, 06 Sep 2019 19:03:42 GMT",
-      "x-ms-client-request-id" : "529a8bd9-2f85-4088-8763-bfe7cce96ac6"
->>>>>>> a55d5dd9
+      "x-ms-request-id" : "755bb9a0-601e-0051-2c4a-67fe5e000000",
+      "Date" : "Mon, 09 Sep 2019 20:10:25 GMT",
+      "x-ms-client-request-id" : "fe05fe8b-90bf-4187-9646-c035dad4adc8"
     },
     "Exception" : null
   }, {
     "Method" : "PUT",
-<<<<<<< HEAD
-    "Uri" : "https://jaschrepragrs.blob.core.windows.net/jtccommitblocklistac0blockblobapitestcommitblocklistac05695216/javablobcommitblocklistac178637c75e0340de594571",
+    "Uri" : "https://jaschrepragrs.blob.core.windows.net/jtccommitblocklistac0blockblobapitestcommitblocklistacc5299372/javablobcommitblocklistac159846905f4c3842334171",
     "Headers" : {
       "x-ms-version" : "2019-02-02",
       "User-Agent" : "azsdk-java-azure-storage-blob/12.0.0-preview.3 1.8.0_221; Windows 10 10.0",
-      "x-ms-client-request-id" : "b8c5e636-6878-4201-aabe-ff1894d7fcab",
-=======
-    "Uri" : "https://azstoragesdkaccount.blob.core.windows.net/jtccommitblocklistac0blockblobapitestcommitblocklistac90416097/javablobcommitblocklistac1496258d565c22c1bd4ead",
-    "Headers" : {
-      "x-ms-version" : "2019-02-02",
-      "User-Agent" : "azsdk-java-azure-storage-blob/12.0.0-preview.3 1.8.0_212; Windows 10 10.0",
-      "x-ms-client-request-id" : "d54baf67-12f3-4313-81c1-32f1740ad0e9",
->>>>>>> a55d5dd9
+      "x-ms-client-request-id" : "fe3cdd40-79b9-4417-a467-b2dda4d861ce",
       "Content-Type" : "application/octet-stream"
     },
     "Response" : {
       "x-ms-version" : "2019-02-02",
       "Server" : "Windows-Azure-Blob/1.0 Microsoft-HTTPAPI/2.0",
       "x-ms-content-crc64" : "6RYQPwaVsyQ=",
-<<<<<<< HEAD
-      "Last-Modified" : "Thu, 05 Sep 2019 22:43:52 GMT",
+      "Last-Modified" : "Mon, 09 Sep 2019 20:10:25 GMT",
       "retry-after" : "0",
       "StatusCode" : "201",
       "x-ms-request-server-encrypted" : "true",
-      "Date" : "Thu, 05 Sep 2019 22:43:51 GMT",
+      "Date" : "Mon, 09 Sep 2019 20:10:25 GMT",
       "Content-MD5" : "wh+Wm18D0z1D4E+PE252gg==",
-      "ETag" : "\"0x8D732528696D8EF\"",
+      "ETag" : "\"0x8D73561C0A6884C\"",
       "Content-Length" : "0",
-      "x-ms-request-id" : "dacab9b3-b01e-001c-1b3b-6438bc000000",
-      "x-ms-client-request-id" : "b8c5e636-6878-4201-aabe-ff1894d7fcab"
-=======
-      "Last-Modified" : "Fri, 06 Sep 2019 19:03:43 GMT",
-      "retry-after" : "0",
-      "StatusCode" : "201",
-      "x-ms-request-server-encrypted" : "true",
-      "Date" : "Fri, 06 Sep 2019 19:03:42 GMT",
-      "Content-MD5" : "wh+Wm18D0z1D4E+PE252gg==",
-      "ETag" : "\"0x8D732FCEFBF4117\"",
-      "Content-Length" : "0",
-      "x-ms-request-id" : "412a1843-c01e-00c5-12e5-644e4d000000",
-      "x-ms-client-request-id" : "d54baf67-12f3-4313-81c1-32f1740ad0e9"
->>>>>>> a55d5dd9
+      "x-ms-request-id" : "755bb9b3-601e-0051-3d4a-67fe5e000000",
+      "x-ms-client-request-id" : "fe3cdd40-79b9-4417-a467-b2dda4d861ce"
     },
     "Exception" : null
   }, {
     "Method" : "HEAD",
-<<<<<<< HEAD
-    "Uri" : "https://jaschrepragrs.blob.core.windows.net/jtccommitblocklistac0blockblobapitestcommitblocklistac05695216/javablobcommitblocklistac178637c75e0340de594571",
+    "Uri" : "https://jaschrepragrs.blob.core.windows.net/jtccommitblocklistac0blockblobapitestcommitblocklistacc5299372/javablobcommitblocklistac159846905f4c3842334171",
     "Headers" : {
       "x-ms-version" : "2019-02-02",
       "User-Agent" : "azsdk-java-azure-storage-blob/12.0.0-preview.3 1.8.0_221; Windows 10 10.0",
-      "x-ms-client-request-id" : "38de8ae1-fff5-42c2-9ef1-e4065a3bcbd9"
-=======
-    "Uri" : "https://azstoragesdkaccount.blob.core.windows.net/jtccommitblocklistac0blockblobapitestcommitblocklistac90416097/javablobcommitblocklistac1496258d565c22c1bd4ead",
-    "Headers" : {
-      "x-ms-version" : "2019-02-02",
-      "User-Agent" : "azsdk-java-azure-storage-blob/12.0.0-preview.3 1.8.0_212; Windows 10 10.0",
-      "x-ms-client-request-id" : "6220438e-fe44-484d-9335-3af8b94dd9a8"
->>>>>>> a55d5dd9
+      "x-ms-client-request-id" : "6e74536a-9b81-4f35-b8a2-f9354dd73a28"
     },
     "Response" : {
       "x-ms-version" : "2019-02-02",
@@ -107,99 +59,55 @@
       "Server" : "Windows-Azure-Blob/1.0 Microsoft-HTTPAPI/2.0",
       "x-ms-tag-count" : "0",
       "x-ms-lease-state" : "available",
-<<<<<<< HEAD
-      "Last-Modified" : "Thu, 05 Sep 2019 22:43:52 GMT",
+      "Last-Modified" : "Mon, 09 Sep 2019 20:10:25 GMT",
       "retry-after" : "0",
       "StatusCode" : "200",
-      "Date" : "Thu, 05 Sep 2019 22:43:51 GMT",
-=======
-      "Last-Modified" : "Fri, 06 Sep 2019 19:03:43 GMT",
-      "retry-after" : "0",
-      "StatusCode" : "200",
-      "Date" : "Fri, 06 Sep 2019 19:03:42 GMT",
->>>>>>> a55d5dd9
+      "Date" : "Mon, 09 Sep 2019 20:10:25 GMT",
       "x-ms-blob-type" : "BlockBlob",
       "Content-MD5" : "wh+Wm18D0z1D4E+PE252gg==",
       "Accept-Ranges" : "bytes",
       "x-ms-server-encrypted" : "true",
       "x-ms-access-tier-inferred" : "true",
       "x-ms-access-tier" : "Hot",
-<<<<<<< HEAD
-      "ETag" : "\"0x8D732528696D8EF\"",
-      "x-ms-creation-time" : "Thu, 05 Sep 2019 22:43:52 GMT",
+      "ETag" : "\"0x8D73561C0A6884C\"",
+      "x-ms-creation-time" : "Mon, 09 Sep 2019 20:10:25 GMT",
       "Content-Length" : "7",
-      "x-ms-request-id" : "dacab9b8-b01e-001c-203b-6438bc000000",
-      "x-ms-client-request-id" : "38de8ae1-fff5-42c2-9ef1-e4065a3bcbd9",
-=======
-      "ETag" : "\"0x8D732FCEFBF4117\"",
-      "x-ms-creation-time" : "Fri, 06 Sep 2019 19:03:43 GMT",
-      "Content-Length" : "7",
-      "x-ms-request-id" : "412a1850-c01e-00c5-1de5-644e4d000000",
-      "x-ms-client-request-id" : "6220438e-fe44-484d-9335-3af8b94dd9a8",
->>>>>>> a55d5dd9
+      "x-ms-request-id" : "755bb9cb-601e-0051-524a-67fe5e000000",
+      "x-ms-client-request-id" : "6e74536a-9b81-4f35-b8a2-f9354dd73a28",
       "Content-Type" : "application/octet-stream"
     },
     "Exception" : null
   }, {
     "Method" : "PUT",
-<<<<<<< HEAD
-    "Uri" : "https://jaschrepragrs.blob.core.windows.net/jtccommitblocklistac0blockblobapitestcommitblocklistac05695216/javablobcommitblocklistac178637c75e0340de594571?comp=blocklist",
+    "Uri" : "https://jaschrepragrs.blob.core.windows.net/jtccommitblocklistac0blockblobapitestcommitblocklistacc5299372/javablobcommitblocklistac159846905f4c3842334171?comp=blocklist",
     "Headers" : {
       "x-ms-version" : "2019-02-02",
       "User-Agent" : "azsdk-java-azure-storage-blob/12.0.0-preview.3 1.8.0_221; Windows 10 10.0",
-      "x-ms-client-request-id" : "00e27208-e464-4dcd-9b45-9b5f1104667c",
-=======
-    "Uri" : "https://azstoragesdkaccount.blob.core.windows.net/jtccommitblocklistac0blockblobapitestcommitblocklistac90416097/javablobcommitblocklistac1496258d565c22c1bd4ead?comp=blocklist",
-    "Headers" : {
-      "x-ms-version" : "2019-02-02",
-      "User-Agent" : "azsdk-java-azure-storage-blob/12.0.0-preview.3 1.8.0_212; Windows 10 10.0",
-      "x-ms-client-request-id" : "8429c249-1cf0-49bb-ae47-7e649583b2a3",
->>>>>>> a55d5dd9
+      "x-ms-client-request-id" : "88fa759a-d8dd-42b3-a8f4-e5cc4176e3fd",
       "Content-Type" : "application/xml; charset=utf-8"
     },
     "Response" : {
       "x-ms-version" : "2019-02-02",
       "Server" : "Windows-Azure-Blob/1.0 Microsoft-HTTPAPI/2.0",
-<<<<<<< HEAD
-      "ETag" : "\"0x8D7325286B14398\"",
+      "ETag" : "\"0x8D73561C0C02F87\"",
       "x-ms-content-crc64" : "p1vsGtjjPsk=",
-      "Last-Modified" : "Thu, 05 Sep 2019 22:43:52 GMT",
+      "Last-Modified" : "Mon, 09 Sep 2019 20:10:25 GMT",
       "retry-after" : "0",
       "Content-Length" : "0",
       "StatusCode" : "201",
-      "x-ms-request-id" : "dacab9be-b01e-001c-263b-6438bc000000",
+      "x-ms-request-id" : "755bb9e1-601e-0051-654a-67fe5e000000",
       "x-ms-request-server-encrypted" : "true",
-      "Date" : "Thu, 05 Sep 2019 22:43:51 GMT",
-      "x-ms-client-request-id" : "00e27208-e464-4dcd-9b45-9b5f1104667c"
-=======
-      "ETag" : "\"0x8D732FCEFCBEE43\"",
-      "x-ms-content-crc64" : "p1vsGtjjPsk=",
-      "Last-Modified" : "Fri, 06 Sep 2019 19:03:43 GMT",
-      "retry-after" : "0",
-      "Content-Length" : "0",
-      "StatusCode" : "201",
-      "x-ms-request-id" : "412a186c-c01e-00c5-32e5-644e4d000000",
-      "x-ms-request-server-encrypted" : "true",
-      "Date" : "Fri, 06 Sep 2019 19:03:42 GMT",
-      "x-ms-client-request-id" : "8429c249-1cf0-49bb-ae47-7e649583b2a3"
->>>>>>> a55d5dd9
+      "Date" : "Mon, 09 Sep 2019 20:10:25 GMT",
+      "x-ms-client-request-id" : "88fa759a-d8dd-42b3-a8f4-e5cc4176e3fd"
     },
     "Exception" : null
   }, {
     "Method" : "GET",
-<<<<<<< HEAD
     "Uri" : "https://jaschrepragrs.blob.core.windows.net?prefix=jtccommitblocklistac&comp=list",
     "Headers" : {
       "x-ms-version" : "2019-02-02",
       "User-Agent" : "azsdk-java-azure-storage-blob/12.0.0-preview.3 1.8.0_221; Windows 10 10.0",
-      "x-ms-client-request-id" : "ceac711b-016a-4545-8f3a-89e12e9455ec"
-=======
-    "Uri" : "https://azstoragesdkaccount.blob.core.windows.net?prefix=jtccommitblocklistac&comp=list",
-    "Headers" : {
-      "x-ms-version" : "2019-02-02",
-      "User-Agent" : "azsdk-java-azure-storage-blob/12.0.0-preview.3 1.8.0_212; Windows 10 10.0",
-      "x-ms-client-request-id" : "a9597118-6660-41f3-a5d2-ca5790789179"
->>>>>>> a55d5dd9
+      "x-ms-client-request-id" : "752c64ce-4bf9-428e-818a-58a2c7e59421"
     },
     "Response" : {
       "Transfer-Encoding" : "chunked",
@@ -207,35 +115,20 @@
       "Server" : "Windows-Azure-Blob/1.0 Microsoft-HTTPAPI/2.0",
       "retry-after" : "0",
       "StatusCode" : "200",
-<<<<<<< HEAD
-      "x-ms-request-id" : "dacab9d3-b01e-001c-3a3b-6438bc000000",
-      "Body" : "﻿<?xml version=\"1.0\" encoding=\"utf-8\"?><EnumerationResults ServiceEndpoint=\"https://jaschrepragrs.blob.core.windows.net/\"><Prefix>jtccommitblocklistac</Prefix><Containers><Container><Name>jtccommitblocklistac0blockblobapitestcommitblocklistac05695216</Name><Properties><Last-Modified>Thu, 05 Sep 2019 22:43:52 GMT</Last-Modified><Etag>\"0x8D7325286898E1C\"</Etag><LeaseStatus>unlocked</LeaseStatus><LeaseState>available</LeaseState><DefaultEncryptionScope>$account-encryption-key</DefaultEncryptionScope><DenyEncryptionScopeOverride>false</DenyEncryptionScopeOverride><HasImmutabilityPolicy>false</HasImmutabilityPolicy><HasLegalHold>false</HasLegalHold></Properties></Container></Containers><NextMarker /></EnumerationResults>",
-      "Date" : "Thu, 05 Sep 2019 22:43:51 GMT",
-      "x-ms-client-request-id" : "ceac711b-016a-4545-8f3a-89e12e9455ec",
-=======
-      "x-ms-request-id" : "412a1888-c01e-00c5-48e5-644e4d000000",
-      "Body" : "﻿<?xml version=\"1.0\" encoding=\"utf-8\"?><EnumerationResults ServiceEndpoint=\"https://azstoragesdkaccount.blob.core.windows.net/\"><Prefix>jtccommitblocklistac</Prefix><Containers><Container><Name>jtccommitblocklistac0blockblobapitestcommitblocklistac90416097</Name><Properties><Last-Modified>Fri, 06 Sep 2019 19:03:43 GMT</Last-Modified><Etag>\"0x8D732FCEFAA5399\"</Etag><LeaseStatus>unlocked</LeaseStatus><LeaseState>available</LeaseState><DefaultEncryptionScope>$account-encryption-key</DefaultEncryptionScope><DenyEncryptionScopeOverride>false</DenyEncryptionScopeOverride><HasImmutabilityPolicy>false</HasImmutabilityPolicy><HasLegalHold>false</HasLegalHold></Properties></Container></Containers><NextMarker /></EnumerationResults>",
-      "Date" : "Fri, 06 Sep 2019 19:03:42 GMT",
-      "x-ms-client-request-id" : "a9597118-6660-41f3-a5d2-ca5790789179",
->>>>>>> a55d5dd9
+      "x-ms-request-id" : "755bb9eb-601e-0051-6c4a-67fe5e000000",
+      "Body" : "﻿<?xml version=\"1.0\" encoding=\"utf-8\"?><EnumerationResults ServiceEndpoint=\"https://jaschrepragrs.blob.core.windows.net/\"><Prefix>jtccommitblocklistac</Prefix><Containers><Container><Name>jtccommitblocklistac0blockblobapitestcommitblocklistacc5299372</Name><Properties><Last-Modified>Mon, 09 Sep 2019 20:10:25 GMT</Last-Modified><Etag>\"0x8D73561C098BC95\"</Etag><LeaseStatus>unlocked</LeaseStatus><LeaseState>available</LeaseState><DefaultEncryptionScope>$account-encryption-key</DefaultEncryptionScope><DenyEncryptionScopeOverride>false</DenyEncryptionScopeOverride><HasImmutabilityPolicy>false</HasImmutabilityPolicy><HasLegalHold>false</HasLegalHold></Properties></Container></Containers><NextMarker /></EnumerationResults>",
+      "Date" : "Mon, 09 Sep 2019 20:10:25 GMT",
+      "x-ms-client-request-id" : "752c64ce-4bf9-428e-818a-58a2c7e59421",
       "Content-Type" : "application/xml"
     },
     "Exception" : null
   }, {
     "Method" : "DELETE",
-<<<<<<< HEAD
-    "Uri" : "https://jaschrepragrs.blob.core.windows.net/jtccommitblocklistac0blockblobapitestcommitblocklistac05695216?restype=container",
+    "Uri" : "https://jaschrepragrs.blob.core.windows.net/jtccommitblocklistac0blockblobapitestcommitblocklistacc5299372?restype=container",
     "Headers" : {
       "x-ms-version" : "2019-02-02",
       "User-Agent" : "azsdk-java-azure-storage-blob/12.0.0-preview.3 1.8.0_221; Windows 10 10.0",
-      "x-ms-client-request-id" : "46388c89-4d94-4a44-ac47-8843de0e9196"
-=======
-    "Uri" : "https://azstoragesdkaccount.blob.core.windows.net/jtccommitblocklistac0blockblobapitestcommitblocklistac90416097?restype=container",
-    "Headers" : {
-      "x-ms-version" : "2019-02-02",
-      "User-Agent" : "azsdk-java-azure-storage-blob/12.0.0-preview.3 1.8.0_212; Windows 10 10.0",
-      "x-ms-client-request-id" : "ea24d92e-b377-4307-ac82-71411b6b1a76"
->>>>>>> a55d5dd9
+      "x-ms-client-request-id" : "13ac0a60-aa84-4c8a-a0d4-d46aad06ee61"
     },
     "Response" : {
       "x-ms-version" : "2019-02-02",
@@ -243,21 +136,11 @@
       "retry-after" : "0",
       "Content-Length" : "0",
       "StatusCode" : "202",
-<<<<<<< HEAD
-      "x-ms-request-id" : "dacab9de-b01e-001c-453b-6438bc000000",
-      "Date" : "Thu, 05 Sep 2019 22:43:52 GMT",
-      "x-ms-client-request-id" : "46388c89-4d94-4a44-ac47-8843de0e9196"
+      "x-ms-request-id" : "755bb9f8-601e-0051-794a-67fe5e000000",
+      "Date" : "Mon, 09 Sep 2019 20:10:25 GMT",
+      "x-ms-client-request-id" : "13ac0a60-aa84-4c8a-a0d4-d46aad06ee61"
     },
     "Exception" : null
   } ],
-  "variables" : [ "jtccommitblocklistac0blockblobapitestcommitblocklistac05695216", "javablobcommitblocklistac178637c75e0340de594571", "javablobcommitblocklistac29484731dde90e2d624fe5" ]
-=======
-      "x-ms-request-id" : "412a189e-c01e-00c5-5ce5-644e4d000000",
-      "Date" : "Fri, 06 Sep 2019 19:03:42 GMT",
-      "x-ms-client-request-id" : "ea24d92e-b377-4307-ac82-71411b6b1a76"
-    },
-    "Exception" : null
-  } ],
-  "variables" : [ "jtccommitblocklistac0blockblobapitestcommitblocklistac90416097", "javablobcommitblocklistac1496258d565c22c1bd4ead", "javablobcommitblocklistac219953981e7adc20a4445f" ]
->>>>>>> a55d5dd9
+  "variables" : [ "jtccommitblocklistac0blockblobapitestcommitblocklistacc5299372", "javablobcommitblocklistac159846905f4c3842334171", "javablobcommitblocklistac237790b10c219fdef844ae" ]
 }