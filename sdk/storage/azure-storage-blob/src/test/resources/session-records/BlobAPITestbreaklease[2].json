{
  "networkCallRecords" : [ {
    "Method" : "PUT",
<<<<<<< HEAD
    "Uri" : "https://jaschrepragrs.blob.core.windows.net/jtcbreaklease0blobapitestbreakleasefce62641867a7d6cec?restype=container",
    "Headers" : {
      "x-ms-version" : "2019-02-02",
      "User-Agent" : "azsdk-java-azure-storage-blob/12.0.0-preview.3 1.8.0_221; Windows 10 10.0",
      "x-ms-client-request-id" : "7c7a004a-3075-4f65-9a58-ecdc120c7023"
=======
    "Uri" : "https://azstoragesdkaccount.blob.core.windows.net/jtcbreaklease0blobapitestbreaklease83522947a5898cede8?restype=container",
    "Headers" : {
      "x-ms-version" : "2019-02-02",
      "User-Agent" : "azsdk-java-azure-storage-blob/12.0.0-preview.3 1.8.0_212; Windows 10 10.0",
      "x-ms-client-request-id" : "66ffdcf8-c2b7-4aa2-9a93-49cc637aac2d"
>>>>>>> a55d5dd9
    },
    "Response" : {
      "x-ms-version" : "2019-02-02",
      "Server" : "Windows-Azure-Blob/1.0 Microsoft-HTTPAPI/2.0",
<<<<<<< HEAD
      "ETag" : "\"0x8D73251C10FFC87\"",
      "Last-Modified" : "Thu, 05 Sep 2019 22:38:20 GMT",
      "retry-after" : "0",
      "Content-Length" : "0",
      "StatusCode" : "201",
      "x-ms-request-id" : "bfed10d7-901e-0044-603a-643cc7000000",
      "Date" : "Thu, 05 Sep 2019 22:38:19 GMT",
      "x-ms-client-request-id" : "7c7a004a-3075-4f65-9a58-ecdc120c7023"
=======
      "ETag" : "\"0x8D732FC8EE0D5F8\"",
      "Last-Modified" : "Fri, 06 Sep 2019 19:01:00 GMT",
      "retry-after" : "0",
      "Content-Length" : "0",
      "StatusCode" : "201",
      "x-ms-request-id" : "b92b8977-d01e-009e-78e5-644931000000",
      "Date" : "Fri, 06 Sep 2019 19:01:00 GMT",
      "x-ms-client-request-id" : "66ffdcf8-c2b7-4aa2-9a93-49cc637aac2d"
>>>>>>> a55d5dd9
    },
    "Exception" : null
  }, {
    "Method" : "PUT",
<<<<<<< HEAD
    "Uri" : "https://jaschrepragrs.blob.core.windows.net/jtcbreaklease0blobapitestbreakleasefce62641867a7d6cec/javablobbreaklease1blobapitestbreakleasefce04225a5abf24",
    "Headers" : {
      "x-ms-version" : "2019-02-02",
      "User-Agent" : "azsdk-java-azure-storage-blob/12.0.0-preview.3 1.8.0_221; Windows 10 10.0",
      "x-ms-client-request-id" : "b96caf37-a8a0-4107-b939-81146cb13982",
=======
    "Uri" : "https://azstoragesdkaccount.blob.core.windows.net/jtcbreaklease0blobapitestbreaklease83522947a5898cede8/javablobbreaklease1blobapitestbreaklease83562542b6b9ce9",
    "Headers" : {
      "x-ms-version" : "2019-02-02",
      "User-Agent" : "azsdk-java-azure-storage-blob/12.0.0-preview.3 1.8.0_212; Windows 10 10.0",
      "x-ms-client-request-id" : "7a8e0447-ab72-4a54-8b37-0b3b4b954487",
>>>>>>> a55d5dd9
      "Content-Type" : "application/octet-stream"
    },
    "Response" : {
      "x-ms-version" : "2019-02-02",
      "Server" : "Windows-Azure-Blob/1.0 Microsoft-HTTPAPI/2.0",
      "x-ms-content-crc64" : "6RYQPwaVsyQ=",
<<<<<<< HEAD
      "Last-Modified" : "Thu, 05 Sep 2019 22:38:20 GMT",
      "retry-after" : "0",
      "StatusCode" : "201",
      "x-ms-request-server-encrypted" : "true",
      "Date" : "Thu, 05 Sep 2019 22:38:20 GMT",
      "Content-MD5" : "wh+Wm18D0z1D4E+PE252gg==",
      "ETag" : "\"0x8D73251C11CFADA\"",
      "Content-Length" : "0",
      "x-ms-request-id" : "bfed10eb-901e-0044-723a-643cc7000000",
      "x-ms-client-request-id" : "b96caf37-a8a0-4107-b939-81146cb13982"
=======
      "Last-Modified" : "Fri, 06 Sep 2019 19:01:00 GMT",
      "retry-after" : "0",
      "StatusCode" : "201",
      "x-ms-request-server-encrypted" : "true",
      "Date" : "Fri, 06 Sep 2019 19:01:00 GMT",
      "Content-MD5" : "wh+Wm18D0z1D4E+PE252gg==",
      "ETag" : "\"0x8D732FC8EF1E032\"",
      "Content-Length" : "0",
      "x-ms-request-id" : "b92b8a1c-d01e-009e-08e5-644931000000",
      "x-ms-client-request-id" : "7a8e0447-ab72-4a54-8b37-0b3b4b954487"
>>>>>>> a55d5dd9
    },
    "Exception" : null
  }, {
    "Method" : "PUT",
<<<<<<< HEAD
    "Uri" : "https://jaschrepragrs.blob.core.windows.net/jtcbreaklease0blobapitestbreakleasefce62641867a7d6cec/javablobbreaklease1blobapitestbreakleasefce04225a5abf24?comp=lease",
    "Headers" : {
      "x-ms-version" : "2019-02-02",
      "User-Agent" : "azsdk-java-azure-storage-blob/12.0.0-preview.3 1.8.0_221; Windows 10 10.0",
      "x-ms-client-request-id" : "779616cc-37e7-490f-b856-ce0ae83ed03e"
=======
    "Uri" : "https://azstoragesdkaccount.blob.core.windows.net/jtcbreaklease0blobapitestbreaklease83522947a5898cede8/javablobbreaklease1blobapitestbreaklease83562542b6b9ce9?comp=lease",
    "Headers" : {
      "x-ms-version" : "2019-02-02",
      "User-Agent" : "azsdk-java-azure-storage-blob/12.0.0-preview.3 1.8.0_212; Windows 10 10.0",
      "x-ms-client-request-id" : "c6f3a3d3-2740-4a88-928d-51565f54da00"
>>>>>>> a55d5dd9
    },
    "Response" : {
      "x-ms-version" : "2019-02-02",
      "Server" : "Windows-Azure-Blob/1.0 Microsoft-HTTPAPI/2.0",
<<<<<<< HEAD
      "ETag" : "\"0x8D73251C11CFADA\"",
      "x-ms-lease-id" : "62279f06-fd6b-4f96-907a-69c942d2b5bf",
      "Last-Modified" : "Thu, 05 Sep 2019 22:38:20 GMT",
      "retry-after" : "0",
      "Content-Length" : "0",
      "StatusCode" : "201",
      "x-ms-request-id" : "bfed1103-901e-0044-073a-643cc7000000",
      "Date" : "Thu, 05 Sep 2019 22:38:20 GMT",
      "x-ms-client-request-id" : "779616cc-37e7-490f-b856-ce0ae83ed03e"
=======
      "ETag" : "\"0x8D732FC8EF1E032\"",
      "x-ms-lease-id" : "4c06ef16-1e52-4b88-bafc-8ab3ff5b3bec",
      "Last-Modified" : "Fri, 06 Sep 2019 19:01:00 GMT",
      "retry-after" : "0",
      "Content-Length" : "0",
      "StatusCode" : "201",
      "x-ms-request-id" : "b92b8a48-d01e-009e-32e5-644931000000",
      "Date" : "Fri, 06 Sep 2019 19:01:00 GMT",
      "x-ms-client-request-id" : "c6f3a3d3-2740-4a88-928d-51565f54da00"
>>>>>>> a55d5dd9
    },
    "Exception" : null
  }, {
    "Method" : "PUT",
<<<<<<< HEAD
    "Uri" : "https://jaschrepragrs.blob.core.windows.net/jtcbreaklease0blobapitestbreakleasefce62641867a7d6cec/javablobbreaklease1blobapitestbreakleasefce04225a5abf24?comp=lease",
    "Headers" : {
      "x-ms-version" : "2019-02-02",
      "User-Agent" : "azsdk-java-azure-storage-blob/12.0.0-preview.3 1.8.0_221; Windows 10 10.0",
      "x-ms-client-request-id" : "1df203c0-8a67-47b8-987a-46b643ab0236"
=======
    "Uri" : "https://azstoragesdkaccount.blob.core.windows.net/jtcbreaklease0blobapitestbreaklease83522947a5898cede8/javablobbreaklease1blobapitestbreaklease83562542b6b9ce9?comp=lease",
    "Headers" : {
      "x-ms-version" : "2019-02-02",
      "User-Agent" : "azsdk-java-azure-storage-blob/12.0.0-preview.3 1.8.0_212; Windows 10 10.0",
      "x-ms-client-request-id" : "c6f419f7-cb86-48f1-ae5d-d9b001b99444"
>>>>>>> a55d5dd9
    },
    "Response" : {
      "x-ms-version" : "2019-02-02",
      "Server" : "Windows-Azure-Blob/1.0 Microsoft-HTTPAPI/2.0",
<<<<<<< HEAD
      "ETag" : "\"0x8D73251C11CFADA\"",
      "x-ms-lease-time" : "15",
      "Last-Modified" : "Thu, 05 Sep 2019 22:38:20 GMT",
      "retry-after" : "0",
      "Content-Length" : "0",
      "StatusCode" : "202",
      "x-ms-request-id" : "bfed1137-901e-0044-383a-643cc7000000",
      "Date" : "Thu, 05 Sep 2019 22:38:20 GMT",
      "x-ms-client-request-id" : "1df203c0-8a67-47b8-987a-46b643ab0236"
=======
      "ETag" : "\"0x8D732FC8EF1E032\"",
      "x-ms-lease-time" : "15",
      "Last-Modified" : "Fri, 06 Sep 2019 19:01:00 GMT",
      "retry-after" : "0",
      "Content-Length" : "0",
      "StatusCode" : "202",
      "x-ms-request-id" : "b92b8a76-d01e-009e-5fe5-644931000000",
      "Date" : "Fri, 06 Sep 2019 19:01:00 GMT",
      "x-ms-client-request-id" : "c6f419f7-cb86-48f1-ae5d-d9b001b99444"
>>>>>>> a55d5dd9
    },
    "Exception" : null
  }, {
    "Method" : "HEAD",
<<<<<<< HEAD
    "Uri" : "https://jaschrepragrs.blob.core.windows.net/jtcbreaklease0blobapitestbreakleasefce62641867a7d6cec/javablobbreaklease1blobapitestbreakleasefce04225a5abf24",
    "Headers" : {
      "x-ms-version" : "2019-02-02",
      "User-Agent" : "azsdk-java-azure-storage-blob/12.0.0-preview.3 1.8.0_221; Windows 10 10.0",
      "x-ms-client-request-id" : "90e12d7d-7373-4607-90b4-892e138b1ba2"
=======
    "Uri" : "https://azstoragesdkaccount.blob.core.windows.net/jtcbreaklease0blobapitestbreaklease83522947a5898cede8/javablobbreaklease1blobapitestbreaklease83562542b6b9ce9",
    "Headers" : {
      "x-ms-version" : "2019-02-02",
      "User-Agent" : "azsdk-java-azure-storage-blob/12.0.0-preview.3 1.8.0_212; Windows 10 10.0",
      "x-ms-client-request-id" : "39322403-b5b9-440b-a26d-57acd5924652"
>>>>>>> a55d5dd9
    },
    "Response" : {
      "x-ms-version" : "2019-02-02",
      "x-ms-lease-status" : "locked",
      "Server" : "Windows-Azure-Blob/1.0 Microsoft-HTTPAPI/2.0",
      "x-ms-tag-count" : "0",
      "x-ms-lease-state" : "breaking",
<<<<<<< HEAD
      "Last-Modified" : "Thu, 05 Sep 2019 22:38:20 GMT",
      "retry-after" : "0",
      "StatusCode" : "200",
      "Date" : "Thu, 05 Sep 2019 22:38:20 GMT",
=======
      "Last-Modified" : "Fri, 06 Sep 2019 19:01:00 GMT",
      "retry-after" : "0",
      "StatusCode" : "200",
      "Date" : "Fri, 06 Sep 2019 19:01:00 GMT",
>>>>>>> a55d5dd9
      "x-ms-blob-type" : "BlockBlob",
      "Content-MD5" : "wh+Wm18D0z1D4E+PE252gg==",
      "Accept-Ranges" : "bytes",
      "x-ms-server-encrypted" : "true",
      "x-ms-access-tier-inferred" : "true",
      "x-ms-access-tier" : "Hot",
<<<<<<< HEAD
      "ETag" : "\"0x8D73251C11CFADA\"",
      "x-ms-creation-time" : "Thu, 05 Sep 2019 22:38:20 GMT",
      "Content-Length" : "7",
      "x-ms-request-id" : "bfed1140-901e-0044-413a-643cc7000000",
      "x-ms-client-request-id" : "90e12d7d-7373-4607-90b4-892e138b1ba2",
=======
      "ETag" : "\"0x8D732FC8EF1E032\"",
      "x-ms-creation-time" : "Fri, 06 Sep 2019 19:01:00 GMT",
      "Content-Length" : "7",
      "x-ms-request-id" : "b92b8a99-d01e-009e-7de5-644931000000",
      "x-ms-client-request-id" : "39322403-b5b9-440b-a26d-57acd5924652",
>>>>>>> a55d5dd9
      "Content-Type" : "application/octet-stream"
    },
    "Exception" : null
  }, {
    "Method" : "GET",
<<<<<<< HEAD
    "Uri" : "https://jaschrepragrs.blob.core.windows.net?prefix=jtcbreaklease&comp=list",
    "Headers" : {
      "x-ms-version" : "2019-02-02",
      "User-Agent" : "azsdk-java-azure-storage-blob/12.0.0-preview.3 1.8.0_221; Windows 10 10.0",
      "x-ms-client-request-id" : "8dc0015c-c365-47d0-81da-8eec4e26bc62"
=======
    "Uri" : "https://azstoragesdkaccount.blob.core.windows.net?prefix=jtcbreaklease&comp=list",
    "Headers" : {
      "x-ms-version" : "2019-02-02",
      "User-Agent" : "azsdk-java-azure-storage-blob/12.0.0-preview.3 1.8.0_212; Windows 10 10.0",
      "x-ms-client-request-id" : "19c8ed8f-7bdb-4f88-842c-947411ca1f76"
>>>>>>> a55d5dd9
    },
    "Response" : {
      "Transfer-Encoding" : "chunked",
      "x-ms-version" : "2019-02-02",
      "Server" : "Windows-Azure-Blob/1.0 Microsoft-HTTPAPI/2.0",
      "retry-after" : "0",
      "StatusCode" : "200",
<<<<<<< HEAD
      "x-ms-request-id" : "bfed114a-901e-0044-4b3a-643cc7000000",
      "Body" : "﻿<?xml version=\"1.0\" encoding=\"utf-8\"?><EnumerationResults ServiceEndpoint=\"https://jaschrepragrs.blob.core.windows.net/\"><Prefix>jtcbreaklease</Prefix><Containers><Container><Name>jtcbreaklease0blobapitestbreakleasefce62641867a7d6cec</Name><Properties><Last-Modified>Thu, 05 Sep 2019 22:38:20 GMT</Last-Modified><Etag>\"0x8D73251C10FFC87\"</Etag><LeaseStatus>unlocked</LeaseStatus><LeaseState>available</LeaseState><DefaultEncryptionScope>$account-encryption-key</DefaultEncryptionScope><DenyEncryptionScopeOverride>false</DenyEncryptionScopeOverride><HasImmutabilityPolicy>false</HasImmutabilityPolicy><HasLegalHold>false</HasLegalHold></Properties></Container></Containers><NextMarker /></EnumerationResults>",
      "Date" : "Thu, 05 Sep 2019 22:38:20 GMT",
      "x-ms-client-request-id" : "8dc0015c-c365-47d0-81da-8eec4e26bc62",
=======
      "x-ms-request-id" : "b92b8ac3-d01e-009e-1ee5-644931000000",
      "Body" : "﻿<?xml version=\"1.0\" encoding=\"utf-8\"?><EnumerationResults ServiceEndpoint=\"https://azstoragesdkaccount.blob.core.windows.net/\"><Prefix>jtcbreaklease</Prefix><Containers><Container><Name>jtcbreaklease0blobapitestbreaklease83522947a5898cede8</Name><Properties><Last-Modified>Fri, 06 Sep 2019 19:01:00 GMT</Last-Modified><Etag>\"0x8D732FC8EE0D5F8\"</Etag><LeaseStatus>unlocked</LeaseStatus><LeaseState>available</LeaseState><DefaultEncryptionScope>$account-encryption-key</DefaultEncryptionScope><DenyEncryptionScopeOverride>false</DenyEncryptionScopeOverride><HasImmutabilityPolicy>false</HasImmutabilityPolicy><HasLegalHold>false</HasLegalHold></Properties></Container></Containers><NextMarker /></EnumerationResults>",
      "Date" : "Fri, 06 Sep 2019 19:01:00 GMT",
      "x-ms-client-request-id" : "19c8ed8f-7bdb-4f88-842c-947411ca1f76",
>>>>>>> a55d5dd9
      "Content-Type" : "application/xml"
    },
    "Exception" : null
  }, {
    "Method" : "DELETE",
<<<<<<< HEAD
    "Uri" : "https://jaschrepragrs.blob.core.windows.net/jtcbreaklease0blobapitestbreakleasefce62641867a7d6cec?restype=container",
    "Headers" : {
      "x-ms-version" : "2019-02-02",
      "User-Agent" : "azsdk-java-azure-storage-blob/12.0.0-preview.3 1.8.0_221; Windows 10 10.0",
      "x-ms-client-request-id" : "fde13184-f203-413e-a2a9-6f886706f03a"
=======
    "Uri" : "https://azstoragesdkaccount.blob.core.windows.net/jtcbreaklease0blobapitestbreaklease83522947a5898cede8?restype=container",
    "Headers" : {
      "x-ms-version" : "2019-02-02",
      "User-Agent" : "azsdk-java-azure-storage-blob/12.0.0-preview.3 1.8.0_212; Windows 10 10.0",
      "x-ms-client-request-id" : "c2c992d2-e9b3-4df3-8bb8-6b8031177b11"
>>>>>>> a55d5dd9
    },
    "Response" : {
      "x-ms-version" : "2019-02-02",
      "Server" : "Windows-Azure-Blob/1.0 Microsoft-HTTPAPI/2.0",
      "retry-after" : "0",
      "Content-Length" : "0",
      "StatusCode" : "202",
<<<<<<< HEAD
      "x-ms-request-id" : "bfed115b-901e-0044-593a-643cc7000000",
      "Date" : "Thu, 05 Sep 2019 22:38:20 GMT",
      "x-ms-client-request-id" : "fde13184-f203-413e-a2a9-6f886706f03a"
    },
    "Exception" : null
  } ],
  "variables" : [ "jtcbreaklease0blobapitestbreakleasefce62641867a7d6cec", "javablobbreaklease1blobapitestbreakleasefce04225a5abf24", "62279f06-fd6b-4f96-907a-69c942d2b5bf" ]
=======
      "x-ms-request-id" : "b92b8aeb-d01e-009e-3fe5-644931000000",
      "Date" : "Fri, 06 Sep 2019 19:01:00 GMT",
      "x-ms-client-request-id" : "c2c992d2-e9b3-4df3-8bb8-6b8031177b11"
    },
    "Exception" : null
  } ],
  "variables" : [ "jtcbreaklease0blobapitestbreaklease83522947a5898cede8", "javablobbreaklease1blobapitestbreaklease83562542b6b9ce9", "4c06ef16-1e52-4b88-bafc-8ab3ff5b3bec" ]
>>>>>>> a55d5dd9
}<|MERGE_RESOLUTION|>--- conflicted
+++ resolved
@@ -1,189 +1,101 @@
 {
   "networkCallRecords" : [ {
     "Method" : "PUT",
-<<<<<<< HEAD
-    "Uri" : "https://jaschrepragrs.blob.core.windows.net/jtcbreaklease0blobapitestbreakleasefce62641867a7d6cec?restype=container",
+    "Uri" : "https://jaschrepragrs.blob.core.windows.net/jtcbreaklease0blobapitestbreaklease9f492406e069b7ee97?restype=container",
     "Headers" : {
       "x-ms-version" : "2019-02-02",
       "User-Agent" : "azsdk-java-azure-storage-blob/12.0.0-preview.3 1.8.0_221; Windows 10 10.0",
-      "x-ms-client-request-id" : "7c7a004a-3075-4f65-9a58-ecdc120c7023"
-=======
-    "Uri" : "https://azstoragesdkaccount.blob.core.windows.net/jtcbreaklease0blobapitestbreaklease83522947a5898cede8?restype=container",
-    "Headers" : {
-      "x-ms-version" : "2019-02-02",
-      "User-Agent" : "azsdk-java-azure-storage-blob/12.0.0-preview.3 1.8.0_212; Windows 10 10.0",
-      "x-ms-client-request-id" : "66ffdcf8-c2b7-4aa2-9a93-49cc637aac2d"
->>>>>>> a55d5dd9
+      "x-ms-client-request-id" : "c4139a7e-84ee-415b-a81e-4a1b35b16060"
     },
     "Response" : {
       "x-ms-version" : "2019-02-02",
       "Server" : "Windows-Azure-Blob/1.0 Microsoft-HTTPAPI/2.0",
-<<<<<<< HEAD
-      "ETag" : "\"0x8D73251C10FFC87\"",
-      "Last-Modified" : "Thu, 05 Sep 2019 22:38:20 GMT",
+      "ETag" : "\"0x8D7356110D01378\"",
+      "Last-Modified" : "Mon, 09 Sep 2019 20:05:30 GMT",
       "retry-after" : "0",
       "Content-Length" : "0",
       "StatusCode" : "201",
-      "x-ms-request-id" : "bfed10d7-901e-0044-603a-643cc7000000",
-      "Date" : "Thu, 05 Sep 2019 22:38:19 GMT",
-      "x-ms-client-request-id" : "7c7a004a-3075-4f65-9a58-ecdc120c7023"
-=======
-      "ETag" : "\"0x8D732FC8EE0D5F8\"",
-      "Last-Modified" : "Fri, 06 Sep 2019 19:01:00 GMT",
-      "retry-after" : "0",
-      "Content-Length" : "0",
-      "StatusCode" : "201",
-      "x-ms-request-id" : "b92b8977-d01e-009e-78e5-644931000000",
-      "Date" : "Fri, 06 Sep 2019 19:01:00 GMT",
-      "x-ms-client-request-id" : "66ffdcf8-c2b7-4aa2-9a93-49cc637aac2d"
->>>>>>> a55d5dd9
+      "x-ms-request-id" : "c5ca72d2-301e-0042-0549-67cbbf000000",
+      "Date" : "Mon, 09 Sep 2019 20:05:30 GMT",
+      "x-ms-client-request-id" : "c4139a7e-84ee-415b-a81e-4a1b35b16060"
     },
     "Exception" : null
   }, {
     "Method" : "PUT",
-<<<<<<< HEAD
-    "Uri" : "https://jaschrepragrs.blob.core.windows.net/jtcbreaklease0blobapitestbreakleasefce62641867a7d6cec/javablobbreaklease1blobapitestbreakleasefce04225a5abf24",
+    "Uri" : "https://jaschrepragrs.blob.core.windows.net/jtcbreaklease0blobapitestbreaklease9f492406e069b7ee97/javablobbreaklease1blobapitestbreaklease9f487978dd76028",
     "Headers" : {
       "x-ms-version" : "2019-02-02",
       "User-Agent" : "azsdk-java-azure-storage-blob/12.0.0-preview.3 1.8.0_221; Windows 10 10.0",
-      "x-ms-client-request-id" : "b96caf37-a8a0-4107-b939-81146cb13982",
-=======
-    "Uri" : "https://azstoragesdkaccount.blob.core.windows.net/jtcbreaklease0blobapitestbreaklease83522947a5898cede8/javablobbreaklease1blobapitestbreaklease83562542b6b9ce9",
-    "Headers" : {
-      "x-ms-version" : "2019-02-02",
-      "User-Agent" : "azsdk-java-azure-storage-blob/12.0.0-preview.3 1.8.0_212; Windows 10 10.0",
-      "x-ms-client-request-id" : "7a8e0447-ab72-4a54-8b37-0b3b4b954487",
->>>>>>> a55d5dd9
+      "x-ms-client-request-id" : "d99e467b-b457-4f16-9c17-0b9149a0f15e",
       "Content-Type" : "application/octet-stream"
     },
     "Response" : {
       "x-ms-version" : "2019-02-02",
       "Server" : "Windows-Azure-Blob/1.0 Microsoft-HTTPAPI/2.0",
       "x-ms-content-crc64" : "6RYQPwaVsyQ=",
-<<<<<<< HEAD
-      "Last-Modified" : "Thu, 05 Sep 2019 22:38:20 GMT",
+      "Last-Modified" : "Mon, 09 Sep 2019 20:05:30 GMT",
       "retry-after" : "0",
       "StatusCode" : "201",
       "x-ms-request-server-encrypted" : "true",
-      "Date" : "Thu, 05 Sep 2019 22:38:20 GMT",
+      "Date" : "Mon, 09 Sep 2019 20:05:30 GMT",
       "Content-MD5" : "wh+Wm18D0z1D4E+PE252gg==",
-      "ETag" : "\"0x8D73251C11CFADA\"",
+      "ETag" : "\"0x8D7356110DCE901\"",
       "Content-Length" : "0",
-      "x-ms-request-id" : "bfed10eb-901e-0044-723a-643cc7000000",
-      "x-ms-client-request-id" : "b96caf37-a8a0-4107-b939-81146cb13982"
-=======
-      "Last-Modified" : "Fri, 06 Sep 2019 19:01:00 GMT",
-      "retry-after" : "0",
-      "StatusCode" : "201",
-      "x-ms-request-server-encrypted" : "true",
-      "Date" : "Fri, 06 Sep 2019 19:01:00 GMT",
-      "Content-MD5" : "wh+Wm18D0z1D4E+PE252gg==",
-      "ETag" : "\"0x8D732FC8EF1E032\"",
-      "Content-Length" : "0",
-      "x-ms-request-id" : "b92b8a1c-d01e-009e-08e5-644931000000",
-      "x-ms-client-request-id" : "7a8e0447-ab72-4a54-8b37-0b3b4b954487"
->>>>>>> a55d5dd9
+      "x-ms-request-id" : "c5ca72ee-301e-0042-1c49-67cbbf000000",
+      "x-ms-client-request-id" : "d99e467b-b457-4f16-9c17-0b9149a0f15e"
     },
     "Exception" : null
   }, {
     "Method" : "PUT",
-<<<<<<< HEAD
-    "Uri" : "https://jaschrepragrs.blob.core.windows.net/jtcbreaklease0blobapitestbreakleasefce62641867a7d6cec/javablobbreaklease1blobapitestbreakleasefce04225a5abf24?comp=lease",
+    "Uri" : "https://jaschrepragrs.blob.core.windows.net/jtcbreaklease0blobapitestbreaklease9f492406e069b7ee97/javablobbreaklease1blobapitestbreaklease9f487978dd76028?comp=lease",
     "Headers" : {
       "x-ms-version" : "2019-02-02",
       "User-Agent" : "azsdk-java-azure-storage-blob/12.0.0-preview.3 1.8.0_221; Windows 10 10.0",
-      "x-ms-client-request-id" : "779616cc-37e7-490f-b856-ce0ae83ed03e"
-=======
-    "Uri" : "https://azstoragesdkaccount.blob.core.windows.net/jtcbreaklease0blobapitestbreaklease83522947a5898cede8/javablobbreaklease1blobapitestbreaklease83562542b6b9ce9?comp=lease",
-    "Headers" : {
-      "x-ms-version" : "2019-02-02",
-      "User-Agent" : "azsdk-java-azure-storage-blob/12.0.0-preview.3 1.8.0_212; Windows 10 10.0",
-      "x-ms-client-request-id" : "c6f3a3d3-2740-4a88-928d-51565f54da00"
->>>>>>> a55d5dd9
+      "x-ms-client-request-id" : "b700f33e-fee0-438b-a346-b31025ea9689"
     },
     "Response" : {
       "x-ms-version" : "2019-02-02",
       "Server" : "Windows-Azure-Blob/1.0 Microsoft-HTTPAPI/2.0",
-<<<<<<< HEAD
-      "ETag" : "\"0x8D73251C11CFADA\"",
-      "x-ms-lease-id" : "62279f06-fd6b-4f96-907a-69c942d2b5bf",
-      "Last-Modified" : "Thu, 05 Sep 2019 22:38:20 GMT",
+      "ETag" : "\"0x8D7356110DCE901\"",
+      "x-ms-lease-id" : "52fb2f01-e02c-42df-9ea4-ccf4678ccd4d",
+      "Last-Modified" : "Mon, 09 Sep 2019 20:05:30 GMT",
       "retry-after" : "0",
       "Content-Length" : "0",
       "StatusCode" : "201",
-      "x-ms-request-id" : "bfed1103-901e-0044-073a-643cc7000000",
-      "Date" : "Thu, 05 Sep 2019 22:38:20 GMT",
-      "x-ms-client-request-id" : "779616cc-37e7-490f-b856-ce0ae83ed03e"
-=======
-      "ETag" : "\"0x8D732FC8EF1E032\"",
-      "x-ms-lease-id" : "4c06ef16-1e52-4b88-bafc-8ab3ff5b3bec",
-      "Last-Modified" : "Fri, 06 Sep 2019 19:01:00 GMT",
-      "retry-after" : "0",
-      "Content-Length" : "0",
-      "StatusCode" : "201",
-      "x-ms-request-id" : "b92b8a48-d01e-009e-32e5-644931000000",
-      "Date" : "Fri, 06 Sep 2019 19:01:00 GMT",
-      "x-ms-client-request-id" : "c6f3a3d3-2740-4a88-928d-51565f54da00"
->>>>>>> a55d5dd9
+      "x-ms-request-id" : "c5ca72f4-301e-0042-2149-67cbbf000000",
+      "Date" : "Mon, 09 Sep 2019 20:05:30 GMT",
+      "x-ms-client-request-id" : "b700f33e-fee0-438b-a346-b31025ea9689"
     },
     "Exception" : null
   }, {
     "Method" : "PUT",
-<<<<<<< HEAD
-    "Uri" : "https://jaschrepragrs.blob.core.windows.net/jtcbreaklease0blobapitestbreakleasefce62641867a7d6cec/javablobbreaklease1blobapitestbreakleasefce04225a5abf24?comp=lease",
+    "Uri" : "https://jaschrepragrs.blob.core.windows.net/jtcbreaklease0blobapitestbreaklease9f492406e069b7ee97/javablobbreaklease1blobapitestbreaklease9f487978dd76028?comp=lease",
     "Headers" : {
       "x-ms-version" : "2019-02-02",
       "User-Agent" : "azsdk-java-azure-storage-blob/12.0.0-preview.3 1.8.0_221; Windows 10 10.0",
-      "x-ms-client-request-id" : "1df203c0-8a67-47b8-987a-46b643ab0236"
-=======
-    "Uri" : "https://azstoragesdkaccount.blob.core.windows.net/jtcbreaklease0blobapitestbreaklease83522947a5898cede8/javablobbreaklease1blobapitestbreaklease83562542b6b9ce9?comp=lease",
-    "Headers" : {
-      "x-ms-version" : "2019-02-02",
-      "User-Agent" : "azsdk-java-azure-storage-blob/12.0.0-preview.3 1.8.0_212; Windows 10 10.0",
-      "x-ms-client-request-id" : "c6f419f7-cb86-48f1-ae5d-d9b001b99444"
->>>>>>> a55d5dd9
+      "x-ms-client-request-id" : "4f20e3f3-5423-4dfc-91d7-25f7c4c0975a"
     },
     "Response" : {
       "x-ms-version" : "2019-02-02",
       "Server" : "Windows-Azure-Blob/1.0 Microsoft-HTTPAPI/2.0",
-<<<<<<< HEAD
-      "ETag" : "\"0x8D73251C11CFADA\"",
+      "ETag" : "\"0x8D7356110DCE901\"",
       "x-ms-lease-time" : "15",
-      "Last-Modified" : "Thu, 05 Sep 2019 22:38:20 GMT",
+      "Last-Modified" : "Mon, 09 Sep 2019 20:05:30 GMT",
       "retry-after" : "0",
       "Content-Length" : "0",
       "StatusCode" : "202",
-      "x-ms-request-id" : "bfed1137-901e-0044-383a-643cc7000000",
-      "Date" : "Thu, 05 Sep 2019 22:38:20 GMT",
-      "x-ms-client-request-id" : "1df203c0-8a67-47b8-987a-46b643ab0236"
-=======
-      "ETag" : "\"0x8D732FC8EF1E032\"",
-      "x-ms-lease-time" : "15",
-      "Last-Modified" : "Fri, 06 Sep 2019 19:01:00 GMT",
-      "retry-after" : "0",
-      "Content-Length" : "0",
-      "StatusCode" : "202",
-      "x-ms-request-id" : "b92b8a76-d01e-009e-5fe5-644931000000",
-      "Date" : "Fri, 06 Sep 2019 19:01:00 GMT",
-      "x-ms-client-request-id" : "c6f419f7-cb86-48f1-ae5d-d9b001b99444"
->>>>>>> a55d5dd9
+      "x-ms-request-id" : "c5ca7304-301e-0042-2d49-67cbbf000000",
+      "Date" : "Mon, 09 Sep 2019 20:05:30 GMT",
+      "x-ms-client-request-id" : "4f20e3f3-5423-4dfc-91d7-25f7c4c0975a"
     },
     "Exception" : null
   }, {
     "Method" : "HEAD",
-<<<<<<< HEAD
-    "Uri" : "https://jaschrepragrs.blob.core.windows.net/jtcbreaklease0blobapitestbreakleasefce62641867a7d6cec/javablobbreaklease1blobapitestbreakleasefce04225a5abf24",
+    "Uri" : "https://jaschrepragrs.blob.core.windows.net/jtcbreaklease0blobapitestbreaklease9f492406e069b7ee97/javablobbreaklease1blobapitestbreaklease9f487978dd76028",
     "Headers" : {
       "x-ms-version" : "2019-02-02",
       "User-Agent" : "azsdk-java-azure-storage-blob/12.0.0-preview.3 1.8.0_221; Windows 10 10.0",
-      "x-ms-client-request-id" : "90e12d7d-7373-4607-90b4-892e138b1ba2"
-=======
-    "Uri" : "https://azstoragesdkaccount.blob.core.windows.net/jtcbreaklease0blobapitestbreaklease83522947a5898cede8/javablobbreaklease1blobapitestbreaklease83562542b6b9ce9",
-    "Headers" : {
-      "x-ms-version" : "2019-02-02",
-      "User-Agent" : "azsdk-java-azure-storage-blob/12.0.0-preview.3 1.8.0_212; Windows 10 10.0",
-      "x-ms-client-request-id" : "39322403-b5b9-440b-a26d-57acd5924652"
->>>>>>> a55d5dd9
+      "x-ms-client-request-id" : "dd67d27a-2005-4ccd-937a-a532d0988cd3"
     },
     "Response" : {
       "x-ms-version" : "2019-02-02",
@@ -191,54 +103,31 @@
       "Server" : "Windows-Azure-Blob/1.0 Microsoft-HTTPAPI/2.0",
       "x-ms-tag-count" : "0",
       "x-ms-lease-state" : "breaking",
-<<<<<<< HEAD
-      "Last-Modified" : "Thu, 05 Sep 2019 22:38:20 GMT",
+      "Last-Modified" : "Mon, 09 Sep 2019 20:05:30 GMT",
       "retry-after" : "0",
       "StatusCode" : "200",
-      "Date" : "Thu, 05 Sep 2019 22:38:20 GMT",
-=======
-      "Last-Modified" : "Fri, 06 Sep 2019 19:01:00 GMT",
-      "retry-after" : "0",
-      "StatusCode" : "200",
-      "Date" : "Fri, 06 Sep 2019 19:01:00 GMT",
->>>>>>> a55d5dd9
+      "Date" : "Mon, 09 Sep 2019 20:05:30 GMT",
       "x-ms-blob-type" : "BlockBlob",
       "Content-MD5" : "wh+Wm18D0z1D4E+PE252gg==",
       "Accept-Ranges" : "bytes",
       "x-ms-server-encrypted" : "true",
       "x-ms-access-tier-inferred" : "true",
       "x-ms-access-tier" : "Hot",
-<<<<<<< HEAD
-      "ETag" : "\"0x8D73251C11CFADA\"",
-      "x-ms-creation-time" : "Thu, 05 Sep 2019 22:38:20 GMT",
+      "ETag" : "\"0x8D7356110DCE901\"",
+      "x-ms-creation-time" : "Mon, 09 Sep 2019 20:05:30 GMT",
       "Content-Length" : "7",
-      "x-ms-request-id" : "bfed1140-901e-0044-413a-643cc7000000",
-      "x-ms-client-request-id" : "90e12d7d-7373-4607-90b4-892e138b1ba2",
-=======
-      "ETag" : "\"0x8D732FC8EF1E032\"",
-      "x-ms-creation-time" : "Fri, 06 Sep 2019 19:01:00 GMT",
-      "Content-Length" : "7",
-      "x-ms-request-id" : "b92b8a99-d01e-009e-7de5-644931000000",
-      "x-ms-client-request-id" : "39322403-b5b9-440b-a26d-57acd5924652",
->>>>>>> a55d5dd9
+      "x-ms-request-id" : "c5ca7316-301e-0042-3c49-67cbbf000000",
+      "x-ms-client-request-id" : "dd67d27a-2005-4ccd-937a-a532d0988cd3",
       "Content-Type" : "application/octet-stream"
     },
     "Exception" : null
   }, {
     "Method" : "GET",
-<<<<<<< HEAD
     "Uri" : "https://jaschrepragrs.blob.core.windows.net?prefix=jtcbreaklease&comp=list",
     "Headers" : {
       "x-ms-version" : "2019-02-02",
       "User-Agent" : "azsdk-java-azure-storage-blob/12.0.0-preview.3 1.8.0_221; Windows 10 10.0",
-      "x-ms-client-request-id" : "8dc0015c-c365-47d0-81da-8eec4e26bc62"
-=======
-    "Uri" : "https://azstoragesdkaccount.blob.core.windows.net?prefix=jtcbreaklease&comp=list",
-    "Headers" : {
-      "x-ms-version" : "2019-02-02",
-      "User-Agent" : "azsdk-java-azure-storage-blob/12.0.0-preview.3 1.8.0_212; Windows 10 10.0",
-      "x-ms-client-request-id" : "19c8ed8f-7bdb-4f88-842c-947411ca1f76"
->>>>>>> a55d5dd9
+      "x-ms-client-request-id" : "98d5bb26-7d61-4303-a263-463721fb18d2"
     },
     "Response" : {
       "Transfer-Encoding" : "chunked",
@@ -246,35 +135,20 @@
       "Server" : "Windows-Azure-Blob/1.0 Microsoft-HTTPAPI/2.0",
       "retry-after" : "0",
       "StatusCode" : "200",
-<<<<<<< HEAD
-      "x-ms-request-id" : "bfed114a-901e-0044-4b3a-643cc7000000",
-      "Body" : "﻿<?xml version=\"1.0\" encoding=\"utf-8\"?><EnumerationResults ServiceEndpoint=\"https://jaschrepragrs.blob.core.windows.net/\"><Prefix>jtcbreaklease</Prefix><Containers><Container><Name>jtcbreaklease0blobapitestbreakleasefce62641867a7d6cec</Name><Properties><Last-Modified>Thu, 05 Sep 2019 22:38:20 GMT</Last-Modified><Etag>\"0x8D73251C10FFC87\"</Etag><LeaseStatus>unlocked</LeaseStatus><LeaseState>available</LeaseState><DefaultEncryptionScope>$account-encryption-key</DefaultEncryptionScope><DenyEncryptionScopeOverride>false</DenyEncryptionScopeOverride><HasImmutabilityPolicy>false</HasImmutabilityPolicy><HasLegalHold>false</HasLegalHold></Properties></Container></Containers><NextMarker /></EnumerationResults>",
-      "Date" : "Thu, 05 Sep 2019 22:38:20 GMT",
-      "x-ms-client-request-id" : "8dc0015c-c365-47d0-81da-8eec4e26bc62",
-=======
-      "x-ms-request-id" : "b92b8ac3-d01e-009e-1ee5-644931000000",
-      "Body" : "﻿<?xml version=\"1.0\" encoding=\"utf-8\"?><EnumerationResults ServiceEndpoint=\"https://azstoragesdkaccount.blob.core.windows.net/\"><Prefix>jtcbreaklease</Prefix><Containers><Container><Name>jtcbreaklease0blobapitestbreaklease83522947a5898cede8</Name><Properties><Last-Modified>Fri, 06 Sep 2019 19:01:00 GMT</Last-Modified><Etag>\"0x8D732FC8EE0D5F8\"</Etag><LeaseStatus>unlocked</LeaseStatus><LeaseState>available</LeaseState><DefaultEncryptionScope>$account-encryption-key</DefaultEncryptionScope><DenyEncryptionScopeOverride>false</DenyEncryptionScopeOverride><HasImmutabilityPolicy>false</HasImmutabilityPolicy><HasLegalHold>false</HasLegalHold></Properties></Container></Containers><NextMarker /></EnumerationResults>",
-      "Date" : "Fri, 06 Sep 2019 19:01:00 GMT",
-      "x-ms-client-request-id" : "19c8ed8f-7bdb-4f88-842c-947411ca1f76",
->>>>>>> a55d5dd9
+      "x-ms-request-id" : "c5ca7326-301e-0042-4c49-67cbbf000000",
+      "Body" : "﻿<?xml version=\"1.0\" encoding=\"utf-8\"?><EnumerationResults ServiceEndpoint=\"https://jaschrepragrs.blob.core.windows.net/\"><Prefix>jtcbreaklease</Prefix><Containers><Container><Name>jtcbreaklease0blobapitestbreaklease9f492406e069b7ee97</Name><Properties><Last-Modified>Mon, 09 Sep 2019 20:05:30 GMT</Last-Modified><Etag>\"0x8D7356110D01378\"</Etag><LeaseStatus>unlocked</LeaseStatus><LeaseState>available</LeaseState><DefaultEncryptionScope>$account-encryption-key</DefaultEncryptionScope><DenyEncryptionScopeOverride>false</DenyEncryptionScopeOverride><HasImmutabilityPolicy>false</HasImmutabilityPolicy><HasLegalHold>false</HasLegalHold></Properties></Container></Containers><NextMarker /></EnumerationResults>",
+      "Date" : "Mon, 09 Sep 2019 20:05:30 GMT",
+      "x-ms-client-request-id" : "98d5bb26-7d61-4303-a263-463721fb18d2",
       "Content-Type" : "application/xml"
     },
     "Exception" : null
   }, {
     "Method" : "DELETE",
-<<<<<<< HEAD
-    "Uri" : "https://jaschrepragrs.blob.core.windows.net/jtcbreaklease0blobapitestbreakleasefce62641867a7d6cec?restype=container",
+    "Uri" : "https://jaschrepragrs.blob.core.windows.net/jtcbreaklease0blobapitestbreaklease9f492406e069b7ee97?restype=container",
     "Headers" : {
       "x-ms-version" : "2019-02-02",
       "User-Agent" : "azsdk-java-azure-storage-blob/12.0.0-preview.3 1.8.0_221; Windows 10 10.0",
-      "x-ms-client-request-id" : "fde13184-f203-413e-a2a9-6f886706f03a"
-=======
-    "Uri" : "https://azstoragesdkaccount.blob.core.windows.net/jtcbreaklease0blobapitestbreaklease83522947a5898cede8?restype=container",
-    "Headers" : {
-      "x-ms-version" : "2019-02-02",
-      "User-Agent" : "azsdk-java-azure-storage-blob/12.0.0-preview.3 1.8.0_212; Windows 10 10.0",
-      "x-ms-client-request-id" : "c2c992d2-e9b3-4df3-8bb8-6b8031177b11"
->>>>>>> a55d5dd9
+      "x-ms-client-request-id" : "87f94858-e860-442a-91d3-2279f31c7d89"
     },
     "Response" : {
       "x-ms-version" : "2019-02-02",
@@ -282,21 +156,11 @@
       "retry-after" : "0",
       "Content-Length" : "0",
       "StatusCode" : "202",
-<<<<<<< HEAD
-      "x-ms-request-id" : "bfed115b-901e-0044-593a-643cc7000000",
-      "Date" : "Thu, 05 Sep 2019 22:38:20 GMT",
-      "x-ms-client-request-id" : "fde13184-f203-413e-a2a9-6f886706f03a"
+      "x-ms-request-id" : "c5ca7339-301e-0042-5c49-67cbbf000000",
+      "Date" : "Mon, 09 Sep 2019 20:05:31 GMT",
+      "x-ms-client-request-id" : "87f94858-e860-442a-91d3-2279f31c7d89"
     },
     "Exception" : null
   } ],
-  "variables" : [ "jtcbreaklease0blobapitestbreakleasefce62641867a7d6cec", "javablobbreaklease1blobapitestbreakleasefce04225a5abf24", "62279f06-fd6b-4f96-907a-69c942d2b5bf" ]
-=======
-      "x-ms-request-id" : "b92b8aeb-d01e-009e-3fe5-644931000000",
-      "Date" : "Fri, 06 Sep 2019 19:01:00 GMT",
-      "x-ms-client-request-id" : "c2c992d2-e9b3-4df3-8bb8-6b8031177b11"
-    },
-    "Exception" : null
-  } ],
-  "variables" : [ "jtcbreaklease0blobapitestbreaklease83522947a5898cede8", "javablobbreaklease1blobapitestbreaklease83562542b6b9ce9", "4c06ef16-1e52-4b88-bafc-8ab3ff5b3bec" ]
->>>>>>> a55d5dd9
+  "variables" : [ "jtcbreaklease0blobapitestbreaklease9f492406e069b7ee97", "javablobbreaklease1blobapitestbreaklease9f487978dd76028", "52fb2f01-e02c-42df-9ea4-ccf4678ccd4d" ]
 }