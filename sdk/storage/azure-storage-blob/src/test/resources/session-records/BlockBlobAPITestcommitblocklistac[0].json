{
  "networkCallRecords" : [ {
    "Method" : "PUT",
<<<<<<< HEAD
    "Uri" : "https://jaschrepragrs.blob.core.windows.net/jtccommitblocklistac0blockblobapitestcommitblocklistac47360133?restype=container",
    "Headers" : {
      "x-ms-version" : "2019-02-02",
      "User-Agent" : "azsdk-java-azure-storage-blob/12.0.0-preview.3 1.8.0_221; Windows 10 10.0",
      "x-ms-client-request-id" : "ea919aef-0b1a-4dd5-9cfb-81836f43278c"
=======
    "Uri" : "https://azstoragesdkaccount.blob.core.windows.net/jtccommitblocklistac0blockblobapitestcommitblocklistacaf414023?restype=container",
    "Headers" : {
      "x-ms-version" : "2019-02-02",
      "User-Agent" : "azsdk-java-azure-storage-blob/12.0.0-preview.3 1.8.0_212; Windows 10 10.0",
      "x-ms-client-request-id" : "9363d811-28d5-4f39-83ca-e0e163db88e5"
>>>>>>> a55d5dd9
    },
    "Response" : {
      "x-ms-version" : "2019-02-02",
      "Server" : "Windows-Azure-Blob/1.0 Microsoft-HTTPAPI/2.0",
<<<<<<< HEAD
      "ETag" : "\"0x8D7325285C61A85\"",
      "Last-Modified" : "Thu, 05 Sep 2019 22:43:50 GMT",
      "retry-after" : "0",
      "Content-Length" : "0",
      "StatusCode" : "201",
      "x-ms-request-id" : "dacab92a-b01e-001c-243b-6438bc000000",
      "Date" : "Thu, 05 Sep 2019 22:43:50 GMT",
      "x-ms-client-request-id" : "ea919aef-0b1a-4dd5-9cfb-81836f43278c"
=======
      "ETag" : "\"0x8D732FCEF349207\"",
      "Last-Modified" : "Fri, 06 Sep 2019 19:03:42 GMT",
      "retry-after" : "0",
      "Content-Length" : "0",
      "StatusCode" : "201",
      "x-ms-request-id" : "412a1690-c01e-00c5-22e5-644e4d000000",
      "Date" : "Fri, 06 Sep 2019 19:03:41 GMT",
      "x-ms-client-request-id" : "9363d811-28d5-4f39-83ca-e0e163db88e5"
>>>>>>> a55d5dd9
    },
    "Exception" : null
  }, {
    "Method" : "PUT",
<<<<<<< HEAD
    "Uri" : "https://jaschrepragrs.blob.core.windows.net/jtccommitblocklistac0blockblobapitestcommitblocklistac47360133/javablobcommitblocklistac143497b7a85894d5a5496b",
    "Headers" : {
      "x-ms-version" : "2019-02-02",
      "User-Agent" : "azsdk-java-azure-storage-blob/12.0.0-preview.3 1.8.0_221; Windows 10 10.0",
      "x-ms-client-request-id" : "d13c36e6-33f9-4ffd-abfe-0dcc593f83fe",
=======
    "Uri" : "https://azstoragesdkaccount.blob.core.windows.net/jtccommitblocklistac0blockblobapitestcommitblocklistacaf414023/javablobcommitblocklistac164330a32aae9c42474408",
    "Headers" : {
      "x-ms-version" : "2019-02-02",
      "User-Agent" : "azsdk-java-azure-storage-blob/12.0.0-preview.3 1.8.0_212; Windows 10 10.0",
      "x-ms-client-request-id" : "ded17ffb-22dd-4039-9182-3df5681f975c",
>>>>>>> a55d5dd9
      "Content-Type" : "application/octet-stream"
    },
    "Response" : {
      "x-ms-version" : "2019-02-02",
      "Server" : "Windows-Azure-Blob/1.0 Microsoft-HTTPAPI/2.0",
      "x-ms-content-crc64" : "6RYQPwaVsyQ=",
<<<<<<< HEAD
      "Last-Modified" : "Thu, 05 Sep 2019 22:43:51 GMT",
      "retry-after" : "0",
      "StatusCode" : "201",
      "x-ms-request-server-encrypted" : "true",
      "Date" : "Thu, 05 Sep 2019 22:43:50 GMT",
      "Content-MD5" : "wh+Wm18D0z1D4E+PE252gg==",
      "ETag" : "\"0x8D7325285D2A1CA\"",
      "Content-Length" : "0",
      "x-ms-request-id" : "dacab930-b01e-001c-273b-6438bc000000",
      "x-ms-client-request-id" : "d13c36e6-33f9-4ffd-abfe-0dcc593f83fe"
=======
      "Last-Modified" : "Fri, 06 Sep 2019 19:03:42 GMT",
      "retry-after" : "0",
      "StatusCode" : "201",
      "x-ms-request-server-encrypted" : "true",
      "Date" : "Fri, 06 Sep 2019 19:03:41 GMT",
      "Content-MD5" : "wh+Wm18D0z1D4E+PE252gg==",
      "ETag" : "\"0x8D732FCEF3AD664\"",
      "Content-Length" : "0",
      "x-ms-request-id" : "412a16a5-c01e-00c5-33e5-644e4d000000",
      "x-ms-client-request-id" : "ded17ffb-22dd-4039-9182-3df5681f975c"
>>>>>>> a55d5dd9
    },
    "Exception" : null
  }, {
    "Method" : "PUT",
<<<<<<< HEAD
    "Uri" : "https://jaschrepragrs.blob.core.windows.net/jtccommitblocklistac0blockblobapitestcommitblocklistac47360133/javablobcommitblocklistac143497b7a85894d5a5496b?comp=blocklist",
    "Headers" : {
      "x-ms-version" : "2019-02-02",
      "User-Agent" : "azsdk-java-azure-storage-blob/12.0.0-preview.3 1.8.0_221; Windows 10 10.0",
      "x-ms-client-request-id" : "0d4d76ec-e243-4cbf-8749-0c5ff1f5eab3",
=======
    "Uri" : "https://azstoragesdkaccount.blob.core.windows.net/jtccommitblocklistac0blockblobapitestcommitblocklistacaf414023/javablobcommitblocklistac164330a32aae9c42474408?comp=blocklist",
    "Headers" : {
      "x-ms-version" : "2019-02-02",
      "User-Agent" : "azsdk-java-azure-storage-blob/12.0.0-preview.3 1.8.0_212; Windows 10 10.0",
      "x-ms-client-request-id" : "34dfda50-3042-42e4-814d-0d642b1629dc",
>>>>>>> a55d5dd9
      "Content-Type" : "application/xml; charset=utf-8"
    },
    "Response" : {
      "x-ms-version" : "2019-02-02",
      "Server" : "Windows-Azure-Blob/1.0 Microsoft-HTTPAPI/2.0",
<<<<<<< HEAD
      "ETag" : "\"0x8D7325285DF4E50\"",
      "x-ms-content-crc64" : "p1vsGtjjPsk=",
      "Last-Modified" : "Thu, 05 Sep 2019 22:43:51 GMT",
      "retry-after" : "0",
      "Content-Length" : "0",
      "StatusCode" : "201",
      "x-ms-request-id" : "dacab937-b01e-001c-2c3b-6438bc000000",
      "x-ms-request-server-encrypted" : "true",
      "Date" : "Thu, 05 Sep 2019 22:43:50 GMT",
      "x-ms-client-request-id" : "0d4d76ec-e243-4cbf-8749-0c5ff1f5eab3"
=======
      "ETag" : "\"0x8D732FCEF418EBD\"",
      "x-ms-content-crc64" : "p1vsGtjjPsk=",
      "Last-Modified" : "Fri, 06 Sep 2019 19:03:42 GMT",
      "retry-after" : "0",
      "Content-Length" : "0",
      "StatusCode" : "201",
      "x-ms-request-id" : "412a16b4-c01e-00c5-3fe5-644e4d000000",
      "x-ms-request-server-encrypted" : "true",
      "Date" : "Fri, 06 Sep 2019 19:03:41 GMT",
      "x-ms-client-request-id" : "34dfda50-3042-42e4-814d-0d642b1629dc"
>>>>>>> a55d5dd9
    },
    "Exception" : null
  }, {
    "Method" : "GET",
<<<<<<< HEAD
    "Uri" : "https://jaschrepragrs.blob.core.windows.net?prefix=jtccommitblocklistac&comp=list",
    "Headers" : {
      "x-ms-version" : "2019-02-02",
      "User-Agent" : "azsdk-java-azure-storage-blob/12.0.0-preview.3 1.8.0_221; Windows 10 10.0",
      "x-ms-client-request-id" : "969bf882-1a33-4ea3-8e80-feef988a9b49"
=======
    "Uri" : "https://azstoragesdkaccount.blob.core.windows.net?prefix=jtccommitblocklistac&comp=list",
    "Headers" : {
      "x-ms-version" : "2019-02-02",
      "User-Agent" : "azsdk-java-azure-storage-blob/12.0.0-preview.3 1.8.0_212; Windows 10 10.0",
      "x-ms-client-request-id" : "0f8cbbaf-7f38-4455-97e3-21149db0ab57"
>>>>>>> a55d5dd9
    },
    "Response" : {
      "Transfer-Encoding" : "chunked",
      "x-ms-version" : "2019-02-02",
      "Server" : "Windows-Azure-Blob/1.0 Microsoft-HTTPAPI/2.0",
      "retry-after" : "0",
      "StatusCode" : "200",
<<<<<<< HEAD
      "x-ms-request-id" : "dacab944-b01e-001c-373b-6438bc000000",
      "Body" : "﻿<?xml version=\"1.0\" encoding=\"utf-8\"?><EnumerationResults ServiceEndpoint=\"https://jaschrepragrs.blob.core.windows.net/\"><Prefix>jtccommitblocklistac</Prefix><Containers><Container><Name>jtccommitblocklistac0blockblobapitestcommitblocklistac47360133</Name><Properties><Last-Modified>Thu, 05 Sep 2019 22:43:50 GMT</Last-Modified><Etag>\"0x8D7325285C61A85\"</Etag><LeaseStatus>unlocked</LeaseStatus><LeaseState>available</LeaseState><DefaultEncryptionScope>$account-encryption-key</DefaultEncryptionScope><DenyEncryptionScopeOverride>false</DenyEncryptionScopeOverride><HasImmutabilityPolicy>false</HasImmutabilityPolicy><HasLegalHold>false</HasLegalHold></Properties></Container></Containers><NextMarker /></EnumerationResults>",
      "Date" : "Thu, 05 Sep 2019 22:43:50 GMT",
      "x-ms-client-request-id" : "969bf882-1a33-4ea3-8e80-feef988a9b49",
=======
      "x-ms-request-id" : "412a16c7-c01e-00c5-50e5-644e4d000000",
      "Body" : "﻿<?xml version=\"1.0\" encoding=\"utf-8\"?><EnumerationResults ServiceEndpoint=\"https://azstoragesdkaccount.blob.core.windows.net/\"><Prefix>jtccommitblocklistac</Prefix><Containers><Container><Name>jtccommitblocklistac0blockblobapitestcommitblocklistacaf414023</Name><Properties><Last-Modified>Fri, 06 Sep 2019 19:03:42 GMT</Last-Modified><Etag>\"0x8D732FCEF349207\"</Etag><LeaseStatus>unlocked</LeaseStatus><LeaseState>available</LeaseState><DefaultEncryptionScope>$account-encryption-key</DefaultEncryptionScope><DenyEncryptionScopeOverride>false</DenyEncryptionScopeOverride><HasImmutabilityPolicy>false</HasImmutabilityPolicy><HasLegalHold>false</HasLegalHold></Properties></Container></Containers><NextMarker /></EnumerationResults>",
      "Date" : "Fri, 06 Sep 2019 19:03:41 GMT",
      "x-ms-client-request-id" : "0f8cbbaf-7f38-4455-97e3-21149db0ab57",
>>>>>>> a55d5dd9
      "Content-Type" : "application/xml"
    },
    "Exception" : null
  }, {
    "Method" : "DELETE",
<<<<<<< HEAD
    "Uri" : "https://jaschrepragrs.blob.core.windows.net/jtccommitblocklistac0blockblobapitestcommitblocklistac47360133?restype=container",
    "Headers" : {
      "x-ms-version" : "2019-02-02",
      "User-Agent" : "azsdk-java-azure-storage-blob/12.0.0-preview.3 1.8.0_221; Windows 10 10.0",
      "x-ms-client-request-id" : "c12fbc3c-a259-4773-918e-8d22cc2cd86b"
=======
    "Uri" : "https://azstoragesdkaccount.blob.core.windows.net/jtccommitblocklistac0blockblobapitestcommitblocklistacaf414023?restype=container",
    "Headers" : {
      "x-ms-version" : "2019-02-02",
      "User-Agent" : "azsdk-java-azure-storage-blob/12.0.0-preview.3 1.8.0_212; Windows 10 10.0",
      "x-ms-client-request-id" : "ecdef566-dc85-41dd-b7d0-e1d369b34ffa"
>>>>>>> a55d5dd9
    },
    "Response" : {
      "x-ms-version" : "2019-02-02",
      "Server" : "Windows-Azure-Blob/1.0 Microsoft-HTTPAPI/2.0",
      "retry-after" : "0",
      "Content-Length" : "0",
      "StatusCode" : "202",
<<<<<<< HEAD
      "x-ms-request-id" : "dacab954-b01e-001c-453b-6438bc000000",
      "Date" : "Thu, 05 Sep 2019 22:43:50 GMT",
      "x-ms-client-request-id" : "c12fbc3c-a259-4773-918e-8d22cc2cd86b"
    },
    "Exception" : null
  } ],
  "variables" : [ "jtccommitblocklistac0blockblobapitestcommitblocklistac47360133", "javablobcommitblocklistac143497b7a85894d5a5496b", "javablobcommitblocklistac29855723850289ab264a2c" ]
=======
      "x-ms-request-id" : "412a16e0-c01e-00c5-64e5-644e4d000000",
      "Date" : "Fri, 06 Sep 2019 19:03:41 GMT",
      "x-ms-client-request-id" : "ecdef566-dc85-41dd-b7d0-e1d369b34ffa"
    },
    "Exception" : null
  } ],
  "variables" : [ "jtccommitblocklistac0blockblobapitestcommitblocklistacaf414023", "javablobcommitblocklistac164330a32aae9c42474408", "javablobcommitblocklistac2939630e1e9d4a05504ce4" ]
>>>>>>> a55d5dd9
}<|MERGE_RESOLUTION|>--- conflicted
+++ resolved
@@ -1,150 +1,81 @@
 {
   "networkCallRecords" : [ {
     "Method" : "PUT",
-<<<<<<< HEAD
-    "Uri" : "https://jaschrepragrs.blob.core.windows.net/jtccommitblocklistac0blockblobapitestcommitblocklistac47360133?restype=container",
+    "Uri" : "https://jaschrepragrs.blob.core.windows.net/jtccommitblocklistac0blockblobapitestcommitblocklistacb7a81083?restype=container",
     "Headers" : {
       "x-ms-version" : "2019-02-02",
       "User-Agent" : "azsdk-java-azure-storage-blob/12.0.0-preview.3 1.8.0_221; Windows 10 10.0",
-      "x-ms-client-request-id" : "ea919aef-0b1a-4dd5-9cfb-81836f43278c"
-=======
-    "Uri" : "https://azstoragesdkaccount.blob.core.windows.net/jtccommitblocklistac0blockblobapitestcommitblocklistacaf414023?restype=container",
-    "Headers" : {
-      "x-ms-version" : "2019-02-02",
-      "User-Agent" : "azsdk-java-azure-storage-blob/12.0.0-preview.3 1.8.0_212; Windows 10 10.0",
-      "x-ms-client-request-id" : "9363d811-28d5-4f39-83ca-e0e163db88e5"
->>>>>>> a55d5dd9
+      "x-ms-client-request-id" : "95e89cd9-be1e-4e1b-a43a-e11bdd748ea9"
     },
     "Response" : {
       "x-ms-version" : "2019-02-02",
       "Server" : "Windows-Azure-Blob/1.0 Microsoft-HTTPAPI/2.0",
-<<<<<<< HEAD
-      "ETag" : "\"0x8D7325285C61A85\"",
-      "Last-Modified" : "Thu, 05 Sep 2019 22:43:50 GMT",
+      "ETag" : "\"0x8D73561BFD0661F\"",
+      "Last-Modified" : "Mon, 09 Sep 2019 20:10:24 GMT",
       "retry-after" : "0",
       "Content-Length" : "0",
       "StatusCode" : "201",
-      "x-ms-request-id" : "dacab92a-b01e-001c-243b-6438bc000000",
-      "Date" : "Thu, 05 Sep 2019 22:43:50 GMT",
-      "x-ms-client-request-id" : "ea919aef-0b1a-4dd5-9cfb-81836f43278c"
-=======
-      "ETag" : "\"0x8D732FCEF349207\"",
-      "Last-Modified" : "Fri, 06 Sep 2019 19:03:42 GMT",
-      "retry-after" : "0",
-      "Content-Length" : "0",
-      "StatusCode" : "201",
-      "x-ms-request-id" : "412a1690-c01e-00c5-22e5-644e4d000000",
-      "Date" : "Fri, 06 Sep 2019 19:03:41 GMT",
-      "x-ms-client-request-id" : "9363d811-28d5-4f39-83ca-e0e163db88e5"
->>>>>>> a55d5dd9
+      "x-ms-request-id" : "755bb890-601e-0051-424a-67fe5e000000",
+      "Date" : "Mon, 09 Sep 2019 20:10:23 GMT",
+      "x-ms-client-request-id" : "95e89cd9-be1e-4e1b-a43a-e11bdd748ea9"
     },
     "Exception" : null
   }, {
     "Method" : "PUT",
-<<<<<<< HEAD
-    "Uri" : "https://jaschrepragrs.blob.core.windows.net/jtccommitblocklistac0blockblobapitestcommitblocklistac47360133/javablobcommitblocklistac143497b7a85894d5a5496b",
+    "Uri" : "https://jaschrepragrs.blob.core.windows.net/jtccommitblocklistac0blockblobapitestcommitblocklistacb7a81083/javablobcommitblocklistac199870908678ca6db34efc",
     "Headers" : {
       "x-ms-version" : "2019-02-02",
       "User-Agent" : "azsdk-java-azure-storage-blob/12.0.0-preview.3 1.8.0_221; Windows 10 10.0",
-      "x-ms-client-request-id" : "d13c36e6-33f9-4ffd-abfe-0dcc593f83fe",
-=======
-    "Uri" : "https://azstoragesdkaccount.blob.core.windows.net/jtccommitblocklistac0blockblobapitestcommitblocklistacaf414023/javablobcommitblocklistac164330a32aae9c42474408",
-    "Headers" : {
-      "x-ms-version" : "2019-02-02",
-      "User-Agent" : "azsdk-java-azure-storage-blob/12.0.0-preview.3 1.8.0_212; Windows 10 10.0",
-      "x-ms-client-request-id" : "ded17ffb-22dd-4039-9182-3df5681f975c",
->>>>>>> a55d5dd9
+      "x-ms-client-request-id" : "e6c8b6f3-8110-4544-95da-b0624935c218",
       "Content-Type" : "application/octet-stream"
     },
     "Response" : {
       "x-ms-version" : "2019-02-02",
       "Server" : "Windows-Azure-Blob/1.0 Microsoft-HTTPAPI/2.0",
       "x-ms-content-crc64" : "6RYQPwaVsyQ=",
-<<<<<<< HEAD
-      "Last-Modified" : "Thu, 05 Sep 2019 22:43:51 GMT",
+      "Last-Modified" : "Mon, 09 Sep 2019 20:10:24 GMT",
       "retry-after" : "0",
       "StatusCode" : "201",
       "x-ms-request-server-encrypted" : "true",
-      "Date" : "Thu, 05 Sep 2019 22:43:50 GMT",
+      "Date" : "Mon, 09 Sep 2019 20:10:24 GMT",
       "Content-MD5" : "wh+Wm18D0z1D4E+PE252gg==",
-      "ETag" : "\"0x8D7325285D2A1CA\"",
+      "ETag" : "\"0x8D73561BFDD6E0F\"",
       "Content-Length" : "0",
-      "x-ms-request-id" : "dacab930-b01e-001c-273b-6438bc000000",
-      "x-ms-client-request-id" : "d13c36e6-33f9-4ffd-abfe-0dcc593f83fe"
-=======
-      "Last-Modified" : "Fri, 06 Sep 2019 19:03:42 GMT",
-      "retry-after" : "0",
-      "StatusCode" : "201",
-      "x-ms-request-server-encrypted" : "true",
-      "Date" : "Fri, 06 Sep 2019 19:03:41 GMT",
-      "Content-MD5" : "wh+Wm18D0z1D4E+PE252gg==",
-      "ETag" : "\"0x8D732FCEF3AD664\"",
-      "Content-Length" : "0",
-      "x-ms-request-id" : "412a16a5-c01e-00c5-33e5-644e4d000000",
-      "x-ms-client-request-id" : "ded17ffb-22dd-4039-9182-3df5681f975c"
->>>>>>> a55d5dd9
+      "x-ms-request-id" : "755bb89e-601e-0051-4f4a-67fe5e000000",
+      "x-ms-client-request-id" : "e6c8b6f3-8110-4544-95da-b0624935c218"
     },
     "Exception" : null
   }, {
     "Method" : "PUT",
-<<<<<<< HEAD
-    "Uri" : "https://jaschrepragrs.blob.core.windows.net/jtccommitblocklistac0blockblobapitestcommitblocklistac47360133/javablobcommitblocklistac143497b7a85894d5a5496b?comp=blocklist",
+    "Uri" : "https://jaschrepragrs.blob.core.windows.net/jtccommitblocklistac0blockblobapitestcommitblocklistacb7a81083/javablobcommitblocklistac199870908678ca6db34efc?comp=blocklist",
     "Headers" : {
       "x-ms-version" : "2019-02-02",
       "User-Agent" : "azsdk-java-azure-storage-blob/12.0.0-preview.3 1.8.0_221; Windows 10 10.0",
-      "x-ms-client-request-id" : "0d4d76ec-e243-4cbf-8749-0c5ff1f5eab3",
-=======
-    "Uri" : "https://azstoragesdkaccount.blob.core.windows.net/jtccommitblocklistac0blockblobapitestcommitblocklistacaf414023/javablobcommitblocklistac164330a32aae9c42474408?comp=blocklist",
-    "Headers" : {
-      "x-ms-version" : "2019-02-02",
-      "User-Agent" : "azsdk-java-azure-storage-blob/12.0.0-preview.3 1.8.0_212; Windows 10 10.0",
-      "x-ms-client-request-id" : "34dfda50-3042-42e4-814d-0d642b1629dc",
->>>>>>> a55d5dd9
+      "x-ms-client-request-id" : "8588cd68-a45d-4f53-8f57-9f4f30388eb8",
       "Content-Type" : "application/xml; charset=utf-8"
     },
     "Response" : {
       "x-ms-version" : "2019-02-02",
       "Server" : "Windows-Azure-Blob/1.0 Microsoft-HTTPAPI/2.0",
-<<<<<<< HEAD
-      "ETag" : "\"0x8D7325285DF4E50\"",
+      "ETag" : "\"0x8D73561BFEB5349\"",
       "x-ms-content-crc64" : "p1vsGtjjPsk=",
-      "Last-Modified" : "Thu, 05 Sep 2019 22:43:51 GMT",
+      "Last-Modified" : "Mon, 09 Sep 2019 20:10:24 GMT",
       "retry-after" : "0",
       "Content-Length" : "0",
       "StatusCode" : "201",
-      "x-ms-request-id" : "dacab937-b01e-001c-2c3b-6438bc000000",
+      "x-ms-request-id" : "755bb8b0-601e-0051-5f4a-67fe5e000000",
       "x-ms-request-server-encrypted" : "true",
-      "Date" : "Thu, 05 Sep 2019 22:43:50 GMT",
-      "x-ms-client-request-id" : "0d4d76ec-e243-4cbf-8749-0c5ff1f5eab3"
-=======
-      "ETag" : "\"0x8D732FCEF418EBD\"",
-      "x-ms-content-crc64" : "p1vsGtjjPsk=",
-      "Last-Modified" : "Fri, 06 Sep 2019 19:03:42 GMT",
-      "retry-after" : "0",
-      "Content-Length" : "0",
-      "StatusCode" : "201",
-      "x-ms-request-id" : "412a16b4-c01e-00c5-3fe5-644e4d000000",
-      "x-ms-request-server-encrypted" : "true",
-      "Date" : "Fri, 06 Sep 2019 19:03:41 GMT",
-      "x-ms-client-request-id" : "34dfda50-3042-42e4-814d-0d642b1629dc"
->>>>>>> a55d5dd9
+      "Date" : "Mon, 09 Sep 2019 20:10:24 GMT",
+      "x-ms-client-request-id" : "8588cd68-a45d-4f53-8f57-9f4f30388eb8"
     },
     "Exception" : null
   }, {
     "Method" : "GET",
-<<<<<<< HEAD
     "Uri" : "https://jaschrepragrs.blob.core.windows.net?prefix=jtccommitblocklistac&comp=list",
     "Headers" : {
       "x-ms-version" : "2019-02-02",
       "User-Agent" : "azsdk-java-azure-storage-blob/12.0.0-preview.3 1.8.0_221; Windows 10 10.0",
-      "x-ms-client-request-id" : "969bf882-1a33-4ea3-8e80-feef988a9b49"
-=======
-    "Uri" : "https://azstoragesdkaccount.blob.core.windows.net?prefix=jtccommitblocklistac&comp=list",
-    "Headers" : {
-      "x-ms-version" : "2019-02-02",
-      "User-Agent" : "azsdk-java-azure-storage-blob/12.0.0-preview.3 1.8.0_212; Windows 10 10.0",
-      "x-ms-client-request-id" : "0f8cbbaf-7f38-4455-97e3-21149db0ab57"
->>>>>>> a55d5dd9
+      "x-ms-client-request-id" : "8f003bef-0e34-4a04-84f7-14a54b670694"
     },
     "Response" : {
       "Transfer-Encoding" : "chunked",
@@ -152,35 +83,20 @@
       "Server" : "Windows-Azure-Blob/1.0 Microsoft-HTTPAPI/2.0",
       "retry-after" : "0",
       "StatusCode" : "200",
-<<<<<<< HEAD
-      "x-ms-request-id" : "dacab944-b01e-001c-373b-6438bc000000",
-      "Body" : "﻿<?xml version=\"1.0\" encoding=\"utf-8\"?><EnumerationResults ServiceEndpoint=\"https://jaschrepragrs.blob.core.windows.net/\"><Prefix>jtccommitblocklistac</Prefix><Containers><Container><Name>jtccommitblocklistac0blockblobapitestcommitblocklistac47360133</Name><Properties><Last-Modified>Thu, 05 Sep 2019 22:43:50 GMT</Last-Modified><Etag>\"0x8D7325285C61A85\"</Etag><LeaseStatus>unlocked</LeaseStatus><LeaseState>available</LeaseState><DefaultEncryptionScope>$account-encryption-key</DefaultEncryptionScope><DenyEncryptionScopeOverride>false</DenyEncryptionScopeOverride><HasImmutabilityPolicy>false</HasImmutabilityPolicy><HasLegalHold>false</HasLegalHold></Properties></Container></Containers><NextMarker /></EnumerationResults>",
-      "Date" : "Thu, 05 Sep 2019 22:43:50 GMT",
-      "x-ms-client-request-id" : "969bf882-1a33-4ea3-8e80-feef988a9b49",
-=======
-      "x-ms-request-id" : "412a16c7-c01e-00c5-50e5-644e4d000000",
-      "Body" : "﻿<?xml version=\"1.0\" encoding=\"utf-8\"?><EnumerationResults ServiceEndpoint=\"https://azstoragesdkaccount.blob.core.windows.net/\"><Prefix>jtccommitblocklistac</Prefix><Containers><Container><Name>jtccommitblocklistac0blockblobapitestcommitblocklistacaf414023</Name><Properties><Last-Modified>Fri, 06 Sep 2019 19:03:42 GMT</Last-Modified><Etag>\"0x8D732FCEF349207\"</Etag><LeaseStatus>unlocked</LeaseStatus><LeaseState>available</LeaseState><DefaultEncryptionScope>$account-encryption-key</DefaultEncryptionScope><DenyEncryptionScopeOverride>false</DenyEncryptionScopeOverride><HasImmutabilityPolicy>false</HasImmutabilityPolicy><HasLegalHold>false</HasLegalHold></Properties></Container></Containers><NextMarker /></EnumerationResults>",
-      "Date" : "Fri, 06 Sep 2019 19:03:41 GMT",
-      "x-ms-client-request-id" : "0f8cbbaf-7f38-4455-97e3-21149db0ab57",
->>>>>>> a55d5dd9
+      "x-ms-request-id" : "755bb8b9-601e-0051-654a-67fe5e000000",
+      "Body" : "﻿<?xml version=\"1.0\" encoding=\"utf-8\"?><EnumerationResults ServiceEndpoint=\"https://jaschrepragrs.blob.core.windows.net/\"><Prefix>jtccommitblocklistac</Prefix><Containers><Container><Name>jtccommitblocklistac0blockblobapitestcommitblocklistacb7a81083</Name><Properties><Last-Modified>Mon, 09 Sep 2019 20:10:24 GMT</Last-Modified><Etag>\"0x8D73561BFD0661F\"</Etag><LeaseStatus>unlocked</LeaseStatus><LeaseState>available</LeaseState><DefaultEncryptionScope>$account-encryption-key</DefaultEncryptionScope><DenyEncryptionScopeOverride>false</DenyEncryptionScopeOverride><HasImmutabilityPolicy>false</HasImmutabilityPolicy><HasLegalHold>false</HasLegalHold></Properties></Container></Containers><NextMarker /></EnumerationResults>",
+      "Date" : "Mon, 09 Sep 2019 20:10:24 GMT",
+      "x-ms-client-request-id" : "8f003bef-0e34-4a04-84f7-14a54b670694",
       "Content-Type" : "application/xml"
     },
     "Exception" : null
   }, {
     "Method" : "DELETE",
-<<<<<<< HEAD
-    "Uri" : "https://jaschrepragrs.blob.core.windows.net/jtccommitblocklistac0blockblobapitestcommitblocklistac47360133?restype=container",
+    "Uri" : "https://jaschrepragrs.blob.core.windows.net/jtccommitblocklistac0blockblobapitestcommitblocklistacb7a81083?restype=container",
     "Headers" : {
       "x-ms-version" : "2019-02-02",
       "User-Agent" : "azsdk-java-azure-storage-blob/12.0.0-preview.3 1.8.0_221; Windows 10 10.0",
-      "x-ms-client-request-id" : "c12fbc3c-a259-4773-918e-8d22cc2cd86b"
-=======
-    "Uri" : "https://azstoragesdkaccount.blob.core.windows.net/jtccommitblocklistac0blockblobapitestcommitblocklistacaf414023?restype=container",
-    "Headers" : {
-      "x-ms-version" : "2019-02-02",
-      "User-Agent" : "azsdk-java-azure-storage-blob/12.0.0-preview.3 1.8.0_212; Windows 10 10.0",
-      "x-ms-client-request-id" : "ecdef566-dc85-41dd-b7d0-e1d369b34ffa"
->>>>>>> a55d5dd9
+      "x-ms-client-request-id" : "0040503e-e16b-4042-9e2e-085d2df80b3a"
     },
     "Response" : {
       "x-ms-version" : "2019-02-02",
@@ -188,21 +104,11 @@
       "retry-after" : "0",
       "Content-Length" : "0",
       "StatusCode" : "202",
-<<<<<<< HEAD
-      "x-ms-request-id" : "dacab954-b01e-001c-453b-6438bc000000",
-      "Date" : "Thu, 05 Sep 2019 22:43:50 GMT",
-      "x-ms-client-request-id" : "c12fbc3c-a259-4773-918e-8d22cc2cd86b"
+      "x-ms-request-id" : "755bb8c6-601e-0051-724a-67fe5e000000",
+      "Date" : "Mon, 09 Sep 2019 20:10:24 GMT",
+      "x-ms-client-request-id" : "0040503e-e16b-4042-9e2e-085d2df80b3a"
     },
     "Exception" : null
   } ],
-  "variables" : [ "jtccommitblocklistac0blockblobapitestcommitblocklistac47360133", "javablobcommitblocklistac143497b7a85894d5a5496b", "javablobcommitblocklistac29855723850289ab264a2c" ]
-=======
-      "x-ms-request-id" : "412a16e0-c01e-00c5-64e5-644e4d000000",
-      "Date" : "Fri, 06 Sep 2019 19:03:41 GMT",
-      "x-ms-client-request-id" : "ecdef566-dc85-41dd-b7d0-e1d369b34ffa"
-    },
-    "Exception" : null
-  } ],
-  "variables" : [ "jtccommitblocklistac0blockblobapitestcommitblocklistacaf414023", "javablobcommitblocklistac164330a32aae9c42474408", "javablobcommitblocklistac2939630e1e9d4a05504ce4" ]
->>>>>>> a55d5dd9
+  "variables" : [ "jtccommitblocklistac0blockblobapitestcommitblocklistacb7a81083", "javablobcommitblocklistac199870908678ca6db34efc", "javablobcommitblocklistac21480861cea122bccd4af1" ]
 }