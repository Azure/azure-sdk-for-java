--- conflicted
+++ resolved
@@ -1,100 +1,54 @@
 {
   "networkCallRecords" : [ {
     "Method" : "PUT",
-<<<<<<< HEAD
-    "Uri" : "https://jaschrepragrs.blob.core.windows.net/jtcsetaccesspolicyac0containerapitestsetaccesspolicyac67e06212?restype=container",
+    "Uri" : "https://jaschrepragrs.blob.core.windows.net/jtcsetaccesspolicyac0containerapitestsetaccesspolicyac56a84504?restype=container",
     "Headers" : {
       "x-ms-version" : "2019-02-02",
       "User-Agent" : "azsdk-java-azure-storage-blob/12.0.0-preview.3 1.8.0_221; Windows 10 10.0",
-      "x-ms-client-request-id" : "b7ca618f-16de-4f26-b737-7073d48abf30"
-=======
-    "Uri" : "https://azstoragesdkaccount.blob.core.windows.net/jtcsetaccesspolicyac0containerapitestsetaccesspolicyacbdc07707?restype=container",
-    "Headers" : {
-      "x-ms-version" : "2019-02-02",
-      "User-Agent" : "azsdk-java-azure-storage-blob/12.0.0-preview.3 1.8.0_212; Windows 10 10.0",
-      "x-ms-client-request-id" : "48edd939-abad-497d-9e56-b2924f87a6dc"
->>>>>>> a55d5dd9
+      "x-ms-client-request-id" : "cb22b48c-4116-475b-be45-64e9e12471d3"
     },
     "Response" : {
       "x-ms-version" : "2019-02-02",
       "Server" : "Windows-Azure-Blob/1.0 Microsoft-HTTPAPI/2.0",
-<<<<<<< HEAD
-      "ETag" : "\"0x8D73252C2D7974F\"",
-      "Last-Modified" : "Thu, 05 Sep 2019 22:45:33 GMT",
+      "ETag" : "\"0x8D735604CEBE697\"",
+      "Last-Modified" : "Mon, 09 Sep 2019 20:00:01 GMT",
       "retry-after" : "0",
       "Content-Length" : "0",
       "StatusCode" : "201",
-      "x-ms-request-id" : "20489168-901e-000b-7b3b-64f8df000000",
-      "Date" : "Thu, 05 Sep 2019 22:45:32 GMT",
-      "x-ms-client-request-id" : "b7ca618f-16de-4f26-b737-7073d48abf30"
-=======
-      "ETag" : "\"0x8D732FD277AE936\"",
-      "Last-Modified" : "Fri, 06 Sep 2019 19:05:16 GMT",
-      "retry-after" : "0",
-      "Content-Length" : "0",
-      "StatusCode" : "201",
-      "x-ms-request-id" : "ec637559-001e-001f-68e6-64eb66000000",
-      "Date" : "Fri, 06 Sep 2019 19:05:16 GMT",
-      "x-ms-client-request-id" : "48edd939-abad-497d-9e56-b2924f87a6dc"
->>>>>>> a55d5dd9
+      "x-ms-request-id" : "077ff6cf-801e-001f-7049-673bbb000000",
+      "Date" : "Mon, 09 Sep 2019 20:00:01 GMT",
+      "x-ms-client-request-id" : "cb22b48c-4116-475b-be45-64e9e12471d3"
     },
     "Exception" : null
   }, {
     "Method" : "PUT",
-<<<<<<< HEAD
-    "Uri" : "https://jaschrepragrs.blob.core.windows.net/jtcsetaccesspolicyac0containerapitestsetaccesspolicyac67e06212?restype=container&comp=acl",
+    "Uri" : "https://jaschrepragrs.blob.core.windows.net/jtcsetaccesspolicyac0containerapitestsetaccesspolicyac56a84504?restype=container&comp=acl",
     "Headers" : {
       "x-ms-version" : "2019-02-02",
       "User-Agent" : "azsdk-java-azure-storage-blob/12.0.0-preview.3 1.8.0_221; Windows 10 10.0",
-      "x-ms-client-request-id" : "89754bff-a30c-4d29-b6e6-14d0aed818f4",
-=======
-    "Uri" : "https://azstoragesdkaccount.blob.core.windows.net/jtcsetaccesspolicyac0containerapitestsetaccesspolicyacbdc07707?restype=container&comp=acl",
-    "Headers" : {
-      "x-ms-version" : "2019-02-02",
-      "User-Agent" : "azsdk-java-azure-storage-blob/12.0.0-preview.3 1.8.0_212; Windows 10 10.0",
-      "x-ms-client-request-id" : "5bda0ca8-e790-4642-95f2-633fcc9c9bb6",
->>>>>>> a55d5dd9
+      "x-ms-client-request-id" : "13dc2a8b-6188-4a9c-a85b-481e79a361ff",
       "Content-Type" : "application/xml; charset=utf-8"
     },
     "Response" : {
       "x-ms-version" : "2019-02-02",
       "Server" : "Windows-Azure-Blob/1.0 Microsoft-HTTPAPI/2.0",
-<<<<<<< HEAD
-      "ETag" : "\"0x8D73252C2E45E26\"",
-      "Last-Modified" : "Thu, 05 Sep 2019 22:45:33 GMT",
+      "ETag" : "\"0x8D735604CF7DF0F\"",
+      "Last-Modified" : "Mon, 09 Sep 2019 20:00:02 GMT",
       "retry-after" : "0",
       "Content-Length" : "0",
       "StatusCode" : "200",
-      "x-ms-request-id" : "20489175-901e-000b-073b-64f8df000000",
-      "Date" : "Thu, 05 Sep 2019 22:45:32 GMT",
-      "x-ms-client-request-id" : "89754bff-a30c-4d29-b6e6-14d0aed818f4"
-=======
-      "ETag" : "\"0x8D732FD27812A2D\"",
-      "Last-Modified" : "Fri, 06 Sep 2019 19:05:16 GMT",
-      "retry-after" : "0",
-      "Content-Length" : "0",
-      "StatusCode" : "200",
-      "x-ms-request-id" : "ec63757a-001e-001f-07e6-64eb66000000",
-      "Date" : "Fri, 06 Sep 2019 19:05:16 GMT",
-      "x-ms-client-request-id" : "5bda0ca8-e790-4642-95f2-633fcc9c9bb6"
->>>>>>> a55d5dd9
+      "x-ms-request-id" : "077ff6e1-801e-001f-7f49-673bbb000000",
+      "Date" : "Mon, 09 Sep 2019 20:00:01 GMT",
+      "x-ms-client-request-id" : "13dc2a8b-6188-4a9c-a85b-481e79a361ff"
     },
     "Exception" : null
   }, {
     "Method" : "GET",
-<<<<<<< HEAD
     "Uri" : "https://jaschrepragrs.blob.core.windows.net?prefix=jtcsetaccesspolicyac&comp=list",
     "Headers" : {
       "x-ms-version" : "2019-02-02",
       "User-Agent" : "azsdk-java-azure-storage-blob/12.0.0-preview.3 1.8.0_221; Windows 10 10.0",
-      "x-ms-client-request-id" : "b51dd5e4-d457-4b08-963b-5e53608a3616"
-=======
-    "Uri" : "https://azstoragesdkaccount.blob.core.windows.net?prefix=jtcsetaccesspolicyac&comp=list",
-    "Headers" : {
-      "x-ms-version" : "2019-02-02",
-      "User-Agent" : "azsdk-java-azure-storage-blob/12.0.0-preview.3 1.8.0_212; Windows 10 10.0",
-      "x-ms-client-request-id" : "96bc3ec6-e217-42a0-92c8-e429aa3876d8"
->>>>>>> a55d5dd9
+      "x-ms-client-request-id" : "79d81914-0e53-46fa-9df0-f314d95cdbe7"
     },
     "Response" : {
       "Transfer-Encoding" : "chunked",
@@ -102,35 +56,20 @@
       "Server" : "Windows-Azure-Blob/1.0 Microsoft-HTTPAPI/2.0",
       "retry-after" : "0",
       "StatusCode" : "200",
-<<<<<<< HEAD
-      "x-ms-request-id" : "20489184-901e-000b-153b-64f8df000000",
-      "Body" : "﻿<?xml version=\"1.0\" encoding=\"utf-8\"?><EnumerationResults ServiceEndpoint=\"https://jaschrepragrs.blob.core.windows.net/\"><Prefix>jtcsetaccesspolicyac</Prefix><Containers><Container><Name>jtcsetaccesspolicyac0containerapitestsetaccesspolicyac67e06212</Name><Properties><Last-Modified>Thu, 05 Sep 2019 22:45:33 GMT</Last-Modified><Etag>\"0x8D73252C2E45E26\"</Etag><LeaseStatus>unlocked</LeaseStatus><LeaseState>available</LeaseState><DefaultEncryptionScope>$account-encryption-key</DefaultEncryptionScope><DenyEncryptionScopeOverride>false</DenyEncryptionScopeOverride><HasImmutabilityPolicy>false</HasImmutabilityPolicy><HasLegalHold>false</HasLegalHold></Properties></Container></Containers><NextMarker /></EnumerationResults>",
-      "Date" : "Thu, 05 Sep 2019 22:45:33 GMT",
-      "x-ms-client-request-id" : "b51dd5e4-d457-4b08-963b-5e53608a3616",
-=======
-      "x-ms-request-id" : "ec6375a5-001e-001f-2ee6-64eb66000000",
-      "Body" : "﻿<?xml version=\"1.0\" encoding=\"utf-8\"?><EnumerationResults ServiceEndpoint=\"https://azstoragesdkaccount.blob.core.windows.net/\"><Prefix>jtcsetaccesspolicyac</Prefix><Containers><Container><Name>jtcsetaccesspolicyac0containerapitestsetaccesspolicyacbdc07707</Name><Properties><Last-Modified>Fri, 06 Sep 2019 19:05:16 GMT</Last-Modified><Etag>\"0x8D732FD27812A2D\"</Etag><LeaseStatus>unlocked</LeaseStatus><LeaseState>available</LeaseState><DefaultEncryptionScope>$account-encryption-key</DefaultEncryptionScope><DenyEncryptionScopeOverride>false</DenyEncryptionScopeOverride><HasImmutabilityPolicy>false</HasImmutabilityPolicy><HasLegalHold>false</HasLegalHold></Properties></Container></Containers><NextMarker /></EnumerationResults>",
-      "Date" : "Fri, 06 Sep 2019 19:05:16 GMT",
-      "x-ms-client-request-id" : "96bc3ec6-e217-42a0-92c8-e429aa3876d8",
->>>>>>> a55d5dd9
+      "x-ms-request-id" : "077ff6f1-801e-001f-0f49-673bbb000000",
+      "Body" : "﻿<?xml version=\"1.0\" encoding=\"utf-8\"?><EnumerationResults ServiceEndpoint=\"https://jaschrepragrs.blob.core.windows.net/\"><Prefix>jtcsetaccesspolicyac</Prefix><Containers><Container><Name>jtcsetaccesspolicyac0containerapitestsetaccesspolicyac56a84504</Name><Properties><Last-Modified>Mon, 09 Sep 2019 20:00:02 GMT</Last-Modified><Etag>\"0x8D735604CF7DF0F\"</Etag><LeaseStatus>unlocked</LeaseStatus><LeaseState>available</LeaseState><DefaultEncryptionScope>$account-encryption-key</DefaultEncryptionScope><DenyEncryptionScopeOverride>false</DenyEncryptionScopeOverride><HasImmutabilityPolicy>false</HasImmutabilityPolicy><HasLegalHold>false</HasLegalHold></Properties></Container></Containers><NextMarker /></EnumerationResults>",
+      "Date" : "Mon, 09 Sep 2019 20:00:01 GMT",
+      "x-ms-client-request-id" : "79d81914-0e53-46fa-9df0-f314d95cdbe7",
       "Content-Type" : "application/xml"
     },
     "Exception" : null
   }, {
     "Method" : "DELETE",
-<<<<<<< HEAD
-    "Uri" : "https://jaschrepragrs.blob.core.windows.net/jtcsetaccesspolicyac0containerapitestsetaccesspolicyac67e06212?restype=container",
+    "Uri" : "https://jaschrepragrs.blob.core.windows.net/jtcsetaccesspolicyac0containerapitestsetaccesspolicyac56a84504?restype=container",
     "Headers" : {
       "x-ms-version" : "2019-02-02",
       "User-Agent" : "azsdk-java-azure-storage-blob/12.0.0-preview.3 1.8.0_221; Windows 10 10.0",
-      "x-ms-client-request-id" : "97b81fdb-a34b-4d26-98aa-aac3ca3088a9"
-=======
-    "Uri" : "https://azstoragesdkaccount.blob.core.windows.net/jtcsetaccesspolicyac0containerapitestsetaccesspolicyacbdc07707?restype=container",
-    "Headers" : {
-      "x-ms-version" : "2019-02-02",
-      "User-Agent" : "azsdk-java-azure-storage-blob/12.0.0-preview.3 1.8.0_212; Windows 10 10.0",
-      "x-ms-client-request-id" : "e231f3be-2b3d-4329-a7a0-0ea70a8f05a8"
->>>>>>> a55d5dd9
+      "x-ms-client-request-id" : "76d9fb84-eab1-4633-a01c-a60f87bed375"
     },
     "Response" : {
       "x-ms-version" : "2019-02-02",
@@ -138,21 +77,11 @@
       "retry-after" : "0",
       "Content-Length" : "0",
       "StatusCode" : "202",
-<<<<<<< HEAD
-      "x-ms-request-id" : "2048918f-901e-000b-203b-64f8df000000",
-      "Date" : "Thu, 05 Sep 2019 22:45:33 GMT",
-      "x-ms-client-request-id" : "97b81fdb-a34b-4d26-98aa-aac3ca3088a9"
+      "x-ms-request-id" : "077ff700-801e-001f-1e49-673bbb000000",
+      "Date" : "Mon, 09 Sep 2019 20:00:01 GMT",
+      "x-ms-client-request-id" : "76d9fb84-eab1-4633-a01c-a60f87bed375"
     },
     "Exception" : null
   } ],
-  "variables" : [ "jtcsetaccesspolicyac0containerapitestsetaccesspolicyac67e06212" ]
-=======
-      "x-ms-request-id" : "ec6375ba-001e-001f-43e6-64eb66000000",
-      "Date" : "Fri, 06 Sep 2019 19:05:16 GMT",
-      "x-ms-client-request-id" : "e231f3be-2b3d-4329-a7a0-0ea70a8f05a8"
-    },
-    "Exception" : null
-  } ],
-  "variables" : [ "jtcsetaccesspolicyac0containerapitestsetaccesspolicyacbdc07707" ]
->>>>>>> a55d5dd9
+  "variables" : [ "jtcsetaccesspolicyac0containerapitestsetaccesspolicyac56a84504" ]
 }