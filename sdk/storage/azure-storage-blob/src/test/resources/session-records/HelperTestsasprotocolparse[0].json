--- conflicted
+++ resolved
@@ -1,59 +1,32 @@
 {
   "networkCallRecords" : [ {
     "Method" : "PUT",
-<<<<<<< HEAD
-    "Uri" : "https://jaschrepragrs.blob.core.windows.net/jtcsasprotocolparse0helpertestsasprotocolparse4e0045258dce?restype=container",
+    "Uri" : "https://jaschrepragrs.blob.core.windows.net/jtcsasprotocolparse0helpertestsasprotocolparse4e8352297aa5?restype=container",
     "Headers" : {
       "x-ms-version" : "2019-02-02",
       "User-Agent" : "azsdk-java-azure-storage-blob/12.0.0-preview.3 1.8.0_221; Windows 10 10.0",
-      "x-ms-client-request-id" : "92ea383d-5dd5-4836-9b0f-821e51538060"
-=======
-    "Uri" : "https://azstoragesdkaccount.blob.core.windows.net/jtcsasprotocolparse0helpertestsasprotocolparse2e991641a1f3?restype=container",
-    "Headers" : {
-      "x-ms-version" : "2019-02-02",
-      "User-Agent" : "azsdk-java-azure-storage-blob/12.0.0-preview.3 1.8.0_212; Windows 10 10.0",
-      "x-ms-client-request-id" : "a14ff5df-dbe8-412a-874e-ab6a19cd89a9"
->>>>>>> a55d5dd9
+      "x-ms-client-request-id" : "d80a1830-3962-46a1-b1ca-539aab5c92b0"
     },
     "Response" : {
       "x-ms-version" : "2019-02-02",
       "Server" : "Windows-Azure-Blob/1.0 Microsoft-HTTPAPI/2.0",
-<<<<<<< HEAD
-      "ETag" : "\"0x8D732518F5E04D0\"",
-      "Last-Modified" : "Thu, 05 Sep 2019 22:36:57 GMT",
+      "ETag" : "\"0x8D735603E82950D\"",
+      "Last-Modified" : "Mon, 09 Sep 2019 19:59:37 GMT",
       "retry-after" : "0",
       "Content-Length" : "0",
       "StatusCode" : "201",
-      "x-ms-request-id" : "bfecbd07-901e-0044-713a-643cc7000000",
-      "Date" : "Thu, 05 Sep 2019 22:36:56 GMT",
-      "x-ms-client-request-id" : "92ea383d-5dd5-4836-9b0f-821e51538060"
-=======
-      "ETag" : "\"0x8D732FDB1D5A853\"",
-      "Last-Modified" : "Fri, 06 Sep 2019 19:09:08 GMT",
-      "retry-after" : "0",
-      "Content-Length" : "0",
-      "StatusCode" : "201",
-      "x-ms-request-id" : "ec65e264-001e-001f-4be6-64eb66000000",
-      "Date" : "Fri, 06 Sep 2019 19:09:08 GMT",
-      "x-ms-client-request-id" : "a14ff5df-dbe8-412a-874e-ab6a19cd89a9"
->>>>>>> a55d5dd9
+      "x-ms-request-id" : "077fe5ea-801e-001f-3e49-673bbb000000",
+      "Date" : "Mon, 09 Sep 2019 19:59:37 GMT",
+      "x-ms-client-request-id" : "d80a1830-3962-46a1-b1ca-539aab5c92b0"
     },
     "Exception" : null
   }, {
     "Method" : "GET",
-<<<<<<< HEAD
     "Uri" : "https://jaschrepragrs.blob.core.windows.net?prefix=jtcsasprotocolparse&comp=list",
     "Headers" : {
       "x-ms-version" : "2019-02-02",
       "User-Agent" : "azsdk-java-azure-storage-blob/12.0.0-preview.3 1.8.0_221; Windows 10 10.0",
-      "x-ms-client-request-id" : "cd8f3643-e449-400c-9925-1410685af3aa"
-=======
-    "Uri" : "https://azstoragesdkaccount.blob.core.windows.net?prefix=jtcsasprotocolparse&comp=list",
-    "Headers" : {
-      "x-ms-version" : "2019-02-02",
-      "User-Agent" : "azsdk-java-azure-storage-blob/12.0.0-preview.3 1.8.0_212; Windows 10 10.0",
-      "x-ms-client-request-id" : "7d2cace0-50c9-4cea-a021-981b710c1234"
->>>>>>> a55d5dd9
+      "x-ms-client-request-id" : "87d9fc83-3858-4199-ae7c-085cf40951aa"
     },
     "Response" : {
       "Transfer-Encoding" : "chunked",
@@ -61,35 +34,20 @@
       "Server" : "Windows-Azure-Blob/1.0 Microsoft-HTTPAPI/2.0",
       "retry-after" : "0",
       "StatusCode" : "200",
-<<<<<<< HEAD
-      "x-ms-request-id" : "bfecbd14-901e-0044-7d3a-643cc7000000",
-      "Body" : "﻿<?xml version=\"1.0\" encoding=\"utf-8\"?><EnumerationResults ServiceEndpoint=\"https://jaschrepragrs.blob.core.windows.net/\"><Prefix>jtcsasprotocolparse</Prefix><Containers><Container><Name>jtcsasprotocolparse0helpertestsasprotocolparse4e0045258dce</Name><Properties><Last-Modified>Thu, 05 Sep 2019 22:36:57 GMT</Last-Modified><Etag>\"0x8D732518F5E04D0\"</Etag><LeaseStatus>unlocked</LeaseStatus><LeaseState>available</LeaseState><DefaultEncryptionScope>$account-encryption-key</DefaultEncryptionScope><DenyEncryptionScopeOverride>false</DenyEncryptionScopeOverride><HasImmutabilityPolicy>false</HasImmutabilityPolicy><HasLegalHold>false</HasLegalHold></Properties></Container></Containers><NextMarker /></EnumerationResults>",
-      "Date" : "Thu, 05 Sep 2019 22:36:56 GMT",
-      "x-ms-client-request-id" : "cd8f3643-e449-400c-9925-1410685af3aa",
-=======
-      "x-ms-request-id" : "ec65e296-001e-001f-75e6-64eb66000000",
-      "Body" : "﻿<?xml version=\"1.0\" encoding=\"utf-8\"?><EnumerationResults ServiceEndpoint=\"https://azstoragesdkaccount.blob.core.windows.net/\"><Prefix>jtcsasprotocolparse</Prefix><Containers><Container><Name>jtcsasprotocolparse0helpertestsasprotocolparse2e991641a1f3</Name><Properties><Last-Modified>Fri, 06 Sep 2019 19:09:08 GMT</Last-Modified><Etag>\"0x8D732FDB1D5A853\"</Etag><LeaseStatus>unlocked</LeaseStatus><LeaseState>available</LeaseState><DefaultEncryptionScope>$account-encryption-key</DefaultEncryptionScope><DenyEncryptionScopeOverride>false</DenyEncryptionScopeOverride><HasImmutabilityPolicy>false</HasImmutabilityPolicy><HasLegalHold>false</HasLegalHold></Properties></Container></Containers><NextMarker /></EnumerationResults>",
-      "Date" : "Fri, 06 Sep 2019 19:09:08 GMT",
-      "x-ms-client-request-id" : "7d2cace0-50c9-4cea-a021-981b710c1234",
->>>>>>> a55d5dd9
+      "x-ms-request-id" : "077fe5fb-801e-001f-4c49-673bbb000000",
+      "Body" : "﻿<?xml version=\"1.0\" encoding=\"utf-8\"?><EnumerationResults ServiceEndpoint=\"https://jaschrepragrs.blob.core.windows.net/\"><Prefix>jtcsasprotocolparse</Prefix><Containers><Container><Name>jtcsasprotocolparse0helpertestsasprotocolparse4e8352297aa5</Name><Properties><Last-Modified>Mon, 09 Sep 2019 19:59:37 GMT</Last-Modified><Etag>\"0x8D735603E82950D\"</Etag><LeaseStatus>unlocked</LeaseStatus><LeaseState>available</LeaseState><DefaultEncryptionScope>$account-encryption-key</DefaultEncryptionScope><DenyEncryptionScopeOverride>false</DenyEncryptionScopeOverride><HasImmutabilityPolicy>false</HasImmutabilityPolicy><HasLegalHold>false</HasLegalHold></Properties></Container></Containers><NextMarker /></EnumerationResults>",
+      "Date" : "Mon, 09 Sep 2019 19:59:37 GMT",
+      "x-ms-client-request-id" : "87d9fc83-3858-4199-ae7c-085cf40951aa",
       "Content-Type" : "application/xml"
     },
     "Exception" : null
   }, {
     "Method" : "DELETE",
-<<<<<<< HEAD
-    "Uri" : "https://jaschrepragrs.blob.core.windows.net/jtcsasprotocolparse0helpertestsasprotocolparse4e0045258dce?restype=container",
+    "Uri" : "https://jaschrepragrs.blob.core.windows.net/jtcsasprotocolparse0helpertestsasprotocolparse4e8352297aa5?restype=container",
     "Headers" : {
       "x-ms-version" : "2019-02-02",
       "User-Agent" : "azsdk-java-azure-storage-blob/12.0.0-preview.3 1.8.0_221; Windows 10 10.0",
-      "x-ms-client-request-id" : "9041753f-ddbb-4790-ab84-e38626d99300"
-=======
-    "Uri" : "https://azstoragesdkaccount.blob.core.windows.net/jtcsasprotocolparse0helpertestsasprotocolparse2e991641a1f3?restype=container",
-    "Headers" : {
-      "x-ms-version" : "2019-02-02",
-      "User-Agent" : "azsdk-java-azure-storage-blob/12.0.0-preview.3 1.8.0_212; Windows 10 10.0",
-      "x-ms-client-request-id" : "c40b5b4e-e2e7-4aff-a4d9-701169b6c3aa"
->>>>>>> a55d5dd9
+      "x-ms-client-request-id" : "659e2f4a-997c-4cd6-9352-ddb289a51e72"
     },
     "Response" : {
       "x-ms-version" : "2019-02-02",
@@ -97,21 +55,11 @@
       "retry-after" : "0",
       "Content-Length" : "0",
       "StatusCode" : "202",
-<<<<<<< HEAD
-      "x-ms-request-id" : "bfecbd2a-901e-0044-113a-643cc7000000",
-      "Date" : "Thu, 05 Sep 2019 22:36:56 GMT",
-      "x-ms-client-request-id" : "9041753f-ddbb-4790-ab84-e38626d99300"
+      "x-ms-request-id" : "077fe60d-801e-001f-5e49-673bbb000000",
+      "Date" : "Mon, 09 Sep 2019 19:59:37 GMT",
+      "x-ms-client-request-id" : "659e2f4a-997c-4cd6-9352-ddb289a51e72"
     },
     "Exception" : null
   } ],
-  "variables" : [ "jtcsasprotocolparse0helpertestsasprotocolparse4e0045258dce" ]
-=======
-      "x-ms-request-id" : "ec65e2a3-001e-001f-7fe6-64eb66000000",
-      "Date" : "Fri, 06 Sep 2019 19:09:08 GMT",
-      "x-ms-client-request-id" : "c40b5b4e-e2e7-4aff-a4d9-701169b6c3aa"
-    },
-    "Exception" : null
-  } ],
-  "variables" : [ "jtcsasprotocolparse0helpertestsasprotocolparse2e991641a1f3" ]
->>>>>>> a55d5dd9
+  "variables" : [ "jtcsasprotocolparse0helpertestsasprotocolparse4e8352297aa5" ]
 }