--- conflicted
+++ resolved
@@ -1,59 +1,32 @@
 {
   "networkCallRecords" : [ {
     "Method" : "PUT",
-<<<<<<< HEAD
-    "Uri" : "https://jaschrepragrs.blob.core.windows.net/jtcaccountsaspermissionstostring024583a64d27a3c008?restype=container",
+    "Uri" : "https://jaschrepragrs.blob.core.windows.net/jtcaccountsaspermissionstostring05804163b75627225f?restype=container",
     "Headers" : {
       "x-ms-version" : "2019-02-02",
       "User-Agent" : "azsdk-java-azure-storage-blob/12.0.0-preview.3 1.8.0_221; Windows 10 10.0",
-      "x-ms-client-request-id" : "2f75a042-7c66-4dde-b950-c9972b615931"
-=======
-    "Uri" : "https://azstoragesdkaccount.blob.core.windows.net/jtcaccountsaspermissionstostring094589ae60065c6396?restype=container",
-    "Headers" : {
-      "x-ms-version" : "2019-02-02",
-      "User-Agent" : "azsdk-java-azure-storage-blob/12.0.0-preview.3 1.8.0_212; Windows 10 10.0",
-      "x-ms-client-request-id" : "c29ac90c-ce1e-4319-b531-7996363a03b2"
->>>>>>> a55d5dd9
+      "x-ms-client-request-id" : "29095c67-4b36-4284-81cd-d784b2286e39"
     },
     "Response" : {
       "x-ms-version" : "2019-02-02",
       "Server" : "Windows-Azure-Blob/1.0 Microsoft-HTTPAPI/2.0",
-<<<<<<< HEAD
-      "ETag" : "\"0x8D732517DD6C27B\"",
-      "Last-Modified" : "Thu, 05 Sep 2019 22:36:28 GMT",
+      "ETag" : "\"0x8D735602DFF4FED\"",
+      "Last-Modified" : "Mon, 09 Sep 2019 19:59:10 GMT",
       "retry-after" : "0",
       "Content-Length" : "0",
       "StatusCode" : "201",
-      "x-ms-request-id" : "bfec9f9c-901e-0044-573a-643cc7000000",
-      "Date" : "Thu, 05 Sep 2019 22:36:27 GMT",
-      "x-ms-client-request-id" : "2f75a042-7c66-4dde-b950-c9972b615931"
-=======
-      "ETag" : "\"0x8D732FE0411EDA3\"",
-      "Last-Modified" : "Fri, 06 Sep 2019 19:11:26 GMT",
-      "retry-after" : "0",
-      "Content-Length" : "0",
-      "StatusCode" : "201",
-      "x-ms-request-id" : "8f76d6a4-401e-003a-32e6-6473d5000000",
-      "Date" : "Fri, 06 Sep 2019 19:11:26 GMT",
-      "x-ms-client-request-id" : "c29ac90c-ce1e-4319-b531-7996363a03b2"
->>>>>>> a55d5dd9
+      "x-ms-request-id" : "077fd048-801e-001f-2b49-673bbb000000",
+      "Date" : "Mon, 09 Sep 2019 19:59:09 GMT",
+      "x-ms-client-request-id" : "29095c67-4b36-4284-81cd-d784b2286e39"
     },
     "Exception" : null
   }, {
     "Method" : "GET",
-<<<<<<< HEAD
     "Uri" : "https://jaschrepragrs.blob.core.windows.net?prefix=jtcaccountsaspermissionstostring&comp=list",
     "Headers" : {
       "x-ms-version" : "2019-02-02",
       "User-Agent" : "azsdk-java-azure-storage-blob/12.0.0-preview.3 1.8.0_221; Windows 10 10.0",
-      "x-ms-client-request-id" : "7fa76461-bb84-4d48-9695-4bead7792094"
-=======
-    "Uri" : "https://azstoragesdkaccount.blob.core.windows.net?prefix=jtcaccountsaspermissionstostring&comp=list",
-    "Headers" : {
-      "x-ms-version" : "2019-02-02",
-      "User-Agent" : "azsdk-java-azure-storage-blob/12.0.0-preview.3 1.8.0_212; Windows 10 10.0",
-      "x-ms-client-request-id" : "b762b538-78d8-4dd9-8b3b-83fc666dd96b"
->>>>>>> a55d5dd9
+      "x-ms-client-request-id" : "408ea261-37ae-40ef-96b9-325ae357e53d"
     },
     "Response" : {
       "Transfer-Encoding" : "chunked",
@@ -61,35 +34,20 @@
       "Server" : "Windows-Azure-Blob/1.0 Microsoft-HTTPAPI/2.0",
       "retry-after" : "0",
       "StatusCode" : "200",
-<<<<<<< HEAD
-      "x-ms-request-id" : "bfec9fae-901e-0044-673a-643cc7000000",
-      "Body" : "﻿<?xml version=\"1.0\" encoding=\"utf-8\"?><EnumerationResults ServiceEndpoint=\"https://jaschrepragrs.blob.core.windows.net/\"><Prefix>jtcaccountsaspermissionstostring</Prefix><Containers><Container><Name>jtcaccountsaspermissionstostring024583a64d27a3c008</Name><Properties><Last-Modified>Thu, 05 Sep 2019 22:36:28 GMT</Last-Modified><Etag>\"0x8D732517DD6C27B\"</Etag><LeaseStatus>unlocked</LeaseStatus><LeaseState>available</LeaseState><DefaultEncryptionScope>$account-encryption-key</DefaultEncryptionScope><DenyEncryptionScopeOverride>false</DenyEncryptionScopeOverride><HasImmutabilityPolicy>false</HasImmutabilityPolicy><HasLegalHold>false</HasLegalHold></Properties></Container></Containers><NextMarker /></EnumerationResults>",
-      "Date" : "Thu, 05 Sep 2019 22:36:27 GMT",
-      "x-ms-client-request-id" : "7fa76461-bb84-4d48-9695-4bead7792094",
-=======
-      "x-ms-request-id" : "8f76d6bd-401e-003a-48e6-6473d5000000",
-      "Body" : "﻿<?xml version=\"1.0\" encoding=\"utf-8\"?><EnumerationResults ServiceEndpoint=\"https://azstoragesdkaccount.blob.core.windows.net/\"><Prefix>jtcaccountsaspermissionstostring</Prefix><Containers><Container><Name>jtcaccountsaspermissionstostring094589ae60065c6396</Name><Properties><Last-Modified>Fri, 06 Sep 2019 19:11:26 GMT</Last-Modified><Etag>\"0x8D732FE0411EDA3\"</Etag><LeaseStatus>unlocked</LeaseStatus><LeaseState>available</LeaseState><DefaultEncryptionScope>$account-encryption-key</DefaultEncryptionScope><DenyEncryptionScopeOverride>false</DenyEncryptionScopeOverride><HasImmutabilityPolicy>false</HasImmutabilityPolicy><HasLegalHold>false</HasLegalHold></Properties></Container></Containers><NextMarker /></EnumerationResults>",
-      "Date" : "Fri, 06 Sep 2019 19:11:26 GMT",
-      "x-ms-client-request-id" : "b762b538-78d8-4dd9-8b3b-83fc666dd96b",
->>>>>>> a55d5dd9
+      "x-ms-request-id" : "077fd05b-801e-001f-3b49-673bbb000000",
+      "Body" : "﻿<?xml version=\"1.0\" encoding=\"utf-8\"?><EnumerationResults ServiceEndpoint=\"https://jaschrepragrs.blob.core.windows.net/\"><Prefix>jtcaccountsaspermissionstostring</Prefix><Containers><Container><Name>jtcaccountsaspermissionstostring05804163b75627225f</Name><Properties><Last-Modified>Mon, 09 Sep 2019 19:59:10 GMT</Last-Modified><Etag>\"0x8D735602DFF4FED\"</Etag><LeaseStatus>unlocked</LeaseStatus><LeaseState>available</LeaseState><DefaultEncryptionScope>$account-encryption-key</DefaultEncryptionScope><DenyEncryptionScopeOverride>false</DenyEncryptionScopeOverride><HasImmutabilityPolicy>false</HasImmutabilityPolicy><HasLegalHold>false</HasLegalHold></Properties></Container></Containers><NextMarker /></EnumerationResults>",
+      "Date" : "Mon, 09 Sep 2019 19:59:09 GMT",
+      "x-ms-client-request-id" : "408ea261-37ae-40ef-96b9-325ae357e53d",
       "Content-Type" : "application/xml"
     },
     "Exception" : null
   }, {
     "Method" : "DELETE",
-<<<<<<< HEAD
-    "Uri" : "https://jaschrepragrs.blob.core.windows.net/jtcaccountsaspermissionstostring024583a64d27a3c008?restype=container",
+    "Uri" : "https://jaschrepragrs.blob.core.windows.net/jtcaccountsaspermissionstostring05804163b75627225f?restype=container",
     "Headers" : {
       "x-ms-version" : "2019-02-02",
       "User-Agent" : "azsdk-java-azure-storage-blob/12.0.0-preview.3 1.8.0_221; Windows 10 10.0",
-      "x-ms-client-request-id" : "08f3d505-7fd3-4bb6-9438-1e0e6081269b"
-=======
-    "Uri" : "https://azstoragesdkaccount.blob.core.windows.net/jtcaccountsaspermissionstostring094589ae60065c6396?restype=container",
-    "Headers" : {
-      "x-ms-version" : "2019-02-02",
-      "User-Agent" : "azsdk-java-azure-storage-blob/12.0.0-preview.3 1.8.0_212; Windows 10 10.0",
-      "x-ms-client-request-id" : "f1fe9c1d-95af-41ce-921c-da88dbb509da"
->>>>>>> a55d5dd9
+      "x-ms-client-request-id" : "b7b68e25-c239-4ff9-aa68-87d7bf149b2f"
     },
     "Response" : {
       "x-ms-version" : "2019-02-02",
@@ -97,21 +55,11 @@
       "retry-after" : "0",
       "Content-Length" : "0",
       "StatusCode" : "202",
-<<<<<<< HEAD
-      "x-ms-request-id" : "bfec9fc1-901e-0044-7a3a-643cc7000000",
-      "Date" : "Thu, 05 Sep 2019 22:36:27 GMT",
-      "x-ms-client-request-id" : "08f3d505-7fd3-4bb6-9438-1e0e6081269b"
+      "x-ms-request-id" : "077fd066-801e-001f-4649-673bbb000000",
+      "Date" : "Mon, 09 Sep 2019 19:59:09 GMT",
+      "x-ms-client-request-id" : "b7b68e25-c239-4ff9-aa68-87d7bf149b2f"
     },
     "Exception" : null
   } ],
-  "variables" : [ "jtcaccountsaspermissionstostring024583a64d27a3c008" ]
-=======
-      "x-ms-request-id" : "8f76d6d6-401e-003a-5ae6-6473d5000000",
-      "Date" : "Fri, 06 Sep 2019 19:11:26 GMT",
-      "x-ms-client-request-id" : "f1fe9c1d-95af-41ce-921c-da88dbb509da"
-    },
-    "Exception" : null
-  } ],
-  "variables" : [ "jtcaccountsaspermissionstostring094589ae60065c6396" ]
->>>>>>> a55d5dd9
+  "variables" : [ "jtcaccountsaspermissionstostring05804163b75627225f" ]
 }