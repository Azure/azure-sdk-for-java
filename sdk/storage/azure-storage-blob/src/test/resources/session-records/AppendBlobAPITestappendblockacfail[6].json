{
  "networkCallRecords" : [ {
    "Method" : "PUT",
<<<<<<< HEAD
    "Uri" : "https://jaschrepragrs.blob.core.windows.net/jtcappendblockacfail095955c6cfdd56d0aa47a78a?restype=container",
    "Headers" : {
      "x-ms-version" : "2019-02-02",
      "User-Agent" : "azsdk-java-azure-storage-blob/12.0.0-preview.3 1.8.0_221; Windows 10 10.0",
      "x-ms-client-request-id" : "ddb6212d-0b72-4a7c-abc6-adbe3304cad9"
=======
    "Uri" : "https://azstoragesdkaccount.blob.core.windows.net/jtcappendblockacfail0688223849348084bc4b9ca2?restype=container",
    "Headers" : {
      "x-ms-version" : "2019-02-02",
      "User-Agent" : "azsdk-java-azure-storage-blob/12.0.0-preview.3 1.8.0_212; Windows 10 10.0",
      "x-ms-client-request-id" : "b59d5dae-04ab-475f-8ac9-85c3171afe4f"
>>>>>>> a55d5dd9
    },
    "Response" : {
      "x-ms-version" : "2019-02-02",
      "Server" : "Windows-Azure-Blob/1.0 Microsoft-HTTPAPI/2.0",
<<<<<<< HEAD
      "ETag" : "\"0x8D73252308342A6\"",
      "Last-Modified" : "Thu, 05 Sep 2019 22:41:27 GMT",
      "retry-after" : "0",
      "Content-Length" : "0",
      "StatusCode" : "201",
      "x-ms-request-id" : "9b686b59-c01e-0018-1b3b-64cd3e000000",
      "Date" : "Thu, 05 Sep 2019 22:41:27 GMT",
      "x-ms-client-request-id" : "ddb6212d-0b72-4a7c-abc6-adbe3304cad9"
=======
      "ETag" : "\"0x8D732FC668CEF02\"",
      "Last-Modified" : "Fri, 06 Sep 2019 18:59:52 GMT",
      "retry-after" : "0",
      "Content-Length" : "0",
      "StatusCode" : "201",
      "x-ms-request-id" : "b92a9096-d01e-009e-62e5-644931000000",
      "Date" : "Fri, 06 Sep 2019 18:59:52 GMT",
      "x-ms-client-request-id" : "b59d5dae-04ab-475f-8ac9-85c3171afe4f"
>>>>>>> a55d5dd9
    },
    "Exception" : null
  }, {
    "Method" : "PUT",
<<<<<<< HEAD
    "Uri" : "https://jaschrepragrs.blob.core.windows.net/jtcappendblockacfail095955c6cfdd56d0aa47a78a/javablobappendblockacfail103942664b517421dc44ea",
    "Headers" : {
      "x-ms-version" : "2019-02-02",
      "User-Agent" : "azsdk-java-azure-storage-blob/12.0.0-preview.3 1.8.0_221; Windows 10 10.0",
      "x-ms-client-request-id" : "60095ab4-3268-4439-912f-dd1302ca6c9e"
=======
    "Uri" : "https://azstoragesdkaccount.blob.core.windows.net/jtcappendblockacfail0688223849348084bc4b9ca2/javablobappendblockacfail15046811c300c0e82741f4",
    "Headers" : {
      "x-ms-version" : "2019-02-02",
      "User-Agent" : "azsdk-java-azure-storage-blob/12.0.0-preview.3 1.8.0_212; Windows 10 10.0",
      "x-ms-client-request-id" : "8b31fad0-e70a-43d9-8f1d-ce205a670a60"
>>>>>>> a55d5dd9
    },
    "Response" : {
      "x-ms-version" : "2019-02-02",
      "Server" : "Windows-Azure-Blob/1.0 Microsoft-HTTPAPI/2.0",
<<<<<<< HEAD
      "ETag" : "\"0x8D732523090D62C\"",
      "Last-Modified" : "Thu, 05 Sep 2019 22:41:27 GMT",
      "retry-after" : "0",
      "Content-Length" : "0",
      "StatusCode" : "201",
      "x-ms-request-id" : "9b686b6b-c01e-0018-2a3b-64cd3e000000",
      "x-ms-request-server-encrypted" : "true",
      "Date" : "Thu, 05 Sep 2019 22:41:27 GMT",
      "x-ms-client-request-id" : "60095ab4-3268-4439-912f-dd1302ca6c9e"
=======
      "ETag" : "\"0x8D732FC6692F715\"",
      "Last-Modified" : "Fri, 06 Sep 2019 18:59:53 GMT",
      "retry-after" : "0",
      "Content-Length" : "0",
      "StatusCode" : "201",
      "x-ms-request-id" : "b92a90b6-d01e-009e-7ce5-644931000000",
      "x-ms-request-server-encrypted" : "true",
      "Date" : "Fri, 06 Sep 2019 18:59:52 GMT",
      "x-ms-client-request-id" : "8b31fad0-e70a-43d9-8f1d-ce205a670a60"
>>>>>>> a55d5dd9
    },
    "Exception" : null
  }, {
    "Method" : "PUT",
<<<<<<< HEAD
    "Uri" : "https://jaschrepragrs.blob.core.windows.net/jtcappendblockacfail095955c6cfdd56d0aa47a78a/javablobappendblockacfail103942664b517421dc44ea?comp=appendblock",
    "Headers" : {
      "x-ms-version" : "2019-02-02",
      "User-Agent" : "azsdk-java-azure-storage-blob/12.0.0-preview.3 1.8.0_221; Windows 10 10.0",
      "x-ms-client-request-id" : "68c72c03-1332-4692-bdf4-5deb3d26050d",
=======
    "Uri" : "https://azstoragesdkaccount.blob.core.windows.net/jtcappendblockacfail0688223849348084bc4b9ca2/javablobappendblockacfail15046811c300c0e82741f4?comp=appendblock",
    "Headers" : {
      "x-ms-version" : "2019-02-02",
      "User-Agent" : "azsdk-java-azure-storage-blob/12.0.0-preview.3 1.8.0_212; Windows 10 10.0",
      "x-ms-client-request-id" : "2ee5f4f0-858d-452e-aecd-78a9dc53756a",
>>>>>>> a55d5dd9
      "Content-Type" : "application/octet-stream"
    },
    "Response" : {
      "x-ms-version" : "2019-02-02",
      "Server" : "Windows-Azure-Blob/1.0 Microsoft-HTTPAPI/2.0",
      "x-ms-error-code" : "MaxBlobSizeConditionNotMet",
      "retry-after" : "0",
      "Content-Length" : "245",
      "StatusCode" : "412",
<<<<<<< HEAD
      "x-ms-request-id" : "9b686b78-c01e-0018-373b-64cd3e000000",
      "Body" : "﻿<?xml version=\"1.0\" encoding=\"utf-8\"?><Error><Code>MaxBlobSizeConditionNotMet</Code><Message>The max blob size condition specified was not met.\nRequestId:9b686b78-c01e-0018-373b-64cd3e000000\nTime:2019-09-05T22:41:28.0551459Z</Message></Error>",
      "Date" : "Thu, 05 Sep 2019 22:41:27 GMT",
      "x-ms-client-request-id" : "68c72c03-1332-4692-bdf4-5deb3d26050d",
=======
      "x-ms-request-id" : "b92a90ec-d01e-009e-25e5-644931000000",
      "Body" : "﻿<?xml version=\"1.0\" encoding=\"utf-8\"?><Error><Code>MaxBlobSizeConditionNotMet</Code><Message>The max blob size condition specified was not met.\nRequestId:b92a90ec-d01e-009e-25e5-644931000000\nTime:2019-09-06T18:59:53.0815016Z</Message></Error>",
      "Date" : "Fri, 06 Sep 2019 18:59:52 GMT",
      "x-ms-client-request-id" : "2ee5f4f0-858d-452e-aecd-78a9dc53756a",
>>>>>>> a55d5dd9
      "Content-Type" : "application/xml"
    },
    "Exception" : null
  }, {
    "Method" : "GET",
<<<<<<< HEAD
    "Uri" : "https://jaschrepragrs.blob.core.windows.net?prefix=jtcappendblockacfail&comp=list",
    "Headers" : {
      "x-ms-version" : "2019-02-02",
      "User-Agent" : "azsdk-java-azure-storage-blob/12.0.0-preview.3 1.8.0_221; Windows 10 10.0",
      "x-ms-client-request-id" : "60ca5eda-6613-4a1b-8885-1514a7999ab9"
=======
    "Uri" : "https://azstoragesdkaccount.blob.core.windows.net?prefix=jtcappendblockacfail&comp=list",
    "Headers" : {
      "x-ms-version" : "2019-02-02",
      "User-Agent" : "azsdk-java-azure-storage-blob/12.0.0-preview.3 1.8.0_212; Windows 10 10.0",
      "x-ms-client-request-id" : "d49c8d15-d498-4c6f-a462-be9a06616d93"
>>>>>>> a55d5dd9
    },
    "Response" : {
      "Transfer-Encoding" : "chunked",
      "x-ms-version" : "2019-02-02",
      "Server" : "Windows-Azure-Blob/1.0 Microsoft-HTTPAPI/2.0",
      "retry-after" : "0",
      "StatusCode" : "200",
<<<<<<< HEAD
      "x-ms-request-id" : "9b686b8c-c01e-0018-493b-64cd3e000000",
      "Body" : "﻿<?xml version=\"1.0\" encoding=\"utf-8\"?><EnumerationResults ServiceEndpoint=\"https://jaschrepragrs.blob.core.windows.net/\"><Prefix>jtcappendblockacfail</Prefix><Containers><Container><Name>jtcappendblockacfail095955c6cfdd56d0aa47a78a</Name><Properties><Last-Modified>Thu, 05 Sep 2019 22:41:27 GMT</Last-Modified><Etag>\"0x8D73252308342A6\"</Etag><LeaseStatus>unlocked</LeaseStatus><LeaseState>available</LeaseState><DefaultEncryptionScope>$account-encryption-key</DefaultEncryptionScope><DenyEncryptionScopeOverride>false</DenyEncryptionScopeOverride><HasImmutabilityPolicy>false</HasImmutabilityPolicy><HasLegalHold>false</HasLegalHold></Properties></Container></Containers><NextMarker /></EnumerationResults>",
      "Date" : "Thu, 05 Sep 2019 22:41:27 GMT",
      "x-ms-client-request-id" : "60ca5eda-6613-4a1b-8885-1514a7999ab9",
=======
      "x-ms-request-id" : "b92a9156-d01e-009e-7ce5-644931000000",
      "Body" : "﻿<?xml version=\"1.0\" encoding=\"utf-8\"?><EnumerationResults ServiceEndpoint=\"https://azstoragesdkaccount.blob.core.windows.net/\"><Prefix>jtcappendblockacfail</Prefix><Containers><Container><Name>jtcappendblockacfail0688223849348084bc4b9ca2</Name><Properties><Last-Modified>Fri, 06 Sep 2019 18:59:52 GMT</Last-Modified><Etag>\"0x8D732FC668CEF02\"</Etag><LeaseStatus>unlocked</LeaseStatus><LeaseState>available</LeaseState><DefaultEncryptionScope>$account-encryption-key</DefaultEncryptionScope><DenyEncryptionScopeOverride>false</DenyEncryptionScopeOverride><HasImmutabilityPolicy>false</HasImmutabilityPolicy><HasLegalHold>false</HasLegalHold></Properties></Container></Containers><NextMarker /></EnumerationResults>",
      "Date" : "Fri, 06 Sep 2019 18:59:52 GMT",
      "x-ms-client-request-id" : "d49c8d15-d498-4c6f-a462-be9a06616d93",
>>>>>>> a55d5dd9
      "Content-Type" : "application/xml"
    },
    "Exception" : null
  }, {
    "Method" : "DELETE",
<<<<<<< HEAD
    "Uri" : "https://jaschrepragrs.blob.core.windows.net/jtcappendblockacfail095955c6cfdd56d0aa47a78a?restype=container",
    "Headers" : {
      "x-ms-version" : "2019-02-02",
      "User-Agent" : "azsdk-java-azure-storage-blob/12.0.0-preview.3 1.8.0_221; Windows 10 10.0",
      "x-ms-client-request-id" : "b0754e40-88ba-48da-856f-65f9c5f51ff1"
=======
    "Uri" : "https://azstoragesdkaccount.blob.core.windows.net/jtcappendblockacfail0688223849348084bc4b9ca2?restype=container",
    "Headers" : {
      "x-ms-version" : "2019-02-02",
      "User-Agent" : "azsdk-java-azure-storage-blob/12.0.0-preview.3 1.8.0_212; Windows 10 10.0",
      "x-ms-client-request-id" : "3d4f9e81-d690-44f2-b338-bee4ca13a7a6"
>>>>>>> a55d5dd9
    },
    "Response" : {
      "x-ms-version" : "2019-02-02",
      "Server" : "Windows-Azure-Blob/1.0 Microsoft-HTTPAPI/2.0",
      "retry-after" : "0",
      "Content-Length" : "0",
      "StatusCode" : "202",
<<<<<<< HEAD
      "x-ms-request-id" : "9b686b99-c01e-0018-533b-64cd3e000000",
      "Date" : "Thu, 05 Sep 2019 22:41:27 GMT",
      "x-ms-client-request-id" : "b0754e40-88ba-48da-856f-65f9c5f51ff1"
    },
    "Exception" : null
  } ],
  "variables" : [ "jtcappendblockacfail095955c6cfdd56d0aa47a78a", "javablobappendblockacfail103942664b517421dc44ea" ]
=======
      "x-ms-request-id" : "b92a9175-d01e-009e-19e5-644931000000",
      "Date" : "Fri, 06 Sep 2019 18:59:52 GMT",
      "x-ms-client-request-id" : "3d4f9e81-d690-44f2-b338-bee4ca13a7a6"
    },
    "Exception" : null
  } ],
  "variables" : [ "jtcappendblockacfail0688223849348084bc4b9ca2", "javablobappendblockacfail15046811c300c0e82741f4" ]
>>>>>>> a55d5dd9
}<|MERGE_RESOLUTION|>--- conflicted
+++ resolved
@@ -1,101 +1,54 @@
 {
   "networkCallRecords" : [ {
     "Method" : "PUT",
-<<<<<<< HEAD
-    "Uri" : "https://jaschrepragrs.blob.core.windows.net/jtcappendblockacfail095955c6cfdd56d0aa47a78a?restype=container",
+    "Uri" : "https://jaschrepragrs.blob.core.windows.net/jtcappendblockacfail0328806602fe9957a24132b5?restype=container",
     "Headers" : {
       "x-ms-version" : "2019-02-02",
       "User-Agent" : "azsdk-java-azure-storage-blob/12.0.0-preview.3 1.8.0_221; Windows 10 10.0",
-      "x-ms-client-request-id" : "ddb6212d-0b72-4a7c-abc6-adbe3304cad9"
-=======
-    "Uri" : "https://azstoragesdkaccount.blob.core.windows.net/jtcappendblockacfail0688223849348084bc4b9ca2?restype=container",
-    "Headers" : {
-      "x-ms-version" : "2019-02-02",
-      "User-Agent" : "azsdk-java-azure-storage-blob/12.0.0-preview.3 1.8.0_212; Windows 10 10.0",
-      "x-ms-client-request-id" : "b59d5dae-04ab-475f-8ac9-85c3171afe4f"
->>>>>>> a55d5dd9
+      "x-ms-client-request-id" : "f3ede7e1-ca00-4866-ae06-221a672e9f2d"
     },
     "Response" : {
       "x-ms-version" : "2019-02-02",
       "Server" : "Windows-Azure-Blob/1.0 Microsoft-HTTPAPI/2.0",
-<<<<<<< HEAD
-      "ETag" : "\"0x8D73252308342A6\"",
-      "Last-Modified" : "Thu, 05 Sep 2019 22:41:27 GMT",
+      "ETag" : "\"0x8D735623CAE5993\"",
+      "Last-Modified" : "Mon, 09 Sep 2019 20:13:53 GMT",
       "retry-after" : "0",
       "Content-Length" : "0",
       "StatusCode" : "201",
-      "x-ms-request-id" : "9b686b59-c01e-0018-1b3b-64cd3e000000",
-      "Date" : "Thu, 05 Sep 2019 22:41:27 GMT",
-      "x-ms-client-request-id" : "ddb6212d-0b72-4a7c-abc6-adbe3304cad9"
-=======
-      "ETag" : "\"0x8D732FC668CEF02\"",
-      "Last-Modified" : "Fri, 06 Sep 2019 18:59:52 GMT",
-      "retry-after" : "0",
-      "Content-Length" : "0",
-      "StatusCode" : "201",
-      "x-ms-request-id" : "b92a9096-d01e-009e-62e5-644931000000",
-      "Date" : "Fri, 06 Sep 2019 18:59:52 GMT",
-      "x-ms-client-request-id" : "b59d5dae-04ab-475f-8ac9-85c3171afe4f"
->>>>>>> a55d5dd9
+      "x-ms-request-id" : "e27c7e58-901e-0029-1c4b-6796e9000000",
+      "Date" : "Mon, 09 Sep 2019 20:13:53 GMT",
+      "x-ms-client-request-id" : "f3ede7e1-ca00-4866-ae06-221a672e9f2d"
     },
     "Exception" : null
   }, {
     "Method" : "PUT",
-<<<<<<< HEAD
-    "Uri" : "https://jaschrepragrs.blob.core.windows.net/jtcappendblockacfail095955c6cfdd56d0aa47a78a/javablobappendblockacfail103942664b517421dc44ea",
+    "Uri" : "https://jaschrepragrs.blob.core.windows.net/jtcappendblockacfail0328806602fe9957a24132b5/javablobappendblockacfail195613fd9cdff22ee844c3",
     "Headers" : {
       "x-ms-version" : "2019-02-02",
       "User-Agent" : "azsdk-java-azure-storage-blob/12.0.0-preview.3 1.8.0_221; Windows 10 10.0",
-      "x-ms-client-request-id" : "60095ab4-3268-4439-912f-dd1302ca6c9e"
-=======
-    "Uri" : "https://azstoragesdkaccount.blob.core.windows.net/jtcappendblockacfail0688223849348084bc4b9ca2/javablobappendblockacfail15046811c300c0e82741f4",
-    "Headers" : {
-      "x-ms-version" : "2019-02-02",
-      "User-Agent" : "azsdk-java-azure-storage-blob/12.0.0-preview.3 1.8.0_212; Windows 10 10.0",
-      "x-ms-client-request-id" : "8b31fad0-e70a-43d9-8f1d-ce205a670a60"
->>>>>>> a55d5dd9
+      "x-ms-client-request-id" : "45052f3c-a124-4993-9788-95f4125ee3b4"
     },
     "Response" : {
       "x-ms-version" : "2019-02-02",
       "Server" : "Windows-Azure-Blob/1.0 Microsoft-HTTPAPI/2.0",
-<<<<<<< HEAD
-      "ETag" : "\"0x8D732523090D62C\"",
-      "Last-Modified" : "Thu, 05 Sep 2019 22:41:27 GMT",
+      "ETag" : "\"0x8D735623CBAEAA3\"",
+      "Last-Modified" : "Mon, 09 Sep 2019 20:13:53 GMT",
       "retry-after" : "0",
       "Content-Length" : "0",
       "StatusCode" : "201",
-      "x-ms-request-id" : "9b686b6b-c01e-0018-2a3b-64cd3e000000",
+      "x-ms-request-id" : "e27c7e69-901e-0029-294b-6796e9000000",
       "x-ms-request-server-encrypted" : "true",
-      "Date" : "Thu, 05 Sep 2019 22:41:27 GMT",
-      "x-ms-client-request-id" : "60095ab4-3268-4439-912f-dd1302ca6c9e"
-=======
-      "ETag" : "\"0x8D732FC6692F715\"",
-      "Last-Modified" : "Fri, 06 Sep 2019 18:59:53 GMT",
-      "retry-after" : "0",
-      "Content-Length" : "0",
-      "StatusCode" : "201",
-      "x-ms-request-id" : "b92a90b6-d01e-009e-7ce5-644931000000",
-      "x-ms-request-server-encrypted" : "true",
-      "Date" : "Fri, 06 Sep 2019 18:59:52 GMT",
-      "x-ms-client-request-id" : "8b31fad0-e70a-43d9-8f1d-ce205a670a60"
->>>>>>> a55d5dd9
+      "Date" : "Mon, 09 Sep 2019 20:13:53 GMT",
+      "x-ms-client-request-id" : "45052f3c-a124-4993-9788-95f4125ee3b4"
     },
     "Exception" : null
   }, {
     "Method" : "PUT",
-<<<<<<< HEAD
-    "Uri" : "https://jaschrepragrs.blob.core.windows.net/jtcappendblockacfail095955c6cfdd56d0aa47a78a/javablobappendblockacfail103942664b517421dc44ea?comp=appendblock",
+    "Uri" : "https://jaschrepragrs.blob.core.windows.net/jtcappendblockacfail0328806602fe9957a24132b5/javablobappendblockacfail195613fd9cdff22ee844c3?comp=appendblock",
     "Headers" : {
       "x-ms-version" : "2019-02-02",
       "User-Agent" : "azsdk-java-azure-storage-blob/12.0.0-preview.3 1.8.0_221; Windows 10 10.0",
-      "x-ms-client-request-id" : "68c72c03-1332-4692-bdf4-5deb3d26050d",
-=======
-    "Uri" : "https://azstoragesdkaccount.blob.core.windows.net/jtcappendblockacfail0688223849348084bc4b9ca2/javablobappendblockacfail15046811c300c0e82741f4?comp=appendblock",
-    "Headers" : {
-      "x-ms-version" : "2019-02-02",
-      "User-Agent" : "azsdk-java-azure-storage-blob/12.0.0-preview.3 1.8.0_212; Windows 10 10.0",
-      "x-ms-client-request-id" : "2ee5f4f0-858d-452e-aecd-78a9dc53756a",
->>>>>>> a55d5dd9
+      "x-ms-client-request-id" : "25d75671-33df-47eb-9766-d980cf124027",
       "Content-Type" : "application/octet-stream"
     },
     "Response" : {
@@ -105,35 +58,20 @@
       "retry-after" : "0",
       "Content-Length" : "245",
       "StatusCode" : "412",
-<<<<<<< HEAD
-      "x-ms-request-id" : "9b686b78-c01e-0018-373b-64cd3e000000",
-      "Body" : "﻿<?xml version=\"1.0\" encoding=\"utf-8\"?><Error><Code>MaxBlobSizeConditionNotMet</Code><Message>The max blob size condition specified was not met.\nRequestId:9b686b78-c01e-0018-373b-64cd3e000000\nTime:2019-09-05T22:41:28.0551459Z</Message></Error>",
-      "Date" : "Thu, 05 Sep 2019 22:41:27 GMT",
-      "x-ms-client-request-id" : "68c72c03-1332-4692-bdf4-5deb3d26050d",
-=======
-      "x-ms-request-id" : "b92a90ec-d01e-009e-25e5-644931000000",
-      "Body" : "﻿<?xml version=\"1.0\" encoding=\"utf-8\"?><Error><Code>MaxBlobSizeConditionNotMet</Code><Message>The max blob size condition specified was not met.\nRequestId:b92a90ec-d01e-009e-25e5-644931000000\nTime:2019-09-06T18:59:53.0815016Z</Message></Error>",
-      "Date" : "Fri, 06 Sep 2019 18:59:52 GMT",
-      "x-ms-client-request-id" : "2ee5f4f0-858d-452e-aecd-78a9dc53756a",
->>>>>>> a55d5dd9
+      "x-ms-request-id" : "e27c7e7e-901e-0029-3c4b-6796e9000000",
+      "Body" : "﻿<?xml version=\"1.0\" encoding=\"utf-8\"?><Error><Code>MaxBlobSizeConditionNotMet</Code><Message>The max blob size condition specified was not met.\nRequestId:e27c7e7e-901e-0029-3c4b-6796e9000000\nTime:2019-09-09T20:13:53.8981985Z</Message></Error>",
+      "Date" : "Mon, 09 Sep 2019 20:13:53 GMT",
+      "x-ms-client-request-id" : "25d75671-33df-47eb-9766-d980cf124027",
       "Content-Type" : "application/xml"
     },
     "Exception" : null
   }, {
     "Method" : "GET",
-<<<<<<< HEAD
     "Uri" : "https://jaschrepragrs.blob.core.windows.net?prefix=jtcappendblockacfail&comp=list",
     "Headers" : {
       "x-ms-version" : "2019-02-02",
       "User-Agent" : "azsdk-java-azure-storage-blob/12.0.0-preview.3 1.8.0_221; Windows 10 10.0",
-      "x-ms-client-request-id" : "60ca5eda-6613-4a1b-8885-1514a7999ab9"
-=======
-    "Uri" : "https://azstoragesdkaccount.blob.core.windows.net?prefix=jtcappendblockacfail&comp=list",
-    "Headers" : {
-      "x-ms-version" : "2019-02-02",
-      "User-Agent" : "azsdk-java-azure-storage-blob/12.0.0-preview.3 1.8.0_212; Windows 10 10.0",
-      "x-ms-client-request-id" : "d49c8d15-d498-4c6f-a462-be9a06616d93"
->>>>>>> a55d5dd9
+      "x-ms-client-request-id" : "79742a57-5292-4a09-8a6e-2e48bca23499"
     },
     "Response" : {
       "Transfer-Encoding" : "chunked",
@@ -141,35 +79,20 @@
       "Server" : "Windows-Azure-Blob/1.0 Microsoft-HTTPAPI/2.0",
       "retry-after" : "0",
       "StatusCode" : "200",
-<<<<<<< HEAD
-      "x-ms-request-id" : "9b686b8c-c01e-0018-493b-64cd3e000000",
-      "Body" : "﻿<?xml version=\"1.0\" encoding=\"utf-8\"?><EnumerationResults ServiceEndpoint=\"https://jaschrepragrs.blob.core.windows.net/\"><Prefix>jtcappendblockacfail</Prefix><Containers><Container><Name>jtcappendblockacfail095955c6cfdd56d0aa47a78a</Name><Properties><Last-Modified>Thu, 05 Sep 2019 22:41:27 GMT</Last-Modified><Etag>\"0x8D73252308342A6\"</Etag><LeaseStatus>unlocked</LeaseStatus><LeaseState>available</LeaseState><DefaultEncryptionScope>$account-encryption-key</DefaultEncryptionScope><DenyEncryptionScopeOverride>false</DenyEncryptionScopeOverride><HasImmutabilityPolicy>false</HasImmutabilityPolicy><HasLegalHold>false</HasLegalHold></Properties></Container></Containers><NextMarker /></EnumerationResults>",
-      "Date" : "Thu, 05 Sep 2019 22:41:27 GMT",
-      "x-ms-client-request-id" : "60ca5eda-6613-4a1b-8885-1514a7999ab9",
-=======
-      "x-ms-request-id" : "b92a9156-d01e-009e-7ce5-644931000000",
-      "Body" : "﻿<?xml version=\"1.0\" encoding=\"utf-8\"?><EnumerationResults ServiceEndpoint=\"https://azstoragesdkaccount.blob.core.windows.net/\"><Prefix>jtcappendblockacfail</Prefix><Containers><Container><Name>jtcappendblockacfail0688223849348084bc4b9ca2</Name><Properties><Last-Modified>Fri, 06 Sep 2019 18:59:52 GMT</Last-Modified><Etag>\"0x8D732FC668CEF02\"</Etag><LeaseStatus>unlocked</LeaseStatus><LeaseState>available</LeaseState><DefaultEncryptionScope>$account-encryption-key</DefaultEncryptionScope><DenyEncryptionScopeOverride>false</DenyEncryptionScopeOverride><HasImmutabilityPolicy>false</HasImmutabilityPolicy><HasLegalHold>false</HasLegalHold></Properties></Container></Containers><NextMarker /></EnumerationResults>",
-      "Date" : "Fri, 06 Sep 2019 18:59:52 GMT",
-      "x-ms-client-request-id" : "d49c8d15-d498-4c6f-a462-be9a06616d93",
->>>>>>> a55d5dd9
+      "x-ms-request-id" : "e27c7e8b-901e-0029-494b-6796e9000000",
+      "Body" : "﻿<?xml version=\"1.0\" encoding=\"utf-8\"?><EnumerationResults ServiceEndpoint=\"https://jaschrepragrs.blob.core.windows.net/\"><Prefix>jtcappendblockacfail</Prefix><Containers><Container><Name>jtcappendblockacfail0328806602fe9957a24132b5</Name><Properties><Last-Modified>Mon, 09 Sep 2019 20:13:53 GMT</Last-Modified><Etag>\"0x8D735623CAE5993\"</Etag><LeaseStatus>unlocked</LeaseStatus><LeaseState>available</LeaseState><DefaultEncryptionScope>$account-encryption-key</DefaultEncryptionScope><DenyEncryptionScopeOverride>false</DenyEncryptionScopeOverride><HasImmutabilityPolicy>false</HasImmutabilityPolicy><HasLegalHold>false</HasLegalHold></Properties></Container></Containers><NextMarker /></EnumerationResults>",
+      "Date" : "Mon, 09 Sep 2019 20:13:53 GMT",
+      "x-ms-client-request-id" : "79742a57-5292-4a09-8a6e-2e48bca23499",
       "Content-Type" : "application/xml"
     },
     "Exception" : null
   }, {
     "Method" : "DELETE",
-<<<<<<< HEAD
-    "Uri" : "https://jaschrepragrs.blob.core.windows.net/jtcappendblockacfail095955c6cfdd56d0aa47a78a?restype=container",
+    "Uri" : "https://jaschrepragrs.blob.core.windows.net/jtcappendblockacfail0328806602fe9957a24132b5?restype=container",
     "Headers" : {
       "x-ms-version" : "2019-02-02",
       "User-Agent" : "azsdk-java-azure-storage-blob/12.0.0-preview.3 1.8.0_221; Windows 10 10.0",
-      "x-ms-client-request-id" : "b0754e40-88ba-48da-856f-65f9c5f51ff1"
-=======
-    "Uri" : "https://azstoragesdkaccount.blob.core.windows.net/jtcappendblockacfail0688223849348084bc4b9ca2?restype=container",
-    "Headers" : {
-      "x-ms-version" : "2019-02-02",
-      "User-Agent" : "azsdk-java-azure-storage-blob/12.0.0-preview.3 1.8.0_212; Windows 10 10.0",
-      "x-ms-client-request-id" : "3d4f9e81-d690-44f2-b338-bee4ca13a7a6"
->>>>>>> a55d5dd9
+      "x-ms-client-request-id" : "4bcd3a59-a88a-4a3c-97d9-854ff804cb6d"
     },
     "Response" : {
       "x-ms-version" : "2019-02-02",
@@ -177,21 +100,11 @@
       "retry-after" : "0",
       "Content-Length" : "0",
       "StatusCode" : "202",
-<<<<<<< HEAD
-      "x-ms-request-id" : "9b686b99-c01e-0018-533b-64cd3e000000",
-      "Date" : "Thu, 05 Sep 2019 22:41:27 GMT",
-      "x-ms-client-request-id" : "b0754e40-88ba-48da-856f-65f9c5f51ff1"
+      "x-ms-request-id" : "e27c7e97-901e-0029-544b-6796e9000000",
+      "Date" : "Mon, 09 Sep 2019 20:13:53 GMT",
+      "x-ms-client-request-id" : "4bcd3a59-a88a-4a3c-97d9-854ff804cb6d"
     },
     "Exception" : null
   } ],
-  "variables" : [ "jtcappendblockacfail095955c6cfdd56d0aa47a78a", "javablobappendblockacfail103942664b517421dc44ea" ]
-=======
-      "x-ms-request-id" : "b92a9175-d01e-009e-19e5-644931000000",
-      "Date" : "Fri, 06 Sep 2019 18:59:52 GMT",
-      "x-ms-client-request-id" : "3d4f9e81-d690-44f2-b338-bee4ca13a7a6"
-    },
-    "Exception" : null
-  } ],
-  "variables" : [ "jtcappendblockacfail0688223849348084bc4b9ca2", "javablobappendblockacfail15046811c300c0e82741f4" ]
->>>>>>> a55d5dd9
+  "variables" : [ "jtcappendblockacfail0328806602fe9957a24132b5", "javablobappendblockacfail195613fd9cdff22ee844c3" ]
 }