{
  "networkCallRecords" : [ {
    "Method" : "PUT",
<<<<<<< HEAD
    "Uri" : "https://jaschrepragrs.blob.core.windows.net/jtcstartincrementalcopyacfail0205546288d59b208c41?restype=container",
    "Headers" : {
      "x-ms-version" : "2019-02-02",
      "User-Agent" : "azsdk-java-azure-storage-blob/12.0.0-preview.3 1.8.0_221; Windows 10 10.0",
      "x-ms-client-request-id" : "b1d6b937-6a1a-4a81-a243-fd3e22c30311"
=======
    "Uri" : "https://azstoragesdkaccount.blob.core.windows.net/jtcstartincrementalcopyacfail01098023243f867ab148?restype=container",
    "Headers" : {
      "x-ms-version" : "2019-02-02",
      "User-Agent" : "azsdk-java-azure-storage-blob/12.0.0-preview.3 1.8.0_212; Windows 10 10.0",
      "x-ms-client-request-id" : "f0c53bb9-ac97-48cf-ae4b-be32418c7e0d"
>>>>>>> a55d5dd9
    },
    "Response" : {
      "x-ms-version" : "2019-02-02",
      "Server" : "Windows-Azure-Blob/1.0 Microsoft-HTTPAPI/2.0",
<<<<<<< HEAD
      "ETag" : "\"0x8D7325276583DCC\"",
      "Last-Modified" : "Thu, 05 Sep 2019 22:43:25 GMT",
      "retry-after" : "0",
      "Content-Length" : "0",
      "StatusCode" : "201",
      "x-ms-request-id" : "e0dd89ac-e01e-0026-203b-647b1f000000",
      "Date" : "Thu, 05 Sep 2019 22:43:24 GMT",
      "x-ms-client-request-id" : "b1d6b937-6a1a-4a81-a243-fd3e22c30311"
=======
      "ETag" : "\"0x8D732FDDA508BED\"",
      "Last-Modified" : "Fri, 06 Sep 2019 19:10:16 GMT",
      "retry-after" : "0",
      "Content-Length" : "0",
      "StatusCode" : "201",
      "x-ms-request-id" : "8f764967-401e-003a-3de6-6473d5000000",
      "Date" : "Fri, 06 Sep 2019 19:10:15 GMT",
      "x-ms-client-request-id" : "f0c53bb9-ac97-48cf-ae4b-be32418c7e0d"
>>>>>>> a55d5dd9
    },
    "Exception" : null
  }, {
    "Method" : "PUT",
<<<<<<< HEAD
    "Uri" : "https://jaschrepragrs.blob.core.windows.net/jtcstartincrementalcopyacfail0205546288d59b208c41/javablobstartincrementalcopyacfail108968ae80450c914",
    "Headers" : {
      "x-ms-version" : "2019-02-02",
      "User-Agent" : "azsdk-java-azure-storage-blob/12.0.0-preview.3 1.8.0_221; Windows 10 10.0",
      "x-ms-client-request-id" : "1d525c2a-8784-4b4b-9765-adce0caf6ef8"
=======
    "Uri" : "https://azstoragesdkaccount.blob.core.windows.net/jtcstartincrementalcopyacfail01098023243f867ab148/javablobstartincrementalcopyacfail130036e5d213f8977",
    "Headers" : {
      "x-ms-version" : "2019-02-02",
      "User-Agent" : "azsdk-java-azure-storage-blob/12.0.0-preview.3 1.8.0_212; Windows 10 10.0",
      "x-ms-client-request-id" : "5f6b6eb2-461a-4458-9cc3-fd439a8cf2b3"
>>>>>>> a55d5dd9
    },
    "Response" : {
      "x-ms-version" : "2019-02-02",
      "Server" : "Windows-Azure-Blob/1.0 Microsoft-HTTPAPI/2.0",
<<<<<<< HEAD
      "ETag" : "\"0x8D732527666CB7F\"",
      "Last-Modified" : "Thu, 05 Sep 2019 22:43:25 GMT",
      "retry-after" : "0",
      "Content-Length" : "0",
      "StatusCode" : "201",
      "x-ms-request-id" : "e0dd89ba-e01e-0026-2d3b-647b1f000000",
      "x-ms-request-server-encrypted" : "true",
      "Date" : "Thu, 05 Sep 2019 22:43:24 GMT",
      "x-ms-client-request-id" : "1d525c2a-8784-4b4b-9765-adce0caf6ef8"
=======
      "ETag" : "\"0x8D732FDDA5B42BC\"",
      "Last-Modified" : "Fri, 06 Sep 2019 19:10:16 GMT",
      "retry-after" : "0",
      "Content-Length" : "0",
      "StatusCode" : "201",
      "x-ms-request-id" : "8f764978-401e-003a-4de6-6473d5000000",
      "x-ms-request-server-encrypted" : "true",
      "Date" : "Fri, 06 Sep 2019 19:10:15 GMT",
      "x-ms-client-request-id" : "5f6b6eb2-461a-4458-9cc3-fd439a8cf2b3"
>>>>>>> a55d5dd9
    },
    "Exception" : null
  }, {
    "Method" : "PUT",
<<<<<<< HEAD
    "Uri" : "https://jaschrepragrs.blob.core.windows.net/jtcstartincrementalcopyacfail0205546288d59b208c41?restype=container&comp=acl",
    "Headers" : {
      "x-ms-version" : "2019-02-02",
      "User-Agent" : "azsdk-java-azure-storage-blob/12.0.0-preview.3 1.8.0_221; Windows 10 10.0",
      "x-ms-client-request-id" : "9e74d581-7887-4ea1-95a5-98b580792fb0",
=======
    "Uri" : "https://azstoragesdkaccount.blob.core.windows.net/jtcstartincrementalcopyacfail01098023243f867ab148?restype=container&comp=acl",
    "Headers" : {
      "x-ms-version" : "2019-02-02",
      "User-Agent" : "azsdk-java-azure-storage-blob/12.0.0-preview.3 1.8.0_212; Windows 10 10.0",
      "x-ms-client-request-id" : "3ee07946-2e8a-4909-8508-32baabc6c513",
>>>>>>> a55d5dd9
      "Content-Type" : "application/xml; charset=utf-8"
    },
    "Response" : {
      "x-ms-version" : "2019-02-02",
      "Server" : "Windows-Azure-Blob/1.0 Microsoft-HTTPAPI/2.0",
<<<<<<< HEAD
      "ETag" : "\"0x8D732527672F846\"",
      "Last-Modified" : "Thu, 05 Sep 2019 22:43:25 GMT",
      "retry-after" : "0",
      "Content-Length" : "0",
      "StatusCode" : "200",
      "x-ms-request-id" : "e0dd89c6-e01e-0026-363b-647b1f000000",
      "Date" : "Thu, 05 Sep 2019 22:43:24 GMT",
      "x-ms-client-request-id" : "9e74d581-7887-4ea1-95a5-98b580792fb0"
=======
      "ETag" : "\"0x8D732FDDA6DD8D6\"",
      "Last-Modified" : "Fri, 06 Sep 2019 19:10:16 GMT",
      "retry-after" : "0",
      "Content-Length" : "0",
      "StatusCode" : "200",
      "x-ms-request-id" : "8f7649b9-401e-003a-7ee6-6473d5000000",
      "Date" : "Fri, 06 Sep 2019 19:10:15 GMT",
      "x-ms-client-request-id" : "3ee07946-2e8a-4909-8508-32baabc6c513"
>>>>>>> a55d5dd9
    },
    "Exception" : null
  }, {
    "Method" : "PUT",
<<<<<<< HEAD
    "Uri" : "https://jaschrepragrs.blob.core.windows.net/jtcstartincrementalcopyacfail0205546288d59b208c41/javablobstartincrementalcopyacfail108968ae80450c914?comp=snapshot",
    "Headers" : {
      "x-ms-version" : "2019-02-02",
      "User-Agent" : "azsdk-java-azure-storage-blob/12.0.0-preview.3 1.8.0_221; Windows 10 10.0",
      "x-ms-client-request-id" : "2a86170d-f780-46bc-8d27-42be01c0d944"
    },
    "Response" : {
      "x-ms-version" : "2019-02-02",
      "x-ms-snapshot" : "2019-09-05T22:43:25.3011019Z",
      "Server" : "Windows-Azure-Blob/1.0 Microsoft-HTTPAPI/2.0",
      "ETag" : "\"0x8D732527666CB7F\"",
      "Last-Modified" : "Thu, 05 Sep 2019 22:43:25 GMT",
      "retry-after" : "0",
      "Content-Length" : "0",
      "StatusCode" : "201",
      "x-ms-request-id" : "e0dd89d2-e01e-0026-403b-647b1f000000",
      "x-ms-request-server-encrypted" : "false",
      "Date" : "Thu, 05 Sep 2019 22:43:24 GMT",
      "x-ms-client-request-id" : "2a86170d-f780-46bc-8d27-42be01c0d944"
=======
    "Uri" : "https://azstoragesdkaccount.blob.core.windows.net/jtcstartincrementalcopyacfail01098023243f867ab148/javablobstartincrementalcopyacfail130036e5d213f8977?comp=snapshot",
    "Headers" : {
      "x-ms-version" : "2019-02-02",
      "User-Agent" : "azsdk-java-azure-storage-blob/12.0.0-preview.3 1.8.0_212; Windows 10 10.0",
      "x-ms-client-request-id" : "891112ee-0710-44d0-b119-04ad4614806d"
    },
    "Response" : {
      "x-ms-version" : "2019-02-02",
      "x-ms-snapshot" : "2019-09-06T19:10:16.9324627Z",
      "Server" : "Windows-Azure-Blob/1.0 Microsoft-HTTPAPI/2.0",
      "ETag" : "\"0x8D732FDDA5B42BC\"",
      "Last-Modified" : "Fri, 06 Sep 2019 19:10:16 GMT",
      "retry-after" : "0",
      "Content-Length" : "0",
      "StatusCode" : "201",
      "x-ms-request-id" : "8f7649c9-401e-003a-0be6-6473d5000000",
      "x-ms-request-server-encrypted" : "false",
      "Date" : "Fri, 06 Sep 2019 19:10:15 GMT",
      "x-ms-client-request-id" : "891112ee-0710-44d0-b119-04ad4614806d"
>>>>>>> a55d5dd9
    },
    "Exception" : null
  }, {
    "Method" : "PUT",
<<<<<<< HEAD
    "Uri" : "https://jaschrepragrs.blob.core.windows.net/jtcstartincrementalcopyacfail0205546288d59b208c41/javablobstartincrementalcopyacfail2441155835da15991?comp=incrementalcopy",
    "Headers" : {
      "x-ms-version" : "2019-02-02",
      "User-Agent" : "azsdk-java-azure-storage-blob/12.0.0-preview.3 1.8.0_221; Windows 10 10.0",
      "x-ms-client-request-id" : "5ec7cf12-d251-4ba6-9bb8-da53cca08443"
=======
    "Uri" : "https://azstoragesdkaccount.blob.core.windows.net/jtcstartincrementalcopyacfail01098023243f867ab148/javablobstartincrementalcopyacfail25624850507d7d02e?comp=incrementalcopy",
    "Headers" : {
      "x-ms-version" : "2019-02-02",
      "User-Agent" : "azsdk-java-azure-storage-blob/12.0.0-preview.3 1.8.0_212; Windows 10 10.0",
      "x-ms-client-request-id" : "a0711e90-0d71-42ac-8b7c-b981ead9d477"
>>>>>>> a55d5dd9
    },
    "Response" : {
      "x-ms-version" : "2019-02-02",
      "Server" : "Windows-Azure-Blob/1.0 Microsoft-HTTPAPI/2.0",
<<<<<<< HEAD
      "x-ms-copy-id" : "71d1fb75-542e-4b94-9b86-45f9f05c876c",
      "ETag" : "\"0x8D73252768DE2A0\"",
      "Last-Modified" : "Thu, 05 Sep 2019 22:43:25 GMT",
=======
      "x-ms-copy-id" : "3ff4907a-8931-49c1-962b-a303164c4a12",
      "ETag" : "\"0x8D732FDDA7A1CAC\"",
      "Last-Modified" : "Fri, 06 Sep 2019 19:10:16 GMT",
>>>>>>> a55d5dd9
      "retry-after" : "0",
      "Content-Length" : "0",
      "x-ms-copy-status" : "pending",
      "StatusCode" : "202",
<<<<<<< HEAD
      "x-ms-request-id" : "e0dd89db-e01e-0026-493b-647b1f000000",
      "Date" : "Thu, 05 Sep 2019 22:43:24 GMT",
      "x-ms-client-request-id" : "5ec7cf12-d251-4ba6-9bb8-da53cca08443"
=======
      "x-ms-request-id" : "8f7649d6-401e-003a-18e6-6473d5000000",
      "Date" : "Fri, 06 Sep 2019 19:10:16 GMT",
      "x-ms-client-request-id" : "a0711e90-0d71-42ac-8b7c-b981ead9d477"
>>>>>>> a55d5dd9
    },
    "Exception" : null
  }, {
    "Method" : "PUT",
<<<<<<< HEAD
    "Uri" : "https://jaschrepragrs.blob.core.windows.net/jtcstartincrementalcopyacfail0205546288d59b208c41/javablobstartincrementalcopyacfail108968ae80450c914?comp=snapshot",
    "Headers" : {
      "x-ms-version" : "2019-02-02",
      "User-Agent" : "azsdk-java-azure-storage-blob/12.0.0-preview.3 1.8.0_221; Windows 10 10.0",
      "x-ms-client-request-id" : "669ce9aa-cdd5-4315-825b-50f2a86fe820"
    },
    "Response" : {
      "x-ms-version" : "2019-02-02",
      "x-ms-snapshot" : "2019-09-05T22:43:25.4742265Z",
      "Server" : "Windows-Azure-Blob/1.0 Microsoft-HTTPAPI/2.0",
      "ETag" : "\"0x8D732527666CB7F\"",
      "Last-Modified" : "Thu, 05 Sep 2019 22:43:25 GMT",
      "retry-after" : "0",
      "Content-Length" : "0",
      "StatusCode" : "201",
      "x-ms-request-id" : "e0dd89e9-e01e-0026-563b-647b1f000000",
      "x-ms-request-server-encrypted" : "false",
      "Date" : "Thu, 05 Sep 2019 22:43:24 GMT",
      "x-ms-client-request-id" : "669ce9aa-cdd5-4315-825b-50f2a86fe820"
=======
    "Uri" : "https://azstoragesdkaccount.blob.core.windows.net/jtcstartincrementalcopyacfail01098023243f867ab148/javablobstartincrementalcopyacfail130036e5d213f8977?comp=snapshot",
    "Headers" : {
      "x-ms-version" : "2019-02-02",
      "User-Agent" : "azsdk-java-azure-storage-blob/12.0.0-preview.3 1.8.0_212; Windows 10 10.0",
      "x-ms-client-request-id" : "15baaa9d-6d84-4986-a698-320b71d60326"
    },
    "Response" : {
      "x-ms-version" : "2019-02-02",
      "x-ms-snapshot" : "2019-09-06T19:10:17.0125388Z",
      "Server" : "Windows-Azure-Blob/1.0 Microsoft-HTTPAPI/2.0",
      "ETag" : "\"0x8D732FDDA5B42BC\"",
      "Last-Modified" : "Fri, 06 Sep 2019 19:10:16 GMT",
      "retry-after" : "0",
      "Content-Length" : "0",
      "StatusCode" : "201",
      "x-ms-request-id" : "8f7649f6-401e-003a-35e6-6473d5000000",
      "x-ms-request-server-encrypted" : "false",
      "Date" : "Fri, 06 Sep 2019 19:10:16 GMT",
      "x-ms-client-request-id" : "15baaa9d-6d84-4986-a698-320b71d60326"
>>>>>>> a55d5dd9
    },
    "Exception" : null
  }, {
    "Method" : "PUT",
<<<<<<< HEAD
    "Uri" : "https://jaschrepragrs.blob.core.windows.net/jtcstartincrementalcopyacfail0205546288d59b208c41/javablobstartincrementalcopyacfail2441155835da15991?comp=incrementalcopy",
    "Headers" : {
      "x-ms-version" : "2019-02-02",
      "User-Agent" : "azsdk-java-azure-storage-blob/12.0.0-preview.3 1.8.0_221; Windows 10 10.0",
      "x-ms-client-request-id" : "45c37811-212d-44ba-a34c-f714194f94dc"
=======
    "Uri" : "https://azstoragesdkaccount.blob.core.windows.net/jtcstartincrementalcopyacfail01098023243f867ab148/javablobstartincrementalcopyacfail25624850507d7d02e?comp=incrementalcopy",
    "Headers" : {
      "x-ms-version" : "2019-02-02",
      "User-Agent" : "azsdk-java-azure-storage-blob/12.0.0-preview.3 1.8.0_212; Windows 10 10.0",
      "x-ms-client-request-id" : "8dae2b83-87bb-443b-bed8-8f7dd3e2179e"
>>>>>>> a55d5dd9
    },
    "Response" : {
      "x-ms-version" : "2019-02-02",
      "Server" : "Windows-Azure-Blob/1.0 Microsoft-HTTPAPI/2.0",
      "x-ms-error-code" : "TargetConditionNotMet",
      "retry-after" : "0",
      "Content-Length" : "265",
      "StatusCode" : "412",
<<<<<<< HEAD
      "x-ms-request-id" : "e0dd8a00-e01e-0026-6c3b-647b1f000000",
      "Body" : "﻿<?xml version=\"1.0\" encoding=\"utf-8\"?><Error><Code>TargetConditionNotMet</Code><Message>The target condition specified using HTTP conditional header(s) is not met.\nRequestId:e0dd8a00-e01e-0026-6c3b-647b1f000000\nTime:2019-09-05T22:43:25.5529683Z</Message></Error>",
      "Date" : "Thu, 05 Sep 2019 22:43:24 GMT",
      "x-ms-client-request-id" : "45c37811-212d-44ba-a34c-f714194f94dc",
=======
      "x-ms-request-id" : "8f764a33-401e-003a-6de6-6473d5000000",
      "Body" : "﻿<?xml version=\"1.0\" encoding=\"utf-8\"?><Error><Code>TargetConditionNotMet</Code><Message>The target condition specified using HTTP conditional header(s) is not met.\nRequestId:8f764a33-401e-003a-6de6-6473d5000000\nTime:2019-09-06T19:10:17.1325081Z</Message></Error>",
      "Date" : "Fri, 06 Sep 2019 19:10:16 GMT",
      "x-ms-client-request-id" : "8dae2b83-87bb-443b-bed8-8f7dd3e2179e",
>>>>>>> a55d5dd9
      "Content-Type" : "application/xml"
    },
    "Exception" : null
  }, {
    "Method" : "GET",
<<<<<<< HEAD
    "Uri" : "https://jaschrepragrs.blob.core.windows.net?prefix=jtcstartincrementalcopyacfail&comp=list",
    "Headers" : {
      "x-ms-version" : "2019-02-02",
      "User-Agent" : "azsdk-java-azure-storage-blob/12.0.0-preview.3 1.8.0_221; Windows 10 10.0",
      "x-ms-client-request-id" : "86f0c41b-f38b-438b-b7df-b7d7976cd64b"
=======
    "Uri" : "https://azstoragesdkaccount.blob.core.windows.net?prefix=jtcstartincrementalcopyacfail&comp=list",
    "Headers" : {
      "x-ms-version" : "2019-02-02",
      "User-Agent" : "azsdk-java-azure-storage-blob/12.0.0-preview.3 1.8.0_212; Windows 10 10.0",
      "x-ms-client-request-id" : "bbb25598-aef9-4de7-9c6d-7075cbeffc89"
>>>>>>> a55d5dd9
    },
    "Response" : {
      "Transfer-Encoding" : "chunked",
      "x-ms-version" : "2019-02-02",
      "Server" : "Windows-Azure-Blob/1.0 Microsoft-HTTPAPI/2.0",
      "retry-after" : "0",
      "StatusCode" : "200",
<<<<<<< HEAD
      "x-ms-request-id" : "e0dd8a0d-e01e-0026-783b-647b1f000000",
      "Body" : "﻿<?xml version=\"1.0\" encoding=\"utf-8\"?><EnumerationResults ServiceEndpoint=\"https://jaschrepragrs.blob.core.windows.net/\"><Prefix>jtcstartincrementalcopyacfail</Prefix><Containers><Container><Name>jtcstartincrementalcopyacfail0205546288d59b208c41</Name><Properties><Last-Modified>Thu, 05 Sep 2019 22:43:25 GMT</Last-Modified><Etag>\"0x8D732527672F846\"</Etag><LeaseStatus>unlocked</LeaseStatus><LeaseState>available</LeaseState><PublicAccess>blob</PublicAccess><DefaultEncryptionScope>$account-encryption-key</DefaultEncryptionScope><DenyEncryptionScopeOverride>false</DenyEncryptionScopeOverride><HasImmutabilityPolicy>false</HasImmutabilityPolicy><HasLegalHold>false</HasLegalHold></Properties></Container></Containers><NextMarker /></EnumerationResults>",
      "Date" : "Thu, 05 Sep 2019 22:43:24 GMT",
      "x-ms-client-request-id" : "86f0c41b-f38b-438b-b7df-b7d7976cd64b",
=======
      "x-ms-request-id" : "8f764a42-401e-003a-79e6-6473d5000000",
      "Body" : "﻿<?xml version=\"1.0\" encoding=\"utf-8\"?><EnumerationResults ServiceEndpoint=\"https://azstoragesdkaccount.blob.core.windows.net/\"><Prefix>jtcstartincrementalcopyacfail</Prefix><Containers><Container><Name>jtcstartincrementalcopyacfail01098023243f867ab148</Name><Properties><Last-Modified>Fri, 06 Sep 2019 19:10:16 GMT</Last-Modified><Etag>\"0x8D732FDDA6DD8D6\"</Etag><LeaseStatus>unlocked</LeaseStatus><LeaseState>available</LeaseState><PublicAccess>blob</PublicAccess><DefaultEncryptionScope>$account-encryption-key</DefaultEncryptionScope><DenyEncryptionScopeOverride>false</DenyEncryptionScopeOverride><HasImmutabilityPolicy>false</HasImmutabilityPolicy><HasLegalHold>false</HasLegalHold></Properties></Container></Containers><NextMarker /></EnumerationResults>",
      "Date" : "Fri, 06 Sep 2019 19:10:16 GMT",
      "x-ms-client-request-id" : "bbb25598-aef9-4de7-9c6d-7075cbeffc89",
>>>>>>> a55d5dd9
      "Content-Type" : "application/xml"
    },
    "Exception" : null
  }, {
    "Method" : "DELETE",
<<<<<<< HEAD
    "Uri" : "https://jaschrepragrs.blob.core.windows.net/jtcstartincrementalcopyacfail0205546288d59b208c41?restype=container",
    "Headers" : {
      "x-ms-version" : "2019-02-02",
      "User-Agent" : "azsdk-java-azure-storage-blob/12.0.0-preview.3 1.8.0_221; Windows 10 10.0",
      "x-ms-client-request-id" : "482ecf44-e3f5-48f9-a459-ca407a7e69e0"
=======
    "Uri" : "https://azstoragesdkaccount.blob.core.windows.net/jtcstartincrementalcopyacfail01098023243f867ab148?restype=container",
    "Headers" : {
      "x-ms-version" : "2019-02-02",
      "User-Agent" : "azsdk-java-azure-storage-blob/12.0.0-preview.3 1.8.0_212; Windows 10 10.0",
      "x-ms-client-request-id" : "cc75b22b-13eb-4dd3-957f-a2b1d73e022c"
>>>>>>> a55d5dd9
    },
    "Response" : {
      "x-ms-version" : "2019-02-02",
      "Server" : "Windows-Azure-Blob/1.0 Microsoft-HTTPAPI/2.0",
      "retry-after" : "0",
      "Content-Length" : "0",
      "StatusCode" : "202",
<<<<<<< HEAD
      "x-ms-request-id" : "e0dd8a15-e01e-0026-7f3b-647b1f000000",
      "Date" : "Thu, 05 Sep 2019 22:43:24 GMT",
      "x-ms-client-request-id" : "482ecf44-e3f5-48f9-a459-ca407a7e69e0"
    },
    "Exception" : null
  } ],
  "variables" : [ "jtcstartincrementalcopyacfail0205546288d59b208c41", "javablobstartincrementalcopyacfail108968ae80450c914", "javablobstartincrementalcopyacfail2441155835da15991" ]
=======
      "x-ms-request-id" : "8f764a51-401e-003a-06e6-6473d5000000",
      "Date" : "Fri, 06 Sep 2019 19:10:16 GMT",
      "x-ms-client-request-id" : "cc75b22b-13eb-4dd3-957f-a2b1d73e022c"
    },
    "Exception" : null
  } ],
  "variables" : [ "jtcstartincrementalcopyacfail01098023243f867ab148", "javablobstartincrementalcopyacfail130036e5d213f8977", "javablobstartincrementalcopyacfail25624850507d7d02e" ]
>>>>>>> a55d5dd9
}<|MERGE_RESOLUTION|>--- conflicted
+++ resolved
@@ -1,275 +1,145 @@
 {
   "networkCallRecords" : [ {
     "Method" : "PUT",
-<<<<<<< HEAD
-    "Uri" : "https://jaschrepragrs.blob.core.windows.net/jtcstartincrementalcopyacfail0205546288d59b208c41?restype=container",
-    "Headers" : {
-      "x-ms-version" : "2019-02-02",
-      "User-Agent" : "azsdk-java-azure-storage-blob/12.0.0-preview.3 1.8.0_221; Windows 10 10.0",
-      "x-ms-client-request-id" : "b1d6b937-6a1a-4a81-a243-fd3e22c30311"
-=======
-    "Uri" : "https://azstoragesdkaccount.blob.core.windows.net/jtcstartincrementalcopyacfail01098023243f867ab148?restype=container",
-    "Headers" : {
-      "x-ms-version" : "2019-02-02",
-      "User-Agent" : "azsdk-java-azure-storage-blob/12.0.0-preview.3 1.8.0_212; Windows 10 10.0",
-      "x-ms-client-request-id" : "f0c53bb9-ac97-48cf-ae4b-be32418c7e0d"
->>>>>>> a55d5dd9
-    },
-    "Response" : {
-      "x-ms-version" : "2019-02-02",
-      "Server" : "Windows-Azure-Blob/1.0 Microsoft-HTTPAPI/2.0",
-<<<<<<< HEAD
-      "ETag" : "\"0x8D7325276583DCC\"",
-      "Last-Modified" : "Thu, 05 Sep 2019 22:43:25 GMT",
-      "retry-after" : "0",
-      "Content-Length" : "0",
-      "StatusCode" : "201",
-      "x-ms-request-id" : "e0dd89ac-e01e-0026-203b-647b1f000000",
-      "Date" : "Thu, 05 Sep 2019 22:43:24 GMT",
-      "x-ms-client-request-id" : "b1d6b937-6a1a-4a81-a243-fd3e22c30311"
-=======
-      "ETag" : "\"0x8D732FDDA508BED\"",
-      "Last-Modified" : "Fri, 06 Sep 2019 19:10:16 GMT",
-      "retry-after" : "0",
-      "Content-Length" : "0",
-      "StatusCode" : "201",
-      "x-ms-request-id" : "8f764967-401e-003a-3de6-6473d5000000",
-      "Date" : "Fri, 06 Sep 2019 19:10:15 GMT",
-      "x-ms-client-request-id" : "f0c53bb9-ac97-48cf-ae4b-be32418c7e0d"
->>>>>>> a55d5dd9
-    },
-    "Exception" : null
-  }, {
-    "Method" : "PUT",
-<<<<<<< HEAD
-    "Uri" : "https://jaschrepragrs.blob.core.windows.net/jtcstartincrementalcopyacfail0205546288d59b208c41/javablobstartincrementalcopyacfail108968ae80450c914",
-    "Headers" : {
-      "x-ms-version" : "2019-02-02",
-      "User-Agent" : "azsdk-java-azure-storage-blob/12.0.0-preview.3 1.8.0_221; Windows 10 10.0",
-      "x-ms-client-request-id" : "1d525c2a-8784-4b4b-9765-adce0caf6ef8"
-=======
-    "Uri" : "https://azstoragesdkaccount.blob.core.windows.net/jtcstartincrementalcopyacfail01098023243f867ab148/javablobstartincrementalcopyacfail130036e5d213f8977",
-    "Headers" : {
-      "x-ms-version" : "2019-02-02",
-      "User-Agent" : "azsdk-java-azure-storage-blob/12.0.0-preview.3 1.8.0_212; Windows 10 10.0",
-      "x-ms-client-request-id" : "5f6b6eb2-461a-4458-9cc3-fd439a8cf2b3"
->>>>>>> a55d5dd9
-    },
-    "Response" : {
-      "x-ms-version" : "2019-02-02",
-      "Server" : "Windows-Azure-Blob/1.0 Microsoft-HTTPAPI/2.0",
-<<<<<<< HEAD
-      "ETag" : "\"0x8D732527666CB7F\"",
-      "Last-Modified" : "Thu, 05 Sep 2019 22:43:25 GMT",
-      "retry-after" : "0",
-      "Content-Length" : "0",
-      "StatusCode" : "201",
-      "x-ms-request-id" : "e0dd89ba-e01e-0026-2d3b-647b1f000000",
+    "Uri" : "https://jaschrepragrs.blob.core.windows.net/jtcstartincrementalcopyacfail047333d95ce57fd8654c?restype=container",
+    "Headers" : {
+      "x-ms-version" : "2019-02-02",
+      "User-Agent" : "azsdk-java-azure-storage-blob/12.0.0-preview.3 1.8.0_221; Windows 10 10.0",
+      "x-ms-client-request-id" : "fdef1161-2cf9-43ea-b9b1-fec3acbdeb9b"
+    },
+    "Response" : {
+      "x-ms-version" : "2019-02-02",
+      "Server" : "Windows-Azure-Blob/1.0 Microsoft-HTTPAPI/2.0",
+      "ETag" : "\"0x8D73561B01786AF\"",
+      "Last-Modified" : "Mon, 09 Sep 2019 20:09:57 GMT",
+      "retry-after" : "0",
+      "Content-Length" : "0",
+      "StatusCode" : "201",
+      "x-ms-request-id" : "9ebd54f0-501e-003f-2c4a-675777000000",
+      "Date" : "Mon, 09 Sep 2019 20:09:57 GMT",
+      "x-ms-client-request-id" : "fdef1161-2cf9-43ea-b9b1-fec3acbdeb9b"
+    },
+    "Exception" : null
+  }, {
+    "Method" : "PUT",
+    "Uri" : "https://jaschrepragrs.blob.core.windows.net/jtcstartincrementalcopyacfail047333d95ce57fd8654c/javablobstartincrementalcopyacfail158910bb65276a0dd",
+    "Headers" : {
+      "x-ms-version" : "2019-02-02",
+      "User-Agent" : "azsdk-java-azure-storage-blob/12.0.0-preview.3 1.8.0_221; Windows 10 10.0",
+      "x-ms-client-request-id" : "88724800-740b-43b7-b6b6-944013c6c130"
+    },
+    "Response" : {
+      "x-ms-version" : "2019-02-02",
+      "Server" : "Windows-Azure-Blob/1.0 Microsoft-HTTPAPI/2.0",
+      "ETag" : "\"0x8D73561B025B4A3\"",
+      "Last-Modified" : "Mon, 09 Sep 2019 20:09:57 GMT",
+      "retry-after" : "0",
+      "Content-Length" : "0",
+      "StatusCode" : "201",
+      "x-ms-request-id" : "9ebd5506-501e-003f-3b4a-675777000000",
       "x-ms-request-server-encrypted" : "true",
-      "Date" : "Thu, 05 Sep 2019 22:43:24 GMT",
-      "x-ms-client-request-id" : "1d525c2a-8784-4b4b-9765-adce0caf6ef8"
-=======
-      "ETag" : "\"0x8D732FDDA5B42BC\"",
-      "Last-Modified" : "Fri, 06 Sep 2019 19:10:16 GMT",
-      "retry-after" : "0",
-      "Content-Length" : "0",
-      "StatusCode" : "201",
-      "x-ms-request-id" : "8f764978-401e-003a-4de6-6473d5000000",
-      "x-ms-request-server-encrypted" : "true",
-      "Date" : "Fri, 06 Sep 2019 19:10:15 GMT",
-      "x-ms-client-request-id" : "5f6b6eb2-461a-4458-9cc3-fd439a8cf2b3"
->>>>>>> a55d5dd9
-    },
-    "Exception" : null
-  }, {
-    "Method" : "PUT",
-<<<<<<< HEAD
-    "Uri" : "https://jaschrepragrs.blob.core.windows.net/jtcstartincrementalcopyacfail0205546288d59b208c41?restype=container&comp=acl",
-    "Headers" : {
-      "x-ms-version" : "2019-02-02",
-      "User-Agent" : "azsdk-java-azure-storage-blob/12.0.0-preview.3 1.8.0_221; Windows 10 10.0",
-      "x-ms-client-request-id" : "9e74d581-7887-4ea1-95a5-98b580792fb0",
-=======
-    "Uri" : "https://azstoragesdkaccount.blob.core.windows.net/jtcstartincrementalcopyacfail01098023243f867ab148?restype=container&comp=acl",
-    "Headers" : {
-      "x-ms-version" : "2019-02-02",
-      "User-Agent" : "azsdk-java-azure-storage-blob/12.0.0-preview.3 1.8.0_212; Windows 10 10.0",
-      "x-ms-client-request-id" : "3ee07946-2e8a-4909-8508-32baabc6c513",
->>>>>>> a55d5dd9
+      "Date" : "Mon, 09 Sep 2019 20:09:57 GMT",
+      "x-ms-client-request-id" : "88724800-740b-43b7-b6b6-944013c6c130"
+    },
+    "Exception" : null
+  }, {
+    "Method" : "PUT",
+    "Uri" : "https://jaschrepragrs.blob.core.windows.net/jtcstartincrementalcopyacfail047333d95ce57fd8654c?restype=container&comp=acl",
+    "Headers" : {
+      "x-ms-version" : "2019-02-02",
+      "User-Agent" : "azsdk-java-azure-storage-blob/12.0.0-preview.3 1.8.0_221; Windows 10 10.0",
+      "x-ms-client-request-id" : "3ca28db5-ca9f-487a-a618-933d6444365a",
       "Content-Type" : "application/xml; charset=utf-8"
     },
     "Response" : {
       "x-ms-version" : "2019-02-02",
       "Server" : "Windows-Azure-Blob/1.0 Microsoft-HTTPAPI/2.0",
-<<<<<<< HEAD
-      "ETag" : "\"0x8D732527672F846\"",
-      "Last-Modified" : "Thu, 05 Sep 2019 22:43:25 GMT",
+      "ETag" : "\"0x8D73561B0324F2F\"",
+      "Last-Modified" : "Mon, 09 Sep 2019 20:09:58 GMT",
       "retry-after" : "0",
       "Content-Length" : "0",
       "StatusCode" : "200",
-      "x-ms-request-id" : "e0dd89c6-e01e-0026-363b-647b1f000000",
-      "Date" : "Thu, 05 Sep 2019 22:43:24 GMT",
-      "x-ms-client-request-id" : "9e74d581-7887-4ea1-95a5-98b580792fb0"
-=======
-      "ETag" : "\"0x8D732FDDA6DD8D6\"",
-      "Last-Modified" : "Fri, 06 Sep 2019 19:10:16 GMT",
-      "retry-after" : "0",
-      "Content-Length" : "0",
-      "StatusCode" : "200",
-      "x-ms-request-id" : "8f7649b9-401e-003a-7ee6-6473d5000000",
-      "Date" : "Fri, 06 Sep 2019 19:10:15 GMT",
-      "x-ms-client-request-id" : "3ee07946-2e8a-4909-8508-32baabc6c513"
->>>>>>> a55d5dd9
-    },
-    "Exception" : null
-  }, {
-    "Method" : "PUT",
-<<<<<<< HEAD
-    "Uri" : "https://jaschrepragrs.blob.core.windows.net/jtcstartincrementalcopyacfail0205546288d59b208c41/javablobstartincrementalcopyacfail108968ae80450c914?comp=snapshot",
-    "Headers" : {
-      "x-ms-version" : "2019-02-02",
-      "User-Agent" : "azsdk-java-azure-storage-blob/12.0.0-preview.3 1.8.0_221; Windows 10 10.0",
-      "x-ms-client-request-id" : "2a86170d-f780-46bc-8d27-42be01c0d944"
-    },
-    "Response" : {
-      "x-ms-version" : "2019-02-02",
-      "x-ms-snapshot" : "2019-09-05T22:43:25.3011019Z",
-      "Server" : "Windows-Azure-Blob/1.0 Microsoft-HTTPAPI/2.0",
-      "ETag" : "\"0x8D732527666CB7F\"",
-      "Last-Modified" : "Thu, 05 Sep 2019 22:43:25 GMT",
-      "retry-after" : "0",
-      "Content-Length" : "0",
-      "StatusCode" : "201",
-      "x-ms-request-id" : "e0dd89d2-e01e-0026-403b-647b1f000000",
+      "x-ms-request-id" : "9ebd551a-501e-003f-4d4a-675777000000",
+      "Date" : "Mon, 09 Sep 2019 20:09:57 GMT",
+      "x-ms-client-request-id" : "3ca28db5-ca9f-487a-a618-933d6444365a"
+    },
+    "Exception" : null
+  }, {
+    "Method" : "PUT",
+    "Uri" : "https://jaschrepragrs.blob.core.windows.net/jtcstartincrementalcopyacfail047333d95ce57fd8654c/javablobstartincrementalcopyacfail158910bb65276a0dd?comp=snapshot",
+    "Headers" : {
+      "x-ms-version" : "2019-02-02",
+      "User-Agent" : "azsdk-java-azure-storage-blob/12.0.0-preview.3 1.8.0_221; Windows 10 10.0",
+      "x-ms-client-request-id" : "7898c778-80b3-416f-97e4-de0f8090d41a"
+    },
+    "Response" : {
+      "x-ms-version" : "2019-02-02",
+      "x-ms-snapshot" : "2019-09-09T20:09:58.1256666Z",
+      "Server" : "Windows-Azure-Blob/1.0 Microsoft-HTTPAPI/2.0",
+      "ETag" : "\"0x8D73561B025B4A3\"",
+      "Last-Modified" : "Mon, 09 Sep 2019 20:09:57 GMT",
+      "retry-after" : "0",
+      "Content-Length" : "0",
+      "StatusCode" : "201",
+      "x-ms-request-id" : "9ebd552f-501e-003f-5f4a-675777000000",
       "x-ms-request-server-encrypted" : "false",
-      "Date" : "Thu, 05 Sep 2019 22:43:24 GMT",
-      "x-ms-client-request-id" : "2a86170d-f780-46bc-8d27-42be01c0d944"
-=======
-    "Uri" : "https://azstoragesdkaccount.blob.core.windows.net/jtcstartincrementalcopyacfail01098023243f867ab148/javablobstartincrementalcopyacfail130036e5d213f8977?comp=snapshot",
-    "Headers" : {
-      "x-ms-version" : "2019-02-02",
-      "User-Agent" : "azsdk-java-azure-storage-blob/12.0.0-preview.3 1.8.0_212; Windows 10 10.0",
-      "x-ms-client-request-id" : "891112ee-0710-44d0-b119-04ad4614806d"
-    },
-    "Response" : {
-      "x-ms-version" : "2019-02-02",
-      "x-ms-snapshot" : "2019-09-06T19:10:16.9324627Z",
-      "Server" : "Windows-Azure-Blob/1.0 Microsoft-HTTPAPI/2.0",
-      "ETag" : "\"0x8D732FDDA5B42BC\"",
-      "Last-Modified" : "Fri, 06 Sep 2019 19:10:16 GMT",
-      "retry-after" : "0",
-      "Content-Length" : "0",
-      "StatusCode" : "201",
-      "x-ms-request-id" : "8f7649c9-401e-003a-0be6-6473d5000000",
-      "x-ms-request-server-encrypted" : "false",
-      "Date" : "Fri, 06 Sep 2019 19:10:15 GMT",
-      "x-ms-client-request-id" : "891112ee-0710-44d0-b119-04ad4614806d"
->>>>>>> a55d5dd9
-    },
-    "Exception" : null
-  }, {
-    "Method" : "PUT",
-<<<<<<< HEAD
-    "Uri" : "https://jaschrepragrs.blob.core.windows.net/jtcstartincrementalcopyacfail0205546288d59b208c41/javablobstartincrementalcopyacfail2441155835da15991?comp=incrementalcopy",
-    "Headers" : {
-      "x-ms-version" : "2019-02-02",
-      "User-Agent" : "azsdk-java-azure-storage-blob/12.0.0-preview.3 1.8.0_221; Windows 10 10.0",
-      "x-ms-client-request-id" : "5ec7cf12-d251-4ba6-9bb8-da53cca08443"
-=======
-    "Uri" : "https://azstoragesdkaccount.blob.core.windows.net/jtcstartincrementalcopyacfail01098023243f867ab148/javablobstartincrementalcopyacfail25624850507d7d02e?comp=incrementalcopy",
-    "Headers" : {
-      "x-ms-version" : "2019-02-02",
-      "User-Agent" : "azsdk-java-azure-storage-blob/12.0.0-preview.3 1.8.0_212; Windows 10 10.0",
-      "x-ms-client-request-id" : "a0711e90-0d71-42ac-8b7c-b981ead9d477"
->>>>>>> a55d5dd9
-    },
-    "Response" : {
-      "x-ms-version" : "2019-02-02",
-      "Server" : "Windows-Azure-Blob/1.0 Microsoft-HTTPAPI/2.0",
-<<<<<<< HEAD
-      "x-ms-copy-id" : "71d1fb75-542e-4b94-9b86-45f9f05c876c",
-      "ETag" : "\"0x8D73252768DE2A0\"",
-      "Last-Modified" : "Thu, 05 Sep 2019 22:43:25 GMT",
-=======
-      "x-ms-copy-id" : "3ff4907a-8931-49c1-962b-a303164c4a12",
-      "ETag" : "\"0x8D732FDDA7A1CAC\"",
-      "Last-Modified" : "Fri, 06 Sep 2019 19:10:16 GMT",
->>>>>>> a55d5dd9
+      "Date" : "Mon, 09 Sep 2019 20:09:57 GMT",
+      "x-ms-client-request-id" : "7898c778-80b3-416f-97e4-de0f8090d41a"
+    },
+    "Exception" : null
+  }, {
+    "Method" : "PUT",
+    "Uri" : "https://jaschrepragrs.blob.core.windows.net/jtcstartincrementalcopyacfail047333d95ce57fd8654c/javablobstartincrementalcopyacfail213510540bb1bba09?comp=incrementalcopy",
+    "Headers" : {
+      "x-ms-version" : "2019-02-02",
+      "User-Agent" : "azsdk-java-azure-storage-blob/12.0.0-preview.3 1.8.0_221; Windows 10 10.0",
+      "x-ms-client-request-id" : "380cd375-0b06-42e2-98ad-3e1b666c1f95"
+    },
+    "Response" : {
+      "x-ms-version" : "2019-02-02",
+      "Server" : "Windows-Azure-Blob/1.0 Microsoft-HTTPAPI/2.0",
+      "x-ms-copy-id" : "ee64426c-8406-4c27-9c59-797b326cc9c9",
+      "ETag" : "\"0x8D73561B04CCBD2\"",
+      "Last-Modified" : "Mon, 09 Sep 2019 20:09:58 GMT",
       "retry-after" : "0",
       "Content-Length" : "0",
       "x-ms-copy-status" : "pending",
       "StatusCode" : "202",
-<<<<<<< HEAD
-      "x-ms-request-id" : "e0dd89db-e01e-0026-493b-647b1f000000",
-      "Date" : "Thu, 05 Sep 2019 22:43:24 GMT",
-      "x-ms-client-request-id" : "5ec7cf12-d251-4ba6-9bb8-da53cca08443"
-=======
-      "x-ms-request-id" : "8f7649d6-401e-003a-18e6-6473d5000000",
-      "Date" : "Fri, 06 Sep 2019 19:10:16 GMT",
-      "x-ms-client-request-id" : "a0711e90-0d71-42ac-8b7c-b981ead9d477"
->>>>>>> a55d5dd9
-    },
-    "Exception" : null
-  }, {
-    "Method" : "PUT",
-<<<<<<< HEAD
-    "Uri" : "https://jaschrepragrs.blob.core.windows.net/jtcstartincrementalcopyacfail0205546288d59b208c41/javablobstartincrementalcopyacfail108968ae80450c914?comp=snapshot",
-    "Headers" : {
-      "x-ms-version" : "2019-02-02",
-      "User-Agent" : "azsdk-java-azure-storage-blob/12.0.0-preview.3 1.8.0_221; Windows 10 10.0",
-      "x-ms-client-request-id" : "669ce9aa-cdd5-4315-825b-50f2a86fe820"
-    },
-    "Response" : {
-      "x-ms-version" : "2019-02-02",
-      "x-ms-snapshot" : "2019-09-05T22:43:25.4742265Z",
-      "Server" : "Windows-Azure-Blob/1.0 Microsoft-HTTPAPI/2.0",
-      "ETag" : "\"0x8D732527666CB7F\"",
-      "Last-Modified" : "Thu, 05 Sep 2019 22:43:25 GMT",
-      "retry-after" : "0",
-      "Content-Length" : "0",
-      "StatusCode" : "201",
-      "x-ms-request-id" : "e0dd89e9-e01e-0026-563b-647b1f000000",
+      "x-ms-request-id" : "9ebd5548-501e-003f-784a-675777000000",
+      "Date" : "Mon, 09 Sep 2019 20:09:57 GMT",
+      "x-ms-client-request-id" : "380cd375-0b06-42e2-98ad-3e1b666c1f95"
+    },
+    "Exception" : null
+  }, {
+    "Method" : "PUT",
+    "Uri" : "https://jaschrepragrs.blob.core.windows.net/jtcstartincrementalcopyacfail047333d95ce57fd8654c/javablobstartincrementalcopyacfail158910bb65276a0dd?comp=snapshot",
+    "Headers" : {
+      "x-ms-version" : "2019-02-02",
+      "User-Agent" : "azsdk-java-azure-storage-blob/12.0.0-preview.3 1.8.0_221; Windows 10 10.0",
+      "x-ms-client-request-id" : "5b069226-8c1a-4c95-981f-531a446e96e0"
+    },
+    "Response" : {
+      "x-ms-version" : "2019-02-02",
+      "x-ms-snapshot" : "2019-09-09T20:09:58.2947905Z",
+      "Server" : "Windows-Azure-Blob/1.0 Microsoft-HTTPAPI/2.0",
+      "ETag" : "\"0x8D73561B025B4A3\"",
+      "Last-Modified" : "Mon, 09 Sep 2019 20:09:57 GMT",
+      "retry-after" : "0",
+      "Content-Length" : "0",
+      "StatusCode" : "201",
+      "x-ms-request-id" : "9ebd555b-501e-003f-094a-675777000000",
       "x-ms-request-server-encrypted" : "false",
-      "Date" : "Thu, 05 Sep 2019 22:43:24 GMT",
-      "x-ms-client-request-id" : "669ce9aa-cdd5-4315-825b-50f2a86fe820"
-=======
-    "Uri" : "https://azstoragesdkaccount.blob.core.windows.net/jtcstartincrementalcopyacfail01098023243f867ab148/javablobstartincrementalcopyacfail130036e5d213f8977?comp=snapshot",
-    "Headers" : {
-      "x-ms-version" : "2019-02-02",
-      "User-Agent" : "azsdk-java-azure-storage-blob/12.0.0-preview.3 1.8.0_212; Windows 10 10.0",
-      "x-ms-client-request-id" : "15baaa9d-6d84-4986-a698-320b71d60326"
-    },
-    "Response" : {
-      "x-ms-version" : "2019-02-02",
-      "x-ms-snapshot" : "2019-09-06T19:10:17.0125388Z",
-      "Server" : "Windows-Azure-Blob/1.0 Microsoft-HTTPAPI/2.0",
-      "ETag" : "\"0x8D732FDDA5B42BC\"",
-      "Last-Modified" : "Fri, 06 Sep 2019 19:10:16 GMT",
-      "retry-after" : "0",
-      "Content-Length" : "0",
-      "StatusCode" : "201",
-      "x-ms-request-id" : "8f7649f6-401e-003a-35e6-6473d5000000",
-      "x-ms-request-server-encrypted" : "false",
-      "Date" : "Fri, 06 Sep 2019 19:10:16 GMT",
-      "x-ms-client-request-id" : "15baaa9d-6d84-4986-a698-320b71d60326"
->>>>>>> a55d5dd9
-    },
-    "Exception" : null
-  }, {
-    "Method" : "PUT",
-<<<<<<< HEAD
-    "Uri" : "https://jaschrepragrs.blob.core.windows.net/jtcstartincrementalcopyacfail0205546288d59b208c41/javablobstartincrementalcopyacfail2441155835da15991?comp=incrementalcopy",
-    "Headers" : {
-      "x-ms-version" : "2019-02-02",
-      "User-Agent" : "azsdk-java-azure-storage-blob/12.0.0-preview.3 1.8.0_221; Windows 10 10.0",
-      "x-ms-client-request-id" : "45c37811-212d-44ba-a34c-f714194f94dc"
-=======
-    "Uri" : "https://azstoragesdkaccount.blob.core.windows.net/jtcstartincrementalcopyacfail01098023243f867ab148/javablobstartincrementalcopyacfail25624850507d7d02e?comp=incrementalcopy",
-    "Headers" : {
-      "x-ms-version" : "2019-02-02",
-      "User-Agent" : "azsdk-java-azure-storage-blob/12.0.0-preview.3 1.8.0_212; Windows 10 10.0",
-      "x-ms-client-request-id" : "8dae2b83-87bb-443b-bed8-8f7dd3e2179e"
->>>>>>> a55d5dd9
+      "Date" : "Mon, 09 Sep 2019 20:09:57 GMT",
+      "x-ms-client-request-id" : "5b069226-8c1a-4c95-981f-531a446e96e0"
+    },
+    "Exception" : null
+  }, {
+    "Method" : "PUT",
+    "Uri" : "https://jaschrepragrs.blob.core.windows.net/jtcstartincrementalcopyacfail047333d95ce57fd8654c/javablobstartincrementalcopyacfail213510540bb1bba09?comp=incrementalcopy",
+    "Headers" : {
+      "x-ms-version" : "2019-02-02",
+      "User-Agent" : "azsdk-java-azure-storage-blob/12.0.0-preview.3 1.8.0_221; Windows 10 10.0",
+      "x-ms-client-request-id" : "631e43cc-b8de-4762-aa18-32a138b13eb7"
     },
     "Response" : {
       "x-ms-version" : "2019-02-02",
@@ -278,35 +148,20 @@
       "retry-after" : "0",
       "Content-Length" : "265",
       "StatusCode" : "412",
-<<<<<<< HEAD
-      "x-ms-request-id" : "e0dd8a00-e01e-0026-6c3b-647b1f000000",
-      "Body" : "﻿<?xml version=\"1.0\" encoding=\"utf-8\"?><Error><Code>TargetConditionNotMet</Code><Message>The target condition specified using HTTP conditional header(s) is not met.\nRequestId:e0dd8a00-e01e-0026-6c3b-647b1f000000\nTime:2019-09-05T22:43:25.5529683Z</Message></Error>",
-      "Date" : "Thu, 05 Sep 2019 22:43:24 GMT",
-      "x-ms-client-request-id" : "45c37811-212d-44ba-a34c-f714194f94dc",
-=======
-      "x-ms-request-id" : "8f764a33-401e-003a-6de6-6473d5000000",
-      "Body" : "﻿<?xml version=\"1.0\" encoding=\"utf-8\"?><Error><Code>TargetConditionNotMet</Code><Message>The target condition specified using HTTP conditional header(s) is not met.\nRequestId:8f764a33-401e-003a-6de6-6473d5000000\nTime:2019-09-06T19:10:17.1325081Z</Message></Error>",
-      "Date" : "Fri, 06 Sep 2019 19:10:16 GMT",
-      "x-ms-client-request-id" : "8dae2b83-87bb-443b-bed8-8f7dd3e2179e",
->>>>>>> a55d5dd9
+      "x-ms-request-id" : "9ebd556c-501e-003f-194a-675777000000",
+      "Body" : "﻿<?xml version=\"1.0\" encoding=\"utf-8\"?><Error><Code>TargetConditionNotMet</Code><Message>The target condition specified using HTTP conditional header(s) is not met.\nRequestId:9ebd556c-501e-003f-194a-675777000000\nTime:2019-09-09T20:09:58.3740403Z</Message></Error>",
+      "Date" : "Mon, 09 Sep 2019 20:09:57 GMT",
+      "x-ms-client-request-id" : "631e43cc-b8de-4762-aa18-32a138b13eb7",
       "Content-Type" : "application/xml"
     },
     "Exception" : null
   }, {
     "Method" : "GET",
-<<<<<<< HEAD
     "Uri" : "https://jaschrepragrs.blob.core.windows.net?prefix=jtcstartincrementalcopyacfail&comp=list",
     "Headers" : {
       "x-ms-version" : "2019-02-02",
       "User-Agent" : "azsdk-java-azure-storage-blob/12.0.0-preview.3 1.8.0_221; Windows 10 10.0",
-      "x-ms-client-request-id" : "86f0c41b-f38b-438b-b7df-b7d7976cd64b"
-=======
-    "Uri" : "https://azstoragesdkaccount.blob.core.windows.net?prefix=jtcstartincrementalcopyacfail&comp=list",
-    "Headers" : {
-      "x-ms-version" : "2019-02-02",
-      "User-Agent" : "azsdk-java-azure-storage-blob/12.0.0-preview.3 1.8.0_212; Windows 10 10.0",
-      "x-ms-client-request-id" : "bbb25598-aef9-4de7-9c6d-7075cbeffc89"
->>>>>>> a55d5dd9
+      "x-ms-client-request-id" : "9b65d7dc-db6b-42bb-95fa-c79b9bc40507"
     },
     "Response" : {
       "Transfer-Encoding" : "chunked",
@@ -314,35 +169,20 @@
       "Server" : "Windows-Azure-Blob/1.0 Microsoft-HTTPAPI/2.0",
       "retry-after" : "0",
       "StatusCode" : "200",
-<<<<<<< HEAD
-      "x-ms-request-id" : "e0dd8a0d-e01e-0026-783b-647b1f000000",
-      "Body" : "﻿<?xml version=\"1.0\" encoding=\"utf-8\"?><EnumerationResults ServiceEndpoint=\"https://jaschrepragrs.blob.core.windows.net/\"><Prefix>jtcstartincrementalcopyacfail</Prefix><Containers><Container><Name>jtcstartincrementalcopyacfail0205546288d59b208c41</Name><Properties><Last-Modified>Thu, 05 Sep 2019 22:43:25 GMT</Last-Modified><Etag>\"0x8D732527672F846\"</Etag><LeaseStatus>unlocked</LeaseStatus><LeaseState>available</LeaseState><PublicAccess>blob</PublicAccess><DefaultEncryptionScope>$account-encryption-key</DefaultEncryptionScope><DenyEncryptionScopeOverride>false</DenyEncryptionScopeOverride><HasImmutabilityPolicy>false</HasImmutabilityPolicy><HasLegalHold>false</HasLegalHold></Properties></Container></Containers><NextMarker /></EnumerationResults>",
-      "Date" : "Thu, 05 Sep 2019 22:43:24 GMT",
-      "x-ms-client-request-id" : "86f0c41b-f38b-438b-b7df-b7d7976cd64b",
-=======
-      "x-ms-request-id" : "8f764a42-401e-003a-79e6-6473d5000000",
-      "Body" : "﻿<?xml version=\"1.0\" encoding=\"utf-8\"?><EnumerationResults ServiceEndpoint=\"https://azstoragesdkaccount.blob.core.windows.net/\"><Prefix>jtcstartincrementalcopyacfail</Prefix><Containers><Container><Name>jtcstartincrementalcopyacfail01098023243f867ab148</Name><Properties><Last-Modified>Fri, 06 Sep 2019 19:10:16 GMT</Last-Modified><Etag>\"0x8D732FDDA6DD8D6\"</Etag><LeaseStatus>unlocked</LeaseStatus><LeaseState>available</LeaseState><PublicAccess>blob</PublicAccess><DefaultEncryptionScope>$account-encryption-key</DefaultEncryptionScope><DenyEncryptionScopeOverride>false</DenyEncryptionScopeOverride><HasImmutabilityPolicy>false</HasImmutabilityPolicy><HasLegalHold>false</HasLegalHold></Properties></Container></Containers><NextMarker /></EnumerationResults>",
-      "Date" : "Fri, 06 Sep 2019 19:10:16 GMT",
-      "x-ms-client-request-id" : "bbb25598-aef9-4de7-9c6d-7075cbeffc89",
->>>>>>> a55d5dd9
+      "x-ms-request-id" : "9ebd5580-501e-003f-2d4a-675777000000",
+      "Body" : "﻿<?xml version=\"1.0\" encoding=\"utf-8\"?><EnumerationResults ServiceEndpoint=\"https://jaschrepragrs.blob.core.windows.net/\"><Prefix>jtcstartincrementalcopyacfail</Prefix><Containers><Container><Name>jtcstartincrementalcopyacfail047333d95ce57fd8654c</Name><Properties><Last-Modified>Mon, 09 Sep 2019 20:09:58 GMT</Last-Modified><Etag>\"0x8D73561B0324F2F\"</Etag><LeaseStatus>unlocked</LeaseStatus><LeaseState>available</LeaseState><PublicAccess>blob</PublicAccess><DefaultEncryptionScope>$account-encryption-key</DefaultEncryptionScope><DenyEncryptionScopeOverride>false</DenyEncryptionScopeOverride><HasImmutabilityPolicy>false</HasImmutabilityPolicy><HasLegalHold>false</HasLegalHold></Properties></Container></Containers><NextMarker /></EnumerationResults>",
+      "Date" : "Mon, 09 Sep 2019 20:09:58 GMT",
+      "x-ms-client-request-id" : "9b65d7dc-db6b-42bb-95fa-c79b9bc40507",
       "Content-Type" : "application/xml"
     },
     "Exception" : null
   }, {
     "Method" : "DELETE",
-<<<<<<< HEAD
-    "Uri" : "https://jaschrepragrs.blob.core.windows.net/jtcstartincrementalcopyacfail0205546288d59b208c41?restype=container",
-    "Headers" : {
-      "x-ms-version" : "2019-02-02",
-      "User-Agent" : "azsdk-java-azure-storage-blob/12.0.0-preview.3 1.8.0_221; Windows 10 10.0",
-      "x-ms-client-request-id" : "482ecf44-e3f5-48f9-a459-ca407a7e69e0"
-=======
-    "Uri" : "https://azstoragesdkaccount.blob.core.windows.net/jtcstartincrementalcopyacfail01098023243f867ab148?restype=container",
-    "Headers" : {
-      "x-ms-version" : "2019-02-02",
-      "User-Agent" : "azsdk-java-azure-storage-blob/12.0.0-preview.3 1.8.0_212; Windows 10 10.0",
-      "x-ms-client-request-id" : "cc75b22b-13eb-4dd3-957f-a2b1d73e022c"
->>>>>>> a55d5dd9
+    "Uri" : "https://jaschrepragrs.blob.core.windows.net/jtcstartincrementalcopyacfail047333d95ce57fd8654c?restype=container",
+    "Headers" : {
+      "x-ms-version" : "2019-02-02",
+      "User-Agent" : "azsdk-java-azure-storage-blob/12.0.0-preview.3 1.8.0_221; Windows 10 10.0",
+      "x-ms-client-request-id" : "9bf34321-341a-4742-bc09-e71e1348b850"
     },
     "Response" : {
       "x-ms-version" : "2019-02-02",
@@ -350,21 +190,11 @@
       "retry-after" : "0",
       "Content-Length" : "0",
       "StatusCode" : "202",
-<<<<<<< HEAD
-      "x-ms-request-id" : "e0dd8a15-e01e-0026-7f3b-647b1f000000",
-      "Date" : "Thu, 05 Sep 2019 22:43:24 GMT",
-      "x-ms-client-request-id" : "482ecf44-e3f5-48f9-a459-ca407a7e69e0"
+      "x-ms-request-id" : "9ebd5590-501e-003f-3d4a-675777000000",
+      "Date" : "Mon, 09 Sep 2019 20:09:58 GMT",
+      "x-ms-client-request-id" : "9bf34321-341a-4742-bc09-e71e1348b850"
     },
     "Exception" : null
   } ],
-  "variables" : [ "jtcstartincrementalcopyacfail0205546288d59b208c41", "javablobstartincrementalcopyacfail108968ae80450c914", "javablobstartincrementalcopyacfail2441155835da15991" ]
-=======
-      "x-ms-request-id" : "8f764a51-401e-003a-06e6-6473d5000000",
-      "Date" : "Fri, 06 Sep 2019 19:10:16 GMT",
-      "x-ms-client-request-id" : "cc75b22b-13eb-4dd3-957f-a2b1d73e022c"
-    },
-    "Exception" : null
-  } ],
-  "variables" : [ "jtcstartincrementalcopyacfail01098023243f867ab148", "javablobstartincrementalcopyacfail130036e5d213f8977", "javablobstartincrementalcopyacfail25624850507d7d02e" ]
->>>>>>> a55d5dd9
+  "variables" : [ "jtcstartincrementalcopyacfail047333d95ce57fd8654c", "javablobstartincrementalcopyacfail158910bb65276a0dd", "javablobstartincrementalcopyacfail213510540bb1bba09" ]
 }