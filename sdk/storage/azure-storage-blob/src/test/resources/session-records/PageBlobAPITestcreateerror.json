{
  "networkCallRecords" : [ {
    "Method" : "PUT",
<<<<<<< HEAD
    "Uri" : "https://jaschrepragrs.blob.core.windows.net/jtccreateerror0pageblobapitestcreateerror4f220335d245809?restype=container",
    "Headers" : {
      "x-ms-version" : "2019-02-02",
      "User-Agent" : "azsdk-java-azure-storage-blob/12.0.0-preview.3 1.8.0_221; Windows 10 10.0",
      "x-ms-client-request-id" : "e6f2797a-0b87-49bb-9e99-3844d06e7ebd"
=======
    "Uri" : "https://azstoragesdkaccount.blob.core.windows.net/jtccreateerror0pageblobapitestcreateerror5af51607da6ba42?restype=container",
    "Headers" : {
      "x-ms-version" : "2019-02-02",
      "User-Agent" : "azsdk-java-azure-storage-blob/12.0.0-preview.3 1.8.0_212; Windows 10 10.0",
      "x-ms-client-request-id" : "79ef828e-c013-4a8a-831f-b96db79192eb"
>>>>>>> a55d5dd9
    },
    "Response" : {
      "x-ms-version" : "2019-02-02",
      "Server" : "Windows-Azure-Blob/1.0 Microsoft-HTTPAPI/2.0",
<<<<<<< HEAD
      "ETag" : "\"0x8D73252425A1321\"",
      "Last-Modified" : "Thu, 05 Sep 2019 22:41:57 GMT",
      "retry-after" : "0",
      "Content-Length" : "0",
      "StatusCode" : "201",
      "x-ms-request-id" : "9b687bbe-c01e-0018-3b3b-64cd3e000000",
      "Date" : "Thu, 05 Sep 2019 22:41:57 GMT",
      "x-ms-client-request-id" : "e6f2797a-0b87-49bb-9e99-3844d06e7ebd"
=======
      "ETag" : "\"0x8D732FDB8010D74\"",
      "Last-Modified" : "Fri, 06 Sep 2019 19:09:19 GMT",
      "retry-after" : "0",
      "Content-Length" : "0",
      "StatusCode" : "201",
      "x-ms-request-id" : "ec65fbd5-001e-001f-3be6-64eb66000000",
      "Date" : "Fri, 06 Sep 2019 19:09:18 GMT",
      "x-ms-client-request-id" : "79ef828e-c013-4a8a-831f-b96db79192eb"
>>>>>>> a55d5dd9
    },
    "Exception" : null
  }, {
    "Method" : "PUT",
<<<<<<< HEAD
    "Uri" : "https://jaschrepragrs.blob.core.windows.net/jtccreateerror0pageblobapitestcreateerror4f220335d245809/javablobcreateerror1pageblobapitestcreateerror4f2157600377",
    "Headers" : {
      "x-ms-version" : "2019-02-02",
      "User-Agent" : "azsdk-java-azure-storage-blob/12.0.0-preview.3 1.8.0_221; Windows 10 10.0",
      "x-ms-client-request-id" : "384d897c-c80f-4f30-b5b7-93cf8622b562"
=======
    "Uri" : "https://azstoragesdkaccount.blob.core.windows.net/jtccreateerror0pageblobapitestcreateerror5af51607da6ba42/javablobcreateerror1pageblobapitestcreateerror5af06598f368",
    "Headers" : {
      "x-ms-version" : "2019-02-02",
      "User-Agent" : "azsdk-java-azure-storage-blob/12.0.0-preview.3 1.8.0_212; Windows 10 10.0",
      "x-ms-client-request-id" : "b4b07a83-7817-4496-80fb-4337e55c7225"
>>>>>>> a55d5dd9
    },
    "Response" : {
      "x-ms-version" : "2019-02-02",
      "Server" : "Windows-Azure-Blob/1.0 Microsoft-HTTPAPI/2.0",
<<<<<<< HEAD
      "ETag" : "\"0x8D73252426803AE\"",
      "Last-Modified" : "Thu, 05 Sep 2019 22:41:57 GMT",
      "retry-after" : "0",
      "Content-Length" : "0",
      "StatusCode" : "201",
      "x-ms-request-id" : "9b687bc9-c01e-0018-443b-64cd3e000000",
      "x-ms-request-server-encrypted" : "true",
      "Date" : "Thu, 05 Sep 2019 22:41:57 GMT",
      "x-ms-client-request-id" : "384d897c-c80f-4f30-b5b7-93cf8622b562"
=======
      "ETag" : "\"0x8D732FDB8070AE4\"",
      "Last-Modified" : "Fri, 06 Sep 2019 19:09:19 GMT",
      "retry-after" : "0",
      "Content-Length" : "0",
      "StatusCode" : "201",
      "x-ms-request-id" : "ec65fbfd-001e-001f-5ce6-64eb66000000",
      "x-ms-request-server-encrypted" : "true",
      "Date" : "Fri, 06 Sep 2019 19:09:18 GMT",
      "x-ms-client-request-id" : "b4b07a83-7817-4496-80fb-4337e55c7225"
>>>>>>> a55d5dd9
    },
    "Exception" : null
  }, {
    "Method" : "PUT",
<<<<<<< HEAD
    "Uri" : "https://jaschrepragrs.blob.core.windows.net/jtccreateerror0pageblobapitestcreateerror4f220335d245809/javablobcreateerror1pageblobapitestcreateerror4f2157600377",
    "Headers" : {
      "x-ms-version" : "2019-02-02",
      "User-Agent" : "azsdk-java-azure-storage-blob/12.0.0-preview.3 1.8.0_221; Windows 10 10.0",
      "x-ms-client-request-id" : "cb3c428d-7bde-481b-ae9f-a7c73782ff01"
=======
    "Uri" : "https://azstoragesdkaccount.blob.core.windows.net/jtccreateerror0pageblobapitestcreateerror5af51607da6ba42/javablobcreateerror1pageblobapitestcreateerror5af06598f368",
    "Headers" : {
      "x-ms-version" : "2019-02-02",
      "User-Agent" : "azsdk-java-azure-storage-blob/12.0.0-preview.3 1.8.0_212; Windows 10 10.0",
      "x-ms-client-request-id" : "24ba29ff-ce62-41cc-b161-fc06745dd2f0"
>>>>>>> a55d5dd9
    },
    "Response" : {
      "x-ms-version" : "2019-02-02",
      "Server" : "Windows-Azure-Blob/1.0 Microsoft-HTTPAPI/2.0",
      "x-ms-error-code" : "InvalidHeaderValue",
      "retry-after" : "0",
      "Content-Length" : "321",
      "StatusCode" : "400",
<<<<<<< HEAD
      "x-ms-request-id" : "9b687bcf-c01e-0018-493b-64cd3e000000",
      "Body" : "﻿<?xml version=\"1.0\" encoding=\"utf-8\"?><Error><Code>InvalidHeaderValue</Code><Message>The value for one of the HTTP headers is not in the correct format.\nRequestId:9b687bcf-c01e-0018-493b-64cd3e000000\nTime:2019-09-05T22:41:57.9832197Z</Message><HeaderName>x-ms-lease-id</HeaderName><HeaderValue>id</HeaderValue></Error>",
      "Date" : "Thu, 05 Sep 2019 22:41:57 GMT",
      "x-ms-client-request-id" : "cb3c428d-7bde-481b-ae9f-a7c73782ff01",
=======
      "x-ms-request-id" : "ec65fc19-001e-001f-74e6-64eb66000000",
      "Body" : "﻿<?xml version=\"1.0\" encoding=\"utf-8\"?><Error><Code>InvalidHeaderValue</Code><Message>The value for one of the HTTP headers is not in the correct format.\nRequestId:ec65fc19-001e-001f-74e6-64eb66000000\nTime:2019-09-06T19:09:19.2106594Z</Message><HeaderName>x-ms-lease-id</HeaderName><HeaderValue>id</HeaderValue></Error>",
      "Date" : "Fri, 06 Sep 2019 19:09:18 GMT",
      "x-ms-client-request-id" : "24ba29ff-ce62-41cc-b161-fc06745dd2f0",
>>>>>>> a55d5dd9
      "Content-Type" : "application/xml"
    },
    "Exception" : null
  }, {
    "Method" : "GET",
<<<<<<< HEAD
    "Uri" : "https://jaschrepragrs.blob.core.windows.net?prefix=jtccreateerror&comp=list",
    "Headers" : {
      "x-ms-version" : "2019-02-02",
      "User-Agent" : "azsdk-java-azure-storage-blob/12.0.0-preview.3 1.8.0_221; Windows 10 10.0",
      "x-ms-client-request-id" : "df1f512c-b547-4abd-951f-237b6b7ea434"
=======
    "Uri" : "https://azstoragesdkaccount.blob.core.windows.net?prefix=jtccreateerror&comp=list",
    "Headers" : {
      "x-ms-version" : "2019-02-02",
      "User-Agent" : "azsdk-java-azure-storage-blob/12.0.0-preview.3 1.8.0_212; Windows 10 10.0",
      "x-ms-client-request-id" : "4d85cda3-5ff1-4779-b505-8c86b9d2ceec"
>>>>>>> a55d5dd9
    },
    "Response" : {
      "Transfer-Encoding" : "chunked",
      "x-ms-version" : "2019-02-02",
      "Server" : "Windows-Azure-Blob/1.0 Microsoft-HTTPAPI/2.0",
      "retry-after" : "0",
      "StatusCode" : "200",
<<<<<<< HEAD
      "x-ms-request-id" : "9b687bd9-c01e-0018-523b-64cd3e000000",
      "Body" : "﻿<?xml version=\"1.0\" encoding=\"utf-8\"?><EnumerationResults ServiceEndpoint=\"https://jaschrepragrs.blob.core.windows.net/\"><Prefix>jtccreateerror</Prefix><Containers><Container><Name>jtccreateerror0pageblobapitestcreateerror4f220335d245809</Name><Properties><Last-Modified>Thu, 05 Sep 2019 22:41:57 GMT</Last-Modified><Etag>\"0x8D73252425A1321\"</Etag><LeaseStatus>unlocked</LeaseStatus><LeaseState>available</LeaseState><DefaultEncryptionScope>$account-encryption-key</DefaultEncryptionScope><DenyEncryptionScopeOverride>false</DenyEncryptionScopeOverride><HasImmutabilityPolicy>false</HasImmutabilityPolicy><HasLegalHold>false</HasLegalHold></Properties></Container></Containers><NextMarker /></EnumerationResults>",
      "Date" : "Thu, 05 Sep 2019 22:41:57 GMT",
      "x-ms-client-request-id" : "df1f512c-b547-4abd-951f-237b6b7ea434",
=======
      "x-ms-request-id" : "ec65fc28-001e-001f-02e6-64eb66000000",
      "Body" : "﻿<?xml version=\"1.0\" encoding=\"utf-8\"?><EnumerationResults ServiceEndpoint=\"https://azstoragesdkaccount.blob.core.windows.net/\"><Prefix>jtccreateerror</Prefix><Containers><Container><Name>jtccreateerror0pageblobapitestcreateerror5af51607da6ba42</Name><Properties><Last-Modified>Fri, 06 Sep 2019 19:09:19 GMT</Last-Modified><Etag>\"0x8D732FDB8010D74\"</Etag><LeaseStatus>unlocked</LeaseStatus><LeaseState>available</LeaseState><DefaultEncryptionScope>$account-encryption-key</DefaultEncryptionScope><DenyEncryptionScopeOverride>false</DenyEncryptionScopeOverride><HasImmutabilityPolicy>false</HasImmutabilityPolicy><HasLegalHold>false</HasLegalHold></Properties></Container></Containers><NextMarker /></EnumerationResults>",
      "Date" : "Fri, 06 Sep 2019 19:09:18 GMT",
      "x-ms-client-request-id" : "4d85cda3-5ff1-4779-b505-8c86b9d2ceec",
>>>>>>> a55d5dd9
      "Content-Type" : "application/xml"
    },
    "Exception" : null
  }, {
    "Method" : "DELETE",
<<<<<<< HEAD
    "Uri" : "https://jaschrepragrs.blob.core.windows.net/jtccreateerror0pageblobapitestcreateerror4f220335d245809?restype=container",
    "Headers" : {
      "x-ms-version" : "2019-02-02",
      "User-Agent" : "azsdk-java-azure-storage-blob/12.0.0-preview.3 1.8.0_221; Windows 10 10.0",
      "x-ms-client-request-id" : "21687536-f9c3-497c-8fdf-a499939d5110"
=======
    "Uri" : "https://azstoragesdkaccount.blob.core.windows.net/jtccreateerror0pageblobapitestcreateerror5af51607da6ba42?restype=container",
    "Headers" : {
      "x-ms-version" : "2019-02-02",
      "User-Agent" : "azsdk-java-azure-storage-blob/12.0.0-preview.3 1.8.0_212; Windows 10 10.0",
      "x-ms-client-request-id" : "a7a22b19-57c5-4205-92b4-279e91b834aa"
>>>>>>> a55d5dd9
    },
    "Response" : {
      "x-ms-version" : "2019-02-02",
      "Server" : "Windows-Azure-Blob/1.0 Microsoft-HTTPAPI/2.0",
      "retry-after" : "0",
      "Content-Length" : "0",
      "StatusCode" : "202",
<<<<<<< HEAD
      "x-ms-request-id" : "9b687be3-c01e-0018-5a3b-64cd3e000000",
      "Date" : "Thu, 05 Sep 2019 22:41:57 GMT",
      "x-ms-client-request-id" : "21687536-f9c3-497c-8fdf-a499939d5110"
    },
    "Exception" : null
  } ],
  "variables" : [ "jtccreateerror0pageblobapitestcreateerror4f220335d245809", "javablobcreateerror1pageblobapitestcreateerror4f2157600377" ]
=======
      "x-ms-request-id" : "ec65fc36-001e-001f-0de6-64eb66000000",
      "Date" : "Fri, 06 Sep 2019 19:09:18 GMT",
      "x-ms-client-request-id" : "a7a22b19-57c5-4205-92b4-279e91b834aa"
    },
    "Exception" : null
  } ],
  "variables" : [ "jtccreateerror0pageblobapitestcreateerror5af51607da6ba42", "javablobcreateerror1pageblobapitestcreateerror5af06598f368" ]
>>>>>>> a55d5dd9
}<|MERGE_RESOLUTION|>--- conflicted
+++ resolved
@@ -1,101 +1,54 @@
 {
   "networkCallRecords" : [ {
     "Method" : "PUT",
-<<<<<<< HEAD
-    "Uri" : "https://jaschrepragrs.blob.core.windows.net/jtccreateerror0pageblobapitestcreateerror4f220335d245809?restype=container",
+    "Uri" : "https://jaschrepragrs.blob.core.windows.net/jtccreateerror0pageblobapitestcreateerrorb9704694ce041ed?restype=container",
     "Headers" : {
       "x-ms-version" : "2019-02-02",
       "User-Agent" : "azsdk-java-azure-storage-blob/12.0.0-preview.3 1.8.0_221; Windows 10 10.0",
-      "x-ms-client-request-id" : "e6f2797a-0b87-49bb-9e99-3844d06e7ebd"
-=======
-    "Uri" : "https://azstoragesdkaccount.blob.core.windows.net/jtccreateerror0pageblobapitestcreateerror5af51607da6ba42?restype=container",
-    "Headers" : {
-      "x-ms-version" : "2019-02-02",
-      "User-Agent" : "azsdk-java-azure-storage-blob/12.0.0-preview.3 1.8.0_212; Windows 10 10.0",
-      "x-ms-client-request-id" : "79ef828e-c013-4a8a-831f-b96db79192eb"
->>>>>>> a55d5dd9
+      "x-ms-client-request-id" : "a344df34-ca12-44f7-b50e-90899ae3d068"
     },
     "Response" : {
       "x-ms-version" : "2019-02-02",
       "Server" : "Windows-Azure-Blob/1.0 Microsoft-HTTPAPI/2.0",
-<<<<<<< HEAD
-      "ETag" : "\"0x8D73252425A1321\"",
-      "Last-Modified" : "Thu, 05 Sep 2019 22:41:57 GMT",
+      "ETag" : "\"0x8D735617BC79A69\"",
+      "Last-Modified" : "Mon, 09 Sep 2019 20:08:30 GMT",
       "retry-after" : "0",
       "Content-Length" : "0",
       "StatusCode" : "201",
-      "x-ms-request-id" : "9b687bbe-c01e-0018-3b3b-64cd3e000000",
-      "Date" : "Thu, 05 Sep 2019 22:41:57 GMT",
-      "x-ms-client-request-id" : "e6f2797a-0b87-49bb-9e99-3844d06e7ebd"
-=======
-      "ETag" : "\"0x8D732FDB8010D74\"",
-      "Last-Modified" : "Fri, 06 Sep 2019 19:09:19 GMT",
-      "retry-after" : "0",
-      "Content-Length" : "0",
-      "StatusCode" : "201",
-      "x-ms-request-id" : "ec65fbd5-001e-001f-3be6-64eb66000000",
-      "Date" : "Fri, 06 Sep 2019 19:09:18 GMT",
-      "x-ms-client-request-id" : "79ef828e-c013-4a8a-831f-b96db79192eb"
->>>>>>> a55d5dd9
+      "x-ms-request-id" : "c5cb2051-301e-0042-0e4a-67cbbf000000",
+      "Date" : "Mon, 09 Sep 2019 20:08:29 GMT",
+      "x-ms-client-request-id" : "a344df34-ca12-44f7-b50e-90899ae3d068"
     },
     "Exception" : null
   }, {
     "Method" : "PUT",
-<<<<<<< HEAD
-    "Uri" : "https://jaschrepragrs.blob.core.windows.net/jtccreateerror0pageblobapitestcreateerror4f220335d245809/javablobcreateerror1pageblobapitestcreateerror4f2157600377",
+    "Uri" : "https://jaschrepragrs.blob.core.windows.net/jtccreateerror0pageblobapitestcreateerrorb9704694ce041ed/javablobcreateerror1pageblobapitestcreateerrorb97515277df5",
     "Headers" : {
       "x-ms-version" : "2019-02-02",
       "User-Agent" : "azsdk-java-azure-storage-blob/12.0.0-preview.3 1.8.0_221; Windows 10 10.0",
-      "x-ms-client-request-id" : "384d897c-c80f-4f30-b5b7-93cf8622b562"
-=======
-    "Uri" : "https://azstoragesdkaccount.blob.core.windows.net/jtccreateerror0pageblobapitestcreateerror5af51607da6ba42/javablobcreateerror1pageblobapitestcreateerror5af06598f368",
-    "Headers" : {
-      "x-ms-version" : "2019-02-02",
-      "User-Agent" : "azsdk-java-azure-storage-blob/12.0.0-preview.3 1.8.0_212; Windows 10 10.0",
-      "x-ms-client-request-id" : "b4b07a83-7817-4496-80fb-4337e55c7225"
->>>>>>> a55d5dd9
+      "x-ms-client-request-id" : "e4a48cd5-fd52-4c2f-b1f2-89abb1e24d48"
     },
     "Response" : {
       "x-ms-version" : "2019-02-02",
       "Server" : "Windows-Azure-Blob/1.0 Microsoft-HTTPAPI/2.0",
-<<<<<<< HEAD
-      "ETag" : "\"0x8D73252426803AE\"",
-      "Last-Modified" : "Thu, 05 Sep 2019 22:41:57 GMT",
+      "ETag" : "\"0x8D735617BD47A6B\"",
+      "Last-Modified" : "Mon, 09 Sep 2019 20:08:30 GMT",
       "retry-after" : "0",
       "Content-Length" : "0",
       "StatusCode" : "201",
-      "x-ms-request-id" : "9b687bc9-c01e-0018-443b-64cd3e000000",
+      "x-ms-request-id" : "c5cb206d-301e-0042-264a-67cbbf000000",
       "x-ms-request-server-encrypted" : "true",
-      "Date" : "Thu, 05 Sep 2019 22:41:57 GMT",
-      "x-ms-client-request-id" : "384d897c-c80f-4f30-b5b7-93cf8622b562"
-=======
-      "ETag" : "\"0x8D732FDB8070AE4\"",
-      "Last-Modified" : "Fri, 06 Sep 2019 19:09:19 GMT",
-      "retry-after" : "0",
-      "Content-Length" : "0",
-      "StatusCode" : "201",
-      "x-ms-request-id" : "ec65fbfd-001e-001f-5ce6-64eb66000000",
-      "x-ms-request-server-encrypted" : "true",
-      "Date" : "Fri, 06 Sep 2019 19:09:18 GMT",
-      "x-ms-client-request-id" : "b4b07a83-7817-4496-80fb-4337e55c7225"
->>>>>>> a55d5dd9
+      "Date" : "Mon, 09 Sep 2019 20:08:29 GMT",
+      "x-ms-client-request-id" : "e4a48cd5-fd52-4c2f-b1f2-89abb1e24d48"
     },
     "Exception" : null
   }, {
     "Method" : "PUT",
-<<<<<<< HEAD
-    "Uri" : "https://jaschrepragrs.blob.core.windows.net/jtccreateerror0pageblobapitestcreateerror4f220335d245809/javablobcreateerror1pageblobapitestcreateerror4f2157600377",
+    "Uri" : "https://jaschrepragrs.blob.core.windows.net/jtccreateerror0pageblobapitestcreateerrorb9704694ce041ed/javablobcreateerror1pageblobapitestcreateerrorb97515277df5",
     "Headers" : {
       "x-ms-version" : "2019-02-02",
       "User-Agent" : "azsdk-java-azure-storage-blob/12.0.0-preview.3 1.8.0_221; Windows 10 10.0",
-      "x-ms-client-request-id" : "cb3c428d-7bde-481b-ae9f-a7c73782ff01"
-=======
-    "Uri" : "https://azstoragesdkaccount.blob.core.windows.net/jtccreateerror0pageblobapitestcreateerror5af51607da6ba42/javablobcreateerror1pageblobapitestcreateerror5af06598f368",
-    "Headers" : {
-      "x-ms-version" : "2019-02-02",
-      "User-Agent" : "azsdk-java-azure-storage-blob/12.0.0-preview.3 1.8.0_212; Windows 10 10.0",
-      "x-ms-client-request-id" : "24ba29ff-ce62-41cc-b161-fc06745dd2f0"
->>>>>>> a55d5dd9
+      "x-ms-client-request-id" : "5543cadd-d03f-4959-90b0-6aade312b9f4"
     },
     "Response" : {
       "x-ms-version" : "2019-02-02",
@@ -104,35 +57,20 @@
       "retry-after" : "0",
       "Content-Length" : "321",
       "StatusCode" : "400",
-<<<<<<< HEAD
-      "x-ms-request-id" : "9b687bcf-c01e-0018-493b-64cd3e000000",
-      "Body" : "﻿<?xml version=\"1.0\" encoding=\"utf-8\"?><Error><Code>InvalidHeaderValue</Code><Message>The value for one of the HTTP headers is not in the correct format.\nRequestId:9b687bcf-c01e-0018-493b-64cd3e000000\nTime:2019-09-05T22:41:57.9832197Z</Message><HeaderName>x-ms-lease-id</HeaderName><HeaderValue>id</HeaderValue></Error>",
-      "Date" : "Thu, 05 Sep 2019 22:41:57 GMT",
-      "x-ms-client-request-id" : "cb3c428d-7bde-481b-ae9f-a7c73782ff01",
-=======
-      "x-ms-request-id" : "ec65fc19-001e-001f-74e6-64eb66000000",
-      "Body" : "﻿<?xml version=\"1.0\" encoding=\"utf-8\"?><Error><Code>InvalidHeaderValue</Code><Message>The value for one of the HTTP headers is not in the correct format.\nRequestId:ec65fc19-001e-001f-74e6-64eb66000000\nTime:2019-09-06T19:09:19.2106594Z</Message><HeaderName>x-ms-lease-id</HeaderName><HeaderValue>id</HeaderValue></Error>",
-      "Date" : "Fri, 06 Sep 2019 19:09:18 GMT",
-      "x-ms-client-request-id" : "24ba29ff-ce62-41cc-b161-fc06745dd2f0",
->>>>>>> a55d5dd9
+      "x-ms-request-id" : "c5cb2082-301e-0042-3b4a-67cbbf000000",
+      "Body" : "﻿<?xml version=\"1.0\" encoding=\"utf-8\"?><Error><Code>InvalidHeaderValue</Code><Message>The value for one of the HTTP headers is not in the correct format.\nRequestId:c5cb2082-301e-0042-3b4a-67cbbf000000\nTime:2019-09-09T20:08:30.2624278Z</Message><HeaderName>x-ms-lease-id</HeaderName><HeaderValue>id</HeaderValue></Error>",
+      "Date" : "Mon, 09 Sep 2019 20:08:29 GMT",
+      "x-ms-client-request-id" : "5543cadd-d03f-4959-90b0-6aade312b9f4",
       "Content-Type" : "application/xml"
     },
     "Exception" : null
   }, {
     "Method" : "GET",
-<<<<<<< HEAD
     "Uri" : "https://jaschrepragrs.blob.core.windows.net?prefix=jtccreateerror&comp=list",
     "Headers" : {
       "x-ms-version" : "2019-02-02",
       "User-Agent" : "azsdk-java-azure-storage-blob/12.0.0-preview.3 1.8.0_221; Windows 10 10.0",
-      "x-ms-client-request-id" : "df1f512c-b547-4abd-951f-237b6b7ea434"
-=======
-    "Uri" : "https://azstoragesdkaccount.blob.core.windows.net?prefix=jtccreateerror&comp=list",
-    "Headers" : {
-      "x-ms-version" : "2019-02-02",
-      "User-Agent" : "azsdk-java-azure-storage-blob/12.0.0-preview.3 1.8.0_212; Windows 10 10.0",
-      "x-ms-client-request-id" : "4d85cda3-5ff1-4779-b505-8c86b9d2ceec"
->>>>>>> a55d5dd9
+      "x-ms-client-request-id" : "df34a594-5725-49c4-a5ff-1fc5890103ee"
     },
     "Response" : {
       "Transfer-Encoding" : "chunked",
@@ -140,35 +78,20 @@
       "Server" : "Windows-Azure-Blob/1.0 Microsoft-HTTPAPI/2.0",
       "retry-after" : "0",
       "StatusCode" : "200",
-<<<<<<< HEAD
-      "x-ms-request-id" : "9b687bd9-c01e-0018-523b-64cd3e000000",
-      "Body" : "﻿<?xml version=\"1.0\" encoding=\"utf-8\"?><EnumerationResults ServiceEndpoint=\"https://jaschrepragrs.blob.core.windows.net/\"><Prefix>jtccreateerror</Prefix><Containers><Container><Name>jtccreateerror0pageblobapitestcreateerror4f220335d245809</Name><Properties><Last-Modified>Thu, 05 Sep 2019 22:41:57 GMT</Last-Modified><Etag>\"0x8D73252425A1321\"</Etag><LeaseStatus>unlocked</LeaseStatus><LeaseState>available</LeaseState><DefaultEncryptionScope>$account-encryption-key</DefaultEncryptionScope><DenyEncryptionScopeOverride>false</DenyEncryptionScopeOverride><HasImmutabilityPolicy>false</HasImmutabilityPolicy><HasLegalHold>false</HasLegalHold></Properties></Container></Containers><NextMarker /></EnumerationResults>",
-      "Date" : "Thu, 05 Sep 2019 22:41:57 GMT",
-      "x-ms-client-request-id" : "df1f512c-b547-4abd-951f-237b6b7ea434",
-=======
-      "x-ms-request-id" : "ec65fc28-001e-001f-02e6-64eb66000000",
-      "Body" : "﻿<?xml version=\"1.0\" encoding=\"utf-8\"?><EnumerationResults ServiceEndpoint=\"https://azstoragesdkaccount.blob.core.windows.net/\"><Prefix>jtccreateerror</Prefix><Containers><Container><Name>jtccreateerror0pageblobapitestcreateerror5af51607da6ba42</Name><Properties><Last-Modified>Fri, 06 Sep 2019 19:09:19 GMT</Last-Modified><Etag>\"0x8D732FDB8010D74\"</Etag><LeaseStatus>unlocked</LeaseStatus><LeaseState>available</LeaseState><DefaultEncryptionScope>$account-encryption-key</DefaultEncryptionScope><DenyEncryptionScopeOverride>false</DenyEncryptionScopeOverride><HasImmutabilityPolicy>false</HasImmutabilityPolicy><HasLegalHold>false</HasLegalHold></Properties></Container></Containers><NextMarker /></EnumerationResults>",
-      "Date" : "Fri, 06 Sep 2019 19:09:18 GMT",
-      "x-ms-client-request-id" : "4d85cda3-5ff1-4779-b505-8c86b9d2ceec",
->>>>>>> a55d5dd9
+      "x-ms-request-id" : "c5cb2093-301e-0042-4b4a-67cbbf000000",
+      "Body" : "﻿<?xml version=\"1.0\" encoding=\"utf-8\"?><EnumerationResults ServiceEndpoint=\"https://jaschrepragrs.blob.core.windows.net/\"><Prefix>jtccreateerror</Prefix><Containers><Container><Name>jtccreateerror0pageblobapitestcreateerrorb9704694ce041ed</Name><Properties><Last-Modified>Mon, 09 Sep 2019 20:08:30 GMT</Last-Modified><Etag>\"0x8D735617BC79A69\"</Etag><LeaseStatus>unlocked</LeaseStatus><LeaseState>available</LeaseState><DefaultEncryptionScope>$account-encryption-key</DefaultEncryptionScope><DenyEncryptionScopeOverride>false</DenyEncryptionScopeOverride><HasImmutabilityPolicy>false</HasImmutabilityPolicy><HasLegalHold>false</HasLegalHold></Properties></Container></Containers><NextMarker /></EnumerationResults>",
+      "Date" : "Mon, 09 Sep 2019 20:08:29 GMT",
+      "x-ms-client-request-id" : "df34a594-5725-49c4-a5ff-1fc5890103ee",
       "Content-Type" : "application/xml"
     },
     "Exception" : null
   }, {
     "Method" : "DELETE",
-<<<<<<< HEAD
-    "Uri" : "https://jaschrepragrs.blob.core.windows.net/jtccreateerror0pageblobapitestcreateerror4f220335d245809?restype=container",
+    "Uri" : "https://jaschrepragrs.blob.core.windows.net/jtccreateerror0pageblobapitestcreateerrorb9704694ce041ed?restype=container",
     "Headers" : {
       "x-ms-version" : "2019-02-02",
       "User-Agent" : "azsdk-java-azure-storage-blob/12.0.0-preview.3 1.8.0_221; Windows 10 10.0",
-      "x-ms-client-request-id" : "21687536-f9c3-497c-8fdf-a499939d5110"
-=======
-    "Uri" : "https://azstoragesdkaccount.blob.core.windows.net/jtccreateerror0pageblobapitestcreateerror5af51607da6ba42?restype=container",
-    "Headers" : {
-      "x-ms-version" : "2019-02-02",
-      "User-Agent" : "azsdk-java-azure-storage-blob/12.0.0-preview.3 1.8.0_212; Windows 10 10.0",
-      "x-ms-client-request-id" : "a7a22b19-57c5-4205-92b4-279e91b834aa"
->>>>>>> a55d5dd9
+      "x-ms-client-request-id" : "d6c20b4d-0a7f-407c-bcbc-e244334cca69"
     },
     "Response" : {
       "x-ms-version" : "2019-02-02",
@@ -176,21 +99,11 @@
       "retry-after" : "0",
       "Content-Length" : "0",
       "StatusCode" : "202",
-<<<<<<< HEAD
-      "x-ms-request-id" : "9b687be3-c01e-0018-5a3b-64cd3e000000",
-      "Date" : "Thu, 05 Sep 2019 22:41:57 GMT",
-      "x-ms-client-request-id" : "21687536-f9c3-497c-8fdf-a499939d5110"
+      "x-ms-request-id" : "c5cb20a5-301e-0042-5d4a-67cbbf000000",
+      "Date" : "Mon, 09 Sep 2019 20:08:29 GMT",
+      "x-ms-client-request-id" : "d6c20b4d-0a7f-407c-bcbc-e244334cca69"
     },
     "Exception" : null
   } ],
-  "variables" : [ "jtccreateerror0pageblobapitestcreateerror4f220335d245809", "javablobcreateerror1pageblobapitestcreateerror4f2157600377" ]
-=======
-      "x-ms-request-id" : "ec65fc36-001e-001f-0de6-64eb66000000",
-      "Date" : "Fri, 06 Sep 2019 19:09:18 GMT",
-      "x-ms-client-request-id" : "a7a22b19-57c5-4205-92b4-279e91b834aa"
-    },
-    "Exception" : null
-  } ],
-  "variables" : [ "jtccreateerror0pageblobapitestcreateerror5af51607da6ba42", "javablobcreateerror1pageblobapitestcreateerror5af06598f368" ]
->>>>>>> a55d5dd9
+  "variables" : [ "jtccreateerror0pageblobapitestcreateerrorb9704694ce041ed", "javablobcreateerror1pageblobapitestcreateerrorb97515277df5" ]
 }