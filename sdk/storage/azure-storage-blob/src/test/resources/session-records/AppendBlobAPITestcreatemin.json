--- conflicted
+++ resolved
@@ -1,143 +1,76 @@
 {
   "networkCallRecords" : [ {
     "Method" : "PUT",
-<<<<<<< HEAD
-    "Uri" : "https://jaschrepragrs.blob.core.windows.net/jtccreatemin0appendblobapitestcreatemin84840383098fae16?restype=container",
+    "Uri" : "https://jaschrepragrs.blob.core.windows.net/jtccreatemin0appendblobapitestcreatemin06a101155f78161e?restype=container",
     "Headers" : {
       "x-ms-version" : "2019-02-02",
       "User-Agent" : "azsdk-java-azure-storage-blob/12.0.0-preview.3 1.8.0_221; Windows 10 10.0",
-      "x-ms-client-request-id" : "30b62233-aa7f-44e5-b52e-dd69544aab56"
-=======
-    "Uri" : "https://azstoragesdkaccount.blob.core.windows.net/jtccreatemin0appendblobapitestcreatemin3c010336acc35bd6?restype=container",
-    "Headers" : {
-      "x-ms-version" : "2019-02-02",
-      "User-Agent" : "azsdk-java-azure-storage-blob/12.0.0-preview.3 1.8.0_212; Windows 10 10.0",
-      "x-ms-client-request-id" : "aec7bc52-8b42-43f4-8915-b944bec437c9"
->>>>>>> a55d5dd9
+      "x-ms-client-request-id" : "baa1bc5f-c6db-476c-ac1b-e1966fe691e3"
     },
     "Response" : {
       "x-ms-version" : "2019-02-02",
       "Server" : "Windows-Azure-Blob/1.0 Microsoft-HTTPAPI/2.0",
-<<<<<<< HEAD
-      "ETag" : "\"0x8D732522632B56C\"",
-      "Last-Modified" : "Thu, 05 Sep 2019 22:41:10 GMT",
+      "ETag" : "\"0x8D7356232DE69DD\"",
+      "Last-Modified" : "Mon, 09 Sep 2019 20:13:37 GMT",
       "retry-after" : "0",
       "Content-Length" : "0",
       "StatusCode" : "201",
-      "x-ms-request-id" : "bfedbf7f-901e-0044-5f3b-643cc7000000",
-      "Date" : "Thu, 05 Sep 2019 22:41:10 GMT",
-      "x-ms-client-request-id" : "30b62233-aa7f-44e5-b52e-dd69544aab56"
-=======
-      "ETag" : "\"0x8D732FC608ED0C8\"",
-      "Last-Modified" : "Fri, 06 Sep 2019 18:59:42 GMT",
-      "retry-after" : "0",
-      "Content-Length" : "0",
-      "StatusCode" : "201",
-      "x-ms-request-id" : "94d132e2-201e-012e-48e5-64f6e4000000",
-      "Date" : "Fri, 06 Sep 2019 18:59:42 GMT",
-      "x-ms-client-request-id" : "aec7bc52-8b42-43f4-8915-b944bec437c9"
->>>>>>> a55d5dd9
+      "x-ms-request-id" : "03480e5f-301e-0024-734b-6779e5000000",
+      "Date" : "Mon, 09 Sep 2019 20:13:36 GMT",
+      "x-ms-client-request-id" : "baa1bc5f-c6db-476c-ac1b-e1966fe691e3"
     },
     "Exception" : null
   }, {
     "Method" : "PUT",
-<<<<<<< HEAD
-    "Uri" : "https://jaschrepragrs.blob.core.windows.net/jtccreatemin0appendblobapitestcreatemin84840383098fae16/javablobcreatemin1appendblobapitestcreatemin8489556277056",
+    "Uri" : "https://jaschrepragrs.blob.core.windows.net/jtccreatemin0appendblobapitestcreatemin06a101155f78161e/javablobcreatemin1appendblobapitestcreatemin06a62117c6534",
     "Headers" : {
       "x-ms-version" : "2019-02-02",
       "User-Agent" : "azsdk-java-azure-storage-blob/12.0.0-preview.3 1.8.0_221; Windows 10 10.0",
-      "x-ms-client-request-id" : "298df6c0-11d6-4e87-a7fc-8a8fe1f61344"
-=======
-    "Uri" : "https://azstoragesdkaccount.blob.core.windows.net/jtccreatemin0appendblobapitestcreatemin3c010336acc35bd6/javablobcreatemin1appendblobapitestcreatemin3c0176791d316",
-    "Headers" : {
-      "x-ms-version" : "2019-02-02",
-      "User-Agent" : "azsdk-java-azure-storage-blob/12.0.0-preview.3 1.8.0_212; Windows 10 10.0",
-      "x-ms-client-request-id" : "0d24f662-5710-4fe4-bba2-18f1080ddea0"
->>>>>>> a55d5dd9
+      "x-ms-client-request-id" : "8ccad02a-2e9a-4145-afc8-b0ed213a16f7"
     },
     "Response" : {
       "x-ms-version" : "2019-02-02",
       "Server" : "Windows-Azure-Blob/1.0 Microsoft-HTTPAPI/2.0",
-<<<<<<< HEAD
-      "ETag" : "\"0x8D73252263F5367\"",
-      "Last-Modified" : "Thu, 05 Sep 2019 22:41:10 GMT",
+      "ETag" : "\"0x8D7356232EB5A20\"",
+      "Last-Modified" : "Mon, 09 Sep 2019 20:13:37 GMT",
       "retry-after" : "0",
       "Content-Length" : "0",
       "StatusCode" : "201",
-      "x-ms-request-id" : "bfedbfa0-901e-0044-7d3b-643cc7000000",
+      "x-ms-request-id" : "03480e71-301e-0024-014b-6779e5000000",
       "x-ms-request-server-encrypted" : "true",
-      "Date" : "Thu, 05 Sep 2019 22:41:10 GMT",
-      "x-ms-client-request-id" : "298df6c0-11d6-4e87-a7fc-8a8fe1f61344"
-=======
-      "ETag" : "\"0x8D732FC609679C5\"",
-      "Last-Modified" : "Fri, 06 Sep 2019 18:59:42 GMT",
-      "retry-after" : "0",
-      "Content-Length" : "0",
-      "StatusCode" : "201",
-      "x-ms-request-id" : "94d13313-201e-012e-70e5-64f6e4000000",
-      "x-ms-request-server-encrypted" : "true",
-      "Date" : "Fri, 06 Sep 2019 18:59:42 GMT",
-      "x-ms-client-request-id" : "0d24f662-5710-4fe4-bba2-18f1080ddea0"
->>>>>>> a55d5dd9
+      "Date" : "Mon, 09 Sep 2019 20:13:36 GMT",
+      "x-ms-client-request-id" : "8ccad02a-2e9a-4145-afc8-b0ed213a16f7"
     },
     "Exception" : null
   }, {
     "Method" : "PUT",
-<<<<<<< HEAD
-    "Uri" : "https://jaschrepragrs.blob.core.windows.net/jtccreatemin0appendblobapitestcreatemin84840383098fae16/javablobcreatemin1appendblobapitestcreatemin8489556277056",
+    "Uri" : "https://jaschrepragrs.blob.core.windows.net/jtccreatemin0appendblobapitestcreatemin06a101155f78161e/javablobcreatemin1appendblobapitestcreatemin06a62117c6534",
     "Headers" : {
       "x-ms-version" : "2019-02-02",
       "User-Agent" : "azsdk-java-azure-storage-blob/12.0.0-preview.3 1.8.0_221; Windows 10 10.0",
-      "x-ms-client-request-id" : "3f57d675-28d9-4d16-af30-d95add01fe9c"
-=======
-    "Uri" : "https://azstoragesdkaccount.blob.core.windows.net/jtccreatemin0appendblobapitestcreatemin3c010336acc35bd6/javablobcreatemin1appendblobapitestcreatemin3c0176791d316",
-    "Headers" : {
-      "x-ms-version" : "2019-02-02",
-      "User-Agent" : "azsdk-java-azure-storage-blob/12.0.0-preview.3 1.8.0_212; Windows 10 10.0",
-      "x-ms-client-request-id" : "dd4976a2-e99e-4d3e-8d0a-c9eea0ada570"
->>>>>>> a55d5dd9
+      "x-ms-client-request-id" : "834326f1-6af2-4da1-9b3b-352459bbe223"
     },
     "Response" : {
       "x-ms-version" : "2019-02-02",
       "Server" : "Windows-Azure-Blob/1.0 Microsoft-HTTPAPI/2.0",
-<<<<<<< HEAD
-      "ETag" : "\"0x8D732522654B3FA\"",
-      "Last-Modified" : "Thu, 05 Sep 2019 22:41:10 GMT",
+      "ETag" : "\"0x8D7356232F7915A\"",
+      "Last-Modified" : "Mon, 09 Sep 2019 20:13:37 GMT",
       "retry-after" : "0",
       "Content-Length" : "0",
       "StatusCode" : "201",
-      "x-ms-request-id" : "bfedbfd5-901e-0044-313b-643cc7000000",
+      "x-ms-request-id" : "03480e80-301e-0024-104b-6779e5000000",
       "x-ms-request-server-encrypted" : "true",
-      "Date" : "Thu, 05 Sep 2019 22:41:10 GMT",
-      "x-ms-client-request-id" : "3f57d675-28d9-4d16-af30-d95add01fe9c"
-=======
-      "ETag" : "\"0x8D732FC609C4786\"",
-      "Last-Modified" : "Fri, 06 Sep 2019 18:59:43 GMT",
-      "retry-after" : "0",
-      "Content-Length" : "0",
-      "StatusCode" : "201",
-      "x-ms-request-id" : "94d13322-201e-012e-7ce5-64f6e4000000",
-      "x-ms-request-server-encrypted" : "true",
-      "Date" : "Fri, 06 Sep 2019 18:59:42 GMT",
-      "x-ms-client-request-id" : "dd4976a2-e99e-4d3e-8d0a-c9eea0ada570"
->>>>>>> a55d5dd9
+      "Date" : "Mon, 09 Sep 2019 20:13:36 GMT",
+      "x-ms-client-request-id" : "834326f1-6af2-4da1-9b3b-352459bbe223"
     },
     "Exception" : null
   }, {
     "Method" : "GET",
-<<<<<<< HEAD
     "Uri" : "https://jaschrepragrs.blob.core.windows.net?prefix=jtccreatemin&comp=list",
     "Headers" : {
       "x-ms-version" : "2019-02-02",
       "User-Agent" : "azsdk-java-azure-storage-blob/12.0.0-preview.3 1.8.0_221; Windows 10 10.0",
-      "x-ms-client-request-id" : "10e21fb4-b7c5-4a16-bffd-9df0e73f7a45"
-=======
-    "Uri" : "https://azstoragesdkaccount.blob.core.windows.net?prefix=jtccreatemin&comp=list",
-    "Headers" : {
-      "x-ms-version" : "2019-02-02",
-      "User-Agent" : "azsdk-java-azure-storage-blob/12.0.0-preview.3 1.8.0_212; Windows 10 10.0",
-      "x-ms-client-request-id" : "4b72c04e-1d55-4821-ac61-83fff24b6b5e"
->>>>>>> a55d5dd9
+      "x-ms-client-request-id" : "2740d312-6d8c-45ba-adb4-e301522c48ec"
     },
     "Response" : {
       "Transfer-Encoding" : "chunked",
@@ -145,35 +78,20 @@
       "Server" : "Windows-Azure-Blob/1.0 Microsoft-HTTPAPI/2.0",
       "retry-after" : "0",
       "StatusCode" : "200",
-<<<<<<< HEAD
-      "x-ms-request-id" : "bfedbfe7-901e-0044-423b-643cc7000000",
-      "Body" : "﻿<?xml version=\"1.0\" encoding=\"utf-8\"?><EnumerationResults ServiceEndpoint=\"https://jaschrepragrs.blob.core.windows.net/\"><Prefix>jtccreatemin</Prefix><Containers><Container><Name>jtccreatemin0appendblobapitestcreatemin84840383098fae16</Name><Properties><Last-Modified>Thu, 05 Sep 2019 22:41:10 GMT</Last-Modified><Etag>\"0x8D732522632B56C\"</Etag><LeaseStatus>unlocked</LeaseStatus><LeaseState>available</LeaseState><DefaultEncryptionScope>$account-encryption-key</DefaultEncryptionScope><DenyEncryptionScopeOverride>false</DenyEncryptionScopeOverride><HasImmutabilityPolicy>false</HasImmutabilityPolicy><HasLegalHold>false</HasLegalHold></Properties></Container></Containers><NextMarker /></EnumerationResults>",
-      "Date" : "Thu, 05 Sep 2019 22:41:10 GMT",
-      "x-ms-client-request-id" : "10e21fb4-b7c5-4a16-bffd-9df0e73f7a45",
-=======
-      "x-ms-request-id" : "94d1332f-201e-012e-07e5-64f6e4000000",
-      "Body" : "﻿<?xml version=\"1.0\" encoding=\"utf-8\"?><EnumerationResults ServiceEndpoint=\"https://azstoragesdkaccount.blob.core.windows.net/\"><Prefix>jtccreatemin</Prefix><Containers><Container><Name>jtccreatemin0appendblobapitestcreatemin3c010336acc35bd6</Name><Properties><Last-Modified>Fri, 06 Sep 2019 18:59:42 GMT</Last-Modified><Etag>\"0x8D732FC608ED0C8\"</Etag><LeaseStatus>unlocked</LeaseStatus><LeaseState>available</LeaseState><DefaultEncryptionScope>$account-encryption-key</DefaultEncryptionScope><DenyEncryptionScopeOverride>false</DenyEncryptionScopeOverride><HasImmutabilityPolicy>false</HasImmutabilityPolicy><HasLegalHold>false</HasLegalHold></Properties></Container></Containers><NextMarker /></EnumerationResults>",
-      "Date" : "Fri, 06 Sep 2019 18:59:42 GMT",
-      "x-ms-client-request-id" : "4b72c04e-1d55-4821-ac61-83fff24b6b5e",
->>>>>>> a55d5dd9
+      "x-ms-request-id" : "03480e92-301e-0024-224b-6779e5000000",
+      "Body" : "﻿<?xml version=\"1.0\" encoding=\"utf-8\"?><EnumerationResults ServiceEndpoint=\"https://jaschrepragrs.blob.core.windows.net/\"><Prefix>jtccreatemin</Prefix><Containers><Container><Name>jtccreatemin0appendblobapitestcreatemin06a101155f78161e</Name><Properties><Last-Modified>Mon, 09 Sep 2019 20:13:37 GMT</Last-Modified><Etag>\"0x8D7356232DE69DD\"</Etag><LeaseStatus>unlocked</LeaseStatus><LeaseState>available</LeaseState><DefaultEncryptionScope>$account-encryption-key</DefaultEncryptionScope><DenyEncryptionScopeOverride>false</DenyEncryptionScopeOverride><HasImmutabilityPolicy>false</HasImmutabilityPolicy><HasLegalHold>false</HasLegalHold></Properties></Container></Containers><NextMarker /></EnumerationResults>",
+      "Date" : "Mon, 09 Sep 2019 20:13:37 GMT",
+      "x-ms-client-request-id" : "2740d312-6d8c-45ba-adb4-e301522c48ec",
       "Content-Type" : "application/xml"
     },
     "Exception" : null
   }, {
     "Method" : "DELETE",
-<<<<<<< HEAD
-    "Uri" : "https://jaschrepragrs.blob.core.windows.net/jtccreatemin0appendblobapitestcreatemin84840383098fae16?restype=container",
+    "Uri" : "https://jaschrepragrs.blob.core.windows.net/jtccreatemin0appendblobapitestcreatemin06a101155f78161e?restype=container",
     "Headers" : {
       "x-ms-version" : "2019-02-02",
       "User-Agent" : "azsdk-java-azure-storage-blob/12.0.0-preview.3 1.8.0_221; Windows 10 10.0",
-      "x-ms-client-request-id" : "e34ee895-10fb-4a8b-baaa-3055da1d94cb"
-=======
-    "Uri" : "https://azstoragesdkaccount.blob.core.windows.net/jtccreatemin0appendblobapitestcreatemin3c010336acc35bd6?restype=container",
-    "Headers" : {
-      "x-ms-version" : "2019-02-02",
-      "User-Agent" : "azsdk-java-azure-storage-blob/12.0.0-preview.3 1.8.0_212; Windows 10 10.0",
-      "x-ms-client-request-id" : "62af4802-9905-42fb-8aa2-e0549fbde633"
->>>>>>> a55d5dd9
+      "x-ms-client-request-id" : "902db5eb-23fd-4b6e-92fa-47f9f020ebbb"
     },
     "Response" : {
       "x-ms-version" : "2019-02-02",
@@ -181,21 +99,11 @@
       "retry-after" : "0",
       "Content-Length" : "0",
       "StatusCode" : "202",
-<<<<<<< HEAD
-      "x-ms-request-id" : "bfedbff7-901e-0044-503b-643cc7000000",
-      "Date" : "Thu, 05 Sep 2019 22:41:10 GMT",
-      "x-ms-client-request-id" : "e34ee895-10fb-4a8b-baaa-3055da1d94cb"
+      "x-ms-request-id" : "03480e9f-301e-0024-2f4b-6779e5000000",
+      "Date" : "Mon, 09 Sep 2019 20:13:37 GMT",
+      "x-ms-client-request-id" : "902db5eb-23fd-4b6e-92fa-47f9f020ebbb"
     },
     "Exception" : null
   } ],
-  "variables" : [ "jtccreatemin0appendblobapitestcreatemin84840383098fae16", "javablobcreatemin1appendblobapitestcreatemin8489556277056" ]
-=======
-      "x-ms-request-id" : "94d1334d-201e-012e-1fe5-64f6e4000000",
-      "Date" : "Fri, 06 Sep 2019 18:59:42 GMT",
-      "x-ms-client-request-id" : "62af4802-9905-42fb-8aa2-e0549fbde633"
-    },
-    "Exception" : null
-  } ],
-  "variables" : [ "jtccreatemin0appendblobapitestcreatemin3c010336acc35bd6", "javablobcreatemin1appendblobapitestcreatemin3c0176791d316" ]
->>>>>>> a55d5dd9
+  "variables" : [ "jtccreatemin0appendblobapitestcreatemin06a101155f78161e", "javablobcreatemin1appendblobapitestcreatemin06a62117c6534" ]
 }