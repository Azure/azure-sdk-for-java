--- conflicted
+++ resolved
@@ -1,100 +1,54 @@
 {
   "networkCallRecords" : [ {
     "Method" : "PUT",
-<<<<<<< HEAD
-    "Uri" : "https://jaschrepragrs.blob.core.windows.net/jtcsetaccesspolicyminaccess026150f8ce067cf4c447e?restype=container",
+    "Uri" : "https://jaschrepragrs.blob.core.windows.net/jtcsetaccesspolicyminaccess028630293b16599ffa412?restype=container",
     "Headers" : {
       "x-ms-version" : "2019-02-02",
       "User-Agent" : "azsdk-java-azure-storage-blob/12.0.0-preview.3 1.8.0_221; Windows 10 10.0",
-      "x-ms-client-request-id" : "a61b226d-fb89-41b1-ad59-45f74d5740ee"
-=======
-    "Uri" : "https://azstoragesdkaccount.blob.core.windows.net/jtcsetaccesspolicyminaccess045079ddf6f457c72446f?restype=container",
-    "Headers" : {
-      "x-ms-version" : "2019-02-02",
-      "User-Agent" : "azsdk-java-azure-storage-blob/12.0.0-preview.3 1.8.0_212; Windows 10 10.0",
-      "x-ms-client-request-id" : "b3660ae8-a622-4405-a4d2-f118a1172acc"
->>>>>>> a55d5dd9
+      "x-ms-client-request-id" : "9d30bd1f-a6aa-4f81-aa7a-3986f7f600b4"
     },
     "Response" : {
       "x-ms-version" : "2019-02-02",
       "Server" : "Windows-Azure-Blob/1.0 Microsoft-HTTPAPI/2.0",
-<<<<<<< HEAD
-      "ETag" : "\"0x8D73252C1E914DE\"",
-      "Last-Modified" : "Thu, 05 Sep 2019 22:45:31 GMT",
+      "ETag" : "\"0x8D735604BF8803C\"",
+      "Last-Modified" : "Mon, 09 Sep 2019 20:00:00 GMT",
       "retry-after" : "0",
       "Content-Length" : "0",
       "StatusCode" : "201",
-      "x-ms-request-id" : "20488fab-901e-000b-623b-64f8df000000",
-      "Date" : "Thu, 05 Sep 2019 22:45:31 GMT",
-      "x-ms-client-request-id" : "a61b226d-fb89-41b1-ad59-45f74d5740ee"
-=======
-      "ETag" : "\"0x8D732FD26D09D8D\"",
-      "Last-Modified" : "Fri, 06 Sep 2019 19:05:15 GMT",
-      "retry-after" : "0",
-      "Content-Length" : "0",
-      "StatusCode" : "201",
-      "x-ms-request-id" : "ec63724b-001e-001f-22e6-64eb66000000",
-      "Date" : "Fri, 06 Sep 2019 19:05:15 GMT",
-      "x-ms-client-request-id" : "b3660ae8-a622-4405-a4d2-f118a1172acc"
->>>>>>> a55d5dd9
+      "x-ms-request-id" : "077ff5b0-801e-001f-6d49-673bbb000000",
+      "Date" : "Mon, 09 Sep 2019 19:59:59 GMT",
+      "x-ms-client-request-id" : "9d30bd1f-a6aa-4f81-aa7a-3986f7f600b4"
     },
     "Exception" : null
   }, {
     "Method" : "PUT",
-<<<<<<< HEAD
-    "Uri" : "https://jaschrepragrs.blob.core.windows.net/jtcsetaccesspolicyminaccess026150f8ce067cf4c447e?restype=container&comp=acl",
+    "Uri" : "https://jaschrepragrs.blob.core.windows.net/jtcsetaccesspolicyminaccess028630293b16599ffa412?restype=container&comp=acl",
     "Headers" : {
       "x-ms-version" : "2019-02-02",
       "User-Agent" : "azsdk-java-azure-storage-blob/12.0.0-preview.3 1.8.0_221; Windows 10 10.0",
-      "x-ms-client-request-id" : "0ca67037-60e3-4bdd-89cb-73f9d1cdb9d6",
-=======
-    "Uri" : "https://azstoragesdkaccount.blob.core.windows.net/jtcsetaccesspolicyminaccess045079ddf6f457c72446f?restype=container&comp=acl",
-    "Headers" : {
-      "x-ms-version" : "2019-02-02",
-      "User-Agent" : "azsdk-java-azure-storage-blob/12.0.0-preview.3 1.8.0_212; Windows 10 10.0",
-      "x-ms-client-request-id" : "542f5cd7-3f45-418c-8b64-73d844498ba5",
->>>>>>> a55d5dd9
+      "x-ms-client-request-id" : "b2cf57ab-ed3b-4904-bc46-8d96664c6e97",
       "Content-Type" : "application/xml; charset=utf-8"
     },
     "Response" : {
       "x-ms-version" : "2019-02-02",
       "Server" : "Windows-Azure-Blob/1.0 Microsoft-HTTPAPI/2.0",
-<<<<<<< HEAD
-      "ETag" : "\"0x8D73252C1F5656F\"",
-      "Last-Modified" : "Thu, 05 Sep 2019 22:45:31 GMT",
+      "ETag" : "\"0x8D735604C04791E\"",
+      "Last-Modified" : "Mon, 09 Sep 2019 20:00:00 GMT",
       "retry-after" : "0",
       "Content-Length" : "0",
       "StatusCode" : "200",
-      "x-ms-request-id" : "20488fbc-901e-000b-713b-64f8df000000",
-      "Date" : "Thu, 05 Sep 2019 22:45:31 GMT",
-      "x-ms-client-request-id" : "0ca67037-60e3-4bdd-89cb-73f9d1cdb9d6"
-=======
-      "ETag" : "\"0x8D732FD26D72CB3\"",
-      "Last-Modified" : "Fri, 06 Sep 2019 19:05:15 GMT",
-      "retry-after" : "0",
-      "Content-Length" : "0",
-      "StatusCode" : "200",
-      "x-ms-request-id" : "ec63726f-001e-001f-42e6-64eb66000000",
-      "Date" : "Fri, 06 Sep 2019 19:05:15 GMT",
-      "x-ms-client-request-id" : "542f5cd7-3f45-418c-8b64-73d844498ba5"
->>>>>>> a55d5dd9
+      "x-ms-request-id" : "077ff5bc-801e-001f-7649-673bbb000000",
+      "Date" : "Mon, 09 Sep 2019 19:59:59 GMT",
+      "x-ms-client-request-id" : "b2cf57ab-ed3b-4904-bc46-8d96664c6e97"
     },
     "Exception" : null
   }, {
     "Method" : "GET",
-<<<<<<< HEAD
-    "Uri" : "https://jaschrepragrs.blob.core.windows.net/jtcsetaccesspolicyminaccess026150f8ce067cf4c447e?restype=container",
+    "Uri" : "https://jaschrepragrs.blob.core.windows.net/jtcsetaccesspolicyminaccess028630293b16599ffa412?restype=container",
     "Headers" : {
       "x-ms-version" : "2019-02-02",
       "User-Agent" : "azsdk-java-azure-storage-blob/12.0.0-preview.3 1.8.0_221; Windows 10 10.0",
-      "x-ms-client-request-id" : "68ab7488-2cd0-4ab1-a06c-97b13e77fbad"
-=======
-    "Uri" : "https://azstoragesdkaccount.blob.core.windows.net/jtcsetaccesspolicyminaccess045079ddf6f457c72446f?restype=container",
-    "Headers" : {
-      "x-ms-version" : "2019-02-02",
-      "User-Agent" : "azsdk-java-azure-storage-blob/12.0.0-preview.3 1.8.0_212; Windows 10 10.0",
-      "x-ms-client-request-id" : "e198fed9-6f63-4ef3-a0b9-e2e3fd81adb0"
->>>>>>> a55d5dd9
+      "x-ms-client-request-id" : "4e0d790c-581a-420c-a553-8c682dd84ce2"
     },
     "Response" : {
       "x-ms-version" : "2019-02-02",
@@ -102,50 +56,27 @@
       "Server" : "Windows-Azure-Blob/1.0 Microsoft-HTTPAPI/2.0",
       "x-ms-lease-state" : "available",
       "x-ms-deny-encryption-scope-override" : "false",
-<<<<<<< HEAD
-      "Last-Modified" : "Thu, 05 Sep 2019 22:45:31 GMT",
+      "Last-Modified" : "Mon, 09 Sep 2019 20:00:00 GMT",
       "retry-after" : "0",
       "StatusCode" : "200",
-      "Date" : "Thu, 05 Sep 2019 22:45:31 GMT",
+      "Date" : "Mon, 09 Sep 2019 19:59:59 GMT",
       "x-ms-has-legal-hold" : "false",
       "x-ms-default-encryption-scope" : "$account-encryption-key",
-      "ETag" : "\"0x8D73252C1F5656F\"",
+      "ETag" : "\"0x8D735604C04791E\"",
       "x-ms-has-immutability-policy" : "false",
       "Content-Length" : "0",
       "x-ms-blob-public-access" : "container",
-      "x-ms-request-id" : "20488fd1-901e-000b-063b-64f8df000000",
-      "x-ms-client-request-id" : "68ab7488-2cd0-4ab1-a06c-97b13e77fbad"
-=======
-      "Last-Modified" : "Fri, 06 Sep 2019 19:05:15 GMT",
-      "retry-after" : "0",
-      "StatusCode" : "200",
-      "Date" : "Fri, 06 Sep 2019 19:05:15 GMT",
-      "x-ms-has-legal-hold" : "false",
-      "x-ms-default-encryption-scope" : "$account-encryption-key",
-      "ETag" : "\"0x8D732FD26D72CB3\"",
-      "x-ms-has-immutability-policy" : "false",
-      "Content-Length" : "0",
-      "x-ms-blob-public-access" : "container",
-      "x-ms-request-id" : "ec63728e-001e-001f-5be6-64eb66000000",
-      "x-ms-client-request-id" : "e198fed9-6f63-4ef3-a0b9-e2e3fd81adb0"
->>>>>>> a55d5dd9
+      "x-ms-request-id" : "077ff5c4-801e-001f-7e49-673bbb000000",
+      "x-ms-client-request-id" : "4e0d790c-581a-420c-a553-8c682dd84ce2"
     },
     "Exception" : null
   }, {
     "Method" : "GET",
-<<<<<<< HEAD
     "Uri" : "https://jaschrepragrs.blob.core.windows.net?prefix=jtcsetaccesspolicyminaccess&comp=list",
     "Headers" : {
       "x-ms-version" : "2019-02-02",
       "User-Agent" : "azsdk-java-azure-storage-blob/12.0.0-preview.3 1.8.0_221; Windows 10 10.0",
-      "x-ms-client-request-id" : "d9669cc3-5d55-47d5-92c0-21eae244e6e7"
-=======
-    "Uri" : "https://azstoragesdkaccount.blob.core.windows.net?prefix=jtcsetaccesspolicyminaccess&comp=list",
-    "Headers" : {
-      "x-ms-version" : "2019-02-02",
-      "User-Agent" : "azsdk-java-azure-storage-blob/12.0.0-preview.3 1.8.0_212; Windows 10 10.0",
-      "x-ms-client-request-id" : "d29ca1c7-380c-48d7-97fe-683011f1872a"
->>>>>>> a55d5dd9
+      "x-ms-client-request-id" : "5ce620ae-171f-4861-932e-ed82e18a7329"
     },
     "Response" : {
       "Transfer-Encoding" : "chunked",
@@ -153,35 +84,20 @@
       "Server" : "Windows-Azure-Blob/1.0 Microsoft-HTTPAPI/2.0",
       "retry-after" : "0",
       "StatusCode" : "200",
-<<<<<<< HEAD
-      "x-ms-request-id" : "20488fe8-901e-000b-1a3b-64f8df000000",
-      "Body" : "﻿<?xml version=\"1.0\" encoding=\"utf-8\"?><EnumerationResults ServiceEndpoint=\"https://jaschrepragrs.blob.core.windows.net/\"><Prefix>jtcsetaccesspolicyminaccess</Prefix><Containers><Container><Name>jtcsetaccesspolicyminaccess026150f8ce067cf4c447e</Name><Properties><Last-Modified>Thu, 05 Sep 2019 22:45:31 GMT</Last-Modified><Etag>\"0x8D73252C1F5656F\"</Etag><LeaseStatus>unlocked</LeaseStatus><LeaseState>available</LeaseState><PublicAccess>container</PublicAccess><DefaultEncryptionScope>$account-encryption-key</DefaultEncryptionScope><DenyEncryptionScopeOverride>false</DenyEncryptionScopeOverride><HasImmutabilityPolicy>false</HasImmutabilityPolicy><HasLegalHold>false</HasLegalHold></Properties></Container></Containers><NextMarker /></EnumerationResults>",
-      "Date" : "Thu, 05 Sep 2019 22:45:31 GMT",
-      "x-ms-client-request-id" : "d9669cc3-5d55-47d5-92c0-21eae244e6e7",
-=======
-      "x-ms-request-id" : "ec6372a3-001e-001f-70e6-64eb66000000",
-      "Body" : "﻿<?xml version=\"1.0\" encoding=\"utf-8\"?><EnumerationResults ServiceEndpoint=\"https://azstoragesdkaccount.blob.core.windows.net/\"><Prefix>jtcsetaccesspolicyminaccess</Prefix><Containers><Container><Name>jtcsetaccesspolicyminaccess045079ddf6f457c72446f</Name><Properties><Last-Modified>Fri, 06 Sep 2019 19:05:15 GMT</Last-Modified><Etag>\"0x8D732FD26D72CB3\"</Etag><LeaseStatus>unlocked</LeaseStatus><LeaseState>available</LeaseState><PublicAccess>container</PublicAccess><DefaultEncryptionScope>$account-encryption-key</DefaultEncryptionScope><DenyEncryptionScopeOverride>false</DenyEncryptionScopeOverride><HasImmutabilityPolicy>false</HasImmutabilityPolicy><HasLegalHold>false</HasLegalHold></Properties></Container></Containers><NextMarker /></EnumerationResults>",
-      "Date" : "Fri, 06 Sep 2019 19:05:15 GMT",
-      "x-ms-client-request-id" : "d29ca1c7-380c-48d7-97fe-683011f1872a",
->>>>>>> a55d5dd9
+      "x-ms-request-id" : "077ff5cf-801e-001f-0849-673bbb000000",
+      "Body" : "﻿<?xml version=\"1.0\" encoding=\"utf-8\"?><EnumerationResults ServiceEndpoint=\"https://jaschrepragrs.blob.core.windows.net/\"><Prefix>jtcsetaccesspolicyminaccess</Prefix><Containers><Container><Name>jtcsetaccesspolicyminaccess028630293b16599ffa412</Name><Properties><Last-Modified>Mon, 09 Sep 2019 20:00:00 GMT</Last-Modified><Etag>\"0x8D735604C04791E\"</Etag><LeaseStatus>unlocked</LeaseStatus><LeaseState>available</LeaseState><PublicAccess>container</PublicAccess><DefaultEncryptionScope>$account-encryption-key</DefaultEncryptionScope><DenyEncryptionScopeOverride>false</DenyEncryptionScopeOverride><HasImmutabilityPolicy>false</HasImmutabilityPolicy><HasLegalHold>false</HasLegalHold></Properties></Container></Containers><NextMarker /></EnumerationResults>",
+      "Date" : "Mon, 09 Sep 2019 19:59:59 GMT",
+      "x-ms-client-request-id" : "5ce620ae-171f-4861-932e-ed82e18a7329",
       "Content-Type" : "application/xml"
     },
     "Exception" : null
   }, {
     "Method" : "DELETE",
-<<<<<<< HEAD
-    "Uri" : "https://jaschrepragrs.blob.core.windows.net/jtcsetaccesspolicyminaccess026150f8ce067cf4c447e?restype=container",
+    "Uri" : "https://jaschrepragrs.blob.core.windows.net/jtcsetaccesspolicyminaccess028630293b16599ffa412?restype=container",
     "Headers" : {
       "x-ms-version" : "2019-02-02",
       "User-Agent" : "azsdk-java-azure-storage-blob/12.0.0-preview.3 1.8.0_221; Windows 10 10.0",
-      "x-ms-client-request-id" : "59c6a710-ede3-43b9-bad3-143b15c1ac23"
-=======
-    "Uri" : "https://azstoragesdkaccount.blob.core.windows.net/jtcsetaccesspolicyminaccess045079ddf6f457c72446f?restype=container",
-    "Headers" : {
-      "x-ms-version" : "2019-02-02",
-      "User-Agent" : "azsdk-java-azure-storage-blob/12.0.0-preview.3 1.8.0_212; Windows 10 10.0",
-      "x-ms-client-request-id" : "15f759ff-2b8c-4eb1-aabf-0fded0526941"
->>>>>>> a55d5dd9
+      "x-ms-client-request-id" : "e4b00c06-2a7d-4af5-85d5-105cd98d9489"
     },
     "Response" : {
       "x-ms-version" : "2019-02-02",
@@ -189,21 +105,11 @@
       "retry-after" : "0",
       "Content-Length" : "0",
       "StatusCode" : "202",
-<<<<<<< HEAD
-      "x-ms-request-id" : "20489003-901e-000b-313b-64f8df000000",
-      "Date" : "Thu, 05 Sep 2019 22:45:31 GMT",
-      "x-ms-client-request-id" : "59c6a710-ede3-43b9-bad3-143b15c1ac23"
+      "x-ms-request-id" : "077ff5d6-801e-001f-0f49-673bbb000000",
+      "Date" : "Mon, 09 Sep 2019 20:00:00 GMT",
+      "x-ms-client-request-id" : "e4b00c06-2a7d-4af5-85d5-105cd98d9489"
     },
     "Exception" : null
   } ],
-  "variables" : [ "jtcsetaccesspolicyminaccess026150f8ce067cf4c447e" ]
-=======
-      "x-ms-request-id" : "ec6372b3-001e-001f-80e6-64eb66000000",
-      "Date" : "Fri, 06 Sep 2019 19:05:15 GMT",
-      "x-ms-client-request-id" : "15f759ff-2b8c-4eb1-aabf-0fded0526941"
-    },
-    "Exception" : null
-  } ],
-  "variables" : [ "jtcsetaccesspolicyminaccess045079ddf6f457c72446f" ]
->>>>>>> a55d5dd9
+  "variables" : [ "jtcsetaccesspolicyminaccess028630293b16599ffa412" ]
 }