--- conflicted
+++ resolved
@@ -1,59 +1,32 @@
 {
   "networkCallRecords" : [ {
     "Method" : "PUT",
-<<<<<<< HEAD
-    "Uri" : "https://jaschrepragrs.blob.core.windows.net/jtcservicesassignaturesstringtosignuserdelegationkey05945382?restype=container",
+    "Uri" : "https://jaschrepragrs.blob.core.windows.net/jtcservicesassignaturesstringtosignuserdelegationkey08440128?restype=container",
     "Headers" : {
       "x-ms-version" : "2019-02-02",
       "User-Agent" : "azsdk-java-azure-storage-blob/12.0.0-preview.3 1.8.0_221; Windows 10 10.0",
-      "x-ms-client-request-id" : "10269cda-db81-4add-93cd-e9b45363a63c"
-=======
-    "Uri" : "https://azstoragesdkaccount.blob.core.windows.net/jtcservicesassignaturesstringtosignuserdelegationkey0992875c?restype=container",
-    "Headers" : {
-      "x-ms-version" : "2019-02-02",
-      "User-Agent" : "azsdk-java-azure-storage-blob/12.0.0-preview.3 1.8.0_212; Windows 10 10.0",
-      "x-ms-client-request-id" : "05b29355-3657-4ca2-acf8-511507b71469"
->>>>>>> a55d5dd9
+      "x-ms-client-request-id" : "60c8c5ce-a216-4f50-a0d2-0653c84a6b71"
     },
     "Response" : {
       "x-ms-version" : "2019-02-02",
       "Server" : "Windows-Azure-Blob/1.0 Microsoft-HTTPAPI/2.0",
-<<<<<<< HEAD
-      "ETag" : "\"0x8D7325187500546\"",
-      "Last-Modified" : "Thu, 05 Sep 2019 22:36:44 GMT",
+      "ETag" : "\"0x8D7356036DF2453\"",
+      "Last-Modified" : "Mon, 09 Sep 2019 19:59:24 GMT",
       "retry-after" : "0",
       "Content-Length" : "0",
       "StatusCode" : "201",
-      "x-ms-request-id" : "bfecaee2-901e-0044-673a-643cc7000000",
-      "Date" : "Thu, 05 Sep 2019 22:36:43 GMT",
-      "x-ms-client-request-id" : "10269cda-db81-4add-93cd-e9b45363a63c"
-=======
-      "ETag" : "\"0x8D732FDAD7B7B75\"",
-      "Last-Modified" : "Fri, 06 Sep 2019 19:09:01 GMT",
-      "retry-after" : "0",
-      "Content-Length" : "0",
-      "StatusCode" : "201",
-      "x-ms-request-id" : "ec65d098-001e-001f-71e6-64eb66000000",
-      "Date" : "Fri, 06 Sep 2019 19:09:01 GMT",
-      "x-ms-client-request-id" : "05b29355-3657-4ca2-acf8-511507b71469"
->>>>>>> a55d5dd9
+      "x-ms-request-id" : "077fdc5b-801e-001f-1e49-673bbb000000",
+      "Date" : "Mon, 09 Sep 2019 19:59:24 GMT",
+      "x-ms-client-request-id" : "60c8c5ce-a216-4f50-a0d2-0653c84a6b71"
     },
     "Exception" : null
   }, {
     "Method" : "GET",
-<<<<<<< HEAD
     "Uri" : "https://jaschrepragrs.blob.core.windows.net?prefix=jtcservicesassignaturesstringtosignuserdelegationkey&comp=list",
     "Headers" : {
       "x-ms-version" : "2019-02-02",
       "User-Agent" : "azsdk-java-azure-storage-blob/12.0.0-preview.3 1.8.0_221; Windows 10 10.0",
-      "x-ms-client-request-id" : "b78b9b1b-58c7-4584-a96d-60f097a12690"
-=======
-    "Uri" : "https://azstoragesdkaccount.blob.core.windows.net?prefix=jtcservicesassignaturesstringtosignuserdelegationkey&comp=list",
-    "Headers" : {
-      "x-ms-version" : "2019-02-02",
-      "User-Agent" : "azsdk-java-azure-storage-blob/12.0.0-preview.3 1.8.0_212; Windows 10 10.0",
-      "x-ms-client-request-id" : "dd79a873-3db5-4938-b823-1dacb107994b"
->>>>>>> a55d5dd9
+      "x-ms-client-request-id" : "365106f2-0e99-40a5-bae3-2c389b45af2d"
     },
     "Response" : {
       "Transfer-Encoding" : "chunked",
@@ -61,35 +34,20 @@
       "Server" : "Windows-Azure-Blob/1.0 Microsoft-HTTPAPI/2.0",
       "retry-after" : "0",
       "StatusCode" : "200",
-<<<<<<< HEAD
-      "x-ms-request-id" : "bfecaf03-901e-0044-053a-643cc7000000",
-      "Body" : "﻿<?xml version=\"1.0\" encoding=\"utf-8\"?><EnumerationResults ServiceEndpoint=\"https://jaschrepragrs.blob.core.windows.net/\"><Prefix>jtcservicesassignaturesstringtosignuserdelegationkey</Prefix><Containers><Container><Name>jtcservicesassignaturesstringtosignuserdelegationkey05945382</Name><Properties><Last-Modified>Thu, 05 Sep 2019 22:36:44 GMT</Last-Modified><Etag>\"0x8D7325187500546\"</Etag><LeaseStatus>unlocked</LeaseStatus><LeaseState>available</LeaseState><DefaultEncryptionScope>$account-encryption-key</DefaultEncryptionScope><DenyEncryptionScopeOverride>false</DenyEncryptionScopeOverride><HasImmutabilityPolicy>false</HasImmutabilityPolicy><HasLegalHold>false</HasLegalHold></Properties></Container></Containers><NextMarker /></EnumerationResults>",
-      "Date" : "Thu, 05 Sep 2019 22:36:43 GMT",
-      "x-ms-client-request-id" : "b78b9b1b-58c7-4584-a96d-60f097a12690",
-=======
-      "x-ms-request-id" : "ec65d0b3-001e-001f-08e6-64eb66000000",
-      "Body" : "﻿<?xml version=\"1.0\" encoding=\"utf-8\"?><EnumerationResults ServiceEndpoint=\"https://azstoragesdkaccount.blob.core.windows.net/\"><Prefix>jtcservicesassignaturesstringtosignuserdelegationkey</Prefix><Containers><Container><Name>jtcservicesassignaturesstringtosignuserdelegationkey0992875c</Name><Properties><Last-Modified>Fri, 06 Sep 2019 19:09:01 GMT</Last-Modified><Etag>\"0x8D732FDAD7B7B75\"</Etag><LeaseStatus>unlocked</LeaseStatus><LeaseState>available</LeaseState><DefaultEncryptionScope>$account-encryption-key</DefaultEncryptionScope><DenyEncryptionScopeOverride>false</DenyEncryptionScopeOverride><HasImmutabilityPolicy>false</HasImmutabilityPolicy><HasLegalHold>false</HasLegalHold></Properties></Container></Containers><NextMarker /></EnumerationResults>",
-      "Date" : "Fri, 06 Sep 2019 19:09:01 GMT",
-      "x-ms-client-request-id" : "dd79a873-3db5-4938-b823-1dacb107994b",
->>>>>>> a55d5dd9
+      "x-ms-request-id" : "077fdc66-801e-001f-2849-673bbb000000",
+      "Body" : "﻿<?xml version=\"1.0\" encoding=\"utf-8\"?><EnumerationResults ServiceEndpoint=\"https://jaschrepragrs.blob.core.windows.net/\"><Prefix>jtcservicesassignaturesstringtosignuserdelegationkey</Prefix><Containers><Container><Name>jtcservicesassignaturesstringtosignuserdelegationkey08440128</Name><Properties><Last-Modified>Mon, 09 Sep 2019 19:59:24 GMT</Last-Modified><Etag>\"0x8D7356036DF2453\"</Etag><LeaseStatus>unlocked</LeaseStatus><LeaseState>available</LeaseState><DefaultEncryptionScope>$account-encryption-key</DefaultEncryptionScope><DenyEncryptionScopeOverride>false</DenyEncryptionScopeOverride><HasImmutabilityPolicy>false</HasImmutabilityPolicy><HasLegalHold>false</HasLegalHold></Properties></Container></Containers><NextMarker /></EnumerationResults>",
+      "Date" : "Mon, 09 Sep 2019 19:59:24 GMT",
+      "x-ms-client-request-id" : "365106f2-0e99-40a5-bae3-2c389b45af2d",
       "Content-Type" : "application/xml"
     },
     "Exception" : null
   }, {
     "Method" : "DELETE",
-<<<<<<< HEAD
-    "Uri" : "https://jaschrepragrs.blob.core.windows.net/jtcservicesassignaturesstringtosignuserdelegationkey05945382?restype=container",
+    "Uri" : "https://jaschrepragrs.blob.core.windows.net/jtcservicesassignaturesstringtosignuserdelegationkey08440128?restype=container",
     "Headers" : {
       "x-ms-version" : "2019-02-02",
       "User-Agent" : "azsdk-java-azure-storage-blob/12.0.0-preview.3 1.8.0_221; Windows 10 10.0",
-      "x-ms-client-request-id" : "4064d758-916d-42d9-937e-a1648b7fa247"
-=======
-    "Uri" : "https://azstoragesdkaccount.blob.core.windows.net/jtcservicesassignaturesstringtosignuserdelegationkey0992875c?restype=container",
-    "Headers" : {
-      "x-ms-version" : "2019-02-02",
-      "User-Agent" : "azsdk-java-azure-storage-blob/12.0.0-preview.3 1.8.0_212; Windows 10 10.0",
-      "x-ms-client-request-id" : "f69f7d17-f3ff-45ee-b486-a1145992a3e3"
->>>>>>> a55d5dd9
+      "x-ms-client-request-id" : "c2d9b121-9441-45c7-b494-93cfba975d8f"
     },
     "Response" : {
       "x-ms-version" : "2019-02-02",
@@ -97,21 +55,11 @@
       "retry-after" : "0",
       "Content-Length" : "0",
       "StatusCode" : "202",
-<<<<<<< HEAD
-      "x-ms-request-id" : "bfecaf1e-901e-0044-1f3a-643cc7000000",
-      "Date" : "Thu, 05 Sep 2019 22:36:43 GMT",
-      "x-ms-client-request-id" : "4064d758-916d-42d9-937e-a1648b7fa247"
+      "x-ms-request-id" : "077fdc75-801e-001f-3649-673bbb000000",
+      "Date" : "Mon, 09 Sep 2019 19:59:24 GMT",
+      "x-ms-client-request-id" : "c2d9b121-9441-45c7-b494-93cfba975d8f"
     },
     "Exception" : null
   } ],
-  "variables" : [ "jtcservicesassignaturesstringtosignuserdelegationkey05945382" ]
-=======
-      "x-ms-request-id" : "ec65d0c1-001e-001f-14e6-64eb66000000",
-      "Date" : "Fri, 06 Sep 2019 19:09:01 GMT",
-      "x-ms-client-request-id" : "f69f7d17-f3ff-45ee-b486-a1145992a3e3"
-    },
-    "Exception" : null
-  } ],
-  "variables" : [ "jtcservicesassignaturesstringtosignuserdelegationkey0992875c" ]
->>>>>>> a55d5dd9
+  "variables" : [ "jtcservicesassignaturesstringtosignuserdelegationkey08440128" ]
 }