--- conflicted
+++ resolved
@@ -1,59 +1,32 @@
 {
   "networkCallRecords" : [ {
     "Method" : "PUT",
-<<<<<<< HEAD
-    "Uri" : "https://jaschrepragrs.blob.core.windows.net/jtcaccountsaspermissionsparse05937868c7969e164240?restype=container",
+    "Uri" : "https://jaschrepragrs.blob.core.windows.net/jtcaccountsaspermissionsparse052609a9468a94ca5d4f?restype=container",
     "Headers" : {
       "x-ms-version" : "2019-02-02",
       "User-Agent" : "azsdk-java-azure-storage-blob/12.0.0-preview.3 1.8.0_221; Windows 10 10.0",
-      "x-ms-client-request-id" : "d5d3d5e0-ee89-47ac-a4ee-60e92cdcec1d"
-=======
-    "Uri" : "https://azstoragesdkaccount.blob.core.windows.net/jtcaccountsaspermissionsparse031468f9f211bd0dc541?restype=container",
-    "Headers" : {
-      "x-ms-version" : "2019-02-02",
-      "User-Agent" : "azsdk-java-azure-storage-blob/12.0.0-preview.3 1.8.0_212; Windows 10 10.0",
-      "x-ms-client-request-id" : "f49eff67-88f8-4d4e-a0b5-06fccc8e6bfe"
->>>>>>> a55d5dd9
+      "x-ms-client-request-id" : "cc36173f-d2c8-47f5-8632-145618601760"
     },
     "Response" : {
       "x-ms-version" : "2019-02-02",
       "Server" : "Windows-Azure-Blob/1.0 Microsoft-HTTPAPI/2.0",
-<<<<<<< HEAD
-      "ETag" : "\"0x8D732517F7EF29E\"",
-      "Last-Modified" : "Thu, 05 Sep 2019 22:36:30 GMT",
+      "ETag" : "\"0x8D735602F863787\"",
+      "Last-Modified" : "Mon, 09 Sep 2019 19:59:12 GMT",
       "retry-after" : "0",
       "Content-Length" : "0",
       "StatusCode" : "201",
-      "x-ms-request-id" : "bfeca1ea-901e-0044-7f3a-643cc7000000",
-      "Date" : "Thu, 05 Sep 2019 22:36:30 GMT",
-      "x-ms-client-request-id" : "d5d3d5e0-ee89-47ac-a4ee-60e92cdcec1d"
-=======
-      "ETag" : "\"0x8D732FE04F5804E\"",
-      "Last-Modified" : "Fri, 06 Sep 2019 19:11:28 GMT",
-      "retry-after" : "0",
-      "Content-Length" : "0",
-      "StatusCode" : "201",
-      "x-ms-request-id" : "8f76d9b9-401e-003a-4fe6-6473d5000000",
-      "Date" : "Fri, 06 Sep 2019 19:11:28 GMT",
-      "x-ms-client-request-id" : "f49eff67-88f8-4d4e-a0b5-06fccc8e6bfe"
->>>>>>> a55d5dd9
+      "x-ms-request-id" : "077fd299-801e-001f-4149-673bbb000000",
+      "Date" : "Mon, 09 Sep 2019 19:59:12 GMT",
+      "x-ms-client-request-id" : "cc36173f-d2c8-47f5-8632-145618601760"
     },
     "Exception" : null
   }, {
     "Method" : "GET",
-<<<<<<< HEAD
     "Uri" : "https://jaschrepragrs.blob.core.windows.net?prefix=jtcaccountsaspermissionsparse&comp=list",
     "Headers" : {
       "x-ms-version" : "2019-02-02",
       "User-Agent" : "azsdk-java-azure-storage-blob/12.0.0-preview.3 1.8.0_221; Windows 10 10.0",
-      "x-ms-client-request-id" : "90916697-0e55-4bd9-aeda-b8e7aa0b71df"
-=======
-    "Uri" : "https://azstoragesdkaccount.blob.core.windows.net?prefix=jtcaccountsaspermissionsparse&comp=list",
-    "Headers" : {
-      "x-ms-version" : "2019-02-02",
-      "User-Agent" : "azsdk-java-azure-storage-blob/12.0.0-preview.3 1.8.0_212; Windows 10 10.0",
-      "x-ms-client-request-id" : "f21cefd7-bc19-4532-8c02-9fe08059a896"
->>>>>>> a55d5dd9
+      "x-ms-client-request-id" : "e2ff53c6-4440-4936-a138-08de236cda50"
     },
     "Response" : {
       "Transfer-Encoding" : "chunked",
@@ -61,35 +34,20 @@
       "Server" : "Windows-Azure-Blob/1.0 Microsoft-HTTPAPI/2.0",
       "retry-after" : "0",
       "StatusCode" : "200",
-<<<<<<< HEAD
-      "x-ms-request-id" : "bfeca1f7-901e-0044-0a3a-643cc7000000",
-      "Body" : "﻿<?xml version=\"1.0\" encoding=\"utf-8\"?><EnumerationResults ServiceEndpoint=\"https://jaschrepragrs.blob.core.windows.net/\"><Prefix>jtcaccountsaspermissionsparse</Prefix><Containers><Container><Name>jtcaccountsaspermissionsparse05937868c7969e164240</Name><Properties><Last-Modified>Thu, 05 Sep 2019 22:36:30 GMT</Last-Modified><Etag>\"0x8D732517F7EF29E\"</Etag><LeaseStatus>unlocked</LeaseStatus><LeaseState>available</LeaseState><DefaultEncryptionScope>$account-encryption-key</DefaultEncryptionScope><DenyEncryptionScopeOverride>false</DenyEncryptionScopeOverride><HasImmutabilityPolicy>false</HasImmutabilityPolicy><HasLegalHold>false</HasLegalHold></Properties></Container></Containers><NextMarker /></EnumerationResults>",
-      "Date" : "Thu, 05 Sep 2019 22:36:30 GMT",
-      "x-ms-client-request-id" : "90916697-0e55-4bd9-aeda-b8e7aa0b71df",
-=======
-      "x-ms-request-id" : "8f76d9ca-401e-003a-5fe6-6473d5000000",
-      "Body" : "﻿<?xml version=\"1.0\" encoding=\"utf-8\"?><EnumerationResults ServiceEndpoint=\"https://azstoragesdkaccount.blob.core.windows.net/\"><Prefix>jtcaccountsaspermissionsparse</Prefix><Containers><Container><Name>jtcaccountsaspermissionsparse031468f9f211bd0dc541</Name><Properties><Last-Modified>Fri, 06 Sep 2019 19:11:28 GMT</Last-Modified><Etag>\"0x8D732FE04F5804E\"</Etag><LeaseStatus>unlocked</LeaseStatus><LeaseState>available</LeaseState><DefaultEncryptionScope>$account-encryption-key</DefaultEncryptionScope><DenyEncryptionScopeOverride>false</DenyEncryptionScopeOverride><HasImmutabilityPolicy>false</HasImmutabilityPolicy><HasLegalHold>false</HasLegalHold></Properties></Container></Containers><NextMarker /></EnumerationResults>",
-      "Date" : "Fri, 06 Sep 2019 19:11:28 GMT",
-      "x-ms-client-request-id" : "f21cefd7-bc19-4532-8c02-9fe08059a896",
->>>>>>> a55d5dd9
+      "x-ms-request-id" : "077fd2b1-801e-001f-5349-673bbb000000",
+      "Body" : "﻿<?xml version=\"1.0\" encoding=\"utf-8\"?><EnumerationResults ServiceEndpoint=\"https://jaschrepragrs.blob.core.windows.net/\"><Prefix>jtcaccountsaspermissionsparse</Prefix><Containers><Container><Name>jtcaccountsaspermissionsparse052609a9468a94ca5d4f</Name><Properties><Last-Modified>Mon, 09 Sep 2019 19:59:12 GMT</Last-Modified><Etag>\"0x8D735602F863787\"</Etag><LeaseStatus>unlocked</LeaseStatus><LeaseState>available</LeaseState><DefaultEncryptionScope>$account-encryption-key</DefaultEncryptionScope><DenyEncryptionScopeOverride>false</DenyEncryptionScopeOverride><HasImmutabilityPolicy>false</HasImmutabilityPolicy><HasLegalHold>false</HasLegalHold></Properties></Container></Containers><NextMarker /></EnumerationResults>",
+      "Date" : "Mon, 09 Sep 2019 19:59:12 GMT",
+      "x-ms-client-request-id" : "e2ff53c6-4440-4936-a138-08de236cda50",
       "Content-Type" : "application/xml"
     },
     "Exception" : null
   }, {
     "Method" : "DELETE",
-<<<<<<< HEAD
-    "Uri" : "https://jaschrepragrs.blob.core.windows.net/jtcaccountsaspermissionsparse05937868c7969e164240?restype=container",
+    "Uri" : "https://jaschrepragrs.blob.core.windows.net/jtcaccountsaspermissionsparse052609a9468a94ca5d4f?restype=container",
     "Headers" : {
       "x-ms-version" : "2019-02-02",
       "User-Agent" : "azsdk-java-azure-storage-blob/12.0.0-preview.3 1.8.0_221; Windows 10 10.0",
-      "x-ms-client-request-id" : "39fac308-5f8d-423f-a9ee-ea1af321f727"
-=======
-    "Uri" : "https://azstoragesdkaccount.blob.core.windows.net/jtcaccountsaspermissionsparse031468f9f211bd0dc541?restype=container",
-    "Headers" : {
-      "x-ms-version" : "2019-02-02",
-      "User-Agent" : "azsdk-java-azure-storage-blob/12.0.0-preview.3 1.8.0_212; Windows 10 10.0",
-      "x-ms-client-request-id" : "64eb2f45-1dc6-476a-98a0-70626d89d0a5"
->>>>>>> a55d5dd9
+      "x-ms-client-request-id" : "66971899-7e13-4e8c-931b-82a7698bee2a"
     },
     "Response" : {
       "x-ms-version" : "2019-02-02",
@@ -97,21 +55,11 @@
       "retry-after" : "0",
       "Content-Length" : "0",
       "StatusCode" : "202",
-<<<<<<< HEAD
-      "x-ms-request-id" : "bfeca202-901e-0044-153a-643cc7000000",
-      "Date" : "Thu, 05 Sep 2019 22:36:30 GMT",
-      "x-ms-client-request-id" : "39fac308-5f8d-423f-a9ee-ea1af321f727"
+      "x-ms-request-id" : "077fd2c6-801e-001f-6849-673bbb000000",
+      "Date" : "Mon, 09 Sep 2019 19:59:12 GMT",
+      "x-ms-client-request-id" : "66971899-7e13-4e8c-931b-82a7698bee2a"
     },
     "Exception" : null
   } ],
-  "variables" : [ "jtcaccountsaspermissionsparse05937868c7969e164240" ]
-=======
-      "x-ms-request-id" : "8f76d9d9-401e-003a-6be6-6473d5000000",
-      "Date" : "Fri, 06 Sep 2019 19:11:28 GMT",
-      "x-ms-client-request-id" : "64eb2f45-1dc6-476a-98a0-70626d89d0a5"
-    },
-    "Exception" : null
-  } ],
-  "variables" : [ "jtcaccountsaspermissionsparse031468f9f211bd0dc541" ]
->>>>>>> a55d5dd9
+  "variables" : [ "jtcaccountsaspermissionsparse052609a9468a94ca5d4f" ]
 }