{
  "networkCallRecords" : [ {
    "Method" : "PUT",
<<<<<<< HEAD
    "Uri" : "https://jaschrepragrs.blob.core.windows.net/jtcsnapshotac0blobapitestsnapshotacd92148401c83577374?restype=container",
    "Headers" : {
      "x-ms-version" : "2019-02-02",
      "User-Agent" : "azsdk-java-azure-storage-blob/12.0.0-preview.3 1.8.0_221; Windows 10 10.0",
      "x-ms-client-request-id" : "757440d4-4c35-4615-8991-9c70045b6813"
=======
    "Uri" : "https://azstoragesdkaccount.blob.core.windows.net/jtcsnapshotac0blobapitestsnapshotac9cd277732c6f19b101?restype=container",
    "Headers" : {
      "x-ms-version" : "2019-02-02",
      "User-Agent" : "azsdk-java-azure-storage-blob/12.0.0-preview.3 1.8.0_212; Windows 10 10.0",
      "x-ms-client-request-id" : "02a0bc26-c346-4515-9523-82a479cc80c5"
>>>>>>> a55d5dd9
    },
    "Response" : {
      "x-ms-version" : "2019-02-02",
      "Server" : "Windows-Azure-Blob/1.0 Microsoft-HTTPAPI/2.0",
<<<<<<< HEAD
      "ETag" : "\"0x8D73251CAF27432\"",
      "Last-Modified" : "Thu, 05 Sep 2019 22:38:37 GMT",
      "retry-after" : "0",
      "Content-Length" : "0",
      "StatusCode" : "201",
      "x-ms-request-id" : "bfed20db-901e-0044-1b3a-643cc7000000",
      "Date" : "Thu, 05 Sep 2019 22:38:36 GMT",
      "x-ms-client-request-id" : "757440d4-4c35-4615-8991-9c70045b6813"
=======
      "ETag" : "\"0x8D732FC963CB2DB\"",
      "Last-Modified" : "Fri, 06 Sep 2019 19:01:12 GMT",
      "retry-after" : "0",
      "Content-Length" : "0",
      "StatusCode" : "201",
      "x-ms-request-id" : "b92bbbd9-d01e-009e-73e5-644931000000",
      "Date" : "Fri, 06 Sep 2019 19:01:12 GMT",
      "x-ms-client-request-id" : "02a0bc26-c346-4515-9523-82a479cc80c5"
>>>>>>> a55d5dd9
    },
    "Exception" : null
  }, {
    "Method" : "PUT",
<<<<<<< HEAD
    "Uri" : "https://jaschrepragrs.blob.core.windows.net/jtcsnapshotac0blobapitestsnapshotacd92148401c83577374/javablobsnapshotac1blobapitestsnapshotacd926464468e9756",
    "Headers" : {
      "x-ms-version" : "2019-02-02",
      "User-Agent" : "azsdk-java-azure-storage-blob/12.0.0-preview.3 1.8.0_221; Windows 10 10.0",
      "x-ms-client-request-id" : "e983f7e9-ede5-477a-b10f-431152969683",
=======
    "Uri" : "https://azstoragesdkaccount.blob.core.windows.net/jtcsnapshotac0blobapitestsnapshotac9cd277732c6f19b101/javablobsnapshotac1blobapitestsnapshotac9cd28158f697b9e",
    "Headers" : {
      "x-ms-version" : "2019-02-02",
      "User-Agent" : "azsdk-java-azure-storage-blob/12.0.0-preview.3 1.8.0_212; Windows 10 10.0",
      "x-ms-client-request-id" : "da5400cc-3259-41ea-85db-94b70344903f",
>>>>>>> a55d5dd9
      "Content-Type" : "application/octet-stream"
    },
    "Response" : {
      "x-ms-version" : "2019-02-02",
      "Server" : "Windows-Azure-Blob/1.0 Microsoft-HTTPAPI/2.0",
      "x-ms-content-crc64" : "6RYQPwaVsyQ=",
<<<<<<< HEAD
      "Last-Modified" : "Thu, 05 Sep 2019 22:38:37 GMT",
      "retry-after" : "0",
      "StatusCode" : "201",
      "x-ms-request-server-encrypted" : "true",
      "Date" : "Thu, 05 Sep 2019 22:38:36 GMT",
      "Content-MD5" : "wh+Wm18D0z1D4E+PE252gg==",
      "ETag" : "\"0x8D73251CAFF2C2C\"",
      "Content-Length" : "0",
      "x-ms-request-id" : "bfed20f2-901e-0044-313a-643cc7000000",
      "x-ms-client-request-id" : "e983f7e9-ede5-477a-b10f-431152969683"
=======
      "Last-Modified" : "Fri, 06 Sep 2019 19:01:13 GMT",
      "retry-after" : "0",
      "StatusCode" : "201",
      "x-ms-request-server-encrypted" : "true",
      "Date" : "Fri, 06 Sep 2019 19:01:12 GMT",
      "Content-MD5" : "wh+Wm18D0z1D4E+PE252gg==",
      "ETag" : "\"0x8D732FC96436917\"",
      "Content-Length" : "0",
      "x-ms-request-id" : "b92bbc04-d01e-009e-18e5-644931000000",
      "x-ms-client-request-id" : "da5400cc-3259-41ea-85db-94b70344903f"
>>>>>>> a55d5dd9
    },
    "Exception" : null
  }, {
    "Method" : "PUT",
<<<<<<< HEAD
    "Uri" : "https://jaschrepragrs.blob.core.windows.net/jtcsnapshotac0blobapitestsnapshotacd92148401c83577374/javablobsnapshotac1blobapitestsnapshotacd926464468e9756?comp=lease",
    "Headers" : {
      "x-ms-version" : "2019-02-02",
      "User-Agent" : "azsdk-java-azure-storage-blob/12.0.0-preview.3 1.8.0_221; Windows 10 10.0",
      "x-ms-client-request-id" : "9068f31c-d9b0-41fb-9549-a73f9b0191c1"
=======
    "Uri" : "https://azstoragesdkaccount.blob.core.windows.net/jtcsnapshotac0blobapitestsnapshotac9cd277732c6f19b101/javablobsnapshotac1blobapitestsnapshotac9cd28158f697b9e?comp=lease",
    "Headers" : {
      "x-ms-version" : "2019-02-02",
      "User-Agent" : "azsdk-java-azure-storage-blob/12.0.0-preview.3 1.8.0_212; Windows 10 10.0",
      "x-ms-client-request-id" : "5caee53e-613e-4931-97d0-398d9180bb30"
>>>>>>> a55d5dd9
    },
    "Response" : {
      "x-ms-version" : "2019-02-02",
      "Server" : "Windows-Azure-Blob/1.0 Microsoft-HTTPAPI/2.0",
<<<<<<< HEAD
      "ETag" : "\"0x8D73251CAFF2C2C\"",
      "x-ms-lease-id" : "18b00b59-6573-40bc-b5db-b0d815b875a2",
      "Last-Modified" : "Thu, 05 Sep 2019 22:38:37 GMT",
      "retry-after" : "0",
      "Content-Length" : "0",
      "StatusCode" : "201",
      "x-ms-request-id" : "bfed210b-901e-0044-483a-643cc7000000",
      "Date" : "Thu, 05 Sep 2019 22:38:36 GMT",
      "x-ms-client-request-id" : "9068f31c-d9b0-41fb-9549-a73f9b0191c1"
=======
      "ETag" : "\"0x8D732FC96436917\"",
      "x-ms-lease-id" : "48756da2-37f0-4e53-969f-eabcf57f666b",
      "Last-Modified" : "Fri, 06 Sep 2019 19:01:13 GMT",
      "retry-after" : "0",
      "Content-Length" : "0",
      "StatusCode" : "201",
      "x-ms-request-id" : "b92bbc30-d01e-009e-42e5-644931000000",
      "Date" : "Fri, 06 Sep 2019 19:01:12 GMT",
      "x-ms-client-request-id" : "5caee53e-613e-4931-97d0-398d9180bb30"
>>>>>>> a55d5dd9
    },
    "Exception" : null
  }, {
    "Method" : "PUT",
<<<<<<< HEAD
    "Uri" : "https://jaschrepragrs.blob.core.windows.net/jtcsnapshotac0blobapitestsnapshotacd92148401c83577374/javablobsnapshotac1blobapitestsnapshotacd926464468e9756?comp=snapshot",
    "Headers" : {
      "x-ms-version" : "2019-02-02",
      "User-Agent" : "azsdk-java-azure-storage-blob/12.0.0-preview.3 1.8.0_221; Windows 10 10.0",
      "x-ms-client-request-id" : "9710d33f-41c3-4e2c-ae2d-caadda65c850"
    },
    "Response" : {
      "x-ms-version" : "2019-02-02",
      "x-ms-snapshot" : "2019-09-05T22:38:37.7276062Z",
      "Server" : "Windows-Azure-Blob/1.0 Microsoft-HTTPAPI/2.0",
      "ETag" : "\"0x8D73251CAFF2C2C\"",
      "Last-Modified" : "Thu, 05 Sep 2019 22:38:37 GMT",
      "retry-after" : "0",
      "Content-Length" : "0",
      "StatusCode" : "201",
      "x-ms-request-id" : "bfed211d-901e-0044-593a-643cc7000000",
      "x-ms-request-server-encrypted" : "false",
      "Date" : "Thu, 05 Sep 2019 22:38:36 GMT",
      "x-ms-client-request-id" : "9710d33f-41c3-4e2c-ae2d-caadda65c850"
=======
    "Uri" : "https://azstoragesdkaccount.blob.core.windows.net/jtcsnapshotac0blobapitestsnapshotac9cd277732c6f19b101/javablobsnapshotac1blobapitestsnapshotac9cd28158f697b9e?comp=snapshot",
    "Headers" : {
      "x-ms-version" : "2019-02-02",
      "User-Agent" : "azsdk-java-azure-storage-blob/12.0.0-preview.3 1.8.0_212; Windows 10 10.0",
      "x-ms-client-request-id" : "e4116158-7fa4-46e0-b296-e3f5f86b6bca"
    },
    "Response" : {
      "x-ms-version" : "2019-02-02",
      "x-ms-snapshot" : "2019-09-06T19:01:13.1202915Z",
      "Server" : "Windows-Azure-Blob/1.0 Microsoft-HTTPAPI/2.0",
      "ETag" : "\"0x8D732FC96436917\"",
      "Last-Modified" : "Fri, 06 Sep 2019 19:01:13 GMT",
      "retry-after" : "0",
      "Content-Length" : "0",
      "StatusCode" : "201",
      "x-ms-request-id" : "b92bbc60-d01e-009e-6be5-644931000000",
      "x-ms-request-server-encrypted" : "false",
      "Date" : "Fri, 06 Sep 2019 19:01:12 GMT",
      "x-ms-client-request-id" : "e4116158-7fa4-46e0-b296-e3f5f86b6bca"
>>>>>>> a55d5dd9
    },
    "Exception" : null
  }, {
    "Method" : "GET",
<<<<<<< HEAD
    "Uri" : "https://jaschrepragrs.blob.core.windows.net?prefix=jtcsnapshotac&comp=list",
    "Headers" : {
      "x-ms-version" : "2019-02-02",
      "User-Agent" : "azsdk-java-azure-storage-blob/12.0.0-preview.3 1.8.0_221; Windows 10 10.0",
      "x-ms-client-request-id" : "b3942f91-bb15-4491-8957-243d9d3650f2"
=======
    "Uri" : "https://azstoragesdkaccount.blob.core.windows.net?prefix=jtcsnapshotac&comp=list",
    "Headers" : {
      "x-ms-version" : "2019-02-02",
      "User-Agent" : "azsdk-java-azure-storage-blob/12.0.0-preview.3 1.8.0_212; Windows 10 10.0",
      "x-ms-client-request-id" : "2ca09d8a-4894-4fd4-8f23-29a56e93e183"
>>>>>>> a55d5dd9
    },
    "Response" : {
      "Transfer-Encoding" : "chunked",
      "x-ms-version" : "2019-02-02",
      "Server" : "Windows-Azure-Blob/1.0 Microsoft-HTTPAPI/2.0",
      "retry-after" : "0",
      "StatusCode" : "200",
<<<<<<< HEAD
      "x-ms-request-id" : "bfed2151-901e-0044-063a-643cc7000000",
      "Body" : "﻿<?xml version=\"1.0\" encoding=\"utf-8\"?><EnumerationResults ServiceEndpoint=\"https://jaschrepragrs.blob.core.windows.net/\"><Prefix>jtcsnapshotac</Prefix><Containers><Container><Name>jtcsnapshotac0blobapitestsnapshotacd92148401c83577374</Name><Properties><Last-Modified>Thu, 05 Sep 2019 22:38:37 GMT</Last-Modified><Etag>\"0x8D73251CAF27432\"</Etag><LeaseStatus>unlocked</LeaseStatus><LeaseState>available</LeaseState><DefaultEncryptionScope>$account-encryption-key</DefaultEncryptionScope><DenyEncryptionScopeOverride>false</DenyEncryptionScopeOverride><HasImmutabilityPolicy>false</HasImmutabilityPolicy><HasLegalHold>false</HasLegalHold></Properties></Container></Containers><NextMarker /></EnumerationResults>",
      "Date" : "Thu, 05 Sep 2019 22:38:36 GMT",
      "x-ms-client-request-id" : "b3942f91-bb15-4491-8957-243d9d3650f2",
=======
      "x-ms-request-id" : "b92bbc8f-d01e-009e-14e5-644931000000",
      "Body" : "﻿<?xml version=\"1.0\" encoding=\"utf-8\"?><EnumerationResults ServiceEndpoint=\"https://azstoragesdkaccount.blob.core.windows.net/\"><Prefix>jtcsnapshotac</Prefix><Containers><Container><Name>jtcsnapshotac0blobapitestsnapshotac9cd277732c6f19b101</Name><Properties><Last-Modified>Fri, 06 Sep 2019 19:01:12 GMT</Last-Modified><Etag>\"0x8D732FC963CB2DB\"</Etag><LeaseStatus>unlocked</LeaseStatus><LeaseState>available</LeaseState><DefaultEncryptionScope>$account-encryption-key</DefaultEncryptionScope><DenyEncryptionScopeOverride>false</DenyEncryptionScopeOverride><HasImmutabilityPolicy>false</HasImmutabilityPolicy><HasLegalHold>false</HasLegalHold></Properties></Container></Containers><NextMarker /></EnumerationResults>",
      "Date" : "Fri, 06 Sep 2019 19:01:12 GMT",
      "x-ms-client-request-id" : "2ca09d8a-4894-4fd4-8f23-29a56e93e183",
>>>>>>> a55d5dd9
      "Content-Type" : "application/xml"
    },
    "Exception" : null
  }, {
    "Method" : "DELETE",
<<<<<<< HEAD
    "Uri" : "https://jaschrepragrs.blob.core.windows.net/jtcsnapshotac0blobapitestsnapshotacd92148401c83577374?restype=container",
    "Headers" : {
      "x-ms-version" : "2019-02-02",
      "User-Agent" : "azsdk-java-azure-storage-blob/12.0.0-preview.3 1.8.0_221; Windows 10 10.0",
      "x-ms-client-request-id" : "8c44471c-d0d2-44eb-99b0-38d86bc98528"
=======
    "Uri" : "https://azstoragesdkaccount.blob.core.windows.net/jtcsnapshotac0blobapitestsnapshotac9cd277732c6f19b101?restype=container",
    "Headers" : {
      "x-ms-version" : "2019-02-02",
      "User-Agent" : "azsdk-java-azure-storage-blob/12.0.0-preview.3 1.8.0_212; Windows 10 10.0",
      "x-ms-client-request-id" : "74e7c4ed-9e7c-4f4a-b007-501cd38fae5b"
>>>>>>> a55d5dd9
    },
    "Response" : {
      "x-ms-version" : "2019-02-02",
      "Server" : "Windows-Azure-Blob/1.0 Microsoft-HTTPAPI/2.0",
      "retry-after" : "0",
      "Content-Length" : "0",
      "StatusCode" : "202",
<<<<<<< HEAD
      "x-ms-request-id" : "bfed215c-901e-0044-113a-643cc7000000",
      "Date" : "Thu, 05 Sep 2019 22:38:36 GMT",
      "x-ms-client-request-id" : "8c44471c-d0d2-44eb-99b0-38d86bc98528"
    },
    "Exception" : null
  } ],
  "variables" : [ "jtcsnapshotac0blobapitestsnapshotacd92148401c83577374", "javablobsnapshotac1blobapitestsnapshotacd926464468e9756" ]
=======
      "x-ms-request-id" : "b92bbca8-d01e-009e-2be5-644931000000",
      "Date" : "Fri, 06 Sep 2019 19:01:12 GMT",
      "x-ms-client-request-id" : "74e7c4ed-9e7c-4f4a-b007-501cd38fae5b"
    },
    "Exception" : null
  } ],
  "variables" : [ "jtcsnapshotac0blobapitestsnapshotac9cd277732c6f19b101", "javablobsnapshotac1blobapitestsnapshotac9cd28158f697b9e" ]
>>>>>>> a55d5dd9
}<|MERGE_RESOLUTION|>--- conflicted
+++ resolved
@@ -1,192 +1,102 @@
 {
   "networkCallRecords" : [ {
     "Method" : "PUT",
-<<<<<<< HEAD
-    "Uri" : "https://jaschrepragrs.blob.core.windows.net/jtcsnapshotac0blobapitestsnapshotacd92148401c83577374?restype=container",
+    "Uri" : "https://jaschrepragrs.blob.core.windows.net/jtcsnapshotac0blobapitestsnapshotac89184429fbd855f08d?restype=container",
     "Headers" : {
       "x-ms-version" : "2019-02-02",
       "User-Agent" : "azsdk-java-azure-storage-blob/12.0.0-preview.3 1.8.0_221; Windows 10 10.0",
-      "x-ms-client-request-id" : "757440d4-4c35-4615-8991-9c70045b6813"
-=======
-    "Uri" : "https://azstoragesdkaccount.blob.core.windows.net/jtcsnapshotac0blobapitestsnapshotac9cd277732c6f19b101?restype=container",
-    "Headers" : {
-      "x-ms-version" : "2019-02-02",
-      "User-Agent" : "azsdk-java-azure-storage-blob/12.0.0-preview.3 1.8.0_212; Windows 10 10.0",
-      "x-ms-client-request-id" : "02a0bc26-c346-4515-9523-82a479cc80c5"
->>>>>>> a55d5dd9
+      "x-ms-client-request-id" : "3df5ba90-7bc7-4dd2-95b8-dd8d7b16aa37"
     },
     "Response" : {
       "x-ms-version" : "2019-02-02",
       "Server" : "Windows-Azure-Blob/1.0 Microsoft-HTTPAPI/2.0",
-<<<<<<< HEAD
-      "ETag" : "\"0x8D73251CAF27432\"",
-      "Last-Modified" : "Thu, 05 Sep 2019 22:38:37 GMT",
+      "ETag" : "\"0x8D735611A920653\"",
+      "Last-Modified" : "Mon, 09 Sep 2019 20:05:47 GMT",
       "retry-after" : "0",
       "Content-Length" : "0",
       "StatusCode" : "201",
-      "x-ms-request-id" : "bfed20db-901e-0044-1b3a-643cc7000000",
-      "Date" : "Thu, 05 Sep 2019 22:38:36 GMT",
-      "x-ms-client-request-id" : "757440d4-4c35-4615-8991-9c70045b6813"
-=======
-      "ETag" : "\"0x8D732FC963CB2DB\"",
-      "Last-Modified" : "Fri, 06 Sep 2019 19:01:12 GMT",
-      "retry-after" : "0",
-      "Content-Length" : "0",
-      "StatusCode" : "201",
-      "x-ms-request-id" : "b92bbbd9-d01e-009e-73e5-644931000000",
-      "Date" : "Fri, 06 Sep 2019 19:01:12 GMT",
-      "x-ms-client-request-id" : "02a0bc26-c346-4515-9523-82a479cc80c5"
->>>>>>> a55d5dd9
+      "x-ms-request-id" : "c5ca8309-301e-0042-0f49-67cbbf000000",
+      "Date" : "Mon, 09 Sep 2019 20:05:46 GMT",
+      "x-ms-client-request-id" : "3df5ba90-7bc7-4dd2-95b8-dd8d7b16aa37"
     },
     "Exception" : null
   }, {
     "Method" : "PUT",
-<<<<<<< HEAD
-    "Uri" : "https://jaschrepragrs.blob.core.windows.net/jtcsnapshotac0blobapitestsnapshotacd92148401c83577374/javablobsnapshotac1blobapitestsnapshotacd926464468e9756",
+    "Uri" : "https://jaschrepragrs.blob.core.windows.net/jtcsnapshotac0blobapitestsnapshotac89184429fbd855f08d/javablobsnapshotac1blobapitestsnapshotac8915040788ba07a",
     "Headers" : {
       "x-ms-version" : "2019-02-02",
       "User-Agent" : "azsdk-java-azure-storage-blob/12.0.0-preview.3 1.8.0_221; Windows 10 10.0",
-      "x-ms-client-request-id" : "e983f7e9-ede5-477a-b10f-431152969683",
-=======
-    "Uri" : "https://azstoragesdkaccount.blob.core.windows.net/jtcsnapshotac0blobapitestsnapshotac9cd277732c6f19b101/javablobsnapshotac1blobapitestsnapshotac9cd28158f697b9e",
-    "Headers" : {
-      "x-ms-version" : "2019-02-02",
-      "User-Agent" : "azsdk-java-azure-storage-blob/12.0.0-preview.3 1.8.0_212; Windows 10 10.0",
-      "x-ms-client-request-id" : "da5400cc-3259-41ea-85db-94b70344903f",
->>>>>>> a55d5dd9
+      "x-ms-client-request-id" : "6fd15eed-6960-4a3a-88e8-39a7195b1bf0",
       "Content-Type" : "application/octet-stream"
     },
     "Response" : {
       "x-ms-version" : "2019-02-02",
       "Server" : "Windows-Azure-Blob/1.0 Microsoft-HTTPAPI/2.0",
       "x-ms-content-crc64" : "6RYQPwaVsyQ=",
-<<<<<<< HEAD
-      "Last-Modified" : "Thu, 05 Sep 2019 22:38:37 GMT",
+      "Last-Modified" : "Mon, 09 Sep 2019 20:05:47 GMT",
       "retry-after" : "0",
       "StatusCode" : "201",
       "x-ms-request-server-encrypted" : "true",
-      "Date" : "Thu, 05 Sep 2019 22:38:36 GMT",
+      "Date" : "Mon, 09 Sep 2019 20:05:46 GMT",
       "Content-MD5" : "wh+Wm18D0z1D4E+PE252gg==",
-      "ETag" : "\"0x8D73251CAFF2C2C\"",
+      "ETag" : "\"0x8D735611A9FF0E8\"",
       "Content-Length" : "0",
-      "x-ms-request-id" : "bfed20f2-901e-0044-313a-643cc7000000",
-      "x-ms-client-request-id" : "e983f7e9-ede5-477a-b10f-431152969683"
-=======
-      "Last-Modified" : "Fri, 06 Sep 2019 19:01:13 GMT",
-      "retry-after" : "0",
-      "StatusCode" : "201",
-      "x-ms-request-server-encrypted" : "true",
-      "Date" : "Fri, 06 Sep 2019 19:01:12 GMT",
-      "Content-MD5" : "wh+Wm18D0z1D4E+PE252gg==",
-      "ETag" : "\"0x8D732FC96436917\"",
-      "Content-Length" : "0",
-      "x-ms-request-id" : "b92bbc04-d01e-009e-18e5-644931000000",
-      "x-ms-client-request-id" : "da5400cc-3259-41ea-85db-94b70344903f"
->>>>>>> a55d5dd9
+      "x-ms-request-id" : "c5ca8321-301e-0042-2649-67cbbf000000",
+      "x-ms-client-request-id" : "6fd15eed-6960-4a3a-88e8-39a7195b1bf0"
     },
     "Exception" : null
   }, {
     "Method" : "PUT",
-<<<<<<< HEAD
-    "Uri" : "https://jaschrepragrs.blob.core.windows.net/jtcsnapshotac0blobapitestsnapshotacd92148401c83577374/javablobsnapshotac1blobapitestsnapshotacd926464468e9756?comp=lease",
+    "Uri" : "https://jaschrepragrs.blob.core.windows.net/jtcsnapshotac0blobapitestsnapshotac89184429fbd855f08d/javablobsnapshotac1blobapitestsnapshotac8915040788ba07a?comp=lease",
     "Headers" : {
       "x-ms-version" : "2019-02-02",
       "User-Agent" : "azsdk-java-azure-storage-blob/12.0.0-preview.3 1.8.0_221; Windows 10 10.0",
-      "x-ms-client-request-id" : "9068f31c-d9b0-41fb-9549-a73f9b0191c1"
-=======
-    "Uri" : "https://azstoragesdkaccount.blob.core.windows.net/jtcsnapshotac0blobapitestsnapshotac9cd277732c6f19b101/javablobsnapshotac1blobapitestsnapshotac9cd28158f697b9e?comp=lease",
-    "Headers" : {
-      "x-ms-version" : "2019-02-02",
-      "User-Agent" : "azsdk-java-azure-storage-blob/12.0.0-preview.3 1.8.0_212; Windows 10 10.0",
-      "x-ms-client-request-id" : "5caee53e-613e-4931-97d0-398d9180bb30"
->>>>>>> a55d5dd9
+      "x-ms-client-request-id" : "6cf7c37e-0518-4413-b29d-118c12da4f81"
     },
     "Response" : {
       "x-ms-version" : "2019-02-02",
       "Server" : "Windows-Azure-Blob/1.0 Microsoft-HTTPAPI/2.0",
-<<<<<<< HEAD
-      "ETag" : "\"0x8D73251CAFF2C2C\"",
-      "x-ms-lease-id" : "18b00b59-6573-40bc-b5db-b0d815b875a2",
-      "Last-Modified" : "Thu, 05 Sep 2019 22:38:37 GMT",
+      "ETag" : "\"0x8D735611A9FF0E8\"",
+      "x-ms-lease-id" : "92aa7532-ca58-48ed-b3fd-2935267b358d",
+      "Last-Modified" : "Mon, 09 Sep 2019 20:05:47 GMT",
       "retry-after" : "0",
       "Content-Length" : "0",
       "StatusCode" : "201",
-      "x-ms-request-id" : "bfed210b-901e-0044-483a-643cc7000000",
-      "Date" : "Thu, 05 Sep 2019 22:38:36 GMT",
-      "x-ms-client-request-id" : "9068f31c-d9b0-41fb-9549-a73f9b0191c1"
-=======
-      "ETag" : "\"0x8D732FC96436917\"",
-      "x-ms-lease-id" : "48756da2-37f0-4e53-969f-eabcf57f666b",
-      "Last-Modified" : "Fri, 06 Sep 2019 19:01:13 GMT",
-      "retry-after" : "0",
-      "Content-Length" : "0",
-      "StatusCode" : "201",
-      "x-ms-request-id" : "b92bbc30-d01e-009e-42e5-644931000000",
-      "Date" : "Fri, 06 Sep 2019 19:01:12 GMT",
-      "x-ms-client-request-id" : "5caee53e-613e-4931-97d0-398d9180bb30"
->>>>>>> a55d5dd9
+      "x-ms-request-id" : "c5ca832f-301e-0042-3349-67cbbf000000",
+      "Date" : "Mon, 09 Sep 2019 20:05:47 GMT",
+      "x-ms-client-request-id" : "6cf7c37e-0518-4413-b29d-118c12da4f81"
     },
     "Exception" : null
   }, {
     "Method" : "PUT",
-<<<<<<< HEAD
-    "Uri" : "https://jaschrepragrs.blob.core.windows.net/jtcsnapshotac0blobapitestsnapshotacd92148401c83577374/javablobsnapshotac1blobapitestsnapshotacd926464468e9756?comp=snapshot",
+    "Uri" : "https://jaschrepragrs.blob.core.windows.net/jtcsnapshotac0blobapitestsnapshotac89184429fbd855f08d/javablobsnapshotac1blobapitestsnapshotac8915040788ba07a?comp=snapshot",
     "Headers" : {
       "x-ms-version" : "2019-02-02",
       "User-Agent" : "azsdk-java-azure-storage-blob/12.0.0-preview.3 1.8.0_221; Windows 10 10.0",
-      "x-ms-client-request-id" : "9710d33f-41c3-4e2c-ae2d-caadda65c850"
+      "x-ms-client-request-id" : "46479039-66a9-430f-a433-f1422a1bce15"
     },
     "Response" : {
       "x-ms-version" : "2019-02-02",
-      "x-ms-snapshot" : "2019-09-05T22:38:37.7276062Z",
+      "x-ms-snapshot" : "2019-09-09T20:05:47.2685076Z",
       "Server" : "Windows-Azure-Blob/1.0 Microsoft-HTTPAPI/2.0",
-      "ETag" : "\"0x8D73251CAFF2C2C\"",
-      "Last-Modified" : "Thu, 05 Sep 2019 22:38:37 GMT",
+      "ETag" : "\"0x8D735611A9FF0E8\"",
+      "Last-Modified" : "Mon, 09 Sep 2019 20:05:47 GMT",
       "retry-after" : "0",
       "Content-Length" : "0",
       "StatusCode" : "201",
-      "x-ms-request-id" : "bfed211d-901e-0044-593a-643cc7000000",
+      "x-ms-request-id" : "c5ca8341-301e-0042-4549-67cbbf000000",
       "x-ms-request-server-encrypted" : "false",
-      "Date" : "Thu, 05 Sep 2019 22:38:36 GMT",
-      "x-ms-client-request-id" : "9710d33f-41c3-4e2c-ae2d-caadda65c850"
-=======
-    "Uri" : "https://azstoragesdkaccount.blob.core.windows.net/jtcsnapshotac0blobapitestsnapshotac9cd277732c6f19b101/javablobsnapshotac1blobapitestsnapshotac9cd28158f697b9e?comp=snapshot",
-    "Headers" : {
-      "x-ms-version" : "2019-02-02",
-      "User-Agent" : "azsdk-java-azure-storage-blob/12.0.0-preview.3 1.8.0_212; Windows 10 10.0",
-      "x-ms-client-request-id" : "e4116158-7fa4-46e0-b296-e3f5f86b6bca"
-    },
-    "Response" : {
-      "x-ms-version" : "2019-02-02",
-      "x-ms-snapshot" : "2019-09-06T19:01:13.1202915Z",
-      "Server" : "Windows-Azure-Blob/1.0 Microsoft-HTTPAPI/2.0",
-      "ETag" : "\"0x8D732FC96436917\"",
-      "Last-Modified" : "Fri, 06 Sep 2019 19:01:13 GMT",
-      "retry-after" : "0",
-      "Content-Length" : "0",
-      "StatusCode" : "201",
-      "x-ms-request-id" : "b92bbc60-d01e-009e-6be5-644931000000",
-      "x-ms-request-server-encrypted" : "false",
-      "Date" : "Fri, 06 Sep 2019 19:01:12 GMT",
-      "x-ms-client-request-id" : "e4116158-7fa4-46e0-b296-e3f5f86b6bca"
->>>>>>> a55d5dd9
+      "Date" : "Mon, 09 Sep 2019 20:05:47 GMT",
+      "x-ms-client-request-id" : "46479039-66a9-430f-a433-f1422a1bce15"
     },
     "Exception" : null
   }, {
     "Method" : "GET",
-<<<<<<< HEAD
     "Uri" : "https://jaschrepragrs.blob.core.windows.net?prefix=jtcsnapshotac&comp=list",
     "Headers" : {
       "x-ms-version" : "2019-02-02",
       "User-Agent" : "azsdk-java-azure-storage-blob/12.0.0-preview.3 1.8.0_221; Windows 10 10.0",
-      "x-ms-client-request-id" : "b3942f91-bb15-4491-8957-243d9d3650f2"
-=======
-    "Uri" : "https://azstoragesdkaccount.blob.core.windows.net?prefix=jtcsnapshotac&comp=list",
-    "Headers" : {
-      "x-ms-version" : "2019-02-02",
-      "User-Agent" : "azsdk-java-azure-storage-blob/12.0.0-preview.3 1.8.0_212; Windows 10 10.0",
-      "x-ms-client-request-id" : "2ca09d8a-4894-4fd4-8f23-29a56e93e183"
->>>>>>> a55d5dd9
+      "x-ms-client-request-id" : "9d331ea6-2aa1-44e4-b35c-150b8e83714c"
     },
     "Response" : {
       "Transfer-Encoding" : "chunked",
@@ -194,35 +104,20 @@
       "Server" : "Windows-Azure-Blob/1.0 Microsoft-HTTPAPI/2.0",
       "retry-after" : "0",
       "StatusCode" : "200",
-<<<<<<< HEAD
-      "x-ms-request-id" : "bfed2151-901e-0044-063a-643cc7000000",
-      "Body" : "﻿<?xml version=\"1.0\" encoding=\"utf-8\"?><EnumerationResults ServiceEndpoint=\"https://jaschrepragrs.blob.core.windows.net/\"><Prefix>jtcsnapshotac</Prefix><Containers><Container><Name>jtcsnapshotac0blobapitestsnapshotacd92148401c83577374</Name><Properties><Last-Modified>Thu, 05 Sep 2019 22:38:37 GMT</Last-Modified><Etag>\"0x8D73251CAF27432\"</Etag><LeaseStatus>unlocked</LeaseStatus><LeaseState>available</LeaseState><DefaultEncryptionScope>$account-encryption-key</DefaultEncryptionScope><DenyEncryptionScopeOverride>false</DenyEncryptionScopeOverride><HasImmutabilityPolicy>false</HasImmutabilityPolicy><HasLegalHold>false</HasLegalHold></Properties></Container></Containers><NextMarker /></EnumerationResults>",
-      "Date" : "Thu, 05 Sep 2019 22:38:36 GMT",
-      "x-ms-client-request-id" : "b3942f91-bb15-4491-8957-243d9d3650f2",
-=======
-      "x-ms-request-id" : "b92bbc8f-d01e-009e-14e5-644931000000",
-      "Body" : "﻿<?xml version=\"1.0\" encoding=\"utf-8\"?><EnumerationResults ServiceEndpoint=\"https://azstoragesdkaccount.blob.core.windows.net/\"><Prefix>jtcsnapshotac</Prefix><Containers><Container><Name>jtcsnapshotac0blobapitestsnapshotac9cd277732c6f19b101</Name><Properties><Last-Modified>Fri, 06 Sep 2019 19:01:12 GMT</Last-Modified><Etag>\"0x8D732FC963CB2DB\"</Etag><LeaseStatus>unlocked</LeaseStatus><LeaseState>available</LeaseState><DefaultEncryptionScope>$account-encryption-key</DefaultEncryptionScope><DenyEncryptionScopeOverride>false</DenyEncryptionScopeOverride><HasImmutabilityPolicy>false</HasImmutabilityPolicy><HasLegalHold>false</HasLegalHold></Properties></Container></Containers><NextMarker /></EnumerationResults>",
-      "Date" : "Fri, 06 Sep 2019 19:01:12 GMT",
-      "x-ms-client-request-id" : "2ca09d8a-4894-4fd4-8f23-29a56e93e183",
->>>>>>> a55d5dd9
+      "x-ms-request-id" : "c5ca8350-301e-0042-5249-67cbbf000000",
+      "Body" : "﻿<?xml version=\"1.0\" encoding=\"utf-8\"?><EnumerationResults ServiceEndpoint=\"https://jaschrepragrs.blob.core.windows.net/\"><Prefix>jtcsnapshotac</Prefix><Containers><Container><Name>jtcsnapshotac0blobapitestsnapshotac89184429fbd855f08d</Name><Properties><Last-Modified>Mon, 09 Sep 2019 20:05:47 GMT</Last-Modified><Etag>\"0x8D735611A920653\"</Etag><LeaseStatus>unlocked</LeaseStatus><LeaseState>available</LeaseState><DefaultEncryptionScope>$account-encryption-key</DefaultEncryptionScope><DenyEncryptionScopeOverride>false</DenyEncryptionScopeOverride><HasImmutabilityPolicy>false</HasImmutabilityPolicy><HasLegalHold>false</HasLegalHold></Properties></Container></Containers><NextMarker /></EnumerationResults>",
+      "Date" : "Mon, 09 Sep 2019 20:05:47 GMT",
+      "x-ms-client-request-id" : "9d331ea6-2aa1-44e4-b35c-150b8e83714c",
       "Content-Type" : "application/xml"
     },
     "Exception" : null
   }, {
     "Method" : "DELETE",
-<<<<<<< HEAD
-    "Uri" : "https://jaschrepragrs.blob.core.windows.net/jtcsnapshotac0blobapitestsnapshotacd92148401c83577374?restype=container",
+    "Uri" : "https://jaschrepragrs.blob.core.windows.net/jtcsnapshotac0blobapitestsnapshotac89184429fbd855f08d?restype=container",
     "Headers" : {
       "x-ms-version" : "2019-02-02",
       "User-Agent" : "azsdk-java-azure-storage-blob/12.0.0-preview.3 1.8.0_221; Windows 10 10.0",
-      "x-ms-client-request-id" : "8c44471c-d0d2-44eb-99b0-38d86bc98528"
-=======
-    "Uri" : "https://azstoragesdkaccount.blob.core.windows.net/jtcsnapshotac0blobapitestsnapshotac9cd277732c6f19b101?restype=container",
-    "Headers" : {
-      "x-ms-version" : "2019-02-02",
-      "User-Agent" : "azsdk-java-azure-storage-blob/12.0.0-preview.3 1.8.0_212; Windows 10 10.0",
-      "x-ms-client-request-id" : "74e7c4ed-9e7c-4f4a-b007-501cd38fae5b"
->>>>>>> a55d5dd9
+      "x-ms-client-request-id" : "8cd1ae06-799f-4b09-871c-d0385ad66065"
     },
     "Response" : {
       "x-ms-version" : "2019-02-02",
@@ -230,21 +125,11 @@
       "retry-after" : "0",
       "Content-Length" : "0",
       "StatusCode" : "202",
-<<<<<<< HEAD
-      "x-ms-request-id" : "bfed215c-901e-0044-113a-643cc7000000",
-      "Date" : "Thu, 05 Sep 2019 22:38:36 GMT",
-      "x-ms-client-request-id" : "8c44471c-d0d2-44eb-99b0-38d86bc98528"
+      "x-ms-request-id" : "c5ca8364-301e-0042-6449-67cbbf000000",
+      "Date" : "Mon, 09 Sep 2019 20:05:47 GMT",
+      "x-ms-client-request-id" : "8cd1ae06-799f-4b09-871c-d0385ad66065"
     },
     "Exception" : null
   } ],
-  "variables" : [ "jtcsnapshotac0blobapitestsnapshotacd92148401c83577374", "javablobsnapshotac1blobapitestsnapshotacd926464468e9756" ]
-=======
-      "x-ms-request-id" : "b92bbca8-d01e-009e-2be5-644931000000",
-      "Date" : "Fri, 06 Sep 2019 19:01:12 GMT",
-      "x-ms-client-request-id" : "74e7c4ed-9e7c-4f4a-b007-501cd38fae5b"
-    },
-    "Exception" : null
-  } ],
-  "variables" : [ "jtcsnapshotac0blobapitestsnapshotac9cd277732c6f19b101", "javablobsnapshotac1blobapitestsnapshotac9cd28158f697b9e" ]
->>>>>>> a55d5dd9
+  "variables" : [ "jtcsnapshotac0blobapitestsnapshotac89184429fbd855f08d", "javablobsnapshotac1blobapitestsnapshotac8915040788ba07a" ]
 }