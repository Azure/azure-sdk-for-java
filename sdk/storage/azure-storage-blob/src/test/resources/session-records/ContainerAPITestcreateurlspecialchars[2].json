{
  "networkCallRecords" : [ {
    "Method" : "PUT",
<<<<<<< HEAD
    "Uri" : "https://jaschrepragrs.blob.core.windows.net/jtccreateurlspecialchars036767a070e453c28d4d0a?restype=container",
    "Headers" : {
      "x-ms-version" : "2019-02-02",
      "User-Agent" : "azsdk-java-azure-storage-blob/12.0.0-preview.3 1.8.0_221; Windows 10 10.0",
      "x-ms-client-request-id" : "04464503-45cd-40b7-a28a-fc7dbc16a679"
=======
    "Uri" : "https://azstoragesdkaccount.blob.core.windows.net/jtccreateurlspecialchars0841797e1570d061174a4a?restype=container",
    "Headers" : {
      "x-ms-version" : "2019-02-02",
      "User-Agent" : "azsdk-java-azure-storage-blob/12.0.0-preview.3 1.8.0_212; Windows 10 10.0",
      "x-ms-client-request-id" : "9083b8e9-5e9c-4ef6-8ce5-6e0b4427ade3"
>>>>>>> a55d5dd9
    },
    "Response" : {
      "x-ms-version" : "2019-02-02",
      "Server" : "Windows-Azure-Blob/1.0 Microsoft-HTTPAPI/2.0",
<<<<<<< HEAD
      "ETag" : "\"0x8D7325350A5E97C\"",
      "Last-Modified" : "Thu, 05 Sep 2019 22:49:31 GMT",
      "retry-after" : "0",
      "Content-Length" : "0",
      "StatusCode" : "201",
      "x-ms-request-id" : "827d3731-601e-001e-3d3c-643a46000000",
      "Date" : "Thu, 05 Sep 2019 22:49:30 GMT",
      "x-ms-client-request-id" : "04464503-45cd-40b7-a28a-fc7dbc16a679"
=======
      "ETag" : "\"0x8D732FDA83D6CC8\"",
      "Last-Modified" : "Fri, 06 Sep 2019 19:08:52 GMT",
      "retry-after" : "0",
      "Content-Length" : "0",
      "StatusCode" : "201",
      "x-ms-request-id" : "ec65b9d6-001e-001f-3fe6-64eb66000000",
      "Date" : "Fri, 06 Sep 2019 19:08:52 GMT",
      "x-ms-client-request-id" : "9083b8e9-5e9c-4ef6-8ce5-6e0b4427ade3"
>>>>>>> a55d5dd9
    },
    "Exception" : null
  }, {
    "Method" : "PUT",
<<<<<<< HEAD
    "Uri" : "https://jaschrepragrs.blob.core.windows.net/jtccreateurlspecialchars036767a070e453c28d4d0a/hello&world",
    "Headers" : {
      "x-ms-version" : "2019-02-02",
      "User-Agent" : "azsdk-java-azure-storage-blob/12.0.0-preview.3 1.8.0_221; Windows 10 10.0",
      "x-ms-client-request-id" : "237e654a-ff1d-475e-b7cf-460a25607b07"
=======
    "Uri" : "https://azstoragesdkaccount.blob.core.windows.net/jtccreateurlspecialchars0841797e1570d061174a4a/hello&world",
    "Headers" : {
      "x-ms-version" : "2019-02-02",
      "User-Agent" : "azsdk-java-azure-storage-blob/12.0.0-preview.3 1.8.0_212; Windows 10 10.0",
      "x-ms-client-request-id" : "d71f3291-24db-4776-86fa-41d8edac1689"
>>>>>>> a55d5dd9
    },
    "Response" : {
      "x-ms-version" : "2019-02-02",
      "Server" : "Windows-Azure-Blob/1.0 Microsoft-HTTPAPI/2.0",
<<<<<<< HEAD
      "ETag" : "\"0x8D7325350B2A9DC\"",
      "Last-Modified" : "Thu, 05 Sep 2019 22:49:31 GMT",
      "retry-after" : "0",
      "Content-Length" : "0",
      "StatusCode" : "201",
      "x-ms-request-id" : "827d373a-601e-001e-453c-643a46000000",
      "x-ms-request-server-encrypted" : "true",
      "Date" : "Thu, 05 Sep 2019 22:49:30 GMT",
      "x-ms-client-request-id" : "237e654a-ff1d-475e-b7cf-460a25607b07"
=======
      "ETag" : "\"0x8D732FDA8448916\"",
      "Last-Modified" : "Fri, 06 Sep 2019 19:08:52 GMT",
      "retry-after" : "0",
      "Content-Length" : "0",
      "StatusCode" : "201",
      "x-ms-request-id" : "ec65ba1e-001e-001f-73e6-64eb66000000",
      "x-ms-request-server-encrypted" : "true",
      "Date" : "Fri, 06 Sep 2019 19:08:52 GMT",
      "x-ms-client-request-id" : "d71f3291-24db-4776-86fa-41d8edac1689"
>>>>>>> a55d5dd9
    },
    "Exception" : null
  }, {
    "Method" : "HEAD",
<<<<<<< HEAD
    "Uri" : "https://jaschrepragrs.blob.core.windows.net/jtccreateurlspecialchars036767a070e453c28d4d0a/hello&world",
    "Headers" : {
      "x-ms-version" : "2019-02-02",
      "User-Agent" : "azsdk-java-azure-storage-blob/12.0.0-preview.3 1.8.0_221; Windows 10 10.0",
      "x-ms-client-request-id" : "aedf3995-6290-441a-8889-c8fb45dfc13e"
=======
    "Uri" : "https://azstoragesdkaccount.blob.core.windows.net/jtccreateurlspecialchars0841797e1570d061174a4a/hello&world",
    "Headers" : {
      "x-ms-version" : "2019-02-02",
      "User-Agent" : "azsdk-java-azure-storage-blob/12.0.0-preview.3 1.8.0_212; Windows 10 10.0",
      "x-ms-client-request-id" : "861054ec-10e7-401d-80be-3d07a341c036"
>>>>>>> a55d5dd9
    },
    "Response" : {
      "x-ms-version" : "2019-02-02",
      "x-ms-lease-status" : "unlocked",
      "Server" : "Windows-Azure-Blob/1.0 Microsoft-HTTPAPI/2.0",
      "x-ms-tag-count" : "0",
      "x-ms-lease-state" : "available",
      "x-ms-blob-committed-block-count" : "0",
<<<<<<< HEAD
      "Last-Modified" : "Thu, 05 Sep 2019 22:49:31 GMT",
      "retry-after" : "0",
      "StatusCode" : "200",
      "Date" : "Thu, 05 Sep 2019 22:49:31 GMT",
=======
      "Last-Modified" : "Fri, 06 Sep 2019 19:08:52 GMT",
      "retry-after" : "0",
      "StatusCode" : "200",
      "Date" : "Fri, 06 Sep 2019 19:08:52 GMT",
>>>>>>> a55d5dd9
      "x-ms-blob-type" : "AppendBlob",
      "Accept-Ranges" : "bytes",
      "x-ms-server-encrypted" : "true",
      "x-ms-access-tier-inferred" : "true",
      "x-ms-access-tier" : "Hot",
<<<<<<< HEAD
      "ETag" : "\"0x8D7325350B2A9DC\"",
      "x-ms-creation-time" : "Thu, 05 Sep 2019 22:49:31 GMT",
      "Content-Length" : "0",
      "x-ms-request-id" : "827d3747-601e-001e-513c-643a46000000",
      "x-ms-client-request-id" : "aedf3995-6290-441a-8889-c8fb45dfc13e",
=======
      "ETag" : "\"0x8D732FDA8448916\"",
      "x-ms-creation-time" : "Fri, 06 Sep 2019 19:08:52 GMT",
      "Content-Length" : "0",
      "x-ms-request-id" : "ec65ba3b-001e-001f-06e6-64eb66000000",
      "x-ms-client-request-id" : "861054ec-10e7-401d-80be-3d07a341c036",
>>>>>>> a55d5dd9
      "Content-Type" : "application/octet-stream"
    },
    "Exception" : null
  }, {
    "Method" : "PUT",
<<<<<<< HEAD
    "Uri" : "https://jaschrepragrs.blob.core.windows.net/jtccreateurlspecialchars036767a070e453c28d4d0a/hello&world2",
    "Headers" : {
      "x-ms-version" : "2019-02-02",
      "User-Agent" : "azsdk-java-azure-storage-blob/12.0.0-preview.3 1.8.0_221; Windows 10 10.0",
      "x-ms-client-request-id" : "e3691391-5f46-4858-bc19-54f2aef6ab4d"
=======
    "Uri" : "https://azstoragesdkaccount.blob.core.windows.net/jtccreateurlspecialchars0841797e1570d061174a4a/hello&world2",
    "Headers" : {
      "x-ms-version" : "2019-02-02",
      "User-Agent" : "azsdk-java-azure-storage-blob/12.0.0-preview.3 1.8.0_212; Windows 10 10.0",
      "x-ms-client-request-id" : "eee23a48-766f-458a-927d-29717df54a1b"
>>>>>>> a55d5dd9
    },
    "Response" : {
      "x-ms-version" : "2019-02-02",
      "Server" : "Windows-Azure-Blob/1.0 Microsoft-HTTPAPI/2.0",
<<<<<<< HEAD
      "ETag" : "\"0x8D7325350CB184F\"",
      "Last-Modified" : "Thu, 05 Sep 2019 22:49:31 GMT",
      "retry-after" : "0",
      "Content-Length" : "0",
      "StatusCode" : "201",
      "x-ms-request-id" : "827d3754-601e-001e-5c3c-643a46000000",
      "x-ms-request-server-encrypted" : "true",
      "Date" : "Thu, 05 Sep 2019 22:49:31 GMT",
      "x-ms-client-request-id" : "e3691391-5f46-4858-bc19-54f2aef6ab4d"
=======
      "ETag" : "\"0x8D732FDA84F39F2\"",
      "Last-Modified" : "Fri, 06 Sep 2019 19:08:52 GMT",
      "retry-after" : "0",
      "Content-Length" : "0",
      "StatusCode" : "201",
      "x-ms-request-id" : "ec65ba50-001e-001f-17e6-64eb66000000",
      "x-ms-request-server-encrypted" : "true",
      "Date" : "Fri, 06 Sep 2019 19:08:52 GMT",
      "x-ms-client-request-id" : "eee23a48-766f-458a-927d-29717df54a1b"
>>>>>>> a55d5dd9
    },
    "Exception" : null
  }, {
    "Method" : "PUT",
<<<<<<< HEAD
    "Uri" : "https://jaschrepragrs.blob.core.windows.net/jtccreateurlspecialchars036767a070e453c28d4d0a/hello&world3",
    "Headers" : {
      "x-ms-version" : "2019-02-02",
      "User-Agent" : "azsdk-java-azure-storage-blob/12.0.0-preview.3 1.8.0_221; Windows 10 10.0",
      "x-ms-client-request-id" : "d4bcf682-8027-4e97-b73a-cb0c36f5c1df",
=======
    "Uri" : "https://azstoragesdkaccount.blob.core.windows.net/jtccreateurlspecialchars0841797e1570d061174a4a/hello&world3",
    "Headers" : {
      "x-ms-version" : "2019-02-02",
      "User-Agent" : "azsdk-java-azure-storage-blob/12.0.0-preview.3 1.8.0_212; Windows 10 10.0",
      "x-ms-client-request-id" : "60b22b4a-3c67-4a3f-b7e4-48240ae4e1cc",
>>>>>>> a55d5dd9
      "Content-Type" : "application/octet-stream"
    },
    "Response" : {
      "x-ms-version" : "2019-02-02",
      "Server" : "Windows-Azure-Blob/1.0 Microsoft-HTTPAPI/2.0",
      "x-ms-content-crc64" : "6RYQPwaVsyQ=",
<<<<<<< HEAD
      "Last-Modified" : "Thu, 05 Sep 2019 22:49:31 GMT",
      "retry-after" : "0",
      "StatusCode" : "201",
      "x-ms-request-server-encrypted" : "true",
      "Date" : "Thu, 05 Sep 2019 22:49:31 GMT",
      "Content-MD5" : "wh+Wm18D0z1D4E+PE252gg==",
      "ETag" : "\"0x8D7325350D776A2\"",
      "Content-Length" : "0",
      "x-ms-request-id" : "827d3767-601e-001e-6d3c-643a46000000",
      "x-ms-client-request-id" : "d4bcf682-8027-4e97-b73a-cb0c36f5c1df"
=======
      "Last-Modified" : "Fri, 06 Sep 2019 19:08:52 GMT",
      "retry-after" : "0",
      "StatusCode" : "201",
      "x-ms-request-server-encrypted" : "true",
      "Date" : "Fri, 06 Sep 2019 19:08:52 GMT",
      "Content-MD5" : "wh+Wm18D0z1D4E+PE252gg==",
      "ETag" : "\"0x8D732FDA85507AE\"",
      "Content-Length" : "0",
      "x-ms-request-id" : "ec65ba6f-001e-001f-2fe6-64eb66000000",
      "x-ms-client-request-id" : "60b22b4a-3c67-4a3f-b7e4-48240ae4e1cc"
>>>>>>> a55d5dd9
    },
    "Exception" : null
  }, {
    "Method" : "GET",
<<<<<<< HEAD
    "Uri" : "https://jaschrepragrs.blob.core.windows.net/jtccreateurlspecialchars036767a070e453c28d4d0a?include=&restype=container&comp=list",
    "Headers" : {
      "x-ms-version" : "2019-02-02",
      "User-Agent" : "azsdk-java-azure-storage-blob/12.0.0-preview.3 1.8.0_221; Windows 10 10.0",
      "x-ms-client-request-id" : "97df3a10-e792-4d9b-8869-99fc9e2196d8"
=======
    "Uri" : "https://azstoragesdkaccount.blob.core.windows.net/jtccreateurlspecialchars0841797e1570d061174a4a?include=&restype=container&comp=list",
    "Headers" : {
      "x-ms-version" : "2019-02-02",
      "User-Agent" : "azsdk-java-azure-storage-blob/12.0.0-preview.3 1.8.0_212; Windows 10 10.0",
      "x-ms-client-request-id" : "9da8dab5-2bc2-4f06-aff8-794b522a156d"
>>>>>>> a55d5dd9
    },
    "Response" : {
      "Transfer-Encoding" : "chunked",
      "x-ms-version" : "2019-02-02",
      "Server" : "Windows-Azure-Blob/1.0 Microsoft-HTTPAPI/2.0",
      "retry-after" : "0",
      "StatusCode" : "200",
<<<<<<< HEAD
      "x-ms-request-id" : "827d3779-601e-001e-7f3c-643a46000000",
      "Body" : "﻿<?xml version=\"1.0\" encoding=\"utf-8\"?><EnumerationResults ServiceEndpoint=\"https://jaschrepragrs.blob.core.windows.net/\" ContainerName=\"jtccreateurlspecialchars036767a070e453c28d4d0a\"><Blobs><Blob><Name>hello&amp;world</Name><Properties><Creation-Time>Thu, 05 Sep 2019 22:49:31 GMT</Creation-Time><Last-Modified>Thu, 05 Sep 2019 22:49:31 GMT</Last-Modified><Etag>0x8D7325350B2A9DC</Etag><Content-Length>0</Content-Length><Content-Type>application/octet-stream</Content-Type><Content-Encoding /><Content-Language /><Content-CRC64 /><Content-MD5 /><Cache-Control /><Content-Disposition /><BlobType>AppendBlob</BlobType><AccessTier>Hot</AccessTier><AccessTierInferred>true</AccessTierInferred><LeaseStatus>unlocked</LeaseStatus><LeaseState>available</LeaseState><ServerEncrypted>true</ServerEncrypted><TagCount>0</TagCount></Properties></Blob><Blob><Name>hello&amp;world2</Name><Properties><Creation-Time>Thu, 05 Sep 2019 22:49:31 GMT</Creation-Time><Last-Modified>Thu, 05 Sep 2019 22:49:31 GMT</Last-Modified><Etag>0x8D7325350CB184F</Etag><Content-Length>512</Content-Length><Content-Type>application/octet-stream</Content-Type><Content-Encoding /><Content-Language /><Content-CRC64 /><Content-MD5 /><Cache-Control /><Content-Disposition /><x-ms-blob-sequence-number>0</x-ms-blob-sequence-number><BlobType>PageBlob</BlobType><AccessTier>Hot</AccessTier><AccessTierInferred>true</AccessTierInferred><LeaseStatus>unlocked</LeaseStatus><LeaseState>available</LeaseState><ServerEncrypted>true</ServerEncrypted><TagCount>0</TagCount></Properties></Blob><Blob><Name>hello&amp;world3</Name><Properties><Creation-Time>Thu, 05 Sep 2019 22:49:31 GMT</Creation-Time><Last-Modified>Thu, 05 Sep 2019 22:49:31 GMT</Last-Modified><Etag>0x8D7325350D776A2</Etag><Content-Length>7</Content-Length><Content-Type>application/octet-stream</Content-Type><Content-Encoding /><Content-Language /><Content-CRC64>6RYQPwaVsyQ=</Content-CRC64><Content-MD5>wh+Wm18D0z1D4E+PE252gg==</Content-MD5><Cache-Control /><Content-Disposition /><BlobType>BlockBlob</BlobType><AccessTier>Hot</AccessTier><AccessTierInferred>true</AccessTierInferred><LeaseStatus>unlocked</LeaseStatus><LeaseState>available</LeaseState><ServerEncrypted>true</ServerEncrypted><TagCount>0</TagCount></Properties></Blob></Blobs><NextMarker /></EnumerationResults>",
      "Date" : "Thu, 05 Sep 2019 22:49:31 GMT",
      "x-ms-client-request-id" : "97df3a10-e792-4d9b-8869-99fc9e2196d8",
=======
      "x-ms-request-id" : "ec65ba89-001e-001f-40e6-64eb66000000",
      "Body" : "﻿<?xml version=\"1.0\" encoding=\"utf-8\"?><EnumerationResults ServiceEndpoint=\"https://azstoragesdkaccount.blob.core.windows.net/\" ContainerName=\"jtccreateurlspecialchars0841797e1570d061174a4a\"><Blobs><Blob><Name>hello&amp;world</Name><Properties><Creation-Time>Fri, 06 Sep 2019 19:08:52 GMT</Creation-Time><Last-Modified>Fri, 06 Sep 2019 19:08:52 GMT</Last-Modified><Etag>0x8D732FDA8448916</Etag><Content-Length>0</Content-Length><Content-Type>application/octet-stream</Content-Type><Content-Encoding /><Content-Language /><Content-CRC64 /><Content-MD5 /><Cache-Control /><Content-Disposition /><BlobType>AppendBlob</BlobType><AccessTier>Hot</AccessTier><AccessTierInferred>true</AccessTierInferred><LeaseStatus>unlocked</LeaseStatus><LeaseState>available</LeaseState><ServerEncrypted>true</ServerEncrypted><TagCount>0</TagCount></Properties></Blob><Blob><Name>hello&amp;world2</Name><Properties><Creation-Time>Fri, 06 Sep 2019 19:08:52 GMT</Creation-Time><Last-Modified>Fri, 06 Sep 2019 19:08:52 GMT</Last-Modified><Etag>0x8D732FDA84F39F2</Etag><Content-Length>512</Content-Length><Content-Type>application/octet-stream</Content-Type><Content-Encoding /><Content-Language /><Content-CRC64 /><Content-MD5 /><Cache-Control /><Content-Disposition /><x-ms-blob-sequence-number>0</x-ms-blob-sequence-number><BlobType>PageBlob</BlobType><AccessTier>Hot</AccessTier><AccessTierInferred>true</AccessTierInferred><LeaseStatus>unlocked</LeaseStatus><LeaseState>available</LeaseState><ServerEncrypted>true</ServerEncrypted><TagCount>0</TagCount></Properties></Blob><Blob><Name>hello&amp;world3</Name><Properties><Creation-Time>Fri, 06 Sep 2019 19:08:52 GMT</Creation-Time><Last-Modified>Fri, 06 Sep 2019 19:08:52 GMT</Last-Modified><Etag>0x8D732FDA85507AE</Etag><Content-Length>7</Content-Length><Content-Type>application/octet-stream</Content-Type><Content-Encoding /><Content-Language /><Content-CRC64>6RYQPwaVsyQ=</Content-CRC64><Content-MD5>wh+Wm18D0z1D4E+PE252gg==</Content-MD5><Cache-Control /><Content-Disposition /><BlobType>BlockBlob</BlobType><AccessTier>Hot</AccessTier><AccessTierInferred>true</AccessTierInferred><LeaseStatus>unlocked</LeaseStatus><LeaseState>available</LeaseState><ServerEncrypted>true</ServerEncrypted><TagCount>0</TagCount></Properties></Blob></Blobs><NextMarker /></EnumerationResults>",
      "Date" : "Fri, 06 Sep 2019 19:08:52 GMT",
      "x-ms-client-request-id" : "9da8dab5-2bc2-4f06-aff8-794b522a156d",
>>>>>>> a55d5dd9
      "Content-Type" : "application/xml"
    },
    "Exception" : null
  }, {
    "Method" : "GET",
<<<<<<< HEAD
    "Uri" : "https://jaschrepragrs.blob.core.windows.net?prefix=jtccreateurlspecialchars&comp=list",
    "Headers" : {
      "x-ms-version" : "2019-02-02",
      "User-Agent" : "azsdk-java-azure-storage-blob/12.0.0-preview.3 1.8.0_221; Windows 10 10.0",
      "x-ms-client-request-id" : "ead2f9a4-229e-4918-86da-52edfad353ef"
=======
    "Uri" : "https://azstoragesdkaccount.blob.core.windows.net?prefix=jtccreateurlspecialchars&comp=list",
    "Headers" : {
      "x-ms-version" : "2019-02-02",
      "User-Agent" : "azsdk-java-azure-storage-blob/12.0.0-preview.3 1.8.0_212; Windows 10 10.0",
      "x-ms-client-request-id" : "7e573ff4-333d-43b0-9ac0-7463f67a2e89"
>>>>>>> a55d5dd9
    },
    "Response" : {
      "Transfer-Encoding" : "chunked",
      "x-ms-version" : "2019-02-02",
      "Server" : "Windows-Azure-Blob/1.0 Microsoft-HTTPAPI/2.0",
      "retry-after" : "0",
      "StatusCode" : "200",
<<<<<<< HEAD
      "x-ms-request-id" : "827d378e-601e-001e-123c-643a46000000",
      "Body" : "﻿<?xml version=\"1.0\" encoding=\"utf-8\"?><EnumerationResults ServiceEndpoint=\"https://jaschrepragrs.blob.core.windows.net/\"><Prefix>jtccreateurlspecialchars</Prefix><Containers><Container><Name>jtccreateurlspecialchars036767a070e453c28d4d0a</Name><Properties><Last-Modified>Thu, 05 Sep 2019 22:49:31 GMT</Last-Modified><Etag>\"0x8D7325350A5E97C\"</Etag><LeaseStatus>unlocked</LeaseStatus><LeaseState>available</LeaseState><DefaultEncryptionScope>$account-encryption-key</DefaultEncryptionScope><DenyEncryptionScopeOverride>false</DenyEncryptionScopeOverride><HasImmutabilityPolicy>false</HasImmutabilityPolicy><HasLegalHold>false</HasLegalHold></Properties></Container></Containers><NextMarker /></EnumerationResults>",
      "Date" : "Thu, 05 Sep 2019 22:49:31 GMT",
      "x-ms-client-request-id" : "ead2f9a4-229e-4918-86da-52edfad353ef",
=======
      "x-ms-request-id" : "ec65bab2-001e-001f-5de6-64eb66000000",
      "Body" : "﻿<?xml version=\"1.0\" encoding=\"utf-8\"?><EnumerationResults ServiceEndpoint=\"https://azstoragesdkaccount.blob.core.windows.net/\"><Prefix>jtccreateurlspecialchars</Prefix><Containers><Container><Name>jtccreateurlspecialchars0841797e1570d061174a4a</Name><Properties><Last-Modified>Fri, 06 Sep 2019 19:08:52 GMT</Last-Modified><Etag>\"0x8D732FDA83D6CC8\"</Etag><LeaseStatus>unlocked</LeaseStatus><LeaseState>available</LeaseState><DefaultEncryptionScope>$account-encryption-key</DefaultEncryptionScope><DenyEncryptionScopeOverride>false</DenyEncryptionScopeOverride><HasImmutabilityPolicy>false</HasImmutabilityPolicy><HasLegalHold>false</HasLegalHold></Properties></Container></Containers><NextMarker /></EnumerationResults>",
      "Date" : "Fri, 06 Sep 2019 19:08:52 GMT",
      "x-ms-client-request-id" : "7e573ff4-333d-43b0-9ac0-7463f67a2e89",
>>>>>>> a55d5dd9
      "Content-Type" : "application/xml"
    },
    "Exception" : null
  }, {
    "Method" : "DELETE",
<<<<<<< HEAD
    "Uri" : "https://jaschrepragrs.blob.core.windows.net/jtccreateurlspecialchars036767a070e453c28d4d0a?restype=container",
    "Headers" : {
      "x-ms-version" : "2019-02-02",
      "User-Agent" : "azsdk-java-azure-storage-blob/12.0.0-preview.3 1.8.0_221; Windows 10 10.0",
      "x-ms-client-request-id" : "f0b00f58-552e-44f3-9edf-80b137d60b11"
=======
    "Uri" : "https://azstoragesdkaccount.blob.core.windows.net/jtccreateurlspecialchars0841797e1570d061174a4a?restype=container",
    "Headers" : {
      "x-ms-version" : "2019-02-02",
      "User-Agent" : "azsdk-java-azure-storage-blob/12.0.0-preview.3 1.8.0_212; Windows 10 10.0",
      "x-ms-client-request-id" : "86d8906f-4d63-4b24-9f7a-17e50b21228a"
>>>>>>> a55d5dd9
    },
    "Response" : {
      "x-ms-version" : "2019-02-02",
      "Server" : "Windows-Azure-Blob/1.0 Microsoft-HTTPAPI/2.0",
      "retry-after" : "0",
      "Content-Length" : "0",
      "StatusCode" : "202",
<<<<<<< HEAD
      "x-ms-request-id" : "827d379a-601e-001e-1c3c-643a46000000",
      "Date" : "Thu, 05 Sep 2019 22:49:31 GMT",
      "x-ms-client-request-id" : "f0b00f58-552e-44f3-9edf-80b137d60b11"
    },
    "Exception" : null
  } ],
  "variables" : [ "jtccreateurlspecialchars036767a070e453c28d4d0a" ]
=======
      "x-ms-request-id" : "ec65bac1-001e-001f-69e6-64eb66000000",
      "Date" : "Fri, 06 Sep 2019 19:08:52 GMT",
      "x-ms-client-request-id" : "86d8906f-4d63-4b24-9f7a-17e50b21228a"
    },
    "Exception" : null
  } ],
  "variables" : [ "jtccreateurlspecialchars0841797e1570d061174a4a" ]
>>>>>>> a55d5dd9
}<|MERGE_RESOLUTION|>--- conflicted
+++ resolved
@@ -1,101 +1,54 @@
 {
   "networkCallRecords" : [ {
     "Method" : "PUT",
-<<<<<<< HEAD
-    "Uri" : "https://jaschrepragrs.blob.core.windows.net/jtccreateurlspecialchars036767a070e453c28d4d0a?restype=container",
+    "Uri" : "https://jaschrepragrs.blob.core.windows.net/jtccreateurlspecialchars022019b0dc896713ba4d34?restype=container",
     "Headers" : {
       "x-ms-version" : "2019-02-02",
       "User-Agent" : "azsdk-java-azure-storage-blob/12.0.0-preview.3 1.8.0_221; Windows 10 10.0",
-      "x-ms-client-request-id" : "04464503-45cd-40b7-a28a-fc7dbc16a679"
-=======
-    "Uri" : "https://azstoragesdkaccount.blob.core.windows.net/jtccreateurlspecialchars0841797e1570d061174a4a?restype=container",
-    "Headers" : {
-      "x-ms-version" : "2019-02-02",
-      "User-Agent" : "azsdk-java-azure-storage-blob/12.0.0-preview.3 1.8.0_212; Windows 10 10.0",
-      "x-ms-client-request-id" : "9083b8e9-5e9c-4ef6-8ce5-6e0b4427ade3"
->>>>>>> a55d5dd9
+      "x-ms-client-request-id" : "7da9d437-2774-4562-a681-fb979cbde1a2"
     },
     "Response" : {
       "x-ms-version" : "2019-02-02",
       "Server" : "Windows-Azure-Blob/1.0 Microsoft-HTTPAPI/2.0",
-<<<<<<< HEAD
-      "ETag" : "\"0x8D7325350A5E97C\"",
-      "Last-Modified" : "Thu, 05 Sep 2019 22:49:31 GMT",
+      "ETag" : "\"0x8D73560DAFBDB16\"",
+      "Last-Modified" : "Mon, 09 Sep 2019 20:04:00 GMT",
       "retry-after" : "0",
       "Content-Length" : "0",
       "StatusCode" : "201",
-      "x-ms-request-id" : "827d3731-601e-001e-3d3c-643a46000000",
-      "Date" : "Thu, 05 Sep 2019 22:49:30 GMT",
-      "x-ms-client-request-id" : "04464503-45cd-40b7-a28a-fc7dbc16a679"
-=======
-      "ETag" : "\"0x8D732FDA83D6CC8\"",
-      "Last-Modified" : "Fri, 06 Sep 2019 19:08:52 GMT",
-      "retry-after" : "0",
-      "Content-Length" : "0",
-      "StatusCode" : "201",
-      "x-ms-request-id" : "ec65b9d6-001e-001f-3fe6-64eb66000000",
-      "Date" : "Fri, 06 Sep 2019 19:08:52 GMT",
-      "x-ms-client-request-id" : "9083b8e9-5e9c-4ef6-8ce5-6e0b4427ade3"
->>>>>>> a55d5dd9
+      "x-ms-request-id" : "c5ca1390-301e-0042-2849-67cbbf000000",
+      "Date" : "Mon, 09 Sep 2019 20:03:59 GMT",
+      "x-ms-client-request-id" : "7da9d437-2774-4562-a681-fb979cbde1a2"
     },
     "Exception" : null
   }, {
     "Method" : "PUT",
-<<<<<<< HEAD
-    "Uri" : "https://jaschrepragrs.blob.core.windows.net/jtccreateurlspecialchars036767a070e453c28d4d0a/hello&world",
+    "Uri" : "https://jaschrepragrs.blob.core.windows.net/jtccreateurlspecialchars022019b0dc896713ba4d34/hello&world",
     "Headers" : {
       "x-ms-version" : "2019-02-02",
       "User-Agent" : "azsdk-java-azure-storage-blob/12.0.0-preview.3 1.8.0_221; Windows 10 10.0",
-      "x-ms-client-request-id" : "237e654a-ff1d-475e-b7cf-460a25607b07"
-=======
-    "Uri" : "https://azstoragesdkaccount.blob.core.windows.net/jtccreateurlspecialchars0841797e1570d061174a4a/hello&world",
-    "Headers" : {
-      "x-ms-version" : "2019-02-02",
-      "User-Agent" : "azsdk-java-azure-storage-blob/12.0.0-preview.3 1.8.0_212; Windows 10 10.0",
-      "x-ms-client-request-id" : "d71f3291-24db-4776-86fa-41d8edac1689"
->>>>>>> a55d5dd9
+      "x-ms-client-request-id" : "e8afc826-4ded-4ac4-85fd-d58c2045d9b3"
     },
     "Response" : {
       "x-ms-version" : "2019-02-02",
       "Server" : "Windows-Azure-Blob/1.0 Microsoft-HTTPAPI/2.0",
-<<<<<<< HEAD
-      "ETag" : "\"0x8D7325350B2A9DC\"",
-      "Last-Modified" : "Thu, 05 Sep 2019 22:49:31 GMT",
+      "ETag" : "\"0x8D73560DB09BB1C\"",
+      "Last-Modified" : "Mon, 09 Sep 2019 20:04:00 GMT",
       "retry-after" : "0",
       "Content-Length" : "0",
       "StatusCode" : "201",
-      "x-ms-request-id" : "827d373a-601e-001e-453c-643a46000000",
+      "x-ms-request-id" : "c5ca13a4-301e-0042-3749-67cbbf000000",
       "x-ms-request-server-encrypted" : "true",
-      "Date" : "Thu, 05 Sep 2019 22:49:30 GMT",
-      "x-ms-client-request-id" : "237e654a-ff1d-475e-b7cf-460a25607b07"
-=======
-      "ETag" : "\"0x8D732FDA8448916\"",
-      "Last-Modified" : "Fri, 06 Sep 2019 19:08:52 GMT",
-      "retry-after" : "0",
-      "Content-Length" : "0",
-      "StatusCode" : "201",
-      "x-ms-request-id" : "ec65ba1e-001e-001f-73e6-64eb66000000",
-      "x-ms-request-server-encrypted" : "true",
-      "Date" : "Fri, 06 Sep 2019 19:08:52 GMT",
-      "x-ms-client-request-id" : "d71f3291-24db-4776-86fa-41d8edac1689"
->>>>>>> a55d5dd9
+      "Date" : "Mon, 09 Sep 2019 20:03:59 GMT",
+      "x-ms-client-request-id" : "e8afc826-4ded-4ac4-85fd-d58c2045d9b3"
     },
     "Exception" : null
   }, {
     "Method" : "HEAD",
-<<<<<<< HEAD
-    "Uri" : "https://jaschrepragrs.blob.core.windows.net/jtccreateurlspecialchars036767a070e453c28d4d0a/hello&world",
+    "Uri" : "https://jaschrepragrs.blob.core.windows.net/jtccreateurlspecialchars022019b0dc896713ba4d34/hello&world",
     "Headers" : {
       "x-ms-version" : "2019-02-02",
       "User-Agent" : "azsdk-java-azure-storage-blob/12.0.0-preview.3 1.8.0_221; Windows 10 10.0",
-      "x-ms-client-request-id" : "aedf3995-6290-441a-8889-c8fb45dfc13e"
-=======
-    "Uri" : "https://azstoragesdkaccount.blob.core.windows.net/jtccreateurlspecialchars0841797e1570d061174a4a/hello&world",
-    "Headers" : {
-      "x-ms-version" : "2019-02-02",
-      "User-Agent" : "azsdk-java-azure-storage-blob/12.0.0-preview.3 1.8.0_212; Windows 10 10.0",
-      "x-ms-client-request-id" : "861054ec-10e7-401d-80be-3d07a341c036"
->>>>>>> a55d5dd9
+      "x-ms-client-request-id" : "bb34ad7a-126b-4ca4-82d6-091f776220f5"
     },
     "Response" : {
       "x-ms-version" : "2019-02-02",
@@ -104,141 +57,77 @@
       "x-ms-tag-count" : "0",
       "x-ms-lease-state" : "available",
       "x-ms-blob-committed-block-count" : "0",
-<<<<<<< HEAD
-      "Last-Modified" : "Thu, 05 Sep 2019 22:49:31 GMT",
+      "Last-Modified" : "Mon, 09 Sep 2019 20:04:00 GMT",
       "retry-after" : "0",
       "StatusCode" : "200",
-      "Date" : "Thu, 05 Sep 2019 22:49:31 GMT",
-=======
-      "Last-Modified" : "Fri, 06 Sep 2019 19:08:52 GMT",
-      "retry-after" : "0",
-      "StatusCode" : "200",
-      "Date" : "Fri, 06 Sep 2019 19:08:52 GMT",
->>>>>>> a55d5dd9
+      "Date" : "Mon, 09 Sep 2019 20:03:59 GMT",
       "x-ms-blob-type" : "AppendBlob",
       "Accept-Ranges" : "bytes",
       "x-ms-server-encrypted" : "true",
       "x-ms-access-tier-inferred" : "true",
       "x-ms-access-tier" : "Hot",
-<<<<<<< HEAD
-      "ETag" : "\"0x8D7325350B2A9DC\"",
-      "x-ms-creation-time" : "Thu, 05 Sep 2019 22:49:31 GMT",
+      "ETag" : "\"0x8D73560DB09BB1C\"",
+      "x-ms-creation-time" : "Mon, 09 Sep 2019 20:04:00 GMT",
       "Content-Length" : "0",
-      "x-ms-request-id" : "827d3747-601e-001e-513c-643a46000000",
-      "x-ms-client-request-id" : "aedf3995-6290-441a-8889-c8fb45dfc13e",
-=======
-      "ETag" : "\"0x8D732FDA8448916\"",
-      "x-ms-creation-time" : "Fri, 06 Sep 2019 19:08:52 GMT",
-      "Content-Length" : "0",
-      "x-ms-request-id" : "ec65ba3b-001e-001f-06e6-64eb66000000",
-      "x-ms-client-request-id" : "861054ec-10e7-401d-80be-3d07a341c036",
->>>>>>> a55d5dd9
+      "x-ms-request-id" : "c5ca13b3-301e-0042-4649-67cbbf000000",
+      "x-ms-client-request-id" : "bb34ad7a-126b-4ca4-82d6-091f776220f5",
       "Content-Type" : "application/octet-stream"
     },
     "Exception" : null
   }, {
     "Method" : "PUT",
-<<<<<<< HEAD
-    "Uri" : "https://jaschrepragrs.blob.core.windows.net/jtccreateurlspecialchars036767a070e453c28d4d0a/hello&world2",
+    "Uri" : "https://jaschrepragrs.blob.core.windows.net/jtccreateurlspecialchars022019b0dc896713ba4d34/hello&world2",
     "Headers" : {
       "x-ms-version" : "2019-02-02",
       "User-Agent" : "azsdk-java-azure-storage-blob/12.0.0-preview.3 1.8.0_221; Windows 10 10.0",
-      "x-ms-client-request-id" : "e3691391-5f46-4858-bc19-54f2aef6ab4d"
-=======
-    "Uri" : "https://azstoragesdkaccount.blob.core.windows.net/jtccreateurlspecialchars0841797e1570d061174a4a/hello&world2",
-    "Headers" : {
-      "x-ms-version" : "2019-02-02",
-      "User-Agent" : "azsdk-java-azure-storage-blob/12.0.0-preview.3 1.8.0_212; Windows 10 10.0",
-      "x-ms-client-request-id" : "eee23a48-766f-458a-927d-29717df54a1b"
->>>>>>> a55d5dd9
+      "x-ms-client-request-id" : "52566cc5-d9ca-45e2-adc9-ccd8551f2116"
     },
     "Response" : {
       "x-ms-version" : "2019-02-02",
       "Server" : "Windows-Azure-Blob/1.0 Microsoft-HTTPAPI/2.0",
-<<<<<<< HEAD
-      "ETag" : "\"0x8D7325350CB184F\"",
-      "Last-Modified" : "Thu, 05 Sep 2019 22:49:31 GMT",
+      "ETag" : "\"0x8D73560DB2473EC\"",
+      "Last-Modified" : "Mon, 09 Sep 2019 20:04:00 GMT",
       "retry-after" : "0",
       "Content-Length" : "0",
       "StatusCode" : "201",
-      "x-ms-request-id" : "827d3754-601e-001e-5c3c-643a46000000",
+      "x-ms-request-id" : "c5ca13c4-301e-0042-5749-67cbbf000000",
       "x-ms-request-server-encrypted" : "true",
-      "Date" : "Thu, 05 Sep 2019 22:49:31 GMT",
-      "x-ms-client-request-id" : "e3691391-5f46-4858-bc19-54f2aef6ab4d"
-=======
-      "ETag" : "\"0x8D732FDA84F39F2\"",
-      "Last-Modified" : "Fri, 06 Sep 2019 19:08:52 GMT",
-      "retry-after" : "0",
-      "Content-Length" : "0",
-      "StatusCode" : "201",
-      "x-ms-request-id" : "ec65ba50-001e-001f-17e6-64eb66000000",
-      "x-ms-request-server-encrypted" : "true",
-      "Date" : "Fri, 06 Sep 2019 19:08:52 GMT",
-      "x-ms-client-request-id" : "eee23a48-766f-458a-927d-29717df54a1b"
->>>>>>> a55d5dd9
+      "Date" : "Mon, 09 Sep 2019 20:03:59 GMT",
+      "x-ms-client-request-id" : "52566cc5-d9ca-45e2-adc9-ccd8551f2116"
     },
     "Exception" : null
   }, {
     "Method" : "PUT",
-<<<<<<< HEAD
-    "Uri" : "https://jaschrepragrs.blob.core.windows.net/jtccreateurlspecialchars036767a070e453c28d4d0a/hello&world3",
+    "Uri" : "https://jaschrepragrs.blob.core.windows.net/jtccreateurlspecialchars022019b0dc896713ba4d34/hello&world3",
     "Headers" : {
       "x-ms-version" : "2019-02-02",
       "User-Agent" : "azsdk-java-azure-storage-blob/12.0.0-preview.3 1.8.0_221; Windows 10 10.0",
-      "x-ms-client-request-id" : "d4bcf682-8027-4e97-b73a-cb0c36f5c1df",
-=======
-    "Uri" : "https://azstoragesdkaccount.blob.core.windows.net/jtccreateurlspecialchars0841797e1570d061174a4a/hello&world3",
-    "Headers" : {
-      "x-ms-version" : "2019-02-02",
-      "User-Agent" : "azsdk-java-azure-storage-blob/12.0.0-preview.3 1.8.0_212; Windows 10 10.0",
-      "x-ms-client-request-id" : "60b22b4a-3c67-4a3f-b7e4-48240ae4e1cc",
->>>>>>> a55d5dd9
+      "x-ms-client-request-id" : "c105b96a-9c11-4812-ad3d-8eafb36d24be",
       "Content-Type" : "application/octet-stream"
     },
     "Response" : {
       "x-ms-version" : "2019-02-02",
       "Server" : "Windows-Azure-Blob/1.0 Microsoft-HTTPAPI/2.0",
       "x-ms-content-crc64" : "6RYQPwaVsyQ=",
-<<<<<<< HEAD
-      "Last-Modified" : "Thu, 05 Sep 2019 22:49:31 GMT",
+      "Last-Modified" : "Mon, 09 Sep 2019 20:04:00 GMT",
       "retry-after" : "0",
       "StatusCode" : "201",
       "x-ms-request-server-encrypted" : "true",
-      "Date" : "Thu, 05 Sep 2019 22:49:31 GMT",
+      "Date" : "Mon, 09 Sep 2019 20:03:59 GMT",
       "Content-MD5" : "wh+Wm18D0z1D4E+PE252gg==",
-      "ETag" : "\"0x8D7325350D776A2\"",
+      "ETag" : "\"0x8D73560DB325926\"",
       "Content-Length" : "0",
-      "x-ms-request-id" : "827d3767-601e-001e-6d3c-643a46000000",
-      "x-ms-client-request-id" : "d4bcf682-8027-4e97-b73a-cb0c36f5c1df"
-=======
-      "Last-Modified" : "Fri, 06 Sep 2019 19:08:52 GMT",
-      "retry-after" : "0",
-      "StatusCode" : "201",
-      "x-ms-request-server-encrypted" : "true",
-      "Date" : "Fri, 06 Sep 2019 19:08:52 GMT",
-      "Content-MD5" : "wh+Wm18D0z1D4E+PE252gg==",
-      "ETag" : "\"0x8D732FDA85507AE\"",
-      "Content-Length" : "0",
-      "x-ms-request-id" : "ec65ba6f-001e-001f-2fe6-64eb66000000",
-      "x-ms-client-request-id" : "60b22b4a-3c67-4a3f-b7e4-48240ae4e1cc"
->>>>>>> a55d5dd9
+      "x-ms-request-id" : "c5ca13e0-301e-0042-7249-67cbbf000000",
+      "x-ms-client-request-id" : "c105b96a-9c11-4812-ad3d-8eafb36d24be"
     },
     "Exception" : null
   }, {
     "Method" : "GET",
-<<<<<<< HEAD
-    "Uri" : "https://jaschrepragrs.blob.core.windows.net/jtccreateurlspecialchars036767a070e453c28d4d0a?include=&restype=container&comp=list",
+    "Uri" : "https://jaschrepragrs.blob.core.windows.net/jtccreateurlspecialchars022019b0dc896713ba4d34?include=&restype=container&comp=list",
     "Headers" : {
       "x-ms-version" : "2019-02-02",
       "User-Agent" : "azsdk-java-azure-storage-blob/12.0.0-preview.3 1.8.0_221; Windows 10 10.0",
-      "x-ms-client-request-id" : "97df3a10-e792-4d9b-8869-99fc9e2196d8"
-=======
-    "Uri" : "https://azstoragesdkaccount.blob.core.windows.net/jtccreateurlspecialchars0841797e1570d061174a4a?include=&restype=container&comp=list",
-    "Headers" : {
-      "x-ms-version" : "2019-02-02",
-      "User-Agent" : "azsdk-java-azure-storage-blob/12.0.0-preview.3 1.8.0_212; Windows 10 10.0",
-      "x-ms-client-request-id" : "9da8dab5-2bc2-4f06-aff8-794b522a156d"
->>>>>>> a55d5dd9
+      "x-ms-client-request-id" : "6940dd1b-468a-4b9a-8a62-e8c2b8961ad5"
     },
     "Response" : {
       "Transfer-Encoding" : "chunked",
@@ -246,35 +135,20 @@
       "Server" : "Windows-Azure-Blob/1.0 Microsoft-HTTPAPI/2.0",
       "retry-after" : "0",
       "StatusCode" : "200",
-<<<<<<< HEAD
-      "x-ms-request-id" : "827d3779-601e-001e-7f3c-643a46000000",
-      "Body" : "﻿<?xml version=\"1.0\" encoding=\"utf-8\"?><EnumerationResults ServiceEndpoint=\"https://jaschrepragrs.blob.core.windows.net/\" ContainerName=\"jtccreateurlspecialchars036767a070e453c28d4d0a\"><Blobs><Blob><Name>hello&amp;world</Name><Properties><Creation-Time>Thu, 05 Sep 2019 22:49:31 GMT</Creation-Time><Last-Modified>Thu, 05 Sep 2019 22:49:31 GMT</Last-Modified><Etag>0x8D7325350B2A9DC</Etag><Content-Length>0</Content-Length><Content-Type>application/octet-stream</Content-Type><Content-Encoding /><Content-Language /><Content-CRC64 /><Content-MD5 /><Cache-Control /><Content-Disposition /><BlobType>AppendBlob</BlobType><AccessTier>Hot</AccessTier><AccessTierInferred>true</AccessTierInferred><LeaseStatus>unlocked</LeaseStatus><LeaseState>available</LeaseState><ServerEncrypted>true</ServerEncrypted><TagCount>0</TagCount></Properties></Blob><Blob><Name>hello&amp;world2</Name><Properties><Creation-Time>Thu, 05 Sep 2019 22:49:31 GMT</Creation-Time><Last-Modified>Thu, 05 Sep 2019 22:49:31 GMT</Last-Modified><Etag>0x8D7325350CB184F</Etag><Content-Length>512</Content-Length><Content-Type>application/octet-stream</Content-Type><Content-Encoding /><Content-Language /><Content-CRC64 /><Content-MD5 /><Cache-Control /><Content-Disposition /><x-ms-blob-sequence-number>0</x-ms-blob-sequence-number><BlobType>PageBlob</BlobType><AccessTier>Hot</AccessTier><AccessTierInferred>true</AccessTierInferred><LeaseStatus>unlocked</LeaseStatus><LeaseState>available</LeaseState><ServerEncrypted>true</ServerEncrypted><TagCount>0</TagCount></Properties></Blob><Blob><Name>hello&amp;world3</Name><Properties><Creation-Time>Thu, 05 Sep 2019 22:49:31 GMT</Creation-Time><Last-Modified>Thu, 05 Sep 2019 22:49:31 GMT</Last-Modified><Etag>0x8D7325350D776A2</Etag><Content-Length>7</Content-Length><Content-Type>application/octet-stream</Content-Type><Content-Encoding /><Content-Language /><Content-CRC64>6RYQPwaVsyQ=</Content-CRC64><Content-MD5>wh+Wm18D0z1D4E+PE252gg==</Content-MD5><Cache-Control /><Content-Disposition /><BlobType>BlockBlob</BlobType><AccessTier>Hot</AccessTier><AccessTierInferred>true</AccessTierInferred><LeaseStatus>unlocked</LeaseStatus><LeaseState>available</LeaseState><ServerEncrypted>true</ServerEncrypted><TagCount>0</TagCount></Properties></Blob></Blobs><NextMarker /></EnumerationResults>",
-      "Date" : "Thu, 05 Sep 2019 22:49:31 GMT",
-      "x-ms-client-request-id" : "97df3a10-e792-4d9b-8869-99fc9e2196d8",
-=======
-      "x-ms-request-id" : "ec65ba89-001e-001f-40e6-64eb66000000",
-      "Body" : "﻿<?xml version=\"1.0\" encoding=\"utf-8\"?><EnumerationResults ServiceEndpoint=\"https://azstoragesdkaccount.blob.core.windows.net/\" ContainerName=\"jtccreateurlspecialchars0841797e1570d061174a4a\"><Blobs><Blob><Name>hello&amp;world</Name><Properties><Creation-Time>Fri, 06 Sep 2019 19:08:52 GMT</Creation-Time><Last-Modified>Fri, 06 Sep 2019 19:08:52 GMT</Last-Modified><Etag>0x8D732FDA8448916</Etag><Content-Length>0</Content-Length><Content-Type>application/octet-stream</Content-Type><Content-Encoding /><Content-Language /><Content-CRC64 /><Content-MD5 /><Cache-Control /><Content-Disposition /><BlobType>AppendBlob</BlobType><AccessTier>Hot</AccessTier><AccessTierInferred>true</AccessTierInferred><LeaseStatus>unlocked</LeaseStatus><LeaseState>available</LeaseState><ServerEncrypted>true</ServerEncrypted><TagCount>0</TagCount></Properties></Blob><Blob><Name>hello&amp;world2</Name><Properties><Creation-Time>Fri, 06 Sep 2019 19:08:52 GMT</Creation-Time><Last-Modified>Fri, 06 Sep 2019 19:08:52 GMT</Last-Modified><Etag>0x8D732FDA84F39F2</Etag><Content-Length>512</Content-Length><Content-Type>application/octet-stream</Content-Type><Content-Encoding /><Content-Language /><Content-CRC64 /><Content-MD5 /><Cache-Control /><Content-Disposition /><x-ms-blob-sequence-number>0</x-ms-blob-sequence-number><BlobType>PageBlob</BlobType><AccessTier>Hot</AccessTier><AccessTierInferred>true</AccessTierInferred><LeaseStatus>unlocked</LeaseStatus><LeaseState>available</LeaseState><ServerEncrypted>true</ServerEncrypted><TagCount>0</TagCount></Properties></Blob><Blob><Name>hello&amp;world3</Name><Properties><Creation-Time>Fri, 06 Sep 2019 19:08:52 GMT</Creation-Time><Last-Modified>Fri, 06 Sep 2019 19:08:52 GMT</Last-Modified><Etag>0x8D732FDA85507AE</Etag><Content-Length>7</Content-Length><Content-Type>application/octet-stream</Content-Type><Content-Encoding /><Content-Language /><Content-CRC64>6RYQPwaVsyQ=</Content-CRC64><Content-MD5>wh+Wm18D0z1D4E+PE252gg==</Content-MD5><Cache-Control /><Content-Disposition /><BlobType>BlockBlob</BlobType><AccessTier>Hot</AccessTier><AccessTierInferred>true</AccessTierInferred><LeaseStatus>unlocked</LeaseStatus><LeaseState>available</LeaseState><ServerEncrypted>true</ServerEncrypted><TagCount>0</TagCount></Properties></Blob></Blobs><NextMarker /></EnumerationResults>",
-      "Date" : "Fri, 06 Sep 2019 19:08:52 GMT",
-      "x-ms-client-request-id" : "9da8dab5-2bc2-4f06-aff8-794b522a156d",
->>>>>>> a55d5dd9
+      "x-ms-request-id" : "c5ca13f8-301e-0042-0649-67cbbf000000",
+      "Body" : "﻿<?xml version=\"1.0\" encoding=\"utf-8\"?><EnumerationResults ServiceEndpoint=\"https://jaschrepragrs.blob.core.windows.net/\" ContainerName=\"jtccreateurlspecialchars022019b0dc896713ba4d34\"><Blobs><Blob><Name>hello&amp;world</Name><Properties><Creation-Time>Mon, 09 Sep 2019 20:04:00 GMT</Creation-Time><Last-Modified>Mon, 09 Sep 2019 20:04:00 GMT</Last-Modified><Etag>0x8D73560DB09BB1C</Etag><Content-Length>0</Content-Length><Content-Type>application/octet-stream</Content-Type><Content-Encoding /><Content-Language /><Content-CRC64 /><Content-MD5 /><Cache-Control /><Content-Disposition /><BlobType>AppendBlob</BlobType><AccessTier>Hot</AccessTier><AccessTierInferred>true</AccessTierInferred><LeaseStatus>unlocked</LeaseStatus><LeaseState>available</LeaseState><ServerEncrypted>true</ServerEncrypted><TagCount>0</TagCount></Properties></Blob><Blob><Name>hello&amp;world2</Name><Properties><Creation-Time>Mon, 09 Sep 2019 20:04:00 GMT</Creation-Time><Last-Modified>Mon, 09 Sep 2019 20:04:00 GMT</Last-Modified><Etag>0x8D73560DB2473EC</Etag><Content-Length>512</Content-Length><Content-Type>application/octet-stream</Content-Type><Content-Encoding /><Content-Language /><Content-CRC64 /><Content-MD5 /><Cache-Control /><Content-Disposition /><x-ms-blob-sequence-number>0</x-ms-blob-sequence-number><BlobType>PageBlob</BlobType><AccessTier>Hot</AccessTier><AccessTierInferred>true</AccessTierInferred><LeaseStatus>unlocked</LeaseStatus><LeaseState>available</LeaseState><ServerEncrypted>true</ServerEncrypted><TagCount>0</TagCount></Properties></Blob><Blob><Name>hello&amp;world3</Name><Properties><Creation-Time>Mon, 09 Sep 2019 20:04:00 GMT</Creation-Time><Last-Modified>Mon, 09 Sep 2019 20:04:00 GMT</Last-Modified><Etag>0x8D73560DB325926</Etag><Content-Length>7</Content-Length><Content-Type>application/octet-stream</Content-Type><Content-Encoding /><Content-Language /><Content-CRC64>6RYQPwaVsyQ=</Content-CRC64><Content-MD5>wh+Wm18D0z1D4E+PE252gg==</Content-MD5><Cache-Control /><Content-Disposition /><BlobType>BlockBlob</BlobType><AccessTier>Hot</AccessTier><AccessTierInferred>true</AccessTierInferred><LeaseStatus>unlocked</LeaseStatus><LeaseState>available</LeaseState><ServerEncrypted>true</ServerEncrypted><TagCount>0</TagCount></Properties></Blob></Blobs><NextMarker /></EnumerationResults>",
+      "Date" : "Mon, 09 Sep 2019 20:03:59 GMT",
+      "x-ms-client-request-id" : "6940dd1b-468a-4b9a-8a62-e8c2b8961ad5",
       "Content-Type" : "application/xml"
     },
     "Exception" : null
   }, {
     "Method" : "GET",
-<<<<<<< HEAD
     "Uri" : "https://jaschrepragrs.blob.core.windows.net?prefix=jtccreateurlspecialchars&comp=list",
     "Headers" : {
       "x-ms-version" : "2019-02-02",
       "User-Agent" : "azsdk-java-azure-storage-blob/12.0.0-preview.3 1.8.0_221; Windows 10 10.0",
-      "x-ms-client-request-id" : "ead2f9a4-229e-4918-86da-52edfad353ef"
-=======
-    "Uri" : "https://azstoragesdkaccount.blob.core.windows.net?prefix=jtccreateurlspecialchars&comp=list",
-    "Headers" : {
-      "x-ms-version" : "2019-02-02",
-      "User-Agent" : "azsdk-java-azure-storage-blob/12.0.0-preview.3 1.8.0_212; Windows 10 10.0",
-      "x-ms-client-request-id" : "7e573ff4-333d-43b0-9ac0-7463f67a2e89"
->>>>>>> a55d5dd9
+      "x-ms-client-request-id" : "90bd15a7-7149-40d4-b385-75ec7937ab27"
     },
     "Response" : {
       "Transfer-Encoding" : "chunked",
@@ -282,35 +156,20 @@
       "Server" : "Windows-Azure-Blob/1.0 Microsoft-HTTPAPI/2.0",
       "retry-after" : "0",
       "StatusCode" : "200",
-<<<<<<< HEAD
-      "x-ms-request-id" : "827d378e-601e-001e-123c-643a46000000",
-      "Body" : "﻿<?xml version=\"1.0\" encoding=\"utf-8\"?><EnumerationResults ServiceEndpoint=\"https://jaschrepragrs.blob.core.windows.net/\"><Prefix>jtccreateurlspecialchars</Prefix><Containers><Container><Name>jtccreateurlspecialchars036767a070e453c28d4d0a</Name><Properties><Last-Modified>Thu, 05 Sep 2019 22:49:31 GMT</Last-Modified><Etag>\"0x8D7325350A5E97C\"</Etag><LeaseStatus>unlocked</LeaseStatus><LeaseState>available</LeaseState><DefaultEncryptionScope>$account-encryption-key</DefaultEncryptionScope><DenyEncryptionScopeOverride>false</DenyEncryptionScopeOverride><HasImmutabilityPolicy>false</HasImmutabilityPolicy><HasLegalHold>false</HasLegalHold></Properties></Container></Containers><NextMarker /></EnumerationResults>",
-      "Date" : "Thu, 05 Sep 2019 22:49:31 GMT",
-      "x-ms-client-request-id" : "ead2f9a4-229e-4918-86da-52edfad353ef",
-=======
-      "x-ms-request-id" : "ec65bab2-001e-001f-5de6-64eb66000000",
-      "Body" : "﻿<?xml version=\"1.0\" encoding=\"utf-8\"?><EnumerationResults ServiceEndpoint=\"https://azstoragesdkaccount.blob.core.windows.net/\"><Prefix>jtccreateurlspecialchars</Prefix><Containers><Container><Name>jtccreateurlspecialchars0841797e1570d061174a4a</Name><Properties><Last-Modified>Fri, 06 Sep 2019 19:08:52 GMT</Last-Modified><Etag>\"0x8D732FDA83D6CC8\"</Etag><LeaseStatus>unlocked</LeaseStatus><LeaseState>available</LeaseState><DefaultEncryptionScope>$account-encryption-key</DefaultEncryptionScope><DenyEncryptionScopeOverride>false</DenyEncryptionScopeOverride><HasImmutabilityPolicy>false</HasImmutabilityPolicy><HasLegalHold>false</HasLegalHold></Properties></Container></Containers><NextMarker /></EnumerationResults>",
-      "Date" : "Fri, 06 Sep 2019 19:08:52 GMT",
-      "x-ms-client-request-id" : "7e573ff4-333d-43b0-9ac0-7463f67a2e89",
->>>>>>> a55d5dd9
+      "x-ms-request-id" : "c5ca1423-301e-0042-2d49-67cbbf000000",
+      "Body" : "﻿<?xml version=\"1.0\" encoding=\"utf-8\"?><EnumerationResults ServiceEndpoint=\"https://jaschrepragrs.blob.core.windows.net/\"><Prefix>jtccreateurlspecialchars</Prefix><Containers><Container><Name>jtccreateurlspecialchars022019b0dc896713ba4d34</Name><Properties><Last-Modified>Mon, 09 Sep 2019 20:04:00 GMT</Last-Modified><Etag>\"0x8D73560DAFBDB16\"</Etag><LeaseStatus>unlocked</LeaseStatus><LeaseState>available</LeaseState><DefaultEncryptionScope>$account-encryption-key</DefaultEncryptionScope><DenyEncryptionScopeOverride>false</DenyEncryptionScopeOverride><HasImmutabilityPolicy>false</HasImmutabilityPolicy><HasLegalHold>false</HasLegalHold></Properties></Container></Containers><NextMarker /></EnumerationResults>",
+      "Date" : "Mon, 09 Sep 2019 20:03:59 GMT",
+      "x-ms-client-request-id" : "90bd15a7-7149-40d4-b385-75ec7937ab27",
       "Content-Type" : "application/xml"
     },
     "Exception" : null
   }, {
     "Method" : "DELETE",
-<<<<<<< HEAD
-    "Uri" : "https://jaschrepragrs.blob.core.windows.net/jtccreateurlspecialchars036767a070e453c28d4d0a?restype=container",
+    "Uri" : "https://jaschrepragrs.blob.core.windows.net/jtccreateurlspecialchars022019b0dc896713ba4d34?restype=container",
     "Headers" : {
       "x-ms-version" : "2019-02-02",
       "User-Agent" : "azsdk-java-azure-storage-blob/12.0.0-preview.3 1.8.0_221; Windows 10 10.0",
-      "x-ms-client-request-id" : "f0b00f58-552e-44f3-9edf-80b137d60b11"
-=======
-    "Uri" : "https://azstoragesdkaccount.blob.core.windows.net/jtccreateurlspecialchars0841797e1570d061174a4a?restype=container",
-    "Headers" : {
-      "x-ms-version" : "2019-02-02",
-      "User-Agent" : "azsdk-java-azure-storage-blob/12.0.0-preview.3 1.8.0_212; Windows 10 10.0",
-      "x-ms-client-request-id" : "86d8906f-4d63-4b24-9f7a-17e50b21228a"
->>>>>>> a55d5dd9
+      "x-ms-client-request-id" : "71c0b9b5-e526-496b-91fc-776520f2dbf8"
     },
     "Response" : {
       "x-ms-version" : "2019-02-02",
@@ -318,21 +177,11 @@
       "retry-after" : "0",
       "Content-Length" : "0",
       "StatusCode" : "202",
-<<<<<<< HEAD
-      "x-ms-request-id" : "827d379a-601e-001e-1c3c-643a46000000",
-      "Date" : "Thu, 05 Sep 2019 22:49:31 GMT",
-      "x-ms-client-request-id" : "f0b00f58-552e-44f3-9edf-80b137d60b11"
+      "x-ms-request-id" : "c5ca1444-301e-0042-4c49-67cbbf000000",
+      "Date" : "Mon, 09 Sep 2019 20:04:00 GMT",
+      "x-ms-client-request-id" : "71c0b9b5-e526-496b-91fc-776520f2dbf8"
     },
     "Exception" : null
   } ],
-  "variables" : [ "jtccreateurlspecialchars036767a070e453c28d4d0a" ]
-=======
-      "x-ms-request-id" : "ec65bac1-001e-001f-69e6-64eb66000000",
-      "Date" : "Fri, 06 Sep 2019 19:08:52 GMT",
-      "x-ms-client-request-id" : "86d8906f-4d63-4b24-9f7a-17e50b21228a"
-    },
-    "Exception" : null
-  } ],
-  "variables" : [ "jtccreateurlspecialchars0841797e1570d061174a4a" ]
->>>>>>> a55d5dd9
+  "variables" : [ "jtccreateurlspecialchars022019b0dc896713ba4d34" ]
 }