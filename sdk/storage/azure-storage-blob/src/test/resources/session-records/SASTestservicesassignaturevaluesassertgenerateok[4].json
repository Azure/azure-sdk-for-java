--- conflicted
+++ resolved
@@ -1,59 +1,32 @@
 {
   "networkCallRecords" : [ {
     "Method" : "PUT",
-<<<<<<< HEAD
-    "Uri" : "https://jaschrepragrs.blob.core.windows.net/jtcservicesassignaturevaluesassertgenerateok099831d63fb0?restype=container",
+    "Uri" : "https://jaschrepragrs.blob.core.windows.net/jtcservicesassignaturevaluesassertgenerateok005556474a88?restype=container",
     "Headers" : {
       "x-ms-version" : "2019-02-02",
       "User-Agent" : "azsdk-java-azure-storage-blob/12.0.0-preview.3 1.8.0_221; Windows 10 10.0",
-      "x-ms-client-request-id" : "8a15cc5f-53da-4819-b4fb-11560245367c"
-=======
-    "Uri" : "https://azstoragesdkaccount.blob.core.windows.net/jtcservicesassignaturevaluesassertgenerateok045447107c60?restype=container",
-    "Headers" : {
-      "x-ms-version" : "2019-02-02",
-      "User-Agent" : "azsdk-java-azure-storage-blob/12.0.0-preview.3 1.8.0_212; Windows 10 10.0",
-      "x-ms-client-request-id" : "47e6f1a0-b6cd-45b5-893a-06b734cef4d8"
->>>>>>> a55d5dd9
+      "x-ms-client-request-id" : "1012211c-801d-457e-8875-e0d60c3068fa"
     },
     "Response" : {
       "x-ms-version" : "2019-02-02",
       "Server" : "Windows-Azure-Blob/1.0 Microsoft-HTTPAPI/2.0",
-<<<<<<< HEAD
-      "ETag" : "\"0x8D732517C0CAC78\"",
-      "Last-Modified" : "Thu, 05 Sep 2019 22:36:25 GMT",
+      "ETag" : "\"0x8D735602C4FCA45\"",
+      "Last-Modified" : "Mon, 09 Sep 2019 19:59:07 GMT",
       "retry-after" : "0",
       "Content-Length" : "0",
       "StatusCode" : "201",
-      "x-ms-request-id" : "bfec9ce3-901e-0044-583a-643cc7000000",
-      "Date" : "Thu, 05 Sep 2019 22:36:24 GMT",
-      "x-ms-client-request-id" : "8a15cc5f-53da-4819-b4fb-11560245367c"
-=======
-      "ETag" : "\"0x8D732FE02D0E192\"",
-      "Last-Modified" : "Fri, 06 Sep 2019 19:11:24 GMT",
-      "retry-after" : "0",
-      "Content-Length" : "0",
-      "StatusCode" : "201",
-      "x-ms-request-id" : "8f76d1e6-401e-003a-4fe6-6473d5000000",
-      "Date" : "Fri, 06 Sep 2019 19:11:24 GMT",
-      "x-ms-client-request-id" : "47e6f1a0-b6cd-45b5-893a-06b734cef4d8"
->>>>>>> a55d5dd9
+      "x-ms-request-id" : "077fce2b-801e-001f-4649-673bbb000000",
+      "Date" : "Mon, 09 Sep 2019 19:59:06 GMT",
+      "x-ms-client-request-id" : "1012211c-801d-457e-8875-e0d60c3068fa"
     },
     "Exception" : null
   }, {
     "Method" : "GET",
-<<<<<<< HEAD
     "Uri" : "https://jaschrepragrs.blob.core.windows.net?prefix=jtcservicesassignaturevaluesassertgenerateok&comp=list",
     "Headers" : {
       "x-ms-version" : "2019-02-02",
       "User-Agent" : "azsdk-java-azure-storage-blob/12.0.0-preview.3 1.8.0_221; Windows 10 10.0",
-      "x-ms-client-request-id" : "cf657776-5487-48be-8cf9-40bbbfa0edb8"
-=======
-    "Uri" : "https://azstoragesdkaccount.blob.core.windows.net?prefix=jtcservicesassignaturevaluesassertgenerateok&comp=list",
-    "Headers" : {
-      "x-ms-version" : "2019-02-02",
-      "User-Agent" : "azsdk-java-azure-storage-blob/12.0.0-preview.3 1.8.0_212; Windows 10 10.0",
-      "x-ms-client-request-id" : "e14a7c15-91f0-46b4-97d2-ee0ffe2a6f18"
->>>>>>> a55d5dd9
+      "x-ms-client-request-id" : "ff0a0411-0dee-47be-8034-b00c9de75d36"
     },
     "Response" : {
       "Transfer-Encoding" : "chunked",
@@ -61,35 +34,20 @@
       "Server" : "Windows-Azure-Blob/1.0 Microsoft-HTTPAPI/2.0",
       "retry-after" : "0",
       "StatusCode" : "200",
-<<<<<<< HEAD
-      "x-ms-request-id" : "bfec9cf8-901e-0044-6c3a-643cc7000000",
-      "Body" : "﻿<?xml version=\"1.0\" encoding=\"utf-8\"?><EnumerationResults ServiceEndpoint=\"https://jaschrepragrs.blob.core.windows.net/\"><Prefix>jtcservicesassignaturevaluesassertgenerateok</Prefix><Containers><Container><Name>jtcservicesassignaturevaluesassertgenerateok099831d63fb0</Name><Properties><Last-Modified>Thu, 05 Sep 2019 22:36:25 GMT</Last-Modified><Etag>\"0x8D732517C0CAC78\"</Etag><LeaseStatus>unlocked</LeaseStatus><LeaseState>available</LeaseState><DefaultEncryptionScope>$account-encryption-key</DefaultEncryptionScope><DenyEncryptionScopeOverride>false</DenyEncryptionScopeOverride><HasImmutabilityPolicy>false</HasImmutabilityPolicy><HasLegalHold>false</HasLegalHold></Properties></Container></Containers><NextMarker /></EnumerationResults>",
-      "Date" : "Thu, 05 Sep 2019 22:36:24 GMT",
-      "x-ms-client-request-id" : "cf657776-5487-48be-8cf9-40bbbfa0edb8",
-=======
-      "x-ms-request-id" : "8f76d23e-401e-003a-19e6-6473d5000000",
-      "Body" : "﻿<?xml version=\"1.0\" encoding=\"utf-8\"?><EnumerationResults ServiceEndpoint=\"https://azstoragesdkaccount.blob.core.windows.net/\"><Prefix>jtcservicesassignaturevaluesassertgenerateok</Prefix><Containers><Container><Name>jtcservicesassignaturevaluesassertgenerateok045447107c60</Name><Properties><Last-Modified>Fri, 06 Sep 2019 19:11:24 GMT</Last-Modified><Etag>\"0x8D732FE02D0E192\"</Etag><LeaseStatus>unlocked</LeaseStatus><LeaseState>available</LeaseState><DefaultEncryptionScope>$account-encryption-key</DefaultEncryptionScope><DenyEncryptionScopeOverride>false</DenyEncryptionScopeOverride><HasImmutabilityPolicy>false</HasImmutabilityPolicy><HasLegalHold>false</HasLegalHold></Properties></Container></Containers><NextMarker /></EnumerationResults>",
-      "Date" : "Fri, 06 Sep 2019 19:11:24 GMT",
-      "x-ms-client-request-id" : "e14a7c15-91f0-46b4-97d2-ee0ffe2a6f18",
->>>>>>> a55d5dd9
+      "x-ms-request-id" : "077fce39-801e-001f-5249-673bbb000000",
+      "Body" : "﻿<?xml version=\"1.0\" encoding=\"utf-8\"?><EnumerationResults ServiceEndpoint=\"https://jaschrepragrs.blob.core.windows.net/\"><Prefix>jtcservicesassignaturevaluesassertgenerateok</Prefix><Containers><Container><Name>jtcservicesassignaturevaluesassertgenerateok005556474a88</Name><Properties><Last-Modified>Mon, 09 Sep 2019 19:59:07 GMT</Last-Modified><Etag>\"0x8D735602C4FCA45\"</Etag><LeaseStatus>unlocked</LeaseStatus><LeaseState>available</LeaseState><DefaultEncryptionScope>$account-encryption-key</DefaultEncryptionScope><DenyEncryptionScopeOverride>false</DenyEncryptionScopeOverride><HasImmutabilityPolicy>false</HasImmutabilityPolicy><HasLegalHold>false</HasLegalHold></Properties></Container></Containers><NextMarker /></EnumerationResults>",
+      "Date" : "Mon, 09 Sep 2019 19:59:06 GMT",
+      "x-ms-client-request-id" : "ff0a0411-0dee-47be-8034-b00c9de75d36",
       "Content-Type" : "application/xml"
     },
     "Exception" : null
   }, {
     "Method" : "DELETE",
-<<<<<<< HEAD
-    "Uri" : "https://jaschrepragrs.blob.core.windows.net/jtcservicesassignaturevaluesassertgenerateok099831d63fb0?restype=container",
+    "Uri" : "https://jaschrepragrs.blob.core.windows.net/jtcservicesassignaturevaluesassertgenerateok005556474a88?restype=container",
     "Headers" : {
       "x-ms-version" : "2019-02-02",
       "User-Agent" : "azsdk-java-azure-storage-blob/12.0.0-preview.3 1.8.0_221; Windows 10 10.0",
-      "x-ms-client-request-id" : "b319d904-d4c5-4394-842b-a7fa51927c35"
-=======
-    "Uri" : "https://azstoragesdkaccount.blob.core.windows.net/jtcservicesassignaturevaluesassertgenerateok045447107c60?restype=container",
-    "Headers" : {
-      "x-ms-version" : "2019-02-02",
-      "User-Agent" : "azsdk-java-azure-storage-blob/12.0.0-preview.3 1.8.0_212; Windows 10 10.0",
-      "x-ms-client-request-id" : "59440d13-4c6c-4af8-a3c4-9912d93a4ccf"
->>>>>>> a55d5dd9
+      "x-ms-client-request-id" : "e8f22443-c662-4592-be08-2c6932d6744a"
     },
     "Response" : {
       "x-ms-version" : "2019-02-02",
@@ -97,21 +55,11 @@
       "retry-after" : "0",
       "Content-Length" : "0",
       "StatusCode" : "202",
-<<<<<<< HEAD
-      "x-ms-request-id" : "bfec9d13-901e-0044-043a-643cc7000000",
-      "Date" : "Thu, 05 Sep 2019 22:36:24 GMT",
-      "x-ms-client-request-id" : "b319d904-d4c5-4394-842b-a7fa51927c35"
+      "x-ms-request-id" : "077fce40-801e-001f-5949-673bbb000000",
+      "Date" : "Mon, 09 Sep 2019 19:59:06 GMT",
+      "x-ms-client-request-id" : "e8f22443-c662-4592-be08-2c6932d6744a"
     },
     "Exception" : null
   } ],
-  "variables" : [ "jtcservicesassignaturevaluesassertgenerateok099831d63fb0" ]
-=======
-      "x-ms-request-id" : "8f76d244-401e-003a-1fe6-6473d5000000",
-      "Date" : "Fri, 06 Sep 2019 19:11:24 GMT",
-      "x-ms-client-request-id" : "59440d13-4c6c-4af8-a3c4-9912d93a4ccf"
-    },
-    "Exception" : null
-  } ],
-  "variables" : [ "jtcservicesassignaturevaluesassertgenerateok045447107c60" ]
->>>>>>> a55d5dd9
+  "variables" : [ "jtcservicesassignaturevaluesassertgenerateok005556474a88" ]
 }