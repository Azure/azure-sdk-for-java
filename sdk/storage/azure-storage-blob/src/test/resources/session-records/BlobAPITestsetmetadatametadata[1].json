--- conflicted
+++ resolved
@@ -1,147 +1,79 @@
 {
   "networkCallRecords" : [ {
     "Method" : "PUT",
-<<<<<<< HEAD
-    "Uri" : "https://jaschrepragrs.blob.core.windows.net/jtcsetmetadatametadata0blobapitestsetmetadatametadata5d9998183?restype=container",
+    "Uri" : "https://jaschrepragrs.blob.core.windows.net/jtcsetmetadatametadata0blobapitestsetmetadatametadatacb3739604?restype=container",
     "Headers" : {
       "x-ms-version" : "2019-02-02",
       "User-Agent" : "azsdk-java-azure-storage-blob/12.0.0-preview.3 1.8.0_221; Windows 10 10.0",
-      "x-ms-client-request-id" : "31963e37-fd25-4f93-8d67-5b10afc42928"
-=======
-    "Uri" : "https://azstoragesdkaccount.blob.core.windows.net/jtcsetmetadatametadata0blobapitestsetmetadatametadatad4974740c?restype=container",
-    "Headers" : {
-      "x-ms-version" : "2019-02-02",
-      "User-Agent" : "azsdk-java-azure-storage-blob/12.0.0-preview.3 1.8.0_212; Windows 10 10.0",
-      "x-ms-client-request-id" : "571cb4d4-c97f-487e-b427-5ee4bd4e600f"
->>>>>>> a55d5dd9
+      "x-ms-client-request-id" : "bd0dbce4-9f07-4371-aa3b-9ce12ef3a3c6"
     },
     "Response" : {
       "x-ms-version" : "2019-02-02",
       "Server" : "Windows-Azure-Blob/1.0 Microsoft-HTTPAPI/2.0",
-<<<<<<< HEAD
-      "ETag" : "\"0x8D73251A80BCA4D\"",
-      "Last-Modified" : "Thu, 05 Sep 2019 22:37:38 GMT",
+      "ETag" : "\"0x8D73560F7BEE13A\"",
+      "Last-Modified" : "Mon, 09 Sep 2019 20:04:48 GMT",
       "retry-after" : "0",
       "Content-Length" : "0",
       "StatusCode" : "201",
-      "x-ms-request-id" : "bfece7d5-901e-0044-4e3a-643cc7000000",
-      "Date" : "Thu, 05 Sep 2019 22:37:38 GMT",
-      "x-ms-client-request-id" : "31963e37-fd25-4f93-8d67-5b10afc42928"
-=======
-      "ETag" : "\"0x8D732FC7BD20967\"",
-      "Last-Modified" : "Fri, 06 Sep 2019 19:00:28 GMT",
-      "retry-after" : "0",
-      "Content-Length" : "0",
-      "StatusCode" : "201",
-      "x-ms-request-id" : "b92b1407-d01e-009e-35e5-644931000000",
-      "Date" : "Fri, 06 Sep 2019 19:00:28 GMT",
-      "x-ms-client-request-id" : "571cb4d4-c97f-487e-b427-5ee4bd4e600f"
->>>>>>> a55d5dd9
+      "x-ms-request-id" : "c5ca4623-301e-0042-0749-67cbbf000000",
+      "Date" : "Mon, 09 Sep 2019 20:04:48 GMT",
+      "x-ms-client-request-id" : "bd0dbce4-9f07-4371-aa3b-9ce12ef3a3c6"
     },
     "Exception" : null
   }, {
     "Method" : "PUT",
-<<<<<<< HEAD
-    "Uri" : "https://jaschrepragrs.blob.core.windows.net/jtcsetmetadatametadata0blobapitestsetmetadatametadata5d9998183/javablobsetmetadatametadata175629e90693279fac420",
+    "Uri" : "https://jaschrepragrs.blob.core.windows.net/jtcsetmetadatametadata0blobapitestsetmetadatametadatacb3739604/javablobsetmetadatametadata1043478415386303fb461",
     "Headers" : {
       "x-ms-version" : "2019-02-02",
       "User-Agent" : "azsdk-java-azure-storage-blob/12.0.0-preview.3 1.8.0_221; Windows 10 10.0",
-      "x-ms-client-request-id" : "cc6bc3a6-5f9b-4351-a736-48f7723dfc08",
-=======
-    "Uri" : "https://azstoragesdkaccount.blob.core.windows.net/jtcsetmetadatametadata0blobapitestsetmetadatametadatad4974740c/javablobsetmetadatametadata19475883f90a08c536493",
-    "Headers" : {
-      "x-ms-version" : "2019-02-02",
-      "User-Agent" : "azsdk-java-azure-storage-blob/12.0.0-preview.3 1.8.0_212; Windows 10 10.0",
-      "x-ms-client-request-id" : "54e0547a-4090-48d3-b090-ff0f5dcac2a5",
->>>>>>> a55d5dd9
+      "x-ms-client-request-id" : "54b12eeb-ed07-4db7-925c-a8a94bc377f7",
       "Content-Type" : "application/octet-stream"
     },
     "Response" : {
       "x-ms-version" : "2019-02-02",
       "Server" : "Windows-Azure-Blob/1.0 Microsoft-HTTPAPI/2.0",
       "x-ms-content-crc64" : "6RYQPwaVsyQ=",
-<<<<<<< HEAD
-      "Last-Modified" : "Thu, 05 Sep 2019 22:37:39 GMT",
+      "Last-Modified" : "Mon, 09 Sep 2019 20:04:48 GMT",
       "retry-after" : "0",
       "StatusCode" : "201",
       "x-ms-request-server-encrypted" : "true",
-      "Date" : "Thu, 05 Sep 2019 22:37:38 GMT",
+      "Date" : "Mon, 09 Sep 2019 20:04:48 GMT",
       "Content-MD5" : "wh+Wm18D0z1D4E+PE252gg==",
-      "ETag" : "\"0x8D73251A8196FBA\"",
+      "ETag" : "\"0x8D73560F7CBAFEA\"",
       "Content-Length" : "0",
-      "x-ms-request-id" : "bfece7f6-901e-0044-6c3a-643cc7000000",
-      "x-ms-client-request-id" : "cc6bc3a6-5f9b-4351-a736-48f7723dfc08"
-=======
-      "Last-Modified" : "Fri, 06 Sep 2019 19:00:28 GMT",
-      "retry-after" : "0",
-      "StatusCode" : "201",
-      "x-ms-request-server-encrypted" : "true",
-      "Date" : "Fri, 06 Sep 2019 19:00:28 GMT",
-      "Content-MD5" : "wh+Wm18D0z1D4E+PE252gg==",
-      "ETag" : "\"0x8D732FC7BD8D8B3\"",
-      "Content-Length" : "0",
-      "x-ms-request-id" : "b92b143a-d01e-009e-63e5-644931000000",
-      "x-ms-client-request-id" : "54e0547a-4090-48d3-b090-ff0f5dcac2a5"
->>>>>>> a55d5dd9
+      "x-ms-request-id" : "c5ca4640-301e-0042-1f49-67cbbf000000",
+      "x-ms-client-request-id" : "54b12eeb-ed07-4db7-925c-a8a94bc377f7"
     },
     "Exception" : null
   }, {
     "Method" : "PUT",
-<<<<<<< HEAD
-    "Uri" : "https://jaschrepragrs.blob.core.windows.net/jtcsetmetadatametadata0blobapitestsetmetadatametadata5d9998183/javablobsetmetadatametadata175629e90693279fac420?comp=metadata",
+    "Uri" : "https://jaschrepragrs.blob.core.windows.net/jtcsetmetadatametadata0blobapitestsetmetadatametadatacb3739604/javablobsetmetadatametadata1043478415386303fb461?comp=metadata",
     "Headers" : {
       "x-ms-version" : "2019-02-02",
       "User-Agent" : "azsdk-java-azure-storage-blob/12.0.0-preview.3 1.8.0_221; Windows 10 10.0",
-      "x-ms-client-request-id" : "8c8c4e54-baad-43ca-b347-ea3fd346fa95"
-=======
-    "Uri" : "https://azstoragesdkaccount.blob.core.windows.net/jtcsetmetadatametadata0blobapitestsetmetadatametadatad4974740c/javablobsetmetadatametadata19475883f90a08c536493?comp=metadata",
-    "Headers" : {
-      "x-ms-version" : "2019-02-02",
-      "User-Agent" : "azsdk-java-azure-storage-blob/12.0.0-preview.3 1.8.0_212; Windows 10 10.0",
-      "x-ms-client-request-id" : "af90136e-dcb3-4470-886b-3e9d20362c84"
->>>>>>> a55d5dd9
+      "x-ms-client-request-id" : "da4150a5-e43a-408b-b3eb-9544fb6dd720"
     },
     "Response" : {
       "x-ms-version" : "2019-02-02",
       "Server" : "Windows-Azure-Blob/1.0 Microsoft-HTTPAPI/2.0",
-<<<<<<< HEAD
-      "ETag" : "\"0x8D73251A825A6F4\"",
-      "Last-Modified" : "Thu, 05 Sep 2019 22:37:39 GMT",
+      "ETag" : "\"0x8D73560F7D83551\"",
+      "Last-Modified" : "Mon, 09 Sep 2019 20:04:48 GMT",
       "retry-after" : "0",
       "Content-Length" : "0",
       "StatusCode" : "200",
-      "x-ms-request-id" : "bfece808-901e-0044-7d3a-643cc7000000",
+      "x-ms-request-id" : "c5ca4655-301e-0042-3249-67cbbf000000",
       "x-ms-request-server-encrypted" : "true",
-      "Date" : "Thu, 05 Sep 2019 22:37:38 GMT",
-      "x-ms-client-request-id" : "8c8c4e54-baad-43ca-b347-ea3fd346fa95"
-=======
-      "ETag" : "\"0x8D732FC7BDE5841\"",
-      "Last-Modified" : "Fri, 06 Sep 2019 19:00:28 GMT",
-      "retry-after" : "0",
-      "Content-Length" : "0",
-      "StatusCode" : "200",
-      "x-ms-request-id" : "b92b145d-d01e-009e-80e5-644931000000",
-      "x-ms-request-server-encrypted" : "true",
-      "Date" : "Fri, 06 Sep 2019 19:00:28 GMT",
-      "x-ms-client-request-id" : "af90136e-dcb3-4470-886b-3e9d20362c84"
->>>>>>> a55d5dd9
+      "Date" : "Mon, 09 Sep 2019 20:04:48 GMT",
+      "x-ms-client-request-id" : "da4150a5-e43a-408b-b3eb-9544fb6dd720"
     },
     "Exception" : null
   }, {
     "Method" : "HEAD",
-<<<<<<< HEAD
-    "Uri" : "https://jaschrepragrs.blob.core.windows.net/jtcsetmetadatametadata0blobapitestsetmetadatametadata5d9998183/javablobsetmetadatametadata175629e90693279fac420",
+    "Uri" : "https://jaschrepragrs.blob.core.windows.net/jtcsetmetadatametadata0blobapitestsetmetadatametadatacb3739604/javablobsetmetadatametadata1043478415386303fb461",
     "Headers" : {
       "x-ms-version" : "2019-02-02",
       "User-Agent" : "azsdk-java-azure-storage-blob/12.0.0-preview.3 1.8.0_221; Windows 10 10.0",
-      "x-ms-client-request-id" : "12e5c9fe-6a22-4e83-b4e4-1165787911c6"
-=======
-    "Uri" : "https://azstoragesdkaccount.blob.core.windows.net/jtcsetmetadatametadata0blobapitestsetmetadatametadatad4974740c/javablobsetmetadatametadata19475883f90a08c536493",
-    "Headers" : {
-      "x-ms-version" : "2019-02-02",
-      "User-Agent" : "azsdk-java-azure-storage-blob/12.0.0-preview.3 1.8.0_212; Windows 10 10.0",
-      "x-ms-client-request-id" : "29075f59-859b-47e3-a081-83ef3da22b61"
->>>>>>> a55d5dd9
+      "x-ms-client-request-id" : "063f7717-67ec-41df-b5a3-a4dc4fd8e7ca"
     },
     "Response" : {
       "x-ms-version" : "2019-02-02",
@@ -149,17 +81,10 @@
       "Server" : "Windows-Azure-Blob/1.0 Microsoft-HTTPAPI/2.0",
       "x-ms-tag-count" : "0",
       "x-ms-lease-state" : "available",
-<<<<<<< HEAD
-      "Last-Modified" : "Thu, 05 Sep 2019 22:37:39 GMT",
+      "Last-Modified" : "Mon, 09 Sep 2019 20:04:48 GMT",
       "retry-after" : "0",
       "StatusCode" : "200",
-      "Date" : "Thu, 05 Sep 2019 22:37:38 GMT",
-=======
-      "Last-Modified" : "Fri, 06 Sep 2019 19:00:28 GMT",
-      "retry-after" : "0",
-      "StatusCode" : "200",
-      "Date" : "Fri, 06 Sep 2019 19:00:28 GMT",
->>>>>>> a55d5dd9
+      "Date" : "Mon, 09 Sep 2019 20:04:48 GMT",
       "x-ms-meta-foo" : "bar",
       "x-ms-blob-type" : "BlockBlob",
       "Content-MD5" : "wh+Wm18D0z1D4E+PE252gg==",
@@ -167,39 +92,22 @@
       "x-ms-server-encrypted" : "true",
       "x-ms-access-tier-inferred" : "true",
       "x-ms-access-tier" : "Hot",
-<<<<<<< HEAD
-      "ETag" : "\"0x8D73251A825A6F4\"",
-      "x-ms-creation-time" : "Thu, 05 Sep 2019 22:37:39 GMT",
+      "ETag" : "\"0x8D73560F7D83551\"",
+      "x-ms-creation-time" : "Mon, 09 Sep 2019 20:04:48 GMT",
       "Content-Length" : "7",
-      "x-ms-request-id" : "bfece816-901e-0044-0a3a-643cc7000000",
+      "x-ms-request-id" : "c5ca4669-301e-0042-4449-67cbbf000000",
       "x-ms-meta-fizz" : "buzz",
-      "x-ms-client-request-id" : "12e5c9fe-6a22-4e83-b4e4-1165787911c6",
-=======
-      "ETag" : "\"0x8D732FC7BDE5841\"",
-      "x-ms-creation-time" : "Fri, 06 Sep 2019 19:00:28 GMT",
-      "Content-Length" : "7",
-      "x-ms-request-id" : "b92b1477-d01e-009e-19e5-644931000000",
-      "x-ms-meta-fizz" : "buzz",
-      "x-ms-client-request-id" : "29075f59-859b-47e3-a081-83ef3da22b61",
->>>>>>> a55d5dd9
+      "x-ms-client-request-id" : "063f7717-67ec-41df-b5a3-a4dc4fd8e7ca",
       "Content-Type" : "application/octet-stream"
     },
     "Exception" : null
   }, {
     "Method" : "GET",
-<<<<<<< HEAD
     "Uri" : "https://jaschrepragrs.blob.core.windows.net?prefix=jtcsetmetadatametadata&comp=list",
     "Headers" : {
       "x-ms-version" : "2019-02-02",
       "User-Agent" : "azsdk-java-azure-storage-blob/12.0.0-preview.3 1.8.0_221; Windows 10 10.0",
-      "x-ms-client-request-id" : "c8115088-bbc6-4032-bb44-4b74ed652be7"
-=======
-    "Uri" : "https://azstoragesdkaccount.blob.core.windows.net?prefix=jtcsetmetadatametadata&comp=list",
-    "Headers" : {
-      "x-ms-version" : "2019-02-02",
-      "User-Agent" : "azsdk-java-azure-storage-blob/12.0.0-preview.3 1.8.0_212; Windows 10 10.0",
-      "x-ms-client-request-id" : "69ec84d4-64f9-486a-86b9-7fb11926a0f0"
->>>>>>> a55d5dd9
+      "x-ms-client-request-id" : "03a42dda-fb96-40ea-8f45-668a05ffee76"
     },
     "Response" : {
       "Transfer-Encoding" : "chunked",
@@ -207,35 +115,20 @@
       "Server" : "Windows-Azure-Blob/1.0 Microsoft-HTTPAPI/2.0",
       "retry-after" : "0",
       "StatusCode" : "200",
-<<<<<<< HEAD
-      "x-ms-request-id" : "bfece822-901e-0044-163a-643cc7000000",
-      "Body" : "﻿<?xml version=\"1.0\" encoding=\"utf-8\"?><EnumerationResults ServiceEndpoint=\"https://jaschrepragrs.blob.core.windows.net/\"><Prefix>jtcsetmetadatametadata</Prefix><Containers><Container><Name>jtcsetmetadatametadata0blobapitestsetmetadatametadata5d9998183</Name><Properties><Last-Modified>Thu, 05 Sep 2019 22:37:38 GMT</Last-Modified><Etag>\"0x8D73251A80BCA4D\"</Etag><LeaseStatus>unlocked</LeaseStatus><LeaseState>available</LeaseState><DefaultEncryptionScope>$account-encryption-key</DefaultEncryptionScope><DenyEncryptionScopeOverride>false</DenyEncryptionScopeOverride><HasImmutabilityPolicy>false</HasImmutabilityPolicy><HasLegalHold>false</HasLegalHold></Properties></Container></Containers><NextMarker /></EnumerationResults>",
-      "Date" : "Thu, 05 Sep 2019 22:37:38 GMT",
-      "x-ms-client-request-id" : "c8115088-bbc6-4032-bb44-4b74ed652be7",
-=======
-      "x-ms-request-id" : "b92b14aa-d01e-009e-46e5-644931000000",
-      "Body" : "﻿<?xml version=\"1.0\" encoding=\"utf-8\"?><EnumerationResults ServiceEndpoint=\"https://azstoragesdkaccount.blob.core.windows.net/\"><Prefix>jtcsetmetadatametadata</Prefix><Containers><Container><Name>jtcsetmetadatametadata0blobapitestsetmetadatametadatad4974740c</Name><Properties><Last-Modified>Fri, 06 Sep 2019 19:00:28 GMT</Last-Modified><Etag>\"0x8D732FC7BD20967\"</Etag><LeaseStatus>unlocked</LeaseStatus><LeaseState>available</LeaseState><DefaultEncryptionScope>$account-encryption-key</DefaultEncryptionScope><DenyEncryptionScopeOverride>false</DenyEncryptionScopeOverride><HasImmutabilityPolicy>false</HasImmutabilityPolicy><HasLegalHold>false</HasLegalHold></Properties></Container></Containers><NextMarker /></EnumerationResults>",
-      "Date" : "Fri, 06 Sep 2019 19:00:28 GMT",
-      "x-ms-client-request-id" : "69ec84d4-64f9-486a-86b9-7fb11926a0f0",
->>>>>>> a55d5dd9
+      "x-ms-request-id" : "c5ca4688-301e-0042-6349-67cbbf000000",
+      "Body" : "﻿<?xml version=\"1.0\" encoding=\"utf-8\"?><EnumerationResults ServiceEndpoint=\"https://jaschrepragrs.blob.core.windows.net/\"><Prefix>jtcsetmetadatametadata</Prefix><Containers><Container><Name>jtcsetmetadatametadata0blobapitestsetmetadatametadatacb3739604</Name><Properties><Last-Modified>Mon, 09 Sep 2019 20:04:48 GMT</Last-Modified><Etag>\"0x8D73560F7BEE13A\"</Etag><LeaseStatus>unlocked</LeaseStatus><LeaseState>available</LeaseState><DefaultEncryptionScope>$account-encryption-key</DefaultEncryptionScope><DenyEncryptionScopeOverride>false</DenyEncryptionScopeOverride><HasImmutabilityPolicy>false</HasImmutabilityPolicy><HasLegalHold>false</HasLegalHold></Properties></Container></Containers><NextMarker /></EnumerationResults>",
+      "Date" : "Mon, 09 Sep 2019 20:04:48 GMT",
+      "x-ms-client-request-id" : "03a42dda-fb96-40ea-8f45-668a05ffee76",
       "Content-Type" : "application/xml"
     },
     "Exception" : null
   }, {
     "Method" : "DELETE",
-<<<<<<< HEAD
-    "Uri" : "https://jaschrepragrs.blob.core.windows.net/jtcsetmetadatametadata0blobapitestsetmetadatametadata5d9998183?restype=container",
+    "Uri" : "https://jaschrepragrs.blob.core.windows.net/jtcsetmetadatametadata0blobapitestsetmetadatametadatacb3739604?restype=container",
     "Headers" : {
       "x-ms-version" : "2019-02-02",
       "User-Agent" : "azsdk-java-azure-storage-blob/12.0.0-preview.3 1.8.0_221; Windows 10 10.0",
-      "x-ms-client-request-id" : "b3b5d6d9-3f6e-4a1d-9ece-6faed64f74ae"
-=======
-    "Uri" : "https://azstoragesdkaccount.blob.core.windows.net/jtcsetmetadatametadata0blobapitestsetmetadatametadatad4974740c?restype=container",
-    "Headers" : {
-      "x-ms-version" : "2019-02-02",
-      "User-Agent" : "azsdk-java-azure-storage-blob/12.0.0-preview.3 1.8.0_212; Windows 10 10.0",
-      "x-ms-client-request-id" : "adc3954e-d893-4b2b-ad11-2d7179f1ab6c"
->>>>>>> a55d5dd9
+      "x-ms-client-request-id" : "4dc61b6b-1e9b-4181-9627-fdc411a40fd4"
     },
     "Response" : {
       "x-ms-version" : "2019-02-02",
@@ -243,21 +136,11 @@
       "retry-after" : "0",
       "Content-Length" : "0",
       "StatusCode" : "202",
-<<<<<<< HEAD
-      "x-ms-request-id" : "bfece82b-901e-0044-1f3a-643cc7000000",
-      "Date" : "Thu, 05 Sep 2019 22:37:38 GMT",
-      "x-ms-client-request-id" : "b3b5d6d9-3f6e-4a1d-9ece-6faed64f74ae"
+      "x-ms-request-id" : "c5ca46a1-301e-0042-7b49-67cbbf000000",
+      "Date" : "Mon, 09 Sep 2019 20:04:48 GMT",
+      "x-ms-client-request-id" : "4dc61b6b-1e9b-4181-9627-fdc411a40fd4"
     },
     "Exception" : null
   } ],
-  "variables" : [ "jtcsetmetadatametadata0blobapitestsetmetadatametadata5d9998183", "javablobsetmetadatametadata175629e90693279fac420" ]
-=======
-      "x-ms-request-id" : "b92b14ca-d01e-009e-63e5-644931000000",
-      "Date" : "Fri, 06 Sep 2019 19:00:28 GMT",
-      "x-ms-client-request-id" : "adc3954e-d893-4b2b-ad11-2d7179f1ab6c"
-    },
-    "Exception" : null
-  } ],
-  "variables" : [ "jtcsetmetadatametadata0blobapitestsetmetadatametadatad4974740c", "javablobsetmetadatametadata19475883f90a08c536493" ]
->>>>>>> a55d5dd9
+  "variables" : [ "jtcsetmetadatametadata0blobapitestsetmetadatametadatacb3739604", "javablobsetmetadatametadata1043478415386303fb461" ]
 }