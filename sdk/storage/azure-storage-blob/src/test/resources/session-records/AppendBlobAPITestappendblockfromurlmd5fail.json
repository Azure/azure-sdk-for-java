--- conflicted
+++ resolved
@@ -1,232 +1,124 @@
 {
   "networkCallRecords" : [ {
     "Method" : "PUT",
-<<<<<<< HEAD
-    "Uri" : "https://jaschrepragrs.blob.core.windows.net/jtcappendblockfromurlmd5fail034704f5cc12c857ff42?restype=container",
+    "Uri" : "https://jaschrepragrs.blob.core.windows.net/jtcappendblockfromurlmd5fail0950844662a9bad9404c?restype=container",
     "Headers" : {
       "x-ms-version" : "2019-02-02",
       "User-Agent" : "azsdk-java-azure-storage-blob/12.0.0-preview.3 1.8.0_221; Windows 10 10.0",
-      "x-ms-client-request-id" : "180c5f00-3db3-4749-94ed-ace318e3c556"
-=======
-    "Uri" : "https://azstoragesdkaccount.blob.core.windows.net/jtcappendblockfromurlmd5fail054794e34c7e2052c24a?restype=container",
-    "Headers" : {
-      "x-ms-version" : "2019-02-02",
-      "User-Agent" : "azsdk-java-azure-storage-blob/12.0.0-preview.3 1.8.0_212; Windows 10 10.0",
-      "x-ms-client-request-id" : "81c2fb5f-e7fe-4801-a67e-5af79417d723"
->>>>>>> a55d5dd9
+      "x-ms-client-request-id" : "6cbe91aa-bc77-424d-b688-0f0a622bdd0f"
     },
     "Response" : {
       "x-ms-version" : "2019-02-02",
       "Server" : "Windows-Azure-Blob/1.0 Microsoft-HTTPAPI/2.0",
-<<<<<<< HEAD
-      "ETag" : "\"0x8D7325232568229\"",
-      "Last-Modified" : "Thu, 05 Sep 2019 22:41:30 GMT",
+      "ETag" : "\"0x8D735623E7D051B\"",
+      "Last-Modified" : "Mon, 09 Sep 2019 20:13:56 GMT",
       "retry-after" : "0",
       "Content-Length" : "0",
       "StatusCode" : "201",
-      "x-ms-request-id" : "9b686d02-c01e-0018-183b-64cd3e000000",
-      "Date" : "Thu, 05 Sep 2019 22:41:30 GMT",
-      "x-ms-client-request-id" : "180c5f00-3db3-4749-94ed-ace318e3c556"
-=======
-      "ETag" : "\"0x8D732FC6C0061C1\"",
-      "Last-Modified" : "Fri, 06 Sep 2019 19:00:02 GMT",
-      "retry-after" : "0",
-      "Content-Length" : "0",
-      "StatusCode" : "201",
-      "x-ms-request-id" : "b92aaf82-d01e-009e-34e5-644931000000",
-      "Date" : "Fri, 06 Sep 2019 19:00:01 GMT",
-      "x-ms-client-request-id" : "81c2fb5f-e7fe-4801-a67e-5af79417d723"
->>>>>>> a55d5dd9
+      "x-ms-request-id" : "e27c80d9-901e-0029-5d4b-6796e9000000",
+      "Date" : "Mon, 09 Sep 2019 20:13:56 GMT",
+      "x-ms-client-request-id" : "6cbe91aa-bc77-424d-b688-0f0a622bdd0f"
     },
     "Exception" : null
   }, {
     "Method" : "PUT",
-<<<<<<< HEAD
-    "Uri" : "https://jaschrepragrs.blob.core.windows.net/jtcappendblockfromurlmd5fail034704f5cc12c857ff42/javablobappendblockfromurlmd5fail112861bf4c5831190b",
+    "Uri" : "https://jaschrepragrs.blob.core.windows.net/jtcappendblockfromurlmd5fail0950844662a9bad9404c/javablobappendblockfromurlmd5fail192701bed8e0bb8379",
     "Headers" : {
       "x-ms-version" : "2019-02-02",
       "User-Agent" : "azsdk-java-azure-storage-blob/12.0.0-preview.3 1.8.0_221; Windows 10 10.0",
-      "x-ms-client-request-id" : "f4603d43-c425-4942-8cb4-d51b33155686"
-=======
-    "Uri" : "https://azstoragesdkaccount.blob.core.windows.net/jtcappendblockfromurlmd5fail054794e34c7e2052c24a/javablobappendblockfromurlmd5fail1568938d790be78cd3",
-    "Headers" : {
-      "x-ms-version" : "2019-02-02",
-      "User-Agent" : "azsdk-java-azure-storage-blob/12.0.0-preview.3 1.8.0_212; Windows 10 10.0",
-      "x-ms-client-request-id" : "9d9d36b4-55d8-4c97-9188-ae95e8aa1bad"
->>>>>>> a55d5dd9
+      "x-ms-client-request-id" : "104b11ac-eaad-45b9-b356-02d25ea10816"
     },
     "Response" : {
       "x-ms-version" : "2019-02-02",
       "Server" : "Windows-Azure-Blob/1.0 Microsoft-HTTPAPI/2.0",
-<<<<<<< HEAD
-      "ETag" : "\"0x8D7325232637AAD\"",
-      "Last-Modified" : "Thu, 05 Sep 2019 22:41:31 GMT",
+      "ETag" : "\"0x8D735623E89BDE3\"",
+      "Last-Modified" : "Mon, 09 Sep 2019 20:13:56 GMT",
       "retry-after" : "0",
       "Content-Length" : "0",
       "StatusCode" : "201",
-      "x-ms-request-id" : "9b686d19-c01e-0018-2d3b-64cd3e000000",
+      "x-ms-request-id" : "e27c80e5-901e-0029-684b-6796e9000000",
       "x-ms-request-server-encrypted" : "true",
-      "Date" : "Thu, 05 Sep 2019 22:41:30 GMT",
-      "x-ms-client-request-id" : "f4603d43-c425-4942-8cb4-d51b33155686"
-=======
-      "ETag" : "\"0x8D732FC6C071133\"",
-      "Last-Modified" : "Fri, 06 Sep 2019 19:00:02 GMT",
-      "retry-after" : "0",
-      "Content-Length" : "0",
-      "StatusCode" : "201",
-      "x-ms-request-id" : "b92aafa0-d01e-009e-50e5-644931000000",
-      "x-ms-request-server-encrypted" : "true",
-      "Date" : "Fri, 06 Sep 2019 19:00:01 GMT",
-      "x-ms-client-request-id" : "9d9d36b4-55d8-4c97-9188-ae95e8aa1bad"
->>>>>>> a55d5dd9
+      "Date" : "Mon, 09 Sep 2019 20:13:56 GMT",
+      "x-ms-client-request-id" : "104b11ac-eaad-45b9-b356-02d25ea10816"
     },
     "Exception" : null
   }, {
     "Method" : "PUT",
-<<<<<<< HEAD
-    "Uri" : "https://jaschrepragrs.blob.core.windows.net/jtcappendblockfromurlmd5fail034704f5cc12c857ff42?restype=container&comp=acl",
+    "Uri" : "https://jaschrepragrs.blob.core.windows.net/jtcappendblockfromurlmd5fail0950844662a9bad9404c?restype=container&comp=acl",
     "Headers" : {
       "x-ms-version" : "2019-02-02",
       "User-Agent" : "azsdk-java-azure-storage-blob/12.0.0-preview.3 1.8.0_221; Windows 10 10.0",
-      "x-ms-client-request-id" : "f0380542-dd38-4801-ba68-6e96644336dd",
-=======
-    "Uri" : "https://azstoragesdkaccount.blob.core.windows.net/jtcappendblockfromurlmd5fail054794e34c7e2052c24a?restype=container&comp=acl",
-    "Headers" : {
-      "x-ms-version" : "2019-02-02",
-      "User-Agent" : "azsdk-java-azure-storage-blob/12.0.0-preview.3 1.8.0_212; Windows 10 10.0",
-      "x-ms-client-request-id" : "53b9688d-bc89-44c1-a2d3-667e5e8bdb1a",
->>>>>>> a55d5dd9
+      "x-ms-client-request-id" : "f4bcce43-d3fb-4a13-8f35-ac166316f521",
       "Content-Type" : "application/xml; charset=utf-8"
     },
     "Response" : {
       "x-ms-version" : "2019-02-02",
       "Server" : "Windows-Azure-Blob/1.0 Microsoft-HTTPAPI/2.0",
-<<<<<<< HEAD
-      "ETag" : "\"0x8D73252326FCC34\"",
-      "Last-Modified" : "Thu, 05 Sep 2019 22:41:31 GMT",
+      "ETag" : "\"0x8D735623E961250\"",
+      "Last-Modified" : "Mon, 09 Sep 2019 20:13:56 GMT",
       "retry-after" : "0",
       "Content-Length" : "0",
       "StatusCode" : "200",
-      "x-ms-request-id" : "9b686d30-c01e-0018-423b-64cd3e000000",
-      "Date" : "Thu, 05 Sep 2019 22:41:30 GMT",
-      "x-ms-client-request-id" : "f0380542-dd38-4801-ba68-6e96644336dd"
-=======
-      "ETag" : "\"0x8D732FC6C0C8224\"",
-      "Last-Modified" : "Fri, 06 Sep 2019 19:00:02 GMT",
-      "retry-after" : "0",
-      "Content-Length" : "0",
-      "StatusCode" : "200",
-      "x-ms-request-id" : "b92aafcc-d01e-009e-76e5-644931000000",
-      "Date" : "Fri, 06 Sep 2019 19:00:02 GMT",
-      "x-ms-client-request-id" : "53b9688d-bc89-44c1-a2d3-667e5e8bdb1a"
->>>>>>> a55d5dd9
+      "x-ms-request-id" : "e27c80f9-901e-0029-7a4b-6796e9000000",
+      "Date" : "Mon, 09 Sep 2019 20:13:56 GMT",
+      "x-ms-client-request-id" : "f4bcce43-d3fb-4a13-8f35-ac166316f521"
     },
     "Exception" : null
   }, {
     "Method" : "PUT",
-<<<<<<< HEAD
-    "Uri" : "https://jaschrepragrs.blob.core.windows.net/jtcappendblockfromurlmd5fail034704f5cc12c857ff42/javablobappendblockfromurlmd5fail112861bf4c5831190b?comp=appendblock",
+    "Uri" : "https://jaschrepragrs.blob.core.windows.net/jtcappendblockfromurlmd5fail0950844662a9bad9404c/javablobappendblockfromurlmd5fail192701bed8e0bb8379?comp=appendblock",
     "Headers" : {
       "x-ms-version" : "2019-02-02",
       "User-Agent" : "azsdk-java-azure-storage-blob/12.0.0-preview.3 1.8.0_221; Windows 10 10.0",
-      "x-ms-client-request-id" : "1f22929c-1102-4b5f-9a88-9cf9efb0d06f",
-=======
-    "Uri" : "https://azstoragesdkaccount.blob.core.windows.net/jtcappendblockfromurlmd5fail054794e34c7e2052c24a/javablobappendblockfromurlmd5fail1568938d790be78cd3?comp=appendblock",
-    "Headers" : {
-      "x-ms-version" : "2019-02-02",
-      "User-Agent" : "azsdk-java-azure-storage-blob/12.0.0-preview.3 1.8.0_212; Windows 10 10.0",
-      "x-ms-client-request-id" : "c21119f4-8e04-41e6-a97e-41ae2fb79c57",
->>>>>>> a55d5dd9
+      "x-ms-client-request-id" : "5226116f-f822-4d58-9d46-3df740081b8c",
       "Content-Type" : "application/octet-stream"
     },
     "Response" : {
       "x-ms-version" : "2019-02-02",
       "Server" : "Windows-Azure-Blob/1.0 Microsoft-HTTPAPI/2.0",
-<<<<<<< HEAD
-      "x-ms-content-crc64" : "VhRukd2gNwM=",
+      "x-ms-content-crc64" : "Y9BppOLGVLY=",
       "x-ms-blob-committed-block-count" : "1",
-      "Last-Modified" : "Thu, 05 Sep 2019 22:41:31 GMT",
+      "Last-Modified" : "Mon, 09 Sep 2019 20:13:57 GMT",
       "retry-after" : "0",
       "StatusCode" : "201",
       "x-ms-request-server-encrypted" : "true",
-      "Date" : "Thu, 05 Sep 2019 22:41:30 GMT",
-      "ETag" : "\"0x8D73252327CFACC\"",
+      "Date" : "Mon, 09 Sep 2019 20:13:56 GMT",
+      "ETag" : "\"0x8D735623EA38C30\"",
       "Content-Length" : "0",
-      "x-ms-request-id" : "9b686d33-c01e-0018-453b-64cd3e000000",
-      "x-ms-client-request-id" : "1f22929c-1102-4b5f-9a88-9cf9efb0d06f",
-=======
-      "x-ms-content-crc64" : "ZOyekCR1BMk=",
-      "x-ms-blob-committed-block-count" : "1",
-      "Last-Modified" : "Fri, 06 Sep 2019 19:00:02 GMT",
-      "retry-after" : "0",
-      "StatusCode" : "201",
-      "x-ms-request-server-encrypted" : "true",
-      "Date" : "Fri, 06 Sep 2019 19:00:02 GMT",
-      "ETag" : "\"0x8D732FC6C12D3CC\"",
-      "Content-Length" : "0",
-      "x-ms-request-id" : "b92aafe5-d01e-009e-0de5-644931000000",
-      "x-ms-client-request-id" : "c21119f4-8e04-41e6-a97e-41ae2fb79c57",
->>>>>>> a55d5dd9
+      "x-ms-request-id" : "e27c8100-901e-0029-014b-6796e9000000",
+      "x-ms-client-request-id" : "5226116f-f822-4d58-9d46-3df740081b8c",
       "x-ms-blob-append-offset" : "0"
     },
     "Exception" : null
   }, {
     "Method" : "PUT",
-<<<<<<< HEAD
-    "Uri" : "https://jaschrepragrs.blob.core.windows.net/jtcappendblockfromurlmd5fail034704f5cc12c857ff42/javablobappendblockfromurlmd5fail26760087dfc92ddafb",
+    "Uri" : "https://jaschrepragrs.blob.core.windows.net/jtcappendblockfromurlmd5fail0950844662a9bad9404c/javablobappendblockfromurlmd5fail231341e92b23e4eed7",
     "Headers" : {
       "x-ms-version" : "2019-02-02",
       "User-Agent" : "azsdk-java-azure-storage-blob/12.0.0-preview.3 1.8.0_221; Windows 10 10.0",
-      "x-ms-client-request-id" : "e5bac456-d619-4741-87db-c91dc0bab940"
-=======
-    "Uri" : "https://azstoragesdkaccount.blob.core.windows.net/jtcappendblockfromurlmd5fail054794e34c7e2052c24a/javablobappendblockfromurlmd5fail2578872627b1656193",
-    "Headers" : {
-      "x-ms-version" : "2019-02-02",
-      "User-Agent" : "azsdk-java-azure-storage-blob/12.0.0-preview.3 1.8.0_212; Windows 10 10.0",
-      "x-ms-client-request-id" : "4082ed97-b207-4531-803f-656f00a72962"
->>>>>>> a55d5dd9
+      "x-ms-client-request-id" : "66337c67-3b08-4324-8233-60edc5b656d1"
     },
     "Response" : {
       "x-ms-version" : "2019-02-02",
       "Server" : "Windows-Azure-Blob/1.0 Microsoft-HTTPAPI/2.0",
-<<<<<<< HEAD
-      "ETag" : "\"0x8D73252328AB8FA\"",
-      "Last-Modified" : "Thu, 05 Sep 2019 22:41:31 GMT",
+      "ETag" : "\"0x8D735623EB12345\"",
+      "Last-Modified" : "Mon, 09 Sep 2019 20:13:57 GMT",
       "retry-after" : "0",
       "Content-Length" : "0",
       "StatusCode" : "201",
-      "x-ms-request-id" : "9b686d39-c01e-0018-4a3b-64cd3e000000",
+      "x-ms-request-id" : "e27c8112-901e-0029-114b-6796e9000000",
       "x-ms-request-server-encrypted" : "true",
-      "Date" : "Thu, 05 Sep 2019 22:41:30 GMT",
-      "x-ms-client-request-id" : "e5bac456-d619-4741-87db-c91dc0bab940"
-=======
-      "ETag" : "\"0x8D732FC6C18C8A8\"",
-      "Last-Modified" : "Fri, 06 Sep 2019 19:00:02 GMT",
-      "retry-after" : "0",
-      "Content-Length" : "0",
-      "StatusCode" : "201",
-      "x-ms-request-id" : "b92ab005-d01e-009e-29e5-644931000000",
-      "x-ms-request-server-encrypted" : "true",
-      "Date" : "Fri, 06 Sep 2019 19:00:02 GMT",
-      "x-ms-client-request-id" : "4082ed97-b207-4531-803f-656f00a72962"
->>>>>>> a55d5dd9
+      "Date" : "Mon, 09 Sep 2019 20:13:56 GMT",
+      "x-ms-client-request-id" : "66337c67-3b08-4324-8233-60edc5b656d1"
     },
     "Exception" : null
   }, {
     "Method" : "PUT",
-<<<<<<< HEAD
-    "Uri" : "https://jaschrepragrs.blob.core.windows.net/jtcappendblockfromurlmd5fail034704f5cc12c857ff42/javablobappendblockfromurlmd5fail26760087dfc92ddafb?comp=appendblock",
+    "Uri" : "https://jaschrepragrs.blob.core.windows.net/jtcappendblockfromurlmd5fail0950844662a9bad9404c/javablobappendblockfromurlmd5fail231341e92b23e4eed7?comp=appendblock",
     "Headers" : {
       "x-ms-version" : "2019-02-02",
       "User-Agent" : "azsdk-java-azure-storage-blob/12.0.0-preview.3 1.8.0_221; Windows 10 10.0",
-      "x-ms-client-request-id" : "27d882f0-84bd-46de-aefb-fd2f3b8656f3"
-=======
-    "Uri" : "https://azstoragesdkaccount.blob.core.windows.net/jtcappendblockfromurlmd5fail054794e34c7e2052c24a/javablobappendblockfromurlmd5fail2578872627b1656193?comp=appendblock",
-    "Headers" : {
-      "x-ms-version" : "2019-02-02",
-      "User-Agent" : "azsdk-java-azure-storage-blob/12.0.0-preview.3 1.8.0_212; Windows 10 10.0",
-      "x-ms-client-request-id" : "a2973e5e-26ff-4c43-9db3-5f94db7ba1e2"
->>>>>>> a55d5dd9
+      "x-ms-client-request-id" : "84e1a57b-8fe3-4ce2-b6c0-e495c8ab113b"
     },
     "Response" : {
       "x-ms-version" : "2019-02-02",
@@ -235,35 +127,20 @@
       "retry-after" : "0",
       "Content-Length" : "278",
       "StatusCode" : "400",
-<<<<<<< HEAD
-      "x-ms-request-id" : "9b686d49-c01e-0018-563b-64cd3e000000",
-      "Body" : "﻿<?xml version=\"1.0\" encoding=\"utf-8\"?>\n<Error><Code>Md5Mismatch</Code><Message>The MD5 value specified in the request did not match with the MD5 value calculated by the server.\nRequestId:9b686d49-c01e-0018-563b-64cd3e000000\nTime:2019-09-05T22:41:31.3834905Z</Message></Error>",
-      "Date" : "Thu, 05 Sep 2019 22:41:30 GMT",
-      "x-ms-client-request-id" : "27d882f0-84bd-46de-aefb-fd2f3b8656f3",
-=======
-      "x-ms-request-id" : "b92ab020-d01e-009e-42e5-644931000000",
-      "Body" : "﻿<?xml version=\"1.0\" encoding=\"utf-8\"?>\n<Error><Code>Md5Mismatch</Code><Message>The MD5 value specified in the request did not match with the MD5 value calculated by the server.\nRequestId:b92ab020-d01e-009e-42e5-644931000000\nTime:2019-09-06T19:00:02.3378121Z</Message></Error>",
-      "Date" : "Fri, 06 Sep 2019 19:00:02 GMT",
-      "x-ms-client-request-id" : "a2973e5e-26ff-4c43-9db3-5f94db7ba1e2",
->>>>>>> a55d5dd9
+      "x-ms-request-id" : "e27c8120-901e-0029-1f4b-6796e9000000",
+      "Body" : "﻿<?xml version=\"1.0\" encoding=\"utf-8\"?>\n<Error><Code>Md5Mismatch</Code><Message>The MD5 value specified in the request did not match with the MD5 value calculated by the server.\nRequestId:e27c8120-901e-0029-1f4b-6796e9000000\nTime:2019-09-09T20:13:57.2025458Z</Message></Error>",
+      "Date" : "Mon, 09 Sep 2019 20:13:56 GMT",
+      "x-ms-client-request-id" : "84e1a57b-8fe3-4ce2-b6c0-e495c8ab113b",
       "Content-Type" : "application/xml"
     },
     "Exception" : null
   }, {
     "Method" : "GET",
-<<<<<<< HEAD
     "Uri" : "https://jaschrepragrs.blob.core.windows.net?prefix=jtcappendblockfromurlmd5fail&comp=list",
     "Headers" : {
       "x-ms-version" : "2019-02-02",
       "User-Agent" : "azsdk-java-azure-storage-blob/12.0.0-preview.3 1.8.0_221; Windows 10 10.0",
-      "x-ms-client-request-id" : "fc7690cc-c305-49ef-805f-63e806c494a1"
-=======
-    "Uri" : "https://azstoragesdkaccount.blob.core.windows.net?prefix=jtcappendblockfromurlmd5fail&comp=list",
-    "Headers" : {
-      "x-ms-version" : "2019-02-02",
-      "User-Agent" : "azsdk-java-azure-storage-blob/12.0.0-preview.3 1.8.0_212; Windows 10 10.0",
-      "x-ms-client-request-id" : "5d52facc-8146-4263-ad5a-ac71f0842b97"
->>>>>>> a55d5dd9
+      "x-ms-client-request-id" : "bafa96fb-a90e-4a20-8b56-d7e13d2c6473"
     },
     "Response" : {
       "Transfer-Encoding" : "chunked",
@@ -271,35 +148,20 @@
       "Server" : "Windows-Azure-Blob/1.0 Microsoft-HTTPAPI/2.0",
       "retry-after" : "0",
       "StatusCode" : "200",
-<<<<<<< HEAD
-      "x-ms-request-id" : "9b686d50-c01e-0018-5d3b-64cd3e000000",
-      "Body" : "﻿<?xml version=\"1.0\" encoding=\"utf-8\"?><EnumerationResults ServiceEndpoint=\"https://jaschrepragrs.blob.core.windows.net/\"><Prefix>jtcappendblockfromurlmd5fail</Prefix><Containers><Container><Name>jtcappendblockfromurlmd5fail034704f5cc12c857ff42</Name><Properties><Last-Modified>Thu, 05 Sep 2019 22:41:31 GMT</Last-Modified><Etag>\"0x8D73252326FCC34\"</Etag><LeaseStatus>unlocked</LeaseStatus><LeaseState>available</LeaseState><PublicAccess>container</PublicAccess><DefaultEncryptionScope>$account-encryption-key</DefaultEncryptionScope><DenyEncryptionScopeOverride>false</DenyEncryptionScopeOverride><HasImmutabilityPolicy>false</HasImmutabilityPolicy><HasLegalHold>false</HasLegalHold></Properties></Container></Containers><NextMarker /></EnumerationResults>",
-      "Date" : "Thu, 05 Sep 2019 22:41:30 GMT",
-      "x-ms-client-request-id" : "fc7690cc-c305-49ef-805f-63e806c494a1",
-=======
-      "x-ms-request-id" : "b92ab03d-d01e-009e-57e5-644931000000",
-      "Body" : "﻿<?xml version=\"1.0\" encoding=\"utf-8\"?><EnumerationResults ServiceEndpoint=\"https://azstoragesdkaccount.blob.core.windows.net/\"><Prefix>jtcappendblockfromurlmd5fail</Prefix><Containers><Container><Name>jtcappendblockfromurlmd5fail054794e34c7e2052c24a</Name><Properties><Last-Modified>Fri, 06 Sep 2019 19:00:02 GMT</Last-Modified><Etag>\"0x8D732FC6C0C8224\"</Etag><LeaseStatus>unlocked</LeaseStatus><LeaseState>available</LeaseState><PublicAccess>container</PublicAccess><DefaultEncryptionScope>$account-encryption-key</DefaultEncryptionScope><DenyEncryptionScopeOverride>false</DenyEncryptionScopeOverride><HasImmutabilityPolicy>false</HasImmutabilityPolicy><HasLegalHold>false</HasLegalHold></Properties></Container></Containers><NextMarker /></EnumerationResults>",
-      "Date" : "Fri, 06 Sep 2019 19:00:02 GMT",
-      "x-ms-client-request-id" : "5d52facc-8146-4263-ad5a-ac71f0842b97",
->>>>>>> a55d5dd9
+      "x-ms-request-id" : "e27c812c-901e-0029-2a4b-6796e9000000",
+      "Body" : "﻿<?xml version=\"1.0\" encoding=\"utf-8\"?><EnumerationResults ServiceEndpoint=\"https://jaschrepragrs.blob.core.windows.net/\"><Prefix>jtcappendblockfromurlmd5fail</Prefix><Containers><Container><Name>jtcappendblockfromurlmd5fail0950844662a9bad9404c</Name><Properties><Last-Modified>Mon, 09 Sep 2019 20:13:56 GMT</Last-Modified><Etag>\"0x8D735623E961250\"</Etag><LeaseStatus>unlocked</LeaseStatus><LeaseState>available</LeaseState><PublicAccess>container</PublicAccess><DefaultEncryptionScope>$account-encryption-key</DefaultEncryptionScope><DenyEncryptionScopeOverride>false</DenyEncryptionScopeOverride><HasImmutabilityPolicy>false</HasImmutabilityPolicy><HasLegalHold>false</HasLegalHold></Properties></Container></Containers><NextMarker /></EnumerationResults>",
+      "Date" : "Mon, 09 Sep 2019 20:13:56 GMT",
+      "x-ms-client-request-id" : "bafa96fb-a90e-4a20-8b56-d7e13d2c6473",
       "Content-Type" : "application/xml"
     },
     "Exception" : null
   }, {
     "Method" : "DELETE",
-<<<<<<< HEAD
-    "Uri" : "https://jaschrepragrs.blob.core.windows.net/jtcappendblockfromurlmd5fail034704f5cc12c857ff42?restype=container",
+    "Uri" : "https://jaschrepragrs.blob.core.windows.net/jtcappendblockfromurlmd5fail0950844662a9bad9404c?restype=container",
     "Headers" : {
       "x-ms-version" : "2019-02-02",
       "User-Agent" : "azsdk-java-azure-storage-blob/12.0.0-preview.3 1.8.0_221; Windows 10 10.0",
-      "x-ms-client-request-id" : "1153fec2-3f99-400d-8c1b-453691265f7e"
-=======
-    "Uri" : "https://azstoragesdkaccount.blob.core.windows.net/jtcappendblockfromurlmd5fail054794e34c7e2052c24a?restype=container",
-    "Headers" : {
-      "x-ms-version" : "2019-02-02",
-      "User-Agent" : "azsdk-java-azure-storage-blob/12.0.0-preview.3 1.8.0_212; Windows 10 10.0",
-      "x-ms-client-request-id" : "c2811fbd-1916-4521-af4d-8b6ba0a1b9d1"
->>>>>>> a55d5dd9
+      "x-ms-client-request-id" : "4b7e7f24-72ab-4cd5-b93e-e661b0d605bb"
     },
     "Response" : {
       "x-ms-version" : "2019-02-02",
@@ -307,21 +169,11 @@
       "retry-after" : "0",
       "Content-Length" : "0",
       "StatusCode" : "202",
-<<<<<<< HEAD
-      "x-ms-request-id" : "9b686d57-c01e-0018-643b-64cd3e000000",
-      "Date" : "Thu, 05 Sep 2019 22:41:30 GMT",
-      "x-ms-client-request-id" : "1153fec2-3f99-400d-8c1b-453691265f7e"
+      "x-ms-request-id" : "e27c8141-901e-0029-3c4b-6796e9000000",
+      "Date" : "Mon, 09 Sep 2019 20:13:56 GMT",
+      "x-ms-client-request-id" : "4b7e7f24-72ab-4cd5-b93e-e661b0d605bb"
     },
     "Exception" : null
   } ],
-  "variables" : [ "jtcappendblockfromurlmd5fail034704f5cc12c857ff42", "javablobappendblockfromurlmd5fail112861bf4c5831190b", "cef51ee6-36f2-4060-9b3b-1dcdf4e6c320", "javablobappendblockfromurlmd5fail26760087dfc92ddafb" ]
-=======
-      "x-ms-request-id" : "b92ab05e-d01e-009e-73e5-644931000000",
-      "Date" : "Fri, 06 Sep 2019 19:00:02 GMT",
-      "x-ms-client-request-id" : "c2811fbd-1916-4521-af4d-8b6ba0a1b9d1"
-    },
-    "Exception" : null
-  } ],
-  "variables" : [ "jtcappendblockfromurlmd5fail054794e34c7e2052c24a", "javablobappendblockfromurlmd5fail1568938d790be78cd3", "7c4dc2f6-7334-40a0-bf8b-b81ff5ce9b4c", "javablobappendblockfromurlmd5fail2578872627b1656193" ]
->>>>>>> a55d5dd9
+  "variables" : [ "jtcappendblockfromurlmd5fail0950844662a9bad9404c", "javablobappendblockfromurlmd5fail192701bed8e0bb8379", "24c89313-8e93-45c3-afc4-d2e722d8b6c9", "javablobappendblockfromurlmd5fail231341e92b23e4eed7" ]
 }