--- conflicted
+++ resolved
@@ -1,129 +1,79 @@
 {
   "networkCallRecords" : [ {
     "Method" : "PUT",
-<<<<<<< HEAD
-    "Uri" : "https://REDACTED.blob.core.windows.net/9b40763f09b40763fd0d70435f364b50a2bfb4720824?restype=container",
+    "Uri" : "https://REDACTED.blob.core.windows.net/9b40763f09b40763f91d399951ad444b417904d4bb31?restype=container",
     "Headers" : {
       "x-ms-version" : "2021-12-02",
       "User-Agent" : "azsdk-java-azure-storage-blob/12.22.0-beta.1 (11.0.16.1; Windows 11; 10.0)",
-      "x-ms-client-request-id" : "09a6af16-a17d-41ab-b2a7-8ff012dc5b31"
-=======
-    "Uri" : "https://REDACTED.blob.core.windows.net/9b40763f09b40763ff6c393669838b30464694720b7f?restype=container",
-    "Headers" : {
-      "x-ms-version" : "2021-12-02",
-      "User-Agent" : "azsdk-java-azure-storage-blob/12.22.0-beta.1 (11.0.16.1; Windows 11; 10.0)",
-      "x-ms-client-request-id" : "6ae0303f-b47b-499d-b281-95a5d06ea7af"
->>>>>>> 4ce91033
+      "x-ms-client-request-id" : "39ee14c8-58c5-4ec6-a36a-aef25affb289"
     },
     "Response" : {
       "x-ms-version" : "2021-12-02",
       "Server" : "Windows-Azure-Blob/1.0 Microsoft-HTTPAPI/2.0",
-<<<<<<< HEAD
-      "ETag" : "0x8DB20BCF77097EA",
-      "Last-Modified" : "Thu, 09 Mar 2023 16:40:18 GMT",
+      "ETag" : "0x8DB20C098519FD1",
+      "Last-Modified" : "Thu, 09 Mar 2023 17:06:16 GMT",
       "retry-after" : "0",
       "Content-Length" : "0",
       "StatusCode" : "201",
-      "x-ms-request-id" : "f16de564-201e-0030-45a5-52ba81000000",
-      "Date" : "Thu, 09 Mar 2023 16:40:17 GMT",
-      "x-ms-client-request-id" : "09a6af16-a17d-41ab-b2a7-8ff012dc5b31"
-=======
-      "ETag" : "0x8DB2019D34005DB",
-      "Last-Modified" : "Wed, 08 Mar 2023 21:12:29 GMT",
-      "retry-after" : "0",
-      "Content-Length" : "0",
-      "StatusCode" : "201",
-      "x-ms-request-id" : "f3f75e37-001e-0028-3a02-527f1e000000",
-      "Date" : "Wed, 08 Mar 2023 21:12:28 GMT",
-      "x-ms-client-request-id" : "6ae0303f-b47b-499d-b281-95a5d06ea7af"
->>>>>>> 4ce91033
+      "x-ms-request-id" : "8b3ef478-001e-0005-4ba9-5214d4000000",
+      "Date" : "Thu, 09 Mar 2023 17:06:15 GMT",
+      "x-ms-client-request-id" : "39ee14c8-58c5-4ec6-a36a-aef25affb289"
     },
     "Exception" : null
   }, {
     "Method" : "PUT",
-<<<<<<< HEAD
-    "Uri" : "https://REDACTED.blob.core.windows.net/9b40763f09b40763fd0d70435f364b50a2bfb4720824/9b40763f19b40763fd0d38094c3a8e41fd7f347e8a04",
+    "Uri" : "https://REDACTED.blob.core.windows.net/9b40763f39b40763f91d2687724ce04e0bc354d04b2a?restype=container",
     "Headers" : {
       "x-ms-version" : "2021-12-02",
       "User-Agent" : "azsdk-java-azure-storage-blob/12.22.0-beta.1 (11.0.16.1; Windows 11; 10.0)",
-      "x-ms-client-request-id" : "f70c1675-2914-4677-96f2-df38cc0a27eb",
-=======
-    "Uri" : "https://REDACTED.blob.core.windows.net/9b40763f29b40763ff6c69578efce6c305378436cb91?restype=container",
-    "Headers" : {
-      "x-ms-version" : "2021-12-02",
-      "User-Agent" : "azsdk-java-azure-storage-blob/12.22.0-beta.1 (11.0.16.1; Windows 11; 10.0)",
-      "x-ms-client-request-id" : "d208d5a0-ecd8-4a15-99e6-30b1e03f0d8a"
+      "x-ms-client-request-id" : "9e5b9e8f-8eef-4cdd-b748-3b0781e2aa46"
     },
     "Response" : {
       "x-ms-version" : "2021-12-02",
       "Server" : "Windows-Azure-Blob/1.0 Microsoft-HTTPAPI/2.0",
-      "ETag" : "0x8DB2019D35EB4D0",
-      "Last-Modified" : "Wed, 08 Mar 2023 21:12:29 GMT",
+      "ETag" : "0x8DB20C0986BF36C",
+      "Last-Modified" : "Thu, 09 Mar 2023 17:06:16 GMT",
       "retry-after" : "0",
       "Content-Length" : "0",
       "StatusCode" : "201",
-      "x-ms-request-id" : "3f6e8d5a-f01e-00aa-3e02-523ea0000000",
-      "Date" : "Wed, 08 Mar 2023 21:12:28 GMT",
-      "x-ms-client-request-id" : "d208d5a0-ecd8-4a15-99e6-30b1e03f0d8a"
+      "x-ms-request-id" : "154815c1-e01e-0004-24a9-521529000000",
+      "Date" : "Thu, 09 Mar 2023 17:06:15 GMT",
+      "x-ms-client-request-id" : "9e5b9e8f-8eef-4cdd-b748-3b0781e2aa46"
     },
     "Exception" : null
   }, {
     "Method" : "PUT",
-    "Uri" : "https://REDACTED.blob.core.windows.net/9b40763f29b40763ff6c69578efce6c305378436cb91/9b40763f39b40763ff6c279057bcde146557e45e0939",
+    "Uri" : "https://REDACTED.blob.core.windows.net/9b40763f39b40763f91d2687724ce04e0bc354d04b2a/9b40763f49b40763f91d7655691838d0ef6124686838",
     "Headers" : {
       "x-ms-version" : "2021-12-02",
       "User-Agent" : "azsdk-java-azure-storage-blob/12.22.0-beta.1 (11.0.16.1; Windows 11; 10.0)",
-      "x-ms-client-request-id" : "5ce388d4-3e24-42b5-a115-32eb2c1ea07f",
->>>>>>> 4ce91033
+      "x-ms-client-request-id" : "ac1c8e6f-3eb5-41d5-b4da-ffe0b394a9dc",
       "Content-Type" : "application/octet-stream"
     },
     "Response" : {
       "x-ms-version" : "2021-12-02",
       "Server" : "Windows-Azure-Blob/1.0 Microsoft-HTTPAPI/2.0",
-<<<<<<< HEAD
-      "x-ms-content-crc64" : "d9+e8sEfsxk=",
-      "Last-Modified" : "Thu, 09 Mar 2023 16:40:18 GMT",
-      "x-ms-version-id" : "2023-03-09T16:40:18.4410384Z",
+      "x-ms-content-crc64" : "dHeY/SVBdVI=",
+      "Last-Modified" : "Thu, 09 Mar 2023 17:06:16 GMT",
+      "x-ms-version-id" : "2023-03-09T17:06:16.8139812Z",
       "retry-after" : "0",
       "StatusCode" : "201",
       "x-ms-request-server-encrypted" : "true",
-      "Date" : "Thu, 09 Mar 2023 16:40:17 GMT",
-      "Content-MD5" : "MXDcXpnQvcavqkJ4ofYoIg==",
-      "ETag" : "0x8DB20BCF7AE9110",
+      "Date" : "Thu, 09 Mar 2023 17:06:15 GMT",
+      "Content-MD5" : "s/W+3Jh9PKnR+B5+Jvsdeg==",
+      "ETag" : "0x8DB20C0988B6824",
       "Content-Length" : "0",
-      "x-ms-request-id" : "a34e735e-301e-0024-6fa5-5279e5000000",
-      "x-ms-client-request-id" : "f70c1675-2914-4677-96f2-df38cc0a27eb"
-=======
-      "x-ms-content-crc64" : "xvFngI/ggNA=",
-      "Last-Modified" : "Wed, 08 Mar 2023 21:12:29 GMT",
-      "x-ms-version-id" : "2023-03-08T21:12:29.8625254Z",
-      "retry-after" : "0",
-      "StatusCode" : "201",
-      "x-ms-request-server-encrypted" : "true",
-      "Date" : "Wed, 08 Mar 2023 21:12:29 GMT",
-      "Content-MD5" : "Q7aFZ6nD18yJlKQeE1dsNg==",
-      "ETag" : "0x8DB2019D38DF8E6",
-      "Content-Length" : "0",
-      "x-ms-request-id" : "f7c66e6e-901e-0077-7502-52cb22000000",
-      "x-ms-client-request-id" : "5ce388d4-3e24-42b5-a115-32eb2c1ea07f"
->>>>>>> 4ce91033
+      "x-ms-request-id" : "8b3ef502-001e-0005-48a9-5214d4000000",
+      "x-ms-client-request-id" : "ac1c8e6f-3eb5-41d5-b4da-ffe0b394a9dc"
     },
     "Exception" : null
   }, {
     "Method" : "GET",
-<<<<<<< HEAD
-    "Uri" : "https://REDACTED.blob.core.windows.net/9b40763f09b40763fd0d70435f364b50a2bfb4720824/9b40763f19b40763fd0d38094c3a8e41fd7f347e8a04",
+    "Uri" : "https://REDACTED.blob.core.windows.net/9b40763f39b40763f91d2687724ce04e0bc354d04b2a/9b40763f49b40763f91d7655691838d0ef6124686838",
     "Headers" : {
       "x-ms-version" : "2021-12-02",
       "User-Agent" : "azsdk-java-azure-storage-blob/12.22.0-beta.1 (11.0.16.1; Windows 11; 10.0)",
-      "x-ms-client-request-id" : "b73c93df-a2c7-47d8-a6e0-6bae30eb52f5"
-=======
-    "Uri" : "https://REDACTED.blob.core.windows.net/9b40763f29b40763ff6c69578efce6c305378436cb91/9b40763f39b40763ff6c279057bcde146557e45e0939",
-    "Headers" : {
-      "x-ms-version" : "2021-12-02",
-      "User-Agent" : "azsdk-java-azure-storage-blob/12.22.0-beta.1 (11.0.16.1; Windows 11; 10.0)",
-      "x-ms-client-request-id" : "fcba5a54-5924-4fdd-ad3e-c4446a75f6e5"
->>>>>>> 4ce91033
+      "x-ms-client-request-id" : "963b0a1e-c1a5-46e5-b0e5-dacc6ac773e5"
     },
     "Response" : {
       "x-ms-is-current-version" : "true",
@@ -132,46 +82,24 @@
       "Server" : "Windows-Azure-Blob/1.0 Microsoft-HTTPAPI/2.0",
       "Content-Range" : "bytes 0-1023/1024",
       "x-ms-lease-state" : "available",
-<<<<<<< HEAD
-      "x-ms-blob-content-md5" : "MXDcXpnQvcavqkJ4ofYoIg==",
-      "x-ms-version-id" : "2023-03-09T16:40:18.4410384Z",
-      "Last-Modified" : "Thu, 09 Mar 2023 16:40:18 GMT",
+      "x-ms-blob-content-md5" : "s/W+3Jh9PKnR+B5+Jvsdeg==",
+      "x-ms-version-id" : "2023-03-09T17:06:16.8139812Z",
+      "Last-Modified" : "Thu, 09 Mar 2023 17:06:16 GMT",
       "retry-after" : "0",
       "StatusCode" : "206",
-      "Date" : "Thu, 09 Mar 2023 16:40:17 GMT",
+      "Date" : "Thu, 09 Mar 2023 17:06:16 GMT",
       "x-ms-blob-type" : "BlockBlob",
       "Accept-Ranges" : "bytes",
       "x-ms-server-encrypted" : "true",
-      "ETag" : "0x8DB20BCF7AE9110",
-      "x-ms-creation-time" : "Thu, 09 Mar 2023 16:40:18 GMT",
+      "ETag" : "0x8DB20C0988B6824",
+      "x-ms-creation-time" : "Thu, 09 Mar 2023 17:06:16 GMT",
       "Content-Length" : "1024",
-      "x-ms-request-id" : "2c2ae62a-c01e-0057-05a5-520926000000",
-      "Body" : "+5c5lNSjPhy60AlBomxV3DedhMk/3HgqtAgd72NFbsPI56BPALTz47uCZylh7oCQu/lo5WIn2DW7huz77U0R0fsZoAcYZnQfhelQpJxy/4sqOQV8gblNrsEvCzkqrV2Btc/ucC0LdI8jbH4Om+RzSiIJfuWfz6gv3Uwow6KIYeir0IgQVFnDxFQMnmFGxgF7EJM/BgTY2EgWOZuKw+LLXanJjBcniE57Cokghq7go++6onnPutZgOegr0E9b0y1jClvEG0J9EsfrUJjDgoR4UbYcivsQ2iIPxdOTgyBQ+n5Cd6/6xwjbFNNEFMKaWiWN8MTPFxt/dTGSwEf6KIWGz1URLVbbMdyoUEogsnDEtGwoVZ/iMIa1UiaeSXhxvYx/XRsbIyaTeLUlrlV8osyOXnHjVGFsd8X1zj4X3Vrb8zMH1YezV8fGXMdWpUxyp2/7tJi71yxXLTHMdfkZKGHdABZqTn+e5afv48bFaEbDfXcrt0X3lWrMHdPBPzCCCTxy3+A4rzAOgYXW724EKGnhzObwzjENDE9rjcdWKvbvdLrMWAEYxwbqlzPUTbFG7X8YSQ7jGMCP2ugVnENicknNJ9mYzOMf5+KlQfrZG3NvvFOM5MIXHDihbH3fTW/LrKaXGu73oXrVYgJ7rnYBpStgUDqcoaNVOlBpSqfiwznry7wzWlTWHdNR2g4Wiq91WgyeskfUMuLSiazzOPpb2XhQtN4RKWrRmD8uXhF05qKh18qqye3o/mndNWWUitsqZcSSaUuXkmODafSB7o6ujhT5QqcLAesoyO/Rgs7QI5Hjvkk1XTnZJJDh18Lro4i/xKLthYSDvKNaxSmdO3u11WMBhDgsF/VpaegRIIp9Zl/ibYf1Dora94dgQv9p/iyjOrXcfOpJCwyDzKrMr4EDvWz6pPoPWghuFCb9ZuyexQvahSSeJem/6UbgB66afYjKcqQ6a+2IZZiWuQWB9PkWAZqZPVAlGzliUVkM4aIN4Z3jcIB11CNzx/tDvnW9FjDdEKt115li19y9KjszzUrM8O6TCxbQmaKTHFYnW8ZKytv7xCuNmoPvQIMsOKYtqH2g9TIBoy9i5lhh2XS/3HqNnLdi/WD0mUN74CG/8hkqljAKRFhDPZkBs3bA/SL3gkajSPesUcg6Uv7YcKcALGFZRwGtOnFEDQEJEmp4et/Of9nzHHL3ebvTPsGc03AU00QtEgS4feh1XQDG5wGtrW0jCmfvafnt9+Y129X7FD27m1IHlCYMy8/DBOeaQhkSKq1mcVJsmBgygN8CMBtzO00MyP6FwZSCFmbDf9keD3Bx+gFMJ6Ei3OSlvmpS50cT407EulJN4eDWA7JVjcZTyBP1U3Kyzg==",
-      "x-ms-client-request-id" : "b73c93df-a2c7-47d8-a6e0-6bae30eb52f5",
-=======
-      "x-ms-blob-content-md5" : "Q7aFZ6nD18yJlKQeE1dsNg==",
-      "x-ms-version-id" : "2023-03-08T21:12:29.8625254Z",
-      "Last-Modified" : "Wed, 08 Mar 2023 21:12:29 GMT",
-      "retry-after" : "0",
-      "StatusCode" : "206",
-      "Date" : "Wed, 08 Mar 2023 21:12:29 GMT",
-      "x-ms-blob-type" : "BlockBlob",
-      "Accept-Ranges" : "bytes",
-      "x-ms-server-encrypted" : "true",
-      "ETag" : "0x8DB2019D38DF8E6",
-      "x-ms-creation-time" : "Wed, 08 Mar 2023 21:12:29 GMT",
-      "Content-Length" : "1024",
-      "x-ms-request-id" : "f7c66efb-901e-0077-4902-52cb22000000",
-      "Body" : "k3ATiOByDFgvv0PRcD08awsyDPNNb9vGafYhBzm8AHC8IpEG0aEysB/aQCY9e4/Ap4TkW0NrLhKzDtsfyicQtacRVc0OfcETuNIODhY874SxuGkGJ4cPJtlHs9RP4FpLXWu1dTpR8DP45b5470iEpqW/26Mms+7wmXz/eFUmaM/raZecrCBaVoFmBrSR+fWIQNMfJGK8OCOa0zFwf2KXuuNPW2XtJVPeGU3mBRa7laAHuh/gbndy9+LXmfcBlO112HSb6jwmfHkqWYQRb+YEbMAbHaLUup6BXiHfgScPstblYRC+DZR9y0PB1+Te5k4j9uVqMI8pefZdjfiKzIt0kSf+K7GFgRRIlXMLAHywsZh5wD5bkc1PIhUHoiHjg1ZpPss9AABj2+V25rchtIaOVNyRjDI+goW2HeCSQfLhsQLQMTKijKF4d+F4ViXGEj3r9hMe9e8uByzxuPZ/kv92SQbePu9r/RzE9WKQy0XKuuhheFh+cdE9uHL56nnw89tMDiwOCZXAe+tyNkvWmaVwc/4cYnSDWEc5Y9kC608yN0uXpDtvM8GmPD/vlHx+Jon0b1CaPFxOgA3t+BNQhHgfaliJM/MlNHhq5pPR3ISukKmcJpXIIlOogRyJzYB5DStAiXHHzn5PdPMWZsy9jSVaAC9dDaJzZyvgXwTcuKpP6OZn9gn5Ar1MpiGjjqFR8GEDGFB+OOAGWjMMd5sfq5PpxLVvQ/Wv3G9ne9Qd5902KeoJ/ldXbRKae9lXmvugUv6gNsARQDHXTb9BsIN6D3tDFvoc/9cTi9pxZPBuZcOo89g0MgUvbIA9RK+JwVwcfxBjpj4LFz8c1O2tVaF74SN2x/xjTI/2CSumqVGRHwt8XLMNBXVwUHbgrpfwq8/d4e59YERBkJmFev0zJxZLOKhgFfBmpgoceXKVapZUAiz/dfgzH+mO1jfIAfl33oXSDd6qWASfhGsueVJUMeBLWFU029C5uSddunD4yLDZQVyxTMAQi56ve5Q3MeP44vp+ic6ZlH81jJfuCn4TfiOjMAhZIyYrB1l7OFvnjDqvys9qs6JgvjB6HMA9yW+cxk/3vinWbhtqTRChW0YosqRQEqFnyRjz0Vo9t5uoFznZ2TLQJ7L/LfAp0ohsQHJy4qUgqyi0Jiaf/3tbbkho4pR/tepCarR0kEXQ6Izyil0d4WctgYL3VyosDWabwGYITA8mKOyhrPXG9wjTfEx0LZ3qaJCoO339LptfxA2GNg1f14ITQXvKb73G8BykfpoMorI678fUq4wydo1qTB6i5ZKsmf8gFDUvGJPw2TONRr602ARWfsj8GPpG7PUo35hJazuNrSbn2fHYq+WlDEcpV6NghlA+Sg==",
-      "x-ms-client-request-id" : "fcba5a54-5924-4fdd-ad3e-c4446a75f6e5",
->>>>>>> 4ce91033
+      "x-ms-request-id" : "4dabfda9-601e-005a-5ea9-52e62a000000",
+      "Body" : "YL8X0AhG/Aeqi3sYDRgcRFfLcBq4a3BozEBIgNYZtuwFdxHHWlTrpk63C3NJvzJ+1P3vPA8CHiU374/vP6z8EYVBvP4KlBP/RZVbAvQxzyV47x+ohzys08jz9e8euEBvKzaFkPwh/WfMjf6cQSNioADPVOaNnzD2fciAoEHMvT9CYGRNxJhFosdGjiA43ZX3aXtaD4DUw0k827C8iSfrfZ27Xb0uk2ZKOzRv9zXH0p14yLiDN9Qd/k2mLcZtJzK8EEF1Krn+2UvSuGbPZzxeAzTTi9144ZyD3FjN8HUGlNv0AmjsFj6GtFrWpJNSsg13ZmZiD4JTQSR4D7krv+rYkKdZvMKuG5ybRm4jr04vyHIgb9SFhDBo45ecr3h8RCJiCiD7ahqMUEorEn2WBRFQgTOBw0QjmE4PEOGoIHR8+mcBACTJqEAceERknZr5Ig9gt2t3Zfj9p4aftFs7fvI7pvfOrujdCWs37wftD/sE39yH3QgPEDTR82ReaG0JTGlCV/qr1O4J5SIuItvnteEHNcIZzP5qRWomZJ0pt5cSUTYUBNbFRbe7didq5vQide9nTLyt+n0gYUMHQW6sPKIWXyIPpm0Cr6QEpcmHMxBjMgVKjrMTrxG3uphRnXMjaPrx+nu9NXdXbFyUjaCcpd0he6pqE3PfDYvRycgGeQlxe3EalTYjq1JKFogmTjjXm9/PmTKSiNzMMhYs2mLZwEesNoNLrq3ZwGHnN3lFYvIfkvwK0hzV67NsQ7rLwSSuI9WDOQMZQu5SFwz6vhdzF05r1zZUzThFkPTuUF5uQUtnvd7Hb7RZDi0nn1H2Aky3UnuWFwjOn5YhBd8txoTkpm42IriAqAUPmaSnXOMvlRvZiXrrtMwlgHSQCXYzQEzhrcFPH14pkPyITQNioH/Y4JFvHrfe70sWDTkPs+pAprEfbKsQdSxck+nb1U6+SgVzCao8whqAqWHhVXtP7UzS3wM5FSSUAn3IxD7RLfWzU5nOI3oVdLeT3iOLMRsyTQDJ7bXk+Rdpl0A05X2xZHDw6uhq6gLgaJX+3cE4y22J/uEiksSwJ+R91yOFpbFkJ1RRn8+OmsJxM6VaiIJ3a2TrLUlTLW4BdKIa5Acmp+XLq46OJQc1gydnrGAlZRz1GmTGZYEn21b3586Mhr0wYZFBtA8hCO4wM2xgPeg9GUxHOFkr5O6mucyVZy+A05BaXmir7orwJTeN+wCffxizMSsgqZir6f4XhTCR2bPeK2/eBa9wxAP7IYvRQj9hR5F/AvIK550nGkm5wqtnSMoN95V5z6pVZdlyMWnOXYyQQFDgWOjIpEazqVSxRycsqGM1mUlvKIDu6YQ7K8IKMfGwt9gdPvhTKw==",
+      "x-ms-client-request-id" : "963b0a1e-c1a5-46e5-b0e5-dacc6ac773e5",
       "Content-Type" : "application/octet-stream"
     },
     "Exception" : null
   } ],
-<<<<<<< HEAD
-  "variables" : [ "9b40763f09b40763fd0d70435f364b50a2bfb4720824", "9b40763f19b40763fd0d38094c3a8e41fd7f347e8a04", "9b40763f29b40763fd0d59706daac950bf30a4208bd5", "33f0b187-7c85-4e77-ac92-c2f88213d82b" ]
-=======
-  "variables" : [ "9b40763f09b40763ff6c393669838b30464694720b7f", "9b40763f19b40763ff6c7907365b645d93eeb4730a1a", "9b40763f29b40763ff6c69578efce6c305378436cb91", "9b40763f39b40763ff6c279057bcde146557e45e0939", "7a20d820-b84f-4d20-bd5c-e1b6973a43ec" ]
->>>>>>> 4ce91033
+  "variables" : [ "9b40763f09b40763f91d399951ad444b417904d4bb31", "9b40763f19b40763f91d593698b5c2e449a0f49ce808", "9b40763f29b40763f91d1582053c3b46246df4bbb9da", "9b40763f39b40763f91d2687724ce04e0bc354d04b2a", "9b40763f49b40763f91d7655691838d0ef6124686838", "9d9b6949-dd45-45a0-b425-ce3ae1342704" ]
 }