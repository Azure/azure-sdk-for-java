--- conflicted
+++ resolved
@@ -1,59 +1,32 @@
 {
   "networkCallRecords" : [ {
     "Method" : "PUT",
-<<<<<<< HEAD
-    "Uri" : "https://jaschrepragrs.blob.core.windows.net/jtcreleaseleaseacillegal0611395a1c9d9312844da7?restype=container",
+    "Uri" : "https://jaschrepragrs.blob.core.windows.net/jtcreleaseleaseacillegal051010c88dd91c7b804c36?restype=container",
     "Headers" : {
       "x-ms-version" : "2019-02-02",
       "User-Agent" : "azsdk-java-azure-storage-blob/12.0.0-preview.3 1.8.0_221; Windows 10 10.0",
-      "x-ms-client-request-id" : "1ebbd9ae-4a9d-41af-a363-9c19995ce167"
-=======
-    "Uri" : "https://azstoragesdkaccount.blob.core.windows.net/jtcreleaseleaseacillegal050776fccf959a70ad4aef?restype=container",
-    "Headers" : {
-      "x-ms-version" : "2019-02-02",
-      "User-Agent" : "azsdk-java-azure-storage-blob/12.0.0-preview.3 1.8.0_212; Windows 10 10.0",
-      "x-ms-client-request-id" : "ee6d9bf0-ed55-4715-a653-55958acbea58"
->>>>>>> a55d5dd9
+      "x-ms-client-request-id" : "bbf3de68-b562-491b-a41c-2672b91fc719"
     },
     "Response" : {
       "x-ms-version" : "2019-02-02",
       "Server" : "Windows-Azure-Blob/1.0 Microsoft-HTTPAPI/2.0",
-<<<<<<< HEAD
-      "ETag" : "\"0x8D7325334983C52\"",
-      "Last-Modified" : "Thu, 05 Sep 2019 22:48:44 GMT",
+      "ETag" : "\"0x8D73560BF0E4D35\"",
+      "Last-Modified" : "Mon, 09 Sep 2019 20:03:13 GMT",
       "retry-after" : "0",
       "Content-Length" : "0",
       "StatusCode" : "201",
-      "x-ms-request-id" : "827d16cc-601e-001e-053c-643a46000000",
-      "Date" : "Thu, 05 Sep 2019 22:48:43 GMT",
-      "x-ms-client-request-id" : "1ebbd9ae-4a9d-41af-a363-9c19995ce167"
-=======
-      "ETag" : "\"0x8D732FD8FE6C9A8\"",
-      "Last-Modified" : "Fri, 06 Sep 2019 19:08:11 GMT",
-      "retry-after" : "0",
-      "Content-Length" : "0",
-      "StatusCode" : "201",
-      "x-ms-request-id" : "ec655451-001e-001f-4ae6-64eb66000000",
-      "Date" : "Fri, 06 Sep 2019 19:08:11 GMT",
-      "x-ms-client-request-id" : "ee6d9bf0-ed55-4715-a653-55958acbea58"
->>>>>>> a55d5dd9
+      "x-ms-request-id" : "c5c9ea0d-301e-0042-7c49-67cbbf000000",
+      "Date" : "Mon, 09 Sep 2019 20:03:12 GMT",
+      "x-ms-client-request-id" : "bbf3de68-b562-491b-a41c-2672b91fc719"
     },
     "Exception" : null
   }, {
     "Method" : "GET",
-<<<<<<< HEAD
     "Uri" : "https://jaschrepragrs.blob.core.windows.net?prefix=jtcreleaseleaseacillegal&comp=list",
     "Headers" : {
       "x-ms-version" : "2019-02-02",
       "User-Agent" : "azsdk-java-azure-storage-blob/12.0.0-preview.3 1.8.0_221; Windows 10 10.0",
-      "x-ms-client-request-id" : "fb1e0593-8e80-4f1c-90ad-bbaddeee26db"
-=======
-    "Uri" : "https://azstoragesdkaccount.blob.core.windows.net?prefix=jtcreleaseleaseacillegal&comp=list",
-    "Headers" : {
-      "x-ms-version" : "2019-02-02",
-      "User-Agent" : "azsdk-java-azure-storage-blob/12.0.0-preview.3 1.8.0_212; Windows 10 10.0",
-      "x-ms-client-request-id" : "a1c4fe27-a0a5-4bc8-b21d-3c971ee94d59"
->>>>>>> a55d5dd9
+      "x-ms-client-request-id" : "ea8fabb5-0b3a-4dab-a177-2961ed44912b"
     },
     "Response" : {
       "Transfer-Encoding" : "chunked",
@@ -61,35 +34,20 @@
       "Server" : "Windows-Azure-Blob/1.0 Microsoft-HTTPAPI/2.0",
       "retry-after" : "0",
       "StatusCode" : "200",
-<<<<<<< HEAD
-      "x-ms-request-id" : "827d16d3-601e-001e-0b3c-643a46000000",
-      "Body" : "﻿<?xml version=\"1.0\" encoding=\"utf-8\"?><EnumerationResults ServiceEndpoint=\"https://jaschrepragrs.blob.core.windows.net/\"><Prefix>jtcreleaseleaseacillegal</Prefix><Containers><Container><Name>jtcreleaseleaseacillegal0611395a1c9d9312844da7</Name><Properties><Last-Modified>Thu, 05 Sep 2019 22:48:44 GMT</Last-Modified><Etag>\"0x8D7325334983C52\"</Etag><LeaseStatus>unlocked</LeaseStatus><LeaseState>available</LeaseState><DefaultEncryptionScope>$account-encryption-key</DefaultEncryptionScope><DenyEncryptionScopeOverride>false</DenyEncryptionScopeOverride><HasImmutabilityPolicy>false</HasImmutabilityPolicy><HasLegalHold>false</HasLegalHold></Properties></Container></Containers><NextMarker /></EnumerationResults>",
-      "Date" : "Thu, 05 Sep 2019 22:48:44 GMT",
-      "x-ms-client-request-id" : "fb1e0593-8e80-4f1c-90ad-bbaddeee26db",
-=======
-      "x-ms-request-id" : "ec65546f-001e-001f-64e6-64eb66000000",
-      "Body" : "﻿<?xml version=\"1.0\" encoding=\"utf-8\"?><EnumerationResults ServiceEndpoint=\"https://azstoragesdkaccount.blob.core.windows.net/\"><Prefix>jtcreleaseleaseacillegal</Prefix><Containers><Container><Name>jtcreleaseleaseacillegal050776fccf959a70ad4aef</Name><Properties><Last-Modified>Fri, 06 Sep 2019 19:08:11 GMT</Last-Modified><Etag>\"0x8D732FD8FE6C9A8\"</Etag><LeaseStatus>unlocked</LeaseStatus><LeaseState>available</LeaseState><DefaultEncryptionScope>$account-encryption-key</DefaultEncryptionScope><DenyEncryptionScopeOverride>false</DenyEncryptionScopeOverride><HasImmutabilityPolicy>false</HasImmutabilityPolicy><HasLegalHold>false</HasLegalHold></Properties></Container></Containers><NextMarker /></EnumerationResults>",
-      "Date" : "Fri, 06 Sep 2019 19:08:11 GMT",
-      "x-ms-client-request-id" : "a1c4fe27-a0a5-4bc8-b21d-3c971ee94d59",
->>>>>>> a55d5dd9
+      "x-ms-request-id" : "c5c9ea2b-301e-0042-1549-67cbbf000000",
+      "Body" : "﻿<?xml version=\"1.0\" encoding=\"utf-8\"?><EnumerationResults ServiceEndpoint=\"https://jaschrepragrs.blob.core.windows.net/\"><Prefix>jtcreleaseleaseacillegal</Prefix><Containers><Container><Name>jtcreleaseleaseacillegal051010c88dd91c7b804c36</Name><Properties><Last-Modified>Mon, 09 Sep 2019 20:03:13 GMT</Last-Modified><Etag>\"0x8D73560BF0E4D35\"</Etag><LeaseStatus>unlocked</LeaseStatus><LeaseState>available</LeaseState><DefaultEncryptionScope>$account-encryption-key</DefaultEncryptionScope><DenyEncryptionScopeOverride>false</DenyEncryptionScopeOverride><HasImmutabilityPolicy>false</HasImmutabilityPolicy><HasLegalHold>false</HasLegalHold></Properties></Container></Containers><NextMarker /></EnumerationResults>",
+      "Date" : "Mon, 09 Sep 2019 20:03:12 GMT",
+      "x-ms-client-request-id" : "ea8fabb5-0b3a-4dab-a177-2961ed44912b",
       "Content-Type" : "application/xml"
     },
     "Exception" : null
   }, {
     "Method" : "DELETE",
-<<<<<<< HEAD
-    "Uri" : "https://jaschrepragrs.blob.core.windows.net/jtcreleaseleaseacillegal0611395a1c9d9312844da7?restype=container",
+    "Uri" : "https://jaschrepragrs.blob.core.windows.net/jtcreleaseleaseacillegal051010c88dd91c7b804c36?restype=container",
     "Headers" : {
       "x-ms-version" : "2019-02-02",
       "User-Agent" : "azsdk-java-azure-storage-blob/12.0.0-preview.3 1.8.0_221; Windows 10 10.0",
-      "x-ms-client-request-id" : "48ed04a8-8bbb-4af3-b0c1-da2a8b0828f9"
-=======
-    "Uri" : "https://azstoragesdkaccount.blob.core.windows.net/jtcreleaseleaseacillegal050776fccf959a70ad4aef?restype=container",
-    "Headers" : {
-      "x-ms-version" : "2019-02-02",
-      "User-Agent" : "azsdk-java-azure-storage-blob/12.0.0-preview.3 1.8.0_212; Windows 10 10.0",
-      "x-ms-client-request-id" : "8b28db1f-ec44-41eb-96f6-c0136749aa0a"
->>>>>>> a55d5dd9
+      "x-ms-client-request-id" : "d1790e6c-87cd-4ef5-8873-d0a060fc756d"
     },
     "Response" : {
       "x-ms-version" : "2019-02-02",
@@ -97,21 +55,11 @@
       "retry-after" : "0",
       "Content-Length" : "0",
       "StatusCode" : "202",
-<<<<<<< HEAD
-      "x-ms-request-id" : "827d16df-601e-001e-163c-643a46000000",
-      "Date" : "Thu, 05 Sep 2019 22:48:44 GMT",
-      "x-ms-client-request-id" : "48ed04a8-8bbb-4af3-b0c1-da2a8b0828f9"
+      "x-ms-request-id" : "c5c9ea3c-301e-0042-2549-67cbbf000000",
+      "Date" : "Mon, 09 Sep 2019 20:03:12 GMT",
+      "x-ms-client-request-id" : "d1790e6c-87cd-4ef5-8873-d0a060fc756d"
     },
     "Exception" : null
   } ],
-  "variables" : [ "jtcreleaseleaseacillegal0611395a1c9d9312844da7" ]
-=======
-      "x-ms-request-id" : "ec65547f-001e-001f-73e6-64eb66000000",
-      "Date" : "Fri, 06 Sep 2019 19:08:11 GMT",
-      "x-ms-client-request-id" : "8b28db1f-ec44-41eb-96f6-c0136749aa0a"
-    },
-    "Exception" : null
-  } ],
-  "variables" : [ "jtcreleaseleaseacillegal050776fccf959a70ad4aef" ]
->>>>>>> a55d5dd9
+  "variables" : [ "jtcreleaseleaseacillegal051010c88dd91c7b804c36" ]
 }