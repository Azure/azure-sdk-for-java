--- conflicted
+++ resolved
@@ -1,185 +1,98 @@
 {
   "networkCallRecords" : [ {
     "Method" : "PUT",
-<<<<<<< HEAD
-    "Uri" : "https://jaschrepragrs.blob.core.windows.net/jtccreateac0appendblobapitestcreateac0da000105ae687cb4?restype=container",
+    "Uri" : "https://jaschrepragrs.blob.core.windows.net/jtccreateac0appendblobapitestcreateacd53113895f84992e7?restype=container",
     "Headers" : {
       "x-ms-version" : "2019-02-02",
       "User-Agent" : "azsdk-java-azure-storage-blob/12.0.0-preview.3 1.8.0_221; Windows 10 10.0",
-      "x-ms-client-request-id" : "cc3d8230-63f5-4c63-98d7-b4ca3de5d04f"
-=======
-    "Uri" : "https://azstoragesdkaccount.blob.core.windows.net/jtccreateac0appendblobapitestcreateacdbd96008dd844f14e?restype=container",
-    "Headers" : {
-      "x-ms-version" : "2019-02-02",
-      "User-Agent" : "azsdk-java-azure-storage-blob/12.0.0-preview.3 1.8.0_212; Windows 10 10.0",
-      "x-ms-client-request-id" : "82e35195-2706-4ef4-846f-ceb5ae9347df"
->>>>>>> a55d5dd9
+      "x-ms-client-request-id" : "548428d6-3f16-4ed0-9a46-5a8af2158890"
     },
     "Response" : {
       "x-ms-version" : "2019-02-02",
       "Server" : "Windows-Azure-Blob/1.0 Microsoft-HTTPAPI/2.0",
-<<<<<<< HEAD
-      "ETag" : "\"0x8D732522939F153\"",
-      "Last-Modified" : "Thu, 05 Sep 2019 22:41:15 GMT",
+      "ETag" : "\"0x8D7356235D305BE\"",
+      "Last-Modified" : "Mon, 09 Sep 2019 20:13:42 GMT",
       "retry-after" : "0",
       "Content-Length" : "0",
       "StatusCode" : "201",
-      "x-ms-request-id" : "bfedc473-901e-0044-653b-643cc7000000",
-      "Date" : "Thu, 05 Sep 2019 22:41:15 GMT",
-      "x-ms-client-request-id" : "cc3d8230-63f5-4c63-98d7-b4ca3de5d04f"
-=======
-      "ETag" : "\"0x8D732FC624E4D97\"",
-      "Last-Modified" : "Fri, 06 Sep 2019 18:59:45 GMT",
-      "retry-after" : "0",
-      "Content-Length" : "0",
-      "StatusCode" : "201",
-      "x-ms-request-id" : "94d1375c-201e-012e-0de5-64f6e4000000",
-      "Date" : "Fri, 06 Sep 2019 18:59:44 GMT",
-      "x-ms-client-request-id" : "82e35195-2706-4ef4-846f-ceb5ae9347df"
->>>>>>> a55d5dd9
+      "x-ms-request-id" : "0348125c-301e-0024-1b4b-6779e5000000",
+      "Date" : "Mon, 09 Sep 2019 20:13:41 GMT",
+      "x-ms-client-request-id" : "548428d6-3f16-4ed0-9a46-5a8af2158890"
     },
     "Exception" : null
   }, {
     "Method" : "PUT",
-<<<<<<< HEAD
-    "Uri" : "https://jaschrepragrs.blob.core.windows.net/jtccreateac0appendblobapitestcreateac0da000105ae687cb4/javablobcreateac1appendblobapitestcreateac0da022992a3d17",
+    "Uri" : "https://jaschrepragrs.blob.core.windows.net/jtccreateac0appendblobapitestcreateacd53113895f84992e7/javablobcreateac1appendblobapitestcreateacd53949065e1a7f",
     "Headers" : {
       "x-ms-version" : "2019-02-02",
       "User-Agent" : "azsdk-java-azure-storage-blob/12.0.0-preview.3 1.8.0_221; Windows 10 10.0",
-      "x-ms-client-request-id" : "5c76fc8e-a075-4d87-846a-d079466b1e66"
-=======
-    "Uri" : "https://azstoragesdkaccount.blob.core.windows.net/jtccreateac0appendblobapitestcreateacdbd96008dd844f14e/javablobcreateac1appendblobapitestcreateacdbd35350b0d0d6",
-    "Headers" : {
-      "x-ms-version" : "2019-02-02",
-      "User-Agent" : "azsdk-java-azure-storage-blob/12.0.0-preview.3 1.8.0_212; Windows 10 10.0",
-      "x-ms-client-request-id" : "b8015787-f9ce-4cb4-8bed-991068aa0483"
->>>>>>> a55d5dd9
+      "x-ms-client-request-id" : "5fce1a9f-5fc3-4151-899c-017ce3c1f264"
     },
     "Response" : {
       "x-ms-version" : "2019-02-02",
       "Server" : "Windows-Azure-Blob/1.0 Microsoft-HTTPAPI/2.0",
-<<<<<<< HEAD
-      "ETag" : "\"0x8D7325229470717\"",
-      "Last-Modified" : "Thu, 05 Sep 2019 22:41:15 GMT",
+      "ETag" : "\"0x8D7356235DFA967\"",
+      "Last-Modified" : "Mon, 09 Sep 2019 20:13:42 GMT",
       "retry-after" : "0",
       "Content-Length" : "0",
       "StatusCode" : "201",
-      "x-ms-request-id" : "bfedc47f-901e-0044-6f3b-643cc7000000",
+      "x-ms-request-id" : "0348126d-301e-0024-294b-6779e5000000",
       "x-ms-request-server-encrypted" : "true",
-      "Date" : "Thu, 05 Sep 2019 22:41:15 GMT",
-      "x-ms-client-request-id" : "5c76fc8e-a075-4d87-846a-d079466b1e66"
-=======
-      "ETag" : "\"0x8D732FC62549987\"",
-      "Last-Modified" : "Fri, 06 Sep 2019 18:59:45 GMT",
-      "retry-after" : "0",
-      "Content-Length" : "0",
-      "StatusCode" : "201",
-      "x-ms-request-id" : "94d13768-201e-012e-17e5-64f6e4000000",
-      "x-ms-request-server-encrypted" : "true",
-      "Date" : "Fri, 06 Sep 2019 18:59:45 GMT",
-      "x-ms-client-request-id" : "b8015787-f9ce-4cb4-8bed-991068aa0483"
->>>>>>> a55d5dd9
+      "Date" : "Mon, 09 Sep 2019 20:13:41 GMT",
+      "x-ms-client-request-id" : "5fce1a9f-5fc3-4151-899c-017ce3c1f264"
     },
     "Exception" : null
   }, {
     "Method" : "PUT",
-<<<<<<< HEAD
-    "Uri" : "https://jaschrepragrs.blob.core.windows.net/jtccreateac0appendblobapitestcreateac0da000105ae687cb4/javablobcreateac1appendblobapitestcreateac0da022992a3d17?comp=lease",
+    "Uri" : "https://jaschrepragrs.blob.core.windows.net/jtccreateac0appendblobapitestcreateacd53113895f84992e7/javablobcreateac1appendblobapitestcreateacd53949065e1a7f?comp=lease",
     "Headers" : {
       "x-ms-version" : "2019-02-02",
       "User-Agent" : "azsdk-java-azure-storage-blob/12.0.0-preview.3 1.8.0_221; Windows 10 10.0",
-      "x-ms-client-request-id" : "93e594d6-312d-4d29-89ec-14363185905c"
-=======
-    "Uri" : "https://azstoragesdkaccount.blob.core.windows.net/jtccreateac0appendblobapitestcreateacdbd96008dd844f14e/javablobcreateac1appendblobapitestcreateacdbd35350b0d0d6?comp=lease",
-    "Headers" : {
-      "x-ms-version" : "2019-02-02",
-      "User-Agent" : "azsdk-java-azure-storage-blob/12.0.0-preview.3 1.8.0_212; Windows 10 10.0",
-      "x-ms-client-request-id" : "d940c0e6-dcb4-4e85-8f29-68a3622f47d8"
->>>>>>> a55d5dd9
+      "x-ms-client-request-id" : "1f28536d-9a3c-4c19-a108-3ecdfad02c1a"
     },
     "Response" : {
       "x-ms-version" : "2019-02-02",
       "Server" : "Windows-Azure-Blob/1.0 Microsoft-HTTPAPI/2.0",
-<<<<<<< HEAD
-      "ETag" : "\"0x8D7325229470717\"",
-      "x-ms-lease-id" : "7aa6b77f-735f-4fc8-b14b-59c1952794da",
-      "Last-Modified" : "Thu, 05 Sep 2019 22:41:15 GMT",
+      "ETag" : "\"0x8D7356235DFA967\"",
+      "x-ms-lease-id" : "0e9f95ba-9d50-4c9d-a92f-7bf9ecb9b857",
+      "Last-Modified" : "Mon, 09 Sep 2019 20:13:42 GMT",
       "retry-after" : "0",
       "Content-Length" : "0",
       "StatusCode" : "201",
-      "x-ms-request-id" : "bfedc496-901e-0044-043b-643cc7000000",
-      "Date" : "Thu, 05 Sep 2019 22:41:15 GMT",
-      "x-ms-client-request-id" : "93e594d6-312d-4d29-89ec-14363185905c"
-=======
-      "ETag" : "\"0x8D732FC62549987\"",
-      "x-ms-lease-id" : "8edb881c-645d-4e27-a20f-fc92a910b1e5",
-      "Last-Modified" : "Fri, 06 Sep 2019 18:59:45 GMT",
-      "retry-after" : "0",
-      "Content-Length" : "0",
-      "StatusCode" : "201",
-      "x-ms-request-id" : "94d1377e-201e-012e-2be5-64f6e4000000",
-      "Date" : "Fri, 06 Sep 2019 18:59:45 GMT",
-      "x-ms-client-request-id" : "d940c0e6-dcb4-4e85-8f29-68a3622f47d8"
->>>>>>> a55d5dd9
+      "x-ms-request-id" : "03481285-301e-0024-3c4b-6779e5000000",
+      "Date" : "Mon, 09 Sep 2019 20:13:42 GMT",
+      "x-ms-client-request-id" : "1f28536d-9a3c-4c19-a108-3ecdfad02c1a"
     },
     "Exception" : null
   }, {
     "Method" : "PUT",
-<<<<<<< HEAD
-    "Uri" : "https://jaschrepragrs.blob.core.windows.net/jtccreateac0appendblobapitestcreateac0da000105ae687cb4/javablobcreateac1appendblobapitestcreateac0da022992a3d17",
+    "Uri" : "https://jaschrepragrs.blob.core.windows.net/jtccreateac0appendblobapitestcreateacd53113895f84992e7/javablobcreateac1appendblobapitestcreateacd53949065e1a7f",
     "Headers" : {
       "x-ms-version" : "2019-02-02",
       "User-Agent" : "azsdk-java-azure-storage-blob/12.0.0-preview.3 1.8.0_221; Windows 10 10.0",
-      "x-ms-client-request-id" : "27fc30ce-95fa-4891-a9e8-c1456a05baea"
-=======
-    "Uri" : "https://azstoragesdkaccount.blob.core.windows.net/jtccreateac0appendblobapitestcreateacdbd96008dd844f14e/javablobcreateac1appendblobapitestcreateacdbd35350b0d0d6",
-    "Headers" : {
-      "x-ms-version" : "2019-02-02",
-      "User-Agent" : "azsdk-java-azure-storage-blob/12.0.0-preview.3 1.8.0_212; Windows 10 10.0",
-      "x-ms-client-request-id" : "bf1de3ec-1da8-464d-a91c-5bcb09498122"
->>>>>>> a55d5dd9
+      "x-ms-client-request-id" : "418855a2-33fa-4b6d-966a-dea01059ec2c"
     },
     "Response" : {
       "x-ms-version" : "2019-02-02",
       "Server" : "Windows-Azure-Blob/1.0 Microsoft-HTTPAPI/2.0",
-<<<<<<< HEAD
-      "ETag" : "\"0x8D73252295FC3BE\"",
-      "Last-Modified" : "Thu, 05 Sep 2019 22:41:15 GMT",
+      "ETag" : "\"0x8D735623607D232\"",
+      "Last-Modified" : "Mon, 09 Sep 2019 20:13:42 GMT",
       "retry-after" : "0",
       "Content-Length" : "0",
       "StatusCode" : "201",
-      "x-ms-request-id" : "bfedc49e-901e-0044-0c3b-643cc7000000",
+      "x-ms-request-id" : "034812c5-301e-0024-7a4b-6779e5000000",
       "x-ms-request-server-encrypted" : "true",
-      "Date" : "Thu, 05 Sep 2019 22:41:15 GMT",
-      "x-ms-client-request-id" : "27fc30ce-95fa-4891-a9e8-c1456a05baea"
-=======
-      "ETag" : "\"0x8D732FC62603504\"",
-      "Last-Modified" : "Fri, 06 Sep 2019 18:59:45 GMT",
-      "retry-after" : "0",
-      "Content-Length" : "0",
-      "StatusCode" : "201",
-      "x-ms-request-id" : "94d13787-201e-012e-34e5-64f6e4000000",
-      "x-ms-request-server-encrypted" : "true",
-      "Date" : "Fri, 06 Sep 2019 18:59:45 GMT",
-      "x-ms-client-request-id" : "bf1de3ec-1da8-464d-a91c-5bcb09498122"
->>>>>>> a55d5dd9
+      "Date" : "Mon, 09 Sep 2019 20:13:42 GMT",
+      "x-ms-client-request-id" : "418855a2-33fa-4b6d-966a-dea01059ec2c"
     },
     "Exception" : null
   }, {
     "Method" : "GET",
-<<<<<<< HEAD
     "Uri" : "https://jaschrepragrs.blob.core.windows.net?prefix=jtccreateac&comp=list",
     "Headers" : {
       "x-ms-version" : "2019-02-02",
       "User-Agent" : "azsdk-java-azure-storage-blob/12.0.0-preview.3 1.8.0_221; Windows 10 10.0",
-      "x-ms-client-request-id" : "6b7dd874-f971-4a2d-9e6d-c1374ff9c931"
-=======
-    "Uri" : "https://azstoragesdkaccount.blob.core.windows.net?prefix=jtccreateac&comp=list",
-    "Headers" : {
-      "x-ms-version" : "2019-02-02",
-      "User-Agent" : "azsdk-java-azure-storage-blob/12.0.0-preview.3 1.8.0_212; Windows 10 10.0",
-      "x-ms-client-request-id" : "ef545c31-6eb6-49a0-b473-2932a1f0bddd"
->>>>>>> a55d5dd9
+      "x-ms-client-request-id" : "d61a10ee-b1a7-4ecd-9208-8b5cc5726ee0"
     },
     "Response" : {
       "Transfer-Encoding" : "chunked",
@@ -187,35 +100,20 @@
       "Server" : "Windows-Azure-Blob/1.0 Microsoft-HTTPAPI/2.0",
       "retry-after" : "0",
       "StatusCode" : "200",
-<<<<<<< HEAD
-      "x-ms-request-id" : "bfedc4a4-901e-0044-123b-643cc7000000",
-      "Body" : "﻿<?xml version=\"1.0\" encoding=\"utf-8\"?><EnumerationResults ServiceEndpoint=\"https://jaschrepragrs.blob.core.windows.net/\"><Prefix>jtccreateac</Prefix><Containers><Container><Name>jtccreateac0appendblobapitestcreateac0da000105ae687cb4</Name><Properties><Last-Modified>Thu, 05 Sep 2019 22:41:15 GMT</Last-Modified><Etag>\"0x8D732522939F153\"</Etag><LeaseStatus>unlocked</LeaseStatus><LeaseState>available</LeaseState><DefaultEncryptionScope>$account-encryption-key</DefaultEncryptionScope><DenyEncryptionScopeOverride>false</DenyEncryptionScopeOverride><HasImmutabilityPolicy>false</HasImmutabilityPolicy><HasLegalHold>false</HasLegalHold></Properties></Container></Containers><NextMarker /></EnumerationResults>",
-      "Date" : "Thu, 05 Sep 2019 22:41:15 GMT",
-      "x-ms-client-request-id" : "6b7dd874-f971-4a2d-9e6d-c1374ff9c931",
-=======
-      "x-ms-request-id" : "94d1378d-201e-012e-3ae5-64f6e4000000",
-      "Body" : "﻿<?xml version=\"1.0\" encoding=\"utf-8\"?><EnumerationResults ServiceEndpoint=\"https://azstoragesdkaccount.blob.core.windows.net/\"><Prefix>jtccreateac</Prefix><Containers><Container><Name>jtccreateac0appendblobapitestcreateacdbd96008dd844f14e</Name><Properties><Last-Modified>Fri, 06 Sep 2019 18:59:45 GMT</Last-Modified><Etag>\"0x8D732FC624E4D97\"</Etag><LeaseStatus>unlocked</LeaseStatus><LeaseState>available</LeaseState><DefaultEncryptionScope>$account-encryption-key</DefaultEncryptionScope><DenyEncryptionScopeOverride>false</DenyEncryptionScopeOverride><HasImmutabilityPolicy>false</HasImmutabilityPolicy><HasLegalHold>false</HasLegalHold></Properties></Container></Containers><NextMarker /></EnumerationResults>",
-      "Date" : "Fri, 06 Sep 2019 18:59:45 GMT",
-      "x-ms-client-request-id" : "ef545c31-6eb6-49a0-b473-2932a1f0bddd",
->>>>>>> a55d5dd9
+      "x-ms-request-id" : "034812e3-301e-0024-184b-6779e5000000",
+      "Body" : "﻿<?xml version=\"1.0\" encoding=\"utf-8\"?><EnumerationResults ServiceEndpoint=\"https://jaschrepragrs.blob.core.windows.net/\"><Prefix>jtccreateac</Prefix><Containers><Container><Name>jtccreateac0appendblobapitestcreateacd53113895f84992e7</Name><Properties><Last-Modified>Mon, 09 Sep 2019 20:13:42 GMT</Last-Modified><Etag>\"0x8D7356235D305BE\"</Etag><LeaseStatus>unlocked</LeaseStatus><LeaseState>available</LeaseState><DefaultEncryptionScope>$account-encryption-key</DefaultEncryptionScope><DenyEncryptionScopeOverride>false</DenyEncryptionScopeOverride><HasImmutabilityPolicy>false</HasImmutabilityPolicy><HasLegalHold>false</HasLegalHold></Properties></Container></Containers><NextMarker /></EnumerationResults>",
+      "Date" : "Mon, 09 Sep 2019 20:13:42 GMT",
+      "x-ms-client-request-id" : "d61a10ee-b1a7-4ecd-9208-8b5cc5726ee0",
       "Content-Type" : "application/xml"
     },
     "Exception" : null
   }, {
     "Method" : "DELETE",
-<<<<<<< HEAD
-    "Uri" : "https://jaschrepragrs.blob.core.windows.net/jtccreateac0appendblobapitestcreateac0da000105ae687cb4?restype=container",
+    "Uri" : "https://jaschrepragrs.blob.core.windows.net/jtccreateac0appendblobapitestcreateacd53113895f84992e7?restype=container",
     "Headers" : {
       "x-ms-version" : "2019-02-02",
       "User-Agent" : "azsdk-java-azure-storage-blob/12.0.0-preview.3 1.8.0_221; Windows 10 10.0",
-      "x-ms-client-request-id" : "913dd9b6-c9cd-416c-a593-25551cc4aa22"
-=======
-    "Uri" : "https://azstoragesdkaccount.blob.core.windows.net/jtccreateac0appendblobapitestcreateacdbd96008dd844f14e?restype=container",
-    "Headers" : {
-      "x-ms-version" : "2019-02-02",
-      "User-Agent" : "azsdk-java-azure-storage-blob/12.0.0-preview.3 1.8.0_212; Windows 10 10.0",
-      "x-ms-client-request-id" : "a1b9a781-9057-45ee-bd9e-8bda18345246"
->>>>>>> a55d5dd9
+      "x-ms-client-request-id" : "be75956c-43f0-4962-873b-979d1b643f10"
     },
     "Response" : {
       "x-ms-version" : "2019-02-02",
@@ -223,21 +121,11 @@
       "retry-after" : "0",
       "Content-Length" : "0",
       "StatusCode" : "202",
-<<<<<<< HEAD
-      "x-ms-request-id" : "bfedc4b3-901e-0044-203b-643cc7000000",
-      "Date" : "Thu, 05 Sep 2019 22:41:15 GMT",
-      "x-ms-client-request-id" : "913dd9b6-c9cd-416c-a593-25551cc4aa22"
+      "x-ms-request-id" : "034812f9-301e-0024-2e4b-6779e5000000",
+      "Date" : "Mon, 09 Sep 2019 20:13:42 GMT",
+      "x-ms-client-request-id" : "be75956c-43f0-4962-873b-979d1b643f10"
     },
     "Exception" : null
   } ],
-  "variables" : [ "jtccreateac0appendblobapitestcreateac0da000105ae687cb4", "javablobcreateac1appendblobapitestcreateac0da022992a3d17" ]
-=======
-      "x-ms-request-id" : "94d137a3-201e-012e-4de5-64f6e4000000",
-      "Date" : "Fri, 06 Sep 2019 18:59:45 GMT",
-      "x-ms-client-request-id" : "a1b9a781-9057-45ee-bd9e-8bda18345246"
-    },
-    "Exception" : null
-  } ],
-  "variables" : [ "jtccreateac0appendblobapitestcreateacdbd96008dd844f14e", "javablobcreateac1appendblobapitestcreateacdbd35350b0d0d6" ]
->>>>>>> a55d5dd9
+  "variables" : [ "jtccreateac0appendblobapitestcreateacd53113895f84992e7", "javablobcreateac1appendblobapitestcreateacd53949065e1a7f" ]
 }