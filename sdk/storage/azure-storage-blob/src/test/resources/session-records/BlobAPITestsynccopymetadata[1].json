--- conflicted
+++ resolved
@@ -1,264 +1,142 @@
 {
   "networkCallRecords" : [ {
     "Method" : "PUT",
-<<<<<<< HEAD
-    "Uri" : "https://jaschrepragrs.blob.core.windows.net/jtcsynccopymetadata0blobapitestsynccopymetadatac4c816812175?restype=container",
+    "Uri" : "https://jaschrepragrs.blob.core.windows.net/jtcsynccopymetadata0blobapitestsynccopymetadata21235621635b?restype=container",
     "Headers" : {
       "x-ms-version" : "2019-02-02",
       "User-Agent" : "azsdk-java-azure-storage-blob/12.0.0-preview.3 1.8.0_221; Windows 10 10.0",
-      "x-ms-client-request-id" : "d05b8467-e309-46d1-a96c-a0e0ec18febb"
-=======
-    "Uri" : "https://azstoragesdkaccount.blob.core.windows.net/jtcsynccopymetadata0blobapitestsynccopymetadata8e309244e8ff?restype=container",
-    "Headers" : {
-      "x-ms-version" : "2019-02-02",
-      "User-Agent" : "azsdk-java-azure-storage-blob/12.0.0-preview.3 1.8.0_212; Windows 10 10.0",
-      "x-ms-client-request-id" : "facf9d63-fa87-4938-9c1e-c13b23da57c6"
->>>>>>> a55d5dd9
+      "x-ms-client-request-id" : "7af14700-008e-4e17-93bf-73319a5e3a14"
     },
     "Response" : {
       "x-ms-version" : "2019-02-02",
       "Server" : "Windows-Azure-Blob/1.0 Microsoft-HTTPAPI/2.0",
-<<<<<<< HEAD
-      "ETag" : "\"0x8D73251D99A06F3\"",
-      "Last-Modified" : "Thu, 05 Sep 2019 22:39:02 GMT",
+      "ETag" : "\"0x8D73561297BB8D7\"",
+      "Last-Modified" : "Mon, 09 Sep 2019 20:06:12 GMT",
       "retry-after" : "0",
       "Content-Length" : "0",
       "StatusCode" : "201",
-      "x-ms-request-id" : "bfed37a0-901e-0044-183a-643cc7000000",
-      "Date" : "Thu, 05 Sep 2019 22:39:02 GMT",
-      "x-ms-client-request-id" : "d05b8467-e309-46d1-a96c-a0e0ec18febb"
-=======
-      "ETag" : "\"0x8D732FCA0D84D17\"",
-      "Last-Modified" : "Fri, 06 Sep 2019 19:01:30 GMT",
-      "retry-after" : "0",
-      "Content-Length" : "0",
-      "StatusCode" : "201",
-      "x-ms-request-id" : "b92c049e-d01e-009e-60e5-644931000000",
-      "Date" : "Fri, 06 Sep 2019 19:01:30 GMT",
-      "x-ms-client-request-id" : "facf9d63-fa87-4938-9c1e-c13b23da57c6"
->>>>>>> a55d5dd9
+      "x-ms-request-id" : "c5ca9c64-301e-0042-1d4a-67cbbf000000",
+      "Date" : "Mon, 09 Sep 2019 20:06:11 GMT",
+      "x-ms-client-request-id" : "7af14700-008e-4e17-93bf-73319a5e3a14"
     },
     "Exception" : null
   }, {
     "Method" : "PUT",
-<<<<<<< HEAD
-    "Uri" : "https://jaschrepragrs.blob.core.windows.net/jtcsynccopymetadata0blobapitestsynccopymetadatac4c816812175/javablobsynccopymetadata1blobapitestsynccopymetadatac4c280618",
+    "Uri" : "https://jaschrepragrs.blob.core.windows.net/jtcsynccopymetadata0blobapitestsynccopymetadata21235621635b/javablobsynccopymetadata1blobapitestsynccopymetadata21235430c",
     "Headers" : {
       "x-ms-version" : "2019-02-02",
       "User-Agent" : "azsdk-java-azure-storage-blob/12.0.0-preview.3 1.8.0_221; Windows 10 10.0",
-      "x-ms-client-request-id" : "f43902a9-7ab9-41d8-a916-79c2f135b990",
-=======
-    "Uri" : "https://azstoragesdkaccount.blob.core.windows.net/jtcsynccopymetadata0blobapitestsynccopymetadata8e309244e8ff/javablobsynccopymetadata1blobapitestsynccopymetadata8e3499961",
-    "Headers" : {
-      "x-ms-version" : "2019-02-02",
-      "User-Agent" : "azsdk-java-azure-storage-blob/12.0.0-preview.3 1.8.0_212; Windows 10 10.0",
-      "x-ms-client-request-id" : "9c8609cf-6474-4d33-841b-c34b8b29121f",
->>>>>>> a55d5dd9
+      "x-ms-client-request-id" : "6f0e41b4-684e-4880-97e9-f35cf01d69cc",
       "Content-Type" : "application/octet-stream"
     },
     "Response" : {
       "x-ms-version" : "2019-02-02",
       "Server" : "Windows-Azure-Blob/1.0 Microsoft-HTTPAPI/2.0",
       "x-ms-content-crc64" : "6RYQPwaVsyQ=",
-<<<<<<< HEAD
-      "Last-Modified" : "Thu, 05 Sep 2019 22:39:02 GMT",
+      "Last-Modified" : "Mon, 09 Sep 2019 20:06:12 GMT",
       "retry-after" : "0",
       "StatusCode" : "201",
       "x-ms-request-server-encrypted" : "true",
-      "Date" : "Thu, 05 Sep 2019 22:39:02 GMT",
+      "Date" : "Mon, 09 Sep 2019 20:06:11 GMT",
       "Content-MD5" : "wh+Wm18D0z1D4E+PE252gg==",
-      "ETag" : "\"0x8D73251D9A7D777\"",
+      "ETag" : "\"0x8D735612988BE21\"",
       "Content-Length" : "0",
-      "x-ms-request-id" : "bfed37b2-901e-0044-283a-643cc7000000",
-      "x-ms-client-request-id" : "f43902a9-7ab9-41d8-a916-79c2f135b990"
-=======
-      "Last-Modified" : "Fri, 06 Sep 2019 19:01:30 GMT",
-      "retry-after" : "0",
-      "StatusCode" : "201",
-      "x-ms-request-server-encrypted" : "true",
-      "Date" : "Fri, 06 Sep 2019 19:01:30 GMT",
-      "Content-MD5" : "wh+Wm18D0z1D4E+PE252gg==",
-      "ETag" : "\"0x8D732FCA0DF18CB\"",
-      "Content-Length" : "0",
-      "x-ms-request-id" : "b92c04cf-d01e-009e-0ae5-644931000000",
-      "x-ms-client-request-id" : "9c8609cf-6474-4d33-841b-c34b8b29121f"
->>>>>>> a55d5dd9
+      "x-ms-request-id" : "c5ca9c7b-301e-0042-2f4a-67cbbf000000",
+      "x-ms-client-request-id" : "6f0e41b4-684e-4880-97e9-f35cf01d69cc"
     },
     "Exception" : null
   }, {
     "Method" : "PUT",
-<<<<<<< HEAD
-    "Uri" : "https://jaschrepragrs.blob.core.windows.net/jtcsynccopymetadata0blobapitestsynccopymetadatac4c816812175?restype=container&comp=acl",
+    "Uri" : "https://jaschrepragrs.blob.core.windows.net/jtcsynccopymetadata0blobapitestsynccopymetadata21235621635b?restype=container&comp=acl",
     "Headers" : {
       "x-ms-version" : "2019-02-02",
       "User-Agent" : "azsdk-java-azure-storage-blob/12.0.0-preview.3 1.8.0_221; Windows 10 10.0",
-      "x-ms-client-request-id" : "bf470cf7-8101-4959-a0ca-b3c77b5c264e",
-=======
-    "Uri" : "https://azstoragesdkaccount.blob.core.windows.net/jtcsynccopymetadata0blobapitestsynccopymetadata8e309244e8ff?restype=container&comp=acl",
-    "Headers" : {
-      "x-ms-version" : "2019-02-02",
-      "User-Agent" : "azsdk-java-azure-storage-blob/12.0.0-preview.3 1.8.0_212; Windows 10 10.0",
-      "x-ms-client-request-id" : "87b4b049-6b21-45df-a0a1-34c947a2c8cf",
->>>>>>> a55d5dd9
+      "x-ms-client-request-id" : "adb85572-9034-4d92-a418-31ece24065a0",
       "Content-Type" : "application/xml; charset=utf-8"
     },
     "Response" : {
       "x-ms-version" : "2019-02-02",
       "Server" : "Windows-Azure-Blob/1.0 Microsoft-HTTPAPI/2.0",
-<<<<<<< HEAD
-      "ETag" : "\"0x8D73251D9B411DE\"",
-      "Last-Modified" : "Thu, 05 Sep 2019 22:39:02 GMT",
+      "ETag" : "\"0x8D735612994C6D3\"",
+      "Last-Modified" : "Mon, 09 Sep 2019 20:06:12 GMT",
       "retry-after" : "0",
       "Content-Length" : "0",
       "StatusCode" : "200",
-      "x-ms-request-id" : "bfed37c8-901e-0044-3d3a-643cc7000000",
-      "Date" : "Thu, 05 Sep 2019 22:39:02 GMT",
-      "x-ms-client-request-id" : "bf470cf7-8101-4959-a0ca-b3c77b5c264e"
-=======
-      "ETag" : "\"0x8D732FCA0E5A1B3\"",
-      "Last-Modified" : "Fri, 06 Sep 2019 19:01:30 GMT",
-      "retry-after" : "0",
-      "Content-Length" : "0",
-      "StatusCode" : "200",
-      "x-ms-request-id" : "b92c04ee-d01e-009e-27e5-644931000000",
-      "Date" : "Fri, 06 Sep 2019 19:01:30 GMT",
-      "x-ms-client-request-id" : "87b4b049-6b21-45df-a0a1-34c947a2c8cf"
->>>>>>> a55d5dd9
+      "x-ms-request-id" : "c5ca9c90-301e-0042-414a-67cbbf000000",
+      "Date" : "Mon, 09 Sep 2019 20:06:12 GMT",
+      "x-ms-client-request-id" : "adb85572-9034-4d92-a418-31ece24065a0"
     },
     "Exception" : null
   }, {
     "Method" : "PUT",
-<<<<<<< HEAD
-    "Uri" : "https://jaschrepragrs.blob.core.windows.net/jtcsynccopymetadata0blobapitestsynccopymetadatac4c816812175/javablobsynccopymetadata2blobapitestsynccopymetadatac4c47244f",
+    "Uri" : "https://jaschrepragrs.blob.core.windows.net/jtcsynccopymetadata0blobapitestsynccopymetadata21235621635b/javablobsynccopymetadata2blobapitestsynccopymetadata21285519c",
     "Headers" : {
       "x-ms-version" : "2019-02-02",
       "User-Agent" : "azsdk-java-azure-storage-blob/12.0.0-preview.3 1.8.0_221; Windows 10 10.0",
-      "x-ms-client-request-id" : "5cbd12ef-34fe-4fcc-aeb6-e2158d36889f"
-=======
-    "Uri" : "https://azstoragesdkaccount.blob.core.windows.net/jtcsynccopymetadata0blobapitestsynccopymetadata8e309244e8ff/javablobsynccopymetadata2blobapitestsynccopymetadata8e337378c",
-    "Headers" : {
-      "x-ms-version" : "2019-02-02",
-      "User-Agent" : "azsdk-java-azure-storage-blob/12.0.0-preview.3 1.8.0_212; Windows 10 10.0",
-      "x-ms-client-request-id" : "5c7ef259-0714-4337-838b-40dd8492f9db"
->>>>>>> a55d5dd9
+      "x-ms-client-request-id" : "4d292341-1ed2-4770-9e9d-92f07ec0a984"
     },
     "Response" : {
       "x-ms-version" : "2019-02-02",
       "Server" : "Windows-Azure-Blob/1.0 Microsoft-HTTPAPI/2.0",
-<<<<<<< HEAD
-      "x-ms-copy-id" : "a53aca72-6d7b-4477-98be-7cf732abe534",
+      "x-ms-copy-id" : "6666c5b7-7d75-46b2-8754-5587ba38bc5f",
       "x-ms-content-crc64" : "6RYQPwaVsyQ=",
-      "Last-Modified" : "Thu, 05 Sep 2019 22:39:02 GMT",
+      "Last-Modified" : "Mon, 09 Sep 2019 20:06:12 GMT",
       "retry-after" : "0",
       "StatusCode" : "202",
-      "Date" : "Thu, 05 Sep 2019 22:39:02 GMT",
-      "ETag" : "\"0x8D73251D9C22F9F\"",
+      "Date" : "Mon, 09 Sep 2019 20:06:12 GMT",
+      "ETag" : "\"0x8D7356129A2CFE7\"",
       "Content-Length" : "0",
       "x-ms-copy-status" : "success",
-      "x-ms-request-id" : "bfed37db-901e-0044-503a-643cc7000000",
-      "x-ms-client-request-id" : "5cbd12ef-34fe-4fcc-aeb6-e2158d36889f"
-=======
-      "x-ms-copy-id" : "979ef498-228a-451a-aefe-0b2ef1313f27",
-      "x-ms-content-crc64" : "6RYQPwaVsyQ=",
-      "Last-Modified" : "Fri, 06 Sep 2019 19:01:30 GMT",
-      "retry-after" : "0",
-      "StatusCode" : "202",
-      "Date" : "Fri, 06 Sep 2019 19:01:30 GMT",
-      "ETag" : "\"0x8D732FCA0EDD5DE\"",
-      "Content-Length" : "0",
-      "x-ms-copy-status" : "success",
-      "x-ms-request-id" : "b92c0516-d01e-009e-49e5-644931000000",
-      "x-ms-client-request-id" : "5c7ef259-0714-4337-838b-40dd8492f9db"
->>>>>>> a55d5dd9
+      "x-ms-request-id" : "c5ca9ca1-301e-0042-514a-67cbbf000000",
+      "x-ms-client-request-id" : "4d292341-1ed2-4770-9e9d-92f07ec0a984"
     },
     "Exception" : null
   }, {
     "Method" : "HEAD",
-<<<<<<< HEAD
-    "Uri" : "https://jaschrepragrs.blob.core.windows.net/jtcsynccopymetadata0blobapitestsynccopymetadatac4c816812175/javablobsynccopymetadata2blobapitestsynccopymetadatac4c47244f",
+    "Uri" : "https://jaschrepragrs.blob.core.windows.net/jtcsynccopymetadata0blobapitestsynccopymetadata21235621635b/javablobsynccopymetadata2blobapitestsynccopymetadata21285519c",
     "Headers" : {
       "x-ms-version" : "2019-02-02",
       "User-Agent" : "azsdk-java-azure-storage-blob/12.0.0-preview.3 1.8.0_221; Windows 10 10.0",
-      "x-ms-client-request-id" : "b48ffa95-40c1-4b88-a61a-d179928b399a"
-=======
-    "Uri" : "https://azstoragesdkaccount.blob.core.windows.net/jtcsynccopymetadata0blobapitestsynccopymetadata8e309244e8ff/javablobsynccopymetadata2blobapitestsynccopymetadata8e337378c",
-    "Headers" : {
-      "x-ms-version" : "2019-02-02",
-      "User-Agent" : "azsdk-java-azure-storage-blob/12.0.0-preview.3 1.8.0_212; Windows 10 10.0",
-      "x-ms-client-request-id" : "7de6471e-fd1b-4a09-9a85-4a092eebe531"
->>>>>>> a55d5dd9
+      "x-ms-client-request-id" : "5847d467-5902-43b8-b64b-d3c8dee6ac8b"
     },
     "Response" : {
       "x-ms-lease-status" : "unlocked",
       "Server" : "Windows-Azure-Blob/1.0 Microsoft-HTTPAPI/2.0",
       "x-ms-tag-count" : "0",
       "x-ms-lease-state" : "available",
-<<<<<<< HEAD
-      "Last-Modified" : "Thu, 05 Sep 2019 22:39:02 GMT",
-=======
-      "Last-Modified" : "Fri, 06 Sep 2019 19:01:30 GMT",
->>>>>>> a55d5dd9
+      "Last-Modified" : "Mon, 09 Sep 2019 20:06:12 GMT",
       "retry-after" : "0",
       "StatusCode" : "200",
       "x-ms-blob-type" : "BlockBlob",
       "x-ms-access-tier-inferred" : "true",
       "x-ms-access-tier" : "Hot",
-<<<<<<< HEAD
-      "x-ms-creation-time" : "Thu, 05 Sep 2019 22:39:02 GMT",
+      "x-ms-creation-time" : "Mon, 09 Sep 2019 20:06:12 GMT",
       "Content-Length" : "7",
-      "x-ms-request-id" : "bfed37ef-901e-0044-633a-643cc7000000",
+      "x-ms-request-id" : "c5ca9cb4-301e-0042-644a-67cbbf000000",
       "x-ms-meta-fizz" : "buzz",
       "Content-Type" : "application/octet-stream",
       "x-ms-version" : "2019-02-02",
-      "x-ms-copy-id" : "a53aca72-6d7b-4477-98be-7cf732abe534",
-      "x-ms-copy-source" : "https://jaschrepragrs.blob.core.windows.net/jtcsynccopymetadata0blobapitestsynccopymetadatac4c816812175/javablobsynccopymetadata1blobapitestsynccopymetadatac4c280618",
+      "x-ms-copy-id" : "6666c5b7-7d75-46b2-8754-5587ba38bc5f",
+      "x-ms-copy-source" : "https://jaschrepragrs.blob.core.windows.net/jtcsynccopymetadata0blobapitestsynccopymetadata21235621635b/javablobsynccopymetadata1blobapitestsynccopymetadata21235430c",
       "x-ms-copy-progress" : "7/7",
-      "Date" : "Thu, 05 Sep 2019 22:39:02 GMT",
+      "Date" : "Mon, 09 Sep 2019 20:06:12 GMT",
       "Content-MD5" : "wh+Wm18D0z1D4E+PE252gg==",
       "x-ms-meta-foo" : "bar",
-      "x-ms-copy-completion-time" : "Thu, 05 Sep 2019 22:39:02 GMT",
+      "x-ms-copy-completion-time" : "Mon, 09 Sep 2019 20:06:12 GMT",
       "Accept-Ranges" : "bytes",
       "x-ms-server-encrypted" : "true",
-      "ETag" : "\"0x8D73251D9C22F9F\"",
+      "ETag" : "\"0x8D7356129A2CFE7\"",
       "x-ms-copy-status" : "success",
-      "x-ms-client-request-id" : "b48ffa95-40c1-4b88-a61a-d179928b399a"
-=======
-      "x-ms-creation-time" : "Fri, 06 Sep 2019 19:01:30 GMT",
-      "Content-Length" : "7",
-      "x-ms-request-id" : "b92c05be-d01e-009e-61e5-644931000000",
-      "x-ms-meta-fizz" : "buzz",
-      "Content-Type" : "application/octet-stream",
-      "x-ms-version" : "2019-02-02",
-      "x-ms-copy-id" : "979ef498-228a-451a-aefe-0b2ef1313f27",
-      "x-ms-copy-source" : "https://azstoragesdkaccount.blob.core.windows.net/jtcsynccopymetadata0blobapitestsynccopymetadata8e309244e8ff/javablobsynccopymetadata1blobapitestsynccopymetadata8e3499961",
-      "x-ms-copy-progress" : "7/7",
-      "Date" : "Fri, 06 Sep 2019 19:01:30 GMT",
-      "Content-MD5" : "wh+Wm18D0z1D4E+PE252gg==",
-      "x-ms-meta-foo" : "bar",
-      "x-ms-copy-completion-time" : "Fri, 06 Sep 2019 19:01:30 GMT",
-      "Accept-Ranges" : "bytes",
-      "x-ms-server-encrypted" : "true",
-      "ETag" : "\"0x8D732FCA0EDD5DE\"",
-      "x-ms-copy-status" : "success",
-      "x-ms-client-request-id" : "7de6471e-fd1b-4a09-9a85-4a092eebe531"
->>>>>>> a55d5dd9
+      "x-ms-client-request-id" : "5847d467-5902-43b8-b64b-d3c8dee6ac8b"
     },
     "Exception" : null
   }, {
     "Method" : "GET",
-<<<<<<< HEAD
     "Uri" : "https://jaschrepragrs.blob.core.windows.net?prefix=jtcsynccopymetadata&comp=list",
     "Headers" : {
       "x-ms-version" : "2019-02-02",
       "User-Agent" : "azsdk-java-azure-storage-blob/12.0.0-preview.3 1.8.0_221; Windows 10 10.0",
-      "x-ms-client-request-id" : "dbf41909-c29b-4efb-be3d-93e46fa0d2f5"
-=======
-    "Uri" : "https://azstoragesdkaccount.blob.core.windows.net?prefix=jtcsynccopymetadata&comp=list",
-    "Headers" : {
-      "x-ms-version" : "2019-02-02",
-      "User-Agent" : "azsdk-java-azure-storage-blob/12.0.0-preview.3 1.8.0_212; Windows 10 10.0",
-      "x-ms-client-request-id" : "4663ec0d-5daa-445d-be12-f2298ca5d83a"
->>>>>>> a55d5dd9
+      "x-ms-client-request-id" : "96bd797e-5f2e-4d6f-a777-99c11f155116"
     },
     "Response" : {
       "Transfer-Encoding" : "chunked",
@@ -266,35 +144,20 @@
       "Server" : "Windows-Azure-Blob/1.0 Microsoft-HTTPAPI/2.0",
       "retry-after" : "0",
       "StatusCode" : "200",
-<<<<<<< HEAD
-      "x-ms-request-id" : "bfed3800-901e-0044-703a-643cc7000000",
-      "Body" : "﻿<?xml version=\"1.0\" encoding=\"utf-8\"?><EnumerationResults ServiceEndpoint=\"https://jaschrepragrs.blob.core.windows.net/\"><Prefix>jtcsynccopymetadata</Prefix><Containers><Container><Name>jtcsynccopymetadata0blobapitestsynccopymetadatac4c816812175</Name><Properties><Last-Modified>Thu, 05 Sep 2019 22:39:02 GMT</Last-Modified><Etag>\"0x8D73251D9B411DE\"</Etag><LeaseStatus>unlocked</LeaseStatus><LeaseState>available</LeaseState><PublicAccess>container</PublicAccess><DefaultEncryptionScope>$account-encryption-key</DefaultEncryptionScope><DenyEncryptionScopeOverride>false</DenyEncryptionScopeOverride><HasImmutabilityPolicy>false</HasImmutabilityPolicy><HasLegalHold>false</HasLegalHold></Properties></Container></Containers><NextMarker /></EnumerationResults>",
-      "Date" : "Thu, 05 Sep 2019 22:39:02 GMT",
-      "x-ms-client-request-id" : "dbf41909-c29b-4efb-be3d-93e46fa0d2f5",
-=======
-      "x-ms-request-id" : "b92c05f3-d01e-009e-12e5-644931000000",
-      "Body" : "﻿<?xml version=\"1.0\" encoding=\"utf-8\"?><EnumerationResults ServiceEndpoint=\"https://azstoragesdkaccount.blob.core.windows.net/\"><Prefix>jtcsynccopymetadata</Prefix><Containers><Container><Name>jtcsynccopymetadata0blobapitestsynccopymetadata8e309244e8ff</Name><Properties><Last-Modified>Fri, 06 Sep 2019 19:01:30 GMT</Last-Modified><Etag>\"0x8D732FCA0E5A1B3\"</Etag><LeaseStatus>unlocked</LeaseStatus><LeaseState>available</LeaseState><PublicAccess>container</PublicAccess><DefaultEncryptionScope>$account-encryption-key</DefaultEncryptionScope><DenyEncryptionScopeOverride>false</DenyEncryptionScopeOverride><HasImmutabilityPolicy>false</HasImmutabilityPolicy><HasLegalHold>false</HasLegalHold></Properties></Container></Containers><NextMarker /></EnumerationResults>",
-      "Date" : "Fri, 06 Sep 2019 19:01:30 GMT",
-      "x-ms-client-request-id" : "4663ec0d-5daa-445d-be12-f2298ca5d83a",
->>>>>>> a55d5dd9
+      "x-ms-request-id" : "c5ca9ccb-301e-0042-784a-67cbbf000000",
+      "Body" : "﻿<?xml version=\"1.0\" encoding=\"utf-8\"?><EnumerationResults ServiceEndpoint=\"https://jaschrepragrs.blob.core.windows.net/\"><Prefix>jtcsynccopymetadata</Prefix><Containers><Container><Name>jtcsynccopymetadata0blobapitestsynccopymetadata21235621635b</Name><Properties><Last-Modified>Mon, 09 Sep 2019 20:06:12 GMT</Last-Modified><Etag>\"0x8D735612994C6D3\"</Etag><LeaseStatus>unlocked</LeaseStatus><LeaseState>available</LeaseState><PublicAccess>container</PublicAccess><DefaultEncryptionScope>$account-encryption-key</DefaultEncryptionScope><DenyEncryptionScopeOverride>false</DenyEncryptionScopeOverride><HasImmutabilityPolicy>false</HasImmutabilityPolicy><HasLegalHold>false</HasLegalHold></Properties></Container></Containers><NextMarker /></EnumerationResults>",
+      "Date" : "Mon, 09 Sep 2019 20:06:12 GMT",
+      "x-ms-client-request-id" : "96bd797e-5f2e-4d6f-a777-99c11f155116",
       "Content-Type" : "application/xml"
     },
     "Exception" : null
   }, {
     "Method" : "DELETE",
-<<<<<<< HEAD
-    "Uri" : "https://jaschrepragrs.blob.core.windows.net/jtcsynccopymetadata0blobapitestsynccopymetadatac4c816812175?restype=container",
+    "Uri" : "https://jaschrepragrs.blob.core.windows.net/jtcsynccopymetadata0blobapitestsynccopymetadata21235621635b?restype=container",
     "Headers" : {
       "x-ms-version" : "2019-02-02",
       "User-Agent" : "azsdk-java-azure-storage-blob/12.0.0-preview.3 1.8.0_221; Windows 10 10.0",
-      "x-ms-client-request-id" : "d03e8c21-cf82-485d-b0d4-13538b0cf144"
-=======
-    "Uri" : "https://azstoragesdkaccount.blob.core.windows.net/jtcsynccopymetadata0blobapitestsynccopymetadata8e309244e8ff?restype=container",
-    "Headers" : {
-      "x-ms-version" : "2019-02-02",
-      "User-Agent" : "azsdk-java-azure-storage-blob/12.0.0-preview.3 1.8.0_212; Windows 10 10.0",
-      "x-ms-client-request-id" : "6d196f42-3c0e-4ee7-af8b-5c5274e1b7ab"
->>>>>>> a55d5dd9
+      "x-ms-client-request-id" : "531212a8-9b64-4cc5-84c2-c20ced8b72d2"
     },
     "Response" : {
       "x-ms-version" : "2019-02-02",
@@ -302,21 +165,11 @@
       "retry-after" : "0",
       "Content-Length" : "0",
       "StatusCode" : "202",
-<<<<<<< HEAD
-      "x-ms-request-id" : "bfed3814-901e-0044-043a-643cc7000000",
-      "Date" : "Thu, 05 Sep 2019 22:39:02 GMT",
-      "x-ms-client-request-id" : "d03e8c21-cf82-485d-b0d4-13538b0cf144"
+      "x-ms-request-id" : "c5ca9ce8-301e-0042-0f4a-67cbbf000000",
+      "Date" : "Mon, 09 Sep 2019 20:06:12 GMT",
+      "x-ms-client-request-id" : "531212a8-9b64-4cc5-84c2-c20ced8b72d2"
     },
     "Exception" : null
   } ],
-  "variables" : [ "jtcsynccopymetadata0blobapitestsynccopymetadatac4c816812175", "javablobsynccopymetadata1blobapitestsynccopymetadatac4c280618", "javablobsynccopymetadata2blobapitestsynccopymetadatac4c47244f" ]
-=======
-      "x-ms-request-id" : "b92c0622-d01e-009e-3de5-644931000000",
-      "Date" : "Fri, 06 Sep 2019 19:01:30 GMT",
-      "x-ms-client-request-id" : "6d196f42-3c0e-4ee7-af8b-5c5274e1b7ab"
-    },
-    "Exception" : null
-  } ],
-  "variables" : [ "jtcsynccopymetadata0blobapitestsynccopymetadata8e309244e8ff", "javablobsynccopymetadata1blobapitestsynccopymetadata8e3499961", "javablobsynccopymetadata2blobapitestsynccopymetadata8e337378c" ]
->>>>>>> a55d5dd9
+  "variables" : [ "jtcsynccopymetadata0blobapitestsynccopymetadata21235621635b", "javablobsynccopymetadata1blobapitestsynccopymetadata21235430c", "javablobsynccopymetadata2blobapitestsynccopymetadata21285519c" ]
 }