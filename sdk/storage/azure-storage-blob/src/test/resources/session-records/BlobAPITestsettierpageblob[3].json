--- conflicted
+++ resolved
@@ -1,219 +1,119 @@
 {
   "networkCallRecords" : [ {
     "Method" : "PUT",
-<<<<<<< HEAD
-    "Uri" : "https://jaschrepragrs.blob.core.windows.net/jtcsettierpageblob0blobapitestsettierpageblobf2477835d1ed1?restype=container",
-    "Headers" : {
-      "x-ms-version" : "2019-02-02",
-      "User-Agent" : "azsdk-java-azure-storage-blob/12.0.0-preview.3 1.8.0_221; Windows 10 10.0",
-      "x-ms-client-request-id" : "c5713c8a-3a5c-4128-b77c-396aae53e07b"
-=======
-    "Uri" : "https://azstoragesdkaccount.blob.core.windows.net/jtcsettierpageblob0blobapitestsettierpageblob88e723499950e?restype=container",
-    "Headers" : {
-      "x-ms-version" : "2019-02-02",
-      "User-Agent" : "azsdk-java-azure-storage-blob/12.0.0-preview.3 1.8.0_212; Windows 10 10.0",
-      "x-ms-client-request-id" : "55df3300-6421-4b71-812e-f2aba9e3596b"
->>>>>>> a55d5dd9
-    },
-    "Response" : {
-      "x-ms-version" : "2019-02-02",
-      "Server" : "Windows-Azure-Blob/1.0 Microsoft-HTTPAPI/2.0",
-<<<<<<< HEAD
-      "ETag" : "\"0x8D73251E906BAB2\"",
-      "Last-Modified" : "Thu, 05 Sep 2019 22:39:27 GMT",
-      "retry-after" : "0",
-      "Content-Length" : "0",
-      "StatusCode" : "201",
-      "x-ms-request-id" : "bfed4f63-901e-0044-703a-643cc7000000",
-      "Date" : "Thu, 05 Sep 2019 22:39:27 GMT",
-      "x-ms-client-request-id" : "c5713c8a-3a5c-4128-b77c-396aae53e07b"
-=======
-      "ETag" : "\"0x8D732FCAC0FAF02\"",
-      "Last-Modified" : "Fri, 06 Sep 2019 19:01:49 GMT",
-      "retry-after" : "0",
-      "Content-Length" : "0",
-      "StatusCode" : "201",
-      "x-ms-request-id" : "b92c5859-d01e-009e-23e5-644931000000",
-      "Date" : "Fri, 06 Sep 2019 19:01:49 GMT",
-      "x-ms-client-request-id" : "55df3300-6421-4b71-812e-f2aba9e3596b"
->>>>>>> a55d5dd9
-    },
-    "Exception" : null
-  }, {
-    "Method" : "PUT",
-<<<<<<< HEAD
-    "Uri" : "https://jaschrepragrs.blob.core.windows.net/jtcsettierpageblob0blobapitestsettierpageblobf2477835d1ed1/javablobsettierpageblob1blobapitestsettierpageblobf2447782da",
-    "Headers" : {
-      "x-ms-version" : "2019-02-02",
-      "User-Agent" : "azsdk-java-azure-storage-blob/12.0.0-preview.3 1.8.0_221; Windows 10 10.0",
-      "x-ms-client-request-id" : "048c1b62-1660-4ed1-a2ac-9720eea7e89f",
-=======
-    "Uri" : "https://azstoragesdkaccount.blob.core.windows.net/jtcsettierpageblob0blobapitestsettierpageblob88e723499950e/javablobsettierpageblob1blobapitestsettierpageblob88e1025665",
-    "Headers" : {
-      "x-ms-version" : "2019-02-02",
-      "User-Agent" : "azsdk-java-azure-storage-blob/12.0.0-preview.3 1.8.0_212; Windows 10 10.0",
-      "x-ms-client-request-id" : "d054a11f-a7c6-473d-a589-d16fcc429b47",
->>>>>>> a55d5dd9
+    "Uri" : "https://jaschrepragrs.blob.core.windows.net/jtcsettierpageblob0blobapitestsettierpageblob3256986750ccf?restype=container",
+    "Headers" : {
+      "x-ms-version" : "2019-02-02",
+      "User-Agent" : "azsdk-java-azure-storage-blob/12.0.0-preview.3 1.8.0_221; Windows 10 10.0",
+      "x-ms-client-request-id" : "d50218b9-b663-414f-9e42-b40ea70d8b33"
+    },
+    "Response" : {
+      "x-ms-version" : "2019-02-02",
+      "Server" : "Windows-Azure-Blob/1.0 Microsoft-HTTPAPI/2.0",
+      "ETag" : "\"0x8D735613965565E\"",
+      "Last-Modified" : "Mon, 09 Sep 2019 20:06:38 GMT",
+      "retry-after" : "0",
+      "Content-Length" : "0",
+      "StatusCode" : "201",
+      "x-ms-request-id" : "c5cab849-301e-0042-064a-67cbbf000000",
+      "Date" : "Mon, 09 Sep 2019 20:06:38 GMT",
+      "x-ms-client-request-id" : "d50218b9-b663-414f-9e42-b40ea70d8b33"
+    },
+    "Exception" : null
+  }, {
+    "Method" : "PUT",
+    "Uri" : "https://jaschrepragrs.blob.core.windows.net/jtcsettierpageblob0blobapitestsettierpageblob3256986750ccf/javablobsettierpageblob1blobapitestsettierpageblob325598194a",
+    "Headers" : {
+      "x-ms-version" : "2019-02-02",
+      "User-Agent" : "azsdk-java-azure-storage-blob/12.0.0-preview.3 1.8.0_221; Windows 10 10.0",
+      "x-ms-client-request-id" : "3393f6d3-4c98-4718-a67c-92bcb36a39ef",
       "Content-Type" : "application/octet-stream"
     },
     "Response" : {
       "x-ms-version" : "2019-02-02",
       "Server" : "Windows-Azure-Blob/1.0 Microsoft-HTTPAPI/2.0",
       "x-ms-content-crc64" : "6RYQPwaVsyQ=",
-<<<<<<< HEAD
-      "Last-Modified" : "Thu, 05 Sep 2019 22:39:28 GMT",
+      "Last-Modified" : "Mon, 09 Sep 2019 20:06:38 GMT",
       "retry-after" : "0",
       "StatusCode" : "201",
       "x-ms-request-server-encrypted" : "true",
-      "Date" : "Thu, 05 Sep 2019 22:39:27 GMT",
+      "Date" : "Mon, 09 Sep 2019 20:06:38 GMT",
       "Content-MD5" : "wh+Wm18D0z1D4E+PE252gg==",
-      "ETag" : "\"0x8D73251E91492BA\"",
-      "Content-Length" : "0",
-      "x-ms-request-id" : "bfed4f75-901e-0044-803a-643cc7000000",
-      "x-ms-client-request-id" : "048c1b62-1660-4ed1-a2ac-9720eea7e89f"
-=======
-      "Last-Modified" : "Fri, 06 Sep 2019 19:01:49 GMT",
-      "retry-after" : "0",
+      "ETag" : "\"0x8D735613972FD9B\"",
+      "Content-Length" : "0",
+      "x-ms-request-id" : "c5cab859-301e-0042-154a-67cbbf000000",
+      "x-ms-client-request-id" : "3393f6d3-4c98-4718-a67c-92bcb36a39ef"
+    },
+    "Exception" : null
+  }, {
+    "Method" : "PUT",
+    "Uri" : "https://jaschreppremium.blob.core.windows.net/jtcsettierpageblob2blobapitestsettierpageblob325774618521b?restype=container",
+    "Headers" : {
+      "x-ms-version" : "2019-02-02",
+      "User-Agent" : "azsdk-java-azure-storage-blob/12.0.0-preview.3 1.8.0_221; Windows 10 10.0",
+      "x-ms-client-request-id" : "a0f3db71-a4de-4130-9385-9ba1760136ad"
+    },
+    "Response" : {
+      "x-ms-version" : "2019-02-02",
+      "Server" : "Windows-Azure-Blob/1.0 Microsoft-HTTPAPI/2.0",
+      "ETag" : "\"0x8D73561397F1328\"",
+      "Last-Modified" : "Mon, 09 Sep 2019 20:06:38 GMT",
+      "retry-after" : "0",
+      "Content-Length" : "0",
+      "StatusCode" : "201",
+      "x-ms-request-id" : "2ccddd9d-501c-0049-264a-67bcb1000000",
+      "Date" : "Mon, 09 Sep 2019 20:06:38 GMT",
+      "x-ms-client-request-id" : "a0f3db71-a4de-4130-9385-9ba1760136ad"
+    },
+    "Exception" : null
+  }, {
+    "Method" : "PUT",
+    "Uri" : "https://jaschreppremium.blob.core.windows.net/jtcsettierpageblob2blobapitestsettierpageblob325774618521b/javablobsettierpageblob3blobapitestsettierpageblob3255804231",
+    "Headers" : {
+      "x-ms-version" : "2019-02-02",
+      "User-Agent" : "azsdk-java-azure-storage-blob/12.0.0-preview.3 1.8.0_221; Windows 10 10.0",
+      "x-ms-client-request-id" : "8309dc28-f735-4a16-88ec-94d6ef3f5cd7"
+    },
+    "Response" : {
+      "x-ms-version" : "2019-02-02",
+      "Server" : "Windows-Azure-Blob/1.0 Microsoft-HTTPAPI/2.0",
+      "ETag" : "\"0x8D73561398C3EBA\"",
+      "Last-Modified" : "Mon, 09 Sep 2019 20:06:38 GMT",
+      "retry-after" : "0",
+      "Content-Length" : "0",
       "StatusCode" : "201",
       "x-ms-request-server-encrypted" : "true",
-      "Date" : "Fri, 06 Sep 2019 19:01:49 GMT",
-      "Content-MD5" : "wh+Wm18D0z1D4E+PE252gg==",
-      "ETag" : "\"0x8D732FCAC1977E5\"",
-      "Content-Length" : "0",
-      "x-ms-request-id" : "b92c5881-d01e-009e-48e5-644931000000",
-      "x-ms-client-request-id" : "d054a11f-a7c6-473d-a589-d16fcc429b47"
->>>>>>> a55d5dd9
-    },
-    "Exception" : null
-  }, {
-    "Method" : "PUT",
-<<<<<<< HEAD
-    "Uri" : "https://jaschreppremium.blob.core.windows.net/jtcsettierpageblob2blobapitestsettierpageblobf2469558019b7?restype=container",
-    "Headers" : {
-      "x-ms-version" : "2019-02-02",
-      "User-Agent" : "azsdk-java-azure-storage-blob/12.0.0-preview.3 1.8.0_221; Windows 10 10.0",
-      "x-ms-client-request-id" : "5cc25155-5b14-488d-ab5a-c77bc448c052"
-=======
-    "Uri" : "https://azstoragesdkpremium.blob.core.windows.net/jtcsettierpageblob2blobapitestsettierpageblob88e1417650c21?restype=container",
-    "Headers" : {
-      "x-ms-version" : "2019-02-02",
-      "User-Agent" : "azsdk-java-azure-storage-blob/12.0.0-preview.3 1.8.0_212; Windows 10 10.0",
-      "x-ms-client-request-id" : "d27c6ec4-d0d8-4823-b3d9-ae757b6a7f35"
->>>>>>> a55d5dd9
-    },
-    "Response" : {
-      "x-ms-version" : "2019-02-02",
-      "Server" : "Windows-Azure-Blob/1.0 Microsoft-HTTPAPI/2.0",
-<<<<<<< HEAD
-      "ETag" : "\"0x8D73251E920A616\"",
-      "Last-Modified" : "Thu, 05 Sep 2019 22:39:28 GMT",
-      "retry-after" : "0",
-      "Content-Length" : "0",
-      "StatusCode" : "201",
-      "x-ms-request-id" : "0c63d2a4-201c-0064-0a3a-643f71000000",
-      "Date" : "Thu, 05 Sep 2019 22:39:27 GMT",
-      "x-ms-client-request-id" : "5cc25155-5b14-488d-ab5a-c77bc448c052"
-=======
-      "ETag" : "\"0x8D732FCAC1ECDA7\"",
-      "Last-Modified" : "Fri, 06 Sep 2019 19:01:49 GMT",
-      "retry-after" : "0",
-      "Content-Length" : "0",
-      "StatusCode" : "201",
-      "x-ms-request-id" : "2305c4a3-501c-000c-65e5-64d511000000",
-      "Date" : "Fri, 06 Sep 2019 19:01:49 GMT",
-      "x-ms-client-request-id" : "d27c6ec4-d0d8-4823-b3d9-ae757b6a7f35"
->>>>>>> a55d5dd9
-    },
-    "Exception" : null
-  }, {
-    "Method" : "PUT",
-<<<<<<< HEAD
-    "Uri" : "https://jaschreppremium.blob.core.windows.net/jtcsettierpageblob2blobapitestsettierpageblobf2469558019b7/javablobsettierpageblob3blobapitestsettierpageblobf2450898b1",
-    "Headers" : {
-      "x-ms-version" : "2019-02-02",
-      "User-Agent" : "azsdk-java-azure-storage-blob/12.0.0-preview.3 1.8.0_221; Windows 10 10.0",
-      "x-ms-client-request-id" : "bc9148f0-aab1-4484-84c4-41f0d4674783"
-=======
-    "Uri" : "https://azstoragesdkpremium.blob.core.windows.net/jtcsettierpageblob2blobapitestsettierpageblob88e1417650c21/javablobsettierpageblob3blobapitestsettierpageblob88e1554940",
-    "Headers" : {
-      "x-ms-version" : "2019-02-02",
-      "User-Agent" : "azsdk-java-azure-storage-blob/12.0.0-preview.3 1.8.0_212; Windows 10 10.0",
-      "x-ms-client-request-id" : "acd12a58-333a-486c-a79d-3b96c70e15ff"
->>>>>>> a55d5dd9
-    },
-    "Response" : {
-      "x-ms-version" : "2019-02-02",
-      "Server" : "Windows-Azure-Blob/1.0 Microsoft-HTTPAPI/2.0",
-<<<<<<< HEAD
-      "ETag" : "\"0x8D73251E92EA07D\"",
-      "Last-Modified" : "Thu, 05 Sep 2019 22:39:28 GMT",
-=======
-      "ETag" : "\"0x8D732FCAC254A01\"",
-      "Last-Modified" : "Fri, 06 Sep 2019 19:01:49 GMT",
->>>>>>> a55d5dd9
-      "retry-after" : "0",
-      "Content-Length" : "0",
-      "StatusCode" : "201",
-      "x-ms-request-server-encrypted" : "true",
-<<<<<<< HEAD
-      "x-ms-request-id" : "0c63d2ed-201c-0064-533a-643f71000000",
-      "Date" : "Thu, 05 Sep 2019 22:39:27 GMT",
-      "x-ms-client-request-id" : "bc9148f0-aab1-4484-84c4-41f0d4674783"
-=======
-      "x-ms-request-id" : "2305c4d4-501c-000c-16e5-64d511000000",
-      "Date" : "Fri, 06 Sep 2019 19:01:49 GMT",
-      "x-ms-client-request-id" : "acd12a58-333a-486c-a79d-3b96c70e15ff"
->>>>>>> a55d5dd9
-    },
-    "Exception" : null
-  }, {
-    "Method" : "PUT",
-<<<<<<< HEAD
-    "Uri" : "https://jaschreppremium.blob.core.windows.net/jtcsettierpageblob2blobapitestsettierpageblobf2469558019b7/javablobsettierpageblob3blobapitestsettierpageblobf2450898b1?comp=tier",
-    "Headers" : {
-      "x-ms-version" : "2019-02-02",
-      "User-Agent" : "azsdk-java-azure-storage-blob/12.0.0-preview.3 1.8.0_221; Windows 10 10.0",
-      "x-ms-client-request-id" : "a1d6c487-859d-4759-b51d-0e939cc91034"
-=======
-    "Uri" : "https://azstoragesdkpremium.blob.core.windows.net/jtcsettierpageblob2blobapitestsettierpageblob88e1417650c21/javablobsettierpageblob3blobapitestsettierpageblob88e1554940?comp=tier",
-    "Headers" : {
-      "x-ms-version" : "2019-02-02",
-      "User-Agent" : "azsdk-java-azure-storage-blob/12.0.0-preview.3 1.8.0_212; Windows 10 10.0",
-      "x-ms-client-request-id" : "fff53002-565a-4b84-8a29-8f7657436a95"
->>>>>>> a55d5dd9
-    },
-    "Response" : {
-      "x-ms-version" : "2019-02-02",
-      "Server" : "Windows-Azure-Blob/1.0 Microsoft-HTTPAPI/2.0",
-      "retry-after" : "0",
-      "Content-Length" : "0",
-      "StatusCode" : "200",
-<<<<<<< HEAD
-      "x-ms-request-id" : "0c63d327-201c-0064-0d3a-643f71000000",
-      "Date" : "Thu, 05 Sep 2019 22:39:27 GMT",
-      "x-ms-client-request-id" : "a1d6c487-859d-4759-b51d-0e939cc91034"
-=======
-      "x-ms-request-id" : "2305c510-501c-000c-52e5-64d511000000",
-      "Date" : "Fri, 06 Sep 2019 19:01:49 GMT",
-      "x-ms-client-request-id" : "fff53002-565a-4b84-8a29-8f7657436a95"
->>>>>>> a55d5dd9
+      "x-ms-request-id" : "2ccdde3f-501c-0049-484a-67bcb1000000",
+      "Date" : "Mon, 09 Sep 2019 20:06:38 GMT",
+      "x-ms-client-request-id" : "8309dc28-f735-4a16-88ec-94d6ef3f5cd7"
+    },
+    "Exception" : null
+  }, {
+    "Method" : "PUT",
+    "Uri" : "https://jaschreppremium.blob.core.windows.net/jtcsettierpageblob2blobapitestsettierpageblob325774618521b/javablobsettierpageblob3blobapitestsettierpageblob3255804231?comp=tier",
+    "Headers" : {
+      "x-ms-version" : "2019-02-02",
+      "User-Agent" : "azsdk-java-azure-storage-blob/12.0.0-preview.3 1.8.0_221; Windows 10 10.0",
+      "x-ms-client-request-id" : "aae98fa2-e94b-461e-baf1-d16ff8812571"
+    },
+    "Response" : {
+      "x-ms-version" : "2019-02-02",
+      "Server" : "Windows-Azure-Blob/1.0 Microsoft-HTTPAPI/2.0",
+      "retry-after" : "0",
+      "Content-Length" : "0",
+      "StatusCode" : "200",
+      "x-ms-request-id" : "2ccddeab-501c-0049-344a-67bcb1000000",
+      "Date" : "Mon, 09 Sep 2019 20:06:38 GMT",
+      "x-ms-client-request-id" : "aae98fa2-e94b-461e-baf1-d16ff8812571"
     },
     "Exception" : null
   }, {
     "Method" : "HEAD",
-<<<<<<< HEAD
-    "Uri" : "https://jaschreppremium.blob.core.windows.net/jtcsettierpageblob2blobapitestsettierpageblobf2469558019b7/javablobsettierpageblob3blobapitestsettierpageblobf2450898b1",
-    "Headers" : {
-      "x-ms-version" : "2019-02-02",
-      "User-Agent" : "azsdk-java-azure-storage-blob/12.0.0-preview.3 1.8.0_221; Windows 10 10.0",
-      "x-ms-client-request-id" : "f1d1a607-63d6-42d7-bc67-6035d1707db2"
-=======
-    "Uri" : "https://azstoragesdkpremium.blob.core.windows.net/jtcsettierpageblob2blobapitestsettierpageblob88e1417650c21/javablobsettierpageblob3blobapitestsettierpageblob88e1554940",
-    "Headers" : {
-      "x-ms-version" : "2019-02-02",
-      "User-Agent" : "azsdk-java-azure-storage-blob/12.0.0-preview.3 1.8.0_212; Windows 10 10.0",
-      "x-ms-client-request-id" : "b1881cda-1d42-42be-8cff-320c85766f0d"
->>>>>>> a55d5dd9
+    "Uri" : "https://jaschreppremium.blob.core.windows.net/jtcsettierpageblob2blobapitestsettierpageblob325774618521b/javablobsettierpageblob3blobapitestsettierpageblob3255804231",
+    "Headers" : {
+      "x-ms-version" : "2019-02-02",
+      "User-Agent" : "azsdk-java-azure-storage-blob/12.0.0-preview.3 1.8.0_221; Windows 10 10.0",
+      "x-ms-client-request-id" : "4a77f485-a66a-4a72-97c8-1771a9fe9b1b"
     },
     "Response" : {
       "x-ms-lease-status" : "unlocked",
@@ -221,52 +121,29 @@
       "Server" : "Windows-Azure-Blob/1.0 Microsoft-HTTPAPI/2.0",
       "x-ms-lease-state" : "available",
       "x-ms-blob-sequence-number" : "0",
-<<<<<<< HEAD
-      "Last-Modified" : "Thu, 05 Sep 2019 22:39:28 GMT",
-      "retry-after" : "0",
-      "StatusCode" : "200",
-      "Date" : "Thu, 05 Sep 2019 22:39:27 GMT",
-=======
-      "Last-Modified" : "Fri, 06 Sep 2019 19:01:49 GMT",
-      "retry-after" : "0",
-      "StatusCode" : "200",
-      "Date" : "Fri, 06 Sep 2019 19:01:49 GMT",
->>>>>>> a55d5dd9
+      "Last-Modified" : "Mon, 09 Sep 2019 20:06:38 GMT",
+      "retry-after" : "0",
+      "StatusCode" : "200",
+      "Date" : "Mon, 09 Sep 2019 20:06:38 GMT",
       "x-ms-blob-type" : "PageBlob",
       "Accept-Ranges" : "bytes",
       "x-ms-server-encrypted" : "true",
       "x-ms-access-tier" : "P20",
-<<<<<<< HEAD
-      "ETag" : "\"0x8D73251E92EA07D\"",
-      "x-ms-creation-time" : "Thu, 05 Sep 2019 22:39:28 GMT",
+      "ETag" : "\"0x8D73561398C3EBA\"",
+      "x-ms-creation-time" : "Mon, 09 Sep 2019 20:06:38 GMT",
       "Content-Length" : "512",
-      "x-ms-request-id" : "0c63d37d-201c-0064-633a-643f71000000",
-      "x-ms-client-request-id" : "f1d1a607-63d6-42d7-bc67-6035d1707db2",
-=======
-      "ETag" : "\"0x8D732FCAC254A01\"",
-      "x-ms-creation-time" : "Fri, 06 Sep 2019 19:01:49 GMT",
-      "Content-Length" : "512",
-      "x-ms-request-id" : "2305c543-501c-000c-05e5-64d511000000",
-      "x-ms-client-request-id" : "b1881cda-1d42-42be-8cff-320c85766f0d",
->>>>>>> a55d5dd9
+      "x-ms-request-id" : "2ccddf0c-501c-0049-154a-67bcb1000000",
+      "x-ms-client-request-id" : "4a77f485-a66a-4a72-97c8-1771a9fe9b1b",
       "Content-Type" : "application/octet-stream"
     },
     "Exception" : null
   }, {
     "Method" : "GET",
-<<<<<<< HEAD
-    "Uri" : "https://jaschreppremium.blob.core.windows.net/jtcsettierpageblob2blobapitestsettierpageblobf2469558019b7?include=&restype=container&comp=list",
-    "Headers" : {
-      "x-ms-version" : "2019-02-02",
-      "User-Agent" : "azsdk-java-azure-storage-blob/12.0.0-preview.3 1.8.0_221; Windows 10 10.0",
-      "x-ms-client-request-id" : "452b1c1c-b6fb-4e79-ac5e-d2eef2ff02a2"
-=======
-    "Uri" : "https://azstoragesdkpremium.blob.core.windows.net/jtcsettierpageblob2blobapitestsettierpageblob88e1417650c21?include=&restype=container&comp=list",
-    "Headers" : {
-      "x-ms-version" : "2019-02-02",
-      "User-Agent" : "azsdk-java-azure-storage-blob/12.0.0-preview.3 1.8.0_212; Windows 10 10.0",
-      "x-ms-client-request-id" : "7c6e2300-95a5-493f-bd26-f772ad55d5fa"
->>>>>>> a55d5dd9
+    "Uri" : "https://jaschreppremium.blob.core.windows.net/jtcsettierpageblob2blobapitestsettierpageblob325774618521b?include=&restype=container&comp=list",
+    "Headers" : {
+      "x-ms-version" : "2019-02-02",
+      "User-Agent" : "azsdk-java-azure-storage-blob/12.0.0-preview.3 1.8.0_221; Windows 10 10.0",
+      "x-ms-client-request-id" : "ce42024f-df35-45dd-86b9-7c08d50e03e8"
     },
     "Response" : {
       "Transfer-Encoding" : "chunked",
@@ -274,35 +151,20 @@
       "Server" : "Windows-Azure-Blob/1.0 Microsoft-HTTPAPI/2.0",
       "retry-after" : "0",
       "StatusCode" : "200",
-<<<<<<< HEAD
-      "x-ms-request-id" : "0c63d3a7-201c-0064-0d3a-643f71000000",
-      "Body" : "﻿<?xml version=\"1.0\" encoding=\"utf-8\"?>\n<EnumerationResults ServiceEndpoint=\"https://jaschreppremium.blob.core.windows.net/\" ContainerName=\"jtcsettierpageblob2blobapitestsettierpageblobf2469558019b7\"><Blobs><Blob><Name>javablobsettierpageblob3blobapitestsettierpageblobf2450898b1</Name><Properties><Creation-Time>Thu, 05 Sep 2019 22:39:28 GMT</Creation-Time><Last-Modified>Thu, 05 Sep 2019 22:39:28 GMT</Last-Modified><Etag>0x8D73251E92EA07D</Etag><Content-Length>512</Content-Length><Content-Type>application/octet-stream</Content-Type><Content-Encoding/><Content-Language/><Content-MD5/><Cache-Control/><Content-Disposition/><x-ms-blob-sequence-number>0</x-ms-blob-sequence-number><BlobType>PageBlob</BlobType><AccessTier>P20</AccessTier><LeaseStatus>unlocked</LeaseStatus><LeaseState>available</LeaseState><ServerEncrypted>true</ServerEncrypted></Properties></Blob></Blobs><NextMarker/></EnumerationResults>",
-      "Date" : "Thu, 05 Sep 2019 22:39:27 GMT",
-      "x-ms-client-request-id" : "452b1c1c-b6fb-4e79-ac5e-d2eef2ff02a2",
-=======
-      "x-ms-request-id" : "2305c567-501c-000c-29e5-64d511000000",
-      "Body" : "﻿<?xml version=\"1.0\" encoding=\"utf-8\"?>\n<EnumerationResults ServiceEndpoint=\"https://azstoragesdkpremium.blob.core.windows.net/\" ContainerName=\"jtcsettierpageblob2blobapitestsettierpageblob88e1417650c21\"><Blobs><Blob><Name>javablobsettierpageblob3blobapitestsettierpageblob88e1554940</Name><Properties><Creation-Time>Fri, 06 Sep 2019 19:01:49 GMT</Creation-Time><Last-Modified>Fri, 06 Sep 2019 19:01:49 GMT</Last-Modified><Etag>0x8D732FCAC254A01</Etag><Content-Length>512</Content-Length><Content-Type>application/octet-stream</Content-Type><Content-Encoding/><Content-Language/><Content-MD5/><Cache-Control/><Content-Disposition/><x-ms-blob-sequence-number>0</x-ms-blob-sequence-number><BlobType>PageBlob</BlobType><AccessTier>P20</AccessTier><LeaseStatus>unlocked</LeaseStatus><LeaseState>available</LeaseState><ServerEncrypted>true</ServerEncrypted></Properties></Blob></Blobs><NextMarker/></EnumerationResults>",
-      "Date" : "Fri, 06 Sep 2019 19:01:49 GMT",
-      "x-ms-client-request-id" : "7c6e2300-95a5-493f-bd26-f772ad55d5fa",
->>>>>>> a55d5dd9
+      "x-ms-request-id" : "2ccddf53-501c-0049-5c4a-67bcb1000000",
+      "Body" : "﻿<?xml version=\"1.0\" encoding=\"utf-8\"?>\n<EnumerationResults ServiceEndpoint=\"https://jaschreppremium.blob.core.windows.net/\" ContainerName=\"jtcsettierpageblob2blobapitestsettierpageblob325774618521b\"><Blobs><Blob><Name>javablobsettierpageblob3blobapitestsettierpageblob3255804231</Name><Properties><Creation-Time>Mon, 09 Sep 2019 20:06:38 GMT</Creation-Time><Last-Modified>Mon, 09 Sep 2019 20:06:38 GMT</Last-Modified><Etag>0x8D73561398C3EBA</Etag><Content-Length>512</Content-Length><Content-Type>application/octet-stream</Content-Type><Content-Encoding/><Content-Language/><Content-MD5/><Cache-Control/><Content-Disposition/><x-ms-blob-sequence-number>0</x-ms-blob-sequence-number><BlobType>PageBlob</BlobType><AccessTier>P20</AccessTier><LeaseStatus>unlocked</LeaseStatus><LeaseState>available</LeaseState><ServerEncrypted>true</ServerEncrypted></Properties></Blob></Blobs><NextMarker/></EnumerationResults>",
+      "Date" : "Mon, 09 Sep 2019 20:06:38 GMT",
+      "x-ms-client-request-id" : "ce42024f-df35-45dd-86b9-7c08d50e03e8",
       "Content-Type" : "application/xml"
     },
     "Exception" : null
   }, {
     "Method" : "DELETE",
-<<<<<<< HEAD
-    "Uri" : "https://jaschreppremium.blob.core.windows.net/jtcsettierpageblob2blobapitestsettierpageblobf2469558019b7?restype=container",
-    "Headers" : {
-      "x-ms-version" : "2019-02-02",
-      "User-Agent" : "azsdk-java-azure-storage-blob/12.0.0-preview.3 1.8.0_221; Windows 10 10.0",
-      "x-ms-client-request-id" : "0e30a1b4-6845-4251-abac-dd9fcaa1e2cb"
-=======
-    "Uri" : "https://azstoragesdkpremium.blob.core.windows.net/jtcsettierpageblob2blobapitestsettierpageblob88e1417650c21?restype=container",
-    "Headers" : {
-      "x-ms-version" : "2019-02-02",
-      "User-Agent" : "azsdk-java-azure-storage-blob/12.0.0-preview.3 1.8.0_212; Windows 10 10.0",
-      "x-ms-client-request-id" : "e4299ad0-ce0a-49ce-ba42-e1dbc221e7e3"
->>>>>>> a55d5dd9
+    "Uri" : "https://jaschreppremium.blob.core.windows.net/jtcsettierpageblob2blobapitestsettierpageblob325774618521b?restype=container",
+    "Headers" : {
+      "x-ms-version" : "2019-02-02",
+      "User-Agent" : "azsdk-java-azure-storage-blob/12.0.0-preview.3 1.8.0_221; Windows 10 10.0",
+      "x-ms-client-request-id" : "4ed859b4-39cb-4204-b7b9-856c51265e93"
     },
     "Response" : {
       "x-ms-version" : "2019-02-02",
@@ -310,32 +172,18 @@
       "retry-after" : "0",
       "Content-Length" : "0",
       "StatusCode" : "202",
-<<<<<<< HEAD
-      "x-ms-request-id" : "0c63d3db-201c-0064-413a-643f71000000",
-      "Date" : "Thu, 05 Sep 2019 22:39:27 GMT",
-      "x-ms-client-request-id" : "0e30a1b4-6845-4251-abac-dd9fcaa1e2cb"
-=======
-      "x-ms-request-id" : "2305c586-501c-000c-48e5-64d511000000",
-      "Date" : "Fri, 06 Sep 2019 19:01:49 GMT",
-      "x-ms-client-request-id" : "e4299ad0-ce0a-49ce-ba42-e1dbc221e7e3"
->>>>>>> a55d5dd9
+      "x-ms-request-id" : "2ccddfb4-501c-0049-3d4a-67bcb1000000",
+      "Date" : "Mon, 09 Sep 2019 20:06:38 GMT",
+      "x-ms-client-request-id" : "4ed859b4-39cb-4204-b7b9-856c51265e93"
     },
     "Exception" : null
   }, {
     "Method" : "GET",
-<<<<<<< HEAD
     "Uri" : "https://jaschrepragrs.blob.core.windows.net?prefix=jtcsettierpageblob&comp=list",
     "Headers" : {
       "x-ms-version" : "2019-02-02",
       "User-Agent" : "azsdk-java-azure-storage-blob/12.0.0-preview.3 1.8.0_221; Windows 10 10.0",
-      "x-ms-client-request-id" : "024c28ab-f3db-431b-b7ff-11096cec1538"
-=======
-    "Uri" : "https://azstoragesdkaccount.blob.core.windows.net?prefix=jtcsettierpageblob&comp=list",
-    "Headers" : {
-      "x-ms-version" : "2019-02-02",
-      "User-Agent" : "azsdk-java-azure-storage-blob/12.0.0-preview.3 1.8.0_212; Windows 10 10.0",
-      "x-ms-client-request-id" : "bc914b08-ee00-46eb-949a-10408eca6e9b"
->>>>>>> a55d5dd9
+      "x-ms-client-request-id" : "2c3278a7-4d0e-455b-93dd-70e7943feff7"
     },
     "Response" : {
       "Transfer-Encoding" : "chunked",
@@ -343,35 +191,20 @@
       "Server" : "Windows-Azure-Blob/1.0 Microsoft-HTTPAPI/2.0",
       "retry-after" : "0",
       "StatusCode" : "200",
-<<<<<<< HEAD
-      "x-ms-request-id" : "bfed5005-901e-0044-0b3a-643cc7000000",
-      "Body" : "﻿<?xml version=\"1.0\" encoding=\"utf-8\"?><EnumerationResults ServiceEndpoint=\"https://jaschrepragrs.blob.core.windows.net/\"><Prefix>jtcsettierpageblob</Prefix><Containers><Container><Name>jtcsettierpageblob0blobapitestsettierpageblobf2477835d1ed1</Name><Properties><Last-Modified>Thu, 05 Sep 2019 22:39:27 GMT</Last-Modified><Etag>\"0x8D73251E906BAB2\"</Etag><LeaseStatus>unlocked</LeaseStatus><LeaseState>available</LeaseState><DefaultEncryptionScope>$account-encryption-key</DefaultEncryptionScope><DenyEncryptionScopeOverride>false</DenyEncryptionScopeOverride><HasImmutabilityPolicy>false</HasImmutabilityPolicy><HasLegalHold>false</HasLegalHold></Properties></Container></Containers><NextMarker /></EnumerationResults>",
-      "Date" : "Thu, 05 Sep 2019 22:39:28 GMT",
-      "x-ms-client-request-id" : "024c28ab-f3db-431b-b7ff-11096cec1538",
-=======
-      "x-ms-request-id" : "b92c59d5-d01e-009e-7de5-644931000000",
-      "Body" : "﻿<?xml version=\"1.0\" encoding=\"utf-8\"?><EnumerationResults ServiceEndpoint=\"https://azstoragesdkaccount.blob.core.windows.net/\"><Prefix>jtcsettierpageblob</Prefix><Containers><Container><Name>jtcsettierpageblob0blobapitestsettierpageblob88e723499950e</Name><Properties><Last-Modified>Fri, 06 Sep 2019 19:01:49 GMT</Last-Modified><Etag>\"0x8D732FCAC0FAF02\"</Etag><LeaseStatus>unlocked</LeaseStatus><LeaseState>available</LeaseState><DefaultEncryptionScope>$account-encryption-key</DefaultEncryptionScope><DenyEncryptionScopeOverride>false</DenyEncryptionScopeOverride><HasImmutabilityPolicy>false</HasImmutabilityPolicy><HasLegalHold>false</HasLegalHold></Properties></Container></Containers><NextMarker /></EnumerationResults>",
-      "Date" : "Fri, 06 Sep 2019 19:01:49 GMT",
-      "x-ms-client-request-id" : "bc914b08-ee00-46eb-949a-10408eca6e9b",
->>>>>>> a55d5dd9
+      "x-ms-request-id" : "c5cab8e4-301e-0042-134a-67cbbf000000",
+      "Body" : "﻿<?xml version=\"1.0\" encoding=\"utf-8\"?><EnumerationResults ServiceEndpoint=\"https://jaschrepragrs.blob.core.windows.net/\"><Prefix>jtcsettierpageblob</Prefix><Containers><Container><Name>jtcsettierpageblob0blobapitestsettierpageblob3256986750ccf</Name><Properties><Last-Modified>Mon, 09 Sep 2019 20:06:38 GMT</Last-Modified><Etag>\"0x8D735613965565E\"</Etag><LeaseStatus>unlocked</LeaseStatus><LeaseState>available</LeaseState><DefaultEncryptionScope>$account-encryption-key</DefaultEncryptionScope><DenyEncryptionScopeOverride>false</DenyEncryptionScopeOverride><HasImmutabilityPolicy>false</HasImmutabilityPolicy><HasLegalHold>false</HasLegalHold></Properties></Container></Containers><NextMarker /></EnumerationResults>",
+      "Date" : "Mon, 09 Sep 2019 20:06:39 GMT",
+      "x-ms-client-request-id" : "2c3278a7-4d0e-455b-93dd-70e7943feff7",
       "Content-Type" : "application/xml"
     },
     "Exception" : null
   }, {
     "Method" : "DELETE",
-<<<<<<< HEAD
-    "Uri" : "https://jaschrepragrs.blob.core.windows.net/jtcsettierpageblob0blobapitestsettierpageblobf2477835d1ed1?restype=container",
-    "Headers" : {
-      "x-ms-version" : "2019-02-02",
-      "User-Agent" : "azsdk-java-azure-storage-blob/12.0.0-preview.3 1.8.0_221; Windows 10 10.0",
-      "x-ms-client-request-id" : "f58d3e3a-dbb7-4dda-948e-a9e254afc678"
-=======
-    "Uri" : "https://azstoragesdkaccount.blob.core.windows.net/jtcsettierpageblob0blobapitestsettierpageblob88e723499950e?restype=container",
-    "Headers" : {
-      "x-ms-version" : "2019-02-02",
-      "User-Agent" : "azsdk-java-azure-storage-blob/12.0.0-preview.3 1.8.0_212; Windows 10 10.0",
-      "x-ms-client-request-id" : "677dfa82-9fcf-4782-bc2d-86a3d999bdb8"
->>>>>>> a55d5dd9
+    "Uri" : "https://jaschrepragrs.blob.core.windows.net/jtcsettierpageblob0blobapitestsettierpageblob3256986750ccf?restype=container",
+    "Headers" : {
+      "x-ms-version" : "2019-02-02",
+      "User-Agent" : "azsdk-java-azure-storage-blob/12.0.0-preview.3 1.8.0_221; Windows 10 10.0",
+      "x-ms-client-request-id" : "90b796b6-a975-4a0c-8afc-44bcc8ded244"
     },
     "Response" : {
       "x-ms-version" : "2019-02-02",
@@ -379,21 +212,11 @@
       "retry-after" : "0",
       "Content-Length" : "0",
       "StatusCode" : "202",
-<<<<<<< HEAD
-      "x-ms-request-id" : "bfed501f-901e-0044-253a-643cc7000000",
-      "Date" : "Thu, 05 Sep 2019 22:39:28 GMT",
-      "x-ms-client-request-id" : "f58d3e3a-dbb7-4dda-948e-a9e254afc678"
+      "x-ms-request-id" : "c5cab8f8-301e-0042-244a-67cbbf000000",
+      "Date" : "Mon, 09 Sep 2019 20:06:39 GMT",
+      "x-ms-client-request-id" : "90b796b6-a975-4a0c-8afc-44bcc8ded244"
     },
     "Exception" : null
   } ],
-  "variables" : [ "jtcsettierpageblob0blobapitestsettierpageblobf2477835d1ed1", "javablobsettierpageblob1blobapitestsettierpageblobf2447782da", "jtcsettierpageblob2blobapitestsettierpageblobf2469558019b7", "javablobsettierpageblob3blobapitestsettierpageblobf2450898b1" ]
-=======
-      "x-ms-request-id" : "b92c59f1-d01e-009e-15e5-644931000000",
-      "Date" : "Fri, 06 Sep 2019 19:01:49 GMT",
-      "x-ms-client-request-id" : "677dfa82-9fcf-4782-bc2d-86a3d999bdb8"
-    },
-    "Exception" : null
-  } ],
-  "variables" : [ "jtcsettierpageblob0blobapitestsettierpageblob88e723499950e", "javablobsettierpageblob1blobapitestsettierpageblob88e1025665", "jtcsettierpageblob2blobapitestsettierpageblob88e1417650c21", "javablobsettierpageblob3blobapitestsettierpageblob88e1554940" ]
->>>>>>> a55d5dd9
+  "variables" : [ "jtcsettierpageblob0blobapitestsettierpageblob3256986750ccf", "javablobsettierpageblob1blobapitestsettierpageblob325598194a", "jtcsettierpageblob2blobapitestsettierpageblob325774618521b", "javablobsettierpageblob3blobapitestsettierpageblob3255804231" ]
 }