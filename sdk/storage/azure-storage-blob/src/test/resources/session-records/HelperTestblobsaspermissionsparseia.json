--- conflicted
+++ resolved
@@ -1,59 +1,32 @@
 {
   "networkCallRecords" : [ {
     "Method" : "PUT",
-<<<<<<< HEAD
-    "Uri" : "https://jaschrepragrs.blob.core.windows.net/jtcblobsaspermissionsparseia01477901c2950755074b?restype=container",
+    "Uri" : "https://jaschrepragrs.blob.core.windows.net/jtcblobsaspermissionsparseia063841830f2268c18b44?restype=container",
     "Headers" : {
       "x-ms-version" : "2019-02-02",
       "User-Agent" : "azsdk-java-azure-storage-blob/12.0.0-preview.3 1.8.0_221; Windows 10 10.0",
-      "x-ms-client-request-id" : "3013c361-ab18-4328-8c9a-e4dbac03fe8b"
-=======
-    "Uri" : "https://azstoragesdkaccount.blob.core.windows.net/jtcblobsaspermissionsparseia051396c033dc96964e45?restype=container",
-    "Headers" : {
-      "x-ms-version" : "2019-02-02",
-      "User-Agent" : "azsdk-java-azure-storage-blob/12.0.0-preview.3 1.8.0_212; Windows 10 10.0",
-      "x-ms-client-request-id" : "e33a05c3-f72a-4b3d-9747-bfeeca000a8c"
->>>>>>> a55d5dd9
+      "x-ms-client-request-id" : "671a6c41-ce37-4997-bdef-b6eabf781576"
     },
     "Response" : {
       "x-ms-version" : "2019-02-02",
       "Server" : "Windows-Azure-Blob/1.0 Microsoft-HTTPAPI/2.0",
-<<<<<<< HEAD
-      "ETag" : "\"0x8D732518BA7F2CD\"",
-      "Last-Modified" : "Thu, 05 Sep 2019 22:36:51 GMT",
+      "ETag" : "\"0x8D735603B06AD93\"",
+      "Last-Modified" : "Mon, 09 Sep 2019 19:59:31 GMT",
       "retry-after" : "0",
       "Content-Length" : "0",
       "StatusCode" : "201",
-      "x-ms-request-id" : "bfecb6b3-901e-0044-1d3a-643cc7000000",
-      "Date" : "Thu, 05 Sep 2019 22:36:50 GMT",
-      "x-ms-client-request-id" : "3013c361-ab18-4328-8c9a-e4dbac03fe8b"
-=======
-      "ETag" : "\"0x8D732FDAFBC3228\"",
-      "Last-Modified" : "Fri, 06 Sep 2019 19:09:05 GMT",
-      "retry-after" : "0",
-      "Content-Length" : "0",
-      "StatusCode" : "201",
-      "x-ms-request-id" : "ec65d922-001e-001f-6de6-64eb66000000",
-      "Date" : "Fri, 06 Sep 2019 19:09:04 GMT",
-      "x-ms-client-request-id" : "e33a05c3-f72a-4b3d-9747-bfeeca000a8c"
->>>>>>> a55d5dd9
+      "x-ms-request-id" : "077fe186-801e-001f-4949-673bbb000000",
+      "Date" : "Mon, 09 Sep 2019 19:59:31 GMT",
+      "x-ms-client-request-id" : "671a6c41-ce37-4997-bdef-b6eabf781576"
     },
     "Exception" : null
   }, {
     "Method" : "GET",
-<<<<<<< HEAD
     "Uri" : "https://jaschrepragrs.blob.core.windows.net?prefix=jtcblobsaspermissionsparseia&comp=list",
     "Headers" : {
       "x-ms-version" : "2019-02-02",
       "User-Agent" : "azsdk-java-azure-storage-blob/12.0.0-preview.3 1.8.0_221; Windows 10 10.0",
-      "x-ms-client-request-id" : "af237b50-0025-4d52-b281-6abb4aa24fba"
-=======
-    "Uri" : "https://azstoragesdkaccount.blob.core.windows.net?prefix=jtcblobsaspermissionsparseia&comp=list",
-    "Headers" : {
-      "x-ms-version" : "2019-02-02",
-      "User-Agent" : "azsdk-java-azure-storage-blob/12.0.0-preview.3 1.8.0_212; Windows 10 10.0",
-      "x-ms-client-request-id" : "e8663345-f131-4c1a-9295-bc11b97fc7ea"
->>>>>>> a55d5dd9
+      "x-ms-client-request-id" : "7410be39-6d65-4cc6-b617-605728b94d3e"
     },
     "Response" : {
       "Transfer-Encoding" : "chunked",
@@ -61,35 +34,20 @@
       "Server" : "Windows-Azure-Blob/1.0 Microsoft-HTTPAPI/2.0",
       "retry-after" : "0",
       "StatusCode" : "200",
-<<<<<<< HEAD
-      "x-ms-request-id" : "bfecb6d2-901e-0044-353a-643cc7000000",
-      "Body" : "﻿<?xml version=\"1.0\" encoding=\"utf-8\"?><EnumerationResults ServiceEndpoint=\"https://jaschrepragrs.blob.core.windows.net/\"><Prefix>jtcblobsaspermissionsparseia</Prefix><Containers><Container><Name>jtcblobsaspermissionsparseia01477901c2950755074b</Name><Properties><Last-Modified>Thu, 05 Sep 2019 22:36:51 GMT</Last-Modified><Etag>\"0x8D732518BA7F2CD\"</Etag><LeaseStatus>unlocked</LeaseStatus><LeaseState>available</LeaseState><DefaultEncryptionScope>$account-encryption-key</DefaultEncryptionScope><DenyEncryptionScopeOverride>false</DenyEncryptionScopeOverride><HasImmutabilityPolicy>false</HasImmutabilityPolicy><HasLegalHold>false</HasLegalHold></Properties></Container></Containers><NextMarker /></EnumerationResults>",
-      "Date" : "Thu, 05 Sep 2019 22:36:50 GMT",
-      "x-ms-client-request-id" : "af237b50-0025-4d52-b281-6abb4aa24fba",
-=======
-      "x-ms-request-id" : "ec65d943-001e-001f-09e6-64eb66000000",
-      "Body" : "﻿<?xml version=\"1.0\" encoding=\"utf-8\"?><EnumerationResults ServiceEndpoint=\"https://azstoragesdkaccount.blob.core.windows.net/\"><Prefix>jtcblobsaspermissionsparseia</Prefix><Containers><Container><Name>jtcblobsaspermissionsparseia051396c033dc96964e45</Name><Properties><Last-Modified>Fri, 06 Sep 2019 19:09:05 GMT</Last-Modified><Etag>\"0x8D732FDAFBC3228\"</Etag><LeaseStatus>unlocked</LeaseStatus><LeaseState>available</LeaseState><DefaultEncryptionScope>$account-encryption-key</DefaultEncryptionScope><DenyEncryptionScopeOverride>false</DenyEncryptionScopeOverride><HasImmutabilityPolicy>false</HasImmutabilityPolicy><HasLegalHold>false</HasLegalHold></Properties></Container></Containers><NextMarker /></EnumerationResults>",
-      "Date" : "Fri, 06 Sep 2019 19:09:04 GMT",
-      "x-ms-client-request-id" : "e8663345-f131-4c1a-9295-bc11b97fc7ea",
->>>>>>> a55d5dd9
+      "x-ms-request-id" : "077fe191-801e-001f-5349-673bbb000000",
+      "Body" : "﻿<?xml version=\"1.0\" encoding=\"utf-8\"?><EnumerationResults ServiceEndpoint=\"https://jaschrepragrs.blob.core.windows.net/\"><Prefix>jtcblobsaspermissionsparseia</Prefix><Containers><Container><Name>jtcblobsaspermissionsparseia063841830f2268c18b44</Name><Properties><Last-Modified>Mon, 09 Sep 2019 19:59:31 GMT</Last-Modified><Etag>\"0x8D735603B06AD93\"</Etag><LeaseStatus>unlocked</LeaseStatus><LeaseState>available</LeaseState><DefaultEncryptionScope>$account-encryption-key</DefaultEncryptionScope><DenyEncryptionScopeOverride>false</DenyEncryptionScopeOverride><HasImmutabilityPolicy>false</HasImmutabilityPolicy><HasLegalHold>false</HasLegalHold></Properties></Container></Containers><NextMarker /></EnumerationResults>",
+      "Date" : "Mon, 09 Sep 2019 19:59:31 GMT",
+      "x-ms-client-request-id" : "7410be39-6d65-4cc6-b617-605728b94d3e",
       "Content-Type" : "application/xml"
     },
     "Exception" : null
   }, {
     "Method" : "DELETE",
-<<<<<<< HEAD
-    "Uri" : "https://jaschrepragrs.blob.core.windows.net/jtcblobsaspermissionsparseia01477901c2950755074b?restype=container",
+    "Uri" : "https://jaschrepragrs.blob.core.windows.net/jtcblobsaspermissionsparseia063841830f2268c18b44?restype=container",
     "Headers" : {
       "x-ms-version" : "2019-02-02",
       "User-Agent" : "azsdk-java-azure-storage-blob/12.0.0-preview.3 1.8.0_221; Windows 10 10.0",
-      "x-ms-client-request-id" : "22c24975-4f35-40b7-8e17-8819b923acd9"
-=======
-    "Uri" : "https://azstoragesdkaccount.blob.core.windows.net/jtcblobsaspermissionsparseia051396c033dc96964e45?restype=container",
-    "Headers" : {
-      "x-ms-version" : "2019-02-02",
-      "User-Agent" : "azsdk-java-azure-storage-blob/12.0.0-preview.3 1.8.0_212; Windows 10 10.0",
-      "x-ms-client-request-id" : "09be233f-db39-42f7-b671-2c760a7e74d6"
->>>>>>> a55d5dd9
+      "x-ms-client-request-id" : "2888f537-6a80-4ad7-89fb-3487ea8556a4"
     },
     "Response" : {
       "x-ms-version" : "2019-02-02",
@@ -97,21 +55,11 @@
       "retry-after" : "0",
       "Content-Length" : "0",
       "StatusCode" : "202",
-<<<<<<< HEAD
-      "x-ms-request-id" : "bfecb6e8-901e-0044-4b3a-643cc7000000",
-      "Date" : "Thu, 05 Sep 2019 22:36:50 GMT",
-      "x-ms-client-request-id" : "22c24975-4f35-40b7-8e17-8819b923acd9"
+      "x-ms-request-id" : "077fe1a3-801e-001f-6349-673bbb000000",
+      "Date" : "Mon, 09 Sep 2019 19:59:31 GMT",
+      "x-ms-client-request-id" : "2888f537-6a80-4ad7-89fb-3487ea8556a4"
     },
     "Exception" : null
   } ],
-  "variables" : [ "jtcblobsaspermissionsparseia01477901c2950755074b" ]
-=======
-      "x-ms-request-id" : "ec65d959-001e-001f-1ae6-64eb66000000",
-      "Date" : "Fri, 06 Sep 2019 19:09:04 GMT",
-      "x-ms-client-request-id" : "09be233f-db39-42f7-b671-2c760a7e74d6"
-    },
-    "Exception" : null
-  } ],
-  "variables" : [ "jtcblobsaspermissionsparseia051396c033dc96964e45" ]
->>>>>>> a55d5dd9
+  "variables" : [ "jtcblobsaspermissionsparseia063841830f2268c18b44" ]
 }