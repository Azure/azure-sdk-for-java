--- conflicted
+++ resolved
@@ -1,59 +1,32 @@
 {
   "networkCallRecords" : [ {
     "Method" : "PUT",
-<<<<<<< HEAD
-    "Uri" : "https://jaschrepragrs.blob.core.windows.net/jtcaccountsaspermissionstostring011399700594793645?restype=container",
+    "Uri" : "https://jaschrepragrs.blob.core.windows.net/jtcaccountsaspermissionstostring003259c1bb8bc62067?restype=container",
     "Headers" : {
       "x-ms-version" : "2019-02-02",
       "User-Agent" : "azsdk-java-azure-storage-blob/12.0.0-preview.3 1.8.0_221; Windows 10 10.0",
-      "x-ms-client-request-id" : "9256524f-718c-4f80-9758-0e155fc8bb77"
-=======
-    "Uri" : "https://azstoragesdkaccount.blob.core.windows.net/jtcaccountsaspermissionstostring041028ba5a3f592b5a?restype=container",
-    "Headers" : {
-      "x-ms-version" : "2019-02-02",
-      "User-Agent" : "azsdk-java-azure-storage-blob/12.0.0-preview.3 1.8.0_212; Windows 10 10.0",
-      "x-ms-client-request-id" : "bd91eb7e-77bf-4ed3-abe7-a33dbbbef4b2"
->>>>>>> a55d5dd9
+      "x-ms-client-request-id" : "a84de8a3-8ecd-4f80-9a0e-a9f03590508e"
     },
     "Response" : {
       "x-ms-version" : "2019-02-02",
       "Server" : "Windows-Azure-Blob/1.0 Microsoft-HTTPAPI/2.0",
-<<<<<<< HEAD
-      "ETag" : "\"0x8D732517EA22666\"",
-      "Last-Modified" : "Thu, 05 Sep 2019 22:36:29 GMT",
+      "ETag" : "\"0x8D735602EC3600C\"",
+      "Last-Modified" : "Mon, 09 Sep 2019 19:59:11 GMT",
       "retry-after" : "0",
       "Content-Length" : "0",
       "StatusCode" : "201",
-      "x-ms-request-id" : "bfeca0bd-901e-0044-643a-643cc7000000",
-      "Date" : "Thu, 05 Sep 2019 22:36:28 GMT",
-      "x-ms-client-request-id" : "9256524f-718c-4f80-9758-0e155fc8bb77"
-=======
-      "ETag" : "\"0x8D732FE0477A624\"",
-      "Last-Modified" : "Fri, 06 Sep 2019 19:11:27 GMT",
-      "retry-after" : "0",
-      "Content-Length" : "0",
-      "StatusCode" : "201",
-      "x-ms-request-id" : "8f76d80f-401e-003a-5ee6-6473d5000000",
-      "Date" : "Fri, 06 Sep 2019 19:11:27 GMT",
-      "x-ms-client-request-id" : "bd91eb7e-77bf-4ed3-abe7-a33dbbbef4b2"
->>>>>>> a55d5dd9
+      "x-ms-request-id" : "077fd175-801e-001f-3449-673bbb000000",
+      "Date" : "Mon, 09 Sep 2019 19:59:10 GMT",
+      "x-ms-client-request-id" : "a84de8a3-8ecd-4f80-9a0e-a9f03590508e"
     },
     "Exception" : null
   }, {
     "Method" : "GET",
-<<<<<<< HEAD
     "Uri" : "https://jaschrepragrs.blob.core.windows.net?prefix=jtcaccountsaspermissionstostring&comp=list",
     "Headers" : {
       "x-ms-version" : "2019-02-02",
       "User-Agent" : "azsdk-java-azure-storage-blob/12.0.0-preview.3 1.8.0_221; Windows 10 10.0",
-      "x-ms-client-request-id" : "557bcc05-7a9d-4c6b-a5ad-d2af7606b945"
-=======
-    "Uri" : "https://azstoragesdkaccount.blob.core.windows.net?prefix=jtcaccountsaspermissionstostring&comp=list",
-    "Headers" : {
-      "x-ms-version" : "2019-02-02",
-      "User-Agent" : "azsdk-java-azure-storage-blob/12.0.0-preview.3 1.8.0_212; Windows 10 10.0",
-      "x-ms-client-request-id" : "13025e80-1a14-40f5-82bd-838eed1e1933"
->>>>>>> a55d5dd9
+      "x-ms-client-request-id" : "683160ae-8845-47c8-a2c3-0c4d95db1244"
     },
     "Response" : {
       "Transfer-Encoding" : "chunked",
@@ -61,35 +34,20 @@
       "Server" : "Windows-Azure-Blob/1.0 Microsoft-HTTPAPI/2.0",
       "retry-after" : "0",
       "StatusCode" : "200",
-<<<<<<< HEAD
-      "x-ms-request-id" : "bfeca0d3-901e-0044-793a-643cc7000000",
-      "Body" : "﻿<?xml version=\"1.0\" encoding=\"utf-8\"?><EnumerationResults ServiceEndpoint=\"https://jaschrepragrs.blob.core.windows.net/\"><Prefix>jtcaccountsaspermissionstostring</Prefix><Containers><Container><Name>jtcaccountsaspermissionstostring011399700594793645</Name><Properties><Last-Modified>Thu, 05 Sep 2019 22:36:29 GMT</Last-Modified><Etag>\"0x8D732517EA22666\"</Etag><LeaseStatus>unlocked</LeaseStatus><LeaseState>available</LeaseState><DefaultEncryptionScope>$account-encryption-key</DefaultEncryptionScope><DenyEncryptionScopeOverride>false</DenyEncryptionScopeOverride><HasImmutabilityPolicy>false</HasImmutabilityPolicy><HasLegalHold>false</HasLegalHold></Properties></Container></Containers><NextMarker /></EnumerationResults>",
-      "Date" : "Thu, 05 Sep 2019 22:36:28 GMT",
-      "x-ms-client-request-id" : "557bcc05-7a9d-4c6b-a5ad-d2af7606b945",
-=======
-      "x-ms-request-id" : "8f76d828-401e-003a-72e6-6473d5000000",
-      "Body" : "﻿<?xml version=\"1.0\" encoding=\"utf-8\"?><EnumerationResults ServiceEndpoint=\"https://azstoragesdkaccount.blob.core.windows.net/\"><Prefix>jtcaccountsaspermissionstostring</Prefix><Containers><Container><Name>jtcaccountsaspermissionstostring041028ba5a3f592b5a</Name><Properties><Last-Modified>Fri, 06 Sep 2019 19:11:27 GMT</Last-Modified><Etag>\"0x8D732FE0477A624\"</Etag><LeaseStatus>unlocked</LeaseStatus><LeaseState>available</LeaseState><DefaultEncryptionScope>$account-encryption-key</DefaultEncryptionScope><DenyEncryptionScopeOverride>false</DenyEncryptionScopeOverride><HasImmutabilityPolicy>false</HasImmutabilityPolicy><HasLegalHold>false</HasLegalHold></Properties></Container></Containers><NextMarker /></EnumerationResults>",
-      "Date" : "Fri, 06 Sep 2019 19:11:27 GMT",
-      "x-ms-client-request-id" : "13025e80-1a14-40f5-82bd-838eed1e1933",
->>>>>>> a55d5dd9
+      "x-ms-request-id" : "077fd198-801e-001f-5649-673bbb000000",
+      "Body" : "﻿<?xml version=\"1.0\" encoding=\"utf-8\"?><EnumerationResults ServiceEndpoint=\"https://jaschrepragrs.blob.core.windows.net/\"><Prefix>jtcaccountsaspermissionstostring</Prefix><Containers><Container><Name>jtcaccountsaspermissionstostring003259c1bb8bc62067</Name><Properties><Last-Modified>Mon, 09 Sep 2019 19:59:11 GMT</Last-Modified><Etag>\"0x8D735602EC3600C\"</Etag><LeaseStatus>unlocked</LeaseStatus><LeaseState>available</LeaseState><DefaultEncryptionScope>$account-encryption-key</DefaultEncryptionScope><DenyEncryptionScopeOverride>false</DenyEncryptionScopeOverride><HasImmutabilityPolicy>false</HasImmutabilityPolicy><HasLegalHold>false</HasLegalHold></Properties></Container></Containers><NextMarker /></EnumerationResults>",
+      "Date" : "Mon, 09 Sep 2019 19:59:10 GMT",
+      "x-ms-client-request-id" : "683160ae-8845-47c8-a2c3-0c4d95db1244",
       "Content-Type" : "application/xml"
     },
     "Exception" : null
   }, {
     "Method" : "DELETE",
-<<<<<<< HEAD
-    "Uri" : "https://jaschrepragrs.blob.core.windows.net/jtcaccountsaspermissionstostring011399700594793645?restype=container",
+    "Uri" : "https://jaschrepragrs.blob.core.windows.net/jtcaccountsaspermissionstostring003259c1bb8bc62067?restype=container",
     "Headers" : {
       "x-ms-version" : "2019-02-02",
       "User-Agent" : "azsdk-java-azure-storage-blob/12.0.0-preview.3 1.8.0_221; Windows 10 10.0",
-      "x-ms-client-request-id" : "b3ecb557-8d03-4480-a191-bd64db58c2aa"
-=======
-    "Uri" : "https://azstoragesdkaccount.blob.core.windows.net/jtcaccountsaspermissionstostring041028ba5a3f592b5a?restype=container",
-    "Headers" : {
-      "x-ms-version" : "2019-02-02",
-      "User-Agent" : "azsdk-java-azure-storage-blob/12.0.0-preview.3 1.8.0_212; Windows 10 10.0",
-      "x-ms-client-request-id" : "18ab1d65-6d16-4df8-bc23-2cf125ac3e2b"
->>>>>>> a55d5dd9
+      "x-ms-client-request-id" : "4b856961-b7e4-496b-b691-1dd79d408de1"
     },
     "Response" : {
       "x-ms-version" : "2019-02-02",
@@ -97,21 +55,11 @@
       "retry-after" : "0",
       "Content-Length" : "0",
       "StatusCode" : "202",
-<<<<<<< HEAD
-      "x-ms-request-id" : "bfeca0e1-901e-0044-063a-643cc7000000",
-      "Date" : "Thu, 05 Sep 2019 22:36:28 GMT",
-      "x-ms-client-request-id" : "b3ecb557-8d03-4480-a191-bd64db58c2aa"
+      "x-ms-request-id" : "077fd1a9-801e-001f-6549-673bbb000000",
+      "Date" : "Mon, 09 Sep 2019 19:59:10 GMT",
+      "x-ms-client-request-id" : "4b856961-b7e4-496b-b691-1dd79d408de1"
     },
     "Exception" : null
   } ],
-  "variables" : [ "jtcaccountsaspermissionstostring011399700594793645" ]
-=======
-      "x-ms-request-id" : "8f76d835-401e-003a-7fe6-6473d5000000",
-      "Date" : "Fri, 06 Sep 2019 19:11:27 GMT",
-      "x-ms-client-request-id" : "18ab1d65-6d16-4df8-bc23-2cf125ac3e2b"
-    },
-    "Exception" : null
-  } ],
-  "variables" : [ "jtcaccountsaspermissionstostring041028ba5a3f592b5a" ]
->>>>>>> a55d5dd9
+  "variables" : [ "jtcaccountsaspermissionstostring003259c1bb8bc62067" ]
 }