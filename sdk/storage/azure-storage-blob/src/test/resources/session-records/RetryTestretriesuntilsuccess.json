--- conflicted
+++ resolved
@@ -1,59 +1,32 @@
 {
   "networkCallRecords" : [ {
     "Method" : "PUT",
-<<<<<<< HEAD
-    "Uri" : "https://jaschrepragrs.blob.core.windows.net/jtcretriesuntilsuccess0retrytestretriesuntilsuccess02c474579a?restype=container",
+    "Uri" : "https://jaschrepragrs.blob.core.windows.net/jtcretriesuntilsuccess0retrytestretriesuntilsuccessd2d91485b3?restype=container",
     "Headers" : {
       "x-ms-version" : "2019-02-02",
       "User-Agent" : "azsdk-java-azure-storage-blob/12.0.0-preview.3 1.8.0_221; Windows 10 10.0",
-      "x-ms-client-request-id" : "52ee8434-7959-48e6-a891-440e7b08db6c"
-=======
-    "Uri" : "https://azstoragesdkaccount.blob.core.windows.net/jtcretriesuntilsuccess0retrytestretriesuntilsuccess04a036538c?restype=container",
-    "Headers" : {
-      "x-ms-version" : "2019-02-02",
-      "User-Agent" : "azsdk-java-azure-storage-blob/12.0.0-preview.3 1.8.0_212; Windows 10 10.0",
-      "x-ms-client-request-id" : "a01eabfe-12b8-4cc0-97cf-e020f21d96bf"
->>>>>>> a55d5dd9
+      "x-ms-client-request-id" : "4ed0e8ce-6176-40fd-829b-5fd659a89e20"
     },
     "Response" : {
       "x-ms-version" : "2019-02-02",
       "Server" : "Windows-Azure-Blob/1.0 Microsoft-HTTPAPI/2.0",
-<<<<<<< HEAD
-      "ETag" : "\"0x8D732514E415FD8\"",
-      "Last-Modified" : "Thu, 05 Sep 2019 22:35:08 GMT",
+      "ETag" : "\"0x8D7355FFFEBC179\"",
+      "Last-Modified" : "Mon, 09 Sep 2019 19:57:52 GMT",
       "retry-after" : "0",
       "Content-Length" : "0",
       "StatusCode" : "201",
-      "x-ms-request-id" : "bfec58ca-901e-0044-573a-643cc7000000",
-      "Date" : "Thu, 05 Sep 2019 22:35:07 GMT",
-      "x-ms-client-request-id" : "52ee8434-7959-48e6-a891-440e7b08db6c"
-=======
-      "ETag" : "\"0x8D732FDDD662D60\"",
-      "Last-Modified" : "Fri, 06 Sep 2019 19:10:21 GMT",
-      "retry-after" : "0",
-      "Content-Length" : "0",
-      "StatusCode" : "201",
-      "x-ms-request-id" : "8f765268-401e-003a-07e6-6473d5000000",
-      "Date" : "Fri, 06 Sep 2019 19:10:20 GMT",
-      "x-ms-client-request-id" : "a01eabfe-12b8-4cc0-97cf-e020f21d96bf"
->>>>>>> a55d5dd9
+      "x-ms-request-id" : "077f8ef1-801e-001f-4c48-673bbb000000",
+      "Date" : "Mon, 09 Sep 2019 19:57:52 GMT",
+      "x-ms-client-request-id" : "4ed0e8ce-6176-40fd-829b-5fd659a89e20"
     },
     "Exception" : null
   }, {
     "Method" : "GET",
-<<<<<<< HEAD
     "Uri" : "https://jaschrepragrs.blob.core.windows.net?prefix=jtcretriesuntilsuccess&comp=list",
     "Headers" : {
       "x-ms-version" : "2019-02-02",
       "User-Agent" : "azsdk-java-azure-storage-blob/12.0.0-preview.3 1.8.0_221; Windows 10 10.0",
-      "x-ms-client-request-id" : "06e7a5c6-9cad-4956-8098-8c93619befde"
-=======
-    "Uri" : "https://azstoragesdkaccount.blob.core.windows.net?prefix=jtcretriesuntilsuccess&comp=list",
-    "Headers" : {
-      "x-ms-version" : "2019-02-02",
-      "User-Agent" : "azsdk-java-azure-storage-blob/12.0.0-preview.3 1.8.0_212; Windows 10 10.0",
-      "x-ms-client-request-id" : "1c4ddb4f-a728-433b-b031-d242653580f9"
->>>>>>> a55d5dd9
+      "x-ms-client-request-id" : "fd5cf746-bb2a-4557-8545-bfd2f765cce2"
     },
     "Response" : {
       "Transfer-Encoding" : "chunked",
@@ -61,35 +34,20 @@
       "Server" : "Windows-Azure-Blob/1.0 Microsoft-HTTPAPI/2.0",
       "retry-after" : "0",
       "StatusCode" : "200",
-<<<<<<< HEAD
-      "x-ms-request-id" : "bfec61cd-901e-0044-393a-643cc7000000",
-      "Body" : "﻿<?xml version=\"1.0\" encoding=\"utf-8\"?><EnumerationResults ServiceEndpoint=\"https://jaschrepragrs.blob.core.windows.net/\"><Prefix>jtcretriesuntilsuccess</Prefix><Containers><Container><Name>jtcretriesuntilsuccess0retrytestretriesuntilsuccess02c474579a</Name><Properties><Last-Modified>Thu, 05 Sep 2019 22:35:08 GMT</Last-Modified><Etag>\"0x8D732514E415FD8\"</Etag><LeaseStatus>unlocked</LeaseStatus><LeaseState>available</LeaseState><DefaultEncryptionScope>$account-encryption-key</DefaultEncryptionScope><DenyEncryptionScopeOverride>false</DenyEncryptionScopeOverride><HasImmutabilityPolicy>false</HasImmutabilityPolicy><HasLegalHold>false</HasLegalHold></Properties></Container></Containers><NextMarker /></EnumerationResults>",
-      "Date" : "Thu, 05 Sep 2019 22:35:18 GMT",
-      "x-ms-client-request-id" : "06e7a5c6-9cad-4956-8098-8c93619befde",
-=======
-      "x-ms-request-id" : "8f7668fe-401e-003a-1de6-6473d5000000",
-      "Body" : "﻿<?xml version=\"1.0\" encoding=\"utf-8\"?><EnumerationResults ServiceEndpoint=\"https://azstoragesdkaccount.blob.core.windows.net/\"><Prefix>jtcretriesuntilsuccess</Prefix><Containers><Container><Name>jtcretriesuntilsuccess0retrytestretriesuntilsuccess04a036538c</Name><Properties><Last-Modified>Fri, 06 Sep 2019 19:10:21 GMT</Last-Modified><Etag>\"0x8D732FDDD662D60\"</Etag><LeaseStatus>unlocked</LeaseStatus><LeaseState>available</LeaseState><DefaultEncryptionScope>$account-encryption-key</DefaultEncryptionScope><DenyEncryptionScopeOverride>false</DenyEncryptionScopeOverride><HasImmutabilityPolicy>false</HasImmutabilityPolicy><HasLegalHold>false</HasLegalHold></Properties></Container></Containers><NextMarker /></EnumerationResults>",
-      "Date" : "Fri, 06 Sep 2019 19:10:31 GMT",
-      "x-ms-client-request-id" : "1c4ddb4f-a728-433b-b031-d242653580f9",
->>>>>>> a55d5dd9
+      "x-ms-request-id" : "077f9646-801e-001f-7748-673bbb000000",
+      "Body" : "﻿<?xml version=\"1.0\" encoding=\"utf-8\"?><EnumerationResults ServiceEndpoint=\"https://jaschrepragrs.blob.core.windows.net/\"><Prefix>jtcretriesuntilsuccess</Prefix><Containers><Container><Name>jtcretriesuntilsuccess0retrytestretriesuntilsuccessd2d91485b3</Name><Properties><Last-Modified>Mon, 09 Sep 2019 19:57:52 GMT</Last-Modified><Etag>\"0x8D7355FFFEBC179\"</Etag><LeaseStatus>unlocked</LeaseStatus><LeaseState>available</LeaseState><DefaultEncryptionScope>$account-encryption-key</DefaultEncryptionScope><DenyEncryptionScopeOverride>false</DenyEncryptionScopeOverride><HasImmutabilityPolicy>false</HasImmutabilityPolicy><HasLegalHold>false</HasLegalHold></Properties></Container></Containers><NextMarker /></EnumerationResults>",
+      "Date" : "Mon, 09 Sep 2019 19:58:02 GMT",
+      "x-ms-client-request-id" : "fd5cf746-bb2a-4557-8545-bfd2f765cce2",
       "Content-Type" : "application/xml"
     },
     "Exception" : null
   }, {
     "Method" : "DELETE",
-<<<<<<< HEAD
-    "Uri" : "https://jaschrepragrs.blob.core.windows.net/jtcretriesuntilsuccess0retrytestretriesuntilsuccess02c474579a?restype=container",
+    "Uri" : "https://jaschrepragrs.blob.core.windows.net/jtcretriesuntilsuccess0retrytestretriesuntilsuccessd2d91485b3?restype=container",
     "Headers" : {
       "x-ms-version" : "2019-02-02",
       "User-Agent" : "azsdk-java-azure-storage-blob/12.0.0-preview.3 1.8.0_221; Windows 10 10.0",
-      "x-ms-client-request-id" : "9ec92caf-eff4-45d7-84d3-5198042001fa"
-=======
-    "Uri" : "https://azstoragesdkaccount.blob.core.windows.net/jtcretriesuntilsuccess0retrytestretriesuntilsuccess04a036538c?restype=container",
-    "Headers" : {
-      "x-ms-version" : "2019-02-02",
-      "User-Agent" : "azsdk-java-azure-storage-blob/12.0.0-preview.3 1.8.0_212; Windows 10 10.0",
-      "x-ms-client-request-id" : "dbf8b5fc-30a5-4bfe-af45-53d956964b15"
->>>>>>> a55d5dd9
+      "x-ms-client-request-id" : "cc7d24fa-45b8-4191-aca5-bc46ab006c21"
     },
     "Response" : {
       "x-ms-version" : "2019-02-02",
@@ -97,21 +55,11 @@
       "retry-after" : "0",
       "Content-Length" : "0",
       "StatusCode" : "202",
-<<<<<<< HEAD
-      "x-ms-request-id" : "bfec61ef-901e-0044-593a-643cc7000000",
-      "Date" : "Thu, 05 Sep 2019 22:35:18 GMT",
-      "x-ms-client-request-id" : "9ec92caf-eff4-45d7-84d3-5198042001fa"
+      "x-ms-request-id" : "077f965e-801e-001f-0d48-673bbb000000",
+      "Date" : "Mon, 09 Sep 2019 19:58:02 GMT",
+      "x-ms-client-request-id" : "cc7d24fa-45b8-4191-aca5-bc46ab006c21"
     },
     "Exception" : null
   } ],
-  "variables" : [ "jtcretriesuntilsuccess0retrytestretriesuntilsuccess02c474579a" ]
-=======
-      "x-ms-request-id" : "8f76690c-401e-003a-29e6-6473d5000000",
-      "Date" : "Fri, 06 Sep 2019 19:10:31 GMT",
-      "x-ms-client-request-id" : "dbf8b5fc-30a5-4bfe-af45-53d956964b15"
-    },
-    "Exception" : null
-  } ],
-  "variables" : [ "jtcretriesuntilsuccess0retrytestretriesuntilsuccess04a036538c" ]
->>>>>>> a55d5dd9
+  "variables" : [ "jtcretriesuntilsuccess0retrytestretriesuntilsuccessd2d91485b3" ]
 }