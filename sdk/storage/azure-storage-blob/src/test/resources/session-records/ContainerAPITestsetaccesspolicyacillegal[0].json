--- conflicted
+++ resolved
@@ -1,59 +1,32 @@
 {
   "networkCallRecords" : [ {
     "Method" : "PUT",
-<<<<<<< HEAD
-    "Uri" : "https://jaschrepragrs.blob.core.windows.net/jtcsetaccesspolicyacillegal0087736b1d79c67b0b45f?restype=container",
+    "Uri" : "https://jaschrepragrs.blob.core.windows.net/jtcsetaccesspolicyacillegal03451381953fc7dbd84d7?restype=container",
     "Headers" : {
       "x-ms-version" : "2019-02-02",
       "User-Agent" : "azsdk-java-azure-storage-blob/12.0.0-preview.3 1.8.0_221; Windows 10 10.0",
-      "x-ms-client-request-id" : "9dbf2511-c319-4d38-9cf9-dff41d31d4fd"
-=======
-    "Uri" : "https://azstoragesdkaccount.blob.core.windows.net/jtcsetaccesspolicyacillegal042145cd792adc90e14ea?restype=container",
-    "Headers" : {
-      "x-ms-version" : "2019-02-02",
-      "User-Agent" : "azsdk-java-azure-storage-blob/12.0.0-preview.3 1.8.0_212; Windows 10 10.0",
-      "x-ms-client-request-id" : "7337093b-99bf-4c86-a4ec-441b57880065"
->>>>>>> a55d5dd9
+      "x-ms-client-request-id" : "1b42a9f6-2d30-4697-8bef-9e8a7cd12b7e"
     },
     "Response" : {
       "x-ms-version" : "2019-02-02",
       "Server" : "Windows-Azure-Blob/1.0 Microsoft-HTTPAPI/2.0",
-<<<<<<< HEAD
-      "ETag" : "\"0x8D73252C43394E9\"",
-      "Last-Modified" : "Thu, 05 Sep 2019 22:45:35 GMT",
+      "ETag" : "\"0x8D735604E328514\"",
+      "Last-Modified" : "Mon, 09 Sep 2019 20:00:04 GMT",
       "retry-after" : "0",
       "Content-Length" : "0",
       "StatusCode" : "201",
-      "x-ms-request-id" : "20489380-901e-000b-663b-64f8df000000",
-      "Date" : "Thu, 05 Sep 2019 22:45:35 GMT",
-      "x-ms-client-request-id" : "9dbf2511-c319-4d38-9cf9-dff41d31d4fd"
-=======
-      "ETag" : "\"0x8D732FD28336963\"",
-      "Last-Modified" : "Fri, 06 Sep 2019 19:05:17 GMT",
-      "retry-after" : "0",
-      "Content-Length" : "0",
-      "StatusCode" : "201",
-      "x-ms-request-id" : "ec6378ac-001e-001f-63e6-64eb66000000",
-      "Date" : "Fri, 06 Sep 2019 19:05:17 GMT",
-      "x-ms-client-request-id" : "7337093b-99bf-4c86-a4ec-441b57880065"
->>>>>>> a55d5dd9
+      "x-ms-request-id" : "077ff84b-801e-001f-4e49-673bbb000000",
+      "Date" : "Mon, 09 Sep 2019 20:00:03 GMT",
+      "x-ms-client-request-id" : "1b42a9f6-2d30-4697-8bef-9e8a7cd12b7e"
     },
     "Exception" : null
   }, {
     "Method" : "GET",
-<<<<<<< HEAD
     "Uri" : "https://jaschrepragrs.blob.core.windows.net?prefix=jtcsetaccesspolicyacillegal&comp=list",
     "Headers" : {
       "x-ms-version" : "2019-02-02",
       "User-Agent" : "azsdk-java-azure-storage-blob/12.0.0-preview.3 1.8.0_221; Windows 10 10.0",
-      "x-ms-client-request-id" : "2b6a1f03-4dae-431f-a0f2-a12e0e6719b8"
-=======
-    "Uri" : "https://azstoragesdkaccount.blob.core.windows.net?prefix=jtcsetaccesspolicyacillegal&comp=list",
-    "Headers" : {
-      "x-ms-version" : "2019-02-02",
-      "User-Agent" : "azsdk-java-azure-storage-blob/12.0.0-preview.3 1.8.0_212; Windows 10 10.0",
-      "x-ms-client-request-id" : "0da380c0-3e5b-4857-9dff-b3a016948190"
->>>>>>> a55d5dd9
+      "x-ms-client-request-id" : "64177a07-7df5-481d-a197-a63c18ef4e29"
     },
     "Response" : {
       "Transfer-Encoding" : "chunked",
@@ -61,35 +34,20 @@
       "Server" : "Windows-Azure-Blob/1.0 Microsoft-HTTPAPI/2.0",
       "retry-after" : "0",
       "StatusCode" : "200",
-<<<<<<< HEAD
-      "x-ms-request-id" : "2048938d-901e-000b-703b-64f8df000000",
-      "Body" : "﻿<?xml version=\"1.0\" encoding=\"utf-8\"?><EnumerationResults ServiceEndpoint=\"https://jaschrepragrs.blob.core.windows.net/\"><Prefix>jtcsetaccesspolicyacillegal</Prefix><Containers><Container><Name>jtcsetaccesspolicyacillegal0087736b1d79c67b0b45f</Name><Properties><Last-Modified>Thu, 05 Sep 2019 22:45:35 GMT</Last-Modified><Etag>\"0x8D73252C43394E9\"</Etag><LeaseStatus>unlocked</LeaseStatus><LeaseState>available</LeaseState><DefaultEncryptionScope>$account-encryption-key</DefaultEncryptionScope><DenyEncryptionScopeOverride>false</DenyEncryptionScopeOverride><HasImmutabilityPolicy>false</HasImmutabilityPolicy><HasLegalHold>false</HasLegalHold></Properties></Container></Containers><NextMarker /></EnumerationResults>",
-      "Date" : "Thu, 05 Sep 2019 22:45:35 GMT",
-      "x-ms-client-request-id" : "2b6a1f03-4dae-431f-a0f2-a12e0e6719b8",
-=======
-      "x-ms-request-id" : "ec6378cd-001e-001f-80e6-64eb66000000",
-      "Body" : "﻿<?xml version=\"1.0\" encoding=\"utf-8\"?><EnumerationResults ServiceEndpoint=\"https://azstoragesdkaccount.blob.core.windows.net/\"><Prefix>jtcsetaccesspolicyacillegal</Prefix><Containers><Container><Name>jtcsetaccesspolicyacillegal042145cd792adc90e14ea</Name><Properties><Last-Modified>Fri, 06 Sep 2019 19:05:17 GMT</Last-Modified><Etag>\"0x8D732FD28336963\"</Etag><LeaseStatus>unlocked</LeaseStatus><LeaseState>available</LeaseState><DefaultEncryptionScope>$account-encryption-key</DefaultEncryptionScope><DenyEncryptionScopeOverride>false</DenyEncryptionScopeOverride><HasImmutabilityPolicy>false</HasImmutabilityPolicy><HasLegalHold>false</HasLegalHold></Properties></Container></Containers><NextMarker /></EnumerationResults>",
-      "Date" : "Fri, 06 Sep 2019 19:05:17 GMT",
-      "x-ms-client-request-id" : "0da380c0-3e5b-4857-9dff-b3a016948190",
->>>>>>> a55d5dd9
+      "x-ms-request-id" : "077ff85b-801e-001f-5d49-673bbb000000",
+      "Body" : "﻿<?xml version=\"1.0\" encoding=\"utf-8\"?><EnumerationResults ServiceEndpoint=\"https://jaschrepragrs.blob.core.windows.net/\"><Prefix>jtcsetaccesspolicyacillegal</Prefix><Containers><Container><Name>jtcsetaccesspolicyacillegal03451381953fc7dbd84d7</Name><Properties><Last-Modified>Mon, 09 Sep 2019 20:00:04 GMT</Last-Modified><Etag>\"0x8D735604E328514\"</Etag><LeaseStatus>unlocked</LeaseStatus><LeaseState>available</LeaseState><DefaultEncryptionScope>$account-encryption-key</DefaultEncryptionScope><DenyEncryptionScopeOverride>false</DenyEncryptionScopeOverride><HasImmutabilityPolicy>false</HasImmutabilityPolicy><HasLegalHold>false</HasLegalHold></Properties></Container></Containers><NextMarker /></EnumerationResults>",
+      "Date" : "Mon, 09 Sep 2019 20:00:03 GMT",
+      "x-ms-client-request-id" : "64177a07-7df5-481d-a197-a63c18ef4e29",
       "Content-Type" : "application/xml"
     },
     "Exception" : null
   }, {
     "Method" : "DELETE",
-<<<<<<< HEAD
-    "Uri" : "https://jaschrepragrs.blob.core.windows.net/jtcsetaccesspolicyacillegal0087736b1d79c67b0b45f?restype=container",
+    "Uri" : "https://jaschrepragrs.blob.core.windows.net/jtcsetaccesspolicyacillegal03451381953fc7dbd84d7?restype=container",
     "Headers" : {
       "x-ms-version" : "2019-02-02",
       "User-Agent" : "azsdk-java-azure-storage-blob/12.0.0-preview.3 1.8.0_221; Windows 10 10.0",
-      "x-ms-client-request-id" : "214410cf-e8b8-40ec-bb49-d0741470d20a"
-=======
-    "Uri" : "https://azstoragesdkaccount.blob.core.windows.net/jtcsetaccesspolicyacillegal042145cd792adc90e14ea?restype=container",
-    "Headers" : {
-      "x-ms-version" : "2019-02-02",
-      "User-Agent" : "azsdk-java-azure-storage-blob/12.0.0-preview.3 1.8.0_212; Windows 10 10.0",
-      "x-ms-client-request-id" : "729c42bd-7468-42d8-9181-a09a0d898605"
->>>>>>> a55d5dd9
+      "x-ms-client-request-id" : "a15642c7-0bb7-4a04-afcb-58803ea782b1"
     },
     "Response" : {
       "x-ms-version" : "2019-02-02",
@@ -97,21 +55,11 @@
       "retry-after" : "0",
       "Content-Length" : "0",
       "StatusCode" : "202",
-<<<<<<< HEAD
-      "x-ms-request-id" : "2048939c-901e-000b-7f3b-64f8df000000",
-      "Date" : "Thu, 05 Sep 2019 22:45:35 GMT",
-      "x-ms-client-request-id" : "214410cf-e8b8-40ec-bb49-d0741470d20a"
+      "x-ms-request-id" : "077ff868-801e-001f-6949-673bbb000000",
+      "Date" : "Mon, 09 Sep 2019 20:00:03 GMT",
+      "x-ms-client-request-id" : "a15642c7-0bb7-4a04-afcb-58803ea782b1"
     },
     "Exception" : null
   } ],
-  "variables" : [ "jtcsetaccesspolicyacillegal0087736b1d79c67b0b45f" ]
-=======
-      "x-ms-request-id" : "ec6378f0-001e-001f-1ce6-64eb66000000",
-      "Date" : "Fri, 06 Sep 2019 19:05:17 GMT",
-      "x-ms-client-request-id" : "729c42bd-7468-42d8-9181-a09a0d898605"
-    },
-    "Exception" : null
-  } ],
-  "variables" : [ "jtcsetaccesspolicyacillegal042145cd792adc90e14ea" ]
->>>>>>> a55d5dd9
+  "variables" : [ "jtcsetaccesspolicyacillegal03451381953fc7dbd84d7" ]
 }