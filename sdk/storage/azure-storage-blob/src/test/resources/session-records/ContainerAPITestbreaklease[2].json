{
  "networkCallRecords" : [ {
    "Method" : "PUT",
<<<<<<< HEAD
    "Uri" : "https://jaschrepragrs.blob.core.windows.net/jtcbreaklease0containerapitestbreaklease2b2868400ef23e3?restype=container",
    "Headers" : {
      "x-ms-version" : "2019-02-02",
      "User-Agent" : "azsdk-java-azure-storage-blob/12.0.0-preview.3 1.8.0_221; Windows 10 10.0",
      "x-ms-client-request-id" : "9b955931-cfb1-48b3-b26c-efd61e98e387"
=======
    "Uri" : "https://azstoragesdkaccount.blob.core.windows.net/jtcbreaklease0containerapitestbreaklease69a2767045e57ca?restype=container",
    "Headers" : {
      "x-ms-version" : "2019-02-02",
      "User-Agent" : "azsdk-java-azure-storage-blob/12.0.0-preview.3 1.8.0_212; Windows 10 10.0",
      "x-ms-client-request-id" : "e7c622b2-969e-4cf9-ae03-cc0f8a44602c"
>>>>>>> a55d5dd9
    },
    "Response" : {
      "x-ms-version" : "2019-02-02",
      "Server" : "Windows-Azure-Blob/1.0 Microsoft-HTTPAPI/2.0",
<<<<<<< HEAD
      "ETag" : "\"0x8D73253419A0ADC\"",
      "Last-Modified" : "Thu, 05 Sep 2019 22:49:06 GMT",
      "retry-after" : "0",
      "Content-Length" : "0",
      "StatusCode" : "201",
      "x-ms-request-id" : "827d2585-601e-001e-1e3c-643a46000000",
      "Date" : "Thu, 05 Sep 2019 22:49:05 GMT",
      "x-ms-client-request-id" : "9b955931-cfb1-48b3-b26c-efd61e98e387"
=======
      "ETag" : "\"0x8D732FD9C61782B\"",
      "Last-Modified" : "Fri, 06 Sep 2019 19:08:32 GMT",
      "retry-after" : "0",
      "Content-Length" : "0",
      "StatusCode" : "201",
      "x-ms-request-id" : "ec65882e-001e-001f-77e6-64eb66000000",
      "Date" : "Fri, 06 Sep 2019 19:08:32 GMT",
      "x-ms-client-request-id" : "e7c622b2-969e-4cf9-ae03-cc0f8a44602c"
>>>>>>> a55d5dd9
    },
    "Exception" : null
  }, {
    "Method" : "PUT",
<<<<<<< HEAD
    "Uri" : "https://jaschrepragrs.blob.core.windows.net/jtcbreaklease0containerapitestbreaklease2b2868400ef23e3?comp=lease&restype=container",
    "Headers" : {
      "x-ms-version" : "2019-02-02",
      "User-Agent" : "azsdk-java-azure-storage-blob/12.0.0-preview.3 1.8.0_221; Windows 10 10.0",
      "x-ms-client-request-id" : "82f29b6a-ebd9-4b1c-b2b4-1cffd938836e"
=======
    "Uri" : "https://azstoragesdkaccount.blob.core.windows.net/jtcbreaklease0containerapitestbreaklease69a2767045e57ca?comp=lease&restype=container",
    "Headers" : {
      "x-ms-version" : "2019-02-02",
      "User-Agent" : "azsdk-java-azure-storage-blob/12.0.0-preview.3 1.8.0_212; Windows 10 10.0",
      "x-ms-client-request-id" : "11069a3e-107d-445d-90f3-20a4581a3a1b"
>>>>>>> a55d5dd9
    },
    "Response" : {
      "x-ms-version" : "2019-02-02",
      "Server" : "Windows-Azure-Blob/1.0 Microsoft-HTTPAPI/2.0",
<<<<<<< HEAD
      "ETag" : "\"0x8D73253419A0ADC\"",
      "x-ms-lease-id" : "d8758e7c-10d7-4538-ad6c-b28623c1acf2",
      "Last-Modified" : "Thu, 05 Sep 2019 22:49:06 GMT",
      "retry-after" : "0",
      "Content-Length" : "0",
      "StatusCode" : "201",
      "x-ms-request-id" : "827d259e-601e-001e-343c-643a46000000",
      "Date" : "Thu, 05 Sep 2019 22:49:05 GMT",
      "x-ms-client-request-id" : "82f29b6a-ebd9-4b1c-b2b4-1cffd938836e"
=======
      "ETag" : "\"0x8D732FD9C61782B\"",
      "x-ms-lease-id" : "a312bf11-70db-4811-a44e-8aa5ce119333",
      "Last-Modified" : "Fri, 06 Sep 2019 19:08:32 GMT",
      "retry-after" : "0",
      "Content-Length" : "0",
      "StatusCode" : "201",
      "x-ms-request-id" : "ec65885b-001e-001f-1de6-64eb66000000",
      "Date" : "Fri, 06 Sep 2019 19:08:32 GMT",
      "x-ms-client-request-id" : "11069a3e-107d-445d-90f3-20a4581a3a1b"
>>>>>>> a55d5dd9
    },
    "Exception" : null
  }, {
    "Method" : "PUT",
<<<<<<< HEAD
    "Uri" : "https://jaschrepragrs.blob.core.windows.net/jtcbreaklease0containerapitestbreaklease2b2868400ef23e3?comp=lease&restype=container",
    "Headers" : {
      "x-ms-version" : "2019-02-02",
      "User-Agent" : "azsdk-java-azure-storage-blob/12.0.0-preview.3 1.8.0_221; Windows 10 10.0",
      "x-ms-client-request-id" : "0e340e69-2d4f-4187-a5ad-a6b0845da62d"
=======
    "Uri" : "https://azstoragesdkaccount.blob.core.windows.net/jtcbreaklease0containerapitestbreaklease69a2767045e57ca?comp=lease&restype=container",
    "Headers" : {
      "x-ms-version" : "2019-02-02",
      "User-Agent" : "azsdk-java-azure-storage-blob/12.0.0-preview.3 1.8.0_212; Windows 10 10.0",
      "x-ms-client-request-id" : "0b934d1c-016d-4425-8a07-fcaa9cf66bf9"
>>>>>>> a55d5dd9
    },
    "Response" : {
      "x-ms-version" : "2019-02-02",
      "Server" : "Windows-Azure-Blob/1.0 Microsoft-HTTPAPI/2.0",
<<<<<<< HEAD
      "ETag" : "\"0x8D73253419A0ADC\"",
      "x-ms-lease-time" : "15",
      "Last-Modified" : "Thu, 05 Sep 2019 22:49:06 GMT",
      "retry-after" : "0",
      "Content-Length" : "0",
      "StatusCode" : "202",
      "x-ms-request-id" : "827d25b2-601e-001e-433c-643a46000000",
      "Date" : "Thu, 05 Sep 2019 22:49:05 GMT",
      "x-ms-client-request-id" : "0e340e69-2d4f-4187-a5ad-a6b0845da62d"
=======
      "ETag" : "\"0x8D732FD9C61782B\"",
      "x-ms-lease-time" : "15",
      "Last-Modified" : "Fri, 06 Sep 2019 19:08:32 GMT",
      "retry-after" : "0",
      "Content-Length" : "0",
      "StatusCode" : "202",
      "x-ms-request-id" : "ec658879-001e-001f-37e6-64eb66000000",
      "Date" : "Fri, 06 Sep 2019 19:08:32 GMT",
      "x-ms-client-request-id" : "0b934d1c-016d-4425-8a07-fcaa9cf66bf9"
>>>>>>> a55d5dd9
    },
    "Exception" : null
  }, {
    "Method" : "GET",
<<<<<<< HEAD
    "Uri" : "https://jaschrepragrs.blob.core.windows.net/jtcbreaklease0containerapitestbreaklease2b2868400ef23e3?restype=container",
    "Headers" : {
      "x-ms-version" : "2019-02-02",
      "User-Agent" : "azsdk-java-azure-storage-blob/12.0.0-preview.3 1.8.0_221; Windows 10 10.0",
      "x-ms-client-request-id" : "f16fcd5d-265f-41e2-b49d-823d456e14c4"
=======
    "Uri" : "https://azstoragesdkaccount.blob.core.windows.net/jtcbreaklease0containerapitestbreaklease69a2767045e57ca?restype=container",
    "Headers" : {
      "x-ms-version" : "2019-02-02",
      "User-Agent" : "azsdk-java-azure-storage-blob/12.0.0-preview.3 1.8.0_212; Windows 10 10.0",
      "x-ms-client-request-id" : "c85d19ed-772c-44c2-98b4-168150fc43e6"
>>>>>>> a55d5dd9
    },
    "Response" : {
      "x-ms-version" : "2019-02-02",
      "x-ms-lease-status" : "locked",
      "Server" : "Windows-Azure-Blob/1.0 Microsoft-HTTPAPI/2.0",
      "x-ms-lease-state" : "breaking",
      "x-ms-deny-encryption-scope-override" : "false",
<<<<<<< HEAD
      "Last-Modified" : "Thu, 05 Sep 2019 22:49:06 GMT",
      "retry-after" : "0",
      "StatusCode" : "200",
      "Date" : "Thu, 05 Sep 2019 22:49:05 GMT",
      "x-ms-has-legal-hold" : "false",
      "x-ms-default-encryption-scope" : "$account-encryption-key",
      "ETag" : "\"0x8D73253419A0ADC\"",
      "x-ms-has-immutability-policy" : "false",
      "Content-Length" : "0",
      "x-ms-request-id" : "827d25c6-601e-001e-553c-643a46000000",
      "x-ms-client-request-id" : "f16fcd5d-265f-41e2-b49d-823d456e14c4"
=======
      "Last-Modified" : "Fri, 06 Sep 2019 19:08:32 GMT",
      "retry-after" : "0",
      "StatusCode" : "200",
      "Date" : "Fri, 06 Sep 2019 19:08:32 GMT",
      "x-ms-has-legal-hold" : "false",
      "x-ms-default-encryption-scope" : "$account-encryption-key",
      "ETag" : "\"0x8D732FD9C61782B\"",
      "x-ms-has-immutability-policy" : "false",
      "Content-Length" : "0",
      "x-ms-request-id" : "ec658899-001e-001f-51e6-64eb66000000",
      "x-ms-client-request-id" : "c85d19ed-772c-44c2-98b4-168150fc43e6"
>>>>>>> a55d5dd9
    },
    "Exception" : null
  }, {
    "Method" : "GET",
<<<<<<< HEAD
    "Uri" : "https://jaschrepragrs.blob.core.windows.net?prefix=jtcbreaklease&comp=list",
    "Headers" : {
      "x-ms-version" : "2019-02-02",
      "User-Agent" : "azsdk-java-azure-storage-blob/12.0.0-preview.3 1.8.0_221; Windows 10 10.0",
      "x-ms-client-request-id" : "5c345d55-caf3-44ee-8f4d-1f224c0a060a"
=======
    "Uri" : "https://azstoragesdkaccount.blob.core.windows.net?prefix=jtcbreaklease&comp=list",
    "Headers" : {
      "x-ms-version" : "2019-02-02",
      "User-Agent" : "azsdk-java-azure-storage-blob/12.0.0-preview.3 1.8.0_212; Windows 10 10.0",
      "x-ms-client-request-id" : "a3b213a0-0ad6-41fd-95f1-b68a0af18e3a"
>>>>>>> a55d5dd9
    },
    "Response" : {
      "Transfer-Encoding" : "chunked",
      "x-ms-version" : "2019-02-02",
      "Server" : "Windows-Azure-Blob/1.0 Microsoft-HTTPAPI/2.0",
      "retry-after" : "0",
      "StatusCode" : "200",
<<<<<<< HEAD
      "x-ms-request-id" : "827d30b6-601e-001e-653c-643a46000000",
      "Body" : "﻿<?xml version=\"1.0\" encoding=\"utf-8\"?><EnumerationResults ServiceEndpoint=\"https://jaschrepragrs.blob.core.windows.net/\"><Prefix>jtcbreaklease</Prefix><Containers><Container><Name>jtcbreaklease0containerapitestbreaklease2b2868400ef23e3</Name><Properties><Last-Modified>Thu, 05 Sep 2019 22:49:06 GMT</Last-Modified><Etag>\"0x8D73253419A0ADC\"</Etag><LeaseStatus>unlocked</LeaseStatus><LeaseState>broken</LeaseState><DefaultEncryptionScope>$account-encryption-key</DefaultEncryptionScope><DenyEncryptionScopeOverride>false</DenyEncryptionScopeOverride><HasImmutabilityPolicy>false</HasImmutabilityPolicy><HasLegalHold>false</HasLegalHold></Properties></Container></Containers><NextMarker /></EnumerationResults>",
      "Date" : "Thu, 05 Sep 2019 22:49:21 GMT",
      "x-ms-client-request-id" : "5c345d55-caf3-44ee-8f4d-1f224c0a060a",
=======
      "x-ms-request-id" : "ec65acbb-001e-001f-3de6-64eb66000000",
      "Body" : "﻿<?xml version=\"1.0\" encoding=\"utf-8\"?><EnumerationResults ServiceEndpoint=\"https://azstoragesdkaccount.blob.core.windows.net/\"><Prefix>jtcbreaklease</Prefix><Containers><Container><Name>jtcbreaklease0containerapitestbreaklease69a2767045e57ca</Name><Properties><Last-Modified>Fri, 06 Sep 2019 19:08:32 GMT</Last-Modified><Etag>\"0x8D732FD9C61782B\"</Etag><LeaseStatus>unlocked</LeaseStatus><LeaseState>broken</LeaseState><DefaultEncryptionScope>$account-encryption-key</DefaultEncryptionScope><DenyEncryptionScopeOverride>false</DenyEncryptionScopeOverride><HasImmutabilityPolicy>false</HasImmutabilityPolicy><HasLegalHold>false</HasLegalHold></Properties></Container></Containers><NextMarker /></EnumerationResults>",
      "Date" : "Fri, 06 Sep 2019 19:08:47 GMT",
      "x-ms-client-request-id" : "a3b213a0-0ad6-41fd-95f1-b68a0af18e3a",
>>>>>>> a55d5dd9
      "Content-Type" : "application/xml"
    },
    "Exception" : null
  }, {
    "Method" : "DELETE",
<<<<<<< HEAD
    "Uri" : "https://jaschrepragrs.blob.core.windows.net/jtcbreaklease0containerapitestbreaklease2b2868400ef23e3?restype=container",
    "Headers" : {
      "x-ms-version" : "2019-02-02",
      "User-Agent" : "azsdk-java-azure-storage-blob/12.0.0-preview.3 1.8.0_221; Windows 10 10.0",
      "x-ms-client-request-id" : "ab2e470c-1e91-4710-a0a0-660949dd7c22"
=======
    "Uri" : "https://azstoragesdkaccount.blob.core.windows.net/jtcbreaklease0containerapitestbreaklease69a2767045e57ca?restype=container",
    "Headers" : {
      "x-ms-version" : "2019-02-02",
      "User-Agent" : "azsdk-java-azure-storage-blob/12.0.0-preview.3 1.8.0_212; Windows 10 10.0",
      "x-ms-client-request-id" : "9f79e087-0569-462c-bd95-a912f2c337db"
>>>>>>> a55d5dd9
    },
    "Response" : {
      "x-ms-version" : "2019-02-02",
      "Server" : "Windows-Azure-Blob/1.0 Microsoft-HTTPAPI/2.0",
      "retry-after" : "0",
      "Content-Length" : "0",
      "StatusCode" : "202",
<<<<<<< HEAD
      "x-ms-request-id" : "827d30da-601e-001e-073c-643a46000000",
      "Date" : "Thu, 05 Sep 2019 22:49:21 GMT",
      "x-ms-client-request-id" : "ab2e470c-1e91-4710-a0a0-660949dd7c22"
    },
    "Exception" : null
  } ],
  "variables" : [ "jtcbreaklease0containerapitestbreaklease2b2868400ef23e3", "d8758e7c-10d7-4538-ad6c-b28623c1acf2" ]
=======
      "x-ms-request-id" : "ec65acc6-001e-001f-47e6-64eb66000000",
      "Date" : "Fri, 06 Sep 2019 19:08:47 GMT",
      "x-ms-client-request-id" : "9f79e087-0569-462c-bd95-a912f2c337db"
    },
    "Exception" : null
  } ],
  "variables" : [ "jtcbreaklease0containerapitestbreaklease69a2767045e57ca", "a312bf11-70db-4811-a44e-8aa5ce119333" ]
>>>>>>> a55d5dd9
}<|MERGE_RESOLUTION|>--- conflicted
+++ resolved
@@ -1,143 +1,76 @@
 {
   "networkCallRecords" : [ {
     "Method" : "PUT",
-<<<<<<< HEAD
-    "Uri" : "https://jaschrepragrs.blob.core.windows.net/jtcbreaklease0containerapitestbreaklease2b2868400ef23e3?restype=container",
+    "Uri" : "https://jaschrepragrs.blob.core.windows.net/jtcbreaklease0containerapitestbreaklease56327921cfb9c94?restype=container",
     "Headers" : {
       "x-ms-version" : "2019-02-02",
       "User-Agent" : "azsdk-java-azure-storage-blob/12.0.0-preview.3 1.8.0_221; Windows 10 10.0",
-      "x-ms-client-request-id" : "9b955931-cfb1-48b3-b26c-efd61e98e387"
-=======
-    "Uri" : "https://azstoragesdkaccount.blob.core.windows.net/jtcbreaklease0containerapitestbreaklease69a2767045e57ca?restype=container",
-    "Headers" : {
-      "x-ms-version" : "2019-02-02",
-      "User-Agent" : "azsdk-java-azure-storage-blob/12.0.0-preview.3 1.8.0_212; Windows 10 10.0",
-      "x-ms-client-request-id" : "e7c622b2-969e-4cf9-ae03-cc0f8a44602c"
->>>>>>> a55d5dd9
+      "x-ms-client-request-id" : "41ed3906-ff60-455f-bb28-dd1ab8174d8d"
     },
     "Response" : {
       "x-ms-version" : "2019-02-02",
       "Server" : "Windows-Azure-Blob/1.0 Microsoft-HTTPAPI/2.0",
-<<<<<<< HEAD
-      "ETag" : "\"0x8D73253419A0ADC\"",
-      "Last-Modified" : "Thu, 05 Sep 2019 22:49:06 GMT",
+      "ETag" : "\"0x8D73560CC17064D\"",
+      "Last-Modified" : "Mon, 09 Sep 2019 20:03:35 GMT",
       "retry-after" : "0",
       "Content-Length" : "0",
       "StatusCode" : "201",
-      "x-ms-request-id" : "827d2585-601e-001e-1e3c-643a46000000",
-      "Date" : "Thu, 05 Sep 2019 22:49:05 GMT",
-      "x-ms-client-request-id" : "9b955931-cfb1-48b3-b26c-efd61e98e387"
-=======
-      "ETag" : "\"0x8D732FD9C61782B\"",
-      "Last-Modified" : "Fri, 06 Sep 2019 19:08:32 GMT",
-      "retry-after" : "0",
-      "Content-Length" : "0",
-      "StatusCode" : "201",
-      "x-ms-request-id" : "ec65882e-001e-001f-77e6-64eb66000000",
-      "Date" : "Fri, 06 Sep 2019 19:08:32 GMT",
-      "x-ms-client-request-id" : "e7c622b2-969e-4cf9-ae03-cc0f8a44602c"
->>>>>>> a55d5dd9
+      "x-ms-request-id" : "c5c9fdda-301e-0042-3349-67cbbf000000",
+      "Date" : "Mon, 09 Sep 2019 20:03:34 GMT",
+      "x-ms-client-request-id" : "41ed3906-ff60-455f-bb28-dd1ab8174d8d"
     },
     "Exception" : null
   }, {
     "Method" : "PUT",
-<<<<<<< HEAD
-    "Uri" : "https://jaschrepragrs.blob.core.windows.net/jtcbreaklease0containerapitestbreaklease2b2868400ef23e3?comp=lease&restype=container",
+    "Uri" : "https://jaschrepragrs.blob.core.windows.net/jtcbreaklease0containerapitestbreaklease56327921cfb9c94?comp=lease&restype=container",
     "Headers" : {
       "x-ms-version" : "2019-02-02",
       "User-Agent" : "azsdk-java-azure-storage-blob/12.0.0-preview.3 1.8.0_221; Windows 10 10.0",
-      "x-ms-client-request-id" : "82f29b6a-ebd9-4b1c-b2b4-1cffd938836e"
-=======
-    "Uri" : "https://azstoragesdkaccount.blob.core.windows.net/jtcbreaklease0containerapitestbreaklease69a2767045e57ca?comp=lease&restype=container",
-    "Headers" : {
-      "x-ms-version" : "2019-02-02",
-      "User-Agent" : "azsdk-java-azure-storage-blob/12.0.0-preview.3 1.8.0_212; Windows 10 10.0",
-      "x-ms-client-request-id" : "11069a3e-107d-445d-90f3-20a4581a3a1b"
->>>>>>> a55d5dd9
+      "x-ms-client-request-id" : "e18b4fa1-4ba0-484d-9a20-8e7eeb4fd070"
     },
     "Response" : {
       "x-ms-version" : "2019-02-02",
       "Server" : "Windows-Azure-Blob/1.0 Microsoft-HTTPAPI/2.0",
-<<<<<<< HEAD
-      "ETag" : "\"0x8D73253419A0ADC\"",
-      "x-ms-lease-id" : "d8758e7c-10d7-4538-ad6c-b28623c1acf2",
-      "Last-Modified" : "Thu, 05 Sep 2019 22:49:06 GMT",
+      "ETag" : "\"0x8D73560CC17064D\"",
+      "x-ms-lease-id" : "598ef5a3-2c34-4682-b7c8-13b29c0d5732",
+      "Last-Modified" : "Mon, 09 Sep 2019 20:03:35 GMT",
       "retry-after" : "0",
       "Content-Length" : "0",
       "StatusCode" : "201",
-      "x-ms-request-id" : "827d259e-601e-001e-343c-643a46000000",
-      "Date" : "Thu, 05 Sep 2019 22:49:05 GMT",
-      "x-ms-client-request-id" : "82f29b6a-ebd9-4b1c-b2b4-1cffd938836e"
-=======
-      "ETag" : "\"0x8D732FD9C61782B\"",
-      "x-ms-lease-id" : "a312bf11-70db-4811-a44e-8aa5ce119333",
-      "Last-Modified" : "Fri, 06 Sep 2019 19:08:32 GMT",
-      "retry-after" : "0",
-      "Content-Length" : "0",
-      "StatusCode" : "201",
-      "x-ms-request-id" : "ec65885b-001e-001f-1de6-64eb66000000",
-      "Date" : "Fri, 06 Sep 2019 19:08:32 GMT",
-      "x-ms-client-request-id" : "11069a3e-107d-445d-90f3-20a4581a3a1b"
->>>>>>> a55d5dd9
+      "x-ms-request-id" : "c5c9fdf4-301e-0042-4849-67cbbf000000",
+      "Date" : "Mon, 09 Sep 2019 20:03:34 GMT",
+      "x-ms-client-request-id" : "e18b4fa1-4ba0-484d-9a20-8e7eeb4fd070"
     },
     "Exception" : null
   }, {
     "Method" : "PUT",
-<<<<<<< HEAD
-    "Uri" : "https://jaschrepragrs.blob.core.windows.net/jtcbreaklease0containerapitestbreaklease2b2868400ef23e3?comp=lease&restype=container",
+    "Uri" : "https://jaschrepragrs.blob.core.windows.net/jtcbreaklease0containerapitestbreaklease56327921cfb9c94?comp=lease&restype=container",
     "Headers" : {
       "x-ms-version" : "2019-02-02",
       "User-Agent" : "azsdk-java-azure-storage-blob/12.0.0-preview.3 1.8.0_221; Windows 10 10.0",
-      "x-ms-client-request-id" : "0e340e69-2d4f-4187-a5ad-a6b0845da62d"
-=======
-    "Uri" : "https://azstoragesdkaccount.blob.core.windows.net/jtcbreaklease0containerapitestbreaklease69a2767045e57ca?comp=lease&restype=container",
-    "Headers" : {
-      "x-ms-version" : "2019-02-02",
-      "User-Agent" : "azsdk-java-azure-storage-blob/12.0.0-preview.3 1.8.0_212; Windows 10 10.0",
-      "x-ms-client-request-id" : "0b934d1c-016d-4425-8a07-fcaa9cf66bf9"
->>>>>>> a55d5dd9
+      "x-ms-client-request-id" : "182b8e83-3a64-4e4c-85de-84bb1648e080"
     },
     "Response" : {
       "x-ms-version" : "2019-02-02",
       "Server" : "Windows-Azure-Blob/1.0 Microsoft-HTTPAPI/2.0",
-<<<<<<< HEAD
-      "ETag" : "\"0x8D73253419A0ADC\"",
+      "ETag" : "\"0x8D73560CC17064D\"",
       "x-ms-lease-time" : "15",
-      "Last-Modified" : "Thu, 05 Sep 2019 22:49:06 GMT",
+      "Last-Modified" : "Mon, 09 Sep 2019 20:03:35 GMT",
       "retry-after" : "0",
       "Content-Length" : "0",
       "StatusCode" : "202",
-      "x-ms-request-id" : "827d25b2-601e-001e-433c-643a46000000",
-      "Date" : "Thu, 05 Sep 2019 22:49:05 GMT",
-      "x-ms-client-request-id" : "0e340e69-2d4f-4187-a5ad-a6b0845da62d"
-=======
-      "ETag" : "\"0x8D732FD9C61782B\"",
-      "x-ms-lease-time" : "15",
-      "Last-Modified" : "Fri, 06 Sep 2019 19:08:32 GMT",
-      "retry-after" : "0",
-      "Content-Length" : "0",
-      "StatusCode" : "202",
-      "x-ms-request-id" : "ec658879-001e-001f-37e6-64eb66000000",
-      "Date" : "Fri, 06 Sep 2019 19:08:32 GMT",
-      "x-ms-client-request-id" : "0b934d1c-016d-4425-8a07-fcaa9cf66bf9"
->>>>>>> a55d5dd9
+      "x-ms-request-id" : "c5c9fe10-301e-0042-6349-67cbbf000000",
+      "Date" : "Mon, 09 Sep 2019 20:03:34 GMT",
+      "x-ms-client-request-id" : "182b8e83-3a64-4e4c-85de-84bb1648e080"
     },
     "Exception" : null
   }, {
     "Method" : "GET",
-<<<<<<< HEAD
-    "Uri" : "https://jaschrepragrs.blob.core.windows.net/jtcbreaklease0containerapitestbreaklease2b2868400ef23e3?restype=container",
+    "Uri" : "https://jaschrepragrs.blob.core.windows.net/jtcbreaklease0containerapitestbreaklease56327921cfb9c94?restype=container",
     "Headers" : {
       "x-ms-version" : "2019-02-02",
       "User-Agent" : "azsdk-java-azure-storage-blob/12.0.0-preview.3 1.8.0_221; Windows 10 10.0",
-      "x-ms-client-request-id" : "f16fcd5d-265f-41e2-b49d-823d456e14c4"
-=======
-    "Uri" : "https://azstoragesdkaccount.blob.core.windows.net/jtcbreaklease0containerapitestbreaklease69a2767045e57ca?restype=container",
-    "Headers" : {
-      "x-ms-version" : "2019-02-02",
-      "User-Agent" : "azsdk-java-azure-storage-blob/12.0.0-preview.3 1.8.0_212; Windows 10 10.0",
-      "x-ms-client-request-id" : "c85d19ed-772c-44c2-98b4-168150fc43e6"
->>>>>>> a55d5dd9
+      "x-ms-client-request-id" : "50e2bc39-aa5e-4fa5-b356-bfe91170dcaf"
     },
     "Response" : {
       "x-ms-version" : "2019-02-02",
@@ -145,48 +78,26 @@
       "Server" : "Windows-Azure-Blob/1.0 Microsoft-HTTPAPI/2.0",
       "x-ms-lease-state" : "breaking",
       "x-ms-deny-encryption-scope-override" : "false",
-<<<<<<< HEAD
-      "Last-Modified" : "Thu, 05 Sep 2019 22:49:06 GMT",
+      "Last-Modified" : "Mon, 09 Sep 2019 20:03:35 GMT",
       "retry-after" : "0",
       "StatusCode" : "200",
-      "Date" : "Thu, 05 Sep 2019 22:49:05 GMT",
+      "Date" : "Mon, 09 Sep 2019 20:03:34 GMT",
       "x-ms-has-legal-hold" : "false",
       "x-ms-default-encryption-scope" : "$account-encryption-key",
-      "ETag" : "\"0x8D73253419A0ADC\"",
+      "ETag" : "\"0x8D73560CC17064D\"",
       "x-ms-has-immutability-policy" : "false",
       "Content-Length" : "0",
-      "x-ms-request-id" : "827d25c6-601e-001e-553c-643a46000000",
-      "x-ms-client-request-id" : "f16fcd5d-265f-41e2-b49d-823d456e14c4"
-=======
-      "Last-Modified" : "Fri, 06 Sep 2019 19:08:32 GMT",
-      "retry-after" : "0",
-      "StatusCode" : "200",
-      "Date" : "Fri, 06 Sep 2019 19:08:32 GMT",
-      "x-ms-has-legal-hold" : "false",
-      "x-ms-default-encryption-scope" : "$account-encryption-key",
-      "ETag" : "\"0x8D732FD9C61782B\"",
-      "x-ms-has-immutability-policy" : "false",
-      "Content-Length" : "0",
-      "x-ms-request-id" : "ec658899-001e-001f-51e6-64eb66000000",
-      "x-ms-client-request-id" : "c85d19ed-772c-44c2-98b4-168150fc43e6"
->>>>>>> a55d5dd9
+      "x-ms-request-id" : "c5c9fe21-301e-0042-7449-67cbbf000000",
+      "x-ms-client-request-id" : "50e2bc39-aa5e-4fa5-b356-bfe91170dcaf"
     },
     "Exception" : null
   }, {
     "Method" : "GET",
-<<<<<<< HEAD
     "Uri" : "https://jaschrepragrs.blob.core.windows.net?prefix=jtcbreaklease&comp=list",
     "Headers" : {
       "x-ms-version" : "2019-02-02",
       "User-Agent" : "azsdk-java-azure-storage-blob/12.0.0-preview.3 1.8.0_221; Windows 10 10.0",
-      "x-ms-client-request-id" : "5c345d55-caf3-44ee-8f4d-1f224c0a060a"
-=======
-    "Uri" : "https://azstoragesdkaccount.blob.core.windows.net?prefix=jtcbreaklease&comp=list",
-    "Headers" : {
-      "x-ms-version" : "2019-02-02",
-      "User-Agent" : "azsdk-java-azure-storage-blob/12.0.0-preview.3 1.8.0_212; Windows 10 10.0",
-      "x-ms-client-request-id" : "a3b213a0-0ad6-41fd-95f1-b68a0af18e3a"
->>>>>>> a55d5dd9
+      "x-ms-client-request-id" : "0aba7d02-38b1-4dea-acd9-10799401258c"
     },
     "Response" : {
       "Transfer-Encoding" : "chunked",
@@ -194,35 +105,20 @@
       "Server" : "Windows-Azure-Blob/1.0 Microsoft-HTTPAPI/2.0",
       "retry-after" : "0",
       "StatusCode" : "200",
-<<<<<<< HEAD
-      "x-ms-request-id" : "827d30b6-601e-001e-653c-643a46000000",
-      "Body" : "﻿<?xml version=\"1.0\" encoding=\"utf-8\"?><EnumerationResults ServiceEndpoint=\"https://jaschrepragrs.blob.core.windows.net/\"><Prefix>jtcbreaklease</Prefix><Containers><Container><Name>jtcbreaklease0containerapitestbreaklease2b2868400ef23e3</Name><Properties><Last-Modified>Thu, 05 Sep 2019 22:49:06 GMT</Last-Modified><Etag>\"0x8D73253419A0ADC\"</Etag><LeaseStatus>unlocked</LeaseStatus><LeaseState>broken</LeaseState><DefaultEncryptionScope>$account-encryption-key</DefaultEncryptionScope><DenyEncryptionScopeOverride>false</DenyEncryptionScopeOverride><HasImmutabilityPolicy>false</HasImmutabilityPolicy><HasLegalHold>false</HasLegalHold></Properties></Container></Containers><NextMarker /></EnumerationResults>",
-      "Date" : "Thu, 05 Sep 2019 22:49:21 GMT",
-      "x-ms-client-request-id" : "5c345d55-caf3-44ee-8f4d-1f224c0a060a",
-=======
-      "x-ms-request-id" : "ec65acbb-001e-001f-3de6-64eb66000000",
-      "Body" : "﻿<?xml version=\"1.0\" encoding=\"utf-8\"?><EnumerationResults ServiceEndpoint=\"https://azstoragesdkaccount.blob.core.windows.net/\"><Prefix>jtcbreaklease</Prefix><Containers><Container><Name>jtcbreaklease0containerapitestbreaklease69a2767045e57ca</Name><Properties><Last-Modified>Fri, 06 Sep 2019 19:08:32 GMT</Last-Modified><Etag>\"0x8D732FD9C61782B\"</Etag><LeaseStatus>unlocked</LeaseStatus><LeaseState>broken</LeaseState><DefaultEncryptionScope>$account-encryption-key</DefaultEncryptionScope><DenyEncryptionScopeOverride>false</DenyEncryptionScopeOverride><HasImmutabilityPolicy>false</HasImmutabilityPolicy><HasLegalHold>false</HasLegalHold></Properties></Container></Containers><NextMarker /></EnumerationResults>",
-      "Date" : "Fri, 06 Sep 2019 19:08:47 GMT",
-      "x-ms-client-request-id" : "a3b213a0-0ad6-41fd-95f1-b68a0af18e3a",
->>>>>>> a55d5dd9
+      "x-ms-request-id" : "c5ca0a71-301e-0042-3a49-67cbbf000000",
+      "Body" : "﻿<?xml version=\"1.0\" encoding=\"utf-8\"?><EnumerationResults ServiceEndpoint=\"https://jaschrepragrs.blob.core.windows.net/\"><Prefix>jtcbreaklease</Prefix><Containers><Container><Name>jtcbreaklease0containerapitestbreaklease56327921cfb9c94</Name><Properties><Last-Modified>Mon, 09 Sep 2019 20:03:35 GMT</Last-Modified><Etag>\"0x8D73560CC17064D\"</Etag><LeaseStatus>unlocked</LeaseStatus><LeaseState>broken</LeaseState><DefaultEncryptionScope>$account-encryption-key</DefaultEncryptionScope><DenyEncryptionScopeOverride>false</DenyEncryptionScopeOverride><HasImmutabilityPolicy>false</HasImmutabilityPolicy><HasLegalHold>false</HasLegalHold></Properties></Container></Containers><NextMarker /></EnumerationResults>",
+      "Date" : "Mon, 09 Sep 2019 20:03:49 GMT",
+      "x-ms-client-request-id" : "0aba7d02-38b1-4dea-acd9-10799401258c",
       "Content-Type" : "application/xml"
     },
     "Exception" : null
   }, {
     "Method" : "DELETE",
-<<<<<<< HEAD
-    "Uri" : "https://jaschrepragrs.blob.core.windows.net/jtcbreaklease0containerapitestbreaklease2b2868400ef23e3?restype=container",
+    "Uri" : "https://jaschrepragrs.blob.core.windows.net/jtcbreaklease0containerapitestbreaklease56327921cfb9c94?restype=container",
     "Headers" : {
       "x-ms-version" : "2019-02-02",
       "User-Agent" : "azsdk-java-azure-storage-blob/12.0.0-preview.3 1.8.0_221; Windows 10 10.0",
-      "x-ms-client-request-id" : "ab2e470c-1e91-4710-a0a0-660949dd7c22"
-=======
-    "Uri" : "https://azstoragesdkaccount.blob.core.windows.net/jtcbreaklease0containerapitestbreaklease69a2767045e57ca?restype=container",
-    "Headers" : {
-      "x-ms-version" : "2019-02-02",
-      "User-Agent" : "azsdk-java-azure-storage-blob/12.0.0-preview.3 1.8.0_212; Windows 10 10.0",
-      "x-ms-client-request-id" : "9f79e087-0569-462c-bd95-a912f2c337db"
->>>>>>> a55d5dd9
+      "x-ms-client-request-id" : "84f92e17-97a8-40e7-8398-c7c1c1df1152"
     },
     "Response" : {
       "x-ms-version" : "2019-02-02",
@@ -230,21 +126,11 @@
       "retry-after" : "0",
       "Content-Length" : "0",
       "StatusCode" : "202",
-<<<<<<< HEAD
-      "x-ms-request-id" : "827d30da-601e-001e-073c-643a46000000",
-      "Date" : "Thu, 05 Sep 2019 22:49:21 GMT",
-      "x-ms-client-request-id" : "ab2e470c-1e91-4710-a0a0-660949dd7c22"
+      "x-ms-request-id" : "c5ca0a81-301e-0042-4949-67cbbf000000",
+      "Date" : "Mon, 09 Sep 2019 20:03:49 GMT",
+      "x-ms-client-request-id" : "84f92e17-97a8-40e7-8398-c7c1c1df1152"
     },
     "Exception" : null
   } ],
-  "variables" : [ "jtcbreaklease0containerapitestbreaklease2b2868400ef23e3", "d8758e7c-10d7-4538-ad6c-b28623c1acf2" ]
-=======
-      "x-ms-request-id" : "ec65acc6-001e-001f-47e6-64eb66000000",
-      "Date" : "Fri, 06 Sep 2019 19:08:47 GMT",
-      "x-ms-client-request-id" : "9f79e087-0569-462c-bd95-a912f2c337db"
-    },
-    "Exception" : null
-  } ],
-  "variables" : [ "jtcbreaklease0containerapitestbreaklease69a2767045e57ca", "a312bf11-70db-4811-a44e-8aa5ce119333" ]
->>>>>>> a55d5dd9
+  "variables" : [ "jtcbreaklease0containerapitestbreaklease56327921cfb9c94", "598ef5a3-2c34-4682-b7c8-13b29c0d5732" ]
 }