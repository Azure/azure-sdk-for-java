--- conflicted
+++ resolved
@@ -1,59 +1,32 @@
 {
   "networkCallRecords" : [ {
     "Method" : "PUT",
-<<<<<<< HEAD
-    "Uri" : "https://jaschrepragrs.blob.core.windows.net/jtcretriesoptionsinvalid076324b03cf08e26ce4fde?restype=container",
+    "Uri" : "https://jaschrepragrs.blob.core.windows.net/jtcretriesoptionsinvalid09345148226581ef044fa5?restype=container",
     "Headers" : {
       "x-ms-version" : "2019-02-02",
       "User-Agent" : "azsdk-java-azure-storage-blob/12.0.0-preview.3 1.8.0_221; Windows 10 10.0",
-      "x-ms-client-request-id" : "609bd5b2-47cb-44fc-a68e-0c2504ad077c"
-=======
-    "Uri" : "https://azstoragesdkaccount.blob.core.windows.net/jtcretriesoptionsinvalid06767738de69b44f5347cb?restype=container",
-    "Headers" : {
-      "x-ms-version" : "2019-02-02",
-      "User-Agent" : "azsdk-java-azure-storage-blob/12.0.0-preview.3 1.8.0_212; Windows 10 10.0",
-      "x-ms-client-request-id" : "672d07e6-ff37-464a-a965-c9d38d115b1a"
->>>>>>> a55d5dd9
+      "x-ms-client-request-id" : "bb4a6fb4-ba26-4477-a191-05148760c185"
     },
     "Response" : {
       "x-ms-version" : "2019-02-02",
       "Server" : "Windows-Azure-Blob/1.0 Microsoft-HTTPAPI/2.0",
-<<<<<<< HEAD
-      "ETag" : "\"0x8D732516B77219D\"",
-      "Last-Modified" : "Thu, 05 Sep 2019 22:35:57 GMT",
+      "ETag" : "\"0x8D735601C97C273\"",
+      "Last-Modified" : "Mon, 09 Sep 2019 19:58:40 GMT",
       "retry-after" : "0",
       "Content-Length" : "0",
       "StatusCode" : "201",
-      "x-ms-request-id" : "bfec83c7-901e-0044-513a-643cc7000000",
-      "Date" : "Thu, 05 Sep 2019 22:35:56 GMT",
-      "x-ms-client-request-id" : "609bd5b2-47cb-44fc-a68e-0c2504ad077c"
-=======
-      "ETag" : "\"0x8D732FDF9439C10\"",
-      "Last-Modified" : "Fri, 06 Sep 2019 19:11:08 GMT",
-      "retry-after" : "0",
-      "Content-Length" : "0",
-      "StatusCode" : "201",
-      "x-ms-request-id" : "8f76b0f3-401e-003a-11e6-6473d5000000",
-      "Date" : "Fri, 06 Sep 2019 19:11:08 GMT",
-      "x-ms-client-request-id" : "672d07e6-ff37-464a-a965-c9d38d115b1a"
->>>>>>> a55d5dd9
+      "x-ms-request-id" : "077fb76a-801e-001f-6748-673bbb000000",
+      "Date" : "Mon, 09 Sep 2019 19:58:40 GMT",
+      "x-ms-client-request-id" : "bb4a6fb4-ba26-4477-a191-05148760c185"
     },
     "Exception" : null
   }, {
     "Method" : "GET",
-<<<<<<< HEAD
     "Uri" : "https://jaschrepragrs.blob.core.windows.net?prefix=jtcretriesoptionsinvalid&comp=list",
     "Headers" : {
       "x-ms-version" : "2019-02-02",
       "User-Agent" : "azsdk-java-azure-storage-blob/12.0.0-preview.3 1.8.0_221; Windows 10 10.0",
-      "x-ms-client-request-id" : "3f53a583-81c3-4262-8169-f7b76600a6e6"
-=======
-    "Uri" : "https://azstoragesdkaccount.blob.core.windows.net?prefix=jtcretriesoptionsinvalid&comp=list",
-    "Headers" : {
-      "x-ms-version" : "2019-02-02",
-      "User-Agent" : "azsdk-java-azure-storage-blob/12.0.0-preview.3 1.8.0_212; Windows 10 10.0",
-      "x-ms-client-request-id" : "0ba2e4ae-081a-4e2e-89b6-a024d2a66245"
->>>>>>> a55d5dd9
+      "x-ms-client-request-id" : "5411ca44-28fb-42ff-9feb-86085ca1a95f"
     },
     "Response" : {
       "Transfer-Encoding" : "chunked",
@@ -61,35 +34,20 @@
       "Server" : "Windows-Azure-Blob/1.0 Microsoft-HTTPAPI/2.0",
       "retry-after" : "0",
       "StatusCode" : "200",
-<<<<<<< HEAD
-      "x-ms-request-id" : "bfec83df-901e-0044-653a-643cc7000000",
-      "Body" : "﻿<?xml version=\"1.0\" encoding=\"utf-8\"?><EnumerationResults ServiceEndpoint=\"https://jaschrepragrs.blob.core.windows.net/\"><Prefix>jtcretriesoptionsinvalid</Prefix><Containers><Container><Name>jtcretriesoptionsinvalid076324b03cf08e26ce4fde</Name><Properties><Last-Modified>Thu, 05 Sep 2019 22:35:57 GMT</Last-Modified><Etag>\"0x8D732516B77219D\"</Etag><LeaseStatus>unlocked</LeaseStatus><LeaseState>available</LeaseState><DefaultEncryptionScope>$account-encryption-key</DefaultEncryptionScope><DenyEncryptionScopeOverride>false</DenyEncryptionScopeOverride><HasImmutabilityPolicy>false</HasImmutabilityPolicy><HasLegalHold>false</HasLegalHold></Properties></Container></Containers><NextMarker /></EnumerationResults>",
-      "Date" : "Thu, 05 Sep 2019 22:35:56 GMT",
-      "x-ms-client-request-id" : "3f53a583-81c3-4262-8169-f7b76600a6e6",
-=======
-      "x-ms-request-id" : "8f76b10a-401e-003a-24e6-6473d5000000",
-      "Body" : "﻿<?xml version=\"1.0\" encoding=\"utf-8\"?><EnumerationResults ServiceEndpoint=\"https://azstoragesdkaccount.blob.core.windows.net/\"><Prefix>jtcretriesoptionsinvalid</Prefix><Containers><Container><Name>jtcretriesoptionsinvalid06767738de69b44f5347cb</Name><Properties><Last-Modified>Fri, 06 Sep 2019 19:11:08 GMT</Last-Modified><Etag>\"0x8D732FDF9439C10\"</Etag><LeaseStatus>unlocked</LeaseStatus><LeaseState>available</LeaseState><DefaultEncryptionScope>$account-encryption-key</DefaultEncryptionScope><DenyEncryptionScopeOverride>false</DenyEncryptionScopeOverride><HasImmutabilityPolicy>false</HasImmutabilityPolicy><HasLegalHold>false</HasLegalHold></Properties></Container></Containers><NextMarker /></EnumerationResults>",
-      "Date" : "Fri, 06 Sep 2019 19:11:08 GMT",
-      "x-ms-client-request-id" : "0ba2e4ae-081a-4e2e-89b6-a024d2a66245",
->>>>>>> a55d5dd9
+      "x-ms-request-id" : "077fb775-801e-001f-7148-673bbb000000",
+      "Body" : "﻿<?xml version=\"1.0\" encoding=\"utf-8\"?><EnumerationResults ServiceEndpoint=\"https://jaschrepragrs.blob.core.windows.net/\"><Prefix>jtcretriesoptionsinvalid</Prefix><Containers><Container><Name>jtcretriesoptionsinvalid09345148226581ef044fa5</Name><Properties><Last-Modified>Mon, 09 Sep 2019 19:58:40 GMT</Last-Modified><Etag>\"0x8D735601C97C273\"</Etag><LeaseStatus>unlocked</LeaseStatus><LeaseState>available</LeaseState><DefaultEncryptionScope>$account-encryption-key</DefaultEncryptionScope><DenyEncryptionScopeOverride>false</DenyEncryptionScopeOverride><HasImmutabilityPolicy>false</HasImmutabilityPolicy><HasLegalHold>false</HasLegalHold></Properties></Container></Containers><NextMarker /></EnumerationResults>",
+      "Date" : "Mon, 09 Sep 2019 19:58:40 GMT",
+      "x-ms-client-request-id" : "5411ca44-28fb-42ff-9feb-86085ca1a95f",
       "Content-Type" : "application/xml"
     },
     "Exception" : null
   }, {
     "Method" : "DELETE",
-<<<<<<< HEAD
-    "Uri" : "https://jaschrepragrs.blob.core.windows.net/jtcretriesoptionsinvalid076324b03cf08e26ce4fde?restype=container",
+    "Uri" : "https://jaschrepragrs.blob.core.windows.net/jtcretriesoptionsinvalid09345148226581ef044fa5?restype=container",
     "Headers" : {
       "x-ms-version" : "2019-02-02",
       "User-Agent" : "azsdk-java-azure-storage-blob/12.0.0-preview.3 1.8.0_221; Windows 10 10.0",
-      "x-ms-client-request-id" : "cac1c92e-4149-4173-af4f-9b0b9d2f9f61"
-=======
-    "Uri" : "https://azstoragesdkaccount.blob.core.windows.net/jtcretriesoptionsinvalid06767738de69b44f5347cb?restype=container",
-    "Headers" : {
-      "x-ms-version" : "2019-02-02",
-      "User-Agent" : "azsdk-java-azure-storage-blob/12.0.0-preview.3 1.8.0_212; Windows 10 10.0",
-      "x-ms-client-request-id" : "3b1dbd24-5002-4392-a59e-51785a44fa4c"
->>>>>>> a55d5dd9
+      "x-ms-client-request-id" : "d569a911-a6e2-4db1-b776-56a6641a6e98"
     },
     "Response" : {
       "x-ms-version" : "2019-02-02",
@@ -97,21 +55,11 @@
       "retry-after" : "0",
       "Content-Length" : "0",
       "StatusCode" : "202",
-<<<<<<< HEAD
-      "x-ms-request-id" : "bfec83f7-901e-0044-7c3a-643cc7000000",
-      "Date" : "Thu, 05 Sep 2019 22:35:56 GMT",
-      "x-ms-client-request-id" : "cac1c92e-4149-4173-af4f-9b0b9d2f9f61"
+      "x-ms-request-id" : "077fb782-801e-001f-7d48-673bbb000000",
+      "Date" : "Mon, 09 Sep 2019 19:58:40 GMT",
+      "x-ms-client-request-id" : "d569a911-a6e2-4db1-b776-56a6641a6e98"
     },
     "Exception" : null
   } ],
-  "variables" : [ "jtcretriesoptionsinvalid076324b03cf08e26ce4fde" ]
-=======
-      "x-ms-request-id" : "8f76b117-401e-003a-2fe6-6473d5000000",
-      "Date" : "Fri, 06 Sep 2019 19:11:08 GMT",
-      "x-ms-client-request-id" : "3b1dbd24-5002-4392-a59e-51785a44fa4c"
-    },
-    "Exception" : null
-  } ],
-  "variables" : [ "jtcretriesoptionsinvalid06767738de69b44f5347cb" ]
->>>>>>> a55d5dd9
+  "variables" : [ "jtcretriesoptionsinvalid09345148226581ef044fa5" ]
 }