--- conflicted
+++ resolved
@@ -1,59 +1,32 @@
 {
   "networkCallRecords" : [ {
     "Method" : "PUT",
-<<<<<<< HEAD
-    "Uri" : "https://jaschrepragrs.blob.core.windows.net/jtcservicesassignaturevaluesia0289226c6e99d4426d4?restype=container",
+    "Uri" : "https://jaschrepragrs.blob.core.windows.net/jtcservicesassignaturevaluesia03109661300efea6884?restype=container",
     "Headers" : {
       "x-ms-version" : "2019-02-02",
       "User-Agent" : "azsdk-java-azure-storage-blob/12.0.0-preview.3 1.8.0_221; Windows 10 10.0",
-      "x-ms-client-request-id" : "9215942a-7a15-4983-ae8e-e819514546ef"
-=======
-    "Uri" : "https://azstoragesdkaccount.blob.core.windows.net/jtcservicesassignaturevaluesia06760187ef266532b24?restype=container",
-    "Headers" : {
-      "x-ms-version" : "2019-02-02",
-      "User-Agent" : "azsdk-java-azure-storage-blob/12.0.0-preview.3 1.8.0_212; Windows 10 10.0",
-      "x-ms-client-request-id" : "44107591-251c-4356-98f1-f9aaebcb9757"
->>>>>>> a55d5dd9
+      "x-ms-client-request-id" : "0cb962d9-7f75-4e76-a6b9-2fcb629f3d47"
     },
     "Response" : {
       "x-ms-version" : "2019-02-02",
       "Server" : "Windows-Azure-Blob/1.0 Microsoft-HTTPAPI/2.0",
-<<<<<<< HEAD
-      "ETag" : "\"0x8D7325189225A16\"",
-      "Last-Modified" : "Thu, 05 Sep 2019 22:36:47 GMT",
+      "ETag" : "\"0x8D735603893B3FA\"",
+      "Last-Modified" : "Mon, 09 Sep 2019 19:59:27 GMT",
       "retry-after" : "0",
       "Content-Length" : "0",
       "StatusCode" : "201",
-      "x-ms-request-id" : "bfecb250-901e-0044-133a-643cc7000000",
-      "Date" : "Thu, 05 Sep 2019 22:36:46 GMT",
-      "x-ms-client-request-id" : "9215942a-7a15-4983-ae8e-e819514546ef"
-=======
-      "ETag" : "\"0x8D732FDAE490F0E\"",
-      "Last-Modified" : "Fri, 06 Sep 2019 19:09:02 GMT",
-      "retry-after" : "0",
-      "Content-Length" : "0",
-      "StatusCode" : "201",
-      "x-ms-request-id" : "ec65d36d-001e-001f-67e6-64eb66000000",
-      "Date" : "Fri, 06 Sep 2019 19:09:02 GMT",
-      "x-ms-client-request-id" : "44107591-251c-4356-98f1-f9aaebcb9757"
->>>>>>> a55d5dd9
+      "x-ms-request-id" : "077fde66-801e-001f-7949-673bbb000000",
+      "Date" : "Mon, 09 Sep 2019 19:59:27 GMT",
+      "x-ms-client-request-id" : "0cb962d9-7f75-4e76-a6b9-2fcb629f3d47"
     },
     "Exception" : null
   }, {
     "Method" : "GET",
-<<<<<<< HEAD
     "Uri" : "https://jaschrepragrs.blob.core.windows.net?prefix=jtcservicesassignaturevaluesia&comp=list",
     "Headers" : {
       "x-ms-version" : "2019-02-02",
       "User-Agent" : "azsdk-java-azure-storage-blob/12.0.0-preview.3 1.8.0_221; Windows 10 10.0",
-      "x-ms-client-request-id" : "1b6b836a-0d04-4f81-ad53-2e14a8e877a3"
-=======
-    "Uri" : "https://azstoragesdkaccount.blob.core.windows.net?prefix=jtcservicesassignaturevaluesia&comp=list",
-    "Headers" : {
-      "x-ms-version" : "2019-02-02",
-      "User-Agent" : "azsdk-java-azure-storage-blob/12.0.0-preview.3 1.8.0_212; Windows 10 10.0",
-      "x-ms-client-request-id" : "061d5bbc-648f-4e0d-9546-10a477bcba4a"
->>>>>>> a55d5dd9
+      "x-ms-client-request-id" : "b47ff20d-99ab-4274-8c31-a9ce4109e6c6"
     },
     "Response" : {
       "Transfer-Encoding" : "chunked",
@@ -61,35 +34,20 @@
       "Server" : "Windows-Azure-Blob/1.0 Microsoft-HTTPAPI/2.0",
       "retry-after" : "0",
       "StatusCode" : "200",
-<<<<<<< HEAD
-      "x-ms-request-id" : "bfecb26a-901e-0044-2c3a-643cc7000000",
-      "Body" : "﻿<?xml version=\"1.0\" encoding=\"utf-8\"?><EnumerationResults ServiceEndpoint=\"https://jaschrepragrs.blob.core.windows.net/\"><Prefix>jtcservicesassignaturevaluesia</Prefix><Containers><Container><Name>jtcservicesassignaturevaluesia0289226c6e99d4426d4</Name><Properties><Last-Modified>Thu, 05 Sep 2019 22:36:47 GMT</Last-Modified><Etag>\"0x8D7325189225A16\"</Etag><LeaseStatus>unlocked</LeaseStatus><LeaseState>available</LeaseState><DefaultEncryptionScope>$account-encryption-key</DefaultEncryptionScope><DenyEncryptionScopeOverride>false</DenyEncryptionScopeOverride><HasImmutabilityPolicy>false</HasImmutabilityPolicy><HasLegalHold>false</HasLegalHold></Properties></Container></Containers><NextMarker /></EnumerationResults>",
-      "Date" : "Thu, 05 Sep 2019 22:36:46 GMT",
-      "x-ms-client-request-id" : "1b6b836a-0d04-4f81-ad53-2e14a8e877a3",
-=======
-      "x-ms-request-id" : "ec65d38b-001e-001f-02e6-64eb66000000",
-      "Body" : "﻿<?xml version=\"1.0\" encoding=\"utf-8\"?><EnumerationResults ServiceEndpoint=\"https://azstoragesdkaccount.blob.core.windows.net/\"><Prefix>jtcservicesassignaturevaluesia</Prefix><Containers><Container><Name>jtcservicesassignaturevaluesia06760187ef266532b24</Name><Properties><Last-Modified>Fri, 06 Sep 2019 19:09:02 GMT</Last-Modified><Etag>\"0x8D732FDAE490F0E\"</Etag><LeaseStatus>unlocked</LeaseStatus><LeaseState>available</LeaseState><DefaultEncryptionScope>$account-encryption-key</DefaultEncryptionScope><DenyEncryptionScopeOverride>false</DenyEncryptionScopeOverride><HasImmutabilityPolicy>false</HasImmutabilityPolicy><HasLegalHold>false</HasLegalHold></Properties></Container></Containers><NextMarker /></EnumerationResults>",
-      "Date" : "Fri, 06 Sep 2019 19:09:02 GMT",
-      "x-ms-client-request-id" : "061d5bbc-648f-4e0d-9546-10a477bcba4a",
->>>>>>> a55d5dd9
+      "x-ms-request-id" : "077fde76-801e-001f-0849-673bbb000000",
+      "Body" : "﻿<?xml version=\"1.0\" encoding=\"utf-8\"?><EnumerationResults ServiceEndpoint=\"https://jaschrepragrs.blob.core.windows.net/\"><Prefix>jtcservicesassignaturevaluesia</Prefix><Containers><Container><Name>jtcservicesassignaturevaluesia03109661300efea6884</Name><Properties><Last-Modified>Mon, 09 Sep 2019 19:59:27 GMT</Last-Modified><Etag>\"0x8D735603893B3FA\"</Etag><LeaseStatus>unlocked</LeaseStatus><LeaseState>available</LeaseState><DefaultEncryptionScope>$account-encryption-key</DefaultEncryptionScope><DenyEncryptionScopeOverride>false</DenyEncryptionScopeOverride><HasImmutabilityPolicy>false</HasImmutabilityPolicy><HasLegalHold>false</HasLegalHold></Properties></Container></Containers><NextMarker /></EnumerationResults>",
+      "Date" : "Mon, 09 Sep 2019 19:59:27 GMT",
+      "x-ms-client-request-id" : "b47ff20d-99ab-4274-8c31-a9ce4109e6c6",
       "Content-Type" : "application/xml"
     },
     "Exception" : null
   }, {
     "Method" : "DELETE",
-<<<<<<< HEAD
-    "Uri" : "https://jaschrepragrs.blob.core.windows.net/jtcservicesassignaturevaluesia0289226c6e99d4426d4?restype=container",
+    "Uri" : "https://jaschrepragrs.blob.core.windows.net/jtcservicesassignaturevaluesia03109661300efea6884?restype=container",
     "Headers" : {
       "x-ms-version" : "2019-02-02",
       "User-Agent" : "azsdk-java-azure-storage-blob/12.0.0-preview.3 1.8.0_221; Windows 10 10.0",
-      "x-ms-client-request-id" : "c9c02c21-8156-45f6-bb7d-5c2e004cb29b"
-=======
-    "Uri" : "https://azstoragesdkaccount.blob.core.windows.net/jtcservicesassignaturevaluesia06760187ef266532b24?restype=container",
-    "Headers" : {
-      "x-ms-version" : "2019-02-02",
-      "User-Agent" : "azsdk-java-azure-storage-blob/12.0.0-preview.3 1.8.0_212; Windows 10 10.0",
-      "x-ms-client-request-id" : "d28b0bee-b0ce-46a1-a5ca-f8da584f60c5"
->>>>>>> a55d5dd9
+      "x-ms-client-request-id" : "37a2981b-50c5-44b6-8b48-79941a852457"
     },
     "Response" : {
       "x-ms-version" : "2019-02-02",
@@ -97,21 +55,11 @@
       "retry-after" : "0",
       "Content-Length" : "0",
       "StatusCode" : "202",
-<<<<<<< HEAD
-      "x-ms-request-id" : "bfecb296-901e-0044-583a-643cc7000000",
-      "Date" : "Thu, 05 Sep 2019 22:36:46 GMT",
-      "x-ms-client-request-id" : "c9c02c21-8156-45f6-bb7d-5c2e004cb29b"
+      "x-ms-request-id" : "077fde92-801e-001f-2449-673bbb000000",
+      "Date" : "Mon, 09 Sep 2019 19:59:27 GMT",
+      "x-ms-client-request-id" : "37a2981b-50c5-44b6-8b48-79941a852457"
     },
     "Exception" : null
   } ],
-  "variables" : [ "jtcservicesassignaturevaluesia0289226c6e99d4426d4" ]
-=======
-      "x-ms-request-id" : "ec65d39d-001e-001f-14e6-64eb66000000",
-      "Date" : "Fri, 06 Sep 2019 19:09:02 GMT",
-      "x-ms-client-request-id" : "d28b0bee-b0ce-46a1-a5ca-f8da584f60c5"
-    },
-    "Exception" : null
-  } ],
-  "variables" : [ "jtcservicesassignaturevaluesia06760187ef266532b24" ]
->>>>>>> a55d5dd9
+  "variables" : [ "jtcservicesassignaturevaluesia03109661300efea6884" ]
 }