{
  "networkCallRecords" : [ {
    "Method" : "PUT",
<<<<<<< HEAD
    "Uri" : "https://jaschrepragrs.blob.core.windows.net/jtcuploadpagefromurlsourceacfail023870af8db11d3a4d?restype=container",
    "Headers" : {
      "x-ms-version" : "2019-02-02",
      "User-Agent" : "azsdk-java-azure-storage-blob/12.0.0-preview.3 1.8.0_221; Windows 10 10.0",
      "x-ms-client-request-id" : "d4fb943c-5f3d-4a96-bd0c-7aa05ecf5577"
=======
    "Uri" : "https://azstoragesdkaccount.blob.core.windows.net/jtcuploadpagefromurlsourceacfail011061a56ff04ae62e?restype=container",
    "Headers" : {
      "x-ms-version" : "2019-02-02",
      "User-Agent" : "azsdk-java-azure-storage-blob/12.0.0-preview.3 1.8.0_212; Windows 10 10.0",
      "x-ms-client-request-id" : "8f30185a-cf23-4f63-9a33-f491726e6bad"
>>>>>>> a55d5dd9
    },
    "Response" : {
      "x-ms-version" : "2019-02-02",
      "Server" : "Windows-Azure-Blob/1.0 Microsoft-HTTPAPI/2.0",
<<<<<<< HEAD
      "ETag" : "\"0x8D7325254F030B6\"",
      "Last-Modified" : "Thu, 05 Sep 2019 22:42:28 GMT",
      "retry-after" : "0",
      "Content-Length" : "0",
      "StatusCode" : "201",
      "x-ms-request-id" : "e0dd6082-e01e-0026-4c3b-647b1f000000",
      "Date" : "Thu, 05 Sep 2019 22:42:28 GMT",
      "x-ms-client-request-id" : "d4fb943c-5f3d-4a96-bd0c-7aa05ecf5577"
=======
      "ETag" : "\"0x8D732FDC3A60F3E\"",
      "Last-Modified" : "Fri, 06 Sep 2019 19:09:38 GMT",
      "retry-after" : "0",
      "Content-Length" : "0",
      "StatusCode" : "201",
      "x-ms-request-id" : "8f7605e7-401e-003a-6ce6-6473d5000000",
      "Date" : "Fri, 06 Sep 2019 19:09:37 GMT",
      "x-ms-client-request-id" : "8f30185a-cf23-4f63-9a33-f491726e6bad"
>>>>>>> a55d5dd9
    },
    "Exception" : null
  }, {
    "Method" : "PUT",
<<<<<<< HEAD
    "Uri" : "https://jaschrepragrs.blob.core.windows.net/jtcuploadpagefromurlsourceacfail023870af8db11d3a4d/javablobuploadpagefromurlsourceacfail128774b2aa322847",
    "Headers" : {
      "x-ms-version" : "2019-02-02",
      "User-Agent" : "azsdk-java-azure-storage-blob/12.0.0-preview.3 1.8.0_221; Windows 10 10.0",
      "x-ms-client-request-id" : "1f2d9e30-ba9d-4880-905a-1e9dc2f6b60f"
=======
    "Uri" : "https://azstoragesdkaccount.blob.core.windows.net/jtcuploadpagefromurlsourceacfail011061a56ff04ae62e/javablobuploadpagefromurlsourceacfail179772c2df81f7ff",
    "Headers" : {
      "x-ms-version" : "2019-02-02",
      "User-Agent" : "azsdk-java-azure-storage-blob/12.0.0-preview.3 1.8.0_212; Windows 10 10.0",
      "x-ms-client-request-id" : "d1e82375-d324-4dc5-b470-e3f052266564"
>>>>>>> a55d5dd9
    },
    "Response" : {
      "x-ms-version" : "2019-02-02",
      "Server" : "Windows-Azure-Blob/1.0 Microsoft-HTTPAPI/2.0",
<<<<<<< HEAD
      "ETag" : "\"0x8D7325254FD73BD\"",
      "Last-Modified" : "Thu, 05 Sep 2019 22:42:29 GMT",
      "retry-after" : "0",
      "Content-Length" : "0",
      "StatusCode" : "201",
      "x-ms-request-id" : "e0dd6094-e01e-0026-5a3b-647b1f000000",
      "x-ms-request-server-encrypted" : "true",
      "Date" : "Thu, 05 Sep 2019 22:42:28 GMT",
      "x-ms-client-request-id" : "1f2d9e30-ba9d-4880-905a-1e9dc2f6b60f"
=======
      "ETag" : "\"0x8D732FDC3AC052C\"",
      "Last-Modified" : "Fri, 06 Sep 2019 19:09:38 GMT",
      "retry-after" : "0",
      "Content-Length" : "0",
      "StatusCode" : "201",
      "x-ms-request-id" : "8f7605f7-401e-003a-76e6-6473d5000000",
      "x-ms-request-server-encrypted" : "true",
      "Date" : "Fri, 06 Sep 2019 19:09:37 GMT",
      "x-ms-client-request-id" : "d1e82375-d324-4dc5-b470-e3f052266564"
>>>>>>> a55d5dd9
    },
    "Exception" : null
  }, {
    "Method" : "PUT",
<<<<<<< HEAD
    "Uri" : "https://jaschrepragrs.blob.core.windows.net/jtcuploadpagefromurlsourceacfail023870af8db11d3a4d?restype=container&comp=acl",
    "Headers" : {
      "x-ms-version" : "2019-02-02",
      "User-Agent" : "azsdk-java-azure-storage-blob/12.0.0-preview.3 1.8.0_221; Windows 10 10.0",
      "x-ms-client-request-id" : "6e64bf80-933c-4aac-857c-5bfee1254aac",
=======
    "Uri" : "https://azstoragesdkaccount.blob.core.windows.net/jtcuploadpagefromurlsourceacfail011061a56ff04ae62e?restype=container&comp=acl",
    "Headers" : {
      "x-ms-version" : "2019-02-02",
      "User-Agent" : "azsdk-java-azure-storage-blob/12.0.0-preview.3 1.8.0_212; Windows 10 10.0",
      "x-ms-client-request-id" : "cf923082-cb48-40d7-bb90-30285de1a478",
>>>>>>> a55d5dd9
      "Content-Type" : "application/xml; charset=utf-8"
    },
    "Response" : {
      "x-ms-version" : "2019-02-02",
      "Server" : "Windows-Azure-Blob/1.0 Microsoft-HTTPAPI/2.0",
<<<<<<< HEAD
      "ETag" : "\"0x8D7325255099F81\"",
      "Last-Modified" : "Thu, 05 Sep 2019 22:42:29 GMT",
      "retry-after" : "0",
      "Content-Length" : "0",
      "StatusCode" : "200",
      "x-ms-request-id" : "e0dd60a7-e01e-0026-6b3b-647b1f000000",
      "Date" : "Thu, 05 Sep 2019 22:42:28 GMT",
      "x-ms-client-request-id" : "6e64bf80-933c-4aac-857c-5bfee1254aac"
=======
      "ETag" : "\"0x8D732FDC3B14206\"",
      "Last-Modified" : "Fri, 06 Sep 2019 19:09:38 GMT",
      "retry-after" : "0",
      "Content-Length" : "0",
      "StatusCode" : "200",
      "x-ms-request-id" : "8f76060a-401e-003a-08e6-6473d5000000",
      "Date" : "Fri, 06 Sep 2019 19:09:37 GMT",
      "x-ms-client-request-id" : "cf923082-cb48-40d7-bb90-30285de1a478"
>>>>>>> a55d5dd9
    },
    "Exception" : null
  }, {
    "Method" : "PUT",
<<<<<<< HEAD
    "Uri" : "https://jaschrepragrs.blob.core.windows.net/jtcuploadpagefromurlsourceacfail023870af8db11d3a4d/javablobuploadpagefromurlsourceacfail2255428617cbe26c",
    "Headers" : {
      "x-ms-version" : "2019-02-02",
      "User-Agent" : "azsdk-java-azure-storage-blob/12.0.0-preview.3 1.8.0_221; Windows 10 10.0",
      "x-ms-client-request-id" : "6c8be037-cec9-4107-a7dd-ddae2eeadcfe"
=======
    "Uri" : "https://azstoragesdkaccount.blob.core.windows.net/jtcuploadpagefromurlsourceacfail011061a56ff04ae62e/javablobuploadpagefromurlsourceacfail290877bd534b0fcf",
    "Headers" : {
      "x-ms-version" : "2019-02-02",
      "User-Agent" : "azsdk-java-azure-storage-blob/12.0.0-preview.3 1.8.0_212; Windows 10 10.0",
      "x-ms-client-request-id" : "18c9fd03-5ba1-494a-af9d-d4783575dba5"
>>>>>>> a55d5dd9
    },
    "Response" : {
      "x-ms-version" : "2019-02-02",
      "Server" : "Windows-Azure-Blob/1.0 Microsoft-HTTPAPI/2.0",
<<<<<<< HEAD
      "ETag" : "\"0x8D7325255171AF8\"",
      "Last-Modified" : "Thu, 05 Sep 2019 22:42:29 GMT",
      "retry-after" : "0",
      "Content-Length" : "0",
      "StatusCode" : "201",
      "x-ms-request-id" : "e0dd60b9-e01e-0026-7d3b-647b1f000000",
      "x-ms-request-server-encrypted" : "true",
      "Date" : "Thu, 05 Sep 2019 22:42:28 GMT",
      "x-ms-client-request-id" : "6c8be037-cec9-4107-a7dd-ddae2eeadcfe"
=======
      "ETag" : "\"0x8D732FDC3B619B1\"",
      "Last-Modified" : "Fri, 06 Sep 2019 19:09:38 GMT",
      "retry-after" : "0",
      "Content-Length" : "0",
      "StatusCode" : "201",
      "x-ms-request-id" : "8f76061d-401e-003a-19e6-6473d5000000",
      "x-ms-request-server-encrypted" : "true",
      "Date" : "Fri, 06 Sep 2019 19:09:37 GMT",
      "x-ms-client-request-id" : "18c9fd03-5ba1-494a-af9d-d4783575dba5"
>>>>>>> a55d5dd9
    },
    "Exception" : null
  }, {
    "Method" : "PUT",
<<<<<<< HEAD
    "Uri" : "https://jaschrepragrs.blob.core.windows.net/jtcuploadpagefromurlsourceacfail023870af8db11d3a4d/javablobuploadpagefromurlsourceacfail2255428617cbe26c?comp=page",
    "Headers" : {
      "x-ms-version" : "2019-02-02",
      "User-Agent" : "azsdk-java-azure-storage-blob/12.0.0-preview.3 1.8.0_221; Windows 10 10.0",
      "x-ms-client-request-id" : "e8510554-407d-4196-a897-1eb765b77e08",
=======
    "Uri" : "https://azstoragesdkaccount.blob.core.windows.net/jtcuploadpagefromurlsourceacfail011061a56ff04ae62e/javablobuploadpagefromurlsourceacfail290877bd534b0fcf?comp=page",
    "Headers" : {
      "x-ms-version" : "2019-02-02",
      "User-Agent" : "azsdk-java-azure-storage-blob/12.0.0-preview.3 1.8.0_212; Windows 10 10.0",
      "x-ms-client-request-id" : "40d6c1f8-06ce-4dc6-900f-bccbd88abbab",
>>>>>>> a55d5dd9
      "Content-Type" : "application/octet-stream"
    },
    "Response" : {
      "x-ms-version" : "2019-02-02",
      "Server" : "Windows-Azure-Blob/1.0 Microsoft-HTTPAPI/2.0",
<<<<<<< HEAD
      "x-ms-content-crc64" : "1PEReGOipYE=",
      "x-ms-blob-sequence-number" : "0",
      "Last-Modified" : "Thu, 05 Sep 2019 22:42:29 GMT",
      "retry-after" : "0",
      "StatusCode" : "201",
      "x-ms-request-server-encrypted" : "true",
      "Date" : "Thu, 05 Sep 2019 22:42:28 GMT",
      "ETag" : "\"0x8D732525524B205\"",
      "Content-Length" : "0",
      "x-ms-request-id" : "e0dd60c5-e01e-0026-093b-647b1f000000",
      "x-ms-client-request-id" : "e8510554-407d-4196-a897-1eb765b77e08"
=======
      "x-ms-content-crc64" : "LlX7CZE/kec=",
      "x-ms-blob-sequence-number" : "0",
      "Last-Modified" : "Fri, 06 Sep 2019 19:09:38 GMT",
      "retry-after" : "0",
      "StatusCode" : "201",
      "x-ms-request-server-encrypted" : "true",
      "Date" : "Fri, 06 Sep 2019 19:09:37 GMT",
      "ETag" : "\"0x8D732FDC3BC83E0\"",
      "Content-Length" : "0",
      "x-ms-request-id" : "8f760633-401e-003a-2ee6-6473d5000000",
      "x-ms-client-request-id" : "40d6c1f8-06ce-4dc6-900f-bccbd88abbab"
>>>>>>> a55d5dd9
    },
    "Exception" : null
  }, {
    "Method" : "PUT",
<<<<<<< HEAD
    "Uri" : "https://jaschrepragrs.blob.core.windows.net/jtcuploadpagefromurlsourceacfail023870af8db11d3a4d/javablobuploadpagefromurlsourceacfail128774b2aa322847?comp=page",
    "Headers" : {
      "x-ms-version" : "2019-02-02",
      "User-Agent" : "azsdk-java-azure-storage-blob/12.0.0-preview.3 1.8.0_221; Windows 10 10.0",
      "x-ms-client-request-id" : "d32d2684-f8fa-47b5-a2ac-f356a992543f"
=======
    "Uri" : "https://azstoragesdkaccount.blob.core.windows.net/jtcuploadpagefromurlsourceacfail011061a56ff04ae62e/javablobuploadpagefromurlsourceacfail179772c2df81f7ff?comp=page",
    "Headers" : {
      "x-ms-version" : "2019-02-02",
      "User-Agent" : "azsdk-java-azure-storage-blob/12.0.0-preview.3 1.8.0_212; Windows 10 10.0",
      "x-ms-client-request-id" : "9d011dac-fec5-4d0b-b094-da6d5b325e06"
>>>>>>> a55d5dd9
    },
    "Response" : {
      "x-ms-version" : "2019-02-02",
      "Server" : "Windows-Azure-Blob/1.0 Microsoft-HTTPAPI/2.0",
      "x-ms-error-code" : "CannotVerifyCopySource",
      "retry-after" : "0",
      "Content-Length" : "251",
      "StatusCode" : "412",
<<<<<<< HEAD
      "x-ms-request-id" : "e0dd60cf-e01e-0026-133b-647b1f000000",
      "Body" : "﻿<?xml version=\"1.0\" encoding=\"utf-8\"?>\n<Error><Code>CannotVerifyCopySource</Code><Message>Could not verify the copy source within the specified time.\nRequestId:e0dd60cf-e01e-0026-133b-647b1f000000\nTime:2019-09-05T22:42:29.4291940Z</Message></Error>",
      "Date" : "Thu, 05 Sep 2019 22:42:28 GMT",
      "x-ms-client-request-id" : "d32d2684-f8fa-47b5-a2ac-f356a992543f",
=======
      "x-ms-request-id" : "8f760645-401e-003a-3fe6-6473d5000000",
      "Body" : "﻿<?xml version=\"1.0\" encoding=\"utf-8\"?>\n<Error><Code>CannotVerifyCopySource</Code><Message>Could not verify the copy source within the specified time.\nRequestId:8f760645-401e-003a-3fe6-6473d5000000\nTime:2019-09-06T19:09:38.8610967Z</Message></Error>",
      "Date" : "Fri, 06 Sep 2019 19:09:37 GMT",
      "x-ms-client-request-id" : "9d011dac-fec5-4d0b-b094-da6d5b325e06",
>>>>>>> a55d5dd9
      "Content-Type" : "application/xml"
    },
    "Exception" : null
  }, {
    "Method" : "GET",
<<<<<<< HEAD
    "Uri" : "https://jaschrepragrs.blob.core.windows.net?prefix=jtcuploadpagefromurlsourceacfail&comp=list",
    "Headers" : {
      "x-ms-version" : "2019-02-02",
      "User-Agent" : "azsdk-java-azure-storage-blob/12.0.0-preview.3 1.8.0_221; Windows 10 10.0",
      "x-ms-client-request-id" : "c908b0e3-83f7-40f5-a53a-5a7aec0fe753"
=======
    "Uri" : "https://azstoragesdkaccount.blob.core.windows.net?prefix=jtcuploadpagefromurlsourceacfail&comp=list",
    "Headers" : {
      "x-ms-version" : "2019-02-02",
      "User-Agent" : "azsdk-java-azure-storage-blob/12.0.0-preview.3 1.8.0_212; Windows 10 10.0",
      "x-ms-client-request-id" : "62f2246b-7bad-439b-bb91-337041550aff"
>>>>>>> a55d5dd9
    },
    "Response" : {
      "Transfer-Encoding" : "chunked",
      "x-ms-version" : "2019-02-02",
      "Server" : "Windows-Azure-Blob/1.0 Microsoft-HTTPAPI/2.0",
      "retry-after" : "0",
      "StatusCode" : "200",
<<<<<<< HEAD
      "x-ms-request-id" : "e0dd60e6-e01e-0026-293b-647b1f000000",
      "Body" : "﻿<?xml version=\"1.0\" encoding=\"utf-8\"?><EnumerationResults ServiceEndpoint=\"https://jaschrepragrs.blob.core.windows.net/\"><Prefix>jtcuploadpagefromurlsourceacfail</Prefix><Containers><Container><Name>jtcuploadpagefromurlsourceacfail023870af8db11d3a4d</Name><Properties><Last-Modified>Thu, 05 Sep 2019 22:42:29 GMT</Last-Modified><Etag>\"0x8D7325255099F81\"</Etag><LeaseStatus>unlocked</LeaseStatus><LeaseState>available</LeaseState><PublicAccess>container</PublicAccess><DefaultEncryptionScope>$account-encryption-key</DefaultEncryptionScope><DenyEncryptionScopeOverride>false</DenyEncryptionScopeOverride><HasImmutabilityPolicy>false</HasImmutabilityPolicy><HasLegalHold>false</HasLegalHold></Properties></Container></Containers><NextMarker /></EnumerationResults>",
      "Date" : "Thu, 05 Sep 2019 22:42:28 GMT",
      "x-ms-client-request-id" : "c908b0e3-83f7-40f5-a53a-5a7aec0fe753",
=======
      "x-ms-request-id" : "8f760657-401e-003a-50e6-6473d5000000",
      "Body" : "﻿<?xml version=\"1.0\" encoding=\"utf-8\"?><EnumerationResults ServiceEndpoint=\"https://azstoragesdkaccount.blob.core.windows.net/\"><Prefix>jtcuploadpagefromurlsourceacfail</Prefix><Containers><Container><Name>jtcuploadpagefromurlsourceacfail011061a56ff04ae62e</Name><Properties><Last-Modified>Fri, 06 Sep 2019 19:09:38 GMT</Last-Modified><Etag>\"0x8D732FDC3B14206\"</Etag><LeaseStatus>unlocked</LeaseStatus><LeaseState>available</LeaseState><PublicAccess>container</PublicAccess><DefaultEncryptionScope>$account-encryption-key</DefaultEncryptionScope><DenyEncryptionScopeOverride>false</DenyEncryptionScopeOverride><HasImmutabilityPolicy>false</HasImmutabilityPolicy><HasLegalHold>false</HasLegalHold></Properties></Container></Containers><NextMarker /></EnumerationResults>",
      "Date" : "Fri, 06 Sep 2019 19:09:37 GMT",
      "x-ms-client-request-id" : "62f2246b-7bad-439b-bb91-337041550aff",
>>>>>>> a55d5dd9
      "Content-Type" : "application/xml"
    },
    "Exception" : null
  }, {
    "Method" : "DELETE",
<<<<<<< HEAD
    "Uri" : "https://jaschrepragrs.blob.core.windows.net/jtcuploadpagefromurlsourceacfail023870af8db11d3a4d?restype=container",
    "Headers" : {
      "x-ms-version" : "2019-02-02",
      "User-Agent" : "azsdk-java-azure-storage-blob/12.0.0-preview.3 1.8.0_221; Windows 10 10.0",
      "x-ms-client-request-id" : "d6ad9358-0f86-4f56-89e1-cb15ae4a58ca"
=======
    "Uri" : "https://azstoragesdkaccount.blob.core.windows.net/jtcuploadpagefromurlsourceacfail011061a56ff04ae62e?restype=container",
    "Headers" : {
      "x-ms-version" : "2019-02-02",
      "User-Agent" : "azsdk-java-azure-storage-blob/12.0.0-preview.3 1.8.0_212; Windows 10 10.0",
      "x-ms-client-request-id" : "e6e2bbd3-32e3-4b59-84db-aa95e1bde02c"
>>>>>>> a55d5dd9
    },
    "Response" : {
      "x-ms-version" : "2019-02-02",
      "Server" : "Windows-Azure-Blob/1.0 Microsoft-HTTPAPI/2.0",
      "retry-after" : "0",
      "Content-Length" : "0",
      "StatusCode" : "202",
<<<<<<< HEAD
      "x-ms-request-id" : "e0dd60fe-e01e-0026-3e3b-647b1f000000",
      "Date" : "Thu, 05 Sep 2019 22:42:28 GMT",
      "x-ms-client-request-id" : "d6ad9358-0f86-4f56-89e1-cb15ae4a58ca"
    },
    "Exception" : null
  } ],
  "variables" : [ "jtcuploadpagefromurlsourceacfail023870af8db11d3a4d", "javablobuploadpagefromurlsourceacfail128774b2aa322847", "javablobuploadpagefromurlsourceacfail2255428617cbe26c", "9d7c87c1-e880-45bb-9201-ae8547846f74" ]
=======
      "x-ms-request-id" : "8f760666-401e-003a-5de6-6473d5000000",
      "Date" : "Fri, 06 Sep 2019 19:09:38 GMT",
      "x-ms-client-request-id" : "e6e2bbd3-32e3-4b59-84db-aa95e1bde02c"
    },
    "Exception" : null
  } ],
  "variables" : [ "jtcuploadpagefromurlsourceacfail011061a56ff04ae62e", "javablobuploadpagefromurlsourceacfail179772c2df81f7ff", "javablobuploadpagefromurlsourceacfail290877bd534b0fcf", "47d51bd3-3fa1-4396-98e6-cce1ff5de87c" ]
>>>>>>> a55d5dd9
}<|MERGE_RESOLUTION|>--- conflicted
+++ resolved
@@ -1,231 +1,123 @@
 {
   "networkCallRecords" : [ {
     "Method" : "PUT",
-<<<<<<< HEAD
-    "Uri" : "https://jaschrepragrs.blob.core.windows.net/jtcuploadpagefromurlsourceacfail023870af8db11d3a4d?restype=container",
+    "Uri" : "https://jaschrepragrs.blob.core.windows.net/jtcuploadpagefromurlsourceacfail0098417ec2d961d978?restype=container",
     "Headers" : {
       "x-ms-version" : "2019-02-02",
       "User-Agent" : "azsdk-java-azure-storage-blob/12.0.0-preview.3 1.8.0_221; Windows 10 10.0",
-      "x-ms-client-request-id" : "d4fb943c-5f3d-4a96-bd0c-7aa05ecf5577"
-=======
-    "Uri" : "https://azstoragesdkaccount.blob.core.windows.net/jtcuploadpagefromurlsourceacfail011061a56ff04ae62e?restype=container",
-    "Headers" : {
-      "x-ms-version" : "2019-02-02",
-      "User-Agent" : "azsdk-java-azure-storage-blob/12.0.0-preview.3 1.8.0_212; Windows 10 10.0",
-      "x-ms-client-request-id" : "8f30185a-cf23-4f63-9a33-f491726e6bad"
->>>>>>> a55d5dd9
+      "x-ms-client-request-id" : "b7253a39-2fe5-41de-82e2-98faa99142f8"
     },
     "Response" : {
       "x-ms-version" : "2019-02-02",
       "Server" : "Windows-Azure-Blob/1.0 Microsoft-HTTPAPI/2.0",
-<<<<<<< HEAD
-      "ETag" : "\"0x8D7325254F030B6\"",
-      "Last-Modified" : "Thu, 05 Sep 2019 22:42:28 GMT",
+      "ETag" : "\"0x8D735618EBB445D\"",
+      "Last-Modified" : "Mon, 09 Sep 2019 20:09:01 GMT",
       "retry-after" : "0",
       "Content-Length" : "0",
       "StatusCode" : "201",
-      "x-ms-request-id" : "e0dd6082-e01e-0026-4c3b-647b1f000000",
-      "Date" : "Thu, 05 Sep 2019 22:42:28 GMT",
-      "x-ms-client-request-id" : "d4fb943c-5f3d-4a96-bd0c-7aa05ecf5577"
-=======
-      "ETag" : "\"0x8D732FDC3A60F3E\"",
-      "Last-Modified" : "Fri, 06 Sep 2019 19:09:38 GMT",
-      "retry-after" : "0",
-      "Content-Length" : "0",
-      "StatusCode" : "201",
-      "x-ms-request-id" : "8f7605e7-401e-003a-6ce6-6473d5000000",
-      "Date" : "Fri, 06 Sep 2019 19:09:37 GMT",
-      "x-ms-client-request-id" : "8f30185a-cf23-4f63-9a33-f491726e6bad"
->>>>>>> a55d5dd9
+      "x-ms-request-id" : "9ebd2163-501e-003f-3d4a-675777000000",
+      "Date" : "Mon, 09 Sep 2019 20:09:01 GMT",
+      "x-ms-client-request-id" : "b7253a39-2fe5-41de-82e2-98faa99142f8"
     },
     "Exception" : null
   }, {
     "Method" : "PUT",
-<<<<<<< HEAD
-    "Uri" : "https://jaschrepragrs.blob.core.windows.net/jtcuploadpagefromurlsourceacfail023870af8db11d3a4d/javablobuploadpagefromurlsourceacfail128774b2aa322847",
+    "Uri" : "https://jaschrepragrs.blob.core.windows.net/jtcuploadpagefromurlsourceacfail0098417ec2d961d978/javablobuploadpagefromurlsourceacfail1758602ed12a5ccf",
     "Headers" : {
       "x-ms-version" : "2019-02-02",
       "User-Agent" : "azsdk-java-azure-storage-blob/12.0.0-preview.3 1.8.0_221; Windows 10 10.0",
-      "x-ms-client-request-id" : "1f2d9e30-ba9d-4880-905a-1e9dc2f6b60f"
-=======
-    "Uri" : "https://azstoragesdkaccount.blob.core.windows.net/jtcuploadpagefromurlsourceacfail011061a56ff04ae62e/javablobuploadpagefromurlsourceacfail179772c2df81f7ff",
-    "Headers" : {
-      "x-ms-version" : "2019-02-02",
-      "User-Agent" : "azsdk-java-azure-storage-blob/12.0.0-preview.3 1.8.0_212; Windows 10 10.0",
-      "x-ms-client-request-id" : "d1e82375-d324-4dc5-b470-e3f052266564"
->>>>>>> a55d5dd9
+      "x-ms-client-request-id" : "03304d8f-b9b5-4672-9dc8-a16be38d2bd3"
     },
     "Response" : {
       "x-ms-version" : "2019-02-02",
       "Server" : "Windows-Azure-Blob/1.0 Microsoft-HTTPAPI/2.0",
-<<<<<<< HEAD
-      "ETag" : "\"0x8D7325254FD73BD\"",
-      "Last-Modified" : "Thu, 05 Sep 2019 22:42:29 GMT",
+      "ETag" : "\"0x8D735618EC86ED6\"",
+      "Last-Modified" : "Mon, 09 Sep 2019 20:09:01 GMT",
       "retry-after" : "0",
       "Content-Length" : "0",
       "StatusCode" : "201",
-      "x-ms-request-id" : "e0dd6094-e01e-0026-5a3b-647b1f000000",
+      "x-ms-request-id" : "9ebd217d-501e-003f-544a-675777000000",
       "x-ms-request-server-encrypted" : "true",
-      "Date" : "Thu, 05 Sep 2019 22:42:28 GMT",
-      "x-ms-client-request-id" : "1f2d9e30-ba9d-4880-905a-1e9dc2f6b60f"
-=======
-      "ETag" : "\"0x8D732FDC3AC052C\"",
-      "Last-Modified" : "Fri, 06 Sep 2019 19:09:38 GMT",
-      "retry-after" : "0",
-      "Content-Length" : "0",
-      "StatusCode" : "201",
-      "x-ms-request-id" : "8f7605f7-401e-003a-76e6-6473d5000000",
-      "x-ms-request-server-encrypted" : "true",
-      "Date" : "Fri, 06 Sep 2019 19:09:37 GMT",
-      "x-ms-client-request-id" : "d1e82375-d324-4dc5-b470-e3f052266564"
->>>>>>> a55d5dd9
+      "Date" : "Mon, 09 Sep 2019 20:09:01 GMT",
+      "x-ms-client-request-id" : "03304d8f-b9b5-4672-9dc8-a16be38d2bd3"
     },
     "Exception" : null
   }, {
     "Method" : "PUT",
-<<<<<<< HEAD
-    "Uri" : "https://jaschrepragrs.blob.core.windows.net/jtcuploadpagefromurlsourceacfail023870af8db11d3a4d?restype=container&comp=acl",
+    "Uri" : "https://jaschrepragrs.blob.core.windows.net/jtcuploadpagefromurlsourceacfail0098417ec2d961d978?restype=container&comp=acl",
     "Headers" : {
       "x-ms-version" : "2019-02-02",
       "User-Agent" : "azsdk-java-azure-storage-blob/12.0.0-preview.3 1.8.0_221; Windows 10 10.0",
-      "x-ms-client-request-id" : "6e64bf80-933c-4aac-857c-5bfee1254aac",
-=======
-    "Uri" : "https://azstoragesdkaccount.blob.core.windows.net/jtcuploadpagefromurlsourceacfail011061a56ff04ae62e?restype=container&comp=acl",
-    "Headers" : {
-      "x-ms-version" : "2019-02-02",
-      "User-Agent" : "azsdk-java-azure-storage-blob/12.0.0-preview.3 1.8.0_212; Windows 10 10.0",
-      "x-ms-client-request-id" : "cf923082-cb48-40d7-bb90-30285de1a478",
->>>>>>> a55d5dd9
+      "x-ms-client-request-id" : "faaf591b-66fd-4770-97ce-e75304ec65e4",
       "Content-Type" : "application/xml; charset=utf-8"
     },
     "Response" : {
       "x-ms-version" : "2019-02-02",
       "Server" : "Windows-Azure-Blob/1.0 Microsoft-HTTPAPI/2.0",
-<<<<<<< HEAD
-      "ETag" : "\"0x8D7325255099F81\"",
-      "Last-Modified" : "Thu, 05 Sep 2019 22:42:29 GMT",
+      "ETag" : "\"0x8D735618ED49B93\"",
+      "Last-Modified" : "Mon, 09 Sep 2019 20:09:02 GMT",
       "retry-after" : "0",
       "Content-Length" : "0",
       "StatusCode" : "200",
-      "x-ms-request-id" : "e0dd60a7-e01e-0026-6b3b-647b1f000000",
-      "Date" : "Thu, 05 Sep 2019 22:42:28 GMT",
-      "x-ms-client-request-id" : "6e64bf80-933c-4aac-857c-5bfee1254aac"
-=======
-      "ETag" : "\"0x8D732FDC3B14206\"",
-      "Last-Modified" : "Fri, 06 Sep 2019 19:09:38 GMT",
-      "retry-after" : "0",
-      "Content-Length" : "0",
-      "StatusCode" : "200",
-      "x-ms-request-id" : "8f76060a-401e-003a-08e6-6473d5000000",
-      "Date" : "Fri, 06 Sep 2019 19:09:37 GMT",
-      "x-ms-client-request-id" : "cf923082-cb48-40d7-bb90-30285de1a478"
->>>>>>> a55d5dd9
+      "x-ms-request-id" : "9ebd219a-501e-003f-6d4a-675777000000",
+      "Date" : "Mon, 09 Sep 2019 20:09:01 GMT",
+      "x-ms-client-request-id" : "faaf591b-66fd-4770-97ce-e75304ec65e4"
     },
     "Exception" : null
   }, {
     "Method" : "PUT",
-<<<<<<< HEAD
-    "Uri" : "https://jaschrepragrs.blob.core.windows.net/jtcuploadpagefromurlsourceacfail023870af8db11d3a4d/javablobuploadpagefromurlsourceacfail2255428617cbe26c",
+    "Uri" : "https://jaschrepragrs.blob.core.windows.net/jtcuploadpagefromurlsourceacfail0098417ec2d961d978/javablobuploadpagefromurlsourceacfail2356782fe5f008bf",
     "Headers" : {
       "x-ms-version" : "2019-02-02",
       "User-Agent" : "azsdk-java-azure-storage-blob/12.0.0-preview.3 1.8.0_221; Windows 10 10.0",
-      "x-ms-client-request-id" : "6c8be037-cec9-4107-a7dd-ddae2eeadcfe"
-=======
-    "Uri" : "https://azstoragesdkaccount.blob.core.windows.net/jtcuploadpagefromurlsourceacfail011061a56ff04ae62e/javablobuploadpagefromurlsourceacfail290877bd534b0fcf",
-    "Headers" : {
-      "x-ms-version" : "2019-02-02",
-      "User-Agent" : "azsdk-java-azure-storage-blob/12.0.0-preview.3 1.8.0_212; Windows 10 10.0",
-      "x-ms-client-request-id" : "18c9fd03-5ba1-494a-af9d-d4783575dba5"
->>>>>>> a55d5dd9
+      "x-ms-client-request-id" : "ac5cf0bc-459e-4377-a1ed-347da3f98610"
     },
     "Response" : {
       "x-ms-version" : "2019-02-02",
       "Server" : "Windows-Azure-Blob/1.0 Microsoft-HTTPAPI/2.0",
-<<<<<<< HEAD
-      "ETag" : "\"0x8D7325255171AF8\"",
-      "Last-Modified" : "Thu, 05 Sep 2019 22:42:29 GMT",
+      "ETag" : "\"0x8D735618EE2642B\"",
+      "Last-Modified" : "Mon, 09 Sep 2019 20:09:02 GMT",
       "retry-after" : "0",
       "Content-Length" : "0",
       "StatusCode" : "201",
-      "x-ms-request-id" : "e0dd60b9-e01e-0026-7d3b-647b1f000000",
+      "x-ms-request-id" : "9ebd21ab-501e-003f-7d4a-675777000000",
       "x-ms-request-server-encrypted" : "true",
-      "Date" : "Thu, 05 Sep 2019 22:42:28 GMT",
-      "x-ms-client-request-id" : "6c8be037-cec9-4107-a7dd-ddae2eeadcfe"
-=======
-      "ETag" : "\"0x8D732FDC3B619B1\"",
-      "Last-Modified" : "Fri, 06 Sep 2019 19:09:38 GMT",
-      "retry-after" : "0",
-      "Content-Length" : "0",
-      "StatusCode" : "201",
-      "x-ms-request-id" : "8f76061d-401e-003a-19e6-6473d5000000",
-      "x-ms-request-server-encrypted" : "true",
-      "Date" : "Fri, 06 Sep 2019 19:09:37 GMT",
-      "x-ms-client-request-id" : "18c9fd03-5ba1-494a-af9d-d4783575dba5"
->>>>>>> a55d5dd9
+      "Date" : "Mon, 09 Sep 2019 20:09:01 GMT",
+      "x-ms-client-request-id" : "ac5cf0bc-459e-4377-a1ed-347da3f98610"
     },
     "Exception" : null
   }, {
     "Method" : "PUT",
-<<<<<<< HEAD
-    "Uri" : "https://jaschrepragrs.blob.core.windows.net/jtcuploadpagefromurlsourceacfail023870af8db11d3a4d/javablobuploadpagefromurlsourceacfail2255428617cbe26c?comp=page",
+    "Uri" : "https://jaschrepragrs.blob.core.windows.net/jtcuploadpagefromurlsourceacfail0098417ec2d961d978/javablobuploadpagefromurlsourceacfail2356782fe5f008bf?comp=page",
     "Headers" : {
       "x-ms-version" : "2019-02-02",
       "User-Agent" : "azsdk-java-azure-storage-blob/12.0.0-preview.3 1.8.0_221; Windows 10 10.0",
-      "x-ms-client-request-id" : "e8510554-407d-4196-a897-1eb765b77e08",
-=======
-    "Uri" : "https://azstoragesdkaccount.blob.core.windows.net/jtcuploadpagefromurlsourceacfail011061a56ff04ae62e/javablobuploadpagefromurlsourceacfail290877bd534b0fcf?comp=page",
-    "Headers" : {
-      "x-ms-version" : "2019-02-02",
-      "User-Agent" : "azsdk-java-azure-storage-blob/12.0.0-preview.3 1.8.0_212; Windows 10 10.0",
-      "x-ms-client-request-id" : "40d6c1f8-06ce-4dc6-900f-bccbd88abbab",
->>>>>>> a55d5dd9
+      "x-ms-client-request-id" : "4fae84d3-9baf-4327-962d-e1167511268a",
       "Content-Type" : "application/octet-stream"
     },
     "Response" : {
       "x-ms-version" : "2019-02-02",
       "Server" : "Windows-Azure-Blob/1.0 Microsoft-HTTPAPI/2.0",
-<<<<<<< HEAD
-      "x-ms-content-crc64" : "1PEReGOipYE=",
+      "x-ms-content-crc64" : "ZKUYWYqzugE=",
       "x-ms-blob-sequence-number" : "0",
-      "Last-Modified" : "Thu, 05 Sep 2019 22:42:29 GMT",
+      "Last-Modified" : "Mon, 09 Sep 2019 20:09:02 GMT",
       "retry-after" : "0",
       "StatusCode" : "201",
       "x-ms-request-server-encrypted" : "true",
-      "Date" : "Thu, 05 Sep 2019 22:42:28 GMT",
-      "ETag" : "\"0x8D732525524B205\"",
+      "Date" : "Mon, 09 Sep 2019 20:09:01 GMT",
+      "ETag" : "\"0x8D735618EEF5EDB\"",
       "Content-Length" : "0",
-      "x-ms-request-id" : "e0dd60c5-e01e-0026-093b-647b1f000000",
-      "x-ms-client-request-id" : "e8510554-407d-4196-a897-1eb765b77e08"
-=======
-      "x-ms-content-crc64" : "LlX7CZE/kec=",
-      "x-ms-blob-sequence-number" : "0",
-      "Last-Modified" : "Fri, 06 Sep 2019 19:09:38 GMT",
-      "retry-after" : "0",
-      "StatusCode" : "201",
-      "x-ms-request-server-encrypted" : "true",
-      "Date" : "Fri, 06 Sep 2019 19:09:37 GMT",
-      "ETag" : "\"0x8D732FDC3BC83E0\"",
-      "Content-Length" : "0",
-      "x-ms-request-id" : "8f760633-401e-003a-2ee6-6473d5000000",
-      "x-ms-client-request-id" : "40d6c1f8-06ce-4dc6-900f-bccbd88abbab"
->>>>>>> a55d5dd9
+      "x-ms-request-id" : "9ebd21c3-501e-003f-144a-675777000000",
+      "x-ms-client-request-id" : "4fae84d3-9baf-4327-962d-e1167511268a"
     },
     "Exception" : null
   }, {
     "Method" : "PUT",
-<<<<<<< HEAD
-    "Uri" : "https://jaschrepragrs.blob.core.windows.net/jtcuploadpagefromurlsourceacfail023870af8db11d3a4d/javablobuploadpagefromurlsourceacfail128774b2aa322847?comp=page",
+    "Uri" : "https://jaschrepragrs.blob.core.windows.net/jtcuploadpagefromurlsourceacfail0098417ec2d961d978/javablobuploadpagefromurlsourceacfail1758602ed12a5ccf?comp=page",
     "Headers" : {
       "x-ms-version" : "2019-02-02",
       "User-Agent" : "azsdk-java-azure-storage-blob/12.0.0-preview.3 1.8.0_221; Windows 10 10.0",
-      "x-ms-client-request-id" : "d32d2684-f8fa-47b5-a2ac-f356a992543f"
-=======
-    "Uri" : "https://azstoragesdkaccount.blob.core.windows.net/jtcuploadpagefromurlsourceacfail011061a56ff04ae62e/javablobuploadpagefromurlsourceacfail179772c2df81f7ff?comp=page",
-    "Headers" : {
-      "x-ms-version" : "2019-02-02",
-      "User-Agent" : "azsdk-java-azure-storage-blob/12.0.0-preview.3 1.8.0_212; Windows 10 10.0",
-      "x-ms-client-request-id" : "9d011dac-fec5-4d0b-b094-da6d5b325e06"
->>>>>>> a55d5dd9
+      "x-ms-client-request-id" : "1346f643-b93b-4c0a-96ce-d8a9af329eff"
     },
     "Response" : {
       "x-ms-version" : "2019-02-02",
@@ -234,35 +126,20 @@
       "retry-after" : "0",
       "Content-Length" : "251",
       "StatusCode" : "412",
-<<<<<<< HEAD
-      "x-ms-request-id" : "e0dd60cf-e01e-0026-133b-647b1f000000",
-      "Body" : "﻿<?xml version=\"1.0\" encoding=\"utf-8\"?>\n<Error><Code>CannotVerifyCopySource</Code><Message>Could not verify the copy source within the specified time.\nRequestId:e0dd60cf-e01e-0026-133b-647b1f000000\nTime:2019-09-05T22:42:29.4291940Z</Message></Error>",
-      "Date" : "Thu, 05 Sep 2019 22:42:28 GMT",
-      "x-ms-client-request-id" : "d32d2684-f8fa-47b5-a2ac-f356a992543f",
-=======
-      "x-ms-request-id" : "8f760645-401e-003a-3fe6-6473d5000000",
-      "Body" : "﻿<?xml version=\"1.0\" encoding=\"utf-8\"?>\n<Error><Code>CannotVerifyCopySource</Code><Message>Could not verify the copy source within the specified time.\nRequestId:8f760645-401e-003a-3fe6-6473d5000000\nTime:2019-09-06T19:09:38.8610967Z</Message></Error>",
-      "Date" : "Fri, 06 Sep 2019 19:09:37 GMT",
-      "x-ms-client-request-id" : "9d011dac-fec5-4d0b-b094-da6d5b325e06",
->>>>>>> a55d5dd9
+      "x-ms-request-id" : "9ebd21e0-501e-003f-304a-675777000000",
+      "Body" : "﻿<?xml version=\"1.0\" encoding=\"utf-8\"?>\n<Error><Code>CannotVerifyCopySource</Code><Message>Could not verify the copy source within the specified time.\nRequestId:9ebd21e0-501e-003f-304a-675777000000\nTime:2019-09-09T20:09:02.3254825Z</Message></Error>",
+      "Date" : "Mon, 09 Sep 2019 20:09:02 GMT",
+      "x-ms-client-request-id" : "1346f643-b93b-4c0a-96ce-d8a9af329eff",
       "Content-Type" : "application/xml"
     },
     "Exception" : null
   }, {
     "Method" : "GET",
-<<<<<<< HEAD
     "Uri" : "https://jaschrepragrs.blob.core.windows.net?prefix=jtcuploadpagefromurlsourceacfail&comp=list",
     "Headers" : {
       "x-ms-version" : "2019-02-02",
       "User-Agent" : "azsdk-java-azure-storage-blob/12.0.0-preview.3 1.8.0_221; Windows 10 10.0",
-      "x-ms-client-request-id" : "c908b0e3-83f7-40f5-a53a-5a7aec0fe753"
-=======
-    "Uri" : "https://azstoragesdkaccount.blob.core.windows.net?prefix=jtcuploadpagefromurlsourceacfail&comp=list",
-    "Headers" : {
-      "x-ms-version" : "2019-02-02",
-      "User-Agent" : "azsdk-java-azure-storage-blob/12.0.0-preview.3 1.8.0_212; Windows 10 10.0",
-      "x-ms-client-request-id" : "62f2246b-7bad-439b-bb91-337041550aff"
->>>>>>> a55d5dd9
+      "x-ms-client-request-id" : "2fe69875-1858-4f05-9c24-d9db69f2c5b4"
     },
     "Response" : {
       "Transfer-Encoding" : "chunked",
@@ -270,35 +147,20 @@
       "Server" : "Windows-Azure-Blob/1.0 Microsoft-HTTPAPI/2.0",
       "retry-after" : "0",
       "StatusCode" : "200",
-<<<<<<< HEAD
-      "x-ms-request-id" : "e0dd60e6-e01e-0026-293b-647b1f000000",
-      "Body" : "﻿<?xml version=\"1.0\" encoding=\"utf-8\"?><EnumerationResults ServiceEndpoint=\"https://jaschrepragrs.blob.core.windows.net/\"><Prefix>jtcuploadpagefromurlsourceacfail</Prefix><Containers><Container><Name>jtcuploadpagefromurlsourceacfail023870af8db11d3a4d</Name><Properties><Last-Modified>Thu, 05 Sep 2019 22:42:29 GMT</Last-Modified><Etag>\"0x8D7325255099F81\"</Etag><LeaseStatus>unlocked</LeaseStatus><LeaseState>available</LeaseState><PublicAccess>container</PublicAccess><DefaultEncryptionScope>$account-encryption-key</DefaultEncryptionScope><DenyEncryptionScopeOverride>false</DenyEncryptionScopeOverride><HasImmutabilityPolicy>false</HasImmutabilityPolicy><HasLegalHold>false</HasLegalHold></Properties></Container></Containers><NextMarker /></EnumerationResults>",
-      "Date" : "Thu, 05 Sep 2019 22:42:28 GMT",
-      "x-ms-client-request-id" : "c908b0e3-83f7-40f5-a53a-5a7aec0fe753",
-=======
-      "x-ms-request-id" : "8f760657-401e-003a-50e6-6473d5000000",
-      "Body" : "﻿<?xml version=\"1.0\" encoding=\"utf-8\"?><EnumerationResults ServiceEndpoint=\"https://azstoragesdkaccount.blob.core.windows.net/\"><Prefix>jtcuploadpagefromurlsourceacfail</Prefix><Containers><Container><Name>jtcuploadpagefromurlsourceacfail011061a56ff04ae62e</Name><Properties><Last-Modified>Fri, 06 Sep 2019 19:09:38 GMT</Last-Modified><Etag>\"0x8D732FDC3B14206\"</Etag><LeaseStatus>unlocked</LeaseStatus><LeaseState>available</LeaseState><PublicAccess>container</PublicAccess><DefaultEncryptionScope>$account-encryption-key</DefaultEncryptionScope><DenyEncryptionScopeOverride>false</DenyEncryptionScopeOverride><HasImmutabilityPolicy>false</HasImmutabilityPolicy><HasLegalHold>false</HasLegalHold></Properties></Container></Containers><NextMarker /></EnumerationResults>",
-      "Date" : "Fri, 06 Sep 2019 19:09:37 GMT",
-      "x-ms-client-request-id" : "62f2246b-7bad-439b-bb91-337041550aff",
->>>>>>> a55d5dd9
+      "x-ms-request-id" : "9ebd21f9-501e-003f-474a-675777000000",
+      "Body" : "﻿<?xml version=\"1.0\" encoding=\"utf-8\"?><EnumerationResults ServiceEndpoint=\"https://jaschrepragrs.blob.core.windows.net/\"><Prefix>jtcuploadpagefromurlsourceacfail</Prefix><Containers><Container><Name>jtcuploadpagefromurlsourceacfail0098417ec2d961d978</Name><Properties><Last-Modified>Mon, 09 Sep 2019 20:09:02 GMT</Last-Modified><Etag>\"0x8D735618ED49B93\"</Etag><LeaseStatus>unlocked</LeaseStatus><LeaseState>available</LeaseState><PublicAccess>container</PublicAccess><DefaultEncryptionScope>$account-encryption-key</DefaultEncryptionScope><DenyEncryptionScopeOverride>false</DenyEncryptionScopeOverride><HasImmutabilityPolicy>false</HasImmutabilityPolicy><HasLegalHold>false</HasLegalHold></Properties></Container></Containers><NextMarker /></EnumerationResults>",
+      "Date" : "Mon, 09 Sep 2019 20:09:02 GMT",
+      "x-ms-client-request-id" : "2fe69875-1858-4f05-9c24-d9db69f2c5b4",
       "Content-Type" : "application/xml"
     },
     "Exception" : null
   }, {
     "Method" : "DELETE",
-<<<<<<< HEAD
-    "Uri" : "https://jaschrepragrs.blob.core.windows.net/jtcuploadpagefromurlsourceacfail023870af8db11d3a4d?restype=container",
+    "Uri" : "https://jaschrepragrs.blob.core.windows.net/jtcuploadpagefromurlsourceacfail0098417ec2d961d978?restype=container",
     "Headers" : {
       "x-ms-version" : "2019-02-02",
       "User-Agent" : "azsdk-java-azure-storage-blob/12.0.0-preview.3 1.8.0_221; Windows 10 10.0",
-      "x-ms-client-request-id" : "d6ad9358-0f86-4f56-89e1-cb15ae4a58ca"
-=======
-    "Uri" : "https://azstoragesdkaccount.blob.core.windows.net/jtcuploadpagefromurlsourceacfail011061a56ff04ae62e?restype=container",
-    "Headers" : {
-      "x-ms-version" : "2019-02-02",
-      "User-Agent" : "azsdk-java-azure-storage-blob/12.0.0-preview.3 1.8.0_212; Windows 10 10.0",
-      "x-ms-client-request-id" : "e6e2bbd3-32e3-4b59-84db-aa95e1bde02c"
->>>>>>> a55d5dd9
+      "x-ms-client-request-id" : "de0d60f8-6f98-46fb-9072-dc27a9a32dc8"
     },
     "Response" : {
       "x-ms-version" : "2019-02-02",
@@ -306,21 +168,11 @@
       "retry-after" : "0",
       "Content-Length" : "0",
       "StatusCode" : "202",
-<<<<<<< HEAD
-      "x-ms-request-id" : "e0dd60fe-e01e-0026-3e3b-647b1f000000",
-      "Date" : "Thu, 05 Sep 2019 22:42:28 GMT",
-      "x-ms-client-request-id" : "d6ad9358-0f86-4f56-89e1-cb15ae4a58ca"
+      "x-ms-request-id" : "9ebd2211-501e-003f-5f4a-675777000000",
+      "Date" : "Mon, 09 Sep 2019 20:09:02 GMT",
+      "x-ms-client-request-id" : "de0d60f8-6f98-46fb-9072-dc27a9a32dc8"
     },
     "Exception" : null
   } ],
-  "variables" : [ "jtcuploadpagefromurlsourceacfail023870af8db11d3a4d", "javablobuploadpagefromurlsourceacfail128774b2aa322847", "javablobuploadpagefromurlsourceacfail2255428617cbe26c", "9d7c87c1-e880-45bb-9201-ae8547846f74" ]
-=======
-      "x-ms-request-id" : "8f760666-401e-003a-5de6-6473d5000000",
-      "Date" : "Fri, 06 Sep 2019 19:09:38 GMT",
-      "x-ms-client-request-id" : "e6e2bbd3-32e3-4b59-84db-aa95e1bde02c"
-    },
-    "Exception" : null
-  } ],
-  "variables" : [ "jtcuploadpagefromurlsourceacfail011061a56ff04ae62e", "javablobuploadpagefromurlsourceacfail179772c2df81f7ff", "javablobuploadpagefromurlsourceacfail290877bd534b0fcf", "47d51bd3-3fa1-4396-98e6-cce1ff5de87c" ]
->>>>>>> a55d5dd9
+  "variables" : [ "jtcuploadpagefromurlsourceacfail0098417ec2d961d978", "javablobuploadpagefromurlsourceacfail1758602ed12a5ccf", "javablobuploadpagefromurlsourceacfail2356782fe5f008bf", "467c0348-a2bd-4b1a-a124-0145a70f2223" ]
 }