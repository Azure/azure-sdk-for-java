{
  "networkCallRecords" : [ {
    "Method" : "PUT",
<<<<<<< HEAD
    "Uri" : "https://jaschrepragrs.blob.core.windows.net/jtcdeleteacillegal0containerapitestdeleteacillegalc6f859744d?restype=container",
    "Headers" : {
      "x-ms-version" : "2019-02-02",
      "User-Agent" : "azsdk-java-azure-storage-blob/12.0.0-preview.3 1.8.0_221; Windows 10 10.0",
      "x-ms-client-request-id" : "0a2c9932-e1a1-4e58-804c-94a20655cb9a"
=======
    "Uri" : "https://azstoragesdkaccount.blob.core.windows.net/jtcdeleteacillegal0containerapitestdeleteacillegala2583551b7?restype=container",
    "Headers" : {
      "x-ms-version" : "2019-02-02",
      "User-Agent" : "azsdk-java-azure-storage-blob/12.0.0-preview.3 1.8.0_212; Windows 10 10.0",
      "x-ms-client-request-id" : "1753f208-03fb-409d-a249-369d45a4446f"
>>>>>>> a55d5dd9
    },
    "Response" : {
      "x-ms-version" : "2019-02-02",
      "Server" : "Windows-Azure-Blob/1.0 Microsoft-HTTPAPI/2.0",
<<<<<<< HEAD
      "ETag" : "\"0x8D73252C75DC7CA\"",
      "Last-Modified" : "Thu, 05 Sep 2019 22:45:40 GMT",
      "retry-after" : "0",
      "Content-Length" : "0",
      "StatusCode" : "201",
      "x-ms-request-id" : "20489809-901e-000b-1d3b-64f8df000000",
      "Date" : "Thu, 05 Sep 2019 22:45:40 GMT",
      "x-ms-client-request-id" : "0a2c9932-e1a1-4e58-804c-94a20655cb9a"
=======
      "ETag" : "\"0x8D732FD2A21CE66\"",
      "Last-Modified" : "Fri, 06 Sep 2019 19:05:21 GMT",
      "retry-after" : "0",
      "Content-Length" : "0",
      "StatusCode" : "201",
      "x-ms-request-id" : "ec63821f-001e-001f-62e6-64eb66000000",
      "Date" : "Fri, 06 Sep 2019 19:05:20 GMT",
      "x-ms-client-request-id" : "1753f208-03fb-409d-a249-369d45a4446f"
>>>>>>> a55d5dd9
    },
    "Exception" : null
  }, {
    "Method" : "GET",
<<<<<<< HEAD
    "Uri" : "https://jaschrepragrs.blob.core.windows.net?prefix=jtcdeleteacillegal&comp=list",
    "Headers" : {
      "x-ms-version" : "2019-02-02",
      "User-Agent" : "azsdk-java-azure-storage-blob/12.0.0-preview.3 1.8.0_221; Windows 10 10.0",
      "x-ms-client-request-id" : "b2dfff22-a8a8-40fe-b6ed-c77006580631"
=======
    "Uri" : "https://azstoragesdkaccount.blob.core.windows.net?prefix=jtcdeleteacillegal&comp=list",
    "Headers" : {
      "x-ms-version" : "2019-02-02",
      "User-Agent" : "azsdk-java-azure-storage-blob/12.0.0-preview.3 1.8.0_212; Windows 10 10.0",
      "x-ms-client-request-id" : "8f3d6aca-a8fe-49d4-8a69-ac24821255ff"
>>>>>>> a55d5dd9
    },
    "Response" : {
      "Transfer-Encoding" : "chunked",
      "x-ms-version" : "2019-02-02",
      "Server" : "Windows-Azure-Blob/1.0 Microsoft-HTTPAPI/2.0",
      "retry-after" : "0",
      "StatusCode" : "200",
<<<<<<< HEAD
      "x-ms-request-id" : "20489814-901e-000b-273b-64f8df000000",
      "Body" : "﻿<?xml version=\"1.0\" encoding=\"utf-8\"?><EnumerationResults ServiceEndpoint=\"https://jaschrepragrs.blob.core.windows.net/\"><Prefix>jtcdeleteacillegal</Prefix><Containers><Container><Name>jtcdeleteacillegal0containerapitestdeleteacillegalc6f859744d</Name><Properties><Last-Modified>Thu, 05 Sep 2019 22:45:40 GMT</Last-Modified><Etag>\"0x8D73252C75DC7CA\"</Etag><LeaseStatus>unlocked</LeaseStatus><LeaseState>available</LeaseState><DefaultEncryptionScope>$account-encryption-key</DefaultEncryptionScope><DenyEncryptionScopeOverride>false</DenyEncryptionScopeOverride><HasImmutabilityPolicy>false</HasImmutabilityPolicy><HasLegalHold>false</HasLegalHold></Properties></Container></Containers><NextMarker /></EnumerationResults>",
      "Date" : "Thu, 05 Sep 2019 22:45:40 GMT",
      "x-ms-client-request-id" : "b2dfff22-a8a8-40fe-b6ed-c77006580631",
=======
      "x-ms-request-id" : "ec638239-001e-001f-79e6-64eb66000000",
      "Body" : "﻿<?xml version=\"1.0\" encoding=\"utf-8\"?><EnumerationResults ServiceEndpoint=\"https://azstoragesdkaccount.blob.core.windows.net/\"><Prefix>jtcdeleteacillegal</Prefix><Containers><Container><Name>jtcdeleteacillegal0containerapitestdeleteacillegala2583551b7</Name><Properties><Last-Modified>Fri, 06 Sep 2019 19:05:21 GMT</Last-Modified><Etag>\"0x8D732FD2A21CE66\"</Etag><LeaseStatus>unlocked</LeaseStatus><LeaseState>available</LeaseState><DefaultEncryptionScope>$account-encryption-key</DefaultEncryptionScope><DenyEncryptionScopeOverride>false</DenyEncryptionScopeOverride><HasImmutabilityPolicy>false</HasImmutabilityPolicy><HasLegalHold>false</HasLegalHold></Properties></Container></Containers><NextMarker /></EnumerationResults>",
      "Date" : "Fri, 06 Sep 2019 19:05:20 GMT",
      "x-ms-client-request-id" : "8f3d6aca-a8fe-49d4-8a69-ac24821255ff",
>>>>>>> a55d5dd9
      "Content-Type" : "application/xml"
    },
    "Exception" : null
  }, {
    "Method" : "DELETE",
<<<<<<< HEAD
    "Uri" : "https://jaschrepragrs.blob.core.windows.net/jtcdeleteacillegal0containerapitestdeleteacillegalc6f859744d?restype=container",
    "Headers" : {
      "x-ms-version" : "2019-02-02",
      "User-Agent" : "azsdk-java-azure-storage-blob/12.0.0-preview.3 1.8.0_221; Windows 10 10.0",
      "x-ms-client-request-id" : "5add0862-0a2b-4aa0-b0f7-234dc2f816f8"
=======
    "Uri" : "https://azstoragesdkaccount.blob.core.windows.net/jtcdeleteacillegal0containerapitestdeleteacillegala2583551b7?restype=container",
    "Headers" : {
      "x-ms-version" : "2019-02-02",
      "User-Agent" : "azsdk-java-azure-storage-blob/12.0.0-preview.3 1.8.0_212; Windows 10 10.0",
      "x-ms-client-request-id" : "70227775-1748-4e61-a831-ca5ad1351212"
>>>>>>> a55d5dd9
    },
    "Response" : {
      "x-ms-version" : "2019-02-02",
      "Server" : "Windows-Azure-Blob/1.0 Microsoft-HTTPAPI/2.0",
      "retry-after" : "0",
      "Content-Length" : "0",
      "StatusCode" : "202",
<<<<<<< HEAD
      "x-ms-request-id" : "2048982e-901e-000b-3c3b-64f8df000000",
      "Date" : "Thu, 05 Sep 2019 22:45:40 GMT",
      "x-ms-client-request-id" : "5add0862-0a2b-4aa0-b0f7-234dc2f816f8"
    },
    "Exception" : null
  } ],
  "variables" : [ "jtcdeleteacillegal0containerapitestdeleteacillegalc6f859744d" ]
=======
      "x-ms-request-id" : "ec638257-001e-001f-15e6-64eb66000000",
      "Date" : "Fri, 06 Sep 2019 19:05:20 GMT",
      "x-ms-client-request-id" : "70227775-1748-4e61-a831-ca5ad1351212"
    },
    "Exception" : null
  } ],
  "variables" : [ "jtcdeleteacillegal0containerapitestdeleteacillegala2583551b7" ]
>>>>>>> a55d5dd9
}<|MERGE_RESOLUTION|>--- conflicted
+++ resolved
@@ -1,59 +1,32 @@
 {
   "networkCallRecords" : [ {
     "Method" : "PUT",
-<<<<<<< HEAD
-    "Uri" : "https://jaschrepragrs.blob.core.windows.net/jtcdeleteacillegal0containerapitestdeleteacillegalc6f859744d?restype=container",
+    "Uri" : "https://jaschrepragrs.blob.core.windows.net/jtcdeleteacillegal0containerapitestdeleteacillegalca18404880?restype=container",
     "Headers" : {
       "x-ms-version" : "2019-02-02",
       "User-Agent" : "azsdk-java-azure-storage-blob/12.0.0-preview.3 1.8.0_221; Windows 10 10.0",
-      "x-ms-client-request-id" : "0a2c9932-e1a1-4e58-804c-94a20655cb9a"
-=======
-    "Uri" : "https://azstoragesdkaccount.blob.core.windows.net/jtcdeleteacillegal0containerapitestdeleteacillegala2583551b7?restype=container",
-    "Headers" : {
-      "x-ms-version" : "2019-02-02",
-      "User-Agent" : "azsdk-java-azure-storage-blob/12.0.0-preview.3 1.8.0_212; Windows 10 10.0",
-      "x-ms-client-request-id" : "1753f208-03fb-409d-a249-369d45a4446f"
->>>>>>> a55d5dd9
+      "x-ms-client-request-id" : "3e37c30d-0677-4fc8-9c94-bcab6efe3411"
     },
     "Response" : {
       "x-ms-version" : "2019-02-02",
       "Server" : "Windows-Azure-Blob/1.0 Microsoft-HTTPAPI/2.0",
-<<<<<<< HEAD
-      "ETag" : "\"0x8D73252C75DC7CA\"",
-      "Last-Modified" : "Thu, 05 Sep 2019 22:45:40 GMT",
+      "ETag" : "\"0x8D735605162FE0B\"",
+      "Last-Modified" : "Mon, 09 Sep 2019 20:00:09 GMT",
       "retry-after" : "0",
       "Content-Length" : "0",
       "StatusCode" : "201",
-      "x-ms-request-id" : "20489809-901e-000b-1d3b-64f8df000000",
-      "Date" : "Thu, 05 Sep 2019 22:45:40 GMT",
-      "x-ms-client-request-id" : "0a2c9932-e1a1-4e58-804c-94a20655cb9a"
-=======
-      "ETag" : "\"0x8D732FD2A21CE66\"",
-      "Last-Modified" : "Fri, 06 Sep 2019 19:05:21 GMT",
-      "retry-after" : "0",
-      "Content-Length" : "0",
-      "StatusCode" : "201",
-      "x-ms-request-id" : "ec63821f-001e-001f-62e6-64eb66000000",
-      "Date" : "Fri, 06 Sep 2019 19:05:20 GMT",
-      "x-ms-client-request-id" : "1753f208-03fb-409d-a249-369d45a4446f"
->>>>>>> a55d5dd9
+      "x-ms-request-id" : "077ffc35-801e-001f-6049-673bbb000000",
+      "Date" : "Mon, 09 Sep 2019 20:00:08 GMT",
+      "x-ms-client-request-id" : "3e37c30d-0677-4fc8-9c94-bcab6efe3411"
     },
     "Exception" : null
   }, {
     "Method" : "GET",
-<<<<<<< HEAD
     "Uri" : "https://jaschrepragrs.blob.core.windows.net?prefix=jtcdeleteacillegal&comp=list",
     "Headers" : {
       "x-ms-version" : "2019-02-02",
       "User-Agent" : "azsdk-java-azure-storage-blob/12.0.0-preview.3 1.8.0_221; Windows 10 10.0",
-      "x-ms-client-request-id" : "b2dfff22-a8a8-40fe-b6ed-c77006580631"
-=======
-    "Uri" : "https://azstoragesdkaccount.blob.core.windows.net?prefix=jtcdeleteacillegal&comp=list",
-    "Headers" : {
-      "x-ms-version" : "2019-02-02",
-      "User-Agent" : "azsdk-java-azure-storage-blob/12.0.0-preview.3 1.8.0_212; Windows 10 10.0",
-      "x-ms-client-request-id" : "8f3d6aca-a8fe-49d4-8a69-ac24821255ff"
->>>>>>> a55d5dd9
+      "x-ms-client-request-id" : "6cf3f598-f1df-43ad-9470-4b2705a504b6"
     },
     "Response" : {
       "Transfer-Encoding" : "chunked",
@@ -61,35 +34,20 @@
       "Server" : "Windows-Azure-Blob/1.0 Microsoft-HTTPAPI/2.0",
       "retry-after" : "0",
       "StatusCode" : "200",
-<<<<<<< HEAD
-      "x-ms-request-id" : "20489814-901e-000b-273b-64f8df000000",
-      "Body" : "﻿<?xml version=\"1.0\" encoding=\"utf-8\"?><EnumerationResults ServiceEndpoint=\"https://jaschrepragrs.blob.core.windows.net/\"><Prefix>jtcdeleteacillegal</Prefix><Containers><Container><Name>jtcdeleteacillegal0containerapitestdeleteacillegalc6f859744d</Name><Properties><Last-Modified>Thu, 05 Sep 2019 22:45:40 GMT</Last-Modified><Etag>\"0x8D73252C75DC7CA\"</Etag><LeaseStatus>unlocked</LeaseStatus><LeaseState>available</LeaseState><DefaultEncryptionScope>$account-encryption-key</DefaultEncryptionScope><DenyEncryptionScopeOverride>false</DenyEncryptionScopeOverride><HasImmutabilityPolicy>false</HasImmutabilityPolicy><HasLegalHold>false</HasLegalHold></Properties></Container></Containers><NextMarker /></EnumerationResults>",
-      "Date" : "Thu, 05 Sep 2019 22:45:40 GMT",
-      "x-ms-client-request-id" : "b2dfff22-a8a8-40fe-b6ed-c77006580631",
-=======
-      "x-ms-request-id" : "ec638239-001e-001f-79e6-64eb66000000",
-      "Body" : "﻿<?xml version=\"1.0\" encoding=\"utf-8\"?><EnumerationResults ServiceEndpoint=\"https://azstoragesdkaccount.blob.core.windows.net/\"><Prefix>jtcdeleteacillegal</Prefix><Containers><Container><Name>jtcdeleteacillegal0containerapitestdeleteacillegala2583551b7</Name><Properties><Last-Modified>Fri, 06 Sep 2019 19:05:21 GMT</Last-Modified><Etag>\"0x8D732FD2A21CE66\"</Etag><LeaseStatus>unlocked</LeaseStatus><LeaseState>available</LeaseState><DefaultEncryptionScope>$account-encryption-key</DefaultEncryptionScope><DenyEncryptionScopeOverride>false</DenyEncryptionScopeOverride><HasImmutabilityPolicy>false</HasImmutabilityPolicy><HasLegalHold>false</HasLegalHold></Properties></Container></Containers><NextMarker /></EnumerationResults>",
-      "Date" : "Fri, 06 Sep 2019 19:05:20 GMT",
-      "x-ms-client-request-id" : "8f3d6aca-a8fe-49d4-8a69-ac24821255ff",
->>>>>>> a55d5dd9
+      "x-ms-request-id" : "077ffc41-801e-001f-6b49-673bbb000000",
+      "Body" : "﻿<?xml version=\"1.0\" encoding=\"utf-8\"?><EnumerationResults ServiceEndpoint=\"https://jaschrepragrs.blob.core.windows.net/\"><Prefix>jtcdeleteacillegal</Prefix><Containers><Container><Name>jtcdeleteacillegal0containerapitestdeleteacillegalca18404880</Name><Properties><Last-Modified>Mon, 09 Sep 2019 20:00:09 GMT</Last-Modified><Etag>\"0x8D735605162FE0B\"</Etag><LeaseStatus>unlocked</LeaseStatus><LeaseState>available</LeaseState><DefaultEncryptionScope>$account-encryption-key</DefaultEncryptionScope><DenyEncryptionScopeOverride>false</DenyEncryptionScopeOverride><HasImmutabilityPolicy>false</HasImmutabilityPolicy><HasLegalHold>false</HasLegalHold></Properties></Container></Containers><NextMarker /></EnumerationResults>",
+      "Date" : "Mon, 09 Sep 2019 20:00:08 GMT",
+      "x-ms-client-request-id" : "6cf3f598-f1df-43ad-9470-4b2705a504b6",
       "Content-Type" : "application/xml"
     },
     "Exception" : null
   }, {
     "Method" : "DELETE",
-<<<<<<< HEAD
-    "Uri" : "https://jaschrepragrs.blob.core.windows.net/jtcdeleteacillegal0containerapitestdeleteacillegalc6f859744d?restype=container",
+    "Uri" : "https://jaschrepragrs.blob.core.windows.net/jtcdeleteacillegal0containerapitestdeleteacillegalca18404880?restype=container",
     "Headers" : {
       "x-ms-version" : "2019-02-02",
       "User-Agent" : "azsdk-java-azure-storage-blob/12.0.0-preview.3 1.8.0_221; Windows 10 10.0",
-      "x-ms-client-request-id" : "5add0862-0a2b-4aa0-b0f7-234dc2f816f8"
-=======
-    "Uri" : "https://azstoragesdkaccount.blob.core.windows.net/jtcdeleteacillegal0containerapitestdeleteacillegala2583551b7?restype=container",
-    "Headers" : {
-      "x-ms-version" : "2019-02-02",
-      "User-Agent" : "azsdk-java-azure-storage-blob/12.0.0-preview.3 1.8.0_212; Windows 10 10.0",
-      "x-ms-client-request-id" : "70227775-1748-4e61-a831-ca5ad1351212"
->>>>>>> a55d5dd9
+      "x-ms-client-request-id" : "e1ecb5fe-7919-496b-8603-83de0f58931f"
     },
     "Response" : {
       "x-ms-version" : "2019-02-02",
@@ -97,21 +55,11 @@
       "retry-after" : "0",
       "Content-Length" : "0",
       "StatusCode" : "202",
-<<<<<<< HEAD
-      "x-ms-request-id" : "2048982e-901e-000b-3c3b-64f8df000000",
-      "Date" : "Thu, 05 Sep 2019 22:45:40 GMT",
-      "x-ms-client-request-id" : "5add0862-0a2b-4aa0-b0f7-234dc2f816f8"
+      "x-ms-request-id" : "077ffc48-801e-001f-7249-673bbb000000",
+      "Date" : "Mon, 09 Sep 2019 20:00:08 GMT",
+      "x-ms-client-request-id" : "e1ecb5fe-7919-496b-8603-83de0f58931f"
     },
     "Exception" : null
   } ],
-  "variables" : [ "jtcdeleteacillegal0containerapitestdeleteacillegalc6f859744d" ]
-=======
-      "x-ms-request-id" : "ec638257-001e-001f-15e6-64eb66000000",
-      "Date" : "Fri, 06 Sep 2019 19:05:20 GMT",
-      "x-ms-client-request-id" : "70227775-1748-4e61-a831-ca5ad1351212"
-    },
-    "Exception" : null
-  } ],
-  "variables" : [ "jtcdeleteacillegal0containerapitestdeleteacillegala2583551b7" ]
->>>>>>> a55d5dd9
+  "variables" : [ "jtcdeleteacillegal0containerapitestdeleteacillegalca18404880" ]
 }