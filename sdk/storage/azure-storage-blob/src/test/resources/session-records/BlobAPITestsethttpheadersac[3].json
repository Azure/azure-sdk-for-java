--- conflicted
+++ resolved
@@ -1,105 +1,57 @@
 {
   "networkCallRecords" : [ {
     "Method" : "PUT",
-<<<<<<< HEAD
-    "Uri" : "https://jaschrepragrs.blob.core.windows.net/jtcsethttpheadersac0blobapitestsethttpheadersac883488639395?restype=container",
+    "Uri" : "https://jaschrepragrs.blob.core.windows.net/jtcsethttpheadersac0blobapitestsethttpheadersac3a63743892ef?restype=container",
     "Headers" : {
       "x-ms-version" : "2019-02-02",
       "User-Agent" : "azsdk-java-azure-storage-blob/12.0.0-preview.3 1.8.0_221; Windows 10 10.0",
-      "x-ms-client-request-id" : "d00641a2-08f1-492c-81eb-ec7d015954f4"
-=======
-    "Uri" : "https://azstoragesdkaccount.blob.core.windows.net/jtcsethttpheadersac0blobapitestsethttpheadersac79d2853050ff?restype=container",
-    "Headers" : {
-      "x-ms-version" : "2019-02-02",
-      "User-Agent" : "azsdk-java-azure-storage-blob/12.0.0-preview.3 1.8.0_212; Windows 10 10.0",
-      "x-ms-client-request-id" : "e2a7f0d3-06c3-41ff-baa9-2e27aa1db7da"
->>>>>>> a55d5dd9
+      "x-ms-client-request-id" : "ad7775e4-4c3a-4e3d-a093-0e711523db19"
     },
     "Response" : {
       "x-ms-version" : "2019-02-02",
       "Server" : "Windows-Azure-Blob/1.0 Microsoft-HTTPAPI/2.0",
-<<<<<<< HEAD
-      "ETag" : "\"0x8D73251A4A51EDE\"",
-      "Last-Modified" : "Thu, 05 Sep 2019 22:37:33 GMT",
+      "ETag" : "\"0x8D73560F4548A63\"",
+      "Last-Modified" : "Mon, 09 Sep 2019 20:04:42 GMT",
       "retry-after" : "0",
       "Content-Length" : "0",
       "StatusCode" : "201",
-      "x-ms-request-id" : "bfece2da-901e-0044-2e3a-643cc7000000",
-      "Date" : "Thu, 05 Sep 2019 22:37:32 GMT",
-      "x-ms-client-request-id" : "d00641a2-08f1-492c-81eb-ec7d015954f4"
-=======
-      "ETag" : "\"0x8D732FC79C657A8\"",
-      "Last-Modified" : "Fri, 06 Sep 2019 19:00:25 GMT",
-      "retry-after" : "0",
-      "Content-Length" : "0",
-      "StatusCode" : "201",
-      "x-ms-request-id" : "b92b0575-d01e-009e-31e5-644931000000",
-      "Date" : "Fri, 06 Sep 2019 19:00:25 GMT",
-      "x-ms-client-request-id" : "e2a7f0d3-06c3-41ff-baa9-2e27aa1db7da"
->>>>>>> a55d5dd9
+      "x-ms-request-id" : "c5ca3f4e-301e-0042-2449-67cbbf000000",
+      "Date" : "Mon, 09 Sep 2019 20:04:42 GMT",
+      "x-ms-client-request-id" : "ad7775e4-4c3a-4e3d-a093-0e711523db19"
     },
     "Exception" : null
   }, {
     "Method" : "PUT",
-<<<<<<< HEAD
-    "Uri" : "https://jaschrepragrs.blob.core.windows.net/jtcsethttpheadersac0blobapitestsethttpheadersac883488639395/javablobsethttpheadersac1blobapitestsethttpheadersac88366195b",
+    "Uri" : "https://jaschrepragrs.blob.core.windows.net/jtcsethttpheadersac0blobapitestsethttpheadersac3a63743892ef/javablobsethttpheadersac1blobapitestsethttpheadersac3a604314e",
     "Headers" : {
       "x-ms-version" : "2019-02-02",
       "User-Agent" : "azsdk-java-azure-storage-blob/12.0.0-preview.3 1.8.0_221; Windows 10 10.0",
-      "x-ms-client-request-id" : "45bfeeb3-7655-488c-8cd0-c7a1d0c77558",
-=======
-    "Uri" : "https://azstoragesdkaccount.blob.core.windows.net/jtcsethttpheadersac0blobapitestsethttpheadersac79d2853050ff/javablobsethttpheadersac1blobapitestsethttpheadersac79d022860",
-    "Headers" : {
-      "x-ms-version" : "2019-02-02",
-      "User-Agent" : "azsdk-java-azure-storage-blob/12.0.0-preview.3 1.8.0_212; Windows 10 10.0",
-      "x-ms-client-request-id" : "a3272378-b927-4713-8a88-65c5401166f8",
->>>>>>> a55d5dd9
+      "x-ms-client-request-id" : "5418dd89-de05-4a7a-ba2b-d311271ccf29",
       "Content-Type" : "application/octet-stream"
     },
     "Response" : {
       "x-ms-version" : "2019-02-02",
       "Server" : "Windows-Azure-Blob/1.0 Microsoft-HTTPAPI/2.0",
       "x-ms-content-crc64" : "6RYQPwaVsyQ=",
-<<<<<<< HEAD
-      "Last-Modified" : "Thu, 05 Sep 2019 22:37:33 GMT",
+      "Last-Modified" : "Mon, 09 Sep 2019 20:04:42 GMT",
       "retry-after" : "0",
       "StatusCode" : "201",
       "x-ms-request-server-encrypted" : "true",
-      "Date" : "Thu, 05 Sep 2019 22:37:32 GMT",
+      "Date" : "Mon, 09 Sep 2019 20:04:42 GMT",
       "Content-MD5" : "wh+Wm18D0z1D4E+PE252gg==",
-      "ETag" : "\"0x8D73251A4B1B12E\"",
+      "ETag" : "\"0x8D73560F461F532\"",
       "Content-Length" : "0",
-      "x-ms-request-id" : "bfece2e7-901e-0044-393a-643cc7000000",
-      "x-ms-client-request-id" : "45bfeeb3-7655-488c-8cd0-c7a1d0c77558"
-=======
-      "Last-Modified" : "Fri, 06 Sep 2019 19:00:25 GMT",
-      "retry-after" : "0",
-      "StatusCode" : "201",
-      "x-ms-request-server-encrypted" : "true",
-      "Date" : "Fri, 06 Sep 2019 19:00:25 GMT",
-      "Content-MD5" : "wh+Wm18D0z1D4E+PE252gg==",
-      "ETag" : "\"0x8D732FC79D58971\"",
-      "Content-Length" : "0",
-      "x-ms-request-id" : "b92b05ea-d01e-009e-18e5-644931000000",
-      "x-ms-client-request-id" : "a3272378-b927-4713-8a88-65c5401166f8"
->>>>>>> a55d5dd9
+      "x-ms-request-id" : "c5ca3f67-301e-0042-3749-67cbbf000000",
+      "x-ms-client-request-id" : "5418dd89-de05-4a7a-ba2b-d311271ccf29"
     },
     "Exception" : null
   }, {
     "Method" : "HEAD",
-<<<<<<< HEAD
-    "Uri" : "https://jaschrepragrs.blob.core.windows.net/jtcsethttpheadersac0blobapitestsethttpheadersac883488639395/javablobsethttpheadersac1blobapitestsethttpheadersac88366195b",
+    "Uri" : "https://jaschrepragrs.blob.core.windows.net/jtcsethttpheadersac0blobapitestsethttpheadersac3a63743892ef/javablobsethttpheadersac1blobapitestsethttpheadersac3a604314e",
     "Headers" : {
       "x-ms-version" : "2019-02-02",
       "User-Agent" : "azsdk-java-azure-storage-blob/12.0.0-preview.3 1.8.0_221; Windows 10 10.0",
-      "x-ms-client-request-id" : "5d3f0c4a-6d66-4a7a-a72b-c68fbc71db3a"
-=======
-    "Uri" : "https://azstoragesdkaccount.blob.core.windows.net/jtcsethttpheadersac0blobapitestsethttpheadersac79d2853050ff/javablobsethttpheadersac1blobapitestsethttpheadersac79d022860",
-    "Headers" : {
-      "x-ms-version" : "2019-02-02",
-      "User-Agent" : "azsdk-java-azure-storage-blob/12.0.0-preview.3 1.8.0_212; Windows 10 10.0",
-      "x-ms-client-request-id" : "a691add5-e013-427f-b6a7-a837b4344743"
->>>>>>> a55d5dd9
+      "x-ms-client-request-id" : "6560f9af-b291-46af-aa08-46d34715f1e6"
     },
     "Response" : {
       "x-ms-version" : "2019-02-02",
@@ -107,94 +59,52 @@
       "Server" : "Windows-Azure-Blob/1.0 Microsoft-HTTPAPI/2.0",
       "x-ms-tag-count" : "0",
       "x-ms-lease-state" : "available",
-<<<<<<< HEAD
-      "Last-Modified" : "Thu, 05 Sep 2019 22:37:33 GMT",
+      "Last-Modified" : "Mon, 09 Sep 2019 20:04:42 GMT",
       "retry-after" : "0",
       "StatusCode" : "200",
-      "Date" : "Thu, 05 Sep 2019 22:37:32 GMT",
-=======
-      "Last-Modified" : "Fri, 06 Sep 2019 19:00:25 GMT",
-      "retry-after" : "0",
-      "StatusCode" : "200",
-      "Date" : "Fri, 06 Sep 2019 19:00:25 GMT",
->>>>>>> a55d5dd9
+      "Date" : "Mon, 09 Sep 2019 20:04:42 GMT",
       "x-ms-blob-type" : "BlockBlob",
       "Content-MD5" : "wh+Wm18D0z1D4E+PE252gg==",
       "Accept-Ranges" : "bytes",
       "x-ms-server-encrypted" : "true",
       "x-ms-access-tier-inferred" : "true",
       "x-ms-access-tier" : "Hot",
-<<<<<<< HEAD
-      "ETag" : "\"0x8D73251A4B1B12E\"",
-      "x-ms-creation-time" : "Thu, 05 Sep 2019 22:37:33 GMT",
+      "ETag" : "\"0x8D73560F461F532\"",
+      "x-ms-creation-time" : "Mon, 09 Sep 2019 20:04:42 GMT",
       "Content-Length" : "7",
-      "x-ms-request-id" : "bfece2f7-901e-0044-493a-643cc7000000",
-      "x-ms-client-request-id" : "5d3f0c4a-6d66-4a7a-a72b-c68fbc71db3a",
-=======
-      "ETag" : "\"0x8D732FC79D58971\"",
-      "x-ms-creation-time" : "Fri, 06 Sep 2019 19:00:25 GMT",
-      "Content-Length" : "7",
-      "x-ms-request-id" : "b92b0605-d01e-009e-30e5-644931000000",
-      "x-ms-client-request-id" : "a691add5-e013-427f-b6a7-a837b4344743",
->>>>>>> a55d5dd9
+      "x-ms-request-id" : "c5ca3f78-301e-0042-4849-67cbbf000000",
+      "x-ms-client-request-id" : "6560f9af-b291-46af-aa08-46d34715f1e6",
       "Content-Type" : "application/octet-stream"
     },
     "Exception" : null
   }, {
     "Method" : "PUT",
-<<<<<<< HEAD
-    "Uri" : "https://jaschrepragrs.blob.core.windows.net/jtcsethttpheadersac0blobapitestsethttpheadersac883488639395/javablobsethttpheadersac1blobapitestsethttpheadersac88366195b?comp=properties",
+    "Uri" : "https://jaschrepragrs.blob.core.windows.net/jtcsethttpheadersac0blobapitestsethttpheadersac3a63743892ef/javablobsethttpheadersac1blobapitestsethttpheadersac3a604314e?comp=properties",
     "Headers" : {
       "x-ms-version" : "2019-02-02",
       "User-Agent" : "azsdk-java-azure-storage-blob/12.0.0-preview.3 1.8.0_221; Windows 10 10.0",
-      "x-ms-client-request-id" : "ab471c08-eaa6-4734-a118-96e1cff908b2"
-=======
-    "Uri" : "https://azstoragesdkaccount.blob.core.windows.net/jtcsethttpheadersac0blobapitestsethttpheadersac79d2853050ff/javablobsethttpheadersac1blobapitestsethttpheadersac79d022860?comp=properties",
-    "Headers" : {
-      "x-ms-version" : "2019-02-02",
-      "User-Agent" : "azsdk-java-azure-storage-blob/12.0.0-preview.3 1.8.0_212; Windows 10 10.0",
-      "x-ms-client-request-id" : "b72db211-5efb-4f9c-9f48-4496629928da"
->>>>>>> a55d5dd9
+      "x-ms-client-request-id" : "b8814a4b-aa4a-47dd-980d-4141724051ed"
     },
     "Response" : {
       "x-ms-version" : "2019-02-02",
       "Server" : "Windows-Azure-Blob/1.0 Microsoft-HTTPAPI/2.0",
-<<<<<<< HEAD
-      "ETag" : "\"0x8D73251A4C9F88B\"",
-      "Last-Modified" : "Thu, 05 Sep 2019 22:37:33 GMT",
+      "ETag" : "\"0x8D73560F47B0006\"",
+      "Last-Modified" : "Mon, 09 Sep 2019 20:04:43 GMT",
       "retry-after" : "0",
       "Content-Length" : "0",
       "StatusCode" : "200",
-      "x-ms-request-id" : "bfece2ff-901e-0044-4f3a-643cc7000000",
-      "Date" : "Thu, 05 Sep 2019 22:37:32 GMT",
-      "x-ms-client-request-id" : "ab471c08-eaa6-4734-a118-96e1cff908b2"
-=======
-      "ETag" : "\"0x8D732FC79DFEC29\"",
-      "Last-Modified" : "Fri, 06 Sep 2019 19:00:25 GMT",
-      "retry-after" : "0",
-      "Content-Length" : "0",
-      "StatusCode" : "200",
-      "x-ms-request-id" : "b92b0629-d01e-009e-4ee5-644931000000",
-      "Date" : "Fri, 06 Sep 2019 19:00:25 GMT",
-      "x-ms-client-request-id" : "b72db211-5efb-4f9c-9f48-4496629928da"
->>>>>>> a55d5dd9
+      "x-ms-request-id" : "c5ca3f9e-301e-0042-6b49-67cbbf000000",
+      "Date" : "Mon, 09 Sep 2019 20:04:43 GMT",
+      "x-ms-client-request-id" : "b8814a4b-aa4a-47dd-980d-4141724051ed"
     },
     "Exception" : null
   }, {
     "Method" : "GET",
-<<<<<<< HEAD
     "Uri" : "https://jaschrepragrs.blob.core.windows.net?prefix=jtcsethttpheadersac&comp=list",
     "Headers" : {
       "x-ms-version" : "2019-02-02",
       "User-Agent" : "azsdk-java-azure-storage-blob/12.0.0-preview.3 1.8.0_221; Windows 10 10.0",
-      "x-ms-client-request-id" : "b6066548-94ac-4878-a8e5-be20dd2a8c56"
-=======
-    "Uri" : "https://azstoragesdkaccount.blob.core.windows.net?prefix=jtcsethttpheadersac&comp=list",
-    "Headers" : {
-      "x-ms-version" : "2019-02-02",
-      "User-Agent" : "azsdk-java-azure-storage-blob/12.0.0-preview.3 1.8.0_212; Windows 10 10.0",
-      "x-ms-client-request-id" : "22b719be-43b5-41f7-acc1-5e685ca7fecb"
->>>>>>> a55d5dd9
+      "x-ms-client-request-id" : "56bc6e0e-5c7b-4166-9a3f-26da5c1ceaae"
     },
     "Response" : {
       "Transfer-Encoding" : "chunked",
@@ -202,35 +112,20 @@
       "Server" : "Windows-Azure-Blob/1.0 Microsoft-HTTPAPI/2.0",
       "retry-after" : "0",
       "StatusCode" : "200",
-<<<<<<< HEAD
-      "x-ms-request-id" : "bfece307-901e-0044-573a-643cc7000000",
-      "Body" : "﻿<?xml version=\"1.0\" encoding=\"utf-8\"?><EnumerationResults ServiceEndpoint=\"https://jaschrepragrs.blob.core.windows.net/\"><Prefix>jtcsethttpheadersac</Prefix><Containers><Container><Name>jtcsethttpheadersac0blobapitestsethttpheadersac883488639395</Name><Properties><Last-Modified>Thu, 05 Sep 2019 22:37:33 GMT</Last-Modified><Etag>\"0x8D73251A4A51EDE\"</Etag><LeaseStatus>unlocked</LeaseStatus><LeaseState>available</LeaseState><DefaultEncryptionScope>$account-encryption-key</DefaultEncryptionScope><DenyEncryptionScopeOverride>false</DenyEncryptionScopeOverride><HasImmutabilityPolicy>false</HasImmutabilityPolicy><HasLegalHold>false</HasLegalHold></Properties></Container></Containers><NextMarker /></EnumerationResults>",
-      "Date" : "Thu, 05 Sep 2019 22:37:32 GMT",
-      "x-ms-client-request-id" : "b6066548-94ac-4878-a8e5-be20dd2a8c56",
-=======
-      "x-ms-request-id" : "b92b0654-d01e-009e-77e5-644931000000",
-      "Body" : "﻿<?xml version=\"1.0\" encoding=\"utf-8\"?><EnumerationResults ServiceEndpoint=\"https://azstoragesdkaccount.blob.core.windows.net/\"><Prefix>jtcsethttpheadersac</Prefix><Containers><Container><Name>jtcsethttpheadersac0blobapitestsethttpheadersac79d2853050ff</Name><Properties><Last-Modified>Fri, 06 Sep 2019 19:00:25 GMT</Last-Modified><Etag>\"0x8D732FC79C657A8\"</Etag><LeaseStatus>unlocked</LeaseStatus><LeaseState>available</LeaseState><DefaultEncryptionScope>$account-encryption-key</DefaultEncryptionScope><DenyEncryptionScopeOverride>false</DenyEncryptionScopeOverride><HasImmutabilityPolicy>false</HasImmutabilityPolicy><HasLegalHold>false</HasLegalHold></Properties></Container></Containers><NextMarker /></EnumerationResults>",
-      "Date" : "Fri, 06 Sep 2019 19:00:25 GMT",
-      "x-ms-client-request-id" : "22b719be-43b5-41f7-acc1-5e685ca7fecb",
->>>>>>> a55d5dd9
+      "x-ms-request-id" : "c5ca3fb4-301e-0042-0149-67cbbf000000",
+      "Body" : "﻿<?xml version=\"1.0\" encoding=\"utf-8\"?><EnumerationResults ServiceEndpoint=\"https://jaschrepragrs.blob.core.windows.net/\"><Prefix>jtcsethttpheadersac</Prefix><Containers><Container><Name>jtcsethttpheadersac0blobapitestsethttpheadersac3a63743892ef</Name><Properties><Last-Modified>Mon, 09 Sep 2019 20:04:42 GMT</Last-Modified><Etag>\"0x8D73560F4548A63\"</Etag><LeaseStatus>unlocked</LeaseStatus><LeaseState>available</LeaseState><DefaultEncryptionScope>$account-encryption-key</DefaultEncryptionScope><DenyEncryptionScopeOverride>false</DenyEncryptionScopeOverride><HasImmutabilityPolicy>false</HasImmutabilityPolicy><HasLegalHold>false</HasLegalHold></Properties></Container></Containers><NextMarker /></EnumerationResults>",
+      "Date" : "Mon, 09 Sep 2019 20:04:43 GMT",
+      "x-ms-client-request-id" : "56bc6e0e-5c7b-4166-9a3f-26da5c1ceaae",
       "Content-Type" : "application/xml"
     },
     "Exception" : null
   }, {
     "Method" : "DELETE",
-<<<<<<< HEAD
-    "Uri" : "https://jaschrepragrs.blob.core.windows.net/jtcsethttpheadersac0blobapitestsethttpheadersac883488639395?restype=container",
+    "Uri" : "https://jaschrepragrs.blob.core.windows.net/jtcsethttpheadersac0blobapitestsethttpheadersac3a63743892ef?restype=container",
     "Headers" : {
       "x-ms-version" : "2019-02-02",
       "User-Agent" : "azsdk-java-azure-storage-blob/12.0.0-preview.3 1.8.0_221; Windows 10 10.0",
-      "x-ms-client-request-id" : "b1ac7108-8d22-40cc-87c3-b24bc5eae9a7"
-=======
-    "Uri" : "https://azstoragesdkaccount.blob.core.windows.net/jtcsethttpheadersac0blobapitestsethttpheadersac79d2853050ff?restype=container",
-    "Headers" : {
-      "x-ms-version" : "2019-02-02",
-      "User-Agent" : "azsdk-java-azure-storage-blob/12.0.0-preview.3 1.8.0_212; Windows 10 10.0",
-      "x-ms-client-request-id" : "a58e0b2a-f8c3-4e45-83d9-203b151e129e"
->>>>>>> a55d5dd9
+      "x-ms-client-request-id" : "b4f2639e-4322-4b6d-862c-11d5a0556570"
     },
     "Response" : {
       "x-ms-version" : "2019-02-02",
@@ -238,21 +133,11 @@
       "retry-after" : "0",
       "Content-Length" : "0",
       "StatusCode" : "202",
-<<<<<<< HEAD
-      "x-ms-request-id" : "bfece318-901e-0044-683a-643cc7000000",
-      "Date" : "Thu, 05 Sep 2019 22:37:32 GMT",
-      "x-ms-client-request-id" : "b1ac7108-8d22-40cc-87c3-b24bc5eae9a7"
+      "x-ms-request-id" : "c5ca3fce-301e-0042-1a49-67cbbf000000",
+      "Date" : "Mon, 09 Sep 2019 20:04:43 GMT",
+      "x-ms-client-request-id" : "b4f2639e-4322-4b6d-862c-11d5a0556570"
     },
     "Exception" : null
   } ],
-  "variables" : [ "jtcsethttpheadersac0blobapitestsethttpheadersac883488639395", "javablobsethttpheadersac1blobapitestsethttpheadersac88366195b" ]
-=======
-      "x-ms-request-id" : "b92b066c-d01e-009e-0ee5-644931000000",
-      "Date" : "Fri, 06 Sep 2019 19:00:25 GMT",
-      "x-ms-client-request-id" : "a58e0b2a-f8c3-4e45-83d9-203b151e129e"
-    },
-    "Exception" : null
-  } ],
-  "variables" : [ "jtcsethttpheadersac0blobapitestsethttpheadersac79d2853050ff", "javablobsethttpheadersac1blobapitestsethttpheadersac79d022860" ]
->>>>>>> a55d5dd9
+  "variables" : [ "jtcsethttpheadersac0blobapitestsethttpheadersac3a63743892ef", "javablobsethttpheadersac1blobapitestsethttpheadersac3a604314e" ]
 }