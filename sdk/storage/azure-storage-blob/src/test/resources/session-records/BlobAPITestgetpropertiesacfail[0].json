--- conflicted
+++ resolved
@@ -1,105 +1,57 @@
 {
   "networkCallRecords" : [ {
     "Method" : "PUT",
-<<<<<<< HEAD
-    "Uri" : "https://jaschrepragrs.blob.core.windows.net/jtcgetpropertiesacfail0blobapitestgetpropertiesacfailec1766287?restype=container",
+    "Uri" : "https://jaschrepragrs.blob.core.windows.net/jtcgetpropertiesacfail0blobapitestgetpropertiesacfaild2c201396?restype=container",
     "Headers" : {
       "x-ms-version" : "2019-02-02",
       "User-Agent" : "azsdk-java-azure-storage-blob/12.0.0-preview.3 1.8.0_221; Windows 10 10.0",
-      "x-ms-client-request-id" : "35e7171d-0b1c-4591-80de-b40b45d61c51"
-=======
-    "Uri" : "https://azstoragesdkaccount.blob.core.windows.net/jtcgetpropertiesacfail0blobapitestgetpropertiesacfail1dc219182?restype=container",
-    "Headers" : {
-      "x-ms-version" : "2019-02-02",
-      "User-Agent" : "azsdk-java-azure-storage-blob/12.0.0-preview.3 1.8.0_212; Windows 10 10.0",
-      "x-ms-client-request-id" : "721be52a-1b38-4273-9ed2-88229d5ce5eb"
->>>>>>> a55d5dd9
+      "x-ms-client-request-id" : "32773651-70cd-4bfc-9ccc-290afdad8c44"
     },
     "Response" : {
       "x-ms-version" : "2019-02-02",
       "Server" : "Windows-Azure-Blob/1.0 Microsoft-HTTPAPI/2.0",
-<<<<<<< HEAD
-      "ETag" : "\"0x8D73251A11783BE\"",
-      "Last-Modified" : "Thu, 05 Sep 2019 22:37:27 GMT",
+      "ETag" : "\"0x8D73560F0B0F04B\"",
+      "Last-Modified" : "Mon, 09 Sep 2019 20:04:36 GMT",
       "retry-after" : "0",
       "Content-Length" : "0",
       "StatusCode" : "201",
-      "x-ms-request-id" : "bfecdcf9-901e-0044-3e3a-643cc7000000",
-      "Date" : "Thu, 05 Sep 2019 22:37:26 GMT",
-      "x-ms-client-request-id" : "35e7171d-0b1c-4591-80de-b40b45d61c51"
-=======
-      "ETag" : "\"0x8D732FC77BF6234\"",
-      "Last-Modified" : "Fri, 06 Sep 2019 19:00:21 GMT",
-      "retry-after" : "0",
-      "Content-Length" : "0",
-      "StatusCode" : "201",
-      "x-ms-request-id" : "b92af817-d01e-009e-57e5-644931000000",
-      "Date" : "Fri, 06 Sep 2019 19:00:21 GMT",
-      "x-ms-client-request-id" : "721be52a-1b38-4273-9ed2-88229d5ce5eb"
->>>>>>> a55d5dd9
+      "x-ms-request-id" : "c5ca3719-301e-0042-6949-67cbbf000000",
+      "Date" : "Mon, 09 Sep 2019 20:04:36 GMT",
+      "x-ms-client-request-id" : "32773651-70cd-4bfc-9ccc-290afdad8c44"
     },
     "Exception" : null
   }, {
     "Method" : "PUT",
-<<<<<<< HEAD
-    "Uri" : "https://jaschrepragrs.blob.core.windows.net/jtcgetpropertiesacfail0blobapitestgetpropertiesacfailec1766287/javablobgetpropertiesacfail14409436ffd9dee49e40d",
+    "Uri" : "https://jaschrepragrs.blob.core.windows.net/jtcgetpropertiesacfail0blobapitestgetpropertiesacfaild2c201396/javablobgetpropertiesacfail102788cd01212c4dbe4db",
     "Headers" : {
       "x-ms-version" : "2019-02-02",
       "User-Agent" : "azsdk-java-azure-storage-blob/12.0.0-preview.3 1.8.0_221; Windows 10 10.0",
-      "x-ms-client-request-id" : "e0138c51-1a8f-4c9a-bca5-57b30a2f2ae7",
-=======
-    "Uri" : "https://azstoragesdkaccount.blob.core.windows.net/jtcgetpropertiesacfail0blobapitestgetpropertiesacfail1dc219182/javablobgetpropertiesacfail12487138be8d33d62647d",
-    "Headers" : {
-      "x-ms-version" : "2019-02-02",
-      "User-Agent" : "azsdk-java-azure-storage-blob/12.0.0-preview.3 1.8.0_212; Windows 10 10.0",
-      "x-ms-client-request-id" : "939a1131-1ff6-4645-a0a4-565d21d3802c",
->>>>>>> a55d5dd9
+      "x-ms-client-request-id" : "224722c3-9865-4025-9c05-c8912ee7251e",
       "Content-Type" : "application/octet-stream"
     },
     "Response" : {
       "x-ms-version" : "2019-02-02",
       "Server" : "Windows-Azure-Blob/1.0 Microsoft-HTTPAPI/2.0",
       "x-ms-content-crc64" : "6RYQPwaVsyQ=",
-<<<<<<< HEAD
-      "Last-Modified" : "Thu, 05 Sep 2019 22:37:27 GMT",
+      "Last-Modified" : "Mon, 09 Sep 2019 20:04:36 GMT",
       "retry-after" : "0",
       "StatusCode" : "201",
       "x-ms-request-server-encrypted" : "true",
-      "Date" : "Thu, 05 Sep 2019 22:37:26 GMT",
+      "Date" : "Mon, 09 Sep 2019 20:04:36 GMT",
       "Content-MD5" : "wh+Wm18D0z1D4E+PE252gg==",
-      "ETag" : "\"0x8D73251A124144D\"",
+      "ETag" : "\"0x8D73560F0BED08B\"",
       "Content-Length" : "0",
-      "x-ms-request-id" : "bfecdd14-901e-0044-543a-643cc7000000",
-      "x-ms-client-request-id" : "e0138c51-1a8f-4c9a-bca5-57b30a2f2ae7"
-=======
-      "Last-Modified" : "Fri, 06 Sep 2019 19:00:21 GMT",
-      "retry-after" : "0",
-      "StatusCode" : "201",
-      "x-ms-request-server-encrypted" : "true",
-      "Date" : "Fri, 06 Sep 2019 19:00:21 GMT",
-      "Content-MD5" : "wh+Wm18D0z1D4E+PE252gg==",
-      "ETag" : "\"0x8D732FC77C60245\"",
-      "Content-Length" : "0",
-      "x-ms-request-id" : "b92af836-d01e-009e-73e5-644931000000",
-      "x-ms-client-request-id" : "939a1131-1ff6-4645-a0a4-565d21d3802c"
->>>>>>> a55d5dd9
+      "x-ms-request-id" : "c5ca3742-301e-0042-0e49-67cbbf000000",
+      "x-ms-client-request-id" : "224722c3-9865-4025-9c05-c8912ee7251e"
     },
     "Exception" : null
   }, {
     "Method" : "HEAD",
-<<<<<<< HEAD
-    "Uri" : "https://jaschrepragrs.blob.core.windows.net/jtcgetpropertiesacfail0blobapitestgetpropertiesacfailec1766287/javablobgetpropertiesacfail14409436ffd9dee49e40d",
+    "Uri" : "https://jaschrepragrs.blob.core.windows.net/jtcgetpropertiesacfail0blobapitestgetpropertiesacfaild2c201396/javablobgetpropertiesacfail102788cd01212c4dbe4db",
     "Headers" : {
       "x-ms-version" : "2019-02-02",
       "User-Agent" : "azsdk-java-azure-storage-blob/12.0.0-preview.3 1.8.0_221; Windows 10 10.0",
-      "x-ms-client-request-id" : "09496d42-d930-4a95-b877-0ab01828d7f4"
-=======
-    "Uri" : "https://azstoragesdkaccount.blob.core.windows.net/jtcgetpropertiesacfail0blobapitestgetpropertiesacfail1dc219182/javablobgetpropertiesacfail12487138be8d33d62647d",
-    "Headers" : {
-      "x-ms-version" : "2019-02-02",
-      "User-Agent" : "azsdk-java-azure-storage-blob/12.0.0-preview.3 1.8.0_212; Windows 10 10.0",
-      "x-ms-client-request-id" : "0aa4065f-1fa2-45a9-8b75-5769dc77f0ff"
->>>>>>> a55d5dd9
+      "x-ms-client-request-id" : "c66827e6-3c67-4a5e-b82e-dabe63285e06"
     },
     "Response" : {
       "x-ms-version" : "2019-02-02",
@@ -107,32 +59,18 @@
       "x-ms-error-code" : "ConditionNotMet",
       "retry-after" : "0",
       "StatusCode" : "304",
-<<<<<<< HEAD
-      "x-ms-request-id" : "bfecdd2b-901e-0044-6a3a-643cc7000000",
-      "Date" : "Thu, 05 Sep 2019 22:37:26 GMT",
-      "x-ms-client-request-id" : "09496d42-d930-4a95-b877-0ab01828d7f4"
-=======
-      "x-ms-request-id" : "b92af858-d01e-009e-12e5-644931000000",
-      "Date" : "Fri, 06 Sep 2019 19:00:21 GMT",
-      "x-ms-client-request-id" : "0aa4065f-1fa2-45a9-8b75-5769dc77f0ff"
->>>>>>> a55d5dd9
+      "x-ms-request-id" : "c5ca3756-301e-0042-2249-67cbbf000000",
+      "Date" : "Mon, 09 Sep 2019 20:04:36 GMT",
+      "x-ms-client-request-id" : "c66827e6-3c67-4a5e-b82e-dabe63285e06"
     },
     "Exception" : null
   }, {
     "Method" : "GET",
-<<<<<<< HEAD
     "Uri" : "https://jaschrepragrs.blob.core.windows.net?prefix=jtcgetpropertiesacfail&comp=list",
     "Headers" : {
       "x-ms-version" : "2019-02-02",
       "User-Agent" : "azsdk-java-azure-storage-blob/12.0.0-preview.3 1.8.0_221; Windows 10 10.0",
-      "x-ms-client-request-id" : "6f5d9587-5ae4-4a61-8ff8-12492eb5ba90"
-=======
-    "Uri" : "https://azstoragesdkaccount.blob.core.windows.net?prefix=jtcgetpropertiesacfail&comp=list",
-    "Headers" : {
-      "x-ms-version" : "2019-02-02",
-      "User-Agent" : "azsdk-java-azure-storage-blob/12.0.0-preview.3 1.8.0_212; Windows 10 10.0",
-      "x-ms-client-request-id" : "68dde822-4929-44c9-b8af-774f9c88be3e"
->>>>>>> a55d5dd9
+      "x-ms-client-request-id" : "03a620e6-d363-4ded-aae1-c895ab5b4bb8"
     },
     "Response" : {
       "Transfer-Encoding" : "chunked",
@@ -140,35 +78,20 @@
       "Server" : "Windows-Azure-Blob/1.0 Microsoft-HTTPAPI/2.0",
       "retry-after" : "0",
       "StatusCode" : "200",
-<<<<<<< HEAD
-      "x-ms-request-id" : "bfecdd3a-901e-0044-793a-643cc7000000",
-      "Body" : "﻿<?xml version=\"1.0\" encoding=\"utf-8\"?><EnumerationResults ServiceEndpoint=\"https://jaschrepragrs.blob.core.windows.net/\"><Prefix>jtcgetpropertiesacfail</Prefix><Containers><Container><Name>jtcgetpropertiesacfail0blobapitestgetpropertiesacfailec1766287</Name><Properties><Last-Modified>Thu, 05 Sep 2019 22:37:27 GMT</Last-Modified><Etag>\"0x8D73251A11783BE\"</Etag><LeaseStatus>unlocked</LeaseStatus><LeaseState>available</LeaseState><DefaultEncryptionScope>$account-encryption-key</DefaultEncryptionScope><DenyEncryptionScopeOverride>false</DenyEncryptionScopeOverride><HasImmutabilityPolicy>false</HasImmutabilityPolicy><HasLegalHold>false</HasLegalHold></Properties></Container></Containers><NextMarker /></EnumerationResults>",
-      "Date" : "Thu, 05 Sep 2019 22:37:26 GMT",
-      "x-ms-client-request-id" : "6f5d9587-5ae4-4a61-8ff8-12492eb5ba90",
-=======
-      "x-ms-request-id" : "b92af886-d01e-009e-3ce5-644931000000",
-      "Body" : "﻿<?xml version=\"1.0\" encoding=\"utf-8\"?><EnumerationResults ServiceEndpoint=\"https://azstoragesdkaccount.blob.core.windows.net/\"><Prefix>jtcgetpropertiesacfail</Prefix><Containers><Container><Name>jtcgetpropertiesacfail0blobapitestgetpropertiesacfail1dc219182</Name><Properties><Last-Modified>Fri, 06 Sep 2019 19:00:21 GMT</Last-Modified><Etag>\"0x8D732FC77BF6234\"</Etag><LeaseStatus>unlocked</LeaseStatus><LeaseState>available</LeaseState><DefaultEncryptionScope>$account-encryption-key</DefaultEncryptionScope><DenyEncryptionScopeOverride>false</DenyEncryptionScopeOverride><HasImmutabilityPolicy>false</HasImmutabilityPolicy><HasLegalHold>false</HasLegalHold></Properties></Container></Containers><NextMarker /></EnumerationResults>",
-      "Date" : "Fri, 06 Sep 2019 19:00:21 GMT",
-      "x-ms-client-request-id" : "68dde822-4929-44c9-b8af-774f9c88be3e",
->>>>>>> a55d5dd9
+      "x-ms-request-id" : "c5ca3761-301e-0042-2d49-67cbbf000000",
+      "Body" : "﻿<?xml version=\"1.0\" encoding=\"utf-8\"?><EnumerationResults ServiceEndpoint=\"https://jaschrepragrs.blob.core.windows.net/\"><Prefix>jtcgetpropertiesacfail</Prefix><Containers><Container><Name>jtcgetpropertiesacfail0blobapitestgetpropertiesacfaild2c201396</Name><Properties><Last-Modified>Mon, 09 Sep 2019 20:04:36 GMT</Last-Modified><Etag>\"0x8D73560F0B0F04B\"</Etag><LeaseStatus>unlocked</LeaseStatus><LeaseState>available</LeaseState><DefaultEncryptionScope>$account-encryption-key</DefaultEncryptionScope><DenyEncryptionScopeOverride>false</DenyEncryptionScopeOverride><HasImmutabilityPolicy>false</HasImmutabilityPolicy><HasLegalHold>false</HasLegalHold></Properties></Container></Containers><NextMarker /></EnumerationResults>",
+      "Date" : "Mon, 09 Sep 2019 20:04:36 GMT",
+      "x-ms-client-request-id" : "03a620e6-d363-4ded-aae1-c895ab5b4bb8",
       "Content-Type" : "application/xml"
     },
     "Exception" : null
   }, {
     "Method" : "DELETE",
-<<<<<<< HEAD
-    "Uri" : "https://jaschrepragrs.blob.core.windows.net/jtcgetpropertiesacfail0blobapitestgetpropertiesacfailec1766287?restype=container",
+    "Uri" : "https://jaschrepragrs.blob.core.windows.net/jtcgetpropertiesacfail0blobapitestgetpropertiesacfaild2c201396?restype=container",
     "Headers" : {
       "x-ms-version" : "2019-02-02",
       "User-Agent" : "azsdk-java-azure-storage-blob/12.0.0-preview.3 1.8.0_221; Windows 10 10.0",
-      "x-ms-client-request-id" : "c41693d3-c48a-4273-af19-326ca47f4e4b"
-=======
-    "Uri" : "https://azstoragesdkaccount.blob.core.windows.net/jtcgetpropertiesacfail0blobapitestgetpropertiesacfail1dc219182?restype=container",
-    "Headers" : {
-      "x-ms-version" : "2019-02-02",
-      "User-Agent" : "azsdk-java-azure-storage-blob/12.0.0-preview.3 1.8.0_212; Windows 10 10.0",
-      "x-ms-client-request-id" : "856895f6-ade7-42be-b4b1-cfb1c6bcf22e"
->>>>>>> a55d5dd9
+      "x-ms-client-request-id" : "cc4daedf-af3f-4142-954d-e19802666891"
     },
     "Response" : {
       "x-ms-version" : "2019-02-02",
@@ -176,21 +99,11 @@
       "retry-after" : "0",
       "Content-Length" : "0",
       "StatusCode" : "202",
-<<<<<<< HEAD
-      "x-ms-request-id" : "bfecdd44-901e-0044-013a-643cc7000000",
-      "Date" : "Thu, 05 Sep 2019 22:37:26 GMT",
-      "x-ms-client-request-id" : "c41693d3-c48a-4273-af19-326ca47f4e4b"
+      "x-ms-request-id" : "c5ca377b-301e-0042-4549-67cbbf000000",
+      "Date" : "Mon, 09 Sep 2019 20:04:37 GMT",
+      "x-ms-client-request-id" : "cc4daedf-af3f-4142-954d-e19802666891"
     },
     "Exception" : null
   } ],
-  "variables" : [ "jtcgetpropertiesacfail0blobapitestgetpropertiesacfailec1766287", "javablobgetpropertiesacfail14409436ffd9dee49e40d" ]
-=======
-      "x-ms-request-id" : "b92af8a1-d01e-009e-55e5-644931000000",
-      "Date" : "Fri, 06 Sep 2019 19:00:21 GMT",
-      "x-ms-client-request-id" : "856895f6-ade7-42be-b4b1-cfb1c6bcf22e"
-    },
-    "Exception" : null
-  } ],
-  "variables" : [ "jtcgetpropertiesacfail0blobapitestgetpropertiesacfail1dc219182", "javablobgetpropertiesacfail12487138be8d33d62647d" ]
->>>>>>> a55d5dd9
+  "variables" : [ "jtcgetpropertiesacfail0blobapitestgetpropertiesacfaild2c201396", "javablobgetpropertiesacfail102788cd01212c4dbe4db" ]
 }