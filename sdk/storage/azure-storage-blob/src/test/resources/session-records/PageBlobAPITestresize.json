{
  "networkCallRecords" : [ {
    "Method" : "PUT",
<<<<<<< HEAD
    "Uri" : "https://jaschrepragrs.blob.core.windows.net/jtcresize0pageblobapitestresize9a532046839eac02ee1a?restype=container",
    "Headers" : {
      "x-ms-version" : "2019-02-02",
      "User-Agent" : "azsdk-java-azure-storage-blob/12.0.0-preview.3 1.8.0_221; Windows 10 10.0",
      "x-ms-client-request-id" : "4259d0d8-5ab4-4673-80b7-947bfc7d668e"
=======
    "Uri" : "https://azstoragesdkaccount.blob.core.windows.net/jtcresize0pageblobapitestresizeb9141091c83b11632c0a?restype=container",
    "Headers" : {
      "x-ms-version" : "2019-02-02",
      "User-Agent" : "azsdk-java-azure-storage-blob/12.0.0-preview.3 1.8.0_212; Windows 10 10.0",
      "x-ms-client-request-id" : "3fde2f55-07be-484b-98c4-7ed0445cb35a"
>>>>>>> a55d5dd9
    },
    "Response" : {
      "x-ms-version" : "2019-02-02",
      "Server" : "Windows-Azure-Blob/1.0 Microsoft-HTTPAPI/2.0",
<<<<<<< HEAD
      "ETag" : "\"0x8D7325265BB326B\"",
      "Last-Modified" : "Thu, 05 Sep 2019 22:42:57 GMT",
      "retry-after" : "0",
      "Content-Length" : "0",
      "StatusCode" : "201",
      "x-ms-request-id" : "e0dd7478-e01e-0026-4d3b-647b1f000000",
      "Date" : "Thu, 05 Sep 2019 22:42:56 GMT",
      "x-ms-client-request-id" : "4259d0d8-5ab4-4673-80b7-947bfc7d668e"
=======
      "ETag" : "\"0x8D732FDCCA19C61\"",
      "Last-Modified" : "Fri, 06 Sep 2019 19:09:53 GMT",
      "retry-after" : "0",
      "Content-Length" : "0",
      "StatusCode" : "201",
      "x-ms-request-id" : "8f762056-401e-003a-25e6-6473d5000000",
      "Date" : "Fri, 06 Sep 2019 19:09:52 GMT",
      "x-ms-client-request-id" : "3fde2f55-07be-484b-98c4-7ed0445cb35a"
>>>>>>> a55d5dd9
    },
    "Exception" : null
  }, {
    "Method" : "PUT",
<<<<<<< HEAD
    "Uri" : "https://jaschrepragrs.blob.core.windows.net/jtcresize0pageblobapitestresize9a532046839eac02ee1a/javablobresize1pageblobapitestresize9a55640330198a554",
    "Headers" : {
      "x-ms-version" : "2019-02-02",
      "User-Agent" : "azsdk-java-azure-storage-blob/12.0.0-preview.3 1.8.0_221; Windows 10 10.0",
      "x-ms-client-request-id" : "5ceeef97-7435-44ef-9cf5-dfb65a43db21"
=======
    "Uri" : "https://azstoragesdkaccount.blob.core.windows.net/jtcresize0pageblobapitestresizeb9141091c83b11632c0a/javablobresize1pageblobapitestresizeb9105802ad2413833",
    "Headers" : {
      "x-ms-version" : "2019-02-02",
      "User-Agent" : "azsdk-java-azure-storage-blob/12.0.0-preview.3 1.8.0_212; Windows 10 10.0",
      "x-ms-client-request-id" : "05ff8a8d-458c-4ff9-a33b-f7db0305d78a"
>>>>>>> a55d5dd9
    },
    "Response" : {
      "x-ms-version" : "2019-02-02",
      "Server" : "Windows-Azure-Blob/1.0 Microsoft-HTTPAPI/2.0",
<<<<<<< HEAD
      "ETag" : "\"0x8D7325265C83047\"",
      "Last-Modified" : "Thu, 05 Sep 2019 22:42:57 GMT",
      "retry-after" : "0",
      "Content-Length" : "0",
      "StatusCode" : "201",
      "x-ms-request-id" : "e0dd748a-e01e-0026-5e3b-647b1f000000",
      "x-ms-request-server-encrypted" : "true",
      "Date" : "Thu, 05 Sep 2019 22:42:56 GMT",
      "x-ms-client-request-id" : "5ceeef97-7435-44ef-9cf5-dfb65a43db21"
=======
      "ETag" : "\"0x8D732FDCCA84839\"",
      "Last-Modified" : "Fri, 06 Sep 2019 19:09:53 GMT",
      "retry-after" : "0",
      "Content-Length" : "0",
      "StatusCode" : "201",
      "x-ms-request-id" : "8f762062-401e-003a-2ce6-6473d5000000",
      "x-ms-request-server-encrypted" : "true",
      "Date" : "Fri, 06 Sep 2019 19:09:52 GMT",
      "x-ms-client-request-id" : "05ff8a8d-458c-4ff9-a33b-f7db0305d78a"
>>>>>>> a55d5dd9
    },
    "Exception" : null
  }, {
    "Method" : "PUT",
<<<<<<< HEAD
    "Uri" : "https://jaschrepragrs.blob.core.windows.net/jtcresize0pageblobapitestresize9a532046839eac02ee1a/javablobresize1pageblobapitestresize9a55640330198a554?comp=properties",
    "Headers" : {
      "x-ms-version" : "2019-02-02",
      "User-Agent" : "azsdk-java-azure-storage-blob/12.0.0-preview.3 1.8.0_221; Windows 10 10.0",
      "x-ms-client-request-id" : "e891c202-09ce-410b-aa91-011a4c82e0fa"
=======
    "Uri" : "https://azstoragesdkaccount.blob.core.windows.net/jtcresize0pageblobapitestresizeb9141091c83b11632c0a/javablobresize1pageblobapitestresizeb9105802ad2413833?comp=properties",
    "Headers" : {
      "x-ms-version" : "2019-02-02",
      "User-Agent" : "azsdk-java-azure-storage-blob/12.0.0-preview.3 1.8.0_212; Windows 10 10.0",
      "x-ms-client-request-id" : "8a144ce8-02fd-4223-8953-b6dc07a79d9f"
>>>>>>> a55d5dd9
    },
    "Response" : {
      "x-ms-version" : "2019-02-02",
      "Server" : "Windows-Azure-Blob/1.0 Microsoft-HTTPAPI/2.0",
<<<<<<< HEAD
      "ETag" : "\"0x8D7325265DA8329\"",
      "x-ms-blob-sequence-number" : "0",
      "Last-Modified" : "Thu, 05 Sep 2019 22:42:57 GMT",
      "retry-after" : "0",
      "Content-Length" : "0",
      "StatusCode" : "200",
      "x-ms-request-id" : "e0dd74a5-e01e-0026-763b-647b1f000000",
      "Date" : "Thu, 05 Sep 2019 22:42:56 GMT",
      "x-ms-client-request-id" : "e891c202-09ce-410b-aa91-011a4c82e0fa"
=======
      "ETag" : "\"0x8D732FDCCB9634B\"",
      "x-ms-blob-sequence-number" : "0",
      "Last-Modified" : "Fri, 06 Sep 2019 19:09:53 GMT",
      "retry-after" : "0",
      "Content-Length" : "0",
      "StatusCode" : "200",
      "x-ms-request-id" : "8f762091-401e-003a-55e6-6473d5000000",
      "Date" : "Fri, 06 Sep 2019 19:09:52 GMT",
      "x-ms-client-request-id" : "8a144ce8-02fd-4223-8953-b6dc07a79d9f"
>>>>>>> a55d5dd9
    },
    "Exception" : null
  }, {
    "Method" : "HEAD",
<<<<<<< HEAD
    "Uri" : "https://jaschrepragrs.blob.core.windows.net/jtcresize0pageblobapitestresize9a532046839eac02ee1a/javablobresize1pageblobapitestresize9a55640330198a554",
    "Headers" : {
      "x-ms-version" : "2019-02-02",
      "User-Agent" : "azsdk-java-azure-storage-blob/12.0.0-preview.3 1.8.0_221; Windows 10 10.0",
      "x-ms-client-request-id" : "8f8b1223-19d9-4ba4-8959-4ae8268abdbc"
=======
    "Uri" : "https://azstoragesdkaccount.blob.core.windows.net/jtcresize0pageblobapitestresizeb9141091c83b11632c0a/javablobresize1pageblobapitestresizeb9105802ad2413833",
    "Headers" : {
      "x-ms-version" : "2019-02-02",
      "User-Agent" : "azsdk-java-azure-storage-blob/12.0.0-preview.3 1.8.0_212; Windows 10 10.0",
      "x-ms-client-request-id" : "b34b5c66-52f3-4904-b310-ea3cbd523f61"
>>>>>>> a55d5dd9
    },
    "Response" : {
      "x-ms-version" : "2019-02-02",
      "x-ms-lease-status" : "unlocked",
      "Server" : "Windows-Azure-Blob/1.0 Microsoft-HTTPAPI/2.0",
      "x-ms-tag-count" : "0",
      "x-ms-lease-state" : "available",
      "x-ms-blob-sequence-number" : "0",
<<<<<<< HEAD
      "Last-Modified" : "Thu, 05 Sep 2019 22:42:57 GMT",
      "retry-after" : "0",
      "StatusCode" : "200",
      "Date" : "Thu, 05 Sep 2019 22:42:56 GMT",
=======
      "Last-Modified" : "Fri, 06 Sep 2019 19:09:53 GMT",
      "retry-after" : "0",
      "StatusCode" : "200",
      "Date" : "Fri, 06 Sep 2019 19:09:53 GMT",
>>>>>>> a55d5dd9
      "x-ms-blob-type" : "PageBlob",
      "Accept-Ranges" : "bytes",
      "x-ms-server-encrypted" : "true",
      "x-ms-access-tier-inferred" : "true",
      "x-ms-access-tier" : "Hot",
<<<<<<< HEAD
      "ETag" : "\"0x8D7325265DA8329\"",
      "x-ms-creation-time" : "Thu, 05 Sep 2019 22:42:57 GMT",
      "Content-Length" : "1024",
      "x-ms-request-id" : "e0dd74b1-e01e-0026-803b-647b1f000000",
      "x-ms-client-request-id" : "8f8b1223-19d9-4ba4-8959-4ae8268abdbc",
=======
      "ETag" : "\"0x8D732FDCCB9634B\"",
      "x-ms-creation-time" : "Fri, 06 Sep 2019 19:09:53 GMT",
      "Content-Length" : "1024",
      "x-ms-request-id" : "8f7620a2-401e-003a-5ee6-6473d5000000",
      "x-ms-client-request-id" : "b34b5c66-52f3-4904-b310-ea3cbd523f61",
>>>>>>> a55d5dd9
      "Content-Type" : "application/octet-stream"
    },
    "Exception" : null
  }, {
    "Method" : "GET",
<<<<<<< HEAD
    "Uri" : "https://jaschrepragrs.blob.core.windows.net?prefix=jtcresize&comp=list",
    "Headers" : {
      "x-ms-version" : "2019-02-02",
      "User-Agent" : "azsdk-java-azure-storage-blob/12.0.0-preview.3 1.8.0_221; Windows 10 10.0",
      "x-ms-client-request-id" : "e98ddde8-4936-4baf-9628-c3be813f95cf"
=======
    "Uri" : "https://azstoragesdkaccount.blob.core.windows.net?prefix=jtcresize&comp=list",
    "Headers" : {
      "x-ms-version" : "2019-02-02",
      "User-Agent" : "azsdk-java-azure-storage-blob/12.0.0-preview.3 1.8.0_212; Windows 10 10.0",
      "x-ms-client-request-id" : "0553adaa-306b-410b-81eb-1839f5ac1530"
>>>>>>> a55d5dd9
    },
    "Response" : {
      "Transfer-Encoding" : "chunked",
      "x-ms-version" : "2019-02-02",
      "Server" : "Windows-Azure-Blob/1.0 Microsoft-HTTPAPI/2.0",
      "retry-after" : "0",
      "StatusCode" : "200",
<<<<<<< HEAD
      "x-ms-request-id" : "e0dd74c0-e01e-0026-0e3b-647b1f000000",
      "Body" : "﻿<?xml version=\"1.0\" encoding=\"utf-8\"?><EnumerationResults ServiceEndpoint=\"https://jaschrepragrs.blob.core.windows.net/\"><Prefix>jtcresize</Prefix><Containers><Container><Name>jtcresize0pageblobapitestresize9a532046839eac02ee1a</Name><Properties><Last-Modified>Thu, 05 Sep 2019 22:42:57 GMT</Last-Modified><Etag>\"0x8D7325265BB326B\"</Etag><LeaseStatus>unlocked</LeaseStatus><LeaseState>available</LeaseState><DefaultEncryptionScope>$account-encryption-key</DefaultEncryptionScope><DenyEncryptionScopeOverride>false</DenyEncryptionScopeOverride><HasImmutabilityPolicy>false</HasImmutabilityPolicy><HasLegalHold>false</HasLegalHold></Properties></Container></Containers><NextMarker /></EnumerationResults>",
      "Date" : "Thu, 05 Sep 2019 22:42:56 GMT",
      "x-ms-client-request-id" : "e98ddde8-4936-4baf-9628-c3be813f95cf",
=======
      "x-ms-request-id" : "8f7620ac-401e-003a-66e6-6473d5000000",
      "Body" : "﻿<?xml version=\"1.0\" encoding=\"utf-8\"?><EnumerationResults ServiceEndpoint=\"https://azstoragesdkaccount.blob.core.windows.net/\"><Prefix>jtcresize</Prefix><Containers><Container><Name>jtcresize0pageblobapitestresizeb9141091c83b11632c0a</Name><Properties><Last-Modified>Fri, 06 Sep 2019 19:09:53 GMT</Last-Modified><Etag>\"0x8D732FDCCA19C61\"</Etag><LeaseStatus>unlocked</LeaseStatus><LeaseState>available</LeaseState><DefaultEncryptionScope>$account-encryption-key</DefaultEncryptionScope><DenyEncryptionScopeOverride>false</DenyEncryptionScopeOverride><HasImmutabilityPolicy>false</HasImmutabilityPolicy><HasLegalHold>false</HasLegalHold></Properties></Container></Containers><NextMarker /></EnumerationResults>",
      "Date" : "Fri, 06 Sep 2019 19:09:53 GMT",
      "x-ms-client-request-id" : "0553adaa-306b-410b-81eb-1839f5ac1530",
>>>>>>> a55d5dd9
      "Content-Type" : "application/xml"
    },
    "Exception" : null
  }, {
    "Method" : "DELETE",
<<<<<<< HEAD
    "Uri" : "https://jaschrepragrs.blob.core.windows.net/jtcresize0pageblobapitestresize9a532046839eac02ee1a?restype=container",
    "Headers" : {
      "x-ms-version" : "2019-02-02",
      "User-Agent" : "azsdk-java-azure-storage-blob/12.0.0-preview.3 1.8.0_221; Windows 10 10.0",
      "x-ms-client-request-id" : "2d22e52d-52fd-4ef9-b45a-eb158702dbac"
=======
    "Uri" : "https://azstoragesdkaccount.blob.core.windows.net/jtcresize0pageblobapitestresizeb9141091c83b11632c0a?restype=container",
    "Headers" : {
      "x-ms-version" : "2019-02-02",
      "User-Agent" : "azsdk-java-azure-storage-blob/12.0.0-preview.3 1.8.0_212; Windows 10 10.0",
      "x-ms-client-request-id" : "c414fcb4-a51f-44d3-8a7a-b8051bc6d92f"
>>>>>>> a55d5dd9
    },
    "Response" : {
      "x-ms-version" : "2019-02-02",
      "Server" : "Windows-Azure-Blob/1.0 Microsoft-HTTPAPI/2.0",
      "retry-after" : "0",
      "Content-Length" : "0",
      "StatusCode" : "202",
<<<<<<< HEAD
      "x-ms-request-id" : "e0dd74ce-e01e-0026-1b3b-647b1f000000",
      "Date" : "Thu, 05 Sep 2019 22:42:56 GMT",
      "x-ms-client-request-id" : "2d22e52d-52fd-4ef9-b45a-eb158702dbac"
    },
    "Exception" : null
  } ],
  "variables" : [ "jtcresize0pageblobapitestresize9a532046839eac02ee1a", "javablobresize1pageblobapitestresize9a55640330198a554" ]
=======
      "x-ms-request-id" : "8f7620be-401e-003a-75e6-6473d5000000",
      "Date" : "Fri, 06 Sep 2019 19:09:53 GMT",
      "x-ms-client-request-id" : "c414fcb4-a51f-44d3-8a7a-b8051bc6d92f"
    },
    "Exception" : null
  } ],
  "variables" : [ "jtcresize0pageblobapitestresizeb9141091c83b11632c0a", "javablobresize1pageblobapitestresizeb9105802ad2413833" ]
>>>>>>> a55d5dd9
}<|MERGE_RESOLUTION|>--- conflicted
+++ resolved
@@ -1,143 +1,76 @@
 {
   "networkCallRecords" : [ {
     "Method" : "PUT",
-<<<<<<< HEAD
-    "Uri" : "https://jaschrepragrs.blob.core.windows.net/jtcresize0pageblobapitestresize9a532046839eac02ee1a?restype=container",
+    "Uri" : "https://jaschrepragrs.blob.core.windows.net/jtcresize0pageblobapitestresize9b923181e6ac46c33967?restype=container",
     "Headers" : {
       "x-ms-version" : "2019-02-02",
       "User-Agent" : "azsdk-java-azure-storage-blob/12.0.0-preview.3 1.8.0_221; Windows 10 10.0",
-      "x-ms-client-request-id" : "4259d0d8-5ab4-4673-80b7-947bfc7d668e"
-=======
-    "Uri" : "https://azstoragesdkaccount.blob.core.windows.net/jtcresize0pageblobapitestresizeb9141091c83b11632c0a?restype=container",
-    "Headers" : {
-      "x-ms-version" : "2019-02-02",
-      "User-Agent" : "azsdk-java-azure-storage-blob/12.0.0-preview.3 1.8.0_212; Windows 10 10.0",
-      "x-ms-client-request-id" : "3fde2f55-07be-484b-98c4-7ed0445cb35a"
->>>>>>> a55d5dd9
+      "x-ms-client-request-id" : "e6ef7966-1ea0-438c-b075-b547e1e30e5d"
     },
     "Response" : {
       "x-ms-version" : "2019-02-02",
       "Server" : "Windows-Azure-Blob/1.0 Microsoft-HTTPAPI/2.0",
-<<<<<<< HEAD
-      "ETag" : "\"0x8D7325265BB326B\"",
-      "Last-Modified" : "Thu, 05 Sep 2019 22:42:57 GMT",
+      "ETag" : "\"0x8D735619FCE0646\"",
+      "Last-Modified" : "Mon, 09 Sep 2019 20:09:30 GMT",
       "retry-after" : "0",
       "Content-Length" : "0",
       "StatusCode" : "201",
-      "x-ms-request-id" : "e0dd7478-e01e-0026-4d3b-647b1f000000",
-      "Date" : "Thu, 05 Sep 2019 22:42:56 GMT",
-      "x-ms-client-request-id" : "4259d0d8-5ab4-4673-80b7-947bfc7d668e"
-=======
-      "ETag" : "\"0x8D732FDCCA19C61\"",
-      "Last-Modified" : "Fri, 06 Sep 2019 19:09:53 GMT",
-      "retry-after" : "0",
-      "Content-Length" : "0",
-      "StatusCode" : "201",
-      "x-ms-request-id" : "8f762056-401e-003a-25e6-6473d5000000",
-      "Date" : "Fri, 06 Sep 2019 19:09:52 GMT",
-      "x-ms-client-request-id" : "3fde2f55-07be-484b-98c4-7ed0445cb35a"
->>>>>>> a55d5dd9
+      "x-ms-request-id" : "9ebd3cde-501e-003f-724a-675777000000",
+      "Date" : "Mon, 09 Sep 2019 20:09:30 GMT",
+      "x-ms-client-request-id" : "e6ef7966-1ea0-438c-b075-b547e1e30e5d"
     },
     "Exception" : null
   }, {
     "Method" : "PUT",
-<<<<<<< HEAD
-    "Uri" : "https://jaschrepragrs.blob.core.windows.net/jtcresize0pageblobapitestresize9a532046839eac02ee1a/javablobresize1pageblobapitestresize9a55640330198a554",
+    "Uri" : "https://jaschrepragrs.blob.core.windows.net/jtcresize0pageblobapitestresize9b923181e6ac46c33967/javablobresize1pageblobapitestresize9b98501468818f73a",
     "Headers" : {
       "x-ms-version" : "2019-02-02",
       "User-Agent" : "azsdk-java-azure-storage-blob/12.0.0-preview.3 1.8.0_221; Windows 10 10.0",
-      "x-ms-client-request-id" : "5ceeef97-7435-44ef-9cf5-dfb65a43db21"
-=======
-    "Uri" : "https://azstoragesdkaccount.blob.core.windows.net/jtcresize0pageblobapitestresizeb9141091c83b11632c0a/javablobresize1pageblobapitestresizeb9105802ad2413833",
-    "Headers" : {
-      "x-ms-version" : "2019-02-02",
-      "User-Agent" : "azsdk-java-azure-storage-blob/12.0.0-preview.3 1.8.0_212; Windows 10 10.0",
-      "x-ms-client-request-id" : "05ff8a8d-458c-4ff9-a33b-f7db0305d78a"
->>>>>>> a55d5dd9
+      "x-ms-client-request-id" : "4916fd15-a533-48a6-ae10-be2fb1147df2"
     },
     "Response" : {
       "x-ms-version" : "2019-02-02",
       "Server" : "Windows-Azure-Blob/1.0 Microsoft-HTTPAPI/2.0",
-<<<<<<< HEAD
-      "ETag" : "\"0x8D7325265C83047\"",
-      "Last-Modified" : "Thu, 05 Sep 2019 22:42:57 GMT",
+      "ETag" : "\"0x8D735619FDB15E0\"",
+      "Last-Modified" : "Mon, 09 Sep 2019 20:09:30 GMT",
       "retry-after" : "0",
       "Content-Length" : "0",
       "StatusCode" : "201",
-      "x-ms-request-id" : "e0dd748a-e01e-0026-5e3b-647b1f000000",
+      "x-ms-request-id" : "9ebd3cee-501e-003f-804a-675777000000",
       "x-ms-request-server-encrypted" : "true",
-      "Date" : "Thu, 05 Sep 2019 22:42:56 GMT",
-      "x-ms-client-request-id" : "5ceeef97-7435-44ef-9cf5-dfb65a43db21"
-=======
-      "ETag" : "\"0x8D732FDCCA84839\"",
-      "Last-Modified" : "Fri, 06 Sep 2019 19:09:53 GMT",
-      "retry-after" : "0",
-      "Content-Length" : "0",
-      "StatusCode" : "201",
-      "x-ms-request-id" : "8f762062-401e-003a-2ce6-6473d5000000",
-      "x-ms-request-server-encrypted" : "true",
-      "Date" : "Fri, 06 Sep 2019 19:09:52 GMT",
-      "x-ms-client-request-id" : "05ff8a8d-458c-4ff9-a33b-f7db0305d78a"
->>>>>>> a55d5dd9
+      "Date" : "Mon, 09 Sep 2019 20:09:30 GMT",
+      "x-ms-client-request-id" : "4916fd15-a533-48a6-ae10-be2fb1147df2"
     },
     "Exception" : null
   }, {
     "Method" : "PUT",
-<<<<<<< HEAD
-    "Uri" : "https://jaschrepragrs.blob.core.windows.net/jtcresize0pageblobapitestresize9a532046839eac02ee1a/javablobresize1pageblobapitestresize9a55640330198a554?comp=properties",
+    "Uri" : "https://jaschrepragrs.blob.core.windows.net/jtcresize0pageblobapitestresize9b923181e6ac46c33967/javablobresize1pageblobapitestresize9b98501468818f73a?comp=properties",
     "Headers" : {
       "x-ms-version" : "2019-02-02",
       "User-Agent" : "azsdk-java-azure-storage-blob/12.0.0-preview.3 1.8.0_221; Windows 10 10.0",
-      "x-ms-client-request-id" : "e891c202-09ce-410b-aa91-011a4c82e0fa"
-=======
-    "Uri" : "https://azstoragesdkaccount.blob.core.windows.net/jtcresize0pageblobapitestresizeb9141091c83b11632c0a/javablobresize1pageblobapitestresizeb9105802ad2413833?comp=properties",
-    "Headers" : {
-      "x-ms-version" : "2019-02-02",
-      "User-Agent" : "azsdk-java-azure-storage-blob/12.0.0-preview.3 1.8.0_212; Windows 10 10.0",
-      "x-ms-client-request-id" : "8a144ce8-02fd-4223-8953-b6dc07a79d9f"
->>>>>>> a55d5dd9
+      "x-ms-client-request-id" : "73469494-3706-4896-9ab4-eaf7f92f16bd"
     },
     "Response" : {
       "x-ms-version" : "2019-02-02",
       "Server" : "Windows-Azure-Blob/1.0 Microsoft-HTTPAPI/2.0",
-<<<<<<< HEAD
-      "ETag" : "\"0x8D7325265DA8329\"",
+      "ETag" : "\"0x8D735619FEA820C\"",
       "x-ms-blob-sequence-number" : "0",
-      "Last-Modified" : "Thu, 05 Sep 2019 22:42:57 GMT",
+      "Last-Modified" : "Mon, 09 Sep 2019 20:09:30 GMT",
       "retry-after" : "0",
       "Content-Length" : "0",
       "StatusCode" : "200",
-      "x-ms-request-id" : "e0dd74a5-e01e-0026-763b-647b1f000000",
-      "Date" : "Thu, 05 Sep 2019 22:42:56 GMT",
-      "x-ms-client-request-id" : "e891c202-09ce-410b-aa91-011a4c82e0fa"
-=======
-      "ETag" : "\"0x8D732FDCCB9634B\"",
-      "x-ms-blob-sequence-number" : "0",
-      "Last-Modified" : "Fri, 06 Sep 2019 19:09:53 GMT",
-      "retry-after" : "0",
-      "Content-Length" : "0",
-      "StatusCode" : "200",
-      "x-ms-request-id" : "8f762091-401e-003a-55e6-6473d5000000",
-      "Date" : "Fri, 06 Sep 2019 19:09:52 GMT",
-      "x-ms-client-request-id" : "8a144ce8-02fd-4223-8953-b6dc07a79d9f"
->>>>>>> a55d5dd9
+      "x-ms-request-id" : "9ebd3d09-501e-003f-1a4a-675777000000",
+      "Date" : "Mon, 09 Sep 2019 20:09:30 GMT",
+      "x-ms-client-request-id" : "73469494-3706-4896-9ab4-eaf7f92f16bd"
     },
     "Exception" : null
   }, {
     "Method" : "HEAD",
-<<<<<<< HEAD
-    "Uri" : "https://jaschrepragrs.blob.core.windows.net/jtcresize0pageblobapitestresize9a532046839eac02ee1a/javablobresize1pageblobapitestresize9a55640330198a554",
+    "Uri" : "https://jaschrepragrs.blob.core.windows.net/jtcresize0pageblobapitestresize9b923181e6ac46c33967/javablobresize1pageblobapitestresize9b98501468818f73a",
     "Headers" : {
       "x-ms-version" : "2019-02-02",
       "User-Agent" : "azsdk-java-azure-storage-blob/12.0.0-preview.3 1.8.0_221; Windows 10 10.0",
-      "x-ms-client-request-id" : "8f8b1223-19d9-4ba4-8959-4ae8268abdbc"
-=======
-    "Uri" : "https://azstoragesdkaccount.blob.core.windows.net/jtcresize0pageblobapitestresizeb9141091c83b11632c0a/javablobresize1pageblobapitestresizeb9105802ad2413833",
-    "Headers" : {
-      "x-ms-version" : "2019-02-02",
-      "User-Agent" : "azsdk-java-azure-storage-blob/12.0.0-preview.3 1.8.0_212; Windows 10 10.0",
-      "x-ms-client-request-id" : "b34b5c66-52f3-4904-b310-ea3cbd523f61"
->>>>>>> a55d5dd9
+      "x-ms-client-request-id" : "fc1dc1d0-7f31-4994-8489-a2ea6b5d7589"
     },
     "Response" : {
       "x-ms-version" : "2019-02-02",
@@ -146,53 +79,30 @@
       "x-ms-tag-count" : "0",
       "x-ms-lease-state" : "available",
       "x-ms-blob-sequence-number" : "0",
-<<<<<<< HEAD
-      "Last-Modified" : "Thu, 05 Sep 2019 22:42:57 GMT",
+      "Last-Modified" : "Mon, 09 Sep 2019 20:09:30 GMT",
       "retry-after" : "0",
       "StatusCode" : "200",
-      "Date" : "Thu, 05 Sep 2019 22:42:56 GMT",
-=======
-      "Last-Modified" : "Fri, 06 Sep 2019 19:09:53 GMT",
-      "retry-after" : "0",
-      "StatusCode" : "200",
-      "Date" : "Fri, 06 Sep 2019 19:09:53 GMT",
->>>>>>> a55d5dd9
+      "Date" : "Mon, 09 Sep 2019 20:09:30 GMT",
       "x-ms-blob-type" : "PageBlob",
       "Accept-Ranges" : "bytes",
       "x-ms-server-encrypted" : "true",
       "x-ms-access-tier-inferred" : "true",
       "x-ms-access-tier" : "Hot",
-<<<<<<< HEAD
-      "ETag" : "\"0x8D7325265DA8329\"",
-      "x-ms-creation-time" : "Thu, 05 Sep 2019 22:42:57 GMT",
+      "ETag" : "\"0x8D735619FEA820C\"",
+      "x-ms-creation-time" : "Mon, 09 Sep 2019 20:09:30 GMT",
       "Content-Length" : "1024",
-      "x-ms-request-id" : "e0dd74b1-e01e-0026-803b-647b1f000000",
-      "x-ms-client-request-id" : "8f8b1223-19d9-4ba4-8959-4ae8268abdbc",
-=======
-      "ETag" : "\"0x8D732FDCCB9634B\"",
-      "x-ms-creation-time" : "Fri, 06 Sep 2019 19:09:53 GMT",
-      "Content-Length" : "1024",
-      "x-ms-request-id" : "8f7620a2-401e-003a-5ee6-6473d5000000",
-      "x-ms-client-request-id" : "b34b5c66-52f3-4904-b310-ea3cbd523f61",
->>>>>>> a55d5dd9
+      "x-ms-request-id" : "9ebd3d1e-501e-003f-2e4a-675777000000",
+      "x-ms-client-request-id" : "fc1dc1d0-7f31-4994-8489-a2ea6b5d7589",
       "Content-Type" : "application/octet-stream"
     },
     "Exception" : null
   }, {
     "Method" : "GET",
-<<<<<<< HEAD
     "Uri" : "https://jaschrepragrs.blob.core.windows.net?prefix=jtcresize&comp=list",
     "Headers" : {
       "x-ms-version" : "2019-02-02",
       "User-Agent" : "azsdk-java-azure-storage-blob/12.0.0-preview.3 1.8.0_221; Windows 10 10.0",
-      "x-ms-client-request-id" : "e98ddde8-4936-4baf-9628-c3be813f95cf"
-=======
-    "Uri" : "https://azstoragesdkaccount.blob.core.windows.net?prefix=jtcresize&comp=list",
-    "Headers" : {
-      "x-ms-version" : "2019-02-02",
-      "User-Agent" : "azsdk-java-azure-storage-blob/12.0.0-preview.3 1.8.0_212; Windows 10 10.0",
-      "x-ms-client-request-id" : "0553adaa-306b-410b-81eb-1839f5ac1530"
->>>>>>> a55d5dd9
+      "x-ms-client-request-id" : "8ab1e064-1136-457f-b937-4d3e01505252"
     },
     "Response" : {
       "Transfer-Encoding" : "chunked",
@@ -200,35 +110,20 @@
       "Server" : "Windows-Azure-Blob/1.0 Microsoft-HTTPAPI/2.0",
       "retry-after" : "0",
       "StatusCode" : "200",
-<<<<<<< HEAD
-      "x-ms-request-id" : "e0dd74c0-e01e-0026-0e3b-647b1f000000",
-      "Body" : "﻿<?xml version=\"1.0\" encoding=\"utf-8\"?><EnumerationResults ServiceEndpoint=\"https://jaschrepragrs.blob.core.windows.net/\"><Prefix>jtcresize</Prefix><Containers><Container><Name>jtcresize0pageblobapitestresize9a532046839eac02ee1a</Name><Properties><Last-Modified>Thu, 05 Sep 2019 22:42:57 GMT</Last-Modified><Etag>\"0x8D7325265BB326B\"</Etag><LeaseStatus>unlocked</LeaseStatus><LeaseState>available</LeaseState><DefaultEncryptionScope>$account-encryption-key</DefaultEncryptionScope><DenyEncryptionScopeOverride>false</DenyEncryptionScopeOverride><HasImmutabilityPolicy>false</HasImmutabilityPolicy><HasLegalHold>false</HasLegalHold></Properties></Container></Containers><NextMarker /></EnumerationResults>",
-      "Date" : "Thu, 05 Sep 2019 22:42:56 GMT",
-      "x-ms-client-request-id" : "e98ddde8-4936-4baf-9628-c3be813f95cf",
-=======
-      "x-ms-request-id" : "8f7620ac-401e-003a-66e6-6473d5000000",
-      "Body" : "﻿<?xml version=\"1.0\" encoding=\"utf-8\"?><EnumerationResults ServiceEndpoint=\"https://azstoragesdkaccount.blob.core.windows.net/\"><Prefix>jtcresize</Prefix><Containers><Container><Name>jtcresize0pageblobapitestresizeb9141091c83b11632c0a</Name><Properties><Last-Modified>Fri, 06 Sep 2019 19:09:53 GMT</Last-Modified><Etag>\"0x8D732FDCCA19C61\"</Etag><LeaseStatus>unlocked</LeaseStatus><LeaseState>available</LeaseState><DefaultEncryptionScope>$account-encryption-key</DefaultEncryptionScope><DenyEncryptionScopeOverride>false</DenyEncryptionScopeOverride><HasImmutabilityPolicy>false</HasImmutabilityPolicy><HasLegalHold>false</HasLegalHold></Properties></Container></Containers><NextMarker /></EnumerationResults>",
-      "Date" : "Fri, 06 Sep 2019 19:09:53 GMT",
-      "x-ms-client-request-id" : "0553adaa-306b-410b-81eb-1839f5ac1530",
->>>>>>> a55d5dd9
+      "x-ms-request-id" : "9ebd3d2a-501e-003f-394a-675777000000",
+      "Body" : "﻿<?xml version=\"1.0\" encoding=\"utf-8\"?><EnumerationResults ServiceEndpoint=\"https://jaschrepragrs.blob.core.windows.net/\"><Prefix>jtcresize</Prefix><Containers><Container><Name>jtcresize0pageblobapitestresize9b923181e6ac46c33967</Name><Properties><Last-Modified>Mon, 09 Sep 2019 20:09:30 GMT</Last-Modified><Etag>\"0x8D735619FCE0646\"</Etag><LeaseStatus>unlocked</LeaseStatus><LeaseState>available</LeaseState><DefaultEncryptionScope>$account-encryption-key</DefaultEncryptionScope><DenyEncryptionScopeOverride>false</DenyEncryptionScopeOverride><HasImmutabilityPolicy>false</HasImmutabilityPolicy><HasLegalHold>false</HasLegalHold></Properties></Container></Containers><NextMarker /></EnumerationResults>",
+      "Date" : "Mon, 09 Sep 2019 20:09:30 GMT",
+      "x-ms-client-request-id" : "8ab1e064-1136-457f-b937-4d3e01505252",
       "Content-Type" : "application/xml"
     },
     "Exception" : null
   }, {
     "Method" : "DELETE",
-<<<<<<< HEAD
-    "Uri" : "https://jaschrepragrs.blob.core.windows.net/jtcresize0pageblobapitestresize9a532046839eac02ee1a?restype=container",
+    "Uri" : "https://jaschrepragrs.blob.core.windows.net/jtcresize0pageblobapitestresize9b923181e6ac46c33967?restype=container",
     "Headers" : {
       "x-ms-version" : "2019-02-02",
       "User-Agent" : "azsdk-java-azure-storage-blob/12.0.0-preview.3 1.8.0_221; Windows 10 10.0",
-      "x-ms-client-request-id" : "2d22e52d-52fd-4ef9-b45a-eb158702dbac"
-=======
-    "Uri" : "https://azstoragesdkaccount.blob.core.windows.net/jtcresize0pageblobapitestresizeb9141091c83b11632c0a?restype=container",
-    "Headers" : {
-      "x-ms-version" : "2019-02-02",
-      "User-Agent" : "azsdk-java-azure-storage-blob/12.0.0-preview.3 1.8.0_212; Windows 10 10.0",
-      "x-ms-client-request-id" : "c414fcb4-a51f-44d3-8a7a-b8051bc6d92f"
->>>>>>> a55d5dd9
+      "x-ms-client-request-id" : "d59691e3-c163-4b27-b450-a762d698e6eb"
     },
     "Response" : {
       "x-ms-version" : "2019-02-02",
@@ -236,21 +131,11 @@
       "retry-after" : "0",
       "Content-Length" : "0",
       "StatusCode" : "202",
-<<<<<<< HEAD
-      "x-ms-request-id" : "e0dd74ce-e01e-0026-1b3b-647b1f000000",
-      "Date" : "Thu, 05 Sep 2019 22:42:56 GMT",
-      "x-ms-client-request-id" : "2d22e52d-52fd-4ef9-b45a-eb158702dbac"
+      "x-ms-request-id" : "9ebd3d4e-501e-003f-5b4a-675777000000",
+      "Date" : "Mon, 09 Sep 2019 20:09:30 GMT",
+      "x-ms-client-request-id" : "d59691e3-c163-4b27-b450-a762d698e6eb"
     },
     "Exception" : null
   } ],
-  "variables" : [ "jtcresize0pageblobapitestresize9a532046839eac02ee1a", "javablobresize1pageblobapitestresize9a55640330198a554" ]
-=======
-      "x-ms-request-id" : "8f7620be-401e-003a-75e6-6473d5000000",
-      "Date" : "Fri, 06 Sep 2019 19:09:53 GMT",
-      "x-ms-client-request-id" : "c414fcb4-a51f-44d3-8a7a-b8051bc6d92f"
-    },
-    "Exception" : null
-  } ],
-  "variables" : [ "jtcresize0pageblobapitestresizeb9141091c83b11632c0a", "javablobresize1pageblobapitestresizeb9105802ad2413833" ]
->>>>>>> a55d5dd9
+  "variables" : [ "jtcresize0pageblobapitestresize9b923181e6ac46c33967", "javablobresize1pageblobapitestresize9b98501468818f73a" ]
 }