{
  "networkCallRecords" : [ {
    "Method" : "PUT",
<<<<<<< HEAD
    "Uri" : "https://jaschrepragrs.blob.core.windows.net/jtccreatemetadata0containerapitestcreatemetadatac7f81931ccb?restype=container",
    "Headers" : {
      "x-ms-version" : "2019-02-02",
      "User-Agent" : "azsdk-java-azure-storage-blob/12.0.0-preview.3 1.8.0_221; Windows 10 10.0",
      "x-ms-client-request-id" : "5d4437d4-25f0-4cd4-82c8-543a4664619f"
=======
    "Uri" : "https://azstoragesdkaccount.blob.core.windows.net/jtccreatemetadata0containerapitestcreatemetadata1e584545701?restype=container",
    "Headers" : {
      "x-ms-version" : "2019-02-02",
      "User-Agent" : "azsdk-java-azure-storage-blob/12.0.0-preview.3 1.8.0_212; Windows 10 10.0",
      "x-ms-client-request-id" : "a0b8e72b-8912-42e3-8caa-d7a53cb34920"
>>>>>>> a55d5dd9
    },
    "Response" : {
      "x-ms-version" : "2019-02-02",
      "Server" : "Windows-Azure-Blob/1.0 Microsoft-HTTPAPI/2.0",
<<<<<<< HEAD
      "ETag" : "\"0x8D73252BB9A077C\"",
      "Last-Modified" : "Thu, 05 Sep 2019 22:45:21 GMT",
      "retry-after" : "0",
      "Content-Length" : "0",
      "StatusCode" : "201",
      "x-ms-request-id" : "204886e7-901e-000b-6a3b-64f8df000000",
      "Date" : "Thu, 05 Sep 2019 22:45:20 GMT",
      "x-ms-client-request-id" : "5d4437d4-25f0-4cd4-82c8-543a4664619f"
=======
      "ETag" : "\"0x8D732FD22F7A515\"",
      "Last-Modified" : "Fri, 06 Sep 2019 19:05:09 GMT",
      "retry-after" : "0",
      "Content-Length" : "0",
      "StatusCode" : "201",
      "x-ms-request-id" : "ec63612e-001e-001f-28e6-64eb66000000",
      "Date" : "Fri, 06 Sep 2019 19:05:08 GMT",
      "x-ms-client-request-id" : "a0b8e72b-8912-42e3-8caa-d7a53cb34920"
>>>>>>> a55d5dd9
    },
    "Exception" : null
  }, {
    "Method" : "PUT",
<<<<<<< HEAD
    "Uri" : "https://jaschrepragrs.blob.core.windows.net/jtccreatemetadata1containerapitestcreatemetadatac7f24113978?restype=container",
    "Headers" : {
      "x-ms-version" : "2019-02-02",
      "User-Agent" : "azsdk-java-azure-storage-blob/12.0.0-preview.3 1.8.0_221; Windows 10 10.0",
      "x-ms-client-request-id" : "907fffe1-49ef-4beb-b18c-483e08a4ee49"
=======
    "Uri" : "https://azstoragesdkaccount.blob.core.windows.net/jtccreatemetadata1containerapitestcreatemetadata1e5762880bf?restype=container",
    "Headers" : {
      "x-ms-version" : "2019-02-02",
      "User-Agent" : "azsdk-java-azure-storage-blob/12.0.0-preview.3 1.8.0_212; Windows 10 10.0",
      "x-ms-client-request-id" : "eaf5c2dc-8afd-4856-b35b-d3b8d9ae37c7"
>>>>>>> a55d5dd9
    },
    "Response" : {
      "x-ms-version" : "2019-02-02",
      "Server" : "Windows-Azure-Blob/1.0 Microsoft-HTTPAPI/2.0",
<<<<<<< HEAD
      "ETag" : "\"0x8D73252BBA6DB09\"",
      "Last-Modified" : "Thu, 05 Sep 2019 22:45:21 GMT",
      "retry-after" : "0",
      "Content-Length" : "0",
      "StatusCode" : "201",
      "x-ms-request-id" : "204886fa-901e-000b-7b3b-64f8df000000",
      "Date" : "Thu, 05 Sep 2019 22:45:20 GMT",
      "x-ms-client-request-id" : "907fffe1-49ef-4beb-b18c-483e08a4ee49"
=======
      "ETag" : "\"0x8D732FD22FE0F40\"",
      "Last-Modified" : "Fri, 06 Sep 2019 19:05:09 GMT",
      "retry-after" : "0",
      "Content-Length" : "0",
      "StatusCode" : "201",
      "x-ms-request-id" : "ec63617b-001e-001f-65e6-64eb66000000",
      "Date" : "Fri, 06 Sep 2019 19:05:08 GMT",
      "x-ms-client-request-id" : "eaf5c2dc-8afd-4856-b35b-d3b8d9ae37c7"
>>>>>>> a55d5dd9
    },
    "Exception" : null
  }, {
    "Method" : "GET",
<<<<<<< HEAD
    "Uri" : "https://jaschrepragrs.blob.core.windows.net/jtccreatemetadata1containerapitestcreatemetadatac7f24113978?restype=container",
    "Headers" : {
      "x-ms-version" : "2019-02-02",
      "User-Agent" : "azsdk-java-azure-storage-blob/12.0.0-preview.3 1.8.0_221; Windows 10 10.0",
      "x-ms-client-request-id" : "47a224c5-275e-4c71-8707-d21327f12d95"
=======
    "Uri" : "https://azstoragesdkaccount.blob.core.windows.net/jtccreatemetadata1containerapitestcreatemetadata1e5762880bf?restype=container",
    "Headers" : {
      "x-ms-version" : "2019-02-02",
      "User-Agent" : "azsdk-java-azure-storage-blob/12.0.0-preview.3 1.8.0_212; Windows 10 10.0",
      "x-ms-client-request-id" : "8824d14b-c6f5-4d0e-9f23-90715cbcca3b"
>>>>>>> a55d5dd9
    },
    "Response" : {
      "x-ms-version" : "2019-02-02",
      "x-ms-lease-status" : "unlocked",
      "Server" : "Windows-Azure-Blob/1.0 Microsoft-HTTPAPI/2.0",
      "x-ms-lease-state" : "available",
      "x-ms-deny-encryption-scope-override" : "false",
<<<<<<< HEAD
      "Last-Modified" : "Thu, 05 Sep 2019 22:45:21 GMT",
      "retry-after" : "0",
      "StatusCode" : "200",
      "Date" : "Thu, 05 Sep 2019 22:45:20 GMT",
      "x-ms-has-legal-hold" : "false",
      "x-ms-default-encryption-scope" : "$account-encryption-key",
      "ETag" : "\"0x8D73252BBA6DB09\"",
      "x-ms-has-immutability-policy" : "false",
      "Content-Length" : "0",
      "x-ms-request-id" : "20488707-901e-000b-063b-64f8df000000",
      "x-ms-client-request-id" : "47a224c5-275e-4c71-8707-d21327f12d95"
=======
      "Last-Modified" : "Fri, 06 Sep 2019 19:05:09 GMT",
      "retry-after" : "0",
      "StatusCode" : "200",
      "Date" : "Fri, 06 Sep 2019 19:05:08 GMT",
      "x-ms-has-legal-hold" : "false",
      "x-ms-default-encryption-scope" : "$account-encryption-key",
      "ETag" : "\"0x8D732FD22FE0F40\"",
      "x-ms-has-immutability-policy" : "false",
      "Content-Length" : "0",
      "x-ms-request-id" : "ec636199-001e-001f-01e6-64eb66000000",
      "x-ms-client-request-id" : "8824d14b-c6f5-4d0e-9f23-90715cbcca3b"
>>>>>>> a55d5dd9
    },
    "Exception" : null
  }, {
    "Method" : "GET",
<<<<<<< HEAD
    "Uri" : "https://jaschrepragrs.blob.core.windows.net?prefix=jtccreatemetadata&comp=list",
    "Headers" : {
      "x-ms-version" : "2019-02-02",
      "User-Agent" : "azsdk-java-azure-storage-blob/12.0.0-preview.3 1.8.0_221; Windows 10 10.0",
      "x-ms-client-request-id" : "dffe040a-f273-4f5f-882a-5b4b9d9c1fde"
=======
    "Uri" : "https://azstoragesdkaccount.blob.core.windows.net?prefix=jtccreatemetadata&comp=list",
    "Headers" : {
      "x-ms-version" : "2019-02-02",
      "User-Agent" : "azsdk-java-azure-storage-blob/12.0.0-preview.3 1.8.0_212; Windows 10 10.0",
      "x-ms-client-request-id" : "b01b511b-006a-45df-804e-6c2fec1254a9"
>>>>>>> a55d5dd9
    },
    "Response" : {
      "Transfer-Encoding" : "chunked",
      "x-ms-version" : "2019-02-02",
      "Server" : "Windows-Azure-Blob/1.0 Microsoft-HTTPAPI/2.0",
      "retry-after" : "0",
      "StatusCode" : "200",
<<<<<<< HEAD
      "x-ms-request-id" : "20488712-901e-000b-113b-64f8df000000",
      "Body" : "﻿<?xml version=\"1.0\" encoding=\"utf-8\"?><EnumerationResults ServiceEndpoint=\"https://jaschrepragrs.blob.core.windows.net/\"><Prefix>jtccreatemetadata</Prefix><Containers><Container><Name>jtccreatemetadata0containerapitestcreatemetadatac7f81931ccb</Name><Properties><Last-Modified>Thu, 05 Sep 2019 22:45:21 GMT</Last-Modified><Etag>\"0x8D73252BB9A077C\"</Etag><LeaseStatus>unlocked</LeaseStatus><LeaseState>available</LeaseState><DefaultEncryptionScope>$account-encryption-key</DefaultEncryptionScope><DenyEncryptionScopeOverride>false</DenyEncryptionScopeOverride><HasImmutabilityPolicy>false</HasImmutabilityPolicy><HasLegalHold>false</HasLegalHold></Properties></Container><Container><Name>jtccreatemetadata1containerapitestcreatemetadatac7f24113978</Name><Properties><Last-Modified>Thu, 05 Sep 2019 22:45:21 GMT</Last-Modified><Etag>\"0x8D73252BBA6DB09\"</Etag><LeaseStatus>unlocked</LeaseStatus><LeaseState>available</LeaseState><DefaultEncryptionScope>$account-encryption-key</DefaultEncryptionScope><DenyEncryptionScopeOverride>false</DenyEncryptionScopeOverride><HasImmutabilityPolicy>false</HasImmutabilityPolicy><HasLegalHold>false</HasLegalHold></Properties></Container></Containers><NextMarker /></EnumerationResults>",
      "Date" : "Thu, 05 Sep 2019 22:45:21 GMT",
      "x-ms-client-request-id" : "dffe040a-f273-4f5f-882a-5b4b9d9c1fde",
=======
      "x-ms-request-id" : "ec6361b1-001e-001f-14e6-64eb66000000",
      "Body" : "﻿<?xml version=\"1.0\" encoding=\"utf-8\"?><EnumerationResults ServiceEndpoint=\"https://azstoragesdkaccount.blob.core.windows.net/\"><Prefix>jtccreatemetadata</Prefix><Containers><Container><Name>jtccreatemetadata0containerapitestcreatemetadata1e584545701</Name><Properties><Last-Modified>Fri, 06 Sep 2019 19:05:09 GMT</Last-Modified><Etag>\"0x8D732FD22F7A515\"</Etag><LeaseStatus>unlocked</LeaseStatus><LeaseState>available</LeaseState><DefaultEncryptionScope>$account-encryption-key</DefaultEncryptionScope><DenyEncryptionScopeOverride>false</DenyEncryptionScopeOverride><HasImmutabilityPolicy>false</HasImmutabilityPolicy><HasLegalHold>false</HasLegalHold></Properties></Container><Container><Name>jtccreatemetadata1containerapitestcreatemetadata1e5762880bf</Name><Properties><Last-Modified>Fri, 06 Sep 2019 19:05:09 GMT</Last-Modified><Etag>\"0x8D732FD22FE0F40\"</Etag><LeaseStatus>unlocked</LeaseStatus><LeaseState>available</LeaseState><DefaultEncryptionScope>$account-encryption-key</DefaultEncryptionScope><DenyEncryptionScopeOverride>false</DenyEncryptionScopeOverride><HasImmutabilityPolicy>false</HasImmutabilityPolicy><HasLegalHold>false</HasLegalHold></Properties></Container></Containers><NextMarker /></EnumerationResults>",
      "Date" : "Fri, 06 Sep 2019 19:05:09 GMT",
      "x-ms-client-request-id" : "b01b511b-006a-45df-804e-6c2fec1254a9",
>>>>>>> a55d5dd9
      "Content-Type" : "application/xml"
    },
    "Exception" : null
  }, {
    "Method" : "DELETE",
<<<<<<< HEAD
    "Uri" : "https://jaschrepragrs.blob.core.windows.net/jtccreatemetadata0containerapitestcreatemetadatac7f81931ccb?restype=container",
    "Headers" : {
      "x-ms-version" : "2019-02-02",
      "User-Agent" : "azsdk-java-azure-storage-blob/12.0.0-preview.3 1.8.0_221; Windows 10 10.0",
      "x-ms-client-request-id" : "4d2cd25d-0789-4986-a547-c4a09a3d8b98"
=======
    "Uri" : "https://azstoragesdkaccount.blob.core.windows.net/jtccreatemetadata0containerapitestcreatemetadata1e584545701?restype=container",
    "Headers" : {
      "x-ms-version" : "2019-02-02",
      "User-Agent" : "azsdk-java-azure-storage-blob/12.0.0-preview.3 1.8.0_212; Windows 10 10.0",
      "x-ms-client-request-id" : "58436ef9-680e-4a21-9167-d0b3e2860405"
>>>>>>> a55d5dd9
    },
    "Response" : {
      "x-ms-version" : "2019-02-02",
      "Server" : "Windows-Azure-Blob/1.0 Microsoft-HTTPAPI/2.0",
      "retry-after" : "0",
      "Content-Length" : "0",
      "StatusCode" : "202",
<<<<<<< HEAD
      "x-ms-request-id" : "20488723-901e-000b-213b-64f8df000000",
      "Date" : "Thu, 05 Sep 2019 22:45:21 GMT",
      "x-ms-client-request-id" : "4d2cd25d-0789-4986-a547-c4a09a3d8b98"
=======
      "x-ms-request-id" : "ec6361c8-001e-001f-27e6-64eb66000000",
      "Date" : "Fri, 06 Sep 2019 19:05:09 GMT",
      "x-ms-client-request-id" : "58436ef9-680e-4a21-9167-d0b3e2860405"
>>>>>>> a55d5dd9
    },
    "Exception" : null
  }, {
    "Method" : "DELETE",
<<<<<<< HEAD
    "Uri" : "https://jaschrepragrs.blob.core.windows.net/jtccreatemetadata1containerapitestcreatemetadatac7f24113978?restype=container",
    "Headers" : {
      "x-ms-version" : "2019-02-02",
      "User-Agent" : "azsdk-java-azure-storage-blob/12.0.0-preview.3 1.8.0_221; Windows 10 10.0",
      "x-ms-client-request-id" : "c63d54c9-4425-4a37-a2be-0154fa4a1bc6"
=======
    "Uri" : "https://azstoragesdkaccount.blob.core.windows.net/jtccreatemetadata1containerapitestcreatemetadata1e5762880bf?restype=container",
    "Headers" : {
      "x-ms-version" : "2019-02-02",
      "User-Agent" : "azsdk-java-azure-storage-blob/12.0.0-preview.3 1.8.0_212; Windows 10 10.0",
      "x-ms-client-request-id" : "7c132029-5844-45f9-8d2a-c9010a1108b4"
>>>>>>> a55d5dd9
    },
    "Response" : {
      "x-ms-version" : "2019-02-02",
      "Server" : "Windows-Azure-Blob/1.0 Microsoft-HTTPAPI/2.0",
      "retry-after" : "0",
      "Content-Length" : "0",
      "StatusCode" : "202",
<<<<<<< HEAD
      "x-ms-request-id" : "20488736-901e-000b-303b-64f8df000000",
      "Date" : "Thu, 05 Sep 2019 22:45:21 GMT",
      "x-ms-client-request-id" : "c63d54c9-4425-4a37-a2be-0154fa4a1bc6"
    },
    "Exception" : null
  } ],
  "variables" : [ "jtccreatemetadata0containerapitestcreatemetadatac7f81931ccb", "jtccreatemetadata1containerapitestcreatemetadatac7f24113978" ]
=======
      "x-ms-request-id" : "ec6361e2-001e-001f-3fe6-64eb66000000",
      "Date" : "Fri, 06 Sep 2019 19:05:09 GMT",
      "x-ms-client-request-id" : "7c132029-5844-45f9-8d2a-c9010a1108b4"
    },
    "Exception" : null
  } ],
  "variables" : [ "jtccreatemetadata0containerapitestcreatemetadata1e584545701", "jtccreatemetadata1containerapitestcreatemetadata1e5762880bf" ]
>>>>>>> a55d5dd9
}<|MERGE_RESOLUTION|>--- conflicted
+++ resolved
@@ -1,99 +1,53 @@
 {
   "networkCallRecords" : [ {
     "Method" : "PUT",
-<<<<<<< HEAD
-    "Uri" : "https://jaschrepragrs.blob.core.windows.net/jtccreatemetadata0containerapitestcreatemetadatac7f81931ccb?restype=container",
+    "Uri" : "https://jaschrepragrs.blob.core.windows.net/jtccreatemetadata0containerapitestcreatemetadata1cd99714255?restype=container",
     "Headers" : {
       "x-ms-version" : "2019-02-02",
       "User-Agent" : "azsdk-java-azure-storage-blob/12.0.0-preview.3 1.8.0_221; Windows 10 10.0",
-      "x-ms-client-request-id" : "5d4437d4-25f0-4cd4-82c8-543a4664619f"
-=======
-    "Uri" : "https://azstoragesdkaccount.blob.core.windows.net/jtccreatemetadata0containerapitestcreatemetadata1e584545701?restype=container",
-    "Headers" : {
-      "x-ms-version" : "2019-02-02",
-      "User-Agent" : "azsdk-java-azure-storage-blob/12.0.0-preview.3 1.8.0_212; Windows 10 10.0",
-      "x-ms-client-request-id" : "a0b8e72b-8912-42e3-8caa-d7a53cb34920"
->>>>>>> a55d5dd9
+      "x-ms-client-request-id" : "af6e5265-a370-4648-b07c-56ca42b4f8fc"
     },
     "Response" : {
       "x-ms-version" : "2019-02-02",
       "Server" : "Windows-Azure-Blob/1.0 Microsoft-HTTPAPI/2.0",
-<<<<<<< HEAD
-      "ETag" : "\"0x8D73252BB9A077C\"",
-      "Last-Modified" : "Thu, 05 Sep 2019 22:45:21 GMT",
+      "ETag" : "\"0x8D735604593962E\"",
+      "Last-Modified" : "Mon, 09 Sep 2019 19:59:49 GMT",
       "retry-after" : "0",
       "Content-Length" : "0",
       "StatusCode" : "201",
-      "x-ms-request-id" : "204886e7-901e-000b-6a3b-64f8df000000",
-      "Date" : "Thu, 05 Sep 2019 22:45:20 GMT",
-      "x-ms-client-request-id" : "5d4437d4-25f0-4cd4-82c8-543a4664619f"
-=======
-      "ETag" : "\"0x8D732FD22F7A515\"",
-      "Last-Modified" : "Fri, 06 Sep 2019 19:05:09 GMT",
-      "retry-after" : "0",
-      "Content-Length" : "0",
-      "StatusCode" : "201",
-      "x-ms-request-id" : "ec63612e-001e-001f-28e6-64eb66000000",
-      "Date" : "Fri, 06 Sep 2019 19:05:08 GMT",
-      "x-ms-client-request-id" : "a0b8e72b-8912-42e3-8caa-d7a53cb34920"
->>>>>>> a55d5dd9
+      "x-ms-request-id" : "077fee93-801e-001f-0f49-673bbb000000",
+      "Date" : "Mon, 09 Sep 2019 19:59:49 GMT",
+      "x-ms-client-request-id" : "af6e5265-a370-4648-b07c-56ca42b4f8fc"
     },
     "Exception" : null
   }, {
     "Method" : "PUT",
-<<<<<<< HEAD
-    "Uri" : "https://jaschrepragrs.blob.core.windows.net/jtccreatemetadata1containerapitestcreatemetadatac7f24113978?restype=container",
+    "Uri" : "https://jaschrepragrs.blob.core.windows.net/jtccreatemetadata1containerapitestcreatemetadata1cd963008bf?restype=container",
     "Headers" : {
       "x-ms-version" : "2019-02-02",
       "User-Agent" : "azsdk-java-azure-storage-blob/12.0.0-preview.3 1.8.0_221; Windows 10 10.0",
-      "x-ms-client-request-id" : "907fffe1-49ef-4beb-b18c-483e08a4ee49"
-=======
-    "Uri" : "https://azstoragesdkaccount.blob.core.windows.net/jtccreatemetadata1containerapitestcreatemetadata1e5762880bf?restype=container",
-    "Headers" : {
-      "x-ms-version" : "2019-02-02",
-      "User-Agent" : "azsdk-java-azure-storage-blob/12.0.0-preview.3 1.8.0_212; Windows 10 10.0",
-      "x-ms-client-request-id" : "eaf5c2dc-8afd-4856-b35b-d3b8d9ae37c7"
->>>>>>> a55d5dd9
+      "x-ms-client-request-id" : "a6bcb1bc-59c0-4b7e-b4e4-37a9e06425c1"
     },
     "Response" : {
       "x-ms-version" : "2019-02-02",
       "Server" : "Windows-Azure-Blob/1.0 Microsoft-HTTPAPI/2.0",
-<<<<<<< HEAD
-      "ETag" : "\"0x8D73252BBA6DB09\"",
-      "Last-Modified" : "Thu, 05 Sep 2019 22:45:21 GMT",
+      "ETag" : "\"0x8D7356045A28D0E\"",
+      "Last-Modified" : "Mon, 09 Sep 2019 19:59:49 GMT",
       "retry-after" : "0",
       "Content-Length" : "0",
       "StatusCode" : "201",
-      "x-ms-request-id" : "204886fa-901e-000b-7b3b-64f8df000000",
-      "Date" : "Thu, 05 Sep 2019 22:45:20 GMT",
-      "x-ms-client-request-id" : "907fffe1-49ef-4beb-b18c-483e08a4ee49"
-=======
-      "ETag" : "\"0x8D732FD22FE0F40\"",
-      "Last-Modified" : "Fri, 06 Sep 2019 19:05:09 GMT",
-      "retry-after" : "0",
-      "Content-Length" : "0",
-      "StatusCode" : "201",
-      "x-ms-request-id" : "ec63617b-001e-001f-65e6-64eb66000000",
-      "Date" : "Fri, 06 Sep 2019 19:05:08 GMT",
-      "x-ms-client-request-id" : "eaf5c2dc-8afd-4856-b35b-d3b8d9ae37c7"
->>>>>>> a55d5dd9
+      "x-ms-request-id" : "077feea6-801e-001f-2149-673bbb000000",
+      "Date" : "Mon, 09 Sep 2019 19:59:49 GMT",
+      "x-ms-client-request-id" : "a6bcb1bc-59c0-4b7e-b4e4-37a9e06425c1"
     },
     "Exception" : null
   }, {
     "Method" : "GET",
-<<<<<<< HEAD
-    "Uri" : "https://jaschrepragrs.blob.core.windows.net/jtccreatemetadata1containerapitestcreatemetadatac7f24113978?restype=container",
+    "Uri" : "https://jaschrepragrs.blob.core.windows.net/jtccreatemetadata1containerapitestcreatemetadata1cd963008bf?restype=container",
     "Headers" : {
       "x-ms-version" : "2019-02-02",
       "User-Agent" : "azsdk-java-azure-storage-blob/12.0.0-preview.3 1.8.0_221; Windows 10 10.0",
-      "x-ms-client-request-id" : "47a224c5-275e-4c71-8707-d21327f12d95"
-=======
-    "Uri" : "https://azstoragesdkaccount.blob.core.windows.net/jtccreatemetadata1containerapitestcreatemetadata1e5762880bf?restype=container",
-    "Headers" : {
-      "x-ms-version" : "2019-02-02",
-      "User-Agent" : "azsdk-java-azure-storage-blob/12.0.0-preview.3 1.8.0_212; Windows 10 10.0",
-      "x-ms-client-request-id" : "8824d14b-c6f5-4d0e-9f23-90715cbcca3b"
->>>>>>> a55d5dd9
+      "x-ms-client-request-id" : "d317e7d4-354c-4d46-9c14-39147b8fd05d"
     },
     "Response" : {
       "x-ms-version" : "2019-02-02",
@@ -101,48 +55,26 @@
       "Server" : "Windows-Azure-Blob/1.0 Microsoft-HTTPAPI/2.0",
       "x-ms-lease-state" : "available",
       "x-ms-deny-encryption-scope-override" : "false",
-<<<<<<< HEAD
-      "Last-Modified" : "Thu, 05 Sep 2019 22:45:21 GMT",
+      "Last-Modified" : "Mon, 09 Sep 2019 19:59:49 GMT",
       "retry-after" : "0",
       "StatusCode" : "200",
-      "Date" : "Thu, 05 Sep 2019 22:45:20 GMT",
+      "Date" : "Mon, 09 Sep 2019 19:59:49 GMT",
       "x-ms-has-legal-hold" : "false",
       "x-ms-default-encryption-scope" : "$account-encryption-key",
-      "ETag" : "\"0x8D73252BBA6DB09\"",
+      "ETag" : "\"0x8D7356045A28D0E\"",
       "x-ms-has-immutability-policy" : "false",
       "Content-Length" : "0",
-      "x-ms-request-id" : "20488707-901e-000b-063b-64f8df000000",
-      "x-ms-client-request-id" : "47a224c5-275e-4c71-8707-d21327f12d95"
-=======
-      "Last-Modified" : "Fri, 06 Sep 2019 19:05:09 GMT",
-      "retry-after" : "0",
-      "StatusCode" : "200",
-      "Date" : "Fri, 06 Sep 2019 19:05:08 GMT",
-      "x-ms-has-legal-hold" : "false",
-      "x-ms-default-encryption-scope" : "$account-encryption-key",
-      "ETag" : "\"0x8D732FD22FE0F40\"",
-      "x-ms-has-immutability-policy" : "false",
-      "Content-Length" : "0",
-      "x-ms-request-id" : "ec636199-001e-001f-01e6-64eb66000000",
-      "x-ms-client-request-id" : "8824d14b-c6f5-4d0e-9f23-90715cbcca3b"
->>>>>>> a55d5dd9
+      "x-ms-request-id" : "077feeb3-801e-001f-2b49-673bbb000000",
+      "x-ms-client-request-id" : "d317e7d4-354c-4d46-9c14-39147b8fd05d"
     },
     "Exception" : null
   }, {
     "Method" : "GET",
-<<<<<<< HEAD
     "Uri" : "https://jaschrepragrs.blob.core.windows.net?prefix=jtccreatemetadata&comp=list",
     "Headers" : {
       "x-ms-version" : "2019-02-02",
       "User-Agent" : "azsdk-java-azure-storage-blob/12.0.0-preview.3 1.8.0_221; Windows 10 10.0",
-      "x-ms-client-request-id" : "dffe040a-f273-4f5f-882a-5b4b9d9c1fde"
-=======
-    "Uri" : "https://azstoragesdkaccount.blob.core.windows.net?prefix=jtccreatemetadata&comp=list",
-    "Headers" : {
-      "x-ms-version" : "2019-02-02",
-      "User-Agent" : "azsdk-java-azure-storage-blob/12.0.0-preview.3 1.8.0_212; Windows 10 10.0",
-      "x-ms-client-request-id" : "b01b511b-006a-45df-804e-6c2fec1254a9"
->>>>>>> a55d5dd9
+      "x-ms-client-request-id" : "e35085c3-cf2a-4127-98cd-392967148dcc"
     },
     "Response" : {
       "Transfer-Encoding" : "chunked",
@@ -150,35 +82,20 @@
       "Server" : "Windows-Azure-Blob/1.0 Microsoft-HTTPAPI/2.0",
       "retry-after" : "0",
       "StatusCode" : "200",
-<<<<<<< HEAD
-      "x-ms-request-id" : "20488712-901e-000b-113b-64f8df000000",
-      "Body" : "﻿<?xml version=\"1.0\" encoding=\"utf-8\"?><EnumerationResults ServiceEndpoint=\"https://jaschrepragrs.blob.core.windows.net/\"><Prefix>jtccreatemetadata</Prefix><Containers><Container><Name>jtccreatemetadata0containerapitestcreatemetadatac7f81931ccb</Name><Properties><Last-Modified>Thu, 05 Sep 2019 22:45:21 GMT</Last-Modified><Etag>\"0x8D73252BB9A077C\"</Etag><LeaseStatus>unlocked</LeaseStatus><LeaseState>available</LeaseState><DefaultEncryptionScope>$account-encryption-key</DefaultEncryptionScope><DenyEncryptionScopeOverride>false</DenyEncryptionScopeOverride><HasImmutabilityPolicy>false</HasImmutabilityPolicy><HasLegalHold>false</HasLegalHold></Properties></Container><Container><Name>jtccreatemetadata1containerapitestcreatemetadatac7f24113978</Name><Properties><Last-Modified>Thu, 05 Sep 2019 22:45:21 GMT</Last-Modified><Etag>\"0x8D73252BBA6DB09\"</Etag><LeaseStatus>unlocked</LeaseStatus><LeaseState>available</LeaseState><DefaultEncryptionScope>$account-encryption-key</DefaultEncryptionScope><DenyEncryptionScopeOverride>false</DenyEncryptionScopeOverride><HasImmutabilityPolicy>false</HasImmutabilityPolicy><HasLegalHold>false</HasLegalHold></Properties></Container></Containers><NextMarker /></EnumerationResults>",
-      "Date" : "Thu, 05 Sep 2019 22:45:21 GMT",
-      "x-ms-client-request-id" : "dffe040a-f273-4f5f-882a-5b4b9d9c1fde",
-=======
-      "x-ms-request-id" : "ec6361b1-001e-001f-14e6-64eb66000000",
-      "Body" : "﻿<?xml version=\"1.0\" encoding=\"utf-8\"?><EnumerationResults ServiceEndpoint=\"https://azstoragesdkaccount.blob.core.windows.net/\"><Prefix>jtccreatemetadata</Prefix><Containers><Container><Name>jtccreatemetadata0containerapitestcreatemetadata1e584545701</Name><Properties><Last-Modified>Fri, 06 Sep 2019 19:05:09 GMT</Last-Modified><Etag>\"0x8D732FD22F7A515\"</Etag><LeaseStatus>unlocked</LeaseStatus><LeaseState>available</LeaseState><DefaultEncryptionScope>$account-encryption-key</DefaultEncryptionScope><DenyEncryptionScopeOverride>false</DenyEncryptionScopeOverride><HasImmutabilityPolicy>false</HasImmutabilityPolicy><HasLegalHold>false</HasLegalHold></Properties></Container><Container><Name>jtccreatemetadata1containerapitestcreatemetadata1e5762880bf</Name><Properties><Last-Modified>Fri, 06 Sep 2019 19:05:09 GMT</Last-Modified><Etag>\"0x8D732FD22FE0F40\"</Etag><LeaseStatus>unlocked</LeaseStatus><LeaseState>available</LeaseState><DefaultEncryptionScope>$account-encryption-key</DefaultEncryptionScope><DenyEncryptionScopeOverride>false</DenyEncryptionScopeOverride><HasImmutabilityPolicy>false</HasImmutabilityPolicy><HasLegalHold>false</HasLegalHold></Properties></Container></Containers><NextMarker /></EnumerationResults>",
-      "Date" : "Fri, 06 Sep 2019 19:05:09 GMT",
-      "x-ms-client-request-id" : "b01b511b-006a-45df-804e-6c2fec1254a9",
->>>>>>> a55d5dd9
+      "x-ms-request-id" : "077feec7-801e-001f-3e49-673bbb000000",
+      "Body" : "﻿<?xml version=\"1.0\" encoding=\"utf-8\"?><EnumerationResults ServiceEndpoint=\"https://jaschrepragrs.blob.core.windows.net/\"><Prefix>jtccreatemetadata</Prefix><Containers><Container><Name>jtccreatemetadata0containerapitestcreatemetadata1cd99714255</Name><Properties><Last-Modified>Mon, 09 Sep 2019 19:59:49 GMT</Last-Modified><Etag>\"0x8D735604593962E\"</Etag><LeaseStatus>unlocked</LeaseStatus><LeaseState>available</LeaseState><DefaultEncryptionScope>$account-encryption-key</DefaultEncryptionScope><DenyEncryptionScopeOverride>false</DenyEncryptionScopeOverride><HasImmutabilityPolicy>false</HasImmutabilityPolicy><HasLegalHold>false</HasLegalHold></Properties></Container><Container><Name>jtccreatemetadata1containerapitestcreatemetadata1cd963008bf</Name><Properties><Last-Modified>Mon, 09 Sep 2019 19:59:49 GMT</Last-Modified><Etag>\"0x8D7356045A28D0E\"</Etag><LeaseStatus>unlocked</LeaseStatus><LeaseState>available</LeaseState><DefaultEncryptionScope>$account-encryption-key</DefaultEncryptionScope><DenyEncryptionScopeOverride>false</DenyEncryptionScopeOverride><HasImmutabilityPolicy>false</HasImmutabilityPolicy><HasLegalHold>false</HasLegalHold></Properties></Container></Containers><NextMarker /></EnumerationResults>",
+      "Date" : "Mon, 09 Sep 2019 19:59:49 GMT",
+      "x-ms-client-request-id" : "e35085c3-cf2a-4127-98cd-392967148dcc",
       "Content-Type" : "application/xml"
     },
     "Exception" : null
   }, {
     "Method" : "DELETE",
-<<<<<<< HEAD
-    "Uri" : "https://jaschrepragrs.blob.core.windows.net/jtccreatemetadata0containerapitestcreatemetadatac7f81931ccb?restype=container",
+    "Uri" : "https://jaschrepragrs.blob.core.windows.net/jtccreatemetadata0containerapitestcreatemetadata1cd99714255?restype=container",
     "Headers" : {
       "x-ms-version" : "2019-02-02",
       "User-Agent" : "azsdk-java-azure-storage-blob/12.0.0-preview.3 1.8.0_221; Windows 10 10.0",
-      "x-ms-client-request-id" : "4d2cd25d-0789-4986-a547-c4a09a3d8b98"
-=======
-    "Uri" : "https://azstoragesdkaccount.blob.core.windows.net/jtccreatemetadata0containerapitestcreatemetadata1e584545701?restype=container",
-    "Headers" : {
-      "x-ms-version" : "2019-02-02",
-      "User-Agent" : "azsdk-java-azure-storage-blob/12.0.0-preview.3 1.8.0_212; Windows 10 10.0",
-      "x-ms-client-request-id" : "58436ef9-680e-4a21-9167-d0b3e2860405"
->>>>>>> a55d5dd9
+      "x-ms-client-request-id" : "55767707-50a9-41cc-ad84-9e6745bba0fe"
     },
     "Response" : {
       "x-ms-version" : "2019-02-02",
@@ -186,32 +103,18 @@
       "retry-after" : "0",
       "Content-Length" : "0",
       "StatusCode" : "202",
-<<<<<<< HEAD
-      "x-ms-request-id" : "20488723-901e-000b-213b-64f8df000000",
-      "Date" : "Thu, 05 Sep 2019 22:45:21 GMT",
-      "x-ms-client-request-id" : "4d2cd25d-0789-4986-a547-c4a09a3d8b98"
-=======
-      "x-ms-request-id" : "ec6361c8-001e-001f-27e6-64eb66000000",
-      "Date" : "Fri, 06 Sep 2019 19:05:09 GMT",
-      "x-ms-client-request-id" : "58436ef9-680e-4a21-9167-d0b3e2860405"
->>>>>>> a55d5dd9
+      "x-ms-request-id" : "077feed9-801e-001f-4e49-673bbb000000",
+      "Date" : "Mon, 09 Sep 2019 19:59:49 GMT",
+      "x-ms-client-request-id" : "55767707-50a9-41cc-ad84-9e6745bba0fe"
     },
     "Exception" : null
   }, {
     "Method" : "DELETE",
-<<<<<<< HEAD
-    "Uri" : "https://jaschrepragrs.blob.core.windows.net/jtccreatemetadata1containerapitestcreatemetadatac7f24113978?restype=container",
+    "Uri" : "https://jaschrepragrs.blob.core.windows.net/jtccreatemetadata1containerapitestcreatemetadata1cd963008bf?restype=container",
     "Headers" : {
       "x-ms-version" : "2019-02-02",
       "User-Agent" : "azsdk-java-azure-storage-blob/12.0.0-preview.3 1.8.0_221; Windows 10 10.0",
-      "x-ms-client-request-id" : "c63d54c9-4425-4a37-a2be-0154fa4a1bc6"
-=======
-    "Uri" : "https://azstoragesdkaccount.blob.core.windows.net/jtccreatemetadata1containerapitestcreatemetadata1e5762880bf?restype=container",
-    "Headers" : {
-      "x-ms-version" : "2019-02-02",
-      "User-Agent" : "azsdk-java-azure-storage-blob/12.0.0-preview.3 1.8.0_212; Windows 10 10.0",
-      "x-ms-client-request-id" : "7c132029-5844-45f9-8d2a-c9010a1108b4"
->>>>>>> a55d5dd9
+      "x-ms-client-request-id" : "29493543-1412-41e9-80b1-b3e477a69ee9"
     },
     "Response" : {
       "x-ms-version" : "2019-02-02",
@@ -219,21 +122,11 @@
       "retry-after" : "0",
       "Content-Length" : "0",
       "StatusCode" : "202",
-<<<<<<< HEAD
-      "x-ms-request-id" : "20488736-901e-000b-303b-64f8df000000",
-      "Date" : "Thu, 05 Sep 2019 22:45:21 GMT",
-      "x-ms-client-request-id" : "c63d54c9-4425-4a37-a2be-0154fa4a1bc6"
+      "x-ms-request-id" : "077feeeb-801e-001f-5f49-673bbb000000",
+      "Date" : "Mon, 09 Sep 2019 19:59:49 GMT",
+      "x-ms-client-request-id" : "29493543-1412-41e9-80b1-b3e477a69ee9"
     },
     "Exception" : null
   } ],
-  "variables" : [ "jtccreatemetadata0containerapitestcreatemetadatac7f81931ccb", "jtccreatemetadata1containerapitestcreatemetadatac7f24113978" ]
-=======
-      "x-ms-request-id" : "ec6361e2-001e-001f-3fe6-64eb66000000",
-      "Date" : "Fri, 06 Sep 2019 19:05:09 GMT",
-      "x-ms-client-request-id" : "7c132029-5844-45f9-8d2a-c9010a1108b4"
-    },
-    "Exception" : null
-  } ],
-  "variables" : [ "jtccreatemetadata0containerapitestcreatemetadata1e584545701", "jtccreatemetadata1containerapitestcreatemetadata1e5762880bf" ]
->>>>>>> a55d5dd9
+  "variables" : [ "jtccreatemetadata0containerapitestcreatemetadata1cd99714255", "jtccreatemetadata1containerapitestcreatemetadata1cd963008bf" ]
 }