--- conflicted
+++ resolved
@@ -1,59 +1,32 @@
 {
   "networkCallRecords" : [ {
     "Method" : "PUT",
-<<<<<<< HEAD
-    "Uri" : "https://jaschrepragrs.blob.core.windows.net/jtcaccountsaspermissionstostring00238631b40acf3006?restype=container",
+    "Uri" : "https://jaschrepragrs.blob.core.windows.net/jtcaccountsaspermissionstostring081971ca866ab0dd2a?restype=container",
     "Headers" : {
       "x-ms-version" : "2019-02-02",
       "User-Agent" : "azsdk-java-azure-storage-blob/12.0.0-preview.3 1.8.0_221; Windows 10 10.0",
-      "x-ms-client-request-id" : "affecd38-a9ef-47c2-9e46-1812da819318"
-=======
-    "Uri" : "https://azstoragesdkaccount.blob.core.windows.net/jtcaccountsaspermissionstostring08944517d78adb7026?restype=container",
-    "Headers" : {
-      "x-ms-version" : "2019-02-02",
-      "User-Agent" : "azsdk-java-azure-storage-blob/12.0.0-preview.3 1.8.0_212; Windows 10 10.0",
-      "x-ms-client-request-id" : "f38556f1-6048-4225-a200-d3b2c8132320"
->>>>>>> a55d5dd9
+      "x-ms-client-request-id" : "aacc847f-1a47-4edb-bbcc-01cb9f91dfb7"
     },
     "Response" : {
       "x-ms-version" : "2019-02-02",
       "Server" : "Windows-Azure-Blob/1.0 Microsoft-HTTPAPI/2.0",
-<<<<<<< HEAD
-      "ETag" : "\"0x8D732519224A9D9\"",
-      "Last-Modified" : "Thu, 05 Sep 2019 22:37:02 GMT",
+      "ETag" : "\"0x8D7356041560FE3\"",
+      "Last-Modified" : "Mon, 09 Sep 2019 19:59:42 GMT",
       "retry-after" : "0",
       "Content-Length" : "0",
       "StatusCode" : "201",
-      "x-ms-request-id" : "bfecc174-901e-0044-053a-643cc7000000",
-      "Date" : "Thu, 05 Sep 2019 22:37:01 GMT",
-      "x-ms-client-request-id" : "affecd38-a9ef-47c2-9e46-1812da819318"
-=======
-      "ETag" : "\"0x8D732FDB35C7F3C\"",
-      "Last-Modified" : "Fri, 06 Sep 2019 19:09:11 GMT",
-      "retry-after" : "0",
-      "Content-Length" : "0",
-      "StatusCode" : "201",
-      "x-ms-request-id" : "ec65e8c0-001e-001f-22e6-64eb66000000",
-      "Date" : "Fri, 06 Sep 2019 19:09:10 GMT",
-      "x-ms-client-request-id" : "f38556f1-6048-4225-a200-d3b2c8132320"
->>>>>>> a55d5dd9
+      "x-ms-request-id" : "077fe9b1-801e-001f-3049-673bbb000000",
+      "Date" : "Mon, 09 Sep 2019 19:59:41 GMT",
+      "x-ms-client-request-id" : "aacc847f-1a47-4edb-bbcc-01cb9f91dfb7"
     },
     "Exception" : null
   }, {
     "Method" : "GET",
-<<<<<<< HEAD
     "Uri" : "https://jaschrepragrs.blob.core.windows.net?prefix=jtcaccountsaspermissionstostring&comp=list",
     "Headers" : {
       "x-ms-version" : "2019-02-02",
       "User-Agent" : "azsdk-java-azure-storage-blob/12.0.0-preview.3 1.8.0_221; Windows 10 10.0",
-      "x-ms-client-request-id" : "ca9c0288-c341-4200-8940-7b5b62cf8f7a"
-=======
-    "Uri" : "https://azstoragesdkaccount.blob.core.windows.net?prefix=jtcaccountsaspermissionstostring&comp=list",
-    "Headers" : {
-      "x-ms-version" : "2019-02-02",
-      "User-Agent" : "azsdk-java-azure-storage-blob/12.0.0-preview.3 1.8.0_212; Windows 10 10.0",
-      "x-ms-client-request-id" : "0dfc400f-aa3d-4787-a525-e0e456da20dc"
->>>>>>> a55d5dd9
+      "x-ms-client-request-id" : "5fcd93a5-966a-42e6-adc9-9d7a2a34c0e1"
     },
     "Response" : {
       "Transfer-Encoding" : "chunked",
@@ -61,35 +34,20 @@
       "Server" : "Windows-Azure-Blob/1.0 Microsoft-HTTPAPI/2.0",
       "retry-after" : "0",
       "StatusCode" : "200",
-<<<<<<< HEAD
-      "x-ms-request-id" : "bfecc192-901e-0044-203a-643cc7000000",
-      "Body" : "﻿<?xml version=\"1.0\" encoding=\"utf-8\"?><EnumerationResults ServiceEndpoint=\"https://jaschrepragrs.blob.core.windows.net/\"><Prefix>jtcaccountsaspermissionstostring</Prefix><Containers><Container><Name>jtcaccountsaspermissionstostring00238631b40acf3006</Name><Properties><Last-Modified>Thu, 05 Sep 2019 22:37:02 GMT</Last-Modified><Etag>\"0x8D732519224A9D9\"</Etag><LeaseStatus>unlocked</LeaseStatus><LeaseState>available</LeaseState><DefaultEncryptionScope>$account-encryption-key</DefaultEncryptionScope><DenyEncryptionScopeOverride>false</DenyEncryptionScopeOverride><HasImmutabilityPolicy>false</HasImmutabilityPolicy><HasLegalHold>false</HasLegalHold></Properties></Container></Containers><NextMarker /></EnumerationResults>",
-      "Date" : "Thu, 05 Sep 2019 22:37:01 GMT",
-      "x-ms-client-request-id" : "ca9c0288-c341-4200-8940-7b5b62cf8f7a",
-=======
-      "x-ms-request-id" : "ec65e8d8-001e-001f-36e6-64eb66000000",
-      "Body" : "﻿<?xml version=\"1.0\" encoding=\"utf-8\"?><EnumerationResults ServiceEndpoint=\"https://azstoragesdkaccount.blob.core.windows.net/\"><Prefix>jtcaccountsaspermissionstostring</Prefix><Containers><Container><Name>jtcaccountsaspermissionstostring08944517d78adb7026</Name><Properties><Last-Modified>Fri, 06 Sep 2019 19:09:11 GMT</Last-Modified><Etag>\"0x8D732FDB35C7F3C\"</Etag><LeaseStatus>unlocked</LeaseStatus><LeaseState>available</LeaseState><DefaultEncryptionScope>$account-encryption-key</DefaultEncryptionScope><DenyEncryptionScopeOverride>false</DenyEncryptionScopeOverride><HasImmutabilityPolicy>false</HasImmutabilityPolicy><HasLegalHold>false</HasLegalHold></Properties></Container></Containers><NextMarker /></EnumerationResults>",
-      "Date" : "Fri, 06 Sep 2019 19:09:10 GMT",
-      "x-ms-client-request-id" : "0dfc400f-aa3d-4787-a525-e0e456da20dc",
->>>>>>> a55d5dd9
+      "x-ms-request-id" : "077fe9bc-801e-001f-3a49-673bbb000000",
+      "Body" : "﻿<?xml version=\"1.0\" encoding=\"utf-8\"?><EnumerationResults ServiceEndpoint=\"https://jaschrepragrs.blob.core.windows.net/\"><Prefix>jtcaccountsaspermissionstostring</Prefix><Containers><Container><Name>jtcaccountsaspermissionstostring081971ca866ab0dd2a</Name><Properties><Last-Modified>Mon, 09 Sep 2019 19:59:42 GMT</Last-Modified><Etag>\"0x8D7356041560FE3\"</Etag><LeaseStatus>unlocked</LeaseStatus><LeaseState>available</LeaseState><DefaultEncryptionScope>$account-encryption-key</DefaultEncryptionScope><DenyEncryptionScopeOverride>false</DenyEncryptionScopeOverride><HasImmutabilityPolicy>false</HasImmutabilityPolicy><HasLegalHold>false</HasLegalHold></Properties></Container></Containers><NextMarker /></EnumerationResults>",
+      "Date" : "Mon, 09 Sep 2019 19:59:42 GMT",
+      "x-ms-client-request-id" : "5fcd93a5-966a-42e6-adc9-9d7a2a34c0e1",
       "Content-Type" : "application/xml"
     },
     "Exception" : null
   }, {
     "Method" : "DELETE",
-<<<<<<< HEAD
-    "Uri" : "https://jaschrepragrs.blob.core.windows.net/jtcaccountsaspermissionstostring00238631b40acf3006?restype=container",
+    "Uri" : "https://jaschrepragrs.blob.core.windows.net/jtcaccountsaspermissionstostring081971ca866ab0dd2a?restype=container",
     "Headers" : {
       "x-ms-version" : "2019-02-02",
       "User-Agent" : "azsdk-java-azure-storage-blob/12.0.0-preview.3 1.8.0_221; Windows 10 10.0",
-      "x-ms-client-request-id" : "786545e9-ddd3-4b07-825b-666a229cb732"
-=======
-    "Uri" : "https://azstoragesdkaccount.blob.core.windows.net/jtcaccountsaspermissionstostring08944517d78adb7026?restype=container",
-    "Headers" : {
-      "x-ms-version" : "2019-02-02",
-      "User-Agent" : "azsdk-java-azure-storage-blob/12.0.0-preview.3 1.8.0_212; Windows 10 10.0",
-      "x-ms-client-request-id" : "d75663d0-b667-4547-bff9-8bc303c315a9"
->>>>>>> a55d5dd9
+      "x-ms-client-request-id" : "a05e8b22-fce7-4397-985a-b80380017989"
     },
     "Response" : {
       "x-ms-version" : "2019-02-02",
@@ -97,21 +55,11 @@
       "retry-after" : "0",
       "Content-Length" : "0",
       "StatusCode" : "202",
-<<<<<<< HEAD
-      "x-ms-request-id" : "bfecc1a8-901e-0044-353a-643cc7000000",
-      "Date" : "Thu, 05 Sep 2019 22:37:01 GMT",
-      "x-ms-client-request-id" : "786545e9-ddd3-4b07-825b-666a229cb732"
+      "x-ms-request-id" : "077fe9cf-801e-001f-4d49-673bbb000000",
+      "Date" : "Mon, 09 Sep 2019 19:59:42 GMT",
+      "x-ms-client-request-id" : "a05e8b22-fce7-4397-985a-b80380017989"
     },
     "Exception" : null
   } ],
-  "variables" : [ "jtcaccountsaspermissionstostring00238631b40acf3006" ]
-=======
-      "x-ms-request-id" : "ec65e8f0-001e-001f-4de6-64eb66000000",
-      "Date" : "Fri, 06 Sep 2019 19:09:10 GMT",
-      "x-ms-client-request-id" : "d75663d0-b667-4547-bff9-8bc303c315a9"
-    },
-    "Exception" : null
-  } ],
-  "variables" : [ "jtcaccountsaspermissionstostring08944517d78adb7026" ]
->>>>>>> a55d5dd9
+  "variables" : [ "jtcaccountsaspermissionstostring081971ca866ab0dd2a" ]
 }