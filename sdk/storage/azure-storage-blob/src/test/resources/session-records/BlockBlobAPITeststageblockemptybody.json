--- conflicted
+++ resolved
@@ -1,105 +1,57 @@
 {
   "networkCallRecords" : [ {
     "Method" : "PUT",
-<<<<<<< HEAD
-    "Uri" : "https://jaschrepragrs.blob.core.windows.net/jtcstageblockemptybody0024879bba585e2d4f488b9?restype=container",
+    "Uri" : "https://jaschrepragrs.blob.core.windows.net/jtcstageblockemptybody0271884269ff5200c34f98a?restype=container",
     "Headers" : {
       "x-ms-version" : "2019-02-02",
       "User-Agent" : "azsdk-java-azure-storage-blob/12.0.0-preview.3 1.8.0_221; Windows 10 10.0",
-      "x-ms-client-request-id" : "7da95797-4ca5-45b6-913c-adf83bf6459d"
-=======
-    "Uri" : "https://azstoragesdkaccount.blob.core.windows.net/jtcstageblockemptybody014849b5c146e69fea47ceb?restype=container",
-    "Headers" : {
-      "x-ms-version" : "2019-02-02",
-      "User-Agent" : "azsdk-java-azure-storage-blob/12.0.0-preview.3 1.8.0_212; Windows 10 10.0",
-      "x-ms-client-request-id" : "9a6cd9b3-6f90-400e-b87f-054561c810c9"
->>>>>>> a55d5dd9
+      "x-ms-client-request-id" : "f7d5fd64-613f-40b9-84b3-5d6b91999129"
     },
     "Response" : {
       "x-ms-version" : "2019-02-02",
       "Server" : "Windows-Azure-Blob/1.0 Microsoft-HTTPAPI/2.0",
-<<<<<<< HEAD
-      "ETag" : "\"0x8D732527BCC8FAA\"",
-      "Last-Modified" : "Thu, 05 Sep 2019 22:43:34 GMT",
+      "ETag" : "\"0x8D73561B5A513C2\"",
+      "Last-Modified" : "Mon, 09 Sep 2019 20:10:07 GMT",
       "retry-after" : "0",
       "Content-Length" : "0",
       "StatusCode" : "201",
-      "x-ms-request-id" : "dacab13b-b01e-001c-083b-6438bc000000",
-      "Date" : "Thu, 05 Sep 2019 22:43:33 GMT",
-      "x-ms-client-request-id" : "7da95797-4ca5-45b6-913c-adf83bf6459d"
-=======
-      "ETag" : "\"0x8D732FCE787605E\"",
-      "Last-Modified" : "Fri, 06 Sep 2019 19:03:29 GMT",
-      "retry-after" : "0",
-      "Content-Length" : "0",
-      "StatusCode" : "201",
-      "x-ms-request-id" : "4129fedf-c01e-00c5-16e5-644e4d000000",
-      "Date" : "Fri, 06 Sep 2019 19:03:28 GMT",
-      "x-ms-client-request-id" : "9a6cd9b3-6f90-400e-b87f-054561c810c9"
->>>>>>> a55d5dd9
+      "x-ms-request-id" : "755bae1f-601e-0051-3d4a-67fe5e000000",
+      "Date" : "Mon, 09 Sep 2019 20:10:06 GMT",
+      "x-ms-client-request-id" : "f7d5fd64-613f-40b9-84b3-5d6b91999129"
     },
     "Exception" : null
   }, {
     "Method" : "PUT",
-<<<<<<< HEAD
-    "Uri" : "https://jaschrepragrs.blob.core.windows.net/jtcstageblockemptybody0024879bba585e2d4f488b9/javablobstageblockemptybody13840802a719be058c444",
+    "Uri" : "https://jaschrepragrs.blob.core.windows.net/jtcstageblockemptybody0271884269ff5200c34f98a/javablobstageblockemptybody1655129c5025cd3b70464",
     "Headers" : {
       "x-ms-version" : "2019-02-02",
       "User-Agent" : "azsdk-java-azure-storage-blob/12.0.0-preview.3 1.8.0_221; Windows 10 10.0",
-      "x-ms-client-request-id" : "f0b65f6d-9001-4950-82dc-d1b0edf0f712",
-=======
-    "Uri" : "https://azstoragesdkaccount.blob.core.windows.net/jtcstageblockemptybody014849b5c146e69fea47ceb/javablobstageblockemptybody184906d2a48e5d439248d",
-    "Headers" : {
-      "x-ms-version" : "2019-02-02",
-      "User-Agent" : "azsdk-java-azure-storage-blob/12.0.0-preview.3 1.8.0_212; Windows 10 10.0",
-      "x-ms-client-request-id" : "49bad2cd-0f45-4e6c-b62b-82303c2ca59f",
->>>>>>> a55d5dd9
+      "x-ms-client-request-id" : "8f66b573-7dce-4c23-9401-d39dcf1c1fda",
       "Content-Type" : "application/octet-stream"
     },
     "Response" : {
       "x-ms-version" : "2019-02-02",
       "Server" : "Windows-Azure-Blob/1.0 Microsoft-HTTPAPI/2.0",
       "x-ms-content-crc64" : "6RYQPwaVsyQ=",
-<<<<<<< HEAD
-      "Last-Modified" : "Thu, 05 Sep 2019 22:43:34 GMT",
+      "Last-Modified" : "Mon, 09 Sep 2019 20:10:07 GMT",
       "retry-after" : "0",
       "StatusCode" : "201",
       "x-ms-request-server-encrypted" : "true",
-      "Date" : "Thu, 05 Sep 2019 22:43:33 GMT",
+      "Date" : "Mon, 09 Sep 2019 20:10:07 GMT",
       "Content-MD5" : "wh+Wm18D0z1D4E+PE252gg==",
-      "ETag" : "\"0x8D732527BD939E8\"",
+      "ETag" : "\"0x8D73561B5B1F139\"",
       "Content-Length" : "0",
-      "x-ms-request-id" : "dacab142-b01e-001c-0e3b-6438bc000000",
-      "x-ms-client-request-id" : "f0b65f6d-9001-4950-82dc-d1b0edf0f712"
-=======
-      "Last-Modified" : "Fri, 06 Sep 2019 19:03:29 GMT",
-      "retry-after" : "0",
-      "StatusCode" : "201",
-      "x-ms-request-server-encrypted" : "true",
-      "Date" : "Fri, 06 Sep 2019 19:03:28 GMT",
-      "Content-MD5" : "wh+Wm18D0z1D4E+PE252gg==",
-      "ETag" : "\"0x8D732FCE791C9E9\"",
-      "Content-Length" : "0",
-      "x-ms-request-id" : "4129ff09-c01e-00c5-39e5-644e4d000000",
-      "x-ms-client-request-id" : "49bad2cd-0f45-4e6c-b62b-82303c2ca59f"
->>>>>>> a55d5dd9
+      "x-ms-request-id" : "755bae29-601e-0051-464a-67fe5e000000",
+      "x-ms-client-request-id" : "8f66b573-7dce-4c23-9401-d39dcf1c1fda"
     },
     "Exception" : null
   }, {
     "Method" : "PUT",
-<<<<<<< HEAD
-    "Uri" : "https://jaschrepragrs.blob.core.windows.net/jtcstageblockemptybody0024879bba585e2d4f488b9/javablobstageblockemptybody13840802a719be058c444?blockid=M2UyNzYyMDAtYTM2MS00OWE4LThlNDQtOWRmYzFmNjg2NGM1&comp=block",
+    "Uri" : "https://jaschrepragrs.blob.core.windows.net/jtcstageblockemptybody0271884269ff5200c34f98a/javablobstageblockemptybody1655129c5025cd3b70464?blockid=NmVmMTNkMzQtMjM1ZC00ODk2LWI2MWMtMGZhYzI2OTgxMWIw&comp=block",
     "Headers" : {
       "x-ms-version" : "2019-02-02",
       "User-Agent" : "azsdk-java-azure-storage-blob/12.0.0-preview.3 1.8.0_221; Windows 10 10.0",
-      "x-ms-client-request-id" : "2198ff26-977e-4003-b18f-a97c5b689221",
-=======
-    "Uri" : "https://azstoragesdkaccount.blob.core.windows.net/jtcstageblockemptybody014849b5c146e69fea47ceb/javablobstageblockemptybody184906d2a48e5d439248d?blockid=ODU0Mjc3ZWUtZmVhOC00NGRhLWIzNjQtNzc4ZDUyZmQ0MDgy&comp=block",
-    "Headers" : {
-      "x-ms-version" : "2019-02-02",
-      "User-Agent" : "azsdk-java-azure-storage-blob/12.0.0-preview.3 1.8.0_212; Windows 10 10.0",
-      "x-ms-client-request-id" : "537c0276-f84b-4900-8bb9-afaf087bbc0b",
->>>>>>> a55d5dd9
+      "x-ms-client-request-id" : "3f59cccc-3f81-4974-8277-b060de7d22eb",
       "Content-Type" : "application/octet-stream"
     },
     "Response" : {
@@ -109,35 +61,20 @@
       "retry-after" : "0",
       "Content-Length" : "321",
       "StatusCode" : "400",
-<<<<<<< HEAD
-      "x-ms-request-id" : "dacab15c-b01e-001c-233b-6438bc000000",
-      "Body" : "﻿<?xml version=\"1.0\" encoding=\"utf-8\"?><Error><Code>InvalidHeaderValue</Code><Message>The value for one of the HTTP headers is not in the correct format.\nRequestId:dacab15c-b01e-001c-233b-6438bc000000\nTime:2019-09-05T22:43:34.3716549Z</Message><HeaderName>Content-Length</HeaderName><HeaderValue>0</HeaderValue></Error>",
-      "Date" : "Thu, 05 Sep 2019 22:43:33 GMT",
-      "x-ms-client-request-id" : "2198ff26-977e-4003-b18f-a97c5b689221",
-=======
-      "x-ms-request-id" : "4129ff20-c01e-00c5-4fe5-644e4d000000",
-      "Body" : "﻿<?xml version=\"1.0\" encoding=\"utf-8\"?><Error><Code>InvalidHeaderValue</Code><Message>The value for one of the HTTP headers is not in the correct format.\nRequestId:4129ff20-c01e-00c5-4fe5-644e4d000000\nTime:2019-09-06T19:03:29.4871877Z</Message><HeaderName>Content-Length</HeaderName><HeaderValue>0</HeaderValue></Error>",
-      "Date" : "Fri, 06 Sep 2019 19:03:28 GMT",
-      "x-ms-client-request-id" : "537c0276-f84b-4900-8bb9-afaf087bbc0b",
->>>>>>> a55d5dd9
+      "x-ms-request-id" : "755bae35-601e-0051-524a-67fe5e000000",
+      "Body" : "﻿<?xml version=\"1.0\" encoding=\"utf-8\"?><Error><Code>InvalidHeaderValue</Code><Message>The value for one of the HTTP headers is not in the correct format.\nRequestId:755bae35-601e-0051-524a-67fe5e000000\nTime:2019-09-09T20:10:07.3510172Z</Message><HeaderName>Content-Length</HeaderName><HeaderValue>0</HeaderValue></Error>",
+      "Date" : "Mon, 09 Sep 2019 20:10:07 GMT",
+      "x-ms-client-request-id" : "3f59cccc-3f81-4974-8277-b060de7d22eb",
       "Content-Type" : "application/xml"
     },
     "Exception" : null
   }, {
     "Method" : "GET",
-<<<<<<< HEAD
     "Uri" : "https://jaschrepragrs.blob.core.windows.net?prefix=jtcstageblockemptybody&comp=list",
     "Headers" : {
       "x-ms-version" : "2019-02-02",
       "User-Agent" : "azsdk-java-azure-storage-blob/12.0.0-preview.3 1.8.0_221; Windows 10 10.0",
-      "x-ms-client-request-id" : "308fd579-e975-4a3d-ac09-695c2b8809ab"
-=======
-    "Uri" : "https://azstoragesdkaccount.blob.core.windows.net?prefix=jtcstageblockemptybody&comp=list",
-    "Headers" : {
-      "x-ms-version" : "2019-02-02",
-      "User-Agent" : "azsdk-java-azure-storage-blob/12.0.0-preview.3 1.8.0_212; Windows 10 10.0",
-      "x-ms-client-request-id" : "24ef4d02-7a09-4f60-a122-abb56fca86a3"
->>>>>>> a55d5dd9
+      "x-ms-client-request-id" : "1630b5b7-9cff-4ba7-b272-0a2c8bc60e32"
     },
     "Response" : {
       "Transfer-Encoding" : "chunked",
@@ -145,35 +82,20 @@
       "Server" : "Windows-Azure-Blob/1.0 Microsoft-HTTPAPI/2.0",
       "retry-after" : "0",
       "StatusCode" : "200",
-<<<<<<< HEAD
-      "x-ms-request-id" : "dacab16e-b01e-001c-333b-6438bc000000",
-      "Body" : "﻿<?xml version=\"1.0\" encoding=\"utf-8\"?><EnumerationResults ServiceEndpoint=\"https://jaschrepragrs.blob.core.windows.net/\"><Prefix>jtcstageblockemptybody</Prefix><Containers><Container><Name>jtcstageblockemptybody0024879bba585e2d4f488b9</Name><Properties><Last-Modified>Thu, 05 Sep 2019 22:43:34 GMT</Last-Modified><Etag>\"0x8D732527BCC8FAA\"</Etag><LeaseStatus>unlocked</LeaseStatus><LeaseState>available</LeaseState><DefaultEncryptionScope>$account-encryption-key</DefaultEncryptionScope><DenyEncryptionScopeOverride>false</DenyEncryptionScopeOverride><HasImmutabilityPolicy>false</HasImmutabilityPolicy><HasLegalHold>false</HasLegalHold></Properties></Container></Containers><NextMarker /></EnumerationResults>",
-      "Date" : "Thu, 05 Sep 2019 22:43:33 GMT",
-      "x-ms-client-request-id" : "308fd579-e975-4a3d-ac09-695c2b8809ab",
-=======
-      "x-ms-request-id" : "4129ff2d-c01e-00c5-5ce5-644e4d000000",
-      "Body" : "﻿<?xml version=\"1.0\" encoding=\"utf-8\"?><EnumerationResults ServiceEndpoint=\"https://azstoragesdkaccount.blob.core.windows.net/\"><Prefix>jtcstageblockemptybody</Prefix><Containers><Container><Name>jtcstageblockemptybody014849b5c146e69fea47ceb</Name><Properties><Last-Modified>Fri, 06 Sep 2019 19:03:29 GMT</Last-Modified><Etag>\"0x8D732FCE787605E\"</Etag><LeaseStatus>unlocked</LeaseStatus><LeaseState>available</LeaseState><DefaultEncryptionScope>$account-encryption-key</DefaultEncryptionScope><DenyEncryptionScopeOverride>false</DenyEncryptionScopeOverride><HasImmutabilityPolicy>false</HasImmutabilityPolicy><HasLegalHold>false</HasLegalHold></Properties></Container></Containers><NextMarker /></EnumerationResults>",
-      "Date" : "Fri, 06 Sep 2019 19:03:28 GMT",
-      "x-ms-client-request-id" : "24ef4d02-7a09-4f60-a122-abb56fca86a3",
->>>>>>> a55d5dd9
+      "x-ms-request-id" : "755bae3f-601e-0051-5a4a-67fe5e000000",
+      "Body" : "﻿<?xml version=\"1.0\" encoding=\"utf-8\"?><EnumerationResults ServiceEndpoint=\"https://jaschrepragrs.blob.core.windows.net/\"><Prefix>jtcstageblockemptybody</Prefix><Containers><Container><Name>jtcstageblockemptybody0271884269ff5200c34f98a</Name><Properties><Last-Modified>Mon, 09 Sep 2019 20:10:07 GMT</Last-Modified><Etag>\"0x8D73561B5A513C2\"</Etag><LeaseStatus>unlocked</LeaseStatus><LeaseState>available</LeaseState><DefaultEncryptionScope>$account-encryption-key</DefaultEncryptionScope><DenyEncryptionScopeOverride>false</DenyEncryptionScopeOverride><HasImmutabilityPolicy>false</HasImmutabilityPolicy><HasLegalHold>false</HasLegalHold></Properties></Container></Containers><NextMarker /></EnumerationResults>",
+      "Date" : "Mon, 09 Sep 2019 20:10:07 GMT",
+      "x-ms-client-request-id" : "1630b5b7-9cff-4ba7-b272-0a2c8bc60e32",
       "Content-Type" : "application/xml"
     },
     "Exception" : null
   }, {
     "Method" : "DELETE",
-<<<<<<< HEAD
-    "Uri" : "https://jaschrepragrs.blob.core.windows.net/jtcstageblockemptybody0024879bba585e2d4f488b9?restype=container",
+    "Uri" : "https://jaschrepragrs.blob.core.windows.net/jtcstageblockemptybody0271884269ff5200c34f98a?restype=container",
     "Headers" : {
       "x-ms-version" : "2019-02-02",
       "User-Agent" : "azsdk-java-azure-storage-blob/12.0.0-preview.3 1.8.0_221; Windows 10 10.0",
-      "x-ms-client-request-id" : "6287d6cc-6e98-42bf-9e32-a33eef7fb93f"
-=======
-    "Uri" : "https://azstoragesdkaccount.blob.core.windows.net/jtcstageblockemptybody014849b5c146e69fea47ceb?restype=container",
-    "Headers" : {
-      "x-ms-version" : "2019-02-02",
-      "User-Agent" : "azsdk-java-azure-storage-blob/12.0.0-preview.3 1.8.0_212; Windows 10 10.0",
-      "x-ms-client-request-id" : "debb4311-a8d8-42ec-83c0-557b7c09a5b7"
->>>>>>> a55d5dd9
+      "x-ms-client-request-id" : "b13fcbbc-7891-45d0-b7f0-8b9ce8fce589"
     },
     "Response" : {
       "x-ms-version" : "2019-02-02",
@@ -181,21 +103,11 @@
       "retry-after" : "0",
       "Content-Length" : "0",
       "StatusCode" : "202",
-<<<<<<< HEAD
-      "x-ms-request-id" : "dacab17b-b01e-001c-403b-6438bc000000",
-      "Date" : "Thu, 05 Sep 2019 22:43:33 GMT",
-      "x-ms-client-request-id" : "6287d6cc-6e98-42bf-9e32-a33eef7fb93f"
+      "x-ms-request-id" : "755bae4f-601e-0051-684a-67fe5e000000",
+      "Date" : "Mon, 09 Sep 2019 20:10:07 GMT",
+      "x-ms-client-request-id" : "b13fcbbc-7891-45d0-b7f0-8b9ce8fce589"
     },
     "Exception" : null
   } ],
-  "variables" : [ "jtcstageblockemptybody0024879bba585e2d4f488b9", "javablobstageblockemptybody13840802a719be058c444", "javablobstageblockemptybody2294720464106cc1d44cd", "3e276200-a361-49a8-8e44-9dfc1f6864c5" ]
-=======
-      "x-ms-request-id" : "4129ff40-c01e-00c5-6ce5-644e4d000000",
-      "Date" : "Fri, 06 Sep 2019 19:03:28 GMT",
-      "x-ms-client-request-id" : "debb4311-a8d8-42ec-83c0-557b7c09a5b7"
-    },
-    "Exception" : null
-  } ],
-  "variables" : [ "jtcstageblockemptybody014849b5c146e69fea47ceb", "javablobstageblockemptybody184906d2a48e5d439248d", "javablobstageblockemptybody277878587b82cd5d22480", "854277ee-fea8-44da-b364-778d52fd4082" ]
->>>>>>> a55d5dd9
+  "variables" : [ "jtcstageblockemptybody0271884269ff5200c34f98a", "javablobstageblockemptybody1655129c5025cd3b70464", "javablobstageblockemptybody21047294dade4da9dc4bf", "6ef13d34-235d-4896-b61c-0fac269811b0" ]
 }