{
  "networkCallRecords" : [ {
    "Method" : "PUT",
<<<<<<< HEAD
    "Uri" : "https://jaschrepragrs.blob.core.windows.net/jtccreatepublicaccess004682b07c58c22bd647fe9b?restype=container",
    "Headers" : {
      "x-ms-version" : "2019-02-02",
      "User-Agent" : "azsdk-java-azure-storage-blob/12.0.0-preview.3 1.8.0_221; Windows 10 10.0",
      "x-ms-client-request-id" : "ebb49b33-17c5-4877-b68c-76e2e6776579"
=======
    "Uri" : "https://azstoragesdkaccount.blob.core.windows.net/jtccreatepublicaccess0010116bda3de80320482384?restype=container",
    "Headers" : {
      "x-ms-version" : "2019-02-02",
      "User-Agent" : "azsdk-java-azure-storage-blob/12.0.0-preview.3 1.8.0_212; Windows 10 10.0",
      "x-ms-client-request-id" : "97bdb4ec-3e80-44e6-9a67-5f55ad026d3c"
>>>>>>> a55d5dd9
    },
    "Response" : {
      "x-ms-version" : "2019-02-02",
      "Server" : "Windows-Azure-Blob/1.0 Microsoft-HTTPAPI/2.0",
<<<<<<< HEAD
      "ETag" : "\"0x8D73252BCC6D65F\"",
      "Last-Modified" : "Thu, 05 Sep 2019 22:45:23 GMT",
      "retry-after" : "0",
      "Content-Length" : "0",
      "StatusCode" : "201",
      "x-ms-request-id" : "20488894-901e-000b-653b-64f8df000000",
      "Date" : "Thu, 05 Sep 2019 22:45:22 GMT",
      "x-ms-client-request-id" : "ebb49b33-17c5-4877-b68c-76e2e6776579"
=======
      "ETag" : "\"0x8D732FD2393958D\"",
      "Last-Modified" : "Fri, 06 Sep 2019 19:05:10 GMT",
      "retry-after" : "0",
      "Content-Length" : "0",
      "StatusCode" : "201",
      "x-ms-request-id" : "ec63644a-001e-001f-42e6-64eb66000000",
      "Date" : "Fri, 06 Sep 2019 19:05:09 GMT",
      "x-ms-client-request-id" : "97bdb4ec-3e80-44e6-9a67-5f55ad026d3c"
>>>>>>> a55d5dd9
    },
    "Exception" : null
  }, {
    "Method" : "PUT",
<<<<<<< HEAD
    "Uri" : "https://jaschrepragrs.blob.core.windows.net/jtccreatepublicaccess10662780046027b30e45788d?restype=container",
    "Headers" : {
      "x-ms-version" : "2019-02-02",
      "User-Agent" : "azsdk-java-azure-storage-blob/12.0.0-preview.3 1.8.0_221; Windows 10 10.0",
      "x-ms-client-request-id" : "8c68dd2e-41e4-4bc8-81ce-e99e59e9f731"
=======
    "Uri" : "https://azstoragesdkaccount.blob.core.windows.net/jtccreatepublicaccess183486976b331903fd4084b1?restype=container",
    "Headers" : {
      "x-ms-version" : "2019-02-02",
      "User-Agent" : "azsdk-java-azure-storage-blob/12.0.0-preview.3 1.8.0_212; Windows 10 10.0",
      "x-ms-client-request-id" : "80cd7d80-5ebd-434d-85aa-20dcf38aaf37"
>>>>>>> a55d5dd9
    },
    "Response" : {
      "x-ms-version" : "2019-02-02",
      "Server" : "Windows-Azure-Blob/1.0 Microsoft-HTTPAPI/2.0",
<<<<<<< HEAD
      "ETag" : "\"0x8D73252BCD334A8\"",
      "Last-Modified" : "Thu, 05 Sep 2019 22:45:23 GMT",
      "retry-after" : "0",
      "Content-Length" : "0",
      "StatusCode" : "201",
      "x-ms-request-id" : "204888a2-901e-000b-713b-64f8df000000",
      "Date" : "Thu, 05 Sep 2019 22:45:22 GMT",
      "x-ms-client-request-id" : "8c68dd2e-41e4-4bc8-81ce-e99e59e9f731"
=======
      "ETag" : "\"0x8D732FD23A042D1\"",
      "Last-Modified" : "Fri, 06 Sep 2019 19:05:10 GMT",
      "retry-after" : "0",
      "Content-Length" : "0",
      "StatusCode" : "201",
      "x-ms-request-id" : "ec636465-001e-001f-59e6-64eb66000000",
      "Date" : "Fri, 06 Sep 2019 19:05:10 GMT",
      "x-ms-client-request-id" : "80cd7d80-5ebd-434d-85aa-20dcf38aaf37"
>>>>>>> a55d5dd9
    },
    "Exception" : null
  }, {
    "Method" : "GET",
<<<<<<< HEAD
    "Uri" : "https://jaschrepragrs.blob.core.windows.net/jtccreatepublicaccess10662780046027b30e45788d?restype=container",
    "Headers" : {
      "x-ms-version" : "2019-02-02",
      "User-Agent" : "azsdk-java-azure-storage-blob/12.0.0-preview.3 1.8.0_221; Windows 10 10.0",
      "x-ms-client-request-id" : "8b98fb7f-053b-4235-8226-2659d41b8a4a"
=======
    "Uri" : "https://azstoragesdkaccount.blob.core.windows.net/jtccreatepublicaccess183486976b331903fd4084b1?restype=container",
    "Headers" : {
      "x-ms-version" : "2019-02-02",
      "User-Agent" : "azsdk-java-azure-storage-blob/12.0.0-preview.3 1.8.0_212; Windows 10 10.0",
      "x-ms-client-request-id" : "86926cc7-cd94-4b6f-8fd8-44ac9671873f"
>>>>>>> a55d5dd9
    },
    "Response" : {
      "x-ms-version" : "2019-02-02",
      "x-ms-lease-status" : "unlocked",
      "Server" : "Windows-Azure-Blob/1.0 Microsoft-HTTPAPI/2.0",
      "x-ms-lease-state" : "available",
      "x-ms-deny-encryption-scope-override" : "false",
<<<<<<< HEAD
      "Last-Modified" : "Thu, 05 Sep 2019 22:45:23 GMT",
      "retry-after" : "0",
      "StatusCode" : "200",
      "Date" : "Thu, 05 Sep 2019 22:45:22 GMT",
      "x-ms-has-legal-hold" : "false",
      "x-ms-default-encryption-scope" : "$account-encryption-key",
      "ETag" : "\"0x8D73252BCD334A8\"",
      "x-ms-has-immutability-policy" : "false",
      "Content-Length" : "0",
      "x-ms-request-id" : "204888af-901e-000b-7c3b-64f8df000000",
      "x-ms-client-request-id" : "8b98fb7f-053b-4235-8226-2659d41b8a4a"
=======
      "Last-Modified" : "Fri, 06 Sep 2019 19:05:10 GMT",
      "retry-after" : "0",
      "StatusCode" : "200",
      "Date" : "Fri, 06 Sep 2019 19:05:10 GMT",
      "x-ms-has-legal-hold" : "false",
      "x-ms-default-encryption-scope" : "$account-encryption-key",
      "ETag" : "\"0x8D732FD23A042D1\"",
      "x-ms-has-immutability-policy" : "false",
      "Content-Length" : "0",
      "x-ms-request-id" : "ec6364be-001e-001f-28e6-64eb66000000",
      "x-ms-client-request-id" : "86926cc7-cd94-4b6f-8fd8-44ac9671873f"
>>>>>>> a55d5dd9
    },
    "Exception" : null
  }, {
    "Method" : "GET",
<<<<<<< HEAD
    "Uri" : "https://jaschrepragrs.blob.core.windows.net?prefix=jtccreatepublicaccess&comp=list",
    "Headers" : {
      "x-ms-version" : "2019-02-02",
      "User-Agent" : "azsdk-java-azure-storage-blob/12.0.0-preview.3 1.8.0_221; Windows 10 10.0",
      "x-ms-client-request-id" : "3b6bedc7-7bd0-44aa-90c8-a86ba398686b"
=======
    "Uri" : "https://azstoragesdkaccount.blob.core.windows.net?prefix=jtccreatepublicaccess&comp=list",
    "Headers" : {
      "x-ms-version" : "2019-02-02",
      "User-Agent" : "azsdk-java-azure-storage-blob/12.0.0-preview.3 1.8.0_212; Windows 10 10.0",
      "x-ms-client-request-id" : "6cf99a58-385d-456b-9c97-2191dbc7b612"
>>>>>>> a55d5dd9
    },
    "Response" : {
      "Transfer-Encoding" : "chunked",
      "x-ms-version" : "2019-02-02",
      "Server" : "Windows-Azure-Blob/1.0 Microsoft-HTTPAPI/2.0",
      "retry-after" : "0",
      "StatusCode" : "200",
<<<<<<< HEAD
      "x-ms-request-id" : "204888b9-901e-000b-063b-64f8df000000",
      "Body" : "﻿<?xml version=\"1.0\" encoding=\"utf-8\"?><EnumerationResults ServiceEndpoint=\"https://jaschrepragrs.blob.core.windows.net/\"><Prefix>jtccreatepublicaccess</Prefix><Containers><Container><Name>jtccreatepublicaccess004682b07c58c22bd647fe9b</Name><Properties><Last-Modified>Thu, 05 Sep 2019 22:45:23 GMT</Last-Modified><Etag>\"0x8D73252BCC6D65F\"</Etag><LeaseStatus>unlocked</LeaseStatus><LeaseState>available</LeaseState><DefaultEncryptionScope>$account-encryption-key</DefaultEncryptionScope><DenyEncryptionScopeOverride>false</DenyEncryptionScopeOverride><HasImmutabilityPolicy>false</HasImmutabilityPolicy><HasLegalHold>false</HasLegalHold></Properties></Container><Container><Name>jtccreatepublicaccess10662780046027b30e45788d</Name><Properties><Last-Modified>Thu, 05 Sep 2019 22:45:23 GMT</Last-Modified><Etag>\"0x8D73252BCD334A8\"</Etag><LeaseStatus>unlocked</LeaseStatus><LeaseState>available</LeaseState><DefaultEncryptionScope>$account-encryption-key</DefaultEncryptionScope><DenyEncryptionScopeOverride>false</DenyEncryptionScopeOverride><HasImmutabilityPolicy>false</HasImmutabilityPolicy><HasLegalHold>false</HasLegalHold></Properties></Container></Containers><NextMarker /></EnumerationResults>",
      "Date" : "Thu, 05 Sep 2019 22:45:22 GMT",
      "x-ms-client-request-id" : "3b6bedc7-7bd0-44aa-90c8-a86ba398686b",
=======
      "x-ms-request-id" : "ec6364d5-001e-001f-3ce6-64eb66000000",
      "Body" : "﻿<?xml version=\"1.0\" encoding=\"utf-8\"?><EnumerationResults ServiceEndpoint=\"https://azstoragesdkaccount.blob.core.windows.net/\"><Prefix>jtccreatepublicaccess</Prefix><Containers><Container><Name>jtccreatepublicaccess0010116bda3de80320482384</Name><Properties><Last-Modified>Fri, 06 Sep 2019 19:05:10 GMT</Last-Modified><Etag>\"0x8D732FD2393958D\"</Etag><LeaseStatus>unlocked</LeaseStatus><LeaseState>available</LeaseState><DefaultEncryptionScope>$account-encryption-key</DefaultEncryptionScope><DenyEncryptionScopeOverride>false</DenyEncryptionScopeOverride><HasImmutabilityPolicy>false</HasImmutabilityPolicy><HasLegalHold>false</HasLegalHold></Properties></Container><Container><Name>jtccreatepublicaccess183486976b331903fd4084b1</Name><Properties><Last-Modified>Fri, 06 Sep 2019 19:05:10 GMT</Last-Modified><Etag>\"0x8D732FD23A042D1\"</Etag><LeaseStatus>unlocked</LeaseStatus><LeaseState>available</LeaseState><DefaultEncryptionScope>$account-encryption-key</DefaultEncryptionScope><DenyEncryptionScopeOverride>false</DenyEncryptionScopeOverride><HasImmutabilityPolicy>false</HasImmutabilityPolicy><HasLegalHold>false</HasLegalHold></Properties></Container></Containers><NextMarker /></EnumerationResults>",
      "Date" : "Fri, 06 Sep 2019 19:05:10 GMT",
      "x-ms-client-request-id" : "6cf99a58-385d-456b-9c97-2191dbc7b612",
>>>>>>> a55d5dd9
      "Content-Type" : "application/xml"
    },
    "Exception" : null
  }, {
    "Method" : "DELETE",
<<<<<<< HEAD
    "Uri" : "https://jaschrepragrs.blob.core.windows.net/jtccreatepublicaccess004682b07c58c22bd647fe9b?restype=container",
    "Headers" : {
      "x-ms-version" : "2019-02-02",
      "User-Agent" : "azsdk-java-azure-storage-blob/12.0.0-preview.3 1.8.0_221; Windows 10 10.0",
      "x-ms-client-request-id" : "72ad2952-dca6-479b-a0f9-3e1031ceb0bb"
=======
    "Uri" : "https://azstoragesdkaccount.blob.core.windows.net/jtccreatepublicaccess0010116bda3de80320482384?restype=container",
    "Headers" : {
      "x-ms-version" : "2019-02-02",
      "User-Agent" : "azsdk-java-azure-storage-blob/12.0.0-preview.3 1.8.0_212; Windows 10 10.0",
      "x-ms-client-request-id" : "b0637490-d7f3-4068-9996-8a0d0e070186"
>>>>>>> a55d5dd9
    },
    "Response" : {
      "x-ms-version" : "2019-02-02",
      "Server" : "Windows-Azure-Blob/1.0 Microsoft-HTTPAPI/2.0",
      "retry-after" : "0",
      "Content-Length" : "0",
      "StatusCode" : "202",
<<<<<<< HEAD
      "x-ms-request-id" : "204888bf-901e-000b-0c3b-64f8df000000",
      "Date" : "Thu, 05 Sep 2019 22:45:23 GMT",
      "x-ms-client-request-id" : "72ad2952-dca6-479b-a0f9-3e1031ceb0bb"
=======
      "x-ms-request-id" : "ec636504-001e-001f-66e6-64eb66000000",
      "Date" : "Fri, 06 Sep 2019 19:05:10 GMT",
      "x-ms-client-request-id" : "b0637490-d7f3-4068-9996-8a0d0e070186"
>>>>>>> a55d5dd9
    },
    "Exception" : null
  }, {
    "Method" : "DELETE",
<<<<<<< HEAD
    "Uri" : "https://jaschrepragrs.blob.core.windows.net/jtccreatepublicaccess10662780046027b30e45788d?restype=container",
    "Headers" : {
      "x-ms-version" : "2019-02-02",
      "User-Agent" : "azsdk-java-azure-storage-blob/12.0.0-preview.3 1.8.0_221; Windows 10 10.0",
      "x-ms-client-request-id" : "8fd1ac69-40aa-41f7-86b9-48efdad8ea74"
=======
    "Uri" : "https://azstoragesdkaccount.blob.core.windows.net/jtccreatepublicaccess183486976b331903fd4084b1?restype=container",
    "Headers" : {
      "x-ms-version" : "2019-02-02",
      "User-Agent" : "azsdk-java-azure-storage-blob/12.0.0-preview.3 1.8.0_212; Windows 10 10.0",
      "x-ms-client-request-id" : "66422f78-39c5-45fb-bc3a-36b06bea1485"
>>>>>>> a55d5dd9
    },
    "Response" : {
      "x-ms-version" : "2019-02-02",
      "Server" : "Windows-Azure-Blob/1.0 Microsoft-HTTPAPI/2.0",
      "retry-after" : "0",
      "Content-Length" : "0",
      "StatusCode" : "202",
<<<<<<< HEAD
      "x-ms-request-id" : "204888d0-901e-000b-1d3b-64f8df000000",
      "Date" : "Thu, 05 Sep 2019 22:45:23 GMT",
      "x-ms-client-request-id" : "8fd1ac69-40aa-41f7-86b9-48efdad8ea74"
    },
    "Exception" : null
  } ],
  "variables" : [ "jtccreatepublicaccess004682b07c58c22bd647fe9b", "jtccreatepublicaccess10662780046027b30e45788d" ]
=======
      "x-ms-request-id" : "ec636524-001e-001f-02e6-64eb66000000",
      "Date" : "Fri, 06 Sep 2019 19:05:10 GMT",
      "x-ms-client-request-id" : "66422f78-39c5-45fb-bc3a-36b06bea1485"
    },
    "Exception" : null
  } ],
  "variables" : [ "jtccreatepublicaccess0010116bda3de80320482384", "jtccreatepublicaccess183486976b331903fd4084b1" ]
>>>>>>> a55d5dd9
}<|MERGE_RESOLUTION|>--- conflicted
+++ resolved
@@ -1,99 +1,53 @@
 {
   "networkCallRecords" : [ {
     "Method" : "PUT",
-<<<<<<< HEAD
-    "Uri" : "https://jaschrepragrs.blob.core.windows.net/jtccreatepublicaccess004682b07c58c22bd647fe9b?restype=container",
+    "Uri" : "https://jaschrepragrs.blob.core.windows.net/jtccreatepublicaccess074617adfad8c5f6044fa3b2?restype=container",
     "Headers" : {
       "x-ms-version" : "2019-02-02",
       "User-Agent" : "azsdk-java-azure-storage-blob/12.0.0-preview.3 1.8.0_221; Windows 10 10.0",
-      "x-ms-client-request-id" : "ebb49b33-17c5-4877-b68c-76e2e6776579"
-=======
-    "Uri" : "https://azstoragesdkaccount.blob.core.windows.net/jtccreatepublicaccess0010116bda3de80320482384?restype=container",
-    "Headers" : {
-      "x-ms-version" : "2019-02-02",
-      "User-Agent" : "azsdk-java-azure-storage-blob/12.0.0-preview.3 1.8.0_212; Windows 10 10.0",
-      "x-ms-client-request-id" : "97bdb4ec-3e80-44e6-9a67-5f55ad026d3c"
->>>>>>> a55d5dd9
+      "x-ms-client-request-id" : "48545107-fb57-4fed-8ce2-c59e1f5ac493"
     },
     "Response" : {
       "x-ms-version" : "2019-02-02",
       "Server" : "Windows-Azure-Blob/1.0 Microsoft-HTTPAPI/2.0",
-<<<<<<< HEAD
-      "ETag" : "\"0x8D73252BCC6D65F\"",
-      "Last-Modified" : "Thu, 05 Sep 2019 22:45:23 GMT",
+      "ETag" : "\"0x8D7356046C76C88\"",
+      "Last-Modified" : "Mon, 09 Sep 2019 19:59:51 GMT",
       "retry-after" : "0",
       "Content-Length" : "0",
       "StatusCode" : "201",
-      "x-ms-request-id" : "20488894-901e-000b-653b-64f8df000000",
-      "Date" : "Thu, 05 Sep 2019 22:45:22 GMT",
-      "x-ms-client-request-id" : "ebb49b33-17c5-4877-b68c-76e2e6776579"
-=======
-      "ETag" : "\"0x8D732FD2393958D\"",
-      "Last-Modified" : "Fri, 06 Sep 2019 19:05:10 GMT",
-      "retry-after" : "0",
-      "Content-Length" : "0",
-      "StatusCode" : "201",
-      "x-ms-request-id" : "ec63644a-001e-001f-42e6-64eb66000000",
-      "Date" : "Fri, 06 Sep 2019 19:05:09 GMT",
-      "x-ms-client-request-id" : "97bdb4ec-3e80-44e6-9a67-5f55ad026d3c"
->>>>>>> a55d5dd9
+      "x-ms-request-id" : "077ff029-801e-001f-7c49-673bbb000000",
+      "Date" : "Mon, 09 Sep 2019 19:59:51 GMT",
+      "x-ms-client-request-id" : "48545107-fb57-4fed-8ce2-c59e1f5ac493"
     },
     "Exception" : null
   }, {
     "Method" : "PUT",
-<<<<<<< HEAD
-    "Uri" : "https://jaschrepragrs.blob.core.windows.net/jtccreatepublicaccess10662780046027b30e45788d?restype=container",
+    "Uri" : "https://jaschrepragrs.blob.core.windows.net/jtccreatepublicaccess1420899c7e762a55054b9da4?restype=container",
     "Headers" : {
       "x-ms-version" : "2019-02-02",
       "User-Agent" : "azsdk-java-azure-storage-blob/12.0.0-preview.3 1.8.0_221; Windows 10 10.0",
-      "x-ms-client-request-id" : "8c68dd2e-41e4-4bc8-81ce-e99e59e9f731"
-=======
-    "Uri" : "https://azstoragesdkaccount.blob.core.windows.net/jtccreatepublicaccess183486976b331903fd4084b1?restype=container",
-    "Headers" : {
-      "x-ms-version" : "2019-02-02",
-      "User-Agent" : "azsdk-java-azure-storage-blob/12.0.0-preview.3 1.8.0_212; Windows 10 10.0",
-      "x-ms-client-request-id" : "80cd7d80-5ebd-434d-85aa-20dcf38aaf37"
->>>>>>> a55d5dd9
+      "x-ms-client-request-id" : "76017318-e333-4c2f-8665-92c16d90800c"
     },
     "Response" : {
       "x-ms-version" : "2019-02-02",
       "Server" : "Windows-Azure-Blob/1.0 Microsoft-HTTPAPI/2.0",
-<<<<<<< HEAD
-      "ETag" : "\"0x8D73252BCD334A8\"",
-      "Last-Modified" : "Thu, 05 Sep 2019 22:45:23 GMT",
+      "ETag" : "\"0x8D7356046D3F1F4\"",
+      "Last-Modified" : "Mon, 09 Sep 2019 19:59:51 GMT",
       "retry-after" : "0",
       "Content-Length" : "0",
       "StatusCode" : "201",
-      "x-ms-request-id" : "204888a2-901e-000b-713b-64f8df000000",
-      "Date" : "Thu, 05 Sep 2019 22:45:22 GMT",
-      "x-ms-client-request-id" : "8c68dd2e-41e4-4bc8-81ce-e99e59e9f731"
-=======
-      "ETag" : "\"0x8D732FD23A042D1\"",
-      "Last-Modified" : "Fri, 06 Sep 2019 19:05:10 GMT",
-      "retry-after" : "0",
-      "Content-Length" : "0",
-      "StatusCode" : "201",
-      "x-ms-request-id" : "ec636465-001e-001f-59e6-64eb66000000",
-      "Date" : "Fri, 06 Sep 2019 19:05:10 GMT",
-      "x-ms-client-request-id" : "80cd7d80-5ebd-434d-85aa-20dcf38aaf37"
->>>>>>> a55d5dd9
+      "x-ms-request-id" : "077ff038-801e-001f-0949-673bbb000000",
+      "Date" : "Mon, 09 Sep 2019 19:59:51 GMT",
+      "x-ms-client-request-id" : "76017318-e333-4c2f-8665-92c16d90800c"
     },
     "Exception" : null
   }, {
     "Method" : "GET",
-<<<<<<< HEAD
-    "Uri" : "https://jaschrepragrs.blob.core.windows.net/jtccreatepublicaccess10662780046027b30e45788d?restype=container",
+    "Uri" : "https://jaschrepragrs.blob.core.windows.net/jtccreatepublicaccess1420899c7e762a55054b9da4?restype=container",
     "Headers" : {
       "x-ms-version" : "2019-02-02",
       "User-Agent" : "azsdk-java-azure-storage-blob/12.0.0-preview.3 1.8.0_221; Windows 10 10.0",
-      "x-ms-client-request-id" : "8b98fb7f-053b-4235-8226-2659d41b8a4a"
-=======
-    "Uri" : "https://azstoragesdkaccount.blob.core.windows.net/jtccreatepublicaccess183486976b331903fd4084b1?restype=container",
-    "Headers" : {
-      "x-ms-version" : "2019-02-02",
-      "User-Agent" : "azsdk-java-azure-storage-blob/12.0.0-preview.3 1.8.0_212; Windows 10 10.0",
-      "x-ms-client-request-id" : "86926cc7-cd94-4b6f-8fd8-44ac9671873f"
->>>>>>> a55d5dd9
+      "x-ms-client-request-id" : "b35804bb-9211-43f4-830a-0de1ddfd454c"
     },
     "Response" : {
       "x-ms-version" : "2019-02-02",
@@ -101,48 +55,26 @@
       "Server" : "Windows-Azure-Blob/1.0 Microsoft-HTTPAPI/2.0",
       "x-ms-lease-state" : "available",
       "x-ms-deny-encryption-scope-override" : "false",
-<<<<<<< HEAD
-      "Last-Modified" : "Thu, 05 Sep 2019 22:45:23 GMT",
+      "Last-Modified" : "Mon, 09 Sep 2019 19:59:51 GMT",
       "retry-after" : "0",
       "StatusCode" : "200",
-      "Date" : "Thu, 05 Sep 2019 22:45:22 GMT",
+      "Date" : "Mon, 09 Sep 2019 19:59:51 GMT",
       "x-ms-has-legal-hold" : "false",
       "x-ms-default-encryption-scope" : "$account-encryption-key",
-      "ETag" : "\"0x8D73252BCD334A8\"",
+      "ETag" : "\"0x8D7356046D3F1F4\"",
       "x-ms-has-immutability-policy" : "false",
       "Content-Length" : "0",
-      "x-ms-request-id" : "204888af-901e-000b-7c3b-64f8df000000",
-      "x-ms-client-request-id" : "8b98fb7f-053b-4235-8226-2659d41b8a4a"
-=======
-      "Last-Modified" : "Fri, 06 Sep 2019 19:05:10 GMT",
-      "retry-after" : "0",
-      "StatusCode" : "200",
-      "Date" : "Fri, 06 Sep 2019 19:05:10 GMT",
-      "x-ms-has-legal-hold" : "false",
-      "x-ms-default-encryption-scope" : "$account-encryption-key",
-      "ETag" : "\"0x8D732FD23A042D1\"",
-      "x-ms-has-immutability-policy" : "false",
-      "Content-Length" : "0",
-      "x-ms-request-id" : "ec6364be-001e-001f-28e6-64eb66000000",
-      "x-ms-client-request-id" : "86926cc7-cd94-4b6f-8fd8-44ac9671873f"
->>>>>>> a55d5dd9
+      "x-ms-request-id" : "077ff046-801e-001f-1549-673bbb000000",
+      "x-ms-client-request-id" : "b35804bb-9211-43f4-830a-0de1ddfd454c"
     },
     "Exception" : null
   }, {
     "Method" : "GET",
-<<<<<<< HEAD
     "Uri" : "https://jaschrepragrs.blob.core.windows.net?prefix=jtccreatepublicaccess&comp=list",
     "Headers" : {
       "x-ms-version" : "2019-02-02",
       "User-Agent" : "azsdk-java-azure-storage-blob/12.0.0-preview.3 1.8.0_221; Windows 10 10.0",
-      "x-ms-client-request-id" : "3b6bedc7-7bd0-44aa-90c8-a86ba398686b"
-=======
-    "Uri" : "https://azstoragesdkaccount.blob.core.windows.net?prefix=jtccreatepublicaccess&comp=list",
-    "Headers" : {
-      "x-ms-version" : "2019-02-02",
-      "User-Agent" : "azsdk-java-azure-storage-blob/12.0.0-preview.3 1.8.0_212; Windows 10 10.0",
-      "x-ms-client-request-id" : "6cf99a58-385d-456b-9c97-2191dbc7b612"
->>>>>>> a55d5dd9
+      "x-ms-client-request-id" : "8d72aa93-d221-434e-a16e-f9975262cd9e"
     },
     "Response" : {
       "Transfer-Encoding" : "chunked",
@@ -150,35 +82,20 @@
       "Server" : "Windows-Azure-Blob/1.0 Microsoft-HTTPAPI/2.0",
       "retry-after" : "0",
       "StatusCode" : "200",
-<<<<<<< HEAD
-      "x-ms-request-id" : "204888b9-901e-000b-063b-64f8df000000",
-      "Body" : "﻿<?xml version=\"1.0\" encoding=\"utf-8\"?><EnumerationResults ServiceEndpoint=\"https://jaschrepragrs.blob.core.windows.net/\"><Prefix>jtccreatepublicaccess</Prefix><Containers><Container><Name>jtccreatepublicaccess004682b07c58c22bd647fe9b</Name><Properties><Last-Modified>Thu, 05 Sep 2019 22:45:23 GMT</Last-Modified><Etag>\"0x8D73252BCC6D65F\"</Etag><LeaseStatus>unlocked</LeaseStatus><LeaseState>available</LeaseState><DefaultEncryptionScope>$account-encryption-key</DefaultEncryptionScope><DenyEncryptionScopeOverride>false</DenyEncryptionScopeOverride><HasImmutabilityPolicy>false</HasImmutabilityPolicy><HasLegalHold>false</HasLegalHold></Properties></Container><Container><Name>jtccreatepublicaccess10662780046027b30e45788d</Name><Properties><Last-Modified>Thu, 05 Sep 2019 22:45:23 GMT</Last-Modified><Etag>\"0x8D73252BCD334A8\"</Etag><LeaseStatus>unlocked</LeaseStatus><LeaseState>available</LeaseState><DefaultEncryptionScope>$account-encryption-key</DefaultEncryptionScope><DenyEncryptionScopeOverride>false</DenyEncryptionScopeOverride><HasImmutabilityPolicy>false</HasImmutabilityPolicy><HasLegalHold>false</HasLegalHold></Properties></Container></Containers><NextMarker /></EnumerationResults>",
-      "Date" : "Thu, 05 Sep 2019 22:45:22 GMT",
-      "x-ms-client-request-id" : "3b6bedc7-7bd0-44aa-90c8-a86ba398686b",
-=======
-      "x-ms-request-id" : "ec6364d5-001e-001f-3ce6-64eb66000000",
-      "Body" : "﻿<?xml version=\"1.0\" encoding=\"utf-8\"?><EnumerationResults ServiceEndpoint=\"https://azstoragesdkaccount.blob.core.windows.net/\"><Prefix>jtccreatepublicaccess</Prefix><Containers><Container><Name>jtccreatepublicaccess0010116bda3de80320482384</Name><Properties><Last-Modified>Fri, 06 Sep 2019 19:05:10 GMT</Last-Modified><Etag>\"0x8D732FD2393958D\"</Etag><LeaseStatus>unlocked</LeaseStatus><LeaseState>available</LeaseState><DefaultEncryptionScope>$account-encryption-key</DefaultEncryptionScope><DenyEncryptionScopeOverride>false</DenyEncryptionScopeOverride><HasImmutabilityPolicy>false</HasImmutabilityPolicy><HasLegalHold>false</HasLegalHold></Properties></Container><Container><Name>jtccreatepublicaccess183486976b331903fd4084b1</Name><Properties><Last-Modified>Fri, 06 Sep 2019 19:05:10 GMT</Last-Modified><Etag>\"0x8D732FD23A042D1\"</Etag><LeaseStatus>unlocked</LeaseStatus><LeaseState>available</LeaseState><DefaultEncryptionScope>$account-encryption-key</DefaultEncryptionScope><DenyEncryptionScopeOverride>false</DenyEncryptionScopeOverride><HasImmutabilityPolicy>false</HasImmutabilityPolicy><HasLegalHold>false</HasLegalHold></Properties></Container></Containers><NextMarker /></EnumerationResults>",
-      "Date" : "Fri, 06 Sep 2019 19:05:10 GMT",
-      "x-ms-client-request-id" : "6cf99a58-385d-456b-9c97-2191dbc7b612",
->>>>>>> a55d5dd9
+      "x-ms-request-id" : "077ff055-801e-001f-2449-673bbb000000",
+      "Body" : "﻿<?xml version=\"1.0\" encoding=\"utf-8\"?><EnumerationResults ServiceEndpoint=\"https://jaschrepragrs.blob.core.windows.net/\"><Prefix>jtccreatepublicaccess</Prefix><Containers><Container><Name>jtccreatepublicaccess074617adfad8c5f6044fa3b2</Name><Properties><Last-Modified>Mon, 09 Sep 2019 19:59:51 GMT</Last-Modified><Etag>\"0x8D7356046C76C88\"</Etag><LeaseStatus>unlocked</LeaseStatus><LeaseState>available</LeaseState><DefaultEncryptionScope>$account-encryption-key</DefaultEncryptionScope><DenyEncryptionScopeOverride>false</DenyEncryptionScopeOverride><HasImmutabilityPolicy>false</HasImmutabilityPolicy><HasLegalHold>false</HasLegalHold></Properties></Container><Container><Name>jtccreatepublicaccess1420899c7e762a55054b9da4</Name><Properties><Last-Modified>Mon, 09 Sep 2019 19:59:51 GMT</Last-Modified><Etag>\"0x8D7356046D3F1F4\"</Etag><LeaseStatus>unlocked</LeaseStatus><LeaseState>available</LeaseState><DefaultEncryptionScope>$account-encryption-key</DefaultEncryptionScope><DenyEncryptionScopeOverride>false</DenyEncryptionScopeOverride><HasImmutabilityPolicy>false</HasImmutabilityPolicy><HasLegalHold>false</HasLegalHold></Properties></Container></Containers><NextMarker /></EnumerationResults>",
+      "Date" : "Mon, 09 Sep 2019 19:59:51 GMT",
+      "x-ms-client-request-id" : "8d72aa93-d221-434e-a16e-f9975262cd9e",
       "Content-Type" : "application/xml"
     },
     "Exception" : null
   }, {
     "Method" : "DELETE",
-<<<<<<< HEAD
-    "Uri" : "https://jaschrepragrs.blob.core.windows.net/jtccreatepublicaccess004682b07c58c22bd647fe9b?restype=container",
+    "Uri" : "https://jaschrepragrs.blob.core.windows.net/jtccreatepublicaccess074617adfad8c5f6044fa3b2?restype=container",
     "Headers" : {
       "x-ms-version" : "2019-02-02",
       "User-Agent" : "azsdk-java-azure-storage-blob/12.0.0-preview.3 1.8.0_221; Windows 10 10.0",
-      "x-ms-client-request-id" : "72ad2952-dca6-479b-a0f9-3e1031ceb0bb"
-=======
-    "Uri" : "https://azstoragesdkaccount.blob.core.windows.net/jtccreatepublicaccess0010116bda3de80320482384?restype=container",
-    "Headers" : {
-      "x-ms-version" : "2019-02-02",
-      "User-Agent" : "azsdk-java-azure-storage-blob/12.0.0-preview.3 1.8.0_212; Windows 10 10.0",
-      "x-ms-client-request-id" : "b0637490-d7f3-4068-9996-8a0d0e070186"
->>>>>>> a55d5dd9
+      "x-ms-client-request-id" : "ccdfaec7-7c26-415f-b3f8-c3581979a87a"
     },
     "Response" : {
       "x-ms-version" : "2019-02-02",
@@ -186,32 +103,18 @@
       "retry-after" : "0",
       "Content-Length" : "0",
       "StatusCode" : "202",
-<<<<<<< HEAD
-      "x-ms-request-id" : "204888bf-901e-000b-0c3b-64f8df000000",
-      "Date" : "Thu, 05 Sep 2019 22:45:23 GMT",
-      "x-ms-client-request-id" : "72ad2952-dca6-479b-a0f9-3e1031ceb0bb"
-=======
-      "x-ms-request-id" : "ec636504-001e-001f-66e6-64eb66000000",
-      "Date" : "Fri, 06 Sep 2019 19:05:10 GMT",
-      "x-ms-client-request-id" : "b0637490-d7f3-4068-9996-8a0d0e070186"
->>>>>>> a55d5dd9
+      "x-ms-request-id" : "077ff062-801e-001f-2f49-673bbb000000",
+      "Date" : "Mon, 09 Sep 2019 19:59:51 GMT",
+      "x-ms-client-request-id" : "ccdfaec7-7c26-415f-b3f8-c3581979a87a"
     },
     "Exception" : null
   }, {
     "Method" : "DELETE",
-<<<<<<< HEAD
-    "Uri" : "https://jaschrepragrs.blob.core.windows.net/jtccreatepublicaccess10662780046027b30e45788d?restype=container",
+    "Uri" : "https://jaschrepragrs.blob.core.windows.net/jtccreatepublicaccess1420899c7e762a55054b9da4?restype=container",
     "Headers" : {
       "x-ms-version" : "2019-02-02",
       "User-Agent" : "azsdk-java-azure-storage-blob/12.0.0-preview.3 1.8.0_221; Windows 10 10.0",
-      "x-ms-client-request-id" : "8fd1ac69-40aa-41f7-86b9-48efdad8ea74"
-=======
-    "Uri" : "https://azstoragesdkaccount.blob.core.windows.net/jtccreatepublicaccess183486976b331903fd4084b1?restype=container",
-    "Headers" : {
-      "x-ms-version" : "2019-02-02",
-      "User-Agent" : "azsdk-java-azure-storage-blob/12.0.0-preview.3 1.8.0_212; Windows 10 10.0",
-      "x-ms-client-request-id" : "66422f78-39c5-45fb-bc3a-36b06bea1485"
->>>>>>> a55d5dd9
+      "x-ms-client-request-id" : "b8c0aab2-2469-4b4b-ae2f-2ba98c0d8e43"
     },
     "Response" : {
       "x-ms-version" : "2019-02-02",
@@ -219,21 +122,11 @@
       "retry-after" : "0",
       "Content-Length" : "0",
       "StatusCode" : "202",
-<<<<<<< HEAD
-      "x-ms-request-id" : "204888d0-901e-000b-1d3b-64f8df000000",
-      "Date" : "Thu, 05 Sep 2019 22:45:23 GMT",
-      "x-ms-client-request-id" : "8fd1ac69-40aa-41f7-86b9-48efdad8ea74"
+      "x-ms-request-id" : "077ff074-801e-001f-3f49-673bbb000000",
+      "Date" : "Mon, 09 Sep 2019 19:59:51 GMT",
+      "x-ms-client-request-id" : "b8c0aab2-2469-4b4b-ae2f-2ba98c0d8e43"
     },
     "Exception" : null
   } ],
-  "variables" : [ "jtccreatepublicaccess004682b07c58c22bd647fe9b", "jtccreatepublicaccess10662780046027b30e45788d" ]
-=======
-      "x-ms-request-id" : "ec636524-001e-001f-02e6-64eb66000000",
-      "Date" : "Fri, 06 Sep 2019 19:05:10 GMT",
-      "x-ms-client-request-id" : "66422f78-39c5-45fb-bc3a-36b06bea1485"
-    },
-    "Exception" : null
-  } ],
-  "variables" : [ "jtccreatepublicaccess0010116bda3de80320482384", "jtccreatepublicaccess183486976b331903fd4084b1" ]
->>>>>>> a55d5dd9
+  "variables" : [ "jtccreatepublicaccess074617adfad8c5f6044fa3b2", "jtccreatepublicaccess1420899c7e762a55054b9da4" ]
 }