{
  "networkCallRecords" : [ {
    "Method" : "PUT",
<<<<<<< HEAD
    "Uri" : "https://jaschrepragrs.blob.core.windows.net/jtcuploadac0blockblobapitestuploadacd82753443c5a61a3e?restype=container",
    "Headers" : {
      "x-ms-version" : "2019-02-02",
      "User-Agent" : "azsdk-java-azure-storage-blob/12.0.0-preview.3 1.8.0_221; Windows 10 10.0",
      "x-ms-client-request-id" : "f719c2e7-1bc0-4e18-9363-53c0267c345d"
=======
    "Uri" : "https://azstoragesdkaccount.blob.core.windows.net/jtcuploadac0blockblobapitestuploadac2d66699637af9d3cd?restype=container",
    "Headers" : {
      "x-ms-version" : "2019-02-02",
      "User-Agent" : "azsdk-java-azure-storage-blob/12.0.0-preview.3 1.8.0_212; Windows 10 10.0",
      "x-ms-client-request-id" : "c4e04a93-9a04-4ab9-8dc8-fc1e4286b50b"
>>>>>>> a55d5dd9
    },
    "Response" : {
      "x-ms-version" : "2019-02-02",
      "Server" : "Windows-Azure-Blob/1.0 Microsoft-HTTPAPI/2.0",
<<<<<<< HEAD
      "ETag" : "\"0x8D732528FF305B1\"",
      "Last-Modified" : "Thu, 05 Sep 2019 22:44:07 GMT",
      "retry-after" : "0",
      "Content-Length" : "0",
      "StatusCode" : "201",
      "x-ms-request-id" : "04dbf38b-f01e-0032-423b-64b87b000000",
      "Date" : "Thu, 05 Sep 2019 22:44:07 GMT",
      "x-ms-client-request-id" : "f719c2e7-1bc0-4e18-9363-53c0267c345d"
=======
      "ETag" : "\"0x8D732FCF5B3D328\"",
      "Last-Modified" : "Fri, 06 Sep 2019 19:03:53 GMT",
      "retry-after" : "0",
      "Content-Length" : "0",
      "StatusCode" : "201",
      "x-ms-request-id" : "ac527b1e-801e-0086-70e5-6464a4000000",
      "Date" : "Fri, 06 Sep 2019 19:03:52 GMT",
      "x-ms-client-request-id" : "c4e04a93-9a04-4ab9-8dc8-fc1e4286b50b"
>>>>>>> a55d5dd9
    },
    "Exception" : null
  }, {
    "Method" : "PUT",
<<<<<<< HEAD
    "Uri" : "https://jaschrepragrs.blob.core.windows.net/jtcuploadac0blockblobapitestuploadacd82753443c5a61a3e/javablobuploadac1blockblobapitestuploadacd828366413f0afe",
    "Headers" : {
      "x-ms-version" : "2019-02-02",
      "User-Agent" : "azsdk-java-azure-storage-blob/12.0.0-preview.3 1.8.0_221; Windows 10 10.0",
      "x-ms-client-request-id" : "c6eebb20-46e8-45ce-b161-af520c187aca",
=======
    "Uri" : "https://azstoragesdkaccount.blob.core.windows.net/jtcuploadac0blockblobapitestuploadac2d66699637af9d3cd/javablobuploadac1blockblobapitestuploadac2d6371799faf004",
    "Headers" : {
      "x-ms-version" : "2019-02-02",
      "User-Agent" : "azsdk-java-azure-storage-blob/12.0.0-preview.3 1.8.0_212; Windows 10 10.0",
      "x-ms-client-request-id" : "54e67d33-939f-4b53-8787-6b3a55228b8a",
>>>>>>> a55d5dd9
      "Content-Type" : "application/octet-stream"
    },
    "Response" : {
      "x-ms-version" : "2019-02-02",
      "Server" : "Windows-Azure-Blob/1.0 Microsoft-HTTPAPI/2.0",
      "x-ms-content-crc64" : "6RYQPwaVsyQ=",
<<<<<<< HEAD
      "Last-Modified" : "Thu, 05 Sep 2019 22:44:08 GMT",
      "retry-after" : "0",
      "StatusCode" : "201",
      "x-ms-request-server-encrypted" : "true",
      "Date" : "Thu, 05 Sep 2019 22:44:07 GMT",
      "Content-MD5" : "wh+Wm18D0z1D4E+PE252gg==",
      "ETag" : "\"0x8D732528FFF7EEA\"",
      "Content-Length" : "0",
      "x-ms-request-id" : "04dbf394-f01e-0032-493b-64b87b000000",
      "x-ms-client-request-id" : "c6eebb20-46e8-45ce-b161-af520c187aca"
=======
      "Last-Modified" : "Fri, 06 Sep 2019 19:03:53 GMT",
      "retry-after" : "0",
      "StatusCode" : "201",
      "x-ms-request-server-encrypted" : "true",
      "Date" : "Fri, 06 Sep 2019 19:03:52 GMT",
      "Content-MD5" : "wh+Wm18D0z1D4E+PE252gg==",
      "ETag" : "\"0x8D732FCF5BA5E73\"",
      "Content-Length" : "0",
      "x-ms-request-id" : "ac527b2d-801e-0086-79e5-6464a4000000",
      "x-ms-client-request-id" : "54e67d33-939f-4b53-8787-6b3a55228b8a"
>>>>>>> a55d5dd9
    },
    "Exception" : null
  }, {
    "Method" : "PUT",
<<<<<<< HEAD
    "Uri" : "https://jaschrepragrs.blob.core.windows.net/jtcuploadac0blockblobapitestuploadacd82753443c5a61a3e/javablobuploadac1blockblobapitestuploadacd828366413f0afe",
    "Headers" : {
      "x-ms-version" : "2019-02-02",
      "User-Agent" : "azsdk-java-azure-storage-blob/12.0.0-preview.3 1.8.0_221; Windows 10 10.0",
      "x-ms-client-request-id" : "462ac9df-f9c2-4414-8993-72be9f84bb8e",
=======
    "Uri" : "https://azstoragesdkaccount.blob.core.windows.net/jtcuploadac0blockblobapitestuploadac2d66699637af9d3cd/javablobuploadac1blockblobapitestuploadac2d6371799faf004",
    "Headers" : {
      "x-ms-version" : "2019-02-02",
      "User-Agent" : "azsdk-java-azure-storage-blob/12.0.0-preview.3 1.8.0_212; Windows 10 10.0",
      "x-ms-client-request-id" : "9f64d5e9-1325-4da8-887c-b403a2694195",
>>>>>>> a55d5dd9
      "Content-Type" : "application/octet-stream"
    },
    "Response" : {
      "x-ms-version" : "2019-02-02",
      "Server" : "Windows-Azure-Blob/1.0 Microsoft-HTTPAPI/2.0",
      "x-ms-content-crc64" : "6RYQPwaVsyQ=",
<<<<<<< HEAD
      "Last-Modified" : "Thu, 05 Sep 2019 22:44:08 GMT",
      "retry-after" : "0",
      "StatusCode" : "201",
      "x-ms-request-server-encrypted" : "true",
      "Date" : "Thu, 05 Sep 2019 22:44:08 GMT",
      "Content-MD5" : "wh+Wm18D0z1D4E+PE252gg==",
      "ETag" : "\"0x8D73252900BB61F\"",
      "Content-Length" : "0",
      "x-ms-request-id" : "04dbf39b-f01e-0032-503b-64b87b000000",
      "x-ms-client-request-id" : "462ac9df-f9c2-4414-8993-72be9f84bb8e"
=======
      "Last-Modified" : "Fri, 06 Sep 2019 19:03:53 GMT",
      "retry-after" : "0",
      "StatusCode" : "201",
      "x-ms-request-server-encrypted" : "true",
      "Date" : "Fri, 06 Sep 2019 19:03:52 GMT",
      "Content-MD5" : "wh+Wm18D0z1D4E+PE252gg==",
      "ETag" : "\"0x8D732FCF5C116D9\"",
      "Content-Length" : "0",
      "x-ms-request-id" : "ac527b39-801e-0086-03e5-6464a4000000",
      "x-ms-client-request-id" : "9f64d5e9-1325-4da8-887c-b403a2694195"
>>>>>>> a55d5dd9
    },
    "Exception" : null
  }, {
    "Method" : "GET",
<<<<<<< HEAD
    "Uri" : "https://jaschrepragrs.blob.core.windows.net?prefix=jtcuploadac&comp=list",
    "Headers" : {
      "x-ms-version" : "2019-02-02",
      "User-Agent" : "azsdk-java-azure-storage-blob/12.0.0-preview.3 1.8.0_221; Windows 10 10.0",
      "x-ms-client-request-id" : "dad509c7-137c-4c17-b40a-4fa1d31c396d"
=======
    "Uri" : "https://azstoragesdkaccount.blob.core.windows.net?prefix=jtcuploadac&comp=list",
    "Headers" : {
      "x-ms-version" : "2019-02-02",
      "User-Agent" : "azsdk-java-azure-storage-blob/12.0.0-preview.3 1.8.0_212; Windows 10 10.0",
      "x-ms-client-request-id" : "d2206795-232f-4dba-9cba-2e9217ae388c"
>>>>>>> a55d5dd9
    },
    "Response" : {
      "Transfer-Encoding" : "chunked",
      "x-ms-version" : "2019-02-02",
      "Server" : "Windows-Azure-Blob/1.0 Microsoft-HTTPAPI/2.0",
      "retry-after" : "0",
      "StatusCode" : "200",
<<<<<<< HEAD
      "x-ms-request-id" : "04dbf3a0-f01e-0032-543b-64b87b000000",
      "Body" : "﻿<?xml version=\"1.0\" encoding=\"utf-8\"?><EnumerationResults ServiceEndpoint=\"https://jaschrepragrs.blob.core.windows.net/\"><Prefix>jtcuploadac</Prefix><Containers><Container><Name>jtcuploadac0blockblobapitestuploadacd82753443c5a61a3e</Name><Properties><Last-Modified>Thu, 05 Sep 2019 22:44:07 GMT</Last-Modified><Etag>\"0x8D732528FF305B1\"</Etag><LeaseStatus>unlocked</LeaseStatus><LeaseState>available</LeaseState><DefaultEncryptionScope>$account-encryption-key</DefaultEncryptionScope><DenyEncryptionScopeOverride>false</DenyEncryptionScopeOverride><HasImmutabilityPolicy>false</HasImmutabilityPolicy><HasLegalHold>false</HasLegalHold></Properties></Container></Containers><NextMarker /></EnumerationResults>",
      "Date" : "Thu, 05 Sep 2019 22:44:08 GMT",
      "x-ms-client-request-id" : "dad509c7-137c-4c17-b40a-4fa1d31c396d",
=======
      "x-ms-request-id" : "ac527b44-801e-0086-0be5-6464a4000000",
      "Body" : "﻿<?xml version=\"1.0\" encoding=\"utf-8\"?><EnumerationResults ServiceEndpoint=\"https://azstoragesdkaccount.blob.core.windows.net/\"><Prefix>jtcuploadac</Prefix><Containers><Container><Name>jtcuploadac0blockblobapitestuploadac2d66699637af9d3cd</Name><Properties><Last-Modified>Fri, 06 Sep 2019 19:03:53 GMT</Last-Modified><Etag>\"0x8D732FCF5B3D328\"</Etag><LeaseStatus>unlocked</LeaseStatus><LeaseState>available</LeaseState><DefaultEncryptionScope>$account-encryption-key</DefaultEncryptionScope><DenyEncryptionScopeOverride>false</DenyEncryptionScopeOverride><HasImmutabilityPolicy>false</HasImmutabilityPolicy><HasLegalHold>false</HasLegalHold></Properties></Container></Containers><NextMarker /></EnumerationResults>",
      "Date" : "Fri, 06 Sep 2019 19:03:52 GMT",
      "x-ms-client-request-id" : "d2206795-232f-4dba-9cba-2e9217ae388c",
>>>>>>> a55d5dd9
      "Content-Type" : "application/xml"
    },
    "Exception" : null
  }, {
    "Method" : "DELETE",
<<<<<<< HEAD
    "Uri" : "https://jaschrepragrs.blob.core.windows.net/jtcuploadac0blockblobapitestuploadacd82753443c5a61a3e?restype=container",
    "Headers" : {
      "x-ms-version" : "2019-02-02",
      "User-Agent" : "azsdk-java-azure-storage-blob/12.0.0-preview.3 1.8.0_221; Windows 10 10.0",
      "x-ms-client-request-id" : "4f4a1a86-bb77-479d-b723-97aed399f60f"
=======
    "Uri" : "https://azstoragesdkaccount.blob.core.windows.net/jtcuploadac0blockblobapitestuploadac2d66699637af9d3cd?restype=container",
    "Headers" : {
      "x-ms-version" : "2019-02-02",
      "User-Agent" : "azsdk-java-azure-storage-blob/12.0.0-preview.3 1.8.0_212; Windows 10 10.0",
      "x-ms-client-request-id" : "4809b4de-30e5-428a-ab6c-7aa022160517"
>>>>>>> a55d5dd9
    },
    "Response" : {
      "x-ms-version" : "2019-02-02",
      "Server" : "Windows-Azure-Blob/1.0 Microsoft-HTTPAPI/2.0",
      "retry-after" : "0",
      "Content-Length" : "0",
      "StatusCode" : "202",
<<<<<<< HEAD
      "x-ms-request-id" : "04dbf3a7-f01e-0032-5b3b-64b87b000000",
      "Date" : "Thu, 05 Sep 2019 22:44:08 GMT",
      "x-ms-client-request-id" : "4f4a1a86-bb77-479d-b723-97aed399f60f"
    },
    "Exception" : null
  } ],
  "variables" : [ "jtcuploadac0blockblobapitestuploadacd82753443c5a61a3e", "javablobuploadac1blockblobapitestuploadacd828366413f0afe", "javablobuploadac2blockblobapitestuploadacd8203572f65276d" ]
=======
      "x-ms-request-id" : "ac527b4c-801e-0086-10e5-6464a4000000",
      "Date" : "Fri, 06 Sep 2019 19:03:52 GMT",
      "x-ms-client-request-id" : "4809b4de-30e5-428a-ab6c-7aa022160517"
    },
    "Exception" : null
  } ],
  "variables" : [ "jtcuploadac0blockblobapitestuploadac2d66699637af9d3cd", "javablobuploadac1blockblobapitestuploadac2d6371799faf004", "javablobuploadac2blockblobapitestuploadac2d65002385e3ab6" ]
>>>>>>> a55d5dd9
}<|MERGE_RESOLUTION|>--- conflicted
+++ resolved
@@ -1,151 +1,82 @@
 {
   "networkCallRecords" : [ {
     "Method" : "PUT",
-<<<<<<< HEAD
-    "Uri" : "https://jaschrepragrs.blob.core.windows.net/jtcuploadac0blockblobapitestuploadacd82753443c5a61a3e?restype=container",
+    "Uri" : "https://jaschrepragrs.blob.core.windows.net/jtcuploadac0blockblobapitestuploadaccfc10950dc23ff628?restype=container",
     "Headers" : {
       "x-ms-version" : "2019-02-02",
       "User-Agent" : "azsdk-java-azure-storage-blob/12.0.0-preview.3 1.8.0_221; Windows 10 10.0",
-      "x-ms-client-request-id" : "f719c2e7-1bc0-4e18-9363-53c0267c345d"
-=======
-    "Uri" : "https://azstoragesdkaccount.blob.core.windows.net/jtcuploadac0blockblobapitestuploadac2d66699637af9d3cd?restype=container",
-    "Headers" : {
-      "x-ms-version" : "2019-02-02",
-      "User-Agent" : "azsdk-java-azure-storage-blob/12.0.0-preview.3 1.8.0_212; Windows 10 10.0",
-      "x-ms-client-request-id" : "c4e04a93-9a04-4ab9-8dc8-fc1e4286b50b"
->>>>>>> a55d5dd9
+      "x-ms-client-request-id" : "d5f4f7f9-e3d4-4e28-8e89-450cfd47dab0"
     },
     "Response" : {
       "x-ms-version" : "2019-02-02",
       "Server" : "Windows-Azure-Blob/1.0 Microsoft-HTTPAPI/2.0",
-<<<<<<< HEAD
-      "ETag" : "\"0x8D732528FF305B1\"",
-      "Last-Modified" : "Thu, 05 Sep 2019 22:44:07 GMT",
+      "ETag" : "\"0x8D73561C9901CF4\"",
+      "Last-Modified" : "Mon, 09 Sep 2019 20:10:40 GMT",
       "retry-after" : "0",
       "Content-Length" : "0",
       "StatusCode" : "201",
-      "x-ms-request-id" : "04dbf38b-f01e-0032-423b-64b87b000000",
-      "Date" : "Thu, 05 Sep 2019 22:44:07 GMT",
-      "x-ms-client-request-id" : "f719c2e7-1bc0-4e18-9363-53c0267c345d"
-=======
-      "ETag" : "\"0x8D732FCF5B3D328\"",
-      "Last-Modified" : "Fri, 06 Sep 2019 19:03:53 GMT",
-      "retry-after" : "0",
-      "Content-Length" : "0",
-      "StatusCode" : "201",
-      "x-ms-request-id" : "ac527b1e-801e-0086-70e5-6464a4000000",
-      "Date" : "Fri, 06 Sep 2019 19:03:52 GMT",
-      "x-ms-client-request-id" : "c4e04a93-9a04-4ab9-8dc8-fc1e4286b50b"
->>>>>>> a55d5dd9
+      "x-ms-request-id" : "806c72b8-a01e-006e-034a-674982000000",
+      "Date" : "Mon, 09 Sep 2019 20:10:39 GMT",
+      "x-ms-client-request-id" : "d5f4f7f9-e3d4-4e28-8e89-450cfd47dab0"
     },
     "Exception" : null
   }, {
     "Method" : "PUT",
-<<<<<<< HEAD
-    "Uri" : "https://jaschrepragrs.blob.core.windows.net/jtcuploadac0blockblobapitestuploadacd82753443c5a61a3e/javablobuploadac1blockblobapitestuploadacd828366413f0afe",
+    "Uri" : "https://jaschrepragrs.blob.core.windows.net/jtcuploadac0blockblobapitestuploadaccfc10950dc23ff628/javablobuploadac1blockblobapitestuploadaccfc43305af6d3ae",
     "Headers" : {
       "x-ms-version" : "2019-02-02",
       "User-Agent" : "azsdk-java-azure-storage-blob/12.0.0-preview.3 1.8.0_221; Windows 10 10.0",
-      "x-ms-client-request-id" : "c6eebb20-46e8-45ce-b161-af520c187aca",
-=======
-    "Uri" : "https://azstoragesdkaccount.blob.core.windows.net/jtcuploadac0blockblobapitestuploadac2d66699637af9d3cd/javablobuploadac1blockblobapitestuploadac2d6371799faf004",
-    "Headers" : {
-      "x-ms-version" : "2019-02-02",
-      "User-Agent" : "azsdk-java-azure-storage-blob/12.0.0-preview.3 1.8.0_212; Windows 10 10.0",
-      "x-ms-client-request-id" : "54e67d33-939f-4b53-8787-6b3a55228b8a",
->>>>>>> a55d5dd9
+      "x-ms-client-request-id" : "5539f454-971c-4337-aac4-fc01e5831a03",
       "Content-Type" : "application/octet-stream"
     },
     "Response" : {
       "x-ms-version" : "2019-02-02",
       "Server" : "Windows-Azure-Blob/1.0 Microsoft-HTTPAPI/2.0",
       "x-ms-content-crc64" : "6RYQPwaVsyQ=",
-<<<<<<< HEAD
-      "Last-Modified" : "Thu, 05 Sep 2019 22:44:08 GMT",
+      "Last-Modified" : "Mon, 09 Sep 2019 20:10:40 GMT",
       "retry-after" : "0",
       "StatusCode" : "201",
       "x-ms-request-server-encrypted" : "true",
-      "Date" : "Thu, 05 Sep 2019 22:44:07 GMT",
+      "Date" : "Mon, 09 Sep 2019 20:10:39 GMT",
       "Content-MD5" : "wh+Wm18D0z1D4E+PE252gg==",
-      "ETag" : "\"0x8D732528FFF7EEA\"",
+      "ETag" : "\"0x8D73561C99DB98B\"",
       "Content-Length" : "0",
-      "x-ms-request-id" : "04dbf394-f01e-0032-493b-64b87b000000",
-      "x-ms-client-request-id" : "c6eebb20-46e8-45ce-b161-af520c187aca"
-=======
-      "Last-Modified" : "Fri, 06 Sep 2019 19:03:53 GMT",
-      "retry-after" : "0",
-      "StatusCode" : "201",
-      "x-ms-request-server-encrypted" : "true",
-      "Date" : "Fri, 06 Sep 2019 19:03:52 GMT",
-      "Content-MD5" : "wh+Wm18D0z1D4E+PE252gg==",
-      "ETag" : "\"0x8D732FCF5BA5E73\"",
-      "Content-Length" : "0",
-      "x-ms-request-id" : "ac527b2d-801e-0086-79e5-6464a4000000",
-      "x-ms-client-request-id" : "54e67d33-939f-4b53-8787-6b3a55228b8a"
->>>>>>> a55d5dd9
+      "x-ms-request-id" : "806c72c3-a01e-006e-0d4a-674982000000",
+      "x-ms-client-request-id" : "5539f454-971c-4337-aac4-fc01e5831a03"
     },
     "Exception" : null
   }, {
     "Method" : "PUT",
-<<<<<<< HEAD
-    "Uri" : "https://jaschrepragrs.blob.core.windows.net/jtcuploadac0blockblobapitestuploadacd82753443c5a61a3e/javablobuploadac1blockblobapitestuploadacd828366413f0afe",
+    "Uri" : "https://jaschrepragrs.blob.core.windows.net/jtcuploadac0blockblobapitestuploadaccfc10950dc23ff628/javablobuploadac1blockblobapitestuploadaccfc43305af6d3ae",
     "Headers" : {
       "x-ms-version" : "2019-02-02",
       "User-Agent" : "azsdk-java-azure-storage-blob/12.0.0-preview.3 1.8.0_221; Windows 10 10.0",
-      "x-ms-client-request-id" : "462ac9df-f9c2-4414-8993-72be9f84bb8e",
-=======
-    "Uri" : "https://azstoragesdkaccount.blob.core.windows.net/jtcuploadac0blockblobapitestuploadac2d66699637af9d3cd/javablobuploadac1blockblobapitestuploadac2d6371799faf004",
-    "Headers" : {
-      "x-ms-version" : "2019-02-02",
-      "User-Agent" : "azsdk-java-azure-storage-blob/12.0.0-preview.3 1.8.0_212; Windows 10 10.0",
-      "x-ms-client-request-id" : "9f64d5e9-1325-4da8-887c-b403a2694195",
->>>>>>> a55d5dd9
+      "x-ms-client-request-id" : "90d306a0-b1ee-42b2-a9d9-648a3b87d7ac",
       "Content-Type" : "application/octet-stream"
     },
     "Response" : {
       "x-ms-version" : "2019-02-02",
       "Server" : "Windows-Azure-Blob/1.0 Microsoft-HTTPAPI/2.0",
       "x-ms-content-crc64" : "6RYQPwaVsyQ=",
-<<<<<<< HEAD
-      "Last-Modified" : "Thu, 05 Sep 2019 22:44:08 GMT",
+      "Last-Modified" : "Mon, 09 Sep 2019 20:10:40 GMT",
       "retry-after" : "0",
       "StatusCode" : "201",
       "x-ms-request-server-encrypted" : "true",
-      "Date" : "Thu, 05 Sep 2019 22:44:08 GMT",
+      "Date" : "Mon, 09 Sep 2019 20:10:39 GMT",
       "Content-MD5" : "wh+Wm18D0z1D4E+PE252gg==",
-      "ETag" : "\"0x8D73252900BB61F\"",
+      "ETag" : "\"0x8D73561C9AA17E3\"",
       "Content-Length" : "0",
-      "x-ms-request-id" : "04dbf39b-f01e-0032-503b-64b87b000000",
-      "x-ms-client-request-id" : "462ac9df-f9c2-4414-8993-72be9f84bb8e"
-=======
-      "Last-Modified" : "Fri, 06 Sep 2019 19:03:53 GMT",
-      "retry-after" : "0",
-      "StatusCode" : "201",
-      "x-ms-request-server-encrypted" : "true",
-      "Date" : "Fri, 06 Sep 2019 19:03:52 GMT",
-      "Content-MD5" : "wh+Wm18D0z1D4E+PE252gg==",
-      "ETag" : "\"0x8D732FCF5C116D9\"",
-      "Content-Length" : "0",
-      "x-ms-request-id" : "ac527b39-801e-0086-03e5-6464a4000000",
-      "x-ms-client-request-id" : "9f64d5e9-1325-4da8-887c-b403a2694195"
->>>>>>> a55d5dd9
+      "x-ms-request-id" : "806c72d0-a01e-006e-1a4a-674982000000",
+      "x-ms-client-request-id" : "90d306a0-b1ee-42b2-a9d9-648a3b87d7ac"
     },
     "Exception" : null
   }, {
     "Method" : "GET",
-<<<<<<< HEAD
     "Uri" : "https://jaschrepragrs.blob.core.windows.net?prefix=jtcuploadac&comp=list",
     "Headers" : {
       "x-ms-version" : "2019-02-02",
       "User-Agent" : "azsdk-java-azure-storage-blob/12.0.0-preview.3 1.8.0_221; Windows 10 10.0",
-      "x-ms-client-request-id" : "dad509c7-137c-4c17-b40a-4fa1d31c396d"
-=======
-    "Uri" : "https://azstoragesdkaccount.blob.core.windows.net?prefix=jtcuploadac&comp=list",
-    "Headers" : {
-      "x-ms-version" : "2019-02-02",
-      "User-Agent" : "azsdk-java-azure-storage-blob/12.0.0-preview.3 1.8.0_212; Windows 10 10.0",
-      "x-ms-client-request-id" : "d2206795-232f-4dba-9cba-2e9217ae388c"
->>>>>>> a55d5dd9
+      "x-ms-client-request-id" : "1e4f1cd2-c642-4294-b156-2750b4bf50ab"
     },
     "Response" : {
       "Transfer-Encoding" : "chunked",
@@ -153,35 +84,20 @@
       "Server" : "Windows-Azure-Blob/1.0 Microsoft-HTTPAPI/2.0",
       "retry-after" : "0",
       "StatusCode" : "200",
-<<<<<<< HEAD
-      "x-ms-request-id" : "04dbf3a0-f01e-0032-543b-64b87b000000",
-      "Body" : "﻿<?xml version=\"1.0\" encoding=\"utf-8\"?><EnumerationResults ServiceEndpoint=\"https://jaschrepragrs.blob.core.windows.net/\"><Prefix>jtcuploadac</Prefix><Containers><Container><Name>jtcuploadac0blockblobapitestuploadacd82753443c5a61a3e</Name><Properties><Last-Modified>Thu, 05 Sep 2019 22:44:07 GMT</Last-Modified><Etag>\"0x8D732528FF305B1\"</Etag><LeaseStatus>unlocked</LeaseStatus><LeaseState>available</LeaseState><DefaultEncryptionScope>$account-encryption-key</DefaultEncryptionScope><DenyEncryptionScopeOverride>false</DenyEncryptionScopeOverride><HasImmutabilityPolicy>false</HasImmutabilityPolicy><HasLegalHold>false</HasLegalHold></Properties></Container></Containers><NextMarker /></EnumerationResults>",
-      "Date" : "Thu, 05 Sep 2019 22:44:08 GMT",
-      "x-ms-client-request-id" : "dad509c7-137c-4c17-b40a-4fa1d31c396d",
-=======
-      "x-ms-request-id" : "ac527b44-801e-0086-0be5-6464a4000000",
-      "Body" : "﻿<?xml version=\"1.0\" encoding=\"utf-8\"?><EnumerationResults ServiceEndpoint=\"https://azstoragesdkaccount.blob.core.windows.net/\"><Prefix>jtcuploadac</Prefix><Containers><Container><Name>jtcuploadac0blockblobapitestuploadac2d66699637af9d3cd</Name><Properties><Last-Modified>Fri, 06 Sep 2019 19:03:53 GMT</Last-Modified><Etag>\"0x8D732FCF5B3D328\"</Etag><LeaseStatus>unlocked</LeaseStatus><LeaseState>available</LeaseState><DefaultEncryptionScope>$account-encryption-key</DefaultEncryptionScope><DenyEncryptionScopeOverride>false</DenyEncryptionScopeOverride><HasImmutabilityPolicy>false</HasImmutabilityPolicy><HasLegalHold>false</HasLegalHold></Properties></Container></Containers><NextMarker /></EnumerationResults>",
-      "Date" : "Fri, 06 Sep 2019 19:03:52 GMT",
-      "x-ms-client-request-id" : "d2206795-232f-4dba-9cba-2e9217ae388c",
->>>>>>> a55d5dd9
+      "x-ms-request-id" : "806c72d9-a01e-006e-234a-674982000000",
+      "Body" : "﻿<?xml version=\"1.0\" encoding=\"utf-8\"?><EnumerationResults ServiceEndpoint=\"https://jaschrepragrs.blob.core.windows.net/\"><Prefix>jtcuploadac</Prefix><Containers><Container><Name>jtcuploadac0blockblobapitestuploadaccfc10950dc23ff628</Name><Properties><Last-Modified>Mon, 09 Sep 2019 20:10:40 GMT</Last-Modified><Etag>\"0x8D73561C9901CF4\"</Etag><LeaseStatus>unlocked</LeaseStatus><LeaseState>available</LeaseState><DefaultEncryptionScope>$account-encryption-key</DefaultEncryptionScope><DenyEncryptionScopeOverride>false</DenyEncryptionScopeOverride><HasImmutabilityPolicy>false</HasImmutabilityPolicy><HasLegalHold>false</HasLegalHold></Properties></Container></Containers><NextMarker /></EnumerationResults>",
+      "Date" : "Mon, 09 Sep 2019 20:10:39 GMT",
+      "x-ms-client-request-id" : "1e4f1cd2-c642-4294-b156-2750b4bf50ab",
       "Content-Type" : "application/xml"
     },
     "Exception" : null
   }, {
     "Method" : "DELETE",
-<<<<<<< HEAD
-    "Uri" : "https://jaschrepragrs.blob.core.windows.net/jtcuploadac0blockblobapitestuploadacd82753443c5a61a3e?restype=container",
+    "Uri" : "https://jaschrepragrs.blob.core.windows.net/jtcuploadac0blockblobapitestuploadaccfc10950dc23ff628?restype=container",
     "Headers" : {
       "x-ms-version" : "2019-02-02",
       "User-Agent" : "azsdk-java-azure-storage-blob/12.0.0-preview.3 1.8.0_221; Windows 10 10.0",
-      "x-ms-client-request-id" : "4f4a1a86-bb77-479d-b723-97aed399f60f"
-=======
-    "Uri" : "https://azstoragesdkaccount.blob.core.windows.net/jtcuploadac0blockblobapitestuploadac2d66699637af9d3cd?restype=container",
-    "Headers" : {
-      "x-ms-version" : "2019-02-02",
-      "User-Agent" : "azsdk-java-azure-storage-blob/12.0.0-preview.3 1.8.0_212; Windows 10 10.0",
-      "x-ms-client-request-id" : "4809b4de-30e5-428a-ab6c-7aa022160517"
->>>>>>> a55d5dd9
+      "x-ms-client-request-id" : "7d2ab006-85c4-4bdc-89ea-3aebf936eeb6"
     },
     "Response" : {
       "x-ms-version" : "2019-02-02",
@@ -189,21 +105,11 @@
       "retry-after" : "0",
       "Content-Length" : "0",
       "StatusCode" : "202",
-<<<<<<< HEAD
-      "x-ms-request-id" : "04dbf3a7-f01e-0032-5b3b-64b87b000000",
-      "Date" : "Thu, 05 Sep 2019 22:44:08 GMT",
-      "x-ms-client-request-id" : "4f4a1a86-bb77-479d-b723-97aed399f60f"
+      "x-ms-request-id" : "806c72e4-a01e-006e-2d4a-674982000000",
+      "Date" : "Mon, 09 Sep 2019 20:10:40 GMT",
+      "x-ms-client-request-id" : "7d2ab006-85c4-4bdc-89ea-3aebf936eeb6"
     },
     "Exception" : null
   } ],
-  "variables" : [ "jtcuploadac0blockblobapitestuploadacd82753443c5a61a3e", "javablobuploadac1blockblobapitestuploadacd828366413f0afe", "javablobuploadac2blockblobapitestuploadacd8203572f65276d" ]
-=======
-      "x-ms-request-id" : "ac527b4c-801e-0086-10e5-6464a4000000",
-      "Date" : "Fri, 06 Sep 2019 19:03:52 GMT",
-      "x-ms-client-request-id" : "4809b4de-30e5-428a-ab6c-7aa022160517"
-    },
-    "Exception" : null
-  } ],
-  "variables" : [ "jtcuploadac0blockblobapitestuploadac2d66699637af9d3cd", "javablobuploadac1blockblobapitestuploadac2d6371799faf004", "javablobuploadac2blockblobapitestuploadac2d65002385e3ab6" ]
->>>>>>> a55d5dd9
+  "variables" : [ "jtcuploadac0blockblobapitestuploadaccfc10950dc23ff628", "javablobuploadac1blockblobapitestuploadaccfc43305af6d3ae", "javablobuploadac2blockblobapitestuploadaccfc119726dba9e5" ]
 }