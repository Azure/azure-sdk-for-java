--- conflicted
+++ resolved
@@ -1,59 +1,32 @@
 {
   "networkCallRecords" : [ {
     "Method" : "PUT",
-<<<<<<< HEAD
-    "Uri" : "https://jaschrepragrs.blob.core.windows.net/jtcbreakleaseerror0containerapitestbreakleaseerror7723966875?restype=container",
+    "Uri" : "https://jaschrepragrs.blob.core.windows.net/jtcbreakleaseerror0containerapitestbreakleaseerrora3902636d3?restype=container",
     "Headers" : {
       "x-ms-version" : "2019-02-02",
       "User-Agent" : "azsdk-java-azure-storage-blob/12.0.0-preview.3 1.8.0_221; Windows 10 10.0",
-      "x-ms-client-request-id" : "ac5306c6-405d-43a4-bb47-c3aad8e2eae1"
-=======
-    "Uri" : "https://azstoragesdkaccount.blob.core.windows.net/jtcbreakleaseerror0containerapitestbreakleaseerror17f91585c6?restype=container",
-    "Headers" : {
-      "x-ms-version" : "2019-02-02",
-      "User-Agent" : "azsdk-java-azure-storage-blob/12.0.0-preview.3 1.8.0_212; Windows 10 10.0",
-      "x-ms-client-request-id" : "92f34d24-d598-4916-bf93-d8017ef0b608"
->>>>>>> a55d5dd9
+      "x-ms-client-request-id" : "6aa2650d-4925-4850-8b71-e4a0b60f4753"
     },
     "Response" : {
       "x-ms-version" : "2019-02-02",
       "Server" : "Windows-Azure-Blob/1.0 Microsoft-HTTPAPI/2.0",
-<<<<<<< HEAD
-      "ETag" : "\"0x8D732534CD0646A\"",
-      "Last-Modified" : "Thu, 05 Sep 2019 22:49:24 GMT",
+      "ETag" : "\"0x8D73560D73C2888\"",
+      "Last-Modified" : "Mon, 09 Sep 2019 20:03:54 GMT",
       "retry-after" : "0",
       "Content-Length" : "0",
       "StatusCode" : "201",
-      "x-ms-request-id" : "827d3381-601e-001e-6d3c-643a46000000",
-      "Date" : "Thu, 05 Sep 2019 22:49:24 GMT",
-      "x-ms-client-request-id" : "ac5306c6-405d-43a4-bb47-c3aad8e2eae1"
-=======
-      "ETag" : "\"0x8D732FDA6731381\"",
-      "Last-Modified" : "Fri, 06 Sep 2019 19:08:49 GMT",
-      "retry-after" : "0",
-      "Content-Length" : "0",
-      "StatusCode" : "201",
-      "x-ms-request-id" : "ec65b12a-001e-001f-26e6-64eb66000000",
-      "Date" : "Fri, 06 Sep 2019 19:08:49 GMT",
-      "x-ms-client-request-id" : "92f34d24-d598-4916-bf93-d8017ef0b608"
->>>>>>> a55d5dd9
+      "x-ms-request-id" : "c5ca0dc4-301e-0042-4b49-67cbbf000000",
+      "Date" : "Mon, 09 Sep 2019 20:03:53 GMT",
+      "x-ms-client-request-id" : "6aa2650d-4925-4850-8b71-e4a0b60f4753"
     },
     "Exception" : null
   }, {
     "Method" : "PUT",
-<<<<<<< HEAD
-    "Uri" : "https://jaschrepragrs.blob.core.windows.net/jtcbreakleaseerror1containerapitestbreakleaseerror77267059cb?comp=lease&restype=container",
+    "Uri" : "https://jaschrepragrs.blob.core.windows.net/jtcbreakleaseerror1containerapitestbreakleaseerrora397957076?comp=lease&restype=container",
     "Headers" : {
       "x-ms-version" : "2019-02-02",
       "User-Agent" : "azsdk-java-azure-storage-blob/12.0.0-preview.3 1.8.0_221; Windows 10 10.0",
-      "x-ms-client-request-id" : "e9b36039-8ef2-4d15-a955-9579aec92cf9"
-=======
-    "Uri" : "https://azstoragesdkaccount.blob.core.windows.net/jtcbreakleaseerror1containerapitestbreakleaseerror17f8536253?comp=lease&restype=container",
-    "Headers" : {
-      "x-ms-version" : "2019-02-02",
-      "User-Agent" : "azsdk-java-azure-storage-blob/12.0.0-preview.3 1.8.0_212; Windows 10 10.0",
-      "x-ms-client-request-id" : "858305fc-0e7b-4113-8b5d-fbbb9cb3be23"
->>>>>>> a55d5dd9
+      "x-ms-client-request-id" : "b6926565-9af8-4d7d-a952-20877f0d3435"
     },
     "Response" : {
       "x-ms-version" : "2019-02-02",
@@ -62,35 +35,20 @@
       "retry-after" : "0",
       "Content-Length" : "225",
       "StatusCode" : "404",
-<<<<<<< HEAD
-      "x-ms-request-id" : "827d3394-601e-001e-7d3c-643a46000000",
-      "Body" : "﻿<?xml version=\"1.0\" encoding=\"utf-8\"?><Error><Code>ContainerNotFound</Code><Message>The specified container does not exist.\nRequestId:827d3394-601e-001e-7d3c-643a46000000\nTime:2019-09-05T22:49:24.9455094Z</Message></Error>",
-      "Date" : "Thu, 05 Sep 2019 22:49:24 GMT",
-      "x-ms-client-request-id" : "e9b36039-8ef2-4d15-a955-9579aec92cf9",
-=======
-      "x-ms-request-id" : "ec65b13f-001e-001f-37e6-64eb66000000",
-      "Body" : "﻿<?xml version=\"1.0\" encoding=\"utf-8\"?><Error><Code>ContainerNotFound</Code><Message>The specified container does not exist.\nRequestId:ec65b13f-001e-001f-37e6-64eb66000000\nTime:2019-09-06T19:08:49.7339129Z</Message></Error>",
-      "Date" : "Fri, 06 Sep 2019 19:08:49 GMT",
-      "x-ms-client-request-id" : "858305fc-0e7b-4113-8b5d-fbbb9cb3be23",
->>>>>>> a55d5dd9
+      "x-ms-request-id" : "c5ca0dda-301e-0042-5e49-67cbbf000000",
+      "Body" : "﻿<?xml version=\"1.0\" encoding=\"utf-8\"?><Error><Code>ContainerNotFound</Code><Message>The specified container does not exist.\nRequestId:c5ca0dda-301e-0042-5e49-67cbbf000000\nTime:2019-09-09T20:03:54.1241651Z</Message></Error>",
+      "Date" : "Mon, 09 Sep 2019 20:03:53 GMT",
+      "x-ms-client-request-id" : "b6926565-9af8-4d7d-a952-20877f0d3435",
       "Content-Type" : "application/xml"
     },
     "Exception" : null
   }, {
     "Method" : "GET",
-<<<<<<< HEAD
     "Uri" : "https://jaschrepragrs.blob.core.windows.net?prefix=jtcbreakleaseerror&comp=list",
     "Headers" : {
       "x-ms-version" : "2019-02-02",
       "User-Agent" : "azsdk-java-azure-storage-blob/12.0.0-preview.3 1.8.0_221; Windows 10 10.0",
-      "x-ms-client-request-id" : "d27e1725-160b-47ee-9e49-32367b88a940"
-=======
-    "Uri" : "https://azstoragesdkaccount.blob.core.windows.net?prefix=jtcbreakleaseerror&comp=list",
-    "Headers" : {
-      "x-ms-version" : "2019-02-02",
-      "User-Agent" : "azsdk-java-azure-storage-blob/12.0.0-preview.3 1.8.0_212; Windows 10 10.0",
-      "x-ms-client-request-id" : "d26c980e-ec0b-457d-b07b-95a38c42f340"
->>>>>>> a55d5dd9
+      "x-ms-client-request-id" : "5a73f4a3-ca61-42ab-b0f2-35c344f0088f"
     },
     "Response" : {
       "Transfer-Encoding" : "chunked",
@@ -98,35 +56,20 @@
       "Server" : "Windows-Azure-Blob/1.0 Microsoft-HTTPAPI/2.0",
       "retry-after" : "0",
       "StatusCode" : "200",
-<<<<<<< HEAD
-      "x-ms-request-id" : "827d33a0-601e-001e-093c-643a46000000",
-      "Body" : "﻿<?xml version=\"1.0\" encoding=\"utf-8\"?><EnumerationResults ServiceEndpoint=\"https://jaschrepragrs.blob.core.windows.net/\"><Prefix>jtcbreakleaseerror</Prefix><Containers><Container><Name>jtcbreakleaseerror0containerapitestbreakleaseerror7723966875</Name><Properties><Last-Modified>Thu, 05 Sep 2019 22:49:24 GMT</Last-Modified><Etag>\"0x8D732534CD0646A\"</Etag><LeaseStatus>unlocked</LeaseStatus><LeaseState>available</LeaseState><DefaultEncryptionScope>$account-encryption-key</DefaultEncryptionScope><DenyEncryptionScopeOverride>false</DenyEncryptionScopeOverride><HasImmutabilityPolicy>false</HasImmutabilityPolicy><HasLegalHold>false</HasLegalHold></Properties></Container></Containers><NextMarker /></EnumerationResults>",
-      "Date" : "Thu, 05 Sep 2019 22:49:24 GMT",
-      "x-ms-client-request-id" : "d27e1725-160b-47ee-9e49-32367b88a940",
-=======
-      "x-ms-request-id" : "ec65b14f-001e-001f-45e6-64eb66000000",
-      "Body" : "﻿<?xml version=\"1.0\" encoding=\"utf-8\"?><EnumerationResults ServiceEndpoint=\"https://azstoragesdkaccount.blob.core.windows.net/\"><Prefix>jtcbreakleaseerror</Prefix><Containers><Container><Name>jtcbreakleaseerror0containerapitestbreakleaseerror17f91585c6</Name><Properties><Last-Modified>Fri, 06 Sep 2019 19:08:49 GMT</Last-Modified><Etag>\"0x8D732FDA6731381\"</Etag><LeaseStatus>unlocked</LeaseStatus><LeaseState>available</LeaseState><DefaultEncryptionScope>$account-encryption-key</DefaultEncryptionScope><DenyEncryptionScopeOverride>false</DenyEncryptionScopeOverride><HasImmutabilityPolicy>false</HasImmutabilityPolicy><HasLegalHold>false</HasLegalHold></Properties></Container></Containers><NextMarker /></EnumerationResults>",
-      "Date" : "Fri, 06 Sep 2019 19:08:49 GMT",
-      "x-ms-client-request-id" : "d26c980e-ec0b-457d-b07b-95a38c42f340",
->>>>>>> a55d5dd9
+      "x-ms-request-id" : "c5ca0de9-301e-0042-6c49-67cbbf000000",
+      "Body" : "﻿<?xml version=\"1.0\" encoding=\"utf-8\"?><EnumerationResults ServiceEndpoint=\"https://jaschrepragrs.blob.core.windows.net/\"><Prefix>jtcbreakleaseerror</Prefix><Containers><Container><Name>jtcbreakleaseerror0containerapitestbreakleaseerrora3902636d3</Name><Properties><Last-Modified>Mon, 09 Sep 2019 20:03:54 GMT</Last-Modified><Etag>\"0x8D73560D73C2888\"</Etag><LeaseStatus>unlocked</LeaseStatus><LeaseState>available</LeaseState><DefaultEncryptionScope>$account-encryption-key</DefaultEncryptionScope><DenyEncryptionScopeOverride>false</DenyEncryptionScopeOverride><HasImmutabilityPolicy>false</HasImmutabilityPolicy><HasLegalHold>false</HasLegalHold></Properties></Container></Containers><NextMarker /></EnumerationResults>",
+      "Date" : "Mon, 09 Sep 2019 20:03:53 GMT",
+      "x-ms-client-request-id" : "5a73f4a3-ca61-42ab-b0f2-35c344f0088f",
       "Content-Type" : "application/xml"
     },
     "Exception" : null
   }, {
     "Method" : "DELETE",
-<<<<<<< HEAD
-    "Uri" : "https://jaschrepragrs.blob.core.windows.net/jtcbreakleaseerror0containerapitestbreakleaseerror7723966875?restype=container",
+    "Uri" : "https://jaschrepragrs.blob.core.windows.net/jtcbreakleaseerror0containerapitestbreakleaseerrora3902636d3?restype=container",
     "Headers" : {
       "x-ms-version" : "2019-02-02",
       "User-Agent" : "azsdk-java-azure-storage-blob/12.0.0-preview.3 1.8.0_221; Windows 10 10.0",
-      "x-ms-client-request-id" : "192a1846-4aa9-410d-bdfa-2b7354c513bb"
-=======
-    "Uri" : "https://azstoragesdkaccount.blob.core.windows.net/jtcbreakleaseerror0containerapitestbreakleaseerror17f91585c6?restype=container",
-    "Headers" : {
-      "x-ms-version" : "2019-02-02",
-      "User-Agent" : "azsdk-java-azure-storage-blob/12.0.0-preview.3 1.8.0_212; Windows 10 10.0",
-      "x-ms-client-request-id" : "ee270915-a23d-452f-a024-de48e0c24d10"
->>>>>>> a55d5dd9
+      "x-ms-client-request-id" : "6b406f10-9811-4e48-8a57-cfee1dfeae9c"
     },
     "Response" : {
       "x-ms-version" : "2019-02-02",
@@ -134,21 +77,11 @@
       "retry-after" : "0",
       "Content-Length" : "0",
       "StatusCode" : "202",
-<<<<<<< HEAD
-      "x-ms-request-id" : "827d33b6-601e-001e-1c3c-643a46000000",
-      "Date" : "Thu, 05 Sep 2019 22:49:24 GMT",
-      "x-ms-client-request-id" : "192a1846-4aa9-410d-bdfa-2b7354c513bb"
+      "x-ms-request-id" : "c5ca0df8-301e-0042-7b49-67cbbf000000",
+      "Date" : "Mon, 09 Sep 2019 20:03:53 GMT",
+      "x-ms-client-request-id" : "6b406f10-9811-4e48-8a57-cfee1dfeae9c"
     },
     "Exception" : null
   } ],
-  "variables" : [ "jtcbreakleaseerror0containerapitestbreakleaseerror7723966875", "jtcbreakleaseerror1containerapitestbreakleaseerror77267059cb" ]
-=======
-      "x-ms-request-id" : "ec65b15b-001e-001f-50e6-64eb66000000",
-      "Date" : "Fri, 06 Sep 2019 19:08:49 GMT",
-      "x-ms-client-request-id" : "ee270915-a23d-452f-a024-de48e0c24d10"
-    },
-    "Exception" : null
-  } ],
-  "variables" : [ "jtcbreakleaseerror0containerapitestbreakleaseerror17f91585c6", "jtcbreakleaseerror1containerapitestbreakleaseerror17f8536253" ]
->>>>>>> a55d5dd9
+  "variables" : [ "jtcbreakleaseerror0containerapitestbreakleaseerrora3902636d3", "jtcbreakleaseerror1containerapitestbreakleaseerrora397957076" ]
 }