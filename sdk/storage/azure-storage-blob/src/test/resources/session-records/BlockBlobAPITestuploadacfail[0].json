--- conflicted
+++ resolved
@@ -1,105 +1,57 @@
 {
   "networkCallRecords" : [ {
     "Method" : "PUT",
-<<<<<<< HEAD
-    "Uri" : "https://jaschrepragrs.blob.core.windows.net/jtcuploadacfail0blockblobapitestuploadacfail31a61354d9566?restype=container",
+    "Uri" : "https://jaschrepragrs.blob.core.windows.net/jtcuploadacfail0blockblobapitestuploadacfailbe06431368b74?restype=container",
     "Headers" : {
       "x-ms-version" : "2019-02-02",
       "User-Agent" : "azsdk-java-azure-storage-blob/12.0.0-preview.3 1.8.0_221; Windows 10 10.0",
-      "x-ms-client-request-id" : "c125fd5c-8fbc-4e50-849d-8891246411f9"
-=======
-    "Uri" : "https://azstoragesdkaccount.blob.core.windows.net/jtcuploadacfail0blockblobapitestuploadacfail55343235e0882?restype=container",
-    "Headers" : {
-      "x-ms-version" : "2019-02-02",
-      "User-Agent" : "azsdk-java-azure-storage-blob/12.0.0-preview.3 1.8.0_212; Windows 10 10.0",
-      "x-ms-client-request-id" : "167fc843-3872-4410-964a-0f3eb7cdef9e"
->>>>>>> a55d5dd9
+      "x-ms-client-request-id" : "e46a36c5-c24a-4079-a6d9-f70014ea6850"
     },
     "Response" : {
       "x-ms-version" : "2019-02-02",
       "Server" : "Windows-Azure-Blob/1.0 Microsoft-HTTPAPI/2.0",
-<<<<<<< HEAD
-      "ETag" : "\"0x8D73252914FA015\"",
-      "Last-Modified" : "Thu, 05 Sep 2019 22:44:10 GMT",
+      "ETag" : "\"0x8D73561CAECDB77\"",
+      "Last-Modified" : "Mon, 09 Sep 2019 20:10:42 GMT",
       "retry-after" : "0",
       "Content-Length" : "0",
       "StatusCode" : "201",
-      "x-ms-request-id" : "04dbf461-f01e-0032-033b-64b87b000000",
-      "Date" : "Thu, 05 Sep 2019 22:44:10 GMT",
-      "x-ms-client-request-id" : "c125fd5c-8fbc-4e50-849d-8891246411f9"
-=======
-      "ETag" : "\"0x8D732FCF679EC16\"",
-      "Last-Modified" : "Fri, 06 Sep 2019 19:03:54 GMT",
-      "retry-after" : "0",
-      "Content-Length" : "0",
-      "StatusCode" : "201",
-      "x-ms-request-id" : "ac527cc2-801e-0086-3ce5-6464a4000000",
-      "Date" : "Fri, 06 Sep 2019 19:03:53 GMT",
-      "x-ms-client-request-id" : "167fc843-3872-4410-964a-0f3eb7cdef9e"
->>>>>>> a55d5dd9
+      "x-ms-request-id" : "806c743d-a01e-006e-664a-674982000000",
+      "Date" : "Mon, 09 Sep 2019 20:10:41 GMT",
+      "x-ms-client-request-id" : "e46a36c5-c24a-4079-a6d9-f70014ea6850"
     },
     "Exception" : null
   }, {
     "Method" : "PUT",
-<<<<<<< HEAD
-    "Uri" : "https://jaschrepragrs.blob.core.windows.net/jtcuploadacfail0blockblobapitestuploadacfail31a61354d9566/javablobuploadacfail1blockblobapitestuploadacfail31a2955911f",
+    "Uri" : "https://jaschrepragrs.blob.core.windows.net/jtcuploadacfail0blockblobapitestuploadacfailbe06431368b74/javablobuploadacfail1blockblobapitestuploadacfailbe056270f55",
     "Headers" : {
       "x-ms-version" : "2019-02-02",
       "User-Agent" : "azsdk-java-azure-storage-blob/12.0.0-preview.3 1.8.0_221; Windows 10 10.0",
-      "x-ms-client-request-id" : "eb645c5a-2caa-4be8-9a1b-3aa541a7d446",
-=======
-    "Uri" : "https://azstoragesdkaccount.blob.core.windows.net/jtcuploadacfail0blockblobapitestuploadacfail55343235e0882/javablobuploadacfail1blockblobapitestuploadacfail55373388ec2",
-    "Headers" : {
-      "x-ms-version" : "2019-02-02",
-      "User-Agent" : "azsdk-java-azure-storage-blob/12.0.0-preview.3 1.8.0_212; Windows 10 10.0",
-      "x-ms-client-request-id" : "e0257868-e2af-4a34-855a-3eb23281ea30",
->>>>>>> a55d5dd9
+      "x-ms-client-request-id" : "4a770d3e-b84b-47b6-9515-051552ddbbed",
       "Content-Type" : "application/octet-stream"
     },
     "Response" : {
       "x-ms-version" : "2019-02-02",
       "Server" : "Windows-Azure-Blob/1.0 Microsoft-HTTPAPI/2.0",
       "x-ms-content-crc64" : "6RYQPwaVsyQ=",
-<<<<<<< HEAD
-      "Last-Modified" : "Thu, 05 Sep 2019 22:44:10 GMT",
+      "Last-Modified" : "Mon, 09 Sep 2019 20:10:42 GMT",
       "retry-after" : "0",
       "StatusCode" : "201",
       "x-ms-request-server-encrypted" : "true",
-      "Date" : "Thu, 05 Sep 2019 22:44:10 GMT",
+      "Date" : "Mon, 09 Sep 2019 20:10:42 GMT",
       "Content-MD5" : "wh+Wm18D0z1D4E+PE252gg==",
-      "ETag" : "\"0x8D73252915C4197\"",
+      "ETag" : "\"0x8D73561CAFB3F98\"",
       "Content-Length" : "0",
-      "x-ms-request-id" : "04dbf469-f01e-0032-093b-64b87b000000",
-      "x-ms-client-request-id" : "eb645c5a-2caa-4be8-9a1b-3aa541a7d446"
-=======
-      "Last-Modified" : "Fri, 06 Sep 2019 19:03:54 GMT",
-      "retry-after" : "0",
-      "StatusCode" : "201",
-      "x-ms-request-server-encrypted" : "true",
-      "Date" : "Fri, 06 Sep 2019 19:03:53 GMT",
-      "Content-MD5" : "wh+Wm18D0z1D4E+PE252gg==",
-      "ETag" : "\"0x8D732FCF6864364\"",
-      "Content-Length" : "0",
-      "x-ms-request-id" : "ac527cdf-801e-0086-51e5-6464a4000000",
-      "x-ms-client-request-id" : "e0257868-e2af-4a34-855a-3eb23281ea30"
->>>>>>> a55d5dd9
+      "x-ms-request-id" : "806c7449-a01e-006e-714a-674982000000",
+      "x-ms-client-request-id" : "4a770d3e-b84b-47b6-9515-051552ddbbed"
     },
     "Exception" : null
   }, {
     "Method" : "PUT",
-<<<<<<< HEAD
-    "Uri" : "https://jaschrepragrs.blob.core.windows.net/jtcuploadacfail0blockblobapitestuploadacfail31a61354d9566/javablobuploadacfail1blockblobapitestuploadacfail31a2955911f",
+    "Uri" : "https://jaschrepragrs.blob.core.windows.net/jtcuploadacfail0blockblobapitestuploadacfailbe06431368b74/javablobuploadacfail1blockblobapitestuploadacfailbe056270f55",
     "Headers" : {
       "x-ms-version" : "2019-02-02",
       "User-Agent" : "azsdk-java-azure-storage-blob/12.0.0-preview.3 1.8.0_221; Windows 10 10.0",
-      "x-ms-client-request-id" : "d51088af-efd2-4659-bf79-3f6d8382fbc8",
-=======
-    "Uri" : "https://azstoragesdkaccount.blob.core.windows.net/jtcuploadacfail0blockblobapitestuploadacfail55343235e0882/javablobuploadacfail1blockblobapitestuploadacfail55373388ec2",
-    "Headers" : {
-      "x-ms-version" : "2019-02-02",
-      "User-Agent" : "azsdk-java-azure-storage-blob/12.0.0-preview.3 1.8.0_212; Windows 10 10.0",
-      "x-ms-client-request-id" : "bd9b5376-5736-44a0-abfb-82e92976b000",
->>>>>>> a55d5dd9
+      "x-ms-client-request-id" : "f3a70d2a-3f0d-427f-a8e4-85b277499f1d",
       "Content-Type" : "application/octet-stream"
     },
     "Response" : {
@@ -109,35 +61,20 @@
       "retry-after" : "0",
       "Content-Length" : "252",
       "StatusCode" : "412",
-<<<<<<< HEAD
-      "x-ms-request-id" : "04dbf477-f01e-0032-173b-64b87b000000",
-      "Body" : "﻿<?xml version=\"1.0\" encoding=\"utf-8\"?><Error><Code>ConditionNotMet</Code><Message>The condition specified using HTTP conditional header(s) is not met.\nRequestId:04dbf477-f01e-0032-173b-64b87b000000\nTime:2019-09-05T22:44:10.4497416Z</Message></Error>",
-      "Date" : "Thu, 05 Sep 2019 22:44:10 GMT",
-      "x-ms-client-request-id" : "d51088af-efd2-4659-bf79-3f6d8382fbc8",
-=======
-      "x-ms-request-id" : "ac527ce6-801e-0086-57e5-6464a4000000",
-      "Body" : "﻿<?xml version=\"1.0\" encoding=\"utf-8\"?><Error><Code>ConditionNotMet</Code><Message>The condition specified using HTTP conditional header(s) is not met.\nRequestId:ac527ce6-801e-0086-57e5-6464a4000000\nTime:2019-09-06T19:03:54.5768516Z</Message></Error>",
-      "Date" : "Fri, 06 Sep 2019 19:03:53 GMT",
-      "x-ms-client-request-id" : "bd9b5376-5736-44a0-abfb-82e92976b000",
->>>>>>> a55d5dd9
+      "x-ms-request-id" : "806c745d-a01e-006e-024a-674982000000",
+      "Body" : "﻿<?xml version=\"1.0\" encoding=\"utf-8\"?><Error><Code>ConditionNotMet</Code><Message>The condition specified using HTTP conditional header(s) is not met.\nRequestId:806c745d-a01e-006e-024a-674982000000\nTime:2019-09-09T20:10:43.0595853Z</Message></Error>",
+      "Date" : "Mon, 09 Sep 2019 20:10:42 GMT",
+      "x-ms-client-request-id" : "f3a70d2a-3f0d-427f-a8e4-85b277499f1d",
       "Content-Type" : "application/xml"
     },
     "Exception" : null
   }, {
     "Method" : "GET",
-<<<<<<< HEAD
     "Uri" : "https://jaschrepragrs.blob.core.windows.net?prefix=jtcuploadacfail&comp=list",
     "Headers" : {
       "x-ms-version" : "2019-02-02",
       "User-Agent" : "azsdk-java-azure-storage-blob/12.0.0-preview.3 1.8.0_221; Windows 10 10.0",
-      "x-ms-client-request-id" : "3a6723fd-a860-4f7b-9526-d9336ebea85a"
-=======
-    "Uri" : "https://azstoragesdkaccount.blob.core.windows.net?prefix=jtcuploadacfail&comp=list",
-    "Headers" : {
-      "x-ms-version" : "2019-02-02",
-      "User-Agent" : "azsdk-java-azure-storage-blob/12.0.0-preview.3 1.8.0_212; Windows 10 10.0",
-      "x-ms-client-request-id" : "f522284f-d6e3-46f3-8ce8-75cc45404d5a"
->>>>>>> a55d5dd9
+      "x-ms-client-request-id" : "785a7e4d-7788-49a7-bbae-8bc812f28b6d"
     },
     "Response" : {
       "Transfer-Encoding" : "chunked",
@@ -145,35 +82,20 @@
       "Server" : "Windows-Azure-Blob/1.0 Microsoft-HTTPAPI/2.0",
       "retry-after" : "0",
       "StatusCode" : "200",
-<<<<<<< HEAD
-      "x-ms-request-id" : "04dbf485-f01e-0032-233b-64b87b000000",
-      "Body" : "﻿<?xml version=\"1.0\" encoding=\"utf-8\"?><EnumerationResults ServiceEndpoint=\"https://jaschrepragrs.blob.core.windows.net/\"><Prefix>jtcuploadacfail</Prefix><Containers><Container><Name>jtcuploadacfail0blockblobapitestuploadacfail31a61354d9566</Name><Properties><Last-Modified>Thu, 05 Sep 2019 22:44:10 GMT</Last-Modified><Etag>\"0x8D73252914FA015\"</Etag><LeaseStatus>unlocked</LeaseStatus><LeaseState>available</LeaseState><DefaultEncryptionScope>$account-encryption-key</DefaultEncryptionScope><DenyEncryptionScopeOverride>false</DenyEncryptionScopeOverride><HasImmutabilityPolicy>false</HasImmutabilityPolicy><HasLegalHold>false</HasLegalHold></Properties></Container></Containers><NextMarker /></EnumerationResults>",
-      "Date" : "Thu, 05 Sep 2019 22:44:10 GMT",
-      "x-ms-client-request-id" : "3a6723fd-a860-4f7b-9526-d9336ebea85a",
-=======
-      "x-ms-request-id" : "ac527cee-801e-0086-5fe5-6464a4000000",
-      "Body" : "﻿<?xml version=\"1.0\" encoding=\"utf-8\"?><EnumerationResults ServiceEndpoint=\"https://azstoragesdkaccount.blob.core.windows.net/\"><Prefix>jtcuploadacfail</Prefix><Containers><Container><Name>jtcuploadacfail0blockblobapitestuploadacfail55343235e0882</Name><Properties><Last-Modified>Fri, 06 Sep 2019 19:03:54 GMT</Last-Modified><Etag>\"0x8D732FCF679EC16\"</Etag><LeaseStatus>unlocked</LeaseStatus><LeaseState>available</LeaseState><DefaultEncryptionScope>$account-encryption-key</DefaultEncryptionScope><DenyEncryptionScopeOverride>false</DenyEncryptionScopeOverride><HasImmutabilityPolicy>false</HasImmutabilityPolicy><HasLegalHold>false</HasLegalHold></Properties></Container></Containers><NextMarker /></EnumerationResults>",
-      "Date" : "Fri, 06 Sep 2019 19:03:53 GMT",
-      "x-ms-client-request-id" : "f522284f-d6e3-46f3-8ce8-75cc45404d5a",
->>>>>>> a55d5dd9
+      "x-ms-request-id" : "806c746d-a01e-006e-0f4a-674982000000",
+      "Body" : "﻿<?xml version=\"1.0\" encoding=\"utf-8\"?><EnumerationResults ServiceEndpoint=\"https://jaschrepragrs.blob.core.windows.net/\"><Prefix>jtcuploadacfail</Prefix><Containers><Container><Name>jtcuploadacfail0blockblobapitestuploadacfailbe06431368b74</Name><Properties><Last-Modified>Mon, 09 Sep 2019 20:10:42 GMT</Last-Modified><Etag>\"0x8D73561CAECDB77\"</Etag><LeaseStatus>unlocked</LeaseStatus><LeaseState>available</LeaseState><DefaultEncryptionScope>$account-encryption-key</DefaultEncryptionScope><DenyEncryptionScopeOverride>false</DenyEncryptionScopeOverride><HasImmutabilityPolicy>false</HasImmutabilityPolicy><HasLegalHold>false</HasLegalHold></Properties></Container></Containers><NextMarker /></EnumerationResults>",
+      "Date" : "Mon, 09 Sep 2019 20:10:42 GMT",
+      "x-ms-client-request-id" : "785a7e4d-7788-49a7-bbae-8bc812f28b6d",
       "Content-Type" : "application/xml"
     },
     "Exception" : null
   }, {
     "Method" : "DELETE",
-<<<<<<< HEAD
-    "Uri" : "https://jaschrepragrs.blob.core.windows.net/jtcuploadacfail0blockblobapitestuploadacfail31a61354d9566?restype=container",
+    "Uri" : "https://jaschrepragrs.blob.core.windows.net/jtcuploadacfail0blockblobapitestuploadacfailbe06431368b74?restype=container",
     "Headers" : {
       "x-ms-version" : "2019-02-02",
       "User-Agent" : "azsdk-java-azure-storage-blob/12.0.0-preview.3 1.8.0_221; Windows 10 10.0",
-      "x-ms-client-request-id" : "eb259a3c-f0eb-4715-a8cb-e1c05d6c1e1e"
-=======
-    "Uri" : "https://azstoragesdkaccount.blob.core.windows.net/jtcuploadacfail0blockblobapitestuploadacfail55343235e0882?restype=container",
-    "Headers" : {
-      "x-ms-version" : "2019-02-02",
-      "User-Agent" : "azsdk-java-azure-storage-blob/12.0.0-preview.3 1.8.0_212; Windows 10 10.0",
-      "x-ms-client-request-id" : "ad31a827-d416-4a99-a9cb-1858253b2f55"
->>>>>>> a55d5dd9
+      "x-ms-client-request-id" : "8269761b-69d0-4bb2-aa6e-f9f377e6afa9"
     },
     "Response" : {
       "x-ms-version" : "2019-02-02",
@@ -181,21 +103,11 @@
       "retry-after" : "0",
       "Content-Length" : "0",
       "StatusCode" : "202",
-<<<<<<< HEAD
-      "x-ms-request-id" : "04dbf48b-f01e-0032-293b-64b87b000000",
-      "Date" : "Thu, 05 Sep 2019 22:44:10 GMT",
-      "x-ms-client-request-id" : "eb259a3c-f0eb-4715-a8cb-e1c05d6c1e1e"
+      "x-ms-request-id" : "806c747f-a01e-006e-214a-674982000000",
+      "Date" : "Mon, 09 Sep 2019 20:10:42 GMT",
+      "x-ms-client-request-id" : "8269761b-69d0-4bb2-aa6e-f9f377e6afa9"
     },
     "Exception" : null
   } ],
-  "variables" : [ "jtcuploadacfail0blockblobapitestuploadacfail31a61354d9566", "javablobuploadacfail1blockblobapitestuploadacfail31a2955911f", "javablobuploadacfail2blockblobapitestuploadacfail31a8141287a" ]
-=======
-      "x-ms-request-id" : "ac527cfd-801e-0086-69e5-6464a4000000",
-      "Date" : "Fri, 06 Sep 2019 19:03:53 GMT",
-      "x-ms-client-request-id" : "ad31a827-d416-4a99-a9cb-1858253b2f55"
-    },
-    "Exception" : null
-  } ],
-  "variables" : [ "jtcuploadacfail0blockblobapitestuploadacfail55343235e0882", "javablobuploadacfail1blockblobapitestuploadacfail55373388ec2", "javablobuploadacfail2blockblobapitestuploadacfail5535943594f" ]
->>>>>>> a55d5dd9
+  "variables" : [ "jtcuploadacfail0blockblobapitestuploadacfailbe06431368b74", "javablobuploadacfail1blockblobapitestuploadacfailbe056270f55", "javablobuploadacfail2blockblobapitestuploadacfailbe0496835f3" ]
 }