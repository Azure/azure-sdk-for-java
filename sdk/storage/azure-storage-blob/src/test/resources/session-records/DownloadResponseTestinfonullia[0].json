{
  "networkCallRecords" : [ {
    "Method" : "PUT",
<<<<<<< HEAD
    "Uri" : "https://jaschrepragrs.blob.core.windows.net/jtcinfonullia0downloadresponsetestinfonullia65a24078841f0?restype=container",
    "Headers" : {
      "x-ms-version" : "2019-02-02",
      "User-Agent" : "azsdk-java-azure-storage-blob/12.0.0-preview.3 1.8.0_221; Windows 10 10.0",
      "x-ms-client-request-id" : "8704ad59-41f0-4bca-a48f-d11e3bba1be5"
=======
    "Uri" : "https://azstoragesdkaccount.blob.core.windows.net/jtcinfonullia0downloadresponsetestinfonulliaf0c541959bc25?restype=container",
    "Headers" : {
      "x-ms-version" : "2019-02-02",
      "User-Agent" : "azsdk-java-azure-storage-blob/12.0.0-preview.3 1.8.0_212; Windows 10 10.0",
      "x-ms-client-request-id" : "6cadd65f-1763-45a5-82da-afe6400089da"
>>>>>>> a55d5dd9
    },
    "Response" : {
      "x-ms-version" : "2019-02-02",
      "Server" : "Windows-Azure-Blob/1.0 Microsoft-HTTPAPI/2.0",
<<<<<<< HEAD
      "ETag" : "\"0x8D73251974CB702\"",
      "Last-Modified" : "Thu, 05 Sep 2019 22:37:10 GMT",
      "retry-after" : "0",
      "Content-Length" : "0",
      "StatusCode" : "201",
      "x-ms-request-id" : "bfecca8b-901e-0044-743a-643cc7000000",
      "Date" : "Thu, 05 Sep 2019 22:37:10 GMT",
      "x-ms-client-request-id" : "8704ad59-41f0-4bca-a48f-d11e3bba1be5"
=======
      "ETag" : "\"0x8D732FDAA59A3AD\"",
      "Last-Modified" : "Fri, 06 Sep 2019 19:08:56 GMT",
      "retry-after" : "0",
      "Content-Length" : "0",
      "StatusCode" : "201",
      "x-ms-request-id" : "ec65c3db-001e-001f-63e6-64eb66000000",
      "Date" : "Fri, 06 Sep 2019 19:08:55 GMT",
      "x-ms-client-request-id" : "6cadd65f-1763-45a5-82da-afe6400089da"
>>>>>>> a55d5dd9
    },
    "Exception" : null
  }, {
    "Method" : "PUT",
<<<<<<< HEAD
    "Uri" : "https://jaschrepragrs.blob.core.windows.net/jtcinfonullia0downloadresponsetestinfonullia65a24078841f0/javablobinfonullia1downloadresponsetestinfonullia65a170284ba",
    "Headers" : {
      "x-ms-version" : "2019-02-02",
      "User-Agent" : "azsdk-java-azure-storage-blob/12.0.0-preview.3 1.8.0_221; Windows 10 10.0",
      "x-ms-client-request-id" : "d2e79182-17c5-4940-93c6-8790423190e6",
=======
    "Uri" : "https://azstoragesdkaccount.blob.core.windows.net/jtcinfonullia0downloadresponsetestinfonulliaf0c541959bc25/javablobinfonullia1downloadresponsetestinfonulliaf0c789753bb",
    "Headers" : {
      "x-ms-version" : "2019-02-02",
      "User-Agent" : "azsdk-java-azure-storage-blob/12.0.0-preview.3 1.8.0_212; Windows 10 10.0",
      "x-ms-client-request-id" : "d77a3b20-97d9-419c-b1b4-7f1552ea0077",
>>>>>>> a55d5dd9
      "Content-Type" : "application/octet-stream"
    },
    "Response" : {
      "x-ms-version" : "2019-02-02",
      "Server" : "Windows-Azure-Blob/1.0 Microsoft-HTTPAPI/2.0",
      "x-ms-content-crc64" : "6RYQPwaVsyQ=",
<<<<<<< HEAD
      "Last-Modified" : "Thu, 05 Sep 2019 22:37:10 GMT",
      "retry-after" : "0",
      "StatusCode" : "201",
      "x-ms-request-server-encrypted" : "true",
      "Date" : "Thu, 05 Sep 2019 22:37:10 GMT",
      "Content-MD5" : "wh+Wm18D0z1D4E+PE252gg==",
      "ETag" : "\"0x8D732519759B803\"",
      "Content-Length" : "0",
      "x-ms-request-id" : "bfeccaa1-901e-0044-083a-643cc7000000",
      "x-ms-client-request-id" : "d2e79182-17c5-4940-93c6-8790423190e6"
=======
      "Last-Modified" : "Fri, 06 Sep 2019 19:08:56 GMT",
      "retry-after" : "0",
      "StatusCode" : "201",
      "x-ms-request-server-encrypted" : "true",
      "Date" : "Fri, 06 Sep 2019 19:08:55 GMT",
      "Content-MD5" : "wh+Wm18D0z1D4E+PE252gg==",
      "ETag" : "\"0x8D732FDAA5F5D8B\"",
      "Content-Length" : "0",
      "x-ms-request-id" : "ec65c3fe-001e-001f-02e6-64eb66000000",
      "x-ms-client-request-id" : "d77a3b20-97d9-419c-b1b4-7f1552ea0077"
>>>>>>> a55d5dd9
    },
    "Exception" : null
  }, {
    "Method" : "GET",
<<<<<<< HEAD
    "Uri" : "https://jaschrepragrs.blob.core.windows.net?prefix=jtcinfonullia&comp=list",
    "Headers" : {
      "x-ms-version" : "2019-02-02",
      "User-Agent" : "azsdk-java-azure-storage-blob/12.0.0-preview.3 1.8.0_221; Windows 10 10.0",
      "x-ms-client-request-id" : "e1e977c5-1457-47a5-ae91-568c7f3fe431"
=======
    "Uri" : "https://azstoragesdkaccount.blob.core.windows.net?prefix=jtcinfonullia&comp=list",
    "Headers" : {
      "x-ms-version" : "2019-02-02",
      "User-Agent" : "azsdk-java-azure-storage-blob/12.0.0-preview.3 1.8.0_212; Windows 10 10.0",
      "x-ms-client-request-id" : "055f893f-4f48-4bd8-8732-b62f2cd0fbe0"
>>>>>>> a55d5dd9
    },
    "Response" : {
      "Transfer-Encoding" : "chunked",
      "x-ms-version" : "2019-02-02",
      "Server" : "Windows-Azure-Blob/1.0 Microsoft-HTTPAPI/2.0",
      "retry-after" : "0",
      "StatusCode" : "200",
<<<<<<< HEAD
      "x-ms-request-id" : "bfeccac3-901e-0044-2a3a-643cc7000000",
      "Body" : "﻿<?xml version=\"1.0\" encoding=\"utf-8\"?><EnumerationResults ServiceEndpoint=\"https://jaschrepragrs.blob.core.windows.net/\"><Prefix>jtcinfonullia</Prefix><Containers><Container><Name>jtcinfonullia0downloadresponsetestinfonullia65a24078841f0</Name><Properties><Last-Modified>Thu, 05 Sep 2019 22:37:10 GMT</Last-Modified><Etag>\"0x8D73251974CB702\"</Etag><LeaseStatus>unlocked</LeaseStatus><LeaseState>available</LeaseState><DefaultEncryptionScope>$account-encryption-key</DefaultEncryptionScope><DenyEncryptionScopeOverride>false</DenyEncryptionScopeOverride><HasImmutabilityPolicy>false</HasImmutabilityPolicy><HasLegalHold>false</HasLegalHold></Properties></Container></Containers><NextMarker /></EnumerationResults>",
      "Date" : "Thu, 05 Sep 2019 22:37:10 GMT",
      "x-ms-client-request-id" : "e1e977c5-1457-47a5-ae91-568c7f3fe431",
=======
      "x-ms-request-id" : "ec65c418-001e-001f-16e6-64eb66000000",
      "Body" : "﻿<?xml version=\"1.0\" encoding=\"utf-8\"?><EnumerationResults ServiceEndpoint=\"https://azstoragesdkaccount.blob.core.windows.net/\"><Prefix>jtcinfonullia</Prefix><Containers><Container><Name>jtcinfonullia0downloadresponsetestinfonulliaf0c541959bc25</Name><Properties><Last-Modified>Fri, 06 Sep 2019 19:08:56 GMT</Last-Modified><Etag>\"0x8D732FDAA59A3AD\"</Etag><LeaseStatus>unlocked</LeaseStatus><LeaseState>available</LeaseState><DefaultEncryptionScope>$account-encryption-key</DefaultEncryptionScope><DenyEncryptionScopeOverride>false</DenyEncryptionScopeOverride><HasImmutabilityPolicy>false</HasImmutabilityPolicy><HasLegalHold>false</HasLegalHold></Properties></Container></Containers><NextMarker /></EnumerationResults>",
      "Date" : "Fri, 06 Sep 2019 19:08:55 GMT",
      "x-ms-client-request-id" : "055f893f-4f48-4bd8-8732-b62f2cd0fbe0",
>>>>>>> a55d5dd9
      "Content-Type" : "application/xml"
    },
    "Exception" : null
  }, {
    "Method" : "DELETE",
<<<<<<< HEAD
    "Uri" : "https://jaschrepragrs.blob.core.windows.net/jtcinfonullia0downloadresponsetestinfonullia65a24078841f0?restype=container",
    "Headers" : {
      "x-ms-version" : "2019-02-02",
      "User-Agent" : "azsdk-java-azure-storage-blob/12.0.0-preview.3 1.8.0_221; Windows 10 10.0",
      "x-ms-client-request-id" : "b59b1d6e-23d7-43a1-bbbc-daa4ddace9b2"
=======
    "Uri" : "https://azstoragesdkaccount.blob.core.windows.net/jtcinfonullia0downloadresponsetestinfonulliaf0c541959bc25?restype=container",
    "Headers" : {
      "x-ms-version" : "2019-02-02",
      "User-Agent" : "azsdk-java-azure-storage-blob/12.0.0-preview.3 1.8.0_212; Windows 10 10.0",
      "x-ms-client-request-id" : "fcc93bb9-6043-4e1b-bab9-a6c8b4d62956"
>>>>>>> a55d5dd9
    },
    "Response" : {
      "x-ms-version" : "2019-02-02",
      "Server" : "Windows-Azure-Blob/1.0 Microsoft-HTTPAPI/2.0",
      "retry-after" : "0",
      "Content-Length" : "0",
      "StatusCode" : "202",
<<<<<<< HEAD
      "x-ms-request-id" : "bfeccadc-901e-0044-423a-643cc7000000",
      "Date" : "Thu, 05 Sep 2019 22:37:10 GMT",
      "x-ms-client-request-id" : "b59b1d6e-23d7-43a1-bbbc-daa4ddace9b2"
    },
    "Exception" : null
  } ],
  "variables" : [ "jtcinfonullia0downloadresponsetestinfonullia65a24078841f0", "javablobinfonullia1downloadresponsetestinfonullia65a170284ba", "ff2ff7e9-77c1-4606-b922-89dde33839bb" ]
=======
      "x-ms-request-id" : "ec65c429-001e-001f-25e6-64eb66000000",
      "Date" : "Fri, 06 Sep 2019 19:08:55 GMT",
      "x-ms-client-request-id" : "fcc93bb9-6043-4e1b-bab9-a6c8b4d62956"
    },
    "Exception" : null
  } ],
  "variables" : [ "jtcinfonullia0downloadresponsetestinfonulliaf0c541959bc25", "javablobinfonullia1downloadresponsetestinfonulliaf0c789753bb", "5ccdfb0a-a90f-439a-b077-1d33b35bbfbd" ]
>>>>>>> a55d5dd9
}<|MERGE_RESOLUTION|>--- conflicted
+++ resolved
@@ -1,105 +1,57 @@
 {
   "networkCallRecords" : [ {
     "Method" : "PUT",
-<<<<<<< HEAD
-    "Uri" : "https://jaschrepragrs.blob.core.windows.net/jtcinfonullia0downloadresponsetestinfonullia65a24078841f0?restype=container",
+    "Uri" : "https://jaschrepragrs.blob.core.windows.net/jtcinfonullia0downloadresponsetestinfonulliaf0e023679ad75?restype=container",
     "Headers" : {
       "x-ms-version" : "2019-02-02",
       "User-Agent" : "azsdk-java-azure-storage-blob/12.0.0-preview.3 1.8.0_221; Windows 10 10.0",
-      "x-ms-client-request-id" : "8704ad59-41f0-4bca-a48f-d11e3bba1be5"
-=======
-    "Uri" : "https://azstoragesdkaccount.blob.core.windows.net/jtcinfonullia0downloadresponsetestinfonulliaf0c541959bc25?restype=container",
-    "Headers" : {
-      "x-ms-version" : "2019-02-02",
-      "User-Agent" : "azsdk-java-azure-storage-blob/12.0.0-preview.3 1.8.0_212; Windows 10 10.0",
-      "x-ms-client-request-id" : "6cadd65f-1763-45a5-82da-afe6400089da"
->>>>>>> a55d5dd9
+      "x-ms-client-request-id" : "920413c8-c72b-4482-9dd3-2549a6de4757"
     },
     "Response" : {
       "x-ms-version" : "2019-02-02",
       "Server" : "Windows-Azure-Blob/1.0 Microsoft-HTTPAPI/2.0",
-<<<<<<< HEAD
-      "ETag" : "\"0x8D73251974CB702\"",
-      "Last-Modified" : "Thu, 05 Sep 2019 22:37:10 GMT",
+      "ETag" : "\"0x8D73560DE7AA831\"",
+      "Last-Modified" : "Mon, 09 Sep 2019 20:04:06 GMT",
       "retry-after" : "0",
       "Content-Length" : "0",
       "StatusCode" : "201",
-      "x-ms-request-id" : "bfecca8b-901e-0044-743a-643cc7000000",
-      "Date" : "Thu, 05 Sep 2019 22:37:10 GMT",
-      "x-ms-client-request-id" : "8704ad59-41f0-4bca-a48f-d11e3bba1be5"
-=======
-      "ETag" : "\"0x8D732FDAA59A3AD\"",
-      "Last-Modified" : "Fri, 06 Sep 2019 19:08:56 GMT",
-      "retry-after" : "0",
-      "Content-Length" : "0",
-      "StatusCode" : "201",
-      "x-ms-request-id" : "ec65c3db-001e-001f-63e6-64eb66000000",
-      "Date" : "Fri, 06 Sep 2019 19:08:55 GMT",
-      "x-ms-client-request-id" : "6cadd65f-1763-45a5-82da-afe6400089da"
->>>>>>> a55d5dd9
+      "x-ms-request-id" : "c5ca1a0d-301e-0042-2349-67cbbf000000",
+      "Date" : "Mon, 09 Sep 2019 20:04:05 GMT",
+      "x-ms-client-request-id" : "920413c8-c72b-4482-9dd3-2549a6de4757"
     },
     "Exception" : null
   }, {
     "Method" : "PUT",
-<<<<<<< HEAD
-    "Uri" : "https://jaschrepragrs.blob.core.windows.net/jtcinfonullia0downloadresponsetestinfonullia65a24078841f0/javablobinfonullia1downloadresponsetestinfonullia65a170284ba",
+    "Uri" : "https://jaschrepragrs.blob.core.windows.net/jtcinfonullia0downloadresponsetestinfonulliaf0e023679ad75/javablobinfonullia1downloadresponsetestinfonulliaf0e267014a6",
     "Headers" : {
       "x-ms-version" : "2019-02-02",
       "User-Agent" : "azsdk-java-azure-storage-blob/12.0.0-preview.3 1.8.0_221; Windows 10 10.0",
-      "x-ms-client-request-id" : "d2e79182-17c5-4940-93c6-8790423190e6",
-=======
-    "Uri" : "https://azstoragesdkaccount.blob.core.windows.net/jtcinfonullia0downloadresponsetestinfonulliaf0c541959bc25/javablobinfonullia1downloadresponsetestinfonulliaf0c789753bb",
-    "Headers" : {
-      "x-ms-version" : "2019-02-02",
-      "User-Agent" : "azsdk-java-azure-storage-blob/12.0.0-preview.3 1.8.0_212; Windows 10 10.0",
-      "x-ms-client-request-id" : "d77a3b20-97d9-419c-b1b4-7f1552ea0077",
->>>>>>> a55d5dd9
+      "x-ms-client-request-id" : "96def468-7890-4e81-998f-49661b7372f3",
       "Content-Type" : "application/octet-stream"
     },
     "Response" : {
       "x-ms-version" : "2019-02-02",
       "Server" : "Windows-Azure-Blob/1.0 Microsoft-HTTPAPI/2.0",
       "x-ms-content-crc64" : "6RYQPwaVsyQ=",
-<<<<<<< HEAD
-      "Last-Modified" : "Thu, 05 Sep 2019 22:37:10 GMT",
+      "Last-Modified" : "Mon, 09 Sep 2019 20:04:06 GMT",
       "retry-after" : "0",
       "StatusCode" : "201",
       "x-ms-request-server-encrypted" : "true",
-      "Date" : "Thu, 05 Sep 2019 22:37:10 GMT",
+      "Date" : "Mon, 09 Sep 2019 20:04:05 GMT",
       "Content-MD5" : "wh+Wm18D0z1D4E+PE252gg==",
-      "ETag" : "\"0x8D732519759B803\"",
+      "ETag" : "\"0x8D73560DE87C4DC\"",
       "Content-Length" : "0",
-      "x-ms-request-id" : "bfeccaa1-901e-0044-083a-643cc7000000",
-      "x-ms-client-request-id" : "d2e79182-17c5-4940-93c6-8790423190e6"
-=======
-      "Last-Modified" : "Fri, 06 Sep 2019 19:08:56 GMT",
-      "retry-after" : "0",
-      "StatusCode" : "201",
-      "x-ms-request-server-encrypted" : "true",
-      "Date" : "Fri, 06 Sep 2019 19:08:55 GMT",
-      "Content-MD5" : "wh+Wm18D0z1D4E+PE252gg==",
-      "ETag" : "\"0x8D732FDAA5F5D8B\"",
-      "Content-Length" : "0",
-      "x-ms-request-id" : "ec65c3fe-001e-001f-02e6-64eb66000000",
-      "x-ms-client-request-id" : "d77a3b20-97d9-419c-b1b4-7f1552ea0077"
->>>>>>> a55d5dd9
+      "x-ms-request-id" : "c5ca1a2c-301e-0042-3c49-67cbbf000000",
+      "x-ms-client-request-id" : "96def468-7890-4e81-998f-49661b7372f3"
     },
     "Exception" : null
   }, {
     "Method" : "GET",
-<<<<<<< HEAD
     "Uri" : "https://jaschrepragrs.blob.core.windows.net?prefix=jtcinfonullia&comp=list",
     "Headers" : {
       "x-ms-version" : "2019-02-02",
       "User-Agent" : "azsdk-java-azure-storage-blob/12.0.0-preview.3 1.8.0_221; Windows 10 10.0",
-      "x-ms-client-request-id" : "e1e977c5-1457-47a5-ae91-568c7f3fe431"
-=======
-    "Uri" : "https://azstoragesdkaccount.blob.core.windows.net?prefix=jtcinfonullia&comp=list",
-    "Headers" : {
-      "x-ms-version" : "2019-02-02",
-      "User-Agent" : "azsdk-java-azure-storage-blob/12.0.0-preview.3 1.8.0_212; Windows 10 10.0",
-      "x-ms-client-request-id" : "055f893f-4f48-4bd8-8732-b62f2cd0fbe0"
->>>>>>> a55d5dd9
+      "x-ms-client-request-id" : "3484a4e6-5ae0-4484-90ca-894a91870ad4"
     },
     "Response" : {
       "Transfer-Encoding" : "chunked",
@@ -107,35 +59,20 @@
       "Server" : "Windows-Azure-Blob/1.0 Microsoft-HTTPAPI/2.0",
       "retry-after" : "0",
       "StatusCode" : "200",
-<<<<<<< HEAD
-      "x-ms-request-id" : "bfeccac3-901e-0044-2a3a-643cc7000000",
-      "Body" : "﻿<?xml version=\"1.0\" encoding=\"utf-8\"?><EnumerationResults ServiceEndpoint=\"https://jaschrepragrs.blob.core.windows.net/\"><Prefix>jtcinfonullia</Prefix><Containers><Container><Name>jtcinfonullia0downloadresponsetestinfonullia65a24078841f0</Name><Properties><Last-Modified>Thu, 05 Sep 2019 22:37:10 GMT</Last-Modified><Etag>\"0x8D73251974CB702\"</Etag><LeaseStatus>unlocked</LeaseStatus><LeaseState>available</LeaseState><DefaultEncryptionScope>$account-encryption-key</DefaultEncryptionScope><DenyEncryptionScopeOverride>false</DenyEncryptionScopeOverride><HasImmutabilityPolicy>false</HasImmutabilityPolicy><HasLegalHold>false</HasLegalHold></Properties></Container></Containers><NextMarker /></EnumerationResults>",
-      "Date" : "Thu, 05 Sep 2019 22:37:10 GMT",
-      "x-ms-client-request-id" : "e1e977c5-1457-47a5-ae91-568c7f3fe431",
-=======
-      "x-ms-request-id" : "ec65c418-001e-001f-16e6-64eb66000000",
-      "Body" : "﻿<?xml version=\"1.0\" encoding=\"utf-8\"?><EnumerationResults ServiceEndpoint=\"https://azstoragesdkaccount.blob.core.windows.net/\"><Prefix>jtcinfonullia</Prefix><Containers><Container><Name>jtcinfonullia0downloadresponsetestinfonulliaf0c541959bc25</Name><Properties><Last-Modified>Fri, 06 Sep 2019 19:08:56 GMT</Last-Modified><Etag>\"0x8D732FDAA59A3AD\"</Etag><LeaseStatus>unlocked</LeaseStatus><LeaseState>available</LeaseState><DefaultEncryptionScope>$account-encryption-key</DefaultEncryptionScope><DenyEncryptionScopeOverride>false</DenyEncryptionScopeOverride><HasImmutabilityPolicy>false</HasImmutabilityPolicy><HasLegalHold>false</HasLegalHold></Properties></Container></Containers><NextMarker /></EnumerationResults>",
-      "Date" : "Fri, 06 Sep 2019 19:08:55 GMT",
-      "x-ms-client-request-id" : "055f893f-4f48-4bd8-8732-b62f2cd0fbe0",
->>>>>>> a55d5dd9
+      "x-ms-request-id" : "c5ca1a38-301e-0042-4849-67cbbf000000",
+      "Body" : "﻿<?xml version=\"1.0\" encoding=\"utf-8\"?><EnumerationResults ServiceEndpoint=\"https://jaschrepragrs.blob.core.windows.net/\"><Prefix>jtcinfonullia</Prefix><Containers><Container><Name>jtcinfonullia0downloadresponsetestinfonulliaf0e023679ad75</Name><Properties><Last-Modified>Mon, 09 Sep 2019 20:04:06 GMT</Last-Modified><Etag>\"0x8D73560DE7AA831\"</Etag><LeaseStatus>unlocked</LeaseStatus><LeaseState>available</LeaseState><DefaultEncryptionScope>$account-encryption-key</DefaultEncryptionScope><DenyEncryptionScopeOverride>false</DenyEncryptionScopeOverride><HasImmutabilityPolicy>false</HasImmutabilityPolicy><HasLegalHold>false</HasLegalHold></Properties></Container></Containers><NextMarker /></EnumerationResults>",
+      "Date" : "Mon, 09 Sep 2019 20:04:05 GMT",
+      "x-ms-client-request-id" : "3484a4e6-5ae0-4484-90ca-894a91870ad4",
       "Content-Type" : "application/xml"
     },
     "Exception" : null
   }, {
     "Method" : "DELETE",
-<<<<<<< HEAD
-    "Uri" : "https://jaschrepragrs.blob.core.windows.net/jtcinfonullia0downloadresponsetestinfonullia65a24078841f0?restype=container",
+    "Uri" : "https://jaschrepragrs.blob.core.windows.net/jtcinfonullia0downloadresponsetestinfonulliaf0e023679ad75?restype=container",
     "Headers" : {
       "x-ms-version" : "2019-02-02",
       "User-Agent" : "azsdk-java-azure-storage-blob/12.0.0-preview.3 1.8.0_221; Windows 10 10.0",
-      "x-ms-client-request-id" : "b59b1d6e-23d7-43a1-bbbc-daa4ddace9b2"
-=======
-    "Uri" : "https://azstoragesdkaccount.blob.core.windows.net/jtcinfonullia0downloadresponsetestinfonulliaf0c541959bc25?restype=container",
-    "Headers" : {
-      "x-ms-version" : "2019-02-02",
-      "User-Agent" : "azsdk-java-azure-storage-blob/12.0.0-preview.3 1.8.0_212; Windows 10 10.0",
-      "x-ms-client-request-id" : "fcc93bb9-6043-4e1b-bab9-a6c8b4d62956"
->>>>>>> a55d5dd9
+      "x-ms-client-request-id" : "708dc5d5-126e-4c55-bb5b-5e19c3788824"
     },
     "Response" : {
       "x-ms-version" : "2019-02-02",
@@ -143,21 +80,11 @@
       "retry-after" : "0",
       "Content-Length" : "0",
       "StatusCode" : "202",
-<<<<<<< HEAD
-      "x-ms-request-id" : "bfeccadc-901e-0044-423a-643cc7000000",
-      "Date" : "Thu, 05 Sep 2019 22:37:10 GMT",
-      "x-ms-client-request-id" : "b59b1d6e-23d7-43a1-bbbc-daa4ddace9b2"
+      "x-ms-request-id" : "c5ca1a5e-301e-0042-6849-67cbbf000000",
+      "Date" : "Mon, 09 Sep 2019 20:04:05 GMT",
+      "x-ms-client-request-id" : "708dc5d5-126e-4c55-bb5b-5e19c3788824"
     },
     "Exception" : null
   } ],
-  "variables" : [ "jtcinfonullia0downloadresponsetestinfonullia65a24078841f0", "javablobinfonullia1downloadresponsetestinfonullia65a170284ba", "ff2ff7e9-77c1-4606-b922-89dde33839bb" ]
-=======
-      "x-ms-request-id" : "ec65c429-001e-001f-25e6-64eb66000000",
-      "Date" : "Fri, 06 Sep 2019 19:08:55 GMT",
-      "x-ms-client-request-id" : "fcc93bb9-6043-4e1b-bab9-a6c8b4d62956"
-    },
-    "Exception" : null
-  } ],
-  "variables" : [ "jtcinfonullia0downloadresponsetestinfonulliaf0c541959bc25", "javablobinfonullia1downloadresponsetestinfonulliaf0c789753bb", "5ccdfb0a-a90f-439a-b077-1d33b35bbfbd" ]
->>>>>>> a55d5dd9
+  "variables" : [ "jtcinfonullia0downloadresponsetestinfonulliaf0e023679ad75", "javablobinfonullia1downloadresponsetestinfonulliaf0e267014a6", "32cbcacb-e7a1-4ec4-a347-76318a39944f" ]
 }