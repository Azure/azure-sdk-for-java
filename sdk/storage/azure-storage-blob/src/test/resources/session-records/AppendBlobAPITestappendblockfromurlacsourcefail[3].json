{
  "networkCallRecords" : [ {
    "Method" : "PUT",
<<<<<<< HEAD
    "Uri" : "https://jaschrepragrs.blob.core.windows.net/jtcappendblockfromurlacsourcefail02911210b709c38098?restype=container",
    "Headers" : {
      "x-ms-version" : "2019-02-02",
      "User-Agent" : "azsdk-java-azure-storage-blob/12.0.0-preview.3 1.8.0_221; Windows 10 10.0",
      "x-ms-client-request-id" : "d0e46053-9fbd-4d6e-862c-1cbed001f51e"
=======
    "Uri" : "https://azstoragesdkaccount.blob.core.windows.net/jtcappendblockfromurlacsourcefail06002774ffd65a4aa8?restype=container",
    "Headers" : {
      "x-ms-version" : "2019-02-02",
      "User-Agent" : "azsdk-java-azure-storage-blob/12.0.0-preview.3 1.8.0_212; Windows 10 10.0",
      "x-ms-client-request-id" : "ca8186c7-86a4-49b3-9c50-6963a99a8839"
>>>>>>> a55d5dd9
    },
    "Response" : {
      "x-ms-version" : "2019-02-02",
      "Server" : "Windows-Azure-Blob/1.0 Microsoft-HTTPAPI/2.0",
<<<<<<< HEAD
      "ETag" : "\"0x8D732523C63460A\"",
      "Last-Modified" : "Thu, 05 Sep 2019 22:41:47 GMT",
      "retry-after" : "0",
      "Content-Length" : "0",
      "StatusCode" : "201",
      "x-ms-request-id" : "9b6876e2-c01e-0018-733b-64cd3e000000",
      "Date" : "Thu, 05 Sep 2019 22:41:47 GMT",
      "x-ms-client-request-id" : "d0e46053-9fbd-4d6e-862c-1cbed001f51e"
=======
      "ETag" : "\"0x8D732FC72223DE8\"",
      "Last-Modified" : "Fri, 06 Sep 2019 19:00:12 GMT",
      "retry-after" : "0",
      "Content-Length" : "0",
      "StatusCode" : "201",
      "x-ms-request-id" : "b92ad6f9-d01e-009e-69e5-644931000000",
      "Date" : "Fri, 06 Sep 2019 19:00:12 GMT",
      "x-ms-client-request-id" : "ca8186c7-86a4-49b3-9c50-6963a99a8839"
>>>>>>> a55d5dd9
    },
    "Exception" : null
  }, {
    "Method" : "PUT",
<<<<<<< HEAD
    "Uri" : "https://jaschrepragrs.blob.core.windows.net/jtcappendblockfromurlacsourcefail02911210b709c38098/javablobappendblockfromurlacsourcefail122188f946461c1",
    "Headers" : {
      "x-ms-version" : "2019-02-02",
      "User-Agent" : "azsdk-java-azure-storage-blob/12.0.0-preview.3 1.8.0_221; Windows 10 10.0",
      "x-ms-client-request-id" : "561cc881-06b1-4d57-85d1-75ea0a6aa529"
=======
    "Uri" : "https://azstoragesdkaccount.blob.core.windows.net/jtcappendblockfromurlacsourcefail06002774ffd65a4aa8/javablobappendblockfromurlacsourcefail1854774e851d8bf",
    "Headers" : {
      "x-ms-version" : "2019-02-02",
      "User-Agent" : "azsdk-java-azure-storage-blob/12.0.0-preview.3 1.8.0_212; Windows 10 10.0",
      "x-ms-client-request-id" : "6a125831-4fc0-479d-8bcd-bff44c961d47"
>>>>>>> a55d5dd9
    },
    "Response" : {
      "x-ms-version" : "2019-02-02",
      "Server" : "Windows-Azure-Blob/1.0 Microsoft-HTTPAPI/2.0",
<<<<<<< HEAD
      "ETag" : "\"0x8D732523C70E32D\"",
      "Last-Modified" : "Thu, 05 Sep 2019 22:41:47 GMT",
      "retry-after" : "0",
      "Content-Length" : "0",
      "StatusCode" : "201",
      "x-ms-request-id" : "9b6876f4-c01e-0018-023b-64cd3e000000",
      "x-ms-request-server-encrypted" : "true",
      "Date" : "Thu, 05 Sep 2019 22:41:47 GMT",
      "x-ms-client-request-id" : "561cc881-06b1-4d57-85d1-75ea0a6aa529"
=======
      "ETag" : "\"0x8D732FC72280F20\"",
      "Last-Modified" : "Fri, 06 Sep 2019 19:00:12 GMT",
      "retry-after" : "0",
      "Content-Length" : "0",
      "StatusCode" : "201",
      "x-ms-request-id" : "b92ad715-d01e-009e-80e5-644931000000",
      "x-ms-request-server-encrypted" : "true",
      "Date" : "Fri, 06 Sep 2019 19:00:12 GMT",
      "x-ms-client-request-id" : "6a125831-4fc0-479d-8bcd-bff44c961d47"
>>>>>>> a55d5dd9
    },
    "Exception" : null
  }, {
    "Method" : "PUT",
<<<<<<< HEAD
    "Uri" : "https://jaschrepragrs.blob.core.windows.net/jtcappendblockfromurlacsourcefail02911210b709c38098?restype=container&comp=acl",
    "Headers" : {
      "x-ms-version" : "2019-02-02",
      "User-Agent" : "azsdk-java-azure-storage-blob/12.0.0-preview.3 1.8.0_221; Windows 10 10.0",
      "x-ms-client-request-id" : "4f134db6-e84c-4901-b632-19875524708c",
=======
    "Uri" : "https://azstoragesdkaccount.blob.core.windows.net/jtcappendblockfromurlacsourcefail06002774ffd65a4aa8?restype=container&comp=acl",
    "Headers" : {
      "x-ms-version" : "2019-02-02",
      "User-Agent" : "azsdk-java-azure-storage-blob/12.0.0-preview.3 1.8.0_212; Windows 10 10.0",
      "x-ms-client-request-id" : "9733075c-75ac-4c54-abf8-010fa34924ea",
>>>>>>> a55d5dd9
      "Content-Type" : "application/xml; charset=utf-8"
    },
    "Response" : {
      "x-ms-version" : "2019-02-02",
      "Server" : "Windows-Azure-Blob/1.0 Microsoft-HTTPAPI/2.0",
<<<<<<< HEAD
      "ETag" : "\"0x8D732523C7D0E18\"",
      "Last-Modified" : "Thu, 05 Sep 2019 22:41:47 GMT",
      "retry-after" : "0",
      "Content-Length" : "0",
      "StatusCode" : "200",
      "x-ms-request-id" : "9b687701-c01e-0018-063b-64cd3e000000",
      "Date" : "Thu, 05 Sep 2019 22:41:47 GMT",
      "x-ms-client-request-id" : "4f134db6-e84c-4901-b632-19875524708c"
=======
      "ETag" : "\"0x8D732FC722D8627\"",
      "Last-Modified" : "Fri, 06 Sep 2019 19:00:12 GMT",
      "retry-after" : "0",
      "Content-Length" : "0",
      "StatusCode" : "200",
      "x-ms-request-id" : "b92ad738-d01e-009e-1fe5-644931000000",
      "Date" : "Fri, 06 Sep 2019 19:00:12 GMT",
      "x-ms-client-request-id" : "9733075c-75ac-4c54-abf8-010fa34924ea"
>>>>>>> a55d5dd9
    },
    "Exception" : null
  }, {
    "Method" : "PUT",
<<<<<<< HEAD
    "Uri" : "https://jaschrepragrs.blob.core.windows.net/jtcappendblockfromurlacsourcefail02911210b709c38098/javablobappendblockfromurlacsourcefail252829f66f397f7",
    "Headers" : {
      "x-ms-version" : "2019-02-02",
      "User-Agent" : "azsdk-java-azure-storage-blob/12.0.0-preview.3 1.8.0_221; Windows 10 10.0",
      "x-ms-client-request-id" : "6d7f89d5-b6cb-4e4c-9a24-dc43551e5bb3"
=======
    "Uri" : "https://azstoragesdkaccount.blob.core.windows.net/jtcappendblockfromurlacsourcefail06002774ffd65a4aa8/javablobappendblockfromurlacsourcefail231185c2baea448",
    "Headers" : {
      "x-ms-version" : "2019-02-02",
      "User-Agent" : "azsdk-java-azure-storage-blob/12.0.0-preview.3 1.8.0_212; Windows 10 10.0",
      "x-ms-client-request-id" : "175c6994-31f8-4637-bb23-101c277f570b"
>>>>>>> a55d5dd9
    },
    "Response" : {
      "x-ms-version" : "2019-02-02",
      "Server" : "Windows-Azure-Blob/1.0 Microsoft-HTTPAPI/2.0",
<<<<<<< HEAD
      "ETag" : "\"0x8D732523C8A634F\"",
      "Last-Modified" : "Thu, 05 Sep 2019 22:41:48 GMT",
      "retry-after" : "0",
      "Content-Length" : "0",
      "StatusCode" : "201",
      "x-ms-request-id" : "9b68770c-c01e-0018-0d3b-64cd3e000000",
      "x-ms-request-server-encrypted" : "true",
      "Date" : "Thu, 05 Sep 2019 22:41:47 GMT",
      "x-ms-client-request-id" : "6d7f89d5-b6cb-4e4c-9a24-dc43551e5bb3"
=======
      "ETag" : "\"0x8D732FC72335C6F\"",
      "Last-Modified" : "Fri, 06 Sep 2019 19:00:12 GMT",
      "retry-after" : "0",
      "Content-Length" : "0",
      "StatusCode" : "201",
      "x-ms-request-id" : "b92ad75a-d01e-009e-3ee5-644931000000",
      "x-ms-request-server-encrypted" : "true",
      "Date" : "Fri, 06 Sep 2019 19:00:12 GMT",
      "x-ms-client-request-id" : "175c6994-31f8-4637-bb23-101c277f570b"
>>>>>>> a55d5dd9
    },
    "Exception" : null
  }, {
    "Method" : "PUT",
<<<<<<< HEAD
    "Uri" : "https://jaschrepragrs.blob.core.windows.net/jtcappendblockfromurlacsourcefail02911210b709c38098/javablobappendblockfromurlacsourcefail252829f66f397f7?comp=appendblock",
    "Headers" : {
      "x-ms-version" : "2019-02-02",
      "User-Agent" : "azsdk-java-azure-storage-blob/12.0.0-preview.3 1.8.0_221; Windows 10 10.0",
      "x-ms-client-request-id" : "696cf1e1-8c0a-42f3-b35e-3fb07d32744b",
=======
    "Uri" : "https://azstoragesdkaccount.blob.core.windows.net/jtcappendblockfromurlacsourcefail06002774ffd65a4aa8/javablobappendblockfromurlacsourcefail231185c2baea448?comp=appendblock",
    "Headers" : {
      "x-ms-version" : "2019-02-02",
      "User-Agent" : "azsdk-java-azure-storage-blob/12.0.0-preview.3 1.8.0_212; Windows 10 10.0",
      "x-ms-client-request-id" : "c1441adc-6fa7-4e78-a3d1-6f9632296413",
>>>>>>> a55d5dd9
      "Content-Type" : "application/octet-stream"
    },
    "Response" : {
      "x-ms-version" : "2019-02-02",
      "Server" : "Windows-Azure-Blob/1.0 Microsoft-HTTPAPI/2.0",
      "x-ms-content-crc64" : "6RYQPwaVsyQ=",
      "x-ms-blob-committed-block-count" : "1",
<<<<<<< HEAD
      "Last-Modified" : "Thu, 05 Sep 2019 22:41:48 GMT",
      "retry-after" : "0",
      "StatusCode" : "201",
      "x-ms-request-server-encrypted" : "true",
      "Date" : "Thu, 05 Sep 2019 22:41:47 GMT",
      "ETag" : "\"0x8D732523C975E17\"",
      "Content-Length" : "0",
      "x-ms-request-id" : "9b687717-c01e-0018-183b-64cd3e000000",
      "x-ms-client-request-id" : "696cf1e1-8c0a-42f3-b35e-3fb07d32744b",
=======
      "Last-Modified" : "Fri, 06 Sep 2019 19:00:12 GMT",
      "retry-after" : "0",
      "StatusCode" : "201",
      "x-ms-request-server-encrypted" : "true",
      "Date" : "Fri, 06 Sep 2019 19:00:12 GMT",
      "ETag" : "\"0x8D732FC7239514C\"",
      "Content-Length" : "0",
      "x-ms-request-id" : "b92ad780-d01e-009e-61e5-644931000000",
      "x-ms-client-request-id" : "c1441adc-6fa7-4e78-a3d1-6f9632296413",
>>>>>>> a55d5dd9
      "x-ms-blob-append-offset" : "0"
    },
    "Exception" : null
  }, {
    "Method" : "HEAD",
<<<<<<< HEAD
    "Uri" : "https://jaschrepragrs.blob.core.windows.net/jtcappendblockfromurlacsourcefail02911210b709c38098/javablobappendblockfromurlacsourcefail252829f66f397f7",
    "Headers" : {
      "x-ms-version" : "2019-02-02",
      "User-Agent" : "azsdk-java-azure-storage-blob/12.0.0-preview.3 1.8.0_221; Windows 10 10.0",
      "x-ms-client-request-id" : "c396d39c-9ea1-4548-8d77-4e2b60b3fe64"
=======
    "Uri" : "https://azstoragesdkaccount.blob.core.windows.net/jtcappendblockfromurlacsourcefail06002774ffd65a4aa8/javablobappendblockfromurlacsourcefail231185c2baea448",
    "Headers" : {
      "x-ms-version" : "2019-02-02",
      "User-Agent" : "azsdk-java-azure-storage-blob/12.0.0-preview.3 1.8.0_212; Windows 10 10.0",
      "x-ms-client-request-id" : "63855c0d-2e24-4804-bf7c-6719c1822e01"
>>>>>>> a55d5dd9
    },
    "Response" : {
      "x-ms-version" : "2019-02-02",
      "x-ms-lease-status" : "unlocked",
      "Server" : "Windows-Azure-Blob/1.0 Microsoft-HTTPAPI/2.0",
      "x-ms-tag-count" : "0",
      "x-ms-lease-state" : "available",
      "x-ms-blob-committed-block-count" : "1",
<<<<<<< HEAD
      "Last-Modified" : "Thu, 05 Sep 2019 22:41:48 GMT",
      "retry-after" : "0",
      "StatusCode" : "200",
      "Date" : "Thu, 05 Sep 2019 22:41:47 GMT",
=======
      "Last-Modified" : "Fri, 06 Sep 2019 19:00:12 GMT",
      "retry-after" : "0",
      "StatusCode" : "200",
      "Date" : "Fri, 06 Sep 2019 19:00:12 GMT",
>>>>>>> a55d5dd9
      "x-ms-blob-type" : "AppendBlob",
      "Accept-Ranges" : "bytes",
      "x-ms-server-encrypted" : "true",
      "x-ms-access-tier-inferred" : "true",
      "x-ms-access-tier" : "Hot",
<<<<<<< HEAD
      "ETag" : "\"0x8D732523C975E17\"",
      "x-ms-creation-time" : "Thu, 05 Sep 2019 22:41:48 GMT",
      "Content-Length" : "7",
      "x-ms-request-id" : "9b687727-c01e-0018-243b-64cd3e000000",
      "x-ms-client-request-id" : "c396d39c-9ea1-4548-8d77-4e2b60b3fe64",
=======
      "ETag" : "\"0x8D732FC7239514C\"",
      "x-ms-creation-time" : "Fri, 06 Sep 2019 19:00:12 GMT",
      "Content-Length" : "7",
      "x-ms-request-id" : "b92ad79c-d01e-009e-7be5-644931000000",
      "x-ms-client-request-id" : "63855c0d-2e24-4804-bf7c-6719c1822e01",
>>>>>>> a55d5dd9
      "Content-Type" : "application/octet-stream"
    },
    "Exception" : null
  }, {
    "Method" : "PUT",
<<<<<<< HEAD
    "Uri" : "https://jaschrepragrs.blob.core.windows.net/jtcappendblockfromurlacsourcefail02911210b709c38098/javablobappendblockfromurlacsourcefail122188f946461c1?comp=appendblock",
    "Headers" : {
      "x-ms-version" : "2019-02-02",
      "User-Agent" : "azsdk-java-azure-storage-blob/12.0.0-preview.3 1.8.0_221; Windows 10 10.0",
      "x-ms-client-request-id" : "7ccb36c9-3bab-4b1e-94ee-6c433114914a"
=======
    "Uri" : "https://azstoragesdkaccount.blob.core.windows.net/jtcappendblockfromurlacsourcefail06002774ffd65a4aa8/javablobappendblockfromurlacsourcefail1854774e851d8bf?comp=appendblock",
    "Headers" : {
      "x-ms-version" : "2019-02-02",
      "User-Agent" : "azsdk-java-azure-storage-blob/12.0.0-preview.3 1.8.0_212; Windows 10 10.0",
      "x-ms-client-request-id" : "85eb5d8c-35b5-4e8d-b014-f3dc24ae2838"
>>>>>>> a55d5dd9
    },
    "Response" : {
      "x-ms-version" : "2019-02-02",
      "Server" : "Windows-Azure-Blob/1.0 Microsoft-HTTPAPI/2.0",
      "x-ms-error-code" : "CannotVerifyCopySource",
      "retry-after" : "0",
      "StatusCode" : "304",
<<<<<<< HEAD
      "x-ms-request-id" : "9b68772b-c01e-0018-283b-64cd3e000000",
      "Date" : "Thu, 05 Sep 2019 22:41:47 GMT",
      "x-ms-client-request-id" : "7ccb36c9-3bab-4b1e-94ee-6c433114914a"
=======
      "x-ms-request-id" : "b92ad7f7-d01e-009e-4ae5-644931000000",
      "Date" : "Fri, 06 Sep 2019 19:00:12 GMT",
      "x-ms-client-request-id" : "85eb5d8c-35b5-4e8d-b014-f3dc24ae2838"
>>>>>>> a55d5dd9
    },
    "Exception" : null
  }, {
    "Method" : "GET",
<<<<<<< HEAD
    "Uri" : "https://jaschrepragrs.blob.core.windows.net?prefix=jtcappendblockfromurlacsourcefail&comp=list",
    "Headers" : {
      "x-ms-version" : "2019-02-02",
      "User-Agent" : "azsdk-java-azure-storage-blob/12.0.0-preview.3 1.8.0_221; Windows 10 10.0",
      "x-ms-client-request-id" : "bce2d4a5-0984-4ae8-add7-f6722b0e5b0d"
=======
    "Uri" : "https://azstoragesdkaccount.blob.core.windows.net?prefix=jtcappendblockfromurlacsourcefail&comp=list",
    "Headers" : {
      "x-ms-version" : "2019-02-02",
      "User-Agent" : "azsdk-java-azure-storage-blob/12.0.0-preview.3 1.8.0_212; Windows 10 10.0",
      "x-ms-client-request-id" : "cb125284-0049-4fac-bef7-c065110e1215"
>>>>>>> a55d5dd9
    },
    "Response" : {
      "Transfer-Encoding" : "chunked",
      "x-ms-version" : "2019-02-02",
      "Server" : "Windows-Azure-Blob/1.0 Microsoft-HTTPAPI/2.0",
      "retry-after" : "0",
      "StatusCode" : "200",
<<<<<<< HEAD
      "x-ms-request-id" : "9b687735-c01e-0018-323b-64cd3e000000",
      "Body" : "﻿<?xml version=\"1.0\" encoding=\"utf-8\"?><EnumerationResults ServiceEndpoint=\"https://jaschrepragrs.blob.core.windows.net/\"><Prefix>jtcappendblockfromurlacsourcefail</Prefix><Containers><Container><Name>jtcappendblockfromurlacsourcefail02911210b709c38098</Name><Properties><Last-Modified>Thu, 05 Sep 2019 22:41:47 GMT</Last-Modified><Etag>\"0x8D732523C7D0E18\"</Etag><LeaseStatus>unlocked</LeaseStatus><LeaseState>available</LeaseState><PublicAccess>container</PublicAccess><DefaultEncryptionScope>$account-encryption-key</DefaultEncryptionScope><DenyEncryptionScopeOverride>false</DenyEncryptionScopeOverride><HasImmutabilityPolicy>false</HasImmutabilityPolicy><HasLegalHold>false</HasLegalHold></Properties></Container></Containers><NextMarker /></EnumerationResults>",
      "Date" : "Thu, 05 Sep 2019 22:41:47 GMT",
      "x-ms-client-request-id" : "bce2d4a5-0984-4ae8-add7-f6722b0e5b0d",
=======
      "x-ms-request-id" : "b92ad814-d01e-009e-61e5-644931000000",
      "Body" : "﻿<?xml version=\"1.0\" encoding=\"utf-8\"?><EnumerationResults ServiceEndpoint=\"https://azstoragesdkaccount.blob.core.windows.net/\"><Prefix>jtcappendblockfromurlacsourcefail</Prefix><Containers><Container><Name>jtcappendblockfromurlacsourcefail06002774ffd65a4aa8</Name><Properties><Last-Modified>Fri, 06 Sep 2019 19:00:12 GMT</Last-Modified><Etag>\"0x8D732FC722D8627\"</Etag><LeaseStatus>unlocked</LeaseStatus><LeaseState>available</LeaseState><PublicAccess>container</PublicAccess><DefaultEncryptionScope>$account-encryption-key</DefaultEncryptionScope><DenyEncryptionScopeOverride>false</DenyEncryptionScopeOverride><HasImmutabilityPolicy>false</HasImmutabilityPolicy><HasLegalHold>false</HasLegalHold></Properties></Container></Containers><NextMarker /></EnumerationResults>",
      "Date" : "Fri, 06 Sep 2019 19:00:12 GMT",
      "x-ms-client-request-id" : "cb125284-0049-4fac-bef7-c065110e1215",
>>>>>>> a55d5dd9
      "Content-Type" : "application/xml"
    },
    "Exception" : null
  }, {
    "Method" : "DELETE",
<<<<<<< HEAD
    "Uri" : "https://jaschrepragrs.blob.core.windows.net/jtcappendblockfromurlacsourcefail02911210b709c38098?restype=container",
    "Headers" : {
      "x-ms-version" : "2019-02-02",
      "User-Agent" : "azsdk-java-azure-storage-blob/12.0.0-preview.3 1.8.0_221; Windows 10 10.0",
      "x-ms-client-request-id" : "39dafdb4-628b-472a-8e46-2d6ec4f11817"
=======
    "Uri" : "https://azstoragesdkaccount.blob.core.windows.net/jtcappendblockfromurlacsourcefail06002774ffd65a4aa8?restype=container",
    "Headers" : {
      "x-ms-version" : "2019-02-02",
      "User-Agent" : "azsdk-java-azure-storage-blob/12.0.0-preview.3 1.8.0_212; Windows 10 10.0",
      "x-ms-client-request-id" : "0574aab2-948e-4535-876d-a9cc29d4d430"
>>>>>>> a55d5dd9
    },
    "Response" : {
      "x-ms-version" : "2019-02-02",
      "Server" : "Windows-Azure-Blob/1.0 Microsoft-HTTPAPI/2.0",
      "retry-after" : "0",
      "Content-Length" : "0",
      "StatusCode" : "202",
<<<<<<< HEAD
      "x-ms-request-id" : "9b68773a-c01e-0018-353b-64cd3e000000",
      "Date" : "Thu, 05 Sep 2019 22:41:47 GMT",
      "x-ms-client-request-id" : "39dafdb4-628b-472a-8e46-2d6ec4f11817"
    },
    "Exception" : null
  } ],
  "variables" : [ "jtcappendblockfromurlacsourcefail02911210b709c38098", "javablobappendblockfromurlacsourcefail122188f946461c1", "javablobappendblockfromurlacsourcefail252829f66f397f7" ]
=======
      "x-ms-request-id" : "b92ad82b-d01e-009e-77e5-644931000000",
      "Date" : "Fri, 06 Sep 2019 19:00:12 GMT",
      "x-ms-client-request-id" : "0574aab2-948e-4535-876d-a9cc29d4d430"
    },
    "Exception" : null
  } ],
  "variables" : [ "jtcappendblockfromurlacsourcefail06002774ffd65a4aa8", "javablobappendblockfromurlacsourcefail1854774e851d8bf", "javablobappendblockfromurlacsourcefail231185c2baea448" ]
>>>>>>> a55d5dd9
}<|MERGE_RESOLUTION|>--- conflicted
+++ resolved
@@ -1,184 +1,98 @@
 {
   "networkCallRecords" : [ {
     "Method" : "PUT",
-<<<<<<< HEAD
-    "Uri" : "https://jaschrepragrs.blob.core.windows.net/jtcappendblockfromurlacsourcefail02911210b709c38098?restype=container",
-    "Headers" : {
-      "x-ms-version" : "2019-02-02",
-      "User-Agent" : "azsdk-java-azure-storage-blob/12.0.0-preview.3 1.8.0_221; Windows 10 10.0",
-      "x-ms-client-request-id" : "d0e46053-9fbd-4d6e-862c-1cbed001f51e"
-=======
-    "Uri" : "https://azstoragesdkaccount.blob.core.windows.net/jtcappendblockfromurlacsourcefail06002774ffd65a4aa8?restype=container",
-    "Headers" : {
-      "x-ms-version" : "2019-02-02",
-      "User-Agent" : "azsdk-java-azure-storage-blob/12.0.0-preview.3 1.8.0_212; Windows 10 10.0",
-      "x-ms-client-request-id" : "ca8186c7-86a4-49b3-9c50-6963a99a8839"
->>>>>>> a55d5dd9
-    },
-    "Response" : {
-      "x-ms-version" : "2019-02-02",
-      "Server" : "Windows-Azure-Blob/1.0 Microsoft-HTTPAPI/2.0",
-<<<<<<< HEAD
-      "ETag" : "\"0x8D732523C63460A\"",
-      "Last-Modified" : "Thu, 05 Sep 2019 22:41:47 GMT",
-      "retry-after" : "0",
-      "Content-Length" : "0",
-      "StatusCode" : "201",
-      "x-ms-request-id" : "9b6876e2-c01e-0018-733b-64cd3e000000",
-      "Date" : "Thu, 05 Sep 2019 22:41:47 GMT",
-      "x-ms-client-request-id" : "d0e46053-9fbd-4d6e-862c-1cbed001f51e"
-=======
-      "ETag" : "\"0x8D732FC72223DE8\"",
-      "Last-Modified" : "Fri, 06 Sep 2019 19:00:12 GMT",
-      "retry-after" : "0",
-      "Content-Length" : "0",
-      "StatusCode" : "201",
-      "x-ms-request-id" : "b92ad6f9-d01e-009e-69e5-644931000000",
-      "Date" : "Fri, 06 Sep 2019 19:00:12 GMT",
-      "x-ms-client-request-id" : "ca8186c7-86a4-49b3-9c50-6963a99a8839"
->>>>>>> a55d5dd9
-    },
-    "Exception" : null
-  }, {
-    "Method" : "PUT",
-<<<<<<< HEAD
-    "Uri" : "https://jaschrepragrs.blob.core.windows.net/jtcappendblockfromurlacsourcefail02911210b709c38098/javablobappendblockfromurlacsourcefail122188f946461c1",
-    "Headers" : {
-      "x-ms-version" : "2019-02-02",
-      "User-Agent" : "azsdk-java-azure-storage-blob/12.0.0-preview.3 1.8.0_221; Windows 10 10.0",
-      "x-ms-client-request-id" : "561cc881-06b1-4d57-85d1-75ea0a6aa529"
-=======
-    "Uri" : "https://azstoragesdkaccount.blob.core.windows.net/jtcappendblockfromurlacsourcefail06002774ffd65a4aa8/javablobappendblockfromurlacsourcefail1854774e851d8bf",
-    "Headers" : {
-      "x-ms-version" : "2019-02-02",
-      "User-Agent" : "azsdk-java-azure-storage-blob/12.0.0-preview.3 1.8.0_212; Windows 10 10.0",
-      "x-ms-client-request-id" : "6a125831-4fc0-479d-8bcd-bff44c961d47"
->>>>>>> a55d5dd9
-    },
-    "Response" : {
-      "x-ms-version" : "2019-02-02",
-      "Server" : "Windows-Azure-Blob/1.0 Microsoft-HTTPAPI/2.0",
-<<<<<<< HEAD
-      "ETag" : "\"0x8D732523C70E32D\"",
-      "Last-Modified" : "Thu, 05 Sep 2019 22:41:47 GMT",
-      "retry-after" : "0",
-      "Content-Length" : "0",
-      "StatusCode" : "201",
-      "x-ms-request-id" : "9b6876f4-c01e-0018-023b-64cd3e000000",
+    "Uri" : "https://jaschrepragrs.blob.core.windows.net/jtcappendblockfromurlacsourcefail06706831ef3a4397cf?restype=container",
+    "Headers" : {
+      "x-ms-version" : "2019-02-02",
+      "User-Agent" : "azsdk-java-azure-storage-blob/12.0.0-preview.3 1.8.0_221; Windows 10 10.0",
+      "x-ms-client-request-id" : "3d20e65b-ca75-4704-997c-256df7a14583"
+    },
+    "Response" : {
+      "x-ms-version" : "2019-02-02",
+      "Server" : "Windows-Azure-Blob/1.0 Microsoft-HTTPAPI/2.0",
+      "ETag" : "\"0x8D7356248BD6931\"",
+      "Last-Modified" : "Mon, 09 Sep 2019 20:14:13 GMT",
+      "retry-after" : "0",
+      "Content-Length" : "0",
+      "StatusCode" : "201",
+      "x-ms-request-id" : "e27c8cf4-901e-0029-764b-6796e9000000",
+      "Date" : "Mon, 09 Sep 2019 20:14:13 GMT",
+      "x-ms-client-request-id" : "3d20e65b-ca75-4704-997c-256df7a14583"
+    },
+    "Exception" : null
+  }, {
+    "Method" : "PUT",
+    "Uri" : "https://jaschrepragrs.blob.core.windows.net/jtcappendblockfromurlacsourcefail06706831ef3a4397cf/javablobappendblockfromurlacsourcefail191440484507309",
+    "Headers" : {
+      "x-ms-version" : "2019-02-02",
+      "User-Agent" : "azsdk-java-azure-storage-blob/12.0.0-preview.3 1.8.0_221; Windows 10 10.0",
+      "x-ms-client-request-id" : "8c54f0c2-8dc8-46fd-824b-0abbcac6a087"
+    },
+    "Response" : {
+      "x-ms-version" : "2019-02-02",
+      "Server" : "Windows-Azure-Blob/1.0 Microsoft-HTTPAPI/2.0",
+      "ETag" : "\"0x8D7356248CA4D36\"",
+      "Last-Modified" : "Mon, 09 Sep 2019 20:14:14 GMT",
+      "retry-after" : "0",
+      "Content-Length" : "0",
+      "StatusCode" : "201",
+      "x-ms-request-id" : "e27c8d04-901e-0029-034b-6796e9000000",
       "x-ms-request-server-encrypted" : "true",
-      "Date" : "Thu, 05 Sep 2019 22:41:47 GMT",
-      "x-ms-client-request-id" : "561cc881-06b1-4d57-85d1-75ea0a6aa529"
-=======
-      "ETag" : "\"0x8D732FC72280F20\"",
-      "Last-Modified" : "Fri, 06 Sep 2019 19:00:12 GMT",
-      "retry-after" : "0",
-      "Content-Length" : "0",
-      "StatusCode" : "201",
-      "x-ms-request-id" : "b92ad715-d01e-009e-80e5-644931000000",
+      "Date" : "Mon, 09 Sep 2019 20:14:13 GMT",
+      "x-ms-client-request-id" : "8c54f0c2-8dc8-46fd-824b-0abbcac6a087"
+    },
+    "Exception" : null
+  }, {
+    "Method" : "PUT",
+    "Uri" : "https://jaschrepragrs.blob.core.windows.net/jtcappendblockfromurlacsourcefail06706831ef3a4397cf?restype=container&comp=acl",
+    "Headers" : {
+      "x-ms-version" : "2019-02-02",
+      "User-Agent" : "azsdk-java-azure-storage-blob/12.0.0-preview.3 1.8.0_221; Windows 10 10.0",
+      "x-ms-client-request-id" : "cdeef808-9294-49f1-bae1-82c7e2e9e978",
+      "Content-Type" : "application/xml; charset=utf-8"
+    },
+    "Response" : {
+      "x-ms-version" : "2019-02-02",
+      "Server" : "Windows-Azure-Blob/1.0 Microsoft-HTTPAPI/2.0",
+      "ETag" : "\"0x8D7356248D65145\"",
+      "Last-Modified" : "Mon, 09 Sep 2019 20:14:14 GMT",
+      "retry-after" : "0",
+      "Content-Length" : "0",
+      "StatusCode" : "200",
+      "x-ms-request-id" : "e27c8d1b-901e-0029-1a4b-6796e9000000",
+      "Date" : "Mon, 09 Sep 2019 20:14:13 GMT",
+      "x-ms-client-request-id" : "cdeef808-9294-49f1-bae1-82c7e2e9e978"
+    },
+    "Exception" : null
+  }, {
+    "Method" : "PUT",
+    "Uri" : "https://jaschrepragrs.blob.core.windows.net/jtcappendblockfromurlacsourcefail06706831ef3a4397cf/javablobappendblockfromurlacsourcefail257729234e2155d",
+    "Headers" : {
+      "x-ms-version" : "2019-02-02",
+      "User-Agent" : "azsdk-java-azure-storage-blob/12.0.0-preview.3 1.8.0_221; Windows 10 10.0",
+      "x-ms-client-request-id" : "7a02139b-00aa-4fc2-82a2-25566d009de0"
+    },
+    "Response" : {
+      "x-ms-version" : "2019-02-02",
+      "Server" : "Windows-Azure-Blob/1.0 Microsoft-HTTPAPI/2.0",
+      "ETag" : "\"0x8D7356248E3F46D\"",
+      "Last-Modified" : "Mon, 09 Sep 2019 20:14:14 GMT",
+      "retry-after" : "0",
+      "Content-Length" : "0",
+      "StatusCode" : "201",
+      "x-ms-request-id" : "e27c8d2c-901e-0029-2b4b-6796e9000000",
       "x-ms-request-server-encrypted" : "true",
-      "Date" : "Fri, 06 Sep 2019 19:00:12 GMT",
-      "x-ms-client-request-id" : "6a125831-4fc0-479d-8bcd-bff44c961d47"
->>>>>>> a55d5dd9
-    },
-    "Exception" : null
-  }, {
-    "Method" : "PUT",
-<<<<<<< HEAD
-    "Uri" : "https://jaschrepragrs.blob.core.windows.net/jtcappendblockfromurlacsourcefail02911210b709c38098?restype=container&comp=acl",
-    "Headers" : {
-      "x-ms-version" : "2019-02-02",
-      "User-Agent" : "azsdk-java-azure-storage-blob/12.0.0-preview.3 1.8.0_221; Windows 10 10.0",
-      "x-ms-client-request-id" : "4f134db6-e84c-4901-b632-19875524708c",
-=======
-    "Uri" : "https://azstoragesdkaccount.blob.core.windows.net/jtcappendblockfromurlacsourcefail06002774ffd65a4aa8?restype=container&comp=acl",
-    "Headers" : {
-      "x-ms-version" : "2019-02-02",
-      "User-Agent" : "azsdk-java-azure-storage-blob/12.0.0-preview.3 1.8.0_212; Windows 10 10.0",
-      "x-ms-client-request-id" : "9733075c-75ac-4c54-abf8-010fa34924ea",
->>>>>>> a55d5dd9
-      "Content-Type" : "application/xml; charset=utf-8"
-    },
-    "Response" : {
-      "x-ms-version" : "2019-02-02",
-      "Server" : "Windows-Azure-Blob/1.0 Microsoft-HTTPAPI/2.0",
-<<<<<<< HEAD
-      "ETag" : "\"0x8D732523C7D0E18\"",
-      "Last-Modified" : "Thu, 05 Sep 2019 22:41:47 GMT",
-      "retry-after" : "0",
-      "Content-Length" : "0",
-      "StatusCode" : "200",
-      "x-ms-request-id" : "9b687701-c01e-0018-063b-64cd3e000000",
-      "Date" : "Thu, 05 Sep 2019 22:41:47 GMT",
-      "x-ms-client-request-id" : "4f134db6-e84c-4901-b632-19875524708c"
-=======
-      "ETag" : "\"0x8D732FC722D8627\"",
-      "Last-Modified" : "Fri, 06 Sep 2019 19:00:12 GMT",
-      "retry-after" : "0",
-      "Content-Length" : "0",
-      "StatusCode" : "200",
-      "x-ms-request-id" : "b92ad738-d01e-009e-1fe5-644931000000",
-      "Date" : "Fri, 06 Sep 2019 19:00:12 GMT",
-      "x-ms-client-request-id" : "9733075c-75ac-4c54-abf8-010fa34924ea"
->>>>>>> a55d5dd9
-    },
-    "Exception" : null
-  }, {
-    "Method" : "PUT",
-<<<<<<< HEAD
-    "Uri" : "https://jaschrepragrs.blob.core.windows.net/jtcappendblockfromurlacsourcefail02911210b709c38098/javablobappendblockfromurlacsourcefail252829f66f397f7",
-    "Headers" : {
-      "x-ms-version" : "2019-02-02",
-      "User-Agent" : "azsdk-java-azure-storage-blob/12.0.0-preview.3 1.8.0_221; Windows 10 10.0",
-      "x-ms-client-request-id" : "6d7f89d5-b6cb-4e4c-9a24-dc43551e5bb3"
-=======
-    "Uri" : "https://azstoragesdkaccount.blob.core.windows.net/jtcappendblockfromurlacsourcefail06002774ffd65a4aa8/javablobappendblockfromurlacsourcefail231185c2baea448",
-    "Headers" : {
-      "x-ms-version" : "2019-02-02",
-      "User-Agent" : "azsdk-java-azure-storage-blob/12.0.0-preview.3 1.8.0_212; Windows 10 10.0",
-      "x-ms-client-request-id" : "175c6994-31f8-4637-bb23-101c277f570b"
->>>>>>> a55d5dd9
-    },
-    "Response" : {
-      "x-ms-version" : "2019-02-02",
-      "Server" : "Windows-Azure-Blob/1.0 Microsoft-HTTPAPI/2.0",
-<<<<<<< HEAD
-      "ETag" : "\"0x8D732523C8A634F\"",
-      "Last-Modified" : "Thu, 05 Sep 2019 22:41:48 GMT",
-      "retry-after" : "0",
-      "Content-Length" : "0",
-      "StatusCode" : "201",
-      "x-ms-request-id" : "9b68770c-c01e-0018-0d3b-64cd3e000000",
-      "x-ms-request-server-encrypted" : "true",
-      "Date" : "Thu, 05 Sep 2019 22:41:47 GMT",
-      "x-ms-client-request-id" : "6d7f89d5-b6cb-4e4c-9a24-dc43551e5bb3"
-=======
-      "ETag" : "\"0x8D732FC72335C6F\"",
-      "Last-Modified" : "Fri, 06 Sep 2019 19:00:12 GMT",
-      "retry-after" : "0",
-      "Content-Length" : "0",
-      "StatusCode" : "201",
-      "x-ms-request-id" : "b92ad75a-d01e-009e-3ee5-644931000000",
-      "x-ms-request-server-encrypted" : "true",
-      "Date" : "Fri, 06 Sep 2019 19:00:12 GMT",
-      "x-ms-client-request-id" : "175c6994-31f8-4637-bb23-101c277f570b"
->>>>>>> a55d5dd9
-    },
-    "Exception" : null
-  }, {
-    "Method" : "PUT",
-<<<<<<< HEAD
-    "Uri" : "https://jaschrepragrs.blob.core.windows.net/jtcappendblockfromurlacsourcefail02911210b709c38098/javablobappendblockfromurlacsourcefail252829f66f397f7?comp=appendblock",
-    "Headers" : {
-      "x-ms-version" : "2019-02-02",
-      "User-Agent" : "azsdk-java-azure-storage-blob/12.0.0-preview.3 1.8.0_221; Windows 10 10.0",
-      "x-ms-client-request-id" : "696cf1e1-8c0a-42f3-b35e-3fb07d32744b",
-=======
-    "Uri" : "https://azstoragesdkaccount.blob.core.windows.net/jtcappendblockfromurlacsourcefail06002774ffd65a4aa8/javablobappendblockfromurlacsourcefail231185c2baea448?comp=appendblock",
-    "Headers" : {
-      "x-ms-version" : "2019-02-02",
-      "User-Agent" : "azsdk-java-azure-storage-blob/12.0.0-preview.3 1.8.0_212; Windows 10 10.0",
-      "x-ms-client-request-id" : "c1441adc-6fa7-4e78-a3d1-6f9632296413",
->>>>>>> a55d5dd9
+      "Date" : "Mon, 09 Sep 2019 20:14:13 GMT",
+      "x-ms-client-request-id" : "7a02139b-00aa-4fc2-82a2-25566d009de0"
+    },
+    "Exception" : null
+  }, {
+    "Method" : "PUT",
+    "Uri" : "https://jaschrepragrs.blob.core.windows.net/jtcappendblockfromurlacsourcefail06706831ef3a4397cf/javablobappendblockfromurlacsourcefail257729234e2155d?comp=appendblock",
+    "Headers" : {
+      "x-ms-version" : "2019-02-02",
+      "User-Agent" : "azsdk-java-azure-storage-blob/12.0.0-preview.3 1.8.0_221; Windows 10 10.0",
+      "x-ms-client-request-id" : "7bddeae4-c4dc-4a98-8d23-e3c0bb3814fc",
       "Content-Type" : "application/octet-stream"
     },
     "Response" : {
@@ -186,45 +100,25 @@
       "Server" : "Windows-Azure-Blob/1.0 Microsoft-HTTPAPI/2.0",
       "x-ms-content-crc64" : "6RYQPwaVsyQ=",
       "x-ms-blob-committed-block-count" : "1",
-<<<<<<< HEAD
-      "Last-Modified" : "Thu, 05 Sep 2019 22:41:48 GMT",
+      "Last-Modified" : "Mon, 09 Sep 2019 20:14:14 GMT",
       "retry-after" : "0",
       "StatusCode" : "201",
       "x-ms-request-server-encrypted" : "true",
-      "Date" : "Thu, 05 Sep 2019 22:41:47 GMT",
-      "ETag" : "\"0x8D732523C975E17\"",
-      "Content-Length" : "0",
-      "x-ms-request-id" : "9b687717-c01e-0018-183b-64cd3e000000",
-      "x-ms-client-request-id" : "696cf1e1-8c0a-42f3-b35e-3fb07d32744b",
-=======
-      "Last-Modified" : "Fri, 06 Sep 2019 19:00:12 GMT",
-      "retry-after" : "0",
-      "StatusCode" : "201",
-      "x-ms-request-server-encrypted" : "true",
-      "Date" : "Fri, 06 Sep 2019 19:00:12 GMT",
-      "ETag" : "\"0x8D732FC7239514C\"",
-      "Content-Length" : "0",
-      "x-ms-request-id" : "b92ad780-d01e-009e-61e5-644931000000",
-      "x-ms-client-request-id" : "c1441adc-6fa7-4e78-a3d1-6f9632296413",
->>>>>>> a55d5dd9
+      "Date" : "Mon, 09 Sep 2019 20:14:13 GMT",
+      "ETag" : "\"0x8D7356248F0EF1E\"",
+      "Content-Length" : "0",
+      "x-ms-request-id" : "e27c8d38-901e-0029-374b-6796e9000000",
+      "x-ms-client-request-id" : "7bddeae4-c4dc-4a98-8d23-e3c0bb3814fc",
       "x-ms-blob-append-offset" : "0"
     },
     "Exception" : null
   }, {
     "Method" : "HEAD",
-<<<<<<< HEAD
-    "Uri" : "https://jaschrepragrs.blob.core.windows.net/jtcappendblockfromurlacsourcefail02911210b709c38098/javablobappendblockfromurlacsourcefail252829f66f397f7",
-    "Headers" : {
-      "x-ms-version" : "2019-02-02",
-      "User-Agent" : "azsdk-java-azure-storage-blob/12.0.0-preview.3 1.8.0_221; Windows 10 10.0",
-      "x-ms-client-request-id" : "c396d39c-9ea1-4548-8d77-4e2b60b3fe64"
-=======
-    "Uri" : "https://azstoragesdkaccount.blob.core.windows.net/jtcappendblockfromurlacsourcefail06002774ffd65a4aa8/javablobappendblockfromurlacsourcefail231185c2baea448",
-    "Headers" : {
-      "x-ms-version" : "2019-02-02",
-      "User-Agent" : "azsdk-java-azure-storage-blob/12.0.0-preview.3 1.8.0_212; Windows 10 10.0",
-      "x-ms-client-request-id" : "63855c0d-2e24-4804-bf7c-6719c1822e01"
->>>>>>> a55d5dd9
+    "Uri" : "https://jaschrepragrs.blob.core.windows.net/jtcappendblockfromurlacsourcefail06706831ef3a4397cf/javablobappendblockfromurlacsourcefail257729234e2155d",
+    "Headers" : {
+      "x-ms-version" : "2019-02-02",
+      "User-Agent" : "azsdk-java-azure-storage-blob/12.0.0-preview.3 1.8.0_221; Windows 10 10.0",
+      "x-ms-client-request-id" : "1ac64abb-6d69-4e41-b314-a0d1b8b84c55"
     },
     "Response" : {
       "x-ms-version" : "2019-02-02",
@@ -233,53 +127,30 @@
       "x-ms-tag-count" : "0",
       "x-ms-lease-state" : "available",
       "x-ms-blob-committed-block-count" : "1",
-<<<<<<< HEAD
-      "Last-Modified" : "Thu, 05 Sep 2019 22:41:48 GMT",
+      "Last-Modified" : "Mon, 09 Sep 2019 20:14:14 GMT",
       "retry-after" : "0",
       "StatusCode" : "200",
-      "Date" : "Thu, 05 Sep 2019 22:41:47 GMT",
-=======
-      "Last-Modified" : "Fri, 06 Sep 2019 19:00:12 GMT",
-      "retry-after" : "0",
-      "StatusCode" : "200",
-      "Date" : "Fri, 06 Sep 2019 19:00:12 GMT",
->>>>>>> a55d5dd9
+      "Date" : "Mon, 09 Sep 2019 20:14:13 GMT",
       "x-ms-blob-type" : "AppendBlob",
       "Accept-Ranges" : "bytes",
       "x-ms-server-encrypted" : "true",
       "x-ms-access-tier-inferred" : "true",
       "x-ms-access-tier" : "Hot",
-<<<<<<< HEAD
-      "ETag" : "\"0x8D732523C975E17\"",
-      "x-ms-creation-time" : "Thu, 05 Sep 2019 22:41:48 GMT",
+      "ETag" : "\"0x8D7356248F0EF1E\"",
+      "x-ms-creation-time" : "Mon, 09 Sep 2019 20:14:14 GMT",
       "Content-Length" : "7",
-      "x-ms-request-id" : "9b687727-c01e-0018-243b-64cd3e000000",
-      "x-ms-client-request-id" : "c396d39c-9ea1-4548-8d77-4e2b60b3fe64",
-=======
-      "ETag" : "\"0x8D732FC7239514C\"",
-      "x-ms-creation-time" : "Fri, 06 Sep 2019 19:00:12 GMT",
-      "Content-Length" : "7",
-      "x-ms-request-id" : "b92ad79c-d01e-009e-7be5-644931000000",
-      "x-ms-client-request-id" : "63855c0d-2e24-4804-bf7c-6719c1822e01",
->>>>>>> a55d5dd9
+      "x-ms-request-id" : "e27c8d49-901e-0029-454b-6796e9000000",
+      "x-ms-client-request-id" : "1ac64abb-6d69-4e41-b314-a0d1b8b84c55",
       "Content-Type" : "application/octet-stream"
     },
     "Exception" : null
   }, {
     "Method" : "PUT",
-<<<<<<< HEAD
-    "Uri" : "https://jaschrepragrs.blob.core.windows.net/jtcappendblockfromurlacsourcefail02911210b709c38098/javablobappendblockfromurlacsourcefail122188f946461c1?comp=appendblock",
-    "Headers" : {
-      "x-ms-version" : "2019-02-02",
-      "User-Agent" : "azsdk-java-azure-storage-blob/12.0.0-preview.3 1.8.0_221; Windows 10 10.0",
-      "x-ms-client-request-id" : "7ccb36c9-3bab-4b1e-94ee-6c433114914a"
-=======
-    "Uri" : "https://azstoragesdkaccount.blob.core.windows.net/jtcappendblockfromurlacsourcefail06002774ffd65a4aa8/javablobappendblockfromurlacsourcefail1854774e851d8bf?comp=appendblock",
-    "Headers" : {
-      "x-ms-version" : "2019-02-02",
-      "User-Agent" : "azsdk-java-azure-storage-blob/12.0.0-preview.3 1.8.0_212; Windows 10 10.0",
-      "x-ms-client-request-id" : "85eb5d8c-35b5-4e8d-b014-f3dc24ae2838"
->>>>>>> a55d5dd9
+    "Uri" : "https://jaschrepragrs.blob.core.windows.net/jtcappendblockfromurlacsourcefail06706831ef3a4397cf/javablobappendblockfromurlacsourcefail191440484507309?comp=appendblock",
+    "Headers" : {
+      "x-ms-version" : "2019-02-02",
+      "User-Agent" : "azsdk-java-azure-storage-blob/12.0.0-preview.3 1.8.0_221; Windows 10 10.0",
+      "x-ms-client-request-id" : "f5c5d19f-4c1b-43cb-bf44-d885677fb4ed"
     },
     "Response" : {
       "x-ms-version" : "2019-02-02",
@@ -287,32 +158,18 @@
       "x-ms-error-code" : "CannotVerifyCopySource",
       "retry-after" : "0",
       "StatusCode" : "304",
-<<<<<<< HEAD
-      "x-ms-request-id" : "9b68772b-c01e-0018-283b-64cd3e000000",
-      "Date" : "Thu, 05 Sep 2019 22:41:47 GMT",
-      "x-ms-client-request-id" : "7ccb36c9-3bab-4b1e-94ee-6c433114914a"
-=======
-      "x-ms-request-id" : "b92ad7f7-d01e-009e-4ae5-644931000000",
-      "Date" : "Fri, 06 Sep 2019 19:00:12 GMT",
-      "x-ms-client-request-id" : "85eb5d8c-35b5-4e8d-b014-f3dc24ae2838"
->>>>>>> a55d5dd9
+      "x-ms-request-id" : "e27c8d57-901e-0029-534b-6796e9000000",
+      "Date" : "Mon, 09 Sep 2019 20:14:14 GMT",
+      "x-ms-client-request-id" : "f5c5d19f-4c1b-43cb-bf44-d885677fb4ed"
     },
     "Exception" : null
   }, {
     "Method" : "GET",
-<<<<<<< HEAD
     "Uri" : "https://jaschrepragrs.blob.core.windows.net?prefix=jtcappendblockfromurlacsourcefail&comp=list",
     "Headers" : {
       "x-ms-version" : "2019-02-02",
       "User-Agent" : "azsdk-java-azure-storage-blob/12.0.0-preview.3 1.8.0_221; Windows 10 10.0",
-      "x-ms-client-request-id" : "bce2d4a5-0984-4ae8-add7-f6722b0e5b0d"
-=======
-    "Uri" : "https://azstoragesdkaccount.blob.core.windows.net?prefix=jtcappendblockfromurlacsourcefail&comp=list",
-    "Headers" : {
-      "x-ms-version" : "2019-02-02",
-      "User-Agent" : "azsdk-java-azure-storage-blob/12.0.0-preview.3 1.8.0_212; Windows 10 10.0",
-      "x-ms-client-request-id" : "cb125284-0049-4fac-bef7-c065110e1215"
->>>>>>> a55d5dd9
+      "x-ms-client-request-id" : "9dab5bd3-a4a1-46a3-9f8f-b2531143c080"
     },
     "Response" : {
       "Transfer-Encoding" : "chunked",
@@ -320,35 +177,20 @@
       "Server" : "Windows-Azure-Blob/1.0 Microsoft-HTTPAPI/2.0",
       "retry-after" : "0",
       "StatusCode" : "200",
-<<<<<<< HEAD
-      "x-ms-request-id" : "9b687735-c01e-0018-323b-64cd3e000000",
-      "Body" : "﻿<?xml version=\"1.0\" encoding=\"utf-8\"?><EnumerationResults ServiceEndpoint=\"https://jaschrepragrs.blob.core.windows.net/\"><Prefix>jtcappendblockfromurlacsourcefail</Prefix><Containers><Container><Name>jtcappendblockfromurlacsourcefail02911210b709c38098</Name><Properties><Last-Modified>Thu, 05 Sep 2019 22:41:47 GMT</Last-Modified><Etag>\"0x8D732523C7D0E18\"</Etag><LeaseStatus>unlocked</LeaseStatus><LeaseState>available</LeaseState><PublicAccess>container</PublicAccess><DefaultEncryptionScope>$account-encryption-key</DefaultEncryptionScope><DenyEncryptionScopeOverride>false</DenyEncryptionScopeOverride><HasImmutabilityPolicy>false</HasImmutabilityPolicy><HasLegalHold>false</HasLegalHold></Properties></Container></Containers><NextMarker /></EnumerationResults>",
-      "Date" : "Thu, 05 Sep 2019 22:41:47 GMT",
-      "x-ms-client-request-id" : "bce2d4a5-0984-4ae8-add7-f6722b0e5b0d",
-=======
-      "x-ms-request-id" : "b92ad814-d01e-009e-61e5-644931000000",
-      "Body" : "﻿<?xml version=\"1.0\" encoding=\"utf-8\"?><EnumerationResults ServiceEndpoint=\"https://azstoragesdkaccount.blob.core.windows.net/\"><Prefix>jtcappendblockfromurlacsourcefail</Prefix><Containers><Container><Name>jtcappendblockfromurlacsourcefail06002774ffd65a4aa8</Name><Properties><Last-Modified>Fri, 06 Sep 2019 19:00:12 GMT</Last-Modified><Etag>\"0x8D732FC722D8627\"</Etag><LeaseStatus>unlocked</LeaseStatus><LeaseState>available</LeaseState><PublicAccess>container</PublicAccess><DefaultEncryptionScope>$account-encryption-key</DefaultEncryptionScope><DenyEncryptionScopeOverride>false</DenyEncryptionScopeOverride><HasImmutabilityPolicy>false</HasImmutabilityPolicy><HasLegalHold>false</HasLegalHold></Properties></Container></Containers><NextMarker /></EnumerationResults>",
-      "Date" : "Fri, 06 Sep 2019 19:00:12 GMT",
-      "x-ms-client-request-id" : "cb125284-0049-4fac-bef7-c065110e1215",
->>>>>>> a55d5dd9
+      "x-ms-request-id" : "e27c8d62-901e-0029-5e4b-6796e9000000",
+      "Body" : "﻿<?xml version=\"1.0\" encoding=\"utf-8\"?><EnumerationResults ServiceEndpoint=\"https://jaschrepragrs.blob.core.windows.net/\"><Prefix>jtcappendblockfromurlacsourcefail</Prefix><Containers><Container><Name>jtcappendblockfromurlacsourcefail06706831ef3a4397cf</Name><Properties><Last-Modified>Mon, 09 Sep 2019 20:14:14 GMT</Last-Modified><Etag>\"0x8D7356248D65145\"</Etag><LeaseStatus>unlocked</LeaseStatus><LeaseState>available</LeaseState><PublicAccess>container</PublicAccess><DefaultEncryptionScope>$account-encryption-key</DefaultEncryptionScope><DenyEncryptionScopeOverride>false</DenyEncryptionScopeOverride><HasImmutabilityPolicy>false</HasImmutabilityPolicy><HasLegalHold>false</HasLegalHold></Properties></Container></Containers><NextMarker /></EnumerationResults>",
+      "Date" : "Mon, 09 Sep 2019 20:14:14 GMT",
+      "x-ms-client-request-id" : "9dab5bd3-a4a1-46a3-9f8f-b2531143c080",
       "Content-Type" : "application/xml"
     },
     "Exception" : null
   }, {
     "Method" : "DELETE",
-<<<<<<< HEAD
-    "Uri" : "https://jaschrepragrs.blob.core.windows.net/jtcappendblockfromurlacsourcefail02911210b709c38098?restype=container",
-    "Headers" : {
-      "x-ms-version" : "2019-02-02",
-      "User-Agent" : "azsdk-java-azure-storage-blob/12.0.0-preview.3 1.8.0_221; Windows 10 10.0",
-      "x-ms-client-request-id" : "39dafdb4-628b-472a-8e46-2d6ec4f11817"
-=======
-    "Uri" : "https://azstoragesdkaccount.blob.core.windows.net/jtcappendblockfromurlacsourcefail06002774ffd65a4aa8?restype=container",
-    "Headers" : {
-      "x-ms-version" : "2019-02-02",
-      "User-Agent" : "azsdk-java-azure-storage-blob/12.0.0-preview.3 1.8.0_212; Windows 10 10.0",
-      "x-ms-client-request-id" : "0574aab2-948e-4535-876d-a9cc29d4d430"
->>>>>>> a55d5dd9
+    "Uri" : "https://jaschrepragrs.blob.core.windows.net/jtcappendblockfromurlacsourcefail06706831ef3a4397cf?restype=container",
+    "Headers" : {
+      "x-ms-version" : "2019-02-02",
+      "User-Agent" : "azsdk-java-azure-storage-blob/12.0.0-preview.3 1.8.0_221; Windows 10 10.0",
+      "x-ms-client-request-id" : "abf32a52-5dae-4991-b536-54167ec4ec5c"
     },
     "Response" : {
       "x-ms-version" : "2019-02-02",
@@ -356,21 +198,11 @@
       "retry-after" : "0",
       "Content-Length" : "0",
       "StatusCode" : "202",
-<<<<<<< HEAD
-      "x-ms-request-id" : "9b68773a-c01e-0018-353b-64cd3e000000",
-      "Date" : "Thu, 05 Sep 2019 22:41:47 GMT",
-      "x-ms-client-request-id" : "39dafdb4-628b-472a-8e46-2d6ec4f11817"
+      "x-ms-request-id" : "e27c8d73-901e-0029-6d4b-6796e9000000",
+      "Date" : "Mon, 09 Sep 2019 20:14:14 GMT",
+      "x-ms-client-request-id" : "abf32a52-5dae-4991-b536-54167ec4ec5c"
     },
     "Exception" : null
   } ],
-  "variables" : [ "jtcappendblockfromurlacsourcefail02911210b709c38098", "javablobappendblockfromurlacsourcefail122188f946461c1", "javablobappendblockfromurlacsourcefail252829f66f397f7" ]
-=======
-      "x-ms-request-id" : "b92ad82b-d01e-009e-77e5-644931000000",
-      "Date" : "Fri, 06 Sep 2019 19:00:12 GMT",
-      "x-ms-client-request-id" : "0574aab2-948e-4535-876d-a9cc29d4d430"
-    },
-    "Exception" : null
-  } ],
-  "variables" : [ "jtcappendblockfromurlacsourcefail06002774ffd65a4aa8", "javablobappendblockfromurlacsourcefail1854774e851d8bf", "javablobappendblockfromurlacsourcefail231185c2baea448" ]
->>>>>>> a55d5dd9
+  "variables" : [ "jtcappendblockfromurlacsourcefail06706831ef3a4397cf", "javablobappendblockfromurlacsourcefail191440484507309", "javablobappendblockfromurlacsourcefail257729234e2155d" ]
 }