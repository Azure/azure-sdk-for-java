--- conflicted
+++ resolved
@@ -1,59 +1,32 @@
 {
   "networkCallRecords" : [ {
     "Method" : "PUT",
-<<<<<<< HEAD
-    "Uri" : "https://jaschrepragrs.blob.core.windows.net/jtcservicesassignaturesstringtosign029441f3a209065b5?restype=container",
+    "Uri" : "https://jaschrepragrs.blob.core.windows.net/jtcservicesassignaturesstringtosign028697d878c65b314?restype=container",
     "Headers" : {
       "x-ms-version" : "2019-02-02",
       "User-Agent" : "azsdk-java-azure-storage-blob/12.0.0-preview.3 1.8.0_221; Windows 10 10.0",
-      "x-ms-client-request-id" : "203d09ed-b0e8-4d07-9fb6-7b86460826fe"
-=======
-    "Uri" : "https://azstoragesdkaccount.blob.core.windows.net/jtcservicesassignaturesstringtosign0238875b552290b3b?restype=container",
-    "Headers" : {
-      "x-ms-version" : "2019-02-02",
-      "User-Agent" : "azsdk-java-azure-storage-blob/12.0.0-preview.3 1.8.0_212; Windows 10 10.0",
-      "x-ms-client-request-id" : "f590f26a-2f9b-4899-a44d-9c1bc0e5d65e"
->>>>>>> a55d5dd9
+      "x-ms-client-request-id" : "1fcc78a9-6484-4f5f-bb49-3060530b6268"
     },
     "Response" : {
       "x-ms-version" : "2019-02-02",
       "Server" : "Windows-Azure-Blob/1.0 Microsoft-HTTPAPI/2.0",
-<<<<<<< HEAD
-      "ETag" : "\"0x8D7325171A2759E\"",
-      "Last-Modified" : "Thu, 05 Sep 2019 22:36:07 GMT",
+      "ETag" : "\"0x8D73560229832E9\"",
+      "Last-Modified" : "Mon, 09 Sep 2019 19:58:50 GMT",
       "retry-after" : "0",
       "Content-Length" : "0",
       "StatusCode" : "201",
-      "x-ms-request-id" : "bfec8cf5-901e-0044-3b3a-643cc7000000",
-      "Date" : "Thu, 05 Sep 2019 22:36:06 GMT",
-      "x-ms-client-request-id" : "203d09ed-b0e8-4d07-9fb6-7b86460826fe"
-=======
-      "ETag" : "\"0x8D732FDFCC5131C\"",
-      "Last-Modified" : "Fri, 06 Sep 2019 19:11:14 GMT",
-      "retry-after" : "0",
-      "Content-Length" : "0",
-      "StatusCode" : "201",
-      "x-ms-request-id" : "8f76bd8b-401e-003a-22e6-6473d5000000",
-      "Date" : "Fri, 06 Sep 2019 19:11:14 GMT",
-      "x-ms-client-request-id" : "f590f26a-2f9b-4899-a44d-9c1bc0e5d65e"
->>>>>>> a55d5dd9
+      "x-ms-request-id" : "077fbe5a-801e-001f-2349-673bbb000000",
+      "Date" : "Mon, 09 Sep 2019 19:58:50 GMT",
+      "x-ms-client-request-id" : "1fcc78a9-6484-4f5f-bb49-3060530b6268"
     },
     "Exception" : null
   }, {
     "Method" : "GET",
-<<<<<<< HEAD
     "Uri" : "https://jaschrepragrs.blob.core.windows.net?prefix=jtcservicesassignaturesstringtosign&comp=list",
     "Headers" : {
       "x-ms-version" : "2019-02-02",
       "User-Agent" : "azsdk-java-azure-storage-blob/12.0.0-preview.3 1.8.0_221; Windows 10 10.0",
-      "x-ms-client-request-id" : "9f382589-dec2-4500-92d3-5b1128276b02"
-=======
-    "Uri" : "https://azstoragesdkaccount.blob.core.windows.net?prefix=jtcservicesassignaturesstringtosign&comp=list",
-    "Headers" : {
-      "x-ms-version" : "2019-02-02",
-      "User-Agent" : "azsdk-java-azure-storage-blob/12.0.0-preview.3 1.8.0_212; Windows 10 10.0",
-      "x-ms-client-request-id" : "6df4e599-aa00-4f8c-8963-917983078d8e"
->>>>>>> a55d5dd9
+      "x-ms-client-request-id" : "9bc7538d-6c35-445c-b1a5-7ba122357ef2"
     },
     "Response" : {
       "Transfer-Encoding" : "chunked",
@@ -61,35 +34,20 @@
       "Server" : "Windows-Azure-Blob/1.0 Microsoft-HTTPAPI/2.0",
       "retry-after" : "0",
       "StatusCode" : "200",
-<<<<<<< HEAD
-      "x-ms-request-id" : "bfec8d0c-901e-0044-4e3a-643cc7000000",
-      "Body" : "﻿<?xml version=\"1.0\" encoding=\"utf-8\"?><EnumerationResults ServiceEndpoint=\"https://jaschrepragrs.blob.core.windows.net/\"><Prefix>jtcservicesassignaturesstringtosign</Prefix><Containers><Container><Name>jtcservicesassignaturesstringtosign029441f3a209065b5</Name><Properties><Last-Modified>Thu, 05 Sep 2019 22:36:07 GMT</Last-Modified><Etag>\"0x8D7325171A2759E\"</Etag><LeaseStatus>unlocked</LeaseStatus><LeaseState>available</LeaseState><DefaultEncryptionScope>$account-encryption-key</DefaultEncryptionScope><DenyEncryptionScopeOverride>false</DenyEncryptionScopeOverride><HasImmutabilityPolicy>false</HasImmutabilityPolicy><HasLegalHold>false</HasLegalHold></Properties></Container></Containers><NextMarker /></EnumerationResults>",
-      "Date" : "Thu, 05 Sep 2019 22:36:07 GMT",
-      "x-ms-client-request-id" : "9f382589-dec2-4500-92d3-5b1128276b02",
-=======
-      "x-ms-request-id" : "8f76bda6-401e-003a-37e6-6473d5000000",
-      "Body" : "﻿<?xml version=\"1.0\" encoding=\"utf-8\"?><EnumerationResults ServiceEndpoint=\"https://azstoragesdkaccount.blob.core.windows.net/\"><Prefix>jtcservicesassignaturesstringtosign</Prefix><Containers><Container><Name>jtcservicesassignaturesstringtosign0238875b552290b3b</Name><Properties><Last-Modified>Fri, 06 Sep 2019 19:11:14 GMT</Last-Modified><Etag>\"0x8D732FDFCC5131C\"</Etag><LeaseStatus>unlocked</LeaseStatus><LeaseState>available</LeaseState><DefaultEncryptionScope>$account-encryption-key</DefaultEncryptionScope><DenyEncryptionScopeOverride>false</DenyEncryptionScopeOverride><HasImmutabilityPolicy>false</HasImmutabilityPolicy><HasLegalHold>false</HasLegalHold></Properties></Container></Containers><NextMarker /></EnumerationResults>",
-      "Date" : "Fri, 06 Sep 2019 19:11:14 GMT",
-      "x-ms-client-request-id" : "6df4e599-aa00-4f8c-8963-917983078d8e",
->>>>>>> a55d5dd9
+      "x-ms-request-id" : "077fbe69-801e-001f-3149-673bbb000000",
+      "Body" : "﻿<?xml version=\"1.0\" encoding=\"utf-8\"?><EnumerationResults ServiceEndpoint=\"https://jaschrepragrs.blob.core.windows.net/\"><Prefix>jtcservicesassignaturesstringtosign</Prefix><Containers><Container><Name>jtcservicesassignaturesstringtosign028697d878c65b314</Name><Properties><Last-Modified>Mon, 09 Sep 2019 19:58:50 GMT</Last-Modified><Etag>\"0x8D73560229832E9\"</Etag><LeaseStatus>unlocked</LeaseStatus><LeaseState>available</LeaseState><DefaultEncryptionScope>$account-encryption-key</DefaultEncryptionScope><DenyEncryptionScopeOverride>false</DenyEncryptionScopeOverride><HasImmutabilityPolicy>false</HasImmutabilityPolicy><HasLegalHold>false</HasLegalHold></Properties></Container></Containers><NextMarker /></EnumerationResults>",
+      "Date" : "Mon, 09 Sep 2019 19:58:50 GMT",
+      "x-ms-client-request-id" : "9bc7538d-6c35-445c-b1a5-7ba122357ef2",
       "Content-Type" : "application/xml"
     },
     "Exception" : null
   }, {
     "Method" : "DELETE",
-<<<<<<< HEAD
-    "Uri" : "https://jaschrepragrs.blob.core.windows.net/jtcservicesassignaturesstringtosign029441f3a209065b5?restype=container",
+    "Uri" : "https://jaschrepragrs.blob.core.windows.net/jtcservicesassignaturesstringtosign028697d878c65b314?restype=container",
     "Headers" : {
       "x-ms-version" : "2019-02-02",
       "User-Agent" : "azsdk-java-azure-storage-blob/12.0.0-preview.3 1.8.0_221; Windows 10 10.0",
-      "x-ms-client-request-id" : "e087d776-6d51-424d-b9a3-545bc16de5ea"
-=======
-    "Uri" : "https://azstoragesdkaccount.blob.core.windows.net/jtcservicesassignaturesstringtosign0238875b552290b3b?restype=container",
-    "Headers" : {
-      "x-ms-version" : "2019-02-02",
-      "User-Agent" : "azsdk-java-azure-storage-blob/12.0.0-preview.3 1.8.0_212; Windows 10 10.0",
-      "x-ms-client-request-id" : "9d346a76-9c58-47a9-90f4-275658f44099"
->>>>>>> a55d5dd9
+      "x-ms-client-request-id" : "605e0a0e-43e8-41c8-8893-fd69f2c1f311"
     },
     "Response" : {
       "x-ms-version" : "2019-02-02",
@@ -97,21 +55,11 @@
       "retry-after" : "0",
       "Content-Length" : "0",
       "StatusCode" : "202",
-<<<<<<< HEAD
-      "x-ms-request-id" : "bfec8d15-901e-0044-553a-643cc7000000",
-      "Date" : "Thu, 05 Sep 2019 22:36:07 GMT",
-      "x-ms-client-request-id" : "e087d776-6d51-424d-b9a3-545bc16de5ea"
+      "x-ms-request-id" : "077fbe7c-801e-001f-4449-673bbb000000",
+      "Date" : "Mon, 09 Sep 2019 19:58:50 GMT",
+      "x-ms-client-request-id" : "605e0a0e-43e8-41c8-8893-fd69f2c1f311"
     },
     "Exception" : null
   } ],
-  "variables" : [ "jtcservicesassignaturesstringtosign029441f3a209065b5" ]
-=======
-      "x-ms-request-id" : "8f76bdb5-401e-003a-44e6-6473d5000000",
-      "Date" : "Fri, 06 Sep 2019 19:11:14 GMT",
-      "x-ms-client-request-id" : "9d346a76-9c58-47a9-90f4-275658f44099"
-    },
-    "Exception" : null
-  } ],
-  "variables" : [ "jtcservicesassignaturesstringtosign0238875b552290b3b" ]
->>>>>>> a55d5dd9
+  "variables" : [ "jtcservicesassignaturesstringtosign028697d878c65b314" ]
 }