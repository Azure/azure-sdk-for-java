--- conflicted
+++ resolved
@@ -1,403 +1,216 @@
 {
   "networkCallRecords" : [ {
     "Method" : "PUT",
-<<<<<<< HEAD
-    "Uri" : "https://jaschrepragrs.blob.core.windows.net/jtcgetpagerangesdiff0pageblobapitestgetpagerangesdiff2bd318842?restype=container",
-    "Headers" : {
-      "x-ms-version" : "2019-02-02",
-      "User-Agent" : "azsdk-java-azure-storage-blob/12.0.0-preview.3 1.8.0_221; Windows 10 10.0",
-      "x-ms-client-request-id" : "7d2cac73-1851-48aa-a318-5a2af8d470f6"
-=======
-    "Uri" : "https://azstoragesdkaccount.blob.core.windows.net/jtcgetpagerangesdiff0pageblobapitestgetpagerangesdiff3c744059f?restype=container",
-    "Headers" : {
-      "x-ms-version" : "2019-02-02",
-      "User-Agent" : "azsdk-java-azure-storage-blob/12.0.0-preview.3 1.8.0_212; Windows 10 10.0",
-      "x-ms-client-request-id" : "b66e8877-29ea-49f1-9b66-fa337ea86732"
->>>>>>> a55d5dd9
-    },
-    "Response" : {
-      "x-ms-version" : "2019-02-02",
-      "Server" : "Windows-Azure-Blob/1.0 Microsoft-HTTPAPI/2.0",
-<<<<<<< HEAD
-      "ETag" : "\"0x8D732525FDEA6ED\"",
-      "Last-Modified" : "Thu, 05 Sep 2019 22:42:47 GMT",
-      "retry-after" : "0",
-      "Content-Length" : "0",
-      "StatusCode" : "201",
-      "x-ms-request-id" : "e0dd6e09-e01e-0026-7a3b-647b1f000000",
-      "Date" : "Thu, 05 Sep 2019 22:42:46 GMT",
-      "x-ms-client-request-id" : "7d2cac73-1851-48aa-a318-5a2af8d470f6"
-=======
-      "ETag" : "\"0x8D732FDC9834634\"",
-      "Last-Modified" : "Fri, 06 Sep 2019 19:09:48 GMT",
-      "retry-after" : "0",
-      "Content-Length" : "0",
-      "StatusCode" : "201",
-      "x-ms-request-id" : "8f761757-401e-003a-20e6-6473d5000000",
-      "Date" : "Fri, 06 Sep 2019 19:09:47 GMT",
-      "x-ms-client-request-id" : "b66e8877-29ea-49f1-9b66-fa337ea86732"
->>>>>>> a55d5dd9
-    },
-    "Exception" : null
-  }, {
-    "Method" : "PUT",
-<<<<<<< HEAD
-    "Uri" : "https://jaschrepragrs.blob.core.windows.net/jtcgetpagerangesdiff0pageblobapitestgetpagerangesdiff2bd318842/javablobgetpagerangesdiff177845aa2ad70867014250",
-    "Headers" : {
-      "x-ms-version" : "2019-02-02",
-      "User-Agent" : "azsdk-java-azure-storage-blob/12.0.0-preview.3 1.8.0_221; Windows 10 10.0",
-      "x-ms-client-request-id" : "492a8de0-5b44-4682-b240-b24314afa498"
-=======
-    "Uri" : "https://azstoragesdkaccount.blob.core.windows.net/jtcgetpagerangesdiff0pageblobapitestgetpagerangesdiff3c744059f/javablobgetpagerangesdiff151123c2b1d52fa63044a8",
-    "Headers" : {
-      "x-ms-version" : "2019-02-02",
-      "User-Agent" : "azsdk-java-azure-storage-blob/12.0.0-preview.3 1.8.0_212; Windows 10 10.0",
-      "x-ms-client-request-id" : "7732c710-d8e3-4772-9d00-a6c7d8f09667"
->>>>>>> a55d5dd9
-    },
-    "Response" : {
-      "x-ms-version" : "2019-02-02",
-      "Server" : "Windows-Azure-Blob/1.0 Microsoft-HTTPAPI/2.0",
-<<<<<<< HEAD
-      "ETag" : "\"0x8D732525FEBEFBF\"",
-      "Last-Modified" : "Thu, 05 Sep 2019 22:42:47 GMT",
-      "retry-after" : "0",
-      "Content-Length" : "0",
-      "StatusCode" : "201",
-      "x-ms-request-id" : "e0dd6e17-e01e-0026-063b-647b1f000000",
-      "x-ms-request-server-encrypted" : "true",
-      "Date" : "Thu, 05 Sep 2019 22:42:46 GMT",
-      "x-ms-client-request-id" : "492a8de0-5b44-4682-b240-b24314afa498"
-=======
-      "ETag" : "\"0x8D732FDC989A88C\"",
-      "Last-Modified" : "Fri, 06 Sep 2019 19:09:48 GMT",
-      "retry-after" : "0",
-      "Content-Length" : "0",
-      "StatusCode" : "201",
-      "x-ms-request-id" : "8f761763-401e-003a-2be6-6473d5000000",
-      "x-ms-request-server-encrypted" : "true",
-      "Date" : "Fri, 06 Sep 2019 19:09:47 GMT",
-      "x-ms-client-request-id" : "7732c710-d8e3-4772-9d00-a6c7d8f09667"
->>>>>>> a55d5dd9
-    },
-    "Exception" : null
-  }, {
-    "Method" : "PUT",
-<<<<<<< HEAD
-    "Uri" : "https://jaschrepragrs.blob.core.windows.net/jtcgetpagerangesdiff0pageblobapitestgetpagerangesdiff2bd318842/javablobgetpagerangesdiff177845aa2ad70867014250",
-    "Headers" : {
-      "x-ms-version" : "2019-02-02",
-      "User-Agent" : "azsdk-java-azure-storage-blob/12.0.0-preview.3 1.8.0_221; Windows 10 10.0",
-      "x-ms-client-request-id" : "2b6801a5-9127-4336-bf40-e72485128f35"
-=======
-    "Uri" : "https://azstoragesdkaccount.blob.core.windows.net/jtcgetpagerangesdiff0pageblobapitestgetpagerangesdiff3c744059f/javablobgetpagerangesdiff151123c2b1d52fa63044a8",
-    "Headers" : {
-      "x-ms-version" : "2019-02-02",
-      "User-Agent" : "azsdk-java-azure-storage-blob/12.0.0-preview.3 1.8.0_212; Windows 10 10.0",
-      "x-ms-client-request-id" : "9f5f5593-d7a4-4812-98d4-cce4c144e111"
->>>>>>> a55d5dd9
-    },
-    "Response" : {
-      "x-ms-version" : "2019-02-02",
-      "Server" : "Windows-Azure-Blob/1.0 Microsoft-HTTPAPI/2.0",
-<<<<<<< HEAD
-      "ETag" : "\"0x8D732525FF826F9\"",
-      "Last-Modified" : "Thu, 05 Sep 2019 22:42:47 GMT",
-      "retry-after" : "0",
-      "Content-Length" : "0",
-      "StatusCode" : "201",
-      "x-ms-request-id" : "e0dd6e21-e01e-0026-103b-647b1f000000",
-      "x-ms-request-server-encrypted" : "true",
-      "Date" : "Thu, 05 Sep 2019 22:42:46 GMT",
-      "x-ms-client-request-id" : "2b6801a5-9127-4336-bf40-e72485128f35"
-=======
-      "ETag" : "\"0x8D732FDC98F764D\"",
-      "Last-Modified" : "Fri, 06 Sep 2019 19:09:48 GMT",
-      "retry-after" : "0",
-      "Content-Length" : "0",
-      "StatusCode" : "201",
-      "x-ms-request-id" : "8f76177c-401e-003a-43e6-6473d5000000",
-      "x-ms-request-server-encrypted" : "true",
-      "Date" : "Fri, 06 Sep 2019 19:09:47 GMT",
-      "x-ms-client-request-id" : "9f5f5593-d7a4-4812-98d4-cce4c144e111"
->>>>>>> a55d5dd9
-    },
-    "Exception" : null
-  }, {
-    "Method" : "PUT",
-<<<<<<< HEAD
-    "Uri" : "https://jaschrepragrs.blob.core.windows.net/jtcgetpagerangesdiff0pageblobapitestgetpagerangesdiff2bd318842/javablobgetpagerangesdiff177845aa2ad70867014250?comp=page",
-    "Headers" : {
-      "x-ms-version" : "2019-02-02",
-      "User-Agent" : "azsdk-java-azure-storage-blob/12.0.0-preview.3 1.8.0_221; Windows 10 10.0",
-      "x-ms-client-request-id" : "b48c5880-fef6-4270-a543-56a8040d8567",
-=======
-    "Uri" : "https://azstoragesdkaccount.blob.core.windows.net/jtcgetpagerangesdiff0pageblobapitestgetpagerangesdiff3c744059f/javablobgetpagerangesdiff151123c2b1d52fa63044a8?comp=page",
-    "Headers" : {
-      "x-ms-version" : "2019-02-02",
-      "User-Agent" : "azsdk-java-azure-storage-blob/12.0.0-preview.3 1.8.0_212; Windows 10 10.0",
-      "x-ms-client-request-id" : "e2a01d75-1055-4d3b-9df6-5e2560ee304a",
->>>>>>> a55d5dd9
+    "Uri" : "https://jaschrepragrs.blob.core.windows.net/jtcgetpagerangesdiff0pageblobapitestgetpagerangesdiff4ce390967?restype=container",
+    "Headers" : {
+      "x-ms-version" : "2019-02-02",
+      "User-Agent" : "azsdk-java-azure-storage-blob/12.0.0-preview.3 1.8.0_221; Windows 10 10.0",
+      "x-ms-client-request-id" : "407a66e4-6028-4ac9-8ea0-86094a4c0fe3"
+    },
+    "Response" : {
+      "x-ms-version" : "2019-02-02",
+      "Server" : "Windows-Azure-Blob/1.0 Microsoft-HTTPAPI/2.0",
+      "ETag" : "\"0x8D7356199E7B679\"",
+      "Last-Modified" : "Mon, 09 Sep 2019 20:09:20 GMT",
+      "retry-after" : "0",
+      "Content-Length" : "0",
+      "StatusCode" : "201",
+      "x-ms-request-id" : "9ebd341b-501e-003f-684a-675777000000",
+      "Date" : "Mon, 09 Sep 2019 20:09:20 GMT",
+      "x-ms-client-request-id" : "407a66e4-6028-4ac9-8ea0-86094a4c0fe3"
+    },
+    "Exception" : null
+  }, {
+    "Method" : "PUT",
+    "Uri" : "https://jaschrepragrs.blob.core.windows.net/jtcgetpagerangesdiff0pageblobapitestgetpagerangesdiff4ce390967/javablobgetpagerangesdiff189401340407466a944a75",
+    "Headers" : {
+      "x-ms-version" : "2019-02-02",
+      "User-Agent" : "azsdk-java-azure-storage-blob/12.0.0-preview.3 1.8.0_221; Windows 10 10.0",
+      "x-ms-client-request-id" : "dccc77b8-d66d-451b-ae20-ca3dc94262e7"
+    },
+    "Response" : {
+      "x-ms-version" : "2019-02-02",
+      "Server" : "Windows-Azure-Blob/1.0 Microsoft-HTTPAPI/2.0",
+      "ETag" : "\"0x8D7356199F51012\"",
+      "Last-Modified" : "Mon, 09 Sep 2019 20:09:20 GMT",
+      "retry-after" : "0",
+      "Content-Length" : "0",
+      "StatusCode" : "201",
+      "x-ms-request-id" : "9ebd3426-501e-003f-714a-675777000000",
+      "x-ms-request-server-encrypted" : "true",
+      "Date" : "Mon, 09 Sep 2019 20:09:20 GMT",
+      "x-ms-client-request-id" : "dccc77b8-d66d-451b-ae20-ca3dc94262e7"
+    },
+    "Exception" : null
+  }, {
+    "Method" : "PUT",
+    "Uri" : "https://jaschrepragrs.blob.core.windows.net/jtcgetpagerangesdiff0pageblobapitestgetpagerangesdiff4ce390967/javablobgetpagerangesdiff189401340407466a944a75",
+    "Headers" : {
+      "x-ms-version" : "2019-02-02",
+      "User-Agent" : "azsdk-java-azure-storage-blob/12.0.0-preview.3 1.8.0_221; Windows 10 10.0",
+      "x-ms-client-request-id" : "aaae462b-8162-480e-9ea6-58944c7d12b3"
+    },
+    "Response" : {
+      "x-ms-version" : "2019-02-02",
+      "Server" : "Windows-Azure-Blob/1.0 Microsoft-HTTPAPI/2.0",
+      "ETag" : "\"0x8D735619A016E6A\"",
+      "Last-Modified" : "Mon, 09 Sep 2019 20:09:20 GMT",
+      "retry-after" : "0",
+      "Content-Length" : "0",
+      "StatusCode" : "201",
+      "x-ms-request-id" : "9ebd343e-501e-003f-044a-675777000000",
+      "x-ms-request-server-encrypted" : "true",
+      "Date" : "Mon, 09 Sep 2019 20:09:20 GMT",
+      "x-ms-client-request-id" : "aaae462b-8162-480e-9ea6-58944c7d12b3"
+    },
+    "Exception" : null
+  }, {
+    "Method" : "PUT",
+    "Uri" : "https://jaschrepragrs.blob.core.windows.net/jtcgetpagerangesdiff0pageblobapitestgetpagerangesdiff4ce390967/javablobgetpagerangesdiff189401340407466a944a75?comp=page",
+    "Headers" : {
+      "x-ms-version" : "2019-02-02",
+      "User-Agent" : "azsdk-java-azure-storage-blob/12.0.0-preview.3 1.8.0_221; Windows 10 10.0",
+      "x-ms-client-request-id" : "887b1ba7-6b40-4cad-9c09-2166e5f22ff2",
       "Content-Type" : "application/octet-stream"
     },
     "Response" : {
       "x-ms-version" : "2019-02-02",
       "Server" : "Windows-Azure-Blob/1.0 Microsoft-HTTPAPI/2.0",
-<<<<<<< HEAD
-      "x-ms-content-crc64" : "2l72K6AuL98=",
+      "x-ms-content-crc64" : "hlKaUILHBtw=",
       "x-ms-blob-sequence-number" : "0",
-      "Last-Modified" : "Thu, 05 Sep 2019 22:42:47 GMT",
-      "retry-after" : "0",
-      "StatusCode" : "201",
-      "x-ms-request-server-encrypted" : "true",
-      "Date" : "Thu, 05 Sep 2019 22:42:46 GMT",
-      "ETag" : "\"0x8D732526008F2F4\"",
-      "Content-Length" : "0",
-      "x-ms-request-id" : "e0dd6e2f-e01e-0026-1d3b-647b1f000000",
-      "x-ms-client-request-id" : "b48c5880-fef6-4270-a543-56a8040d8567"
-=======
-      "x-ms-content-crc64" : "HLRRydkh7Zo=",
+      "Last-Modified" : "Mon, 09 Sep 2019 20:09:20 GMT",
+      "retry-after" : "0",
+      "StatusCode" : "201",
+      "x-ms-request-server-encrypted" : "true",
+      "Date" : "Mon, 09 Sep 2019 20:09:20 GMT",
+      "ETag" : "\"0x8D735619A12888B\"",
+      "Content-Length" : "0",
+      "x-ms-request-id" : "9ebd3459-501e-003f-1d4a-675777000000",
+      "x-ms-client-request-id" : "887b1ba7-6b40-4cad-9c09-2166e5f22ff2"
+    },
+    "Exception" : null
+  }, {
+    "Method" : "PUT",
+    "Uri" : "https://jaschrepragrs.blob.core.windows.net/jtcgetpagerangesdiff0pageblobapitestgetpagerangesdiff4ce390967/javablobgetpagerangesdiff189401340407466a944a75?comp=snapshot",
+    "Headers" : {
+      "x-ms-version" : "2019-02-02",
+      "User-Agent" : "azsdk-java-azure-storage-blob/12.0.0-preview.3 1.8.0_221; Windows 10 10.0",
+      "x-ms-client-request-id" : "aa77fc58-9400-4578-88be-1da3cb40540d"
+    },
+    "Response" : {
+      "x-ms-version" : "2019-02-02",
+      "x-ms-snapshot" : "2019-09-09T20:09:21.0050829Z",
+      "Server" : "Windows-Azure-Blob/1.0 Microsoft-HTTPAPI/2.0",
+      "ETag" : "\"0x8D735619A12888B\"",
+      "Last-Modified" : "Mon, 09 Sep 2019 20:09:20 GMT",
+      "retry-after" : "0",
+      "Content-Length" : "0",
+      "StatusCode" : "201",
+      "x-ms-request-id" : "9ebd3478-501e-003f-3c4a-675777000000",
+      "x-ms-request-server-encrypted" : "false",
+      "Date" : "Mon, 09 Sep 2019 20:09:20 GMT",
+      "x-ms-client-request-id" : "aa77fc58-9400-4578-88be-1da3cb40540d"
+    },
+    "Exception" : null
+  }, {
+    "Method" : "PUT",
+    "Uri" : "https://jaschrepragrs.blob.core.windows.net/jtcgetpagerangesdiff0pageblobapitestgetpagerangesdiff4ce390967/javablobgetpagerangesdiff189401340407466a944a75?comp=page",
+    "Headers" : {
+      "x-ms-version" : "2019-02-02",
+      "User-Agent" : "azsdk-java-azure-storage-blob/12.0.0-preview.3 1.8.0_221; Windows 10 10.0",
+      "x-ms-client-request-id" : "7e2bd2ec-1f4c-451b-8908-516ce9e9617b",
+      "Content-Type" : "application/octet-stream"
+    },
+    "Response" : {
+      "x-ms-version" : "2019-02-02",
+      "Server" : "Windows-Azure-Blob/1.0 Microsoft-HTTPAPI/2.0",
+      "x-ms-content-crc64" : "6rkWgvS6WjQ=",
       "x-ms-blob-sequence-number" : "0",
-      "Last-Modified" : "Fri, 06 Sep 2019 19:09:48 GMT",
-      "retry-after" : "0",
-      "StatusCode" : "201",
-      "x-ms-request-server-encrypted" : "true",
-      "Date" : "Fri, 06 Sep 2019 19:09:47 GMT",
-      "ETag" : "\"0x8D732FDC99655BD\"",
-      "Content-Length" : "0",
-      "x-ms-request-id" : "8f76178c-401e-003a-52e6-6473d5000000",
-      "x-ms-client-request-id" : "e2a01d75-1055-4d3b-9df6-5e2560ee304a"
->>>>>>> a55d5dd9
-    },
-    "Exception" : null
-  }, {
-    "Method" : "PUT",
-<<<<<<< HEAD
-    "Uri" : "https://jaschrepragrs.blob.core.windows.net/jtcgetpagerangesdiff0pageblobapitestgetpagerangesdiff2bd318842/javablobgetpagerangesdiff177845aa2ad70867014250?comp=snapshot",
-    "Headers" : {
-      "x-ms-version" : "2019-02-02",
-      "User-Agent" : "azsdk-java-azure-storage-blob/12.0.0-preview.3 1.8.0_221; Windows 10 10.0",
-      "x-ms-client-request-id" : "3f798747-f510-4ea7-b30f-afa3ee1c76b5"
-    },
-    "Response" : {
-      "x-ms-version" : "2019-02-02",
-      "x-ms-snapshot" : "2019-09-05T22:42:47.7011462Z",
-      "Server" : "Windows-Azure-Blob/1.0 Microsoft-HTTPAPI/2.0",
-      "ETag" : "\"0x8D732526008F2F4\"",
-      "Last-Modified" : "Thu, 05 Sep 2019 22:42:47 GMT",
-      "retry-after" : "0",
-      "Content-Length" : "0",
-      "StatusCode" : "201",
-      "x-ms-request-id" : "e0dd6e44-e01e-0026-2f3b-647b1f000000",
-      "x-ms-request-server-encrypted" : "false",
-      "Date" : "Thu, 05 Sep 2019 22:42:46 GMT",
-      "x-ms-client-request-id" : "3f798747-f510-4ea7-b30f-afa3ee1c76b5"
-=======
-    "Uri" : "https://azstoragesdkaccount.blob.core.windows.net/jtcgetpagerangesdiff0pageblobapitestgetpagerangesdiff3c744059f/javablobgetpagerangesdiff151123c2b1d52fa63044a8?comp=snapshot",
-    "Headers" : {
-      "x-ms-version" : "2019-02-02",
-      "User-Agent" : "azsdk-java-azure-storage-blob/12.0.0-preview.3 1.8.0_212; Windows 10 10.0",
-      "x-ms-client-request-id" : "0c4e8045-cbda-4b8a-8023-bdcfef6b63ab"
-    },
-    "Response" : {
-      "x-ms-version" : "2019-02-02",
-      "x-ms-snapshot" : "2019-09-06T19:09:48.6812368Z",
-      "Server" : "Windows-Azure-Blob/1.0 Microsoft-HTTPAPI/2.0",
-      "ETag" : "\"0x8D732FDC99655BD\"",
-      "Last-Modified" : "Fri, 06 Sep 2019 19:09:48 GMT",
-      "retry-after" : "0",
-      "Content-Length" : "0",
-      "StatusCode" : "201",
-      "x-ms-request-id" : "8f76179c-401e-003a-5ee6-6473d5000000",
-      "x-ms-request-server-encrypted" : "false",
-      "Date" : "Fri, 06 Sep 2019 19:09:47 GMT",
-      "x-ms-client-request-id" : "0c4e8045-cbda-4b8a-8023-bdcfef6b63ab"
->>>>>>> a55d5dd9
-    },
-    "Exception" : null
-  }, {
-    "Method" : "PUT",
-<<<<<<< HEAD
-    "Uri" : "https://jaschrepragrs.blob.core.windows.net/jtcgetpagerangesdiff0pageblobapitestgetpagerangesdiff2bd318842/javablobgetpagerangesdiff177845aa2ad70867014250?comp=page",
-    "Headers" : {
-      "x-ms-version" : "2019-02-02",
-      "User-Agent" : "azsdk-java-azure-storage-blob/12.0.0-preview.3 1.8.0_221; Windows 10 10.0",
-      "x-ms-client-request-id" : "c014df5d-b988-49ae-a98a-3092f3449c3f",
-=======
-    "Uri" : "https://azstoragesdkaccount.blob.core.windows.net/jtcgetpagerangesdiff0pageblobapitestgetpagerangesdiff3c744059f/javablobgetpagerangesdiff151123c2b1d52fa63044a8?comp=page",
-    "Headers" : {
-      "x-ms-version" : "2019-02-02",
-      "User-Agent" : "azsdk-java-azure-storage-blob/12.0.0-preview.3 1.8.0_212; Windows 10 10.0",
-      "x-ms-client-request-id" : "846eb7fe-ed38-4fc8-b074-7a039a4353a2",
->>>>>>> a55d5dd9
-      "Content-Type" : "application/octet-stream"
-    },
-    "Response" : {
-      "x-ms-version" : "2019-02-02",
-      "Server" : "Windows-Azure-Blob/1.0 Microsoft-HTTPAPI/2.0",
-<<<<<<< HEAD
-      "x-ms-content-crc64" : "K9V2FKW5EX4=",
+      "Last-Modified" : "Mon, 09 Sep 2019 20:09:21 GMT",
+      "retry-after" : "0",
+      "StatusCode" : "201",
+      "x-ms-request-server-encrypted" : "true",
+      "Date" : "Mon, 09 Sep 2019 20:09:20 GMT",
+      "ETag" : "\"0x8D735619A2B4536\"",
+      "Content-Length" : "0",
+      "x-ms-request-id" : "9ebd348a-501e-003f-4c4a-675777000000",
+      "x-ms-client-request-id" : "7e2bd2ec-1f4c-451b-8908-516ce9e9617b"
+    },
+    "Exception" : null
+  }, {
+    "Method" : "PUT",
+    "Uri" : "https://jaschrepragrs.blob.core.windows.net/jtcgetpagerangesdiff0pageblobapitestgetpagerangesdiff4ce390967/javablobgetpagerangesdiff189401340407466a944a75?comp=page",
+    "Headers" : {
+      "x-ms-version" : "2019-02-02",
+      "User-Agent" : "azsdk-java-azure-storage-blob/12.0.0-preview.3 1.8.0_221; Windows 10 10.0",
+      "x-ms-client-request-id" : "c46dcb08-a52f-41f2-bda4-bcb25338c617"
+    },
+    "Response" : {
+      "x-ms-version" : "2019-02-02",
+      "Server" : "Windows-Azure-Blob/1.0 Microsoft-HTTPAPI/2.0",
+      "ETag" : "\"0x8D735619A37CAA8\"",
       "x-ms-blob-sequence-number" : "0",
-      "Last-Modified" : "Thu, 05 Sep 2019 22:42:47 GMT",
-      "retry-after" : "0",
-      "StatusCode" : "201",
-      "x-ms-request-server-encrypted" : "true",
-      "Date" : "Thu, 05 Sep 2019 22:42:46 GMT",
-      "ETag" : "\"0x8D7325260229A2B\"",
-      "Content-Length" : "0",
-      "x-ms-request-id" : "e0dd6e53-e01e-0026-3c3b-647b1f000000",
-      "x-ms-client-request-id" : "c014df5d-b988-49ae-a98a-3092f3449c3f"
-=======
-      "x-ms-content-crc64" : "SyIgnuzYMXw=",
-      "x-ms-blob-sequence-number" : "0",
-      "Last-Modified" : "Fri, 06 Sep 2019 19:09:48 GMT",
-      "retry-after" : "0",
-      "StatusCode" : "201",
-      "x-ms-request-server-encrypted" : "true",
-      "Date" : "Fri, 06 Sep 2019 19:09:47 GMT",
-      "ETag" : "\"0x8D732FDC9A302F2\"",
-      "Content-Length" : "0",
-      "x-ms-request-id" : "8f7617ae-401e-003a-6ee6-6473d5000000",
-      "x-ms-client-request-id" : "846eb7fe-ed38-4fc8-b074-7a039a4353a2"
->>>>>>> a55d5dd9
-    },
-    "Exception" : null
-  }, {
-    "Method" : "PUT",
-<<<<<<< HEAD
-    "Uri" : "https://jaschrepragrs.blob.core.windows.net/jtcgetpagerangesdiff0pageblobapitestgetpagerangesdiff2bd318842/javablobgetpagerangesdiff177845aa2ad70867014250?comp=page",
-    "Headers" : {
-      "x-ms-version" : "2019-02-02",
-      "User-Agent" : "azsdk-java-azure-storage-blob/12.0.0-preview.3 1.8.0_221; Windows 10 10.0",
-      "x-ms-client-request-id" : "dc46efa9-e1b4-4daf-b0fc-24be60e299ae"
-=======
-    "Uri" : "https://azstoragesdkaccount.blob.core.windows.net/jtcgetpagerangesdiff0pageblobapitestgetpagerangesdiff3c744059f/javablobgetpagerangesdiff151123c2b1d52fa63044a8?comp=page",
-    "Headers" : {
-      "x-ms-version" : "2019-02-02",
-      "User-Agent" : "azsdk-java-azure-storage-blob/12.0.0-preview.3 1.8.0_212; Windows 10 10.0",
-      "x-ms-client-request-id" : "e64b4ceb-bd69-4a03-910d-7856ad037deb"
->>>>>>> a55d5dd9
-    },
-    "Response" : {
-      "x-ms-version" : "2019-02-02",
-      "Server" : "Windows-Azure-Blob/1.0 Microsoft-HTTPAPI/2.0",
-<<<<<<< HEAD
-      "ETag" : "\"0x8D73252602EAA55\"",
-      "x-ms-blob-sequence-number" : "0",
-      "Last-Modified" : "Thu, 05 Sep 2019 22:42:47 GMT",
-      "retry-after" : "0",
-      "Content-Length" : "0",
-      "StatusCode" : "201",
-      "x-ms-request-id" : "e0dd6e61-e01e-0026-4a3b-647b1f000000",
-      "Date" : "Thu, 05 Sep 2019 22:42:46 GMT",
-      "x-ms-client-request-id" : "dc46efa9-e1b4-4daf-b0fc-24be60e299ae"
-=======
-      "ETag" : "\"0x8D732FDC9A8D0BC\"",
-      "x-ms-blob-sequence-number" : "0",
-      "Last-Modified" : "Fri, 06 Sep 2019 19:09:48 GMT",
-      "retry-after" : "0",
-      "Content-Length" : "0",
-      "StatusCode" : "201",
-      "x-ms-request-id" : "8f7617b8-401e-003a-76e6-6473d5000000",
-      "Date" : "Fri, 06 Sep 2019 19:09:47 GMT",
-      "x-ms-client-request-id" : "e64b4ceb-bd69-4a03-910d-7856ad037deb"
->>>>>>> a55d5dd9
+      "Last-Modified" : "Mon, 09 Sep 2019 20:09:21 GMT",
+      "retry-after" : "0",
+      "Content-Length" : "0",
+      "StatusCode" : "201",
+      "x-ms-request-id" : "9ebd3497-501e-003f-574a-675777000000",
+      "Date" : "Mon, 09 Sep 2019 20:09:20 GMT",
+      "x-ms-client-request-id" : "c46dcb08-a52f-41f2-bda4-bcb25338c617"
     },
     "Exception" : null
   }, {
     "Method" : "GET",
-<<<<<<< HEAD
-    "Uri" : "https://jaschrepragrs.blob.core.windows.net/jtcgetpagerangesdiff0pageblobapitestgetpagerangesdiff2bd318842/javablobgetpagerangesdiff177845aa2ad70867014250?prevsnapshot=2019-09-05T22%3a42%3a47.7011462Z&comp=pagelist",
-    "Headers" : {
-      "x-ms-version" : "2019-02-02",
-      "User-Agent" : "azsdk-java-azure-storage-blob/12.0.0-preview.3 1.8.0_221; Windows 10 10.0",
-      "x-ms-client-request-id" : "03856a63-e71c-4bd1-9634-e7d6161ebd7c"
-=======
-    "Uri" : "https://azstoragesdkaccount.blob.core.windows.net/jtcgetpagerangesdiff0pageblobapitestgetpagerangesdiff3c744059f/javablobgetpagerangesdiff151123c2b1d52fa63044a8?prevsnapshot=2019-09-06T19%3a09%3a48.6812368Z&comp=pagelist",
-    "Headers" : {
-      "x-ms-version" : "2019-02-02",
-      "User-Agent" : "azsdk-java-azure-storage-blob/12.0.0-preview.3 1.8.0_212; Windows 10 10.0",
-      "x-ms-client-request-id" : "54151a4e-7e02-4982-afbc-c01660095580"
->>>>>>> a55d5dd9
+    "Uri" : "https://jaschrepragrs.blob.core.windows.net/jtcgetpagerangesdiff0pageblobapitestgetpagerangesdiff4ce390967/javablobgetpagerangesdiff189401340407466a944a75?prevsnapshot=2019-09-09T20%3a09%3a21.0050829Z&comp=pagelist",
+    "Headers" : {
+      "x-ms-version" : "2019-02-02",
+      "User-Agent" : "azsdk-java-azure-storage-blob/12.0.0-preview.3 1.8.0_221; Windows 10 10.0",
+      "x-ms-client-request-id" : "fb487598-ea6b-4cb2-a2c2-15d4dbaaa8fe"
     },
     "Response" : {
       "Transfer-Encoding" : "chunked",
       "x-ms-version" : "2019-02-02",
       "Server" : "Windows-Azure-Blob/1.0 Microsoft-HTTPAPI/2.0",
       "x-ms-blob-content-length" : "1024",
-<<<<<<< HEAD
-      "Last-Modified" : "Thu, 05 Sep 2019 22:42:47 GMT",
+      "Last-Modified" : "Mon, 09 Sep 2019 20:09:21 GMT",
       "retry-after" : "0",
       "StatusCode" : "200",
-      "Date" : "Thu, 05 Sep 2019 22:42:47 GMT",
-      "ETag" : "\"0x8D73252602EAA55\"",
-      "x-ms-request-id" : "e0dd6e6c-e01e-0026-553b-647b1f000000",
+      "Date" : "Mon, 09 Sep 2019 20:09:20 GMT",
+      "ETag" : "\"0x8D735619A37CAA8\"",
+      "x-ms-request-id" : "9ebd34a2-501e-003f-624a-675777000000",
       "Body" : "﻿<?xml version=\"1.0\" encoding=\"utf-8\"?><PageList><PageRange><Start>0</Start><End>511</End></PageRange><ClearRange><Start>512</Start><End>1023</End></ClearRange></PageList>",
-      "x-ms-client-request-id" : "03856a63-e71c-4bd1-9634-e7d6161ebd7c",
-=======
-      "Last-Modified" : "Fri, 06 Sep 2019 19:09:48 GMT",
+      "x-ms-client-request-id" : "fb487598-ea6b-4cb2-a2c2-15d4dbaaa8fe",
+      "Content-Type" : "application/xml"
+    },
+    "Exception" : null
+  }, {
+    "Method" : "GET",
+    "Uri" : "https://jaschrepragrs.blob.core.windows.net?prefix=jtcgetpagerangesdiff&comp=list",
+    "Headers" : {
+      "x-ms-version" : "2019-02-02",
+      "User-Agent" : "azsdk-java-azure-storage-blob/12.0.0-preview.3 1.8.0_221; Windows 10 10.0",
+      "x-ms-client-request-id" : "43241cd1-a177-4137-bd7d-b8bcc5b21f62"
+    },
+    "Response" : {
+      "Transfer-Encoding" : "chunked",
+      "x-ms-version" : "2019-02-02",
+      "Server" : "Windows-Azure-Blob/1.0 Microsoft-HTTPAPI/2.0",
       "retry-after" : "0",
       "StatusCode" : "200",
-      "Date" : "Fri, 06 Sep 2019 19:09:47 GMT",
-      "ETag" : "\"0x8D732FDC9A8D0BC\"",
-      "x-ms-request-id" : "8f7617cd-401e-003a-09e6-6473d5000000",
-      "Body" : "﻿<?xml version=\"1.0\" encoding=\"utf-8\"?><PageList><PageRange><Start>0</Start><End>511</End></PageRange><ClearRange><Start>512</Start><End>1023</End></ClearRange></PageList>",
-      "x-ms-client-request-id" : "54151a4e-7e02-4982-afbc-c01660095580",
->>>>>>> a55d5dd9
+      "x-ms-request-id" : "9ebd34b9-501e-003f-784a-675777000000",
+      "Body" : "﻿<?xml version=\"1.0\" encoding=\"utf-8\"?><EnumerationResults ServiceEndpoint=\"https://jaschrepragrs.blob.core.windows.net/\"><Prefix>jtcgetpagerangesdiff</Prefix><Containers><Container><Name>jtcgetpagerangesdiff0pageblobapitestgetpagerangesdiff4ce390967</Name><Properties><Last-Modified>Mon, 09 Sep 2019 20:09:20 GMT</Last-Modified><Etag>\"0x8D7356199E7B679\"</Etag><LeaseStatus>unlocked</LeaseStatus><LeaseState>available</LeaseState><DefaultEncryptionScope>$account-encryption-key</DefaultEncryptionScope><DenyEncryptionScopeOverride>false</DenyEncryptionScopeOverride><HasImmutabilityPolicy>false</HasImmutabilityPolicy><HasLegalHold>false</HasLegalHold></Properties></Container></Containers><NextMarker /></EnumerationResults>",
+      "Date" : "Mon, 09 Sep 2019 20:09:20 GMT",
+      "x-ms-client-request-id" : "43241cd1-a177-4137-bd7d-b8bcc5b21f62",
       "Content-Type" : "application/xml"
     },
     "Exception" : null
   }, {
-    "Method" : "GET",
-<<<<<<< HEAD
-    "Uri" : "https://jaschrepragrs.blob.core.windows.net?prefix=jtcgetpagerangesdiff&comp=list",
-    "Headers" : {
-      "x-ms-version" : "2019-02-02",
-      "User-Agent" : "azsdk-java-azure-storage-blob/12.0.0-preview.3 1.8.0_221; Windows 10 10.0",
-      "x-ms-client-request-id" : "fd9ad121-01a0-4543-ba01-95452b2c0a16"
-=======
-    "Uri" : "https://azstoragesdkaccount.blob.core.windows.net?prefix=jtcgetpagerangesdiff&comp=list",
-    "Headers" : {
-      "x-ms-version" : "2019-02-02",
-      "User-Agent" : "azsdk-java-azure-storage-blob/12.0.0-preview.3 1.8.0_212; Windows 10 10.0",
-      "x-ms-client-request-id" : "bc57cbfe-7f92-4453-835d-aa693cbe8d74"
->>>>>>> a55d5dd9
-    },
-    "Response" : {
-      "Transfer-Encoding" : "chunked",
-      "x-ms-version" : "2019-02-02",
-      "Server" : "Windows-Azure-Blob/1.0 Microsoft-HTTPAPI/2.0",
-      "retry-after" : "0",
-      "StatusCode" : "200",
-<<<<<<< HEAD
-      "x-ms-request-id" : "e0dd6e7d-e01e-0026-653b-647b1f000000",
-      "Body" : "﻿<?xml version=\"1.0\" encoding=\"utf-8\"?><EnumerationResults ServiceEndpoint=\"https://jaschrepragrs.blob.core.windows.net/\"><Prefix>jtcgetpagerangesdiff</Prefix><Containers><Container><Name>jtcgetpagerangesdiff0pageblobapitestgetpagerangesdiff2bd318842</Name><Properties><Last-Modified>Thu, 05 Sep 2019 22:42:47 GMT</Last-Modified><Etag>\"0x8D732525FDEA6ED\"</Etag><LeaseStatus>unlocked</LeaseStatus><LeaseState>available</LeaseState><DefaultEncryptionScope>$account-encryption-key</DefaultEncryptionScope><DenyEncryptionScopeOverride>false</DenyEncryptionScopeOverride><HasImmutabilityPolicy>false</HasImmutabilityPolicy><HasLegalHold>false</HasLegalHold></Properties></Container></Containers><NextMarker /></EnumerationResults>",
-      "Date" : "Thu, 05 Sep 2019 22:42:47 GMT",
-      "x-ms-client-request-id" : "fd9ad121-01a0-4543-ba01-95452b2c0a16",
-=======
-      "x-ms-request-id" : "8f7617dd-401e-003a-17e6-6473d5000000",
-      "Body" : "﻿<?xml version=\"1.0\" encoding=\"utf-8\"?><EnumerationResults ServiceEndpoint=\"https://azstoragesdkaccount.blob.core.windows.net/\"><Prefix>jtcgetpagerangesdiff</Prefix><Containers><Container><Name>jtcgetpagerangesdiff0pageblobapitestgetpagerangesdiff3c744059f</Name><Properties><Last-Modified>Fri, 06 Sep 2019 19:09:48 GMT</Last-Modified><Etag>\"0x8D732FDC9834634\"</Etag><LeaseStatus>unlocked</LeaseStatus><LeaseState>available</LeaseState><DefaultEncryptionScope>$account-encryption-key</DefaultEncryptionScope><DenyEncryptionScopeOverride>false</DenyEncryptionScopeOverride><HasImmutabilityPolicy>false</HasImmutabilityPolicy><HasLegalHold>false</HasLegalHold></Properties></Container></Containers><NextMarker /></EnumerationResults>",
-      "Date" : "Fri, 06 Sep 2019 19:09:47 GMT",
-      "x-ms-client-request-id" : "bc57cbfe-7f92-4453-835d-aa693cbe8d74",
->>>>>>> a55d5dd9
-      "Content-Type" : "application/xml"
-    },
-    "Exception" : null
-  }, {
     "Method" : "DELETE",
-<<<<<<< HEAD
-    "Uri" : "https://jaschrepragrs.blob.core.windows.net/jtcgetpagerangesdiff0pageblobapitestgetpagerangesdiff2bd318842?restype=container",
-    "Headers" : {
-      "x-ms-version" : "2019-02-02",
-      "User-Agent" : "azsdk-java-azure-storage-blob/12.0.0-preview.3 1.8.0_221; Windows 10 10.0",
-      "x-ms-client-request-id" : "b99131db-6aba-46e6-996a-10f6863702dd"
-=======
-    "Uri" : "https://azstoragesdkaccount.blob.core.windows.net/jtcgetpagerangesdiff0pageblobapitestgetpagerangesdiff3c744059f?restype=container",
-    "Headers" : {
-      "x-ms-version" : "2019-02-02",
-      "User-Agent" : "azsdk-java-azure-storage-blob/12.0.0-preview.3 1.8.0_212; Windows 10 10.0",
-      "x-ms-client-request-id" : "330e6373-5427-4d72-b00f-809632da92d4"
->>>>>>> a55d5dd9
+    "Uri" : "https://jaschrepragrs.blob.core.windows.net/jtcgetpagerangesdiff0pageblobapitestgetpagerangesdiff4ce390967?restype=container",
+    "Headers" : {
+      "x-ms-version" : "2019-02-02",
+      "User-Agent" : "azsdk-java-azure-storage-blob/12.0.0-preview.3 1.8.0_221; Windows 10 10.0",
+      "x-ms-client-request-id" : "4820127c-778f-433e-afa9-14a10ac2eeb9"
     },
     "Response" : {
       "x-ms-version" : "2019-02-02",
@@ -405,21 +218,11 @@
       "retry-after" : "0",
       "Content-Length" : "0",
       "StatusCode" : "202",
-<<<<<<< HEAD
-      "x-ms-request-id" : "e0dd6e8c-e01e-0026-723b-647b1f000000",
-      "Date" : "Thu, 05 Sep 2019 22:42:47 GMT",
-      "x-ms-client-request-id" : "b99131db-6aba-46e6-996a-10f6863702dd"
+      "x-ms-request-id" : "9ebd34c6-501e-003f-054a-675777000000",
+      "Date" : "Mon, 09 Sep 2019 20:09:21 GMT",
+      "x-ms-client-request-id" : "4820127c-778f-433e-afa9-14a10ac2eeb9"
     },
     "Exception" : null
   } ],
-  "variables" : [ "jtcgetpagerangesdiff0pageblobapitestgetpagerangesdiff2bd318842", "javablobgetpagerangesdiff177845aa2ad70867014250", "4d84f9f5-7c1d-47b7-b7ef-8a2de07cfee6", "59d91b6b-24ab-4bda-bffc-5e7f8159fa1b" ]
-=======
-      "x-ms-request-id" : "8f7617ed-401e-003a-25e6-6473d5000000",
-      "Date" : "Fri, 06 Sep 2019 19:09:47 GMT",
-      "x-ms-client-request-id" : "330e6373-5427-4d72-b00f-809632da92d4"
-    },
-    "Exception" : null
-  } ],
-  "variables" : [ "jtcgetpagerangesdiff0pageblobapitestgetpagerangesdiff3c744059f", "javablobgetpagerangesdiff151123c2b1d52fa63044a8", "bad4c944-3feb-4127-9f87-f96c04db1eff", "ebbc8c3f-a970-4164-84b0-645630e62095" ]
->>>>>>> a55d5dd9
+  "variables" : [ "jtcgetpagerangesdiff0pageblobapitestgetpagerangesdiff4ce390967", "javablobgetpagerangesdiff189401340407466a944a75", "f1068860-6136-42af-a24c-93b2dd0a4c49", "d7f3d6a9-3140-4dc8-b19f-9e0362656a3b" ]
 }