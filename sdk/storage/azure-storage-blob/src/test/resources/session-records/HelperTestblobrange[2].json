--- conflicted
+++ resolved
@@ -1,59 +1,32 @@
 {
   "networkCallRecords" : [ {
     "Method" : "PUT",
-<<<<<<< HEAD
-    "Uri" : "https://jaschrepragrs.blob.core.windows.net/jtcblobrange0helpertestblobrangee5753818c40a32c0ee6?restype=container",
+    "Uri" : "https://jaschrepragrs.blob.core.windows.net/jtcblobrange0helpertestblobrange82494317d2fec037e35?restype=container",
     "Headers" : {
       "x-ms-version" : "2019-02-02",
       "User-Agent" : "azsdk-java-azure-storage-blob/12.0.0-preview.3 1.8.0_221; Windows 10 10.0",
-      "x-ms-client-request-id" : "c141f3ed-9ce3-4ac9-b0ae-716a9f695d84"
-=======
-    "Uri" : "https://azstoragesdkaccount.blob.core.windows.net/jtcblobrange0helpertestblobrange76a99161a42ae4f3ccb?restype=container",
-    "Headers" : {
-      "x-ms-version" : "2019-02-02",
-      "User-Agent" : "azsdk-java-azure-storage-blob/12.0.0-preview.3 1.8.0_212; Windows 10 10.0",
-      "x-ms-client-request-id" : "e2a4111f-63fd-4812-9b74-3d1d59f09363"
->>>>>>> a55d5dd9
+      "x-ms-client-request-id" : "3fd66a34-32c2-4b46-9249-50e835cf1209"
     },
     "Response" : {
       "x-ms-version" : "2019-02-02",
       "Server" : "Windows-Azure-Blob/1.0 Microsoft-HTTPAPI/2.0",
-<<<<<<< HEAD
-      "ETag" : "\"0x8D73251837D6553\"",
-      "Last-Modified" : "Thu, 05 Sep 2019 22:36:37 GMT",
+      "ETag" : "\"0x8D73560332AE470\"",
+      "Last-Modified" : "Mon, 09 Sep 2019 19:59:18 GMT",
       "retry-after" : "0",
       "Content-Length" : "0",
       "StatusCode" : "201",
-      "x-ms-request-id" : "bfeca88c-901e-0044-183a-643cc7000000",
-      "Date" : "Thu, 05 Sep 2019 22:36:36 GMT",
-      "x-ms-client-request-id" : "c141f3ed-9ce3-4ac9-b0ae-716a9f695d84"
-=======
-      "ETag" : "\"0x8D732FDAB734715\"",
-      "Last-Modified" : "Fri, 06 Sep 2019 19:08:58 GMT",
-      "retry-after" : "0",
-      "Content-Length" : "0",
-      "StatusCode" : "201",
-      "x-ms-request-id" : "ec65c846-001e-001f-2de6-64eb66000000",
-      "Date" : "Fri, 06 Sep 2019 19:08:57 GMT",
-      "x-ms-client-request-id" : "e2a4111f-63fd-4812-9b74-3d1d59f09363"
->>>>>>> a55d5dd9
+      "x-ms-request-id" : "077fd793-801e-001f-3c49-673bbb000000",
+      "Date" : "Mon, 09 Sep 2019 19:59:18 GMT",
+      "x-ms-client-request-id" : "3fd66a34-32c2-4b46-9249-50e835cf1209"
     },
     "Exception" : null
   }, {
     "Method" : "GET",
-<<<<<<< HEAD
     "Uri" : "https://jaschrepragrs.blob.core.windows.net?prefix=jtcblobrange&comp=list",
     "Headers" : {
       "x-ms-version" : "2019-02-02",
       "User-Agent" : "azsdk-java-azure-storage-blob/12.0.0-preview.3 1.8.0_221; Windows 10 10.0",
-      "x-ms-client-request-id" : "15bde310-d2d0-4614-844c-1208a4e7dfab"
-=======
-    "Uri" : "https://azstoragesdkaccount.blob.core.windows.net?prefix=jtcblobrange&comp=list",
-    "Headers" : {
-      "x-ms-version" : "2019-02-02",
-      "User-Agent" : "azsdk-java-azure-storage-blob/12.0.0-preview.3 1.8.0_212; Windows 10 10.0",
-      "x-ms-client-request-id" : "ba13f753-c393-4fb9-9798-d4f1b6b137fa"
->>>>>>> a55d5dd9
+      "x-ms-client-request-id" : "f24aa0c0-6bff-4c2b-ad35-741b95c7867d"
     },
     "Response" : {
       "Transfer-Encoding" : "chunked",
@@ -61,35 +34,20 @@
       "Server" : "Windows-Azure-Blob/1.0 Microsoft-HTTPAPI/2.0",
       "retry-after" : "0",
       "StatusCode" : "200",
-<<<<<<< HEAD
-      "x-ms-request-id" : "bfeca8b9-901e-0044-413a-643cc7000000",
-      "Body" : "﻿<?xml version=\"1.0\" encoding=\"utf-8\"?><EnumerationResults ServiceEndpoint=\"https://jaschrepragrs.blob.core.windows.net/\"><Prefix>jtcblobrange</Prefix><Containers><Container><Name>jtcblobrange0helpertestblobrangee5753818c40a32c0ee6</Name><Properties><Last-Modified>Thu, 05 Sep 2019 22:36:37 GMT</Last-Modified><Etag>\"0x8D73251837D6553\"</Etag><LeaseStatus>unlocked</LeaseStatus><LeaseState>available</LeaseState><DefaultEncryptionScope>$account-encryption-key</DefaultEncryptionScope><DenyEncryptionScopeOverride>false</DenyEncryptionScopeOverride><HasImmutabilityPolicy>false</HasImmutabilityPolicy><HasLegalHold>false</HasLegalHold></Properties></Container></Containers><NextMarker /></EnumerationResults>",
-      "Date" : "Thu, 05 Sep 2019 22:36:36 GMT",
-      "x-ms-client-request-id" : "15bde310-d2d0-4614-844c-1208a4e7dfab",
-=======
-      "x-ms-request-id" : "ec65c867-001e-001f-4ae6-64eb66000000",
-      "Body" : "﻿<?xml version=\"1.0\" encoding=\"utf-8\"?><EnumerationResults ServiceEndpoint=\"https://azstoragesdkaccount.blob.core.windows.net/\"><Prefix>jtcblobrange</Prefix><Containers><Container><Name>jtcblobrange0helpertestblobrange76a99161a42ae4f3ccb</Name><Properties><Last-Modified>Fri, 06 Sep 2019 19:08:58 GMT</Last-Modified><Etag>\"0x8D732FDAB734715\"</Etag><LeaseStatus>unlocked</LeaseStatus><LeaseState>available</LeaseState><DefaultEncryptionScope>$account-encryption-key</DefaultEncryptionScope><DenyEncryptionScopeOverride>false</DenyEncryptionScopeOverride><HasImmutabilityPolicy>false</HasImmutabilityPolicy><HasLegalHold>false</HasLegalHold></Properties></Container></Containers><NextMarker /></EnumerationResults>",
-      "Date" : "Fri, 06 Sep 2019 19:08:57 GMT",
-      "x-ms-client-request-id" : "ba13f753-c393-4fb9-9798-d4f1b6b137fa",
->>>>>>> a55d5dd9
+      "x-ms-request-id" : "077fd7a1-801e-001f-4949-673bbb000000",
+      "Body" : "﻿<?xml version=\"1.0\" encoding=\"utf-8\"?><EnumerationResults ServiceEndpoint=\"https://jaschrepragrs.blob.core.windows.net/\"><Prefix>jtcblobrange</Prefix><Containers><Container><Name>jtcblobrange0helpertestblobrange82494317d2fec037e35</Name><Properties><Last-Modified>Mon, 09 Sep 2019 19:59:18 GMT</Last-Modified><Etag>\"0x8D73560332AE470\"</Etag><LeaseStatus>unlocked</LeaseStatus><LeaseState>available</LeaseState><DefaultEncryptionScope>$account-encryption-key</DefaultEncryptionScope><DenyEncryptionScopeOverride>false</DenyEncryptionScopeOverride><HasImmutabilityPolicy>false</HasImmutabilityPolicy><HasLegalHold>false</HasLegalHold></Properties></Container></Containers><NextMarker /></EnumerationResults>",
+      "Date" : "Mon, 09 Sep 2019 19:59:18 GMT",
+      "x-ms-client-request-id" : "f24aa0c0-6bff-4c2b-ad35-741b95c7867d",
       "Content-Type" : "application/xml"
     },
     "Exception" : null
   }, {
     "Method" : "DELETE",
-<<<<<<< HEAD
-    "Uri" : "https://jaschrepragrs.blob.core.windows.net/jtcblobrange0helpertestblobrangee5753818c40a32c0ee6?restype=container",
+    "Uri" : "https://jaschrepragrs.blob.core.windows.net/jtcblobrange0helpertestblobrange82494317d2fec037e35?restype=container",
     "Headers" : {
       "x-ms-version" : "2019-02-02",
       "User-Agent" : "azsdk-java-azure-storage-blob/12.0.0-preview.3 1.8.0_221; Windows 10 10.0",
-      "x-ms-client-request-id" : "5f25d081-0455-40b4-92dc-f29ddc7e6abf"
-=======
-    "Uri" : "https://azstoragesdkaccount.blob.core.windows.net/jtcblobrange0helpertestblobrange76a99161a42ae4f3ccb?restype=container",
-    "Headers" : {
-      "x-ms-version" : "2019-02-02",
-      "User-Agent" : "azsdk-java-azure-storage-blob/12.0.0-preview.3 1.8.0_212; Windows 10 10.0",
-      "x-ms-client-request-id" : "4f8e42ab-7359-4a17-8fb7-c01fef4cca9d"
->>>>>>> a55d5dd9
+      "x-ms-client-request-id" : "4ede6cbd-88d8-488a-ab1a-ce570cb5c1ed"
     },
     "Response" : {
       "x-ms-version" : "2019-02-02",
@@ -97,21 +55,11 @@
       "retry-after" : "0",
       "Content-Length" : "0",
       "StatusCode" : "202",
-<<<<<<< HEAD
-      "x-ms-request-id" : "bfeca8e5-901e-0044-6a3a-643cc7000000",
-      "Date" : "Thu, 05 Sep 2019 22:36:37 GMT",
-      "x-ms-client-request-id" : "5f25d081-0455-40b4-92dc-f29ddc7e6abf"
+      "x-ms-request-id" : "077fd7b2-801e-001f-5549-673bbb000000",
+      "Date" : "Mon, 09 Sep 2019 19:59:18 GMT",
+      "x-ms-client-request-id" : "4ede6cbd-88d8-488a-ab1a-ce570cb5c1ed"
     },
     "Exception" : null
   } ],
-  "variables" : [ "jtcblobrange0helpertestblobrangee5753818c40a32c0ee6" ]
-=======
-      "x-ms-request-id" : "ec65c87e-001e-001f-5ee6-64eb66000000",
-      "Date" : "Fri, 06 Sep 2019 19:08:57 GMT",
-      "x-ms-client-request-id" : "4f8e42ab-7359-4a17-8fb7-c01fef4cca9d"
-    },
-    "Exception" : null
-  } ],
-  "variables" : [ "jtcblobrange0helpertestblobrange76a99161a42ae4f3ccb" ]
->>>>>>> a55d5dd9
+  "variables" : [ "jtcblobrange0helpertestblobrange82494317d2fec037e35" ]
 }