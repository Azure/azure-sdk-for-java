--- conflicted
+++ resolved
@@ -1,183 +1,97 @@
 {
   "networkCallRecords" : [ {
     "Method" : "PUT",
-<<<<<<< HEAD
-    "Uri" : "https://jaschrepragrs.blob.core.windows.net/jtcchangelease0containerapitestchangeleaseef42592890234e?restype=container",
+    "Uri" : "https://jaschrepragrs.blob.core.windows.net/jtcchangelease0containerapitestchangelease2f304462a70848?restype=container",
     "Headers" : {
       "x-ms-version" : "2019-02-02",
       "User-Agent" : "azsdk-java-azure-storage-blob/12.0.0-preview.3 1.8.0_221; Windows 10 10.0",
-      "x-ms-client-request-id" : "d354ef6c-0dfa-4f46-a479-e209e629aa2a"
-=======
-    "Uri" : "https://azstoragesdkaccount.blob.core.windows.net/jtcchangelease0containerapitestchangeleased3c07986db2003?restype=container",
-    "Headers" : {
-      "x-ms-version" : "2019-02-02",
-      "User-Agent" : "azsdk-java-azure-storage-blob/12.0.0-preview.3 1.8.0_212; Windows 10 10.0",
-      "x-ms-client-request-id" : "95bae61f-fce2-472e-bd18-28af156573ba"
->>>>>>> a55d5dd9
+      "x-ms-client-request-id" : "3c973bbf-51f0-4bb9-8a5d-08ca427fb525"
     },
     "Response" : {
       "x-ms-version" : "2019-02-02",
       "Server" : "Windows-Azure-Blob/1.0 Microsoft-HTTPAPI/2.0",
-<<<<<<< HEAD
-      "ETag" : "\"0x8D732534D031637\"",
-      "Last-Modified" : "Thu, 05 Sep 2019 22:49:25 GMT",
+      "ETag" : "\"0x8D73560D77124E3\"",
+      "Last-Modified" : "Mon, 09 Sep 2019 20:03:54 GMT",
       "retry-after" : "0",
       "Content-Length" : "0",
       "StatusCode" : "201",
-      "x-ms-request-id" : "827d33c0-601e-001e-263c-643a46000000",
-      "Date" : "Thu, 05 Sep 2019 22:49:24 GMT",
-      "x-ms-client-request-id" : "d354ef6c-0dfa-4f46-a479-e209e629aa2a"
-=======
-      "ETag" : "\"0x8D732FDA6903F84\"",
-      "Last-Modified" : "Fri, 06 Sep 2019 19:08:49 GMT",
-      "retry-after" : "0",
-      "Content-Length" : "0",
-      "StatusCode" : "201",
-      "x-ms-request-id" : "ec65b17b-001e-001f-6ce6-64eb66000000",
-      "Date" : "Fri, 06 Sep 2019 19:08:49 GMT",
-      "x-ms-client-request-id" : "95bae61f-fce2-472e-bd18-28af156573ba"
->>>>>>> a55d5dd9
+      "x-ms-request-id" : "c5ca0e0f-301e-0042-0f49-67cbbf000000",
+      "Date" : "Mon, 09 Sep 2019 20:03:53 GMT",
+      "x-ms-client-request-id" : "3c973bbf-51f0-4bb9-8a5d-08ca427fb525"
     },
     "Exception" : null
   }, {
     "Method" : "PUT",
-<<<<<<< HEAD
-    "Uri" : "https://jaschrepragrs.blob.core.windows.net/jtcchangelease0containerapitestchangeleaseef42592890234e?comp=lease&restype=container",
+    "Uri" : "https://jaschrepragrs.blob.core.windows.net/jtcchangelease0containerapitestchangelease2f304462a70848?comp=lease&restype=container",
     "Headers" : {
       "x-ms-version" : "2019-02-02",
       "User-Agent" : "azsdk-java-azure-storage-blob/12.0.0-preview.3 1.8.0_221; Windows 10 10.0",
-      "x-ms-client-request-id" : "82786b6c-d7c7-4a0b-8136-cff61fd8c46d"
-=======
-    "Uri" : "https://azstoragesdkaccount.blob.core.windows.net/jtcchangelease0containerapitestchangeleased3c07986db2003?comp=lease&restype=container",
-    "Headers" : {
-      "x-ms-version" : "2019-02-02",
-      "User-Agent" : "azsdk-java-azure-storage-blob/12.0.0-preview.3 1.8.0_212; Windows 10 10.0",
-      "x-ms-client-request-id" : "c1f4be88-bdc4-4b74-ac90-9aa30d6c79d2"
->>>>>>> a55d5dd9
+      "x-ms-client-request-id" : "64af6f99-04c4-46d8-965e-9512fa01f92d"
     },
     "Response" : {
       "x-ms-version" : "2019-02-02",
       "Server" : "Windows-Azure-Blob/1.0 Microsoft-HTTPAPI/2.0",
-<<<<<<< HEAD
-      "ETag" : "\"0x8D732534D031637\"",
-      "x-ms-lease-id" : "efb02f3f-6293-4159-ad4e-8394ff36d248",
-      "Last-Modified" : "Thu, 05 Sep 2019 22:49:25 GMT",
+      "ETag" : "\"0x8D73560D77124E3\"",
+      "x-ms-lease-id" : "804c3583-eca8-4eac-bd7f-cbdfd9b46236",
+      "Last-Modified" : "Mon, 09 Sep 2019 20:03:54 GMT",
       "retry-after" : "0",
       "Content-Length" : "0",
       "StatusCode" : "201",
-      "x-ms-request-id" : "827d33cc-601e-001e-313c-643a46000000",
-      "Date" : "Thu, 05 Sep 2019 22:49:24 GMT",
-      "x-ms-client-request-id" : "82786b6c-d7c7-4a0b-8136-cff61fd8c46d"
-=======
-      "ETag" : "\"0x8D732FDA6903F84\"",
-      "x-ms-lease-id" : "29f068fa-99f5-4704-a909-62a0a1be3e06",
-      "Last-Modified" : "Fri, 06 Sep 2019 19:08:49 GMT",
-      "retry-after" : "0",
-      "Content-Length" : "0",
-      "StatusCode" : "201",
-      "x-ms-request-id" : "ec65b1a7-001e-001f-14e6-64eb66000000",
-      "Date" : "Fri, 06 Sep 2019 19:08:49 GMT",
-      "x-ms-client-request-id" : "c1f4be88-bdc4-4b74-ac90-9aa30d6c79d2"
->>>>>>> a55d5dd9
+      "x-ms-request-id" : "c5ca0e1d-301e-0042-1b49-67cbbf000000",
+      "Date" : "Mon, 09 Sep 2019 20:03:53 GMT",
+      "x-ms-client-request-id" : "64af6f99-04c4-46d8-965e-9512fa01f92d"
     },
     "Exception" : null
   }, {
     "Method" : "PUT",
-<<<<<<< HEAD
-    "Uri" : "https://jaschrepragrs.blob.core.windows.net/jtcchangelease0containerapitestchangeleaseef42592890234e?comp=lease&restype=container",
+    "Uri" : "https://jaschrepragrs.blob.core.windows.net/jtcchangelease0containerapitestchangelease2f304462a70848?comp=lease&restype=container",
     "Headers" : {
       "x-ms-version" : "2019-02-02",
       "User-Agent" : "azsdk-java-azure-storage-blob/12.0.0-preview.3 1.8.0_221; Windows 10 10.0",
-      "x-ms-client-request-id" : "60ab0596-8592-474c-b481-92952450f68e"
-=======
-    "Uri" : "https://azstoragesdkaccount.blob.core.windows.net/jtcchangelease0containerapitestchangeleased3c07986db2003?comp=lease&restype=container",
-    "Headers" : {
-      "x-ms-version" : "2019-02-02",
-      "User-Agent" : "azsdk-java-azure-storage-blob/12.0.0-preview.3 1.8.0_212; Windows 10 10.0",
-      "x-ms-client-request-id" : "a0703925-5632-4d95-89ee-7f9c67bd7856"
->>>>>>> a55d5dd9
+      "x-ms-client-request-id" : "bba8f2a4-cb98-4b9f-9a4e-981114101d72"
     },
     "Response" : {
       "x-ms-version" : "2019-02-02",
       "Server" : "Windows-Azure-Blob/1.0 Microsoft-HTTPAPI/2.0",
-<<<<<<< HEAD
-      "ETag" : "\"0x8D732534D031637\"",
-      "x-ms-lease-id" : "ce7cdde3-fd1f-4d76-b412-39b31c7fa83b",
-      "Last-Modified" : "Thu, 05 Sep 2019 22:49:25 GMT",
+      "ETag" : "\"0x8D73560D77124E3\"",
+      "x-ms-lease-id" : "c80b155c-95c9-4586-9b4a-cc3e70e1aa2e",
+      "Last-Modified" : "Mon, 09 Sep 2019 20:03:54 GMT",
       "retry-after" : "0",
       "Content-Length" : "0",
       "StatusCode" : "200",
-      "x-ms-request-id" : "827d33d4-601e-001e-393c-643a46000000",
-      "Date" : "Thu, 05 Sep 2019 22:49:24 GMT",
-      "x-ms-client-request-id" : "60ab0596-8592-474c-b481-92952450f68e"
-=======
-      "ETag" : "\"0x8D732FDA6903F84\"",
-      "x-ms-lease-id" : "125c8e24-6363-42d5-abdc-38e5bb7517da",
-      "Last-Modified" : "Fri, 06 Sep 2019 19:08:49 GMT",
-      "retry-after" : "0",
-      "Content-Length" : "0",
-      "StatusCode" : "200",
-      "x-ms-request-id" : "ec65b1c4-001e-001f-31e6-64eb66000000",
-      "Date" : "Fri, 06 Sep 2019 19:08:49 GMT",
-      "x-ms-client-request-id" : "a0703925-5632-4d95-89ee-7f9c67bd7856"
->>>>>>> a55d5dd9
+      "x-ms-request-id" : "c5ca0e2f-301e-0042-2c49-67cbbf000000",
+      "Date" : "Mon, 09 Sep 2019 20:03:53 GMT",
+      "x-ms-client-request-id" : "bba8f2a4-cb98-4b9f-9a4e-981114101d72"
     },
     "Exception" : null
   }, {
     "Method" : "PUT",
-<<<<<<< HEAD
-    "Uri" : "https://jaschrepragrs.blob.core.windows.net/jtcchangelease0containerapitestchangeleaseef42592890234e?comp=lease&restype=container",
+    "Uri" : "https://jaschrepragrs.blob.core.windows.net/jtcchangelease0containerapitestchangelease2f304462a70848?comp=lease&restype=container",
     "Headers" : {
       "x-ms-version" : "2019-02-02",
       "User-Agent" : "azsdk-java-azure-storage-blob/12.0.0-preview.3 1.8.0_221; Windows 10 10.0",
-      "x-ms-client-request-id" : "2f276e1c-db1d-46cf-95a6-8195dbd87313"
-=======
-    "Uri" : "https://azstoragesdkaccount.blob.core.windows.net/jtcchangelease0containerapitestchangeleased3c07986db2003?comp=lease&restype=container",
-    "Headers" : {
-      "x-ms-version" : "2019-02-02",
-      "User-Agent" : "azsdk-java-azure-storage-blob/12.0.0-preview.3 1.8.0_212; Windows 10 10.0",
-      "x-ms-client-request-id" : "d3d8fc2d-1887-4e84-b572-79d9328671d5"
->>>>>>> a55d5dd9
+      "x-ms-client-request-id" : "d8ff70d3-a44d-4aec-a722-c8a3fffc2c09"
     },
     "Response" : {
       "x-ms-version" : "2019-02-02",
       "Server" : "Windows-Azure-Blob/1.0 Microsoft-HTTPAPI/2.0",
-<<<<<<< HEAD
-      "ETag" : "\"0x8D732534D031637\"",
-      "Last-Modified" : "Thu, 05 Sep 2019 22:49:25 GMT",
+      "ETag" : "\"0x8D73560D77124E3\"",
+      "Last-Modified" : "Mon, 09 Sep 2019 20:03:54 GMT",
       "retry-after" : "0",
       "Content-Length" : "0",
       "StatusCode" : "200",
-      "x-ms-request-id" : "827d33e1-601e-001e-463c-643a46000000",
-      "Date" : "Thu, 05 Sep 2019 22:49:25 GMT",
-      "x-ms-client-request-id" : "2f276e1c-db1d-46cf-95a6-8195dbd87313"
-=======
-      "ETag" : "\"0x8D732FDA6903F84\"",
-      "Last-Modified" : "Fri, 06 Sep 2019 19:08:49 GMT",
-      "retry-after" : "0",
-      "Content-Length" : "0",
-      "StatusCode" : "200",
-      "x-ms-request-id" : "ec65b1ed-001e-001f-55e6-64eb66000000",
-      "Date" : "Fri, 06 Sep 2019 19:08:49 GMT",
-      "x-ms-client-request-id" : "d3d8fc2d-1887-4e84-b572-79d9328671d5"
->>>>>>> a55d5dd9
+      "x-ms-request-id" : "c5ca0e41-301e-0042-3e49-67cbbf000000",
+      "Date" : "Mon, 09 Sep 2019 20:03:53 GMT",
+      "x-ms-client-request-id" : "d8ff70d3-a44d-4aec-a722-c8a3fffc2c09"
     },
     "Exception" : null
   }, {
     "Method" : "GET",
-<<<<<<< HEAD
     "Uri" : "https://jaschrepragrs.blob.core.windows.net?prefix=jtcchangelease&comp=list",
     "Headers" : {
       "x-ms-version" : "2019-02-02",
       "User-Agent" : "azsdk-java-azure-storage-blob/12.0.0-preview.3 1.8.0_221; Windows 10 10.0",
-      "x-ms-client-request-id" : "71dee331-fcd8-42a1-abfe-3ca9b474873d"
-=======
-    "Uri" : "https://azstoragesdkaccount.blob.core.windows.net?prefix=jtcchangelease&comp=list",
-    "Headers" : {
-      "x-ms-version" : "2019-02-02",
-      "User-Agent" : "azsdk-java-azure-storage-blob/12.0.0-preview.3 1.8.0_212; Windows 10 10.0",
-      "x-ms-client-request-id" : "6e398343-1b47-4660-8e49-c1014cc12b20"
->>>>>>> a55d5dd9
+      "x-ms-client-request-id" : "d3b302b8-ab85-4d1b-9133-a0e7ebddefe7"
     },
     "Response" : {
       "Transfer-Encoding" : "chunked",
@@ -185,35 +99,20 @@
       "Server" : "Windows-Azure-Blob/1.0 Microsoft-HTTPAPI/2.0",
       "retry-after" : "0",
       "StatusCode" : "200",
-<<<<<<< HEAD
-      "x-ms-request-id" : "827d33e9-601e-001e-4e3c-643a46000000",
-      "Body" : "﻿<?xml version=\"1.0\" encoding=\"utf-8\"?><EnumerationResults ServiceEndpoint=\"https://jaschrepragrs.blob.core.windows.net/\"><Prefix>jtcchangelease</Prefix><Containers><Container><Name>jtcchangelease0containerapitestchangeleaseef42592890234e</Name><Properties><Last-Modified>Thu, 05 Sep 2019 22:49:25 GMT</Last-Modified><Etag>\"0x8D732534D031637\"</Etag><LeaseStatus>unlocked</LeaseStatus><LeaseState>available</LeaseState><DefaultEncryptionScope>$account-encryption-key</DefaultEncryptionScope><DenyEncryptionScopeOverride>false</DenyEncryptionScopeOverride><HasImmutabilityPolicy>false</HasImmutabilityPolicy><HasLegalHold>false</HasLegalHold></Properties></Container></Containers><NextMarker /></EnumerationResults>",
-      "Date" : "Thu, 05 Sep 2019 22:49:25 GMT",
-      "x-ms-client-request-id" : "71dee331-fcd8-42a1-abfe-3ca9b474873d",
-=======
-      "x-ms-request-id" : "ec65b204-001e-001f-69e6-64eb66000000",
-      "Body" : "﻿<?xml version=\"1.0\" encoding=\"utf-8\"?><EnumerationResults ServiceEndpoint=\"https://azstoragesdkaccount.blob.core.windows.net/\"><Prefix>jtcchangelease</Prefix><Containers><Container><Name>jtcchangelease0containerapitestchangeleased3c07986db2003</Name><Properties><Last-Modified>Fri, 06 Sep 2019 19:08:49 GMT</Last-Modified><Etag>\"0x8D732FDA6903F84\"</Etag><LeaseStatus>unlocked</LeaseStatus><LeaseState>available</LeaseState><DefaultEncryptionScope>$account-encryption-key</DefaultEncryptionScope><DenyEncryptionScopeOverride>false</DenyEncryptionScopeOverride><HasImmutabilityPolicy>false</HasImmutabilityPolicy><HasLegalHold>false</HasLegalHold></Properties></Container></Containers><NextMarker /></EnumerationResults>",
-      "Date" : "Fri, 06 Sep 2019 19:08:49 GMT",
-      "x-ms-client-request-id" : "6e398343-1b47-4660-8e49-c1014cc12b20",
->>>>>>> a55d5dd9
+      "x-ms-request-id" : "c5ca0e57-301e-0042-5349-67cbbf000000",
+      "Body" : "﻿<?xml version=\"1.0\" encoding=\"utf-8\"?><EnumerationResults ServiceEndpoint=\"https://jaschrepragrs.blob.core.windows.net/\"><Prefix>jtcchangelease</Prefix><Containers><Container><Name>jtcchangelease0containerapitestchangelease2f304462a70848</Name><Properties><Last-Modified>Mon, 09 Sep 2019 20:03:54 GMT</Last-Modified><Etag>\"0x8D73560D77124E3\"</Etag><LeaseStatus>unlocked</LeaseStatus><LeaseState>available</LeaseState><DefaultEncryptionScope>$account-encryption-key</DefaultEncryptionScope><DenyEncryptionScopeOverride>false</DenyEncryptionScopeOverride><HasImmutabilityPolicy>false</HasImmutabilityPolicy><HasLegalHold>false</HasLegalHold></Properties></Container></Containers><NextMarker /></EnumerationResults>",
+      "Date" : "Mon, 09 Sep 2019 20:03:53 GMT",
+      "x-ms-client-request-id" : "d3b302b8-ab85-4d1b-9133-a0e7ebddefe7",
       "Content-Type" : "application/xml"
     },
     "Exception" : null
   }, {
     "Method" : "DELETE",
-<<<<<<< HEAD
-    "Uri" : "https://jaschrepragrs.blob.core.windows.net/jtcchangelease0containerapitestchangeleaseef42592890234e?restype=container",
+    "Uri" : "https://jaschrepragrs.blob.core.windows.net/jtcchangelease0containerapitestchangelease2f304462a70848?restype=container",
     "Headers" : {
       "x-ms-version" : "2019-02-02",
       "User-Agent" : "azsdk-java-azure-storage-blob/12.0.0-preview.3 1.8.0_221; Windows 10 10.0",
-      "x-ms-client-request-id" : "b74db7dc-dea8-4b18-8097-97ce6589e928"
-=======
-    "Uri" : "https://azstoragesdkaccount.blob.core.windows.net/jtcchangelease0containerapitestchangeleased3c07986db2003?restype=container",
-    "Headers" : {
-      "x-ms-version" : "2019-02-02",
-      "User-Agent" : "azsdk-java-azure-storage-blob/12.0.0-preview.3 1.8.0_212; Windows 10 10.0",
-      "x-ms-client-request-id" : "c3b818c9-babe-4bed-9ba8-1c641403bf37"
->>>>>>> a55d5dd9
+      "x-ms-client-request-id" : "250d41db-5300-4c90-a88b-eaa3d0d07d88"
     },
     "Response" : {
       "x-ms-version" : "2019-02-02",
@@ -221,21 +120,11 @@
       "retry-after" : "0",
       "Content-Length" : "0",
       "StatusCode" : "202",
-<<<<<<< HEAD
-      "x-ms-request-id" : "827d33f2-601e-001e-573c-643a46000000",
-      "Date" : "Thu, 05 Sep 2019 22:49:25 GMT",
-      "x-ms-client-request-id" : "b74db7dc-dea8-4b18-8097-97ce6589e928"
+      "x-ms-request-id" : "c5ca0e66-301e-0042-6049-67cbbf000000",
+      "Date" : "Mon, 09 Sep 2019 20:03:53 GMT",
+      "x-ms-client-request-id" : "250d41db-5300-4c90-a88b-eaa3d0d07d88"
     },
     "Exception" : null
   } ],
-  "variables" : [ "jtcchangelease0containerapitestchangeleaseef42592890234e", "ce7cdde3-fd1f-4d76-b412-39b31c7fa83b" ]
-=======
-      "x-ms-request-id" : "ec65b213-001e-001f-77e6-64eb66000000",
-      "Date" : "Fri, 06 Sep 2019 19:08:49 GMT",
-      "x-ms-client-request-id" : "c3b818c9-babe-4bed-9ba8-1c641403bf37"
-    },
-    "Exception" : null
-  } ],
-  "variables" : [ "jtcchangelease0containerapitestchangeleased3c07986db2003", "125c8e24-6363-42d5-abdc-38e5bb7517da" ]
->>>>>>> a55d5dd9
+  "variables" : [ "jtcchangelease0containerapitestchangelease2f304462a70848", "c80b155c-95c9-4586-9b4a-cc3e70e1aa2e" ]
 }