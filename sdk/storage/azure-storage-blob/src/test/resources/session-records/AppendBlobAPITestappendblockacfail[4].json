--- conflicted
+++ resolved
@@ -1,143 +1,76 @@
 {
   "networkCallRecords" : [ {
     "Method" : "PUT",
-<<<<<<< HEAD
-    "Uri" : "https://jaschrepragrs.blob.core.windows.net/jtcappendblockacfail0671416fe3bb235e96465aa9?restype=container",
+    "Uri" : "https://jaschrepragrs.blob.core.windows.net/jtcappendblockacfail006482d0a992b25cd8489699?restype=container",
     "Headers" : {
       "x-ms-version" : "2019-02-02",
       "User-Agent" : "azsdk-java-azure-storage-blob/12.0.0-preview.3 1.8.0_221; Windows 10 10.0",
-      "x-ms-client-request-id" : "e829efc0-d711-4be6-954d-0e81f5b3f065"
-=======
-    "Uri" : "https://azstoragesdkaccount.blob.core.windows.net/jtcappendblockacfail0633550252abff0a4c4c959e?restype=container",
-    "Headers" : {
-      "x-ms-version" : "2019-02-02",
-      "User-Agent" : "azsdk-java-azure-storage-blob/12.0.0-preview.3 1.8.0_212; Windows 10 10.0",
-      "x-ms-client-request-id" : "bd17e00a-ccac-4436-ab32-924e2c3ab197"
->>>>>>> a55d5dd9
+      "x-ms-client-request-id" : "bddbc008-33eb-489b-ae14-29d7e18725e8"
     },
     "Response" : {
       "x-ms-version" : "2019-02-02",
       "Server" : "Windows-Azure-Blob/1.0 Microsoft-HTTPAPI/2.0",
-<<<<<<< HEAD
-      "ETag" : "\"0x8D732522FF1488E\"",
-      "Last-Modified" : "Thu, 05 Sep 2019 22:41:26 GMT",
+      "ETag" : "\"0x8D735623C1F4625\"",
+      "Last-Modified" : "Mon, 09 Sep 2019 20:13:52 GMT",
       "retry-after" : "0",
       "Content-Length" : "0",
       "StatusCode" : "201",
-      "x-ms-request-id" : "9b686ab7-c01e-0018-0e3b-64cd3e000000",
-      "Date" : "Thu, 05 Sep 2019 22:41:26 GMT",
-      "x-ms-client-request-id" : "e829efc0-d711-4be6-954d-0e81f5b3f065"
-=======
-      "ETag" : "\"0x8D732FC663F5979\"",
-      "Last-Modified" : "Fri, 06 Sep 2019 18:59:52 GMT",
-      "retry-after" : "0",
-      "Content-Length" : "0",
-      "StatusCode" : "201",
-      "x-ms-request-id" : "b92a8e93-d01e-009e-46e5-644931000000",
-      "Date" : "Fri, 06 Sep 2019 18:59:52 GMT",
-      "x-ms-client-request-id" : "bd17e00a-ccac-4436-ab32-924e2c3ab197"
->>>>>>> a55d5dd9
+      "x-ms-request-id" : "e27c7dab-901e-0029-064b-6796e9000000",
+      "Date" : "Mon, 09 Sep 2019 20:13:52 GMT",
+      "x-ms-client-request-id" : "bddbc008-33eb-489b-ae14-29d7e18725e8"
     },
     "Exception" : null
   }, {
     "Method" : "PUT",
-<<<<<<< HEAD
-    "Uri" : "https://jaschrepragrs.blob.core.windows.net/jtcappendblockacfail0671416fe3bb235e96465aa9/javablobappendblockacfail172812683886ba25d74e41",
+    "Uri" : "https://jaschrepragrs.blob.core.windows.net/jtcappendblockacfail006482d0a992b25cd8489699/javablobappendblockacfail104733ed3e2c5315af4d51",
     "Headers" : {
       "x-ms-version" : "2019-02-02",
       "User-Agent" : "azsdk-java-azure-storage-blob/12.0.0-preview.3 1.8.0_221; Windows 10 10.0",
-      "x-ms-client-request-id" : "ce8e189e-a5b3-4270-90aa-606cec5ae23b"
-=======
-    "Uri" : "https://azstoragesdkaccount.blob.core.windows.net/jtcappendblockacfail0633550252abff0a4c4c959e/javablobappendblockacfail133757c0d4d11bcc684017",
-    "Headers" : {
-      "x-ms-version" : "2019-02-02",
-      "User-Agent" : "azsdk-java-azure-storage-blob/12.0.0-preview.3 1.8.0_212; Windows 10 10.0",
-      "x-ms-client-request-id" : "17e085cb-ca9d-4a3c-93cc-94bff30c53f6"
->>>>>>> a55d5dd9
+      "x-ms-client-request-id" : "b8379937-3537-40a6-beec-d3e12a6a66c3"
     },
     "Response" : {
       "x-ms-version" : "2019-02-02",
       "Server" : "Windows-Azure-Blob/1.0 Microsoft-HTTPAPI/2.0",
-<<<<<<< HEAD
-      "ETag" : "\"0x8D7325230021085\"",
-      "Last-Modified" : "Thu, 05 Sep 2019 22:41:27 GMT",
+      "ETag" : "\"0x8D735623C2CE86E\"",
+      "Last-Modified" : "Mon, 09 Sep 2019 20:13:52 GMT",
       "retry-after" : "0",
       "Content-Length" : "0",
       "StatusCode" : "201",
-      "x-ms-request-id" : "9b686aca-c01e-0018-203b-64cd3e000000",
+      "x-ms-request-id" : "e27c7db9-901e-0029-124b-6796e9000000",
       "x-ms-request-server-encrypted" : "true",
-      "Date" : "Thu, 05 Sep 2019 22:41:26 GMT",
-      "x-ms-client-request-id" : "ce8e189e-a5b3-4270-90aa-606cec5ae23b"
-=======
-      "ETag" : "\"0x8D732FC6645D631\"",
-      "Last-Modified" : "Fri, 06 Sep 2019 18:59:52 GMT",
-      "retry-after" : "0",
-      "Content-Length" : "0",
-      "StatusCode" : "201",
-      "x-ms-request-id" : "b92a8eee-d01e-009e-0de5-644931000000",
-      "x-ms-request-server-encrypted" : "true",
-      "Date" : "Fri, 06 Sep 2019 18:59:52 GMT",
-      "x-ms-client-request-id" : "17e085cb-ca9d-4a3c-93cc-94bff30c53f6"
->>>>>>> a55d5dd9
+      "Date" : "Mon, 09 Sep 2019 20:13:52 GMT",
+      "x-ms-client-request-id" : "b8379937-3537-40a6-beec-d3e12a6a66c3"
     },
     "Exception" : null
   }, {
     "Method" : "PUT",
-<<<<<<< HEAD
-    "Uri" : "https://jaschrepragrs.blob.core.windows.net/jtcappendblockacfail0671416fe3bb235e96465aa9/javablobappendblockacfail172812683886ba25d74e41?comp=lease",
+    "Uri" : "https://jaschrepragrs.blob.core.windows.net/jtcappendblockacfail006482d0a992b25cd8489699/javablobappendblockacfail104733ed3e2c5315af4d51?comp=lease",
     "Headers" : {
       "x-ms-version" : "2019-02-02",
       "User-Agent" : "azsdk-java-azure-storage-blob/12.0.0-preview.3 1.8.0_221; Windows 10 10.0",
-      "x-ms-client-request-id" : "d00f5f5b-f927-41e1-ada8-f7ecd9cbca59"
-=======
-    "Uri" : "https://azstoragesdkaccount.blob.core.windows.net/jtcappendblockacfail0633550252abff0a4c4c959e/javablobappendblockacfail133757c0d4d11bcc684017?comp=lease",
-    "Headers" : {
-      "x-ms-version" : "2019-02-02",
-      "User-Agent" : "azsdk-java-azure-storage-blob/12.0.0-preview.3 1.8.0_212; Windows 10 10.0",
-      "x-ms-client-request-id" : "75d0ecc1-54f2-4252-837c-38025d7e60ee"
->>>>>>> a55d5dd9
+      "x-ms-client-request-id" : "71984095-2ee3-417b-bc6d-2c19ddbf18de"
     },
     "Response" : {
       "x-ms-version" : "2019-02-02",
       "Server" : "Windows-Azure-Blob/1.0 Microsoft-HTTPAPI/2.0",
-<<<<<<< HEAD
-      "ETag" : "\"0x8D7325230021085\"",
-      "x-ms-lease-id" : "b01bbb50-bc61-4345-ba56-23ab7eaba62c",
-      "Last-Modified" : "Thu, 05 Sep 2019 22:41:27 GMT",
+      "ETag" : "\"0x8D735623C2CE86E\"",
+      "x-ms-lease-id" : "e4ee7e02-4e6b-4085-8b42-8a178d1dc4d2",
+      "Last-Modified" : "Mon, 09 Sep 2019 20:13:52 GMT",
       "retry-after" : "0",
       "Content-Length" : "0",
       "StatusCode" : "201",
-      "x-ms-request-id" : "9b686ae1-c01e-0018-353b-64cd3e000000",
-      "Date" : "Thu, 05 Sep 2019 22:41:26 GMT",
-      "x-ms-client-request-id" : "d00f5f5b-f927-41e1-ada8-f7ecd9cbca59"
-=======
-      "ETag" : "\"0x8D732FC6645D631\"",
-      "x-ms-lease-id" : "d07f392d-fb3b-4c28-862e-d4c3a90399e7",
-      "Last-Modified" : "Fri, 06 Sep 2019 18:59:52 GMT",
-      "retry-after" : "0",
-      "Content-Length" : "0",
-      "StatusCode" : "201",
-      "x-ms-request-id" : "b92a8f10-d01e-009e-2ae5-644931000000",
-      "Date" : "Fri, 06 Sep 2019 18:59:52 GMT",
-      "x-ms-client-request-id" : "75d0ecc1-54f2-4252-837c-38025d7e60ee"
->>>>>>> a55d5dd9
+      "x-ms-request-id" : "e27c7dcb-901e-0029-214b-6796e9000000",
+      "Date" : "Mon, 09 Sep 2019 20:13:52 GMT",
+      "x-ms-client-request-id" : "71984095-2ee3-417b-bc6d-2c19ddbf18de"
     },
     "Exception" : null
   }, {
     "Method" : "PUT",
-<<<<<<< HEAD
-    "Uri" : "https://jaschrepragrs.blob.core.windows.net/jtcappendblockacfail0671416fe3bb235e96465aa9/javablobappendblockacfail172812683886ba25d74e41?comp=appendblock",
+    "Uri" : "https://jaschrepragrs.blob.core.windows.net/jtcappendblockacfail006482d0a992b25cd8489699/javablobappendblockacfail104733ed3e2c5315af4d51?comp=appendblock",
     "Headers" : {
       "x-ms-version" : "2019-02-02",
       "User-Agent" : "azsdk-java-azure-storage-blob/12.0.0-preview.3 1.8.0_221; Windows 10 10.0",
-      "x-ms-client-request-id" : "eec3230e-aabb-429c-b252-4db16e3d36bd",
-=======
-    "Uri" : "https://azstoragesdkaccount.blob.core.windows.net/jtcappendblockacfail0633550252abff0a4c4c959e/javablobappendblockacfail133757c0d4d11bcc684017?comp=appendblock",
-    "Headers" : {
-      "x-ms-version" : "2019-02-02",
-      "User-Agent" : "azsdk-java-azure-storage-blob/12.0.0-preview.3 1.8.0_212; Windows 10 10.0",
-      "x-ms-client-request-id" : "d074c614-73a7-49d4-81e5-5686ba7a42b1",
->>>>>>> a55d5dd9
+      "x-ms-client-request-id" : "c925ebda-a9a4-4d37-b8f0-02b1ad72c228",
       "Content-Type" : "application/octet-stream"
     },
     "Response" : {
@@ -147,35 +80,20 @@
       "retry-after" : "0",
       "Content-Length" : "264",
       "StatusCode" : "412",
-<<<<<<< HEAD
-      "x-ms-request-id" : "9b686aec-c01e-0018-403b-64cd3e000000",
-      "Body" : "﻿<?xml version=\"1.0\" encoding=\"utf-8\"?><Error><Code>LeaseIdMismatchWithBlobOperation</Code><Message>The lease ID specified did not match the lease ID for the blob.\nRequestId:9b686aec-c01e-0018-403b-64cd3e000000\nTime:2019-09-05T22:41:27.2045471Z</Message></Error>",
-      "Date" : "Thu, 05 Sep 2019 22:41:26 GMT",
-      "x-ms-client-request-id" : "eec3230e-aabb-429c-b252-4db16e3d36bd",
-=======
-      "x-ms-request-id" : "b92a8f2f-d01e-009e-42e5-644931000000",
-      "Body" : "﻿<?xml version=\"1.0\" encoding=\"utf-8\"?><Error><Code>LeaseIdMismatchWithBlobOperation</Code><Message>The lease ID specified did not match the lease ID for the blob.\nRequestId:b92a8f2f-d01e-009e-42e5-644931000000\nTime:2019-09-06T18:59:52.5960671Z</Message></Error>",
-      "Date" : "Fri, 06 Sep 2019 18:59:52 GMT",
-      "x-ms-client-request-id" : "d074c614-73a7-49d4-81e5-5686ba7a42b1",
->>>>>>> a55d5dd9
+      "x-ms-request-id" : "e27c7de9-901e-0029-394b-6796e9000000",
+      "Body" : "﻿<?xml version=\"1.0\" encoding=\"utf-8\"?><Error><Code>LeaseIdMismatchWithBlobOperation</Code><Message>The lease ID specified did not match the lease ID for the blob.\nRequestId:e27c7de9-901e-0029-394b-6796e9000000\nTime:2019-09-09T20:13:53.0856236Z</Message></Error>",
+      "Date" : "Mon, 09 Sep 2019 20:13:52 GMT",
+      "x-ms-client-request-id" : "c925ebda-a9a4-4d37-b8f0-02b1ad72c228",
       "Content-Type" : "application/xml"
     },
     "Exception" : null
   }, {
     "Method" : "GET",
-<<<<<<< HEAD
     "Uri" : "https://jaschrepragrs.blob.core.windows.net?prefix=jtcappendblockacfail&comp=list",
     "Headers" : {
       "x-ms-version" : "2019-02-02",
       "User-Agent" : "azsdk-java-azure-storage-blob/12.0.0-preview.3 1.8.0_221; Windows 10 10.0",
-      "x-ms-client-request-id" : "fce7aac1-0c4f-4481-8768-43d812681f2c"
-=======
-    "Uri" : "https://azstoragesdkaccount.blob.core.windows.net?prefix=jtcappendblockacfail&comp=list",
-    "Headers" : {
-      "x-ms-version" : "2019-02-02",
-      "User-Agent" : "azsdk-java-azure-storage-blob/12.0.0-preview.3 1.8.0_212; Windows 10 10.0",
-      "x-ms-client-request-id" : "780c590c-a06d-4827-a39a-5bb323afac9d"
->>>>>>> a55d5dd9
+      "x-ms-client-request-id" : "095e414d-9df8-4aad-960d-861cf995e665"
     },
     "Response" : {
       "Transfer-Encoding" : "chunked",
@@ -183,35 +101,20 @@
       "Server" : "Windows-Azure-Blob/1.0 Microsoft-HTTPAPI/2.0",
       "retry-after" : "0",
       "StatusCode" : "200",
-<<<<<<< HEAD
-      "x-ms-request-id" : "9b686af8-c01e-0018-4b3b-64cd3e000000",
-      "Body" : "﻿<?xml version=\"1.0\" encoding=\"utf-8\"?><EnumerationResults ServiceEndpoint=\"https://jaschrepragrs.blob.core.windows.net/\"><Prefix>jtcappendblockacfail</Prefix><Containers><Container><Name>jtcappendblockacfail0671416fe3bb235e96465aa9</Name><Properties><Last-Modified>Thu, 05 Sep 2019 22:41:26 GMT</Last-Modified><Etag>\"0x8D732522FF1488E\"</Etag><LeaseStatus>unlocked</LeaseStatus><LeaseState>available</LeaseState><DefaultEncryptionScope>$account-encryption-key</DefaultEncryptionScope><DenyEncryptionScopeOverride>false</DenyEncryptionScopeOverride><HasImmutabilityPolicy>false</HasImmutabilityPolicy><HasLegalHold>false</HasLegalHold></Properties></Container></Containers><NextMarker /></EnumerationResults>",
-      "Date" : "Thu, 05 Sep 2019 22:41:26 GMT",
-      "x-ms-client-request-id" : "fce7aac1-0c4f-4481-8768-43d812681f2c",
-=======
-      "x-ms-request-id" : "b92a8f56-d01e-009e-5fe5-644931000000",
-      "Body" : "﻿<?xml version=\"1.0\" encoding=\"utf-8\"?><EnumerationResults ServiceEndpoint=\"https://azstoragesdkaccount.blob.core.windows.net/\"><Prefix>jtcappendblockacfail</Prefix><Containers><Container><Name>jtcappendblockacfail0633550252abff0a4c4c959e</Name><Properties><Last-Modified>Fri, 06 Sep 2019 18:59:52 GMT</Last-Modified><Etag>\"0x8D732FC663F5979\"</Etag><LeaseStatus>unlocked</LeaseStatus><LeaseState>available</LeaseState><DefaultEncryptionScope>$account-encryption-key</DefaultEncryptionScope><DenyEncryptionScopeOverride>false</DenyEncryptionScopeOverride><HasImmutabilityPolicy>false</HasImmutabilityPolicy><HasLegalHold>false</HasLegalHold></Properties></Container></Containers><NextMarker /></EnumerationResults>",
-      "Date" : "Fri, 06 Sep 2019 18:59:52 GMT",
-      "x-ms-client-request-id" : "780c590c-a06d-4827-a39a-5bb323afac9d",
->>>>>>> a55d5dd9
+      "x-ms-request-id" : "e27c7dff-901e-0029-4c4b-6796e9000000",
+      "Body" : "﻿<?xml version=\"1.0\" encoding=\"utf-8\"?><EnumerationResults ServiceEndpoint=\"https://jaschrepragrs.blob.core.windows.net/\"><Prefix>jtcappendblockacfail</Prefix><Containers><Container><Name>jtcappendblockacfail006482d0a992b25cd8489699</Name><Properties><Last-Modified>Mon, 09 Sep 2019 20:13:52 GMT</Last-Modified><Etag>\"0x8D735623C1F4625\"</Etag><LeaseStatus>unlocked</LeaseStatus><LeaseState>available</LeaseState><DefaultEncryptionScope>$account-encryption-key</DefaultEncryptionScope><DenyEncryptionScopeOverride>false</DenyEncryptionScopeOverride><HasImmutabilityPolicy>false</HasImmutabilityPolicy><HasLegalHold>false</HasLegalHold></Properties></Container></Containers><NextMarker /></EnumerationResults>",
+      "Date" : "Mon, 09 Sep 2019 20:13:52 GMT",
+      "x-ms-client-request-id" : "095e414d-9df8-4aad-960d-861cf995e665",
       "Content-Type" : "application/xml"
     },
     "Exception" : null
   }, {
     "Method" : "DELETE",
-<<<<<<< HEAD
-    "Uri" : "https://jaschrepragrs.blob.core.windows.net/jtcappendblockacfail0671416fe3bb235e96465aa9?restype=container",
+    "Uri" : "https://jaschrepragrs.blob.core.windows.net/jtcappendblockacfail006482d0a992b25cd8489699?restype=container",
     "Headers" : {
       "x-ms-version" : "2019-02-02",
       "User-Agent" : "azsdk-java-azure-storage-blob/12.0.0-preview.3 1.8.0_221; Windows 10 10.0",
-      "x-ms-client-request-id" : "8bb9967d-6bc5-4343-bd8f-12e37595f804"
-=======
-    "Uri" : "https://azstoragesdkaccount.blob.core.windows.net/jtcappendblockacfail0633550252abff0a4c4c959e?restype=container",
-    "Headers" : {
-      "x-ms-version" : "2019-02-02",
-      "User-Agent" : "azsdk-java-azure-storage-blob/12.0.0-preview.3 1.8.0_212; Windows 10 10.0",
-      "x-ms-client-request-id" : "3419a514-45d7-4e35-a580-d19b999f1ba6"
->>>>>>> a55d5dd9
+      "x-ms-client-request-id" : "c5789a42-8e2e-4b51-b6e6-ad741504fe45"
     },
     "Response" : {
       "x-ms-version" : "2019-02-02",
@@ -219,21 +122,11 @@
       "retry-after" : "0",
       "Content-Length" : "0",
       "StatusCode" : "202",
-<<<<<<< HEAD
-      "x-ms-request-id" : "9b686b07-c01e-0018-583b-64cd3e000000",
-      "Date" : "Thu, 05 Sep 2019 22:41:26 GMT",
-      "x-ms-client-request-id" : "8bb9967d-6bc5-4343-bd8f-12e37595f804"
+      "x-ms-request-id" : "e27c7e0a-901e-0029-574b-6796e9000000",
+      "Date" : "Mon, 09 Sep 2019 20:13:52 GMT",
+      "x-ms-client-request-id" : "c5789a42-8e2e-4b51-b6e6-ad741504fe45"
     },
     "Exception" : null
   } ],
-  "variables" : [ "jtcappendblockacfail0671416fe3bb235e96465aa9", "javablobappendblockacfail172812683886ba25d74e41" ]
-=======
-      "x-ms-request-id" : "b92a8f7c-d01e-009e-01e5-644931000000",
-      "Date" : "Fri, 06 Sep 2019 18:59:52 GMT",
-      "x-ms-client-request-id" : "3419a514-45d7-4e35-a580-d19b999f1ba6"
-    },
-    "Exception" : null
-  } ],
-  "variables" : [ "jtcappendblockacfail0633550252abff0a4c4c959e", "javablobappendblockacfail133757c0d4d11bcc684017" ]
->>>>>>> a55d5dd9
+  "variables" : [ "jtcappendblockacfail006482d0a992b25cd8489699", "javablobappendblockacfail104733ed3e2c5315af4d51" ]
 }