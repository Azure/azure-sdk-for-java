--- conflicted
+++ resolved
@@ -1,190 +1,101 @@
 {
   "networkCallRecords" : [ {
     "Method" : "PUT",
-<<<<<<< HEAD
-    "Uri" : "https://jaschrepragrs.blob.core.windows.net/jtcclearpagesac0pageblobapitestclearpagesac9f73221798ca2c?restype=container",
+    "Uri" : "https://jaschrepragrs.blob.core.windows.net/jtcclearpagesac0pageblobapitestclearpagesacf9c677548a51c7?restype=container",
     "Headers" : {
       "x-ms-version" : "2019-02-02",
       "User-Agent" : "azsdk-java-azure-storage-blob/12.0.0-preview.3 1.8.0_221; Windows 10 10.0",
-      "x-ms-client-request-id" : "3e9e7363-9cd1-4b36-8c68-af5f6d1f9fa3"
-=======
-    "Uri" : "https://azstoragesdkaccount.blob.core.windows.net/jtcclearpagesac0pageblobapitestclearpagesacf63873957c0018?restype=container",
-    "Headers" : {
-      "x-ms-version" : "2019-02-02",
-      "User-Agent" : "azsdk-java-azure-storage-blob/12.0.0-preview.3 1.8.0_212; Windows 10 10.0",
-      "x-ms-client-request-id" : "7aedc1d8-0cf2-4e0e-a176-f1051a394160"
->>>>>>> a55d5dd9
+      "x-ms-client-request-id" : "36b35218-523a-4f53-bdde-d74efde66253"
     },
     "Response" : {
       "x-ms-version" : "2019-02-02",
       "Server" : "Windows-Azure-Blob/1.0 Microsoft-HTTPAPI/2.0",
-<<<<<<< HEAD
-      "ETag" : "\"0x8D73252571633C5\"",
-      "Last-Modified" : "Thu, 05 Sep 2019 22:42:32 GMT",
+      "ETag" : "\"0x8D7356190E9D3D7\"",
+      "Last-Modified" : "Mon, 09 Sep 2019 20:09:05 GMT",
       "retry-after" : "0",
       "Content-Length" : "0",
       "StatusCode" : "201",
-      "x-ms-request-id" : "e0dd6323-e01e-0026-223b-647b1f000000",
-      "Date" : "Thu, 05 Sep 2019 22:42:31 GMT",
-      "x-ms-client-request-id" : "3e9e7363-9cd1-4b36-8c68-af5f6d1f9fa3"
-=======
-      "ETag" : "\"0x8D732FDC4D64DD9\"",
-      "Last-Modified" : "Fri, 06 Sep 2019 19:09:40 GMT",
-      "retry-after" : "0",
-      "Content-Length" : "0",
-      "StatusCode" : "201",
-      "x-ms-request-id" : "8f760914-401e-003a-09e6-6473d5000000",
-      "Date" : "Fri, 06 Sep 2019 19:09:39 GMT",
-      "x-ms-client-request-id" : "7aedc1d8-0cf2-4e0e-a176-f1051a394160"
->>>>>>> a55d5dd9
+      "x-ms-request-id" : "9ebd2576-501e-003f-0e4a-675777000000",
+      "Date" : "Mon, 09 Sep 2019 20:09:05 GMT",
+      "x-ms-client-request-id" : "36b35218-523a-4f53-bdde-d74efde66253"
     },
     "Exception" : null
   }, {
     "Method" : "PUT",
-<<<<<<< HEAD
-    "Uri" : "https://jaschrepragrs.blob.core.windows.net/jtcclearpagesac0pageblobapitestclearpagesac9f73221798ca2c/javablobclearpagesac1pageblobapitestclearpagesac9f740069939",
+    "Uri" : "https://jaschrepragrs.blob.core.windows.net/jtcclearpagesac0pageblobapitestclearpagesacf9c677548a51c7/javablobclearpagesac1pageblobapitestclearpagesacf9c77952754",
     "Headers" : {
       "x-ms-version" : "2019-02-02",
       "User-Agent" : "azsdk-java-azure-storage-blob/12.0.0-preview.3 1.8.0_221; Windows 10 10.0",
-      "x-ms-client-request-id" : "854aee2d-2a9b-444a-a19b-77ddc3546d2b"
-=======
-    "Uri" : "https://azstoragesdkaccount.blob.core.windows.net/jtcclearpagesac0pageblobapitestclearpagesacf63873957c0018/javablobclearpagesac1pageblobapitestclearpagesacf63259217cb",
-    "Headers" : {
-      "x-ms-version" : "2019-02-02",
-      "User-Agent" : "azsdk-java-azure-storage-blob/12.0.0-preview.3 1.8.0_212; Windows 10 10.0",
-      "x-ms-client-request-id" : "d333a406-5de9-47f1-a71d-3667421ceaf7"
->>>>>>> a55d5dd9
+      "x-ms-client-request-id" : "e897d8b8-fe70-4c24-ab27-2e1fbb9f3faa"
     },
     "Response" : {
       "x-ms-version" : "2019-02-02",
       "Server" : "Windows-Azure-Blob/1.0 Microsoft-HTTPAPI/2.0",
-<<<<<<< HEAD
-      "ETag" : "\"0x8D732525723ED44\"",
-      "Last-Modified" : "Thu, 05 Sep 2019 22:42:32 GMT",
+      "ETag" : "\"0x8D7356190F886A6\"",
+      "Last-Modified" : "Mon, 09 Sep 2019 20:09:05 GMT",
       "retry-after" : "0",
       "Content-Length" : "0",
       "StatusCode" : "201",
-      "x-ms-request-id" : "e0dd6333-e01e-0026-303b-647b1f000000",
+      "x-ms-request-id" : "9ebd258d-501e-003f-234a-675777000000",
       "x-ms-request-server-encrypted" : "true",
-      "Date" : "Thu, 05 Sep 2019 22:42:31 GMT",
-      "x-ms-client-request-id" : "854aee2d-2a9b-444a-a19b-77ddc3546d2b"
-=======
-      "ETag" : "\"0x8D732FDC4E396AF\"",
-      "Last-Modified" : "Fri, 06 Sep 2019 19:09:40 GMT",
-      "retry-after" : "0",
-      "Content-Length" : "0",
-      "StatusCode" : "201",
-      "x-ms-request-id" : "8f76093a-401e-003a-2ae6-6473d5000000",
-      "x-ms-request-server-encrypted" : "true",
-      "Date" : "Fri, 06 Sep 2019 19:09:39 GMT",
-      "x-ms-client-request-id" : "d333a406-5de9-47f1-a71d-3667421ceaf7"
->>>>>>> a55d5dd9
+      "Date" : "Mon, 09 Sep 2019 20:09:05 GMT",
+      "x-ms-client-request-id" : "e897d8b8-fe70-4c24-ab27-2e1fbb9f3faa"
     },
     "Exception" : null
   }, {
     "Method" : "PUT",
-<<<<<<< HEAD
-    "Uri" : "https://jaschrepragrs.blob.core.windows.net/jtcclearpagesac0pageblobapitestclearpagesac9f73221798ca2c/javablobclearpagesac1pageblobapitestclearpagesac9f740069939?comp=page",
+    "Uri" : "https://jaschrepragrs.blob.core.windows.net/jtcclearpagesac0pageblobapitestclearpagesacf9c677548a51c7/javablobclearpagesac1pageblobapitestclearpagesacf9c77952754?comp=page",
     "Headers" : {
       "x-ms-version" : "2019-02-02",
       "User-Agent" : "azsdk-java-azure-storage-blob/12.0.0-preview.3 1.8.0_221; Windows 10 10.0",
-      "x-ms-client-request-id" : "dd086a44-fffe-4559-818a-1694ff210fbf",
-=======
-    "Uri" : "https://azstoragesdkaccount.blob.core.windows.net/jtcclearpagesac0pageblobapitestclearpagesacf63873957c0018/javablobclearpagesac1pageblobapitestclearpagesacf63259217cb?comp=page",
-    "Headers" : {
-      "x-ms-version" : "2019-02-02",
-      "User-Agent" : "azsdk-java-azure-storage-blob/12.0.0-preview.3 1.8.0_212; Windows 10 10.0",
-      "x-ms-client-request-id" : "ca2f8a24-d783-45a4-b14e-ab70bb5a6d7c",
->>>>>>> a55d5dd9
+      "x-ms-client-request-id" : "b0a5cdca-6237-4392-bdcb-13b16c8fc9db",
       "Content-Type" : "application/octet-stream"
     },
     "Response" : {
       "x-ms-version" : "2019-02-02",
       "Server" : "Windows-Azure-Blob/1.0 Microsoft-HTTPAPI/2.0",
-<<<<<<< HEAD
-      "x-ms-content-crc64" : "LndMfIRx+pk=",
+      "x-ms-content-crc64" : "+XnRLQOEd+I=",
       "x-ms-blob-sequence-number" : "0",
-      "Last-Modified" : "Thu, 05 Sep 2019 22:42:32 GMT",
+      "Last-Modified" : "Mon, 09 Sep 2019 20:09:05 GMT",
       "retry-after" : "0",
       "StatusCode" : "201",
       "x-ms-request-server-encrypted" : "true",
-      "Date" : "Thu, 05 Sep 2019 22:42:31 GMT",
-      "ETag" : "\"0x8D7325257304B8F\"",
+      "Date" : "Mon, 09 Sep 2019 20:09:05 GMT",
+      "ETag" : "\"0x8D7356191066BE6\"",
       "Content-Length" : "0",
-      "x-ms-request-id" : "e0dd6341-e01e-0026-3e3b-647b1f000000",
-      "x-ms-client-request-id" : "dd086a44-fffe-4559-818a-1694ff210fbf"
-=======
-      "x-ms-content-crc64" : "GzdeIlP747o=",
-      "x-ms-blob-sequence-number" : "0",
-      "Last-Modified" : "Fri, 06 Sep 2019 19:09:40 GMT",
-      "retry-after" : "0",
-      "StatusCode" : "201",
-      "x-ms-request-server-encrypted" : "true",
-      "Date" : "Fri, 06 Sep 2019 19:09:39 GMT",
-      "ETag" : "\"0x8D732FDC4E9D9BE\"",
-      "Content-Length" : "0",
-      "x-ms-request-id" : "8f760950-401e-003a-3fe6-6473d5000000",
-      "x-ms-client-request-id" : "ca2f8a24-d783-45a4-b14e-ab70bb5a6d7c"
->>>>>>> a55d5dd9
+      "x-ms-request-id" : "9ebd2599-501e-003f-2d4a-675777000000",
+      "x-ms-client-request-id" : "b0a5cdca-6237-4392-bdcb-13b16c8fc9db"
     },
     "Exception" : null
   }, {
     "Method" : "PUT",
-<<<<<<< HEAD
-    "Uri" : "https://jaschrepragrs.blob.core.windows.net/jtcclearpagesac0pageblobapitestclearpagesac9f73221798ca2c/javablobclearpagesac1pageblobapitestclearpagesac9f740069939?comp=page",
+    "Uri" : "https://jaschrepragrs.blob.core.windows.net/jtcclearpagesac0pageblobapitestclearpagesacf9c677548a51c7/javablobclearpagesac1pageblobapitestclearpagesacf9c77952754?comp=page",
     "Headers" : {
       "x-ms-version" : "2019-02-02",
       "User-Agent" : "azsdk-java-azure-storage-blob/12.0.0-preview.3 1.8.0_221; Windows 10 10.0",
-      "x-ms-client-request-id" : "db044dac-3d6a-498e-b0f7-f3899699f817"
-=======
-    "Uri" : "https://azstoragesdkaccount.blob.core.windows.net/jtcclearpagesac0pageblobapitestclearpagesacf63873957c0018/javablobclearpagesac1pageblobapitestclearpagesacf63259217cb?comp=page",
-    "Headers" : {
-      "x-ms-version" : "2019-02-02",
-      "User-Agent" : "azsdk-java-azure-storage-blob/12.0.0-preview.3 1.8.0_212; Windows 10 10.0",
-      "x-ms-client-request-id" : "197af1e2-982e-487f-ae12-3aa5b4fdee0f"
->>>>>>> a55d5dd9
+      "x-ms-client-request-id" : "ee876e9b-6fe0-464f-9583-7872f2ed2001"
     },
     "Response" : {
       "x-ms-version" : "2019-02-02",
       "Server" : "Windows-Azure-Blob/1.0 Microsoft-HTTPAPI/2.0",
-<<<<<<< HEAD
-      "ETag" : "\"0x8D73252573CA9E7\"",
+      "ETag" : "\"0x8D7356191133F81\"",
       "x-ms-blob-sequence-number" : "0",
-      "Last-Modified" : "Thu, 05 Sep 2019 22:42:32 GMT",
+      "Last-Modified" : "Mon, 09 Sep 2019 20:09:05 GMT",
       "retry-after" : "0",
       "Content-Length" : "0",
       "StatusCode" : "201",
-      "x-ms-request-id" : "e0dd6348-e01e-0026-453b-647b1f000000",
-      "Date" : "Thu, 05 Sep 2019 22:42:32 GMT",
-      "x-ms-client-request-id" : "db044dac-3d6a-498e-b0f7-f3899699f817"
-=======
-      "ETag" : "\"0x8D732FDC4EE95C7\"",
-      "x-ms-blob-sequence-number" : "0",
-      "Last-Modified" : "Fri, 06 Sep 2019 19:09:40 GMT",
-      "retry-after" : "0",
-      "Content-Length" : "0",
-      "StatusCode" : "201",
-      "x-ms-request-id" : "8f76095b-401e-003a-4ae6-6473d5000000",
-      "Date" : "Fri, 06 Sep 2019 19:09:39 GMT",
-      "x-ms-client-request-id" : "197af1e2-982e-487f-ae12-3aa5b4fdee0f"
->>>>>>> a55d5dd9
+      "x-ms-request-id" : "9ebd25b0-501e-003f-414a-675777000000",
+      "Date" : "Mon, 09 Sep 2019 20:09:05 GMT",
+      "x-ms-client-request-id" : "ee876e9b-6fe0-464f-9583-7872f2ed2001"
     },
     "Exception" : null
   }, {
     "Method" : "GET",
-<<<<<<< HEAD
     "Uri" : "https://jaschrepragrs.blob.core.windows.net?prefix=jtcclearpagesac&comp=list",
     "Headers" : {
       "x-ms-version" : "2019-02-02",
       "User-Agent" : "azsdk-java-azure-storage-blob/12.0.0-preview.3 1.8.0_221; Windows 10 10.0",
-      "x-ms-client-request-id" : "5757a7b8-9f92-4eef-ba67-b8df266d99f5"
-=======
-    "Uri" : "https://azstoragesdkaccount.blob.core.windows.net?prefix=jtcclearpagesac&comp=list",
-    "Headers" : {
-      "x-ms-version" : "2019-02-02",
-      "User-Agent" : "azsdk-java-azure-storage-blob/12.0.0-preview.3 1.8.0_212; Windows 10 10.0",
-      "x-ms-client-request-id" : "f935f486-b8b8-4838-b8b7-9c1daaa46580"
->>>>>>> a55d5dd9
+      "x-ms-client-request-id" : "08a4213c-90c1-43e3-804b-03d26604c09e"
     },
     "Response" : {
       "Transfer-Encoding" : "chunked",
@@ -192,35 +103,20 @@
       "Server" : "Windows-Azure-Blob/1.0 Microsoft-HTTPAPI/2.0",
       "retry-after" : "0",
       "StatusCode" : "200",
-<<<<<<< HEAD
-      "x-ms-request-id" : "e0dd6351-e01e-0026-4e3b-647b1f000000",
-      "Body" : "﻿<?xml version=\"1.0\" encoding=\"utf-8\"?><EnumerationResults ServiceEndpoint=\"https://jaschrepragrs.blob.core.windows.net/\"><Prefix>jtcclearpagesac</Prefix><Containers><Container><Name>jtcclearpagesac0pageblobapitestclearpagesac9f73221798ca2c</Name><Properties><Last-Modified>Thu, 05 Sep 2019 22:42:32 GMT</Last-Modified><Etag>\"0x8D73252571633C5\"</Etag><LeaseStatus>unlocked</LeaseStatus><LeaseState>available</LeaseState><DefaultEncryptionScope>$account-encryption-key</DefaultEncryptionScope><DenyEncryptionScopeOverride>false</DenyEncryptionScopeOverride><HasImmutabilityPolicy>false</HasImmutabilityPolicy><HasLegalHold>false</HasLegalHold></Properties></Container></Containers><NextMarker /></EnumerationResults>",
-      "Date" : "Thu, 05 Sep 2019 22:42:32 GMT",
-      "x-ms-client-request-id" : "5757a7b8-9f92-4eef-ba67-b8df266d99f5",
-=======
-      "x-ms-request-id" : "8f760967-401e-003a-54e6-6473d5000000",
-      "Body" : "﻿<?xml version=\"1.0\" encoding=\"utf-8\"?><EnumerationResults ServiceEndpoint=\"https://azstoragesdkaccount.blob.core.windows.net/\"><Prefix>jtcclearpagesac</Prefix><Containers><Container><Name>jtcclearpagesac0pageblobapitestclearpagesacf63873957c0018</Name><Properties><Last-Modified>Fri, 06 Sep 2019 19:09:40 GMT</Last-Modified><Etag>\"0x8D732FDC4D64DD9\"</Etag><LeaseStatus>unlocked</LeaseStatus><LeaseState>available</LeaseState><DefaultEncryptionScope>$account-encryption-key</DefaultEncryptionScope><DenyEncryptionScopeOverride>false</DenyEncryptionScopeOverride><HasImmutabilityPolicy>false</HasImmutabilityPolicy><HasLegalHold>false</HasLegalHold></Properties></Container></Containers><NextMarker /></EnumerationResults>",
-      "Date" : "Fri, 06 Sep 2019 19:09:39 GMT",
-      "x-ms-client-request-id" : "f935f486-b8b8-4838-b8b7-9c1daaa46580",
->>>>>>> a55d5dd9
+      "x-ms-request-id" : "9ebd25c0-501e-003f-4d4a-675777000000",
+      "Body" : "﻿<?xml version=\"1.0\" encoding=\"utf-8\"?><EnumerationResults ServiceEndpoint=\"https://jaschrepragrs.blob.core.windows.net/\"><Prefix>jtcclearpagesac</Prefix><Containers><Container><Name>jtcclearpagesac0pageblobapitestclearpagesacf9c677548a51c7</Name><Properties><Last-Modified>Mon, 09 Sep 2019 20:09:05 GMT</Last-Modified><Etag>\"0x8D7356190E9D3D7\"</Etag><LeaseStatus>unlocked</LeaseStatus><LeaseState>available</LeaseState><DefaultEncryptionScope>$account-encryption-key</DefaultEncryptionScope><DenyEncryptionScopeOverride>false</DenyEncryptionScopeOverride><HasImmutabilityPolicy>false</HasImmutabilityPolicy><HasLegalHold>false</HasLegalHold></Properties></Container></Containers><NextMarker /></EnumerationResults>",
+      "Date" : "Mon, 09 Sep 2019 20:09:05 GMT",
+      "x-ms-client-request-id" : "08a4213c-90c1-43e3-804b-03d26604c09e",
       "Content-Type" : "application/xml"
     },
     "Exception" : null
   }, {
     "Method" : "DELETE",
-<<<<<<< HEAD
-    "Uri" : "https://jaschrepragrs.blob.core.windows.net/jtcclearpagesac0pageblobapitestclearpagesac9f73221798ca2c?restype=container",
+    "Uri" : "https://jaschrepragrs.blob.core.windows.net/jtcclearpagesac0pageblobapitestclearpagesacf9c677548a51c7?restype=container",
     "Headers" : {
       "x-ms-version" : "2019-02-02",
       "User-Agent" : "azsdk-java-azure-storage-blob/12.0.0-preview.3 1.8.0_221; Windows 10 10.0",
-      "x-ms-client-request-id" : "047bcad8-11f6-4c42-bd84-019ef35df8f5"
-=======
-    "Uri" : "https://azstoragesdkaccount.blob.core.windows.net/jtcclearpagesac0pageblobapitestclearpagesacf63873957c0018?restype=container",
-    "Headers" : {
-      "x-ms-version" : "2019-02-02",
-      "User-Agent" : "azsdk-java-azure-storage-blob/12.0.0-preview.3 1.8.0_212; Windows 10 10.0",
-      "x-ms-client-request-id" : "4cd85fac-3677-4345-9640-64dffa202621"
->>>>>>> a55d5dd9
+      "x-ms-client-request-id" : "22797558-9661-43b6-ada4-e26c436f6a55"
     },
     "Response" : {
       "x-ms-version" : "2019-02-02",
@@ -228,21 +124,11 @@
       "retry-after" : "0",
       "Content-Length" : "0",
       "StatusCode" : "202",
-<<<<<<< HEAD
-      "x-ms-request-id" : "e0dd6364-e01e-0026-603b-647b1f000000",
-      "Date" : "Thu, 05 Sep 2019 22:42:32 GMT",
-      "x-ms-client-request-id" : "047bcad8-11f6-4c42-bd84-019ef35df8f5"
+      "x-ms-request-id" : "9ebd25d2-501e-003f-5f4a-675777000000",
+      "Date" : "Mon, 09 Sep 2019 20:09:05 GMT",
+      "x-ms-client-request-id" : "22797558-9661-43b6-ada4-e26c436f6a55"
     },
     "Exception" : null
   } ],
-  "variables" : [ "jtcclearpagesac0pageblobapitestclearpagesac9f73221798ca2c", "javablobclearpagesac1pageblobapitestclearpagesac9f740069939", "a7baaf4b-c48a-40b2-a3dd-4d7e7c86265a" ]
-=======
-      "x-ms-request-id" : "8f760976-401e-003a-5ee6-6473d5000000",
-      "Date" : "Fri, 06 Sep 2019 19:09:39 GMT",
-      "x-ms-client-request-id" : "4cd85fac-3677-4345-9640-64dffa202621"
-    },
-    "Exception" : null
-  } ],
-  "variables" : [ "jtcclearpagesac0pageblobapitestclearpagesacf63873957c0018", "javablobclearpagesac1pageblobapitestclearpagesacf63259217cb", "480d3a07-8bed-4895-8ac4-39a46f779b9b" ]
->>>>>>> a55d5dd9
+  "variables" : [ "jtcclearpagesac0pageblobapitestclearpagesacf9c677548a51c7", "javablobclearpagesac1pageblobapitestclearpagesacf9c77952754", "9bce7a0d-3f20-4744-a159-39ea9fb18a58" ]
 }