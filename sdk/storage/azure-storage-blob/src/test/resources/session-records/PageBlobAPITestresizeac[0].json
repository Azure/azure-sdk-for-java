{
  "networkCallRecords" : [ {
    "Method" : "PUT",
<<<<<<< HEAD
    "Uri" : "https://jaschrepragrs.blob.core.windows.net/jtcresizeac0pageblobapitestresizeacc92219075b640fbb5c?restype=container",
    "Headers" : {
      "x-ms-version" : "2019-02-02",
      "User-Agent" : "azsdk-java-azure-storage-blob/12.0.0-preview.3 1.8.0_221; Windows 10 10.0",
      "x-ms-client-request-id" : "7378a924-13bf-435a-9ff8-22c8bcdedcf0"
=======
    "Uri" : "https://azstoragesdkaccount.blob.core.windows.net/jtcresizeac0pageblobapitestresizeac84525364fcd337851d?restype=container",
    "Headers" : {
      "x-ms-version" : "2019-02-02",
      "User-Agent" : "azsdk-java-azure-storage-blob/12.0.0-preview.3 1.8.0_212; Windows 10 10.0",
      "x-ms-client-request-id" : "a24e1494-a610-49bc-a3e4-7becd1c91019"
>>>>>>> a55d5dd9
    },
    "Response" : {
      "x-ms-version" : "2019-02-02",
      "Server" : "Windows-Azure-Blob/1.0 Microsoft-HTTPAPI/2.0",
<<<<<<< HEAD
      "ETag" : "\"0x8D7325266532135\"",
      "Last-Modified" : "Thu, 05 Sep 2019 22:42:58 GMT",
      "retry-after" : "0",
      "Content-Length" : "0",
      "StatusCode" : "201",
      "x-ms-request-id" : "e0dd7525-e01e-0026-6c3b-647b1f000000",
      "Date" : "Thu, 05 Sep 2019 22:42:57 GMT",
      "x-ms-client-request-id" : "7378a924-13bf-435a-9ff8-22c8bcdedcf0"
=======
      "ETag" : "\"0x8D732FDCCF3EF0D\"",
      "Last-Modified" : "Fri, 06 Sep 2019 19:09:54 GMT",
      "retry-after" : "0",
      "Content-Length" : "0",
      "StatusCode" : "201",
      "x-ms-request-id" : "8f76213b-401e-003a-56e6-6473d5000000",
      "Date" : "Fri, 06 Sep 2019 19:09:53 GMT",
      "x-ms-client-request-id" : "a24e1494-a610-49bc-a3e4-7becd1c91019"
>>>>>>> a55d5dd9
    },
    "Exception" : null
  }, {
    "Method" : "PUT",
<<<<<<< HEAD
    "Uri" : "https://jaschrepragrs.blob.core.windows.net/jtcresizeac0pageblobapitestresizeacc92219075b640fbb5c/javablobresizeac1pageblobapitestresizeacc92901378afcf0b",
    "Headers" : {
      "x-ms-version" : "2019-02-02",
      "User-Agent" : "azsdk-java-azure-storage-blob/12.0.0-preview.3 1.8.0_221; Windows 10 10.0",
      "x-ms-client-request-id" : "be3dce47-ffef-43ca-af29-b4e34cdaa63a"
=======
    "Uri" : "https://azstoragesdkaccount.blob.core.windows.net/jtcresizeac0pageblobapitestresizeac84525364fcd337851d/javablobresizeac1pageblobapitestresizeac84574138f8e48db",
    "Headers" : {
      "x-ms-version" : "2019-02-02",
      "User-Agent" : "azsdk-java-azure-storage-blob/12.0.0-preview.3 1.8.0_212; Windows 10 10.0",
      "x-ms-client-request-id" : "50701471-32bf-4717-91bf-a0c1ac74b823"
>>>>>>> a55d5dd9
    },
    "Response" : {
      "x-ms-version" : "2019-02-02",
      "Server" : "Windows-Azure-Blob/1.0 Microsoft-HTTPAPI/2.0",
<<<<<<< HEAD
      "ETag" : "\"0x8D73252665FA9F9\"",
      "Last-Modified" : "Thu, 05 Sep 2019 22:42:58 GMT",
      "retry-after" : "0",
      "Content-Length" : "0",
      "StatusCode" : "201",
      "x-ms-request-id" : "e0dd7535-e01e-0026-7b3b-647b1f000000",
      "x-ms-request-server-encrypted" : "true",
      "Date" : "Thu, 05 Sep 2019 22:42:57 GMT",
      "x-ms-client-request-id" : "be3dce47-ffef-43ca-af29-b4e34cdaa63a"
=======
      "ETag" : "\"0x8D732FDCD021654\"",
      "Last-Modified" : "Fri, 06 Sep 2019 19:09:54 GMT",
      "retry-after" : "0",
      "Content-Length" : "0",
      "StatusCode" : "201",
      "x-ms-request-id" : "8f76217b-401e-003a-0ae6-6473d5000000",
      "x-ms-request-server-encrypted" : "true",
      "Date" : "Fri, 06 Sep 2019 19:09:53 GMT",
      "x-ms-client-request-id" : "50701471-32bf-4717-91bf-a0c1ac74b823"
>>>>>>> a55d5dd9
    },
    "Exception" : null
  }, {
    "Method" : "PUT",
<<<<<<< HEAD
    "Uri" : "https://jaschrepragrs.blob.core.windows.net/jtcresizeac0pageblobapitestresizeacc92219075b640fbb5c/javablobresizeac1pageblobapitestresizeacc92901378afcf0b?comp=properties",
    "Headers" : {
      "x-ms-version" : "2019-02-02",
      "User-Agent" : "azsdk-java-azure-storage-blob/12.0.0-preview.3 1.8.0_221; Windows 10 10.0",
      "x-ms-client-request-id" : "27581ae0-eb15-4729-ab05-72e4d1b96e58"
=======
    "Uri" : "https://azstoragesdkaccount.blob.core.windows.net/jtcresizeac0pageblobapitestresizeac84525364fcd337851d/javablobresizeac1pageblobapitestresizeac84574138f8e48db?comp=properties",
    "Headers" : {
      "x-ms-version" : "2019-02-02",
      "User-Agent" : "azsdk-java-azure-storage-blob/12.0.0-preview.3 1.8.0_212; Windows 10 10.0",
      "x-ms-client-request-id" : "c72a5649-3176-4beb-a4ea-d7054a286826"
>>>>>>> a55d5dd9
    },
    "Response" : {
      "x-ms-version" : "2019-02-02",
      "Server" : "Windows-Azure-Blob/1.0 Microsoft-HTTPAPI/2.0",
<<<<<<< HEAD
      "ETag" : "\"0x8D73252666C7D98\"",
      "x-ms-blob-sequence-number" : "0",
      "Last-Modified" : "Thu, 05 Sep 2019 22:42:58 GMT",
      "retry-after" : "0",
      "Content-Length" : "0",
      "StatusCode" : "200",
      "x-ms-request-id" : "e0dd754e-e01e-0026-113b-647b1f000000",
      "Date" : "Thu, 05 Sep 2019 22:42:57 GMT",
      "x-ms-client-request-id" : "27581ae0-eb15-4729-ab05-72e4d1b96e58"
=======
      "ETag" : "\"0x8D732FDCD085963\"",
      "x-ms-blob-sequence-number" : "0",
      "Last-Modified" : "Fri, 06 Sep 2019 19:09:54 GMT",
      "retry-after" : "0",
      "Content-Length" : "0",
      "StatusCode" : "200",
      "x-ms-request-id" : "8f762185-401e-003a-13e6-6473d5000000",
      "Date" : "Fri, 06 Sep 2019 19:09:53 GMT",
      "x-ms-client-request-id" : "c72a5649-3176-4beb-a4ea-d7054a286826"
>>>>>>> a55d5dd9
    },
    "Exception" : null
  }, {
    "Method" : "GET",
<<<<<<< HEAD
    "Uri" : "https://jaschrepragrs.blob.core.windows.net?prefix=jtcresizeac&comp=list",
    "Headers" : {
      "x-ms-version" : "2019-02-02",
      "User-Agent" : "azsdk-java-azure-storage-blob/12.0.0-preview.3 1.8.0_221; Windows 10 10.0",
      "x-ms-client-request-id" : "0707308e-f9cc-4e7b-b5e9-e26ff864c835"
=======
    "Uri" : "https://azstoragesdkaccount.blob.core.windows.net?prefix=jtcresizeac&comp=list",
    "Headers" : {
      "x-ms-version" : "2019-02-02",
      "User-Agent" : "azsdk-java-azure-storage-blob/12.0.0-preview.3 1.8.0_212; Windows 10 10.0",
      "x-ms-client-request-id" : "a7b643a6-bb1e-4ab6-a0a9-df49c98ad249"
>>>>>>> a55d5dd9
    },
    "Response" : {
      "Transfer-Encoding" : "chunked",
      "x-ms-version" : "2019-02-02",
      "Server" : "Windows-Azure-Blob/1.0 Microsoft-HTTPAPI/2.0",
      "retry-after" : "0",
      "StatusCode" : "200",
<<<<<<< HEAD
      "x-ms-request-id" : "e0dd7562-e01e-0026-1c3b-647b1f000000",
      "Body" : "﻿<?xml version=\"1.0\" encoding=\"utf-8\"?><EnumerationResults ServiceEndpoint=\"https://jaschrepragrs.blob.core.windows.net/\"><Prefix>jtcresizeac</Prefix><Containers><Container><Name>jtcresizeac0pageblobapitestresizeacc92219075b640fbb5c</Name><Properties><Last-Modified>Thu, 05 Sep 2019 22:42:58 GMT</Last-Modified><Etag>\"0x8D7325266532135\"</Etag><LeaseStatus>unlocked</LeaseStatus><LeaseState>available</LeaseState><DefaultEncryptionScope>$account-encryption-key</DefaultEncryptionScope><DenyEncryptionScopeOverride>false</DenyEncryptionScopeOverride><HasImmutabilityPolicy>false</HasImmutabilityPolicy><HasLegalHold>false</HasLegalHold></Properties></Container></Containers><NextMarker /></EnumerationResults>",
      "Date" : "Thu, 05 Sep 2019 22:42:57 GMT",
      "x-ms-client-request-id" : "0707308e-f9cc-4e7b-b5e9-e26ff864c835",
=======
      "x-ms-request-id" : "8f76218d-401e-003a-1ae6-6473d5000000",
      "Body" : "﻿<?xml version=\"1.0\" encoding=\"utf-8\"?><EnumerationResults ServiceEndpoint=\"https://azstoragesdkaccount.blob.core.windows.net/\"><Prefix>jtcresizeac</Prefix><Containers><Container><Name>jtcresizeac0pageblobapitestresizeac84525364fcd337851d</Name><Properties><Last-Modified>Fri, 06 Sep 2019 19:09:54 GMT</Last-Modified><Etag>\"0x8D732FDCCF3EF0D\"</Etag><LeaseStatus>unlocked</LeaseStatus><LeaseState>available</LeaseState><DefaultEncryptionScope>$account-encryption-key</DefaultEncryptionScope><DenyEncryptionScopeOverride>false</DenyEncryptionScopeOverride><HasImmutabilityPolicy>false</HasImmutabilityPolicy><HasLegalHold>false</HasLegalHold></Properties></Container></Containers><NextMarker /></EnumerationResults>",
      "Date" : "Fri, 06 Sep 2019 19:09:53 GMT",
      "x-ms-client-request-id" : "a7b643a6-bb1e-4ab6-a0a9-df49c98ad249",
>>>>>>> a55d5dd9
      "Content-Type" : "application/xml"
    },
    "Exception" : null
  }, {
    "Method" : "DELETE",
<<<<<<< HEAD
    "Uri" : "https://jaschrepragrs.blob.core.windows.net/jtcresizeac0pageblobapitestresizeacc92219075b640fbb5c?restype=container",
    "Headers" : {
      "x-ms-version" : "2019-02-02",
      "User-Agent" : "azsdk-java-azure-storage-blob/12.0.0-preview.3 1.8.0_221; Windows 10 10.0",
      "x-ms-client-request-id" : "74dce7de-fd1b-4e33-8680-9e76d73d9f05"
=======
    "Uri" : "https://azstoragesdkaccount.blob.core.windows.net/jtcresizeac0pageblobapitestresizeac84525364fcd337851d?restype=container",
    "Headers" : {
      "x-ms-version" : "2019-02-02",
      "User-Agent" : "azsdk-java-azure-storage-blob/12.0.0-preview.3 1.8.0_212; Windows 10 10.0",
      "x-ms-client-request-id" : "82bb582f-9f1b-4b4a-9df8-60bd3e002bb0"
>>>>>>> a55d5dd9
    },
    "Response" : {
      "x-ms-version" : "2019-02-02",
      "Server" : "Windows-Azure-Blob/1.0 Microsoft-HTTPAPI/2.0",
      "retry-after" : "0",
      "Content-Length" : "0",
      "StatusCode" : "202",
<<<<<<< HEAD
      "x-ms-request-id" : "e0dd7572-e01e-0026-293b-647b1f000000",
      "Date" : "Thu, 05 Sep 2019 22:42:57 GMT",
      "x-ms-client-request-id" : "74dce7de-fd1b-4e33-8680-9e76d73d9f05"
    },
    "Exception" : null
  } ],
  "variables" : [ "jtcresizeac0pageblobapitestresizeacc92219075b640fbb5c", "javablobresizeac1pageblobapitestresizeacc92901378afcf0b" ]
=======
      "x-ms-request-id" : "8f762196-401e-003a-22e6-6473d5000000",
      "Date" : "Fri, 06 Sep 2019 19:09:53 GMT",
      "x-ms-client-request-id" : "82bb582f-9f1b-4b4a-9df8-60bd3e002bb0"
    },
    "Exception" : null
  } ],
  "variables" : [ "jtcresizeac0pageblobapitestresizeac84525364fcd337851d", "javablobresizeac1pageblobapitestresizeac84574138f8e48db" ]
>>>>>>> a55d5dd9
}<|MERGE_RESOLUTION|>--- conflicted
+++ resolved
@@ -1,143 +1,76 @@
 {
   "networkCallRecords" : [ {
     "Method" : "PUT",
-<<<<<<< HEAD
-    "Uri" : "https://jaschrepragrs.blob.core.windows.net/jtcresizeac0pageblobapitestresizeacc92219075b640fbb5c?restype=container",
+    "Uri" : "https://jaschrepragrs.blob.core.windows.net/jtcresizeac0pageblobapitestresizeacc6f20552fe77b841ac?restype=container",
     "Headers" : {
       "x-ms-version" : "2019-02-02",
       "User-Agent" : "azsdk-java-azure-storage-blob/12.0.0-preview.3 1.8.0_221; Windows 10 10.0",
-      "x-ms-client-request-id" : "7378a924-13bf-435a-9ff8-22c8bcdedcf0"
-=======
-    "Uri" : "https://azstoragesdkaccount.blob.core.windows.net/jtcresizeac0pageblobapitestresizeac84525364fcd337851d?restype=container",
-    "Headers" : {
-      "x-ms-version" : "2019-02-02",
-      "User-Agent" : "azsdk-java-azure-storage-blob/12.0.0-preview.3 1.8.0_212; Windows 10 10.0",
-      "x-ms-client-request-id" : "a24e1494-a610-49bc-a3e4-7becd1c91019"
->>>>>>> a55d5dd9
+      "x-ms-client-request-id" : "42d44f80-fa0c-4b9d-8c36-2d2901c160a6"
     },
     "Response" : {
       "x-ms-version" : "2019-02-02",
       "Server" : "Windows-Azure-Blob/1.0 Microsoft-HTTPAPI/2.0",
-<<<<<<< HEAD
-      "ETag" : "\"0x8D7325266532135\"",
-      "Last-Modified" : "Thu, 05 Sep 2019 22:42:58 GMT",
+      "ETag" : "\"0x8D73561A060005A\"",
+      "Last-Modified" : "Mon, 09 Sep 2019 20:09:31 GMT",
       "retry-after" : "0",
       "Content-Length" : "0",
       "StatusCode" : "201",
-      "x-ms-request-id" : "e0dd7525-e01e-0026-6c3b-647b1f000000",
-      "Date" : "Thu, 05 Sep 2019 22:42:57 GMT",
-      "x-ms-client-request-id" : "7378a924-13bf-435a-9ff8-22c8bcdedcf0"
-=======
-      "ETag" : "\"0x8D732FDCCF3EF0D\"",
-      "Last-Modified" : "Fri, 06 Sep 2019 19:09:54 GMT",
-      "retry-after" : "0",
-      "Content-Length" : "0",
-      "StatusCode" : "201",
-      "x-ms-request-id" : "8f76213b-401e-003a-56e6-6473d5000000",
-      "Date" : "Fri, 06 Sep 2019 19:09:53 GMT",
-      "x-ms-client-request-id" : "a24e1494-a610-49bc-a3e4-7becd1c91019"
->>>>>>> a55d5dd9
+      "x-ms-request-id" : "9ebd3dbf-501e-003f-484a-675777000000",
+      "Date" : "Mon, 09 Sep 2019 20:09:31 GMT",
+      "x-ms-client-request-id" : "42d44f80-fa0c-4b9d-8c36-2d2901c160a6"
     },
     "Exception" : null
   }, {
     "Method" : "PUT",
-<<<<<<< HEAD
-    "Uri" : "https://jaschrepragrs.blob.core.windows.net/jtcresizeac0pageblobapitestresizeacc92219075b640fbb5c/javablobresizeac1pageblobapitestresizeacc92901378afcf0b",
+    "Uri" : "https://jaschrepragrs.blob.core.windows.net/jtcresizeac0pageblobapitestresizeacc6f20552fe77b841ac/javablobresizeac1pageblobapitestresizeacc6f27090ce31966",
     "Headers" : {
       "x-ms-version" : "2019-02-02",
       "User-Agent" : "azsdk-java-azure-storage-blob/12.0.0-preview.3 1.8.0_221; Windows 10 10.0",
-      "x-ms-client-request-id" : "be3dce47-ffef-43ca-af29-b4e34cdaa63a"
-=======
-    "Uri" : "https://azstoragesdkaccount.blob.core.windows.net/jtcresizeac0pageblobapitestresizeac84525364fcd337851d/javablobresizeac1pageblobapitestresizeac84574138f8e48db",
-    "Headers" : {
-      "x-ms-version" : "2019-02-02",
-      "User-Agent" : "azsdk-java-azure-storage-blob/12.0.0-preview.3 1.8.0_212; Windows 10 10.0",
-      "x-ms-client-request-id" : "50701471-32bf-4717-91bf-a0c1ac74b823"
->>>>>>> a55d5dd9
+      "x-ms-client-request-id" : "579aef95-1a5b-462a-99e1-7d8d02e0eb18"
     },
     "Response" : {
       "x-ms-version" : "2019-02-02",
       "Server" : "Windows-Azure-Blob/1.0 Microsoft-HTTPAPI/2.0",
-<<<<<<< HEAD
-      "ETag" : "\"0x8D73252665FA9F9\"",
-      "Last-Modified" : "Thu, 05 Sep 2019 22:42:58 GMT",
+      "ETag" : "\"0x8D73561A06DFB00\"",
+      "Last-Modified" : "Mon, 09 Sep 2019 20:09:31 GMT",
       "retry-after" : "0",
       "Content-Length" : "0",
       "StatusCode" : "201",
-      "x-ms-request-id" : "e0dd7535-e01e-0026-7b3b-647b1f000000",
+      "x-ms-request-id" : "9ebd3dda-501e-003f-5f4a-675777000000",
       "x-ms-request-server-encrypted" : "true",
-      "Date" : "Thu, 05 Sep 2019 22:42:57 GMT",
-      "x-ms-client-request-id" : "be3dce47-ffef-43ca-af29-b4e34cdaa63a"
-=======
-      "ETag" : "\"0x8D732FDCD021654\"",
-      "Last-Modified" : "Fri, 06 Sep 2019 19:09:54 GMT",
-      "retry-after" : "0",
-      "Content-Length" : "0",
-      "StatusCode" : "201",
-      "x-ms-request-id" : "8f76217b-401e-003a-0ae6-6473d5000000",
-      "x-ms-request-server-encrypted" : "true",
-      "Date" : "Fri, 06 Sep 2019 19:09:53 GMT",
-      "x-ms-client-request-id" : "50701471-32bf-4717-91bf-a0c1ac74b823"
->>>>>>> a55d5dd9
+      "Date" : "Mon, 09 Sep 2019 20:09:31 GMT",
+      "x-ms-client-request-id" : "579aef95-1a5b-462a-99e1-7d8d02e0eb18"
     },
     "Exception" : null
   }, {
     "Method" : "PUT",
-<<<<<<< HEAD
-    "Uri" : "https://jaschrepragrs.blob.core.windows.net/jtcresizeac0pageblobapitestresizeacc92219075b640fbb5c/javablobresizeac1pageblobapitestresizeacc92901378afcf0b?comp=properties",
+    "Uri" : "https://jaschrepragrs.blob.core.windows.net/jtcresizeac0pageblobapitestresizeacc6f20552fe77b841ac/javablobresizeac1pageblobapitestresizeacc6f27090ce31966?comp=properties",
     "Headers" : {
       "x-ms-version" : "2019-02-02",
       "User-Agent" : "azsdk-java-azure-storage-blob/12.0.0-preview.3 1.8.0_221; Windows 10 10.0",
-      "x-ms-client-request-id" : "27581ae0-eb15-4729-ab05-72e4d1b96e58"
-=======
-    "Uri" : "https://azstoragesdkaccount.blob.core.windows.net/jtcresizeac0pageblobapitestresizeac84525364fcd337851d/javablobresizeac1pageblobapitestresizeac84574138f8e48db?comp=properties",
-    "Headers" : {
-      "x-ms-version" : "2019-02-02",
-      "User-Agent" : "azsdk-java-azure-storage-blob/12.0.0-preview.3 1.8.0_212; Windows 10 10.0",
-      "x-ms-client-request-id" : "c72a5649-3176-4beb-a4ea-d7054a286826"
->>>>>>> a55d5dd9
+      "x-ms-client-request-id" : "266b8b62-2bda-4e95-989c-92909c5a3901"
     },
     "Response" : {
       "x-ms-version" : "2019-02-02",
       "Server" : "Windows-Azure-Blob/1.0 Microsoft-HTTPAPI/2.0",
-<<<<<<< HEAD
-      "ETag" : "\"0x8D73252666C7D98\"",
+      "ETag" : "\"0x8D73561A07ACE9B\"",
       "x-ms-blob-sequence-number" : "0",
-      "Last-Modified" : "Thu, 05 Sep 2019 22:42:58 GMT",
+      "Last-Modified" : "Mon, 09 Sep 2019 20:09:31 GMT",
       "retry-after" : "0",
       "Content-Length" : "0",
       "StatusCode" : "200",
-      "x-ms-request-id" : "e0dd754e-e01e-0026-113b-647b1f000000",
-      "Date" : "Thu, 05 Sep 2019 22:42:57 GMT",
-      "x-ms-client-request-id" : "27581ae0-eb15-4729-ab05-72e4d1b96e58"
-=======
-      "ETag" : "\"0x8D732FDCD085963\"",
-      "x-ms-blob-sequence-number" : "0",
-      "Last-Modified" : "Fri, 06 Sep 2019 19:09:54 GMT",
-      "retry-after" : "0",
-      "Content-Length" : "0",
-      "StatusCode" : "200",
-      "x-ms-request-id" : "8f762185-401e-003a-13e6-6473d5000000",
-      "Date" : "Fri, 06 Sep 2019 19:09:53 GMT",
-      "x-ms-client-request-id" : "c72a5649-3176-4beb-a4ea-d7054a286826"
->>>>>>> a55d5dd9
+      "x-ms-request-id" : "9ebd3df2-501e-003f-764a-675777000000",
+      "Date" : "Mon, 09 Sep 2019 20:09:31 GMT",
+      "x-ms-client-request-id" : "266b8b62-2bda-4e95-989c-92909c5a3901"
     },
     "Exception" : null
   }, {
     "Method" : "GET",
-<<<<<<< HEAD
     "Uri" : "https://jaschrepragrs.blob.core.windows.net?prefix=jtcresizeac&comp=list",
     "Headers" : {
       "x-ms-version" : "2019-02-02",
       "User-Agent" : "azsdk-java-azure-storage-blob/12.0.0-preview.3 1.8.0_221; Windows 10 10.0",
-      "x-ms-client-request-id" : "0707308e-f9cc-4e7b-b5e9-e26ff864c835"
-=======
-    "Uri" : "https://azstoragesdkaccount.blob.core.windows.net?prefix=jtcresizeac&comp=list",
-    "Headers" : {
-      "x-ms-version" : "2019-02-02",
-      "User-Agent" : "azsdk-java-azure-storage-blob/12.0.0-preview.3 1.8.0_212; Windows 10 10.0",
-      "x-ms-client-request-id" : "a7b643a6-bb1e-4ab6-a0a9-df49c98ad249"
->>>>>>> a55d5dd9
+      "x-ms-client-request-id" : "6d967f5d-c410-4b1a-a6db-58bf38db5344"
     },
     "Response" : {
       "Transfer-Encoding" : "chunked",
@@ -145,35 +78,20 @@
       "Server" : "Windows-Azure-Blob/1.0 Microsoft-HTTPAPI/2.0",
       "retry-after" : "0",
       "StatusCode" : "200",
-<<<<<<< HEAD
-      "x-ms-request-id" : "e0dd7562-e01e-0026-1c3b-647b1f000000",
-      "Body" : "﻿<?xml version=\"1.0\" encoding=\"utf-8\"?><EnumerationResults ServiceEndpoint=\"https://jaschrepragrs.blob.core.windows.net/\"><Prefix>jtcresizeac</Prefix><Containers><Container><Name>jtcresizeac0pageblobapitestresizeacc92219075b640fbb5c</Name><Properties><Last-Modified>Thu, 05 Sep 2019 22:42:58 GMT</Last-Modified><Etag>\"0x8D7325266532135\"</Etag><LeaseStatus>unlocked</LeaseStatus><LeaseState>available</LeaseState><DefaultEncryptionScope>$account-encryption-key</DefaultEncryptionScope><DenyEncryptionScopeOverride>false</DenyEncryptionScopeOverride><HasImmutabilityPolicy>false</HasImmutabilityPolicy><HasLegalHold>false</HasLegalHold></Properties></Container></Containers><NextMarker /></EnumerationResults>",
-      "Date" : "Thu, 05 Sep 2019 22:42:57 GMT",
-      "x-ms-client-request-id" : "0707308e-f9cc-4e7b-b5e9-e26ff864c835",
-=======
-      "x-ms-request-id" : "8f76218d-401e-003a-1ae6-6473d5000000",
-      "Body" : "﻿<?xml version=\"1.0\" encoding=\"utf-8\"?><EnumerationResults ServiceEndpoint=\"https://azstoragesdkaccount.blob.core.windows.net/\"><Prefix>jtcresizeac</Prefix><Containers><Container><Name>jtcresizeac0pageblobapitestresizeac84525364fcd337851d</Name><Properties><Last-Modified>Fri, 06 Sep 2019 19:09:54 GMT</Last-Modified><Etag>\"0x8D732FDCCF3EF0D\"</Etag><LeaseStatus>unlocked</LeaseStatus><LeaseState>available</LeaseState><DefaultEncryptionScope>$account-encryption-key</DefaultEncryptionScope><DenyEncryptionScopeOverride>false</DenyEncryptionScopeOverride><HasImmutabilityPolicy>false</HasImmutabilityPolicy><HasLegalHold>false</HasLegalHold></Properties></Container></Containers><NextMarker /></EnumerationResults>",
-      "Date" : "Fri, 06 Sep 2019 19:09:53 GMT",
-      "x-ms-client-request-id" : "a7b643a6-bb1e-4ab6-a0a9-df49c98ad249",
->>>>>>> a55d5dd9
+      "x-ms-request-id" : "9ebd3e0b-501e-003f-0d4a-675777000000",
+      "Body" : "﻿<?xml version=\"1.0\" encoding=\"utf-8\"?><EnumerationResults ServiceEndpoint=\"https://jaschrepragrs.blob.core.windows.net/\"><Prefix>jtcresizeac</Prefix><Containers><Container><Name>jtcresizeac0pageblobapitestresizeacc6f20552fe77b841ac</Name><Properties><Last-Modified>Mon, 09 Sep 2019 20:09:31 GMT</Last-Modified><Etag>\"0x8D73561A060005A\"</Etag><LeaseStatus>unlocked</LeaseStatus><LeaseState>available</LeaseState><DefaultEncryptionScope>$account-encryption-key</DefaultEncryptionScope><DenyEncryptionScopeOverride>false</DenyEncryptionScopeOverride><HasImmutabilityPolicy>false</HasImmutabilityPolicy><HasLegalHold>false</HasLegalHold></Properties></Container></Containers><NextMarker /></EnumerationResults>",
+      "Date" : "Mon, 09 Sep 2019 20:09:31 GMT",
+      "x-ms-client-request-id" : "6d967f5d-c410-4b1a-a6db-58bf38db5344",
       "Content-Type" : "application/xml"
     },
     "Exception" : null
   }, {
     "Method" : "DELETE",
-<<<<<<< HEAD
-    "Uri" : "https://jaschrepragrs.blob.core.windows.net/jtcresizeac0pageblobapitestresizeacc92219075b640fbb5c?restype=container",
+    "Uri" : "https://jaschrepragrs.blob.core.windows.net/jtcresizeac0pageblobapitestresizeacc6f20552fe77b841ac?restype=container",
     "Headers" : {
       "x-ms-version" : "2019-02-02",
       "User-Agent" : "azsdk-java-azure-storage-blob/12.0.0-preview.3 1.8.0_221; Windows 10 10.0",
-      "x-ms-client-request-id" : "74dce7de-fd1b-4e33-8680-9e76d73d9f05"
-=======
-    "Uri" : "https://azstoragesdkaccount.blob.core.windows.net/jtcresizeac0pageblobapitestresizeac84525364fcd337851d?restype=container",
-    "Headers" : {
-      "x-ms-version" : "2019-02-02",
-      "User-Agent" : "azsdk-java-azure-storage-blob/12.0.0-preview.3 1.8.0_212; Windows 10 10.0",
-      "x-ms-client-request-id" : "82bb582f-9f1b-4b4a-9df8-60bd3e002bb0"
->>>>>>> a55d5dd9
+      "x-ms-client-request-id" : "16b0472c-6ed9-4046-a243-09bbca1e5e74"
     },
     "Response" : {
       "x-ms-version" : "2019-02-02",
@@ -181,21 +99,11 @@
       "retry-after" : "0",
       "Content-Length" : "0",
       "StatusCode" : "202",
-<<<<<<< HEAD
-      "x-ms-request-id" : "e0dd7572-e01e-0026-293b-647b1f000000",
-      "Date" : "Thu, 05 Sep 2019 22:42:57 GMT",
-      "x-ms-client-request-id" : "74dce7de-fd1b-4e33-8680-9e76d73d9f05"
+      "x-ms-request-id" : "9ebd3e1e-501e-003f-1f4a-675777000000",
+      "Date" : "Mon, 09 Sep 2019 20:09:31 GMT",
+      "x-ms-client-request-id" : "16b0472c-6ed9-4046-a243-09bbca1e5e74"
     },
     "Exception" : null
   } ],
-  "variables" : [ "jtcresizeac0pageblobapitestresizeacc92219075b640fbb5c", "javablobresizeac1pageblobapitestresizeacc92901378afcf0b" ]
-=======
-      "x-ms-request-id" : "8f762196-401e-003a-22e6-6473d5000000",
-      "Date" : "Fri, 06 Sep 2019 19:09:53 GMT",
-      "x-ms-client-request-id" : "82bb582f-9f1b-4b4a-9df8-60bd3e002bb0"
-    },
-    "Exception" : null
-  } ],
-  "variables" : [ "jtcresizeac0pageblobapitestresizeac84525364fcd337851d", "javablobresizeac1pageblobapitestresizeac84574138f8e48db" ]
->>>>>>> a55d5dd9
+  "variables" : [ "jtcresizeac0pageblobapitestresizeacc6f20552fe77b841ac", "javablobresizeac1pageblobapitestresizeacc6f27090ce31966" ]
 }