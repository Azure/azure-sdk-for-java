{
  "networkCallRecords" : [ {
    "Method" : "PUT",
<<<<<<< HEAD
    "Uri" : "https://jaschrepragrs.blob.core.windows.net/jtcaccountsasresourcetypeparse03663317040a35a7fe4?restype=container",
    "Headers" : {
      "x-ms-version" : "2019-02-02",
      "User-Agent" : "azsdk-java-azure-storage-blob/12.0.0-preview.3 1.8.0_221; Windows 10 10.0",
      "x-ms-client-request-id" : "afcfaa75-9770-464c-9e61-e327d2dea352"
=======
    "Uri" : "https://azstoragesdkaccount.blob.core.windows.net/jtcaccountsasresourcetypeparse04852100436adf48ff4?restype=container",
    "Headers" : {
      "x-ms-version" : "2019-02-02",
      "User-Agent" : "azsdk-java-azure-storage-blob/12.0.0-preview.3 1.8.0_212; Windows 10 10.0",
      "x-ms-client-request-id" : "39748e65-b184-4f6a-bf21-0c5fa998e13d"
>>>>>>> a55d5dd9
    },
    "Response" : {
      "x-ms-version" : "2019-02-02",
      "Server" : "Windows-Azure-Blob/1.0 Microsoft-HTTPAPI/2.0",
<<<<<<< HEAD
      "ETag" : "\"0x8D7325194F69B52\"",
      "Last-Modified" : "Thu, 05 Sep 2019 22:37:06 GMT",
      "retry-after" : "0",
      "Content-Length" : "0",
      "StatusCode" : "201",
      "x-ms-request-id" : "bfecc674-901e-0044-2a3a-643cc7000000",
      "Date" : "Thu, 05 Sep 2019 22:37:06 GMT",
      "x-ms-client-request-id" : "afcfaa75-9770-464c-9e61-e327d2dea352"
=======
      "ETag" : "\"0x8D732FDB52AF7B2\"",
      "Last-Modified" : "Fri, 06 Sep 2019 19:09:14 GMT",
      "retry-after" : "0",
      "Content-Length" : "0",
      "StatusCode" : "201",
      "x-ms-request-id" : "ec65efa5-001e-001f-20e6-64eb66000000",
      "Date" : "Fri, 06 Sep 2019 19:09:13 GMT",
      "x-ms-client-request-id" : "39748e65-b184-4f6a-bf21-0c5fa998e13d"
>>>>>>> a55d5dd9
    },
    "Exception" : null
  }, {
    "Method" : "GET",
<<<<<<< HEAD
    "Uri" : "https://jaschrepragrs.blob.core.windows.net?prefix=jtcaccountsasresourcetypeparse&comp=list",
    "Headers" : {
      "x-ms-version" : "2019-02-02",
      "User-Agent" : "azsdk-java-azure-storage-blob/12.0.0-preview.3 1.8.0_221; Windows 10 10.0",
      "x-ms-client-request-id" : "ca1c80bd-4f9b-4be7-992f-facc09052e45"
=======
    "Uri" : "https://azstoragesdkaccount.blob.core.windows.net?prefix=jtcaccountsasresourcetypeparse&comp=list",
    "Headers" : {
      "x-ms-version" : "2019-02-02",
      "User-Agent" : "azsdk-java-azure-storage-blob/12.0.0-preview.3 1.8.0_212; Windows 10 10.0",
      "x-ms-client-request-id" : "8757e9e6-e44c-4fea-bf97-3b86c6c6e48d"
>>>>>>> a55d5dd9
    },
    "Response" : {
      "Transfer-Encoding" : "chunked",
      "x-ms-version" : "2019-02-02",
      "Server" : "Windows-Azure-Blob/1.0 Microsoft-HTTPAPI/2.0",
      "retry-after" : "0",
      "StatusCode" : "200",
<<<<<<< HEAD
      "x-ms-request-id" : "bfecc68d-901e-0044-3d3a-643cc7000000",
      "Body" : "﻿<?xml version=\"1.0\" encoding=\"utf-8\"?><EnumerationResults ServiceEndpoint=\"https://jaschrepragrs.blob.core.windows.net/\"><Prefix>jtcaccountsasresourcetypeparse</Prefix><Containers><Container><Name>jtcaccountsasresourcetypeparse03663317040a35a7fe4</Name><Properties><Last-Modified>Thu, 05 Sep 2019 22:37:06 GMT</Last-Modified><Etag>\"0x8D7325194F69B52\"</Etag><LeaseStatus>unlocked</LeaseStatus><LeaseState>available</LeaseState><DefaultEncryptionScope>$account-encryption-key</DefaultEncryptionScope><DenyEncryptionScopeOverride>false</DenyEncryptionScopeOverride><HasImmutabilityPolicy>false</HasImmutabilityPolicy><HasLegalHold>false</HasLegalHold></Properties></Container></Containers><NextMarker /></EnumerationResults>",
      "Date" : "Thu, 05 Sep 2019 22:37:06 GMT",
      "x-ms-client-request-id" : "ca1c80bd-4f9b-4be7-992f-facc09052e45",
=======
      "x-ms-request-id" : "ec65efdd-001e-001f-51e6-64eb66000000",
      "Body" : "﻿<?xml version=\"1.0\" encoding=\"utf-8\"?><EnumerationResults ServiceEndpoint=\"https://azstoragesdkaccount.blob.core.windows.net/\"><Prefix>jtcaccountsasresourcetypeparse</Prefix><Containers><Container><Name>jtcaccountsasresourcetypeparse04852100436adf48ff4</Name><Properties><Last-Modified>Fri, 06 Sep 2019 19:09:14 GMT</Last-Modified><Etag>\"0x8D732FDB52AF7B2\"</Etag><LeaseStatus>unlocked</LeaseStatus><LeaseState>available</LeaseState><DefaultEncryptionScope>$account-encryption-key</DefaultEncryptionScope><DenyEncryptionScopeOverride>false</DenyEncryptionScopeOverride><HasImmutabilityPolicy>false</HasImmutabilityPolicy><HasLegalHold>false</HasLegalHold></Properties></Container></Containers><NextMarker /></EnumerationResults>",
      "Date" : "Fri, 06 Sep 2019 19:09:13 GMT",
      "x-ms-client-request-id" : "8757e9e6-e44c-4fea-bf97-3b86c6c6e48d",
>>>>>>> a55d5dd9
      "Content-Type" : "application/xml"
    },
    "Exception" : null
  }, {
    "Method" : "DELETE",
<<<<<<< HEAD
    "Uri" : "https://jaschrepragrs.blob.core.windows.net/jtcaccountsasresourcetypeparse03663317040a35a7fe4?restype=container",
    "Headers" : {
      "x-ms-version" : "2019-02-02",
      "User-Agent" : "azsdk-java-azure-storage-blob/12.0.0-preview.3 1.8.0_221; Windows 10 10.0",
      "x-ms-client-request-id" : "82ff3966-9490-4fb3-ab03-335cf75ad5fd"
=======
    "Uri" : "https://azstoragesdkaccount.blob.core.windows.net/jtcaccountsasresourcetypeparse04852100436adf48ff4?restype=container",
    "Headers" : {
      "x-ms-version" : "2019-02-02",
      "User-Agent" : "azsdk-java-azure-storage-blob/12.0.0-preview.3 1.8.0_212; Windows 10 10.0",
      "x-ms-client-request-id" : "708879d3-81a5-4ea9-b52d-1c2da8c45a04"
>>>>>>> a55d5dd9
    },
    "Response" : {
      "x-ms-version" : "2019-02-02",
      "Server" : "Windows-Azure-Blob/1.0 Microsoft-HTTPAPI/2.0",
      "retry-after" : "0",
      "Content-Length" : "0",
      "StatusCode" : "202",
<<<<<<< HEAD
      "x-ms-request-id" : "bfecc69f-901e-0044-4c3a-643cc7000000",
      "Date" : "Thu, 05 Sep 2019 22:37:06 GMT",
      "x-ms-client-request-id" : "82ff3966-9490-4fb3-ab03-335cf75ad5fd"
    },
    "Exception" : null
  } ],
  "variables" : [ "jtcaccountsasresourcetypeparse03663317040a35a7fe4" ]
=======
      "x-ms-request-id" : "ec65effa-001e-001f-6ae6-64eb66000000",
      "Date" : "Fri, 06 Sep 2019 19:09:13 GMT",
      "x-ms-client-request-id" : "708879d3-81a5-4ea9-b52d-1c2da8c45a04"
    },
    "Exception" : null
  } ],
  "variables" : [ "jtcaccountsasresourcetypeparse04852100436adf48ff4" ]
>>>>>>> a55d5dd9
}<|MERGE_RESOLUTION|>--- conflicted
+++ resolved
@@ -1,59 +1,32 @@
 {
   "networkCallRecords" : [ {
     "Method" : "PUT",
-<<<<<<< HEAD
-    "Uri" : "https://jaschrepragrs.blob.core.windows.net/jtcaccountsasresourcetypeparse03663317040a35a7fe4?restype=container",
+    "Uri" : "https://jaschrepragrs.blob.core.windows.net/jtcaccountsasresourcetypeparse095476f31e8e7eb9854?restype=container",
     "Headers" : {
       "x-ms-version" : "2019-02-02",
       "User-Agent" : "azsdk-java-azure-storage-blob/12.0.0-preview.3 1.8.0_221; Windows 10 10.0",
-      "x-ms-client-request-id" : "afcfaa75-9770-464c-9e61-e327d2dea352"
-=======
-    "Uri" : "https://azstoragesdkaccount.blob.core.windows.net/jtcaccountsasresourcetypeparse04852100436adf48ff4?restype=container",
-    "Headers" : {
-      "x-ms-version" : "2019-02-02",
-      "User-Agent" : "azsdk-java-azure-storage-blob/12.0.0-preview.3 1.8.0_212; Windows 10 10.0",
-      "x-ms-client-request-id" : "39748e65-b184-4f6a-bf21-0c5fa998e13d"
->>>>>>> a55d5dd9
+      "x-ms-client-request-id" : "56ba7f88-e44a-4bc7-85df-c180065e983b"
     },
     "Response" : {
       "x-ms-version" : "2019-02-02",
       "Server" : "Windows-Azure-Blob/1.0 Microsoft-HTTPAPI/2.0",
-<<<<<<< HEAD
-      "ETag" : "\"0x8D7325194F69B52\"",
-      "Last-Modified" : "Thu, 05 Sep 2019 22:37:06 GMT",
+      "ETag" : "\"0x8D7356044343B19\"",
+      "Last-Modified" : "Mon, 09 Sep 2019 19:59:47 GMT",
       "retry-after" : "0",
       "Content-Length" : "0",
       "StatusCode" : "201",
-      "x-ms-request-id" : "bfecc674-901e-0044-2a3a-643cc7000000",
-      "Date" : "Thu, 05 Sep 2019 22:37:06 GMT",
-      "x-ms-client-request-id" : "afcfaa75-9770-464c-9e61-e327d2dea352"
-=======
-      "ETag" : "\"0x8D732FDB52AF7B2\"",
-      "Last-Modified" : "Fri, 06 Sep 2019 19:09:14 GMT",
-      "retry-after" : "0",
-      "Content-Length" : "0",
-      "StatusCode" : "201",
-      "x-ms-request-id" : "ec65efa5-001e-001f-20e6-64eb66000000",
-      "Date" : "Fri, 06 Sep 2019 19:09:13 GMT",
-      "x-ms-client-request-id" : "39748e65-b184-4f6a-bf21-0c5fa998e13d"
->>>>>>> a55d5dd9
+      "x-ms-request-id" : "077fecee-801e-001f-1349-673bbb000000",
+      "Date" : "Mon, 09 Sep 2019 19:59:46 GMT",
+      "x-ms-client-request-id" : "56ba7f88-e44a-4bc7-85df-c180065e983b"
     },
     "Exception" : null
   }, {
     "Method" : "GET",
-<<<<<<< HEAD
     "Uri" : "https://jaschrepragrs.blob.core.windows.net?prefix=jtcaccountsasresourcetypeparse&comp=list",
     "Headers" : {
       "x-ms-version" : "2019-02-02",
       "User-Agent" : "azsdk-java-azure-storage-blob/12.0.0-preview.3 1.8.0_221; Windows 10 10.0",
-      "x-ms-client-request-id" : "ca1c80bd-4f9b-4be7-992f-facc09052e45"
-=======
-    "Uri" : "https://azstoragesdkaccount.blob.core.windows.net?prefix=jtcaccountsasresourcetypeparse&comp=list",
-    "Headers" : {
-      "x-ms-version" : "2019-02-02",
-      "User-Agent" : "azsdk-java-azure-storage-blob/12.0.0-preview.3 1.8.0_212; Windows 10 10.0",
-      "x-ms-client-request-id" : "8757e9e6-e44c-4fea-bf97-3b86c6c6e48d"
->>>>>>> a55d5dd9
+      "x-ms-client-request-id" : "15b7aafb-56fa-4e08-8fe4-c30735b060c7"
     },
     "Response" : {
       "Transfer-Encoding" : "chunked",
@@ -61,35 +34,20 @@
       "Server" : "Windows-Azure-Blob/1.0 Microsoft-HTTPAPI/2.0",
       "retry-after" : "0",
       "StatusCode" : "200",
-<<<<<<< HEAD
-      "x-ms-request-id" : "bfecc68d-901e-0044-3d3a-643cc7000000",
-      "Body" : "﻿<?xml version=\"1.0\" encoding=\"utf-8\"?><EnumerationResults ServiceEndpoint=\"https://jaschrepragrs.blob.core.windows.net/\"><Prefix>jtcaccountsasresourcetypeparse</Prefix><Containers><Container><Name>jtcaccountsasresourcetypeparse03663317040a35a7fe4</Name><Properties><Last-Modified>Thu, 05 Sep 2019 22:37:06 GMT</Last-Modified><Etag>\"0x8D7325194F69B52\"</Etag><LeaseStatus>unlocked</LeaseStatus><LeaseState>available</LeaseState><DefaultEncryptionScope>$account-encryption-key</DefaultEncryptionScope><DenyEncryptionScopeOverride>false</DenyEncryptionScopeOverride><HasImmutabilityPolicy>false</HasImmutabilityPolicy><HasLegalHold>false</HasLegalHold></Properties></Container></Containers><NextMarker /></EnumerationResults>",
-      "Date" : "Thu, 05 Sep 2019 22:37:06 GMT",
-      "x-ms-client-request-id" : "ca1c80bd-4f9b-4be7-992f-facc09052e45",
-=======
-      "x-ms-request-id" : "ec65efdd-001e-001f-51e6-64eb66000000",
-      "Body" : "﻿<?xml version=\"1.0\" encoding=\"utf-8\"?><EnumerationResults ServiceEndpoint=\"https://azstoragesdkaccount.blob.core.windows.net/\"><Prefix>jtcaccountsasresourcetypeparse</Prefix><Containers><Container><Name>jtcaccountsasresourcetypeparse04852100436adf48ff4</Name><Properties><Last-Modified>Fri, 06 Sep 2019 19:09:14 GMT</Last-Modified><Etag>\"0x8D732FDB52AF7B2\"</Etag><LeaseStatus>unlocked</LeaseStatus><LeaseState>available</LeaseState><DefaultEncryptionScope>$account-encryption-key</DefaultEncryptionScope><DenyEncryptionScopeOverride>false</DenyEncryptionScopeOverride><HasImmutabilityPolicy>false</HasImmutabilityPolicy><HasLegalHold>false</HasLegalHold></Properties></Container></Containers><NextMarker /></EnumerationResults>",
-      "Date" : "Fri, 06 Sep 2019 19:09:13 GMT",
-      "x-ms-client-request-id" : "8757e9e6-e44c-4fea-bf97-3b86c6c6e48d",
->>>>>>> a55d5dd9
+      "x-ms-request-id" : "077fed02-801e-001f-2349-673bbb000000",
+      "Body" : "﻿<?xml version=\"1.0\" encoding=\"utf-8\"?><EnumerationResults ServiceEndpoint=\"https://jaschrepragrs.blob.core.windows.net/\"><Prefix>jtcaccountsasresourcetypeparse</Prefix><Containers><Container><Name>jtcaccountsasresourcetypeparse095476f31e8e7eb9854</Name><Properties><Last-Modified>Mon, 09 Sep 2019 19:59:47 GMT</Last-Modified><Etag>\"0x8D7356044343B19\"</Etag><LeaseStatus>unlocked</LeaseStatus><LeaseState>available</LeaseState><DefaultEncryptionScope>$account-encryption-key</DefaultEncryptionScope><DenyEncryptionScopeOverride>false</DenyEncryptionScopeOverride><HasImmutabilityPolicy>false</HasImmutabilityPolicy><HasLegalHold>false</HasLegalHold></Properties></Container></Containers><NextMarker /></EnumerationResults>",
+      "Date" : "Mon, 09 Sep 2019 19:59:46 GMT",
+      "x-ms-client-request-id" : "15b7aafb-56fa-4e08-8fe4-c30735b060c7",
       "Content-Type" : "application/xml"
     },
     "Exception" : null
   }, {
     "Method" : "DELETE",
-<<<<<<< HEAD
-    "Uri" : "https://jaschrepragrs.blob.core.windows.net/jtcaccountsasresourcetypeparse03663317040a35a7fe4?restype=container",
+    "Uri" : "https://jaschrepragrs.blob.core.windows.net/jtcaccountsasresourcetypeparse095476f31e8e7eb9854?restype=container",
     "Headers" : {
       "x-ms-version" : "2019-02-02",
       "User-Agent" : "azsdk-java-azure-storage-blob/12.0.0-preview.3 1.8.0_221; Windows 10 10.0",
-      "x-ms-client-request-id" : "82ff3966-9490-4fb3-ab03-335cf75ad5fd"
-=======
-    "Uri" : "https://azstoragesdkaccount.blob.core.windows.net/jtcaccountsasresourcetypeparse04852100436adf48ff4?restype=container",
-    "Headers" : {
-      "x-ms-version" : "2019-02-02",
-      "User-Agent" : "azsdk-java-azure-storage-blob/12.0.0-preview.3 1.8.0_212; Windows 10 10.0",
-      "x-ms-client-request-id" : "708879d3-81a5-4ea9-b52d-1c2da8c45a04"
->>>>>>> a55d5dd9
+      "x-ms-client-request-id" : "b199a3af-f9f1-487c-bd29-c375d922bc35"
     },
     "Response" : {
       "x-ms-version" : "2019-02-02",
@@ -97,21 +55,11 @@
       "retry-after" : "0",
       "Content-Length" : "0",
       "StatusCode" : "202",
-<<<<<<< HEAD
-      "x-ms-request-id" : "bfecc69f-901e-0044-4c3a-643cc7000000",
-      "Date" : "Thu, 05 Sep 2019 22:37:06 GMT",
-      "x-ms-client-request-id" : "82ff3966-9490-4fb3-ab03-335cf75ad5fd"
+      "x-ms-request-id" : "077fed0e-801e-001f-2f49-673bbb000000",
+      "Date" : "Mon, 09 Sep 2019 19:59:46 GMT",
+      "x-ms-client-request-id" : "b199a3af-f9f1-487c-bd29-c375d922bc35"
     },
     "Exception" : null
   } ],
-  "variables" : [ "jtcaccountsasresourcetypeparse03663317040a35a7fe4" ]
-=======
-      "x-ms-request-id" : "ec65effa-001e-001f-6ae6-64eb66000000",
-      "Date" : "Fri, 06 Sep 2019 19:09:13 GMT",
-      "x-ms-client-request-id" : "708879d3-81a5-4ea9-b52d-1c2da8c45a04"
-    },
-    "Exception" : null
-  } ],
-  "variables" : [ "jtcaccountsasresourcetypeparse04852100436adf48ff4" ]
->>>>>>> a55d5dd9
+  "variables" : [ "jtcaccountsasresourcetypeparse095476f31e8e7eb9854" ]
 }