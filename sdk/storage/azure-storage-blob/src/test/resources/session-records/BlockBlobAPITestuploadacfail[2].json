--- conflicted
+++ resolved
@@ -1,105 +1,57 @@
 {
   "networkCallRecords" : [ {
     "Method" : "PUT",
-<<<<<<< HEAD
-    "Uri" : "https://jaschrepragrs.blob.core.windows.net/jtcuploadacfail0blockblobapitestuploadacfail4833511001d4b?restype=container",
+    "Uri" : "https://jaschrepragrs.blob.core.windows.net/jtcuploadacfail0blockblobapitestuploadacfail5c13901528c2f?restype=container",
     "Headers" : {
       "x-ms-version" : "2019-02-02",
       "User-Agent" : "azsdk-java-azure-storage-blob/12.0.0-preview.3 1.8.0_221; Windows 10 10.0",
-      "x-ms-client-request-id" : "c80e82ce-5911-4be9-8ce2-fd99b61bc49d"
-=======
-    "Uri" : "https://azstoragesdkaccount.blob.core.windows.net/jtcuploadacfail0blockblobapitestuploadacfail99d75499c2baa?restype=container",
-    "Headers" : {
-      "x-ms-version" : "2019-02-02",
-      "User-Agent" : "azsdk-java-azure-storage-blob/12.0.0-preview.3 1.8.0_212; Windows 10 10.0",
-      "x-ms-client-request-id" : "fee19045-3e21-45d3-9864-e558de7e522d"
->>>>>>> a55d5dd9
+      "x-ms-client-request-id" : "645abe77-985d-4b4d-ae96-e7db326df811"
     },
     "Response" : {
       "x-ms-version" : "2019-02-02",
       "Server" : "Windows-Azure-Blob/1.0 Microsoft-HTTPAPI/2.0",
-<<<<<<< HEAD
-      "ETag" : "\"0x8D7325291CD7250\"",
-      "Last-Modified" : "Thu, 05 Sep 2019 22:44:11 GMT",
+      "ETag" : "\"0x8D73561CB6F4138\"",
+      "Last-Modified" : "Mon, 09 Sep 2019 20:10:43 GMT",
       "retry-after" : "0",
       "Content-Length" : "0",
       "StatusCode" : "201",
-      "x-ms-request-id" : "04dbf4c6-f01e-0032-593b-64b87b000000",
-      "Date" : "Thu, 05 Sep 2019 22:44:11 GMT",
-      "x-ms-client-request-id" : "c80e82ce-5911-4be9-8ce2-fd99b61bc49d"
-=======
-      "ETag" : "\"0x8D732FCF6D0AD06\"",
-      "Last-Modified" : "Fri, 06 Sep 2019 19:03:55 GMT",
-      "retry-after" : "0",
-      "Content-Length" : "0",
-      "StatusCode" : "201",
-      "x-ms-request-id" : "ac527d69-801e-0086-48e5-6464a4000000",
-      "Date" : "Fri, 06 Sep 2019 19:03:54 GMT",
-      "x-ms-client-request-id" : "fee19045-3e21-45d3-9864-e558de7e522d"
->>>>>>> a55d5dd9
+      "x-ms-request-id" : "806c74d8-a01e-006e-744a-674982000000",
+      "Date" : "Mon, 09 Sep 2019 20:10:42 GMT",
+      "x-ms-client-request-id" : "645abe77-985d-4b4d-ae96-e7db326df811"
     },
     "Exception" : null
   }, {
     "Method" : "PUT",
-<<<<<<< HEAD
-    "Uri" : "https://jaschrepragrs.blob.core.windows.net/jtcuploadacfail0blockblobapitestuploadacfail4833511001d4b/javablobuploadacfail1blockblobapitestuploadacfail4835586931a",
+    "Uri" : "https://jaschrepragrs.blob.core.windows.net/jtcuploadacfail0blockblobapitestuploadacfail5c13901528c2f/javablobuploadacfail1blockblobapitestuploadacfail5c111351f1b",
     "Headers" : {
       "x-ms-version" : "2019-02-02",
       "User-Agent" : "azsdk-java-azure-storage-blob/12.0.0-preview.3 1.8.0_221; Windows 10 10.0",
-      "x-ms-client-request-id" : "86c5f4e6-082d-4dc6-86ed-844e539309df",
-=======
-    "Uri" : "https://azstoragesdkaccount.blob.core.windows.net/jtcuploadacfail0blockblobapitestuploadacfail99d75499c2baa/javablobuploadacfail1blockblobapitestuploadacfail99d74048821",
-    "Headers" : {
-      "x-ms-version" : "2019-02-02",
-      "User-Agent" : "azsdk-java-azure-storage-blob/12.0.0-preview.3 1.8.0_212; Windows 10 10.0",
-      "x-ms-client-request-id" : "5c0f462c-eaf2-4c23-a1a5-e61cfe046138",
->>>>>>> a55d5dd9
+      "x-ms-client-request-id" : "f0ab2440-ffdf-476c-b6c6-6e2547623778",
       "Content-Type" : "application/octet-stream"
     },
     "Response" : {
       "x-ms-version" : "2019-02-02",
       "Server" : "Windows-Azure-Blob/1.0 Microsoft-HTTPAPI/2.0",
       "x-ms-content-crc64" : "6RYQPwaVsyQ=",
-<<<<<<< HEAD
-      "Last-Modified" : "Thu, 05 Sep 2019 22:44:11 GMT",
+      "Last-Modified" : "Mon, 09 Sep 2019 20:10:43 GMT",
       "retry-after" : "0",
       "StatusCode" : "201",
       "x-ms-request-server-encrypted" : "true",
-      "Date" : "Thu, 05 Sep 2019 22:44:11 GMT",
+      "Date" : "Mon, 09 Sep 2019 20:10:42 GMT",
       "Content-MD5" : "wh+Wm18D0z1D4E+PE252gg==",
-      "ETag" : "\"0x8D7325291D9ED19\"",
+      "ETag" : "\"0x8D73561CB7CBC64\"",
       "Content-Length" : "0",
-      "x-ms-request-id" : "04dbf4d2-f01e-0032-633b-64b87b000000",
-      "x-ms-client-request-id" : "86c5f4e6-082d-4dc6-86ed-844e539309df"
-=======
-      "Last-Modified" : "Fri, 06 Sep 2019 19:03:55 GMT",
-      "retry-after" : "0",
-      "StatusCode" : "201",
-      "x-ms-request-server-encrypted" : "true",
-      "Date" : "Fri, 06 Sep 2019 19:03:54 GMT",
-      "Content-MD5" : "wh+Wm18D0z1D4E+PE252gg==",
-      "ETag" : "\"0x8D732FCF6D82042\"",
-      "Content-Length" : "0",
-      "x-ms-request-id" : "ac527d78-801e-0086-54e5-6464a4000000",
-      "x-ms-client-request-id" : "5c0f462c-eaf2-4c23-a1a5-e61cfe046138"
->>>>>>> a55d5dd9
+      "x-ms-request-id" : "806c74ed-a01e-006e-044a-674982000000",
+      "x-ms-client-request-id" : "f0ab2440-ffdf-476c-b6c6-6e2547623778"
     },
     "Exception" : null
   }, {
     "Method" : "PUT",
-<<<<<<< HEAD
-    "Uri" : "https://jaschrepragrs.blob.core.windows.net/jtcuploadacfail0blockblobapitestuploadacfail4833511001d4b/javablobuploadacfail1blockblobapitestuploadacfail4835586931a",
+    "Uri" : "https://jaschrepragrs.blob.core.windows.net/jtcuploadacfail0blockblobapitestuploadacfail5c13901528c2f/javablobuploadacfail1blockblobapitestuploadacfail5c111351f1b",
     "Headers" : {
       "x-ms-version" : "2019-02-02",
       "User-Agent" : "azsdk-java-azure-storage-blob/12.0.0-preview.3 1.8.0_221; Windows 10 10.0",
-      "x-ms-client-request-id" : "236c54fe-30a7-4560-87aa-10286c17475e",
-=======
-    "Uri" : "https://azstoragesdkaccount.blob.core.windows.net/jtcuploadacfail0blockblobapitestuploadacfail99d75499c2baa/javablobuploadacfail1blockblobapitestuploadacfail99d74048821",
-    "Headers" : {
-      "x-ms-version" : "2019-02-02",
-      "User-Agent" : "azsdk-java-azure-storage-blob/12.0.0-preview.3 1.8.0_212; Windows 10 10.0",
-      "x-ms-client-request-id" : "ac260eda-22ee-4d2c-b0a4-deb4abe3edc9",
->>>>>>> a55d5dd9
+      "x-ms-client-request-id" : "0c4dcd31-2b66-458a-9088-11848bac286b",
       "Content-Type" : "application/octet-stream"
     },
     "Response" : {
@@ -109,35 +61,20 @@
       "retry-after" : "0",
       "Content-Length" : "252",
       "StatusCode" : "412",
-<<<<<<< HEAD
-      "x-ms-request-id" : "04dbf4d6-f01e-0032-673b-64b87b000000",
-      "Body" : "﻿<?xml version=\"1.0\" encoding=\"utf-8\"?><Error><Code>ConditionNotMet</Code><Message>The condition specified using HTTP conditional header(s) is not met.\nRequestId:04dbf4d6-f01e-0032-673b-64b87b000000\nTime:2019-09-05T22:44:11.2703202Z</Message></Error>",
-      "Date" : "Thu, 05 Sep 2019 22:44:11 GMT",
-      "x-ms-client-request-id" : "236c54fe-30a7-4560-87aa-10286c17475e",
-=======
-      "x-ms-request-id" : "ac527d89-801e-0086-60e5-6464a4000000",
-      "Body" : "﻿<?xml version=\"1.0\" encoding=\"utf-8\"?><Error><Code>ConditionNotMet</Code><Message>The condition specified using HTTP conditional header(s) is not met.\nRequestId:ac527d89-801e-0086-60e5-6464a4000000\nTime:2019-09-06T19:03:55.1073622Z</Message></Error>",
-      "Date" : "Fri, 06 Sep 2019 19:03:54 GMT",
-      "x-ms-client-request-id" : "ac260eda-22ee-4d2c-b0a4-deb4abe3edc9",
->>>>>>> a55d5dd9
+      "x-ms-request-id" : "806c74fd-a01e-006e-124a-674982000000",
+      "Body" : "﻿<?xml version=\"1.0\" encoding=\"utf-8\"?><Error><Code>ConditionNotMet</Code><Message>The condition specified using HTTP conditional header(s) is not met.\nRequestId:806c74fd-a01e-006e-124a-674982000000\nTime:2019-09-09T20:10:43.9041526Z</Message></Error>",
+      "Date" : "Mon, 09 Sep 2019 20:10:43 GMT",
+      "x-ms-client-request-id" : "0c4dcd31-2b66-458a-9088-11848bac286b",
       "Content-Type" : "application/xml"
     },
     "Exception" : null
   }, {
     "Method" : "GET",
-<<<<<<< HEAD
     "Uri" : "https://jaschrepragrs.blob.core.windows.net?prefix=jtcuploadacfail&comp=list",
     "Headers" : {
       "x-ms-version" : "2019-02-02",
       "User-Agent" : "azsdk-java-azure-storage-blob/12.0.0-preview.3 1.8.0_221; Windows 10 10.0",
-      "x-ms-client-request-id" : "304df9a3-cbb6-4e58-92a2-1322a2050b11"
-=======
-    "Uri" : "https://azstoragesdkaccount.blob.core.windows.net?prefix=jtcuploadacfail&comp=list",
-    "Headers" : {
-      "x-ms-version" : "2019-02-02",
-      "User-Agent" : "azsdk-java-azure-storage-blob/12.0.0-preview.3 1.8.0_212; Windows 10 10.0",
-      "x-ms-client-request-id" : "5f3cb5d2-4ccd-40bf-930d-1e0c06068f43"
->>>>>>> a55d5dd9
+      "x-ms-client-request-id" : "2f14f71d-2463-4694-9bd9-abf748ac1624"
     },
     "Response" : {
       "Transfer-Encoding" : "chunked",
@@ -145,35 +82,20 @@
       "Server" : "Windows-Azure-Blob/1.0 Microsoft-HTTPAPI/2.0",
       "retry-after" : "0",
       "StatusCode" : "200",
-<<<<<<< HEAD
-      "x-ms-request-id" : "04dbf4d8-f01e-0032-693b-64b87b000000",
-      "Body" : "﻿<?xml version=\"1.0\" encoding=\"utf-8\"?><EnumerationResults ServiceEndpoint=\"https://jaschrepragrs.blob.core.windows.net/\"><Prefix>jtcuploadacfail</Prefix><Containers><Container><Name>jtcuploadacfail0blockblobapitestuploadacfail4833511001d4b</Name><Properties><Last-Modified>Thu, 05 Sep 2019 22:44:11 GMT</Last-Modified><Etag>\"0x8D7325291CD7250\"</Etag><LeaseStatus>unlocked</LeaseStatus><LeaseState>available</LeaseState><DefaultEncryptionScope>$account-encryption-key</DefaultEncryptionScope><DenyEncryptionScopeOverride>false</DenyEncryptionScopeOverride><HasImmutabilityPolicy>false</HasImmutabilityPolicy><HasLegalHold>false</HasLegalHold></Properties></Container></Containers><NextMarker /></EnumerationResults>",
-      "Date" : "Thu, 05 Sep 2019 22:44:11 GMT",
-      "x-ms-client-request-id" : "304df9a3-cbb6-4e58-92a2-1322a2050b11",
-=======
-      "x-ms-request-id" : "ac527d94-801e-0086-6ae5-6464a4000000",
-      "Body" : "﻿<?xml version=\"1.0\" encoding=\"utf-8\"?><EnumerationResults ServiceEndpoint=\"https://azstoragesdkaccount.blob.core.windows.net/\"><Prefix>jtcuploadacfail</Prefix><Containers><Container><Name>jtcuploadacfail0blockblobapitestuploadacfail99d75499c2baa</Name><Properties><Last-Modified>Fri, 06 Sep 2019 19:03:55 GMT</Last-Modified><Etag>\"0x8D732FCF6D0AD06\"</Etag><LeaseStatus>unlocked</LeaseStatus><LeaseState>available</LeaseState><DefaultEncryptionScope>$account-encryption-key</DefaultEncryptionScope><DenyEncryptionScopeOverride>false</DenyEncryptionScopeOverride><HasImmutabilityPolicy>false</HasImmutabilityPolicy><HasLegalHold>false</HasLegalHold></Properties></Container></Containers><NextMarker /></EnumerationResults>",
-      "Date" : "Fri, 06 Sep 2019 19:03:54 GMT",
-      "x-ms-client-request-id" : "5f3cb5d2-4ccd-40bf-930d-1e0c06068f43",
->>>>>>> a55d5dd9
+      "x-ms-request-id" : "806c751b-a01e-006e-2f4a-674982000000",
+      "Body" : "﻿<?xml version=\"1.0\" encoding=\"utf-8\"?><EnumerationResults ServiceEndpoint=\"https://jaschrepragrs.blob.core.windows.net/\"><Prefix>jtcuploadacfail</Prefix><Containers><Container><Name>jtcuploadacfail0blockblobapitestuploadacfail5c13901528c2f</Name><Properties><Last-Modified>Mon, 09 Sep 2019 20:10:43 GMT</Last-Modified><Etag>\"0x8D73561CB6F4138\"</Etag><LeaseStatus>unlocked</LeaseStatus><LeaseState>available</LeaseState><DefaultEncryptionScope>$account-encryption-key</DefaultEncryptionScope><DenyEncryptionScopeOverride>false</DenyEncryptionScopeOverride><HasImmutabilityPolicy>false</HasImmutabilityPolicy><HasLegalHold>false</HasLegalHold></Properties></Container></Containers><NextMarker /></EnumerationResults>",
+      "Date" : "Mon, 09 Sep 2019 20:10:43 GMT",
+      "x-ms-client-request-id" : "2f14f71d-2463-4694-9bd9-abf748ac1624",
       "Content-Type" : "application/xml"
     },
     "Exception" : null
   }, {
     "Method" : "DELETE",
-<<<<<<< HEAD
-    "Uri" : "https://jaschrepragrs.blob.core.windows.net/jtcuploadacfail0blockblobapitestuploadacfail4833511001d4b?restype=container",
+    "Uri" : "https://jaschrepragrs.blob.core.windows.net/jtcuploadacfail0blockblobapitestuploadacfail5c13901528c2f?restype=container",
     "Headers" : {
       "x-ms-version" : "2019-02-02",
       "User-Agent" : "azsdk-java-azure-storage-blob/12.0.0-preview.3 1.8.0_221; Windows 10 10.0",
-      "x-ms-client-request-id" : "43f64d0d-44ab-48de-a2cc-05684bda65b9"
-=======
-    "Uri" : "https://azstoragesdkaccount.blob.core.windows.net/jtcuploadacfail0blockblobapitestuploadacfail99d75499c2baa?restype=container",
-    "Headers" : {
-      "x-ms-version" : "2019-02-02",
-      "User-Agent" : "azsdk-java-azure-storage-blob/12.0.0-preview.3 1.8.0_212; Windows 10 10.0",
-      "x-ms-client-request-id" : "bfb33a52-3028-4680-91d8-be0719f0a840"
->>>>>>> a55d5dd9
+      "x-ms-client-request-id" : "9f7e055e-f834-411f-9015-f3e8656ae6bd"
     },
     "Response" : {
       "x-ms-version" : "2019-02-02",
@@ -181,21 +103,11 @@
       "retry-after" : "0",
       "Content-Length" : "0",
       "StatusCode" : "202",
-<<<<<<< HEAD
-      "x-ms-request-id" : "04dbf4e0-f01e-0032-6e3b-64b87b000000",
-      "Date" : "Thu, 05 Sep 2019 22:44:11 GMT",
-      "x-ms-client-request-id" : "43f64d0d-44ab-48de-a2cc-05684bda65b9"
+      "x-ms-request-id" : "806c7540-a01e-006e-544a-674982000000",
+      "Date" : "Mon, 09 Sep 2019 20:10:43 GMT",
+      "x-ms-client-request-id" : "9f7e055e-f834-411f-9015-f3e8656ae6bd"
     },
     "Exception" : null
   } ],
-  "variables" : [ "jtcuploadacfail0blockblobapitestuploadacfail4833511001d4b", "javablobuploadacfail1blockblobapitestuploadacfail4835586931a", "javablobuploadacfail2blockblobapitestuploadacfail4833078767e" ]
-=======
-      "x-ms-request-id" : "ac527d9d-801e-0086-72e5-6464a4000000",
-      "Date" : "Fri, 06 Sep 2019 19:03:54 GMT",
-      "x-ms-client-request-id" : "bfb33a52-3028-4680-91d8-be0719f0a840"
-    },
-    "Exception" : null
-  } ],
-  "variables" : [ "jtcuploadacfail0blockblobapitestuploadacfail99d75499c2baa", "javablobuploadacfail1blockblobapitestuploadacfail99d74048821", "javablobuploadacfail2blockblobapitestuploadacfail99d88202d2a" ]
->>>>>>> a55d5dd9
+  "variables" : [ "jtcuploadacfail0blockblobapitestuploadacfail5c13901528c2f", "javablobuploadacfail1blockblobapitestuploadacfail5c111351f1b", "javablobuploadacfail2blockblobapitestuploadacfail5c140763f13" ]
 }