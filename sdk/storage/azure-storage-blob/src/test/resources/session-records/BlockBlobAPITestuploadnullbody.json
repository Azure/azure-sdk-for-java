--- conflicted
+++ resolved
@@ -1,32 +1,15 @@
 {
   "networkCallRecords" : [ {
     "Method" : "PUT",
-<<<<<<< HEAD
-    "Uri" : "http://azstoragesdkaccount.blob.core.windows.net/jtcuploadnullbody0blockblobapitestuploadnullbodyc0739663591?restype=container",
-    "Headers" : {
-      "x-ms-version" : "2019-02-02",
-      "User-Agent" : "azsdk-java-azure-storage-blob/12.0.0-preview.3 1.8.0_221; Windows 10 10.0"
-=======
     "Uri" : "http://azstoragesdkaccount.blob.core.windows.net/jtcuploadnullbody0blockblobapitestuploadnullbody339396816e4?restype=container",
     "Headers" : {
       "x-ms-version" : "2019-02-02",
       "User-Agent" : "azsdk-java-azure-storage-blob/12.0.0-preview.3 1.8.0_222; Windows 10 10.0",
       "x-ms-client-request-id" : "1a591628-da88-4394-be31-1f77c2899383"
->>>>>>> 81a8f91d
     },
     "Response" : {
       "x-ms-version" : "2019-02-02",
       "Server" : "Windows-Azure-Blob/1.0 Microsoft-HTTPAPI/2.0",
-<<<<<<< HEAD
-      "ETag" : "\"0x8D72DAC96427DBF\"",
-      "Last-Modified" : "Sat, 31 Aug 2019 00:45:57 GMT",
-      "retry-after" : "0",
-      "Content-Length" : "0",
-      "StatusCode" : "201",
-      "x-ms-request-id" : "f5d4bd35-901e-0055-0695-5fdb01000000",
-      "Date" : "Sat, 31 Aug 2019 00:45:56 GMT",
-      "x-ms-client-request-id" : "b236ad42-1b6d-4b32-bc89-e4c3e5f017c6"
-=======
       "ETag" : "\"0x8D730FEC13CB123\"",
       "Last-Modified" : "Wed, 04 Sep 2019 06:11:41 GMT",
       "retry-after" : "0",
@@ -35,41 +18,21 @@
       "x-ms-request-id" : "4c7f8df0-a01e-0134-6fe7-62d98b000000",
       "Date" : "Wed, 04 Sep 2019 06:11:40 GMT",
       "x-ms-client-request-id" : "1a591628-da88-4394-be31-1f77c2899383"
->>>>>>> 81a8f91d
     },
     "Exception" : null
   }, {
     "Method" : "PUT",
-<<<<<<< HEAD
-    "Uri" : "http://azstoragesdkaccount.blob.core.windows.net/jtcuploadnullbody0blockblobapitestuploadnullbodyc0739663591/javablobuploadnullbody1blockblobapitestuploadnullbodyc07756241",
-    "Headers" : {
-      "x-ms-version" : "2019-02-02",
-      "User-Agent" : "azsdk-java-azure-storage-blob/12.0.0-preview.3 1.8.0_221; Windows 10 10.0",
-=======
     "Uri" : "http://azstoragesdkaccount.blob.core.windows.net/jtcuploadnullbody0blockblobapitestuploadnullbody339396816e4/javablobuploadnullbody1blockblobapitestuploadnullbody339460075",
     "Headers" : {
       "x-ms-version" : "2019-02-02",
       "User-Agent" : "azsdk-java-azure-storage-blob/12.0.0-preview.3 1.8.0_222; Windows 10 10.0",
       "x-ms-client-request-id" : "b61cf8c2-51f0-4e2e-95da-7e954f465234",
->>>>>>> 81a8f91d
       "Content-Type" : "application/octet-stream"
     },
     "Response" : {
       "x-ms-version" : "2019-02-02",
       "Server" : "Windows-Azure-Blob/1.0 Microsoft-HTTPAPI/2.0",
       "x-ms-content-crc64" : "6RYQPwaVsyQ=",
-<<<<<<< HEAD
-      "Last-Modified" : "Sat, 31 Aug 2019 00:45:57 GMT",
-      "retry-after" : "0",
-      "StatusCode" : "201",
-      "x-ms-request-server-encrypted" : "true",
-      "Date" : "Sat, 31 Aug 2019 00:45:57 GMT",
-      "Content-MD5" : "wh+Wm18D0z1D4E+PE252gg==",
-      "ETag" : "\"0x8D72DAC9678CD59\"",
-      "Content-Length" : "0",
-      "x-ms-request-id" : "f5d4be05-901e-0055-3b95-5fdb01000000",
-      "x-ms-client-request-id" : "3f21ad55-097d-4f9e-8c40-088a0acb5b9f"
-=======
       "Last-Modified" : "Wed, 04 Sep 2019 06:11:41 GMT",
       "retry-after" : "0",
       "StatusCode" : "201",
@@ -105,7 +68,6 @@
       "Content-Length" : "0",
       "x-ms-request-id" : "4c7f8e26-a01e-0134-1ee7-62d98b000000",
       "x-ms-client-request-id" : "6c8e3467-6118-418c-85d4-036a4abaf25e"
->>>>>>> 81a8f91d
     },
     "Exception" : null
   }, {
@@ -113,12 +75,8 @@
     "Uri" : "http://azstoragesdkaccount.blob.core.windows.net?prefix=jtcuploadnullbody&comp=list",
     "Headers" : {
       "x-ms-version" : "2019-02-02",
-<<<<<<< HEAD
-      "User-Agent" : "azsdk-java-azure-storage-blob/12.0.0-preview.3 1.8.0_221; Windows 10 10.0"
-=======
       "User-Agent" : "azsdk-java-azure-storage-blob/12.0.0-preview.3 1.8.0_222; Windows 10 10.0",
       "x-ms-client-request-id" : "740f5fce-b32e-41cd-be30-b962a25baf6e"
->>>>>>> 81a8f91d
     },
     "Response" : {
       "Transfer-Encoding" : "chunked",
@@ -126,34 +84,20 @@
       "Server" : "Windows-Azure-Blob/1.0 Microsoft-HTTPAPI/2.0",
       "retry-after" : "0",
       "StatusCode" : "200",
-<<<<<<< HEAD
-      "x-ms-request-id" : "f5d4be4c-901e-0055-7b95-5fdb01000000",
-      "Body" : "﻿<?xml version=\"1.0\" encoding=\"utf-8\"?><EnumerationResults ServiceEndpoint=\"http://azstoragesdkaccount.blob.core.windows.net/\"><Prefix>jtcuploadnullbody</Prefix><Containers><Container><Name>jtcuploadnullbody0blockblobapitestuploadnullbodyc0739663591</Name><Properties><Last-Modified>Sat, 31 Aug 2019 00:45:57 GMT</Last-Modified><Etag>\"0x8D72DAC96427DBF\"</Etag><LeaseStatus>unlocked</LeaseStatus><LeaseState>available</LeaseState><DefaultEncryptionScope>$account-encryption-key</DefaultEncryptionScope><DenyEncryptionScopeOverride>false</DenyEncryptionScopeOverride><HasImmutabilityPolicy>false</HasImmutabilityPolicy><HasLegalHold>false</HasLegalHold></Properties></Container></Containers><NextMarker /></EnumerationResults>",
-      "Date" : "Sat, 31 Aug 2019 00:45:57 GMT",
-      "x-ms-client-request-id" : "f023384f-02e9-4622-879d-02db3b79d110",
-=======
       "x-ms-request-id" : "4c7f8e31-a01e-0134-29e7-62d98b000000",
       "Body" : "﻿<?xml version=\"1.0\" encoding=\"utf-8\"?><EnumerationResults ServiceEndpoint=\"http://azstoragesdkaccount.blob.core.windows.net/\"><Prefix>jtcuploadnullbody</Prefix><Containers><Container><Name>jtcuploadnullbody0blockblobapitestuploadnullbody339396816e4</Name><Properties><Last-Modified>Wed, 04 Sep 2019 06:11:41 GMT</Last-Modified><Etag>\"0x8D730FEC13CB123\"</Etag><LeaseStatus>unlocked</LeaseStatus><LeaseState>available</LeaseState><DefaultEncryptionScope>$account-encryption-key</DefaultEncryptionScope><DenyEncryptionScopeOverride>false</DenyEncryptionScopeOverride><HasImmutabilityPolicy>false</HasImmutabilityPolicy><HasLegalHold>false</HasLegalHold></Properties></Container></Containers><NextMarker /></EnumerationResults>",
       "Date" : "Wed, 04 Sep 2019 06:11:40 GMT",
       "x-ms-client-request-id" : "740f5fce-b32e-41cd-be30-b962a25baf6e",
->>>>>>> 81a8f91d
       "Content-Type" : "application/xml"
     },
     "Exception" : null
   }, {
     "Method" : "DELETE",
-<<<<<<< HEAD
-    "Uri" : "http://azstoragesdkaccount.blob.core.windows.net/jtcuploadnullbody0blockblobapitestuploadnullbodyc0739663591?restype=container",
-    "Headers" : {
-      "x-ms-version" : "2019-02-02",
-      "User-Agent" : "azsdk-java-azure-storage-blob/12.0.0-preview.3 1.8.0_221; Windows 10 10.0"
-=======
     "Uri" : "http://azstoragesdkaccount.blob.core.windows.net/jtcuploadnullbody0blockblobapitestuploadnullbody339396816e4?restype=container",
     "Headers" : {
       "x-ms-version" : "2019-02-02",
       "User-Agent" : "azsdk-java-azure-storage-blob/12.0.0-preview.3 1.8.0_222; Windows 10 10.0",
       "x-ms-client-request-id" : "2974ccb8-7e8d-46ec-acc9-0731fde5f4f3"
->>>>>>> 81a8f91d
     },
     "Response" : {
       "x-ms-version" : "2019-02-02",
@@ -161,15 +105,6 @@
       "retry-after" : "0",
       "Content-Length" : "0",
       "StatusCode" : "202",
-<<<<<<< HEAD
-      "x-ms-request-id" : "f5d4beaf-901e-0055-5195-5fdb01000000",
-      "Date" : "Sat, 31 Aug 2019 00:45:57 GMT",
-      "x-ms-client-request-id" : "b570fcce-9c4a-4390-8f13-19b04b5bd23e"
-    },
-    "Exception" : null
-  } ],
-  "variables" : [ "jtcuploadnullbody0blockblobapitestuploadnullbodyc0739663591", "javablobuploadnullbody1blockblobapitestuploadnullbodyc07756241", "javablobuploadnullbody2blockblobapitestuploadnullbodyc07019952" ]
-=======
       "x-ms-request-id" : "4c7f8e44-a01e-0134-39e7-62d98b000000",
       "Date" : "Wed, 04 Sep 2019 06:11:41 GMT",
       "x-ms-client-request-id" : "2974ccb8-7e8d-46ec-acc9-0731fde5f4f3"
@@ -177,5 +112,4 @@
     "Exception" : null
   } ],
   "variables" : [ "jtcuploadnullbody0blockblobapitestuploadnullbody339396816e4", "javablobuploadnullbody1blockblobapitestuploadnullbody339460075", "javablobuploadnullbody2blockblobapitestuploadnullbody339278275" ]
->>>>>>> 81a8f91d
 }