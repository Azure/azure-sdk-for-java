{
  "networkCallRecords" : [ {
    "Method" : "PUT",
<<<<<<< HEAD
    "Uri" : "https://jaschrepragrs.blob.core.windows.net/jtcstageblockfromurlsourceacfail0142313aef6353338a?restype=container",
    "Headers" : {
      "x-ms-version" : "2019-02-02",
      "User-Agent" : "azsdk-java-azure-storage-blob/12.0.0-preview.3 1.8.0_221; Windows 10 10.0",
      "x-ms-client-request-id" : "2606142b-21e1-4852-a4a9-da070e32c0b1"
=======
    "Uri" : "https://azstoragesdkaccount.blob.core.windows.net/jtcstageblockfromurlsourceacfail095760b5e3792d3dd5?restype=container",
    "Headers" : {
      "x-ms-version" : "2019-02-02",
      "User-Agent" : "azsdk-java-azure-storage-blob/12.0.0-preview.3 1.8.0_212; Windows 10 10.0",
      "x-ms-client-request-id" : "235f390b-6da4-43c4-92b7-c0bac887b33b"
>>>>>>> a55d5dd9
    },
    "Response" : {
      "x-ms-version" : "2019-02-02",
      "Server" : "Windows-Azure-Blob/1.0 Microsoft-HTTPAPI/2.0",
<<<<<<< HEAD
      "ETag" : "\"0x8D7325282D2DDE1\"",
      "Last-Modified" : "Thu, 05 Sep 2019 22:43:45 GMT",
      "retry-after" : "0",
      "Content-Length" : "0",
      "StatusCode" : "201",
      "x-ms-request-id" : "dacab70e-b01e-001c-523b-6438bc000000",
      "Date" : "Thu, 05 Sep 2019 22:43:45 GMT",
      "x-ms-client-request-id" : "2606142b-21e1-4852-a4a9-da070e32c0b1"
=======
      "ETag" : "\"0x8D732FCED7B5461\"",
      "Last-Modified" : "Fri, 06 Sep 2019 19:03:39 GMT",
      "retry-after" : "0",
      "Content-Length" : "0",
      "StatusCode" : "201",
      "x-ms-request-id" : "412a11d3-c01e-00c5-49e5-644e4d000000",
      "Date" : "Fri, 06 Sep 2019 19:03:38 GMT",
      "x-ms-client-request-id" : "235f390b-6da4-43c4-92b7-c0bac887b33b"
>>>>>>> a55d5dd9
    },
    "Exception" : null
  }, {
    "Method" : "PUT",
<<<<<<< HEAD
    "Uri" : "https://jaschrepragrs.blob.core.windows.net/jtcstageblockfromurlsourceacfail0142313aef6353338a/javablobstageblockfromurlsourceacfail123703ae58a1ea7c",
    "Headers" : {
      "x-ms-version" : "2019-02-02",
      "User-Agent" : "azsdk-java-azure-storage-blob/12.0.0-preview.3 1.8.0_221; Windows 10 10.0",
      "x-ms-client-request-id" : "667e3e55-d1be-4994-b26d-3b19ba7f865e",
=======
    "Uri" : "https://azstoragesdkaccount.blob.core.windows.net/jtcstageblockfromurlsourceacfail095760b5e3792d3dd5/javablobstageblockfromurlsourceacfail19635960734c7754",
    "Headers" : {
      "x-ms-version" : "2019-02-02",
      "User-Agent" : "azsdk-java-azure-storage-blob/12.0.0-preview.3 1.8.0_212; Windows 10 10.0",
      "x-ms-client-request-id" : "f29f4ac2-5211-4e9a-adb4-49f9db2f88a1",
>>>>>>> a55d5dd9
      "Content-Type" : "application/octet-stream"
    },
    "Response" : {
      "x-ms-version" : "2019-02-02",
      "Server" : "Windows-Azure-Blob/1.0 Microsoft-HTTPAPI/2.0",
      "x-ms-content-crc64" : "6RYQPwaVsyQ=",
<<<<<<< HEAD
      "Last-Modified" : "Thu, 05 Sep 2019 22:43:46 GMT",
      "retry-after" : "0",
      "StatusCode" : "201",
      "x-ms-request-server-encrypted" : "true",
      "Date" : "Thu, 05 Sep 2019 22:43:45 GMT",
      "Content-MD5" : "wh+Wm18D0z1D4E+PE252gg==",
      "ETag" : "\"0x8D7325282DF8AFA\"",
      "Content-Length" : "0",
      "x-ms-request-id" : "dacab717-b01e-001c-583b-6438bc000000",
      "x-ms-client-request-id" : "667e3e55-d1be-4994-b26d-3b19ba7f865e"
=======
      "Last-Modified" : "Fri, 06 Sep 2019 19:03:39 GMT",
      "retry-after" : "0",
      "StatusCode" : "201",
      "x-ms-request-server-encrypted" : "true",
      "Date" : "Fri, 06 Sep 2019 19:03:38 GMT",
      "Content-MD5" : "wh+Wm18D0z1D4E+PE252gg==",
      "ETag" : "\"0x8D732FCED81E83F\"",
      "Content-Length" : "0",
      "x-ms-request-id" : "412a11e7-c01e-00c5-59e5-644e4d000000",
      "x-ms-client-request-id" : "f29f4ac2-5211-4e9a-adb4-49f9db2f88a1"
>>>>>>> a55d5dd9
    },
    "Exception" : null
  }, {
    "Method" : "PUT",
<<<<<<< HEAD
    "Uri" : "https://jaschrepragrs.blob.core.windows.net/jtcstageblockfromurlsourceacfail0142313aef6353338a?restype=container&comp=acl",
    "Headers" : {
      "x-ms-version" : "2019-02-02",
      "User-Agent" : "azsdk-java-azure-storage-blob/12.0.0-preview.3 1.8.0_221; Windows 10 10.0",
      "x-ms-client-request-id" : "567911b4-3a53-4c53-b30e-b7e0e6920bdd",
=======
    "Uri" : "https://azstoragesdkaccount.blob.core.windows.net/jtcstageblockfromurlsourceacfail095760b5e3792d3dd5?restype=container&comp=acl",
    "Headers" : {
      "x-ms-version" : "2019-02-02",
      "User-Agent" : "azsdk-java-azure-storage-blob/12.0.0-preview.3 1.8.0_212; Windows 10 10.0",
      "x-ms-client-request-id" : "b2084a29-8729-4789-ab89-cfdc17a9bdf3",
>>>>>>> a55d5dd9
      "Content-Type" : "application/xml; charset=utf-8"
    },
    "Response" : {
      "x-ms-version" : "2019-02-02",
      "Server" : "Windows-Azure-Blob/1.0 Microsoft-HTTPAPI/2.0",
<<<<<<< HEAD
      "ETag" : "\"0x8D7325282EC06B9\"",
      "Last-Modified" : "Thu, 05 Sep 2019 22:43:46 GMT",
      "retry-after" : "0",
      "Content-Length" : "0",
      "StatusCode" : "200",
      "x-ms-request-id" : "dacab728-b01e-001c-673b-6438bc000000",
      "Date" : "Thu, 05 Sep 2019 22:43:45 GMT",
      "x-ms-client-request-id" : "567911b4-3a53-4c53-b30e-b7e0e6920bdd"
=======
      "ETag" : "\"0x8D732FCED872202\"",
      "Last-Modified" : "Fri, 06 Sep 2019 19:03:39 GMT",
      "retry-after" : "0",
      "Content-Length" : "0",
      "StatusCode" : "200",
      "x-ms-request-id" : "412a11fa-c01e-00c5-67e5-644e4d000000",
      "Date" : "Fri, 06 Sep 2019 19:03:38 GMT",
      "x-ms-client-request-id" : "b2084a29-8729-4789-ab89-cfdc17a9bdf3"
>>>>>>> a55d5dd9
    },
    "Exception" : null
  }, {
    "Method" : "PUT",
<<<<<<< HEAD
    "Uri" : "https://jaschrepragrs.blob.core.windows.net/jtcstageblockfromurlsourceacfail0142313aef6353338a/javablobstageblockfromurlsourceacfail3106638b11b95788",
    "Headers" : {
      "x-ms-version" : "2019-02-02",
      "User-Agent" : "azsdk-java-azure-storage-blob/12.0.0-preview.3 1.8.0_221; Windows 10 10.0",
      "x-ms-client-request-id" : "8a76b320-98c8-4706-bd4f-416726eba1cb",
=======
    "Uri" : "https://azstoragesdkaccount.blob.core.windows.net/jtcstageblockfromurlsourceacfail095760b5e3792d3dd5/javablobstageblockfromurlsourceacfail314563f002977291",
    "Headers" : {
      "x-ms-version" : "2019-02-02",
      "User-Agent" : "azsdk-java-azure-storage-blob/12.0.0-preview.3 1.8.0_212; Windows 10 10.0",
      "x-ms-client-request-id" : "93cbcf9e-f4bb-4cba-be5b-4113a3d9f2fb",
>>>>>>> a55d5dd9
      "Content-Type" : "application/octet-stream"
    },
    "Response" : {
      "x-ms-version" : "2019-02-02",
      "Server" : "Windows-Azure-Blob/1.0 Microsoft-HTTPAPI/2.0",
      "x-ms-content-crc64" : "6RYQPwaVsyQ=",
<<<<<<< HEAD
      "Last-Modified" : "Thu, 05 Sep 2019 22:43:46 GMT",
      "retry-after" : "0",
      "StatusCode" : "201",
      "x-ms-request-server-encrypted" : "true",
      "Date" : "Thu, 05 Sep 2019 22:43:45 GMT",
      "Content-MD5" : "wh+Wm18D0z1D4E+PE252gg==",
      "ETag" : "\"0x8D7325282F86EBB\"",
      "Content-Length" : "0",
      "x-ms-request-id" : "dacab737-b01e-001c-743b-6438bc000000",
      "x-ms-client-request-id" : "8a76b320-98c8-4706-bd4f-416726eba1cb"
=======
      "Last-Modified" : "Fri, 06 Sep 2019 19:03:39 GMT",
      "retry-after" : "0",
      "StatusCode" : "201",
      "x-ms-request-server-encrypted" : "true",
      "Date" : "Fri, 06 Sep 2019 19:03:38 GMT",
      "Content-MD5" : "wh+Wm18D0z1D4E+PE252gg==",
      "ETag" : "\"0x8D732FCED8CC04E\"",
      "Content-Length" : "0",
      "x-ms-request-id" : "412a1206-c01e-00c5-72e5-644e4d000000",
      "x-ms-client-request-id" : "93cbcf9e-f4bb-4cba-be5b-4113a3d9f2fb"
>>>>>>> a55d5dd9
    },
    "Exception" : null
  }, {
    "Method" : "PUT",
<<<<<<< HEAD
    "Uri" : "https://jaschrepragrs.blob.core.windows.net/jtcstageblockfromurlsourceacfail0142313aef6353338a/javablobstageblockfromurlsourceacfail123703ae58a1ea7c?blockid=NDI1NDcyMDUtODFkMi00ZmYzLTg1MWUtZTk5OTdlMjdiNWM0&comp=block",
    "Headers" : {
      "x-ms-version" : "2019-02-02",
      "User-Agent" : "azsdk-java-azure-storage-blob/12.0.0-preview.3 1.8.0_221; Windows 10 10.0",
      "x-ms-client-request-id" : "5616b1ae-b447-4126-b05a-c2735f3e5ea6"
=======
    "Uri" : "https://azstoragesdkaccount.blob.core.windows.net/jtcstageblockfromurlsourceacfail095760b5e3792d3dd5/javablobstageblockfromurlsourceacfail19635960734c7754?blockid=ZDVjNGY2MjAtMjFmNS00ZTM3LTk5OGMtNmZkODRiYjIyYWQ0&comp=block",
    "Headers" : {
      "x-ms-version" : "2019-02-02",
      "User-Agent" : "azsdk-java-azure-storage-blob/12.0.0-preview.3 1.8.0_212; Windows 10 10.0",
      "x-ms-client-request-id" : "701a3578-1ef4-4f26-b318-0f3ce98360d3"
>>>>>>> a55d5dd9
    },
    "Response" : {
      "x-ms-version" : "2019-02-02",
      "Server" : "Windows-Azure-Blob/1.0 Microsoft-HTTPAPI/2.0",
      "x-ms-error-code" : "SourceConditionNotMet",
      "retry-after" : "0",
      "Content-Length" : "265",
      "StatusCode" : "412",
<<<<<<< HEAD
      "x-ms-request-id" : "dacab743-b01e-001c-7d3b-6438bc000000",
      "Body" : "﻿<?xml version=\"1.0\" encoding=\"utf-8\"?><Error><Code>SourceConditionNotMet</Code><Message>The source condition specified using HTTP conditional header(s) is not met.\nRequestId:dacab743-b01e-001c-7d3b-6438bc000000\nTime:2019-09-05T22:43:46.3091395Z</Message></Error>",
      "Date" : "Thu, 05 Sep 2019 22:43:45 GMT",
      "x-ms-client-request-id" : "5616b1ae-b447-4126-b05a-c2735f3e5ea6",
=======
      "x-ms-request-id" : "412a121a-c01e-00c5-02e5-644e4d000000",
      "Body" : "﻿<?xml version=\"1.0\" encoding=\"utf-8\"?><Error><Code>SourceConditionNotMet</Code><Message>The source condition specified using HTTP conditional header(s) is not met.\nRequestId:412a121a-c01e-00c5-02e5-644e4d000000\nTime:2019-09-06T19:03:39.5206109Z</Message></Error>",
      "Date" : "Fri, 06 Sep 2019 19:03:38 GMT",
      "x-ms-client-request-id" : "701a3578-1ef4-4f26-b318-0f3ce98360d3",
>>>>>>> a55d5dd9
      "Content-Type" : "application/xml"
    },
    "Exception" : null
  }, {
    "Method" : "GET",
<<<<<<< HEAD
    "Uri" : "https://jaschrepragrs.blob.core.windows.net?prefix=jtcstageblockfromurlsourceacfail&comp=list",
    "Headers" : {
      "x-ms-version" : "2019-02-02",
      "User-Agent" : "azsdk-java-azure-storage-blob/12.0.0-preview.3 1.8.0_221; Windows 10 10.0",
      "x-ms-client-request-id" : "b3333d74-9ba8-4a06-99cf-2954cba72d00"
=======
    "Uri" : "https://azstoragesdkaccount.blob.core.windows.net?prefix=jtcstageblockfromurlsourceacfail&comp=list",
    "Headers" : {
      "x-ms-version" : "2019-02-02",
      "User-Agent" : "azsdk-java-azure-storage-blob/12.0.0-preview.3 1.8.0_212; Windows 10 10.0",
      "x-ms-client-request-id" : "03f29d35-96cf-48d6-bcaf-24fd50003558"
>>>>>>> a55d5dd9
    },
    "Response" : {
      "Transfer-Encoding" : "chunked",
      "x-ms-version" : "2019-02-02",
      "Server" : "Windows-Azure-Blob/1.0 Microsoft-HTTPAPI/2.0",
      "retry-after" : "0",
      "StatusCode" : "200",
<<<<<<< HEAD
      "x-ms-request-id" : "dacab74d-b01e-001c-073b-6438bc000000",
      "Body" : "﻿<?xml version=\"1.0\" encoding=\"utf-8\"?><EnumerationResults ServiceEndpoint=\"https://jaschrepragrs.blob.core.windows.net/\"><Prefix>jtcstageblockfromurlsourceacfail</Prefix><Containers><Container><Name>jtcstageblockfromurlsourceacfail0142313aef6353338a</Name><Properties><Last-Modified>Thu, 05 Sep 2019 22:43:46 GMT</Last-Modified><Etag>\"0x8D7325282EC06B9\"</Etag><LeaseStatus>unlocked</LeaseStatus><LeaseState>available</LeaseState><PublicAccess>container</PublicAccess><DefaultEncryptionScope>$account-encryption-key</DefaultEncryptionScope><DenyEncryptionScopeOverride>false</DenyEncryptionScopeOverride><HasImmutabilityPolicy>false</HasImmutabilityPolicy><HasLegalHold>false</HasLegalHold></Properties></Container></Containers><NextMarker /></EnumerationResults>",
      "Date" : "Thu, 05 Sep 2019 22:43:45 GMT",
      "x-ms-client-request-id" : "b3333d74-9ba8-4a06-99cf-2954cba72d00",
=======
      "x-ms-request-id" : "412a122a-c01e-00c5-10e5-644e4d000000",
      "Body" : "﻿<?xml version=\"1.0\" encoding=\"utf-8\"?><EnumerationResults ServiceEndpoint=\"https://azstoragesdkaccount.blob.core.windows.net/\"><Prefix>jtcstageblockfromurlsourceacfail</Prefix><Containers><Container><Name>jtcstageblockfromurlsourceacfail095760b5e3792d3dd5</Name><Properties><Last-Modified>Fri, 06 Sep 2019 19:03:39 GMT</Last-Modified><Etag>\"0x8D732FCED872202\"</Etag><LeaseStatus>unlocked</LeaseStatus><LeaseState>available</LeaseState><PublicAccess>container</PublicAccess><DefaultEncryptionScope>$account-encryption-key</DefaultEncryptionScope><DenyEncryptionScopeOverride>false</DenyEncryptionScopeOverride><HasImmutabilityPolicy>false</HasImmutabilityPolicy><HasLegalHold>false</HasLegalHold></Properties></Container></Containers><NextMarker /></EnumerationResults>",
      "Date" : "Fri, 06 Sep 2019 19:03:38 GMT",
      "x-ms-client-request-id" : "03f29d35-96cf-48d6-bcaf-24fd50003558",
>>>>>>> a55d5dd9
      "Content-Type" : "application/xml"
    },
    "Exception" : null
  }, {
    "Method" : "DELETE",
<<<<<<< HEAD
    "Uri" : "https://jaschrepragrs.blob.core.windows.net/jtcstageblockfromurlsourceacfail0142313aef6353338a?restype=container",
    "Headers" : {
      "x-ms-version" : "2019-02-02",
      "User-Agent" : "azsdk-java-azure-storage-blob/12.0.0-preview.3 1.8.0_221; Windows 10 10.0",
      "x-ms-client-request-id" : "1dc7acd4-784b-4249-98bf-9c5b20791d7b"
=======
    "Uri" : "https://azstoragesdkaccount.blob.core.windows.net/jtcstageblockfromurlsourceacfail095760b5e3792d3dd5?restype=container",
    "Headers" : {
      "x-ms-version" : "2019-02-02",
      "User-Agent" : "azsdk-java-azure-storage-blob/12.0.0-preview.3 1.8.0_212; Windows 10 10.0",
      "x-ms-client-request-id" : "70bf46b7-4ed7-4b8d-b232-6fd0f2f81df7"
>>>>>>> a55d5dd9
    },
    "Response" : {
      "x-ms-version" : "2019-02-02",
      "Server" : "Windows-Azure-Blob/1.0 Microsoft-HTTPAPI/2.0",
      "retry-after" : "0",
      "Content-Length" : "0",
      "StatusCode" : "202",
<<<<<<< HEAD
      "x-ms-request-id" : "dacab754-b01e-001c-0e3b-6438bc000000",
      "Date" : "Thu, 05 Sep 2019 22:43:45 GMT",
      "x-ms-client-request-id" : "1dc7acd4-784b-4249-98bf-9c5b20791d7b"
    },
    "Exception" : null
  } ],
  "variables" : [ "jtcstageblockfromurlsourceacfail0142313aef6353338a", "javablobstageblockfromurlsourceacfail123703ae58a1ea7c", "javablobstageblockfromurlsourceacfail27407230fa5f9cbb", "42547205-81d2-4ff3-851e-e9997e27b5c4", "javablobstageblockfromurlsourceacfail3106638b11b95788" ]
=======
      "x-ms-request-id" : "412a1243-c01e-00c5-27e5-644e4d000000",
      "Date" : "Fri, 06 Sep 2019 19:03:38 GMT",
      "x-ms-client-request-id" : "70bf46b7-4ed7-4b8d-b232-6fd0f2f81df7"
    },
    "Exception" : null
  } ],
  "variables" : [ "jtcstageblockfromurlsourceacfail095760b5e3792d3dd5", "javablobstageblockfromurlsourceacfail19635960734c7754", "javablobstageblockfromurlsourceacfail2796137dd3f101ba", "d5c4f620-21f5-4e37-998c-6fd84bb22ad4", "javablobstageblockfromurlsourceacfail314563f002977291" ]
>>>>>>> a55d5dd9
}<|MERGE_RESOLUTION|>--- conflicted
+++ resolved
@@ -1,192 +1,104 @@
 {
   "networkCallRecords" : [ {
     "Method" : "PUT",
-<<<<<<< HEAD
-    "Uri" : "https://jaschrepragrs.blob.core.windows.net/jtcstageblockfromurlsourceacfail0142313aef6353338a?restype=container",
+    "Uri" : "https://jaschrepragrs.blob.core.windows.net/jtcstageblockfromurlsourceacfail0883162ea8cdff1331?restype=container",
     "Headers" : {
       "x-ms-version" : "2019-02-02",
       "User-Agent" : "azsdk-java-azure-storage-blob/12.0.0-preview.3 1.8.0_221; Windows 10 10.0",
-      "x-ms-client-request-id" : "2606142b-21e1-4852-a4a9-da070e32c0b1"
-=======
-    "Uri" : "https://azstoragesdkaccount.blob.core.windows.net/jtcstageblockfromurlsourceacfail095760b5e3792d3dd5?restype=container",
-    "Headers" : {
-      "x-ms-version" : "2019-02-02",
-      "User-Agent" : "azsdk-java-azure-storage-blob/12.0.0-preview.3 1.8.0_212; Windows 10 10.0",
-      "x-ms-client-request-id" : "235f390b-6da4-43c4-92b7-c0bac887b33b"
->>>>>>> a55d5dd9
+      "x-ms-client-request-id" : "045af61c-7014-4390-84f4-8a1660a986f2"
     },
     "Response" : {
       "x-ms-version" : "2019-02-02",
       "Server" : "Windows-Azure-Blob/1.0 Microsoft-HTTPAPI/2.0",
-<<<<<<< HEAD
-      "ETag" : "\"0x8D7325282D2DDE1\"",
-      "Last-Modified" : "Thu, 05 Sep 2019 22:43:45 GMT",
+      "ETag" : "\"0x8D73561BCB7722B\"",
+      "Last-Modified" : "Mon, 09 Sep 2019 20:10:19 GMT",
       "retry-after" : "0",
       "Content-Length" : "0",
       "StatusCode" : "201",
-      "x-ms-request-id" : "dacab70e-b01e-001c-523b-6438bc000000",
-      "Date" : "Thu, 05 Sep 2019 22:43:45 GMT",
-      "x-ms-client-request-id" : "2606142b-21e1-4852-a4a9-da070e32c0b1"
-=======
-      "ETag" : "\"0x8D732FCED7B5461\"",
-      "Last-Modified" : "Fri, 06 Sep 2019 19:03:39 GMT",
-      "retry-after" : "0",
-      "Content-Length" : "0",
-      "StatusCode" : "201",
-      "x-ms-request-id" : "412a11d3-c01e-00c5-49e5-644e4d000000",
-      "Date" : "Fri, 06 Sep 2019 19:03:38 GMT",
-      "x-ms-client-request-id" : "235f390b-6da4-43c4-92b7-c0bac887b33b"
->>>>>>> a55d5dd9
+      "x-ms-request-id" : "755bb4f7-601e-0051-204a-67fe5e000000",
+      "Date" : "Mon, 09 Sep 2019 20:10:18 GMT",
+      "x-ms-client-request-id" : "045af61c-7014-4390-84f4-8a1660a986f2"
     },
     "Exception" : null
   }, {
     "Method" : "PUT",
-<<<<<<< HEAD
-    "Uri" : "https://jaschrepragrs.blob.core.windows.net/jtcstageblockfromurlsourceacfail0142313aef6353338a/javablobstageblockfromurlsourceacfail123703ae58a1ea7c",
+    "Uri" : "https://jaschrepragrs.blob.core.windows.net/jtcstageblockfromurlsourceacfail0883162ea8cdff1331/javablobstageblockfromurlsourceacfail143207e46ca492e3",
     "Headers" : {
       "x-ms-version" : "2019-02-02",
       "User-Agent" : "azsdk-java-azure-storage-blob/12.0.0-preview.3 1.8.0_221; Windows 10 10.0",
-      "x-ms-client-request-id" : "667e3e55-d1be-4994-b26d-3b19ba7f865e",
-=======
-    "Uri" : "https://azstoragesdkaccount.blob.core.windows.net/jtcstageblockfromurlsourceacfail095760b5e3792d3dd5/javablobstageblockfromurlsourceacfail19635960734c7754",
-    "Headers" : {
-      "x-ms-version" : "2019-02-02",
-      "User-Agent" : "azsdk-java-azure-storage-blob/12.0.0-preview.3 1.8.0_212; Windows 10 10.0",
-      "x-ms-client-request-id" : "f29f4ac2-5211-4e9a-adb4-49f9db2f88a1",
->>>>>>> a55d5dd9
+      "x-ms-client-request-id" : "6a44f4c3-1828-42d1-b22b-6bfcb4800063",
       "Content-Type" : "application/octet-stream"
     },
     "Response" : {
       "x-ms-version" : "2019-02-02",
       "Server" : "Windows-Azure-Blob/1.0 Microsoft-HTTPAPI/2.0",
       "x-ms-content-crc64" : "6RYQPwaVsyQ=",
-<<<<<<< HEAD
-      "Last-Modified" : "Thu, 05 Sep 2019 22:43:46 GMT",
+      "Last-Modified" : "Mon, 09 Sep 2019 20:10:19 GMT",
       "retry-after" : "0",
       "StatusCode" : "201",
       "x-ms-request-server-encrypted" : "true",
-      "Date" : "Thu, 05 Sep 2019 22:43:45 GMT",
+      "Date" : "Mon, 09 Sep 2019 20:10:18 GMT",
       "Content-MD5" : "wh+Wm18D0z1D4E+PE252gg==",
-      "ETag" : "\"0x8D7325282DF8AFA\"",
+      "ETag" : "\"0x8D73561BCC4793E\"",
       "Content-Length" : "0",
-      "x-ms-request-id" : "dacab717-b01e-001c-583b-6438bc000000",
-      "x-ms-client-request-id" : "667e3e55-d1be-4994-b26d-3b19ba7f865e"
-=======
-      "Last-Modified" : "Fri, 06 Sep 2019 19:03:39 GMT",
-      "retry-after" : "0",
-      "StatusCode" : "201",
-      "x-ms-request-server-encrypted" : "true",
-      "Date" : "Fri, 06 Sep 2019 19:03:38 GMT",
-      "Content-MD5" : "wh+Wm18D0z1D4E+PE252gg==",
-      "ETag" : "\"0x8D732FCED81E83F\"",
-      "Content-Length" : "0",
-      "x-ms-request-id" : "412a11e7-c01e-00c5-59e5-644e4d000000",
-      "x-ms-client-request-id" : "f29f4ac2-5211-4e9a-adb4-49f9db2f88a1"
->>>>>>> a55d5dd9
+      "x-ms-request-id" : "755bb503-601e-0051-2b4a-67fe5e000000",
+      "x-ms-client-request-id" : "6a44f4c3-1828-42d1-b22b-6bfcb4800063"
     },
     "Exception" : null
   }, {
     "Method" : "PUT",
-<<<<<<< HEAD
-    "Uri" : "https://jaschrepragrs.blob.core.windows.net/jtcstageblockfromurlsourceacfail0142313aef6353338a?restype=container&comp=acl",
+    "Uri" : "https://jaschrepragrs.blob.core.windows.net/jtcstageblockfromurlsourceacfail0883162ea8cdff1331?restype=container&comp=acl",
     "Headers" : {
       "x-ms-version" : "2019-02-02",
       "User-Agent" : "azsdk-java-azure-storage-blob/12.0.0-preview.3 1.8.0_221; Windows 10 10.0",
-      "x-ms-client-request-id" : "567911b4-3a53-4c53-b30e-b7e0e6920bdd",
-=======
-    "Uri" : "https://azstoragesdkaccount.blob.core.windows.net/jtcstageblockfromurlsourceacfail095760b5e3792d3dd5?restype=container&comp=acl",
-    "Headers" : {
-      "x-ms-version" : "2019-02-02",
-      "User-Agent" : "azsdk-java-azure-storage-blob/12.0.0-preview.3 1.8.0_212; Windows 10 10.0",
-      "x-ms-client-request-id" : "b2084a29-8729-4789-ab89-cfdc17a9bdf3",
->>>>>>> a55d5dd9
+      "x-ms-client-request-id" : "99a1362e-4eae-4255-b30f-110702aaaab3",
       "Content-Type" : "application/xml; charset=utf-8"
     },
     "Response" : {
       "x-ms-version" : "2019-02-02",
       "Server" : "Windows-Azure-Blob/1.0 Microsoft-HTTPAPI/2.0",
-<<<<<<< HEAD
-      "ETag" : "\"0x8D7325282EC06B9\"",
-      "Last-Modified" : "Thu, 05 Sep 2019 22:43:46 GMT",
+      "ETag" : "\"0x8D73561BCD09BDF\"",
+      "Last-Modified" : "Mon, 09 Sep 2019 20:10:19 GMT",
       "retry-after" : "0",
       "Content-Length" : "0",
       "StatusCode" : "200",
-      "x-ms-request-id" : "dacab728-b01e-001c-673b-6438bc000000",
-      "Date" : "Thu, 05 Sep 2019 22:43:45 GMT",
-      "x-ms-client-request-id" : "567911b4-3a53-4c53-b30e-b7e0e6920bdd"
-=======
-      "ETag" : "\"0x8D732FCED872202\"",
-      "Last-Modified" : "Fri, 06 Sep 2019 19:03:39 GMT",
-      "retry-after" : "0",
-      "Content-Length" : "0",
-      "StatusCode" : "200",
-      "x-ms-request-id" : "412a11fa-c01e-00c5-67e5-644e4d000000",
-      "Date" : "Fri, 06 Sep 2019 19:03:38 GMT",
-      "x-ms-client-request-id" : "b2084a29-8729-4789-ab89-cfdc17a9bdf3"
->>>>>>> a55d5dd9
+      "x-ms-request-id" : "755bb517-601e-0051-3b4a-67fe5e000000",
+      "Date" : "Mon, 09 Sep 2019 20:10:18 GMT",
+      "x-ms-client-request-id" : "99a1362e-4eae-4255-b30f-110702aaaab3"
     },
     "Exception" : null
   }, {
     "Method" : "PUT",
-<<<<<<< HEAD
-    "Uri" : "https://jaschrepragrs.blob.core.windows.net/jtcstageblockfromurlsourceacfail0142313aef6353338a/javablobstageblockfromurlsourceacfail3106638b11b95788",
+    "Uri" : "https://jaschrepragrs.blob.core.windows.net/jtcstageblockfromurlsourceacfail0883162ea8cdff1331/javablobstageblockfromurlsourceacfail348138d2f6da1e3b",
     "Headers" : {
       "x-ms-version" : "2019-02-02",
       "User-Agent" : "azsdk-java-azure-storage-blob/12.0.0-preview.3 1.8.0_221; Windows 10 10.0",
-      "x-ms-client-request-id" : "8a76b320-98c8-4706-bd4f-416726eba1cb",
-=======
-    "Uri" : "https://azstoragesdkaccount.blob.core.windows.net/jtcstageblockfromurlsourceacfail095760b5e3792d3dd5/javablobstageblockfromurlsourceacfail314563f002977291",
-    "Headers" : {
-      "x-ms-version" : "2019-02-02",
-      "User-Agent" : "azsdk-java-azure-storage-blob/12.0.0-preview.3 1.8.0_212; Windows 10 10.0",
-      "x-ms-client-request-id" : "93cbcf9e-f4bb-4cba-be5b-4113a3d9f2fb",
->>>>>>> a55d5dd9
+      "x-ms-client-request-id" : "0cc4b7f7-ccc9-4458-ad5e-dd02741b0ab2",
       "Content-Type" : "application/octet-stream"
     },
     "Response" : {
       "x-ms-version" : "2019-02-02",
       "Server" : "Windows-Azure-Blob/1.0 Microsoft-HTTPAPI/2.0",
       "x-ms-content-crc64" : "6RYQPwaVsyQ=",
-<<<<<<< HEAD
-      "Last-Modified" : "Thu, 05 Sep 2019 22:43:46 GMT",
+      "Last-Modified" : "Mon, 09 Sep 2019 20:10:19 GMT",
       "retry-after" : "0",
       "StatusCode" : "201",
       "x-ms-request-server-encrypted" : "true",
-      "Date" : "Thu, 05 Sep 2019 22:43:45 GMT",
+      "Date" : "Mon, 09 Sep 2019 20:10:19 GMT",
       "Content-MD5" : "wh+Wm18D0z1D4E+PE252gg==",
-      "ETag" : "\"0x8D7325282F86EBB\"",
+      "ETag" : "\"0x8D73561BCDD0ED5\"",
       "Content-Length" : "0",
-      "x-ms-request-id" : "dacab737-b01e-001c-743b-6438bc000000",
-      "x-ms-client-request-id" : "8a76b320-98c8-4706-bd4f-416726eba1cb"
-=======
-      "Last-Modified" : "Fri, 06 Sep 2019 19:03:39 GMT",
-      "retry-after" : "0",
-      "StatusCode" : "201",
-      "x-ms-request-server-encrypted" : "true",
-      "Date" : "Fri, 06 Sep 2019 19:03:38 GMT",
-      "Content-MD5" : "wh+Wm18D0z1D4E+PE252gg==",
-      "ETag" : "\"0x8D732FCED8CC04E\"",
-      "Content-Length" : "0",
-      "x-ms-request-id" : "412a1206-c01e-00c5-72e5-644e4d000000",
-      "x-ms-client-request-id" : "93cbcf9e-f4bb-4cba-be5b-4113a3d9f2fb"
->>>>>>> a55d5dd9
+      "x-ms-request-id" : "755bb520-601e-0051-434a-67fe5e000000",
+      "x-ms-client-request-id" : "0cc4b7f7-ccc9-4458-ad5e-dd02741b0ab2"
     },
     "Exception" : null
   }, {
     "Method" : "PUT",
-<<<<<<< HEAD
-    "Uri" : "https://jaschrepragrs.blob.core.windows.net/jtcstageblockfromurlsourceacfail0142313aef6353338a/javablobstageblockfromurlsourceacfail123703ae58a1ea7c?blockid=NDI1NDcyMDUtODFkMi00ZmYzLTg1MWUtZTk5OTdlMjdiNWM0&comp=block",
+    "Uri" : "https://jaschrepragrs.blob.core.windows.net/jtcstageblockfromurlsourceacfail0883162ea8cdff1331/javablobstageblockfromurlsourceacfail143207e46ca492e3?blockid=OWNhZjUzYTMtYWM2Ni00ZGZjLThjNjMtNzdhNTgzYWVkZjIw&comp=block",
     "Headers" : {
       "x-ms-version" : "2019-02-02",
       "User-Agent" : "azsdk-java-azure-storage-blob/12.0.0-preview.3 1.8.0_221; Windows 10 10.0",
-      "x-ms-client-request-id" : "5616b1ae-b447-4126-b05a-c2735f3e5ea6"
-=======
-    "Uri" : "https://azstoragesdkaccount.blob.core.windows.net/jtcstageblockfromurlsourceacfail095760b5e3792d3dd5/javablobstageblockfromurlsourceacfail19635960734c7754?blockid=ZDVjNGY2MjAtMjFmNS00ZTM3LTk5OGMtNmZkODRiYjIyYWQ0&comp=block",
-    "Headers" : {
-      "x-ms-version" : "2019-02-02",
-      "User-Agent" : "azsdk-java-azure-storage-blob/12.0.0-preview.3 1.8.0_212; Windows 10 10.0",
-      "x-ms-client-request-id" : "701a3578-1ef4-4f26-b318-0f3ce98360d3"
->>>>>>> a55d5dd9
+      "x-ms-client-request-id" : "3e8c1adc-9aef-4ece-8456-5b6af0e4145c"
     },
     "Response" : {
       "x-ms-version" : "2019-02-02",
@@ -195,35 +107,20 @@
       "retry-after" : "0",
       "Content-Length" : "265",
       "StatusCode" : "412",
-<<<<<<< HEAD
-      "x-ms-request-id" : "dacab743-b01e-001c-7d3b-6438bc000000",
-      "Body" : "﻿<?xml version=\"1.0\" encoding=\"utf-8\"?><Error><Code>SourceConditionNotMet</Code><Message>The source condition specified using HTTP conditional header(s) is not met.\nRequestId:dacab743-b01e-001c-7d3b-6438bc000000\nTime:2019-09-05T22:43:46.3091395Z</Message></Error>",
-      "Date" : "Thu, 05 Sep 2019 22:43:45 GMT",
-      "x-ms-client-request-id" : "5616b1ae-b447-4126-b05a-c2735f3e5ea6",
-=======
-      "x-ms-request-id" : "412a121a-c01e-00c5-02e5-644e4d000000",
-      "Body" : "﻿<?xml version=\"1.0\" encoding=\"utf-8\"?><Error><Code>SourceConditionNotMet</Code><Message>The source condition specified using HTTP conditional header(s) is not met.\nRequestId:412a121a-c01e-00c5-02e5-644e4d000000\nTime:2019-09-06T19:03:39.5206109Z</Message></Error>",
-      "Date" : "Fri, 06 Sep 2019 19:03:38 GMT",
-      "x-ms-client-request-id" : "701a3578-1ef4-4f26-b318-0f3ce98360d3",
->>>>>>> a55d5dd9
+      "x-ms-request-id" : "755bb533-601e-0051-564a-67fe5e000000",
+      "Body" : "﻿<?xml version=\"1.0\" encoding=\"utf-8\"?><Error><Code>SourceConditionNotMet</Code><Message>The source condition specified using HTTP conditional header(s) is not met.\nRequestId:755bb533-601e-0051-564a-67fe5e000000\nTime:2019-09-09T20:10:19.3705602Z</Message></Error>",
+      "Date" : "Mon, 09 Sep 2019 20:10:19 GMT",
+      "x-ms-client-request-id" : "3e8c1adc-9aef-4ece-8456-5b6af0e4145c",
       "Content-Type" : "application/xml"
     },
     "Exception" : null
   }, {
     "Method" : "GET",
-<<<<<<< HEAD
     "Uri" : "https://jaschrepragrs.blob.core.windows.net?prefix=jtcstageblockfromurlsourceacfail&comp=list",
     "Headers" : {
       "x-ms-version" : "2019-02-02",
       "User-Agent" : "azsdk-java-azure-storage-blob/12.0.0-preview.3 1.8.0_221; Windows 10 10.0",
-      "x-ms-client-request-id" : "b3333d74-9ba8-4a06-99cf-2954cba72d00"
-=======
-    "Uri" : "https://azstoragesdkaccount.blob.core.windows.net?prefix=jtcstageblockfromurlsourceacfail&comp=list",
-    "Headers" : {
-      "x-ms-version" : "2019-02-02",
-      "User-Agent" : "azsdk-java-azure-storage-blob/12.0.0-preview.3 1.8.0_212; Windows 10 10.0",
-      "x-ms-client-request-id" : "03f29d35-96cf-48d6-bcaf-24fd50003558"
->>>>>>> a55d5dd9
+      "x-ms-client-request-id" : "2369563e-0235-4e9d-aabf-f8ee603defbe"
     },
     "Response" : {
       "Transfer-Encoding" : "chunked",
@@ -231,35 +128,20 @@
       "Server" : "Windows-Azure-Blob/1.0 Microsoft-HTTPAPI/2.0",
       "retry-after" : "0",
       "StatusCode" : "200",
-<<<<<<< HEAD
-      "x-ms-request-id" : "dacab74d-b01e-001c-073b-6438bc000000",
-      "Body" : "﻿<?xml version=\"1.0\" encoding=\"utf-8\"?><EnumerationResults ServiceEndpoint=\"https://jaschrepragrs.blob.core.windows.net/\"><Prefix>jtcstageblockfromurlsourceacfail</Prefix><Containers><Container><Name>jtcstageblockfromurlsourceacfail0142313aef6353338a</Name><Properties><Last-Modified>Thu, 05 Sep 2019 22:43:46 GMT</Last-Modified><Etag>\"0x8D7325282EC06B9\"</Etag><LeaseStatus>unlocked</LeaseStatus><LeaseState>available</LeaseState><PublicAccess>container</PublicAccess><DefaultEncryptionScope>$account-encryption-key</DefaultEncryptionScope><DenyEncryptionScopeOverride>false</DenyEncryptionScopeOverride><HasImmutabilityPolicy>false</HasImmutabilityPolicy><HasLegalHold>false</HasLegalHold></Properties></Container></Containers><NextMarker /></EnumerationResults>",
-      "Date" : "Thu, 05 Sep 2019 22:43:45 GMT",
-      "x-ms-client-request-id" : "b3333d74-9ba8-4a06-99cf-2954cba72d00",
-=======
-      "x-ms-request-id" : "412a122a-c01e-00c5-10e5-644e4d000000",
-      "Body" : "﻿<?xml version=\"1.0\" encoding=\"utf-8\"?><EnumerationResults ServiceEndpoint=\"https://azstoragesdkaccount.blob.core.windows.net/\"><Prefix>jtcstageblockfromurlsourceacfail</Prefix><Containers><Container><Name>jtcstageblockfromurlsourceacfail095760b5e3792d3dd5</Name><Properties><Last-Modified>Fri, 06 Sep 2019 19:03:39 GMT</Last-Modified><Etag>\"0x8D732FCED872202\"</Etag><LeaseStatus>unlocked</LeaseStatus><LeaseState>available</LeaseState><PublicAccess>container</PublicAccess><DefaultEncryptionScope>$account-encryption-key</DefaultEncryptionScope><DenyEncryptionScopeOverride>false</DenyEncryptionScopeOverride><HasImmutabilityPolicy>false</HasImmutabilityPolicy><HasLegalHold>false</HasLegalHold></Properties></Container></Containers><NextMarker /></EnumerationResults>",
-      "Date" : "Fri, 06 Sep 2019 19:03:38 GMT",
-      "x-ms-client-request-id" : "03f29d35-96cf-48d6-bcaf-24fd50003558",
->>>>>>> a55d5dd9
+      "x-ms-request-id" : "755bb546-601e-0051-664a-67fe5e000000",
+      "Body" : "﻿<?xml version=\"1.0\" encoding=\"utf-8\"?><EnumerationResults ServiceEndpoint=\"https://jaschrepragrs.blob.core.windows.net/\"><Prefix>jtcstageblockfromurlsourceacfail</Prefix><Containers><Container><Name>jtcstageblockfromurlsourceacfail0883162ea8cdff1331</Name><Properties><Last-Modified>Mon, 09 Sep 2019 20:10:19 GMT</Last-Modified><Etag>\"0x8D73561BCD09BDF\"</Etag><LeaseStatus>unlocked</LeaseStatus><LeaseState>available</LeaseState><PublicAccess>container</PublicAccess><DefaultEncryptionScope>$account-encryption-key</DefaultEncryptionScope><DenyEncryptionScopeOverride>false</DenyEncryptionScopeOverride><HasImmutabilityPolicy>false</HasImmutabilityPolicy><HasLegalHold>false</HasLegalHold></Properties></Container></Containers><NextMarker /></EnumerationResults>",
+      "Date" : "Mon, 09 Sep 2019 20:10:19 GMT",
+      "x-ms-client-request-id" : "2369563e-0235-4e9d-aabf-f8ee603defbe",
       "Content-Type" : "application/xml"
     },
     "Exception" : null
   }, {
     "Method" : "DELETE",
-<<<<<<< HEAD
-    "Uri" : "https://jaschrepragrs.blob.core.windows.net/jtcstageblockfromurlsourceacfail0142313aef6353338a?restype=container",
+    "Uri" : "https://jaschrepragrs.blob.core.windows.net/jtcstageblockfromurlsourceacfail0883162ea8cdff1331?restype=container",
     "Headers" : {
       "x-ms-version" : "2019-02-02",
       "User-Agent" : "azsdk-java-azure-storage-blob/12.0.0-preview.3 1.8.0_221; Windows 10 10.0",
-      "x-ms-client-request-id" : "1dc7acd4-784b-4249-98bf-9c5b20791d7b"
-=======
-    "Uri" : "https://azstoragesdkaccount.blob.core.windows.net/jtcstageblockfromurlsourceacfail095760b5e3792d3dd5?restype=container",
-    "Headers" : {
-      "x-ms-version" : "2019-02-02",
-      "User-Agent" : "azsdk-java-azure-storage-blob/12.0.0-preview.3 1.8.0_212; Windows 10 10.0",
-      "x-ms-client-request-id" : "70bf46b7-4ed7-4b8d-b232-6fd0f2f81df7"
->>>>>>> a55d5dd9
+      "x-ms-client-request-id" : "81de8d81-a4f8-4a45-9be2-b84ec42a67be"
     },
     "Response" : {
       "x-ms-version" : "2019-02-02",
@@ -267,21 +149,11 @@
       "retry-after" : "0",
       "Content-Length" : "0",
       "StatusCode" : "202",
-<<<<<<< HEAD
-      "x-ms-request-id" : "dacab754-b01e-001c-0e3b-6438bc000000",
-      "Date" : "Thu, 05 Sep 2019 22:43:45 GMT",
-      "x-ms-client-request-id" : "1dc7acd4-784b-4249-98bf-9c5b20791d7b"
+      "x-ms-request-id" : "755bb554-601e-0051-734a-67fe5e000000",
+      "Date" : "Mon, 09 Sep 2019 20:10:19 GMT",
+      "x-ms-client-request-id" : "81de8d81-a4f8-4a45-9be2-b84ec42a67be"
     },
     "Exception" : null
   } ],
-  "variables" : [ "jtcstageblockfromurlsourceacfail0142313aef6353338a", "javablobstageblockfromurlsourceacfail123703ae58a1ea7c", "javablobstageblockfromurlsourceacfail27407230fa5f9cbb", "42547205-81d2-4ff3-851e-e9997e27b5c4", "javablobstageblockfromurlsourceacfail3106638b11b95788" ]
-=======
-      "x-ms-request-id" : "412a1243-c01e-00c5-27e5-644e4d000000",
-      "Date" : "Fri, 06 Sep 2019 19:03:38 GMT",
-      "x-ms-client-request-id" : "70bf46b7-4ed7-4b8d-b232-6fd0f2f81df7"
-    },
-    "Exception" : null
-  } ],
-  "variables" : [ "jtcstageblockfromurlsourceacfail095760b5e3792d3dd5", "javablobstageblockfromurlsourceacfail19635960734c7754", "javablobstageblockfromurlsourceacfail2796137dd3f101ba", "d5c4f620-21f5-4e37-998c-6fd84bb22ad4", "javablobstageblockfromurlsourceacfail314563f002977291" ]
->>>>>>> a55d5dd9
+  "variables" : [ "jtcstageblockfromurlsourceacfail0883162ea8cdff1331", "javablobstageblockfromurlsourceacfail143207e46ca492e3", "javablobstageblockfromurlsourceacfail2741070106b70c9c", "9caf53a3-ac66-4dfc-8c63-77a583aedf20", "javablobstageblockfromurlsourceacfail348138d2f6da1e3b" ]
 }