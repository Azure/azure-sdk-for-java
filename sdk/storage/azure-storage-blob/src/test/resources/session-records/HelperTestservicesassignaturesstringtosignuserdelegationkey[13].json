--- conflicted
+++ resolved
@@ -1,59 +1,32 @@
 {
   "networkCallRecords" : [ {
     "Method" : "PUT",
-<<<<<<< HEAD
-    "Uri" : "https://jaschrepragrs.blob.core.windows.net/jtcservicesassignaturesstringtosignuserdelegationkey02559602?restype=container",
+    "Uri" : "https://jaschrepragrs.blob.core.windows.net/jtcservicesassignaturesstringtosignuserdelegationkey05189449?restype=container",
     "Headers" : {
       "x-ms-version" : "2019-02-02",
       "User-Agent" : "azsdk-java-azure-storage-blob/12.0.0-preview.3 1.8.0_221; Windows 10 10.0",
-      "x-ms-client-request-id" : "b7b1d267-b442-484f-94c5-e1f06b7997fa"
-=======
-    "Uri" : "https://azstoragesdkaccount.blob.core.windows.net/jtcservicesassignaturesstringtosignuserdelegationkey0083067d?restype=container",
-    "Headers" : {
-      "x-ms-version" : "2019-02-02",
-      "User-Agent" : "azsdk-java-azure-storage-blob/12.0.0-preview.3 1.8.0_212; Windows 10 10.0",
-      "x-ms-client-request-id" : "7ca626e9-e7fa-463f-99fc-db6ec202f2a4"
->>>>>>> a55d5dd9
+      "x-ms-client-request-id" : "08fdbb9f-97b9-439b-ad65-a6b8c2047f41"
     },
     "Response" : {
       "x-ms-version" : "2019-02-02",
       "Server" : "Windows-Azure-Blob/1.0 Microsoft-HTTPAPI/2.0",
-<<<<<<< HEAD
-      "ETag" : "\"0x8D7325187F080C2\"",
-      "Last-Modified" : "Thu, 05 Sep 2019 22:36:45 GMT",
+      "ETag" : "\"0x8D7356037789A46\"",
+      "Last-Modified" : "Mon, 09 Sep 2019 19:59:25 GMT",
       "retry-after" : "0",
       "Content-Length" : "0",
       "StatusCode" : "201",
-      "x-ms-request-id" : "bfecb003-901e-0044-723a-643cc7000000",
-      "Date" : "Thu, 05 Sep 2019 22:36:44 GMT",
-      "x-ms-client-request-id" : "b7b1d267-b442-484f-94c5-e1f06b7997fa"
-=======
-      "ETag" : "\"0x8D732FDADC20B56\"",
-      "Last-Modified" : "Fri, 06 Sep 2019 19:09:01 GMT",
-      "retry-after" : "0",
-      "Content-Length" : "0",
-      "StatusCode" : "201",
-      "x-ms-request-id" : "ec65d16b-001e-001f-24e6-64eb66000000",
-      "Date" : "Fri, 06 Sep 2019 19:09:01 GMT",
-      "x-ms-client-request-id" : "7ca626e9-e7fa-463f-99fc-db6ec202f2a4"
->>>>>>> a55d5dd9
+      "x-ms-request-id" : "077fdd13-801e-001f-4549-673bbb000000",
+      "Date" : "Mon, 09 Sep 2019 19:59:25 GMT",
+      "x-ms-client-request-id" : "08fdbb9f-97b9-439b-ad65-a6b8c2047f41"
     },
     "Exception" : null
   }, {
     "Method" : "GET",
-<<<<<<< HEAD
     "Uri" : "https://jaschrepragrs.blob.core.windows.net?prefix=jtcservicesassignaturesstringtosignuserdelegationkey&comp=list",
     "Headers" : {
       "x-ms-version" : "2019-02-02",
       "User-Agent" : "azsdk-java-azure-storage-blob/12.0.0-preview.3 1.8.0_221; Windows 10 10.0",
-      "x-ms-client-request-id" : "23d1b79f-0e99-4b82-a066-ae0b612b807c"
-=======
-    "Uri" : "https://azstoragesdkaccount.blob.core.windows.net?prefix=jtcservicesassignaturesstringtosignuserdelegationkey&comp=list",
-    "Headers" : {
-      "x-ms-version" : "2019-02-02",
-      "User-Agent" : "azsdk-java-azure-storage-blob/12.0.0-preview.3 1.8.0_212; Windows 10 10.0",
-      "x-ms-client-request-id" : "0a07de01-8bfa-4bc5-9030-cd014f64792f"
->>>>>>> a55d5dd9
+      "x-ms-client-request-id" : "6ea0a679-0cdc-47fe-813a-5743d32fa2d4"
     },
     "Response" : {
       "Transfer-Encoding" : "chunked",
@@ -61,35 +34,20 @@
       "Server" : "Windows-Azure-Blob/1.0 Microsoft-HTTPAPI/2.0",
       "retry-after" : "0",
       "StatusCode" : "200",
-<<<<<<< HEAD
-      "x-ms-request-id" : "bfecb06e-901e-0044-573a-643cc7000000",
-      "Body" : "﻿<?xml version=\"1.0\" encoding=\"utf-8\"?><EnumerationResults ServiceEndpoint=\"https://jaschrepragrs.blob.core.windows.net/\"><Prefix>jtcservicesassignaturesstringtosignuserdelegationkey</Prefix><Containers><Container><Name>jtcservicesassignaturesstringtosignuserdelegationkey02559602</Name><Properties><Last-Modified>Thu, 05 Sep 2019 22:36:45 GMT</Last-Modified><Etag>\"0x8D7325187F080C2\"</Etag><LeaseStatus>unlocked</LeaseStatus><LeaseState>available</LeaseState><DefaultEncryptionScope>$account-encryption-key</DefaultEncryptionScope><DenyEncryptionScopeOverride>false</DenyEncryptionScopeOverride><HasImmutabilityPolicy>false</HasImmutabilityPolicy><HasLegalHold>false</HasLegalHold></Properties></Container></Containers><NextMarker /></EnumerationResults>",
-      "Date" : "Thu, 05 Sep 2019 22:36:44 GMT",
-      "x-ms-client-request-id" : "23d1b79f-0e99-4b82-a066-ae0b612b807c",
-=======
-      "x-ms-request-id" : "ec65d17f-001e-001f-34e6-64eb66000000",
-      "Body" : "﻿<?xml version=\"1.0\" encoding=\"utf-8\"?><EnumerationResults ServiceEndpoint=\"https://azstoragesdkaccount.blob.core.windows.net/\"><Prefix>jtcservicesassignaturesstringtosignuserdelegationkey</Prefix><Containers><Container><Name>jtcservicesassignaturesstringtosignuserdelegationkey0083067d</Name><Properties><Last-Modified>Fri, 06 Sep 2019 19:09:01 GMT</Last-Modified><Etag>\"0x8D732FDADC20B56\"</Etag><LeaseStatus>unlocked</LeaseStatus><LeaseState>available</LeaseState><DefaultEncryptionScope>$account-encryption-key</DefaultEncryptionScope><DenyEncryptionScopeOverride>false</DenyEncryptionScopeOverride><HasImmutabilityPolicy>false</HasImmutabilityPolicy><HasLegalHold>false</HasLegalHold></Properties></Container></Containers><NextMarker /></EnumerationResults>",
-      "Date" : "Fri, 06 Sep 2019 19:09:01 GMT",
-      "x-ms-client-request-id" : "0a07de01-8bfa-4bc5-9030-cd014f64792f",
->>>>>>> a55d5dd9
+      "x-ms-request-id" : "077fdd2d-801e-001f-5d49-673bbb000000",
+      "Body" : "﻿<?xml version=\"1.0\" encoding=\"utf-8\"?><EnumerationResults ServiceEndpoint=\"https://jaschrepragrs.blob.core.windows.net/\"><Prefix>jtcservicesassignaturesstringtosignuserdelegationkey</Prefix><Containers><Container><Name>jtcservicesassignaturesstringtosignuserdelegationkey05189449</Name><Properties><Last-Modified>Mon, 09 Sep 2019 19:59:25 GMT</Last-Modified><Etag>\"0x8D7356037789A46\"</Etag><LeaseStatus>unlocked</LeaseStatus><LeaseState>available</LeaseState><DefaultEncryptionScope>$account-encryption-key</DefaultEncryptionScope><DenyEncryptionScopeOverride>false</DenyEncryptionScopeOverride><HasImmutabilityPolicy>false</HasImmutabilityPolicy><HasLegalHold>false</HasLegalHold></Properties></Container></Containers><NextMarker /></EnumerationResults>",
+      "Date" : "Mon, 09 Sep 2019 19:59:25 GMT",
+      "x-ms-client-request-id" : "6ea0a679-0cdc-47fe-813a-5743d32fa2d4",
       "Content-Type" : "application/xml"
     },
     "Exception" : null
   }, {
     "Method" : "DELETE",
-<<<<<<< HEAD
-    "Uri" : "https://jaschrepragrs.blob.core.windows.net/jtcservicesassignaturesstringtosignuserdelegationkey02559602?restype=container",
+    "Uri" : "https://jaschrepragrs.blob.core.windows.net/jtcservicesassignaturesstringtosignuserdelegationkey05189449?restype=container",
     "Headers" : {
       "x-ms-version" : "2019-02-02",
       "User-Agent" : "azsdk-java-azure-storage-blob/12.0.0-preview.3 1.8.0_221; Windows 10 10.0",
-      "x-ms-client-request-id" : "239aad05-f626-470c-bbb3-28fd2c73b563"
-=======
-    "Uri" : "https://azstoragesdkaccount.blob.core.windows.net/jtcservicesassignaturesstringtosignuserdelegationkey0083067d?restype=container",
-    "Headers" : {
-      "x-ms-version" : "2019-02-02",
-      "User-Agent" : "azsdk-java-azure-storage-blob/12.0.0-preview.3 1.8.0_212; Windows 10 10.0",
-      "x-ms-client-request-id" : "c3becfc4-339e-4c3c-89a8-3b71f160ae08"
->>>>>>> a55d5dd9
+      "x-ms-client-request-id" : "57b8dc3e-2562-42b4-9adc-d86765536768"
     },
     "Response" : {
       "x-ms-version" : "2019-02-02",
@@ -97,21 +55,11 @@
       "retry-after" : "0",
       "Content-Length" : "0",
       "StatusCode" : "202",
-<<<<<<< HEAD
-      "x-ms-request-id" : "bfecb07d-901e-0044-653a-643cc7000000",
-      "Date" : "Thu, 05 Sep 2019 22:36:44 GMT",
-      "x-ms-client-request-id" : "239aad05-f626-470c-bbb3-28fd2c73b563"
+      "x-ms-request-id" : "077fdd35-801e-001f-6349-673bbb000000",
+      "Date" : "Mon, 09 Sep 2019 19:59:25 GMT",
+      "x-ms-client-request-id" : "57b8dc3e-2562-42b4-9adc-d86765536768"
     },
     "Exception" : null
   } ],
-  "variables" : [ "jtcservicesassignaturesstringtosignuserdelegationkey02559602" ]
-=======
-      "x-ms-request-id" : "ec65d18c-001e-001f-40e6-64eb66000000",
-      "Date" : "Fri, 06 Sep 2019 19:09:01 GMT",
-      "x-ms-client-request-id" : "c3becfc4-339e-4c3c-89a8-3b71f160ae08"
-    },
-    "Exception" : null
-  } ],
-  "variables" : [ "jtcservicesassignaturesstringtosignuserdelegationkey0083067d" ]
->>>>>>> a55d5dd9
+  "variables" : [ "jtcservicesassignaturesstringtosignuserdelegationkey05189449" ]
 }