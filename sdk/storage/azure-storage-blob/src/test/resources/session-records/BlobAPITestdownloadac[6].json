--- conflicted
+++ resolved
@@ -1,33 +1,15 @@
 {
   "networkCallRecords" : [ {
     "Method" : "PUT",
-<<<<<<< HEAD
-    "Uri" : "https://REDACTED.blob.core.windows.net/jtcdownloadac0blobapitestdownloadac32d52128903219c11c?restype=container",
-    "Headers" : {
-      "x-ms-version" : "2020-06-12",
-      "User-Agent" : "azsdk-java-azure-storage-blob/12.11.0-beta.1 (11.0.7; Windows 10; 10.0)",
-      "x-ms-client-request-id" : "830b4b30-6b9e-41ec-b7fc-ebd13c68c19a"
-=======
     "Uri" : "https://REDACTED.blob.core.windows.net/jtcdownloadac0blobapitestdownloadac1c768954521871775f?restype=container",
     "Headers" : {
       "x-ms-version" : "2020-06-12",
       "User-Agent" : "azsdk-java-azure-storage-blob/12.11.0-beta.2 (11.0.7; Windows 10; 10.0)",
       "x-ms-client-request-id" : "f3324314-f046-40c6-b257-bb7a73a0a8c6"
->>>>>>> 78de451b
     },
     "Response" : {
       "x-ms-version" : "2020-06-12",
       "Server" : "Windows-Azure-Blob/1.0 Microsoft-HTTPAPI/2.0",
-<<<<<<< HEAD
-      "ETag" : "0x8D8C70E4DD1F521",
-      "Last-Modified" : "Tue, 02 Feb 2021 00:05:52 GMT",
-      "retry-after" : "0",
-      "Content-Length" : "0",
-      "StatusCode" : "201",
-      "x-ms-request-id" : "df6d34ef-b01e-004e-2ff7-f8d8a9000000",
-      "Date" : "Tue, 02 Feb 2021 00:05:51 GMT",
-      "x-ms-client-request-id" : "830b4b30-6b9e-41ec-b7fc-ebd13c68c19a"
-=======
       "eTag" : "0x8D8E80368B14C54",
       "Last-Modified" : "Mon, 15 Mar 2021 22:41:01 GMT",
       "retry-after" : "0",
@@ -36,42 +18,21 @@
       "x-ms-request-id" : "e7b52ccd-f01e-005f-29ec-19421d000000",
       "x-ms-client-request-id" : "f3324314-f046-40c6-b257-bb7a73a0a8c6",
       "Date" : "Mon, 15 Mar 2021 22:41:00 GMT"
->>>>>>> 78de451b
     },
     "Exception" : null
   }, {
     "Method" : "PUT",
-<<<<<<< HEAD
-    "Uri" : "https://REDACTED.blob.core.windows.net/jtcdownloadac0blobapitestdownloadac32d52128903219c11c/javablobdownloadac1blobapitestdownloadac32d706466ea1a85",
-    "Headers" : {
-      "x-ms-version" : "2020-06-12",
-      "User-Agent" : "azsdk-java-azure-storage-blob/12.11.0-beta.1 (11.0.7; Windows 10; 10.0)",
-      "x-ms-client-request-id" : "b57654f3-6cb9-4114-b383-35d7eb78284f",
-=======
     "Uri" : "https://REDACTED.blob.core.windows.net/jtcdownloadac0blobapitestdownloadac1c768954521871775f/javablobdownloadac1blobapitestdownloadac1c799486d15a830",
     "Headers" : {
       "x-ms-version" : "2020-06-12",
       "User-Agent" : "azsdk-java-azure-storage-blob/12.11.0-beta.2 (11.0.7; Windows 10; 10.0)",
       "x-ms-client-request-id" : "07f7122c-1b9b-4887-9f9e-7f4b2c5300a3",
->>>>>>> 78de451b
       "Content-Type" : "application/octet-stream"
     },
     "Response" : {
       "x-ms-version" : "2020-06-12",
       "Server" : "Windows-Azure-Blob/1.0 Microsoft-HTTPAPI/2.0",
       "x-ms-content-crc64" : "6RYQPwaVsyQ=",
-<<<<<<< HEAD
-      "Last-Modified" : "Tue, 02 Feb 2021 00:05:52 GMT",
-      "retry-after" : "0",
-      "StatusCode" : "201",
-      "x-ms-request-server-encrypted" : "true",
-      "Date" : "Tue, 02 Feb 2021 00:05:51 GMT",
-      "Content-MD5" : "wh+Wm18D0z1D4E+PE252gg==",
-      "ETag" : "0x8D8C70E4DE03801",
-      "Content-Length" : "0",
-      "x-ms-request-id" : "df6d34fe-b01e-004e-3df7-f8d8a9000000",
-      "x-ms-client-request-id" : "b57654f3-6cb9-4114-b383-35d7eb78284f"
-=======
       "Last-Modified" : "Mon, 15 Mar 2021 22:41:01 GMT",
       "retry-after" : "0",
       "StatusCode" : "201",
@@ -82,24 +43,15 @@
       "Content-Length" : "0",
       "x-ms-request-id" : "e7b52d18-f01e-005f-53ec-19421d000000",
       "x-ms-client-request-id" : "07f7122c-1b9b-4887-9f9e-7f4b2c5300a3"
->>>>>>> 78de451b
     },
     "Exception" : null
   }, {
     "Method" : "PUT",
-<<<<<<< HEAD
-    "Uri" : "https://REDACTED.blob.core.windows.net/jtcdownloadac0blobapitestdownloadac32d52128903219c11c/javablobdownloadac1blobapitestdownloadac32d706466ea1a85?comp=tags",
-    "Headers" : {
-      "x-ms-version" : "2020-06-12",
-      "User-Agent" : "azsdk-java-azure-storage-blob/12.11.0-beta.1 (11.0.7; Windows 10; 10.0)",
-      "x-ms-client-request-id" : "85bfe1c9-96fb-4bda-9b39-458ae992b7a4",
-=======
     "Uri" : "https://REDACTED.blob.core.windows.net/jtcdownloadac0blobapitestdownloadac1c768954521871775f/javablobdownloadac1blobapitestdownloadac1c799486d15a830?comp=tags",
     "Headers" : {
       "x-ms-version" : "2020-06-12",
       "User-Agent" : "azsdk-java-azure-storage-blob/12.11.0-beta.2 (11.0.7; Windows 10; 10.0)",
       "x-ms-client-request-id" : "e1a845df-7e40-4083-8f16-5a2142841385",
->>>>>>> 78de451b
       "Content-Type" : "application/xml"
     },
     "Response" : {
@@ -107,32 +59,18 @@
       "Server" : "Windows-Azure-Blob/1.0 Microsoft-HTTPAPI/2.0",
       "retry-after" : "0",
       "StatusCode" : "204",
-<<<<<<< HEAD
-      "x-ms-request-id" : "df6d350f-b01e-004e-4df7-f8d8a9000000",
-      "Date" : "Tue, 02 Feb 2021 00:05:51 GMT",
-      "x-ms-client-request-id" : "85bfe1c9-96fb-4bda-9b39-458ae992b7a4"
-=======
       "x-ms-request-id" : "e7b52d51-f01e-005f-73ec-19421d000000",
       "x-ms-client-request-id" : "e1a845df-7e40-4083-8f16-5a2142841385",
       "Date" : "Mon, 15 Mar 2021 22:41:01 GMT"
->>>>>>> 78de451b
     },
     "Exception" : null
   }, {
     "Method" : "GET",
-<<<<<<< HEAD
-    "Uri" : "https://REDACTED.blob.core.windows.net/jtcdownloadac0blobapitestdownloadac32d52128903219c11c/javablobdownloadac1blobapitestdownloadac32d706466ea1a85",
-    "Headers" : {
-      "x-ms-version" : "2020-06-12",
-      "User-Agent" : "azsdk-java-azure-storage-blob/12.11.0-beta.1 (11.0.7; Windows 10; 10.0)",
-      "x-ms-client-request-id" : "5541cb33-ddc2-4db3-8910-1b06d126d31d"
-=======
     "Uri" : "https://REDACTED.blob.core.windows.net/jtcdownloadac0blobapitestdownloadac1c768954521871775f/javablobdownloadac1blobapitestdownloadac1c799486d15a830",
     "Headers" : {
       "x-ms-version" : "2020-06-12",
       "User-Agent" : "azsdk-java-azure-storage-blob/12.11.0-beta.2 (11.0.7; Windows 10; 10.0)",
       "x-ms-client-request-id" : "b45b68f8-3a9b-416f-ac9c-97b38aa7c250"
->>>>>>> 78de451b
     },
     "Response" : {
       "x-ms-version" : "2020-06-12",
@@ -140,37 +78,20 @@
       "Server" : "Windows-Azure-Blob/1.0 Microsoft-HTTPAPI/2.0",
       "x-ms-tag-count" : "1",
       "x-ms-lease-state" : "available",
-<<<<<<< HEAD
-      "Last-Modified" : "Tue, 02 Feb 2021 00:05:52 GMT",
-      "retry-after" : "0",
-      "StatusCode" : "200",
-      "Date" : "Tue, 02 Feb 2021 00:05:51 GMT",
-      "x-ms-blob-type" : "BlockBlob",
-=======
       "Last-Modified" : "Mon, 15 Mar 2021 22:41:01 GMT",
       "retry-after" : "0",
       "StatusCode" : "200",
       "Date" : "Mon, 15 Mar 2021 22:41:01 GMT",
->>>>>>> 78de451b
       "Content-MD5" : "wh+Wm18D0z1D4E+PE252gg==",
       "x-ms-blob-type" : "BlockBlob",
       "Accept-Ranges" : "bytes",
       "x-ms-server-encrypted" : "true",
-<<<<<<< HEAD
-      "ETag" : "0x8D8C70E4DE03801",
-      "x-ms-creation-time" : "Tue, 02 Feb 2021 00:05:52 GMT",
-      "Content-Length" : "7",
-      "x-ms-request-id" : "df6d3514-b01e-004e-51f7-f8d8a9000000",
-      "Body" : "ZGVmYXVsdA==",
-      "x-ms-client-request-id" : "5541cb33-ddc2-4db3-8910-1b06d126d31d",
-=======
       "x-ms-creation-time" : "Mon, 15 Mar 2021 22:41:01 GMT",
       "eTag" : "0x8D8E80368C29D44",
       "Content-Length" : "7",
       "x-ms-request-id" : "e7b52d8e-f01e-005f-18ec-19421d000000",
       "Body" : "ZGVmYXVsdA==",
       "x-ms-client-request-id" : "b45b68f8-3a9b-416f-ac9c-97b38aa7c250",
->>>>>>> 78de451b
       "Content-Type" : "application/octet-stream"
     },
     "Exception" : null
@@ -179,13 +100,8 @@
     "Uri" : "https://REDACTED.blob.core.windows.net?comp=list&prefix=jtcdownloadac",
     "Headers" : {
       "x-ms-version" : "2020-06-12",
-<<<<<<< HEAD
-      "User-Agent" : "azsdk-java-azure-storage-blob/12.11.0-beta.1 (11.0.7; Windows 10; 10.0)",
-      "x-ms-client-request-id" : "a871d6b0-c8ac-4cd2-b949-c745dd8dec6d"
-=======
       "User-Agent" : "azsdk-java-azure-storage-blob/12.11.0-beta.2 (11.0.7; Windows 10; 10.0)",
       "x-ms-client-request-id" : "9cdebbf0-ae91-4c4f-99b3-1adc545d6972"
->>>>>>> 78de451b
     },
     "Response" : {
       "Transfer-Encoding" : "chunked",
@@ -193,35 +109,20 @@
       "Server" : "Windows-Azure-Blob/1.0 Microsoft-HTTPAPI/2.0",
       "retry-after" : "0",
       "StatusCode" : "200",
-<<<<<<< HEAD
-      "x-ms-request-id" : "df6d3527-b01e-004e-5ff7-f8d8a9000000",
-      "Body" : "﻿<?xml version=\"1.0\" encoding=\"utf-8\"?><EnumerationResults ServiceEndpoint=\"https://seancanary.blob.core.windows.net/\"><Prefix>jtcdownloadac</Prefix><Containers><Container><Name>jtcdownloadac0blobapitestdownloadac32d52128903219c11c</Name><Properties><Last-Modified>Tue, 02 Feb 2021 00:05:52 GMT</Last-Modified><Etag>\"0x8D8C70E4DD1F521\"</Etag><LeaseStatus>unlocked</LeaseStatus><LeaseState>available</LeaseState><DefaultEncryptionScope>$account-encryption-key</DefaultEncryptionScope><DenyEncryptionScopeOverride>false</DenyEncryptionScopeOverride><HasImmutabilityPolicy>false</HasImmutabilityPolicy><HasLegalHold>false</HasLegalHold></Properties></Container></Containers><NextMarker /></EnumerationResults>",
-      "Date" : "Tue, 02 Feb 2021 00:05:51 GMT",
-      "x-ms-client-request-id" : "a871d6b0-c8ac-4cd2-b949-c745dd8dec6d",
-=======
       "x-ms-request-id" : "e7b52e00-f01e-005f-64ec-19421d000000",
       "Body" : "﻿<?xml version=\"1.0\" encoding=\"utf-8\"?><EnumerationResults ServiceEndpoint=\"https://seancanary.blob.core.windows.net/\"><Prefix>jtcdownloadac</Prefix><Containers><Container><Name>jtcdownloadac0blobapitestdownloadac1c768954521871775f</Name><Properties><Last-Modified>Mon, 15 Mar 2021 22:41:01 GMT</Last-Modified><Etag>\"0x8D8E80368B14C54\"</Etag><LeaseStatus>unlocked</LeaseStatus><LeaseState>available</LeaseState><DefaultEncryptionScope>$account-encryption-key</DefaultEncryptionScope><DenyEncryptionScopeOverride>false</DenyEncryptionScopeOverride><HasImmutabilityPolicy>false</HasImmutabilityPolicy><HasLegalHold>false</HasLegalHold></Properties></Container></Containers><NextMarker /></EnumerationResults>",
       "x-ms-client-request-id" : "9cdebbf0-ae91-4c4f-99b3-1adc545d6972",
       "Date" : "Mon, 15 Mar 2021 22:41:01 GMT",
->>>>>>> 78de451b
       "Content-Type" : "application/xml"
     },
     "Exception" : null
   }, {
     "Method" : "DELETE",
-<<<<<<< HEAD
-    "Uri" : "https://REDACTED.blob.core.windows.net/jtcdownloadac0blobapitestdownloadac32d52128903219c11c?restype=container",
-    "Headers" : {
-      "x-ms-version" : "2020-06-12",
-      "User-Agent" : "azsdk-java-azure-storage-blob/12.11.0-beta.1 (11.0.7; Windows 10; 10.0)",
-      "x-ms-client-request-id" : "79461e8e-69d6-43fa-bd82-e05474a95f13"
-=======
     "Uri" : "https://REDACTED.blob.core.windows.net/jtcdownloadac0blobapitestdownloadac1c768954521871775f?restype=container",
     "Headers" : {
       "x-ms-version" : "2020-06-12",
       "User-Agent" : "azsdk-java-azure-storage-blob/12.11.0-beta.2 (11.0.7; Windows 10; 10.0)",
       "x-ms-client-request-id" : "503ef545-ed9a-4081-ae44-6c8ef87b6b3f"
->>>>>>> 78de451b
     },
     "Response" : {
       "x-ms-version" : "2020-06-12",
@@ -229,15 +130,6 @@
       "retry-after" : "0",
       "Content-Length" : "0",
       "StatusCode" : "202",
-<<<<<<< HEAD
-      "x-ms-request-id" : "df6d3532-b01e-004e-69f7-f8d8a9000000",
-      "Date" : "Tue, 02 Feb 2021 00:05:51 GMT",
-      "x-ms-client-request-id" : "79461e8e-69d6-43fa-bd82-e05474a95f13"
-    },
-    "Exception" : null
-  } ],
-  "variables" : [ "jtcdownloadac0blobapitestdownloadac32d52128903219c11c", "javablobdownloadac1blobapitestdownloadac32d706466ea1a85" ]
-=======
       "x-ms-request-id" : "e7b52e3b-f01e-005f-05ec-19421d000000",
       "x-ms-client-request-id" : "503ef545-ed9a-4081-ae44-6c8ef87b6b3f",
       "Date" : "Mon, 15 Mar 2021 22:41:01 GMT"
@@ -245,5 +137,4 @@
     "Exception" : null
   } ],
   "variables" : [ "jtcdownloadac0blobapitestdownloadac1c768954521871775f", "javablobdownloadac1blobapitestdownloadac1c799486d15a830" ]
->>>>>>> 78de451b
 }