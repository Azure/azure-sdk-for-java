--- conflicted
+++ resolved
@@ -1,144 +1,78 @@
 {
   "networkCallRecords" : [ {
     "Method" : "PUT",
-<<<<<<< HEAD
-    "Uri" : "https://jaschrepragrs.blob.core.windows.net/jtcgetpagerangesac0pageblobapitestgetpagerangesac93b72802ac2?restype=container",
+    "Uri" : "https://jaschrepragrs.blob.core.windows.net/jtcgetpagerangesac0pageblobapitestgetpagerangesac99454981fdb?restype=container",
     "Headers" : {
       "x-ms-version" : "2019-02-02",
       "User-Agent" : "azsdk-java-azure-storage-blob/12.0.0-preview.3 1.8.0_221; Windows 10 10.0",
-      "x-ms-client-request-id" : "a6733558-97e2-4a32-bbe0-3b671fa0e936"
-=======
-    "Uri" : "https://azstoragesdkaccount.blob.core.windows.net/jtcgetpagerangesac0pageblobapitestgetpagerangesac12603262a0c?restype=container",
-    "Headers" : {
-      "x-ms-version" : "2019-02-02",
-      "User-Agent" : "azsdk-java-azure-storage-blob/12.0.0-preview.3 1.8.0_212; Windows 10 10.0",
-      "x-ms-client-request-id" : "a1503d02-ad79-4c98-aaef-c9626dddd217"
->>>>>>> a55d5dd9
+      "x-ms-client-request-id" : "0a97e00a-6550-40be-a150-999299a4df85"
     },
     "Response" : {
       "x-ms-version" : "2019-02-02",
       "Server" : "Windows-Azure-Blob/1.0 Microsoft-HTTPAPI/2.0",
-<<<<<<< HEAD
-      "ETag" : "\"0x8D732525CA52D63\"",
-      "Last-Modified" : "Thu, 05 Sep 2019 22:42:41 GMT",
+      "ETag" : "\"0x8D735619692250F\"",
+      "Last-Modified" : "Mon, 09 Sep 2019 20:09:15 GMT",
       "retry-after" : "0",
       "Content-Length" : "0",
       "StatusCode" : "201",
-      "x-ms-request-id" : "e0dd69be-e01e-0026-223b-647b1f000000",
-      "Date" : "Thu, 05 Sep 2019 22:42:41 GMT",
-      "x-ms-client-request-id" : "a6733558-97e2-4a32-bbe0-3b671fa0e936"
-=======
-      "ETag" : "\"0x8D732FDC7E18C84\"",
-      "Last-Modified" : "Fri, 06 Sep 2019 19:09:45 GMT",
-      "retry-after" : "0",
-      "Content-Length" : "0",
-      "StatusCode" : "201",
-      "x-ms-request-id" : "8f7612b7-401e-003a-25e6-6473d5000000",
-      "Date" : "Fri, 06 Sep 2019 19:09:44 GMT",
-      "x-ms-client-request-id" : "a1503d02-ad79-4c98-aaef-c9626dddd217"
->>>>>>> a55d5dd9
+      "x-ms-request-id" : "9ebd2e91-501e-003f-4d4a-675777000000",
+      "Date" : "Mon, 09 Sep 2019 20:09:14 GMT",
+      "x-ms-client-request-id" : "0a97e00a-6550-40be-a150-999299a4df85"
     },
     "Exception" : null
   }, {
     "Method" : "PUT",
-<<<<<<< HEAD
-    "Uri" : "https://jaschrepragrs.blob.core.windows.net/jtcgetpagerangesac0pageblobapitestgetpagerangesac93b72802ac2/javablobgetpagerangesac1pageblobapitestgetpagerangesac93b50276",
+    "Uri" : "https://jaschrepragrs.blob.core.windows.net/jtcgetpagerangesac0pageblobapitestgetpagerangesac99454981fdb/javablobgetpagerangesac1pageblobapitestgetpagerangesac99457339",
     "Headers" : {
       "x-ms-version" : "2019-02-02",
       "User-Agent" : "azsdk-java-azure-storage-blob/12.0.0-preview.3 1.8.0_221; Windows 10 10.0",
-      "x-ms-client-request-id" : "24648c50-3c9e-4ecd-96a3-f0c9aab066cd"
-=======
-    "Uri" : "https://azstoragesdkaccount.blob.core.windows.net/jtcgetpagerangesac0pageblobapitestgetpagerangesac12603262a0c/javablobgetpagerangesac1pageblobapitestgetpagerangesac12622680",
-    "Headers" : {
-      "x-ms-version" : "2019-02-02",
-      "User-Agent" : "azsdk-java-azure-storage-blob/12.0.0-preview.3 1.8.0_212; Windows 10 10.0",
-      "x-ms-client-request-id" : "78307750-e06d-47ff-b525-2008dd97f3f7"
->>>>>>> a55d5dd9
+      "x-ms-client-request-id" : "39b733cf-d1c2-42d4-90f0-da6458b45fba"
     },
     "Response" : {
       "x-ms-version" : "2019-02-02",
       "Server" : "Windows-Azure-Blob/1.0 Microsoft-HTTPAPI/2.0",
-<<<<<<< HEAD
-      "ETag" : "\"0x8D732525CB22640\"",
-      "Last-Modified" : "Thu, 05 Sep 2019 22:42:42 GMT",
+      "ETag" : "\"0x8D73561969F553D\"",
+      "Last-Modified" : "Mon, 09 Sep 2019 20:09:15 GMT",
       "retry-after" : "0",
       "Content-Length" : "0",
       "StatusCode" : "201",
-      "x-ms-request-id" : "e0dd69c9-e01e-0026-2b3b-647b1f000000",
+      "x-ms-request-id" : "9ebd2ec7-501e-003f-804a-675777000000",
       "x-ms-request-server-encrypted" : "true",
-      "Date" : "Thu, 05 Sep 2019 22:42:41 GMT",
-      "x-ms-client-request-id" : "24648c50-3c9e-4ecd-96a3-f0c9aab066cd"
-=======
-      "ETag" : "\"0x8D732FDC7F030B7\"",
-      "Last-Modified" : "Fri, 06 Sep 2019 19:09:45 GMT",
-      "retry-after" : "0",
-      "Content-Length" : "0",
-      "StatusCode" : "201",
-      "x-ms-request-id" : "8f7612df-401e-003a-48e6-6473d5000000",
-      "x-ms-request-server-encrypted" : "true",
-      "Date" : "Fri, 06 Sep 2019 19:09:44 GMT",
-      "x-ms-client-request-id" : "78307750-e06d-47ff-b525-2008dd97f3f7"
->>>>>>> a55d5dd9
+      "Date" : "Mon, 09 Sep 2019 20:09:14 GMT",
+      "x-ms-client-request-id" : "39b733cf-d1c2-42d4-90f0-da6458b45fba"
     },
     "Exception" : null
   }, {
     "Method" : "GET",
-<<<<<<< HEAD
-    "Uri" : "https://jaschrepragrs.blob.core.windows.net/jtcgetpagerangesac0pageblobapitestgetpagerangesac93b72802ac2/javablobgetpagerangesac1pageblobapitestgetpagerangesac93b50276?comp=pagelist",
+    "Uri" : "https://jaschrepragrs.blob.core.windows.net/jtcgetpagerangesac0pageblobapitestgetpagerangesac99454981fdb/javablobgetpagerangesac1pageblobapitestgetpagerangesac99457339?comp=pagelist",
     "Headers" : {
       "x-ms-version" : "2019-02-02",
       "User-Agent" : "azsdk-java-azure-storage-blob/12.0.0-preview.3 1.8.0_221; Windows 10 10.0",
-      "x-ms-client-request-id" : "f9015ee8-9389-4012-ba9e-95f20b2f1329"
-=======
-    "Uri" : "https://azstoragesdkaccount.blob.core.windows.net/jtcgetpagerangesac0pageblobapitestgetpagerangesac12603262a0c/javablobgetpagerangesac1pageblobapitestgetpagerangesac12622680?comp=pagelist",
-    "Headers" : {
-      "x-ms-version" : "2019-02-02",
-      "User-Agent" : "azsdk-java-azure-storage-blob/12.0.0-preview.3 1.8.0_212; Windows 10 10.0",
-      "x-ms-client-request-id" : "b49baa95-3a70-4fda-a674-27b04b101468"
->>>>>>> a55d5dd9
+      "x-ms-client-request-id" : "8f8d5655-e939-4c9c-a07c-f2ab4e836f21"
     },
     "Response" : {
       "Transfer-Encoding" : "chunked",
       "x-ms-version" : "2019-02-02",
       "Server" : "Windows-Azure-Blob/1.0 Microsoft-HTTPAPI/2.0",
       "x-ms-blob-content-length" : "512",
-<<<<<<< HEAD
-      "Last-Modified" : "Thu, 05 Sep 2019 22:42:42 GMT",
+      "Last-Modified" : "Mon, 09 Sep 2019 20:09:15 GMT",
       "retry-after" : "0",
       "StatusCode" : "200",
-      "Date" : "Thu, 05 Sep 2019 22:42:41 GMT",
-      "ETag" : "\"0x8D732525CB22640\"",
-      "x-ms-request-id" : "e0dd69d7-e01e-0026-393b-647b1f000000",
+      "Date" : "Mon, 09 Sep 2019 20:09:14 GMT",
+      "ETag" : "\"0x8D73561969F553D\"",
+      "x-ms-request-id" : "9ebd2ee2-501e-003f-174a-675777000000",
       "Body" : "﻿<?xml version=\"1.0\" encoding=\"utf-8\"?><PageList />",
-      "x-ms-client-request-id" : "f9015ee8-9389-4012-ba9e-95f20b2f1329",
-=======
-      "Last-Modified" : "Fri, 06 Sep 2019 19:09:45 GMT",
-      "retry-after" : "0",
-      "StatusCode" : "200",
-      "Date" : "Fri, 06 Sep 2019 19:09:44 GMT",
-      "ETag" : "\"0x8D732FDC7F030B7\"",
-      "x-ms-request-id" : "8f7612e3-401e-003a-4ce6-6473d5000000",
-      "Body" : "﻿<?xml version=\"1.0\" encoding=\"utf-8\"?><PageList />",
-      "x-ms-client-request-id" : "b49baa95-3a70-4fda-a674-27b04b101468",
->>>>>>> a55d5dd9
+      "x-ms-client-request-id" : "8f8d5655-e939-4c9c-a07c-f2ab4e836f21",
       "Content-Type" : "application/xml"
     },
     "Exception" : null
   }, {
     "Method" : "GET",
-<<<<<<< HEAD
     "Uri" : "https://jaschrepragrs.blob.core.windows.net?prefix=jtcgetpagerangesac&comp=list",
     "Headers" : {
       "x-ms-version" : "2019-02-02",
       "User-Agent" : "azsdk-java-azure-storage-blob/12.0.0-preview.3 1.8.0_221; Windows 10 10.0",
-      "x-ms-client-request-id" : "7a569dd8-08bc-40ce-8290-260088e52bd1"
-=======
-    "Uri" : "https://azstoragesdkaccount.blob.core.windows.net?prefix=jtcgetpagerangesac&comp=list",
-    "Headers" : {
-      "x-ms-version" : "2019-02-02",
-      "User-Agent" : "azsdk-java-azure-storage-blob/12.0.0-preview.3 1.8.0_212; Windows 10 10.0",
-      "x-ms-client-request-id" : "3c0e4ed2-8500-4198-9f3f-83dd09a3bac5"
->>>>>>> a55d5dd9
+      "x-ms-client-request-id" : "cddca50f-6761-43e1-a9de-8f611dd97b2b"
     },
     "Response" : {
       "Transfer-Encoding" : "chunked",
@@ -146,35 +80,20 @@
       "Server" : "Windows-Azure-Blob/1.0 Microsoft-HTTPAPI/2.0",
       "retry-after" : "0",
       "StatusCode" : "200",
-<<<<<<< HEAD
-      "x-ms-request-id" : "e0dd69e8-e01e-0026-473b-647b1f000000",
-      "Body" : "﻿<?xml version=\"1.0\" encoding=\"utf-8\"?><EnumerationResults ServiceEndpoint=\"https://jaschrepragrs.blob.core.windows.net/\"><Prefix>jtcgetpagerangesac</Prefix><Containers><Container><Name>jtcgetpagerangesac0pageblobapitestgetpagerangesac93b72802ac2</Name><Properties><Last-Modified>Thu, 05 Sep 2019 22:42:41 GMT</Last-Modified><Etag>\"0x8D732525CA52D63\"</Etag><LeaseStatus>unlocked</LeaseStatus><LeaseState>available</LeaseState><DefaultEncryptionScope>$account-encryption-key</DefaultEncryptionScope><DenyEncryptionScopeOverride>false</DenyEncryptionScopeOverride><HasImmutabilityPolicy>false</HasImmutabilityPolicy><HasLegalHold>false</HasLegalHold></Properties></Container></Containers><NextMarker /></EnumerationResults>",
-      "Date" : "Thu, 05 Sep 2019 22:42:41 GMT",
-      "x-ms-client-request-id" : "7a569dd8-08bc-40ce-8290-260088e52bd1",
-=======
-      "x-ms-request-id" : "8f7612f0-401e-003a-58e6-6473d5000000",
-      "Body" : "﻿<?xml version=\"1.0\" encoding=\"utf-8\"?><EnumerationResults ServiceEndpoint=\"https://azstoragesdkaccount.blob.core.windows.net/\"><Prefix>jtcgetpagerangesac</Prefix><Containers><Container><Name>jtcgetpagerangesac0pageblobapitestgetpagerangesac12603262a0c</Name><Properties><Last-Modified>Fri, 06 Sep 2019 19:09:45 GMT</Last-Modified><Etag>\"0x8D732FDC7E18C84\"</Etag><LeaseStatus>unlocked</LeaseStatus><LeaseState>available</LeaseState><DefaultEncryptionScope>$account-encryption-key</DefaultEncryptionScope><DenyEncryptionScopeOverride>false</DenyEncryptionScopeOverride><HasImmutabilityPolicy>false</HasImmutabilityPolicy><HasLegalHold>false</HasLegalHold></Properties></Container></Containers><NextMarker /></EnumerationResults>",
-      "Date" : "Fri, 06 Sep 2019 19:09:45 GMT",
-      "x-ms-client-request-id" : "3c0e4ed2-8500-4198-9f3f-83dd09a3bac5",
->>>>>>> a55d5dd9
+      "x-ms-request-id" : "9ebd2efd-501e-003f-324a-675777000000",
+      "Body" : "﻿<?xml version=\"1.0\" encoding=\"utf-8\"?><EnumerationResults ServiceEndpoint=\"https://jaschrepragrs.blob.core.windows.net/\"><Prefix>jtcgetpagerangesac</Prefix><Containers><Container><Name>jtcgetpagerangesac0pageblobapitestgetpagerangesac99454981fdb</Name><Properties><Last-Modified>Mon, 09 Sep 2019 20:09:15 GMT</Last-Modified><Etag>\"0x8D735619692250F\"</Etag><LeaseStatus>unlocked</LeaseStatus><LeaseState>available</LeaseState><DefaultEncryptionScope>$account-encryption-key</DefaultEncryptionScope><DenyEncryptionScopeOverride>false</DenyEncryptionScopeOverride><HasImmutabilityPolicy>false</HasImmutabilityPolicy><HasLegalHold>false</HasLegalHold></Properties></Container></Containers><NextMarker /></EnumerationResults>",
+      "Date" : "Mon, 09 Sep 2019 20:09:14 GMT",
+      "x-ms-client-request-id" : "cddca50f-6761-43e1-a9de-8f611dd97b2b",
       "Content-Type" : "application/xml"
     },
     "Exception" : null
   }, {
     "Method" : "DELETE",
-<<<<<<< HEAD
-    "Uri" : "https://jaschrepragrs.blob.core.windows.net/jtcgetpagerangesac0pageblobapitestgetpagerangesac93b72802ac2?restype=container",
+    "Uri" : "https://jaschrepragrs.blob.core.windows.net/jtcgetpagerangesac0pageblobapitestgetpagerangesac99454981fdb?restype=container",
     "Headers" : {
       "x-ms-version" : "2019-02-02",
       "User-Agent" : "azsdk-java-azure-storage-blob/12.0.0-preview.3 1.8.0_221; Windows 10 10.0",
-      "x-ms-client-request-id" : "b65d0282-b447-4aa6-b2d2-fc2296c7b213"
-=======
-    "Uri" : "https://azstoragesdkaccount.blob.core.windows.net/jtcgetpagerangesac0pageblobapitestgetpagerangesac12603262a0c?restype=container",
-    "Headers" : {
-      "x-ms-version" : "2019-02-02",
-      "User-Agent" : "azsdk-java-azure-storage-blob/12.0.0-preview.3 1.8.0_212; Windows 10 10.0",
-      "x-ms-client-request-id" : "f252b3bd-ecab-4571-bebf-4555fbde7658"
->>>>>>> a55d5dd9
+      "x-ms-client-request-id" : "e3067b41-b2d9-405e-82d4-0e7868eed2d8"
     },
     "Response" : {
       "x-ms-version" : "2019-02-02",
@@ -182,21 +101,11 @@
       "retry-after" : "0",
       "Content-Length" : "0",
       "StatusCode" : "202",
-<<<<<<< HEAD
-      "x-ms-request-id" : "e0dd69f6-e01e-0026-543b-647b1f000000",
-      "Date" : "Thu, 05 Sep 2019 22:42:41 GMT",
-      "x-ms-client-request-id" : "b65d0282-b447-4aa6-b2d2-fc2296c7b213"
+      "x-ms-request-id" : "9ebd2f0f-501e-003f-434a-675777000000",
+      "Date" : "Mon, 09 Sep 2019 20:09:15 GMT",
+      "x-ms-client-request-id" : "e3067b41-b2d9-405e-82d4-0e7868eed2d8"
     },
     "Exception" : null
   } ],
-  "variables" : [ "jtcgetpagerangesac0pageblobapitestgetpagerangesac93b72802ac2", "javablobgetpagerangesac1pageblobapitestgetpagerangesac93b50276" ]
-=======
-      "x-ms-request-id" : "8f761304-401e-003a-6ae6-6473d5000000",
-      "Date" : "Fri, 06 Sep 2019 19:09:45 GMT",
-      "x-ms-client-request-id" : "f252b3bd-ecab-4571-bebf-4555fbde7658"
-    },
-    "Exception" : null
-  } ],
-  "variables" : [ "jtcgetpagerangesac0pageblobapitestgetpagerangesac12603262a0c", "javablobgetpagerangesac1pageblobapitestgetpagerangesac12622680" ]
->>>>>>> a55d5dd9
+  "variables" : [ "jtcgetpagerangesac0pageblobapitestgetpagerangesac99454981fdb", "javablobgetpagerangesac1pageblobapitestgetpagerangesac99457339" ]
 }