--- conflicted
+++ resolved
@@ -1,25 +1,6 @@
 {
   "networkCallRecords" : [ {
     "Method" : "PUT",
-<<<<<<< HEAD
-    "Uri" : "https://REDACTED.blob.core.windows.net/3907e02103907e02139959921efadd1c10bb546de85f?restype=container",
-    "Headers" : {
-      "x-ms-version" : "2020-10-02",
-      "User-Agent" : "azsdk-java-azure-storage-blob/12.12.0-beta.2 (11.0.9; Windows 10; 10.0)",
-      "x-ms-client-request-id" : "a14d3b7d-fbae-464a-97de-6b679dc32444"
-    },
-    "Response" : {
-      "Transfer-Encoding" : "chunked",
-      "x-ms-version" : "2020-10-02",
-      "Server" : "Windows-Azure-Blob/1.0 Microsoft-HTTPAPI/2.0",
-      "eTag" : "0x8D92AC4A888CA08",
-      "Last-Modified" : "Tue, 08 Jun 2021 21:30:37 GMT",
-      "retry-after" : "0",
-      "StatusCode" : "201",
-      "x-ms-request-id" : "f37700bb-501e-001c-6cad-5ce384000000",
-      "x-ms-client-request-id" : "a14d3b7d-fbae-464a-97de-6b679dc32444",
-      "Date" : "Tue, 08 Jun 2021 21:30:37 GMT"
-=======
     "Uri" : "https://REDACTED.blob.core.windows.net/3907e02103907e0212d30168976f4987c4215436b976?restype=container",
     "Headers" : {
       "x-ms-version" : "2020-10-02",
@@ -37,38 +18,10 @@
       "x-ms-request-id" : "5de81f8d-a01e-003d-14ff-48acd9000000",
       "x-ms-client-request-id" : "4b1faca7-518d-4b2e-8475-50b7fe02aa2e",
       "Date" : "Fri, 14 May 2021 20:26:16 GMT"
->>>>>>> 2fe662bb
     },
     "Exception" : null
   }, {
     "Method" : "PUT",
-<<<<<<< HEAD
-    "Uri" : "https://REDACTED.blob.core.windows.net/3907e02103907e02139959921efadd1c10bb546de85f/3907e02113907e02139992993a8d423a83d374fa380a",
-    "Headers" : {
-      "x-ms-version" : "2020-10-02",
-      "User-Agent" : "azsdk-java-azure-storage-blob/12.12.0-beta.2 (11.0.9; Windows 10; 10.0)",
-      "x-ms-client-request-id" : "55df8063-effe-4ce0-893d-844863c74149",
-      "Content-Type" : "application/octet-stream"
-    },
-    "Response" : {
-      "Transfer-Encoding" : "chunked",
-      "x-ms-version" : "2020-10-02",
-      "Server" : "Windows-Azure-Blob/1.0 Microsoft-HTTPAPI/2.0",
-      "x-ms-content-crc64" : "6RYQPwaVsyQ=",
-      "Last-Modified" : "Tue, 08 Jun 2021 21:30:38 GMT",
-      "retry-after" : "0",
-      "StatusCode" : "201",
-      "x-ms-request-server-encrypted" : "true",
-      "Date" : "Tue, 08 Jun 2021 21:30:37 GMT",
-      "Content-MD5" : "wh+Wm18D0z1D4E+PE252gg==",
-      "eTag" : "0x8D92AC4A8975071",
-      "x-ms-request-id" : "f37700be-501e-001c-6ead-5ce384000000",
-      "x-ms-client-request-id" : "55df8063-effe-4ce0-893d-844863c74149"
-    },
-    "Exception" : null
-  } ],
-  "variables" : [ "3907e02103907e02139959921efadd1c10bb546de85f", "3907e02113907e02139992993a8d423a83d374fa380a" ]
-=======
     "Uri" : "https://REDACTED.blob.core.windows.net/3907e02103907e0212d30168976f4987c4215436b976/3907e02113907e0212d3912037d7e410fe4fe4ec9895",
     "Headers" : {
       "x-ms-version" : "2020-10-02",
@@ -95,5 +48,4 @@
     "Exception" : null
   } ],
   "variables" : [ "3907e02103907e0212d30168976f4987c4215436b976", "3907e02113907e0212d3912037d7e410fe4fe4ec9895" ]
->>>>>>> 2fe662bb
 }