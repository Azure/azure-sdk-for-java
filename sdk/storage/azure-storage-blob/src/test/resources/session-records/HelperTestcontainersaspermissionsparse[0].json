{
  "networkCallRecords" : [ {
    "Method" : "PUT",
<<<<<<< HEAD
    "Uri" : "https://jaschrepragrs.blob.core.windows.net/jtccontainersaspermissionsparse043158035b4713a3654?restype=container",
    "Headers" : {
      "x-ms-version" : "2019-02-02",
      "User-Agent" : "azsdk-java-azure-storage-blob/12.0.0-preview.3 1.8.0_221; Windows 10 10.0",
      "x-ms-client-request-id" : "c7c167ce-cd30-4bc0-8915-ca6a8c586301"
=======
    "Uri" : "https://azstoragesdkaccount.blob.core.windows.net/jtccontainersaspermissionsparse0107433164fd9514c54?restype=container",
    "Headers" : {
      "x-ms-version" : "2019-02-02",
      "User-Agent" : "azsdk-java-azure-storage-blob/12.0.0-preview.3 1.8.0_212; Windows 10 10.0",
      "x-ms-client-request-id" : "45cd52c8-cea5-4660-9c48-babca02bd442"
>>>>>>> a55d5dd9
    },
    "Response" : {
      "x-ms-version" : "2019-02-02",
      "Server" : "Windows-Azure-Blob/1.0 Microsoft-HTTPAPI/2.0",
<<<<<<< HEAD
      "ETag" : "\"0x8D732518CE2A732\"",
      "Last-Modified" : "Thu, 05 Sep 2019 22:36:53 GMT",
      "retry-after" : "0",
      "Content-Length" : "0",
      "StatusCode" : "201",
      "x-ms-request-id" : "bfecb8bc-901e-0044-723a-643cc7000000",
      "Date" : "Thu, 05 Sep 2019 22:36:52 GMT",
      "x-ms-client-request-id" : "c7c167ce-cd30-4bc0-8915-ca6a8c586301"
=======
      "ETag" : "\"0x8D732FDB0582275\"",
      "Last-Modified" : "Fri, 06 Sep 2019 19:09:06 GMT",
      "retry-after" : "0",
      "Content-Length" : "0",
      "StatusCode" : "201",
      "x-ms-request-id" : "ec65dbb3-001e-001f-2ce6-64eb66000000",
      "Date" : "Fri, 06 Sep 2019 19:09:05 GMT",
      "x-ms-client-request-id" : "45cd52c8-cea5-4660-9c48-babca02bd442"
>>>>>>> a55d5dd9
    },
    "Exception" : null
  }, {
    "Method" : "GET",
<<<<<<< HEAD
    "Uri" : "https://jaschrepragrs.blob.core.windows.net?prefix=jtccontainersaspermissionsparse&comp=list",
    "Headers" : {
      "x-ms-version" : "2019-02-02",
      "User-Agent" : "azsdk-java-azure-storage-blob/12.0.0-preview.3 1.8.0_221; Windows 10 10.0",
      "x-ms-client-request-id" : "22940aec-d00b-4baf-a65b-ed3fb4757200"
=======
    "Uri" : "https://azstoragesdkaccount.blob.core.windows.net?prefix=jtccontainersaspermissionsparse&comp=list",
    "Headers" : {
      "x-ms-version" : "2019-02-02",
      "User-Agent" : "azsdk-java-azure-storage-blob/12.0.0-preview.3 1.8.0_212; Windows 10 10.0",
      "x-ms-client-request-id" : "50cc2cd7-9209-4583-af85-91ae88b42332"
>>>>>>> a55d5dd9
    },
    "Response" : {
      "Transfer-Encoding" : "chunked",
      "x-ms-version" : "2019-02-02",
      "Server" : "Windows-Azure-Blob/1.0 Microsoft-HTTPAPI/2.0",
      "retry-after" : "0",
      "StatusCode" : "200",
<<<<<<< HEAD
      "x-ms-request-id" : "bfecb8d1-901e-0044-043a-643cc7000000",
      "Body" : "﻿<?xml version=\"1.0\" encoding=\"utf-8\"?><EnumerationResults ServiceEndpoint=\"https://jaschrepragrs.blob.core.windows.net/\"><Prefix>jtccontainersaspermissionsparse</Prefix><Containers><Container><Name>jtccontainersaspermissionsparse043158035b4713a3654</Name><Properties><Last-Modified>Thu, 05 Sep 2019 22:36:53 GMT</Last-Modified><Etag>\"0x8D732518CE2A732\"</Etag><LeaseStatus>unlocked</LeaseStatus><LeaseState>available</LeaseState><DefaultEncryptionScope>$account-encryption-key</DefaultEncryptionScope><DenyEncryptionScopeOverride>false</DenyEncryptionScopeOverride><HasImmutabilityPolicy>false</HasImmutabilityPolicy><HasLegalHold>false</HasLegalHold></Properties></Container></Containers><NextMarker /></EnumerationResults>",
      "Date" : "Thu, 05 Sep 2019 22:36:52 GMT",
      "x-ms-client-request-id" : "22940aec-d00b-4baf-a65b-ed3fb4757200",
=======
      "x-ms-request-id" : "ec65dc24-001e-001f-0fe6-64eb66000000",
      "Body" : "﻿<?xml version=\"1.0\" encoding=\"utf-8\"?><EnumerationResults ServiceEndpoint=\"https://azstoragesdkaccount.blob.core.windows.net/\"><Prefix>jtccontainersaspermissionsparse</Prefix><Containers><Container><Name>jtccontainersaspermissionsparse0107433164fd9514c54</Name><Properties><Last-Modified>Fri, 06 Sep 2019 19:09:06 GMT</Last-Modified><Etag>\"0x8D732FDB0582275\"</Etag><LeaseStatus>unlocked</LeaseStatus><LeaseState>available</LeaseState><DefaultEncryptionScope>$account-encryption-key</DefaultEncryptionScope><DenyEncryptionScopeOverride>false</DenyEncryptionScopeOverride><HasImmutabilityPolicy>false</HasImmutabilityPolicy><HasLegalHold>false</HasLegalHold></Properties></Container></Containers><NextMarker /></EnumerationResults>",
      "Date" : "Fri, 06 Sep 2019 19:09:05 GMT",
      "x-ms-client-request-id" : "50cc2cd7-9209-4583-af85-91ae88b42332",
>>>>>>> a55d5dd9
      "Content-Type" : "application/xml"
    },
    "Exception" : null
  }, {
    "Method" : "DELETE",
<<<<<<< HEAD
    "Uri" : "https://jaschrepragrs.blob.core.windows.net/jtccontainersaspermissionsparse043158035b4713a3654?restype=container",
    "Headers" : {
      "x-ms-version" : "2019-02-02",
      "User-Agent" : "azsdk-java-azure-storage-blob/12.0.0-preview.3 1.8.0_221; Windows 10 10.0",
      "x-ms-client-request-id" : "5a15da33-cd01-4192-833a-4c4b41344e17"
=======
    "Uri" : "https://azstoragesdkaccount.blob.core.windows.net/jtccontainersaspermissionsparse0107433164fd9514c54?restype=container",
    "Headers" : {
      "x-ms-version" : "2019-02-02",
      "User-Agent" : "azsdk-java-azure-storage-blob/12.0.0-preview.3 1.8.0_212; Windows 10 10.0",
      "x-ms-client-request-id" : "a1aac55e-2d54-472d-9699-9786dec229a3"
>>>>>>> a55d5dd9
    },
    "Response" : {
      "x-ms-version" : "2019-02-02",
      "Server" : "Windows-Azure-Blob/1.0 Microsoft-HTTPAPI/2.0",
      "retry-after" : "0",
      "Content-Length" : "0",
      "StatusCode" : "202",
<<<<<<< HEAD
      "x-ms-request-id" : "bfecb8e3-901e-0044-153a-643cc7000000",
      "Date" : "Thu, 05 Sep 2019 22:36:52 GMT",
      "x-ms-client-request-id" : "5a15da33-cd01-4192-833a-4c4b41344e17"
    },
    "Exception" : null
  } ],
  "variables" : [ "jtccontainersaspermissionsparse043158035b4713a3654" ]
=======
      "x-ms-request-id" : "ec65dc3a-001e-001f-24e6-64eb66000000",
      "Date" : "Fri, 06 Sep 2019 19:09:05 GMT",
      "x-ms-client-request-id" : "a1aac55e-2d54-472d-9699-9786dec229a3"
    },
    "Exception" : null
  } ],
  "variables" : [ "jtccontainersaspermissionsparse0107433164fd9514c54" ]
>>>>>>> a55d5dd9
}<|MERGE_RESOLUTION|>--- conflicted
+++ resolved
@@ -1,59 +1,32 @@
 {
   "networkCallRecords" : [ {
     "Method" : "PUT",
-<<<<<<< HEAD
-    "Uri" : "https://jaschrepragrs.blob.core.windows.net/jtccontainersaspermissionsparse043158035b4713a3654?restype=container",
+    "Uri" : "https://jaschrepragrs.blob.core.windows.net/jtccontainersaspermissionsparse071396ce496b0210464?restype=container",
     "Headers" : {
       "x-ms-version" : "2019-02-02",
       "User-Agent" : "azsdk-java-azure-storage-blob/12.0.0-preview.3 1.8.0_221; Windows 10 10.0",
-      "x-ms-client-request-id" : "c7c167ce-cd30-4bc0-8915-ca6a8c586301"
-=======
-    "Uri" : "https://azstoragesdkaccount.blob.core.windows.net/jtccontainersaspermissionsparse0107433164fd9514c54?restype=container",
-    "Headers" : {
-      "x-ms-version" : "2019-02-02",
-      "User-Agent" : "azsdk-java-azure-storage-blob/12.0.0-preview.3 1.8.0_212; Windows 10 10.0",
-      "x-ms-client-request-id" : "45cd52c8-cea5-4660-9c48-babca02bd442"
->>>>>>> a55d5dd9
+      "x-ms-client-request-id" : "062eaf26-d0d1-421f-8a1c-4526ede73ed5"
     },
     "Response" : {
       "x-ms-version" : "2019-02-02",
       "Server" : "Windows-Azure-Blob/1.0 Microsoft-HTTPAPI/2.0",
-<<<<<<< HEAD
-      "ETag" : "\"0x8D732518CE2A732\"",
-      "Last-Modified" : "Thu, 05 Sep 2019 22:36:53 GMT",
+      "ETag" : "\"0x8D735603C3AD213\"",
+      "Last-Modified" : "Mon, 09 Sep 2019 19:59:33 GMT",
       "retry-after" : "0",
       "Content-Length" : "0",
       "StatusCode" : "201",
-      "x-ms-request-id" : "bfecb8bc-901e-0044-723a-643cc7000000",
-      "Date" : "Thu, 05 Sep 2019 22:36:52 GMT",
-      "x-ms-client-request-id" : "c7c167ce-cd30-4bc0-8915-ca6a8c586301"
-=======
-      "ETag" : "\"0x8D732FDB0582275\"",
-      "Last-Modified" : "Fri, 06 Sep 2019 19:09:06 GMT",
-      "retry-after" : "0",
-      "Content-Length" : "0",
-      "StatusCode" : "201",
-      "x-ms-request-id" : "ec65dbb3-001e-001f-2ce6-64eb66000000",
-      "Date" : "Fri, 06 Sep 2019 19:09:05 GMT",
-      "x-ms-client-request-id" : "45cd52c8-cea5-4660-9c48-babca02bd442"
->>>>>>> a55d5dd9
+      "x-ms-request-id" : "077fe2f6-801e-001f-1549-673bbb000000",
+      "Date" : "Mon, 09 Sep 2019 19:59:33 GMT",
+      "x-ms-client-request-id" : "062eaf26-d0d1-421f-8a1c-4526ede73ed5"
     },
     "Exception" : null
   }, {
     "Method" : "GET",
-<<<<<<< HEAD
     "Uri" : "https://jaschrepragrs.blob.core.windows.net?prefix=jtccontainersaspermissionsparse&comp=list",
     "Headers" : {
       "x-ms-version" : "2019-02-02",
       "User-Agent" : "azsdk-java-azure-storage-blob/12.0.0-preview.3 1.8.0_221; Windows 10 10.0",
-      "x-ms-client-request-id" : "22940aec-d00b-4baf-a65b-ed3fb4757200"
-=======
-    "Uri" : "https://azstoragesdkaccount.blob.core.windows.net?prefix=jtccontainersaspermissionsparse&comp=list",
-    "Headers" : {
-      "x-ms-version" : "2019-02-02",
-      "User-Agent" : "azsdk-java-azure-storage-blob/12.0.0-preview.3 1.8.0_212; Windows 10 10.0",
-      "x-ms-client-request-id" : "50cc2cd7-9209-4583-af85-91ae88b42332"
->>>>>>> a55d5dd9
+      "x-ms-client-request-id" : "08ac7fe5-fdde-42c4-8900-19bfc8c07f04"
     },
     "Response" : {
       "Transfer-Encoding" : "chunked",
@@ -61,35 +34,20 @@
       "Server" : "Windows-Azure-Blob/1.0 Microsoft-HTTPAPI/2.0",
       "retry-after" : "0",
       "StatusCode" : "200",
-<<<<<<< HEAD
-      "x-ms-request-id" : "bfecb8d1-901e-0044-043a-643cc7000000",
-      "Body" : "﻿<?xml version=\"1.0\" encoding=\"utf-8\"?><EnumerationResults ServiceEndpoint=\"https://jaschrepragrs.blob.core.windows.net/\"><Prefix>jtccontainersaspermissionsparse</Prefix><Containers><Container><Name>jtccontainersaspermissionsparse043158035b4713a3654</Name><Properties><Last-Modified>Thu, 05 Sep 2019 22:36:53 GMT</Last-Modified><Etag>\"0x8D732518CE2A732\"</Etag><LeaseStatus>unlocked</LeaseStatus><LeaseState>available</LeaseState><DefaultEncryptionScope>$account-encryption-key</DefaultEncryptionScope><DenyEncryptionScopeOverride>false</DenyEncryptionScopeOverride><HasImmutabilityPolicy>false</HasImmutabilityPolicy><HasLegalHold>false</HasLegalHold></Properties></Container></Containers><NextMarker /></EnumerationResults>",
-      "Date" : "Thu, 05 Sep 2019 22:36:52 GMT",
-      "x-ms-client-request-id" : "22940aec-d00b-4baf-a65b-ed3fb4757200",
-=======
-      "x-ms-request-id" : "ec65dc24-001e-001f-0fe6-64eb66000000",
-      "Body" : "﻿<?xml version=\"1.0\" encoding=\"utf-8\"?><EnumerationResults ServiceEndpoint=\"https://azstoragesdkaccount.blob.core.windows.net/\"><Prefix>jtccontainersaspermissionsparse</Prefix><Containers><Container><Name>jtccontainersaspermissionsparse0107433164fd9514c54</Name><Properties><Last-Modified>Fri, 06 Sep 2019 19:09:06 GMT</Last-Modified><Etag>\"0x8D732FDB0582275\"</Etag><LeaseStatus>unlocked</LeaseStatus><LeaseState>available</LeaseState><DefaultEncryptionScope>$account-encryption-key</DefaultEncryptionScope><DenyEncryptionScopeOverride>false</DenyEncryptionScopeOverride><HasImmutabilityPolicy>false</HasImmutabilityPolicy><HasLegalHold>false</HasLegalHold></Properties></Container></Containers><NextMarker /></EnumerationResults>",
-      "Date" : "Fri, 06 Sep 2019 19:09:05 GMT",
-      "x-ms-client-request-id" : "50cc2cd7-9209-4583-af85-91ae88b42332",
->>>>>>> a55d5dd9
+      "x-ms-request-id" : "077fe304-801e-001f-2249-673bbb000000",
+      "Body" : "﻿<?xml version=\"1.0\" encoding=\"utf-8\"?><EnumerationResults ServiceEndpoint=\"https://jaschrepragrs.blob.core.windows.net/\"><Prefix>jtccontainersaspermissionsparse</Prefix><Containers><Container><Name>jtccontainersaspermissionsparse071396ce496b0210464</Name><Properties><Last-Modified>Mon, 09 Sep 2019 19:59:33 GMT</Last-Modified><Etag>\"0x8D735603C3AD213\"</Etag><LeaseStatus>unlocked</LeaseStatus><LeaseState>available</LeaseState><DefaultEncryptionScope>$account-encryption-key</DefaultEncryptionScope><DenyEncryptionScopeOverride>false</DenyEncryptionScopeOverride><HasImmutabilityPolicy>false</HasImmutabilityPolicy><HasLegalHold>false</HasLegalHold></Properties></Container></Containers><NextMarker /></EnumerationResults>",
+      "Date" : "Mon, 09 Sep 2019 19:59:33 GMT",
+      "x-ms-client-request-id" : "08ac7fe5-fdde-42c4-8900-19bfc8c07f04",
       "Content-Type" : "application/xml"
     },
     "Exception" : null
   }, {
     "Method" : "DELETE",
-<<<<<<< HEAD
-    "Uri" : "https://jaschrepragrs.blob.core.windows.net/jtccontainersaspermissionsparse043158035b4713a3654?restype=container",
+    "Uri" : "https://jaschrepragrs.blob.core.windows.net/jtccontainersaspermissionsparse071396ce496b0210464?restype=container",
     "Headers" : {
       "x-ms-version" : "2019-02-02",
       "User-Agent" : "azsdk-java-azure-storage-blob/12.0.0-preview.3 1.8.0_221; Windows 10 10.0",
-      "x-ms-client-request-id" : "5a15da33-cd01-4192-833a-4c4b41344e17"
-=======
-    "Uri" : "https://azstoragesdkaccount.blob.core.windows.net/jtccontainersaspermissionsparse0107433164fd9514c54?restype=container",
-    "Headers" : {
-      "x-ms-version" : "2019-02-02",
-      "User-Agent" : "azsdk-java-azure-storage-blob/12.0.0-preview.3 1.8.0_212; Windows 10 10.0",
-      "x-ms-client-request-id" : "a1aac55e-2d54-472d-9699-9786dec229a3"
->>>>>>> a55d5dd9
+      "x-ms-client-request-id" : "f044498b-f6d8-4281-8883-a4137e9b26a6"
     },
     "Response" : {
       "x-ms-version" : "2019-02-02",
@@ -97,21 +55,11 @@
       "retry-after" : "0",
       "Content-Length" : "0",
       "StatusCode" : "202",
-<<<<<<< HEAD
-      "x-ms-request-id" : "bfecb8e3-901e-0044-153a-643cc7000000",
-      "Date" : "Thu, 05 Sep 2019 22:36:52 GMT",
-      "x-ms-client-request-id" : "5a15da33-cd01-4192-833a-4c4b41344e17"
+      "x-ms-request-id" : "077fe30d-801e-001f-2b49-673bbb000000",
+      "Date" : "Mon, 09 Sep 2019 19:59:33 GMT",
+      "x-ms-client-request-id" : "f044498b-f6d8-4281-8883-a4137e9b26a6"
     },
     "Exception" : null
   } ],
-  "variables" : [ "jtccontainersaspermissionsparse043158035b4713a3654" ]
-=======
-      "x-ms-request-id" : "ec65dc3a-001e-001f-24e6-64eb66000000",
-      "Date" : "Fri, 06 Sep 2019 19:09:05 GMT",
-      "x-ms-client-request-id" : "a1aac55e-2d54-472d-9699-9786dec229a3"
-    },
-    "Exception" : null
-  } ],
-  "variables" : [ "jtccontainersaspermissionsparse0107433164fd9514c54" ]
->>>>>>> a55d5dd9
+  "variables" : [ "jtccontainersaspermissionsparse071396ce496b0210464" ]
 }