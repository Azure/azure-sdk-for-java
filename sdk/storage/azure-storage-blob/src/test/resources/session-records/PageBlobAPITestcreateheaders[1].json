--- conflicted
+++ resolved
@@ -1,208 +1,113 @@
 {
   "networkCallRecords" : [ {
     "Method" : "PUT",
-<<<<<<< HEAD
-    "Uri" : "https://jaschrepragrs.blob.core.windows.net/jtccreateheaders0pageblobapitestcreateheaders63d12156d6233?restype=container",
+    "Uri" : "https://jaschrepragrs.blob.core.windows.net/jtccreateheaders0pageblobapitestcreateheaders00600952432ad?restype=container",
     "Headers" : {
       "x-ms-version" : "2019-02-02",
       "User-Agent" : "azsdk-java-azure-storage-blob/12.0.0-preview.3 1.8.0_221; Windows 10 10.0",
-      "x-ms-client-request-id" : "daaaca04-65c6-45ae-9f64-1971d8d61db7"
-=======
-    "Uri" : "https://azstoragesdkaccount.blob.core.windows.net/jtccreateheaders0pageblobapitestcreateheaders17689723559b9?restype=container",
-    "Headers" : {
-      "x-ms-version" : "2019-02-02",
-      "User-Agent" : "azsdk-java-azure-storage-blob/12.0.0-preview.3 1.8.0_212; Windows 10 10.0",
-      "x-ms-client-request-id" : "18e7c942-db56-4b4c-becf-0af65dc3e9e4"
->>>>>>> a55d5dd9
+      "x-ms-client-request-id" : "92515b13-fd1c-420b-9ae6-80934a24886e"
     },
     "Response" : {
       "x-ms-version" : "2019-02-02",
       "Server" : "Windows-Azure-Blob/1.0 Microsoft-HTTPAPI/2.0",
-<<<<<<< HEAD
-      "ETag" : "\"0x8D732523E4D1EED\"",
-      "Last-Modified" : "Thu, 05 Sep 2019 22:41:51 GMT",
+      "ETag" : "\"0x8D7356177D89336\"",
+      "Last-Modified" : "Mon, 09 Sep 2019 20:08:23 GMT",
       "retry-after" : "0",
       "Content-Length" : "0",
       "StatusCode" : "201",
-      "x-ms-request-id" : "9b68786c-c01e-0018-403b-64cd3e000000",
-      "Date" : "Thu, 05 Sep 2019 22:41:50 GMT",
-      "x-ms-client-request-id" : "daaaca04-65c6-45ae-9f64-1971d8d61db7"
-=======
-      "ETag" : "\"0x8D732FDB619FE03\"",
-      "Last-Modified" : "Fri, 06 Sep 2019 19:09:15 GMT",
-      "retry-after" : "0",
-      "Content-Length" : "0",
-      "StatusCode" : "201",
-      "x-ms-request-id" : "ec65f3aa-001e-001f-06e6-64eb66000000",
-      "Date" : "Fri, 06 Sep 2019 19:09:15 GMT",
-      "x-ms-client-request-id" : "18e7c942-db56-4b4c-becf-0af65dc3e9e4"
->>>>>>> a55d5dd9
+      "x-ms-request-id" : "c5cb1a99-301e-0042-524a-67cbbf000000",
+      "Date" : "Mon, 09 Sep 2019 20:08:23 GMT",
+      "x-ms-client-request-id" : "92515b13-fd1c-420b-9ae6-80934a24886e"
     },
     "Exception" : null
   }, {
     "Method" : "PUT",
-<<<<<<< HEAD
-    "Uri" : "https://jaschrepragrs.blob.core.windows.net/jtccreateheaders0pageblobapitestcreateheaders63d12156d6233/javablobcreateheaders1pageblobapitestcreateheaders63d4095778",
+    "Uri" : "https://jaschrepragrs.blob.core.windows.net/jtccreateheaders0pageblobapitestcreateheaders00600952432ad/javablobcreateheaders1pageblobapitestcreateheaders0069553369",
     "Headers" : {
       "x-ms-version" : "2019-02-02",
       "User-Agent" : "azsdk-java-azure-storage-blob/12.0.0-preview.3 1.8.0_221; Windows 10 10.0",
-      "x-ms-client-request-id" : "28f48e8d-e0e5-427c-8cc1-f7e54a6ad93d"
-=======
-    "Uri" : "https://azstoragesdkaccount.blob.core.windows.net/jtccreateheaders0pageblobapitestcreateheaders17689723559b9/javablobcreateheaders1pageblobapitestcreateheaders1761645073",
-    "Headers" : {
-      "x-ms-version" : "2019-02-02",
-      "User-Agent" : "azsdk-java-azure-storage-blob/12.0.0-preview.3 1.8.0_212; Windows 10 10.0",
-      "x-ms-client-request-id" : "593ae38b-eaac-4eff-a406-9fef0c066213"
->>>>>>> a55d5dd9
+      "x-ms-client-request-id" : "e8bb56a2-2ddb-41f3-87be-3d2a68a13521"
     },
     "Response" : {
       "x-ms-version" : "2019-02-02",
       "Server" : "Windows-Azure-Blob/1.0 Microsoft-HTTPAPI/2.0",
-<<<<<<< HEAD
-      "ETag" : "\"0x8D732523E59D32A\"",
-      "Last-Modified" : "Thu, 05 Sep 2019 22:41:51 GMT",
+      "ETag" : "\"0x8D7356177E5709D\"",
+      "Last-Modified" : "Mon, 09 Sep 2019 20:08:23 GMT",
       "retry-after" : "0",
       "Content-Length" : "0",
       "StatusCode" : "201",
-      "x-ms-request-id" : "9b687877-c01e-0018-4a3b-64cd3e000000",
+      "x-ms-request-id" : "c5cb1aac-301e-0042-634a-67cbbf000000",
       "x-ms-request-server-encrypted" : "true",
-      "Date" : "Thu, 05 Sep 2019 22:41:50 GMT",
-      "x-ms-client-request-id" : "28f48e8d-e0e5-427c-8cc1-f7e54a6ad93d"
-=======
-      "ETag" : "\"0x8D732FDB622204D\"",
-      "Last-Modified" : "Fri, 06 Sep 2019 19:09:16 GMT",
-      "retry-after" : "0",
-      "Content-Length" : "0",
-      "StatusCode" : "201",
-      "x-ms-request-id" : "ec65f3db-001e-001f-31e6-64eb66000000",
-      "x-ms-request-server-encrypted" : "true",
-      "Date" : "Fri, 06 Sep 2019 19:09:15 GMT",
-      "x-ms-client-request-id" : "593ae38b-eaac-4eff-a406-9fef0c066213"
->>>>>>> a55d5dd9
+      "Date" : "Mon, 09 Sep 2019 20:08:23 GMT",
+      "x-ms-client-request-id" : "e8bb56a2-2ddb-41f3-87be-3d2a68a13521"
     },
     "Exception" : null
   }, {
     "Method" : "PUT",
-<<<<<<< HEAD
-    "Uri" : "https://jaschrepragrs.blob.core.windows.net/jtccreateheaders0pageblobapitestcreateheaders63d12156d6233/javablobcreateheaders1pageblobapitestcreateheaders63d4095778",
+    "Uri" : "https://jaschrepragrs.blob.core.windows.net/jtccreateheaders0pageblobapitestcreateheaders00600952432ad/javablobcreateheaders1pageblobapitestcreateheaders0069553369",
     "Headers" : {
       "x-ms-version" : "2019-02-02",
       "User-Agent" : "azsdk-java-azure-storage-blob/12.0.0-preview.3 1.8.0_221; Windows 10 10.0",
-      "x-ms-client-request-id" : "8aa79774-660b-4601-8d9f-e05a50c3d8d9"
-=======
-    "Uri" : "https://azstoragesdkaccount.blob.core.windows.net/jtccreateheaders0pageblobapitestcreateheaders17689723559b9/javablobcreateheaders1pageblobapitestcreateheaders1761645073",
-    "Headers" : {
-      "x-ms-version" : "2019-02-02",
-      "User-Agent" : "azsdk-java-azure-storage-blob/12.0.0-preview.3 1.8.0_212; Windows 10 10.0",
-      "x-ms-client-request-id" : "f0946618-127a-45c1-979f-13ad54c57d9f"
->>>>>>> a55d5dd9
+      "x-ms-client-request-id" : "c05b1a1c-9814-47bf-84fa-a90e5abc35a5"
     },
     "Response" : {
       "x-ms-version" : "2019-02-02",
       "Server" : "Windows-Azure-Blob/1.0 Microsoft-HTTPAPI/2.0",
-<<<<<<< HEAD
-      "ETag" : "\"0x8D732523E66589C\"",
-      "Last-Modified" : "Thu, 05 Sep 2019 22:41:51 GMT",
+      "ETag" : "\"0x8D7356177F2B981\"",
+      "Last-Modified" : "Mon, 09 Sep 2019 20:08:23 GMT",
       "retry-after" : "0",
       "Content-Length" : "0",
       "StatusCode" : "201",
-      "x-ms-request-id" : "9b687888-c01e-0018-5b3b-64cd3e000000",
+      "x-ms-request-id" : "c5cb1ac1-301e-0042-754a-67cbbf000000",
       "x-ms-request-server-encrypted" : "true",
-      "Date" : "Thu, 05 Sep 2019 22:41:50 GMT",
-      "x-ms-client-request-id" : "8aa79774-660b-4601-8d9f-e05a50c3d8d9"
-=======
-      "ETag" : "\"0x8D732FDB6283C3C\"",
-      "Last-Modified" : "Fri, 06 Sep 2019 19:09:16 GMT",
-      "retry-after" : "0",
-      "Content-Length" : "0",
-      "StatusCode" : "201",
-      "x-ms-request-id" : "ec65f3f0-001e-001f-44e6-64eb66000000",
-      "x-ms-request-server-encrypted" : "true",
-      "Date" : "Fri, 06 Sep 2019 19:09:15 GMT",
-      "x-ms-client-request-id" : "f0946618-127a-45c1-979f-13ad54c57d9f"
->>>>>>> a55d5dd9
+      "Date" : "Mon, 09 Sep 2019 20:08:23 GMT",
+      "x-ms-client-request-id" : "c05b1a1c-9814-47bf-84fa-a90e5abc35a5"
     },
     "Exception" : null
   }, {
     "Method" : "HEAD",
-<<<<<<< HEAD
-    "Uri" : "https://jaschrepragrs.blob.core.windows.net/jtccreateheaders0pageblobapitestcreateheaders63d12156d6233/javablobcreateheaders1pageblobapitestcreateheaders63d4095778",
+    "Uri" : "https://jaschrepragrs.blob.core.windows.net/jtccreateheaders0pageblobapitestcreateheaders00600952432ad/javablobcreateheaders1pageblobapitestcreateheaders0069553369",
     "Headers" : {
       "x-ms-version" : "2019-02-02",
       "User-Agent" : "azsdk-java-azure-storage-blob/12.0.0-preview.3 1.8.0_221; Windows 10 10.0",
-      "x-ms-client-request-id" : "4d09d19f-81d6-4da4-b12b-8d2ba2b2c587"
-=======
-    "Uri" : "https://azstoragesdkaccount.blob.core.windows.net/jtccreateheaders0pageblobapitestcreateheaders17689723559b9/javablobcreateheaders1pageblobapitestcreateheaders1761645073",
-    "Headers" : {
-      "x-ms-version" : "2019-02-02",
-      "User-Agent" : "azsdk-java-azure-storage-blob/12.0.0-preview.3 1.8.0_212; Windows 10 10.0",
-      "x-ms-client-request-id" : "c1614126-bc4f-44e8-8146-a58dd07ec5c5"
->>>>>>> a55d5dd9
+      "x-ms-client-request-id" : "71a55618-2010-4feb-aba7-c0561f2cca78"
     },
     "Response" : {
       "x-ms-lease-status" : "unlocked",
       "Server" : "Windows-Azure-Blob/1.0 Microsoft-HTTPAPI/2.0",
       "x-ms-tag-count" : "0",
       "x-ms-lease-state" : "available",
-<<<<<<< HEAD
-      "Last-Modified" : "Thu, 05 Sep 2019 22:41:51 GMT",
-=======
-      "Last-Modified" : "Fri, 06 Sep 2019 19:09:16 GMT",
->>>>>>> a55d5dd9
+      "Last-Modified" : "Mon, 09 Sep 2019 20:08:23 GMT",
       "retry-after" : "0",
       "StatusCode" : "200",
       "x-ms-blob-type" : "PageBlob",
       "x-ms-access-tier-inferred" : "true",
       "x-ms-access-tier" : "Hot",
       "Content-Encoding" : "encoding",
-<<<<<<< HEAD
-      "x-ms-creation-time" : "Thu, 05 Sep 2019 22:41:51 GMT",
+      "x-ms-creation-time" : "Mon, 09 Sep 2019 20:08:23 GMT",
       "Content-Length" : "512",
-      "x-ms-request-id" : "9b687896-c01e-0018-693b-64cd3e000000",
+      "x-ms-request-id" : "c5cb1ad5-301e-0042-064a-67cbbf000000",
       "Content-Type" : "type",
       "x-ms-version" : "2019-02-02",
       "x-ms-blob-sequence-number" : "0",
-      "Date" : "Thu, 05 Sep 2019 22:41:50 GMT",
-=======
-      "x-ms-creation-time" : "Fri, 06 Sep 2019 19:09:16 GMT",
-      "Content-Length" : "512",
-      "x-ms-request-id" : "ec65f40e-001e-001f-62e6-64eb66000000",
-      "Content-Type" : "type",
-      "x-ms-version" : "2019-02-02",
-      "x-ms-blob-sequence-number" : "0",
-      "Date" : "Fri, 06 Sep 2019 19:09:15 GMT",
->>>>>>> a55d5dd9
+      "Date" : "Mon, 09 Sep 2019 20:08:23 GMT",
       "Content-MD5" : "d2grV20xOEQwejFENEUrUEUyNTJnZz09",
       "Accept-Ranges" : "bytes",
       "x-ms-server-encrypted" : "true",
       "Cache-Control" : "control",
-<<<<<<< HEAD
-      "ETag" : "\"0x8D732523E66589C\"",
+      "ETag" : "\"0x8D7356177F2B981\"",
       "Content-Disposition" : "disposition",
-      "x-ms-client-request-id" : "4d09d19f-81d6-4da4-b12b-8d2ba2b2c587",
-=======
-      "ETag" : "\"0x8D732FDB6283C3C\"",
-      "Content-Disposition" : "disposition",
-      "x-ms-client-request-id" : "c1614126-bc4f-44e8-8146-a58dd07ec5c5",
->>>>>>> a55d5dd9
+      "x-ms-client-request-id" : "71a55618-2010-4feb-aba7-c0561f2cca78",
       "Content-Language" : "language"
     },
     "Exception" : null
   }, {
     "Method" : "GET",
-<<<<<<< HEAD
     "Uri" : "https://jaschrepragrs.blob.core.windows.net?prefix=jtccreateheaders&comp=list",
     "Headers" : {
       "x-ms-version" : "2019-02-02",
       "User-Agent" : "azsdk-java-azure-storage-blob/12.0.0-preview.3 1.8.0_221; Windows 10 10.0",
-      "x-ms-client-request-id" : "f28e20ee-81d8-4efb-8290-fb7ed2f6c0a2"
-=======
-    "Uri" : "https://azstoragesdkaccount.blob.core.windows.net?prefix=jtccreateheaders&comp=list",
-    "Headers" : {
-      "x-ms-version" : "2019-02-02",
-      "User-Agent" : "azsdk-java-azure-storage-blob/12.0.0-preview.3 1.8.0_212; Windows 10 10.0",
-      "x-ms-client-request-id" : "2d1fe082-bc78-4b43-891d-253d6296a948"
->>>>>>> a55d5dd9
+      "x-ms-client-request-id" : "490c4a14-f8e4-43e5-a3c3-2797b8f4d5ed"
     },
     "Response" : {
       "Transfer-Encoding" : "chunked",
@@ -210,35 +115,20 @@
       "Server" : "Windows-Azure-Blob/1.0 Microsoft-HTTPAPI/2.0",
       "retry-after" : "0",
       "StatusCode" : "200",
-<<<<<<< HEAD
-      "x-ms-request-id" : "9b6878a4-c01e-0018-773b-64cd3e000000",
-      "Body" : "﻿<?xml version=\"1.0\" encoding=\"utf-8\"?><EnumerationResults ServiceEndpoint=\"https://jaschrepragrs.blob.core.windows.net/\"><Prefix>jtccreateheaders</Prefix><Containers><Container><Name>jtccreateheaders0pageblobapitestcreateheaders63d12156d6233</Name><Properties><Last-Modified>Thu, 05 Sep 2019 22:41:51 GMT</Last-Modified><Etag>\"0x8D732523E4D1EED\"</Etag><LeaseStatus>unlocked</LeaseStatus><LeaseState>available</LeaseState><DefaultEncryptionScope>$account-encryption-key</DefaultEncryptionScope><DenyEncryptionScopeOverride>false</DenyEncryptionScopeOverride><HasImmutabilityPolicy>false</HasImmutabilityPolicy><HasLegalHold>false</HasLegalHold></Properties></Container></Containers><NextMarker /></EnumerationResults>",
-      "Date" : "Thu, 05 Sep 2019 22:41:50 GMT",
-      "x-ms-client-request-id" : "f28e20ee-81d8-4efb-8290-fb7ed2f6c0a2",
-=======
-      "x-ms-request-id" : "ec65f423-001e-001f-75e6-64eb66000000",
-      "Body" : "﻿<?xml version=\"1.0\" encoding=\"utf-8\"?><EnumerationResults ServiceEndpoint=\"https://azstoragesdkaccount.blob.core.windows.net/\"><Prefix>jtccreateheaders</Prefix><Containers><Container><Name>jtccreateheaders0pageblobapitestcreateheaders17689723559b9</Name><Properties><Last-Modified>Fri, 06 Sep 2019 19:09:15 GMT</Last-Modified><Etag>\"0x8D732FDB619FE03\"</Etag><LeaseStatus>unlocked</LeaseStatus><LeaseState>available</LeaseState><DefaultEncryptionScope>$account-encryption-key</DefaultEncryptionScope><DenyEncryptionScopeOverride>false</DenyEncryptionScopeOverride><HasImmutabilityPolicy>false</HasImmutabilityPolicy><HasLegalHold>false</HasLegalHold></Properties></Container></Containers><NextMarker /></EnumerationResults>",
-      "Date" : "Fri, 06 Sep 2019 19:09:15 GMT",
-      "x-ms-client-request-id" : "2d1fe082-bc78-4b43-891d-253d6296a948",
->>>>>>> a55d5dd9
+      "x-ms-request-id" : "c5cb1ade-301e-0042-0f4a-67cbbf000000",
+      "Body" : "﻿<?xml version=\"1.0\" encoding=\"utf-8\"?><EnumerationResults ServiceEndpoint=\"https://jaschrepragrs.blob.core.windows.net/\"><Prefix>jtccreateheaders</Prefix><Containers><Container><Name>jtccreateheaders0pageblobapitestcreateheaders00600952432ad</Name><Properties><Last-Modified>Mon, 09 Sep 2019 20:08:23 GMT</Last-Modified><Etag>\"0x8D7356177D89336\"</Etag><LeaseStatus>unlocked</LeaseStatus><LeaseState>available</LeaseState><DefaultEncryptionScope>$account-encryption-key</DefaultEncryptionScope><DenyEncryptionScopeOverride>false</DenyEncryptionScopeOverride><HasImmutabilityPolicy>false</HasImmutabilityPolicy><HasLegalHold>false</HasLegalHold></Properties></Container></Containers><NextMarker /></EnumerationResults>",
+      "Date" : "Mon, 09 Sep 2019 20:08:23 GMT",
+      "x-ms-client-request-id" : "490c4a14-f8e4-43e5-a3c3-2797b8f4d5ed",
       "Content-Type" : "application/xml"
     },
     "Exception" : null
   }, {
     "Method" : "DELETE",
-<<<<<<< HEAD
-    "Uri" : "https://jaschrepragrs.blob.core.windows.net/jtccreateheaders0pageblobapitestcreateheaders63d12156d6233?restype=container",
+    "Uri" : "https://jaschrepragrs.blob.core.windows.net/jtccreateheaders0pageblobapitestcreateheaders00600952432ad?restype=container",
     "Headers" : {
       "x-ms-version" : "2019-02-02",
       "User-Agent" : "azsdk-java-azure-storage-blob/12.0.0-preview.3 1.8.0_221; Windows 10 10.0",
-      "x-ms-client-request-id" : "4bae8464-04a7-40db-b87f-69deb71fa054"
-=======
-    "Uri" : "https://azstoragesdkaccount.blob.core.windows.net/jtccreateheaders0pageblobapitestcreateheaders17689723559b9?restype=container",
-    "Headers" : {
-      "x-ms-version" : "2019-02-02",
-      "User-Agent" : "azsdk-java-azure-storage-blob/12.0.0-preview.3 1.8.0_212; Windows 10 10.0",
-      "x-ms-client-request-id" : "f764e6e5-64e9-4a4f-8036-0f347b587ae2"
->>>>>>> a55d5dd9
+      "x-ms-client-request-id" : "0547fb76-ddef-4c2b-ab85-0a4dea4f6fdb"
     },
     "Response" : {
       "x-ms-version" : "2019-02-02",
@@ -246,21 +136,11 @@
       "retry-after" : "0",
       "Content-Length" : "0",
       "StatusCode" : "202",
-<<<<<<< HEAD
-      "x-ms-request-id" : "9b6878b3-c01e-0018-053b-64cd3e000000",
-      "Date" : "Thu, 05 Sep 2019 22:41:50 GMT",
-      "x-ms-client-request-id" : "4bae8464-04a7-40db-b87f-69deb71fa054"
+      "x-ms-request-id" : "c5cb1af7-301e-0042-264a-67cbbf000000",
+      "Date" : "Mon, 09 Sep 2019 20:08:23 GMT",
+      "x-ms-client-request-id" : "0547fb76-ddef-4c2b-ab85-0a4dea4f6fdb"
     },
     "Exception" : null
   } ],
-  "variables" : [ "jtccreateheaders0pageblobapitestcreateheaders63d12156d6233", "javablobcreateheaders1pageblobapitestcreateheaders63d4095778" ]
-=======
-      "x-ms-request-id" : "ec65f439-001e-001f-09e6-64eb66000000",
-      "Date" : "Fri, 06 Sep 2019 19:09:15 GMT",
-      "x-ms-client-request-id" : "f764e6e5-64e9-4a4f-8036-0f347b587ae2"
-    },
-    "Exception" : null
-  } ],
-  "variables" : [ "jtccreateheaders0pageblobapitestcreateheaders17689723559b9", "javablobcreateheaders1pageblobapitestcreateheaders1761645073" ]
->>>>>>> a55d5dd9
+  "variables" : [ "jtccreateheaders0pageblobapitestcreateheaders00600952432ad", "javablobcreateheaders1pageblobapitestcreateheaders0069553369" ]
 }