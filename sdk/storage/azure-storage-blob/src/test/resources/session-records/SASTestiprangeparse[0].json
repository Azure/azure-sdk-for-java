--- conflicted
+++ resolved
@@ -1,59 +1,32 @@
 {
   "networkCallRecords" : [ {
     "Method" : "PUT",
-<<<<<<< HEAD
-    "Uri" : "https://jaschrepragrs.blob.core.windows.net/jtciprangeparse0sastestiprangeparse588415621d09d62967?restype=container",
+    "Uri" : "https://jaschrepragrs.blob.core.windows.net/jtciprangeparse0sastestiprangeparsee4f16638b97024a8b5?restype=container",
     "Headers" : {
       "x-ms-version" : "2019-02-02",
       "User-Agent" : "azsdk-java-azure-storage-blob/12.0.0-preview.3 1.8.0_221; Windows 10 10.0",
-      "x-ms-client-request-id" : "f703160d-7400-4b57-8a9a-c5b5199bdb3d"
-=======
-    "Uri" : "https://azstoragesdkaccount.blob.core.windows.net/jtciprangeparse0sastestiprangeparseadd611727db64890d1?restype=container",
-    "Headers" : {
-      "x-ms-version" : "2019-02-02",
-      "User-Agent" : "azsdk-java-azure-storage-blob/12.0.0-preview.3 1.8.0_212; Windows 10 10.0",
-      "x-ms-client-request-id" : "2c45dee2-2a99-4a8f-badd-6e577442471b"
->>>>>>> a55d5dd9
+      "x-ms-client-request-id" : "9d355cbc-5d95-4583-8766-53c3f6f8d10d"
     },
     "Response" : {
       "x-ms-version" : "2019-02-02",
       "Server" : "Windows-Azure-Blob/1.0 Microsoft-HTTPAPI/2.0",
-<<<<<<< HEAD
-      "ETag" : "\"0x8D732517A5D4F39\"",
-      "Last-Modified" : "Thu, 05 Sep 2019 22:36:22 GMT",
+      "ETag" : "\"0x8D735602AE54949\"",
+      "Last-Modified" : "Mon, 09 Sep 2019 19:59:04 GMT",
       "retry-after" : "0",
       "Content-Length" : "0",
       "StatusCode" : "201",
-      "x-ms-request-id" : "bfec99ca-901e-0044-753a-643cc7000000",
-      "Date" : "Thu, 05 Sep 2019 22:36:21 GMT",
-      "x-ms-client-request-id" : "f703160d-7400-4b57-8a9a-c5b5199bdb3d"
-=======
-      "ETag" : "\"0x8D732FE020633FC\"",
-      "Last-Modified" : "Fri, 06 Sep 2019 19:11:23 GMT",
-      "retry-after" : "0",
-      "Content-Length" : "0",
-      "StatusCode" : "201",
-      "x-ms-request-id" : "8f76cf59-401e-003a-55e6-6473d5000000",
-      "Date" : "Fri, 06 Sep 2019 19:11:23 GMT",
-      "x-ms-client-request-id" : "2c45dee2-2a99-4a8f-badd-6e577442471b"
->>>>>>> a55d5dd9
+      "x-ms-request-id" : "077fcb64-801e-001f-2f49-673bbb000000",
+      "Date" : "Mon, 09 Sep 2019 19:59:04 GMT",
+      "x-ms-client-request-id" : "9d355cbc-5d95-4583-8766-53c3f6f8d10d"
     },
     "Exception" : null
   }, {
     "Method" : "GET",
-<<<<<<< HEAD
     "Uri" : "https://jaschrepragrs.blob.core.windows.net?prefix=jtciprangeparse&comp=list",
     "Headers" : {
       "x-ms-version" : "2019-02-02",
       "User-Agent" : "azsdk-java-azure-storage-blob/12.0.0-preview.3 1.8.0_221; Windows 10 10.0",
-      "x-ms-client-request-id" : "850622d0-c9bd-43e4-9ff3-5f2ffa336cec"
-=======
-    "Uri" : "https://azstoragesdkaccount.blob.core.windows.net?prefix=jtciprangeparse&comp=list",
-    "Headers" : {
-      "x-ms-version" : "2019-02-02",
-      "User-Agent" : "azsdk-java-azure-storage-blob/12.0.0-preview.3 1.8.0_212; Windows 10 10.0",
-      "x-ms-client-request-id" : "1a6c67fe-1974-4298-b45a-4450cfcf7d38"
->>>>>>> a55d5dd9
+      "x-ms-client-request-id" : "3cbe4482-68f7-4de3-82d9-b91336d36ac6"
     },
     "Response" : {
       "Transfer-Encoding" : "chunked",
@@ -61,35 +34,20 @@
       "Server" : "Windows-Azure-Blob/1.0 Microsoft-HTTPAPI/2.0",
       "retry-after" : "0",
       "StatusCode" : "200",
-<<<<<<< HEAD
-      "x-ms-request-id" : "bfec99e3-901e-0044-093a-643cc7000000",
-      "Body" : "﻿<?xml version=\"1.0\" encoding=\"utf-8\"?><EnumerationResults ServiceEndpoint=\"https://jaschrepragrs.blob.core.windows.net/\"><Prefix>jtciprangeparse</Prefix><Containers><Container><Name>jtciprangeparse0sastestiprangeparse588415621d09d62967</Name><Properties><Last-Modified>Thu, 05 Sep 2019 22:36:22 GMT</Last-Modified><Etag>\"0x8D732517A5D4F39\"</Etag><LeaseStatus>unlocked</LeaseStatus><LeaseState>available</LeaseState><DefaultEncryptionScope>$account-encryption-key</DefaultEncryptionScope><DenyEncryptionScopeOverride>false</DenyEncryptionScopeOverride><HasImmutabilityPolicy>false</HasImmutabilityPolicy><HasLegalHold>false</HasLegalHold></Properties></Container></Containers><NextMarker /></EnumerationResults>",
-      "Date" : "Thu, 05 Sep 2019 22:36:21 GMT",
-      "x-ms-client-request-id" : "850622d0-c9bd-43e4-9ff3-5f2ffa336cec",
-=======
-      "x-ms-request-id" : "8f76cf70-401e-003a-65e6-6473d5000000",
-      "Body" : "﻿<?xml version=\"1.0\" encoding=\"utf-8\"?><EnumerationResults ServiceEndpoint=\"https://azstoragesdkaccount.blob.core.windows.net/\"><Prefix>jtciprangeparse</Prefix><Containers><Container><Name>jtciprangeparse0sastestiprangeparseadd611727db64890d1</Name><Properties><Last-Modified>Fri, 06 Sep 2019 19:11:23 GMT</Last-Modified><Etag>\"0x8D732FE020633FC\"</Etag><LeaseStatus>unlocked</LeaseStatus><LeaseState>available</LeaseState><DefaultEncryptionScope>$account-encryption-key</DefaultEncryptionScope><DenyEncryptionScopeOverride>false</DenyEncryptionScopeOverride><HasImmutabilityPolicy>false</HasImmutabilityPolicy><HasLegalHold>false</HasLegalHold></Properties></Container></Containers><NextMarker /></EnumerationResults>",
-      "Date" : "Fri, 06 Sep 2019 19:11:23 GMT",
-      "x-ms-client-request-id" : "1a6c67fe-1974-4298-b45a-4450cfcf7d38",
->>>>>>> a55d5dd9
+      "x-ms-request-id" : "077fcb7e-801e-001f-4649-673bbb000000",
+      "Body" : "﻿<?xml version=\"1.0\" encoding=\"utf-8\"?><EnumerationResults ServiceEndpoint=\"https://jaschrepragrs.blob.core.windows.net/\"><Prefix>jtciprangeparse</Prefix><Containers><Container><Name>jtciprangeparse0sastestiprangeparsee4f16638b97024a8b5</Name><Properties><Last-Modified>Mon, 09 Sep 2019 19:59:04 GMT</Last-Modified><Etag>\"0x8D735602AE54949\"</Etag><LeaseStatus>unlocked</LeaseStatus><LeaseState>available</LeaseState><DefaultEncryptionScope>$account-encryption-key</DefaultEncryptionScope><DenyEncryptionScopeOverride>false</DenyEncryptionScopeOverride><HasImmutabilityPolicy>false</HasImmutabilityPolicy><HasLegalHold>false</HasLegalHold></Properties></Container></Containers><NextMarker /></EnumerationResults>",
+      "Date" : "Mon, 09 Sep 2019 19:59:04 GMT",
+      "x-ms-client-request-id" : "3cbe4482-68f7-4de3-82d9-b91336d36ac6",
       "Content-Type" : "application/xml"
     },
     "Exception" : null
   }, {
     "Method" : "DELETE",
-<<<<<<< HEAD
-    "Uri" : "https://jaschrepragrs.blob.core.windows.net/jtciprangeparse0sastestiprangeparse588415621d09d62967?restype=container",
+    "Uri" : "https://jaschrepragrs.blob.core.windows.net/jtciprangeparse0sastestiprangeparsee4f16638b97024a8b5?restype=container",
     "Headers" : {
       "x-ms-version" : "2019-02-02",
       "User-Agent" : "azsdk-java-azure-storage-blob/12.0.0-preview.3 1.8.0_221; Windows 10 10.0",
-      "x-ms-client-request-id" : "9382b137-a007-475b-92c1-f4f860267686"
-=======
-    "Uri" : "https://azstoragesdkaccount.blob.core.windows.net/jtciprangeparse0sastestiprangeparseadd611727db64890d1?restype=container",
-    "Headers" : {
-      "x-ms-version" : "2019-02-02",
-      "User-Agent" : "azsdk-java-azure-storage-blob/12.0.0-preview.3 1.8.0_212; Windows 10 10.0",
-      "x-ms-client-request-id" : "f453ce47-b879-497c-96e7-9fb049e20e4a"
->>>>>>> a55d5dd9
+      "x-ms-client-request-id" : "584cff40-65fe-43bf-8846-f8593e086273"
     },
     "Response" : {
       "x-ms-version" : "2019-02-02",
@@ -97,21 +55,11 @@
       "retry-after" : "0",
       "Content-Length" : "0",
       "StatusCode" : "202",
-<<<<<<< HEAD
-      "x-ms-request-id" : "bfec9a08-901e-0044-2e3a-643cc7000000",
-      "Date" : "Thu, 05 Sep 2019 22:36:21 GMT",
-      "x-ms-client-request-id" : "9382b137-a007-475b-92c1-f4f860267686"
+      "x-ms-request-id" : "077fcb97-801e-001f-5e49-673bbb000000",
+      "Date" : "Mon, 09 Sep 2019 19:59:04 GMT",
+      "x-ms-client-request-id" : "584cff40-65fe-43bf-8846-f8593e086273"
     },
     "Exception" : null
   } ],
-  "variables" : [ "jtciprangeparse0sastestiprangeparse588415621d09d62967" ]
-=======
-      "x-ms-request-id" : "8f76cf80-401e-003a-72e6-6473d5000000",
-      "Date" : "Fri, 06 Sep 2019 19:11:23 GMT",
-      "x-ms-client-request-id" : "f453ce47-b879-497c-96e7-9fb049e20e4a"
-    },
-    "Exception" : null
-  } ],
-  "variables" : [ "jtciprangeparse0sastestiprangeparseadd611727db64890d1" ]
->>>>>>> a55d5dd9
+  "variables" : [ "jtciprangeparse0sastestiprangeparsee4f16638b97024a8b5" ]
 }