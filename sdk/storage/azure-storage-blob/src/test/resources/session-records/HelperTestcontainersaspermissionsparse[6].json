--- conflicted
+++ resolved
@@ -1,59 +1,32 @@
 {
   "networkCallRecords" : [ {
     "Method" : "PUT",
-<<<<<<< HEAD
-    "Uri" : "https://jaschrepragrs.blob.core.windows.net/jtccontainersaspermissionsparse08990007ba997cb2714?restype=container",
+    "Uri" : "https://jaschrepragrs.blob.core.windows.net/jtccontainersaspermissionsparse014230112e2f3d524e4?restype=container",
     "Headers" : {
       "x-ms-version" : "2019-02-02",
       "User-Agent" : "azsdk-java-azure-storage-blob/12.0.0-preview.3 1.8.0_221; Windows 10 10.0",
-      "x-ms-client-request-id" : "22c2d6c0-31e0-454c-8577-1c1286e33963"
-=======
-    "Uri" : "https://azstoragesdkaccount.blob.core.windows.net/jtccontainersaspermissionsparse02905019ce5c336cf84?restype=container",
-    "Headers" : {
-      "x-ms-version" : "2019-02-02",
-      "User-Agent" : "azsdk-java-azure-storage-blob/12.0.0-preview.3 1.8.0_212; Windows 10 10.0",
-      "x-ms-client-request-id" : "422cce6a-948a-4648-9434-25556e6f2c61"
->>>>>>> a55d5dd9
+      "x-ms-client-request-id" : "1ee42b5f-a653-4348-8610-3d8ab816705d"
     },
     "Response" : {
       "x-ms-version" : "2019-02-02",
       "Server" : "Windows-Azure-Blob/1.0 Microsoft-HTTPAPI/2.0",
-<<<<<<< HEAD
-      "ETag" : "\"0x8D732518DD808D4\"",
-      "Last-Modified" : "Thu, 05 Sep 2019 22:36:54 GMT",
+      "ETag" : "\"0x8D735603D242475\"",
+      "Last-Modified" : "Mon, 09 Sep 2019 19:59:35 GMT",
       "retry-after" : "0",
       "Content-Length" : "0",
       "StatusCode" : "201",
-      "x-ms-request-id" : "bfecba71-901e-0044-113a-643cc7000000",
-      "Date" : "Thu, 05 Sep 2019 22:36:54 GMT",
-      "x-ms-client-request-id" : "22c2d6c0-31e0-454c-8577-1c1286e33963"
-=======
-      "ETag" : "\"0x8D732FDB0FA2EBA\"",
-      "Last-Modified" : "Fri, 06 Sep 2019 19:09:07 GMT",
-      "retry-after" : "0",
-      "Content-Length" : "0",
-      "StatusCode" : "201",
-      "x-ms-request-id" : "ec65de74-001e-001f-29e6-64eb66000000",
-      "Date" : "Fri, 06 Sep 2019 19:09:06 GMT",
-      "x-ms-client-request-id" : "422cce6a-948a-4648-9434-25556e6f2c61"
->>>>>>> a55d5dd9
+      "x-ms-request-id" : "077fe415-801e-001f-0e49-673bbb000000",
+      "Date" : "Mon, 09 Sep 2019 19:59:34 GMT",
+      "x-ms-client-request-id" : "1ee42b5f-a653-4348-8610-3d8ab816705d"
     },
     "Exception" : null
   }, {
     "Method" : "GET",
-<<<<<<< HEAD
     "Uri" : "https://jaschrepragrs.blob.core.windows.net?prefix=jtccontainersaspermissionsparse&comp=list",
     "Headers" : {
       "x-ms-version" : "2019-02-02",
       "User-Agent" : "azsdk-java-azure-storage-blob/12.0.0-preview.3 1.8.0_221; Windows 10 10.0",
-      "x-ms-client-request-id" : "8837761a-25d6-41ef-80d5-ac1312693be5"
-=======
-    "Uri" : "https://azstoragesdkaccount.blob.core.windows.net?prefix=jtccontainersaspermissionsparse&comp=list",
-    "Headers" : {
-      "x-ms-version" : "2019-02-02",
-      "User-Agent" : "azsdk-java-azure-storage-blob/12.0.0-preview.3 1.8.0_212; Windows 10 10.0",
-      "x-ms-client-request-id" : "4aa5fdb6-05bf-4b10-90f2-bacd6bee0bb9"
->>>>>>> a55d5dd9
+      "x-ms-client-request-id" : "241c5b54-6b79-426d-bef6-a8663049f2c8"
     },
     "Response" : {
       "Transfer-Encoding" : "chunked",
@@ -61,35 +34,20 @@
       "Server" : "Windows-Azure-Blob/1.0 Microsoft-HTTPAPI/2.0",
       "retry-after" : "0",
       "StatusCode" : "200",
-<<<<<<< HEAD
-      "x-ms-request-id" : "bfecba86-901e-0044-253a-643cc7000000",
-      "Body" : "﻿<?xml version=\"1.0\" encoding=\"utf-8\"?><EnumerationResults ServiceEndpoint=\"https://jaschrepragrs.blob.core.windows.net/\"><Prefix>jtccontainersaspermissionsparse</Prefix><Containers><Container><Name>jtccontainersaspermissionsparse08990007ba997cb2714</Name><Properties><Last-Modified>Thu, 05 Sep 2019 22:36:54 GMT</Last-Modified><Etag>\"0x8D732518DD808D4\"</Etag><LeaseStatus>unlocked</LeaseStatus><LeaseState>available</LeaseState><DefaultEncryptionScope>$account-encryption-key</DefaultEncryptionScope><DenyEncryptionScopeOverride>false</DenyEncryptionScopeOverride><HasImmutabilityPolicy>false</HasImmutabilityPolicy><HasLegalHold>false</HasLegalHold></Properties></Container></Containers><NextMarker /></EnumerationResults>",
-      "Date" : "Thu, 05 Sep 2019 22:36:54 GMT",
-      "x-ms-client-request-id" : "8837761a-25d6-41ef-80d5-ac1312693be5",
-=======
-      "x-ms-request-id" : "ec65de8f-001e-001f-42e6-64eb66000000",
-      "Body" : "﻿<?xml version=\"1.0\" encoding=\"utf-8\"?><EnumerationResults ServiceEndpoint=\"https://azstoragesdkaccount.blob.core.windows.net/\"><Prefix>jtccontainersaspermissionsparse</Prefix><Containers><Container><Name>jtccontainersaspermissionsparse02905019ce5c336cf84</Name><Properties><Last-Modified>Fri, 06 Sep 2019 19:09:07 GMT</Last-Modified><Etag>\"0x8D732FDB0FA2EBA\"</Etag><LeaseStatus>unlocked</LeaseStatus><LeaseState>available</LeaseState><DefaultEncryptionScope>$account-encryption-key</DefaultEncryptionScope><DenyEncryptionScopeOverride>false</DenyEncryptionScopeOverride><HasImmutabilityPolicy>false</HasImmutabilityPolicy><HasLegalHold>false</HasLegalHold></Properties></Container></Containers><NextMarker /></EnumerationResults>",
-      "Date" : "Fri, 06 Sep 2019 19:09:06 GMT",
-      "x-ms-client-request-id" : "4aa5fdb6-05bf-4b10-90f2-bacd6bee0bb9",
->>>>>>> a55d5dd9
+      "x-ms-request-id" : "077fe429-801e-001f-2049-673bbb000000",
+      "Body" : "﻿<?xml version=\"1.0\" encoding=\"utf-8\"?><EnumerationResults ServiceEndpoint=\"https://jaschrepragrs.blob.core.windows.net/\"><Prefix>jtccontainersaspermissionsparse</Prefix><Containers><Container><Name>jtccontainersaspermissionsparse014230112e2f3d524e4</Name><Properties><Last-Modified>Mon, 09 Sep 2019 19:59:35 GMT</Last-Modified><Etag>\"0x8D735603D242475\"</Etag><LeaseStatus>unlocked</LeaseStatus><LeaseState>available</LeaseState><DefaultEncryptionScope>$account-encryption-key</DefaultEncryptionScope><DenyEncryptionScopeOverride>false</DenyEncryptionScopeOverride><HasImmutabilityPolicy>false</HasImmutabilityPolicy><HasLegalHold>false</HasLegalHold></Properties></Container></Containers><NextMarker /></EnumerationResults>",
+      "Date" : "Mon, 09 Sep 2019 19:59:34 GMT",
+      "x-ms-client-request-id" : "241c5b54-6b79-426d-bef6-a8663049f2c8",
       "Content-Type" : "application/xml"
     },
     "Exception" : null
   }, {
     "Method" : "DELETE",
-<<<<<<< HEAD
-    "Uri" : "https://jaschrepragrs.blob.core.windows.net/jtccontainersaspermissionsparse08990007ba997cb2714?restype=container",
+    "Uri" : "https://jaschrepragrs.blob.core.windows.net/jtccontainersaspermissionsparse014230112e2f3d524e4?restype=container",
     "Headers" : {
       "x-ms-version" : "2019-02-02",
       "User-Agent" : "azsdk-java-azure-storage-blob/12.0.0-preview.3 1.8.0_221; Windows 10 10.0",
-      "x-ms-client-request-id" : "8ad7a2a4-c63b-4a8d-964e-a5034cf87dbb"
-=======
-    "Uri" : "https://azstoragesdkaccount.blob.core.windows.net/jtccontainersaspermissionsparse02905019ce5c336cf84?restype=container",
-    "Headers" : {
-      "x-ms-version" : "2019-02-02",
-      "User-Agent" : "azsdk-java-azure-storage-blob/12.0.0-preview.3 1.8.0_212; Windows 10 10.0",
-      "x-ms-client-request-id" : "c176ce8e-1ae0-4e7a-acf2-ed777c107105"
->>>>>>> a55d5dd9
+      "x-ms-client-request-id" : "c831df52-0004-43ad-9bb2-d5b718292aa3"
     },
     "Response" : {
       "x-ms-version" : "2019-02-02",
@@ -97,21 +55,11 @@
       "retry-after" : "0",
       "Content-Length" : "0",
       "StatusCode" : "202",
-<<<<<<< HEAD
-      "x-ms-request-id" : "bfecbaa1-901e-0044-3d3a-643cc7000000",
-      "Date" : "Thu, 05 Sep 2019 22:36:54 GMT",
-      "x-ms-client-request-id" : "8ad7a2a4-c63b-4a8d-964e-a5034cf87dbb"
+      "x-ms-request-id" : "077fe432-801e-001f-2849-673bbb000000",
+      "Date" : "Mon, 09 Sep 2019 19:59:35 GMT",
+      "x-ms-client-request-id" : "c831df52-0004-43ad-9bb2-d5b718292aa3"
     },
     "Exception" : null
   } ],
-  "variables" : [ "jtccontainersaspermissionsparse08990007ba997cb2714" ]
-=======
-      "x-ms-request-id" : "ec65dea5-001e-001f-57e6-64eb66000000",
-      "Date" : "Fri, 06 Sep 2019 19:09:06 GMT",
-      "x-ms-client-request-id" : "c176ce8e-1ae0-4e7a-acf2-ed777c107105"
-    },
-    "Exception" : null
-  } ],
-  "variables" : [ "jtccontainersaspermissionsparse02905019ce5c336cf84" ]
->>>>>>> a55d5dd9
+  "variables" : [ "jtccontainersaspermissionsparse014230112e2f3d524e4" ]
 }