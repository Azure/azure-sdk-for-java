--- conflicted
+++ resolved
@@ -1,100 +1,54 @@
 {
   "networkCallRecords" : [ {
     "Method" : "PUT",
-<<<<<<< HEAD
-    "Uri" : "https://jaschrepragrs.blob.core.windows.net/jtcsetaccesspolicy0containerapitestsetaccesspolicy7a6419272d?restype=container",
+    "Uri" : "https://jaschrepragrs.blob.core.windows.net/jtcsetaccesspolicy0containerapitestsetaccesspolicy8ea074479b?restype=container",
     "Headers" : {
       "x-ms-version" : "2019-02-02",
       "User-Agent" : "azsdk-java-azure-storage-blob/12.0.0-preview.3 1.8.0_221; Windows 10 10.0",
-      "x-ms-client-request-id" : "152f7d51-7de3-494e-b7c1-80d0b877300c"
-=======
-    "Uri" : "https://azstoragesdkaccount.blob.core.windows.net/jtcsetaccesspolicy0containerapitestsetaccesspolicy8c17793190?restype=container",
-    "Headers" : {
-      "x-ms-version" : "2019-02-02",
-      "User-Agent" : "azsdk-java-azure-storage-blob/12.0.0-preview.3 1.8.0_212; Windows 10 10.0",
-      "x-ms-client-request-id" : "4b3f5b47-eb3a-426a-b34a-3be52133f031"
->>>>>>> a55d5dd9
+      "x-ms-client-request-id" : "da928a9e-9746-4873-9c75-fd0a70c872db"
     },
     "Response" : {
       "x-ms-version" : "2019-02-02",
       "Server" : "Windows-Azure-Blob/1.0 Microsoft-HTTPAPI/2.0",
-<<<<<<< HEAD
-      "ETag" : "\"0x8D73252C167BFBA\"",
-      "Last-Modified" : "Thu, 05 Sep 2019 22:45:30 GMT",
+      "ETag" : "\"0x8D735604B7B7128\"",
+      "Last-Modified" : "Mon, 09 Sep 2019 19:59:59 GMT",
       "retry-after" : "0",
       "Content-Length" : "0",
       "StatusCode" : "201",
-      "x-ms-request-id" : "20488eb4-901e-000b-773b-64f8df000000",
-      "Date" : "Thu, 05 Sep 2019 22:45:30 GMT",
-      "x-ms-client-request-id" : "152f7d51-7de3-494e-b7c1-80d0b877300c"
-=======
-      "ETag" : "\"0x8D732FD2692E962\"",
-      "Last-Modified" : "Fri, 06 Sep 2019 19:05:15 GMT",
-      "retry-after" : "0",
-      "Content-Length" : "0",
-      "StatusCode" : "201",
-      "x-ms-request-id" : "ec63713c-001e-001f-3be6-64eb66000000",
-      "Date" : "Fri, 06 Sep 2019 19:05:14 GMT",
-      "x-ms-client-request-id" : "4b3f5b47-eb3a-426a-b34a-3be52133f031"
->>>>>>> a55d5dd9
+      "x-ms-request-id" : "077ff52d-801e-001f-7949-673bbb000000",
+      "Date" : "Mon, 09 Sep 2019 19:59:58 GMT",
+      "x-ms-client-request-id" : "da928a9e-9746-4873-9c75-fd0a70c872db"
     },
     "Exception" : null
   }, {
     "Method" : "PUT",
-<<<<<<< HEAD
-    "Uri" : "https://jaschrepragrs.blob.core.windows.net/jtcsetaccesspolicy0containerapitestsetaccesspolicy7a6419272d?restype=container&comp=acl",
+    "Uri" : "https://jaschrepragrs.blob.core.windows.net/jtcsetaccesspolicy0containerapitestsetaccesspolicy8ea074479b?restype=container&comp=acl",
     "Headers" : {
       "x-ms-version" : "2019-02-02",
       "User-Agent" : "azsdk-java-azure-storage-blob/12.0.0-preview.3 1.8.0_221; Windows 10 10.0",
-      "x-ms-client-request-id" : "a1a8a3fc-97b7-42ad-a81f-f1134d24f855",
-=======
-    "Uri" : "https://azstoragesdkaccount.blob.core.windows.net/jtcsetaccesspolicy0containerapitestsetaccesspolicy8c17793190?restype=container&comp=acl",
-    "Headers" : {
-      "x-ms-version" : "2019-02-02",
-      "User-Agent" : "azsdk-java-azure-storage-blob/12.0.0-preview.3 1.8.0_212; Windows 10 10.0",
-      "x-ms-client-request-id" : "db131e4c-8bd7-4615-a0f2-f1c23a6287e7",
->>>>>>> a55d5dd9
+      "x-ms-client-request-id" : "f479ea2e-5ecb-4714-bfed-ac292a777286",
       "Content-Type" : "application/xml; charset=utf-8"
     },
     "Response" : {
       "x-ms-version" : "2019-02-02",
       "Server" : "Windows-Azure-Blob/1.0 Microsoft-HTTPAPI/2.0",
-<<<<<<< HEAD
-      "ETag" : "\"0x8D73252C173E8AA\"",
-      "Last-Modified" : "Thu, 05 Sep 2019 22:45:31 GMT",
+      "ETag" : "\"0x8D735604B8742FB\"",
+      "Last-Modified" : "Mon, 09 Sep 2019 19:59:59 GMT",
       "retry-after" : "0",
       "Content-Length" : "0",
       "StatusCode" : "200",
-      "x-ms-request-id" : "20488ec4-901e-000b-063b-64f8df000000",
-      "Date" : "Thu, 05 Sep 2019 22:45:30 GMT",
-      "x-ms-client-request-id" : "a1a8a3fc-97b7-42ad-a81f-f1134d24f855"
-=======
-      "ETag" : "\"0x8D732FD2698DC15\"",
-      "Last-Modified" : "Fri, 06 Sep 2019 19:05:15 GMT",
-      "retry-after" : "0",
-      "Content-Length" : "0",
-      "StatusCode" : "200",
-      "x-ms-request-id" : "ec63715d-001e-001f-58e6-64eb66000000",
-      "Date" : "Fri, 06 Sep 2019 19:05:14 GMT",
-      "x-ms-client-request-id" : "db131e4c-8bd7-4615-a0f2-f1c23a6287e7"
->>>>>>> a55d5dd9
+      "x-ms-request-id" : "077ff537-801e-001f-0249-673bbb000000",
+      "Date" : "Mon, 09 Sep 2019 19:59:58 GMT",
+      "x-ms-client-request-id" : "f479ea2e-5ecb-4714-bfed-ac292a777286"
     },
     "Exception" : null
   }, {
     "Method" : "GET",
-<<<<<<< HEAD
-    "Uri" : "https://jaschrepragrs.blob.core.windows.net/jtcsetaccesspolicy0containerapitestsetaccesspolicy7a6419272d?restype=container",
+    "Uri" : "https://jaschrepragrs.blob.core.windows.net/jtcsetaccesspolicy0containerapitestsetaccesspolicy8ea074479b?restype=container",
     "Headers" : {
       "x-ms-version" : "2019-02-02",
       "User-Agent" : "azsdk-java-azure-storage-blob/12.0.0-preview.3 1.8.0_221; Windows 10 10.0",
-      "x-ms-client-request-id" : "e18bf7ed-aeb3-4483-a135-21dac431c9ed"
-=======
-    "Uri" : "https://azstoragesdkaccount.blob.core.windows.net/jtcsetaccesspolicy0containerapitestsetaccesspolicy8c17793190?restype=container",
-    "Headers" : {
-      "x-ms-version" : "2019-02-02",
-      "User-Agent" : "azsdk-java-azure-storage-blob/12.0.0-preview.3 1.8.0_212; Windows 10 10.0",
-      "x-ms-client-request-id" : "7743f52d-4ccc-489d-b6e3-227b7af7c6a1"
->>>>>>> a55d5dd9
+      "x-ms-client-request-id" : "2f71c361-3920-4c43-a31f-e293cf76d95c"
     },
     "Response" : {
       "x-ms-version" : "2019-02-02",
@@ -102,50 +56,27 @@
       "Server" : "Windows-Azure-Blob/1.0 Microsoft-HTTPAPI/2.0",
       "x-ms-lease-state" : "available",
       "x-ms-deny-encryption-scope-override" : "false",
-<<<<<<< HEAD
-      "Last-Modified" : "Thu, 05 Sep 2019 22:45:31 GMT",
+      "Last-Modified" : "Mon, 09 Sep 2019 19:59:59 GMT",
       "retry-after" : "0",
       "StatusCode" : "200",
-      "Date" : "Thu, 05 Sep 2019 22:45:30 GMT",
+      "Date" : "Mon, 09 Sep 2019 19:59:59 GMT",
       "x-ms-has-legal-hold" : "false",
       "x-ms-default-encryption-scope" : "$account-encryption-key",
-      "ETag" : "\"0x8D73252C173E8AA\"",
+      "ETag" : "\"0x8D735604B8742FB\"",
       "x-ms-has-immutability-policy" : "false",
       "Content-Length" : "0",
       "x-ms-blob-public-access" : "container",
-      "x-ms-request-id" : "20488ee1-901e-000b-233b-64f8df000000",
-      "x-ms-client-request-id" : "e18bf7ed-aeb3-4483-a135-21dac431c9ed"
-=======
-      "Last-Modified" : "Fri, 06 Sep 2019 19:05:15 GMT",
-      "retry-after" : "0",
-      "StatusCode" : "200",
-      "Date" : "Fri, 06 Sep 2019 19:05:15 GMT",
-      "x-ms-has-legal-hold" : "false",
-      "x-ms-default-encryption-scope" : "$account-encryption-key",
-      "ETag" : "\"0x8D732FD2698DC15\"",
-      "x-ms-has-immutability-policy" : "false",
-      "Content-Length" : "0",
-      "x-ms-blob-public-access" : "container",
-      "x-ms-request-id" : "ec637179-001e-001f-6de6-64eb66000000",
-      "x-ms-client-request-id" : "7743f52d-4ccc-489d-b6e3-227b7af7c6a1"
->>>>>>> a55d5dd9
+      "x-ms-request-id" : "077ff53e-801e-001f-0949-673bbb000000",
+      "x-ms-client-request-id" : "2f71c361-3920-4c43-a31f-e293cf76d95c"
     },
     "Exception" : null
   }, {
     "Method" : "GET",
-<<<<<<< HEAD
     "Uri" : "https://jaschrepragrs.blob.core.windows.net?prefix=jtcsetaccesspolicy&comp=list",
     "Headers" : {
       "x-ms-version" : "2019-02-02",
       "User-Agent" : "azsdk-java-azure-storage-blob/12.0.0-preview.3 1.8.0_221; Windows 10 10.0",
-      "x-ms-client-request-id" : "2c10d9bd-e0ae-4d30-aa97-e24115fe6831"
-=======
-    "Uri" : "https://azstoragesdkaccount.blob.core.windows.net?prefix=jtcsetaccesspolicy&comp=list",
-    "Headers" : {
-      "x-ms-version" : "2019-02-02",
-      "User-Agent" : "azsdk-java-azure-storage-blob/12.0.0-preview.3 1.8.0_212; Windows 10 10.0",
-      "x-ms-client-request-id" : "cbedcc08-7d11-44ed-8852-ce4f02c4431b"
->>>>>>> a55d5dd9
+      "x-ms-client-request-id" : "0ce9b1eb-74de-4c39-8b97-40c6d4832a03"
     },
     "Response" : {
       "Transfer-Encoding" : "chunked",
@@ -153,35 +84,20 @@
       "Server" : "Windows-Azure-Blob/1.0 Microsoft-HTTPAPI/2.0",
       "retry-after" : "0",
       "StatusCode" : "200",
-<<<<<<< HEAD
-      "x-ms-request-id" : "20488efd-901e-000b-3c3b-64f8df000000",
-      "Body" : "﻿<?xml version=\"1.0\" encoding=\"utf-8\"?><EnumerationResults ServiceEndpoint=\"https://jaschrepragrs.blob.core.windows.net/\"><Prefix>jtcsetaccesspolicy</Prefix><Containers><Container><Name>jtcsetaccesspolicy0containerapitestsetaccesspolicy7a6419272d</Name><Properties><Last-Modified>Thu, 05 Sep 2019 22:45:31 GMT</Last-Modified><Etag>\"0x8D73252C173E8AA\"</Etag><LeaseStatus>unlocked</LeaseStatus><LeaseState>available</LeaseState><PublicAccess>container</PublicAccess><DefaultEncryptionScope>$account-encryption-key</DefaultEncryptionScope><DenyEncryptionScopeOverride>false</DenyEncryptionScopeOverride><HasImmutabilityPolicy>false</HasImmutabilityPolicy><HasLegalHold>false</HasLegalHold></Properties></Container></Containers><NextMarker /></EnumerationResults>",
-      "Date" : "Thu, 05 Sep 2019 22:45:30 GMT",
-      "x-ms-client-request-id" : "2c10d9bd-e0ae-4d30-aa97-e24115fe6831",
-=======
-      "x-ms-request-id" : "ec63718f-001e-001f-01e6-64eb66000000",
-      "Body" : "﻿<?xml version=\"1.0\" encoding=\"utf-8\"?><EnumerationResults ServiceEndpoint=\"https://azstoragesdkaccount.blob.core.windows.net/\"><Prefix>jtcsetaccesspolicy</Prefix><Containers><Container><Name>jtcsetaccesspolicy0containerapitestsetaccesspolicy8c17793190</Name><Properties><Last-Modified>Fri, 06 Sep 2019 19:05:15 GMT</Last-Modified><Etag>\"0x8D732FD2698DC15\"</Etag><LeaseStatus>unlocked</LeaseStatus><LeaseState>available</LeaseState><PublicAccess>container</PublicAccess><DefaultEncryptionScope>$account-encryption-key</DefaultEncryptionScope><DenyEncryptionScopeOverride>false</DenyEncryptionScopeOverride><HasImmutabilityPolicy>false</HasImmutabilityPolicy><HasLegalHold>false</HasLegalHold></Properties></Container></Containers><NextMarker /></EnumerationResults>",
-      "Date" : "Fri, 06 Sep 2019 19:05:15 GMT",
-      "x-ms-client-request-id" : "cbedcc08-7d11-44ed-8852-ce4f02c4431b",
->>>>>>> a55d5dd9
+      "x-ms-request-id" : "077ff545-801e-001f-1049-673bbb000000",
+      "Body" : "﻿<?xml version=\"1.0\" encoding=\"utf-8\"?><EnumerationResults ServiceEndpoint=\"https://jaschrepragrs.blob.core.windows.net/\"><Prefix>jtcsetaccesspolicy</Prefix><Containers><Container><Name>jtcsetaccesspolicy0containerapitestsetaccesspolicy8ea074479b</Name><Properties><Last-Modified>Mon, 09 Sep 2019 19:59:59 GMT</Last-Modified><Etag>\"0x8D735604B8742FB\"</Etag><LeaseStatus>unlocked</LeaseStatus><LeaseState>available</LeaseState><PublicAccess>container</PublicAccess><DefaultEncryptionScope>$account-encryption-key</DefaultEncryptionScope><DenyEncryptionScopeOverride>false</DenyEncryptionScopeOverride><HasImmutabilityPolicy>false</HasImmutabilityPolicy><HasLegalHold>false</HasLegalHold></Properties></Container></Containers><NextMarker /></EnumerationResults>",
+      "Date" : "Mon, 09 Sep 2019 19:59:59 GMT",
+      "x-ms-client-request-id" : "0ce9b1eb-74de-4c39-8b97-40c6d4832a03",
       "Content-Type" : "application/xml"
     },
     "Exception" : null
   }, {
     "Method" : "DELETE",
-<<<<<<< HEAD
-    "Uri" : "https://jaschrepragrs.blob.core.windows.net/jtcsetaccesspolicy0containerapitestsetaccesspolicy7a6419272d?restype=container",
+    "Uri" : "https://jaschrepragrs.blob.core.windows.net/jtcsetaccesspolicy0containerapitestsetaccesspolicy8ea074479b?restype=container",
     "Headers" : {
       "x-ms-version" : "2019-02-02",
       "User-Agent" : "azsdk-java-azure-storage-blob/12.0.0-preview.3 1.8.0_221; Windows 10 10.0",
-      "x-ms-client-request-id" : "767f9b27-1e7a-48b6-a649-3d3668ee0e52"
-=======
-    "Uri" : "https://azstoragesdkaccount.blob.core.windows.net/jtcsetaccesspolicy0containerapitestsetaccesspolicy8c17793190?restype=container",
-    "Headers" : {
-      "x-ms-version" : "2019-02-02",
-      "User-Agent" : "azsdk-java-azure-storage-blob/12.0.0-preview.3 1.8.0_212; Windows 10 10.0",
-      "x-ms-client-request-id" : "6ba41b7c-05d1-4f66-9e33-63e3ed8ab6b0"
->>>>>>> a55d5dd9
+      "x-ms-client-request-id" : "1fd1bb5e-b869-4ce9-a551-c25b2e6fa084"
     },
     "Response" : {
       "x-ms-version" : "2019-02-02",
@@ -189,21 +105,11 @@
       "retry-after" : "0",
       "Content-Length" : "0",
       "StatusCode" : "202",
-<<<<<<< HEAD
-      "x-ms-request-id" : "20488f16-901e-000b-533b-64f8df000000",
-      "Date" : "Thu, 05 Sep 2019 22:45:30 GMT",
-      "x-ms-client-request-id" : "767f9b27-1e7a-48b6-a649-3d3668ee0e52"
+      "x-ms-request-id" : "077ff553-801e-001f-1b49-673bbb000000",
+      "Date" : "Mon, 09 Sep 2019 19:59:59 GMT",
+      "x-ms-client-request-id" : "1fd1bb5e-b869-4ce9-a551-c25b2e6fa084"
     },
     "Exception" : null
   } ],
-  "variables" : [ "jtcsetaccesspolicy0containerapitestsetaccesspolicy7a6419272d" ]
-=======
-      "x-ms-request-id" : "ec6371a6-001e-001f-16e6-64eb66000000",
-      "Date" : "Fri, 06 Sep 2019 19:05:15 GMT",
-      "x-ms-client-request-id" : "6ba41b7c-05d1-4f66-9e33-63e3ed8ab6b0"
-    },
-    "Exception" : null
-  } ],
-  "variables" : [ "jtcsetaccesspolicy0containerapitestsetaccesspolicy8c17793190" ]
->>>>>>> a55d5dd9
+  "variables" : [ "jtcsetaccesspolicy0containerapitestsetaccesspolicy8ea074479b" ]
 }