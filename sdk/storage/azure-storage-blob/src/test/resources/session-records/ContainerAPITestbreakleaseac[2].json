--- conflicted
+++ resolved
@@ -1,143 +1,76 @@
 {
   "networkCallRecords" : [ {
     "Method" : "PUT",
-<<<<<<< HEAD
-    "Uri" : "https://jaschrepragrs.blob.core.windows.net/jtcbreakleaseac0containerapitestbreakleaseac36204808a8d3e?restype=container",
+    "Uri" : "https://jaschrepragrs.blob.core.windows.net/jtcbreakleaseac0containerapitestbreakleaseac8208089864914?restype=container",
     "Headers" : {
       "x-ms-version" : "2019-02-02",
       "User-Agent" : "azsdk-java-azure-storage-blob/12.0.0-preview.3 1.8.0_221; Windows 10 10.0",
-      "x-ms-client-request-id" : "a2cd389a-5c7b-430e-adfa-416493914e9a"
-=======
-    "Uri" : "https://azstoragesdkaccount.blob.core.windows.net/jtcbreakleaseac0containerapitestbreakleaseac85c6019527141?restype=container",
-    "Headers" : {
-      "x-ms-version" : "2019-02-02",
-      "User-Agent" : "azsdk-java-azure-storage-blob/12.0.0-preview.3 1.8.0_212; Windows 10 10.0",
-      "x-ms-client-request-id" : "0509eed7-4e9e-414c-a7ed-c2645cf80c85"
->>>>>>> a55d5dd9
+      "x-ms-client-request-id" : "0e36079c-199a-4d79-924c-9fd1cf1350c9"
     },
     "Response" : {
       "x-ms-version" : "2019-02-02",
       "Server" : "Windows-Azure-Blob/1.0 Microsoft-HTTPAPI/2.0",
-<<<<<<< HEAD
-      "ETag" : "\"0x8D732534B949EA9\"",
-      "Last-Modified" : "Thu, 05 Sep 2019 22:49:22 GMT",
+      "ETag" : "\"0x8D73560D6177074\"",
+      "Last-Modified" : "Mon, 09 Sep 2019 20:03:52 GMT",
       "retry-after" : "0",
       "Content-Length" : "0",
       "StatusCode" : "201",
-      "x-ms-request-id" : "827d321a-601e-001e-2c3c-643a46000000",
-      "Date" : "Thu, 05 Sep 2019 22:49:22 GMT",
-      "x-ms-client-request-id" : "a2cd389a-5c7b-430e-adfa-416493914e9a"
-=======
-      "ETag" : "\"0x8D732FDA5DA09D8\"",
-      "Last-Modified" : "Fri, 06 Sep 2019 19:08:48 GMT",
-      "retry-after" : "0",
-      "Content-Length" : "0",
-      "StatusCode" : "201",
-      "x-ms-request-id" : "ec65ae81-001e-001f-4ce6-64eb66000000",
-      "Date" : "Fri, 06 Sep 2019 19:08:48 GMT",
-      "x-ms-client-request-id" : "0509eed7-4e9e-414c-a7ed-c2645cf80c85"
->>>>>>> a55d5dd9
+      "x-ms-request-id" : "c5ca0bc3-301e-0042-7649-67cbbf000000",
+      "Date" : "Mon, 09 Sep 2019 20:03:51 GMT",
+      "x-ms-client-request-id" : "0e36079c-199a-4d79-924c-9fd1cf1350c9"
     },
     "Exception" : null
   }, {
     "Method" : "PUT",
-<<<<<<< HEAD
-    "Uri" : "https://jaschrepragrs.blob.core.windows.net/jtcbreakleaseac0containerapitestbreakleaseac36204808a8d3e?comp=lease&restype=container",
+    "Uri" : "https://jaschrepragrs.blob.core.windows.net/jtcbreakleaseac0containerapitestbreakleaseac8208089864914?comp=lease&restype=container",
     "Headers" : {
       "x-ms-version" : "2019-02-02",
       "User-Agent" : "azsdk-java-azure-storage-blob/12.0.0-preview.3 1.8.0_221; Windows 10 10.0",
-      "x-ms-client-request-id" : "73ef9b44-a491-4bdd-b700-abd3b238cd6e"
-=======
-    "Uri" : "https://azstoragesdkaccount.blob.core.windows.net/jtcbreakleaseac0containerapitestbreakleaseac85c6019527141?comp=lease&restype=container",
-    "Headers" : {
-      "x-ms-version" : "2019-02-02",
-      "User-Agent" : "azsdk-java-azure-storage-blob/12.0.0-preview.3 1.8.0_212; Windows 10 10.0",
-      "x-ms-client-request-id" : "a74b843f-67e2-4b7d-9cb1-77d906896723"
->>>>>>> a55d5dd9
+      "x-ms-client-request-id" : "5d46e19c-ba06-468f-bd1c-249574344d60"
     },
     "Response" : {
       "x-ms-version" : "2019-02-02",
       "Server" : "Windows-Azure-Blob/1.0 Microsoft-HTTPAPI/2.0",
-<<<<<<< HEAD
-      "ETag" : "\"0x8D732534B949EA9\"",
-      "x-ms-lease-id" : "fc011651-2149-4a3f-8c0e-a67b85f11781",
-      "Last-Modified" : "Thu, 05 Sep 2019 22:49:22 GMT",
+      "ETag" : "\"0x8D73560D6177074\"",
+      "x-ms-lease-id" : "0712407e-9bcc-4b32-8000-e6626759260f",
+      "Last-Modified" : "Mon, 09 Sep 2019 20:03:52 GMT",
       "retry-after" : "0",
       "Content-Length" : "0",
       "StatusCode" : "201",
-      "x-ms-request-id" : "827d322c-601e-001e-3d3c-643a46000000",
-      "Date" : "Thu, 05 Sep 2019 22:49:22 GMT",
-      "x-ms-client-request-id" : "73ef9b44-a491-4bdd-b700-abd3b238cd6e"
-=======
-      "ETag" : "\"0x8D732FDA5DA09D8\"",
-      "x-ms-lease-id" : "cf5f92d9-1338-4043-9cf0-3b55079d75ec",
-      "Last-Modified" : "Fri, 06 Sep 2019 19:08:48 GMT",
-      "retry-after" : "0",
-      "Content-Length" : "0",
-      "StatusCode" : "201",
-      "x-ms-request-id" : "ec65ae9e-001e-001f-63e6-64eb66000000",
-      "Date" : "Fri, 06 Sep 2019 19:08:48 GMT",
-      "x-ms-client-request-id" : "a74b843f-67e2-4b7d-9cb1-77d906896723"
->>>>>>> a55d5dd9
+      "x-ms-request-id" : "c5ca0be8-301e-0042-1949-67cbbf000000",
+      "Date" : "Mon, 09 Sep 2019 20:03:51 GMT",
+      "x-ms-client-request-id" : "5d46e19c-ba06-468f-bd1c-249574344d60"
     },
     "Exception" : null
   }, {
     "Method" : "PUT",
-<<<<<<< HEAD
-    "Uri" : "https://jaschrepragrs.blob.core.windows.net/jtcbreakleaseac0containerapitestbreakleaseac36204808a8d3e?comp=lease&restype=container",
+    "Uri" : "https://jaschrepragrs.blob.core.windows.net/jtcbreakleaseac0containerapitestbreakleaseac8208089864914?comp=lease&restype=container",
     "Headers" : {
       "x-ms-version" : "2019-02-02",
       "User-Agent" : "azsdk-java-azure-storage-blob/12.0.0-preview.3 1.8.0_221; Windows 10 10.0",
-      "x-ms-client-request-id" : "91dc3b63-5355-4245-922c-e04ec863b79d"
-=======
-    "Uri" : "https://azstoragesdkaccount.blob.core.windows.net/jtcbreakleaseac0containerapitestbreakleaseac85c6019527141?comp=lease&restype=container",
-    "Headers" : {
-      "x-ms-version" : "2019-02-02",
-      "User-Agent" : "azsdk-java-azure-storage-blob/12.0.0-preview.3 1.8.0_212; Windows 10 10.0",
-      "x-ms-client-request-id" : "b4eaba08-e86e-4f49-a08d-a9abc4386f94"
->>>>>>> a55d5dd9
+      "x-ms-client-request-id" : "404984cd-62a5-4273-a5c6-5b24c72a4f93"
     },
     "Response" : {
       "x-ms-version" : "2019-02-02",
       "Server" : "Windows-Azure-Blob/1.0 Microsoft-HTTPAPI/2.0",
-<<<<<<< HEAD
-      "ETag" : "\"0x8D732534B949EA9\"",
+      "ETag" : "\"0x8D73560D6177074\"",
       "x-ms-lease-time" : "0",
-      "Last-Modified" : "Thu, 05 Sep 2019 22:49:22 GMT",
+      "Last-Modified" : "Mon, 09 Sep 2019 20:03:52 GMT",
       "retry-after" : "0",
       "Content-Length" : "0",
       "StatusCode" : "202",
-      "x-ms-request-id" : "827d323e-601e-001e-4d3c-643a46000000",
-      "Date" : "Thu, 05 Sep 2019 22:49:22 GMT",
-      "x-ms-client-request-id" : "91dc3b63-5355-4245-922c-e04ec863b79d"
-=======
-      "ETag" : "\"0x8D732FDA5DA09D8\"",
-      "x-ms-lease-time" : "0",
-      "Last-Modified" : "Fri, 06 Sep 2019 19:08:48 GMT",
-      "retry-after" : "0",
-      "Content-Length" : "0",
-      "StatusCode" : "202",
-      "x-ms-request-id" : "ec65aeb4-001e-001f-77e6-64eb66000000",
-      "Date" : "Fri, 06 Sep 2019 19:08:48 GMT",
-      "x-ms-client-request-id" : "b4eaba08-e86e-4f49-a08d-a9abc4386f94"
->>>>>>> a55d5dd9
+      "x-ms-request-id" : "c5ca0bfc-301e-0042-2a49-67cbbf000000",
+      "Date" : "Mon, 09 Sep 2019 20:03:51 GMT",
+      "x-ms-client-request-id" : "404984cd-62a5-4273-a5c6-5b24c72a4f93"
     },
     "Exception" : null
   }, {
     "Method" : "GET",
-<<<<<<< HEAD
     "Uri" : "https://jaschrepragrs.blob.core.windows.net?prefix=jtcbreakleaseac&comp=list",
     "Headers" : {
       "x-ms-version" : "2019-02-02",
       "User-Agent" : "azsdk-java-azure-storage-blob/12.0.0-preview.3 1.8.0_221; Windows 10 10.0",
-      "x-ms-client-request-id" : "32501f75-6c7c-472b-abea-4f0edbce2831"
-=======
-    "Uri" : "https://azstoragesdkaccount.blob.core.windows.net?prefix=jtcbreakleaseac&comp=list",
-    "Headers" : {
-      "x-ms-version" : "2019-02-02",
-      "User-Agent" : "azsdk-java-azure-storage-blob/12.0.0-preview.3 1.8.0_212; Windows 10 10.0",
-      "x-ms-client-request-id" : "064990e6-6788-453c-98ea-72e83283fea3"
->>>>>>> a55d5dd9
+      "x-ms-client-request-id" : "bee6a9a9-eef1-4101-b0cb-e551dc0e5db0"
     },
     "Response" : {
       "Transfer-Encoding" : "chunked",
@@ -145,35 +78,20 @@
       "Server" : "Windows-Azure-Blob/1.0 Microsoft-HTTPAPI/2.0",
       "retry-after" : "0",
       "StatusCode" : "200",
-<<<<<<< HEAD
-      "x-ms-request-id" : "827d324d-601e-001e-583c-643a46000000",
-      "Body" : "﻿<?xml version=\"1.0\" encoding=\"utf-8\"?><EnumerationResults ServiceEndpoint=\"https://jaschrepragrs.blob.core.windows.net/\"><Prefix>jtcbreakleaseac</Prefix><Containers><Container><Name>jtcbreakleaseac0containerapitestbreakleaseac36204808a8d3e</Name><Properties><Last-Modified>Thu, 05 Sep 2019 22:49:22 GMT</Last-Modified><Etag>\"0x8D732534B949EA9\"</Etag><LeaseStatus>unlocked</LeaseStatus><LeaseState>broken</LeaseState><DefaultEncryptionScope>$account-encryption-key</DefaultEncryptionScope><DenyEncryptionScopeOverride>false</DenyEncryptionScopeOverride><HasImmutabilityPolicy>false</HasImmutabilityPolicy><HasLegalHold>false</HasLegalHold></Properties></Container></Containers><NextMarker /></EnumerationResults>",
-      "Date" : "Thu, 05 Sep 2019 22:49:22 GMT",
-      "x-ms-client-request-id" : "32501f75-6c7c-472b-abea-4f0edbce2831",
-=======
-      "x-ms-request-id" : "ec65aed0-001e-001f-10e6-64eb66000000",
-      "Body" : "﻿<?xml version=\"1.0\" encoding=\"utf-8\"?><EnumerationResults ServiceEndpoint=\"https://azstoragesdkaccount.blob.core.windows.net/\"><Prefix>jtcbreakleaseac</Prefix><Containers><Container><Name>jtcbreakleaseac0containerapitestbreakleaseac85c6019527141</Name><Properties><Last-Modified>Fri, 06 Sep 2019 19:08:48 GMT</Last-Modified><Etag>\"0x8D732FDA5DA09D8\"</Etag><LeaseStatus>unlocked</LeaseStatus><LeaseState>broken</LeaseState><DefaultEncryptionScope>$account-encryption-key</DefaultEncryptionScope><DenyEncryptionScopeOverride>false</DenyEncryptionScopeOverride><HasImmutabilityPolicy>false</HasImmutabilityPolicy><HasLegalHold>false</HasLegalHold></Properties></Container></Containers><NextMarker /></EnumerationResults>",
-      "Date" : "Fri, 06 Sep 2019 19:08:48 GMT",
-      "x-ms-client-request-id" : "064990e6-6788-453c-98ea-72e83283fea3",
->>>>>>> a55d5dd9
+      "x-ms-request-id" : "c5ca0c09-301e-0042-3649-67cbbf000000",
+      "Body" : "﻿<?xml version=\"1.0\" encoding=\"utf-8\"?><EnumerationResults ServiceEndpoint=\"https://jaschrepragrs.blob.core.windows.net/\"><Prefix>jtcbreakleaseac</Prefix><Containers><Container><Name>jtcbreakleaseac0containerapitestbreakleaseac8208089864914</Name><Properties><Last-Modified>Mon, 09 Sep 2019 20:03:52 GMT</Last-Modified><Etag>\"0x8D73560D6177074\"</Etag><LeaseStatus>unlocked</LeaseStatus><LeaseState>broken</LeaseState><DefaultEncryptionScope>$account-encryption-key</DefaultEncryptionScope><DenyEncryptionScopeOverride>false</DenyEncryptionScopeOverride><HasImmutabilityPolicy>false</HasImmutabilityPolicy><HasLegalHold>false</HasLegalHold></Properties></Container></Containers><NextMarker /></EnumerationResults>",
+      "Date" : "Mon, 09 Sep 2019 20:03:51 GMT",
+      "x-ms-client-request-id" : "bee6a9a9-eef1-4101-b0cb-e551dc0e5db0",
       "Content-Type" : "application/xml"
     },
     "Exception" : null
   }, {
     "Method" : "DELETE",
-<<<<<<< HEAD
-    "Uri" : "https://jaschrepragrs.blob.core.windows.net/jtcbreakleaseac0containerapitestbreakleaseac36204808a8d3e?restype=container",
+    "Uri" : "https://jaschrepragrs.blob.core.windows.net/jtcbreakleaseac0containerapitestbreakleaseac8208089864914?restype=container",
     "Headers" : {
       "x-ms-version" : "2019-02-02",
       "User-Agent" : "azsdk-java-azure-storage-blob/12.0.0-preview.3 1.8.0_221; Windows 10 10.0",
-      "x-ms-client-request-id" : "d8f4f814-1b5f-4fb9-8d56-409ab4639bd4"
-=======
-    "Uri" : "https://azstoragesdkaccount.blob.core.windows.net/jtcbreakleaseac0containerapitestbreakleaseac85c6019527141?restype=container",
-    "Headers" : {
-      "x-ms-version" : "2019-02-02",
-      "User-Agent" : "azsdk-java-azure-storage-blob/12.0.0-preview.3 1.8.0_212; Windows 10 10.0",
-      "x-ms-client-request-id" : "1a30c34d-3631-4cea-9e47-014749dfb92b"
->>>>>>> a55d5dd9
+      "x-ms-client-request-id" : "3fab0638-772e-4e6c-9443-c717dc56a1d3"
     },
     "Response" : {
       "x-ms-version" : "2019-02-02",
@@ -181,21 +99,11 @@
       "retry-after" : "0",
       "Content-Length" : "0",
       "StatusCode" : "202",
-<<<<<<< HEAD
-      "x-ms-request-id" : "827d325c-601e-001e-643c-643a46000000",
-      "Date" : "Thu, 05 Sep 2019 22:49:22 GMT",
-      "x-ms-client-request-id" : "d8f4f814-1b5f-4fb9-8d56-409ab4639bd4"
+      "x-ms-request-id" : "c5ca0c1b-301e-0042-4849-67cbbf000000",
+      "Date" : "Mon, 09 Sep 2019 20:03:51 GMT",
+      "x-ms-client-request-id" : "3fab0638-772e-4e6c-9443-c717dc56a1d3"
     },
     "Exception" : null
   } ],
-  "variables" : [ "jtcbreakleaseac0containerapitestbreakleaseac36204808a8d3e" ]
-=======
-      "x-ms-request-id" : "ec65aede-001e-001f-1ce6-64eb66000000",
-      "Date" : "Fri, 06 Sep 2019 19:08:48 GMT",
-      "x-ms-client-request-id" : "1a30c34d-3631-4cea-9e47-014749dfb92b"
-    },
-    "Exception" : null
-  } ],
-  "variables" : [ "jtcbreakleaseac0containerapitestbreakleaseac85c6019527141" ]
->>>>>>> a55d5dd9
+  "variables" : [ "jtcbreakleaseac0containerapitestbreakleaseac8208089864914" ]
 }