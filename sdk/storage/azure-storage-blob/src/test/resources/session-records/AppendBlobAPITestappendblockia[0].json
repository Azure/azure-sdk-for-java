{
  "networkCallRecords" : [ {
    "Method" : "PUT",
<<<<<<< HEAD
    "Uri" : "http://azstoragesdkaccount.blob.core.windows.net/jtcappendblockia0appendblobapitestappendblockia50878939c29a?restype=container",
    "Headers" : {
      "x-ms-version" : "2019-02-02",
      "User-Agent" : "azsdk-java-azure-storage-blob/12.0.0-preview.3 1.8.0_221; Windows 10 10.0"
=======
    "Uri" : "http://azstoragesdkaccount.blob.core.windows.net/jtcappendblockia0appendblobapitestappendblockia83e51604ec95?restype=container",
    "Headers" : {
      "x-ms-version" : "2019-02-02",
      "User-Agent" : "azsdk-java-azure-storage-blob/12.0.0-preview.3 1.8.0_222; Windows 10 10.0",
      "x-ms-client-request-id" : "13f5cf42-ad92-4feb-8be3-552910c08781"
>>>>>>> 81a8f91d
    },
    "Response" : {
      "x-ms-version" : "2019-02-02",
      "Server" : "Windows-Azure-Blob/1.0 Microsoft-HTTPAPI/2.0",
<<<<<<< HEAD
      "ETag" : "\"0x8D730CE301CDCDD\"",
      "Last-Modified" : "Wed, 04 Sep 2019 00:24:02 GMT",
      "retry-after" : "0",
      "Content-Length" : "0",
      "StatusCode" : "201",
      "x-ms-request-id" : "198503f9-e01e-0037-44b7-629cd9000000",
      "Date" : "Wed, 04 Sep 2019 00:24:02 GMT",
      "x-ms-client-request-id" : "f03fb749-81de-47b0-b432-8be1a7b4282a"
=======
      "ETag" : "\"0x8D730FF58673284\"",
      "Last-Modified" : "Wed, 04 Sep 2019 06:15:55 GMT",
      "retry-after" : "0",
      "Content-Length" : "0",
      "StatusCode" : "201",
      "x-ms-request-id" : "182acfea-901e-007c-38e8-62ad43000000",
      "Date" : "Wed, 04 Sep 2019 06:15:54 GMT",
      "x-ms-client-request-id" : "13f5cf42-ad92-4feb-8be3-552910c08781"
>>>>>>> 81a8f91d
    },
    "Exception" : null
  }, {
    "Method" : "PUT",
<<<<<<< HEAD
    "Uri" : "http://azstoragesdkaccount.blob.core.windows.net/jtcappendblockia0appendblobapitestappendblockia50878939c29a/javablobappendblockia1appendblobapitestappendblockia508461608",
    "Headers" : {
      "x-ms-version" : "2019-02-02",
      "User-Agent" : "azsdk-java-azure-storage-blob/12.0.0-preview.3 1.8.0_221; Windows 10 10.0"
=======
    "Uri" : "http://azstoragesdkaccount.blob.core.windows.net/jtcappendblockia0appendblobapitestappendblockia83e51604ec95/javablobappendblockia1appendblobapitestappendblockia83e454702",
    "Headers" : {
      "x-ms-version" : "2019-02-02",
      "User-Agent" : "azsdk-java-azure-storage-blob/12.0.0-preview.3 1.8.0_222; Windows 10 10.0",
      "x-ms-client-request-id" : "74f71f59-92ae-44ba-987a-c28e09ab37c4"
>>>>>>> 81a8f91d
    },
    "Response" : {
      "x-ms-version" : "2019-02-02",
      "Server" : "Windows-Azure-Blob/1.0 Microsoft-HTTPAPI/2.0",
<<<<<<< HEAD
      "ETag" : "\"0x8D730CE3057AC79\"",
      "Last-Modified" : "Wed, 04 Sep 2019 00:24:02 GMT",
      "retry-after" : "0",
      "Content-Length" : "0",
      "StatusCode" : "201",
      "x-ms-request-id" : "198504b0-e01e-0037-5db7-629cd9000000",
      "x-ms-request-server-encrypted" : "true",
      "Date" : "Wed, 04 Sep 2019 00:24:02 GMT",
      "x-ms-client-request-id" : "ec154ca1-58d2-4fd8-91e6-ee94ba620399"
    },
    "Exception" : null
  }, {
=======
      "ETag" : "\"0x8D730FF586E4A6D\"",
      "Last-Modified" : "Wed, 04 Sep 2019 06:15:55 GMT",
      "retry-after" : "0",
      "Content-Length" : "0",
      "StatusCode" : "201",
      "x-ms-request-id" : "182ad00d-901e-007c-57e8-62ad43000000",
      "x-ms-request-server-encrypted" : "true",
      "Date" : "Wed, 04 Sep 2019 06:15:54 GMT",
      "x-ms-client-request-id" : "74f71f59-92ae-44ba-987a-c28e09ab37c4"
    },
    "Exception" : null
  }, {
    "Method" : "PUT",
    "Uri" : "http://azstoragesdkaccount.blob.core.windows.net/jtcappendblockia0appendblobapitestappendblockia83e51604ec95/javablobappendblockia1appendblobapitestappendblockia83e454702?comp=appendblock",
    "Headers" : {
      "x-ms-version" : "2019-02-02",
      "User-Agent" : "azsdk-java-azure-storage-blob/12.0.0-preview.3 1.8.0_222; Windows 10 10.0",
      "x-ms-client-request-id" : "fc87abaf-a35b-4d17-89f1-f496b06f1ebb",
      "Content-Type" : "application/octet-stream"
    },
    "Response" : null,
    "Exception" : {
      "Throwable" : {
        "cause" : null,
        "stackTrace" : [ {
          "methodName" : "lambda$null$1",
          "fileName" : "AppendBlobClient.java",
          "lineNumber" : 172,
          "className" : "com.azure.storage.blob.AppendBlobClient",
          "nativeMethod" : false
        }, {
          "methodName" : "call",
          "fileName" : "MonoCallable.java",
          "lineNumber" : 91,
          "className" : "reactor.core.publisher.MonoCallable",
          "nativeMethod" : false
        }, {
          "methodName" : "drain",
          "fileName" : "FluxConcatMap.java",
          "lineNumber" : 402,
          "className" : "reactor.core.publisher.FluxConcatMap$ConcatMapImmediate",
          "nativeMethod" : false
        }, {
          "methodName" : "onNext",
          "fileName" : "FluxConcatMap.java",
          "lineNumber" : 244,
          "className" : "reactor.core.publisher.FluxConcatMap$ConcatMapImmediate",
          "nativeMethod" : false
        }, {
          "methodName" : "onNext",
          "fileName" : "FluxMapFuseable.java",
          "lineNumber" : 121,
          "className" : "reactor.core.publisher.FluxMapFuseable$MapFuseableSubscriber",
          "nativeMethod" : false
        }, {
          "methodName" : "request",
          "fileName" : "FluxJust.java",
          "lineNumber" : 99,
          "className" : "reactor.core.publisher.FluxJust$WeakScalarSubscription",
          "nativeMethod" : false
        }, {
          "methodName" : "request",
          "fileName" : "FluxMapFuseable.java",
          "lineNumber" : 162,
          "className" : "reactor.core.publisher.FluxMapFuseable$MapFuseableSubscriber",
          "nativeMethod" : false
        }, {
          "methodName" : "onSubscribe",
          "fileName" : "FluxConcatMap.java",
          "lineNumber" : 229,
          "className" : "reactor.core.publisher.FluxConcatMap$ConcatMapImmediate",
          "nativeMethod" : false
        }, {
          "methodName" : "onSubscribe",
          "fileName" : "FluxMapFuseable.java",
          "lineNumber" : 90,
          "className" : "reactor.core.publisher.FluxMapFuseable$MapFuseableSubscriber",
          "nativeMethod" : false
        }, {
          "methodName" : "subscribe",
          "fileName" : "FluxJust.java",
          "lineNumber" : 70,
          "className" : "reactor.core.publisher.FluxJust",
          "nativeMethod" : false
        }, {
          "methodName" : "subscribe",
          "fileName" : "FluxMapFuseable.java",
          "lineNumber" : 63,
          "className" : "reactor.core.publisher.FluxMapFuseable",
          "nativeMethod" : false
        }, {
          "methodName" : "subscribe",
          "fileName" : "FluxConcatMap.java",
          "lineNumber" : 121,
          "className" : "reactor.core.publisher.FluxConcatMap",
          "nativeMethod" : false
        }, {
          "methodName" : "subscribe",
          "fileName" : "Flux.java",
          "lineNumber" : 7921,
          "className" : "reactor.core.publisher.Flux",
          "nativeMethod" : false
        }, {
          "methodName" : "run",
          "fileName" : "FluxSubscribeOn.java",
          "lineNumber" : 194,
          "className" : "reactor.core.publisher.FluxSubscribeOn$SubscribeOnSubscriber",
          "nativeMethod" : false
        }, {
          "methodName" : "call",
          "fileName" : "WorkerTask.java",
          "lineNumber" : 84,
          "className" : "reactor.core.scheduler.WorkerTask",
          "nativeMethod" : false
        }, {
          "methodName" : "call",
          "fileName" : "WorkerTask.java",
          "lineNumber" : 37,
          "className" : "reactor.core.scheduler.WorkerTask",
          "nativeMethod" : false
        }, {
          "methodName" : "run",
          "fileName" : "FutureTask.java",
          "lineNumber" : 266,
          "className" : "java.util.concurrent.FutureTask",
          "nativeMethod" : false
        }, {
          "methodName" : "access$201",
          "fileName" : "ScheduledThreadPoolExecutor.java",
          "lineNumber" : 180,
          "className" : "java.util.concurrent.ScheduledThreadPoolExecutor$ScheduledFutureTask",
          "nativeMethod" : false
        }, {
          "methodName" : "run",
          "fileName" : "ScheduledThreadPoolExecutor.java",
          "lineNumber" : 293,
          "className" : "java.util.concurrent.ScheduledThreadPoolExecutor$ScheduledFutureTask",
          "nativeMethod" : false
        }, {
          "methodName" : "runWorker",
          "fileName" : "ThreadPoolExecutor.java",
          "lineNumber" : 1149,
          "className" : "java.util.concurrent.ThreadPoolExecutor",
          "nativeMethod" : false
        }, {
          "methodName" : "run",
          "fileName" : "ThreadPoolExecutor.java",
          "lineNumber" : 624,
          "className" : "java.util.concurrent.ThreadPoolExecutor$Worker",
          "nativeMethod" : false
        }, {
          "methodName" : "run",
          "fileName" : "Thread.java",
          "lineNumber" : 748,
          "className" : "java.lang.Thread",
          "nativeMethod" : false
        } ],
        "message" : null,
        "localizedMessage" : null,
        "suppressed" : [ {
          "cause" : null,
          "stackTrace" : [ {
            "methodName" : "blockingGet",
            "fileName" : "BlockingSingleSubscriber.java",
            "lineNumber" : 93,
            "className" : "reactor.core.publisher.BlockingSingleSubscriber",
            "nativeMethod" : false
          }, {
            "methodName" : "block",
            "fileName" : "Mono.java",
            "lineNumber" : 1494,
            "className" : "reactor.core.publisher.Mono",
            "nativeMethod" : false
          }, {
            "methodName" : "blockWithOptionalTimeout",
            "fileName" : "Utility.java",
            "lineNumber" : 235,
            "className" : "com.azure.storage.common.Utility",
            "nativeMethod" : false
          }, {
            "methodName" : "appendBlockWithResponse",
            "fileName" : "AppendBlobClient.java",
            "lineNumber" : 180,
            "className" : "com.azure.storage.blob.AppendBlobClient",
            "nativeMethod" : false
          }, {
            "methodName" : "appendBlock",
            "fileName" : "AppendBlobClient.java",
            "lineNumber" : 144,
            "className" : "com.azure.storage.blob.AppendBlobClient",
            "nativeMethod" : false
          }, {
            "methodName" : "invoke0",
            "fileName" : "NativeMethodAccessorImpl.java",
            "lineNumber" : -2,
            "className" : "sun.reflect.NativeMethodAccessorImpl",
            "nativeMethod" : true
          }, {
            "methodName" : "invoke",
            "fileName" : "NativeMethodAccessorImpl.java",
            "lineNumber" : 62,
            "className" : "sun.reflect.NativeMethodAccessorImpl",
            "nativeMethod" : false
          }, {
            "methodName" : "invoke",
            "fileName" : "DelegatingMethodAccessorImpl.java",
            "lineNumber" : 43,
            "className" : "sun.reflect.DelegatingMethodAccessorImpl",
            "nativeMethod" : false
          }, {
            "methodName" : "invoke",
            "fileName" : "Method.java",
            "lineNumber" : 498,
            "className" : "java.lang.reflect.Method",
            "nativeMethod" : false
          }, {
            "methodName" : "doInvoke",
            "fileName" : "PlainObjectMetaMethodSite.java",
            "lineNumber" : 43,
            "className" : "org.codehaus.groovy.runtime.callsite.PlainObjectMetaMethodSite",
            "nativeMethod" : false
          }, {
            "methodName" : "invoke",
            "fileName" : "PojoMetaMethodSite.java",
            "lineNumber" : 202,
            "className" : "org.codehaus.groovy.runtime.callsite.PojoMetaMethodSite$PojoCachedMethodSiteNoUnwrap",
            "nativeMethod" : false
          }, {
            "methodName" : "call",
            "fileName" : "PojoMetaMethodSite.java",
            "lineNumber" : 55,
            "className" : "org.codehaus.groovy.runtime.callsite.PojoMetaMethodSite",
            "nativeMethod" : false
          }, {
            "methodName" : "defaultCall",
            "fileName" : "CallSiteArray.java",
            "lineNumber" : 47,
            "className" : "org.codehaus.groovy.runtime.callsite.CallSiteArray",
            "nativeMethod" : false
          }, {
            "methodName" : "call",
            "fileName" : "AbstractCallSite.java",
            "lineNumber" : 115,
            "className" : "org.codehaus.groovy.runtime.callsite.AbstractCallSite",
            "nativeMethod" : false
          }, {
            "methodName" : "call",
            "fileName" : "AbstractCallSite.java",
            "lineNumber" : 135,
            "className" : "org.codehaus.groovy.runtime.callsite.AbstractCallSite",
            "nativeMethod" : false
          }, {
            "methodName" : "$spock_feature_1_8",
            "fileName" : "AppendBlobAPITest.groovy",
            "lineNumber" : 186,
            "className" : "com.azure.storage.blob.AppendBlobAPITest",
            "nativeMethod" : false
          }, {
            "methodName" : "invoke0",
            "fileName" : "NativeMethodAccessorImpl.java",
            "lineNumber" : -2,
            "className" : "sun.reflect.NativeMethodAccessorImpl",
            "nativeMethod" : true
          }, {
            "methodName" : "invoke",
            "fileName" : "NativeMethodAccessorImpl.java",
            "lineNumber" : 62,
            "className" : "sun.reflect.NativeMethodAccessorImpl",
            "nativeMethod" : false
          }, {
            "methodName" : "invoke",
            "fileName" : "DelegatingMethodAccessorImpl.java",
            "lineNumber" : 43,
            "className" : "sun.reflect.DelegatingMethodAccessorImpl",
            "nativeMethod" : false
          }, {
            "methodName" : "invoke",
            "fileName" : "Method.java",
            "lineNumber" : 498,
            "className" : "java.lang.reflect.Method",
            "nativeMethod" : false
          }, {
            "methodName" : "invokeMethod",
            "fileName" : "ReflectionUtil.java",
            "lineNumber" : 200,
            "className" : "org.spockframework.util.ReflectionUtil",
            "nativeMethod" : false
          }, {
            "methodName" : "invoke",
            "fileName" : "MethodInfo.java",
            "lineNumber" : 113,
            "className" : "org.spockframework.runtime.model.MethodInfo",
            "nativeMethod" : false
          }, {
            "methodName" : "invokeRaw",
            "fileName" : "BaseSpecRunner.java",
            "lineNumber" : 484,
            "className" : "org.spockframework.runtime.BaseSpecRunner",
            "nativeMethod" : false
          }, {
            "methodName" : "invoke",
            "fileName" : "BaseSpecRunner.java",
            "lineNumber" : 467,
            "className" : "org.spockframework.runtime.BaseSpecRunner",
            "nativeMethod" : false
          }, {
            "methodName" : "runFeatureMethod",
            "fileName" : "BaseSpecRunner.java",
            "lineNumber" : 408,
            "className" : "org.spockframework.runtime.BaseSpecRunner",
            "nativeMethod" : false
          }, {
            "methodName" : "doRunIteration",
            "fileName" : "BaseSpecRunner.java",
            "lineNumber" : 322,
            "className" : "org.spockframework.runtime.BaseSpecRunner",
            "nativeMethod" : false
          }, {
            "methodName" : "invoke",
            "fileName" : "BaseSpecRunner.java",
            "lineNumber" : 306,
            "className" : "org.spockframework.runtime.BaseSpecRunner$6",
            "nativeMethod" : false
          }, {
            "methodName" : "invokeRaw",
            "fileName" : "BaseSpecRunner.java",
            "lineNumber" : 484,
            "className" : "org.spockframework.runtime.BaseSpecRunner",
            "nativeMethod" : false
          }, {
            "methodName" : "invoke",
            "fileName" : "BaseSpecRunner.java",
            "lineNumber" : 467,
            "className" : "org.spockframework.runtime.BaseSpecRunner",
            "nativeMethod" : false
          }, {
            "methodName" : "runIteration",
            "fileName" : "BaseSpecRunner.java",
            "lineNumber" : 285,
            "className" : "org.spockframework.runtime.BaseSpecRunner",
            "nativeMethod" : false
          }, {
            "methodName" : "initializeAndRunIteration",
            "fileName" : "BaseSpecRunner.java",
            "lineNumber" : 275,
            "className" : "org.spockframework.runtime.BaseSpecRunner",
            "nativeMethod" : false
          }, {
            "methodName" : "runIterations",
            "fileName" : "ParameterizedSpecRunner.java",
            "lineNumber" : 139,
            "className" : "org.spockframework.runtime.ParameterizedSpecRunner",
            "nativeMethod" : false
          }, {
            "methodName" : "runParameterizedFeature",
            "fileName" : "ParameterizedSpecRunner.java",
            "lineNumber" : 41,
            "className" : "org.spockframework.runtime.ParameterizedSpecRunner",
            "nativeMethod" : false
          }, {
            "methodName" : "doRunFeature",
            "fileName" : "BaseSpecRunner.java",
            "lineNumber" : 259,
            "className" : "org.spockframework.runtime.BaseSpecRunner",
            "nativeMethod" : false
          }, {
            "methodName" : "invoke",
            "fileName" : "BaseSpecRunner.java",
            "lineNumber" : 243,
            "className" : "org.spockframework.runtime.BaseSpecRunner$5",
            "nativeMethod" : false
          }, {
            "methodName" : "invokeRaw",
            "fileName" : "BaseSpecRunner.java",
            "lineNumber" : 484,
            "className" : "org.spockframework.runtime.BaseSpecRunner",
            "nativeMethod" : false
          }, {
            "methodName" : "invoke",
            "fileName" : "BaseSpecRunner.java",
            "lineNumber" : 467,
            "className" : "org.spockframework.runtime.BaseSpecRunner",
            "nativeMethod" : false
          }, {
            "methodName" : "runFeature",
            "fileName" : "BaseSpecRunner.java",
            "lineNumber" : 235,
            "className" : "org.spockframework.runtime.BaseSpecRunner",
            "nativeMethod" : false
          }, {
            "methodName" : "runFeatures",
            "fileName" : "BaseSpecRunner.java",
            "lineNumber" : 185,
            "className" : "org.spockframework.runtime.BaseSpecRunner",
            "nativeMethod" : false
          }, {
            "methodName" : "doRunSpec",
            "fileName" : "BaseSpecRunner.java",
            "lineNumber" : 95,
            "className" : "org.spockframework.runtime.BaseSpecRunner",
            "nativeMethod" : false
          }, {
            "methodName" : "invoke",
            "fileName" : "BaseSpecRunner.java",
            "lineNumber" : 81,
            "className" : "org.spockframework.runtime.BaseSpecRunner$1",
            "nativeMethod" : false
          }, {
            "methodName" : "invokeRaw",
            "fileName" : "BaseSpecRunner.java",
            "lineNumber" : 484,
            "className" : "org.spockframework.runtime.BaseSpecRunner",
            "nativeMethod" : false
          }, {
            "methodName" : "invoke",
            "fileName" : "BaseSpecRunner.java",
            "lineNumber" : 467,
            "className" : "org.spockframework.runtime.BaseSpecRunner",
            "nativeMethod" : false
          }, {
            "methodName" : "runSpec",
            "fileName" : "BaseSpecRunner.java",
            "lineNumber" : 73,
            "className" : "org.spockframework.runtime.BaseSpecRunner",
            "nativeMethod" : false
          }, {
            "methodName" : "run",
            "fileName" : "BaseSpecRunner.java",
            "lineNumber" : 64,
            "className" : "org.spockframework.runtime.BaseSpecRunner",
            "nativeMethod" : false
          }, {
            "methodName" : "run",
            "fileName" : "Sputnik.java",
            "lineNumber" : 63,
            "className" : "org.spockframework.runtime.Sputnik",
            "nativeMethod" : false
          }, {
            "methodName" : "runChild",
            "fileName" : "Suite.java",
            "lineNumber" : 128,
            "className" : "org.junit.runners.Suite",
            "nativeMethod" : false
          }, {
            "methodName" : "runChild",
            "fileName" : "Suite.java",
            "lineNumber" : 27,
            "className" : "org.junit.runners.Suite",
            "nativeMethod" : false
          }, {
            "methodName" : "run",
            "fileName" : "ParentRunner.java",
            "lineNumber" : 290,
            "className" : "org.junit.runners.ParentRunner$3",
            "nativeMethod" : false
          }, {
            "methodName" : "schedule",
            "fileName" : "ParentRunner.java",
            "lineNumber" : 71,
            "className" : "org.junit.runners.ParentRunner$1",
            "nativeMethod" : false
          }, {
            "methodName" : "runChildren",
            "fileName" : "ParentRunner.java",
            "lineNumber" : 288,
            "className" : "org.junit.runners.ParentRunner",
            "nativeMethod" : false
          }, {
            "methodName" : "access$000",
            "fileName" : "ParentRunner.java",
            "lineNumber" : 58,
            "className" : "org.junit.runners.ParentRunner",
            "nativeMethod" : false
          }, {
            "methodName" : "evaluate",
            "fileName" : "ParentRunner.java",
            "lineNumber" : 268,
            "className" : "org.junit.runners.ParentRunner$2",
            "nativeMethod" : false
          }, {
            "methodName" : "run",
            "fileName" : "ParentRunner.java",
            "lineNumber" : 363,
            "className" : "org.junit.runners.ParentRunner",
            "nativeMethod" : false
          }, {
            "methodName" : "run",
            "fileName" : "JUnitCore.java",
            "lineNumber" : 137,
            "className" : "org.junit.runner.JUnitCore",
            "nativeMethod" : false
          }, {
            "methodName" : "startRunnerWithArgs",
            "fileName" : "JUnit4IdeaTestRunner.java",
            "lineNumber" : 68,
            "className" : "com.intellij.junit4.JUnit4IdeaTestRunner",
            "nativeMethod" : false
          }, {
            "methodName" : "startRunnerWithArgs",
            "fileName" : "IdeaTestRunner.java",
            "lineNumber" : 47,
            "className" : "com.intellij.rt.execution.junit.IdeaTestRunner$Repeater",
            "nativeMethod" : false
          }, {
            "methodName" : "prepareStreamsAndStart",
            "fileName" : "JUnitStarter.java",
            "lineNumber" : 242,
            "className" : "com.intellij.rt.execution.junit.JUnitStarter",
            "nativeMethod" : false
          }, {
            "methodName" : "main",
            "fileName" : "JUnitStarter.java",
            "lineNumber" : 70,
            "className" : "com.intellij.rt.execution.junit.JUnitStarter",
            "nativeMethod" : false
          } ],
          "message" : "#block terminated with an error",
          "localizedMessage" : "#block terminated with an error",
          "suppressed" : [ ]
        } ]
      },
      "ClassName" : "java.lang.NullPointerException"
    }
  }, {
>>>>>>> 81a8f91d
    "Method" : "GET",
    "Uri" : "http://azstoragesdkaccount.blob.core.windows.net?prefix=jtcappendblockia&comp=list",
    "Headers" : {
      "x-ms-version" : "2019-02-02",
<<<<<<< HEAD
      "User-Agent" : "azsdk-java-azure-storage-blob/12.0.0-preview.3 1.8.0_221; Windows 10 10.0"
=======
      "User-Agent" : "azsdk-java-azure-storage-blob/12.0.0-preview.3 1.8.0_222; Windows 10 10.0",
      "x-ms-client-request-id" : "009f8847-fd2e-476e-bcff-e21d70cedb84"
>>>>>>> 81a8f91d
    },
    "Response" : {
      "Transfer-Encoding" : "chunked",
      "x-ms-version" : "2019-02-02",
      "Server" : "Windows-Azure-Blob/1.0 Microsoft-HTTPAPI/2.0",
      "retry-after" : "0",
      "StatusCode" : "200",
<<<<<<< HEAD
      "x-ms-request-id" : "198504ff-e01e-0037-23b7-629cd9000000",
      "Body" : "﻿<?xml version=\"1.0\" encoding=\"utf-8\"?><EnumerationResults ServiceEndpoint=\"http://azstoragesdkaccount.blob.core.windows.net/\"><Prefix>jtcappendblockia</Prefix><Containers><Container><Name>jtcappendblockia0appendblobapitestappendblockia50878939c29a</Name><Properties><Last-Modified>Wed, 04 Sep 2019 00:24:02 GMT</Last-Modified><Etag>\"0x8D730CE301CDCDD\"</Etag><LeaseStatus>unlocked</LeaseStatus><LeaseState>available</LeaseState><DefaultEncryptionScope>$account-encryption-key</DefaultEncryptionScope><DenyEncryptionScopeOverride>false</DenyEncryptionScopeOverride><HasImmutabilityPolicy>false</HasImmutabilityPolicy><HasLegalHold>false</HasLegalHold></Properties></Container></Containers><NextMarker /></EnumerationResults>",
      "Date" : "Wed, 04 Sep 2019 00:24:02 GMT",
      "x-ms-client-request-id" : "9ec441d0-c09b-4397-b471-7ffb4200bf5a",
=======
      "x-ms-request-id" : "64dd3d9e-101e-004f-27e8-62f46e000000",
      "Body" : "﻿<?xml version=\"1.0\" encoding=\"utf-8\"?><EnumerationResults ServiceEndpoint=\"http://azstoragesdkaccount.blob.core.windows.net/\"><Prefix>jtcappendblockia</Prefix><Containers><Container><Name>jtcappendblockia0appendblobapitestappendblockia83e51604ec95</Name><Properties><Last-Modified>Wed, 04 Sep 2019 06:15:55 GMT</Last-Modified><Etag>\"0x8D730FF58673284\"</Etag><LeaseStatus>unlocked</LeaseStatus><LeaseState>available</LeaseState><DefaultEncryptionScope>$account-encryption-key</DefaultEncryptionScope><DenyEncryptionScopeOverride>false</DenyEncryptionScopeOverride><HasImmutabilityPolicy>false</HasImmutabilityPolicy><HasLegalHold>false</HasLegalHold></Properties></Container></Containers><NextMarker /></EnumerationResults>",
      "Date" : "Wed, 04 Sep 2019 06:15:55 GMT",
      "x-ms-client-request-id" : "009f8847-fd2e-476e-bcff-e21d70cedb84",
>>>>>>> 81a8f91d
      "Content-Type" : "application/xml"
    },
    "Exception" : null
  }, {
    "Method" : "DELETE",
<<<<<<< HEAD
    "Uri" : "http://azstoragesdkaccount.blob.core.windows.net/jtcappendblockia0appendblobapitestappendblockia50878939c29a?restype=container",
    "Headers" : {
      "x-ms-version" : "2019-02-02",
      "User-Agent" : "azsdk-java-azure-storage-blob/12.0.0-preview.3 1.8.0_221; Windows 10 10.0"
=======
    "Uri" : "http://azstoragesdkaccount.blob.core.windows.net/jtcappendblockia0appendblobapitestappendblockia83e51604ec95?restype=container",
    "Headers" : {
      "x-ms-version" : "2019-02-02",
      "User-Agent" : "azsdk-java-azure-storage-blob/12.0.0-preview.3 1.8.0_222; Windows 10 10.0",
      "x-ms-client-request-id" : "063f8196-dc39-475c-ab80-46645e21108c"
>>>>>>> 81a8f91d
    },
    "Response" : {
      "x-ms-version" : "2019-02-02",
      "Server" : "Windows-Azure-Blob/1.0 Microsoft-HTTPAPI/2.0",
      "retry-after" : "0",
      "Content-Length" : "0",
      "StatusCode" : "202",
<<<<<<< HEAD
      "x-ms-request-id" : "1985053c-e01e-0037-58b7-629cd9000000",
      "Date" : "Wed, 04 Sep 2019 00:24:02 GMT",
      "x-ms-client-request-id" : "51d2c289-e142-4b60-8d4f-7daafe113ed8"
    },
    "Exception" : null
  } ],
  "variables" : [ "jtcappendblockia0appendblobapitestappendblockia50878939c29a", "javablobappendblockia1appendblobapitestappendblockia508461608" ]
=======
      "x-ms-request-id" : "64dd3db8-101e-004f-3de8-62f46e000000",
      "Date" : "Wed, 04 Sep 2019 06:15:55 GMT",
      "x-ms-client-request-id" : "063f8196-dc39-475c-ab80-46645e21108c"
    },
    "Exception" : null
  } ],
  "variables" : [ "jtcappendblockia0appendblobapitestappendblockia83e51604ec95", "javablobappendblockia1appendblobapitestappendblockia83e454702" ]
>>>>>>> 81a8f91d
}<|MERGE_RESOLUTION|>--- conflicted
+++ resolved
@@ -1,32 +1,15 @@
 {
   "networkCallRecords" : [ {
     "Method" : "PUT",
-<<<<<<< HEAD
-    "Uri" : "http://azstoragesdkaccount.blob.core.windows.net/jtcappendblockia0appendblobapitestappendblockia50878939c29a?restype=container",
-    "Headers" : {
-      "x-ms-version" : "2019-02-02",
-      "User-Agent" : "azsdk-java-azure-storage-blob/12.0.0-preview.3 1.8.0_221; Windows 10 10.0"
-=======
     "Uri" : "http://azstoragesdkaccount.blob.core.windows.net/jtcappendblockia0appendblobapitestappendblockia83e51604ec95?restype=container",
     "Headers" : {
       "x-ms-version" : "2019-02-02",
       "User-Agent" : "azsdk-java-azure-storage-blob/12.0.0-preview.3 1.8.0_222; Windows 10 10.0",
       "x-ms-client-request-id" : "13f5cf42-ad92-4feb-8be3-552910c08781"
->>>>>>> 81a8f91d
     },
     "Response" : {
       "x-ms-version" : "2019-02-02",
       "Server" : "Windows-Azure-Blob/1.0 Microsoft-HTTPAPI/2.0",
-<<<<<<< HEAD
-      "ETag" : "\"0x8D730CE301CDCDD\"",
-      "Last-Modified" : "Wed, 04 Sep 2019 00:24:02 GMT",
-      "retry-after" : "0",
-      "Content-Length" : "0",
-      "StatusCode" : "201",
-      "x-ms-request-id" : "198503f9-e01e-0037-44b7-629cd9000000",
-      "Date" : "Wed, 04 Sep 2019 00:24:02 GMT",
-      "x-ms-client-request-id" : "f03fb749-81de-47b0-b432-8be1a7b4282a"
-=======
       "ETag" : "\"0x8D730FF58673284\"",
       "Last-Modified" : "Wed, 04 Sep 2019 06:15:55 GMT",
       "retry-after" : "0",
@@ -35,41 +18,19 @@
       "x-ms-request-id" : "182acfea-901e-007c-38e8-62ad43000000",
       "Date" : "Wed, 04 Sep 2019 06:15:54 GMT",
       "x-ms-client-request-id" : "13f5cf42-ad92-4feb-8be3-552910c08781"
->>>>>>> 81a8f91d
     },
     "Exception" : null
   }, {
     "Method" : "PUT",
-<<<<<<< HEAD
-    "Uri" : "http://azstoragesdkaccount.blob.core.windows.net/jtcappendblockia0appendblobapitestappendblockia50878939c29a/javablobappendblockia1appendblobapitestappendblockia508461608",
-    "Headers" : {
-      "x-ms-version" : "2019-02-02",
-      "User-Agent" : "azsdk-java-azure-storage-blob/12.0.0-preview.3 1.8.0_221; Windows 10 10.0"
-=======
     "Uri" : "http://azstoragesdkaccount.blob.core.windows.net/jtcappendblockia0appendblobapitestappendblockia83e51604ec95/javablobappendblockia1appendblobapitestappendblockia83e454702",
     "Headers" : {
       "x-ms-version" : "2019-02-02",
       "User-Agent" : "azsdk-java-azure-storage-blob/12.0.0-preview.3 1.8.0_222; Windows 10 10.0",
       "x-ms-client-request-id" : "74f71f59-92ae-44ba-987a-c28e09ab37c4"
->>>>>>> 81a8f91d
     },
     "Response" : {
       "x-ms-version" : "2019-02-02",
       "Server" : "Windows-Azure-Blob/1.0 Microsoft-HTTPAPI/2.0",
-<<<<<<< HEAD
-      "ETag" : "\"0x8D730CE3057AC79\"",
-      "Last-Modified" : "Wed, 04 Sep 2019 00:24:02 GMT",
-      "retry-after" : "0",
-      "Content-Length" : "0",
-      "StatusCode" : "201",
-      "x-ms-request-id" : "198504b0-e01e-0037-5db7-629cd9000000",
-      "x-ms-request-server-encrypted" : "true",
-      "Date" : "Wed, 04 Sep 2019 00:24:02 GMT",
-      "x-ms-client-request-id" : "ec154ca1-58d2-4fd8-91e6-ee94ba620399"
-    },
-    "Exception" : null
-  }, {
-=======
       "ETag" : "\"0x8D730FF586E4A6D\"",
       "Last-Modified" : "Wed, 04 Sep 2019 06:15:55 GMT",
       "retry-after" : "0",
@@ -594,17 +555,12 @@
       "ClassName" : "java.lang.NullPointerException"
     }
   }, {
->>>>>>> 81a8f91d
     "Method" : "GET",
     "Uri" : "http://azstoragesdkaccount.blob.core.windows.net?prefix=jtcappendblockia&comp=list",
     "Headers" : {
       "x-ms-version" : "2019-02-02",
-<<<<<<< HEAD
-      "User-Agent" : "azsdk-java-azure-storage-blob/12.0.0-preview.3 1.8.0_221; Windows 10 10.0"
-=======
       "User-Agent" : "azsdk-java-azure-storage-blob/12.0.0-preview.3 1.8.0_222; Windows 10 10.0",
       "x-ms-client-request-id" : "009f8847-fd2e-476e-bcff-e21d70cedb84"
->>>>>>> 81a8f91d
     },
     "Response" : {
       "Transfer-Encoding" : "chunked",
@@ -612,34 +568,20 @@
       "Server" : "Windows-Azure-Blob/1.0 Microsoft-HTTPAPI/2.0",
       "retry-after" : "0",
       "StatusCode" : "200",
-<<<<<<< HEAD
-      "x-ms-request-id" : "198504ff-e01e-0037-23b7-629cd9000000",
-      "Body" : "﻿<?xml version=\"1.0\" encoding=\"utf-8\"?><EnumerationResults ServiceEndpoint=\"http://azstoragesdkaccount.blob.core.windows.net/\"><Prefix>jtcappendblockia</Prefix><Containers><Container><Name>jtcappendblockia0appendblobapitestappendblockia50878939c29a</Name><Properties><Last-Modified>Wed, 04 Sep 2019 00:24:02 GMT</Last-Modified><Etag>\"0x8D730CE301CDCDD\"</Etag><LeaseStatus>unlocked</LeaseStatus><LeaseState>available</LeaseState><DefaultEncryptionScope>$account-encryption-key</DefaultEncryptionScope><DenyEncryptionScopeOverride>false</DenyEncryptionScopeOverride><HasImmutabilityPolicy>false</HasImmutabilityPolicy><HasLegalHold>false</HasLegalHold></Properties></Container></Containers><NextMarker /></EnumerationResults>",
-      "Date" : "Wed, 04 Sep 2019 00:24:02 GMT",
-      "x-ms-client-request-id" : "9ec441d0-c09b-4397-b471-7ffb4200bf5a",
-=======
       "x-ms-request-id" : "64dd3d9e-101e-004f-27e8-62f46e000000",
       "Body" : "﻿<?xml version=\"1.0\" encoding=\"utf-8\"?><EnumerationResults ServiceEndpoint=\"http://azstoragesdkaccount.blob.core.windows.net/\"><Prefix>jtcappendblockia</Prefix><Containers><Container><Name>jtcappendblockia0appendblobapitestappendblockia83e51604ec95</Name><Properties><Last-Modified>Wed, 04 Sep 2019 06:15:55 GMT</Last-Modified><Etag>\"0x8D730FF58673284\"</Etag><LeaseStatus>unlocked</LeaseStatus><LeaseState>available</LeaseState><DefaultEncryptionScope>$account-encryption-key</DefaultEncryptionScope><DenyEncryptionScopeOverride>false</DenyEncryptionScopeOverride><HasImmutabilityPolicy>false</HasImmutabilityPolicy><HasLegalHold>false</HasLegalHold></Properties></Container></Containers><NextMarker /></EnumerationResults>",
       "Date" : "Wed, 04 Sep 2019 06:15:55 GMT",
       "x-ms-client-request-id" : "009f8847-fd2e-476e-bcff-e21d70cedb84",
->>>>>>> 81a8f91d
       "Content-Type" : "application/xml"
     },
     "Exception" : null
   }, {
     "Method" : "DELETE",
-<<<<<<< HEAD
-    "Uri" : "http://azstoragesdkaccount.blob.core.windows.net/jtcappendblockia0appendblobapitestappendblockia50878939c29a?restype=container",
-    "Headers" : {
-      "x-ms-version" : "2019-02-02",
-      "User-Agent" : "azsdk-java-azure-storage-blob/12.0.0-preview.3 1.8.0_221; Windows 10 10.0"
-=======
     "Uri" : "http://azstoragesdkaccount.blob.core.windows.net/jtcappendblockia0appendblobapitestappendblockia83e51604ec95?restype=container",
     "Headers" : {
       "x-ms-version" : "2019-02-02",
       "User-Agent" : "azsdk-java-azure-storage-blob/12.0.0-preview.3 1.8.0_222; Windows 10 10.0",
       "x-ms-client-request-id" : "063f8196-dc39-475c-ab80-46645e21108c"
->>>>>>> 81a8f91d
     },
     "Response" : {
       "x-ms-version" : "2019-02-02",
@@ -647,15 +589,6 @@
       "retry-after" : "0",
       "Content-Length" : "0",
       "StatusCode" : "202",
-<<<<<<< HEAD
-      "x-ms-request-id" : "1985053c-e01e-0037-58b7-629cd9000000",
-      "Date" : "Wed, 04 Sep 2019 00:24:02 GMT",
-      "x-ms-client-request-id" : "51d2c289-e142-4b60-8d4f-7daafe113ed8"
-    },
-    "Exception" : null
-  } ],
-  "variables" : [ "jtcappendblockia0appendblobapitestappendblockia50878939c29a", "javablobappendblockia1appendblobapitestappendblockia508461608" ]
-=======
       "x-ms-request-id" : "64dd3db8-101e-004f-3de8-62f46e000000",
       "Date" : "Wed, 04 Sep 2019 06:15:55 GMT",
       "x-ms-client-request-id" : "063f8196-dc39-475c-ab80-46645e21108c"
@@ -663,5 +596,4 @@
     "Exception" : null
   } ],
   "variables" : [ "jtcappendblockia0appendblobapitestappendblockia83e51604ec95", "javablobappendblockia1appendblobapitestappendblockia83e454702" ]
->>>>>>> 81a8f91d
 }