{
  "networkCallRecords" : [ {
    "Method" : "PUT",
<<<<<<< HEAD
    "Uri" : "https://jaschrepragrs.blob.core.windows.net/jtcsettierblockblob0blobapitestsettierblockblobf4c649262f54?restype=container",
    "Headers" : {
      "x-ms-version" : "2019-02-02",
      "User-Agent" : "azsdk-java-azure-storage-blob/12.0.0-preview.3 1.8.0_221; Windows 10 10.0",
      "x-ms-client-request-id" : "15ddaa28-a3c8-4348-bc00-6929bb959fea"
=======
    "Uri" : "https://azstoragesdkaccount.blob.core.windows.net/jtcsettierblockblob0blobapitestsettierblockblobed4440811a44?restype=container",
    "Headers" : {
      "x-ms-version" : "2019-02-02",
      "User-Agent" : "azsdk-java-azure-storage-blob/12.0.0-preview.3 1.8.0_212; Windows 10 10.0",
      "x-ms-client-request-id" : "e7b30bde-4243-48d8-a8de-4d87e1e68179"
>>>>>>> a55d5dd9
    },
    "Response" : {
      "x-ms-version" : "2019-02-02",
      "Server" : "Windows-Azure-Blob/1.0 Microsoft-HTTPAPI/2.0",
<<<<<<< HEAD
      "ETag" : "\"0x8D73251E67ED7A4\"",
      "Last-Modified" : "Thu, 05 Sep 2019 22:39:23 GMT",
      "retry-after" : "0",
      "Content-Length" : "0",
      "StatusCode" : "201",
      "x-ms-request-id" : "bfed4b0c-901e-0044-663a-643cc7000000",
      "Date" : "Thu, 05 Sep 2019 22:39:23 GMT",
      "x-ms-client-request-id" : "15ddaa28-a3c8-4348-bc00-6929bb959fea"
=======
      "ETag" : "\"0x8D732FCA9A65E5D\"",
      "Last-Modified" : "Fri, 06 Sep 2019 19:01:45 GMT",
      "retry-after" : "0",
      "Content-Length" : "0",
      "StatusCode" : "201",
      "x-ms-request-id" : "b92c45e1-d01e-009e-09e5-644931000000",
      "Date" : "Fri, 06 Sep 2019 19:01:45 GMT",
      "x-ms-client-request-id" : "e7b30bde-4243-48d8-a8de-4d87e1e68179"
>>>>>>> a55d5dd9
    },
    "Exception" : null
  }, {
    "Method" : "PUT",
<<<<<<< HEAD
    "Uri" : "https://jaschrepragrs.blob.core.windows.net/jtcsettierblockblob0blobapitestsettierblockblobf4c649262f54/javablobsettierblockblob1blobapitestsettierblockblobf4c567550",
    "Headers" : {
      "x-ms-version" : "2019-02-02",
      "User-Agent" : "azsdk-java-azure-storage-blob/12.0.0-preview.3 1.8.0_221; Windows 10 10.0",
      "x-ms-client-request-id" : "58b4c209-3043-4dda-93cf-c303d0475f39",
=======
    "Uri" : "https://azstoragesdkaccount.blob.core.windows.net/jtcsettierblockblob0blobapitestsettierblockblobed4440811a44/javablobsettierblockblob1blobapitestsettierblockblobed4964229",
    "Headers" : {
      "x-ms-version" : "2019-02-02",
      "User-Agent" : "azsdk-java-azure-storage-blob/12.0.0-preview.3 1.8.0_212; Windows 10 10.0",
      "x-ms-client-request-id" : "61e12bb3-3b43-413b-80f0-4273dcb3254a",
>>>>>>> a55d5dd9
      "Content-Type" : "application/octet-stream"
    },
    "Response" : {
      "x-ms-version" : "2019-02-02",
      "Server" : "Windows-Azure-Blob/1.0 Microsoft-HTTPAPI/2.0",
      "x-ms-content-crc64" : "6RYQPwaVsyQ=",
<<<<<<< HEAD
      "Last-Modified" : "Thu, 05 Sep 2019 22:39:23 GMT",
      "retry-after" : "0",
      "StatusCode" : "201",
      "x-ms-request-server-encrypted" : "true",
      "Date" : "Thu, 05 Sep 2019 22:39:23 GMT",
      "Content-MD5" : "wh+Wm18D0z1D4E+PE252gg==",
      "ETag" : "\"0x8D73251E68C1253\"",
      "Content-Length" : "0",
      "x-ms-request-id" : "bfed4b1f-901e-0044-763a-643cc7000000",
      "x-ms-client-request-id" : "58b4c209-3043-4dda-93cf-c303d0475f39"
=======
      "Last-Modified" : "Fri, 06 Sep 2019 19:01:45 GMT",
      "retry-after" : "0",
      "StatusCode" : "201",
      "x-ms-request-server-encrypted" : "true",
      "Date" : "Fri, 06 Sep 2019 19:01:45 GMT",
      "Content-MD5" : "wh+Wm18D0z1D4E+PE252gg==",
      "ETag" : "\"0x8D732FCA9AE74A3\"",
      "Content-Length" : "0",
      "x-ms-request-id" : "b92c461a-d01e-009e-39e5-644931000000",
      "x-ms-client-request-id" : "61e12bb3-3b43-413b-80f0-4273dcb3254a"
>>>>>>> a55d5dd9
    },
    "Exception" : null
  }, {
    "Method" : "PUT",
<<<<<<< HEAD
    "Uri" : "https://jamesschreppler.blob.core.windows.net/jtcsettierblockblob2blobapitestsettierblockblobf4c368567502?restype=container",
    "Headers" : {
      "x-ms-version" : "2019-02-02",
      "User-Agent" : "azsdk-java-azure-storage-blob/12.0.0-preview.3 1.8.0_221; Windows 10 10.0",
      "x-ms-client-request-id" : "71b9c58f-e559-4290-ab13-27fb29c98c79"
=======
    "Uri" : "https://azstoragesdkblobaccount.blob.core.windows.net/jtcsettierblockblob2blobapitestsettierblockblobed44594704f0?restype=container",
    "Headers" : {
      "x-ms-version" : "2019-02-02",
      "User-Agent" : "azsdk-java-azure-storage-blob/12.0.0-preview.3 1.8.0_212; Windows 10 10.0",
      "x-ms-client-request-id" : "51e4fae9-5f8f-4bf2-9fe0-3621afa5d638"
>>>>>>> a55d5dd9
    },
    "Response" : {
      "x-ms-version" : "2019-02-02",
      "Server" : "Windows-Azure-Blob/1.0 Microsoft-HTTPAPI/2.0",
<<<<<<< HEAD
      "ETag" : "\"0x8D73251E694467C\"",
      "Last-Modified" : "Thu, 05 Sep 2019 22:39:23 GMT",
      "retry-after" : "0",
      "Content-Length" : "0",
      "StatusCode" : "201",
      "x-ms-request-id" : "aca7eeaa-c01e-0042-5c3a-64aaab000000",
      "Date" : "Thu, 05 Sep 2019 22:39:23 GMT",
      "x-ms-client-request-id" : "71b9c58f-e559-4290-ab13-27fb29c98c79"
=======
      "ETag" : "\"0x8D732FCA9B8F74F\"",
      "Last-Modified" : "Fri, 06 Sep 2019 19:01:45 GMT",
      "retry-after" : "0",
      "Content-Length" : "0",
      "StatusCode" : "201",
      "x-ms-request-id" : "b8f19a80-301e-004b-6de5-64feb1000000",
      "Date" : "Fri, 06 Sep 2019 19:01:45 GMT",
      "x-ms-client-request-id" : "51e4fae9-5f8f-4bf2-9fe0-3621afa5d638"
>>>>>>> a55d5dd9
    },
    "Exception" : null
  }, {
    "Method" : "PUT",
<<<<<<< HEAD
    "Uri" : "https://jamesschreppler.blob.core.windows.net/jtcsettierblockblob2blobapitestsettierblockblobf4c368567502/javablobsettierblockblob3blobapitestsettierblockblobf4c451509",
    "Headers" : {
      "x-ms-version" : "2019-02-02",
      "User-Agent" : "azsdk-java-azure-storage-blob/12.0.0-preview.3 1.8.0_221; Windows 10 10.0",
      "x-ms-client-request-id" : "db4fec47-36d3-498b-bfa9-9c43c9f66baa",
=======
    "Uri" : "https://azstoragesdkblobaccount.blob.core.windows.net/jtcsettierblockblob2blobapitestsettierblockblobed44594704f0/javablobsettierblockblob3blobapitestsettierblockblobed429874e",
    "Headers" : {
      "x-ms-version" : "2019-02-02",
      "User-Agent" : "azsdk-java-azure-storage-blob/12.0.0-preview.3 1.8.0_212; Windows 10 10.0",
      "x-ms-client-request-id" : "33aa6491-8e92-4173-b0df-80004912b4ff",
>>>>>>> a55d5dd9
      "Content-Type" : "application/octet-stream"
    },
    "Response" : {
      "x-ms-version" : "2019-02-02",
      "Server" : "Windows-Azure-Blob/1.0 Microsoft-HTTPAPI/2.0",
      "x-ms-content-crc64" : "6RYQPwaVsyQ=",
<<<<<<< HEAD
      "Last-Modified" : "Thu, 05 Sep 2019 22:39:23 GMT",
      "retry-after" : "0",
      "StatusCode" : "201",
      "x-ms-request-server-encrypted" : "true",
      "Date" : "Thu, 05 Sep 2019 22:39:23 GMT",
      "Content-MD5" : "wh+Wm18D0z1D4E+PE252gg==",
      "ETag" : "\"0x8D73251E69F6A77\"",
      "Content-Length" : "0",
      "x-ms-request-id" : "aca7eec2-c01e-0042-6f3a-64aaab000000",
      "x-ms-client-request-id" : "db4fec47-36d3-498b-bfa9-9c43c9f66baa"
=======
      "Last-Modified" : "Fri, 06 Sep 2019 19:01:45 GMT",
      "retry-after" : "0",
      "StatusCode" : "201",
      "x-ms-request-server-encrypted" : "true",
      "Date" : "Fri, 06 Sep 2019 19:01:45 GMT",
      "Content-MD5" : "wh+Wm18D0z1D4E+PE252gg==",
      "ETag" : "\"0x8D732FCA9C1339F\"",
      "Content-Length" : "0",
      "x-ms-request-id" : "b8f19a9b-301e-004b-02e5-64feb1000000",
      "x-ms-client-request-id" : "33aa6491-8e92-4173-b0df-80004912b4ff"
>>>>>>> a55d5dd9
    },
    "Exception" : null
  }, {
    "Method" : "PUT",
<<<<<<< HEAD
    "Uri" : "https://jamesschreppler.blob.core.windows.net/jtcsettierblockblob2blobapitestsettierblockblobf4c368567502/javablobsettierblockblob3blobapitestsettierblockblobf4c451509?comp=tier",
    "Headers" : {
      "x-ms-version" : "2019-02-02",
      "User-Agent" : "azsdk-java-azure-storage-blob/12.0.0-preview.3 1.8.0_221; Windows 10 10.0",
      "x-ms-client-request-id" : "bc8960fd-8915-4b7f-872d-ea984f64b5c1"
=======
    "Uri" : "https://azstoragesdkblobaccount.blob.core.windows.net/jtcsettierblockblob2blobapitestsettierblockblobed44594704f0/javablobsettierblockblob3blobapitestsettierblockblobed429874e?comp=tier",
    "Headers" : {
      "x-ms-version" : "2019-02-02",
      "User-Agent" : "azsdk-java-azure-storage-blob/12.0.0-preview.3 1.8.0_212; Windows 10 10.0",
      "x-ms-client-request-id" : "b7651037-b00a-4ab0-9bbe-4a944bbb9bab"
>>>>>>> a55d5dd9
    },
    "Response" : {
      "x-ms-version" : "2019-02-02",
      "Server" : "Windows-Azure-Blob/1.0 Microsoft-HTTPAPI/2.0",
      "retry-after" : "0",
      "Content-Length" : "0",
      "StatusCode" : "200",
<<<<<<< HEAD
      "x-ms-request-id" : "aca7eedd-c01e-0042-023a-64aaab000000",
      "Date" : "Thu, 05 Sep 2019 22:39:23 GMT",
      "x-ms-client-request-id" : "bc8960fd-8915-4b7f-872d-ea984f64b5c1"
=======
      "x-ms-request-id" : "b8f19aae-301e-004b-13e5-64feb1000000",
      "Date" : "Fri, 06 Sep 2019 19:01:45 GMT",
      "x-ms-client-request-id" : "b7651037-b00a-4ab0-9bbe-4a944bbb9bab"
>>>>>>> a55d5dd9
    },
    "Exception" : null
  }, {
    "Method" : "HEAD",
<<<<<<< HEAD
    "Uri" : "https://jamesschreppler.blob.core.windows.net/jtcsettierblockblob2blobapitestsettierblockblobf4c368567502/javablobsettierblockblob3blobapitestsettierblockblobf4c451509",
    "Headers" : {
      "x-ms-version" : "2019-02-02",
      "User-Agent" : "azsdk-java-azure-storage-blob/12.0.0-preview.3 1.8.0_221; Windows 10 10.0",
      "x-ms-client-request-id" : "600b1630-a3fe-433a-85c4-dede6d8ea1be"
=======
    "Uri" : "https://azstoragesdkblobaccount.blob.core.windows.net/jtcsettierblockblob2blobapitestsettierblockblobed44594704f0/javablobsettierblockblob3blobapitestsettierblockblobed429874e",
    "Headers" : {
      "x-ms-version" : "2019-02-02",
      "User-Agent" : "azsdk-java-azure-storage-blob/12.0.0-preview.3 1.8.0_212; Windows 10 10.0",
      "x-ms-client-request-id" : "a5dac1eb-a5da-4c63-a6a2-906a772707bb"
>>>>>>> a55d5dd9
    },
    "Response" : {
      "x-ms-version" : "2019-02-02",
      "x-ms-lease-status" : "unlocked",
      "Server" : "Windows-Azure-Blob/1.0 Microsoft-HTTPAPI/2.0",
      "x-ms-tag-count" : "0",
      "x-ms-lease-state" : "available",
<<<<<<< HEAD
      "Last-Modified" : "Thu, 05 Sep 2019 22:39:23 GMT",
      "retry-after" : "0",
      "x-ms-access-tier-change-time" : "Thu, 05 Sep 2019 22:39:23 GMT",
      "StatusCode" : "200",
      "Date" : "Thu, 05 Sep 2019 22:39:23 GMT",
=======
      "Last-Modified" : "Fri, 06 Sep 2019 19:01:45 GMT",
      "retry-after" : "0",
      "x-ms-access-tier-change-time" : "Fri, 06 Sep 2019 19:01:45 GMT",
      "StatusCode" : "200",
      "Date" : "Fri, 06 Sep 2019 19:01:45 GMT",
>>>>>>> a55d5dd9
      "x-ms-blob-type" : "BlockBlob",
      "Content-MD5" : "wh+Wm18D0z1D4E+PE252gg==",
      "Accept-Ranges" : "bytes",
      "x-ms-server-encrypted" : "true",
      "x-ms-access-tier" : "Cool",
<<<<<<< HEAD
      "ETag" : "\"0x8D73251E69F6A77\"",
      "x-ms-creation-time" : "Thu, 05 Sep 2019 22:39:23 GMT",
      "Content-Length" : "7",
      "x-ms-request-id" : "aca7eeeb-c01e-0042-0b3a-64aaab000000",
      "x-ms-client-request-id" : "600b1630-a3fe-433a-85c4-dede6d8ea1be",
=======
      "ETag" : "\"0x8D732FCA9C1339F\"",
      "x-ms-creation-time" : "Fri, 06 Sep 2019 19:01:45 GMT",
      "Content-Length" : "7",
      "x-ms-request-id" : "b8f19abd-301e-004b-20e5-64feb1000000",
      "x-ms-client-request-id" : "a5dac1eb-a5da-4c63-a6a2-906a772707bb",
>>>>>>> a55d5dd9
      "Content-Type" : "application/octet-stream"
    },
    "Exception" : null
  }, {
    "Method" : "GET",
<<<<<<< HEAD
    "Uri" : "https://jamesschreppler.blob.core.windows.net/jtcsettierblockblob2blobapitestsettierblockblobf4c368567502?include=&restype=container&comp=list",
    "Headers" : {
      "x-ms-version" : "2019-02-02",
      "User-Agent" : "azsdk-java-azure-storage-blob/12.0.0-preview.3 1.8.0_221; Windows 10 10.0",
      "x-ms-client-request-id" : "dbac10ea-be30-445d-9daa-5ed75b1819e1"
=======
    "Uri" : "https://azstoragesdkblobaccount.blob.core.windows.net/jtcsettierblockblob2blobapitestsettierblockblobed44594704f0?include=&restype=container&comp=list",
    "Headers" : {
      "x-ms-version" : "2019-02-02",
      "User-Agent" : "azsdk-java-azure-storage-blob/12.0.0-preview.3 1.8.0_212; Windows 10 10.0",
      "x-ms-client-request-id" : "e1a7656a-4e7c-41cc-b74d-8c2b8b63806a"
>>>>>>> a55d5dd9
    },
    "Response" : {
      "Transfer-Encoding" : "chunked",
      "x-ms-version" : "2019-02-02",
      "Server" : "Windows-Azure-Blob/1.0 Microsoft-HTTPAPI/2.0",
      "retry-after" : "0",
      "StatusCode" : "200",
<<<<<<< HEAD
      "x-ms-request-id" : "aca7ef01-c01e-0042-1e3a-64aaab000000",
      "Body" : "﻿<?xml version=\"1.0\" encoding=\"utf-8\"?><EnumerationResults ServiceEndpoint=\"https://jamesschreppler.blob.core.windows.net/\" ContainerName=\"jtcsettierblockblob2blobapitestsettierblockblobf4c368567502\"><Blobs><Blob><Name>javablobsettierblockblob3blobapitestsettierblockblobf4c451509</Name><Properties><Creation-Time>Thu, 05 Sep 2019 22:39:23 GMT</Creation-Time><Last-Modified>Thu, 05 Sep 2019 22:39:23 GMT</Last-Modified><Etag>0x8D73251E69F6A77</Etag><Content-Length>7</Content-Length><Content-Type>application/octet-stream</Content-Type><Content-Encoding /><Content-Language /><Content-CRC64>6RYQPwaVsyQ=</Content-CRC64><Content-MD5>wh+Wm18D0z1D4E+PE252gg==</Content-MD5><Cache-Control /><Content-Disposition /><BlobType>BlockBlob</BlobType><AccessTier>Cool</AccessTier><AccessTierChangeTime>Thu, 05 Sep 2019 22:39:23 GMT</AccessTierChangeTime><LeaseStatus>unlocked</LeaseStatus><LeaseState>available</LeaseState><ServerEncrypted>true</ServerEncrypted><TagCount>0</TagCount></Properties></Blob></Blobs><NextMarker /></EnumerationResults>",
      "Date" : "Thu, 05 Sep 2019 22:39:23 GMT",
      "x-ms-client-request-id" : "dbac10ea-be30-445d-9daa-5ed75b1819e1",
=======
      "x-ms-request-id" : "b8f19ad1-301e-004b-31e5-64feb1000000",
      "Body" : "﻿<?xml version=\"1.0\" encoding=\"utf-8\"?><EnumerationResults ServiceEndpoint=\"https://azstoragesdkblobaccount.blob.core.windows.net/\" ContainerName=\"jtcsettierblockblob2blobapitestsettierblockblobed44594704f0\"><Blobs><Blob><Name>javablobsettierblockblob3blobapitestsettierblockblobed429874e</Name><Properties><Creation-Time>Fri, 06 Sep 2019 19:01:45 GMT</Creation-Time><Last-Modified>Fri, 06 Sep 2019 19:01:45 GMT</Last-Modified><Etag>0x8D732FCA9C1339F</Etag><Content-Length>7</Content-Length><Content-Type>application/octet-stream</Content-Type><Content-Encoding /><Content-Language /><Content-CRC64>6RYQPwaVsyQ=</Content-CRC64><Content-MD5>wh+Wm18D0z1D4E+PE252gg==</Content-MD5><Cache-Control /><Content-Disposition /><BlobType>BlockBlob</BlobType><AccessTier>Cool</AccessTier><AccessTierChangeTime>Fri, 06 Sep 2019 19:01:45 GMT</AccessTierChangeTime><LeaseStatus>unlocked</LeaseStatus><LeaseState>available</LeaseState><ServerEncrypted>true</ServerEncrypted><TagCount>0</TagCount></Properties></Blob></Blobs><NextMarker /></EnumerationResults>",
      "Date" : "Fri, 06 Sep 2019 19:01:45 GMT",
      "x-ms-client-request-id" : "e1a7656a-4e7c-41cc-b74d-8c2b8b63806a",
>>>>>>> a55d5dd9
      "Content-Type" : "application/xml"
    },
    "Exception" : null
  }, {
    "Method" : "DELETE",
<<<<<<< HEAD
    "Uri" : "https://jamesschreppler.blob.core.windows.net/jtcsettierblockblob2blobapitestsettierblockblobf4c368567502?restype=container",
    "Headers" : {
      "x-ms-version" : "2019-02-02",
      "User-Agent" : "azsdk-java-azure-storage-blob/12.0.0-preview.3 1.8.0_221; Windows 10 10.0",
      "x-ms-client-request-id" : "854bfac9-1227-41a4-88b6-5f49029ec6a9"
=======
    "Uri" : "https://azstoragesdkblobaccount.blob.core.windows.net/jtcsettierblockblob2blobapitestsettierblockblobed44594704f0?restype=container",
    "Headers" : {
      "x-ms-version" : "2019-02-02",
      "User-Agent" : "azsdk-java-azure-storage-blob/12.0.0-preview.3 1.8.0_212; Windows 10 10.0",
      "x-ms-client-request-id" : "9aa2c08c-b90b-45f9-9c5f-f9a2f5d414c4"
>>>>>>> a55d5dd9
    },
    "Response" : {
      "x-ms-version" : "2019-02-02",
      "Server" : "Windows-Azure-Blob/1.0 Microsoft-HTTPAPI/2.0",
      "retry-after" : "0",
      "Content-Length" : "0",
      "StatusCode" : "202",
<<<<<<< HEAD
      "x-ms-request-id" : "aca7ef10-c01e-0042-2d3a-64aaab000000",
      "Date" : "Thu, 05 Sep 2019 22:39:23 GMT",
      "x-ms-client-request-id" : "854bfac9-1227-41a4-88b6-5f49029ec6a9"
=======
      "x-ms-request-id" : "b8f19ad9-301e-004b-37e5-64feb1000000",
      "Date" : "Fri, 06 Sep 2019 19:01:45 GMT",
      "x-ms-client-request-id" : "9aa2c08c-b90b-45f9-9c5f-f9a2f5d414c4"
>>>>>>> a55d5dd9
    },
    "Exception" : null
  }, {
    "Method" : "GET",
<<<<<<< HEAD
    "Uri" : "https://jaschrepragrs.blob.core.windows.net?prefix=jtcsettierblockblob&comp=list",
    "Headers" : {
      "x-ms-version" : "2019-02-02",
      "User-Agent" : "azsdk-java-azure-storage-blob/12.0.0-preview.3 1.8.0_221; Windows 10 10.0",
      "x-ms-client-request-id" : "7b886953-a1d4-44b8-8300-0ac8d88d5b36"
=======
    "Uri" : "https://azstoragesdkaccount.blob.core.windows.net?prefix=jtcsettierblockblob&comp=list",
    "Headers" : {
      "x-ms-version" : "2019-02-02",
      "User-Agent" : "azsdk-java-azure-storage-blob/12.0.0-preview.3 1.8.0_212; Windows 10 10.0",
      "x-ms-client-request-id" : "2d183439-1c26-4845-b211-c8462f374720"
>>>>>>> a55d5dd9
    },
    "Response" : {
      "Transfer-Encoding" : "chunked",
      "x-ms-version" : "2019-02-02",
      "Server" : "Windows-Azure-Blob/1.0 Microsoft-HTTPAPI/2.0",
      "retry-after" : "0",
      "StatusCode" : "200",
<<<<<<< HEAD
      "x-ms-request-id" : "bfed4b68-901e-0044-343a-643cc7000000",
      "Body" : "﻿<?xml version=\"1.0\" encoding=\"utf-8\"?><EnumerationResults ServiceEndpoint=\"https://jaschrepragrs.blob.core.windows.net/\"><Prefix>jtcsettierblockblob</Prefix><Containers><Container><Name>jtcsettierblockblob0blobapitestsettierblockblobf4c649262f54</Name><Properties><Last-Modified>Thu, 05 Sep 2019 22:39:23 GMT</Last-Modified><Etag>\"0x8D73251E67ED7A4\"</Etag><LeaseStatus>unlocked</LeaseStatus><LeaseState>available</LeaseState><DefaultEncryptionScope>$account-encryption-key</DefaultEncryptionScope><DenyEncryptionScopeOverride>false</DenyEncryptionScopeOverride><HasImmutabilityPolicy>false</HasImmutabilityPolicy><HasLegalHold>false</HasLegalHold></Properties></Container></Containers><NextMarker /></EnumerationResults>",
      "Date" : "Thu, 05 Sep 2019 22:39:24 GMT",
      "x-ms-client-request-id" : "7b886953-a1d4-44b8-8300-0ac8d88d5b36",
=======
      "x-ms-request-id" : "b92c479f-d01e-009e-22e5-644931000000",
      "Body" : "﻿<?xml version=\"1.0\" encoding=\"utf-8\"?><EnumerationResults ServiceEndpoint=\"https://azstoragesdkaccount.blob.core.windows.net/\"><Prefix>jtcsettierblockblob</Prefix><Containers><Container><Name>jtcsettierblockblob0blobapitestsettierblockblobed4440811a44</Name><Properties><Last-Modified>Fri, 06 Sep 2019 19:01:45 GMT</Last-Modified><Etag>\"0x8D732FCA9A65E5D\"</Etag><LeaseStatus>unlocked</LeaseStatus><LeaseState>available</LeaseState><DefaultEncryptionScope>$account-encryption-key</DefaultEncryptionScope><DenyEncryptionScopeOverride>false</DenyEncryptionScopeOverride><HasImmutabilityPolicy>false</HasImmutabilityPolicy><HasLegalHold>false</HasLegalHold></Properties></Container></Containers><NextMarker /></EnumerationResults>",
      "Date" : "Fri, 06 Sep 2019 19:01:45 GMT",
      "x-ms-client-request-id" : "2d183439-1c26-4845-b211-c8462f374720",
>>>>>>> a55d5dd9
      "Content-Type" : "application/xml"
    },
    "Exception" : null
  }, {
    "Method" : "DELETE",
<<<<<<< HEAD
    "Uri" : "https://jaschrepragrs.blob.core.windows.net/jtcsettierblockblob0blobapitestsettierblockblobf4c649262f54?restype=container",
    "Headers" : {
      "x-ms-version" : "2019-02-02",
      "User-Agent" : "azsdk-java-azure-storage-blob/12.0.0-preview.3 1.8.0_221; Windows 10 10.0",
      "x-ms-client-request-id" : "ec3fd808-2002-4e99-a1d2-ca9b2ecad20e"
=======
    "Uri" : "https://azstoragesdkaccount.blob.core.windows.net/jtcsettierblockblob0blobapitestsettierblockblobed4440811a44?restype=container",
    "Headers" : {
      "x-ms-version" : "2019-02-02",
      "User-Agent" : "azsdk-java-azure-storage-blob/12.0.0-preview.3 1.8.0_212; Windows 10 10.0",
      "x-ms-client-request-id" : "82cc0f2c-2795-4b5c-9daa-7009bc18dd76"
>>>>>>> a55d5dd9
    },
    "Response" : {
      "x-ms-version" : "2019-02-02",
      "Server" : "Windows-Azure-Blob/1.0 Microsoft-HTTPAPI/2.0",
      "retry-after" : "0",
      "Content-Length" : "0",
      "StatusCode" : "202",
<<<<<<< HEAD
      "x-ms-request-id" : "bfed4b82-901e-0044-4e3a-643cc7000000",
      "Date" : "Thu, 05 Sep 2019 22:39:24 GMT",
      "x-ms-client-request-id" : "ec3fd808-2002-4e99-a1d2-ca9b2ecad20e"
    },
    "Exception" : null
  } ],
  "variables" : [ "jtcsettierblockblob0blobapitestsettierblockblobf4c649262f54", "javablobsettierblockblob1blobapitestsettierblockblobf4c567550", "jtcsettierblockblob2blobapitestsettierblockblobf4c368567502", "javablobsettierblockblob3blobapitestsettierblockblobf4c451509" ]
=======
      "x-ms-request-id" : "b92c47c4-d01e-009e-43e5-644931000000",
      "Date" : "Fri, 06 Sep 2019 19:01:45 GMT",
      "x-ms-client-request-id" : "82cc0f2c-2795-4b5c-9daa-7009bc18dd76"
    },
    "Exception" : null
  } ],
  "variables" : [ "jtcsettierblockblob0blobapitestsettierblockblobed4440811a44", "javablobsettierblockblob1blobapitestsettierblockblobed4964229", "jtcsettierblockblob2blobapitestsettierblockblobed44594704f0", "javablobsettierblockblob3blobapitestsettierblockblobed429874e" ]
>>>>>>> a55d5dd9
}<|MERGE_RESOLUTION|>--- conflicted
+++ resolved
@@ -1,224 +1,122 @@
 {
   "networkCallRecords" : [ {
     "Method" : "PUT",
-<<<<<<< HEAD
-    "Uri" : "https://jaschrepragrs.blob.core.windows.net/jtcsettierblockblob0blobapitestsettierblockblobf4c649262f54?restype=container",
-    "Headers" : {
-      "x-ms-version" : "2019-02-02",
-      "User-Agent" : "azsdk-java-azure-storage-blob/12.0.0-preview.3 1.8.0_221; Windows 10 10.0",
-      "x-ms-client-request-id" : "15ddaa28-a3c8-4348-bc00-6929bb959fea"
-=======
-    "Uri" : "https://azstoragesdkaccount.blob.core.windows.net/jtcsettierblockblob0blobapitestsettierblockblobed4440811a44?restype=container",
-    "Headers" : {
-      "x-ms-version" : "2019-02-02",
-      "User-Agent" : "azsdk-java-azure-storage-blob/12.0.0-preview.3 1.8.0_212; Windows 10 10.0",
-      "x-ms-client-request-id" : "e7b30bde-4243-48d8-a8de-4d87e1e68179"
->>>>>>> a55d5dd9
-    },
-    "Response" : {
-      "x-ms-version" : "2019-02-02",
-      "Server" : "Windows-Azure-Blob/1.0 Microsoft-HTTPAPI/2.0",
-<<<<<<< HEAD
-      "ETag" : "\"0x8D73251E67ED7A4\"",
-      "Last-Modified" : "Thu, 05 Sep 2019 22:39:23 GMT",
-      "retry-after" : "0",
-      "Content-Length" : "0",
-      "StatusCode" : "201",
-      "x-ms-request-id" : "bfed4b0c-901e-0044-663a-643cc7000000",
-      "Date" : "Thu, 05 Sep 2019 22:39:23 GMT",
-      "x-ms-client-request-id" : "15ddaa28-a3c8-4348-bc00-6929bb959fea"
-=======
-      "ETag" : "\"0x8D732FCA9A65E5D\"",
-      "Last-Modified" : "Fri, 06 Sep 2019 19:01:45 GMT",
-      "retry-after" : "0",
-      "Content-Length" : "0",
-      "StatusCode" : "201",
-      "x-ms-request-id" : "b92c45e1-d01e-009e-09e5-644931000000",
-      "Date" : "Fri, 06 Sep 2019 19:01:45 GMT",
-      "x-ms-client-request-id" : "e7b30bde-4243-48d8-a8de-4d87e1e68179"
->>>>>>> a55d5dd9
-    },
-    "Exception" : null
-  }, {
-    "Method" : "PUT",
-<<<<<<< HEAD
-    "Uri" : "https://jaschrepragrs.blob.core.windows.net/jtcsettierblockblob0blobapitestsettierblockblobf4c649262f54/javablobsettierblockblob1blobapitestsettierblockblobf4c567550",
-    "Headers" : {
-      "x-ms-version" : "2019-02-02",
-      "User-Agent" : "azsdk-java-azure-storage-blob/12.0.0-preview.3 1.8.0_221; Windows 10 10.0",
-      "x-ms-client-request-id" : "58b4c209-3043-4dda-93cf-c303d0475f39",
-=======
-    "Uri" : "https://azstoragesdkaccount.blob.core.windows.net/jtcsettierblockblob0blobapitestsettierblockblobed4440811a44/javablobsettierblockblob1blobapitestsettierblockblobed4964229",
-    "Headers" : {
-      "x-ms-version" : "2019-02-02",
-      "User-Agent" : "azsdk-java-azure-storage-blob/12.0.0-preview.3 1.8.0_212; Windows 10 10.0",
-      "x-ms-client-request-id" : "61e12bb3-3b43-413b-80f0-4273dcb3254a",
->>>>>>> a55d5dd9
+    "Uri" : "https://jaschrepragrs.blob.core.windows.net/jtcsettierblockblob0blobapitestsettierblockblob22659050fbd8?restype=container",
+    "Headers" : {
+      "x-ms-version" : "2019-02-02",
+      "User-Agent" : "azsdk-java-azure-storage-blob/12.0.0-preview.3 1.8.0_221; Windows 10 10.0",
+      "x-ms-client-request-id" : "7965e314-3225-470d-9850-bfd4067c74e9"
+    },
+    "Response" : {
+      "x-ms-version" : "2019-02-02",
+      "Server" : "Windows-Azure-Blob/1.0 Microsoft-HTTPAPI/2.0",
+      "ETag" : "\"0x8D735613632E377\"",
+      "Last-Modified" : "Mon, 09 Sep 2019 20:06:33 GMT",
+      "retry-after" : "0",
+      "Content-Length" : "0",
+      "StatusCode" : "201",
+      "x-ms-request-id" : "c5cab316-301e-0042-2e4a-67cbbf000000",
+      "Date" : "Mon, 09 Sep 2019 20:06:33 GMT",
+      "x-ms-client-request-id" : "7965e314-3225-470d-9850-bfd4067c74e9"
+    },
+    "Exception" : null
+  }, {
+    "Method" : "PUT",
+    "Uri" : "https://jaschrepragrs.blob.core.windows.net/jtcsettierblockblob0blobapitestsettierblockblob22659050fbd8/javablobsettierblockblob1blobapitestsettierblockblob226255699",
+    "Headers" : {
+      "x-ms-version" : "2019-02-02",
+      "User-Agent" : "azsdk-java-azure-storage-blob/12.0.0-preview.3 1.8.0_221; Windows 10 10.0",
+      "x-ms-client-request-id" : "00984481-a019-44a4-9dc4-5be46291db6b",
       "Content-Type" : "application/octet-stream"
     },
     "Response" : {
       "x-ms-version" : "2019-02-02",
       "Server" : "Windows-Azure-Blob/1.0 Microsoft-HTTPAPI/2.0",
       "x-ms-content-crc64" : "6RYQPwaVsyQ=",
-<<<<<<< HEAD
-      "Last-Modified" : "Thu, 05 Sep 2019 22:39:23 GMT",
+      "Last-Modified" : "Mon, 09 Sep 2019 20:06:33 GMT",
       "retry-after" : "0",
       "StatusCode" : "201",
       "x-ms-request-server-encrypted" : "true",
-      "Date" : "Thu, 05 Sep 2019 22:39:23 GMT",
+      "Date" : "Mon, 09 Sep 2019 20:06:33 GMT",
       "Content-MD5" : "wh+Wm18D0z1D4E+PE252gg==",
-      "ETag" : "\"0x8D73251E68C1253\"",
-      "Content-Length" : "0",
-      "x-ms-request-id" : "bfed4b1f-901e-0044-763a-643cc7000000",
-      "x-ms-client-request-id" : "58b4c209-3043-4dda-93cf-c303d0475f39"
-=======
-      "Last-Modified" : "Fri, 06 Sep 2019 19:01:45 GMT",
+      "ETag" : "\"0x8D7356136401451\"",
+      "Content-Length" : "0",
+      "x-ms-request-id" : "c5cab32b-301e-0042-424a-67cbbf000000",
+      "x-ms-client-request-id" : "00984481-a019-44a4-9dc4-5be46291db6b"
+    },
+    "Exception" : null
+  }, {
+    "Method" : "PUT",
+    "Uri" : "https://jamesschreppler.blob.core.windows.net/jtcsettierblockblob2blobapitestsettierblockblob2261819685af?restype=container",
+    "Headers" : {
+      "x-ms-version" : "2019-02-02",
+      "User-Agent" : "azsdk-java-azure-storage-blob/12.0.0-preview.3 1.8.0_221; Windows 10 10.0",
+      "x-ms-client-request-id" : "ee1a867f-4901-4fdb-abf6-217b3263216d"
+    },
+    "Response" : {
+      "x-ms-version" : "2019-02-02",
+      "Server" : "Windows-Azure-Blob/1.0 Microsoft-HTTPAPI/2.0",
+      "ETag" : "\"0x8D735613648811F\"",
+      "Last-Modified" : "Mon, 09 Sep 2019 20:06:33 GMT",
+      "retry-after" : "0",
+      "Content-Length" : "0",
+      "StatusCode" : "201",
+      "x-ms-request-id" : "67f263e5-d01e-00b8-1a4a-67634c000000",
+      "Date" : "Mon, 09 Sep 2019 20:06:33 GMT",
+      "x-ms-client-request-id" : "ee1a867f-4901-4fdb-abf6-217b3263216d"
+    },
+    "Exception" : null
+  }, {
+    "Method" : "PUT",
+    "Uri" : "https://jamesschreppler.blob.core.windows.net/jtcsettierblockblob2blobapitestsettierblockblob2261819685af/javablobsettierblockblob3blobapitestsettierblockblob22663310f",
+    "Headers" : {
+      "x-ms-version" : "2019-02-02",
+      "User-Agent" : "azsdk-java-azure-storage-blob/12.0.0-preview.3 1.8.0_221; Windows 10 10.0",
+      "x-ms-client-request-id" : "cb082d18-e9f6-4b47-a152-143306cb6820",
+      "Content-Type" : "application/octet-stream"
+    },
+    "Response" : {
+      "x-ms-version" : "2019-02-02",
+      "Server" : "Windows-Azure-Blob/1.0 Microsoft-HTTPAPI/2.0",
+      "x-ms-content-crc64" : "6RYQPwaVsyQ=",
+      "Last-Modified" : "Mon, 09 Sep 2019 20:06:33 GMT",
       "retry-after" : "0",
       "StatusCode" : "201",
       "x-ms-request-server-encrypted" : "true",
-      "Date" : "Fri, 06 Sep 2019 19:01:45 GMT",
+      "Date" : "Mon, 09 Sep 2019 20:06:33 GMT",
       "Content-MD5" : "wh+Wm18D0z1D4E+PE252gg==",
-      "ETag" : "\"0x8D732FCA9AE74A3\"",
-      "Content-Length" : "0",
-      "x-ms-request-id" : "b92c461a-d01e-009e-39e5-644931000000",
-      "x-ms-client-request-id" : "61e12bb3-3b43-413b-80f0-4273dcb3254a"
->>>>>>> a55d5dd9
-    },
-    "Exception" : null
-  }, {
-    "Method" : "PUT",
-<<<<<<< HEAD
-    "Uri" : "https://jamesschreppler.blob.core.windows.net/jtcsettierblockblob2blobapitestsettierblockblobf4c368567502?restype=container",
-    "Headers" : {
-      "x-ms-version" : "2019-02-02",
-      "User-Agent" : "azsdk-java-azure-storage-blob/12.0.0-preview.3 1.8.0_221; Windows 10 10.0",
-      "x-ms-client-request-id" : "71b9c58f-e559-4290-ab13-27fb29c98c79"
-=======
-    "Uri" : "https://azstoragesdkblobaccount.blob.core.windows.net/jtcsettierblockblob2blobapitestsettierblockblobed44594704f0?restype=container",
-    "Headers" : {
-      "x-ms-version" : "2019-02-02",
-      "User-Agent" : "azsdk-java-azure-storage-blob/12.0.0-preview.3 1.8.0_212; Windows 10 10.0",
-      "x-ms-client-request-id" : "51e4fae9-5f8f-4bf2-9fe0-3621afa5d638"
->>>>>>> a55d5dd9
-    },
-    "Response" : {
-      "x-ms-version" : "2019-02-02",
-      "Server" : "Windows-Azure-Blob/1.0 Microsoft-HTTPAPI/2.0",
-<<<<<<< HEAD
-      "ETag" : "\"0x8D73251E694467C\"",
-      "Last-Modified" : "Thu, 05 Sep 2019 22:39:23 GMT",
-      "retry-after" : "0",
-      "Content-Length" : "0",
-      "StatusCode" : "201",
-      "x-ms-request-id" : "aca7eeaa-c01e-0042-5c3a-64aaab000000",
-      "Date" : "Thu, 05 Sep 2019 22:39:23 GMT",
-      "x-ms-client-request-id" : "71b9c58f-e559-4290-ab13-27fb29c98c79"
-=======
-      "ETag" : "\"0x8D732FCA9B8F74F\"",
-      "Last-Modified" : "Fri, 06 Sep 2019 19:01:45 GMT",
-      "retry-after" : "0",
-      "Content-Length" : "0",
-      "StatusCode" : "201",
-      "x-ms-request-id" : "b8f19a80-301e-004b-6de5-64feb1000000",
-      "Date" : "Fri, 06 Sep 2019 19:01:45 GMT",
-      "x-ms-client-request-id" : "51e4fae9-5f8f-4bf2-9fe0-3621afa5d638"
->>>>>>> a55d5dd9
-    },
-    "Exception" : null
-  }, {
-    "Method" : "PUT",
-<<<<<<< HEAD
-    "Uri" : "https://jamesschreppler.blob.core.windows.net/jtcsettierblockblob2blobapitestsettierblockblobf4c368567502/javablobsettierblockblob3blobapitestsettierblockblobf4c451509",
-    "Headers" : {
-      "x-ms-version" : "2019-02-02",
-      "User-Agent" : "azsdk-java-azure-storage-blob/12.0.0-preview.3 1.8.0_221; Windows 10 10.0",
-      "x-ms-client-request-id" : "db4fec47-36d3-498b-bfa9-9c43c9f66baa",
-=======
-    "Uri" : "https://azstoragesdkblobaccount.blob.core.windows.net/jtcsettierblockblob2blobapitestsettierblockblobed44594704f0/javablobsettierblockblob3blobapitestsettierblockblobed429874e",
-    "Headers" : {
-      "x-ms-version" : "2019-02-02",
-      "User-Agent" : "azsdk-java-azure-storage-blob/12.0.0-preview.3 1.8.0_212; Windows 10 10.0",
-      "x-ms-client-request-id" : "33aa6491-8e92-4173-b0df-80004912b4ff",
->>>>>>> a55d5dd9
-      "Content-Type" : "application/octet-stream"
-    },
-    "Response" : {
-      "x-ms-version" : "2019-02-02",
-      "Server" : "Windows-Azure-Blob/1.0 Microsoft-HTTPAPI/2.0",
-      "x-ms-content-crc64" : "6RYQPwaVsyQ=",
-<<<<<<< HEAD
-      "Last-Modified" : "Thu, 05 Sep 2019 22:39:23 GMT",
-      "retry-after" : "0",
-      "StatusCode" : "201",
-      "x-ms-request-server-encrypted" : "true",
-      "Date" : "Thu, 05 Sep 2019 22:39:23 GMT",
-      "Content-MD5" : "wh+Wm18D0z1D4E+PE252gg==",
-      "ETag" : "\"0x8D73251E69F6A77\"",
-      "Content-Length" : "0",
-      "x-ms-request-id" : "aca7eec2-c01e-0042-6f3a-64aaab000000",
-      "x-ms-client-request-id" : "db4fec47-36d3-498b-bfa9-9c43c9f66baa"
-=======
-      "Last-Modified" : "Fri, 06 Sep 2019 19:01:45 GMT",
-      "retry-after" : "0",
-      "StatusCode" : "201",
-      "x-ms-request-server-encrypted" : "true",
-      "Date" : "Fri, 06 Sep 2019 19:01:45 GMT",
-      "Content-MD5" : "wh+Wm18D0z1D4E+PE252gg==",
-      "ETag" : "\"0x8D732FCA9C1339F\"",
-      "Content-Length" : "0",
-      "x-ms-request-id" : "b8f19a9b-301e-004b-02e5-64feb1000000",
-      "x-ms-client-request-id" : "33aa6491-8e92-4173-b0df-80004912b4ff"
->>>>>>> a55d5dd9
-    },
-    "Exception" : null
-  }, {
-    "Method" : "PUT",
-<<<<<<< HEAD
-    "Uri" : "https://jamesschreppler.blob.core.windows.net/jtcsettierblockblob2blobapitestsettierblockblobf4c368567502/javablobsettierblockblob3blobapitestsettierblockblobf4c451509?comp=tier",
-    "Headers" : {
-      "x-ms-version" : "2019-02-02",
-      "User-Agent" : "azsdk-java-azure-storage-blob/12.0.0-preview.3 1.8.0_221; Windows 10 10.0",
-      "x-ms-client-request-id" : "bc8960fd-8915-4b7f-872d-ea984f64b5c1"
-=======
-    "Uri" : "https://azstoragesdkblobaccount.blob.core.windows.net/jtcsettierblockblob2blobapitestsettierblockblobed44594704f0/javablobsettierblockblob3blobapitestsettierblockblobed429874e?comp=tier",
-    "Headers" : {
-      "x-ms-version" : "2019-02-02",
-      "User-Agent" : "azsdk-java-azure-storage-blob/12.0.0-preview.3 1.8.0_212; Windows 10 10.0",
-      "x-ms-client-request-id" : "b7651037-b00a-4ab0-9bbe-4a944bbb9bab"
->>>>>>> a55d5dd9
-    },
-    "Response" : {
-      "x-ms-version" : "2019-02-02",
-      "Server" : "Windows-Azure-Blob/1.0 Microsoft-HTTPAPI/2.0",
-      "retry-after" : "0",
-      "Content-Length" : "0",
-      "StatusCode" : "200",
-<<<<<<< HEAD
-      "x-ms-request-id" : "aca7eedd-c01e-0042-023a-64aaab000000",
-      "Date" : "Thu, 05 Sep 2019 22:39:23 GMT",
-      "x-ms-client-request-id" : "bc8960fd-8915-4b7f-872d-ea984f64b5c1"
-=======
-      "x-ms-request-id" : "b8f19aae-301e-004b-13e5-64feb1000000",
-      "Date" : "Fri, 06 Sep 2019 19:01:45 GMT",
-      "x-ms-client-request-id" : "b7651037-b00a-4ab0-9bbe-4a944bbb9bab"
->>>>>>> a55d5dd9
+      "ETag" : "\"0x8D73561364EEE68\"",
+      "Content-Length" : "0",
+      "x-ms-request-id" : "67f263fe-d01e-00b8-2e4a-67634c000000",
+      "x-ms-client-request-id" : "cb082d18-e9f6-4b47-a152-143306cb6820"
+    },
+    "Exception" : null
+  }, {
+    "Method" : "PUT",
+    "Uri" : "https://jamesschreppler.blob.core.windows.net/jtcsettierblockblob2blobapitestsettierblockblob2261819685af/javablobsettierblockblob3blobapitestsettierblockblob22663310f?comp=tier",
+    "Headers" : {
+      "x-ms-version" : "2019-02-02",
+      "User-Agent" : "azsdk-java-azure-storage-blob/12.0.0-preview.3 1.8.0_221; Windows 10 10.0",
+      "x-ms-client-request-id" : "02f44c4f-67d0-4f9b-b5f4-71ab6d9fd15b"
+    },
+    "Response" : {
+      "x-ms-version" : "2019-02-02",
+      "Server" : "Windows-Azure-Blob/1.0 Microsoft-HTTPAPI/2.0",
+      "retry-after" : "0",
+      "Content-Length" : "0",
+      "StatusCode" : "200",
+      "x-ms-request-id" : "67f26412-d01e-00b8-3e4a-67634c000000",
+      "Date" : "Mon, 09 Sep 2019 20:06:33 GMT",
+      "x-ms-client-request-id" : "02f44c4f-67d0-4f9b-b5f4-71ab6d9fd15b"
     },
     "Exception" : null
   }, {
     "Method" : "HEAD",
-<<<<<<< HEAD
-    "Uri" : "https://jamesschreppler.blob.core.windows.net/jtcsettierblockblob2blobapitestsettierblockblobf4c368567502/javablobsettierblockblob3blobapitestsettierblockblobf4c451509",
-    "Headers" : {
-      "x-ms-version" : "2019-02-02",
-      "User-Agent" : "azsdk-java-azure-storage-blob/12.0.0-preview.3 1.8.0_221; Windows 10 10.0",
-      "x-ms-client-request-id" : "600b1630-a3fe-433a-85c4-dede6d8ea1be"
-=======
-    "Uri" : "https://azstoragesdkblobaccount.blob.core.windows.net/jtcsettierblockblob2blobapitestsettierblockblobed44594704f0/javablobsettierblockblob3blobapitestsettierblockblobed429874e",
-    "Headers" : {
-      "x-ms-version" : "2019-02-02",
-      "User-Agent" : "azsdk-java-azure-storage-blob/12.0.0-preview.3 1.8.0_212; Windows 10 10.0",
-      "x-ms-client-request-id" : "a5dac1eb-a5da-4c63-a6a2-906a772707bb"
->>>>>>> a55d5dd9
+    "Uri" : "https://jamesschreppler.blob.core.windows.net/jtcsettierblockblob2blobapitestsettierblockblob2261819685af/javablobsettierblockblob3blobapitestsettierblockblob22663310f",
+    "Headers" : {
+      "x-ms-version" : "2019-02-02",
+      "User-Agent" : "azsdk-java-azure-storage-blob/12.0.0-preview.3 1.8.0_221; Windows 10 10.0",
+      "x-ms-client-request-id" : "072f7838-38ac-4cdb-863e-9b3a211cd966"
     },
     "Response" : {
       "x-ms-version" : "2019-02-02",
@@ -226,55 +124,31 @@
       "Server" : "Windows-Azure-Blob/1.0 Microsoft-HTTPAPI/2.0",
       "x-ms-tag-count" : "0",
       "x-ms-lease-state" : "available",
-<<<<<<< HEAD
-      "Last-Modified" : "Thu, 05 Sep 2019 22:39:23 GMT",
-      "retry-after" : "0",
-      "x-ms-access-tier-change-time" : "Thu, 05 Sep 2019 22:39:23 GMT",
-      "StatusCode" : "200",
-      "Date" : "Thu, 05 Sep 2019 22:39:23 GMT",
-=======
-      "Last-Modified" : "Fri, 06 Sep 2019 19:01:45 GMT",
-      "retry-after" : "0",
-      "x-ms-access-tier-change-time" : "Fri, 06 Sep 2019 19:01:45 GMT",
-      "StatusCode" : "200",
-      "Date" : "Fri, 06 Sep 2019 19:01:45 GMT",
->>>>>>> a55d5dd9
+      "Last-Modified" : "Mon, 09 Sep 2019 20:06:33 GMT",
+      "retry-after" : "0",
+      "x-ms-access-tier-change-time" : "Mon, 09 Sep 2019 20:06:33 GMT",
+      "StatusCode" : "200",
+      "Date" : "Mon, 09 Sep 2019 20:06:33 GMT",
       "x-ms-blob-type" : "BlockBlob",
       "Content-MD5" : "wh+Wm18D0z1D4E+PE252gg==",
       "Accept-Ranges" : "bytes",
       "x-ms-server-encrypted" : "true",
       "x-ms-access-tier" : "Cool",
-<<<<<<< HEAD
-      "ETag" : "\"0x8D73251E69F6A77\"",
-      "x-ms-creation-time" : "Thu, 05 Sep 2019 22:39:23 GMT",
+      "ETag" : "\"0x8D73561364EEE68\"",
+      "x-ms-creation-time" : "Mon, 09 Sep 2019 20:06:33 GMT",
       "Content-Length" : "7",
-      "x-ms-request-id" : "aca7eeeb-c01e-0042-0b3a-64aaab000000",
-      "x-ms-client-request-id" : "600b1630-a3fe-433a-85c4-dede6d8ea1be",
-=======
-      "ETag" : "\"0x8D732FCA9C1339F\"",
-      "x-ms-creation-time" : "Fri, 06 Sep 2019 19:01:45 GMT",
-      "Content-Length" : "7",
-      "x-ms-request-id" : "b8f19abd-301e-004b-20e5-64feb1000000",
-      "x-ms-client-request-id" : "a5dac1eb-a5da-4c63-a6a2-906a772707bb",
->>>>>>> a55d5dd9
+      "x-ms-request-id" : "67f26423-d01e-00b8-4b4a-67634c000000",
+      "x-ms-client-request-id" : "072f7838-38ac-4cdb-863e-9b3a211cd966",
       "Content-Type" : "application/octet-stream"
     },
     "Exception" : null
   }, {
     "Method" : "GET",
-<<<<<<< HEAD
-    "Uri" : "https://jamesschreppler.blob.core.windows.net/jtcsettierblockblob2blobapitestsettierblockblobf4c368567502?include=&restype=container&comp=list",
-    "Headers" : {
-      "x-ms-version" : "2019-02-02",
-      "User-Agent" : "azsdk-java-azure-storage-blob/12.0.0-preview.3 1.8.0_221; Windows 10 10.0",
-      "x-ms-client-request-id" : "dbac10ea-be30-445d-9daa-5ed75b1819e1"
-=======
-    "Uri" : "https://azstoragesdkblobaccount.blob.core.windows.net/jtcsettierblockblob2blobapitestsettierblockblobed44594704f0?include=&restype=container&comp=list",
-    "Headers" : {
-      "x-ms-version" : "2019-02-02",
-      "User-Agent" : "azsdk-java-azure-storage-blob/12.0.0-preview.3 1.8.0_212; Windows 10 10.0",
-      "x-ms-client-request-id" : "e1a7656a-4e7c-41cc-b74d-8c2b8b63806a"
->>>>>>> a55d5dd9
+    "Uri" : "https://jamesschreppler.blob.core.windows.net/jtcsettierblockblob2blobapitestsettierblockblob2261819685af?include=&restype=container&comp=list",
+    "Headers" : {
+      "x-ms-version" : "2019-02-02",
+      "User-Agent" : "azsdk-java-azure-storage-blob/12.0.0-preview.3 1.8.0_221; Windows 10 10.0",
+      "x-ms-client-request-id" : "998a4f51-c25d-403b-809d-1dcf9f88eecb"
     },
     "Response" : {
       "Transfer-Encoding" : "chunked",
@@ -282,35 +156,20 @@
       "Server" : "Windows-Azure-Blob/1.0 Microsoft-HTTPAPI/2.0",
       "retry-after" : "0",
       "StatusCode" : "200",
-<<<<<<< HEAD
-      "x-ms-request-id" : "aca7ef01-c01e-0042-1e3a-64aaab000000",
-      "Body" : "﻿<?xml version=\"1.0\" encoding=\"utf-8\"?><EnumerationResults ServiceEndpoint=\"https://jamesschreppler.blob.core.windows.net/\" ContainerName=\"jtcsettierblockblob2blobapitestsettierblockblobf4c368567502\"><Blobs><Blob><Name>javablobsettierblockblob3blobapitestsettierblockblobf4c451509</Name><Properties><Creation-Time>Thu, 05 Sep 2019 22:39:23 GMT</Creation-Time><Last-Modified>Thu, 05 Sep 2019 22:39:23 GMT</Last-Modified><Etag>0x8D73251E69F6A77</Etag><Content-Length>7</Content-Length><Content-Type>application/octet-stream</Content-Type><Content-Encoding /><Content-Language /><Content-CRC64>6RYQPwaVsyQ=</Content-CRC64><Content-MD5>wh+Wm18D0z1D4E+PE252gg==</Content-MD5><Cache-Control /><Content-Disposition /><BlobType>BlockBlob</BlobType><AccessTier>Cool</AccessTier><AccessTierChangeTime>Thu, 05 Sep 2019 22:39:23 GMT</AccessTierChangeTime><LeaseStatus>unlocked</LeaseStatus><LeaseState>available</LeaseState><ServerEncrypted>true</ServerEncrypted><TagCount>0</TagCount></Properties></Blob></Blobs><NextMarker /></EnumerationResults>",
-      "Date" : "Thu, 05 Sep 2019 22:39:23 GMT",
-      "x-ms-client-request-id" : "dbac10ea-be30-445d-9daa-5ed75b1819e1",
-=======
-      "x-ms-request-id" : "b8f19ad1-301e-004b-31e5-64feb1000000",
-      "Body" : "﻿<?xml version=\"1.0\" encoding=\"utf-8\"?><EnumerationResults ServiceEndpoint=\"https://azstoragesdkblobaccount.blob.core.windows.net/\" ContainerName=\"jtcsettierblockblob2blobapitestsettierblockblobed44594704f0\"><Blobs><Blob><Name>javablobsettierblockblob3blobapitestsettierblockblobed429874e</Name><Properties><Creation-Time>Fri, 06 Sep 2019 19:01:45 GMT</Creation-Time><Last-Modified>Fri, 06 Sep 2019 19:01:45 GMT</Last-Modified><Etag>0x8D732FCA9C1339F</Etag><Content-Length>7</Content-Length><Content-Type>application/octet-stream</Content-Type><Content-Encoding /><Content-Language /><Content-CRC64>6RYQPwaVsyQ=</Content-CRC64><Content-MD5>wh+Wm18D0z1D4E+PE252gg==</Content-MD5><Cache-Control /><Content-Disposition /><BlobType>BlockBlob</BlobType><AccessTier>Cool</AccessTier><AccessTierChangeTime>Fri, 06 Sep 2019 19:01:45 GMT</AccessTierChangeTime><LeaseStatus>unlocked</LeaseStatus><LeaseState>available</LeaseState><ServerEncrypted>true</ServerEncrypted><TagCount>0</TagCount></Properties></Blob></Blobs><NextMarker /></EnumerationResults>",
-      "Date" : "Fri, 06 Sep 2019 19:01:45 GMT",
-      "x-ms-client-request-id" : "e1a7656a-4e7c-41cc-b74d-8c2b8b63806a",
->>>>>>> a55d5dd9
+      "x-ms-request-id" : "67f26432-d01e-00b8-564a-67634c000000",
+      "Body" : "﻿<?xml version=\"1.0\" encoding=\"utf-8\"?><EnumerationResults ServiceEndpoint=\"https://jamesschreppler.blob.core.windows.net/\" ContainerName=\"jtcsettierblockblob2blobapitestsettierblockblob2261819685af\"><Blobs><Blob><Name>javablobsettierblockblob3blobapitestsettierblockblob22663310f</Name><Properties><Creation-Time>Mon, 09 Sep 2019 20:06:33 GMT</Creation-Time><Last-Modified>Mon, 09 Sep 2019 20:06:33 GMT</Last-Modified><Etag>0x8D73561364EEE68</Etag><Content-Length>7</Content-Length><Content-Type>application/octet-stream</Content-Type><Content-Encoding /><Content-Language /><Content-CRC64>6RYQPwaVsyQ=</Content-CRC64><Content-MD5>wh+Wm18D0z1D4E+PE252gg==</Content-MD5><Cache-Control /><Content-Disposition /><BlobType>BlockBlob</BlobType><AccessTier>Cool</AccessTier><AccessTierChangeTime>Mon, 09 Sep 2019 20:06:33 GMT</AccessTierChangeTime><LeaseStatus>unlocked</LeaseStatus><LeaseState>available</LeaseState><ServerEncrypted>true</ServerEncrypted><TagCount>0</TagCount></Properties></Blob></Blobs><NextMarker /></EnumerationResults>",
+      "Date" : "Mon, 09 Sep 2019 20:06:33 GMT",
+      "x-ms-client-request-id" : "998a4f51-c25d-403b-809d-1dcf9f88eecb",
       "Content-Type" : "application/xml"
     },
     "Exception" : null
   }, {
     "Method" : "DELETE",
-<<<<<<< HEAD
-    "Uri" : "https://jamesschreppler.blob.core.windows.net/jtcsettierblockblob2blobapitestsettierblockblobf4c368567502?restype=container",
-    "Headers" : {
-      "x-ms-version" : "2019-02-02",
-      "User-Agent" : "azsdk-java-azure-storage-blob/12.0.0-preview.3 1.8.0_221; Windows 10 10.0",
-      "x-ms-client-request-id" : "854bfac9-1227-41a4-88b6-5f49029ec6a9"
-=======
-    "Uri" : "https://azstoragesdkblobaccount.blob.core.windows.net/jtcsettierblockblob2blobapitestsettierblockblobed44594704f0?restype=container",
-    "Headers" : {
-      "x-ms-version" : "2019-02-02",
-      "User-Agent" : "azsdk-java-azure-storage-blob/12.0.0-preview.3 1.8.0_212; Windows 10 10.0",
-      "x-ms-client-request-id" : "9aa2c08c-b90b-45f9-9c5f-f9a2f5d414c4"
->>>>>>> a55d5dd9
+    "Uri" : "https://jamesschreppler.blob.core.windows.net/jtcsettierblockblob2blobapitestsettierblockblob2261819685af?restype=container",
+    "Headers" : {
+      "x-ms-version" : "2019-02-02",
+      "User-Agent" : "azsdk-java-azure-storage-blob/12.0.0-preview.3 1.8.0_221; Windows 10 10.0",
+      "x-ms-client-request-id" : "ad52f784-660d-4ed6-b462-62c10eb5e94b"
     },
     "Response" : {
       "x-ms-version" : "2019-02-02",
@@ -318,32 +177,18 @@
       "retry-after" : "0",
       "Content-Length" : "0",
       "StatusCode" : "202",
-<<<<<<< HEAD
-      "x-ms-request-id" : "aca7ef10-c01e-0042-2d3a-64aaab000000",
-      "Date" : "Thu, 05 Sep 2019 22:39:23 GMT",
-      "x-ms-client-request-id" : "854bfac9-1227-41a4-88b6-5f49029ec6a9"
-=======
-      "x-ms-request-id" : "b8f19ad9-301e-004b-37e5-64feb1000000",
-      "Date" : "Fri, 06 Sep 2019 19:01:45 GMT",
-      "x-ms-client-request-id" : "9aa2c08c-b90b-45f9-9c5f-f9a2f5d414c4"
->>>>>>> a55d5dd9
+      "x-ms-request-id" : "67f2643e-d01e-00b8-614a-67634c000000",
+      "Date" : "Mon, 09 Sep 2019 20:06:33 GMT",
+      "x-ms-client-request-id" : "ad52f784-660d-4ed6-b462-62c10eb5e94b"
     },
     "Exception" : null
   }, {
     "Method" : "GET",
-<<<<<<< HEAD
     "Uri" : "https://jaschrepragrs.blob.core.windows.net?prefix=jtcsettierblockblob&comp=list",
     "Headers" : {
       "x-ms-version" : "2019-02-02",
       "User-Agent" : "azsdk-java-azure-storage-blob/12.0.0-preview.3 1.8.0_221; Windows 10 10.0",
-      "x-ms-client-request-id" : "7b886953-a1d4-44b8-8300-0ac8d88d5b36"
-=======
-    "Uri" : "https://azstoragesdkaccount.blob.core.windows.net?prefix=jtcsettierblockblob&comp=list",
-    "Headers" : {
-      "x-ms-version" : "2019-02-02",
-      "User-Agent" : "azsdk-java-azure-storage-blob/12.0.0-preview.3 1.8.0_212; Windows 10 10.0",
-      "x-ms-client-request-id" : "2d183439-1c26-4845-b211-c8462f374720"
->>>>>>> a55d5dd9
+      "x-ms-client-request-id" : "c488c674-e16a-485b-973d-92eff187d65b"
     },
     "Response" : {
       "Transfer-Encoding" : "chunked",
@@ -351,35 +196,20 @@
       "Server" : "Windows-Azure-Blob/1.0 Microsoft-HTTPAPI/2.0",
       "retry-after" : "0",
       "StatusCode" : "200",
-<<<<<<< HEAD
-      "x-ms-request-id" : "bfed4b68-901e-0044-343a-643cc7000000",
-      "Body" : "﻿<?xml version=\"1.0\" encoding=\"utf-8\"?><EnumerationResults ServiceEndpoint=\"https://jaschrepragrs.blob.core.windows.net/\"><Prefix>jtcsettierblockblob</Prefix><Containers><Container><Name>jtcsettierblockblob0blobapitestsettierblockblobf4c649262f54</Name><Properties><Last-Modified>Thu, 05 Sep 2019 22:39:23 GMT</Last-Modified><Etag>\"0x8D73251E67ED7A4\"</Etag><LeaseStatus>unlocked</LeaseStatus><LeaseState>available</LeaseState><DefaultEncryptionScope>$account-encryption-key</DefaultEncryptionScope><DenyEncryptionScopeOverride>false</DenyEncryptionScopeOverride><HasImmutabilityPolicy>false</HasImmutabilityPolicy><HasLegalHold>false</HasLegalHold></Properties></Container></Containers><NextMarker /></EnumerationResults>",
-      "Date" : "Thu, 05 Sep 2019 22:39:24 GMT",
-      "x-ms-client-request-id" : "7b886953-a1d4-44b8-8300-0ac8d88d5b36",
-=======
-      "x-ms-request-id" : "b92c479f-d01e-009e-22e5-644931000000",
-      "Body" : "﻿<?xml version=\"1.0\" encoding=\"utf-8\"?><EnumerationResults ServiceEndpoint=\"https://azstoragesdkaccount.blob.core.windows.net/\"><Prefix>jtcsettierblockblob</Prefix><Containers><Container><Name>jtcsettierblockblob0blobapitestsettierblockblobed4440811a44</Name><Properties><Last-Modified>Fri, 06 Sep 2019 19:01:45 GMT</Last-Modified><Etag>\"0x8D732FCA9A65E5D\"</Etag><LeaseStatus>unlocked</LeaseStatus><LeaseState>available</LeaseState><DefaultEncryptionScope>$account-encryption-key</DefaultEncryptionScope><DenyEncryptionScopeOverride>false</DenyEncryptionScopeOverride><HasImmutabilityPolicy>false</HasImmutabilityPolicy><HasLegalHold>false</HasLegalHold></Properties></Container></Containers><NextMarker /></EnumerationResults>",
-      "Date" : "Fri, 06 Sep 2019 19:01:45 GMT",
-      "x-ms-client-request-id" : "2d183439-1c26-4845-b211-c8462f374720",
->>>>>>> a55d5dd9
+      "x-ms-request-id" : "c5cab370-301e-0042-034a-67cbbf000000",
+      "Body" : "﻿<?xml version=\"1.0\" encoding=\"utf-8\"?><EnumerationResults ServiceEndpoint=\"https://jaschrepragrs.blob.core.windows.net/\"><Prefix>jtcsettierblockblob</Prefix><Containers><Container><Name>jtcsettierblockblob0blobapitestsettierblockblob22659050fbd8</Name><Properties><Last-Modified>Mon, 09 Sep 2019 20:06:33 GMT</Last-Modified><Etag>\"0x8D735613632E377\"</Etag><LeaseStatus>unlocked</LeaseStatus><LeaseState>available</LeaseState><DefaultEncryptionScope>$account-encryption-key</DefaultEncryptionScope><DenyEncryptionScopeOverride>false</DenyEncryptionScopeOverride><HasImmutabilityPolicy>false</HasImmutabilityPolicy><HasLegalHold>false</HasLegalHold></Properties></Container></Containers><NextMarker /></EnumerationResults>",
+      "Date" : "Mon, 09 Sep 2019 20:06:33 GMT",
+      "x-ms-client-request-id" : "c488c674-e16a-485b-973d-92eff187d65b",
       "Content-Type" : "application/xml"
     },
     "Exception" : null
   }, {
     "Method" : "DELETE",
-<<<<<<< HEAD
-    "Uri" : "https://jaschrepragrs.blob.core.windows.net/jtcsettierblockblob0blobapitestsettierblockblobf4c649262f54?restype=container",
-    "Headers" : {
-      "x-ms-version" : "2019-02-02",
-      "User-Agent" : "azsdk-java-azure-storage-blob/12.0.0-preview.3 1.8.0_221; Windows 10 10.0",
-      "x-ms-client-request-id" : "ec3fd808-2002-4e99-a1d2-ca9b2ecad20e"
-=======
-    "Uri" : "https://azstoragesdkaccount.blob.core.windows.net/jtcsettierblockblob0blobapitestsettierblockblobed4440811a44?restype=container",
-    "Headers" : {
-      "x-ms-version" : "2019-02-02",
-      "User-Agent" : "azsdk-java-azure-storage-blob/12.0.0-preview.3 1.8.0_212; Windows 10 10.0",
-      "x-ms-client-request-id" : "82cc0f2c-2795-4b5c-9daa-7009bc18dd76"
->>>>>>> a55d5dd9
+    "Uri" : "https://jaschrepragrs.blob.core.windows.net/jtcsettierblockblob0blobapitestsettierblockblob22659050fbd8?restype=container",
+    "Headers" : {
+      "x-ms-version" : "2019-02-02",
+      "User-Agent" : "azsdk-java-azure-storage-blob/12.0.0-preview.3 1.8.0_221; Windows 10 10.0",
+      "x-ms-client-request-id" : "a49e4fe7-3792-49b7-ad4b-7ee543f47165"
     },
     "Response" : {
       "x-ms-version" : "2019-02-02",
@@ -387,21 +217,11 @@
       "retry-after" : "0",
       "Content-Length" : "0",
       "StatusCode" : "202",
-<<<<<<< HEAD
-      "x-ms-request-id" : "bfed4b82-901e-0044-4e3a-643cc7000000",
-      "Date" : "Thu, 05 Sep 2019 22:39:24 GMT",
-      "x-ms-client-request-id" : "ec3fd808-2002-4e99-a1d2-ca9b2ecad20e"
+      "x-ms-request-id" : "c5cab38c-301e-0042-1e4a-67cbbf000000",
+      "Date" : "Mon, 09 Sep 2019 20:06:33 GMT",
+      "x-ms-client-request-id" : "a49e4fe7-3792-49b7-ad4b-7ee543f47165"
     },
     "Exception" : null
   } ],
-  "variables" : [ "jtcsettierblockblob0blobapitestsettierblockblobf4c649262f54", "javablobsettierblockblob1blobapitestsettierblockblobf4c567550", "jtcsettierblockblob2blobapitestsettierblockblobf4c368567502", "javablobsettierblockblob3blobapitestsettierblockblobf4c451509" ]
-=======
-      "x-ms-request-id" : "b92c47c4-d01e-009e-43e5-644931000000",
-      "Date" : "Fri, 06 Sep 2019 19:01:45 GMT",
-      "x-ms-client-request-id" : "82cc0f2c-2795-4b5c-9daa-7009bc18dd76"
-    },
-    "Exception" : null
-  } ],
-  "variables" : [ "jtcsettierblockblob0blobapitestsettierblockblobed4440811a44", "javablobsettierblockblob1blobapitestsettierblockblobed4964229", "jtcsettierblockblob2blobapitestsettierblockblobed44594704f0", "javablobsettierblockblob3blobapitestsettierblockblobed429874e" ]
->>>>>>> a55d5dd9
+  "variables" : [ "jtcsettierblockblob0blobapitestsettierblockblob22659050fbd8", "javablobsettierblockblob1blobapitestsettierblockblob226255699", "jtcsettierblockblob2blobapitestsettierblockblob2261819685af", "javablobsettierblockblob3blobapitestsettierblockblob22663310f" ]
 }