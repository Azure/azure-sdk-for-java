--- conflicted
+++ resolved
@@ -1,105 +1,57 @@
 {
   "networkCallRecords" : [ {
     "Method" : "PUT",
-<<<<<<< HEAD
-    "Uri" : "https://jaschrepragrs.blob.core.windows.net/jtcdownloadrange0blobapitestdownloadrangea6f365836599fb8?restype=container",
+    "Uri" : "https://jaschrepragrs.blob.core.windows.net/jtcdownloadrange0blobapitestdownloadrange9a0774452034240?restype=container",
     "Headers" : {
       "x-ms-version" : "2019-02-02",
       "User-Agent" : "azsdk-java-azure-storage-blob/12.0.0-preview.3 1.8.0_221; Windows 10 10.0",
-      "x-ms-client-request-id" : "ef26c198-a137-4a42-8a80-ca3ec7a679a6"
-=======
-    "Uri" : "https://azstoragesdkaccount.blob.core.windows.net/jtcdownloadrange0blobapitestdownloadrange0bc70873d7e8d4e?restype=container",
-    "Headers" : {
-      "x-ms-version" : "2019-02-02",
-      "User-Agent" : "azsdk-java-azure-storage-blob/12.0.0-preview.3 1.8.0_212; Windows 10 10.0",
-      "x-ms-client-request-id" : "fa434e9e-61bf-437d-94b9-d9c1d9a0f250"
->>>>>>> a55d5dd9
+      "x-ms-client-request-id" : "826d123f-f3db-413f-ad81-3db191e5f632"
     },
     "Response" : {
       "x-ms-version" : "2019-02-02",
       "Server" : "Windows-Azure-Blob/1.0 Microsoft-HTTPAPI/2.0",
-<<<<<<< HEAD
-      "ETag" : "\"0x8D7325199DAB570\"",
-      "Last-Modified" : "Thu, 05 Sep 2019 22:37:15 GMT",
+      "ETag" : "\"0x8D73560E922BB71\"",
+      "Last-Modified" : "Mon, 09 Sep 2019 20:04:24 GMT",
       "retry-after" : "0",
       "Content-Length" : "0",
       "StatusCode" : "201",
-      "x-ms-request-id" : "bfeccf57-901e-0044-763a-643cc7000000",
-      "Date" : "Thu, 05 Sep 2019 22:37:14 GMT",
-      "x-ms-client-request-id" : "ef26c198-a137-4a42-8a80-ca3ec7a679a6"
-=======
-      "ETag" : "\"0x8D732FC735FE8C2\"",
-      "Last-Modified" : "Fri, 06 Sep 2019 19:00:14 GMT",
-      "retry-after" : "0",
-      "Content-Length" : "0",
-      "StatusCode" : "201",
-      "x-ms-request-id" : "b92ade46-d01e-009e-67e5-644931000000",
-      "Date" : "Fri, 06 Sep 2019 19:00:14 GMT",
-      "x-ms-client-request-id" : "fa434e9e-61bf-437d-94b9-d9c1d9a0f250"
->>>>>>> a55d5dd9
+      "x-ms-request-id" : "c5ca2ba2-301e-0042-6249-67cbbf000000",
+      "Date" : "Mon, 09 Sep 2019 20:04:24 GMT",
+      "x-ms-client-request-id" : "826d123f-f3db-413f-ad81-3db191e5f632"
     },
     "Exception" : null
   }, {
     "Method" : "PUT",
-<<<<<<< HEAD
-    "Uri" : "https://jaschrepragrs.blob.core.windows.net/jtcdownloadrange0blobapitestdownloadrangea6f365836599fb8/javablobdownloadrange1blobapitestdownloadrangea6f03630f44b",
+    "Uri" : "https://jaschrepragrs.blob.core.windows.net/jtcdownloadrange0blobapitestdownloadrange9a0774452034240/javablobdownloadrange1blobapitestdownloadrange9a0427523240",
     "Headers" : {
       "x-ms-version" : "2019-02-02",
       "User-Agent" : "azsdk-java-azure-storage-blob/12.0.0-preview.3 1.8.0_221; Windows 10 10.0",
-      "x-ms-client-request-id" : "c5c4f58a-de50-4fc9-8c9d-d3680a37b678",
-=======
-    "Uri" : "https://azstoragesdkaccount.blob.core.windows.net/jtcdownloadrange0blobapitestdownloadrange0bc70873d7e8d4e/javablobdownloadrange1blobapitestdownloadrange0bc27014c24d",
-    "Headers" : {
-      "x-ms-version" : "2019-02-02",
-      "User-Agent" : "azsdk-java-azure-storage-blob/12.0.0-preview.3 1.8.0_212; Windows 10 10.0",
-      "x-ms-client-request-id" : "75e2017d-b1ed-4e36-8af4-ceff77407f6d",
->>>>>>> a55d5dd9
+      "x-ms-client-request-id" : "708d25a4-02ca-4cf1-9cdc-59d42f236a7f",
       "Content-Type" : "application/octet-stream"
     },
     "Response" : {
       "x-ms-version" : "2019-02-02",
       "Server" : "Windows-Azure-Blob/1.0 Microsoft-HTTPAPI/2.0",
       "x-ms-content-crc64" : "6RYQPwaVsyQ=",
-<<<<<<< HEAD
-      "Last-Modified" : "Thu, 05 Sep 2019 22:37:15 GMT",
+      "Last-Modified" : "Mon, 09 Sep 2019 20:04:24 GMT",
       "retry-after" : "0",
       "StatusCode" : "201",
       "x-ms-request-server-encrypted" : "true",
-      "Date" : "Thu, 05 Sep 2019 22:37:14 GMT",
+      "Date" : "Mon, 09 Sep 2019 20:04:24 GMT",
       "Content-MD5" : "wh+Wm18D0z1D4E+PE252gg==",
-      "ETag" : "\"0x8D7325199E80601\"",
+      "ETag" : "\"0x8D73560E92FB11F\"",
       "Content-Length" : "0",
-      "x-ms-request-id" : "bfeccf6c-901e-0044-0a3a-643cc7000000",
-      "x-ms-client-request-id" : "c5c4f58a-de50-4fc9-8c9d-d3680a37b678"
-=======
-      "Last-Modified" : "Fri, 06 Sep 2019 19:00:14 GMT",
-      "retry-after" : "0",
-      "StatusCode" : "201",
-      "x-ms-request-server-encrypted" : "true",
-      "Date" : "Fri, 06 Sep 2019 19:00:14 GMT",
-      "Content-MD5" : "wh+Wm18D0z1D4E+PE252gg==",
-      "ETag" : "\"0x8D732FC736A789F\"",
-      "Content-Length" : "0",
-      "x-ms-request-id" : "b92ade7c-d01e-009e-19e5-644931000000",
-      "x-ms-client-request-id" : "75e2017d-b1ed-4e36-8af4-ceff77407f6d"
->>>>>>> a55d5dd9
+      "x-ms-request-id" : "c5ca2bb7-301e-0042-7349-67cbbf000000",
+      "x-ms-client-request-id" : "708d25a4-02ca-4cf1-9cdc-59d42f236a7f"
     },
     "Exception" : null
   }, {
     "Method" : "GET",
-<<<<<<< HEAD
-    "Uri" : "https://jaschrepragrs.blob.core.windows.net/jtcdownloadrange0blobapitestdownloadrangea6f365836599fb8/javablobdownloadrange1blobapitestdownloadrangea6f03630f44b",
+    "Uri" : "https://jaschrepragrs.blob.core.windows.net/jtcdownloadrange0blobapitestdownloadrange9a0774452034240/javablobdownloadrange1blobapitestdownloadrange9a0427523240",
     "Headers" : {
       "x-ms-version" : "2019-02-02",
       "User-Agent" : "azsdk-java-azure-storage-blob/12.0.0-preview.3 1.8.0_221; Windows 10 10.0",
-      "x-ms-client-request-id" : "ed3efbd6-762c-450f-9b10-704ea67f8f82"
-=======
-    "Uri" : "https://azstoragesdkaccount.blob.core.windows.net/jtcdownloadrange0blobapitestdownloadrange0bc70873d7e8d4e/javablobdownloadrange1blobapitestdownloadrange0bc27014c24d",
-    "Headers" : {
-      "x-ms-version" : "2019-02-02",
-      "User-Agent" : "azsdk-java-azure-storage-blob/12.0.0-preview.3 1.8.0_212; Windows 10 10.0",
-      "x-ms-client-request-id" : "a66e5c87-f3d6-4b8c-9459-02260bed127e"
->>>>>>> a55d5dd9
+      "x-ms-client-request-id" : "4ce720eb-4bed-495e-aa1c-d0971ec688e8"
     },
     "Response" : {
       "x-ms-version" : "2019-02-02",
@@ -107,54 +59,30 @@
       "Server" : "Windows-Azure-Blob/1.0 Microsoft-HTTPAPI/2.0",
       "x-ms-tag-count" : "0",
       "x-ms-lease-state" : "available",
-<<<<<<< HEAD
-      "Last-Modified" : "Thu, 05 Sep 2019 22:37:15 GMT",
+      "Last-Modified" : "Mon, 09 Sep 2019 20:04:24 GMT",
       "retry-after" : "0",
       "StatusCode" : "200",
-      "Date" : "Thu, 05 Sep 2019 22:37:14 GMT",
-=======
-      "Last-Modified" : "Fri, 06 Sep 2019 19:00:14 GMT",
-      "retry-after" : "0",
-      "StatusCode" : "200",
-      "Date" : "Fri, 06 Sep 2019 19:00:14 GMT",
->>>>>>> a55d5dd9
+      "Date" : "Mon, 09 Sep 2019 20:04:24 GMT",
       "x-ms-blob-type" : "BlockBlob",
       "Content-MD5" : "wh+Wm18D0z1D4E+PE252gg==",
       "Accept-Ranges" : "bytes",
       "x-ms-server-encrypted" : "true",
-<<<<<<< HEAD
-      "ETag" : "\"0x8D7325199E80601\"",
-      "x-ms-creation-time" : "Thu, 05 Sep 2019 22:37:15 GMT",
+      "ETag" : "\"0x8D73560E92FB11F\"",
+      "x-ms-creation-time" : "Mon, 09 Sep 2019 20:04:24 GMT",
       "Content-Length" : "7",
-      "x-ms-request-id" : "bfeccf82-901e-0044-1e3a-643cc7000000",
+      "x-ms-request-id" : "c5ca2bc6-301e-0042-0149-67cbbf000000",
       "Body" : "[100, 101, 102, 97, 117, 108, 116]",
-      "x-ms-client-request-id" : "ed3efbd6-762c-450f-9b10-704ea67f8f82",
-=======
-      "ETag" : "\"0x8D732FC736A789F\"",
-      "x-ms-creation-time" : "Fri, 06 Sep 2019 19:00:14 GMT",
-      "Content-Length" : "7",
-      "x-ms-request-id" : "b92ade9f-d01e-009e-39e5-644931000000",
-      "Body" : "[100, 101, 102, 97, 117, 108, 116]",
-      "x-ms-client-request-id" : "a66e5c87-f3d6-4b8c-9459-02260bed127e",
->>>>>>> a55d5dd9
+      "x-ms-client-request-id" : "4ce720eb-4bed-495e-aa1c-d0971ec688e8",
       "Content-Type" : "application/octet-stream"
     },
     "Exception" : null
   }, {
     "Method" : "GET",
-<<<<<<< HEAD
     "Uri" : "https://jaschrepragrs.blob.core.windows.net?prefix=jtcdownloadrange&comp=list",
     "Headers" : {
       "x-ms-version" : "2019-02-02",
       "User-Agent" : "azsdk-java-azure-storage-blob/12.0.0-preview.3 1.8.0_221; Windows 10 10.0",
-      "x-ms-client-request-id" : "f8d5e138-4e5f-46b6-8d7b-8649d1faedd8"
-=======
-    "Uri" : "https://azstoragesdkaccount.blob.core.windows.net?prefix=jtcdownloadrange&comp=list",
-    "Headers" : {
-      "x-ms-version" : "2019-02-02",
-      "User-Agent" : "azsdk-java-azure-storage-blob/12.0.0-preview.3 1.8.0_212; Windows 10 10.0",
-      "x-ms-client-request-id" : "a71126f8-d990-4e08-8797-dd89a7723414"
->>>>>>> a55d5dd9
+      "x-ms-client-request-id" : "aca06959-fbda-4ad4-842c-430bf6a22c73"
     },
     "Response" : {
       "Transfer-Encoding" : "chunked",
@@ -162,35 +90,20 @@
       "Server" : "Windows-Azure-Blob/1.0 Microsoft-HTTPAPI/2.0",
       "retry-after" : "0",
       "StatusCode" : "200",
-<<<<<<< HEAD
-      "x-ms-request-id" : "bfeccfa1-901e-0044-3c3a-643cc7000000",
-      "Body" : "﻿<?xml version=\"1.0\" encoding=\"utf-8\"?><EnumerationResults ServiceEndpoint=\"https://jaschrepragrs.blob.core.windows.net/\"><Prefix>jtcdownloadrange</Prefix><Containers><Container><Name>jtcdownloadrange0blobapitestdownloadrangea6f365836599fb8</Name><Properties><Last-Modified>Thu, 05 Sep 2019 22:37:15 GMT</Last-Modified><Etag>\"0x8D7325199DAB570\"</Etag><LeaseStatus>unlocked</LeaseStatus><LeaseState>available</LeaseState><DefaultEncryptionScope>$account-encryption-key</DefaultEncryptionScope><DenyEncryptionScopeOverride>false</DenyEncryptionScopeOverride><HasImmutabilityPolicy>false</HasImmutabilityPolicy><HasLegalHold>false</HasLegalHold></Properties></Container></Containers><NextMarker /></EnumerationResults>",
-      "Date" : "Thu, 05 Sep 2019 22:37:14 GMT",
-      "x-ms-client-request-id" : "f8d5e138-4e5f-46b6-8d7b-8649d1faedd8",
-=======
-      "x-ms-request-id" : "b92adf3b-d01e-009e-3de5-644931000000",
-      "Body" : "﻿<?xml version=\"1.0\" encoding=\"utf-8\"?><EnumerationResults ServiceEndpoint=\"https://azstoragesdkaccount.blob.core.windows.net/\"><Prefix>jtcdownloadrange</Prefix><Containers><Container><Name>jtcdownloadrange0blobapitestdownloadrange0bc70873d7e8d4e</Name><Properties><Last-Modified>Fri, 06 Sep 2019 19:00:14 GMT</Last-Modified><Etag>\"0x8D732FC735FE8C2\"</Etag><LeaseStatus>unlocked</LeaseStatus><LeaseState>available</LeaseState><DefaultEncryptionScope>$account-encryption-key</DefaultEncryptionScope><DenyEncryptionScopeOverride>false</DenyEncryptionScopeOverride><HasImmutabilityPolicy>false</HasImmutabilityPolicy><HasLegalHold>false</HasLegalHold></Properties></Container></Containers><NextMarker /></EnumerationResults>",
-      "Date" : "Fri, 06 Sep 2019 19:00:14 GMT",
-      "x-ms-client-request-id" : "a71126f8-d990-4e08-8797-dd89a7723414",
->>>>>>> a55d5dd9
+      "x-ms-request-id" : "c5ca2bdd-301e-0042-1849-67cbbf000000",
+      "Body" : "﻿<?xml version=\"1.0\" encoding=\"utf-8\"?><EnumerationResults ServiceEndpoint=\"https://jaschrepragrs.blob.core.windows.net/\"><Prefix>jtcdownloadrange</Prefix><Containers><Container><Name>jtcdownloadrange0blobapitestdownloadrange9a0774452034240</Name><Properties><Last-Modified>Mon, 09 Sep 2019 20:04:24 GMT</Last-Modified><Etag>\"0x8D73560E922BB71\"</Etag><LeaseStatus>unlocked</LeaseStatus><LeaseState>available</LeaseState><DefaultEncryptionScope>$account-encryption-key</DefaultEncryptionScope><DenyEncryptionScopeOverride>false</DenyEncryptionScopeOverride><HasImmutabilityPolicy>false</HasImmutabilityPolicy><HasLegalHold>false</HasLegalHold></Properties></Container></Containers><NextMarker /></EnumerationResults>",
+      "Date" : "Mon, 09 Sep 2019 20:04:24 GMT",
+      "x-ms-client-request-id" : "aca06959-fbda-4ad4-842c-430bf6a22c73",
       "Content-Type" : "application/xml"
     },
     "Exception" : null
   }, {
     "Method" : "DELETE",
-<<<<<<< HEAD
-    "Uri" : "https://jaschrepragrs.blob.core.windows.net/jtcdownloadrange0blobapitestdownloadrangea6f365836599fb8?restype=container",
+    "Uri" : "https://jaschrepragrs.blob.core.windows.net/jtcdownloadrange0blobapitestdownloadrange9a0774452034240?restype=container",
     "Headers" : {
       "x-ms-version" : "2019-02-02",
       "User-Agent" : "azsdk-java-azure-storage-blob/12.0.0-preview.3 1.8.0_221; Windows 10 10.0",
-      "x-ms-client-request-id" : "48d0bbfc-7621-47b9-9c93-347d61e7347f"
-=======
-    "Uri" : "https://azstoragesdkaccount.blob.core.windows.net/jtcdownloadrange0blobapitestdownloadrange0bc70873d7e8d4e?restype=container",
-    "Headers" : {
-      "x-ms-version" : "2019-02-02",
-      "User-Agent" : "azsdk-java-azure-storage-blob/12.0.0-preview.3 1.8.0_212; Windows 10 10.0",
-      "x-ms-client-request-id" : "b6c281f9-bd3a-4df3-a43e-437cf49b7e4b"
->>>>>>> a55d5dd9
+      "x-ms-client-request-id" : "834abb0a-5db5-4138-95f9-3a245b856a1a"
     },
     "Response" : {
       "x-ms-version" : "2019-02-02",
@@ -198,21 +111,11 @@
       "retry-after" : "0",
       "Content-Length" : "0",
       "StatusCode" : "202",
-<<<<<<< HEAD
-      "x-ms-request-id" : "bfeccfc0-901e-0044-593a-643cc7000000",
-      "Date" : "Thu, 05 Sep 2019 22:37:14 GMT",
-      "x-ms-client-request-id" : "48d0bbfc-7621-47b9-9c93-347d61e7347f"
+      "x-ms-request-id" : "c5ca2bed-301e-0042-2849-67cbbf000000",
+      "Date" : "Mon, 09 Sep 2019 20:04:24 GMT",
+      "x-ms-client-request-id" : "834abb0a-5db5-4138-95f9-3a245b856a1a"
     },
     "Exception" : null
   } ],
-  "variables" : [ "jtcdownloadrange0blobapitestdownloadrangea6f365836599fb8", "javablobdownloadrange1blobapitestdownloadrangea6f03630f44b" ]
-=======
-      "x-ms-request-id" : "b92adf5a-d01e-009e-5ce5-644931000000",
-      "Date" : "Fri, 06 Sep 2019 19:00:14 GMT",
-      "x-ms-client-request-id" : "b6c281f9-bd3a-4df3-a43e-437cf49b7e4b"
-    },
-    "Exception" : null
-  } ],
-  "variables" : [ "jtcdownloadrange0blobapitestdownloadrange0bc70873d7e8d4e", "javablobdownloadrange1blobapitestdownloadrange0bc27014c24d" ]
->>>>>>> a55d5dd9
+  "variables" : [ "jtcdownloadrange0blobapitestdownloadrange9a0774452034240", "javablobdownloadrange1blobapitestdownloadrange9a0427523240" ]
 }