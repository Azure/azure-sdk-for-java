--- conflicted
+++ resolved
@@ -1,32 +1,15 @@
 {
   "networkCallRecords" : [ {
     "Method" : "PUT",
-<<<<<<< HEAD
-    "Uri" : "http://azstoragesdkaccount.blob.core.windows.net/jtcuploadpageia0pageblobapitestuploadpageiaa2f834038dda23?restype=container",
-    "Headers" : {
-      "x-ms-version" : "2019-02-02",
-      "User-Agent" : "azsdk-java-azure-storage-blob/12.0.0-preview.3 1.8.0_221; Windows 10 10.0"
-=======
     "Uri" : "http://azstoragesdkaccount.blob.core.windows.net/jtcuploadpageia0pageblobapitestuploadpageiad3c4056788b8ee?restype=container",
     "Headers" : {
       "x-ms-version" : "2019-02-02",
       "User-Agent" : "azsdk-java-azure-storage-blob/12.0.0-preview.3 1.8.0_222; Windows 10 10.0",
       "x-ms-client-request-id" : "03b7b12c-fe49-43e7-b485-d50eeac3ab95"
->>>>>>> 81a8f91d
     },
     "Response" : {
       "x-ms-version" : "2019-02-02",
       "Server" : "Windows-Azure-Blob/1.0 Microsoft-HTTPAPI/2.0",
-<<<<<<< HEAD
-      "ETag" : "\"0x8D730CF1594919F\"",
-      "Last-Modified" : "Wed, 04 Sep 2019 00:30:27 GMT",
-      "retry-after" : "0",
-      "Content-Length" : "0",
-      "StatusCode" : "201",
-      "x-ms-request-id" : "b5c9e658-801e-002c-65b7-62b24b000000",
-      "Date" : "Wed, 04 Sep 2019 00:30:27 GMT",
-      "x-ms-client-request-id" : "5e51750e-28e5-41f0-be9e-d5fef15f4781"
-=======
       "ETag" : "\"0x8D730FE9C416990\"",
       "Last-Modified" : "Wed, 04 Sep 2019 06:10:39 GMT",
       "retry-after" : "0",
@@ -35,41 +18,19 @@
       "x-ms-request-id" : "e3722624-001e-001f-11e7-62eb66000000",
       "Date" : "Wed, 04 Sep 2019 06:10:39 GMT",
       "x-ms-client-request-id" : "03b7b12c-fe49-43e7-b485-d50eeac3ab95"
->>>>>>> 81a8f91d
     },
     "Exception" : null
   }, {
     "Method" : "PUT",
-<<<<<<< HEAD
-    "Uri" : "http://azstoragesdkaccount.blob.core.windows.net/jtcuploadpageia0pageblobapitestuploadpageiaa2f834038dda23/javablobuploadpageia1pageblobapitestuploadpageiaa2f1180210d",
-    "Headers" : {
-      "x-ms-version" : "2019-02-02",
-      "User-Agent" : "azsdk-java-azure-storage-blob/12.0.0-preview.3 1.8.0_221; Windows 10 10.0"
-=======
     "Uri" : "http://azstoragesdkaccount.blob.core.windows.net/jtcuploadpageia0pageblobapitestuploadpageiad3c4056788b8ee/javablobuploadpageia1pageblobapitestuploadpageiad3c352014f1",
     "Headers" : {
       "x-ms-version" : "2019-02-02",
       "User-Agent" : "azsdk-java-azure-storage-blob/12.0.0-preview.3 1.8.0_222; Windows 10 10.0",
       "x-ms-client-request-id" : "e2b3cfa5-39e7-44b5-b2b9-cefae23a6fde"
->>>>>>> 81a8f91d
     },
     "Response" : {
       "x-ms-version" : "2019-02-02",
       "Server" : "Windows-Azure-Blob/1.0 Microsoft-HTTPAPI/2.0",
-<<<<<<< HEAD
-      "ETag" : "\"0x8D730CF15B76D35\"",
-      "Last-Modified" : "Wed, 04 Sep 2019 00:30:27 GMT",
-      "retry-after" : "0",
-      "Content-Length" : "0",
-      "StatusCode" : "201",
-      "x-ms-request-id" : "b5c9e6ec-801e-002c-62b7-62b24b000000",
-      "x-ms-request-server-encrypted" : "true",
-      "Date" : "Wed, 04 Sep 2019 00:30:27 GMT",
-      "x-ms-client-request-id" : "32f97883-537a-4bf2-bea3-90519130634f"
-    },
-    "Exception" : null
-  }, {
-=======
       "ETag" : "\"0x8D730FE9C478037\"",
       "Last-Modified" : "Wed, 04 Sep 2019 06:10:39 GMT",
       "retry-after" : "0",
@@ -564,17 +525,12 @@
       "ClassName" : "java.lang.NullPointerException"
     }
   }, {
->>>>>>> 81a8f91d
     "Method" : "GET",
     "Uri" : "http://azstoragesdkaccount.blob.core.windows.net?prefix=jtcuploadpageia&comp=list",
     "Headers" : {
       "x-ms-version" : "2019-02-02",
-<<<<<<< HEAD
-      "User-Agent" : "azsdk-java-azure-storage-blob/12.0.0-preview.3 1.8.0_221; Windows 10 10.0"
-=======
       "User-Agent" : "azsdk-java-azure-storage-blob/12.0.0-preview.3 1.8.0_222; Windows 10 10.0",
       "x-ms-client-request-id" : "bb188abf-3d5e-4618-a61d-527054899504"
->>>>>>> 81a8f91d
     },
     "Response" : {
       "Transfer-Encoding" : "chunked",
@@ -582,34 +538,20 @@
       "Server" : "Windows-Azure-Blob/1.0 Microsoft-HTTPAPI/2.0",
       "retry-after" : "0",
       "StatusCode" : "200",
-<<<<<<< HEAD
-      "x-ms-request-id" : "b5c9e71e-801e-002c-0cb7-62b24b000000",
-      "Body" : "﻿<?xml version=\"1.0\" encoding=\"utf-8\"?><EnumerationResults ServiceEndpoint=\"http://azstoragesdkaccount.blob.core.windows.net/\"><Prefix>jtcuploadpageia</Prefix><Containers><Container><Name>jtcuploadpageia0pageblobapitestuploadpageiaa2f834038dda23</Name><Properties><Last-Modified>Wed, 04 Sep 2019 00:30:27 GMT</Last-Modified><Etag>\"0x8D730CF1594919F\"</Etag><LeaseStatus>unlocked</LeaseStatus><LeaseState>available</LeaseState><DefaultEncryptionScope>$account-encryption-key</DefaultEncryptionScope><DenyEncryptionScopeOverride>false</DenyEncryptionScopeOverride><HasImmutabilityPolicy>false</HasImmutabilityPolicy><HasLegalHold>false</HasLegalHold></Properties></Container></Containers><NextMarker /></EnumerationResults>",
-      "Date" : "Wed, 04 Sep 2019 00:30:27 GMT",
-      "x-ms-client-request-id" : "1104112c-a2d3-46ca-9e59-5c40e1a8a186",
-=======
       "x-ms-request-id" : "cf333b1a-e01e-0078-41e7-6258c1000000",
       "Body" : "﻿<?xml version=\"1.0\" encoding=\"utf-8\"?><EnumerationResults ServiceEndpoint=\"http://azstoragesdkaccount.blob.core.windows.net/\"><Prefix>jtcuploadpageia</Prefix><Containers><Container><Name>jtcuploadpageia0pageblobapitestuploadpageiad3c4056788b8ee</Name><Properties><Last-Modified>Wed, 04 Sep 2019 06:10:39 GMT</Last-Modified><Etag>\"0x8D730FE9C416990\"</Etag><LeaseStatus>unlocked</LeaseStatus><LeaseState>available</LeaseState><DefaultEncryptionScope>$account-encryption-key</DefaultEncryptionScope><DenyEncryptionScopeOverride>false</DenyEncryptionScopeOverride><HasImmutabilityPolicy>false</HasImmutabilityPolicy><HasLegalHold>false</HasLegalHold></Properties></Container></Containers><NextMarker /></EnumerationResults>",
       "Date" : "Wed, 04 Sep 2019 06:10:39 GMT",
       "x-ms-client-request-id" : "bb188abf-3d5e-4618-a61d-527054899504",
->>>>>>> 81a8f91d
       "Content-Type" : "application/xml"
     },
     "Exception" : null
   }, {
     "Method" : "DELETE",
-<<<<<<< HEAD
-    "Uri" : "http://azstoragesdkaccount.blob.core.windows.net/jtcuploadpageia0pageblobapitestuploadpageiaa2f834038dda23?restype=container",
-    "Headers" : {
-      "x-ms-version" : "2019-02-02",
-      "User-Agent" : "azsdk-java-azure-storage-blob/12.0.0-preview.3 1.8.0_221; Windows 10 10.0"
-=======
     "Uri" : "http://azstoragesdkaccount.blob.core.windows.net/jtcuploadpageia0pageblobapitestuploadpageiad3c4056788b8ee?restype=container",
     "Headers" : {
       "x-ms-version" : "2019-02-02",
       "User-Agent" : "azsdk-java-azure-storage-blob/12.0.0-preview.3 1.8.0_222; Windows 10 10.0",
       "x-ms-client-request-id" : "f5f53332-6437-4543-94b0-c82ebeb9e626"
->>>>>>> 81a8f91d
     },
     "Response" : {
       "x-ms-version" : "2019-02-02",
@@ -617,15 +559,6 @@
       "retry-after" : "0",
       "Content-Length" : "0",
       "StatusCode" : "202",
-<<<<<<< HEAD
-      "x-ms-request-id" : "b5c9e788-801e-002c-6db7-62b24b000000",
-      "Date" : "Wed, 04 Sep 2019 00:30:27 GMT",
-      "x-ms-client-request-id" : "6d9d1c96-3971-492c-80b5-06e32e8d5cc2"
-    },
-    "Exception" : null
-  } ],
-  "variables" : [ "jtcuploadpageia0pageblobapitestuploadpageiaa2f834038dda23", "javablobuploadpageia1pageblobapitestuploadpageiaa2f1180210d" ]
-=======
       "x-ms-request-id" : "cf333b36-e01e-0078-5ae7-6258c1000000",
       "Date" : "Wed, 04 Sep 2019 06:10:39 GMT",
       "x-ms-client-request-id" : "f5f53332-6437-4543-94b0-c82ebeb9e626"
@@ -633,5 +566,4 @@
     "Exception" : null
   } ],
   "variables" : [ "jtcuploadpageia0pageblobapitestuploadpageiad3c4056788b8ee", "javablobuploadpageia1pageblobapitestuploadpageiad3c352014f1" ]
->>>>>>> 81a8f91d
 }