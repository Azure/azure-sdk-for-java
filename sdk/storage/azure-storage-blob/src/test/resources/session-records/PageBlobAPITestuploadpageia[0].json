--- conflicted
+++ resolved
@@ -1,101 +1,54 @@
 {
   "networkCallRecords" : [ {
     "Method" : "PUT",
-<<<<<<< HEAD
-    "Uri" : "https://jaschrepragrs.blob.core.windows.net/jtcuploadpageia0pageblobapitestuploadpageiaa512523068461e?restype=container",
+    "Uri" : "https://jaschrepragrs.blob.core.windows.net/jtcuploadpageia0pageblobapitestuploadpageia3b1659676b14e9?restype=container",
     "Headers" : {
       "x-ms-version" : "2019-02-02",
       "User-Agent" : "azsdk-java-azure-storage-blob/12.0.0-preview.3 1.8.0_221; Windows 10 10.0",
-      "x-ms-client-request-id" : "cbaf7ded-0e84-4c1b-94f8-fee9eba64dd6"
-=======
-    "Uri" : "https://azstoragesdkaccount.blob.core.windows.net/jtcuploadpageia0pageblobapitestuploadpageia43f57490862974?restype=container",
-    "Headers" : {
-      "x-ms-version" : "2019-02-02",
-      "User-Agent" : "azsdk-java-azure-storage-blob/12.0.0-preview.3 1.8.0_212; Windows 10 10.0",
-      "x-ms-client-request-id" : "c2d5ffca-506f-49fe-aab5-79788eff8d8c"
->>>>>>> a55d5dd9
+      "x-ms-client-request-id" : "b668fd63-8362-4616-a41f-0c562def6979"
     },
     "Response" : {
       "x-ms-version" : "2019-02-02",
       "Server" : "Windows-Azure-Blob/1.0 Microsoft-HTTPAPI/2.0",
-<<<<<<< HEAD
-      "ETag" : "\"0x8D73252431F828B\"",
-      "Last-Modified" : "Thu, 05 Sep 2019 22:41:59 GMT",
+      "ETag" : "\"0x8D735617C9DD5CD\"",
+      "Last-Modified" : "Mon, 09 Sep 2019 20:08:31 GMT",
       "retry-after" : "0",
       "Content-Length" : "0",
       "StatusCode" : "201",
-      "x-ms-request-id" : "9b687c47-c01e-0018-353b-64cd3e000000",
-      "Date" : "Thu, 05 Sep 2019 22:41:58 GMT",
-      "x-ms-client-request-id" : "cbaf7ded-0e84-4c1b-94f8-fee9eba64dd6"
-=======
-      "ETag" : "\"0x8D732FDB86761EF\"",
-      "Last-Modified" : "Fri, 06 Sep 2019 19:09:19 GMT",
-      "retry-after" : "0",
-      "Content-Length" : "0",
-      "StatusCode" : "201",
-      "x-ms-request-id" : "ec65fd5b-001e-001f-10e6-64eb66000000",
-      "Date" : "Fri, 06 Sep 2019 19:09:19 GMT",
-      "x-ms-client-request-id" : "c2d5ffca-506f-49fe-aab5-79788eff8d8c"
->>>>>>> a55d5dd9
+      "x-ms-request-id" : "c5cb2188-301e-0042-2d4a-67cbbf000000",
+      "Date" : "Mon, 09 Sep 2019 20:08:31 GMT",
+      "x-ms-client-request-id" : "b668fd63-8362-4616-a41f-0c562def6979"
     },
     "Exception" : null
   }, {
     "Method" : "PUT",
-<<<<<<< HEAD
-    "Uri" : "https://jaschrepragrs.blob.core.windows.net/jtcuploadpageia0pageblobapitestuploadpageiaa512523068461e/javablobuploadpageia1pageblobapitestuploadpageiaa5116428453",
+    "Uri" : "https://jaschrepragrs.blob.core.windows.net/jtcuploadpageia0pageblobapitestuploadpageia3b1659676b14e9/javablobuploadpageia1pageblobapitestuploadpageia3b1051663c6",
     "Headers" : {
       "x-ms-version" : "2019-02-02",
       "User-Agent" : "azsdk-java-azure-storage-blob/12.0.0-preview.3 1.8.0_221; Windows 10 10.0",
-      "x-ms-client-request-id" : "2f42767c-00d8-4618-bd51-cdc076528039"
-=======
-    "Uri" : "https://azstoragesdkaccount.blob.core.windows.net/jtcuploadpageia0pageblobapitestuploadpageia43f57490862974/javablobuploadpageia1pageblobapitestuploadpageia43f67136c8c",
-    "Headers" : {
-      "x-ms-version" : "2019-02-02",
-      "User-Agent" : "azsdk-java-azure-storage-blob/12.0.0-preview.3 1.8.0_212; Windows 10 10.0",
-      "x-ms-client-request-id" : "52fcc98e-c029-44f1-b333-d4685dedf89b"
->>>>>>> a55d5dd9
+      "x-ms-client-request-id" : "f5095fdf-5fa5-45fb-b9c4-5709029efd6c"
     },
     "Response" : {
       "x-ms-version" : "2019-02-02",
       "Server" : "Windows-Azure-Blob/1.0 Microsoft-HTTPAPI/2.0",
-<<<<<<< HEAD
-      "ETag" : "\"0x8D73252432D2573\"",
-      "Last-Modified" : "Thu, 05 Sep 2019 22:41:59 GMT",
+      "ETag" : "\"0x8D735617CABC813\"",
+      "Last-Modified" : "Mon, 09 Sep 2019 20:08:31 GMT",
       "retry-after" : "0",
       "Content-Length" : "0",
       "StatusCode" : "201",
-      "x-ms-request-id" : "9b687c4e-c01e-0018-3b3b-64cd3e000000",
+      "x-ms-request-id" : "c5cb21a7-301e-0042-4a4a-67cbbf000000",
       "x-ms-request-server-encrypted" : "true",
-      "Date" : "Thu, 05 Sep 2019 22:41:58 GMT",
-      "x-ms-client-request-id" : "2f42767c-00d8-4618-bd51-cdc076528039"
-=======
-      "ETag" : "\"0x8D732FDB86D8629\"",
-      "Last-Modified" : "Fri, 06 Sep 2019 19:09:19 GMT",
-      "retry-after" : "0",
-      "Content-Length" : "0",
-      "StatusCode" : "201",
-      "x-ms-request-id" : "ec65fd69-001e-001f-1de6-64eb66000000",
-      "x-ms-request-server-encrypted" : "true",
-      "Date" : "Fri, 06 Sep 2019 19:09:19 GMT",
-      "x-ms-client-request-id" : "52fcc98e-c029-44f1-b333-d4685dedf89b"
->>>>>>> a55d5dd9
+      "Date" : "Mon, 09 Sep 2019 20:08:31 GMT",
+      "x-ms-client-request-id" : "f5095fdf-5fa5-45fb-b9c4-5709029efd6c"
     },
     "Exception" : null
   }, {
     "Method" : "GET",
-<<<<<<< HEAD
     "Uri" : "https://jaschrepragrs.blob.core.windows.net?prefix=jtcuploadpageia&comp=list",
     "Headers" : {
       "x-ms-version" : "2019-02-02",
       "User-Agent" : "azsdk-java-azure-storage-blob/12.0.0-preview.3 1.8.0_221; Windows 10 10.0",
-      "x-ms-client-request-id" : "b2330049-f38a-49aa-ab2e-dea09a75f5bd"
-=======
-    "Uri" : "https://azstoragesdkaccount.blob.core.windows.net?prefix=jtcuploadpageia&comp=list",
-    "Headers" : {
-      "x-ms-version" : "2019-02-02",
-      "User-Agent" : "azsdk-java-azure-storage-blob/12.0.0-preview.3 1.8.0_212; Windows 10 10.0",
-      "x-ms-client-request-id" : "bae8b456-31e2-42cc-a4ef-4ee275974df3"
->>>>>>> a55d5dd9
+      "x-ms-client-request-id" : "ff6145f2-9081-4831-9665-df3ce8ae70ac"
     },
     "Response" : {
       "Transfer-Encoding" : "chunked",
@@ -103,35 +56,20 @@
       "Server" : "Windows-Azure-Blob/1.0 Microsoft-HTTPAPI/2.0",
       "retry-after" : "0",
       "StatusCode" : "200",
-<<<<<<< HEAD
-      "x-ms-request-id" : "9b687c52-c01e-0018-3f3b-64cd3e000000",
-      "Body" : "﻿<?xml version=\"1.0\" encoding=\"utf-8\"?><EnumerationResults ServiceEndpoint=\"https://jaschrepragrs.blob.core.windows.net/\"><Prefix>jtcuploadpageia</Prefix><Containers><Container><Name>jtcuploadpageia0pageblobapitestuploadpageiaa512523068461e</Name><Properties><Last-Modified>Thu, 05 Sep 2019 22:41:59 GMT</Last-Modified><Etag>\"0x8D73252431F828B\"</Etag><LeaseStatus>unlocked</LeaseStatus><LeaseState>available</LeaseState><DefaultEncryptionScope>$account-encryption-key</DefaultEncryptionScope><DenyEncryptionScopeOverride>false</DenyEncryptionScopeOverride><HasImmutabilityPolicy>false</HasImmutabilityPolicy><HasLegalHold>false</HasLegalHold></Properties></Container></Containers><NextMarker /></EnumerationResults>",
-      "Date" : "Thu, 05 Sep 2019 22:41:58 GMT",
-      "x-ms-client-request-id" : "b2330049-f38a-49aa-ab2e-dea09a75f5bd",
-=======
-      "x-ms-request-id" : "ec65fd75-001e-001f-27e6-64eb66000000",
-      "Body" : "﻿<?xml version=\"1.0\" encoding=\"utf-8\"?><EnumerationResults ServiceEndpoint=\"https://azstoragesdkaccount.blob.core.windows.net/\"><Prefix>jtcuploadpageia</Prefix><Containers><Container><Name>jtcuploadpageia0pageblobapitestuploadpageia43f57490862974</Name><Properties><Last-Modified>Fri, 06 Sep 2019 19:09:19 GMT</Last-Modified><Etag>\"0x8D732FDB86761EF\"</Etag><LeaseStatus>unlocked</LeaseStatus><LeaseState>available</LeaseState><DefaultEncryptionScope>$account-encryption-key</DefaultEncryptionScope><DenyEncryptionScopeOverride>false</DenyEncryptionScopeOverride><HasImmutabilityPolicy>false</HasImmutabilityPolicy><HasLegalHold>false</HasLegalHold></Properties></Container></Containers><NextMarker /></EnumerationResults>",
-      "Date" : "Fri, 06 Sep 2019 19:09:19 GMT",
-      "x-ms-client-request-id" : "bae8b456-31e2-42cc-a4ef-4ee275974df3",
->>>>>>> a55d5dd9
+      "x-ms-request-id" : "c5cb21b9-301e-0042-5c4a-67cbbf000000",
+      "Body" : "﻿<?xml version=\"1.0\" encoding=\"utf-8\"?><EnumerationResults ServiceEndpoint=\"https://jaschrepragrs.blob.core.windows.net/\"><Prefix>jtcuploadpageia</Prefix><Containers><Container><Name>jtcuploadpageia0pageblobapitestuploadpageia3b1659676b14e9</Name><Properties><Last-Modified>Mon, 09 Sep 2019 20:08:31 GMT</Last-Modified><Etag>\"0x8D735617C9DD5CD\"</Etag><LeaseStatus>unlocked</LeaseStatus><LeaseState>available</LeaseState><DefaultEncryptionScope>$account-encryption-key</DefaultEncryptionScope><DenyEncryptionScopeOverride>false</DenyEncryptionScopeOverride><HasImmutabilityPolicy>false</HasImmutabilityPolicy><HasLegalHold>false</HasLegalHold></Properties></Container></Containers><NextMarker /></EnumerationResults>",
+      "Date" : "Mon, 09 Sep 2019 20:08:31 GMT",
+      "x-ms-client-request-id" : "ff6145f2-9081-4831-9665-df3ce8ae70ac",
       "Content-Type" : "application/xml"
     },
     "Exception" : null
   }, {
     "Method" : "DELETE",
-<<<<<<< HEAD
-    "Uri" : "https://jaschrepragrs.blob.core.windows.net/jtcuploadpageia0pageblobapitestuploadpageiaa512523068461e?restype=container",
+    "Uri" : "https://jaschrepragrs.blob.core.windows.net/jtcuploadpageia0pageblobapitestuploadpageia3b1659676b14e9?restype=container",
     "Headers" : {
       "x-ms-version" : "2019-02-02",
       "User-Agent" : "azsdk-java-azure-storage-blob/12.0.0-preview.3 1.8.0_221; Windows 10 10.0",
-      "x-ms-client-request-id" : "ca40a07e-537b-47ea-aa19-259598b99e6e"
-=======
-    "Uri" : "https://azstoragesdkaccount.blob.core.windows.net/jtcuploadpageia0pageblobapitestuploadpageia43f57490862974?restype=container",
-    "Headers" : {
-      "x-ms-version" : "2019-02-02",
-      "User-Agent" : "azsdk-java-azure-storage-blob/12.0.0-preview.3 1.8.0_212; Windows 10 10.0",
-      "x-ms-client-request-id" : "47103b8d-e51e-4b1a-b81c-63eaf7a874e9"
->>>>>>> a55d5dd9
+      "x-ms-client-request-id" : "2ff52421-6c1d-4aa1-ac6d-30f9aee1a453"
     },
     "Response" : {
       "x-ms-version" : "2019-02-02",
@@ -139,21 +77,11 @@
       "retry-after" : "0",
       "Content-Length" : "0",
       "StatusCode" : "202",
-<<<<<<< HEAD
-      "x-ms-request-id" : "9b687c5a-c01e-0018-473b-64cd3e000000",
-      "Date" : "Thu, 05 Sep 2019 22:41:58 GMT",
-      "x-ms-client-request-id" : "ca40a07e-537b-47ea-aa19-259598b99e6e"
+      "x-ms-request-id" : "c5cb21d4-301e-0042-754a-67cbbf000000",
+      "Date" : "Mon, 09 Sep 2019 20:08:31 GMT",
+      "x-ms-client-request-id" : "2ff52421-6c1d-4aa1-ac6d-30f9aee1a453"
     },
     "Exception" : null
   } ],
-  "variables" : [ "jtcuploadpageia0pageblobapitestuploadpageiaa512523068461e", "javablobuploadpageia1pageblobapitestuploadpageiaa5116428453" ]
-=======
-      "x-ms-request-id" : "ec65fd97-001e-001f-47e6-64eb66000000",
-      "Date" : "Fri, 06 Sep 2019 19:09:19 GMT",
-      "x-ms-client-request-id" : "47103b8d-e51e-4b1a-b81c-63eaf7a874e9"
-    },
-    "Exception" : null
-  } ],
-  "variables" : [ "jtcuploadpageia0pageblobapitestuploadpageia43f57490862974", "javablobuploadpageia1pageblobapitestuploadpageia43f67136c8c" ]
->>>>>>> a55d5dd9
+  "variables" : [ "jtcuploadpageia0pageblobapitestuploadpageia3b1659676b14e9", "javablobuploadpageia1pageblobapitestuploadpageia3b1051663c6" ]
 }