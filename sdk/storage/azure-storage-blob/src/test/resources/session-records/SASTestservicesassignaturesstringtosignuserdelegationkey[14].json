{
  "networkCallRecords" : [ {
    "Method" : "PUT",
<<<<<<< HEAD
    "Uri" : "https://jaschrepragrs.blob.core.windows.net/jtcservicesassignaturesstringtosignuserdelegationkey03728209?restype=container",
    "Headers" : {
      "x-ms-version" : "2019-02-02",
      "User-Agent" : "azsdk-java-azure-storage-blob/12.0.0-preview.3 1.8.0_221; Windows 10 10.0",
      "x-ms-client-request-id" : "0c46d7e0-42d4-4526-89e0-340ef49e6586"
=======
    "Uri" : "https://azstoragesdkaccount.blob.core.windows.net/jtcservicesassignaturesstringtosignuserdelegationkey0984815a?restype=container",
    "Headers" : {
      "x-ms-version" : "2019-02-02",
      "User-Agent" : "azsdk-java-azure-storage-blob/12.0.0-preview.3 1.8.0_212; Windows 10 10.0",
      "x-ms-client-request-id" : "104524be-089b-488c-bf57-58499bd5384a"
>>>>>>> a55d5dd9
    },
    "Response" : {
      "x-ms-version" : "2019-02-02",
      "Server" : "Windows-Azure-Blob/1.0 Microsoft-HTTPAPI/2.0",
<<<<<<< HEAD
      "ETag" : "\"0x8D73251743C3633\"",
      "Last-Modified" : "Thu, 05 Sep 2019 22:36:12 GMT",
      "retry-after" : "0",
      "Content-Length" : "0",
      "StatusCode" : "201",
      "x-ms-request-id" : "bfec90d2-901e-0044-403a-643cc7000000",
      "Date" : "Thu, 05 Sep 2019 22:36:11 GMT",
      "x-ms-client-request-id" : "0c46d7e0-42d4-4526-89e0-340ef49e6586"
=======
      "ETag" : "\"0x8D732FDFE8755B4\"",
      "Last-Modified" : "Fri, 06 Sep 2019 19:11:17 GMT",
      "retry-after" : "0",
      "Content-Length" : "0",
      "StatusCode" : "201",
      "x-ms-request-id" : "8f76c412-401e-003a-58e6-6473d5000000",
      "Date" : "Fri, 06 Sep 2019 19:11:17 GMT",
      "x-ms-client-request-id" : "104524be-089b-488c-bf57-58499bd5384a"
>>>>>>> a55d5dd9
    },
    "Exception" : null
  }, {
    "Method" : "GET",
<<<<<<< HEAD
    "Uri" : "https://jaschrepragrs.blob.core.windows.net?prefix=jtcservicesassignaturesstringtosignuserdelegationkey&comp=list",
    "Headers" : {
      "x-ms-version" : "2019-02-02",
      "User-Agent" : "azsdk-java-azure-storage-blob/12.0.0-preview.3 1.8.0_221; Windows 10 10.0",
      "x-ms-client-request-id" : "034d9de4-ec5d-48fc-a0fd-e01d911a1fd7"
=======
    "Uri" : "https://azstoragesdkaccount.blob.core.windows.net?prefix=jtcservicesassignaturesstringtosignuserdelegationkey&comp=list",
    "Headers" : {
      "x-ms-version" : "2019-02-02",
      "User-Agent" : "azsdk-java-azure-storage-blob/12.0.0-preview.3 1.8.0_212; Windows 10 10.0",
      "x-ms-client-request-id" : "bcd0f77e-8166-459f-9ea6-85acb2a15861"
>>>>>>> a55d5dd9
    },
    "Response" : {
      "Transfer-Encoding" : "chunked",
      "x-ms-version" : "2019-02-02",
      "Server" : "Windows-Azure-Blob/1.0 Microsoft-HTTPAPI/2.0",
      "retry-after" : "0",
      "StatusCode" : "200",
<<<<<<< HEAD
      "x-ms-request-id" : "bfec90ee-901e-0044-5a3a-643cc7000000",
      "Body" : "﻿<?xml version=\"1.0\" encoding=\"utf-8\"?><EnumerationResults ServiceEndpoint=\"https://jaschrepragrs.blob.core.windows.net/\"><Prefix>jtcservicesassignaturesstringtosignuserdelegationkey</Prefix><Containers><Container><Name>jtcservicesassignaturesstringtosignuserdelegationkey03728209</Name><Properties><Last-Modified>Thu, 05 Sep 2019 22:36:12 GMT</Last-Modified><Etag>\"0x8D73251743C3633\"</Etag><LeaseStatus>unlocked</LeaseStatus><LeaseState>available</LeaseState><DefaultEncryptionScope>$account-encryption-key</DefaultEncryptionScope><DenyEncryptionScopeOverride>false</DenyEncryptionScopeOverride><HasImmutabilityPolicy>false</HasImmutabilityPolicy><HasLegalHold>false</HasLegalHold></Properties></Container></Containers><NextMarker /></EnumerationResults>",
      "Date" : "Thu, 05 Sep 2019 22:36:11 GMT",
      "x-ms-client-request-id" : "034d9de4-ec5d-48fc-a0fd-e01d911a1fd7",
=======
      "x-ms-request-id" : "8f76c429-401e-003a-6ce6-6473d5000000",
      "Body" : "﻿<?xml version=\"1.0\" encoding=\"utf-8\"?><EnumerationResults ServiceEndpoint=\"https://azstoragesdkaccount.blob.core.windows.net/\"><Prefix>jtcservicesassignaturesstringtosignuserdelegationkey</Prefix><Containers><Container><Name>jtcservicesassignaturesstringtosignuserdelegationkey0984815a</Name><Properties><Last-Modified>Fri, 06 Sep 2019 19:11:17 GMT</Last-Modified><Etag>\"0x8D732FDFE8755B4\"</Etag><LeaseStatus>unlocked</LeaseStatus><LeaseState>available</LeaseState><DefaultEncryptionScope>$account-encryption-key</DefaultEncryptionScope><DenyEncryptionScopeOverride>false</DenyEncryptionScopeOverride><HasImmutabilityPolicy>false</HasImmutabilityPolicy><HasLegalHold>false</HasLegalHold></Properties></Container></Containers><NextMarker /></EnumerationResults>",
      "Date" : "Fri, 06 Sep 2019 19:11:17 GMT",
      "x-ms-client-request-id" : "bcd0f77e-8166-459f-9ea6-85acb2a15861",
>>>>>>> a55d5dd9
      "Content-Type" : "application/xml"
    },
    "Exception" : null
  }, {
    "Method" : "DELETE",
<<<<<<< HEAD
    "Uri" : "https://jaschrepragrs.blob.core.windows.net/jtcservicesassignaturesstringtosignuserdelegationkey03728209?restype=container",
    "Headers" : {
      "x-ms-version" : "2019-02-02",
      "User-Agent" : "azsdk-java-azure-storage-blob/12.0.0-preview.3 1.8.0_221; Windows 10 10.0",
      "x-ms-client-request-id" : "e00ffb1a-18a3-4df5-9fd8-6c3dd95b1e61"
=======
    "Uri" : "https://azstoragesdkaccount.blob.core.windows.net/jtcservicesassignaturesstringtosignuserdelegationkey0984815a?restype=container",
    "Headers" : {
      "x-ms-version" : "2019-02-02",
      "User-Agent" : "azsdk-java-azure-storage-blob/12.0.0-preview.3 1.8.0_212; Windows 10 10.0",
      "x-ms-client-request-id" : "3279fab3-53e1-4d1a-89cc-cea50d732cdb"
>>>>>>> a55d5dd9
    },
    "Response" : {
      "x-ms-version" : "2019-02-02",
      "Server" : "Windows-Azure-Blob/1.0 Microsoft-HTTPAPI/2.0",
      "retry-after" : "0",
      "Content-Length" : "0",
      "StatusCode" : "202",
<<<<<<< HEAD
      "x-ms-request-id" : "bfec90ff-901e-0044-693a-643cc7000000",
      "Date" : "Thu, 05 Sep 2019 22:36:11 GMT",
      "x-ms-client-request-id" : "e00ffb1a-18a3-4df5-9fd8-6c3dd95b1e61"
    },
    "Exception" : null
  } ],
  "variables" : [ "jtcservicesassignaturesstringtosignuserdelegationkey03728209" ]
=======
      "x-ms-request-id" : "8f76c433-401e-003a-73e6-6473d5000000",
      "Date" : "Fri, 06 Sep 2019 19:11:17 GMT",
      "x-ms-client-request-id" : "3279fab3-53e1-4d1a-89cc-cea50d732cdb"
    },
    "Exception" : null
  } ],
  "variables" : [ "jtcservicesassignaturesstringtosignuserdelegationkey0984815a" ]
>>>>>>> a55d5dd9
}<|MERGE_RESOLUTION|>--- conflicted
+++ resolved
@@ -1,59 +1,32 @@
 {
   "networkCallRecords" : [ {
     "Method" : "PUT",
-<<<<<<< HEAD
-    "Uri" : "https://jaschrepragrs.blob.core.windows.net/jtcservicesassignaturesstringtosignuserdelegationkey03728209?restype=container",
+    "Uri" : "https://jaschrepragrs.blob.core.windows.net/jtcservicesassignaturesstringtosignuserdelegationkey0784337b?restype=container",
     "Headers" : {
       "x-ms-version" : "2019-02-02",
       "User-Agent" : "azsdk-java-azure-storage-blob/12.0.0-preview.3 1.8.0_221; Windows 10 10.0",
-      "x-ms-client-request-id" : "0c46d7e0-42d4-4526-89e0-340ef49e6586"
-=======
-    "Uri" : "https://azstoragesdkaccount.blob.core.windows.net/jtcservicesassignaturesstringtosignuserdelegationkey0984815a?restype=container",
-    "Headers" : {
-      "x-ms-version" : "2019-02-02",
-      "User-Agent" : "azsdk-java-azure-storage-blob/12.0.0-preview.3 1.8.0_212; Windows 10 10.0",
-      "x-ms-client-request-id" : "104524be-089b-488c-bf57-58499bd5384a"
->>>>>>> a55d5dd9
+      "x-ms-client-request-id" : "b63292fc-0523-46d1-ac42-3eb14334b7b6"
     },
     "Response" : {
       "x-ms-version" : "2019-02-02",
       "Server" : "Windows-Azure-Blob/1.0 Microsoft-HTTPAPI/2.0",
-<<<<<<< HEAD
-      "ETag" : "\"0x8D73251743C3633\"",
-      "Last-Modified" : "Thu, 05 Sep 2019 22:36:12 GMT",
+      "ETag" : "\"0x8D7356025165221\"",
+      "Last-Modified" : "Mon, 09 Sep 2019 19:58:55 GMT",
       "retry-after" : "0",
       "Content-Length" : "0",
       "StatusCode" : "201",
-      "x-ms-request-id" : "bfec90d2-901e-0044-403a-643cc7000000",
-      "Date" : "Thu, 05 Sep 2019 22:36:11 GMT",
-      "x-ms-client-request-id" : "0c46d7e0-42d4-4526-89e0-340ef49e6586"
-=======
-      "ETag" : "\"0x8D732FDFE8755B4\"",
-      "Last-Modified" : "Fri, 06 Sep 2019 19:11:17 GMT",
-      "retry-after" : "0",
-      "Content-Length" : "0",
-      "StatusCode" : "201",
-      "x-ms-request-id" : "8f76c412-401e-003a-58e6-6473d5000000",
-      "Date" : "Fri, 06 Sep 2019 19:11:17 GMT",
-      "x-ms-client-request-id" : "104524be-089b-488c-bf57-58499bd5384a"
->>>>>>> a55d5dd9
+      "x-ms-request-id" : "077fc184-801e-001f-0449-673bbb000000",
+      "Date" : "Mon, 09 Sep 2019 19:58:54 GMT",
+      "x-ms-client-request-id" : "b63292fc-0523-46d1-ac42-3eb14334b7b6"
     },
     "Exception" : null
   }, {
     "Method" : "GET",
-<<<<<<< HEAD
     "Uri" : "https://jaschrepragrs.blob.core.windows.net?prefix=jtcservicesassignaturesstringtosignuserdelegationkey&comp=list",
     "Headers" : {
       "x-ms-version" : "2019-02-02",
       "User-Agent" : "azsdk-java-azure-storage-blob/12.0.0-preview.3 1.8.0_221; Windows 10 10.0",
-      "x-ms-client-request-id" : "034d9de4-ec5d-48fc-a0fd-e01d911a1fd7"
-=======
-    "Uri" : "https://azstoragesdkaccount.blob.core.windows.net?prefix=jtcservicesassignaturesstringtosignuserdelegationkey&comp=list",
-    "Headers" : {
-      "x-ms-version" : "2019-02-02",
-      "User-Agent" : "azsdk-java-azure-storage-blob/12.0.0-preview.3 1.8.0_212; Windows 10 10.0",
-      "x-ms-client-request-id" : "bcd0f77e-8166-459f-9ea6-85acb2a15861"
->>>>>>> a55d5dd9
+      "x-ms-client-request-id" : "2a98cfc7-ae5b-4b6a-b9a7-0193fffb16a2"
     },
     "Response" : {
       "Transfer-Encoding" : "chunked",
@@ -61,35 +34,20 @@
       "Server" : "Windows-Azure-Blob/1.0 Microsoft-HTTPAPI/2.0",
       "retry-after" : "0",
       "StatusCode" : "200",
-<<<<<<< HEAD
-      "x-ms-request-id" : "bfec90ee-901e-0044-5a3a-643cc7000000",
-      "Body" : "﻿<?xml version=\"1.0\" encoding=\"utf-8\"?><EnumerationResults ServiceEndpoint=\"https://jaschrepragrs.blob.core.windows.net/\"><Prefix>jtcservicesassignaturesstringtosignuserdelegationkey</Prefix><Containers><Container><Name>jtcservicesassignaturesstringtosignuserdelegationkey03728209</Name><Properties><Last-Modified>Thu, 05 Sep 2019 22:36:12 GMT</Last-Modified><Etag>\"0x8D73251743C3633\"</Etag><LeaseStatus>unlocked</LeaseStatus><LeaseState>available</LeaseState><DefaultEncryptionScope>$account-encryption-key</DefaultEncryptionScope><DenyEncryptionScopeOverride>false</DenyEncryptionScopeOverride><HasImmutabilityPolicy>false</HasImmutabilityPolicy><HasLegalHold>false</HasLegalHold></Properties></Container></Containers><NextMarker /></EnumerationResults>",
-      "Date" : "Thu, 05 Sep 2019 22:36:11 GMT",
-      "x-ms-client-request-id" : "034d9de4-ec5d-48fc-a0fd-e01d911a1fd7",
-=======
-      "x-ms-request-id" : "8f76c429-401e-003a-6ce6-6473d5000000",
-      "Body" : "﻿<?xml version=\"1.0\" encoding=\"utf-8\"?><EnumerationResults ServiceEndpoint=\"https://azstoragesdkaccount.blob.core.windows.net/\"><Prefix>jtcservicesassignaturesstringtosignuserdelegationkey</Prefix><Containers><Container><Name>jtcservicesassignaturesstringtosignuserdelegationkey0984815a</Name><Properties><Last-Modified>Fri, 06 Sep 2019 19:11:17 GMT</Last-Modified><Etag>\"0x8D732FDFE8755B4\"</Etag><LeaseStatus>unlocked</LeaseStatus><LeaseState>available</LeaseState><DefaultEncryptionScope>$account-encryption-key</DefaultEncryptionScope><DenyEncryptionScopeOverride>false</DenyEncryptionScopeOverride><HasImmutabilityPolicy>false</HasImmutabilityPolicy><HasLegalHold>false</HasLegalHold></Properties></Container></Containers><NextMarker /></EnumerationResults>",
-      "Date" : "Fri, 06 Sep 2019 19:11:17 GMT",
-      "x-ms-client-request-id" : "bcd0f77e-8166-459f-9ea6-85acb2a15861",
->>>>>>> a55d5dd9
+      "x-ms-request-id" : "077fc18d-801e-001f-0c49-673bbb000000",
+      "Body" : "﻿<?xml version=\"1.0\" encoding=\"utf-8\"?><EnumerationResults ServiceEndpoint=\"https://jaschrepragrs.blob.core.windows.net/\"><Prefix>jtcservicesassignaturesstringtosignuserdelegationkey</Prefix><Containers><Container><Name>jtcservicesassignaturesstringtosignuserdelegationkey0784337b</Name><Properties><Last-Modified>Mon, 09 Sep 2019 19:58:55 GMT</Last-Modified><Etag>\"0x8D7356025165221\"</Etag><LeaseStatus>unlocked</LeaseStatus><LeaseState>available</LeaseState><DefaultEncryptionScope>$account-encryption-key</DefaultEncryptionScope><DenyEncryptionScopeOverride>false</DenyEncryptionScopeOverride><HasImmutabilityPolicy>false</HasImmutabilityPolicy><HasLegalHold>false</HasLegalHold></Properties></Container></Containers><NextMarker /></EnumerationResults>",
+      "Date" : "Mon, 09 Sep 2019 19:58:54 GMT",
+      "x-ms-client-request-id" : "2a98cfc7-ae5b-4b6a-b9a7-0193fffb16a2",
       "Content-Type" : "application/xml"
     },
     "Exception" : null
   }, {
     "Method" : "DELETE",
-<<<<<<< HEAD
-    "Uri" : "https://jaschrepragrs.blob.core.windows.net/jtcservicesassignaturesstringtosignuserdelegationkey03728209?restype=container",
+    "Uri" : "https://jaschrepragrs.blob.core.windows.net/jtcservicesassignaturesstringtosignuserdelegationkey0784337b?restype=container",
     "Headers" : {
       "x-ms-version" : "2019-02-02",
       "User-Agent" : "azsdk-java-azure-storage-blob/12.0.0-preview.3 1.8.0_221; Windows 10 10.0",
-      "x-ms-client-request-id" : "e00ffb1a-18a3-4df5-9fd8-6c3dd95b1e61"
-=======
-    "Uri" : "https://azstoragesdkaccount.blob.core.windows.net/jtcservicesassignaturesstringtosignuserdelegationkey0984815a?restype=container",
-    "Headers" : {
-      "x-ms-version" : "2019-02-02",
-      "User-Agent" : "azsdk-java-azure-storage-blob/12.0.0-preview.3 1.8.0_212; Windows 10 10.0",
-      "x-ms-client-request-id" : "3279fab3-53e1-4d1a-89cc-cea50d732cdb"
->>>>>>> a55d5dd9
+      "x-ms-client-request-id" : "6e58764b-c1ab-433e-b07a-25cc8a926047"
     },
     "Response" : {
       "x-ms-version" : "2019-02-02",
@@ -97,21 +55,11 @@
       "retry-after" : "0",
       "Content-Length" : "0",
       "StatusCode" : "202",
-<<<<<<< HEAD
-      "x-ms-request-id" : "bfec90ff-901e-0044-693a-643cc7000000",
-      "Date" : "Thu, 05 Sep 2019 22:36:11 GMT",
-      "x-ms-client-request-id" : "e00ffb1a-18a3-4df5-9fd8-6c3dd95b1e61"
+      "x-ms-request-id" : "077fc196-801e-001f-1449-673bbb000000",
+      "Date" : "Mon, 09 Sep 2019 19:58:54 GMT",
+      "x-ms-client-request-id" : "6e58764b-c1ab-433e-b07a-25cc8a926047"
     },
     "Exception" : null
   } ],
-  "variables" : [ "jtcservicesassignaturesstringtosignuserdelegationkey03728209" ]
-=======
-      "x-ms-request-id" : "8f76c433-401e-003a-73e6-6473d5000000",
-      "Date" : "Fri, 06 Sep 2019 19:11:17 GMT",
-      "x-ms-client-request-id" : "3279fab3-53e1-4d1a-89cc-cea50d732cdb"
-    },
-    "Exception" : null
-  } ],
-  "variables" : [ "jtcservicesassignaturesstringtosignuserdelegationkey0984815a" ]
->>>>>>> a55d5dd9
+  "variables" : [ "jtcservicesassignaturesstringtosignuserdelegationkey0784337b" ]
 }