--- conflicted
+++ resolved
@@ -1,59 +1,32 @@
 {
   "networkCallRecords" : [ {
     "Method" : "PUT",
-<<<<<<< HEAD
-    "Uri" : "https://jaschrepragrs.blob.core.windows.net/jtcbloburlparts0sastestbloburlparts9511143273993889ff?restype=container",
+    "Uri" : "https://jaschrepragrs.blob.core.windows.net/jtcbloburlparts0sastestbloburlparts47b201138621135955?restype=container",
     "Headers" : {
       "x-ms-version" : "2019-02-02",
       "User-Agent" : "azsdk-java-azure-storage-blob/12.0.0-preview.3 1.8.0_221; Windows 10 10.0",
-      "x-ms-client-request-id" : "980da3a0-e0b6-4ce7-b10d-79b3f03c26bb"
-=======
-    "Uri" : "https://azstoragesdkaccount.blob.core.windows.net/jtcbloburlparts0sastestbloburlpartsb9663101d2099ed781?restype=container",
-    "Headers" : {
-      "x-ms-version" : "2019-02-02",
-      "User-Agent" : "azsdk-java-azure-storage-blob/12.0.0-preview.3 1.8.0_212; Windows 10 10.0",
-      "x-ms-client-request-id" : "be786033-0b45-41f6-bc0a-ea7e092d2b0c"
->>>>>>> a55d5dd9
+      "x-ms-client-request-id" : "fc4f8c20-8364-4f07-9b95-7f9f97d06418"
     },
     "Response" : {
       "x-ms-version" : "2019-02-02",
       "Server" : "Windows-Azure-Blob/1.0 Microsoft-HTTPAPI/2.0",
-<<<<<<< HEAD
-      "ETag" : "\"0x8D7325182AAD41D\"",
-      "Last-Modified" : "Thu, 05 Sep 2019 22:36:36 GMT",
+      "ETag" : "\"0x8D735603268D052\"",
+      "Last-Modified" : "Mon, 09 Sep 2019 19:59:17 GMT",
       "retry-after" : "0",
       "Content-Length" : "0",
       "StatusCode" : "201",
-      "x-ms-request-id" : "bfeca745-901e-0044-6c3a-643cc7000000",
-      "Date" : "Thu, 05 Sep 2019 22:36:35 GMT",
-      "x-ms-client-request-id" : "980da3a0-e0b6-4ce7-b10d-79b3f03c26bb"
-=======
-      "ETag" : "\"0x8D732FE070EAACA\"",
-      "Last-Modified" : "Fri, 06 Sep 2019 19:11:31 GMT",
-      "retry-after" : "0",
-      "Content-Length" : "0",
-      "StatusCode" : "201",
-      "x-ms-request-id" : "8f76e001-401e-003a-0ee6-6473d5000000",
-      "Date" : "Fri, 06 Sep 2019 19:11:31 GMT",
-      "x-ms-client-request-id" : "be786033-0b45-41f6-bc0a-ea7e092d2b0c"
->>>>>>> a55d5dd9
+      "x-ms-request-id" : "077fd6b5-801e-001f-7649-673bbb000000",
+      "Date" : "Mon, 09 Sep 2019 19:59:16 GMT",
+      "x-ms-client-request-id" : "fc4f8c20-8364-4f07-9b95-7f9f97d06418"
     },
     "Exception" : null
   }, {
     "Method" : "GET",
-<<<<<<< HEAD
     "Uri" : "https://jaschrepragrs.blob.core.windows.net?prefix=jtcbloburlparts&comp=list",
     "Headers" : {
       "x-ms-version" : "2019-02-02",
       "User-Agent" : "azsdk-java-azure-storage-blob/12.0.0-preview.3 1.8.0_221; Windows 10 10.0",
-      "x-ms-client-request-id" : "3632687b-2c44-4e88-81f2-8eb4462f244d"
-=======
-    "Uri" : "https://azstoragesdkaccount.blob.core.windows.net?prefix=jtcbloburlparts&comp=list",
-    "Headers" : {
-      "x-ms-version" : "2019-02-02",
-      "User-Agent" : "azsdk-java-azure-storage-blob/12.0.0-preview.3 1.8.0_212; Windows 10 10.0",
-      "x-ms-client-request-id" : "dab74c16-29ed-4d93-a517-639c7f3631da"
->>>>>>> a55d5dd9
+      "x-ms-client-request-id" : "b82a0b95-3dab-417a-840e-295290921373"
     },
     "Response" : {
       "Transfer-Encoding" : "chunked",
@@ -61,35 +34,20 @@
       "Server" : "Windows-Azure-Blob/1.0 Microsoft-HTTPAPI/2.0",
       "retry-after" : "0",
       "StatusCode" : "200",
-<<<<<<< HEAD
-      "x-ms-request-id" : "bfeca75d-901e-0044-033a-643cc7000000",
-      "Body" : "﻿<?xml version=\"1.0\" encoding=\"utf-8\"?><EnumerationResults ServiceEndpoint=\"https://jaschrepragrs.blob.core.windows.net/\"><Prefix>jtcbloburlparts</Prefix><Containers><Container><Name>jtcbloburlparts0sastestbloburlparts9511143273993889ff</Name><Properties><Last-Modified>Thu, 05 Sep 2019 22:36:36 GMT</Last-Modified><Etag>\"0x8D7325182AAD41D\"</Etag><LeaseStatus>unlocked</LeaseStatus><LeaseState>available</LeaseState><DefaultEncryptionScope>$account-encryption-key</DefaultEncryptionScope><DenyEncryptionScopeOverride>false</DenyEncryptionScopeOverride><HasImmutabilityPolicy>false</HasImmutabilityPolicy><HasLegalHold>false</HasLegalHold></Properties></Container></Containers><NextMarker /></EnumerationResults>",
-      "Date" : "Thu, 05 Sep 2019 22:36:35 GMT",
-      "x-ms-client-request-id" : "3632687b-2c44-4e88-81f2-8eb4462f244d",
-=======
-      "x-ms-request-id" : "8f76e00a-401e-003a-16e6-6473d5000000",
-      "Body" : "﻿<?xml version=\"1.0\" encoding=\"utf-8\"?><EnumerationResults ServiceEndpoint=\"https://azstoragesdkaccount.blob.core.windows.net/\"><Prefix>jtcbloburlparts</Prefix><Containers><Container><Name>jtcbloburlparts0sastestbloburlpartsb9663101d2099ed781</Name><Properties><Last-Modified>Fri, 06 Sep 2019 19:11:31 GMT</Last-Modified><Etag>\"0x8D732FE070EAACA\"</Etag><LeaseStatus>unlocked</LeaseStatus><LeaseState>available</LeaseState><DefaultEncryptionScope>$account-encryption-key</DefaultEncryptionScope><DenyEncryptionScopeOverride>false</DenyEncryptionScopeOverride><HasImmutabilityPolicy>false</HasImmutabilityPolicy><HasLegalHold>false</HasLegalHold></Properties></Container></Containers><NextMarker /></EnumerationResults>",
-      "Date" : "Fri, 06 Sep 2019 19:11:31 GMT",
-      "x-ms-client-request-id" : "dab74c16-29ed-4d93-a517-639c7f3631da",
->>>>>>> a55d5dd9
+      "x-ms-request-id" : "077fd6bf-801e-001f-7f49-673bbb000000",
+      "Body" : "﻿<?xml version=\"1.0\" encoding=\"utf-8\"?><EnumerationResults ServiceEndpoint=\"https://jaschrepragrs.blob.core.windows.net/\"><Prefix>jtcbloburlparts</Prefix><Containers><Container><Name>jtcbloburlparts0sastestbloburlparts47b201138621135955</Name><Properties><Last-Modified>Mon, 09 Sep 2019 19:59:17 GMT</Last-Modified><Etag>\"0x8D735603268D052\"</Etag><LeaseStatus>unlocked</LeaseStatus><LeaseState>available</LeaseState><DefaultEncryptionScope>$account-encryption-key</DefaultEncryptionScope><DenyEncryptionScopeOverride>false</DenyEncryptionScopeOverride><HasImmutabilityPolicy>false</HasImmutabilityPolicy><HasLegalHold>false</HasLegalHold></Properties></Container></Containers><NextMarker /></EnumerationResults>",
+      "Date" : "Mon, 09 Sep 2019 19:59:17 GMT",
+      "x-ms-client-request-id" : "b82a0b95-3dab-417a-840e-295290921373",
       "Content-Type" : "application/xml"
     },
     "Exception" : null
   }, {
     "Method" : "DELETE",
-<<<<<<< HEAD
-    "Uri" : "https://jaschrepragrs.blob.core.windows.net/jtcbloburlparts0sastestbloburlparts9511143273993889ff?restype=container",
+    "Uri" : "https://jaschrepragrs.blob.core.windows.net/jtcbloburlparts0sastestbloburlparts47b201138621135955?restype=container",
     "Headers" : {
       "x-ms-version" : "2019-02-02",
       "User-Agent" : "azsdk-java-azure-storage-blob/12.0.0-preview.3 1.8.0_221; Windows 10 10.0",
-      "x-ms-client-request-id" : "6fa03243-f2c5-4060-9f64-f99e6d469719"
-=======
-    "Uri" : "https://azstoragesdkaccount.blob.core.windows.net/jtcbloburlparts0sastestbloburlpartsb9663101d2099ed781?restype=container",
-    "Headers" : {
-      "x-ms-version" : "2019-02-02",
-      "User-Agent" : "azsdk-java-azure-storage-blob/12.0.0-preview.3 1.8.0_212; Windows 10 10.0",
-      "x-ms-client-request-id" : "969e21d5-21aa-442a-889c-a7a8ba36fa61"
->>>>>>> a55d5dd9
+      "x-ms-client-request-id" : "c2043da7-9015-437d-a315-916b014ef775"
     },
     "Response" : {
       "x-ms-version" : "2019-02-02",
@@ -97,21 +55,11 @@
       "retry-after" : "0",
       "Content-Length" : "0",
       "StatusCode" : "202",
-<<<<<<< HEAD
-      "x-ms-request-id" : "bfeca77b-901e-0044-203a-643cc7000000",
-      "Date" : "Thu, 05 Sep 2019 22:36:35 GMT",
-      "x-ms-client-request-id" : "6fa03243-f2c5-4060-9f64-f99e6d469719"
+      "x-ms-request-id" : "077fd6d0-801e-001f-0f49-673bbb000000",
+      "Date" : "Mon, 09 Sep 2019 19:59:17 GMT",
+      "x-ms-client-request-id" : "c2043da7-9015-437d-a315-916b014ef775"
     },
     "Exception" : null
   } ],
-  "variables" : [ "jtcbloburlparts0sastestbloburlparts9511143273993889ff" ]
-=======
-      "x-ms-request-id" : "8f76e013-401e-003a-1ee6-6473d5000000",
-      "Date" : "Fri, 06 Sep 2019 19:11:31 GMT",
-      "x-ms-client-request-id" : "969e21d5-21aa-442a-889c-a7a8ba36fa61"
-    },
-    "Exception" : null
-  } ],
-  "variables" : [ "jtcbloburlparts0sastestbloburlpartsb9663101d2099ed781" ]
->>>>>>> a55d5dd9
+  "variables" : [ "jtcbloburlparts0sastestbloburlparts47b201138621135955" ]
 }