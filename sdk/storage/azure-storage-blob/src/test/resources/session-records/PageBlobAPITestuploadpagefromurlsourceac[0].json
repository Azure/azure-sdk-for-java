--- conflicted
+++ resolved
@@ -1,276 +1,147 @@
 {
   "networkCallRecords" : [ {
     "Method" : "PUT",
-<<<<<<< HEAD
-    "Uri" : "https://jaschrepragrs.blob.core.windows.net/jtcuploadpagefromurlsourceac09347820232788aada44?restype=container",
+    "Uri" : "https://jaschrepragrs.blob.core.windows.net/jtcuploadpagefromurlsourceac096249be3746b24ece47?restype=container",
     "Headers" : {
       "x-ms-version" : "2019-02-02",
       "User-Agent" : "azsdk-java-azure-storage-blob/12.0.0-preview.3 1.8.0_221; Windows 10 10.0",
-      "x-ms-client-request-id" : "9d1b8e89-4f0d-425e-9e41-2482e47421fb"
-=======
-    "Uri" : "https://azstoragesdkaccount.blob.core.windows.net/jtcuploadpagefromurlsourceac0900272d9a7ec6c4e64e?restype=container",
-    "Headers" : {
-      "x-ms-version" : "2019-02-02",
-      "User-Agent" : "azsdk-java-azure-storage-blob/12.0.0-preview.3 1.8.0_212; Windows 10 10.0",
-      "x-ms-client-request-id" : "6c5f6837-b7e1-4453-a7f0-cd42a4a3d6f4"
->>>>>>> a55d5dd9
+      "x-ms-client-request-id" : "c81c3718-bc88-48e4-890d-dda8d84e29f4"
     },
     "Response" : {
       "x-ms-version" : "2019-02-02",
       "Server" : "Windows-Azure-Blob/1.0 Microsoft-HTTPAPI/2.0",
-<<<<<<< HEAD
-      "ETag" : "\"0x8D7325251FB1F94\"",
-      "Last-Modified" : "Thu, 05 Sep 2019 22:42:24 GMT",
+      "ETag" : "\"0x8D735618B9E0AF8\"",
+      "Last-Modified" : "Mon, 09 Sep 2019 20:08:56 GMT",
       "retry-after" : "0",
       "Content-Length" : "0",
       "StatusCode" : "201",
-      "x-ms-request-id" : "e0dd5b40-e01e-0026-5d3b-647b1f000000",
-      "Date" : "Thu, 05 Sep 2019 22:42:23 GMT",
-      "x-ms-client-request-id" : "9d1b8e89-4f0d-425e-9e41-2482e47421fb"
-=======
-      "ETag" : "\"0x8D732FDC1DD14FB\"",
-      "Last-Modified" : "Fri, 06 Sep 2019 19:09:35 GMT",
-      "retry-after" : "0",
-      "Content-Length" : "0",
-      "StatusCode" : "201",
-      "x-ms-request-id" : "8f76002b-401e-003a-39e6-6473d5000000",
-      "Date" : "Fri, 06 Sep 2019 19:09:34 GMT",
-      "x-ms-client-request-id" : "6c5f6837-b7e1-4453-a7f0-cd42a4a3d6f4"
->>>>>>> a55d5dd9
+      "x-ms-request-id" : "9ebd1b51-501e-003f-114a-675777000000",
+      "Date" : "Mon, 09 Sep 2019 20:08:56 GMT",
+      "x-ms-client-request-id" : "c81c3718-bc88-48e4-890d-dda8d84e29f4"
     },
     "Exception" : null
   }, {
     "Method" : "PUT",
-<<<<<<< HEAD
-    "Uri" : "https://jaschrepragrs.blob.core.windows.net/jtcuploadpagefromurlsourceac09347820232788aada44/javablobuploadpagefromurlsourceac1033523b2ece38cf1a",
+    "Uri" : "https://jaschrepragrs.blob.core.windows.net/jtcuploadpagefromurlsourceac096249be3746b24ece47/javablobuploadpagefromurlsourceac1576684a213aa4a682",
     "Headers" : {
       "x-ms-version" : "2019-02-02",
       "User-Agent" : "azsdk-java-azure-storage-blob/12.0.0-preview.3 1.8.0_221; Windows 10 10.0",
-      "x-ms-client-request-id" : "54ec0b81-841a-4d17-af7a-6fa08c69e06f"
-=======
-    "Uri" : "https://azstoragesdkaccount.blob.core.windows.net/jtcuploadpagefromurlsourceac0900272d9a7ec6c4e64e/javablobuploadpagefromurlsourceac1430695ce93fad8551",
-    "Headers" : {
-      "x-ms-version" : "2019-02-02",
-      "User-Agent" : "azsdk-java-azure-storage-blob/12.0.0-preview.3 1.8.0_212; Windows 10 10.0",
-      "x-ms-client-request-id" : "0559c44c-d581-4233-bfce-75a640308358"
->>>>>>> a55d5dd9
+      "x-ms-client-request-id" : "f4e36744-3b35-42d2-b11a-18101e068888"
     },
     "Response" : {
       "x-ms-version" : "2019-02-02",
       "Server" : "Windows-Azure-Blob/1.0 Microsoft-HTTPAPI/2.0",
-<<<<<<< HEAD
-      "ETag" : "\"0x8D73252520839EA\"",
-      "Last-Modified" : "Thu, 05 Sep 2019 22:42:24 GMT",
+      "ETag" : "\"0x8D735618BAB0C54\"",
+      "Last-Modified" : "Mon, 09 Sep 2019 20:08:56 GMT",
       "retry-after" : "0",
       "Content-Length" : "0",
       "StatusCode" : "201",
-      "x-ms-request-id" : "e0dd5b73-e01e-0026-0c3b-647b1f000000",
+      "x-ms-request-id" : "9ebd1b6a-501e-003f-274a-675777000000",
       "x-ms-request-server-encrypted" : "true",
-      "Date" : "Thu, 05 Sep 2019 22:42:23 GMT",
-      "x-ms-client-request-id" : "54ec0b81-841a-4d17-af7a-6fa08c69e06f"
-=======
-      "ETag" : "\"0x8D732FDC1E77B80\"",
-      "Last-Modified" : "Fri, 06 Sep 2019 19:09:35 GMT",
-      "retry-after" : "0",
-      "Content-Length" : "0",
-      "StatusCode" : "201",
-      "x-ms-request-id" : "8f76007a-401e-003a-7de6-6473d5000000",
-      "x-ms-request-server-encrypted" : "true",
-      "Date" : "Fri, 06 Sep 2019 19:09:34 GMT",
-      "x-ms-client-request-id" : "0559c44c-d581-4233-bfce-75a640308358"
->>>>>>> a55d5dd9
+      "Date" : "Mon, 09 Sep 2019 20:08:56 GMT",
+      "x-ms-client-request-id" : "f4e36744-3b35-42d2-b11a-18101e068888"
     },
     "Exception" : null
   }, {
     "Method" : "PUT",
-<<<<<<< HEAD
-    "Uri" : "https://jaschrepragrs.blob.core.windows.net/jtcuploadpagefromurlsourceac09347820232788aada44?restype=container&comp=acl",
+    "Uri" : "https://jaschrepragrs.blob.core.windows.net/jtcuploadpagefromurlsourceac096249be3746b24ece47?restype=container&comp=acl",
     "Headers" : {
       "x-ms-version" : "2019-02-02",
       "User-Agent" : "azsdk-java-azure-storage-blob/12.0.0-preview.3 1.8.0_221; Windows 10 10.0",
-      "x-ms-client-request-id" : "5c4efabb-b08a-4514-94a6-839cb5a7b130",
-=======
-    "Uri" : "https://azstoragesdkaccount.blob.core.windows.net/jtcuploadpagefromurlsourceac0900272d9a7ec6c4e64e?restype=container&comp=acl",
-    "Headers" : {
-      "x-ms-version" : "2019-02-02",
-      "User-Agent" : "azsdk-java-azure-storage-blob/12.0.0-preview.3 1.8.0_212; Windows 10 10.0",
-      "x-ms-client-request-id" : "012bfe1b-ff75-4228-8c1d-d934b0c1c0a4",
->>>>>>> a55d5dd9
+      "x-ms-client-request-id" : "d3bca347-5b40-4acc-9622-e107514ef4b4",
       "Content-Type" : "application/xml; charset=utf-8"
     },
     "Response" : {
       "x-ms-version" : "2019-02-02",
       "Server" : "Windows-Azure-Blob/1.0 Microsoft-HTTPAPI/2.0",
-<<<<<<< HEAD
-      "ETag" : "\"0x8D732525214657D\"",
-      "Last-Modified" : "Thu, 05 Sep 2019 22:42:24 GMT",
+      "ETag" : "\"0x8D735618BB7398A\"",
+      "Last-Modified" : "Mon, 09 Sep 2019 20:08:56 GMT",
       "retry-after" : "0",
       "Content-Length" : "0",
       "StatusCode" : "200",
-      "x-ms-request-id" : "e0dd5b8a-e01e-0026-223b-647b1f000000",
-      "Date" : "Thu, 05 Sep 2019 22:42:23 GMT",
-      "x-ms-client-request-id" : "5c4efabb-b08a-4514-94a6-839cb5a7b130"
-=======
-      "ETag" : "\"0x8D732FDC1ED2C5E\"",
-      "Last-Modified" : "Fri, 06 Sep 2019 19:09:35 GMT",
-      "retry-after" : "0",
-      "Content-Length" : "0",
-      "StatusCode" : "200",
-      "x-ms-request-id" : "8f76008e-401e-003a-10e6-6473d5000000",
-      "Date" : "Fri, 06 Sep 2019 19:09:34 GMT",
-      "x-ms-client-request-id" : "012bfe1b-ff75-4228-8c1d-d934b0c1c0a4"
->>>>>>> a55d5dd9
+      "x-ms-request-id" : "9ebd1b82-501e-003f-3e4a-675777000000",
+      "Date" : "Mon, 09 Sep 2019 20:08:56 GMT",
+      "x-ms-client-request-id" : "d3bca347-5b40-4acc-9622-e107514ef4b4"
     },
     "Exception" : null
   }, {
     "Method" : "PUT",
-<<<<<<< HEAD
-    "Uri" : "https://jaschrepragrs.blob.core.windows.net/jtcuploadpagefromurlsourceac09347820232788aada44/javablobuploadpagefromurlsourceac275873d8fa4046f0e5",
+    "Uri" : "https://jaschrepragrs.blob.core.windows.net/jtcuploadpagefromurlsourceac096249be3746b24ece47/javablobuploadpagefromurlsourceac27837453cd82fcd61d",
     "Headers" : {
       "x-ms-version" : "2019-02-02",
       "User-Agent" : "azsdk-java-azure-storage-blob/12.0.0-preview.3 1.8.0_221; Windows 10 10.0",
-      "x-ms-client-request-id" : "ade313ea-c5de-4605-bfc4-6924a88b94d6"
-=======
-    "Uri" : "https://azstoragesdkaccount.blob.core.windows.net/jtcuploadpagefromurlsourceac0900272d9a7ec6c4e64e/javablobuploadpagefromurlsourceac270082944a4b37fa6b",
-    "Headers" : {
-      "x-ms-version" : "2019-02-02",
-      "User-Agent" : "azsdk-java-azure-storage-blob/12.0.0-preview.3 1.8.0_212; Windows 10 10.0",
-      "x-ms-client-request-id" : "f98481f0-7674-4b8d-ad46-3694b6e0fed7"
->>>>>>> a55d5dd9
+      "x-ms-client-request-id" : "a292d724-5f2a-41db-802d-a3c1ab429ea0"
     },
     "Response" : {
       "x-ms-version" : "2019-02-02",
       "Server" : "Windows-Azure-Blob/1.0 Microsoft-HTTPAPI/2.0",
-<<<<<<< HEAD
-      "ETag" : "\"0x8D732525221E121\"",
-      "Last-Modified" : "Thu, 05 Sep 2019 22:42:24 GMT",
+      "ETag" : "\"0x8D735618BC46565\"",
+      "Last-Modified" : "Mon, 09 Sep 2019 20:08:56 GMT",
       "retry-after" : "0",
       "Content-Length" : "0",
       "StatusCode" : "201",
-      "x-ms-request-id" : "e0dd5ba1-e01e-0026-393b-647b1f000000",
+      "x-ms-request-id" : "9ebd1b9e-501e-003f-594a-675777000000",
       "x-ms-request-server-encrypted" : "true",
-      "Date" : "Thu, 05 Sep 2019 22:42:23 GMT",
-      "x-ms-client-request-id" : "ade313ea-c5de-4605-bfc4-6924a88b94d6"
-=======
-      "ETag" : "\"0x8D732FDC1F3B36C\"",
-      "Last-Modified" : "Fri, 06 Sep 2019 19:09:35 GMT",
-      "retry-after" : "0",
-      "Content-Length" : "0",
-      "StatusCode" : "201",
-      "x-ms-request-id" : "8f7600a0-401e-003a-1fe6-6473d5000000",
-      "x-ms-request-server-encrypted" : "true",
-      "Date" : "Fri, 06 Sep 2019 19:09:34 GMT",
-      "x-ms-client-request-id" : "f98481f0-7674-4b8d-ad46-3694b6e0fed7"
->>>>>>> a55d5dd9
+      "Date" : "Mon, 09 Sep 2019 20:08:56 GMT",
+      "x-ms-client-request-id" : "a292d724-5f2a-41db-802d-a3c1ab429ea0"
     },
     "Exception" : null
   }, {
     "Method" : "PUT",
-<<<<<<< HEAD
-    "Uri" : "https://jaschrepragrs.blob.core.windows.net/jtcuploadpagefromurlsourceac09347820232788aada44/javablobuploadpagefromurlsourceac275873d8fa4046f0e5?comp=page",
+    "Uri" : "https://jaschrepragrs.blob.core.windows.net/jtcuploadpagefromurlsourceac096249be3746b24ece47/javablobuploadpagefromurlsourceac27837453cd82fcd61d?comp=page",
     "Headers" : {
       "x-ms-version" : "2019-02-02",
       "User-Agent" : "azsdk-java-azure-storage-blob/12.0.0-preview.3 1.8.0_221; Windows 10 10.0",
-      "x-ms-client-request-id" : "eccb565b-3055-4082-8990-768f16f51f6b",
-=======
-    "Uri" : "https://azstoragesdkaccount.blob.core.windows.net/jtcuploadpagefromurlsourceac0900272d9a7ec6c4e64e/javablobuploadpagefromurlsourceac270082944a4b37fa6b?comp=page",
-    "Headers" : {
-      "x-ms-version" : "2019-02-02",
-      "User-Agent" : "azsdk-java-azure-storage-blob/12.0.0-preview.3 1.8.0_212; Windows 10 10.0",
-      "x-ms-client-request-id" : "ac5de129-a052-406f-ac67-3779aac8dfd4",
->>>>>>> a55d5dd9
+      "x-ms-client-request-id" : "ea34e910-1bb8-4460-96f9-2040482ea256",
       "Content-Type" : "application/octet-stream"
     },
     "Response" : {
       "x-ms-version" : "2019-02-02",
       "Server" : "Windows-Azure-Blob/1.0 Microsoft-HTTPAPI/2.0",
-<<<<<<< HEAD
-      "x-ms-content-crc64" : "3Kr4n/ki/xU=",
+      "x-ms-content-crc64" : "sSJBgDAUHm0=",
       "x-ms-blob-sequence-number" : "0",
-      "Last-Modified" : "Thu, 05 Sep 2019 22:42:24 GMT",
+      "Last-Modified" : "Mon, 09 Sep 2019 20:08:57 GMT",
       "retry-after" : "0",
       "StatusCode" : "201",
       "x-ms-request-server-encrypted" : "true",
-      "Date" : "Thu, 05 Sep 2019 22:42:23 GMT",
-      "ETag" : "\"0x8D732525232FB41\"",
+      "Date" : "Mon, 09 Sep 2019 20:08:56 GMT",
+      "ETag" : "\"0x8D735618BD24A98\"",
       "Content-Length" : "0",
-      "x-ms-request-id" : "e0dd5bca-e01e-0026-5d3b-647b1f000000",
-      "x-ms-client-request-id" : "eccb565b-3055-4082-8990-768f16f51f6b"
-=======
-      "x-ms-content-crc64" : "ZXCz/HD/xlE=",
-      "x-ms-blob-sequence-number" : "0",
-      "Last-Modified" : "Fri, 06 Sep 2019 19:09:35 GMT",
-      "retry-after" : "0",
-      "StatusCode" : "201",
-      "x-ms-request-server-encrypted" : "true",
-      "Date" : "Fri, 06 Sep 2019 19:09:34 GMT",
-      "ETag" : "\"0x8D732FDC1FA6BCE\"",
-      "Content-Length" : "0",
-      "x-ms-request-id" : "8f7600b9-401e-003a-36e6-6473d5000000",
-      "x-ms-client-request-id" : "ac5de129-a052-406f-ac67-3779aac8dfd4"
->>>>>>> a55d5dd9
+      "x-ms-request-id" : "9ebd1bbc-501e-003f-764a-675777000000",
+      "x-ms-client-request-id" : "ea34e910-1bb8-4460-96f9-2040482ea256"
     },
     "Exception" : null
   }, {
     "Method" : "PUT",
-<<<<<<< HEAD
-    "Uri" : "https://jaschrepragrs.blob.core.windows.net/jtcuploadpagefromurlsourceac09347820232788aada44/javablobuploadpagefromurlsourceac1033523b2ece38cf1a?comp=page",
+    "Uri" : "https://jaschrepragrs.blob.core.windows.net/jtcuploadpagefromurlsourceac096249be3746b24ece47/javablobuploadpagefromurlsourceac1576684a213aa4a682?comp=page",
     "Headers" : {
       "x-ms-version" : "2019-02-02",
       "User-Agent" : "azsdk-java-azure-storage-blob/12.0.0-preview.3 1.8.0_221; Windows 10 10.0",
-      "x-ms-client-request-id" : "8f0d767b-06bd-496f-9ffe-248ba655fb83"
-=======
-    "Uri" : "https://azstoragesdkaccount.blob.core.windows.net/jtcuploadpagefromurlsourceac0900272d9a7ec6c4e64e/javablobuploadpagefromurlsourceac1430695ce93fad8551?comp=page",
-    "Headers" : {
-      "x-ms-version" : "2019-02-02",
-      "User-Agent" : "azsdk-java-azure-storage-blob/12.0.0-preview.3 1.8.0_212; Windows 10 10.0",
-      "x-ms-client-request-id" : "844aba1e-5792-43bd-a701-4c0c1f9feea7"
->>>>>>> a55d5dd9
+      "x-ms-client-request-id" : "999977da-4057-40c1-a593-6c9f0f3af1e3"
     },
     "Response" : {
       "x-ms-version" : "2019-02-02",
       "Server" : "Windows-Azure-Blob/1.0 Microsoft-HTTPAPI/2.0",
       "x-ms-blob-sequence-number" : "0",
-<<<<<<< HEAD
-      "Last-Modified" : "Thu, 05 Sep 2019 22:42:24 GMT",
+      "Last-Modified" : "Mon, 09 Sep 2019 20:08:57 GMT",
       "retry-after" : "0",
       "StatusCode" : "201",
       "x-ms-request-server-encrypted" : "true",
-      "Date" : "Thu, 05 Sep 2019 22:42:23 GMT",
-      "Content-MD5" : "qXg6G2gvSqUreNQKH2iqWw==",
-      "ETag" : "\"0x8D7325252401D0B\"",
+      "Date" : "Mon, 09 Sep 2019 20:08:56 GMT",
+      "Content-MD5" : "cxvbxQ1HvqGo3Zfu4n56oA==",
+      "ETag" : "\"0x8D735618BE22C0C\"",
       "Content-Length" : "0",
-      "x-ms-request-id" : "e0dd5be6-e01e-0026-763b-647b1f000000",
-      "x-ms-client-request-id" : "8f0d767b-06bd-496f-9ffe-248ba655fb83"
-=======
-      "Last-Modified" : "Fri, 06 Sep 2019 19:09:36 GMT",
-      "retry-after" : "0",
-      "StatusCode" : "201",
-      "x-ms-request-server-encrypted" : "true",
-      "Date" : "Fri, 06 Sep 2019 19:09:35 GMT",
-      "Content-MD5" : "j/4hUvP1yFYxbxVFiJ9OcQ==",
-      "ETag" : "\"0x8D732FDC210DF47\"",
-      "Content-Length" : "0",
-      "x-ms-request-id" : "8f7600cc-401e-003a-49e6-6473d5000000",
-      "x-ms-client-request-id" : "844aba1e-5792-43bd-a701-4c0c1f9feea7"
->>>>>>> a55d5dd9
+      "x-ms-request-id" : "9ebd1c03-501e-003f-3b4a-675777000000",
+      "x-ms-client-request-id" : "999977da-4057-40c1-a593-6c9f0f3af1e3"
     },
     "Exception" : null
   }, {
     "Method" : "GET",
-<<<<<<< HEAD
     "Uri" : "https://jaschrepragrs.blob.core.windows.net?prefix=jtcuploadpagefromurlsourceac&comp=list",
     "Headers" : {
       "x-ms-version" : "2019-02-02",
       "User-Agent" : "azsdk-java-azure-storage-blob/12.0.0-preview.3 1.8.0_221; Windows 10 10.0",
-      "x-ms-client-request-id" : "0e02a537-9c40-4727-95ab-00a4f299257e"
-=======
-    "Uri" : "https://azstoragesdkaccount.blob.core.windows.net?prefix=jtcuploadpagefromurlsourceac&comp=list",
-    "Headers" : {
-      "x-ms-version" : "2019-02-02",
-      "User-Agent" : "azsdk-java-azure-storage-blob/12.0.0-preview.3 1.8.0_212; Windows 10 10.0",
-      "x-ms-client-request-id" : "d5651ce2-53b0-47e7-8714-97d0a0f0207c"
->>>>>>> a55d5dd9
+      "x-ms-client-request-id" : "3b55f881-2b6c-4350-a1c1-1670968882f8"
     },
     "Response" : {
       "Transfer-Encoding" : "chunked",
@@ -278,35 +149,20 @@
       "Server" : "Windows-Azure-Blob/1.0 Microsoft-HTTPAPI/2.0",
       "retry-after" : "0",
       "StatusCode" : "200",
-<<<<<<< HEAD
-      "x-ms-request-id" : "e0dd5bf9-e01e-0026-083b-647b1f000000",
-      "Body" : "﻿<?xml version=\"1.0\" encoding=\"utf-8\"?><EnumerationResults ServiceEndpoint=\"https://jaschrepragrs.blob.core.windows.net/\"><Prefix>jtcuploadpagefromurlsourceac</Prefix><Containers><Container><Name>jtcuploadpagefromurlsourceac09347820232788aada44</Name><Properties><Last-Modified>Thu, 05 Sep 2019 22:42:24 GMT</Last-Modified><Etag>\"0x8D732525214657D\"</Etag><LeaseStatus>unlocked</LeaseStatus><LeaseState>available</LeaseState><PublicAccess>container</PublicAccess><DefaultEncryptionScope>$account-encryption-key</DefaultEncryptionScope><DenyEncryptionScopeOverride>false</DenyEncryptionScopeOverride><HasImmutabilityPolicy>false</HasImmutabilityPolicy><HasLegalHold>false</HasLegalHold></Properties></Container></Containers><NextMarker /></EnumerationResults>",
-      "Date" : "Thu, 05 Sep 2019 22:42:23 GMT",
-      "x-ms-client-request-id" : "0e02a537-9c40-4727-95ab-00a4f299257e",
-=======
-      "x-ms-request-id" : "8f760137-401e-003a-26e6-6473d5000000",
-      "Body" : "﻿<?xml version=\"1.0\" encoding=\"utf-8\"?><EnumerationResults ServiceEndpoint=\"https://azstoragesdkaccount.blob.core.windows.net/\"><Prefix>jtcuploadpagefromurlsourceac</Prefix><Containers><Container><Name>jtcuploadpagefromurlsourceac0900272d9a7ec6c4e64e</Name><Properties><Last-Modified>Fri, 06 Sep 2019 19:09:35 GMT</Last-Modified><Etag>\"0x8D732FDC1ED2C5E\"</Etag><LeaseStatus>unlocked</LeaseStatus><LeaseState>available</LeaseState><PublicAccess>container</PublicAccess><DefaultEncryptionScope>$account-encryption-key</DefaultEncryptionScope><DenyEncryptionScopeOverride>false</DenyEncryptionScopeOverride><HasImmutabilityPolicy>false</HasImmutabilityPolicy><HasLegalHold>false</HasLegalHold></Properties></Container></Containers><NextMarker /></EnumerationResults>",
-      "Date" : "Fri, 06 Sep 2019 19:09:35 GMT",
-      "x-ms-client-request-id" : "d5651ce2-53b0-47e7-8714-97d0a0f0207c",
->>>>>>> a55d5dd9
+      "x-ms-request-id" : "9ebd1c2f-501e-003f-674a-675777000000",
+      "Body" : "﻿<?xml version=\"1.0\" encoding=\"utf-8\"?><EnumerationResults ServiceEndpoint=\"https://jaschrepragrs.blob.core.windows.net/\"><Prefix>jtcuploadpagefromurlsourceac</Prefix><Containers><Container><Name>jtcuploadpagefromurlsourceac096249be3746b24ece47</Name><Properties><Last-Modified>Mon, 09 Sep 2019 20:08:56 GMT</Last-Modified><Etag>\"0x8D735618BB7398A\"</Etag><LeaseStatus>unlocked</LeaseStatus><LeaseState>available</LeaseState><PublicAccess>container</PublicAccess><DefaultEncryptionScope>$account-encryption-key</DefaultEncryptionScope><DenyEncryptionScopeOverride>false</DenyEncryptionScopeOverride><HasImmutabilityPolicy>false</HasImmutabilityPolicy><HasLegalHold>false</HasLegalHold></Properties></Container></Containers><NextMarker /></EnumerationResults>",
+      "Date" : "Mon, 09 Sep 2019 20:08:56 GMT",
+      "x-ms-client-request-id" : "3b55f881-2b6c-4350-a1c1-1670968882f8",
       "Content-Type" : "application/xml"
     },
     "Exception" : null
   }, {
     "Method" : "DELETE",
-<<<<<<< HEAD
-    "Uri" : "https://jaschrepragrs.blob.core.windows.net/jtcuploadpagefromurlsourceac09347820232788aada44?restype=container",
+    "Uri" : "https://jaschrepragrs.blob.core.windows.net/jtcuploadpagefromurlsourceac096249be3746b24ece47?restype=container",
     "Headers" : {
       "x-ms-version" : "2019-02-02",
       "User-Agent" : "azsdk-java-azure-storage-blob/12.0.0-preview.3 1.8.0_221; Windows 10 10.0",
-      "x-ms-client-request-id" : "f9419a03-7dc0-41c3-bc9c-bd1f216753bc"
-=======
-    "Uri" : "https://azstoragesdkaccount.blob.core.windows.net/jtcuploadpagefromurlsourceac0900272d9a7ec6c4e64e?restype=container",
-    "Headers" : {
-      "x-ms-version" : "2019-02-02",
-      "User-Agent" : "azsdk-java-azure-storage-blob/12.0.0-preview.3 1.8.0_212; Windows 10 10.0",
-      "x-ms-client-request-id" : "45c2064c-2e21-47de-bc08-2cd5b2c042dc"
->>>>>>> a55d5dd9
+      "x-ms-client-request-id" : "be244ff6-553c-4c67-ad6d-61a50f4626c9"
     },
     "Response" : {
       "x-ms-version" : "2019-02-02",
@@ -314,21 +170,11 @@
       "retry-after" : "0",
       "Content-Length" : "0",
       "StatusCode" : "202",
-<<<<<<< HEAD
-      "x-ms-request-id" : "e0dd5c12-e01e-0026-213b-647b1f000000",
-      "Date" : "Thu, 05 Sep 2019 22:42:23 GMT",
-      "x-ms-client-request-id" : "f9419a03-7dc0-41c3-bc9c-bd1f216753bc"
+      "x-ms-request-id" : "9ebd1c47-501e-003f-7e4a-675777000000",
+      "Date" : "Mon, 09 Sep 2019 20:08:56 GMT",
+      "x-ms-client-request-id" : "be244ff6-553c-4c67-ad6d-61a50f4626c9"
     },
     "Exception" : null
   } ],
-  "variables" : [ "jtcuploadpagefromurlsourceac09347820232788aada44", "javablobuploadpagefromurlsourceac1033523b2ece38cf1a", "javablobuploadpagefromurlsourceac275873d8fa4046f0e5", "256cc220-e1fd-402e-b2c0-6fc19fd011e1" ]
-=======
-      "x-ms-request-id" : "8f760145-401e-003a-34e6-6473d5000000",
-      "Date" : "Fri, 06 Sep 2019 19:09:35 GMT",
-      "x-ms-client-request-id" : "45c2064c-2e21-47de-bc08-2cd5b2c042dc"
-    },
-    "Exception" : null
-  } ],
-  "variables" : [ "jtcuploadpagefromurlsourceac0900272d9a7ec6c4e64e", "javablobuploadpagefromurlsourceac1430695ce93fad8551", "javablobuploadpagefromurlsourceac270082944a4b37fa6b", "1b964c99-ab37-4501-844b-ea5f09e4d738" ]
->>>>>>> a55d5dd9
+  "variables" : [ "jtcuploadpagefromurlsourceac096249be3746b24ece47", "javablobuploadpagefromurlsourceac1576684a213aa4a682", "javablobuploadpagefromurlsourceac27837453cd82fcd61d", "29035396-5806-44d5-9dcd-d2f2d25d7a5f" ]
 }