--- conflicted
+++ resolved
@@ -1,105 +1,57 @@
 {
   "networkCallRecords" : [ {
     "Method" : "PUT",
-<<<<<<< HEAD
-    "Uri" : "https://jaschrepragrs.blob.core.windows.net/jtcsetmetadataerror0blobapitestsetmetadataerror974207918c8d?restype=container",
+    "Uri" : "https://jaschrepragrs.blob.core.windows.net/jtcsetmetadataerror0blobapitestsetmetadataerrord2478234b8a8?restype=container",
     "Headers" : {
       "x-ms-version" : "2019-02-02",
       "User-Agent" : "azsdk-java-azure-storage-blob/12.0.0-preview.3 1.8.0_221; Windows 10 10.0",
-      "x-ms-client-request-id" : "e619dfcd-3807-4bbc-b95e-b8de40caa418"
-=======
-    "Uri" : "https://azstoragesdkaccount.blob.core.windows.net/jtcsetmetadataerror0blobapitestsetmetadataerrora8418538343d?restype=container",
-    "Headers" : {
-      "x-ms-version" : "2019-02-02",
-      "User-Agent" : "azsdk-java-azure-storage-blob/12.0.0-preview.3 1.8.0_212; Windows 10 10.0",
-      "x-ms-client-request-id" : "7ac9f71f-b570-42d0-b3e0-3f66529d320f"
->>>>>>> a55d5dd9
+      "x-ms-client-request-id" : "0db0f1d3-5797-4446-828e-ba4634605c27"
     },
     "Response" : {
       "x-ms-version" : "2019-02-02",
       "Server" : "Windows-Azure-Blob/1.0 Microsoft-HTTPAPI/2.0",
-<<<<<<< HEAD
-      "ETag" : "\"0x8D73251AB5C033B\"",
-      "Last-Modified" : "Thu, 05 Sep 2019 22:37:44 GMT",
+      "ETag" : "\"0x8D73560FB055605\"",
+      "Last-Modified" : "Mon, 09 Sep 2019 20:04:54 GMT",
       "retry-after" : "0",
       "Content-Length" : "0",
       "StatusCode" : "201",
-      "x-ms-request-id" : "bfecedb9-901e-0044-403a-643cc7000000",
-      "Date" : "Thu, 05 Sep 2019 22:37:43 GMT",
-      "x-ms-client-request-id" : "e619dfcd-3807-4bbc-b95e-b8de40caa418"
-=======
-      "ETag" : "\"0x8D732FC7E47DFF8\"",
-      "Last-Modified" : "Fri, 06 Sep 2019 19:00:32 GMT",
-      "retry-after" : "0",
-      "Content-Length" : "0",
-      "StatusCode" : "201",
-      "x-ms-request-id" : "b92b22f8-d01e-009e-3de5-644931000000",
-      "Date" : "Fri, 06 Sep 2019 19:00:32 GMT",
-      "x-ms-client-request-id" : "7ac9f71f-b570-42d0-b3e0-3f66529d320f"
->>>>>>> a55d5dd9
+      "x-ms-request-id" : "c5ca4cba-301e-0042-2749-67cbbf000000",
+      "Date" : "Mon, 09 Sep 2019 20:04:54 GMT",
+      "x-ms-client-request-id" : "0db0f1d3-5797-4446-828e-ba4634605c27"
     },
     "Exception" : null
   }, {
     "Method" : "PUT",
-<<<<<<< HEAD
-    "Uri" : "https://jaschrepragrs.blob.core.windows.net/jtcsetmetadataerror0blobapitestsetmetadataerror974207918c8d/javablobsetmetadataerror1blobapitestsetmetadataerror974781573",
+    "Uri" : "https://jaschrepragrs.blob.core.windows.net/jtcsetmetadataerror0blobapitestsetmetadataerrord2478234b8a8/javablobsetmetadataerror1blobapitestsetmetadataerrord2476024f",
     "Headers" : {
       "x-ms-version" : "2019-02-02",
       "User-Agent" : "azsdk-java-azure-storage-blob/12.0.0-preview.3 1.8.0_221; Windows 10 10.0",
-      "x-ms-client-request-id" : "7bd948b3-6c06-46f2-a881-6df132364045",
-=======
-    "Uri" : "https://azstoragesdkaccount.blob.core.windows.net/jtcsetmetadataerror0blobapitestsetmetadataerrora8418538343d/javablobsetmetadataerror1blobapitestsetmetadataerrora8420729c",
-    "Headers" : {
-      "x-ms-version" : "2019-02-02",
-      "User-Agent" : "azsdk-java-azure-storage-blob/12.0.0-preview.3 1.8.0_212; Windows 10 10.0",
-      "x-ms-client-request-id" : "ad976ccf-cf69-4b7d-a732-f3440436dc8a",
->>>>>>> a55d5dd9
+      "x-ms-client-request-id" : "8825e759-dd15-4d49-acc0-bbc66526486a",
       "Content-Type" : "application/octet-stream"
     },
     "Response" : {
       "x-ms-version" : "2019-02-02",
       "Server" : "Windows-Azure-Blob/1.0 Microsoft-HTTPAPI/2.0",
       "x-ms-content-crc64" : "6RYQPwaVsyQ=",
-<<<<<<< HEAD
-      "Last-Modified" : "Thu, 05 Sep 2019 22:37:44 GMT",
+      "Last-Modified" : "Mon, 09 Sep 2019 20:04:54 GMT",
       "retry-after" : "0",
       "StatusCode" : "201",
       "x-ms-request-server-encrypted" : "true",
-      "Date" : "Thu, 05 Sep 2019 22:37:43 GMT",
+      "Date" : "Mon, 09 Sep 2019 20:04:54 GMT",
       "Content-MD5" : "wh+Wm18D0z1D4E+PE252gg==",
-      "ETag" : "\"0x8D73251AB693518\"",
+      "ETag" : "\"0x8D73560FB129A13\"",
       "Content-Length" : "0",
-      "x-ms-request-id" : "bfecedd2-901e-0044-583a-643cc7000000",
-      "x-ms-client-request-id" : "7bd948b3-6c06-46f2-a881-6df132364045"
-=======
-      "Last-Modified" : "Fri, 06 Sep 2019 19:00:32 GMT",
-      "retry-after" : "0",
-      "StatusCode" : "201",
-      "x-ms-request-server-encrypted" : "true",
-      "Date" : "Fri, 06 Sep 2019 19:00:32 GMT",
-      "Content-MD5" : "wh+Wm18D0z1D4E+PE252gg==",
-      "ETag" : "\"0x8D732FC7E50142B\"",
-      "Content-Length" : "0",
-      "x-ms-request-id" : "b92b2330-d01e-009e-71e5-644931000000",
-      "x-ms-client-request-id" : "ad976ccf-cf69-4b7d-a732-f3440436dc8a"
->>>>>>> a55d5dd9
+      "x-ms-request-id" : "c5ca4ccd-301e-0042-3849-67cbbf000000",
+      "x-ms-client-request-id" : "8825e759-dd15-4d49-acc0-bbc66526486a"
     },
     "Exception" : null
   }, {
     "Method" : "PUT",
-<<<<<<< HEAD
-    "Uri" : "https://jaschrepragrs.blob.core.windows.net/jtcsetmetadataerror0blobapitestsetmetadataerror974207918c8d/javablobsetmetadataerror2blobapitestsetmetadataerror97499456b?comp=metadata",
+    "Uri" : "https://jaschrepragrs.blob.core.windows.net/jtcsetmetadataerror0blobapitestsetmetadataerrord2478234b8a8/javablobsetmetadataerror2blobapitestsetmetadataerrord24614026?comp=metadata",
     "Headers" : {
       "x-ms-version" : "2019-02-02",
       "User-Agent" : "azsdk-java-azure-storage-blob/12.0.0-preview.3 1.8.0_221; Windows 10 10.0",
-      "x-ms-client-request-id" : "46f9eab8-ab80-495e-b81e-df70455aabb2"
-=======
-    "Uri" : "https://azstoragesdkaccount.blob.core.windows.net/jtcsetmetadataerror0blobapitestsetmetadataerrora8418538343d/javablobsetmetadataerror2blobapitestsetmetadataerrora8405941b?comp=metadata",
-    "Headers" : {
-      "x-ms-version" : "2019-02-02",
-      "User-Agent" : "azsdk-java-azure-storage-blob/12.0.0-preview.3 1.8.0_212; Windows 10 10.0",
-      "x-ms-client-request-id" : "bb47dd10-469f-412d-84e0-ec75f1d481d7"
->>>>>>> a55d5dd9
+      "x-ms-client-request-id" : "445cb693-09d9-4545-a62c-d5998aee4ee0"
     },
     "Response" : {
       "x-ms-version" : "2019-02-02",
@@ -108,35 +60,20 @@
       "retry-after" : "0",
       "Content-Length" : "215",
       "StatusCode" : "404",
-<<<<<<< HEAD
-      "x-ms-request-id" : "bfecede4-901e-0044-6a3a-643cc7000000",
-      "Body" : "﻿<?xml version=\"1.0\" encoding=\"utf-8\"?><Error><Code>BlobNotFound</Code><Message>The specified blob does not exist.\nRequestId:bfecede4-901e-0044-6a3a-643cc7000000\nTime:2019-09-05T22:37:44.6569564Z</Message></Error>",
-      "Date" : "Thu, 05 Sep 2019 22:37:43 GMT",
-      "x-ms-client-request-id" : "46f9eab8-ab80-495e-b81e-df70455aabb2",
-=======
-      "x-ms-request-id" : "b92b235b-d01e-009e-19e5-644931000000",
-      "Body" : "﻿<?xml version=\"1.0\" encoding=\"utf-8\"?><Error><Code>BlobNotFound</Code><Message>The specified blob does not exist.\nRequestId:b92b235b-d01e-009e-19e5-644931000000\nTime:2019-09-06T19:00:32.9012435Z</Message></Error>",
-      "Date" : "Fri, 06 Sep 2019 19:00:32 GMT",
-      "x-ms-client-request-id" : "bb47dd10-469f-412d-84e0-ec75f1d481d7",
->>>>>>> a55d5dd9
+      "x-ms-request-id" : "c5ca4ce3-301e-0042-4e49-67cbbf000000",
+      "Body" : "﻿<?xml version=\"1.0\" encoding=\"utf-8\"?><Error><Code>BlobNotFound</Code><Message>The specified blob does not exist.\nRequestId:c5ca4ce3-301e-0042-4e49-67cbbf000000\nTime:2019-09-09T20:04:54.2469200Z</Message></Error>",
+      "Date" : "Mon, 09 Sep 2019 20:04:54 GMT",
+      "x-ms-client-request-id" : "445cb693-09d9-4545-a62c-d5998aee4ee0",
       "Content-Type" : "application/xml"
     },
     "Exception" : null
   }, {
     "Method" : "GET",
-<<<<<<< HEAD
     "Uri" : "https://jaschrepragrs.blob.core.windows.net?prefix=jtcsetmetadataerror&comp=list",
     "Headers" : {
       "x-ms-version" : "2019-02-02",
       "User-Agent" : "azsdk-java-azure-storage-blob/12.0.0-preview.3 1.8.0_221; Windows 10 10.0",
-      "x-ms-client-request-id" : "5e26a3dc-09d2-4487-9ce9-db848645329a"
-=======
-    "Uri" : "https://azstoragesdkaccount.blob.core.windows.net?prefix=jtcsetmetadataerror&comp=list",
-    "Headers" : {
-      "x-ms-version" : "2019-02-02",
-      "User-Agent" : "azsdk-java-azure-storage-blob/12.0.0-preview.3 1.8.0_212; Windows 10 10.0",
-      "x-ms-client-request-id" : "732b17a5-70e8-4bf9-ae99-ebe0109e68e1"
->>>>>>> a55d5dd9
+      "x-ms-client-request-id" : "dd695ebc-b723-44c4-a73e-39e96e3f8d30"
     },
     "Response" : {
       "Transfer-Encoding" : "chunked",
@@ -144,35 +81,20 @@
       "Server" : "Windows-Azure-Blob/1.0 Microsoft-HTTPAPI/2.0",
       "retry-after" : "0",
       "StatusCode" : "200",
-<<<<<<< HEAD
-      "x-ms-request-id" : "bfecedf0-901e-0044-763a-643cc7000000",
-      "Body" : "﻿<?xml version=\"1.0\" encoding=\"utf-8\"?><EnumerationResults ServiceEndpoint=\"https://jaschrepragrs.blob.core.windows.net/\"><Prefix>jtcsetmetadataerror</Prefix><Containers><Container><Name>jtcsetmetadataerror0blobapitestsetmetadataerror974207918c8d</Name><Properties><Last-Modified>Thu, 05 Sep 2019 22:37:44 GMT</Last-Modified><Etag>\"0x8D73251AB5C033B\"</Etag><LeaseStatus>unlocked</LeaseStatus><LeaseState>available</LeaseState><DefaultEncryptionScope>$account-encryption-key</DefaultEncryptionScope><DenyEncryptionScopeOverride>false</DenyEncryptionScopeOverride><HasImmutabilityPolicy>false</HasImmutabilityPolicy><HasLegalHold>false</HasLegalHold></Properties></Container></Containers><NextMarker /></EnumerationResults>",
-      "Date" : "Thu, 05 Sep 2019 22:37:43 GMT",
-      "x-ms-client-request-id" : "5e26a3dc-09d2-4487-9ce9-db848645329a",
-=======
-      "x-ms-request-id" : "b92b2383-d01e-009e-3be5-644931000000",
-      "Body" : "﻿<?xml version=\"1.0\" encoding=\"utf-8\"?><EnumerationResults ServiceEndpoint=\"https://azstoragesdkaccount.blob.core.windows.net/\"><Prefix>jtcsetmetadataerror</Prefix><Containers><Container><Name>jtcsetmetadataerror0blobapitestsetmetadataerrora8418538343d</Name><Properties><Last-Modified>Fri, 06 Sep 2019 19:00:32 GMT</Last-Modified><Etag>\"0x8D732FC7E47DFF8\"</Etag><LeaseStatus>unlocked</LeaseStatus><LeaseState>available</LeaseState><DefaultEncryptionScope>$account-encryption-key</DefaultEncryptionScope><DenyEncryptionScopeOverride>false</DenyEncryptionScopeOverride><HasImmutabilityPolicy>false</HasImmutabilityPolicy><HasLegalHold>false</HasLegalHold></Properties></Container></Containers><NextMarker /></EnumerationResults>",
-      "Date" : "Fri, 06 Sep 2019 19:00:32 GMT",
-      "x-ms-client-request-id" : "732b17a5-70e8-4bf9-ae99-ebe0109e68e1",
->>>>>>> a55d5dd9
+      "x-ms-request-id" : "c5ca4cf9-301e-0042-6449-67cbbf000000",
+      "Body" : "﻿<?xml version=\"1.0\" encoding=\"utf-8\"?><EnumerationResults ServiceEndpoint=\"https://jaschrepragrs.blob.core.windows.net/\"><Prefix>jtcsetmetadataerror</Prefix><Containers><Container><Name>jtcsetmetadataerror0blobapitestsetmetadataerrord2478234b8a8</Name><Properties><Last-Modified>Mon, 09 Sep 2019 20:04:54 GMT</Last-Modified><Etag>\"0x8D73560FB055605\"</Etag><LeaseStatus>unlocked</LeaseStatus><LeaseState>available</LeaseState><DefaultEncryptionScope>$account-encryption-key</DefaultEncryptionScope><DenyEncryptionScopeOverride>false</DenyEncryptionScopeOverride><HasImmutabilityPolicy>false</HasImmutabilityPolicy><HasLegalHold>false</HasLegalHold></Properties></Container></Containers><NextMarker /></EnumerationResults>",
+      "Date" : "Mon, 09 Sep 2019 20:04:54 GMT",
+      "x-ms-client-request-id" : "dd695ebc-b723-44c4-a73e-39e96e3f8d30",
       "Content-Type" : "application/xml"
     },
     "Exception" : null
   }, {
     "Method" : "DELETE",
-<<<<<<< HEAD
-    "Uri" : "https://jaschrepragrs.blob.core.windows.net/jtcsetmetadataerror0blobapitestsetmetadataerror974207918c8d?restype=container",
+    "Uri" : "https://jaschrepragrs.blob.core.windows.net/jtcsetmetadataerror0blobapitestsetmetadataerrord2478234b8a8?restype=container",
     "Headers" : {
       "x-ms-version" : "2019-02-02",
       "User-Agent" : "azsdk-java-azure-storage-blob/12.0.0-preview.3 1.8.0_221; Windows 10 10.0",
-      "x-ms-client-request-id" : "afda14c1-463c-4dc3-b068-49c25807a4bb"
-=======
-    "Uri" : "https://azstoragesdkaccount.blob.core.windows.net/jtcsetmetadataerror0blobapitestsetmetadataerrora8418538343d?restype=container",
-    "Headers" : {
-      "x-ms-version" : "2019-02-02",
-      "User-Agent" : "azsdk-java-azure-storage-blob/12.0.0-preview.3 1.8.0_212; Windows 10 10.0",
-      "x-ms-client-request-id" : "8b8f8e48-f7fb-4f31-a41f-a469c3ac0900"
->>>>>>> a55d5dd9
+      "x-ms-client-request-id" : "df41c1db-33a6-43b4-ac92-f8ad583fcc64"
     },
     "Response" : {
       "x-ms-version" : "2019-02-02",
@@ -180,21 +102,11 @@
       "retry-after" : "0",
       "Content-Length" : "0",
       "StatusCode" : "202",
-<<<<<<< HEAD
-      "x-ms-request-id" : "bfecee01-901e-0044-073a-643cc7000000",
-      "Date" : "Thu, 05 Sep 2019 22:37:43 GMT",
-      "x-ms-client-request-id" : "afda14c1-463c-4dc3-b068-49c25807a4bb"
+      "x-ms-request-id" : "c5ca4d13-301e-0042-7e49-67cbbf000000",
+      "Date" : "Mon, 09 Sep 2019 20:04:54 GMT",
+      "x-ms-client-request-id" : "df41c1db-33a6-43b4-ac92-f8ad583fcc64"
     },
     "Exception" : null
   } ],
-  "variables" : [ "jtcsetmetadataerror0blobapitestsetmetadataerror974207918c8d", "javablobsetmetadataerror1blobapitestsetmetadataerror974781573", "javablobsetmetadataerror2blobapitestsetmetadataerror97499456b" ]
-=======
-      "x-ms-request-id" : "b92b23b6-d01e-009e-68e5-644931000000",
-      "Date" : "Fri, 06 Sep 2019 19:00:32 GMT",
-      "x-ms-client-request-id" : "8b8f8e48-f7fb-4f31-a41f-a469c3ac0900"
-    },
-    "Exception" : null
-  } ],
-  "variables" : [ "jtcsetmetadataerror0blobapitestsetmetadataerrora8418538343d", "javablobsetmetadataerror1blobapitestsetmetadataerrora8420729c", "javablobsetmetadataerror2blobapitestsetmetadataerrora8405941b" ]
->>>>>>> a55d5dd9
+  "variables" : [ "jtcsetmetadataerror0blobapitestsetmetadataerrord2478234b8a8", "javablobsetmetadataerror1blobapitestsetmetadataerrord2476024f", "javablobsetmetadataerror2blobapitestsetmetadataerrord24614026" ]
 }