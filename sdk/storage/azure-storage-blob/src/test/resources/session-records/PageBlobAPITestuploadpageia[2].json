--- conflicted
+++ resolved
@@ -1,101 +1,54 @@
 {
   "networkCallRecords" : [ {
     "Method" : "PUT",
-<<<<<<< HEAD
-    "Uri" : "https://jaschrepragrs.blob.core.windows.net/jtcuploadpageia0pageblobapitestuploadpageiad01765348446ce?restype=container",
+    "Uri" : "https://jaschrepragrs.blob.core.windows.net/jtcuploadpageia0pageblobapitestuploadpageia8dc836819dfc53?restype=container",
     "Headers" : {
       "x-ms-version" : "2019-02-02",
       "User-Agent" : "azsdk-java-azure-storage-blob/12.0.0-preview.3 1.8.0_221; Windows 10 10.0",
-      "x-ms-client-request-id" : "e2046a41-db3a-4918-abf4-0a8e080170b5"
-=======
-    "Uri" : "https://azstoragesdkaccount.blob.core.windows.net/jtcuploadpageia0pageblobapitestuploadpageia2e463614b56ee2?restype=container",
-    "Headers" : {
-      "x-ms-version" : "2019-02-02",
-      "User-Agent" : "azsdk-java-azure-storage-blob/12.0.0-preview.3 1.8.0_212; Windows 10 10.0",
-      "x-ms-client-request-id" : "7a50dee8-a59f-4ffd-bf58-d4f15b8ac37f"
->>>>>>> a55d5dd9
+      "x-ms-client-request-id" : "dca3e593-6290-404b-bf54-9725befb0c35"
     },
     "Response" : {
       "x-ms-version" : "2019-02-02",
       "Server" : "Windows-Azure-Blob/1.0 Microsoft-HTTPAPI/2.0",
-<<<<<<< HEAD
-      "ETag" : "\"0x8D7325243B4A726\"",
-      "Last-Modified" : "Thu, 05 Sep 2019 22:42:00 GMT",
+      "ETag" : "\"0x8D735617D3FE99C\"",
+      "Last-Modified" : "Mon, 09 Sep 2019 20:08:32 GMT",
       "retry-after" : "0",
       "Content-Length" : "0",
       "StatusCode" : "201",
-      "x-ms-request-id" : "a61f876f-901e-006d-413b-644a85000000",
-      "Date" : "Thu, 05 Sep 2019 22:41:59 GMT",
-      "x-ms-client-request-id" : "e2046a41-db3a-4918-abf4-0a8e080170b5"
-=======
-      "ETag" : "\"0x8D732FDB8D3A0FF\"",
-      "Last-Modified" : "Fri, 06 Sep 2019 19:09:20 GMT",
-      "retry-after" : "0",
-      "Content-Length" : "0",
-      "StatusCode" : "201",
-      "x-ms-request-id" : "adada24a-f01e-00ef-28e6-643b08000000",
-      "Date" : "Fri, 06 Sep 2019 19:09:20 GMT",
-      "x-ms-client-request-id" : "7a50dee8-a59f-4ffd-bf58-d4f15b8ac37f"
->>>>>>> a55d5dd9
+      "x-ms-request-id" : "9d66b553-401e-0020-4b4a-678c67000000",
+      "Date" : "Mon, 09 Sep 2019 20:08:31 GMT",
+      "x-ms-client-request-id" : "dca3e593-6290-404b-bf54-9725befb0c35"
     },
     "Exception" : null
   }, {
     "Method" : "PUT",
-<<<<<<< HEAD
-    "Uri" : "https://jaschrepragrs.blob.core.windows.net/jtcuploadpageia0pageblobapitestuploadpageiad01765348446ce/javablobuploadpageia1pageblobapitestuploadpageiad01630582ca",
+    "Uri" : "https://jaschrepragrs.blob.core.windows.net/jtcuploadpageia0pageblobapitestuploadpageia8dc836819dfc53/javablobuploadpageia1pageblobapitestuploadpageia8dc42242b6f",
     "Headers" : {
       "x-ms-version" : "2019-02-02",
       "User-Agent" : "azsdk-java-azure-storage-blob/12.0.0-preview.3 1.8.0_221; Windows 10 10.0",
-      "x-ms-client-request-id" : "6a24e370-69fd-4add-86b7-3158ffa895a1"
-=======
-    "Uri" : "https://azstoragesdkaccount.blob.core.windows.net/jtcuploadpageia0pageblobapitestuploadpageia2e463614b56ee2/javablobuploadpageia1pageblobapitestuploadpageia2e499968d77",
-    "Headers" : {
-      "x-ms-version" : "2019-02-02",
-      "User-Agent" : "azsdk-java-azure-storage-blob/12.0.0-preview.3 1.8.0_212; Windows 10 10.0",
-      "x-ms-client-request-id" : "9458076b-a073-4a0b-a05f-50f6e77e29c4"
->>>>>>> a55d5dd9
+      "x-ms-client-request-id" : "f4448a2c-666c-4e4c-b8fb-140386615b93"
     },
     "Response" : {
       "x-ms-version" : "2019-02-02",
       "Server" : "Windows-Azure-Blob/1.0 Microsoft-HTTPAPI/2.0",
-<<<<<<< HEAD
-      "ETag" : "\"0x8D7325243C27BE2\"",
-      "Last-Modified" : "Thu, 05 Sep 2019 22:42:00 GMT",
+      "ETag" : "\"0x8D735617D4D55D0\"",
+      "Last-Modified" : "Mon, 09 Sep 2019 20:08:32 GMT",
       "retry-after" : "0",
       "Content-Length" : "0",
       "StatusCode" : "201",
-      "x-ms-request-id" : "a61f8794-901e-006d-653b-644a85000000",
+      "x-ms-request-id" : "9d66b566-401e-0020-5c4a-678c67000000",
       "x-ms-request-server-encrypted" : "true",
-      "Date" : "Thu, 05 Sep 2019 22:41:59 GMT",
-      "x-ms-client-request-id" : "6a24e370-69fd-4add-86b7-3158ffa895a1"
-=======
-      "ETag" : "\"0x8D732FDB8DA448A\"",
-      "Last-Modified" : "Fri, 06 Sep 2019 19:09:20 GMT",
-      "retry-after" : "0",
-      "Content-Length" : "0",
-      "StatusCode" : "201",
-      "x-ms-request-id" : "adada25f-f01e-00ef-39e6-643b08000000",
-      "x-ms-request-server-encrypted" : "true",
-      "Date" : "Fri, 06 Sep 2019 19:09:20 GMT",
-      "x-ms-client-request-id" : "9458076b-a073-4a0b-a05f-50f6e77e29c4"
->>>>>>> a55d5dd9
+      "Date" : "Mon, 09 Sep 2019 20:08:31 GMT",
+      "x-ms-client-request-id" : "f4448a2c-666c-4e4c-b8fb-140386615b93"
     },
     "Exception" : null
   }, {
     "Method" : "PUT",
-<<<<<<< HEAD
-    "Uri" : "https://jaschrepragrs.blob.core.windows.net/jtcuploadpageia0pageblobapitestuploadpageiad01765348446ce/javablobuploadpageia1pageblobapitestuploadpageiad01630582ca?comp=page",
+    "Uri" : "https://jaschrepragrs.blob.core.windows.net/jtcuploadpageia0pageblobapitestuploadpageia8dc836819dfc53/javablobuploadpageia1pageblobapitestuploadpageia8dc42242b6f?comp=page",
     "Headers" : {
       "x-ms-version" : "2019-02-02",
       "User-Agent" : "azsdk-java-azure-storage-blob/12.0.0-preview.3 1.8.0_221; Windows 10 10.0",
-      "x-ms-client-request-id" : "c28c5edf-a817-4d1c-b473-ff3f184244bf",
-=======
-    "Uri" : "https://azstoragesdkaccount.blob.core.windows.net/jtcuploadpageia0pageblobapitestuploadpageia2e463614b56ee2/javablobuploadpageia1pageblobapitestuploadpageia2e499968d77?comp=page",
-    "Headers" : {
-      "x-ms-version" : "2019-02-02",
-      "User-Agent" : "azsdk-java-azure-storage-blob/12.0.0-preview.3 1.8.0_212; Windows 10 10.0",
-      "x-ms-client-request-id" : "5fe15b59-6305-4afc-9541-f43c1e1d47f1",
->>>>>>> a55d5dd9
+      "x-ms-client-request-id" : "0dbb989f-d18b-49fe-b22c-062f6fe1832a",
       "Content-Type" : "application/octet-stream"
     },
     "Response" : null,
@@ -105,19 +58,11 @@
     }
   }, {
     "Method" : "GET",
-<<<<<<< HEAD
     "Uri" : "https://jaschrepragrs.blob.core.windows.net?prefix=jtcuploadpageia&comp=list",
     "Headers" : {
       "x-ms-version" : "2019-02-02",
       "User-Agent" : "azsdk-java-azure-storage-blob/12.0.0-preview.3 1.8.0_221; Windows 10 10.0",
-      "x-ms-client-request-id" : "f860e166-1f08-4e31-977e-0d41d8727aed"
-=======
-    "Uri" : "https://azstoragesdkaccount.blob.core.windows.net?prefix=jtcuploadpageia&comp=list",
-    "Headers" : {
-      "x-ms-version" : "2019-02-02",
-      "User-Agent" : "azsdk-java-azure-storage-blob/12.0.0-preview.3 1.8.0_212; Windows 10 10.0",
-      "x-ms-client-request-id" : "f90a6a5b-523f-4352-b59f-0c22d00632c9"
->>>>>>> a55d5dd9
+      "x-ms-client-request-id" : "5f225a99-b386-4bfb-90c1-d4b2f40fe6c6"
     },
     "Response" : {
       "Transfer-Encoding" : "chunked",
@@ -125,35 +70,20 @@
       "Server" : "Windows-Azure-Blob/1.0 Microsoft-HTTPAPI/2.0",
       "retry-after" : "0",
       "StatusCode" : "200",
-<<<<<<< HEAD
-      "x-ms-request-id" : "e0dd49b9-e01e-0026-7d3b-647b1f000000",
-      "Body" : "﻿<?xml version=\"1.0\" encoding=\"utf-8\"?><EnumerationResults ServiceEndpoint=\"https://jaschrepragrs.blob.core.windows.net/\"><Prefix>jtcuploadpageia</Prefix><Containers><Container><Name>jtcuploadpageia0pageblobapitestuploadpageiad01765348446ce</Name><Properties><Last-Modified>Thu, 05 Sep 2019 22:42:00 GMT</Last-Modified><Etag>\"0x8D7325243B4A726\"</Etag><LeaseStatus>unlocked</LeaseStatus><LeaseState>available</LeaseState><DefaultEncryptionScope>$account-encryption-key</DefaultEncryptionScope><DenyEncryptionScopeOverride>false</DenyEncryptionScopeOverride><HasImmutabilityPolicy>false</HasImmutabilityPolicy><HasLegalHold>false</HasLegalHold></Properties></Container></Containers><NextMarker /></EnumerationResults>",
-      "Date" : "Thu, 05 Sep 2019 22:41:59 GMT",
-      "x-ms-client-request-id" : "f860e166-1f08-4e31-977e-0d41d8727aed",
-=======
-      "x-ms-request-id" : "8f75dd9b-401e-003a-0de6-6473d5000000",
-      "Body" : "﻿<?xml version=\"1.0\" encoding=\"utf-8\"?><EnumerationResults ServiceEndpoint=\"https://azstoragesdkaccount.blob.core.windows.net/\"><Prefix>jtcuploadpageia</Prefix><Containers><Container><Name>jtcuploadpageia0pageblobapitestuploadpageia2e463614b56ee2</Name><Properties><Last-Modified>Fri, 06 Sep 2019 19:09:20 GMT</Last-Modified><Etag>\"0x8D732FDB8D3A0FF\"</Etag><LeaseStatus>unlocked</LeaseStatus><LeaseState>available</LeaseState><DefaultEncryptionScope>$account-encryption-key</DefaultEncryptionScope><DenyEncryptionScopeOverride>false</DenyEncryptionScopeOverride><HasImmutabilityPolicy>false</HasImmutabilityPolicy><HasLegalHold>false</HasLegalHold></Properties></Container></Containers><NextMarker /></EnumerationResults>",
-      "Date" : "Fri, 06 Sep 2019 19:09:19 GMT",
-      "x-ms-client-request-id" : "f90a6a5b-523f-4352-b59f-0c22d00632c9",
->>>>>>> a55d5dd9
+      "x-ms-request-id" : "9ebd036b-501e-003f-034a-675777000000",
+      "Body" : "﻿<?xml version=\"1.0\" encoding=\"utf-8\"?><EnumerationResults ServiceEndpoint=\"https://jaschrepragrs.blob.core.windows.net/\"><Prefix>jtcuploadpageia</Prefix><Containers><Container><Name>jtcuploadpageia0pageblobapitestuploadpageia8dc836819dfc53</Name><Properties><Last-Modified>Mon, 09 Sep 2019 20:08:32 GMT</Last-Modified><Etag>\"0x8D735617D3FE99C\"</Etag><LeaseStatus>unlocked</LeaseStatus><LeaseState>available</LeaseState><DefaultEncryptionScope>$account-encryption-key</DefaultEncryptionScope><DenyEncryptionScopeOverride>false</DenyEncryptionScopeOverride><HasImmutabilityPolicy>false</HasImmutabilityPolicy><HasLegalHold>false</HasLegalHold></Properties></Container></Containers><NextMarker /></EnumerationResults>",
+      "Date" : "Mon, 09 Sep 2019 20:08:32 GMT",
+      "x-ms-client-request-id" : "5f225a99-b386-4bfb-90c1-d4b2f40fe6c6",
       "Content-Type" : "application/xml"
     },
     "Exception" : null
   }, {
     "Method" : "DELETE",
-<<<<<<< HEAD
-    "Uri" : "https://jaschrepragrs.blob.core.windows.net/jtcuploadpageia0pageblobapitestuploadpageiad01765348446ce?restype=container",
+    "Uri" : "https://jaschrepragrs.blob.core.windows.net/jtcuploadpageia0pageblobapitestuploadpageia8dc836819dfc53?restype=container",
     "Headers" : {
       "x-ms-version" : "2019-02-02",
       "User-Agent" : "azsdk-java-azure-storage-blob/12.0.0-preview.3 1.8.0_221; Windows 10 10.0",
-      "x-ms-client-request-id" : "df931fe1-54c0-4bd5-99ed-b869aea698a2"
-=======
-    "Uri" : "https://azstoragesdkaccount.blob.core.windows.net/jtcuploadpageia0pageblobapitestuploadpageia2e463614b56ee2?restype=container",
-    "Headers" : {
-      "x-ms-version" : "2019-02-02",
-      "User-Agent" : "azsdk-java-azure-storage-blob/12.0.0-preview.3 1.8.0_212; Windows 10 10.0",
-      "x-ms-client-request-id" : "3e103b41-d881-4a73-a832-cd8710dd3b66"
->>>>>>> a55d5dd9
+      "x-ms-client-request-id" : "4632b524-d08d-43c0-b003-729fab1c0f9d"
     },
     "Response" : {
       "x-ms-version" : "2019-02-02",
@@ -161,21 +91,11 @@
       "retry-after" : "0",
       "Content-Length" : "0",
       "StatusCode" : "202",
-<<<<<<< HEAD
-      "x-ms-request-id" : "e0dd49c2-e01e-0026-053b-647b1f000000",
-      "Date" : "Thu, 05 Sep 2019 22:41:59 GMT",
-      "x-ms-client-request-id" : "df931fe1-54c0-4bd5-99ed-b869aea698a2"
+      "x-ms-request-id" : "9ebd038e-501e-003f-204a-675777000000",
+      "Date" : "Mon, 09 Sep 2019 20:08:32 GMT",
+      "x-ms-client-request-id" : "4632b524-d08d-43c0-b003-729fab1c0f9d"
     },
     "Exception" : null
   } ],
-  "variables" : [ "jtcuploadpageia0pageblobapitestuploadpageiad01765348446ce", "javablobuploadpageia1pageblobapitestuploadpageiad01630582ca", "9e1435a0-3341-4df2-81f2-cb1ae0f4cc71" ]
-=======
-      "x-ms-request-id" : "8f75dda6-401e-003a-14e6-6473d5000000",
-      "Date" : "Fri, 06 Sep 2019 19:09:19 GMT",
-      "x-ms-client-request-id" : "3e103b41-d881-4a73-a832-cd8710dd3b66"
-    },
-    "Exception" : null
-  } ],
-  "variables" : [ "jtcuploadpageia0pageblobapitestuploadpageia2e463614b56ee2", "javablobuploadpageia1pageblobapitestuploadpageia2e499968d77", "769e56bc-ec27-46c4-8a4c-46a53a94839e" ]
->>>>>>> a55d5dd9
+  "variables" : [ "jtcuploadpageia0pageblobapitestuploadpageia8dc836819dfc53", "javablobuploadpageia1pageblobapitestuploadpageia8dc42242b6f", "afd7b34e-3838-42cf-98d4-f30fed724864" ]
 }