{
  "networkCallRecords" : [ {
    "Method" : "PUT",
<<<<<<< HEAD
    "Uri" : "https://jaschrepragrs.blob.core.windows.net/jtcstageblockfromurlsourceac004337d934310be3c64d?restype=container",
    "Headers" : {
      "x-ms-version" : "2019-02-02",
      "User-Agent" : "azsdk-java-azure-storage-blob/12.0.0-preview.3 1.8.0_221; Windows 10 10.0",
      "x-ms-client-request-id" : "d2e0262d-d965-46f8-84ca-a69c5ed8f83c"
=======
    "Uri" : "https://azstoragesdkaccount.blob.core.windows.net/jtcstageblockfromurlsourceac083300438c22a880c645?restype=container",
    "Headers" : {
      "x-ms-version" : "2019-02-02",
      "User-Agent" : "azsdk-java-azure-storage-blob/12.0.0-preview.3 1.8.0_212; Windows 10 10.0",
      "x-ms-client-request-id" : "79b98846-dcaf-4f76-baa4-94bb31821c5b"
>>>>>>> a55d5dd9
    },
    "Response" : {
      "x-ms-version" : "2019-02-02",
      "Server" : "Windows-Azure-Blob/1.0 Microsoft-HTTPAPI/2.0",
<<<<<<< HEAD
      "ETag" : "\"0x8D7325281C7F411\"",
      "Last-Modified" : "Thu, 05 Sep 2019 22:43:44 GMT",
      "retry-after" : "0",
      "Content-Length" : "0",
      "StatusCode" : "201",
      "x-ms-request-id" : "dacab653-b01e-001c-2c3b-6438bc000000",
      "Date" : "Thu, 05 Sep 2019 22:43:43 GMT",
      "x-ms-client-request-id" : "d2e0262d-d965-46f8-84ca-a69c5ed8f83c"
=======
      "ETag" : "\"0x8D732FCECDF15E5\"",
      "Last-Modified" : "Fri, 06 Sep 2019 19:03:38 GMT",
      "retry-after" : "0",
      "Content-Length" : "0",
      "StatusCode" : "201",
      "x-ms-request-id" : "412a0fda-c01e-00c5-39e5-644e4d000000",
      "Date" : "Fri, 06 Sep 2019 19:03:37 GMT",
      "x-ms-client-request-id" : "79b98846-dcaf-4f76-baa4-94bb31821c5b"
>>>>>>> a55d5dd9
    },
    "Exception" : null
  }, {
    "Method" : "PUT",
<<<<<<< HEAD
    "Uri" : "https://jaschrepragrs.blob.core.windows.net/jtcstageblockfromurlsourceac004337d934310be3c64d/javablobstageblockfromurlsourceac19701213bbd4448dad",
    "Headers" : {
      "x-ms-version" : "2019-02-02",
      "User-Agent" : "azsdk-java-azure-storage-blob/12.0.0-preview.3 1.8.0_221; Windows 10 10.0",
      "x-ms-client-request-id" : "272c5824-691b-49eb-a159-87347d49918a",
=======
    "Uri" : "https://azstoragesdkaccount.blob.core.windows.net/jtcstageblockfromurlsourceac083300438c22a880c645/javablobstageblockfromurlsourceac135731810994afd9cb",
    "Headers" : {
      "x-ms-version" : "2019-02-02",
      "User-Agent" : "azsdk-java-azure-storage-blob/12.0.0-preview.3 1.8.0_212; Windows 10 10.0",
      "x-ms-client-request-id" : "fe4631c5-1f24-4168-8f20-64ae9dcabffc",
>>>>>>> a55d5dd9
      "Content-Type" : "application/octet-stream"
    },
    "Response" : {
      "x-ms-version" : "2019-02-02",
      "Server" : "Windows-Azure-Blob/1.0 Microsoft-HTTPAPI/2.0",
      "x-ms-content-crc64" : "6RYQPwaVsyQ=",
<<<<<<< HEAD
      "Last-Modified" : "Thu, 05 Sep 2019 22:43:44 GMT",
      "retry-after" : "0",
      "StatusCode" : "201",
      "x-ms-request-server-encrypted" : "true",
      "Date" : "Thu, 05 Sep 2019 22:43:43 GMT",
      "Content-MD5" : "wh+Wm18D0z1D4E+PE252gg==",
      "ETag" : "\"0x8D7325281D51631\"",
      "Content-Length" : "0",
      "x-ms-request-id" : "dacab65e-b01e-001c-343b-6438bc000000",
      "x-ms-client-request-id" : "272c5824-691b-49eb-a159-87347d49918a"
=======
      "Last-Modified" : "Fri, 06 Sep 2019 19:03:38 GMT",
      "retry-after" : "0",
      "StatusCode" : "201",
      "x-ms-request-server-encrypted" : "true",
      "Date" : "Fri, 06 Sep 2019 19:03:37 GMT",
      "Content-MD5" : "wh+Wm18D0z1D4E+PE252gg==",
      "ETag" : "\"0x8D732FCECE5AA32\"",
      "Content-Length" : "0",
      "x-ms-request-id" : "412a0fed-c01e-00c5-46e5-644e4d000000",
      "x-ms-client-request-id" : "fe4631c5-1f24-4168-8f20-64ae9dcabffc"
>>>>>>> a55d5dd9
    },
    "Exception" : null
  }, {
    "Method" : "PUT",
<<<<<<< HEAD
    "Uri" : "https://jaschrepragrs.blob.core.windows.net/jtcstageblockfromurlsourceac004337d934310be3c64d?restype=container&comp=acl",
    "Headers" : {
      "x-ms-version" : "2019-02-02",
      "User-Agent" : "azsdk-java-azure-storage-blob/12.0.0-preview.3 1.8.0_221; Windows 10 10.0",
      "x-ms-client-request-id" : "5761ae3a-bab6-4081-9c30-5e7c664f7914",
=======
    "Uri" : "https://azstoragesdkaccount.blob.core.windows.net/jtcstageblockfromurlsourceac083300438c22a880c645?restype=container&comp=acl",
    "Headers" : {
      "x-ms-version" : "2019-02-02",
      "User-Agent" : "azsdk-java-azure-storage-blob/12.0.0-preview.3 1.8.0_212; Windows 10 10.0",
      "x-ms-client-request-id" : "78c84f09-12de-4532-92d2-2187b5872532",
>>>>>>> a55d5dd9
      "Content-Type" : "application/xml; charset=utf-8"
    },
    "Response" : {
      "x-ms-version" : "2019-02-02",
      "Server" : "Windows-Azure-Blob/1.0 Microsoft-HTTPAPI/2.0",
<<<<<<< HEAD
      "ETag" : "\"0x8D7325281E16AA5\"",
      "Last-Modified" : "Thu, 05 Sep 2019 22:43:44 GMT",
      "retry-after" : "0",
      "Content-Length" : "0",
      "StatusCode" : "200",
      "x-ms-request-id" : "dacab663-b01e-001c-393b-6438bc000000",
      "Date" : "Thu, 05 Sep 2019 22:43:43 GMT",
      "x-ms-client-request-id" : "5761ae3a-bab6-4081-9c30-5e7c664f7914"
=======
      "ETag" : "\"0x8D732FCECEB7FB7\"",
      "Last-Modified" : "Fri, 06 Sep 2019 19:03:38 GMT",
      "retry-after" : "0",
      "Content-Length" : "0",
      "StatusCode" : "200",
      "x-ms-request-id" : "412a1000-c01e-00c5-55e5-644e4d000000",
      "Date" : "Fri, 06 Sep 2019 19:03:37 GMT",
      "x-ms-client-request-id" : "78c84f09-12de-4532-92d2-2187b5872532"
>>>>>>> a55d5dd9
    },
    "Exception" : null
  }, {
    "Method" : "PUT",
<<<<<<< HEAD
    "Uri" : "https://jaschrepragrs.blob.core.windows.net/jtcstageblockfromurlsourceac004337d934310be3c64d/javablobstageblockfromurlsourceac3624591c4538f628ff",
    "Headers" : {
      "x-ms-version" : "2019-02-02",
      "User-Agent" : "azsdk-java-azure-storage-blob/12.0.0-preview.3 1.8.0_221; Windows 10 10.0",
      "x-ms-client-request-id" : "cc52ffbd-912f-4c3b-bea5-2b5a473e286c",
=======
    "Uri" : "https://azstoragesdkaccount.blob.core.windows.net/jtcstageblockfromurlsourceac083300438c22a880c645/javablobstageblockfromurlsourceac389399e57f867a4ad4",
    "Headers" : {
      "x-ms-version" : "2019-02-02",
      "User-Agent" : "azsdk-java-azure-storage-blob/12.0.0-preview.3 1.8.0_212; Windows 10 10.0",
      "x-ms-client-request-id" : "e30fe07b-beec-43c4-8140-bd1d30e101e0",
>>>>>>> a55d5dd9
      "Content-Type" : "application/octet-stream"
    },
    "Response" : {
      "x-ms-version" : "2019-02-02",
      "Server" : "Windows-Azure-Blob/1.0 Microsoft-HTTPAPI/2.0",
      "x-ms-content-crc64" : "6RYQPwaVsyQ=",
<<<<<<< HEAD
      "Last-Modified" : "Thu, 05 Sep 2019 22:43:44 GMT",
      "retry-after" : "0",
      "StatusCode" : "201",
      "x-ms-request-server-encrypted" : "true",
      "Date" : "Thu, 05 Sep 2019 22:43:43 GMT",
      "Content-MD5" : "wh+Wm18D0z1D4E+PE252gg==",
      "ETag" : "\"0x8D7325281EE482A\"",
      "Content-Length" : "0",
      "x-ms-request-id" : "dacab671-b01e-001c-453b-6438bc000000",
      "x-ms-client-request-id" : "cc52ffbd-912f-4c3b-bea5-2b5a473e286c"
=======
      "Last-Modified" : "Fri, 06 Sep 2019 19:03:38 GMT",
      "retry-after" : "0",
      "StatusCode" : "201",
      "x-ms-request-server-encrypted" : "true",
      "Date" : "Fri, 06 Sep 2019 19:03:37 GMT",
      "Content-MD5" : "wh+Wm18D0z1D4E+PE252gg==",
      "ETag" : "\"0x8D732FCECF193F4\"",
      "Content-Length" : "0",
      "x-ms-request-id" : "412a100f-c01e-00c5-62e5-644e4d000000",
      "x-ms-client-request-id" : "e30fe07b-beec-43c4-8140-bd1d30e101e0"
>>>>>>> a55d5dd9
    },
    "Exception" : null
  }, {
    "Method" : "PUT",
<<<<<<< HEAD
    "Uri" : "https://jaschrepragrs.blob.core.windows.net/jtcstageblockfromurlsourceac004337d934310be3c64d/javablobstageblockfromurlsourceac19701213bbd4448dad?blockid=ZTViNGUwMDQtMmM5Yy00ZWUzLTlhYmItMjI4ZmQ2MzJkMTE1&comp=block",
    "Headers" : {
      "x-ms-version" : "2019-02-02",
      "User-Agent" : "azsdk-java-azure-storage-blob/12.0.0-preview.3 1.8.0_221; Windows 10 10.0",
      "x-ms-client-request-id" : "33213095-d5cb-4f95-bf92-4026d26149ca"
=======
    "Uri" : "https://azstoragesdkaccount.blob.core.windows.net/jtcstageblockfromurlsourceac083300438c22a880c645/javablobstageblockfromurlsourceac135731810994afd9cb?blockid=YzE5NjVlYmYtYmQ3Ny00MTU1LWJhNjctNjhlMGZhZTlkYmIy&comp=block",
    "Headers" : {
      "x-ms-version" : "2019-02-02",
      "User-Agent" : "azsdk-java-azure-storage-blob/12.0.0-preview.3 1.8.0_212; Windows 10 10.0",
      "x-ms-client-request-id" : "c6fbe077-b5d7-4d80-abc6-1374258ca496"
>>>>>>> a55d5dd9
    },
    "Response" : {
      "x-ms-version" : "2019-02-02",
      "Server" : "Windows-Azure-Blob/1.0 Microsoft-HTTPAPI/2.0",
      "x-ms-content-crc64" : "6RYQPwaVsyQ=",
      "retry-after" : "0",
      "Content-Length" : "0",
      "StatusCode" : "201",
<<<<<<< HEAD
      "x-ms-request-id" : "dacab67c-b01e-001c-503b-6438bc000000",
      "x-ms-request-server-encrypted" : "true",
      "Date" : "Thu, 05 Sep 2019 22:43:44 GMT",
      "x-ms-client-request-id" : "33213095-d5cb-4f95-bf92-4026d26149ca"
=======
      "x-ms-request-id" : "412a1020-c01e-00c5-71e5-644e4d000000",
      "x-ms-request-server-encrypted" : "true",
      "Date" : "Fri, 06 Sep 2019 19:03:37 GMT",
      "x-ms-client-request-id" : "c6fbe077-b5d7-4d80-abc6-1374258ca496"
>>>>>>> a55d5dd9
    },
    "Exception" : null
  }, {
    "Method" : "GET",
<<<<<<< HEAD
    "Uri" : "https://jaschrepragrs.blob.core.windows.net?prefix=jtcstageblockfromurlsourceac&comp=list",
    "Headers" : {
      "x-ms-version" : "2019-02-02",
      "User-Agent" : "azsdk-java-azure-storage-blob/12.0.0-preview.3 1.8.0_221; Windows 10 10.0",
      "x-ms-client-request-id" : "6e90d461-2ba4-4ba5-9c41-d43a9b68a09d"
=======
    "Uri" : "https://azstoragesdkaccount.blob.core.windows.net?prefix=jtcstageblockfromurlsourceac&comp=list",
    "Headers" : {
      "x-ms-version" : "2019-02-02",
      "User-Agent" : "azsdk-java-azure-storage-blob/12.0.0-preview.3 1.8.0_212; Windows 10 10.0",
      "x-ms-client-request-id" : "28a46f6f-414a-4be6-adc7-e08df9b1ffc3"
>>>>>>> a55d5dd9
    },
    "Response" : {
      "Transfer-Encoding" : "chunked",
      "x-ms-version" : "2019-02-02",
      "Server" : "Windows-Azure-Blob/1.0 Microsoft-HTTPAPI/2.0",
      "retry-after" : "0",
      "StatusCode" : "200",
<<<<<<< HEAD
      "x-ms-request-id" : "dacab682-b01e-001c-563b-6438bc000000",
      "Body" : "﻿<?xml version=\"1.0\" encoding=\"utf-8\"?><EnumerationResults ServiceEndpoint=\"https://jaschrepragrs.blob.core.windows.net/\"><Prefix>jtcstageblockfromurlsourceac</Prefix><Containers><Container><Name>jtcstageblockfromurlsourceac004337d934310be3c64d</Name><Properties><Last-Modified>Thu, 05 Sep 2019 22:43:44 GMT</Last-Modified><Etag>\"0x8D7325281E16AA5\"</Etag><LeaseStatus>unlocked</LeaseStatus><LeaseState>available</LeaseState><PublicAccess>container</PublicAccess><DefaultEncryptionScope>$account-encryption-key</DefaultEncryptionScope><DenyEncryptionScopeOverride>false</DenyEncryptionScopeOverride><HasImmutabilityPolicy>false</HasImmutabilityPolicy><HasLegalHold>false</HasLegalHold></Properties></Container></Containers><NextMarker /></EnumerationResults>",
      "Date" : "Thu, 05 Sep 2019 22:43:44 GMT",
      "x-ms-client-request-id" : "6e90d461-2ba4-4ba5-9c41-d43a9b68a09d",
=======
      "x-ms-request-id" : "412a1036-c01e-00c5-03e5-644e4d000000",
      "Body" : "﻿<?xml version=\"1.0\" encoding=\"utf-8\"?><EnumerationResults ServiceEndpoint=\"https://azstoragesdkaccount.blob.core.windows.net/\"><Prefix>jtcstageblockfromurlsourceac</Prefix><Containers><Container><Name>jtcstageblockfromurlsourceac083300438c22a880c645</Name><Properties><Last-Modified>Fri, 06 Sep 2019 19:03:38 GMT</Last-Modified><Etag>\"0x8D732FCECEB7FB7\"</Etag><LeaseStatus>unlocked</LeaseStatus><LeaseState>available</LeaseState><PublicAccess>container</PublicAccess><DefaultEncryptionScope>$account-encryption-key</DefaultEncryptionScope><DenyEncryptionScopeOverride>false</DenyEncryptionScopeOverride><HasImmutabilityPolicy>false</HasImmutabilityPolicy><HasLegalHold>false</HasLegalHold></Properties></Container></Containers><NextMarker /></EnumerationResults>",
      "Date" : "Fri, 06 Sep 2019 19:03:37 GMT",
      "x-ms-client-request-id" : "28a46f6f-414a-4be6-adc7-e08df9b1ffc3",
>>>>>>> a55d5dd9
      "Content-Type" : "application/xml"
    },
    "Exception" : null
  }, {
    "Method" : "DELETE",
<<<<<<< HEAD
    "Uri" : "https://jaschrepragrs.blob.core.windows.net/jtcstageblockfromurlsourceac004337d934310be3c64d?restype=container",
    "Headers" : {
      "x-ms-version" : "2019-02-02",
      "User-Agent" : "azsdk-java-azure-storage-blob/12.0.0-preview.3 1.8.0_221; Windows 10 10.0",
      "x-ms-client-request-id" : "ab204ff9-5436-4a9e-b61c-ce18126c0a9f"
=======
    "Uri" : "https://azstoragesdkaccount.blob.core.windows.net/jtcstageblockfromurlsourceac083300438c22a880c645?restype=container",
    "Headers" : {
      "x-ms-version" : "2019-02-02",
      "User-Agent" : "azsdk-java-azure-storage-blob/12.0.0-preview.3 1.8.0_212; Windows 10 10.0",
      "x-ms-client-request-id" : "31835326-eae8-41b6-82b7-d620a19f486a"
>>>>>>> a55d5dd9
    },
    "Response" : {
      "x-ms-version" : "2019-02-02",
      "Server" : "Windows-Azure-Blob/1.0 Microsoft-HTTPAPI/2.0",
      "retry-after" : "0",
      "Content-Length" : "0",
      "StatusCode" : "202",
<<<<<<< HEAD
      "x-ms-request-id" : "dacab68e-b01e-001c-623b-6438bc000000",
      "Date" : "Thu, 05 Sep 2019 22:43:44 GMT",
      "x-ms-client-request-id" : "ab204ff9-5436-4a9e-b61c-ce18126c0a9f"
    },
    "Exception" : null
  } ],
  "variables" : [ "jtcstageblockfromurlsourceac004337d934310be3c64d", "javablobstageblockfromurlsourceac19701213bbd4448dad", "javablobstageblockfromurlsourceac247800000d3d9938b8", "e5b4e004-2c9c-4ee3-9abb-228fd632d115", "javablobstageblockfromurlsourceac3624591c4538f628ff" ]
=======
      "x-ms-request-id" : "412a1051-c01e-00c5-16e5-644e4d000000",
      "Date" : "Fri, 06 Sep 2019 19:03:37 GMT",
      "x-ms-client-request-id" : "31835326-eae8-41b6-82b7-d620a19f486a"
    },
    "Exception" : null
  } ],
  "variables" : [ "jtcstageblockfromurlsourceac083300438c22a880c645", "javablobstageblockfromurlsourceac135731810994afd9cb", "javablobstageblockfromurlsourceac2201594ed4556146fb", "c1965ebf-bd77-4155-ba67-68e0fae9dbb2", "javablobstageblockfromurlsourceac389399e57f867a4ad4" ]
>>>>>>> a55d5dd9
}<|MERGE_RESOLUTION|>--- conflicted
+++ resolved
@@ -1,192 +1,104 @@
 {
   "networkCallRecords" : [ {
     "Method" : "PUT",
-<<<<<<< HEAD
-    "Uri" : "https://jaschrepragrs.blob.core.windows.net/jtcstageblockfromurlsourceac004337d934310be3c64d?restype=container",
+    "Uri" : "https://jaschrepragrs.blob.core.windows.net/jtcstageblockfromurlsourceac07925194b0dc836ff243?restype=container",
     "Headers" : {
       "x-ms-version" : "2019-02-02",
       "User-Agent" : "azsdk-java-azure-storage-blob/12.0.0-preview.3 1.8.0_221; Windows 10 10.0",
-      "x-ms-client-request-id" : "d2e0262d-d965-46f8-84ca-a69c5ed8f83c"
-=======
-    "Uri" : "https://azstoragesdkaccount.blob.core.windows.net/jtcstageblockfromurlsourceac083300438c22a880c645?restype=container",
-    "Headers" : {
-      "x-ms-version" : "2019-02-02",
-      "User-Agent" : "azsdk-java-azure-storage-blob/12.0.0-preview.3 1.8.0_212; Windows 10 10.0",
-      "x-ms-client-request-id" : "79b98846-dcaf-4f76-baa4-94bb31821c5b"
->>>>>>> a55d5dd9
+      "x-ms-client-request-id" : "e0ec0936-bd7d-4c77-a0df-fc8cc06c9d65"
     },
     "Response" : {
       "x-ms-version" : "2019-02-02",
       "Server" : "Windows-Azure-Blob/1.0 Microsoft-HTTPAPI/2.0",
-<<<<<<< HEAD
-      "ETag" : "\"0x8D7325281C7F411\"",
-      "Last-Modified" : "Thu, 05 Sep 2019 22:43:44 GMT",
+      "ETag" : "\"0x8D73561BBA6459B\"",
+      "Last-Modified" : "Mon, 09 Sep 2019 20:10:17 GMT",
       "retry-after" : "0",
       "Content-Length" : "0",
       "StatusCode" : "201",
-      "x-ms-request-id" : "dacab653-b01e-001c-2c3b-6438bc000000",
-      "Date" : "Thu, 05 Sep 2019 22:43:43 GMT",
-      "x-ms-client-request-id" : "d2e0262d-d965-46f8-84ca-a69c5ed8f83c"
-=======
-      "ETag" : "\"0x8D732FCECDF15E5\"",
-      "Last-Modified" : "Fri, 06 Sep 2019 19:03:38 GMT",
-      "retry-after" : "0",
-      "Content-Length" : "0",
-      "StatusCode" : "201",
-      "x-ms-request-id" : "412a0fda-c01e-00c5-39e5-644e4d000000",
-      "Date" : "Fri, 06 Sep 2019 19:03:37 GMT",
-      "x-ms-client-request-id" : "79b98846-dcaf-4f76-baa4-94bb31821c5b"
->>>>>>> a55d5dd9
+      "x-ms-request-id" : "755bb3db-601e-0051-2b4a-67fe5e000000",
+      "Date" : "Mon, 09 Sep 2019 20:10:17 GMT",
+      "x-ms-client-request-id" : "e0ec0936-bd7d-4c77-a0df-fc8cc06c9d65"
     },
     "Exception" : null
   }, {
     "Method" : "PUT",
-<<<<<<< HEAD
-    "Uri" : "https://jaschrepragrs.blob.core.windows.net/jtcstageblockfromurlsourceac004337d934310be3c64d/javablobstageblockfromurlsourceac19701213bbd4448dad",
+    "Uri" : "https://jaschrepragrs.blob.core.windows.net/jtcstageblockfromurlsourceac07925194b0dc836ff243/javablobstageblockfromurlsourceac157249b541b1b750ec",
     "Headers" : {
       "x-ms-version" : "2019-02-02",
       "User-Agent" : "azsdk-java-azure-storage-blob/12.0.0-preview.3 1.8.0_221; Windows 10 10.0",
-      "x-ms-client-request-id" : "272c5824-691b-49eb-a159-87347d49918a",
-=======
-    "Uri" : "https://azstoragesdkaccount.blob.core.windows.net/jtcstageblockfromurlsourceac083300438c22a880c645/javablobstageblockfromurlsourceac135731810994afd9cb",
-    "Headers" : {
-      "x-ms-version" : "2019-02-02",
-      "User-Agent" : "azsdk-java-azure-storage-blob/12.0.0-preview.3 1.8.0_212; Windows 10 10.0",
-      "x-ms-client-request-id" : "fe4631c5-1f24-4168-8f20-64ae9dcabffc",
->>>>>>> a55d5dd9
+      "x-ms-client-request-id" : "923762ca-fc83-4eff-a1ec-001bce7bcb51",
       "Content-Type" : "application/octet-stream"
     },
     "Response" : {
       "x-ms-version" : "2019-02-02",
       "Server" : "Windows-Azure-Blob/1.0 Microsoft-HTTPAPI/2.0",
       "x-ms-content-crc64" : "6RYQPwaVsyQ=",
-<<<<<<< HEAD
-      "Last-Modified" : "Thu, 05 Sep 2019 22:43:44 GMT",
+      "Last-Modified" : "Mon, 09 Sep 2019 20:10:17 GMT",
       "retry-after" : "0",
       "StatusCode" : "201",
       "x-ms-request-server-encrypted" : "true",
-      "Date" : "Thu, 05 Sep 2019 22:43:43 GMT",
+      "Date" : "Mon, 09 Sep 2019 20:10:17 GMT",
       "Content-MD5" : "wh+Wm18D0z1D4E+PE252gg==",
-      "ETag" : "\"0x8D7325281D51631\"",
+      "ETag" : "\"0x8D73561BBB3C188\"",
       "Content-Length" : "0",
-      "x-ms-request-id" : "dacab65e-b01e-001c-343b-6438bc000000",
-      "x-ms-client-request-id" : "272c5824-691b-49eb-a159-87347d49918a"
-=======
-      "Last-Modified" : "Fri, 06 Sep 2019 19:03:38 GMT",
-      "retry-after" : "0",
-      "StatusCode" : "201",
-      "x-ms-request-server-encrypted" : "true",
-      "Date" : "Fri, 06 Sep 2019 19:03:37 GMT",
-      "Content-MD5" : "wh+Wm18D0z1D4E+PE252gg==",
-      "ETag" : "\"0x8D732FCECE5AA32\"",
-      "Content-Length" : "0",
-      "x-ms-request-id" : "412a0fed-c01e-00c5-46e5-644e4d000000",
-      "x-ms-client-request-id" : "fe4631c5-1f24-4168-8f20-64ae9dcabffc"
->>>>>>> a55d5dd9
+      "x-ms-request-id" : "755bb3e4-601e-0051-314a-67fe5e000000",
+      "x-ms-client-request-id" : "923762ca-fc83-4eff-a1ec-001bce7bcb51"
     },
     "Exception" : null
   }, {
     "Method" : "PUT",
-<<<<<<< HEAD
-    "Uri" : "https://jaschrepragrs.blob.core.windows.net/jtcstageblockfromurlsourceac004337d934310be3c64d?restype=container&comp=acl",
+    "Uri" : "https://jaschrepragrs.blob.core.windows.net/jtcstageblockfromurlsourceac07925194b0dc836ff243?restype=container&comp=acl",
     "Headers" : {
       "x-ms-version" : "2019-02-02",
       "User-Agent" : "azsdk-java-azure-storage-blob/12.0.0-preview.3 1.8.0_221; Windows 10 10.0",
-      "x-ms-client-request-id" : "5761ae3a-bab6-4081-9c30-5e7c664f7914",
-=======
-    "Uri" : "https://azstoragesdkaccount.blob.core.windows.net/jtcstageblockfromurlsourceac083300438c22a880c645?restype=container&comp=acl",
-    "Headers" : {
-      "x-ms-version" : "2019-02-02",
-      "User-Agent" : "azsdk-java-azure-storage-blob/12.0.0-preview.3 1.8.0_212; Windows 10 10.0",
-      "x-ms-client-request-id" : "78c84f09-12de-4532-92d2-2187b5872532",
->>>>>>> a55d5dd9
+      "x-ms-client-request-id" : "18fc1308-c2a8-4055-9668-13a109c96d18",
       "Content-Type" : "application/xml; charset=utf-8"
     },
     "Response" : {
       "x-ms-version" : "2019-02-02",
       "Server" : "Windows-Azure-Blob/1.0 Microsoft-HTTPAPI/2.0",
-<<<<<<< HEAD
-      "ETag" : "\"0x8D7325281E16AA5\"",
-      "Last-Modified" : "Thu, 05 Sep 2019 22:43:44 GMT",
+      "ETag" : "\"0x8D73561BBBFBD3F\"",
+      "Last-Modified" : "Mon, 09 Sep 2019 20:10:17 GMT",
       "retry-after" : "0",
       "Content-Length" : "0",
       "StatusCode" : "200",
-      "x-ms-request-id" : "dacab663-b01e-001c-393b-6438bc000000",
-      "Date" : "Thu, 05 Sep 2019 22:43:43 GMT",
-      "x-ms-client-request-id" : "5761ae3a-bab6-4081-9c30-5e7c664f7914"
-=======
-      "ETag" : "\"0x8D732FCECEB7FB7\"",
-      "Last-Modified" : "Fri, 06 Sep 2019 19:03:38 GMT",
-      "retry-after" : "0",
-      "Content-Length" : "0",
-      "StatusCode" : "200",
-      "x-ms-request-id" : "412a1000-c01e-00c5-55e5-644e4d000000",
-      "Date" : "Fri, 06 Sep 2019 19:03:37 GMT",
-      "x-ms-client-request-id" : "78c84f09-12de-4532-92d2-2187b5872532"
->>>>>>> a55d5dd9
+      "x-ms-request-id" : "755bb3ee-601e-0051-3b4a-67fe5e000000",
+      "Date" : "Mon, 09 Sep 2019 20:10:17 GMT",
+      "x-ms-client-request-id" : "18fc1308-c2a8-4055-9668-13a109c96d18"
     },
     "Exception" : null
   }, {
     "Method" : "PUT",
-<<<<<<< HEAD
-    "Uri" : "https://jaschrepragrs.blob.core.windows.net/jtcstageblockfromurlsourceac004337d934310be3c64d/javablobstageblockfromurlsourceac3624591c4538f628ff",
+    "Uri" : "https://jaschrepragrs.blob.core.windows.net/jtcstageblockfromurlsourceac07925194b0dc836ff243/javablobstageblockfromurlsourceac329563f60e15803e52",
     "Headers" : {
       "x-ms-version" : "2019-02-02",
       "User-Agent" : "azsdk-java-azure-storage-blob/12.0.0-preview.3 1.8.0_221; Windows 10 10.0",
-      "x-ms-client-request-id" : "cc52ffbd-912f-4c3b-bea5-2b5a473e286c",
-=======
-    "Uri" : "https://azstoragesdkaccount.blob.core.windows.net/jtcstageblockfromurlsourceac083300438c22a880c645/javablobstageblockfromurlsourceac389399e57f867a4ad4",
-    "Headers" : {
-      "x-ms-version" : "2019-02-02",
-      "User-Agent" : "azsdk-java-azure-storage-blob/12.0.0-preview.3 1.8.0_212; Windows 10 10.0",
-      "x-ms-client-request-id" : "e30fe07b-beec-43c4-8140-bd1d30e101e0",
->>>>>>> a55d5dd9
+      "x-ms-client-request-id" : "5913f039-31a1-4f0b-8503-16870435db72",
       "Content-Type" : "application/octet-stream"
     },
     "Response" : {
       "x-ms-version" : "2019-02-02",
       "Server" : "Windows-Azure-Blob/1.0 Microsoft-HTTPAPI/2.0",
       "x-ms-content-crc64" : "6RYQPwaVsyQ=",
-<<<<<<< HEAD
-      "Last-Modified" : "Thu, 05 Sep 2019 22:43:44 GMT",
+      "Last-Modified" : "Mon, 09 Sep 2019 20:10:17 GMT",
       "retry-after" : "0",
       "StatusCode" : "201",
       "x-ms-request-server-encrypted" : "true",
-      "Date" : "Thu, 05 Sep 2019 22:43:43 GMT",
+      "Date" : "Mon, 09 Sep 2019 20:10:17 GMT",
       "Content-MD5" : "wh+Wm18D0z1D4E+PE252gg==",
-      "ETag" : "\"0x8D7325281EE482A\"",
+      "ETag" : "\"0x8D73561BBCC7E2A\"",
       "Content-Length" : "0",
-      "x-ms-request-id" : "dacab671-b01e-001c-453b-6438bc000000",
-      "x-ms-client-request-id" : "cc52ffbd-912f-4c3b-bea5-2b5a473e286c"
-=======
-      "Last-Modified" : "Fri, 06 Sep 2019 19:03:38 GMT",
-      "retry-after" : "0",
-      "StatusCode" : "201",
-      "x-ms-request-server-encrypted" : "true",
-      "Date" : "Fri, 06 Sep 2019 19:03:37 GMT",
-      "Content-MD5" : "wh+Wm18D0z1D4E+PE252gg==",
-      "ETag" : "\"0x8D732FCECF193F4\"",
-      "Content-Length" : "0",
-      "x-ms-request-id" : "412a100f-c01e-00c5-62e5-644e4d000000",
-      "x-ms-client-request-id" : "e30fe07b-beec-43c4-8140-bd1d30e101e0"
->>>>>>> a55d5dd9
+      "x-ms-request-id" : "755bb406-601e-0051-4e4a-67fe5e000000",
+      "x-ms-client-request-id" : "5913f039-31a1-4f0b-8503-16870435db72"
     },
     "Exception" : null
   }, {
     "Method" : "PUT",
-<<<<<<< HEAD
-    "Uri" : "https://jaschrepragrs.blob.core.windows.net/jtcstageblockfromurlsourceac004337d934310be3c64d/javablobstageblockfromurlsourceac19701213bbd4448dad?blockid=ZTViNGUwMDQtMmM5Yy00ZWUzLTlhYmItMjI4ZmQ2MzJkMTE1&comp=block",
+    "Uri" : "https://jaschrepragrs.blob.core.windows.net/jtcstageblockfromurlsourceac07925194b0dc836ff243/javablobstageblockfromurlsourceac157249b541b1b750ec?blockid=ZDIyM2IwYzgtM2M2MS00YjZlLWE2ZDctYjdhZGJkZmVkZjA1&comp=block",
     "Headers" : {
       "x-ms-version" : "2019-02-02",
       "User-Agent" : "azsdk-java-azure-storage-blob/12.0.0-preview.3 1.8.0_221; Windows 10 10.0",
-      "x-ms-client-request-id" : "33213095-d5cb-4f95-bf92-4026d26149ca"
-=======
-    "Uri" : "https://azstoragesdkaccount.blob.core.windows.net/jtcstageblockfromurlsourceac083300438c22a880c645/javablobstageblockfromurlsourceac135731810994afd9cb?blockid=YzE5NjVlYmYtYmQ3Ny00MTU1LWJhNjctNjhlMGZhZTlkYmIy&comp=block",
-    "Headers" : {
-      "x-ms-version" : "2019-02-02",
-      "User-Agent" : "azsdk-java-azure-storage-blob/12.0.0-preview.3 1.8.0_212; Windows 10 10.0",
-      "x-ms-client-request-id" : "c6fbe077-b5d7-4d80-abc6-1374258ca496"
->>>>>>> a55d5dd9
+      "x-ms-client-request-id" : "f6d55439-30a0-41f5-9a08-f66981bef3fc"
     },
     "Response" : {
       "x-ms-version" : "2019-02-02",
@@ -195,34 +107,19 @@
       "retry-after" : "0",
       "Content-Length" : "0",
       "StatusCode" : "201",
-<<<<<<< HEAD
-      "x-ms-request-id" : "dacab67c-b01e-001c-503b-6438bc000000",
+      "x-ms-request-id" : "755bb40e-601e-0051-564a-67fe5e000000",
       "x-ms-request-server-encrypted" : "true",
-      "Date" : "Thu, 05 Sep 2019 22:43:44 GMT",
-      "x-ms-client-request-id" : "33213095-d5cb-4f95-bf92-4026d26149ca"
-=======
-      "x-ms-request-id" : "412a1020-c01e-00c5-71e5-644e4d000000",
-      "x-ms-request-server-encrypted" : "true",
-      "Date" : "Fri, 06 Sep 2019 19:03:37 GMT",
-      "x-ms-client-request-id" : "c6fbe077-b5d7-4d80-abc6-1374258ca496"
->>>>>>> a55d5dd9
+      "Date" : "Mon, 09 Sep 2019 20:10:17 GMT",
+      "x-ms-client-request-id" : "f6d55439-30a0-41f5-9a08-f66981bef3fc"
     },
     "Exception" : null
   }, {
     "Method" : "GET",
-<<<<<<< HEAD
     "Uri" : "https://jaschrepragrs.blob.core.windows.net?prefix=jtcstageblockfromurlsourceac&comp=list",
     "Headers" : {
       "x-ms-version" : "2019-02-02",
       "User-Agent" : "azsdk-java-azure-storage-blob/12.0.0-preview.3 1.8.0_221; Windows 10 10.0",
-      "x-ms-client-request-id" : "6e90d461-2ba4-4ba5-9c41-d43a9b68a09d"
-=======
-    "Uri" : "https://azstoragesdkaccount.blob.core.windows.net?prefix=jtcstageblockfromurlsourceac&comp=list",
-    "Headers" : {
-      "x-ms-version" : "2019-02-02",
-      "User-Agent" : "azsdk-java-azure-storage-blob/12.0.0-preview.3 1.8.0_212; Windows 10 10.0",
-      "x-ms-client-request-id" : "28a46f6f-414a-4be6-adc7-e08df9b1ffc3"
->>>>>>> a55d5dd9
+      "x-ms-client-request-id" : "09cf1897-d8c9-48d8-926b-dff35de631c9"
     },
     "Response" : {
       "Transfer-Encoding" : "chunked",
@@ -230,35 +127,20 @@
       "Server" : "Windows-Azure-Blob/1.0 Microsoft-HTTPAPI/2.0",
       "retry-after" : "0",
       "StatusCode" : "200",
-<<<<<<< HEAD
-      "x-ms-request-id" : "dacab682-b01e-001c-563b-6438bc000000",
-      "Body" : "﻿<?xml version=\"1.0\" encoding=\"utf-8\"?><EnumerationResults ServiceEndpoint=\"https://jaschrepragrs.blob.core.windows.net/\"><Prefix>jtcstageblockfromurlsourceac</Prefix><Containers><Container><Name>jtcstageblockfromurlsourceac004337d934310be3c64d</Name><Properties><Last-Modified>Thu, 05 Sep 2019 22:43:44 GMT</Last-Modified><Etag>\"0x8D7325281E16AA5\"</Etag><LeaseStatus>unlocked</LeaseStatus><LeaseState>available</LeaseState><PublicAccess>container</PublicAccess><DefaultEncryptionScope>$account-encryption-key</DefaultEncryptionScope><DenyEncryptionScopeOverride>false</DenyEncryptionScopeOverride><HasImmutabilityPolicy>false</HasImmutabilityPolicy><HasLegalHold>false</HasLegalHold></Properties></Container></Containers><NextMarker /></EnumerationResults>",
-      "Date" : "Thu, 05 Sep 2019 22:43:44 GMT",
-      "x-ms-client-request-id" : "6e90d461-2ba4-4ba5-9c41-d43a9b68a09d",
-=======
-      "x-ms-request-id" : "412a1036-c01e-00c5-03e5-644e4d000000",
-      "Body" : "﻿<?xml version=\"1.0\" encoding=\"utf-8\"?><EnumerationResults ServiceEndpoint=\"https://azstoragesdkaccount.blob.core.windows.net/\"><Prefix>jtcstageblockfromurlsourceac</Prefix><Containers><Container><Name>jtcstageblockfromurlsourceac083300438c22a880c645</Name><Properties><Last-Modified>Fri, 06 Sep 2019 19:03:38 GMT</Last-Modified><Etag>\"0x8D732FCECEB7FB7\"</Etag><LeaseStatus>unlocked</LeaseStatus><LeaseState>available</LeaseState><PublicAccess>container</PublicAccess><DefaultEncryptionScope>$account-encryption-key</DefaultEncryptionScope><DenyEncryptionScopeOverride>false</DenyEncryptionScopeOverride><HasImmutabilityPolicy>false</HasImmutabilityPolicy><HasLegalHold>false</HasLegalHold></Properties></Container></Containers><NextMarker /></EnumerationResults>",
-      "Date" : "Fri, 06 Sep 2019 19:03:37 GMT",
-      "x-ms-client-request-id" : "28a46f6f-414a-4be6-adc7-e08df9b1ffc3",
->>>>>>> a55d5dd9
+      "x-ms-request-id" : "755bb41c-601e-0051-624a-67fe5e000000",
+      "Body" : "﻿<?xml version=\"1.0\" encoding=\"utf-8\"?><EnumerationResults ServiceEndpoint=\"https://jaschrepragrs.blob.core.windows.net/\"><Prefix>jtcstageblockfromurlsourceac</Prefix><Containers><Container><Name>jtcstageblockfromurlsourceac07925194b0dc836ff243</Name><Properties><Last-Modified>Mon, 09 Sep 2019 20:10:17 GMT</Last-Modified><Etag>\"0x8D73561BBBFBD3F\"</Etag><LeaseStatus>unlocked</LeaseStatus><LeaseState>available</LeaseState><PublicAccess>container</PublicAccess><DefaultEncryptionScope>$account-encryption-key</DefaultEncryptionScope><DenyEncryptionScopeOverride>false</DenyEncryptionScopeOverride><HasImmutabilityPolicy>false</HasImmutabilityPolicy><HasLegalHold>false</HasLegalHold></Properties></Container></Containers><NextMarker /></EnumerationResults>",
+      "Date" : "Mon, 09 Sep 2019 20:10:17 GMT",
+      "x-ms-client-request-id" : "09cf1897-d8c9-48d8-926b-dff35de631c9",
       "Content-Type" : "application/xml"
     },
     "Exception" : null
   }, {
     "Method" : "DELETE",
-<<<<<<< HEAD
-    "Uri" : "https://jaschrepragrs.blob.core.windows.net/jtcstageblockfromurlsourceac004337d934310be3c64d?restype=container",
+    "Uri" : "https://jaschrepragrs.blob.core.windows.net/jtcstageblockfromurlsourceac07925194b0dc836ff243?restype=container",
     "Headers" : {
       "x-ms-version" : "2019-02-02",
       "User-Agent" : "azsdk-java-azure-storage-blob/12.0.0-preview.3 1.8.0_221; Windows 10 10.0",
-      "x-ms-client-request-id" : "ab204ff9-5436-4a9e-b61c-ce18126c0a9f"
-=======
-    "Uri" : "https://azstoragesdkaccount.blob.core.windows.net/jtcstageblockfromurlsourceac083300438c22a880c645?restype=container",
-    "Headers" : {
-      "x-ms-version" : "2019-02-02",
-      "User-Agent" : "azsdk-java-azure-storage-blob/12.0.0-preview.3 1.8.0_212; Windows 10 10.0",
-      "x-ms-client-request-id" : "31835326-eae8-41b6-82b7-d620a19f486a"
->>>>>>> a55d5dd9
+      "x-ms-client-request-id" : "7570b38c-02ce-4722-8653-fdd6f2bdc0e5"
     },
     "Response" : {
       "x-ms-version" : "2019-02-02",
@@ -266,21 +148,11 @@
       "retry-after" : "0",
       "Content-Length" : "0",
       "StatusCode" : "202",
-<<<<<<< HEAD
-      "x-ms-request-id" : "dacab68e-b01e-001c-623b-6438bc000000",
-      "Date" : "Thu, 05 Sep 2019 22:43:44 GMT",
-      "x-ms-client-request-id" : "ab204ff9-5436-4a9e-b61c-ce18126c0a9f"
+      "x-ms-request-id" : "755bb42b-601e-0051-714a-67fe5e000000",
+      "Date" : "Mon, 09 Sep 2019 20:10:17 GMT",
+      "x-ms-client-request-id" : "7570b38c-02ce-4722-8653-fdd6f2bdc0e5"
     },
     "Exception" : null
   } ],
-  "variables" : [ "jtcstageblockfromurlsourceac004337d934310be3c64d", "javablobstageblockfromurlsourceac19701213bbd4448dad", "javablobstageblockfromurlsourceac247800000d3d9938b8", "e5b4e004-2c9c-4ee3-9abb-228fd632d115", "javablobstageblockfromurlsourceac3624591c4538f628ff" ]
-=======
-      "x-ms-request-id" : "412a1051-c01e-00c5-16e5-644e4d000000",
-      "Date" : "Fri, 06 Sep 2019 19:03:37 GMT",
-      "x-ms-client-request-id" : "31835326-eae8-41b6-82b7-d620a19f486a"
-    },
-    "Exception" : null
-  } ],
-  "variables" : [ "jtcstageblockfromurlsourceac083300438c22a880c645", "javablobstageblockfromurlsourceac135731810994afd9cb", "javablobstageblockfromurlsourceac2201594ed4556146fb", "c1965ebf-bd77-4155-ba67-68e0fae9dbb2", "javablobstageblockfromurlsourceac389399e57f867a4ad4" ]
->>>>>>> a55d5dd9
+  "variables" : [ "jtcstageblockfromurlsourceac07925194b0dc836ff243", "javablobstageblockfromurlsourceac157249b541b1b750ec", "javablobstageblockfromurlsourceac2545744ad7bc5d4dbd", "d223b0c8-3c61-4b6e-a6d7-b7adbdfedf05", "javablobstageblockfromurlsourceac329563f60e15803e52" ]
 }