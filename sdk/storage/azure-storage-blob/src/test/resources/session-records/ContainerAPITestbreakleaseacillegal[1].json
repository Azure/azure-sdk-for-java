--- conflicted
+++ resolved
@@ -1,59 +1,32 @@
 {
   "networkCallRecords" : [ {
     "Method" : "PUT",
-<<<<<<< HEAD
-    "Uri" : "https://jaschrepragrs.blob.core.windows.net/jtcbreakleaseacillegal0156143eba812ac83a45e9b?restype=container",
+    "Uri" : "https://jaschrepragrs.blob.core.windows.net/jtcbreakleaseacillegal00766792538a3fa94540dc8?restype=container",
     "Headers" : {
       "x-ms-version" : "2019-02-02",
       "User-Agent" : "azsdk-java-azure-storage-blob/12.0.0-preview.3 1.8.0_221; Windows 10 10.0",
-      "x-ms-client-request-id" : "fc35df31-1e54-4075-99b3-c600f7a505c9"
-=======
-    "Uri" : "https://azstoragesdkaccount.blob.core.windows.net/jtcbreakleaseacillegal031599a6611eeb006643cca?restype=container",
-    "Headers" : {
-      "x-ms-version" : "2019-02-02",
-      "User-Agent" : "azsdk-java-azure-storage-blob/12.0.0-preview.3 1.8.0_212; Windows 10 10.0",
-      "x-ms-client-request-id" : "765f13ef-ab40-4559-b9a0-9ffe5d2ce3da"
->>>>>>> a55d5dd9
+      "x-ms-client-request-id" : "80c826cf-0295-4417-bd1e-274b653fcf8a"
     },
     "Response" : {
       "x-ms-version" : "2019-02-02",
       "Server" : "Windows-Azure-Blob/1.0 Microsoft-HTTPAPI/2.0",
-<<<<<<< HEAD
-      "ETag" : "\"0x8D732534CAB70AE\"",
-      "Last-Modified" : "Thu, 05 Sep 2019 22:49:24 GMT",
+      "ETag" : "\"0x8D73560D71586B3\"",
+      "Last-Modified" : "Mon, 09 Sep 2019 20:03:53 GMT",
       "retry-after" : "0",
       "Content-Length" : "0",
       "StatusCode" : "201",
-      "x-ms-request-id" : "827d3355-601e-001e-463c-643a46000000",
-      "Date" : "Thu, 05 Sep 2019 22:49:24 GMT",
-      "x-ms-client-request-id" : "fc35df31-1e54-4075-99b3-c600f7a505c9"
-=======
-      "ETag" : "\"0x8D732FDA660E6A4\"",
-      "Last-Modified" : "Fri, 06 Sep 2019 19:08:49 GMT",
-      "retry-after" : "0",
-      "Content-Length" : "0",
-      "StatusCode" : "201",
-      "x-ms-request-id" : "ec65b0db-001e-001f-65e6-64eb66000000",
-      "Date" : "Fri, 06 Sep 2019 19:08:49 GMT",
-      "x-ms-client-request-id" : "765f13ef-ab40-4559-b9a0-9ffe5d2ce3da"
->>>>>>> a55d5dd9
+      "x-ms-request-id" : "c5ca0d82-301e-0042-1749-67cbbf000000",
+      "Date" : "Mon, 09 Sep 2019 20:03:52 GMT",
+      "x-ms-client-request-id" : "80c826cf-0295-4417-bd1e-274b653fcf8a"
     },
     "Exception" : null
   }, {
     "Method" : "GET",
-<<<<<<< HEAD
     "Uri" : "https://jaschrepragrs.blob.core.windows.net?prefix=jtcbreakleaseacillegal&comp=list",
     "Headers" : {
       "x-ms-version" : "2019-02-02",
       "User-Agent" : "azsdk-java-azure-storage-blob/12.0.0-preview.3 1.8.0_221; Windows 10 10.0",
-      "x-ms-client-request-id" : "3db98d11-f41c-4abf-8957-3c54efbab944"
-=======
-    "Uri" : "https://azstoragesdkaccount.blob.core.windows.net?prefix=jtcbreakleaseacillegal&comp=list",
-    "Headers" : {
-      "x-ms-version" : "2019-02-02",
-      "User-Agent" : "azsdk-java-azure-storage-blob/12.0.0-preview.3 1.8.0_212; Windows 10 10.0",
-      "x-ms-client-request-id" : "47c4ce98-b9d7-42a1-bda5-59caa17c0df1"
->>>>>>> a55d5dd9
+      "x-ms-client-request-id" : "730c033f-7b2a-4468-8712-7e2f4cec041a"
     },
     "Response" : {
       "Transfer-Encoding" : "chunked",
@@ -61,35 +34,20 @@
       "Server" : "Windows-Azure-Blob/1.0 Microsoft-HTTPAPI/2.0",
       "retry-after" : "0",
       "StatusCode" : "200",
-<<<<<<< HEAD
-      "x-ms-request-id" : "827d335e-601e-001e-4e3c-643a46000000",
-      "Body" : "﻿<?xml version=\"1.0\" encoding=\"utf-8\"?><EnumerationResults ServiceEndpoint=\"https://jaschrepragrs.blob.core.windows.net/\"><Prefix>jtcbreakleaseacillegal</Prefix><Containers><Container><Name>jtcbreakleaseacillegal0156143eba812ac83a45e9b</Name><Properties><Last-Modified>Thu, 05 Sep 2019 22:49:24 GMT</Last-Modified><Etag>\"0x8D732534CAB70AE\"</Etag><LeaseStatus>unlocked</LeaseStatus><LeaseState>available</LeaseState><DefaultEncryptionScope>$account-encryption-key</DefaultEncryptionScope><DenyEncryptionScopeOverride>false</DenyEncryptionScopeOverride><HasImmutabilityPolicy>false</HasImmutabilityPolicy><HasLegalHold>false</HasLegalHold></Properties></Container></Containers><NextMarker /></EnumerationResults>",
-      "Date" : "Thu, 05 Sep 2019 22:49:24 GMT",
-      "x-ms-client-request-id" : "3db98d11-f41c-4abf-8957-3c54efbab944",
-=======
-      "x-ms-request-id" : "ec65b0f0-001e-001f-74e6-64eb66000000",
-      "Body" : "﻿<?xml version=\"1.0\" encoding=\"utf-8\"?><EnumerationResults ServiceEndpoint=\"https://azstoragesdkaccount.blob.core.windows.net/\"><Prefix>jtcbreakleaseacillegal</Prefix><Containers><Container><Name>jtcbreakleaseacillegal031599a6611eeb006643cca</Name><Properties><Last-Modified>Fri, 06 Sep 2019 19:08:49 GMT</Last-Modified><Etag>\"0x8D732FDA660E6A4\"</Etag><LeaseStatus>unlocked</LeaseStatus><LeaseState>available</LeaseState><DefaultEncryptionScope>$account-encryption-key</DefaultEncryptionScope><DenyEncryptionScopeOverride>false</DenyEncryptionScopeOverride><HasImmutabilityPolicy>false</HasImmutabilityPolicy><HasLegalHold>false</HasLegalHold></Properties></Container></Containers><NextMarker /></EnumerationResults>",
-      "Date" : "Fri, 06 Sep 2019 19:08:49 GMT",
-      "x-ms-client-request-id" : "47c4ce98-b9d7-42a1-bda5-59caa17c0df1",
->>>>>>> a55d5dd9
+      "x-ms-request-id" : "c5ca0d9b-301e-0042-2e49-67cbbf000000",
+      "Body" : "﻿<?xml version=\"1.0\" encoding=\"utf-8\"?><EnumerationResults ServiceEndpoint=\"https://jaschrepragrs.blob.core.windows.net/\"><Prefix>jtcbreakleaseacillegal</Prefix><Containers><Container><Name>jtcbreakleaseacillegal00766792538a3fa94540dc8</Name><Properties><Last-Modified>Mon, 09 Sep 2019 20:03:53 GMT</Last-Modified><Etag>\"0x8D73560D71586B3\"</Etag><LeaseStatus>unlocked</LeaseStatus><LeaseState>available</LeaseState><DefaultEncryptionScope>$account-encryption-key</DefaultEncryptionScope><DenyEncryptionScopeOverride>false</DenyEncryptionScopeOverride><HasImmutabilityPolicy>false</HasImmutabilityPolicy><HasLegalHold>false</HasLegalHold></Properties></Container></Containers><NextMarker /></EnumerationResults>",
+      "Date" : "Mon, 09 Sep 2019 20:03:52 GMT",
+      "x-ms-client-request-id" : "730c033f-7b2a-4468-8712-7e2f4cec041a",
       "Content-Type" : "application/xml"
     },
     "Exception" : null
   }, {
     "Method" : "DELETE",
-<<<<<<< HEAD
-    "Uri" : "https://jaschrepragrs.blob.core.windows.net/jtcbreakleaseacillegal0156143eba812ac83a45e9b?restype=container",
+    "Uri" : "https://jaschrepragrs.blob.core.windows.net/jtcbreakleaseacillegal00766792538a3fa94540dc8?restype=container",
     "Headers" : {
       "x-ms-version" : "2019-02-02",
       "User-Agent" : "azsdk-java-azure-storage-blob/12.0.0-preview.3 1.8.0_221; Windows 10 10.0",
-      "x-ms-client-request-id" : "5f85f1ee-141f-46f9-80f8-0b4dff97fb32"
-=======
-    "Uri" : "https://azstoragesdkaccount.blob.core.windows.net/jtcbreakleaseacillegal031599a6611eeb006643cca?restype=container",
-    "Headers" : {
-      "x-ms-version" : "2019-02-02",
-      "User-Agent" : "azsdk-java-azure-storage-blob/12.0.0-preview.3 1.8.0_212; Windows 10 10.0",
-      "x-ms-client-request-id" : "75809f1b-73bd-414f-bd8d-0de9132cb6f9"
->>>>>>> a55d5dd9
+      "x-ms-client-request-id" : "56fccf75-4488-42e4-a5c0-b1e0f7f0851d"
     },
     "Response" : {
       "x-ms-version" : "2019-02-02",
@@ -97,21 +55,11 @@
       "retry-after" : "0",
       "Content-Length" : "0",
       "StatusCode" : "202",
-<<<<<<< HEAD
-      "x-ms-request-id" : "827d336b-601e-001e-593c-643a46000000",
-      "Date" : "Thu, 05 Sep 2019 22:49:24 GMT",
-      "x-ms-client-request-id" : "5f85f1ee-141f-46f9-80f8-0b4dff97fb32"
+      "x-ms-request-id" : "c5ca0db1-301e-0042-3b49-67cbbf000000",
+      "Date" : "Mon, 09 Sep 2019 20:03:52 GMT",
+      "x-ms-client-request-id" : "56fccf75-4488-42e4-a5c0-b1e0f7f0851d"
     },
     "Exception" : null
   } ],
-  "variables" : [ "jtcbreakleaseacillegal0156143eba812ac83a45e9b" ]
-=======
-      "x-ms-request-id" : "ec65b109-001e-001f-0ae6-64eb66000000",
-      "Date" : "Fri, 06 Sep 2019 19:08:49 GMT",
-      "x-ms-client-request-id" : "75809f1b-73bd-414f-bd8d-0de9132cb6f9"
-    },
-    "Exception" : null
-  } ],
-  "variables" : [ "jtcbreakleaseacillegal031599a6611eeb006643cca" ]
->>>>>>> a55d5dd9
+  "variables" : [ "jtcbreakleaseacillegal00766792538a3fa94540dc8" ]
 }