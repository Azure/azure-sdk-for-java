--- conflicted
+++ resolved
@@ -1,224 +1,122 @@
 {
   "networkCallRecords" : [ {
     "Method" : "PUT",
-<<<<<<< HEAD
-    "Uri" : "https://jaschrepragrs.blob.core.windows.net/jtcsettierblockblob0blobapitestsettierblockblob52e65488e56e?restype=container",
-    "Headers" : {
-      "x-ms-version" : "2019-02-02",
-      "User-Agent" : "azsdk-java-azure-storage-blob/12.0.0-preview.3 1.8.0_221; Windows 10 10.0",
-      "x-ms-client-request-id" : "555837c6-2e23-497b-8a29-a85b8e584852"
-=======
-    "Uri" : "https://azstoragesdkaccount.blob.core.windows.net/jtcsettierblockblob0blobapitestsettierblockblob7dc8237320ee?restype=container",
-    "Headers" : {
-      "x-ms-version" : "2019-02-02",
-      "User-Agent" : "azsdk-java-azure-storage-blob/12.0.0-preview.3 1.8.0_212; Windows 10 10.0",
-      "x-ms-client-request-id" : "17bff7b4-a858-45fa-be17-5e6e04de4ca5"
->>>>>>> a55d5dd9
-    },
-    "Response" : {
-      "x-ms-version" : "2019-02-02",
-      "Server" : "Windows-Azure-Blob/1.0 Microsoft-HTTPAPI/2.0",
-<<<<<<< HEAD
-      "ETag" : "\"0x8D73251E62EAD7D\"",
-      "Last-Modified" : "Thu, 05 Sep 2019 22:39:23 GMT",
-      "retry-after" : "0",
-      "Content-Length" : "0",
-      "StatusCode" : "201",
-      "x-ms-request-id" : "bfed4aa9-901e-0044-0b3a-643cc7000000",
-      "Date" : "Thu, 05 Sep 2019 22:39:23 GMT",
-      "x-ms-client-request-id" : "555837c6-2e23-497b-8a29-a85b8e584852"
-=======
-      "ETag" : "\"0x8D732FCA95A0190\"",
-      "Last-Modified" : "Fri, 06 Sep 2019 19:01:45 GMT",
-      "retry-after" : "0",
-      "Content-Length" : "0",
-      "StatusCode" : "201",
-      "x-ms-request-id" : "b92c439c-d01e-009e-67e5-644931000000",
-      "Date" : "Fri, 06 Sep 2019 19:01:44 GMT",
-      "x-ms-client-request-id" : "17bff7b4-a858-45fa-be17-5e6e04de4ca5"
->>>>>>> a55d5dd9
-    },
-    "Exception" : null
-  }, {
-    "Method" : "PUT",
-<<<<<<< HEAD
-    "Uri" : "https://jaschrepragrs.blob.core.windows.net/jtcsettierblockblob0blobapitestsettierblockblob52e65488e56e/javablobsettierblockblob1blobapitestsettierblockblob52e475956",
-    "Headers" : {
-      "x-ms-version" : "2019-02-02",
-      "User-Agent" : "azsdk-java-azure-storage-blob/12.0.0-preview.3 1.8.0_221; Windows 10 10.0",
-      "x-ms-client-request-id" : "ef4c5d55-32ac-4a23-96dc-7c947c5aaf84",
-=======
-    "Uri" : "https://azstoragesdkaccount.blob.core.windows.net/jtcsettierblockblob0blobapitestsettierblockblob7dc8237320ee/javablobsettierblockblob1blobapitestsettierblockblob7dc223224",
-    "Headers" : {
-      "x-ms-version" : "2019-02-02",
-      "User-Agent" : "azsdk-java-azure-storage-blob/12.0.0-preview.3 1.8.0_212; Windows 10 10.0",
-      "x-ms-client-request-id" : "f6255b69-1d04-4ac8-b66c-1b57110d7e73",
->>>>>>> a55d5dd9
+    "Uri" : "https://jaschrepragrs.blob.core.windows.net/jtcsettierblockblob0blobapitestsettierblockblobb2a30920fe27?restype=container",
+    "Headers" : {
+      "x-ms-version" : "2019-02-02",
+      "User-Agent" : "azsdk-java-azure-storage-blob/12.0.0-preview.3 1.8.0_221; Windows 10 10.0",
+      "x-ms-client-request-id" : "0cb5d3c2-b3b7-4227-86f2-d7a675aef9f2"
+    },
+    "Response" : {
+      "x-ms-version" : "2019-02-02",
+      "Server" : "Windows-Azure-Blob/1.0 Microsoft-HTTPAPI/2.0",
+      "ETag" : "\"0x8D7356135E020A2\"",
+      "Last-Modified" : "Mon, 09 Sep 2019 20:06:32 GMT",
+      "retry-after" : "0",
+      "Content-Length" : "0",
+      "StatusCode" : "201",
+      "x-ms-request-id" : "c5cab278-301e-0042-1a4a-67cbbf000000",
+      "Date" : "Mon, 09 Sep 2019 20:06:32 GMT",
+      "x-ms-client-request-id" : "0cb5d3c2-b3b7-4227-86f2-d7a675aef9f2"
+    },
+    "Exception" : null
+  }, {
+    "Method" : "PUT",
+    "Uri" : "https://jaschrepragrs.blob.core.windows.net/jtcsettierblockblob0blobapitestsettierblockblobb2a30920fe27/javablobsettierblockblob1blobapitestsettierblockblobb2a78315a",
+    "Headers" : {
+      "x-ms-version" : "2019-02-02",
+      "User-Agent" : "azsdk-java-azure-storage-blob/12.0.0-preview.3 1.8.0_221; Windows 10 10.0",
+      "x-ms-client-request-id" : "22196463-4968-4970-8669-72da248f882a",
       "Content-Type" : "application/octet-stream"
     },
     "Response" : {
       "x-ms-version" : "2019-02-02",
       "Server" : "Windows-Azure-Blob/1.0 Microsoft-HTTPAPI/2.0",
       "x-ms-content-crc64" : "6RYQPwaVsyQ=",
-<<<<<<< HEAD
-      "Last-Modified" : "Thu, 05 Sep 2019 22:39:23 GMT",
+      "Last-Modified" : "Mon, 09 Sep 2019 20:06:32 GMT",
       "retry-after" : "0",
       "StatusCode" : "201",
       "x-ms-request-server-encrypted" : "true",
-      "Date" : "Thu, 05 Sep 2019 22:39:23 GMT",
+      "Date" : "Mon, 09 Sep 2019 20:06:32 GMT",
       "Content-MD5" : "wh+Wm18D0z1D4E+PE252gg==",
-      "ETag" : "\"0x8D73251E63C8425\"",
-      "Content-Length" : "0",
-      "x-ms-request-id" : "bfed4ab9-901e-0044-1a3a-643cc7000000",
-      "x-ms-client-request-id" : "ef4c5d55-32ac-4a23-96dc-7c947c5aaf84"
-=======
-      "Last-Modified" : "Fri, 06 Sep 2019 19:01:45 GMT",
+      "ETag" : "\"0x8D7356135ED5163\"",
+      "Content-Length" : "0",
+      "x-ms-request-id" : "c5cab296-301e-0042-374a-67cbbf000000",
+      "x-ms-client-request-id" : "22196463-4968-4970-8669-72da248f882a"
+    },
+    "Exception" : null
+  }, {
+    "Method" : "PUT",
+    "Uri" : "https://jamesschreppler.blob.core.windows.net/jtcsettierblockblob2blobapitestsettierblockblobb2a65705c435?restype=container",
+    "Headers" : {
+      "x-ms-version" : "2019-02-02",
+      "User-Agent" : "azsdk-java-azure-storage-blob/12.0.0-preview.3 1.8.0_221; Windows 10 10.0",
+      "x-ms-client-request-id" : "1021cd95-edc0-4583-b70c-fac4cbe3a01b"
+    },
+    "Response" : {
+      "x-ms-version" : "2019-02-02",
+      "Server" : "Windows-Azure-Blob/1.0 Microsoft-HTTPAPI/2.0",
+      "ETag" : "\"0x8D7356135F6338E\"",
+      "Last-Modified" : "Mon, 09 Sep 2019 20:06:32 GMT",
+      "retry-after" : "0",
+      "Content-Length" : "0",
+      "StatusCode" : "201",
+      "x-ms-request-id" : "67f26288-d01e-00b8-6e4a-67634c000000",
+      "Date" : "Mon, 09 Sep 2019 20:06:32 GMT",
+      "x-ms-client-request-id" : "1021cd95-edc0-4583-b70c-fac4cbe3a01b"
+    },
+    "Exception" : null
+  }, {
+    "Method" : "PUT",
+    "Uri" : "https://jamesschreppler.blob.core.windows.net/jtcsettierblockblob2blobapitestsettierblockblobb2a65705c435/javablobsettierblockblob3blobapitestsettierblockblobb2a383076",
+    "Headers" : {
+      "x-ms-version" : "2019-02-02",
+      "User-Agent" : "azsdk-java-azure-storage-blob/12.0.0-preview.3 1.8.0_221; Windows 10 10.0",
+      "x-ms-client-request-id" : "d3397350-c39d-471d-8d6d-4470b2045fc0",
+      "Content-Type" : "application/octet-stream"
+    },
+    "Response" : {
+      "x-ms-version" : "2019-02-02",
+      "Server" : "Windows-Azure-Blob/1.0 Microsoft-HTTPAPI/2.0",
+      "x-ms-content-crc64" : "6RYQPwaVsyQ=",
+      "Last-Modified" : "Mon, 09 Sep 2019 20:06:33 GMT",
       "retry-after" : "0",
       "StatusCode" : "201",
       "x-ms-request-server-encrypted" : "true",
-      "Date" : "Fri, 06 Sep 2019 19:01:44 GMT",
+      "Date" : "Mon, 09 Sep 2019 20:06:32 GMT",
       "Content-MD5" : "wh+Wm18D0z1D4E+PE252gg==",
-      "ETag" : "\"0x8D732FCA9643A94\"",
-      "Content-Length" : "0",
-      "x-ms-request-id" : "b92c43ff-d01e-009e-43e5-644931000000",
-      "x-ms-client-request-id" : "f6255b69-1d04-4ac8-b66c-1b57110d7e73"
->>>>>>> a55d5dd9
-    },
-    "Exception" : null
-  }, {
-    "Method" : "PUT",
-<<<<<<< HEAD
-    "Uri" : "https://jamesschreppler.blob.core.windows.net/jtcsettierblockblob2blobapitestsettierblockblob52e69096e588?restype=container",
-    "Headers" : {
-      "x-ms-version" : "2019-02-02",
-      "User-Agent" : "azsdk-java-azure-storage-blob/12.0.0-preview.3 1.8.0_221; Windows 10 10.0",
-      "x-ms-client-request-id" : "10e180c9-d9c1-43a3-a816-fdf804abcb5e"
-=======
-    "Uri" : "https://azstoragesdkblobaccount.blob.core.windows.net/jtcsettierblockblob2blobapitestsettierblockblob7dc267555f33?restype=container",
-    "Headers" : {
-      "x-ms-version" : "2019-02-02",
-      "User-Agent" : "azsdk-java-azure-storage-blob/12.0.0-preview.3 1.8.0_212; Windows 10 10.0",
-      "x-ms-client-request-id" : "18b77f92-7199-41bf-9042-2d823959faad"
->>>>>>> a55d5dd9
-    },
-    "Response" : {
-      "x-ms-version" : "2019-02-02",
-      "Server" : "Windows-Azure-Blob/1.0 Microsoft-HTTPAPI/2.0",
-<<<<<<< HEAD
-      "ETag" : "\"0x8D73251E64554F3\"",
-      "Last-Modified" : "Thu, 05 Sep 2019 22:39:23 GMT",
-      "retry-after" : "0",
-      "Content-Length" : "0",
-      "StatusCode" : "201",
-      "x-ms-request-id" : "aca7ed12-c01e-0042-2b3a-64aaab000000",
-      "Date" : "Thu, 05 Sep 2019 22:39:23 GMT",
-      "x-ms-client-request-id" : "10e180c9-d9c1-43a3-a816-fdf804abcb5e"
-=======
-      "ETag" : "\"0x8D732FCA96BAED2\"",
-      "Last-Modified" : "Fri, 06 Sep 2019 19:01:45 GMT",
-      "retry-after" : "0",
-      "Content-Length" : "0",
-      "StatusCode" : "201",
-      "x-ms-request-id" : "b8f1998a-301e-004b-1de5-64feb1000000",
-      "Date" : "Fri, 06 Sep 2019 19:01:44 GMT",
-      "x-ms-client-request-id" : "18b77f92-7199-41bf-9042-2d823959faad"
->>>>>>> a55d5dd9
-    },
-    "Exception" : null
-  }, {
-    "Method" : "PUT",
-<<<<<<< HEAD
-    "Uri" : "https://jamesschreppler.blob.core.windows.net/jtcsettierblockblob2blobapitestsettierblockblob52e69096e588/javablobsettierblockblob3blobapitestsettierblockblob52e496741",
-    "Headers" : {
-      "x-ms-version" : "2019-02-02",
-      "User-Agent" : "azsdk-java-azure-storage-blob/12.0.0-preview.3 1.8.0_221; Windows 10 10.0",
-      "x-ms-client-request-id" : "e1502850-e764-42b1-acdd-494b71b26d12",
-=======
-    "Uri" : "https://azstoragesdkblobaccount.blob.core.windows.net/jtcsettierblockblob2blobapitestsettierblockblob7dc267555f33/javablobsettierblockblob3blobapitestsettierblockblob7dc608377",
-    "Headers" : {
-      "x-ms-version" : "2019-02-02",
-      "User-Agent" : "azsdk-java-azure-storage-blob/12.0.0-preview.3 1.8.0_212; Windows 10 10.0",
-      "x-ms-client-request-id" : "1591cd7f-7b13-4518-87eb-02658639fbdf",
->>>>>>> a55d5dd9
-      "Content-Type" : "application/octet-stream"
-    },
-    "Response" : {
-      "x-ms-version" : "2019-02-02",
-      "Server" : "Windows-Azure-Blob/1.0 Microsoft-HTTPAPI/2.0",
-      "x-ms-content-crc64" : "6RYQPwaVsyQ=",
-<<<<<<< HEAD
-      "Last-Modified" : "Thu, 05 Sep 2019 22:39:23 GMT",
-      "retry-after" : "0",
-      "StatusCode" : "201",
-      "x-ms-request-server-encrypted" : "true",
-      "Date" : "Thu, 05 Sep 2019 22:39:23 GMT",
-      "Content-MD5" : "wh+Wm18D0z1D4E+PE252gg==",
-      "ETag" : "\"0x8D73251E64A83F5\"",
-      "Content-Length" : "0",
-      "x-ms-request-id" : "aca7ed35-c01e-0042-423a-64aaab000000",
-      "x-ms-client-request-id" : "e1502850-e764-42b1-acdd-494b71b26d12"
-=======
-      "Last-Modified" : "Fri, 06 Sep 2019 19:01:45 GMT",
-      "retry-after" : "0",
-      "StatusCode" : "201",
-      "x-ms-request-server-encrypted" : "true",
-      "Date" : "Fri, 06 Sep 2019 19:01:44 GMT",
-      "Content-MD5" : "wh+Wm18D0z1D4E+PE252gg==",
-      "ETag" : "\"0x8D732FCA9728B3C\"",
-      "Content-Length" : "0",
-      "x-ms-request-id" : "b8f199a4-301e-004b-33e5-64feb1000000",
-      "x-ms-client-request-id" : "1591cd7f-7b13-4518-87eb-02658639fbdf"
->>>>>>> a55d5dd9
-    },
-    "Exception" : null
-  }, {
-    "Method" : "PUT",
-<<<<<<< HEAD
-    "Uri" : "https://jamesschreppler.blob.core.windows.net/jtcsettierblockblob2blobapitestsettierblockblob52e69096e588/javablobsettierblockblob3blobapitestsettierblockblob52e496741?comp=tier",
-    "Headers" : {
-      "x-ms-version" : "2019-02-02",
-      "User-Agent" : "azsdk-java-azure-storage-blob/12.0.0-preview.3 1.8.0_221; Windows 10 10.0",
-      "x-ms-client-request-id" : "e8ff3285-a9e1-493e-97a3-a9d490528cca"
-=======
-    "Uri" : "https://azstoragesdkblobaccount.blob.core.windows.net/jtcsettierblockblob2blobapitestsettierblockblob7dc267555f33/javablobsettierblockblob3blobapitestsettierblockblob7dc608377?comp=tier",
-    "Headers" : {
-      "x-ms-version" : "2019-02-02",
-      "User-Agent" : "azsdk-java-azure-storage-blob/12.0.0-preview.3 1.8.0_212; Windows 10 10.0",
-      "x-ms-client-request-id" : "5cc9322c-a389-4068-afe5-f5f789fe5626"
->>>>>>> a55d5dd9
-    },
-    "Response" : {
-      "x-ms-version" : "2019-02-02",
-      "Server" : "Windows-Azure-Blob/1.0 Microsoft-HTTPAPI/2.0",
-      "retry-after" : "0",
-      "Content-Length" : "0",
-      "StatusCode" : "200",
-<<<<<<< HEAD
-      "x-ms-request-id" : "aca7ed56-c01e-0042-5c3a-64aaab000000",
-      "Date" : "Thu, 05 Sep 2019 22:39:23 GMT",
-      "x-ms-client-request-id" : "e8ff3285-a9e1-493e-97a3-a9d490528cca"
-=======
-      "x-ms-request-id" : "b8f199bd-301e-004b-46e5-64feb1000000",
-      "Date" : "Fri, 06 Sep 2019 19:01:44 GMT",
-      "x-ms-client-request-id" : "5cc9322c-a389-4068-afe5-f5f789fe5626"
->>>>>>> a55d5dd9
+      "ETag" : "\"0x8D7356135FBB671\"",
+      "Content-Length" : "0",
+      "x-ms-request-id" : "67f2629d-d01e-00b8-7e4a-67634c000000",
+      "x-ms-client-request-id" : "d3397350-c39d-471d-8d6d-4470b2045fc0"
+    },
+    "Exception" : null
+  }, {
+    "Method" : "PUT",
+    "Uri" : "https://jamesschreppler.blob.core.windows.net/jtcsettierblockblob2blobapitestsettierblockblobb2a65705c435/javablobsettierblockblob3blobapitestsettierblockblobb2a383076?comp=tier",
+    "Headers" : {
+      "x-ms-version" : "2019-02-02",
+      "User-Agent" : "azsdk-java-azure-storage-blob/12.0.0-preview.3 1.8.0_221; Windows 10 10.0",
+      "x-ms-client-request-id" : "f0357f74-995f-40d8-888f-e1b05976b869"
+    },
+    "Response" : {
+      "x-ms-version" : "2019-02-02",
+      "Server" : "Windows-Azure-Blob/1.0 Microsoft-HTTPAPI/2.0",
+      "retry-after" : "0",
+      "Content-Length" : "0",
+      "StatusCode" : "200",
+      "x-ms-request-id" : "67f262ba-d01e-00b8-134a-67634c000000",
+      "Date" : "Mon, 09 Sep 2019 20:06:32 GMT",
+      "x-ms-client-request-id" : "f0357f74-995f-40d8-888f-e1b05976b869"
     },
     "Exception" : null
   }, {
     "Method" : "HEAD",
-<<<<<<< HEAD
-    "Uri" : "https://jamesschreppler.blob.core.windows.net/jtcsettierblockblob2blobapitestsettierblockblob52e69096e588/javablobsettierblockblob3blobapitestsettierblockblob52e496741",
-    "Headers" : {
-      "x-ms-version" : "2019-02-02",
-      "User-Agent" : "azsdk-java-azure-storage-blob/12.0.0-preview.3 1.8.0_221; Windows 10 10.0",
-      "x-ms-client-request-id" : "f7fca234-9f8d-4054-bc9a-e8110a055626"
-=======
-    "Uri" : "https://azstoragesdkblobaccount.blob.core.windows.net/jtcsettierblockblob2blobapitestsettierblockblob7dc267555f33/javablobsettierblockblob3blobapitestsettierblockblob7dc608377",
-    "Headers" : {
-      "x-ms-version" : "2019-02-02",
-      "User-Agent" : "azsdk-java-azure-storage-blob/12.0.0-preview.3 1.8.0_212; Windows 10 10.0",
-      "x-ms-client-request-id" : "cde6aafe-a014-4fbf-af1a-30f837b2b22a"
->>>>>>> a55d5dd9
+    "Uri" : "https://jamesschreppler.blob.core.windows.net/jtcsettierblockblob2blobapitestsettierblockblobb2a65705c435/javablobsettierblockblob3blobapitestsettierblockblobb2a383076",
+    "Headers" : {
+      "x-ms-version" : "2019-02-02",
+      "User-Agent" : "azsdk-java-azure-storage-blob/12.0.0-preview.3 1.8.0_221; Windows 10 10.0",
+      "x-ms-client-request-id" : "ea6f11b9-891f-4d78-89a5-7cc2c79fcda5"
     },
     "Response" : {
       "x-ms-version" : "2019-02-02",
@@ -226,55 +124,31 @@
       "Server" : "Windows-Azure-Blob/1.0 Microsoft-HTTPAPI/2.0",
       "x-ms-tag-count" : "0",
       "x-ms-lease-state" : "available",
-<<<<<<< HEAD
-      "Last-Modified" : "Thu, 05 Sep 2019 22:39:23 GMT",
-      "retry-after" : "0",
-      "x-ms-access-tier-change-time" : "Thu, 05 Sep 2019 22:39:23 GMT",
-      "StatusCode" : "200",
-      "Date" : "Thu, 05 Sep 2019 22:39:23 GMT",
-=======
-      "Last-Modified" : "Fri, 06 Sep 2019 19:01:45 GMT",
-      "retry-after" : "0",
-      "x-ms-access-tier-change-time" : "Fri, 06 Sep 2019 19:01:45 GMT",
-      "StatusCode" : "200",
-      "Date" : "Fri, 06 Sep 2019 19:01:44 GMT",
->>>>>>> a55d5dd9
+      "Last-Modified" : "Mon, 09 Sep 2019 20:06:33 GMT",
+      "retry-after" : "0",
+      "x-ms-access-tier-change-time" : "Mon, 09 Sep 2019 20:06:33 GMT",
+      "StatusCode" : "200",
+      "Date" : "Mon, 09 Sep 2019 20:06:32 GMT",
       "x-ms-blob-type" : "BlockBlob",
       "Content-MD5" : "wh+Wm18D0z1D4E+PE252gg==",
       "Accept-Ranges" : "bytes",
       "x-ms-server-encrypted" : "true",
       "x-ms-access-tier" : "Hot",
-<<<<<<< HEAD
-      "ETag" : "\"0x8D73251E64A83F5\"",
-      "x-ms-creation-time" : "Thu, 05 Sep 2019 22:39:23 GMT",
+      "ETag" : "\"0x8D7356135FBB671\"",
+      "x-ms-creation-time" : "Mon, 09 Sep 2019 20:06:33 GMT",
       "Content-Length" : "7",
-      "x-ms-request-id" : "aca7ed6c-c01e-0042-6b3a-64aaab000000",
-      "x-ms-client-request-id" : "f7fca234-9f8d-4054-bc9a-e8110a055626",
-=======
-      "ETag" : "\"0x8D732FCA9728B3C\"",
-      "x-ms-creation-time" : "Fri, 06 Sep 2019 19:01:45 GMT",
-      "Content-Length" : "7",
-      "x-ms-request-id" : "b8f199e3-301e-004b-67e5-64feb1000000",
-      "x-ms-client-request-id" : "cde6aafe-a014-4fbf-af1a-30f837b2b22a",
->>>>>>> a55d5dd9
+      "x-ms-request-id" : "67f262df-d01e-00b8-354a-67634c000000",
+      "x-ms-client-request-id" : "ea6f11b9-891f-4d78-89a5-7cc2c79fcda5",
       "Content-Type" : "application/octet-stream"
     },
     "Exception" : null
   }, {
     "Method" : "GET",
-<<<<<<< HEAD
-    "Uri" : "https://jamesschreppler.blob.core.windows.net/jtcsettierblockblob2blobapitestsettierblockblob52e69096e588?include=&restype=container&comp=list",
-    "Headers" : {
-      "x-ms-version" : "2019-02-02",
-      "User-Agent" : "azsdk-java-azure-storage-blob/12.0.0-preview.3 1.8.0_221; Windows 10 10.0",
-      "x-ms-client-request-id" : "a9090038-51f0-4ad0-bf6f-8015981afc05"
-=======
-    "Uri" : "https://azstoragesdkblobaccount.blob.core.windows.net/jtcsettierblockblob2blobapitestsettierblockblob7dc267555f33?include=&restype=container&comp=list",
-    "Headers" : {
-      "x-ms-version" : "2019-02-02",
-      "User-Agent" : "azsdk-java-azure-storage-blob/12.0.0-preview.3 1.8.0_212; Windows 10 10.0",
-      "x-ms-client-request-id" : "254252bb-82b1-4eea-a523-96bf0581e058"
->>>>>>> a55d5dd9
+    "Uri" : "https://jamesschreppler.blob.core.windows.net/jtcsettierblockblob2blobapitestsettierblockblobb2a65705c435?include=&restype=container&comp=list",
+    "Headers" : {
+      "x-ms-version" : "2019-02-02",
+      "User-Agent" : "azsdk-java-azure-storage-blob/12.0.0-preview.3 1.8.0_221; Windows 10 10.0",
+      "x-ms-client-request-id" : "62c878d0-a7c4-493a-b107-bba7f4611d11"
     },
     "Response" : {
       "Transfer-Encoding" : "chunked",
@@ -282,35 +156,20 @@
       "Server" : "Windows-Azure-Blob/1.0 Microsoft-HTTPAPI/2.0",
       "retry-after" : "0",
       "StatusCode" : "200",
-<<<<<<< HEAD
-      "x-ms-request-id" : "aca7ed86-c01e-0042-7d3a-64aaab000000",
-      "Body" : "﻿<?xml version=\"1.0\" encoding=\"utf-8\"?><EnumerationResults ServiceEndpoint=\"https://jamesschreppler.blob.core.windows.net/\" ContainerName=\"jtcsettierblockblob2blobapitestsettierblockblob52e69096e588\"><Blobs><Blob><Name>javablobsettierblockblob3blobapitestsettierblockblob52e496741</Name><Properties><Creation-Time>Thu, 05 Sep 2019 22:39:23 GMT</Creation-Time><Last-Modified>Thu, 05 Sep 2019 22:39:23 GMT</Last-Modified><Etag>0x8D73251E64A83F5</Etag><Content-Length>7</Content-Length><Content-Type>application/octet-stream</Content-Type><Content-Encoding /><Content-Language /><Content-CRC64>6RYQPwaVsyQ=</Content-CRC64><Content-MD5>wh+Wm18D0z1D4E+PE252gg==</Content-MD5><Cache-Control /><Content-Disposition /><BlobType>BlockBlob</BlobType><AccessTier>Hot</AccessTier><AccessTierChangeTime>Thu, 05 Sep 2019 22:39:23 GMT</AccessTierChangeTime><LeaseStatus>unlocked</LeaseStatus><LeaseState>available</LeaseState><ServerEncrypted>true</ServerEncrypted><TagCount>0</TagCount></Properties></Blob></Blobs><NextMarker /></EnumerationResults>",
-      "Date" : "Thu, 05 Sep 2019 22:39:23 GMT",
-      "x-ms-client-request-id" : "a9090038-51f0-4ad0-bf6f-8015981afc05",
-=======
-      "x-ms-request-id" : "b8f199fa-301e-004b-7ce5-64feb1000000",
-      "Body" : "﻿<?xml version=\"1.0\" encoding=\"utf-8\"?><EnumerationResults ServiceEndpoint=\"https://azstoragesdkblobaccount.blob.core.windows.net/\" ContainerName=\"jtcsettierblockblob2blobapitestsettierblockblob7dc267555f33\"><Blobs><Blob><Name>javablobsettierblockblob3blobapitestsettierblockblob7dc608377</Name><Properties><Creation-Time>Fri, 06 Sep 2019 19:01:45 GMT</Creation-Time><Last-Modified>Fri, 06 Sep 2019 19:01:45 GMT</Last-Modified><Etag>0x8D732FCA9728B3C</Etag><Content-Length>7</Content-Length><Content-Type>application/octet-stream</Content-Type><Content-Encoding /><Content-Language /><Content-CRC64>6RYQPwaVsyQ=</Content-CRC64><Content-MD5>wh+Wm18D0z1D4E+PE252gg==</Content-MD5><Cache-Control /><Content-Disposition /><BlobType>BlockBlob</BlobType><AccessTier>Hot</AccessTier><AccessTierChangeTime>Fri, 06 Sep 2019 19:01:45 GMT</AccessTierChangeTime><LeaseStatus>unlocked</LeaseStatus><LeaseState>available</LeaseState><ServerEncrypted>true</ServerEncrypted><TagCount>0</TagCount></Properties></Blob></Blobs><NextMarker /></EnumerationResults>",
-      "Date" : "Fri, 06 Sep 2019 19:01:44 GMT",
-      "x-ms-client-request-id" : "254252bb-82b1-4eea-a523-96bf0581e058",
->>>>>>> a55d5dd9
+      "x-ms-request-id" : "67f26302-d01e-00b8-524a-67634c000000",
+      "Body" : "﻿<?xml version=\"1.0\" encoding=\"utf-8\"?><EnumerationResults ServiceEndpoint=\"https://jamesschreppler.blob.core.windows.net/\" ContainerName=\"jtcsettierblockblob2blobapitestsettierblockblobb2a65705c435\"><Blobs><Blob><Name>javablobsettierblockblob3blobapitestsettierblockblobb2a383076</Name><Properties><Creation-Time>Mon, 09 Sep 2019 20:06:33 GMT</Creation-Time><Last-Modified>Mon, 09 Sep 2019 20:06:33 GMT</Last-Modified><Etag>0x8D7356135FBB671</Etag><Content-Length>7</Content-Length><Content-Type>application/octet-stream</Content-Type><Content-Encoding /><Content-Language /><Content-CRC64>6RYQPwaVsyQ=</Content-CRC64><Content-MD5>wh+Wm18D0z1D4E+PE252gg==</Content-MD5><Cache-Control /><Content-Disposition /><BlobType>BlockBlob</BlobType><AccessTier>Hot</AccessTier><AccessTierChangeTime>Mon, 09 Sep 2019 20:06:33 GMT</AccessTierChangeTime><LeaseStatus>unlocked</LeaseStatus><LeaseState>available</LeaseState><ServerEncrypted>true</ServerEncrypted><TagCount>0</TagCount></Properties></Blob></Blobs><NextMarker /></EnumerationResults>",
+      "Date" : "Mon, 09 Sep 2019 20:06:32 GMT",
+      "x-ms-client-request-id" : "62c878d0-a7c4-493a-b107-bba7f4611d11",
       "Content-Type" : "application/xml"
     },
     "Exception" : null
   }, {
     "Method" : "DELETE",
-<<<<<<< HEAD
-    "Uri" : "https://jamesschreppler.blob.core.windows.net/jtcsettierblockblob2blobapitestsettierblockblob52e69096e588?restype=container",
-    "Headers" : {
-      "x-ms-version" : "2019-02-02",
-      "User-Agent" : "azsdk-java-azure-storage-blob/12.0.0-preview.3 1.8.0_221; Windows 10 10.0",
-      "x-ms-client-request-id" : "966afeab-67da-4887-b671-bcad0e3a37b3"
-=======
-    "Uri" : "https://azstoragesdkblobaccount.blob.core.windows.net/jtcsettierblockblob2blobapitestsettierblockblob7dc267555f33?restype=container",
-    "Headers" : {
-      "x-ms-version" : "2019-02-02",
-      "User-Agent" : "azsdk-java-azure-storage-blob/12.0.0-preview.3 1.8.0_212; Windows 10 10.0",
-      "x-ms-client-request-id" : "507967ab-6c76-4fb9-8fab-de5b1fdaa028"
->>>>>>> a55d5dd9
+    "Uri" : "https://jamesschreppler.blob.core.windows.net/jtcsettierblockblob2blobapitestsettierblockblobb2a65705c435?restype=container",
+    "Headers" : {
+      "x-ms-version" : "2019-02-02",
+      "User-Agent" : "azsdk-java-azure-storage-blob/12.0.0-preview.3 1.8.0_221; Windows 10 10.0",
+      "x-ms-client-request-id" : "b5650b36-f560-481d-a66b-667b7890f6d7"
     },
     "Response" : {
       "x-ms-version" : "2019-02-02",
@@ -318,32 +177,18 @@
       "retry-after" : "0",
       "Content-Length" : "0",
       "StatusCode" : "202",
-<<<<<<< HEAD
-      "x-ms-request-id" : "aca7eda8-c01e-0042-113a-64aaab000000",
-      "Date" : "Thu, 05 Sep 2019 22:39:23 GMT",
-      "x-ms-client-request-id" : "966afeab-67da-4887-b671-bcad0e3a37b3"
-=======
-      "x-ms-request-id" : "b8f19a0f-301e-004b-0ce5-64feb1000000",
-      "Date" : "Fri, 06 Sep 2019 19:01:44 GMT",
-      "x-ms-client-request-id" : "507967ab-6c76-4fb9-8fab-de5b1fdaa028"
->>>>>>> a55d5dd9
+      "x-ms-request-id" : "67f26318-d01e-00b8-634a-67634c000000",
+      "Date" : "Mon, 09 Sep 2019 20:06:32 GMT",
+      "x-ms-client-request-id" : "b5650b36-f560-481d-a66b-667b7890f6d7"
     },
     "Exception" : null
   }, {
     "Method" : "GET",
-<<<<<<< HEAD
     "Uri" : "https://jaschrepragrs.blob.core.windows.net?prefix=jtcsettierblockblob&comp=list",
     "Headers" : {
       "x-ms-version" : "2019-02-02",
       "User-Agent" : "azsdk-java-azure-storage-blob/12.0.0-preview.3 1.8.0_221; Windows 10 10.0",
-      "x-ms-client-request-id" : "dcaff8f1-966b-4707-9d8e-dfb45c9a4b87"
-=======
-    "Uri" : "https://azstoragesdkaccount.blob.core.windows.net?prefix=jtcsettierblockblob&comp=list",
-    "Headers" : {
-      "x-ms-version" : "2019-02-02",
-      "User-Agent" : "azsdk-java-azure-storage-blob/12.0.0-preview.3 1.8.0_212; Windows 10 10.0",
-      "x-ms-client-request-id" : "75d12021-fbad-4dc0-87dd-704226382dc3"
->>>>>>> a55d5dd9
+      "x-ms-client-request-id" : "c9e0fe8d-4f06-422e-9c8e-2535c583bb17"
     },
     "Response" : {
       "Transfer-Encoding" : "chunked",
@@ -351,35 +196,20 @@
       "Server" : "Windows-Azure-Blob/1.0 Microsoft-HTTPAPI/2.0",
       "retry-after" : "0",
       "StatusCode" : "200",
-<<<<<<< HEAD
-      "x-ms-request-id" : "bfed4ae7-901e-0044-453a-643cc7000000",
-      "Body" : "﻿<?xml version=\"1.0\" encoding=\"utf-8\"?><EnumerationResults ServiceEndpoint=\"https://jaschrepragrs.blob.core.windows.net/\"><Prefix>jtcsettierblockblob</Prefix><Containers><Container><Name>jtcsettierblockblob0blobapitestsettierblockblob52e65488e56e</Name><Properties><Last-Modified>Thu, 05 Sep 2019 22:39:23 GMT</Last-Modified><Etag>\"0x8D73251E62EAD7D\"</Etag><LeaseStatus>unlocked</LeaseStatus><LeaseState>available</LeaseState><DefaultEncryptionScope>$account-encryption-key</DefaultEncryptionScope><DenyEncryptionScopeOverride>false</DenyEncryptionScopeOverride><HasImmutabilityPolicy>false</HasImmutabilityPolicy><HasLegalHold>false</HasLegalHold></Properties></Container></Containers><NextMarker /></EnumerationResults>",
-      "Date" : "Thu, 05 Sep 2019 22:39:23 GMT",
-      "x-ms-client-request-id" : "dcaff8f1-966b-4707-9d8e-dfb45c9a4b87",
-=======
-      "x-ms-request-id" : "b92c4580-d01e-009e-2ce5-644931000000",
-      "Body" : "﻿<?xml version=\"1.0\" encoding=\"utf-8\"?><EnumerationResults ServiceEndpoint=\"https://azstoragesdkaccount.blob.core.windows.net/\"><Prefix>jtcsettierblockblob</Prefix><Containers><Container><Name>jtcsettierblockblob0blobapitestsettierblockblob7dc8237320ee</Name><Properties><Last-Modified>Fri, 06 Sep 2019 19:01:45 GMT</Last-Modified><Etag>\"0x8D732FCA95A0190\"</Etag><LeaseStatus>unlocked</LeaseStatus><LeaseState>available</LeaseState><DefaultEncryptionScope>$account-encryption-key</DefaultEncryptionScope><DenyEncryptionScopeOverride>false</DenyEncryptionScopeOverride><HasImmutabilityPolicy>false</HasImmutabilityPolicy><HasLegalHold>false</HasLegalHold></Properties></Container></Containers><NextMarker /></EnumerationResults>",
-      "Date" : "Fri, 06 Sep 2019 19:01:45 GMT",
-      "x-ms-client-request-id" : "75d12021-fbad-4dc0-87dd-704226382dc3",
->>>>>>> a55d5dd9
+      "x-ms-request-id" : "c5cab2f0-301e-0042-094a-67cbbf000000",
+      "Body" : "﻿<?xml version=\"1.0\" encoding=\"utf-8\"?><EnumerationResults ServiceEndpoint=\"https://jaschrepragrs.blob.core.windows.net/\"><Prefix>jtcsettierblockblob</Prefix><Containers><Container><Name>jtcsettierblockblob0blobapitestsettierblockblobb2a30920fe27</Name><Properties><Last-Modified>Mon, 09 Sep 2019 20:06:32 GMT</Last-Modified><Etag>\"0x8D7356135E020A2\"</Etag><LeaseStatus>unlocked</LeaseStatus><LeaseState>available</LeaseState><DefaultEncryptionScope>$account-encryption-key</DefaultEncryptionScope><DenyEncryptionScopeOverride>false</DenyEncryptionScopeOverride><HasImmutabilityPolicy>false</HasImmutabilityPolicy><HasLegalHold>false</HasLegalHold></Properties></Container></Containers><NextMarker /></EnumerationResults>",
+      "Date" : "Mon, 09 Sep 2019 20:06:32 GMT",
+      "x-ms-client-request-id" : "c9e0fe8d-4f06-422e-9c8e-2535c583bb17",
       "Content-Type" : "application/xml"
     },
     "Exception" : null
   }, {
     "Method" : "DELETE",
-<<<<<<< HEAD
-    "Uri" : "https://jaschrepragrs.blob.core.windows.net/jtcsettierblockblob0blobapitestsettierblockblob52e65488e56e?restype=container",
-    "Headers" : {
-      "x-ms-version" : "2019-02-02",
-      "User-Agent" : "azsdk-java-azure-storage-blob/12.0.0-preview.3 1.8.0_221; Windows 10 10.0",
-      "x-ms-client-request-id" : "fb2c48c5-ec2b-4bb5-911a-c0ba805c7ef6"
-=======
-    "Uri" : "https://azstoragesdkaccount.blob.core.windows.net/jtcsettierblockblob0blobapitestsettierblockblob7dc8237320ee?restype=container",
-    "Headers" : {
-      "x-ms-version" : "2019-02-02",
-      "User-Agent" : "azsdk-java-azure-storage-blob/12.0.0-preview.3 1.8.0_212; Windows 10 10.0",
-      "x-ms-client-request-id" : "605bc6b2-aa97-48c1-a4f3-d5522a061ab7"
->>>>>>> a55d5dd9
+    "Uri" : "https://jaschrepragrs.blob.core.windows.net/jtcsettierblockblob0blobapitestsettierblockblobb2a30920fe27?restype=container",
+    "Headers" : {
+      "x-ms-version" : "2019-02-02",
+      "User-Agent" : "azsdk-java-azure-storage-blob/12.0.0-preview.3 1.8.0_221; Windows 10 10.0",
+      "x-ms-client-request-id" : "551b28f4-f527-4837-b2b8-eee8f94016b0"
     },
     "Response" : {
       "x-ms-version" : "2019-02-02",
@@ -387,21 +217,11 @@
       "retry-after" : "0",
       "Content-Length" : "0",
       "StatusCode" : "202",
-<<<<<<< HEAD
-      "x-ms-request-id" : "bfed4af9-901e-0044-553a-643cc7000000",
-      "Date" : "Thu, 05 Sep 2019 22:39:23 GMT",
-      "x-ms-client-request-id" : "fb2c48c5-ec2b-4bb5-911a-c0ba805c7ef6"
+      "x-ms-request-id" : "c5cab2fe-301e-0042-174a-67cbbf000000",
+      "Date" : "Mon, 09 Sep 2019 20:06:33 GMT",
+      "x-ms-client-request-id" : "551b28f4-f527-4837-b2b8-eee8f94016b0"
     },
     "Exception" : null
   } ],
-  "variables" : [ "jtcsettierblockblob0blobapitestsettierblockblob52e65488e56e", "javablobsettierblockblob1blobapitestsettierblockblob52e475956", "jtcsettierblockblob2blobapitestsettierblockblob52e69096e588", "javablobsettierblockblob3blobapitestsettierblockblob52e496741" ]
-=======
-      "x-ms-request-id" : "b92c45a5-d01e-009e-51e5-644931000000",
-      "Date" : "Fri, 06 Sep 2019 19:01:45 GMT",
-      "x-ms-client-request-id" : "605bc6b2-aa97-48c1-a4f3-d5522a061ab7"
-    },
-    "Exception" : null
-  } ],
-  "variables" : [ "jtcsettierblockblob0blobapitestsettierblockblob7dc8237320ee", "javablobsettierblockblob1blobapitestsettierblockblob7dc223224", "jtcsettierblockblob2blobapitestsettierblockblob7dc267555f33", "javablobsettierblockblob3blobapitestsettierblockblob7dc608377" ]
->>>>>>> a55d5dd9
+  "variables" : [ "jtcsettierblockblob0blobapitestsettierblockblobb2a30920fe27", "javablobsettierblockblob1blobapitestsettierblockblobb2a78315a", "jtcsettierblockblob2blobapitestsettierblockblobb2a65705c435", "javablobsettierblockblob3blobapitestsettierblockblobb2a383076" ]
 }