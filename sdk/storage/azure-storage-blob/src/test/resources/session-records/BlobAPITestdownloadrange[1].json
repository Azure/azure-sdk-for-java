{
  "networkCallRecords" : [ {
    "Method" : "PUT",
<<<<<<< HEAD
    "Uri" : "https://REDACTED.blob.core.windows.net/jtcdownloadrange0blobapitestdownloadrangee1960854b4a46d6?restype=container",
    "Headers" : {
      "x-ms-version" : "2020-06-12",
      "User-Agent" : "azsdk-java-azure-storage-blob/12.11.0-beta.1 (11.0.7; Windows 10; 10.0)",
      "x-ms-client-request-id" : "6dccba16-2809-40ba-aed7-ebb45d96f02e"
=======
    "Uri" : "https://REDACTED.blob.core.windows.net/jtcdownloadrange0blobapitestdownloadrange9bf411745bd88ca?restype=container",
    "Headers" : {
      "x-ms-version" : "2020-06-12",
      "User-Agent" : "azsdk-java-azure-storage-blob/12.11.0-beta.2 (11.0.7; Windows 10; 10.0)",
      "x-ms-client-request-id" : "f4a7b108-f2ed-4277-bef6-ef97fade6f28"
>>>>>>> 78de451b
    },
    "Response" : {
      "x-ms-version" : "2020-06-12",
      "Server" : "Windows-Azure-Blob/1.0 Microsoft-HTTPAPI/2.0",
<<<<<<< HEAD
      "ETag" : "0x8D8C70E4AE5DFB3",
      "Last-Modified" : "Tue, 02 Feb 2021 00:05:47 GMT",
      "retry-after" : "0",
      "Content-Length" : "0",
      "StatusCode" : "201",
      "x-ms-request-id" : "df6d3202-b01e-004e-26f7-f8d8a9000000",
      "Date" : "Tue, 02 Feb 2021 00:05:46 GMT",
      "x-ms-client-request-id" : "6dccba16-2809-40ba-aed7-ebb45d96f02e"
=======
      "eTag" : "0x8D8E80365F1A808",
      "Last-Modified" : "Mon, 15 Mar 2021 22:40:56 GMT",
      "retry-after" : "0",
      "Content-Length" : "0",
      "StatusCode" : "201",
      "x-ms-request-id" : "e7b522b2-f01e-005f-13ec-19421d000000",
      "x-ms-client-request-id" : "f4a7b108-f2ed-4277-bef6-ef97fade6f28",
      "Date" : "Mon, 15 Mar 2021 22:40:56 GMT"
>>>>>>> 78de451b
    },
    "Exception" : null
  }, {
    "Method" : "PUT",
<<<<<<< HEAD
    "Uri" : "https://REDACTED.blob.core.windows.net/jtcdownloadrange0blobapitestdownloadrangee1960854b4a46d6/javablobdownloadrange1blobapitestdownloadrangee199591286e1",
    "Headers" : {
      "x-ms-version" : "2020-06-12",
      "User-Agent" : "azsdk-java-azure-storage-blob/12.11.0-beta.1 (11.0.7; Windows 10; 10.0)",
      "x-ms-client-request-id" : "89074d81-b42f-453c-8d97-6ba846ba5617",
=======
    "Uri" : "https://REDACTED.blob.core.windows.net/jtcdownloadrange0blobapitestdownloadrange9bf411745bd88ca/javablobdownloadrange1blobapitestdownloadrange9bf7632922c7",
    "Headers" : {
      "x-ms-version" : "2020-06-12",
      "User-Agent" : "azsdk-java-azure-storage-blob/12.11.0-beta.2 (11.0.7; Windows 10; 10.0)",
      "x-ms-client-request-id" : "ff706528-cb61-444f-b27a-655ea93f780f",
>>>>>>> 78de451b
      "Content-Type" : "application/octet-stream"
    },
    "Response" : {
      "x-ms-version" : "2020-06-12",
      "Server" : "Windows-Azure-Blob/1.0 Microsoft-HTTPAPI/2.0",
      "x-ms-content-crc64" : "6RYQPwaVsyQ=",
<<<<<<< HEAD
      "Last-Modified" : "Tue, 02 Feb 2021 00:05:47 GMT",
      "retry-after" : "0",
      "StatusCode" : "201",
      "x-ms-request-server-encrypted" : "true",
      "Date" : "Tue, 02 Feb 2021 00:05:46 GMT",
      "Content-MD5" : "wh+Wm18D0z1D4E+PE252gg==",
      "ETag" : "0x8D8C70E4AF5CFB0",
      "Content-Length" : "0",
      "x-ms-request-id" : "df6d3211-b01e-004e-33f7-f8d8a9000000",
      "x-ms-client-request-id" : "89074d81-b42f-453c-8d97-6ba846ba5617"
=======
      "Last-Modified" : "Mon, 15 Mar 2021 22:40:56 GMT",
      "retry-after" : "0",
      "StatusCode" : "201",
      "x-ms-request-server-encrypted" : "true",
      "Date" : "Mon, 15 Mar 2021 22:40:56 GMT",
      "Content-MD5" : "wh+Wm18D0z1D4E+PE252gg==",
      "eTag" : "0x8D8E803660173D7",
      "Content-Length" : "0",
      "x-ms-request-id" : "e7b522fd-f01e-005f-3dec-19421d000000",
      "x-ms-client-request-id" : "ff706528-cb61-444f-b27a-655ea93f780f"
>>>>>>> 78de451b
    },
    "Exception" : null
  }, {
    "Method" : "GET",
<<<<<<< HEAD
    "Uri" : "https://REDACTED.blob.core.windows.net/jtcdownloadrange0blobapitestdownloadrangee1960854b4a46d6/javablobdownloadrange1blobapitestdownloadrangee199591286e1",
    "Headers" : {
      "x-ms-version" : "2020-06-12",
      "User-Agent" : "azsdk-java-azure-storage-blob/12.11.0-beta.1 (11.0.7; Windows 10; 10.0)",
      "x-ms-client-request-id" : "8bee2d5c-453a-4443-9f37-77e58595661f"
=======
    "Uri" : "https://REDACTED.blob.core.windows.net/jtcdownloadrange0blobapitestdownloadrange9bf411745bd88ca/javablobdownloadrange1blobapitestdownloadrange9bf7632922c7",
    "Headers" : {
      "x-ms-version" : "2020-06-12",
      "User-Agent" : "azsdk-java-azure-storage-blob/12.11.0-beta.2 (11.0.7; Windows 10; 10.0)",
      "x-ms-client-request-id" : "9372f00f-d1c5-402d-ab75-6068bff5599d"
>>>>>>> 78de451b
    },
    "Response" : {
      "x-ms-version" : "2020-06-12",
      "x-ms-lease-status" : "unlocked",
      "Server" : "Windows-Azure-Blob/1.0 Microsoft-HTTPAPI/2.0",
      "Content-Range" : "bytes 0-4/7",
      "x-ms-lease-state" : "available",
      "Last-Modified" : "Mon, 15 Mar 2021 22:40:56 GMT",
      "x-ms-blob-content-md5" : "wh+Wm18D0z1D4E+PE252gg==",
<<<<<<< HEAD
      "Last-Modified" : "Tue, 02 Feb 2021 00:05:47 GMT",
      "retry-after" : "0",
      "StatusCode" : "206",
      "Date" : "Tue, 02 Feb 2021 00:05:46 GMT",
      "x-ms-blob-type" : "BlockBlob",
      "Accept-Ranges" : "bytes",
      "x-ms-server-encrypted" : "true",
      "ETag" : "0x8D8C70E4AF5CFB0",
      "x-ms-creation-time" : "Tue, 02 Feb 2021 00:05:47 GMT",
      "Content-Length" : "5",
      "x-ms-request-id" : "df6d321b-b01e-004e-3af7-f8d8a9000000",
      "Body" : "ZGVmYXU=",
      "x-ms-client-request-id" : "8bee2d5c-453a-4443-9f37-77e58595661f",
=======
      "retry-after" : "0",
      "StatusCode" : "206",
      "Date" : "Mon, 15 Mar 2021 22:40:56 GMT",
      "x-ms-blob-type" : "BlockBlob",
      "Accept-Ranges" : "bytes",
      "x-ms-server-encrypted" : "true",
      "x-ms-creation-time" : "Mon, 15 Mar 2021 22:40:56 GMT",
      "eTag" : "0x8D8E803660173D7",
      "Content-Length" : "5",
      "x-ms-request-id" : "e7b52335-f01e-005f-5dec-19421d000000",
      "Body" : "ZGVmYXU=",
      "x-ms-client-request-id" : "9372f00f-d1c5-402d-ab75-6068bff5599d",
>>>>>>> 78de451b
      "Content-Type" : "application/octet-stream"
    },
    "Exception" : null
  }, {
    "Method" : "GET",
    "Uri" : "https://REDACTED.blob.core.windows.net?comp=list&prefix=jtcdownloadrange",
    "Headers" : {
      "x-ms-version" : "2020-06-12",
<<<<<<< HEAD
      "User-Agent" : "azsdk-java-azure-storage-blob/12.11.0-beta.1 (11.0.7; Windows 10; 10.0)",
      "x-ms-client-request-id" : "11322412-5728-4ac5-8025-93a6a92b3a1c"
=======
      "User-Agent" : "azsdk-java-azure-storage-blob/12.11.0-beta.2 (11.0.7; Windows 10; 10.0)",
      "x-ms-client-request-id" : "3f70da3f-416f-4aee-9155-e0a57cbf13fc"
>>>>>>> 78de451b
    },
    "Response" : {
      "Transfer-Encoding" : "chunked",
      "x-ms-version" : "2020-06-12",
      "Server" : "Windows-Azure-Blob/1.0 Microsoft-HTTPAPI/2.0",
      "retry-after" : "0",
      "StatusCode" : "200",
<<<<<<< HEAD
      "x-ms-request-id" : "df6d3227-b01e-004e-45f7-f8d8a9000000",
      "Body" : "﻿<?xml version=\"1.0\" encoding=\"utf-8\"?><EnumerationResults ServiceEndpoint=\"https://seancanary.blob.core.windows.net/\"><Prefix>jtcdownloadrange</Prefix><Containers><Container><Name>jtcdownloadrange0blobapitestdownloadrangee1960854b4a46d6</Name><Properties><Last-Modified>Tue, 02 Feb 2021 00:05:47 GMT</Last-Modified><Etag>\"0x8D8C70E4AE5DFB3\"</Etag><LeaseStatus>unlocked</LeaseStatus><LeaseState>available</LeaseState><DefaultEncryptionScope>$account-encryption-key</DefaultEncryptionScope><DenyEncryptionScopeOverride>false</DenyEncryptionScopeOverride><HasImmutabilityPolicy>false</HasImmutabilityPolicy><HasLegalHold>false</HasLegalHold></Properties></Container></Containers><NextMarker /></EnumerationResults>",
      "Date" : "Tue, 02 Feb 2021 00:05:46 GMT",
      "x-ms-client-request-id" : "11322412-5728-4ac5-8025-93a6a92b3a1c",
=======
      "x-ms-request-id" : "e7b52372-f01e-005f-80ec-19421d000000",
      "Body" : "﻿<?xml version=\"1.0\" encoding=\"utf-8\"?><EnumerationResults ServiceEndpoint=\"https://seancanary.blob.core.windows.net/\"><Prefix>jtcdownloadrange</Prefix><Containers><Container><Name>jtcdownloadrange0blobapitestdownloadrange9bf411745bd88ca</Name><Properties><Last-Modified>Mon, 15 Mar 2021 22:40:56 GMT</Last-Modified><Etag>\"0x8D8E80365F1A808\"</Etag><LeaseStatus>unlocked</LeaseStatus><LeaseState>available</LeaseState><DefaultEncryptionScope>$account-encryption-key</DefaultEncryptionScope><DenyEncryptionScopeOverride>false</DenyEncryptionScopeOverride><HasImmutabilityPolicy>false</HasImmutabilityPolicy><HasLegalHold>false</HasLegalHold></Properties></Container></Containers><NextMarker /></EnumerationResults>",
      "x-ms-client-request-id" : "3f70da3f-416f-4aee-9155-e0a57cbf13fc",
      "Date" : "Mon, 15 Mar 2021 22:40:56 GMT",
>>>>>>> 78de451b
      "Content-Type" : "application/xml"
    },
    "Exception" : null
  }, {
    "Method" : "DELETE",
<<<<<<< HEAD
    "Uri" : "https://REDACTED.blob.core.windows.net/jtcdownloadrange0blobapitestdownloadrangee1960854b4a46d6?restype=container",
    "Headers" : {
      "x-ms-version" : "2020-06-12",
      "User-Agent" : "azsdk-java-azure-storage-blob/12.11.0-beta.1 (11.0.7; Windows 10; 10.0)",
      "x-ms-client-request-id" : "5f7cf484-9b25-447e-8543-3b0da585088b"
=======
    "Uri" : "https://REDACTED.blob.core.windows.net/jtcdownloadrange0blobapitestdownloadrange9bf411745bd88ca?restype=container",
    "Headers" : {
      "x-ms-version" : "2020-06-12",
      "User-Agent" : "azsdk-java-azure-storage-blob/12.11.0-beta.2 (11.0.7; Windows 10; 10.0)",
      "x-ms-client-request-id" : "2deefc68-6602-4b86-b137-0f8cd3a22792"
>>>>>>> 78de451b
    },
    "Response" : {
      "x-ms-version" : "2020-06-12",
      "Server" : "Windows-Azure-Blob/1.0 Microsoft-HTTPAPI/2.0",
      "retry-after" : "0",
      "Content-Length" : "0",
      "StatusCode" : "202",
<<<<<<< HEAD
      "x-ms-request-id" : "df6d3239-b01e-004e-53f7-f8d8a9000000",
      "Date" : "Tue, 02 Feb 2021 00:05:46 GMT",
      "x-ms-client-request-id" : "5f7cf484-9b25-447e-8543-3b0da585088b"
    },
    "Exception" : null
  } ],
  "variables" : [ "jtcdownloadrange0blobapitestdownloadrangee1960854b4a46d6", "javablobdownloadrange1blobapitestdownloadrangee199591286e1" ]
=======
      "x-ms-request-id" : "e7b52399-f01e-005f-15ec-19421d000000",
      "x-ms-client-request-id" : "2deefc68-6602-4b86-b137-0f8cd3a22792",
      "Date" : "Mon, 15 Mar 2021 22:40:56 GMT"
    },
    "Exception" : null
  } ],
  "variables" : [ "jtcdownloadrange0blobapitestdownloadrange9bf411745bd88ca", "javablobdownloadrange1blobapitestdownloadrange9bf7632922c7" ]
>>>>>>> 78de451b
}<|MERGE_RESOLUTION|>--- conflicted
+++ resolved
@@ -1,33 +1,15 @@
 {
   "networkCallRecords" : [ {
     "Method" : "PUT",
-<<<<<<< HEAD
-    "Uri" : "https://REDACTED.blob.core.windows.net/jtcdownloadrange0blobapitestdownloadrangee1960854b4a46d6?restype=container",
-    "Headers" : {
-      "x-ms-version" : "2020-06-12",
-      "User-Agent" : "azsdk-java-azure-storage-blob/12.11.0-beta.1 (11.0.7; Windows 10; 10.0)",
-      "x-ms-client-request-id" : "6dccba16-2809-40ba-aed7-ebb45d96f02e"
-=======
     "Uri" : "https://REDACTED.blob.core.windows.net/jtcdownloadrange0blobapitestdownloadrange9bf411745bd88ca?restype=container",
     "Headers" : {
       "x-ms-version" : "2020-06-12",
       "User-Agent" : "azsdk-java-azure-storage-blob/12.11.0-beta.2 (11.0.7; Windows 10; 10.0)",
       "x-ms-client-request-id" : "f4a7b108-f2ed-4277-bef6-ef97fade6f28"
->>>>>>> 78de451b
     },
     "Response" : {
       "x-ms-version" : "2020-06-12",
       "Server" : "Windows-Azure-Blob/1.0 Microsoft-HTTPAPI/2.0",
-<<<<<<< HEAD
-      "ETag" : "0x8D8C70E4AE5DFB3",
-      "Last-Modified" : "Tue, 02 Feb 2021 00:05:47 GMT",
-      "retry-after" : "0",
-      "Content-Length" : "0",
-      "StatusCode" : "201",
-      "x-ms-request-id" : "df6d3202-b01e-004e-26f7-f8d8a9000000",
-      "Date" : "Tue, 02 Feb 2021 00:05:46 GMT",
-      "x-ms-client-request-id" : "6dccba16-2809-40ba-aed7-ebb45d96f02e"
-=======
       "eTag" : "0x8D8E80365F1A808",
       "Last-Modified" : "Mon, 15 Mar 2021 22:40:56 GMT",
       "retry-after" : "0",
@@ -36,42 +18,21 @@
       "x-ms-request-id" : "e7b522b2-f01e-005f-13ec-19421d000000",
       "x-ms-client-request-id" : "f4a7b108-f2ed-4277-bef6-ef97fade6f28",
       "Date" : "Mon, 15 Mar 2021 22:40:56 GMT"
->>>>>>> 78de451b
     },
     "Exception" : null
   }, {
     "Method" : "PUT",
-<<<<<<< HEAD
-    "Uri" : "https://REDACTED.blob.core.windows.net/jtcdownloadrange0blobapitestdownloadrangee1960854b4a46d6/javablobdownloadrange1blobapitestdownloadrangee199591286e1",
-    "Headers" : {
-      "x-ms-version" : "2020-06-12",
-      "User-Agent" : "azsdk-java-azure-storage-blob/12.11.0-beta.1 (11.0.7; Windows 10; 10.0)",
-      "x-ms-client-request-id" : "89074d81-b42f-453c-8d97-6ba846ba5617",
-=======
     "Uri" : "https://REDACTED.blob.core.windows.net/jtcdownloadrange0blobapitestdownloadrange9bf411745bd88ca/javablobdownloadrange1blobapitestdownloadrange9bf7632922c7",
     "Headers" : {
       "x-ms-version" : "2020-06-12",
       "User-Agent" : "azsdk-java-azure-storage-blob/12.11.0-beta.2 (11.0.7; Windows 10; 10.0)",
       "x-ms-client-request-id" : "ff706528-cb61-444f-b27a-655ea93f780f",
->>>>>>> 78de451b
       "Content-Type" : "application/octet-stream"
     },
     "Response" : {
       "x-ms-version" : "2020-06-12",
       "Server" : "Windows-Azure-Blob/1.0 Microsoft-HTTPAPI/2.0",
       "x-ms-content-crc64" : "6RYQPwaVsyQ=",
-<<<<<<< HEAD
-      "Last-Modified" : "Tue, 02 Feb 2021 00:05:47 GMT",
-      "retry-after" : "0",
-      "StatusCode" : "201",
-      "x-ms-request-server-encrypted" : "true",
-      "Date" : "Tue, 02 Feb 2021 00:05:46 GMT",
-      "Content-MD5" : "wh+Wm18D0z1D4E+PE252gg==",
-      "ETag" : "0x8D8C70E4AF5CFB0",
-      "Content-Length" : "0",
-      "x-ms-request-id" : "df6d3211-b01e-004e-33f7-f8d8a9000000",
-      "x-ms-client-request-id" : "89074d81-b42f-453c-8d97-6ba846ba5617"
-=======
       "Last-Modified" : "Mon, 15 Mar 2021 22:40:56 GMT",
       "retry-after" : "0",
       "StatusCode" : "201",
@@ -82,24 +43,15 @@
       "Content-Length" : "0",
       "x-ms-request-id" : "e7b522fd-f01e-005f-3dec-19421d000000",
       "x-ms-client-request-id" : "ff706528-cb61-444f-b27a-655ea93f780f"
->>>>>>> 78de451b
     },
     "Exception" : null
   }, {
     "Method" : "GET",
-<<<<<<< HEAD
-    "Uri" : "https://REDACTED.blob.core.windows.net/jtcdownloadrange0blobapitestdownloadrangee1960854b4a46d6/javablobdownloadrange1blobapitestdownloadrangee199591286e1",
-    "Headers" : {
-      "x-ms-version" : "2020-06-12",
-      "User-Agent" : "azsdk-java-azure-storage-blob/12.11.0-beta.1 (11.0.7; Windows 10; 10.0)",
-      "x-ms-client-request-id" : "8bee2d5c-453a-4443-9f37-77e58595661f"
-=======
     "Uri" : "https://REDACTED.blob.core.windows.net/jtcdownloadrange0blobapitestdownloadrange9bf411745bd88ca/javablobdownloadrange1blobapitestdownloadrange9bf7632922c7",
     "Headers" : {
       "x-ms-version" : "2020-06-12",
       "User-Agent" : "azsdk-java-azure-storage-blob/12.11.0-beta.2 (11.0.7; Windows 10; 10.0)",
       "x-ms-client-request-id" : "9372f00f-d1c5-402d-ab75-6068bff5599d"
->>>>>>> 78de451b
     },
     "Response" : {
       "x-ms-version" : "2020-06-12",
@@ -109,21 +61,6 @@
       "x-ms-lease-state" : "available",
       "Last-Modified" : "Mon, 15 Mar 2021 22:40:56 GMT",
       "x-ms-blob-content-md5" : "wh+Wm18D0z1D4E+PE252gg==",
-<<<<<<< HEAD
-      "Last-Modified" : "Tue, 02 Feb 2021 00:05:47 GMT",
-      "retry-after" : "0",
-      "StatusCode" : "206",
-      "Date" : "Tue, 02 Feb 2021 00:05:46 GMT",
-      "x-ms-blob-type" : "BlockBlob",
-      "Accept-Ranges" : "bytes",
-      "x-ms-server-encrypted" : "true",
-      "ETag" : "0x8D8C70E4AF5CFB0",
-      "x-ms-creation-time" : "Tue, 02 Feb 2021 00:05:47 GMT",
-      "Content-Length" : "5",
-      "x-ms-request-id" : "df6d321b-b01e-004e-3af7-f8d8a9000000",
-      "Body" : "ZGVmYXU=",
-      "x-ms-client-request-id" : "8bee2d5c-453a-4443-9f37-77e58595661f",
-=======
       "retry-after" : "0",
       "StatusCode" : "206",
       "Date" : "Mon, 15 Mar 2021 22:40:56 GMT",
@@ -136,7 +73,6 @@
       "x-ms-request-id" : "e7b52335-f01e-005f-5dec-19421d000000",
       "Body" : "ZGVmYXU=",
       "x-ms-client-request-id" : "9372f00f-d1c5-402d-ab75-6068bff5599d",
->>>>>>> 78de451b
       "Content-Type" : "application/octet-stream"
     },
     "Exception" : null
@@ -145,13 +81,8 @@
     "Uri" : "https://REDACTED.blob.core.windows.net?comp=list&prefix=jtcdownloadrange",
     "Headers" : {
       "x-ms-version" : "2020-06-12",
-<<<<<<< HEAD
-      "User-Agent" : "azsdk-java-azure-storage-blob/12.11.0-beta.1 (11.0.7; Windows 10; 10.0)",
-      "x-ms-client-request-id" : "11322412-5728-4ac5-8025-93a6a92b3a1c"
-=======
       "User-Agent" : "azsdk-java-azure-storage-blob/12.11.0-beta.2 (11.0.7; Windows 10; 10.0)",
       "x-ms-client-request-id" : "3f70da3f-416f-4aee-9155-e0a57cbf13fc"
->>>>>>> 78de451b
     },
     "Response" : {
       "Transfer-Encoding" : "chunked",
@@ -159,35 +90,20 @@
       "Server" : "Windows-Azure-Blob/1.0 Microsoft-HTTPAPI/2.0",
       "retry-after" : "0",
       "StatusCode" : "200",
-<<<<<<< HEAD
-      "x-ms-request-id" : "df6d3227-b01e-004e-45f7-f8d8a9000000",
-      "Body" : "﻿<?xml version=\"1.0\" encoding=\"utf-8\"?><EnumerationResults ServiceEndpoint=\"https://seancanary.blob.core.windows.net/\"><Prefix>jtcdownloadrange</Prefix><Containers><Container><Name>jtcdownloadrange0blobapitestdownloadrangee1960854b4a46d6</Name><Properties><Last-Modified>Tue, 02 Feb 2021 00:05:47 GMT</Last-Modified><Etag>\"0x8D8C70E4AE5DFB3\"</Etag><LeaseStatus>unlocked</LeaseStatus><LeaseState>available</LeaseState><DefaultEncryptionScope>$account-encryption-key</DefaultEncryptionScope><DenyEncryptionScopeOverride>false</DenyEncryptionScopeOverride><HasImmutabilityPolicy>false</HasImmutabilityPolicy><HasLegalHold>false</HasLegalHold></Properties></Container></Containers><NextMarker /></EnumerationResults>",
-      "Date" : "Tue, 02 Feb 2021 00:05:46 GMT",
-      "x-ms-client-request-id" : "11322412-5728-4ac5-8025-93a6a92b3a1c",
-=======
       "x-ms-request-id" : "e7b52372-f01e-005f-80ec-19421d000000",
       "Body" : "﻿<?xml version=\"1.0\" encoding=\"utf-8\"?><EnumerationResults ServiceEndpoint=\"https://seancanary.blob.core.windows.net/\"><Prefix>jtcdownloadrange</Prefix><Containers><Container><Name>jtcdownloadrange0blobapitestdownloadrange9bf411745bd88ca</Name><Properties><Last-Modified>Mon, 15 Mar 2021 22:40:56 GMT</Last-Modified><Etag>\"0x8D8E80365F1A808\"</Etag><LeaseStatus>unlocked</LeaseStatus><LeaseState>available</LeaseState><DefaultEncryptionScope>$account-encryption-key</DefaultEncryptionScope><DenyEncryptionScopeOverride>false</DenyEncryptionScopeOverride><HasImmutabilityPolicy>false</HasImmutabilityPolicy><HasLegalHold>false</HasLegalHold></Properties></Container></Containers><NextMarker /></EnumerationResults>",
       "x-ms-client-request-id" : "3f70da3f-416f-4aee-9155-e0a57cbf13fc",
       "Date" : "Mon, 15 Mar 2021 22:40:56 GMT",
->>>>>>> 78de451b
       "Content-Type" : "application/xml"
     },
     "Exception" : null
   }, {
     "Method" : "DELETE",
-<<<<<<< HEAD
-    "Uri" : "https://REDACTED.blob.core.windows.net/jtcdownloadrange0blobapitestdownloadrangee1960854b4a46d6?restype=container",
-    "Headers" : {
-      "x-ms-version" : "2020-06-12",
-      "User-Agent" : "azsdk-java-azure-storage-blob/12.11.0-beta.1 (11.0.7; Windows 10; 10.0)",
-      "x-ms-client-request-id" : "5f7cf484-9b25-447e-8543-3b0da585088b"
-=======
     "Uri" : "https://REDACTED.blob.core.windows.net/jtcdownloadrange0blobapitestdownloadrange9bf411745bd88ca?restype=container",
     "Headers" : {
       "x-ms-version" : "2020-06-12",
       "User-Agent" : "azsdk-java-azure-storage-blob/12.11.0-beta.2 (11.0.7; Windows 10; 10.0)",
       "x-ms-client-request-id" : "2deefc68-6602-4b86-b137-0f8cd3a22792"
->>>>>>> 78de451b
     },
     "Response" : {
       "x-ms-version" : "2020-06-12",
@@ -195,15 +111,6 @@
       "retry-after" : "0",
       "Content-Length" : "0",
       "StatusCode" : "202",
-<<<<<<< HEAD
-      "x-ms-request-id" : "df6d3239-b01e-004e-53f7-f8d8a9000000",
-      "Date" : "Tue, 02 Feb 2021 00:05:46 GMT",
-      "x-ms-client-request-id" : "5f7cf484-9b25-447e-8543-3b0da585088b"
-    },
-    "Exception" : null
-  } ],
-  "variables" : [ "jtcdownloadrange0blobapitestdownloadrangee1960854b4a46d6", "javablobdownloadrange1blobapitestdownloadrangee199591286e1" ]
-=======
       "x-ms-request-id" : "e7b52399-f01e-005f-15ec-19421d000000",
       "x-ms-client-request-id" : "2deefc68-6602-4b86-b137-0f8cd3a22792",
       "Date" : "Mon, 15 Mar 2021 22:40:56 GMT"
@@ -211,5 +118,4 @@
     "Exception" : null
   } ],
   "variables" : [ "jtcdownloadrange0blobapitestdownloadrange9bf411745bd88ca", "javablobdownloadrange1blobapitestdownloadrange9bf7632922c7" ]
->>>>>>> 78de451b
 }