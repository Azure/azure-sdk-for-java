{
  "networkCallRecords" : [ {
    "Method" : "PUT",
<<<<<<< HEAD
    "Uri" : "https://jaschrepragrs.blob.core.windows.net/jtcdownloadrange0blobapitestdownloadrange492506117eb7ea8?restype=container",
    "Headers" : {
      "x-ms-version" : "2019-02-02",
      "User-Agent" : "azsdk-java-azure-storage-blob/12.0.0-preview.3 1.8.0_221; Windows 10 10.0",
      "x-ms-client-request-id" : "e57e52c5-4fe0-4d88-a8ba-ca1953715a78"
=======
    "Uri" : "https://azstoragesdkaccount.blob.core.windows.net/jtcdownloadrange0blobapitestdownloadrangec231245736b689a?restype=container",
    "Headers" : {
      "x-ms-version" : "2019-02-02",
      "User-Agent" : "azsdk-java-azure-storage-blob/12.0.0-preview.3 1.8.0_212; Windows 10 10.0",
      "x-ms-client-request-id" : "56e8d672-82b6-4931-bbfd-92df71702144"
>>>>>>> a55d5dd9
    },
    "Response" : {
      "x-ms-version" : "2019-02-02",
      "Server" : "Windows-Azure-Blob/1.0 Microsoft-HTTPAPI/2.0",
<<<<<<< HEAD
      "ETag" : "\"0x8D732519A199E84\"",
      "Last-Modified" : "Thu, 05 Sep 2019 22:37:15 GMT",
      "retry-after" : "0",
      "Content-Length" : "0",
      "StatusCode" : "201",
      "x-ms-request-id" : "bfeccfe9-901e-0044-7f3a-643cc7000000",
      "Date" : "Thu, 05 Sep 2019 22:37:14 GMT",
      "x-ms-client-request-id" : "e57e52c5-4fe0-4d88-a8ba-ca1953715a78"
=======
      "ETag" : "\"0x8D732FC739535C8\"",
      "Last-Modified" : "Fri, 06 Sep 2019 19:00:14 GMT",
      "retry-after" : "0",
      "Content-Length" : "0",
      "StatusCode" : "201",
      "x-ms-request-id" : "b92adf85-d01e-009e-04e5-644931000000",
      "Date" : "Fri, 06 Sep 2019 19:00:14 GMT",
      "x-ms-client-request-id" : "56e8d672-82b6-4931-bbfd-92df71702144"
>>>>>>> a55d5dd9
    },
    "Exception" : null
  }, {
    "Method" : "PUT",
<<<<<<< HEAD
    "Uri" : "https://jaschrepragrs.blob.core.windows.net/jtcdownloadrange0blobapitestdownloadrange492506117eb7ea8/javablobdownloadrange1blobapitestdownloadrange49203128ed7e",
    "Headers" : {
      "x-ms-version" : "2019-02-02",
      "User-Agent" : "azsdk-java-azure-storage-blob/12.0.0-preview.3 1.8.0_221; Windows 10 10.0",
      "x-ms-client-request-id" : "6683beda-b395-462c-8655-9d1420567341",
=======
    "Uri" : "https://azstoragesdkaccount.blob.core.windows.net/jtcdownloadrange0blobapitestdownloadrangec231245736b689a/javablobdownloadrange1blobapitestdownloadrangec2358585b8b4",
    "Headers" : {
      "x-ms-version" : "2019-02-02",
      "User-Agent" : "azsdk-java-azure-storage-blob/12.0.0-preview.3 1.8.0_212; Windows 10 10.0",
      "x-ms-client-request-id" : "fde11bca-07a4-4cd5-9334-2804d512205e",
>>>>>>> a55d5dd9
      "Content-Type" : "application/octet-stream"
    },
    "Response" : {
      "x-ms-version" : "2019-02-02",
      "Server" : "Windows-Azure-Blob/1.0 Microsoft-HTTPAPI/2.0",
      "x-ms-content-crc64" : "6RYQPwaVsyQ=",
<<<<<<< HEAD
      "Last-Modified" : "Thu, 05 Sep 2019 22:37:15 GMT",
      "retry-after" : "0",
      "StatusCode" : "201",
      "x-ms-request-server-encrypted" : "true",
      "Date" : "Thu, 05 Sep 2019 22:37:14 GMT",
      "Content-MD5" : "wh+Wm18D0z1D4E+PE252gg==",
      "ETag" : "\"0x8D732519A2652D0\"",
      "Content-Length" : "0",
      "x-ms-request-id" : "bfecd00e-901e-0044-233a-643cc7000000",
      "x-ms-client-request-id" : "6683beda-b395-462c-8655-9d1420567341"
=======
      "Last-Modified" : "Fri, 06 Sep 2019 19:00:14 GMT",
      "retry-after" : "0",
      "StatusCode" : "201",
      "x-ms-request-server-encrypted" : "true",
      "Date" : "Fri, 06 Sep 2019 19:00:14 GMT",
      "Content-MD5" : "wh+Wm18D0z1D4E+PE252gg==",
      "ETag" : "\"0x8D732FC739BA66D\"",
      "Content-Length" : "0",
      "x-ms-request-id" : "b92adfab-d01e-009e-27e5-644931000000",
      "x-ms-client-request-id" : "fde11bca-07a4-4cd5-9334-2804d512205e"
>>>>>>> a55d5dd9
    },
    "Exception" : null
  }, {
    "Method" : "GET",
<<<<<<< HEAD
    "Uri" : "https://jaschrepragrs.blob.core.windows.net/jtcdownloadrange0blobapitestdownloadrange492506117eb7ea8/javablobdownloadrange1blobapitestdownloadrange49203128ed7e",
    "Headers" : {
      "x-ms-version" : "2019-02-02",
      "User-Agent" : "azsdk-java-azure-storage-blob/12.0.0-preview.3 1.8.0_221; Windows 10 10.0",
      "x-ms-client-request-id" : "67cd3bd0-71fa-4296-b59c-039ae9e75fc5"
=======
    "Uri" : "https://azstoragesdkaccount.blob.core.windows.net/jtcdownloadrange0blobapitestdownloadrangec231245736b689a/javablobdownloadrange1blobapitestdownloadrangec2358585b8b4",
    "Headers" : {
      "x-ms-version" : "2019-02-02",
      "User-Agent" : "azsdk-java-azure-storage-blob/12.0.0-preview.3 1.8.0_212; Windows 10 10.0",
      "x-ms-client-request-id" : "db93c1db-69ce-4035-af9f-87c214edc435"
>>>>>>> a55d5dd9
    },
    "Response" : {
      "x-ms-version" : "2019-02-02",
      "x-ms-lease-status" : "unlocked",
      "Server" : "Windows-Azure-Blob/1.0 Microsoft-HTTPAPI/2.0",
      "x-ms-tag-count" : "0",
      "Content-Range" : "bytes 0-4/7",
      "x-ms-lease-state" : "available",
      "x-ms-blob-content-md5" : "wh+Wm18D0z1D4E+PE252gg==",
<<<<<<< HEAD
      "Last-Modified" : "Thu, 05 Sep 2019 22:37:15 GMT",
      "retry-after" : "0",
      "StatusCode" : "206",
      "Date" : "Thu, 05 Sep 2019 22:37:14 GMT",
      "x-ms-blob-type" : "BlockBlob",
      "Accept-Ranges" : "bytes",
      "x-ms-server-encrypted" : "true",
      "ETag" : "\"0x8D732519A2652D0\"",
      "x-ms-creation-time" : "Thu, 05 Sep 2019 22:37:15 GMT",
      "Content-Length" : "5",
      "x-ms-request-id" : "bfecd025-901e-0044-393a-643cc7000000",
      "Body" : "[100, 101, 102, 97, 117]",
      "x-ms-client-request-id" : "67cd3bd0-71fa-4296-b59c-039ae9e75fc5",
=======
      "Last-Modified" : "Fri, 06 Sep 2019 19:00:14 GMT",
      "retry-after" : "0",
      "StatusCode" : "206",
      "Date" : "Fri, 06 Sep 2019 19:00:14 GMT",
      "x-ms-blob-type" : "BlockBlob",
      "Accept-Ranges" : "bytes",
      "x-ms-server-encrypted" : "true",
      "ETag" : "\"0x8D732FC739BA66D\"",
      "x-ms-creation-time" : "Fri, 06 Sep 2019 19:00:14 GMT",
      "Content-Length" : "5",
      "x-ms-request-id" : "b92adfd7-d01e-009e-4fe5-644931000000",
      "Body" : "[100, 101, 102, 97, 117]",
      "x-ms-client-request-id" : "db93c1db-69ce-4035-af9f-87c214edc435",
>>>>>>> a55d5dd9
      "Content-Type" : "application/octet-stream"
    },
    "Exception" : null
  }, {
    "Method" : "GET",
<<<<<<< HEAD
    "Uri" : "https://jaschrepragrs.blob.core.windows.net?prefix=jtcdownloadrange&comp=list",
    "Headers" : {
      "x-ms-version" : "2019-02-02",
      "User-Agent" : "azsdk-java-azure-storage-blob/12.0.0-preview.3 1.8.0_221; Windows 10 10.0",
      "x-ms-client-request-id" : "7440d329-379d-4102-9d6c-36bd5d6996af"
=======
    "Uri" : "https://azstoragesdkaccount.blob.core.windows.net?prefix=jtcdownloadrange&comp=list",
    "Headers" : {
      "x-ms-version" : "2019-02-02",
      "User-Agent" : "azsdk-java-azure-storage-blob/12.0.0-preview.3 1.8.0_212; Windows 10 10.0",
      "x-ms-client-request-id" : "3ed7487c-2c98-4c73-af3a-9aeab8efef15"
>>>>>>> a55d5dd9
    },
    "Response" : {
      "Transfer-Encoding" : "chunked",
      "x-ms-version" : "2019-02-02",
      "Server" : "Windows-Azure-Blob/1.0 Microsoft-HTTPAPI/2.0",
      "retry-after" : "0",
      "StatusCode" : "200",
<<<<<<< HEAD
      "x-ms-request-id" : "bfecd036-901e-0044-493a-643cc7000000",
      "Body" : "﻿<?xml version=\"1.0\" encoding=\"utf-8\"?><EnumerationResults ServiceEndpoint=\"https://jaschrepragrs.blob.core.windows.net/\"><Prefix>jtcdownloadrange</Prefix><Containers><Container><Name>jtcdownloadrange0blobapitestdownloadrange492506117eb7ea8</Name><Properties><Last-Modified>Thu, 05 Sep 2019 22:37:15 GMT</Last-Modified><Etag>\"0x8D732519A199E84\"</Etag><LeaseStatus>unlocked</LeaseStatus><LeaseState>available</LeaseState><DefaultEncryptionScope>$account-encryption-key</DefaultEncryptionScope><DenyEncryptionScopeOverride>false</DenyEncryptionScopeOverride><HasImmutabilityPolicy>false</HasImmutabilityPolicy><HasLegalHold>false</HasLegalHold></Properties></Container></Containers><NextMarker /></EnumerationResults>",
      "Date" : "Thu, 05 Sep 2019 22:37:14 GMT",
      "x-ms-client-request-id" : "7440d329-379d-4102-9d6c-36bd5d6996af",
=======
      "x-ms-request-id" : "b92adffa-d01e-009e-6ee5-644931000000",
      "Body" : "﻿<?xml version=\"1.0\" encoding=\"utf-8\"?><EnumerationResults ServiceEndpoint=\"https://azstoragesdkaccount.blob.core.windows.net/\"><Prefix>jtcdownloadrange</Prefix><Containers><Container><Name>jtcdownloadrange0blobapitestdownloadrangec231245736b689a</Name><Properties><Last-Modified>Fri, 06 Sep 2019 19:00:14 GMT</Last-Modified><Etag>\"0x8D732FC739535C8\"</Etag><LeaseStatus>unlocked</LeaseStatus><LeaseState>available</LeaseState><DefaultEncryptionScope>$account-encryption-key</DefaultEncryptionScope><DenyEncryptionScopeOverride>false</DenyEncryptionScopeOverride><HasImmutabilityPolicy>false</HasImmutabilityPolicy><HasLegalHold>false</HasLegalHold></Properties></Container></Containers><NextMarker /></EnumerationResults>",
      "Date" : "Fri, 06 Sep 2019 19:00:14 GMT",
      "x-ms-client-request-id" : "3ed7487c-2c98-4c73-af3a-9aeab8efef15",
>>>>>>> a55d5dd9
      "Content-Type" : "application/xml"
    },
    "Exception" : null
  }, {
    "Method" : "DELETE",
<<<<<<< HEAD
    "Uri" : "https://jaschrepragrs.blob.core.windows.net/jtcdownloadrange0blobapitestdownloadrange492506117eb7ea8?restype=container",
    "Headers" : {
      "x-ms-version" : "2019-02-02",
      "User-Agent" : "azsdk-java-azure-storage-blob/12.0.0-preview.3 1.8.0_221; Windows 10 10.0",
      "x-ms-client-request-id" : "3d0235e9-03eb-47a1-9d69-0dd5f7c163dd"
=======
    "Uri" : "https://azstoragesdkaccount.blob.core.windows.net/jtcdownloadrange0blobapitestdownloadrangec231245736b689a?restype=container",
    "Headers" : {
      "x-ms-version" : "2019-02-02",
      "User-Agent" : "azsdk-java-azure-storage-blob/12.0.0-preview.3 1.8.0_212; Windows 10 10.0",
      "x-ms-client-request-id" : "c33eb655-ca22-4a2a-9044-350c867767ce"
>>>>>>> a55d5dd9
    },
    "Response" : {
      "x-ms-version" : "2019-02-02",
      "Server" : "Windows-Azure-Blob/1.0 Microsoft-HTTPAPI/2.0",
      "retry-after" : "0",
      "Content-Length" : "0",
      "StatusCode" : "202",
<<<<<<< HEAD
      "x-ms-request-id" : "bfecd050-901e-0044-613a-643cc7000000",
      "Date" : "Thu, 05 Sep 2019 22:37:15 GMT",
      "x-ms-client-request-id" : "3d0235e9-03eb-47a1-9d69-0dd5f7c163dd"
    },
    "Exception" : null
  } ],
  "variables" : [ "jtcdownloadrange0blobapitestdownloadrange492506117eb7ea8", "javablobdownloadrange1blobapitestdownloadrange49203128ed7e" ]
=======
      "x-ms-request-id" : "b92ae021-d01e-009e-0fe5-644931000000",
      "Date" : "Fri, 06 Sep 2019 19:00:14 GMT",
      "x-ms-client-request-id" : "c33eb655-ca22-4a2a-9044-350c867767ce"
    },
    "Exception" : null
  } ],
  "variables" : [ "jtcdownloadrange0blobapitestdownloadrangec231245736b689a", "javablobdownloadrange1blobapitestdownloadrangec2358585b8b4" ]
>>>>>>> a55d5dd9
}<|MERGE_RESOLUTION|>--- conflicted
+++ resolved
@@ -1,105 +1,57 @@
 {
   "networkCallRecords" : [ {
     "Method" : "PUT",
-<<<<<<< HEAD
-    "Uri" : "https://jaschrepragrs.blob.core.windows.net/jtcdownloadrange0blobapitestdownloadrange492506117eb7ea8?restype=container",
+    "Uri" : "https://jaschrepragrs.blob.core.windows.net/jtcdownloadrange0blobapitestdownloadrange4bb44791597be3e?restype=container",
     "Headers" : {
       "x-ms-version" : "2019-02-02",
       "User-Agent" : "azsdk-java-azure-storage-blob/12.0.0-preview.3 1.8.0_221; Windows 10 10.0",
-      "x-ms-client-request-id" : "e57e52c5-4fe0-4d88-a8ba-ca1953715a78"
-=======
-    "Uri" : "https://azstoragesdkaccount.blob.core.windows.net/jtcdownloadrange0blobapitestdownloadrangec231245736b689a?restype=container",
-    "Headers" : {
-      "x-ms-version" : "2019-02-02",
-      "User-Agent" : "azsdk-java-azure-storage-blob/12.0.0-preview.3 1.8.0_212; Windows 10 10.0",
-      "x-ms-client-request-id" : "56e8d672-82b6-4931-bbfd-92df71702144"
->>>>>>> a55d5dd9
+      "x-ms-client-request-id" : "ce337a58-5596-47e4-8bc9-d80b005557af"
     },
     "Response" : {
       "x-ms-version" : "2019-02-02",
       "Server" : "Windows-Azure-Blob/1.0 Microsoft-HTTPAPI/2.0",
-<<<<<<< HEAD
-      "ETag" : "\"0x8D732519A199E84\"",
-      "Last-Modified" : "Thu, 05 Sep 2019 22:37:15 GMT",
+      "ETag" : "\"0x8D73560E9641620\"",
+      "Last-Modified" : "Mon, 09 Sep 2019 20:04:24 GMT",
       "retry-after" : "0",
       "Content-Length" : "0",
       "StatusCode" : "201",
-      "x-ms-request-id" : "bfeccfe9-901e-0044-7f3a-643cc7000000",
-      "Date" : "Thu, 05 Sep 2019 22:37:14 GMT",
-      "x-ms-client-request-id" : "e57e52c5-4fe0-4d88-a8ba-ca1953715a78"
-=======
-      "ETag" : "\"0x8D732FC739535C8\"",
-      "Last-Modified" : "Fri, 06 Sep 2019 19:00:14 GMT",
-      "retry-after" : "0",
-      "Content-Length" : "0",
-      "StatusCode" : "201",
-      "x-ms-request-id" : "b92adf85-d01e-009e-04e5-644931000000",
-      "Date" : "Fri, 06 Sep 2019 19:00:14 GMT",
-      "x-ms-client-request-id" : "56e8d672-82b6-4931-bbfd-92df71702144"
->>>>>>> a55d5dd9
+      "x-ms-request-id" : "c5ca2c00-301e-0042-3a49-67cbbf000000",
+      "Date" : "Mon, 09 Sep 2019 20:04:24 GMT",
+      "x-ms-client-request-id" : "ce337a58-5596-47e4-8bc9-d80b005557af"
     },
     "Exception" : null
   }, {
     "Method" : "PUT",
-<<<<<<< HEAD
-    "Uri" : "https://jaschrepragrs.blob.core.windows.net/jtcdownloadrange0blobapitestdownloadrange492506117eb7ea8/javablobdownloadrange1blobapitestdownloadrange49203128ed7e",
+    "Uri" : "https://jaschrepragrs.blob.core.windows.net/jtcdownloadrange0blobapitestdownloadrange4bb44791597be3e/javablobdownloadrange1blobapitestdownloadrange4bb300918c58",
     "Headers" : {
       "x-ms-version" : "2019-02-02",
       "User-Agent" : "azsdk-java-azure-storage-blob/12.0.0-preview.3 1.8.0_221; Windows 10 10.0",
-      "x-ms-client-request-id" : "6683beda-b395-462c-8655-9d1420567341",
-=======
-    "Uri" : "https://azstoragesdkaccount.blob.core.windows.net/jtcdownloadrange0blobapitestdownloadrangec231245736b689a/javablobdownloadrange1blobapitestdownloadrangec2358585b8b4",
-    "Headers" : {
-      "x-ms-version" : "2019-02-02",
-      "User-Agent" : "azsdk-java-azure-storage-blob/12.0.0-preview.3 1.8.0_212; Windows 10 10.0",
-      "x-ms-client-request-id" : "fde11bca-07a4-4cd5-9334-2804d512205e",
->>>>>>> a55d5dd9
+      "x-ms-client-request-id" : "5d0499a6-c820-401a-a285-d6d4a18bdefc",
       "Content-Type" : "application/octet-stream"
     },
     "Response" : {
       "x-ms-version" : "2019-02-02",
       "Server" : "Windows-Azure-Blob/1.0 Microsoft-HTTPAPI/2.0",
       "x-ms-content-crc64" : "6RYQPwaVsyQ=",
-<<<<<<< HEAD
-      "Last-Modified" : "Thu, 05 Sep 2019 22:37:15 GMT",
+      "Last-Modified" : "Mon, 09 Sep 2019 20:04:24 GMT",
       "retry-after" : "0",
       "StatusCode" : "201",
       "x-ms-request-server-encrypted" : "true",
-      "Date" : "Thu, 05 Sep 2019 22:37:14 GMT",
+      "Date" : "Mon, 09 Sep 2019 20:04:24 GMT",
       "Content-MD5" : "wh+Wm18D0z1D4E+PE252gg==",
-      "ETag" : "\"0x8D732519A2652D0\"",
+      "ETag" : "\"0x8D73560E971F650\"",
       "Content-Length" : "0",
-      "x-ms-request-id" : "bfecd00e-901e-0044-233a-643cc7000000",
-      "x-ms-client-request-id" : "6683beda-b395-462c-8655-9d1420567341"
-=======
-      "Last-Modified" : "Fri, 06 Sep 2019 19:00:14 GMT",
-      "retry-after" : "0",
-      "StatusCode" : "201",
-      "x-ms-request-server-encrypted" : "true",
-      "Date" : "Fri, 06 Sep 2019 19:00:14 GMT",
-      "Content-MD5" : "wh+Wm18D0z1D4E+PE252gg==",
-      "ETag" : "\"0x8D732FC739BA66D\"",
-      "Content-Length" : "0",
-      "x-ms-request-id" : "b92adfab-d01e-009e-27e5-644931000000",
-      "x-ms-client-request-id" : "fde11bca-07a4-4cd5-9334-2804d512205e"
->>>>>>> a55d5dd9
+      "x-ms-request-id" : "c5ca2c14-301e-0042-4d49-67cbbf000000",
+      "x-ms-client-request-id" : "5d0499a6-c820-401a-a285-d6d4a18bdefc"
     },
     "Exception" : null
   }, {
     "Method" : "GET",
-<<<<<<< HEAD
-    "Uri" : "https://jaschrepragrs.blob.core.windows.net/jtcdownloadrange0blobapitestdownloadrange492506117eb7ea8/javablobdownloadrange1blobapitestdownloadrange49203128ed7e",
+    "Uri" : "https://jaschrepragrs.blob.core.windows.net/jtcdownloadrange0blobapitestdownloadrange4bb44791597be3e/javablobdownloadrange1blobapitestdownloadrange4bb300918c58",
     "Headers" : {
       "x-ms-version" : "2019-02-02",
       "User-Agent" : "azsdk-java-azure-storage-blob/12.0.0-preview.3 1.8.0_221; Windows 10 10.0",
-      "x-ms-client-request-id" : "67cd3bd0-71fa-4296-b59c-039ae9e75fc5"
-=======
-    "Uri" : "https://azstoragesdkaccount.blob.core.windows.net/jtcdownloadrange0blobapitestdownloadrangec231245736b689a/javablobdownloadrange1blobapitestdownloadrangec2358585b8b4",
-    "Headers" : {
-      "x-ms-version" : "2019-02-02",
-      "User-Agent" : "azsdk-java-azure-storage-blob/12.0.0-preview.3 1.8.0_212; Windows 10 10.0",
-      "x-ms-client-request-id" : "db93c1db-69ce-4035-af9f-87c214edc435"
->>>>>>> a55d5dd9
+      "x-ms-client-request-id" : "21b8a349-515c-47ef-9872-b4d77828e7cf"
     },
     "Response" : {
       "x-ms-version" : "2019-02-02",
@@ -109,53 +61,29 @@
       "Content-Range" : "bytes 0-4/7",
       "x-ms-lease-state" : "available",
       "x-ms-blob-content-md5" : "wh+Wm18D0z1D4E+PE252gg==",
-<<<<<<< HEAD
-      "Last-Modified" : "Thu, 05 Sep 2019 22:37:15 GMT",
+      "Last-Modified" : "Mon, 09 Sep 2019 20:04:24 GMT",
       "retry-after" : "0",
       "StatusCode" : "206",
-      "Date" : "Thu, 05 Sep 2019 22:37:14 GMT",
+      "Date" : "Mon, 09 Sep 2019 20:04:24 GMT",
       "x-ms-blob-type" : "BlockBlob",
       "Accept-Ranges" : "bytes",
       "x-ms-server-encrypted" : "true",
-      "ETag" : "\"0x8D732519A2652D0\"",
-      "x-ms-creation-time" : "Thu, 05 Sep 2019 22:37:15 GMT",
+      "ETag" : "\"0x8D73560E971F650\"",
+      "x-ms-creation-time" : "Mon, 09 Sep 2019 20:04:24 GMT",
       "Content-Length" : "5",
-      "x-ms-request-id" : "bfecd025-901e-0044-393a-643cc7000000",
+      "x-ms-request-id" : "c5ca2c20-301e-0042-5849-67cbbf000000",
       "Body" : "[100, 101, 102, 97, 117]",
-      "x-ms-client-request-id" : "67cd3bd0-71fa-4296-b59c-039ae9e75fc5",
-=======
-      "Last-Modified" : "Fri, 06 Sep 2019 19:00:14 GMT",
-      "retry-after" : "0",
-      "StatusCode" : "206",
-      "Date" : "Fri, 06 Sep 2019 19:00:14 GMT",
-      "x-ms-blob-type" : "BlockBlob",
-      "Accept-Ranges" : "bytes",
-      "x-ms-server-encrypted" : "true",
-      "ETag" : "\"0x8D732FC739BA66D\"",
-      "x-ms-creation-time" : "Fri, 06 Sep 2019 19:00:14 GMT",
-      "Content-Length" : "5",
-      "x-ms-request-id" : "b92adfd7-d01e-009e-4fe5-644931000000",
-      "Body" : "[100, 101, 102, 97, 117]",
-      "x-ms-client-request-id" : "db93c1db-69ce-4035-af9f-87c214edc435",
->>>>>>> a55d5dd9
+      "x-ms-client-request-id" : "21b8a349-515c-47ef-9872-b4d77828e7cf",
       "Content-Type" : "application/octet-stream"
     },
     "Exception" : null
   }, {
     "Method" : "GET",
-<<<<<<< HEAD
     "Uri" : "https://jaschrepragrs.blob.core.windows.net?prefix=jtcdownloadrange&comp=list",
     "Headers" : {
       "x-ms-version" : "2019-02-02",
       "User-Agent" : "azsdk-java-azure-storage-blob/12.0.0-preview.3 1.8.0_221; Windows 10 10.0",
-      "x-ms-client-request-id" : "7440d329-379d-4102-9d6c-36bd5d6996af"
-=======
-    "Uri" : "https://azstoragesdkaccount.blob.core.windows.net?prefix=jtcdownloadrange&comp=list",
-    "Headers" : {
-      "x-ms-version" : "2019-02-02",
-      "User-Agent" : "azsdk-java-azure-storage-blob/12.0.0-preview.3 1.8.0_212; Windows 10 10.0",
-      "x-ms-client-request-id" : "3ed7487c-2c98-4c73-af3a-9aeab8efef15"
->>>>>>> a55d5dd9
+      "x-ms-client-request-id" : "494d01ad-b27e-4dd5-8af5-94a94c24fb49"
     },
     "Response" : {
       "Transfer-Encoding" : "chunked",
@@ -163,35 +91,20 @@
       "Server" : "Windows-Azure-Blob/1.0 Microsoft-HTTPAPI/2.0",
       "retry-after" : "0",
       "StatusCode" : "200",
-<<<<<<< HEAD
-      "x-ms-request-id" : "bfecd036-901e-0044-493a-643cc7000000",
-      "Body" : "﻿<?xml version=\"1.0\" encoding=\"utf-8\"?><EnumerationResults ServiceEndpoint=\"https://jaschrepragrs.blob.core.windows.net/\"><Prefix>jtcdownloadrange</Prefix><Containers><Container><Name>jtcdownloadrange0blobapitestdownloadrange492506117eb7ea8</Name><Properties><Last-Modified>Thu, 05 Sep 2019 22:37:15 GMT</Last-Modified><Etag>\"0x8D732519A199E84\"</Etag><LeaseStatus>unlocked</LeaseStatus><LeaseState>available</LeaseState><DefaultEncryptionScope>$account-encryption-key</DefaultEncryptionScope><DenyEncryptionScopeOverride>false</DenyEncryptionScopeOverride><HasImmutabilityPolicy>false</HasImmutabilityPolicy><HasLegalHold>false</HasLegalHold></Properties></Container></Containers><NextMarker /></EnumerationResults>",
-      "Date" : "Thu, 05 Sep 2019 22:37:14 GMT",
-      "x-ms-client-request-id" : "7440d329-379d-4102-9d6c-36bd5d6996af",
-=======
-      "x-ms-request-id" : "b92adffa-d01e-009e-6ee5-644931000000",
-      "Body" : "﻿<?xml version=\"1.0\" encoding=\"utf-8\"?><EnumerationResults ServiceEndpoint=\"https://azstoragesdkaccount.blob.core.windows.net/\"><Prefix>jtcdownloadrange</Prefix><Containers><Container><Name>jtcdownloadrange0blobapitestdownloadrangec231245736b689a</Name><Properties><Last-Modified>Fri, 06 Sep 2019 19:00:14 GMT</Last-Modified><Etag>\"0x8D732FC739535C8\"</Etag><LeaseStatus>unlocked</LeaseStatus><LeaseState>available</LeaseState><DefaultEncryptionScope>$account-encryption-key</DefaultEncryptionScope><DenyEncryptionScopeOverride>false</DenyEncryptionScopeOverride><HasImmutabilityPolicy>false</HasImmutabilityPolicy><HasLegalHold>false</HasLegalHold></Properties></Container></Containers><NextMarker /></EnumerationResults>",
-      "Date" : "Fri, 06 Sep 2019 19:00:14 GMT",
-      "x-ms-client-request-id" : "3ed7487c-2c98-4c73-af3a-9aeab8efef15",
->>>>>>> a55d5dd9
+      "x-ms-request-id" : "c5ca2c36-301e-0042-6d49-67cbbf000000",
+      "Body" : "﻿<?xml version=\"1.0\" encoding=\"utf-8\"?><EnumerationResults ServiceEndpoint=\"https://jaschrepragrs.blob.core.windows.net/\"><Prefix>jtcdownloadrange</Prefix><Containers><Container><Name>jtcdownloadrange0blobapitestdownloadrange4bb44791597be3e</Name><Properties><Last-Modified>Mon, 09 Sep 2019 20:04:24 GMT</Last-Modified><Etag>\"0x8D73560E9641620\"</Etag><LeaseStatus>unlocked</LeaseStatus><LeaseState>available</LeaseState><DefaultEncryptionScope>$account-encryption-key</DefaultEncryptionScope><DenyEncryptionScopeOverride>false</DenyEncryptionScopeOverride><HasImmutabilityPolicy>false</HasImmutabilityPolicy><HasLegalHold>false</HasLegalHold></Properties></Container></Containers><NextMarker /></EnumerationResults>",
+      "Date" : "Mon, 09 Sep 2019 20:04:24 GMT",
+      "x-ms-client-request-id" : "494d01ad-b27e-4dd5-8af5-94a94c24fb49",
       "Content-Type" : "application/xml"
     },
     "Exception" : null
   }, {
     "Method" : "DELETE",
-<<<<<<< HEAD
-    "Uri" : "https://jaschrepragrs.blob.core.windows.net/jtcdownloadrange0blobapitestdownloadrange492506117eb7ea8?restype=container",
+    "Uri" : "https://jaschrepragrs.blob.core.windows.net/jtcdownloadrange0blobapitestdownloadrange4bb44791597be3e?restype=container",
     "Headers" : {
       "x-ms-version" : "2019-02-02",
       "User-Agent" : "azsdk-java-azure-storage-blob/12.0.0-preview.3 1.8.0_221; Windows 10 10.0",
-      "x-ms-client-request-id" : "3d0235e9-03eb-47a1-9d69-0dd5f7c163dd"
-=======
-    "Uri" : "https://azstoragesdkaccount.blob.core.windows.net/jtcdownloadrange0blobapitestdownloadrangec231245736b689a?restype=container",
-    "Headers" : {
-      "x-ms-version" : "2019-02-02",
-      "User-Agent" : "azsdk-java-azure-storage-blob/12.0.0-preview.3 1.8.0_212; Windows 10 10.0",
-      "x-ms-client-request-id" : "c33eb655-ca22-4a2a-9044-350c867767ce"
->>>>>>> a55d5dd9
+      "x-ms-client-request-id" : "84498680-5f11-41e7-9413-a0e7720f72cb"
     },
     "Response" : {
       "x-ms-version" : "2019-02-02",
@@ -199,21 +112,11 @@
       "retry-after" : "0",
       "Content-Length" : "0",
       "StatusCode" : "202",
-<<<<<<< HEAD
-      "x-ms-request-id" : "bfecd050-901e-0044-613a-643cc7000000",
-      "Date" : "Thu, 05 Sep 2019 22:37:15 GMT",
-      "x-ms-client-request-id" : "3d0235e9-03eb-47a1-9d69-0dd5f7c163dd"
+      "x-ms-request-id" : "c5ca2c42-301e-0042-7949-67cbbf000000",
+      "Date" : "Mon, 09 Sep 2019 20:04:24 GMT",
+      "x-ms-client-request-id" : "84498680-5f11-41e7-9413-a0e7720f72cb"
     },
     "Exception" : null
   } ],
-  "variables" : [ "jtcdownloadrange0blobapitestdownloadrange492506117eb7ea8", "javablobdownloadrange1blobapitestdownloadrange49203128ed7e" ]
-=======
-      "x-ms-request-id" : "b92ae021-d01e-009e-0fe5-644931000000",
-      "Date" : "Fri, 06 Sep 2019 19:00:14 GMT",
-      "x-ms-client-request-id" : "c33eb655-ca22-4a2a-9044-350c867767ce"
-    },
-    "Exception" : null
-  } ],
-  "variables" : [ "jtcdownloadrange0blobapitestdownloadrangec231245736b689a", "javablobdownloadrange1blobapitestdownloadrangec2358585b8b4" ]
->>>>>>> a55d5dd9
+  "variables" : [ "jtcdownloadrange0blobapitestdownloadrange4bb44791597be3e", "javablobdownloadrange1blobapitestdownloadrange4bb300918c58" ]
 }