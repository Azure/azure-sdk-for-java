{
  "networkCallRecords" : [ {
    "Method" : "PUT",
<<<<<<< HEAD
    "Uri" : "https://jaschrepragrs.blob.core.windows.net/jtccreateacfail0pageblobapitestcreateacfail1299473372ce69?restype=container",
    "Headers" : {
      "x-ms-version" : "2019-02-02",
      "User-Agent" : "azsdk-java-azure-storage-blob/12.0.0-preview.3 1.8.0_221; Windows 10 10.0",
      "x-ms-client-request-id" : "3aad0887-54df-4424-a949-a055de15df9d"
=======
    "Uri" : "https://azstoragesdkaccount.blob.core.windows.net/jtccreateacfail0pageblobapitestcreateacfail057059790e50a0?restype=container",
    "Headers" : {
      "x-ms-version" : "2019-02-02",
      "User-Agent" : "azsdk-java-azure-storage-blob/12.0.0-preview.3 1.8.0_212; Windows 10 10.0",
      "x-ms-client-request-id" : "46f584d2-4060-4033-8a76-cbd41d1890b0"
>>>>>>> a55d5dd9
    },
    "Response" : {
      "x-ms-version" : "2019-02-02",
      "Server" : "Windows-Azure-Blob/1.0 Microsoft-HTTPAPI/2.0",
<<<<<<< HEAD
      "ETag" : "\"0x8D732524101E62D\"",
      "Last-Modified" : "Thu, 05 Sep 2019 22:41:55 GMT",
      "retry-after" : "0",
      "Content-Length" : "0",
      "StatusCode" : "201",
      "x-ms-request-id" : "9b687ab8-c01e-0018-4a3b-64cd3e000000",
      "Date" : "Thu, 05 Sep 2019 22:41:54 GMT",
      "x-ms-client-request-id" : "3aad0887-54df-4424-a949-a055de15df9d"
=======
      "ETag" : "\"0x8D732FDB75D04D9\"",
      "Last-Modified" : "Fri, 06 Sep 2019 19:09:18 GMT",
      "retry-after" : "0",
      "Content-Length" : "0",
      "StatusCode" : "201",
      "x-ms-request-id" : "ec65f911-001e-001f-47e6-64eb66000000",
      "Date" : "Fri, 06 Sep 2019 19:09:17 GMT",
      "x-ms-client-request-id" : "46f584d2-4060-4033-8a76-cbd41d1890b0"
>>>>>>> a55d5dd9
    },
    "Exception" : null
  }, {
    "Method" : "PUT",
<<<<<<< HEAD
    "Uri" : "https://jaschrepragrs.blob.core.windows.net/jtccreateacfail0pageblobapitestcreateacfail1299473372ce69/javablobcreateacfail1pageblobapitestcreateacfail12985829d6b",
    "Headers" : {
      "x-ms-version" : "2019-02-02",
      "User-Agent" : "azsdk-java-azure-storage-blob/12.0.0-preview.3 1.8.0_221; Windows 10 10.0",
      "x-ms-client-request-id" : "86cc4c06-45e0-4f8f-a387-8726242a2c03"
=======
    "Uri" : "https://azstoragesdkaccount.blob.core.windows.net/jtccreateacfail0pageblobapitestcreateacfail057059790e50a0/javablobcreateacfail1pageblobapitestcreateacfail057244067f2",
    "Headers" : {
      "x-ms-version" : "2019-02-02",
      "User-Agent" : "azsdk-java-azure-storage-blob/12.0.0-preview.3 1.8.0_212; Windows 10 10.0",
      "x-ms-client-request-id" : "63b315b1-8595-4a38-bbac-1bed0ab9c6d4"
>>>>>>> a55d5dd9
    },
    "Response" : {
      "x-ms-version" : "2019-02-02",
      "Server" : "Windows-Azure-Blob/1.0 Microsoft-HTTPAPI/2.0",
<<<<<<< HEAD
      "ETag" : "\"0x8D73252410E75B9\"",
      "Last-Modified" : "Thu, 05 Sep 2019 22:41:55 GMT",
      "retry-after" : "0",
      "Content-Length" : "0",
      "StatusCode" : "201",
      "x-ms-request-id" : "9b687ace-c01e-0018-5d3b-64cd3e000000",
      "x-ms-request-server-encrypted" : "true",
      "Date" : "Thu, 05 Sep 2019 22:41:54 GMT",
      "x-ms-client-request-id" : "86cc4c06-45e0-4f8f-a387-8726242a2c03"
=======
      "ETag" : "\"0x8D732FDB76462B1\"",
      "Last-Modified" : "Fri, 06 Sep 2019 19:09:18 GMT",
      "retry-after" : "0",
      "Content-Length" : "0",
      "StatusCode" : "201",
      "x-ms-request-id" : "ec65f933-001e-001f-66e6-64eb66000000",
      "x-ms-request-server-encrypted" : "true",
      "Date" : "Fri, 06 Sep 2019 19:09:17 GMT",
      "x-ms-client-request-id" : "63b315b1-8595-4a38-bbac-1bed0ab9c6d4"
>>>>>>> a55d5dd9
    },
    "Exception" : null
  }, {
    "Method" : "PUT",
<<<<<<< HEAD
    "Uri" : "https://jaschrepragrs.blob.core.windows.net/jtccreateacfail0pageblobapitestcreateacfail1299473372ce69/javablobcreateacfail1pageblobapitestcreateacfail12985829d6b",
    "Headers" : {
      "x-ms-version" : "2019-02-02",
      "User-Agent" : "azsdk-java-azure-storage-blob/12.0.0-preview.3 1.8.0_221; Windows 10 10.0",
      "x-ms-client-request-id" : "e3831d73-5c2c-4fa4-b76e-9ca0d8c35a7f"
=======
    "Uri" : "https://azstoragesdkaccount.blob.core.windows.net/jtccreateacfail0pageblobapitestcreateacfail057059790e50a0/javablobcreateacfail1pageblobapitestcreateacfail057244067f2",
    "Headers" : {
      "x-ms-version" : "2019-02-02",
      "User-Agent" : "azsdk-java-azure-storage-blob/12.0.0-preview.3 1.8.0_212; Windows 10 10.0",
      "x-ms-client-request-id" : "81e4c649-2583-4e3f-b9ef-7e4b10181a07"
>>>>>>> a55d5dd9
    },
    "Response" : {
      "x-ms-version" : "2019-02-02",
      "Server" : "Windows-Azure-Blob/1.0 Microsoft-HTTPAPI/2.0",
      "x-ms-error-code" : "ConditionNotMet",
      "retry-after" : "0",
      "Content-Length" : "252",
      "StatusCode" : "412",
<<<<<<< HEAD
      "x-ms-request-id" : "9b687ae4-c01e-0018-703b-64cd3e000000",
      "Body" : "﻿<?xml version=\"1.0\" encoding=\"utf-8\"?><Error><Code>ConditionNotMet</Code><Message>The condition specified using HTTP conditional header(s) is not met.\nRequestId:9b687ae4-c01e-0018-703b-64cd3e000000\nTime:2019-09-05T22:41:55.7196248Z</Message></Error>",
      "Date" : "Thu, 05 Sep 2019 22:41:54 GMT",
      "x-ms-client-request-id" : "e3831d73-5c2c-4fa4-b76e-9ca0d8c35a7f",
=======
      "x-ms-request-id" : "ec65f954-001e-001f-01e6-64eb66000000",
      "Body" : "﻿<?xml version=\"1.0\" encoding=\"utf-8\"?><Error><Code>ConditionNotMet</Code><Message>The condition specified using HTTP conditional header(s) is not met.\nRequestId:ec65f954-001e-001f-01e6-64eb66000000\nTime:2019-09-06T19:09:18.1526658Z</Message></Error>",
      "Date" : "Fri, 06 Sep 2019 19:09:17 GMT",
      "x-ms-client-request-id" : "81e4c649-2583-4e3f-b9ef-7e4b10181a07",
>>>>>>> a55d5dd9
      "Content-Type" : "application/xml"
    },
    "Exception" : null
  }, {
    "Method" : "GET",
<<<<<<< HEAD
    "Uri" : "https://jaschrepragrs.blob.core.windows.net?prefix=jtccreateacfail&comp=list",
    "Headers" : {
      "x-ms-version" : "2019-02-02",
      "User-Agent" : "azsdk-java-azure-storage-blob/12.0.0-preview.3 1.8.0_221; Windows 10 10.0",
      "x-ms-client-request-id" : "ebd19539-09a0-4d73-abff-7b1411bee8b5"
=======
    "Uri" : "https://azstoragesdkaccount.blob.core.windows.net?prefix=jtccreateacfail&comp=list",
    "Headers" : {
      "x-ms-version" : "2019-02-02",
      "User-Agent" : "azsdk-java-azure-storage-blob/12.0.0-preview.3 1.8.0_212; Windows 10 10.0",
      "x-ms-client-request-id" : "bcbf8226-e3b4-47f7-a863-8a3ea76980db"
>>>>>>> a55d5dd9
    },
    "Response" : {
      "Transfer-Encoding" : "chunked",
      "x-ms-version" : "2019-02-02",
      "Server" : "Windows-Azure-Blob/1.0 Microsoft-HTTPAPI/2.0",
      "retry-after" : "0",
      "StatusCode" : "200",
<<<<<<< HEAD
      "x-ms-request-id" : "9b687aeb-c01e-0018-773b-64cd3e000000",
      "Body" : "﻿<?xml version=\"1.0\" encoding=\"utf-8\"?><EnumerationResults ServiceEndpoint=\"https://jaschrepragrs.blob.core.windows.net/\"><Prefix>jtccreateacfail</Prefix><Containers><Container><Name>jtccreateacfail0pageblobapitestcreateacfail1299473372ce69</Name><Properties><Last-Modified>Thu, 05 Sep 2019 22:41:55 GMT</Last-Modified><Etag>\"0x8D732524101E62D\"</Etag><LeaseStatus>unlocked</LeaseStatus><LeaseState>available</LeaseState><DefaultEncryptionScope>$account-encryption-key</DefaultEncryptionScope><DenyEncryptionScopeOverride>false</DenyEncryptionScopeOverride><HasImmutabilityPolicy>false</HasImmutabilityPolicy><HasLegalHold>false</HasLegalHold></Properties></Container></Containers><NextMarker /></EnumerationResults>",
      "Date" : "Thu, 05 Sep 2019 22:41:55 GMT",
      "x-ms-client-request-id" : "ebd19539-09a0-4d73-abff-7b1411bee8b5",
=======
      "x-ms-request-id" : "ec65f96f-001e-001f-1be6-64eb66000000",
      "Body" : "﻿<?xml version=\"1.0\" encoding=\"utf-8\"?><EnumerationResults ServiceEndpoint=\"https://azstoragesdkaccount.blob.core.windows.net/\"><Prefix>jtccreateacfail</Prefix><Containers><Container><Name>jtccreateacfail0pageblobapitestcreateacfail057059790e50a0</Name><Properties><Last-Modified>Fri, 06 Sep 2019 19:09:18 GMT</Last-Modified><Etag>\"0x8D732FDB75D04D9\"</Etag><LeaseStatus>unlocked</LeaseStatus><LeaseState>available</LeaseState><DefaultEncryptionScope>$account-encryption-key</DefaultEncryptionScope><DenyEncryptionScopeOverride>false</DenyEncryptionScopeOverride><HasImmutabilityPolicy>false</HasImmutabilityPolicy><HasLegalHold>false</HasLegalHold></Properties></Container></Containers><NextMarker /></EnumerationResults>",
      "Date" : "Fri, 06 Sep 2019 19:09:17 GMT",
      "x-ms-client-request-id" : "bcbf8226-e3b4-47f7-a863-8a3ea76980db",
>>>>>>> a55d5dd9
      "Content-Type" : "application/xml"
    },
    "Exception" : null
  }, {
    "Method" : "DELETE",
<<<<<<< HEAD
    "Uri" : "https://jaschrepragrs.blob.core.windows.net/jtccreateacfail0pageblobapitestcreateacfail1299473372ce69?restype=container",
    "Headers" : {
      "x-ms-version" : "2019-02-02",
      "User-Agent" : "azsdk-java-azure-storage-blob/12.0.0-preview.3 1.8.0_221; Windows 10 10.0",
      "x-ms-client-request-id" : "595dc9e1-7f76-4323-9949-c0c3794cda24"
=======
    "Uri" : "https://azstoragesdkaccount.blob.core.windows.net/jtccreateacfail0pageblobapitestcreateacfail057059790e50a0?restype=container",
    "Headers" : {
      "x-ms-version" : "2019-02-02",
      "User-Agent" : "azsdk-java-azure-storage-blob/12.0.0-preview.3 1.8.0_212; Windows 10 10.0",
      "x-ms-client-request-id" : "a5538fd0-c584-449a-b26e-ab3156069b27"
>>>>>>> a55d5dd9
    },
    "Response" : {
      "x-ms-version" : "2019-02-02",
      "Server" : "Windows-Azure-Blob/1.0 Microsoft-HTTPAPI/2.0",
      "retry-after" : "0",
      "Content-Length" : "0",
      "StatusCode" : "202",
<<<<<<< HEAD
      "x-ms-request-id" : "9b687af4-c01e-0018-7f3b-64cd3e000000",
      "Date" : "Thu, 05 Sep 2019 22:41:55 GMT",
      "x-ms-client-request-id" : "595dc9e1-7f76-4323-9949-c0c3794cda24"
    },
    "Exception" : null
  } ],
  "variables" : [ "jtccreateacfail0pageblobapitestcreateacfail1299473372ce69", "javablobcreateacfail1pageblobapitestcreateacfail12985829d6b" ]
=======
      "x-ms-request-id" : "ec65f984-001e-001f-2fe6-64eb66000000",
      "Date" : "Fri, 06 Sep 2019 19:09:17 GMT",
      "x-ms-client-request-id" : "a5538fd0-c584-449a-b26e-ab3156069b27"
    },
    "Exception" : null
  } ],
  "variables" : [ "jtccreateacfail0pageblobapitestcreateacfail057059790e50a0", "javablobcreateacfail1pageblobapitestcreateacfail057244067f2" ]
>>>>>>> a55d5dd9
}<|MERGE_RESOLUTION|>--- conflicted
+++ resolved
@@ -1,101 +1,54 @@
 {
   "networkCallRecords" : [ {
     "Method" : "PUT",
-<<<<<<< HEAD
-    "Uri" : "https://jaschrepragrs.blob.core.windows.net/jtccreateacfail0pageblobapitestcreateacfail1299473372ce69?restype=container",
+    "Uri" : "https://jaschrepragrs.blob.core.windows.net/jtccreateacfail0pageblobapitestcreateacfail60181037fea90b?restype=container",
     "Headers" : {
       "x-ms-version" : "2019-02-02",
       "User-Agent" : "azsdk-java-azure-storage-blob/12.0.0-preview.3 1.8.0_221; Windows 10 10.0",
-      "x-ms-client-request-id" : "3aad0887-54df-4424-a949-a055de15df9d"
-=======
-    "Uri" : "https://azstoragesdkaccount.blob.core.windows.net/jtccreateacfail0pageblobapitestcreateacfail057059790e50a0?restype=container",
-    "Headers" : {
-      "x-ms-version" : "2019-02-02",
-      "User-Agent" : "azsdk-java-azure-storage-blob/12.0.0-preview.3 1.8.0_212; Windows 10 10.0",
-      "x-ms-client-request-id" : "46f584d2-4060-4033-8a76-cbd41d1890b0"
->>>>>>> a55d5dd9
+      "x-ms-client-request-id" : "7b180dc7-9849-40cf-b59d-2cc38241b471"
     },
     "Response" : {
       "x-ms-version" : "2019-02-02",
       "Server" : "Windows-Azure-Blob/1.0 Microsoft-HTTPAPI/2.0",
-<<<<<<< HEAD
-      "ETag" : "\"0x8D732524101E62D\"",
-      "Last-Modified" : "Thu, 05 Sep 2019 22:41:55 GMT",
+      "ETag" : "\"0x8D735617A6FBB80\"",
+      "Last-Modified" : "Mon, 09 Sep 2019 20:08:27 GMT",
       "retry-after" : "0",
       "Content-Length" : "0",
       "StatusCode" : "201",
-      "x-ms-request-id" : "9b687ab8-c01e-0018-4a3b-64cd3e000000",
-      "Date" : "Thu, 05 Sep 2019 22:41:54 GMT",
-      "x-ms-client-request-id" : "3aad0887-54df-4424-a949-a055de15df9d"
-=======
-      "ETag" : "\"0x8D732FDB75D04D9\"",
-      "Last-Modified" : "Fri, 06 Sep 2019 19:09:18 GMT",
-      "retry-after" : "0",
-      "Content-Length" : "0",
-      "StatusCode" : "201",
-      "x-ms-request-id" : "ec65f911-001e-001f-47e6-64eb66000000",
-      "Date" : "Fri, 06 Sep 2019 19:09:17 GMT",
-      "x-ms-client-request-id" : "46f584d2-4060-4033-8a76-cbd41d1890b0"
->>>>>>> a55d5dd9
+      "x-ms-request-id" : "c5cb1e73-301e-0042-564a-67cbbf000000",
+      "Date" : "Mon, 09 Sep 2019 20:08:27 GMT",
+      "x-ms-client-request-id" : "7b180dc7-9849-40cf-b59d-2cc38241b471"
     },
     "Exception" : null
   }, {
     "Method" : "PUT",
-<<<<<<< HEAD
-    "Uri" : "https://jaschrepragrs.blob.core.windows.net/jtccreateacfail0pageblobapitestcreateacfail1299473372ce69/javablobcreateacfail1pageblobapitestcreateacfail12985829d6b",
+    "Uri" : "https://jaschrepragrs.blob.core.windows.net/jtccreateacfail0pageblobapitestcreateacfail60181037fea90b/javablobcreateacfail1pageblobapitestcreateacfail60110729db7",
     "Headers" : {
       "x-ms-version" : "2019-02-02",
       "User-Agent" : "azsdk-java-azure-storage-blob/12.0.0-preview.3 1.8.0_221; Windows 10 10.0",
-      "x-ms-client-request-id" : "86cc4c06-45e0-4f8f-a387-8726242a2c03"
-=======
-    "Uri" : "https://azstoragesdkaccount.blob.core.windows.net/jtccreateacfail0pageblobapitestcreateacfail057059790e50a0/javablobcreateacfail1pageblobapitestcreateacfail057244067f2",
-    "Headers" : {
-      "x-ms-version" : "2019-02-02",
-      "User-Agent" : "azsdk-java-azure-storage-blob/12.0.0-preview.3 1.8.0_212; Windows 10 10.0",
-      "x-ms-client-request-id" : "63b315b1-8595-4a38-bbac-1bed0ab9c6d4"
->>>>>>> a55d5dd9
+      "x-ms-client-request-id" : "3effbdc1-04a5-4643-b58c-884f3061ad7b"
     },
     "Response" : {
       "x-ms-version" : "2019-02-02",
       "Server" : "Windows-Azure-Blob/1.0 Microsoft-HTTPAPI/2.0",
-<<<<<<< HEAD
-      "ETag" : "\"0x8D73252410E75B9\"",
-      "Last-Modified" : "Thu, 05 Sep 2019 22:41:55 GMT",
+      "ETag" : "\"0x8D735617A7DD369\"",
+      "Last-Modified" : "Mon, 09 Sep 2019 20:08:27 GMT",
       "retry-after" : "0",
       "Content-Length" : "0",
       "StatusCode" : "201",
-      "x-ms-request-id" : "9b687ace-c01e-0018-5d3b-64cd3e000000",
+      "x-ms-request-id" : "c5cb1e8f-301e-0042-6f4a-67cbbf000000",
       "x-ms-request-server-encrypted" : "true",
-      "Date" : "Thu, 05 Sep 2019 22:41:54 GMT",
-      "x-ms-client-request-id" : "86cc4c06-45e0-4f8f-a387-8726242a2c03"
-=======
-      "ETag" : "\"0x8D732FDB76462B1\"",
-      "Last-Modified" : "Fri, 06 Sep 2019 19:09:18 GMT",
-      "retry-after" : "0",
-      "Content-Length" : "0",
-      "StatusCode" : "201",
-      "x-ms-request-id" : "ec65f933-001e-001f-66e6-64eb66000000",
-      "x-ms-request-server-encrypted" : "true",
-      "Date" : "Fri, 06 Sep 2019 19:09:17 GMT",
-      "x-ms-client-request-id" : "63b315b1-8595-4a38-bbac-1bed0ab9c6d4"
->>>>>>> a55d5dd9
+      "Date" : "Mon, 09 Sep 2019 20:08:27 GMT",
+      "x-ms-client-request-id" : "3effbdc1-04a5-4643-b58c-884f3061ad7b"
     },
     "Exception" : null
   }, {
     "Method" : "PUT",
-<<<<<<< HEAD
-    "Uri" : "https://jaschrepragrs.blob.core.windows.net/jtccreateacfail0pageblobapitestcreateacfail1299473372ce69/javablobcreateacfail1pageblobapitestcreateacfail12985829d6b",
+    "Uri" : "https://jaschrepragrs.blob.core.windows.net/jtccreateacfail0pageblobapitestcreateacfail60181037fea90b/javablobcreateacfail1pageblobapitestcreateacfail60110729db7",
     "Headers" : {
       "x-ms-version" : "2019-02-02",
       "User-Agent" : "azsdk-java-azure-storage-blob/12.0.0-preview.3 1.8.0_221; Windows 10 10.0",
-      "x-ms-client-request-id" : "e3831d73-5c2c-4fa4-b76e-9ca0d8c35a7f"
-=======
-    "Uri" : "https://azstoragesdkaccount.blob.core.windows.net/jtccreateacfail0pageblobapitestcreateacfail057059790e50a0/javablobcreateacfail1pageblobapitestcreateacfail057244067f2",
-    "Headers" : {
-      "x-ms-version" : "2019-02-02",
-      "User-Agent" : "azsdk-java-azure-storage-blob/12.0.0-preview.3 1.8.0_212; Windows 10 10.0",
-      "x-ms-client-request-id" : "81e4c649-2583-4e3f-b9ef-7e4b10181a07"
->>>>>>> a55d5dd9
+      "x-ms-client-request-id" : "e9754846-1626-49f6-b032-e9d957013964"
     },
     "Response" : {
       "x-ms-version" : "2019-02-02",
@@ -104,35 +57,20 @@
       "retry-after" : "0",
       "Content-Length" : "252",
       "StatusCode" : "412",
-<<<<<<< HEAD
-      "x-ms-request-id" : "9b687ae4-c01e-0018-703b-64cd3e000000",
-      "Body" : "﻿<?xml version=\"1.0\" encoding=\"utf-8\"?><Error><Code>ConditionNotMet</Code><Message>The condition specified using HTTP conditional header(s) is not met.\nRequestId:9b687ae4-c01e-0018-703b-64cd3e000000\nTime:2019-09-05T22:41:55.7196248Z</Message></Error>",
-      "Date" : "Thu, 05 Sep 2019 22:41:54 GMT",
-      "x-ms-client-request-id" : "e3831d73-5c2c-4fa4-b76e-9ca0d8c35a7f",
-=======
-      "x-ms-request-id" : "ec65f954-001e-001f-01e6-64eb66000000",
-      "Body" : "﻿<?xml version=\"1.0\" encoding=\"utf-8\"?><Error><Code>ConditionNotMet</Code><Message>The condition specified using HTTP conditional header(s) is not met.\nRequestId:ec65f954-001e-001f-01e6-64eb66000000\nTime:2019-09-06T19:09:18.1526658Z</Message></Error>",
-      "Date" : "Fri, 06 Sep 2019 19:09:17 GMT",
-      "x-ms-client-request-id" : "81e4c649-2583-4e3f-b9ef-7e4b10181a07",
->>>>>>> a55d5dd9
+      "x-ms-request-id" : "c5cb1e9a-301e-0042-794a-67cbbf000000",
+      "Body" : "﻿<?xml version=\"1.0\" encoding=\"utf-8\"?><Error><Code>ConditionNotMet</Code><Message>The condition specified using HTTP conditional header(s) is not met.\nRequestId:c5cb1e9a-301e-0042-794a-67cbbf000000\nTime:2019-09-09T20:08:28.0188440Z</Message></Error>",
+      "Date" : "Mon, 09 Sep 2019 20:08:27 GMT",
+      "x-ms-client-request-id" : "e9754846-1626-49f6-b032-e9d957013964",
       "Content-Type" : "application/xml"
     },
     "Exception" : null
   }, {
     "Method" : "GET",
-<<<<<<< HEAD
     "Uri" : "https://jaschrepragrs.blob.core.windows.net?prefix=jtccreateacfail&comp=list",
     "Headers" : {
       "x-ms-version" : "2019-02-02",
       "User-Agent" : "azsdk-java-azure-storage-blob/12.0.0-preview.3 1.8.0_221; Windows 10 10.0",
-      "x-ms-client-request-id" : "ebd19539-09a0-4d73-abff-7b1411bee8b5"
-=======
-    "Uri" : "https://azstoragesdkaccount.blob.core.windows.net?prefix=jtccreateacfail&comp=list",
-    "Headers" : {
-      "x-ms-version" : "2019-02-02",
-      "User-Agent" : "azsdk-java-azure-storage-blob/12.0.0-preview.3 1.8.0_212; Windows 10 10.0",
-      "x-ms-client-request-id" : "bcbf8226-e3b4-47f7-a863-8a3ea76980db"
->>>>>>> a55d5dd9
+      "x-ms-client-request-id" : "48426136-c1ed-47a2-ba3b-bddc3de956ce"
     },
     "Response" : {
       "Transfer-Encoding" : "chunked",
@@ -140,35 +78,20 @@
       "Server" : "Windows-Azure-Blob/1.0 Microsoft-HTTPAPI/2.0",
       "retry-after" : "0",
       "StatusCode" : "200",
-<<<<<<< HEAD
-      "x-ms-request-id" : "9b687aeb-c01e-0018-773b-64cd3e000000",
-      "Body" : "﻿<?xml version=\"1.0\" encoding=\"utf-8\"?><EnumerationResults ServiceEndpoint=\"https://jaschrepragrs.blob.core.windows.net/\"><Prefix>jtccreateacfail</Prefix><Containers><Container><Name>jtccreateacfail0pageblobapitestcreateacfail1299473372ce69</Name><Properties><Last-Modified>Thu, 05 Sep 2019 22:41:55 GMT</Last-Modified><Etag>\"0x8D732524101E62D\"</Etag><LeaseStatus>unlocked</LeaseStatus><LeaseState>available</LeaseState><DefaultEncryptionScope>$account-encryption-key</DefaultEncryptionScope><DenyEncryptionScopeOverride>false</DenyEncryptionScopeOverride><HasImmutabilityPolicy>false</HasImmutabilityPolicy><HasLegalHold>false</HasLegalHold></Properties></Container></Containers><NextMarker /></EnumerationResults>",
-      "Date" : "Thu, 05 Sep 2019 22:41:55 GMT",
-      "x-ms-client-request-id" : "ebd19539-09a0-4d73-abff-7b1411bee8b5",
-=======
-      "x-ms-request-id" : "ec65f96f-001e-001f-1be6-64eb66000000",
-      "Body" : "﻿<?xml version=\"1.0\" encoding=\"utf-8\"?><EnumerationResults ServiceEndpoint=\"https://azstoragesdkaccount.blob.core.windows.net/\"><Prefix>jtccreateacfail</Prefix><Containers><Container><Name>jtccreateacfail0pageblobapitestcreateacfail057059790e50a0</Name><Properties><Last-Modified>Fri, 06 Sep 2019 19:09:18 GMT</Last-Modified><Etag>\"0x8D732FDB75D04D9\"</Etag><LeaseStatus>unlocked</LeaseStatus><LeaseState>available</LeaseState><DefaultEncryptionScope>$account-encryption-key</DefaultEncryptionScope><DenyEncryptionScopeOverride>false</DenyEncryptionScopeOverride><HasImmutabilityPolicy>false</HasImmutabilityPolicy><HasLegalHold>false</HasLegalHold></Properties></Container></Containers><NextMarker /></EnumerationResults>",
-      "Date" : "Fri, 06 Sep 2019 19:09:17 GMT",
-      "x-ms-client-request-id" : "bcbf8226-e3b4-47f7-a863-8a3ea76980db",
->>>>>>> a55d5dd9
+      "x-ms-request-id" : "c5cb1eb3-301e-0042-0e4a-67cbbf000000",
+      "Body" : "﻿<?xml version=\"1.0\" encoding=\"utf-8\"?><EnumerationResults ServiceEndpoint=\"https://jaschrepragrs.blob.core.windows.net/\"><Prefix>jtccreateacfail</Prefix><Containers><Container><Name>jtccreateacfail0pageblobapitestcreateacfail60181037fea90b</Name><Properties><Last-Modified>Mon, 09 Sep 2019 20:08:27 GMT</Last-Modified><Etag>\"0x8D735617A6FBB80\"</Etag><LeaseStatus>unlocked</LeaseStatus><LeaseState>available</LeaseState><DefaultEncryptionScope>$account-encryption-key</DefaultEncryptionScope><DenyEncryptionScopeOverride>false</DenyEncryptionScopeOverride><HasImmutabilityPolicy>false</HasImmutabilityPolicy><HasLegalHold>false</HasLegalHold></Properties></Container></Containers><NextMarker /></EnumerationResults>",
+      "Date" : "Mon, 09 Sep 2019 20:08:27 GMT",
+      "x-ms-client-request-id" : "48426136-c1ed-47a2-ba3b-bddc3de956ce",
       "Content-Type" : "application/xml"
     },
     "Exception" : null
   }, {
     "Method" : "DELETE",
-<<<<<<< HEAD
-    "Uri" : "https://jaschrepragrs.blob.core.windows.net/jtccreateacfail0pageblobapitestcreateacfail1299473372ce69?restype=container",
+    "Uri" : "https://jaschrepragrs.blob.core.windows.net/jtccreateacfail0pageblobapitestcreateacfail60181037fea90b?restype=container",
     "Headers" : {
       "x-ms-version" : "2019-02-02",
       "User-Agent" : "azsdk-java-azure-storage-blob/12.0.0-preview.3 1.8.0_221; Windows 10 10.0",
-      "x-ms-client-request-id" : "595dc9e1-7f76-4323-9949-c0c3794cda24"
-=======
-    "Uri" : "https://azstoragesdkaccount.blob.core.windows.net/jtccreateacfail0pageblobapitestcreateacfail057059790e50a0?restype=container",
-    "Headers" : {
-      "x-ms-version" : "2019-02-02",
-      "User-Agent" : "azsdk-java-azure-storage-blob/12.0.0-preview.3 1.8.0_212; Windows 10 10.0",
-      "x-ms-client-request-id" : "a5538fd0-c584-449a-b26e-ab3156069b27"
->>>>>>> a55d5dd9
+      "x-ms-client-request-id" : "921b676d-9db8-4803-8011-ece020117a48"
     },
     "Response" : {
       "x-ms-version" : "2019-02-02",
@@ -176,21 +99,11 @@
       "retry-after" : "0",
       "Content-Length" : "0",
       "StatusCode" : "202",
-<<<<<<< HEAD
-      "x-ms-request-id" : "9b687af4-c01e-0018-7f3b-64cd3e000000",
-      "Date" : "Thu, 05 Sep 2019 22:41:55 GMT",
-      "x-ms-client-request-id" : "595dc9e1-7f76-4323-9949-c0c3794cda24"
+      "x-ms-request-id" : "c5cb1ec5-301e-0042-1d4a-67cbbf000000",
+      "Date" : "Mon, 09 Sep 2019 20:08:27 GMT",
+      "x-ms-client-request-id" : "921b676d-9db8-4803-8011-ece020117a48"
     },
     "Exception" : null
   } ],
-  "variables" : [ "jtccreateacfail0pageblobapitestcreateacfail1299473372ce69", "javablobcreateacfail1pageblobapitestcreateacfail12985829d6b" ]
-=======
-      "x-ms-request-id" : "ec65f984-001e-001f-2fe6-64eb66000000",
-      "Date" : "Fri, 06 Sep 2019 19:09:17 GMT",
-      "x-ms-client-request-id" : "a5538fd0-c584-449a-b26e-ab3156069b27"
-    },
-    "Exception" : null
-  } ],
-  "variables" : [ "jtccreateacfail0pageblobapitestcreateacfail057059790e50a0", "javablobcreateacfail1pageblobapitestcreateacfail057244067f2" ]
->>>>>>> a55d5dd9
+  "variables" : [ "jtccreateacfail0pageblobapitestcreateacfail60181037fea90b", "javablobcreateacfail1pageblobapitestcreateacfail60110729db7" ]
 }