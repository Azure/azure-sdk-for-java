--- conflicted
+++ resolved
@@ -1,59 +1,32 @@
 {
   "networkCallRecords" : [ {
     "Method" : "PUT",
-<<<<<<< HEAD
-    "Uri" : "https://jaschrepragrs.blob.core.windows.net/jtcblobsaspermissionsparse087386ee64a4faf4d148c?restype=container",
+    "Uri" : "https://jaschrepragrs.blob.core.windows.net/jtcblobsaspermissionsparse05685534fd0da707d54c1?restype=container",
     "Headers" : {
       "x-ms-version" : "2019-02-02",
       "User-Agent" : "azsdk-java-azure-storage-blob/12.0.0-preview.3 1.8.0_221; Windows 10 10.0",
-      "x-ms-client-request-id" : "75805da1-4672-4231-8815-1a02668fef64"
-=======
-    "Uri" : "https://azstoragesdkaccount.blob.core.windows.net/jtcblobsaspermissionsparse049647fca287528944451?restype=container",
-    "Headers" : {
-      "x-ms-version" : "2019-02-02",
-      "User-Agent" : "azsdk-java-azure-storage-blob/12.0.0-preview.3 1.8.0_212; Windows 10 10.0",
-      "x-ms-client-request-id" : "e14e03bd-1df5-40a8-a74a-7496827943f9"
->>>>>>> a55d5dd9
+      "x-ms-client-request-id" : "2d728e6f-e533-4dbb-8863-d2fac7633a5d"
     },
     "Response" : {
       "x-ms-version" : "2019-02-02",
       "Server" : "Windows-Azure-Blob/1.0 Microsoft-HTTPAPI/2.0",
-<<<<<<< HEAD
-      "ETag" : "\"0x8D732518B30FFAA\"",
-      "Last-Modified" : "Thu, 05 Sep 2019 22:36:50 GMT",
+      "ETag" : "\"0x8D735603A93B25F\"",
+      "Last-Modified" : "Mon, 09 Sep 2019 19:59:31 GMT",
       "retry-after" : "0",
       "Content-Length" : "0",
       "StatusCode" : "201",
-      "x-ms-request-id" : "bfecb5bd-901e-0044-373a-643cc7000000",
-      "Date" : "Thu, 05 Sep 2019 22:36:49 GMT",
-      "x-ms-client-request-id" : "75805da1-4672-4231-8815-1a02668fef64"
-=======
-      "ETag" : "\"0x8D732FDAF4D9E51\"",
-      "Last-Modified" : "Fri, 06 Sep 2019 19:09:04 GMT",
-      "retry-after" : "0",
-      "Content-Length" : "0",
-      "StatusCode" : "201",
-      "x-ms-request-id" : "ec65d76d-001e-001f-71e6-64eb66000000",
-      "Date" : "Fri, 06 Sep 2019 19:09:04 GMT",
-      "x-ms-client-request-id" : "e14e03bd-1df5-40a8-a74a-7496827943f9"
->>>>>>> a55d5dd9
+      "x-ms-request-id" : "077fe0fa-801e-001f-4849-673bbb000000",
+      "Date" : "Mon, 09 Sep 2019 19:59:30 GMT",
+      "x-ms-client-request-id" : "2d728e6f-e533-4dbb-8863-d2fac7633a5d"
     },
     "Exception" : null
   }, {
     "Method" : "GET",
-<<<<<<< HEAD
     "Uri" : "https://jaschrepragrs.blob.core.windows.net?prefix=jtcblobsaspermissionsparse&comp=list",
     "Headers" : {
       "x-ms-version" : "2019-02-02",
       "User-Agent" : "azsdk-java-azure-storage-blob/12.0.0-preview.3 1.8.0_221; Windows 10 10.0",
-      "x-ms-client-request-id" : "e2430460-9822-493a-8177-c49dffc17df0"
-=======
-    "Uri" : "https://azstoragesdkaccount.blob.core.windows.net?prefix=jtcblobsaspermissionsparse&comp=list",
-    "Headers" : {
-      "x-ms-version" : "2019-02-02",
-      "User-Agent" : "azsdk-java-azure-storage-blob/12.0.0-preview.3 1.8.0_212; Windows 10 10.0",
-      "x-ms-client-request-id" : "794633e5-ce07-4aaa-8d7a-634b0b404192"
->>>>>>> a55d5dd9
+      "x-ms-client-request-id" : "e616c5ec-fc8f-4f30-af4f-094624a76ca0"
     },
     "Response" : {
       "Transfer-Encoding" : "chunked",
@@ -61,35 +34,20 @@
       "Server" : "Windows-Azure-Blob/1.0 Microsoft-HTTPAPI/2.0",
       "retry-after" : "0",
       "StatusCode" : "200",
-<<<<<<< HEAD
-      "x-ms-request-id" : "bfecb5dd-901e-0044-563a-643cc7000000",
-      "Body" : "﻿<?xml version=\"1.0\" encoding=\"utf-8\"?><EnumerationResults ServiceEndpoint=\"https://jaschrepragrs.blob.core.windows.net/\"><Prefix>jtcblobsaspermissionsparse</Prefix><Containers><Container><Name>jtcblobsaspermissionsparse087386ee64a4faf4d148c</Name><Properties><Last-Modified>Thu, 05 Sep 2019 22:36:50 GMT</Last-Modified><Etag>\"0x8D732518B30FFAA\"</Etag><LeaseStatus>unlocked</LeaseStatus><LeaseState>available</LeaseState><DefaultEncryptionScope>$account-encryption-key</DefaultEncryptionScope><DenyEncryptionScopeOverride>false</DenyEncryptionScopeOverride><HasImmutabilityPolicy>false</HasImmutabilityPolicy><HasLegalHold>false</HasLegalHold></Properties></Container></Containers><NextMarker /></EnumerationResults>",
-      "Date" : "Thu, 05 Sep 2019 22:36:49 GMT",
-      "x-ms-client-request-id" : "e2430460-9822-493a-8177-c49dffc17df0",
-=======
-      "x-ms-request-id" : "ec65d787-001e-001f-08e6-64eb66000000",
-      "Body" : "﻿<?xml version=\"1.0\" encoding=\"utf-8\"?><EnumerationResults ServiceEndpoint=\"https://azstoragesdkaccount.blob.core.windows.net/\"><Prefix>jtcblobsaspermissionsparse</Prefix><Containers><Container><Name>jtcblobsaspermissionsparse049647fca287528944451</Name><Properties><Last-Modified>Fri, 06 Sep 2019 19:09:04 GMT</Last-Modified><Etag>\"0x8D732FDAF4D9E51\"</Etag><LeaseStatus>unlocked</LeaseStatus><LeaseState>available</LeaseState><DefaultEncryptionScope>$account-encryption-key</DefaultEncryptionScope><DenyEncryptionScopeOverride>false</DenyEncryptionScopeOverride><HasImmutabilityPolicy>false</HasImmutabilityPolicy><HasLegalHold>false</HasLegalHold></Properties></Container></Containers><NextMarker /></EnumerationResults>",
-      "Date" : "Fri, 06 Sep 2019 19:09:04 GMT",
-      "x-ms-client-request-id" : "794633e5-ce07-4aaa-8d7a-634b0b404192",
->>>>>>> a55d5dd9
+      "x-ms-request-id" : "077fe112-801e-001f-5e49-673bbb000000",
+      "Body" : "﻿<?xml version=\"1.0\" encoding=\"utf-8\"?><EnumerationResults ServiceEndpoint=\"https://jaschrepragrs.blob.core.windows.net/\"><Prefix>jtcblobsaspermissionsparse</Prefix><Containers><Container><Name>jtcblobsaspermissionsparse05685534fd0da707d54c1</Name><Properties><Last-Modified>Mon, 09 Sep 2019 19:59:31 GMT</Last-Modified><Etag>\"0x8D735603A93B25F\"</Etag><LeaseStatus>unlocked</LeaseStatus><LeaseState>available</LeaseState><DefaultEncryptionScope>$account-encryption-key</DefaultEncryptionScope><DenyEncryptionScopeOverride>false</DenyEncryptionScopeOverride><HasImmutabilityPolicy>false</HasImmutabilityPolicy><HasLegalHold>false</HasLegalHold></Properties></Container></Containers><NextMarker /></EnumerationResults>",
+      "Date" : "Mon, 09 Sep 2019 19:59:30 GMT",
+      "x-ms-client-request-id" : "e616c5ec-fc8f-4f30-af4f-094624a76ca0",
       "Content-Type" : "application/xml"
     },
     "Exception" : null
   }, {
     "Method" : "DELETE",
-<<<<<<< HEAD
-    "Uri" : "https://jaschrepragrs.blob.core.windows.net/jtcblobsaspermissionsparse087386ee64a4faf4d148c?restype=container",
+    "Uri" : "https://jaschrepragrs.blob.core.windows.net/jtcblobsaspermissionsparse05685534fd0da707d54c1?restype=container",
     "Headers" : {
       "x-ms-version" : "2019-02-02",
       "User-Agent" : "azsdk-java-azure-storage-blob/12.0.0-preview.3 1.8.0_221; Windows 10 10.0",
-      "x-ms-client-request-id" : "42860ba9-ec0b-4c2a-83d0-3f8484009f7a"
-=======
-    "Uri" : "https://azstoragesdkaccount.blob.core.windows.net/jtcblobsaspermissionsparse049647fca287528944451?restype=container",
-    "Headers" : {
-      "x-ms-version" : "2019-02-02",
-      "User-Agent" : "azsdk-java-azure-storage-blob/12.0.0-preview.3 1.8.0_212; Windows 10 10.0",
-      "x-ms-client-request-id" : "4d97ebbc-782f-4c31-85a4-df49bca3cc6a"
->>>>>>> a55d5dd9
+      "x-ms-client-request-id" : "91a098db-97b8-424b-b3d1-a11a3a3d75fb"
     },
     "Response" : {
       "x-ms-version" : "2019-02-02",
@@ -97,21 +55,11 @@
       "retry-after" : "0",
       "Content-Length" : "0",
       "StatusCode" : "202",
-<<<<<<< HEAD
-      "x-ms-request-id" : "bfecb5f7-901e-0044-6f3a-643cc7000000",
-      "Date" : "Thu, 05 Sep 2019 22:36:49 GMT",
-      "x-ms-client-request-id" : "42860ba9-ec0b-4c2a-83d0-3f8484009f7a"
+      "x-ms-request-id" : "077fe119-801e-001f-6549-673bbb000000",
+      "Date" : "Mon, 09 Sep 2019 19:59:30 GMT",
+      "x-ms-client-request-id" : "91a098db-97b8-424b-b3d1-a11a3a3d75fb"
     },
     "Exception" : null
   } ],
-  "variables" : [ "jtcblobsaspermissionsparse087386ee64a4faf4d148c" ]
-=======
-      "x-ms-request-id" : "ec65d79a-001e-001f-18e6-64eb66000000",
-      "Date" : "Fri, 06 Sep 2019 19:09:04 GMT",
-      "x-ms-client-request-id" : "4d97ebbc-782f-4c31-85a4-df49bca3cc6a"
-    },
-    "Exception" : null
-  } ],
-  "variables" : [ "jtcblobsaspermissionsparse049647fca287528944451" ]
->>>>>>> a55d5dd9
+  "variables" : [ "jtcblobsaspermissionsparse05685534fd0da707d54c1" ]
 }