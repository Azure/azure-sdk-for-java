--- conflicted
+++ resolved
@@ -1,145 +1,78 @@
 {
   "networkCallRecords" : [ {
     "Method" : "PUT",
-<<<<<<< HEAD
-    "Uri" : "https://jaschrepragrs.blob.core.windows.net/jtcsethttpheadersac0blobapitestsethttpheadersac12c442645021?restype=container",
+    "Uri" : "https://jaschrepragrs.blob.core.windows.net/jtcsethttpheadersac0blobapitestsethttpheadersac77943261425e?restype=container",
     "Headers" : {
       "x-ms-version" : "2019-02-02",
       "User-Agent" : "azsdk-java-azure-storage-blob/12.0.0-preview.3 1.8.0_221; Windows 10 10.0",
-      "x-ms-client-request-id" : "9d3e123a-2dd9-4f8e-aacb-369e289b07d3"
-=======
-    "Uri" : "https://azstoragesdkaccount.blob.core.windows.net/jtcsethttpheadersac0blobapitestsethttpheadersacce5471428d4c?restype=container",
-    "Headers" : {
-      "x-ms-version" : "2019-02-02",
-      "User-Agent" : "azsdk-java-azure-storage-blob/12.0.0-preview.3 1.8.0_212; Windows 10 10.0",
-      "x-ms-client-request-id" : "c0fc5e66-dad9-4497-a6f5-518bfadf6ec7"
->>>>>>> a55d5dd9
+      "x-ms-client-request-id" : "7d30c663-786d-4bc0-bdda-4206c3310702"
     },
     "Response" : {
       "x-ms-version" : "2019-02-02",
       "Server" : "Windows-Azure-Blob/1.0 Microsoft-HTTPAPI/2.0",
-<<<<<<< HEAD
-      "ETag" : "\"0x8D73251A4F08D59\"",
-      "Last-Modified" : "Thu, 05 Sep 2019 22:37:33 GMT",
+      "ETag" : "\"0x8D73560F4A2B872\"",
+      "Last-Modified" : "Mon, 09 Sep 2019 20:04:43 GMT",
       "retry-after" : "0",
       "Content-Length" : "0",
       "StatusCode" : "201",
-      "x-ms-request-id" : "bfece325-901e-0044-753a-643cc7000000",
-      "Date" : "Thu, 05 Sep 2019 22:37:32 GMT",
-      "x-ms-client-request-id" : "9d3e123a-2dd9-4f8e-aacb-369e289b07d3"
-=======
-      "ETag" : "\"0x8D732FC79F253D3\"",
-      "Last-Modified" : "Fri, 06 Sep 2019 19:00:25 GMT",
-      "retry-after" : "0",
-      "Content-Length" : "0",
-      "StatusCode" : "201",
-      "x-ms-request-id" : "b92b069a-d01e-009e-38e5-644931000000",
-      "Date" : "Fri, 06 Sep 2019 19:00:25 GMT",
-      "x-ms-client-request-id" : "c0fc5e66-dad9-4497-a6f5-518bfadf6ec7"
->>>>>>> a55d5dd9
+      "x-ms-request-id" : "c5ca3ff9-301e-0042-4349-67cbbf000000",
+      "Date" : "Mon, 09 Sep 2019 20:04:43 GMT",
+      "x-ms-client-request-id" : "7d30c663-786d-4bc0-bdda-4206c3310702"
     },
     "Exception" : null
   }, {
     "Method" : "PUT",
-<<<<<<< HEAD
-    "Uri" : "https://jaschrepragrs.blob.core.windows.net/jtcsethttpheadersac0blobapitestsethttpheadersac12c442645021/javablobsethttpheadersac1blobapitestsethttpheadersac12c87354f",
+    "Uri" : "https://jaschrepragrs.blob.core.windows.net/jtcsethttpheadersac0blobapitestsethttpheadersac77943261425e/javablobsethttpheadersac1blobapitestsethttpheadersac779635413",
     "Headers" : {
       "x-ms-version" : "2019-02-02",
       "User-Agent" : "azsdk-java-azure-storage-blob/12.0.0-preview.3 1.8.0_221; Windows 10 10.0",
-      "x-ms-client-request-id" : "7e5742f9-57e7-47ce-b3ea-16d6407e615c",
-=======
-    "Uri" : "https://azstoragesdkaccount.blob.core.windows.net/jtcsethttpheadersac0blobapitestsethttpheadersacce5471428d4c/javablobsethttpheadersac1blobapitestsethttpheadersacce5683754",
-    "Headers" : {
-      "x-ms-version" : "2019-02-02",
-      "User-Agent" : "azsdk-java-azure-storage-blob/12.0.0-preview.3 1.8.0_212; Windows 10 10.0",
-      "x-ms-client-request-id" : "b3436673-5e66-4d7d-acb6-215f12e2323b",
->>>>>>> a55d5dd9
+      "x-ms-client-request-id" : "3eabde1b-71ef-49c8-a839-0ee0f27d0a15",
       "Content-Type" : "application/octet-stream"
     },
     "Response" : {
       "x-ms-version" : "2019-02-02",
       "Server" : "Windows-Azure-Blob/1.0 Microsoft-HTTPAPI/2.0",
       "x-ms-content-crc64" : "6RYQPwaVsyQ=",
-<<<<<<< HEAD
-      "Last-Modified" : "Thu, 05 Sep 2019 22:37:33 GMT",
+      "Last-Modified" : "Mon, 09 Sep 2019 20:04:43 GMT",
       "retry-after" : "0",
       "StatusCode" : "201",
       "x-ms-request-server-encrypted" : "true",
-      "Date" : "Thu, 05 Sep 2019 22:37:32 GMT",
+      "Date" : "Mon, 09 Sep 2019 20:04:43 GMT",
       "Content-MD5" : "wh+Wm18D0z1D4E+PE252gg==",
-      "ETag" : "\"0x8D73251A4FD6DF8\"",
+      "ETag" : "\"0x8D73560F4B098BF\"",
       "Content-Length" : "0",
-      "x-ms-request-id" : "bfece333-901e-0044-803a-643cc7000000",
-      "x-ms-client-request-id" : "7e5742f9-57e7-47ce-b3ea-16d6407e615c"
-=======
-      "Last-Modified" : "Fri, 06 Sep 2019 19:00:25 GMT",
-      "retry-after" : "0",
-      "StatusCode" : "201",
-      "x-ms-request-server-encrypted" : "true",
-      "Date" : "Fri, 06 Sep 2019 19:00:25 GMT",
-      "Content-MD5" : "wh+Wm18D0z1D4E+PE252gg==",
-      "ETag" : "\"0x8D732FC7A23BC04\"",
-      "Content-Length" : "0",
-      "x-ms-request-id" : "b92b07a9-d01e-009e-2ae5-644931000000",
-      "x-ms-client-request-id" : "b3436673-5e66-4d7d-acb6-215f12e2323b"
->>>>>>> a55d5dd9
+      "x-ms-request-id" : "c5ca4018-301e-0042-6049-67cbbf000000",
+      "x-ms-client-request-id" : "3eabde1b-71ef-49c8-a839-0ee0f27d0a15"
     },
     "Exception" : null
   }, {
     "Method" : "PUT",
-<<<<<<< HEAD
-    "Uri" : "https://jaschrepragrs.blob.core.windows.net/jtcsethttpheadersac0blobapitestsethttpheadersac12c442645021/javablobsethttpheadersac1blobapitestsethttpheadersac12c87354f?comp=properties",
+    "Uri" : "https://jaschrepragrs.blob.core.windows.net/jtcsethttpheadersac0blobapitestsethttpheadersac77943261425e/javablobsethttpheadersac1blobapitestsethttpheadersac779635413?comp=properties",
     "Headers" : {
       "x-ms-version" : "2019-02-02",
       "User-Agent" : "azsdk-java-azure-storage-blob/12.0.0-preview.3 1.8.0_221; Windows 10 10.0",
-      "x-ms-client-request-id" : "51c427b8-76e4-4bb7-825d-cd8974787998"
-=======
-    "Uri" : "https://azstoragesdkaccount.blob.core.windows.net/jtcsethttpheadersac0blobapitestsethttpheadersacce5471428d4c/javablobsethttpheadersac1blobapitestsethttpheadersacce5683754?comp=properties",
-    "Headers" : {
-      "x-ms-version" : "2019-02-02",
-      "User-Agent" : "azsdk-java-azure-storage-blob/12.0.0-preview.3 1.8.0_212; Windows 10 10.0",
-      "x-ms-client-request-id" : "1e06ae13-0af9-45da-9708-b0477485469f"
->>>>>>> a55d5dd9
+      "x-ms-client-request-id" : "feab4c48-0046-40bc-aa7d-21d6b2eebebd"
     },
     "Response" : {
       "x-ms-version" : "2019-02-02",
       "Server" : "Windows-Azure-Blob/1.0 Microsoft-HTTPAPI/2.0",
-<<<<<<< HEAD
-      "ETag" : "\"0x8D73251A50A1A7D\"",
-      "Last-Modified" : "Thu, 05 Sep 2019 22:37:33 GMT",
+      "ETag" : "\"0x8D73560F4BD6C51\"",
+      "Last-Modified" : "Mon, 09 Sep 2019 20:04:43 GMT",
       "retry-after" : "0",
       "Content-Length" : "0",
       "StatusCode" : "200",
-      "x-ms-request-id" : "bfece345-901e-0044-103a-643cc7000000",
-      "Date" : "Thu, 05 Sep 2019 22:37:33 GMT",
-      "x-ms-client-request-id" : "51c427b8-76e4-4bb7-825d-cd8974787998"
-=======
-      "ETag" : "\"0x8D732FC7A2D0D0C\"",
-      "Last-Modified" : "Fri, 06 Sep 2019 19:00:25 GMT",
-      "retry-after" : "0",
-      "Content-Length" : "0",
-      "StatusCode" : "200",
-      "x-ms-request-id" : "b92b07df-d01e-009e-56e5-644931000000",
-      "Date" : "Fri, 06 Sep 2019 19:00:25 GMT",
-      "x-ms-client-request-id" : "1e06ae13-0af9-45da-9708-b0477485469f"
->>>>>>> a55d5dd9
+      "x-ms-request-id" : "c5ca402e-301e-0042-7549-67cbbf000000",
+      "Date" : "Mon, 09 Sep 2019 20:04:43 GMT",
+      "x-ms-client-request-id" : "feab4c48-0046-40bc-aa7d-21d6b2eebebd"
     },
     "Exception" : null
   }, {
     "Method" : "GET",
-<<<<<<< HEAD
     "Uri" : "https://jaschrepragrs.blob.core.windows.net?prefix=jtcsethttpheadersac&comp=list",
     "Headers" : {
       "x-ms-version" : "2019-02-02",
       "User-Agent" : "azsdk-java-azure-storage-blob/12.0.0-preview.3 1.8.0_221; Windows 10 10.0",
-      "x-ms-client-request-id" : "694dfaf8-95c4-4a6f-8cf0-e83ccd6ea1c7"
-=======
-    "Uri" : "https://azstoragesdkaccount.blob.core.windows.net?prefix=jtcsethttpheadersac&comp=list",
-    "Headers" : {
-      "x-ms-version" : "2019-02-02",
-      "User-Agent" : "azsdk-java-azure-storage-blob/12.0.0-preview.3 1.8.0_212; Windows 10 10.0",
-      "x-ms-client-request-id" : "5bf502b0-7c1c-422b-9c08-020cdeaac3f2"
->>>>>>> a55d5dd9
+      "x-ms-client-request-id" : "6396d7c9-b518-44bd-9a0a-483d20463bc5"
     },
     "Response" : {
       "Transfer-Encoding" : "chunked",
@@ -147,35 +80,20 @@
       "Server" : "Windows-Azure-Blob/1.0 Microsoft-HTTPAPI/2.0",
       "retry-after" : "0",
       "StatusCode" : "200",
-<<<<<<< HEAD
-      "x-ms-request-id" : "bfece34e-901e-0044-193a-643cc7000000",
-      "Body" : "﻿<?xml version=\"1.0\" encoding=\"utf-8\"?><EnumerationResults ServiceEndpoint=\"https://jaschrepragrs.blob.core.windows.net/\"><Prefix>jtcsethttpheadersac</Prefix><Containers><Container><Name>jtcsethttpheadersac0blobapitestsethttpheadersac12c442645021</Name><Properties><Last-Modified>Thu, 05 Sep 2019 22:37:33 GMT</Last-Modified><Etag>\"0x8D73251A4F08D59\"</Etag><LeaseStatus>unlocked</LeaseStatus><LeaseState>available</LeaseState><DefaultEncryptionScope>$account-encryption-key</DefaultEncryptionScope><DenyEncryptionScopeOverride>false</DenyEncryptionScopeOverride><HasImmutabilityPolicy>false</HasImmutabilityPolicy><HasLegalHold>false</HasLegalHold></Properties></Container></Containers><NextMarker /></EnumerationResults>",
-      "Date" : "Thu, 05 Sep 2019 22:37:33 GMT",
-      "x-ms-client-request-id" : "694dfaf8-95c4-4a6f-8cf0-e83ccd6ea1c7",
-=======
-      "x-ms-request-id" : "b92b084f-d01e-009e-3ae5-644931000000",
-      "Body" : "﻿<?xml version=\"1.0\" encoding=\"utf-8\"?><EnumerationResults ServiceEndpoint=\"https://azstoragesdkaccount.blob.core.windows.net/\"><Prefix>jtcsethttpheadersac</Prefix><Containers><Container><Name>jtcsethttpheadersac0blobapitestsethttpheadersacce5471428d4c</Name><Properties><Last-Modified>Fri, 06 Sep 2019 19:00:25 GMT</Last-Modified><Etag>\"0x8D732FC79F253D3\"</Etag><LeaseStatus>unlocked</LeaseStatus><LeaseState>available</LeaseState><DefaultEncryptionScope>$account-encryption-key</DefaultEncryptionScope><DenyEncryptionScopeOverride>false</DenyEncryptionScopeOverride><HasImmutabilityPolicy>false</HasImmutabilityPolicy><HasLegalHold>false</HasLegalHold></Properties></Container></Containers><NextMarker /></EnumerationResults>",
-      "Date" : "Fri, 06 Sep 2019 19:00:25 GMT",
-      "x-ms-client-request-id" : "5bf502b0-7c1c-422b-9c08-020cdeaac3f2",
->>>>>>> a55d5dd9
+      "x-ms-request-id" : "c5ca404f-301e-0042-1649-67cbbf000000",
+      "Body" : "﻿<?xml version=\"1.0\" encoding=\"utf-8\"?><EnumerationResults ServiceEndpoint=\"https://jaschrepragrs.blob.core.windows.net/\"><Prefix>jtcsethttpheadersac</Prefix><Containers><Container><Name>jtcsethttpheadersac0blobapitestsethttpheadersac77943261425e</Name><Properties><Last-Modified>Mon, 09 Sep 2019 20:04:43 GMT</Last-Modified><Etag>\"0x8D73560F4A2B872\"</Etag><LeaseStatus>unlocked</LeaseStatus><LeaseState>available</LeaseState><DefaultEncryptionScope>$account-encryption-key</DefaultEncryptionScope><DenyEncryptionScopeOverride>false</DenyEncryptionScopeOverride><HasImmutabilityPolicy>false</HasImmutabilityPolicy><HasLegalHold>false</HasLegalHold></Properties></Container></Containers><NextMarker /></EnumerationResults>",
+      "Date" : "Mon, 09 Sep 2019 20:04:43 GMT",
+      "x-ms-client-request-id" : "6396d7c9-b518-44bd-9a0a-483d20463bc5",
       "Content-Type" : "application/xml"
     },
     "Exception" : null
   }, {
     "Method" : "DELETE",
-<<<<<<< HEAD
-    "Uri" : "https://jaschrepragrs.blob.core.windows.net/jtcsethttpheadersac0blobapitestsethttpheadersac12c442645021?restype=container",
+    "Uri" : "https://jaschrepragrs.blob.core.windows.net/jtcsethttpheadersac0blobapitestsethttpheadersac77943261425e?restype=container",
     "Headers" : {
       "x-ms-version" : "2019-02-02",
       "User-Agent" : "azsdk-java-azure-storage-blob/12.0.0-preview.3 1.8.0_221; Windows 10 10.0",
-      "x-ms-client-request-id" : "5b9c21c8-24ef-4294-a8db-6f5030cd0577"
-=======
-    "Uri" : "https://azstoragesdkaccount.blob.core.windows.net/jtcsethttpheadersac0blobapitestsethttpheadersacce5471428d4c?restype=container",
-    "Headers" : {
-      "x-ms-version" : "2019-02-02",
-      "User-Agent" : "azsdk-java-azure-storage-blob/12.0.0-preview.3 1.8.0_212; Windows 10 10.0",
-      "x-ms-client-request-id" : "c5fd9917-c46d-411c-bddc-e2ca5f924e6d"
->>>>>>> a55d5dd9
+      "x-ms-client-request-id" : "f65708ca-3aa9-45a2-bfb2-51b4f7daf30c"
     },
     "Response" : {
       "x-ms-version" : "2019-02-02",
@@ -183,21 +101,11 @@
       "retry-after" : "0",
       "Content-Length" : "0",
       "StatusCode" : "202",
-<<<<<<< HEAD
-      "x-ms-request-id" : "bfece35a-901e-0044-233a-643cc7000000",
-      "Date" : "Thu, 05 Sep 2019 22:37:33 GMT",
-      "x-ms-client-request-id" : "5b9c21c8-24ef-4294-a8db-6f5030cd0577"
+      "x-ms-request-id" : "c5ca4065-301e-0042-2949-67cbbf000000",
+      "Date" : "Mon, 09 Sep 2019 20:04:43 GMT",
+      "x-ms-client-request-id" : "f65708ca-3aa9-45a2-bfb2-51b4f7daf30c"
     },
     "Exception" : null
   } ],
-  "variables" : [ "jtcsethttpheadersac0blobapitestsethttpheadersac12c442645021", "javablobsethttpheadersac1blobapitestsethttpheadersac12c87354f" ]
-=======
-      "x-ms-request-id" : "b92b0871-d01e-009e-5ae5-644931000000",
-      "Date" : "Fri, 06 Sep 2019 19:00:25 GMT",
-      "x-ms-client-request-id" : "c5fd9917-c46d-411c-bddc-e2ca5f924e6d"
-    },
-    "Exception" : null
-  } ],
-  "variables" : [ "jtcsethttpheadersac0blobapitestsethttpheadersacce5471428d4c", "javablobsethttpheadersac1blobapitestsethttpheadersacce5683754" ]
->>>>>>> a55d5dd9
+  "variables" : [ "jtcsethttpheadersac0blobapitestsethttpheadersac77943261425e", "javablobsethttpheadersac1blobapitestsethttpheadersac779635413" ]
 }