{
  "networkCallRecords" : [ {
    "Method" : "PUT",
<<<<<<< HEAD
    "Uri" : "https://jaschrepragrs.blob.core.windows.net/jtcsynccopysourceac0blobapitestsynccopysourceac84e847274b45?restype=container",
    "Headers" : {
      "x-ms-version" : "2019-02-02",
      "User-Agent" : "azsdk-java-azure-storage-blob/12.0.0-preview.3 1.8.0_221; Windows 10 10.0",
      "x-ms-client-request-id" : "db077b9d-5dc4-4a0a-8d20-3f387f3523e8"
=======
    "Uri" : "https://azstoragesdkaccount.blob.core.windows.net/jtcsynccopysourceac0blobapitestsynccopysourceacb9e08110fd49?restype=container",
    "Headers" : {
      "x-ms-version" : "2019-02-02",
      "User-Agent" : "azsdk-java-azure-storage-blob/12.0.0-preview.3 1.8.0_212; Windows 10 10.0",
      "x-ms-client-request-id" : "a551a9b2-537c-4573-b865-bd741d7bf34f"
>>>>>>> a55d5dd9
    },
    "Response" : {
      "x-ms-version" : "2019-02-02",
      "Server" : "Windows-Azure-Blob/1.0 Microsoft-HTTPAPI/2.0",
<<<<<<< HEAD
      "ETag" : "\"0x8D73251DAE36407\"",
      "Last-Modified" : "Thu, 05 Sep 2019 22:39:04 GMT",
      "retry-after" : "0",
      "Content-Length" : "0",
      "StatusCode" : "201",
      "x-ms-request-id" : "bfed3944-901e-0044-113a-643cc7000000",
      "Date" : "Thu, 05 Sep 2019 22:39:04 GMT",
      "x-ms-client-request-id" : "db077b9d-5dc4-4a0a-8d20-3f387f3523e8"
=======
      "ETag" : "\"0x8D732FCA1CA85BD\"",
      "Last-Modified" : "Fri, 06 Sep 2019 19:01:32 GMT",
      "retry-after" : "0",
      "Content-Length" : "0",
      "StatusCode" : "201",
      "x-ms-request-id" : "b92c0b3e-d01e-009e-6de5-644931000000",
      "Date" : "Fri, 06 Sep 2019 19:01:32 GMT",
      "x-ms-client-request-id" : "a551a9b2-537c-4573-b865-bd741d7bf34f"
>>>>>>> a55d5dd9
    },
    "Exception" : null
  }, {
    "Method" : "PUT",
<<<<<<< HEAD
    "Uri" : "https://jaschrepragrs.blob.core.windows.net/jtcsynccopysourceac0blobapitestsynccopysourceac84e847274b45/javablobsynccopysourceac1blobapitestsynccopysourceac84e48653a",
    "Headers" : {
      "x-ms-version" : "2019-02-02",
      "User-Agent" : "azsdk-java-azure-storage-blob/12.0.0-preview.3 1.8.0_221; Windows 10 10.0",
      "x-ms-client-request-id" : "7df07b7f-0496-4b09-be09-4b70d89315bb",
=======
    "Uri" : "https://azstoragesdkaccount.blob.core.windows.net/jtcsynccopysourceac0blobapitestsynccopysourceacb9e08110fd49/javablobsynccopysourceac1blobapitestsynccopysourceacb9e256559",
    "Headers" : {
      "x-ms-version" : "2019-02-02",
      "User-Agent" : "azsdk-java-azure-storage-blob/12.0.0-preview.3 1.8.0_212; Windows 10 10.0",
      "x-ms-client-request-id" : "25e7d540-6081-4896-9ad6-eff9403e79a0",
>>>>>>> a55d5dd9
      "Content-Type" : "application/octet-stream"
    },
    "Response" : {
      "x-ms-version" : "2019-02-02",
      "Server" : "Windows-Azure-Blob/1.0 Microsoft-HTTPAPI/2.0",
      "x-ms-content-crc64" : "6RYQPwaVsyQ=",
<<<<<<< HEAD
      "Last-Modified" : "Thu, 05 Sep 2019 22:39:04 GMT",
      "retry-after" : "0",
      "StatusCode" : "201",
      "x-ms-request-server-encrypted" : "true",
      "Date" : "Thu, 05 Sep 2019 22:39:04 GMT",
      "Content-MD5" : "wh+Wm18D0z1D4E+PE252gg==",
      "ETag" : "\"0x8D73251DAF10E29\"",
      "Content-Length" : "0",
      "x-ms-request-id" : "bfed3977-901e-0044-413a-643cc7000000",
      "x-ms-client-request-id" : "7df07b7f-0496-4b09-be09-4b70d89315bb"
=======
      "Last-Modified" : "Fri, 06 Sep 2019 19:01:32 GMT",
      "retry-after" : "0",
      "StatusCode" : "201",
      "x-ms-request-server-encrypted" : "true",
      "Date" : "Fri, 06 Sep 2019 19:01:32 GMT",
      "Content-MD5" : "wh+Wm18D0z1D4E+PE252gg==",
      "ETag" : "\"0x8D732FCA1D1EFD7\"",
      "Content-Length" : "0",
      "x-ms-request-id" : "b92c0b82-d01e-009e-29e5-644931000000",
      "x-ms-client-request-id" : "25e7d540-6081-4896-9ad6-eff9403e79a0"
>>>>>>> a55d5dd9
    },
    "Exception" : null
  }, {
    "Method" : "PUT",
<<<<<<< HEAD
    "Uri" : "https://jaschrepragrs.blob.core.windows.net/jtcsynccopysourceac0blobapitestsynccopysourceac84e847274b45?restype=container&comp=acl",
    "Headers" : {
      "x-ms-version" : "2019-02-02",
      "User-Agent" : "azsdk-java-azure-storage-blob/12.0.0-preview.3 1.8.0_221; Windows 10 10.0",
      "x-ms-client-request-id" : "1dd6116b-56c1-4ad8-839b-4b099fcc72af",
=======
    "Uri" : "https://azstoragesdkaccount.blob.core.windows.net/jtcsynccopysourceac0blobapitestsynccopysourceacb9e08110fd49?restype=container&comp=acl",
    "Headers" : {
      "x-ms-version" : "2019-02-02",
      "User-Agent" : "azsdk-java-azure-storage-blob/12.0.0-preview.3 1.8.0_212; Windows 10 10.0",
      "x-ms-client-request-id" : "2bb98bae-f3f5-43ad-98d8-0a8fb2c10a6e",
>>>>>>> a55d5dd9
      "Content-Type" : "application/xml; charset=utf-8"
    },
    "Response" : {
      "x-ms-version" : "2019-02-02",
      "Server" : "Windows-Azure-Blob/1.0 Microsoft-HTTPAPI/2.0",
<<<<<<< HEAD
      "ETag" : "\"0x8D73251DAFD4912\"",
      "Last-Modified" : "Thu, 05 Sep 2019 22:39:04 GMT",
      "retry-after" : "0",
      "Content-Length" : "0",
      "StatusCode" : "200",
      "x-ms-request-id" : "bfed3999-901e-0044-613a-643cc7000000",
      "Date" : "Thu, 05 Sep 2019 22:39:04 GMT",
      "x-ms-client-request-id" : "1dd6116b-56c1-4ad8-839b-4b099fcc72af"
=======
      "ETag" : "\"0x8D732FCA1DC4B38\"",
      "Last-Modified" : "Fri, 06 Sep 2019 19:01:32 GMT",
      "retry-after" : "0",
      "Content-Length" : "0",
      "StatusCode" : "200",
      "x-ms-request-id" : "b92c0bc5-d01e-009e-62e5-644931000000",
      "Date" : "Fri, 06 Sep 2019 19:01:32 GMT",
      "x-ms-client-request-id" : "2bb98bae-f3f5-43ad-98d8-0a8fb2c10a6e"
>>>>>>> a55d5dd9
    },
    "Exception" : null
  }, {
    "Method" : "HEAD",
<<<<<<< HEAD
    "Uri" : "https://jaschrepragrs.blob.core.windows.net/jtcsynccopysourceac0blobapitestsynccopysourceac84e847274b45/javablobsynccopysourceac1blobapitestsynccopysourceac84e48653a",
    "Headers" : {
      "x-ms-version" : "2019-02-02",
      "User-Agent" : "azsdk-java-azure-storage-blob/12.0.0-preview.3 1.8.0_221; Windows 10 10.0",
      "x-ms-client-request-id" : "14578cb0-e919-42f9-a0da-178869fefe12"
=======
    "Uri" : "https://azstoragesdkaccount.blob.core.windows.net/jtcsynccopysourceac0blobapitestsynccopysourceacb9e08110fd49/javablobsynccopysourceac1blobapitestsynccopysourceacb9e256559",
    "Headers" : {
      "x-ms-version" : "2019-02-02",
      "User-Agent" : "azsdk-java-azure-storage-blob/12.0.0-preview.3 1.8.0_212; Windows 10 10.0",
      "x-ms-client-request-id" : "b7ba8de0-f093-4fa5-b0fb-2df90fe725cc"
>>>>>>> a55d5dd9
    },
    "Response" : {
      "x-ms-version" : "2019-02-02",
      "x-ms-lease-status" : "unlocked",
      "Server" : "Windows-Azure-Blob/1.0 Microsoft-HTTPAPI/2.0",
      "x-ms-tag-count" : "0",
      "x-ms-lease-state" : "available",
<<<<<<< HEAD
      "Last-Modified" : "Thu, 05 Sep 2019 22:39:04 GMT",
      "retry-after" : "0",
      "StatusCode" : "200",
      "Date" : "Thu, 05 Sep 2019 22:39:04 GMT",
=======
      "Last-Modified" : "Fri, 06 Sep 2019 19:01:32 GMT",
      "retry-after" : "0",
      "StatusCode" : "200",
      "Date" : "Fri, 06 Sep 2019 19:01:32 GMT",
>>>>>>> a55d5dd9
      "x-ms-blob-type" : "BlockBlob",
      "Content-MD5" : "wh+Wm18D0z1D4E+PE252gg==",
      "Accept-Ranges" : "bytes",
      "x-ms-server-encrypted" : "true",
      "x-ms-access-tier-inferred" : "true",
      "x-ms-access-tier" : "Hot",
<<<<<<< HEAD
      "ETag" : "\"0x8D73251DAF10E29\"",
      "x-ms-creation-time" : "Thu, 05 Sep 2019 22:39:04 GMT",
      "Content-Length" : "7",
      "x-ms-request-id" : "bfed39b1-901e-0044-793a-643cc7000000",
      "x-ms-client-request-id" : "14578cb0-e919-42f9-a0da-178869fefe12",
=======
      "ETag" : "\"0x8D732FCA1D1EFD7\"",
      "x-ms-creation-time" : "Fri, 06 Sep 2019 19:01:32 GMT",
      "Content-Length" : "7",
      "x-ms-request-id" : "b92c0bec-d01e-009e-07e5-644931000000",
      "x-ms-client-request-id" : "b7ba8de0-f093-4fa5-b0fb-2df90fe725cc",
>>>>>>> a55d5dd9
      "Content-Type" : "application/octet-stream"
    },
    "Exception" : null
  }, {
    "Method" : "PUT",
<<<<<<< HEAD
    "Uri" : "https://jaschrepragrs.blob.core.windows.net/jtcsynccopysourceac0blobapitestsynccopysourceac84e847274b45/javablobsynccopysourceac2blobapitestsynccopysourceac84e70919b",
    "Headers" : {
      "x-ms-version" : "2019-02-02",
      "User-Agent" : "azsdk-java-azure-storage-blob/12.0.0-preview.3 1.8.0_221; Windows 10 10.0",
      "x-ms-client-request-id" : "55a72ec4-1258-4348-abe4-03b97fbaff43"
=======
    "Uri" : "https://azstoragesdkaccount.blob.core.windows.net/jtcsynccopysourceac0blobapitestsynccopysourceacb9e08110fd49/javablobsynccopysourceac2blobapitestsynccopysourceacb9e436621",
    "Headers" : {
      "x-ms-version" : "2019-02-02",
      "User-Agent" : "azsdk-java-azure-storage-blob/12.0.0-preview.3 1.8.0_212; Windows 10 10.0",
      "x-ms-client-request-id" : "250738da-ff1d-4c29-830f-d8e9b4335621"
>>>>>>> a55d5dd9
    },
    "Response" : {
      "x-ms-version" : "2019-02-02",
      "Server" : "Windows-Azure-Blob/1.0 Microsoft-HTTPAPI/2.0",
<<<<<<< HEAD
      "x-ms-copy-id" : "7e785f2c-8703-4d12-94ed-2589257d73a1",
      "x-ms-content-crc64" : "6RYQPwaVsyQ=",
      "Last-Modified" : "Thu, 05 Sep 2019 22:39:04 GMT",
      "retry-after" : "0",
      "StatusCode" : "202",
      "Date" : "Thu, 05 Sep 2019 22:39:04 GMT",
      "ETag" : "\"0x8D73251DB18D575\"",
      "Content-Length" : "0",
      "x-ms-copy-status" : "success",
      "x-ms-request-id" : "bfed39c7-901e-0044-0f3a-643cc7000000",
      "x-ms-client-request-id" : "55a72ec4-1258-4348-abe4-03b97fbaff43"
=======
      "x-ms-copy-id" : "4d54cb72-31d2-4df4-81d0-49db2b231512",
      "x-ms-content-crc64" : "6RYQPwaVsyQ=",
      "Last-Modified" : "Fri, 06 Sep 2019 19:01:32 GMT",
      "retry-after" : "0",
      "StatusCode" : "202",
      "Date" : "Fri, 06 Sep 2019 19:01:32 GMT",
      "ETag" : "\"0x8D732FCA1F98FDF\"",
      "Content-Length" : "0",
      "x-ms-copy-status" : "success",
      "x-ms-request-id" : "b92c0c16-d01e-009e-2fe5-644931000000",
      "x-ms-client-request-id" : "250738da-ff1d-4c29-830f-d8e9b4335621"
>>>>>>> a55d5dd9
    },
    "Exception" : null
  }, {
    "Method" : "GET",
<<<<<<< HEAD
    "Uri" : "https://jaschrepragrs.blob.core.windows.net?prefix=jtcsynccopysourceac&comp=list",
    "Headers" : {
      "x-ms-version" : "2019-02-02",
      "User-Agent" : "azsdk-java-azure-storage-blob/12.0.0-preview.3 1.8.0_221; Windows 10 10.0",
      "x-ms-client-request-id" : "db52c511-306f-4b55-bf7f-9291e1e86c3b"
=======
    "Uri" : "https://azstoragesdkaccount.blob.core.windows.net?prefix=jtcsynccopysourceac&comp=list",
    "Headers" : {
      "x-ms-version" : "2019-02-02",
      "User-Agent" : "azsdk-java-azure-storage-blob/12.0.0-preview.3 1.8.0_212; Windows 10 10.0",
      "x-ms-client-request-id" : "a90cc53c-fe92-4263-a2ae-61d14e2b50fd"
>>>>>>> a55d5dd9
    },
    "Response" : {
      "Transfer-Encoding" : "chunked",
      "x-ms-version" : "2019-02-02",
      "Server" : "Windows-Azure-Blob/1.0 Microsoft-HTTPAPI/2.0",
      "retry-after" : "0",
      "StatusCode" : "200",
<<<<<<< HEAD
      "x-ms-request-id" : "bfed39e7-901e-0044-2c3a-643cc7000000",
      "Body" : "﻿<?xml version=\"1.0\" encoding=\"utf-8\"?><EnumerationResults ServiceEndpoint=\"https://jaschrepragrs.blob.core.windows.net/\"><Prefix>jtcsynccopysourceac</Prefix><Containers><Container><Name>jtcsynccopysourceac0blobapitestsynccopysourceac84e847274b45</Name><Properties><Last-Modified>Thu, 05 Sep 2019 22:39:04 GMT</Last-Modified><Etag>\"0x8D73251DAFD4912\"</Etag><LeaseStatus>unlocked</LeaseStatus><LeaseState>available</LeaseState><PublicAccess>container</PublicAccess><DefaultEncryptionScope>$account-encryption-key</DefaultEncryptionScope><DenyEncryptionScopeOverride>false</DenyEncryptionScopeOverride><HasImmutabilityPolicy>false</HasImmutabilityPolicy><HasLegalHold>false</HasLegalHold></Properties></Container></Containers><NextMarker /></EnumerationResults>",
      "Date" : "Thu, 05 Sep 2019 22:39:04 GMT",
      "x-ms-client-request-id" : "db52c511-306f-4b55-bf7f-9291e1e86c3b",
=======
      "x-ms-request-id" : "b92c0cdd-d01e-009e-66e5-644931000000",
      "Body" : "﻿<?xml version=\"1.0\" encoding=\"utf-8\"?><EnumerationResults ServiceEndpoint=\"https://azstoragesdkaccount.blob.core.windows.net/\"><Prefix>jtcsynccopysourceac</Prefix><Containers><Container><Name>jtcsynccopysourceac0blobapitestsynccopysourceacb9e08110fd49</Name><Properties><Last-Modified>Fri, 06 Sep 2019 19:01:32 GMT</Last-Modified><Etag>\"0x8D732FCA1DC4B38\"</Etag><LeaseStatus>unlocked</LeaseStatus><LeaseState>available</LeaseState><PublicAccess>container</PublicAccess><DefaultEncryptionScope>$account-encryption-key</DefaultEncryptionScope><DenyEncryptionScopeOverride>false</DenyEncryptionScopeOverride><HasImmutabilityPolicy>false</HasImmutabilityPolicy><HasLegalHold>false</HasLegalHold></Properties></Container></Containers><NextMarker /></EnumerationResults>",
      "Date" : "Fri, 06 Sep 2019 19:01:32 GMT",
      "x-ms-client-request-id" : "a90cc53c-fe92-4263-a2ae-61d14e2b50fd",
>>>>>>> a55d5dd9
      "Content-Type" : "application/xml"
    },
    "Exception" : null
  }, {
    "Method" : "DELETE",
<<<<<<< HEAD
    "Uri" : "https://jaschrepragrs.blob.core.windows.net/jtcsynccopysourceac0blobapitestsynccopysourceac84e847274b45?restype=container",
    "Headers" : {
      "x-ms-version" : "2019-02-02",
      "User-Agent" : "azsdk-java-azure-storage-blob/12.0.0-preview.3 1.8.0_221; Windows 10 10.0",
      "x-ms-client-request-id" : "546c5d48-d813-4047-89bd-c95d2604d705"
=======
    "Uri" : "https://azstoragesdkaccount.blob.core.windows.net/jtcsynccopysourceac0blobapitestsynccopysourceacb9e08110fd49?restype=container",
    "Headers" : {
      "x-ms-version" : "2019-02-02",
      "User-Agent" : "azsdk-java-azure-storage-blob/12.0.0-preview.3 1.8.0_212; Windows 10 10.0",
      "x-ms-client-request-id" : "e2c9131c-1a41-41e1-a29b-a66004a19d53"
>>>>>>> a55d5dd9
    },
    "Response" : {
      "x-ms-version" : "2019-02-02",
      "Server" : "Windows-Azure-Blob/1.0 Microsoft-HTTPAPI/2.0",
      "retry-after" : "0",
      "Content-Length" : "0",
      "StatusCode" : "202",
<<<<<<< HEAD
      "x-ms-request-id" : "bfed39f7-901e-0044-3b3a-643cc7000000",
      "Date" : "Thu, 05 Sep 2019 22:39:04 GMT",
      "x-ms-client-request-id" : "546c5d48-d813-4047-89bd-c95d2604d705"
    },
    "Exception" : null
  } ],
  "variables" : [ "jtcsynccopysourceac0blobapitestsynccopysourceac84e847274b45", "javablobsynccopysourceac1blobapitestsynccopysourceac84e48653a", "javablobsynccopysourceac2blobapitestsynccopysourceac84e70919b" ]
=======
      "x-ms-request-id" : "b92c0d01-d01e-009e-08e5-644931000000",
      "Date" : "Fri, 06 Sep 2019 19:01:32 GMT",
      "x-ms-client-request-id" : "e2c9131c-1a41-41e1-a29b-a66004a19d53"
    },
    "Exception" : null
  } ],
  "variables" : [ "jtcsynccopysourceac0blobapitestsynccopysourceacb9e08110fd49", "javablobsynccopysourceac1blobapitestsynccopysourceacb9e256559", "javablobsynccopysourceac2blobapitestsynccopysourceacb9e436621" ]
>>>>>>> a55d5dd9
}<|MERGE_RESOLUTION|>--- conflicted
+++ resolved
@@ -1,146 +1,79 @@
 {
   "networkCallRecords" : [ {
     "Method" : "PUT",
-<<<<<<< HEAD
-    "Uri" : "https://jaschrepragrs.blob.core.windows.net/jtcsynccopysourceac0blobapitestsynccopysourceac84e847274b45?restype=container",
+    "Uri" : "https://jaschrepragrs.blob.core.windows.net/jtcsynccopysourceac0blobapitestsynccopysourceacb7f321770377?restype=container",
     "Headers" : {
       "x-ms-version" : "2019-02-02",
       "User-Agent" : "azsdk-java-azure-storage-blob/12.0.0-preview.3 1.8.0_221; Windows 10 10.0",
-      "x-ms-client-request-id" : "db077b9d-5dc4-4a0a-8d20-3f387f3523e8"
-=======
-    "Uri" : "https://azstoragesdkaccount.blob.core.windows.net/jtcsynccopysourceac0blobapitestsynccopysourceacb9e08110fd49?restype=container",
-    "Headers" : {
-      "x-ms-version" : "2019-02-02",
-      "User-Agent" : "azsdk-java-azure-storage-blob/12.0.0-preview.3 1.8.0_212; Windows 10 10.0",
-      "x-ms-client-request-id" : "a551a9b2-537c-4573-b865-bd741d7bf34f"
->>>>>>> a55d5dd9
+      "x-ms-client-request-id" : "9ac11f62-c6f8-4377-a84f-82c5b0dd2fe6"
     },
     "Response" : {
       "x-ms-version" : "2019-02-02",
       "Server" : "Windows-Azure-Blob/1.0 Microsoft-HTTPAPI/2.0",
-<<<<<<< HEAD
-      "ETag" : "\"0x8D73251DAE36407\"",
-      "Last-Modified" : "Thu, 05 Sep 2019 22:39:04 GMT",
+      "ETag" : "\"0x8D735612AC7AEB4\"",
+      "Last-Modified" : "Mon, 09 Sep 2019 20:06:14 GMT",
       "retry-after" : "0",
       "Content-Length" : "0",
       "StatusCode" : "201",
-      "x-ms-request-id" : "bfed3944-901e-0044-113a-643cc7000000",
-      "Date" : "Thu, 05 Sep 2019 22:39:04 GMT",
-      "x-ms-client-request-id" : "db077b9d-5dc4-4a0a-8d20-3f387f3523e8"
-=======
-      "ETag" : "\"0x8D732FCA1CA85BD\"",
-      "Last-Modified" : "Fri, 06 Sep 2019 19:01:32 GMT",
-      "retry-after" : "0",
-      "Content-Length" : "0",
-      "StatusCode" : "201",
-      "x-ms-request-id" : "b92c0b3e-d01e-009e-6de5-644931000000",
-      "Date" : "Fri, 06 Sep 2019 19:01:32 GMT",
-      "x-ms-client-request-id" : "a551a9b2-537c-4573-b865-bd741d7bf34f"
->>>>>>> a55d5dd9
+      "x-ms-request-id" : "c5ca9ebd-301e-0042-354a-67cbbf000000",
+      "Date" : "Mon, 09 Sep 2019 20:06:14 GMT",
+      "x-ms-client-request-id" : "9ac11f62-c6f8-4377-a84f-82c5b0dd2fe6"
     },
     "Exception" : null
   }, {
     "Method" : "PUT",
-<<<<<<< HEAD
-    "Uri" : "https://jaschrepragrs.blob.core.windows.net/jtcsynccopysourceac0blobapitestsynccopysourceac84e847274b45/javablobsynccopysourceac1blobapitestsynccopysourceac84e48653a",
+    "Uri" : "https://jaschrepragrs.blob.core.windows.net/jtcsynccopysourceac0blobapitestsynccopysourceacb7f321770377/javablobsynccopysourceac1blobapitestsynccopysourceacb7f44580d",
     "Headers" : {
       "x-ms-version" : "2019-02-02",
       "User-Agent" : "azsdk-java-azure-storage-blob/12.0.0-preview.3 1.8.0_221; Windows 10 10.0",
-      "x-ms-client-request-id" : "7df07b7f-0496-4b09-be09-4b70d89315bb",
-=======
-    "Uri" : "https://azstoragesdkaccount.blob.core.windows.net/jtcsynccopysourceac0blobapitestsynccopysourceacb9e08110fd49/javablobsynccopysourceac1blobapitestsynccopysourceacb9e256559",
-    "Headers" : {
-      "x-ms-version" : "2019-02-02",
-      "User-Agent" : "azsdk-java-azure-storage-blob/12.0.0-preview.3 1.8.0_212; Windows 10 10.0",
-      "x-ms-client-request-id" : "25e7d540-6081-4896-9ad6-eff9403e79a0",
->>>>>>> a55d5dd9
+      "x-ms-client-request-id" : "1113b8a4-bd21-4e07-990b-ad1e35f5d1fc",
       "Content-Type" : "application/octet-stream"
     },
     "Response" : {
       "x-ms-version" : "2019-02-02",
       "Server" : "Windows-Azure-Blob/1.0 Microsoft-HTTPAPI/2.0",
       "x-ms-content-crc64" : "6RYQPwaVsyQ=",
-<<<<<<< HEAD
-      "Last-Modified" : "Thu, 05 Sep 2019 22:39:04 GMT",
+      "Last-Modified" : "Mon, 09 Sep 2019 20:06:14 GMT",
       "retry-after" : "0",
       "StatusCode" : "201",
       "x-ms-request-server-encrypted" : "true",
-      "Date" : "Thu, 05 Sep 2019 22:39:04 GMT",
+      "Date" : "Mon, 09 Sep 2019 20:06:14 GMT",
       "Content-MD5" : "wh+Wm18D0z1D4E+PE252gg==",
-      "ETag" : "\"0x8D73251DAF10E29\"",
+      "ETag" : "\"0x8D735612AD502A6\"",
       "Content-Length" : "0",
-      "x-ms-request-id" : "bfed3977-901e-0044-413a-643cc7000000",
-      "x-ms-client-request-id" : "7df07b7f-0496-4b09-be09-4b70d89315bb"
-=======
-      "Last-Modified" : "Fri, 06 Sep 2019 19:01:32 GMT",
-      "retry-after" : "0",
-      "StatusCode" : "201",
-      "x-ms-request-server-encrypted" : "true",
-      "Date" : "Fri, 06 Sep 2019 19:01:32 GMT",
-      "Content-MD5" : "wh+Wm18D0z1D4E+PE252gg==",
-      "ETag" : "\"0x8D732FCA1D1EFD7\"",
-      "Content-Length" : "0",
-      "x-ms-request-id" : "b92c0b82-d01e-009e-29e5-644931000000",
-      "x-ms-client-request-id" : "25e7d540-6081-4896-9ad6-eff9403e79a0"
->>>>>>> a55d5dd9
+      "x-ms-request-id" : "c5ca9ecf-301e-0042-454a-67cbbf000000",
+      "x-ms-client-request-id" : "1113b8a4-bd21-4e07-990b-ad1e35f5d1fc"
     },
     "Exception" : null
   }, {
     "Method" : "PUT",
-<<<<<<< HEAD
-    "Uri" : "https://jaschrepragrs.blob.core.windows.net/jtcsynccopysourceac0blobapitestsynccopysourceac84e847274b45?restype=container&comp=acl",
+    "Uri" : "https://jaschrepragrs.blob.core.windows.net/jtcsynccopysourceac0blobapitestsynccopysourceacb7f321770377?restype=container&comp=acl",
     "Headers" : {
       "x-ms-version" : "2019-02-02",
       "User-Agent" : "azsdk-java-azure-storage-blob/12.0.0-preview.3 1.8.0_221; Windows 10 10.0",
-      "x-ms-client-request-id" : "1dd6116b-56c1-4ad8-839b-4b099fcc72af",
-=======
-    "Uri" : "https://azstoragesdkaccount.blob.core.windows.net/jtcsynccopysourceac0blobapitestsynccopysourceacb9e08110fd49?restype=container&comp=acl",
-    "Headers" : {
-      "x-ms-version" : "2019-02-02",
-      "User-Agent" : "azsdk-java-azure-storage-blob/12.0.0-preview.3 1.8.0_212; Windows 10 10.0",
-      "x-ms-client-request-id" : "2bb98bae-f3f5-43ad-98d8-0a8fb2c10a6e",
->>>>>>> a55d5dd9
+      "x-ms-client-request-id" : "c2a71bce-55b7-4db4-9dc8-ade286a5aefd",
       "Content-Type" : "application/xml; charset=utf-8"
     },
     "Response" : {
       "x-ms-version" : "2019-02-02",
       "Server" : "Windows-Azure-Blob/1.0 Microsoft-HTTPAPI/2.0",
-<<<<<<< HEAD
-      "ETag" : "\"0x8D73251DAFD4912\"",
-      "Last-Modified" : "Thu, 05 Sep 2019 22:39:04 GMT",
+      "ETag" : "\"0x8D735612AE159C0\"",
+      "Last-Modified" : "Mon, 09 Sep 2019 20:06:14 GMT",
       "retry-after" : "0",
       "Content-Length" : "0",
       "StatusCode" : "200",
-      "x-ms-request-id" : "bfed3999-901e-0044-613a-643cc7000000",
-      "Date" : "Thu, 05 Sep 2019 22:39:04 GMT",
-      "x-ms-client-request-id" : "1dd6116b-56c1-4ad8-839b-4b099fcc72af"
-=======
-      "ETag" : "\"0x8D732FCA1DC4B38\"",
-      "Last-Modified" : "Fri, 06 Sep 2019 19:01:32 GMT",
-      "retry-after" : "0",
-      "Content-Length" : "0",
-      "StatusCode" : "200",
-      "x-ms-request-id" : "b92c0bc5-d01e-009e-62e5-644931000000",
-      "Date" : "Fri, 06 Sep 2019 19:01:32 GMT",
-      "x-ms-client-request-id" : "2bb98bae-f3f5-43ad-98d8-0a8fb2c10a6e"
->>>>>>> a55d5dd9
+      "x-ms-request-id" : "c5ca9ee0-301e-0042-564a-67cbbf000000",
+      "Date" : "Mon, 09 Sep 2019 20:06:14 GMT",
+      "x-ms-client-request-id" : "c2a71bce-55b7-4db4-9dc8-ade286a5aefd"
     },
     "Exception" : null
   }, {
     "Method" : "HEAD",
-<<<<<<< HEAD
-    "Uri" : "https://jaschrepragrs.blob.core.windows.net/jtcsynccopysourceac0blobapitestsynccopysourceac84e847274b45/javablobsynccopysourceac1blobapitestsynccopysourceac84e48653a",
+    "Uri" : "https://jaschrepragrs.blob.core.windows.net/jtcsynccopysourceac0blobapitestsynccopysourceacb7f321770377/javablobsynccopysourceac1blobapitestsynccopysourceacb7f44580d",
     "Headers" : {
       "x-ms-version" : "2019-02-02",
       "User-Agent" : "azsdk-java-azure-storage-blob/12.0.0-preview.3 1.8.0_221; Windows 10 10.0",
-      "x-ms-client-request-id" : "14578cb0-e919-42f9-a0da-178869fefe12"
-=======
-    "Uri" : "https://azstoragesdkaccount.blob.core.windows.net/jtcsynccopysourceac0blobapitestsynccopysourceacb9e08110fd49/javablobsynccopysourceac1blobapitestsynccopysourceacb9e256559",
-    "Headers" : {
-      "x-ms-version" : "2019-02-02",
-      "User-Agent" : "azsdk-java-azure-storage-blob/12.0.0-preview.3 1.8.0_212; Windows 10 10.0",
-      "x-ms-client-request-id" : "b7ba8de0-f093-4fa5-b0fb-2df90fe725cc"
->>>>>>> a55d5dd9
+      "x-ms-client-request-id" : "84d4f429-5a1e-470c-81b6-68e2126214d7"
     },
     "Response" : {
       "x-ms-version" : "2019-02-02",
@@ -148,100 +81,55 @@
       "Server" : "Windows-Azure-Blob/1.0 Microsoft-HTTPAPI/2.0",
       "x-ms-tag-count" : "0",
       "x-ms-lease-state" : "available",
-<<<<<<< HEAD
-      "Last-Modified" : "Thu, 05 Sep 2019 22:39:04 GMT",
+      "Last-Modified" : "Mon, 09 Sep 2019 20:06:14 GMT",
       "retry-after" : "0",
       "StatusCode" : "200",
-      "Date" : "Thu, 05 Sep 2019 22:39:04 GMT",
-=======
-      "Last-Modified" : "Fri, 06 Sep 2019 19:01:32 GMT",
-      "retry-after" : "0",
-      "StatusCode" : "200",
-      "Date" : "Fri, 06 Sep 2019 19:01:32 GMT",
->>>>>>> a55d5dd9
+      "Date" : "Mon, 09 Sep 2019 20:06:14 GMT",
       "x-ms-blob-type" : "BlockBlob",
       "Content-MD5" : "wh+Wm18D0z1D4E+PE252gg==",
       "Accept-Ranges" : "bytes",
       "x-ms-server-encrypted" : "true",
       "x-ms-access-tier-inferred" : "true",
       "x-ms-access-tier" : "Hot",
-<<<<<<< HEAD
-      "ETag" : "\"0x8D73251DAF10E29\"",
-      "x-ms-creation-time" : "Thu, 05 Sep 2019 22:39:04 GMT",
+      "ETag" : "\"0x8D735612AD502A6\"",
+      "x-ms-creation-time" : "Mon, 09 Sep 2019 20:06:14 GMT",
       "Content-Length" : "7",
-      "x-ms-request-id" : "bfed39b1-901e-0044-793a-643cc7000000",
-      "x-ms-client-request-id" : "14578cb0-e919-42f9-a0da-178869fefe12",
-=======
-      "ETag" : "\"0x8D732FCA1D1EFD7\"",
-      "x-ms-creation-time" : "Fri, 06 Sep 2019 19:01:32 GMT",
-      "Content-Length" : "7",
-      "x-ms-request-id" : "b92c0bec-d01e-009e-07e5-644931000000",
-      "x-ms-client-request-id" : "b7ba8de0-f093-4fa5-b0fb-2df90fe725cc",
->>>>>>> a55d5dd9
+      "x-ms-request-id" : "c5ca9ef5-301e-0042-674a-67cbbf000000",
+      "x-ms-client-request-id" : "84d4f429-5a1e-470c-81b6-68e2126214d7",
       "Content-Type" : "application/octet-stream"
     },
     "Exception" : null
   }, {
     "Method" : "PUT",
-<<<<<<< HEAD
-    "Uri" : "https://jaschrepragrs.blob.core.windows.net/jtcsynccopysourceac0blobapitestsynccopysourceac84e847274b45/javablobsynccopysourceac2blobapitestsynccopysourceac84e70919b",
+    "Uri" : "https://jaschrepragrs.blob.core.windows.net/jtcsynccopysourceac0blobapitestsynccopysourceacb7f321770377/javablobsynccopysourceac2blobapitestsynccopysourceacb7f260208",
     "Headers" : {
       "x-ms-version" : "2019-02-02",
       "User-Agent" : "azsdk-java-azure-storage-blob/12.0.0-preview.3 1.8.0_221; Windows 10 10.0",
-      "x-ms-client-request-id" : "55a72ec4-1258-4348-abe4-03b97fbaff43"
-=======
-    "Uri" : "https://azstoragesdkaccount.blob.core.windows.net/jtcsynccopysourceac0blobapitestsynccopysourceacb9e08110fd49/javablobsynccopysourceac2blobapitestsynccopysourceacb9e436621",
-    "Headers" : {
-      "x-ms-version" : "2019-02-02",
-      "User-Agent" : "azsdk-java-azure-storage-blob/12.0.0-preview.3 1.8.0_212; Windows 10 10.0",
-      "x-ms-client-request-id" : "250738da-ff1d-4c29-830f-d8e9b4335621"
->>>>>>> a55d5dd9
+      "x-ms-client-request-id" : "37dc2816-360b-42a6-98b9-49018eb930d0"
     },
     "Response" : {
       "x-ms-version" : "2019-02-02",
       "Server" : "Windows-Azure-Blob/1.0 Microsoft-HTTPAPI/2.0",
-<<<<<<< HEAD
-      "x-ms-copy-id" : "7e785f2c-8703-4d12-94ed-2589257d73a1",
+      "x-ms-copy-id" : "9c2c2079-6882-4bd3-92e1-72e769b3c94c",
       "x-ms-content-crc64" : "6RYQPwaVsyQ=",
-      "Last-Modified" : "Thu, 05 Sep 2019 22:39:04 GMT",
+      "Last-Modified" : "Mon, 09 Sep 2019 20:06:14 GMT",
       "retry-after" : "0",
       "StatusCode" : "202",
-      "Date" : "Thu, 05 Sep 2019 22:39:04 GMT",
-      "ETag" : "\"0x8D73251DB18D575\"",
+      "Date" : "Mon, 09 Sep 2019 20:06:14 GMT",
+      "ETag" : "\"0x8D735612AFBC06F\"",
       "Content-Length" : "0",
       "x-ms-copy-status" : "success",
-      "x-ms-request-id" : "bfed39c7-901e-0044-0f3a-643cc7000000",
-      "x-ms-client-request-id" : "55a72ec4-1258-4348-abe4-03b97fbaff43"
-=======
-      "x-ms-copy-id" : "4d54cb72-31d2-4df4-81d0-49db2b231512",
-      "x-ms-content-crc64" : "6RYQPwaVsyQ=",
-      "Last-Modified" : "Fri, 06 Sep 2019 19:01:32 GMT",
-      "retry-after" : "0",
-      "StatusCode" : "202",
-      "Date" : "Fri, 06 Sep 2019 19:01:32 GMT",
-      "ETag" : "\"0x8D732FCA1F98FDF\"",
-      "Content-Length" : "0",
-      "x-ms-copy-status" : "success",
-      "x-ms-request-id" : "b92c0c16-d01e-009e-2fe5-644931000000",
-      "x-ms-client-request-id" : "250738da-ff1d-4c29-830f-d8e9b4335621"
->>>>>>> a55d5dd9
+      "x-ms-request-id" : "c5ca9f0e-301e-0042-7c4a-67cbbf000000",
+      "x-ms-client-request-id" : "37dc2816-360b-42a6-98b9-49018eb930d0"
     },
     "Exception" : null
   }, {
     "Method" : "GET",
-<<<<<<< HEAD
     "Uri" : "https://jaschrepragrs.blob.core.windows.net?prefix=jtcsynccopysourceac&comp=list",
     "Headers" : {
       "x-ms-version" : "2019-02-02",
       "User-Agent" : "azsdk-java-azure-storage-blob/12.0.0-preview.3 1.8.0_221; Windows 10 10.0",
-      "x-ms-client-request-id" : "db52c511-306f-4b55-bf7f-9291e1e86c3b"
-=======
-    "Uri" : "https://azstoragesdkaccount.blob.core.windows.net?prefix=jtcsynccopysourceac&comp=list",
-    "Headers" : {
-      "x-ms-version" : "2019-02-02",
-      "User-Agent" : "azsdk-java-azure-storage-blob/12.0.0-preview.3 1.8.0_212; Windows 10 10.0",
-      "x-ms-client-request-id" : "a90cc53c-fe92-4263-a2ae-61d14e2b50fd"
->>>>>>> a55d5dd9
+      "x-ms-client-request-id" : "7c72ab44-77b7-40eb-a38d-484832fa53da"
     },
     "Response" : {
       "Transfer-Encoding" : "chunked",
@@ -249,35 +137,20 @@
       "Server" : "Windows-Azure-Blob/1.0 Microsoft-HTTPAPI/2.0",
       "retry-after" : "0",
       "StatusCode" : "200",
-<<<<<<< HEAD
-      "x-ms-request-id" : "bfed39e7-901e-0044-2c3a-643cc7000000",
-      "Body" : "﻿<?xml version=\"1.0\" encoding=\"utf-8\"?><EnumerationResults ServiceEndpoint=\"https://jaschrepragrs.blob.core.windows.net/\"><Prefix>jtcsynccopysourceac</Prefix><Containers><Container><Name>jtcsynccopysourceac0blobapitestsynccopysourceac84e847274b45</Name><Properties><Last-Modified>Thu, 05 Sep 2019 22:39:04 GMT</Last-Modified><Etag>\"0x8D73251DAFD4912\"</Etag><LeaseStatus>unlocked</LeaseStatus><LeaseState>available</LeaseState><PublicAccess>container</PublicAccess><DefaultEncryptionScope>$account-encryption-key</DefaultEncryptionScope><DenyEncryptionScopeOverride>false</DenyEncryptionScopeOverride><HasImmutabilityPolicy>false</HasImmutabilityPolicy><HasLegalHold>false</HasLegalHold></Properties></Container></Containers><NextMarker /></EnumerationResults>",
-      "Date" : "Thu, 05 Sep 2019 22:39:04 GMT",
-      "x-ms-client-request-id" : "db52c511-306f-4b55-bf7f-9291e1e86c3b",
-=======
-      "x-ms-request-id" : "b92c0cdd-d01e-009e-66e5-644931000000",
-      "Body" : "﻿<?xml version=\"1.0\" encoding=\"utf-8\"?><EnumerationResults ServiceEndpoint=\"https://azstoragesdkaccount.blob.core.windows.net/\"><Prefix>jtcsynccopysourceac</Prefix><Containers><Container><Name>jtcsynccopysourceac0blobapitestsynccopysourceacb9e08110fd49</Name><Properties><Last-Modified>Fri, 06 Sep 2019 19:01:32 GMT</Last-Modified><Etag>\"0x8D732FCA1DC4B38\"</Etag><LeaseStatus>unlocked</LeaseStatus><LeaseState>available</LeaseState><PublicAccess>container</PublicAccess><DefaultEncryptionScope>$account-encryption-key</DefaultEncryptionScope><DenyEncryptionScopeOverride>false</DenyEncryptionScopeOverride><HasImmutabilityPolicy>false</HasImmutabilityPolicy><HasLegalHold>false</HasLegalHold></Properties></Container></Containers><NextMarker /></EnumerationResults>",
-      "Date" : "Fri, 06 Sep 2019 19:01:32 GMT",
-      "x-ms-client-request-id" : "a90cc53c-fe92-4263-a2ae-61d14e2b50fd",
->>>>>>> a55d5dd9
+      "x-ms-request-id" : "c5ca9f31-301e-0042-1d4a-67cbbf000000",
+      "Body" : "﻿<?xml version=\"1.0\" encoding=\"utf-8\"?><EnumerationResults ServiceEndpoint=\"https://jaschrepragrs.blob.core.windows.net/\"><Prefix>jtcsynccopysourceac</Prefix><Containers><Container><Name>jtcsynccopysourceac0blobapitestsynccopysourceacb7f321770377</Name><Properties><Last-Modified>Mon, 09 Sep 2019 20:06:14 GMT</Last-Modified><Etag>\"0x8D735612AE159C0\"</Etag><LeaseStatus>unlocked</LeaseStatus><LeaseState>available</LeaseState><PublicAccess>container</PublicAccess><DefaultEncryptionScope>$account-encryption-key</DefaultEncryptionScope><DenyEncryptionScopeOverride>false</DenyEncryptionScopeOverride><HasImmutabilityPolicy>false</HasImmutabilityPolicy><HasLegalHold>false</HasLegalHold></Properties></Container></Containers><NextMarker /></EnumerationResults>",
+      "Date" : "Mon, 09 Sep 2019 20:06:14 GMT",
+      "x-ms-client-request-id" : "7c72ab44-77b7-40eb-a38d-484832fa53da",
       "Content-Type" : "application/xml"
     },
     "Exception" : null
   }, {
     "Method" : "DELETE",
-<<<<<<< HEAD
-    "Uri" : "https://jaschrepragrs.blob.core.windows.net/jtcsynccopysourceac0blobapitestsynccopysourceac84e847274b45?restype=container",
+    "Uri" : "https://jaschrepragrs.blob.core.windows.net/jtcsynccopysourceac0blobapitestsynccopysourceacb7f321770377?restype=container",
     "Headers" : {
       "x-ms-version" : "2019-02-02",
       "User-Agent" : "azsdk-java-azure-storage-blob/12.0.0-preview.3 1.8.0_221; Windows 10 10.0",
-      "x-ms-client-request-id" : "546c5d48-d813-4047-89bd-c95d2604d705"
-=======
-    "Uri" : "https://azstoragesdkaccount.blob.core.windows.net/jtcsynccopysourceac0blobapitestsynccopysourceacb9e08110fd49?restype=container",
-    "Headers" : {
-      "x-ms-version" : "2019-02-02",
-      "User-Agent" : "azsdk-java-azure-storage-blob/12.0.0-preview.3 1.8.0_212; Windows 10 10.0",
-      "x-ms-client-request-id" : "e2c9131c-1a41-41e1-a29b-a66004a19d53"
->>>>>>> a55d5dd9
+      "x-ms-client-request-id" : "43261788-5bc9-450a-91f4-ef28fbaaeda6"
     },
     "Response" : {
       "x-ms-version" : "2019-02-02",
@@ -285,21 +158,11 @@
       "retry-after" : "0",
       "Content-Length" : "0",
       "StatusCode" : "202",
-<<<<<<< HEAD
-      "x-ms-request-id" : "bfed39f7-901e-0044-3b3a-643cc7000000",
-      "Date" : "Thu, 05 Sep 2019 22:39:04 GMT",
-      "x-ms-client-request-id" : "546c5d48-d813-4047-89bd-c95d2604d705"
+      "x-ms-request-id" : "c5ca9f48-301e-0042-344a-67cbbf000000",
+      "Date" : "Mon, 09 Sep 2019 20:06:14 GMT",
+      "x-ms-client-request-id" : "43261788-5bc9-450a-91f4-ef28fbaaeda6"
     },
     "Exception" : null
   } ],
-  "variables" : [ "jtcsynccopysourceac0blobapitestsynccopysourceac84e847274b45", "javablobsynccopysourceac1blobapitestsynccopysourceac84e48653a", "javablobsynccopysourceac2blobapitestsynccopysourceac84e70919b" ]
-=======
-      "x-ms-request-id" : "b92c0d01-d01e-009e-08e5-644931000000",
-      "Date" : "Fri, 06 Sep 2019 19:01:32 GMT",
-      "x-ms-client-request-id" : "e2c9131c-1a41-41e1-a29b-a66004a19d53"
-    },
-    "Exception" : null
-  } ],
-  "variables" : [ "jtcsynccopysourceac0blobapitestsynccopysourceacb9e08110fd49", "javablobsynccopysourceac1blobapitestsynccopysourceacb9e256559", "javablobsynccopysourceac2blobapitestsynccopysourceacb9e436621" ]
->>>>>>> a55d5dd9
+  "variables" : [ "jtcsynccopysourceac0blobapitestsynccopysourceacb7f321770377", "javablobsynccopysourceac1blobapitestsynccopysourceacb7f44580d", "javablobsynccopysourceac2blobapitestsynccopysourceacb7f260208" ]
 }