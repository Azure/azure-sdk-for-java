--- conflicted
+++ resolved
@@ -1,25 +1,6 @@
 {
   "networkCallRecords" : [ {
     "Method" : "PUT",
-<<<<<<< HEAD
-    "Uri" : "https://REDACTED.blob.core.windows.net/9b92e09409b92e0946b2576891387009fdead4398962?restype=container",
-    "Headers" : {
-      "x-ms-version" : "2020-10-02",
-      "User-Agent" : "azsdk-java-azure-storage-blob/12.12.0-beta.2 (11.0.9; Windows 10; 10.0)",
-      "x-ms-client-request-id" : "f0b0bbf8-1369-431f-98fe-48775e90da5c"
-    },
-    "Response" : {
-      "Transfer-Encoding" : "chunked",
-      "x-ms-version" : "2020-10-02",
-      "Server" : "Windows-Azure-Blob/1.0 Microsoft-HTTPAPI/2.0",
-      "eTag" : "0x8D92AC4A699EC31",
-      "Last-Modified" : "Tue, 08 Jun 2021 21:30:34 GMT",
-      "retry-after" : "0",
-      "StatusCode" : "201",
-      "x-ms-request-id" : "f377003b-501e-001c-04ad-5ce384000000",
-      "x-ms-client-request-id" : "f0b0bbf8-1369-431f-98fe-48775e90da5c",
-      "Date" : "Tue, 08 Jun 2021 21:30:33 GMT"
-=======
     "Uri" : "https://REDACTED.blob.core.windows.net/9b92e09409b92e0948b124683920306e643654f7a989?restype=container",
     "Headers" : {
       "x-ms-version" : "2020-10-02",
@@ -37,34 +18,10 @@
       "x-ms-request-id" : "a1f883d6-e01e-005e-54ff-483122000000",
       "x-ms-client-request-id" : "bab2c23f-025d-4b7b-a8af-66f210a1f8fc",
       "Date" : "Fri, 14 May 2021 20:26:16 GMT"
->>>>>>> 2fe662bb
     },
     "Exception" : null
   }, {
     "Method" : "PUT",
-<<<<<<< HEAD
-    "Uri" : "https://REDACTED.blob.core.windows.net/9b92e09409b92e0946b2576891387009fdead4398962/9b92e09419b92e0946b26991521fd442eee71405ba0e",
-    "Headers" : {
-      "x-ms-version" : "2020-10-02",
-      "User-Agent" : "azsdk-java-azure-storage-blob/12.12.0-beta.2 (11.0.9; Windows 10; 10.0)",
-      "x-ms-client-request-id" : "3b8f8619-f3b1-49a1-b6a3-e2cf8965e7f8",
-      "Content-Type" : "application/octet-stream"
-    },
-    "Response" : {
-      "Transfer-Encoding" : "chunked",
-      "x-ms-version" : "2020-10-02",
-      "Server" : "Windows-Azure-Blob/1.0 Microsoft-HTTPAPI/2.0",
-      "x-ms-content-crc64" : "6RYQPwaVsyQ=",
-      "Last-Modified" : "Tue, 08 Jun 2021 21:30:34 GMT",
-      "retry-after" : "0",
-      "StatusCode" : "201",
-      "x-ms-request-server-encrypted" : "true",
-      "Date" : "Tue, 08 Jun 2021 21:30:33 GMT",
-      "Content-MD5" : "wh+Wm18D0z1D4E+PE252gg==",
-      "eTag" : "0x8D92AC4A6A73B65",
-      "x-ms-request-id" : "f3770040-501e-001c-07ad-5ce384000000",
-      "x-ms-client-request-id" : "3b8f8619-f3b1-49a1-b6a3-e2cf8965e7f8"
-=======
     "Uri" : "https://REDACTED.blob.core.windows.net/9b92e09409b92e0948b124683920306e643654f7a989/9b92e09419b92e0948b16979834cd12d60c114234bc3",
     "Headers" : {
       "x-ms-version" : "2020-10-02",
@@ -87,30 +44,10 @@
       "eTag" : "0x8D91716871B29E3",
       "x-ms-request-id" : "6b1506a1-f01e-0089-4bff-486017000000",
       "x-ms-client-request-id" : "fe8eda98-ddcf-4270-a0e4-bdaae002322e"
->>>>>>> 2fe662bb
     },
     "Exception" : null
   }, {
     "Method" : "PUT",
-<<<<<<< HEAD
-    "Uri" : "https://REDACTED.blob.core.windows.net/9b92e09429b92e0946b26485992f36fe372a54e0ca3d?restype=container&sv=2020-10-02&se=2021-06-09T21%3A30%3A34Z&sp=rc&sig=REDACTED&ss=b&srt=sco",
-    "Headers" : {
-      "x-ms-version" : "2020-10-02",
-      "User-Agent" : "azsdk-java-azure-storage-blob/12.12.0-beta.2 (11.0.9; Windows 10; 10.0)",
-      "x-ms-client-request-id" : "c7d99ade-984f-4794-a049-b25671874f10"
-    },
-    "Response" : {
-      "Transfer-Encoding" : "chunked",
-      "x-ms-version" : "2020-10-02",
-      "Server" : "Windows-Azure-Blob/1.0 Microsoft-HTTPAPI/2.0",
-      "eTag" : "0x8D92AC4A6B42728",
-      "Last-Modified" : "Tue, 08 Jun 2021 21:30:34 GMT",
-      "retry-after" : "0",
-      "StatusCode" : "201",
-      "x-ms-request-id" : "f3770042-501e-001c-08ad-5ce384000000",
-      "x-ms-client-request-id" : "c7d99ade-984f-4794-a049-b25671874f10",
-      "Date" : "Tue, 08 Jun 2021 21:30:34 GMT"
-=======
     "Uri" : "https://REDACTED.blob.core.windows.net/9b92e09429b92e0948b153944b7a09cf37d7148e6b55?restype=container&sv=2020-10-02&se=2021-05-15T20%3A26%3A17Z&sp=rc&sig=REDACTED&ss=b&srt=sco",
     "Headers" : {
       "x-ms-version" : "2020-10-02",
@@ -128,21 +65,10 @@
       "x-ms-request-id" : "acc12492-e01e-0095-16ff-483277000000",
       "x-ms-client-request-id" : "2f9b0d4c-7b05-4c2b-8be5-8876c69aabda",
       "Date" : "Fri, 14 May 2021 20:26:17 GMT"
->>>>>>> 2fe662bb
     },
     "Exception" : null
   }, {
     "Method" : "GET",
-<<<<<<< HEAD
-    "Uri" : "https://REDACTED.blob.core.windows.net/9b92e09409b92e0946b2576891387009fdead4398962?restype=container&sv=2020-10-02&se=2021-06-09T21%3A30%3A34Z&sp=rc&sig=REDACTED&ss=b&srt=sco",
-    "Headers" : {
-      "x-ms-version" : "2020-10-02",
-      "User-Agent" : "azsdk-java-azure-storage-blob/12.12.0-beta.2 (11.0.9; Windows 10; 10.0)",
-      "x-ms-client-request-id" : "1dc322c3-0ed7-481d-8502-432680451f9c"
-    },
-    "Response" : {
-      "Transfer-Encoding" : "chunked",
-=======
     "Uri" : "https://REDACTED.blob.core.windows.net/9b92e09409b92e0948b124683920306e643654f7a989?restype=container&sv=2020-10-02&se=2021-05-15T20%3A26%3A17Z&sp=rc&sig=REDACTED&ss=b&srt=sco",
     "Headers" : {
       "x-ms-version" : "2020-10-02",
@@ -151,25 +77,12 @@
     },
     "Response" : {
       "content-length" : "0",
->>>>>>> 2fe662bb
       "x-ms-version" : "2020-10-02",
       "x-ms-lease-status" : "unlocked",
       "x-ms-immutable-storage-with-versioning-enabled" : "false",
       "Server" : "Windows-Azure-Blob/1.0 Microsoft-HTTPAPI/2.0",
       "x-ms-lease-state" : "available",
       "x-ms-deny-encryption-scope-override" : "false",
-<<<<<<< HEAD
-      "Last-Modified" : "Tue, 08 Jun 2021 21:30:34 GMT",
-      "retry-after" : "0",
-      "StatusCode" : "200",
-      "x-ms-has-legal-hold" : "false",
-      "Date" : "Tue, 08 Jun 2021 21:30:34 GMT",
-      "x-ms-default-encryption-scope" : "$account-encryption-key",
-      "x-ms-has-immutability-policy" : "false",
-      "eTag" : "0x8D92AC4A699EC31",
-      "x-ms-request-id" : "f3770047-501e-001c-0cad-5ce384000000",
-      "x-ms-client-request-id" : "1dc322c3-0ed7-481d-8502-432680451f9c"
-=======
       "Last-Modified" : "Fri, 14 May 2021 20:26:16 GMT",
       "retry-after" : "0",
       "StatusCode" : "200",
@@ -180,38 +93,10 @@
       "eTag" : "0x8D9171686A8D141",
       "x-ms-request-id" : "48753021-701e-0011-1cff-484076000000",
       "x-ms-client-request-id" : "21266559-324a-40dd-bf40-f267d56ac5da"
->>>>>>> 2fe662bb
     },
     "Exception" : null
   }, {
     "Method" : "PUT",
-<<<<<<< HEAD
-    "Uri" : "https://REDACTED.blob.core.windows.net/9b92e09409b92e0946b2576891387009fdead4398962/9b92e09419b92e0946b26991521fd442eee71405ba0e",
-    "Headers" : {
-      "x-ms-version" : "2020-10-02",
-      "User-Agent" : "azsdk-java-azure-storage-blob/12.12.0-beta.2 (11.0.9; Windows 10; 10.0)",
-      "x-ms-client-request-id" : "e94addd1-8039-4af7-918d-23a727a8e08e",
-      "Content-Type" : "application/octet-stream"
-    },
-    "Response" : {
-      "Transfer-Encoding" : "chunked",
-      "x-ms-version" : "2020-10-02",
-      "Server" : "Windows-Azure-Blob/1.0 Microsoft-HTTPAPI/2.0",
-      "x-ms-content-crc64" : "RWFUzI5VsNs=",
-      "Last-Modified" : "Tue, 08 Jun 2021 21:30:35 GMT",
-      "retry-after" : "0",
-      "StatusCode" : "201",
-      "x-ms-request-server-encrypted" : "true",
-      "Date" : "Tue, 08 Jun 2021 21:30:34 GMT",
-      "Content-MD5" : "af3hFpOMimUi4OVrr6HojQ==",
-      "eTag" : "0x8D92AC4A6D76C08",
-      "x-ms-request-id" : "f3770049-501e-001c-0ead-5ce384000000",
-      "x-ms-client-request-id" : "e94addd1-8039-4af7-918d-23a727a8e08e"
-    },
-    "Exception" : null
-  } ],
-  "variables" : [ "9b92e09409b92e0946b2576891387009fdead4398962", "9b92e09419b92e0946b26991521fd442eee71405ba0e", "2021-06-08T21:30:34.795608700Z", "9b92e09429b92e0946b26485992f36fe372a54e0ca3d", "6fa89688-e6a7-43ef-883e-b38b6ca7d73b" ]
-=======
     "Uri" : "https://REDACTED.blob.core.windows.net/9b92e09409b92e0948b124683920306e643654f7a989/9b92e09419b92e0948b16979834cd12d60c114234bc3",
     "Headers" : {
       "x-ms-version" : "2020-10-02",
@@ -238,5 +123,4 @@
     "Exception" : null
   } ],
   "variables" : [ "9b92e09409b92e0948b124683920306e643654f7a989", "9b92e09419b92e0948b16979834cd12d60c114234bc3", "2021-05-14T20:26:17.409688800Z", "9b92e09429b92e0948b153944b7a09cf37d7148e6b55", "a463f8a9-829d-4e94-afee-84d723fb6a8f" ]
->>>>>>> 2fe662bb
 }