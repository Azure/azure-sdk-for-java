--- conflicted
+++ resolved
@@ -1,105 +1,57 @@
 {
   "networkCallRecords" : [ {
     "Method" : "PUT",
-<<<<<<< HEAD
-    "Uri" : "https://jaschrepragrs.blob.core.windows.net/jtcfailure0downloadresponsetestfailurea3f67684bc1dc309?restype=container",
+    "Uri" : "https://jaschrepragrs.blob.core.windows.net/jtcfailure0downloadresponsetestfailureeab886433f2e15c7?restype=container",
     "Headers" : {
       "x-ms-version" : "2019-02-02",
       "User-Agent" : "azsdk-java-azure-storage-blob/12.0.0-preview.3 1.8.0_221; Windows 10 10.0",
-      "x-ms-client-request-id" : "e8006276-2c14-4565-a439-869e46c97ce9"
-=======
-    "Uri" : "https://azstoragesdkaccount.blob.core.windows.net/jtcfailure0downloadresponsetestfailureefc58366eedf9435?restype=container",
-    "Headers" : {
-      "x-ms-version" : "2019-02-02",
-      "User-Agent" : "azsdk-java-azure-storage-blob/12.0.0-preview.3 1.8.0_212; Windows 10 10.0",
-      "x-ms-client-request-id" : "7b35b365-9eb5-4e9f-bec2-96ac64192a3b"
->>>>>>> a55d5dd9
+      "x-ms-client-request-id" : "c5d30644-b5a0-4a8d-ba6d-7793fe0564f8"
     },
     "Response" : {
       "x-ms-version" : "2019-02-02",
       "Server" : "Windows-Azure-Blob/1.0 Microsoft-HTTPAPI/2.0",
-<<<<<<< HEAD
-      "ETag" : "\"0x8D7325197165AFC\"",
-      "Last-Modified" : "Thu, 05 Sep 2019 22:37:10 GMT",
+      "ETag" : "\"0x8D73560DE436181\"",
+      "Last-Modified" : "Mon, 09 Sep 2019 20:04:05 GMT",
       "retry-after" : "0",
       "Content-Length" : "0",
       "StatusCode" : "201",
-      "x-ms-request-id" : "bfecca11-901e-0044-803a-643cc7000000",
-      "Date" : "Thu, 05 Sep 2019 22:37:09 GMT",
-      "x-ms-client-request-id" : "e8006276-2c14-4565-a439-869e46c97ce9"
-=======
-      "ETag" : "\"0x8D732FDA9EE92EA\"",
-      "Last-Modified" : "Fri, 06 Sep 2019 19:08:55 GMT",
-      "retry-after" : "0",
-      "Content-Length" : "0",
-      "StatusCode" : "201",
-      "x-ms-request-id" : "ec65c231-001e-001f-03e6-64eb66000000",
-      "Date" : "Fri, 06 Sep 2019 19:08:55 GMT",
-      "x-ms-client-request-id" : "7b35b365-9eb5-4e9f-bec2-96ac64192a3b"
->>>>>>> a55d5dd9
+      "x-ms-request-id" : "c5ca19bc-301e-0042-5b49-67cbbf000000",
+      "Date" : "Mon, 09 Sep 2019 20:04:04 GMT",
+      "x-ms-client-request-id" : "c5d30644-b5a0-4a8d-ba6d-7793fe0564f8"
     },
     "Exception" : null
   }, {
     "Method" : "PUT",
-<<<<<<< HEAD
-    "Uri" : "https://jaschrepragrs.blob.core.windows.net/jtcfailure0downloadresponsetestfailurea3f67684bc1dc309/javablobfailure1downloadresponsetestfailurea3f408954f47dc",
+    "Uri" : "https://jaschrepragrs.blob.core.windows.net/jtcfailure0downloadresponsetestfailureeab886433f2e15c7/javablobfailure1downloadresponsetestfailureeab81302e6fb42",
     "Headers" : {
       "x-ms-version" : "2019-02-02",
       "User-Agent" : "azsdk-java-azure-storage-blob/12.0.0-preview.3 1.8.0_221; Windows 10 10.0",
-      "x-ms-client-request-id" : "af6ed31f-b9c6-412a-bcf2-da234cad7c21",
-=======
-    "Uri" : "https://azstoragesdkaccount.blob.core.windows.net/jtcfailure0downloadresponsetestfailureefc58366eedf9435/javablobfailure1downloadresponsetestfailureefc575118cfd17",
-    "Headers" : {
-      "x-ms-version" : "2019-02-02",
-      "User-Agent" : "azsdk-java-azure-storage-blob/12.0.0-preview.3 1.8.0_212; Windows 10 10.0",
-      "x-ms-client-request-id" : "073d57ae-5a46-47a5-aa60-1a430ddcfbaa",
->>>>>>> a55d5dd9
+      "x-ms-client-request-id" : "a19992a9-0122-46f9-b2af-ecacb3b10250",
       "Content-Type" : "application/octet-stream"
     },
     "Response" : {
       "x-ms-version" : "2019-02-02",
       "Server" : "Windows-Azure-Blob/1.0 Microsoft-HTTPAPI/2.0",
       "x-ms-content-crc64" : "6RYQPwaVsyQ=",
-<<<<<<< HEAD
-      "Last-Modified" : "Thu, 05 Sep 2019 22:37:10 GMT",
+      "Last-Modified" : "Mon, 09 Sep 2019 20:04:05 GMT",
       "retry-after" : "0",
       "StatusCode" : "201",
       "x-ms-request-server-encrypted" : "true",
-      "Date" : "Thu, 05 Sep 2019 22:37:09 GMT",
+      "Date" : "Mon, 09 Sep 2019 20:04:04 GMT",
       "Content-MD5" : "wh+Wm18D0z1D4E+PE252gg==",
-      "ETag" : "\"0x8D7325197230DB3\"",
+      "ETag" : "\"0x8D73560DE50F36F\"",
       "Content-Length" : "0",
-      "x-ms-request-id" : "bfecca2f-901e-0044-1c3a-643cc7000000",
-      "x-ms-client-request-id" : "af6ed31f-b9c6-412a-bcf2-da234cad7c21"
-=======
-      "Last-Modified" : "Fri, 06 Sep 2019 19:08:56 GMT",
-      "retry-after" : "0",
-      "StatusCode" : "201",
-      "x-ms-request-server-encrypted" : "true",
-      "Date" : "Fri, 06 Sep 2019 19:08:55 GMT",
-      "Content-MD5" : "wh+Wm18D0z1D4E+PE252gg==",
-      "ETag" : "\"0x8D732FDAA467878\"",
-      "Content-Length" : "0",
-      "x-ms-request-id" : "ec65c38b-001e-001f-24e6-64eb66000000",
-      "x-ms-client-request-id" : "073d57ae-5a46-47a5-aa60-1a430ddcfbaa"
->>>>>>> a55d5dd9
+      "x-ms-request-id" : "c5ca19d3-301e-0042-7049-67cbbf000000",
+      "x-ms-client-request-id" : "a19992a9-0122-46f9-b2af-ecacb3b10250"
     },
     "Exception" : null
   }, {
     "Method" : "GET",
-<<<<<<< HEAD
     "Uri" : "https://jaschrepragrs.blob.core.windows.net?prefix=jtcfailure&comp=list",
     "Headers" : {
       "x-ms-version" : "2019-02-02",
       "User-Agent" : "azsdk-java-azure-storage-blob/12.0.0-preview.3 1.8.0_221; Windows 10 10.0",
-      "x-ms-client-request-id" : "9539cd3f-48bb-4012-9f94-eb6d3802e7f7"
-=======
-    "Uri" : "https://azstoragesdkaccount.blob.core.windows.net?prefix=jtcfailure&comp=list",
-    "Headers" : {
-      "x-ms-version" : "2019-02-02",
-      "User-Agent" : "azsdk-java-azure-storage-blob/12.0.0-preview.3 1.8.0_212; Windows 10 10.0",
-      "x-ms-client-request-id" : "b908097d-3c7c-4204-b5c0-0547cf6284d3"
->>>>>>> a55d5dd9
+      "x-ms-client-request-id" : "52cdf148-1583-4577-9665-f3437316caf9"
     },
     "Response" : {
       "Transfer-Encoding" : "chunked",
@@ -107,35 +59,20 @@
       "Server" : "Windows-Azure-Blob/1.0 Microsoft-HTTPAPI/2.0",
       "retry-after" : "0",
       "StatusCode" : "200",
-<<<<<<< HEAD
-      "x-ms-request-id" : "bfecca4a-901e-0044-363a-643cc7000000",
-      "Body" : "﻿<?xml version=\"1.0\" encoding=\"utf-8\"?><EnumerationResults ServiceEndpoint=\"https://jaschrepragrs.blob.core.windows.net/\"><Prefix>jtcfailure</Prefix><Containers><Container><Name>jtcfailure0downloadresponsetestfailurea3f67684bc1dc309</Name><Properties><Last-Modified>Thu, 05 Sep 2019 22:37:10 GMT</Last-Modified><Etag>\"0x8D7325197165AFC\"</Etag><LeaseStatus>unlocked</LeaseStatus><LeaseState>available</LeaseState><DefaultEncryptionScope>$account-encryption-key</DefaultEncryptionScope><DenyEncryptionScopeOverride>false</DenyEncryptionScopeOverride><HasImmutabilityPolicy>false</HasImmutabilityPolicy><HasLegalHold>false</HasLegalHold></Properties></Container></Containers><NextMarker /></EnumerationResults>",
-      "Date" : "Thu, 05 Sep 2019 22:37:09 GMT",
-      "x-ms-client-request-id" : "9539cd3f-48bb-4012-9f94-eb6d3802e7f7",
-=======
-      "x-ms-request-id" : "ec65c3a0-001e-001f-35e6-64eb66000000",
-      "Body" : "﻿<?xml version=\"1.0\" encoding=\"utf-8\"?><EnumerationResults ServiceEndpoint=\"https://azstoragesdkaccount.blob.core.windows.net/\"><Prefix>jtcfailure</Prefix><Containers><Container><Name>jtcfailure0downloadresponsetestfailureefc58366eedf9435</Name><Properties><Last-Modified>Fri, 06 Sep 2019 19:08:55 GMT</Last-Modified><Etag>\"0x8D732FDA9EE92EA\"</Etag><LeaseStatus>unlocked</LeaseStatus><LeaseState>available</LeaseState><DefaultEncryptionScope>$account-encryption-key</DefaultEncryptionScope><DenyEncryptionScopeOverride>false</DenyEncryptionScopeOverride><HasImmutabilityPolicy>false</HasImmutabilityPolicy><HasLegalHold>false</HasLegalHold></Properties></Container></Containers><NextMarker /></EnumerationResults>",
-      "Date" : "Fri, 06 Sep 2019 19:08:55 GMT",
-      "x-ms-client-request-id" : "b908097d-3c7c-4204-b5c0-0547cf6284d3",
->>>>>>> a55d5dd9
+      "x-ms-request-id" : "c5ca19de-301e-0042-7a49-67cbbf000000",
+      "Body" : "﻿<?xml version=\"1.0\" encoding=\"utf-8\"?><EnumerationResults ServiceEndpoint=\"https://jaschrepragrs.blob.core.windows.net/\"><Prefix>jtcfailure</Prefix><Containers><Container><Name>jtcfailure0downloadresponsetestfailureeab886433f2e15c7</Name><Properties><Last-Modified>Mon, 09 Sep 2019 20:04:05 GMT</Last-Modified><Etag>\"0x8D73560DE436181\"</Etag><LeaseStatus>unlocked</LeaseStatus><LeaseState>available</LeaseState><DefaultEncryptionScope>$account-encryption-key</DefaultEncryptionScope><DenyEncryptionScopeOverride>false</DenyEncryptionScopeOverride><HasImmutabilityPolicy>false</HasImmutabilityPolicy><HasLegalHold>false</HasLegalHold></Properties></Container></Containers><NextMarker /></EnumerationResults>",
+      "Date" : "Mon, 09 Sep 2019 20:04:05 GMT",
+      "x-ms-client-request-id" : "52cdf148-1583-4577-9665-f3437316caf9",
       "Content-Type" : "application/xml"
     },
     "Exception" : null
   }, {
     "Method" : "DELETE",
-<<<<<<< HEAD
-    "Uri" : "https://jaschrepragrs.blob.core.windows.net/jtcfailure0downloadresponsetestfailurea3f67684bc1dc309?restype=container",
+    "Uri" : "https://jaschrepragrs.blob.core.windows.net/jtcfailure0downloadresponsetestfailureeab886433f2e15c7?restype=container",
     "Headers" : {
       "x-ms-version" : "2019-02-02",
       "User-Agent" : "azsdk-java-azure-storage-blob/12.0.0-preview.3 1.8.0_221; Windows 10 10.0",
-      "x-ms-client-request-id" : "ef30badc-9b34-4e2e-936e-c6fdd3e60b05"
-=======
-    "Uri" : "https://azstoragesdkaccount.blob.core.windows.net/jtcfailure0downloadresponsetestfailureefc58366eedf9435?restype=container",
-    "Headers" : {
-      "x-ms-version" : "2019-02-02",
-      "User-Agent" : "azsdk-java-azure-storage-blob/12.0.0-preview.3 1.8.0_212; Windows 10 10.0",
-      "x-ms-client-request-id" : "16f1aec5-0630-4f8e-9c86-1e6852eedb4a"
->>>>>>> a55d5dd9
+      "x-ms-client-request-id" : "40f9507b-d57f-4aac-9ee6-84abdf226eb2"
     },
     "Response" : {
       "x-ms-version" : "2019-02-02",
@@ -143,21 +80,11 @@
       "retry-after" : "0",
       "Content-Length" : "0",
       "StatusCode" : "202",
-<<<<<<< HEAD
-      "x-ms-request-id" : "bfecca66-901e-0044-513a-643cc7000000",
-      "Date" : "Thu, 05 Sep 2019 22:37:09 GMT",
-      "x-ms-client-request-id" : "ef30badc-9b34-4e2e-936e-c6fdd3e60b05"
+      "x-ms-request-id" : "c5ca19fb-301e-0042-1349-67cbbf000000",
+      "Date" : "Mon, 09 Sep 2019 20:04:05 GMT",
+      "x-ms-client-request-id" : "40f9507b-d57f-4aac-9ee6-84abdf226eb2"
     },
     "Exception" : null
   } ],
-  "variables" : [ "jtcfailure0downloadresponsetestfailurea3f67684bc1dc309", "javablobfailure1downloadresponsetestfailurea3f408954f47dc" ]
-=======
-      "x-ms-request-id" : "ec65c3bb-001e-001f-4be6-64eb66000000",
-      "Date" : "Fri, 06 Sep 2019 19:08:55 GMT",
-      "x-ms-client-request-id" : "16f1aec5-0630-4f8e-9c86-1e6852eedb4a"
-    },
-    "Exception" : null
-  } ],
-  "variables" : [ "jtcfailure0downloadresponsetestfailureefc58366eedf9435", "javablobfailure1downloadresponsetestfailureefc575118cfd17" ]
->>>>>>> a55d5dd9
+  "variables" : [ "jtcfailure0downloadresponsetestfailureeab886433f2e15c7", "javablobfailure1downloadresponsetestfailureeab81302e6fb42" ]
 }