{
  "networkCallRecords" : [ {
    "Method" : "PUT",
<<<<<<< HEAD
    "Uri" : "https://jaschrepragrs.blob.core.windows.net/jtcservicesassignaturevaluesassertgenerateok00686444c541?restype=container",
    "Headers" : {
      "x-ms-version" : "2019-02-02",
      "User-Agent" : "azsdk-java-azure-storage-blob/12.0.0-preview.3 1.8.0_221; Windows 10 10.0",
      "x-ms-client-request-id" : "974dc4f6-2d4f-4413-bdea-d3f1233bbe0b"
=======
    "Uri" : "https://azstoragesdkaccount.blob.core.windows.net/jtcservicesassignaturevaluesassertgenerateok012863d834be?restype=container",
    "Headers" : {
      "x-ms-version" : "2019-02-02",
      "User-Agent" : "azsdk-java-azure-storage-blob/12.0.0-preview.3 1.8.0_212; Windows 10 10.0",
      "x-ms-client-request-id" : "fa74f798-c94b-4f9c-8ed1-f5ed14598d1b"
>>>>>>> a55d5dd9
    },
    "Response" : {
      "x-ms-version" : "2019-02-02",
      "Server" : "Windows-Azure-Blob/1.0 Microsoft-HTTPAPI/2.0",
<<<<<<< HEAD
      "ETag" : "\"0x8D732517B4CE37D\"",
      "Last-Modified" : "Thu, 05 Sep 2019 22:36:23 GMT",
      "retry-after" : "0",
      "Content-Length" : "0",
      "StatusCode" : "201",
      "x-ms-request-id" : "bfec9ba6-901e-0044-2b3a-643cc7000000",
      "Date" : "Thu, 05 Sep 2019 22:36:23 GMT",
      "x-ms-client-request-id" : "974dc4f6-2d4f-4413-bdea-d3f1233bbe0b"
=======
      "ETag" : "\"0x8D732FE027A6F02\"",
      "Last-Modified" : "Fri, 06 Sep 2019 19:11:24 GMT",
      "retry-after" : "0",
      "Content-Length" : "0",
      "StatusCode" : "201",
      "x-ms-request-id" : "8f76d0ae-401e-003a-62e6-6473d5000000",
      "Date" : "Fri, 06 Sep 2019 19:11:24 GMT",
      "x-ms-client-request-id" : "fa74f798-c94b-4f9c-8ed1-f5ed14598d1b"
>>>>>>> a55d5dd9
    },
    "Exception" : null
  }, {
    "Method" : "GET",
<<<<<<< HEAD
    "Uri" : "https://jaschrepragrs.blob.core.windows.net?prefix=jtcservicesassignaturevaluesassertgenerateok&comp=list",
    "Headers" : {
      "x-ms-version" : "2019-02-02",
      "User-Agent" : "azsdk-java-azure-storage-blob/12.0.0-preview.3 1.8.0_221; Windows 10 10.0",
      "x-ms-client-request-id" : "237d986b-7130-40a5-beb1-724e69225ceb"
=======
    "Uri" : "https://azstoragesdkaccount.blob.core.windows.net?prefix=jtcservicesassignaturevaluesassertgenerateok&comp=list",
    "Headers" : {
      "x-ms-version" : "2019-02-02",
      "User-Agent" : "azsdk-java-azure-storage-blob/12.0.0-preview.3 1.8.0_212; Windows 10 10.0",
      "x-ms-client-request-id" : "b2832084-5555-4239-8b2c-1449bec73853"
>>>>>>> a55d5dd9
    },
    "Response" : {
      "Transfer-Encoding" : "chunked",
      "x-ms-version" : "2019-02-02",
      "Server" : "Windows-Azure-Blob/1.0 Microsoft-HTTPAPI/2.0",
      "retry-after" : "0",
      "StatusCode" : "200",
<<<<<<< HEAD
      "x-ms-request-id" : "bfec9bc4-901e-0044-483a-643cc7000000",
      "Body" : "﻿<?xml version=\"1.0\" encoding=\"utf-8\"?><EnumerationResults ServiceEndpoint=\"https://jaschrepragrs.blob.core.windows.net/\"><Prefix>jtcservicesassignaturevaluesassertgenerateok</Prefix><Containers><Container><Name>jtcservicesassignaturevaluesassertgenerateok00686444c541</Name><Properties><Last-Modified>Thu, 05 Sep 2019 22:36:23 GMT</Last-Modified><Etag>\"0x8D732517B4CE37D\"</Etag><LeaseStatus>unlocked</LeaseStatus><LeaseState>available</LeaseState><DefaultEncryptionScope>$account-encryption-key</DefaultEncryptionScope><DenyEncryptionScopeOverride>false</DenyEncryptionScopeOverride><HasImmutabilityPolicy>false</HasImmutabilityPolicy><HasLegalHold>false</HasLegalHold></Properties></Container></Containers><NextMarker /></EnumerationResults>",
      "Date" : "Thu, 05 Sep 2019 22:36:23 GMT",
      "x-ms-client-request-id" : "237d986b-7130-40a5-beb1-724e69225ceb",
=======
      "x-ms-request-id" : "8f76d109-401e-003a-27e6-6473d5000000",
      "Body" : "﻿<?xml version=\"1.0\" encoding=\"utf-8\"?><EnumerationResults ServiceEndpoint=\"https://azstoragesdkaccount.blob.core.windows.net/\"><Prefix>jtcservicesassignaturevaluesassertgenerateok</Prefix><Containers><Container><Name>jtcservicesassignaturevaluesassertgenerateok012863d834be</Name><Properties><Last-Modified>Fri, 06 Sep 2019 19:11:24 GMT</Last-Modified><Etag>\"0x8D732FE027A6F02\"</Etag><LeaseStatus>unlocked</LeaseStatus><LeaseState>available</LeaseState><DefaultEncryptionScope>$account-encryption-key</DefaultEncryptionScope><DenyEncryptionScopeOverride>false</DenyEncryptionScopeOverride><HasImmutabilityPolicy>false</HasImmutabilityPolicy><HasLegalHold>false</HasLegalHold></Properties></Container></Containers><NextMarker /></EnumerationResults>",
      "Date" : "Fri, 06 Sep 2019 19:11:24 GMT",
      "x-ms-client-request-id" : "b2832084-5555-4239-8b2c-1449bec73853",
>>>>>>> a55d5dd9
      "Content-Type" : "application/xml"
    },
    "Exception" : null
  }, {
    "Method" : "DELETE",
<<<<<<< HEAD
    "Uri" : "https://jaschrepragrs.blob.core.windows.net/jtcservicesassignaturevaluesassertgenerateok00686444c541?restype=container",
    "Headers" : {
      "x-ms-version" : "2019-02-02",
      "User-Agent" : "azsdk-java-azure-storage-blob/12.0.0-preview.3 1.8.0_221; Windows 10 10.0",
      "x-ms-client-request-id" : "cc92fd93-ce7d-4999-9f85-eca563901360"
=======
    "Uri" : "https://azstoragesdkaccount.blob.core.windows.net/jtcservicesassignaturevaluesassertgenerateok012863d834be?restype=container",
    "Headers" : {
      "x-ms-version" : "2019-02-02",
      "User-Agent" : "azsdk-java-azure-storage-blob/12.0.0-preview.3 1.8.0_212; Windows 10 10.0",
      "x-ms-client-request-id" : "95a1a326-e0b7-47ab-88ae-4cbd2ef7e571"
>>>>>>> a55d5dd9
    },
    "Response" : {
      "x-ms-version" : "2019-02-02",
      "Server" : "Windows-Azure-Blob/1.0 Microsoft-HTTPAPI/2.0",
      "retry-after" : "0",
      "Content-Length" : "0",
      "StatusCode" : "202",
<<<<<<< HEAD
      "x-ms-request-id" : "bfec9bd6-901e-0044-593a-643cc7000000",
      "Date" : "Thu, 05 Sep 2019 22:36:23 GMT",
      "x-ms-client-request-id" : "cc92fd93-ce7d-4999-9f85-eca563901360"
    },
    "Exception" : null
  } ],
  "variables" : [ "jtcservicesassignaturevaluesassertgenerateok00686444c541" ]
=======
      "x-ms-request-id" : "8f76d11d-401e-003a-35e6-6473d5000000",
      "Date" : "Fri, 06 Sep 2019 19:11:24 GMT",
      "x-ms-client-request-id" : "95a1a326-e0b7-47ab-88ae-4cbd2ef7e571"
    },
    "Exception" : null
  } ],
  "variables" : [ "jtcservicesassignaturevaluesassertgenerateok012863d834be" ]
>>>>>>> a55d5dd9
}<|MERGE_RESOLUTION|>--- conflicted
+++ resolved
@@ -1,59 +1,32 @@
 {
   "networkCallRecords" : [ {
     "Method" : "PUT",
-<<<<<<< HEAD
-    "Uri" : "https://jaschrepragrs.blob.core.windows.net/jtcservicesassignaturevaluesassertgenerateok00686444c541?restype=container",
+    "Uri" : "https://jaschrepragrs.blob.core.windows.net/jtcservicesassignaturevaluesassertgenerateok0690881bb2ca?restype=container",
     "Headers" : {
       "x-ms-version" : "2019-02-02",
       "User-Agent" : "azsdk-java-azure-storage-blob/12.0.0-preview.3 1.8.0_221; Windows 10 10.0",
-      "x-ms-client-request-id" : "974dc4f6-2d4f-4413-bdea-d3f1233bbe0b"
-=======
-    "Uri" : "https://azstoragesdkaccount.blob.core.windows.net/jtcservicesassignaturevaluesassertgenerateok012863d834be?restype=container",
-    "Headers" : {
-      "x-ms-version" : "2019-02-02",
-      "User-Agent" : "azsdk-java-azure-storage-blob/12.0.0-preview.3 1.8.0_212; Windows 10 10.0",
-      "x-ms-client-request-id" : "fa74f798-c94b-4f9c-8ed1-f5ed14598d1b"
->>>>>>> a55d5dd9
+      "x-ms-client-request-id" : "75a8a249-a14b-49cc-8677-9d8be57677b9"
     },
     "Response" : {
       "x-ms-version" : "2019-02-02",
       "Server" : "Windows-Azure-Blob/1.0 Microsoft-HTTPAPI/2.0",
-<<<<<<< HEAD
-      "ETag" : "\"0x8D732517B4CE37D\"",
-      "Last-Modified" : "Thu, 05 Sep 2019 22:36:23 GMT",
+      "ETag" : "\"0x8D735602BB51B80\"",
+      "Last-Modified" : "Mon, 09 Sep 2019 19:59:06 GMT",
       "retry-after" : "0",
       "Content-Length" : "0",
       "StatusCode" : "201",
-      "x-ms-request-id" : "bfec9ba6-901e-0044-2b3a-643cc7000000",
-      "Date" : "Thu, 05 Sep 2019 22:36:23 GMT",
-      "x-ms-client-request-id" : "974dc4f6-2d4f-4413-bdea-d3f1233bbe0b"
-=======
-      "ETag" : "\"0x8D732FE027A6F02\"",
-      "Last-Modified" : "Fri, 06 Sep 2019 19:11:24 GMT",
-      "retry-after" : "0",
-      "Content-Length" : "0",
-      "StatusCode" : "201",
-      "x-ms-request-id" : "8f76d0ae-401e-003a-62e6-6473d5000000",
-      "Date" : "Fri, 06 Sep 2019 19:11:24 GMT",
-      "x-ms-client-request-id" : "fa74f798-c94b-4f9c-8ed1-f5ed14598d1b"
->>>>>>> a55d5dd9
+      "x-ms-request-id" : "077fcd23-801e-001f-4949-673bbb000000",
+      "Date" : "Mon, 09 Sep 2019 19:59:05 GMT",
+      "x-ms-client-request-id" : "75a8a249-a14b-49cc-8677-9d8be57677b9"
     },
     "Exception" : null
   }, {
     "Method" : "GET",
-<<<<<<< HEAD
     "Uri" : "https://jaschrepragrs.blob.core.windows.net?prefix=jtcservicesassignaturevaluesassertgenerateok&comp=list",
     "Headers" : {
       "x-ms-version" : "2019-02-02",
       "User-Agent" : "azsdk-java-azure-storage-blob/12.0.0-preview.3 1.8.0_221; Windows 10 10.0",
-      "x-ms-client-request-id" : "237d986b-7130-40a5-beb1-724e69225ceb"
-=======
-    "Uri" : "https://azstoragesdkaccount.blob.core.windows.net?prefix=jtcservicesassignaturevaluesassertgenerateok&comp=list",
-    "Headers" : {
-      "x-ms-version" : "2019-02-02",
-      "User-Agent" : "azsdk-java-azure-storage-blob/12.0.0-preview.3 1.8.0_212; Windows 10 10.0",
-      "x-ms-client-request-id" : "b2832084-5555-4239-8b2c-1449bec73853"
->>>>>>> a55d5dd9
+      "x-ms-client-request-id" : "ae273f86-6fd6-400d-a9ba-f5b8b0dd3a7a"
     },
     "Response" : {
       "Transfer-Encoding" : "chunked",
@@ -61,35 +34,20 @@
       "Server" : "Windows-Azure-Blob/1.0 Microsoft-HTTPAPI/2.0",
       "retry-after" : "0",
       "StatusCode" : "200",
-<<<<<<< HEAD
-      "x-ms-request-id" : "bfec9bc4-901e-0044-483a-643cc7000000",
-      "Body" : "﻿<?xml version=\"1.0\" encoding=\"utf-8\"?><EnumerationResults ServiceEndpoint=\"https://jaschrepragrs.blob.core.windows.net/\"><Prefix>jtcservicesassignaturevaluesassertgenerateok</Prefix><Containers><Container><Name>jtcservicesassignaturevaluesassertgenerateok00686444c541</Name><Properties><Last-Modified>Thu, 05 Sep 2019 22:36:23 GMT</Last-Modified><Etag>\"0x8D732517B4CE37D\"</Etag><LeaseStatus>unlocked</LeaseStatus><LeaseState>available</LeaseState><DefaultEncryptionScope>$account-encryption-key</DefaultEncryptionScope><DenyEncryptionScopeOverride>false</DenyEncryptionScopeOverride><HasImmutabilityPolicy>false</HasImmutabilityPolicy><HasLegalHold>false</HasLegalHold></Properties></Container></Containers><NextMarker /></EnumerationResults>",
-      "Date" : "Thu, 05 Sep 2019 22:36:23 GMT",
-      "x-ms-client-request-id" : "237d986b-7130-40a5-beb1-724e69225ceb",
-=======
-      "x-ms-request-id" : "8f76d109-401e-003a-27e6-6473d5000000",
-      "Body" : "﻿<?xml version=\"1.0\" encoding=\"utf-8\"?><EnumerationResults ServiceEndpoint=\"https://azstoragesdkaccount.blob.core.windows.net/\"><Prefix>jtcservicesassignaturevaluesassertgenerateok</Prefix><Containers><Container><Name>jtcservicesassignaturevaluesassertgenerateok012863d834be</Name><Properties><Last-Modified>Fri, 06 Sep 2019 19:11:24 GMT</Last-Modified><Etag>\"0x8D732FE027A6F02\"</Etag><LeaseStatus>unlocked</LeaseStatus><LeaseState>available</LeaseState><DefaultEncryptionScope>$account-encryption-key</DefaultEncryptionScope><DenyEncryptionScopeOverride>false</DenyEncryptionScopeOverride><HasImmutabilityPolicy>false</HasImmutabilityPolicy><HasLegalHold>false</HasLegalHold></Properties></Container></Containers><NextMarker /></EnumerationResults>",
-      "Date" : "Fri, 06 Sep 2019 19:11:24 GMT",
-      "x-ms-client-request-id" : "b2832084-5555-4239-8b2c-1449bec73853",
->>>>>>> a55d5dd9
+      "x-ms-request-id" : "077fcd56-801e-001f-7b49-673bbb000000",
+      "Body" : "﻿<?xml version=\"1.0\" encoding=\"utf-8\"?><EnumerationResults ServiceEndpoint=\"https://jaschrepragrs.blob.core.windows.net/\"><Prefix>jtcservicesassignaturevaluesassertgenerateok</Prefix><Containers><Container><Name>jtcservicesassignaturevaluesassertgenerateok0690881bb2ca</Name><Properties><Last-Modified>Mon, 09 Sep 2019 19:59:06 GMT</Last-Modified><Etag>\"0x8D735602BB51B80\"</Etag><LeaseStatus>unlocked</LeaseStatus><LeaseState>available</LeaseState><DefaultEncryptionScope>$account-encryption-key</DefaultEncryptionScope><DenyEncryptionScopeOverride>false</DenyEncryptionScopeOverride><HasImmutabilityPolicy>false</HasImmutabilityPolicy><HasLegalHold>false</HasLegalHold></Properties></Container></Containers><NextMarker /></EnumerationResults>",
+      "Date" : "Mon, 09 Sep 2019 19:59:05 GMT",
+      "x-ms-client-request-id" : "ae273f86-6fd6-400d-a9ba-f5b8b0dd3a7a",
       "Content-Type" : "application/xml"
     },
     "Exception" : null
   }, {
     "Method" : "DELETE",
-<<<<<<< HEAD
-    "Uri" : "https://jaschrepragrs.blob.core.windows.net/jtcservicesassignaturevaluesassertgenerateok00686444c541?restype=container",
+    "Uri" : "https://jaschrepragrs.blob.core.windows.net/jtcservicesassignaturevaluesassertgenerateok0690881bb2ca?restype=container",
     "Headers" : {
       "x-ms-version" : "2019-02-02",
       "User-Agent" : "azsdk-java-azure-storage-blob/12.0.0-preview.3 1.8.0_221; Windows 10 10.0",
-      "x-ms-client-request-id" : "cc92fd93-ce7d-4999-9f85-eca563901360"
-=======
-    "Uri" : "https://azstoragesdkaccount.blob.core.windows.net/jtcservicesassignaturevaluesassertgenerateok012863d834be?restype=container",
-    "Headers" : {
-      "x-ms-version" : "2019-02-02",
-      "User-Agent" : "azsdk-java-azure-storage-blob/12.0.0-preview.3 1.8.0_212; Windows 10 10.0",
-      "x-ms-client-request-id" : "95a1a326-e0b7-47ab-88ae-4cbd2ef7e571"
->>>>>>> a55d5dd9
+      "x-ms-client-request-id" : "80df37b4-c22c-4366-afa8-e76b23f320cd"
     },
     "Response" : {
       "x-ms-version" : "2019-02-02",
@@ -97,21 +55,11 @@
       "retry-after" : "0",
       "Content-Length" : "0",
       "StatusCode" : "202",
-<<<<<<< HEAD
-      "x-ms-request-id" : "bfec9bd6-901e-0044-593a-643cc7000000",
-      "Date" : "Thu, 05 Sep 2019 22:36:23 GMT",
-      "x-ms-client-request-id" : "cc92fd93-ce7d-4999-9f85-eca563901360"
+      "x-ms-request-id" : "077fcd73-801e-001f-1849-673bbb000000",
+      "Date" : "Mon, 09 Sep 2019 19:59:05 GMT",
+      "x-ms-client-request-id" : "80df37b4-c22c-4366-afa8-e76b23f320cd"
     },
     "Exception" : null
   } ],
-  "variables" : [ "jtcservicesassignaturevaluesassertgenerateok00686444c541" ]
-=======
-      "x-ms-request-id" : "8f76d11d-401e-003a-35e6-6473d5000000",
-      "Date" : "Fri, 06 Sep 2019 19:11:24 GMT",
-      "x-ms-client-request-id" : "95a1a326-e0b7-47ab-88ae-4cbd2ef7e571"
-    },
-    "Exception" : null
-  } ],
-  "variables" : [ "jtcservicesassignaturevaluesassertgenerateok012863d834be" ]
->>>>>>> a55d5dd9
+  "variables" : [ "jtcservicesassignaturevaluesassertgenerateok0690881bb2ca" ]
 }