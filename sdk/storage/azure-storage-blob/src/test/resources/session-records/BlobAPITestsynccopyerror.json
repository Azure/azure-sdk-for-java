--- conflicted
+++ resolved
@@ -1,105 +1,57 @@
 {
   "networkCallRecords" : [ {
     "Method" : "PUT",
-<<<<<<< HEAD
-    "Uri" : "https://jaschrepragrs.blob.core.windows.net/jtcsynccopyerror0blobapitestsynccopyerror38854667408f445?restype=container",
+    "Uri" : "https://jaschrepragrs.blob.core.windows.net/jtcsynccopyerror0blobapitestsynccopyerror75495917cbc5dcf?restype=container",
     "Headers" : {
       "x-ms-version" : "2019-02-02",
       "User-Agent" : "azsdk-java-azure-storage-blob/12.0.0-preview.3 1.8.0_221; Windows 10 10.0",
-      "x-ms-client-request-id" : "c1f78c32-2ce4-4008-94f7-04dac92d3ba4"
-=======
-    "Uri" : "https://azstoragesdkaccount.blob.core.windows.net/jtcsynccopyerror0blobapitestsynccopyerrord7e94927a363ab0?restype=container",
-    "Headers" : {
-      "x-ms-version" : "2019-02-02",
-      "User-Agent" : "azsdk-java-azure-storage-blob/12.0.0-preview.3 1.8.0_212; Windows 10 10.0",
-      "x-ms-client-request-id" : "ad24edd8-a4f5-4ea1-b529-a726e206a0e5"
->>>>>>> a55d5dd9
+      "x-ms-client-request-id" : "8ae7b32d-ccfa-4aac-b345-3769b112c1df"
     },
     "Response" : {
       "x-ms-version" : "2019-02-02",
       "Server" : "Windows-Azure-Blob/1.0 Microsoft-HTTPAPI/2.0",
-<<<<<<< HEAD
-      "ETag" : "\"0x8D73251E10EDF18\"",
-      "Last-Modified" : "Thu, 05 Sep 2019 22:39:14 GMT",
+      "ETag" : "\"0x8D735613100C1AE\"",
+      "Last-Modified" : "Mon, 09 Sep 2019 20:06:24 GMT",
       "retry-after" : "0",
       "Content-Length" : "0",
       "StatusCode" : "201",
-      "x-ms-request-id" : "bfed4279-901e-0044-153a-643cc7000000",
-      "Date" : "Thu, 05 Sep 2019 22:39:14 GMT",
-      "x-ms-client-request-id" : "c1f78c32-2ce4-4008-94f7-04dac92d3ba4"
-=======
-      "ETag" : "\"0x8D732FCA6030D73\"",
-      "Last-Modified" : "Fri, 06 Sep 2019 19:01:39 GMT",
-      "retry-after" : "0",
-      "Content-Length" : "0",
-      "StatusCode" : "201",
-      "x-ms-request-id" : "b92c2a64-d01e-009e-0de5-644931000000",
-      "Date" : "Fri, 06 Sep 2019 19:01:39 GMT",
-      "x-ms-client-request-id" : "ad24edd8-a4f5-4ea1-b529-a726e206a0e5"
->>>>>>> a55d5dd9
+      "x-ms-request-id" : "c5caa95e-301e-0042-504a-67cbbf000000",
+      "Date" : "Mon, 09 Sep 2019 20:06:24 GMT",
+      "x-ms-client-request-id" : "8ae7b32d-ccfa-4aac-b345-3769b112c1df"
     },
     "Exception" : null
   }, {
     "Method" : "PUT",
-<<<<<<< HEAD
-    "Uri" : "https://jaschrepragrs.blob.core.windows.net/jtcsynccopyerror0blobapitestsynccopyerror38854667408f445/javablobsynccopyerror1blobapitestsynccopyerror38807381097c",
+    "Uri" : "https://jaschrepragrs.blob.core.windows.net/jtcsynccopyerror0blobapitestsynccopyerror75495917cbc5dcf/javablobsynccopyerror1blobapitestsynccopyerror75457561c4a2",
     "Headers" : {
       "x-ms-version" : "2019-02-02",
       "User-Agent" : "azsdk-java-azure-storage-blob/12.0.0-preview.3 1.8.0_221; Windows 10 10.0",
-      "x-ms-client-request-id" : "c1845ab3-2a52-4071-9987-875217257a53",
-=======
-    "Uri" : "https://azstoragesdkaccount.blob.core.windows.net/jtcsynccopyerror0blobapitestsynccopyerrord7e94927a363ab0/javablobsynccopyerror1blobapitestsynccopyerrord7e02628443e",
-    "Headers" : {
-      "x-ms-version" : "2019-02-02",
-      "User-Agent" : "azsdk-java-azure-storage-blob/12.0.0-preview.3 1.8.0_212; Windows 10 10.0",
-      "x-ms-client-request-id" : "75edfce9-e996-4225-8d85-59c7cf7d2cf5",
->>>>>>> a55d5dd9
+      "x-ms-client-request-id" : "ccb330bd-9f3a-4c73-afc7-eeded7fc9de2",
       "Content-Type" : "application/octet-stream"
     },
     "Response" : {
       "x-ms-version" : "2019-02-02",
       "Server" : "Windows-Azure-Blob/1.0 Microsoft-HTTPAPI/2.0",
       "x-ms-content-crc64" : "6RYQPwaVsyQ=",
-<<<<<<< HEAD
-      "Last-Modified" : "Thu, 05 Sep 2019 22:39:14 GMT",
+      "Last-Modified" : "Mon, 09 Sep 2019 20:06:24 GMT",
       "retry-after" : "0",
       "StatusCode" : "201",
       "x-ms-request-server-encrypted" : "true",
-      "Date" : "Thu, 05 Sep 2019 22:39:14 GMT",
+      "Date" : "Mon, 09 Sep 2019 20:06:24 GMT",
       "Content-MD5" : "wh+Wm18D0z1D4E+PE252gg==",
-      "ETag" : "\"0x8D73251E11C652D\"",
+      "ETag" : "\"0x8D73561310D7B6A\"",
       "Content-Length" : "0",
-      "x-ms-request-id" : "bfed4289-901e-0044-243a-643cc7000000",
-      "x-ms-client-request-id" : "c1845ab3-2a52-4071-9987-875217257a53"
-=======
-      "Last-Modified" : "Fri, 06 Sep 2019 19:01:39 GMT",
-      "retry-after" : "0",
-      "StatusCode" : "201",
-      "x-ms-request-server-encrypted" : "true",
-      "Date" : "Fri, 06 Sep 2019 19:01:39 GMT",
-      "Content-MD5" : "wh+Wm18D0z1D4E+PE252gg==",
-      "ETag" : "\"0x8D732FCA60C7C27\"",
-      "Content-Length" : "0",
-      "x-ms-request-id" : "b92c2a8b-d01e-009e-2de5-644931000000",
-      "x-ms-client-request-id" : "75edfce9-e996-4225-8d85-59c7cf7d2cf5"
->>>>>>> a55d5dd9
+      "x-ms-request-id" : "c5caa974-301e-0042-634a-67cbbf000000",
+      "x-ms-client-request-id" : "ccb330bd-9f3a-4c73-afc7-eeded7fc9de2"
     },
     "Exception" : null
   }, {
     "Method" : "PUT",
-<<<<<<< HEAD
-    "Uri" : "https://jaschrepragrs.blob.core.windows.net/jtcsynccopyerror0blobapitestsynccopyerror38854667408f445/javablobsynccopyerror2blobapitestsynccopyerror3882337892bd",
+    "Uri" : "https://jaschrepragrs.blob.core.windows.net/jtcsynccopyerror0blobapitestsynccopyerror75495917cbc5dcf/javablobsynccopyerror2blobapitestsynccopyerror75470137a466",
     "Headers" : {
       "x-ms-version" : "2019-02-02",
       "User-Agent" : "azsdk-java-azure-storage-blob/12.0.0-preview.3 1.8.0_221; Windows 10 10.0",
-      "x-ms-client-request-id" : "b4ad8922-5f93-406d-9938-55fcc523b875"
-=======
-    "Uri" : "https://azstoragesdkaccount.blob.core.windows.net/jtcsynccopyerror0blobapitestsynccopyerrord7e94927a363ab0/javablobsynccopyerror2blobapitestsynccopyerrord7e89576cb6c",
-    "Headers" : {
-      "x-ms-version" : "2019-02-02",
-      "User-Agent" : "azsdk-java-azure-storage-blob/12.0.0-preview.3 1.8.0_212; Windows 10 10.0",
-      "x-ms-client-request-id" : "6adb170e-b9f5-40bd-9cdf-2aa22a952fda"
->>>>>>> a55d5dd9
+      "x-ms-client-request-id" : "77c50fbb-63c2-4b68-bc00-663b1734b295"
     },
     "Response" : {
       "x-ms-version" : "2019-02-02",
@@ -108,35 +60,20 @@
       "retry-after" : "0",
       "Content-Length" : "229",
       "StatusCode" : "404",
-<<<<<<< HEAD
-      "x-ms-request-id" : "bfed4297-901e-0044-323a-643cc7000000",
-      "Body" : "﻿<?xml version=\"1.0\" encoding=\"utf-8\"?><Error><Code>CannotVerifyCopySource</Code><Message>The specified resource does not exist.\nRequestId:bfed4297-901e-0044-323a-643cc7000000\nTime:2019-09-05T22:39:14.7593772Z</Message></Error>",
-      "Date" : "Thu, 05 Sep 2019 22:39:14 GMT",
-      "x-ms-client-request-id" : "b4ad8922-5f93-406d-9938-55fcc523b875",
-=======
-      "x-ms-request-id" : "b92c2ac3-d01e-009e-59e5-644931000000",
-      "Body" : "﻿<?xml version=\"1.0\" encoding=\"utf-8\"?><Error><Code>CannotVerifyCopySource</Code><Message>The specified resource does not exist.\nRequestId:b92c2ac3-d01e-009e-59e5-644931000000\nTime:2019-09-06T19:01:39.5700826Z</Message></Error>",
-      "Date" : "Fri, 06 Sep 2019 19:01:39 GMT",
-      "x-ms-client-request-id" : "6adb170e-b9f5-40bd-9cdf-2aa22a952fda",
->>>>>>> a55d5dd9
+      "x-ms-request-id" : "c5caa98f-301e-0042-7c4a-67cbbf000000",
+      "Body" : "﻿<?xml version=\"1.0\" encoding=\"utf-8\"?><Error><Code>CannotVerifyCopySource</Code><Message>The specified resource does not exist.\nRequestId:c5caa98f-301e-0042-7c4a-67cbbf000000\nTime:2019-09-09T20:06:24.8198768Z</Message></Error>",
+      "Date" : "Mon, 09 Sep 2019 20:06:24 GMT",
+      "x-ms-client-request-id" : "77c50fbb-63c2-4b68-bc00-663b1734b295",
       "Content-Type" : "application/xml"
     },
     "Exception" : null
   }, {
     "Method" : "GET",
-<<<<<<< HEAD
     "Uri" : "https://jaschrepragrs.blob.core.windows.net?prefix=jtcsynccopyerror&comp=list",
     "Headers" : {
       "x-ms-version" : "2019-02-02",
       "User-Agent" : "azsdk-java-azure-storage-blob/12.0.0-preview.3 1.8.0_221; Windows 10 10.0",
-      "x-ms-client-request-id" : "634e97d6-0a28-4559-90a7-222e4fdfd2e7"
-=======
-    "Uri" : "https://azstoragesdkaccount.blob.core.windows.net?prefix=jtcsynccopyerror&comp=list",
-    "Headers" : {
-      "x-ms-version" : "2019-02-02",
-      "User-Agent" : "azsdk-java-azure-storage-blob/12.0.0-preview.3 1.8.0_212; Windows 10 10.0",
-      "x-ms-client-request-id" : "ba8c77d9-5fbd-4d97-a774-7a273bf30dee"
->>>>>>> a55d5dd9
+      "x-ms-client-request-id" : "e02816be-dfbc-4276-9bec-3bafdbb073dd"
     },
     "Response" : {
       "Transfer-Encoding" : "chunked",
@@ -144,35 +81,20 @@
       "Server" : "Windows-Azure-Blob/1.0 Microsoft-HTTPAPI/2.0",
       "retry-after" : "0",
       "StatusCode" : "200",
-<<<<<<< HEAD
-      "x-ms-request-id" : "bfed42a8-901e-0044-423a-643cc7000000",
-      "Body" : "﻿<?xml version=\"1.0\" encoding=\"utf-8\"?><EnumerationResults ServiceEndpoint=\"https://jaschrepragrs.blob.core.windows.net/\"><Prefix>jtcsynccopyerror</Prefix><Containers><Container><Name>jtcsynccopyerror0blobapitestsynccopyerror38854667408f445</Name><Properties><Last-Modified>Thu, 05 Sep 2019 22:39:14 GMT</Last-Modified><Etag>\"0x8D73251E10EDF18\"</Etag><LeaseStatus>unlocked</LeaseStatus><LeaseState>available</LeaseState><DefaultEncryptionScope>$account-encryption-key</DefaultEncryptionScope><DenyEncryptionScopeOverride>false</DenyEncryptionScopeOverride><HasImmutabilityPolicy>false</HasImmutabilityPolicy><HasLegalHold>false</HasLegalHold></Properties></Container></Containers><NextMarker /></EnumerationResults>",
-      "Date" : "Thu, 05 Sep 2019 22:39:14 GMT",
-      "x-ms-client-request-id" : "634e97d6-0a28-4559-90a7-222e4fdfd2e7",
-=======
-      "x-ms-request-id" : "b92c2afb-d01e-009e-0ae5-644931000000",
-      "Body" : "﻿<?xml version=\"1.0\" encoding=\"utf-8\"?><EnumerationResults ServiceEndpoint=\"https://azstoragesdkaccount.blob.core.windows.net/\"><Prefix>jtcsynccopyerror</Prefix><Containers><Container><Name>jtcsynccopyerror0blobapitestsynccopyerrord7e94927a363ab0</Name><Properties><Last-Modified>Fri, 06 Sep 2019 19:01:39 GMT</Last-Modified><Etag>\"0x8D732FCA6030D73\"</Etag><LeaseStatus>unlocked</LeaseStatus><LeaseState>available</LeaseState><DefaultEncryptionScope>$account-encryption-key</DefaultEncryptionScope><DenyEncryptionScopeOverride>false</DenyEncryptionScopeOverride><HasImmutabilityPolicy>false</HasImmutabilityPolicy><HasLegalHold>false</HasLegalHold></Properties></Container></Containers><NextMarker /></EnumerationResults>",
-      "Date" : "Fri, 06 Sep 2019 19:01:39 GMT",
-      "x-ms-client-request-id" : "ba8c77d9-5fbd-4d97-a774-7a273bf30dee",
->>>>>>> a55d5dd9
+      "x-ms-request-id" : "c5caa9a0-301e-0042-0c4a-67cbbf000000",
+      "Body" : "﻿<?xml version=\"1.0\" encoding=\"utf-8\"?><EnumerationResults ServiceEndpoint=\"https://jaschrepragrs.blob.core.windows.net/\"><Prefix>jtcsynccopyerror</Prefix><Containers><Container><Name>jtcsynccopyerror0blobapitestsynccopyerror75495917cbc5dcf</Name><Properties><Last-Modified>Mon, 09 Sep 2019 20:06:24 GMT</Last-Modified><Etag>\"0x8D735613100C1AE\"</Etag><LeaseStatus>unlocked</LeaseStatus><LeaseState>available</LeaseState><DefaultEncryptionScope>$account-encryption-key</DefaultEncryptionScope><DenyEncryptionScopeOverride>false</DenyEncryptionScopeOverride><HasImmutabilityPolicy>false</HasImmutabilityPolicy><HasLegalHold>false</HasLegalHold></Properties></Container></Containers><NextMarker /></EnumerationResults>",
+      "Date" : "Mon, 09 Sep 2019 20:06:24 GMT",
+      "x-ms-client-request-id" : "e02816be-dfbc-4276-9bec-3bafdbb073dd",
       "Content-Type" : "application/xml"
     },
     "Exception" : null
   }, {
     "Method" : "DELETE",
-<<<<<<< HEAD
-    "Uri" : "https://jaschrepragrs.blob.core.windows.net/jtcsynccopyerror0blobapitestsynccopyerror38854667408f445?restype=container",
+    "Uri" : "https://jaschrepragrs.blob.core.windows.net/jtcsynccopyerror0blobapitestsynccopyerror75495917cbc5dcf?restype=container",
     "Headers" : {
       "x-ms-version" : "2019-02-02",
       "User-Agent" : "azsdk-java-azure-storage-blob/12.0.0-preview.3 1.8.0_221; Windows 10 10.0",
-      "x-ms-client-request-id" : "075d5788-b207-4600-97f9-33383f8b9e8e"
-=======
-    "Uri" : "https://azstoragesdkaccount.blob.core.windows.net/jtcsynccopyerror0blobapitestsynccopyerrord7e94927a363ab0?restype=container",
-    "Headers" : {
-      "x-ms-version" : "2019-02-02",
-      "User-Agent" : "azsdk-java-azure-storage-blob/12.0.0-preview.3 1.8.0_212; Windows 10 10.0",
-      "x-ms-client-request-id" : "02d8fe36-b854-4bce-8d2d-757789f02b47"
->>>>>>> a55d5dd9
+      "x-ms-client-request-id" : "f5af7304-0562-4f04-88c7-3897a3f7e7ed"
     },
     "Response" : {
       "x-ms-version" : "2019-02-02",
@@ -180,21 +102,11 @@
       "retry-after" : "0",
       "Content-Length" : "0",
       "StatusCode" : "202",
-<<<<<<< HEAD
-      "x-ms-request-id" : "bfed42b8-901e-0044-513a-643cc7000000",
-      "Date" : "Thu, 05 Sep 2019 22:39:14 GMT",
-      "x-ms-client-request-id" : "075d5788-b207-4600-97f9-33383f8b9e8e"
+      "x-ms-request-id" : "c5caa9b9-301e-0042-254a-67cbbf000000",
+      "Date" : "Mon, 09 Sep 2019 20:06:24 GMT",
+      "x-ms-client-request-id" : "f5af7304-0562-4f04-88c7-3897a3f7e7ed"
     },
     "Exception" : null
   } ],
-  "variables" : [ "jtcsynccopyerror0blobapitestsynccopyerror38854667408f445", "javablobsynccopyerror1blobapitestsynccopyerror38807381097c", "javablobsynccopyerror2blobapitestsynccopyerror3882337892bd" ]
-=======
-      "x-ms-request-id" : "b92c2b27-d01e-009e-33e5-644931000000",
-      "Date" : "Fri, 06 Sep 2019 19:01:39 GMT",
-      "x-ms-client-request-id" : "02d8fe36-b854-4bce-8d2d-757789f02b47"
-    },
-    "Exception" : null
-  } ],
-  "variables" : [ "jtcsynccopyerror0blobapitestsynccopyerrord7e94927a363ab0", "javablobsynccopyerror1blobapitestsynccopyerrord7e02628443e", "javablobsynccopyerror2blobapitestsynccopyerrord7e89576cb6c" ]
->>>>>>> a55d5dd9
+  "variables" : [ "jtcsynccopyerror0blobapitestsynccopyerror75495917cbc5dcf", "javablobsynccopyerror1blobapitestsynccopyerror75457561c4a2", "javablobsynccopyerror2blobapitestsynccopyerror75470137a466" ]
 }