{
  "networkCallRecords" : [ {
    "Method" : "PUT",
<<<<<<< HEAD
    "Uri" : "https://jaschrepragrs.blob.core.windows.net/jtccopydestac0blobapitestcopydestaccb694294278a3298ec?restype=container",
    "Headers" : {
      "x-ms-version" : "2019-02-02",
      "User-Agent" : "azsdk-java-azure-storage-blob/12.0.0-preview.3 1.8.0_221; Windows 10 10.0",
      "x-ms-client-request-id" : "74294da1-6c79-47d0-bc2d-16140d1cfed2"
=======
    "Uri" : "https://azstoragesdkaccount.blob.core.windows.net/jtccopydestac0blobapitestcopydestacc8a758610394e2764d?restype=container",
    "Headers" : {
      "x-ms-version" : "2019-02-02",
      "User-Agent" : "azsdk-java-azure-storage-blob/12.0.0-preview.3 1.8.0_212; Windows 10 10.0",
      "x-ms-client-request-id" : "684ad19e-65a2-4682-96b4-7025b8fa764a"
>>>>>>> a55d5dd9
    },
    "Response" : {
      "x-ms-version" : "2019-02-02",
      "Server" : "Windows-Azure-Blob/1.0 Microsoft-HTTPAPI/2.0",
<<<<<<< HEAD
      "ETag" : "\"0x8D73251D1092B1D\"",
      "Last-Modified" : "Thu, 05 Sep 2019 22:38:47 GMT",
      "retry-after" : "0",
      "Content-Length" : "0",
      "StatusCode" : "201",
      "x-ms-request-id" : "bfed2ab7-901e-0044-213a-643cc7000000",
      "Date" : "Thu, 05 Sep 2019 22:38:47 GMT",
      "x-ms-client-request-id" : "74294da1-6c79-47d0-bc2d-16140d1cfed2"
=======
      "ETag" : "\"0x8D732FC99891D5B\"",
      "Last-Modified" : "Fri, 06 Sep 2019 19:01:18 GMT",
      "retry-after" : "0",
      "Content-Length" : "0",
      "StatusCode" : "201",
      "x-ms-request-id" : "b92bd1c8-d01e-009e-7be5-644931000000",
      "Date" : "Fri, 06 Sep 2019 19:01:18 GMT",
      "x-ms-client-request-id" : "684ad19e-65a2-4682-96b4-7025b8fa764a"
>>>>>>> a55d5dd9
    },
    "Exception" : null
  }, {
    "Method" : "PUT",
<<<<<<< HEAD
    "Uri" : "https://jaschrepragrs.blob.core.windows.net/jtccopydestac0blobapitestcopydestaccb694294278a3298ec/javablobcopydestac1blobapitestcopydestaccb672472250d1c9",
    "Headers" : {
      "x-ms-version" : "2019-02-02",
      "User-Agent" : "azsdk-java-azure-storage-blob/12.0.0-preview.3 1.8.0_221; Windows 10 10.0",
      "x-ms-client-request-id" : "9c906bf0-7830-4c34-be34-ac673feb8a71",
=======
    "Uri" : "https://azstoragesdkaccount.blob.core.windows.net/jtccopydestac0blobapitestcopydestacc8a758610394e2764d/javablobcopydestac1blobapitestcopydestacc8a752582df02e3",
    "Headers" : {
      "x-ms-version" : "2019-02-02",
      "User-Agent" : "azsdk-java-azure-storage-blob/12.0.0-preview.3 1.8.0_212; Windows 10 10.0",
      "x-ms-client-request-id" : "beba6d1c-52d7-49b4-a5b4-274a5bb43f4a",
>>>>>>> a55d5dd9
      "Content-Type" : "application/octet-stream"
    },
    "Response" : {
      "x-ms-version" : "2019-02-02",
      "Server" : "Windows-Azure-Blob/1.0 Microsoft-HTTPAPI/2.0",
      "x-ms-content-crc64" : "6RYQPwaVsyQ=",
<<<<<<< HEAD
      "Last-Modified" : "Thu, 05 Sep 2019 22:38:47 GMT",
      "retry-after" : "0",
      "StatusCode" : "201",
      "x-ms-request-server-encrypted" : "true",
      "Date" : "Thu, 05 Sep 2019 22:38:47 GMT",
      "Content-MD5" : "wh+Wm18D0z1D4E+PE252gg==",
      "ETag" : "\"0x8D73251D1165B49\"",
      "Content-Length" : "0",
      "x-ms-request-id" : "bfed2ac7-901e-0044-2e3a-643cc7000000",
      "x-ms-client-request-id" : "9c906bf0-7830-4c34-be34-ac673feb8a71"
=======
      "Last-Modified" : "Fri, 06 Sep 2019 19:01:18 GMT",
      "retry-after" : "0",
      "StatusCode" : "201",
      "x-ms-request-server-encrypted" : "true",
      "Date" : "Fri, 06 Sep 2019 19:01:18 GMT",
      "Content-MD5" : "wh+Wm18D0z1D4E+PE252gg==",
      "ETag" : "\"0x8D732FC998EEFCC\"",
      "Content-Length" : "0",
      "x-ms-request-id" : "b92bd1ef-d01e-009e-1fe5-644931000000",
      "x-ms-client-request-id" : "beba6d1c-52d7-49b4-a5b4-274a5bb43f4a"
>>>>>>> a55d5dd9
    },
    "Exception" : null
  }, {
    "Method" : "PUT",
<<<<<<< HEAD
    "Uri" : "https://jaschrepragrs.blob.core.windows.net/jtccopydestac0blobapitestcopydestaccb694294278a3298ec/javablobcopydestac2blobapitestcopydestaccb6123406c1f91a",
    "Headers" : {
      "x-ms-version" : "2019-02-02",
      "User-Agent" : "azsdk-java-azure-storage-blob/12.0.0-preview.3 1.8.0_221; Windows 10 10.0",
      "x-ms-client-request-id" : "7925170a-a72f-4704-bf6f-59b9805b8743",
=======
    "Uri" : "https://azstoragesdkaccount.blob.core.windows.net/jtccopydestac0blobapitestcopydestacc8a758610394e2764d/javablobcopydestac2blobapitestcopydestacc8a685915e078db",
    "Headers" : {
      "x-ms-version" : "2019-02-02",
      "User-Agent" : "azsdk-java-azure-storage-blob/12.0.0-preview.3 1.8.0_212; Windows 10 10.0",
      "x-ms-client-request-id" : "0effb6e9-f3b5-4525-b402-42fc5fffabff",
>>>>>>> a55d5dd9
      "Content-Type" : "application/octet-stream"
    },
    "Response" : {
      "x-ms-version" : "2019-02-02",
      "Server" : "Windows-Azure-Blob/1.0 Microsoft-HTTPAPI/2.0",
      "x-ms-content-crc64" : "6RYQPwaVsyQ=",
<<<<<<< HEAD
      "Last-Modified" : "Thu, 05 Sep 2019 22:38:47 GMT",
      "retry-after" : "0",
      "StatusCode" : "201",
      "x-ms-request-server-encrypted" : "true",
      "Date" : "Thu, 05 Sep 2019 22:38:47 GMT",
      "Content-MD5" : "wh+Wm18D0z1D4E+PE252gg==",
      "ETag" : "\"0x8D73251D1241965\"",
      "Content-Length" : "0",
      "x-ms-request-id" : "bfed2adb-901e-0044-413a-643cc7000000",
      "x-ms-client-request-id" : "7925170a-a72f-4704-bf6f-59b9805b8743"
=======
      "Last-Modified" : "Fri, 06 Sep 2019 19:01:18 GMT",
      "retry-after" : "0",
      "StatusCode" : "201",
      "x-ms-request-server-encrypted" : "true",
      "Date" : "Fri, 06 Sep 2019 19:01:18 GMT",
      "Content-MD5" : "wh+Wm18D0z1D4E+PE252gg==",
      "ETag" : "\"0x8D732FC99988F10\"",
      "Content-Length" : "0",
      "x-ms-request-id" : "b92bd236-d01e-009e-62e5-644931000000",
      "x-ms-client-request-id" : "0effb6e9-f3b5-4525-b402-42fc5fffabff"
>>>>>>> a55d5dd9
    },
    "Exception" : null
  }, {
    "Method" : "PUT",
<<<<<<< HEAD
    "Uri" : "https://jaschrepragrs.blob.core.windows.net/jtccopydestac0blobapitestcopydestaccb694294278a3298ec/javablobcopydestac2blobapitestcopydestaccb6123406c1f91a",
    "Headers" : {
      "x-ms-version" : "2019-02-02",
      "User-Agent" : "azsdk-java-azure-storage-blob/12.0.0-preview.3 1.8.0_221; Windows 10 10.0",
      "x-ms-client-request-id" : "9d7ae85f-d7fc-4b8d-ad58-1deb7f804208"
=======
    "Uri" : "https://azstoragesdkaccount.blob.core.windows.net/jtccopydestac0blobapitestcopydestacc8a758610394e2764d/javablobcopydestac2blobapitestcopydestacc8a685915e078db",
    "Headers" : {
      "x-ms-version" : "2019-02-02",
      "User-Agent" : "azsdk-java-azure-storage-blob/12.0.0-preview.3 1.8.0_212; Windows 10 10.0",
      "x-ms-client-request-id" : "69ca0b92-4f41-41f6-94a3-1d40cae0d63c"
>>>>>>> a55d5dd9
    },
    "Response" : {
      "x-ms-version" : "2019-02-02",
      "Server" : "Windows-Azure-Blob/1.0 Microsoft-HTTPAPI/2.0",
<<<<<<< HEAD
      "x-ms-copy-id" : "5393e1a9-1330-470f-8d51-100157a5c7ed",
      "ETag" : "\"0x8D73251D131FE9F\"",
      "Last-Modified" : "Thu, 05 Sep 2019 22:38:47 GMT",
=======
      "x-ms-copy-id" : "12f94b93-729f-4e33-9715-40950a4c322f",
      "ETag" : "\"0x8D732FC99A00AE0\"",
      "Last-Modified" : "Fri, 06 Sep 2019 19:01:18 GMT",
>>>>>>> a55d5dd9
      "retry-after" : "0",
      "Content-Length" : "0",
      "x-ms-copy-status" : "success",
      "StatusCode" : "202",
<<<<<<< HEAD
      "x-ms-request-id" : "bfed2ae8-901e-0044-4e3a-643cc7000000",
      "Date" : "Thu, 05 Sep 2019 22:38:47 GMT",
      "x-ms-client-request-id" : "9d7ae85f-d7fc-4b8d-ad58-1deb7f804208"
=======
      "x-ms-request-id" : "b92bd265-d01e-009e-0ce5-644931000000",
      "Date" : "Fri, 06 Sep 2019 19:01:18 GMT",
      "x-ms-client-request-id" : "69ca0b92-4f41-41f6-94a3-1d40cae0d63c"
>>>>>>> a55d5dd9
    },
    "Exception" : null
  }, {
    "Method" : "GET",
<<<<<<< HEAD
    "Uri" : "https://jaschrepragrs.blob.core.windows.net?prefix=jtccopydestac&comp=list",
    "Headers" : {
      "x-ms-version" : "2019-02-02",
      "User-Agent" : "azsdk-java-azure-storage-blob/12.0.0-preview.3 1.8.0_221; Windows 10 10.0",
      "x-ms-client-request-id" : "ad8a7af1-56ca-4147-8937-0ff16fba2441"
=======
    "Uri" : "https://azstoragesdkaccount.blob.core.windows.net?prefix=jtccopydestac&comp=list",
    "Headers" : {
      "x-ms-version" : "2019-02-02",
      "User-Agent" : "azsdk-java-azure-storage-blob/12.0.0-preview.3 1.8.0_212; Windows 10 10.0",
      "x-ms-client-request-id" : "05af57de-dee4-4784-aba9-3b1381d8fe61"
>>>>>>> a55d5dd9
    },
    "Response" : {
      "Transfer-Encoding" : "chunked",
      "x-ms-version" : "2019-02-02",
      "Server" : "Windows-Azure-Blob/1.0 Microsoft-HTTPAPI/2.0",
      "retry-after" : "0",
      "StatusCode" : "200",
<<<<<<< HEAD
      "x-ms-request-id" : "bfed2af8-901e-0044-5d3a-643cc7000000",
      "Body" : "﻿<?xml version=\"1.0\" encoding=\"utf-8\"?><EnumerationResults ServiceEndpoint=\"https://jaschrepragrs.blob.core.windows.net/\"><Prefix>jtccopydestac</Prefix><Containers><Container><Name>jtccopydestac0blobapitestcopydestaccb694294278a3298ec</Name><Properties><Last-Modified>Thu, 05 Sep 2019 22:38:47 GMT</Last-Modified><Etag>\"0x8D73251D1092B1D\"</Etag><LeaseStatus>unlocked</LeaseStatus><LeaseState>available</LeaseState><DefaultEncryptionScope>$account-encryption-key</DefaultEncryptionScope><DenyEncryptionScopeOverride>false</DenyEncryptionScopeOverride><HasImmutabilityPolicy>false</HasImmutabilityPolicy><HasLegalHold>false</HasLegalHold></Properties></Container></Containers><NextMarker /></EnumerationResults>",
      "Date" : "Thu, 05 Sep 2019 22:38:48 GMT",
      "x-ms-client-request-id" : "ad8a7af1-56ca-4147-8937-0ff16fba2441",
=======
      "x-ms-request-id" : "b92bd294-d01e-009e-36e5-644931000000",
      "Body" : "﻿<?xml version=\"1.0\" encoding=\"utf-8\"?><EnumerationResults ServiceEndpoint=\"https://azstoragesdkaccount.blob.core.windows.net/\"><Prefix>jtccopydestac</Prefix><Containers><Container><Name>jtccopydestac0blobapitestcopydestacc8a758610394e2764d</Name><Properties><Last-Modified>Fri, 06 Sep 2019 19:01:18 GMT</Last-Modified><Etag>\"0x8D732FC99891D5B\"</Etag><LeaseStatus>unlocked</LeaseStatus><LeaseState>available</LeaseState><DefaultEncryptionScope>$account-encryption-key</DefaultEncryptionScope><DenyEncryptionScopeOverride>false</DenyEncryptionScopeOverride><HasImmutabilityPolicy>false</HasImmutabilityPolicy><HasLegalHold>false</HasLegalHold></Properties></Container></Containers><NextMarker /></EnumerationResults>",
      "Date" : "Fri, 06 Sep 2019 19:01:18 GMT",
      "x-ms-client-request-id" : "05af57de-dee4-4784-aba9-3b1381d8fe61",
>>>>>>> a55d5dd9
      "Content-Type" : "application/xml"
    },
    "Exception" : null
  }, {
    "Method" : "DELETE",
<<<<<<< HEAD
    "Uri" : "https://jaschrepragrs.blob.core.windows.net/jtccopydestac0blobapitestcopydestaccb694294278a3298ec?restype=container",
    "Headers" : {
      "x-ms-version" : "2019-02-02",
      "User-Agent" : "azsdk-java-azure-storage-blob/12.0.0-preview.3 1.8.0_221; Windows 10 10.0",
      "x-ms-client-request-id" : "0674b76e-3c14-4769-8cb7-cfcbb4b85f32"
=======
    "Uri" : "https://azstoragesdkaccount.blob.core.windows.net/jtccopydestac0blobapitestcopydestacc8a758610394e2764d?restype=container",
    "Headers" : {
      "x-ms-version" : "2019-02-02",
      "User-Agent" : "azsdk-java-azure-storage-blob/12.0.0-preview.3 1.8.0_212; Windows 10 10.0",
      "x-ms-client-request-id" : "55f3556b-47a1-4c91-9d94-d94289d2ce8e"
>>>>>>> a55d5dd9
    },
    "Response" : {
      "x-ms-version" : "2019-02-02",
      "Server" : "Windows-Azure-Blob/1.0 Microsoft-HTTPAPI/2.0",
      "retry-after" : "0",
      "Content-Length" : "0",
      "StatusCode" : "202",
<<<<<<< HEAD
      "x-ms-request-id" : "bfed2b02-901e-0044-673a-643cc7000000",
      "Date" : "Thu, 05 Sep 2019 22:38:48 GMT",
      "x-ms-client-request-id" : "0674b76e-3c14-4769-8cb7-cfcbb4b85f32"
    },
    "Exception" : null
  } ],
  "variables" : [ "jtccopydestac0blobapitestcopydestaccb694294278a3298ec", "javablobcopydestac1blobapitestcopydestaccb672472250d1c9", "javablobcopydestac2blobapitestcopydestaccb6123406c1f91a" ]
=======
      "x-ms-request-id" : "b92bd2b8-d01e-009e-58e5-644931000000",
      "Date" : "Fri, 06 Sep 2019 19:01:18 GMT",
      "x-ms-client-request-id" : "55f3556b-47a1-4c91-9d94-d94289d2ce8e"
    },
    "Exception" : null
  } ],
  "variables" : [ "jtccopydestac0blobapitestcopydestacc8a758610394e2764d", "javablobcopydestac1blobapitestcopydestacc8a752582df02e3", "javablobcopydestac2blobapitestcopydestacc8a685915e078db" ]
>>>>>>> a55d5dd9
}<|MERGE_RESOLUTION|>--- conflicted
+++ resolved
@@ -1,194 +1,105 @@
 {
   "networkCallRecords" : [ {
     "Method" : "PUT",
-<<<<<<< HEAD
-    "Uri" : "https://jaschrepragrs.blob.core.windows.net/jtccopydestac0blobapitestcopydestaccb694294278a3298ec?restype=container",
+    "Uri" : "https://jaschrepragrs.blob.core.windows.net/jtccopydestac0blobapitestcopydestac792625277f08b2753d?restype=container",
     "Headers" : {
       "x-ms-version" : "2019-02-02",
       "User-Agent" : "azsdk-java-azure-storage-blob/12.0.0-preview.3 1.8.0_221; Windows 10 10.0",
-      "x-ms-client-request-id" : "74294da1-6c79-47d0-bc2d-16140d1cfed2"
-=======
-    "Uri" : "https://azstoragesdkaccount.blob.core.windows.net/jtccopydestac0blobapitestcopydestacc8a758610394e2764d?restype=container",
-    "Headers" : {
-      "x-ms-version" : "2019-02-02",
-      "User-Agent" : "azsdk-java-azure-storage-blob/12.0.0-preview.3 1.8.0_212; Windows 10 10.0",
-      "x-ms-client-request-id" : "684ad19e-65a2-4682-96b4-7025b8fa764a"
->>>>>>> a55d5dd9
+      "x-ms-client-request-id" : "46bc61e1-00fb-4d1f-bcc2-be90d3091eb2"
     },
     "Response" : {
       "x-ms-version" : "2019-02-02",
       "Server" : "Windows-Azure-Blob/1.0 Microsoft-HTTPAPI/2.0",
-<<<<<<< HEAD
-      "ETag" : "\"0x8D73251D1092B1D\"",
-      "Last-Modified" : "Thu, 05 Sep 2019 22:38:47 GMT",
+      "ETag" : "\"0x8D7356120DCA8A3\"",
+      "Last-Modified" : "Mon, 09 Sep 2019 20:05:57 GMT",
       "retry-after" : "0",
       "Content-Length" : "0",
       "StatusCode" : "201",
-      "x-ms-request-id" : "bfed2ab7-901e-0044-213a-643cc7000000",
-      "Date" : "Thu, 05 Sep 2019 22:38:47 GMT",
-      "x-ms-client-request-id" : "74294da1-6c79-47d0-bc2d-16140d1cfed2"
-=======
-      "ETag" : "\"0x8D732FC99891D5B\"",
-      "Last-Modified" : "Fri, 06 Sep 2019 19:01:18 GMT",
-      "retry-after" : "0",
-      "Content-Length" : "0",
-      "StatusCode" : "201",
-      "x-ms-request-id" : "b92bd1c8-d01e-009e-7be5-644931000000",
-      "Date" : "Fri, 06 Sep 2019 19:01:18 GMT",
-      "x-ms-client-request-id" : "684ad19e-65a2-4682-96b4-7025b8fa764a"
->>>>>>> a55d5dd9
+      "x-ms-request-id" : "c5ca8e12-301e-0042-4c49-67cbbf000000",
+      "Date" : "Mon, 09 Sep 2019 20:05:57 GMT",
+      "x-ms-client-request-id" : "46bc61e1-00fb-4d1f-bcc2-be90d3091eb2"
     },
     "Exception" : null
   }, {
     "Method" : "PUT",
-<<<<<<< HEAD
-    "Uri" : "https://jaschrepragrs.blob.core.windows.net/jtccopydestac0blobapitestcopydestaccb694294278a3298ec/javablobcopydestac1blobapitestcopydestaccb672472250d1c9",
+    "Uri" : "https://jaschrepragrs.blob.core.windows.net/jtccopydestac0blobapitestcopydestac792625277f08b2753d/javablobcopydestac1blobapitestcopydestac79231769ec7a152",
     "Headers" : {
       "x-ms-version" : "2019-02-02",
       "User-Agent" : "azsdk-java-azure-storage-blob/12.0.0-preview.3 1.8.0_221; Windows 10 10.0",
-      "x-ms-client-request-id" : "9c906bf0-7830-4c34-be34-ac673feb8a71",
-=======
-    "Uri" : "https://azstoragesdkaccount.blob.core.windows.net/jtccopydestac0blobapitestcopydestacc8a758610394e2764d/javablobcopydestac1blobapitestcopydestacc8a752582df02e3",
-    "Headers" : {
-      "x-ms-version" : "2019-02-02",
-      "User-Agent" : "azsdk-java-azure-storage-blob/12.0.0-preview.3 1.8.0_212; Windows 10 10.0",
-      "x-ms-client-request-id" : "beba6d1c-52d7-49b4-a5b4-274a5bb43f4a",
->>>>>>> a55d5dd9
+      "x-ms-client-request-id" : "b2cd1eea-5d74-4dc1-8f7c-d0dae19971d4",
       "Content-Type" : "application/octet-stream"
     },
     "Response" : {
       "x-ms-version" : "2019-02-02",
       "Server" : "Windows-Azure-Blob/1.0 Microsoft-HTTPAPI/2.0",
       "x-ms-content-crc64" : "6RYQPwaVsyQ=",
-<<<<<<< HEAD
-      "Last-Modified" : "Thu, 05 Sep 2019 22:38:47 GMT",
+      "Last-Modified" : "Mon, 09 Sep 2019 20:05:57 GMT",
       "retry-after" : "0",
       "StatusCode" : "201",
       "x-ms-request-server-encrypted" : "true",
-      "Date" : "Thu, 05 Sep 2019 22:38:47 GMT",
+      "Date" : "Mon, 09 Sep 2019 20:05:57 GMT",
       "Content-MD5" : "wh+Wm18D0z1D4E+PE252gg==",
-      "ETag" : "\"0x8D73251D1165B49\"",
+      "ETag" : "\"0x8D7356120E9AAE7\"",
       "Content-Length" : "0",
-      "x-ms-request-id" : "bfed2ac7-901e-0044-2e3a-643cc7000000",
-      "x-ms-client-request-id" : "9c906bf0-7830-4c34-be34-ac673feb8a71"
-=======
-      "Last-Modified" : "Fri, 06 Sep 2019 19:01:18 GMT",
-      "retry-after" : "0",
-      "StatusCode" : "201",
-      "x-ms-request-server-encrypted" : "true",
-      "Date" : "Fri, 06 Sep 2019 19:01:18 GMT",
-      "Content-MD5" : "wh+Wm18D0z1D4E+PE252gg==",
-      "ETag" : "\"0x8D732FC998EEFCC\"",
-      "Content-Length" : "0",
-      "x-ms-request-id" : "b92bd1ef-d01e-009e-1fe5-644931000000",
-      "x-ms-client-request-id" : "beba6d1c-52d7-49b4-a5b4-274a5bb43f4a"
->>>>>>> a55d5dd9
+      "x-ms-request-id" : "c5ca8e26-301e-0042-5f49-67cbbf000000",
+      "x-ms-client-request-id" : "b2cd1eea-5d74-4dc1-8f7c-d0dae19971d4"
     },
     "Exception" : null
   }, {
     "Method" : "PUT",
-<<<<<<< HEAD
-    "Uri" : "https://jaschrepragrs.blob.core.windows.net/jtccopydestac0blobapitestcopydestaccb694294278a3298ec/javablobcopydestac2blobapitestcopydestaccb6123406c1f91a",
+    "Uri" : "https://jaschrepragrs.blob.core.windows.net/jtccopydestac0blobapitestcopydestac792625277f08b2753d/javablobcopydestac2blobapitestcopydestac79243114a21bbf4",
     "Headers" : {
       "x-ms-version" : "2019-02-02",
       "User-Agent" : "azsdk-java-azure-storage-blob/12.0.0-preview.3 1.8.0_221; Windows 10 10.0",
-      "x-ms-client-request-id" : "7925170a-a72f-4704-bf6f-59b9805b8743",
-=======
-    "Uri" : "https://azstoragesdkaccount.blob.core.windows.net/jtccopydestac0blobapitestcopydestacc8a758610394e2764d/javablobcopydestac2blobapitestcopydestacc8a685915e078db",
-    "Headers" : {
-      "x-ms-version" : "2019-02-02",
-      "User-Agent" : "azsdk-java-azure-storage-blob/12.0.0-preview.3 1.8.0_212; Windows 10 10.0",
-      "x-ms-client-request-id" : "0effb6e9-f3b5-4525-b402-42fc5fffabff",
->>>>>>> a55d5dd9
+      "x-ms-client-request-id" : "86f273c9-7cbe-40d2-92a6-0463ae1d97e4",
       "Content-Type" : "application/octet-stream"
     },
     "Response" : {
       "x-ms-version" : "2019-02-02",
       "Server" : "Windows-Azure-Blob/1.0 Microsoft-HTTPAPI/2.0",
       "x-ms-content-crc64" : "6RYQPwaVsyQ=",
-<<<<<<< HEAD
-      "Last-Modified" : "Thu, 05 Sep 2019 22:38:47 GMT",
+      "Last-Modified" : "Mon, 09 Sep 2019 20:05:57 GMT",
       "retry-after" : "0",
       "StatusCode" : "201",
       "x-ms-request-server-encrypted" : "true",
-      "Date" : "Thu, 05 Sep 2019 22:38:47 GMT",
+      "Date" : "Mon, 09 Sep 2019 20:05:57 GMT",
       "Content-MD5" : "wh+Wm18D0z1D4E+PE252gg==",
-      "ETag" : "\"0x8D73251D1241965\"",
+      "ETag" : "\"0x8D7356120F6CCAB\"",
       "Content-Length" : "0",
-      "x-ms-request-id" : "bfed2adb-901e-0044-413a-643cc7000000",
-      "x-ms-client-request-id" : "7925170a-a72f-4704-bf6f-59b9805b8743"
-=======
-      "Last-Modified" : "Fri, 06 Sep 2019 19:01:18 GMT",
-      "retry-after" : "0",
-      "StatusCode" : "201",
-      "x-ms-request-server-encrypted" : "true",
-      "Date" : "Fri, 06 Sep 2019 19:01:18 GMT",
-      "Content-MD5" : "wh+Wm18D0z1D4E+PE252gg==",
-      "ETag" : "\"0x8D732FC99988F10\"",
-      "Content-Length" : "0",
-      "x-ms-request-id" : "b92bd236-d01e-009e-62e5-644931000000",
-      "x-ms-client-request-id" : "0effb6e9-f3b5-4525-b402-42fc5fffabff"
->>>>>>> a55d5dd9
+      "x-ms-request-id" : "c5ca8e36-301e-0042-6f49-67cbbf000000",
+      "x-ms-client-request-id" : "86f273c9-7cbe-40d2-92a6-0463ae1d97e4"
     },
     "Exception" : null
   }, {
     "Method" : "PUT",
-<<<<<<< HEAD
-    "Uri" : "https://jaschrepragrs.blob.core.windows.net/jtccopydestac0blobapitestcopydestaccb694294278a3298ec/javablobcopydestac2blobapitestcopydestaccb6123406c1f91a",
+    "Uri" : "https://jaschrepragrs.blob.core.windows.net/jtccopydestac0blobapitestcopydestac792625277f08b2753d/javablobcopydestac2blobapitestcopydestac79243114a21bbf4",
     "Headers" : {
       "x-ms-version" : "2019-02-02",
       "User-Agent" : "azsdk-java-azure-storage-blob/12.0.0-preview.3 1.8.0_221; Windows 10 10.0",
-      "x-ms-client-request-id" : "9d7ae85f-d7fc-4b8d-ad58-1deb7f804208"
-=======
-    "Uri" : "https://azstoragesdkaccount.blob.core.windows.net/jtccopydestac0blobapitestcopydestacc8a758610394e2764d/javablobcopydestac2blobapitestcopydestacc8a685915e078db",
-    "Headers" : {
-      "x-ms-version" : "2019-02-02",
-      "User-Agent" : "azsdk-java-azure-storage-blob/12.0.0-preview.3 1.8.0_212; Windows 10 10.0",
-      "x-ms-client-request-id" : "69ca0b92-4f41-41f6-94a3-1d40cae0d63c"
->>>>>>> a55d5dd9
+      "x-ms-client-request-id" : "b888db7e-eb79-4c6f-85d8-27bcb0a514c3"
     },
     "Response" : {
       "x-ms-version" : "2019-02-02",
       "Server" : "Windows-Azure-Blob/1.0 Microsoft-HTTPAPI/2.0",
-<<<<<<< HEAD
-      "x-ms-copy-id" : "5393e1a9-1330-470f-8d51-100157a5c7ed",
-      "ETag" : "\"0x8D73251D131FE9F\"",
-      "Last-Modified" : "Thu, 05 Sep 2019 22:38:47 GMT",
-=======
-      "x-ms-copy-id" : "12f94b93-729f-4e33-9715-40950a4c322f",
-      "ETag" : "\"0x8D732FC99A00AE0\"",
-      "Last-Modified" : "Fri, 06 Sep 2019 19:01:18 GMT",
->>>>>>> a55d5dd9
+      "x-ms-copy-id" : "1a10b309-b964-4a32-9d2f-3b73abbf5c7a",
+      "ETag" : "\"0x8D7356121048AC7\"",
+      "Last-Modified" : "Mon, 09 Sep 2019 20:05:57 GMT",
       "retry-after" : "0",
       "Content-Length" : "0",
       "x-ms-copy-status" : "success",
       "StatusCode" : "202",
-<<<<<<< HEAD
-      "x-ms-request-id" : "bfed2ae8-901e-0044-4e3a-643cc7000000",
-      "Date" : "Thu, 05 Sep 2019 22:38:47 GMT",
-      "x-ms-client-request-id" : "9d7ae85f-d7fc-4b8d-ad58-1deb7f804208"
-=======
-      "x-ms-request-id" : "b92bd265-d01e-009e-0ce5-644931000000",
-      "Date" : "Fri, 06 Sep 2019 19:01:18 GMT",
-      "x-ms-client-request-id" : "69ca0b92-4f41-41f6-94a3-1d40cae0d63c"
->>>>>>> a55d5dd9
+      "x-ms-request-id" : "c5ca8e47-301e-0042-8049-67cbbf000000",
+      "Date" : "Mon, 09 Sep 2019 20:05:57 GMT",
+      "x-ms-client-request-id" : "b888db7e-eb79-4c6f-85d8-27bcb0a514c3"
     },
     "Exception" : null
   }, {
     "Method" : "GET",
-<<<<<<< HEAD
     "Uri" : "https://jaschrepragrs.blob.core.windows.net?prefix=jtccopydestac&comp=list",
     "Headers" : {
       "x-ms-version" : "2019-02-02",
       "User-Agent" : "azsdk-java-azure-storage-blob/12.0.0-preview.3 1.8.0_221; Windows 10 10.0",
-      "x-ms-client-request-id" : "ad8a7af1-56ca-4147-8937-0ff16fba2441"
-=======
-    "Uri" : "https://azstoragesdkaccount.blob.core.windows.net?prefix=jtccopydestac&comp=list",
-    "Headers" : {
-      "x-ms-version" : "2019-02-02",
-      "User-Agent" : "azsdk-java-azure-storage-blob/12.0.0-preview.3 1.8.0_212; Windows 10 10.0",
-      "x-ms-client-request-id" : "05af57de-dee4-4784-aba9-3b1381d8fe61"
->>>>>>> a55d5dd9
+      "x-ms-client-request-id" : "c6419eca-45d0-4b00-95fb-9bf01f4b7f50"
     },
     "Response" : {
       "Transfer-Encoding" : "chunked",
@@ -196,35 +107,20 @@
       "Server" : "Windows-Azure-Blob/1.0 Microsoft-HTTPAPI/2.0",
       "retry-after" : "0",
       "StatusCode" : "200",
-<<<<<<< HEAD
-      "x-ms-request-id" : "bfed2af8-901e-0044-5d3a-643cc7000000",
-      "Body" : "﻿<?xml version=\"1.0\" encoding=\"utf-8\"?><EnumerationResults ServiceEndpoint=\"https://jaschrepragrs.blob.core.windows.net/\"><Prefix>jtccopydestac</Prefix><Containers><Container><Name>jtccopydestac0blobapitestcopydestaccb694294278a3298ec</Name><Properties><Last-Modified>Thu, 05 Sep 2019 22:38:47 GMT</Last-Modified><Etag>\"0x8D73251D1092B1D\"</Etag><LeaseStatus>unlocked</LeaseStatus><LeaseState>available</LeaseState><DefaultEncryptionScope>$account-encryption-key</DefaultEncryptionScope><DenyEncryptionScopeOverride>false</DenyEncryptionScopeOverride><HasImmutabilityPolicy>false</HasImmutabilityPolicy><HasLegalHold>false</HasLegalHold></Properties></Container></Containers><NextMarker /></EnumerationResults>",
-      "Date" : "Thu, 05 Sep 2019 22:38:48 GMT",
-      "x-ms-client-request-id" : "ad8a7af1-56ca-4147-8937-0ff16fba2441",
-=======
-      "x-ms-request-id" : "b92bd294-d01e-009e-36e5-644931000000",
-      "Body" : "﻿<?xml version=\"1.0\" encoding=\"utf-8\"?><EnumerationResults ServiceEndpoint=\"https://azstoragesdkaccount.blob.core.windows.net/\"><Prefix>jtccopydestac</Prefix><Containers><Container><Name>jtccopydestac0blobapitestcopydestacc8a758610394e2764d</Name><Properties><Last-Modified>Fri, 06 Sep 2019 19:01:18 GMT</Last-Modified><Etag>\"0x8D732FC99891D5B\"</Etag><LeaseStatus>unlocked</LeaseStatus><LeaseState>available</LeaseState><DefaultEncryptionScope>$account-encryption-key</DefaultEncryptionScope><DenyEncryptionScopeOverride>false</DenyEncryptionScopeOverride><HasImmutabilityPolicy>false</HasImmutabilityPolicy><HasLegalHold>false</HasLegalHold></Properties></Container></Containers><NextMarker /></EnumerationResults>",
-      "Date" : "Fri, 06 Sep 2019 19:01:18 GMT",
-      "x-ms-client-request-id" : "05af57de-dee4-4784-aba9-3b1381d8fe61",
->>>>>>> a55d5dd9
+      "x-ms-request-id" : "c5ca8e5a-301e-0042-1149-67cbbf000000",
+      "Body" : "﻿<?xml version=\"1.0\" encoding=\"utf-8\"?><EnumerationResults ServiceEndpoint=\"https://jaschrepragrs.blob.core.windows.net/\"><Prefix>jtccopydestac</Prefix><Containers><Container><Name>jtccopydestac0blobapitestcopydestac792625277f08b2753d</Name><Properties><Last-Modified>Mon, 09 Sep 2019 20:05:57 GMT</Last-Modified><Etag>\"0x8D7356120DCA8A3\"</Etag><LeaseStatus>unlocked</LeaseStatus><LeaseState>available</LeaseState><DefaultEncryptionScope>$account-encryption-key</DefaultEncryptionScope><DenyEncryptionScopeOverride>false</DenyEncryptionScopeOverride><HasImmutabilityPolicy>false</HasImmutabilityPolicy><HasLegalHold>false</HasLegalHold></Properties></Container></Containers><NextMarker /></EnumerationResults>",
+      "Date" : "Mon, 09 Sep 2019 20:05:57 GMT",
+      "x-ms-client-request-id" : "c6419eca-45d0-4b00-95fb-9bf01f4b7f50",
       "Content-Type" : "application/xml"
     },
     "Exception" : null
   }, {
     "Method" : "DELETE",
-<<<<<<< HEAD
-    "Uri" : "https://jaschrepragrs.blob.core.windows.net/jtccopydestac0blobapitestcopydestaccb694294278a3298ec?restype=container",
+    "Uri" : "https://jaschrepragrs.blob.core.windows.net/jtccopydestac0blobapitestcopydestac792625277f08b2753d?restype=container",
     "Headers" : {
       "x-ms-version" : "2019-02-02",
       "User-Agent" : "azsdk-java-azure-storage-blob/12.0.0-preview.3 1.8.0_221; Windows 10 10.0",
-      "x-ms-client-request-id" : "0674b76e-3c14-4769-8cb7-cfcbb4b85f32"
-=======
-    "Uri" : "https://azstoragesdkaccount.blob.core.windows.net/jtccopydestac0blobapitestcopydestacc8a758610394e2764d?restype=container",
-    "Headers" : {
-      "x-ms-version" : "2019-02-02",
-      "User-Agent" : "azsdk-java-azure-storage-blob/12.0.0-preview.3 1.8.0_212; Windows 10 10.0",
-      "x-ms-client-request-id" : "55f3556b-47a1-4c91-9d94-d94289d2ce8e"
->>>>>>> a55d5dd9
+      "x-ms-client-request-id" : "768f8ecb-b7f1-4739-825a-b2ab0d7404c0"
     },
     "Response" : {
       "x-ms-version" : "2019-02-02",
@@ -232,21 +128,11 @@
       "retry-after" : "0",
       "Content-Length" : "0",
       "StatusCode" : "202",
-<<<<<<< HEAD
-      "x-ms-request-id" : "bfed2b02-901e-0044-673a-643cc7000000",
-      "Date" : "Thu, 05 Sep 2019 22:38:48 GMT",
-      "x-ms-client-request-id" : "0674b76e-3c14-4769-8cb7-cfcbb4b85f32"
+      "x-ms-request-id" : "c5ca8e65-301e-0042-1c49-67cbbf000000",
+      "Date" : "Mon, 09 Sep 2019 20:05:57 GMT",
+      "x-ms-client-request-id" : "768f8ecb-b7f1-4739-825a-b2ab0d7404c0"
     },
     "Exception" : null
   } ],
-  "variables" : [ "jtccopydestac0blobapitestcopydestaccb694294278a3298ec", "javablobcopydestac1blobapitestcopydestaccb672472250d1c9", "javablobcopydestac2blobapitestcopydestaccb6123406c1f91a" ]
-=======
-      "x-ms-request-id" : "b92bd2b8-d01e-009e-58e5-644931000000",
-      "Date" : "Fri, 06 Sep 2019 19:01:18 GMT",
-      "x-ms-client-request-id" : "55f3556b-47a1-4c91-9d94-d94289d2ce8e"
-    },
-    "Exception" : null
-  } ],
-  "variables" : [ "jtccopydestac0blobapitestcopydestacc8a758610394e2764d", "javablobcopydestac1blobapitestcopydestacc8a752582df02e3", "javablobcopydestac2blobapitestcopydestacc8a685915e078db" ]
->>>>>>> a55d5dd9
+  "variables" : [ "jtccopydestac0blobapitestcopydestac792625277f08b2753d", "javablobcopydestac1blobapitestcopydestac79231769ec7a152", "javablobcopydestac2blobapitestcopydestac79243114a21bbf4" ]
 }