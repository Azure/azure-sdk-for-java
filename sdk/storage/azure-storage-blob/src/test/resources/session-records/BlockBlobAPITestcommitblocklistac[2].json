--- conflicted
+++ resolved
@@ -1,150 +1,81 @@
 {
   "networkCallRecords" : [ {
     "Method" : "PUT",
-<<<<<<< HEAD
-    "Uri" : "https://jaschrepragrs.blob.core.windows.net/jtccommitblocklistac0blockblobapitestcommitblocklistac9b243913?restype=container",
+    "Uri" : "https://jaschrepragrs.blob.core.windows.net/jtccommitblocklistac0blockblobapitestcommitblocklistac53271430?restype=container",
     "Headers" : {
       "x-ms-version" : "2019-02-02",
       "User-Agent" : "azsdk-java-azure-storage-blob/12.0.0-preview.3 1.8.0_221; Windows 10 10.0",
-      "x-ms-client-request-id" : "d051a6be-d135-4cd5-a568-616ca54cae22"
-=======
-    "Uri" : "https://azstoragesdkaccount.blob.core.windows.net/jtccommitblocklistac0blockblobapitestcommitblocklistaceee38494?restype=container",
-    "Headers" : {
-      "x-ms-version" : "2019-02-02",
-      "User-Agent" : "azsdk-java-azure-storage-blob/12.0.0-preview.3 1.8.0_212; Windows 10 10.0",
-      "x-ms-client-request-id" : "80e56e2c-8b87-4b4f-90d3-b744119b6ade"
->>>>>>> a55d5dd9
+      "x-ms-client-request-id" : "e26452bd-4306-4fbc-ae6c-c23630cfb794"
     },
     "Response" : {
       "x-ms-version" : "2019-02-02",
       "Server" : "Windows-Azure-Blob/1.0 Microsoft-HTTPAPI/2.0",
-<<<<<<< HEAD
-      "ETag" : "\"0x8D732528645C20D\"",
-      "Last-Modified" : "Thu, 05 Sep 2019 22:43:51 GMT",
+      "ETag" : "\"0x8D73561C0558CD9\"",
+      "Last-Modified" : "Mon, 09 Sep 2019 20:10:25 GMT",
       "retry-after" : "0",
       "Content-Length" : "0",
       "StatusCode" : "201",
-      "x-ms-request-id" : "dacab983-b01e-001c-713b-6438bc000000",
-      "Date" : "Thu, 05 Sep 2019 22:43:51 GMT",
-      "x-ms-client-request-id" : "d051a6be-d135-4cd5-a568-616ca54cae22"
-=======
-      "ETag" : "\"0x8D732FCEF829DC9\"",
-      "Last-Modified" : "Fri, 06 Sep 2019 19:03:42 GMT",
-      "retry-after" : "0",
-      "Content-Length" : "0",
-      "StatusCode" : "201",
-      "x-ms-request-id" : "412a1778-c01e-00c5-6ae5-644e4d000000",
-      "Date" : "Fri, 06 Sep 2019 19:03:41 GMT",
-      "x-ms-client-request-id" : "80e56e2c-8b87-4b4f-90d3-b744119b6ade"
->>>>>>> a55d5dd9
+      "x-ms-request-id" : "755bb944-601e-0051-5b4a-67fe5e000000",
+      "Date" : "Mon, 09 Sep 2019 20:10:24 GMT",
+      "x-ms-client-request-id" : "e26452bd-4306-4fbc-ae6c-c23630cfb794"
     },
     "Exception" : null
   }, {
     "Method" : "PUT",
-<<<<<<< HEAD
-    "Uri" : "https://jaschrepragrs.blob.core.windows.net/jtccommitblocklistac0blockblobapitestcommitblocklistac9b243913/javablobcommitblocklistac1079065622690d1ac74875",
+    "Uri" : "https://jaschrepragrs.blob.core.windows.net/jtccommitblocklistac0blockblobapitestcommitblocklistac53271430/javablobcommitblocklistac1937371e0567be265647b6",
     "Headers" : {
       "x-ms-version" : "2019-02-02",
       "User-Agent" : "azsdk-java-azure-storage-blob/12.0.0-preview.3 1.8.0_221; Windows 10 10.0",
-      "x-ms-client-request-id" : "c5d56876-3e47-4307-bc9e-3e671da4bcec",
-=======
-    "Uri" : "https://azstoragesdkaccount.blob.core.windows.net/jtccommitblocklistac0blockblobapitestcommitblocklistaceee38494/javablobcommitblocklistac1562272d1648b441be46f1",
-    "Headers" : {
-      "x-ms-version" : "2019-02-02",
-      "User-Agent" : "azsdk-java-azure-storage-blob/12.0.0-preview.3 1.8.0_212; Windows 10 10.0",
-      "x-ms-client-request-id" : "13a1236d-f709-48bc-8426-6abd03a57ff9",
->>>>>>> a55d5dd9
+      "x-ms-client-request-id" : "0e20193e-61b7-41a5-88fc-1b3bf98251cd",
       "Content-Type" : "application/octet-stream"
     },
     "Response" : {
       "x-ms-version" : "2019-02-02",
       "Server" : "Windows-Azure-Blob/1.0 Microsoft-HTTPAPI/2.0",
       "x-ms-content-crc64" : "6RYQPwaVsyQ=",
-<<<<<<< HEAD
-      "Last-Modified" : "Thu, 05 Sep 2019 22:43:51 GMT",
+      "Last-Modified" : "Mon, 09 Sep 2019 20:10:25 GMT",
       "retry-after" : "0",
       "StatusCode" : "201",
       "x-ms-request-server-encrypted" : "true",
-      "Date" : "Thu, 05 Sep 2019 22:43:51 GMT",
+      "Date" : "Mon, 09 Sep 2019 20:10:24 GMT",
       "Content-MD5" : "wh+Wm18D0z1D4E+PE252gg==",
-      "ETag" : "\"0x8D732528655F36F\"",
+      "ETag" : "\"0x8D73561C062BC16\"",
       "Content-Length" : "0",
-      "x-ms-request-id" : "dacab996-b01e-001c-013b-6438bc000000",
-      "x-ms-client-request-id" : "c5d56876-3e47-4307-bc9e-3e671da4bcec"
-=======
-      "Last-Modified" : "Fri, 06 Sep 2019 19:03:42 GMT",
-      "retry-after" : "0",
-      "StatusCode" : "201",
-      "x-ms-request-server-encrypted" : "true",
-      "Date" : "Fri, 06 Sep 2019 19:03:41 GMT",
-      "Content-MD5" : "wh+Wm18D0z1D4E+PE252gg==",
-      "ETag" : "\"0x8D732FCEF89A55C\"",
-      "Content-Length" : "0",
-      "x-ms-request-id" : "412a1784-c01e-00c5-74e5-644e4d000000",
-      "x-ms-client-request-id" : "13a1236d-f709-48bc-8426-6abd03a57ff9"
->>>>>>> a55d5dd9
+      "x-ms-request-id" : "755bb953-601e-0051-674a-67fe5e000000",
+      "x-ms-client-request-id" : "0e20193e-61b7-41a5-88fc-1b3bf98251cd"
     },
     "Exception" : null
   }, {
     "Method" : "PUT",
-<<<<<<< HEAD
-    "Uri" : "https://jaschrepragrs.blob.core.windows.net/jtccommitblocklistac0blockblobapitestcommitblocklistac9b243913/javablobcommitblocklistac1079065622690d1ac74875?comp=blocklist",
+    "Uri" : "https://jaschrepragrs.blob.core.windows.net/jtccommitblocklistac0blockblobapitestcommitblocklistac53271430/javablobcommitblocklistac1937371e0567be265647b6?comp=blocklist",
     "Headers" : {
       "x-ms-version" : "2019-02-02",
       "User-Agent" : "azsdk-java-azure-storage-blob/12.0.0-preview.3 1.8.0_221; Windows 10 10.0",
-      "x-ms-client-request-id" : "2b84eafe-bc86-4ebc-a132-b723e4a308a0",
-=======
-    "Uri" : "https://azstoragesdkaccount.blob.core.windows.net/jtccommitblocklistac0blockblobapitestcommitblocklistaceee38494/javablobcommitblocklistac1562272d1648b441be46f1?comp=blocklist",
-    "Headers" : {
-      "x-ms-version" : "2019-02-02",
-      "User-Agent" : "azsdk-java-azure-storage-blob/12.0.0-preview.3 1.8.0_212; Windows 10 10.0",
-      "x-ms-client-request-id" : "9955d686-1cba-49fb-8dcf-744d07eb23ae",
->>>>>>> a55d5dd9
+      "x-ms-client-request-id" : "24b4eb65-f920-48ee-b65b-8bf63d5be9df",
       "Content-Type" : "application/xml; charset=utf-8"
     },
     "Response" : {
       "x-ms-version" : "2019-02-02",
       "Server" : "Windows-Azure-Blob/1.0 Microsoft-HTTPAPI/2.0",
-<<<<<<< HEAD
-      "ETag" : "\"0x8D732528662EE29\"",
+      "ETag" : "\"0x8D73561C070A15A\"",
       "x-ms-content-crc64" : "p1vsGtjjPsk=",
-      "Last-Modified" : "Thu, 05 Sep 2019 22:43:51 GMT",
+      "Last-Modified" : "Mon, 09 Sep 2019 20:10:25 GMT",
       "retry-after" : "0",
       "Content-Length" : "0",
       "StatusCode" : "201",
-      "x-ms-request-id" : "dacab99a-b01e-001c-043b-6438bc000000",
+      "x-ms-request-id" : "755bb961-601e-0051-744a-67fe5e000000",
       "x-ms-request-server-encrypted" : "true",
-      "Date" : "Thu, 05 Sep 2019 22:43:51 GMT",
-      "x-ms-client-request-id" : "2b84eafe-bc86-4ebc-a132-b723e4a308a0"
-=======
-      "ETag" : "\"0x8D732FCEF90D2F9\"",
-      "x-ms-content-crc64" : "p1vsGtjjPsk=",
-      "Last-Modified" : "Fri, 06 Sep 2019 19:03:42 GMT",
-      "retry-after" : "0",
-      "Content-Length" : "0",
-      "StatusCode" : "201",
-      "x-ms-request-id" : "412a179c-c01e-00c5-08e5-644e4d000000",
-      "x-ms-request-server-encrypted" : "true",
-      "Date" : "Fri, 06 Sep 2019 19:03:42 GMT",
-      "x-ms-client-request-id" : "9955d686-1cba-49fb-8dcf-744d07eb23ae"
->>>>>>> a55d5dd9
+      "Date" : "Mon, 09 Sep 2019 20:10:25 GMT",
+      "x-ms-client-request-id" : "24b4eb65-f920-48ee-b65b-8bf63d5be9df"
     },
     "Exception" : null
   }, {
     "Method" : "GET",
-<<<<<<< HEAD
     "Uri" : "https://jaschrepragrs.blob.core.windows.net?prefix=jtccommitblocklistac&comp=list",
     "Headers" : {
       "x-ms-version" : "2019-02-02",
       "User-Agent" : "azsdk-java-azure-storage-blob/12.0.0-preview.3 1.8.0_221; Windows 10 10.0",
-      "x-ms-client-request-id" : "de2de00d-192c-4c65-a539-b7896539c8f9"
-=======
-    "Uri" : "https://azstoragesdkaccount.blob.core.windows.net?prefix=jtccommitblocklistac&comp=list",
-    "Headers" : {
-      "x-ms-version" : "2019-02-02",
-      "User-Agent" : "azsdk-java-azure-storage-blob/12.0.0-preview.3 1.8.0_212; Windows 10 10.0",
-      "x-ms-client-request-id" : "ac953cbf-536e-4ead-893d-ac99edb17ece"
->>>>>>> a55d5dd9
+      "x-ms-client-request-id" : "c98421ec-baa6-45e8-82ea-71a2b859caa4"
     },
     "Response" : {
       "Transfer-Encoding" : "chunked",
@@ -152,35 +83,20 @@
       "Server" : "Windows-Azure-Blob/1.0 Microsoft-HTTPAPI/2.0",
       "retry-after" : "0",
       "StatusCode" : "200",
-<<<<<<< HEAD
-      "x-ms-request-id" : "dacab99f-b01e-001c-083b-6438bc000000",
-      "Body" : "﻿<?xml version=\"1.0\" encoding=\"utf-8\"?><EnumerationResults ServiceEndpoint=\"https://jaschrepragrs.blob.core.windows.net/\"><Prefix>jtccommitblocklistac</Prefix><Containers><Container><Name>jtccommitblocklistac0blockblobapitestcommitblocklistac9b243913</Name><Properties><Last-Modified>Thu, 05 Sep 2019 22:43:51 GMT</Last-Modified><Etag>\"0x8D732528645C20D\"</Etag><LeaseStatus>unlocked</LeaseStatus><LeaseState>available</LeaseState><DefaultEncryptionScope>$account-encryption-key</DefaultEncryptionScope><DenyEncryptionScopeOverride>false</DenyEncryptionScopeOverride><HasImmutabilityPolicy>false</HasImmutabilityPolicy><HasLegalHold>false</HasLegalHold></Properties></Container></Containers><NextMarker /></EnumerationResults>",
-      "Date" : "Thu, 05 Sep 2019 22:43:51 GMT",
-      "x-ms-client-request-id" : "de2de00d-192c-4c65-a539-b7896539c8f9",
-=======
-      "x-ms-request-id" : "412a17b8-c01e-00c5-20e5-644e4d000000",
-      "Body" : "﻿<?xml version=\"1.0\" encoding=\"utf-8\"?><EnumerationResults ServiceEndpoint=\"https://azstoragesdkaccount.blob.core.windows.net/\"><Prefix>jtccommitblocklistac</Prefix><Containers><Container><Name>jtccommitblocklistac0blockblobapitestcommitblocklistaceee38494</Name><Properties><Last-Modified>Fri, 06 Sep 2019 19:03:42 GMT</Last-Modified><Etag>\"0x8D732FCEF829DC9\"</Etag><LeaseStatus>unlocked</LeaseStatus><LeaseState>available</LeaseState><DefaultEncryptionScope>$account-encryption-key</DefaultEncryptionScope><DenyEncryptionScopeOverride>false</DenyEncryptionScopeOverride><HasImmutabilityPolicy>false</HasImmutabilityPolicy><HasLegalHold>false</HasLegalHold></Properties></Container></Containers><NextMarker /></EnumerationResults>",
-      "Date" : "Fri, 06 Sep 2019 19:03:42 GMT",
-      "x-ms-client-request-id" : "ac953cbf-536e-4ead-893d-ac99edb17ece",
->>>>>>> a55d5dd9
+      "x-ms-request-id" : "755bb979-601e-0051-0a4a-67fe5e000000",
+      "Body" : "﻿<?xml version=\"1.0\" encoding=\"utf-8\"?><EnumerationResults ServiceEndpoint=\"https://jaschrepragrs.blob.core.windows.net/\"><Prefix>jtccommitblocklistac</Prefix><Containers><Container><Name>jtccommitblocklistac0blockblobapitestcommitblocklistac53271430</Name><Properties><Last-Modified>Mon, 09 Sep 2019 20:10:25 GMT</Last-Modified><Etag>\"0x8D73561C0558CD9\"</Etag><LeaseStatus>unlocked</LeaseStatus><LeaseState>available</LeaseState><DefaultEncryptionScope>$account-encryption-key</DefaultEncryptionScope><DenyEncryptionScopeOverride>false</DenyEncryptionScopeOverride><HasImmutabilityPolicy>false</HasImmutabilityPolicy><HasLegalHold>false</HasLegalHold></Properties></Container></Containers><NextMarker /></EnumerationResults>",
+      "Date" : "Mon, 09 Sep 2019 20:10:25 GMT",
+      "x-ms-client-request-id" : "c98421ec-baa6-45e8-82ea-71a2b859caa4",
       "Content-Type" : "application/xml"
     },
     "Exception" : null
   }, {
     "Method" : "DELETE",
-<<<<<<< HEAD
-    "Uri" : "https://jaschrepragrs.blob.core.windows.net/jtccommitblocklistac0blockblobapitestcommitblocklistac9b243913?restype=container",
+    "Uri" : "https://jaschrepragrs.blob.core.windows.net/jtccommitblocklistac0blockblobapitestcommitblocklistac53271430?restype=container",
     "Headers" : {
       "x-ms-version" : "2019-02-02",
       "User-Agent" : "azsdk-java-azure-storage-blob/12.0.0-preview.3 1.8.0_221; Windows 10 10.0",
-      "x-ms-client-request-id" : "47ac9b1d-d3a0-4065-88cf-cddbb3cb7db0"
-=======
-    "Uri" : "https://azstoragesdkaccount.blob.core.windows.net/jtccommitblocklistac0blockblobapitestcommitblocklistaceee38494?restype=container",
-    "Headers" : {
-      "x-ms-version" : "2019-02-02",
-      "User-Agent" : "azsdk-java-azure-storage-blob/12.0.0-preview.3 1.8.0_212; Windows 10 10.0",
-      "x-ms-client-request-id" : "990efd57-7e53-4a0e-8fbe-eef412fd579d"
->>>>>>> a55d5dd9
+      "x-ms-client-request-id" : "d1522898-0046-49c9-9e6c-0fbf5b66a935"
     },
     "Response" : {
       "x-ms-version" : "2019-02-02",
@@ -188,21 +104,11 @@
       "retry-after" : "0",
       "Content-Length" : "0",
       "StatusCode" : "202",
-<<<<<<< HEAD
-      "x-ms-request-id" : "dacab9a8-b01e-001c-113b-6438bc000000",
-      "Date" : "Thu, 05 Sep 2019 22:43:51 GMT",
-      "x-ms-client-request-id" : "47ac9b1d-d3a0-4065-88cf-cddbb3cb7db0"
+      "x-ms-request-id" : "755bb987-601e-0051-174a-67fe5e000000",
+      "Date" : "Mon, 09 Sep 2019 20:10:25 GMT",
+      "x-ms-client-request-id" : "d1522898-0046-49c9-9e6c-0fbf5b66a935"
     },
     "Exception" : null
   } ],
-  "variables" : [ "jtccommitblocklistac0blockblobapitestcommitblocklistac9b243913", "javablobcommitblocklistac1079065622690d1ac74875", "javablobcommitblocklistac295379b8f2814383494cfb" ]
-=======
-      "x-ms-request-id" : "412a17cc-c01e-00c5-2fe5-644e4d000000",
-      "Date" : "Fri, 06 Sep 2019 19:03:42 GMT",
-      "x-ms-client-request-id" : "990efd57-7e53-4a0e-8fbe-eef412fd579d"
-    },
-    "Exception" : null
-  } ],
-  "variables" : [ "jtccommitblocklistac0blockblobapitestcommitblocklistaceee38494", "javablobcommitblocklistac1562272d1648b441be46f1", "javablobcommitblocklistac2234150c1f59d94cd449ec" ]
->>>>>>> a55d5dd9
+  "variables" : [ "jtccommitblocklistac0blockblobapitestcommitblocklistac53271430", "javablobcommitblocklistac1937371e0567be265647b6", "javablobcommitblocklistac2770403dca29edb5cb4a9c" ]
 }