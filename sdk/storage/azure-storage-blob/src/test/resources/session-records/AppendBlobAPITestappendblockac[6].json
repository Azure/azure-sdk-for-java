{
  "networkCallRecords" : [ {
    "Method" : "PUT",
<<<<<<< HEAD
    "Uri" : "https://jaschrepragrs.blob.core.windows.net/jtcappendblockac0appendblobapitestappendblockacf3098027f852?restype=container",
    "Headers" : {
      "x-ms-version" : "2019-02-02",
      "User-Agent" : "azsdk-java-azure-storage-blob/12.0.0-preview.3 1.8.0_221; Windows 10 10.0",
      "x-ms-client-request-id" : "22ac6cca-52f1-4e27-a718-c31b29689dea"
=======
    "Uri" : "https://azstoragesdkaccount.blob.core.windows.net/jtcappendblockac0appendblobapitestappendblockac384500524fb3?restype=container",
    "Headers" : {
      "x-ms-version" : "2019-02-02",
      "User-Agent" : "azsdk-java-azure-storage-blob/12.0.0-preview.3 1.8.0_212; Windows 10 10.0",
      "x-ms-client-request-id" : "ae9fcf63-d16b-423e-9f57-41ed27be5511"
>>>>>>> a55d5dd9
    },
    "Response" : {
      "x-ms-version" : "2019-02-02",
      "Server" : "Windows-Azure-Blob/1.0 Microsoft-HTTPAPI/2.0",
<<<<<<< HEAD
      "ETag" : "\"0x8D732522E5CA430\"",
      "Last-Modified" : "Thu, 05 Sep 2019 22:41:24 GMT",
      "retry-after" : "0",
      "Content-Length" : "0",
      "StatusCode" : "201",
      "x-ms-request-id" : "9b68690a-c01e-0018-143b-64cd3e000000",
      "Date" : "Thu, 05 Sep 2019 22:41:23 GMT",
      "x-ms-client-request-id" : "22ac6cca-52f1-4e27-a718-c31b29689dea"
=======
      "ETag" : "\"0x8D732FC6559CDB7\"",
      "Last-Modified" : "Fri, 06 Sep 2019 18:59:50 GMT",
      "retry-after" : "0",
      "Content-Length" : "0",
      "StatusCode" : "201",
      "x-ms-request-id" : "b92a892f-d01e-009e-01e5-644931000000",
      "Date" : "Fri, 06 Sep 2019 18:59:50 GMT",
      "x-ms-client-request-id" : "ae9fcf63-d16b-423e-9f57-41ed27be5511"
>>>>>>> a55d5dd9
    },
    "Exception" : null
  }, {
    "Method" : "PUT",
<<<<<<< HEAD
    "Uri" : "https://jaschrepragrs.blob.core.windows.net/jtcappendblockac0appendblobapitestappendblockacf3098027f852/javablobappendblockac1appendblobapitestappendblockacf30900801",
    "Headers" : {
      "x-ms-version" : "2019-02-02",
      "User-Agent" : "azsdk-java-azure-storage-blob/12.0.0-preview.3 1.8.0_221; Windows 10 10.0",
      "x-ms-client-request-id" : "1d8849fc-4469-4b2d-9a58-ec1c9b9a50a1"
=======
    "Uri" : "https://azstoragesdkaccount.blob.core.windows.net/jtcappendblockac0appendblobapitestappendblockac384500524fb3/javablobappendblockac1appendblobapitestappendblockac38487173e",
    "Headers" : {
      "x-ms-version" : "2019-02-02",
      "User-Agent" : "azsdk-java-azure-storage-blob/12.0.0-preview.3 1.8.0_212; Windows 10 10.0",
      "x-ms-client-request-id" : "25f3c0eb-7850-475c-9321-b38e6d06b61e"
>>>>>>> a55d5dd9
    },
    "Response" : {
      "x-ms-version" : "2019-02-02",
      "Server" : "Windows-Azure-Blob/1.0 Microsoft-HTTPAPI/2.0",
<<<<<<< HEAD
      "ETag" : "\"0x8D732522E6A35C0\"",
      "Last-Modified" : "Thu, 05 Sep 2019 22:41:24 GMT",
      "retry-after" : "0",
      "Content-Length" : "0",
      "StatusCode" : "201",
      "x-ms-request-id" : "9b68691a-c01e-0018-223b-64cd3e000000",
      "x-ms-request-server-encrypted" : "true",
      "Date" : "Thu, 05 Sep 2019 22:41:23 GMT",
      "x-ms-client-request-id" : "1d8849fc-4469-4b2d-9a58-ec1c9b9a50a1"
=======
      "ETag" : "\"0x8D732FC656048BF\"",
      "Last-Modified" : "Fri, 06 Sep 2019 18:59:51 GMT",
      "retry-after" : "0",
      "Content-Length" : "0",
      "StatusCode" : "201",
      "x-ms-request-id" : "b92a8963-d01e-009e-32e5-644931000000",
      "x-ms-request-server-encrypted" : "true",
      "Date" : "Fri, 06 Sep 2019 18:59:50 GMT",
      "x-ms-client-request-id" : "25f3c0eb-7850-475c-9321-b38e6d06b61e"
>>>>>>> a55d5dd9
    },
    "Exception" : null
  }, {
    "Method" : "PUT",
<<<<<<< HEAD
    "Uri" : "https://jaschrepragrs.blob.core.windows.net/jtcappendblockac0appendblobapitestappendblockacf3098027f852/javablobappendblockac1appendblobapitestappendblockacf30900801?comp=appendblock",
    "Headers" : {
      "x-ms-version" : "2019-02-02",
      "User-Agent" : "azsdk-java-azure-storage-blob/12.0.0-preview.3 1.8.0_221; Windows 10 10.0",
      "x-ms-client-request-id" : "2e83927f-9630-4fdd-b01c-b1e76c741d67",
=======
    "Uri" : "https://azstoragesdkaccount.blob.core.windows.net/jtcappendblockac0appendblobapitestappendblockac384500524fb3/javablobappendblockac1appendblobapitestappendblockac38487173e?comp=appendblock",
    "Headers" : {
      "x-ms-version" : "2019-02-02",
      "User-Agent" : "azsdk-java-azure-storage-blob/12.0.0-preview.3 1.8.0_212; Windows 10 10.0",
      "x-ms-client-request-id" : "c5c5f092-9abf-4c16-b7de-4b29296c4ce6",
>>>>>>> a55d5dd9
      "Content-Type" : "application/octet-stream"
    },
    "Response" : {
      "x-ms-version" : "2019-02-02",
      "Server" : "Windows-Azure-Blob/1.0 Microsoft-HTTPAPI/2.0",
      "x-ms-content-crc64" : "6RYQPwaVsyQ=",
      "x-ms-blob-committed-block-count" : "1",
<<<<<<< HEAD
      "Last-Modified" : "Thu, 05 Sep 2019 22:41:24 GMT",
      "retry-after" : "0",
      "StatusCode" : "201",
      "x-ms-request-server-encrypted" : "true",
      "Date" : "Thu, 05 Sep 2019 22:41:23 GMT",
      "ETag" : "\"0x8D732522E76BB12\"",
      "Content-Length" : "0",
      "x-ms-request-id" : "9b68692b-c01e-0018-323b-64cd3e000000",
      "x-ms-client-request-id" : "2e83927f-9630-4fdd-b01c-b1e76c741d67",
=======
      "Last-Modified" : "Fri, 06 Sep 2019 18:59:51 GMT",
      "retry-after" : "0",
      "StatusCode" : "201",
      "x-ms-request-server-encrypted" : "true",
      "Date" : "Fri, 06 Sep 2019 18:59:50 GMT",
      "ETag" : "\"0x8D732FC656812CC\"",
      "Content-Length" : "0",
      "x-ms-request-id" : "b92a898e-d01e-009e-5ae5-644931000000",
      "x-ms-client-request-id" : "c5c5f092-9abf-4c16-b7de-4b29296c4ce6",
>>>>>>> a55d5dd9
      "x-ms-blob-append-offset" : "0"
    },
    "Exception" : null
  }, {
    "Method" : "GET",
<<<<<<< HEAD
    "Uri" : "https://jaschrepragrs.blob.core.windows.net?prefix=jtcappendblockac&comp=list",
    "Headers" : {
      "x-ms-version" : "2019-02-02",
      "User-Agent" : "azsdk-java-azure-storage-blob/12.0.0-preview.3 1.8.0_221; Windows 10 10.0",
      "x-ms-client-request-id" : "149551cf-ae0a-4a53-8922-c127a49423be"
=======
    "Uri" : "https://azstoragesdkaccount.blob.core.windows.net?prefix=jtcappendblockac&comp=list",
    "Headers" : {
      "x-ms-version" : "2019-02-02",
      "User-Agent" : "azsdk-java-azure-storage-blob/12.0.0-preview.3 1.8.0_212; Windows 10 10.0",
      "x-ms-client-request-id" : "2bd8a8f0-6584-46de-b3a8-b007d304045e"
>>>>>>> a55d5dd9
    },
    "Response" : {
      "Transfer-Encoding" : "chunked",
      "x-ms-version" : "2019-02-02",
      "Server" : "Windows-Azure-Blob/1.0 Microsoft-HTTPAPI/2.0",
      "retry-after" : "0",
      "StatusCode" : "200",
<<<<<<< HEAD
      "x-ms-request-id" : "9b686943-c01e-0018-493b-64cd3e000000",
      "Body" : "﻿<?xml version=\"1.0\" encoding=\"utf-8\"?><EnumerationResults ServiceEndpoint=\"https://jaschrepragrs.blob.core.windows.net/\"><Prefix>jtcappendblockac</Prefix><Containers><Container><Name>jtcappendblockac0appendblobapitestappendblockacf3098027f852</Name><Properties><Last-Modified>Thu, 05 Sep 2019 22:41:24 GMT</Last-Modified><Etag>\"0x8D732522E5CA430\"</Etag><LeaseStatus>unlocked</LeaseStatus><LeaseState>available</LeaseState><DefaultEncryptionScope>$account-encryption-key</DefaultEncryptionScope><DenyEncryptionScopeOverride>false</DenyEncryptionScopeOverride><HasImmutabilityPolicy>false</HasImmutabilityPolicy><HasLegalHold>false</HasLegalHold></Properties></Container></Containers><NextMarker /></EnumerationResults>",
      "Date" : "Thu, 05 Sep 2019 22:41:23 GMT",
      "x-ms-client-request-id" : "149551cf-ae0a-4a53-8922-c127a49423be",
=======
      "x-ms-request-id" : "b92a89c0-d01e-009e-07e5-644931000000",
      "Body" : "﻿<?xml version=\"1.0\" encoding=\"utf-8\"?><EnumerationResults ServiceEndpoint=\"https://azstoragesdkaccount.blob.core.windows.net/\"><Prefix>jtcappendblockac</Prefix><Containers><Container><Name>jtcappendblockac0appendblobapitestappendblockac384500524fb3</Name><Properties><Last-Modified>Fri, 06 Sep 2019 18:59:50 GMT</Last-Modified><Etag>\"0x8D732FC6559CDB7\"</Etag><LeaseStatus>unlocked</LeaseStatus><LeaseState>available</LeaseState><DefaultEncryptionScope>$account-encryption-key</DefaultEncryptionScope><DenyEncryptionScopeOverride>false</DenyEncryptionScopeOverride><HasImmutabilityPolicy>false</HasImmutabilityPolicy><HasLegalHold>false</HasLegalHold></Properties></Container></Containers><NextMarker /></EnumerationResults>",
      "Date" : "Fri, 06 Sep 2019 18:59:50 GMT",
      "x-ms-client-request-id" : "2bd8a8f0-6584-46de-b3a8-b007d304045e",
>>>>>>> a55d5dd9
      "Content-Type" : "application/xml"
    },
    "Exception" : null
  }, {
    "Method" : "DELETE",
<<<<<<< HEAD
    "Uri" : "https://jaschrepragrs.blob.core.windows.net/jtcappendblockac0appendblobapitestappendblockacf3098027f852?restype=container",
    "Headers" : {
      "x-ms-version" : "2019-02-02",
      "User-Agent" : "azsdk-java-azure-storage-blob/12.0.0-preview.3 1.8.0_221; Windows 10 10.0",
      "x-ms-client-request-id" : "4957099f-a27c-424f-b00e-fae0cf878529"
=======
    "Uri" : "https://azstoragesdkaccount.blob.core.windows.net/jtcappendblockac0appendblobapitestappendblockac384500524fb3?restype=container",
    "Headers" : {
      "x-ms-version" : "2019-02-02",
      "User-Agent" : "azsdk-java-azure-storage-blob/12.0.0-preview.3 1.8.0_212; Windows 10 10.0",
      "x-ms-client-request-id" : "92c17a8e-c66f-4b51-8eac-24a6664cdee6"
>>>>>>> a55d5dd9
    },
    "Response" : {
      "x-ms-version" : "2019-02-02",
      "Server" : "Windows-Azure-Blob/1.0 Microsoft-HTTPAPI/2.0",
      "retry-after" : "0",
      "Content-Length" : "0",
      "StatusCode" : "202",
<<<<<<< HEAD
      "x-ms-request-id" : "9b686957-c01e-0018-5d3b-64cd3e000000",
      "Date" : "Thu, 05 Sep 2019 22:41:23 GMT",
      "x-ms-client-request-id" : "4957099f-a27c-424f-b00e-fae0cf878529"
    },
    "Exception" : null
  } ],
  "variables" : [ "jtcappendblockac0appendblobapitestappendblockacf3098027f852", "javablobappendblockac1appendblobapitestappendblockacf30900801" ]
=======
      "x-ms-request-id" : "b92a89df-d01e-009e-24e5-644931000000",
      "Date" : "Fri, 06 Sep 2019 18:59:50 GMT",
      "x-ms-client-request-id" : "92c17a8e-c66f-4b51-8eac-24a6664cdee6"
    },
    "Exception" : null
  } ],
  "variables" : [ "jtcappendblockac0appendblobapitestappendblockac384500524fb3", "javablobappendblockac1appendblobapitestappendblockac38487173e" ]
>>>>>>> a55d5dd9
}<|MERGE_RESOLUTION|>--- conflicted
+++ resolved
@@ -1,101 +1,54 @@
 {
   "networkCallRecords" : [ {
     "Method" : "PUT",
-<<<<<<< HEAD
-    "Uri" : "https://jaschrepragrs.blob.core.windows.net/jtcappendblockac0appendblobapitestappendblockacf3098027f852?restype=container",
+    "Uri" : "https://jaschrepragrs.blob.core.windows.net/jtcappendblockac0appendblobapitestappendblockacc8976354d9e2?restype=container",
     "Headers" : {
       "x-ms-version" : "2019-02-02",
       "User-Agent" : "azsdk-java-azure-storage-blob/12.0.0-preview.3 1.8.0_221; Windows 10 10.0",
-      "x-ms-client-request-id" : "22ac6cca-52f1-4e27-a718-c31b29689dea"
-=======
-    "Uri" : "https://azstoragesdkaccount.blob.core.windows.net/jtcappendblockac0appendblobapitestappendblockac384500524fb3?restype=container",
-    "Headers" : {
-      "x-ms-version" : "2019-02-02",
-      "User-Agent" : "azsdk-java-azure-storage-blob/12.0.0-preview.3 1.8.0_212; Windows 10 10.0",
-      "x-ms-client-request-id" : "ae9fcf63-d16b-423e-9f57-41ed27be5511"
->>>>>>> a55d5dd9
+      "x-ms-client-request-id" : "de689742-8ddf-4303-9e54-832643e60b32"
     },
     "Response" : {
       "x-ms-version" : "2019-02-02",
       "Server" : "Windows-Azure-Blob/1.0 Microsoft-HTTPAPI/2.0",
-<<<<<<< HEAD
-      "ETag" : "\"0x8D732522E5CA430\"",
-      "Last-Modified" : "Thu, 05 Sep 2019 22:41:24 GMT",
+      "ETag" : "\"0x8D735623A91A72C\"",
+      "Last-Modified" : "Mon, 09 Sep 2019 20:13:50 GMT",
       "retry-after" : "0",
       "Content-Length" : "0",
       "StatusCode" : "201",
-      "x-ms-request-id" : "9b68690a-c01e-0018-143b-64cd3e000000",
-      "Date" : "Thu, 05 Sep 2019 22:41:23 GMT",
-      "x-ms-client-request-id" : "22ac6cca-52f1-4e27-a718-c31b29689dea"
-=======
-      "ETag" : "\"0x8D732FC6559CDB7\"",
-      "Last-Modified" : "Fri, 06 Sep 2019 18:59:50 GMT",
-      "retry-after" : "0",
-      "Content-Length" : "0",
-      "StatusCode" : "201",
-      "x-ms-request-id" : "b92a892f-d01e-009e-01e5-644931000000",
-      "Date" : "Fri, 06 Sep 2019 18:59:50 GMT",
-      "x-ms-client-request-id" : "ae9fcf63-d16b-423e-9f57-41ed27be5511"
->>>>>>> a55d5dd9
+      "x-ms-request-id" : "e27c7be1-901e-0029-664b-6796e9000000",
+      "Date" : "Mon, 09 Sep 2019 20:13:49 GMT",
+      "x-ms-client-request-id" : "de689742-8ddf-4303-9e54-832643e60b32"
     },
     "Exception" : null
   }, {
     "Method" : "PUT",
-<<<<<<< HEAD
-    "Uri" : "https://jaschrepragrs.blob.core.windows.net/jtcappendblockac0appendblobapitestappendblockacf3098027f852/javablobappendblockac1appendblobapitestappendblockacf30900801",
+    "Uri" : "https://jaschrepragrs.blob.core.windows.net/jtcappendblockac0appendblobapitestappendblockacc8976354d9e2/javablobappendblockac1appendblobapitestappendblockacc89146681",
     "Headers" : {
       "x-ms-version" : "2019-02-02",
       "User-Agent" : "azsdk-java-azure-storage-blob/12.0.0-preview.3 1.8.0_221; Windows 10 10.0",
-      "x-ms-client-request-id" : "1d8849fc-4469-4b2d-9a58-ec1c9b9a50a1"
-=======
-    "Uri" : "https://azstoragesdkaccount.blob.core.windows.net/jtcappendblockac0appendblobapitestappendblockac384500524fb3/javablobappendblockac1appendblobapitestappendblockac38487173e",
-    "Headers" : {
-      "x-ms-version" : "2019-02-02",
-      "User-Agent" : "azsdk-java-azure-storage-blob/12.0.0-preview.3 1.8.0_212; Windows 10 10.0",
-      "x-ms-client-request-id" : "25f3c0eb-7850-475c-9321-b38e6d06b61e"
->>>>>>> a55d5dd9
+      "x-ms-client-request-id" : "f397dece-7e8d-470a-a72a-3df427c4f84f"
     },
     "Response" : {
       "x-ms-version" : "2019-02-02",
       "Server" : "Windows-Azure-Blob/1.0 Microsoft-HTTPAPI/2.0",
-<<<<<<< HEAD
-      "ETag" : "\"0x8D732522E6A35C0\"",
-      "Last-Modified" : "Thu, 05 Sep 2019 22:41:24 GMT",
+      "ETag" : "\"0x8D735623A9F48D8\"",
+      "Last-Modified" : "Mon, 09 Sep 2019 20:13:50 GMT",
       "retry-after" : "0",
       "Content-Length" : "0",
       "StatusCode" : "201",
-      "x-ms-request-id" : "9b68691a-c01e-0018-223b-64cd3e000000",
+      "x-ms-request-id" : "e27c7bef-901e-0029-724b-6796e9000000",
       "x-ms-request-server-encrypted" : "true",
-      "Date" : "Thu, 05 Sep 2019 22:41:23 GMT",
-      "x-ms-client-request-id" : "1d8849fc-4469-4b2d-9a58-ec1c9b9a50a1"
-=======
-      "ETag" : "\"0x8D732FC656048BF\"",
-      "Last-Modified" : "Fri, 06 Sep 2019 18:59:51 GMT",
-      "retry-after" : "0",
-      "Content-Length" : "0",
-      "StatusCode" : "201",
-      "x-ms-request-id" : "b92a8963-d01e-009e-32e5-644931000000",
-      "x-ms-request-server-encrypted" : "true",
-      "Date" : "Fri, 06 Sep 2019 18:59:50 GMT",
-      "x-ms-client-request-id" : "25f3c0eb-7850-475c-9321-b38e6d06b61e"
->>>>>>> a55d5dd9
+      "Date" : "Mon, 09 Sep 2019 20:13:49 GMT",
+      "x-ms-client-request-id" : "f397dece-7e8d-470a-a72a-3df427c4f84f"
     },
     "Exception" : null
   }, {
     "Method" : "PUT",
-<<<<<<< HEAD
-    "Uri" : "https://jaschrepragrs.blob.core.windows.net/jtcappendblockac0appendblobapitestappendblockacf3098027f852/javablobappendblockac1appendblobapitestappendblockacf30900801?comp=appendblock",
+    "Uri" : "https://jaschrepragrs.blob.core.windows.net/jtcappendblockac0appendblobapitestappendblockacc8976354d9e2/javablobappendblockac1appendblobapitestappendblockacc89146681?comp=appendblock",
     "Headers" : {
       "x-ms-version" : "2019-02-02",
       "User-Agent" : "azsdk-java-azure-storage-blob/12.0.0-preview.3 1.8.0_221; Windows 10 10.0",
-      "x-ms-client-request-id" : "2e83927f-9630-4fdd-b01c-b1e76c741d67",
-=======
-    "Uri" : "https://azstoragesdkaccount.blob.core.windows.net/jtcappendblockac0appendblobapitestappendblockac384500524fb3/javablobappendblockac1appendblobapitestappendblockac38487173e?comp=appendblock",
-    "Headers" : {
-      "x-ms-version" : "2019-02-02",
-      "User-Agent" : "azsdk-java-azure-storage-blob/12.0.0-preview.3 1.8.0_212; Windows 10 10.0",
-      "x-ms-client-request-id" : "c5c5f092-9abf-4c16-b7de-4b29296c4ce6",
->>>>>>> a55d5dd9
+      "x-ms-client-request-id" : "926d519b-c26c-4db4-8acb-787376ab7df6",
       "Content-Type" : "application/octet-stream"
     },
     "Response" : {
@@ -103,45 +56,25 @@
       "Server" : "Windows-Azure-Blob/1.0 Microsoft-HTTPAPI/2.0",
       "x-ms-content-crc64" : "6RYQPwaVsyQ=",
       "x-ms-blob-committed-block-count" : "1",
-<<<<<<< HEAD
-      "Last-Modified" : "Thu, 05 Sep 2019 22:41:24 GMT",
+      "Last-Modified" : "Mon, 09 Sep 2019 20:13:50 GMT",
       "retry-after" : "0",
       "StatusCode" : "201",
       "x-ms-request-server-encrypted" : "true",
-      "Date" : "Thu, 05 Sep 2019 22:41:23 GMT",
-      "ETag" : "\"0x8D732522E76BB12\"",
+      "Date" : "Mon, 09 Sep 2019 20:13:49 GMT",
+      "ETag" : "\"0x8D735623AABF55F\"",
       "Content-Length" : "0",
-      "x-ms-request-id" : "9b68692b-c01e-0018-323b-64cd3e000000",
-      "x-ms-client-request-id" : "2e83927f-9630-4fdd-b01c-b1e76c741d67",
-=======
-      "Last-Modified" : "Fri, 06 Sep 2019 18:59:51 GMT",
-      "retry-after" : "0",
-      "StatusCode" : "201",
-      "x-ms-request-server-encrypted" : "true",
-      "Date" : "Fri, 06 Sep 2019 18:59:50 GMT",
-      "ETag" : "\"0x8D732FC656812CC\"",
-      "Content-Length" : "0",
-      "x-ms-request-id" : "b92a898e-d01e-009e-5ae5-644931000000",
-      "x-ms-client-request-id" : "c5c5f092-9abf-4c16-b7de-4b29296c4ce6",
->>>>>>> a55d5dd9
+      "x-ms-request-id" : "e27c7bfb-901e-0029-7d4b-6796e9000000",
+      "x-ms-client-request-id" : "926d519b-c26c-4db4-8acb-787376ab7df6",
       "x-ms-blob-append-offset" : "0"
     },
     "Exception" : null
   }, {
     "Method" : "GET",
-<<<<<<< HEAD
     "Uri" : "https://jaschrepragrs.blob.core.windows.net?prefix=jtcappendblockac&comp=list",
     "Headers" : {
       "x-ms-version" : "2019-02-02",
       "User-Agent" : "azsdk-java-azure-storage-blob/12.0.0-preview.3 1.8.0_221; Windows 10 10.0",
-      "x-ms-client-request-id" : "149551cf-ae0a-4a53-8922-c127a49423be"
-=======
-    "Uri" : "https://azstoragesdkaccount.blob.core.windows.net?prefix=jtcappendblockac&comp=list",
-    "Headers" : {
-      "x-ms-version" : "2019-02-02",
-      "User-Agent" : "azsdk-java-azure-storage-blob/12.0.0-preview.3 1.8.0_212; Windows 10 10.0",
-      "x-ms-client-request-id" : "2bd8a8f0-6584-46de-b3a8-b007d304045e"
->>>>>>> a55d5dd9
+      "x-ms-client-request-id" : "da2488c5-de36-4a8f-8439-961d4192fad0"
     },
     "Response" : {
       "Transfer-Encoding" : "chunked",
@@ -149,35 +82,20 @@
       "Server" : "Windows-Azure-Blob/1.0 Microsoft-HTTPAPI/2.0",
       "retry-after" : "0",
       "StatusCode" : "200",
-<<<<<<< HEAD
-      "x-ms-request-id" : "9b686943-c01e-0018-493b-64cd3e000000",
-      "Body" : "﻿<?xml version=\"1.0\" encoding=\"utf-8\"?><EnumerationResults ServiceEndpoint=\"https://jaschrepragrs.blob.core.windows.net/\"><Prefix>jtcappendblockac</Prefix><Containers><Container><Name>jtcappendblockac0appendblobapitestappendblockacf3098027f852</Name><Properties><Last-Modified>Thu, 05 Sep 2019 22:41:24 GMT</Last-Modified><Etag>\"0x8D732522E5CA430\"</Etag><LeaseStatus>unlocked</LeaseStatus><LeaseState>available</LeaseState><DefaultEncryptionScope>$account-encryption-key</DefaultEncryptionScope><DenyEncryptionScopeOverride>false</DenyEncryptionScopeOverride><HasImmutabilityPolicy>false</HasImmutabilityPolicy><HasLegalHold>false</HasLegalHold></Properties></Container></Containers><NextMarker /></EnumerationResults>",
-      "Date" : "Thu, 05 Sep 2019 22:41:23 GMT",
-      "x-ms-client-request-id" : "149551cf-ae0a-4a53-8922-c127a49423be",
-=======
-      "x-ms-request-id" : "b92a89c0-d01e-009e-07e5-644931000000",
-      "Body" : "﻿<?xml version=\"1.0\" encoding=\"utf-8\"?><EnumerationResults ServiceEndpoint=\"https://azstoragesdkaccount.blob.core.windows.net/\"><Prefix>jtcappendblockac</Prefix><Containers><Container><Name>jtcappendblockac0appendblobapitestappendblockac384500524fb3</Name><Properties><Last-Modified>Fri, 06 Sep 2019 18:59:50 GMT</Last-Modified><Etag>\"0x8D732FC6559CDB7\"</Etag><LeaseStatus>unlocked</LeaseStatus><LeaseState>available</LeaseState><DefaultEncryptionScope>$account-encryption-key</DefaultEncryptionScope><DenyEncryptionScopeOverride>false</DenyEncryptionScopeOverride><HasImmutabilityPolicy>false</HasImmutabilityPolicy><HasLegalHold>false</HasLegalHold></Properties></Container></Containers><NextMarker /></EnumerationResults>",
-      "Date" : "Fri, 06 Sep 2019 18:59:50 GMT",
-      "x-ms-client-request-id" : "2bd8a8f0-6584-46de-b3a8-b007d304045e",
->>>>>>> a55d5dd9
+      "x-ms-request-id" : "e27c7c03-901e-0029-054b-6796e9000000",
+      "Body" : "﻿<?xml version=\"1.0\" encoding=\"utf-8\"?><EnumerationResults ServiceEndpoint=\"https://jaschrepragrs.blob.core.windows.net/\"><Prefix>jtcappendblockac</Prefix><Containers><Container><Name>jtcappendblockac0appendblobapitestappendblockacc8976354d9e2</Name><Properties><Last-Modified>Mon, 09 Sep 2019 20:13:50 GMT</Last-Modified><Etag>\"0x8D735623A91A72C\"</Etag><LeaseStatus>unlocked</LeaseStatus><LeaseState>available</LeaseState><DefaultEncryptionScope>$account-encryption-key</DefaultEncryptionScope><DenyEncryptionScopeOverride>false</DenyEncryptionScopeOverride><HasImmutabilityPolicy>false</HasImmutabilityPolicy><HasLegalHold>false</HasLegalHold></Properties></Container></Containers><NextMarker /></EnumerationResults>",
+      "Date" : "Mon, 09 Sep 2019 20:13:50 GMT",
+      "x-ms-client-request-id" : "da2488c5-de36-4a8f-8439-961d4192fad0",
       "Content-Type" : "application/xml"
     },
     "Exception" : null
   }, {
     "Method" : "DELETE",
-<<<<<<< HEAD
-    "Uri" : "https://jaschrepragrs.blob.core.windows.net/jtcappendblockac0appendblobapitestappendblockacf3098027f852?restype=container",
+    "Uri" : "https://jaschrepragrs.blob.core.windows.net/jtcappendblockac0appendblobapitestappendblockacc8976354d9e2?restype=container",
     "Headers" : {
       "x-ms-version" : "2019-02-02",
       "User-Agent" : "azsdk-java-azure-storage-blob/12.0.0-preview.3 1.8.0_221; Windows 10 10.0",
-      "x-ms-client-request-id" : "4957099f-a27c-424f-b00e-fae0cf878529"
-=======
-    "Uri" : "https://azstoragesdkaccount.blob.core.windows.net/jtcappendblockac0appendblobapitestappendblockac384500524fb3?restype=container",
-    "Headers" : {
-      "x-ms-version" : "2019-02-02",
-      "User-Agent" : "azsdk-java-azure-storage-blob/12.0.0-preview.3 1.8.0_212; Windows 10 10.0",
-      "x-ms-client-request-id" : "92c17a8e-c66f-4b51-8eac-24a6664cdee6"
->>>>>>> a55d5dd9
+      "x-ms-client-request-id" : "85a8b12c-df45-4e85-a95a-397017e2a5eb"
     },
     "Response" : {
       "x-ms-version" : "2019-02-02",
@@ -185,21 +103,11 @@
       "retry-after" : "0",
       "Content-Length" : "0",
       "StatusCode" : "202",
-<<<<<<< HEAD
-      "x-ms-request-id" : "9b686957-c01e-0018-5d3b-64cd3e000000",
-      "Date" : "Thu, 05 Sep 2019 22:41:23 GMT",
-      "x-ms-client-request-id" : "4957099f-a27c-424f-b00e-fae0cf878529"
+      "x-ms-request-id" : "e27c7c14-901e-0029-124b-6796e9000000",
+      "Date" : "Mon, 09 Sep 2019 20:13:50 GMT",
+      "x-ms-client-request-id" : "85a8b12c-df45-4e85-a95a-397017e2a5eb"
     },
     "Exception" : null
   } ],
-  "variables" : [ "jtcappendblockac0appendblobapitestappendblockacf3098027f852", "javablobappendblockac1appendblobapitestappendblockacf30900801" ]
-=======
-      "x-ms-request-id" : "b92a89df-d01e-009e-24e5-644931000000",
-      "Date" : "Fri, 06 Sep 2019 18:59:50 GMT",
-      "x-ms-client-request-id" : "92c17a8e-c66f-4b51-8eac-24a6664cdee6"
-    },
-    "Exception" : null
-  } ],
-  "variables" : [ "jtcappendblockac0appendblobapitestappendblockac384500524fb3", "javablobappendblockac1appendblobapitestappendblockac38487173e" ]
->>>>>>> a55d5dd9
+  "variables" : [ "jtcappendblockac0appendblobapitestappendblockacc8976354d9e2", "javablobappendblockac1appendblobapitestappendblockacc89146681" ]
 }