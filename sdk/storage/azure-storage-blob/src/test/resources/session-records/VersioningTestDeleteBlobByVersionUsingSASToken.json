--- conflicted
+++ resolved
@@ -1,25 +1,6 @@
 {
   "networkCallRecords" : [ {
     "Method" : "PUT",
-<<<<<<< HEAD
-    "Uri" : "https://REDACTED.blob.core.windows.net/77c7fff5077c7fff5b2e5567645123c61555048f0bf5?restype=container",
-    "Headers" : {
-      "x-ms-version" : "2020-10-02",
-      "User-Agent" : "azsdk-java-azure-storage-blob/12.12.0-beta.2 (11.0.9; Windows 10; 10.0)",
-      "x-ms-client-request-id" : "de54dcde-e5d9-4603-8672-11363f489588"
-    },
-    "Response" : {
-      "Transfer-Encoding" : "chunked",
-      "x-ms-version" : "2020-10-02",
-      "Server" : "Windows-Azure-Blob/1.0 Microsoft-HTTPAPI/2.0",
-      "eTag" : "0x8D92B6B4D81C8EF",
-      "Last-Modified" : "Wed, 09 Jun 2021 17:23:31 GMT",
-      "retry-after" : "0",
-      "StatusCode" : "201",
-      "x-ms-request-id" : "3fde1c7b-d01e-000d-2a54-5def2a000000",
-      "x-ms-client-request-id" : "de54dcde-e5d9-4603-8672-11363f489588",
-      "Date" : "Wed, 09 Jun 2021 17:23:31 GMT"
-=======
     "Uri" : "https://REDACTED.blob.core.windows.net/77c7fff5077c7fff55d814820a633d1b6c3064b9babd?restype=container",
     "Headers" : {
       "x-ms-version" : "2020-10-02",
@@ -37,38 +18,20 @@
       "x-ms-request-id" : "5e14b559-401e-0025-1a00-4973be000000",
       "x-ms-client-request-id" : "6486a925-ea4f-405b-9398-e72e0ad88f14",
       "Date" : "Fri, 14 May 2021 20:33:01 GMT"
->>>>>>> 2fe662bb
     },
     "Exception" : null
   }, {
     "Method" : "PUT",
-<<<<<<< HEAD
-    "Uri" : "https://REDACTED.blob.core.windows.net/77c7fff5277c7fff5b2e87047f0e6d1a0dcb149c0a39?restype=container",
-    "Headers" : {
-      "x-ms-version" : "2020-10-02",
-      "User-Agent" : "azsdk-java-azure-storage-blob/12.12.0-beta.2 (11.0.9; Windows 10; 10.0)",
-      "x-ms-client-request-id" : "f76d3db4-7f43-4138-bbf3-51e9b106110f"
-=======
     "Uri" : "https://REDACTED.blob.core.windows.net/77c7fff5277c7fff55d85918139f7c9ba3b384d81902?restype=container",
     "Headers" : {
       "x-ms-version" : "2020-10-02",
       "User-Agent" : "azsdk-java-azure-storage-blob/12.12.0-beta.2 (11.0.7; Windows 10; 10.0)",
       "x-ms-client-request-id" : "be466bbc-da19-41aa-9f81-be714f0e527f"
->>>>>>> 2fe662bb
     },
     "Response" : {
       "content-length" : "0",
       "x-ms-version" : "2020-10-02",
       "Server" : "Windows-Azure-Blob/1.0 Microsoft-HTTPAPI/2.0",
-<<<<<<< HEAD
-      "eTag" : "0x8D92B6B4D8C0E56",
-      "Last-Modified" : "Wed, 09 Jun 2021 17:23:31 GMT",
-      "retry-after" : "0",
-      "StatusCode" : "201",
-      "x-ms-request-id" : "6a7efc15-a01e-0084-1c54-5da8c3000000",
-      "x-ms-client-request-id" : "f76d3db4-7f43-4138-bbf3-51e9b106110f",
-      "Date" : "Wed, 09 Jun 2021 17:23:30 GMT"
-=======
       "eTag" : "0x8D91717788E899C",
       "Last-Modified" : "Fri, 14 May 2021 20:33:02 GMT",
       "retry-after" : "0",
@@ -76,24 +39,15 @@
       "x-ms-request-id" : "5e14b58c-401e-0025-4300-4973be000000",
       "x-ms-client-request-id" : "be466bbc-da19-41aa-9f81-be714f0e527f",
       "Date" : "Fri, 14 May 2021 20:33:01 GMT"
->>>>>>> 2fe662bb
     },
     "Exception" : null
   }, {
     "Method" : "PUT",
-<<<<<<< HEAD
-    "Uri" : "https://REDACTED.blob.core.windows.net/77c7fff5277c7fff5b2e87047f0e6d1a0dcb149c0a39/77c7fff5177c7fff5b2e73974fc344aa535c247e591e",
-    "Headers" : {
-      "x-ms-version" : "2020-10-02",
-      "User-Agent" : "azsdk-java-azure-storage-blob/12.12.0-beta.2 (11.0.9; Windows 10; 10.0)",
-      "x-ms-client-request-id" : "2856d830-4202-496b-aec0-5958a83162a6",
-=======
     "Uri" : "https://REDACTED.blob.core.windows.net/77c7fff5277c7fff55d85918139f7c9ba3b384d81902/77c7fff5177c7fff55d875058edacb17f68d94f438c0",
     "Headers" : {
       "x-ms-version" : "2020-10-02",
       "User-Agent" : "azsdk-java-azure-storage-blob/12.12.0-beta.2 (11.0.7; Windows 10; 10.0)",
       "x-ms-client-request-id" : "8f2071b0-1eaf-46b7-b66f-9bf65c44b9fb",
->>>>>>> 2fe662bb
       "Content-Type" : "application/octet-stream"
     },
     "Response" : {
@@ -101,18 +55,6 @@
       "x-ms-version" : "2020-10-02",
       "Server" : "Windows-Azure-Blob/1.0 Microsoft-HTTPAPI/2.0",
       "x-ms-content-crc64" : "ywr9rMi7xR4=",
-<<<<<<< HEAD
-      "Last-Modified" : "Wed, 09 Jun 2021 17:23:31 GMT",
-      "x-ms-version-id" : "2021-06-09T17:23:31.3062021Z",
-      "retry-after" : "0",
-      "StatusCode" : "201",
-      "x-ms-request-server-encrypted" : "true",
-      "Date" : "Wed, 09 Jun 2021 17:23:30 GMT",
-      "Content-MD5" : "YG5vQuFUmxmlD0AjZQJsiw==",
-      "eTag" : "0x8D92B6B4D99E485",
-      "x-ms-request-id" : "6a7efc48-a01e-0084-4854-5da8c3000000",
-      "x-ms-client-request-id" : "2856d830-4202-496b-aec0-5958a83162a6"
-=======
       "Last-Modified" : "Fri, 14 May 2021 20:33:02 GMT",
       "x-ms-version-id" : "2021-05-14T20:33:02.7498548Z",
       "retry-after" : "0",
@@ -123,24 +65,15 @@
       "eTag" : "0x8D9171778C4FE34",
       "x-ms-request-id" : "5e14b5c4-401e-0025-7400-4973be000000",
       "x-ms-client-request-id" : "8f2071b0-1eaf-46b7-b66f-9bf65c44b9fb"
->>>>>>> 2fe662bb
     },
     "Exception" : null
   }, {
     "Method" : "PUT",
-<<<<<<< HEAD
-    "Uri" : "https://REDACTED.blob.core.windows.net/77c7fff5277c7fff5b2e87047f0e6d1a0dcb149c0a39/77c7fff5177c7fff5b2e73974fc344aa535c247e591e",
-    "Headers" : {
-      "x-ms-version" : "2020-10-02",
-      "User-Agent" : "azsdk-java-azure-storage-blob/12.12.0-beta.2 (11.0.9; Windows 10; 10.0)",
-      "x-ms-client-request-id" : "184e585a-2574-4938-be0c-1ec88fe923e0",
-=======
     "Uri" : "https://REDACTED.blob.core.windows.net/77c7fff5277c7fff55d85918139f7c9ba3b384d81902/77c7fff5177c7fff55d875058edacb17f68d94f438c0",
     "Headers" : {
       "x-ms-version" : "2020-10-02",
       "User-Agent" : "azsdk-java-azure-storage-blob/12.12.0-beta.2 (11.0.7; Windows 10; 10.0)",
       "x-ms-client-request-id" : "8a210f23-d949-4b0c-9e50-c458706a2146",
->>>>>>> 2fe662bb
       "Content-Type" : "application/octet-stream"
     },
     "Response" : {
@@ -148,18 +81,6 @@
       "x-ms-version" : "2020-10-02",
       "Server" : "Windows-Azure-Blob/1.0 Microsoft-HTTPAPI/2.0",
       "x-ms-content-crc64" : "QJGj/JCqdp8=",
-<<<<<<< HEAD
-      "Last-Modified" : "Wed, 09 Jun 2021 17:23:31 GMT",
-      "x-ms-version-id" : "2021-06-09T17:23:31.3692462Z",
-      "retry-after" : "0",
-      "StatusCode" : "201",
-      "x-ms-request-server-encrypted" : "true",
-      "Date" : "Wed, 09 Jun 2021 17:23:30 GMT",
-      "Content-MD5" : "kmALmZ1m8z4vpHwTIxFP4g==",
-      "eTag" : "0x8D92B6B4DA33507",
-      "x-ms-request-id" : "6a7efc61-a01e-0084-6154-5da8c3000000",
-      "x-ms-client-request-id" : "184e585a-2574-4938-be0c-1ec88fe923e0"
-=======
       "Last-Modified" : "Fri, 14 May 2021 20:33:02 GMT",
       "x-ms-version-id" : "2021-05-14T20:33:02.8449216Z",
       "retry-after" : "0",
@@ -170,24 +91,15 @@
       "eTag" : "0x8D9171778D358B0",
       "x-ms-request-id" : "5e14b5f2-401e-0025-1d00-4973be000000",
       "x-ms-client-request-id" : "8a210f23-d949-4b0c-9e50-c458706a2146"
->>>>>>> 2fe662bb
     },
     "Exception" : null
   }, {
     "Method" : "DELETE",
-<<<<<<< HEAD
-    "Uri" : "https://REDACTED.blob.core.windows.net/77c7fff5277c7fff5b2e87047f0e6d1a0dcb149c0a39/77c7fff5177c7fff5b2e73974fc344aa535c247e591e?versionid=2021-06-09T17%3A23%3A31.3062021Z&sv=2020-10-02&se=2021-06-10T17%3A23%3A31Z&sr=bv&sp=x&sig=REDACTED",
-    "Headers" : {
-      "x-ms-version" : "2020-10-02",
-      "User-Agent" : "azsdk-java-azure-storage-blob/12.12.0-beta.2 (11.0.9; Windows 10; 10.0)",
-      "x-ms-client-request-id" : "edc2094e-1cea-45ed-9cd5-2a20f062e800"
-=======
     "Uri" : "https://REDACTED.blob.core.windows.net/77c7fff5277c7fff55d85918139f7c9ba3b384d81902/77c7fff5177c7fff55d875058edacb17f68d94f438c0?versionid=2021-05-14T20%3A33%3A02.7498548Z&sv=2020-10-02&se=2021-05-15T20%3A33%3A02Z&sr=bv&sp=x&sig=REDACTED",
     "Headers" : {
       "x-ms-version" : "2020-10-02",
       "User-Agent" : "azsdk-java-azure-storage-blob/12.12.0-beta.2 (11.0.7; Windows 10; 10.0)",
       "x-ms-client-request-id" : "726fd6cf-8470-498a-b0d9-e16683909d34"
->>>>>>> 2fe662bb
     },
     "Response" : {
       "content-length" : "0",
@@ -196,32 +108,18 @@
       "x-ms-delete-type-permanent" : "true",
       "retry-after" : "0",
       "StatusCode" : "202",
-<<<<<<< HEAD
-      "x-ms-request-id" : "6a7efc7c-a01e-0084-7a54-5da8c3000000",
-      "x-ms-client-request-id" : "edc2094e-1cea-45ed-9cd5-2a20f062e800",
-      "Date" : "Wed, 09 Jun 2021 17:23:30 GMT"
-=======
       "x-ms-request-id" : "5e14b60a-401e-0025-2e00-4973be000000",
       "x-ms-client-request-id" : "726fd6cf-8470-498a-b0d9-e16683909d34",
       "Date" : "Fri, 14 May 2021 20:33:02 GMT"
->>>>>>> 2fe662bb
     },
     "Exception" : null
   }, {
     "Method" : "HEAD",
-<<<<<<< HEAD
-    "Uri" : "https://REDACTED.blob.core.windows.net/77c7fff5277c7fff5b2e87047f0e6d1a0dcb149c0a39/77c7fff5177c7fff5b2e73974fc344aa535c247e591e?versionid=2021-06-09T17%3A23%3A31.3062021Z",
-    "Headers" : {
-      "x-ms-version" : "2020-10-02",
-      "User-Agent" : "azsdk-java-azure-storage-blob/12.12.0-beta.2 (11.0.9; Windows 10; 10.0)",
-      "x-ms-client-request-id" : "f741911d-fa59-471f-ac6e-d151da22ead7"
-=======
     "Uri" : "https://REDACTED.blob.core.windows.net/77c7fff5277c7fff55d85918139f7c9ba3b384d81902/77c7fff5177c7fff55d875058edacb17f68d94f438c0?versionid=2021-05-14T20%3A33%3A02.7498548Z",
     "Headers" : {
       "x-ms-version" : "2020-10-02",
       "User-Agent" : "azsdk-java-azure-storage-blob/12.12.0-beta.2 (11.0.7; Windows 10; 10.0)",
       "x-ms-client-request-id" : "63e573c1-6909-4376-8d13-ff60be4fc0b2"
->>>>>>> 2fe662bb
     },
     "Response" : {
       "x-ms-version" : "2020-10-02",
@@ -229,46 +127,22 @@
       "x-ms-error-code" : "BlobNotFound",
       "retry-after" : "0",
       "StatusCode" : "404",
-<<<<<<< HEAD
-      "x-ms-request-id" : "6a7efc94-a01e-0084-1054-5da8c3000000",
-      "x-ms-client-request-id" : "f741911d-fa59-471f-ac6e-d151da22ead7",
-      "Date" : "Wed, 09 Jun 2021 17:23:30 GMT"
-=======
       "x-ms-request-id" : "5e14b617-401e-0025-3b00-4973be000000",
       "x-ms-client-request-id" : "63e573c1-6909-4376-8d13-ff60be4fc0b2",
       "Date" : "Fri, 14 May 2021 20:33:02 GMT"
->>>>>>> 2fe662bb
     },
     "Exception" : null
   }, {
     "Method" : "HEAD",
-<<<<<<< HEAD
-    "Uri" : "https://REDACTED.blob.core.windows.net/77c7fff5277c7fff5b2e87047f0e6d1a0dcb149c0a39/77c7fff5177c7fff5b2e73974fc344aa535c247e591e?versionid=2021-06-09T17%3A23%3A31.3692462Z",
-    "Headers" : {
-      "x-ms-version" : "2020-10-02",
-      "User-Agent" : "azsdk-java-azure-storage-blob/12.12.0-beta.2 (11.0.9; Windows 10; 10.0)",
-      "x-ms-client-request-id" : "9820ab73-cd04-48f1-93a6-fc253113c0a5"
-=======
     "Uri" : "https://REDACTED.blob.core.windows.net/77c7fff5277c7fff55d85918139f7c9ba3b384d81902/77c7fff5177c7fff55d875058edacb17f68d94f438c0?versionid=2021-05-14T20%3A33%3A02.8449216Z",
     "Headers" : {
       "x-ms-version" : "2020-10-02",
       "User-Agent" : "azsdk-java-azure-storage-blob/12.12.0-beta.2 (11.0.7; Windows 10; 10.0)",
       "x-ms-client-request-id" : "cd8afd43-7363-4a46-8be7-19b79a54fe27"
->>>>>>> 2fe662bb
     },
     "Response" : {
       "x-ms-is-current-version" : "true",
       "content-length" : "9",
-<<<<<<< HEAD
-      "x-ms-last-access-time" : "Wed, 09 Jun 2021 17:23:31 GMT",
-      "x-ms-version" : "2020-10-02",
-      "Server" : "Windows-Azure-Blob/1.0 Microsoft-HTTPAPI/2.0",
-      "Last-Modified" : "Wed, 09 Jun 2021 17:23:31 GMT",
-      "x-ms-version-id" : "2021-06-09T17:23:31.3692462Z",
-      "retry-after" : "0",
-      "StatusCode" : "200",
-      "Date" : "Wed, 09 Jun 2021 17:23:30 GMT",
-=======
       "x-ms-last-access-time" : "Fri, 14 May 2021 20:33:02 GMT",
       "x-ms-version" : "2020-10-02",
       "Server" : "Windows-Azure-Blob/1.0 Microsoft-HTTPAPI/2.0",
@@ -277,42 +151,26 @@
       "retry-after" : "0",
       "StatusCode" : "200",
       "Date" : "Fri, 14 May 2021 20:33:02 GMT",
->>>>>>> 2fe662bb
       "Content-MD5" : "kmALmZ1m8z4vpHwTIxFP4g==",
       "x-ms-blob-type" : "BlockBlob",
       "Accept-Ranges" : "bytes",
       "x-ms-server-encrypted" : "true",
       "x-ms-access-tier-inferred" : "true",
       "x-ms-access-tier" : "Hot",
-<<<<<<< HEAD
-      "x-ms-creation-time" : "Wed, 09 Jun 2021 17:23:31 GMT",
-      "eTag" : "0x8D92B6B4DA33507",
-      "x-ms-request-id" : "6a7efca3-a01e-0084-1d54-5da8c3000000",
-      "x-ms-client-request-id" : "9820ab73-cd04-48f1-93a6-fc253113c0a5",
-=======
       "x-ms-creation-time" : "Fri, 14 May 2021 20:33:02 GMT",
       "eTag" : "0x8D9171778D358B0",
       "x-ms-request-id" : "5e14b635-401e-0025-4f00-4973be000000",
       "x-ms-client-request-id" : "cd8afd43-7363-4a46-8be7-19b79a54fe27",
->>>>>>> 2fe662bb
       "Content-Type" : "application/octet-stream"
     },
     "Exception" : null
   }, {
     "Method" : "DELETE",
-<<<<<<< HEAD
-    "Uri" : "https://REDACTED.blob.core.windows.net/77c7fff5277c7fff5b2e87047f0e6d1a0dcb149c0a39?restype=container",
-    "Headers" : {
-      "x-ms-version" : "2020-10-02",
-      "User-Agent" : "azsdk-java-azure-storage-blob/12.12.0-beta.2 (11.0.9; Windows 10; 10.0)",
-      "x-ms-client-request-id" : "5d8e2840-2bd3-4f7f-b791-cea605245809"
-=======
     "Uri" : "https://REDACTED.blob.core.windows.net/77c7fff5277c7fff55d85918139f7c9ba3b384d81902?restype=container",
     "Headers" : {
       "x-ms-version" : "2020-10-02",
       "User-Agent" : "azsdk-java-azure-storage-blob/12.12.0-beta.2 (11.0.7; Windows 10; 10.0)",
       "x-ms-client-request-id" : "15e0831a-d1de-4049-8117-03f5d8515213"
->>>>>>> 2fe662bb
     },
     "Response" : {
       "content-length" : "0",
@@ -320,15 +178,6 @@
       "Server" : "Windows-Azure-Blob/1.0 Microsoft-HTTPAPI/2.0",
       "retry-after" : "0",
       "StatusCode" : "202",
-<<<<<<< HEAD
-      "x-ms-request-id" : "6a7efcb0-a01e-0084-2a54-5da8c3000000",
-      "x-ms-client-request-id" : "5d8e2840-2bd3-4f7f-b791-cea605245809",
-      "Date" : "Wed, 09 Jun 2021 17:23:30 GMT"
-    },
-    "Exception" : null
-  } ],
-  "variables" : [ "77c7fff5077c7fff5b2e5567645123c61555048f0bf5", "77c7fff5177c7fff5b2e73974fc344aa535c247e591e", "77c7fff5277c7fff5b2e87047f0e6d1a0dcb149c0a39", "2021-06-09T17:23:31.409526300Z" ]
-=======
       "x-ms-request-id" : "5e14b650-401e-0025-6700-4973be000000",
       "x-ms-client-request-id" : "15e0831a-d1de-4049-8117-03f5d8515213",
       "Date" : "Fri, 14 May 2021 20:33:02 GMT"
@@ -336,5 +185,4 @@
     "Exception" : null
   } ],
   "variables" : [ "77c7fff5077c7fff55d814820a633d1b6c3064b9babd", "77c7fff5177c7fff55d875058edacb17f68d94f438c0", "77c7fff5277c7fff55d85918139f7c9ba3b384d81902", "2021-05-14T20:33:02.975284Z" ]
->>>>>>> 2fe662bb
 }