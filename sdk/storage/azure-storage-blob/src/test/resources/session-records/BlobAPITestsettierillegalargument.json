{
  "networkCallRecords" : [ {
    "Method" : "PUT",
<<<<<<< HEAD
    "Uri" : "https://jaschrepragrs.blob.core.windows.net/jtcsettierillegalargument0626651cea97665cac45c1?restype=container",
    "Headers" : {
      "x-ms-version" : "2019-02-02",
      "User-Agent" : "azsdk-java-azure-storage-blob/12.0.0-preview.3 1.8.0_221; Windows 10 10.0",
      "x-ms-client-request-id" : "7b5cb23f-19b4-45c4-bcff-04aa786f9b1b"
=======
    "Uri" : "https://azstoragesdkaccount.blob.core.windows.net/jtcsettierillegalargument06167498f412f496084b52?restype=container",
    "Headers" : {
      "x-ms-version" : "2019-02-02",
      "User-Agent" : "azsdk-java-azure-storage-blob/12.0.0-preview.3 1.8.0_212; Windows 10 10.0",
      "x-ms-client-request-id" : "7fa0390d-b396-4ac2-a20e-5eb548508163"
>>>>>>> a55d5dd9
    },
    "Response" : {
      "x-ms-version" : "2019-02-02",
      "Server" : "Windows-Azure-Blob/1.0 Microsoft-HTTPAPI/2.0",
<<<<<<< HEAD
      "ETag" : "\"0x8D73251EC982722\"",
      "Last-Modified" : "Thu, 05 Sep 2019 22:39:33 GMT",
      "retry-after" : "0",
      "Content-Length" : "0",
      "StatusCode" : "201",
      "x-ms-request-id" : "bfed558d-901e-0044-2c3a-643cc7000000",
      "Date" : "Thu, 05 Sep 2019 22:39:33 GMT",
      "x-ms-client-request-id" : "7b5cb23f-19b4-45c4-bcff-04aa786f9b1b"
=======
      "ETag" : "\"0x8D732FCAE560615\"",
      "Last-Modified" : "Fri, 06 Sep 2019 19:01:53 GMT",
      "retry-after" : "0",
      "Content-Length" : "0",
      "StatusCode" : "201",
      "x-ms-request-id" : "b92c6b07-d01e-009e-70e5-644931000000",
      "Date" : "Fri, 06 Sep 2019 19:01:53 GMT",
      "x-ms-client-request-id" : "7fa0390d-b396-4ac2-a20e-5eb548508163"
>>>>>>> a55d5dd9
    },
    "Exception" : null
  }, {
    "Method" : "PUT",
<<<<<<< HEAD
    "Uri" : "https://jaschrepragrs.blob.core.windows.net/jtcsettierillegalargument0626651cea97665cac45c1/javablobsettierillegalargument1329630ebdd0c934364",
    "Headers" : {
      "x-ms-version" : "2019-02-02",
      "User-Agent" : "azsdk-java-azure-storage-blob/12.0.0-preview.3 1.8.0_221; Windows 10 10.0",
      "x-ms-client-request-id" : "f4f9aff4-e009-439c-866a-40cc34f3cf3b",
=======
    "Uri" : "https://azstoragesdkaccount.blob.core.windows.net/jtcsettierillegalargument06167498f412f496084b52/javablobsettierillegalargument129515a254c2e9fe894",
    "Headers" : {
      "x-ms-version" : "2019-02-02",
      "User-Agent" : "azsdk-java-azure-storage-blob/12.0.0-preview.3 1.8.0_212; Windows 10 10.0",
      "x-ms-client-request-id" : "8c77a62d-0111-45ba-89f2-79fd4231be42",
>>>>>>> a55d5dd9
      "Content-Type" : "application/octet-stream"
    },
    "Response" : {
      "x-ms-version" : "2019-02-02",
      "Server" : "Windows-Azure-Blob/1.0 Microsoft-HTTPAPI/2.0",
      "x-ms-content-crc64" : "6RYQPwaVsyQ=",
<<<<<<< HEAD
      "Last-Modified" : "Thu, 05 Sep 2019 22:39:34 GMT",
      "retry-after" : "0",
      "StatusCode" : "201",
      "x-ms-request-server-encrypted" : "true",
      "Date" : "Thu, 05 Sep 2019 22:39:33 GMT",
      "Content-MD5" : "wh+Wm18D0z1D4E+PE252gg==",
      "ETag" : "\"0x8D73251ECA4C833\"",
      "Content-Length" : "0",
      "x-ms-request-id" : "bfed55a1-901e-0044-3e3a-643cc7000000",
      "x-ms-client-request-id" : "f4f9aff4-e009-439c-866a-40cc34f3cf3b"
=======
      "Last-Modified" : "Fri, 06 Sep 2019 19:01:53 GMT",
      "retry-after" : "0",
      "StatusCode" : "201",
      "x-ms-request-server-encrypted" : "true",
      "Date" : "Fri, 06 Sep 2019 19:01:53 GMT",
      "Content-MD5" : "wh+Wm18D0z1D4E+PE252gg==",
      "ETag" : "\"0x8D732FCAE5C779E\"",
      "Content-Length" : "0",
      "x-ms-request-id" : "b92c6b3c-d01e-009e-1de5-644931000000",
      "x-ms-client-request-id" : "8c77a62d-0111-45ba-89f2-79fd4231be42"
>>>>>>> a55d5dd9
    },
    "Exception" : null
  }, {
    "Method" : "GET",
<<<<<<< HEAD
    "Uri" : "https://jaschrepragrs.blob.core.windows.net?prefix=jtcsettierillegalargument&comp=list",
    "Headers" : {
      "x-ms-version" : "2019-02-02",
      "User-Agent" : "azsdk-java-azure-storage-blob/12.0.0-preview.3 1.8.0_221; Windows 10 10.0",
      "x-ms-client-request-id" : "cbb48ae8-232e-4c05-9e57-dd6856cf00ab"
=======
    "Uri" : "https://azstoragesdkaccount.blob.core.windows.net?prefix=jtcsettierillegalargument&comp=list",
    "Headers" : {
      "x-ms-version" : "2019-02-02",
      "User-Agent" : "azsdk-java-azure-storage-blob/12.0.0-preview.3 1.8.0_212; Windows 10 10.0",
      "x-ms-client-request-id" : "7062d38b-e6e0-4d45-9f1e-f293785ae1f3"
>>>>>>> a55d5dd9
    },
    "Response" : {
      "Transfer-Encoding" : "chunked",
      "x-ms-version" : "2019-02-02",
      "Server" : "Windows-Azure-Blob/1.0 Microsoft-HTTPAPI/2.0",
      "retry-after" : "0",
      "StatusCode" : "200",
<<<<<<< HEAD
      "x-ms-request-id" : "bfed55c2-901e-0044-5d3a-643cc7000000",
      "Body" : "﻿<?xml version=\"1.0\" encoding=\"utf-8\"?><EnumerationResults ServiceEndpoint=\"https://jaschrepragrs.blob.core.windows.net/\"><Prefix>jtcsettierillegalargument</Prefix><Containers><Container><Name>jtcsettierillegalargument0626651cea97665cac45c1</Name><Properties><Last-Modified>Thu, 05 Sep 2019 22:39:33 GMT</Last-Modified><Etag>\"0x8D73251EC982722\"</Etag><LeaseStatus>unlocked</LeaseStatus><LeaseState>available</LeaseState><DefaultEncryptionScope>$account-encryption-key</DefaultEncryptionScope><DenyEncryptionScopeOverride>false</DenyEncryptionScopeOverride><HasImmutabilityPolicy>false</HasImmutabilityPolicy><HasLegalHold>false</HasLegalHold></Properties></Container></Containers><NextMarker /></EnumerationResults>",
      "Date" : "Thu, 05 Sep 2019 22:39:34 GMT",
      "x-ms-client-request-id" : "cbb48ae8-232e-4c05-9e57-dd6856cf00ab",
=======
      "x-ms-request-id" : "b92c6b75-d01e-009e-52e5-644931000000",
      "Body" : "﻿<?xml version=\"1.0\" encoding=\"utf-8\"?><EnumerationResults ServiceEndpoint=\"https://azstoragesdkaccount.blob.core.windows.net/\"><Prefix>jtcsettierillegalargument</Prefix><Containers><Container><Name>jtcsettierillegalargument06167498f412f496084b52</Name><Properties><Last-Modified>Fri, 06 Sep 2019 19:01:53 GMT</Last-Modified><Etag>\"0x8D732FCAE560615\"</Etag><LeaseStatus>unlocked</LeaseStatus><LeaseState>available</LeaseState><DefaultEncryptionScope>$account-encryption-key</DefaultEncryptionScope><DenyEncryptionScopeOverride>false</DenyEncryptionScopeOverride><HasImmutabilityPolicy>false</HasImmutabilityPolicy><HasLegalHold>false</HasLegalHold></Properties></Container></Containers><NextMarker /></EnumerationResults>",
      "Date" : "Fri, 06 Sep 2019 19:01:53 GMT",
      "x-ms-client-request-id" : "7062d38b-e6e0-4d45-9f1e-f293785ae1f3",
>>>>>>> a55d5dd9
      "Content-Type" : "application/xml"
    },
    "Exception" : null
  }, {
    "Method" : "DELETE",
<<<<<<< HEAD
    "Uri" : "https://jaschrepragrs.blob.core.windows.net/jtcsettierillegalargument0626651cea97665cac45c1?restype=container",
    "Headers" : {
      "x-ms-version" : "2019-02-02",
      "User-Agent" : "azsdk-java-azure-storage-blob/12.0.0-preview.3 1.8.0_221; Windows 10 10.0",
      "x-ms-client-request-id" : "c9c59447-3229-4b16-84c8-97974b4fc0d5"
=======
    "Uri" : "https://azstoragesdkaccount.blob.core.windows.net/jtcsettierillegalargument06167498f412f496084b52?restype=container",
    "Headers" : {
      "x-ms-version" : "2019-02-02",
      "User-Agent" : "azsdk-java-azure-storage-blob/12.0.0-preview.3 1.8.0_212; Windows 10 10.0",
      "x-ms-client-request-id" : "a073b059-e3e3-4216-a232-ef6ef95ead8f"
>>>>>>> a55d5dd9
    },
    "Response" : {
      "x-ms-version" : "2019-02-02",
      "Server" : "Windows-Azure-Blob/1.0 Microsoft-HTTPAPI/2.0",
      "retry-after" : "0",
      "Content-Length" : "0",
      "StatusCode" : "202",
<<<<<<< HEAD
      "x-ms-request-id" : "bfed55d9-901e-0044-733a-643cc7000000",
      "Date" : "Thu, 05 Sep 2019 22:39:34 GMT",
      "x-ms-client-request-id" : "c9c59447-3229-4b16-84c8-97974b4fc0d5"
    },
    "Exception" : null
  } ],
  "variables" : [ "jtcsettierillegalargument0626651cea97665cac45c1", "javablobsettierillegalargument1329630ebdd0c934364" ]
=======
      "x-ms-request-id" : "b92c6ba8-d01e-009e-01e5-644931000000",
      "Date" : "Fri, 06 Sep 2019 19:01:53 GMT",
      "x-ms-client-request-id" : "a073b059-e3e3-4216-a232-ef6ef95ead8f"
    },
    "Exception" : null
  } ],
  "variables" : [ "jtcsettierillegalargument06167498f412f496084b52", "javablobsettierillegalargument129515a254c2e9fe894" ]
>>>>>>> a55d5dd9
}<|MERGE_RESOLUTION|>--- conflicted
+++ resolved
@@ -1,105 +1,57 @@
 {
   "networkCallRecords" : [ {
     "Method" : "PUT",
-<<<<<<< HEAD
-    "Uri" : "https://jaschrepragrs.blob.core.windows.net/jtcsettierillegalargument0626651cea97665cac45c1?restype=container",
+    "Uri" : "https://jaschrepragrs.blob.core.windows.net/jtcsettierillegalargument0214335508825dbb794a1a?restype=container",
     "Headers" : {
       "x-ms-version" : "2019-02-02",
       "User-Agent" : "azsdk-java-azure-storage-blob/12.0.0-preview.3 1.8.0_221; Windows 10 10.0",
-      "x-ms-client-request-id" : "7b5cb23f-19b4-45c4-bcff-04aa786f9b1b"
-=======
-    "Uri" : "https://azstoragesdkaccount.blob.core.windows.net/jtcsettierillegalargument06167498f412f496084b52?restype=container",
-    "Headers" : {
-      "x-ms-version" : "2019-02-02",
-      "User-Agent" : "azsdk-java-azure-storage-blob/12.0.0-preview.3 1.8.0_212; Windows 10 10.0",
-      "x-ms-client-request-id" : "7fa0390d-b396-4ac2-a20e-5eb548508163"
->>>>>>> a55d5dd9
+      "x-ms-client-request-id" : "8633ec2b-9bf6-496a-8017-7cf7cee81dfa"
     },
     "Response" : {
       "x-ms-version" : "2019-02-02",
       "Server" : "Windows-Azure-Blob/1.0 Microsoft-HTTPAPI/2.0",
-<<<<<<< HEAD
-      "ETag" : "\"0x8D73251EC982722\"",
-      "Last-Modified" : "Thu, 05 Sep 2019 22:39:33 GMT",
+      "ETag" : "\"0x8D735613D6ACFCC\"",
+      "Last-Modified" : "Mon, 09 Sep 2019 20:06:45 GMT",
       "retry-after" : "0",
       "Content-Length" : "0",
       "StatusCode" : "201",
-      "x-ms-request-id" : "bfed558d-901e-0044-2c3a-643cc7000000",
-      "Date" : "Thu, 05 Sep 2019 22:39:33 GMT",
-      "x-ms-client-request-id" : "7b5cb23f-19b4-45c4-bcff-04aa786f9b1b"
-=======
-      "ETag" : "\"0x8D732FCAE560615\"",
-      "Last-Modified" : "Fri, 06 Sep 2019 19:01:53 GMT",
-      "retry-after" : "0",
-      "Content-Length" : "0",
-      "StatusCode" : "201",
-      "x-ms-request-id" : "b92c6b07-d01e-009e-70e5-644931000000",
-      "Date" : "Fri, 06 Sep 2019 19:01:53 GMT",
-      "x-ms-client-request-id" : "7fa0390d-b396-4ac2-a20e-5eb548508163"
->>>>>>> a55d5dd9
+      "x-ms-request-id" : "c5cabea8-301e-0042-474a-67cbbf000000",
+      "Date" : "Mon, 09 Sep 2019 20:06:45 GMT",
+      "x-ms-client-request-id" : "8633ec2b-9bf6-496a-8017-7cf7cee81dfa"
     },
     "Exception" : null
   }, {
     "Method" : "PUT",
-<<<<<<< HEAD
-    "Uri" : "https://jaschrepragrs.blob.core.windows.net/jtcsettierillegalargument0626651cea97665cac45c1/javablobsettierillegalargument1329630ebdd0c934364",
+    "Uri" : "https://jaschrepragrs.blob.core.windows.net/jtcsettierillegalargument0214335508825dbb794a1a/javablobsettierillegalargument14329879bd85b3eb904",
     "Headers" : {
       "x-ms-version" : "2019-02-02",
       "User-Agent" : "azsdk-java-azure-storage-blob/12.0.0-preview.3 1.8.0_221; Windows 10 10.0",
-      "x-ms-client-request-id" : "f4f9aff4-e009-439c-866a-40cc34f3cf3b",
-=======
-    "Uri" : "https://azstoragesdkaccount.blob.core.windows.net/jtcsettierillegalargument06167498f412f496084b52/javablobsettierillegalargument129515a254c2e9fe894",
-    "Headers" : {
-      "x-ms-version" : "2019-02-02",
-      "User-Agent" : "azsdk-java-azure-storage-blob/12.0.0-preview.3 1.8.0_212; Windows 10 10.0",
-      "x-ms-client-request-id" : "8c77a62d-0111-45ba-89f2-79fd4231be42",
->>>>>>> a55d5dd9
+      "x-ms-client-request-id" : "7b12f9c8-c7be-4d97-9bde-9f94f8de3c3a",
       "Content-Type" : "application/octet-stream"
     },
     "Response" : {
       "x-ms-version" : "2019-02-02",
       "Server" : "Windows-Azure-Blob/1.0 Microsoft-HTTPAPI/2.0",
       "x-ms-content-crc64" : "6RYQPwaVsyQ=",
-<<<<<<< HEAD
-      "Last-Modified" : "Thu, 05 Sep 2019 22:39:34 GMT",
+      "Last-Modified" : "Mon, 09 Sep 2019 20:06:45 GMT",
       "retry-after" : "0",
       "StatusCode" : "201",
       "x-ms-request-server-encrypted" : "true",
-      "Date" : "Thu, 05 Sep 2019 22:39:33 GMT",
+      "Date" : "Mon, 09 Sep 2019 20:06:45 GMT",
       "Content-MD5" : "wh+Wm18D0z1D4E+PE252gg==",
-      "ETag" : "\"0x8D73251ECA4C833\"",
+      "ETag" : "\"0x8D735613D78C6A1\"",
       "Content-Length" : "0",
-      "x-ms-request-id" : "bfed55a1-901e-0044-3e3a-643cc7000000",
-      "x-ms-client-request-id" : "f4f9aff4-e009-439c-866a-40cc34f3cf3b"
-=======
-      "Last-Modified" : "Fri, 06 Sep 2019 19:01:53 GMT",
-      "retry-after" : "0",
-      "StatusCode" : "201",
-      "x-ms-request-server-encrypted" : "true",
-      "Date" : "Fri, 06 Sep 2019 19:01:53 GMT",
-      "Content-MD5" : "wh+Wm18D0z1D4E+PE252gg==",
-      "ETag" : "\"0x8D732FCAE5C779E\"",
-      "Content-Length" : "0",
-      "x-ms-request-id" : "b92c6b3c-d01e-009e-1de5-644931000000",
-      "x-ms-client-request-id" : "8c77a62d-0111-45ba-89f2-79fd4231be42"
->>>>>>> a55d5dd9
+      "x-ms-request-id" : "c5cabebe-301e-0042-5a4a-67cbbf000000",
+      "x-ms-client-request-id" : "7b12f9c8-c7be-4d97-9bde-9f94f8de3c3a"
     },
     "Exception" : null
   }, {
     "Method" : "GET",
-<<<<<<< HEAD
     "Uri" : "https://jaschrepragrs.blob.core.windows.net?prefix=jtcsettierillegalargument&comp=list",
     "Headers" : {
       "x-ms-version" : "2019-02-02",
       "User-Agent" : "azsdk-java-azure-storage-blob/12.0.0-preview.3 1.8.0_221; Windows 10 10.0",
-      "x-ms-client-request-id" : "cbb48ae8-232e-4c05-9e57-dd6856cf00ab"
-=======
-    "Uri" : "https://azstoragesdkaccount.blob.core.windows.net?prefix=jtcsettierillegalargument&comp=list",
-    "Headers" : {
-      "x-ms-version" : "2019-02-02",
-      "User-Agent" : "azsdk-java-azure-storage-blob/12.0.0-preview.3 1.8.0_212; Windows 10 10.0",
-      "x-ms-client-request-id" : "7062d38b-e6e0-4d45-9f1e-f293785ae1f3"
->>>>>>> a55d5dd9
+      "x-ms-client-request-id" : "db6da421-78c7-45ab-a7f9-7d46c00c3e5f"
     },
     "Response" : {
       "Transfer-Encoding" : "chunked",
@@ -107,35 +59,20 @@
       "Server" : "Windows-Azure-Blob/1.0 Microsoft-HTTPAPI/2.0",
       "retry-after" : "0",
       "StatusCode" : "200",
-<<<<<<< HEAD
-      "x-ms-request-id" : "bfed55c2-901e-0044-5d3a-643cc7000000",
-      "Body" : "﻿<?xml version=\"1.0\" encoding=\"utf-8\"?><EnumerationResults ServiceEndpoint=\"https://jaschrepragrs.blob.core.windows.net/\"><Prefix>jtcsettierillegalargument</Prefix><Containers><Container><Name>jtcsettierillegalargument0626651cea97665cac45c1</Name><Properties><Last-Modified>Thu, 05 Sep 2019 22:39:33 GMT</Last-Modified><Etag>\"0x8D73251EC982722\"</Etag><LeaseStatus>unlocked</LeaseStatus><LeaseState>available</LeaseState><DefaultEncryptionScope>$account-encryption-key</DefaultEncryptionScope><DenyEncryptionScopeOverride>false</DenyEncryptionScopeOverride><HasImmutabilityPolicy>false</HasImmutabilityPolicy><HasLegalHold>false</HasLegalHold></Properties></Container></Containers><NextMarker /></EnumerationResults>",
-      "Date" : "Thu, 05 Sep 2019 22:39:34 GMT",
-      "x-ms-client-request-id" : "cbb48ae8-232e-4c05-9e57-dd6856cf00ab",
-=======
-      "x-ms-request-id" : "b92c6b75-d01e-009e-52e5-644931000000",
-      "Body" : "﻿<?xml version=\"1.0\" encoding=\"utf-8\"?><EnumerationResults ServiceEndpoint=\"https://azstoragesdkaccount.blob.core.windows.net/\"><Prefix>jtcsettierillegalargument</Prefix><Containers><Container><Name>jtcsettierillegalargument06167498f412f496084b52</Name><Properties><Last-Modified>Fri, 06 Sep 2019 19:01:53 GMT</Last-Modified><Etag>\"0x8D732FCAE560615\"</Etag><LeaseStatus>unlocked</LeaseStatus><LeaseState>available</LeaseState><DefaultEncryptionScope>$account-encryption-key</DefaultEncryptionScope><DenyEncryptionScopeOverride>false</DenyEncryptionScopeOverride><HasImmutabilityPolicy>false</HasImmutabilityPolicy><HasLegalHold>false</HasLegalHold></Properties></Container></Containers><NextMarker /></EnumerationResults>",
-      "Date" : "Fri, 06 Sep 2019 19:01:53 GMT",
-      "x-ms-client-request-id" : "7062d38b-e6e0-4d45-9f1e-f293785ae1f3",
->>>>>>> a55d5dd9
+      "x-ms-request-id" : "c5cabed9-301e-0042-714a-67cbbf000000",
+      "Body" : "﻿<?xml version=\"1.0\" encoding=\"utf-8\"?><EnumerationResults ServiceEndpoint=\"https://jaschrepragrs.blob.core.windows.net/\"><Prefix>jtcsettierillegalargument</Prefix><Containers><Container><Name>jtcsettierillegalargument0214335508825dbb794a1a</Name><Properties><Last-Modified>Mon, 09 Sep 2019 20:06:45 GMT</Last-Modified><Etag>\"0x8D735613D6ACFCC\"</Etag><LeaseStatus>unlocked</LeaseStatus><LeaseState>available</LeaseState><DefaultEncryptionScope>$account-encryption-key</DefaultEncryptionScope><DenyEncryptionScopeOverride>false</DenyEncryptionScopeOverride><HasImmutabilityPolicy>false</HasImmutabilityPolicy><HasLegalHold>false</HasLegalHold></Properties></Container></Containers><NextMarker /></EnumerationResults>",
+      "Date" : "Mon, 09 Sep 2019 20:06:45 GMT",
+      "x-ms-client-request-id" : "db6da421-78c7-45ab-a7f9-7d46c00c3e5f",
       "Content-Type" : "application/xml"
     },
     "Exception" : null
   }, {
     "Method" : "DELETE",
-<<<<<<< HEAD
-    "Uri" : "https://jaschrepragrs.blob.core.windows.net/jtcsettierillegalargument0626651cea97665cac45c1?restype=container",
+    "Uri" : "https://jaschrepragrs.blob.core.windows.net/jtcsettierillegalargument0214335508825dbb794a1a?restype=container",
     "Headers" : {
       "x-ms-version" : "2019-02-02",
       "User-Agent" : "azsdk-java-azure-storage-blob/12.0.0-preview.3 1.8.0_221; Windows 10 10.0",
-      "x-ms-client-request-id" : "c9c59447-3229-4b16-84c8-97974b4fc0d5"
-=======
-    "Uri" : "https://azstoragesdkaccount.blob.core.windows.net/jtcsettierillegalargument06167498f412f496084b52?restype=container",
-    "Headers" : {
-      "x-ms-version" : "2019-02-02",
-      "User-Agent" : "azsdk-java-azure-storage-blob/12.0.0-preview.3 1.8.0_212; Windows 10 10.0",
-      "x-ms-client-request-id" : "a073b059-e3e3-4216-a232-ef6ef95ead8f"
->>>>>>> a55d5dd9
+      "x-ms-client-request-id" : "fccd7f77-5ced-4c32-ac4c-de11df466bc7"
     },
     "Response" : {
       "x-ms-version" : "2019-02-02",
@@ -143,21 +80,11 @@
       "retry-after" : "0",
       "Content-Length" : "0",
       "StatusCode" : "202",
-<<<<<<< HEAD
-      "x-ms-request-id" : "bfed55d9-901e-0044-733a-643cc7000000",
-      "Date" : "Thu, 05 Sep 2019 22:39:34 GMT",
-      "x-ms-client-request-id" : "c9c59447-3229-4b16-84c8-97974b4fc0d5"
+      "x-ms-request-id" : "c5cabeea-301e-0042-7f4a-67cbbf000000",
+      "Date" : "Mon, 09 Sep 2019 20:06:45 GMT",
+      "x-ms-client-request-id" : "fccd7f77-5ced-4c32-ac4c-de11df466bc7"
     },
     "Exception" : null
   } ],
-  "variables" : [ "jtcsettierillegalargument0626651cea97665cac45c1", "javablobsettierillegalargument1329630ebdd0c934364" ]
-=======
-      "x-ms-request-id" : "b92c6ba8-d01e-009e-01e5-644931000000",
-      "Date" : "Fri, 06 Sep 2019 19:01:53 GMT",
-      "x-ms-client-request-id" : "a073b059-e3e3-4216-a232-ef6ef95ead8f"
-    },
-    "Exception" : null
-  } ],
-  "variables" : [ "jtcsettierillegalargument06167498f412f496084b52", "javablobsettierillegalargument129515a254c2e9fe894" ]
->>>>>>> a55d5dd9
+  "variables" : [ "jtcsettierillegalargument0214335508825dbb794a1a", "javablobsettierillegalargument14329879bd85b3eb904" ]
 }