--- conflicted
+++ resolved
@@ -1,105 +1,57 @@
 {
   "networkCallRecords" : [ {
     "Method" : "PUT",
-<<<<<<< HEAD
-    "Uri" : "https://jaschrepragrs.blob.core.windows.net/jtcbuffereduploadillegalargsoutofbounds0039672886f003d?restype=container",
+    "Uri" : "https://jaschrepragrs.blob.core.windows.net/jtcbuffereduploadillegalargsoutofbounds024614c2f07ecd5?restype=container",
     "Headers" : {
       "x-ms-version" : "2019-02-02",
       "User-Agent" : "azsdk-java-azure-storage-blob/12.0.0-preview.3 1.8.0_221; Windows 10 10.0",
-      "x-ms-client-request-id" : "db58ba02-447a-4db1-96ec-a4952f9a45c4"
-=======
-    "Uri" : "https://azstoragesdkaccount.blob.core.windows.net/jtcbuffereduploadillegalargsoutofbounds0184197ed61a0b9?restype=container",
-    "Headers" : {
-      "x-ms-version" : "2019-02-02",
-      "User-Agent" : "azsdk-java-azure-storage-blob/12.0.0-preview.3 1.8.0_212; Windows 10 10.0",
-      "x-ms-client-request-id" : "a9143041-10eb-48e5-a47c-40af2d3b5347"
->>>>>>> a55d5dd9
+      "x-ms-client-request-id" : "abf61ad1-6168-48a0-9785-ff9b57118096"
     },
     "Response" : {
       "x-ms-version" : "2019-02-02",
       "Server" : "Windows-Azure-Blob/1.0 Microsoft-HTTPAPI/2.0",
-<<<<<<< HEAD
-      "ETag" : "\"0x8D73252B3A27C36\"",
-      "Last-Modified" : "Thu, 05 Sep 2019 22:45:07 GMT",
+      "ETag" : "\"0x8D73561EB04F48C\"",
+      "Last-Modified" : "Mon, 09 Sep 2019 20:11:36 GMT",
       "retry-after" : "0",
       "Content-Length" : "0",
       "StatusCode" : "201",
-      "x-ms-request-id" : "20487a53-901e-000b-2d3b-64f8df000000",
-      "Date" : "Thu, 05 Sep 2019 22:45:07 GMT",
-      "x-ms-client-request-id" : "db58ba02-447a-4db1-96ec-a4952f9a45c4"
-=======
-      "ETag" : "\"0x8D732FD16B1A33E\"",
-      "Last-Modified" : "Fri, 06 Sep 2019 19:04:48 GMT",
-      "retry-after" : "0",
-      "Content-Length" : "0",
-      "StatusCode" : "201",
-      "x-ms-request-id" : "ec632722-001e-001f-05e5-64eb66000000",
-      "Date" : "Fri, 06 Sep 2019 19:04:48 GMT",
-      "x-ms-client-request-id" : "a9143041-10eb-48e5-a47c-40af2d3b5347"
->>>>>>> a55d5dd9
+      "x-ms-request-id" : "755beabb-601e-0051-644a-67fe5e000000",
+      "Date" : "Mon, 09 Sep 2019 20:11:36 GMT",
+      "x-ms-client-request-id" : "abf61ad1-6168-48a0-9785-ff9b57118096"
     },
     "Exception" : null
   }, {
     "Method" : "PUT",
-<<<<<<< HEAD
-    "Uri" : "https://jaschrepragrs.blob.core.windows.net/jtcbuffereduploadillegalargsoutofbounds0039672886f003d/javablobbuffereduploadillegalargsoutofbounds191477e9b203",
+    "Uri" : "https://jaschrepragrs.blob.core.windows.net/jtcbuffereduploadillegalargsoutofbounds024614c2f07ecd5/javablobbuffereduploadillegalargsoutofbounds14050655e61f",
     "Headers" : {
       "x-ms-version" : "2019-02-02",
       "User-Agent" : "azsdk-java-azure-storage-blob/12.0.0-preview.3 1.8.0_221; Windows 10 10.0",
-      "x-ms-client-request-id" : "7ce1b27d-d772-44bc-8d4d-ae230acc970f",
-=======
-    "Uri" : "https://azstoragesdkaccount.blob.core.windows.net/jtcbuffereduploadillegalargsoutofbounds0184197ed61a0b9/javablobbuffereduploadillegalargsoutofbounds157408312b11",
-    "Headers" : {
-      "x-ms-version" : "2019-02-02",
-      "User-Agent" : "azsdk-java-azure-storage-blob/12.0.0-preview.3 1.8.0_212; Windows 10 10.0",
-      "x-ms-client-request-id" : "bb3a239a-bcdd-474a-804f-ff25aefcc4a5",
->>>>>>> a55d5dd9
+      "x-ms-client-request-id" : "877200d1-ac24-4f81-b62e-8f96bae81614",
       "Content-Type" : "application/octet-stream"
     },
     "Response" : {
       "x-ms-version" : "2019-02-02",
       "Server" : "Windows-Azure-Blob/1.0 Microsoft-HTTPAPI/2.0",
       "x-ms-content-crc64" : "6RYQPwaVsyQ=",
-<<<<<<< HEAD
-      "Last-Modified" : "Thu, 05 Sep 2019 22:45:07 GMT",
+      "Last-Modified" : "Mon, 09 Sep 2019 20:11:36 GMT",
       "retry-after" : "0",
       "StatusCode" : "201",
       "x-ms-request-server-encrypted" : "true",
-      "Date" : "Thu, 05 Sep 2019 22:45:07 GMT",
+      "Date" : "Mon, 09 Sep 2019 20:11:36 GMT",
       "Content-MD5" : "wh+Wm18D0z1D4E+PE252gg==",
-      "ETag" : "\"0x8D73252B3AFD5E4\"",
+      "ETag" : "\"0x8D73561EB12D154\"",
       "Content-Length" : "0",
-      "x-ms-request-id" : "20487a6c-901e-000b-443b-64f8df000000",
-      "x-ms-client-request-id" : "7ce1b27d-d772-44bc-8d4d-ae230acc970f"
-=======
-      "Last-Modified" : "Fri, 06 Sep 2019 19:04:48 GMT",
-      "retry-after" : "0",
-      "StatusCode" : "201",
-      "x-ms-request-server-encrypted" : "true",
-      "Date" : "Fri, 06 Sep 2019 19:04:48 GMT",
-      "Content-MD5" : "wh+Wm18D0z1D4E+PE252gg==",
-      "ETag" : "\"0x8D732FD16C0DF3B\"",
-      "Content-Length" : "0",
-      "x-ms-request-id" : "ec632767-001e-001f-41e5-64eb66000000",
-      "x-ms-client-request-id" : "bb3a239a-bcdd-474a-804f-ff25aefcc4a5"
->>>>>>> a55d5dd9
+      "x-ms-request-id" : "755beacc-601e-0051-744a-67fe5e000000",
+      "x-ms-client-request-id" : "877200d1-ac24-4f81-b62e-8f96bae81614"
     },
     "Exception" : null
   }, {
     "Method" : "GET",
-<<<<<<< HEAD
     "Uri" : "https://jaschrepragrs.blob.core.windows.net?prefix=jtcbuffereduploadillegalargsoutofbounds&comp=list",
     "Headers" : {
       "x-ms-version" : "2019-02-02",
       "User-Agent" : "azsdk-java-azure-storage-blob/12.0.0-preview.3 1.8.0_221; Windows 10 10.0",
-      "x-ms-client-request-id" : "e8a7fa22-4ab5-4b94-97f4-b872a5823eca"
-=======
-    "Uri" : "https://azstoragesdkaccount.blob.core.windows.net?prefix=jtcbuffereduploadillegalargsoutofbounds&comp=list",
-    "Headers" : {
-      "x-ms-version" : "2019-02-02",
-      "User-Agent" : "azsdk-java-azure-storage-blob/12.0.0-preview.3 1.8.0_212; Windows 10 10.0",
-      "x-ms-client-request-id" : "55ae861f-fedc-4933-b7ae-5214ced5a32c"
->>>>>>> a55d5dd9
+      "x-ms-client-request-id" : "aa958258-f97a-4613-8408-4605c2227bce"
     },
     "Response" : {
       "Transfer-Encoding" : "chunked",
@@ -107,35 +59,20 @@
       "Server" : "Windows-Azure-Blob/1.0 Microsoft-HTTPAPI/2.0",
       "retry-after" : "0",
       "StatusCode" : "200",
-<<<<<<< HEAD
-      "x-ms-request-id" : "20487a79-901e-000b-513b-64f8df000000",
-      "Body" : "﻿<?xml version=\"1.0\" encoding=\"utf-8\"?><EnumerationResults ServiceEndpoint=\"https://jaschrepragrs.blob.core.windows.net/\"><Prefix>jtcbuffereduploadillegalargsoutofbounds</Prefix><Containers><Container><Name>jtcbuffereduploadillegalargsoutofbounds0039672886f003d</Name><Properties><Last-Modified>Thu, 05 Sep 2019 22:45:07 GMT</Last-Modified><Etag>\"0x8D73252B3A27C36\"</Etag><LeaseStatus>unlocked</LeaseStatus><LeaseState>available</LeaseState><DefaultEncryptionScope>$account-encryption-key</DefaultEncryptionScope><DenyEncryptionScopeOverride>false</DenyEncryptionScopeOverride><HasImmutabilityPolicy>false</HasImmutabilityPolicy><HasLegalHold>false</HasLegalHold></Properties></Container></Containers><NextMarker /></EnumerationResults>",
-      "Date" : "Thu, 05 Sep 2019 22:45:07 GMT",
-      "x-ms-client-request-id" : "e8a7fa22-4ab5-4b94-97f4-b872a5823eca",
-=======
-      "x-ms-request-id" : "ec632789-001e-001f-61e5-64eb66000000",
-      "Body" : "﻿<?xml version=\"1.0\" encoding=\"utf-8\"?><EnumerationResults ServiceEndpoint=\"https://azstoragesdkaccount.blob.core.windows.net/\"><Prefix>jtcbuffereduploadillegalargsoutofbounds</Prefix><Containers><Container><Name>jtcbuffereduploadillegalargsoutofbounds0184197ed61a0b9</Name><Properties><Last-Modified>Fri, 06 Sep 2019 19:04:48 GMT</Last-Modified><Etag>\"0x8D732FD16B1A33E\"</Etag><LeaseStatus>unlocked</LeaseStatus><LeaseState>available</LeaseState><DefaultEncryptionScope>$account-encryption-key</DefaultEncryptionScope><DenyEncryptionScopeOverride>false</DenyEncryptionScopeOverride><HasImmutabilityPolicy>false</HasImmutabilityPolicy><HasLegalHold>false</HasLegalHold></Properties></Container></Containers><NextMarker /></EnumerationResults>",
-      "Date" : "Fri, 06 Sep 2019 19:04:48 GMT",
-      "x-ms-client-request-id" : "55ae861f-fedc-4933-b7ae-5214ced5a32c",
->>>>>>> a55d5dd9
+      "x-ms-request-id" : "755beae4-601e-0051-064a-67fe5e000000",
+      "Body" : "﻿<?xml version=\"1.0\" encoding=\"utf-8\"?><EnumerationResults ServiceEndpoint=\"https://jaschrepragrs.blob.core.windows.net/\"><Prefix>jtcbuffereduploadillegalargsoutofbounds</Prefix><Containers><Container><Name>jtcbuffereduploadillegalargsoutofbounds024614c2f07ecd5</Name><Properties><Last-Modified>Mon, 09 Sep 2019 20:11:36 GMT</Last-Modified><Etag>\"0x8D73561EB04F48C\"</Etag><LeaseStatus>unlocked</LeaseStatus><LeaseState>available</LeaseState><DefaultEncryptionScope>$account-encryption-key</DefaultEncryptionScope><DenyEncryptionScopeOverride>false</DenyEncryptionScopeOverride><HasImmutabilityPolicy>false</HasImmutabilityPolicy><HasLegalHold>false</HasLegalHold></Properties></Container></Containers><NextMarker /></EnumerationResults>",
+      "Date" : "Mon, 09 Sep 2019 20:11:36 GMT",
+      "x-ms-client-request-id" : "aa958258-f97a-4613-8408-4605c2227bce",
       "Content-Type" : "application/xml"
     },
     "Exception" : null
   }, {
     "Method" : "DELETE",
-<<<<<<< HEAD
-    "Uri" : "https://jaschrepragrs.blob.core.windows.net/jtcbuffereduploadillegalargsoutofbounds0039672886f003d?restype=container",
+    "Uri" : "https://jaschrepragrs.blob.core.windows.net/jtcbuffereduploadillegalargsoutofbounds024614c2f07ecd5?restype=container",
     "Headers" : {
       "x-ms-version" : "2019-02-02",
       "User-Agent" : "azsdk-java-azure-storage-blob/12.0.0-preview.3 1.8.0_221; Windows 10 10.0",
-      "x-ms-client-request-id" : "94012bb4-cef9-4643-8350-e34252a3e4b2"
-=======
-    "Uri" : "https://azstoragesdkaccount.blob.core.windows.net/jtcbuffereduploadillegalargsoutofbounds0184197ed61a0b9?restype=container",
-    "Headers" : {
-      "x-ms-version" : "2019-02-02",
-      "User-Agent" : "azsdk-java-azure-storage-blob/12.0.0-preview.3 1.8.0_212; Windows 10 10.0",
-      "x-ms-client-request-id" : "9a48e198-f787-4a30-bab7-2b5c66f48616"
->>>>>>> a55d5dd9
+      "x-ms-client-request-id" : "fc03a48c-6e5a-47ee-aad1-dc402edc23c2"
     },
     "Response" : {
       "x-ms-version" : "2019-02-02",
@@ -143,21 +80,11 @@
       "retry-after" : "0",
       "Content-Length" : "0",
       "StatusCode" : "202",
-<<<<<<< HEAD
-      "x-ms-request-id" : "20487a8a-901e-000b-603b-64f8df000000",
-      "Date" : "Thu, 05 Sep 2019 22:45:07 GMT",
-      "x-ms-client-request-id" : "94012bb4-cef9-4643-8350-e34252a3e4b2"
+      "x-ms-request-id" : "755beb05-601e-0051-244a-67fe5e000000",
+      "Date" : "Mon, 09 Sep 2019 20:11:36 GMT",
+      "x-ms-client-request-id" : "fc03a48c-6e5a-47ee-aad1-dc402edc23c2"
     },
     "Exception" : null
   } ],
-  "variables" : [ "jtcbuffereduploadillegalargsoutofbounds0039672886f003d", "javablobbuffereduploadillegalargsoutofbounds191477e9b203", "javablobbuffereduploadillegalargsoutofbounds294566023e6b" ]
-=======
-      "x-ms-request-id" : "ec63279f-001e-001f-75e5-64eb66000000",
-      "Date" : "Fri, 06 Sep 2019 19:04:48 GMT",
-      "x-ms-client-request-id" : "9a48e198-f787-4a30-bab7-2b5c66f48616"
-    },
-    "Exception" : null
-  } ],
-  "variables" : [ "jtcbuffereduploadillegalargsoutofbounds0184197ed61a0b9", "javablobbuffereduploadillegalargsoutofbounds157408312b11", "javablobbuffereduploadillegalargsoutofbounds25192627941c" ]
->>>>>>> a55d5dd9
+  "variables" : [ "jtcbuffereduploadillegalargsoutofbounds024614c2f07ecd5", "javablobbuffereduploadillegalargsoutofbounds14050655e61f", "javablobbuffereduploadillegalargsoutofbounds21821508eee7" ]
 }