--- conflicted
+++ resolved
@@ -1,59 +1,32 @@
 {
   "networkCallRecords" : [ {
     "Method" : "PUT",
-<<<<<<< HEAD
-    "Uri" : "https://jaschrepragrs.blob.core.windows.net/jtccontainersaspermissionsparse054474846ac919e8554?restype=container",
+    "Uri" : "https://jaschrepragrs.blob.core.windows.net/jtccontainersaspermissionsparse0634622f4e05825c254?restype=container",
     "Headers" : {
       "x-ms-version" : "2019-02-02",
       "User-Agent" : "azsdk-java-azure-storage-blob/12.0.0-preview.3 1.8.0_221; Windows 10 10.0",
-      "x-ms-client-request-id" : "99527caa-57c1-4801-8b9a-44493ae6e233"
-=======
-    "Uri" : "https://azstoragesdkaccount.blob.core.windows.net/jtccontainersaspermissionsparse032574c2c72f5591294?restype=container",
-    "Headers" : {
-      "x-ms-version" : "2019-02-02",
-      "User-Agent" : "azsdk-java-azure-storage-blob/12.0.0-preview.3 1.8.0_212; Windows 10 10.0",
-      "x-ms-client-request-id" : "63bf4ea2-7971-4bcb-9a37-2cd3a09c2364"
->>>>>>> a55d5dd9
+      "x-ms-client-request-id" : "0f9f0aa4-689b-4873-aefe-35002fe47290"
     },
     "Response" : {
       "x-ms-version" : "2019-02-02",
       "Server" : "Windows-Azure-Blob/1.0 Microsoft-HTTPAPI/2.0",
-<<<<<<< HEAD
-      "ETag" : "\"0x8D732517859CF3E\"",
-      "Last-Modified" : "Thu, 05 Sep 2019 22:36:18 GMT",
+      "ETag" : "\"0x8D7356029335224\"",
+      "Last-Modified" : "Mon, 09 Sep 2019 19:59:02 GMT",
       "retry-after" : "0",
       "Content-Length" : "0",
       "StatusCode" : "201",
-      "x-ms-request-id" : "bfec9691-901e-0044-7b3a-643cc7000000",
-      "Date" : "Thu, 05 Sep 2019 22:36:18 GMT",
-      "x-ms-client-request-id" : "99527caa-57c1-4801-8b9a-44493ae6e233"
-=======
-      "ETag" : "\"0x8D732FE013A74AB\"",
-      "Last-Modified" : "Fri, 06 Sep 2019 19:11:21 GMT",
-      "retry-after" : "0",
-      "Content-Length" : "0",
-      "StatusCode" : "201",
-      "x-ms-request-id" : "8f76cc7e-401e-003a-16e6-6473d5000000",
-      "Date" : "Fri, 06 Sep 2019 19:11:21 GMT",
-      "x-ms-client-request-id" : "63bf4ea2-7971-4bcb-9a37-2cd3a09c2364"
->>>>>>> a55d5dd9
+      "x-ms-request-id" : "077fc79b-801e-001f-2a49-673bbb000000",
+      "Date" : "Mon, 09 Sep 2019 19:59:01 GMT",
+      "x-ms-client-request-id" : "0f9f0aa4-689b-4873-aefe-35002fe47290"
     },
     "Exception" : null
   }, {
     "Method" : "GET",
-<<<<<<< HEAD
     "Uri" : "https://jaschrepragrs.blob.core.windows.net?prefix=jtccontainersaspermissionsparse&comp=list",
     "Headers" : {
       "x-ms-version" : "2019-02-02",
       "User-Agent" : "azsdk-java-azure-storage-blob/12.0.0-preview.3 1.8.0_221; Windows 10 10.0",
-      "x-ms-client-request-id" : "872300c2-084c-4e62-83ad-382013d7d7c0"
-=======
-    "Uri" : "https://azstoragesdkaccount.blob.core.windows.net?prefix=jtccontainersaspermissionsparse&comp=list",
-    "Headers" : {
-      "x-ms-version" : "2019-02-02",
-      "User-Agent" : "azsdk-java-azure-storage-blob/12.0.0-preview.3 1.8.0_212; Windows 10 10.0",
-      "x-ms-client-request-id" : "8b78f9b0-45ea-430c-9d5f-e17fa03725ea"
->>>>>>> a55d5dd9
+      "x-ms-client-request-id" : "456fb39c-7339-4515-9627-3d7a0eec0dea"
     },
     "Response" : {
       "Transfer-Encoding" : "chunked",
@@ -61,35 +34,20 @@
       "Server" : "Windows-Azure-Blob/1.0 Microsoft-HTTPAPI/2.0",
       "retry-after" : "0",
       "StatusCode" : "200",
-<<<<<<< HEAD
-      "x-ms-request-id" : "bfec96ac-901e-0044-153a-643cc7000000",
-      "Body" : "﻿<?xml version=\"1.0\" encoding=\"utf-8\"?><EnumerationResults ServiceEndpoint=\"https://jaschrepragrs.blob.core.windows.net/\"><Prefix>jtccontainersaspermissionsparse</Prefix><Containers><Container><Name>jtccontainersaspermissionsparse054474846ac919e8554</Name><Properties><Last-Modified>Thu, 05 Sep 2019 22:36:18 GMT</Last-Modified><Etag>\"0x8D732517859CF3E\"</Etag><LeaseStatus>unlocked</LeaseStatus><LeaseState>available</LeaseState><DefaultEncryptionScope>$account-encryption-key</DefaultEncryptionScope><DenyEncryptionScopeOverride>false</DenyEncryptionScopeOverride><HasImmutabilityPolicy>false</HasImmutabilityPolicy><HasLegalHold>false</HasLegalHold></Properties></Container></Containers><NextMarker /></EnumerationResults>",
-      "Date" : "Thu, 05 Sep 2019 22:36:18 GMT",
-      "x-ms-client-request-id" : "872300c2-084c-4e62-83ad-382013d7d7c0",
-=======
-      "x-ms-request-id" : "8f76cca8-401e-003a-3ae6-6473d5000000",
-      "Body" : "﻿<?xml version=\"1.0\" encoding=\"utf-8\"?><EnumerationResults ServiceEndpoint=\"https://azstoragesdkaccount.blob.core.windows.net/\"><Prefix>jtccontainersaspermissionsparse</Prefix><Containers><Container><Name>jtccontainersaspermissionsparse032574c2c72f5591294</Name><Properties><Last-Modified>Fri, 06 Sep 2019 19:11:21 GMT</Last-Modified><Etag>\"0x8D732FE013A74AB\"</Etag><LeaseStatus>unlocked</LeaseStatus><LeaseState>available</LeaseState><DefaultEncryptionScope>$account-encryption-key</DefaultEncryptionScope><DenyEncryptionScopeOverride>false</DenyEncryptionScopeOverride><HasImmutabilityPolicy>false</HasImmutabilityPolicy><HasLegalHold>false</HasLegalHold></Properties></Container></Containers><NextMarker /></EnumerationResults>",
-      "Date" : "Fri, 06 Sep 2019 19:11:21 GMT",
-      "x-ms-client-request-id" : "8b78f9b0-45ea-430c-9d5f-e17fa03725ea",
->>>>>>> a55d5dd9
+      "x-ms-request-id" : "077fc7b5-801e-001f-3f49-673bbb000000",
+      "Body" : "﻿<?xml version=\"1.0\" encoding=\"utf-8\"?><EnumerationResults ServiceEndpoint=\"https://jaschrepragrs.blob.core.windows.net/\"><Prefix>jtccontainersaspermissionsparse</Prefix><Containers><Container><Name>jtccontainersaspermissionsparse0634622f4e05825c254</Name><Properties><Last-Modified>Mon, 09 Sep 2019 19:59:02 GMT</Last-Modified><Etag>\"0x8D7356029335224\"</Etag><LeaseStatus>unlocked</LeaseStatus><LeaseState>available</LeaseState><DefaultEncryptionScope>$account-encryption-key</DefaultEncryptionScope><DenyEncryptionScopeOverride>false</DenyEncryptionScopeOverride><HasImmutabilityPolicy>false</HasImmutabilityPolicy><HasLegalHold>false</HasLegalHold></Properties></Container></Containers><NextMarker /></EnumerationResults>",
+      "Date" : "Mon, 09 Sep 2019 19:59:01 GMT",
+      "x-ms-client-request-id" : "456fb39c-7339-4515-9627-3d7a0eec0dea",
       "Content-Type" : "application/xml"
     },
     "Exception" : null
   }, {
     "Method" : "DELETE",
-<<<<<<< HEAD
-    "Uri" : "https://jaschrepragrs.blob.core.windows.net/jtccontainersaspermissionsparse054474846ac919e8554?restype=container",
+    "Uri" : "https://jaschrepragrs.blob.core.windows.net/jtccontainersaspermissionsparse0634622f4e05825c254?restype=container",
     "Headers" : {
       "x-ms-version" : "2019-02-02",
       "User-Agent" : "azsdk-java-azure-storage-blob/12.0.0-preview.3 1.8.0_221; Windows 10 10.0",
-      "x-ms-client-request-id" : "a463beee-6135-4bb4-b313-c828a4089fa7"
-=======
-    "Uri" : "https://azstoragesdkaccount.blob.core.windows.net/jtccontainersaspermissionsparse032574c2c72f5591294?restype=container",
-    "Headers" : {
-      "x-ms-version" : "2019-02-02",
-      "User-Agent" : "azsdk-java-azure-storage-blob/12.0.0-preview.3 1.8.0_212; Windows 10 10.0",
-      "x-ms-client-request-id" : "a0526b07-2336-4c99-88fb-7ea09e9ed2b8"
->>>>>>> a55d5dd9
+      "x-ms-client-request-id" : "69055064-07ed-474a-a76b-23b6df80d483"
     },
     "Response" : {
       "x-ms-version" : "2019-02-02",
@@ -97,21 +55,11 @@
       "retry-after" : "0",
       "Content-Length" : "0",
       "StatusCode" : "202",
-<<<<<<< HEAD
-      "x-ms-request-id" : "bfec96c0-901e-0044-263a-643cc7000000",
-      "Date" : "Thu, 05 Sep 2019 22:36:18 GMT",
-      "x-ms-client-request-id" : "a463beee-6135-4bb4-b313-c828a4089fa7"
+      "x-ms-request-id" : "077fc7c5-801e-001f-4d49-673bbb000000",
+      "Date" : "Mon, 09 Sep 2019 19:59:01 GMT",
+      "x-ms-client-request-id" : "69055064-07ed-474a-a76b-23b6df80d483"
     },
     "Exception" : null
   } ],
-  "variables" : [ "jtccontainersaspermissionsparse054474846ac919e8554" ]
-=======
-      "x-ms-request-id" : "8f76ccbd-401e-003a-4de6-6473d5000000",
-      "Date" : "Fri, 06 Sep 2019 19:11:22 GMT",
-      "x-ms-client-request-id" : "a0526b07-2336-4c99-88fb-7ea09e9ed2b8"
-    },
-    "Exception" : null
-  } ],
-  "variables" : [ "jtccontainersaspermissionsparse032574c2c72f5591294" ]
->>>>>>> a55d5dd9
+  "variables" : [ "jtccontainersaspermissionsparse0634622f4e05825c254" ]
 }