--- conflicted
+++ resolved
@@ -1,59 +1,32 @@
 {
   "networkCallRecords" : [ {
     "Method" : "PUT",
-<<<<<<< HEAD
-    "Uri" : "https://jaschrepragrs.blob.core.windows.net/jtcacquireleaseacillegal0932495756a38f54d140a0?restype=container",
+    "Uri" : "https://jaschrepragrs.blob.core.windows.net/jtcacquireleaseacillegal0185284863e1bccb804af9?restype=container",
     "Headers" : {
       "x-ms-version" : "2019-02-02",
       "User-Agent" : "azsdk-java-azure-storage-blob/12.0.0-preview.3 1.8.0_221; Windows 10 10.0",
-      "x-ms-client-request-id" : "4035c97f-8a78-495e-b7ab-1cc56d353da2"
-=======
-    "Uri" : "https://azstoragesdkaccount.blob.core.windows.net/jtcacquireleaseacillegal080962bcd810901ce142ce?restype=container",
-    "Headers" : {
-      "x-ms-version" : "2019-02-02",
-      "User-Agent" : "azsdk-java-azure-storage-blob/12.0.0-preview.3 1.8.0_212; Windows 10 10.0",
-      "x-ms-client-request-id" : "031c7283-b2f2-41d7-8353-398bf36e47a9"
->>>>>>> a55d5dd9
+      "x-ms-client-request-id" : "8e5f83a2-55ca-4dc4-bafb-090db3192b4c"
     },
     "Response" : {
       "x-ms-version" : "2019-02-02",
       "Server" : "Windows-Azure-Blob/1.0 Microsoft-HTTPAPI/2.0",
-<<<<<<< HEAD
-      "ETag" : "\"0x8D732532608CFE8\"",
-      "Last-Modified" : "Thu, 05 Sep 2019 22:48:19 GMT",
+      "ETag" : "\"0x8D73560B099B3D4\"",
+      "Last-Modified" : "Mon, 09 Sep 2019 20:02:49 GMT",
       "retry-after" : "0",
       "Content-Length" : "0",
       "StatusCode" : "201",
-      "x-ms-request-id" : "827d0523-601e-001e-3c3c-643a46000000",
-      "Date" : "Thu, 05 Sep 2019 22:48:19 GMT",
-      "x-ms-client-request-id" : "4035c97f-8a78-495e-b7ab-1cc56d353da2"
-=======
-      "ETag" : "\"0x8D732FD83C85B0F\"",
-      "Last-Modified" : "Fri, 06 Sep 2019 19:07:51 GMT",
-      "retry-after" : "0",
-      "Content-Length" : "0",
-      "StatusCode" : "201",
-      "x-ms-request-id" : "ec65195a-001e-001f-06e6-64eb66000000",
-      "Date" : "Fri, 06 Sep 2019 19:07:51 GMT",
-      "x-ms-client-request-id" : "031c7283-b2f2-41d7-8353-398bf36e47a9"
->>>>>>> a55d5dd9
+      "x-ms-request-id" : "c5c9d556-301e-0042-1349-67cbbf000000",
+      "Date" : "Mon, 09 Sep 2019 20:02:48 GMT",
+      "x-ms-client-request-id" : "8e5f83a2-55ca-4dc4-bafb-090db3192b4c"
     },
     "Exception" : null
   }, {
     "Method" : "GET",
-<<<<<<< HEAD
     "Uri" : "https://jaschrepragrs.blob.core.windows.net?prefix=jtcacquireleaseacillegal&comp=list",
     "Headers" : {
       "x-ms-version" : "2019-02-02",
       "User-Agent" : "azsdk-java-azure-storage-blob/12.0.0-preview.3 1.8.0_221; Windows 10 10.0",
-      "x-ms-client-request-id" : "27e85ae9-ffb5-48b8-8fbc-0e2f34276908"
-=======
-    "Uri" : "https://azstoragesdkaccount.blob.core.windows.net?prefix=jtcacquireleaseacillegal&comp=list",
-    "Headers" : {
-      "x-ms-version" : "2019-02-02",
-      "User-Agent" : "azsdk-java-azure-storage-blob/12.0.0-preview.3 1.8.0_212; Windows 10 10.0",
-      "x-ms-client-request-id" : "ea89c1d5-e000-4942-97e0-a85c77f92cd4"
->>>>>>> a55d5dd9
+      "x-ms-client-request-id" : "5a5ae354-763e-41d0-b4fd-dc71cb4460a6"
     },
     "Response" : {
       "Transfer-Encoding" : "chunked",
@@ -61,35 +34,20 @@
       "Server" : "Windows-Azure-Blob/1.0 Microsoft-HTTPAPI/2.0",
       "retry-after" : "0",
       "StatusCode" : "200",
-<<<<<<< HEAD
-      "x-ms-request-id" : "827d052c-601e-001e-443c-643a46000000",
-      "Body" : "﻿<?xml version=\"1.0\" encoding=\"utf-8\"?><EnumerationResults ServiceEndpoint=\"https://jaschrepragrs.blob.core.windows.net/\"><Prefix>jtcacquireleaseacillegal</Prefix><Containers><Container><Name>jtcacquireleaseacillegal0932495756a38f54d140a0</Name><Properties><Last-Modified>Thu, 05 Sep 2019 22:48:19 GMT</Last-Modified><Etag>\"0x8D732532608CFE8\"</Etag><LeaseStatus>unlocked</LeaseStatus><LeaseState>available</LeaseState><DefaultEncryptionScope>$account-encryption-key</DefaultEncryptionScope><DenyEncryptionScopeOverride>false</DenyEncryptionScopeOverride><HasImmutabilityPolicy>false</HasImmutabilityPolicy><HasLegalHold>false</HasLegalHold></Properties></Container></Containers><NextMarker /></EnumerationResults>",
-      "Date" : "Thu, 05 Sep 2019 22:48:19 GMT",
-      "x-ms-client-request-id" : "27e85ae9-ffb5-48b8-8fbc-0e2f34276908",
-=======
-      "x-ms-request-id" : "ec65196c-001e-001f-15e6-64eb66000000",
-      "Body" : "﻿<?xml version=\"1.0\" encoding=\"utf-8\"?><EnumerationResults ServiceEndpoint=\"https://azstoragesdkaccount.blob.core.windows.net/\"><Prefix>jtcacquireleaseacillegal</Prefix><Containers><Container><Name>jtcacquireleaseacillegal080962bcd810901ce142ce</Name><Properties><Last-Modified>Fri, 06 Sep 2019 19:07:51 GMT</Last-Modified><Etag>\"0x8D732FD83C85B0F\"</Etag><LeaseStatus>unlocked</LeaseStatus><LeaseState>available</LeaseState><DefaultEncryptionScope>$account-encryption-key</DefaultEncryptionScope><DenyEncryptionScopeOverride>false</DenyEncryptionScopeOverride><HasImmutabilityPolicy>false</HasImmutabilityPolicy><HasLegalHold>false</HasLegalHold></Properties></Container></Containers><NextMarker /></EnumerationResults>",
-      "Date" : "Fri, 06 Sep 2019 19:07:51 GMT",
-      "x-ms-client-request-id" : "ea89c1d5-e000-4942-97e0-a85c77f92cd4",
->>>>>>> a55d5dd9
+      "x-ms-request-id" : "c5c9d568-301e-0042-2249-67cbbf000000",
+      "Body" : "﻿<?xml version=\"1.0\" encoding=\"utf-8\"?><EnumerationResults ServiceEndpoint=\"https://jaschrepragrs.blob.core.windows.net/\"><Prefix>jtcacquireleaseacillegal</Prefix><Containers><Container><Name>jtcacquireleaseacillegal0185284863e1bccb804af9</Name><Properties><Last-Modified>Mon, 09 Sep 2019 20:02:49 GMT</Last-Modified><Etag>\"0x8D73560B099B3D4\"</Etag><LeaseStatus>unlocked</LeaseStatus><LeaseState>available</LeaseState><DefaultEncryptionScope>$account-encryption-key</DefaultEncryptionScope><DenyEncryptionScopeOverride>false</DenyEncryptionScopeOverride><HasImmutabilityPolicy>false</HasImmutabilityPolicy><HasLegalHold>false</HasLegalHold></Properties></Container></Containers><NextMarker /></EnumerationResults>",
+      "Date" : "Mon, 09 Sep 2019 20:02:48 GMT",
+      "x-ms-client-request-id" : "5a5ae354-763e-41d0-b4fd-dc71cb4460a6",
       "Content-Type" : "application/xml"
     },
     "Exception" : null
   }, {
     "Method" : "DELETE",
-<<<<<<< HEAD
-    "Uri" : "https://jaschrepragrs.blob.core.windows.net/jtcacquireleaseacillegal0932495756a38f54d140a0?restype=container",
+    "Uri" : "https://jaschrepragrs.blob.core.windows.net/jtcacquireleaseacillegal0185284863e1bccb804af9?restype=container",
     "Headers" : {
       "x-ms-version" : "2019-02-02",
       "User-Agent" : "azsdk-java-azure-storage-blob/12.0.0-preview.3 1.8.0_221; Windows 10 10.0",
-      "x-ms-client-request-id" : "b9cda642-e2c5-4351-96f7-33f3c3bbedca"
-=======
-    "Uri" : "https://azstoragesdkaccount.blob.core.windows.net/jtcacquireleaseacillegal080962bcd810901ce142ce?restype=container",
-    "Headers" : {
-      "x-ms-version" : "2019-02-02",
-      "User-Agent" : "azsdk-java-azure-storage-blob/12.0.0-preview.3 1.8.0_212; Windows 10 10.0",
-      "x-ms-client-request-id" : "a76166e7-e8db-44b4-9756-394b73e92476"
->>>>>>> a55d5dd9
+      "x-ms-client-request-id" : "f77d1a96-5722-4b98-9d6f-0d79622d1fc9"
     },
     "Response" : {
       "x-ms-version" : "2019-02-02",
@@ -97,21 +55,11 @@
       "retry-after" : "0",
       "Content-Length" : "0",
       "StatusCode" : "202",
-<<<<<<< HEAD
-      "x-ms-request-id" : "827d053a-601e-001e-523c-643a46000000",
-      "Date" : "Thu, 05 Sep 2019 22:48:19 GMT",
-      "x-ms-client-request-id" : "b9cda642-e2c5-4351-96f7-33f3c3bbedca"
+      "x-ms-request-id" : "c5c9d576-301e-0042-3049-67cbbf000000",
+      "Date" : "Mon, 09 Sep 2019 20:02:48 GMT",
+      "x-ms-client-request-id" : "f77d1a96-5722-4b98-9d6f-0d79622d1fc9"
     },
     "Exception" : null
   } ],
-  "variables" : [ "jtcacquireleaseacillegal0932495756a38f54d140a0" ]
-=======
-      "x-ms-request-id" : "ec651979-001e-001f-22e6-64eb66000000",
-      "Date" : "Fri, 06 Sep 2019 19:07:51 GMT",
-      "x-ms-client-request-id" : "a76166e7-e8db-44b4-9756-394b73e92476"
-    },
-    "Exception" : null
-  } ],
-  "variables" : [ "jtcacquireleaseacillegal080962bcd810901ce142ce" ]
->>>>>>> a55d5dd9
+  "variables" : [ "jtcacquireleaseacillegal0185284863e1bccb804af9" ]
 }