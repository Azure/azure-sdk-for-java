--- conflicted
+++ resolved
@@ -1,59 +1,32 @@
 {
   "networkCallRecords" : [ {
     "Method" : "PUT",
-<<<<<<< HEAD
-    "Uri" : "https://jaschrepragrs.blob.core.windows.net/jtcaccountsasresourcetypetostring045186f204af68a3c5?restype=container",
+    "Uri" : "https://jaschrepragrs.blob.core.windows.net/jtcaccountsasresourcetypetostring033285150e1a22e62a?restype=container",
     "Headers" : {
       "x-ms-version" : "2019-02-02",
       "User-Agent" : "azsdk-java-azure-storage-blob/12.0.0-preview.3 1.8.0_221; Windows 10 10.0",
-      "x-ms-client-request-id" : "99df0586-8322-4fdf-b6d9-6f4afe93cf6d"
-=======
-    "Uri" : "https://azstoragesdkaccount.blob.core.windows.net/jtcaccountsasresourcetypetostring016883f06476625bcf?restype=container",
-    "Headers" : {
-      "x-ms-version" : "2019-02-02",
-      "User-Agent" : "azsdk-java-azure-storage-blob/12.0.0-preview.3 1.8.0_212; Windows 10 10.0",
-      "x-ms-client-request-id" : "2a2f63f1-5ab9-45a0-abfd-6e72410136b5"
->>>>>>> a55d5dd9
+      "x-ms-client-request-id" : "7a96a3dd-2ed3-4c9c-a03a-6c2bf6bd5673"
     },
     "Response" : {
       "x-ms-version" : "2019-02-02",
       "Server" : "Windows-Azure-Blob/1.0 Microsoft-HTTPAPI/2.0",
-<<<<<<< HEAD
-      "ETag" : "\"0x8D73251943AA37D\"",
-      "Last-Modified" : "Thu, 05 Sep 2019 22:37:05 GMT",
+      "ETag" : "\"0x8D735604373ADDA\"",
+      "Last-Modified" : "Mon, 09 Sep 2019 19:59:46 GMT",
       "retry-after" : "0",
       "Content-Length" : "0",
       "StatusCode" : "201",
-      "x-ms-request-id" : "bfecc54f-901e-0044-1e3a-643cc7000000",
-      "Date" : "Thu, 05 Sep 2019 22:37:04 GMT",
-      "x-ms-client-request-id" : "99df0586-8322-4fdf-b6d9-6f4afe93cf6d"
-=======
-      "ETag" : "\"0x8D732FDB4ACA8A9\"",
-      "Last-Modified" : "Fri, 06 Sep 2019 19:09:13 GMT",
-      "retry-after" : "0",
-      "Content-Length" : "0",
-      "StatusCode" : "201",
-      "x-ms-request-id" : "ec65ede6-001e-001f-09e6-64eb66000000",
-      "Date" : "Fri, 06 Sep 2019 19:09:13 GMT",
-      "x-ms-client-request-id" : "2a2f63f1-5ab9-45a0-abfd-6e72410136b5"
->>>>>>> a55d5dd9
+      "x-ms-request-id" : "077fec05-801e-001f-4349-673bbb000000",
+      "Date" : "Mon, 09 Sep 2019 19:59:45 GMT",
+      "x-ms-client-request-id" : "7a96a3dd-2ed3-4c9c-a03a-6c2bf6bd5673"
     },
     "Exception" : null
   }, {
     "Method" : "GET",
-<<<<<<< HEAD
     "Uri" : "https://jaschrepragrs.blob.core.windows.net?prefix=jtcaccountsasresourcetypetostring&comp=list",
     "Headers" : {
       "x-ms-version" : "2019-02-02",
       "User-Agent" : "azsdk-java-azure-storage-blob/12.0.0-preview.3 1.8.0_221; Windows 10 10.0",
-      "x-ms-client-request-id" : "7516dd17-c5d4-4ed9-8ddb-eaaf2b013922"
-=======
-    "Uri" : "https://azstoragesdkaccount.blob.core.windows.net?prefix=jtcaccountsasresourcetypetostring&comp=list",
-    "Headers" : {
-      "x-ms-version" : "2019-02-02",
-      "User-Agent" : "azsdk-java-azure-storage-blob/12.0.0-preview.3 1.8.0_212; Windows 10 10.0",
-      "x-ms-client-request-id" : "131397ff-4968-4f12-9e75-4b0302ade711"
->>>>>>> a55d5dd9
+      "x-ms-client-request-id" : "e28ce3fb-bfce-4c3d-af0e-f900d029ab93"
     },
     "Response" : {
       "Transfer-Encoding" : "chunked",
@@ -61,35 +34,20 @@
       "Server" : "Windows-Azure-Blob/1.0 Microsoft-HTTPAPI/2.0",
       "retry-after" : "0",
       "StatusCode" : "200",
-<<<<<<< HEAD
-      "x-ms-request-id" : "bfecc562-901e-0044-2f3a-643cc7000000",
-      "Body" : "﻿<?xml version=\"1.0\" encoding=\"utf-8\"?><EnumerationResults ServiceEndpoint=\"https://jaschrepragrs.blob.core.windows.net/\"><Prefix>jtcaccountsasresourcetypetostring</Prefix><Containers><Container><Name>jtcaccountsasresourcetypetostring045186f204af68a3c5</Name><Properties><Last-Modified>Thu, 05 Sep 2019 22:37:05 GMT</Last-Modified><Etag>\"0x8D73251943AA37D\"</Etag><LeaseStatus>unlocked</LeaseStatus><LeaseState>available</LeaseState><DefaultEncryptionScope>$account-encryption-key</DefaultEncryptionScope><DenyEncryptionScopeOverride>false</DenyEncryptionScopeOverride><HasImmutabilityPolicy>false</HasImmutabilityPolicy><HasLegalHold>false</HasLegalHold></Properties></Container></Containers><NextMarker /></EnumerationResults>",
-      "Date" : "Thu, 05 Sep 2019 22:37:04 GMT",
-      "x-ms-client-request-id" : "7516dd17-c5d4-4ed9-8ddb-eaaf2b013922",
-=======
-      "x-ms-request-id" : "ec65edf7-001e-001f-18e6-64eb66000000",
-      "Body" : "﻿<?xml version=\"1.0\" encoding=\"utf-8\"?><EnumerationResults ServiceEndpoint=\"https://azstoragesdkaccount.blob.core.windows.net/\"><Prefix>jtcaccountsasresourcetypetostring</Prefix><Containers><Container><Name>jtcaccountsasresourcetypetostring016883f06476625bcf</Name><Properties><Last-Modified>Fri, 06 Sep 2019 19:09:13 GMT</Last-Modified><Etag>\"0x8D732FDB4ACA8A9\"</Etag><LeaseStatus>unlocked</LeaseStatus><LeaseState>available</LeaseState><DefaultEncryptionScope>$account-encryption-key</DefaultEncryptionScope><DenyEncryptionScopeOverride>false</DenyEncryptionScopeOverride><HasImmutabilityPolicy>false</HasImmutabilityPolicy><HasLegalHold>false</HasLegalHold></Properties></Container></Containers><NextMarker /></EnumerationResults>",
-      "Date" : "Fri, 06 Sep 2019 19:09:13 GMT",
-      "x-ms-client-request-id" : "131397ff-4968-4f12-9e75-4b0302ade711",
->>>>>>> a55d5dd9
+      "x-ms-request-id" : "077fec17-801e-001f-5249-673bbb000000",
+      "Body" : "﻿<?xml version=\"1.0\" encoding=\"utf-8\"?><EnumerationResults ServiceEndpoint=\"https://jaschrepragrs.blob.core.windows.net/\"><Prefix>jtcaccountsasresourcetypetostring</Prefix><Containers><Container><Name>jtcaccountsasresourcetypetostring033285150e1a22e62a</Name><Properties><Last-Modified>Mon, 09 Sep 2019 19:59:46 GMT</Last-Modified><Etag>\"0x8D735604373ADDA\"</Etag><LeaseStatus>unlocked</LeaseStatus><LeaseState>available</LeaseState><DefaultEncryptionScope>$account-encryption-key</DefaultEncryptionScope><DenyEncryptionScopeOverride>false</DenyEncryptionScopeOverride><HasImmutabilityPolicy>false</HasImmutabilityPolicy><HasLegalHold>false</HasLegalHold></Properties></Container></Containers><NextMarker /></EnumerationResults>",
+      "Date" : "Mon, 09 Sep 2019 19:59:45 GMT",
+      "x-ms-client-request-id" : "e28ce3fb-bfce-4c3d-af0e-f900d029ab93",
       "Content-Type" : "application/xml"
     },
     "Exception" : null
   }, {
     "Method" : "DELETE",
-<<<<<<< HEAD
-    "Uri" : "https://jaschrepragrs.blob.core.windows.net/jtcaccountsasresourcetypetostring045186f204af68a3c5?restype=container",
+    "Uri" : "https://jaschrepragrs.blob.core.windows.net/jtcaccountsasresourcetypetostring033285150e1a22e62a?restype=container",
     "Headers" : {
       "x-ms-version" : "2019-02-02",
       "User-Agent" : "azsdk-java-azure-storage-blob/12.0.0-preview.3 1.8.0_221; Windows 10 10.0",
-      "x-ms-client-request-id" : "1d154246-aa08-49af-8e3a-d8001675212e"
-=======
-    "Uri" : "https://azstoragesdkaccount.blob.core.windows.net/jtcaccountsasresourcetypetostring016883f06476625bcf?restype=container",
-    "Headers" : {
-      "x-ms-version" : "2019-02-02",
-      "User-Agent" : "azsdk-java-azure-storage-blob/12.0.0-preview.3 1.8.0_212; Windows 10 10.0",
-      "x-ms-client-request-id" : "14488bef-dcc9-4237-9fc4-6ed97f13f2c6"
->>>>>>> a55d5dd9
+      "x-ms-client-request-id" : "57f63daf-be2d-451f-8aaa-884825b26e13"
     },
     "Response" : {
       "x-ms-version" : "2019-02-02",
@@ -97,21 +55,11 @@
       "retry-after" : "0",
       "Content-Length" : "0",
       "StatusCode" : "202",
-<<<<<<< HEAD
-      "x-ms-request-id" : "bfecc573-901e-0044-3f3a-643cc7000000",
-      "Date" : "Thu, 05 Sep 2019 22:37:05 GMT",
-      "x-ms-client-request-id" : "1d154246-aa08-49af-8e3a-d8001675212e"
+      "x-ms-request-id" : "077fec25-801e-001f-6049-673bbb000000",
+      "Date" : "Mon, 09 Sep 2019 19:59:45 GMT",
+      "x-ms-client-request-id" : "57f63daf-be2d-451f-8aaa-884825b26e13"
     },
     "Exception" : null
   } ],
-  "variables" : [ "jtcaccountsasresourcetypetostring045186f204af68a3c5" ]
-=======
-      "x-ms-request-id" : "ec65ee0a-001e-001f-28e6-64eb66000000",
-      "Date" : "Fri, 06 Sep 2019 19:09:13 GMT",
-      "x-ms-client-request-id" : "14488bef-dcc9-4237-9fc4-6ed97f13f2c6"
-    },
-    "Exception" : null
-  } ],
-  "variables" : [ "jtcaccountsasresourcetypetostring016883f06476625bcf" ]
->>>>>>> a55d5dd9
+  "variables" : [ "jtcaccountsasresourcetypetostring033285150e1a22e62a" ]
 }