--- conflicted
+++ resolved
@@ -1,59 +1,32 @@
 {
   "networkCallRecords" : [ {
     "Method" : "PUT",
-<<<<<<< HEAD
-    "Uri" : "https://jaschrepragrs.blob.core.windows.net/jtciprangeparse0helpertestiprangeparse6ee1666505c741f6?restype=container",
+    "Uri" : "https://jaschrepragrs.blob.core.windows.net/jtciprangeparse0helpertestiprangeparse6c881937b159a74d?restype=container",
     "Headers" : {
       "x-ms-version" : "2019-02-02",
       "User-Agent" : "azsdk-java-azure-storage-blob/12.0.0-preview.3 1.8.0_221; Windows 10 10.0",
-      "x-ms-client-request-id" : "cd128070-8feb-4179-a0af-7dca72961124"
-=======
-    "Uri" : "https://azstoragesdkaccount.blob.core.windows.net/jtciprangeparse0helpertestiprangeparseabd355299ff14ff0?restype=container",
-    "Headers" : {
-      "x-ms-version" : "2019-02-02",
-      "User-Agent" : "azsdk-java-azure-storage-blob/12.0.0-preview.3 1.8.0_212; Windows 10 10.0",
-      "x-ms-client-request-id" : "7b300eb4-71a8-49e3-bd02-cd39b3b780c1"
->>>>>>> a55d5dd9
+      "x-ms-client-request-id" : "7a60a2c4-cc79-4b1d-bce5-de8973d080d0"
     },
     "Response" : {
       "x-ms-version" : "2019-02-02",
       "Server" : "Windows-Azure-Blob/1.0 Microsoft-HTTPAPI/2.0",
-<<<<<<< HEAD
-      "ETag" : "\"0x8D732518EF25E53\"",
-      "Last-Modified" : "Thu, 05 Sep 2019 22:36:56 GMT",
+      "ETag" : "\"0x8D735603E350328\"",
+      "Last-Modified" : "Mon, 09 Sep 2019 19:59:37 GMT",
       "retry-after" : "0",
       "Content-Length" : "0",
       "StatusCode" : "201",
-      "x-ms-request-id" : "bfecbc43-901e-0044-3d3a-643cc7000000",
-      "Date" : "Thu, 05 Sep 2019 22:36:56 GMT",
-      "x-ms-client-request-id" : "cd128070-8feb-4179-a0af-7dca72961124"
-=======
-      "ETag" : "\"0x8D732FDB1AB0BA6\"",
-      "Last-Modified" : "Fri, 06 Sep 2019 19:09:08 GMT",
-      "retry-after" : "0",
-      "Content-Length" : "0",
-      "StatusCode" : "201",
-      "x-ms-request-id" : "ec65e1d5-001e-001f-52e6-64eb66000000",
-      "Date" : "Fri, 06 Sep 2019 19:09:08 GMT",
-      "x-ms-client-request-id" : "7b300eb4-71a8-49e3-bd02-cd39b3b780c1"
->>>>>>> a55d5dd9
+      "x-ms-request-id" : "077fe58d-801e-001f-6a49-673bbb000000",
+      "Date" : "Mon, 09 Sep 2019 19:59:36 GMT",
+      "x-ms-client-request-id" : "7a60a2c4-cc79-4b1d-bce5-de8973d080d0"
     },
     "Exception" : null
   }, {
     "Method" : "GET",
-<<<<<<< HEAD
     "Uri" : "https://jaschrepragrs.blob.core.windows.net?prefix=jtciprangeparse&comp=list",
     "Headers" : {
       "x-ms-version" : "2019-02-02",
       "User-Agent" : "azsdk-java-azure-storage-blob/12.0.0-preview.3 1.8.0_221; Windows 10 10.0",
-      "x-ms-client-request-id" : "148dd6c4-bd7a-4783-8cbd-5977d2c5336d"
-=======
-    "Uri" : "https://azstoragesdkaccount.blob.core.windows.net?prefix=jtciprangeparse&comp=list",
-    "Headers" : {
-      "x-ms-version" : "2019-02-02",
-      "User-Agent" : "azsdk-java-azure-storage-blob/12.0.0-preview.3 1.8.0_212; Windows 10 10.0",
-      "x-ms-client-request-id" : "9f0a144f-7b28-4b73-8920-047ed2e52eb1"
->>>>>>> a55d5dd9
+      "x-ms-client-request-id" : "5f0e8c2b-f3e3-4c2a-8d17-4d11e15a3769"
     },
     "Response" : {
       "Transfer-Encoding" : "chunked",
@@ -61,35 +34,20 @@
       "Server" : "Windows-Azure-Blob/1.0 Microsoft-HTTPAPI/2.0",
       "retry-after" : "0",
       "StatusCode" : "200",
-<<<<<<< HEAD
-      "x-ms-request-id" : "bfecbc92-901e-0044-053a-643cc7000000",
-      "Body" : "﻿<?xml version=\"1.0\" encoding=\"utf-8\"?><EnumerationResults ServiceEndpoint=\"https://jaschrepragrs.blob.core.windows.net/\"><Prefix>jtciprangeparse</Prefix><Containers><Container><Name>jtciprangeparse0helpertestiprangeparse6ee1666505c741f6</Name><Properties><Last-Modified>Thu, 05 Sep 2019 22:36:56 GMT</Last-Modified><Etag>\"0x8D732518EF25E53\"</Etag><LeaseStatus>unlocked</LeaseStatus><LeaseState>available</LeaseState><DefaultEncryptionScope>$account-encryption-key</DefaultEncryptionScope><DenyEncryptionScopeOverride>false</DenyEncryptionScopeOverride><HasImmutabilityPolicy>false</HasImmutabilityPolicy><HasLegalHold>false</HasLegalHold></Properties></Container></Containers><NextMarker /></EnumerationResults>",
-      "Date" : "Thu, 05 Sep 2019 22:36:56 GMT",
-      "x-ms-client-request-id" : "148dd6c4-bd7a-4783-8cbd-5977d2c5336d",
-=======
-      "x-ms-request-id" : "ec65e1f3-001e-001f-69e6-64eb66000000",
-      "Body" : "﻿<?xml version=\"1.0\" encoding=\"utf-8\"?><EnumerationResults ServiceEndpoint=\"https://azstoragesdkaccount.blob.core.windows.net/\"><Prefix>jtciprangeparse</Prefix><Containers><Container><Name>jtciprangeparse0helpertestiprangeparseabd355299ff14ff0</Name><Properties><Last-Modified>Fri, 06 Sep 2019 19:09:08 GMT</Last-Modified><Etag>\"0x8D732FDB1AB0BA6\"</Etag><LeaseStatus>unlocked</LeaseStatus><LeaseState>available</LeaseState><DefaultEncryptionScope>$account-encryption-key</DefaultEncryptionScope><DenyEncryptionScopeOverride>false</DenyEncryptionScopeOverride><HasImmutabilityPolicy>false</HasImmutabilityPolicy><HasLegalHold>false</HasLegalHold></Properties></Container></Containers><NextMarker /></EnumerationResults>",
-      "Date" : "Fri, 06 Sep 2019 19:09:08 GMT",
-      "x-ms-client-request-id" : "9f0a144f-7b28-4b73-8920-047ed2e52eb1",
->>>>>>> a55d5dd9
+      "x-ms-request-id" : "077fe599-801e-001f-7349-673bbb000000",
+      "Body" : "﻿<?xml version=\"1.0\" encoding=\"utf-8\"?><EnumerationResults ServiceEndpoint=\"https://jaschrepragrs.blob.core.windows.net/\"><Prefix>jtciprangeparse</Prefix><Containers><Container><Name>jtciprangeparse0helpertestiprangeparse6c881937b159a74d</Name><Properties><Last-Modified>Mon, 09 Sep 2019 19:59:37 GMT</Last-Modified><Etag>\"0x8D735603E350328\"</Etag><LeaseStatus>unlocked</LeaseStatus><LeaseState>available</LeaseState><DefaultEncryptionScope>$account-encryption-key</DefaultEncryptionScope><DenyEncryptionScopeOverride>false</DenyEncryptionScopeOverride><HasImmutabilityPolicy>false</HasImmutabilityPolicy><HasLegalHold>false</HasLegalHold></Properties></Container></Containers><NextMarker /></EnumerationResults>",
+      "Date" : "Mon, 09 Sep 2019 19:59:36 GMT",
+      "x-ms-client-request-id" : "5f0e8c2b-f3e3-4c2a-8d17-4d11e15a3769",
       "Content-Type" : "application/xml"
     },
     "Exception" : null
   }, {
     "Method" : "DELETE",
-<<<<<<< HEAD
-    "Uri" : "https://jaschrepragrs.blob.core.windows.net/jtciprangeparse0helpertestiprangeparse6ee1666505c741f6?restype=container",
+    "Uri" : "https://jaschrepragrs.blob.core.windows.net/jtciprangeparse0helpertestiprangeparse6c881937b159a74d?restype=container",
     "Headers" : {
       "x-ms-version" : "2019-02-02",
       "User-Agent" : "azsdk-java-azure-storage-blob/12.0.0-preview.3 1.8.0_221; Windows 10 10.0",
-      "x-ms-client-request-id" : "eabecbc5-843f-4dbb-89da-bc88b0d936c7"
-=======
-    "Uri" : "https://azstoragesdkaccount.blob.core.windows.net/jtciprangeparse0helpertestiprangeparseabd355299ff14ff0?restype=container",
-    "Headers" : {
-      "x-ms-version" : "2019-02-02",
-      "User-Agent" : "azsdk-java-azure-storage-blob/12.0.0-preview.3 1.8.0_212; Windows 10 10.0",
-      "x-ms-client-request-id" : "ea3e3515-9539-46e8-be65-7936082371db"
->>>>>>> a55d5dd9
+      "x-ms-client-request-id" : "bee39ffd-50e3-41fc-b036-c30ee2d3f249"
     },
     "Response" : {
       "x-ms-version" : "2019-02-02",
@@ -97,21 +55,11 @@
       "retry-after" : "0",
       "Content-Length" : "0",
       "StatusCode" : "202",
-<<<<<<< HEAD
-      "x-ms-request-id" : "bfecbca9-901e-0044-1c3a-643cc7000000",
-      "Date" : "Thu, 05 Sep 2019 22:36:56 GMT",
-      "x-ms-client-request-id" : "eabecbc5-843f-4dbb-89da-bc88b0d936c7"
+      "x-ms-request-id" : "077fe5a4-801e-001f-7e49-673bbb000000",
+      "Date" : "Mon, 09 Sep 2019 19:59:36 GMT",
+      "x-ms-client-request-id" : "bee39ffd-50e3-41fc-b036-c30ee2d3f249"
     },
     "Exception" : null
   } ],
-  "variables" : [ "jtciprangeparse0helpertestiprangeparse6ee1666505c741f6" ]
-=======
-      "x-ms-request-id" : "ec65e207-001e-001f-7ce6-64eb66000000",
-      "Date" : "Fri, 06 Sep 2019 19:09:08 GMT",
-      "x-ms-client-request-id" : "ea3e3515-9539-46e8-be65-7936082371db"
-    },
-    "Exception" : null
-  } ],
-  "variables" : [ "jtciprangeparse0helpertestiprangeparseabd355299ff14ff0" ]
->>>>>>> a55d5dd9
+  "variables" : [ "jtciprangeparse0helpertestiprangeparse6c881937b159a74d" ]
 }