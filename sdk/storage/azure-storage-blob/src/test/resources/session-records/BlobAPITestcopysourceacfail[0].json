--- conflicted
+++ resolved
@@ -1,105 +1,57 @@
 {
   "networkCallRecords" : [ {
     "Method" : "PUT",
-<<<<<<< HEAD
-    "Uri" : "https://jaschrepragrs.blob.core.windows.net/jtccopysourceacfail0blobapitestcopysourceacfailb52715859e26?restype=container",
+    "Uri" : "https://jaschrepragrs.blob.core.windows.net/jtccopysourceacfail0blobapitestcopysourceacfail157940675bb5?restype=container",
     "Headers" : {
       "x-ms-version" : "2019-02-02",
       "User-Agent" : "azsdk-java-azure-storage-blob/12.0.0-preview.3 1.8.0_221; Windows 10 10.0",
-      "x-ms-client-request-id" : "4b4092c4-afe1-4b2f-892b-7ecae2880a42"
-=======
-    "Uri" : "https://azstoragesdkaccount.blob.core.windows.net/jtccopysourceacfail0blobapitestcopysourceacfail42a73318d1a5?restype=container",
-    "Headers" : {
-      "x-ms-version" : "2019-02-02",
-      "User-Agent" : "azsdk-java-azure-storage-blob/12.0.0-preview.3 1.8.0_212; Windows 10 10.0",
-      "x-ms-client-request-id" : "3c51c504-93e9-4210-a34f-b0f30ce34f4d"
->>>>>>> a55d5dd9
+      "x-ms-client-request-id" : "a6544e88-a5c8-42f0-83e1-89a83c59d416"
     },
     "Response" : {
       "x-ms-version" : "2019-02-02",
       "Server" : "Windows-Azure-Blob/1.0 Microsoft-HTTPAPI/2.0",
-<<<<<<< HEAD
-      "ETag" : "\"0x8D73251CF665362\"",
-      "Last-Modified" : "Thu, 05 Sep 2019 22:38:44 GMT",
+      "ETag" : "\"0x8D735611F20778B\"",
+      "Last-Modified" : "Mon, 09 Sep 2019 20:05:54 GMT",
       "retry-after" : "0",
       "Content-Length" : "0",
       "StatusCode" : "201",
-      "x-ms-request-id" : "bfed285b-901e-0044-793a-643cc7000000",
-      "Date" : "Thu, 05 Sep 2019 22:38:43 GMT",
-      "x-ms-client-request-id" : "4b4092c4-afe1-4b2f-892b-7ecae2880a42"
-=======
-      "ETag" : "\"0x8D732FC98AA4A00\"",
-      "Last-Modified" : "Fri, 06 Sep 2019 19:01:17 GMT",
-      "retry-after" : "0",
-      "Content-Length" : "0",
-      "StatusCode" : "201",
-      "x-ms-request-id" : "b92bcb9e-d01e-009e-63e5-644931000000",
-      "Date" : "Fri, 06 Sep 2019 19:01:16 GMT",
-      "x-ms-client-request-id" : "3c51c504-93e9-4210-a34f-b0f30ce34f4d"
->>>>>>> a55d5dd9
+      "x-ms-request-id" : "c5ca8b35-301e-0042-2e49-67cbbf000000",
+      "Date" : "Mon, 09 Sep 2019 20:05:54 GMT",
+      "x-ms-client-request-id" : "a6544e88-a5c8-42f0-83e1-89a83c59d416"
     },
     "Exception" : null
   }, {
     "Method" : "PUT",
-<<<<<<< HEAD
-    "Uri" : "https://jaschrepragrs.blob.core.windows.net/jtccopysourceacfail0blobapitestcopysourceacfailb52715859e26/javablobcopysourceacfail1blobapitestcopysourceacfailb52741141",
+    "Uri" : "https://jaschrepragrs.blob.core.windows.net/jtccopysourceacfail0blobapitestcopysourceacfail157940675bb5/javablobcopysourceacfail1blobapitestcopysourceacfail157577178",
     "Headers" : {
       "x-ms-version" : "2019-02-02",
       "User-Agent" : "azsdk-java-azure-storage-blob/12.0.0-preview.3 1.8.0_221; Windows 10 10.0",
-      "x-ms-client-request-id" : "728437cb-505c-4696-aed4-98847a5f7ccc",
-=======
-    "Uri" : "https://azstoragesdkaccount.blob.core.windows.net/jtccopysourceacfail0blobapitestcopysourceacfail42a73318d1a5/javablobcopysourceacfail1blobapitestcopysourceacfail42a453436",
-    "Headers" : {
-      "x-ms-version" : "2019-02-02",
-      "User-Agent" : "azsdk-java-azure-storage-blob/12.0.0-preview.3 1.8.0_212; Windows 10 10.0",
-      "x-ms-client-request-id" : "0d02f944-8406-4557-b96f-dbce7f40ae2b",
->>>>>>> a55d5dd9
+      "x-ms-client-request-id" : "d8aa900f-f878-4125-90fc-ad86428293c2",
       "Content-Type" : "application/octet-stream"
     },
     "Response" : {
       "x-ms-version" : "2019-02-02",
       "Server" : "Windows-Azure-Blob/1.0 Microsoft-HTTPAPI/2.0",
       "x-ms-content-crc64" : "6RYQPwaVsyQ=",
-<<<<<<< HEAD
-      "Last-Modified" : "Thu, 05 Sep 2019 22:38:45 GMT",
+      "Last-Modified" : "Mon, 09 Sep 2019 20:05:54 GMT",
       "retry-after" : "0",
       "StatusCode" : "201",
       "x-ms-request-server-encrypted" : "true",
-      "Date" : "Thu, 05 Sep 2019 22:38:44 GMT",
+      "Date" : "Mon, 09 Sep 2019 20:05:54 GMT",
       "Content-MD5" : "wh+Wm18D0z1D4E+PE252gg==",
-      "ETag" : "\"0x8D73251CF73A9A8\"",
+      "ETag" : "\"0x8D735611F2D521A\"",
       "Content-Length" : "0",
-      "x-ms-request-id" : "bfed2877-901e-0044-143a-643cc7000000",
-      "x-ms-client-request-id" : "728437cb-505c-4696-aed4-98847a5f7ccc"
-=======
-      "Last-Modified" : "Fri, 06 Sep 2019 19:01:17 GMT",
-      "retry-after" : "0",
-      "StatusCode" : "201",
-      "x-ms-request-server-encrypted" : "true",
-      "Date" : "Fri, 06 Sep 2019 19:01:16 GMT",
-      "Content-MD5" : "wh+Wm18D0z1D4E+PE252gg==",
-      "ETag" : "\"0x8D732FC98BEC42E\"",
-      "Content-Length" : "0",
-      "x-ms-request-id" : "b92bcc27-d01e-009e-59e5-644931000000",
-      "x-ms-client-request-id" : "0d02f944-8406-4557-b96f-dbce7f40ae2b"
->>>>>>> a55d5dd9
+      "x-ms-request-id" : "c5ca8b48-301e-0042-3e49-67cbbf000000",
+      "x-ms-client-request-id" : "d8aa900f-f878-4125-90fc-ad86428293c2"
     },
     "Exception" : null
   }, {
     "Method" : "PUT",
-<<<<<<< HEAD
-    "Uri" : "https://jaschrepragrs.blob.core.windows.net/jtccopysourceacfail0blobapitestcopysourceacfailb52715859e26/javablobcopysourceacfail2blobapitestcopysourceacfailb52443867",
+    "Uri" : "https://jaschrepragrs.blob.core.windows.net/jtccopysourceacfail0blobapitestcopysourceacfail157940675bb5/javablobcopysourceacfail2blobapitestcopysourceacfail15728923f",
     "Headers" : {
       "x-ms-version" : "2019-02-02",
       "User-Agent" : "azsdk-java-azure-storage-blob/12.0.0-preview.3 1.8.0_221; Windows 10 10.0",
-      "x-ms-client-request-id" : "b13a0264-5c3d-4986-a382-98fe1a67c6a8"
-=======
-    "Uri" : "https://azstoragesdkaccount.blob.core.windows.net/jtccopysourceacfail0blobapitestcopysourceacfail42a73318d1a5/javablobcopysourceacfail2blobapitestcopysourceacfail42a556604",
-    "Headers" : {
-      "x-ms-version" : "2019-02-02",
-      "User-Agent" : "azsdk-java-azure-storage-blob/12.0.0-preview.3 1.8.0_212; Windows 10 10.0",
-      "x-ms-client-request-id" : "f705b89f-36e0-476d-86ca-dd71e1674718"
->>>>>>> a55d5dd9
+      "x-ms-client-request-id" : "5794324e-f255-487b-8f96-93c6bd3e4ac7"
     },
     "Response" : {
       "x-ms-version" : "2019-02-02",
@@ -108,35 +60,20 @@
       "retry-after" : "0",
       "Content-Length" : "265",
       "StatusCode" : "412",
-<<<<<<< HEAD
-      "x-ms-request-id" : "bfed288d-901e-0044-2a3a-643cc7000000",
-      "Body" : "﻿<?xml version=\"1.0\" encoding=\"utf-8\"?><Error><Code>SourceConditionNotMet</Code><Message>The source condition specified using HTTP conditional header(s) is not met.\nRequestId:bfed288d-901e-0044-2a3a-643cc7000000\nTime:2019-09-05T22:38:45.1255237Z</Message></Error>",
-      "Date" : "Thu, 05 Sep 2019 22:38:44 GMT",
-      "x-ms-client-request-id" : "b13a0264-5c3d-4986-a382-98fe1a67c6a8",
-=======
-      "x-ms-request-id" : "b92bcc4d-d01e-009e-7ae5-644931000000",
-      "Body" : "﻿<?xml version=\"1.0\" encoding=\"utf-8\"?><Error><Code>SourceConditionNotMet</Code><Message>The source condition specified using HTTP conditional header(s) is not met.\nRequestId:b92bcc4d-d01e-009e-7ae5-644931000000\nTime:2019-09-06T19:01:17.2400376Z</Message></Error>",
-      "Date" : "Fri, 06 Sep 2019 19:01:16 GMT",
-      "x-ms-client-request-id" : "f705b89f-36e0-476d-86ca-dd71e1674718",
->>>>>>> a55d5dd9
+      "x-ms-request-id" : "c5ca8b54-301e-0042-4a49-67cbbf000000",
+      "Body" : "﻿<?xml version=\"1.0\" encoding=\"utf-8\"?><Error><Code>SourceConditionNotMet</Code><Message>The source condition specified using HTTP conditional header(s) is not met.\nRequestId:c5ca8b54-301e-0042-4a49-67cbbf000000\nTime:2019-09-09T20:05:54.8257034Z</Message></Error>",
+      "Date" : "Mon, 09 Sep 2019 20:05:54 GMT",
+      "x-ms-client-request-id" : "5794324e-f255-487b-8f96-93c6bd3e4ac7",
       "Content-Type" : "application/xml"
     },
     "Exception" : null
   }, {
     "Method" : "GET",
-<<<<<<< HEAD
     "Uri" : "https://jaschrepragrs.blob.core.windows.net?prefix=jtccopysourceacfail&comp=list",
     "Headers" : {
       "x-ms-version" : "2019-02-02",
       "User-Agent" : "azsdk-java-azure-storage-blob/12.0.0-preview.3 1.8.0_221; Windows 10 10.0",
-      "x-ms-client-request-id" : "24e9106f-4fb0-4e51-8b31-ae9d80feacbf"
-=======
-    "Uri" : "https://azstoragesdkaccount.blob.core.windows.net?prefix=jtccopysourceacfail&comp=list",
-    "Headers" : {
-      "x-ms-version" : "2019-02-02",
-      "User-Agent" : "azsdk-java-azure-storage-blob/12.0.0-preview.3 1.8.0_212; Windows 10 10.0",
-      "x-ms-client-request-id" : "b94f2fc1-2a38-4d20-996b-da6840b889ec"
->>>>>>> a55d5dd9
+      "x-ms-client-request-id" : "7f0248fe-ea1d-4f85-8db7-2c3f02b78a42"
     },
     "Response" : {
       "Transfer-Encoding" : "chunked",
@@ -144,35 +81,20 @@
       "Server" : "Windows-Azure-Blob/1.0 Microsoft-HTTPAPI/2.0",
       "retry-after" : "0",
       "StatusCode" : "200",
-<<<<<<< HEAD
-      "x-ms-request-id" : "bfed2899-901e-0044-363a-643cc7000000",
-      "Body" : "﻿<?xml version=\"1.0\" encoding=\"utf-8\"?><EnumerationResults ServiceEndpoint=\"https://jaschrepragrs.blob.core.windows.net/\"><Prefix>jtccopysourceacfail</Prefix><Containers><Container><Name>jtccopysourceacfail0blobapitestcopysourceacfailb52715859e26</Name><Properties><Last-Modified>Thu, 05 Sep 2019 22:38:44 GMT</Last-Modified><Etag>\"0x8D73251CF665362\"</Etag><LeaseStatus>unlocked</LeaseStatus><LeaseState>available</LeaseState><DefaultEncryptionScope>$account-encryption-key</DefaultEncryptionScope><DenyEncryptionScopeOverride>false</DenyEncryptionScopeOverride><HasImmutabilityPolicy>false</HasImmutabilityPolicy><HasLegalHold>false</HasLegalHold></Properties></Container></Containers><NextMarker /></EnumerationResults>",
-      "Date" : "Thu, 05 Sep 2019 22:38:44 GMT",
-      "x-ms-client-request-id" : "24e9106f-4fb0-4e51-8b31-ae9d80feacbf",
-=======
-      "x-ms-request-id" : "b92bcc6e-d01e-009e-19e5-644931000000",
-      "Body" : "﻿<?xml version=\"1.0\" encoding=\"utf-8\"?><EnumerationResults ServiceEndpoint=\"https://azstoragesdkaccount.blob.core.windows.net/\"><Prefix>jtccopysourceacfail</Prefix><Containers><Container><Name>jtccopysourceacfail0blobapitestcopysourceacfail42a73318d1a5</Name><Properties><Last-Modified>Fri, 06 Sep 2019 19:01:17 GMT</Last-Modified><Etag>\"0x8D732FC98AA4A00\"</Etag><LeaseStatus>unlocked</LeaseStatus><LeaseState>available</LeaseState><DefaultEncryptionScope>$account-encryption-key</DefaultEncryptionScope><DenyEncryptionScopeOverride>false</DenyEncryptionScopeOverride><HasImmutabilityPolicy>false</HasImmutabilityPolicy><HasLegalHold>false</HasLegalHold></Properties></Container></Containers><NextMarker /></EnumerationResults>",
-      "Date" : "Fri, 06 Sep 2019 19:01:16 GMT",
-      "x-ms-client-request-id" : "b94f2fc1-2a38-4d20-996b-da6840b889ec",
->>>>>>> a55d5dd9
+      "x-ms-request-id" : "c5ca8b68-301e-0042-5e49-67cbbf000000",
+      "Body" : "﻿<?xml version=\"1.0\" encoding=\"utf-8\"?><EnumerationResults ServiceEndpoint=\"https://jaschrepragrs.blob.core.windows.net/\"><Prefix>jtccopysourceacfail</Prefix><Containers><Container><Name>jtccopysourceacfail0blobapitestcopysourceacfail157940675bb5</Name><Properties><Last-Modified>Mon, 09 Sep 2019 20:05:54 GMT</Last-Modified><Etag>\"0x8D735611F20778B\"</Etag><LeaseStatus>unlocked</LeaseStatus><LeaseState>available</LeaseState><DefaultEncryptionScope>$account-encryption-key</DefaultEncryptionScope><DenyEncryptionScopeOverride>false</DenyEncryptionScopeOverride><HasImmutabilityPolicy>false</HasImmutabilityPolicy><HasLegalHold>false</HasLegalHold></Properties></Container></Containers><NextMarker /></EnumerationResults>",
+      "Date" : "Mon, 09 Sep 2019 20:05:54 GMT",
+      "x-ms-client-request-id" : "7f0248fe-ea1d-4f85-8db7-2c3f02b78a42",
       "Content-Type" : "application/xml"
     },
     "Exception" : null
   }, {
     "Method" : "DELETE",
-<<<<<<< HEAD
-    "Uri" : "https://jaschrepragrs.blob.core.windows.net/jtccopysourceacfail0blobapitestcopysourceacfailb52715859e26?restype=container",
+    "Uri" : "https://jaschrepragrs.blob.core.windows.net/jtccopysourceacfail0blobapitestcopysourceacfail157940675bb5?restype=container",
     "Headers" : {
       "x-ms-version" : "2019-02-02",
       "User-Agent" : "azsdk-java-azure-storage-blob/12.0.0-preview.3 1.8.0_221; Windows 10 10.0",
-      "x-ms-client-request-id" : "edd53339-e2d5-458b-a00f-74744532703e"
-=======
-    "Uri" : "https://azstoragesdkaccount.blob.core.windows.net/jtccopysourceacfail0blobapitestcopysourceacfail42a73318d1a5?restype=container",
-    "Headers" : {
-      "x-ms-version" : "2019-02-02",
-      "User-Agent" : "azsdk-java-azure-storage-blob/12.0.0-preview.3 1.8.0_212; Windows 10 10.0",
-      "x-ms-client-request-id" : "ef7cf637-d96f-4bff-8289-d900348b3fc5"
->>>>>>> a55d5dd9
+      "x-ms-client-request-id" : "f3afb2f3-4c81-410d-bc02-a4442e838654"
     },
     "Response" : {
       "x-ms-version" : "2019-02-02",
@@ -180,21 +102,11 @@
       "retry-after" : "0",
       "Content-Length" : "0",
       "StatusCode" : "202",
-<<<<<<< HEAD
-      "x-ms-request-id" : "bfed28a2-901e-0044-3e3a-643cc7000000",
-      "Date" : "Thu, 05 Sep 2019 22:38:44 GMT",
-      "x-ms-client-request-id" : "edd53339-e2d5-458b-a00f-74744532703e"
+      "x-ms-request-id" : "c5ca8b80-301e-0042-7349-67cbbf000000",
+      "Date" : "Mon, 09 Sep 2019 20:05:54 GMT",
+      "x-ms-client-request-id" : "f3afb2f3-4c81-410d-bc02-a4442e838654"
     },
     "Exception" : null
   } ],
-  "variables" : [ "jtccopysourceacfail0blobapitestcopysourceacfailb52715859e26", "javablobcopysourceacfail1blobapitestcopysourceacfailb52741141", "javablobcopysourceacfail2blobapitestcopysourceacfailb52443867" ]
-=======
-      "x-ms-request-id" : "b92bcc95-d01e-009e-3be5-644931000000",
-      "Date" : "Fri, 06 Sep 2019 19:01:17 GMT",
-      "x-ms-client-request-id" : "ef7cf637-d96f-4bff-8289-d900348b3fc5"
-    },
-    "Exception" : null
-  } ],
-  "variables" : [ "jtccopysourceacfail0blobapitestcopysourceacfail42a73318d1a5", "javablobcopysourceacfail1blobapitestcopysourceacfail42a453436", "javablobcopysourceacfail2blobapitestcopysourceacfail42a556604" ]
->>>>>>> a55d5dd9
+  "variables" : [ "jtccopysourceacfail0blobapitestcopysourceacfail157940675bb5", "javablobcopysourceacfail1blobapitestcopysourceacfail157577178", "javablobcopysourceacfail2blobapitestcopysourceacfail15728923f" ]
 }