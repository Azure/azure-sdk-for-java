{
  "networkCallRecords" : [ {
    "Method" : "PUT",
<<<<<<< HEAD
    "Uri" : "https://jaschrepragrs.blob.core.windows.net/jtcuploadpageacfail0pageblobapitestuploadpageacfail70d6599197?restype=container",
    "Headers" : {
      "x-ms-version" : "2019-02-02",
      "User-Agent" : "azsdk-java-azure-storage-blob/12.0.0-preview.3 1.8.0_221; Windows 10 10.0",
      "x-ms-client-request-id" : "f87c8a6c-1e61-4129-b6c2-3546410f4538"
=======
    "Uri" : "https://azstoragesdkaccount.blob.core.windows.net/jtcuploadpageacfail0pageblobapitestuploadpageacfaile3432432a3?restype=container",
    "Headers" : {
      "x-ms-version" : "2019-02-02",
      "User-Agent" : "azsdk-java-azure-storage-blob/12.0.0-preview.3 1.8.0_212; Windows 10 10.0",
      "x-ms-client-request-id" : "dcf93bba-fcf9-4820-99e8-db7c1622c510"
>>>>>>> a55d5dd9
    },
    "Response" : {
      "x-ms-version" : "2019-02-02",
      "Server" : "Windows-Azure-Blob/1.0 Microsoft-HTTPAPI/2.0",
<<<<<<< HEAD
      "ETag" : "\"0x8D7325246C13ACF\"",
      "Last-Modified" : "Thu, 05 Sep 2019 22:42:05 GMT",
      "retry-after" : "0",
      "Content-Length" : "0",
      "StatusCode" : "201",
      "x-ms-request-id" : "e0dd4cd5-e01e-0026-433b-647b1f000000",
      "Date" : "Thu, 05 Sep 2019 22:42:04 GMT",
      "x-ms-client-request-id" : "f87c8a6c-1e61-4129-b6c2-3546410f4538"
=======
      "ETag" : "\"0x8D732FDBAD60992\"",
      "Last-Modified" : "Fri, 06 Sep 2019 19:09:23 GMT",
      "retry-after" : "0",
      "Content-Length" : "0",
      "StatusCode" : "201",
      "x-ms-request-id" : "8f75e5a4-401e-003a-05e6-6473d5000000",
      "Date" : "Fri, 06 Sep 2019 19:09:23 GMT",
      "x-ms-client-request-id" : "dcf93bba-fcf9-4820-99e8-db7c1622c510"
>>>>>>> a55d5dd9
    },
    "Exception" : null
  }, {
    "Method" : "PUT",
<<<<<<< HEAD
    "Uri" : "https://jaschrepragrs.blob.core.windows.net/jtcuploadpageacfail0pageblobapitestuploadpageacfail70d6599197/javablobuploadpageacfail128669e9979b1bdc7949aa",
    "Headers" : {
      "x-ms-version" : "2019-02-02",
      "User-Agent" : "azsdk-java-azure-storage-blob/12.0.0-preview.3 1.8.0_221; Windows 10 10.0",
      "x-ms-client-request-id" : "d863b076-1565-41b6-bcab-46b9bfb5f740"
=======
    "Uri" : "https://azstoragesdkaccount.blob.core.windows.net/jtcuploadpageacfail0pageblobapitestuploadpageacfaile3432432a3/javablobuploadpageacfail144049a6edf58770574e92",
    "Headers" : {
      "x-ms-version" : "2019-02-02",
      "User-Agent" : "azsdk-java-azure-storage-blob/12.0.0-preview.3 1.8.0_212; Windows 10 10.0",
      "x-ms-client-request-id" : "bd1c6d88-5ede-445d-b9e8-67699e52358c"
>>>>>>> a55d5dd9
    },
    "Response" : {
      "x-ms-version" : "2019-02-02",
      "Server" : "Windows-Azure-Blob/1.0 Microsoft-HTTPAPI/2.0",
<<<<<<< HEAD
      "ETag" : "\"0x8D7325246CEEBA8\"",
      "Last-Modified" : "Thu, 05 Sep 2019 22:42:05 GMT",
      "retry-after" : "0",
      "Content-Length" : "0",
      "StatusCode" : "201",
      "x-ms-request-id" : "e0dd4ce2-e01e-0026-4f3b-647b1f000000",
      "x-ms-request-server-encrypted" : "true",
      "Date" : "Thu, 05 Sep 2019 22:42:04 GMT",
      "x-ms-client-request-id" : "d863b076-1565-41b6-bcab-46b9bfb5f740"
=======
      "ETag" : "\"0x8D732FDBAE07A9B\"",
      "Last-Modified" : "Fri, 06 Sep 2019 19:09:23 GMT",
      "retry-after" : "0",
      "Content-Length" : "0",
      "StatusCode" : "201",
      "x-ms-request-id" : "8f75e5c9-401e-003a-24e6-6473d5000000",
      "x-ms-request-server-encrypted" : "true",
      "Date" : "Fri, 06 Sep 2019 19:09:23 GMT",
      "x-ms-client-request-id" : "bd1c6d88-5ede-445d-b9e8-67699e52358c"
>>>>>>> a55d5dd9
    },
    "Exception" : null
  }, {
    "Method" : "PUT",
<<<<<<< HEAD
    "Uri" : "https://jaschrepragrs.blob.core.windows.net/jtcuploadpageacfail0pageblobapitestuploadpageacfail70d6599197/javablobuploadpageacfail128669e9979b1bdc7949aa?comp=page",
    "Headers" : {
      "x-ms-version" : "2019-02-02",
      "User-Agent" : "azsdk-java-azure-storage-blob/12.0.0-preview.3 1.8.0_221; Windows 10 10.0",
      "x-ms-client-request-id" : "4d69a5ae-27b3-45f3-b6ff-8eafc67c5ba2",
=======
    "Uri" : "https://azstoragesdkaccount.blob.core.windows.net/jtcuploadpageacfail0pageblobapitestuploadpageacfaile3432432a3/javablobuploadpageacfail144049a6edf58770574e92?comp=page",
    "Headers" : {
      "x-ms-version" : "2019-02-02",
      "User-Agent" : "azsdk-java-azure-storage-blob/12.0.0-preview.3 1.8.0_212; Windows 10 10.0",
      "x-ms-client-request-id" : "6066cdd7-4755-4b5b-8b7f-1b47be481c19",
>>>>>>> a55d5dd9
      "Content-Type" : "application/octet-stream"
    },
    "Response" : {
      "x-ms-version" : "2019-02-02",
      "Server" : "Windows-Azure-Blob/1.0 Microsoft-HTTPAPI/2.0",
      "x-ms-error-code" : "ConditionNotMet",
      "retry-after" : "0",
      "Content-Length" : "252",
      "StatusCode" : "412",
<<<<<<< HEAD
      "x-ms-request-id" : "e0dd4cec-e01e-0026-573b-647b1f000000",
      "Body" : "﻿<?xml version=\"1.0\" encoding=\"utf-8\"?><Error><Code>ConditionNotMet</Code><Message>The condition specified using HTTP conditional header(s) is not met.\nRequestId:e0dd4cec-e01e-0026-573b-647b1f000000\nTime:2019-09-05T22:42:05.3721444Z</Message></Error>",
      "Date" : "Thu, 05 Sep 2019 22:42:04 GMT",
      "x-ms-client-request-id" : "4d69a5ae-27b3-45f3-b6ff-8eafc67c5ba2",
=======
      "x-ms-request-id" : "8f75e604-401e-003a-56e6-6473d5000000",
      "Body" : "﻿<?xml version=\"1.0\" encoding=\"utf-8\"?><Error><Code>ConditionNotMet</Code><Message>The condition specified using HTTP conditional header(s) is not met.\nRequestId:8f75e604-401e-003a-56e6-6473d5000000\nTime:2019-09-06T19:09:24.0540093Z</Message></Error>",
      "Date" : "Fri, 06 Sep 2019 19:09:23 GMT",
      "x-ms-client-request-id" : "6066cdd7-4755-4b5b-8b7f-1b47be481c19",
>>>>>>> a55d5dd9
      "Content-Type" : "application/xml"
    },
    "Exception" : null
  }, {
    "Method" : "GET",
<<<<<<< HEAD
    "Uri" : "https://jaschrepragrs.blob.core.windows.net?prefix=jtcuploadpageacfail&comp=list",
    "Headers" : {
      "x-ms-version" : "2019-02-02",
      "User-Agent" : "azsdk-java-azure-storage-blob/12.0.0-preview.3 1.8.0_221; Windows 10 10.0",
      "x-ms-client-request-id" : "3906f890-289e-45a8-91f1-a196714e2079"
=======
    "Uri" : "https://azstoragesdkaccount.blob.core.windows.net?prefix=jtcuploadpageacfail&comp=list",
    "Headers" : {
      "x-ms-version" : "2019-02-02",
      "User-Agent" : "azsdk-java-azure-storage-blob/12.0.0-preview.3 1.8.0_212; Windows 10 10.0",
      "x-ms-client-request-id" : "d2a6e1ff-cbc2-4554-8242-fdbb2266cc63"
>>>>>>> a55d5dd9
    },
    "Response" : {
      "Transfer-Encoding" : "chunked",
      "x-ms-version" : "2019-02-02",
      "Server" : "Windows-Azure-Blob/1.0 Microsoft-HTTPAPI/2.0",
      "retry-after" : "0",
      "StatusCode" : "200",
<<<<<<< HEAD
      "x-ms-request-id" : "e0dd4cfc-e01e-0026-653b-647b1f000000",
      "Body" : "﻿<?xml version=\"1.0\" encoding=\"utf-8\"?><EnumerationResults ServiceEndpoint=\"https://jaschrepragrs.blob.core.windows.net/\"><Prefix>jtcuploadpageacfail</Prefix><Containers><Container><Name>jtcuploadpageacfail0pageblobapitestuploadpageacfail70d6599197</Name><Properties><Last-Modified>Thu, 05 Sep 2019 22:42:05 GMT</Last-Modified><Etag>\"0x8D7325246C13ACF\"</Etag><LeaseStatus>unlocked</LeaseStatus><LeaseState>available</LeaseState><DefaultEncryptionScope>$account-encryption-key</DefaultEncryptionScope><DenyEncryptionScopeOverride>false</DenyEncryptionScopeOverride><HasImmutabilityPolicy>false</HasImmutabilityPolicy><HasLegalHold>false</HasLegalHold></Properties></Container></Containers><NextMarker /></EnumerationResults>",
      "Date" : "Thu, 05 Sep 2019 22:42:04 GMT",
      "x-ms-client-request-id" : "3906f890-289e-45a8-91f1-a196714e2079",
=======
      "x-ms-request-id" : "8f75e62f-401e-003a-78e6-6473d5000000",
      "Body" : "﻿<?xml version=\"1.0\" encoding=\"utf-8\"?><EnumerationResults ServiceEndpoint=\"https://azstoragesdkaccount.blob.core.windows.net/\"><Prefix>jtcuploadpageacfail</Prefix><Containers><Container><Name>jtcuploadpageacfail0pageblobapitestuploadpageacfaile3432432a3</Name><Properties><Last-Modified>Fri, 06 Sep 2019 19:09:23 GMT</Last-Modified><Etag>\"0x8D732FDBAD60992\"</Etag><LeaseStatus>unlocked</LeaseStatus><LeaseState>available</LeaseState><DefaultEncryptionScope>$account-encryption-key</DefaultEncryptionScope><DenyEncryptionScopeOverride>false</DenyEncryptionScopeOverride><HasImmutabilityPolicy>false</HasImmutabilityPolicy><HasLegalHold>false</HasLegalHold></Properties></Container></Containers><NextMarker /></EnumerationResults>",
      "Date" : "Fri, 06 Sep 2019 19:09:23 GMT",
      "x-ms-client-request-id" : "d2a6e1ff-cbc2-4554-8242-fdbb2266cc63",
>>>>>>> a55d5dd9
      "Content-Type" : "application/xml"
    },
    "Exception" : null
  }, {
    "Method" : "DELETE",
<<<<<<< HEAD
    "Uri" : "https://jaschrepragrs.blob.core.windows.net/jtcuploadpageacfail0pageblobapitestuploadpageacfail70d6599197?restype=container",
    "Headers" : {
      "x-ms-version" : "2019-02-02",
      "User-Agent" : "azsdk-java-azure-storage-blob/12.0.0-preview.3 1.8.0_221; Windows 10 10.0",
      "x-ms-client-request-id" : "bb20005f-df70-4653-b086-89fbc587f99e"
=======
    "Uri" : "https://azstoragesdkaccount.blob.core.windows.net/jtcuploadpageacfail0pageblobapitestuploadpageacfaile3432432a3?restype=container",
    "Headers" : {
      "x-ms-version" : "2019-02-02",
      "User-Agent" : "azsdk-java-azure-storage-blob/12.0.0-preview.3 1.8.0_212; Windows 10 10.0",
      "x-ms-client-request-id" : "36cc1c48-3f96-464e-9f2c-5b1b901e5d51"
>>>>>>> a55d5dd9
    },
    "Response" : {
      "x-ms-version" : "2019-02-02",
      "Server" : "Windows-Azure-Blob/1.0 Microsoft-HTTPAPI/2.0",
      "retry-after" : "0",
      "Content-Length" : "0",
      "StatusCode" : "202",
<<<<<<< HEAD
      "x-ms-request-id" : "e0dd4d08-e01e-0026-713b-647b1f000000",
      "Date" : "Thu, 05 Sep 2019 22:42:04 GMT",
      "x-ms-client-request-id" : "bb20005f-df70-4653-b086-89fbc587f99e"
    },
    "Exception" : null
  } ],
  "variables" : [ "jtcuploadpageacfail0pageblobapitestuploadpageacfail70d6599197", "javablobuploadpageacfail128669e9979b1bdc7949aa", "9d533fa0-dedd-4ce0-a312-c4f8c7af5d6c" ]
=======
      "x-ms-request-id" : "8f75e649-401e-003a-0fe6-6473d5000000",
      "Date" : "Fri, 06 Sep 2019 19:09:23 GMT",
      "x-ms-client-request-id" : "36cc1c48-3f96-464e-9f2c-5b1b901e5d51"
    },
    "Exception" : null
  } ],
  "variables" : [ "jtcuploadpageacfail0pageblobapitestuploadpageacfaile3432432a3", "javablobuploadpageacfail144049a6edf58770574e92", "3c2360de-36f3-42d9-8213-1bdddeff85ed" ]
>>>>>>> a55d5dd9
}<|MERGE_RESOLUTION|>--- conflicted
+++ resolved
@@ -1,101 +1,54 @@
 {
   "networkCallRecords" : [ {
     "Method" : "PUT",
-<<<<<<< HEAD
-    "Uri" : "https://jaschrepragrs.blob.core.windows.net/jtcuploadpageacfail0pageblobapitestuploadpageacfail70d6599197?restype=container",
+    "Uri" : "https://jaschrepragrs.blob.core.windows.net/jtcuploadpageacfail0pageblobapitestuploadpageacfaile2b94626e8?restype=container",
     "Headers" : {
       "x-ms-version" : "2019-02-02",
       "User-Agent" : "azsdk-java-azure-storage-blob/12.0.0-preview.3 1.8.0_221; Windows 10 10.0",
-      "x-ms-client-request-id" : "f87c8a6c-1e61-4129-b6c2-3546410f4538"
-=======
-    "Uri" : "https://azstoragesdkaccount.blob.core.windows.net/jtcuploadpageacfail0pageblobapitestuploadpageacfaile3432432a3?restype=container",
-    "Headers" : {
-      "x-ms-version" : "2019-02-02",
-      "User-Agent" : "azsdk-java-azure-storage-blob/12.0.0-preview.3 1.8.0_212; Windows 10 10.0",
-      "x-ms-client-request-id" : "dcf93bba-fcf9-4820-99e8-db7c1622c510"
->>>>>>> a55d5dd9
+      "x-ms-client-request-id" : "9c153f02-d9da-415e-b6ae-a4c570b9c500"
     },
     "Response" : {
       "x-ms-version" : "2019-02-02",
       "Server" : "Windows-Azure-Blob/1.0 Microsoft-HTTPAPI/2.0",
-<<<<<<< HEAD
-      "ETag" : "\"0x8D7325246C13ACF\"",
-      "Last-Modified" : "Thu, 05 Sep 2019 22:42:05 GMT",
+      "ETag" : "\"0x8D735618044124F\"",
+      "Last-Modified" : "Mon, 09 Sep 2019 20:08:37 GMT",
       "retry-after" : "0",
       "Content-Length" : "0",
       "StatusCode" : "201",
-      "x-ms-request-id" : "e0dd4cd5-e01e-0026-433b-647b1f000000",
-      "Date" : "Thu, 05 Sep 2019 22:42:04 GMT",
-      "x-ms-client-request-id" : "f87c8a6c-1e61-4129-b6c2-3546410f4538"
-=======
-      "ETag" : "\"0x8D732FDBAD60992\"",
-      "Last-Modified" : "Fri, 06 Sep 2019 19:09:23 GMT",
-      "retry-after" : "0",
-      "Content-Length" : "0",
-      "StatusCode" : "201",
-      "x-ms-request-id" : "8f75e5a4-401e-003a-05e6-6473d5000000",
-      "Date" : "Fri, 06 Sep 2019 19:09:23 GMT",
-      "x-ms-client-request-id" : "dcf93bba-fcf9-4820-99e8-db7c1622c510"
->>>>>>> a55d5dd9
+      "x-ms-request-id" : "9ebd0850-501e-003f-6f4a-675777000000",
+      "Date" : "Mon, 09 Sep 2019 20:08:37 GMT",
+      "x-ms-client-request-id" : "9c153f02-d9da-415e-b6ae-a4c570b9c500"
     },
     "Exception" : null
   }, {
     "Method" : "PUT",
-<<<<<<< HEAD
-    "Uri" : "https://jaschrepragrs.blob.core.windows.net/jtcuploadpageacfail0pageblobapitestuploadpageacfail70d6599197/javablobuploadpageacfail128669e9979b1bdc7949aa",
+    "Uri" : "https://jaschrepragrs.blob.core.windows.net/jtcuploadpageacfail0pageblobapitestuploadpageacfaile2b94626e8/javablobuploadpageacfail107407ea6ec95b9a304b19",
     "Headers" : {
       "x-ms-version" : "2019-02-02",
       "User-Agent" : "azsdk-java-azure-storage-blob/12.0.0-preview.3 1.8.0_221; Windows 10 10.0",
-      "x-ms-client-request-id" : "d863b076-1565-41b6-bcab-46b9bfb5f740"
-=======
-    "Uri" : "https://azstoragesdkaccount.blob.core.windows.net/jtcuploadpageacfail0pageblobapitestuploadpageacfaile3432432a3/javablobuploadpageacfail144049a6edf58770574e92",
-    "Headers" : {
-      "x-ms-version" : "2019-02-02",
-      "User-Agent" : "azsdk-java-azure-storage-blob/12.0.0-preview.3 1.8.0_212; Windows 10 10.0",
-      "x-ms-client-request-id" : "bd1c6d88-5ede-445d-b9e8-67699e52358c"
->>>>>>> a55d5dd9
+      "x-ms-client-request-id" : "d5eea954-246a-4943-a4e7-5d82219da6f8"
     },
     "Response" : {
       "x-ms-version" : "2019-02-02",
       "Server" : "Windows-Azure-Blob/1.0 Microsoft-HTTPAPI/2.0",
-<<<<<<< HEAD
-      "ETag" : "\"0x8D7325246CEEBA8\"",
-      "Last-Modified" : "Thu, 05 Sep 2019 22:42:05 GMT",
+      "ETag" : "\"0x8D735618051FBA1\"",
+      "Last-Modified" : "Mon, 09 Sep 2019 20:08:37 GMT",
       "retry-after" : "0",
       "Content-Length" : "0",
       "StatusCode" : "201",
-      "x-ms-request-id" : "e0dd4ce2-e01e-0026-4f3b-647b1f000000",
+      "x-ms-request-id" : "9ebd0868-501e-003f-054a-675777000000",
       "x-ms-request-server-encrypted" : "true",
-      "Date" : "Thu, 05 Sep 2019 22:42:04 GMT",
-      "x-ms-client-request-id" : "d863b076-1565-41b6-bcab-46b9bfb5f740"
-=======
-      "ETag" : "\"0x8D732FDBAE07A9B\"",
-      "Last-Modified" : "Fri, 06 Sep 2019 19:09:23 GMT",
-      "retry-after" : "0",
-      "Content-Length" : "0",
-      "StatusCode" : "201",
-      "x-ms-request-id" : "8f75e5c9-401e-003a-24e6-6473d5000000",
-      "x-ms-request-server-encrypted" : "true",
-      "Date" : "Fri, 06 Sep 2019 19:09:23 GMT",
-      "x-ms-client-request-id" : "bd1c6d88-5ede-445d-b9e8-67699e52358c"
->>>>>>> a55d5dd9
+      "Date" : "Mon, 09 Sep 2019 20:08:37 GMT",
+      "x-ms-client-request-id" : "d5eea954-246a-4943-a4e7-5d82219da6f8"
     },
     "Exception" : null
   }, {
     "Method" : "PUT",
-<<<<<<< HEAD
-    "Uri" : "https://jaschrepragrs.blob.core.windows.net/jtcuploadpageacfail0pageblobapitestuploadpageacfail70d6599197/javablobuploadpageacfail128669e9979b1bdc7949aa?comp=page",
+    "Uri" : "https://jaschrepragrs.blob.core.windows.net/jtcuploadpageacfail0pageblobapitestuploadpageacfaile2b94626e8/javablobuploadpageacfail107407ea6ec95b9a304b19?comp=page",
     "Headers" : {
       "x-ms-version" : "2019-02-02",
       "User-Agent" : "azsdk-java-azure-storage-blob/12.0.0-preview.3 1.8.0_221; Windows 10 10.0",
-      "x-ms-client-request-id" : "4d69a5ae-27b3-45f3-b6ff-8eafc67c5ba2",
-=======
-    "Uri" : "https://azstoragesdkaccount.blob.core.windows.net/jtcuploadpageacfail0pageblobapitestuploadpageacfaile3432432a3/javablobuploadpageacfail144049a6edf58770574e92?comp=page",
-    "Headers" : {
-      "x-ms-version" : "2019-02-02",
-      "User-Agent" : "azsdk-java-azure-storage-blob/12.0.0-preview.3 1.8.0_212; Windows 10 10.0",
-      "x-ms-client-request-id" : "6066cdd7-4755-4b5b-8b7f-1b47be481c19",
->>>>>>> a55d5dd9
+      "x-ms-client-request-id" : "1c6eafa2-5ccb-4c2b-9c08-660335fbd353",
       "Content-Type" : "application/octet-stream"
     },
     "Response" : {
@@ -105,35 +58,20 @@
       "retry-after" : "0",
       "Content-Length" : "252",
       "StatusCode" : "412",
-<<<<<<< HEAD
-      "x-ms-request-id" : "e0dd4cec-e01e-0026-573b-647b1f000000",
-      "Body" : "﻿<?xml version=\"1.0\" encoding=\"utf-8\"?><Error><Code>ConditionNotMet</Code><Message>The condition specified using HTTP conditional header(s) is not met.\nRequestId:e0dd4cec-e01e-0026-573b-647b1f000000\nTime:2019-09-05T22:42:05.3721444Z</Message></Error>",
-      "Date" : "Thu, 05 Sep 2019 22:42:04 GMT",
-      "x-ms-client-request-id" : "4d69a5ae-27b3-45f3-b6ff-8eafc67c5ba2",
-=======
-      "x-ms-request-id" : "8f75e604-401e-003a-56e6-6473d5000000",
-      "Body" : "﻿<?xml version=\"1.0\" encoding=\"utf-8\"?><Error><Code>ConditionNotMet</Code><Message>The condition specified using HTTP conditional header(s) is not met.\nRequestId:8f75e604-401e-003a-56e6-6473d5000000\nTime:2019-09-06T19:09:24.0540093Z</Message></Error>",
-      "Date" : "Fri, 06 Sep 2019 19:09:23 GMT",
-      "x-ms-client-request-id" : "6066cdd7-4755-4b5b-8b7f-1b47be481c19",
->>>>>>> a55d5dd9
+      "x-ms-request-id" : "9ebd0877-501e-003f-144a-675777000000",
+      "Body" : "﻿<?xml version=\"1.0\" encoding=\"utf-8\"?><Error><Code>ConditionNotMet</Code><Message>The condition specified using HTTP conditional header(s) is not met.\nRequestId:9ebd0877-501e-003f-144a-675777000000\nTime:2019-09-09T20:08:37.8040402Z</Message></Error>",
+      "Date" : "Mon, 09 Sep 2019 20:08:37 GMT",
+      "x-ms-client-request-id" : "1c6eafa2-5ccb-4c2b-9c08-660335fbd353",
       "Content-Type" : "application/xml"
     },
     "Exception" : null
   }, {
     "Method" : "GET",
-<<<<<<< HEAD
     "Uri" : "https://jaschrepragrs.blob.core.windows.net?prefix=jtcuploadpageacfail&comp=list",
     "Headers" : {
       "x-ms-version" : "2019-02-02",
       "User-Agent" : "azsdk-java-azure-storage-blob/12.0.0-preview.3 1.8.0_221; Windows 10 10.0",
-      "x-ms-client-request-id" : "3906f890-289e-45a8-91f1-a196714e2079"
-=======
-    "Uri" : "https://azstoragesdkaccount.blob.core.windows.net?prefix=jtcuploadpageacfail&comp=list",
-    "Headers" : {
-      "x-ms-version" : "2019-02-02",
-      "User-Agent" : "azsdk-java-azure-storage-blob/12.0.0-preview.3 1.8.0_212; Windows 10 10.0",
-      "x-ms-client-request-id" : "d2a6e1ff-cbc2-4554-8242-fdbb2266cc63"
->>>>>>> a55d5dd9
+      "x-ms-client-request-id" : "3f1c81dd-2508-4412-b587-38b743347a8d"
     },
     "Response" : {
       "Transfer-Encoding" : "chunked",
@@ -141,35 +79,20 @@
       "Server" : "Windows-Azure-Blob/1.0 Microsoft-HTTPAPI/2.0",
       "retry-after" : "0",
       "StatusCode" : "200",
-<<<<<<< HEAD
-      "x-ms-request-id" : "e0dd4cfc-e01e-0026-653b-647b1f000000",
-      "Body" : "﻿<?xml version=\"1.0\" encoding=\"utf-8\"?><EnumerationResults ServiceEndpoint=\"https://jaschrepragrs.blob.core.windows.net/\"><Prefix>jtcuploadpageacfail</Prefix><Containers><Container><Name>jtcuploadpageacfail0pageblobapitestuploadpageacfail70d6599197</Name><Properties><Last-Modified>Thu, 05 Sep 2019 22:42:05 GMT</Last-Modified><Etag>\"0x8D7325246C13ACF\"</Etag><LeaseStatus>unlocked</LeaseStatus><LeaseState>available</LeaseState><DefaultEncryptionScope>$account-encryption-key</DefaultEncryptionScope><DenyEncryptionScopeOverride>false</DenyEncryptionScopeOverride><HasImmutabilityPolicy>false</HasImmutabilityPolicy><HasLegalHold>false</HasLegalHold></Properties></Container></Containers><NextMarker /></EnumerationResults>",
-      "Date" : "Thu, 05 Sep 2019 22:42:04 GMT",
-      "x-ms-client-request-id" : "3906f890-289e-45a8-91f1-a196714e2079",
-=======
-      "x-ms-request-id" : "8f75e62f-401e-003a-78e6-6473d5000000",
-      "Body" : "﻿<?xml version=\"1.0\" encoding=\"utf-8\"?><EnumerationResults ServiceEndpoint=\"https://azstoragesdkaccount.blob.core.windows.net/\"><Prefix>jtcuploadpageacfail</Prefix><Containers><Container><Name>jtcuploadpageacfail0pageblobapitestuploadpageacfaile3432432a3</Name><Properties><Last-Modified>Fri, 06 Sep 2019 19:09:23 GMT</Last-Modified><Etag>\"0x8D732FDBAD60992\"</Etag><LeaseStatus>unlocked</LeaseStatus><LeaseState>available</LeaseState><DefaultEncryptionScope>$account-encryption-key</DefaultEncryptionScope><DenyEncryptionScopeOverride>false</DenyEncryptionScopeOverride><HasImmutabilityPolicy>false</HasImmutabilityPolicy><HasLegalHold>false</HasLegalHold></Properties></Container></Containers><NextMarker /></EnumerationResults>",
-      "Date" : "Fri, 06 Sep 2019 19:09:23 GMT",
-      "x-ms-client-request-id" : "d2a6e1ff-cbc2-4554-8242-fdbb2266cc63",
->>>>>>> a55d5dd9
+      "x-ms-request-id" : "9ebd0888-501e-003f-244a-675777000000",
+      "Body" : "﻿<?xml version=\"1.0\" encoding=\"utf-8\"?><EnumerationResults ServiceEndpoint=\"https://jaschrepragrs.blob.core.windows.net/\"><Prefix>jtcuploadpageacfail</Prefix><Containers><Container><Name>jtcuploadpageacfail0pageblobapitestuploadpageacfaile2b94626e8</Name><Properties><Last-Modified>Mon, 09 Sep 2019 20:08:37 GMT</Last-Modified><Etag>\"0x8D735618044124F\"</Etag><LeaseStatus>unlocked</LeaseStatus><LeaseState>available</LeaseState><DefaultEncryptionScope>$account-encryption-key</DefaultEncryptionScope><DenyEncryptionScopeOverride>false</DenyEncryptionScopeOverride><HasImmutabilityPolicy>false</HasImmutabilityPolicy><HasLegalHold>false</HasLegalHold></Properties></Container></Containers><NextMarker /></EnumerationResults>",
+      "Date" : "Mon, 09 Sep 2019 20:08:37 GMT",
+      "x-ms-client-request-id" : "3f1c81dd-2508-4412-b587-38b743347a8d",
       "Content-Type" : "application/xml"
     },
     "Exception" : null
   }, {
     "Method" : "DELETE",
-<<<<<<< HEAD
-    "Uri" : "https://jaschrepragrs.blob.core.windows.net/jtcuploadpageacfail0pageblobapitestuploadpageacfail70d6599197?restype=container",
+    "Uri" : "https://jaschrepragrs.blob.core.windows.net/jtcuploadpageacfail0pageblobapitestuploadpageacfaile2b94626e8?restype=container",
     "Headers" : {
       "x-ms-version" : "2019-02-02",
       "User-Agent" : "azsdk-java-azure-storage-blob/12.0.0-preview.3 1.8.0_221; Windows 10 10.0",
-      "x-ms-client-request-id" : "bb20005f-df70-4653-b086-89fbc587f99e"
-=======
-    "Uri" : "https://azstoragesdkaccount.blob.core.windows.net/jtcuploadpageacfail0pageblobapitestuploadpageacfaile3432432a3?restype=container",
-    "Headers" : {
-      "x-ms-version" : "2019-02-02",
-      "User-Agent" : "azsdk-java-azure-storage-blob/12.0.0-preview.3 1.8.0_212; Windows 10 10.0",
-      "x-ms-client-request-id" : "36cc1c48-3f96-464e-9f2c-5b1b901e5d51"
->>>>>>> a55d5dd9
+      "x-ms-client-request-id" : "f5dd2b31-54db-4932-955a-47dd7115a1ab"
     },
     "Response" : {
       "x-ms-version" : "2019-02-02",
@@ -177,21 +100,11 @@
       "retry-after" : "0",
       "Content-Length" : "0",
       "StatusCode" : "202",
-<<<<<<< HEAD
-      "x-ms-request-id" : "e0dd4d08-e01e-0026-713b-647b1f000000",
-      "Date" : "Thu, 05 Sep 2019 22:42:04 GMT",
-      "x-ms-client-request-id" : "bb20005f-df70-4653-b086-89fbc587f99e"
+      "x-ms-request-id" : "9ebd08a1-501e-003f-3a4a-675777000000",
+      "Date" : "Mon, 09 Sep 2019 20:08:37 GMT",
+      "x-ms-client-request-id" : "f5dd2b31-54db-4932-955a-47dd7115a1ab"
     },
     "Exception" : null
   } ],
-  "variables" : [ "jtcuploadpageacfail0pageblobapitestuploadpageacfail70d6599197", "javablobuploadpageacfail128669e9979b1bdc7949aa", "9d533fa0-dedd-4ce0-a312-c4f8c7af5d6c" ]
-=======
-      "x-ms-request-id" : "8f75e649-401e-003a-0fe6-6473d5000000",
-      "Date" : "Fri, 06 Sep 2019 19:09:23 GMT",
-      "x-ms-client-request-id" : "36cc1c48-3f96-464e-9f2c-5b1b901e5d51"
-    },
-    "Exception" : null
-  } ],
-  "variables" : [ "jtcuploadpageacfail0pageblobapitestuploadpageacfaile3432432a3", "javablobuploadpageacfail144049a6edf58770574e92", "3c2360de-36f3-42d9-8213-1bdddeff85ed" ]
->>>>>>> a55d5dd9
+  "variables" : [ "jtcuploadpageacfail0pageblobapitestuploadpageacfaile2b94626e8", "javablobuploadpageacfail107407ea6ec95b9a304b19", "78f53b50-930d-4613-be88-8ab46c656eca" ]
 }