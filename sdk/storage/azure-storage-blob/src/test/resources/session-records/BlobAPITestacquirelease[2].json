--- conflicted
+++ resolved
@@ -1,147 +1,79 @@
 {
   "networkCallRecords" : [ {
     "Method" : "PUT",
-<<<<<<< HEAD
-    "Uri" : "https://jaschrepragrs.blob.core.windows.net/jtcacquirelease0blobapitestacquirelease93c344804c8f47f3?restype=container",
+    "Uri" : "https://jaschrepragrs.blob.core.windows.net/jtcacquirelease0blobapitestacquireleasec4a168778470f3f4?restype=container",
     "Headers" : {
       "x-ms-version" : "2019-02-02",
       "User-Agent" : "azsdk-java-azure-storage-blob/12.0.0-preview.3 1.8.0_221; Windows 10 10.0",
-      "x-ms-client-request-id" : "64c385fd-7f02-4d54-8a6a-2d9c9048ee9b"
-=======
-    "Uri" : "https://azstoragesdkaccount.blob.core.windows.net/jtcacquirelease0blobapitestacquirelease0cc39087ed0b59f4?restype=container",
-    "Headers" : {
-      "x-ms-version" : "2019-02-02",
-      "User-Agent" : "azsdk-java-azure-storage-blob/12.0.0-preview.3 1.8.0_212; Windows 10 10.0",
-      "x-ms-client-request-id" : "b5e92f72-8643-47d4-95f2-89098a320dd6"
->>>>>>> a55d5dd9
+      "x-ms-client-request-id" : "62e13623-d14f-4f27-acaa-30cdc2ae7e44"
     },
     "Response" : {
       "x-ms-version" : "2019-02-02",
       "Server" : "Windows-Azure-Blob/1.0 Microsoft-HTTPAPI/2.0",
-<<<<<<< HEAD
-      "ETag" : "\"0x8D73251AC304263\"",
-      "Last-Modified" : "Thu, 05 Sep 2019 22:37:45 GMT",
+      "ETag" : "\"0x8D73560FBE13820\"",
+      "Last-Modified" : "Mon, 09 Sep 2019 20:04:55 GMT",
       "retry-after" : "0",
       "Content-Length" : "0",
       "StatusCode" : "201",
-      "x-ms-request-id" : "bfecef3b-901e-0044-2f3a-643cc7000000",
-      "Date" : "Thu, 05 Sep 2019 22:37:44 GMT",
-      "x-ms-client-request-id" : "64c385fd-7f02-4d54-8a6a-2d9c9048ee9b"
-=======
-      "ETag" : "\"0x8D732FC7ED01AEF\"",
-      "Last-Modified" : "Fri, 06 Sep 2019 19:00:33 GMT",
-      "retry-after" : "0",
-      "Content-Length" : "0",
-      "StatusCode" : "201",
-      "x-ms-request-id" : "b92b2625-d01e-009e-1de5-644931000000",
-      "Date" : "Fri, 06 Sep 2019 19:00:33 GMT",
-      "x-ms-client-request-id" : "b5e92f72-8643-47d4-95f2-89098a320dd6"
->>>>>>> a55d5dd9
+      "x-ms-request-id" : "c5ca4e76-301e-0042-4849-67cbbf000000",
+      "Date" : "Mon, 09 Sep 2019 20:04:55 GMT",
+      "x-ms-client-request-id" : "62e13623-d14f-4f27-acaa-30cdc2ae7e44"
     },
     "Exception" : null
   }, {
     "Method" : "PUT",
-<<<<<<< HEAD
-    "Uri" : "https://jaschrepragrs.blob.core.windows.net/jtcacquirelease0blobapitestacquirelease93c344804c8f47f3/javablobacquirelease1blobapitestacquirelease93c92068f43fe",
+    "Uri" : "https://jaschrepragrs.blob.core.windows.net/jtcacquirelease0blobapitestacquireleasec4a168778470f3f4/javablobacquirelease1blobapitestacquireleasec4a6624636527",
     "Headers" : {
       "x-ms-version" : "2019-02-02",
       "User-Agent" : "azsdk-java-azure-storage-blob/12.0.0-preview.3 1.8.0_221; Windows 10 10.0",
-      "x-ms-client-request-id" : "d88a1e7e-72aa-423e-ab2f-c019d494bc9c",
-=======
-    "Uri" : "https://azstoragesdkaccount.blob.core.windows.net/jtcacquirelease0blobapitestacquirelease0cc39087ed0b59f4/javablobacquirelease1blobapitestacquirelease0cc36322efc61",
-    "Headers" : {
-      "x-ms-version" : "2019-02-02",
-      "User-Agent" : "azsdk-java-azure-storage-blob/12.0.0-preview.3 1.8.0_212; Windows 10 10.0",
-      "x-ms-client-request-id" : "35b76d2b-8825-4820-b4c6-a13157156d26",
->>>>>>> a55d5dd9
+      "x-ms-client-request-id" : "94b96fcc-bd0d-4faf-8119-fc789fdff974",
       "Content-Type" : "application/octet-stream"
     },
     "Response" : {
       "x-ms-version" : "2019-02-02",
       "Server" : "Windows-Azure-Blob/1.0 Microsoft-HTTPAPI/2.0",
       "x-ms-content-crc64" : "6RYQPwaVsyQ=",
-<<<<<<< HEAD
-      "Last-Modified" : "Thu, 05 Sep 2019 22:37:45 GMT",
+      "Last-Modified" : "Mon, 09 Sep 2019 20:04:55 GMT",
       "retry-after" : "0",
       "StatusCode" : "201",
       "x-ms-request-server-encrypted" : "true",
-      "Date" : "Thu, 05 Sep 2019 22:37:45 GMT",
+      "Date" : "Mon, 09 Sep 2019 20:04:55 GMT",
       "Content-MD5" : "wh+Wm18D0z1D4E+PE252gg==",
-      "ETag" : "\"0x8D73251AC3D2678\"",
+      "ETag" : "\"0x8D73560FBEEF15B\"",
       "Content-Length" : "0",
-      "x-ms-request-id" : "bfecef49-901e-0044-3b3a-643cc7000000",
-      "x-ms-client-request-id" : "d88a1e7e-72aa-423e-ab2f-c019d494bc9c"
-=======
-      "Last-Modified" : "Fri, 06 Sep 2019 19:00:33 GMT",
-      "retry-after" : "0",
-      "StatusCode" : "201",
-      "x-ms-request-server-encrypted" : "true",
-      "Date" : "Fri, 06 Sep 2019 19:00:33 GMT",
-      "Content-MD5" : "wh+Wm18D0z1D4E+PE252gg==",
-      "ETag" : "\"0x8D732FC7ED98910\"",
-      "Content-Length" : "0",
-      "x-ms-request-id" : "b92b265e-d01e-009e-52e5-644931000000",
-      "x-ms-client-request-id" : "35b76d2b-8825-4820-b4c6-a13157156d26"
->>>>>>> a55d5dd9
+      "x-ms-request-id" : "c5ca4ea2-301e-0042-6e49-67cbbf000000",
+      "x-ms-client-request-id" : "94b96fcc-bd0d-4faf-8119-fc789fdff974"
     },
     "Exception" : null
   }, {
     "Method" : "PUT",
-<<<<<<< HEAD
-    "Uri" : "https://jaschrepragrs.blob.core.windows.net/jtcacquirelease0blobapitestacquirelease93c344804c8f47f3/javablobacquirelease1blobapitestacquirelease93c92068f43fe?comp=lease",
+    "Uri" : "https://jaschrepragrs.blob.core.windows.net/jtcacquirelease0blobapitestacquireleasec4a168778470f3f4/javablobacquirelease1blobapitestacquireleasec4a6624636527?comp=lease",
     "Headers" : {
       "x-ms-version" : "2019-02-02",
       "User-Agent" : "azsdk-java-azure-storage-blob/12.0.0-preview.3 1.8.0_221; Windows 10 10.0",
-      "x-ms-client-request-id" : "3163e435-f3b4-4102-a4ff-dc18b29ec435"
-=======
-    "Uri" : "https://azstoragesdkaccount.blob.core.windows.net/jtcacquirelease0blobapitestacquirelease0cc39087ed0b59f4/javablobacquirelease1blobapitestacquirelease0cc36322efc61?comp=lease",
-    "Headers" : {
-      "x-ms-version" : "2019-02-02",
-      "User-Agent" : "azsdk-java-azure-storage-blob/12.0.0-preview.3 1.8.0_212; Windows 10 10.0",
-      "x-ms-client-request-id" : "3dd71a00-2b3a-4b0c-b1f6-6056112dad82"
->>>>>>> a55d5dd9
+      "x-ms-client-request-id" : "e9196b56-b0d8-433a-9ddc-c07697ff65d8"
     },
     "Response" : {
       "x-ms-version" : "2019-02-02",
       "Server" : "Windows-Azure-Blob/1.0 Microsoft-HTTPAPI/2.0",
-<<<<<<< HEAD
-      "ETag" : "\"0x8D73251AC3D2678\"",
-      "x-ms-lease-id" : "2b5835f2-bd04-4fbd-a803-7aa00dc513d7",
-      "Last-Modified" : "Thu, 05 Sep 2019 22:37:45 GMT",
+      "ETag" : "\"0x8D73560FBEEF15B\"",
+      "x-ms-lease-id" : "d97b5b8b-dc24-4066-8538-a4c4514a25c6",
+      "Last-Modified" : "Mon, 09 Sep 2019 20:04:55 GMT",
       "retry-after" : "0",
       "Content-Length" : "0",
       "StatusCode" : "201",
-      "x-ms-request-id" : "bfecef63-901e-0044-553a-643cc7000000",
-      "Date" : "Thu, 05 Sep 2019 22:37:45 GMT",
-      "x-ms-client-request-id" : "3163e435-f3b4-4102-a4ff-dc18b29ec435"
-=======
-      "ETag" : "\"0x8D732FC7ED98910\"",
-      "x-ms-lease-id" : "22cb1623-2bd0-4084-aeea-59d859a0c596",
-      "Last-Modified" : "Fri, 06 Sep 2019 19:00:33 GMT",
-      "retry-after" : "0",
-      "Content-Length" : "0",
-      "StatusCode" : "201",
-      "x-ms-request-id" : "b92b2692-d01e-009e-7fe5-644931000000",
-      "Date" : "Fri, 06 Sep 2019 19:00:33 GMT",
-      "x-ms-client-request-id" : "3dd71a00-2b3a-4b0c-b1f6-6056112dad82"
->>>>>>> a55d5dd9
+      "x-ms-request-id" : "c5ca4ec6-301e-0042-0d49-67cbbf000000",
+      "Date" : "Mon, 09 Sep 2019 20:04:55 GMT",
+      "x-ms-client-request-id" : "e9196b56-b0d8-433a-9ddc-c07697ff65d8"
     },
     "Exception" : null
   }, {
     "Method" : "HEAD",
-<<<<<<< HEAD
-    "Uri" : "https://jaschrepragrs.blob.core.windows.net/jtcacquirelease0blobapitestacquirelease93c344804c8f47f3/javablobacquirelease1blobapitestacquirelease93c92068f43fe",
+    "Uri" : "https://jaschrepragrs.blob.core.windows.net/jtcacquirelease0blobapitestacquireleasec4a168778470f3f4/javablobacquirelease1blobapitestacquireleasec4a6624636527",
     "Headers" : {
       "x-ms-version" : "2019-02-02",
       "User-Agent" : "azsdk-java-azure-storage-blob/12.0.0-preview.3 1.8.0_221; Windows 10 10.0",
-      "x-ms-client-request-id" : "def9d621-f40c-4544-8530-d03948a2d480"
-=======
-    "Uri" : "https://azstoragesdkaccount.blob.core.windows.net/jtcacquirelease0blobapitestacquirelease0cc39087ed0b59f4/javablobacquirelease1blobapitestacquirelease0cc36322efc61",
-    "Headers" : {
-      "x-ms-version" : "2019-02-02",
-      "User-Agent" : "azsdk-java-azure-storage-blob/12.0.0-preview.3 1.8.0_212; Windows 10 10.0",
-      "x-ms-client-request-id" : "ebfb7941-fb71-4bf0-b032-d4cb91c567e1"
->>>>>>> a55d5dd9
+      "x-ms-client-request-id" : "4eec16d6-277c-401b-a283-6e86069b834a"
     },
     "Response" : {
       "x-ms-version" : "2019-02-02",
@@ -149,56 +81,32 @@
       "Server" : "Windows-Azure-Blob/1.0 Microsoft-HTTPAPI/2.0",
       "x-ms-tag-count" : "0",
       "x-ms-lease-state" : "leased",
-<<<<<<< HEAD
-      "Last-Modified" : "Thu, 05 Sep 2019 22:37:45 GMT",
+      "Last-Modified" : "Mon, 09 Sep 2019 20:04:55 GMT",
       "retry-after" : "0",
       "StatusCode" : "200",
-      "Date" : "Thu, 05 Sep 2019 22:37:45 GMT",
-=======
-      "Last-Modified" : "Fri, 06 Sep 2019 19:00:33 GMT",
-      "retry-after" : "0",
-      "StatusCode" : "200",
-      "Date" : "Fri, 06 Sep 2019 19:00:33 GMT",
->>>>>>> a55d5dd9
+      "Date" : "Mon, 09 Sep 2019 20:04:55 GMT",
       "x-ms-blob-type" : "BlockBlob",
       "Content-MD5" : "wh+Wm18D0z1D4E+PE252gg==",
       "Accept-Ranges" : "bytes",
       "x-ms-server-encrypted" : "true",
       "x-ms-access-tier-inferred" : "true",
       "x-ms-access-tier" : "Hot",
-<<<<<<< HEAD
-      "ETag" : "\"0x8D73251AC3D2678\"",
-      "x-ms-creation-time" : "Thu, 05 Sep 2019 22:37:45 GMT",
+      "ETag" : "\"0x8D73560FBEEF15B\"",
+      "x-ms-creation-time" : "Mon, 09 Sep 2019 20:04:55 GMT",
       "x-ms-lease-duration" : "infinite",
       "Content-Length" : "7",
-      "x-ms-request-id" : "bfecef80-901e-0044-713a-643cc7000000",
-      "x-ms-client-request-id" : "def9d621-f40c-4544-8530-d03948a2d480",
-=======
-      "ETag" : "\"0x8D732FC7ED98910\"",
-      "x-ms-creation-time" : "Fri, 06 Sep 2019 19:00:33 GMT",
-      "x-ms-lease-duration" : "infinite",
-      "Content-Length" : "7",
-      "x-ms-request-id" : "b92b26b4-d01e-009e-20e5-644931000000",
-      "x-ms-client-request-id" : "ebfb7941-fb71-4bf0-b032-d4cb91c567e1",
->>>>>>> a55d5dd9
+      "x-ms-request-id" : "c5ca4eec-301e-0042-3149-67cbbf000000",
+      "x-ms-client-request-id" : "4eec16d6-277c-401b-a283-6e86069b834a",
       "Content-Type" : "application/octet-stream"
     },
     "Exception" : null
   }, {
     "Method" : "GET",
-<<<<<<< HEAD
     "Uri" : "https://jaschrepragrs.blob.core.windows.net?prefix=jtcacquirelease&comp=list",
     "Headers" : {
       "x-ms-version" : "2019-02-02",
       "User-Agent" : "azsdk-java-azure-storage-blob/12.0.0-preview.3 1.8.0_221; Windows 10 10.0",
-      "x-ms-client-request-id" : "0742468f-b4c0-46e5-a8bc-35847f9895ea"
-=======
-    "Uri" : "https://azstoragesdkaccount.blob.core.windows.net?prefix=jtcacquirelease&comp=list",
-    "Headers" : {
-      "x-ms-version" : "2019-02-02",
-      "User-Agent" : "azsdk-java-azure-storage-blob/12.0.0-preview.3 1.8.0_212; Windows 10 10.0",
-      "x-ms-client-request-id" : "f3e27574-2c72-452d-b141-9e3f75992b4b"
->>>>>>> a55d5dd9
+      "x-ms-client-request-id" : "70c1dd7b-0bf6-4993-a9e8-01c2ca5a558d"
     },
     "Response" : {
       "Transfer-Encoding" : "chunked",
@@ -206,35 +114,20 @@
       "Server" : "Windows-Azure-Blob/1.0 Microsoft-HTTPAPI/2.0",
       "retry-after" : "0",
       "StatusCode" : "200",
-<<<<<<< HEAD
-      "x-ms-request-id" : "bfecef93-901e-0044-043a-643cc7000000",
-      "Body" : "﻿<?xml version=\"1.0\" encoding=\"utf-8\"?><EnumerationResults ServiceEndpoint=\"https://jaschrepragrs.blob.core.windows.net/\"><Prefix>jtcacquirelease</Prefix><Containers><Container><Name>jtcacquirelease0blobapitestacquirelease93c344804c8f47f3</Name><Properties><Last-Modified>Thu, 05 Sep 2019 22:37:45 GMT</Last-Modified><Etag>\"0x8D73251AC304263\"</Etag><LeaseStatus>unlocked</LeaseStatus><LeaseState>available</LeaseState><DefaultEncryptionScope>$account-encryption-key</DefaultEncryptionScope><DenyEncryptionScopeOverride>false</DenyEncryptionScopeOverride><HasImmutabilityPolicy>false</HasImmutabilityPolicy><HasLegalHold>false</HasLegalHold></Properties></Container></Containers><NextMarker /></EnumerationResults>",
-      "Date" : "Thu, 05 Sep 2019 22:37:45 GMT",
-      "x-ms-client-request-id" : "0742468f-b4c0-46e5-a8bc-35847f9895ea",
-=======
-      "x-ms-request-id" : "b92b26d0-d01e-009e-3be5-644931000000",
-      "Body" : "﻿<?xml version=\"1.0\" encoding=\"utf-8\"?><EnumerationResults ServiceEndpoint=\"https://azstoragesdkaccount.blob.core.windows.net/\"><Prefix>jtcacquirelease</Prefix><Containers><Container><Name>jtcacquirelease0blobapitestacquirelease0cc39087ed0b59f4</Name><Properties><Last-Modified>Fri, 06 Sep 2019 19:00:33 GMT</Last-Modified><Etag>\"0x8D732FC7ED01AEF\"</Etag><LeaseStatus>unlocked</LeaseStatus><LeaseState>available</LeaseState><DefaultEncryptionScope>$account-encryption-key</DefaultEncryptionScope><DenyEncryptionScopeOverride>false</DenyEncryptionScopeOverride><HasImmutabilityPolicy>false</HasImmutabilityPolicy><HasLegalHold>false</HasLegalHold></Properties></Container></Containers><NextMarker /></EnumerationResults>",
-      "Date" : "Fri, 06 Sep 2019 19:00:33 GMT",
-      "x-ms-client-request-id" : "f3e27574-2c72-452d-b141-9e3f75992b4b",
->>>>>>> a55d5dd9
+      "x-ms-request-id" : "c5ca4efe-301e-0042-4149-67cbbf000000",
+      "Body" : "﻿<?xml version=\"1.0\" encoding=\"utf-8\"?><EnumerationResults ServiceEndpoint=\"https://jaschrepragrs.blob.core.windows.net/\"><Prefix>jtcacquirelease</Prefix><Containers><Container><Name>jtcacquirelease0blobapitestacquireleasec4a168778470f3f4</Name><Properties><Last-Modified>Mon, 09 Sep 2019 20:04:55 GMT</Last-Modified><Etag>\"0x8D73560FBE13820\"</Etag><LeaseStatus>unlocked</LeaseStatus><LeaseState>available</LeaseState><DefaultEncryptionScope>$account-encryption-key</DefaultEncryptionScope><DenyEncryptionScopeOverride>false</DenyEncryptionScopeOverride><HasImmutabilityPolicy>false</HasImmutabilityPolicy><HasLegalHold>false</HasLegalHold></Properties></Container></Containers><NextMarker /></EnumerationResults>",
+      "Date" : "Mon, 09 Sep 2019 20:04:55 GMT",
+      "x-ms-client-request-id" : "70c1dd7b-0bf6-4993-a9e8-01c2ca5a558d",
       "Content-Type" : "application/xml"
     },
     "Exception" : null
   }, {
     "Method" : "DELETE",
-<<<<<<< HEAD
-    "Uri" : "https://jaschrepragrs.blob.core.windows.net/jtcacquirelease0blobapitestacquirelease93c344804c8f47f3?restype=container",
+    "Uri" : "https://jaschrepragrs.blob.core.windows.net/jtcacquirelease0blobapitestacquireleasec4a168778470f3f4?restype=container",
     "Headers" : {
       "x-ms-version" : "2019-02-02",
       "User-Agent" : "azsdk-java-azure-storage-blob/12.0.0-preview.3 1.8.0_221; Windows 10 10.0",
-      "x-ms-client-request-id" : "573af056-7e79-445e-8825-750738336a18"
-=======
-    "Uri" : "https://azstoragesdkaccount.blob.core.windows.net/jtcacquirelease0blobapitestacquirelease0cc39087ed0b59f4?restype=container",
-    "Headers" : {
-      "x-ms-version" : "2019-02-02",
-      "User-Agent" : "azsdk-java-azure-storage-blob/12.0.0-preview.3 1.8.0_212; Windows 10 10.0",
-      "x-ms-client-request-id" : "d75e1bc7-0213-400d-bd0f-bdb744753255"
->>>>>>> a55d5dd9
+      "x-ms-client-request-id" : "548b80e3-d059-498a-9261-0d94b6fcdba9"
     },
     "Response" : {
       "x-ms-version" : "2019-02-02",
@@ -242,21 +135,11 @@
       "retry-after" : "0",
       "Content-Length" : "0",
       "StatusCode" : "202",
-<<<<<<< HEAD
-      "x-ms-request-id" : "bfecefa9-901e-0044-193a-643cc7000000",
-      "Date" : "Thu, 05 Sep 2019 22:37:45 GMT",
-      "x-ms-client-request-id" : "573af056-7e79-445e-8825-750738336a18"
+      "x-ms-request-id" : "c5ca4f0f-301e-0042-5249-67cbbf000000",
+      "Date" : "Mon, 09 Sep 2019 20:04:55 GMT",
+      "x-ms-client-request-id" : "548b80e3-d059-498a-9261-0d94b6fcdba9"
     },
     "Exception" : null
   } ],
-  "variables" : [ "jtcacquirelease0blobapitestacquirelease93c344804c8f47f3", "javablobacquirelease1blobapitestacquirelease93c92068f43fe" ]
-=======
-      "x-ms-request-id" : "b92b26eb-d01e-009e-54e5-644931000000",
-      "Date" : "Fri, 06 Sep 2019 19:00:33 GMT",
-      "x-ms-client-request-id" : "d75e1bc7-0213-400d-bd0f-bdb744753255"
-    },
-    "Exception" : null
-  } ],
-  "variables" : [ "jtcacquirelease0blobapitestacquirelease0cc39087ed0b59f4", "javablobacquirelease1blobapitestacquirelease0cc36322efc61" ]
->>>>>>> a55d5dd9
+  "variables" : [ "jtcacquirelease0blobapitestacquireleasec4a168778470f3f4", "javablobacquirelease1blobapitestacquireleasec4a6624636527" ]
 }