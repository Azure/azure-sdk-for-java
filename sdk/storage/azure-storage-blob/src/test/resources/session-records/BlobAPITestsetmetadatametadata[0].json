--- conflicted
+++ resolved
@@ -1,147 +1,79 @@
 {
   "networkCallRecords" : [ {
     "Method" : "PUT",
-<<<<<<< HEAD
-    "Uri" : "https://jaschrepragrs.blob.core.windows.net/jtcsetmetadatametadata0blobapitestsetmetadatametadata000295474?restype=container",
+    "Uri" : "https://jaschrepragrs.blob.core.windows.net/jtcsetmetadatametadata0blobapitestsetmetadatametadata8c484180a?restype=container",
     "Headers" : {
       "x-ms-version" : "2019-02-02",
       "User-Agent" : "azsdk-java-azure-storage-blob/12.0.0-preview.3 1.8.0_221; Windows 10 10.0",
-      "x-ms-client-request-id" : "fadeed91-d6db-45da-9844-d761c002fd15"
-=======
-    "Uri" : "https://azstoragesdkaccount.blob.core.windows.net/jtcsetmetadatametadata0blobapitestsetmetadatametadata73f13160b?restype=container",
-    "Headers" : {
-      "x-ms-version" : "2019-02-02",
-      "User-Agent" : "azsdk-java-azure-storage-blob/12.0.0-preview.3 1.8.0_212; Windows 10 10.0",
-      "x-ms-client-request-id" : "2f40dd85-f4a9-4654-9f77-14f535645298"
->>>>>>> a55d5dd9
+      "x-ms-client-request-id" : "062f86e2-4643-4b11-8b56-f4522c549ee6"
     },
     "Response" : {
       "x-ms-version" : "2019-02-02",
       "Server" : "Windows-Azure-Blob/1.0 Microsoft-HTTPAPI/2.0",
-<<<<<<< HEAD
-      "ETag" : "\"0x8D73251A7BE5FA9\"",
-      "Last-Modified" : "Thu, 05 Sep 2019 22:37:38 GMT",
+      "ETag" : "\"0x8D73560F771EBB2\"",
+      "Last-Modified" : "Mon, 09 Sep 2019 20:04:48 GMT",
       "retry-after" : "0",
       "Content-Length" : "0",
       "StatusCode" : "201",
-      "x-ms-request-id" : "bfece768-901e-0044-6c3a-643cc7000000",
-      "Date" : "Thu, 05 Sep 2019 22:37:37 GMT",
-      "x-ms-client-request-id" : "fadeed91-d6db-45da-9844-d761c002fd15"
-=======
-      "ETag" : "\"0x8D732FC7BAA53F7\"",
-      "Last-Modified" : "Fri, 06 Sep 2019 19:00:28 GMT",
-      "retry-after" : "0",
-      "Content-Length" : "0",
-      "StatusCode" : "201",
-      "x-ms-request-id" : "b92b12db-d01e-009e-29e5-644931000000",
-      "Date" : "Fri, 06 Sep 2019 19:00:28 GMT",
-      "x-ms-client-request-id" : "2f40dd85-f4a9-4654-9f77-14f535645298"
->>>>>>> a55d5dd9
+      "x-ms-request-id" : "c5ca458e-301e-0042-7b49-67cbbf000000",
+      "Date" : "Mon, 09 Sep 2019 20:04:48 GMT",
+      "x-ms-client-request-id" : "062f86e2-4643-4b11-8b56-f4522c549ee6"
     },
     "Exception" : null
   }, {
     "Method" : "PUT",
-<<<<<<< HEAD
-    "Uri" : "https://jaschrepragrs.blob.core.windows.net/jtcsetmetadatametadata0blobapitestsetmetadatametadata000295474/javablobsetmetadatametadata15983827834e7d5b28446",
+    "Uri" : "https://jaschrepragrs.blob.core.windows.net/jtcsetmetadatametadata0blobapitestsetmetadatametadata8c484180a/javablobsetmetadatametadata15196779f4da0f564343e",
     "Headers" : {
       "x-ms-version" : "2019-02-02",
       "User-Agent" : "azsdk-java-azure-storage-blob/12.0.0-preview.3 1.8.0_221; Windows 10 10.0",
-      "x-ms-client-request-id" : "03b84cfc-fa7a-4414-a9c3-43d295a2fb52",
-=======
-    "Uri" : "https://azstoragesdkaccount.blob.core.windows.net/jtcsetmetadatametadata0blobapitestsetmetadatametadata73f13160b/javablobsetmetadatametadata12795582d07093760341a",
-    "Headers" : {
-      "x-ms-version" : "2019-02-02",
-      "User-Agent" : "azsdk-java-azure-storage-blob/12.0.0-preview.3 1.8.0_212; Windows 10 10.0",
-      "x-ms-client-request-id" : "d602a25b-f9e9-4b9d-881b-9a55eb1f25a5",
->>>>>>> a55d5dd9
+      "x-ms-client-request-id" : "29a91bbd-4ebf-4ea0-9335-4fa3800330d8",
       "Content-Type" : "application/octet-stream"
     },
     "Response" : {
       "x-ms-version" : "2019-02-02",
       "Server" : "Windows-Azure-Blob/1.0 Microsoft-HTTPAPI/2.0",
       "x-ms-content-crc64" : "6RYQPwaVsyQ=",
-<<<<<<< HEAD
-      "Last-Modified" : "Thu, 05 Sep 2019 22:37:38 GMT",
+      "Last-Modified" : "Mon, 09 Sep 2019 20:04:48 GMT",
       "retry-after" : "0",
       "StatusCode" : "201",
       "x-ms-request-server-encrypted" : "true",
-      "Date" : "Thu, 05 Sep 2019 22:37:37 GMT",
+      "Date" : "Mon, 09 Sep 2019 20:04:48 GMT",
       "Content-MD5" : "wh+Wm18D0z1D4E+PE252gg==",
-      "ETag" : "\"0x8D73251A7CB4183\"",
+      "ETag" : "\"0x8D73560F77FCC0A\"",
       "Content-Length" : "0",
-      "x-ms-request-id" : "bfece770-901e-0044-723a-643cc7000000",
-      "x-ms-client-request-id" : "03b84cfc-fa7a-4414-a9c3-43d295a2fb52"
-=======
-      "Last-Modified" : "Fri, 06 Sep 2019 19:00:28 GMT",
-      "retry-after" : "0",
-      "StatusCode" : "201",
-      "x-ms-request-server-encrypted" : "true",
-      "Date" : "Fri, 06 Sep 2019 19:00:28 GMT",
-      "Content-MD5" : "wh+Wm18D0z1D4E+PE252gg==",
-      "ETag" : "\"0x8D732FC7BB6F0C5\"",
-      "Content-Length" : "0",
-      "x-ms-request-id" : "b92b133e-d01e-009e-7fe5-644931000000",
-      "x-ms-client-request-id" : "d602a25b-f9e9-4b9d-881b-9a55eb1f25a5"
->>>>>>> a55d5dd9
+      "x-ms-request-id" : "c5ca45ac-301e-0042-1349-67cbbf000000",
+      "x-ms-client-request-id" : "29a91bbd-4ebf-4ea0-9335-4fa3800330d8"
     },
     "Exception" : null
   }, {
     "Method" : "PUT",
-<<<<<<< HEAD
-    "Uri" : "https://jaschrepragrs.blob.core.windows.net/jtcsetmetadatametadata0blobapitestsetmetadatametadata000295474/javablobsetmetadatametadata15983827834e7d5b28446?comp=metadata",
+    "Uri" : "https://jaschrepragrs.blob.core.windows.net/jtcsetmetadatametadata0blobapitestsetmetadatametadata8c484180a/javablobsetmetadatametadata15196779f4da0f564343e?comp=metadata",
     "Headers" : {
       "x-ms-version" : "2019-02-02",
       "User-Agent" : "azsdk-java-azure-storage-blob/12.0.0-preview.3 1.8.0_221; Windows 10 10.0",
-      "x-ms-client-request-id" : "f8b4fbf1-73f2-4fa8-bdc1-95afd9b060d7"
-=======
-    "Uri" : "https://azstoragesdkaccount.blob.core.windows.net/jtcsetmetadatametadata0blobapitestsetmetadatametadata73f13160b/javablobsetmetadatametadata12795582d07093760341a?comp=metadata",
-    "Headers" : {
-      "x-ms-version" : "2019-02-02",
-      "User-Agent" : "azsdk-java-azure-storage-blob/12.0.0-preview.3 1.8.0_212; Windows 10 10.0",
-      "x-ms-client-request-id" : "9ee6ef55-8999-46f6-9229-c14c023ea684"
->>>>>>> a55d5dd9
+      "x-ms-client-request-id" : "8f74c0f2-e6c3-4df8-b751-ab9e59499c1c"
     },
     "Response" : {
       "x-ms-version" : "2019-02-02",
       "Server" : "Windows-Azure-Blob/1.0 Microsoft-HTTPAPI/2.0",
-<<<<<<< HEAD
-      "ETag" : "\"0x8D73251A7D88A57\"",
-      "Last-Modified" : "Thu, 05 Sep 2019 22:37:38 GMT",
+      "ETag" : "\"0x8D73560F78C7887\"",
+      "Last-Modified" : "Mon, 09 Sep 2019 20:04:48 GMT",
       "retry-after" : "0",
       "Content-Length" : "0",
       "StatusCode" : "200",
-      "x-ms-request-id" : "bfece77c-901e-0044-7e3a-643cc7000000",
+      "x-ms-request-id" : "c5ca45c5-301e-0042-2a49-67cbbf000000",
       "x-ms-request-server-encrypted" : "true",
-      "Date" : "Thu, 05 Sep 2019 22:37:37 GMT",
-      "x-ms-client-request-id" : "f8b4fbf1-73f2-4fa8-bdc1-95afd9b060d7"
-=======
-      "ETag" : "\"0x8D732FC7BBD0CB4\"",
-      "Last-Modified" : "Fri, 06 Sep 2019 19:00:28 GMT",
-      "retry-after" : "0",
-      "Content-Length" : "0",
-      "StatusCode" : "200",
-      "x-ms-request-id" : "b92b1371-d01e-009e-30e5-644931000000",
-      "x-ms-request-server-encrypted" : "true",
-      "Date" : "Fri, 06 Sep 2019 19:00:28 GMT",
-      "x-ms-client-request-id" : "9ee6ef55-8999-46f6-9229-c14c023ea684"
->>>>>>> a55d5dd9
+      "Date" : "Mon, 09 Sep 2019 20:04:48 GMT",
+      "x-ms-client-request-id" : "8f74c0f2-e6c3-4df8-b751-ab9e59499c1c"
     },
     "Exception" : null
   }, {
     "Method" : "HEAD",
-<<<<<<< HEAD
-    "Uri" : "https://jaschrepragrs.blob.core.windows.net/jtcsetmetadatametadata0blobapitestsetmetadatametadata000295474/javablobsetmetadatametadata15983827834e7d5b28446",
+    "Uri" : "https://jaschrepragrs.blob.core.windows.net/jtcsetmetadatametadata0blobapitestsetmetadatametadata8c484180a/javablobsetmetadatametadata15196779f4da0f564343e",
     "Headers" : {
       "x-ms-version" : "2019-02-02",
       "User-Agent" : "azsdk-java-azure-storage-blob/12.0.0-preview.3 1.8.0_221; Windows 10 10.0",
-      "x-ms-client-request-id" : "d96fe949-8d7b-4fa4-bc38-df146023f53f"
-=======
-    "Uri" : "https://azstoragesdkaccount.blob.core.windows.net/jtcsetmetadatametadata0blobapitestsetmetadatametadata73f13160b/javablobsetmetadatametadata12795582d07093760341a",
-    "Headers" : {
-      "x-ms-version" : "2019-02-02",
-      "User-Agent" : "azsdk-java-azure-storage-blob/12.0.0-preview.3 1.8.0_212; Windows 10 10.0",
-      "x-ms-client-request-id" : "e73857b4-f917-48e5-9dd6-3f71f08fb0b9"
->>>>>>> a55d5dd9
+      "x-ms-client-request-id" : "787a9bfd-4ce8-486d-a3fd-f3e19c339925"
     },
     "Response" : {
       "x-ms-version" : "2019-02-02",
@@ -149,54 +81,31 @@
       "Server" : "Windows-Azure-Blob/1.0 Microsoft-HTTPAPI/2.0",
       "x-ms-tag-count" : "0",
       "x-ms-lease-state" : "available",
-<<<<<<< HEAD
-      "Last-Modified" : "Thu, 05 Sep 2019 22:37:38 GMT",
+      "Last-Modified" : "Mon, 09 Sep 2019 20:04:48 GMT",
       "retry-after" : "0",
       "StatusCode" : "200",
-      "Date" : "Thu, 05 Sep 2019 22:37:37 GMT",
-=======
-      "Last-Modified" : "Fri, 06 Sep 2019 19:00:28 GMT",
-      "retry-after" : "0",
-      "StatusCode" : "200",
-      "Date" : "Fri, 06 Sep 2019 19:00:28 GMT",
->>>>>>> a55d5dd9
+      "Date" : "Mon, 09 Sep 2019 20:04:48 GMT",
       "x-ms-blob-type" : "BlockBlob",
       "Content-MD5" : "wh+Wm18D0z1D4E+PE252gg==",
       "Accept-Ranges" : "bytes",
       "x-ms-server-encrypted" : "true",
       "x-ms-access-tier-inferred" : "true",
       "x-ms-access-tier" : "Hot",
-<<<<<<< HEAD
-      "ETag" : "\"0x8D73251A7D88A57\"",
-      "x-ms-creation-time" : "Thu, 05 Sep 2019 22:37:38 GMT",
+      "ETag" : "\"0x8D73560F78C7887\"",
+      "x-ms-creation-time" : "Mon, 09 Sep 2019 20:04:48 GMT",
       "Content-Length" : "7",
-      "x-ms-request-id" : "bfece78f-901e-0044-103a-643cc7000000",
-      "x-ms-client-request-id" : "d96fe949-8d7b-4fa4-bc38-df146023f53f",
-=======
-      "ETag" : "\"0x8D732FC7BBD0CB4\"",
-      "x-ms-creation-time" : "Fri, 06 Sep 2019 19:00:28 GMT",
-      "Content-Length" : "7",
-      "x-ms-request-id" : "b92b138c-d01e-009e-49e5-644931000000",
-      "x-ms-client-request-id" : "e73857b4-f917-48e5-9dd6-3f71f08fb0b9",
->>>>>>> a55d5dd9
+      "x-ms-request-id" : "c5ca45e3-301e-0042-4849-67cbbf000000",
+      "x-ms-client-request-id" : "787a9bfd-4ce8-486d-a3fd-f3e19c339925",
       "Content-Type" : "application/octet-stream"
     },
     "Exception" : null
   }, {
     "Method" : "GET",
-<<<<<<< HEAD
     "Uri" : "https://jaschrepragrs.blob.core.windows.net?prefix=jtcsetmetadatametadata&comp=list",
     "Headers" : {
       "x-ms-version" : "2019-02-02",
       "User-Agent" : "azsdk-java-azure-storage-blob/12.0.0-preview.3 1.8.0_221; Windows 10 10.0",
-      "x-ms-client-request-id" : "399c4a97-f01a-484e-beed-e3659e9decd7"
-=======
-    "Uri" : "https://azstoragesdkaccount.blob.core.windows.net?prefix=jtcsetmetadatametadata&comp=list",
-    "Headers" : {
-      "x-ms-version" : "2019-02-02",
-      "User-Agent" : "azsdk-java-azure-storage-blob/12.0.0-preview.3 1.8.0_212; Windows 10 10.0",
-      "x-ms-client-request-id" : "c60b69d6-7550-4760-9d6e-76a3e6cbce54"
->>>>>>> a55d5dd9
+      "x-ms-client-request-id" : "b16d9f9f-1242-40c3-85e8-40f07e1742a2"
     },
     "Response" : {
       "Transfer-Encoding" : "chunked",
@@ -204,35 +113,20 @@
       "Server" : "Windows-Azure-Blob/1.0 Microsoft-HTTPAPI/2.0",
       "retry-after" : "0",
       "StatusCode" : "200",
-<<<<<<< HEAD
-      "x-ms-request-id" : "bfece7a8-901e-0044-243a-643cc7000000",
-      "Body" : "﻿<?xml version=\"1.0\" encoding=\"utf-8\"?><EnumerationResults ServiceEndpoint=\"https://jaschrepragrs.blob.core.windows.net/\"><Prefix>jtcsetmetadatametadata</Prefix><Containers><Container><Name>jtcsetmetadatametadata0blobapitestsetmetadatametadata000295474</Name><Properties><Last-Modified>Thu, 05 Sep 2019 22:37:38 GMT</Last-Modified><Etag>\"0x8D73251A7BE5FA9\"</Etag><LeaseStatus>unlocked</LeaseStatus><LeaseState>available</LeaseState><DefaultEncryptionScope>$account-encryption-key</DefaultEncryptionScope><DenyEncryptionScopeOverride>false</DenyEncryptionScopeOverride><HasImmutabilityPolicy>false</HasImmutabilityPolicy><HasLegalHold>false</HasLegalHold></Properties></Container></Containers><NextMarker /></EnumerationResults>",
-      "Date" : "Thu, 05 Sep 2019 22:37:37 GMT",
-      "x-ms-client-request-id" : "399c4a97-f01a-484e-beed-e3659e9decd7",
-=======
-      "x-ms-request-id" : "b92b13ae-d01e-009e-64e5-644931000000",
-      "Body" : "﻿<?xml version=\"1.0\" encoding=\"utf-8\"?><EnumerationResults ServiceEndpoint=\"https://azstoragesdkaccount.blob.core.windows.net/\"><Prefix>jtcsetmetadatametadata</Prefix><Containers><Container><Name>jtcsetmetadatametadata0blobapitestsetmetadatametadata73f13160b</Name><Properties><Last-Modified>Fri, 06 Sep 2019 19:00:28 GMT</Last-Modified><Etag>\"0x8D732FC7BAA53F7\"</Etag><LeaseStatus>unlocked</LeaseStatus><LeaseState>available</LeaseState><DefaultEncryptionScope>$account-encryption-key</DefaultEncryptionScope><DenyEncryptionScopeOverride>false</DenyEncryptionScopeOverride><HasImmutabilityPolicy>false</HasImmutabilityPolicy><HasLegalHold>false</HasLegalHold></Properties></Container></Containers><NextMarker /></EnumerationResults>",
-      "Date" : "Fri, 06 Sep 2019 19:00:28 GMT",
-      "x-ms-client-request-id" : "c60b69d6-7550-4760-9d6e-76a3e6cbce54",
->>>>>>> a55d5dd9
+      "x-ms-request-id" : "c5ca45f6-301e-0042-5b49-67cbbf000000",
+      "Body" : "﻿<?xml version=\"1.0\" encoding=\"utf-8\"?><EnumerationResults ServiceEndpoint=\"https://jaschrepragrs.blob.core.windows.net/\"><Prefix>jtcsetmetadatametadata</Prefix><Containers><Container><Name>jtcsetmetadatametadata0blobapitestsetmetadatametadata8c484180a</Name><Properties><Last-Modified>Mon, 09 Sep 2019 20:04:48 GMT</Last-Modified><Etag>\"0x8D73560F771EBB2\"</Etag><LeaseStatus>unlocked</LeaseStatus><LeaseState>available</LeaseState><DefaultEncryptionScope>$account-encryption-key</DefaultEncryptionScope><DenyEncryptionScopeOverride>false</DenyEncryptionScopeOverride><HasImmutabilityPolicy>false</HasImmutabilityPolicy><HasLegalHold>false</HasLegalHold></Properties></Container></Containers><NextMarker /></EnumerationResults>",
+      "Date" : "Mon, 09 Sep 2019 20:04:48 GMT",
+      "x-ms-client-request-id" : "b16d9f9f-1242-40c3-85e8-40f07e1742a2",
       "Content-Type" : "application/xml"
     },
     "Exception" : null
   }, {
     "Method" : "DELETE",
-<<<<<<< HEAD
-    "Uri" : "https://jaschrepragrs.blob.core.windows.net/jtcsetmetadatametadata0blobapitestsetmetadatametadata000295474?restype=container",
+    "Uri" : "https://jaschrepragrs.blob.core.windows.net/jtcsetmetadatametadata0blobapitestsetmetadatametadata8c484180a?restype=container",
     "Headers" : {
       "x-ms-version" : "2019-02-02",
       "User-Agent" : "azsdk-java-azure-storage-blob/12.0.0-preview.3 1.8.0_221; Windows 10 10.0",
-      "x-ms-client-request-id" : "5d268d04-c7d1-41db-b2b7-623acc86e4ba"
-=======
-    "Uri" : "https://azstoragesdkaccount.blob.core.windows.net/jtcsetmetadatametadata0blobapitestsetmetadatametadata73f13160b?restype=container",
-    "Headers" : {
-      "x-ms-version" : "2019-02-02",
-      "User-Agent" : "azsdk-java-azure-storage-blob/12.0.0-preview.3 1.8.0_212; Windows 10 10.0",
-      "x-ms-client-request-id" : "761d7297-ba1b-43a1-b2ed-4a55368a2ddd"
->>>>>>> a55d5dd9
+      "x-ms-client-request-id" : "0e9a7a21-f0df-4ab6-bf66-5d426bff0890"
     },
     "Response" : {
       "x-ms-version" : "2019-02-02",
@@ -240,21 +134,11 @@
       "retry-after" : "0",
       "Content-Length" : "0",
       "StatusCode" : "202",
-<<<<<<< HEAD
-      "x-ms-request-id" : "bfece7bd-901e-0044-373a-643cc7000000",
-      "Date" : "Thu, 05 Sep 2019 22:37:37 GMT",
-      "x-ms-client-request-id" : "5d268d04-c7d1-41db-b2b7-623acc86e4ba"
+      "x-ms-request-id" : "c5ca4607-301e-0042-6c49-67cbbf000000",
+      "Date" : "Mon, 09 Sep 2019 20:04:48 GMT",
+      "x-ms-client-request-id" : "0e9a7a21-f0df-4ab6-bf66-5d426bff0890"
     },
     "Exception" : null
   } ],
-  "variables" : [ "jtcsetmetadatametadata0blobapitestsetmetadatametadata000295474", "javablobsetmetadatametadata15983827834e7d5b28446" ]
-=======
-      "x-ms-request-id" : "b92b13d6-d01e-009e-07e5-644931000000",
-      "Date" : "Fri, 06 Sep 2019 19:00:28 GMT",
-      "x-ms-client-request-id" : "761d7297-ba1b-43a1-b2ed-4a55368a2ddd"
-    },
-    "Exception" : null
-  } ],
-  "variables" : [ "jtcsetmetadatametadata0blobapitestsetmetadatametadata73f13160b", "javablobsetmetadatametadata12795582d07093760341a" ]
->>>>>>> a55d5dd9
+  "variables" : [ "jtcsetmetadatametadata0blobapitestsetmetadatametadata8c484180a", "javablobsetmetadatametadata15196779f4da0f564343e" ]
 }