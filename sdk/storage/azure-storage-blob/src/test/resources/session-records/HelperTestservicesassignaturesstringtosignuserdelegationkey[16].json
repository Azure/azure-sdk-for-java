{
  "networkCallRecords" : [ {
    "Method" : "PUT",
<<<<<<< HEAD
    "Uri" : "https://jaschrepragrs.blob.core.windows.net/jtcservicesassignaturesstringtosignuserdelegationkey03001029?restype=container",
    "Headers" : {
      "x-ms-version" : "2019-02-02",
      "User-Agent" : "azsdk-java-azure-storage-blob/12.0.0-preview.3 1.8.0_221; Windows 10 10.0",
      "x-ms-client-request-id" : "d6609798-7a5c-49a0-94fb-5119f520e5b7"
=======
    "Uri" : "https://azstoragesdkaccount.blob.core.windows.net/jtcservicesassignaturesstringtosignuserdelegationkey035681b6?restype=container",
    "Headers" : {
      "x-ms-version" : "2019-02-02",
      "User-Agent" : "azsdk-java-azure-storage-blob/12.0.0-preview.3 1.8.0_212; Windows 10 10.0",
      "x-ms-client-request-id" : "c633162c-9d25-4e97-ad49-cfa764c70e14"
>>>>>>> a55d5dd9
    },
    "Response" : {
      "x-ms-version" : "2019-02-02",
      "Server" : "Windows-Azure-Blob/1.0 Microsoft-HTTPAPI/2.0",
<<<<<<< HEAD
      "ETag" : "\"0x8D732518882C900\"",
      "Last-Modified" : "Thu, 05 Sep 2019 22:36:46 GMT",
      "retry-after" : "0",
      "Content-Length" : "0",
      "StatusCode" : "201",
      "x-ms-request-id" : "bfecb14d-901e-0044-2c3a-643cc7000000",
      "Date" : "Thu, 05 Sep 2019 22:36:45 GMT",
      "x-ms-client-request-id" : "d6609798-7a5c-49a0-94fb-5119f520e5b7"
=======
      "ETag" : "\"0x8D732FDADF86AA0\"",
      "Last-Modified" : "Fri, 06 Sep 2019 19:09:02 GMT",
      "retry-after" : "0",
      "Content-Length" : "0",
      "StatusCode" : "201",
      "x-ms-request-id" : "ec65d248-001e-001f-6be6-64eb66000000",
      "Date" : "Fri, 06 Sep 2019 19:09:01 GMT",
      "x-ms-client-request-id" : "c633162c-9d25-4e97-ad49-cfa764c70e14"
>>>>>>> a55d5dd9
    },
    "Exception" : null
  }, {
    "Method" : "GET",
<<<<<<< HEAD
    "Uri" : "https://jaschrepragrs.blob.core.windows.net?prefix=jtcservicesassignaturesstringtosignuserdelegationkey&comp=list",
    "Headers" : {
      "x-ms-version" : "2019-02-02",
      "User-Agent" : "azsdk-java-azure-storage-blob/12.0.0-preview.3 1.8.0_221; Windows 10 10.0",
      "x-ms-client-request-id" : "efa278c8-2e50-487b-933f-ee824cda515c"
=======
    "Uri" : "https://azstoragesdkaccount.blob.core.windows.net?prefix=jtcservicesassignaturesstringtosignuserdelegationkey&comp=list",
    "Headers" : {
      "x-ms-version" : "2019-02-02",
      "User-Agent" : "azsdk-java-azure-storage-blob/12.0.0-preview.3 1.8.0_212; Windows 10 10.0",
      "x-ms-client-request-id" : "603ce002-de9c-4020-a734-f4b17fe4a1aa"
>>>>>>> a55d5dd9
    },
    "Response" : {
      "Transfer-Encoding" : "chunked",
      "x-ms-version" : "2019-02-02",
      "Server" : "Windows-Azure-Blob/1.0 Microsoft-HTTPAPI/2.0",
      "retry-after" : "0",
      "StatusCode" : "200",
<<<<<<< HEAD
      "x-ms-request-id" : "bfecb166-901e-0044-413a-643cc7000000",
      "Body" : "﻿<?xml version=\"1.0\" encoding=\"utf-8\"?><EnumerationResults ServiceEndpoint=\"https://jaschrepragrs.blob.core.windows.net/\"><Prefix>jtcservicesassignaturesstringtosignuserdelegationkey</Prefix><Containers><Container><Name>jtcservicesassignaturesstringtosignuserdelegationkey03001029</Name><Properties><Last-Modified>Thu, 05 Sep 2019 22:36:46 GMT</Last-Modified><Etag>\"0x8D732518882C900\"</Etag><LeaseStatus>unlocked</LeaseStatus><LeaseState>available</LeaseState><DefaultEncryptionScope>$account-encryption-key</DefaultEncryptionScope><DenyEncryptionScopeOverride>false</DenyEncryptionScopeOverride><HasImmutabilityPolicy>false</HasImmutabilityPolicy><HasLegalHold>false</HasLegalHold></Properties></Container></Containers><NextMarker /></EnumerationResults>",
      "Date" : "Thu, 05 Sep 2019 22:36:45 GMT",
      "x-ms-client-request-id" : "efa278c8-2e50-487b-933f-ee824cda515c",
=======
      "x-ms-request-id" : "ec65d26a-001e-001f-07e6-64eb66000000",
      "Body" : "﻿<?xml version=\"1.0\" encoding=\"utf-8\"?><EnumerationResults ServiceEndpoint=\"https://azstoragesdkaccount.blob.core.windows.net/\"><Prefix>jtcservicesassignaturesstringtosignuserdelegationkey</Prefix><Containers><Container><Name>jtcservicesassignaturesstringtosignuserdelegationkey035681b6</Name><Properties><Last-Modified>Fri, 06 Sep 2019 19:09:02 GMT</Last-Modified><Etag>\"0x8D732FDADF86AA0\"</Etag><LeaseStatus>unlocked</LeaseStatus><LeaseState>available</LeaseState><DefaultEncryptionScope>$account-encryption-key</DefaultEncryptionScope><DenyEncryptionScopeOverride>false</DenyEncryptionScopeOverride><HasImmutabilityPolicy>false</HasImmutabilityPolicy><HasLegalHold>false</HasLegalHold></Properties></Container></Containers><NextMarker /></EnumerationResults>",
      "Date" : "Fri, 06 Sep 2019 19:09:01 GMT",
      "x-ms-client-request-id" : "603ce002-de9c-4020-a734-f4b17fe4a1aa",
>>>>>>> a55d5dd9
      "Content-Type" : "application/xml"
    },
    "Exception" : null
  }, {
    "Method" : "DELETE",
<<<<<<< HEAD
    "Uri" : "https://jaschrepragrs.blob.core.windows.net/jtcservicesassignaturesstringtosignuserdelegationkey03001029?restype=container",
    "Headers" : {
      "x-ms-version" : "2019-02-02",
      "User-Agent" : "azsdk-java-azure-storage-blob/12.0.0-preview.3 1.8.0_221; Windows 10 10.0",
      "x-ms-client-request-id" : "0ab73938-0507-476a-82e5-776046d9df9e"
=======
    "Uri" : "https://azstoragesdkaccount.blob.core.windows.net/jtcservicesassignaturesstringtosignuserdelegationkey035681b6?restype=container",
    "Headers" : {
      "x-ms-version" : "2019-02-02",
      "User-Agent" : "azsdk-java-azure-storage-blob/12.0.0-preview.3 1.8.0_212; Windows 10 10.0",
      "x-ms-client-request-id" : "2cfb6dc8-d4f8-4c21-9aab-1ffef63fb13a"
>>>>>>> a55d5dd9
    },
    "Response" : {
      "x-ms-version" : "2019-02-02",
      "Server" : "Windows-Azure-Blob/1.0 Microsoft-HTTPAPI/2.0",
      "retry-after" : "0",
      "Content-Length" : "0",
      "StatusCode" : "202",
<<<<<<< HEAD
      "x-ms-request-id" : "bfecb174-901e-0044-4f3a-643cc7000000",
      "Date" : "Thu, 05 Sep 2019 22:36:45 GMT",
      "x-ms-client-request-id" : "0ab73938-0507-476a-82e5-776046d9df9e"
    },
    "Exception" : null
  } ],
  "variables" : [ "jtcservicesassignaturesstringtosignuserdelegationkey03001029" ]
=======
      "x-ms-request-id" : "ec65d279-001e-001f-14e6-64eb66000000",
      "Date" : "Fri, 06 Sep 2019 19:09:01 GMT",
      "x-ms-client-request-id" : "2cfb6dc8-d4f8-4c21-9aab-1ffef63fb13a"
    },
    "Exception" : null
  } ],
  "variables" : [ "jtcservicesassignaturesstringtosignuserdelegationkey035681b6" ]
>>>>>>> a55d5dd9
}<|MERGE_RESOLUTION|>--- conflicted
+++ resolved
@@ -1,59 +1,32 @@
 {
   "networkCallRecords" : [ {
     "Method" : "PUT",
-<<<<<<< HEAD
-    "Uri" : "https://jaschrepragrs.blob.core.windows.net/jtcservicesassignaturesstringtosignuserdelegationkey03001029?restype=container",
+    "Uri" : "https://jaschrepragrs.blob.core.windows.net/jtcservicesassignaturesstringtosignuserdelegationkey02476408?restype=container",
     "Headers" : {
       "x-ms-version" : "2019-02-02",
       "User-Agent" : "azsdk-java-azure-storage-blob/12.0.0-preview.3 1.8.0_221; Windows 10 10.0",
-      "x-ms-client-request-id" : "d6609798-7a5c-49a0-94fb-5119f520e5b7"
-=======
-    "Uri" : "https://azstoragesdkaccount.blob.core.windows.net/jtcservicesassignaturesstringtosignuserdelegationkey035681b6?restype=container",
-    "Headers" : {
-      "x-ms-version" : "2019-02-02",
-      "User-Agent" : "azsdk-java-azure-storage-blob/12.0.0-preview.3 1.8.0_212; Windows 10 10.0",
-      "x-ms-client-request-id" : "c633162c-9d25-4e97-ad49-cfa764c70e14"
->>>>>>> a55d5dd9
+      "x-ms-client-request-id" : "257fdbe8-468f-4c34-90d3-c7b40f93f749"
     },
     "Response" : {
       "x-ms-version" : "2019-02-02",
       "Server" : "Windows-Azure-Blob/1.0 Microsoft-HTTPAPI/2.0",
-<<<<<<< HEAD
-      "ETag" : "\"0x8D732518882C900\"",
-      "Last-Modified" : "Thu, 05 Sep 2019 22:36:46 GMT",
+      "ETag" : "\"0x8D7356037ED4344\"",
+      "Last-Modified" : "Mon, 09 Sep 2019 19:59:26 GMT",
       "retry-after" : "0",
       "Content-Length" : "0",
       "StatusCode" : "201",
-      "x-ms-request-id" : "bfecb14d-901e-0044-2c3a-643cc7000000",
-      "Date" : "Thu, 05 Sep 2019 22:36:45 GMT",
-      "x-ms-client-request-id" : "d6609798-7a5c-49a0-94fb-5119f520e5b7"
-=======
-      "ETag" : "\"0x8D732FDADF86AA0\"",
-      "Last-Modified" : "Fri, 06 Sep 2019 19:09:02 GMT",
-      "retry-after" : "0",
-      "Content-Length" : "0",
-      "StatusCode" : "201",
-      "x-ms-request-id" : "ec65d248-001e-001f-6be6-64eb66000000",
-      "Date" : "Fri, 06 Sep 2019 19:09:01 GMT",
-      "x-ms-client-request-id" : "c633162c-9d25-4e97-ad49-cfa764c70e14"
->>>>>>> a55d5dd9
+      "x-ms-request-id" : "077fdd98-801e-001f-4049-673bbb000000",
+      "Date" : "Mon, 09 Sep 2019 19:59:26 GMT",
+      "x-ms-client-request-id" : "257fdbe8-468f-4c34-90d3-c7b40f93f749"
     },
     "Exception" : null
   }, {
     "Method" : "GET",
-<<<<<<< HEAD
     "Uri" : "https://jaschrepragrs.blob.core.windows.net?prefix=jtcservicesassignaturesstringtosignuserdelegationkey&comp=list",
     "Headers" : {
       "x-ms-version" : "2019-02-02",
       "User-Agent" : "azsdk-java-azure-storage-blob/12.0.0-preview.3 1.8.0_221; Windows 10 10.0",
-      "x-ms-client-request-id" : "efa278c8-2e50-487b-933f-ee824cda515c"
-=======
-    "Uri" : "https://azstoragesdkaccount.blob.core.windows.net?prefix=jtcservicesassignaturesstringtosignuserdelegationkey&comp=list",
-    "Headers" : {
-      "x-ms-version" : "2019-02-02",
-      "User-Agent" : "azsdk-java-azure-storage-blob/12.0.0-preview.3 1.8.0_212; Windows 10 10.0",
-      "x-ms-client-request-id" : "603ce002-de9c-4020-a734-f4b17fe4a1aa"
->>>>>>> a55d5dd9
+      "x-ms-client-request-id" : "64f4d24c-3edd-4607-ad93-8abd2d306372"
     },
     "Response" : {
       "Transfer-Encoding" : "chunked",
@@ -61,35 +34,20 @@
       "Server" : "Windows-Azure-Blob/1.0 Microsoft-HTTPAPI/2.0",
       "retry-after" : "0",
       "StatusCode" : "200",
-<<<<<<< HEAD
-      "x-ms-request-id" : "bfecb166-901e-0044-413a-643cc7000000",
-      "Body" : "﻿<?xml version=\"1.0\" encoding=\"utf-8\"?><EnumerationResults ServiceEndpoint=\"https://jaschrepragrs.blob.core.windows.net/\"><Prefix>jtcservicesassignaturesstringtosignuserdelegationkey</Prefix><Containers><Container><Name>jtcservicesassignaturesstringtosignuserdelegationkey03001029</Name><Properties><Last-Modified>Thu, 05 Sep 2019 22:36:46 GMT</Last-Modified><Etag>\"0x8D732518882C900\"</Etag><LeaseStatus>unlocked</LeaseStatus><LeaseState>available</LeaseState><DefaultEncryptionScope>$account-encryption-key</DefaultEncryptionScope><DenyEncryptionScopeOverride>false</DenyEncryptionScopeOverride><HasImmutabilityPolicy>false</HasImmutabilityPolicy><HasLegalHold>false</HasLegalHold></Properties></Container></Containers><NextMarker /></EnumerationResults>",
-      "Date" : "Thu, 05 Sep 2019 22:36:45 GMT",
-      "x-ms-client-request-id" : "efa278c8-2e50-487b-933f-ee824cda515c",
-=======
-      "x-ms-request-id" : "ec65d26a-001e-001f-07e6-64eb66000000",
-      "Body" : "﻿<?xml version=\"1.0\" encoding=\"utf-8\"?><EnumerationResults ServiceEndpoint=\"https://azstoragesdkaccount.blob.core.windows.net/\"><Prefix>jtcservicesassignaturesstringtosignuserdelegationkey</Prefix><Containers><Container><Name>jtcservicesassignaturesstringtosignuserdelegationkey035681b6</Name><Properties><Last-Modified>Fri, 06 Sep 2019 19:09:02 GMT</Last-Modified><Etag>\"0x8D732FDADF86AA0\"</Etag><LeaseStatus>unlocked</LeaseStatus><LeaseState>available</LeaseState><DefaultEncryptionScope>$account-encryption-key</DefaultEncryptionScope><DenyEncryptionScopeOverride>false</DenyEncryptionScopeOverride><HasImmutabilityPolicy>false</HasImmutabilityPolicy><HasLegalHold>false</HasLegalHold></Properties></Container></Containers><NextMarker /></EnumerationResults>",
-      "Date" : "Fri, 06 Sep 2019 19:09:01 GMT",
-      "x-ms-client-request-id" : "603ce002-de9c-4020-a734-f4b17fe4a1aa",
->>>>>>> a55d5dd9
+      "x-ms-request-id" : "077fdda8-801e-001f-4f49-673bbb000000",
+      "Body" : "﻿<?xml version=\"1.0\" encoding=\"utf-8\"?><EnumerationResults ServiceEndpoint=\"https://jaschrepragrs.blob.core.windows.net/\"><Prefix>jtcservicesassignaturesstringtosignuserdelegationkey</Prefix><Containers><Container><Name>jtcservicesassignaturesstringtosignuserdelegationkey02476408</Name><Properties><Last-Modified>Mon, 09 Sep 2019 19:59:26 GMT</Last-Modified><Etag>\"0x8D7356037ED4344\"</Etag><LeaseStatus>unlocked</LeaseStatus><LeaseState>available</LeaseState><DefaultEncryptionScope>$account-encryption-key</DefaultEncryptionScope><DenyEncryptionScopeOverride>false</DenyEncryptionScopeOverride><HasImmutabilityPolicy>false</HasImmutabilityPolicy><HasLegalHold>false</HasLegalHold></Properties></Container></Containers><NextMarker /></EnumerationResults>",
+      "Date" : "Mon, 09 Sep 2019 19:59:26 GMT",
+      "x-ms-client-request-id" : "64f4d24c-3edd-4607-ad93-8abd2d306372",
       "Content-Type" : "application/xml"
     },
     "Exception" : null
   }, {
     "Method" : "DELETE",
-<<<<<<< HEAD
-    "Uri" : "https://jaschrepragrs.blob.core.windows.net/jtcservicesassignaturesstringtosignuserdelegationkey03001029?restype=container",
+    "Uri" : "https://jaschrepragrs.blob.core.windows.net/jtcservicesassignaturesstringtosignuserdelegationkey02476408?restype=container",
     "Headers" : {
       "x-ms-version" : "2019-02-02",
       "User-Agent" : "azsdk-java-azure-storage-blob/12.0.0-preview.3 1.8.0_221; Windows 10 10.0",
-      "x-ms-client-request-id" : "0ab73938-0507-476a-82e5-776046d9df9e"
-=======
-    "Uri" : "https://azstoragesdkaccount.blob.core.windows.net/jtcservicesassignaturesstringtosignuserdelegationkey035681b6?restype=container",
-    "Headers" : {
-      "x-ms-version" : "2019-02-02",
-      "User-Agent" : "azsdk-java-azure-storage-blob/12.0.0-preview.3 1.8.0_212; Windows 10 10.0",
-      "x-ms-client-request-id" : "2cfb6dc8-d4f8-4c21-9aab-1ffef63fb13a"
->>>>>>> a55d5dd9
+      "x-ms-client-request-id" : "f23b01be-add7-4b3e-a4ce-7a7cb22426c0"
     },
     "Response" : {
       "x-ms-version" : "2019-02-02",
@@ -97,21 +55,11 @@
       "retry-after" : "0",
       "Content-Length" : "0",
       "StatusCode" : "202",
-<<<<<<< HEAD
-      "x-ms-request-id" : "bfecb174-901e-0044-4f3a-643cc7000000",
-      "Date" : "Thu, 05 Sep 2019 22:36:45 GMT",
-      "x-ms-client-request-id" : "0ab73938-0507-476a-82e5-776046d9df9e"
+      "x-ms-request-id" : "077fddb6-801e-001f-5d49-673bbb000000",
+      "Date" : "Mon, 09 Sep 2019 19:59:26 GMT",
+      "x-ms-client-request-id" : "f23b01be-add7-4b3e-a4ce-7a7cb22426c0"
     },
     "Exception" : null
   } ],
-  "variables" : [ "jtcservicesassignaturesstringtosignuserdelegationkey03001029" ]
-=======
-      "x-ms-request-id" : "ec65d279-001e-001f-14e6-64eb66000000",
-      "Date" : "Fri, 06 Sep 2019 19:09:01 GMT",
-      "x-ms-client-request-id" : "2cfb6dc8-d4f8-4c21-9aab-1ffef63fb13a"
-    },
-    "Exception" : null
-  } ],
-  "variables" : [ "jtcservicesassignaturesstringtosignuserdelegationkey035681b6" ]
->>>>>>> a55d5dd9
+  "variables" : [ "jtcservicesassignaturesstringtosignuserdelegationkey02476408" ]
 }