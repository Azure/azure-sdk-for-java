{
  "networkCallRecords" : [ {
    "Method" : "PUT",
<<<<<<< HEAD
    "Uri" : "https://jaschrepragrs.blob.core.windows.net/jtcgetpropertiesac0blobapitestgetpropertiesacb0e623647b9ff?restype=container",
    "Headers" : {
      "x-ms-version" : "2019-02-02",
      "User-Agent" : "azsdk-java-azure-storage-blob/12.0.0-preview.3 1.8.0_221; Windows 10 10.0",
      "x-ms-client-request-id" : "32b07b9d-b10b-40d4-aeb0-62a8f5469a04"
=======
    "Uri" : "https://azstoragesdkaccount.blob.core.windows.net/jtcgetpropertiesac0blobapitestgetpropertiesac9fe7178858d04?restype=container",
    "Headers" : {
      "x-ms-version" : "2019-02-02",
      "User-Agent" : "azsdk-java-azure-storage-blob/12.0.0-preview.3 1.8.0_212; Windows 10 10.0",
      "x-ms-client-request-id" : "1ae421cd-a87b-4a47-ab01-7fda7dcd7bc2"
>>>>>>> a55d5dd9
    },
    "Response" : {
      "x-ms-version" : "2019-02-02",
      "Server" : "Windows-Azure-Blob/1.0 Microsoft-HTTPAPI/2.0",
<<<<<<< HEAD
      "ETag" : "\"0x8D73251A0040D4E\"",
      "Last-Modified" : "Thu, 05 Sep 2019 22:37:25 GMT",
      "retry-after" : "0",
      "Content-Length" : "0",
      "StatusCode" : "201",
      "x-ms-request-id" : "bfecdb59-901e-0044-423a-643cc7000000",
      "Date" : "Thu, 05 Sep 2019 22:37:24 GMT",
      "x-ms-client-request-id" : "32b07b9d-b10b-40d4-aeb0-62a8f5469a04"
=======
      "ETag" : "\"0x8D732FC7718E9BB\"",
      "Last-Modified" : "Fri, 06 Sep 2019 19:00:20 GMT",
      "retry-after" : "0",
      "Content-Length" : "0",
      "StatusCode" : "201",
      "x-ms-request-id" : "b92af400-d01e-009e-1ae5-644931000000",
      "Date" : "Fri, 06 Sep 2019 19:00:20 GMT",
      "x-ms-client-request-id" : "1ae421cd-a87b-4a47-ab01-7fda7dcd7bc2"
>>>>>>> a55d5dd9
    },
    "Exception" : null
  }, {
    "Method" : "PUT",
<<<<<<< HEAD
    "Uri" : "https://jaschrepragrs.blob.core.windows.net/jtcgetpropertiesac0blobapitestgetpropertiesacb0e623647b9ff/javablobgetpropertiesac1blobapitestgetpropertiesacb0e51406ce",
    "Headers" : {
      "x-ms-version" : "2019-02-02",
      "User-Agent" : "azsdk-java-azure-storage-blob/12.0.0-preview.3 1.8.0_221; Windows 10 10.0",
      "x-ms-client-request-id" : "c14e48d2-1f73-4d03-96b9-90974ad22380",
=======
    "Uri" : "https://azstoragesdkaccount.blob.core.windows.net/jtcgetpropertiesac0blobapitestgetpropertiesac9fe7178858d04/javablobgetpropertiesac1blobapitestgetpropertiesac9fe612474f",
    "Headers" : {
      "x-ms-version" : "2019-02-02",
      "User-Agent" : "azsdk-java-azure-storage-blob/12.0.0-preview.3 1.8.0_212; Windows 10 10.0",
      "x-ms-client-request-id" : "1810eef4-e904-4555-9c40-379f6f4a2622",
>>>>>>> a55d5dd9
      "Content-Type" : "application/octet-stream"
    },
    "Response" : {
      "x-ms-version" : "2019-02-02",
      "Server" : "Windows-Azure-Blob/1.0 Microsoft-HTTPAPI/2.0",
      "x-ms-content-crc64" : "6RYQPwaVsyQ=",
<<<<<<< HEAD
      "Last-Modified" : "Thu, 05 Sep 2019 22:37:25 GMT",
      "retry-after" : "0",
      "StatusCode" : "201",
      "x-ms-request-server-encrypted" : "true",
      "Date" : "Thu, 05 Sep 2019 22:37:24 GMT",
      "Content-MD5" : "wh+Wm18D0z1D4E+PE252gg==",
      "ETag" : "\"0x8D73251A010EB86\"",
      "Content-Length" : "0",
      "x-ms-request-id" : "bfecdb69-901e-0044-513a-643cc7000000",
      "x-ms-client-request-id" : "c14e48d2-1f73-4d03-96b9-90974ad22380"
=======
      "Last-Modified" : "Fri, 06 Sep 2019 19:00:20 GMT",
      "retry-after" : "0",
      "StatusCode" : "201",
      "x-ms-request-server-encrypted" : "true",
      "Date" : "Fri, 06 Sep 2019 19:00:20 GMT",
      "Content-MD5" : "wh+Wm18D0z1D4E+PE252gg==",
      "ETag" : "\"0x8D732FC77209A53\"",
      "Content-Length" : "0",
      "x-ms-request-id" : "b92af42b-d01e-009e-40e5-644931000000",
      "x-ms-client-request-id" : "1810eef4-e904-4555-9c40-379f6f4a2622"
>>>>>>> a55d5dd9
    },
    "Exception" : null
  }, {
    "Method" : "HEAD",
<<<<<<< HEAD
    "Uri" : "https://jaschrepragrs.blob.core.windows.net/jtcgetpropertiesac0blobapitestgetpropertiesacb0e623647b9ff/javablobgetpropertiesac1blobapitestgetpropertiesacb0e51406ce",
    "Headers" : {
      "x-ms-version" : "2019-02-02",
      "User-Agent" : "azsdk-java-azure-storage-blob/12.0.0-preview.3 1.8.0_221; Windows 10 10.0",
      "x-ms-client-request-id" : "11777cf8-b9b7-4217-a30e-753e4fe7916d"
=======
    "Uri" : "https://azstoragesdkaccount.blob.core.windows.net/jtcgetpropertiesac0blobapitestgetpropertiesac9fe7178858d04/javablobgetpropertiesac1blobapitestgetpropertiesac9fe612474f",
    "Headers" : {
      "x-ms-version" : "2019-02-02",
      "User-Agent" : "azsdk-java-azure-storage-blob/12.0.0-preview.3 1.8.0_212; Windows 10 10.0",
      "x-ms-client-request-id" : "fdfcaf5a-3f70-4276-a9f4-f193f32a447a"
>>>>>>> a55d5dd9
    },
    "Response" : {
      "x-ms-version" : "2019-02-02",
      "x-ms-lease-status" : "unlocked",
      "Server" : "Windows-Azure-Blob/1.0 Microsoft-HTTPAPI/2.0",
      "x-ms-tag-count" : "0",
      "x-ms-lease-state" : "available",
<<<<<<< HEAD
      "Last-Modified" : "Thu, 05 Sep 2019 22:37:25 GMT",
      "retry-after" : "0",
      "StatusCode" : "200",
      "Date" : "Thu, 05 Sep 2019 22:37:24 GMT",
=======
      "Last-Modified" : "Fri, 06 Sep 2019 19:00:20 GMT",
      "retry-after" : "0",
      "StatusCode" : "200",
      "Date" : "Fri, 06 Sep 2019 19:00:20 GMT",
>>>>>>> a55d5dd9
      "x-ms-blob-type" : "BlockBlob",
      "Content-MD5" : "wh+Wm18D0z1D4E+PE252gg==",
      "Accept-Ranges" : "bytes",
      "x-ms-server-encrypted" : "true",
      "x-ms-access-tier-inferred" : "true",
      "x-ms-access-tier" : "Hot",
<<<<<<< HEAD
      "ETag" : "\"0x8D73251A010EB86\"",
      "x-ms-creation-time" : "Thu, 05 Sep 2019 22:37:25 GMT",
      "Content-Length" : "7",
      "x-ms-request-id" : "bfecdb75-901e-0044-5b3a-643cc7000000",
      "x-ms-client-request-id" : "11777cf8-b9b7-4217-a30e-753e4fe7916d",
=======
      "ETag" : "\"0x8D732FC77209A53\"",
      "x-ms-creation-time" : "Fri, 06 Sep 2019 19:00:20 GMT",
      "Content-Length" : "7",
      "x-ms-request-id" : "b92af455-d01e-009e-6ae5-644931000000",
      "x-ms-client-request-id" : "fdfcaf5a-3f70-4276-a9f4-f193f32a447a",
>>>>>>> a55d5dd9
      "Content-Type" : "application/octet-stream"
    },
    "Exception" : null
  }, {
    "Method" : "GET",
<<<<<<< HEAD
    "Uri" : "https://jaschrepragrs.blob.core.windows.net?prefix=jtcgetpropertiesac&comp=list",
    "Headers" : {
      "x-ms-version" : "2019-02-02",
      "User-Agent" : "azsdk-java-azure-storage-blob/12.0.0-preview.3 1.8.0_221; Windows 10 10.0",
      "x-ms-client-request-id" : "b49ef05c-f93c-4a68-98cd-39099dd9f347"
=======
    "Uri" : "https://azstoragesdkaccount.blob.core.windows.net?prefix=jtcgetpropertiesac&comp=list",
    "Headers" : {
      "x-ms-version" : "2019-02-02",
      "User-Agent" : "azsdk-java-azure-storage-blob/12.0.0-preview.3 1.8.0_212; Windows 10 10.0",
      "x-ms-client-request-id" : "3a87cf91-fb3c-4053-99df-e01c70b23c60"
>>>>>>> a55d5dd9
    },
    "Response" : {
      "Transfer-Encoding" : "chunked",
      "x-ms-version" : "2019-02-02",
      "Server" : "Windows-Azure-Blob/1.0 Microsoft-HTTPAPI/2.0",
      "retry-after" : "0",
      "StatusCode" : "200",
<<<<<<< HEAD
      "x-ms-request-id" : "bfecdb81-901e-0044-663a-643cc7000000",
      "Body" : "﻿<?xml version=\"1.0\" encoding=\"utf-8\"?><EnumerationResults ServiceEndpoint=\"https://jaschrepragrs.blob.core.windows.net/\"><Prefix>jtcgetpropertiesac</Prefix><Containers><Container><Name>jtcgetpropertiesac0blobapitestgetpropertiesacb0e623647b9ff</Name><Properties><Last-Modified>Thu, 05 Sep 2019 22:37:25 GMT</Last-Modified><Etag>\"0x8D73251A0040D4E\"</Etag><LeaseStatus>unlocked</LeaseStatus><LeaseState>available</LeaseState><DefaultEncryptionScope>$account-encryption-key</DefaultEncryptionScope><DenyEncryptionScopeOverride>false</DenyEncryptionScopeOverride><HasImmutabilityPolicy>false</HasImmutabilityPolicy><HasLegalHold>false</HasLegalHold></Properties></Container></Containers><NextMarker /></EnumerationResults>",
      "Date" : "Thu, 05 Sep 2019 22:37:24 GMT",
      "x-ms-client-request-id" : "b49ef05c-f93c-4a68-98cd-39099dd9f347",
=======
      "x-ms-request-id" : "b92af47d-d01e-009e-0be5-644931000000",
      "Body" : "﻿<?xml version=\"1.0\" encoding=\"utf-8\"?><EnumerationResults ServiceEndpoint=\"https://azstoragesdkaccount.blob.core.windows.net/\"><Prefix>jtcgetpropertiesac</Prefix><Containers><Container><Name>jtcgetpropertiesac0blobapitestgetpropertiesac9fe7178858d04</Name><Properties><Last-Modified>Fri, 06 Sep 2019 19:00:20 GMT</Last-Modified><Etag>\"0x8D732FC7718E9BB\"</Etag><LeaseStatus>unlocked</LeaseStatus><LeaseState>available</LeaseState><DefaultEncryptionScope>$account-encryption-key</DefaultEncryptionScope><DenyEncryptionScopeOverride>false</DenyEncryptionScopeOverride><HasImmutabilityPolicy>false</HasImmutabilityPolicy><HasLegalHold>false</HasLegalHold></Properties></Container></Containers><NextMarker /></EnumerationResults>",
      "Date" : "Fri, 06 Sep 2019 19:00:20 GMT",
      "x-ms-client-request-id" : "3a87cf91-fb3c-4053-99df-e01c70b23c60",
>>>>>>> a55d5dd9
      "Content-Type" : "application/xml"
    },
    "Exception" : null
  }, {
    "Method" : "DELETE",
<<<<<<< HEAD
    "Uri" : "https://jaschrepragrs.blob.core.windows.net/jtcgetpropertiesac0blobapitestgetpropertiesacb0e623647b9ff?restype=container",
    "Headers" : {
      "x-ms-version" : "2019-02-02",
      "User-Agent" : "azsdk-java-azure-storage-blob/12.0.0-preview.3 1.8.0_221; Windows 10 10.0",
      "x-ms-client-request-id" : "673e5c3e-a59b-4b17-a8a9-afe2fc8a65bd"
=======
    "Uri" : "https://azstoragesdkaccount.blob.core.windows.net/jtcgetpropertiesac0blobapitestgetpropertiesac9fe7178858d04?restype=container",
    "Headers" : {
      "x-ms-version" : "2019-02-02",
      "User-Agent" : "azsdk-java-azure-storage-blob/12.0.0-preview.3 1.8.0_212; Windows 10 10.0",
      "x-ms-client-request-id" : "7a054f19-4b01-47ec-8b00-27a0c2b598a5"
>>>>>>> a55d5dd9
    },
    "Response" : {
      "x-ms-version" : "2019-02-02",
      "Server" : "Windows-Azure-Blob/1.0 Microsoft-HTTPAPI/2.0",
      "retry-after" : "0",
      "Content-Length" : "0",
      "StatusCode" : "202",
<<<<<<< HEAD
      "x-ms-request-id" : "bfecdb92-901e-0044-753a-643cc7000000",
      "Date" : "Thu, 05 Sep 2019 22:37:24 GMT",
      "x-ms-client-request-id" : "673e5c3e-a59b-4b17-a8a9-afe2fc8a65bd"
    },
    "Exception" : null
  } ],
  "variables" : [ "jtcgetpropertiesac0blobapitestgetpropertiesacb0e623647b9ff", "javablobgetpropertiesac1blobapitestgetpropertiesacb0e51406ce" ]
=======
      "x-ms-request-id" : "b92af49d-d01e-009e-2ae5-644931000000",
      "Date" : "Fri, 06 Sep 2019 19:00:20 GMT",
      "x-ms-client-request-id" : "7a054f19-4b01-47ec-8b00-27a0c2b598a5"
    },
    "Exception" : null
  } ],
  "variables" : [ "jtcgetpropertiesac0blobapitestgetpropertiesac9fe7178858d04", "javablobgetpropertiesac1blobapitestgetpropertiesac9fe612474f" ]
>>>>>>> a55d5dd9
}<|MERGE_RESOLUTION|>--- conflicted
+++ resolved
@@ -1,105 +1,57 @@
 {
   "networkCallRecords" : [ {
     "Method" : "PUT",
-<<<<<<< HEAD
-    "Uri" : "https://jaschrepragrs.blob.core.windows.net/jtcgetpropertiesac0blobapitestgetpropertiesacb0e623647b9ff?restype=container",
+    "Uri" : "https://jaschrepragrs.blob.core.windows.net/jtcgetpropertiesac0blobapitestgetpropertiesac51c06209dd7df?restype=container",
     "Headers" : {
       "x-ms-version" : "2019-02-02",
       "User-Agent" : "azsdk-java-azure-storage-blob/12.0.0-preview.3 1.8.0_221; Windows 10 10.0",
-      "x-ms-client-request-id" : "32b07b9d-b10b-40d4-aeb0-62a8f5469a04"
-=======
-    "Uri" : "https://azstoragesdkaccount.blob.core.windows.net/jtcgetpropertiesac0blobapitestgetpropertiesac9fe7178858d04?restype=container",
-    "Headers" : {
-      "x-ms-version" : "2019-02-02",
-      "User-Agent" : "azsdk-java-azure-storage-blob/12.0.0-preview.3 1.8.0_212; Windows 10 10.0",
-      "x-ms-client-request-id" : "1ae421cd-a87b-4a47-ab01-7fda7dcd7bc2"
->>>>>>> a55d5dd9
+      "x-ms-client-request-id" : "cc9b2ffe-1286-410f-a9e6-10c46acf3382"
     },
     "Response" : {
       "x-ms-version" : "2019-02-02",
       "Server" : "Windows-Azure-Blob/1.0 Microsoft-HTTPAPI/2.0",
-<<<<<<< HEAD
-      "ETag" : "\"0x8D73251A0040D4E\"",
-      "Last-Modified" : "Thu, 05 Sep 2019 22:37:25 GMT",
+      "ETag" : "\"0x8D73560EF938C9F\"",
+      "Last-Modified" : "Mon, 09 Sep 2019 20:04:34 GMT",
       "retry-after" : "0",
       "Content-Length" : "0",
       "StatusCode" : "201",
-      "x-ms-request-id" : "bfecdb59-901e-0044-423a-643cc7000000",
-      "Date" : "Thu, 05 Sep 2019 22:37:24 GMT",
-      "x-ms-client-request-id" : "32b07b9d-b10b-40d4-aeb0-62a8f5469a04"
-=======
-      "ETag" : "\"0x8D732FC7718E9BB\"",
-      "Last-Modified" : "Fri, 06 Sep 2019 19:00:20 GMT",
-      "retry-after" : "0",
-      "Content-Length" : "0",
-      "StatusCode" : "201",
-      "x-ms-request-id" : "b92af400-d01e-009e-1ae5-644931000000",
-      "Date" : "Fri, 06 Sep 2019 19:00:20 GMT",
-      "x-ms-client-request-id" : "1ae421cd-a87b-4a47-ab01-7fda7dcd7bc2"
->>>>>>> a55d5dd9
+      "x-ms-request-id" : "c5ca3543-301e-0042-3249-67cbbf000000",
+      "Date" : "Mon, 09 Sep 2019 20:04:34 GMT",
+      "x-ms-client-request-id" : "cc9b2ffe-1286-410f-a9e6-10c46acf3382"
     },
     "Exception" : null
   }, {
     "Method" : "PUT",
-<<<<<<< HEAD
-    "Uri" : "https://jaschrepragrs.blob.core.windows.net/jtcgetpropertiesac0blobapitestgetpropertiesacb0e623647b9ff/javablobgetpropertiesac1blobapitestgetpropertiesacb0e51406ce",
+    "Uri" : "https://jaschrepragrs.blob.core.windows.net/jtcgetpropertiesac0blobapitestgetpropertiesac51c06209dd7df/javablobgetpropertiesac1blobapitestgetpropertiesac51c2462141",
     "Headers" : {
       "x-ms-version" : "2019-02-02",
       "User-Agent" : "azsdk-java-azure-storage-blob/12.0.0-preview.3 1.8.0_221; Windows 10 10.0",
-      "x-ms-client-request-id" : "c14e48d2-1f73-4d03-96b9-90974ad22380",
-=======
-    "Uri" : "https://azstoragesdkaccount.blob.core.windows.net/jtcgetpropertiesac0blobapitestgetpropertiesac9fe7178858d04/javablobgetpropertiesac1blobapitestgetpropertiesac9fe612474f",
-    "Headers" : {
-      "x-ms-version" : "2019-02-02",
-      "User-Agent" : "azsdk-java-azure-storage-blob/12.0.0-preview.3 1.8.0_212; Windows 10 10.0",
-      "x-ms-client-request-id" : "1810eef4-e904-4555-9c40-379f6f4a2622",
->>>>>>> a55d5dd9
+      "x-ms-client-request-id" : "2c98bf3d-1be3-4b2a-a440-2ad04916916e",
       "Content-Type" : "application/octet-stream"
     },
     "Response" : {
       "x-ms-version" : "2019-02-02",
       "Server" : "Windows-Azure-Blob/1.0 Microsoft-HTTPAPI/2.0",
       "x-ms-content-crc64" : "6RYQPwaVsyQ=",
-<<<<<<< HEAD
-      "Last-Modified" : "Thu, 05 Sep 2019 22:37:25 GMT",
+      "Last-Modified" : "Mon, 09 Sep 2019 20:04:34 GMT",
       "retry-after" : "0",
       "StatusCode" : "201",
       "x-ms-request-server-encrypted" : "true",
-      "Date" : "Thu, 05 Sep 2019 22:37:24 GMT",
+      "Date" : "Mon, 09 Sep 2019 20:04:34 GMT",
       "Content-MD5" : "wh+Wm18D0z1D4E+PE252gg==",
-      "ETag" : "\"0x8D73251A010EB86\"",
+      "ETag" : "\"0x8D73560EFA05B1E\"",
       "Content-Length" : "0",
-      "x-ms-request-id" : "bfecdb69-901e-0044-513a-643cc7000000",
-      "x-ms-client-request-id" : "c14e48d2-1f73-4d03-96b9-90974ad22380"
-=======
-      "Last-Modified" : "Fri, 06 Sep 2019 19:00:20 GMT",
-      "retry-after" : "0",
-      "StatusCode" : "201",
-      "x-ms-request-server-encrypted" : "true",
-      "Date" : "Fri, 06 Sep 2019 19:00:20 GMT",
-      "Content-MD5" : "wh+Wm18D0z1D4E+PE252gg==",
-      "ETag" : "\"0x8D732FC77209A53\"",
-      "Content-Length" : "0",
-      "x-ms-request-id" : "b92af42b-d01e-009e-40e5-644931000000",
-      "x-ms-client-request-id" : "1810eef4-e904-4555-9c40-379f6f4a2622"
->>>>>>> a55d5dd9
+      "x-ms-request-id" : "c5ca355b-301e-0042-4949-67cbbf000000",
+      "x-ms-client-request-id" : "2c98bf3d-1be3-4b2a-a440-2ad04916916e"
     },
     "Exception" : null
   }, {
     "Method" : "HEAD",
-<<<<<<< HEAD
-    "Uri" : "https://jaschrepragrs.blob.core.windows.net/jtcgetpropertiesac0blobapitestgetpropertiesacb0e623647b9ff/javablobgetpropertiesac1blobapitestgetpropertiesacb0e51406ce",
+    "Uri" : "https://jaschrepragrs.blob.core.windows.net/jtcgetpropertiesac0blobapitestgetpropertiesac51c06209dd7df/javablobgetpropertiesac1blobapitestgetpropertiesac51c2462141",
     "Headers" : {
       "x-ms-version" : "2019-02-02",
       "User-Agent" : "azsdk-java-azure-storage-blob/12.0.0-preview.3 1.8.0_221; Windows 10 10.0",
-      "x-ms-client-request-id" : "11777cf8-b9b7-4217-a30e-753e4fe7916d"
-=======
-    "Uri" : "https://azstoragesdkaccount.blob.core.windows.net/jtcgetpropertiesac0blobapitestgetpropertiesac9fe7178858d04/javablobgetpropertiesac1blobapitestgetpropertiesac9fe612474f",
-    "Headers" : {
-      "x-ms-version" : "2019-02-02",
-      "User-Agent" : "azsdk-java-azure-storage-blob/12.0.0-preview.3 1.8.0_212; Windows 10 10.0",
-      "x-ms-client-request-id" : "fdfcaf5a-3f70-4276-a9f4-f193f32a447a"
->>>>>>> a55d5dd9
+      "x-ms-client-request-id" : "0c42cfea-ad52-44a3-8b7a-b496c0bfd4f4"
     },
     "Response" : {
       "x-ms-version" : "2019-02-02",
@@ -107,54 +59,31 @@
       "Server" : "Windows-Azure-Blob/1.0 Microsoft-HTTPAPI/2.0",
       "x-ms-tag-count" : "0",
       "x-ms-lease-state" : "available",
-<<<<<<< HEAD
-      "Last-Modified" : "Thu, 05 Sep 2019 22:37:25 GMT",
+      "Last-Modified" : "Mon, 09 Sep 2019 20:04:34 GMT",
       "retry-after" : "0",
       "StatusCode" : "200",
-      "Date" : "Thu, 05 Sep 2019 22:37:24 GMT",
-=======
-      "Last-Modified" : "Fri, 06 Sep 2019 19:00:20 GMT",
-      "retry-after" : "0",
-      "StatusCode" : "200",
-      "Date" : "Fri, 06 Sep 2019 19:00:20 GMT",
->>>>>>> a55d5dd9
+      "Date" : "Mon, 09 Sep 2019 20:04:35 GMT",
       "x-ms-blob-type" : "BlockBlob",
       "Content-MD5" : "wh+Wm18D0z1D4E+PE252gg==",
       "Accept-Ranges" : "bytes",
       "x-ms-server-encrypted" : "true",
       "x-ms-access-tier-inferred" : "true",
       "x-ms-access-tier" : "Hot",
-<<<<<<< HEAD
-      "ETag" : "\"0x8D73251A010EB86\"",
-      "x-ms-creation-time" : "Thu, 05 Sep 2019 22:37:25 GMT",
+      "ETag" : "\"0x8D73560EFA05B1E\"",
+      "x-ms-creation-time" : "Mon, 09 Sep 2019 20:04:34 GMT",
       "Content-Length" : "7",
-      "x-ms-request-id" : "bfecdb75-901e-0044-5b3a-643cc7000000",
-      "x-ms-client-request-id" : "11777cf8-b9b7-4217-a30e-753e4fe7916d",
-=======
-      "ETag" : "\"0x8D732FC77209A53\"",
-      "x-ms-creation-time" : "Fri, 06 Sep 2019 19:00:20 GMT",
-      "Content-Length" : "7",
-      "x-ms-request-id" : "b92af455-d01e-009e-6ae5-644931000000",
-      "x-ms-client-request-id" : "fdfcaf5a-3f70-4276-a9f4-f193f32a447a",
->>>>>>> a55d5dd9
+      "x-ms-request-id" : "c5ca3579-301e-0042-6549-67cbbf000000",
+      "x-ms-client-request-id" : "0c42cfea-ad52-44a3-8b7a-b496c0bfd4f4",
       "Content-Type" : "application/octet-stream"
     },
     "Exception" : null
   }, {
     "Method" : "GET",
-<<<<<<< HEAD
     "Uri" : "https://jaschrepragrs.blob.core.windows.net?prefix=jtcgetpropertiesac&comp=list",
     "Headers" : {
       "x-ms-version" : "2019-02-02",
       "User-Agent" : "azsdk-java-azure-storage-blob/12.0.0-preview.3 1.8.0_221; Windows 10 10.0",
-      "x-ms-client-request-id" : "b49ef05c-f93c-4a68-98cd-39099dd9f347"
-=======
-    "Uri" : "https://azstoragesdkaccount.blob.core.windows.net?prefix=jtcgetpropertiesac&comp=list",
-    "Headers" : {
-      "x-ms-version" : "2019-02-02",
-      "User-Agent" : "azsdk-java-azure-storage-blob/12.0.0-preview.3 1.8.0_212; Windows 10 10.0",
-      "x-ms-client-request-id" : "3a87cf91-fb3c-4053-99df-e01c70b23c60"
->>>>>>> a55d5dd9
+      "x-ms-client-request-id" : "3e60c6ed-94e4-4fbd-b93c-15fe3346322f"
     },
     "Response" : {
       "Transfer-Encoding" : "chunked",
@@ -162,35 +91,20 @@
       "Server" : "Windows-Azure-Blob/1.0 Microsoft-HTTPAPI/2.0",
       "retry-after" : "0",
       "StatusCode" : "200",
-<<<<<<< HEAD
-      "x-ms-request-id" : "bfecdb81-901e-0044-663a-643cc7000000",
-      "Body" : "﻿<?xml version=\"1.0\" encoding=\"utf-8\"?><EnumerationResults ServiceEndpoint=\"https://jaschrepragrs.blob.core.windows.net/\"><Prefix>jtcgetpropertiesac</Prefix><Containers><Container><Name>jtcgetpropertiesac0blobapitestgetpropertiesacb0e623647b9ff</Name><Properties><Last-Modified>Thu, 05 Sep 2019 22:37:25 GMT</Last-Modified><Etag>\"0x8D73251A0040D4E\"</Etag><LeaseStatus>unlocked</LeaseStatus><LeaseState>available</LeaseState><DefaultEncryptionScope>$account-encryption-key</DefaultEncryptionScope><DenyEncryptionScopeOverride>false</DenyEncryptionScopeOverride><HasImmutabilityPolicy>false</HasImmutabilityPolicy><HasLegalHold>false</HasLegalHold></Properties></Container></Containers><NextMarker /></EnumerationResults>",
-      "Date" : "Thu, 05 Sep 2019 22:37:24 GMT",
-      "x-ms-client-request-id" : "b49ef05c-f93c-4a68-98cd-39099dd9f347",
-=======
-      "x-ms-request-id" : "b92af47d-d01e-009e-0be5-644931000000",
-      "Body" : "﻿<?xml version=\"1.0\" encoding=\"utf-8\"?><EnumerationResults ServiceEndpoint=\"https://azstoragesdkaccount.blob.core.windows.net/\"><Prefix>jtcgetpropertiesac</Prefix><Containers><Container><Name>jtcgetpropertiesac0blobapitestgetpropertiesac9fe7178858d04</Name><Properties><Last-Modified>Fri, 06 Sep 2019 19:00:20 GMT</Last-Modified><Etag>\"0x8D732FC7718E9BB\"</Etag><LeaseStatus>unlocked</LeaseStatus><LeaseState>available</LeaseState><DefaultEncryptionScope>$account-encryption-key</DefaultEncryptionScope><DenyEncryptionScopeOverride>false</DenyEncryptionScopeOverride><HasImmutabilityPolicy>false</HasImmutabilityPolicy><HasLegalHold>false</HasLegalHold></Properties></Container></Containers><NextMarker /></EnumerationResults>",
-      "Date" : "Fri, 06 Sep 2019 19:00:20 GMT",
-      "x-ms-client-request-id" : "3a87cf91-fb3c-4053-99df-e01c70b23c60",
->>>>>>> a55d5dd9
+      "x-ms-request-id" : "c5ca3591-301e-0042-7c49-67cbbf000000",
+      "Body" : "﻿<?xml version=\"1.0\" encoding=\"utf-8\"?><EnumerationResults ServiceEndpoint=\"https://jaschrepragrs.blob.core.windows.net/\"><Prefix>jtcgetpropertiesac</Prefix><Containers><Container><Name>jtcgetpropertiesac0blobapitestgetpropertiesac51c06209dd7df</Name><Properties><Last-Modified>Mon, 09 Sep 2019 20:04:34 GMT</Last-Modified><Etag>\"0x8D73560EF938C9F\"</Etag><LeaseStatus>unlocked</LeaseStatus><LeaseState>available</LeaseState><DefaultEncryptionScope>$account-encryption-key</DefaultEncryptionScope><DenyEncryptionScopeOverride>false</DenyEncryptionScopeOverride><HasImmutabilityPolicy>false</HasImmutabilityPolicy><HasLegalHold>false</HasLegalHold></Properties></Container></Containers><NextMarker /></EnumerationResults>",
+      "Date" : "Mon, 09 Sep 2019 20:04:35 GMT",
+      "x-ms-client-request-id" : "3e60c6ed-94e4-4fbd-b93c-15fe3346322f",
       "Content-Type" : "application/xml"
     },
     "Exception" : null
   }, {
     "Method" : "DELETE",
-<<<<<<< HEAD
-    "Uri" : "https://jaschrepragrs.blob.core.windows.net/jtcgetpropertiesac0blobapitestgetpropertiesacb0e623647b9ff?restype=container",
+    "Uri" : "https://jaschrepragrs.blob.core.windows.net/jtcgetpropertiesac0blobapitestgetpropertiesac51c06209dd7df?restype=container",
     "Headers" : {
       "x-ms-version" : "2019-02-02",
       "User-Agent" : "azsdk-java-azure-storage-blob/12.0.0-preview.3 1.8.0_221; Windows 10 10.0",
-      "x-ms-client-request-id" : "673e5c3e-a59b-4b17-a8a9-afe2fc8a65bd"
-=======
-    "Uri" : "https://azstoragesdkaccount.blob.core.windows.net/jtcgetpropertiesac0blobapitestgetpropertiesac9fe7178858d04?restype=container",
-    "Headers" : {
-      "x-ms-version" : "2019-02-02",
-      "User-Agent" : "azsdk-java-azure-storage-blob/12.0.0-preview.3 1.8.0_212; Windows 10 10.0",
-      "x-ms-client-request-id" : "7a054f19-4b01-47ec-8b00-27a0c2b598a5"
->>>>>>> a55d5dd9
+      "x-ms-client-request-id" : "7c25c468-6bf0-4daa-affb-cd2e86b3de66"
     },
     "Response" : {
       "x-ms-version" : "2019-02-02",
@@ -198,21 +112,11 @@
       "retry-after" : "0",
       "Content-Length" : "0",
       "StatusCode" : "202",
-<<<<<<< HEAD
-      "x-ms-request-id" : "bfecdb92-901e-0044-753a-643cc7000000",
-      "Date" : "Thu, 05 Sep 2019 22:37:24 GMT",
-      "x-ms-client-request-id" : "673e5c3e-a59b-4b17-a8a9-afe2fc8a65bd"
+      "x-ms-request-id" : "c5ca35a1-301e-0042-0c49-67cbbf000000",
+      "Date" : "Mon, 09 Sep 2019 20:04:35 GMT",
+      "x-ms-client-request-id" : "7c25c468-6bf0-4daa-affb-cd2e86b3de66"
     },
     "Exception" : null
   } ],
-  "variables" : [ "jtcgetpropertiesac0blobapitestgetpropertiesacb0e623647b9ff", "javablobgetpropertiesac1blobapitestgetpropertiesacb0e51406ce" ]
-=======
-      "x-ms-request-id" : "b92af49d-d01e-009e-2ae5-644931000000",
-      "Date" : "Fri, 06 Sep 2019 19:00:20 GMT",
-      "x-ms-client-request-id" : "7a054f19-4b01-47ec-8b00-27a0c2b598a5"
-    },
-    "Exception" : null
-  } ],
-  "variables" : [ "jtcgetpropertiesac0blobapitestgetpropertiesac9fe7178858d04", "javablobgetpropertiesac1blobapitestgetpropertiesac9fe612474f" ]
->>>>>>> a55d5dd9
+  "variables" : [ "jtcgetpropertiesac0blobapitestgetpropertiesac51c06209dd7df", "javablobgetpropertiesac1blobapitestgetpropertiesac51c2462141" ]
 }