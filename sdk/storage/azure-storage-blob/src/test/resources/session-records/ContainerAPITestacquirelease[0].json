{
  "networkCallRecords" : [ {
    "Method" : "PUT",
<<<<<<< HEAD
    "Uri" : "https://jaschrepragrs.blob.core.windows.net/jtcacquirelease0containerapitestacquirelease69c242007534d?restype=container",
    "Headers" : {
      "x-ms-version" : "2019-02-02",
      "User-Agent" : "azsdk-java-azure-storage-blob/12.0.0-preview.3 1.8.0_221; Windows 10 10.0",
      "x-ms-client-request-id" : "0f00c9d5-a425-4133-8415-b19499defa28"
=======
    "Uri" : "https://azstoragesdkaccount.blob.core.windows.net/jtcacquirelease0containerapitestacquirelease2ef8437961d37?restype=container",
    "Headers" : {
      "x-ms-version" : "2019-02-02",
      "User-Agent" : "azsdk-java-azure-storage-blob/12.0.0-preview.3 1.8.0_212; Windows 10 10.0",
      "x-ms-client-request-id" : "d51e36d4-b3fc-45f7-b737-878cb186f7e6"
>>>>>>> a55d5dd9
    },
    "Response" : {
      "x-ms-version" : "2019-02-02",
      "Server" : "Windows-Azure-Blob/1.0 Microsoft-HTTPAPI/2.0",
<<<<<<< HEAD
      "ETag" : "\"0x8D73253239B585C\"",
      "Last-Modified" : "Thu, 05 Sep 2019 22:48:15 GMT",
      "retry-after" : "0",
      "Content-Length" : "0",
      "StatusCode" : "201",
      "x-ms-request-id" : "827d01eb-601e-001e-393c-643a46000000",
      "Date" : "Thu, 05 Sep 2019 22:48:15 GMT",
      "x-ms-client-request-id" : "0f00c9d5-a425-4133-8415-b19499defa28"
=======
      "ETag" : "\"0x8D732FD823301BB\"",
      "Last-Modified" : "Fri, 06 Sep 2019 19:07:48 GMT",
      "retry-after" : "0",
      "Content-Length" : "0",
      "StatusCode" : "201",
      "x-ms-request-id" : "ec651344-001e-001f-1fe6-64eb66000000",
      "Date" : "Fri, 06 Sep 2019 19:07:48 GMT",
      "x-ms-client-request-id" : "d51e36d4-b3fc-45f7-b737-878cb186f7e6"
>>>>>>> a55d5dd9
    },
    "Exception" : null
  }, {
    "Method" : "PUT",
<<<<<<< HEAD
    "Uri" : "https://jaschrepragrs.blob.core.windows.net/jtcacquirelease0containerapitestacquirelease69c242007534d?comp=lease&restype=container",
    "Headers" : {
      "x-ms-version" : "2019-02-02",
      "User-Agent" : "azsdk-java-azure-storage-blob/12.0.0-preview.3 1.8.0_221; Windows 10 10.0",
      "x-ms-client-request-id" : "52d0a4c1-2080-4647-8735-74c75a52c5b0"
=======
    "Uri" : "https://azstoragesdkaccount.blob.core.windows.net/jtcacquirelease0containerapitestacquirelease2ef8437961d37?comp=lease&restype=container",
    "Headers" : {
      "x-ms-version" : "2019-02-02",
      "User-Agent" : "azsdk-java-azure-storage-blob/12.0.0-preview.3 1.8.0_212; Windows 10 10.0",
      "x-ms-client-request-id" : "c033254c-9f71-4540-809e-b220ce7a9dae"
>>>>>>> a55d5dd9
    },
    "Response" : {
      "x-ms-version" : "2019-02-02",
      "Server" : "Windows-Azure-Blob/1.0 Microsoft-HTTPAPI/2.0",
<<<<<<< HEAD
      "ETag" : "\"0x8D73253239B585C\"",
      "x-ms-lease-id" : "2ea724c8-964a-4a71-a73d-40567bae0b56",
      "Last-Modified" : "Thu, 05 Sep 2019 22:48:15 GMT",
      "retry-after" : "0",
      "Content-Length" : "0",
      "StatusCode" : "201",
      "x-ms-request-id" : "827d0201-601e-001e-4d3c-643a46000000",
      "Date" : "Thu, 05 Sep 2019 22:48:15 GMT",
      "x-ms-client-request-id" : "52d0a4c1-2080-4647-8735-74c75a52c5b0"
=======
      "ETag" : "\"0x8D732FD823301BB\"",
      "x-ms-lease-id" : "0a9c8336-ebcc-4441-8154-d60c1c0425b6",
      "Last-Modified" : "Fri, 06 Sep 2019 19:07:48 GMT",
      "retry-after" : "0",
      "Content-Length" : "0",
      "StatusCode" : "201",
      "x-ms-request-id" : "ec65136d-001e-001f-44e6-64eb66000000",
      "Date" : "Fri, 06 Sep 2019 19:07:48 GMT",
      "x-ms-client-request-id" : "c033254c-9f71-4540-809e-b220ce7a9dae"
>>>>>>> a55d5dd9
    },
    "Exception" : null
  }, {
    "Method" : "GET",
<<<<<<< HEAD
    "Uri" : "https://jaschrepragrs.blob.core.windows.net/jtcacquirelease0containerapitestacquirelease69c242007534d?restype=container",
    "Headers" : {
      "x-ms-version" : "2019-02-02",
      "User-Agent" : "azsdk-java-azure-storage-blob/12.0.0-preview.3 1.8.0_221; Windows 10 10.0",
      "x-ms-client-request-id" : "4d6e59d4-e110-4011-9236-e11b67ed1bf1"
=======
    "Uri" : "https://azstoragesdkaccount.blob.core.windows.net/jtcacquirelease0containerapitestacquirelease2ef8437961d37?restype=container",
    "Headers" : {
      "x-ms-version" : "2019-02-02",
      "User-Agent" : "azsdk-java-azure-storage-blob/12.0.0-preview.3 1.8.0_212; Windows 10 10.0",
      "x-ms-client-request-id" : "c67c8473-2f78-458d-b71d-4158f744f35e"
>>>>>>> a55d5dd9
    },
    "Response" : {
      "x-ms-version" : "2019-02-02",
      "x-ms-lease-status" : "locked",
      "Server" : "Windows-Azure-Blob/1.0 Microsoft-HTTPAPI/2.0",
      "x-ms-lease-state" : "leased",
      "x-ms-deny-encryption-scope-override" : "false",
<<<<<<< HEAD
      "Last-Modified" : "Thu, 05 Sep 2019 22:48:15 GMT",
      "retry-after" : "0",
      "StatusCode" : "200",
      "Date" : "Thu, 05 Sep 2019 22:48:15 GMT",
      "x-ms-has-legal-hold" : "false",
      "x-ms-default-encryption-scope" : "$account-encryption-key",
      "ETag" : "\"0x8D73253239B585C\"",
      "x-ms-has-immutability-policy" : "false",
      "x-ms-lease-duration" : "infinite",
      "Content-Length" : "0",
      "x-ms-request-id" : "827d020f-601e-001e-5b3c-643a46000000",
      "x-ms-client-request-id" : "4d6e59d4-e110-4011-9236-e11b67ed1bf1"
=======
      "Last-Modified" : "Fri, 06 Sep 2019 19:07:48 GMT",
      "retry-after" : "0",
      "StatusCode" : "200",
      "Date" : "Fri, 06 Sep 2019 19:07:48 GMT",
      "x-ms-has-legal-hold" : "false",
      "x-ms-default-encryption-scope" : "$account-encryption-key",
      "ETag" : "\"0x8D732FD823301BB\"",
      "x-ms-has-immutability-policy" : "false",
      "x-ms-lease-duration" : "infinite",
      "Content-Length" : "0",
      "x-ms-request-id" : "ec651389-001e-001f-5de6-64eb66000000",
      "x-ms-client-request-id" : "c67c8473-2f78-458d-b71d-4158f744f35e"
>>>>>>> a55d5dd9
    },
    "Exception" : null
  }, {
    "Method" : "GET",
<<<<<<< HEAD
    "Uri" : "https://jaschrepragrs.blob.core.windows.net?prefix=jtcacquirelease&comp=list",
    "Headers" : {
      "x-ms-version" : "2019-02-02",
      "User-Agent" : "azsdk-java-azure-storage-blob/12.0.0-preview.3 1.8.0_221; Windows 10 10.0",
      "x-ms-client-request-id" : "2212b0ce-9429-4797-bb8f-3a15ee8523ee"
=======
    "Uri" : "https://azstoragesdkaccount.blob.core.windows.net?prefix=jtcacquirelease&comp=list",
    "Headers" : {
      "x-ms-version" : "2019-02-02",
      "User-Agent" : "azsdk-java-azure-storage-blob/12.0.0-preview.3 1.8.0_212; Windows 10 10.0",
      "x-ms-client-request-id" : "653903be-cc98-4e86-87db-9b0579b07bae"
>>>>>>> a55d5dd9
    },
    "Response" : {
      "Transfer-Encoding" : "chunked",
      "x-ms-version" : "2019-02-02",
      "Server" : "Windows-Azure-Blob/1.0 Microsoft-HTTPAPI/2.0",
      "retry-after" : "0",
      "StatusCode" : "200",
<<<<<<< HEAD
      "x-ms-request-id" : "827d021b-601e-001e-673c-643a46000000",
      "Body" : "﻿<?xml version=\"1.0\" encoding=\"utf-8\"?><EnumerationResults ServiceEndpoint=\"https://jaschrepragrs.blob.core.windows.net/\"><Prefix>jtcacquirelease</Prefix><Containers><Container><Name>jtcacquirelease0containerapitestacquirelease69c242007534d</Name><Properties><Last-Modified>Thu, 05 Sep 2019 22:48:15 GMT</Last-Modified><Etag>\"0x8D73253239B585C\"</Etag><LeaseStatus>locked</LeaseStatus><LeaseState>leased</LeaseState><LeaseDuration>infinite</LeaseDuration><DefaultEncryptionScope>$account-encryption-key</DefaultEncryptionScope><DenyEncryptionScopeOverride>false</DenyEncryptionScopeOverride><HasImmutabilityPolicy>false</HasImmutabilityPolicy><HasLegalHold>false</HasLegalHold></Properties></Container></Containers><NextMarker /></EnumerationResults>",
      "Date" : "Thu, 05 Sep 2019 22:48:15 GMT",
      "x-ms-client-request-id" : "2212b0ce-9429-4797-bb8f-3a15ee8523ee",
=======
      "x-ms-request-id" : "ec65139a-001e-001f-6de6-64eb66000000",
      "Body" : "﻿<?xml version=\"1.0\" encoding=\"utf-8\"?><EnumerationResults ServiceEndpoint=\"https://azstoragesdkaccount.blob.core.windows.net/\"><Prefix>jtcacquirelease</Prefix><Containers><Container><Name>jtcacquirelease0containerapitestacquirelease2ef8437961d37</Name><Properties><Last-Modified>Fri, 06 Sep 2019 19:07:48 GMT</Last-Modified><Etag>\"0x8D732FD823301BB\"</Etag><LeaseStatus>locked</LeaseStatus><LeaseState>leased</LeaseState><LeaseDuration>infinite</LeaseDuration><DefaultEncryptionScope>$account-encryption-key</DefaultEncryptionScope><DenyEncryptionScopeOverride>false</DenyEncryptionScopeOverride><HasImmutabilityPolicy>false</HasImmutabilityPolicy><HasLegalHold>false</HasLegalHold></Properties></Container></Containers><NextMarker /></EnumerationResults>",
      "Date" : "Fri, 06 Sep 2019 19:07:48 GMT",
      "x-ms-client-request-id" : "653903be-cc98-4e86-87db-9b0579b07bae",
>>>>>>> a55d5dd9
      "Content-Type" : "application/xml"
    },
    "Exception" : null
  }, {
    "Method" : "PUT",
<<<<<<< HEAD
    "Uri" : "https://jaschrepragrs.blob.core.windows.net/jtcacquirelease0containerapitestacquirelease69c242007534d?comp=lease&restype=container",
    "Headers" : {
      "x-ms-version" : "2019-02-02",
      "User-Agent" : "azsdk-java-azure-storage-blob/12.0.0-preview.3 1.8.0_221; Windows 10 10.0",
      "x-ms-client-request-id" : "7e0ca367-2631-46b1-8696-6ab8b1e80b33"
=======
    "Uri" : "https://azstoragesdkaccount.blob.core.windows.net/jtcacquirelease0containerapitestacquirelease2ef8437961d37?comp=lease&restype=container",
    "Headers" : {
      "x-ms-version" : "2019-02-02",
      "User-Agent" : "azsdk-java-azure-storage-blob/12.0.0-preview.3 1.8.0_212; Windows 10 10.0",
      "x-ms-client-request-id" : "3845847a-0bdf-4721-b3e2-63aa23d68937"
>>>>>>> a55d5dd9
    },
    "Response" : {
      "x-ms-version" : "2019-02-02",
      "Server" : "Windows-Azure-Blob/1.0 Microsoft-HTTPAPI/2.0",
<<<<<<< HEAD
      "ETag" : "\"0x8D73253239B585C\"",
      "x-ms-lease-time" : "0",
      "Last-Modified" : "Thu, 05 Sep 2019 22:48:15 GMT",
      "retry-after" : "0",
      "Content-Length" : "0",
      "StatusCode" : "202",
      "x-ms-request-id" : "827d022f-601e-001e-7b3c-643a46000000",
      "Date" : "Thu, 05 Sep 2019 22:48:15 GMT",
      "x-ms-client-request-id" : "7e0ca367-2631-46b1-8696-6ab8b1e80b33"
=======
      "ETag" : "\"0x8D732FD823301BB\"",
      "x-ms-lease-time" : "0",
      "Last-Modified" : "Fri, 06 Sep 2019 19:07:48 GMT",
      "retry-after" : "0",
      "Content-Length" : "0",
      "StatusCode" : "202",
      "x-ms-request-id" : "ec6513bb-001e-001f-07e6-64eb66000000",
      "Date" : "Fri, 06 Sep 2019 19:07:48 GMT",
      "x-ms-client-request-id" : "3845847a-0bdf-4721-b3e2-63aa23d68937"
>>>>>>> a55d5dd9
    },
    "Exception" : null
  }, {
    "Method" : "DELETE",
<<<<<<< HEAD
    "Uri" : "https://jaschrepragrs.blob.core.windows.net/jtcacquirelease0containerapitestacquirelease69c242007534d?restype=container",
    "Headers" : {
      "x-ms-version" : "2019-02-02",
      "User-Agent" : "azsdk-java-azure-storage-blob/12.0.0-preview.3 1.8.0_221; Windows 10 10.0",
      "x-ms-client-request-id" : "e22548c2-8a9a-432f-a4e4-b6f290eb0cf3"
=======
    "Uri" : "https://azstoragesdkaccount.blob.core.windows.net/jtcacquirelease0containerapitestacquirelease2ef8437961d37?restype=container",
    "Headers" : {
      "x-ms-version" : "2019-02-02",
      "User-Agent" : "azsdk-java-azure-storage-blob/12.0.0-preview.3 1.8.0_212; Windows 10 10.0",
      "x-ms-client-request-id" : "105ef41b-5c13-42c4-88c2-98698f30c0e8"
>>>>>>> a55d5dd9
    },
    "Response" : {
      "x-ms-version" : "2019-02-02",
      "Server" : "Windows-Azure-Blob/1.0 Microsoft-HTTPAPI/2.0",
      "retry-after" : "0",
      "Content-Length" : "0",
      "StatusCode" : "202",
<<<<<<< HEAD
      "x-ms-request-id" : "827d0241-601e-001e-0c3c-643a46000000",
      "Date" : "Thu, 05 Sep 2019 22:48:15 GMT",
      "x-ms-client-request-id" : "e22548c2-8a9a-432f-a4e4-b6f290eb0cf3"
    },
    "Exception" : null
  } ],
  "variables" : [ "jtcacquirelease0containerapitestacquirelease69c242007534d" ]
=======
      "x-ms-request-id" : "ec6513e3-001e-001f-2ee6-64eb66000000",
      "Date" : "Fri, 06 Sep 2019 19:07:48 GMT",
      "x-ms-client-request-id" : "105ef41b-5c13-42c4-88c2-98698f30c0e8"
    },
    "Exception" : null
  } ],
  "variables" : [ "jtcacquirelease0containerapitestacquirelease2ef8437961d37" ]
>>>>>>> a55d5dd9
}<|MERGE_RESOLUTION|>--- conflicted
+++ resolved
@@ -1,101 +1,54 @@
 {
   "networkCallRecords" : [ {
     "Method" : "PUT",
-<<<<<<< HEAD
-    "Uri" : "https://jaschrepragrs.blob.core.windows.net/jtcacquirelease0containerapitestacquirelease69c242007534d?restype=container",
+    "Uri" : "https://jaschrepragrs.blob.core.windows.net/jtcacquirelease0containerapitestacquireleaseba20396444ce3?restype=container",
     "Headers" : {
       "x-ms-version" : "2019-02-02",
       "User-Agent" : "azsdk-java-azure-storage-blob/12.0.0-preview.3 1.8.0_221; Windows 10 10.0",
-      "x-ms-client-request-id" : "0f00c9d5-a425-4133-8415-b19499defa28"
-=======
-    "Uri" : "https://azstoragesdkaccount.blob.core.windows.net/jtcacquirelease0containerapitestacquirelease2ef8437961d37?restype=container",
-    "Headers" : {
-      "x-ms-version" : "2019-02-02",
-      "User-Agent" : "azsdk-java-azure-storage-blob/12.0.0-preview.3 1.8.0_212; Windows 10 10.0",
-      "x-ms-client-request-id" : "d51e36d4-b3fc-45f7-b737-878cb186f7e6"
->>>>>>> a55d5dd9
+      "x-ms-client-request-id" : "3a89874c-79d6-4d64-a7c7-7edc5a0b87e7"
     },
     "Response" : {
       "x-ms-version" : "2019-02-02",
       "Server" : "Windows-Azure-Blob/1.0 Microsoft-HTTPAPI/2.0",
-<<<<<<< HEAD
-      "ETag" : "\"0x8D73253239B585C\"",
-      "Last-Modified" : "Thu, 05 Sep 2019 22:48:15 GMT",
+      "ETag" : "\"0x8D73560AE1AF8F3\"",
+      "Last-Modified" : "Mon, 09 Sep 2019 20:02:45 GMT",
       "retry-after" : "0",
       "Content-Length" : "0",
       "StatusCode" : "201",
-      "x-ms-request-id" : "827d01eb-601e-001e-393c-643a46000000",
-      "Date" : "Thu, 05 Sep 2019 22:48:15 GMT",
-      "x-ms-client-request-id" : "0f00c9d5-a425-4133-8415-b19499defa28"
-=======
-      "ETag" : "\"0x8D732FD823301BB\"",
-      "Last-Modified" : "Fri, 06 Sep 2019 19:07:48 GMT",
-      "retry-after" : "0",
-      "Content-Length" : "0",
-      "StatusCode" : "201",
-      "x-ms-request-id" : "ec651344-001e-001f-1fe6-64eb66000000",
-      "Date" : "Fri, 06 Sep 2019 19:07:48 GMT",
-      "x-ms-client-request-id" : "d51e36d4-b3fc-45f7-b737-878cb186f7e6"
->>>>>>> a55d5dd9
+      "x-ms-request-id" : "c5c9d0b1-301e-0042-3d49-67cbbf000000",
+      "Date" : "Mon, 09 Sep 2019 20:02:44 GMT",
+      "x-ms-client-request-id" : "3a89874c-79d6-4d64-a7c7-7edc5a0b87e7"
     },
     "Exception" : null
   }, {
     "Method" : "PUT",
-<<<<<<< HEAD
-    "Uri" : "https://jaschrepragrs.blob.core.windows.net/jtcacquirelease0containerapitestacquirelease69c242007534d?comp=lease&restype=container",
+    "Uri" : "https://jaschrepragrs.blob.core.windows.net/jtcacquirelease0containerapitestacquireleaseba20396444ce3?comp=lease&restype=container",
     "Headers" : {
       "x-ms-version" : "2019-02-02",
       "User-Agent" : "azsdk-java-azure-storage-blob/12.0.0-preview.3 1.8.0_221; Windows 10 10.0",
-      "x-ms-client-request-id" : "52d0a4c1-2080-4647-8735-74c75a52c5b0"
-=======
-    "Uri" : "https://azstoragesdkaccount.blob.core.windows.net/jtcacquirelease0containerapitestacquirelease2ef8437961d37?comp=lease&restype=container",
-    "Headers" : {
-      "x-ms-version" : "2019-02-02",
-      "User-Agent" : "azsdk-java-azure-storage-blob/12.0.0-preview.3 1.8.0_212; Windows 10 10.0",
-      "x-ms-client-request-id" : "c033254c-9f71-4540-809e-b220ce7a9dae"
->>>>>>> a55d5dd9
+      "x-ms-client-request-id" : "db2cb208-10a6-4495-9164-6908edbe8df0"
     },
     "Response" : {
       "x-ms-version" : "2019-02-02",
       "Server" : "Windows-Azure-Blob/1.0 Microsoft-HTTPAPI/2.0",
-<<<<<<< HEAD
-      "ETag" : "\"0x8D73253239B585C\"",
-      "x-ms-lease-id" : "2ea724c8-964a-4a71-a73d-40567bae0b56",
-      "Last-Modified" : "Thu, 05 Sep 2019 22:48:15 GMT",
+      "ETag" : "\"0x8D73560AE1AF8F3\"",
+      "x-ms-lease-id" : "04dcc393-65b1-4b51-bc03-ace84fbaeb68",
+      "Last-Modified" : "Mon, 09 Sep 2019 20:02:45 GMT",
       "retry-after" : "0",
       "Content-Length" : "0",
       "StatusCode" : "201",
-      "x-ms-request-id" : "827d0201-601e-001e-4d3c-643a46000000",
-      "Date" : "Thu, 05 Sep 2019 22:48:15 GMT",
-      "x-ms-client-request-id" : "52d0a4c1-2080-4647-8735-74c75a52c5b0"
-=======
-      "ETag" : "\"0x8D732FD823301BB\"",
-      "x-ms-lease-id" : "0a9c8336-ebcc-4441-8154-d60c1c0425b6",
-      "Last-Modified" : "Fri, 06 Sep 2019 19:07:48 GMT",
-      "retry-after" : "0",
-      "Content-Length" : "0",
-      "StatusCode" : "201",
-      "x-ms-request-id" : "ec65136d-001e-001f-44e6-64eb66000000",
-      "Date" : "Fri, 06 Sep 2019 19:07:48 GMT",
-      "x-ms-client-request-id" : "c033254c-9f71-4540-809e-b220ce7a9dae"
->>>>>>> a55d5dd9
+      "x-ms-request-id" : "c5c9d0d3-301e-0042-5c49-67cbbf000000",
+      "Date" : "Mon, 09 Sep 2019 20:02:44 GMT",
+      "x-ms-client-request-id" : "db2cb208-10a6-4495-9164-6908edbe8df0"
     },
     "Exception" : null
   }, {
     "Method" : "GET",
-<<<<<<< HEAD
-    "Uri" : "https://jaschrepragrs.blob.core.windows.net/jtcacquirelease0containerapitestacquirelease69c242007534d?restype=container",
+    "Uri" : "https://jaschrepragrs.blob.core.windows.net/jtcacquirelease0containerapitestacquireleaseba20396444ce3?restype=container",
     "Headers" : {
       "x-ms-version" : "2019-02-02",
       "User-Agent" : "azsdk-java-azure-storage-blob/12.0.0-preview.3 1.8.0_221; Windows 10 10.0",
-      "x-ms-client-request-id" : "4d6e59d4-e110-4011-9236-e11b67ed1bf1"
-=======
-    "Uri" : "https://azstoragesdkaccount.blob.core.windows.net/jtcacquirelease0containerapitestacquirelease2ef8437961d37?restype=container",
-    "Headers" : {
-      "x-ms-version" : "2019-02-02",
-      "User-Agent" : "azsdk-java-azure-storage-blob/12.0.0-preview.3 1.8.0_212; Windows 10 10.0",
-      "x-ms-client-request-id" : "c67c8473-2f78-458d-b71d-4158f744f35e"
->>>>>>> a55d5dd9
+      "x-ms-client-request-id" : "2ba16922-bffe-4059-86af-7e51c791ddca"
     },
     "Response" : {
       "x-ms-version" : "2019-02-02",
@@ -103,50 +56,27 @@
       "Server" : "Windows-Azure-Blob/1.0 Microsoft-HTTPAPI/2.0",
       "x-ms-lease-state" : "leased",
       "x-ms-deny-encryption-scope-override" : "false",
-<<<<<<< HEAD
-      "Last-Modified" : "Thu, 05 Sep 2019 22:48:15 GMT",
+      "Last-Modified" : "Mon, 09 Sep 2019 20:02:45 GMT",
       "retry-after" : "0",
       "StatusCode" : "200",
-      "Date" : "Thu, 05 Sep 2019 22:48:15 GMT",
+      "Date" : "Mon, 09 Sep 2019 20:02:44 GMT",
       "x-ms-has-legal-hold" : "false",
       "x-ms-default-encryption-scope" : "$account-encryption-key",
-      "ETag" : "\"0x8D73253239B585C\"",
+      "ETag" : "\"0x8D73560AE1AF8F3\"",
       "x-ms-has-immutability-policy" : "false",
       "x-ms-lease-duration" : "infinite",
       "Content-Length" : "0",
-      "x-ms-request-id" : "827d020f-601e-001e-5b3c-643a46000000",
-      "x-ms-client-request-id" : "4d6e59d4-e110-4011-9236-e11b67ed1bf1"
-=======
-      "Last-Modified" : "Fri, 06 Sep 2019 19:07:48 GMT",
-      "retry-after" : "0",
-      "StatusCode" : "200",
-      "Date" : "Fri, 06 Sep 2019 19:07:48 GMT",
-      "x-ms-has-legal-hold" : "false",
-      "x-ms-default-encryption-scope" : "$account-encryption-key",
-      "ETag" : "\"0x8D732FD823301BB\"",
-      "x-ms-has-immutability-policy" : "false",
-      "x-ms-lease-duration" : "infinite",
-      "Content-Length" : "0",
-      "x-ms-request-id" : "ec651389-001e-001f-5de6-64eb66000000",
-      "x-ms-client-request-id" : "c67c8473-2f78-458d-b71d-4158f744f35e"
->>>>>>> a55d5dd9
+      "x-ms-request-id" : "c5c9d0f0-301e-0042-7849-67cbbf000000",
+      "x-ms-client-request-id" : "2ba16922-bffe-4059-86af-7e51c791ddca"
     },
     "Exception" : null
   }, {
     "Method" : "GET",
-<<<<<<< HEAD
     "Uri" : "https://jaschrepragrs.blob.core.windows.net?prefix=jtcacquirelease&comp=list",
     "Headers" : {
       "x-ms-version" : "2019-02-02",
       "User-Agent" : "azsdk-java-azure-storage-blob/12.0.0-preview.3 1.8.0_221; Windows 10 10.0",
-      "x-ms-client-request-id" : "2212b0ce-9429-4797-bb8f-3a15ee8523ee"
-=======
-    "Uri" : "https://azstoragesdkaccount.blob.core.windows.net?prefix=jtcacquirelease&comp=list",
-    "Headers" : {
-      "x-ms-version" : "2019-02-02",
-      "User-Agent" : "azsdk-java-azure-storage-blob/12.0.0-preview.3 1.8.0_212; Windows 10 10.0",
-      "x-ms-client-request-id" : "653903be-cc98-4e86-87db-9b0579b07bae"
->>>>>>> a55d5dd9
+      "x-ms-client-request-id" : "0b8bff6f-ecda-4b0a-8444-48421b49b8b3"
     },
     "Response" : {
       "Transfer-Encoding" : "chunked",
@@ -154,77 +84,42 @@
       "Server" : "Windows-Azure-Blob/1.0 Microsoft-HTTPAPI/2.0",
       "retry-after" : "0",
       "StatusCode" : "200",
-<<<<<<< HEAD
-      "x-ms-request-id" : "827d021b-601e-001e-673c-643a46000000",
-      "Body" : "﻿<?xml version=\"1.0\" encoding=\"utf-8\"?><EnumerationResults ServiceEndpoint=\"https://jaschrepragrs.blob.core.windows.net/\"><Prefix>jtcacquirelease</Prefix><Containers><Container><Name>jtcacquirelease0containerapitestacquirelease69c242007534d</Name><Properties><Last-Modified>Thu, 05 Sep 2019 22:48:15 GMT</Last-Modified><Etag>\"0x8D73253239B585C\"</Etag><LeaseStatus>locked</LeaseStatus><LeaseState>leased</LeaseState><LeaseDuration>infinite</LeaseDuration><DefaultEncryptionScope>$account-encryption-key</DefaultEncryptionScope><DenyEncryptionScopeOverride>false</DenyEncryptionScopeOverride><HasImmutabilityPolicy>false</HasImmutabilityPolicy><HasLegalHold>false</HasLegalHold></Properties></Container></Containers><NextMarker /></EnumerationResults>",
-      "Date" : "Thu, 05 Sep 2019 22:48:15 GMT",
-      "x-ms-client-request-id" : "2212b0ce-9429-4797-bb8f-3a15ee8523ee",
-=======
-      "x-ms-request-id" : "ec65139a-001e-001f-6de6-64eb66000000",
-      "Body" : "﻿<?xml version=\"1.0\" encoding=\"utf-8\"?><EnumerationResults ServiceEndpoint=\"https://azstoragesdkaccount.blob.core.windows.net/\"><Prefix>jtcacquirelease</Prefix><Containers><Container><Name>jtcacquirelease0containerapitestacquirelease2ef8437961d37</Name><Properties><Last-Modified>Fri, 06 Sep 2019 19:07:48 GMT</Last-Modified><Etag>\"0x8D732FD823301BB\"</Etag><LeaseStatus>locked</LeaseStatus><LeaseState>leased</LeaseState><LeaseDuration>infinite</LeaseDuration><DefaultEncryptionScope>$account-encryption-key</DefaultEncryptionScope><DenyEncryptionScopeOverride>false</DenyEncryptionScopeOverride><HasImmutabilityPolicy>false</HasImmutabilityPolicy><HasLegalHold>false</HasLegalHold></Properties></Container></Containers><NextMarker /></EnumerationResults>",
-      "Date" : "Fri, 06 Sep 2019 19:07:48 GMT",
-      "x-ms-client-request-id" : "653903be-cc98-4e86-87db-9b0579b07bae",
->>>>>>> a55d5dd9
+      "x-ms-request-id" : "c5c9d10d-301e-0042-1249-67cbbf000000",
+      "Body" : "﻿<?xml version=\"1.0\" encoding=\"utf-8\"?><EnumerationResults ServiceEndpoint=\"https://jaschrepragrs.blob.core.windows.net/\"><Prefix>jtcacquirelease</Prefix><Containers><Container><Name>jtcacquirelease0containerapitestacquireleaseba20396444ce3</Name><Properties><Last-Modified>Mon, 09 Sep 2019 20:02:45 GMT</Last-Modified><Etag>\"0x8D73560AE1AF8F3\"</Etag><LeaseStatus>locked</LeaseStatus><LeaseState>leased</LeaseState><LeaseDuration>infinite</LeaseDuration><DefaultEncryptionScope>$account-encryption-key</DefaultEncryptionScope><DenyEncryptionScopeOverride>false</DenyEncryptionScopeOverride><HasImmutabilityPolicy>false</HasImmutabilityPolicy><HasLegalHold>false</HasLegalHold></Properties></Container></Containers><NextMarker /></EnumerationResults>",
+      "Date" : "Mon, 09 Sep 2019 20:02:44 GMT",
+      "x-ms-client-request-id" : "0b8bff6f-ecda-4b0a-8444-48421b49b8b3",
       "Content-Type" : "application/xml"
     },
     "Exception" : null
   }, {
     "Method" : "PUT",
-<<<<<<< HEAD
-    "Uri" : "https://jaschrepragrs.blob.core.windows.net/jtcacquirelease0containerapitestacquirelease69c242007534d?comp=lease&restype=container",
+    "Uri" : "https://jaschrepragrs.blob.core.windows.net/jtcacquirelease0containerapitestacquireleaseba20396444ce3?comp=lease&restype=container",
     "Headers" : {
       "x-ms-version" : "2019-02-02",
       "User-Agent" : "azsdk-java-azure-storage-blob/12.0.0-preview.3 1.8.0_221; Windows 10 10.0",
-      "x-ms-client-request-id" : "7e0ca367-2631-46b1-8696-6ab8b1e80b33"
-=======
-    "Uri" : "https://azstoragesdkaccount.blob.core.windows.net/jtcacquirelease0containerapitestacquirelease2ef8437961d37?comp=lease&restype=container",
-    "Headers" : {
-      "x-ms-version" : "2019-02-02",
-      "User-Agent" : "azsdk-java-azure-storage-blob/12.0.0-preview.3 1.8.0_212; Windows 10 10.0",
-      "x-ms-client-request-id" : "3845847a-0bdf-4721-b3e2-63aa23d68937"
->>>>>>> a55d5dd9
+      "x-ms-client-request-id" : "da54b9f9-e454-4f3a-bd05-33544d6605e0"
     },
     "Response" : {
       "x-ms-version" : "2019-02-02",
       "Server" : "Windows-Azure-Blob/1.0 Microsoft-HTTPAPI/2.0",
-<<<<<<< HEAD
-      "ETag" : "\"0x8D73253239B585C\"",
+      "ETag" : "\"0x8D73560AE1AF8F3\"",
       "x-ms-lease-time" : "0",
-      "Last-Modified" : "Thu, 05 Sep 2019 22:48:15 GMT",
+      "Last-Modified" : "Mon, 09 Sep 2019 20:02:45 GMT",
       "retry-after" : "0",
       "Content-Length" : "0",
       "StatusCode" : "202",
-      "x-ms-request-id" : "827d022f-601e-001e-7b3c-643a46000000",
-      "Date" : "Thu, 05 Sep 2019 22:48:15 GMT",
-      "x-ms-client-request-id" : "7e0ca367-2631-46b1-8696-6ab8b1e80b33"
-=======
-      "ETag" : "\"0x8D732FD823301BB\"",
-      "x-ms-lease-time" : "0",
-      "Last-Modified" : "Fri, 06 Sep 2019 19:07:48 GMT",
-      "retry-after" : "0",
-      "Content-Length" : "0",
-      "StatusCode" : "202",
-      "x-ms-request-id" : "ec6513bb-001e-001f-07e6-64eb66000000",
-      "Date" : "Fri, 06 Sep 2019 19:07:48 GMT",
-      "x-ms-client-request-id" : "3845847a-0bdf-4721-b3e2-63aa23d68937"
->>>>>>> a55d5dd9
+      "x-ms-request-id" : "c5c9d126-301e-0042-2b49-67cbbf000000",
+      "Date" : "Mon, 09 Sep 2019 20:02:44 GMT",
+      "x-ms-client-request-id" : "da54b9f9-e454-4f3a-bd05-33544d6605e0"
     },
     "Exception" : null
   }, {
     "Method" : "DELETE",
-<<<<<<< HEAD
-    "Uri" : "https://jaschrepragrs.blob.core.windows.net/jtcacquirelease0containerapitestacquirelease69c242007534d?restype=container",
+    "Uri" : "https://jaschrepragrs.blob.core.windows.net/jtcacquirelease0containerapitestacquireleaseba20396444ce3?restype=container",
     "Headers" : {
       "x-ms-version" : "2019-02-02",
       "User-Agent" : "azsdk-java-azure-storage-blob/12.0.0-preview.3 1.8.0_221; Windows 10 10.0",
-      "x-ms-client-request-id" : "e22548c2-8a9a-432f-a4e4-b6f290eb0cf3"
-=======
-    "Uri" : "https://azstoragesdkaccount.blob.core.windows.net/jtcacquirelease0containerapitestacquirelease2ef8437961d37?restype=container",
-    "Headers" : {
-      "x-ms-version" : "2019-02-02",
-      "User-Agent" : "azsdk-java-azure-storage-blob/12.0.0-preview.3 1.8.0_212; Windows 10 10.0",
-      "x-ms-client-request-id" : "105ef41b-5c13-42c4-88c2-98698f30c0e8"
->>>>>>> a55d5dd9
+      "x-ms-client-request-id" : "8bdbbec3-2c4d-4a97-b175-1881c463fc83"
     },
     "Response" : {
       "x-ms-version" : "2019-02-02",
@@ -232,21 +127,11 @@
       "retry-after" : "0",
       "Content-Length" : "0",
       "StatusCode" : "202",
-<<<<<<< HEAD
-      "x-ms-request-id" : "827d0241-601e-001e-0c3c-643a46000000",
-      "Date" : "Thu, 05 Sep 2019 22:48:15 GMT",
-      "x-ms-client-request-id" : "e22548c2-8a9a-432f-a4e4-b6f290eb0cf3"
+      "x-ms-request-id" : "c5c9d146-301e-0042-4949-67cbbf000000",
+      "Date" : "Mon, 09 Sep 2019 20:02:44 GMT",
+      "x-ms-client-request-id" : "8bdbbec3-2c4d-4a97-b175-1881c463fc83"
     },
     "Exception" : null
   } ],
-  "variables" : [ "jtcacquirelease0containerapitestacquirelease69c242007534d" ]
-=======
-      "x-ms-request-id" : "ec6513e3-001e-001f-2ee6-64eb66000000",
-      "Date" : "Fri, 06 Sep 2019 19:07:48 GMT",
-      "x-ms-client-request-id" : "105ef41b-5c13-42c4-88c2-98698f30c0e8"
-    },
-    "Exception" : null
-  } ],
-  "variables" : [ "jtcacquirelease0containerapitestacquirelease2ef8437961d37" ]
->>>>>>> a55d5dd9
+  "variables" : [ "jtcacquirelease0containerapitestacquireleaseba20396444ce3" ]
 }