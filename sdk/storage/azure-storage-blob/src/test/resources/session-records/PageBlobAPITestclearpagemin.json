{
  "networkCallRecords" : [ {
    "Method" : "PUT",
<<<<<<< HEAD
    "Uri" : "https://jaschrepragrs.blob.core.windows.net/jtcclearpagemin0pageblobapitestclearpageminb97595612b47fe?restype=container",
    "Headers" : {
      "x-ms-version" : "2019-02-02",
      "User-Agent" : "azsdk-java-azure-storage-blob/12.0.0-preview.3 1.8.0_221; Windows 10 10.0",
      "x-ms-client-request-id" : "15e1730d-166c-41dc-984c-a56c056d09f1"
=======
    "Uri" : "https://azstoragesdkaccount.blob.core.windows.net/jtcclearpagemin0pageblobapitestclearpagemincd277568b1a86c?restype=container",
    "Headers" : {
      "x-ms-version" : "2019-02-02",
      "User-Agent" : "azsdk-java-azure-storage-blob/12.0.0-preview.3 1.8.0_212; Windows 10 10.0",
      "x-ms-client-request-id" : "569d93c2-7f6b-477a-ac0f-e46308d75bd7"
>>>>>>> a55d5dd9
    },
    "Response" : {
      "x-ms-version" : "2019-02-02",
      "Server" : "Windows-Azure-Blob/1.0 Microsoft-HTTPAPI/2.0",
<<<<<<< HEAD
      "ETag" : "\"0x8D7325256314F7C\"",
      "Last-Modified" : "Thu, 05 Sep 2019 22:42:31 GMT",
      "retry-after" : "0",
      "Content-Length" : "0",
      "StatusCode" : "201",
      "x-ms-request-id" : "e0dd61f4-e01e-0026-143b-647b1f000000",
      "Date" : "Thu, 05 Sep 2019 22:42:30 GMT",
      "x-ms-client-request-id" : "15e1730d-166c-41dc-984c-a56c056d09f1"
=======
      "ETag" : "\"0x8D732FDC45AE553\"",
      "Last-Modified" : "Fri, 06 Sep 2019 19:09:39 GMT",
      "retry-after" : "0",
      "Content-Length" : "0",
      "StatusCode" : "201",
      "x-ms-request-id" : "8f7607f1-401e-003a-23e6-6473d5000000",
      "Date" : "Fri, 06 Sep 2019 19:09:38 GMT",
      "x-ms-client-request-id" : "569d93c2-7f6b-477a-ac0f-e46308d75bd7"
>>>>>>> a55d5dd9
    },
    "Exception" : null
  }, {
    "Method" : "PUT",
<<<<<<< HEAD
    "Uri" : "https://jaschrepragrs.blob.core.windows.net/jtcclearpagemin0pageblobapitestclearpageminb97595612b47fe/javablobclearpagemin1pageblobapitestclearpageminb9736716348",
    "Headers" : {
      "x-ms-version" : "2019-02-02",
      "User-Agent" : "azsdk-java-azure-storage-blob/12.0.0-preview.3 1.8.0_221; Windows 10 10.0",
      "x-ms-client-request-id" : "893326b9-31e4-4419-bd29-d65a8684954c"
=======
    "Uri" : "https://azstoragesdkaccount.blob.core.windows.net/jtcclearpagemin0pageblobapitestclearpagemincd277568b1a86c/javablobclearpagemin1pageblobapitestclearpagemincd208230cac",
    "Headers" : {
      "x-ms-version" : "2019-02-02",
      "User-Agent" : "azsdk-java-azure-storage-blob/12.0.0-preview.3 1.8.0_212; Windows 10 10.0",
      "x-ms-client-request-id" : "0380295f-6bd7-408e-8e17-084682ece6d3"
>>>>>>> a55d5dd9
    },
    "Response" : {
      "x-ms-version" : "2019-02-02",
      "Server" : "Windows-Azure-Blob/1.0 Microsoft-HTTPAPI/2.0",
<<<<<<< HEAD
      "ETag" : "\"0x8D732525647958E\"",
      "Last-Modified" : "Thu, 05 Sep 2019 22:42:31 GMT",
      "retry-after" : "0",
      "Content-Length" : "0",
      "StatusCode" : "201",
      "x-ms-request-id" : "e0dd620e-e01e-0026-2d3b-647b1f000000",
      "x-ms-request-server-encrypted" : "true",
      "Date" : "Thu, 05 Sep 2019 22:42:30 GMT",
      "x-ms-client-request-id" : "893326b9-31e4-4419-bd29-d65a8684954c"
=======
      "ETag" : "\"0x8D732FDC4659630\"",
      "Last-Modified" : "Fri, 06 Sep 2019 19:09:39 GMT",
      "retry-after" : "0",
      "Content-Length" : "0",
      "StatusCode" : "201",
      "x-ms-request-id" : "8f76080d-401e-003a-37e6-6473d5000000",
      "x-ms-request-server-encrypted" : "true",
      "Date" : "Fri, 06 Sep 2019 19:09:39 GMT",
      "x-ms-client-request-id" : "0380295f-6bd7-408e-8e17-084682ece6d3"
>>>>>>> a55d5dd9
    },
    "Exception" : null
  }, {
    "Method" : "PUT",
<<<<<<< HEAD
    "Uri" : "https://jaschrepragrs.blob.core.windows.net/jtcclearpagemin0pageblobapitestclearpageminb97595612b47fe/javablobclearpagemin1pageblobapitestclearpageminb9736716348?comp=page",
    "Headers" : {
      "x-ms-version" : "2019-02-02",
      "User-Agent" : "azsdk-java-azure-storage-blob/12.0.0-preview.3 1.8.0_221; Windows 10 10.0",
      "x-ms-client-request-id" : "b4303f9f-9786-454c-8a46-06aef6c85ffb"
=======
    "Uri" : "https://azstoragesdkaccount.blob.core.windows.net/jtcclearpagemin0pageblobapitestclearpagemincd277568b1a86c/javablobclearpagemin1pageblobapitestclearpagemincd208230cac?comp=page",
    "Headers" : {
      "x-ms-version" : "2019-02-02",
      "User-Agent" : "azsdk-java-azure-storage-blob/12.0.0-preview.3 1.8.0_212; Windows 10 10.0",
      "x-ms-client-request-id" : "ab1cd854-1514-48bd-ac43-b23d7e8accbe"
>>>>>>> a55d5dd9
    },
    "Response" : {
      "x-ms-version" : "2019-02-02",
      "Server" : "Windows-Azure-Blob/1.0 Microsoft-HTTPAPI/2.0",
<<<<<<< HEAD
      "ETag" : "\"0x8D7325256546925\"",
      "x-ms-blob-sequence-number" : "0",
      "Last-Modified" : "Thu, 05 Sep 2019 22:42:31 GMT",
      "retry-after" : "0",
      "Content-Length" : "0",
      "StatusCode" : "201",
      "x-ms-request-id" : "e0dd6220-e01e-0026-3e3b-647b1f000000",
      "Date" : "Thu, 05 Sep 2019 22:42:30 GMT",
      "x-ms-client-request-id" : "b4303f9f-9786-454c-8a46-06aef6c85ffb"
=======
      "ETag" : "\"0x8D732FDC46B63FA\"",
      "x-ms-blob-sequence-number" : "0",
      "Last-Modified" : "Fri, 06 Sep 2019 19:09:39 GMT",
      "retry-after" : "0",
      "Content-Length" : "0",
      "StatusCode" : "201",
      "x-ms-request-id" : "8f760815-401e-003a-3ee6-6473d5000000",
      "Date" : "Fri, 06 Sep 2019 19:09:39 GMT",
      "x-ms-client-request-id" : "ab1cd854-1514-48bd-ac43-b23d7e8accbe"
>>>>>>> a55d5dd9
    },
    "Exception" : null
  }, {
    "Method" : "GET",
<<<<<<< HEAD
    "Uri" : "https://jaschrepragrs.blob.core.windows.net?prefix=jtcclearpagemin&comp=list",
    "Headers" : {
      "x-ms-version" : "2019-02-02",
      "User-Agent" : "azsdk-java-azure-storage-blob/12.0.0-preview.3 1.8.0_221; Windows 10 10.0",
      "x-ms-client-request-id" : "7939d6fb-c582-4ec7-8e34-d244a01d18b6"
=======
    "Uri" : "https://azstoragesdkaccount.blob.core.windows.net?prefix=jtcclearpagemin&comp=list",
    "Headers" : {
      "x-ms-version" : "2019-02-02",
      "User-Agent" : "azsdk-java-azure-storage-blob/12.0.0-preview.3 1.8.0_212; Windows 10 10.0",
      "x-ms-client-request-id" : "00701a2f-003b-4f94-94d5-dbc74ba6165c"
>>>>>>> a55d5dd9
    },
    "Response" : {
      "Transfer-Encoding" : "chunked",
      "x-ms-version" : "2019-02-02",
      "Server" : "Windows-Azure-Blob/1.0 Microsoft-HTTPAPI/2.0",
      "retry-after" : "0",
      "StatusCode" : "200",
<<<<<<< HEAD
      "x-ms-request-id" : "e0dd6232-e01e-0026-4e3b-647b1f000000",
      "Body" : "﻿<?xml version=\"1.0\" encoding=\"utf-8\"?><EnumerationResults ServiceEndpoint=\"https://jaschrepragrs.blob.core.windows.net/\"><Prefix>jtcclearpagemin</Prefix><Containers><Container><Name>jtcclearpagemin0pageblobapitestclearpageminb97595612b47fe</Name><Properties><Last-Modified>Thu, 05 Sep 2019 22:42:31 GMT</Last-Modified><Etag>\"0x8D7325256314F7C\"</Etag><LeaseStatus>unlocked</LeaseStatus><LeaseState>available</LeaseState><DefaultEncryptionScope>$account-encryption-key</DefaultEncryptionScope><DenyEncryptionScopeOverride>false</DenyEncryptionScopeOverride><HasImmutabilityPolicy>false</HasImmutabilityPolicy><HasLegalHold>false</HasLegalHold></Properties></Container></Containers><NextMarker /></EnumerationResults>",
      "Date" : "Thu, 05 Sep 2019 22:42:30 GMT",
      "x-ms-client-request-id" : "7939d6fb-c582-4ec7-8e34-d244a01d18b6",
=======
      "x-ms-request-id" : "8f760820-401e-003a-49e6-6473d5000000",
      "Body" : "﻿<?xml version=\"1.0\" encoding=\"utf-8\"?><EnumerationResults ServiceEndpoint=\"https://azstoragesdkaccount.blob.core.windows.net/\"><Prefix>jtcclearpagemin</Prefix><Containers><Container><Name>jtcclearpagemin0pageblobapitestclearpagemincd277568b1a86c</Name><Properties><Last-Modified>Fri, 06 Sep 2019 19:09:39 GMT</Last-Modified><Etag>\"0x8D732FDC45AE553\"</Etag><LeaseStatus>unlocked</LeaseStatus><LeaseState>available</LeaseState><DefaultEncryptionScope>$account-encryption-key</DefaultEncryptionScope><DenyEncryptionScopeOverride>false</DenyEncryptionScopeOverride><HasImmutabilityPolicy>false</HasImmutabilityPolicy><HasLegalHold>false</HasLegalHold></Properties></Container></Containers><NextMarker /></EnumerationResults>",
      "Date" : "Fri, 06 Sep 2019 19:09:39 GMT",
      "x-ms-client-request-id" : "00701a2f-003b-4f94-94d5-dbc74ba6165c",
>>>>>>> a55d5dd9
      "Content-Type" : "application/xml"
    },
    "Exception" : null
  }, {
    "Method" : "DELETE",
<<<<<<< HEAD
    "Uri" : "https://jaschrepragrs.blob.core.windows.net/jtcclearpagemin0pageblobapitestclearpageminb97595612b47fe?restype=container",
    "Headers" : {
      "x-ms-version" : "2019-02-02",
      "User-Agent" : "azsdk-java-azure-storage-blob/12.0.0-preview.3 1.8.0_221; Windows 10 10.0",
      "x-ms-client-request-id" : "7ffca760-2593-4194-bcaf-84d263637fd9"
=======
    "Uri" : "https://azstoragesdkaccount.blob.core.windows.net/jtcclearpagemin0pageblobapitestclearpagemincd277568b1a86c?restype=container",
    "Headers" : {
      "x-ms-version" : "2019-02-02",
      "User-Agent" : "azsdk-java-azure-storage-blob/12.0.0-preview.3 1.8.0_212; Windows 10 10.0",
      "x-ms-client-request-id" : "55d755bf-9876-44e8-b1fe-bc7803e21ae8"
>>>>>>> a55d5dd9
    },
    "Response" : {
      "x-ms-version" : "2019-02-02",
      "Server" : "Windows-Azure-Blob/1.0 Microsoft-HTTPAPI/2.0",
      "retry-after" : "0",
      "Content-Length" : "0",
      "StatusCode" : "202",
<<<<<<< HEAD
      "x-ms-request-id" : "e0dd6244-e01e-0026-5d3b-647b1f000000",
      "Date" : "Thu, 05 Sep 2019 22:42:30 GMT",
      "x-ms-client-request-id" : "7ffca760-2593-4194-bcaf-84d263637fd9"
    },
    "Exception" : null
  } ],
  "variables" : [ "jtcclearpagemin0pageblobapitestclearpageminb97595612b47fe", "javablobclearpagemin1pageblobapitestclearpageminb9736716348" ]
=======
      "x-ms-request-id" : "8f760829-401e-003a-52e6-6473d5000000",
      "Date" : "Fri, 06 Sep 2019 19:09:39 GMT",
      "x-ms-client-request-id" : "55d755bf-9876-44e8-b1fe-bc7803e21ae8"
    },
    "Exception" : null
  } ],
  "variables" : [ "jtcclearpagemin0pageblobapitestclearpagemincd277568b1a86c", "javablobclearpagemin1pageblobapitestclearpagemincd208230cac" ]
>>>>>>> a55d5dd9
}<|MERGE_RESOLUTION|>--- conflicted
+++ resolved
@@ -1,143 +1,76 @@
 {
   "networkCallRecords" : [ {
     "Method" : "PUT",
-<<<<<<< HEAD
-    "Uri" : "https://jaschrepragrs.blob.core.windows.net/jtcclearpagemin0pageblobapitestclearpageminb97595612b47fe?restype=container",
+    "Uri" : "https://jaschrepragrs.blob.core.windows.net/jtcclearpagemin0pageblobapitestclearpagemin81125448b33efa?restype=container",
     "Headers" : {
       "x-ms-version" : "2019-02-02",
       "User-Agent" : "azsdk-java-azure-storage-blob/12.0.0-preview.3 1.8.0_221; Windows 10 10.0",
-      "x-ms-client-request-id" : "15e1730d-166c-41dc-984c-a56c056d09f1"
-=======
-    "Uri" : "https://azstoragesdkaccount.blob.core.windows.net/jtcclearpagemin0pageblobapitestclearpagemincd277568b1a86c?restype=container",
-    "Headers" : {
-      "x-ms-version" : "2019-02-02",
-      "User-Agent" : "azsdk-java-azure-storage-blob/12.0.0-preview.3 1.8.0_212; Windows 10 10.0",
-      "x-ms-client-request-id" : "569d93c2-7f6b-477a-ac0f-e46308d75bd7"
->>>>>>> a55d5dd9
+      "x-ms-client-request-id" : "35238764-5fdf-4dd6-9119-03acd8cdd7e7"
     },
     "Response" : {
       "x-ms-version" : "2019-02-02",
       "Server" : "Windows-Azure-Blob/1.0 Microsoft-HTTPAPI/2.0",
-<<<<<<< HEAD
-      "ETag" : "\"0x8D7325256314F7C\"",
-      "Last-Modified" : "Thu, 05 Sep 2019 22:42:31 GMT",
+      "ETag" : "\"0x8D735619004EFD9\"",
+      "Last-Modified" : "Mon, 09 Sep 2019 20:09:04 GMT",
       "retry-after" : "0",
       "Content-Length" : "0",
       "StatusCode" : "201",
-      "x-ms-request-id" : "e0dd61f4-e01e-0026-143b-647b1f000000",
-      "Date" : "Thu, 05 Sep 2019 22:42:30 GMT",
-      "x-ms-client-request-id" : "15e1730d-166c-41dc-984c-a56c056d09f1"
-=======
-      "ETag" : "\"0x8D732FDC45AE553\"",
-      "Last-Modified" : "Fri, 06 Sep 2019 19:09:39 GMT",
-      "retry-after" : "0",
-      "Content-Length" : "0",
-      "StatusCode" : "201",
-      "x-ms-request-id" : "8f7607f1-401e-003a-23e6-6473d5000000",
-      "Date" : "Fri, 06 Sep 2019 19:09:38 GMT",
-      "x-ms-client-request-id" : "569d93c2-7f6b-477a-ac0f-e46308d75bd7"
->>>>>>> a55d5dd9
+      "x-ms-request-id" : "9ebd23ab-501e-003f-614a-675777000000",
+      "Date" : "Mon, 09 Sep 2019 20:09:03 GMT",
+      "x-ms-client-request-id" : "35238764-5fdf-4dd6-9119-03acd8cdd7e7"
     },
     "Exception" : null
   }, {
     "Method" : "PUT",
-<<<<<<< HEAD
-    "Uri" : "https://jaschrepragrs.blob.core.windows.net/jtcclearpagemin0pageblobapitestclearpageminb97595612b47fe/javablobclearpagemin1pageblobapitestclearpageminb9736716348",
+    "Uri" : "https://jaschrepragrs.blob.core.windows.net/jtcclearpagemin0pageblobapitestclearpagemin81125448b33efa/javablobclearpagemin1pageblobapitestclearpagemin81165735f21",
     "Headers" : {
       "x-ms-version" : "2019-02-02",
       "User-Agent" : "azsdk-java-azure-storage-blob/12.0.0-preview.3 1.8.0_221; Windows 10 10.0",
-      "x-ms-client-request-id" : "893326b9-31e4-4419-bd29-d65a8684954c"
-=======
-    "Uri" : "https://azstoragesdkaccount.blob.core.windows.net/jtcclearpagemin0pageblobapitestclearpagemincd277568b1a86c/javablobclearpagemin1pageblobapitestclearpagemincd208230cac",
-    "Headers" : {
-      "x-ms-version" : "2019-02-02",
-      "User-Agent" : "azsdk-java-azure-storage-blob/12.0.0-preview.3 1.8.0_212; Windows 10 10.0",
-      "x-ms-client-request-id" : "0380295f-6bd7-408e-8e17-084682ece6d3"
->>>>>>> a55d5dd9
+      "x-ms-client-request-id" : "8424102d-4c8f-4554-976a-c9bc834639c9"
     },
     "Response" : {
       "x-ms-version" : "2019-02-02",
       "Server" : "Windows-Azure-Blob/1.0 Microsoft-HTTPAPI/2.0",
-<<<<<<< HEAD
-      "ETag" : "\"0x8D732525647958E\"",
-      "Last-Modified" : "Thu, 05 Sep 2019 22:42:31 GMT",
+      "ETag" : "\"0x8D7356190132CE6\"",
+      "Last-Modified" : "Mon, 09 Sep 2019 20:09:04 GMT",
       "retry-after" : "0",
       "Content-Length" : "0",
       "StatusCode" : "201",
-      "x-ms-request-id" : "e0dd620e-e01e-0026-2d3b-647b1f000000",
+      "x-ms-request-id" : "9ebd23c7-501e-003f-794a-675777000000",
       "x-ms-request-server-encrypted" : "true",
-      "Date" : "Thu, 05 Sep 2019 22:42:30 GMT",
-      "x-ms-client-request-id" : "893326b9-31e4-4419-bd29-d65a8684954c"
-=======
-      "ETag" : "\"0x8D732FDC4659630\"",
-      "Last-Modified" : "Fri, 06 Sep 2019 19:09:39 GMT",
-      "retry-after" : "0",
-      "Content-Length" : "0",
-      "StatusCode" : "201",
-      "x-ms-request-id" : "8f76080d-401e-003a-37e6-6473d5000000",
-      "x-ms-request-server-encrypted" : "true",
-      "Date" : "Fri, 06 Sep 2019 19:09:39 GMT",
-      "x-ms-client-request-id" : "0380295f-6bd7-408e-8e17-084682ece6d3"
->>>>>>> a55d5dd9
+      "Date" : "Mon, 09 Sep 2019 20:09:03 GMT",
+      "x-ms-client-request-id" : "8424102d-4c8f-4554-976a-c9bc834639c9"
     },
     "Exception" : null
   }, {
     "Method" : "PUT",
-<<<<<<< HEAD
-    "Uri" : "https://jaschrepragrs.blob.core.windows.net/jtcclearpagemin0pageblobapitestclearpageminb97595612b47fe/javablobclearpagemin1pageblobapitestclearpageminb9736716348?comp=page",
+    "Uri" : "https://jaschrepragrs.blob.core.windows.net/jtcclearpagemin0pageblobapitestclearpagemin81125448b33efa/javablobclearpagemin1pageblobapitestclearpagemin81165735f21?comp=page",
     "Headers" : {
       "x-ms-version" : "2019-02-02",
       "User-Agent" : "azsdk-java-azure-storage-blob/12.0.0-preview.3 1.8.0_221; Windows 10 10.0",
-      "x-ms-client-request-id" : "b4303f9f-9786-454c-8a46-06aef6c85ffb"
-=======
-    "Uri" : "https://azstoragesdkaccount.blob.core.windows.net/jtcclearpagemin0pageblobapitestclearpagemincd277568b1a86c/javablobclearpagemin1pageblobapitestclearpagemincd208230cac?comp=page",
-    "Headers" : {
-      "x-ms-version" : "2019-02-02",
-      "User-Agent" : "azsdk-java-azure-storage-blob/12.0.0-preview.3 1.8.0_212; Windows 10 10.0",
-      "x-ms-client-request-id" : "ab1cd854-1514-48bd-ac43-b23d7e8accbe"
->>>>>>> a55d5dd9
+      "x-ms-client-request-id" : "65651e72-7dbf-4ad6-814e-f1efc7364b94"
     },
     "Response" : {
       "x-ms-version" : "2019-02-02",
       "Server" : "Windows-Azure-Blob/1.0 Microsoft-HTTPAPI/2.0",
-<<<<<<< HEAD
-      "ETag" : "\"0x8D7325256546925\"",
+      "ETag" : "\"0x8D7356190200081\"",
       "x-ms-blob-sequence-number" : "0",
-      "Last-Modified" : "Thu, 05 Sep 2019 22:42:31 GMT",
+      "Last-Modified" : "Mon, 09 Sep 2019 20:09:04 GMT",
       "retry-after" : "0",
       "Content-Length" : "0",
       "StatusCode" : "201",
-      "x-ms-request-id" : "e0dd6220-e01e-0026-3e3b-647b1f000000",
-      "Date" : "Thu, 05 Sep 2019 22:42:30 GMT",
-      "x-ms-client-request-id" : "b4303f9f-9786-454c-8a46-06aef6c85ffb"
-=======
-      "ETag" : "\"0x8D732FDC46B63FA\"",
-      "x-ms-blob-sequence-number" : "0",
-      "Last-Modified" : "Fri, 06 Sep 2019 19:09:39 GMT",
-      "retry-after" : "0",
-      "Content-Length" : "0",
-      "StatusCode" : "201",
-      "x-ms-request-id" : "8f760815-401e-003a-3ee6-6473d5000000",
-      "Date" : "Fri, 06 Sep 2019 19:09:39 GMT",
-      "x-ms-client-request-id" : "ab1cd854-1514-48bd-ac43-b23d7e8accbe"
->>>>>>> a55d5dd9
+      "x-ms-request-id" : "9ebd23e1-501e-003f-0f4a-675777000000",
+      "Date" : "Mon, 09 Sep 2019 20:09:03 GMT",
+      "x-ms-client-request-id" : "65651e72-7dbf-4ad6-814e-f1efc7364b94"
     },
     "Exception" : null
   }, {
     "Method" : "GET",
-<<<<<<< HEAD
     "Uri" : "https://jaschrepragrs.blob.core.windows.net?prefix=jtcclearpagemin&comp=list",
     "Headers" : {
       "x-ms-version" : "2019-02-02",
       "User-Agent" : "azsdk-java-azure-storage-blob/12.0.0-preview.3 1.8.0_221; Windows 10 10.0",
-      "x-ms-client-request-id" : "7939d6fb-c582-4ec7-8e34-d244a01d18b6"
-=======
-    "Uri" : "https://azstoragesdkaccount.blob.core.windows.net?prefix=jtcclearpagemin&comp=list",
-    "Headers" : {
-      "x-ms-version" : "2019-02-02",
-      "User-Agent" : "azsdk-java-azure-storage-blob/12.0.0-preview.3 1.8.0_212; Windows 10 10.0",
-      "x-ms-client-request-id" : "00701a2f-003b-4f94-94d5-dbc74ba6165c"
->>>>>>> a55d5dd9
+      "x-ms-client-request-id" : "b14eaf2f-389b-4b9e-83f3-753bbe0199be"
     },
     "Response" : {
       "Transfer-Encoding" : "chunked",
@@ -145,35 +78,20 @@
       "Server" : "Windows-Azure-Blob/1.0 Microsoft-HTTPAPI/2.0",
       "retry-after" : "0",
       "StatusCode" : "200",
-<<<<<<< HEAD
-      "x-ms-request-id" : "e0dd6232-e01e-0026-4e3b-647b1f000000",
-      "Body" : "﻿<?xml version=\"1.0\" encoding=\"utf-8\"?><EnumerationResults ServiceEndpoint=\"https://jaschrepragrs.blob.core.windows.net/\"><Prefix>jtcclearpagemin</Prefix><Containers><Container><Name>jtcclearpagemin0pageblobapitestclearpageminb97595612b47fe</Name><Properties><Last-Modified>Thu, 05 Sep 2019 22:42:31 GMT</Last-Modified><Etag>\"0x8D7325256314F7C\"</Etag><LeaseStatus>unlocked</LeaseStatus><LeaseState>available</LeaseState><DefaultEncryptionScope>$account-encryption-key</DefaultEncryptionScope><DenyEncryptionScopeOverride>false</DenyEncryptionScopeOverride><HasImmutabilityPolicy>false</HasImmutabilityPolicy><HasLegalHold>false</HasLegalHold></Properties></Container></Containers><NextMarker /></EnumerationResults>",
-      "Date" : "Thu, 05 Sep 2019 22:42:30 GMT",
-      "x-ms-client-request-id" : "7939d6fb-c582-4ec7-8e34-d244a01d18b6",
-=======
-      "x-ms-request-id" : "8f760820-401e-003a-49e6-6473d5000000",
-      "Body" : "﻿<?xml version=\"1.0\" encoding=\"utf-8\"?><EnumerationResults ServiceEndpoint=\"https://azstoragesdkaccount.blob.core.windows.net/\"><Prefix>jtcclearpagemin</Prefix><Containers><Container><Name>jtcclearpagemin0pageblobapitestclearpagemincd277568b1a86c</Name><Properties><Last-Modified>Fri, 06 Sep 2019 19:09:39 GMT</Last-Modified><Etag>\"0x8D732FDC45AE553\"</Etag><LeaseStatus>unlocked</LeaseStatus><LeaseState>available</LeaseState><DefaultEncryptionScope>$account-encryption-key</DefaultEncryptionScope><DenyEncryptionScopeOverride>false</DenyEncryptionScopeOverride><HasImmutabilityPolicy>false</HasImmutabilityPolicy><HasLegalHold>false</HasLegalHold></Properties></Container></Containers><NextMarker /></EnumerationResults>",
-      "Date" : "Fri, 06 Sep 2019 19:09:39 GMT",
-      "x-ms-client-request-id" : "00701a2f-003b-4f94-94d5-dbc74ba6165c",
->>>>>>> a55d5dd9
+      "x-ms-request-id" : "9ebd2407-501e-003f-324a-675777000000",
+      "Body" : "﻿<?xml version=\"1.0\" encoding=\"utf-8\"?><EnumerationResults ServiceEndpoint=\"https://jaschrepragrs.blob.core.windows.net/\"><Prefix>jtcclearpagemin</Prefix><Containers><Container><Name>jtcclearpagemin0pageblobapitestclearpagemin81125448b33efa</Name><Properties><Last-Modified>Mon, 09 Sep 2019 20:09:04 GMT</Last-Modified><Etag>\"0x8D735619004EFD9\"</Etag><LeaseStatus>unlocked</LeaseStatus><LeaseState>available</LeaseState><DefaultEncryptionScope>$account-encryption-key</DefaultEncryptionScope><DenyEncryptionScopeOverride>false</DenyEncryptionScopeOverride><HasImmutabilityPolicy>false</HasImmutabilityPolicy><HasLegalHold>false</HasLegalHold></Properties></Container></Containers><NextMarker /></EnumerationResults>",
+      "Date" : "Mon, 09 Sep 2019 20:09:03 GMT",
+      "x-ms-client-request-id" : "b14eaf2f-389b-4b9e-83f3-753bbe0199be",
       "Content-Type" : "application/xml"
     },
     "Exception" : null
   }, {
     "Method" : "DELETE",
-<<<<<<< HEAD
-    "Uri" : "https://jaschrepragrs.blob.core.windows.net/jtcclearpagemin0pageblobapitestclearpageminb97595612b47fe?restype=container",
+    "Uri" : "https://jaschrepragrs.blob.core.windows.net/jtcclearpagemin0pageblobapitestclearpagemin81125448b33efa?restype=container",
     "Headers" : {
       "x-ms-version" : "2019-02-02",
       "User-Agent" : "azsdk-java-azure-storage-blob/12.0.0-preview.3 1.8.0_221; Windows 10 10.0",
-      "x-ms-client-request-id" : "7ffca760-2593-4194-bcaf-84d263637fd9"
-=======
-    "Uri" : "https://azstoragesdkaccount.blob.core.windows.net/jtcclearpagemin0pageblobapitestclearpagemincd277568b1a86c?restype=container",
-    "Headers" : {
-      "x-ms-version" : "2019-02-02",
-      "User-Agent" : "azsdk-java-azure-storage-blob/12.0.0-preview.3 1.8.0_212; Windows 10 10.0",
-      "x-ms-client-request-id" : "55d755bf-9876-44e8-b1fe-bc7803e21ae8"
->>>>>>> a55d5dd9
+      "x-ms-client-request-id" : "977d9530-6747-429b-a44f-59c0ac734de5"
     },
     "Response" : {
       "x-ms-version" : "2019-02-02",
@@ -181,21 +99,11 @@
       "retry-after" : "0",
       "Content-Length" : "0",
       "StatusCode" : "202",
-<<<<<<< HEAD
-      "x-ms-request-id" : "e0dd6244-e01e-0026-5d3b-647b1f000000",
-      "Date" : "Thu, 05 Sep 2019 22:42:30 GMT",
-      "x-ms-client-request-id" : "7ffca760-2593-4194-bcaf-84d263637fd9"
+      "x-ms-request-id" : "9ebd2426-501e-003f-504a-675777000000",
+      "Date" : "Mon, 09 Sep 2019 20:09:04 GMT",
+      "x-ms-client-request-id" : "977d9530-6747-429b-a44f-59c0ac734de5"
     },
     "Exception" : null
   } ],
-  "variables" : [ "jtcclearpagemin0pageblobapitestclearpageminb97595612b47fe", "javablobclearpagemin1pageblobapitestclearpageminb9736716348" ]
-=======
-      "x-ms-request-id" : "8f760829-401e-003a-52e6-6473d5000000",
-      "Date" : "Fri, 06 Sep 2019 19:09:39 GMT",
-      "x-ms-client-request-id" : "55d755bf-9876-44e8-b1fe-bc7803e21ae8"
-    },
-    "Exception" : null
-  } ],
-  "variables" : [ "jtcclearpagemin0pageblobapitestclearpagemincd277568b1a86c", "javablobclearpagemin1pageblobapitestclearpagemincd208230cac" ]
->>>>>>> a55d5dd9
+  "variables" : [ "jtcclearpagemin0pageblobapitestclearpagemin81125448b33efa", "javablobclearpagemin1pageblobapitestclearpagemin81165735f21" ]
 }