{
  "networkCallRecords" : [ {
    "Method" : "PUT",
<<<<<<< HEAD
    "Uri" : "https://REDACTED.blob.core.windows.net/jtcdownloadac0blobapitestdownloadaced37933221e606f7ac?restype=container",
    "Headers" : {
      "x-ms-version" : "2020-06-12",
      "User-Agent" : "azsdk-java-azure-storage-blob/12.11.0-beta.1 (11.0.7; Windows 10; 10.0)",
      "x-ms-client-request-id" : "c93dc2bc-96b7-4f81-a611-4cce20fdb9ec"
=======
    "Uri" : "https://REDACTED.blob.core.windows.net/jtcdownloadac0blobapitestdownloadac79a735590b2e3f999f?restype=container",
    "Headers" : {
      "x-ms-version" : "2020-06-12",
      "User-Agent" : "azsdk-java-azure-storage-blob/12.11.0-beta.2 (11.0.7; Windows 10; 10.0)",
      "x-ms-client-request-id" : "55f7f2a8-2137-47fc-8c1d-e8c7da2fbf85"
>>>>>>> 78de451b
    },
    "Response" : {
      "x-ms-version" : "2020-06-12",
      "Server" : "Windows-Azure-Blob/1.0 Microsoft-HTTPAPI/2.0",
<<<<<<< HEAD
      "ETag" : "0x8D8C70E4C3EBE64",
      "Last-Modified" : "Tue, 02 Feb 2021 00:05:49 GMT",
      "retry-after" : "0",
      "Content-Length" : "0",
      "StatusCode" : "201",
      "x-ms-request-id" : "df6d333c-b01e-004e-39f7-f8d8a9000000",
      "Date" : "Tue, 02 Feb 2021 00:05:48 GMT",
      "x-ms-client-request-id" : "c93dc2bc-96b7-4f81-a611-4cce20fdb9ec"
=======
      "eTag" : "0x8D8E803673488C3",
      "Last-Modified" : "Mon, 15 Mar 2021 22:40:58 GMT",
      "retry-after" : "0",
      "Content-Length" : "0",
      "StatusCode" : "201",
      "x-ms-request-id" : "e7b5278e-f01e-005f-31ec-19421d000000",
      "x-ms-client-request-id" : "55f7f2a8-2137-47fc-8c1d-e8c7da2fbf85",
      "Date" : "Mon, 15 Mar 2021 22:40:58 GMT"
>>>>>>> 78de451b
    },
    "Exception" : null
  }, {
    "Method" : "PUT",
<<<<<<< HEAD
    "Uri" : "https://REDACTED.blob.core.windows.net/jtcdownloadac0blobapitestdownloadaced37933221e606f7ac/javablobdownloadac1blobapitestdownloadaced391610d535279",
    "Headers" : {
      "x-ms-version" : "2020-06-12",
      "User-Agent" : "azsdk-java-azure-storage-blob/12.11.0-beta.1 (11.0.7; Windows 10; 10.0)",
      "x-ms-client-request-id" : "ca3f0fda-75d0-4e5f-87db-ab33c44dfb84",
=======
    "Uri" : "https://REDACTED.blob.core.windows.net/jtcdownloadac0blobapitestdownloadac79a735590b2e3f999f/javablobdownloadac1blobapitestdownloadac79a2274586409ee",
    "Headers" : {
      "x-ms-version" : "2020-06-12",
      "User-Agent" : "azsdk-java-azure-storage-blob/12.11.0-beta.2 (11.0.7; Windows 10; 10.0)",
      "x-ms-client-request-id" : "b037fe07-16c9-427d-8c73-b428b43797b7",
>>>>>>> 78de451b
      "Content-Type" : "application/octet-stream"
    },
    "Response" : {
      "x-ms-version" : "2020-06-12",
      "Server" : "Windows-Azure-Blob/1.0 Microsoft-HTTPAPI/2.0",
      "x-ms-content-crc64" : "6RYQPwaVsyQ=",
<<<<<<< HEAD
      "Last-Modified" : "Tue, 02 Feb 2021 00:05:49 GMT",
      "retry-after" : "0",
      "StatusCode" : "201",
      "x-ms-request-server-encrypted" : "true",
      "Date" : "Tue, 02 Feb 2021 00:05:48 GMT",
      "Content-MD5" : "wh+Wm18D0z1D4E+PE252gg==",
      "ETag" : "0x8D8C70E4C4D00C0",
      "Content-Length" : "0",
      "x-ms-request-id" : "df6d334d-b01e-004e-46f7-f8d8a9000000",
      "x-ms-client-request-id" : "ca3f0fda-75d0-4e5f-87db-ab33c44dfb84"
=======
      "Last-Modified" : "Mon, 15 Mar 2021 22:40:58 GMT",
      "retry-after" : "0",
      "StatusCode" : "201",
      "x-ms-request-server-encrypted" : "true",
      "Date" : "Mon, 15 Mar 2021 22:40:58 GMT",
      "Content-MD5" : "wh+Wm18D0z1D4E+PE252gg==",
      "eTag" : "0x8D8E80367427E6D",
      "Content-Length" : "0",
      "x-ms-request-id" : "e7b527c6-f01e-005f-4eec-19421d000000",
      "x-ms-client-request-id" : "b037fe07-16c9-427d-8c73-b428b43797b7"
>>>>>>> 78de451b
    },
    "Exception" : null
  }, {
    "Method" : "PUT",
<<<<<<< HEAD
    "Uri" : "https://REDACTED.blob.core.windows.net/jtcdownloadac0blobapitestdownloadaced37933221e606f7ac/javablobdownloadac1blobapitestdownloadaced391610d535279?comp=tags",
    "Headers" : {
      "x-ms-version" : "2020-06-12",
      "User-Agent" : "azsdk-java-azure-storage-blob/12.11.0-beta.1 (11.0.7; Windows 10; 10.0)",
      "x-ms-client-request-id" : "9aa7944f-50bb-4951-a865-e2d7f485939d",
=======
    "Uri" : "https://REDACTED.blob.core.windows.net/jtcdownloadac0blobapitestdownloadac79a735590b2e3f999f/javablobdownloadac1blobapitestdownloadac79a2274586409ee?comp=tags",
    "Headers" : {
      "x-ms-version" : "2020-06-12",
      "User-Agent" : "azsdk-java-azure-storage-blob/12.11.0-beta.2 (11.0.7; Windows 10; 10.0)",
      "x-ms-client-request-id" : "dc333ee2-b9c1-41c2-9d13-18f18ec39502",
>>>>>>> 78de451b
      "Content-Type" : "application/xml"
    },
    "Response" : {
      "x-ms-version" : "2020-06-12",
      "Server" : "Windows-Azure-Blob/1.0 Microsoft-HTTPAPI/2.0",
      "retry-after" : "0",
      "StatusCode" : "204",
<<<<<<< HEAD
      "x-ms-request-id" : "df6d3353-b01e-004e-4cf7-f8d8a9000000",
      "Date" : "Tue, 02 Feb 2021 00:05:48 GMT",
      "x-ms-client-request-id" : "9aa7944f-50bb-4951-a865-e2d7f485939d"
=======
      "x-ms-request-id" : "e7b527ed-f01e-005f-62ec-19421d000000",
      "x-ms-client-request-id" : "dc333ee2-b9c1-41c2-9d13-18f18ec39502",
      "Date" : "Mon, 15 Mar 2021 22:40:58 GMT"
>>>>>>> 78de451b
    },
    "Exception" : null
  }, {
    "Method" : "GET",
<<<<<<< HEAD
    "Uri" : "https://REDACTED.blob.core.windows.net/jtcdownloadac0blobapitestdownloadaced37933221e606f7ac/javablobdownloadac1blobapitestdownloadaced391610d535279",
    "Headers" : {
      "x-ms-version" : "2020-06-12",
      "User-Agent" : "azsdk-java-azure-storage-blob/12.11.0-beta.1 (11.0.7; Windows 10; 10.0)",
      "x-ms-client-request-id" : "cb770607-d946-403d-a453-be4213c61075"
=======
    "Uri" : "https://REDACTED.blob.core.windows.net/jtcdownloadac0blobapitestdownloadac79a735590b2e3f999f/javablobdownloadac1blobapitestdownloadac79a2274586409ee",
    "Headers" : {
      "x-ms-version" : "2020-06-12",
      "User-Agent" : "azsdk-java-azure-storage-blob/12.11.0-beta.2 (11.0.7; Windows 10; 10.0)",
      "x-ms-client-request-id" : "1133500a-bb6e-461e-bcf8-bd298fefc537"
>>>>>>> 78de451b
    },
    "Response" : {
      "x-ms-version" : "2020-06-12",
      "x-ms-lease-status" : "unlocked",
      "Server" : "Windows-Azure-Blob/1.0 Microsoft-HTTPAPI/2.0",
      "x-ms-tag-count" : "1",
      "x-ms-lease-state" : "available",
<<<<<<< HEAD
      "Last-Modified" : "Tue, 02 Feb 2021 00:05:49 GMT",
      "retry-after" : "0",
      "StatusCode" : "200",
      "Date" : "Tue, 02 Feb 2021 00:05:48 GMT",
      "x-ms-blob-type" : "BlockBlob",
=======
      "Last-Modified" : "Mon, 15 Mar 2021 22:40:58 GMT",
      "retry-after" : "0",
      "StatusCode" : "200",
      "Date" : "Mon, 15 Mar 2021 22:40:58 GMT",
>>>>>>> 78de451b
      "Content-MD5" : "wh+Wm18D0z1D4E+PE252gg==",
      "x-ms-blob-type" : "BlockBlob",
      "Accept-Ranges" : "bytes",
      "x-ms-server-encrypted" : "true",
<<<<<<< HEAD
      "ETag" : "0x8D8C70E4C4D00C0",
      "x-ms-creation-time" : "Tue, 02 Feb 2021 00:05:49 GMT",
      "Content-Length" : "7",
      "x-ms-request-id" : "df6d335d-b01e-004e-56f7-f8d8a9000000",
      "Body" : "ZGVmYXVsdA==",
      "x-ms-client-request-id" : "cb770607-d946-403d-a453-be4213c61075",
=======
      "x-ms-creation-time" : "Mon, 15 Mar 2021 22:40:58 GMT",
      "eTag" : "0x8D8E80367427E6D",
      "Content-Length" : "7",
      "x-ms-request-id" : "e7b5281e-f01e-005f-7bec-19421d000000",
      "Body" : "ZGVmYXVsdA==",
      "x-ms-client-request-id" : "1133500a-bb6e-461e-bcf8-bd298fefc537",
>>>>>>> 78de451b
      "Content-Type" : "application/octet-stream"
    },
    "Exception" : null
  }, {
    "Method" : "GET",
    "Uri" : "https://REDACTED.blob.core.windows.net?comp=list&prefix=jtcdownloadac",
    "Headers" : {
      "x-ms-version" : "2020-06-12",
<<<<<<< HEAD
      "User-Agent" : "azsdk-java-azure-storage-blob/12.11.0-beta.1 (11.0.7; Windows 10; 10.0)",
      "x-ms-client-request-id" : "87263be9-14a4-48f7-b095-9a7cff5575f3"
=======
      "User-Agent" : "azsdk-java-azure-storage-blob/12.11.0-beta.2 (11.0.7; Windows 10; 10.0)",
      "x-ms-client-request-id" : "d5f14b26-562e-402e-a094-ae3c9838d514"
>>>>>>> 78de451b
    },
    "Response" : {
      "Transfer-Encoding" : "chunked",
      "x-ms-version" : "2020-06-12",
      "Server" : "Windows-Azure-Blob/1.0 Microsoft-HTTPAPI/2.0",
      "retry-after" : "0",
      "StatusCode" : "200",
<<<<<<< HEAD
      "x-ms-request-id" : "df6d3364-b01e-004e-5cf7-f8d8a9000000",
      "Body" : "﻿<?xml version=\"1.0\" encoding=\"utf-8\"?><EnumerationResults ServiceEndpoint=\"https://seancanary.blob.core.windows.net/\"><Prefix>jtcdownloadac</Prefix><Containers><Container><Name>jtcdownloadac0blobapitestdownloadaced37933221e606f7ac</Name><Properties><Last-Modified>Tue, 02 Feb 2021 00:05:49 GMT</Last-Modified><Etag>\"0x8D8C70E4C3EBE64\"</Etag><LeaseStatus>unlocked</LeaseStatus><LeaseState>available</LeaseState><DefaultEncryptionScope>$account-encryption-key</DefaultEncryptionScope><DenyEncryptionScopeOverride>false</DenyEncryptionScopeOverride><HasImmutabilityPolicy>false</HasImmutabilityPolicy><HasLegalHold>false</HasLegalHold></Properties></Container></Containers><NextMarker /></EnumerationResults>",
      "Date" : "Tue, 02 Feb 2021 00:05:48 GMT",
      "x-ms-client-request-id" : "87263be9-14a4-48f7-b095-9a7cff5575f3",
=======
      "x-ms-request-id" : "e7b5285a-f01e-005f-1aec-19421d000000",
      "Body" : "﻿<?xml version=\"1.0\" encoding=\"utf-8\"?><EnumerationResults ServiceEndpoint=\"https://seancanary.blob.core.windows.net/\"><Prefix>jtcdownloadac</Prefix><Containers><Container><Name>jtcdownloadac0blobapitestdownloadac79a735590b2e3f999f</Name><Properties><Last-Modified>Mon, 15 Mar 2021 22:40:58 GMT</Last-Modified><Etag>\"0x8D8E803673488C3\"</Etag><LeaseStatus>unlocked</LeaseStatus><LeaseState>available</LeaseState><DefaultEncryptionScope>$account-encryption-key</DefaultEncryptionScope><DenyEncryptionScopeOverride>false</DenyEncryptionScopeOverride><HasImmutabilityPolicy>false</HasImmutabilityPolicy><HasLegalHold>false</HasLegalHold></Properties></Container></Containers><NextMarker /></EnumerationResults>",
      "x-ms-client-request-id" : "d5f14b26-562e-402e-a094-ae3c9838d514",
      "Date" : "Mon, 15 Mar 2021 22:40:58 GMT",
>>>>>>> 78de451b
      "Content-Type" : "application/xml"
    },
    "Exception" : null
  }, {
    "Method" : "DELETE",
<<<<<<< HEAD
    "Uri" : "https://REDACTED.blob.core.windows.net/jtcdownloadac0blobapitestdownloadaced37933221e606f7ac?restype=container",
    "Headers" : {
      "x-ms-version" : "2020-06-12",
      "User-Agent" : "azsdk-java-azure-storage-blob/12.11.0-beta.1 (11.0.7; Windows 10; 10.0)",
      "x-ms-client-request-id" : "11218f9c-f9cd-4052-9368-1aab7d3ddd3a"
=======
    "Uri" : "https://REDACTED.blob.core.windows.net/jtcdownloadac0blobapitestdownloadac79a735590b2e3f999f?restype=container",
    "Headers" : {
      "x-ms-version" : "2020-06-12",
      "User-Agent" : "azsdk-java-azure-storage-blob/12.11.0-beta.2 (11.0.7; Windows 10; 10.0)",
      "x-ms-client-request-id" : "3d935944-94f9-45d5-b2b6-a09f3499930d"
>>>>>>> 78de451b
    },
    "Response" : {
      "x-ms-version" : "2020-06-12",
      "Server" : "Windows-Azure-Blob/1.0 Microsoft-HTTPAPI/2.0",
      "retry-after" : "0",
      "Content-Length" : "0",
      "StatusCode" : "202",
<<<<<<< HEAD
      "x-ms-request-id" : "df6d3371-b01e-004e-67f7-f8d8a9000000",
      "Date" : "Tue, 02 Feb 2021 00:05:49 GMT",
      "x-ms-client-request-id" : "11218f9c-f9cd-4052-9368-1aab7d3ddd3a"
    },
    "Exception" : null
  } ],
  "variables" : [ "jtcdownloadac0blobapitestdownloadaced37933221e606f7ac", "javablobdownloadac1blobapitestdownloadaced391610d535279" ]
=======
      "x-ms-request-id" : "e7b5289c-f01e-005f-42ec-19421d000000",
      "x-ms-client-request-id" : "3d935944-94f9-45d5-b2b6-a09f3499930d",
      "Date" : "Mon, 15 Mar 2021 22:40:58 GMT"
    },
    "Exception" : null
  } ],
  "variables" : [ "jtcdownloadac0blobapitestdownloadac79a735590b2e3f999f", "javablobdownloadac1blobapitestdownloadac79a2274586409ee" ]
>>>>>>> 78de451b
}<|MERGE_RESOLUTION|>--- conflicted
+++ resolved
@@ -1,33 +1,15 @@
 {
   "networkCallRecords" : [ {
     "Method" : "PUT",
-<<<<<<< HEAD
-    "Uri" : "https://REDACTED.blob.core.windows.net/jtcdownloadac0blobapitestdownloadaced37933221e606f7ac?restype=container",
-    "Headers" : {
-      "x-ms-version" : "2020-06-12",
-      "User-Agent" : "azsdk-java-azure-storage-blob/12.11.0-beta.1 (11.0.7; Windows 10; 10.0)",
-      "x-ms-client-request-id" : "c93dc2bc-96b7-4f81-a611-4cce20fdb9ec"
-=======
     "Uri" : "https://REDACTED.blob.core.windows.net/jtcdownloadac0blobapitestdownloadac79a735590b2e3f999f?restype=container",
     "Headers" : {
       "x-ms-version" : "2020-06-12",
       "User-Agent" : "azsdk-java-azure-storage-blob/12.11.0-beta.2 (11.0.7; Windows 10; 10.0)",
       "x-ms-client-request-id" : "55f7f2a8-2137-47fc-8c1d-e8c7da2fbf85"
->>>>>>> 78de451b
     },
     "Response" : {
       "x-ms-version" : "2020-06-12",
       "Server" : "Windows-Azure-Blob/1.0 Microsoft-HTTPAPI/2.0",
-<<<<<<< HEAD
-      "ETag" : "0x8D8C70E4C3EBE64",
-      "Last-Modified" : "Tue, 02 Feb 2021 00:05:49 GMT",
-      "retry-after" : "0",
-      "Content-Length" : "0",
-      "StatusCode" : "201",
-      "x-ms-request-id" : "df6d333c-b01e-004e-39f7-f8d8a9000000",
-      "Date" : "Tue, 02 Feb 2021 00:05:48 GMT",
-      "x-ms-client-request-id" : "c93dc2bc-96b7-4f81-a611-4cce20fdb9ec"
-=======
       "eTag" : "0x8D8E803673488C3",
       "Last-Modified" : "Mon, 15 Mar 2021 22:40:58 GMT",
       "retry-after" : "0",
@@ -36,42 +18,21 @@
       "x-ms-request-id" : "e7b5278e-f01e-005f-31ec-19421d000000",
       "x-ms-client-request-id" : "55f7f2a8-2137-47fc-8c1d-e8c7da2fbf85",
       "Date" : "Mon, 15 Mar 2021 22:40:58 GMT"
->>>>>>> 78de451b
     },
     "Exception" : null
   }, {
     "Method" : "PUT",
-<<<<<<< HEAD
-    "Uri" : "https://REDACTED.blob.core.windows.net/jtcdownloadac0blobapitestdownloadaced37933221e606f7ac/javablobdownloadac1blobapitestdownloadaced391610d535279",
-    "Headers" : {
-      "x-ms-version" : "2020-06-12",
-      "User-Agent" : "azsdk-java-azure-storage-blob/12.11.0-beta.1 (11.0.7; Windows 10; 10.0)",
-      "x-ms-client-request-id" : "ca3f0fda-75d0-4e5f-87db-ab33c44dfb84",
-=======
     "Uri" : "https://REDACTED.blob.core.windows.net/jtcdownloadac0blobapitestdownloadac79a735590b2e3f999f/javablobdownloadac1blobapitestdownloadac79a2274586409ee",
     "Headers" : {
       "x-ms-version" : "2020-06-12",
       "User-Agent" : "azsdk-java-azure-storage-blob/12.11.0-beta.2 (11.0.7; Windows 10; 10.0)",
       "x-ms-client-request-id" : "b037fe07-16c9-427d-8c73-b428b43797b7",
->>>>>>> 78de451b
       "Content-Type" : "application/octet-stream"
     },
     "Response" : {
       "x-ms-version" : "2020-06-12",
       "Server" : "Windows-Azure-Blob/1.0 Microsoft-HTTPAPI/2.0",
       "x-ms-content-crc64" : "6RYQPwaVsyQ=",
-<<<<<<< HEAD
-      "Last-Modified" : "Tue, 02 Feb 2021 00:05:49 GMT",
-      "retry-after" : "0",
-      "StatusCode" : "201",
-      "x-ms-request-server-encrypted" : "true",
-      "Date" : "Tue, 02 Feb 2021 00:05:48 GMT",
-      "Content-MD5" : "wh+Wm18D0z1D4E+PE252gg==",
-      "ETag" : "0x8D8C70E4C4D00C0",
-      "Content-Length" : "0",
-      "x-ms-request-id" : "df6d334d-b01e-004e-46f7-f8d8a9000000",
-      "x-ms-client-request-id" : "ca3f0fda-75d0-4e5f-87db-ab33c44dfb84"
-=======
       "Last-Modified" : "Mon, 15 Mar 2021 22:40:58 GMT",
       "retry-after" : "0",
       "StatusCode" : "201",
@@ -82,24 +43,15 @@
       "Content-Length" : "0",
       "x-ms-request-id" : "e7b527c6-f01e-005f-4eec-19421d000000",
       "x-ms-client-request-id" : "b037fe07-16c9-427d-8c73-b428b43797b7"
->>>>>>> 78de451b
     },
     "Exception" : null
   }, {
     "Method" : "PUT",
-<<<<<<< HEAD
-    "Uri" : "https://REDACTED.blob.core.windows.net/jtcdownloadac0blobapitestdownloadaced37933221e606f7ac/javablobdownloadac1blobapitestdownloadaced391610d535279?comp=tags",
-    "Headers" : {
-      "x-ms-version" : "2020-06-12",
-      "User-Agent" : "azsdk-java-azure-storage-blob/12.11.0-beta.1 (11.0.7; Windows 10; 10.0)",
-      "x-ms-client-request-id" : "9aa7944f-50bb-4951-a865-e2d7f485939d",
-=======
     "Uri" : "https://REDACTED.blob.core.windows.net/jtcdownloadac0blobapitestdownloadac79a735590b2e3f999f/javablobdownloadac1blobapitestdownloadac79a2274586409ee?comp=tags",
     "Headers" : {
       "x-ms-version" : "2020-06-12",
       "User-Agent" : "azsdk-java-azure-storage-blob/12.11.0-beta.2 (11.0.7; Windows 10; 10.0)",
       "x-ms-client-request-id" : "dc333ee2-b9c1-41c2-9d13-18f18ec39502",
->>>>>>> 78de451b
       "Content-Type" : "application/xml"
     },
     "Response" : {
@@ -107,32 +59,18 @@
       "Server" : "Windows-Azure-Blob/1.0 Microsoft-HTTPAPI/2.0",
       "retry-after" : "0",
       "StatusCode" : "204",
-<<<<<<< HEAD
-      "x-ms-request-id" : "df6d3353-b01e-004e-4cf7-f8d8a9000000",
-      "Date" : "Tue, 02 Feb 2021 00:05:48 GMT",
-      "x-ms-client-request-id" : "9aa7944f-50bb-4951-a865-e2d7f485939d"
-=======
       "x-ms-request-id" : "e7b527ed-f01e-005f-62ec-19421d000000",
       "x-ms-client-request-id" : "dc333ee2-b9c1-41c2-9d13-18f18ec39502",
       "Date" : "Mon, 15 Mar 2021 22:40:58 GMT"
->>>>>>> 78de451b
     },
     "Exception" : null
   }, {
     "Method" : "GET",
-<<<<<<< HEAD
-    "Uri" : "https://REDACTED.blob.core.windows.net/jtcdownloadac0blobapitestdownloadaced37933221e606f7ac/javablobdownloadac1blobapitestdownloadaced391610d535279",
-    "Headers" : {
-      "x-ms-version" : "2020-06-12",
-      "User-Agent" : "azsdk-java-azure-storage-blob/12.11.0-beta.1 (11.0.7; Windows 10; 10.0)",
-      "x-ms-client-request-id" : "cb770607-d946-403d-a453-be4213c61075"
-=======
     "Uri" : "https://REDACTED.blob.core.windows.net/jtcdownloadac0blobapitestdownloadac79a735590b2e3f999f/javablobdownloadac1blobapitestdownloadac79a2274586409ee",
     "Headers" : {
       "x-ms-version" : "2020-06-12",
       "User-Agent" : "azsdk-java-azure-storage-blob/12.11.0-beta.2 (11.0.7; Windows 10; 10.0)",
       "x-ms-client-request-id" : "1133500a-bb6e-461e-bcf8-bd298fefc537"
->>>>>>> 78de451b
     },
     "Response" : {
       "x-ms-version" : "2020-06-12",
@@ -140,37 +78,20 @@
       "Server" : "Windows-Azure-Blob/1.0 Microsoft-HTTPAPI/2.0",
       "x-ms-tag-count" : "1",
       "x-ms-lease-state" : "available",
-<<<<<<< HEAD
-      "Last-Modified" : "Tue, 02 Feb 2021 00:05:49 GMT",
-      "retry-after" : "0",
-      "StatusCode" : "200",
-      "Date" : "Tue, 02 Feb 2021 00:05:48 GMT",
-      "x-ms-blob-type" : "BlockBlob",
-=======
       "Last-Modified" : "Mon, 15 Mar 2021 22:40:58 GMT",
       "retry-after" : "0",
       "StatusCode" : "200",
       "Date" : "Mon, 15 Mar 2021 22:40:58 GMT",
->>>>>>> 78de451b
       "Content-MD5" : "wh+Wm18D0z1D4E+PE252gg==",
       "x-ms-blob-type" : "BlockBlob",
       "Accept-Ranges" : "bytes",
       "x-ms-server-encrypted" : "true",
-<<<<<<< HEAD
-      "ETag" : "0x8D8C70E4C4D00C0",
-      "x-ms-creation-time" : "Tue, 02 Feb 2021 00:05:49 GMT",
-      "Content-Length" : "7",
-      "x-ms-request-id" : "df6d335d-b01e-004e-56f7-f8d8a9000000",
-      "Body" : "ZGVmYXVsdA==",
-      "x-ms-client-request-id" : "cb770607-d946-403d-a453-be4213c61075",
-=======
       "x-ms-creation-time" : "Mon, 15 Mar 2021 22:40:58 GMT",
       "eTag" : "0x8D8E80367427E6D",
       "Content-Length" : "7",
       "x-ms-request-id" : "e7b5281e-f01e-005f-7bec-19421d000000",
       "Body" : "ZGVmYXVsdA==",
       "x-ms-client-request-id" : "1133500a-bb6e-461e-bcf8-bd298fefc537",
->>>>>>> 78de451b
       "Content-Type" : "application/octet-stream"
     },
     "Exception" : null
@@ -179,13 +100,8 @@
     "Uri" : "https://REDACTED.blob.core.windows.net?comp=list&prefix=jtcdownloadac",
     "Headers" : {
       "x-ms-version" : "2020-06-12",
-<<<<<<< HEAD
-      "User-Agent" : "azsdk-java-azure-storage-blob/12.11.0-beta.1 (11.0.7; Windows 10; 10.0)",
-      "x-ms-client-request-id" : "87263be9-14a4-48f7-b095-9a7cff5575f3"
-=======
       "User-Agent" : "azsdk-java-azure-storage-blob/12.11.0-beta.2 (11.0.7; Windows 10; 10.0)",
       "x-ms-client-request-id" : "d5f14b26-562e-402e-a094-ae3c9838d514"
->>>>>>> 78de451b
     },
     "Response" : {
       "Transfer-Encoding" : "chunked",
@@ -193,35 +109,20 @@
       "Server" : "Windows-Azure-Blob/1.0 Microsoft-HTTPAPI/2.0",
       "retry-after" : "0",
       "StatusCode" : "200",
-<<<<<<< HEAD
-      "x-ms-request-id" : "df6d3364-b01e-004e-5cf7-f8d8a9000000",
-      "Body" : "﻿<?xml version=\"1.0\" encoding=\"utf-8\"?><EnumerationResults ServiceEndpoint=\"https://seancanary.blob.core.windows.net/\"><Prefix>jtcdownloadac</Prefix><Containers><Container><Name>jtcdownloadac0blobapitestdownloadaced37933221e606f7ac</Name><Properties><Last-Modified>Tue, 02 Feb 2021 00:05:49 GMT</Last-Modified><Etag>\"0x8D8C70E4C3EBE64\"</Etag><LeaseStatus>unlocked</LeaseStatus><LeaseState>available</LeaseState><DefaultEncryptionScope>$account-encryption-key</DefaultEncryptionScope><DenyEncryptionScopeOverride>false</DenyEncryptionScopeOverride><HasImmutabilityPolicy>false</HasImmutabilityPolicy><HasLegalHold>false</HasLegalHold></Properties></Container></Containers><NextMarker /></EnumerationResults>",
-      "Date" : "Tue, 02 Feb 2021 00:05:48 GMT",
-      "x-ms-client-request-id" : "87263be9-14a4-48f7-b095-9a7cff5575f3",
-=======
       "x-ms-request-id" : "e7b5285a-f01e-005f-1aec-19421d000000",
       "Body" : "﻿<?xml version=\"1.0\" encoding=\"utf-8\"?><EnumerationResults ServiceEndpoint=\"https://seancanary.blob.core.windows.net/\"><Prefix>jtcdownloadac</Prefix><Containers><Container><Name>jtcdownloadac0blobapitestdownloadac79a735590b2e3f999f</Name><Properties><Last-Modified>Mon, 15 Mar 2021 22:40:58 GMT</Last-Modified><Etag>\"0x8D8E803673488C3\"</Etag><LeaseStatus>unlocked</LeaseStatus><LeaseState>available</LeaseState><DefaultEncryptionScope>$account-encryption-key</DefaultEncryptionScope><DenyEncryptionScopeOverride>false</DenyEncryptionScopeOverride><HasImmutabilityPolicy>false</HasImmutabilityPolicy><HasLegalHold>false</HasLegalHold></Properties></Container></Containers><NextMarker /></EnumerationResults>",
       "x-ms-client-request-id" : "d5f14b26-562e-402e-a094-ae3c9838d514",
       "Date" : "Mon, 15 Mar 2021 22:40:58 GMT",
->>>>>>> 78de451b
       "Content-Type" : "application/xml"
     },
     "Exception" : null
   }, {
     "Method" : "DELETE",
-<<<<<<< HEAD
-    "Uri" : "https://REDACTED.blob.core.windows.net/jtcdownloadac0blobapitestdownloadaced37933221e606f7ac?restype=container",
-    "Headers" : {
-      "x-ms-version" : "2020-06-12",
-      "User-Agent" : "azsdk-java-azure-storage-blob/12.11.0-beta.1 (11.0.7; Windows 10; 10.0)",
-      "x-ms-client-request-id" : "11218f9c-f9cd-4052-9368-1aab7d3ddd3a"
-=======
     "Uri" : "https://REDACTED.blob.core.windows.net/jtcdownloadac0blobapitestdownloadac79a735590b2e3f999f?restype=container",
     "Headers" : {
       "x-ms-version" : "2020-06-12",
       "User-Agent" : "azsdk-java-azure-storage-blob/12.11.0-beta.2 (11.0.7; Windows 10; 10.0)",
       "x-ms-client-request-id" : "3d935944-94f9-45d5-b2b6-a09f3499930d"
->>>>>>> 78de451b
     },
     "Response" : {
       "x-ms-version" : "2020-06-12",
@@ -229,15 +130,6 @@
       "retry-after" : "0",
       "Content-Length" : "0",
       "StatusCode" : "202",
-<<<<<<< HEAD
-      "x-ms-request-id" : "df6d3371-b01e-004e-67f7-f8d8a9000000",
-      "Date" : "Tue, 02 Feb 2021 00:05:49 GMT",
-      "x-ms-client-request-id" : "11218f9c-f9cd-4052-9368-1aab7d3ddd3a"
-    },
-    "Exception" : null
-  } ],
-  "variables" : [ "jtcdownloadac0blobapitestdownloadaced37933221e606f7ac", "javablobdownloadac1blobapitestdownloadaced391610d535279" ]
-=======
       "x-ms-request-id" : "e7b5289c-f01e-005f-42ec-19421d000000",
       "x-ms-client-request-id" : "3d935944-94f9-45d5-b2b6-a09f3499930d",
       "Date" : "Mon, 15 Mar 2021 22:40:58 GMT"
@@ -245,5 +137,4 @@
     "Exception" : null
   } ],
   "variables" : [ "jtcdownloadac0blobapitestdownloadac79a735590b2e3f999f", "javablobdownloadac1blobapitestdownloadac79a2274586409ee" ]
->>>>>>> 78de451b
 }