{
  "networkCallRecords" : [ {
    "Method" : "PUT",
<<<<<<< HEAD
    "Uri" : "https://jaschrepragrs.blob.core.windows.net/jtcsequencenumberac0pageblobapitestsequencenumberac8905412567?restype=container",
    "Headers" : {
      "x-ms-version" : "2019-02-02",
      "User-Agent" : "azsdk-java-azure-storage-blob/12.0.0-preview.3 1.8.0_221; Windows 10 10.0",
      "x-ms-client-request-id" : "e39c39b3-8ba4-4154-a74d-4882b7e4b79e"
=======
    "Uri" : "https://azstoragesdkaccount.blob.core.windows.net/jtcsequencenumberac0pageblobapitestsequencenumberac63629633cb?restype=container",
    "Headers" : {
      "x-ms-version" : "2019-02-02",
      "User-Agent" : "azsdk-java-azure-storage-blob/12.0.0-preview.3 1.8.0_212; Windows 10 10.0",
      "x-ms-client-request-id" : "d49582ca-ffb3-47ae-802e-8dae0c37f49f"
>>>>>>> a55d5dd9
    },
    "Response" : {
      "x-ms-version" : "2019-02-02",
      "Server" : "Windows-Azure-Blob/1.0 Microsoft-HTTPAPI/2.0",
<<<<<<< HEAD
      "ETag" : "\"0x8D732526C2A5472\"",
      "Last-Modified" : "Thu, 05 Sep 2019 22:43:07 GMT",
      "retry-after" : "0",
      "Content-Length" : "0",
      "StatusCode" : "201",
      "x-ms-request-id" : "e0dd7c88-e01e-0026-113b-647b1f000000",
      "Date" : "Thu, 05 Sep 2019 22:43:07 GMT",
      "x-ms-client-request-id" : "e39c39b3-8ba4-4154-a74d-4882b7e4b79e"
=======
      "ETag" : "\"0x8D732FDD0155334\"",
      "Last-Modified" : "Fri, 06 Sep 2019 19:09:59 GMT",
      "retry-after" : "0",
      "Content-Length" : "0",
      "StatusCode" : "201",
      "x-ms-request-id" : "8f7629ef-401e-003a-69e6-6473d5000000",
      "Date" : "Fri, 06 Sep 2019 19:09:58 GMT",
      "x-ms-client-request-id" : "d49582ca-ffb3-47ae-802e-8dae0c37f49f"
>>>>>>> a55d5dd9
    },
    "Exception" : null
  }, {
    "Method" : "PUT",
<<<<<<< HEAD
    "Uri" : "https://jaschrepragrs.blob.core.windows.net/jtcsequencenumberac0pageblobapitestsequencenumberac8905412567/javablobsequencenumberac126049e44902335e204869",
    "Headers" : {
      "x-ms-version" : "2019-02-02",
      "User-Agent" : "azsdk-java-azure-storage-blob/12.0.0-preview.3 1.8.0_221; Windows 10 10.0",
      "x-ms-client-request-id" : "b5f0311c-e50f-4487-bdb2-e394dc91becd"
=======
    "Uri" : "https://azstoragesdkaccount.blob.core.windows.net/jtcsequencenumberac0pageblobapitestsequencenumberac63629633cb/javablobsequencenumberac113324c36b5a3ace934b85",
    "Headers" : {
      "x-ms-version" : "2019-02-02",
      "User-Agent" : "azsdk-java-azure-storage-blob/12.0.0-preview.3 1.8.0_212; Windows 10 10.0",
      "x-ms-client-request-id" : "b6cb8cb5-389f-4dc6-8387-e1d34fc636a0"
>>>>>>> a55d5dd9
    },
    "Response" : {
      "x-ms-version" : "2019-02-02",
      "Server" : "Windows-Azure-Blob/1.0 Microsoft-HTTPAPI/2.0",
<<<<<<< HEAD
      "ETag" : "\"0x8D732526C377CC5\"",
      "Last-Modified" : "Thu, 05 Sep 2019 22:43:08 GMT",
      "retry-after" : "0",
      "Content-Length" : "0",
      "StatusCode" : "201",
      "x-ms-request-id" : "e0dd7c94-e01e-0026-1c3b-647b1f000000",
      "x-ms-request-server-encrypted" : "true",
      "Date" : "Thu, 05 Sep 2019 22:43:07 GMT",
      "x-ms-client-request-id" : "b5f0311c-e50f-4487-bdb2-e394dc91becd"
=======
      "ETag" : "\"0x8D732FDD01B0F2B\"",
      "Last-Modified" : "Fri, 06 Sep 2019 19:09:59 GMT",
      "retry-after" : "0",
      "Content-Length" : "0",
      "StatusCode" : "201",
      "x-ms-request-id" : "8f7629fe-401e-003a-77e6-6473d5000000",
      "x-ms-request-server-encrypted" : "true",
      "Date" : "Fri, 06 Sep 2019 19:09:58 GMT",
      "x-ms-client-request-id" : "b6cb8cb5-389f-4dc6-8387-e1d34fc636a0"
>>>>>>> a55d5dd9
    },
    "Exception" : null
  }, {
    "Method" : "PUT",
<<<<<<< HEAD
    "Uri" : "https://jaschrepragrs.blob.core.windows.net/jtcsequencenumberac0pageblobapitestsequencenumberac8905412567/javablobsequencenumberac126049e44902335e204869?comp=lease",
    "Headers" : {
      "x-ms-version" : "2019-02-02",
      "User-Agent" : "azsdk-java-azure-storage-blob/12.0.0-preview.3 1.8.0_221; Windows 10 10.0",
      "x-ms-client-request-id" : "a8be4b05-a509-47d7-9c23-b9253c161a72"
=======
    "Uri" : "https://azstoragesdkaccount.blob.core.windows.net/jtcsequencenumberac0pageblobapitestsequencenumberac63629633cb/javablobsequencenumberac113324c36b5a3ace934b85?comp=lease",
    "Headers" : {
      "x-ms-version" : "2019-02-02",
      "User-Agent" : "azsdk-java-azure-storage-blob/12.0.0-preview.3 1.8.0_212; Windows 10 10.0",
      "x-ms-client-request-id" : "5d621a1d-4c50-4d01-af61-430636c465aa"
>>>>>>> a55d5dd9
    },
    "Response" : {
      "x-ms-version" : "2019-02-02",
      "Server" : "Windows-Azure-Blob/1.0 Microsoft-HTTPAPI/2.0",
<<<<<<< HEAD
      "ETag" : "\"0x8D732526C377CC5\"",
      "x-ms-lease-id" : "e1922c90-3269-45e8-9914-a62d1ef9aadd",
      "Last-Modified" : "Thu, 05 Sep 2019 22:43:08 GMT",
      "retry-after" : "0",
      "Content-Length" : "0",
      "StatusCode" : "201",
      "x-ms-request-id" : "e0dd7ca6-e01e-0026-2c3b-647b1f000000",
      "Date" : "Thu, 05 Sep 2019 22:43:07 GMT",
      "x-ms-client-request-id" : "a8be4b05-a509-47d7-9c23-b9253c161a72"
=======
      "ETag" : "\"0x8D732FDD01B0F2B\"",
      "x-ms-lease-id" : "9a98f028-327e-434b-abe0-8961d9059c3b",
      "Last-Modified" : "Fri, 06 Sep 2019 19:09:59 GMT",
      "retry-after" : "0",
      "Content-Length" : "0",
      "StatusCode" : "201",
      "x-ms-request-id" : "8f762a0c-401e-003a-04e6-6473d5000000",
      "Date" : "Fri, 06 Sep 2019 19:09:58 GMT",
      "x-ms-client-request-id" : "5d621a1d-4c50-4d01-af61-430636c465aa"
>>>>>>> a55d5dd9
    },
    "Exception" : null
  }, {
    "Method" : "PUT",
<<<<<<< HEAD
    "Uri" : "https://jaschrepragrs.blob.core.windows.net/jtcsequencenumberac0pageblobapitestsequencenumberac8905412567/javablobsequencenumberac126049e44902335e204869?comp=properties",
    "Headers" : {
      "x-ms-version" : "2019-02-02",
      "User-Agent" : "azsdk-java-azure-storage-blob/12.0.0-preview.3 1.8.0_221; Windows 10 10.0",
      "x-ms-client-request-id" : "0225198a-9115-4943-a2d6-3e924c6361a8"
=======
    "Uri" : "https://azstoragesdkaccount.blob.core.windows.net/jtcsequencenumberac0pageblobapitestsequencenumberac63629633cb/javablobsequencenumberac113324c36b5a3ace934b85?comp=properties",
    "Headers" : {
      "x-ms-version" : "2019-02-02",
      "User-Agent" : "azsdk-java-azure-storage-blob/12.0.0-preview.3 1.8.0_212; Windows 10 10.0",
      "x-ms-client-request-id" : "2da03fc6-715c-4c69-88af-1097c5cec600"
>>>>>>> a55d5dd9
    },
    "Response" : {
      "x-ms-version" : "2019-02-02",
      "Server" : "Windows-Azure-Blob/1.0 Microsoft-HTTPAPI/2.0",
<<<<<<< HEAD
      "ETag" : "\"0x8D732526C54CE28\"",
      "x-ms-blob-sequence-number" : "1",
      "Last-Modified" : "Thu, 05 Sep 2019 22:43:08 GMT",
      "retry-after" : "0",
      "Content-Length" : "0",
      "StatusCode" : "200",
      "x-ms-request-id" : "e0dd7ca9-e01e-0026-2f3b-647b1f000000",
      "Date" : "Thu, 05 Sep 2019 22:43:07 GMT",
      "x-ms-client-request-id" : "0225198a-9115-4943-a2d6-3e924c6361a8"
=======
      "ETag" : "\"0x8D732FDD0254AC7\"",
      "x-ms-blob-sequence-number" : "1",
      "Last-Modified" : "Fri, 06 Sep 2019 19:09:59 GMT",
      "retry-after" : "0",
      "Content-Length" : "0",
      "StatusCode" : "200",
      "x-ms-request-id" : "8f762a11-401e-003a-09e6-6473d5000000",
      "Date" : "Fri, 06 Sep 2019 19:09:58 GMT",
      "x-ms-client-request-id" : "2da03fc6-715c-4c69-88af-1097c5cec600"
>>>>>>> a55d5dd9
    },
    "Exception" : null
  }, {
    "Method" : "GET",
<<<<<<< HEAD
    "Uri" : "https://jaschrepragrs.blob.core.windows.net?prefix=jtcsequencenumberac&comp=list",
    "Headers" : {
      "x-ms-version" : "2019-02-02",
      "User-Agent" : "azsdk-java-azure-storage-blob/12.0.0-preview.3 1.8.0_221; Windows 10 10.0",
      "x-ms-client-request-id" : "e65478b3-a8ad-4a63-9799-1667d8a54c03"
=======
    "Uri" : "https://azstoragesdkaccount.blob.core.windows.net?prefix=jtcsequencenumberac&comp=list",
    "Headers" : {
      "x-ms-version" : "2019-02-02",
      "User-Agent" : "azsdk-java-azure-storage-blob/12.0.0-preview.3 1.8.0_212; Windows 10 10.0",
      "x-ms-client-request-id" : "69bd1532-cd12-4090-9003-cc90dd7c0d9d"
>>>>>>> a55d5dd9
    },
    "Response" : {
      "Transfer-Encoding" : "chunked",
      "x-ms-version" : "2019-02-02",
      "Server" : "Windows-Azure-Blob/1.0 Microsoft-HTTPAPI/2.0",
      "retry-after" : "0",
      "StatusCode" : "200",
<<<<<<< HEAD
      "x-ms-request-id" : "e0dd7cb9-e01e-0026-3c3b-647b1f000000",
      "Body" : "﻿<?xml version=\"1.0\" encoding=\"utf-8\"?><EnumerationResults ServiceEndpoint=\"https://jaschrepragrs.blob.core.windows.net/\"><Prefix>jtcsequencenumberac</Prefix><Containers><Container><Name>jtcsequencenumberac0pageblobapitestsequencenumberac8905412567</Name><Properties><Last-Modified>Thu, 05 Sep 2019 22:43:07 GMT</Last-Modified><Etag>\"0x8D732526C2A5472\"</Etag><LeaseStatus>unlocked</LeaseStatus><LeaseState>available</LeaseState><DefaultEncryptionScope>$account-encryption-key</DefaultEncryptionScope><DenyEncryptionScopeOverride>false</DenyEncryptionScopeOverride><HasImmutabilityPolicy>false</HasImmutabilityPolicy><HasLegalHold>false</HasLegalHold></Properties></Container></Containers><NextMarker /></EnumerationResults>",
      "Date" : "Thu, 05 Sep 2019 22:43:07 GMT",
      "x-ms-client-request-id" : "e65478b3-a8ad-4a63-9799-1667d8a54c03",
=======
      "x-ms-request-id" : "8f762a1e-401e-003a-14e6-6473d5000000",
      "Body" : "﻿<?xml version=\"1.0\" encoding=\"utf-8\"?><EnumerationResults ServiceEndpoint=\"https://azstoragesdkaccount.blob.core.windows.net/\"><Prefix>jtcsequencenumberac</Prefix><Containers><Container><Name>jtcsequencenumberac0pageblobapitestsequencenumberac63629633cb</Name><Properties><Last-Modified>Fri, 06 Sep 2019 19:09:59 GMT</Last-Modified><Etag>\"0x8D732FDD0155334\"</Etag><LeaseStatus>unlocked</LeaseStatus><LeaseState>available</LeaseState><DefaultEncryptionScope>$account-encryption-key</DefaultEncryptionScope><DenyEncryptionScopeOverride>false</DenyEncryptionScopeOverride><HasImmutabilityPolicy>false</HasImmutabilityPolicy><HasLegalHold>false</HasLegalHold></Properties></Container></Containers><NextMarker /></EnumerationResults>",
      "Date" : "Fri, 06 Sep 2019 19:09:58 GMT",
      "x-ms-client-request-id" : "69bd1532-cd12-4090-9003-cc90dd7c0d9d",
>>>>>>> a55d5dd9
      "Content-Type" : "application/xml"
    },
    "Exception" : null
  }, {
    "Method" : "DELETE",
<<<<<<< HEAD
    "Uri" : "https://jaschrepragrs.blob.core.windows.net/jtcsequencenumberac0pageblobapitestsequencenumberac8905412567?restype=container",
    "Headers" : {
      "x-ms-version" : "2019-02-02",
      "User-Agent" : "azsdk-java-azure-storage-blob/12.0.0-preview.3 1.8.0_221; Windows 10 10.0",
      "x-ms-client-request-id" : "e993c819-ac87-4720-a0ab-03d1cbbee238"
=======
    "Uri" : "https://azstoragesdkaccount.blob.core.windows.net/jtcsequencenumberac0pageblobapitestsequencenumberac63629633cb?restype=container",
    "Headers" : {
      "x-ms-version" : "2019-02-02",
      "User-Agent" : "azsdk-java-azure-storage-blob/12.0.0-preview.3 1.8.0_212; Windows 10 10.0",
      "x-ms-client-request-id" : "40c29bba-5e64-4b6b-85e5-a67171bfb3ea"
>>>>>>> a55d5dd9
    },
    "Response" : {
      "x-ms-version" : "2019-02-02",
      "Server" : "Windows-Azure-Blob/1.0 Microsoft-HTTPAPI/2.0",
      "retry-after" : "0",
      "Content-Length" : "0",
      "StatusCode" : "202",
<<<<<<< HEAD
      "x-ms-request-id" : "e0dd7cc2-e01e-0026-443b-647b1f000000",
      "Date" : "Thu, 05 Sep 2019 22:43:07 GMT",
      "x-ms-client-request-id" : "e993c819-ac87-4720-a0ab-03d1cbbee238"
    },
    "Exception" : null
  } ],
  "variables" : [ "jtcsequencenumberac0pageblobapitestsequencenumberac8905412567", "javablobsequencenumberac126049e44902335e204869" ]
=======
      "x-ms-request-id" : "8f762a2c-401e-003a-20e6-6473d5000000",
      "Date" : "Fri, 06 Sep 2019 19:09:58 GMT",
      "x-ms-client-request-id" : "40c29bba-5e64-4b6b-85e5-a67171bfb3ea"
    },
    "Exception" : null
  } ],
  "variables" : [ "jtcsequencenumberac0pageblobapitestsequencenumberac63629633cb", "javablobsequencenumberac113324c36b5a3ace934b85" ]
>>>>>>> a55d5dd9
}<|MERGE_RESOLUTION|>--- conflicted
+++ resolved
@@ -1,185 +1,98 @@
 {
   "networkCallRecords" : [ {
     "Method" : "PUT",
-<<<<<<< HEAD
-    "Uri" : "https://jaschrepragrs.blob.core.windows.net/jtcsequencenumberac0pageblobapitestsequencenumberac8905412567?restype=container",
+    "Uri" : "https://jaschrepragrs.blob.core.windows.net/jtcsequencenumberac0pageblobapitestsequencenumberac1d4204570e?restype=container",
     "Headers" : {
       "x-ms-version" : "2019-02-02",
       "User-Agent" : "azsdk-java-azure-storage-blob/12.0.0-preview.3 1.8.0_221; Windows 10 10.0",
-      "x-ms-client-request-id" : "e39c39b3-8ba4-4154-a74d-4882b7e4b79e"
-=======
-    "Uri" : "https://azstoragesdkaccount.blob.core.windows.net/jtcsequencenumberac0pageblobapitestsequencenumberac63629633cb?restype=container",
-    "Headers" : {
-      "x-ms-version" : "2019-02-02",
-      "User-Agent" : "azsdk-java-azure-storage-blob/12.0.0-preview.3 1.8.0_212; Windows 10 10.0",
-      "x-ms-client-request-id" : "d49582ca-ffb3-47ae-802e-8dae0c37f49f"
->>>>>>> a55d5dd9
+      "x-ms-client-request-id" : "7bd2a0ae-a2b8-47d4-a6f6-b71994e145c3"
     },
     "Response" : {
       "x-ms-version" : "2019-02-02",
       "Server" : "Windows-Azure-Blob/1.0 Microsoft-HTTPAPI/2.0",
-<<<<<<< HEAD
-      "ETag" : "\"0x8D732526C2A5472\"",
-      "Last-Modified" : "Thu, 05 Sep 2019 22:43:07 GMT",
+      "ETag" : "\"0x8D73561A5F3DB85\"",
+      "Last-Modified" : "Mon, 09 Sep 2019 20:09:40 GMT",
       "retry-after" : "0",
       "Content-Length" : "0",
       "StatusCode" : "201",
-      "x-ms-request-id" : "e0dd7c88-e01e-0026-113b-647b1f000000",
-      "Date" : "Thu, 05 Sep 2019 22:43:07 GMT",
-      "x-ms-client-request-id" : "e39c39b3-8ba4-4154-a74d-4882b7e4b79e"
-=======
-      "ETag" : "\"0x8D732FDD0155334\"",
-      "Last-Modified" : "Fri, 06 Sep 2019 19:09:59 GMT",
-      "retry-after" : "0",
-      "Content-Length" : "0",
-      "StatusCode" : "201",
-      "x-ms-request-id" : "8f7629ef-401e-003a-69e6-6473d5000000",
-      "Date" : "Fri, 06 Sep 2019 19:09:58 GMT",
-      "x-ms-client-request-id" : "d49582ca-ffb3-47ae-802e-8dae0c37f49f"
->>>>>>> a55d5dd9
+      "x-ms-request-id" : "9ebd460b-501e-003f-684a-675777000000",
+      "Date" : "Mon, 09 Sep 2019 20:09:40 GMT",
+      "x-ms-client-request-id" : "7bd2a0ae-a2b8-47d4-a6f6-b71994e145c3"
     },
     "Exception" : null
   }, {
     "Method" : "PUT",
-<<<<<<< HEAD
-    "Uri" : "https://jaschrepragrs.blob.core.windows.net/jtcsequencenumberac0pageblobapitestsequencenumberac8905412567/javablobsequencenumberac126049e44902335e204869",
+    "Uri" : "https://jaschrepragrs.blob.core.windows.net/jtcsequencenumberac0pageblobapitestsequencenumberac1d4204570e/javablobsequencenumberac1887508907dce0864d4e44",
     "Headers" : {
       "x-ms-version" : "2019-02-02",
       "User-Agent" : "azsdk-java-azure-storage-blob/12.0.0-preview.3 1.8.0_221; Windows 10 10.0",
-      "x-ms-client-request-id" : "b5f0311c-e50f-4487-bdb2-e394dc91becd"
-=======
-    "Uri" : "https://azstoragesdkaccount.blob.core.windows.net/jtcsequencenumberac0pageblobapitestsequencenumberac63629633cb/javablobsequencenumberac113324c36b5a3ace934b85",
-    "Headers" : {
-      "x-ms-version" : "2019-02-02",
-      "User-Agent" : "azsdk-java-azure-storage-blob/12.0.0-preview.3 1.8.0_212; Windows 10 10.0",
-      "x-ms-client-request-id" : "b6cb8cb5-389f-4dc6-8387-e1d34fc636a0"
->>>>>>> a55d5dd9
+      "x-ms-client-request-id" : "39259405-3f30-4d1d-ba54-57684afc848a"
     },
     "Response" : {
       "x-ms-version" : "2019-02-02",
       "Server" : "Windows-Azure-Blob/1.0 Microsoft-HTTPAPI/2.0",
-<<<<<<< HEAD
-      "ETag" : "\"0x8D732526C377CC5\"",
-      "Last-Modified" : "Thu, 05 Sep 2019 22:43:08 GMT",
+      "ETag" : "\"0x8D73561A6018C09\"",
+      "Last-Modified" : "Mon, 09 Sep 2019 20:09:40 GMT",
       "retry-after" : "0",
       "Content-Length" : "0",
       "StatusCode" : "201",
-      "x-ms-request-id" : "e0dd7c94-e01e-0026-1c3b-647b1f000000",
+      "x-ms-request-id" : "9ebd461d-501e-003f-794a-675777000000",
       "x-ms-request-server-encrypted" : "true",
-      "Date" : "Thu, 05 Sep 2019 22:43:07 GMT",
-      "x-ms-client-request-id" : "b5f0311c-e50f-4487-bdb2-e394dc91becd"
-=======
-      "ETag" : "\"0x8D732FDD01B0F2B\"",
-      "Last-Modified" : "Fri, 06 Sep 2019 19:09:59 GMT",
-      "retry-after" : "0",
-      "Content-Length" : "0",
-      "StatusCode" : "201",
-      "x-ms-request-id" : "8f7629fe-401e-003a-77e6-6473d5000000",
-      "x-ms-request-server-encrypted" : "true",
-      "Date" : "Fri, 06 Sep 2019 19:09:58 GMT",
-      "x-ms-client-request-id" : "b6cb8cb5-389f-4dc6-8387-e1d34fc636a0"
->>>>>>> a55d5dd9
+      "Date" : "Mon, 09 Sep 2019 20:09:40 GMT",
+      "x-ms-client-request-id" : "39259405-3f30-4d1d-ba54-57684afc848a"
     },
     "Exception" : null
   }, {
     "Method" : "PUT",
-<<<<<<< HEAD
-    "Uri" : "https://jaschrepragrs.blob.core.windows.net/jtcsequencenumberac0pageblobapitestsequencenumberac8905412567/javablobsequencenumberac126049e44902335e204869?comp=lease",
+    "Uri" : "https://jaschrepragrs.blob.core.windows.net/jtcsequencenumberac0pageblobapitestsequencenumberac1d4204570e/javablobsequencenumberac1887508907dce0864d4e44?comp=lease",
     "Headers" : {
       "x-ms-version" : "2019-02-02",
       "User-Agent" : "azsdk-java-azure-storage-blob/12.0.0-preview.3 1.8.0_221; Windows 10 10.0",
-      "x-ms-client-request-id" : "a8be4b05-a509-47d7-9c23-b9253c161a72"
-=======
-    "Uri" : "https://azstoragesdkaccount.blob.core.windows.net/jtcsequencenumberac0pageblobapitestsequencenumberac63629633cb/javablobsequencenumberac113324c36b5a3ace934b85?comp=lease",
-    "Headers" : {
-      "x-ms-version" : "2019-02-02",
-      "User-Agent" : "azsdk-java-azure-storage-blob/12.0.0-preview.3 1.8.0_212; Windows 10 10.0",
-      "x-ms-client-request-id" : "5d621a1d-4c50-4d01-af61-430636c465aa"
->>>>>>> a55d5dd9
+      "x-ms-client-request-id" : "c6c1c341-7ead-463b-8633-246dff75ac79"
     },
     "Response" : {
       "x-ms-version" : "2019-02-02",
       "Server" : "Windows-Azure-Blob/1.0 Microsoft-HTTPAPI/2.0",
-<<<<<<< HEAD
-      "ETag" : "\"0x8D732526C377CC5\"",
-      "x-ms-lease-id" : "e1922c90-3269-45e8-9914-a62d1ef9aadd",
-      "Last-Modified" : "Thu, 05 Sep 2019 22:43:08 GMT",
+      "ETag" : "\"0x8D73561A6018C09\"",
+      "x-ms-lease-id" : "a42c0ada-686c-4a25-bbf4-927a5e056074",
+      "Last-Modified" : "Mon, 09 Sep 2019 20:09:40 GMT",
       "retry-after" : "0",
       "Content-Length" : "0",
       "StatusCode" : "201",
-      "x-ms-request-id" : "e0dd7ca6-e01e-0026-2c3b-647b1f000000",
-      "Date" : "Thu, 05 Sep 2019 22:43:07 GMT",
-      "x-ms-client-request-id" : "a8be4b05-a509-47d7-9c23-b9253c161a72"
-=======
-      "ETag" : "\"0x8D732FDD01B0F2B\"",
-      "x-ms-lease-id" : "9a98f028-327e-434b-abe0-8961d9059c3b",
-      "Last-Modified" : "Fri, 06 Sep 2019 19:09:59 GMT",
-      "retry-after" : "0",
-      "Content-Length" : "0",
-      "StatusCode" : "201",
-      "x-ms-request-id" : "8f762a0c-401e-003a-04e6-6473d5000000",
-      "Date" : "Fri, 06 Sep 2019 19:09:58 GMT",
-      "x-ms-client-request-id" : "5d621a1d-4c50-4d01-af61-430636c465aa"
->>>>>>> a55d5dd9
+      "x-ms-request-id" : "9ebd462e-501e-003f-0a4a-675777000000",
+      "Date" : "Mon, 09 Sep 2019 20:09:40 GMT",
+      "x-ms-client-request-id" : "c6c1c341-7ead-463b-8633-246dff75ac79"
     },
     "Exception" : null
   }, {
     "Method" : "PUT",
-<<<<<<< HEAD
-    "Uri" : "https://jaschrepragrs.blob.core.windows.net/jtcsequencenumberac0pageblobapitestsequencenumberac8905412567/javablobsequencenumberac126049e44902335e204869?comp=properties",
+    "Uri" : "https://jaschrepragrs.blob.core.windows.net/jtcsequencenumberac0pageblobapitestsequencenumberac1d4204570e/javablobsequencenumberac1887508907dce0864d4e44?comp=properties",
     "Headers" : {
       "x-ms-version" : "2019-02-02",
       "User-Agent" : "azsdk-java-azure-storage-blob/12.0.0-preview.3 1.8.0_221; Windows 10 10.0",
-      "x-ms-client-request-id" : "0225198a-9115-4943-a2d6-3e924c6361a8"
-=======
-    "Uri" : "https://azstoragesdkaccount.blob.core.windows.net/jtcsequencenumberac0pageblobapitestsequencenumberac63629633cb/javablobsequencenumberac113324c36b5a3ace934b85?comp=properties",
-    "Headers" : {
-      "x-ms-version" : "2019-02-02",
-      "User-Agent" : "azsdk-java-azure-storage-blob/12.0.0-preview.3 1.8.0_212; Windows 10 10.0",
-      "x-ms-client-request-id" : "2da03fc6-715c-4c69-88af-1097c5cec600"
->>>>>>> a55d5dd9
+      "x-ms-client-request-id" : "708d98e3-fab1-4370-9087-bf70c5a10767"
     },
     "Response" : {
       "x-ms-version" : "2019-02-02",
       "Server" : "Windows-Azure-Blob/1.0 Microsoft-HTTPAPI/2.0",
-<<<<<<< HEAD
-      "ETag" : "\"0x8D732526C54CE28\"",
+      "ETag" : "\"0x8D73561A61A96D3\"",
       "x-ms-blob-sequence-number" : "1",
-      "Last-Modified" : "Thu, 05 Sep 2019 22:43:08 GMT",
+      "Last-Modified" : "Mon, 09 Sep 2019 20:09:41 GMT",
       "retry-after" : "0",
       "Content-Length" : "0",
       "StatusCode" : "200",
-      "x-ms-request-id" : "e0dd7ca9-e01e-0026-2f3b-647b1f000000",
-      "Date" : "Thu, 05 Sep 2019 22:43:07 GMT",
-      "x-ms-client-request-id" : "0225198a-9115-4943-a2d6-3e924c6361a8"
-=======
-      "ETag" : "\"0x8D732FDD0254AC7\"",
-      "x-ms-blob-sequence-number" : "1",
-      "Last-Modified" : "Fri, 06 Sep 2019 19:09:59 GMT",
-      "retry-after" : "0",
-      "Content-Length" : "0",
-      "StatusCode" : "200",
-      "x-ms-request-id" : "8f762a11-401e-003a-09e6-6473d5000000",
-      "Date" : "Fri, 06 Sep 2019 19:09:58 GMT",
-      "x-ms-client-request-id" : "2da03fc6-715c-4c69-88af-1097c5cec600"
->>>>>>> a55d5dd9
+      "x-ms-request-id" : "9ebd4644-501e-003f-1e4a-675777000000",
+      "Date" : "Mon, 09 Sep 2019 20:09:40 GMT",
+      "x-ms-client-request-id" : "708d98e3-fab1-4370-9087-bf70c5a10767"
     },
     "Exception" : null
   }, {
     "Method" : "GET",
-<<<<<<< HEAD
     "Uri" : "https://jaschrepragrs.blob.core.windows.net?prefix=jtcsequencenumberac&comp=list",
     "Headers" : {
       "x-ms-version" : "2019-02-02",
       "User-Agent" : "azsdk-java-azure-storage-blob/12.0.0-preview.3 1.8.0_221; Windows 10 10.0",
-      "x-ms-client-request-id" : "e65478b3-a8ad-4a63-9799-1667d8a54c03"
-=======
-    "Uri" : "https://azstoragesdkaccount.blob.core.windows.net?prefix=jtcsequencenumberac&comp=list",
-    "Headers" : {
-      "x-ms-version" : "2019-02-02",
-      "User-Agent" : "azsdk-java-azure-storage-blob/12.0.0-preview.3 1.8.0_212; Windows 10 10.0",
-      "x-ms-client-request-id" : "69bd1532-cd12-4090-9003-cc90dd7c0d9d"
->>>>>>> a55d5dd9
+      "x-ms-client-request-id" : "c246ba74-57e3-4550-a5e3-0384f2ab2e6b"
     },
     "Response" : {
       "Transfer-Encoding" : "chunked",
@@ -187,35 +100,20 @@
       "Server" : "Windows-Azure-Blob/1.0 Microsoft-HTTPAPI/2.0",
       "retry-after" : "0",
       "StatusCode" : "200",
-<<<<<<< HEAD
-      "x-ms-request-id" : "e0dd7cb9-e01e-0026-3c3b-647b1f000000",
-      "Body" : "﻿<?xml version=\"1.0\" encoding=\"utf-8\"?><EnumerationResults ServiceEndpoint=\"https://jaschrepragrs.blob.core.windows.net/\"><Prefix>jtcsequencenumberac</Prefix><Containers><Container><Name>jtcsequencenumberac0pageblobapitestsequencenumberac8905412567</Name><Properties><Last-Modified>Thu, 05 Sep 2019 22:43:07 GMT</Last-Modified><Etag>\"0x8D732526C2A5472\"</Etag><LeaseStatus>unlocked</LeaseStatus><LeaseState>available</LeaseState><DefaultEncryptionScope>$account-encryption-key</DefaultEncryptionScope><DenyEncryptionScopeOverride>false</DenyEncryptionScopeOverride><HasImmutabilityPolicy>false</HasImmutabilityPolicy><HasLegalHold>false</HasLegalHold></Properties></Container></Containers><NextMarker /></EnumerationResults>",
-      "Date" : "Thu, 05 Sep 2019 22:43:07 GMT",
-      "x-ms-client-request-id" : "e65478b3-a8ad-4a63-9799-1667d8a54c03",
-=======
-      "x-ms-request-id" : "8f762a1e-401e-003a-14e6-6473d5000000",
-      "Body" : "﻿<?xml version=\"1.0\" encoding=\"utf-8\"?><EnumerationResults ServiceEndpoint=\"https://azstoragesdkaccount.blob.core.windows.net/\"><Prefix>jtcsequencenumberac</Prefix><Containers><Container><Name>jtcsequencenumberac0pageblobapitestsequencenumberac63629633cb</Name><Properties><Last-Modified>Fri, 06 Sep 2019 19:09:59 GMT</Last-Modified><Etag>\"0x8D732FDD0155334\"</Etag><LeaseStatus>unlocked</LeaseStatus><LeaseState>available</LeaseState><DefaultEncryptionScope>$account-encryption-key</DefaultEncryptionScope><DenyEncryptionScopeOverride>false</DenyEncryptionScopeOverride><HasImmutabilityPolicy>false</HasImmutabilityPolicy><HasLegalHold>false</HasLegalHold></Properties></Container></Containers><NextMarker /></EnumerationResults>",
-      "Date" : "Fri, 06 Sep 2019 19:09:58 GMT",
-      "x-ms-client-request-id" : "69bd1532-cd12-4090-9003-cc90dd7c0d9d",
->>>>>>> a55d5dd9
+      "x-ms-request-id" : "9ebd465e-501e-003f-364a-675777000000",
+      "Body" : "﻿<?xml version=\"1.0\" encoding=\"utf-8\"?><EnumerationResults ServiceEndpoint=\"https://jaschrepragrs.blob.core.windows.net/\"><Prefix>jtcsequencenumberac</Prefix><Containers><Container><Name>jtcsequencenumberac0pageblobapitestsequencenumberac1d4204570e</Name><Properties><Last-Modified>Mon, 09 Sep 2019 20:09:40 GMT</Last-Modified><Etag>\"0x8D73561A5F3DB85\"</Etag><LeaseStatus>unlocked</LeaseStatus><LeaseState>available</LeaseState><DefaultEncryptionScope>$account-encryption-key</DefaultEncryptionScope><DenyEncryptionScopeOverride>false</DenyEncryptionScopeOverride><HasImmutabilityPolicy>false</HasImmutabilityPolicy><HasLegalHold>false</HasLegalHold></Properties></Container></Containers><NextMarker /></EnumerationResults>",
+      "Date" : "Mon, 09 Sep 2019 20:09:40 GMT",
+      "x-ms-client-request-id" : "c246ba74-57e3-4550-a5e3-0384f2ab2e6b",
       "Content-Type" : "application/xml"
     },
     "Exception" : null
   }, {
     "Method" : "DELETE",
-<<<<<<< HEAD
-    "Uri" : "https://jaschrepragrs.blob.core.windows.net/jtcsequencenumberac0pageblobapitestsequencenumberac8905412567?restype=container",
+    "Uri" : "https://jaschrepragrs.blob.core.windows.net/jtcsequencenumberac0pageblobapitestsequencenumberac1d4204570e?restype=container",
     "Headers" : {
       "x-ms-version" : "2019-02-02",
       "User-Agent" : "azsdk-java-azure-storage-blob/12.0.0-preview.3 1.8.0_221; Windows 10 10.0",
-      "x-ms-client-request-id" : "e993c819-ac87-4720-a0ab-03d1cbbee238"
-=======
-    "Uri" : "https://azstoragesdkaccount.blob.core.windows.net/jtcsequencenumberac0pageblobapitestsequencenumberac63629633cb?restype=container",
-    "Headers" : {
-      "x-ms-version" : "2019-02-02",
-      "User-Agent" : "azsdk-java-azure-storage-blob/12.0.0-preview.3 1.8.0_212; Windows 10 10.0",
-      "x-ms-client-request-id" : "40c29bba-5e64-4b6b-85e5-a67171bfb3ea"
->>>>>>> a55d5dd9
+      "x-ms-client-request-id" : "42ca4bc3-e7e4-4ba7-96b7-c5976ba162fc"
     },
     "Response" : {
       "x-ms-version" : "2019-02-02",
@@ -223,21 +121,11 @@
       "retry-after" : "0",
       "Content-Length" : "0",
       "StatusCode" : "202",
-<<<<<<< HEAD
-      "x-ms-request-id" : "e0dd7cc2-e01e-0026-443b-647b1f000000",
-      "Date" : "Thu, 05 Sep 2019 22:43:07 GMT",
-      "x-ms-client-request-id" : "e993c819-ac87-4720-a0ab-03d1cbbee238"
+      "x-ms-request-id" : "9ebd466f-501e-003f-464a-675777000000",
+      "Date" : "Mon, 09 Sep 2019 20:09:40 GMT",
+      "x-ms-client-request-id" : "42ca4bc3-e7e4-4ba7-96b7-c5976ba162fc"
     },
     "Exception" : null
   } ],
-  "variables" : [ "jtcsequencenumberac0pageblobapitestsequencenumberac8905412567", "javablobsequencenumberac126049e44902335e204869" ]
-=======
-      "x-ms-request-id" : "8f762a2c-401e-003a-20e6-6473d5000000",
-      "Date" : "Fri, 06 Sep 2019 19:09:58 GMT",
-      "x-ms-client-request-id" : "40c29bba-5e64-4b6b-85e5-a67171bfb3ea"
-    },
-    "Exception" : null
-  } ],
-  "variables" : [ "jtcsequencenumberac0pageblobapitestsequencenumberac63629633cb", "javablobsequencenumberac113324c36b5a3ace934b85" ]
->>>>>>> a55d5dd9
+  "variables" : [ "jtcsequencenumberac0pageblobapitestsequencenumberac1d4204570e", "javablobsequencenumberac1887508907dce0864d4e44" ]
 }