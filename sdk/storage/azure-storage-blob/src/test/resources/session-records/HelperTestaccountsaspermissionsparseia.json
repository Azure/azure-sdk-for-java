{
  "networkCallRecords" : [ {
    "Method" : "PUT",
<<<<<<< HEAD
    "Uri" : "https://jaschrepragrs.blob.core.windows.net/jtcaccountsaspermissionsparseia0868098036c21dc6aa4?restype=container",
    "Headers" : {
      "x-ms-version" : "2019-02-02",
      "User-Agent" : "azsdk-java-azure-storage-blob/12.0.0-preview.3 1.8.0_221; Windows 10 10.0",
      "x-ms-client-request-id" : "9e717644-8473-4c92-abf3-b8aa85c96609"
=======
    "Uri" : "https://azstoragesdkaccount.blob.core.windows.net/jtcaccountsaspermissionsparseia009161bafd592aed9c4?restype=container",
    "Headers" : {
      "x-ms-version" : "2019-02-02",
      "User-Agent" : "azsdk-java-azure-storage-blob/12.0.0-preview.3 1.8.0_212; Windows 10 10.0",
      "x-ms-client-request-id" : "69160e19-5127-4fac-99d8-5742848b6413"
>>>>>>> a55d5dd9
    },
    "Response" : {
      "x-ms-version" : "2019-02-02",
      "Server" : "Windows-Azure-Blob/1.0 Microsoft-HTTPAPI/2.0",
<<<<<<< HEAD
      "ETag" : "\"0x8D7325193EEE6D4\"",
      "Last-Modified" : "Thu, 05 Sep 2019 22:37:05 GMT",
      "retry-after" : "0",
      "Content-Length" : "0",
      "StatusCode" : "201",
      "x-ms-request-id" : "bfecc4c0-901e-0044-1a3a-643cc7000000",
      "Date" : "Thu, 05 Sep 2019 22:37:04 GMT",
      "x-ms-client-request-id" : "9e717644-8473-4c92-abf3-b8aa85c96609"
=======
      "ETag" : "\"0x8D732FDB47A41EB\"",
      "Last-Modified" : "Fri, 06 Sep 2019 19:09:13 GMT",
      "retry-after" : "0",
      "Content-Length" : "0",
      "StatusCode" : "201",
      "x-ms-request-id" : "ec65ed1b-001e-001f-60e6-64eb66000000",
      "Date" : "Fri, 06 Sep 2019 19:09:12 GMT",
      "x-ms-client-request-id" : "69160e19-5127-4fac-99d8-5742848b6413"
>>>>>>> a55d5dd9
    },
    "Exception" : null
  }, {
    "Method" : "GET",
<<<<<<< HEAD
    "Uri" : "https://jaschrepragrs.blob.core.windows.net?prefix=jtcaccountsaspermissionsparseia&comp=list",
    "Headers" : {
      "x-ms-version" : "2019-02-02",
      "User-Agent" : "azsdk-java-azure-storage-blob/12.0.0-preview.3 1.8.0_221; Windows 10 10.0",
      "x-ms-client-request-id" : "66258bd4-6379-4a81-9d42-c6ab68c3e5f7"
=======
    "Uri" : "https://azstoragesdkaccount.blob.core.windows.net?prefix=jtcaccountsaspermissionsparseia&comp=list",
    "Headers" : {
      "x-ms-version" : "2019-02-02",
      "User-Agent" : "azsdk-java-azure-storage-blob/12.0.0-preview.3 1.8.0_212; Windows 10 10.0",
      "x-ms-client-request-id" : "5e41112f-6611-48c7-bd00-b5d5aa623c0a"
>>>>>>> a55d5dd9
    },
    "Response" : {
      "Transfer-Encoding" : "chunked",
      "x-ms-version" : "2019-02-02",
      "Server" : "Windows-Azure-Blob/1.0 Microsoft-HTTPAPI/2.0",
      "retry-after" : "0",
      "StatusCode" : "200",
<<<<<<< HEAD
      "x-ms-request-id" : "bfecc4df-901e-0044-363a-643cc7000000",
      "Body" : "﻿<?xml version=\"1.0\" encoding=\"utf-8\"?><EnumerationResults ServiceEndpoint=\"https://jaschrepragrs.blob.core.windows.net/\"><Prefix>jtcaccountsaspermissionsparseia</Prefix><Containers><Container><Name>jtcaccountsaspermissionsparseia0868098036c21dc6aa4</Name><Properties><Last-Modified>Thu, 05 Sep 2019 22:37:05 GMT</Last-Modified><Etag>\"0x8D7325193EEE6D4\"</Etag><LeaseStatus>unlocked</LeaseStatus><LeaseState>available</LeaseState><DefaultEncryptionScope>$account-encryption-key</DefaultEncryptionScope><DenyEncryptionScopeOverride>false</DenyEncryptionScopeOverride><HasImmutabilityPolicy>false</HasImmutabilityPolicy><HasLegalHold>false</HasLegalHold></Properties></Container></Containers><NextMarker /></EnumerationResults>",
      "Date" : "Thu, 05 Sep 2019 22:37:04 GMT",
      "x-ms-client-request-id" : "66258bd4-6379-4a81-9d42-c6ab68c3e5f7",
=======
      "x-ms-request-id" : "ec65ed41-001e-001f-7ce6-64eb66000000",
      "Body" : "﻿<?xml version=\"1.0\" encoding=\"utf-8\"?><EnumerationResults ServiceEndpoint=\"https://azstoragesdkaccount.blob.core.windows.net/\"><Prefix>jtcaccountsaspermissionsparseia</Prefix><Containers><Container><Name>jtcaccountsaspermissionsparseia009161bafd592aed9c4</Name><Properties><Last-Modified>Fri, 06 Sep 2019 19:09:13 GMT</Last-Modified><Etag>\"0x8D732FDB47A41EB\"</Etag><LeaseStatus>unlocked</LeaseStatus><LeaseState>available</LeaseState><DefaultEncryptionScope>$account-encryption-key</DefaultEncryptionScope><DenyEncryptionScopeOverride>false</DenyEncryptionScopeOverride><HasImmutabilityPolicy>false</HasImmutabilityPolicy><HasLegalHold>false</HasLegalHold></Properties></Container></Containers><NextMarker /></EnumerationResults>",
      "Date" : "Fri, 06 Sep 2019 19:09:12 GMT",
      "x-ms-client-request-id" : "5e41112f-6611-48c7-bd00-b5d5aa623c0a",
>>>>>>> a55d5dd9
      "Content-Type" : "application/xml"
    },
    "Exception" : null
  }, {
    "Method" : "DELETE",
<<<<<<< HEAD
    "Uri" : "https://jaschrepragrs.blob.core.windows.net/jtcaccountsaspermissionsparseia0868098036c21dc6aa4?restype=container",
    "Headers" : {
      "x-ms-version" : "2019-02-02",
      "User-Agent" : "azsdk-java-azure-storage-blob/12.0.0-preview.3 1.8.0_221; Windows 10 10.0",
      "x-ms-client-request-id" : "31ed6bcd-1c4b-4314-a2f9-8dffaa1a5a7d"
=======
    "Uri" : "https://azstoragesdkaccount.blob.core.windows.net/jtcaccountsaspermissionsparseia009161bafd592aed9c4?restype=container",
    "Headers" : {
      "x-ms-version" : "2019-02-02",
      "User-Agent" : "azsdk-java-azure-storage-blob/12.0.0-preview.3 1.8.0_212; Windows 10 10.0",
      "x-ms-client-request-id" : "b082170c-d800-458d-9391-a6c33810416e"
>>>>>>> a55d5dd9
    },
    "Response" : {
      "x-ms-version" : "2019-02-02",
      "Server" : "Windows-Azure-Blob/1.0 Microsoft-HTTPAPI/2.0",
      "retry-after" : "0",
      "Content-Length" : "0",
      "StatusCode" : "202",
<<<<<<< HEAD
      "x-ms-request-id" : "bfecc4f3-901e-0044-493a-643cc7000000",
      "Date" : "Thu, 05 Sep 2019 22:37:04 GMT",
      "x-ms-client-request-id" : "31ed6bcd-1c4b-4314-a2f9-8dffaa1a5a7d"
    },
    "Exception" : null
  } ],
  "variables" : [ "jtcaccountsaspermissionsparseia0868098036c21dc6aa4" ]
=======
      "x-ms-request-id" : "ec65ed52-001e-001f-0ae6-64eb66000000",
      "Date" : "Fri, 06 Sep 2019 19:09:12 GMT",
      "x-ms-client-request-id" : "b082170c-d800-458d-9391-a6c33810416e"
    },
    "Exception" : null
  } ],
  "variables" : [ "jtcaccountsaspermissionsparseia009161bafd592aed9c4" ]
>>>>>>> a55d5dd9
}<|MERGE_RESOLUTION|>--- conflicted
+++ resolved
@@ -1,59 +1,32 @@
 {
   "networkCallRecords" : [ {
     "Method" : "PUT",
-<<<<<<< HEAD
-    "Uri" : "https://jaschrepragrs.blob.core.windows.net/jtcaccountsaspermissionsparseia0868098036c21dc6aa4?restype=container",
+    "Uri" : "https://jaschrepragrs.blob.core.windows.net/jtcaccountsaspermissionsparseia02949741749582d8024?restype=container",
     "Headers" : {
       "x-ms-version" : "2019-02-02",
       "User-Agent" : "azsdk-java-azure-storage-blob/12.0.0-preview.3 1.8.0_221; Windows 10 10.0",
-      "x-ms-client-request-id" : "9e717644-8473-4c92-abf3-b8aa85c96609"
-=======
-    "Uri" : "https://azstoragesdkaccount.blob.core.windows.net/jtcaccountsaspermissionsparseia009161bafd592aed9c4?restype=container",
-    "Headers" : {
-      "x-ms-version" : "2019-02-02",
-      "User-Agent" : "azsdk-java-azure-storage-blob/12.0.0-preview.3 1.8.0_212; Windows 10 10.0",
-      "x-ms-client-request-id" : "69160e19-5127-4fac-99d8-5742848b6413"
->>>>>>> a55d5dd9
+      "x-ms-client-request-id" : "73e11b73-8327-480f-a2ca-2ce0c0d834e7"
     },
     "Response" : {
       "x-ms-version" : "2019-02-02",
       "Server" : "Windows-Azure-Blob/1.0 Microsoft-HTTPAPI/2.0",
-<<<<<<< HEAD
-      "ETag" : "\"0x8D7325193EEE6D4\"",
-      "Last-Modified" : "Thu, 05 Sep 2019 22:37:05 GMT",
+      "ETag" : "\"0x8D7356043277BAF\"",
+      "Last-Modified" : "Mon, 09 Sep 2019 19:59:45 GMT",
       "retry-after" : "0",
       "Content-Length" : "0",
       "StatusCode" : "201",
-      "x-ms-request-id" : "bfecc4c0-901e-0044-1a3a-643cc7000000",
-      "Date" : "Thu, 05 Sep 2019 22:37:04 GMT",
-      "x-ms-client-request-id" : "9e717644-8473-4c92-abf3-b8aa85c96609"
-=======
-      "ETag" : "\"0x8D732FDB47A41EB\"",
-      "Last-Modified" : "Fri, 06 Sep 2019 19:09:13 GMT",
-      "retry-after" : "0",
-      "Content-Length" : "0",
-      "StatusCode" : "201",
-      "x-ms-request-id" : "ec65ed1b-001e-001f-60e6-64eb66000000",
-      "Date" : "Fri, 06 Sep 2019 19:09:12 GMT",
-      "x-ms-client-request-id" : "69160e19-5127-4fac-99d8-5742848b6413"
->>>>>>> a55d5dd9
+      "x-ms-request-id" : "077feb9c-801e-001f-6b49-673bbb000000",
+      "Date" : "Mon, 09 Sep 2019 19:59:44 GMT",
+      "x-ms-client-request-id" : "73e11b73-8327-480f-a2ca-2ce0c0d834e7"
     },
     "Exception" : null
   }, {
     "Method" : "GET",
-<<<<<<< HEAD
     "Uri" : "https://jaschrepragrs.blob.core.windows.net?prefix=jtcaccountsaspermissionsparseia&comp=list",
     "Headers" : {
       "x-ms-version" : "2019-02-02",
       "User-Agent" : "azsdk-java-azure-storage-blob/12.0.0-preview.3 1.8.0_221; Windows 10 10.0",
-      "x-ms-client-request-id" : "66258bd4-6379-4a81-9d42-c6ab68c3e5f7"
-=======
-    "Uri" : "https://azstoragesdkaccount.blob.core.windows.net?prefix=jtcaccountsaspermissionsparseia&comp=list",
-    "Headers" : {
-      "x-ms-version" : "2019-02-02",
-      "User-Agent" : "azsdk-java-azure-storage-blob/12.0.0-preview.3 1.8.0_212; Windows 10 10.0",
-      "x-ms-client-request-id" : "5e41112f-6611-48c7-bd00-b5d5aa623c0a"
->>>>>>> a55d5dd9
+      "x-ms-client-request-id" : "6f55ffd6-ac58-4562-adf9-1c29aca1807a"
     },
     "Response" : {
       "Transfer-Encoding" : "chunked",
@@ -61,35 +34,20 @@
       "Server" : "Windows-Azure-Blob/1.0 Microsoft-HTTPAPI/2.0",
       "retry-after" : "0",
       "StatusCode" : "200",
-<<<<<<< HEAD
-      "x-ms-request-id" : "bfecc4df-901e-0044-363a-643cc7000000",
-      "Body" : "﻿<?xml version=\"1.0\" encoding=\"utf-8\"?><EnumerationResults ServiceEndpoint=\"https://jaschrepragrs.blob.core.windows.net/\"><Prefix>jtcaccountsaspermissionsparseia</Prefix><Containers><Container><Name>jtcaccountsaspermissionsparseia0868098036c21dc6aa4</Name><Properties><Last-Modified>Thu, 05 Sep 2019 22:37:05 GMT</Last-Modified><Etag>\"0x8D7325193EEE6D4\"</Etag><LeaseStatus>unlocked</LeaseStatus><LeaseState>available</LeaseState><DefaultEncryptionScope>$account-encryption-key</DefaultEncryptionScope><DenyEncryptionScopeOverride>false</DenyEncryptionScopeOverride><HasImmutabilityPolicy>false</HasImmutabilityPolicy><HasLegalHold>false</HasLegalHold></Properties></Container></Containers><NextMarker /></EnumerationResults>",
-      "Date" : "Thu, 05 Sep 2019 22:37:04 GMT",
-      "x-ms-client-request-id" : "66258bd4-6379-4a81-9d42-c6ab68c3e5f7",
-=======
-      "x-ms-request-id" : "ec65ed41-001e-001f-7ce6-64eb66000000",
-      "Body" : "﻿<?xml version=\"1.0\" encoding=\"utf-8\"?><EnumerationResults ServiceEndpoint=\"https://azstoragesdkaccount.blob.core.windows.net/\"><Prefix>jtcaccountsaspermissionsparseia</Prefix><Containers><Container><Name>jtcaccountsaspermissionsparseia009161bafd592aed9c4</Name><Properties><Last-Modified>Fri, 06 Sep 2019 19:09:13 GMT</Last-Modified><Etag>\"0x8D732FDB47A41EB\"</Etag><LeaseStatus>unlocked</LeaseStatus><LeaseState>available</LeaseState><DefaultEncryptionScope>$account-encryption-key</DefaultEncryptionScope><DenyEncryptionScopeOverride>false</DenyEncryptionScopeOverride><HasImmutabilityPolicy>false</HasImmutabilityPolicy><HasLegalHold>false</HasLegalHold></Properties></Container></Containers><NextMarker /></EnumerationResults>",
-      "Date" : "Fri, 06 Sep 2019 19:09:12 GMT",
-      "x-ms-client-request-id" : "5e41112f-6611-48c7-bd00-b5d5aa623c0a",
->>>>>>> a55d5dd9
+      "x-ms-request-id" : "077feba9-801e-001f-7649-673bbb000000",
+      "Body" : "﻿<?xml version=\"1.0\" encoding=\"utf-8\"?><EnumerationResults ServiceEndpoint=\"https://jaschrepragrs.blob.core.windows.net/\"><Prefix>jtcaccountsaspermissionsparseia</Prefix><Containers><Container><Name>jtcaccountsaspermissionsparseia02949741749582d8024</Name><Properties><Last-Modified>Mon, 09 Sep 2019 19:59:45 GMT</Last-Modified><Etag>\"0x8D7356043277BAF\"</Etag><LeaseStatus>unlocked</LeaseStatus><LeaseState>available</LeaseState><DefaultEncryptionScope>$account-encryption-key</DefaultEncryptionScope><DenyEncryptionScopeOverride>false</DenyEncryptionScopeOverride><HasImmutabilityPolicy>false</HasImmutabilityPolicy><HasLegalHold>false</HasLegalHold></Properties></Container></Containers><NextMarker /></EnumerationResults>",
+      "Date" : "Mon, 09 Sep 2019 19:59:45 GMT",
+      "x-ms-client-request-id" : "6f55ffd6-ac58-4562-adf9-1c29aca1807a",
       "Content-Type" : "application/xml"
     },
     "Exception" : null
   }, {
     "Method" : "DELETE",
-<<<<<<< HEAD
-    "Uri" : "https://jaschrepragrs.blob.core.windows.net/jtcaccountsaspermissionsparseia0868098036c21dc6aa4?restype=container",
+    "Uri" : "https://jaschrepragrs.blob.core.windows.net/jtcaccountsaspermissionsparseia02949741749582d8024?restype=container",
     "Headers" : {
       "x-ms-version" : "2019-02-02",
       "User-Agent" : "azsdk-java-azure-storage-blob/12.0.0-preview.3 1.8.0_221; Windows 10 10.0",
-      "x-ms-client-request-id" : "31ed6bcd-1c4b-4314-a2f9-8dffaa1a5a7d"
-=======
-    "Uri" : "https://azstoragesdkaccount.blob.core.windows.net/jtcaccountsaspermissionsparseia009161bafd592aed9c4?restype=container",
-    "Headers" : {
-      "x-ms-version" : "2019-02-02",
-      "User-Agent" : "azsdk-java-azure-storage-blob/12.0.0-preview.3 1.8.0_212; Windows 10 10.0",
-      "x-ms-client-request-id" : "b082170c-d800-458d-9391-a6c33810416e"
->>>>>>> a55d5dd9
+      "x-ms-client-request-id" : "fdb12f4f-7416-4fa3-8d08-05c99813716a"
     },
     "Response" : {
       "x-ms-version" : "2019-02-02",
@@ -97,21 +55,11 @@
       "retry-after" : "0",
       "Content-Length" : "0",
       "StatusCode" : "202",
-<<<<<<< HEAD
-      "x-ms-request-id" : "bfecc4f3-901e-0044-493a-643cc7000000",
-      "Date" : "Thu, 05 Sep 2019 22:37:04 GMT",
-      "x-ms-client-request-id" : "31ed6bcd-1c4b-4314-a2f9-8dffaa1a5a7d"
+      "x-ms-request-id" : "077febc0-801e-001f-0949-673bbb000000",
+      "Date" : "Mon, 09 Sep 2019 19:59:45 GMT",
+      "x-ms-client-request-id" : "fdb12f4f-7416-4fa3-8d08-05c99813716a"
     },
     "Exception" : null
   } ],
-  "variables" : [ "jtcaccountsaspermissionsparseia0868098036c21dc6aa4" ]
-=======
-      "x-ms-request-id" : "ec65ed52-001e-001f-0ae6-64eb66000000",
-      "Date" : "Fri, 06 Sep 2019 19:09:12 GMT",
-      "x-ms-client-request-id" : "b082170c-d800-458d-9391-a6c33810416e"
-    },
-    "Exception" : null
-  } ],
-  "variables" : [ "jtcaccountsaspermissionsparseia009161bafd592aed9c4" ]
->>>>>>> a55d5dd9
+  "variables" : [ "jtcaccountsaspermissionsparseia02949741749582d8024" ]
 }