--- conflicted
+++ resolved
@@ -1,192 +1,104 @@
 {
   "networkCallRecords" : [ {
     "Method" : "PUT",
-<<<<<<< HEAD
-    "Uri" : "https://jaschrepragrs.blob.core.windows.net/jtcstageblockfromurlsourceacfail039555ac6441612ade?restype=container",
+    "Uri" : "https://jaschrepragrs.blob.core.windows.net/jtcstageblockfromurlsourceacfail065425bdbb576ca6b7?restype=container",
     "Headers" : {
       "x-ms-version" : "2019-02-02",
       "User-Agent" : "azsdk-java-azure-storage-blob/12.0.0-preview.3 1.8.0_221; Windows 10 10.0",
-      "x-ms-client-request-id" : "eb01e38e-f6ae-42df-871a-e56d855f815b"
-=======
-    "Uri" : "https://azstoragesdkaccount.blob.core.windows.net/jtcstageblockfromurlsourceacfail088727dbf92715886f?restype=container",
-    "Headers" : {
-      "x-ms-version" : "2019-02-02",
-      "User-Agent" : "azsdk-java-azure-storage-blob/12.0.0-preview.3 1.8.0_212; Windows 10 10.0",
-      "x-ms-client-request-id" : "79f467bc-32e7-4ba1-bfcd-1aa8b3a8e0e7"
->>>>>>> a55d5dd9
+      "x-ms-client-request-id" : "ceea9ad9-fc54-4944-be00-d999174a857e"
     },
     "Response" : {
       "x-ms-version" : "2019-02-02",
       "Server" : "Windows-Azure-Blob/1.0 Microsoft-HTTPAPI/2.0",
-<<<<<<< HEAD
-      "ETag" : "\"0x8D73252827AE9E6\"",
-      "Last-Modified" : "Thu, 05 Sep 2019 22:43:45 GMT",
+      "ETag" : "\"0x8D73561BC5EE1C6\"",
+      "Last-Modified" : "Mon, 09 Sep 2019 20:10:18 GMT",
       "retry-after" : "0",
       "Content-Length" : "0",
       "StatusCode" : "201",
-      "x-ms-request-id" : "dacab6da-b01e-001c-243b-6438bc000000",
-      "Date" : "Thu, 05 Sep 2019 22:43:44 GMT",
-      "x-ms-client-request-id" : "eb01e38e-f6ae-42df-871a-e56d855f815b"
-=======
-      "ETag" : "\"0x8D732FCED47B4E4\"",
-      "Last-Modified" : "Fri, 06 Sep 2019 19:03:39 GMT",
-      "retry-after" : "0",
-      "Content-Length" : "0",
-      "StatusCode" : "201",
-      "x-ms-request-id" : "412a1112-c01e-00c5-32e5-644e4d000000",
-      "Date" : "Fri, 06 Sep 2019 19:03:38 GMT",
-      "x-ms-client-request-id" : "79f467bc-32e7-4ba1-bfcd-1aa8b3a8e0e7"
->>>>>>> a55d5dd9
+      "x-ms-request-id" : "755bb49e-601e-0051-514a-67fe5e000000",
+      "Date" : "Mon, 09 Sep 2019 20:10:18 GMT",
+      "x-ms-client-request-id" : "ceea9ad9-fc54-4944-be00-d999174a857e"
     },
     "Exception" : null
   }, {
     "Method" : "PUT",
-<<<<<<< HEAD
-    "Uri" : "https://jaschrepragrs.blob.core.windows.net/jtcstageblockfromurlsourceacfail039555ac6441612ade/javablobstageblockfromurlsourceacfail1094810a48a82803",
+    "Uri" : "https://jaschrepragrs.blob.core.windows.net/jtcstageblockfromurlsourceacfail065425bdbb576ca6b7/javablobstageblockfromurlsourceacfail1585280b268ec813",
     "Headers" : {
       "x-ms-version" : "2019-02-02",
       "User-Agent" : "azsdk-java-azure-storage-blob/12.0.0-preview.3 1.8.0_221; Windows 10 10.0",
-      "x-ms-client-request-id" : "05524329-e7e1-48a5-8ca7-872c141a7ac9",
-=======
-    "Uri" : "https://azstoragesdkaccount.blob.core.windows.net/jtcstageblockfromurlsourceacfail088727dbf92715886f/javablobstageblockfromurlsourceacfail1222059a050be748",
-    "Headers" : {
-      "x-ms-version" : "2019-02-02",
-      "User-Agent" : "azsdk-java-azure-storage-blob/12.0.0-preview.3 1.8.0_212; Windows 10 10.0",
-      "x-ms-client-request-id" : "44aedaca-6718-4e21-806a-4495d2293d0e",
->>>>>>> a55d5dd9
+      "x-ms-client-request-id" : "fe94d2a7-eb0b-4231-bfa7-f2d79d9659c2",
       "Content-Type" : "application/octet-stream"
     },
     "Response" : {
       "x-ms-version" : "2019-02-02",
       "Server" : "Windows-Azure-Blob/1.0 Microsoft-HTTPAPI/2.0",
       "x-ms-content-crc64" : "6RYQPwaVsyQ=",
-<<<<<<< HEAD
-      "Last-Modified" : "Thu, 05 Sep 2019 22:43:45 GMT",
+      "Last-Modified" : "Mon, 09 Sep 2019 20:10:18 GMT",
       "retry-after" : "0",
       "StatusCode" : "201",
       "x-ms-request-server-encrypted" : "true",
-      "Date" : "Thu, 05 Sep 2019 22:43:44 GMT",
+      "Date" : "Mon, 09 Sep 2019 20:10:18 GMT",
       "Content-MD5" : "wh+Wm18D0z1D4E+PE252gg==",
-      "ETag" : "\"0x8D73252828796E0\"",
+      "ETag" : "\"0x8D73561BC6BC1A6\"",
       "Content-Length" : "0",
-      "x-ms-request-id" : "dacab6e3-b01e-001c-2c3b-6438bc000000",
-      "x-ms-client-request-id" : "05524329-e7e1-48a5-8ca7-872c141a7ac9"
-=======
-      "Last-Modified" : "Fri, 06 Sep 2019 19:03:39 GMT",
-      "retry-after" : "0",
-      "StatusCode" : "201",
-      "x-ms-request-server-encrypted" : "true",
-      "Date" : "Fri, 06 Sep 2019 19:03:38 GMT",
-      "Content-MD5" : "wh+Wm18D0z1D4E+PE252gg==",
-      "ETag" : "\"0x8D732FCED4F81AC\"",
-      "Content-Length" : "0",
-      "x-ms-request-id" : "412a1131-c01e-00c5-48e5-644e4d000000",
-      "x-ms-client-request-id" : "44aedaca-6718-4e21-806a-4495d2293d0e"
->>>>>>> a55d5dd9
+      "x-ms-request-id" : "755bb4a7-601e-0051-594a-67fe5e000000",
+      "x-ms-client-request-id" : "fe94d2a7-eb0b-4231-bfa7-f2d79d9659c2"
     },
     "Exception" : null
   }, {
     "Method" : "PUT",
-<<<<<<< HEAD
-    "Uri" : "https://jaschrepragrs.blob.core.windows.net/jtcstageblockfromurlsourceacfail039555ac6441612ade?restype=container&comp=acl",
+    "Uri" : "https://jaschrepragrs.blob.core.windows.net/jtcstageblockfromurlsourceacfail065425bdbb576ca6b7?restype=container&comp=acl",
     "Headers" : {
       "x-ms-version" : "2019-02-02",
       "User-Agent" : "azsdk-java-azure-storage-blob/12.0.0-preview.3 1.8.0_221; Windows 10 10.0",
-      "x-ms-client-request-id" : "61c2cddc-eff3-425f-8f32-36e9ef15120a",
-=======
-    "Uri" : "https://azstoragesdkaccount.blob.core.windows.net/jtcstageblockfromurlsourceacfail088727dbf92715886f?restype=container&comp=acl",
-    "Headers" : {
-      "x-ms-version" : "2019-02-02",
-      "User-Agent" : "azsdk-java-azure-storage-blob/12.0.0-preview.3 1.8.0_212; Windows 10 10.0",
-      "x-ms-client-request-id" : "0ca0c487-096c-4187-aaf2-947862b1d253",
->>>>>>> a55d5dd9
+      "x-ms-client-request-id" : "02df60db-5039-4d55-b0cd-4093f41e39fe",
       "Content-Type" : "application/xml; charset=utf-8"
     },
     "Response" : {
       "x-ms-version" : "2019-02-02",
       "Server" : "Windows-Azure-Blob/1.0 Microsoft-HTTPAPI/2.0",
-<<<<<<< HEAD
-      "ETag" : "\"0x8D7325282939D4A\"",
-      "Last-Modified" : "Thu, 05 Sep 2019 22:43:45 GMT",
+      "ETag" : "\"0x8D73561BC779632\"",
+      "Last-Modified" : "Mon, 09 Sep 2019 20:10:18 GMT",
       "retry-after" : "0",
       "Content-Length" : "0",
       "StatusCode" : "200",
-      "x-ms-request-id" : "dacab6e9-b01e-001c-323b-6438bc000000",
-      "Date" : "Thu, 05 Sep 2019 22:43:44 GMT",
-      "x-ms-client-request-id" : "61c2cddc-eff3-425f-8f32-36e9ef15120a"
-=======
-      "ETag" : "\"0x8D732FCED55CCE4\"",
-      "Last-Modified" : "Fri, 06 Sep 2019 19:03:39 GMT",
-      "retry-after" : "0",
-      "Content-Length" : "0",
-      "StatusCode" : "200",
-      "x-ms-request-id" : "412a1143-c01e-00c5-57e5-644e4d000000",
-      "Date" : "Fri, 06 Sep 2019 19:03:38 GMT",
-      "x-ms-client-request-id" : "0ca0c487-096c-4187-aaf2-947862b1d253"
->>>>>>> a55d5dd9
+      "x-ms-request-id" : "755bb4b9-601e-0051-6a4a-67fe5e000000",
+      "Date" : "Mon, 09 Sep 2019 20:10:18 GMT",
+      "x-ms-client-request-id" : "02df60db-5039-4d55-b0cd-4093f41e39fe"
     },
     "Exception" : null
   }, {
     "Method" : "PUT",
-<<<<<<< HEAD
-    "Uri" : "https://jaschrepragrs.blob.core.windows.net/jtcstageblockfromurlsourceacfail039555ac6441612ade/javablobstageblockfromurlsourceacfail374460d2438cbe91",
+    "Uri" : "https://jaschrepragrs.blob.core.windows.net/jtcstageblockfromurlsourceacfail065425bdbb576ca6b7/javablobstageblockfromurlsourceacfail32501469f1a0f6b9",
     "Headers" : {
       "x-ms-version" : "2019-02-02",
       "User-Agent" : "azsdk-java-azure-storage-blob/12.0.0-preview.3 1.8.0_221; Windows 10 10.0",
-      "x-ms-client-request-id" : "c97a2682-b0f7-4f5a-9a64-9d8c97cc8e23",
-=======
-    "Uri" : "https://azstoragesdkaccount.blob.core.windows.net/jtcstageblockfromurlsourceacfail088727dbf92715886f/javablobstageblockfromurlsourceacfail3042596f363ddb52",
-    "Headers" : {
-      "x-ms-version" : "2019-02-02",
-      "User-Agent" : "azsdk-java-azure-storage-blob/12.0.0-preview.3 1.8.0_212; Windows 10 10.0",
-      "x-ms-client-request-id" : "088be19b-09ce-4f8f-a718-4b6f0eef9b83",
->>>>>>> a55d5dd9
+      "x-ms-client-request-id" : "f506ed27-1646-4aa5-a120-b67bcc2ffb03",
       "Content-Type" : "application/octet-stream"
     },
     "Response" : {
       "x-ms-version" : "2019-02-02",
       "Server" : "Windows-Azure-Blob/1.0 Microsoft-HTTPAPI/2.0",
       "x-ms-content-crc64" : "6RYQPwaVsyQ=",
-<<<<<<< HEAD
-      "Last-Modified" : "Thu, 05 Sep 2019 22:43:45 GMT",
+      "Last-Modified" : "Mon, 09 Sep 2019 20:10:18 GMT",
       "retry-after" : "0",
       "StatusCode" : "201",
       "x-ms-request-server-encrypted" : "true",
-      "Date" : "Thu, 05 Sep 2019 22:43:45 GMT",
+      "Date" : "Mon, 09 Sep 2019 20:10:18 GMT",
       "Content-MD5" : "wh+Wm18D0z1D4E+PE252gg==",
-      "ETag" : "\"0x8D7325282A00552\"",
+      "ETag" : "\"0x8D73561BC845739\"",
       "Content-Length" : "0",
-      "x-ms-request-id" : "dacab6f8-b01e-001c-3f3b-6438bc000000",
-      "x-ms-client-request-id" : "c97a2682-b0f7-4f5a-9a64-9d8c97cc8e23"
-=======
-      "Last-Modified" : "Fri, 06 Sep 2019 19:03:39 GMT",
-      "retry-after" : "0",
-      "StatusCode" : "201",
-      "x-ms-request-server-encrypted" : "true",
-      "Date" : "Fri, 06 Sep 2019 19:03:38 GMT",
-      "Content-MD5" : "wh+Wm18D0z1D4E+PE252gg==",
-      "ETag" : "\"0x8D732FCED5BE0A5\"",
-      "Content-Length" : "0",
-      "x-ms-request-id" : "412a1158-c01e-00c5-65e5-644e4d000000",
-      "x-ms-client-request-id" : "088be19b-09ce-4f8f-a718-4b6f0eef9b83"
->>>>>>> a55d5dd9
+      "x-ms-request-id" : "755bb4c2-601e-0051-734a-67fe5e000000",
+      "x-ms-client-request-id" : "f506ed27-1646-4aa5-a120-b67bcc2ffb03"
     },
     "Exception" : null
   }, {
     "Method" : "PUT",
-<<<<<<< HEAD
-    "Uri" : "https://jaschrepragrs.blob.core.windows.net/jtcstageblockfromurlsourceacfail039555ac6441612ade/javablobstageblockfromurlsourceacfail1094810a48a82803?blockid=MzFlNGIyNDMtMmVkNS00MTdjLThiOTEtYjhkMDQ3M2Q2ZDUw&comp=block",
+    "Uri" : "https://jaschrepragrs.blob.core.windows.net/jtcstageblockfromurlsourceacfail065425bdbb576ca6b7/javablobstageblockfromurlsourceacfail1585280b268ec813?blockid=YmVmOTMxMzMtOTI3NC00M2JiLWEwM2YtOTdlNGUwNzZlNWVh&comp=block",
     "Headers" : {
       "x-ms-version" : "2019-02-02",
       "User-Agent" : "azsdk-java-azure-storage-blob/12.0.0-preview.3 1.8.0_221; Windows 10 10.0",
-      "x-ms-client-request-id" : "d4ea3110-7a39-4048-b76d-83099a13cf93"
-=======
-    "Uri" : "https://azstoragesdkaccount.blob.core.windows.net/jtcstageblockfromurlsourceacfail088727dbf92715886f/javablobstageblockfromurlsourceacfail1222059a050be748?blockid=MWJiMjFkMTctOGRlYS00MGU4LWFhYmItYzE1ODgzZGUxODdl&comp=block",
-    "Headers" : {
-      "x-ms-version" : "2019-02-02",
-      "User-Agent" : "azsdk-java-azure-storage-blob/12.0.0-preview.3 1.8.0_212; Windows 10 10.0",
-      "x-ms-client-request-id" : "89318ba0-b373-4439-b25c-5a0ea7224b0d"
->>>>>>> a55d5dd9
+      "x-ms-client-request-id" : "1b96ecfa-47b1-4650-b77b-f63f5b919935"
     },
     "Response" : {
       "x-ms-version" : "2019-02-02",
@@ -195,35 +107,20 @@
       "retry-after" : "0",
       "Content-Length" : "259",
       "StatusCode" : "412",
-<<<<<<< HEAD
-      "x-ms-request-id" : "dacab6fc-b01e-001c-433b-6438bc000000",
-      "Body" : "﻿<?xml version=\"1.0\" encoding=\"utf-8\"?><Error><Code>CannotVerifyCopySource</Code><Message>The condition specified using HTTP conditional header(s) is not met.\nRequestId:dacab6fc-b01e-001c-433b-6438bc000000\nTime:2019-09-05T22:43:45.7387342Z</Message></Error>",
-      "Date" : "Thu, 05 Sep 2019 22:43:45 GMT",
-      "x-ms-client-request-id" : "d4ea3110-7a39-4048-b76d-83099a13cf93",
-=======
-      "x-ms-request-id" : "412a1177-c01e-00c5-01e5-644e4d000000",
-      "Body" : "﻿<?xml version=\"1.0\" encoding=\"utf-8\"?><Error><Code>CannotVerifyCopySource</Code><Message>The condition specified using HTTP conditional header(s) is not met.\nRequestId:412a1177-c01e-00c5-01e5-644e4d000000\nTime:2019-09-06T19:03:39.2203308Z</Message></Error>",
-      "Date" : "Fri, 06 Sep 2019 19:03:38 GMT",
-      "x-ms-client-request-id" : "89318ba0-b373-4439-b25c-5a0ea7224b0d",
->>>>>>> a55d5dd9
+      "x-ms-request-id" : "755bb4d2-601e-0051-7f4a-67fe5e000000",
+      "Body" : "﻿<?xml version=\"1.0\" encoding=\"utf-8\"?><Error><Code>CannotVerifyCopySource</Code><Message>The condition specified using HTTP conditional header(s) is not met.\nRequestId:755bb4d2-601e-0051-7f4a-67fe5e000000\nTime:2019-09-09T20:10:18.8021559Z</Message></Error>",
+      "Date" : "Mon, 09 Sep 2019 20:10:18 GMT",
+      "x-ms-client-request-id" : "1b96ecfa-47b1-4650-b77b-f63f5b919935",
       "Content-Type" : "application/xml"
     },
     "Exception" : null
   }, {
     "Method" : "GET",
-<<<<<<< HEAD
     "Uri" : "https://jaschrepragrs.blob.core.windows.net?prefix=jtcstageblockfromurlsourceacfail&comp=list",
     "Headers" : {
       "x-ms-version" : "2019-02-02",
       "User-Agent" : "azsdk-java-azure-storage-blob/12.0.0-preview.3 1.8.0_221; Windows 10 10.0",
-      "x-ms-client-request-id" : "da399aed-294b-45a2-830f-9410001abc8e"
-=======
-    "Uri" : "https://azstoragesdkaccount.blob.core.windows.net?prefix=jtcstageblockfromurlsourceacfail&comp=list",
-    "Headers" : {
-      "x-ms-version" : "2019-02-02",
-      "User-Agent" : "azsdk-java-azure-storage-blob/12.0.0-preview.3 1.8.0_212; Windows 10 10.0",
-      "x-ms-client-request-id" : "e34935a6-3d8e-47ba-981c-7d4a1dd0a098"
->>>>>>> a55d5dd9
+      "x-ms-client-request-id" : "e1a2e8c8-1628-4556-a0d4-5d7470c93cf2"
     },
     "Response" : {
       "Transfer-Encoding" : "chunked",
@@ -231,35 +128,20 @@
       "Server" : "Windows-Azure-Blob/1.0 Microsoft-HTTPAPI/2.0",
       "retry-after" : "0",
       "StatusCode" : "200",
-<<<<<<< HEAD
-      "x-ms-request-id" : "dacab6ff-b01e-001c-453b-6438bc000000",
-      "Body" : "﻿<?xml version=\"1.0\" encoding=\"utf-8\"?><EnumerationResults ServiceEndpoint=\"https://jaschrepragrs.blob.core.windows.net/\"><Prefix>jtcstageblockfromurlsourceacfail</Prefix><Containers><Container><Name>jtcstageblockfromurlsourceacfail039555ac6441612ade</Name><Properties><Last-Modified>Thu, 05 Sep 2019 22:43:45 GMT</Last-Modified><Etag>\"0x8D7325282939D4A\"</Etag><LeaseStatus>unlocked</LeaseStatus><LeaseState>available</LeaseState><PublicAccess>container</PublicAccess><DefaultEncryptionScope>$account-encryption-key</DefaultEncryptionScope><DenyEncryptionScopeOverride>false</DenyEncryptionScopeOverride><HasImmutabilityPolicy>false</HasImmutabilityPolicy><HasLegalHold>false</HasLegalHold></Properties></Container></Containers><NextMarker /></EnumerationResults>",
-      "Date" : "Thu, 05 Sep 2019 22:43:45 GMT",
-      "x-ms-client-request-id" : "da399aed-294b-45a2-830f-9410001abc8e",
-=======
-      "x-ms-request-id" : "412a119b-c01e-00c5-1ce5-644e4d000000",
-      "Body" : "﻿<?xml version=\"1.0\" encoding=\"utf-8\"?><EnumerationResults ServiceEndpoint=\"https://azstoragesdkaccount.blob.core.windows.net/\"><Prefix>jtcstageblockfromurlsourceacfail</Prefix><Containers><Container><Name>jtcstageblockfromurlsourceacfail088727dbf92715886f</Name><Properties><Last-Modified>Fri, 06 Sep 2019 19:03:39 GMT</Last-Modified><Etag>\"0x8D732FCED55CCE4\"</Etag><LeaseStatus>unlocked</LeaseStatus><LeaseState>available</LeaseState><PublicAccess>container</PublicAccess><DefaultEncryptionScope>$account-encryption-key</DefaultEncryptionScope><DenyEncryptionScopeOverride>false</DenyEncryptionScopeOverride><HasImmutabilityPolicy>false</HasImmutabilityPolicy><HasLegalHold>false</HasLegalHold></Properties></Container></Containers><NextMarker /></EnumerationResults>",
-      "Date" : "Fri, 06 Sep 2019 19:03:38 GMT",
-      "x-ms-client-request-id" : "e34935a6-3d8e-47ba-981c-7d4a1dd0a098",
->>>>>>> a55d5dd9
+      "x-ms-request-id" : "755bb4e3-601e-0051-0e4a-67fe5e000000",
+      "Body" : "﻿<?xml version=\"1.0\" encoding=\"utf-8\"?><EnumerationResults ServiceEndpoint=\"https://jaschrepragrs.blob.core.windows.net/\"><Prefix>jtcstageblockfromurlsourceacfail</Prefix><Containers><Container><Name>jtcstageblockfromurlsourceacfail065425bdbb576ca6b7</Name><Properties><Last-Modified>Mon, 09 Sep 2019 20:10:18 GMT</Last-Modified><Etag>\"0x8D73561BC779632\"</Etag><LeaseStatus>unlocked</LeaseStatus><LeaseState>available</LeaseState><PublicAccess>container</PublicAccess><DefaultEncryptionScope>$account-encryption-key</DefaultEncryptionScope><DenyEncryptionScopeOverride>false</DenyEncryptionScopeOverride><HasImmutabilityPolicy>false</HasImmutabilityPolicy><HasLegalHold>false</HasLegalHold></Properties></Container></Containers><NextMarker /></EnumerationResults>",
+      "Date" : "Mon, 09 Sep 2019 20:10:18 GMT",
+      "x-ms-client-request-id" : "e1a2e8c8-1628-4556-a0d4-5d7470c93cf2",
       "Content-Type" : "application/xml"
     },
     "Exception" : null
   }, {
     "Method" : "DELETE",
-<<<<<<< HEAD
-    "Uri" : "https://jaschrepragrs.blob.core.windows.net/jtcstageblockfromurlsourceacfail039555ac6441612ade?restype=container",
+    "Uri" : "https://jaschrepragrs.blob.core.windows.net/jtcstageblockfromurlsourceacfail065425bdbb576ca6b7?restype=container",
     "Headers" : {
       "x-ms-version" : "2019-02-02",
       "User-Agent" : "azsdk-java-azure-storage-blob/12.0.0-preview.3 1.8.0_221; Windows 10 10.0",
-      "x-ms-client-request-id" : "dfbc7a19-1601-41ac-a289-1501ceee0ffe"
-=======
-    "Uri" : "https://azstoragesdkaccount.blob.core.windows.net/jtcstageblockfromurlsourceacfail088727dbf92715886f?restype=container",
-    "Headers" : {
-      "x-ms-version" : "2019-02-02",
-      "User-Agent" : "azsdk-java-azure-storage-blob/12.0.0-preview.3 1.8.0_212; Windows 10 10.0",
-      "x-ms-client-request-id" : "d04ee6a3-9c19-4052-8b6c-c88c5b024145"
->>>>>>> a55d5dd9
+      "x-ms-client-request-id" : "cebf2ae1-9204-460d-ab2f-2a2e2ad34219"
     },
     "Response" : {
       "x-ms-version" : "2019-02-02",
@@ -267,21 +149,11 @@
       "retry-after" : "0",
       "Content-Length" : "0",
       "StatusCode" : "202",
-<<<<<<< HEAD
-      "x-ms-request-id" : "dacab707-b01e-001c-4d3b-6438bc000000",
-      "Date" : "Thu, 05 Sep 2019 22:43:45 GMT",
-      "x-ms-client-request-id" : "dfbc7a19-1601-41ac-a289-1501ceee0ffe"
+      "x-ms-request-id" : "755bb4ec-601e-0051-164a-67fe5e000000",
+      "Date" : "Mon, 09 Sep 2019 20:10:18 GMT",
+      "x-ms-client-request-id" : "cebf2ae1-9204-460d-ab2f-2a2e2ad34219"
     },
     "Exception" : null
   } ],
-  "variables" : [ "jtcstageblockfromurlsourceacfail039555ac6441612ade", "javablobstageblockfromurlsourceacfail1094810a48a82803", "javablobstageblockfromurlsourceacfail28327756969a58a2", "31e4b243-2ed5-417c-8b91-b8d0473d6d50", "javablobstageblockfromurlsourceacfail374460d2438cbe91" ]
-=======
-      "x-ms-request-id" : "412a11ae-c01e-00c5-2ce5-644e4d000000",
-      "Date" : "Fri, 06 Sep 2019 19:03:38 GMT",
-      "x-ms-client-request-id" : "d04ee6a3-9c19-4052-8b6c-c88c5b024145"
-    },
-    "Exception" : null
-  } ],
-  "variables" : [ "jtcstageblockfromurlsourceacfail088727dbf92715886f", "javablobstageblockfromurlsourceacfail1222059a050be748", "javablobstageblockfromurlsourceacfail297723fa9b342f89", "1bb21d17-8dea-40e8-aabb-c15883de187e", "javablobstageblockfromurlsourceacfail3042596f363ddb52" ]
->>>>>>> a55d5dd9
+  "variables" : [ "jtcstageblockfromurlsourceacfail065425bdbb576ca6b7", "javablobstageblockfromurlsourceacfail1585280b268ec813", "javablobstageblockfromurlsourceacfail280614896c8b8879", "bef93133-9274-43bb-a03f-97e4e076e5ea", "javablobstageblockfromurlsourceacfail32501469f1a0f6b9" ]
 }