--- conflicted
+++ resolved
@@ -1,147 +1,79 @@
 {
   "networkCallRecords" : [ {
     "Method" : "PUT",
-<<<<<<< HEAD
-    "Uri" : "https://jaschrepragrs.blob.core.windows.net/jtcgetblocklistleasefail08716937cf9570418f43a8?restype=container",
+    "Uri" : "https://jaschrepragrs.blob.core.windows.net/jtcgetblocklistleasefail08686849df67420fd149ab?restype=container",
     "Headers" : {
       "x-ms-version" : "2019-02-02",
       "User-Agent" : "azsdk-java-azure-storage-blob/12.0.0-preview.3 1.8.0_221; Windows 10 10.0",
-      "x-ms-client-request-id" : "ac256226-919f-46dc-a6be-a255f8ae84d0"
-=======
-    "Uri" : "https://azstoragesdkaccount.blob.core.windows.net/jtcgetblocklistleasefail041644402fdd20e6584f80?restype=container",
-    "Headers" : {
-      "x-ms-version" : "2019-02-02",
-      "User-Agent" : "azsdk-java-azure-storage-blob/12.0.0-preview.3 1.8.0_212; Windows 10 10.0",
-      "x-ms-client-request-id" : "c9492cb7-b1bf-4c95-b7c4-39af6a6980bb"
->>>>>>> a55d5dd9
+      "x-ms-client-request-id" : "b5134a92-2503-48ac-922b-96247c58bd9a"
     },
     "Response" : {
       "x-ms-version" : "2019-02-02",
       "Server" : "Windows-Azure-Blob/1.0 Microsoft-HTTPAPI/2.0",
-<<<<<<< HEAD
-      "ETag" : "\"0x8D732528BCACF7B\"",
-      "Last-Modified" : "Thu, 05 Sep 2019 22:44:01 GMT",
+      "ETag" : "\"0x8D73561C59E49DF\"",
+      "Last-Modified" : "Mon, 09 Sep 2019 20:10:33 GMT",
       "retry-after" : "0",
       "Content-Length" : "0",
       "StatusCode" : "201",
-      "x-ms-request-id" : "dacabcfa-b01e-001c-6f3b-6438bc000000",
-      "Date" : "Thu, 05 Sep 2019 22:44:00 GMT",
-      "x-ms-client-request-id" : "ac256226-919f-46dc-a6be-a255f8ae84d0"
-=======
-      "ETag" : "\"0x8D732FCF2ED00A7\"",
-      "Last-Modified" : "Fri, 06 Sep 2019 19:03:48 GMT",
-      "retry-after" : "0",
-      "Content-Length" : "0",
-      "StatusCode" : "201",
-      "x-ms-request-id" : "412a21c7-c01e-00c5-34e5-644e4d000000",
-      "Date" : "Fri, 06 Sep 2019 19:03:47 GMT",
-      "x-ms-client-request-id" : "c9492cb7-b1bf-4c95-b7c4-39af6a6980bb"
->>>>>>> a55d5dd9
+      "x-ms-request-id" : "755bbf47-601e-0051-504a-67fe5e000000",
+      "Date" : "Mon, 09 Sep 2019 20:10:33 GMT",
+      "x-ms-client-request-id" : "b5134a92-2503-48ac-922b-96247c58bd9a"
     },
     "Exception" : null
   }, {
     "Method" : "PUT",
-<<<<<<< HEAD
-    "Uri" : "https://jaschrepragrs.blob.core.windows.net/jtcgetblocklistleasefail08716937cf9570418f43a8/javablobgetblocklistleasefail1657575b446bb1a90b46",
+    "Uri" : "https://jaschrepragrs.blob.core.windows.net/jtcgetblocklistleasefail08686849df67420fd149ab/javablobgetblocklistleasefail116548c8ee65802af54a",
     "Headers" : {
       "x-ms-version" : "2019-02-02",
       "User-Agent" : "azsdk-java-azure-storage-blob/12.0.0-preview.3 1.8.0_221; Windows 10 10.0",
-      "x-ms-client-request-id" : "2d8eb836-fbce-4795-9aab-711ba06835a1",
-=======
-    "Uri" : "https://azstoragesdkaccount.blob.core.windows.net/jtcgetblocklistleasefail041644402fdd20e6584f80/javablobgetblocklistleasefail153596337d033af8974e",
-    "Headers" : {
-      "x-ms-version" : "2019-02-02",
-      "User-Agent" : "azsdk-java-azure-storage-blob/12.0.0-preview.3 1.8.0_212; Windows 10 10.0",
-      "x-ms-client-request-id" : "902e9ec6-b069-4c00-907e-210af8901581",
->>>>>>> a55d5dd9
+      "x-ms-client-request-id" : "3171a402-93fa-4e9a-9339-5a0ae1a1ec3e",
       "Content-Type" : "application/octet-stream"
     },
     "Response" : {
       "x-ms-version" : "2019-02-02",
       "Server" : "Windows-Azure-Blob/1.0 Microsoft-HTTPAPI/2.0",
       "x-ms-content-crc64" : "6RYQPwaVsyQ=",
-<<<<<<< HEAD
-      "Last-Modified" : "Thu, 05 Sep 2019 22:44:01 GMT",
+      "Last-Modified" : "Mon, 09 Sep 2019 20:10:34 GMT",
       "retry-after" : "0",
       "StatusCode" : "201",
       "x-ms-request-server-encrypted" : "true",
-      "Date" : "Thu, 05 Sep 2019 22:44:00 GMT",
+      "Date" : "Mon, 09 Sep 2019 20:10:33 GMT",
       "Content-MD5" : "wh+Wm18D0z1D4E+PE252gg==",
-      "ETag" : "\"0x8D732528BD7CE63\"",
+      "ETag" : "\"0x8D73561C5AADE86\"",
       "Content-Length" : "0",
-      "x-ms-request-id" : "dacabd09-b01e-001c-7a3b-6438bc000000",
-      "x-ms-client-request-id" : "2d8eb836-fbce-4795-9aab-711ba06835a1"
-=======
-      "Last-Modified" : "Fri, 06 Sep 2019 19:03:48 GMT",
-      "retry-after" : "0",
-      "StatusCode" : "201",
-      "x-ms-request-server-encrypted" : "true",
-      "Date" : "Fri, 06 Sep 2019 19:03:47 GMT",
-      "Content-MD5" : "wh+Wm18D0z1D4E+PE252gg==",
-      "ETag" : "\"0x8D732FCF2F3B7D7\"",
-      "Content-Length" : "0",
-      "x-ms-request-id" : "412a21df-c01e-00c5-48e5-644e4d000000",
-      "x-ms-client-request-id" : "902e9ec6-b069-4c00-907e-210af8901581"
->>>>>>> a55d5dd9
+      "x-ms-request-id" : "755bbf5f-601e-0051-644a-67fe5e000000",
+      "x-ms-client-request-id" : "3171a402-93fa-4e9a-9339-5a0ae1a1ec3e"
     },
     "Exception" : null
   }, {
     "Method" : "PUT",
-<<<<<<< HEAD
-    "Uri" : "https://jaschrepragrs.blob.core.windows.net/jtcgetblocklistleasefail08716937cf9570418f43a8/javablobgetblocklistleasefail1657575b446bb1a90b46?comp=lease",
+    "Uri" : "https://jaschrepragrs.blob.core.windows.net/jtcgetblocklistleasefail08686849df67420fd149ab/javablobgetblocklistleasefail116548c8ee65802af54a?comp=lease",
     "Headers" : {
       "x-ms-version" : "2019-02-02",
       "User-Agent" : "azsdk-java-azure-storage-blob/12.0.0-preview.3 1.8.0_221; Windows 10 10.0",
-      "x-ms-client-request-id" : "b4257671-2dfe-45ed-8925-1147d00c6cb9"
-=======
-    "Uri" : "https://azstoragesdkaccount.blob.core.windows.net/jtcgetblocklistleasefail041644402fdd20e6584f80/javablobgetblocklistleasefail153596337d033af8974e?comp=lease",
-    "Headers" : {
-      "x-ms-version" : "2019-02-02",
-      "User-Agent" : "azsdk-java-azure-storage-blob/12.0.0-preview.3 1.8.0_212; Windows 10 10.0",
-      "x-ms-client-request-id" : "1342c7fd-b8b7-44ab-b6fc-d698ec049197"
->>>>>>> a55d5dd9
+      "x-ms-client-request-id" : "058c5f6a-90f4-4de2-9798-f24a0e748007"
     },
     "Response" : {
       "x-ms-version" : "2019-02-02",
       "Server" : "Windows-Azure-Blob/1.0 Microsoft-HTTPAPI/2.0",
-<<<<<<< HEAD
-      "ETag" : "\"0x8D732528BD7CE63\"",
-      "x-ms-lease-id" : "99511171-ccc4-4c4d-b02d-5ec1a2461bef",
-      "Last-Modified" : "Thu, 05 Sep 2019 22:44:01 GMT",
+      "ETag" : "\"0x8D73561C5AADE86\"",
+      "x-ms-lease-id" : "93098735-9a38-4427-aa2e-215b2e9b5700",
+      "Last-Modified" : "Mon, 09 Sep 2019 20:10:34 GMT",
       "retry-after" : "0",
       "Content-Length" : "0",
       "StatusCode" : "201",
-      "x-ms-request-id" : "dacabd11-b01e-001c-803b-6438bc000000",
-      "Date" : "Thu, 05 Sep 2019 22:44:00 GMT",
-      "x-ms-client-request-id" : "b4257671-2dfe-45ed-8925-1147d00c6cb9"
-=======
-      "ETag" : "\"0x8D732FCF2F3B7D7\"",
-      "x-ms-lease-id" : "cc9413ab-6703-4e5b-9d7f-ad3af6bd21c5",
-      "Last-Modified" : "Fri, 06 Sep 2019 19:03:48 GMT",
-      "retry-after" : "0",
-      "Content-Length" : "0",
-      "StatusCode" : "201",
-      "x-ms-request-id" : "412a21f2-c01e-00c5-59e5-644e4d000000",
-      "Date" : "Fri, 06 Sep 2019 19:03:47 GMT",
-      "x-ms-client-request-id" : "1342c7fd-b8b7-44ab-b6fc-d698ec049197"
->>>>>>> a55d5dd9
+      "x-ms-request-id" : "755bbf73-601e-0051-784a-67fe5e000000",
+      "Date" : "Mon, 09 Sep 2019 20:10:33 GMT",
+      "x-ms-client-request-id" : "058c5f6a-90f4-4de2-9798-f24a0e748007"
     },
     "Exception" : null
   }, {
     "Method" : "GET",
-<<<<<<< HEAD
-    "Uri" : "https://jaschrepragrs.blob.core.windows.net/jtcgetblocklistleasefail08716937cf9570418f43a8/javablobgetblocklistleasefail1657575b446bb1a90b46?blocklisttype=all&comp=blocklist",
+    "Uri" : "https://jaschrepragrs.blob.core.windows.net/jtcgetblocklistleasefail08686849df67420fd149ab/javablobgetblocklistleasefail116548c8ee65802af54a?blocklisttype=all&comp=blocklist",
     "Headers" : {
       "x-ms-version" : "2019-02-02",
       "User-Agent" : "azsdk-java-azure-storage-blob/12.0.0-preview.3 1.8.0_221; Windows 10 10.0",
-      "x-ms-client-request-id" : "e80a3c8f-2b0f-482a-98f3-4d8e0b05974b"
-=======
-    "Uri" : "https://azstoragesdkaccount.blob.core.windows.net/jtcgetblocklistleasefail041644402fdd20e6584f80/javablobgetblocklistleasefail153596337d033af8974e?blocklisttype=all&comp=blocklist",
-    "Headers" : {
-      "x-ms-version" : "2019-02-02",
-      "User-Agent" : "azsdk-java-azure-storage-blob/12.0.0-preview.3 1.8.0_212; Windows 10 10.0",
-      "x-ms-client-request-id" : "3bdd385d-2923-4fde-8db3-b05f6a0d2da6"
->>>>>>> a55d5dd9
+      "x-ms-client-request-id" : "7af0f94e-74fd-44c5-ab8f-94151992d86a"
     },
     "Response" : {
       "x-ms-version" : "2019-02-02",
@@ -150,35 +82,20 @@
       "retry-after" : "0",
       "Content-Length" : "264",
       "StatusCode" : "412",
-<<<<<<< HEAD
-      "x-ms-request-id" : "dacabd19-b01e-001c-083b-6438bc000000",
-      "Body" : "﻿<?xml version=\"1.0\" encoding=\"utf-8\"?><Error><Code>LeaseIdMismatchWithBlobOperation</Code><Message>The lease ID specified did not match the lease ID for the blob.\nRequestId:dacabd19-b01e-001c-083b-6438bc000000\nTime:2019-09-05T22:44:01.2707751Z</Message></Error>",
-      "Date" : "Thu, 05 Sep 2019 22:44:00 GMT",
-      "x-ms-client-request-id" : "e80a3c8f-2b0f-482a-98f3-4d8e0b05974b",
-=======
-      "x-ms-request-id" : "412a2217-c01e-00c5-7ae5-644e4d000000",
-      "Body" : "﻿<?xml version=\"1.0\" encoding=\"utf-8\"?><Error><Code>LeaseIdMismatchWithBlobOperation</Code><Message>The lease ID specified did not match the lease ID for the blob.\nRequestId:412a2217-c01e-00c5-7ae5-644e4d000000\nTime:2019-09-06T19:03:48.6311641Z</Message></Error>",
-      "Date" : "Fri, 06 Sep 2019 19:03:47 GMT",
-      "x-ms-client-request-id" : "3bdd385d-2923-4fde-8db3-b05f6a0d2da6",
->>>>>>> a55d5dd9
+      "x-ms-request-id" : "755bbf7f-601e-0051-034a-67fe5e000000",
+      "Body" : "﻿<?xml version=\"1.0\" encoding=\"utf-8\"?><Error><Code>LeaseIdMismatchWithBlobOperation</Code><Message>The lease ID specified did not match the lease ID for the blob.\nRequestId:755bbf7f-601e-0051-034a-67fe5e000000\nTime:2019-09-09T20:10:34.2211233Z</Message></Error>",
+      "Date" : "Mon, 09 Sep 2019 20:10:33 GMT",
+      "x-ms-client-request-id" : "7af0f94e-74fd-44c5-ab8f-94151992d86a",
       "Content-Type" : "application/xml"
     },
     "Exception" : null
   }, {
     "Method" : "GET",
-<<<<<<< HEAD
     "Uri" : "https://jaschrepragrs.blob.core.windows.net?prefix=jtcgetblocklistleasefail&comp=list",
     "Headers" : {
       "x-ms-version" : "2019-02-02",
       "User-Agent" : "azsdk-java-azure-storage-blob/12.0.0-preview.3 1.8.0_221; Windows 10 10.0",
-      "x-ms-client-request-id" : "1c6b4442-828f-4cf2-8e5f-d59ac2ed57c1"
-=======
-    "Uri" : "https://azstoragesdkaccount.blob.core.windows.net?prefix=jtcgetblocklistleasefail&comp=list",
-    "Headers" : {
-      "x-ms-version" : "2019-02-02",
-      "User-Agent" : "azsdk-java-azure-storage-blob/12.0.0-preview.3 1.8.0_212; Windows 10 10.0",
-      "x-ms-client-request-id" : "249c378b-1c48-4f38-85a0-ae2457f7f4ea"
->>>>>>> a55d5dd9
+      "x-ms-client-request-id" : "63d96b41-cdd0-4f2b-bc66-f89b926a895f"
     },
     "Response" : {
       "Transfer-Encoding" : "chunked",
@@ -186,35 +103,20 @@
       "Server" : "Windows-Azure-Blob/1.0 Microsoft-HTTPAPI/2.0",
       "retry-after" : "0",
       "StatusCode" : "200",
-<<<<<<< HEAD
-      "x-ms-request-id" : "dacabd25-b01e-001c-113b-6438bc000000",
-      "Body" : "﻿<?xml version=\"1.0\" encoding=\"utf-8\"?><EnumerationResults ServiceEndpoint=\"https://jaschrepragrs.blob.core.windows.net/\"><Prefix>jtcgetblocklistleasefail</Prefix><Containers><Container><Name>jtcgetblocklistleasefail08716937cf9570418f43a8</Name><Properties><Last-Modified>Thu, 05 Sep 2019 22:44:01 GMT</Last-Modified><Etag>\"0x8D732528BCACF7B\"</Etag><LeaseStatus>unlocked</LeaseStatus><LeaseState>available</LeaseState><DefaultEncryptionScope>$account-encryption-key</DefaultEncryptionScope><DenyEncryptionScopeOverride>false</DenyEncryptionScopeOverride><HasImmutabilityPolicy>false</HasImmutabilityPolicy><HasLegalHold>false</HasLegalHold></Properties></Container></Containers><NextMarker /></EnumerationResults>",
-      "Date" : "Thu, 05 Sep 2019 22:44:00 GMT",
-      "x-ms-client-request-id" : "1c6b4442-828f-4cf2-8e5f-d59ac2ed57c1",
-=======
-      "x-ms-request-id" : "412a223a-c01e-00c5-19e5-644e4d000000",
-      "Body" : "﻿<?xml version=\"1.0\" encoding=\"utf-8\"?><EnumerationResults ServiceEndpoint=\"https://azstoragesdkaccount.blob.core.windows.net/\"><Prefix>jtcgetblocklistleasefail</Prefix><Containers><Container><Name>jtcgetblocklistleasefail041644402fdd20e6584f80</Name><Properties><Last-Modified>Fri, 06 Sep 2019 19:03:48 GMT</Last-Modified><Etag>\"0x8D732FCF2ED00A7\"</Etag><LeaseStatus>unlocked</LeaseStatus><LeaseState>available</LeaseState><DefaultEncryptionScope>$account-encryption-key</DefaultEncryptionScope><DenyEncryptionScopeOverride>false</DenyEncryptionScopeOverride><HasImmutabilityPolicy>false</HasImmutabilityPolicy><HasLegalHold>false</HasLegalHold></Properties></Container></Containers><NextMarker /></EnumerationResults>",
-      "Date" : "Fri, 06 Sep 2019 19:03:47 GMT",
-      "x-ms-client-request-id" : "249c378b-1c48-4f38-85a0-ae2457f7f4ea",
->>>>>>> a55d5dd9
+      "x-ms-request-id" : "755bbf84-601e-0051-084a-67fe5e000000",
+      "Body" : "﻿<?xml version=\"1.0\" encoding=\"utf-8\"?><EnumerationResults ServiceEndpoint=\"https://jaschrepragrs.blob.core.windows.net/\"><Prefix>jtcgetblocklistleasefail</Prefix><Containers><Container><Name>jtcgetblocklistleasefail08686849df67420fd149ab</Name><Properties><Last-Modified>Mon, 09 Sep 2019 20:10:33 GMT</Last-Modified><Etag>\"0x8D73561C59E49DF\"</Etag><LeaseStatus>unlocked</LeaseStatus><LeaseState>available</LeaseState><DefaultEncryptionScope>$account-encryption-key</DefaultEncryptionScope><DenyEncryptionScopeOverride>false</DenyEncryptionScopeOverride><HasImmutabilityPolicy>false</HasImmutabilityPolicy><HasLegalHold>false</HasLegalHold></Properties></Container></Containers><NextMarker /></EnumerationResults>",
+      "Date" : "Mon, 09 Sep 2019 20:10:33 GMT",
+      "x-ms-client-request-id" : "63d96b41-cdd0-4f2b-bc66-f89b926a895f",
       "Content-Type" : "application/xml"
     },
     "Exception" : null
   }, {
     "Method" : "DELETE",
-<<<<<<< HEAD
-    "Uri" : "https://jaschrepragrs.blob.core.windows.net/jtcgetblocklistleasefail08716937cf9570418f43a8?restype=container",
+    "Uri" : "https://jaschrepragrs.blob.core.windows.net/jtcgetblocklistleasefail08686849df67420fd149ab?restype=container",
     "Headers" : {
       "x-ms-version" : "2019-02-02",
       "User-Agent" : "azsdk-java-azure-storage-blob/12.0.0-preview.3 1.8.0_221; Windows 10 10.0",
-      "x-ms-client-request-id" : "ba20958d-a1d0-4446-803b-24a9f4af5a31"
-=======
-    "Uri" : "https://azstoragesdkaccount.blob.core.windows.net/jtcgetblocklistleasefail041644402fdd20e6584f80?restype=container",
-    "Headers" : {
-      "x-ms-version" : "2019-02-02",
-      "User-Agent" : "azsdk-java-azure-storage-blob/12.0.0-preview.3 1.8.0_212; Windows 10 10.0",
-      "x-ms-client-request-id" : "4a4930ab-83de-41ed-9b88-f3c9877ae3b7"
->>>>>>> a55d5dd9
+      "x-ms-client-request-id" : "7be19a91-4a53-4695-b4b9-83e1148c32ff"
     },
     "Response" : {
       "x-ms-version" : "2019-02-02",
@@ -222,21 +124,11 @@
       "retry-after" : "0",
       "Content-Length" : "0",
       "StatusCode" : "202",
-<<<<<<< HEAD
-      "x-ms-request-id" : "dacabd30-b01e-001c-1b3b-6438bc000000",
-      "Date" : "Thu, 05 Sep 2019 22:44:00 GMT",
-      "x-ms-client-request-id" : "ba20958d-a1d0-4446-803b-24a9f4af5a31"
+      "x-ms-request-id" : "755bbf91-601e-0051-154a-67fe5e000000",
+      "Date" : "Mon, 09 Sep 2019 20:10:34 GMT",
+      "x-ms-client-request-id" : "7be19a91-4a53-4695-b4b9-83e1148c32ff"
     },
     "Exception" : null
   } ],
-  "variables" : [ "jtcgetblocklistleasefail08716937cf9570418f43a8", "javablobgetblocklistleasefail1657575b446bb1a90b46", "javablobgetblocklistleasefail2837759feb47c52a8145" ]
-=======
-      "x-ms-request-id" : "412a224c-c01e-00c5-28e5-644e4d000000",
-      "Date" : "Fri, 06 Sep 2019 19:03:47 GMT",
-      "x-ms-client-request-id" : "4a4930ab-83de-41ed-9b88-f3c9877ae3b7"
-    },
-    "Exception" : null
-  } ],
-  "variables" : [ "jtcgetblocklistleasefail041644402fdd20e6584f80", "javablobgetblocklistleasefail153596337d033af8974e", "javablobgetblocklistleasefail2617383fb95530616641" ]
->>>>>>> a55d5dd9
+  "variables" : [ "jtcgetblocklistleasefail08686849df67420fd149ab", "javablobgetblocklistleasefail116548c8ee65802af54a", "javablobgetblocklistleasefail295551a359d71db89146" ]
 }