--- conflicted
+++ resolved
@@ -1,105 +1,57 @@
 {
   "networkCallRecords" : [ {
     "Method" : "PUT",
-<<<<<<< HEAD
-    "Uri" : "https://jaschrepragrs.blob.core.windows.net/jtcstageblockillegalarguments087649bcfa20be23a747?restype=container",
+    "Uri" : "https://jaschrepragrs.blob.core.windows.net/jtcstageblockillegalarguments02862673a7f31609794e?restype=container",
     "Headers" : {
       "x-ms-version" : "2019-02-02",
       "User-Agent" : "azsdk-java-azure-storage-blob/12.0.0-preview.3 1.8.0_221; Windows 10 10.0",
-      "x-ms-client-request-id" : "c3d500d4-95de-4e94-9b65-8229dbd99ede"
-=======
-    "Uri" : "http://azstoragesdkaccount.blob.core.windows.net/jtcstageblockillegalarguments020271f2e92581f51047?restype=container",
-    "Headers" : {
-      "x-ms-version" : "2019-02-02",
-      "User-Agent" : "azsdk-java-azure-storage-blob/12.0.0-preview.3 1.8.0_221; Windows 10 10.0",
-      "x-ms-client-request-id" : "4e565de2-3a67-48cc-b26d-7869f45d8157"
->>>>>>> cab5d637
+      "x-ms-client-request-id" : "6f5006fc-cc38-46bc-91be-aafda8dcf083"
     },
     "Response" : {
       "x-ms-version" : "2019-02-02",
       "Server" : "Windows-Azure-Blob/1.0 Microsoft-HTTPAPI/2.0",
-<<<<<<< HEAD
-      "ETag" : "\"0x8D7324A040342E4\"",
-      "Last-Modified" : "Thu, 05 Sep 2019 21:42:57 GMT",
+      "ETag" : "\"0x8D732527A9F39C8\"",
+      "Last-Modified" : "Thu, 05 Sep 2019 22:43:32 GMT",
       "retry-after" : "0",
       "Content-Length" : "0",
       "StatusCode" : "201",
-      "x-ms-request-id" : "f91424e3-c01e-0013-5232-64d54a000000",
-      "Date" : "Thu, 05 Sep 2019 21:42:56 GMT",
-      "x-ms-client-request-id" : "c3d500d4-95de-4e94-9b65-8229dbd99ede"
-=======
-      "ETag" : "\"0x8D7315A71494858\"",
-      "Last-Modified" : "Wed, 04 Sep 2019 17:08:01 GMT",
-      "retry-after" : "0",
-      "Content-Length" : "0",
-      "StatusCode" : "201",
-      "x-ms-request-id" : "eeaf0959-001e-00fa-1443-63f991000000",
-      "Date" : "Wed, 04 Sep 2019 17:08:01 GMT",
-      "x-ms-client-request-id" : "4e565de2-3a67-48cc-b26d-7869f45d8157"
->>>>>>> cab5d637
+      "x-ms-request-id" : "e0dd8ef0-e01e-0026-6a3b-647b1f000000",
+      "Date" : "Thu, 05 Sep 2019 22:43:31 GMT",
+      "x-ms-client-request-id" : "6f5006fc-cc38-46bc-91be-aafda8dcf083"
     },
     "Exception" : null
   }, {
     "Method" : "PUT",
-<<<<<<< HEAD
-    "Uri" : "https://jaschrepragrs.blob.core.windows.net/jtcstageblockillegalarguments087649bcfa20be23a747/javablobstageblockillegalarguments160107375466514e1",
+    "Uri" : "https://jaschrepragrs.blob.core.windows.net/jtcstageblockillegalarguments02862673a7f31609794e/javablobstageblockillegalarguments148370d68f9ee63af",
     "Headers" : {
       "x-ms-version" : "2019-02-02",
       "User-Agent" : "azsdk-java-azure-storage-blob/12.0.0-preview.3 1.8.0_221; Windows 10 10.0",
-      "x-ms-client-request-id" : "18c8c94f-43b4-4c40-9157-cd609bc98839",
-=======
-    "Uri" : "http://azstoragesdkaccount.blob.core.windows.net/jtcstageblockillegalarguments020271f2e92581f51047/javablobstageblockillegalarguments17061596d51a5ba31",
-    "Headers" : {
-      "x-ms-version" : "2019-02-02",
-      "User-Agent" : "azsdk-java-azure-storage-blob/12.0.0-preview.3 1.8.0_221; Windows 10 10.0",
-      "x-ms-client-request-id" : "4db9b616-bc87-4331-a426-3ab261f4abea",
->>>>>>> cab5d637
+      "x-ms-client-request-id" : "974347d2-df26-49a1-bdaf-836c626a202e",
       "Content-Type" : "application/octet-stream"
     },
     "Response" : {
       "x-ms-version" : "2019-02-02",
       "Server" : "Windows-Azure-Blob/1.0 Microsoft-HTTPAPI/2.0",
       "x-ms-content-crc64" : "6RYQPwaVsyQ=",
-<<<<<<< HEAD
-      "Last-Modified" : "Thu, 05 Sep 2019 21:42:57 GMT",
+      "Last-Modified" : "Thu, 05 Sep 2019 22:43:32 GMT",
       "retry-after" : "0",
       "StatusCode" : "201",
       "x-ms-request-server-encrypted" : "true",
-      "Date" : "Thu, 05 Sep 2019 21:42:56 GMT",
+      "Date" : "Thu, 05 Sep 2019 22:43:31 GMT",
       "Content-MD5" : "wh+Wm18D0z1D4E+PE252gg==",
-      "ETag" : "\"0x8D7324A041098CD\"",
+      "ETag" : "\"0x8D732527AB4A8AA\"",
       "Content-Length" : "0",
-      "x-ms-request-id" : "f91424f9-c01e-0013-6432-64d54a000000",
-      "x-ms-client-request-id" : "18c8c94f-43b4-4c40-9157-cd609bc98839"
-=======
-      "Last-Modified" : "Wed, 04 Sep 2019 17:08:01 GMT",
-      "retry-after" : "0",
-      "StatusCode" : "201",
-      "x-ms-request-server-encrypted" : "true",
-      "Date" : "Wed, 04 Sep 2019 17:08:01 GMT",
-      "Content-MD5" : "wh+Wm18D0z1D4E+PE252gg==",
-      "ETag" : "\"0x8D7315A71742FC9\"",
-      "Content-Length" : "0",
-      "x-ms-request-id" : "eeaf09f0-001e-00fa-1143-63f991000000",
-      "x-ms-client-request-id" : "4db9b616-bc87-4331-a426-3ab261f4abea"
->>>>>>> cab5d637
+      "x-ms-request-id" : "e0dd8f10-e01e-0026-093b-647b1f000000",
+      "x-ms-client-request-id" : "974347d2-df26-49a1-bdaf-836c626a202e"
     },
     "Exception" : null
   }, {
     "Method" : "PUT",
-<<<<<<< HEAD
-    "Uri" : "https://jaschrepragrs.blob.core.windows.net/jtcstageblockillegalarguments087649bcfa20be23a747/javablobstageblockillegalarguments160107375466514e1?comp=block",
+    "Uri" : "https://jaschrepragrs.blob.core.windows.net/jtcstageblockillegalarguments02862673a7f31609794e/javablobstageblockillegalarguments148370d68f9ee63af?comp=block",
     "Headers" : {
       "x-ms-version" : "2019-02-02",
       "User-Agent" : "azsdk-java-azure-storage-blob/12.0.0-preview.3 1.8.0_221; Windows 10 10.0",
-      "x-ms-client-request-id" : "f3bd1a8e-daeb-422e-a407-c38a96143abf",
-=======
-    "Uri" : "http://azstoragesdkaccount.blob.core.windows.net/jtcstageblockillegalarguments020271f2e92581f51047/javablobstageblockillegalarguments17061596d51a5ba31?comp=block",
-    "Headers" : {
-      "x-ms-version" : "2019-02-02",
-      "User-Agent" : "azsdk-java-azure-storage-blob/12.0.0-preview.3 1.8.0_221; Windows 10 10.0",
-      "x-ms-client-request-id" : "068ddc3b-f153-418b-aa07-55fb815540c2",
->>>>>>> cab5d637
+      "x-ms-client-request-id" : "f2a25378-a7e2-42e3-b679-450b1628162d",
       "Content-Type" : "application/octet-stream"
     },
     "Response" : {
@@ -109,17 +61,10 @@
       "retry-after" : "0",
       "Content-Length" : "315",
       "StatusCode" : "400",
-<<<<<<< HEAD
-      "x-ms-request-id" : "f914250a-c01e-0013-7232-64d54a000000",
-      "Body" : "﻿<?xml version=\"1.0\" encoding=\"utf-8\"?><Error><Code>MissingRequiredQueryParameter</Code><Message>A query parameter that's mandatory for this request is not specified.\nRequestId:f914250a-c01e-0013-7232-64d54a000000\nTime:2019-09-05T21:42:57.4167014Z</Message><QueryParameterName>blockid</QueryParameterName></Error>",
-      "Date" : "Thu, 05 Sep 2019 21:42:56 GMT",
-      "x-ms-client-request-id" : "f3bd1a8e-daeb-422e-a407-c38a96143abf",
-=======
-      "x-ms-request-id" : "eeaf0a35-001e-00fa-4e43-63f991000000",
-      "Body" : "﻿<?xml version=\"1.0\" encoding=\"utf-8\"?><Error><Code>MissingRequiredQueryParameter</Code><Message>A query parameter that's mandatory for this request is not specified.\nRequestId:eeaf0a35-001e-00fa-4e43-63f991000000\nTime:2019-09-04T17:08:01.7794211Z</Message><QueryParameterName>blockid</QueryParameterName></Error>",
-      "Date" : "Wed, 04 Sep 2019 17:08:01 GMT",
-      "x-ms-client-request-id" : "068ddc3b-f153-418b-aa07-55fb815540c2",
->>>>>>> cab5d637
+      "x-ms-request-id" : "e0dd8f1e-e01e-0026-173b-647b1f000000",
+      "Body" : "﻿<?xml version=\"1.0\" encoding=\"utf-8\"?><Error><Code>MissingRequiredQueryParameter</Code><Message>A query parameter that's mandatory for this request is not specified.\nRequestId:e0dd8f1e-e01e-0026-173b-647b1f000000\nTime:2019-09-05T22:43:32.4388551Z</Message><QueryParameterName>blockid</QueryParameterName></Error>",
+      "Date" : "Thu, 05 Sep 2019 22:43:31 GMT",
+      "x-ms-client-request-id" : "f2a25378-a7e2-42e3-b679-450b1628162d",
       "Content-Type" : "application/xml"
     },
     "Exception" : null
@@ -129,11 +74,7 @@
     "Headers" : {
       "x-ms-version" : "2019-02-02",
       "User-Agent" : "azsdk-java-azure-storage-blob/12.0.0-preview.3 1.8.0_221; Windows 10 10.0",
-<<<<<<< HEAD
-      "x-ms-client-request-id" : "f3491110-eee3-48a7-84bd-2b62f71d3692"
-=======
-      "x-ms-client-request-id" : "5c248894-8231-45b6-afee-a9a2796dbb7e"
->>>>>>> cab5d637
+      "x-ms-client-request-id" : "e7c60b43-d398-4208-a51b-5d90323e46fb"
     },
     "Response" : {
       "Transfer-Encoding" : "chunked",
@@ -141,35 +82,20 @@
       "Server" : "Windows-Azure-Blob/1.0 Microsoft-HTTPAPI/2.0",
       "retry-after" : "0",
       "StatusCode" : "200",
-<<<<<<< HEAD
-      "x-ms-request-id" : "f9142520-c01e-0013-0832-64d54a000000",
-      "Body" : "﻿<?xml version=\"1.0\" encoding=\"utf-8\"?><EnumerationResults ServiceEndpoint=\"https://jaschrepragrs.blob.core.windows.net/\"><Prefix>jtcstageblockillegalarguments</Prefix><Containers><Container><Name>jtcstageblockillegalarguments087649bcfa20be23a747</Name><Properties><Last-Modified>Thu, 05 Sep 2019 21:42:57 GMT</Last-Modified><Etag>\"0x8D7324A040342E4\"</Etag><LeaseStatus>unlocked</LeaseStatus><LeaseState>available</LeaseState><DefaultEncryptionScope>$account-encryption-key</DefaultEncryptionScope><DenyEncryptionScopeOverride>false</DenyEncryptionScopeOverride><HasImmutabilityPolicy>false</HasImmutabilityPolicy><HasLegalHold>false</HasLegalHold></Properties></Container></Containers><NextMarker /></EnumerationResults>",
-      "Date" : "Thu, 05 Sep 2019 21:42:56 GMT",
-      "x-ms-client-request-id" : "f3491110-eee3-48a7-84bd-2b62f71d3692",
-=======
-      "x-ms-request-id" : "eeaf0a90-001e-00fa-2343-63f991000000",
-      "Body" : "﻿<?xml version=\"1.0\" encoding=\"utf-8\"?><EnumerationResults ServiceEndpoint=\"http://azstoragesdkaccount.blob.core.windows.net/\"><Prefix>jtcstageblockillegalarguments</Prefix><Containers><Container><Name>jtcstageblockillegalarguments020271f2e92581f51047</Name><Properties><Last-Modified>Wed, 04 Sep 2019 17:08:01 GMT</Last-Modified><Etag>\"0x8D7315A71494858\"</Etag><LeaseStatus>unlocked</LeaseStatus><LeaseState>available</LeaseState><DefaultEncryptionScope>$account-encryption-key</DefaultEncryptionScope><DenyEncryptionScopeOverride>false</DenyEncryptionScopeOverride><HasImmutabilityPolicy>false</HasImmutabilityPolicy><HasLegalHold>false</HasLegalHold></Properties></Container></Containers><NextMarker /></EnumerationResults>",
-      "Date" : "Wed, 04 Sep 2019 17:08:01 GMT",
-      "x-ms-client-request-id" : "5c248894-8231-45b6-afee-a9a2796dbb7e",
->>>>>>> cab5d637
+      "x-ms-request-id" : "e0dd8f2a-e01e-0026-223b-647b1f000000",
+      "Body" : "﻿<?xml version=\"1.0\" encoding=\"utf-8\"?><EnumerationResults ServiceEndpoint=\"https://jaschrepragrs.blob.core.windows.net/\"><Prefix>jtcstageblockillegalarguments</Prefix><Containers><Container><Name>jtcstageblockillegalarguments02862673a7f31609794e</Name><Properties><Last-Modified>Thu, 05 Sep 2019 22:43:32 GMT</Last-Modified><Etag>\"0x8D732527A9F39C8\"</Etag><LeaseStatus>unlocked</LeaseStatus><LeaseState>available</LeaseState><DefaultEncryptionScope>$account-encryption-key</DefaultEncryptionScope><DenyEncryptionScopeOverride>false</DenyEncryptionScopeOverride><HasImmutabilityPolicy>false</HasImmutabilityPolicy><HasLegalHold>false</HasLegalHold></Properties></Container></Containers><NextMarker /></EnumerationResults>",
+      "Date" : "Thu, 05 Sep 2019 22:43:31 GMT",
+      "x-ms-client-request-id" : "e7c60b43-d398-4208-a51b-5d90323e46fb",
       "Content-Type" : "application/xml"
     },
     "Exception" : null
   }, {
     "Method" : "DELETE",
-<<<<<<< HEAD
-    "Uri" : "https://jaschrepragrs.blob.core.windows.net/jtcstageblockillegalarguments087649bcfa20be23a747?restype=container",
+    "Uri" : "https://jaschrepragrs.blob.core.windows.net/jtcstageblockillegalarguments02862673a7f31609794e?restype=container",
     "Headers" : {
       "x-ms-version" : "2019-02-02",
       "User-Agent" : "azsdk-java-azure-storage-blob/12.0.0-preview.3 1.8.0_221; Windows 10 10.0",
-      "x-ms-client-request-id" : "8092843c-efad-4a55-b82a-7d96a1dc2469"
-=======
-    "Uri" : "http://azstoragesdkaccount.blob.core.windows.net/jtcstageblockillegalarguments020271f2e92581f51047?restype=container",
-    "Headers" : {
-      "x-ms-version" : "2019-02-02",
-      "User-Agent" : "azsdk-java-azure-storage-blob/12.0.0-preview.3 1.8.0_221; Windows 10 10.0",
-      "x-ms-client-request-id" : "c2e8cdab-36d5-46d0-a3d7-4069c8648f11"
->>>>>>> cab5d637
+      "x-ms-client-request-id" : "9d9ef8ff-ac13-480d-af70-30bfd6e3c606"
     },
     "Response" : {
       "x-ms-version" : "2019-02-02",
@@ -177,21 +103,11 @@
       "retry-after" : "0",
       "Content-Length" : "0",
       "StatusCode" : "202",
-<<<<<<< HEAD
-      "x-ms-request-id" : "f914253b-c01e-0013-2032-64d54a000000",
-      "Date" : "Thu, 05 Sep 2019 21:42:56 GMT",
-      "x-ms-client-request-id" : "8092843c-efad-4a55-b82a-7d96a1dc2469"
+      "x-ms-request-id" : "e0dd8f3a-e01e-0026-323b-647b1f000000",
+      "Date" : "Thu, 05 Sep 2019 22:43:31 GMT",
+      "x-ms-client-request-id" : "9d9ef8ff-ac13-480d-af70-30bfd6e3c606"
     },
     "Exception" : null
   } ],
-  "variables" : [ "jtcstageblockillegalarguments087649bcfa20be23a747", "javablobstageblockillegalarguments160107375466514e1", "javablobstageblockillegalarguments281235c818c0de73d" ]
-=======
-      "x-ms-request-id" : "eeaf0ad9-001e-00fa-6443-63f991000000",
-      "Date" : "Wed, 04 Sep 2019 17:08:01 GMT",
-      "x-ms-client-request-id" : "c2e8cdab-36d5-46d0-a3d7-4069c8648f11"
-    },
-    "Exception" : null
-  } ],
-  "variables" : [ "jtcstageblockillegalarguments020271f2e92581f51047", "javablobstageblockillegalarguments17061596d51a5ba31", "javablobstageblockillegalarguments246709af115176bc2" ]
->>>>>>> cab5d637
+  "variables" : [ "jtcstageblockillegalarguments02862673a7f31609794e", "javablobstageblockillegalarguments148370d68f9ee63af", "javablobstageblockillegalarguments21634237346f37e9e" ]
 }