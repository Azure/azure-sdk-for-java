--- conflicted
+++ resolved
@@ -1,105 +1,57 @@
 {
   "networkCallRecords" : [ {
     "Method" : "PUT",
-<<<<<<< HEAD
-    "Uri" : "https://jaschrepragrs.blob.core.windows.net/jtcbreakleaseacfail0blobapitestbreakleaseacfail9df97078ada3?restype=container",
+    "Uri" : "https://jaschrepragrs.blob.core.windows.net/jtcbreakleaseacfail0blobapitestbreakleaseacfail2d9478621ccc?restype=container",
     "Headers" : {
       "x-ms-version" : "2019-02-02",
       "User-Agent" : "azsdk-java-azure-storage-blob/12.0.0-preview.3 1.8.0_221; Windows 10 10.0",
-      "x-ms-client-request-id" : "5a433662-b754-44a7-99e1-3b0588fb15f5"
-=======
-    "Uri" : "https://azstoragesdkaccount.blob.core.windows.net/jtcbreakleaseacfail0blobapitestbreakleaseacfail840264522a95?restype=container",
-    "Headers" : {
-      "x-ms-version" : "2019-02-02",
-      "User-Agent" : "azsdk-java-azure-storage-blob/12.0.0-preview.3 1.8.0_212; Windows 10 10.0",
-      "x-ms-client-request-id" : "e71609bf-c32f-4948-a375-2b047283e8d9"
->>>>>>> a55d5dd9
+      "x-ms-client-request-id" : "bda43525-61ae-445b-8deb-12f412caf06d"
     },
     "Response" : {
       "x-ms-version" : "2019-02-02",
       "Server" : "Windows-Azure-Blob/1.0 Microsoft-HTTPAPI/2.0",
-<<<<<<< HEAD
-      "ETag" : "\"0x8D73251C453D766\"",
-      "Last-Modified" : "Thu, 05 Sep 2019 22:38:26 GMT",
+      "ETag" : "\"0x8D7356113F2A501\"",
+      "Last-Modified" : "Mon, 09 Sep 2019 20:05:35 GMT",
       "retry-after" : "0",
       "Content-Length" : "0",
       "StatusCode" : "201",
-      "x-ms-request-id" : "bfed1575-901e-0044-173a-643cc7000000",
-      "Date" : "Thu, 05 Sep 2019 22:38:25 GMT",
-      "x-ms-client-request-id" : "5a433662-b754-44a7-99e1-3b0588fb15f5"
-=======
-      "ETag" : "\"0x8D732FC928538D7\"",
-      "Last-Modified" : "Fri, 06 Sep 2019 19:01:06 GMT",
-      "retry-after" : "0",
-      "Content-Length" : "0",
-      "StatusCode" : "201",
-      "x-ms-request-id" : "b92ba10e-d01e-009e-65e5-644931000000",
-      "Date" : "Fri, 06 Sep 2019 19:01:06 GMT",
-      "x-ms-client-request-id" : "e71609bf-c32f-4948-a375-2b047283e8d9"
->>>>>>> a55d5dd9
+      "x-ms-request-id" : "c5ca77fa-301e-0042-4549-67cbbf000000",
+      "Date" : "Mon, 09 Sep 2019 20:05:35 GMT",
+      "x-ms-client-request-id" : "bda43525-61ae-445b-8deb-12f412caf06d"
     },
     "Exception" : null
   }, {
     "Method" : "PUT",
-<<<<<<< HEAD
-    "Uri" : "https://jaschrepragrs.blob.core.windows.net/jtcbreakleaseacfail0blobapitestbreakleaseacfail9df97078ada3/javablobbreakleaseacfail1blobapitestbreakleaseacfail9df38370b",
+    "Uri" : "https://jaschrepragrs.blob.core.windows.net/jtcbreakleaseacfail0blobapitestbreakleaseacfail2d9478621ccc/javablobbreakleaseacfail1blobapitestbreakleaseacfail2d990664b",
     "Headers" : {
       "x-ms-version" : "2019-02-02",
       "User-Agent" : "azsdk-java-azure-storage-blob/12.0.0-preview.3 1.8.0_221; Windows 10 10.0",
-      "x-ms-client-request-id" : "41651f3b-57a7-4e43-94da-86a6358abae4",
-=======
-    "Uri" : "https://azstoragesdkaccount.blob.core.windows.net/jtcbreakleaseacfail0blobapitestbreakleaseacfail840264522a95/javablobbreakleaseacfail1blobapitestbreakleaseacfail840003596",
-    "Headers" : {
-      "x-ms-version" : "2019-02-02",
-      "User-Agent" : "azsdk-java-azure-storage-blob/12.0.0-preview.3 1.8.0_212; Windows 10 10.0",
-      "x-ms-client-request-id" : "72a06d8f-5c82-474f-8a63-cce6d5a0e504",
->>>>>>> a55d5dd9
+      "x-ms-client-request-id" : "98d7a2a9-53aa-46a2-a74f-61bc6038cc33",
       "Content-Type" : "application/octet-stream"
     },
     "Response" : {
       "x-ms-version" : "2019-02-02",
       "Server" : "Windows-Azure-Blob/1.0 Microsoft-HTTPAPI/2.0",
       "x-ms-content-crc64" : "6RYQPwaVsyQ=",
-<<<<<<< HEAD
-      "Last-Modified" : "Thu, 05 Sep 2019 22:38:26 GMT",
+      "Last-Modified" : "Mon, 09 Sep 2019 20:05:35 GMT",
       "retry-after" : "0",
       "StatusCode" : "201",
       "x-ms-request-server-encrypted" : "true",
-      "Date" : "Thu, 05 Sep 2019 22:38:25 GMT",
+      "Date" : "Mon, 09 Sep 2019 20:05:35 GMT",
       "Content-MD5" : "wh+Wm18D0z1D4E+PE252gg==",
-      "ETag" : "\"0x8D73251C460FF72\"",
+      "ETag" : "\"0x8D7356113FFC9D1\"",
       "Content-Length" : "0",
-      "x-ms-request-id" : "bfed1592-901e-0044-333a-643cc7000000",
-      "x-ms-client-request-id" : "41651f3b-57a7-4e43-94da-86a6358abae4"
-=======
-      "Last-Modified" : "Fri, 06 Sep 2019 19:01:06 GMT",
-      "retry-after" : "0",
-      "StatusCode" : "201",
-      "x-ms-request-server-encrypted" : "true",
-      "Date" : "Fri, 06 Sep 2019 19:01:06 GMT",
-      "Content-MD5" : "wh+Wm18D0z1D4E+PE252gg==",
-      "ETag" : "\"0x8D732FC928CD248\"",
-      "Content-Length" : "0",
-      "x-ms-request-id" : "b92ba146-d01e-009e-15e5-644931000000",
-      "x-ms-client-request-id" : "72a06d8f-5c82-474f-8a63-cce6d5a0e504"
->>>>>>> a55d5dd9
+      "x-ms-request-id" : "c5ca780a-301e-0042-5449-67cbbf000000",
+      "x-ms-client-request-id" : "98d7a2a9-53aa-46a2-a74f-61bc6038cc33"
     },
     "Exception" : null
   }, {
     "Method" : "HEAD",
-<<<<<<< HEAD
-    "Uri" : "https://jaschrepragrs.blob.core.windows.net/jtcbreakleaseacfail0blobapitestbreakleaseacfail9df97078ada3/javablobbreakleaseacfail1blobapitestbreakleaseacfail9df38370b",
+    "Uri" : "https://jaschrepragrs.blob.core.windows.net/jtcbreakleaseacfail0blobapitestbreakleaseacfail2d9478621ccc/javablobbreakleaseacfail1blobapitestbreakleaseacfail2d990664b",
     "Headers" : {
       "x-ms-version" : "2019-02-02",
       "User-Agent" : "azsdk-java-azure-storage-blob/12.0.0-preview.3 1.8.0_221; Windows 10 10.0",
-      "x-ms-client-request-id" : "8e13d1bd-d84a-41da-b92b-5fbfdbdbbb8f"
-=======
-    "Uri" : "https://azstoragesdkaccount.blob.core.windows.net/jtcbreakleaseacfail0blobapitestbreakleaseacfail840264522a95/javablobbreakleaseacfail1blobapitestbreakleaseacfail840003596",
-    "Headers" : {
-      "x-ms-version" : "2019-02-02",
-      "User-Agent" : "azsdk-java-azure-storage-blob/12.0.0-preview.3 1.8.0_212; Windows 10 10.0",
-      "x-ms-client-request-id" : "f109cd4b-8252-4b65-b6c5-e178f4b27233"
->>>>>>> a55d5dd9
+      "x-ms-client-request-id" : "bdc171c7-56cb-429d-9b8b-ddeba5d595ab"
     },
     "Response" : {
       "x-ms-version" : "2019-02-02",
@@ -107,96 +59,53 @@
       "Server" : "Windows-Azure-Blob/1.0 Microsoft-HTTPAPI/2.0",
       "x-ms-tag-count" : "0",
       "x-ms-lease-state" : "available",
-<<<<<<< HEAD
-      "Last-Modified" : "Thu, 05 Sep 2019 22:38:26 GMT",
+      "Last-Modified" : "Mon, 09 Sep 2019 20:05:35 GMT",
       "retry-after" : "0",
       "StatusCode" : "200",
-      "Date" : "Thu, 05 Sep 2019 22:38:25 GMT",
-=======
-      "Last-Modified" : "Fri, 06 Sep 2019 19:01:06 GMT",
-      "retry-after" : "0",
-      "StatusCode" : "200",
-      "Date" : "Fri, 06 Sep 2019 19:01:06 GMT",
->>>>>>> a55d5dd9
+      "Date" : "Mon, 09 Sep 2019 20:05:35 GMT",
       "x-ms-blob-type" : "BlockBlob",
       "Content-MD5" : "wh+Wm18D0z1D4E+PE252gg==",
       "Accept-Ranges" : "bytes",
       "x-ms-server-encrypted" : "true",
       "x-ms-access-tier-inferred" : "true",
       "x-ms-access-tier" : "Hot",
-<<<<<<< HEAD
-      "ETag" : "\"0x8D73251C460FF72\"",
-      "x-ms-creation-time" : "Thu, 05 Sep 2019 22:38:26 GMT",
+      "ETag" : "\"0x8D7356113FFC9D1\"",
+      "x-ms-creation-time" : "Mon, 09 Sep 2019 20:05:35 GMT",
       "Content-Length" : "7",
-      "x-ms-request-id" : "bfed15a4-901e-0044-433a-643cc7000000",
-      "x-ms-client-request-id" : "8e13d1bd-d84a-41da-b92b-5fbfdbdbbb8f",
-=======
-      "ETag" : "\"0x8D732FC928CD248\"",
-      "x-ms-creation-time" : "Fri, 06 Sep 2019 19:01:06 GMT",
-      "Content-Length" : "7",
-      "x-ms-request-id" : "b92ba18d-d01e-009e-54e5-644931000000",
-      "x-ms-client-request-id" : "f109cd4b-8252-4b65-b6c5-e178f4b27233",
->>>>>>> a55d5dd9
+      "x-ms-request-id" : "c5ca781b-301e-0042-6449-67cbbf000000",
+      "x-ms-client-request-id" : "bdc171c7-56cb-429d-9b8b-ddeba5d595ab",
       "Content-Type" : "application/octet-stream"
     },
     "Exception" : null
   }, {
     "Method" : "PUT",
-<<<<<<< HEAD
-    "Uri" : "https://jaschrepragrs.blob.core.windows.net/jtcbreakleaseacfail0blobapitestbreakleaseacfail9df97078ada3/javablobbreakleaseacfail1blobapitestbreakleaseacfail9df38370b?comp=lease",
+    "Uri" : "https://jaschrepragrs.blob.core.windows.net/jtcbreakleaseacfail0blobapitestbreakleaseacfail2d9478621ccc/javablobbreakleaseacfail1blobapitestbreakleaseacfail2d990664b?comp=lease",
     "Headers" : {
       "x-ms-version" : "2019-02-02",
       "User-Agent" : "azsdk-java-azure-storage-blob/12.0.0-preview.3 1.8.0_221; Windows 10 10.0",
-      "x-ms-client-request-id" : "7fc60215-0797-4c3f-b2a2-a1124a149eea"
-=======
-    "Uri" : "https://azstoragesdkaccount.blob.core.windows.net/jtcbreakleaseacfail0blobapitestbreakleaseacfail840264522a95/javablobbreakleaseacfail1blobapitestbreakleaseacfail840003596?comp=lease",
-    "Headers" : {
-      "x-ms-version" : "2019-02-02",
-      "User-Agent" : "azsdk-java-azure-storage-blob/12.0.0-preview.3 1.8.0_212; Windows 10 10.0",
-      "x-ms-client-request-id" : "ce975e39-c91e-460a-adcb-48fb87cf35a1"
->>>>>>> a55d5dd9
+      "x-ms-client-request-id" : "af81f2ea-4c2f-43c9-9ec1-6fb97d6c2a59"
     },
     "Response" : {
       "x-ms-version" : "2019-02-02",
       "Server" : "Windows-Azure-Blob/1.0 Microsoft-HTTPAPI/2.0",
-<<<<<<< HEAD
-      "ETag" : "\"0x8D73251C460FF72\"",
-      "x-ms-lease-id" : "19ff9bfb-ce45-49f1-9764-6ec2598bbe20",
-      "Last-Modified" : "Thu, 05 Sep 2019 22:38:26 GMT",
+      "ETag" : "\"0x8D7356113FFC9D1\"",
+      "x-ms-lease-id" : "a81c341e-f65c-4de1-86d2-7fb2870a1593",
+      "Last-Modified" : "Mon, 09 Sep 2019 20:05:35 GMT",
       "retry-after" : "0",
       "Content-Length" : "0",
       "StatusCode" : "201",
-      "x-ms-request-id" : "bfed15b3-901e-0044-513a-643cc7000000",
-      "Date" : "Thu, 05 Sep 2019 22:38:25 GMT",
-      "x-ms-client-request-id" : "7fc60215-0797-4c3f-b2a2-a1124a149eea"
-=======
-      "ETag" : "\"0x8D732FC928CD248\"",
-      "x-ms-lease-id" : "f6d89fef-0b81-4f5c-9191-0e835cc19fd9",
-      "Last-Modified" : "Fri, 06 Sep 2019 19:01:06 GMT",
-      "retry-after" : "0",
-      "Content-Length" : "0",
-      "StatusCode" : "201",
-      "x-ms-request-id" : "b92ba1b8-d01e-009e-7ce5-644931000000",
-      "Date" : "Fri, 06 Sep 2019 19:01:06 GMT",
-      "x-ms-client-request-id" : "ce975e39-c91e-460a-adcb-48fb87cf35a1"
->>>>>>> a55d5dd9
+      "x-ms-request-id" : "c5ca782f-301e-0042-7549-67cbbf000000",
+      "Date" : "Mon, 09 Sep 2019 20:05:36 GMT",
+      "x-ms-client-request-id" : "af81f2ea-4c2f-43c9-9ec1-6fb97d6c2a59"
     },
     "Exception" : null
   }, {
     "Method" : "PUT",
-<<<<<<< HEAD
-    "Uri" : "https://jaschrepragrs.blob.core.windows.net/jtcbreakleaseacfail0blobapitestbreakleaseacfail9df97078ada3/javablobbreakleaseacfail1blobapitestbreakleaseacfail9df38370b?comp=lease",
+    "Uri" : "https://jaschrepragrs.blob.core.windows.net/jtcbreakleaseacfail0blobapitestbreakleaseacfail2d9478621ccc/javablobbreakleaseacfail1blobapitestbreakleaseacfail2d990664b?comp=lease",
     "Headers" : {
       "x-ms-version" : "2019-02-02",
       "User-Agent" : "azsdk-java-azure-storage-blob/12.0.0-preview.3 1.8.0_221; Windows 10 10.0",
-      "x-ms-client-request-id" : "6a8f8c57-ecdb-49d9-85dc-faef3f2b9c44"
-=======
-    "Uri" : "https://azstoragesdkaccount.blob.core.windows.net/jtcbreakleaseacfail0blobapitestbreakleaseacfail840264522a95/javablobbreakleaseacfail1blobapitestbreakleaseacfail840003596?comp=lease",
-    "Headers" : {
-      "x-ms-version" : "2019-02-02",
-      "User-Agent" : "azsdk-java-azure-storage-blob/12.0.0-preview.3 1.8.0_212; Windows 10 10.0",
-      "x-ms-client-request-id" : "e828f9d2-9fbe-47d5-a002-9afca4400534"
->>>>>>> a55d5dd9
+      "x-ms-client-request-id" : "62b15f41-0b33-4ef5-a417-f3cad160d2eb"
     },
     "Response" : {
       "x-ms-version" : "2019-02-02",
@@ -205,35 +114,20 @@
       "retry-after" : "0",
       "Content-Length" : "252",
       "StatusCode" : "412",
-<<<<<<< HEAD
-      "x-ms-request-id" : "bfed15c1-901e-0044-5f3a-643cc7000000",
-      "Body" : "﻿<?xml version=\"1.0\" encoding=\"utf-8\"?><Error><Code>ConditionNotMet</Code><Message>The condition specified using HTTP conditional header(s) is not met.\nRequestId:bfed15c1-901e-0044-5f3a-643cc7000000\nTime:2019-09-05T22:38:26.7035557Z</Message></Error>",
-      "Date" : "Thu, 05 Sep 2019 22:38:25 GMT",
-      "x-ms-client-request-id" : "6a8f8c57-ecdb-49d9-85dc-faef3f2b9c44",
-=======
-      "x-ms-request-id" : "b92ba1d7-d01e-009e-1ae5-644931000000",
-      "Body" : "﻿<?xml version=\"1.0\" encoding=\"utf-8\"?><Error><Code>ConditionNotMet</Code><Message>The condition specified using HTTP conditional header(s) is not met.\nRequestId:b92ba1d7-d01e-009e-1ae5-644931000000\nTime:2019-09-06T19:01:06.9357902Z</Message></Error>",
-      "Date" : "Fri, 06 Sep 2019 19:01:06 GMT",
-      "x-ms-client-request-id" : "e828f9d2-9fbe-47d5-a002-9afca4400534",
->>>>>>> a55d5dd9
+      "x-ms-request-id" : "c5ca7837-301e-0042-7c49-67cbbf000000",
+      "Body" : "﻿<?xml version=\"1.0\" encoding=\"utf-8\"?><Error><Code>ConditionNotMet</Code><Message>The condition specified using HTTP conditional header(s) is not met.\nRequestId:c5ca7837-301e-0042-7c49-67cbbf000000\nTime:2019-09-09T20:05:36.2275746Z</Message></Error>",
+      "Date" : "Mon, 09 Sep 2019 20:05:36 GMT",
+      "x-ms-client-request-id" : "62b15f41-0b33-4ef5-a417-f3cad160d2eb",
       "Content-Type" : "application/xml"
     },
     "Exception" : null
   }, {
     "Method" : "GET",
-<<<<<<< HEAD
     "Uri" : "https://jaschrepragrs.blob.core.windows.net?prefix=jtcbreakleaseacfail&comp=list",
     "Headers" : {
       "x-ms-version" : "2019-02-02",
       "User-Agent" : "azsdk-java-azure-storage-blob/12.0.0-preview.3 1.8.0_221; Windows 10 10.0",
-      "x-ms-client-request-id" : "b501f107-8e9e-4912-a1f8-6b36058ca9fe"
-=======
-    "Uri" : "https://azstoragesdkaccount.blob.core.windows.net?prefix=jtcbreakleaseacfail&comp=list",
-    "Headers" : {
-      "x-ms-version" : "2019-02-02",
-      "User-Agent" : "azsdk-java-azure-storage-blob/12.0.0-preview.3 1.8.0_212; Windows 10 10.0",
-      "x-ms-client-request-id" : "1f3bb0e6-ca69-4c4a-b5cc-85f480e63a9c"
->>>>>>> a55d5dd9
+      "x-ms-client-request-id" : "c2251fcc-a3ac-4995-a034-ce84bd5353ac"
     },
     "Response" : {
       "Transfer-Encoding" : "chunked",
@@ -241,35 +135,20 @@
       "Server" : "Windows-Azure-Blob/1.0 Microsoft-HTTPAPI/2.0",
       "retry-after" : "0",
       "StatusCode" : "200",
-<<<<<<< HEAD
-      "x-ms-request-id" : "bfed15ca-901e-0044-683a-643cc7000000",
-      "Body" : "﻿<?xml version=\"1.0\" encoding=\"utf-8\"?><EnumerationResults ServiceEndpoint=\"https://jaschrepragrs.blob.core.windows.net/\"><Prefix>jtcbreakleaseacfail</Prefix><Containers><Container><Name>jtcbreakleaseacfail0blobapitestbreakleaseacfail9df97078ada3</Name><Properties><Last-Modified>Thu, 05 Sep 2019 22:38:26 GMT</Last-Modified><Etag>\"0x8D73251C453D766\"</Etag><LeaseStatus>unlocked</LeaseStatus><LeaseState>available</LeaseState><DefaultEncryptionScope>$account-encryption-key</DefaultEncryptionScope><DenyEncryptionScopeOverride>false</DenyEncryptionScopeOverride><HasImmutabilityPolicy>false</HasImmutabilityPolicy><HasLegalHold>false</HasLegalHold></Properties></Container></Containers><NextMarker /></EnumerationResults>",
-      "Date" : "Thu, 05 Sep 2019 22:38:25 GMT",
-      "x-ms-client-request-id" : "b501f107-8e9e-4912-a1f8-6b36058ca9fe",
-=======
-      "x-ms-request-id" : "b92ba1f2-d01e-009e-34e5-644931000000",
-      "Body" : "﻿<?xml version=\"1.0\" encoding=\"utf-8\"?><EnumerationResults ServiceEndpoint=\"https://azstoragesdkaccount.blob.core.windows.net/\"><Prefix>jtcbreakleaseacfail</Prefix><Containers><Container><Name>jtcbreakleaseacfail0blobapitestbreakleaseacfail840264522a95</Name><Properties><Last-Modified>Fri, 06 Sep 2019 19:01:06 GMT</Last-Modified><Etag>\"0x8D732FC928538D7\"</Etag><LeaseStatus>unlocked</LeaseStatus><LeaseState>available</LeaseState><DefaultEncryptionScope>$account-encryption-key</DefaultEncryptionScope><DenyEncryptionScopeOverride>false</DenyEncryptionScopeOverride><HasImmutabilityPolicy>false</HasImmutabilityPolicy><HasLegalHold>false</HasLegalHold></Properties></Container></Containers><NextMarker /></EnumerationResults>",
-      "Date" : "Fri, 06 Sep 2019 19:01:06 GMT",
-      "x-ms-client-request-id" : "1f3bb0e6-ca69-4c4a-b5cc-85f480e63a9c",
->>>>>>> a55d5dd9
+      "x-ms-request-id" : "c5ca784c-301e-0042-0e49-67cbbf000000",
+      "Body" : "﻿<?xml version=\"1.0\" encoding=\"utf-8\"?><EnumerationResults ServiceEndpoint=\"https://jaschrepragrs.blob.core.windows.net/\"><Prefix>jtcbreakleaseacfail</Prefix><Containers><Container><Name>jtcbreakleaseacfail0blobapitestbreakleaseacfail2d9478621ccc</Name><Properties><Last-Modified>Mon, 09 Sep 2019 20:05:35 GMT</Last-Modified><Etag>\"0x8D7356113F2A501\"</Etag><LeaseStatus>unlocked</LeaseStatus><LeaseState>available</LeaseState><DefaultEncryptionScope>$account-encryption-key</DefaultEncryptionScope><DenyEncryptionScopeOverride>false</DenyEncryptionScopeOverride><HasImmutabilityPolicy>false</HasImmutabilityPolicy><HasLegalHold>false</HasLegalHold></Properties></Container></Containers><NextMarker /></EnumerationResults>",
+      "Date" : "Mon, 09 Sep 2019 20:05:36 GMT",
+      "x-ms-client-request-id" : "c2251fcc-a3ac-4995-a034-ce84bd5353ac",
       "Content-Type" : "application/xml"
     },
     "Exception" : null
   }, {
     "Method" : "DELETE",
-<<<<<<< HEAD
-    "Uri" : "https://jaschrepragrs.blob.core.windows.net/jtcbreakleaseacfail0blobapitestbreakleaseacfail9df97078ada3?restype=container",
+    "Uri" : "https://jaschrepragrs.blob.core.windows.net/jtcbreakleaseacfail0blobapitestbreakleaseacfail2d9478621ccc?restype=container",
     "Headers" : {
       "x-ms-version" : "2019-02-02",
       "User-Agent" : "azsdk-java-azure-storage-blob/12.0.0-preview.3 1.8.0_221; Windows 10 10.0",
-      "x-ms-client-request-id" : "3c21360d-413a-4bf1-8f31-ae1cf3e7ff44"
-=======
-    "Uri" : "https://azstoragesdkaccount.blob.core.windows.net/jtcbreakleaseacfail0blobapitestbreakleaseacfail840264522a95?restype=container",
-    "Headers" : {
-      "x-ms-version" : "2019-02-02",
-      "User-Agent" : "azsdk-java-azure-storage-blob/12.0.0-preview.3 1.8.0_212; Windows 10 10.0",
-      "x-ms-client-request-id" : "13a1fca1-e1ea-4c78-991c-19f786a09085"
->>>>>>> a55d5dd9
+      "x-ms-client-request-id" : "19d7deef-2550-4ee7-bcee-8d68c6a80b09"
     },
     "Response" : {
       "x-ms-version" : "2019-02-02",
@@ -277,21 +156,11 @@
       "retry-after" : "0",
       "Content-Length" : "0",
       "StatusCode" : "202",
-<<<<<<< HEAD
-      "x-ms-request-id" : "bfed15d9-901e-0044-753a-643cc7000000",
-      "Date" : "Thu, 05 Sep 2019 22:38:25 GMT",
-      "x-ms-client-request-id" : "3c21360d-413a-4bf1-8f31-ae1cf3e7ff44"
+      "x-ms-request-id" : "c5ca7869-301e-0042-2a49-67cbbf000000",
+      "Date" : "Mon, 09 Sep 2019 20:05:36 GMT",
+      "x-ms-client-request-id" : "19d7deef-2550-4ee7-bcee-8d68c6a80b09"
     },
     "Exception" : null
   } ],
-  "variables" : [ "jtcbreakleaseacfail0blobapitestbreakleaseacfail9df97078ada3", "javablobbreakleaseacfail1blobapitestbreakleaseacfail9df38370b" ]
-=======
-      "x-ms-request-id" : "b92ba20f-d01e-009e-4fe5-644931000000",
-      "Date" : "Fri, 06 Sep 2019 19:01:06 GMT",
-      "x-ms-client-request-id" : "13a1fca1-e1ea-4c78-991c-19f786a09085"
-    },
-    "Exception" : null
-  } ],
-  "variables" : [ "jtcbreakleaseacfail0blobapitestbreakleaseacfail840264522a95", "javablobbreakleaseacfail1blobapitestbreakleaseacfail840003596" ]
->>>>>>> a55d5dd9
+  "variables" : [ "jtcbreakleaseacfail0blobapitestbreakleaseacfail2d9478621ccc", "javablobbreakleaseacfail1blobapitestbreakleaseacfail2d990664b" ]
 }