{
  "networkCallRecords" : [ {
    "Method" : "PUT",
<<<<<<< HEAD
    "Uri" : "https://REDACTED.blob.core.windows.net/757fbfb00757fbfb01e402388f67727e5beb74b24a77?restype=container",
    "Headers" : {
      "x-ms-version" : "2020-10-02",
      "User-Agent" : "azsdk-java-azure-storage-blob/12.12.0-beta.2 (11.0.9; Windows 10; 10.0)",
      "x-ms-client-request-id" : "470694ac-5ad8-4887-9f71-fc2b2a157dda"
    },
    "Response" : {
      "Transfer-Encoding" : "chunked",
      "x-ms-version" : "2020-10-02",
      "Server" : "Windows-Azure-Blob/1.0 Microsoft-HTTPAPI/2.0",
      "eTag" : "0x8D92AC4ABDCF75C",
      "Last-Modified" : "Tue, 08 Jun 2021 21:30:43 GMT",
      "retry-after" : "0",
      "StatusCode" : "201",
      "x-ms-request-id" : "f3770195-501e-001c-29ad-5ce384000000",
      "x-ms-client-request-id" : "470694ac-5ad8-4887-9f71-fc2b2a157dda",
      "Date" : "Tue, 08 Jun 2021 21:30:42 GMT"
=======
    "Uri" : "https://REDACTED.blob.core.windows.net/757fbfb00757fbfb062f17157676a5df6abeb4f99a25?restype=container",
    "Headers" : {
      "x-ms-version" : "2020-10-02",
      "User-Agent" : "azsdk-java-azure-storage-blob/12.12.0-beta.2 (11.0.7; Windows 10; 10.0)",
      "x-ms-client-request-id" : "7e9a4e4d-861e-4bfb-a3fb-91de56c0af95"
    },
    "Response" : {
      "content-length" : "0",
      "x-ms-version" : "2020-10-02",
      "Server" : "Windows-Azure-Blob/1.0 Microsoft-HTTPAPI/2.0",
      "eTag" : "0x8D9171687B9D60B",
      "Last-Modified" : "Fri, 14 May 2021 20:26:18 GMT",
      "retry-after" : "0",
      "StatusCode" : "201",
      "x-ms-request-id" : "8fc45a4d-e01e-0013-5fff-48fece000000",
      "x-ms-client-request-id" : "7e9a4e4d-861e-4bfb-a3fb-91de56c0af95",
      "Date" : "Fri, 14 May 2021 20:26:17 GMT"
>>>>>>> 2fe662bb
    },
    "Exception" : null
  }, {
    "Method" : "PUT",
<<<<<<< HEAD
    "Uri" : "https://REDACTED.blob.core.windows.net/757fbfb00757fbfb01e402388f67727e5beb74b24a77/757fbfb01757fbfb01e414748f60440ac827448db880",
    "Headers" : {
      "x-ms-version" : "2020-10-02",
      "User-Agent" : "azsdk-java-azure-storage-blob/12.12.0-beta.2 (11.0.9; Windows 10; 10.0)",
      "x-ms-client-request-id" : "1338a7c8-4de2-4757-98b4-3b0a2f5a6bd3",
      "Content-Type" : "application/octet-stream"
    },
    "Response" : {
      "Transfer-Encoding" : "chunked",
      "x-ms-version" : "2020-10-02",
      "Server" : "Windows-Azure-Blob/1.0 Microsoft-HTTPAPI/2.0",
      "x-ms-content-crc64" : "6RYQPwaVsyQ=",
      "Last-Modified" : "Tue, 08 Jun 2021 21:30:43 GMT",
      "retry-after" : "0",
      "StatusCode" : "201",
      "x-ms-request-server-encrypted" : "true",
      "Date" : "Tue, 08 Jun 2021 21:30:42 GMT",
      "Content-MD5" : "wh+Wm18D0z1D4E+PE252gg==",
      "eTag" : "0x8D92AC4ABEA1C7C",
      "x-ms-request-id" : "f3770198-501e-001c-2bad-5ce384000000",
      "x-ms-client-request-id" : "1338a7c8-4de2-4757-98b4-3b0a2f5a6bd3"
    },
    "Exception" : null
  } ],
  "variables" : [ "757fbfb00757fbfb01e402388f67727e5beb74b24a77", "757fbfb01757fbfb01e414748f60440ac827448db880" ]
=======
    "Uri" : "https://REDACTED.blob.core.windows.net/757fbfb00757fbfb062f17157676a5df6abeb4f99a25/757fbfb01757fbfb062f836138d0ed2b90fc74b8bb15",
    "Headers" : {
      "x-ms-version" : "2020-10-02",
      "User-Agent" : "azsdk-java-azure-storage-blob/12.12.0-beta.2 (11.0.7; Windows 10; 10.0)",
      "x-ms-client-request-id" : "372ac4d4-f68d-4345-bcb1-2377c0b0ea00",
      "Content-Type" : "application/octet-stream"
    },
    "Response" : {
      "content-length" : "0",
      "x-ms-version" : "2020-10-02",
      "Server" : "Windows-Azure-Blob/1.0 Microsoft-HTTPAPI/2.0",
      "x-ms-content-crc64" : "6RYQPwaVsyQ=",
      "Last-Modified" : "Fri, 14 May 2021 20:26:18 GMT",
      "x-ms-version-id" : "2021-05-14T20:26:18.5598469Z",
      "retry-after" : "0",
      "StatusCode" : "201",
      "x-ms-request-server-encrypted" : "true",
      "Date" : "Fri, 14 May 2021 20:26:18 GMT",
      "Content-MD5" : "wh+Wm18D0z1D4E+PE252gg==",
      "eTag" : "0x8D9171687DA7E05",
      "x-ms-request-id" : "487530e5-701e-0011-3bff-484076000000",
      "x-ms-client-request-id" : "372ac4d4-f68d-4345-bcb1-2377c0b0ea00"
    },
    "Exception" : null
  } ],
  "variables" : [ "757fbfb00757fbfb062f17157676a5df6abeb4f99a25", "757fbfb01757fbfb062f836138d0ed2b90fc74b8bb15" ]
>>>>>>> 2fe662bb
}<|MERGE_RESOLUTION|>--- conflicted
+++ resolved
@@ -1,25 +1,6 @@
 {
   "networkCallRecords" : [ {
     "Method" : "PUT",
-<<<<<<< HEAD
-    "Uri" : "https://REDACTED.blob.core.windows.net/757fbfb00757fbfb01e402388f67727e5beb74b24a77?restype=container",
-    "Headers" : {
-      "x-ms-version" : "2020-10-02",
-      "User-Agent" : "azsdk-java-azure-storage-blob/12.12.0-beta.2 (11.0.9; Windows 10; 10.0)",
-      "x-ms-client-request-id" : "470694ac-5ad8-4887-9f71-fc2b2a157dda"
-    },
-    "Response" : {
-      "Transfer-Encoding" : "chunked",
-      "x-ms-version" : "2020-10-02",
-      "Server" : "Windows-Azure-Blob/1.0 Microsoft-HTTPAPI/2.0",
-      "eTag" : "0x8D92AC4ABDCF75C",
-      "Last-Modified" : "Tue, 08 Jun 2021 21:30:43 GMT",
-      "retry-after" : "0",
-      "StatusCode" : "201",
-      "x-ms-request-id" : "f3770195-501e-001c-29ad-5ce384000000",
-      "x-ms-client-request-id" : "470694ac-5ad8-4887-9f71-fc2b2a157dda",
-      "Date" : "Tue, 08 Jun 2021 21:30:42 GMT"
-=======
     "Uri" : "https://REDACTED.blob.core.windows.net/757fbfb00757fbfb062f17157676a5df6abeb4f99a25?restype=container",
     "Headers" : {
       "x-ms-version" : "2020-10-02",
@@ -37,38 +18,10 @@
       "x-ms-request-id" : "8fc45a4d-e01e-0013-5fff-48fece000000",
       "x-ms-client-request-id" : "7e9a4e4d-861e-4bfb-a3fb-91de56c0af95",
       "Date" : "Fri, 14 May 2021 20:26:17 GMT"
->>>>>>> 2fe662bb
     },
     "Exception" : null
   }, {
     "Method" : "PUT",
-<<<<<<< HEAD
-    "Uri" : "https://REDACTED.blob.core.windows.net/757fbfb00757fbfb01e402388f67727e5beb74b24a77/757fbfb01757fbfb01e414748f60440ac827448db880",
-    "Headers" : {
-      "x-ms-version" : "2020-10-02",
-      "User-Agent" : "azsdk-java-azure-storage-blob/12.12.0-beta.2 (11.0.9; Windows 10; 10.0)",
-      "x-ms-client-request-id" : "1338a7c8-4de2-4757-98b4-3b0a2f5a6bd3",
-      "Content-Type" : "application/octet-stream"
-    },
-    "Response" : {
-      "Transfer-Encoding" : "chunked",
-      "x-ms-version" : "2020-10-02",
-      "Server" : "Windows-Azure-Blob/1.0 Microsoft-HTTPAPI/2.0",
-      "x-ms-content-crc64" : "6RYQPwaVsyQ=",
-      "Last-Modified" : "Tue, 08 Jun 2021 21:30:43 GMT",
-      "retry-after" : "0",
-      "StatusCode" : "201",
-      "x-ms-request-server-encrypted" : "true",
-      "Date" : "Tue, 08 Jun 2021 21:30:42 GMT",
-      "Content-MD5" : "wh+Wm18D0z1D4E+PE252gg==",
-      "eTag" : "0x8D92AC4ABEA1C7C",
-      "x-ms-request-id" : "f3770198-501e-001c-2bad-5ce384000000",
-      "x-ms-client-request-id" : "1338a7c8-4de2-4757-98b4-3b0a2f5a6bd3"
-    },
-    "Exception" : null
-  } ],
-  "variables" : [ "757fbfb00757fbfb01e402388f67727e5beb74b24a77", "757fbfb01757fbfb01e414748f60440ac827448db880" ]
-=======
     "Uri" : "https://REDACTED.blob.core.windows.net/757fbfb00757fbfb062f17157676a5df6abeb4f99a25/757fbfb01757fbfb062f836138d0ed2b90fc74b8bb15",
     "Headers" : {
       "x-ms-version" : "2020-10-02",
@@ -95,5 +48,4 @@
     "Exception" : null
   } ],
   "variables" : [ "757fbfb00757fbfb062f17157676a5df6abeb4f99a25", "757fbfb01757fbfb062f836138d0ed2b90fc74b8bb15" ]
->>>>>>> 2fe662bb
 }