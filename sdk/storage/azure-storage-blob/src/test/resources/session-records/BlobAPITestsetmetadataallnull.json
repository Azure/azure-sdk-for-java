--- conflicted
+++ resolved
@@ -1,147 +1,79 @@
 {
   "networkCallRecords" : [ {
     "Method" : "PUT",
-<<<<<<< HEAD
-    "Uri" : "https://jaschrepragrs.blob.core.windows.net/jtcsetmetadataallnull0blobapitestsetmetadataallnull028970422c?restype=container",
+    "Uri" : "https://jaschrepragrs.blob.core.windows.net/jtcsetmetadataallnull0blobapitestsetmetadataallnull91e2414236?restype=container",
     "Headers" : {
       "x-ms-version" : "2019-02-02",
       "User-Agent" : "azsdk-java-azure-storage-blob/12.0.0-preview.3 1.8.0_221; Windows 10 10.0",
-      "x-ms-client-request-id" : "896e54b2-b9d9-4b27-a78a-ac6b4ef30153"
-=======
-    "Uri" : "https://azstoragesdkaccount.blob.core.windows.net/jtcsetmetadataallnull0blobapitestsetmetadataallnull838279565e?restype=container",
-    "Headers" : {
-      "x-ms-version" : "2019-02-02",
-      "User-Agent" : "azsdk-java-azure-storage-blob/12.0.0-preview.3 1.8.0_212; Windows 10 10.0",
-      "x-ms-client-request-id" : "b0381f5b-520a-4b26-b58c-b512c2af2a94"
->>>>>>> a55d5dd9
+      "x-ms-client-request-id" : "d1c111c5-8eac-41fd-a365-a4646e193332"
     },
     "Response" : {
       "x-ms-version" : "2019-02-02",
       "Server" : "Windows-Azure-Blob/1.0 Microsoft-HTTPAPI/2.0",
-<<<<<<< HEAD
-      "ETag" : "\"0x8D73251A728462D\"",
-      "Last-Modified" : "Thu, 05 Sep 2019 22:37:37 GMT",
+      "ETag" : "\"0x8D73560F6D31DDE\"",
+      "Last-Modified" : "Mon, 09 Sep 2019 20:04:47 GMT",
       "retry-after" : "0",
       "Content-Length" : "0",
       "StatusCode" : "201",
-      "x-ms-request-id" : "bfece68e-901e-0044-223a-643cc7000000",
-      "Date" : "Thu, 05 Sep 2019 22:37:36 GMT",
-      "x-ms-client-request-id" : "896e54b2-b9d9-4b27-a78a-ac6b4ef30153"
-=======
-      "ETag" : "\"0x8D732FC7B5F08E2\"",
-      "Last-Modified" : "Fri, 06 Sep 2019 19:00:27 GMT",
-      "retry-after" : "0",
-      "Content-Length" : "0",
-      "StatusCode" : "201",
-      "x-ms-request-id" : "b92b10bc-d01e-009e-46e5-644931000000",
-      "Date" : "Fri, 06 Sep 2019 19:00:27 GMT",
-      "x-ms-client-request-id" : "b0381f5b-520a-4b26-b58c-b512c2af2a94"
->>>>>>> a55d5dd9
+      "x-ms-request-id" : "c5ca44a2-301e-0042-1b49-67cbbf000000",
+      "Date" : "Mon, 09 Sep 2019 20:04:46 GMT",
+      "x-ms-client-request-id" : "d1c111c5-8eac-41fd-a365-a4646e193332"
     },
     "Exception" : null
   }, {
     "Method" : "PUT",
-<<<<<<< HEAD
-    "Uri" : "https://jaschrepragrs.blob.core.windows.net/jtcsetmetadataallnull0blobapitestsetmetadataallnull028970422c/javablobsetmetadataallnull102462c68bc5a69d864a4",
+    "Uri" : "https://jaschrepragrs.blob.core.windows.net/jtcsetmetadataallnull0blobapitestsetmetadataallnull91e2414236/javablobsetmetadataallnull1673053b35b35c13a448f",
     "Headers" : {
       "x-ms-version" : "2019-02-02",
       "User-Agent" : "azsdk-java-azure-storage-blob/12.0.0-preview.3 1.8.0_221; Windows 10 10.0",
-      "x-ms-client-request-id" : "a5d111a0-09ff-4ad1-b607-9ac9341bf3df",
-=======
-    "Uri" : "https://azstoragesdkaccount.blob.core.windows.net/jtcsetmetadataallnull0blobapitestsetmetadataallnull838279565e/javablobsetmetadataallnull170931cfefb421fe9b4b6",
-    "Headers" : {
-      "x-ms-version" : "2019-02-02",
-      "User-Agent" : "azsdk-java-azure-storage-blob/12.0.0-preview.3 1.8.0_212; Windows 10 10.0",
-      "x-ms-client-request-id" : "129114c9-e4d4-4df3-a5c0-5a40c676d407",
->>>>>>> a55d5dd9
+      "x-ms-client-request-id" : "c10536f1-ba65-4e88-aff0-8e38d9043a2a",
       "Content-Type" : "application/octet-stream"
     },
     "Response" : {
       "x-ms-version" : "2019-02-02",
       "Server" : "Windows-Azure-Blob/1.0 Microsoft-HTTPAPI/2.0",
       "x-ms-content-crc64" : "6RYQPwaVsyQ=",
-<<<<<<< HEAD
-      "Last-Modified" : "Thu, 05 Sep 2019 22:37:37 GMT",
+      "Last-Modified" : "Mon, 09 Sep 2019 20:04:47 GMT",
       "retry-after" : "0",
       "StatusCode" : "201",
       "x-ms-request-server-encrypted" : "true",
-      "Date" : "Thu, 05 Sep 2019 22:37:36 GMT",
+      "Date" : "Mon, 09 Sep 2019 20:04:47 GMT",
       "Content-MD5" : "wh+Wm18D0z1D4E+PE252gg==",
-      "ETag" : "\"0x8D73251A734D98E\"",
+      "ETag" : "\"0x8D73560F6E17363\"",
       "Content-Length" : "0",
-      "x-ms-request-id" : "bfece6a5-901e-0044-373a-643cc7000000",
-      "x-ms-client-request-id" : "a5d111a0-09ff-4ad1-b607-9ac9341bf3df"
-=======
-      "Last-Modified" : "Fri, 06 Sep 2019 19:00:27 GMT",
-      "retry-after" : "0",
-      "StatusCode" : "201",
-      "x-ms-request-server-encrypted" : "true",
-      "Date" : "Fri, 06 Sep 2019 19:00:27 GMT",
-      "Content-MD5" : "wh+Wm18D0z1D4E+PE252gg==",
-      "ETag" : "\"0x8D732FC7B653AE7\"",
-      "Content-Length" : "0",
-      "x-ms-request-id" : "b92b10f0-d01e-009e-75e5-644931000000",
-      "x-ms-client-request-id" : "129114c9-e4d4-4df3-a5c0-5a40c676d407"
->>>>>>> a55d5dd9
+      "x-ms-request-id" : "c5ca44bf-301e-0042-3549-67cbbf000000",
+      "x-ms-client-request-id" : "c10536f1-ba65-4e88-aff0-8e38d9043a2a"
     },
     "Exception" : null
   }, {
     "Method" : "PUT",
-<<<<<<< HEAD
-    "Uri" : "https://jaschrepragrs.blob.core.windows.net/jtcsetmetadataallnull0blobapitestsetmetadataallnull028970422c/javablobsetmetadataallnull102462c68bc5a69d864a4?comp=metadata",
+    "Uri" : "https://jaschrepragrs.blob.core.windows.net/jtcsetmetadataallnull0blobapitestsetmetadataallnull91e2414236/javablobsetmetadataallnull1673053b35b35c13a448f?comp=metadata",
     "Headers" : {
       "x-ms-version" : "2019-02-02",
       "User-Agent" : "azsdk-java-azure-storage-blob/12.0.0-preview.3 1.8.0_221; Windows 10 10.0",
-      "x-ms-client-request-id" : "654ccc71-e3ee-47c0-81aa-353b76615bc7"
-=======
-    "Uri" : "https://azstoragesdkaccount.blob.core.windows.net/jtcsetmetadataallnull0blobapitestsetmetadataallnull838279565e/javablobsetmetadataallnull170931cfefb421fe9b4b6?comp=metadata",
-    "Headers" : {
-      "x-ms-version" : "2019-02-02",
-      "User-Agent" : "azsdk-java-azure-storage-blob/12.0.0-preview.3 1.8.0_212; Windows 10 10.0",
-      "x-ms-client-request-id" : "ad47d523-37ba-4c85-82aa-09e0650449a1"
->>>>>>> a55d5dd9
+      "x-ms-client-request-id" : "89bb41c5-640b-4ddf-8771-022b7876ba86"
     },
     "Response" : {
       "x-ms-version" : "2019-02-02",
       "Server" : "Windows-Azure-Blob/1.0 Microsoft-HTTPAPI/2.0",
-<<<<<<< HEAD
-      "ETag" : "\"0x8D73251A74137DC\"",
-      "Last-Modified" : "Thu, 05 Sep 2019 22:37:37 GMT",
+      "ETag" : "\"0x8D73560F6EDF8F8\"",
+      "Last-Modified" : "Mon, 09 Sep 2019 20:04:47 GMT",
       "retry-after" : "0",
       "Content-Length" : "0",
       "StatusCode" : "200",
-      "x-ms-request-id" : "bfece6b1-901e-0044-433a-643cc7000000",
+      "x-ms-request-id" : "c5ca44d0-301e-0042-4549-67cbbf000000",
       "x-ms-request-server-encrypted" : "true",
-      "Date" : "Thu, 05 Sep 2019 22:37:36 GMT",
-      "x-ms-client-request-id" : "654ccc71-e3ee-47c0-81aa-353b76615bc7"
-=======
-      "ETag" : "\"0x8D732FC7B6B08B1\"",
-      "Last-Modified" : "Fri, 06 Sep 2019 19:00:27 GMT",
-      "retry-after" : "0",
-      "Content-Length" : "0",
-      "StatusCode" : "200",
-      "x-ms-request-id" : "b92b1112-d01e-009e-14e5-644931000000",
-      "x-ms-request-server-encrypted" : "true",
-      "Date" : "Fri, 06 Sep 2019 19:00:27 GMT",
-      "x-ms-client-request-id" : "ad47d523-37ba-4c85-82aa-09e0650449a1"
->>>>>>> a55d5dd9
+      "Date" : "Mon, 09 Sep 2019 20:04:47 GMT",
+      "x-ms-client-request-id" : "89bb41c5-640b-4ddf-8771-022b7876ba86"
     },
     "Exception" : null
   }, {
     "Method" : "HEAD",
-<<<<<<< HEAD
-    "Uri" : "https://jaschrepragrs.blob.core.windows.net/jtcsetmetadataallnull0blobapitestsetmetadataallnull028970422c/javablobsetmetadataallnull102462c68bc5a69d864a4",
+    "Uri" : "https://jaschrepragrs.blob.core.windows.net/jtcsetmetadataallnull0blobapitestsetmetadataallnull91e2414236/javablobsetmetadataallnull1673053b35b35c13a448f",
     "Headers" : {
       "x-ms-version" : "2019-02-02",
       "User-Agent" : "azsdk-java-azure-storage-blob/12.0.0-preview.3 1.8.0_221; Windows 10 10.0",
-      "x-ms-client-request-id" : "7c263ff2-235e-4f74-9636-ac38c26b79c9"
-=======
-    "Uri" : "https://azstoragesdkaccount.blob.core.windows.net/jtcsetmetadataallnull0blobapitestsetmetadataallnull838279565e/javablobsetmetadataallnull170931cfefb421fe9b4b6",
-    "Headers" : {
-      "x-ms-version" : "2019-02-02",
-      "User-Agent" : "azsdk-java-azure-storage-blob/12.0.0-preview.3 1.8.0_212; Windows 10 10.0",
-      "x-ms-client-request-id" : "f88a001f-a8da-49bf-b266-5b2627ef60e4"
->>>>>>> a55d5dd9
+      "x-ms-client-request-id" : "5d119d23-649e-4229-aa2a-aae22392af3a"
     },
     "Response" : {
       "x-ms-version" : "2019-02-02",
@@ -149,54 +81,31 @@
       "Server" : "Windows-Azure-Blob/1.0 Microsoft-HTTPAPI/2.0",
       "x-ms-tag-count" : "0",
       "x-ms-lease-state" : "available",
-<<<<<<< HEAD
-      "Last-Modified" : "Thu, 05 Sep 2019 22:37:37 GMT",
+      "Last-Modified" : "Mon, 09 Sep 2019 20:04:47 GMT",
       "retry-after" : "0",
       "StatusCode" : "200",
-      "Date" : "Thu, 05 Sep 2019 22:37:36 GMT",
-=======
-      "Last-Modified" : "Fri, 06 Sep 2019 19:00:27 GMT",
-      "retry-after" : "0",
-      "StatusCode" : "200",
-      "Date" : "Fri, 06 Sep 2019 19:00:27 GMT",
->>>>>>> a55d5dd9
+      "Date" : "Mon, 09 Sep 2019 20:04:47 GMT",
       "x-ms-blob-type" : "BlockBlob",
       "Content-MD5" : "wh+Wm18D0z1D4E+PE252gg==",
       "Accept-Ranges" : "bytes",
       "x-ms-server-encrypted" : "true",
       "x-ms-access-tier-inferred" : "true",
       "x-ms-access-tier" : "Hot",
-<<<<<<< HEAD
-      "ETag" : "\"0x8D73251A74137DC\"",
-      "x-ms-creation-time" : "Thu, 05 Sep 2019 22:37:37 GMT",
+      "ETag" : "\"0x8D73560F6EDF8F8\"",
+      "x-ms-creation-time" : "Mon, 09 Sep 2019 20:04:47 GMT",
       "Content-Length" : "7",
-      "x-ms-request-id" : "bfece6ba-901e-0044-4c3a-643cc7000000",
-      "x-ms-client-request-id" : "7c263ff2-235e-4f74-9636-ac38c26b79c9",
-=======
-      "ETag" : "\"0x8D732FC7B6B08B1\"",
-      "x-ms-creation-time" : "Fri, 06 Sep 2019 19:00:27 GMT",
-      "Content-Length" : "7",
-      "x-ms-request-id" : "b92b113a-d01e-009e-34e5-644931000000",
-      "x-ms-client-request-id" : "f88a001f-a8da-49bf-b266-5b2627ef60e4",
->>>>>>> a55d5dd9
+      "x-ms-request-id" : "c5ca44e1-301e-0042-5649-67cbbf000000",
+      "x-ms-client-request-id" : "5d119d23-649e-4229-aa2a-aae22392af3a",
       "Content-Type" : "application/octet-stream"
     },
     "Exception" : null
   }, {
     "Method" : "GET",
-<<<<<<< HEAD
     "Uri" : "https://jaschrepragrs.blob.core.windows.net?prefix=jtcsetmetadataallnull&comp=list",
     "Headers" : {
       "x-ms-version" : "2019-02-02",
       "User-Agent" : "azsdk-java-azure-storage-blob/12.0.0-preview.3 1.8.0_221; Windows 10 10.0",
-      "x-ms-client-request-id" : "05d78437-d716-4a2f-89e7-ad9a8c33b1cc"
-=======
-    "Uri" : "https://azstoragesdkaccount.blob.core.windows.net?prefix=jtcsetmetadataallnull&comp=list",
-    "Headers" : {
-      "x-ms-version" : "2019-02-02",
-      "User-Agent" : "azsdk-java-azure-storage-blob/12.0.0-preview.3 1.8.0_212; Windows 10 10.0",
-      "x-ms-client-request-id" : "dbb23dc4-6d27-4f3a-878c-04c4c11f2b32"
->>>>>>> a55d5dd9
+      "x-ms-client-request-id" : "23c1bc29-3ec9-4d2d-b542-e1defa96e9d7"
     },
     "Response" : {
       "Transfer-Encoding" : "chunked",
@@ -204,35 +113,20 @@
       "Server" : "Windows-Azure-Blob/1.0 Microsoft-HTTPAPI/2.0",
       "retry-after" : "0",
       "StatusCode" : "200",
-<<<<<<< HEAD
-      "x-ms-request-id" : "bfece6ca-901e-0044-5c3a-643cc7000000",
-      "Body" : "﻿<?xml version=\"1.0\" encoding=\"utf-8\"?><EnumerationResults ServiceEndpoint=\"https://jaschrepragrs.blob.core.windows.net/\"><Prefix>jtcsetmetadataallnull</Prefix><Containers><Container><Name>jtcsetmetadataallnull0blobapitestsetmetadataallnull028970422c</Name><Properties><Last-Modified>Thu, 05 Sep 2019 22:37:37 GMT</Last-Modified><Etag>\"0x8D73251A728462D\"</Etag><LeaseStatus>unlocked</LeaseStatus><LeaseState>available</LeaseState><DefaultEncryptionScope>$account-encryption-key</DefaultEncryptionScope><DenyEncryptionScopeOverride>false</DenyEncryptionScopeOverride><HasImmutabilityPolicy>false</HasImmutabilityPolicy><HasLegalHold>false</HasLegalHold></Properties></Container></Containers><NextMarker /></EnumerationResults>",
-      "Date" : "Thu, 05 Sep 2019 22:37:36 GMT",
-      "x-ms-client-request-id" : "05d78437-d716-4a2f-89e7-ad9a8c33b1cc",
-=======
-      "x-ms-request-id" : "b92b1157-d01e-009e-4fe5-644931000000",
-      "Body" : "﻿<?xml version=\"1.0\" encoding=\"utf-8\"?><EnumerationResults ServiceEndpoint=\"https://azstoragesdkaccount.blob.core.windows.net/\"><Prefix>jtcsetmetadataallnull</Prefix><Containers><Container><Name>jtcsetmetadataallnull0blobapitestsetmetadataallnull838279565e</Name><Properties><Last-Modified>Fri, 06 Sep 2019 19:00:27 GMT</Last-Modified><Etag>\"0x8D732FC7B5F08E2\"</Etag><LeaseStatus>unlocked</LeaseStatus><LeaseState>available</LeaseState><DefaultEncryptionScope>$account-encryption-key</DefaultEncryptionScope><DenyEncryptionScopeOverride>false</DenyEncryptionScopeOverride><HasImmutabilityPolicy>false</HasImmutabilityPolicy><HasLegalHold>false</HasLegalHold></Properties></Container></Containers><NextMarker /></EnumerationResults>",
-      "Date" : "Fri, 06 Sep 2019 19:00:27 GMT",
-      "x-ms-client-request-id" : "dbb23dc4-6d27-4f3a-878c-04c4c11f2b32",
->>>>>>> a55d5dd9
+      "x-ms-request-id" : "c5ca44ef-301e-0042-6449-67cbbf000000",
+      "Body" : "﻿<?xml version=\"1.0\" encoding=\"utf-8\"?><EnumerationResults ServiceEndpoint=\"https://jaschrepragrs.blob.core.windows.net/\"><Prefix>jtcsetmetadataallnull</Prefix><Containers><Container><Name>jtcsetmetadataallnull0blobapitestsetmetadataallnull91e2414236</Name><Properties><Last-Modified>Mon, 09 Sep 2019 20:04:47 GMT</Last-Modified><Etag>\"0x8D73560F6D31DDE\"</Etag><LeaseStatus>unlocked</LeaseStatus><LeaseState>available</LeaseState><DefaultEncryptionScope>$account-encryption-key</DefaultEncryptionScope><DenyEncryptionScopeOverride>false</DenyEncryptionScopeOverride><HasImmutabilityPolicy>false</HasImmutabilityPolicy><HasLegalHold>false</HasLegalHold></Properties></Container></Containers><NextMarker /></EnumerationResults>",
+      "Date" : "Mon, 09 Sep 2019 20:04:47 GMT",
+      "x-ms-client-request-id" : "23c1bc29-3ec9-4d2d-b542-e1defa96e9d7",
       "Content-Type" : "application/xml"
     },
     "Exception" : null
   }, {
     "Method" : "DELETE",
-<<<<<<< HEAD
-    "Uri" : "https://jaschrepragrs.blob.core.windows.net/jtcsetmetadataallnull0blobapitestsetmetadataallnull028970422c?restype=container",
+    "Uri" : "https://jaschrepragrs.blob.core.windows.net/jtcsetmetadataallnull0blobapitestsetmetadataallnull91e2414236?restype=container",
     "Headers" : {
       "x-ms-version" : "2019-02-02",
       "User-Agent" : "azsdk-java-azure-storage-blob/12.0.0-preview.3 1.8.0_221; Windows 10 10.0",
-      "x-ms-client-request-id" : "0651727b-adab-4c3f-8a51-ebfa7175bdea"
-=======
-    "Uri" : "https://azstoragesdkaccount.blob.core.windows.net/jtcsetmetadataallnull0blobapitestsetmetadataallnull838279565e?restype=container",
-    "Headers" : {
-      "x-ms-version" : "2019-02-02",
-      "User-Agent" : "azsdk-java-azure-storage-blob/12.0.0-preview.3 1.8.0_212; Windows 10 10.0",
-      "x-ms-client-request-id" : "de741f49-8d42-48be-a36c-1c28d1e69fb7"
->>>>>>> a55d5dd9
+      "x-ms-client-request-id" : "25c90e75-7e34-459e-ad29-d19582e217c0"
     },
     "Response" : {
       "x-ms-version" : "2019-02-02",
@@ -240,21 +134,11 @@
       "retry-after" : "0",
       "Content-Length" : "0",
       "StatusCode" : "202",
-<<<<<<< HEAD
-      "x-ms-request-id" : "bfece6d8-901e-0044-6a3a-643cc7000000",
-      "Date" : "Thu, 05 Sep 2019 22:37:36 GMT",
-      "x-ms-client-request-id" : "0651727b-adab-4c3f-8a51-ebfa7175bdea"
+      "x-ms-request-id" : "c5ca4501-301e-0042-7649-67cbbf000000",
+      "Date" : "Mon, 09 Sep 2019 20:04:47 GMT",
+      "x-ms-client-request-id" : "25c90e75-7e34-459e-ad29-d19582e217c0"
     },
     "Exception" : null
   } ],
-  "variables" : [ "jtcsetmetadataallnull0blobapitestsetmetadataallnull028970422c", "javablobsetmetadataallnull102462c68bc5a69d864a4" ]
-=======
-      "x-ms-request-id" : "b92b1183-d01e-009e-75e5-644931000000",
-      "Date" : "Fri, 06 Sep 2019 19:00:27 GMT",
-      "x-ms-client-request-id" : "de741f49-8d42-48be-a36c-1c28d1e69fb7"
-    },
-    "Exception" : null
-  } ],
-  "variables" : [ "jtcsetmetadataallnull0blobapitestsetmetadataallnull838279565e", "javablobsetmetadataallnull170931cfefb421fe9b4b6" ]
->>>>>>> a55d5dd9
+  "variables" : [ "jtcsetmetadataallnull0blobapitestsetmetadataallnull91e2414236", "javablobsetmetadataallnull1673053b35b35c13a448f" ]
 }