{
  "networkCallRecords" : [ {
    "Method" : "PUT",
<<<<<<< HEAD
    "Uri" : "https://jaschrepragrs.blob.core.windows.net/jtcsnapshotac0blobapitestsnapshotac5d041902da2b84228e?restype=container",
    "Headers" : {
      "x-ms-version" : "2019-02-02",
      "User-Agent" : "azsdk-java-azure-storage-blob/12.0.0-preview.3 1.8.0_221; Windows 10 10.0",
      "x-ms-client-request-id" : "141219ee-60b2-485a-8fa8-ebe05020c4a5"
=======
    "Uri" : "https://azstoragesdkaccount.blob.core.windows.net/jtcsnapshotac0blobapitestsnapshotace0c82060fc889268ed?restype=container",
    "Headers" : {
      "x-ms-version" : "2019-02-02",
      "User-Agent" : "azsdk-java-azure-storage-blob/12.0.0-preview.3 1.8.0_212; Windows 10 10.0",
      "x-ms-client-request-id" : "23fc87fd-18e2-45d6-a053-292a0a0190ff"
>>>>>>> a55d5dd9
    },
    "Response" : {
      "x-ms-version" : "2019-02-02",
      "Server" : "Windows-Azure-Blob/1.0 Microsoft-HTTPAPI/2.0",
<<<<<<< HEAD
      "ETag" : "\"0x8D73251CA236644\"",
      "Last-Modified" : "Thu, 05 Sep 2019 22:38:36 GMT",
      "retry-after" : "0",
      "Content-Length" : "0",
      "StatusCode" : "201",
      "x-ms-request-id" : "bfed1fa2-901e-0044-783a-643cc7000000",
      "Date" : "Thu, 05 Sep 2019 22:38:35 GMT",
      "x-ms-client-request-id" : "141219ee-60b2-485a-8fa8-ebe05020c4a5"
=======
      "ETag" : "\"0x8D732FC95DAA640\"",
      "Last-Modified" : "Fri, 06 Sep 2019 19:01:12 GMT",
      "retry-after" : "0",
      "Content-Length" : "0",
      "StatusCode" : "201",
      "x-ms-request-id" : "b92bb971-d01e-009e-49e5-644931000000",
      "Date" : "Fri, 06 Sep 2019 19:01:12 GMT",
      "x-ms-client-request-id" : "23fc87fd-18e2-45d6-a053-292a0a0190ff"
>>>>>>> a55d5dd9
    },
    "Exception" : null
  }, {
    "Method" : "PUT",
<<<<<<< HEAD
    "Uri" : "https://jaschrepragrs.blob.core.windows.net/jtcsnapshotac0blobapitestsnapshotac5d041902da2b84228e/javablobsnapshotac1blobapitestsnapshotac5d038584a6c52af",
    "Headers" : {
      "x-ms-version" : "2019-02-02",
      "User-Agent" : "azsdk-java-azure-storage-blob/12.0.0-preview.3 1.8.0_221; Windows 10 10.0",
      "x-ms-client-request-id" : "f753e236-0804-40cf-a8f7-071cd662b46f",
=======
    "Uri" : "https://azstoragesdkaccount.blob.core.windows.net/jtcsnapshotac0blobapitestsnapshotace0c82060fc889268ed/javablobsnapshotac1blobapitestsnapshotace0c86470a9a5ee1",
    "Headers" : {
      "x-ms-version" : "2019-02-02",
      "User-Agent" : "azsdk-java-azure-storage-blob/12.0.0-preview.3 1.8.0_212; Windows 10 10.0",
      "x-ms-client-request-id" : "0c89ecff-ee20-461a-8c25-bb81d0267757",
>>>>>>> a55d5dd9
      "Content-Type" : "application/octet-stream"
    },
    "Response" : {
      "x-ms-version" : "2019-02-02",
      "Server" : "Windows-Azure-Blob/1.0 Microsoft-HTTPAPI/2.0",
      "x-ms-content-crc64" : "6RYQPwaVsyQ=",
<<<<<<< HEAD
      "Last-Modified" : "Thu, 05 Sep 2019 22:38:36 GMT",
      "retry-after" : "0",
      "StatusCode" : "201",
      "x-ms-request-server-encrypted" : "true",
      "Date" : "Thu, 05 Sep 2019 22:38:35 GMT",
      "Content-MD5" : "wh+Wm18D0z1D4E+PE252gg==",
      "ETag" : "\"0x8D73251CA3044CD\"",
      "Content-Length" : "0",
      "x-ms-request-id" : "bfed1fb5-901e-0044-0a3a-643cc7000000",
      "x-ms-client-request-id" : "f753e236-0804-40cf-a8f7-071cd662b46f"
=======
      "Last-Modified" : "Fri, 06 Sep 2019 19:01:12 GMT",
      "retry-after" : "0",
      "StatusCode" : "201",
      "x-ms-request-server-encrypted" : "true",
      "Date" : "Fri, 06 Sep 2019 19:01:12 GMT",
      "Content-MD5" : "wh+Wm18D0z1D4E+PE252gg==",
      "ETag" : "\"0x8D732FC95E1348D\"",
      "Content-Length" : "0",
      "x-ms-request-id" : "b92bb9b5-d01e-009e-07e5-644931000000",
      "x-ms-client-request-id" : "0c89ecff-ee20-461a-8c25-bb81d0267757"
>>>>>>> a55d5dd9
    },
    "Exception" : null
  }, {
    "Method" : "PUT",
<<<<<<< HEAD
    "Uri" : "https://jaschrepragrs.blob.core.windows.net/jtcsnapshotac0blobapitestsnapshotac5d041902da2b84228e/javablobsnapshotac1blobapitestsnapshotac5d038584a6c52af?comp=snapshot",
    "Headers" : {
      "x-ms-version" : "2019-02-02",
      "User-Agent" : "azsdk-java-azure-storage-blob/12.0.0-preview.3 1.8.0_221; Windows 10 10.0",
      "x-ms-client-request-id" : "edad36d0-6c4f-4159-a363-ba947e61b169"
    },
    "Response" : {
      "x-ms-version" : "2019-02-02",
      "x-ms-snapshot" : "2019-09-05T22:38:36.2925860Z",
      "Server" : "Windows-Azure-Blob/1.0 Microsoft-HTTPAPI/2.0",
      "ETag" : "\"0x8D73251CA3044CD\"",
      "Last-Modified" : "Thu, 05 Sep 2019 22:38:36 GMT",
      "retry-after" : "0",
      "Content-Length" : "0",
      "StatusCode" : "201",
      "x-ms-request-id" : "bfed1fce-901e-0044-223a-643cc7000000",
      "x-ms-request-server-encrypted" : "false",
      "Date" : "Thu, 05 Sep 2019 22:38:35 GMT",
      "x-ms-client-request-id" : "edad36d0-6c4f-4159-a363-ba947e61b169"
=======
    "Uri" : "https://azstoragesdkaccount.blob.core.windows.net/jtcsnapshotac0blobapitestsnapshotace0c82060fc889268ed/javablobsnapshotac1blobapitestsnapshotace0c86470a9a5ee1?comp=snapshot",
    "Headers" : {
      "x-ms-version" : "2019-02-02",
      "User-Agent" : "azsdk-java-azure-storage-blob/12.0.0-preview.3 1.8.0_212; Windows 10 10.0",
      "x-ms-client-request-id" : "6273bb89-6091-4359-8b3d-84f87a04cf6b"
    },
    "Response" : {
      "x-ms-version" : "2019-02-02",
      "x-ms-snapshot" : "2019-09-06T19:01:12.4336531Z",
      "Server" : "Windows-Azure-Blob/1.0 Microsoft-HTTPAPI/2.0",
      "ETag" : "\"0x8D732FC95E1348D\"",
      "Last-Modified" : "Fri, 06 Sep 2019 19:01:12 GMT",
      "retry-after" : "0",
      "Content-Length" : "0",
      "StatusCode" : "201",
      "x-ms-request-id" : "b92bb9ea-d01e-009e-38e5-644931000000",
      "x-ms-request-server-encrypted" : "false",
      "Date" : "Fri, 06 Sep 2019 19:01:12 GMT",
      "x-ms-client-request-id" : "6273bb89-6091-4359-8b3d-84f87a04cf6b"
>>>>>>> a55d5dd9
    },
    "Exception" : null
  }, {
    "Method" : "GET",
<<<<<<< HEAD
    "Uri" : "https://jaschrepragrs.blob.core.windows.net?prefix=jtcsnapshotac&comp=list",
    "Headers" : {
      "x-ms-version" : "2019-02-02",
      "User-Agent" : "azsdk-java-azure-storage-blob/12.0.0-preview.3 1.8.0_221; Windows 10 10.0",
      "x-ms-client-request-id" : "8efad46f-d0e9-4cc5-8ac7-55bd5255c4b0"
=======
    "Uri" : "https://azstoragesdkaccount.blob.core.windows.net?prefix=jtcsnapshotac&comp=list",
    "Headers" : {
      "x-ms-version" : "2019-02-02",
      "User-Agent" : "azsdk-java-azure-storage-blob/12.0.0-preview.3 1.8.0_212; Windows 10 10.0",
      "x-ms-client-request-id" : "773283d7-c10d-4ac8-bb02-40faa6b0f5ff"
>>>>>>> a55d5dd9
    },
    "Response" : {
      "Transfer-Encoding" : "chunked",
      "x-ms-version" : "2019-02-02",
      "Server" : "Windows-Azure-Blob/1.0 Microsoft-HTTPAPI/2.0",
      "retry-after" : "0",
      "StatusCode" : "200",
<<<<<<< HEAD
      "x-ms-request-id" : "bfed1fdf-901e-0044-313a-643cc7000000",
      "Body" : "﻿<?xml version=\"1.0\" encoding=\"utf-8\"?><EnumerationResults ServiceEndpoint=\"https://jaschrepragrs.blob.core.windows.net/\"><Prefix>jtcsnapshotac</Prefix><Containers><Container><Name>jtcsnapshotac0blobapitestsnapshotac5d041902da2b84228e</Name><Properties><Last-Modified>Thu, 05 Sep 2019 22:38:36 GMT</Last-Modified><Etag>\"0x8D73251CA236644\"</Etag><LeaseStatus>unlocked</LeaseStatus><LeaseState>available</LeaseState><DefaultEncryptionScope>$account-encryption-key</DefaultEncryptionScope><DenyEncryptionScopeOverride>false</DenyEncryptionScopeOverride><HasImmutabilityPolicy>false</HasImmutabilityPolicy><HasLegalHold>false</HasLegalHold></Properties></Container></Containers><NextMarker /></EnumerationResults>",
      "Date" : "Thu, 05 Sep 2019 22:38:35 GMT",
      "x-ms-client-request-id" : "8efad46f-d0e9-4cc5-8ac7-55bd5255c4b0",
=======
      "x-ms-request-id" : "b92bba0e-d01e-009e-5ae5-644931000000",
      "Body" : "﻿<?xml version=\"1.0\" encoding=\"utf-8\"?><EnumerationResults ServiceEndpoint=\"https://azstoragesdkaccount.blob.core.windows.net/\"><Prefix>jtcsnapshotac</Prefix><Containers><Container><Name>jtcsnapshotac0blobapitestsnapshotace0c82060fc889268ed</Name><Properties><Last-Modified>Fri, 06 Sep 2019 19:01:12 GMT</Last-Modified><Etag>\"0x8D732FC95DAA640\"</Etag><LeaseStatus>unlocked</LeaseStatus><LeaseState>available</LeaseState><DefaultEncryptionScope>$account-encryption-key</DefaultEncryptionScope><DenyEncryptionScopeOverride>false</DenyEncryptionScopeOverride><HasImmutabilityPolicy>false</HasImmutabilityPolicy><HasLegalHold>false</HasLegalHold></Properties></Container></Containers><NextMarker /></EnumerationResults>",
      "Date" : "Fri, 06 Sep 2019 19:01:12 GMT",
      "x-ms-client-request-id" : "773283d7-c10d-4ac8-bb02-40faa6b0f5ff",
>>>>>>> a55d5dd9
      "Content-Type" : "application/xml"
    },
    "Exception" : null
  }, {
    "Method" : "DELETE",
<<<<<<< HEAD
    "Uri" : "https://jaschrepragrs.blob.core.windows.net/jtcsnapshotac0blobapitestsnapshotac5d041902da2b84228e?restype=container",
    "Headers" : {
      "x-ms-version" : "2019-02-02",
      "User-Agent" : "azsdk-java-azure-storage-blob/12.0.0-preview.3 1.8.0_221; Windows 10 10.0",
      "x-ms-client-request-id" : "de8b1eff-1c65-4fa0-a7fe-43e82f730fc2"
=======
    "Uri" : "https://azstoragesdkaccount.blob.core.windows.net/jtcsnapshotac0blobapitestsnapshotace0c82060fc889268ed?restype=container",
    "Headers" : {
      "x-ms-version" : "2019-02-02",
      "User-Agent" : "azsdk-java-azure-storage-blob/12.0.0-preview.3 1.8.0_212; Windows 10 10.0",
      "x-ms-client-request-id" : "bfe6ea12-67a3-45d2-b697-12e7d7c142e8"
>>>>>>> a55d5dd9
    },
    "Response" : {
      "x-ms-version" : "2019-02-02",
      "Server" : "Windows-Azure-Blob/1.0 Microsoft-HTTPAPI/2.0",
      "retry-after" : "0",
      "Content-Length" : "0",
      "StatusCode" : "202",
<<<<<<< HEAD
      "x-ms-request-id" : "bfed1ff2-901e-0044-423a-643cc7000000",
      "Date" : "Thu, 05 Sep 2019 22:38:35 GMT",
      "x-ms-client-request-id" : "de8b1eff-1c65-4fa0-a7fe-43e82f730fc2"
    },
    "Exception" : null
  } ],
  "variables" : [ "jtcsnapshotac0blobapitestsnapshotac5d041902da2b84228e", "javablobsnapshotac1blobapitestsnapshotac5d038584a6c52af" ]
=======
      "x-ms-request-id" : "b92bba22-d01e-009e-6de5-644931000000",
      "Date" : "Fri, 06 Sep 2019 19:01:12 GMT",
      "x-ms-client-request-id" : "bfe6ea12-67a3-45d2-b697-12e7d7c142e8"
    },
    "Exception" : null
  } ],
  "variables" : [ "jtcsnapshotac0blobapitestsnapshotace0c82060fc889268ed", "javablobsnapshotac1blobapitestsnapshotace0c86470a9a5ee1" ]
>>>>>>> a55d5dd9
}<|MERGE_RESOLUTION|>--- conflicted
+++ resolved
@@ -1,150 +1,80 @@
 {
   "networkCallRecords" : [ {
     "Method" : "PUT",
-<<<<<<< HEAD
-    "Uri" : "https://jaschrepragrs.blob.core.windows.net/jtcsnapshotac0blobapitestsnapshotac5d041902da2b84228e?restype=container",
+    "Uri" : "https://jaschrepragrs.blob.core.windows.net/jtcsnapshotac0blobapitestsnapshotacd5d7561415b048ecff?restype=container",
     "Headers" : {
       "x-ms-version" : "2019-02-02",
       "User-Agent" : "azsdk-java-azure-storage-blob/12.0.0-preview.3 1.8.0_221; Windows 10 10.0",
-      "x-ms-client-request-id" : "141219ee-60b2-485a-8fa8-ebe05020c4a5"
-=======
-    "Uri" : "https://azstoragesdkaccount.blob.core.windows.net/jtcsnapshotac0blobapitestsnapshotace0c82060fc889268ed?restype=container",
-    "Headers" : {
-      "x-ms-version" : "2019-02-02",
-      "User-Agent" : "azsdk-java-azure-storage-blob/12.0.0-preview.3 1.8.0_212; Windows 10 10.0",
-      "x-ms-client-request-id" : "23fc87fd-18e2-45d6-a053-292a0a0190ff"
->>>>>>> a55d5dd9
+      "x-ms-client-request-id" : "1eeae72c-3135-4145-b430-3b3307a2b60c"
     },
     "Response" : {
       "x-ms-version" : "2019-02-02",
       "Server" : "Windows-Azure-Blob/1.0 Microsoft-HTTPAPI/2.0",
-<<<<<<< HEAD
-      "ETag" : "\"0x8D73251CA236644\"",
-      "Last-Modified" : "Thu, 05 Sep 2019 22:38:36 GMT",
+      "ETag" : "\"0x8D7356119C03885\"",
+      "Last-Modified" : "Mon, 09 Sep 2019 20:05:45 GMT",
       "retry-after" : "0",
       "Content-Length" : "0",
       "StatusCode" : "201",
-      "x-ms-request-id" : "bfed1fa2-901e-0044-783a-643cc7000000",
-      "Date" : "Thu, 05 Sep 2019 22:38:35 GMT",
-      "x-ms-client-request-id" : "141219ee-60b2-485a-8fa8-ebe05020c4a5"
-=======
-      "ETag" : "\"0x8D732FC95DAA640\"",
-      "Last-Modified" : "Fri, 06 Sep 2019 19:01:12 GMT",
-      "retry-after" : "0",
-      "Content-Length" : "0",
-      "StatusCode" : "201",
-      "x-ms-request-id" : "b92bb971-d01e-009e-49e5-644931000000",
-      "Date" : "Fri, 06 Sep 2019 19:01:12 GMT",
-      "x-ms-client-request-id" : "23fc87fd-18e2-45d6-a053-292a0a0190ff"
->>>>>>> a55d5dd9
+      "x-ms-request-id" : "c5ca816f-301e-0042-0b49-67cbbf000000",
+      "Date" : "Mon, 09 Sep 2019 20:05:45 GMT",
+      "x-ms-client-request-id" : "1eeae72c-3135-4145-b430-3b3307a2b60c"
     },
     "Exception" : null
   }, {
     "Method" : "PUT",
-<<<<<<< HEAD
-    "Uri" : "https://jaschrepragrs.blob.core.windows.net/jtcsnapshotac0blobapitestsnapshotac5d041902da2b84228e/javablobsnapshotac1blobapitestsnapshotac5d038584a6c52af",
+    "Uri" : "https://jaschrepragrs.blob.core.windows.net/jtcsnapshotac0blobapitestsnapshotacd5d7561415b048ecff/javablobsnapshotac1blobapitestsnapshotacd5d42131874ff20",
     "Headers" : {
       "x-ms-version" : "2019-02-02",
       "User-Agent" : "azsdk-java-azure-storage-blob/12.0.0-preview.3 1.8.0_221; Windows 10 10.0",
-      "x-ms-client-request-id" : "f753e236-0804-40cf-a8f7-071cd662b46f",
-=======
-    "Uri" : "https://azstoragesdkaccount.blob.core.windows.net/jtcsnapshotac0blobapitestsnapshotace0c82060fc889268ed/javablobsnapshotac1blobapitestsnapshotace0c86470a9a5ee1",
-    "Headers" : {
-      "x-ms-version" : "2019-02-02",
-      "User-Agent" : "azsdk-java-azure-storage-blob/12.0.0-preview.3 1.8.0_212; Windows 10 10.0",
-      "x-ms-client-request-id" : "0c89ecff-ee20-461a-8c25-bb81d0267757",
->>>>>>> a55d5dd9
+      "x-ms-client-request-id" : "b47dc652-aaa3-44f4-a505-bf3422b5b155",
       "Content-Type" : "application/octet-stream"
     },
     "Response" : {
       "x-ms-version" : "2019-02-02",
       "Server" : "Windows-Azure-Blob/1.0 Microsoft-HTTPAPI/2.0",
       "x-ms-content-crc64" : "6RYQPwaVsyQ=",
-<<<<<<< HEAD
-      "Last-Modified" : "Thu, 05 Sep 2019 22:38:36 GMT",
+      "Last-Modified" : "Mon, 09 Sep 2019 20:05:45 GMT",
       "retry-after" : "0",
       "StatusCode" : "201",
       "x-ms-request-server-encrypted" : "true",
-      "Date" : "Thu, 05 Sep 2019 22:38:35 GMT",
+      "Date" : "Mon, 09 Sep 2019 20:05:45 GMT",
       "Content-MD5" : "wh+Wm18D0z1D4E+PE252gg==",
-      "ETag" : "\"0x8D73251CA3044CD\"",
+      "ETag" : "\"0x8D7356119CE7107\"",
       "Content-Length" : "0",
-      "x-ms-request-id" : "bfed1fb5-901e-0044-0a3a-643cc7000000",
-      "x-ms-client-request-id" : "f753e236-0804-40cf-a8f7-071cd662b46f"
-=======
-      "Last-Modified" : "Fri, 06 Sep 2019 19:01:12 GMT",
-      "retry-after" : "0",
-      "StatusCode" : "201",
-      "x-ms-request-server-encrypted" : "true",
-      "Date" : "Fri, 06 Sep 2019 19:01:12 GMT",
-      "Content-MD5" : "wh+Wm18D0z1D4E+PE252gg==",
-      "ETag" : "\"0x8D732FC95E1348D\"",
-      "Content-Length" : "0",
-      "x-ms-request-id" : "b92bb9b5-d01e-009e-07e5-644931000000",
-      "x-ms-client-request-id" : "0c89ecff-ee20-461a-8c25-bb81d0267757"
->>>>>>> a55d5dd9
+      "x-ms-request-id" : "c5ca8184-301e-0042-1e49-67cbbf000000",
+      "x-ms-client-request-id" : "b47dc652-aaa3-44f4-a505-bf3422b5b155"
     },
     "Exception" : null
   }, {
     "Method" : "PUT",
-<<<<<<< HEAD
-    "Uri" : "https://jaschrepragrs.blob.core.windows.net/jtcsnapshotac0blobapitestsnapshotac5d041902da2b84228e/javablobsnapshotac1blobapitestsnapshotac5d038584a6c52af?comp=snapshot",
+    "Uri" : "https://jaschrepragrs.blob.core.windows.net/jtcsnapshotac0blobapitestsnapshotacd5d7561415b048ecff/javablobsnapshotac1blobapitestsnapshotacd5d42131874ff20?comp=snapshot",
     "Headers" : {
       "x-ms-version" : "2019-02-02",
       "User-Agent" : "azsdk-java-azure-storage-blob/12.0.0-preview.3 1.8.0_221; Windows 10 10.0",
-      "x-ms-client-request-id" : "edad36d0-6c4f-4159-a363-ba947e61b169"
+      "x-ms-client-request-id" : "087ceb3c-1d3e-4d24-b7e5-aee10b7b2135"
     },
     "Response" : {
       "x-ms-version" : "2019-02-02",
-      "x-ms-snapshot" : "2019-09-05T22:38:36.2925860Z",
+      "x-ms-snapshot" : "2019-09-09T20:05:45.8084702Z",
       "Server" : "Windows-Azure-Blob/1.0 Microsoft-HTTPAPI/2.0",
-      "ETag" : "\"0x8D73251CA3044CD\"",
-      "Last-Modified" : "Thu, 05 Sep 2019 22:38:36 GMT",
+      "ETag" : "\"0x8D7356119CE7107\"",
+      "Last-Modified" : "Mon, 09 Sep 2019 20:05:45 GMT",
       "retry-after" : "0",
       "Content-Length" : "0",
       "StatusCode" : "201",
-      "x-ms-request-id" : "bfed1fce-901e-0044-223a-643cc7000000",
+      "x-ms-request-id" : "c5ca81a3-301e-0042-3d49-67cbbf000000",
       "x-ms-request-server-encrypted" : "false",
-      "Date" : "Thu, 05 Sep 2019 22:38:35 GMT",
-      "x-ms-client-request-id" : "edad36d0-6c4f-4159-a363-ba947e61b169"
-=======
-    "Uri" : "https://azstoragesdkaccount.blob.core.windows.net/jtcsnapshotac0blobapitestsnapshotace0c82060fc889268ed/javablobsnapshotac1blobapitestsnapshotace0c86470a9a5ee1?comp=snapshot",
-    "Headers" : {
-      "x-ms-version" : "2019-02-02",
-      "User-Agent" : "azsdk-java-azure-storage-blob/12.0.0-preview.3 1.8.0_212; Windows 10 10.0",
-      "x-ms-client-request-id" : "6273bb89-6091-4359-8b3d-84f87a04cf6b"
-    },
-    "Response" : {
-      "x-ms-version" : "2019-02-02",
-      "x-ms-snapshot" : "2019-09-06T19:01:12.4336531Z",
-      "Server" : "Windows-Azure-Blob/1.0 Microsoft-HTTPAPI/2.0",
-      "ETag" : "\"0x8D732FC95E1348D\"",
-      "Last-Modified" : "Fri, 06 Sep 2019 19:01:12 GMT",
-      "retry-after" : "0",
-      "Content-Length" : "0",
-      "StatusCode" : "201",
-      "x-ms-request-id" : "b92bb9ea-d01e-009e-38e5-644931000000",
-      "x-ms-request-server-encrypted" : "false",
-      "Date" : "Fri, 06 Sep 2019 19:01:12 GMT",
-      "x-ms-client-request-id" : "6273bb89-6091-4359-8b3d-84f87a04cf6b"
->>>>>>> a55d5dd9
+      "Date" : "Mon, 09 Sep 2019 20:05:45 GMT",
+      "x-ms-client-request-id" : "087ceb3c-1d3e-4d24-b7e5-aee10b7b2135"
     },
     "Exception" : null
   }, {
     "Method" : "GET",
-<<<<<<< HEAD
     "Uri" : "https://jaschrepragrs.blob.core.windows.net?prefix=jtcsnapshotac&comp=list",
     "Headers" : {
       "x-ms-version" : "2019-02-02",
       "User-Agent" : "azsdk-java-azure-storage-blob/12.0.0-preview.3 1.8.0_221; Windows 10 10.0",
-      "x-ms-client-request-id" : "8efad46f-d0e9-4cc5-8ac7-55bd5255c4b0"
-=======
-    "Uri" : "https://azstoragesdkaccount.blob.core.windows.net?prefix=jtcsnapshotac&comp=list",
-    "Headers" : {
-      "x-ms-version" : "2019-02-02",
-      "User-Agent" : "azsdk-java-azure-storage-blob/12.0.0-preview.3 1.8.0_212; Windows 10 10.0",
-      "x-ms-client-request-id" : "773283d7-c10d-4ac8-bb02-40faa6b0f5ff"
->>>>>>> a55d5dd9
+      "x-ms-client-request-id" : "8f5cb49f-722f-4e1b-8b88-69912144f86a"
     },
     "Response" : {
       "Transfer-Encoding" : "chunked",
@@ -152,35 +82,20 @@
       "Server" : "Windows-Azure-Blob/1.0 Microsoft-HTTPAPI/2.0",
       "retry-after" : "0",
       "StatusCode" : "200",
-<<<<<<< HEAD
-      "x-ms-request-id" : "bfed1fdf-901e-0044-313a-643cc7000000",
-      "Body" : "﻿<?xml version=\"1.0\" encoding=\"utf-8\"?><EnumerationResults ServiceEndpoint=\"https://jaschrepragrs.blob.core.windows.net/\"><Prefix>jtcsnapshotac</Prefix><Containers><Container><Name>jtcsnapshotac0blobapitestsnapshotac5d041902da2b84228e</Name><Properties><Last-Modified>Thu, 05 Sep 2019 22:38:36 GMT</Last-Modified><Etag>\"0x8D73251CA236644\"</Etag><LeaseStatus>unlocked</LeaseStatus><LeaseState>available</LeaseState><DefaultEncryptionScope>$account-encryption-key</DefaultEncryptionScope><DenyEncryptionScopeOverride>false</DenyEncryptionScopeOverride><HasImmutabilityPolicy>false</HasImmutabilityPolicy><HasLegalHold>false</HasLegalHold></Properties></Container></Containers><NextMarker /></EnumerationResults>",
-      "Date" : "Thu, 05 Sep 2019 22:38:35 GMT",
-      "x-ms-client-request-id" : "8efad46f-d0e9-4cc5-8ac7-55bd5255c4b0",
-=======
-      "x-ms-request-id" : "b92bba0e-d01e-009e-5ae5-644931000000",
-      "Body" : "﻿<?xml version=\"1.0\" encoding=\"utf-8\"?><EnumerationResults ServiceEndpoint=\"https://azstoragesdkaccount.blob.core.windows.net/\"><Prefix>jtcsnapshotac</Prefix><Containers><Container><Name>jtcsnapshotac0blobapitestsnapshotace0c82060fc889268ed</Name><Properties><Last-Modified>Fri, 06 Sep 2019 19:01:12 GMT</Last-Modified><Etag>\"0x8D732FC95DAA640\"</Etag><LeaseStatus>unlocked</LeaseStatus><LeaseState>available</LeaseState><DefaultEncryptionScope>$account-encryption-key</DefaultEncryptionScope><DenyEncryptionScopeOverride>false</DenyEncryptionScopeOverride><HasImmutabilityPolicy>false</HasImmutabilityPolicy><HasLegalHold>false</HasLegalHold></Properties></Container></Containers><NextMarker /></EnumerationResults>",
-      "Date" : "Fri, 06 Sep 2019 19:01:12 GMT",
-      "x-ms-client-request-id" : "773283d7-c10d-4ac8-bb02-40faa6b0f5ff",
->>>>>>> a55d5dd9
+      "x-ms-request-id" : "c5ca81bc-301e-0042-5249-67cbbf000000",
+      "Body" : "﻿<?xml version=\"1.0\" encoding=\"utf-8\"?><EnumerationResults ServiceEndpoint=\"https://jaschrepragrs.blob.core.windows.net/\"><Prefix>jtcsnapshotac</Prefix><Containers><Container><Name>jtcsnapshotac0blobapitestsnapshotacd5d7561415b048ecff</Name><Properties><Last-Modified>Mon, 09 Sep 2019 20:05:45 GMT</Last-Modified><Etag>\"0x8D7356119C03885\"</Etag><LeaseStatus>unlocked</LeaseStatus><LeaseState>available</LeaseState><DefaultEncryptionScope>$account-encryption-key</DefaultEncryptionScope><DenyEncryptionScopeOverride>false</DenyEncryptionScopeOverride><HasImmutabilityPolicy>false</HasImmutabilityPolicy><HasLegalHold>false</HasLegalHold></Properties></Container></Containers><NextMarker /></EnumerationResults>",
+      "Date" : "Mon, 09 Sep 2019 20:05:45 GMT",
+      "x-ms-client-request-id" : "8f5cb49f-722f-4e1b-8b88-69912144f86a",
       "Content-Type" : "application/xml"
     },
     "Exception" : null
   }, {
     "Method" : "DELETE",
-<<<<<<< HEAD
-    "Uri" : "https://jaschrepragrs.blob.core.windows.net/jtcsnapshotac0blobapitestsnapshotac5d041902da2b84228e?restype=container",
+    "Uri" : "https://jaschrepragrs.blob.core.windows.net/jtcsnapshotac0blobapitestsnapshotacd5d7561415b048ecff?restype=container",
     "Headers" : {
       "x-ms-version" : "2019-02-02",
       "User-Agent" : "azsdk-java-azure-storage-blob/12.0.0-preview.3 1.8.0_221; Windows 10 10.0",
-      "x-ms-client-request-id" : "de8b1eff-1c65-4fa0-a7fe-43e82f730fc2"
-=======
-    "Uri" : "https://azstoragesdkaccount.blob.core.windows.net/jtcsnapshotac0blobapitestsnapshotace0c82060fc889268ed?restype=container",
-    "Headers" : {
-      "x-ms-version" : "2019-02-02",
-      "User-Agent" : "azsdk-java-azure-storage-blob/12.0.0-preview.3 1.8.0_212; Windows 10 10.0",
-      "x-ms-client-request-id" : "bfe6ea12-67a3-45d2-b697-12e7d7c142e8"
->>>>>>> a55d5dd9
+      "x-ms-client-request-id" : "01a63627-a3e3-4c56-9ad8-604381884a6a"
     },
     "Response" : {
       "x-ms-version" : "2019-02-02",
@@ -188,21 +103,11 @@
       "retry-after" : "0",
       "Content-Length" : "0",
       "StatusCode" : "202",
-<<<<<<< HEAD
-      "x-ms-request-id" : "bfed1ff2-901e-0044-423a-643cc7000000",
-      "Date" : "Thu, 05 Sep 2019 22:38:35 GMT",
-      "x-ms-client-request-id" : "de8b1eff-1c65-4fa0-a7fe-43e82f730fc2"
+      "x-ms-request-id" : "c5ca81da-301e-0042-6e49-67cbbf000000",
+      "Date" : "Mon, 09 Sep 2019 20:05:45 GMT",
+      "x-ms-client-request-id" : "01a63627-a3e3-4c56-9ad8-604381884a6a"
     },
     "Exception" : null
   } ],
-  "variables" : [ "jtcsnapshotac0blobapitestsnapshotac5d041902da2b84228e", "javablobsnapshotac1blobapitestsnapshotac5d038584a6c52af" ]
-=======
-      "x-ms-request-id" : "b92bba22-d01e-009e-6de5-644931000000",
-      "Date" : "Fri, 06 Sep 2019 19:01:12 GMT",
-      "x-ms-client-request-id" : "bfe6ea12-67a3-45d2-b697-12e7d7c142e8"
-    },
-    "Exception" : null
-  } ],
-  "variables" : [ "jtcsnapshotac0blobapitestsnapshotace0c82060fc889268ed", "javablobsnapshotac1blobapitestsnapshotace0c86470a9a5ee1" ]
->>>>>>> a55d5dd9
+  "variables" : [ "jtcsnapshotac0blobapitestsnapshotacd5d7561415b048ecff", "javablobsnapshotac1blobapitestsnapshotacd5d42131874ff20" ]
 }