--- conflicted
+++ resolved
@@ -1,59 +1,32 @@
 {
   "networkCallRecords" : [ {
     "Method" : "PUT",
-<<<<<<< HEAD
-    "Uri" : "https://jaschrepragrs.blob.core.windows.net/jtcblobrange0helpertestblobrange8c788897691bdfb4497?restype=container",
+    "Uri" : "https://jaschrepragrs.blob.core.windows.net/jtcblobrange0helpertestblobrange6f7954936dd81775e83?restype=container",
     "Headers" : {
       "x-ms-version" : "2019-02-02",
       "User-Agent" : "azsdk-java-azure-storage-blob/12.0.0-preview.3 1.8.0_221; Windows 10 10.0",
-      "x-ms-client-request-id" : "1b7debec-c2ca-479f-9afd-334dd4a78e57"
-=======
-    "Uri" : "https://azstoragesdkaccount.blob.core.windows.net/jtcblobrange0helpertestblobrange69970288bfe2f07ab0c?restype=container",
-    "Headers" : {
-      "x-ms-version" : "2019-02-02",
-      "User-Agent" : "azsdk-java-azure-storage-blob/12.0.0-preview.3 1.8.0_212; Windows 10 10.0",
-      "x-ms-client-request-id" : "a4f79b52-83e0-4bb8-bfab-e78c73caad0d"
->>>>>>> a55d5dd9
+      "x-ms-client-request-id" : "7d3eb988-0d0e-4261-a710-48023ca75bb6"
     },
     "Response" : {
       "x-ms-version" : "2019-02-02",
       "Server" : "Windows-Azure-Blob/1.0 Microsoft-HTTPAPI/2.0",
-<<<<<<< HEAD
-      "ETag" : "\"0x8D73251832A7B68\"",
-      "Last-Modified" : "Thu, 05 Sep 2019 22:36:37 GMT",
+      "ETag" : "\"0x8D7356032DE640E\"",
+      "Last-Modified" : "Mon, 09 Sep 2019 19:59:18 GMT",
       "retry-after" : "0",
       "Content-Length" : "0",
       "StatusCode" : "201",
-      "x-ms-request-id" : "bfeca7fd-901e-0044-173a-643cc7000000",
-      "Date" : "Thu, 05 Sep 2019 22:36:36 GMT",
-      "x-ms-client-request-id" : "1b7debec-c2ca-479f-9afd-334dd4a78e57"
-=======
-      "ETag" : "\"0x8D732FDAB19C6CA\"",
-      "Last-Modified" : "Fri, 06 Sep 2019 19:08:57 GMT",
-      "retry-after" : "0",
-      "Content-Length" : "0",
-      "StatusCode" : "201",
-      "x-ms-request-id" : "ec65c6dc-001e-001f-7ae6-64eb66000000",
-      "Date" : "Fri, 06 Sep 2019 19:08:57 GMT",
-      "x-ms-client-request-id" : "a4f79b52-83e0-4bb8-bfab-e78c73caad0d"
->>>>>>> a55d5dd9
+      "x-ms-request-id" : "077fd739-801e-001f-6f49-673bbb000000",
+      "Date" : "Mon, 09 Sep 2019 19:59:17 GMT",
+      "x-ms-client-request-id" : "7d3eb988-0d0e-4261-a710-48023ca75bb6"
     },
     "Exception" : null
   }, {
     "Method" : "GET",
-<<<<<<< HEAD
     "Uri" : "https://jaschrepragrs.blob.core.windows.net?prefix=jtcblobrange&comp=list",
     "Headers" : {
       "x-ms-version" : "2019-02-02",
       "User-Agent" : "azsdk-java-azure-storage-blob/12.0.0-preview.3 1.8.0_221; Windows 10 10.0",
-      "x-ms-client-request-id" : "22fbb754-0602-4565-acfe-14a8635410a0"
-=======
-    "Uri" : "https://azstoragesdkaccount.blob.core.windows.net?prefix=jtcblobrange&comp=list",
-    "Headers" : {
-      "x-ms-version" : "2019-02-02",
-      "User-Agent" : "azsdk-java-azure-storage-blob/12.0.0-preview.3 1.8.0_212; Windows 10 10.0",
-      "x-ms-client-request-id" : "34f1fe8e-c83e-4ee4-a13d-22e10f5f132d"
->>>>>>> a55d5dd9
+      "x-ms-client-request-id" : "421bc877-c570-40e6-aa50-275e98738b2f"
     },
     "Response" : {
       "Transfer-Encoding" : "chunked",
@@ -61,35 +34,20 @@
       "Server" : "Windows-Azure-Blob/1.0 Microsoft-HTTPAPI/2.0",
       "retry-after" : "0",
       "StatusCode" : "200",
-<<<<<<< HEAD
-      "x-ms-request-id" : "bfeca818-901e-0044-2e3a-643cc7000000",
-      "Body" : "﻿<?xml version=\"1.0\" encoding=\"utf-8\"?><EnumerationResults ServiceEndpoint=\"https://jaschrepragrs.blob.core.windows.net/\"><Prefix>jtcblobrange</Prefix><Containers><Container><Name>jtcblobrange0helpertestblobrange8c788897691bdfb4497</Name><Properties><Last-Modified>Thu, 05 Sep 2019 22:36:37 GMT</Last-Modified><Etag>\"0x8D73251832A7B68\"</Etag><LeaseStatus>unlocked</LeaseStatus><LeaseState>available</LeaseState><DefaultEncryptionScope>$account-encryption-key</DefaultEncryptionScope><DenyEncryptionScopeOverride>false</DenyEncryptionScopeOverride><HasImmutabilityPolicy>false</HasImmutabilityPolicy><HasLegalHold>false</HasLegalHold></Properties></Container></Containers><NextMarker /></EnumerationResults>",
-      "Date" : "Thu, 05 Sep 2019 22:36:36 GMT",
-      "x-ms-client-request-id" : "22fbb754-0602-4565-acfe-14a8635410a0",
-=======
-      "x-ms-request-id" : "ec65c7b2-001e-001f-34e6-64eb66000000",
-      "Body" : "﻿<?xml version=\"1.0\" encoding=\"utf-8\"?><EnumerationResults ServiceEndpoint=\"https://azstoragesdkaccount.blob.core.windows.net/\"><Prefix>jtcblobrange</Prefix><Containers><Container><Name>jtcblobrange0helpertestblobrange69970288bfe2f07ab0c</Name><Properties><Last-Modified>Fri, 06 Sep 2019 19:08:57 GMT</Last-Modified><Etag>\"0x8D732FDAB19C6CA\"</Etag><LeaseStatus>unlocked</LeaseStatus><LeaseState>available</LeaseState><DefaultEncryptionScope>$account-encryption-key</DefaultEncryptionScope><DenyEncryptionScopeOverride>false</DenyEncryptionScopeOverride><HasImmutabilityPolicy>false</HasImmutabilityPolicy><HasLegalHold>false</HasLegalHold></Properties></Container></Containers><NextMarker /></EnumerationResults>",
-      "Date" : "Fri, 06 Sep 2019 19:08:57 GMT",
-      "x-ms-client-request-id" : "34f1fe8e-c83e-4ee4-a13d-22e10f5f132d",
->>>>>>> a55d5dd9
+      "x-ms-request-id" : "077fd746-801e-001f-7b49-673bbb000000",
+      "Body" : "﻿<?xml version=\"1.0\" encoding=\"utf-8\"?><EnumerationResults ServiceEndpoint=\"https://jaschrepragrs.blob.core.windows.net/\"><Prefix>jtcblobrange</Prefix><Containers><Container><Name>jtcblobrange0helpertestblobrange6f7954936dd81775e83</Name><Properties><Last-Modified>Mon, 09 Sep 2019 19:59:18 GMT</Last-Modified><Etag>\"0x8D7356032DE640E\"</Etag><LeaseStatus>unlocked</LeaseStatus><LeaseState>available</LeaseState><DefaultEncryptionScope>$account-encryption-key</DefaultEncryptionScope><DenyEncryptionScopeOverride>false</DenyEncryptionScopeOverride><HasImmutabilityPolicy>false</HasImmutabilityPolicy><HasLegalHold>false</HasLegalHold></Properties></Container></Containers><NextMarker /></EnumerationResults>",
+      "Date" : "Mon, 09 Sep 2019 19:59:17 GMT",
+      "x-ms-client-request-id" : "421bc877-c570-40e6-aa50-275e98738b2f",
       "Content-Type" : "application/xml"
     },
     "Exception" : null
   }, {
     "Method" : "DELETE",
-<<<<<<< HEAD
-    "Uri" : "https://jaschrepragrs.blob.core.windows.net/jtcblobrange0helpertestblobrange8c788897691bdfb4497?restype=container",
+    "Uri" : "https://jaschrepragrs.blob.core.windows.net/jtcblobrange0helpertestblobrange6f7954936dd81775e83?restype=container",
     "Headers" : {
       "x-ms-version" : "2019-02-02",
       "User-Agent" : "azsdk-java-azure-storage-blob/12.0.0-preview.3 1.8.0_221; Windows 10 10.0",
-      "x-ms-client-request-id" : "2c1a6aa4-d4cf-4fa7-8c9f-2b3e6099acda"
-=======
-    "Uri" : "https://azstoragesdkaccount.blob.core.windows.net/jtcblobrange0helpertestblobrange69970288bfe2f07ab0c?restype=container",
-    "Headers" : {
-      "x-ms-version" : "2019-02-02",
-      "User-Agent" : "azsdk-java-azure-storage-blob/12.0.0-preview.3 1.8.0_212; Windows 10 10.0",
-      "x-ms-client-request-id" : "d25ea353-4f3e-4e0d-8db6-60268bdfb1a1"
->>>>>>> a55d5dd9
+      "x-ms-client-request-id" : "74b51b26-26c0-41f5-9d17-c67b4c2d1d6d"
     },
     "Response" : {
       "x-ms-version" : "2019-02-02",
@@ -97,21 +55,11 @@
       "retry-after" : "0",
       "Content-Length" : "0",
       "StatusCode" : "202",
-<<<<<<< HEAD
-      "x-ms-request-id" : "bfeca829-901e-0044-3d3a-643cc7000000",
-      "Date" : "Thu, 05 Sep 2019 22:36:36 GMT",
-      "x-ms-client-request-id" : "2c1a6aa4-d4cf-4fa7-8c9f-2b3e6099acda"
+      "x-ms-request-id" : "077fd74c-801e-001f-0149-673bbb000000",
+      "Date" : "Mon, 09 Sep 2019 19:59:17 GMT",
+      "x-ms-client-request-id" : "74b51b26-26c0-41f5-9d17-c67b4c2d1d6d"
     },
     "Exception" : null
   } ],
-  "variables" : [ "jtcblobrange0helpertestblobrange8c788897691bdfb4497" ]
-=======
-      "x-ms-request-id" : "ec65c7cc-001e-001f-4ae6-64eb66000000",
-      "Date" : "Fri, 06 Sep 2019 19:08:57 GMT",
-      "x-ms-client-request-id" : "d25ea353-4f3e-4e0d-8db6-60268bdfb1a1"
-    },
-    "Exception" : null
-  } ],
-  "variables" : [ "jtcblobrange0helpertestblobrange69970288bfe2f07ab0c" ]
->>>>>>> a55d5dd9
+  "variables" : [ "jtcblobrange0helpertestblobrange6f7954936dd81775e83" ]
 }