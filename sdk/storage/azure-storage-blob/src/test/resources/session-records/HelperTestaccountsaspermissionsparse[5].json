--- conflicted
+++ resolved
@@ -1,59 +1,32 @@
 {
   "networkCallRecords" : [ {
     "Method" : "PUT",
-<<<<<<< HEAD
-    "Uri" : "https://jaschrepragrs.blob.core.windows.net/jtcaccountsaspermissionsparse014994fef554952ecf4c?restype=container",
+    "Uri" : "https://jaschrepragrs.blob.core.windows.net/jtcaccountsaspermissionsparse087224f666e88309b742?restype=container",
     "Headers" : {
       "x-ms-version" : "2019-02-02",
       "User-Agent" : "azsdk-java-azure-storage-blob/12.0.0-preview.3 1.8.0_221; Windows 10 10.0",
-      "x-ms-client-request-id" : "3566e728-4b49-4968-b22d-635a9f7b502b"
-=======
-    "Uri" : "https://azstoragesdkaccount.blob.core.windows.net/jtcaccountsaspermissionsparse051541e6a542efca2e4a?restype=container",
-    "Headers" : {
-      "x-ms-version" : "2019-02-02",
-      "User-Agent" : "azsdk-java-azure-storage-blob/12.0.0-preview.3 1.8.0_212; Windows 10 10.0",
-      "x-ms-client-request-id" : "f784600d-f528-4e49-92f6-bdfaa9dad286"
->>>>>>> a55d5dd9
+      "x-ms-client-request-id" : "327f07dc-24ff-4eaa-90b7-d6331e92f934"
     },
     "Response" : {
       "x-ms-version" : "2019-02-02",
       "Server" : "Windows-Azure-Blob/1.0 Microsoft-HTTPAPI/2.0",
-<<<<<<< HEAD
-      "ETag" : "\"0x8D7325193305670\"",
-      "Last-Modified" : "Thu, 05 Sep 2019 22:37:03 GMT",
+      "ETag" : "\"0x8D735604263E0C5\"",
+      "Last-Modified" : "Mon, 09 Sep 2019 19:59:44 GMT",
       "retry-after" : "0",
       "Content-Length" : "0",
       "StatusCode" : "201",
-      "x-ms-request-id" : "bfecc37a-901e-0044-633a-643cc7000000",
-      "Date" : "Thu, 05 Sep 2019 22:37:03 GMT",
-      "x-ms-client-request-id" : "3566e728-4b49-4968-b22d-635a9f7b502b"
-=======
-      "ETag" : "\"0x8D732FDB4078E68\"",
-      "Last-Modified" : "Fri, 06 Sep 2019 19:09:12 GMT",
-      "retry-after" : "0",
-      "Content-Length" : "0",
-      "StatusCode" : "201",
-      "x-ms-request-id" : "ec65eb6c-001e-001f-69e6-64eb66000000",
-      "Date" : "Fri, 06 Sep 2019 19:09:11 GMT",
-      "x-ms-client-request-id" : "f784600d-f528-4e49-92f6-bdfaa9dad286"
->>>>>>> a55d5dd9
+      "x-ms-request-id" : "077fead2-801e-001f-3749-673bbb000000",
+      "Date" : "Mon, 09 Sep 2019 19:59:43 GMT",
+      "x-ms-client-request-id" : "327f07dc-24ff-4eaa-90b7-d6331e92f934"
     },
     "Exception" : null
   }, {
     "Method" : "GET",
-<<<<<<< HEAD
     "Uri" : "https://jaschrepragrs.blob.core.windows.net?prefix=jtcaccountsaspermissionsparse&comp=list",
     "Headers" : {
       "x-ms-version" : "2019-02-02",
       "User-Agent" : "azsdk-java-azure-storage-blob/12.0.0-preview.3 1.8.0_221; Windows 10 10.0",
-      "x-ms-client-request-id" : "baa00d36-1a05-4c7c-9eb5-ee3260414d8a"
-=======
-    "Uri" : "https://azstoragesdkaccount.blob.core.windows.net?prefix=jtcaccountsaspermissionsparse&comp=list",
-    "Headers" : {
-      "x-ms-version" : "2019-02-02",
-      "User-Agent" : "azsdk-java-azure-storage-blob/12.0.0-preview.3 1.8.0_212; Windows 10 10.0",
-      "x-ms-client-request-id" : "fb48feef-55f5-469a-91fd-bc05fc297e12"
->>>>>>> a55d5dd9
+      "x-ms-client-request-id" : "22f4354a-716a-4bd2-95f6-6dd51bca9862"
     },
     "Response" : {
       "Transfer-Encoding" : "chunked",
@@ -61,35 +34,20 @@
       "Server" : "Windows-Azure-Blob/1.0 Microsoft-HTTPAPI/2.0",
       "retry-after" : "0",
       "StatusCode" : "200",
-<<<<<<< HEAD
-      "x-ms-request-id" : "bfecc392-901e-0044-7a3a-643cc7000000",
-      "Body" : "﻿<?xml version=\"1.0\" encoding=\"utf-8\"?><EnumerationResults ServiceEndpoint=\"https://jaschrepragrs.blob.core.windows.net/\"><Prefix>jtcaccountsaspermissionsparse</Prefix><Containers><Container><Name>jtcaccountsaspermissionsparse014994fef554952ecf4c</Name><Properties><Last-Modified>Thu, 05 Sep 2019 22:37:03 GMT</Last-Modified><Etag>\"0x8D7325193305670\"</Etag><LeaseStatus>unlocked</LeaseStatus><LeaseState>available</LeaseState><DefaultEncryptionScope>$account-encryption-key</DefaultEncryptionScope><DenyEncryptionScopeOverride>false</DenyEncryptionScopeOverride><HasImmutabilityPolicy>false</HasImmutabilityPolicy><HasLegalHold>false</HasLegalHold></Properties></Container></Containers><NextMarker /></EnumerationResults>",
-      "Date" : "Thu, 05 Sep 2019 22:37:03 GMT",
-      "x-ms-client-request-id" : "baa00d36-1a05-4c7c-9eb5-ee3260414d8a",
-=======
-      "x-ms-request-id" : "ec65eb91-001e-001f-06e6-64eb66000000",
-      "Body" : "﻿<?xml version=\"1.0\" encoding=\"utf-8\"?><EnumerationResults ServiceEndpoint=\"https://azstoragesdkaccount.blob.core.windows.net/\"><Prefix>jtcaccountsaspermissionsparse</Prefix><Containers><Container><Name>jtcaccountsaspermissionsparse051541e6a542efca2e4a</Name><Properties><Last-Modified>Fri, 06 Sep 2019 19:09:12 GMT</Last-Modified><Etag>\"0x8D732FDB4078E68\"</Etag><LeaseStatus>unlocked</LeaseStatus><LeaseState>available</LeaseState><DefaultEncryptionScope>$account-encryption-key</DefaultEncryptionScope><DenyEncryptionScopeOverride>false</DenyEncryptionScopeOverride><HasImmutabilityPolicy>false</HasImmutabilityPolicy><HasLegalHold>false</HasLegalHold></Properties></Container></Containers><NextMarker /></EnumerationResults>",
-      "Date" : "Fri, 06 Sep 2019 19:09:12 GMT",
-      "x-ms-client-request-id" : "fb48feef-55f5-469a-91fd-bc05fc297e12",
->>>>>>> a55d5dd9
+      "x-ms-request-id" : "077feae0-801e-001f-4449-673bbb000000",
+      "Body" : "﻿<?xml version=\"1.0\" encoding=\"utf-8\"?><EnumerationResults ServiceEndpoint=\"https://jaschrepragrs.blob.core.windows.net/\"><Prefix>jtcaccountsaspermissionsparse</Prefix><Containers><Container><Name>jtcaccountsaspermissionsparse087224f666e88309b742</Name><Properties><Last-Modified>Mon, 09 Sep 2019 19:59:44 GMT</Last-Modified><Etag>\"0x8D735604263E0C5\"</Etag><LeaseStatus>unlocked</LeaseStatus><LeaseState>available</LeaseState><DefaultEncryptionScope>$account-encryption-key</DefaultEncryptionScope><DenyEncryptionScopeOverride>false</DenyEncryptionScopeOverride><HasImmutabilityPolicy>false</HasImmutabilityPolicy><HasLegalHold>false</HasLegalHold></Properties></Container></Containers><NextMarker /></EnumerationResults>",
+      "Date" : "Mon, 09 Sep 2019 19:59:43 GMT",
+      "x-ms-client-request-id" : "22f4354a-716a-4bd2-95f6-6dd51bca9862",
       "Content-Type" : "application/xml"
     },
     "Exception" : null
   }, {
     "Method" : "DELETE",
-<<<<<<< HEAD
-    "Uri" : "https://jaschrepragrs.blob.core.windows.net/jtcaccountsaspermissionsparse014994fef554952ecf4c?restype=container",
+    "Uri" : "https://jaschrepragrs.blob.core.windows.net/jtcaccountsaspermissionsparse087224f666e88309b742?restype=container",
     "Headers" : {
       "x-ms-version" : "2019-02-02",
       "User-Agent" : "azsdk-java-azure-storage-blob/12.0.0-preview.3 1.8.0_221; Windows 10 10.0",
-      "x-ms-client-request-id" : "3ec69108-a8d0-46f0-8b43-5b7b5c157e5d"
-=======
-    "Uri" : "https://azstoragesdkaccount.blob.core.windows.net/jtcaccountsaspermissionsparse051541e6a542efca2e4a?restype=container",
-    "Headers" : {
-      "x-ms-version" : "2019-02-02",
-      "User-Agent" : "azsdk-java-azure-storage-blob/12.0.0-preview.3 1.8.0_212; Windows 10 10.0",
-      "x-ms-client-request-id" : "60178871-f967-49b9-805c-f28708fbcfd3"
->>>>>>> a55d5dd9
+      "x-ms-client-request-id" : "48012084-c974-4533-b30d-f6c58dd5bde2"
     },
     "Response" : {
       "x-ms-version" : "2019-02-02",
@@ -97,21 +55,11 @@
       "retry-after" : "0",
       "Content-Length" : "0",
       "StatusCode" : "202",
-<<<<<<< HEAD
-      "x-ms-request-id" : "bfecc3a5-901e-0044-0c3a-643cc7000000",
-      "Date" : "Thu, 05 Sep 2019 22:37:03 GMT",
-      "x-ms-client-request-id" : "3ec69108-a8d0-46f0-8b43-5b7b5c157e5d"
+      "x-ms-request-id" : "077feae6-801e-001f-4a49-673bbb000000",
+      "Date" : "Mon, 09 Sep 2019 19:59:43 GMT",
+      "x-ms-client-request-id" : "48012084-c974-4533-b30d-f6c58dd5bde2"
     },
     "Exception" : null
   } ],
-  "variables" : [ "jtcaccountsaspermissionsparse014994fef554952ecf4c" ]
-=======
-      "x-ms-request-id" : "ec65eb9e-001e-001f-12e6-64eb66000000",
-      "Date" : "Fri, 06 Sep 2019 19:09:12 GMT",
-      "x-ms-client-request-id" : "60178871-f967-49b9-805c-f28708fbcfd3"
-    },
-    "Exception" : null
-  } ],
-  "variables" : [ "jtcaccountsaspermissionsparse051541e6a542efca2e4a" ]
->>>>>>> a55d5dd9
+  "variables" : [ "jtcaccountsaspermissionsparse087224f666e88309b742" ]
 }