{
  "networkCallRecords" : [ {
    "Method" : "PUT",
<<<<<<< HEAD
    "Uri" : "https://jaschrepragrs.blob.core.windows.net/jtcgetpagerangesdiffacfail057092e24cdebabda844c?restype=container",
    "Headers" : {
      "x-ms-version" : "2019-02-02",
      "User-Agent" : "azsdk-java-azure-storage-blob/12.0.0-preview.3 1.8.0_221; Windows 10 10.0",
      "x-ms-client-request-id" : "ba13e4a2-a94a-40d3-9866-f018f656b226"
=======
    "Uri" : "https://azstoragesdkaccount.blob.core.windows.net/jtcgetpagerangesdiffacfail07656472eb3adf944a485?restype=container",
    "Headers" : {
      "x-ms-version" : "2019-02-02",
      "User-Agent" : "azsdk-java-azure-storage-blob/12.0.0-preview.3 1.8.0_212; Windows 10 10.0",
      "x-ms-client-request-id" : "af958c8a-079b-4413-a4c1-153ecd348078"
>>>>>>> a55d5dd9
    },
    "Response" : {
      "x-ms-version" : "2019-02-02",
      "Server" : "Windows-Azure-Blob/1.0 Microsoft-HTTPAPI/2.0",
<<<<<<< HEAD
      "ETag" : "\"0x8D7325263E09DF8\"",
      "Last-Modified" : "Thu, 05 Sep 2019 22:42:54 GMT",
      "retry-after" : "0",
      "Content-Length" : "0",
      "StatusCode" : "201",
      "x-ms-request-id" : "e0dd7249-e01e-0026-503b-647b1f000000",
      "Date" : "Thu, 05 Sep 2019 22:42:53 GMT",
      "x-ms-client-request-id" : "ba13e4a2-a94a-40d3-9866-f018f656b226"
=======
      "ETag" : "\"0x8D732FDCBA30127\"",
      "Last-Modified" : "Fri, 06 Sep 2019 19:09:52 GMT",
      "retry-after" : "0",
      "Content-Length" : "0",
      "StatusCode" : "201",
      "x-ms-request-id" : "8f761da8-401e-003a-24e6-6473d5000000",
      "Date" : "Fri, 06 Sep 2019 19:09:51 GMT",
      "x-ms-client-request-id" : "af958c8a-079b-4413-a4c1-153ecd348078"
>>>>>>> a55d5dd9
    },
    "Exception" : null
  }, {
    "Method" : "PUT",
<<<<<<< HEAD
    "Uri" : "https://jaschrepragrs.blob.core.windows.net/jtcgetpagerangesdiffacfail057092e24cdebabda844c/javablobgetpagerangesdiffacfail1592486d6341370ce34",
    "Headers" : {
      "x-ms-version" : "2019-02-02",
      "User-Agent" : "azsdk-java-azure-storage-blob/12.0.0-preview.3 1.8.0_221; Windows 10 10.0",
      "x-ms-client-request-id" : "69585a08-f669-4d99-b233-71830903e71f"
=======
    "Uri" : "https://azstoragesdkaccount.blob.core.windows.net/jtcgetpagerangesdiffacfail07656472eb3adf944a485/javablobgetpagerangesdiffacfail10833259141d6a282c4",
    "Headers" : {
      "x-ms-version" : "2019-02-02",
      "User-Agent" : "azsdk-java-azure-storage-blob/12.0.0-preview.3 1.8.0_212; Windows 10 10.0",
      "x-ms-client-request-id" : "e886966d-eae7-41a3-82b6-7ab0bd696c07"
>>>>>>> a55d5dd9
    },
    "Response" : {
      "x-ms-version" : "2019-02-02",
      "Server" : "Windows-Azure-Blob/1.0 Microsoft-HTTPAPI/2.0",
<<<<<<< HEAD
      "ETag" : "\"0x8D7325263ECFE79\"",
      "Last-Modified" : "Thu, 05 Sep 2019 22:42:54 GMT",
      "retry-after" : "0",
      "Content-Length" : "0",
      "StatusCode" : "201",
      "x-ms-request-id" : "e0dd725d-e01e-0026-613b-647b1f000000",
      "x-ms-request-server-encrypted" : "true",
      "Date" : "Thu, 05 Sep 2019 22:42:53 GMT",
      "x-ms-client-request-id" : "69585a08-f669-4d99-b233-71830903e71f"
=======
      "ETag" : "\"0x8D732FDCBA93916\"",
      "Last-Modified" : "Fri, 06 Sep 2019 19:09:52 GMT",
      "retry-after" : "0",
      "Content-Length" : "0",
      "StatusCode" : "201",
      "x-ms-request-id" : "8f761dc4-401e-003a-3be6-6473d5000000",
      "x-ms-request-server-encrypted" : "true",
      "Date" : "Fri, 06 Sep 2019 19:09:51 GMT",
      "x-ms-client-request-id" : "e886966d-eae7-41a3-82b6-7ab0bd696c07"
>>>>>>> a55d5dd9
    },
    "Exception" : null
  }, {
    "Method" : "PUT",
<<<<<<< HEAD
    "Uri" : "https://jaschrepragrs.blob.core.windows.net/jtcgetpagerangesdiffacfail057092e24cdebabda844c/javablobgetpagerangesdiffacfail1592486d6341370ce34?comp=snapshot",
    "Headers" : {
      "x-ms-version" : "2019-02-02",
      "User-Agent" : "azsdk-java-azure-storage-blob/12.0.0-preview.3 1.8.0_221; Windows 10 10.0",
      "x-ms-client-request-id" : "7f2fd2b1-0264-4619-a0e8-556b6bee9eff"
    },
    "Response" : {
      "x-ms-version" : "2019-02-02",
      "x-ms-snapshot" : "2019-09-05T22:42:54.2198204Z",
      "Server" : "Windows-Azure-Blob/1.0 Microsoft-HTTPAPI/2.0",
      "ETag" : "\"0x8D7325263ECFE79\"",
      "Last-Modified" : "Thu, 05 Sep 2019 22:42:54 GMT",
      "retry-after" : "0",
      "Content-Length" : "0",
      "StatusCode" : "201",
      "x-ms-request-id" : "e0dd7268-e01e-0026-6b3b-647b1f000000",
      "x-ms-request-server-encrypted" : "false",
      "Date" : "Thu, 05 Sep 2019 22:42:53 GMT",
      "x-ms-client-request-id" : "7f2fd2b1-0264-4619-a0e8-556b6bee9eff"
=======
    "Uri" : "https://azstoragesdkaccount.blob.core.windows.net/jtcgetpagerangesdiffacfail07656472eb3adf944a485/javablobgetpagerangesdiffacfail10833259141d6a282c4?comp=snapshot",
    "Headers" : {
      "x-ms-version" : "2019-02-02",
      "User-Agent" : "azsdk-java-azure-storage-blob/12.0.0-preview.3 1.8.0_212; Windows 10 10.0",
      "x-ms-client-request-id" : "88d24901-9d76-4d58-a728-21c4ebf4213e"
    },
    "Response" : {
      "x-ms-version" : "2019-02-02",
      "x-ms-snapshot" : "2019-09-06T19:09:52.1574615Z",
      "Server" : "Windows-Azure-Blob/1.0 Microsoft-HTTPAPI/2.0",
      "ETag" : "\"0x8D732FDCBA93916\"",
      "Last-Modified" : "Fri, 06 Sep 2019 19:09:52 GMT",
      "retry-after" : "0",
      "Content-Length" : "0",
      "StatusCode" : "201",
      "x-ms-request-id" : "8f761dd4-401e-003a-46e6-6473d5000000",
      "x-ms-request-server-encrypted" : "false",
      "Date" : "Fri, 06 Sep 2019 19:09:51 GMT",
      "x-ms-client-request-id" : "88d24901-9d76-4d58-a728-21c4ebf4213e"
>>>>>>> a55d5dd9
    },
    "Exception" : null
  }, {
    "Method" : "PUT",
<<<<<<< HEAD
    "Uri" : "https://jaschrepragrs.blob.core.windows.net/jtcgetpagerangesdiffacfail057092e24cdebabda844c/javablobgetpagerangesdiffacfail1592486d6341370ce34?comp=lease",
    "Headers" : {
      "x-ms-version" : "2019-02-02",
      "User-Agent" : "azsdk-java-azure-storage-blob/12.0.0-preview.3 1.8.0_221; Windows 10 10.0",
      "x-ms-client-request-id" : "0e39783a-823a-48a6-8fa8-b4a9fb2c5eb4"
=======
    "Uri" : "https://azstoragesdkaccount.blob.core.windows.net/jtcgetpagerangesdiffacfail07656472eb3adf944a485/javablobgetpagerangesdiffacfail10833259141d6a282c4?comp=lease",
    "Headers" : {
      "x-ms-version" : "2019-02-02",
      "User-Agent" : "azsdk-java-azure-storage-blob/12.0.0-preview.3 1.8.0_212; Windows 10 10.0",
      "x-ms-client-request-id" : "5a816077-e309-446e-9369-04ba7da900e1"
>>>>>>> a55d5dd9
    },
    "Response" : {
      "x-ms-version" : "2019-02-02",
      "Server" : "Windows-Azure-Blob/1.0 Microsoft-HTTPAPI/2.0",
<<<<<<< HEAD
      "ETag" : "\"0x8D7325263ECFE79\"",
      "x-ms-lease-id" : "b9d5764f-30f5-47e6-9811-ef9d41087461",
      "Last-Modified" : "Thu, 05 Sep 2019 22:42:54 GMT",
      "retry-after" : "0",
      "Content-Length" : "0",
      "StatusCode" : "201",
      "x-ms-request-id" : "e0dd7275-e01e-0026-783b-647b1f000000",
      "Date" : "Thu, 05 Sep 2019 22:42:53 GMT",
      "x-ms-client-request-id" : "0e39783a-823a-48a6-8fa8-b4a9fb2c5eb4"
=======
      "ETag" : "\"0x8D732FDCBA93916\"",
      "x-ms-lease-id" : "38b0be18-2111-49c5-a984-72099511089c",
      "Last-Modified" : "Fri, 06 Sep 2019 19:09:52 GMT",
      "retry-after" : "0",
      "Content-Length" : "0",
      "StatusCode" : "201",
      "x-ms-request-id" : "8f761de0-401e-003a-50e6-6473d5000000",
      "Date" : "Fri, 06 Sep 2019 19:09:51 GMT",
      "x-ms-client-request-id" : "5a816077-e309-446e-9369-04ba7da900e1"
>>>>>>> a55d5dd9
    },
    "Exception" : null
  }, {
    "Method" : "GET",
<<<<<<< HEAD
    "Uri" : "https://jaschrepragrs.blob.core.windows.net/jtcgetpagerangesdiffacfail057092e24cdebabda844c/javablobgetpagerangesdiffacfail1592486d6341370ce34?prevsnapshot=2019-09-05T22%3a42%3a54.2198204Z&comp=pagelist",
    "Headers" : {
      "x-ms-version" : "2019-02-02",
      "User-Agent" : "azsdk-java-azure-storage-blob/12.0.0-preview.3 1.8.0_221; Windows 10 10.0",
      "x-ms-client-request-id" : "2449e391-7ba7-4d5b-b763-1ff4853d3ab2"
=======
    "Uri" : "https://azstoragesdkaccount.blob.core.windows.net/jtcgetpagerangesdiffacfail07656472eb3adf944a485/javablobgetpagerangesdiffacfail10833259141d6a282c4?prevsnapshot=2019-09-06T19%3a09%3a52.1574615Z&comp=pagelist",
    "Headers" : {
      "x-ms-version" : "2019-02-02",
      "User-Agent" : "azsdk-java-azure-storage-blob/12.0.0-preview.3 1.8.0_212; Windows 10 10.0",
      "x-ms-client-request-id" : "0c787039-afec-4a43-be0d-824d0ca122c7"
>>>>>>> a55d5dd9
    },
    "Response" : {
      "x-ms-version" : "2019-02-02",
      "Server" : "Windows-Azure-Blob/1.0 Microsoft-HTTPAPI/2.0",
      "x-ms-error-code" : "LeaseIdMismatchWithBlobOperation",
      "retry-after" : "0",
      "Content-Length" : "264",
      "StatusCode" : "412",
<<<<<<< HEAD
      "x-ms-request-id" : "e0dd727e-e01e-0026-013b-647b1f000000",
      "Body" : "﻿<?xml version=\"1.0\" encoding=\"utf-8\"?><Error><Code>LeaseIdMismatchWithBlobOperation</Code><Message>The lease ID specified did not match the lease ID for the blob.\nRequestId:e0dd727e-e01e-0026-013b-647b1f000000\nTime:2019-09-05T22:42:54.3998907Z</Message></Error>",
      "Date" : "Thu, 05 Sep 2019 22:42:53 GMT",
      "x-ms-client-request-id" : "2449e391-7ba7-4d5b-b763-1ff4853d3ab2",
=======
      "x-ms-request-id" : "8f761de7-401e-003a-57e6-6473d5000000",
      "Body" : "﻿<?xml version=\"1.0\" encoding=\"utf-8\"?><Error><Code>LeaseIdMismatchWithBlobOperation</Code><Message>The lease ID specified did not match the lease ID for the blob.\nRequestId:8f761de7-401e-003a-57e6-6473d5000000\nTime:2019-09-06T19:09:52.2288150Z</Message></Error>",
      "Date" : "Fri, 06 Sep 2019 19:09:51 GMT",
      "x-ms-client-request-id" : "0c787039-afec-4a43-be0d-824d0ca122c7",
>>>>>>> a55d5dd9
      "Content-Type" : "application/xml"
    },
    "Exception" : null
  }, {
    "Method" : "GET",
<<<<<<< HEAD
    "Uri" : "https://jaschrepragrs.blob.core.windows.net?prefix=jtcgetpagerangesdiffacfail&comp=list",
    "Headers" : {
      "x-ms-version" : "2019-02-02",
      "User-Agent" : "azsdk-java-azure-storage-blob/12.0.0-preview.3 1.8.0_221; Windows 10 10.0",
      "x-ms-client-request-id" : "e0c82594-12a2-49d0-acb5-044e55704844"
=======
    "Uri" : "https://azstoragesdkaccount.blob.core.windows.net?prefix=jtcgetpagerangesdiffacfail&comp=list",
    "Headers" : {
      "x-ms-version" : "2019-02-02",
      "User-Agent" : "azsdk-java-azure-storage-blob/12.0.0-preview.3 1.8.0_212; Windows 10 10.0",
      "x-ms-client-request-id" : "003293b3-3f25-4d6a-8dcd-7dc459ba77d1"
>>>>>>> a55d5dd9
    },
    "Response" : {
      "Transfer-Encoding" : "chunked",
      "x-ms-version" : "2019-02-02",
      "Server" : "Windows-Azure-Blob/1.0 Microsoft-HTTPAPI/2.0",
      "retry-after" : "0",
      "StatusCode" : "200",
<<<<<<< HEAD
      "x-ms-request-id" : "e0dd7288-e01e-0026-0a3b-647b1f000000",
      "Body" : "﻿<?xml version=\"1.0\" encoding=\"utf-8\"?><EnumerationResults ServiceEndpoint=\"https://jaschrepragrs.blob.core.windows.net/\"><Prefix>jtcgetpagerangesdiffacfail</Prefix><Containers><Container><Name>jtcgetpagerangesdiffacfail057092e24cdebabda844c</Name><Properties><Last-Modified>Thu, 05 Sep 2019 22:42:54 GMT</Last-Modified><Etag>\"0x8D7325263E09DF8\"</Etag><LeaseStatus>unlocked</LeaseStatus><LeaseState>available</LeaseState><DefaultEncryptionScope>$account-encryption-key</DefaultEncryptionScope><DenyEncryptionScopeOverride>false</DenyEncryptionScopeOverride><HasImmutabilityPolicy>false</HasImmutabilityPolicy><HasLegalHold>false</HasLegalHold></Properties></Container></Containers><NextMarker /></EnumerationResults>",
      "Date" : "Thu, 05 Sep 2019 22:42:53 GMT",
      "x-ms-client-request-id" : "e0c82594-12a2-49d0-acb5-044e55704844",
=======
      "x-ms-request-id" : "8f761df2-401e-003a-61e6-6473d5000000",
      "Body" : "﻿<?xml version=\"1.0\" encoding=\"utf-8\"?><EnumerationResults ServiceEndpoint=\"https://azstoragesdkaccount.blob.core.windows.net/\"><Prefix>jtcgetpagerangesdiffacfail</Prefix><Containers><Container><Name>jtcgetpagerangesdiffacfail07656472eb3adf944a485</Name><Properties><Last-Modified>Fri, 06 Sep 2019 19:09:52 GMT</Last-Modified><Etag>\"0x8D732FDCBA30127\"</Etag><LeaseStatus>unlocked</LeaseStatus><LeaseState>available</LeaseState><DefaultEncryptionScope>$account-encryption-key</DefaultEncryptionScope><DenyEncryptionScopeOverride>false</DenyEncryptionScopeOverride><HasImmutabilityPolicy>false</HasImmutabilityPolicy><HasLegalHold>false</HasLegalHold></Properties></Container></Containers><NextMarker /></EnumerationResults>",
      "Date" : "Fri, 06 Sep 2019 19:09:51 GMT",
      "x-ms-client-request-id" : "003293b3-3f25-4d6a-8dcd-7dc459ba77d1",
>>>>>>> a55d5dd9
      "Content-Type" : "application/xml"
    },
    "Exception" : null
  }, {
    "Method" : "DELETE",
<<<<<<< HEAD
    "Uri" : "https://jaschrepragrs.blob.core.windows.net/jtcgetpagerangesdiffacfail057092e24cdebabda844c?restype=container",
    "Headers" : {
      "x-ms-version" : "2019-02-02",
      "User-Agent" : "azsdk-java-azure-storage-blob/12.0.0-preview.3 1.8.0_221; Windows 10 10.0",
      "x-ms-client-request-id" : "a3e40ce2-1b10-4fce-a8ce-1e4171d36007"
=======
    "Uri" : "https://azstoragesdkaccount.blob.core.windows.net/jtcgetpagerangesdiffacfail07656472eb3adf944a485?restype=container",
    "Headers" : {
      "x-ms-version" : "2019-02-02",
      "User-Agent" : "azsdk-java-azure-storage-blob/12.0.0-preview.3 1.8.0_212; Windows 10 10.0",
      "x-ms-client-request-id" : "6d57060a-c531-4af3-ab8e-ccc185148024"
>>>>>>> a55d5dd9
    },
    "Response" : {
      "x-ms-version" : "2019-02-02",
      "Server" : "Windows-Azure-Blob/1.0 Microsoft-HTTPAPI/2.0",
      "retry-after" : "0",
      "Content-Length" : "0",
      "StatusCode" : "202",
<<<<<<< HEAD
      "x-ms-request-id" : "e0dd7297-e01e-0026-173b-647b1f000000",
      "Date" : "Thu, 05 Sep 2019 22:42:53 GMT",
      "x-ms-client-request-id" : "a3e40ce2-1b10-4fce-a8ce-1e4171d36007"
    },
    "Exception" : null
  } ],
  "variables" : [ "jtcgetpagerangesdiffacfail057092e24cdebabda844c", "javablobgetpagerangesdiffacfail1592486d6341370ce34" ]
=======
      "x-ms-request-id" : "8f761e01-401e-003a-6ee6-6473d5000000",
      "Date" : "Fri, 06 Sep 2019 19:09:51 GMT",
      "x-ms-client-request-id" : "6d57060a-c531-4af3-ab8e-ccc185148024"
    },
    "Exception" : null
  } ],
  "variables" : [ "jtcgetpagerangesdiffacfail07656472eb3adf944a485", "javablobgetpagerangesdiffacfail10833259141d6a282c4" ]
>>>>>>> a55d5dd9
}<|MERGE_RESOLUTION|>--- conflicted
+++ resolved
@@ -1,188 +1,99 @@
 {
   "networkCallRecords" : [ {
     "Method" : "PUT",
-<<<<<<< HEAD
-    "Uri" : "https://jaschrepragrs.blob.core.windows.net/jtcgetpagerangesdiffacfail057092e24cdebabda844c?restype=container",
+    "Uri" : "https://jaschrepragrs.blob.core.windows.net/jtcgetpagerangesdiffacfail053248d197008f228446e?restype=container",
     "Headers" : {
       "x-ms-version" : "2019-02-02",
       "User-Agent" : "azsdk-java-azure-storage-blob/12.0.0-preview.3 1.8.0_221; Windows 10 10.0",
-      "x-ms-client-request-id" : "ba13e4a2-a94a-40d3-9866-f018f656b226"
-=======
-    "Uri" : "https://azstoragesdkaccount.blob.core.windows.net/jtcgetpagerangesdiffacfail07656472eb3adf944a485?restype=container",
-    "Headers" : {
-      "x-ms-version" : "2019-02-02",
-      "User-Agent" : "azsdk-java-azure-storage-blob/12.0.0-preview.3 1.8.0_212; Windows 10 10.0",
-      "x-ms-client-request-id" : "af958c8a-079b-4413-a4c1-153ecd348078"
->>>>>>> a55d5dd9
+      "x-ms-client-request-id" : "1d4dc706-7911-416b-9cbd-115aaa7175ec"
     },
     "Response" : {
       "x-ms-version" : "2019-02-02",
       "Server" : "Windows-Azure-Blob/1.0 Microsoft-HTTPAPI/2.0",
-<<<<<<< HEAD
-      "ETag" : "\"0x8D7325263E09DF8\"",
-      "Last-Modified" : "Thu, 05 Sep 2019 22:42:54 GMT",
+      "ETag" : "\"0x8D735619DFD3822\"",
+      "Last-Modified" : "Mon, 09 Sep 2019 20:09:27 GMT",
       "retry-after" : "0",
       "Content-Length" : "0",
       "StatusCode" : "201",
-      "x-ms-request-id" : "e0dd7249-e01e-0026-503b-647b1f000000",
-      "Date" : "Thu, 05 Sep 2019 22:42:53 GMT",
-      "x-ms-client-request-id" : "ba13e4a2-a94a-40d3-9866-f018f656b226"
-=======
-      "ETag" : "\"0x8D732FDCBA30127\"",
-      "Last-Modified" : "Fri, 06 Sep 2019 19:09:52 GMT",
-      "retry-after" : "0",
-      "Content-Length" : "0",
-      "StatusCode" : "201",
-      "x-ms-request-id" : "8f761da8-401e-003a-24e6-6473d5000000",
-      "Date" : "Fri, 06 Sep 2019 19:09:51 GMT",
-      "x-ms-client-request-id" : "af958c8a-079b-4413-a4c1-153ecd348078"
->>>>>>> a55d5dd9
+      "x-ms-request-id" : "9ebd3a3e-501e-003f-074a-675777000000",
+      "Date" : "Mon, 09 Sep 2019 20:09:27 GMT",
+      "x-ms-client-request-id" : "1d4dc706-7911-416b-9cbd-115aaa7175ec"
     },
     "Exception" : null
   }, {
     "Method" : "PUT",
-<<<<<<< HEAD
-    "Uri" : "https://jaschrepragrs.blob.core.windows.net/jtcgetpagerangesdiffacfail057092e24cdebabda844c/javablobgetpagerangesdiffacfail1592486d6341370ce34",
+    "Uri" : "https://jaschrepragrs.blob.core.windows.net/jtcgetpagerangesdiffacfail053248d197008f228446e/javablobgetpagerangesdiffacfail1706459e197521fe964",
     "Headers" : {
       "x-ms-version" : "2019-02-02",
       "User-Agent" : "azsdk-java-azure-storage-blob/12.0.0-preview.3 1.8.0_221; Windows 10 10.0",
-      "x-ms-client-request-id" : "69585a08-f669-4d99-b233-71830903e71f"
-=======
-    "Uri" : "https://azstoragesdkaccount.blob.core.windows.net/jtcgetpagerangesdiffacfail07656472eb3adf944a485/javablobgetpagerangesdiffacfail10833259141d6a282c4",
-    "Headers" : {
-      "x-ms-version" : "2019-02-02",
-      "User-Agent" : "azsdk-java-azure-storage-blob/12.0.0-preview.3 1.8.0_212; Windows 10 10.0",
-      "x-ms-client-request-id" : "e886966d-eae7-41a3-82b6-7ab0bd696c07"
->>>>>>> a55d5dd9
+      "x-ms-client-request-id" : "26e0d740-59ea-4851-b155-83d1a03ca220"
     },
     "Response" : {
       "x-ms-version" : "2019-02-02",
       "Server" : "Windows-Azure-Blob/1.0 Microsoft-HTTPAPI/2.0",
-<<<<<<< HEAD
-      "ETag" : "\"0x8D7325263ECFE79\"",
-      "Last-Modified" : "Thu, 05 Sep 2019 22:42:54 GMT",
+      "ETag" : "\"0x8D735619E0A1F5B\"",
+      "Last-Modified" : "Mon, 09 Sep 2019 20:09:27 GMT",
       "retry-after" : "0",
       "Content-Length" : "0",
       "StatusCode" : "201",
-      "x-ms-request-id" : "e0dd725d-e01e-0026-613b-647b1f000000",
+      "x-ms-request-id" : "9ebd3a50-501e-003f-174a-675777000000",
       "x-ms-request-server-encrypted" : "true",
-      "Date" : "Thu, 05 Sep 2019 22:42:53 GMT",
-      "x-ms-client-request-id" : "69585a08-f669-4d99-b233-71830903e71f"
-=======
-      "ETag" : "\"0x8D732FDCBA93916\"",
-      "Last-Modified" : "Fri, 06 Sep 2019 19:09:52 GMT",
-      "retry-after" : "0",
-      "Content-Length" : "0",
-      "StatusCode" : "201",
-      "x-ms-request-id" : "8f761dc4-401e-003a-3be6-6473d5000000",
-      "x-ms-request-server-encrypted" : "true",
-      "Date" : "Fri, 06 Sep 2019 19:09:51 GMT",
-      "x-ms-client-request-id" : "e886966d-eae7-41a3-82b6-7ab0bd696c07"
->>>>>>> a55d5dd9
+      "Date" : "Mon, 09 Sep 2019 20:09:27 GMT",
+      "x-ms-client-request-id" : "26e0d740-59ea-4851-b155-83d1a03ca220"
     },
     "Exception" : null
   }, {
     "Method" : "PUT",
-<<<<<<< HEAD
-    "Uri" : "https://jaschrepragrs.blob.core.windows.net/jtcgetpagerangesdiffacfail057092e24cdebabda844c/javablobgetpagerangesdiffacfail1592486d6341370ce34?comp=snapshot",
+    "Uri" : "https://jaschrepragrs.blob.core.windows.net/jtcgetpagerangesdiffacfail053248d197008f228446e/javablobgetpagerangesdiffacfail1706459e197521fe964?comp=snapshot",
     "Headers" : {
       "x-ms-version" : "2019-02-02",
       "User-Agent" : "azsdk-java-azure-storage-blob/12.0.0-preview.3 1.8.0_221; Windows 10 10.0",
-      "x-ms-client-request-id" : "7f2fd2b1-0264-4619-a0e8-556b6bee9eff"
+      "x-ms-client-request-id" : "868c849c-1cce-4306-a126-ddd12e82aa95"
     },
     "Response" : {
       "x-ms-version" : "2019-02-02",
-      "x-ms-snapshot" : "2019-09-05T22:42:54.2198204Z",
+      "x-ms-snapshot" : "2019-09-09T20:09:27.6608482Z",
       "Server" : "Windows-Azure-Blob/1.0 Microsoft-HTTPAPI/2.0",
-      "ETag" : "\"0x8D7325263ECFE79\"",
-      "Last-Modified" : "Thu, 05 Sep 2019 22:42:54 GMT",
+      "ETag" : "\"0x8D735619E0A1F5B\"",
+      "Last-Modified" : "Mon, 09 Sep 2019 20:09:27 GMT",
       "retry-after" : "0",
       "Content-Length" : "0",
       "StatusCode" : "201",
-      "x-ms-request-id" : "e0dd7268-e01e-0026-6b3b-647b1f000000",
+      "x-ms-request-id" : "9ebd3a67-501e-003f-2d4a-675777000000",
       "x-ms-request-server-encrypted" : "false",
-      "Date" : "Thu, 05 Sep 2019 22:42:53 GMT",
-      "x-ms-client-request-id" : "7f2fd2b1-0264-4619-a0e8-556b6bee9eff"
-=======
-    "Uri" : "https://azstoragesdkaccount.blob.core.windows.net/jtcgetpagerangesdiffacfail07656472eb3adf944a485/javablobgetpagerangesdiffacfail10833259141d6a282c4?comp=snapshot",
-    "Headers" : {
-      "x-ms-version" : "2019-02-02",
-      "User-Agent" : "azsdk-java-azure-storage-blob/12.0.0-preview.3 1.8.0_212; Windows 10 10.0",
-      "x-ms-client-request-id" : "88d24901-9d76-4d58-a728-21c4ebf4213e"
-    },
-    "Response" : {
-      "x-ms-version" : "2019-02-02",
-      "x-ms-snapshot" : "2019-09-06T19:09:52.1574615Z",
-      "Server" : "Windows-Azure-Blob/1.0 Microsoft-HTTPAPI/2.0",
-      "ETag" : "\"0x8D732FDCBA93916\"",
-      "Last-Modified" : "Fri, 06 Sep 2019 19:09:52 GMT",
-      "retry-after" : "0",
-      "Content-Length" : "0",
-      "StatusCode" : "201",
-      "x-ms-request-id" : "8f761dd4-401e-003a-46e6-6473d5000000",
-      "x-ms-request-server-encrypted" : "false",
-      "Date" : "Fri, 06 Sep 2019 19:09:51 GMT",
-      "x-ms-client-request-id" : "88d24901-9d76-4d58-a728-21c4ebf4213e"
->>>>>>> a55d5dd9
+      "Date" : "Mon, 09 Sep 2019 20:09:27 GMT",
+      "x-ms-client-request-id" : "868c849c-1cce-4306-a126-ddd12e82aa95"
     },
     "Exception" : null
   }, {
     "Method" : "PUT",
-<<<<<<< HEAD
-    "Uri" : "https://jaschrepragrs.blob.core.windows.net/jtcgetpagerangesdiffacfail057092e24cdebabda844c/javablobgetpagerangesdiffacfail1592486d6341370ce34?comp=lease",
+    "Uri" : "https://jaschrepragrs.blob.core.windows.net/jtcgetpagerangesdiffacfail053248d197008f228446e/javablobgetpagerangesdiffacfail1706459e197521fe964?comp=lease",
     "Headers" : {
       "x-ms-version" : "2019-02-02",
       "User-Agent" : "azsdk-java-azure-storage-blob/12.0.0-preview.3 1.8.0_221; Windows 10 10.0",
-      "x-ms-client-request-id" : "0e39783a-823a-48a6-8fa8-b4a9fb2c5eb4"
-=======
-    "Uri" : "https://azstoragesdkaccount.blob.core.windows.net/jtcgetpagerangesdiffacfail07656472eb3adf944a485/javablobgetpagerangesdiffacfail10833259141d6a282c4?comp=lease",
-    "Headers" : {
-      "x-ms-version" : "2019-02-02",
-      "User-Agent" : "azsdk-java-azure-storage-blob/12.0.0-preview.3 1.8.0_212; Windows 10 10.0",
-      "x-ms-client-request-id" : "5a816077-e309-446e-9369-04ba7da900e1"
->>>>>>> a55d5dd9
+      "x-ms-client-request-id" : "6f2025b6-3290-4b85-a61e-386cb5edfaf0"
     },
     "Response" : {
       "x-ms-version" : "2019-02-02",
       "Server" : "Windows-Azure-Blob/1.0 Microsoft-HTTPAPI/2.0",
-<<<<<<< HEAD
-      "ETag" : "\"0x8D7325263ECFE79\"",
-      "x-ms-lease-id" : "b9d5764f-30f5-47e6-9811-ef9d41087461",
-      "Last-Modified" : "Thu, 05 Sep 2019 22:42:54 GMT",
+      "ETag" : "\"0x8D735619E0A1F5B\"",
+      "x-ms-lease-id" : "036cd24c-7740-4b0d-b43a-6bdb287801c1",
+      "Last-Modified" : "Mon, 09 Sep 2019 20:09:27 GMT",
       "retry-after" : "0",
       "Content-Length" : "0",
       "StatusCode" : "201",
-      "x-ms-request-id" : "e0dd7275-e01e-0026-783b-647b1f000000",
-      "Date" : "Thu, 05 Sep 2019 22:42:53 GMT",
-      "x-ms-client-request-id" : "0e39783a-823a-48a6-8fa8-b4a9fb2c5eb4"
-=======
-      "ETag" : "\"0x8D732FDCBA93916\"",
-      "x-ms-lease-id" : "38b0be18-2111-49c5-a984-72099511089c",
-      "Last-Modified" : "Fri, 06 Sep 2019 19:09:52 GMT",
-      "retry-after" : "0",
-      "Content-Length" : "0",
-      "StatusCode" : "201",
-      "x-ms-request-id" : "8f761de0-401e-003a-50e6-6473d5000000",
-      "Date" : "Fri, 06 Sep 2019 19:09:51 GMT",
-      "x-ms-client-request-id" : "5a816077-e309-446e-9369-04ba7da900e1"
->>>>>>> a55d5dd9
+      "x-ms-request-id" : "9ebd3a77-501e-003f-3c4a-675777000000",
+      "Date" : "Mon, 09 Sep 2019 20:09:27 GMT",
+      "x-ms-client-request-id" : "6f2025b6-3290-4b85-a61e-386cb5edfaf0"
     },
     "Exception" : null
   }, {
     "Method" : "GET",
-<<<<<<< HEAD
-    "Uri" : "https://jaschrepragrs.blob.core.windows.net/jtcgetpagerangesdiffacfail057092e24cdebabda844c/javablobgetpagerangesdiffacfail1592486d6341370ce34?prevsnapshot=2019-09-05T22%3a42%3a54.2198204Z&comp=pagelist",
+    "Uri" : "https://jaschrepragrs.blob.core.windows.net/jtcgetpagerangesdiffacfail053248d197008f228446e/javablobgetpagerangesdiffacfail1706459e197521fe964?prevsnapshot=2019-09-09T20%3a09%3a27.6608482Z&comp=pagelist",
     "Headers" : {
       "x-ms-version" : "2019-02-02",
       "User-Agent" : "azsdk-java-azure-storage-blob/12.0.0-preview.3 1.8.0_221; Windows 10 10.0",
-      "x-ms-client-request-id" : "2449e391-7ba7-4d5b-b763-1ff4853d3ab2"
-=======
-    "Uri" : "https://azstoragesdkaccount.blob.core.windows.net/jtcgetpagerangesdiffacfail07656472eb3adf944a485/javablobgetpagerangesdiffacfail10833259141d6a282c4?prevsnapshot=2019-09-06T19%3a09%3a52.1574615Z&comp=pagelist",
-    "Headers" : {
-      "x-ms-version" : "2019-02-02",
-      "User-Agent" : "azsdk-java-azure-storage-blob/12.0.0-preview.3 1.8.0_212; Windows 10 10.0",
-      "x-ms-client-request-id" : "0c787039-afec-4a43-be0d-824d0ca122c7"
->>>>>>> a55d5dd9
+      "x-ms-client-request-id" : "7fbcc4bf-efae-41a8-a6e6-72bcf6172e17"
     },
     "Response" : {
       "x-ms-version" : "2019-02-02",
@@ -191,35 +102,20 @@
       "retry-after" : "0",
       "Content-Length" : "264",
       "StatusCode" : "412",
-<<<<<<< HEAD
-      "x-ms-request-id" : "e0dd727e-e01e-0026-013b-647b1f000000",
-      "Body" : "﻿<?xml version=\"1.0\" encoding=\"utf-8\"?><Error><Code>LeaseIdMismatchWithBlobOperation</Code><Message>The lease ID specified did not match the lease ID for the blob.\nRequestId:e0dd727e-e01e-0026-013b-647b1f000000\nTime:2019-09-05T22:42:54.3998907Z</Message></Error>",
-      "Date" : "Thu, 05 Sep 2019 22:42:53 GMT",
-      "x-ms-client-request-id" : "2449e391-7ba7-4d5b-b763-1ff4853d3ab2",
-=======
-      "x-ms-request-id" : "8f761de7-401e-003a-57e6-6473d5000000",
-      "Body" : "﻿<?xml version=\"1.0\" encoding=\"utf-8\"?><Error><Code>LeaseIdMismatchWithBlobOperation</Code><Message>The lease ID specified did not match the lease ID for the blob.\nRequestId:8f761de7-401e-003a-57e6-6473d5000000\nTime:2019-09-06T19:09:52.2288150Z</Message></Error>",
-      "Date" : "Fri, 06 Sep 2019 19:09:51 GMT",
-      "x-ms-client-request-id" : "0c787039-afec-4a43-be0d-824d0ca122c7",
->>>>>>> a55d5dd9
+      "x-ms-request-id" : "9ebd3a88-501e-003f-4d4a-675777000000",
+      "Body" : "﻿<?xml version=\"1.0\" encoding=\"utf-8\"?><Error><Code>LeaseIdMismatchWithBlobOperation</Code><Message>The lease ID specified did not match the lease ID for the blob.\nRequestId:9ebd3a88-501e-003f-4d4a-675777000000\nTime:2019-09-09T20:09:27.8254600Z</Message></Error>",
+      "Date" : "Mon, 09 Sep 2019 20:09:27 GMT",
+      "x-ms-client-request-id" : "7fbcc4bf-efae-41a8-a6e6-72bcf6172e17",
       "Content-Type" : "application/xml"
     },
     "Exception" : null
   }, {
     "Method" : "GET",
-<<<<<<< HEAD
     "Uri" : "https://jaschrepragrs.blob.core.windows.net?prefix=jtcgetpagerangesdiffacfail&comp=list",
     "Headers" : {
       "x-ms-version" : "2019-02-02",
       "User-Agent" : "azsdk-java-azure-storage-blob/12.0.0-preview.3 1.8.0_221; Windows 10 10.0",
-      "x-ms-client-request-id" : "e0c82594-12a2-49d0-acb5-044e55704844"
-=======
-    "Uri" : "https://azstoragesdkaccount.blob.core.windows.net?prefix=jtcgetpagerangesdiffacfail&comp=list",
-    "Headers" : {
-      "x-ms-version" : "2019-02-02",
-      "User-Agent" : "azsdk-java-azure-storage-blob/12.0.0-preview.3 1.8.0_212; Windows 10 10.0",
-      "x-ms-client-request-id" : "003293b3-3f25-4d6a-8dcd-7dc459ba77d1"
->>>>>>> a55d5dd9
+      "x-ms-client-request-id" : "e3fd0350-7da3-43b8-9481-44210648a207"
     },
     "Response" : {
       "Transfer-Encoding" : "chunked",
@@ -227,35 +123,20 @@
       "Server" : "Windows-Azure-Blob/1.0 Microsoft-HTTPAPI/2.0",
       "retry-after" : "0",
       "StatusCode" : "200",
-<<<<<<< HEAD
-      "x-ms-request-id" : "e0dd7288-e01e-0026-0a3b-647b1f000000",
-      "Body" : "﻿<?xml version=\"1.0\" encoding=\"utf-8\"?><EnumerationResults ServiceEndpoint=\"https://jaschrepragrs.blob.core.windows.net/\"><Prefix>jtcgetpagerangesdiffacfail</Prefix><Containers><Container><Name>jtcgetpagerangesdiffacfail057092e24cdebabda844c</Name><Properties><Last-Modified>Thu, 05 Sep 2019 22:42:54 GMT</Last-Modified><Etag>\"0x8D7325263E09DF8\"</Etag><LeaseStatus>unlocked</LeaseStatus><LeaseState>available</LeaseState><DefaultEncryptionScope>$account-encryption-key</DefaultEncryptionScope><DenyEncryptionScopeOverride>false</DenyEncryptionScopeOverride><HasImmutabilityPolicy>false</HasImmutabilityPolicy><HasLegalHold>false</HasLegalHold></Properties></Container></Containers><NextMarker /></EnumerationResults>",
-      "Date" : "Thu, 05 Sep 2019 22:42:53 GMT",
-      "x-ms-client-request-id" : "e0c82594-12a2-49d0-acb5-044e55704844",
-=======
-      "x-ms-request-id" : "8f761df2-401e-003a-61e6-6473d5000000",
-      "Body" : "﻿<?xml version=\"1.0\" encoding=\"utf-8\"?><EnumerationResults ServiceEndpoint=\"https://azstoragesdkaccount.blob.core.windows.net/\"><Prefix>jtcgetpagerangesdiffacfail</Prefix><Containers><Container><Name>jtcgetpagerangesdiffacfail07656472eb3adf944a485</Name><Properties><Last-Modified>Fri, 06 Sep 2019 19:09:52 GMT</Last-Modified><Etag>\"0x8D732FDCBA30127\"</Etag><LeaseStatus>unlocked</LeaseStatus><LeaseState>available</LeaseState><DefaultEncryptionScope>$account-encryption-key</DefaultEncryptionScope><DenyEncryptionScopeOverride>false</DenyEncryptionScopeOverride><HasImmutabilityPolicy>false</HasImmutabilityPolicy><HasLegalHold>false</HasLegalHold></Properties></Container></Containers><NextMarker /></EnumerationResults>",
-      "Date" : "Fri, 06 Sep 2019 19:09:51 GMT",
-      "x-ms-client-request-id" : "003293b3-3f25-4d6a-8dcd-7dc459ba77d1",
->>>>>>> a55d5dd9
+      "x-ms-request-id" : "9ebd3a94-501e-003f-594a-675777000000",
+      "Body" : "﻿<?xml version=\"1.0\" encoding=\"utf-8\"?><EnumerationResults ServiceEndpoint=\"https://jaschrepragrs.blob.core.windows.net/\"><Prefix>jtcgetpagerangesdiffacfail</Prefix><Containers><Container><Name>jtcgetpagerangesdiffacfail053248d197008f228446e</Name><Properties><Last-Modified>Mon, 09 Sep 2019 20:09:27 GMT</Last-Modified><Etag>\"0x8D735619DFD3822\"</Etag><LeaseStatus>unlocked</LeaseStatus><LeaseState>available</LeaseState><DefaultEncryptionScope>$account-encryption-key</DefaultEncryptionScope><DenyEncryptionScopeOverride>false</DenyEncryptionScopeOverride><HasImmutabilityPolicy>false</HasImmutabilityPolicy><HasLegalHold>false</HasLegalHold></Properties></Container></Containers><NextMarker /></EnumerationResults>",
+      "Date" : "Mon, 09 Sep 2019 20:09:27 GMT",
+      "x-ms-client-request-id" : "e3fd0350-7da3-43b8-9481-44210648a207",
       "Content-Type" : "application/xml"
     },
     "Exception" : null
   }, {
     "Method" : "DELETE",
-<<<<<<< HEAD
-    "Uri" : "https://jaschrepragrs.blob.core.windows.net/jtcgetpagerangesdiffacfail057092e24cdebabda844c?restype=container",
+    "Uri" : "https://jaschrepragrs.blob.core.windows.net/jtcgetpagerangesdiffacfail053248d197008f228446e?restype=container",
     "Headers" : {
       "x-ms-version" : "2019-02-02",
       "User-Agent" : "azsdk-java-azure-storage-blob/12.0.0-preview.3 1.8.0_221; Windows 10 10.0",
-      "x-ms-client-request-id" : "a3e40ce2-1b10-4fce-a8ce-1e4171d36007"
-=======
-    "Uri" : "https://azstoragesdkaccount.blob.core.windows.net/jtcgetpagerangesdiffacfail07656472eb3adf944a485?restype=container",
-    "Headers" : {
-      "x-ms-version" : "2019-02-02",
-      "User-Agent" : "azsdk-java-azure-storage-blob/12.0.0-preview.3 1.8.0_212; Windows 10 10.0",
-      "x-ms-client-request-id" : "6d57060a-c531-4af3-ab8e-ccc185148024"
->>>>>>> a55d5dd9
+      "x-ms-client-request-id" : "5a245b68-c0a9-42de-86b9-286d9439ac75"
     },
     "Response" : {
       "x-ms-version" : "2019-02-02",
@@ -263,21 +144,11 @@
       "retry-after" : "0",
       "Content-Length" : "0",
       "StatusCode" : "202",
-<<<<<<< HEAD
-      "x-ms-request-id" : "e0dd7297-e01e-0026-173b-647b1f000000",
-      "Date" : "Thu, 05 Sep 2019 22:42:53 GMT",
-      "x-ms-client-request-id" : "a3e40ce2-1b10-4fce-a8ce-1e4171d36007"
+      "x-ms-request-id" : "9ebd3aa3-501e-003f-674a-675777000000",
+      "Date" : "Mon, 09 Sep 2019 20:09:27 GMT",
+      "x-ms-client-request-id" : "5a245b68-c0a9-42de-86b9-286d9439ac75"
     },
     "Exception" : null
   } ],
-  "variables" : [ "jtcgetpagerangesdiffacfail057092e24cdebabda844c", "javablobgetpagerangesdiffacfail1592486d6341370ce34" ]
-=======
-      "x-ms-request-id" : "8f761e01-401e-003a-6ee6-6473d5000000",
-      "Date" : "Fri, 06 Sep 2019 19:09:51 GMT",
-      "x-ms-client-request-id" : "6d57060a-c531-4af3-ab8e-ccc185148024"
-    },
-    "Exception" : null
-  } ],
-  "variables" : [ "jtcgetpagerangesdiffacfail07656472eb3adf944a485", "javablobgetpagerangesdiffacfail10833259141d6a282c4" ]
->>>>>>> a55d5dd9
+  "variables" : [ "jtcgetpagerangesdiffacfail053248d197008f228446e", "javablobgetpagerangesdiffacfail1706459e197521fe964" ]
 }