--- conflicted
+++ resolved
@@ -1,143 +1,76 @@
 {
   "networkCallRecords" : [ {
     "Method" : "PUT",
-<<<<<<< HEAD
-    "Uri" : "https://jaschrepragrs.blob.core.windows.net/jtcrenewleasemin0containerapitestrenewleasemin20a04226b08c?restype=container",
+    "Uri" : "https://jaschrepragrs.blob.core.windows.net/jtcrenewleasemin0containerapitestrenewleasemin911932910f5a?restype=container",
     "Headers" : {
       "x-ms-version" : "2019-02-02",
       "User-Agent" : "azsdk-java-azure-storage-blob/12.0.0-preview.3 1.8.0_221; Windows 10 10.0",
-      "x-ms-client-request-id" : "ccdf6459-8580-474a-88e4-e4846004d8a9"
-=======
-    "Uri" : "https://azstoragesdkaccount.blob.core.windows.net/jtcrenewleasemin0containerapitestrenewleaseminf7d89816d880?restype=container",
-    "Headers" : {
-      "x-ms-version" : "2019-02-02",
-      "User-Agent" : "azsdk-java-azure-storage-blob/12.0.0-preview.3 1.8.0_212; Windows 10 10.0",
-      "x-ms-client-request-id" : "17c9bfbf-cb86-45de-a046-5eb6205c1b90"
->>>>>>> a55d5dd9
+      "x-ms-client-request-id" : "f7a69616-d2ad-4fe6-b022-37ad3c45549c"
     },
     "Response" : {
       "x-ms-version" : "2019-02-02",
       "Server" : "Windows-Azure-Blob/1.0 Microsoft-HTTPAPI/2.0",
-<<<<<<< HEAD
-      "ETag" : "\"0x8D73253304C127E\"",
-      "Last-Modified" : "Thu, 05 Sep 2019 22:48:37 GMT",
+      "ETag" : "\"0x8D73560BAD9F1A6\"",
+      "Last-Modified" : "Mon, 09 Sep 2019 20:03:06 GMT",
       "retry-after" : "0",
       "Content-Length" : "0",
       "StatusCode" : "201",
-      "x-ms-request-id" : "827d1209-601e-001e-233c-643a46000000",
-      "Date" : "Thu, 05 Sep 2019 22:48:36 GMT",
-      "x-ms-client-request-id" : "ccdf6459-8580-474a-88e4-e4846004d8a9"
-=======
-      "ETag" : "\"0x8D732FD8DAA0B8A\"",
-      "Last-Modified" : "Fri, 06 Sep 2019 19:08:08 GMT",
-      "retry-after" : "0",
-      "Content-Length" : "0",
-      "StatusCode" : "201",
-      "x-ms-request-id" : "ec6549cd-001e-001f-70e6-64eb66000000",
-      "Date" : "Fri, 06 Sep 2019 19:08:07 GMT",
-      "x-ms-client-request-id" : "17c9bfbf-cb86-45de-a046-5eb6205c1b90"
->>>>>>> a55d5dd9
+      "x-ms-request-id" : "c5c9e38d-301e-0042-0749-67cbbf000000",
+      "Date" : "Mon, 09 Sep 2019 20:03:05 GMT",
+      "x-ms-client-request-id" : "f7a69616-d2ad-4fe6-b022-37ad3c45549c"
     },
     "Exception" : null
   }, {
     "Method" : "PUT",
-<<<<<<< HEAD
-    "Uri" : "https://jaschrepragrs.blob.core.windows.net/jtcrenewleasemin0containerapitestrenewleasemin20a04226b08c?comp=lease&restype=container",
+    "Uri" : "https://jaschrepragrs.blob.core.windows.net/jtcrenewleasemin0containerapitestrenewleasemin911932910f5a?comp=lease&restype=container",
     "Headers" : {
       "x-ms-version" : "2019-02-02",
       "User-Agent" : "azsdk-java-azure-storage-blob/12.0.0-preview.3 1.8.0_221; Windows 10 10.0",
-      "x-ms-client-request-id" : "d594e5e4-ca60-41dd-8e56-43adbf257be7"
-=======
-    "Uri" : "https://azstoragesdkaccount.blob.core.windows.net/jtcrenewleasemin0containerapitestrenewleaseminf7d89816d880?comp=lease&restype=container",
-    "Headers" : {
-      "x-ms-version" : "2019-02-02",
-      "User-Agent" : "azsdk-java-azure-storage-blob/12.0.0-preview.3 1.8.0_212; Windows 10 10.0",
-      "x-ms-client-request-id" : "49a907be-67be-4f1b-bc78-0109f0d34ee5"
->>>>>>> a55d5dd9
+      "x-ms-client-request-id" : "4e01cba8-f7e9-4f98-a80b-9e9ab338123c"
     },
     "Response" : {
       "x-ms-version" : "2019-02-02",
       "Server" : "Windows-Azure-Blob/1.0 Microsoft-HTTPAPI/2.0",
-<<<<<<< HEAD
-      "ETag" : "\"0x8D73253304C127E\"",
-      "x-ms-lease-id" : "9a60216f-9d06-4e22-9e68-3870d2d7347c",
-      "Last-Modified" : "Thu, 05 Sep 2019 22:48:37 GMT",
+      "ETag" : "\"0x8D73560BAD9F1A6\"",
+      "x-ms-lease-id" : "c32d7416-18a4-450a-a442-64e768c25af4",
+      "Last-Modified" : "Mon, 09 Sep 2019 20:03:06 GMT",
       "retry-after" : "0",
       "Content-Length" : "0",
       "StatusCode" : "201",
-      "x-ms-request-id" : "827d1217-601e-001e-303c-643a46000000",
-      "Date" : "Thu, 05 Sep 2019 22:48:36 GMT",
-      "x-ms-client-request-id" : "d594e5e4-ca60-41dd-8e56-43adbf257be7"
-=======
-      "ETag" : "\"0x8D732FD8DAA0B8A\"",
-      "x-ms-lease-id" : "ccf174e1-f5fe-4bbf-abde-dfff4358e891",
-      "Last-Modified" : "Fri, 06 Sep 2019 19:08:08 GMT",
-      "retry-after" : "0",
-      "Content-Length" : "0",
-      "StatusCode" : "201",
-      "x-ms-request-id" : "ec6549fc-001e-001f-13e6-64eb66000000",
-      "Date" : "Fri, 06 Sep 2019 19:08:07 GMT",
-      "x-ms-client-request-id" : "49a907be-67be-4f1b-bc78-0109f0d34ee5"
->>>>>>> a55d5dd9
+      "x-ms-request-id" : "c5c9e3a2-301e-0042-1b49-67cbbf000000",
+      "Date" : "Mon, 09 Sep 2019 20:03:05 GMT",
+      "x-ms-client-request-id" : "4e01cba8-f7e9-4f98-a80b-9e9ab338123c"
     },
     "Exception" : null
   }, {
     "Method" : "PUT",
-<<<<<<< HEAD
-    "Uri" : "https://jaschrepragrs.blob.core.windows.net/jtcrenewleasemin0containerapitestrenewleasemin20a04226b08c?comp=lease&restype=container",
+    "Uri" : "https://jaschrepragrs.blob.core.windows.net/jtcrenewleasemin0containerapitestrenewleasemin911932910f5a?comp=lease&restype=container",
     "Headers" : {
       "x-ms-version" : "2019-02-02",
       "User-Agent" : "azsdk-java-azure-storage-blob/12.0.0-preview.3 1.8.0_221; Windows 10 10.0",
-      "x-ms-client-request-id" : "582f816f-267e-433e-ae36-6a9408944acc"
-=======
-    "Uri" : "https://azstoragesdkaccount.blob.core.windows.net/jtcrenewleasemin0containerapitestrenewleaseminf7d89816d880?comp=lease&restype=container",
-    "Headers" : {
-      "x-ms-version" : "2019-02-02",
-      "User-Agent" : "azsdk-java-azure-storage-blob/12.0.0-preview.3 1.8.0_212; Windows 10 10.0",
-      "x-ms-client-request-id" : "783f1e42-ed58-4f66-ab6c-77e516ef2ae4"
->>>>>>> a55d5dd9
+      "x-ms-client-request-id" : "8ff82b0c-dbac-4c0f-9b20-9f7106dce4c7"
     },
     "Response" : {
       "x-ms-version" : "2019-02-02",
       "Server" : "Windows-Azure-Blob/1.0 Microsoft-HTTPAPI/2.0",
-<<<<<<< HEAD
-      "ETag" : "\"0x8D73253304C127E\"",
-      "x-ms-lease-id" : "9a60216f-9d06-4e22-9e68-3870d2d7347c",
-      "Last-Modified" : "Thu, 05 Sep 2019 22:48:37 GMT",
+      "ETag" : "\"0x8D73560BAD9F1A6\"",
+      "x-ms-lease-id" : "c32d7416-18a4-450a-a442-64e768c25af4",
+      "Last-Modified" : "Mon, 09 Sep 2019 20:03:06 GMT",
       "retry-after" : "0",
       "Content-Length" : "0",
       "StatusCode" : "200",
-      "x-ms-request-id" : "827d1224-601e-001e-3b3c-643a46000000",
-      "Date" : "Thu, 05 Sep 2019 22:48:36 GMT",
-      "x-ms-client-request-id" : "582f816f-267e-433e-ae36-6a9408944acc"
-=======
-      "ETag" : "\"0x8D732FD8DAA0B8A\"",
-      "x-ms-lease-id" : "ccf174e1-f5fe-4bbf-abde-dfff4358e891",
-      "Last-Modified" : "Fri, 06 Sep 2019 19:08:08 GMT",
-      "retry-after" : "0",
-      "Content-Length" : "0",
-      "StatusCode" : "200",
-      "x-ms-request-id" : "ec654a1f-001e-001f-2ee6-64eb66000000",
-      "Date" : "Fri, 06 Sep 2019 19:08:07 GMT",
-      "x-ms-client-request-id" : "783f1e42-ed58-4f66-ab6c-77e516ef2ae4"
->>>>>>> a55d5dd9
+      "x-ms-request-id" : "c5c9e3b4-301e-0042-2b49-67cbbf000000",
+      "Date" : "Mon, 09 Sep 2019 20:03:05 GMT",
+      "x-ms-client-request-id" : "8ff82b0c-dbac-4c0f-9b20-9f7106dce4c7"
     },
     "Exception" : null
   }, {
     "Method" : "GET",
-<<<<<<< HEAD
     "Uri" : "https://jaschrepragrs.blob.core.windows.net?prefix=jtcrenewleasemin&comp=list",
     "Headers" : {
       "x-ms-version" : "2019-02-02",
       "User-Agent" : "azsdk-java-azure-storage-blob/12.0.0-preview.3 1.8.0_221; Windows 10 10.0",
-      "x-ms-client-request-id" : "c51809fc-2377-46b6-b370-d0ce4db933eb"
-=======
-    "Uri" : "https://azstoragesdkaccount.blob.core.windows.net?prefix=jtcrenewleasemin&comp=list",
-    "Headers" : {
-      "x-ms-version" : "2019-02-02",
-      "User-Agent" : "azsdk-java-azure-storage-blob/12.0.0-preview.3 1.8.0_212; Windows 10 10.0",
-      "x-ms-client-request-id" : "01f9c0d3-761f-4cc3-bd4f-9614c3fb7b72"
->>>>>>> a55d5dd9
+      "x-ms-client-request-id" : "84a2e22c-2ecb-4fba-80ec-1929dc2a8317"
     },
     "Response" : {
       "Transfer-Encoding" : "chunked",
@@ -145,77 +78,42 @@
       "Server" : "Windows-Azure-Blob/1.0 Microsoft-HTTPAPI/2.0",
       "retry-after" : "0",
       "StatusCode" : "200",
-<<<<<<< HEAD
-      "x-ms-request-id" : "827d1234-601e-001e-4a3c-643a46000000",
-      "Body" : "﻿<?xml version=\"1.0\" encoding=\"utf-8\"?><EnumerationResults ServiceEndpoint=\"https://jaschrepragrs.blob.core.windows.net/\"><Prefix>jtcrenewleasemin</Prefix><Containers><Container><Name>jtcrenewleasemin0containerapitestrenewleasemin20a04226b08c</Name><Properties><Last-Modified>Thu, 05 Sep 2019 22:48:37 GMT</Last-Modified><Etag>\"0x8D73253304C127E\"</Etag><LeaseStatus>locked</LeaseStatus><LeaseState>leased</LeaseState><LeaseDuration>infinite</LeaseDuration><DefaultEncryptionScope>$account-encryption-key</DefaultEncryptionScope><DenyEncryptionScopeOverride>false</DenyEncryptionScopeOverride><HasImmutabilityPolicy>false</HasImmutabilityPolicy><HasLegalHold>false</HasLegalHold></Properties></Container></Containers><NextMarker /></EnumerationResults>",
-      "Date" : "Thu, 05 Sep 2019 22:48:36 GMT",
-      "x-ms-client-request-id" : "c51809fc-2377-46b6-b370-d0ce4db933eb",
-=======
-      "x-ms-request-id" : "ec654a41-001e-001f-47e6-64eb66000000",
-      "Body" : "﻿<?xml version=\"1.0\" encoding=\"utf-8\"?><EnumerationResults ServiceEndpoint=\"https://azstoragesdkaccount.blob.core.windows.net/\"><Prefix>jtcrenewleasemin</Prefix><Containers><Container><Name>jtcrenewleasemin0containerapitestrenewleaseminf7d89816d880</Name><Properties><Last-Modified>Fri, 06 Sep 2019 19:08:08 GMT</Last-Modified><Etag>\"0x8D732FD8DAA0B8A\"</Etag><LeaseStatus>locked</LeaseStatus><LeaseState>leased</LeaseState><LeaseDuration>infinite</LeaseDuration><DefaultEncryptionScope>$account-encryption-key</DefaultEncryptionScope><DenyEncryptionScopeOverride>false</DenyEncryptionScopeOverride><HasImmutabilityPolicy>false</HasImmutabilityPolicy><HasLegalHold>false</HasLegalHold></Properties></Container></Containers><NextMarker /></EnumerationResults>",
-      "Date" : "Fri, 06 Sep 2019 19:08:07 GMT",
-      "x-ms-client-request-id" : "01f9c0d3-761f-4cc3-bd4f-9614c3fb7b72",
->>>>>>> a55d5dd9
+      "x-ms-request-id" : "c5c9e3c1-301e-0042-3749-67cbbf000000",
+      "Body" : "﻿<?xml version=\"1.0\" encoding=\"utf-8\"?><EnumerationResults ServiceEndpoint=\"https://jaschrepragrs.blob.core.windows.net/\"><Prefix>jtcrenewleasemin</Prefix><Containers><Container><Name>jtcrenewleasemin0containerapitestrenewleasemin911932910f5a</Name><Properties><Last-Modified>Mon, 09 Sep 2019 20:03:06 GMT</Last-Modified><Etag>\"0x8D73560BAD9F1A6\"</Etag><LeaseStatus>locked</LeaseStatus><LeaseState>leased</LeaseState><LeaseDuration>infinite</LeaseDuration><DefaultEncryptionScope>$account-encryption-key</DefaultEncryptionScope><DenyEncryptionScopeOverride>false</DenyEncryptionScopeOverride><HasImmutabilityPolicy>false</HasImmutabilityPolicy><HasLegalHold>false</HasLegalHold></Properties></Container></Containers><NextMarker /></EnumerationResults>",
+      "Date" : "Mon, 09 Sep 2019 20:03:05 GMT",
+      "x-ms-client-request-id" : "84a2e22c-2ecb-4fba-80ec-1929dc2a8317",
       "Content-Type" : "application/xml"
     },
     "Exception" : null
   }, {
     "Method" : "PUT",
-<<<<<<< HEAD
-    "Uri" : "https://jaschrepragrs.blob.core.windows.net/jtcrenewleasemin0containerapitestrenewleasemin20a04226b08c?comp=lease&restype=container",
+    "Uri" : "https://jaschrepragrs.blob.core.windows.net/jtcrenewleasemin0containerapitestrenewleasemin911932910f5a?comp=lease&restype=container",
     "Headers" : {
       "x-ms-version" : "2019-02-02",
       "User-Agent" : "azsdk-java-azure-storage-blob/12.0.0-preview.3 1.8.0_221; Windows 10 10.0",
-      "x-ms-client-request-id" : "11b3565f-50bd-4dec-a22c-902640cd2b88"
-=======
-    "Uri" : "https://azstoragesdkaccount.blob.core.windows.net/jtcrenewleasemin0containerapitestrenewleaseminf7d89816d880?comp=lease&restype=container",
-    "Headers" : {
-      "x-ms-version" : "2019-02-02",
-      "User-Agent" : "azsdk-java-azure-storage-blob/12.0.0-preview.3 1.8.0_212; Windows 10 10.0",
-      "x-ms-client-request-id" : "10d2618f-0f47-4569-83bc-fdc724d781da"
->>>>>>> a55d5dd9
+      "x-ms-client-request-id" : "e9aafe1f-4972-4b22-959f-7e21b53f1744"
     },
     "Response" : {
       "x-ms-version" : "2019-02-02",
       "Server" : "Windows-Azure-Blob/1.0 Microsoft-HTTPAPI/2.0",
-<<<<<<< HEAD
-      "ETag" : "\"0x8D73253304C127E\"",
+      "ETag" : "\"0x8D73560BAD9F1A6\"",
       "x-ms-lease-time" : "0",
-      "Last-Modified" : "Thu, 05 Sep 2019 22:48:37 GMT",
+      "Last-Modified" : "Mon, 09 Sep 2019 20:03:06 GMT",
       "retry-after" : "0",
       "Content-Length" : "0",
       "StatusCode" : "202",
-      "x-ms-request-id" : "827d1242-601e-001e-583c-643a46000000",
-      "Date" : "Thu, 05 Sep 2019 22:48:37 GMT",
-      "x-ms-client-request-id" : "11b3565f-50bd-4dec-a22c-902640cd2b88"
-=======
-      "ETag" : "\"0x8D732FD8DAA0B8A\"",
-      "x-ms-lease-time" : "0",
-      "Last-Modified" : "Fri, 06 Sep 2019 19:08:08 GMT",
-      "retry-after" : "0",
-      "Content-Length" : "0",
-      "StatusCode" : "202",
-      "x-ms-request-id" : "ec654a6b-001e-001f-66e6-64eb66000000",
-      "Date" : "Fri, 06 Sep 2019 19:08:07 GMT",
-      "x-ms-client-request-id" : "10d2618f-0f47-4569-83bc-fdc724d781da"
->>>>>>> a55d5dd9
+      "x-ms-request-id" : "c5c9e3d8-301e-0042-4c49-67cbbf000000",
+      "Date" : "Mon, 09 Sep 2019 20:03:05 GMT",
+      "x-ms-client-request-id" : "e9aafe1f-4972-4b22-959f-7e21b53f1744"
     },
     "Exception" : null
   }, {
     "Method" : "DELETE",
-<<<<<<< HEAD
-    "Uri" : "https://jaschrepragrs.blob.core.windows.net/jtcrenewleasemin0containerapitestrenewleasemin20a04226b08c?restype=container",
+    "Uri" : "https://jaschrepragrs.blob.core.windows.net/jtcrenewleasemin0containerapitestrenewleasemin911932910f5a?restype=container",
     "Headers" : {
       "x-ms-version" : "2019-02-02",
       "User-Agent" : "azsdk-java-azure-storage-blob/12.0.0-preview.3 1.8.0_221; Windows 10 10.0",
-      "x-ms-client-request-id" : "0c6ccf45-557a-46f8-91d6-276bb3fe58b9"
-=======
-    "Uri" : "https://azstoragesdkaccount.blob.core.windows.net/jtcrenewleasemin0containerapitestrenewleaseminf7d89816d880?restype=container",
-    "Headers" : {
-      "x-ms-version" : "2019-02-02",
-      "User-Agent" : "azsdk-java-azure-storage-blob/12.0.0-preview.3 1.8.0_212; Windows 10 10.0",
-      "x-ms-client-request-id" : "192dd928-902b-4036-8042-d3a4783dc16b"
->>>>>>> a55d5dd9
+      "x-ms-client-request-id" : "2f8014e6-16bf-4d46-953a-c932039a21dd"
     },
     "Response" : {
       "x-ms-version" : "2019-02-02",
@@ -223,21 +121,11 @@
       "retry-after" : "0",
       "Content-Length" : "0",
       "StatusCode" : "202",
-<<<<<<< HEAD
-      "x-ms-request-id" : "827d1250-601e-001e-643c-643a46000000",
-      "Date" : "Thu, 05 Sep 2019 22:48:37 GMT",
-      "x-ms-client-request-id" : "0c6ccf45-557a-46f8-91d6-276bb3fe58b9"
+      "x-ms-request-id" : "c5c9e3ea-301e-0042-5b49-67cbbf000000",
+      "Date" : "Mon, 09 Sep 2019 20:03:05 GMT",
+      "x-ms-client-request-id" : "2f8014e6-16bf-4d46-953a-c932039a21dd"
     },
     "Exception" : null
   } ],
-  "variables" : [ "jtcrenewleasemin0containerapitestrenewleasemin20a04226b08c" ]
-=======
-      "x-ms-request-id" : "ec654aa0-001e-001f-12e6-64eb66000000",
-      "Date" : "Fri, 06 Sep 2019 19:08:07 GMT",
-      "x-ms-client-request-id" : "192dd928-902b-4036-8042-d3a4783dc16b"
-    },
-    "Exception" : null
-  } ],
-  "variables" : [ "jtcrenewleasemin0containerapitestrenewleaseminf7d89816d880" ]
->>>>>>> a55d5dd9
+  "variables" : [ "jtcrenewleasemin0containerapitestrenewleasemin911932910f5a" ]
 }