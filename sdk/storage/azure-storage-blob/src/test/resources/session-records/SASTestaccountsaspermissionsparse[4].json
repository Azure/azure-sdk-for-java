--- conflicted
+++ resolved
@@ -1,59 +1,32 @@
 {
   "networkCallRecords" : [ {
     "Method" : "PUT",
-<<<<<<< HEAD
-    "Uri" : "https://jaschrepragrs.blob.core.windows.net/jtcaccountsaspermissionsparse06884448914a2a80a44d?restype=container",
+    "Uri" : "https://jaschrepragrs.blob.core.windows.net/jtcaccountsaspermissionsparse038136379863cb862f4e?restype=container",
     "Headers" : {
       "x-ms-version" : "2019-02-02",
       "User-Agent" : "azsdk-java-azure-storage-blob/12.0.0-preview.3 1.8.0_221; Windows 10 10.0",
-      "x-ms-client-request-id" : "a6667448-0e13-4d4d-8f21-085ab17ebbeb"
-=======
-    "Uri" : "https://azstoragesdkaccount.blob.core.windows.net/jtcaccountsaspermissionsparse018022691a0fe7833340?restype=container",
-    "Headers" : {
-      "x-ms-version" : "2019-02-02",
-      "User-Agent" : "azsdk-java-azure-storage-blob/12.0.0-preview.3 1.8.0_212; Windows 10 10.0",
-      "x-ms-client-request-id" : "6d72aacb-9349-4bce-842a-28a82ff95664"
->>>>>>> a55d5dd9
+      "x-ms-client-request-id" : "70682857-8eb4-482f-ba68-7a91f5092a2b"
     },
     "Response" : {
       "x-ms-version" : "2019-02-02",
       "Server" : "Windows-Azure-Blob/1.0 Microsoft-HTTPAPI/2.0",
-<<<<<<< HEAD
-      "ETag" : "\"0x8D732517FFA0531\"",
-      "Last-Modified" : "Thu, 05 Sep 2019 22:36:31 GMT",
+      "ETag" : "\"0x8D735602FFA445B\"",
+      "Last-Modified" : "Mon, 09 Sep 2019 19:59:13 GMT",
       "retry-after" : "0",
       "Content-Length" : "0",
       "StatusCode" : "201",
-      "x-ms-request-id" : "bfeca292-901e-0044-153a-643cc7000000",
-      "Date" : "Thu, 05 Sep 2019 22:36:30 GMT",
-      "x-ms-client-request-id" : "a6667448-0e13-4d4d-8f21-085ab17ebbeb"
-=======
-      "ETag" : "\"0x8D732FE0544C533\"",
-      "Last-Modified" : "Fri, 06 Sep 2019 19:11:28 GMT",
-      "retry-after" : "0",
-      "Content-Length" : "0",
-      "StatusCode" : "201",
-      "x-ms-request-id" : "8f76da73-401e-003a-71e6-6473d5000000",
-      "Date" : "Fri, 06 Sep 2019 19:11:28 GMT",
-      "x-ms-client-request-id" : "6d72aacb-9349-4bce-842a-28a82ff95664"
->>>>>>> a55d5dd9
+      "x-ms-request-id" : "077fd32c-801e-001f-4749-673bbb000000",
+      "Date" : "Mon, 09 Sep 2019 19:59:12 GMT",
+      "x-ms-client-request-id" : "70682857-8eb4-482f-ba68-7a91f5092a2b"
     },
     "Exception" : null
   }, {
     "Method" : "GET",
-<<<<<<< HEAD
     "Uri" : "https://jaschrepragrs.blob.core.windows.net?prefix=jtcaccountsaspermissionsparse&comp=list",
     "Headers" : {
       "x-ms-version" : "2019-02-02",
       "User-Agent" : "azsdk-java-azure-storage-blob/12.0.0-preview.3 1.8.0_221; Windows 10 10.0",
-      "x-ms-client-request-id" : "92d65ada-d69b-4391-8820-30fb7cb8de77"
-=======
-    "Uri" : "https://azstoragesdkaccount.blob.core.windows.net?prefix=jtcaccountsaspermissionsparse&comp=list",
-    "Headers" : {
-      "x-ms-version" : "2019-02-02",
-      "User-Agent" : "azsdk-java-azure-storage-blob/12.0.0-preview.3 1.8.0_212; Windows 10 10.0",
-      "x-ms-client-request-id" : "f632a88d-d1c8-47ac-a9bb-95facb8223c0"
->>>>>>> a55d5dd9
+      "x-ms-client-request-id" : "560923ef-027c-45c0-9907-12b62f6e5f0c"
     },
     "Response" : {
       "Transfer-Encoding" : "chunked",
@@ -61,35 +34,20 @@
       "Server" : "Windows-Azure-Blob/1.0 Microsoft-HTTPAPI/2.0",
       "retry-after" : "0",
       "StatusCode" : "200",
-<<<<<<< HEAD
-      "x-ms-request-id" : "bfeca2ad-901e-0044-2b3a-643cc7000000",
-      "Body" : "﻿<?xml version=\"1.0\" encoding=\"utf-8\"?><EnumerationResults ServiceEndpoint=\"https://jaschrepragrs.blob.core.windows.net/\"><Prefix>jtcaccountsaspermissionsparse</Prefix><Containers><Container><Name>jtcaccountsaspermissionsparse06884448914a2a80a44d</Name><Properties><Last-Modified>Thu, 05 Sep 2019 22:36:31 GMT</Last-Modified><Etag>\"0x8D732517FFA0531\"</Etag><LeaseStatus>unlocked</LeaseStatus><LeaseState>available</LeaseState><DefaultEncryptionScope>$account-encryption-key</DefaultEncryptionScope><DenyEncryptionScopeOverride>false</DenyEncryptionScopeOverride><HasImmutabilityPolicy>false</HasImmutabilityPolicy><HasLegalHold>false</HasLegalHold></Properties></Container></Containers><NextMarker /></EnumerationResults>",
-      "Date" : "Thu, 05 Sep 2019 22:36:31 GMT",
-      "x-ms-client-request-id" : "92d65ada-d69b-4391-8820-30fb7cb8de77",
-=======
-      "x-ms-request-id" : "8f76da88-401e-003a-02e6-6473d5000000",
-      "Body" : "﻿<?xml version=\"1.0\" encoding=\"utf-8\"?><EnumerationResults ServiceEndpoint=\"https://azstoragesdkaccount.blob.core.windows.net/\"><Prefix>jtcaccountsaspermissionsparse</Prefix><Containers><Container><Name>jtcaccountsaspermissionsparse018022691a0fe7833340</Name><Properties><Last-Modified>Fri, 06 Sep 2019 19:11:28 GMT</Last-Modified><Etag>\"0x8D732FE0544C533\"</Etag><LeaseStatus>unlocked</LeaseStatus><LeaseState>available</LeaseState><DefaultEncryptionScope>$account-encryption-key</DefaultEncryptionScope><DenyEncryptionScopeOverride>false</DenyEncryptionScopeOverride><HasImmutabilityPolicy>false</HasImmutabilityPolicy><HasLegalHold>false</HasLegalHold></Properties></Container></Containers><NextMarker /></EnumerationResults>",
-      "Date" : "Fri, 06 Sep 2019 19:11:28 GMT",
-      "x-ms-client-request-id" : "f632a88d-d1c8-47ac-a9bb-95facb8223c0",
->>>>>>> a55d5dd9
+      "x-ms-request-id" : "077fd33f-801e-001f-5849-673bbb000000",
+      "Body" : "﻿<?xml version=\"1.0\" encoding=\"utf-8\"?><EnumerationResults ServiceEndpoint=\"https://jaschrepragrs.blob.core.windows.net/\"><Prefix>jtcaccountsaspermissionsparse</Prefix><Containers><Container><Name>jtcaccountsaspermissionsparse038136379863cb862f4e</Name><Properties><Last-Modified>Mon, 09 Sep 2019 19:59:13 GMT</Last-Modified><Etag>\"0x8D735602FFA445B\"</Etag><LeaseStatus>unlocked</LeaseStatus><LeaseState>available</LeaseState><DefaultEncryptionScope>$account-encryption-key</DefaultEncryptionScope><DenyEncryptionScopeOverride>false</DenyEncryptionScopeOverride><HasImmutabilityPolicy>false</HasImmutabilityPolicy><HasLegalHold>false</HasLegalHold></Properties></Container></Containers><NextMarker /></EnumerationResults>",
+      "Date" : "Mon, 09 Sep 2019 19:59:12 GMT",
+      "x-ms-client-request-id" : "560923ef-027c-45c0-9907-12b62f6e5f0c",
       "Content-Type" : "application/xml"
     },
     "Exception" : null
   }, {
     "Method" : "DELETE",
-<<<<<<< HEAD
-    "Uri" : "https://jaschrepragrs.blob.core.windows.net/jtcaccountsaspermissionsparse06884448914a2a80a44d?restype=container",
+    "Uri" : "https://jaschrepragrs.blob.core.windows.net/jtcaccountsaspermissionsparse038136379863cb862f4e?restype=container",
     "Headers" : {
       "x-ms-version" : "2019-02-02",
       "User-Agent" : "azsdk-java-azure-storage-blob/12.0.0-preview.3 1.8.0_221; Windows 10 10.0",
-      "x-ms-client-request-id" : "06c24436-11f8-4dfc-a825-94f1473b3a0b"
-=======
-    "Uri" : "https://azstoragesdkaccount.blob.core.windows.net/jtcaccountsaspermissionsparse018022691a0fe7833340?restype=container",
-    "Headers" : {
-      "x-ms-version" : "2019-02-02",
-      "User-Agent" : "azsdk-java-azure-storage-blob/12.0.0-preview.3 1.8.0_212; Windows 10 10.0",
-      "x-ms-client-request-id" : "d7e84e9e-70db-41a9-9d2f-4564eead2372"
->>>>>>> a55d5dd9
+      "x-ms-client-request-id" : "7a69b247-52d6-4c5d-b6ef-2d86c356f110"
     },
     "Response" : {
       "x-ms-version" : "2019-02-02",
@@ -97,21 +55,11 @@
       "retry-after" : "0",
       "Content-Length" : "0",
       "StatusCode" : "202",
-<<<<<<< HEAD
-      "x-ms-request-id" : "bfeca2c0-901e-0044-3c3a-643cc7000000",
-      "Date" : "Thu, 05 Sep 2019 22:36:31 GMT",
-      "x-ms-client-request-id" : "06c24436-11f8-4dfc-a825-94f1473b3a0b"
+      "x-ms-request-id" : "077fd353-801e-001f-6c49-673bbb000000",
+      "Date" : "Mon, 09 Sep 2019 19:59:13 GMT",
+      "x-ms-client-request-id" : "7a69b247-52d6-4c5d-b6ef-2d86c356f110"
     },
     "Exception" : null
   } ],
-  "variables" : [ "jtcaccountsaspermissionsparse06884448914a2a80a44d" ]
-=======
-      "x-ms-request-id" : "8f76da95-401e-003a-0ee6-6473d5000000",
-      "Date" : "Fri, 06 Sep 2019 19:11:28 GMT",
-      "x-ms-client-request-id" : "d7e84e9e-70db-41a9-9d2f-4564eead2372"
-    },
-    "Exception" : null
-  } ],
-  "variables" : [ "jtcaccountsaspermissionsparse018022691a0fe7833340" ]
->>>>>>> a55d5dd9
+  "variables" : [ "jtcaccountsaspermissionsparse038136379863cb862f4e" ]
 }