--- conflicted
+++ resolved
@@ -1,219 +1,119 @@
 {
   "networkCallRecords" : [ {
     "Method" : "PUT",
-<<<<<<< HEAD
-    "Uri" : "https://jaschrepragrs.blob.core.windows.net/jtcsettierpageblob0blobapitestsettierpageblob10926393657bc?restype=container",
-    "Headers" : {
-      "x-ms-version" : "2019-02-02",
-      "User-Agent" : "azsdk-java-azure-storage-blob/12.0.0-preview.3 1.8.0_221; Windows 10 10.0",
-      "x-ms-client-request-id" : "7bd52868-82e2-4b97-87ab-e19faf03742a"
-=======
-    "Uri" : "https://azstoragesdkaccount.blob.core.windows.net/jtcsettierpageblob0blobapitestsettierpageblobf2345835bdd14?restype=container",
-    "Headers" : {
-      "x-ms-version" : "2019-02-02",
-      "User-Agent" : "azsdk-java-azure-storage-blob/12.0.0-preview.3 1.8.0_212; Windows 10 10.0",
-      "x-ms-client-request-id" : "03216078-d9a5-41c7-b85a-c68f659d38a0"
->>>>>>> a55d5dd9
-    },
-    "Response" : {
-      "x-ms-version" : "2019-02-02",
-      "Server" : "Windows-Azure-Blob/1.0 Microsoft-HTTPAPI/2.0",
-<<<<<<< HEAD
-      "ETag" : "\"0x8D73251EA0593F7\"",
-      "Last-Modified" : "Thu, 05 Sep 2019 22:39:29 GMT",
-      "retry-after" : "0",
-      "Content-Length" : "0",
-      "StatusCode" : "201",
-      "x-ms-request-id" : "bfed50d4-901e-0044-543a-643cc7000000",
-      "Date" : "Thu, 05 Sep 2019 22:39:29 GMT",
-      "x-ms-client-request-id" : "7bd52868-82e2-4b97-87ab-e19faf03742a"
-=======
-      "ETag" : "\"0x8D732FCAC9E05DF\"",
-      "Last-Modified" : "Fri, 06 Sep 2019 19:01:50 GMT",
-      "retry-after" : "0",
-      "Content-Length" : "0",
-      "StatusCode" : "201",
-      "x-ms-request-id" : "b92c5c80-d01e-009e-6ae5-644931000000",
-      "Date" : "Fri, 06 Sep 2019 19:01:50 GMT",
-      "x-ms-client-request-id" : "03216078-d9a5-41c7-b85a-c68f659d38a0"
->>>>>>> a55d5dd9
-    },
-    "Exception" : null
-  }, {
-    "Method" : "PUT",
-<<<<<<< HEAD
-    "Uri" : "https://jaschrepragrs.blob.core.windows.net/jtcsettierpageblob0blobapitestsettierpageblob10926393657bc/javablobsettierpageblob1blobapitestsettierpageblob109642381f",
-    "Headers" : {
-      "x-ms-version" : "2019-02-02",
-      "User-Agent" : "azsdk-java-azure-storage-blob/12.0.0-preview.3 1.8.0_221; Windows 10 10.0",
-      "x-ms-client-request-id" : "1e5f402b-212e-4d88-9d10-38e67cedf9f2",
-=======
-    "Uri" : "https://azstoragesdkaccount.blob.core.windows.net/jtcsettierpageblob0blobapitestsettierpageblobf2345835bdd14/javablobsettierpageblob1blobapitestsettierpageblobf2314613d2",
-    "Headers" : {
-      "x-ms-version" : "2019-02-02",
-      "User-Agent" : "azsdk-java-azure-storage-blob/12.0.0-preview.3 1.8.0_212; Windows 10 10.0",
-      "x-ms-client-request-id" : "b495eb78-d3fd-426c-8572-54cfd8679c23",
->>>>>>> a55d5dd9
+    "Uri" : "https://jaschrepragrs.blob.core.windows.net/jtcsettierpageblob0blobapitestsettierpageblobe128701309611?restype=container",
+    "Headers" : {
+      "x-ms-version" : "2019-02-02",
+      "User-Agent" : "azsdk-java-azure-storage-blob/12.0.0-preview.3 1.8.0_221; Windows 10 10.0",
+      "x-ms-client-request-id" : "36ac965c-fc7b-4f80-a939-98c13f1924e9"
+    },
+    "Response" : {
+      "x-ms-version" : "2019-02-02",
+      "Server" : "Windows-Azure-Blob/1.0 Microsoft-HTTPAPI/2.0",
+      "ETag" : "\"0x8D735613A67D9E8\"",
+      "Last-Modified" : "Mon, 09 Sep 2019 20:06:40 GMT",
+      "retry-after" : "0",
+      "Content-Length" : "0",
+      "StatusCode" : "201",
+      "x-ms-request-id" : "c5caba04-301e-0042-194a-67cbbf000000",
+      "Date" : "Mon, 09 Sep 2019 20:06:40 GMT",
+      "x-ms-client-request-id" : "36ac965c-fc7b-4f80-a939-98c13f1924e9"
+    },
+    "Exception" : null
+  }, {
+    "Method" : "PUT",
+    "Uri" : "https://jaschrepragrs.blob.core.windows.net/jtcsettierpageblob0blobapitestsettierpageblobe128701309611/javablobsettierpageblob1blobapitestsettierpageblobe122889706",
+    "Headers" : {
+      "x-ms-version" : "2019-02-02",
+      "User-Agent" : "azsdk-java-azure-storage-blob/12.0.0-preview.3 1.8.0_221; Windows 10 10.0",
+      "x-ms-client-request-id" : "5e8fae63-e440-4b1b-a0ba-a5fa8186d9c5",
       "Content-Type" : "application/octet-stream"
     },
     "Response" : {
       "x-ms-version" : "2019-02-02",
       "Server" : "Windows-Azure-Blob/1.0 Microsoft-HTTPAPI/2.0",
       "x-ms-content-crc64" : "6RYQPwaVsyQ=",
-<<<<<<< HEAD
-      "Last-Modified" : "Thu, 05 Sep 2019 22:39:29 GMT",
+      "Last-Modified" : "Mon, 09 Sep 2019 20:06:40 GMT",
       "retry-after" : "0",
       "StatusCode" : "201",
       "x-ms-request-server-encrypted" : "true",
-      "Date" : "Thu, 05 Sep 2019 22:39:29 GMT",
+      "Date" : "Mon, 09 Sep 2019 20:06:40 GMT",
       "Content-MD5" : "wh+Wm18D0z1D4E+PE252gg==",
-      "ETag" : "\"0x8D73251EA1233B7\"",
-      "Content-Length" : "0",
-      "x-ms-request-id" : "bfed50e3-901e-0044-613a-643cc7000000",
-      "x-ms-client-request-id" : "1e5f402b-212e-4d88-9d10-38e67cedf9f2"
-=======
-      "Last-Modified" : "Fri, 06 Sep 2019 19:01:50 GMT",
-      "retry-after" : "0",
+      "ETag" : "\"0x8D735613A74E523\"",
+      "Content-Length" : "0",
+      "x-ms-request-id" : "c5caba17-301e-0042-294a-67cbbf000000",
+      "x-ms-client-request-id" : "5e8fae63-e440-4b1b-a0ba-a5fa8186d9c5"
+    },
+    "Exception" : null
+  }, {
+    "Method" : "PUT",
+    "Uri" : "https://jaschreppremium.blob.core.windows.net/jtcsettierpageblob2blobapitestsettierpageblobe126069346a3f?restype=container",
+    "Headers" : {
+      "x-ms-version" : "2019-02-02",
+      "User-Agent" : "azsdk-java-azure-storage-blob/12.0.0-preview.3 1.8.0_221; Windows 10 10.0",
+      "x-ms-client-request-id" : "e416761d-b339-4fff-8e99-0e90848b8396"
+    },
+    "Response" : {
+      "x-ms-version" : "2019-02-02",
+      "Server" : "Windows-Azure-Blob/1.0 Microsoft-HTTPAPI/2.0",
+      "ETag" : "\"0x8D735613A80FB9B\"",
+      "Last-Modified" : "Mon, 09 Sep 2019 20:06:40 GMT",
+      "retry-after" : "0",
+      "Content-Length" : "0",
+      "StatusCode" : "201",
+      "x-ms-request-id" : "2ccde4ca-501c-0049-534a-67bcb1000000",
+      "Date" : "Mon, 09 Sep 2019 20:06:39 GMT",
+      "x-ms-client-request-id" : "e416761d-b339-4fff-8e99-0e90848b8396"
+    },
+    "Exception" : null
+  }, {
+    "Method" : "PUT",
+    "Uri" : "https://jaschreppremium.blob.core.windows.net/jtcsettierpageblob2blobapitestsettierpageblobe126069346a3f/javablobsettierpageblob3blobapitestsettierpageblobe125193404",
+    "Headers" : {
+      "x-ms-version" : "2019-02-02",
+      "User-Agent" : "azsdk-java-azure-storage-blob/12.0.0-preview.3 1.8.0_221; Windows 10 10.0",
+      "x-ms-client-request-id" : "8684743d-92a7-4101-be7f-b686e65904cc"
+    },
+    "Response" : {
+      "x-ms-version" : "2019-02-02",
+      "Server" : "Windows-Azure-Blob/1.0 Microsoft-HTTPAPI/2.0",
+      "ETag" : "\"0x8D735613A8DD9C4\"",
+      "Last-Modified" : "Mon, 09 Sep 2019 20:06:40 GMT",
+      "retry-after" : "0",
+      "Content-Length" : "0",
       "StatusCode" : "201",
       "x-ms-request-server-encrypted" : "true",
-      "Date" : "Fri, 06 Sep 2019 19:01:50 GMT",
-      "Content-MD5" : "wh+Wm18D0z1D4E+PE252gg==",
-      "ETag" : "\"0x8D732FCACA4E91A\"",
-      "Content-Length" : "0",
-      "x-ms-request-id" : "b92c5cba-d01e-009e-1ce5-644931000000",
-      "x-ms-client-request-id" : "b495eb78-d3fd-426c-8572-54cfd8679c23"
->>>>>>> a55d5dd9
-    },
-    "Exception" : null
-  }, {
-    "Method" : "PUT",
-<<<<<<< HEAD
-    "Uri" : "https://jaschreppremium.blob.core.windows.net/jtcsettierpageblob2blobapitestsettierpageblob109969681e379?restype=container",
-    "Headers" : {
-      "x-ms-version" : "2019-02-02",
-      "User-Agent" : "azsdk-java-azure-storage-blob/12.0.0-preview.3 1.8.0_221; Windows 10 10.0",
-      "x-ms-client-request-id" : "d3fe902f-c847-4ee3-9c0d-70194d89693d"
-=======
-    "Uri" : "https://azstoragesdkpremium.blob.core.windows.net/jtcsettierpageblob2blobapitestsettierpageblobf231563665b88?restype=container",
-    "Headers" : {
-      "x-ms-version" : "2019-02-02",
-      "User-Agent" : "azsdk-java-azure-storage-blob/12.0.0-preview.3 1.8.0_212; Windows 10 10.0",
-      "x-ms-client-request-id" : "b2bc8088-d1bf-4160-af7f-d1b834473c44"
->>>>>>> a55d5dd9
-    },
-    "Response" : {
-      "x-ms-version" : "2019-02-02",
-      "Server" : "Windows-Azure-Blob/1.0 Microsoft-HTTPAPI/2.0",
-<<<<<<< HEAD
-      "ETag" : "\"0x8D73251EA1E49E8\"",
-      "Last-Modified" : "Thu, 05 Sep 2019 22:39:29 GMT",
-      "retry-after" : "0",
-      "Content-Length" : "0",
-      "StatusCode" : "201",
-      "x-ms-request-id" : "0c63d74e-201c-0064-343a-643f71000000",
-      "Date" : "Thu, 05 Sep 2019 22:39:29 GMT",
-      "x-ms-client-request-id" : "d3fe902f-c847-4ee3-9c0d-70194d89693d"
-=======
-      "ETag" : "\"0x8D732FCACAAACE3\"",
-      "Last-Modified" : "Fri, 06 Sep 2019 19:01:50 GMT",
-      "retry-after" : "0",
-      "Content-Length" : "0",
-      "StatusCode" : "201",
-      "x-ms-request-id" : "2305c7e7-501c-000c-29e5-64d511000000",
-      "Date" : "Fri, 06 Sep 2019 19:01:50 GMT",
-      "x-ms-client-request-id" : "b2bc8088-d1bf-4160-af7f-d1b834473c44"
->>>>>>> a55d5dd9
-    },
-    "Exception" : null
-  }, {
-    "Method" : "PUT",
-<<<<<<< HEAD
-    "Uri" : "https://jaschreppremium.blob.core.windows.net/jtcsettierpageblob2blobapitestsettierpageblob109969681e379/javablobsettierpageblob3blobapitestsettierpageblob10919400e2",
-    "Headers" : {
-      "x-ms-version" : "2019-02-02",
-      "User-Agent" : "azsdk-java-azure-storage-blob/12.0.0-preview.3 1.8.0_221; Windows 10 10.0",
-      "x-ms-client-request-id" : "598e7fee-4095-4a06-821c-a93cdd52c128"
-=======
-    "Uri" : "https://azstoragesdkpremium.blob.core.windows.net/jtcsettierpageblob2blobapitestsettierpageblobf231563665b88/javablobsettierpageblob3blobapitestsettierpageblobf231762200",
-    "Headers" : {
-      "x-ms-version" : "2019-02-02",
-      "User-Agent" : "azsdk-java-azure-storage-blob/12.0.0-preview.3 1.8.0_212; Windows 10 10.0",
-      "x-ms-client-request-id" : "e57bca92-64e3-449d-b59c-bf1fa5ad8fe6"
->>>>>>> a55d5dd9
-    },
-    "Response" : {
-      "x-ms-version" : "2019-02-02",
-      "Server" : "Windows-Azure-Blob/1.0 Microsoft-HTTPAPI/2.0",
-<<<<<<< HEAD
-      "ETag" : "\"0x8D73251EA2C1D48\"",
-      "Last-Modified" : "Thu, 05 Sep 2019 22:39:29 GMT",
-=======
-      "ETag" : "\"0x8D732FCACB13229\"",
-      "Last-Modified" : "Fri, 06 Sep 2019 19:01:50 GMT",
->>>>>>> a55d5dd9
-      "retry-after" : "0",
-      "Content-Length" : "0",
-      "StatusCode" : "201",
-      "x-ms-request-server-encrypted" : "true",
-<<<<<<< HEAD
-      "x-ms-request-id" : "0c63d7a5-201c-0064-0b3a-643f71000000",
-      "Date" : "Thu, 05 Sep 2019 22:39:29 GMT",
-      "x-ms-client-request-id" : "598e7fee-4095-4a06-821c-a93cdd52c128"
-=======
-      "x-ms-request-id" : "2305c81a-501c-000c-5ce5-64d511000000",
-      "Date" : "Fri, 06 Sep 2019 19:01:50 GMT",
-      "x-ms-client-request-id" : "e57bca92-64e3-449d-b59c-bf1fa5ad8fe6"
->>>>>>> a55d5dd9
-    },
-    "Exception" : null
-  }, {
-    "Method" : "PUT",
-<<<<<<< HEAD
-    "Uri" : "https://jaschreppremium.blob.core.windows.net/jtcsettierpageblob2blobapitestsettierpageblob109969681e379/javablobsettierpageblob3blobapitestsettierpageblob10919400e2?comp=tier",
-    "Headers" : {
-      "x-ms-version" : "2019-02-02",
-      "User-Agent" : "azsdk-java-azure-storage-blob/12.0.0-preview.3 1.8.0_221; Windows 10 10.0",
-      "x-ms-client-request-id" : "774313a2-fd90-48e2-828b-c0d2f1019d34"
-=======
-    "Uri" : "https://azstoragesdkpremium.blob.core.windows.net/jtcsettierpageblob2blobapitestsettierpageblobf231563665b88/javablobsettierpageblob3blobapitestsettierpageblobf231762200?comp=tier",
-    "Headers" : {
-      "x-ms-version" : "2019-02-02",
-      "User-Agent" : "azsdk-java-azure-storage-blob/12.0.0-preview.3 1.8.0_212; Windows 10 10.0",
-      "x-ms-client-request-id" : "0b658adf-b161-4398-986a-58ecf6efee03"
->>>>>>> a55d5dd9
-    },
-    "Response" : {
-      "x-ms-version" : "2019-02-02",
-      "Server" : "Windows-Azure-Blob/1.0 Microsoft-HTTPAPI/2.0",
-      "retry-after" : "0",
-      "Content-Length" : "0",
-      "StatusCode" : "200",
-<<<<<<< HEAD
-      "x-ms-request-id" : "0c63d7e3-201c-0064-493a-643f71000000",
-      "Date" : "Thu, 05 Sep 2019 22:39:29 GMT",
-      "x-ms-client-request-id" : "774313a2-fd90-48e2-828b-c0d2f1019d34"
-=======
-      "x-ms-request-id" : "2305c83b-501c-000c-7de5-64d511000000",
-      "Date" : "Fri, 06 Sep 2019 19:01:50 GMT",
-      "x-ms-client-request-id" : "0b658adf-b161-4398-986a-58ecf6efee03"
->>>>>>> a55d5dd9
+      "x-ms-request-id" : "2ccde50e-501c-0049-174a-67bcb1000000",
+      "Date" : "Mon, 09 Sep 2019 20:06:39 GMT",
+      "x-ms-client-request-id" : "8684743d-92a7-4101-be7f-b686e65904cc"
+    },
+    "Exception" : null
+  }, {
+    "Method" : "PUT",
+    "Uri" : "https://jaschreppremium.blob.core.windows.net/jtcsettierpageblob2blobapitestsettierpageblobe126069346a3f/javablobsettierpageblob3blobapitestsettierpageblobe125193404?comp=tier",
+    "Headers" : {
+      "x-ms-version" : "2019-02-02",
+      "User-Agent" : "azsdk-java-azure-storage-blob/12.0.0-preview.3 1.8.0_221; Windows 10 10.0",
+      "x-ms-client-request-id" : "dcf81295-b5cf-47b1-85e5-72fac79a9856"
+    },
+    "Response" : {
+      "x-ms-version" : "2019-02-02",
+      "Server" : "Windows-Azure-Blob/1.0 Microsoft-HTTPAPI/2.0",
+      "retry-after" : "0",
+      "Content-Length" : "0",
+      "StatusCode" : "200",
+      "x-ms-request-id" : "2ccde563-501c-0049-6c4a-67bcb1000000",
+      "Date" : "Mon, 09 Sep 2019 20:06:39 GMT",
+      "x-ms-client-request-id" : "dcf81295-b5cf-47b1-85e5-72fac79a9856"
     },
     "Exception" : null
   }, {
     "Method" : "HEAD",
-<<<<<<< HEAD
-    "Uri" : "https://jaschreppremium.blob.core.windows.net/jtcsettierpageblob2blobapitestsettierpageblob109969681e379/javablobsettierpageblob3blobapitestsettierpageblob10919400e2",
-    "Headers" : {
-      "x-ms-version" : "2019-02-02",
-      "User-Agent" : "azsdk-java-azure-storage-blob/12.0.0-preview.3 1.8.0_221; Windows 10 10.0",
-      "x-ms-client-request-id" : "6fe2ae01-833a-4bcb-9181-c45737cba8c2"
-=======
-    "Uri" : "https://azstoragesdkpremium.blob.core.windows.net/jtcsettierpageblob2blobapitestsettierpageblobf231563665b88/javablobsettierpageblob3blobapitestsettierpageblobf231762200",
-    "Headers" : {
-      "x-ms-version" : "2019-02-02",
-      "User-Agent" : "azsdk-java-azure-storage-blob/12.0.0-preview.3 1.8.0_212; Windows 10 10.0",
-      "x-ms-client-request-id" : "4ff3c187-0f68-4cbf-bea3-08ea8071c097"
->>>>>>> a55d5dd9
+    "Uri" : "https://jaschreppremium.blob.core.windows.net/jtcsettierpageblob2blobapitestsettierpageblobe126069346a3f/javablobsettierpageblob3blobapitestsettierpageblobe125193404",
+    "Headers" : {
+      "x-ms-version" : "2019-02-02",
+      "User-Agent" : "azsdk-java-azure-storage-blob/12.0.0-preview.3 1.8.0_221; Windows 10 10.0",
+      "x-ms-client-request-id" : "d6b369b4-1953-4ff0-b69a-0bab6a0f46c3"
     },
     "Response" : {
       "x-ms-lease-status" : "unlocked",
@@ -221,52 +121,29 @@
       "Server" : "Windows-Azure-Blob/1.0 Microsoft-HTTPAPI/2.0",
       "x-ms-lease-state" : "available",
       "x-ms-blob-sequence-number" : "0",
-<<<<<<< HEAD
-      "Last-Modified" : "Thu, 05 Sep 2019 22:39:29 GMT",
-      "retry-after" : "0",
-      "StatusCode" : "200",
-      "Date" : "Thu, 05 Sep 2019 22:39:29 GMT",
-=======
-      "Last-Modified" : "Fri, 06 Sep 2019 19:01:50 GMT",
-      "retry-after" : "0",
-      "StatusCode" : "200",
-      "Date" : "Fri, 06 Sep 2019 19:01:50 GMT",
->>>>>>> a55d5dd9
+      "Last-Modified" : "Mon, 09 Sep 2019 20:06:40 GMT",
+      "retry-after" : "0",
+      "StatusCode" : "200",
+      "Date" : "Mon, 09 Sep 2019 20:06:39 GMT",
       "x-ms-blob-type" : "PageBlob",
       "Accept-Ranges" : "bytes",
       "x-ms-server-encrypted" : "true",
       "x-ms-access-tier" : "P40",
-<<<<<<< HEAD
-      "ETag" : "\"0x8D73251EA2C1D48\"",
-      "x-ms-creation-time" : "Thu, 05 Sep 2019 22:39:29 GMT",
+      "ETag" : "\"0x8D735613A8DD9C4\"",
+      "x-ms-creation-time" : "Mon, 09 Sep 2019 20:06:40 GMT",
       "Content-Length" : "512",
-      "x-ms-request-id" : "0c63d81d-201c-0064-033a-643f71000000",
-      "x-ms-client-request-id" : "6fe2ae01-833a-4bcb-9181-c45737cba8c2",
-=======
-      "ETag" : "\"0x8D732FCACB13229\"",
-      "x-ms-creation-time" : "Fri, 06 Sep 2019 19:01:50 GMT",
-      "Content-Length" : "512",
-      "x-ms-request-id" : "2305c85e-501c-000c-20e5-64d511000000",
-      "x-ms-client-request-id" : "4ff3c187-0f68-4cbf-bea3-08ea8071c097",
->>>>>>> a55d5dd9
+      "x-ms-request-id" : "2ccde5e4-501c-0049-6d4a-67bcb1000000",
+      "x-ms-client-request-id" : "d6b369b4-1953-4ff0-b69a-0bab6a0f46c3",
       "Content-Type" : "application/octet-stream"
     },
     "Exception" : null
   }, {
     "Method" : "GET",
-<<<<<<< HEAD
-    "Uri" : "https://jaschreppremium.blob.core.windows.net/jtcsettierpageblob2blobapitestsettierpageblob109969681e379?include=&restype=container&comp=list",
-    "Headers" : {
-      "x-ms-version" : "2019-02-02",
-      "User-Agent" : "azsdk-java-azure-storage-blob/12.0.0-preview.3 1.8.0_221; Windows 10 10.0",
-      "x-ms-client-request-id" : "3b84f7b8-f4cd-4318-8eff-85b990b81236"
-=======
-    "Uri" : "https://azstoragesdkpremium.blob.core.windows.net/jtcsettierpageblob2blobapitestsettierpageblobf231563665b88?include=&restype=container&comp=list",
-    "Headers" : {
-      "x-ms-version" : "2019-02-02",
-      "User-Agent" : "azsdk-java-azure-storage-blob/12.0.0-preview.3 1.8.0_212; Windows 10 10.0",
-      "x-ms-client-request-id" : "f9cbc7b2-195f-440d-be4f-e34dfbee085f"
->>>>>>> a55d5dd9
+    "Uri" : "https://jaschreppremium.blob.core.windows.net/jtcsettierpageblob2blobapitestsettierpageblobe126069346a3f?include=&restype=container&comp=list",
+    "Headers" : {
+      "x-ms-version" : "2019-02-02",
+      "User-Agent" : "azsdk-java-azure-storage-blob/12.0.0-preview.3 1.8.0_221; Windows 10 10.0",
+      "x-ms-client-request-id" : "b4e9bbee-9b85-4b63-9275-232cdf02d66b"
     },
     "Response" : {
       "Transfer-Encoding" : "chunked",
@@ -274,35 +151,20 @@
       "Server" : "Windows-Azure-Blob/1.0 Microsoft-HTTPAPI/2.0",
       "retry-after" : "0",
       "StatusCode" : "200",
-<<<<<<< HEAD
-      "x-ms-request-id" : "0c63d86a-201c-0064-503a-643f71000000",
-      "Body" : "﻿<?xml version=\"1.0\" encoding=\"utf-8\"?>\n<EnumerationResults ServiceEndpoint=\"https://jaschreppremium.blob.core.windows.net/\" ContainerName=\"jtcsettierpageblob2blobapitestsettierpageblob109969681e379\"><Blobs><Blob><Name>javablobsettierpageblob3blobapitestsettierpageblob10919400e2</Name><Properties><Creation-Time>Thu, 05 Sep 2019 22:39:29 GMT</Creation-Time><Last-Modified>Thu, 05 Sep 2019 22:39:29 GMT</Last-Modified><Etag>0x8D73251EA2C1D48</Etag><Content-Length>512</Content-Length><Content-Type>application/octet-stream</Content-Type><Content-Encoding/><Content-Language/><Content-MD5/><Cache-Control/><Content-Disposition/><x-ms-blob-sequence-number>0</x-ms-blob-sequence-number><BlobType>PageBlob</BlobType><AccessTier>P40</AccessTier><LeaseStatus>unlocked</LeaseStatus><LeaseState>available</LeaseState><ServerEncrypted>true</ServerEncrypted></Properties></Blob></Blobs><NextMarker/></EnumerationResults>",
-      "Date" : "Thu, 05 Sep 2019 22:39:29 GMT",
-      "x-ms-client-request-id" : "3b84f7b8-f4cd-4318-8eff-85b990b81236",
-=======
-      "x-ms-request-id" : "2305c870-501c-000c-32e5-64d511000000",
-      "Body" : "﻿<?xml version=\"1.0\" encoding=\"utf-8\"?>\n<EnumerationResults ServiceEndpoint=\"https://azstoragesdkpremium.blob.core.windows.net/\" ContainerName=\"jtcsettierpageblob2blobapitestsettierpageblobf231563665b88\"><Blobs><Blob><Name>javablobsettierpageblob3blobapitestsettierpageblobf231762200</Name><Properties><Creation-Time>Fri, 06 Sep 2019 19:01:50 GMT</Creation-Time><Last-Modified>Fri, 06 Sep 2019 19:01:50 GMT</Last-Modified><Etag>0x8D732FCACB13229</Etag><Content-Length>512</Content-Length><Content-Type>application/octet-stream</Content-Type><Content-Encoding/><Content-Language/><Content-MD5/><Cache-Control/><Content-Disposition/><x-ms-blob-sequence-number>0</x-ms-blob-sequence-number><BlobType>PageBlob</BlobType><AccessTier>P40</AccessTier><LeaseStatus>unlocked</LeaseStatus><LeaseState>available</LeaseState><ServerEncrypted>true</ServerEncrypted></Properties></Blob></Blobs><NextMarker/></EnumerationResults>",
-      "Date" : "Fri, 06 Sep 2019 19:01:50 GMT",
-      "x-ms-client-request-id" : "f9cbc7b2-195f-440d-be4f-e34dfbee085f",
->>>>>>> a55d5dd9
+      "x-ms-request-id" : "2ccde629-501c-0049-324a-67bcb1000000",
+      "Body" : "﻿<?xml version=\"1.0\" encoding=\"utf-8\"?>\n<EnumerationResults ServiceEndpoint=\"https://jaschreppremium.blob.core.windows.net/\" ContainerName=\"jtcsettierpageblob2blobapitestsettierpageblobe126069346a3f\"><Blobs><Blob><Name>javablobsettierpageblob3blobapitestsettierpageblobe125193404</Name><Properties><Creation-Time>Mon, 09 Sep 2019 20:06:40 GMT</Creation-Time><Last-Modified>Mon, 09 Sep 2019 20:06:40 GMT</Last-Modified><Etag>0x8D735613A8DD9C4</Etag><Content-Length>512</Content-Length><Content-Type>application/octet-stream</Content-Type><Content-Encoding/><Content-Language/><Content-MD5/><Cache-Control/><Content-Disposition/><x-ms-blob-sequence-number>0</x-ms-blob-sequence-number><BlobType>PageBlob</BlobType><AccessTier>P40</AccessTier><LeaseStatus>unlocked</LeaseStatus><LeaseState>available</LeaseState><ServerEncrypted>true</ServerEncrypted></Properties></Blob></Blobs><NextMarker/></EnumerationResults>",
+      "Date" : "Mon, 09 Sep 2019 20:06:40 GMT",
+      "x-ms-client-request-id" : "b4e9bbee-9b85-4b63-9275-232cdf02d66b",
       "Content-Type" : "application/xml"
     },
     "Exception" : null
   }, {
     "Method" : "DELETE",
-<<<<<<< HEAD
-    "Uri" : "https://jaschreppremium.blob.core.windows.net/jtcsettierpageblob2blobapitestsettierpageblob109969681e379?restype=container",
-    "Headers" : {
-      "x-ms-version" : "2019-02-02",
-      "User-Agent" : "azsdk-java-azure-storage-blob/12.0.0-preview.3 1.8.0_221; Windows 10 10.0",
-      "x-ms-client-request-id" : "8f64308c-064b-410e-a44f-f10484807619"
-=======
-    "Uri" : "https://azstoragesdkpremium.blob.core.windows.net/jtcsettierpageblob2blobapitestsettierpageblobf231563665b88?restype=container",
-    "Headers" : {
-      "x-ms-version" : "2019-02-02",
-      "User-Agent" : "azsdk-java-azure-storage-blob/12.0.0-preview.3 1.8.0_212; Windows 10 10.0",
-      "x-ms-client-request-id" : "4ad5537a-2355-417d-b104-e36196c478c3"
->>>>>>> a55d5dd9
+    "Uri" : "https://jaschreppremium.blob.core.windows.net/jtcsettierpageblob2blobapitestsettierpageblobe126069346a3f?restype=container",
+    "Headers" : {
+      "x-ms-version" : "2019-02-02",
+      "User-Agent" : "azsdk-java-azure-storage-blob/12.0.0-preview.3 1.8.0_221; Windows 10 10.0",
+      "x-ms-client-request-id" : "6e38f7f3-68ab-466d-afa1-b8e3c8610322"
     },
     "Response" : {
       "x-ms-version" : "2019-02-02",
@@ -310,32 +172,18 @@
       "retry-after" : "0",
       "Content-Length" : "0",
       "StatusCode" : "202",
-<<<<<<< HEAD
-      "x-ms-request-id" : "0c63d8a2-201c-0064-083a-643f71000000",
-      "Date" : "Thu, 05 Sep 2019 22:39:29 GMT",
-      "x-ms-client-request-id" : "8f64308c-064b-410e-a44f-f10484807619"
-=======
-      "x-ms-request-id" : "2305c883-501c-000c-45e5-64d511000000",
-      "Date" : "Fri, 06 Sep 2019 19:01:50 GMT",
-      "x-ms-client-request-id" : "4ad5537a-2355-417d-b104-e36196c478c3"
->>>>>>> a55d5dd9
+      "x-ms-request-id" : "2ccde683-501c-0049-0c4a-67bcb1000000",
+      "Date" : "Mon, 09 Sep 2019 20:06:40 GMT",
+      "x-ms-client-request-id" : "6e38f7f3-68ab-466d-afa1-b8e3c8610322"
     },
     "Exception" : null
   }, {
     "Method" : "GET",
-<<<<<<< HEAD
     "Uri" : "https://jaschrepragrs.blob.core.windows.net?prefix=jtcsettierpageblob&comp=list",
     "Headers" : {
       "x-ms-version" : "2019-02-02",
       "User-Agent" : "azsdk-java-azure-storage-blob/12.0.0-preview.3 1.8.0_221; Windows 10 10.0",
-      "x-ms-client-request-id" : "ccc08d14-20a1-4539-a5c6-3e85609080b0"
-=======
-    "Uri" : "https://azstoragesdkaccount.blob.core.windows.net?prefix=jtcsettierpageblob&comp=list",
-    "Headers" : {
-      "x-ms-version" : "2019-02-02",
-      "User-Agent" : "azsdk-java-azure-storage-blob/12.0.0-preview.3 1.8.0_212; Windows 10 10.0",
-      "x-ms-client-request-id" : "f4695e09-2427-4d24-aa72-0c2a7d9bded9"
->>>>>>> a55d5dd9
+      "x-ms-client-request-id" : "4a2f96f8-2abb-435d-a9da-89a43513580f"
     },
     "Response" : {
       "Transfer-Encoding" : "chunked",
@@ -343,35 +191,20 @@
       "Server" : "Windows-Azure-Blob/1.0 Microsoft-HTTPAPI/2.0",
       "retry-after" : "0",
       "StatusCode" : "200",
-<<<<<<< HEAD
-      "x-ms-request-id" : "bfed515e-901e-0044-553a-643cc7000000",
-      "Body" : "﻿<?xml version=\"1.0\" encoding=\"utf-8\"?><EnumerationResults ServiceEndpoint=\"https://jaschrepragrs.blob.core.windows.net/\"><Prefix>jtcsettierpageblob</Prefix><Containers><Container><Name>jtcsettierpageblob0blobapitestsettierpageblob10926393657bc</Name><Properties><Last-Modified>Thu, 05 Sep 2019 22:39:29 GMT</Last-Modified><Etag>\"0x8D73251EA0593F7\"</Etag><LeaseStatus>unlocked</LeaseStatus><LeaseState>available</LeaseState><DefaultEncryptionScope>$account-encryption-key</DefaultEncryptionScope><DenyEncryptionScopeOverride>false</DenyEncryptionScopeOverride><HasImmutabilityPolicy>false</HasImmutabilityPolicy><HasLegalHold>false</HasLegalHold></Properties></Container></Containers><NextMarker /></EnumerationResults>",
-      "Date" : "Thu, 05 Sep 2019 22:39:30 GMT",
-      "x-ms-client-request-id" : "ccc08d14-20a1-4539-a5c6-3e85609080b0",
-=======
-      "x-ms-request-id" : "b92c5e3d-d01e-009e-01e5-644931000000",
-      "Body" : "﻿<?xml version=\"1.0\" encoding=\"utf-8\"?><EnumerationResults ServiceEndpoint=\"https://azstoragesdkaccount.blob.core.windows.net/\"><Prefix>jtcsettierpageblob</Prefix><Containers><Container><Name>jtcsettierpageblob0blobapitestsettierpageblobf2345835bdd14</Name><Properties><Last-Modified>Fri, 06 Sep 2019 19:01:50 GMT</Last-Modified><Etag>\"0x8D732FCAC9E05DF\"</Etag><LeaseStatus>unlocked</LeaseStatus><LeaseState>available</LeaseState><DefaultEncryptionScope>$account-encryption-key</DefaultEncryptionScope><DenyEncryptionScopeOverride>false</DenyEncryptionScopeOverride><HasImmutabilityPolicy>false</HasImmutabilityPolicy><HasLegalHold>false</HasLegalHold></Properties></Container></Containers><NextMarker /></EnumerationResults>",
-      "Date" : "Fri, 06 Sep 2019 19:01:50 GMT",
-      "x-ms-client-request-id" : "f4695e09-2427-4d24-aa72-0c2a7d9bded9",
->>>>>>> a55d5dd9
+      "x-ms-request-id" : "c5cababb-301e-0042-3a4a-67cbbf000000",
+      "Body" : "﻿<?xml version=\"1.0\" encoding=\"utf-8\"?><EnumerationResults ServiceEndpoint=\"https://jaschrepragrs.blob.core.windows.net/\"><Prefix>jtcsettierpageblob</Prefix><Containers><Container><Name>jtcsettierpageblob0blobapitestsettierpageblobe128701309611</Name><Properties><Last-Modified>Mon, 09 Sep 2019 20:06:40 GMT</Last-Modified><Etag>\"0x8D735613A67D9E8\"</Etag><LeaseStatus>unlocked</LeaseStatus><LeaseState>available</LeaseState><DefaultEncryptionScope>$account-encryption-key</DefaultEncryptionScope><DenyEncryptionScopeOverride>false</DenyEncryptionScopeOverride><HasImmutabilityPolicy>false</HasImmutabilityPolicy><HasLegalHold>false</HasLegalHold></Properties></Container></Containers><NextMarker /></EnumerationResults>",
+      "Date" : "Mon, 09 Sep 2019 20:06:40 GMT",
+      "x-ms-client-request-id" : "4a2f96f8-2abb-435d-a9da-89a43513580f",
       "Content-Type" : "application/xml"
     },
     "Exception" : null
   }, {
     "Method" : "DELETE",
-<<<<<<< HEAD
-    "Uri" : "https://jaschrepragrs.blob.core.windows.net/jtcsettierpageblob0blobapitestsettierpageblob10926393657bc?restype=container",
-    "Headers" : {
-      "x-ms-version" : "2019-02-02",
-      "User-Agent" : "azsdk-java-azure-storage-blob/12.0.0-preview.3 1.8.0_221; Windows 10 10.0",
-      "x-ms-client-request-id" : "b5fba07d-86af-482e-80d9-b00529951452"
-=======
-    "Uri" : "https://azstoragesdkaccount.blob.core.windows.net/jtcsettierpageblob0blobapitestsettierpageblobf2345835bdd14?restype=container",
-    "Headers" : {
-      "x-ms-version" : "2019-02-02",
-      "User-Agent" : "azsdk-java-azure-storage-blob/12.0.0-preview.3 1.8.0_212; Windows 10 10.0",
-      "x-ms-client-request-id" : "78f6a460-c543-43d1-bb3a-03d1dc0a9a24"
->>>>>>> a55d5dd9
+    "Uri" : "https://jaschrepragrs.blob.core.windows.net/jtcsettierpageblob0blobapitestsettierpageblobe128701309611?restype=container",
+    "Headers" : {
+      "x-ms-version" : "2019-02-02",
+      "User-Agent" : "azsdk-java-azure-storage-blob/12.0.0-preview.3 1.8.0_221; Windows 10 10.0",
+      "x-ms-client-request-id" : "cfa8490b-e4d5-4850-bac2-0ef300362cb6"
     },
     "Response" : {
       "x-ms-version" : "2019-02-02",
@@ -379,21 +212,11 @@
       "retry-after" : "0",
       "Content-Length" : "0",
       "StatusCode" : "202",
-<<<<<<< HEAD
-      "x-ms-request-id" : "bfed5177-901e-0044-6d3a-643cc7000000",
-      "Date" : "Thu, 05 Sep 2019 22:39:30 GMT",
-      "x-ms-client-request-id" : "b5fba07d-86af-482e-80d9-b00529951452"
+      "x-ms-request-id" : "c5cabace-301e-0042-4d4a-67cbbf000000",
+      "Date" : "Mon, 09 Sep 2019 20:06:41 GMT",
+      "x-ms-client-request-id" : "cfa8490b-e4d5-4850-bac2-0ef300362cb6"
     },
     "Exception" : null
   } ],
-  "variables" : [ "jtcsettierpageblob0blobapitestsettierpageblob10926393657bc", "javablobsettierpageblob1blobapitestsettierpageblob109642381f", "jtcsettierpageblob2blobapitestsettierpageblob109969681e379", "javablobsettierpageblob3blobapitestsettierpageblob10919400e2" ]
-=======
-      "x-ms-request-id" : "b92c5e68-d01e-009e-2be5-644931000000",
-      "Date" : "Fri, 06 Sep 2019 19:01:50 GMT",
-      "x-ms-client-request-id" : "78f6a460-c543-43d1-bb3a-03d1dc0a9a24"
-    },
-    "Exception" : null
-  } ],
-  "variables" : [ "jtcsettierpageblob0blobapitestsettierpageblobf2345835bdd14", "javablobsettierpageblob1blobapitestsettierpageblobf2314613d2", "jtcsettierpageblob2blobapitestsettierpageblobf231563665b88", "javablobsettierpageblob3blobapitestsettierpageblobf231762200" ]
->>>>>>> a55d5dd9
+  "variables" : [ "jtcsettierpageblob0blobapitestsettierpageblobe128701309611", "javablobsettierpageblob1blobapitestsettierpageblobe122889706", "jtcsettierpageblob2blobapitestsettierpageblobe126069346a3f", "javablobsettierpageblob3blobapitestsettierpageblobe125193404" ]
 }