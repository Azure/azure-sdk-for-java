--- conflicted
+++ resolved
@@ -1,59 +1,32 @@
 {
   "networkCallRecords" : [ {
     "Method" : "PUT",
-<<<<<<< HEAD
-    "Uri" : "https://jaschrepragrs.blob.core.windows.net/jtcaccountsasresourcetypeparse042531b4252f0cb8f54?restype=container",
+    "Uri" : "https://jaschrepragrs.blob.core.windows.net/jtcaccountsasresourcetypeparse06414372ea32e017f84?restype=container",
     "Headers" : {
       "x-ms-version" : "2019-02-02",
       "User-Agent" : "azsdk-java-azure-storage-blob/12.0.0-preview.3 1.8.0_221; Windows 10 10.0",
-      "x-ms-client-request-id" : "2467da90-0e5f-430c-8f82-9b941c835f53"
-=======
-    "Uri" : "https://azstoragesdkaccount.blob.core.windows.net/jtcaccountsasresourcetypeparse0602442689c297c8024?restype=container",
-    "Headers" : {
-      "x-ms-version" : "2019-02-02",
-      "User-Agent" : "azsdk-java-azure-storage-blob/12.0.0-preview.3 1.8.0_212; Windows 10 10.0",
-      "x-ms-client-request-id" : "2f7809ae-9dd2-4f09-9caf-676632a79e25"
->>>>>>> a55d5dd9
+      "x-ms-client-request-id" : "2efd38ec-71ef-42e1-a67d-8be457bed969"
     },
     "Response" : {
       "x-ms-version" : "2019-02-02",
       "Server" : "Windows-Azure-Blob/1.0 Microsoft-HTTPAPI/2.0",
-<<<<<<< HEAD
-      "ETag" : "\"0x8D7325181BFFBDA\"",
-      "Last-Modified" : "Thu, 05 Sep 2019 22:36:34 GMT",
+      "ETag" : "\"0x8D7356031A61FDC\"",
+      "Last-Modified" : "Mon, 09 Sep 2019 19:59:16 GMT",
       "retry-after" : "0",
       "Content-Length" : "0",
       "StatusCode" : "201",
-      "x-ms-request-id" : "bfeca553-901e-0044-143a-643cc7000000",
-      "Date" : "Thu, 05 Sep 2019 22:36:33 GMT",
-      "x-ms-client-request-id" : "2467da90-0e5f-430c-8f82-9b941c835f53"
-=======
-      "ETag" : "\"0x8D732FE068694C2\"",
-      "Last-Modified" : "Fri, 06 Sep 2019 19:11:30 GMT",
-      "retry-after" : "0",
-      "Content-Length" : "0",
-      "StatusCode" : "201",
-      "x-ms-request-id" : "8f76de7b-401e-003a-4ae6-6473d5000000",
-      "Date" : "Fri, 06 Sep 2019 19:11:30 GMT",
-      "x-ms-client-request-id" : "2f7809ae-9dd2-4f09-9caf-676632a79e25"
->>>>>>> a55d5dd9
+      "x-ms-request-id" : "077fd593-801e-001f-7449-673bbb000000",
+      "Date" : "Mon, 09 Sep 2019 19:59:15 GMT",
+      "x-ms-client-request-id" : "2efd38ec-71ef-42e1-a67d-8be457bed969"
     },
     "Exception" : null
   }, {
     "Method" : "GET",
-<<<<<<< HEAD
     "Uri" : "https://jaschrepragrs.blob.core.windows.net?prefix=jtcaccountsasresourcetypeparse&comp=list",
     "Headers" : {
       "x-ms-version" : "2019-02-02",
       "User-Agent" : "azsdk-java-azure-storage-blob/12.0.0-preview.3 1.8.0_221; Windows 10 10.0",
-      "x-ms-client-request-id" : "f3fe35c7-4047-405f-bdf4-a62227354139"
-=======
-    "Uri" : "https://azstoragesdkaccount.blob.core.windows.net?prefix=jtcaccountsasresourcetypeparse&comp=list",
-    "Headers" : {
-      "x-ms-version" : "2019-02-02",
-      "User-Agent" : "azsdk-java-azure-storage-blob/12.0.0-preview.3 1.8.0_212; Windows 10 10.0",
-      "x-ms-client-request-id" : "71ecd907-708a-4f47-a30e-44f8acd7e728"
->>>>>>> a55d5dd9
+      "x-ms-client-request-id" : "577a4dad-c7c0-422b-a20c-da68496f6523"
     },
     "Response" : {
       "Transfer-Encoding" : "chunked",
@@ -61,35 +34,20 @@
       "Server" : "Windows-Azure-Blob/1.0 Microsoft-HTTPAPI/2.0",
       "retry-after" : "0",
       "StatusCode" : "200",
-<<<<<<< HEAD
-      "x-ms-request-id" : "bfeca56a-901e-0044-2a3a-643cc7000000",
-      "Body" : "﻿<?xml version=\"1.0\" encoding=\"utf-8\"?><EnumerationResults ServiceEndpoint=\"https://jaschrepragrs.blob.core.windows.net/\"><Prefix>jtcaccountsasresourcetypeparse</Prefix><Containers><Container><Name>jtcaccountsasresourcetypeparse042531b4252f0cb8f54</Name><Properties><Last-Modified>Thu, 05 Sep 2019 22:36:34 GMT</Last-Modified><Etag>\"0x8D7325181BFFBDA\"</Etag><LeaseStatus>unlocked</LeaseStatus><LeaseState>available</LeaseState><DefaultEncryptionScope>$account-encryption-key</DefaultEncryptionScope><DenyEncryptionScopeOverride>false</DenyEncryptionScopeOverride><HasImmutabilityPolicy>false</HasImmutabilityPolicy><HasLegalHold>false</HasLegalHold></Properties></Container></Containers><NextMarker /></EnumerationResults>",
-      "Date" : "Thu, 05 Sep 2019 22:36:34 GMT",
-      "x-ms-client-request-id" : "f3fe35c7-4047-405f-bdf4-a62227354139",
-=======
-      "x-ms-request-id" : "8f76de8d-401e-003a-59e6-6473d5000000",
-      "Body" : "﻿<?xml version=\"1.0\" encoding=\"utf-8\"?><EnumerationResults ServiceEndpoint=\"https://azstoragesdkaccount.blob.core.windows.net/\"><Prefix>jtcaccountsasresourcetypeparse</Prefix><Containers><Container><Name>jtcaccountsasresourcetypeparse0602442689c297c8024</Name><Properties><Last-Modified>Fri, 06 Sep 2019 19:11:30 GMT</Last-Modified><Etag>\"0x8D732FE068694C2\"</Etag><LeaseStatus>unlocked</LeaseStatus><LeaseState>available</LeaseState><DefaultEncryptionScope>$account-encryption-key</DefaultEncryptionScope><DenyEncryptionScopeOverride>false</DenyEncryptionScopeOverride><HasImmutabilityPolicy>false</HasImmutabilityPolicy><HasLegalHold>false</HasLegalHold></Properties></Container></Containers><NextMarker /></EnumerationResults>",
-      "Date" : "Fri, 06 Sep 2019 19:11:30 GMT",
-      "x-ms-client-request-id" : "71ecd907-708a-4f47-a30e-44f8acd7e728",
->>>>>>> a55d5dd9
+      "x-ms-request-id" : "077fd5b1-801e-001f-1149-673bbb000000",
+      "Body" : "﻿<?xml version=\"1.0\" encoding=\"utf-8\"?><EnumerationResults ServiceEndpoint=\"https://jaschrepragrs.blob.core.windows.net/\"><Prefix>jtcaccountsasresourcetypeparse</Prefix><Containers><Container><Name>jtcaccountsasresourcetypeparse06414372ea32e017f84</Name><Properties><Last-Modified>Mon, 09 Sep 2019 19:59:16 GMT</Last-Modified><Etag>\"0x8D7356031A61FDC\"</Etag><LeaseStatus>unlocked</LeaseStatus><LeaseState>available</LeaseState><DefaultEncryptionScope>$account-encryption-key</DefaultEncryptionScope><DenyEncryptionScopeOverride>false</DenyEncryptionScopeOverride><HasImmutabilityPolicy>false</HasImmutabilityPolicy><HasLegalHold>false</HasLegalHold></Properties></Container></Containers><NextMarker /></EnumerationResults>",
+      "Date" : "Mon, 09 Sep 2019 19:59:15 GMT",
+      "x-ms-client-request-id" : "577a4dad-c7c0-422b-a20c-da68496f6523",
       "Content-Type" : "application/xml"
     },
     "Exception" : null
   }, {
     "Method" : "DELETE",
-<<<<<<< HEAD
-    "Uri" : "https://jaschrepragrs.blob.core.windows.net/jtcaccountsasresourcetypeparse042531b4252f0cb8f54?restype=container",
+    "Uri" : "https://jaschrepragrs.blob.core.windows.net/jtcaccountsasresourcetypeparse06414372ea32e017f84?restype=container",
     "Headers" : {
       "x-ms-version" : "2019-02-02",
       "User-Agent" : "azsdk-java-azure-storage-blob/12.0.0-preview.3 1.8.0_221; Windows 10 10.0",
-      "x-ms-client-request-id" : "b2782301-d798-4479-8ef6-3f163f7ad6b6"
-=======
-    "Uri" : "https://azstoragesdkaccount.blob.core.windows.net/jtcaccountsasresourcetypeparse0602442689c297c8024?restype=container",
-    "Headers" : {
-      "x-ms-version" : "2019-02-02",
-      "User-Agent" : "azsdk-java-azure-storage-blob/12.0.0-preview.3 1.8.0_212; Windows 10 10.0",
-      "x-ms-client-request-id" : "38e2b269-07a3-4d96-8bba-aafcd7117783"
->>>>>>> a55d5dd9
+      "x-ms-client-request-id" : "edb027f5-f98f-48dd-b2b5-3596fd39e613"
     },
     "Response" : {
       "x-ms-version" : "2019-02-02",
@@ -97,21 +55,11 @@
       "retry-after" : "0",
       "Content-Length" : "0",
       "StatusCode" : "202",
-<<<<<<< HEAD
-      "x-ms-request-id" : "bfeca58b-901e-0044-483a-643cc7000000",
-      "Date" : "Thu, 05 Sep 2019 22:36:34 GMT",
-      "x-ms-client-request-id" : "b2782301-d798-4479-8ef6-3f163f7ad6b6"
+      "x-ms-request-id" : "077fd5ce-801e-001f-2749-673bbb000000",
+      "Date" : "Mon, 09 Sep 2019 19:59:15 GMT",
+      "x-ms-client-request-id" : "edb027f5-f98f-48dd-b2b5-3596fd39e613"
     },
     "Exception" : null
   } ],
-  "variables" : [ "jtcaccountsasresourcetypeparse042531b4252f0cb8f54" ]
-=======
-      "x-ms-request-id" : "8f76de9c-401e-003a-66e6-6473d5000000",
-      "Date" : "Fri, 06 Sep 2019 19:11:31 GMT",
-      "x-ms-client-request-id" : "38e2b269-07a3-4d96-8bba-aafcd7117783"
-    },
-    "Exception" : null
-  } ],
-  "variables" : [ "jtcaccountsasresourcetypeparse0602442689c297c8024" ]
->>>>>>> a55d5dd9
+  "variables" : [ "jtcaccountsasresourcetypeparse06414372ea32e017f84" ]
 }