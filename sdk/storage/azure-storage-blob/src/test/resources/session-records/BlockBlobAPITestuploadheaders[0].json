{
  "networkCallRecords" : [ {
    "Method" : "PUT",
<<<<<<< HEAD
    "Uri" : "https://jaschrepragrs.blob.core.windows.net/jtcuploadheaders0blockblobapitestuploadheaders9db991955f1b?restype=container",
    "Headers" : {
      "x-ms-version" : "2019-02-02",
      "User-Agent" : "azsdk-java-azure-storage-blob/12.0.0-preview.3 1.8.0_221; Windows 10 10.0",
      "x-ms-client-request-id" : "dee1af44-d83f-4d98-b533-babc8d8dbdaa"
=======
    "Uri" : "https://azstoragesdkaccount.blob.core.windows.net/jtcuploadheaders0blockblobapitestuploadheadersbe492613a16e?restype=container",
    "Headers" : {
      "x-ms-version" : "2019-02-02",
      "User-Agent" : "azsdk-java-azure-storage-blob/12.0.0-preview.3 1.8.0_212; Windows 10 10.0",
      "x-ms-client-request-id" : "afb2636d-d8ef-4e3a-9075-b230ec381b27"
>>>>>>> a55d5dd9
    },
    "Response" : {
      "x-ms-version" : "2019-02-02",
      "Server" : "Windows-Azure-Blob/1.0 Microsoft-HTTPAPI/2.0",
<<<<<<< HEAD
      "ETag" : "\"0x8D732528E710225\"",
      "Last-Modified" : "Thu, 05 Sep 2019 22:44:05 GMT",
      "retry-after" : "0",
      "Content-Length" : "0",
      "StatusCode" : "201",
      "x-ms-request-id" : "04dbf271-f01e-0032-453b-64b87b000000",
      "Date" : "Thu, 05 Sep 2019 22:44:05 GMT",
      "x-ms-client-request-id" : "dee1af44-d83f-4d98-b533-babc8d8dbdaa"
=======
      "ETag" : "\"0x8D732FCF49E7586\"",
      "Last-Modified" : "Fri, 06 Sep 2019 19:03:51 GMT",
      "retry-after" : "0",
      "Content-Length" : "0",
      "StatusCode" : "201",
      "x-ms-request-id" : "ac5278b4-801e-0086-07e5-6464a4000000",
      "Date" : "Fri, 06 Sep 2019 19:03:50 GMT",
      "x-ms-client-request-id" : "afb2636d-d8ef-4e3a-9075-b230ec381b27"
>>>>>>> a55d5dd9
    },
    "Exception" : null
  }, {
    "Method" : "PUT",
<<<<<<< HEAD
    "Uri" : "https://jaschrepragrs.blob.core.windows.net/jtcuploadheaders0blockblobapitestuploadheaders9db991955f1b/javablobuploadheaders1blockblobapitestuploadheaders9db32449a6",
    "Headers" : {
      "x-ms-version" : "2019-02-02",
      "User-Agent" : "azsdk-java-azure-storage-blob/12.0.0-preview.3 1.8.0_221; Windows 10 10.0",
      "x-ms-client-request-id" : "0703556f-b87d-4142-b92c-184427dae746",
=======
    "Uri" : "https://azstoragesdkaccount.blob.core.windows.net/jtcuploadheaders0blockblobapitestuploadheadersbe492613a16e/javablobuploadheaders1blockblobapitestuploadheadersbe473230ae",
    "Headers" : {
      "x-ms-version" : "2019-02-02",
      "User-Agent" : "azsdk-java-azure-storage-blob/12.0.0-preview.3 1.8.0_212; Windows 10 10.0",
      "x-ms-client-request-id" : "b5e932fc-4eec-4d9b-a041-5bc81ca6d323",
>>>>>>> a55d5dd9
      "Content-Type" : "application/octet-stream"
    },
    "Response" : {
      "x-ms-version" : "2019-02-02",
      "Server" : "Windows-Azure-Blob/1.0 Microsoft-HTTPAPI/2.0",
      "x-ms-content-crc64" : "6RYQPwaVsyQ=",
<<<<<<< HEAD
      "Last-Modified" : "Thu, 05 Sep 2019 22:44:05 GMT",
      "retry-after" : "0",
      "StatusCode" : "201",
      "x-ms-request-server-encrypted" : "true",
      "Date" : "Thu, 05 Sep 2019 22:44:05 GMT",
      "Content-MD5" : "wh+Wm18D0z1D4E+PE252gg==",
      "ETag" : "\"0x8D732528E7E8BB2\"",
      "Content-Length" : "0",
      "x-ms-request-id" : "04dbf27b-f01e-0032-4a3b-64b87b000000",
      "x-ms-client-request-id" : "0703556f-b87d-4142-b92c-184427dae746"
=======
      "Last-Modified" : "Fri, 06 Sep 2019 19:03:51 GMT",
      "retry-after" : "0",
      "StatusCode" : "201",
      "x-ms-request-server-encrypted" : "true",
      "Date" : "Fri, 06 Sep 2019 19:03:50 GMT",
      "Content-MD5" : "wh+Wm18D0z1D4E+PE252gg==",
      "ETag" : "\"0x8D732FCF4A5C695\"",
      "Content-Length" : "0",
      "x-ms-request-id" : "ac5278c1-801e-0086-11e5-6464a4000000",
      "x-ms-client-request-id" : "b5e932fc-4eec-4d9b-a041-5bc81ca6d323"
>>>>>>> a55d5dd9
    },
    "Exception" : null
  }, {
    "Method" : "PUT",
<<<<<<< HEAD
    "Uri" : "https://jaschrepragrs.blob.core.windows.net/jtcuploadheaders0blockblobapitestuploadheaders9db991955f1b/javablobuploadheaders1blockblobapitestuploadheaders9db32449a6",
    "Headers" : {
      "x-ms-version" : "2019-02-02",
      "User-Agent" : "azsdk-java-azure-storage-blob/12.0.0-preview.3 1.8.0_221; Windows 10 10.0",
      "x-ms-client-request-id" : "d8cc3152-8e73-4c80-9e68-21386d26ec3a",
=======
    "Uri" : "https://azstoragesdkaccount.blob.core.windows.net/jtcuploadheaders0blockblobapitestuploadheadersbe492613a16e/javablobuploadheaders1blockblobapitestuploadheadersbe473230ae",
    "Headers" : {
      "x-ms-version" : "2019-02-02",
      "User-Agent" : "azsdk-java-azure-storage-blob/12.0.0-preview.3 1.8.0_212; Windows 10 10.0",
      "x-ms-client-request-id" : "252bffd2-420b-4a21-a70f-8bb6f9827583",
>>>>>>> a55d5dd9
      "Content-Type" : "application/octet-stream"
    },
    "Response" : {
      "x-ms-version" : "2019-02-02",
      "Server" : "Windows-Azure-Blob/1.0 Microsoft-HTTPAPI/2.0",
      "x-ms-content-crc64" : "6RYQPwaVsyQ=",
<<<<<<< HEAD
      "Last-Modified" : "Thu, 05 Sep 2019 22:44:05 GMT",
      "retry-after" : "0",
      "StatusCode" : "201",
      "x-ms-request-server-encrypted" : "true",
      "Date" : "Thu, 05 Sep 2019 22:44:05 GMT",
      "Content-MD5" : "wh+Wm18D0z1D4E+PE252gg==",
      "ETag" : "\"0x8D732528E8A9BDC\"",
      "Content-Length" : "0",
      "x-ms-request-id" : "04dbf281-f01e-0032-503b-64b87b000000",
      "x-ms-client-request-id" : "d8cc3152-8e73-4c80-9e68-21386d26ec3a"
=======
      "Last-Modified" : "Fri, 06 Sep 2019 19:03:51 GMT",
      "retry-after" : "0",
      "StatusCode" : "201",
      "x-ms-request-server-encrypted" : "true",
      "Date" : "Fri, 06 Sep 2019 19:03:50 GMT",
      "Content-MD5" : "wh+Wm18D0z1D4E+PE252gg==",
      "ETag" : "\"0x8D732FCF4ACA609\"",
      "Content-Length" : "0",
      "x-ms-request-id" : "ac5278ce-801e-0086-1de5-6464a4000000",
      "x-ms-client-request-id" : "252bffd2-420b-4a21-a70f-8bb6f9827583"
>>>>>>> a55d5dd9
    },
    "Exception" : null
  }, {
    "Method" : "HEAD",
<<<<<<< HEAD
    "Uri" : "https://jaschrepragrs.blob.core.windows.net/jtcuploadheaders0blockblobapitestuploadheaders9db991955f1b/javablobuploadheaders1blockblobapitestuploadheaders9db32449a6",
    "Headers" : {
      "x-ms-version" : "2019-02-02",
      "User-Agent" : "azsdk-java-azure-storage-blob/12.0.0-preview.3 1.8.0_221; Windows 10 10.0",
      "x-ms-client-request-id" : "f84a1f52-0562-466d-acf3-af2a8829103f"
=======
    "Uri" : "https://azstoragesdkaccount.blob.core.windows.net/jtcuploadheaders0blockblobapitestuploadheadersbe492613a16e/javablobuploadheaders1blockblobapitestuploadheadersbe473230ae",
    "Headers" : {
      "x-ms-version" : "2019-02-02",
      "User-Agent" : "azsdk-java-azure-storage-blob/12.0.0-preview.3 1.8.0_212; Windows 10 10.0",
      "x-ms-client-request-id" : "a8ee8ca6-1a75-4f6b-8f9f-0a009bee177b"
>>>>>>> a55d5dd9
    },
    "Response" : {
      "x-ms-version" : "2019-02-02",
      "x-ms-lease-status" : "unlocked",
      "Server" : "Windows-Azure-Blob/1.0 Microsoft-HTTPAPI/2.0",
      "x-ms-tag-count" : "0",
      "x-ms-lease-state" : "available",
<<<<<<< HEAD
      "Last-Modified" : "Thu, 05 Sep 2019 22:44:05 GMT",
      "retry-after" : "0",
      "StatusCode" : "200",
      "Date" : "Thu, 05 Sep 2019 22:44:05 GMT",
=======
      "Last-Modified" : "Fri, 06 Sep 2019 19:03:51 GMT",
      "retry-after" : "0",
      "StatusCode" : "200",
      "Date" : "Fri, 06 Sep 2019 19:03:50 GMT",
>>>>>>> a55d5dd9
      "x-ms-blob-type" : "BlockBlob",
      "Content-MD5" : "wh+Wm18D0z1D4E+PE252gg==",
      "Accept-Ranges" : "bytes",
      "x-ms-server-encrypted" : "true",
      "x-ms-access-tier-inferred" : "true",
      "x-ms-access-tier" : "Hot",
<<<<<<< HEAD
      "ETag" : "\"0x8D732528E8A9BDC\"",
      "x-ms-creation-time" : "Thu, 05 Sep 2019 22:44:05 GMT",
      "Content-Length" : "7",
      "x-ms-request-id" : "04dbf286-f01e-0032-553b-64b87b000000",
      "x-ms-client-request-id" : "f84a1f52-0562-466d-acf3-af2a8829103f",
=======
      "ETag" : "\"0x8D732FCF4ACA609\"",
      "x-ms-creation-time" : "Fri, 06 Sep 2019 19:03:51 GMT",
      "Content-Length" : "7",
      "x-ms-request-id" : "ac5278e1-801e-0086-2be5-6464a4000000",
      "x-ms-client-request-id" : "a8ee8ca6-1a75-4f6b-8f9f-0a009bee177b",
>>>>>>> a55d5dd9
      "Content-Type" : "application/octet-stream"
    },
    "Exception" : null
  }, {
    "Method" : "GET",
<<<<<<< HEAD
    "Uri" : "https://jaschrepragrs.blob.core.windows.net?prefix=jtcuploadheaders&comp=list",
    "Headers" : {
      "x-ms-version" : "2019-02-02",
      "User-Agent" : "azsdk-java-azure-storage-blob/12.0.0-preview.3 1.8.0_221; Windows 10 10.0",
      "x-ms-client-request-id" : "3551ee03-f2b7-4237-8115-d4f850367563"
=======
    "Uri" : "https://azstoragesdkaccount.blob.core.windows.net?prefix=jtcuploadheaders&comp=list",
    "Headers" : {
      "x-ms-version" : "2019-02-02",
      "User-Agent" : "azsdk-java-azure-storage-blob/12.0.0-preview.3 1.8.0_212; Windows 10 10.0",
      "x-ms-client-request-id" : "c45cf7e5-3c24-42be-bc34-21efcf15f421"
>>>>>>> a55d5dd9
    },
    "Response" : {
      "Transfer-Encoding" : "chunked",
      "x-ms-version" : "2019-02-02",
      "Server" : "Windows-Azure-Blob/1.0 Microsoft-HTTPAPI/2.0",
      "retry-after" : "0",
      "StatusCode" : "200",
<<<<<<< HEAD
      "x-ms-request-id" : "04dbf28f-f01e-0032-5c3b-64b87b000000",
      "Body" : "﻿<?xml version=\"1.0\" encoding=\"utf-8\"?><EnumerationResults ServiceEndpoint=\"https://jaschrepragrs.blob.core.windows.net/\"><Prefix>jtcuploadheaders</Prefix><Containers><Container><Name>jtcuploadheaders0blockblobapitestuploadheaders9db991955f1b</Name><Properties><Last-Modified>Thu, 05 Sep 2019 22:44:05 GMT</Last-Modified><Etag>\"0x8D732528E710225\"</Etag><LeaseStatus>unlocked</LeaseStatus><LeaseState>available</LeaseState><DefaultEncryptionScope>$account-encryption-key</DefaultEncryptionScope><DenyEncryptionScopeOverride>false</DenyEncryptionScopeOverride><HasImmutabilityPolicy>false</HasImmutabilityPolicy><HasLegalHold>false</HasLegalHold></Properties></Container></Containers><NextMarker /></EnumerationResults>",
      "Date" : "Thu, 05 Sep 2019 22:44:05 GMT",
      "x-ms-client-request-id" : "3551ee03-f2b7-4237-8115-d4f850367563",
=======
      "x-ms-request-id" : "ac5278e5-801e-0086-2ee5-6464a4000000",
      "Body" : "﻿<?xml version=\"1.0\" encoding=\"utf-8\"?><EnumerationResults ServiceEndpoint=\"https://azstoragesdkaccount.blob.core.windows.net/\"><Prefix>jtcuploadheaders</Prefix><Containers><Container><Name>jtcuploadheaders0blockblobapitestuploadheadersbe492613a16e</Name><Properties><Last-Modified>Fri, 06 Sep 2019 19:03:51 GMT</Last-Modified><Etag>\"0x8D732FCF49E7586\"</Etag><LeaseStatus>unlocked</LeaseStatus><LeaseState>available</LeaseState><DefaultEncryptionScope>$account-encryption-key</DefaultEncryptionScope><DenyEncryptionScopeOverride>false</DenyEncryptionScopeOverride><HasImmutabilityPolicy>false</HasImmutabilityPolicy><HasLegalHold>false</HasLegalHold></Properties></Container></Containers><NextMarker /></EnumerationResults>",
      "Date" : "Fri, 06 Sep 2019 19:03:50 GMT",
      "x-ms-client-request-id" : "c45cf7e5-3c24-42be-bc34-21efcf15f421",
>>>>>>> a55d5dd9
      "Content-Type" : "application/xml"
    },
    "Exception" : null
  }, {
    "Method" : "DELETE",
<<<<<<< HEAD
    "Uri" : "https://jaschrepragrs.blob.core.windows.net/jtcuploadheaders0blockblobapitestuploadheaders9db991955f1b?restype=container",
    "Headers" : {
      "x-ms-version" : "2019-02-02",
      "User-Agent" : "azsdk-java-azure-storage-blob/12.0.0-preview.3 1.8.0_221; Windows 10 10.0",
      "x-ms-client-request-id" : "63e9efae-dc05-4515-8c73-c4eb9a5a4977"
=======
    "Uri" : "https://azstoragesdkaccount.blob.core.windows.net/jtcuploadheaders0blockblobapitestuploadheadersbe492613a16e?restype=container",
    "Headers" : {
      "x-ms-version" : "2019-02-02",
      "User-Agent" : "azsdk-java-azure-storage-blob/12.0.0-preview.3 1.8.0_212; Windows 10 10.0",
      "x-ms-client-request-id" : "345fd6f5-e26d-4e9d-b98e-70e1b9405de4"
>>>>>>> a55d5dd9
    },
    "Response" : {
      "x-ms-version" : "2019-02-02",
      "Server" : "Windows-Azure-Blob/1.0 Microsoft-HTTPAPI/2.0",
      "retry-after" : "0",
      "Content-Length" : "0",
      "StatusCode" : "202",
<<<<<<< HEAD
      "x-ms-request-id" : "04dbf299-f01e-0032-663b-64b87b000000",
      "Date" : "Thu, 05 Sep 2019 22:44:05 GMT",
      "x-ms-client-request-id" : "63e9efae-dc05-4515-8c73-c4eb9a5a4977"
    },
    "Exception" : null
  } ],
  "variables" : [ "jtcuploadheaders0blockblobapitestuploadheaders9db991955f1b", "javablobuploadheaders1blockblobapitestuploadheaders9db32449a6", "javablobuploadheaders2blockblobapitestuploadheaders9db38608c6" ]
=======
      "x-ms-request-id" : "ac5278ef-801e-0086-38e5-6464a4000000",
      "Date" : "Fri, 06 Sep 2019 19:03:50 GMT",
      "x-ms-client-request-id" : "345fd6f5-e26d-4e9d-b98e-70e1b9405de4"
    },
    "Exception" : null
  } ],
  "variables" : [ "jtcuploadheaders0blockblobapitestuploadheadersbe492613a16e", "javablobuploadheaders1blockblobapitestuploadheadersbe473230ae", "javablobuploadheaders2blockblobapitestuploadheadersbe4492856a" ]
>>>>>>> a55d5dd9
}<|MERGE_RESOLUTION|>--- conflicted
+++ resolved
@@ -1,151 +1,82 @@
 {
   "networkCallRecords" : [ {
     "Method" : "PUT",
-<<<<<<< HEAD
-    "Uri" : "https://jaschrepragrs.blob.core.windows.net/jtcuploadheaders0blockblobapitestuploadheaders9db991955f1b?restype=container",
+    "Uri" : "https://jaschrepragrs.blob.core.windows.net/jtcuploadheaders0blockblobapitestuploadheadersa1237232b1b7?restype=container",
     "Headers" : {
       "x-ms-version" : "2019-02-02",
       "User-Agent" : "azsdk-java-azure-storage-blob/12.0.0-preview.3 1.8.0_221; Windows 10 10.0",
-      "x-ms-client-request-id" : "dee1af44-d83f-4d98-b533-babc8d8dbdaa"
-=======
-    "Uri" : "https://azstoragesdkaccount.blob.core.windows.net/jtcuploadheaders0blockblobapitestuploadheadersbe492613a16e?restype=container",
-    "Headers" : {
-      "x-ms-version" : "2019-02-02",
-      "User-Agent" : "azsdk-java-azure-storage-blob/12.0.0-preview.3 1.8.0_212; Windows 10 10.0",
-      "x-ms-client-request-id" : "afb2636d-d8ef-4e3a-9075-b230ec381b27"
->>>>>>> a55d5dd9
+      "x-ms-client-request-id" : "da0b403d-fc10-4a4e-a42e-a82e876a102b"
     },
     "Response" : {
       "x-ms-version" : "2019-02-02",
       "Server" : "Windows-Azure-Blob/1.0 Microsoft-HTTPAPI/2.0",
-<<<<<<< HEAD
-      "ETag" : "\"0x8D732528E710225\"",
-      "Last-Modified" : "Thu, 05 Sep 2019 22:44:05 GMT",
+      "ETag" : "\"0x8D73561C819907B\"",
+      "Last-Modified" : "Mon, 09 Sep 2019 20:10:38 GMT",
       "retry-after" : "0",
       "Content-Length" : "0",
       "StatusCode" : "201",
-      "x-ms-request-id" : "04dbf271-f01e-0032-453b-64b87b000000",
-      "Date" : "Thu, 05 Sep 2019 22:44:05 GMT",
-      "x-ms-client-request-id" : "dee1af44-d83f-4d98-b533-babc8d8dbdaa"
-=======
-      "ETag" : "\"0x8D732FCF49E7586\"",
-      "Last-Modified" : "Fri, 06 Sep 2019 19:03:51 GMT",
-      "retry-after" : "0",
-      "Content-Length" : "0",
-      "StatusCode" : "201",
-      "x-ms-request-id" : "ac5278b4-801e-0086-07e5-6464a4000000",
-      "Date" : "Fri, 06 Sep 2019 19:03:50 GMT",
-      "x-ms-client-request-id" : "afb2636d-d8ef-4e3a-9075-b230ec381b27"
->>>>>>> a55d5dd9
+      "x-ms-request-id" : "806c710d-a01e-006e-764a-674982000000",
+      "Date" : "Mon, 09 Sep 2019 20:10:37 GMT",
+      "x-ms-client-request-id" : "da0b403d-fc10-4a4e-a42e-a82e876a102b"
     },
     "Exception" : null
   }, {
     "Method" : "PUT",
-<<<<<<< HEAD
-    "Uri" : "https://jaschrepragrs.blob.core.windows.net/jtcuploadheaders0blockblobapitestuploadheaders9db991955f1b/javablobuploadheaders1blockblobapitestuploadheaders9db32449a6",
+    "Uri" : "https://jaschrepragrs.blob.core.windows.net/jtcuploadheaders0blockblobapitestuploadheadersa1237232b1b7/javablobuploadheaders1blockblobapitestuploadheadersa1210531c1",
     "Headers" : {
       "x-ms-version" : "2019-02-02",
       "User-Agent" : "azsdk-java-azure-storage-blob/12.0.0-preview.3 1.8.0_221; Windows 10 10.0",
-      "x-ms-client-request-id" : "0703556f-b87d-4142-b92c-184427dae746",
-=======
-    "Uri" : "https://azstoragesdkaccount.blob.core.windows.net/jtcuploadheaders0blockblobapitestuploadheadersbe492613a16e/javablobuploadheaders1blockblobapitestuploadheadersbe473230ae",
-    "Headers" : {
-      "x-ms-version" : "2019-02-02",
-      "User-Agent" : "azsdk-java-azure-storage-blob/12.0.0-preview.3 1.8.0_212; Windows 10 10.0",
-      "x-ms-client-request-id" : "b5e932fc-4eec-4d9b-a041-5bc81ca6d323",
->>>>>>> a55d5dd9
+      "x-ms-client-request-id" : "8cd3019f-890f-43fa-af30-06ae572ec8ae",
       "Content-Type" : "application/octet-stream"
     },
     "Response" : {
       "x-ms-version" : "2019-02-02",
       "Server" : "Windows-Azure-Blob/1.0 Microsoft-HTTPAPI/2.0",
       "x-ms-content-crc64" : "6RYQPwaVsyQ=",
-<<<<<<< HEAD
-      "Last-Modified" : "Thu, 05 Sep 2019 22:44:05 GMT",
+      "Last-Modified" : "Mon, 09 Sep 2019 20:10:38 GMT",
       "retry-after" : "0",
       "StatusCode" : "201",
       "x-ms-request-server-encrypted" : "true",
-      "Date" : "Thu, 05 Sep 2019 22:44:05 GMT",
+      "Date" : "Mon, 09 Sep 2019 20:10:37 GMT",
       "Content-MD5" : "wh+Wm18D0z1D4E+PE252gg==",
-      "ETag" : "\"0x8D732528E7E8BB2\"",
+      "ETag" : "\"0x8D73561C8268C1B\"",
       "Content-Length" : "0",
-      "x-ms-request-id" : "04dbf27b-f01e-0032-4a3b-64b87b000000",
-      "x-ms-client-request-id" : "0703556f-b87d-4142-b92c-184427dae746"
-=======
-      "Last-Modified" : "Fri, 06 Sep 2019 19:03:51 GMT",
-      "retry-after" : "0",
-      "StatusCode" : "201",
-      "x-ms-request-server-encrypted" : "true",
-      "Date" : "Fri, 06 Sep 2019 19:03:50 GMT",
-      "Content-MD5" : "wh+Wm18D0z1D4E+PE252gg==",
-      "ETag" : "\"0x8D732FCF4A5C695\"",
-      "Content-Length" : "0",
-      "x-ms-request-id" : "ac5278c1-801e-0086-11e5-6464a4000000",
-      "x-ms-client-request-id" : "b5e932fc-4eec-4d9b-a041-5bc81ca6d323"
->>>>>>> a55d5dd9
+      "x-ms-request-id" : "806c711a-a01e-006e-024a-674982000000",
+      "x-ms-client-request-id" : "8cd3019f-890f-43fa-af30-06ae572ec8ae"
     },
     "Exception" : null
   }, {
     "Method" : "PUT",
-<<<<<<< HEAD
-    "Uri" : "https://jaschrepragrs.blob.core.windows.net/jtcuploadheaders0blockblobapitestuploadheaders9db991955f1b/javablobuploadheaders1blockblobapitestuploadheaders9db32449a6",
+    "Uri" : "https://jaschrepragrs.blob.core.windows.net/jtcuploadheaders0blockblobapitestuploadheadersa1237232b1b7/javablobuploadheaders1blockblobapitestuploadheadersa1210531c1",
     "Headers" : {
       "x-ms-version" : "2019-02-02",
       "User-Agent" : "azsdk-java-azure-storage-blob/12.0.0-preview.3 1.8.0_221; Windows 10 10.0",
-      "x-ms-client-request-id" : "d8cc3152-8e73-4c80-9e68-21386d26ec3a",
-=======
-    "Uri" : "https://azstoragesdkaccount.blob.core.windows.net/jtcuploadheaders0blockblobapitestuploadheadersbe492613a16e/javablobuploadheaders1blockblobapitestuploadheadersbe473230ae",
-    "Headers" : {
-      "x-ms-version" : "2019-02-02",
-      "User-Agent" : "azsdk-java-azure-storage-blob/12.0.0-preview.3 1.8.0_212; Windows 10 10.0",
-      "x-ms-client-request-id" : "252bffd2-420b-4a21-a70f-8bb6f9827583",
->>>>>>> a55d5dd9
+      "x-ms-client-request-id" : "ff2ac699-62ba-4274-8d0d-735283b65e30",
       "Content-Type" : "application/octet-stream"
     },
     "Response" : {
       "x-ms-version" : "2019-02-02",
       "Server" : "Windows-Azure-Blob/1.0 Microsoft-HTTPAPI/2.0",
       "x-ms-content-crc64" : "6RYQPwaVsyQ=",
-<<<<<<< HEAD
-      "Last-Modified" : "Thu, 05 Sep 2019 22:44:05 GMT",
+      "Last-Modified" : "Mon, 09 Sep 2019 20:10:38 GMT",
       "retry-after" : "0",
       "StatusCode" : "201",
       "x-ms-request-server-encrypted" : "true",
-      "Date" : "Thu, 05 Sep 2019 22:44:05 GMT",
+      "Date" : "Mon, 09 Sep 2019 20:10:37 GMT",
       "Content-MD5" : "wh+Wm18D0z1D4E+PE252gg==",
-      "ETag" : "\"0x8D732528E8A9BDC\"",
+      "ETag" : "\"0x8D73561C8331179\"",
       "Content-Length" : "0",
-      "x-ms-request-id" : "04dbf281-f01e-0032-503b-64b87b000000",
-      "x-ms-client-request-id" : "d8cc3152-8e73-4c80-9e68-21386d26ec3a"
-=======
-      "Last-Modified" : "Fri, 06 Sep 2019 19:03:51 GMT",
-      "retry-after" : "0",
-      "StatusCode" : "201",
-      "x-ms-request-server-encrypted" : "true",
-      "Date" : "Fri, 06 Sep 2019 19:03:50 GMT",
-      "Content-MD5" : "wh+Wm18D0z1D4E+PE252gg==",
-      "ETag" : "\"0x8D732FCF4ACA609\"",
-      "Content-Length" : "0",
-      "x-ms-request-id" : "ac5278ce-801e-0086-1de5-6464a4000000",
-      "x-ms-client-request-id" : "252bffd2-420b-4a21-a70f-8bb6f9827583"
->>>>>>> a55d5dd9
+      "x-ms-request-id" : "806c7121-a01e-006e-094a-674982000000",
+      "x-ms-client-request-id" : "ff2ac699-62ba-4274-8d0d-735283b65e30"
     },
     "Exception" : null
   }, {
     "Method" : "HEAD",
-<<<<<<< HEAD
-    "Uri" : "https://jaschrepragrs.blob.core.windows.net/jtcuploadheaders0blockblobapitestuploadheaders9db991955f1b/javablobuploadheaders1blockblobapitestuploadheaders9db32449a6",
+    "Uri" : "https://jaschrepragrs.blob.core.windows.net/jtcuploadheaders0blockblobapitestuploadheadersa1237232b1b7/javablobuploadheaders1blockblobapitestuploadheadersa1210531c1",
     "Headers" : {
       "x-ms-version" : "2019-02-02",
       "User-Agent" : "azsdk-java-azure-storage-blob/12.0.0-preview.3 1.8.0_221; Windows 10 10.0",
-      "x-ms-client-request-id" : "f84a1f52-0562-466d-acf3-af2a8829103f"
-=======
-    "Uri" : "https://azstoragesdkaccount.blob.core.windows.net/jtcuploadheaders0blockblobapitestuploadheadersbe492613a16e/javablobuploadheaders1blockblobapitestuploadheadersbe473230ae",
-    "Headers" : {
-      "x-ms-version" : "2019-02-02",
-      "User-Agent" : "azsdk-java-azure-storage-blob/12.0.0-preview.3 1.8.0_212; Windows 10 10.0",
-      "x-ms-client-request-id" : "a8ee8ca6-1a75-4f6b-8f9f-0a009bee177b"
->>>>>>> a55d5dd9
+      "x-ms-client-request-id" : "9ab0b0b3-3404-4aca-b2cc-a08516e963ec"
     },
     "Response" : {
       "x-ms-version" : "2019-02-02",
@@ -153,54 +84,31 @@
       "Server" : "Windows-Azure-Blob/1.0 Microsoft-HTTPAPI/2.0",
       "x-ms-tag-count" : "0",
       "x-ms-lease-state" : "available",
-<<<<<<< HEAD
-      "Last-Modified" : "Thu, 05 Sep 2019 22:44:05 GMT",
+      "Last-Modified" : "Mon, 09 Sep 2019 20:10:38 GMT",
       "retry-after" : "0",
       "StatusCode" : "200",
-      "Date" : "Thu, 05 Sep 2019 22:44:05 GMT",
-=======
-      "Last-Modified" : "Fri, 06 Sep 2019 19:03:51 GMT",
-      "retry-after" : "0",
-      "StatusCode" : "200",
-      "Date" : "Fri, 06 Sep 2019 19:03:50 GMT",
->>>>>>> a55d5dd9
+      "Date" : "Mon, 09 Sep 2019 20:10:37 GMT",
       "x-ms-blob-type" : "BlockBlob",
       "Content-MD5" : "wh+Wm18D0z1D4E+PE252gg==",
       "Accept-Ranges" : "bytes",
       "x-ms-server-encrypted" : "true",
       "x-ms-access-tier-inferred" : "true",
       "x-ms-access-tier" : "Hot",
-<<<<<<< HEAD
-      "ETag" : "\"0x8D732528E8A9BDC\"",
-      "x-ms-creation-time" : "Thu, 05 Sep 2019 22:44:05 GMT",
+      "ETag" : "\"0x8D73561C8331179\"",
+      "x-ms-creation-time" : "Mon, 09 Sep 2019 20:10:38 GMT",
       "Content-Length" : "7",
-      "x-ms-request-id" : "04dbf286-f01e-0032-553b-64b87b000000",
-      "x-ms-client-request-id" : "f84a1f52-0562-466d-acf3-af2a8829103f",
-=======
-      "ETag" : "\"0x8D732FCF4ACA609\"",
-      "x-ms-creation-time" : "Fri, 06 Sep 2019 19:03:51 GMT",
-      "Content-Length" : "7",
-      "x-ms-request-id" : "ac5278e1-801e-0086-2be5-6464a4000000",
-      "x-ms-client-request-id" : "a8ee8ca6-1a75-4f6b-8f9f-0a009bee177b",
->>>>>>> a55d5dd9
+      "x-ms-request-id" : "806c712c-a01e-006e-144a-674982000000",
+      "x-ms-client-request-id" : "9ab0b0b3-3404-4aca-b2cc-a08516e963ec",
       "Content-Type" : "application/octet-stream"
     },
     "Exception" : null
   }, {
     "Method" : "GET",
-<<<<<<< HEAD
     "Uri" : "https://jaschrepragrs.blob.core.windows.net?prefix=jtcuploadheaders&comp=list",
     "Headers" : {
       "x-ms-version" : "2019-02-02",
       "User-Agent" : "azsdk-java-azure-storage-blob/12.0.0-preview.3 1.8.0_221; Windows 10 10.0",
-      "x-ms-client-request-id" : "3551ee03-f2b7-4237-8115-d4f850367563"
-=======
-    "Uri" : "https://azstoragesdkaccount.blob.core.windows.net?prefix=jtcuploadheaders&comp=list",
-    "Headers" : {
-      "x-ms-version" : "2019-02-02",
-      "User-Agent" : "azsdk-java-azure-storage-blob/12.0.0-preview.3 1.8.0_212; Windows 10 10.0",
-      "x-ms-client-request-id" : "c45cf7e5-3c24-42be-bc34-21efcf15f421"
->>>>>>> a55d5dd9
+      "x-ms-client-request-id" : "89840a3a-54db-4794-bf1a-bd9b8269ab61"
     },
     "Response" : {
       "Transfer-Encoding" : "chunked",
@@ -208,35 +116,20 @@
       "Server" : "Windows-Azure-Blob/1.0 Microsoft-HTTPAPI/2.0",
       "retry-after" : "0",
       "StatusCode" : "200",
-<<<<<<< HEAD
-      "x-ms-request-id" : "04dbf28f-f01e-0032-5c3b-64b87b000000",
-      "Body" : "﻿<?xml version=\"1.0\" encoding=\"utf-8\"?><EnumerationResults ServiceEndpoint=\"https://jaschrepragrs.blob.core.windows.net/\"><Prefix>jtcuploadheaders</Prefix><Containers><Container><Name>jtcuploadheaders0blockblobapitestuploadheaders9db991955f1b</Name><Properties><Last-Modified>Thu, 05 Sep 2019 22:44:05 GMT</Last-Modified><Etag>\"0x8D732528E710225\"</Etag><LeaseStatus>unlocked</LeaseStatus><LeaseState>available</LeaseState><DefaultEncryptionScope>$account-encryption-key</DefaultEncryptionScope><DenyEncryptionScopeOverride>false</DenyEncryptionScopeOverride><HasImmutabilityPolicy>false</HasImmutabilityPolicy><HasLegalHold>false</HasLegalHold></Properties></Container></Containers><NextMarker /></EnumerationResults>",
-      "Date" : "Thu, 05 Sep 2019 22:44:05 GMT",
-      "x-ms-client-request-id" : "3551ee03-f2b7-4237-8115-d4f850367563",
-=======
-      "x-ms-request-id" : "ac5278e5-801e-0086-2ee5-6464a4000000",
-      "Body" : "﻿<?xml version=\"1.0\" encoding=\"utf-8\"?><EnumerationResults ServiceEndpoint=\"https://azstoragesdkaccount.blob.core.windows.net/\"><Prefix>jtcuploadheaders</Prefix><Containers><Container><Name>jtcuploadheaders0blockblobapitestuploadheadersbe492613a16e</Name><Properties><Last-Modified>Fri, 06 Sep 2019 19:03:51 GMT</Last-Modified><Etag>\"0x8D732FCF49E7586\"</Etag><LeaseStatus>unlocked</LeaseStatus><LeaseState>available</LeaseState><DefaultEncryptionScope>$account-encryption-key</DefaultEncryptionScope><DenyEncryptionScopeOverride>false</DenyEncryptionScopeOverride><HasImmutabilityPolicy>false</HasImmutabilityPolicy><HasLegalHold>false</HasLegalHold></Properties></Container></Containers><NextMarker /></EnumerationResults>",
-      "Date" : "Fri, 06 Sep 2019 19:03:50 GMT",
-      "x-ms-client-request-id" : "c45cf7e5-3c24-42be-bc34-21efcf15f421",
->>>>>>> a55d5dd9
+      "x-ms-request-id" : "806c713d-a01e-006e-234a-674982000000",
+      "Body" : "﻿<?xml version=\"1.0\" encoding=\"utf-8\"?><EnumerationResults ServiceEndpoint=\"https://jaschrepragrs.blob.core.windows.net/\"><Prefix>jtcuploadheaders</Prefix><Containers><Container><Name>jtcuploadheaders0blockblobapitestuploadheadersa1237232b1b7</Name><Properties><Last-Modified>Mon, 09 Sep 2019 20:10:38 GMT</Last-Modified><Etag>\"0x8D73561C819907B\"</Etag><LeaseStatus>unlocked</LeaseStatus><LeaseState>available</LeaseState><DefaultEncryptionScope>$account-encryption-key</DefaultEncryptionScope><DenyEncryptionScopeOverride>false</DenyEncryptionScopeOverride><HasImmutabilityPolicy>false</HasImmutabilityPolicy><HasLegalHold>false</HasLegalHold></Properties></Container></Containers><NextMarker /></EnumerationResults>",
+      "Date" : "Mon, 09 Sep 2019 20:10:37 GMT",
+      "x-ms-client-request-id" : "89840a3a-54db-4794-bf1a-bd9b8269ab61",
       "Content-Type" : "application/xml"
     },
     "Exception" : null
   }, {
     "Method" : "DELETE",
-<<<<<<< HEAD
-    "Uri" : "https://jaschrepragrs.blob.core.windows.net/jtcuploadheaders0blockblobapitestuploadheaders9db991955f1b?restype=container",
+    "Uri" : "https://jaschrepragrs.blob.core.windows.net/jtcuploadheaders0blockblobapitestuploadheadersa1237232b1b7?restype=container",
     "Headers" : {
       "x-ms-version" : "2019-02-02",
       "User-Agent" : "azsdk-java-azure-storage-blob/12.0.0-preview.3 1.8.0_221; Windows 10 10.0",
-      "x-ms-client-request-id" : "63e9efae-dc05-4515-8c73-c4eb9a5a4977"
-=======
-    "Uri" : "https://azstoragesdkaccount.blob.core.windows.net/jtcuploadheaders0blockblobapitestuploadheadersbe492613a16e?restype=container",
-    "Headers" : {
-      "x-ms-version" : "2019-02-02",
-      "User-Agent" : "azsdk-java-azure-storage-blob/12.0.0-preview.3 1.8.0_212; Windows 10 10.0",
-      "x-ms-client-request-id" : "345fd6f5-e26d-4e9d-b98e-70e1b9405de4"
->>>>>>> a55d5dd9
+      "x-ms-client-request-id" : "5a17cdf6-4585-4895-b309-b3bdd9c79448"
     },
     "Response" : {
       "x-ms-version" : "2019-02-02",
@@ -244,21 +137,11 @@
       "retry-after" : "0",
       "Content-Length" : "0",
       "StatusCode" : "202",
-<<<<<<< HEAD
-      "x-ms-request-id" : "04dbf299-f01e-0032-663b-64b87b000000",
-      "Date" : "Thu, 05 Sep 2019 22:44:05 GMT",
-      "x-ms-client-request-id" : "63e9efae-dc05-4515-8c73-c4eb9a5a4977"
+      "x-ms-request-id" : "806c7144-a01e-006e-2a4a-674982000000",
+      "Date" : "Mon, 09 Sep 2019 20:10:37 GMT",
+      "x-ms-client-request-id" : "5a17cdf6-4585-4895-b309-b3bdd9c79448"
     },
     "Exception" : null
   } ],
-  "variables" : [ "jtcuploadheaders0blockblobapitestuploadheaders9db991955f1b", "javablobuploadheaders1blockblobapitestuploadheaders9db32449a6", "javablobuploadheaders2blockblobapitestuploadheaders9db38608c6" ]
-=======
-      "x-ms-request-id" : "ac5278ef-801e-0086-38e5-6464a4000000",
-      "Date" : "Fri, 06 Sep 2019 19:03:50 GMT",
-      "x-ms-client-request-id" : "345fd6f5-e26d-4e9d-b98e-70e1b9405de4"
-    },
-    "Exception" : null
-  } ],
-  "variables" : [ "jtcuploadheaders0blockblobapitestuploadheadersbe492613a16e", "javablobuploadheaders1blockblobapitestuploadheadersbe473230ae", "javablobuploadheaders2blockblobapitestuploadheadersbe4492856a" ]
->>>>>>> a55d5dd9
+  "variables" : [ "jtcuploadheaders0blockblobapitestuploadheadersa1237232b1b7", "javablobuploadheaders1blockblobapitestuploadheadersa1210531c1", "javablobuploadheaders2blockblobapitestuploadheadersa122751927" ]
 }