{
  "networkCallRecords" : [ {
    "Method" : "PUT",
<<<<<<< HEAD
    "Uri" : "https://jaschrepragrs.blob.core.windows.net/jtcappendblockac0appendblobapitestappendblockac7d117585f185?restype=container",
    "Headers" : {
      "x-ms-version" : "2019-02-02",
      "User-Agent" : "azsdk-java-azure-storage-blob/12.0.0-preview.3 1.8.0_221; Windows 10 10.0",
      "x-ms-client-request-id" : "54968f7a-d552-44f6-b7d3-44b01861b5c9"
=======
    "Uri" : "https://azstoragesdkaccount.blob.core.windows.net/jtcappendblockac0appendblobapitestappendblockac659357179db5?restype=container",
    "Headers" : {
      "x-ms-version" : "2019-02-02",
      "User-Agent" : "azsdk-java-azure-storage-blob/12.0.0-preview.3 1.8.0_212; Windows 10 10.0",
      "x-ms-client-request-id" : "929d0f0d-5a62-48ad-9295-d3966f556451"
>>>>>>> a55d5dd9
    },
    "Response" : {
      "x-ms-version" : "2019-02-02",
      "Server" : "Windows-Azure-Blob/1.0 Microsoft-HTTPAPI/2.0",
<<<<<<< HEAD
      "ETag" : "\"0x8D732522D7DB4BE\"",
      "Last-Modified" : "Thu, 05 Sep 2019 22:41:22 GMT",
      "retry-after" : "0",
      "Content-Length" : "0",
      "StatusCode" : "201",
      "x-ms-request-id" : "9b686852-c01e-0018-773b-64cd3e000000",
      "Date" : "Thu, 05 Sep 2019 22:41:22 GMT",
      "x-ms-client-request-id" : "54968f7a-d552-44f6-b7d3-44b01861b5c9"
=======
      "ETag" : "\"0x8D732FC64C3D3E6\"",
      "Last-Modified" : "Fri, 06 Sep 2019 18:59:49 GMT",
      "retry-after" : "0",
      "Content-Length" : "0",
      "StatusCode" : "201",
      "x-ms-request-id" : "b92a863c-d01e-009e-57e5-644931000000",
      "Date" : "Fri, 06 Sep 2019 18:59:49 GMT",
      "x-ms-client-request-id" : "929d0f0d-5a62-48ad-9295-d3966f556451"
>>>>>>> a55d5dd9
    },
    "Exception" : null
  }, {
    "Method" : "PUT",
<<<<<<< HEAD
    "Uri" : "https://jaschrepragrs.blob.core.windows.net/jtcappendblockac0appendblobapitestappendblockac7d117585f185/javablobappendblockac1appendblobapitestappendblockac7d167572f",
    "Headers" : {
      "x-ms-version" : "2019-02-02",
      "User-Agent" : "azsdk-java-azure-storage-blob/12.0.0-preview.3 1.8.0_221; Windows 10 10.0",
      "x-ms-client-request-id" : "0ce7a83a-df4b-453e-85e6-57db45de2b2c"
=======
    "Uri" : "https://azstoragesdkaccount.blob.core.windows.net/jtcappendblockac0appendblobapitestappendblockac659357179db5/javablobappendblockac1appendblobapitestappendblockac65970636e",
    "Headers" : {
      "x-ms-version" : "2019-02-02",
      "User-Agent" : "azsdk-java-azure-storage-blob/12.0.0-preview.3 1.8.0_212; Windows 10 10.0",
      "x-ms-client-request-id" : "ccdf19e0-db48-4137-aec3-450d0ffa3193"
>>>>>>> a55d5dd9
    },
    "Response" : {
      "x-ms-version" : "2019-02-02",
      "Server" : "Windows-Azure-Blob/1.0 Microsoft-HTTPAPI/2.0",
<<<<<<< HEAD
      "ETag" : "\"0x8D732522D8AA945\"",
      "Last-Modified" : "Thu, 05 Sep 2019 22:41:22 GMT",
      "retry-after" : "0",
      "Content-Length" : "0",
      "StatusCode" : "201",
      "x-ms-request-id" : "9b68685b-c01e-0018-7f3b-64cd3e000000",
      "x-ms-request-server-encrypted" : "true",
      "Date" : "Thu, 05 Sep 2019 22:41:22 GMT",
      "x-ms-client-request-id" : "0ce7a83a-df4b-453e-85e6-57db45de2b2c"
=======
      "ETag" : "\"0x8D732FC64CB1142\"",
      "Last-Modified" : "Fri, 06 Sep 2019 18:59:50 GMT",
      "retry-after" : "0",
      "Content-Length" : "0",
      "StatusCode" : "201",
      "x-ms-request-id" : "b92a8675-d01e-009e-09e5-644931000000",
      "x-ms-request-server-encrypted" : "true",
      "Date" : "Fri, 06 Sep 2019 18:59:49 GMT",
      "x-ms-client-request-id" : "ccdf19e0-db48-4137-aec3-450d0ffa3193"
>>>>>>> a55d5dd9
    },
    "Exception" : null
  }, {
    "Method" : "HEAD",
<<<<<<< HEAD
    "Uri" : "https://jaschrepragrs.blob.core.windows.net/jtcappendblockac0appendblobapitestappendblockac7d117585f185/javablobappendblockac1appendblobapitestappendblockac7d167572f",
    "Headers" : {
      "x-ms-version" : "2019-02-02",
      "User-Agent" : "azsdk-java-azure-storage-blob/12.0.0-preview.3 1.8.0_221; Windows 10 10.0",
      "x-ms-client-request-id" : "728aa1a5-ea56-4a84-a88c-8810cef9e542"
=======
    "Uri" : "https://azstoragesdkaccount.blob.core.windows.net/jtcappendblockac0appendblobapitestappendblockac659357179db5/javablobappendblockac1appendblobapitestappendblockac65970636e",
    "Headers" : {
      "x-ms-version" : "2019-02-02",
      "User-Agent" : "azsdk-java-azure-storage-blob/12.0.0-preview.3 1.8.0_212; Windows 10 10.0",
      "x-ms-client-request-id" : "6c46ecb9-a621-446f-8840-418ed8cc8c4d"
>>>>>>> a55d5dd9
    },
    "Response" : {
      "x-ms-version" : "2019-02-02",
      "x-ms-lease-status" : "unlocked",
      "Server" : "Windows-Azure-Blob/1.0 Microsoft-HTTPAPI/2.0",
      "x-ms-tag-count" : "0",
      "x-ms-lease-state" : "available",
      "x-ms-blob-committed-block-count" : "0",
<<<<<<< HEAD
      "Last-Modified" : "Thu, 05 Sep 2019 22:41:22 GMT",
      "retry-after" : "0",
      "StatusCode" : "200",
      "Date" : "Thu, 05 Sep 2019 22:41:22 GMT",
=======
      "Last-Modified" : "Fri, 06 Sep 2019 18:59:50 GMT",
      "retry-after" : "0",
      "StatusCode" : "200",
      "Date" : "Fri, 06 Sep 2019 18:59:49 GMT",
>>>>>>> a55d5dd9
      "x-ms-blob-type" : "AppendBlob",
      "Accept-Ranges" : "bytes",
      "x-ms-server-encrypted" : "true",
      "x-ms-access-tier-inferred" : "true",
      "x-ms-access-tier" : "Hot",
<<<<<<< HEAD
      "ETag" : "\"0x8D732522D8AA945\"",
      "x-ms-creation-time" : "Thu, 05 Sep 2019 22:41:22 GMT",
      "Content-Length" : "0",
      "x-ms-request-id" : "9b68685f-c01e-0018-033b-64cd3e000000",
      "x-ms-client-request-id" : "728aa1a5-ea56-4a84-a88c-8810cef9e542",
=======
      "ETag" : "\"0x8D732FC64CB1142\"",
      "x-ms-creation-time" : "Fri, 06 Sep 2019 18:59:50 GMT",
      "Content-Length" : "0",
      "x-ms-request-id" : "b92a86a0-d01e-009e-31e5-644931000000",
      "x-ms-client-request-id" : "6c46ecb9-a621-446f-8840-418ed8cc8c4d",
>>>>>>> a55d5dd9
      "Content-Type" : "application/octet-stream"
    },
    "Exception" : null
  }, {
    "Method" : "PUT",
<<<<<<< HEAD
    "Uri" : "https://jaschrepragrs.blob.core.windows.net/jtcappendblockac0appendblobapitestappendblockac7d117585f185/javablobappendblockac1appendblobapitestappendblockac7d167572f?comp=appendblock",
    "Headers" : {
      "x-ms-version" : "2019-02-02",
      "User-Agent" : "azsdk-java-azure-storage-blob/12.0.0-preview.3 1.8.0_221; Windows 10 10.0",
      "x-ms-client-request-id" : "c42f7ecf-59d4-4069-9328-f74e933cb424",
=======
    "Uri" : "https://azstoragesdkaccount.blob.core.windows.net/jtcappendblockac0appendblobapitestappendblockac659357179db5/javablobappendblockac1appendblobapitestappendblockac65970636e?comp=appendblock",
    "Headers" : {
      "x-ms-version" : "2019-02-02",
      "User-Agent" : "azsdk-java-azure-storage-blob/12.0.0-preview.3 1.8.0_212; Windows 10 10.0",
      "x-ms-client-request-id" : "7d67f565-aaf6-4b2c-bf2a-47628edae246",
>>>>>>> a55d5dd9
      "Content-Type" : "application/octet-stream"
    },
    "Response" : {
      "x-ms-version" : "2019-02-02",
      "Server" : "Windows-Azure-Blob/1.0 Microsoft-HTTPAPI/2.0",
      "x-ms-content-crc64" : "6RYQPwaVsyQ=",
      "x-ms-blob-committed-block-count" : "1",
<<<<<<< HEAD
      "Last-Modified" : "Thu, 05 Sep 2019 22:41:23 GMT",
      "retry-after" : "0",
      "StatusCode" : "201",
      "x-ms-request-server-encrypted" : "true",
      "Date" : "Thu, 05 Sep 2019 22:41:22 GMT",
      "ETag" : "\"0x8D732522DA33EDD\"",
      "Content-Length" : "0",
      "x-ms-request-id" : "9b686866-c01e-0018-093b-64cd3e000000",
      "x-ms-client-request-id" : "c42f7ecf-59d4-4069-9328-f74e933cb424",
=======
      "Last-Modified" : "Fri, 06 Sep 2019 18:59:50 GMT",
      "retry-after" : "0",
      "StatusCode" : "201",
      "x-ms-request-server-encrypted" : "true",
      "Date" : "Fri, 06 Sep 2019 18:59:49 GMT",
      "ETag" : "\"0x8D732FC64D7BE78\"",
      "Content-Length" : "0",
      "x-ms-request-id" : "b92a86db-d01e-009e-63e5-644931000000",
      "x-ms-client-request-id" : "7d67f565-aaf6-4b2c-bf2a-47628edae246",
>>>>>>> a55d5dd9
      "x-ms-blob-append-offset" : "0"
    },
    "Exception" : null
  }, {
    "Method" : "GET",
<<<<<<< HEAD
    "Uri" : "https://jaschrepragrs.blob.core.windows.net?prefix=jtcappendblockac&comp=list",
    "Headers" : {
      "x-ms-version" : "2019-02-02",
      "User-Agent" : "azsdk-java-azure-storage-blob/12.0.0-preview.3 1.8.0_221; Windows 10 10.0",
      "x-ms-client-request-id" : "dd5f2a04-6238-4901-b641-d13c3d3228a3"
=======
    "Uri" : "https://azstoragesdkaccount.blob.core.windows.net?prefix=jtcappendblockac&comp=list",
    "Headers" : {
      "x-ms-version" : "2019-02-02",
      "User-Agent" : "azsdk-java-azure-storage-blob/12.0.0-preview.3 1.8.0_212; Windows 10 10.0",
      "x-ms-client-request-id" : "b7bb8bad-012c-4dcc-8909-d99934ae371e"
>>>>>>> a55d5dd9
    },
    "Response" : {
      "Transfer-Encoding" : "chunked",
      "x-ms-version" : "2019-02-02",
      "Server" : "Windows-Azure-Blob/1.0 Microsoft-HTTPAPI/2.0",
      "retry-after" : "0",
      "StatusCode" : "200",
<<<<<<< HEAD
      "x-ms-request-id" : "9b68687b-c01e-0018-1a3b-64cd3e000000",
      "Body" : "﻿<?xml version=\"1.0\" encoding=\"utf-8\"?><EnumerationResults ServiceEndpoint=\"https://jaschrepragrs.blob.core.windows.net/\"><Prefix>jtcappendblockac</Prefix><Containers><Container><Name>jtcappendblockac0appendblobapitestappendblockac7d117585f185</Name><Properties><Last-Modified>Thu, 05 Sep 2019 22:41:22 GMT</Last-Modified><Etag>\"0x8D732522D7DB4BE\"</Etag><LeaseStatus>unlocked</LeaseStatus><LeaseState>available</LeaseState><DefaultEncryptionScope>$account-encryption-key</DefaultEncryptionScope><DenyEncryptionScopeOverride>false</DenyEncryptionScopeOverride><HasImmutabilityPolicy>false</HasImmutabilityPolicy><HasLegalHold>false</HasLegalHold></Properties></Container></Containers><NextMarker /></EnumerationResults>",
      "Date" : "Thu, 05 Sep 2019 22:41:22 GMT",
      "x-ms-client-request-id" : "dd5f2a04-6238-4901-b641-d13c3d3228a3",
=======
      "x-ms-request-id" : "b92a8700-d01e-009e-03e5-644931000000",
      "Body" : "﻿<?xml version=\"1.0\" encoding=\"utf-8\"?><EnumerationResults ServiceEndpoint=\"https://azstoragesdkaccount.blob.core.windows.net/\"><Prefix>jtcappendblockac</Prefix><Containers><Container><Name>jtcappendblockac0appendblobapitestappendblockac659357179db5</Name><Properties><Last-Modified>Fri, 06 Sep 2019 18:59:49 GMT</Last-Modified><Etag>\"0x8D732FC64C3D3E6\"</Etag><LeaseStatus>unlocked</LeaseStatus><LeaseState>available</LeaseState><DefaultEncryptionScope>$account-encryption-key</DefaultEncryptionScope><DenyEncryptionScopeOverride>false</DenyEncryptionScopeOverride><HasImmutabilityPolicy>false</HasImmutabilityPolicy><HasLegalHold>false</HasLegalHold></Properties></Container></Containers><NextMarker /></EnumerationResults>",
      "Date" : "Fri, 06 Sep 2019 18:59:49 GMT",
      "x-ms-client-request-id" : "b7bb8bad-012c-4dcc-8909-d99934ae371e",
>>>>>>> a55d5dd9
      "Content-Type" : "application/xml"
    },
    "Exception" : null
  }, {
    "Method" : "DELETE",
<<<<<<< HEAD
    "Uri" : "https://jaschrepragrs.blob.core.windows.net/jtcappendblockac0appendblobapitestappendblockac7d117585f185?restype=container",
    "Headers" : {
      "x-ms-version" : "2019-02-02",
      "User-Agent" : "azsdk-java-azure-storage-blob/12.0.0-preview.3 1.8.0_221; Windows 10 10.0",
      "x-ms-client-request-id" : "103c61fe-bd9f-4e7c-a4a7-35efa8785f5e"
=======
    "Uri" : "https://azstoragesdkaccount.blob.core.windows.net/jtcappendblockac0appendblobapitestappendblockac659357179db5?restype=container",
    "Headers" : {
      "x-ms-version" : "2019-02-02",
      "User-Agent" : "azsdk-java-azure-storage-blob/12.0.0-preview.3 1.8.0_212; Windows 10 10.0",
      "x-ms-client-request-id" : "9f81cbd7-3856-41df-9fbf-12898a9cd40e"
>>>>>>> a55d5dd9
    },
    "Response" : {
      "x-ms-version" : "2019-02-02",
      "Server" : "Windows-Azure-Blob/1.0 Microsoft-HTTPAPI/2.0",
      "retry-after" : "0",
      "Content-Length" : "0",
      "StatusCode" : "202",
<<<<<<< HEAD
      "x-ms-request-id" : "9b686881-c01e-0018-1e3b-64cd3e000000",
      "Date" : "Thu, 05 Sep 2019 22:41:22 GMT",
      "x-ms-client-request-id" : "103c61fe-bd9f-4e7c-a4a7-35efa8785f5e"
    },
    "Exception" : null
  } ],
  "variables" : [ "jtcappendblockac0appendblobapitestappendblockac7d117585f185", "javablobappendblockac1appendblobapitestappendblockac7d167572f" ]
=======
      "x-ms-request-id" : "b92a8720-d01e-009e-1fe5-644931000000",
      "Date" : "Fri, 06 Sep 2019 18:59:50 GMT",
      "x-ms-client-request-id" : "9f81cbd7-3856-41df-9fbf-12898a9cd40e"
    },
    "Exception" : null
  } ],
  "variables" : [ "jtcappendblockac0appendblobapitestappendblockac659357179db5", "javablobappendblockac1appendblobapitestappendblockac65970636e" ]
>>>>>>> a55d5dd9
}<|MERGE_RESOLUTION|>--- conflicted
+++ resolved
@@ -1,101 +1,54 @@
 {
   "networkCallRecords" : [ {
     "Method" : "PUT",
-<<<<<<< HEAD
-    "Uri" : "https://jaschrepragrs.blob.core.windows.net/jtcappendblockac0appendblobapitestappendblockac7d117585f185?restype=container",
+    "Uri" : "https://jaschrepragrs.blob.core.windows.net/jtcappendblockac0appendblobapitestappendblockac7987397504a4?restype=container",
     "Headers" : {
       "x-ms-version" : "2019-02-02",
       "User-Agent" : "azsdk-java-azure-storage-blob/12.0.0-preview.3 1.8.0_221; Windows 10 10.0",
-      "x-ms-client-request-id" : "54968f7a-d552-44f6-b7d3-44b01861b5c9"
-=======
-    "Uri" : "https://azstoragesdkaccount.blob.core.windows.net/jtcappendblockac0appendblobapitestappendblockac659357179db5?restype=container",
-    "Headers" : {
-      "x-ms-version" : "2019-02-02",
-      "User-Agent" : "azsdk-java-azure-storage-blob/12.0.0-preview.3 1.8.0_212; Windows 10 10.0",
-      "x-ms-client-request-id" : "929d0f0d-5a62-48ad-9295-d3966f556451"
->>>>>>> a55d5dd9
+      "x-ms-client-request-id" : "514eeb3d-edab-4f7f-a569-5e7aa4da9af9"
     },
     "Response" : {
       "x-ms-version" : "2019-02-02",
       "Server" : "Windows-Azure-Blob/1.0 Microsoft-HTTPAPI/2.0",
-<<<<<<< HEAD
-      "ETag" : "\"0x8D732522D7DB4BE\"",
-      "Last-Modified" : "Thu, 05 Sep 2019 22:41:22 GMT",
+      "ETag" : "\"0x8D7356239BCCB5B\"",
+      "Last-Modified" : "Mon, 09 Sep 2019 20:13:48 GMT",
       "retry-after" : "0",
       "Content-Length" : "0",
       "StatusCode" : "201",
-      "x-ms-request-id" : "9b686852-c01e-0018-773b-64cd3e000000",
-      "Date" : "Thu, 05 Sep 2019 22:41:22 GMT",
-      "x-ms-client-request-id" : "54968f7a-d552-44f6-b7d3-44b01861b5c9"
-=======
-      "ETag" : "\"0x8D732FC64C3D3E6\"",
-      "Last-Modified" : "Fri, 06 Sep 2019 18:59:49 GMT",
-      "retry-after" : "0",
-      "Content-Length" : "0",
-      "StatusCode" : "201",
-      "x-ms-request-id" : "b92a863c-d01e-009e-57e5-644931000000",
-      "Date" : "Fri, 06 Sep 2019 18:59:49 GMT",
-      "x-ms-client-request-id" : "929d0f0d-5a62-48ad-9295-d3966f556451"
->>>>>>> a55d5dd9
+      "x-ms-request-id" : "e27c7ae9-901e-0029-084b-6796e9000000",
+      "Date" : "Mon, 09 Sep 2019 20:13:48 GMT",
+      "x-ms-client-request-id" : "514eeb3d-edab-4f7f-a569-5e7aa4da9af9"
     },
     "Exception" : null
   }, {
     "Method" : "PUT",
-<<<<<<< HEAD
-    "Uri" : "https://jaschrepragrs.blob.core.windows.net/jtcappendblockac0appendblobapitestappendblockac7d117585f185/javablobappendblockac1appendblobapitestappendblockac7d167572f",
+    "Uri" : "https://jaschrepragrs.blob.core.windows.net/jtcappendblockac0appendblobapitestappendblockac7987397504a4/javablobappendblockac1appendblobapitestappendblockac798533820",
     "Headers" : {
       "x-ms-version" : "2019-02-02",
       "User-Agent" : "azsdk-java-azure-storage-blob/12.0.0-preview.3 1.8.0_221; Windows 10 10.0",
-      "x-ms-client-request-id" : "0ce7a83a-df4b-453e-85e6-57db45de2b2c"
-=======
-    "Uri" : "https://azstoragesdkaccount.blob.core.windows.net/jtcappendblockac0appendblobapitestappendblockac659357179db5/javablobappendblockac1appendblobapitestappendblockac65970636e",
-    "Headers" : {
-      "x-ms-version" : "2019-02-02",
-      "User-Agent" : "azsdk-java-azure-storage-blob/12.0.0-preview.3 1.8.0_212; Windows 10 10.0",
-      "x-ms-client-request-id" : "ccdf19e0-db48-4137-aec3-450d0ffa3193"
->>>>>>> a55d5dd9
+      "x-ms-client-request-id" : "6c3e7c35-79db-4547-8b3e-08237154ba90"
     },
     "Response" : {
       "x-ms-version" : "2019-02-02",
       "Server" : "Windows-Azure-Blob/1.0 Microsoft-HTTPAPI/2.0",
-<<<<<<< HEAD
-      "ETag" : "\"0x8D732522D8AA945\"",
-      "Last-Modified" : "Thu, 05 Sep 2019 22:41:22 GMT",
+      "ETag" : "\"0x8D7356239C98212\"",
+      "Last-Modified" : "Mon, 09 Sep 2019 20:13:48 GMT",
       "retry-after" : "0",
       "Content-Length" : "0",
       "StatusCode" : "201",
-      "x-ms-request-id" : "9b68685b-c01e-0018-7f3b-64cd3e000000",
+      "x-ms-request-id" : "e27c7af6-901e-0029-144b-6796e9000000",
       "x-ms-request-server-encrypted" : "true",
-      "Date" : "Thu, 05 Sep 2019 22:41:22 GMT",
-      "x-ms-client-request-id" : "0ce7a83a-df4b-453e-85e6-57db45de2b2c"
-=======
-      "ETag" : "\"0x8D732FC64CB1142\"",
-      "Last-Modified" : "Fri, 06 Sep 2019 18:59:50 GMT",
-      "retry-after" : "0",
-      "Content-Length" : "0",
-      "StatusCode" : "201",
-      "x-ms-request-id" : "b92a8675-d01e-009e-09e5-644931000000",
-      "x-ms-request-server-encrypted" : "true",
-      "Date" : "Fri, 06 Sep 2019 18:59:49 GMT",
-      "x-ms-client-request-id" : "ccdf19e0-db48-4137-aec3-450d0ffa3193"
->>>>>>> a55d5dd9
+      "Date" : "Mon, 09 Sep 2019 20:13:48 GMT",
+      "x-ms-client-request-id" : "6c3e7c35-79db-4547-8b3e-08237154ba90"
     },
     "Exception" : null
   }, {
     "Method" : "HEAD",
-<<<<<<< HEAD
-    "Uri" : "https://jaschrepragrs.blob.core.windows.net/jtcappendblockac0appendblobapitestappendblockac7d117585f185/javablobappendblockac1appendblobapitestappendblockac7d167572f",
+    "Uri" : "https://jaschrepragrs.blob.core.windows.net/jtcappendblockac0appendblobapitestappendblockac7987397504a4/javablobappendblockac1appendblobapitestappendblockac798533820",
     "Headers" : {
       "x-ms-version" : "2019-02-02",
       "User-Agent" : "azsdk-java-azure-storage-blob/12.0.0-preview.3 1.8.0_221; Windows 10 10.0",
-      "x-ms-client-request-id" : "728aa1a5-ea56-4a84-a88c-8810cef9e542"
-=======
-    "Uri" : "https://azstoragesdkaccount.blob.core.windows.net/jtcappendblockac0appendblobapitestappendblockac659357179db5/javablobappendblockac1appendblobapitestappendblockac65970636e",
-    "Headers" : {
-      "x-ms-version" : "2019-02-02",
-      "User-Agent" : "azsdk-java-azure-storage-blob/12.0.0-preview.3 1.8.0_212; Windows 10 10.0",
-      "x-ms-client-request-id" : "6c46ecb9-a621-446f-8840-418ed8cc8c4d"
->>>>>>> a55d5dd9
+      "x-ms-client-request-id" : "aaaba7d1-1128-40ba-a42b-42b90da0b15e"
     },
     "Response" : {
       "x-ms-version" : "2019-02-02",
@@ -104,53 +57,30 @@
       "x-ms-tag-count" : "0",
       "x-ms-lease-state" : "available",
       "x-ms-blob-committed-block-count" : "0",
-<<<<<<< HEAD
-      "Last-Modified" : "Thu, 05 Sep 2019 22:41:22 GMT",
+      "Last-Modified" : "Mon, 09 Sep 2019 20:13:48 GMT",
       "retry-after" : "0",
       "StatusCode" : "200",
-      "Date" : "Thu, 05 Sep 2019 22:41:22 GMT",
-=======
-      "Last-Modified" : "Fri, 06 Sep 2019 18:59:50 GMT",
-      "retry-after" : "0",
-      "StatusCode" : "200",
-      "Date" : "Fri, 06 Sep 2019 18:59:49 GMT",
->>>>>>> a55d5dd9
+      "Date" : "Mon, 09 Sep 2019 20:13:48 GMT",
       "x-ms-blob-type" : "AppendBlob",
       "Accept-Ranges" : "bytes",
       "x-ms-server-encrypted" : "true",
       "x-ms-access-tier-inferred" : "true",
       "x-ms-access-tier" : "Hot",
-<<<<<<< HEAD
-      "ETag" : "\"0x8D732522D8AA945\"",
-      "x-ms-creation-time" : "Thu, 05 Sep 2019 22:41:22 GMT",
+      "ETag" : "\"0x8D7356239C98212\"",
+      "x-ms-creation-time" : "Mon, 09 Sep 2019 20:13:48 GMT",
       "Content-Length" : "0",
-      "x-ms-request-id" : "9b68685f-c01e-0018-033b-64cd3e000000",
-      "x-ms-client-request-id" : "728aa1a5-ea56-4a84-a88c-8810cef9e542",
-=======
-      "ETag" : "\"0x8D732FC64CB1142\"",
-      "x-ms-creation-time" : "Fri, 06 Sep 2019 18:59:50 GMT",
-      "Content-Length" : "0",
-      "x-ms-request-id" : "b92a86a0-d01e-009e-31e5-644931000000",
-      "x-ms-client-request-id" : "6c46ecb9-a621-446f-8840-418ed8cc8c4d",
->>>>>>> a55d5dd9
+      "x-ms-request-id" : "e27c7aff-901e-0029-1c4b-6796e9000000",
+      "x-ms-client-request-id" : "aaaba7d1-1128-40ba-a42b-42b90da0b15e",
       "Content-Type" : "application/octet-stream"
     },
     "Exception" : null
   }, {
     "Method" : "PUT",
-<<<<<<< HEAD
-    "Uri" : "https://jaschrepragrs.blob.core.windows.net/jtcappendblockac0appendblobapitestappendblockac7d117585f185/javablobappendblockac1appendblobapitestappendblockac7d167572f?comp=appendblock",
+    "Uri" : "https://jaschrepragrs.blob.core.windows.net/jtcappendblockac0appendblobapitestappendblockac7987397504a4/javablobappendblockac1appendblobapitestappendblockac798533820?comp=appendblock",
     "Headers" : {
       "x-ms-version" : "2019-02-02",
       "User-Agent" : "azsdk-java-azure-storage-blob/12.0.0-preview.3 1.8.0_221; Windows 10 10.0",
-      "x-ms-client-request-id" : "c42f7ecf-59d4-4069-9328-f74e933cb424",
-=======
-    "Uri" : "https://azstoragesdkaccount.blob.core.windows.net/jtcappendblockac0appendblobapitestappendblockac659357179db5/javablobappendblockac1appendblobapitestappendblockac65970636e?comp=appendblock",
-    "Headers" : {
-      "x-ms-version" : "2019-02-02",
-      "User-Agent" : "azsdk-java-azure-storage-blob/12.0.0-preview.3 1.8.0_212; Windows 10 10.0",
-      "x-ms-client-request-id" : "7d67f565-aaf6-4b2c-bf2a-47628edae246",
->>>>>>> a55d5dd9
+      "x-ms-client-request-id" : "38911961-e915-46ea-a2a0-8f2d760d2067",
       "Content-Type" : "application/octet-stream"
     },
     "Response" : {
@@ -158,45 +88,25 @@
       "Server" : "Windows-Azure-Blob/1.0 Microsoft-HTTPAPI/2.0",
       "x-ms-content-crc64" : "6RYQPwaVsyQ=",
       "x-ms-blob-committed-block-count" : "1",
-<<<<<<< HEAD
-      "Last-Modified" : "Thu, 05 Sep 2019 22:41:23 GMT",
+      "Last-Modified" : "Mon, 09 Sep 2019 20:13:49 GMT",
       "retry-after" : "0",
       "StatusCode" : "201",
       "x-ms-request-server-encrypted" : "true",
-      "Date" : "Thu, 05 Sep 2019 22:41:22 GMT",
-      "ETag" : "\"0x8D732522DA33EDD\"",
+      "Date" : "Mon, 09 Sep 2019 20:13:48 GMT",
+      "ETag" : "\"0x8D7356239E17B48\"",
       "Content-Length" : "0",
-      "x-ms-request-id" : "9b686866-c01e-0018-093b-64cd3e000000",
-      "x-ms-client-request-id" : "c42f7ecf-59d4-4069-9328-f74e933cb424",
-=======
-      "Last-Modified" : "Fri, 06 Sep 2019 18:59:50 GMT",
-      "retry-after" : "0",
-      "StatusCode" : "201",
-      "x-ms-request-server-encrypted" : "true",
-      "Date" : "Fri, 06 Sep 2019 18:59:49 GMT",
-      "ETag" : "\"0x8D732FC64D7BE78\"",
-      "Content-Length" : "0",
-      "x-ms-request-id" : "b92a86db-d01e-009e-63e5-644931000000",
-      "x-ms-client-request-id" : "7d67f565-aaf6-4b2c-bf2a-47628edae246",
->>>>>>> a55d5dd9
+      "x-ms-request-id" : "e27c7b0d-901e-0029-294b-6796e9000000",
+      "x-ms-client-request-id" : "38911961-e915-46ea-a2a0-8f2d760d2067",
       "x-ms-blob-append-offset" : "0"
     },
     "Exception" : null
   }, {
     "Method" : "GET",
-<<<<<<< HEAD
     "Uri" : "https://jaschrepragrs.blob.core.windows.net?prefix=jtcappendblockac&comp=list",
     "Headers" : {
       "x-ms-version" : "2019-02-02",
       "User-Agent" : "azsdk-java-azure-storage-blob/12.0.0-preview.3 1.8.0_221; Windows 10 10.0",
-      "x-ms-client-request-id" : "dd5f2a04-6238-4901-b641-d13c3d3228a3"
-=======
-    "Uri" : "https://azstoragesdkaccount.blob.core.windows.net?prefix=jtcappendblockac&comp=list",
-    "Headers" : {
-      "x-ms-version" : "2019-02-02",
-      "User-Agent" : "azsdk-java-azure-storage-blob/12.0.0-preview.3 1.8.0_212; Windows 10 10.0",
-      "x-ms-client-request-id" : "b7bb8bad-012c-4dcc-8909-d99934ae371e"
->>>>>>> a55d5dd9
+      "x-ms-client-request-id" : "cf58faff-42f3-4b49-bb7d-c0de412a8222"
     },
     "Response" : {
       "Transfer-Encoding" : "chunked",
@@ -204,35 +114,20 @@
       "Server" : "Windows-Azure-Blob/1.0 Microsoft-HTTPAPI/2.0",
       "retry-after" : "0",
       "StatusCode" : "200",
-<<<<<<< HEAD
-      "x-ms-request-id" : "9b68687b-c01e-0018-1a3b-64cd3e000000",
-      "Body" : "﻿<?xml version=\"1.0\" encoding=\"utf-8\"?><EnumerationResults ServiceEndpoint=\"https://jaschrepragrs.blob.core.windows.net/\"><Prefix>jtcappendblockac</Prefix><Containers><Container><Name>jtcappendblockac0appendblobapitestappendblockac7d117585f185</Name><Properties><Last-Modified>Thu, 05 Sep 2019 22:41:22 GMT</Last-Modified><Etag>\"0x8D732522D7DB4BE\"</Etag><LeaseStatus>unlocked</LeaseStatus><LeaseState>available</LeaseState><DefaultEncryptionScope>$account-encryption-key</DefaultEncryptionScope><DenyEncryptionScopeOverride>false</DenyEncryptionScopeOverride><HasImmutabilityPolicy>false</HasImmutabilityPolicy><HasLegalHold>false</HasLegalHold></Properties></Container></Containers><NextMarker /></EnumerationResults>",
-      "Date" : "Thu, 05 Sep 2019 22:41:22 GMT",
-      "x-ms-client-request-id" : "dd5f2a04-6238-4901-b641-d13c3d3228a3",
-=======
-      "x-ms-request-id" : "b92a8700-d01e-009e-03e5-644931000000",
-      "Body" : "﻿<?xml version=\"1.0\" encoding=\"utf-8\"?><EnumerationResults ServiceEndpoint=\"https://azstoragesdkaccount.blob.core.windows.net/\"><Prefix>jtcappendblockac</Prefix><Containers><Container><Name>jtcappendblockac0appendblobapitestappendblockac659357179db5</Name><Properties><Last-Modified>Fri, 06 Sep 2019 18:59:49 GMT</Last-Modified><Etag>\"0x8D732FC64C3D3E6\"</Etag><LeaseStatus>unlocked</LeaseStatus><LeaseState>available</LeaseState><DefaultEncryptionScope>$account-encryption-key</DefaultEncryptionScope><DenyEncryptionScopeOverride>false</DenyEncryptionScopeOverride><HasImmutabilityPolicy>false</HasImmutabilityPolicy><HasLegalHold>false</HasLegalHold></Properties></Container></Containers><NextMarker /></EnumerationResults>",
-      "Date" : "Fri, 06 Sep 2019 18:59:49 GMT",
-      "x-ms-client-request-id" : "b7bb8bad-012c-4dcc-8909-d99934ae371e",
->>>>>>> a55d5dd9
+      "x-ms-request-id" : "e27c7b1e-901e-0029-3a4b-6796e9000000",
+      "Body" : "﻿<?xml version=\"1.0\" encoding=\"utf-8\"?><EnumerationResults ServiceEndpoint=\"https://jaschrepragrs.blob.core.windows.net/\"><Prefix>jtcappendblockac</Prefix><Containers><Container><Name>jtcappendblockac0appendblobapitestappendblockac7987397504a4</Name><Properties><Last-Modified>Mon, 09 Sep 2019 20:13:48 GMT</Last-Modified><Etag>\"0x8D7356239BCCB5B\"</Etag><LeaseStatus>unlocked</LeaseStatus><LeaseState>available</LeaseState><DefaultEncryptionScope>$account-encryption-key</DefaultEncryptionScope><DenyEncryptionScopeOverride>false</DenyEncryptionScopeOverride><HasImmutabilityPolicy>false</HasImmutabilityPolicy><HasLegalHold>false</HasLegalHold></Properties></Container></Containers><NextMarker /></EnumerationResults>",
+      "Date" : "Mon, 09 Sep 2019 20:13:48 GMT",
+      "x-ms-client-request-id" : "cf58faff-42f3-4b49-bb7d-c0de412a8222",
       "Content-Type" : "application/xml"
     },
     "Exception" : null
   }, {
     "Method" : "DELETE",
-<<<<<<< HEAD
-    "Uri" : "https://jaschrepragrs.blob.core.windows.net/jtcappendblockac0appendblobapitestappendblockac7d117585f185?restype=container",
+    "Uri" : "https://jaschrepragrs.blob.core.windows.net/jtcappendblockac0appendblobapitestappendblockac7987397504a4?restype=container",
     "Headers" : {
       "x-ms-version" : "2019-02-02",
       "User-Agent" : "azsdk-java-azure-storage-blob/12.0.0-preview.3 1.8.0_221; Windows 10 10.0",
-      "x-ms-client-request-id" : "103c61fe-bd9f-4e7c-a4a7-35efa8785f5e"
-=======
-    "Uri" : "https://azstoragesdkaccount.blob.core.windows.net/jtcappendblockac0appendblobapitestappendblockac659357179db5?restype=container",
-    "Headers" : {
-      "x-ms-version" : "2019-02-02",
-      "User-Agent" : "azsdk-java-azure-storage-blob/12.0.0-preview.3 1.8.0_212; Windows 10 10.0",
-      "x-ms-client-request-id" : "9f81cbd7-3856-41df-9fbf-12898a9cd40e"
->>>>>>> a55d5dd9
+      "x-ms-client-request-id" : "5962b77f-940d-4a86-9b3b-c70697792118"
     },
     "Response" : {
       "x-ms-version" : "2019-02-02",
@@ -240,21 +135,11 @@
       "retry-after" : "0",
       "Content-Length" : "0",
       "StatusCode" : "202",
-<<<<<<< HEAD
-      "x-ms-request-id" : "9b686881-c01e-0018-1e3b-64cd3e000000",
-      "Date" : "Thu, 05 Sep 2019 22:41:22 GMT",
-      "x-ms-client-request-id" : "103c61fe-bd9f-4e7c-a4a7-35efa8785f5e"
+      "x-ms-request-id" : "e27c7b2d-901e-0029-484b-6796e9000000",
+      "Date" : "Mon, 09 Sep 2019 20:13:48 GMT",
+      "x-ms-client-request-id" : "5962b77f-940d-4a86-9b3b-c70697792118"
     },
     "Exception" : null
   } ],
-  "variables" : [ "jtcappendblockac0appendblobapitestappendblockac7d117585f185", "javablobappendblockac1appendblobapitestappendblockac7d167572f" ]
-=======
-      "x-ms-request-id" : "b92a8720-d01e-009e-1fe5-644931000000",
-      "Date" : "Fri, 06 Sep 2019 18:59:50 GMT",
-      "x-ms-client-request-id" : "9f81cbd7-3856-41df-9fbf-12898a9cd40e"
-    },
-    "Exception" : null
-  } ],
-  "variables" : [ "jtcappendblockac0appendblobapitestappendblockac659357179db5", "javablobappendblockac1appendblobapitestappendblockac65970636e" ]
->>>>>>> a55d5dd9
+  "variables" : [ "jtcappendblockac0appendblobapitestappendblockac7987397504a4", "javablobappendblockac1appendblobapitestappendblockac798533820" ]
 }