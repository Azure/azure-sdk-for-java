--- conflicted
+++ resolved
@@ -1,187 +1,100 @@
 {
   "networkCallRecords" : [ {
     "Method" : "PUT",
-<<<<<<< HEAD
-    "Uri" : "https://jaschrepragrs.blob.core.windows.net/jtcreleaselease0blobapitestreleaseleasefe5380702f2c153b?restype=container",
+    "Uri" : "https://jaschrepragrs.blob.core.windows.net/jtcreleaselease0blobapitestreleaselease1416256756208a08?restype=container",
     "Headers" : {
       "x-ms-version" : "2019-02-02",
       "User-Agent" : "azsdk-java-azure-storage-blob/12.0.0-preview.3 1.8.0_221; Windows 10 10.0",
-      "x-ms-client-request-id" : "22727120-2902-4085-b15a-79b6afc09d1f"
-=======
-    "Uri" : "https://azstoragesdkaccount.blob.core.windows.net/jtcreleaselease0blobapitestreleaselease348292920d5676d8?restype=container",
-    "Headers" : {
-      "x-ms-version" : "2019-02-02",
-      "User-Agent" : "azsdk-java-azure-storage-blob/12.0.0-preview.3 1.8.0_212; Windows 10 10.0",
-      "x-ms-client-request-id" : "192eedf1-257f-434e-ac06-b241111f9006"
->>>>>>> a55d5dd9
+      "x-ms-client-request-id" : "ab015d36-59a4-488c-9ae9-1d12ef6f3946"
     },
     "Response" : {
       "x-ms-version" : "2019-02-02",
       "Server" : "Windows-Azure-Blob/1.0 Microsoft-HTTPAPI/2.0",
-<<<<<<< HEAD
-      "ETag" : "\"0x8D73251BCA7432B\"",
-      "Last-Modified" : "Thu, 05 Sep 2019 22:38:13 GMT",
+      "ETag" : "\"0x8D735610C605359\"",
+      "Last-Modified" : "Mon, 09 Sep 2019 20:05:23 GMT",
       "retry-after" : "0",
       "Content-Length" : "0",
       "StatusCode" : "201",
-      "x-ms-request-id" : "bfed09dc-901e-0044-643a-643cc7000000",
-      "Date" : "Thu, 05 Sep 2019 22:38:12 GMT",
-      "x-ms-client-request-id" : "22727120-2902-4085-b15a-79b6afc09d1f"
-=======
-      "ETag" : "\"0x8D732FC8C56133A\"",
-      "Last-Modified" : "Fri, 06 Sep 2019 19:00:56 GMT",
-      "retry-after" : "0",
-      "Content-Length" : "0",
-      "StatusCode" : "201",
-      "x-ms-request-id" : "b92b7946-d01e-009e-6be5-644931000000",
-      "Date" : "Fri, 06 Sep 2019 19:00:56 GMT",
-      "x-ms-client-request-id" : "192eedf1-257f-434e-ac06-b241111f9006"
->>>>>>> a55d5dd9
+      "x-ms-request-id" : "c5ca6bb6-301e-0042-7c49-67cbbf000000",
+      "Date" : "Mon, 09 Sep 2019 20:05:23 GMT",
+      "x-ms-client-request-id" : "ab015d36-59a4-488c-9ae9-1d12ef6f3946"
     },
     "Exception" : null
   }, {
     "Method" : "PUT",
-<<<<<<< HEAD
-    "Uri" : "https://jaschrepragrs.blob.core.windows.net/jtcreleaselease0blobapitestreleaseleasefe5380702f2c153b/javablobreleaselease1blobapitestreleaseleasefe528210213f3",
+    "Uri" : "https://jaschrepragrs.blob.core.windows.net/jtcreleaselease0blobapitestreleaselease1416256756208a08/javablobreleaselease1blobapitestreleaselease14115028861a2",
     "Headers" : {
       "x-ms-version" : "2019-02-02",
       "User-Agent" : "azsdk-java-azure-storage-blob/12.0.0-preview.3 1.8.0_221; Windows 10 10.0",
-      "x-ms-client-request-id" : "4f81d4ea-5d83-4e08-a5ad-fac6c5c5d415",
-=======
-    "Uri" : "https://azstoragesdkaccount.blob.core.windows.net/jtcreleaselease0blobapitestreleaselease348292920d5676d8/javablobreleaselease1blobapitestreleaselease34893280e51f1",
-    "Headers" : {
-      "x-ms-version" : "2019-02-02",
-      "User-Agent" : "azsdk-java-azure-storage-blob/12.0.0-preview.3 1.8.0_212; Windows 10 10.0",
-      "x-ms-client-request-id" : "de0593d3-eba0-4982-9182-f65f2681721c",
->>>>>>> a55d5dd9
+      "x-ms-client-request-id" : "049a8cc3-8897-4d6a-85bb-4a291746b555",
       "Content-Type" : "application/octet-stream"
     },
     "Response" : {
       "x-ms-version" : "2019-02-02",
       "Server" : "Windows-Azure-Blob/1.0 Microsoft-HTTPAPI/2.0",
       "x-ms-content-crc64" : "6RYQPwaVsyQ=",
-<<<<<<< HEAD
-      "Last-Modified" : "Thu, 05 Sep 2019 22:38:13 GMT",
+      "Last-Modified" : "Mon, 09 Sep 2019 20:05:23 GMT",
       "retry-after" : "0",
       "StatusCode" : "201",
       "x-ms-request-server-encrypted" : "true",
-      "Date" : "Thu, 05 Sep 2019 22:38:12 GMT",
+      "Date" : "Mon, 09 Sep 2019 20:05:23 GMT",
       "Content-MD5" : "wh+Wm18D0z1D4E+PE252gg==",
-      "ETag" : "\"0x8D73251BCB540DC\"",
+      "ETag" : "\"0x8D735610C6E38F7\"",
       "Content-Length" : "0",
-      "x-ms-request-id" : "bfed0a09-901e-0044-0c3a-643cc7000000",
-      "x-ms-client-request-id" : "4f81d4ea-5d83-4e08-a5ad-fac6c5c5d415"
-=======
-      "Last-Modified" : "Fri, 06 Sep 2019 19:00:56 GMT",
-      "retry-after" : "0",
-      "StatusCode" : "201",
-      "x-ms-request-server-encrypted" : "true",
-      "Date" : "Fri, 06 Sep 2019 19:00:56 GMT",
-      "Content-MD5" : "wh+Wm18D0z1D4E+PE252gg==",
-      "ETag" : "\"0x8D732FC8C5CB59A\"",
-      "Content-Length" : "0",
-      "x-ms-request-id" : "b92b7962-d01e-009e-05e5-644931000000",
-      "x-ms-client-request-id" : "de0593d3-eba0-4982-9182-f65f2681721c"
->>>>>>> a55d5dd9
+      "x-ms-request-id" : "c5ca6bd4-301e-0042-1649-67cbbf000000",
+      "x-ms-client-request-id" : "049a8cc3-8897-4d6a-85bb-4a291746b555"
     },
     "Exception" : null
   }, {
     "Method" : "PUT",
-<<<<<<< HEAD
-    "Uri" : "https://jaschrepragrs.blob.core.windows.net/jtcreleaselease0blobapitestreleaseleasefe5380702f2c153b/javablobreleaselease1blobapitestreleaseleasefe528210213f3?comp=lease",
+    "Uri" : "https://jaschrepragrs.blob.core.windows.net/jtcreleaselease0blobapitestreleaselease1416256756208a08/javablobreleaselease1blobapitestreleaselease14115028861a2?comp=lease",
     "Headers" : {
       "x-ms-version" : "2019-02-02",
       "User-Agent" : "azsdk-java-azure-storage-blob/12.0.0-preview.3 1.8.0_221; Windows 10 10.0",
-      "x-ms-client-request-id" : "75cf9564-55b2-44bb-90d7-875f4dc65dee"
-=======
-    "Uri" : "https://azstoragesdkaccount.blob.core.windows.net/jtcreleaselease0blobapitestreleaselease348292920d5676d8/javablobreleaselease1blobapitestreleaselease34893280e51f1?comp=lease",
-    "Headers" : {
-      "x-ms-version" : "2019-02-02",
-      "User-Agent" : "azsdk-java-azure-storage-blob/12.0.0-preview.3 1.8.0_212; Windows 10 10.0",
-      "x-ms-client-request-id" : "a7c62250-0ce4-48c9-b67c-3291f21887f2"
->>>>>>> a55d5dd9
+      "x-ms-client-request-id" : "e09a6289-221e-4f67-89e9-609104def952"
     },
     "Response" : {
       "x-ms-version" : "2019-02-02",
       "Server" : "Windows-Azure-Blob/1.0 Microsoft-HTTPAPI/2.0",
-<<<<<<< HEAD
-      "ETag" : "\"0x8D73251BCB540DC\"",
-      "x-ms-lease-id" : "6ae9a713-ead9-4ca2-ae9d-6a830569ee3d",
-      "Last-Modified" : "Thu, 05 Sep 2019 22:38:13 GMT",
+      "ETag" : "\"0x8D735610C6E38F7\"",
+      "x-ms-lease-id" : "84e7e7f9-abb2-4679-b027-2984c60a081b",
+      "Last-Modified" : "Mon, 09 Sep 2019 20:05:23 GMT",
       "retry-after" : "0",
       "Content-Length" : "0",
       "StatusCode" : "201",
-      "x-ms-request-id" : "bfed0a1f-901e-0044-1f3a-643cc7000000",
-      "Date" : "Thu, 05 Sep 2019 22:38:12 GMT",
-      "x-ms-client-request-id" : "75cf9564-55b2-44bb-90d7-875f4dc65dee"
-=======
-      "ETag" : "\"0x8D732FC8C5CB59A\"",
-      "x-ms-lease-id" : "15db6802-f7f0-4bb4-9259-7fd4a5fb0b13",
-      "Last-Modified" : "Fri, 06 Sep 2019 19:00:56 GMT",
-      "retry-after" : "0",
-      "Content-Length" : "0",
-      "StatusCode" : "201",
-      "x-ms-request-id" : "b92b7985-d01e-009e-26e5-644931000000",
-      "Date" : "Fri, 06 Sep 2019 19:00:56 GMT",
-      "x-ms-client-request-id" : "a7c62250-0ce4-48c9-b67c-3291f21887f2"
->>>>>>> a55d5dd9
+      "x-ms-request-id" : "c5ca6beb-301e-0042-2849-67cbbf000000",
+      "Date" : "Mon, 09 Sep 2019 20:05:23 GMT",
+      "x-ms-client-request-id" : "e09a6289-221e-4f67-89e9-609104def952"
     },
     "Exception" : null
   }, {
     "Method" : "PUT",
-<<<<<<< HEAD
-    "Uri" : "https://jaschrepragrs.blob.core.windows.net/jtcreleaselease0blobapitestreleaseleasefe5380702f2c153b/javablobreleaselease1blobapitestreleaseleasefe528210213f3?comp=lease",
+    "Uri" : "https://jaschrepragrs.blob.core.windows.net/jtcreleaselease0blobapitestreleaselease1416256756208a08/javablobreleaselease1blobapitestreleaselease14115028861a2?comp=lease",
     "Headers" : {
       "x-ms-version" : "2019-02-02",
       "User-Agent" : "azsdk-java-azure-storage-blob/12.0.0-preview.3 1.8.0_221; Windows 10 10.0",
-      "x-ms-client-request-id" : "b32677d8-3df4-4b7d-be82-8e96aec9dcc0"
-=======
-    "Uri" : "https://azstoragesdkaccount.blob.core.windows.net/jtcreleaselease0blobapitestreleaselease348292920d5676d8/javablobreleaselease1blobapitestreleaselease34893280e51f1?comp=lease",
-    "Headers" : {
-      "x-ms-version" : "2019-02-02",
-      "User-Agent" : "azsdk-java-azure-storage-blob/12.0.0-preview.3 1.8.0_212; Windows 10 10.0",
-      "x-ms-client-request-id" : "64126956-d286-4ec7-a7b8-c710c41a3d9e"
->>>>>>> a55d5dd9
+      "x-ms-client-request-id" : "6eacfd66-71bf-4b08-b116-fd11cbec9318"
     },
     "Response" : {
       "x-ms-version" : "2019-02-02",
       "Server" : "Windows-Azure-Blob/1.0 Microsoft-HTTPAPI/2.0",
-<<<<<<< HEAD
-      "ETag" : "\"0x8D73251BCB540DC\"",
-      "Last-Modified" : "Thu, 05 Sep 2019 22:38:13 GMT",
+      "ETag" : "\"0x8D735610C6E38F7\"",
+      "Last-Modified" : "Mon, 09 Sep 2019 20:05:23 GMT",
       "retry-after" : "0",
       "Content-Length" : "0",
       "StatusCode" : "200",
-      "x-ms-request-id" : "bfed0a45-901e-0044-433a-643cc7000000",
-      "Date" : "Thu, 05 Sep 2019 22:38:12 GMT",
-      "x-ms-client-request-id" : "b32677d8-3df4-4b7d-be82-8e96aec9dcc0"
-=======
-      "ETag" : "\"0x8D732FC8C5CB59A\"",
-      "Last-Modified" : "Fri, 06 Sep 2019 19:00:56 GMT",
-      "retry-after" : "0",
-      "Content-Length" : "0",
-      "StatusCode" : "200",
-      "x-ms-request-id" : "b92b79b8-d01e-009e-51e5-644931000000",
-      "Date" : "Fri, 06 Sep 2019 19:00:56 GMT",
-      "x-ms-client-request-id" : "64126956-d286-4ec7-a7b8-c710c41a3d9e"
->>>>>>> a55d5dd9
+      "x-ms-request-id" : "c5ca6bfe-301e-0042-3a49-67cbbf000000",
+      "Date" : "Mon, 09 Sep 2019 20:05:23 GMT",
+      "x-ms-client-request-id" : "6eacfd66-71bf-4b08-b116-fd11cbec9318"
     },
     "Exception" : null
   }, {
     "Method" : "HEAD",
-<<<<<<< HEAD
-    "Uri" : "https://jaschrepragrs.blob.core.windows.net/jtcreleaselease0blobapitestreleaseleasefe5380702f2c153b/javablobreleaselease1blobapitestreleaseleasefe528210213f3",
+    "Uri" : "https://jaschrepragrs.blob.core.windows.net/jtcreleaselease0blobapitestreleaselease1416256756208a08/javablobreleaselease1blobapitestreleaselease14115028861a2",
     "Headers" : {
       "x-ms-version" : "2019-02-02",
       "User-Agent" : "azsdk-java-azure-storage-blob/12.0.0-preview.3 1.8.0_221; Windows 10 10.0",
-      "x-ms-client-request-id" : "8876c7ac-2341-4590-827e-b8523c6b7c7a"
-=======
-    "Uri" : "https://azstoragesdkaccount.blob.core.windows.net/jtcreleaselease0blobapitestreleaselease348292920d5676d8/javablobreleaselease1blobapitestreleaselease34893280e51f1",
-    "Headers" : {
-      "x-ms-version" : "2019-02-02",
-      "User-Agent" : "azsdk-java-azure-storage-blob/12.0.0-preview.3 1.8.0_212; Windows 10 10.0",
-      "x-ms-client-request-id" : "55cee8d4-faca-4aa6-93d6-56930d3f75a6"
->>>>>>> a55d5dd9
+      "x-ms-client-request-id" : "e8f10cbd-ce6f-4c0e-88e2-f0c78a6a1e25"
     },
     "Response" : {
       "x-ms-version" : "2019-02-02",
@@ -189,54 +102,31 @@
       "Server" : "Windows-Azure-Blob/1.0 Microsoft-HTTPAPI/2.0",
       "x-ms-tag-count" : "0",
       "x-ms-lease-state" : "available",
-<<<<<<< HEAD
-      "Last-Modified" : "Thu, 05 Sep 2019 22:38:13 GMT",
+      "Last-Modified" : "Mon, 09 Sep 2019 20:05:23 GMT",
       "retry-after" : "0",
       "StatusCode" : "200",
-      "Date" : "Thu, 05 Sep 2019 22:38:12 GMT",
-=======
-      "Last-Modified" : "Fri, 06 Sep 2019 19:00:56 GMT",
-      "retry-after" : "0",
-      "StatusCode" : "200",
-      "Date" : "Fri, 06 Sep 2019 19:00:56 GMT",
->>>>>>> a55d5dd9
+      "Date" : "Mon, 09 Sep 2019 20:05:23 GMT",
       "x-ms-blob-type" : "BlockBlob",
       "Content-MD5" : "wh+Wm18D0z1D4E+PE252gg==",
       "Accept-Ranges" : "bytes",
       "x-ms-server-encrypted" : "true",
       "x-ms-access-tier-inferred" : "true",
       "x-ms-access-tier" : "Hot",
-<<<<<<< HEAD
-      "ETag" : "\"0x8D73251BCB540DC\"",
-      "x-ms-creation-time" : "Thu, 05 Sep 2019 22:38:13 GMT",
+      "ETag" : "\"0x8D735610C6E38F7\"",
+      "x-ms-creation-time" : "Mon, 09 Sep 2019 20:05:23 GMT",
       "Content-Length" : "7",
-      "x-ms-request-id" : "bfed0a62-901e-0044-5e3a-643cc7000000",
-      "x-ms-client-request-id" : "8876c7ac-2341-4590-827e-b8523c6b7c7a",
-=======
-      "ETag" : "\"0x8D732FC8C5CB59A\"",
-      "x-ms-creation-time" : "Fri, 06 Sep 2019 19:00:56 GMT",
-      "Content-Length" : "7",
-      "x-ms-request-id" : "b92b7a35-d01e-009e-41e5-644931000000",
-      "x-ms-client-request-id" : "55cee8d4-faca-4aa6-93d6-56930d3f75a6",
->>>>>>> a55d5dd9
+      "x-ms-request-id" : "c5ca6c10-301e-0042-4b49-67cbbf000000",
+      "x-ms-client-request-id" : "e8f10cbd-ce6f-4c0e-88e2-f0c78a6a1e25",
       "Content-Type" : "application/octet-stream"
     },
     "Exception" : null
   }, {
     "Method" : "GET",
-<<<<<<< HEAD
     "Uri" : "https://jaschrepragrs.blob.core.windows.net?prefix=jtcreleaselease&comp=list",
     "Headers" : {
       "x-ms-version" : "2019-02-02",
       "User-Agent" : "azsdk-java-azure-storage-blob/12.0.0-preview.3 1.8.0_221; Windows 10 10.0",
-      "x-ms-client-request-id" : "a8b4cecb-c378-4afb-9d40-b734836ce8b2"
-=======
-    "Uri" : "https://azstoragesdkaccount.blob.core.windows.net?prefix=jtcreleaselease&comp=list",
-    "Headers" : {
-      "x-ms-version" : "2019-02-02",
-      "User-Agent" : "azsdk-java-azure-storage-blob/12.0.0-preview.3 1.8.0_212; Windows 10 10.0",
-      "x-ms-client-request-id" : "9d303b42-7e47-4688-b10c-cc4c5b33427e"
->>>>>>> a55d5dd9
+      "x-ms-client-request-id" : "0af492df-bf3e-4386-b356-959e84490438"
     },
     "Response" : {
       "Transfer-Encoding" : "chunked",
@@ -244,35 +134,20 @@
       "Server" : "Windows-Azure-Blob/1.0 Microsoft-HTTPAPI/2.0",
       "retry-after" : "0",
       "StatusCode" : "200",
-<<<<<<< HEAD
-      "x-ms-request-id" : "bfed0a72-901e-0044-6e3a-643cc7000000",
-      "Body" : "﻿<?xml version=\"1.0\" encoding=\"utf-8\"?><EnumerationResults ServiceEndpoint=\"https://jaschrepragrs.blob.core.windows.net/\"><Prefix>jtcreleaselease</Prefix><Containers><Container><Name>jtcreleaselease0blobapitestreleaseleasefe5380702f2c153b</Name><Properties><Last-Modified>Thu, 05 Sep 2019 22:38:13 GMT</Last-Modified><Etag>\"0x8D73251BCA7432B\"</Etag><LeaseStatus>unlocked</LeaseStatus><LeaseState>available</LeaseState><DefaultEncryptionScope>$account-encryption-key</DefaultEncryptionScope><DenyEncryptionScopeOverride>false</DenyEncryptionScopeOverride><HasImmutabilityPolicy>false</HasImmutabilityPolicy><HasLegalHold>false</HasLegalHold></Properties></Container></Containers><NextMarker /></EnumerationResults>",
-      "Date" : "Thu, 05 Sep 2019 22:38:12 GMT",
-      "x-ms-client-request-id" : "a8b4cecb-c378-4afb-9d40-b734836ce8b2",
-=======
-      "x-ms-request-id" : "b92b7a51-d01e-009e-5ae5-644931000000",
-      "Body" : "﻿<?xml version=\"1.0\" encoding=\"utf-8\"?><EnumerationResults ServiceEndpoint=\"https://azstoragesdkaccount.blob.core.windows.net/\"><Prefix>jtcreleaselease</Prefix><Containers><Container><Name>jtcreleaselease0blobapitestreleaselease348292920d5676d8</Name><Properties><Last-Modified>Fri, 06 Sep 2019 19:00:56 GMT</Last-Modified><Etag>\"0x8D732FC8C56133A\"</Etag><LeaseStatus>unlocked</LeaseStatus><LeaseState>available</LeaseState><DefaultEncryptionScope>$account-encryption-key</DefaultEncryptionScope><DenyEncryptionScopeOverride>false</DenyEncryptionScopeOverride><HasImmutabilityPolicy>false</HasImmutabilityPolicy><HasLegalHold>false</HasLegalHold></Properties></Container></Containers><NextMarker /></EnumerationResults>",
-      "Date" : "Fri, 06 Sep 2019 19:00:56 GMT",
-      "x-ms-client-request-id" : "9d303b42-7e47-4688-b10c-cc4c5b33427e",
->>>>>>> a55d5dd9
+      "x-ms-request-id" : "c5ca6c22-301e-0042-5d49-67cbbf000000",
+      "Body" : "﻿<?xml version=\"1.0\" encoding=\"utf-8\"?><EnumerationResults ServiceEndpoint=\"https://jaschrepragrs.blob.core.windows.net/\"><Prefix>jtcreleaselease</Prefix><Containers><Container><Name>jtcreleaselease0blobapitestreleaselease1416256756208a08</Name><Properties><Last-Modified>Mon, 09 Sep 2019 20:05:23 GMT</Last-Modified><Etag>\"0x8D735610C605359\"</Etag><LeaseStatus>unlocked</LeaseStatus><LeaseState>available</LeaseState><DefaultEncryptionScope>$account-encryption-key</DefaultEncryptionScope><DenyEncryptionScopeOverride>false</DenyEncryptionScopeOverride><HasImmutabilityPolicy>false</HasImmutabilityPolicy><HasLegalHold>false</HasLegalHold></Properties></Container></Containers><NextMarker /></EnumerationResults>",
+      "Date" : "Mon, 09 Sep 2019 20:05:23 GMT",
+      "x-ms-client-request-id" : "0af492df-bf3e-4386-b356-959e84490438",
       "Content-Type" : "application/xml"
     },
     "Exception" : null
   }, {
     "Method" : "DELETE",
-<<<<<<< HEAD
-    "Uri" : "https://jaschrepragrs.blob.core.windows.net/jtcreleaselease0blobapitestreleaseleasefe5380702f2c153b?restype=container",
+    "Uri" : "https://jaschrepragrs.blob.core.windows.net/jtcreleaselease0blobapitestreleaselease1416256756208a08?restype=container",
     "Headers" : {
       "x-ms-version" : "2019-02-02",
       "User-Agent" : "azsdk-java-azure-storage-blob/12.0.0-preview.3 1.8.0_221; Windows 10 10.0",
-      "x-ms-client-request-id" : "48de6bde-0afd-4f1a-a1f5-e66afd306458"
-=======
-    "Uri" : "https://azstoragesdkaccount.blob.core.windows.net/jtcreleaselease0blobapitestreleaselease348292920d5676d8?restype=container",
-    "Headers" : {
-      "x-ms-version" : "2019-02-02",
-      "User-Agent" : "azsdk-java-azure-storage-blob/12.0.0-preview.3 1.8.0_212; Windows 10 10.0",
-      "x-ms-client-request-id" : "d90c78ee-3c32-4a8a-8ff1-bf60e809fbfc"
->>>>>>> a55d5dd9
+      "x-ms-client-request-id" : "c9f6cb1e-7af7-4ade-829d-e3874523a35a"
     },
     "Response" : {
       "x-ms-version" : "2019-02-02",
@@ -280,21 +155,11 @@
       "retry-after" : "0",
       "Content-Length" : "0",
       "StatusCode" : "202",
-<<<<<<< HEAD
-      "x-ms-request-id" : "bfed0a87-901e-0044-023a-643cc7000000",
-      "Date" : "Thu, 05 Sep 2019 22:38:13 GMT",
-      "x-ms-client-request-id" : "48de6bde-0afd-4f1a-a1f5-e66afd306458"
+      "x-ms-request-id" : "c5ca6c38-301e-0042-7349-67cbbf000000",
+      "Date" : "Mon, 09 Sep 2019 20:05:23 GMT",
+      "x-ms-client-request-id" : "c9f6cb1e-7af7-4ade-829d-e3874523a35a"
     },
     "Exception" : null
   } ],
-  "variables" : [ "jtcreleaselease0blobapitestreleaseleasefe5380702f2c153b", "javablobreleaselease1blobapitestreleaseleasefe528210213f3" ]
-=======
-      "x-ms-request-id" : "b92b7a6b-d01e-009e-70e5-644931000000",
-      "Date" : "Fri, 06 Sep 2019 19:00:56 GMT",
-      "x-ms-client-request-id" : "d90c78ee-3c32-4a8a-8ff1-bf60e809fbfc"
-    },
-    "Exception" : null
-  } ],
-  "variables" : [ "jtcreleaselease0blobapitestreleaselease348292920d5676d8", "javablobreleaselease1blobapitestreleaselease34893280e51f1" ]
->>>>>>> a55d5dd9
+  "variables" : [ "jtcreleaselease0blobapitestreleaselease1416256756208a08", "javablobreleaselease1blobapitestreleaselease14115028861a2" ]
 }