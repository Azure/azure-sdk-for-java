--- conflicted
+++ resolved
@@ -1,238 +1,128 @@
 {
   "networkCallRecords" : [ {
     "Method" : "PUT",
-<<<<<<< HEAD
-    "Uri" : "https://jaschrepragrs.blob.core.windows.net/jtcsynccopydestac0blobapitestsynccopydestac34f9116102bbb7?restype=container",
+    "Uri" : "https://jaschrepragrs.blob.core.windows.net/jtcsynccopydestac0blobapitestsynccopydestacaa181457f3593a?restype=container",
     "Headers" : {
       "x-ms-version" : "2019-02-02",
       "User-Agent" : "azsdk-java-azure-storage-blob/12.0.0-preview.3 1.8.0_221; Windows 10 10.0",
-      "x-ms-client-request-id" : "e3d49889-3858-4876-b497-7161bc46644c"
-=======
-    "Uri" : "https://azstoragesdkaccount.blob.core.windows.net/jtcsynccopydestac0blobapitestsynccopydestacc649683860fb5c?restype=container",
-    "Headers" : {
-      "x-ms-version" : "2019-02-02",
-      "User-Agent" : "azsdk-java-azure-storage-blob/12.0.0-preview.3 1.8.0_212; Windows 10 10.0",
-      "x-ms-client-request-id" : "aef96f9a-c227-41ad-93b1-fb9532f50662"
->>>>>>> a55d5dd9
+      "x-ms-client-request-id" : "d08c6cbe-c5e9-46c6-a2ea-df8f575a26d7"
     },
     "Response" : {
       "x-ms-version" : "2019-02-02",
       "Server" : "Windows-Azure-Blob/1.0 Microsoft-HTTPAPI/2.0",
-<<<<<<< HEAD
-      "ETag" : "\"0x8D73251DCD10E03\"",
-      "Last-Modified" : "Thu, 05 Sep 2019 22:39:07 GMT",
+      "ETag" : "\"0x8D735612CC69A2D\"",
+      "Last-Modified" : "Mon, 09 Sep 2019 20:06:17 GMT",
       "retry-after" : "0",
       "Content-Length" : "0",
       "StatusCode" : "201",
-      "x-ms-request-id" : "bfed3c39-901e-0044-483a-643cc7000000",
-      "Date" : "Thu, 05 Sep 2019 22:39:07 GMT",
-      "x-ms-client-request-id" : "e3d49889-3858-4876-b497-7161bc46644c"
-=======
-      "ETag" : "\"0x8D732FCA327319B\"",
-      "Last-Modified" : "Fri, 06 Sep 2019 19:01:34 GMT",
-      "retry-after" : "0",
-      "Content-Length" : "0",
-      "StatusCode" : "201",
-      "x-ms-request-id" : "b92c14fc-d01e-009e-6fe5-644931000000",
-      "Date" : "Fri, 06 Sep 2019 19:01:34 GMT",
-      "x-ms-client-request-id" : "aef96f9a-c227-41ad-93b1-fb9532f50662"
->>>>>>> a55d5dd9
+      "x-ms-request-id" : "c5caa1f3-301e-0042-234a-67cbbf000000",
+      "Date" : "Mon, 09 Sep 2019 20:06:17 GMT",
+      "x-ms-client-request-id" : "d08c6cbe-c5e9-46c6-a2ea-df8f575a26d7"
     },
     "Exception" : null
   }, {
     "Method" : "PUT",
-<<<<<<< HEAD
-    "Uri" : "https://jaschrepragrs.blob.core.windows.net/jtcsynccopydestac0blobapitestsynccopydestac34f9116102bbb7/javablobsynccopydestac1blobapitestsynccopydestac34f85370169",
+    "Uri" : "https://jaschrepragrs.blob.core.windows.net/jtcsynccopydestac0blobapitestsynccopydestacaa181457f3593a/javablobsynccopydestac1blobapitestsynccopydestacaa1471622a6",
     "Headers" : {
       "x-ms-version" : "2019-02-02",
       "User-Agent" : "azsdk-java-azure-storage-blob/12.0.0-preview.3 1.8.0_221; Windows 10 10.0",
-      "x-ms-client-request-id" : "bf4e415c-bcc7-41fc-9f72-11d9d85d78c4",
-=======
-    "Uri" : "https://azstoragesdkaccount.blob.core.windows.net/jtcsynccopydestac0blobapitestsynccopydestacc649683860fb5c/javablobsynccopydestac1blobapitestsynccopydestacc6464588d33",
-    "Headers" : {
-      "x-ms-version" : "2019-02-02",
-      "User-Agent" : "azsdk-java-azure-storage-blob/12.0.0-preview.3 1.8.0_212; Windows 10 10.0",
-      "x-ms-client-request-id" : "d12fd4d9-41ae-4d21-b4c3-2a1a9aaa0e5a",
->>>>>>> a55d5dd9
+      "x-ms-client-request-id" : "a41de7d1-7fd8-45fa-b8ad-b2776cd2071a",
       "Content-Type" : "application/octet-stream"
     },
     "Response" : {
       "x-ms-version" : "2019-02-02",
       "Server" : "Windows-Azure-Blob/1.0 Microsoft-HTTPAPI/2.0",
       "x-ms-content-crc64" : "6RYQPwaVsyQ=",
-<<<<<<< HEAD
-      "Last-Modified" : "Thu, 05 Sep 2019 22:39:07 GMT",
+      "Last-Modified" : "Mon, 09 Sep 2019 20:06:17 GMT",
       "retry-after" : "0",
       "StatusCode" : "201",
       "x-ms-request-server-encrypted" : "true",
-      "Date" : "Thu, 05 Sep 2019 22:39:07 GMT",
+      "Date" : "Mon, 09 Sep 2019 20:06:17 GMT",
       "Content-MD5" : "wh+Wm18D0z1D4E+PE252gg==",
-      "ETag" : "\"0x8D73251DCDE6AF0\"",
+      "ETag" : "\"0x8D735612CD4B23F\"",
       "Content-Length" : "0",
-      "x-ms-request-id" : "bfed3c4f-901e-0044-5a3a-643cc7000000",
-      "x-ms-client-request-id" : "bf4e415c-bcc7-41fc-9f72-11d9d85d78c4"
-=======
-      "Last-Modified" : "Fri, 06 Sep 2019 19:01:34 GMT",
-      "retry-after" : "0",
-      "StatusCode" : "201",
-      "x-ms-request-server-encrypted" : "true",
-      "Date" : "Fri, 06 Sep 2019 19:01:34 GMT",
-      "Content-MD5" : "wh+Wm18D0z1D4E+PE252gg==",
-      "ETag" : "\"0x8D732FCA3397659\"",
-      "Content-Length" : "0",
-      "x-ms-request-id" : "b92c1595-d01e-009e-80e5-644931000000",
-      "x-ms-client-request-id" : "d12fd4d9-41ae-4d21-b4c3-2a1a9aaa0e5a"
->>>>>>> a55d5dd9
+      "x-ms-request-id" : "c5caa206-301e-0042-324a-67cbbf000000",
+      "x-ms-client-request-id" : "a41de7d1-7fd8-45fa-b8ad-b2776cd2071a"
     },
     "Exception" : null
   }, {
     "Method" : "PUT",
-<<<<<<< HEAD
-    "Uri" : "https://jaschrepragrs.blob.core.windows.net/jtcsynccopydestac0blobapitestsynccopydestac34f9116102bbb7?restype=container&comp=acl",
+    "Uri" : "https://jaschrepragrs.blob.core.windows.net/jtcsynccopydestac0blobapitestsynccopydestacaa181457f3593a?restype=container&comp=acl",
     "Headers" : {
       "x-ms-version" : "2019-02-02",
       "User-Agent" : "azsdk-java-azure-storage-blob/12.0.0-preview.3 1.8.0_221; Windows 10 10.0",
-      "x-ms-client-request-id" : "491cf6b1-ba69-466f-85ef-8c368c8f9ee6",
-=======
-    "Uri" : "https://azstoragesdkaccount.blob.core.windows.net/jtcsynccopydestac0blobapitestsynccopydestacc649683860fb5c?restype=container&comp=acl",
-    "Headers" : {
-      "x-ms-version" : "2019-02-02",
-      "User-Agent" : "azsdk-java-azure-storage-blob/12.0.0-preview.3 1.8.0_212; Windows 10 10.0",
-      "x-ms-client-request-id" : "33c4c5e9-9a1d-4780-9a39-686130d3fc01",
->>>>>>> a55d5dd9
+      "x-ms-client-request-id" : "276d326f-50ca-454e-a89b-d4c74197620e",
       "Content-Type" : "application/xml; charset=utf-8"
     },
     "Response" : {
       "x-ms-version" : "2019-02-02",
       "Server" : "Windows-Azure-Blob/1.0 Microsoft-HTTPAPI/2.0",
-<<<<<<< HEAD
-      "ETag" : "\"0x8D73251DCEA7F8A\"",
-      "Last-Modified" : "Thu, 05 Sep 2019 22:39:07 GMT",
+      "ETag" : "\"0x8D735612CE17EAD\"",
+      "Last-Modified" : "Mon, 09 Sep 2019 20:06:17 GMT",
       "retry-after" : "0",
       "Content-Length" : "0",
       "StatusCode" : "200",
-      "x-ms-request-id" : "bfed3c63-901e-0044-6e3a-643cc7000000",
-      "Date" : "Thu, 05 Sep 2019 22:39:07 GMT",
-      "x-ms-client-request-id" : "491cf6b1-ba69-466f-85ef-8c368c8f9ee6"
-=======
-      "ETag" : "\"0x8D732FCA3400188\"",
-      "Last-Modified" : "Fri, 06 Sep 2019 19:01:34 GMT",
-      "retry-after" : "0",
-      "Content-Length" : "0",
-      "StatusCode" : "200",
-      "x-ms-request-id" : "b92c15b4-d01e-009e-1ee5-644931000000",
-      "Date" : "Fri, 06 Sep 2019 19:01:34 GMT",
-      "x-ms-client-request-id" : "33c4c5e9-9a1d-4780-9a39-686130d3fc01"
->>>>>>> a55d5dd9
+      "x-ms-request-id" : "c5caa220-301e-0042-484a-67cbbf000000",
+      "Date" : "Mon, 09 Sep 2019 20:06:17 GMT",
+      "x-ms-client-request-id" : "276d326f-50ca-454e-a89b-d4c74197620e"
     },
     "Exception" : null
   }, {
     "Method" : "PUT",
-<<<<<<< HEAD
-    "Uri" : "https://jaschrepragrs.blob.core.windows.net/jtcsynccopydestac0blobapitestsynccopydestac34f9116102bbb7/javablobsynccopydestac2blobapitestsynccopydestac34f14764066",
+    "Uri" : "https://jaschrepragrs.blob.core.windows.net/jtcsynccopydestac0blobapitestsynccopydestacaa181457f3593a/javablobsynccopydestac2blobapitestsynccopydestacaa1604223b7",
     "Headers" : {
       "x-ms-version" : "2019-02-02",
       "User-Agent" : "azsdk-java-azure-storage-blob/12.0.0-preview.3 1.8.0_221; Windows 10 10.0",
-      "x-ms-client-request-id" : "2b52d011-3225-42fc-8eaf-1ebd47c8c437",
-=======
-    "Uri" : "https://azstoragesdkaccount.blob.core.windows.net/jtcsynccopydestac0blobapitestsynccopydestacc649683860fb5c/javablobsynccopydestac2blobapitestsynccopydestacc64939410c0",
-    "Headers" : {
-      "x-ms-version" : "2019-02-02",
-      "User-Agent" : "azsdk-java-azure-storage-blob/12.0.0-preview.3 1.8.0_212; Windows 10 10.0",
-      "x-ms-client-request-id" : "863e840e-36e1-46ae-b989-6c1a5dd9fbfe",
->>>>>>> a55d5dd9
+      "x-ms-client-request-id" : "aa3f41ee-4a8c-4de1-8bbf-c40addbf2ef0",
       "Content-Type" : "application/octet-stream"
     },
     "Response" : {
       "x-ms-version" : "2019-02-02",
       "Server" : "Windows-Azure-Blob/1.0 Microsoft-HTTPAPI/2.0",
       "x-ms-content-crc64" : "6RYQPwaVsyQ=",
-<<<<<<< HEAD
-      "Last-Modified" : "Thu, 05 Sep 2019 22:39:07 GMT",
+      "Last-Modified" : "Mon, 09 Sep 2019 20:06:17 GMT",
       "retry-after" : "0",
       "StatusCode" : "201",
       "x-ms-request-server-encrypted" : "true",
-      "Date" : "Thu, 05 Sep 2019 22:39:07 GMT",
+      "Date" : "Mon, 09 Sep 2019 20:06:17 GMT",
       "Content-MD5" : "wh+Wm18D0z1D4E+PE252gg==",
-      "ETag" : "\"0x8D73251DCF81225\"",
+      "ETag" : "\"0x8D735612CEEA7A2\"",
       "Content-Length" : "0",
-      "x-ms-request-id" : "bfed3c7a-901e-0044-023a-643cc7000000",
-      "x-ms-client-request-id" : "2b52d011-3225-42fc-8eaf-1ebd47c8c437"
-=======
-      "Last-Modified" : "Fri, 06 Sep 2019 19:01:34 GMT",
-      "retry-after" : "0",
-      "StatusCode" : "201",
-      "x-ms-request-server-encrypted" : "true",
-      "Date" : "Fri, 06 Sep 2019 19:01:34 GMT",
-      "Content-MD5" : "wh+Wm18D0z1D4E+PE252gg==",
-      "ETag" : "\"0x8D732FCA34671B7\"",
-      "Content-Length" : "0",
-      "x-ms-request-id" : "b92c15dc-d01e-009e-43e5-644931000000",
-      "x-ms-client-request-id" : "863e840e-36e1-46ae-b989-6c1a5dd9fbfe"
->>>>>>> a55d5dd9
+      "x-ms-request-id" : "c5caa239-301e-0042-604a-67cbbf000000",
+      "x-ms-client-request-id" : "aa3f41ee-4a8c-4de1-8bbf-c40addbf2ef0"
     },
     "Exception" : null
   }, {
     "Method" : "PUT",
-<<<<<<< HEAD
-    "Uri" : "https://jaschrepragrs.blob.core.windows.net/jtcsynccopydestac0blobapitestsynccopydestac34f9116102bbb7/javablobsynccopydestac2blobapitestsynccopydestac34f14764066",
+    "Uri" : "https://jaschrepragrs.blob.core.windows.net/jtcsynccopydestac0blobapitestsynccopydestacaa181457f3593a/javablobsynccopydestac2blobapitestsynccopydestacaa1604223b7",
     "Headers" : {
       "x-ms-version" : "2019-02-02",
       "User-Agent" : "azsdk-java-azure-storage-blob/12.0.0-preview.3 1.8.0_221; Windows 10 10.0",
-      "x-ms-client-request-id" : "69fba64a-1480-402a-a9dd-7f10503146f5"
-=======
-    "Uri" : "https://azstoragesdkaccount.blob.core.windows.net/jtcsynccopydestac0blobapitestsynccopydestacc649683860fb5c/javablobsynccopydestac2blobapitestsynccopydestacc64939410c0",
-    "Headers" : {
-      "x-ms-version" : "2019-02-02",
-      "User-Agent" : "azsdk-java-azure-storage-blob/12.0.0-preview.3 1.8.0_212; Windows 10 10.0",
-      "x-ms-client-request-id" : "eb39ff97-08c4-442b-bf9e-5f91325498ff"
->>>>>>> a55d5dd9
+      "x-ms-client-request-id" : "1ba892bb-1c34-4a50-9841-7001c0c958ce"
     },
     "Response" : {
       "x-ms-version" : "2019-02-02",
       "Server" : "Windows-Azure-Blob/1.0 Microsoft-HTTPAPI/2.0",
-<<<<<<< HEAD
-      "x-ms-copy-id" : "9e810ebc-3e9b-4746-9e28-835cc0deb27b",
+      "x-ms-copy-id" : "17e21750-fa6a-43dc-af8e-5872e91ff5d6",
       "x-ms-content-crc64" : "6RYQPwaVsyQ=",
-      "Last-Modified" : "Thu, 05 Sep 2019 22:39:07 GMT",
+      "Last-Modified" : "Mon, 09 Sep 2019 20:06:17 GMT",
       "retry-after" : "0",
       "StatusCode" : "202",
-      "Date" : "Thu, 05 Sep 2019 22:39:07 GMT",
-      "ETag" : "\"0x8D73251DD067F87\"",
+      "Date" : "Mon, 09 Sep 2019 20:06:17 GMT",
+      "ETag" : "\"0x8D735612CFD1D54\"",
       "Content-Length" : "0",
       "x-ms-copy-status" : "success",
-      "x-ms-request-id" : "bfed3c8e-901e-0044-163a-643cc7000000",
-      "x-ms-client-request-id" : "69fba64a-1480-402a-a9dd-7f10503146f5"
-=======
-      "x-ms-copy-id" : "0e935934-2b0a-4dea-ae01-004bbc04940b",
-      "x-ms-content-crc64" : "6RYQPwaVsyQ=",
-      "Last-Modified" : "Fri, 06 Sep 2019 19:01:34 GMT",
-      "retry-after" : "0",
-      "StatusCode" : "202",
-      "Date" : "Fri, 06 Sep 2019 19:01:34 GMT",
-      "ETag" : "\"0x8D732FCA3561492\"",
-      "Content-Length" : "0",
-      "x-ms-copy-status" : "success",
-      "x-ms-request-id" : "b92c1601-d01e-009e-64e5-644931000000",
-      "x-ms-client-request-id" : "eb39ff97-08c4-442b-bf9e-5f91325498ff"
->>>>>>> a55d5dd9
+      "x-ms-request-id" : "c5caa24f-301e-0042-744a-67cbbf000000",
+      "x-ms-client-request-id" : "1ba892bb-1c34-4a50-9841-7001c0c958ce"
     },
     "Exception" : null
   }, {
     "Method" : "GET",
-<<<<<<< HEAD
     "Uri" : "https://jaschrepragrs.blob.core.windows.net?prefix=jtcsynccopydestac&comp=list",
     "Headers" : {
       "x-ms-version" : "2019-02-02",
       "User-Agent" : "azsdk-java-azure-storage-blob/12.0.0-preview.3 1.8.0_221; Windows 10 10.0",
-      "x-ms-client-request-id" : "3c712a1d-d17b-44e5-8925-a0e2b5b93a6b"
-=======
-    "Uri" : "https://azstoragesdkaccount.blob.core.windows.net?prefix=jtcsynccopydestac&comp=list",
-    "Headers" : {
-      "x-ms-version" : "2019-02-02",
-      "User-Agent" : "azsdk-java-azure-storage-blob/12.0.0-preview.3 1.8.0_212; Windows 10 10.0",
-      "x-ms-client-request-id" : "43a4db30-98b4-47e8-bd56-a333c1441689"
->>>>>>> a55d5dd9
+      "x-ms-client-request-id" : "3f7557bd-dff7-498c-b53e-8cd665ae4da6"
     },
     "Response" : {
       "Transfer-Encoding" : "chunked",
@@ -240,35 +130,20 @@
       "Server" : "Windows-Azure-Blob/1.0 Microsoft-HTTPAPI/2.0",
       "retry-after" : "0",
       "StatusCode" : "200",
-<<<<<<< HEAD
-      "x-ms-request-id" : "bfed3cad-901e-0044-333a-643cc7000000",
-      "Body" : "﻿<?xml version=\"1.0\" encoding=\"utf-8\"?><EnumerationResults ServiceEndpoint=\"https://jaschrepragrs.blob.core.windows.net/\"><Prefix>jtcsynccopydestac</Prefix><Containers><Container><Name>jtcsynccopydestac0blobapitestsynccopydestac34f9116102bbb7</Name><Properties><Last-Modified>Thu, 05 Sep 2019 22:39:07 GMT</Last-Modified><Etag>\"0x8D73251DCEA7F8A\"</Etag><LeaseStatus>unlocked</LeaseStatus><LeaseState>available</LeaseState><PublicAccess>container</PublicAccess><DefaultEncryptionScope>$account-encryption-key</DefaultEncryptionScope><DenyEncryptionScopeOverride>false</DenyEncryptionScopeOverride><HasImmutabilityPolicy>false</HasImmutabilityPolicy><HasLegalHold>false</HasLegalHold></Properties></Container></Containers><NextMarker /></EnumerationResults>",
-      "Date" : "Thu, 05 Sep 2019 22:39:07 GMT",
-      "x-ms-client-request-id" : "3c712a1d-d17b-44e5-8925-a0e2b5b93a6b",
-=======
-      "x-ms-request-id" : "b92c16a0-d01e-009e-79e5-644931000000",
-      "Body" : "﻿<?xml version=\"1.0\" encoding=\"utf-8\"?><EnumerationResults ServiceEndpoint=\"https://azstoragesdkaccount.blob.core.windows.net/\"><Prefix>jtcsynccopydestac</Prefix><Containers><Container><Name>jtcsynccopydestac0blobapitestsynccopydestacc649683860fb5c</Name><Properties><Last-Modified>Fri, 06 Sep 2019 19:01:34 GMT</Last-Modified><Etag>\"0x8D732FCA3400188\"</Etag><LeaseStatus>unlocked</LeaseStatus><LeaseState>available</LeaseState><PublicAccess>container</PublicAccess><DefaultEncryptionScope>$account-encryption-key</DefaultEncryptionScope><DenyEncryptionScopeOverride>false</DenyEncryptionScopeOverride><HasImmutabilityPolicy>false</HasImmutabilityPolicy><HasLegalHold>false</HasLegalHold></Properties></Container></Containers><NextMarker /></EnumerationResults>",
-      "Date" : "Fri, 06 Sep 2019 19:01:34 GMT",
-      "x-ms-client-request-id" : "43a4db30-98b4-47e8-bd56-a333c1441689",
->>>>>>> a55d5dd9
+      "x-ms-request-id" : "c5caa264-301e-0042-084a-67cbbf000000",
+      "Body" : "﻿<?xml version=\"1.0\" encoding=\"utf-8\"?><EnumerationResults ServiceEndpoint=\"https://jaschrepragrs.blob.core.windows.net/\"><Prefix>jtcsynccopydestac</Prefix><Containers><Container><Name>jtcsynccopydestac0blobapitestsynccopydestacaa181457f3593a</Name><Properties><Last-Modified>Mon, 09 Sep 2019 20:06:17 GMT</Last-Modified><Etag>\"0x8D735612CE17EAD\"</Etag><LeaseStatus>unlocked</LeaseStatus><LeaseState>available</LeaseState><PublicAccess>container</PublicAccess><DefaultEncryptionScope>$account-encryption-key</DefaultEncryptionScope><DenyEncryptionScopeOverride>false</DenyEncryptionScopeOverride><HasImmutabilityPolicy>false</HasImmutabilityPolicy><HasLegalHold>false</HasLegalHold></Properties></Container></Containers><NextMarker /></EnumerationResults>",
+      "Date" : "Mon, 09 Sep 2019 20:06:17 GMT",
+      "x-ms-client-request-id" : "3f7557bd-dff7-498c-b53e-8cd665ae4da6",
       "Content-Type" : "application/xml"
     },
     "Exception" : null
   }, {
     "Method" : "DELETE",
-<<<<<<< HEAD
-    "Uri" : "https://jaschrepragrs.blob.core.windows.net/jtcsynccopydestac0blobapitestsynccopydestac34f9116102bbb7?restype=container",
+    "Uri" : "https://jaschrepragrs.blob.core.windows.net/jtcsynccopydestac0blobapitestsynccopydestacaa181457f3593a?restype=container",
     "Headers" : {
       "x-ms-version" : "2019-02-02",
       "User-Agent" : "azsdk-java-azure-storage-blob/12.0.0-preview.3 1.8.0_221; Windows 10 10.0",
-      "x-ms-client-request-id" : "a1d71e18-e495-4f52-a24f-292532b3ea4d"
-=======
-    "Uri" : "https://azstoragesdkaccount.blob.core.windows.net/jtcsynccopydestac0blobapitestsynccopydestacc649683860fb5c?restype=container",
-    "Headers" : {
-      "x-ms-version" : "2019-02-02",
-      "User-Agent" : "azsdk-java-azure-storage-blob/12.0.0-preview.3 1.8.0_212; Windows 10 10.0",
-      "x-ms-client-request-id" : "e6334d49-f87e-4bb1-bdff-95ef1889cb3a"
->>>>>>> a55d5dd9
+      "x-ms-client-request-id" : "77eb9c49-9f36-4ee2-acbf-48ea766399f1"
     },
     "Response" : {
       "x-ms-version" : "2019-02-02",
@@ -276,21 +151,11 @@
       "retry-after" : "0",
       "Content-Length" : "0",
       "StatusCode" : "202",
-<<<<<<< HEAD
-      "x-ms-request-id" : "bfed3cb9-901e-0044-3f3a-643cc7000000",
-      "Date" : "Thu, 05 Sep 2019 22:39:07 GMT",
-      "x-ms-client-request-id" : "a1d71e18-e495-4f52-a24f-292532b3ea4d"
+      "x-ms-request-id" : "c5caa27f-301e-0042-1e4a-67cbbf000000",
+      "Date" : "Mon, 09 Sep 2019 20:06:17 GMT",
+      "x-ms-client-request-id" : "77eb9c49-9f36-4ee2-acbf-48ea766399f1"
     },
     "Exception" : null
   } ],
-  "variables" : [ "jtcsynccopydestac0blobapitestsynccopydestac34f9116102bbb7", "javablobsynccopydestac1blobapitestsynccopydestac34f85370169", "javablobsynccopydestac2blobapitestsynccopydestac34f14764066" ]
-=======
-      "x-ms-request-id" : "b92c16d3-d01e-009e-28e5-644931000000",
-      "Date" : "Fri, 06 Sep 2019 19:01:34 GMT",
-      "x-ms-client-request-id" : "e6334d49-f87e-4bb1-bdff-95ef1889cb3a"
-    },
-    "Exception" : null
-  } ],
-  "variables" : [ "jtcsynccopydestac0blobapitestsynccopydestacc649683860fb5c", "javablobsynccopydestac1blobapitestsynccopydestacc6464588d33", "javablobsynccopydestac2blobapitestsynccopydestacc64939410c0" ]
->>>>>>> a55d5dd9
+  "variables" : [ "jtcsynccopydestac0blobapitestsynccopydestacaa181457f3593a", "javablobsynccopydestac1blobapitestsynccopydestacaa1471622a6", "javablobsynccopydestac2blobapitestsynccopydestacaa1604223b7" ]
 }