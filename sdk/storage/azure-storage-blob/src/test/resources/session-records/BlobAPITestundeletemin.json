--- conflicted
+++ resolved
@@ -1,105 +1,57 @@
 {
   "networkCallRecords" : [ {
     "Method" : "PUT",
-<<<<<<< HEAD
-    "Uri" : "https://jaschrepragrs.blob.core.windows.net/jtcundeletemin0blobapitestundeletemin19c44128683e15d28?restype=container",
+    "Uri" : "https://jaschrepragrs.blob.core.windows.net/jtcundeletemin0blobapitestundeleteminee2734016f9960145?restype=container",
     "Headers" : {
       "x-ms-version" : "2019-02-02",
       "User-Agent" : "azsdk-java-azure-storage-blob/12.0.0-preview.3 1.8.0_221; Windows 10 10.0",
-      "x-ms-client-request-id" : "f26371b2-96f8-44b8-b99d-45193e234656"
-=======
-    "Uri" : "https://azstoragesdkaccount.blob.core.windows.net/jtcundeletemin0blobapitestundeletemin01901298a0f80776a?restype=container",
-    "Headers" : {
-      "x-ms-version" : "2019-02-02",
-      "User-Agent" : "azsdk-java-azure-storage-blob/12.0.0-preview.3 1.8.0_212; Windows 10 10.0",
-      "x-ms-client-request-id" : "bb247aef-e038-4b37-bc06-c17287800cc1"
->>>>>>> a55d5dd9
+      "x-ms-client-request-id" : "0612436e-be88-4fc9-be5a-cd32245ce5ad"
     },
     "Response" : {
       "x-ms-version" : "2019-02-02",
       "Server" : "Windows-Azure-Blob/1.0 Microsoft-HTTPAPI/2.0",
-<<<<<<< HEAD
-      "ETag" : "\"0x8D73252129EF109\"",
-      "Last-Modified" : "Thu, 05 Sep 2019 22:40:37 GMT",
+      "ETag" : "\"0x8D735616343A872\"",
+      "Last-Modified" : "Mon, 09 Sep 2019 20:07:48 GMT",
       "retry-after" : "0",
       "Content-Length" : "0",
       "StatusCode" : "201",
-      "x-ms-request-id" : "bfed9d88-901e-0044-0e3a-643cc7000000",
-      "Date" : "Thu, 05 Sep 2019 22:40:37 GMT",
-      "x-ms-client-request-id" : "f26371b2-96f8-44b8-b99d-45193e234656"
-=======
-      "ETag" : "\"0x8D732FCD357DBCB\"",
-      "Last-Modified" : "Fri, 06 Sep 2019 19:02:55 GMT",
-      "retry-after" : "0",
-      "Content-Length" : "0",
-      "StatusCode" : "201",
-      "x-ms-request-id" : "b92d7de0-d01e-009e-40e5-644931000000",
-      "Date" : "Fri, 06 Sep 2019 19:02:55 GMT",
-      "x-ms-client-request-id" : "bb247aef-e038-4b37-bc06-c17287800cc1"
->>>>>>> a55d5dd9
+      "x-ms-request-id" : "c5caf943-301e-0042-7b4a-67cbbf000000",
+      "Date" : "Mon, 09 Sep 2019 20:07:48 GMT",
+      "x-ms-client-request-id" : "0612436e-be88-4fc9-be5a-cd32245ce5ad"
     },
     "Exception" : null
   }, {
     "Method" : "PUT",
-<<<<<<< HEAD
-    "Uri" : "https://jaschrepragrs.blob.core.windows.net/jtcundeletemin0blobapitestundeletemin19c44128683e15d28/javablobundeletemin1blobapitestundeletemin19c276101c27e9",
+    "Uri" : "https://jaschrepragrs.blob.core.windows.net/jtcundeletemin0blobapitestundeleteminee2734016f9960145/javablobundeletemin1blobapitestundeleteminee2999305005c0",
     "Headers" : {
       "x-ms-version" : "2019-02-02",
       "User-Agent" : "azsdk-java-azure-storage-blob/12.0.0-preview.3 1.8.0_221; Windows 10 10.0",
-      "x-ms-client-request-id" : "8a674018-954d-40b7-a26a-a61901681fed",
-=======
-    "Uri" : "https://azstoragesdkaccount.blob.core.windows.net/jtcundeletemin0blobapitestundeletemin01901298a0f80776a/javablobundeletemin1blobapitestundeletemin019160450fd4eb",
-    "Headers" : {
-      "x-ms-version" : "2019-02-02",
-      "User-Agent" : "azsdk-java-azure-storage-blob/12.0.0-preview.3 1.8.0_212; Windows 10 10.0",
-      "x-ms-client-request-id" : "3f592b74-5def-4ac0-a335-1aa3cbfe1632",
->>>>>>> a55d5dd9
+      "x-ms-client-request-id" : "f167c523-f18d-4aa3-9b6d-058f8b2b3220",
       "Content-Type" : "application/octet-stream"
     },
     "Response" : {
       "x-ms-version" : "2019-02-02",
       "Server" : "Windows-Azure-Blob/1.0 Microsoft-HTTPAPI/2.0",
       "x-ms-content-crc64" : "6RYQPwaVsyQ=",
-<<<<<<< HEAD
-      "Last-Modified" : "Thu, 05 Sep 2019 22:40:37 GMT",
+      "Last-Modified" : "Mon, 09 Sep 2019 20:07:49 GMT",
       "retry-after" : "0",
       "StatusCode" : "201",
       "x-ms-request-server-encrypted" : "true",
-      "Date" : "Thu, 05 Sep 2019 22:40:37 GMT",
+      "Date" : "Mon, 09 Sep 2019 20:07:48 GMT",
       "Content-MD5" : "wh+Wm18D0z1D4E+PE252gg==",
-      "ETag" : "\"0x8D7325212ABF354\"",
+      "ETag" : "\"0x8D73561635189DB\"",
       "Content-Length" : "0",
-      "x-ms-request-id" : "bfed9db4-901e-0044-383a-643cc7000000",
-      "x-ms-client-request-id" : "8a674018-954d-40b7-a26a-a61901681fed"
-=======
-      "Last-Modified" : "Fri, 06 Sep 2019 19:02:55 GMT",
-      "retry-after" : "0",
-      "StatusCode" : "201",
-      "x-ms-request-server-encrypted" : "true",
-      "Date" : "Fri, 06 Sep 2019 19:02:55 GMT",
-      "Content-MD5" : "wh+Wm18D0z1D4E+PE252gg==",
-      "ETag" : "\"0x8D732FCD35FBCB5\"",
-      "Content-Length" : "0",
-      "x-ms-request-id" : "b92d7e18-d01e-009e-73e5-644931000000",
-      "x-ms-client-request-id" : "3f592b74-5def-4ac0-a335-1aa3cbfe1632"
->>>>>>> a55d5dd9
+      "x-ms-request-id" : "c5caf959-301e-0042-0e4a-67cbbf000000",
+      "x-ms-client-request-id" : "f167c523-f18d-4aa3-9b6d-058f8b2b3220"
     },
     "Exception" : null
   }, {
     "Method" : "PUT",
-<<<<<<< HEAD
     "Uri" : "https://jaschrepragrs.blob.core.windows.net?restype=service&comp=properties",
     "Headers" : {
       "x-ms-version" : "2019-02-02",
       "User-Agent" : "azsdk-java-azure-storage-blob/12.0.0-preview.3 1.8.0_221; Windows 10 10.0",
-      "x-ms-client-request-id" : "374848a9-54aa-45ca-a2ad-36b9dd5af075",
-=======
-    "Uri" : "https://azstoragesdkaccount.blob.core.windows.net?restype=service&comp=properties",
-    "Headers" : {
-      "x-ms-version" : "2019-02-02",
-      "User-Agent" : "azsdk-java-azure-storage-blob/12.0.0-preview.3 1.8.0_212; Windows 10 10.0",
-      "x-ms-client-request-id" : "1911454d-28a9-4fed-a02a-1c724f85856f",
->>>>>>> a55d5dd9
+      "x-ms-client-request-id" : "76ea68a1-5622-4be6-9f54-75aad42737e5",
       "Content-Type" : "application/xml; charset=utf-8"
     },
     "Response" : {
@@ -108,32 +60,18 @@
       "retry-after" : "0",
       "Content-Length" : "0",
       "StatusCode" : "202",
-<<<<<<< HEAD
-      "x-ms-request-id" : "bfed9dd3-901e-0044-563a-643cc7000000",
-      "Date" : "Thu, 05 Sep 2019 22:40:37 GMT",
-      "x-ms-client-request-id" : "374848a9-54aa-45ca-a2ad-36b9dd5af075"
-=======
-      "x-ms-request-id" : "b92d7ed9-d01e-009e-1de5-644931000000",
-      "Date" : "Fri, 06 Sep 2019 19:02:55 GMT",
-      "x-ms-client-request-id" : "1911454d-28a9-4fed-a02a-1c724f85856f"
->>>>>>> a55d5dd9
+      "x-ms-request-id" : "c5caf979-301e-0042-294a-67cbbf000000",
+      "Date" : "Mon, 09 Sep 2019 20:07:48 GMT",
+      "x-ms-client-request-id" : "76ea68a1-5622-4be6-9f54-75aad42737e5"
     },
     "Exception" : null
   }, {
     "Method" : "DELETE",
-<<<<<<< HEAD
-    "Uri" : "https://jaschrepragrs.blob.core.windows.net/jtcundeletemin0blobapitestundeletemin19c44128683e15d28/javablobundeletemin1blobapitestundeletemin19c276101c27e9",
+    "Uri" : "https://jaschrepragrs.blob.core.windows.net/jtcundeletemin0blobapitestundeleteminee2734016f9960145/javablobundeletemin1blobapitestundeleteminee2999305005c0",
     "Headers" : {
       "x-ms-version" : "2019-02-02",
       "User-Agent" : "azsdk-java-azure-storage-blob/12.0.0-preview.3 1.8.0_221; Windows 10 10.0",
-      "x-ms-client-request-id" : "9f019074-2804-48f3-87a2-b20923897779"
-=======
-    "Uri" : "https://azstoragesdkaccount.blob.core.windows.net/jtcundeletemin0blobapitestundeletemin01901298a0f80776a/javablobundeletemin1blobapitestundeletemin019160450fd4eb",
-    "Headers" : {
-      "x-ms-version" : "2019-02-02",
-      "User-Agent" : "azsdk-java-azure-storage-blob/12.0.0-preview.3 1.8.0_212; Windows 10 10.0",
-      "x-ms-client-request-id" : "37ba8c62-e259-47be-8820-a7bf516db272"
->>>>>>> a55d5dd9
+      "x-ms-client-request-id" : "b430eae5-906f-4e9a-8bd8-510ce64ded33"
     },
     "Response" : {
       "x-ms-version" : "2019-02-02",
@@ -142,32 +80,18 @@
       "retry-after" : "0",
       "Content-Length" : "0",
       "StatusCode" : "202",
-<<<<<<< HEAD
-      "x-ms-request-id" : "bfedbd0f-901e-0044-253b-643cc7000000",
-      "Date" : "Thu, 05 Sep 2019 22:41:07 GMT",
-      "x-ms-client-request-id" : "9f019074-2804-48f3-87a2-b20923897779"
-=======
-      "x-ms-request-id" : "b92e01f6-d01e-009e-62e5-644931000000",
-      "Date" : "Fri, 06 Sep 2019 19:03:25 GMT",
-      "x-ms-client-request-id" : "37ba8c62-e259-47be-8820-a7bf516db272"
->>>>>>> a55d5dd9
+      "x-ms-request-id" : "c5cb1688-301e-0042-094a-67cbbf000000",
+      "Date" : "Mon, 09 Sep 2019 20:08:18 GMT",
+      "x-ms-client-request-id" : "b430eae5-906f-4e9a-8bd8-510ce64ded33"
     },
     "Exception" : null
   }, {
     "Method" : "PUT",
-<<<<<<< HEAD
-    "Uri" : "https://jaschrepragrs.blob.core.windows.net/jtcundeletemin0blobapitestundeletemin19c44128683e15d28/javablobundeletemin1blobapitestundeletemin19c276101c27e9?comp=undelete",
+    "Uri" : "https://jaschrepragrs.blob.core.windows.net/jtcundeletemin0blobapitestundeleteminee2734016f9960145/javablobundeletemin1blobapitestundeleteminee2999305005c0?comp=undelete",
     "Headers" : {
       "x-ms-version" : "2019-02-02",
       "User-Agent" : "azsdk-java-azure-storage-blob/12.0.0-preview.3 1.8.0_221; Windows 10 10.0",
-      "x-ms-client-request-id" : "a95873ca-370a-4a20-91da-2806e1de26dd"
-=======
-    "Uri" : "https://azstoragesdkaccount.blob.core.windows.net/jtcundeletemin0blobapitestundeletemin01901298a0f80776a/javablobundeletemin1blobapitestundeletemin019160450fd4eb?comp=undelete",
-    "Headers" : {
-      "x-ms-version" : "2019-02-02",
-      "User-Agent" : "azsdk-java-azure-storage-blob/12.0.0-preview.3 1.8.0_212; Windows 10 10.0",
-      "x-ms-client-request-id" : "c273231d-33b5-4a34-8f54-d679d610b209"
->>>>>>> a55d5dd9
+      "x-ms-client-request-id" : "093ce58f-e2f4-40b7-8651-bbe32e98b052"
     },
     "Response" : {
       "x-ms-version" : "2019-02-02",
@@ -175,32 +99,18 @@
       "retry-after" : "0",
       "Content-Length" : "0",
       "StatusCode" : "200",
-<<<<<<< HEAD
-      "x-ms-request-id" : "bfedbd3b-901e-0044-483b-643cc7000000",
-      "Date" : "Thu, 05 Sep 2019 22:41:07 GMT",
-      "x-ms-client-request-id" : "a95873ca-370a-4a20-91da-2806e1de26dd"
-=======
-      "x-ms-request-id" : "b92e0229-d01e-009e-0fe5-644931000000",
-      "Date" : "Fri, 06 Sep 2019 19:03:25 GMT",
-      "x-ms-client-request-id" : "c273231d-33b5-4a34-8f54-d679d610b209"
->>>>>>> a55d5dd9
+      "x-ms-request-id" : "c5cb16a5-301e-0042-224a-67cbbf000000",
+      "Date" : "Mon, 09 Sep 2019 20:08:18 GMT",
+      "x-ms-client-request-id" : "093ce58f-e2f4-40b7-8651-bbe32e98b052"
     },
     "Exception" : null
   }, {
     "Method" : "GET",
-<<<<<<< HEAD
     "Uri" : "https://jaschrepragrs.blob.core.windows.net?prefix=jtcundeletemin&comp=list",
     "Headers" : {
       "x-ms-version" : "2019-02-02",
       "User-Agent" : "azsdk-java-azure-storage-blob/12.0.0-preview.3 1.8.0_221; Windows 10 10.0",
-      "x-ms-client-request-id" : "e86271bc-9bb9-47e7-a72f-3132c2c38fae"
-=======
-    "Uri" : "https://azstoragesdkaccount.blob.core.windows.net?prefix=jtcundeletemin&comp=list",
-    "Headers" : {
-      "x-ms-version" : "2019-02-02",
-      "User-Agent" : "azsdk-java-azure-storage-blob/12.0.0-preview.3 1.8.0_212; Windows 10 10.0",
-      "x-ms-client-request-id" : "0c4c94bd-c5c9-403e-95e0-c9577d17730e"
->>>>>>> a55d5dd9
+      "x-ms-client-request-id" : "48ce4154-00e3-44a5-bf6e-f2a4a3e5af43"
     },
     "Response" : {
       "Transfer-Encoding" : "chunked",
@@ -208,35 +118,20 @@
       "Server" : "Windows-Azure-Blob/1.0 Microsoft-HTTPAPI/2.0",
       "retry-after" : "0",
       "StatusCode" : "200",
-<<<<<<< HEAD
-      "x-ms-request-id" : "bfedbd5f-901e-0044-6c3b-643cc7000000",
-      "Body" : "﻿<?xml version=\"1.0\" encoding=\"utf-8\"?><EnumerationResults ServiceEndpoint=\"https://jaschrepragrs.blob.core.windows.net/\"><Prefix>jtcundeletemin</Prefix><Containers><Container><Name>jtcundeletemin0blobapitestundeletemin19c44128683e15d28</Name><Properties><Last-Modified>Thu, 05 Sep 2019 22:40:37 GMT</Last-Modified><Etag>\"0x8D73252129EF109\"</Etag><LeaseStatus>unlocked</LeaseStatus><LeaseState>available</LeaseState><DefaultEncryptionScope>$account-encryption-key</DefaultEncryptionScope><DenyEncryptionScopeOverride>false</DenyEncryptionScopeOverride><HasImmutabilityPolicy>false</HasImmutabilityPolicy><HasLegalHold>false</HasLegalHold></Properties></Container></Containers><NextMarker /></EnumerationResults>",
-      "Date" : "Thu, 05 Sep 2019 22:41:07 GMT",
-      "x-ms-client-request-id" : "e86271bc-9bb9-47e7-a72f-3132c2c38fae",
-=======
-      "x-ms-request-id" : "b92e0262-d01e-009e-3fe5-644931000000",
-      "Body" : "﻿<?xml version=\"1.0\" encoding=\"utf-8\"?><EnumerationResults ServiceEndpoint=\"https://azstoragesdkaccount.blob.core.windows.net/\"><Prefix>jtcundeletemin</Prefix><Containers><Container><Name>jtcundeletemin0blobapitestundeletemin01901298a0f80776a</Name><Properties><Last-Modified>Fri, 06 Sep 2019 19:02:55 GMT</Last-Modified><Etag>\"0x8D732FCD357DBCB\"</Etag><LeaseStatus>unlocked</LeaseStatus><LeaseState>available</LeaseState><DefaultEncryptionScope>$account-encryption-key</DefaultEncryptionScope><DenyEncryptionScopeOverride>false</DenyEncryptionScopeOverride><HasImmutabilityPolicy>false</HasImmutabilityPolicy><HasLegalHold>false</HasLegalHold></Properties></Container></Containers><NextMarker /></EnumerationResults>",
-      "Date" : "Fri, 06 Sep 2019 19:03:25 GMT",
-      "x-ms-client-request-id" : "0c4c94bd-c5c9-403e-95e0-c9577d17730e",
->>>>>>> a55d5dd9
+      "x-ms-request-id" : "c5cb16b4-301e-0042-314a-67cbbf000000",
+      "Body" : "﻿<?xml version=\"1.0\" encoding=\"utf-8\"?><EnumerationResults ServiceEndpoint=\"https://jaschrepragrs.blob.core.windows.net/\"><Prefix>jtcundeletemin</Prefix><Containers><Container><Name>jtcundeletemin0blobapitestundeleteminee2734016f9960145</Name><Properties><Last-Modified>Mon, 09 Sep 2019 20:07:48 GMT</Last-Modified><Etag>\"0x8D735616343A872\"</Etag><LeaseStatus>unlocked</LeaseStatus><LeaseState>available</LeaseState><DefaultEncryptionScope>$account-encryption-key</DefaultEncryptionScope><DenyEncryptionScopeOverride>false</DenyEncryptionScopeOverride><HasImmutabilityPolicy>false</HasImmutabilityPolicy><HasLegalHold>false</HasLegalHold></Properties></Container></Containers><NextMarker /></EnumerationResults>",
+      "Date" : "Mon, 09 Sep 2019 20:08:19 GMT",
+      "x-ms-client-request-id" : "48ce4154-00e3-44a5-bf6e-f2a4a3e5af43",
       "Content-Type" : "application/xml"
     },
     "Exception" : null
   }, {
     "Method" : "DELETE",
-<<<<<<< HEAD
-    "Uri" : "https://jaschrepragrs.blob.core.windows.net/jtcundeletemin0blobapitestundeletemin19c44128683e15d28?restype=container",
+    "Uri" : "https://jaschrepragrs.blob.core.windows.net/jtcundeletemin0blobapitestundeleteminee2734016f9960145?restype=container",
     "Headers" : {
       "x-ms-version" : "2019-02-02",
       "User-Agent" : "azsdk-java-azure-storage-blob/12.0.0-preview.3 1.8.0_221; Windows 10 10.0",
-      "x-ms-client-request-id" : "c7c3a983-550f-458b-a36b-5e50981d4702"
-=======
-    "Uri" : "https://azstoragesdkaccount.blob.core.windows.net/jtcundeletemin0blobapitestundeletemin01901298a0f80776a?restype=container",
-    "Headers" : {
-      "x-ms-version" : "2019-02-02",
-      "User-Agent" : "azsdk-java-azure-storage-blob/12.0.0-preview.3 1.8.0_212; Windows 10 10.0",
-      "x-ms-client-request-id" : "ef1ff9f9-b25e-4df1-9b0d-50e219e315d3"
->>>>>>> a55d5dd9
+      "x-ms-client-request-id" : "74293ab5-24ec-47ad-8ef9-a0875257c851"
     },
     "Response" : {
       "x-ms-version" : "2019-02-02",
@@ -244,21 +139,11 @@
       "retry-after" : "0",
       "Content-Length" : "0",
       "StatusCode" : "202",
-<<<<<<< HEAD
-      "x-ms-request-id" : "bfedbd6d-901e-0044-783b-643cc7000000",
-      "Date" : "Thu, 05 Sep 2019 22:41:07 GMT",
-      "x-ms-client-request-id" : "c7c3a983-550f-458b-a36b-5e50981d4702"
+      "x-ms-request-id" : "c5cb16cc-301e-0042-444a-67cbbf000000",
+      "Date" : "Mon, 09 Sep 2019 20:08:19 GMT",
+      "x-ms-client-request-id" : "74293ab5-24ec-47ad-8ef9-a0875257c851"
     },
     "Exception" : null
   } ],
-  "variables" : [ "jtcundeletemin0blobapitestundeletemin19c44128683e15d28", "javablobundeletemin1blobapitestundeletemin19c276101c27e9" ]
-=======
-      "x-ms-request-id" : "b92e027f-d01e-009e-5ce5-644931000000",
-      "Date" : "Fri, 06 Sep 2019 19:03:25 GMT",
-      "x-ms-client-request-id" : "ef1ff9f9-b25e-4df1-9b0d-50e219e315d3"
-    },
-    "Exception" : null
-  } ],
-  "variables" : [ "jtcundeletemin0blobapitestundeletemin01901298a0f80776a", "javablobundeletemin1blobapitestundeletemin019160450fd4eb" ]
->>>>>>> a55d5dd9
+  "variables" : [ "jtcundeletemin0blobapitestundeleteminee2734016f9960145", "javablobundeletemin1blobapitestundeleteminee2999305005c0" ]
 }