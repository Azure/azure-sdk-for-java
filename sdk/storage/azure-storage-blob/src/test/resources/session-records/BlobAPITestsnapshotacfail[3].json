--- conflicted
+++ resolved
@@ -1,105 +1,57 @@
 {
   "networkCallRecords" : [ {
     "Method" : "PUT",
-<<<<<<< HEAD
-    "Uri" : "https://jaschrepragrs.blob.core.windows.net/jtcsnapshotacfail0blobapitestsnapshotacfailb1f630552198a9?restype=container",
+    "Uri" : "https://jaschrepragrs.blob.core.windows.net/jtcsnapshotacfail0blobapitestsnapshotacfaila819434188046e?restype=container",
     "Headers" : {
       "x-ms-version" : "2019-02-02",
       "User-Agent" : "azsdk-java-azure-storage-blob/12.0.0-preview.3 1.8.0_221; Windows 10 10.0",
-      "x-ms-client-request-id" : "e9d6b39d-76a6-4fa3-93a4-22bca152fb55"
-=======
-    "Uri" : "https://azstoragesdkaccount.blob.core.windows.net/jtcsnapshotacfail0blobapitestsnapshotacfail5b235903055367?restype=container",
-    "Headers" : {
-      "x-ms-version" : "2019-02-02",
-      "User-Agent" : "azsdk-java-azure-storage-blob/12.0.0-preview.3 1.8.0_212; Windows 10 10.0",
-      "x-ms-client-request-id" : "50710563-bf98-4a7e-a860-e12f61e71ff7"
->>>>>>> a55d5dd9
+      "x-ms-client-request-id" : "89d0e2df-adf5-4eb8-b581-97a5dc0d7434"
     },
     "Response" : {
       "x-ms-version" : "2019-02-02",
       "Server" : "Windows-Azure-Blob/1.0 Microsoft-HTTPAPI/2.0",
-<<<<<<< HEAD
-      "ETag" : "\"0x8D73251CBF9B36D\"",
-      "Last-Modified" : "Thu, 05 Sep 2019 22:38:39 GMT",
+      "ETag" : "\"0x8D735611BA68E7A\"",
+      "Last-Modified" : "Mon, 09 Sep 2019 20:05:48 GMT",
       "retry-after" : "0",
       "Content-Length" : "0",
       "StatusCode" : "201",
-      "x-ms-request-id" : "bfed22a9-901e-0044-3e3a-643cc7000000",
-      "Date" : "Thu, 05 Sep 2019 22:38:38 GMT",
-      "x-ms-client-request-id" : "e9d6b39d-76a6-4fa3-93a4-22bca152fb55"
-=======
-      "ETag" : "\"0x8D732FC96BCD5AF\"",
-      "Last-Modified" : "Fri, 06 Sep 2019 19:01:13 GMT",
-      "retry-after" : "0",
-      "Content-Length" : "0",
-      "StatusCode" : "201",
-      "x-ms-request-id" : "b92bbf30-d01e-009e-78e5-644931000000",
-      "Date" : "Fri, 06 Sep 2019 19:01:13 GMT",
-      "x-ms-client-request-id" : "50710563-bf98-4a7e-a860-e12f61e71ff7"
->>>>>>> a55d5dd9
+      "x-ms-request-id" : "c5ca84b7-301e-0042-1e49-67cbbf000000",
+      "Date" : "Mon, 09 Sep 2019 20:05:48 GMT",
+      "x-ms-client-request-id" : "89d0e2df-adf5-4eb8-b581-97a5dc0d7434"
     },
     "Exception" : null
   }, {
     "Method" : "PUT",
-<<<<<<< HEAD
-    "Uri" : "https://jaschrepragrs.blob.core.windows.net/jtcsnapshotacfail0blobapitestsnapshotacfailb1f630552198a9/javablobsnapshotacfail1blobapitestsnapshotacfailb1f27072871",
+    "Uri" : "https://jaschrepragrs.blob.core.windows.net/jtcsnapshotacfail0blobapitestsnapshotacfaila819434188046e/javablobsnapshotacfail1blobapitestsnapshotacfaila81554133f1",
     "Headers" : {
       "x-ms-version" : "2019-02-02",
       "User-Agent" : "azsdk-java-azure-storage-blob/12.0.0-preview.3 1.8.0_221; Windows 10 10.0",
-      "x-ms-client-request-id" : "3becbab3-dc68-4160-aaa8-b3832aa6e8a1",
-=======
-    "Uri" : "https://azstoragesdkaccount.blob.core.windows.net/jtcsnapshotacfail0blobapitestsnapshotacfail5b235903055367/javablobsnapshotacfail1blobapitestsnapshotacfail5b201280a17",
-    "Headers" : {
-      "x-ms-version" : "2019-02-02",
-      "User-Agent" : "azsdk-java-azure-storage-blob/12.0.0-preview.3 1.8.0_212; Windows 10 10.0",
-      "x-ms-client-request-id" : "8efd56b0-0aa5-49ca-8225-58bfa828636c",
->>>>>>> a55d5dd9
+      "x-ms-client-request-id" : "7e872e4b-bffd-4d4c-b59a-aa65e4f262de",
       "Content-Type" : "application/octet-stream"
     },
     "Response" : {
       "x-ms-version" : "2019-02-02",
       "Server" : "Windows-Azure-Blob/1.0 Microsoft-HTTPAPI/2.0",
       "x-ms-content-crc64" : "6RYQPwaVsyQ=",
-<<<<<<< HEAD
-      "Last-Modified" : "Thu, 05 Sep 2019 22:38:39 GMT",
+      "Last-Modified" : "Mon, 09 Sep 2019 20:05:48 GMT",
       "retry-after" : "0",
       "StatusCode" : "201",
       "x-ms-request-server-encrypted" : "true",
-      "Date" : "Thu, 05 Sep 2019 22:38:38 GMT",
+      "Date" : "Mon, 09 Sep 2019 20:05:48 GMT",
       "Content-MD5" : "wh+Wm18D0z1D4E+PE252gg==",
-      "ETag" : "\"0x8D73251CC072F50\"",
+      "ETag" : "\"0x8D735611BB3DD1C\"",
       "Content-Length" : "0",
-      "x-ms-request-id" : "bfed22b4-901e-0044-483a-643cc7000000",
-      "x-ms-client-request-id" : "3becbab3-dc68-4160-aaa8-b3832aa6e8a1"
-=======
-      "Last-Modified" : "Fri, 06 Sep 2019 19:01:13 GMT",
-      "retry-after" : "0",
-      "StatusCode" : "201",
-      "x-ms-request-server-encrypted" : "true",
-      "Date" : "Fri, 06 Sep 2019 19:01:13 GMT",
-      "Content-MD5" : "wh+Wm18D0z1D4E+PE252gg==",
-      "ETag" : "\"0x8D732FC96C317A0\"",
-      "Content-Length" : "0",
-      "x-ms-request-id" : "b92bbf53-d01e-009e-18e5-644931000000",
-      "x-ms-client-request-id" : "8efd56b0-0aa5-49ca-8225-58bfa828636c"
->>>>>>> a55d5dd9
+      "x-ms-request-id" : "c5ca84d2-301e-0042-3849-67cbbf000000",
+      "x-ms-client-request-id" : "7e872e4b-bffd-4d4c-b59a-aa65e4f262de"
     },
     "Exception" : null
   }, {
     "Method" : "HEAD",
-<<<<<<< HEAD
-    "Uri" : "https://jaschrepragrs.blob.core.windows.net/jtcsnapshotacfail0blobapitestsnapshotacfailb1f630552198a9/javablobsnapshotacfail1blobapitestsnapshotacfailb1f27072871",
+    "Uri" : "https://jaschrepragrs.blob.core.windows.net/jtcsnapshotacfail0blobapitestsnapshotacfaila819434188046e/javablobsnapshotacfail1blobapitestsnapshotacfaila81554133f1",
     "Headers" : {
       "x-ms-version" : "2019-02-02",
       "User-Agent" : "azsdk-java-azure-storage-blob/12.0.0-preview.3 1.8.0_221; Windows 10 10.0",
-      "x-ms-client-request-id" : "396f1844-8938-44f0-9ea9-314ab547b182"
-=======
-    "Uri" : "https://azstoragesdkaccount.blob.core.windows.net/jtcsnapshotacfail0blobapitestsnapshotacfail5b235903055367/javablobsnapshotacfail1blobapitestsnapshotacfail5b201280a17",
-    "Headers" : {
-      "x-ms-version" : "2019-02-02",
-      "User-Agent" : "azsdk-java-azure-storage-blob/12.0.0-preview.3 1.8.0_212; Windows 10 10.0",
-      "x-ms-client-request-id" : "7d529233-5f31-418b-879b-203d2a90f632"
->>>>>>> a55d5dd9
+      "x-ms-client-request-id" : "5819c10b-7e99-46eb-ab89-b5d2f10a4e87"
     },
     "Response" : {
       "x-ms-version" : "2019-02-02",
@@ -107,54 +59,31 @@
       "Server" : "Windows-Azure-Blob/1.0 Microsoft-HTTPAPI/2.0",
       "x-ms-tag-count" : "0",
       "x-ms-lease-state" : "available",
-<<<<<<< HEAD
-      "Last-Modified" : "Thu, 05 Sep 2019 22:38:39 GMT",
+      "Last-Modified" : "Mon, 09 Sep 2019 20:05:48 GMT",
       "retry-after" : "0",
       "StatusCode" : "200",
-      "Date" : "Thu, 05 Sep 2019 22:38:38 GMT",
-=======
-      "Last-Modified" : "Fri, 06 Sep 2019 19:01:13 GMT",
-      "retry-after" : "0",
-      "StatusCode" : "200",
-      "Date" : "Fri, 06 Sep 2019 19:01:13 GMT",
->>>>>>> a55d5dd9
+      "Date" : "Mon, 09 Sep 2019 20:05:48 GMT",
       "x-ms-blob-type" : "BlockBlob",
       "Content-MD5" : "wh+Wm18D0z1D4E+PE252gg==",
       "Accept-Ranges" : "bytes",
       "x-ms-server-encrypted" : "true",
       "x-ms-access-tier-inferred" : "true",
       "x-ms-access-tier" : "Hot",
-<<<<<<< HEAD
-      "ETag" : "\"0x8D73251CC072F50\"",
-      "x-ms-creation-time" : "Thu, 05 Sep 2019 22:38:39 GMT",
+      "ETag" : "\"0x8D735611BB3DD1C\"",
+      "x-ms-creation-time" : "Mon, 09 Sep 2019 20:05:48 GMT",
       "Content-Length" : "7",
-      "x-ms-request-id" : "bfed22c9-901e-0044-5b3a-643cc7000000",
-      "x-ms-client-request-id" : "396f1844-8938-44f0-9ea9-314ab547b182",
-=======
-      "ETag" : "\"0x8D732FC96C317A0\"",
-      "x-ms-creation-time" : "Fri, 06 Sep 2019 19:01:13 GMT",
-      "Content-Length" : "7",
-      "x-ms-request-id" : "b92bbf77-d01e-009e-39e5-644931000000",
-      "x-ms-client-request-id" : "7d529233-5f31-418b-879b-203d2a90f632",
->>>>>>> a55d5dd9
+      "x-ms-request-id" : "c5ca84ee-301e-0042-5349-67cbbf000000",
+      "x-ms-client-request-id" : "5819c10b-7e99-46eb-ab89-b5d2f10a4e87",
       "Content-Type" : "application/octet-stream"
     },
     "Exception" : null
   }, {
     "Method" : "PUT",
-<<<<<<< HEAD
-    "Uri" : "https://jaschrepragrs.blob.core.windows.net/jtcsnapshotacfail0blobapitestsnapshotacfailb1f630552198a9/javablobsnapshotacfail1blobapitestsnapshotacfailb1f27072871?comp=snapshot",
+    "Uri" : "https://jaschrepragrs.blob.core.windows.net/jtcsnapshotacfail0blobapitestsnapshotacfaila819434188046e/javablobsnapshotacfail1blobapitestsnapshotacfaila81554133f1?comp=snapshot",
     "Headers" : {
       "x-ms-version" : "2019-02-02",
       "User-Agent" : "azsdk-java-azure-storage-blob/12.0.0-preview.3 1.8.0_221; Windows 10 10.0",
-      "x-ms-client-request-id" : "025f2ac8-5fbc-4220-a1c1-83600587766e"
-=======
-    "Uri" : "https://azstoragesdkaccount.blob.core.windows.net/jtcsnapshotacfail0blobapitestsnapshotacfail5b235903055367/javablobsnapshotacfail1blobapitestsnapshotacfail5b201280a17?comp=snapshot",
-    "Headers" : {
-      "x-ms-version" : "2019-02-02",
-      "User-Agent" : "azsdk-java-azure-storage-blob/12.0.0-preview.3 1.8.0_212; Windows 10 10.0",
-      "x-ms-client-request-id" : "66b8171d-8ed3-4bf1-b6f6-e795e1bb49f2"
->>>>>>> a55d5dd9
+      "x-ms-client-request-id" : "f62203e4-3aad-42ad-b141-14509ed7ff74"
     },
     "Response" : {
       "x-ms-version" : "2019-02-02",
@@ -163,35 +92,20 @@
       "retry-after" : "0",
       "Content-Length" : "252",
       "StatusCode" : "412",
-<<<<<<< HEAD
-      "x-ms-request-id" : "bfed22dc-901e-0044-6d3a-643cc7000000",
-      "Body" : "﻿<?xml version=\"1.0\" encoding=\"utf-8\"?><Error><Code>ConditionNotMet</Code><Message>The condition specified using HTTP conditional header(s) is not met.\nRequestId:bfed22dc-901e-0044-6d3a-643cc7000000\nTime:2019-09-05T22:38:39.4605321Z</Message></Error>",
-      "Date" : "Thu, 05 Sep 2019 22:38:38 GMT",
-      "x-ms-client-request-id" : "025f2ac8-5fbc-4220-a1c1-83600587766e",
-=======
-      "x-ms-request-id" : "b92bbf94-d01e-009e-55e5-644931000000",
-      "Body" : "﻿<?xml version=\"1.0\" encoding=\"utf-8\"?><Error><Code>ConditionNotMet</Code><Message>The condition specified using HTTP conditional header(s) is not met.\nRequestId:b92bbf94-d01e-009e-55e5-644931000000\nTime:2019-09-06T19:01:13.9420781Z</Message></Error>",
-      "Date" : "Fri, 06 Sep 2019 19:01:13 GMT",
-      "x-ms-client-request-id" : "66b8171d-8ed3-4bf1-b6f6-e795e1bb49f2",
->>>>>>> a55d5dd9
+      "x-ms-request-id" : "c5ca8509-301e-0042-6d49-67cbbf000000",
+      "Body" : "﻿<?xml version=\"1.0\" encoding=\"utf-8\"?><Error><Code>ConditionNotMet</Code><Message>The condition specified using HTTP conditional header(s) is not met.\nRequestId:c5ca8509-301e-0042-6d49-67cbbf000000\nTime:2019-09-09T20:05:49.0726421Z</Message></Error>",
+      "Date" : "Mon, 09 Sep 2019 20:05:48 GMT",
+      "x-ms-client-request-id" : "f62203e4-3aad-42ad-b141-14509ed7ff74",
       "Content-Type" : "application/xml"
     },
     "Exception" : null
   }, {
     "Method" : "GET",
-<<<<<<< HEAD
     "Uri" : "https://jaschrepragrs.blob.core.windows.net?prefix=jtcsnapshotacfail&comp=list",
     "Headers" : {
       "x-ms-version" : "2019-02-02",
       "User-Agent" : "azsdk-java-azure-storage-blob/12.0.0-preview.3 1.8.0_221; Windows 10 10.0",
-      "x-ms-client-request-id" : "e5a671bf-b950-4536-9e1f-3013b26a6afe"
-=======
-    "Uri" : "https://azstoragesdkaccount.blob.core.windows.net?prefix=jtcsnapshotacfail&comp=list",
-    "Headers" : {
-      "x-ms-version" : "2019-02-02",
-      "User-Agent" : "azsdk-java-azure-storage-blob/12.0.0-preview.3 1.8.0_212; Windows 10 10.0",
-      "x-ms-client-request-id" : "99a68262-4270-4ca9-9af8-16108e6b24ad"
->>>>>>> a55d5dd9
+      "x-ms-client-request-id" : "23744e48-df54-4753-8a0a-c75ff9ca9e47"
     },
     "Response" : {
       "Transfer-Encoding" : "chunked",
@@ -199,35 +113,20 @@
       "Server" : "Windows-Azure-Blob/1.0 Microsoft-HTTPAPI/2.0",
       "retry-after" : "0",
       "StatusCode" : "200",
-<<<<<<< HEAD
-      "x-ms-request-id" : "bfed22eb-901e-0044-7b3a-643cc7000000",
-      "Body" : "﻿<?xml version=\"1.0\" encoding=\"utf-8\"?><EnumerationResults ServiceEndpoint=\"https://jaschrepragrs.blob.core.windows.net/\"><Prefix>jtcsnapshotacfail</Prefix><Containers><Container><Name>jtcsnapshotacfail0blobapitestsnapshotacfailb1f630552198a9</Name><Properties><Last-Modified>Thu, 05 Sep 2019 22:38:39 GMT</Last-Modified><Etag>\"0x8D73251CBF9B36D\"</Etag><LeaseStatus>unlocked</LeaseStatus><LeaseState>available</LeaseState><DefaultEncryptionScope>$account-encryption-key</DefaultEncryptionScope><DenyEncryptionScopeOverride>false</DenyEncryptionScopeOverride><HasImmutabilityPolicy>false</HasImmutabilityPolicy><HasLegalHold>false</HasLegalHold></Properties></Container></Containers><NextMarker /></EnumerationResults>",
-      "Date" : "Thu, 05 Sep 2019 22:38:38 GMT",
-      "x-ms-client-request-id" : "e5a671bf-b950-4536-9e1f-3013b26a6afe",
-=======
-      "x-ms-request-id" : "b92bbfaf-d01e-009e-6de5-644931000000",
-      "Body" : "﻿<?xml version=\"1.0\" encoding=\"utf-8\"?><EnumerationResults ServiceEndpoint=\"https://azstoragesdkaccount.blob.core.windows.net/\"><Prefix>jtcsnapshotacfail</Prefix><Containers><Container><Name>jtcsnapshotacfail0blobapitestsnapshotacfail5b235903055367</Name><Properties><Last-Modified>Fri, 06 Sep 2019 19:01:13 GMT</Last-Modified><Etag>\"0x8D732FC96BCD5AF\"</Etag><LeaseStatus>unlocked</LeaseStatus><LeaseState>available</LeaseState><DefaultEncryptionScope>$account-encryption-key</DefaultEncryptionScope><DenyEncryptionScopeOverride>false</DenyEncryptionScopeOverride><HasImmutabilityPolicy>false</HasImmutabilityPolicy><HasLegalHold>false</HasLegalHold></Properties></Container></Containers><NextMarker /></EnumerationResults>",
-      "Date" : "Fri, 06 Sep 2019 19:01:13 GMT",
-      "x-ms-client-request-id" : "99a68262-4270-4ca9-9af8-16108e6b24ad",
->>>>>>> a55d5dd9
+      "x-ms-request-id" : "c5ca851f-301e-0042-8049-67cbbf000000",
+      "Body" : "﻿<?xml version=\"1.0\" encoding=\"utf-8\"?><EnumerationResults ServiceEndpoint=\"https://jaschrepragrs.blob.core.windows.net/\"><Prefix>jtcsnapshotacfail</Prefix><Containers><Container><Name>jtcsnapshotacfail0blobapitestsnapshotacfaila819434188046e</Name><Properties><Last-Modified>Mon, 09 Sep 2019 20:05:48 GMT</Last-Modified><Etag>\"0x8D735611BA68E7A\"</Etag><LeaseStatus>unlocked</LeaseStatus><LeaseState>available</LeaseState><DefaultEncryptionScope>$account-encryption-key</DefaultEncryptionScope><DenyEncryptionScopeOverride>false</DenyEncryptionScopeOverride><HasImmutabilityPolicy>false</HasImmutabilityPolicy><HasLegalHold>false</HasLegalHold></Properties></Container></Containers><NextMarker /></EnumerationResults>",
+      "Date" : "Mon, 09 Sep 2019 20:05:49 GMT",
+      "x-ms-client-request-id" : "23744e48-df54-4753-8a0a-c75ff9ca9e47",
       "Content-Type" : "application/xml"
     },
     "Exception" : null
   }, {
     "Method" : "DELETE",
-<<<<<<< HEAD
-    "Uri" : "https://jaschrepragrs.blob.core.windows.net/jtcsnapshotacfail0blobapitestsnapshotacfailb1f630552198a9?restype=container",
+    "Uri" : "https://jaschrepragrs.blob.core.windows.net/jtcsnapshotacfail0blobapitestsnapshotacfaila819434188046e?restype=container",
     "Headers" : {
       "x-ms-version" : "2019-02-02",
       "User-Agent" : "azsdk-java-azure-storage-blob/12.0.0-preview.3 1.8.0_221; Windows 10 10.0",
-      "x-ms-client-request-id" : "c8810001-5392-4d54-93c6-7552f1615ff7"
-=======
-    "Uri" : "https://azstoragesdkaccount.blob.core.windows.net/jtcsnapshotacfail0blobapitestsnapshotacfail5b235903055367?restype=container",
-    "Headers" : {
-      "x-ms-version" : "2019-02-02",
-      "User-Agent" : "azsdk-java-azure-storage-blob/12.0.0-preview.3 1.8.0_212; Windows 10 10.0",
-      "x-ms-client-request-id" : "aef39e1b-4775-4a1b-b953-2f8115db05a8"
->>>>>>> a55d5dd9
+      "x-ms-client-request-id" : "2afebb69-abcb-43e4-a16c-2699dcc09b08"
     },
     "Response" : {
       "x-ms-version" : "2019-02-02",
@@ -235,21 +134,11 @@
       "retry-after" : "0",
       "Content-Length" : "0",
       "StatusCode" : "202",
-<<<<<<< HEAD
-      "x-ms-request-id" : "bfed22f6-901e-0044-063a-643cc7000000",
-      "Date" : "Thu, 05 Sep 2019 22:38:38 GMT",
-      "x-ms-client-request-id" : "c8810001-5392-4d54-93c6-7552f1615ff7"
+      "x-ms-request-id" : "c5ca8534-301e-0042-1349-67cbbf000000",
+      "Date" : "Mon, 09 Sep 2019 20:05:49 GMT",
+      "x-ms-client-request-id" : "2afebb69-abcb-43e4-a16c-2699dcc09b08"
     },
     "Exception" : null
   } ],
-  "variables" : [ "jtcsnapshotacfail0blobapitestsnapshotacfailb1f630552198a9", "javablobsnapshotacfail1blobapitestsnapshotacfailb1f27072871" ]
-=======
-      "x-ms-request-id" : "b92bbfc9-d01e-009e-05e5-644931000000",
-      "Date" : "Fri, 06 Sep 2019 19:01:13 GMT",
-      "x-ms-client-request-id" : "aef39e1b-4775-4a1b-b953-2f8115db05a8"
-    },
-    "Exception" : null
-  } ],
-  "variables" : [ "jtcsnapshotacfail0blobapitestsnapshotacfail5b235903055367", "javablobsnapshotacfail1blobapitestsnapshotacfail5b201280a17" ]
->>>>>>> a55d5dd9
+  "variables" : [ "jtcsnapshotacfail0blobapitestsnapshotacfaila819434188046e", "javablobsnapshotacfail1blobapitestsnapshotacfaila81554133f1" ]
 }