--- conflicted
+++ resolved
@@ -1,101 +1,54 @@
 {
   "networkCallRecords" : [ {
     "Method" : "PUT",
-<<<<<<< HEAD
-    "Uri" : "https://jaschrepragrs.blob.core.windows.net/jtcappendblockacfail0656215c2ec054c93448268d?restype=container",
+    "Uri" : "https://jaschrepragrs.blob.core.windows.net/jtcappendblockacfail0232927bee587565524fa9a6?restype=container",
     "Headers" : {
       "x-ms-version" : "2019-02-02",
       "User-Agent" : "azsdk-java-azure-storage-blob/12.0.0-preview.3 1.8.0_221; Windows 10 10.0",
-      "x-ms-client-request-id" : "3698519f-fda3-4b71-bf26-5a13a0513f0e"
-=======
-    "Uri" : "https://azstoragesdkaccount.blob.core.windows.net/jtcappendblockacfail046471df3a2e3feb6445eebf?restype=container",
-    "Headers" : {
-      "x-ms-version" : "2019-02-02",
-      "User-Agent" : "azsdk-java-azure-storage-blob/12.0.0-preview.3 1.8.0_212; Windows 10 10.0",
-      "x-ms-client-request-id" : "6dc5a5be-e4b6-4fe8-94ff-1a873c5c71ed"
->>>>>>> a55d5dd9
+      "x-ms-client-request-id" : "a8fa98ae-9d07-4cf4-852b-8645b78a385f"
     },
     "Response" : {
       "x-ms-version" : "2019-02-02",
       "Server" : "Windows-Azure-Blob/1.0 Microsoft-HTTPAPI/2.0",
-<<<<<<< HEAD
-      "ETag" : "\"0x8D732522F5E15CA\"",
-      "Last-Modified" : "Thu, 05 Sep 2019 22:41:25 GMT",
+      "ETag" : "\"0x8D735623B94C762\"",
+      "Last-Modified" : "Mon, 09 Sep 2019 20:13:51 GMT",
       "retry-after" : "0",
       "Content-Length" : "0",
       "StatusCode" : "201",
-      "x-ms-request-id" : "9b686a30-c01e-0018-1a3b-64cd3e000000",
-      "Date" : "Thu, 05 Sep 2019 22:41:25 GMT",
-      "x-ms-client-request-id" : "3698519f-fda3-4b71-bf26-5a13a0513f0e"
-=======
-      "ETag" : "\"0x8D732FC65EDCB56\"",
-      "Last-Modified" : "Fri, 06 Sep 2019 18:59:51 GMT",
-      "retry-after" : "0",
-      "Content-Length" : "0",
-      "StatusCode" : "201",
-      "x-ms-request-id" : "b92a8cab-d01e-009e-32e5-644931000000",
-      "Date" : "Fri, 06 Sep 2019 18:59:51 GMT",
-      "x-ms-client-request-id" : "6dc5a5be-e4b6-4fe8-94ff-1a873c5c71ed"
->>>>>>> a55d5dd9
+      "x-ms-request-id" : "e27c7d11-901e-0029-7a4b-6796e9000000",
+      "Date" : "Mon, 09 Sep 2019 20:13:51 GMT",
+      "x-ms-client-request-id" : "a8fa98ae-9d07-4cf4-852b-8645b78a385f"
     },
     "Exception" : null
   }, {
     "Method" : "PUT",
-<<<<<<< HEAD
-    "Uri" : "https://jaschrepragrs.blob.core.windows.net/jtcappendblockacfail0656215c2ec054c93448268d/javablobappendblockacfail11086975852887a71e4c58",
+    "Uri" : "https://jaschrepragrs.blob.core.windows.net/jtcappendblockacfail0232927bee587565524fa9a6/javablobappendblockacfail170185248bebcbdee540e7",
     "Headers" : {
       "x-ms-version" : "2019-02-02",
       "User-Agent" : "azsdk-java-azure-storage-blob/12.0.0-preview.3 1.8.0_221; Windows 10 10.0",
-      "x-ms-client-request-id" : "c1b847fc-7a41-4078-bcac-99158b321343"
-=======
-    "Uri" : "https://azstoragesdkaccount.blob.core.windows.net/jtcappendblockacfail046471df3a2e3feb6445eebf/javablobappendblockacfail121406f6d465400c594f69",
-    "Headers" : {
-      "x-ms-version" : "2019-02-02",
-      "User-Agent" : "azsdk-java-azure-storage-blob/12.0.0-preview.3 1.8.0_212; Windows 10 10.0",
-      "x-ms-client-request-id" : "a8e73869-16fd-4858-887a-f86d050e8569"
->>>>>>> a55d5dd9
+      "x-ms-client-request-id" : "1fb5032a-7678-4931-aa91-0ea009b392b2"
     },
     "Response" : {
       "x-ms-version" : "2019-02-02",
       "Server" : "Windows-Azure-Blob/1.0 Microsoft-HTTPAPI/2.0",
-<<<<<<< HEAD
-      "ETag" : "\"0x8D732522F6ABDBE\"",
-      "Last-Modified" : "Thu, 05 Sep 2019 22:41:26 GMT",
+      "ETag" : "\"0x8D735623BA1F404\"",
+      "Last-Modified" : "Mon, 09 Sep 2019 20:13:51 GMT",
       "retry-after" : "0",
       "Content-Length" : "0",
       "StatusCode" : "201",
-      "x-ms-request-id" : "9b686a3c-c01e-0018-243b-64cd3e000000",
+      "x-ms-request-id" : "e27c7d1f-901e-0029-064b-6796e9000000",
       "x-ms-request-server-encrypted" : "true",
-      "Date" : "Thu, 05 Sep 2019 22:41:25 GMT",
-      "x-ms-client-request-id" : "c1b847fc-7a41-4078-bcac-99158b321343"
-=======
-      "ETag" : "\"0x8D732FC65F42061\"",
-      "Last-Modified" : "Fri, 06 Sep 2019 18:59:51 GMT",
-      "retry-after" : "0",
-      "Content-Length" : "0",
-      "StatusCode" : "201",
-      "x-ms-request-id" : "b92a8cd2-d01e-009e-55e5-644931000000",
-      "x-ms-request-server-encrypted" : "true",
-      "Date" : "Fri, 06 Sep 2019 18:59:51 GMT",
-      "x-ms-client-request-id" : "a8e73869-16fd-4858-887a-f86d050e8569"
->>>>>>> a55d5dd9
+      "Date" : "Mon, 09 Sep 2019 20:13:51 GMT",
+      "x-ms-client-request-id" : "1fb5032a-7678-4931-aa91-0ea009b392b2"
     },
     "Exception" : null
   }, {
     "Method" : "PUT",
-<<<<<<< HEAD
-    "Uri" : "https://jaschrepragrs.blob.core.windows.net/jtcappendblockacfail0656215c2ec054c93448268d/javablobappendblockacfail11086975852887a71e4c58?comp=appendblock",
+    "Uri" : "https://jaschrepragrs.blob.core.windows.net/jtcappendblockacfail0232927bee587565524fa9a6/javablobappendblockacfail170185248bebcbdee540e7?comp=appendblock",
     "Headers" : {
       "x-ms-version" : "2019-02-02",
       "User-Agent" : "azsdk-java-azure-storage-blob/12.0.0-preview.3 1.8.0_221; Windows 10 10.0",
-      "x-ms-client-request-id" : "3a48b7a6-1258-488a-9a72-0b3d384e3ba7",
-=======
-    "Uri" : "https://azstoragesdkaccount.blob.core.windows.net/jtcappendblockacfail046471df3a2e3feb6445eebf/javablobappendblockacfail121406f6d465400c594f69?comp=appendblock",
-    "Headers" : {
-      "x-ms-version" : "2019-02-02",
-      "User-Agent" : "azsdk-java-azure-storage-blob/12.0.0-preview.3 1.8.0_212; Windows 10 10.0",
-      "x-ms-client-request-id" : "c2644e77-c01e-48cc-965c-45362bcee5eb",
->>>>>>> a55d5dd9
+      "x-ms-client-request-id" : "30a2926b-f90b-4cf6-8280-44d7fe155705",
       "Content-Type" : "application/octet-stream"
     },
     "Response" : {
@@ -105,35 +58,20 @@
       "retry-after" : "0",
       "Content-Length" : "252",
       "StatusCode" : "412",
-<<<<<<< HEAD
-      "x-ms-request-id" : "9b686a4d-c01e-0018-333b-64cd3e000000",
-      "Body" : "﻿<?xml version=\"1.0\" encoding=\"utf-8\"?><Error><Code>ConditionNotMet</Code><Message>The condition specified using HTTP conditional header(s) is not met.\nRequestId:9b686a4d-c01e-0018-333b-64cd3e000000\nTime:2019-09-05T22:41:26.1267875Z</Message></Error>",
-      "Date" : "Thu, 05 Sep 2019 22:41:25 GMT",
-      "x-ms-client-request-id" : "3a48b7a6-1258-488a-9a72-0b3d384e3ba7",
-=======
-      "x-ms-request-id" : "b92a8cec-d01e-009e-6ee5-644931000000",
-      "Body" : "﻿<?xml version=\"1.0\" encoding=\"utf-8\"?><Error><Code>ConditionNotMet</Code><Message>The condition specified using HTTP conditional header(s) is not met.\nRequestId:b92a8cec-d01e-009e-6ee5-644931000000\nTime:2019-09-06T18:59:52.0385667Z</Message></Error>",
-      "Date" : "Fri, 06 Sep 2019 18:59:51 GMT",
-      "x-ms-client-request-id" : "c2644e77-c01e-48cc-965c-45362bcee5eb",
->>>>>>> a55d5dd9
+      "x-ms-request-id" : "e27c7d2d-901e-0029-124b-6796e9000000",
+      "Body" : "﻿<?xml version=\"1.0\" encoding=\"utf-8\"?><Error><Code>ConditionNotMet</Code><Message>The condition specified using HTTP conditional header(s) is not met.\nRequestId:e27c7d2d-901e-0029-124b-6796e9000000\nTime:2019-09-09T20:13:52.0568963Z</Message></Error>",
+      "Date" : "Mon, 09 Sep 2019 20:13:51 GMT",
+      "x-ms-client-request-id" : "30a2926b-f90b-4cf6-8280-44d7fe155705",
       "Content-Type" : "application/xml"
     },
     "Exception" : null
   }, {
     "Method" : "GET",
-<<<<<<< HEAD
     "Uri" : "https://jaschrepragrs.blob.core.windows.net?prefix=jtcappendblockacfail&comp=list",
     "Headers" : {
       "x-ms-version" : "2019-02-02",
       "User-Agent" : "azsdk-java-azure-storage-blob/12.0.0-preview.3 1.8.0_221; Windows 10 10.0",
-      "x-ms-client-request-id" : "1458b5c3-e021-45a0-a4cb-78abd6c22d6f"
-=======
-    "Uri" : "https://azstoragesdkaccount.blob.core.windows.net?prefix=jtcappendblockacfail&comp=list",
-    "Headers" : {
-      "x-ms-version" : "2019-02-02",
-      "User-Agent" : "azsdk-java-azure-storage-blob/12.0.0-preview.3 1.8.0_212; Windows 10 10.0",
-      "x-ms-client-request-id" : "26770761-edf9-4875-aa18-0f62e1d40ee3"
->>>>>>> a55d5dd9
+      "x-ms-client-request-id" : "2ac4a9d9-4323-4be1-b9c3-395315064a1d"
     },
     "Response" : {
       "Transfer-Encoding" : "chunked",
@@ -141,35 +79,20 @@
       "Server" : "Windows-Azure-Blob/1.0 Microsoft-HTTPAPI/2.0",
       "retry-after" : "0",
       "StatusCode" : "200",
-<<<<<<< HEAD
-      "x-ms-request-id" : "9b686a5e-c01e-0018-433b-64cd3e000000",
-      "Body" : "﻿<?xml version=\"1.0\" encoding=\"utf-8\"?><EnumerationResults ServiceEndpoint=\"https://jaschrepragrs.blob.core.windows.net/\"><Prefix>jtcappendblockacfail</Prefix><Containers><Container><Name>jtcappendblockacfail0656215c2ec054c93448268d</Name><Properties><Last-Modified>Thu, 05 Sep 2019 22:41:25 GMT</Last-Modified><Etag>\"0x8D732522F5E15CA\"</Etag><LeaseStatus>unlocked</LeaseStatus><LeaseState>available</LeaseState><DefaultEncryptionScope>$account-encryption-key</DefaultEncryptionScope><DenyEncryptionScopeOverride>false</DenyEncryptionScopeOverride><HasImmutabilityPolicy>false</HasImmutabilityPolicy><HasLegalHold>false</HasLegalHold></Properties></Container></Containers><NextMarker /></EnumerationResults>",
-      "Date" : "Thu, 05 Sep 2019 22:41:25 GMT",
-      "x-ms-client-request-id" : "1458b5c3-e021-45a0-a4cb-78abd6c22d6f",
-=======
-      "x-ms-request-id" : "b92a8d1c-d01e-009e-19e5-644931000000",
-      "Body" : "﻿<?xml version=\"1.0\" encoding=\"utf-8\"?><EnumerationResults ServiceEndpoint=\"https://azstoragesdkaccount.blob.core.windows.net/\"><Prefix>jtcappendblockacfail</Prefix><Containers><Container><Name>jtcappendblockacfail046471df3a2e3feb6445eebf</Name><Properties><Last-Modified>Fri, 06 Sep 2019 18:59:51 GMT</Last-Modified><Etag>\"0x8D732FC65EDCB56\"</Etag><LeaseStatus>unlocked</LeaseStatus><LeaseState>available</LeaseState><DefaultEncryptionScope>$account-encryption-key</DefaultEncryptionScope><DenyEncryptionScopeOverride>false</DenyEncryptionScopeOverride><HasImmutabilityPolicy>false</HasImmutabilityPolicy><HasLegalHold>false</HasLegalHold></Properties></Container></Containers><NextMarker /></EnumerationResults>",
-      "Date" : "Fri, 06 Sep 2019 18:59:51 GMT",
-      "x-ms-client-request-id" : "26770761-edf9-4875-aa18-0f62e1d40ee3",
->>>>>>> a55d5dd9
+      "x-ms-request-id" : "e27c7d39-901e-0029-1d4b-6796e9000000",
+      "Body" : "﻿<?xml version=\"1.0\" encoding=\"utf-8\"?><EnumerationResults ServiceEndpoint=\"https://jaschrepragrs.blob.core.windows.net/\"><Prefix>jtcappendblockacfail</Prefix><Containers><Container><Name>jtcappendblockacfail0232927bee587565524fa9a6</Name><Properties><Last-Modified>Mon, 09 Sep 2019 20:13:51 GMT</Last-Modified><Etag>\"0x8D735623B94C762\"</Etag><LeaseStatus>unlocked</LeaseStatus><LeaseState>available</LeaseState><DefaultEncryptionScope>$account-encryption-key</DefaultEncryptionScope><DenyEncryptionScopeOverride>false</DenyEncryptionScopeOverride><HasImmutabilityPolicy>false</HasImmutabilityPolicy><HasLegalHold>false</HasLegalHold></Properties></Container></Containers><NextMarker /></EnumerationResults>",
+      "Date" : "Mon, 09 Sep 2019 20:13:51 GMT",
+      "x-ms-client-request-id" : "2ac4a9d9-4323-4be1-b9c3-395315064a1d",
       "Content-Type" : "application/xml"
     },
     "Exception" : null
   }, {
     "Method" : "DELETE",
-<<<<<<< HEAD
-    "Uri" : "https://jaschrepragrs.blob.core.windows.net/jtcappendblockacfail0656215c2ec054c93448268d?restype=container",
+    "Uri" : "https://jaschrepragrs.blob.core.windows.net/jtcappendblockacfail0232927bee587565524fa9a6?restype=container",
     "Headers" : {
       "x-ms-version" : "2019-02-02",
       "User-Agent" : "azsdk-java-azure-storage-blob/12.0.0-preview.3 1.8.0_221; Windows 10 10.0",
-      "x-ms-client-request-id" : "462785f8-ecb0-4b0f-82f5-bbaa884f275f"
-=======
-    "Uri" : "https://azstoragesdkaccount.blob.core.windows.net/jtcappendblockacfail046471df3a2e3feb6445eebf?restype=container",
-    "Headers" : {
-      "x-ms-version" : "2019-02-02",
-      "User-Agent" : "azsdk-java-azure-storage-blob/12.0.0-preview.3 1.8.0_212; Windows 10 10.0",
-      "x-ms-client-request-id" : "9888041f-0b44-44b5-b2ed-a87b9d72841b"
->>>>>>> a55d5dd9
+      "x-ms-client-request-id" : "aff1f2b3-fe3d-423e-b789-f9990f9635b2"
     },
     "Response" : {
       "x-ms-version" : "2019-02-02",
@@ -177,21 +100,11 @@
       "retry-after" : "0",
       "Content-Length" : "0",
       "StatusCode" : "202",
-<<<<<<< HEAD
-      "x-ms-request-id" : "9b686a65-c01e-0018-4a3b-64cd3e000000",
-      "Date" : "Thu, 05 Sep 2019 22:41:25 GMT",
-      "x-ms-client-request-id" : "462785f8-ecb0-4b0f-82f5-bbaa884f275f"
+      "x-ms-request-id" : "e27c7d43-901e-0029-274b-6796e9000000",
+      "Date" : "Mon, 09 Sep 2019 20:13:51 GMT",
+      "x-ms-client-request-id" : "aff1f2b3-fe3d-423e-b789-f9990f9635b2"
     },
     "Exception" : null
   } ],
-  "variables" : [ "jtcappendblockacfail0656215c2ec054c93448268d", "javablobappendblockacfail11086975852887a71e4c58" ]
-=======
-      "x-ms-request-id" : "b92a8d44-d01e-009e-3de5-644931000000",
-      "Date" : "Fri, 06 Sep 2019 18:59:51 GMT",
-      "x-ms-client-request-id" : "9888041f-0b44-44b5-b2ed-a87b9d72841b"
-    },
-    "Exception" : null
-  } ],
-  "variables" : [ "jtcappendblockacfail046471df3a2e3feb6445eebf", "javablobappendblockacfail121406f6d465400c594f69" ]
->>>>>>> a55d5dd9
+  "variables" : [ "jtcappendblockacfail0232927bee587565524fa9a6", "javablobappendblockacfail170185248bebcbdee540e7" ]
 }