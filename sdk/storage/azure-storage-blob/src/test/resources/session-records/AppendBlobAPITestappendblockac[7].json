{
  "networkCallRecords" : [ {
    "Method" : "PUT",
<<<<<<< HEAD
    "Uri" : "https://jaschrepragrs.blob.core.windows.net/jtcappendblockac0appendblobapitestappendblockac8f7435216692?restype=container",
    "Headers" : {
      "x-ms-version" : "2019-02-02",
      "User-Agent" : "azsdk-java-azure-storage-blob/12.0.0-preview.3 1.8.0_221; Windows 10 10.0",
      "x-ms-client-request-id" : "507bfcc7-b1b2-4a6d-b51a-2a03c805f636"
=======
    "Uri" : "https://azstoragesdkaccount.blob.core.windows.net/jtcappendblockac0appendblobapitestappendblockac1b1704595a03?restype=container",
    "Headers" : {
      "x-ms-version" : "2019-02-02",
      "User-Agent" : "azsdk-java-azure-storage-blob/12.0.0-preview.3 1.8.0_212; Windows 10 10.0",
      "x-ms-client-request-id" : "4d6b349c-1dde-41fb-a087-7be4c8393955"
>>>>>>> a55d5dd9
    },
    "Response" : {
      "x-ms-version" : "2019-02-02",
      "Server" : "Windows-Azure-Blob/1.0 Microsoft-HTTPAPI/2.0",
<<<<<<< HEAD
      "ETag" : "\"0x8D732522E9CED1A\"",
      "Last-Modified" : "Thu, 05 Sep 2019 22:41:24 GMT",
      "retry-after" : "0",
      "Content-Length" : "0",
      "StatusCode" : "201",
      "x-ms-request-id" : "9b686965-c01e-0018-6b3b-64cd3e000000",
      "Date" : "Thu, 05 Sep 2019 22:41:24 GMT",
      "x-ms-client-request-id" : "507bfcc7-b1b2-4a6d-b51a-2a03c805f636"
=======
      "ETag" : "\"0x8D732FC657B6718\"",
      "Last-Modified" : "Fri, 06 Sep 2019 18:59:51 GMT",
      "retry-after" : "0",
      "Content-Length" : "0",
      "StatusCode" : "201",
      "x-ms-request-id" : "b92a8a22-d01e-009e-62e5-644931000000",
      "Date" : "Fri, 06 Sep 2019 18:59:51 GMT",
      "x-ms-client-request-id" : "4d6b349c-1dde-41fb-a087-7be4c8393955"
>>>>>>> a55d5dd9
    },
    "Exception" : null
  }, {
    "Method" : "PUT",
<<<<<<< HEAD
    "Uri" : "https://jaschrepragrs.blob.core.windows.net/jtcappendblockac0appendblobapitestappendblockac8f7435216692/javablobappendblockac1appendblobapitestappendblockac8f7504523",
    "Headers" : {
      "x-ms-version" : "2019-02-02",
      "User-Agent" : "azsdk-java-azure-storage-blob/12.0.0-preview.3 1.8.0_221; Windows 10 10.0",
      "x-ms-client-request-id" : "d750dc9f-030e-4c78-86af-be1c4d3aea78"
=======
    "Uri" : "https://azstoragesdkaccount.blob.core.windows.net/jtcappendblockac0appendblobapitestappendblockac1b1704595a03/javablobappendblockac1appendblobapitestappendblockac1b1737301",
    "Headers" : {
      "x-ms-version" : "2019-02-02",
      "User-Agent" : "azsdk-java-azure-storage-blob/12.0.0-preview.3 1.8.0_212; Windows 10 10.0",
      "x-ms-client-request-id" : "532121b2-63d4-47b8-aa3f-c37da55f2027"
>>>>>>> a55d5dd9
    },
    "Response" : {
      "x-ms-version" : "2019-02-02",
      "Server" : "Windows-Azure-Blob/1.0 Microsoft-HTTPAPI/2.0",
<<<<<<< HEAD
      "ETag" : "\"0x8D732522EA9BB49\"",
      "Last-Modified" : "Thu, 05 Sep 2019 22:41:24 GMT",
      "retry-after" : "0",
      "Content-Length" : "0",
      "StatusCode" : "201",
      "x-ms-request-id" : "9b68696f-c01e-0018-743b-64cd3e000000",
      "x-ms-request-server-encrypted" : "true",
      "Date" : "Thu, 05 Sep 2019 22:41:24 GMT",
      "x-ms-client-request-id" : "d750dc9f-030e-4c78-86af-be1c4d3aea78"
=======
      "ETag" : "\"0x8D732FC65853EAB\"",
      "Last-Modified" : "Fri, 06 Sep 2019 18:59:51 GMT",
      "retry-after" : "0",
      "Content-Length" : "0",
      "StatusCode" : "201",
      "x-ms-request-id" : "b92a8a54-d01e-009e-11e5-644931000000",
      "x-ms-request-server-encrypted" : "true",
      "Date" : "Fri, 06 Sep 2019 18:59:51 GMT",
      "x-ms-client-request-id" : "532121b2-63d4-47b8-aa3f-c37da55f2027"
>>>>>>> a55d5dd9
    },
    "Exception" : null
  }, {
    "Method" : "PUT",
<<<<<<< HEAD
    "Uri" : "https://jaschrepragrs.blob.core.windows.net/jtcappendblockac0appendblobapitestappendblockac8f7435216692/javablobappendblockac1appendblobapitestappendblockac8f7504523?comp=appendblock",
    "Headers" : {
      "x-ms-version" : "2019-02-02",
      "User-Agent" : "azsdk-java-azure-storage-blob/12.0.0-preview.3 1.8.0_221; Windows 10 10.0",
      "x-ms-client-request-id" : "96f2c1f2-a178-4afc-8b49-467b2ec5ba22",
=======
    "Uri" : "https://azstoragesdkaccount.blob.core.windows.net/jtcappendblockac0appendblobapitestappendblockac1b1704595a03/javablobappendblockac1appendblobapitestappendblockac1b1737301?comp=appendblock",
    "Headers" : {
      "x-ms-version" : "2019-02-02",
      "User-Agent" : "azsdk-java-azure-storage-blob/12.0.0-preview.3 1.8.0_212; Windows 10 10.0",
      "x-ms-client-request-id" : "f49d374e-321a-4489-82da-fbf64d9ca9c0",
>>>>>>> a55d5dd9
      "Content-Type" : "application/octet-stream"
    },
    "Response" : {
      "x-ms-version" : "2019-02-02",
      "Server" : "Windows-Azure-Blob/1.0 Microsoft-HTTPAPI/2.0",
      "x-ms-content-crc64" : "6RYQPwaVsyQ=",
      "x-ms-blob-committed-block-count" : "1",
<<<<<<< HEAD
      "Last-Modified" : "Thu, 05 Sep 2019 22:41:24 GMT",
      "retry-after" : "0",
      "StatusCode" : "201",
      "x-ms-request-server-encrypted" : "true",
      "Date" : "Thu, 05 Sep 2019 22:41:24 GMT",
      "ETag" : "\"0x8D732522EB6B5FF\"",
      "Content-Length" : "0",
      "x-ms-request-id" : "9b686977-c01e-0018-7c3b-64cd3e000000",
      "x-ms-client-request-id" : "96f2c1f2-a178-4afc-8b49-467b2ec5ba22",
=======
      "Last-Modified" : "Fri, 06 Sep 2019 18:59:51 GMT",
      "retry-after" : "0",
      "StatusCode" : "201",
      "x-ms-request-server-encrypted" : "true",
      "Date" : "Fri, 06 Sep 2019 18:59:51 GMT",
      "ETag" : "\"0x8D732FC658A9724\"",
      "Content-Length" : "0",
      "x-ms-request-id" : "b92a8a77-d01e-009e-33e5-644931000000",
      "x-ms-client-request-id" : "f49d374e-321a-4489-82da-fbf64d9ca9c0",
>>>>>>> a55d5dd9
      "x-ms-blob-append-offset" : "0"
    },
    "Exception" : null
  }, {
    "Method" : "GET",
<<<<<<< HEAD
    "Uri" : "https://jaschrepragrs.blob.core.windows.net?prefix=jtcappendblockac&comp=list",
    "Headers" : {
      "x-ms-version" : "2019-02-02",
      "User-Agent" : "azsdk-java-azure-storage-blob/12.0.0-preview.3 1.8.0_221; Windows 10 10.0",
      "x-ms-client-request-id" : "df096532-798d-4f1c-b7e2-9dfe79a95398"
=======
    "Uri" : "https://azstoragesdkaccount.blob.core.windows.net?prefix=jtcappendblockac&comp=list",
    "Headers" : {
      "x-ms-version" : "2019-02-02",
      "User-Agent" : "azsdk-java-azure-storage-blob/12.0.0-preview.3 1.8.0_212; Windows 10 10.0",
      "x-ms-client-request-id" : "7bdafda8-b234-4f56-b6d9-37510ff964cc"
>>>>>>> a55d5dd9
    },
    "Response" : {
      "Transfer-Encoding" : "chunked",
      "x-ms-version" : "2019-02-02",
      "Server" : "Windows-Azure-Blob/1.0 Microsoft-HTTPAPI/2.0",
      "retry-after" : "0",
      "StatusCode" : "200",
<<<<<<< HEAD
      "x-ms-request-id" : "9b686982-c01e-0018-073b-64cd3e000000",
      "Body" : "﻿<?xml version=\"1.0\" encoding=\"utf-8\"?><EnumerationResults ServiceEndpoint=\"https://jaschrepragrs.blob.core.windows.net/\"><Prefix>jtcappendblockac</Prefix><Containers><Container><Name>jtcappendblockac0appendblobapitestappendblockac8f7435216692</Name><Properties><Last-Modified>Thu, 05 Sep 2019 22:41:24 GMT</Last-Modified><Etag>\"0x8D732522E9CED1A\"</Etag><LeaseStatus>unlocked</LeaseStatus><LeaseState>available</LeaseState><DefaultEncryptionScope>$account-encryption-key</DefaultEncryptionScope><DenyEncryptionScopeOverride>false</DenyEncryptionScopeOverride><HasImmutabilityPolicy>false</HasImmutabilityPolicy><HasLegalHold>false</HasLegalHold></Properties></Container></Containers><NextMarker /></EnumerationResults>",
      "Date" : "Thu, 05 Sep 2019 22:41:24 GMT",
      "x-ms-client-request-id" : "df096532-798d-4f1c-b7e2-9dfe79a95398",
=======
      "x-ms-request-id" : "b92a8a9b-d01e-009e-53e5-644931000000",
      "Body" : "﻿<?xml version=\"1.0\" encoding=\"utf-8\"?><EnumerationResults ServiceEndpoint=\"https://azstoragesdkaccount.blob.core.windows.net/\"><Prefix>jtcappendblockac</Prefix><Containers><Container><Name>jtcappendblockac0appendblobapitestappendblockac1b1704595a03</Name><Properties><Last-Modified>Fri, 06 Sep 2019 18:59:51 GMT</Last-Modified><Etag>\"0x8D732FC657B6718\"</Etag><LeaseStatus>unlocked</LeaseStatus><LeaseState>available</LeaseState><DefaultEncryptionScope>$account-encryption-key</DefaultEncryptionScope><DenyEncryptionScopeOverride>false</DenyEncryptionScopeOverride><HasImmutabilityPolicy>false</HasImmutabilityPolicy><HasLegalHold>false</HasLegalHold></Properties></Container></Containers><NextMarker /></EnumerationResults>",
      "Date" : "Fri, 06 Sep 2019 18:59:51 GMT",
      "x-ms-client-request-id" : "7bdafda8-b234-4f56-b6d9-37510ff964cc",
>>>>>>> a55d5dd9
      "Content-Type" : "application/xml"
    },
    "Exception" : null
  }, {
    "Method" : "DELETE",
<<<<<<< HEAD
    "Uri" : "https://jaschrepragrs.blob.core.windows.net/jtcappendblockac0appendblobapitestappendblockac8f7435216692?restype=container",
    "Headers" : {
      "x-ms-version" : "2019-02-02",
      "User-Agent" : "azsdk-java-azure-storage-blob/12.0.0-preview.3 1.8.0_221; Windows 10 10.0",
      "x-ms-client-request-id" : "c7e12d0b-2edc-4097-98e3-27c8dac0335d"
=======
    "Uri" : "https://azstoragesdkaccount.blob.core.windows.net/jtcappendblockac0appendblobapitestappendblockac1b1704595a03?restype=container",
    "Headers" : {
      "x-ms-version" : "2019-02-02",
      "User-Agent" : "azsdk-java-azure-storage-blob/12.0.0-preview.3 1.8.0_212; Windows 10 10.0",
      "x-ms-client-request-id" : "ba46e4ce-1d18-4b91-addb-3f778e4c7208"
>>>>>>> a55d5dd9
    },
    "Response" : {
      "x-ms-version" : "2019-02-02",
      "Server" : "Windows-Azure-Blob/1.0 Microsoft-HTTPAPI/2.0",
      "retry-after" : "0",
      "Content-Length" : "0",
      "StatusCode" : "202",
<<<<<<< HEAD
      "x-ms-request-id" : "9b686997-c01e-0018-173b-64cd3e000000",
      "Date" : "Thu, 05 Sep 2019 22:41:24 GMT",
      "x-ms-client-request-id" : "c7e12d0b-2edc-4097-98e3-27c8dac0335d"
    },
    "Exception" : null
  } ],
  "variables" : [ "jtcappendblockac0appendblobapitestappendblockac8f7435216692", "javablobappendblockac1appendblobapitestappendblockac8f7504523" ]
=======
      "x-ms-request-id" : "b92a8abd-d01e-009e-73e5-644931000000",
      "Date" : "Fri, 06 Sep 2019 18:59:51 GMT",
      "x-ms-client-request-id" : "ba46e4ce-1d18-4b91-addb-3f778e4c7208"
    },
    "Exception" : null
  } ],
  "variables" : [ "jtcappendblockac0appendblobapitestappendblockac1b1704595a03", "javablobappendblockac1appendblobapitestappendblockac1b1737301" ]
>>>>>>> a55d5dd9
}<|MERGE_RESOLUTION|>--- conflicted
+++ resolved
@@ -1,101 +1,54 @@
 {
   "networkCallRecords" : [ {
     "Method" : "PUT",
-<<<<<<< HEAD
-    "Uri" : "https://jaschrepragrs.blob.core.windows.net/jtcappendblockac0appendblobapitestappendblockac8f7435216692?restype=container",
+    "Uri" : "https://jaschrepragrs.blob.core.windows.net/jtcappendblockac0appendblobapitestappendblockaca25225611b23?restype=container",
     "Headers" : {
       "x-ms-version" : "2019-02-02",
       "User-Agent" : "azsdk-java-azure-storage-blob/12.0.0-preview.3 1.8.0_221; Windows 10 10.0",
-      "x-ms-client-request-id" : "507bfcc7-b1b2-4a6d-b51a-2a03c805f636"
-=======
-    "Uri" : "https://azstoragesdkaccount.blob.core.windows.net/jtcappendblockac0appendblobapitestappendblockac1b1704595a03?restype=container",
-    "Headers" : {
-      "x-ms-version" : "2019-02-02",
-      "User-Agent" : "azsdk-java-azure-storage-blob/12.0.0-preview.3 1.8.0_212; Windows 10 10.0",
-      "x-ms-client-request-id" : "4d6b349c-1dde-41fb-a087-7be4c8393955"
->>>>>>> a55d5dd9
+      "x-ms-client-request-id" : "0ff18a28-aa4c-4299-9b79-91389181e8ce"
     },
     "Response" : {
       "x-ms-version" : "2019-02-02",
       "Server" : "Windows-Azure-Blob/1.0 Microsoft-HTTPAPI/2.0",
-<<<<<<< HEAD
-      "ETag" : "\"0x8D732522E9CED1A\"",
-      "Last-Modified" : "Thu, 05 Sep 2019 22:41:24 GMT",
+      "ETag" : "\"0x8D735623AD41372\"",
+      "Last-Modified" : "Mon, 09 Sep 2019 20:13:50 GMT",
       "retry-after" : "0",
       "Content-Length" : "0",
       "StatusCode" : "201",
-      "x-ms-request-id" : "9b686965-c01e-0018-6b3b-64cd3e000000",
-      "Date" : "Thu, 05 Sep 2019 22:41:24 GMT",
-      "x-ms-client-request-id" : "507bfcc7-b1b2-4a6d-b51a-2a03c805f636"
-=======
-      "ETag" : "\"0x8D732FC657B6718\"",
-      "Last-Modified" : "Fri, 06 Sep 2019 18:59:51 GMT",
-      "retry-after" : "0",
-      "Content-Length" : "0",
-      "StatusCode" : "201",
-      "x-ms-request-id" : "b92a8a22-d01e-009e-62e5-644931000000",
-      "Date" : "Fri, 06 Sep 2019 18:59:51 GMT",
-      "x-ms-client-request-id" : "4d6b349c-1dde-41fb-a087-7be4c8393955"
->>>>>>> a55d5dd9
+      "x-ms-request-id" : "e27c7c24-901e-0029-224b-6796e9000000",
+      "Date" : "Mon, 09 Sep 2019 20:13:50 GMT",
+      "x-ms-client-request-id" : "0ff18a28-aa4c-4299-9b79-91389181e8ce"
     },
     "Exception" : null
   }, {
     "Method" : "PUT",
-<<<<<<< HEAD
-    "Uri" : "https://jaschrepragrs.blob.core.windows.net/jtcappendblockac0appendblobapitestappendblockac8f7435216692/javablobappendblockac1appendblobapitestappendblockac8f7504523",
+    "Uri" : "https://jaschrepragrs.blob.core.windows.net/jtcappendblockac0appendblobapitestappendblockaca25225611b23/javablobappendblockac1appendblobapitestappendblockaca2588440b",
     "Headers" : {
       "x-ms-version" : "2019-02-02",
       "User-Agent" : "azsdk-java-azure-storage-blob/12.0.0-preview.3 1.8.0_221; Windows 10 10.0",
-      "x-ms-client-request-id" : "d750dc9f-030e-4c78-86af-be1c4d3aea78"
-=======
-    "Uri" : "https://azstoragesdkaccount.blob.core.windows.net/jtcappendblockac0appendblobapitestappendblockac1b1704595a03/javablobappendblockac1appendblobapitestappendblockac1b1737301",
-    "Headers" : {
-      "x-ms-version" : "2019-02-02",
-      "User-Agent" : "azsdk-java-azure-storage-blob/12.0.0-preview.3 1.8.0_212; Windows 10 10.0",
-      "x-ms-client-request-id" : "532121b2-63d4-47b8-aa3f-c37da55f2027"
->>>>>>> a55d5dd9
+      "x-ms-client-request-id" : "5b575811-2764-4316-a401-bed11b8941ff"
     },
     "Response" : {
       "x-ms-version" : "2019-02-02",
       "Server" : "Windows-Azure-Blob/1.0 Microsoft-HTTPAPI/2.0",
-<<<<<<< HEAD
-      "ETag" : "\"0x8D732522EA9BB49\"",
-      "Last-Modified" : "Thu, 05 Sep 2019 22:41:24 GMT",
+      "ETag" : "\"0x8D735623AE0CAB0\"",
+      "Last-Modified" : "Mon, 09 Sep 2019 20:13:50 GMT",
       "retry-after" : "0",
       "Content-Length" : "0",
       "StatusCode" : "201",
-      "x-ms-request-id" : "9b68696f-c01e-0018-743b-64cd3e000000",
+      "x-ms-request-id" : "e27c7c2f-901e-0029-2c4b-6796e9000000",
       "x-ms-request-server-encrypted" : "true",
-      "Date" : "Thu, 05 Sep 2019 22:41:24 GMT",
-      "x-ms-client-request-id" : "d750dc9f-030e-4c78-86af-be1c4d3aea78"
-=======
-      "ETag" : "\"0x8D732FC65853EAB\"",
-      "Last-Modified" : "Fri, 06 Sep 2019 18:59:51 GMT",
-      "retry-after" : "0",
-      "Content-Length" : "0",
-      "StatusCode" : "201",
-      "x-ms-request-id" : "b92a8a54-d01e-009e-11e5-644931000000",
-      "x-ms-request-server-encrypted" : "true",
-      "Date" : "Fri, 06 Sep 2019 18:59:51 GMT",
-      "x-ms-client-request-id" : "532121b2-63d4-47b8-aa3f-c37da55f2027"
->>>>>>> a55d5dd9
+      "Date" : "Mon, 09 Sep 2019 20:13:50 GMT",
+      "x-ms-client-request-id" : "5b575811-2764-4316-a401-bed11b8941ff"
     },
     "Exception" : null
   }, {
     "Method" : "PUT",
-<<<<<<< HEAD
-    "Uri" : "https://jaschrepragrs.blob.core.windows.net/jtcappendblockac0appendblobapitestappendblockac8f7435216692/javablobappendblockac1appendblobapitestappendblockac8f7504523?comp=appendblock",
+    "Uri" : "https://jaschrepragrs.blob.core.windows.net/jtcappendblockac0appendblobapitestappendblockaca25225611b23/javablobappendblockac1appendblobapitestappendblockaca2588440b?comp=appendblock",
     "Headers" : {
       "x-ms-version" : "2019-02-02",
       "User-Agent" : "azsdk-java-azure-storage-blob/12.0.0-preview.3 1.8.0_221; Windows 10 10.0",
-      "x-ms-client-request-id" : "96f2c1f2-a178-4afc-8b49-467b2ec5ba22",
-=======
-    "Uri" : "https://azstoragesdkaccount.blob.core.windows.net/jtcappendblockac0appendblobapitestappendblockac1b1704595a03/javablobappendblockac1appendblobapitestappendblockac1b1737301?comp=appendblock",
-    "Headers" : {
-      "x-ms-version" : "2019-02-02",
-      "User-Agent" : "azsdk-java-azure-storage-blob/12.0.0-preview.3 1.8.0_212; Windows 10 10.0",
-      "x-ms-client-request-id" : "f49d374e-321a-4489-82da-fbf64d9ca9c0",
->>>>>>> a55d5dd9
+      "x-ms-client-request-id" : "32c6f127-db55-467f-94bf-3d7a4c680f90",
       "Content-Type" : "application/octet-stream"
     },
     "Response" : {
@@ -103,45 +56,25 @@
       "Server" : "Windows-Azure-Blob/1.0 Microsoft-HTTPAPI/2.0",
       "x-ms-content-crc64" : "6RYQPwaVsyQ=",
       "x-ms-blob-committed-block-count" : "1",
-<<<<<<< HEAD
-      "Last-Modified" : "Thu, 05 Sep 2019 22:41:24 GMT",
+      "Last-Modified" : "Mon, 09 Sep 2019 20:13:50 GMT",
       "retry-after" : "0",
       "StatusCode" : "201",
       "x-ms-request-server-encrypted" : "true",
-      "Date" : "Thu, 05 Sep 2019 22:41:24 GMT",
-      "ETag" : "\"0x8D732522EB6B5FF\"",
+      "Date" : "Mon, 09 Sep 2019 20:13:50 GMT",
+      "ETag" : "\"0x8D735623AEE139C\"",
       "Content-Length" : "0",
-      "x-ms-request-id" : "9b686977-c01e-0018-7c3b-64cd3e000000",
-      "x-ms-client-request-id" : "96f2c1f2-a178-4afc-8b49-467b2ec5ba22",
-=======
-      "Last-Modified" : "Fri, 06 Sep 2019 18:59:51 GMT",
-      "retry-after" : "0",
-      "StatusCode" : "201",
-      "x-ms-request-server-encrypted" : "true",
-      "Date" : "Fri, 06 Sep 2019 18:59:51 GMT",
-      "ETag" : "\"0x8D732FC658A9724\"",
-      "Content-Length" : "0",
-      "x-ms-request-id" : "b92a8a77-d01e-009e-33e5-644931000000",
-      "x-ms-client-request-id" : "f49d374e-321a-4489-82da-fbf64d9ca9c0",
->>>>>>> a55d5dd9
+      "x-ms-request-id" : "e27c7c41-901e-0029-3d4b-6796e9000000",
+      "x-ms-client-request-id" : "32c6f127-db55-467f-94bf-3d7a4c680f90",
       "x-ms-blob-append-offset" : "0"
     },
     "Exception" : null
   }, {
     "Method" : "GET",
-<<<<<<< HEAD
     "Uri" : "https://jaschrepragrs.blob.core.windows.net?prefix=jtcappendblockac&comp=list",
     "Headers" : {
       "x-ms-version" : "2019-02-02",
       "User-Agent" : "azsdk-java-azure-storage-blob/12.0.0-preview.3 1.8.0_221; Windows 10 10.0",
-      "x-ms-client-request-id" : "df096532-798d-4f1c-b7e2-9dfe79a95398"
-=======
-    "Uri" : "https://azstoragesdkaccount.blob.core.windows.net?prefix=jtcappendblockac&comp=list",
-    "Headers" : {
-      "x-ms-version" : "2019-02-02",
-      "User-Agent" : "azsdk-java-azure-storage-blob/12.0.0-preview.3 1.8.0_212; Windows 10 10.0",
-      "x-ms-client-request-id" : "7bdafda8-b234-4f56-b6d9-37510ff964cc"
->>>>>>> a55d5dd9
+      "x-ms-client-request-id" : "4e1e6923-d7ac-41b3-a83a-ec24dcc01cee"
     },
     "Response" : {
       "Transfer-Encoding" : "chunked",
@@ -149,35 +82,20 @@
       "Server" : "Windows-Azure-Blob/1.0 Microsoft-HTTPAPI/2.0",
       "retry-after" : "0",
       "StatusCode" : "200",
-<<<<<<< HEAD
-      "x-ms-request-id" : "9b686982-c01e-0018-073b-64cd3e000000",
-      "Body" : "﻿<?xml version=\"1.0\" encoding=\"utf-8\"?><EnumerationResults ServiceEndpoint=\"https://jaschrepragrs.blob.core.windows.net/\"><Prefix>jtcappendblockac</Prefix><Containers><Container><Name>jtcappendblockac0appendblobapitestappendblockac8f7435216692</Name><Properties><Last-Modified>Thu, 05 Sep 2019 22:41:24 GMT</Last-Modified><Etag>\"0x8D732522E9CED1A\"</Etag><LeaseStatus>unlocked</LeaseStatus><LeaseState>available</LeaseState><DefaultEncryptionScope>$account-encryption-key</DefaultEncryptionScope><DenyEncryptionScopeOverride>false</DenyEncryptionScopeOverride><HasImmutabilityPolicy>false</HasImmutabilityPolicy><HasLegalHold>false</HasLegalHold></Properties></Container></Containers><NextMarker /></EnumerationResults>",
-      "Date" : "Thu, 05 Sep 2019 22:41:24 GMT",
-      "x-ms-client-request-id" : "df096532-798d-4f1c-b7e2-9dfe79a95398",
-=======
-      "x-ms-request-id" : "b92a8a9b-d01e-009e-53e5-644931000000",
-      "Body" : "﻿<?xml version=\"1.0\" encoding=\"utf-8\"?><EnumerationResults ServiceEndpoint=\"https://azstoragesdkaccount.blob.core.windows.net/\"><Prefix>jtcappendblockac</Prefix><Containers><Container><Name>jtcappendblockac0appendblobapitestappendblockac1b1704595a03</Name><Properties><Last-Modified>Fri, 06 Sep 2019 18:59:51 GMT</Last-Modified><Etag>\"0x8D732FC657B6718\"</Etag><LeaseStatus>unlocked</LeaseStatus><LeaseState>available</LeaseState><DefaultEncryptionScope>$account-encryption-key</DefaultEncryptionScope><DenyEncryptionScopeOverride>false</DenyEncryptionScopeOverride><HasImmutabilityPolicy>false</HasImmutabilityPolicy><HasLegalHold>false</HasLegalHold></Properties></Container></Containers><NextMarker /></EnumerationResults>",
-      "Date" : "Fri, 06 Sep 2019 18:59:51 GMT",
-      "x-ms-client-request-id" : "7bdafda8-b234-4f56-b6d9-37510ff964cc",
->>>>>>> a55d5dd9
+      "x-ms-request-id" : "e27c7c5b-901e-0029-524b-6796e9000000",
+      "Body" : "﻿<?xml version=\"1.0\" encoding=\"utf-8\"?><EnumerationResults ServiceEndpoint=\"https://jaschrepragrs.blob.core.windows.net/\"><Prefix>jtcappendblockac</Prefix><Containers><Container><Name>jtcappendblockac0appendblobapitestappendblockaca25225611b23</Name><Properties><Last-Modified>Mon, 09 Sep 2019 20:13:50 GMT</Last-Modified><Etag>\"0x8D735623AD41372\"</Etag><LeaseStatus>unlocked</LeaseStatus><LeaseState>available</LeaseState><DefaultEncryptionScope>$account-encryption-key</DefaultEncryptionScope><DenyEncryptionScopeOverride>false</DenyEncryptionScopeOverride><HasImmutabilityPolicy>false</HasImmutabilityPolicy><HasLegalHold>false</HasLegalHold></Properties></Container></Containers><NextMarker /></EnumerationResults>",
+      "Date" : "Mon, 09 Sep 2019 20:13:50 GMT",
+      "x-ms-client-request-id" : "4e1e6923-d7ac-41b3-a83a-ec24dcc01cee",
       "Content-Type" : "application/xml"
     },
     "Exception" : null
   }, {
     "Method" : "DELETE",
-<<<<<<< HEAD
-    "Uri" : "https://jaschrepragrs.blob.core.windows.net/jtcappendblockac0appendblobapitestappendblockac8f7435216692?restype=container",
+    "Uri" : "https://jaschrepragrs.blob.core.windows.net/jtcappendblockac0appendblobapitestappendblockaca25225611b23?restype=container",
     "Headers" : {
       "x-ms-version" : "2019-02-02",
       "User-Agent" : "azsdk-java-azure-storage-blob/12.0.0-preview.3 1.8.0_221; Windows 10 10.0",
-      "x-ms-client-request-id" : "c7e12d0b-2edc-4097-98e3-27c8dac0335d"
-=======
-    "Uri" : "https://azstoragesdkaccount.blob.core.windows.net/jtcappendblockac0appendblobapitestappendblockac1b1704595a03?restype=container",
-    "Headers" : {
-      "x-ms-version" : "2019-02-02",
-      "User-Agent" : "azsdk-java-azure-storage-blob/12.0.0-preview.3 1.8.0_212; Windows 10 10.0",
-      "x-ms-client-request-id" : "ba46e4ce-1d18-4b91-addb-3f778e4c7208"
->>>>>>> a55d5dd9
+      "x-ms-client-request-id" : "0a047143-07b0-4ff8-9638-a88f305acd9b"
     },
     "Response" : {
       "x-ms-version" : "2019-02-02",
@@ -185,21 +103,11 @@
       "retry-after" : "0",
       "Content-Length" : "0",
       "StatusCode" : "202",
-<<<<<<< HEAD
-      "x-ms-request-id" : "9b686997-c01e-0018-173b-64cd3e000000",
-      "Date" : "Thu, 05 Sep 2019 22:41:24 GMT",
-      "x-ms-client-request-id" : "c7e12d0b-2edc-4097-98e3-27c8dac0335d"
+      "x-ms-request-id" : "e27c7c73-901e-0029-684b-6796e9000000",
+      "Date" : "Mon, 09 Sep 2019 20:13:50 GMT",
+      "x-ms-client-request-id" : "0a047143-07b0-4ff8-9638-a88f305acd9b"
     },
     "Exception" : null
   } ],
-  "variables" : [ "jtcappendblockac0appendblobapitestappendblockac8f7435216692", "javablobappendblockac1appendblobapitestappendblockac8f7504523" ]
-=======
-      "x-ms-request-id" : "b92a8abd-d01e-009e-73e5-644931000000",
-      "Date" : "Fri, 06 Sep 2019 18:59:51 GMT",
-      "x-ms-client-request-id" : "ba46e4ce-1d18-4b91-addb-3f778e4c7208"
-    },
-    "Exception" : null
-  } ],
-  "variables" : [ "jtcappendblockac0appendblobapitestappendblockac1b1704595a03", "javablobappendblockac1appendblobapitestappendblockac1b1737301" ]
->>>>>>> a55d5dd9
+  "variables" : [ "jtcappendblockac0appendblobapitestappendblockaca25225611b23", "javablobappendblockac1appendblobapitestappendblockaca2588440b" ]
 }