{
  "networkCallRecords" : [ {
    "Method" : "PUT",
<<<<<<< HEAD
    "Uri" : "https://jaschrepragrs.blob.core.windows.net/jtcappendblockfromurldestinationac08275772e89700e80?restype=container",
    "Headers" : {
      "x-ms-version" : "2019-02-02",
      "User-Agent" : "azsdk-java-azure-storage-blob/12.0.0-preview.3 1.8.0_221; Windows 10 10.0",
      "x-ms-client-request-id" : "cdfea782-0644-44ea-b21c-5e6cfe0ca5e7"
=======
    "Uri" : "https://azstoragesdkaccount.blob.core.windows.net/jtcappendblockfromurldestinationac020311bb52fe6d448?restype=container",
    "Headers" : {
      "x-ms-version" : "2019-02-02",
      "User-Agent" : "azsdk-java-azure-storage-blob/12.0.0-preview.3 1.8.0_212; Windows 10 10.0",
      "x-ms-client-request-id" : "abde7efd-a555-4be9-bcdc-28a16a6107c6"
>>>>>>> a55d5dd9
    },
    "Response" : {
      "x-ms-version" : "2019-02-02",
      "Server" : "Windows-Azure-Blob/1.0 Microsoft-HTTPAPI/2.0",
<<<<<<< HEAD
      "ETag" : "\"0x8D732523401E737\"",
      "Last-Modified" : "Thu, 05 Sep 2019 22:41:33 GMT",
      "retry-after" : "0",
      "Content-Length" : "0",
      "StatusCode" : "201",
      "x-ms-request-id" : "9b686eab-c01e-0018-0a3b-64cd3e000000",
      "Date" : "Thu, 05 Sep 2019 22:41:33 GMT",
      "x-ms-client-request-id" : "cdfea782-0644-44ea-b21c-5e6cfe0ca5e7"
=======
      "ETag" : "\"0x8D732FC6D10B0A1\"",
      "Last-Modified" : "Fri, 06 Sep 2019 19:00:03 GMT",
      "retry-after" : "0",
      "Content-Length" : "0",
      "StatusCode" : "201",
      "x-ms-request-id" : "b92ab5af-d01e-009e-45e5-644931000000",
      "Date" : "Fri, 06 Sep 2019 19:00:03 GMT",
      "x-ms-client-request-id" : "abde7efd-a555-4be9-bcdc-28a16a6107c6"
>>>>>>> a55d5dd9
    },
    "Exception" : null
  }, {
    "Method" : "PUT",
<<<<<<< HEAD
    "Uri" : "https://jaschrepragrs.blob.core.windows.net/jtcappendblockfromurldestinationac08275772e89700e80/javablobappendblockfromurldestinationac156550f7320989b",
    "Headers" : {
      "x-ms-version" : "2019-02-02",
      "User-Agent" : "azsdk-java-azure-storage-blob/12.0.0-preview.3 1.8.0_221; Windows 10 10.0",
      "x-ms-client-request-id" : "d4cadb59-7bc6-44c7-8ab2-343f41069630"
=======
    "Uri" : "https://azstoragesdkaccount.blob.core.windows.net/jtcappendblockfromurldestinationac020311bb52fe6d448/javablobappendblockfromurldestinationac14656321aa417a9",
    "Headers" : {
      "x-ms-version" : "2019-02-02",
      "User-Agent" : "azsdk-java-azure-storage-blob/12.0.0-preview.3 1.8.0_212; Windows 10 10.0",
      "x-ms-client-request-id" : "bf35cfd0-74e5-4b3e-ae0a-9a2b462605f5"
>>>>>>> a55d5dd9
    },
    "Response" : {
      "x-ms-version" : "2019-02-02",
      "Server" : "Windows-Azure-Blob/1.0 Microsoft-HTTPAPI/2.0",
<<<<<<< HEAD
      "ETag" : "\"0x8D73252340E92FF\"",
      "Last-Modified" : "Thu, 05 Sep 2019 22:41:33 GMT",
      "retry-after" : "0",
      "Content-Length" : "0",
      "StatusCode" : "201",
      "x-ms-request-id" : "9b686eb5-c01e-0018-113b-64cd3e000000",
      "x-ms-request-server-encrypted" : "true",
      "Date" : "Thu, 05 Sep 2019 22:41:33 GMT",
      "x-ms-client-request-id" : "d4cadb59-7bc6-44c7-8ab2-343f41069630"
=======
      "ETag" : "\"0x8D732FC6D169ECC\"",
      "Last-Modified" : "Fri, 06 Sep 2019 19:00:03 GMT",
      "retry-after" : "0",
      "Content-Length" : "0",
      "StatusCode" : "201",
      "x-ms-request-id" : "b92ab5f8-d01e-009e-0ae5-644931000000",
      "x-ms-request-server-encrypted" : "true",
      "Date" : "Fri, 06 Sep 2019 19:00:03 GMT",
      "x-ms-client-request-id" : "bf35cfd0-74e5-4b3e-ae0a-9a2b462605f5"
>>>>>>> a55d5dd9
    },
    "Exception" : null
  }, {
    "Method" : "PUT",
<<<<<<< HEAD
    "Uri" : "https://jaschrepragrs.blob.core.windows.net/jtcappendblockfromurldestinationac08275772e89700e80?restype=container&comp=acl",
    "Headers" : {
      "x-ms-version" : "2019-02-02",
      "User-Agent" : "azsdk-java-azure-storage-blob/12.0.0-preview.3 1.8.0_221; Windows 10 10.0",
      "x-ms-client-request-id" : "abb473dc-f51e-4eaa-b108-3c56af3b298d",
=======
    "Uri" : "https://azstoragesdkaccount.blob.core.windows.net/jtcappendblockfromurldestinationac020311bb52fe6d448?restype=container&comp=acl",
    "Headers" : {
      "x-ms-version" : "2019-02-02",
      "User-Agent" : "azsdk-java-azure-storage-blob/12.0.0-preview.3 1.8.0_212; Windows 10 10.0",
      "x-ms-client-request-id" : "bf29f5dd-a01f-4b40-8fd1-56850cce7e19",
>>>>>>> a55d5dd9
      "Content-Type" : "application/xml; charset=utf-8"
    },
    "Response" : {
      "x-ms-version" : "2019-02-02",
      "Server" : "Windows-Azure-Blob/1.0 Microsoft-HTTPAPI/2.0",
<<<<<<< HEAD
      "ETag" : "\"0x8D73252341AE474\"",
      "Last-Modified" : "Thu, 05 Sep 2019 22:41:33 GMT",
      "retry-after" : "0",
      "Content-Length" : "0",
      "StatusCode" : "200",
      "x-ms-request-id" : "9b686ebe-c01e-0018-1a3b-64cd3e000000",
      "Date" : "Thu, 05 Sep 2019 22:41:33 GMT",
      "x-ms-client-request-id" : "abb473dc-f51e-4eaa-b108-3c56af3b298d"
=======
      "ETag" : "\"0x8D732FC6D20309F\"",
      "Last-Modified" : "Fri, 06 Sep 2019 19:00:04 GMT",
      "retry-after" : "0",
      "Content-Length" : "0",
      "StatusCode" : "200",
      "x-ms-request-id" : "b92ab62f-d01e-009e-3ae5-644931000000",
      "Date" : "Fri, 06 Sep 2019 19:00:03 GMT",
      "x-ms-client-request-id" : "bf29f5dd-a01f-4b40-8fd1-56850cce7e19"
>>>>>>> a55d5dd9
    },
    "Exception" : null
  }, {
    "Method" : "HEAD",
<<<<<<< HEAD
    "Uri" : "https://jaschrepragrs.blob.core.windows.net/jtcappendblockfromurldestinationac08275772e89700e80/javablobappendblockfromurldestinationac156550f7320989b",
    "Headers" : {
      "x-ms-version" : "2019-02-02",
      "User-Agent" : "azsdk-java-azure-storage-blob/12.0.0-preview.3 1.8.0_221; Windows 10 10.0",
      "x-ms-client-request-id" : "19e3bd70-4216-4710-8e31-c1c42cb25a85"
=======
    "Uri" : "https://azstoragesdkaccount.blob.core.windows.net/jtcappendblockfromurldestinationac020311bb52fe6d448/javablobappendblockfromurldestinationac14656321aa417a9",
    "Headers" : {
      "x-ms-version" : "2019-02-02",
      "User-Agent" : "azsdk-java-azure-storage-blob/12.0.0-preview.3 1.8.0_212; Windows 10 10.0",
      "x-ms-client-request-id" : "ebdc34ca-ebb2-44e9-a14b-f181b32483d7"
>>>>>>> a55d5dd9
    },
    "Response" : {
      "x-ms-version" : "2019-02-02",
      "x-ms-lease-status" : "unlocked",
      "Server" : "Windows-Azure-Blob/1.0 Microsoft-HTTPAPI/2.0",
      "x-ms-tag-count" : "0",
      "x-ms-lease-state" : "available",
      "x-ms-blob-committed-block-count" : "0",
<<<<<<< HEAD
      "Last-Modified" : "Thu, 05 Sep 2019 22:41:33 GMT",
      "retry-after" : "0",
      "StatusCode" : "200",
      "Date" : "Thu, 05 Sep 2019 22:41:33 GMT",
=======
      "Last-Modified" : "Fri, 06 Sep 2019 19:00:03 GMT",
      "retry-after" : "0",
      "StatusCode" : "200",
      "Date" : "Fri, 06 Sep 2019 19:00:03 GMT",
>>>>>>> a55d5dd9
      "x-ms-blob-type" : "AppendBlob",
      "Accept-Ranges" : "bytes",
      "x-ms-server-encrypted" : "true",
      "x-ms-access-tier-inferred" : "true",
      "x-ms-access-tier" : "Hot",
<<<<<<< HEAD
      "ETag" : "\"0x8D73252340E92FF\"",
      "x-ms-creation-time" : "Thu, 05 Sep 2019 22:41:33 GMT",
      "Content-Length" : "0",
      "x-ms-request-id" : "9b686ecc-c01e-0018-283b-64cd3e000000",
      "x-ms-client-request-id" : "19e3bd70-4216-4710-8e31-c1c42cb25a85",
=======
      "ETag" : "\"0x8D732FC6D169ECC\"",
      "x-ms-creation-time" : "Fri, 06 Sep 2019 19:00:03 GMT",
      "Content-Length" : "0",
      "x-ms-request-id" : "b92ab64d-d01e-009e-57e5-644931000000",
      "x-ms-client-request-id" : "ebdc34ca-ebb2-44e9-a14b-f181b32483d7",
>>>>>>> a55d5dd9
      "Content-Type" : "application/octet-stream"
    },
    "Exception" : null
  }, {
    "Method" : "PUT",
<<<<<<< HEAD
    "Uri" : "https://jaschrepragrs.blob.core.windows.net/jtcappendblockfromurldestinationac08275772e89700e80/javablobappendblockfromurldestinationac2917579bf7c1e53",
    "Headers" : {
      "x-ms-version" : "2019-02-02",
      "User-Agent" : "azsdk-java-azure-storage-blob/12.0.0-preview.3 1.8.0_221; Windows 10 10.0",
      "x-ms-client-request-id" : "86e3a6e1-10a6-4973-a105-fdb9a0bc0e27"
=======
    "Uri" : "https://azstoragesdkaccount.blob.core.windows.net/jtcappendblockfromurldestinationac020311bb52fe6d448/javablobappendblockfromurldestinationac28810614b3b8e4a",
    "Headers" : {
      "x-ms-version" : "2019-02-02",
      "User-Agent" : "azsdk-java-azure-storage-blob/12.0.0-preview.3 1.8.0_212; Windows 10 10.0",
      "x-ms-client-request-id" : "f53a6620-0359-45c8-b419-3ab9d8dc4a66"
>>>>>>> a55d5dd9
    },
    "Response" : {
      "x-ms-version" : "2019-02-02",
      "Server" : "Windows-Azure-Blob/1.0 Microsoft-HTTPAPI/2.0",
<<<<<<< HEAD
      "ETag" : "\"0x8D732523434988A\"",
      "Last-Modified" : "Thu, 05 Sep 2019 22:41:34 GMT",
      "retry-after" : "0",
      "Content-Length" : "0",
      "StatusCode" : "201",
      "x-ms-request-id" : "9b686ee1-c01e-0018-3b3b-64cd3e000000",
      "x-ms-request-server-encrypted" : "true",
      "Date" : "Thu, 05 Sep 2019 22:41:33 GMT",
      "x-ms-client-request-id" : "86e3a6e1-10a6-4973-a105-fdb9a0bc0e27"
=======
      "ETag" : "\"0x8D732FC6D2C9D09\"",
      "Last-Modified" : "Fri, 06 Sep 2019 19:00:04 GMT",
      "retry-after" : "0",
      "Content-Length" : "0",
      "StatusCode" : "201",
      "x-ms-request-id" : "b92ab679-d01e-009e-7ae5-644931000000",
      "x-ms-request-server-encrypted" : "true",
      "Date" : "Fri, 06 Sep 2019 19:00:03 GMT",
      "x-ms-client-request-id" : "f53a6620-0359-45c8-b419-3ab9d8dc4a66"
>>>>>>> a55d5dd9
    },
    "Exception" : null
  }, {
    "Method" : "PUT",
<<<<<<< HEAD
    "Uri" : "https://jaschrepragrs.blob.core.windows.net/jtcappendblockfromurldestinationac08275772e89700e80/javablobappendblockfromurldestinationac2917579bf7c1e53?comp=appendblock",
    "Headers" : {
      "x-ms-version" : "2019-02-02",
      "User-Agent" : "azsdk-java-azure-storage-blob/12.0.0-preview.3 1.8.0_221; Windows 10 10.0",
      "x-ms-client-request-id" : "0345c5b5-8d7a-4ec7-ae74-dff29f9b0bff",
=======
    "Uri" : "https://azstoragesdkaccount.blob.core.windows.net/jtcappendblockfromurldestinationac020311bb52fe6d448/javablobappendblockfromurldestinationac28810614b3b8e4a?comp=appendblock",
    "Headers" : {
      "x-ms-version" : "2019-02-02",
      "User-Agent" : "azsdk-java-azure-storage-blob/12.0.0-preview.3 1.8.0_212; Windows 10 10.0",
      "x-ms-client-request-id" : "41ae378e-f488-4222-a228-6cd6553ae6db",
>>>>>>> a55d5dd9
      "Content-Type" : "application/octet-stream"
    },
    "Response" : {
      "x-ms-version" : "2019-02-02",
      "Server" : "Windows-Azure-Blob/1.0 Microsoft-HTTPAPI/2.0",
      "x-ms-content-crc64" : "6RYQPwaVsyQ=",
      "x-ms-blob-committed-block-count" : "1",
<<<<<<< HEAD
      "Last-Modified" : "Thu, 05 Sep 2019 22:41:34 GMT",
      "retry-after" : "0",
      "StatusCode" : "201",
      "x-ms-request-server-encrypted" : "true",
      "Date" : "Thu, 05 Sep 2019 22:41:33 GMT",
      "ETag" : "\"0x8D732523440F6DE\"",
      "Content-Length" : "0",
      "x-ms-request-id" : "9b686ee6-c01e-0018-403b-64cd3e000000",
      "x-ms-client-request-id" : "0345c5b5-8d7a-4ec7-ae74-dff29f9b0bff",
=======
      "Last-Modified" : "Fri, 06 Sep 2019 19:00:04 GMT",
      "retry-after" : "0",
      "StatusCode" : "201",
      "x-ms-request-server-encrypted" : "true",
      "Date" : "Fri, 06 Sep 2019 19:00:03 GMT",
      "ETag" : "\"0x8D732FC6D343FFB\"",
      "Content-Length" : "0",
      "x-ms-request-id" : "b92ab6a5-d01e-009e-21e5-644931000000",
      "x-ms-client-request-id" : "41ae378e-f488-4222-a228-6cd6553ae6db",
>>>>>>> a55d5dd9
      "x-ms-blob-append-offset" : "0"
    },
    "Exception" : null
  }, {
    "Method" : "PUT",
<<<<<<< HEAD
    "Uri" : "https://jaschrepragrs.blob.core.windows.net/jtcappendblockfromurldestinationac08275772e89700e80/javablobappendblockfromurldestinationac156550f7320989b?comp=appendblock",
    "Headers" : {
      "x-ms-version" : "2019-02-02",
      "User-Agent" : "azsdk-java-azure-storage-blob/12.0.0-preview.3 1.8.0_221; Windows 10 10.0",
      "x-ms-client-request-id" : "4d139d41-b307-4e48-8ac8-8d0473c7eef8"
=======
    "Uri" : "https://azstoragesdkaccount.blob.core.windows.net/jtcappendblockfromurldestinationac020311bb52fe6d448/javablobappendblockfromurldestinationac14656321aa417a9?comp=appendblock",
    "Headers" : {
      "x-ms-version" : "2019-02-02",
      "User-Agent" : "azsdk-java-azure-storage-blob/12.0.0-preview.3 1.8.0_212; Windows 10 10.0",
      "x-ms-client-request-id" : "c079e093-065f-4e57-b8ba-8c09eac755dd"
>>>>>>> a55d5dd9
    },
    "Response" : {
      "x-ms-version" : "2019-02-02",
      "Server" : "Windows-Azure-Blob/1.0 Microsoft-HTTPAPI/2.0",
      "x-ms-blob-committed-block-count" : "1",
<<<<<<< HEAD
      "Last-Modified" : "Thu, 05 Sep 2019 22:41:34 GMT",
      "retry-after" : "0",
      "StatusCode" : "201",
      "x-ms-request-server-encrypted" : "true",
      "Date" : "Thu, 05 Sep 2019 22:41:33 GMT",
      "Content-MD5" : "wh+Wm18D0z1D4E+PE252gg==",
      "ETag" : "\"0x8D73252344EDC1E\"",
      "Content-Length" : "0",
      "x-ms-request-id" : "9b686eef-c01e-0018-473b-64cd3e000000",
      "x-ms-client-request-id" : "4d139d41-b307-4e48-8ac8-8d0473c7eef8",
=======
      "Last-Modified" : "Fri, 06 Sep 2019 19:00:04 GMT",
      "retry-after" : "0",
      "StatusCode" : "201",
      "x-ms-request-server-encrypted" : "true",
      "Date" : "Fri, 06 Sep 2019 19:00:04 GMT",
      "Content-MD5" : "wh+Wm18D0z1D4E+PE252gg==",
      "ETag" : "\"0x8D732FC6D43108D\"",
      "Content-Length" : "0",
      "x-ms-request-id" : "b92ab6d8-d01e-009e-50e5-644931000000",
      "x-ms-client-request-id" : "c079e093-065f-4e57-b8ba-8c09eac755dd",
>>>>>>> a55d5dd9
      "x-ms-blob-append-offset" : "0"
    },
    "Exception" : null
  }, {
    "Method" : "GET",
<<<<<<< HEAD
    "Uri" : "https://jaschrepragrs.blob.core.windows.net?prefix=jtcappendblockfromurldestinationac&comp=list",
    "Headers" : {
      "x-ms-version" : "2019-02-02",
      "User-Agent" : "azsdk-java-azure-storage-blob/12.0.0-preview.3 1.8.0_221; Windows 10 10.0",
      "x-ms-client-request-id" : "1bee27e9-47d6-4e3a-865c-afe73443744c"
=======
    "Uri" : "https://azstoragesdkaccount.blob.core.windows.net?prefix=jtcappendblockfromurldestinationac&comp=list",
    "Headers" : {
      "x-ms-version" : "2019-02-02",
      "User-Agent" : "azsdk-java-azure-storage-blob/12.0.0-preview.3 1.8.0_212; Windows 10 10.0",
      "x-ms-client-request-id" : "00e12425-6637-43f1-859e-a7638bb858a9"
>>>>>>> a55d5dd9
    },
    "Response" : {
      "Transfer-Encoding" : "chunked",
      "x-ms-version" : "2019-02-02",
      "Server" : "Windows-Azure-Blob/1.0 Microsoft-HTTPAPI/2.0",
      "retry-after" : "0",
      "StatusCode" : "200",
<<<<<<< HEAD
      "x-ms-request-id" : "9b686ef8-c01e-0018-4e3b-64cd3e000000",
      "Body" : "﻿<?xml version=\"1.0\" encoding=\"utf-8\"?><EnumerationResults ServiceEndpoint=\"https://jaschrepragrs.blob.core.windows.net/\"><Prefix>jtcappendblockfromurldestinationac</Prefix><Containers><Container><Name>jtcappendblockfromurldestinationac08275772e89700e80</Name><Properties><Last-Modified>Thu, 05 Sep 2019 22:41:33 GMT</Last-Modified><Etag>\"0x8D73252341AE474\"</Etag><LeaseStatus>unlocked</LeaseStatus><LeaseState>available</LeaseState><PublicAccess>container</PublicAccess><DefaultEncryptionScope>$account-encryption-key</DefaultEncryptionScope><DenyEncryptionScopeOverride>false</DenyEncryptionScopeOverride><HasImmutabilityPolicy>false</HasImmutabilityPolicy><HasLegalHold>false</HasLegalHold></Properties></Container></Containers><NextMarker /></EnumerationResults>",
      "Date" : "Thu, 05 Sep 2019 22:41:33 GMT",
      "x-ms-client-request-id" : "1bee27e9-47d6-4e3a-865c-afe73443744c",
=======
      "x-ms-request-id" : "b92ab75e-d01e-009e-46e5-644931000000",
      "Body" : "﻿<?xml version=\"1.0\" encoding=\"utf-8\"?><EnumerationResults ServiceEndpoint=\"https://azstoragesdkaccount.blob.core.windows.net/\"><Prefix>jtcappendblockfromurldestinationac</Prefix><Containers><Container><Name>jtcappendblockfromurldestinationac020311bb52fe6d448</Name><Properties><Last-Modified>Fri, 06 Sep 2019 19:00:04 GMT</Last-Modified><Etag>\"0x8D732FC6D20309F\"</Etag><LeaseStatus>unlocked</LeaseStatus><LeaseState>available</LeaseState><PublicAccess>container</PublicAccess><DefaultEncryptionScope>$account-encryption-key</DefaultEncryptionScope><DenyEncryptionScopeOverride>false</DenyEncryptionScopeOverride><HasImmutabilityPolicy>false</HasImmutabilityPolicy><HasLegalHold>false</HasLegalHold></Properties></Container></Containers><NextMarker /></EnumerationResults>",
      "Date" : "Fri, 06 Sep 2019 19:00:04 GMT",
      "x-ms-client-request-id" : "00e12425-6637-43f1-859e-a7638bb858a9",
>>>>>>> a55d5dd9
      "Content-Type" : "application/xml"
    },
    "Exception" : null
  }, {
    "Method" : "DELETE",
<<<<<<< HEAD
    "Uri" : "https://jaschrepragrs.blob.core.windows.net/jtcappendblockfromurldestinationac08275772e89700e80?restype=container",
    "Headers" : {
      "x-ms-version" : "2019-02-02",
      "User-Agent" : "azsdk-java-azure-storage-blob/12.0.0-preview.3 1.8.0_221; Windows 10 10.0",
      "x-ms-client-request-id" : "3771989b-2d32-448c-94e5-ff63741dbfaf"
=======
    "Uri" : "https://azstoragesdkaccount.blob.core.windows.net/jtcappendblockfromurldestinationac020311bb52fe6d448?restype=container",
    "Headers" : {
      "x-ms-version" : "2019-02-02",
      "User-Agent" : "azsdk-java-azure-storage-blob/12.0.0-preview.3 1.8.0_212; Windows 10 10.0",
      "x-ms-client-request-id" : "a81e8fc4-0885-44ab-80e5-f0167c2ed8b9"
>>>>>>> a55d5dd9
    },
    "Response" : {
      "x-ms-version" : "2019-02-02",
      "Server" : "Windows-Azure-Blob/1.0 Microsoft-HTTPAPI/2.0",
      "retry-after" : "0",
      "Content-Length" : "0",
      "StatusCode" : "202",
<<<<<<< HEAD
      "x-ms-request-id" : "9b686f05-c01e-0018-583b-64cd3e000000",
      "Date" : "Thu, 05 Sep 2019 22:41:33 GMT",
      "x-ms-client-request-id" : "3771989b-2d32-448c-94e5-ff63741dbfaf"
    },
    "Exception" : null
  } ],
  "variables" : [ "jtcappendblockfromurldestinationac08275772e89700e80", "javablobappendblockfromurldestinationac156550f7320989b", "javablobappendblockfromurldestinationac2917579bf7c1e53" ]
=======
      "x-ms-request-id" : "b92ab783-d01e-009e-69e5-644931000000",
      "Date" : "Fri, 06 Sep 2019 19:00:04 GMT",
      "x-ms-client-request-id" : "a81e8fc4-0885-44ab-80e5-f0167c2ed8b9"
    },
    "Exception" : null
  } ],
  "variables" : [ "jtcappendblockfromurldestinationac020311bb52fe6d448", "javablobappendblockfromurldestinationac14656321aa417a9", "javablobappendblockfromurldestinationac28810614b3b8e4a" ]
>>>>>>> a55d5dd9
}<|MERGE_RESOLUTION|>--- conflicted
+++ resolved
@@ -1,142 +1,76 @@
 {
   "networkCallRecords" : [ {
     "Method" : "PUT",
-<<<<<<< HEAD
-    "Uri" : "https://jaschrepragrs.blob.core.windows.net/jtcappendblockfromurldestinationac08275772e89700e80?restype=container",
-    "Headers" : {
-      "x-ms-version" : "2019-02-02",
-      "User-Agent" : "azsdk-java-azure-storage-blob/12.0.0-preview.3 1.8.0_221; Windows 10 10.0",
-      "x-ms-client-request-id" : "cdfea782-0644-44ea-b21c-5e6cfe0ca5e7"
-=======
-    "Uri" : "https://azstoragesdkaccount.blob.core.windows.net/jtcappendblockfromurldestinationac020311bb52fe6d448?restype=container",
-    "Headers" : {
-      "x-ms-version" : "2019-02-02",
-      "User-Agent" : "azsdk-java-azure-storage-blob/12.0.0-preview.3 1.8.0_212; Windows 10 10.0",
-      "x-ms-client-request-id" : "abde7efd-a555-4be9-bcdc-28a16a6107c6"
->>>>>>> a55d5dd9
-    },
-    "Response" : {
-      "x-ms-version" : "2019-02-02",
-      "Server" : "Windows-Azure-Blob/1.0 Microsoft-HTTPAPI/2.0",
-<<<<<<< HEAD
-      "ETag" : "\"0x8D732523401E737\"",
-      "Last-Modified" : "Thu, 05 Sep 2019 22:41:33 GMT",
-      "retry-after" : "0",
-      "Content-Length" : "0",
-      "StatusCode" : "201",
-      "x-ms-request-id" : "9b686eab-c01e-0018-0a3b-64cd3e000000",
-      "Date" : "Thu, 05 Sep 2019 22:41:33 GMT",
-      "x-ms-client-request-id" : "cdfea782-0644-44ea-b21c-5e6cfe0ca5e7"
-=======
-      "ETag" : "\"0x8D732FC6D10B0A1\"",
-      "Last-Modified" : "Fri, 06 Sep 2019 19:00:03 GMT",
-      "retry-after" : "0",
-      "Content-Length" : "0",
-      "StatusCode" : "201",
-      "x-ms-request-id" : "b92ab5af-d01e-009e-45e5-644931000000",
-      "Date" : "Fri, 06 Sep 2019 19:00:03 GMT",
-      "x-ms-client-request-id" : "abde7efd-a555-4be9-bcdc-28a16a6107c6"
->>>>>>> a55d5dd9
-    },
-    "Exception" : null
-  }, {
-    "Method" : "PUT",
-<<<<<<< HEAD
-    "Uri" : "https://jaschrepragrs.blob.core.windows.net/jtcappendblockfromurldestinationac08275772e89700e80/javablobappendblockfromurldestinationac156550f7320989b",
-    "Headers" : {
-      "x-ms-version" : "2019-02-02",
-      "User-Agent" : "azsdk-java-azure-storage-blob/12.0.0-preview.3 1.8.0_221; Windows 10 10.0",
-      "x-ms-client-request-id" : "d4cadb59-7bc6-44c7-8ab2-343f41069630"
-=======
-    "Uri" : "https://azstoragesdkaccount.blob.core.windows.net/jtcappendblockfromurldestinationac020311bb52fe6d448/javablobappendblockfromurldestinationac14656321aa417a9",
-    "Headers" : {
-      "x-ms-version" : "2019-02-02",
-      "User-Agent" : "azsdk-java-azure-storage-blob/12.0.0-preview.3 1.8.0_212; Windows 10 10.0",
-      "x-ms-client-request-id" : "bf35cfd0-74e5-4b3e-ae0a-9a2b462605f5"
->>>>>>> a55d5dd9
-    },
-    "Response" : {
-      "x-ms-version" : "2019-02-02",
-      "Server" : "Windows-Azure-Blob/1.0 Microsoft-HTTPAPI/2.0",
-<<<<<<< HEAD
-      "ETag" : "\"0x8D73252340E92FF\"",
-      "Last-Modified" : "Thu, 05 Sep 2019 22:41:33 GMT",
-      "retry-after" : "0",
-      "Content-Length" : "0",
-      "StatusCode" : "201",
-      "x-ms-request-id" : "9b686eb5-c01e-0018-113b-64cd3e000000",
-      "x-ms-request-server-encrypted" : "true",
-      "Date" : "Thu, 05 Sep 2019 22:41:33 GMT",
-      "x-ms-client-request-id" : "d4cadb59-7bc6-44c7-8ab2-343f41069630"
-=======
-      "ETag" : "\"0x8D732FC6D169ECC\"",
-      "Last-Modified" : "Fri, 06 Sep 2019 19:00:03 GMT",
-      "retry-after" : "0",
-      "Content-Length" : "0",
-      "StatusCode" : "201",
-      "x-ms-request-id" : "b92ab5f8-d01e-009e-0ae5-644931000000",
-      "x-ms-request-server-encrypted" : "true",
-      "Date" : "Fri, 06 Sep 2019 19:00:03 GMT",
-      "x-ms-client-request-id" : "bf35cfd0-74e5-4b3e-ae0a-9a2b462605f5"
->>>>>>> a55d5dd9
-    },
-    "Exception" : null
-  }, {
-    "Method" : "PUT",
-<<<<<<< HEAD
-    "Uri" : "https://jaschrepragrs.blob.core.windows.net/jtcappendblockfromurldestinationac08275772e89700e80?restype=container&comp=acl",
-    "Headers" : {
-      "x-ms-version" : "2019-02-02",
-      "User-Agent" : "azsdk-java-azure-storage-blob/12.0.0-preview.3 1.8.0_221; Windows 10 10.0",
-      "x-ms-client-request-id" : "abb473dc-f51e-4eaa-b108-3c56af3b298d",
-=======
-    "Uri" : "https://azstoragesdkaccount.blob.core.windows.net/jtcappendblockfromurldestinationac020311bb52fe6d448?restype=container&comp=acl",
-    "Headers" : {
-      "x-ms-version" : "2019-02-02",
-      "User-Agent" : "azsdk-java-azure-storage-blob/12.0.0-preview.3 1.8.0_212; Windows 10 10.0",
-      "x-ms-client-request-id" : "bf29f5dd-a01f-4b40-8fd1-56850cce7e19",
->>>>>>> a55d5dd9
+    "Uri" : "https://jaschrepragrs.blob.core.windows.net/jtcappendblockfromurldestinationac0511120d428c133f7?restype=container",
+    "Headers" : {
+      "x-ms-version" : "2019-02-02",
+      "User-Agent" : "azsdk-java-azure-storage-blob/12.0.0-preview.3 1.8.0_221; Windows 10 10.0",
+      "x-ms-client-request-id" : "cbf874f1-9d0a-463f-a0ef-8f49d93fc14d"
+    },
+    "Response" : {
+      "x-ms-version" : "2019-02-02",
+      "Server" : "Windows-Azure-Blob/1.0 Microsoft-HTTPAPI/2.0",
+      "ETag" : "\"0x8D73562401D4529\"",
+      "Last-Modified" : "Mon, 09 Sep 2019 20:13:59 GMT",
+      "retry-after" : "0",
+      "Content-Length" : "0",
+      "StatusCode" : "201",
+      "x-ms-request-id" : "e27c82de-901e-0029-454b-6796e9000000",
+      "Date" : "Mon, 09 Sep 2019 20:13:59 GMT",
+      "x-ms-client-request-id" : "cbf874f1-9d0a-463f-a0ef-8f49d93fc14d"
+    },
+    "Exception" : null
+  }, {
+    "Method" : "PUT",
+    "Uri" : "https://jaschrepragrs.blob.core.windows.net/jtcappendblockfromurldestinationac0511120d428c133f7/javablobappendblockfromurldestinationac148171a913271dc",
+    "Headers" : {
+      "x-ms-version" : "2019-02-02",
+      "User-Agent" : "azsdk-java-azure-storage-blob/12.0.0-preview.3 1.8.0_221; Windows 10 10.0",
+      "x-ms-client-request-id" : "a86cc996-bbe0-4af1-be80-e6dd045fba97"
+    },
+    "Response" : {
+      "x-ms-version" : "2019-02-02",
+      "Server" : "Windows-Azure-Blob/1.0 Microsoft-HTTPAPI/2.0",
+      "ETag" : "\"0x8D73562402A4CB0\"",
+      "Last-Modified" : "Mon, 09 Sep 2019 20:13:59 GMT",
+      "retry-after" : "0",
+      "Content-Length" : "0",
+      "StatusCode" : "201",
+      "x-ms-request-id" : "e27c82ea-901e-0029-4f4b-6796e9000000",
+      "x-ms-request-server-encrypted" : "true",
+      "Date" : "Mon, 09 Sep 2019 20:13:59 GMT",
+      "x-ms-client-request-id" : "a86cc996-bbe0-4af1-be80-e6dd045fba97"
+    },
+    "Exception" : null
+  }, {
+    "Method" : "PUT",
+    "Uri" : "https://jaschrepragrs.blob.core.windows.net/jtcappendblockfromurldestinationac0511120d428c133f7?restype=container&comp=acl",
+    "Headers" : {
+      "x-ms-version" : "2019-02-02",
+      "User-Agent" : "azsdk-java-azure-storage-blob/12.0.0-preview.3 1.8.0_221; Windows 10 10.0",
+      "x-ms-client-request-id" : "6ee8f918-84d0-4dcb-b377-1ba47a98ae9e",
       "Content-Type" : "application/xml; charset=utf-8"
     },
     "Response" : {
       "x-ms-version" : "2019-02-02",
       "Server" : "Windows-Azure-Blob/1.0 Microsoft-HTTPAPI/2.0",
-<<<<<<< HEAD
-      "ETag" : "\"0x8D73252341AE474\"",
-      "Last-Modified" : "Thu, 05 Sep 2019 22:41:33 GMT",
+      "ETag" : "\"0x8D73562403652AF\"",
+      "Last-Modified" : "Mon, 09 Sep 2019 20:13:59 GMT",
       "retry-after" : "0",
       "Content-Length" : "0",
       "StatusCode" : "200",
-      "x-ms-request-id" : "9b686ebe-c01e-0018-1a3b-64cd3e000000",
-      "Date" : "Thu, 05 Sep 2019 22:41:33 GMT",
-      "x-ms-client-request-id" : "abb473dc-f51e-4eaa-b108-3c56af3b298d"
-=======
-      "ETag" : "\"0x8D732FC6D20309F\"",
-      "Last-Modified" : "Fri, 06 Sep 2019 19:00:04 GMT",
-      "retry-after" : "0",
-      "Content-Length" : "0",
-      "StatusCode" : "200",
-      "x-ms-request-id" : "b92ab62f-d01e-009e-3ae5-644931000000",
-      "Date" : "Fri, 06 Sep 2019 19:00:03 GMT",
-      "x-ms-client-request-id" : "bf29f5dd-a01f-4b40-8fd1-56850cce7e19"
->>>>>>> a55d5dd9
+      "x-ms-request-id" : "e27c82fc-901e-0029-604b-6796e9000000",
+      "Date" : "Mon, 09 Sep 2019 20:13:59 GMT",
+      "x-ms-client-request-id" : "6ee8f918-84d0-4dcb-b377-1ba47a98ae9e"
     },
     "Exception" : null
   }, {
     "Method" : "HEAD",
-<<<<<<< HEAD
-    "Uri" : "https://jaschrepragrs.blob.core.windows.net/jtcappendblockfromurldestinationac08275772e89700e80/javablobappendblockfromurldestinationac156550f7320989b",
-    "Headers" : {
-      "x-ms-version" : "2019-02-02",
-      "User-Agent" : "azsdk-java-azure-storage-blob/12.0.0-preview.3 1.8.0_221; Windows 10 10.0",
-      "x-ms-client-request-id" : "19e3bd70-4216-4710-8e31-c1c42cb25a85"
-=======
-    "Uri" : "https://azstoragesdkaccount.blob.core.windows.net/jtcappendblockfromurldestinationac020311bb52fe6d448/javablobappendblockfromurldestinationac14656321aa417a9",
-    "Headers" : {
-      "x-ms-version" : "2019-02-02",
-      "User-Agent" : "azsdk-java-azure-storage-blob/12.0.0-preview.3 1.8.0_212; Windows 10 10.0",
-      "x-ms-client-request-id" : "ebdc34ca-ebb2-44e9-a14b-f181b32483d7"
->>>>>>> a55d5dd9
+    "Uri" : "https://jaschrepragrs.blob.core.windows.net/jtcappendblockfromurldestinationac0511120d428c133f7/javablobappendblockfromurldestinationac148171a913271dc",
+    "Headers" : {
+      "x-ms-version" : "2019-02-02",
+      "User-Agent" : "azsdk-java-azure-storage-blob/12.0.0-preview.3 1.8.0_221; Windows 10 10.0",
+      "x-ms-client-request-id" : "21dc0a9f-5841-4acb-bdd2-acc40147b41b"
     },
     "Response" : {
       "x-ms-version" : "2019-02-02",
@@ -145,95 +79,52 @@
       "x-ms-tag-count" : "0",
       "x-ms-lease-state" : "available",
       "x-ms-blob-committed-block-count" : "0",
-<<<<<<< HEAD
-      "Last-Modified" : "Thu, 05 Sep 2019 22:41:33 GMT",
+      "Last-Modified" : "Mon, 09 Sep 2019 20:13:59 GMT",
       "retry-after" : "0",
       "StatusCode" : "200",
-      "Date" : "Thu, 05 Sep 2019 22:41:33 GMT",
-=======
-      "Last-Modified" : "Fri, 06 Sep 2019 19:00:03 GMT",
-      "retry-after" : "0",
-      "StatusCode" : "200",
-      "Date" : "Fri, 06 Sep 2019 19:00:03 GMT",
->>>>>>> a55d5dd9
+      "Date" : "Mon, 09 Sep 2019 20:13:59 GMT",
       "x-ms-blob-type" : "AppendBlob",
       "Accept-Ranges" : "bytes",
       "x-ms-server-encrypted" : "true",
       "x-ms-access-tier-inferred" : "true",
       "x-ms-access-tier" : "Hot",
-<<<<<<< HEAD
-      "ETag" : "\"0x8D73252340E92FF\"",
-      "x-ms-creation-time" : "Thu, 05 Sep 2019 22:41:33 GMT",
-      "Content-Length" : "0",
-      "x-ms-request-id" : "9b686ecc-c01e-0018-283b-64cd3e000000",
-      "x-ms-client-request-id" : "19e3bd70-4216-4710-8e31-c1c42cb25a85",
-=======
-      "ETag" : "\"0x8D732FC6D169ECC\"",
-      "x-ms-creation-time" : "Fri, 06 Sep 2019 19:00:03 GMT",
-      "Content-Length" : "0",
-      "x-ms-request-id" : "b92ab64d-d01e-009e-57e5-644931000000",
-      "x-ms-client-request-id" : "ebdc34ca-ebb2-44e9-a14b-f181b32483d7",
->>>>>>> a55d5dd9
+      "ETag" : "\"0x8D73562402A4CB0\"",
+      "x-ms-creation-time" : "Mon, 09 Sep 2019 20:13:59 GMT",
+      "Content-Length" : "0",
+      "x-ms-request-id" : "e27c8308-901e-0029-6a4b-6796e9000000",
+      "x-ms-client-request-id" : "21dc0a9f-5841-4acb-bdd2-acc40147b41b",
       "Content-Type" : "application/octet-stream"
     },
     "Exception" : null
   }, {
     "Method" : "PUT",
-<<<<<<< HEAD
-    "Uri" : "https://jaschrepragrs.blob.core.windows.net/jtcappendblockfromurldestinationac08275772e89700e80/javablobappendblockfromurldestinationac2917579bf7c1e53",
-    "Headers" : {
-      "x-ms-version" : "2019-02-02",
-      "User-Agent" : "azsdk-java-azure-storage-blob/12.0.0-preview.3 1.8.0_221; Windows 10 10.0",
-      "x-ms-client-request-id" : "86e3a6e1-10a6-4973-a105-fdb9a0bc0e27"
-=======
-    "Uri" : "https://azstoragesdkaccount.blob.core.windows.net/jtcappendblockfromurldestinationac020311bb52fe6d448/javablobappendblockfromurldestinationac28810614b3b8e4a",
-    "Headers" : {
-      "x-ms-version" : "2019-02-02",
-      "User-Agent" : "azsdk-java-azure-storage-blob/12.0.0-preview.3 1.8.0_212; Windows 10 10.0",
-      "x-ms-client-request-id" : "f53a6620-0359-45c8-b419-3ab9d8dc4a66"
->>>>>>> a55d5dd9
-    },
-    "Response" : {
-      "x-ms-version" : "2019-02-02",
-      "Server" : "Windows-Azure-Blob/1.0 Microsoft-HTTPAPI/2.0",
-<<<<<<< HEAD
-      "ETag" : "\"0x8D732523434988A\"",
-      "Last-Modified" : "Thu, 05 Sep 2019 22:41:34 GMT",
-      "retry-after" : "0",
-      "Content-Length" : "0",
-      "StatusCode" : "201",
-      "x-ms-request-id" : "9b686ee1-c01e-0018-3b3b-64cd3e000000",
-      "x-ms-request-server-encrypted" : "true",
-      "Date" : "Thu, 05 Sep 2019 22:41:33 GMT",
-      "x-ms-client-request-id" : "86e3a6e1-10a6-4973-a105-fdb9a0bc0e27"
-=======
-      "ETag" : "\"0x8D732FC6D2C9D09\"",
-      "Last-Modified" : "Fri, 06 Sep 2019 19:00:04 GMT",
-      "retry-after" : "0",
-      "Content-Length" : "0",
-      "StatusCode" : "201",
-      "x-ms-request-id" : "b92ab679-d01e-009e-7ae5-644931000000",
-      "x-ms-request-server-encrypted" : "true",
-      "Date" : "Fri, 06 Sep 2019 19:00:03 GMT",
-      "x-ms-client-request-id" : "f53a6620-0359-45c8-b419-3ab9d8dc4a66"
->>>>>>> a55d5dd9
-    },
-    "Exception" : null
-  }, {
-    "Method" : "PUT",
-<<<<<<< HEAD
-    "Uri" : "https://jaschrepragrs.blob.core.windows.net/jtcappendblockfromurldestinationac08275772e89700e80/javablobappendblockfromurldestinationac2917579bf7c1e53?comp=appendblock",
-    "Headers" : {
-      "x-ms-version" : "2019-02-02",
-      "User-Agent" : "azsdk-java-azure-storage-blob/12.0.0-preview.3 1.8.0_221; Windows 10 10.0",
-      "x-ms-client-request-id" : "0345c5b5-8d7a-4ec7-ae74-dff29f9b0bff",
-=======
-    "Uri" : "https://azstoragesdkaccount.blob.core.windows.net/jtcappendblockfromurldestinationac020311bb52fe6d448/javablobappendblockfromurldestinationac28810614b3b8e4a?comp=appendblock",
-    "Headers" : {
-      "x-ms-version" : "2019-02-02",
-      "User-Agent" : "azsdk-java-azure-storage-blob/12.0.0-preview.3 1.8.0_212; Windows 10 10.0",
-      "x-ms-client-request-id" : "41ae378e-f488-4222-a228-6cd6553ae6db",
->>>>>>> a55d5dd9
+    "Uri" : "https://jaschrepragrs.blob.core.windows.net/jtcappendblockfromurldestinationac0511120d428c133f7/javablobappendblockfromurldestinationac210635fe7b6875e",
+    "Headers" : {
+      "x-ms-version" : "2019-02-02",
+      "User-Agent" : "azsdk-java-azure-storage-blob/12.0.0-preview.3 1.8.0_221; Windows 10 10.0",
+      "x-ms-client-request-id" : "ecaee0d3-eac8-471c-9ccf-05541ced90fb"
+    },
+    "Response" : {
+      "x-ms-version" : "2019-02-02",
+      "Server" : "Windows-Azure-Blob/1.0 Microsoft-HTTPAPI/2.0",
+      "ETag" : "\"0x8D73562404ECB53\"",
+      "Last-Modified" : "Mon, 09 Sep 2019 20:13:59 GMT",
+      "retry-after" : "0",
+      "Content-Length" : "0",
+      "StatusCode" : "201",
+      "x-ms-request-id" : "e27c8319-901e-0029-7b4b-6796e9000000",
+      "x-ms-request-server-encrypted" : "true",
+      "Date" : "Mon, 09 Sep 2019 20:13:59 GMT",
+      "x-ms-client-request-id" : "ecaee0d3-eac8-471c-9ccf-05541ced90fb"
+    },
+    "Exception" : null
+  }, {
+    "Method" : "PUT",
+    "Uri" : "https://jaschrepragrs.blob.core.windows.net/jtcappendblockfromurldestinationac0511120d428c133f7/javablobappendblockfromurldestinationac210635fe7b6875e?comp=appendblock",
+    "Headers" : {
+      "x-ms-version" : "2019-02-02",
+      "User-Agent" : "azsdk-java-azure-storage-blob/12.0.0-preview.3 1.8.0_221; Windows 10 10.0",
+      "x-ms-client-request-id" : "15b89617-1acf-463d-a64a-afd383466a17",
       "Content-Type" : "application/octet-stream"
     },
     "Response" : {
@@ -241,91 +132,50 @@
       "Server" : "Windows-Azure-Blob/1.0 Microsoft-HTTPAPI/2.0",
       "x-ms-content-crc64" : "6RYQPwaVsyQ=",
       "x-ms-blob-committed-block-count" : "1",
-<<<<<<< HEAD
-      "Last-Modified" : "Thu, 05 Sep 2019 22:41:34 GMT",
-      "retry-after" : "0",
-      "StatusCode" : "201",
-      "x-ms-request-server-encrypted" : "true",
-      "Date" : "Thu, 05 Sep 2019 22:41:33 GMT",
-      "ETag" : "\"0x8D732523440F6DE\"",
-      "Content-Length" : "0",
-      "x-ms-request-id" : "9b686ee6-c01e-0018-403b-64cd3e000000",
-      "x-ms-client-request-id" : "0345c5b5-8d7a-4ec7-ae74-dff29f9b0bff",
-=======
-      "Last-Modified" : "Fri, 06 Sep 2019 19:00:04 GMT",
-      "retry-after" : "0",
-      "StatusCode" : "201",
-      "x-ms-request-server-encrypted" : "true",
-      "Date" : "Fri, 06 Sep 2019 19:00:03 GMT",
-      "ETag" : "\"0x8D732FC6D343FFB\"",
-      "Content-Length" : "0",
-      "x-ms-request-id" : "b92ab6a5-d01e-009e-21e5-644931000000",
-      "x-ms-client-request-id" : "41ae378e-f488-4222-a228-6cd6553ae6db",
->>>>>>> a55d5dd9
+      "Last-Modified" : "Mon, 09 Sep 2019 20:13:59 GMT",
+      "retry-after" : "0",
+      "StatusCode" : "201",
+      "x-ms-request-server-encrypted" : "true",
+      "Date" : "Mon, 09 Sep 2019 20:13:59 GMT",
+      "ETag" : "\"0x8D73562405BED22\"",
+      "Content-Length" : "0",
+      "x-ms-request-id" : "e27c832f-901e-0029-0d4b-6796e9000000",
+      "x-ms-client-request-id" : "15b89617-1acf-463d-a64a-afd383466a17",
       "x-ms-blob-append-offset" : "0"
     },
     "Exception" : null
   }, {
     "Method" : "PUT",
-<<<<<<< HEAD
-    "Uri" : "https://jaschrepragrs.blob.core.windows.net/jtcappendblockfromurldestinationac08275772e89700e80/javablobappendblockfromurldestinationac156550f7320989b?comp=appendblock",
-    "Headers" : {
-      "x-ms-version" : "2019-02-02",
-      "User-Agent" : "azsdk-java-azure-storage-blob/12.0.0-preview.3 1.8.0_221; Windows 10 10.0",
-      "x-ms-client-request-id" : "4d139d41-b307-4e48-8ac8-8d0473c7eef8"
-=======
-    "Uri" : "https://azstoragesdkaccount.blob.core.windows.net/jtcappendblockfromurldestinationac020311bb52fe6d448/javablobappendblockfromurldestinationac14656321aa417a9?comp=appendblock",
-    "Headers" : {
-      "x-ms-version" : "2019-02-02",
-      "User-Agent" : "azsdk-java-azure-storage-blob/12.0.0-preview.3 1.8.0_212; Windows 10 10.0",
-      "x-ms-client-request-id" : "c079e093-065f-4e57-b8ba-8c09eac755dd"
->>>>>>> a55d5dd9
+    "Uri" : "https://jaschrepragrs.blob.core.windows.net/jtcappendblockfromurldestinationac0511120d428c133f7/javablobappendblockfromurldestinationac148171a913271dc?comp=appendblock",
+    "Headers" : {
+      "x-ms-version" : "2019-02-02",
+      "User-Agent" : "azsdk-java-azure-storage-blob/12.0.0-preview.3 1.8.0_221; Windows 10 10.0",
+      "x-ms-client-request-id" : "b869ae89-f14a-4e3b-b72f-5bfd35e60597"
     },
     "Response" : {
       "x-ms-version" : "2019-02-02",
       "Server" : "Windows-Azure-Blob/1.0 Microsoft-HTTPAPI/2.0",
       "x-ms-blob-committed-block-count" : "1",
-<<<<<<< HEAD
-      "Last-Modified" : "Thu, 05 Sep 2019 22:41:34 GMT",
-      "retry-after" : "0",
-      "StatusCode" : "201",
-      "x-ms-request-server-encrypted" : "true",
-      "Date" : "Thu, 05 Sep 2019 22:41:33 GMT",
+      "Last-Modified" : "Mon, 09 Sep 2019 20:13:59 GMT",
+      "retry-after" : "0",
+      "StatusCode" : "201",
+      "x-ms-request-server-encrypted" : "true",
+      "Date" : "Mon, 09 Sep 2019 20:13:59 GMT",
       "Content-MD5" : "wh+Wm18D0z1D4E+PE252gg==",
-      "ETag" : "\"0x8D73252344EDC1E\"",
-      "Content-Length" : "0",
-      "x-ms-request-id" : "9b686eef-c01e-0018-473b-64cd3e000000",
-      "x-ms-client-request-id" : "4d139d41-b307-4e48-8ac8-8d0473c7eef8",
-=======
-      "Last-Modified" : "Fri, 06 Sep 2019 19:00:04 GMT",
-      "retry-after" : "0",
-      "StatusCode" : "201",
-      "x-ms-request-server-encrypted" : "true",
-      "Date" : "Fri, 06 Sep 2019 19:00:04 GMT",
-      "Content-MD5" : "wh+Wm18D0z1D4E+PE252gg==",
-      "ETag" : "\"0x8D732FC6D43108D\"",
-      "Content-Length" : "0",
-      "x-ms-request-id" : "b92ab6d8-d01e-009e-50e5-644931000000",
-      "x-ms-client-request-id" : "c079e093-065f-4e57-b8ba-8c09eac755dd",
->>>>>>> a55d5dd9
+      "ETag" : "\"0x8D73562406A6EBA\"",
+      "Content-Length" : "0",
+      "x-ms-request-id" : "e27c833d-901e-0029-1a4b-6796e9000000",
+      "x-ms-client-request-id" : "b869ae89-f14a-4e3b-b72f-5bfd35e60597",
       "x-ms-blob-append-offset" : "0"
     },
     "Exception" : null
   }, {
     "Method" : "GET",
-<<<<<<< HEAD
     "Uri" : "https://jaschrepragrs.blob.core.windows.net?prefix=jtcappendblockfromurldestinationac&comp=list",
     "Headers" : {
       "x-ms-version" : "2019-02-02",
       "User-Agent" : "azsdk-java-azure-storage-blob/12.0.0-preview.3 1.8.0_221; Windows 10 10.0",
-      "x-ms-client-request-id" : "1bee27e9-47d6-4e3a-865c-afe73443744c"
-=======
-    "Uri" : "https://azstoragesdkaccount.blob.core.windows.net?prefix=jtcappendblockfromurldestinationac&comp=list",
-    "Headers" : {
-      "x-ms-version" : "2019-02-02",
-      "User-Agent" : "azsdk-java-azure-storage-blob/12.0.0-preview.3 1.8.0_212; Windows 10 10.0",
-      "x-ms-client-request-id" : "00e12425-6637-43f1-859e-a7638bb858a9"
->>>>>>> a55d5dd9
+      "x-ms-client-request-id" : "10a1242c-e19d-4303-9862-c13df91508ab"
     },
     "Response" : {
       "Transfer-Encoding" : "chunked",
@@ -333,35 +183,20 @@
       "Server" : "Windows-Azure-Blob/1.0 Microsoft-HTTPAPI/2.0",
       "retry-after" : "0",
       "StatusCode" : "200",
-<<<<<<< HEAD
-      "x-ms-request-id" : "9b686ef8-c01e-0018-4e3b-64cd3e000000",
-      "Body" : "﻿<?xml version=\"1.0\" encoding=\"utf-8\"?><EnumerationResults ServiceEndpoint=\"https://jaschrepragrs.blob.core.windows.net/\"><Prefix>jtcappendblockfromurldestinationac</Prefix><Containers><Container><Name>jtcappendblockfromurldestinationac08275772e89700e80</Name><Properties><Last-Modified>Thu, 05 Sep 2019 22:41:33 GMT</Last-Modified><Etag>\"0x8D73252341AE474\"</Etag><LeaseStatus>unlocked</LeaseStatus><LeaseState>available</LeaseState><PublicAccess>container</PublicAccess><DefaultEncryptionScope>$account-encryption-key</DefaultEncryptionScope><DenyEncryptionScopeOverride>false</DenyEncryptionScopeOverride><HasImmutabilityPolicy>false</HasImmutabilityPolicy><HasLegalHold>false</HasLegalHold></Properties></Container></Containers><NextMarker /></EnumerationResults>",
-      "Date" : "Thu, 05 Sep 2019 22:41:33 GMT",
-      "x-ms-client-request-id" : "1bee27e9-47d6-4e3a-865c-afe73443744c",
-=======
-      "x-ms-request-id" : "b92ab75e-d01e-009e-46e5-644931000000",
-      "Body" : "﻿<?xml version=\"1.0\" encoding=\"utf-8\"?><EnumerationResults ServiceEndpoint=\"https://azstoragesdkaccount.blob.core.windows.net/\"><Prefix>jtcappendblockfromurldestinationac</Prefix><Containers><Container><Name>jtcappendblockfromurldestinationac020311bb52fe6d448</Name><Properties><Last-Modified>Fri, 06 Sep 2019 19:00:04 GMT</Last-Modified><Etag>\"0x8D732FC6D20309F\"</Etag><LeaseStatus>unlocked</LeaseStatus><LeaseState>available</LeaseState><PublicAccess>container</PublicAccess><DefaultEncryptionScope>$account-encryption-key</DefaultEncryptionScope><DenyEncryptionScopeOverride>false</DenyEncryptionScopeOverride><HasImmutabilityPolicy>false</HasImmutabilityPolicy><HasLegalHold>false</HasLegalHold></Properties></Container></Containers><NextMarker /></EnumerationResults>",
-      "Date" : "Fri, 06 Sep 2019 19:00:04 GMT",
-      "x-ms-client-request-id" : "00e12425-6637-43f1-859e-a7638bb858a9",
->>>>>>> a55d5dd9
+      "x-ms-request-id" : "e27c8350-901e-0029-2c4b-6796e9000000",
+      "Body" : "﻿<?xml version=\"1.0\" encoding=\"utf-8\"?><EnumerationResults ServiceEndpoint=\"https://jaschrepragrs.blob.core.windows.net/\"><Prefix>jtcappendblockfromurldestinationac</Prefix><Containers><Container><Name>jtcappendblockfromurldestinationac0511120d428c133f7</Name><Properties><Last-Modified>Mon, 09 Sep 2019 20:13:59 GMT</Last-Modified><Etag>\"0x8D73562403652AF\"</Etag><LeaseStatus>unlocked</LeaseStatus><LeaseState>available</LeaseState><PublicAccess>container</PublicAccess><DefaultEncryptionScope>$account-encryption-key</DefaultEncryptionScope><DenyEncryptionScopeOverride>false</DenyEncryptionScopeOverride><HasImmutabilityPolicy>false</HasImmutabilityPolicy><HasLegalHold>false</HasLegalHold></Properties></Container></Containers><NextMarker /></EnumerationResults>",
+      "Date" : "Mon, 09 Sep 2019 20:13:59 GMT",
+      "x-ms-client-request-id" : "10a1242c-e19d-4303-9862-c13df91508ab",
       "Content-Type" : "application/xml"
     },
     "Exception" : null
   }, {
     "Method" : "DELETE",
-<<<<<<< HEAD
-    "Uri" : "https://jaschrepragrs.blob.core.windows.net/jtcappendblockfromurldestinationac08275772e89700e80?restype=container",
-    "Headers" : {
-      "x-ms-version" : "2019-02-02",
-      "User-Agent" : "azsdk-java-azure-storage-blob/12.0.0-preview.3 1.8.0_221; Windows 10 10.0",
-      "x-ms-client-request-id" : "3771989b-2d32-448c-94e5-ff63741dbfaf"
-=======
-    "Uri" : "https://azstoragesdkaccount.blob.core.windows.net/jtcappendblockfromurldestinationac020311bb52fe6d448?restype=container",
-    "Headers" : {
-      "x-ms-version" : "2019-02-02",
-      "User-Agent" : "azsdk-java-azure-storage-blob/12.0.0-preview.3 1.8.0_212; Windows 10 10.0",
-      "x-ms-client-request-id" : "a81e8fc4-0885-44ab-80e5-f0167c2ed8b9"
->>>>>>> a55d5dd9
+    "Uri" : "https://jaschrepragrs.blob.core.windows.net/jtcappendblockfromurldestinationac0511120d428c133f7?restype=container",
+    "Headers" : {
+      "x-ms-version" : "2019-02-02",
+      "User-Agent" : "azsdk-java-azure-storage-blob/12.0.0-preview.3 1.8.0_221; Windows 10 10.0",
+      "x-ms-client-request-id" : "c6432ce1-bbb3-4833-8d6b-a1f279c5dbd5"
     },
     "Response" : {
       "x-ms-version" : "2019-02-02",
@@ -369,21 +204,11 @@
       "retry-after" : "0",
       "Content-Length" : "0",
       "StatusCode" : "202",
-<<<<<<< HEAD
-      "x-ms-request-id" : "9b686f05-c01e-0018-583b-64cd3e000000",
-      "Date" : "Thu, 05 Sep 2019 22:41:33 GMT",
-      "x-ms-client-request-id" : "3771989b-2d32-448c-94e5-ff63741dbfaf"
+      "x-ms-request-id" : "e27c8358-901e-0029-344b-6796e9000000",
+      "Date" : "Mon, 09 Sep 2019 20:13:59 GMT",
+      "x-ms-client-request-id" : "c6432ce1-bbb3-4833-8d6b-a1f279c5dbd5"
     },
     "Exception" : null
   } ],
-  "variables" : [ "jtcappendblockfromurldestinationac08275772e89700e80", "javablobappendblockfromurldestinationac156550f7320989b", "javablobappendblockfromurldestinationac2917579bf7c1e53" ]
-=======
-      "x-ms-request-id" : "b92ab783-d01e-009e-69e5-644931000000",
-      "Date" : "Fri, 06 Sep 2019 19:00:04 GMT",
-      "x-ms-client-request-id" : "a81e8fc4-0885-44ab-80e5-f0167c2ed8b9"
-    },
-    "Exception" : null
-  } ],
-  "variables" : [ "jtcappendblockfromurldestinationac020311bb52fe6d448", "javablobappendblockfromurldestinationac14656321aa417a9", "javablobappendblockfromurldestinationac28810614b3b8e4a" ]
->>>>>>> a55d5dd9
+  "variables" : [ "jtcappendblockfromurldestinationac0511120d428c133f7", "javablobappendblockfromurldestinationac148171a913271dc", "javablobappendblockfromurldestinationac210635fe7b6875e" ]
 }