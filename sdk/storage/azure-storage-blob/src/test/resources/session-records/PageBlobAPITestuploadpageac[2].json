--- conflicted
+++ resolved
@@ -1,148 +1,79 @@
 {
   "networkCallRecords" : [ {
     "Method" : "PUT",
-<<<<<<< HEAD
-    "Uri" : "https://jaschrepragrs.blob.core.windows.net/jtcuploadpageac0pageblobapitestuploadpageac340180010557ab?restype=container",
+    "Uri" : "https://jaschrepragrs.blob.core.windows.net/jtcuploadpageac0pageblobapitestuploadpageace1e37638ab55ce?restype=container",
     "Headers" : {
       "x-ms-version" : "2019-02-02",
       "User-Agent" : "azsdk-java-azure-storage-blob/12.0.0-preview.3 1.8.0_221; Windows 10 10.0",
-      "x-ms-client-request-id" : "6998dbbf-2973-4292-be50-b7d8404b3eec"
-=======
-    "Uri" : "https://azstoragesdkaccount.blob.core.windows.net/jtcuploadpageac0pageblobapitestuploadpageac02493827704ce3?restype=container",
-    "Headers" : {
-      "x-ms-version" : "2019-02-02",
-      "User-Agent" : "azsdk-java-azure-storage-blob/12.0.0-preview.3 1.8.0_212; Windows 10 10.0",
-      "x-ms-client-request-id" : "45b8968f-cbde-45e9-8963-3fe6837791a9"
->>>>>>> a55d5dd9
+      "x-ms-client-request-id" : "f5db4371-5a7f-4941-aa6a-54065ab1ef20"
     },
     "Response" : {
       "x-ms-version" : "2019-02-02",
       "Server" : "Windows-Azure-Blob/1.0 Microsoft-HTTPAPI/2.0",
-<<<<<<< HEAD
-      "ETag" : "\"0x8D732524494F514\"",
-      "Last-Modified" : "Thu, 05 Sep 2019 22:42:01 GMT",
+      "ETag" : "\"0x8D735617E1F6FBC\"",
+      "Last-Modified" : "Mon, 09 Sep 2019 20:08:34 GMT",
       "retry-after" : "0",
       "Content-Length" : "0",
       "StatusCode" : "201",
-      "x-ms-request-id" : "e0dd4a7c-e01e-0026-2b3b-647b1f000000",
-      "Date" : "Thu, 05 Sep 2019 22:42:00 GMT",
-      "x-ms-client-request-id" : "6998dbbf-2973-4292-be50-b7d8404b3eec"
-=======
-      "ETag" : "\"0x8D732FDB94DF8A6\"",
-      "Last-Modified" : "Fri, 06 Sep 2019 19:09:21 GMT",
-      "retry-after" : "0",
-      "Content-Length" : "0",
-      "StatusCode" : "201",
-      "x-ms-request-id" : "8f75df1d-401e-003a-70e6-6473d5000000",
-      "Date" : "Fri, 06 Sep 2019 19:09:20 GMT",
-      "x-ms-client-request-id" : "45b8968f-cbde-45e9-8963-3fe6837791a9"
->>>>>>> a55d5dd9
+      "x-ms-request-id" : "9ebd0454-501e-003f-594a-675777000000",
+      "Date" : "Mon, 09 Sep 2019 20:08:33 GMT",
+      "x-ms-client-request-id" : "f5db4371-5a7f-4941-aa6a-54065ab1ef20"
     },
     "Exception" : null
   }, {
     "Method" : "PUT",
-<<<<<<< HEAD
-    "Uri" : "https://jaschrepragrs.blob.core.windows.net/jtcuploadpageac0pageblobapitestuploadpageac340180010557ab/javablobuploadpageac1pageblobapitestuploadpageac34042629675",
+    "Uri" : "https://jaschrepragrs.blob.core.windows.net/jtcuploadpageac0pageblobapitestuploadpageace1e37638ab55ce/javablobuploadpageac1pageblobapitestuploadpageace1e06280672",
     "Headers" : {
       "x-ms-version" : "2019-02-02",
       "User-Agent" : "azsdk-java-azure-storage-blob/12.0.0-preview.3 1.8.0_221; Windows 10 10.0",
-      "x-ms-client-request-id" : "90041f36-0267-4a91-b1ec-4a633cd47beb"
-=======
-    "Uri" : "https://azstoragesdkaccount.blob.core.windows.net/jtcuploadpageac0pageblobapitestuploadpageac02493827704ce3/javablobuploadpageac1pageblobapitestuploadpageac02446311df7",
-    "Headers" : {
-      "x-ms-version" : "2019-02-02",
-      "User-Agent" : "azsdk-java-azure-storage-blob/12.0.0-preview.3 1.8.0_212; Windows 10 10.0",
-      "x-ms-client-request-id" : "e9e7605f-1541-4eb5-9632-eda34f74b408"
->>>>>>> a55d5dd9
+      "x-ms-client-request-id" : "f3980886-6a93-4e20-a951-2fc85c63f34a"
     },
     "Response" : {
       "x-ms-version" : "2019-02-02",
       "Server" : "Windows-Azure-Blob/1.0 Microsoft-HTTPAPI/2.0",
-<<<<<<< HEAD
-      "ETag" : "\"0x8D7325244A2087D\"",
-      "Last-Modified" : "Thu, 05 Sep 2019 22:42:01 GMT",
+      "ETag" : "\"0x8D735617E2CE238\"",
+      "Last-Modified" : "Mon, 09 Sep 2019 20:08:34 GMT",
       "retry-after" : "0",
       "Content-Length" : "0",
       "StatusCode" : "201",
-      "x-ms-request-id" : "e0dd4a87-e01e-0026-343b-647b1f000000",
+      "x-ms-request-id" : "9ebd0483-501e-003f-044a-675777000000",
       "x-ms-request-server-encrypted" : "true",
-      "Date" : "Thu, 05 Sep 2019 22:42:00 GMT",
-      "x-ms-client-request-id" : "90041f36-0267-4a91-b1ec-4a633cd47beb"
-=======
-      "ETag" : "\"0x8D732FDB954E8CE\"",
-      "Last-Modified" : "Fri, 06 Sep 2019 19:09:21 GMT",
-      "retry-after" : "0",
-      "Content-Length" : "0",
-      "StatusCode" : "201",
-      "x-ms-request-id" : "8f75df47-401e-003a-16e6-6473d5000000",
-      "x-ms-request-server-encrypted" : "true",
-      "Date" : "Fri, 06 Sep 2019 19:09:20 GMT",
-      "x-ms-client-request-id" : "e9e7605f-1541-4eb5-9632-eda34f74b408"
->>>>>>> a55d5dd9
+      "Date" : "Mon, 09 Sep 2019 20:08:33 GMT",
+      "x-ms-client-request-id" : "f3980886-6a93-4e20-a951-2fc85c63f34a"
     },
     "Exception" : null
   }, {
     "Method" : "PUT",
-<<<<<<< HEAD
-    "Uri" : "https://jaschrepragrs.blob.core.windows.net/jtcuploadpageac0pageblobapitestuploadpageac340180010557ab/javablobuploadpageac1pageblobapitestuploadpageac34042629675?comp=page",
+    "Uri" : "https://jaschrepragrs.blob.core.windows.net/jtcuploadpageac0pageblobapitestuploadpageace1e37638ab55ce/javablobuploadpageac1pageblobapitestuploadpageace1e06280672?comp=page",
     "Headers" : {
       "x-ms-version" : "2019-02-02",
       "User-Agent" : "azsdk-java-azure-storage-blob/12.0.0-preview.3 1.8.0_221; Windows 10 10.0",
-      "x-ms-client-request-id" : "180834cf-c40b-472d-a2f4-90779795dd73",
-=======
-    "Uri" : "https://azstoragesdkaccount.blob.core.windows.net/jtcuploadpageac0pageblobapitestuploadpageac02493827704ce3/javablobuploadpageac1pageblobapitestuploadpageac02446311df7?comp=page",
-    "Headers" : {
-      "x-ms-version" : "2019-02-02",
-      "User-Agent" : "azsdk-java-azure-storage-blob/12.0.0-preview.3 1.8.0_212; Windows 10 10.0",
-      "x-ms-client-request-id" : "2e0b8a40-3f0a-4851-897e-5fbf5c0a766f",
->>>>>>> a55d5dd9
+      "x-ms-client-request-id" : "54e1d5ef-87bf-4da3-8969-e5afa719a669",
       "Content-Type" : "application/octet-stream"
     },
     "Response" : {
       "x-ms-version" : "2019-02-02",
       "Server" : "Windows-Azure-Blob/1.0 Microsoft-HTTPAPI/2.0",
-<<<<<<< HEAD
-      "x-ms-content-crc64" : "ZTeYzhy+l94=",
+      "x-ms-content-crc64" : "lqeBbeloc9o=",
       "x-ms-blob-sequence-number" : "0",
-      "Last-Modified" : "Thu, 05 Sep 2019 22:42:01 GMT",
+      "Last-Modified" : "Mon, 09 Sep 2019 20:08:34 GMT",
       "retry-after" : "0",
       "StatusCode" : "201",
       "x-ms-request-server-encrypted" : "true",
-      "Date" : "Thu, 05 Sep 2019 22:42:00 GMT",
-      "ETag" : "\"0x8D7325244AF2A47\"",
+      "Date" : "Mon, 09 Sep 2019 20:08:33 GMT",
+      "ETag" : "\"0x8D735617E3A7949\"",
       "Content-Length" : "0",
-      "x-ms-request-id" : "e0dd4a97-e01e-0026-413b-647b1f000000",
-      "x-ms-client-request-id" : "180834cf-c40b-472d-a2f4-90779795dd73"
-=======
-      "x-ms-content-crc64" : "SLz/N91N890=",
-      "x-ms-blob-sequence-number" : "0",
-      "Last-Modified" : "Fri, 06 Sep 2019 19:09:21 GMT",
-      "retry-after" : "0",
-      "StatusCode" : "201",
-      "x-ms-request-server-encrypted" : "true",
-      "Date" : "Fri, 06 Sep 2019 19:09:20 GMT",
-      "ETag" : "\"0x8D732FDB969600B\"",
-      "Content-Length" : "0",
-      "x-ms-request-id" : "8f75dfaf-401e-003a-74e6-6473d5000000",
-      "x-ms-client-request-id" : "2e0b8a40-3f0a-4851-897e-5fbf5c0a766f"
->>>>>>> a55d5dd9
+      "x-ms-request-id" : "9ebd04a1-501e-003f-1e4a-675777000000",
+      "x-ms-client-request-id" : "54e1d5ef-87bf-4da3-8969-e5afa719a669"
     },
     "Exception" : null
   }, {
     "Method" : "GET",
-<<<<<<< HEAD
     "Uri" : "https://jaschrepragrs.blob.core.windows.net?prefix=jtcuploadpageac&comp=list",
     "Headers" : {
       "x-ms-version" : "2019-02-02",
       "User-Agent" : "azsdk-java-azure-storage-blob/12.0.0-preview.3 1.8.0_221; Windows 10 10.0",
-      "x-ms-client-request-id" : "44b433ca-bc7c-4219-9833-d1ed5ac75416"
-=======
-    "Uri" : "https://azstoragesdkaccount.blob.core.windows.net?prefix=jtcuploadpageac&comp=list",
-    "Headers" : {
-      "x-ms-version" : "2019-02-02",
-      "User-Agent" : "azsdk-java-azure-storage-blob/12.0.0-preview.3 1.8.0_212; Windows 10 10.0",
-      "x-ms-client-request-id" : "8abb68cc-926f-4330-a8ac-69b993496366"
->>>>>>> a55d5dd9
+      "x-ms-client-request-id" : "2666de8e-93ac-407e-93a8-346b9b376afd"
     },
     "Response" : {
       "Transfer-Encoding" : "chunked",
@@ -150,35 +81,20 @@
       "Server" : "Windows-Azure-Blob/1.0 Microsoft-HTTPAPI/2.0",
       "retry-after" : "0",
       "StatusCode" : "200",
-<<<<<<< HEAD
-      "x-ms-request-id" : "e0dd4aa6-e01e-0026-4e3b-647b1f000000",
-      "Body" : "﻿<?xml version=\"1.0\" encoding=\"utf-8\"?><EnumerationResults ServiceEndpoint=\"https://jaschrepragrs.blob.core.windows.net/\"><Prefix>jtcuploadpageac</Prefix><Containers><Container><Name>jtcuploadpageac0pageblobapitestuploadpageac340180010557ab</Name><Properties><Last-Modified>Thu, 05 Sep 2019 22:42:01 GMT</Last-Modified><Etag>\"0x8D732524494F514\"</Etag><LeaseStatus>unlocked</LeaseStatus><LeaseState>available</LeaseState><DefaultEncryptionScope>$account-encryption-key</DefaultEncryptionScope><DenyEncryptionScopeOverride>false</DenyEncryptionScopeOverride><HasImmutabilityPolicy>false</HasImmutabilityPolicy><HasLegalHold>false</HasLegalHold></Properties></Container></Containers><NextMarker /></EnumerationResults>",
-      "Date" : "Thu, 05 Sep 2019 22:42:01 GMT",
-      "x-ms-client-request-id" : "44b433ca-bc7c-4219-9833-d1ed5ac75416",
-=======
-      "x-ms-request-id" : "8f75dfc3-401e-003a-06e6-6473d5000000",
-      "Body" : "﻿<?xml version=\"1.0\" encoding=\"utf-8\"?><EnumerationResults ServiceEndpoint=\"https://azstoragesdkaccount.blob.core.windows.net/\"><Prefix>jtcuploadpageac</Prefix><Containers><Container><Name>jtcuploadpageac0pageblobapitestuploadpageac02493827704ce3</Name><Properties><Last-Modified>Fri, 06 Sep 2019 19:09:21 GMT</Last-Modified><Etag>\"0x8D732FDB94DF8A6\"</Etag><LeaseStatus>unlocked</LeaseStatus><LeaseState>available</LeaseState><DefaultEncryptionScope>$account-encryption-key</DefaultEncryptionScope><DenyEncryptionScopeOverride>false</DenyEncryptionScopeOverride><HasImmutabilityPolicy>false</HasImmutabilityPolicy><HasLegalHold>false</HasLegalHold></Properties></Container></Containers><NextMarker /></EnumerationResults>",
-      "Date" : "Fri, 06 Sep 2019 19:09:20 GMT",
-      "x-ms-client-request-id" : "8abb68cc-926f-4330-a8ac-69b993496366",
->>>>>>> a55d5dd9
+      "x-ms-request-id" : "9ebd04bc-501e-003f-364a-675777000000",
+      "Body" : "﻿<?xml version=\"1.0\" encoding=\"utf-8\"?><EnumerationResults ServiceEndpoint=\"https://jaschrepragrs.blob.core.windows.net/\"><Prefix>jtcuploadpageac</Prefix><Containers><Container><Name>jtcuploadpageac0pageblobapitestuploadpageace1e37638ab55ce</Name><Properties><Last-Modified>Mon, 09 Sep 2019 20:08:34 GMT</Last-Modified><Etag>\"0x8D735617E1F6FBC\"</Etag><LeaseStatus>unlocked</LeaseStatus><LeaseState>available</LeaseState><DefaultEncryptionScope>$account-encryption-key</DefaultEncryptionScope><DenyEncryptionScopeOverride>false</DenyEncryptionScopeOverride><HasImmutabilityPolicy>false</HasImmutabilityPolicy><HasLegalHold>false</HasLegalHold></Properties></Container></Containers><NextMarker /></EnumerationResults>",
+      "Date" : "Mon, 09 Sep 2019 20:08:34 GMT",
+      "x-ms-client-request-id" : "2666de8e-93ac-407e-93a8-346b9b376afd",
       "Content-Type" : "application/xml"
     },
     "Exception" : null
   }, {
     "Method" : "DELETE",
-<<<<<<< HEAD
-    "Uri" : "https://jaschrepragrs.blob.core.windows.net/jtcuploadpageac0pageblobapitestuploadpageac340180010557ab?restype=container",
+    "Uri" : "https://jaschrepragrs.blob.core.windows.net/jtcuploadpageac0pageblobapitestuploadpageace1e37638ab55ce?restype=container",
     "Headers" : {
       "x-ms-version" : "2019-02-02",
       "User-Agent" : "azsdk-java-azure-storage-blob/12.0.0-preview.3 1.8.0_221; Windows 10 10.0",
-      "x-ms-client-request-id" : "5a387d4d-f9f7-433b-bc7f-6cfd355f7f3a"
-=======
-    "Uri" : "https://azstoragesdkaccount.blob.core.windows.net/jtcuploadpageac0pageblobapitestuploadpageac02493827704ce3?restype=container",
-    "Headers" : {
-      "x-ms-version" : "2019-02-02",
-      "User-Agent" : "azsdk-java-azure-storage-blob/12.0.0-preview.3 1.8.0_212; Windows 10 10.0",
-      "x-ms-client-request-id" : "bae14e22-16c0-4df6-91ec-c70218eadefe"
->>>>>>> a55d5dd9
+      "x-ms-client-request-id" : "d256df98-7a03-4c17-acbd-99bcab160651"
     },
     "Response" : {
       "x-ms-version" : "2019-02-02",
@@ -186,21 +102,11 @@
       "retry-after" : "0",
       "Content-Length" : "0",
       "StatusCode" : "202",
-<<<<<<< HEAD
-      "x-ms-request-id" : "e0dd4ab1-e01e-0026-593b-647b1f000000",
-      "Date" : "Thu, 05 Sep 2019 22:42:01 GMT",
-      "x-ms-client-request-id" : "5a387d4d-f9f7-433b-bc7f-6cfd355f7f3a"
+      "x-ms-request-id" : "9ebd04e0-501e-003f-564a-675777000000",
+      "Date" : "Mon, 09 Sep 2019 20:08:34 GMT",
+      "x-ms-client-request-id" : "d256df98-7a03-4c17-acbd-99bcab160651"
     },
     "Exception" : null
   } ],
-  "variables" : [ "jtcuploadpageac0pageblobapitestuploadpageac340180010557ab", "javablobuploadpageac1pageblobapitestuploadpageac34042629675", "6fc47461-1fcb-4c25-be0a-2f4a35ead7bf" ]
-=======
-      "x-ms-request-id" : "8f75dfdc-401e-003a-1ce6-6473d5000000",
-      "Date" : "Fri, 06 Sep 2019 19:09:20 GMT",
-      "x-ms-client-request-id" : "bae14e22-16c0-4df6-91ec-c70218eadefe"
-    },
-    "Exception" : null
-  } ],
-  "variables" : [ "jtcuploadpageac0pageblobapitestuploadpageac02493827704ce3", "javablobuploadpageac1pageblobapitestuploadpageac02446311df7", "a95d5a69-5258-46cd-b945-46655445d2ed" ]
->>>>>>> a55d5dd9
+  "variables" : [ "jtcuploadpageac0pageblobapitestuploadpageace1e37638ab55ce", "javablobuploadpageac1pageblobapitestuploadpageace1e06280672", "433feb8b-ef58-4ac2-8f8b-520216262274" ]
 }