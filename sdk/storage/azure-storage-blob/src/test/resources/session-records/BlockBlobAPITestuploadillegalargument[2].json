{
  "networkCallRecords" : [ {
    "Method" : "PUT",
<<<<<<< HEAD
    "Uri" : "https://jaschrepragrs.blob.core.windows.net/jtcuploadillegalargument09754607972bc994b34305?restype=container",
    "Headers" : {
      "x-ms-version" : "2019-02-02",
      "User-Agent" : "azsdk-java-azure-storage-blob/12.0.0-preview.3 1.8.0_221; Windows 10 10.0",
      "x-ms-client-request-id" : "6649220e-3210-4fe1-b1c3-d83ff5ba2221"
=======
    "Uri" : "https://azstoragesdkaccount.blob.core.windows.net/jtcuploadillegalargument054269fc981d84eee84f1a?restype=container",
    "Headers" : {
      "x-ms-version" : "2019-02-02",
      "User-Agent" : "azsdk-java-azure-storage-blob/12.0.0-preview.3 1.8.0_212; Windows 10 10.0",
      "x-ms-client-request-id" : "092ae51b-a6fe-4a2a-bf52-87d7454d4c0a"
>>>>>>> a55d5dd9
    },
    "Response" : {
      "x-ms-version" : "2019-02-02",
      "Server" : "Windows-Azure-Blob/1.0 Microsoft-HTTPAPI/2.0",
<<<<<<< HEAD
      "ETag" : "\"0x8D732528D95F5BF\"",
      "Last-Modified" : "Thu, 05 Sep 2019 22:44:04 GMT",
      "retry-after" : "0",
      "Content-Length" : "0",
      "StatusCode" : "201",
      "x-ms-request-id" : "31fe5635-401e-002b-7a3b-649413000000",
      "Date" : "Thu, 05 Sep 2019 22:44:03 GMT",
      "x-ms-client-request-id" : "6649220e-3210-4fe1-b1c3-d83ff5ba2221"
=======
      "ETag" : "\"0x8D732FCF418725D\"",
      "Last-Modified" : "Fri, 06 Sep 2019 19:03:50 GMT",
      "retry-after" : "0",
      "Content-Length" : "0",
      "StatusCode" : "201",
      "x-ms-request-id" : "11f0ed90-701e-0076-0de5-64b4ca000000",
      "Date" : "Fri, 06 Sep 2019 19:03:49 GMT",
      "x-ms-client-request-id" : "092ae51b-a6fe-4a2a-bf52-87d7454d4c0a"
>>>>>>> a55d5dd9
    },
    "Exception" : null
  }, {
    "Method" : "PUT",
<<<<<<< HEAD
    "Uri" : "https://jaschrepragrs.blob.core.windows.net/jtcuploadillegalargument09754607972bc994b34305/javablobuploadillegalargument1852370fcee1e53a0e4d",
    "Headers" : {
      "x-ms-version" : "2019-02-02",
      "User-Agent" : "azsdk-java-azure-storage-blob/12.0.0-preview.3 1.8.0_221; Windows 10 10.0",
      "x-ms-client-request-id" : "7e1a3f8c-6739-4a2c-88fc-7ee0b89edee5",
=======
    "Uri" : "https://azstoragesdkaccount.blob.core.windows.net/jtcuploadillegalargument054269fc981d84eee84f1a/javablobuploadillegalargument193835fb97190258b54b",
    "Headers" : {
      "x-ms-version" : "2019-02-02",
      "User-Agent" : "azsdk-java-azure-storage-blob/12.0.0-preview.3 1.8.0_212; Windows 10 10.0",
      "x-ms-client-request-id" : "2cb1d69e-6b96-416f-8156-aeb000185908",
>>>>>>> a55d5dd9
      "Content-Type" : "application/octet-stream"
    },
    "Response" : {
      "x-ms-version" : "2019-02-02",
      "Server" : "Windows-Azure-Blob/1.0 Microsoft-HTTPAPI/2.0",
      "x-ms-content-crc64" : "6RYQPwaVsyQ=",
<<<<<<< HEAD
      "Last-Modified" : "Thu, 05 Sep 2019 22:44:04 GMT",
      "retry-after" : "0",
      "StatusCode" : "201",
      "x-ms-request-server-encrypted" : "true",
      "Date" : "Thu, 05 Sep 2019 22:44:03 GMT",
      "Content-MD5" : "wh+Wm18D0z1D4E+PE252gg==",
      "ETag" : "\"0x8D732528DA393D3\"",
      "Content-Length" : "0",
      "x-ms-request-id" : "31fe5659-401e-002b-1a3b-649413000000",
      "x-ms-client-request-id" : "7e1a3f8c-6739-4a2c-88fc-7ee0b89edee5"
=======
      "Last-Modified" : "Fri, 06 Sep 2019 19:03:50 GMT",
      "retry-after" : "0",
      "StatusCode" : "201",
      "x-ms-request-server-encrypted" : "true",
      "Date" : "Fri, 06 Sep 2019 19:03:49 GMT",
      "Content-MD5" : "wh+Wm18D0z1D4E+PE252gg==",
      "ETag" : "\"0x8D732FCF41FFC0A\"",
      "Content-Length" : "0",
      "x-ms-request-id" : "11f0edac-701e-0076-26e5-64b4ca000000",
      "x-ms-client-request-id" : "2cb1d69e-6b96-416f-8156-aeb000185908"
>>>>>>> a55d5dd9
    },
    "Exception" : null
  }, {
    "Method" : "PUT",
<<<<<<< HEAD
    "Uri" : "https://jaschrepragrs.blob.core.windows.net/jtcuploadillegalargument09754607972bc994b34305/javablobuploadillegalargument1852370fcee1e53a0e4d",
    "Headers" : {
      "x-ms-version" : "2019-02-02",
      "User-Agent" : "azsdk-java-azure-storage-blob/12.0.0-preview.3 1.8.0_221; Windows 10 10.0",
      "x-ms-client-request-id" : "08a0d78f-99fd-4110-ab4e-9afe5f57985f",
=======
    "Uri" : "https://azstoragesdkaccount.blob.core.windows.net/jtcuploadillegalargument054269fc981d84eee84f1a/javablobuploadillegalargument193835fb97190258b54b",
    "Headers" : {
      "x-ms-version" : "2019-02-02",
      "User-Agent" : "azsdk-java-azure-storage-blob/12.0.0-preview.3 1.8.0_212; Windows 10 10.0",
      "x-ms-client-request-id" : "e284fabd-5dcb-4276-9642-5a01c2101398",
>>>>>>> a55d5dd9
      "Content-Type" : "application/octet-stream"
    },
    "Response" : null,
    "Exception" : {
      "ClassName" : "com.azure.core.exception.UnexpectedLengthException",
      "ErrorMessage" : "Request body emitted 7 bytes more than the expected 6 bytes."
    }
  }, {
    "Method" : "GET",
<<<<<<< HEAD
    "Uri" : "https://jaschrepragrs.blob.core.windows.net?prefix=jtcuploadillegalargument&comp=list",
    "Headers" : {
      "x-ms-version" : "2019-02-02",
      "User-Agent" : "azsdk-java-azure-storage-blob/12.0.0-preview.3 1.8.0_221; Windows 10 10.0",
      "x-ms-client-request-id" : "e218a86e-35d0-49bd-a59e-5ff70889bd49"
=======
    "Uri" : "https://azstoragesdkaccount.blob.core.windows.net?prefix=jtcuploadillegalargument&comp=list",
    "Headers" : {
      "x-ms-version" : "2019-02-02",
      "User-Agent" : "azsdk-java-azure-storage-blob/12.0.0-preview.3 1.8.0_212; Windows 10 10.0",
      "x-ms-client-request-id" : "d8de1029-847c-4f1e-ab35-93ff65474990"
>>>>>>> a55d5dd9
    },
    "Response" : {
      "Transfer-Encoding" : "chunked",
      "x-ms-version" : "2019-02-02",
      "Server" : "Windows-Azure-Blob/1.0 Microsoft-HTTPAPI/2.0",
      "retry-after" : "0",
      "StatusCode" : "200",
<<<<<<< HEAD
      "x-ms-request-id" : "04dbf222-f01e-0032-7f3b-64b87b000000",
      "Body" : "﻿<?xml version=\"1.0\" encoding=\"utf-8\"?><EnumerationResults ServiceEndpoint=\"https://jaschrepragrs.blob.core.windows.net/\"><Prefix>jtcuploadillegalargument</Prefix><Containers><Container><Name>jtcuploadillegalargument09754607972bc994b34305</Name><Properties><Last-Modified>Thu, 05 Sep 2019 22:44:04 GMT</Last-Modified><Etag>\"0x8D732528D95F5BF\"</Etag><LeaseStatus>unlocked</LeaseStatus><LeaseState>available</LeaseState><DefaultEncryptionScope>$account-encryption-key</DefaultEncryptionScope><DenyEncryptionScopeOverride>false</DenyEncryptionScopeOverride><HasImmutabilityPolicy>false</HasImmutabilityPolicy><HasLegalHold>false</HasLegalHold></Properties></Container></Containers><NextMarker /></EnumerationResults>",
      "Date" : "Thu, 05 Sep 2019 22:44:04 GMT",
      "x-ms-client-request-id" : "e218a86e-35d0-49bd-a59e-5ff70889bd49",
=======
      "x-ms-request-id" : "ac5277fb-801e-0086-6ee5-6464a4000000",
      "Body" : "﻿<?xml version=\"1.0\" encoding=\"utf-8\"?><EnumerationResults ServiceEndpoint=\"https://azstoragesdkaccount.blob.core.windows.net/\"><Prefix>jtcuploadillegalargument</Prefix><Containers><Container><Name>jtcuploadillegalargument054269fc981d84eee84f1a</Name><Properties><Last-Modified>Fri, 06 Sep 2019 19:03:50 GMT</Last-Modified><Etag>\"0x8D732FCF418725D\"</Etag><LeaseStatus>unlocked</LeaseStatus><LeaseState>available</LeaseState><DefaultEncryptionScope>$account-encryption-key</DefaultEncryptionScope><DenyEncryptionScopeOverride>false</DenyEncryptionScopeOverride><HasImmutabilityPolicy>false</HasImmutabilityPolicy><HasLegalHold>false</HasLegalHold></Properties></Container></Containers><NextMarker /></EnumerationResults>",
      "Date" : "Fri, 06 Sep 2019 19:03:49 GMT",
      "x-ms-client-request-id" : "d8de1029-847c-4f1e-ab35-93ff65474990",
>>>>>>> a55d5dd9
      "Content-Type" : "application/xml"
    },
    "Exception" : null
  }, {
    "Method" : "DELETE",
<<<<<<< HEAD
    "Uri" : "https://jaschrepragrs.blob.core.windows.net/jtcuploadillegalargument09754607972bc994b34305?restype=container",
    "Headers" : {
      "x-ms-version" : "2019-02-02",
      "User-Agent" : "azsdk-java-azure-storage-blob/12.0.0-preview.3 1.8.0_221; Windows 10 10.0",
      "x-ms-client-request-id" : "dca58e68-d70d-4205-81a2-96559e1bc7f9"
=======
    "Uri" : "https://azstoragesdkaccount.blob.core.windows.net/jtcuploadillegalargument054269fc981d84eee84f1a?restype=container",
    "Headers" : {
      "x-ms-version" : "2019-02-02",
      "User-Agent" : "azsdk-java-azure-storage-blob/12.0.0-preview.3 1.8.0_212; Windows 10 10.0",
      "x-ms-client-request-id" : "447f75b1-b5b8-4522-82b1-4791760c855f"
>>>>>>> a55d5dd9
    },
    "Response" : {
      "x-ms-version" : "2019-02-02",
      "Server" : "Windows-Azure-Blob/1.0 Microsoft-HTTPAPI/2.0",
      "retry-after" : "0",
      "Content-Length" : "0",
      "StatusCode" : "202",
<<<<<<< HEAD
      "x-ms-request-id" : "04dbf22c-f01e-0032-083b-64b87b000000",
      "Date" : "Thu, 05 Sep 2019 22:44:04 GMT",
      "x-ms-client-request-id" : "dca58e68-d70d-4205-81a2-96559e1bc7f9"
    },
    "Exception" : null
  } ],
  "variables" : [ "jtcuploadillegalargument09754607972bc994b34305", "javablobuploadillegalargument1852370fcee1e53a0e4d", "javablobuploadillegalargument269319632ddfbf1f1542" ]
=======
      "x-ms-request-id" : "ac527826-801e-0086-13e5-6464a4000000",
      "Date" : "Fri, 06 Sep 2019 19:03:49 GMT",
      "x-ms-client-request-id" : "447f75b1-b5b8-4522-82b1-4791760c855f"
    },
    "Exception" : null
  } ],
  "variables" : [ "jtcuploadillegalargument054269fc981d84eee84f1a", "javablobuploadillegalargument193835fb97190258b54b", "javablobuploadillegalargument27628026f447c847984f" ]
>>>>>>> a55d5dd9
}<|MERGE_RESOLUTION|>--- conflicted
+++ resolved
@@ -1,105 +1,57 @@
 {
   "networkCallRecords" : [ {
     "Method" : "PUT",
-<<<<<<< HEAD
-    "Uri" : "https://jaschrepragrs.blob.core.windows.net/jtcuploadillegalargument09754607972bc994b34305?restype=container",
+    "Uri" : "https://jaschrepragrs.blob.core.windows.net/jtcuploadillegalargument068161724128a639324e1b?restype=container",
     "Headers" : {
       "x-ms-version" : "2019-02-02",
       "User-Agent" : "azsdk-java-azure-storage-blob/12.0.0-preview.3 1.8.0_221; Windows 10 10.0",
-      "x-ms-client-request-id" : "6649220e-3210-4fe1-b1c3-d83ff5ba2221"
-=======
-    "Uri" : "https://azstoragesdkaccount.blob.core.windows.net/jtcuploadillegalargument054269fc981d84eee84f1a?restype=container",
-    "Headers" : {
-      "x-ms-version" : "2019-02-02",
-      "User-Agent" : "azsdk-java-azure-storage-blob/12.0.0-preview.3 1.8.0_212; Windows 10 10.0",
-      "x-ms-client-request-id" : "092ae51b-a6fe-4a2a-bf52-87d7454d4c0a"
->>>>>>> a55d5dd9
+      "x-ms-client-request-id" : "1a662cc8-d5c0-4f0a-887f-9b3908bf4f3c"
     },
     "Response" : {
       "x-ms-version" : "2019-02-02",
       "Server" : "Windows-Azure-Blob/1.0 Microsoft-HTTPAPI/2.0",
-<<<<<<< HEAD
-      "ETag" : "\"0x8D732528D95F5BF\"",
-      "Last-Modified" : "Thu, 05 Sep 2019 22:44:04 GMT",
+      "ETag" : "\"0x8D73561C74A401A\"",
+      "Last-Modified" : "Mon, 09 Sep 2019 20:10:36 GMT",
       "retry-after" : "0",
       "Content-Length" : "0",
       "StatusCode" : "201",
-      "x-ms-request-id" : "31fe5635-401e-002b-7a3b-649413000000",
-      "Date" : "Thu, 05 Sep 2019 22:44:03 GMT",
-      "x-ms-client-request-id" : "6649220e-3210-4fe1-b1c3-d83ff5ba2221"
-=======
-      "ETag" : "\"0x8D732FCF418725D\"",
-      "Last-Modified" : "Fri, 06 Sep 2019 19:03:50 GMT",
-      "retry-after" : "0",
-      "Content-Length" : "0",
-      "StatusCode" : "201",
-      "x-ms-request-id" : "11f0ed90-701e-0076-0de5-64b4ca000000",
-      "Date" : "Fri, 06 Sep 2019 19:03:49 GMT",
-      "x-ms-client-request-id" : "092ae51b-a6fe-4a2a-bf52-87d7454d4c0a"
->>>>>>> a55d5dd9
+      "x-ms-request-id" : "751ad56b-601e-0015-5e4a-672232000000",
+      "Date" : "Mon, 09 Sep 2019 20:10:35 GMT",
+      "x-ms-client-request-id" : "1a662cc8-d5c0-4f0a-887f-9b3908bf4f3c"
     },
     "Exception" : null
   }, {
     "Method" : "PUT",
-<<<<<<< HEAD
-    "Uri" : "https://jaschrepragrs.blob.core.windows.net/jtcuploadillegalargument09754607972bc994b34305/javablobuploadillegalargument1852370fcee1e53a0e4d",
+    "Uri" : "https://jaschrepragrs.blob.core.windows.net/jtcuploadillegalargument068161724128a639324e1b/javablobuploadillegalargument19786600668923343845",
     "Headers" : {
       "x-ms-version" : "2019-02-02",
       "User-Agent" : "azsdk-java-azure-storage-blob/12.0.0-preview.3 1.8.0_221; Windows 10 10.0",
-      "x-ms-client-request-id" : "7e1a3f8c-6739-4a2c-88fc-7ee0b89edee5",
-=======
-    "Uri" : "https://azstoragesdkaccount.blob.core.windows.net/jtcuploadillegalargument054269fc981d84eee84f1a/javablobuploadillegalargument193835fb97190258b54b",
-    "Headers" : {
-      "x-ms-version" : "2019-02-02",
-      "User-Agent" : "azsdk-java-azure-storage-blob/12.0.0-preview.3 1.8.0_212; Windows 10 10.0",
-      "x-ms-client-request-id" : "2cb1d69e-6b96-416f-8156-aeb000185908",
->>>>>>> a55d5dd9
+      "x-ms-client-request-id" : "4033f856-745c-43ba-a0d1-de3b62805ef5",
       "Content-Type" : "application/octet-stream"
     },
     "Response" : {
       "x-ms-version" : "2019-02-02",
       "Server" : "Windows-Azure-Blob/1.0 Microsoft-HTTPAPI/2.0",
       "x-ms-content-crc64" : "6RYQPwaVsyQ=",
-<<<<<<< HEAD
-      "Last-Modified" : "Thu, 05 Sep 2019 22:44:04 GMT",
+      "Last-Modified" : "Mon, 09 Sep 2019 20:10:36 GMT",
       "retry-after" : "0",
       "StatusCode" : "201",
       "x-ms-request-server-encrypted" : "true",
-      "Date" : "Thu, 05 Sep 2019 22:44:03 GMT",
+      "Date" : "Mon, 09 Sep 2019 20:10:35 GMT",
       "Content-MD5" : "wh+Wm18D0z1D4E+PE252gg==",
-      "ETag" : "\"0x8D732528DA393D3\"",
+      "ETag" : "\"0x8D73561C75819DA\"",
       "Content-Length" : "0",
-      "x-ms-request-id" : "31fe5659-401e-002b-1a3b-649413000000",
-      "x-ms-client-request-id" : "7e1a3f8c-6739-4a2c-88fc-7ee0b89edee5"
-=======
-      "Last-Modified" : "Fri, 06 Sep 2019 19:03:50 GMT",
-      "retry-after" : "0",
-      "StatusCode" : "201",
-      "x-ms-request-server-encrypted" : "true",
-      "Date" : "Fri, 06 Sep 2019 19:03:49 GMT",
-      "Content-MD5" : "wh+Wm18D0z1D4E+PE252gg==",
-      "ETag" : "\"0x8D732FCF41FFC0A\"",
-      "Content-Length" : "0",
-      "x-ms-request-id" : "11f0edac-701e-0076-26e5-64b4ca000000",
-      "x-ms-client-request-id" : "2cb1d69e-6b96-416f-8156-aeb000185908"
->>>>>>> a55d5dd9
+      "x-ms-request-id" : "751ad576-601e-0015-684a-672232000000",
+      "x-ms-client-request-id" : "4033f856-745c-43ba-a0d1-de3b62805ef5"
     },
     "Exception" : null
   }, {
     "Method" : "PUT",
-<<<<<<< HEAD
-    "Uri" : "https://jaschrepragrs.blob.core.windows.net/jtcuploadillegalargument09754607972bc994b34305/javablobuploadillegalargument1852370fcee1e53a0e4d",
+    "Uri" : "https://jaschrepragrs.blob.core.windows.net/jtcuploadillegalargument068161724128a639324e1b/javablobuploadillegalargument19786600668923343845",
     "Headers" : {
       "x-ms-version" : "2019-02-02",
       "User-Agent" : "azsdk-java-azure-storage-blob/12.0.0-preview.3 1.8.0_221; Windows 10 10.0",
-      "x-ms-client-request-id" : "08a0d78f-99fd-4110-ab4e-9afe5f57985f",
-=======
-    "Uri" : "https://azstoragesdkaccount.blob.core.windows.net/jtcuploadillegalargument054269fc981d84eee84f1a/javablobuploadillegalargument193835fb97190258b54b",
-    "Headers" : {
-      "x-ms-version" : "2019-02-02",
-      "User-Agent" : "azsdk-java-azure-storage-blob/12.0.0-preview.3 1.8.0_212; Windows 10 10.0",
-      "x-ms-client-request-id" : "e284fabd-5dcb-4276-9642-5a01c2101398",
->>>>>>> a55d5dd9
+      "x-ms-client-request-id" : "f59c1029-fd83-4488-b3bb-92161d00c0d8",
       "Content-Type" : "application/octet-stream"
     },
     "Response" : null,
@@ -109,19 +61,11 @@
     }
   }, {
     "Method" : "GET",
-<<<<<<< HEAD
     "Uri" : "https://jaschrepragrs.blob.core.windows.net?prefix=jtcuploadillegalargument&comp=list",
     "Headers" : {
       "x-ms-version" : "2019-02-02",
       "User-Agent" : "azsdk-java-azure-storage-blob/12.0.0-preview.3 1.8.0_221; Windows 10 10.0",
-      "x-ms-client-request-id" : "e218a86e-35d0-49bd-a59e-5ff70889bd49"
-=======
-    "Uri" : "https://azstoragesdkaccount.blob.core.windows.net?prefix=jtcuploadillegalargument&comp=list",
-    "Headers" : {
-      "x-ms-version" : "2019-02-02",
-      "User-Agent" : "azsdk-java-azure-storage-blob/12.0.0-preview.3 1.8.0_212; Windows 10 10.0",
-      "x-ms-client-request-id" : "d8de1029-847c-4f1e-ab35-93ff65474990"
->>>>>>> a55d5dd9
+      "x-ms-client-request-id" : "2ee52af9-967d-4691-8e72-ab99a4031770"
     },
     "Response" : {
       "Transfer-Encoding" : "chunked",
@@ -129,35 +73,20 @@
       "Server" : "Windows-Azure-Blob/1.0 Microsoft-HTTPAPI/2.0",
       "retry-after" : "0",
       "StatusCode" : "200",
-<<<<<<< HEAD
-      "x-ms-request-id" : "04dbf222-f01e-0032-7f3b-64b87b000000",
-      "Body" : "﻿<?xml version=\"1.0\" encoding=\"utf-8\"?><EnumerationResults ServiceEndpoint=\"https://jaschrepragrs.blob.core.windows.net/\"><Prefix>jtcuploadillegalargument</Prefix><Containers><Container><Name>jtcuploadillegalargument09754607972bc994b34305</Name><Properties><Last-Modified>Thu, 05 Sep 2019 22:44:04 GMT</Last-Modified><Etag>\"0x8D732528D95F5BF\"</Etag><LeaseStatus>unlocked</LeaseStatus><LeaseState>available</LeaseState><DefaultEncryptionScope>$account-encryption-key</DefaultEncryptionScope><DenyEncryptionScopeOverride>false</DenyEncryptionScopeOverride><HasImmutabilityPolicy>false</HasImmutabilityPolicy><HasLegalHold>false</HasLegalHold></Properties></Container></Containers><NextMarker /></EnumerationResults>",
-      "Date" : "Thu, 05 Sep 2019 22:44:04 GMT",
-      "x-ms-client-request-id" : "e218a86e-35d0-49bd-a59e-5ff70889bd49",
-=======
-      "x-ms-request-id" : "ac5277fb-801e-0086-6ee5-6464a4000000",
-      "Body" : "﻿<?xml version=\"1.0\" encoding=\"utf-8\"?><EnumerationResults ServiceEndpoint=\"https://azstoragesdkaccount.blob.core.windows.net/\"><Prefix>jtcuploadillegalargument</Prefix><Containers><Container><Name>jtcuploadillegalargument054269fc981d84eee84f1a</Name><Properties><Last-Modified>Fri, 06 Sep 2019 19:03:50 GMT</Last-Modified><Etag>\"0x8D732FCF418725D\"</Etag><LeaseStatus>unlocked</LeaseStatus><LeaseState>available</LeaseState><DefaultEncryptionScope>$account-encryption-key</DefaultEncryptionScope><DenyEncryptionScopeOverride>false</DenyEncryptionScopeOverride><HasImmutabilityPolicy>false</HasImmutabilityPolicy><HasLegalHold>false</HasLegalHold></Properties></Container></Containers><NextMarker /></EnumerationResults>",
-      "Date" : "Fri, 06 Sep 2019 19:03:49 GMT",
-      "x-ms-client-request-id" : "d8de1029-847c-4f1e-ab35-93ff65474990",
->>>>>>> a55d5dd9
+      "x-ms-request-id" : "806c703c-a01e-006e-3d4a-674982000000",
+      "Body" : "﻿<?xml version=\"1.0\" encoding=\"utf-8\"?><EnumerationResults ServiceEndpoint=\"https://jaschrepragrs.blob.core.windows.net/\"><Prefix>jtcuploadillegalargument</Prefix><Containers><Container><Name>jtcuploadillegalargument068161724128a639324e1b</Name><Properties><Last-Modified>Mon, 09 Sep 2019 20:10:36 GMT</Last-Modified><Etag>\"0x8D73561C74A401A\"</Etag><LeaseStatus>unlocked</LeaseStatus><LeaseState>available</LeaseState><DefaultEncryptionScope>$account-encryption-key</DefaultEncryptionScope><DenyEncryptionScopeOverride>false</DenyEncryptionScopeOverride><HasImmutabilityPolicy>false</HasImmutabilityPolicy><HasLegalHold>false</HasLegalHold></Properties></Container></Containers><NextMarker /></EnumerationResults>",
+      "Date" : "Mon, 09 Sep 2019 20:10:36 GMT",
+      "x-ms-client-request-id" : "2ee52af9-967d-4691-8e72-ab99a4031770",
       "Content-Type" : "application/xml"
     },
     "Exception" : null
   }, {
     "Method" : "DELETE",
-<<<<<<< HEAD
-    "Uri" : "https://jaschrepragrs.blob.core.windows.net/jtcuploadillegalargument09754607972bc994b34305?restype=container",
+    "Uri" : "https://jaschrepragrs.blob.core.windows.net/jtcuploadillegalargument068161724128a639324e1b?restype=container",
     "Headers" : {
       "x-ms-version" : "2019-02-02",
       "User-Agent" : "azsdk-java-azure-storage-blob/12.0.0-preview.3 1.8.0_221; Windows 10 10.0",
-      "x-ms-client-request-id" : "dca58e68-d70d-4205-81a2-96559e1bc7f9"
-=======
-    "Uri" : "https://azstoragesdkaccount.blob.core.windows.net/jtcuploadillegalargument054269fc981d84eee84f1a?restype=container",
-    "Headers" : {
-      "x-ms-version" : "2019-02-02",
-      "User-Agent" : "azsdk-java-azure-storage-blob/12.0.0-preview.3 1.8.0_212; Windows 10 10.0",
-      "x-ms-client-request-id" : "447f75b1-b5b8-4522-82b1-4791760c855f"
->>>>>>> a55d5dd9
+      "x-ms-client-request-id" : "b2395772-1b00-433a-90ad-9b9fb55e6f8f"
     },
     "Response" : {
       "x-ms-version" : "2019-02-02",
@@ -165,21 +94,11 @@
       "retry-after" : "0",
       "Content-Length" : "0",
       "StatusCode" : "202",
-<<<<<<< HEAD
-      "x-ms-request-id" : "04dbf22c-f01e-0032-083b-64b87b000000",
-      "Date" : "Thu, 05 Sep 2019 22:44:04 GMT",
-      "x-ms-client-request-id" : "dca58e68-d70d-4205-81a2-96559e1bc7f9"
+      "x-ms-request-id" : "806c7048-a01e-006e-464a-674982000000",
+      "Date" : "Mon, 09 Sep 2019 20:10:36 GMT",
+      "x-ms-client-request-id" : "b2395772-1b00-433a-90ad-9b9fb55e6f8f"
     },
     "Exception" : null
   } ],
-  "variables" : [ "jtcuploadillegalargument09754607972bc994b34305", "javablobuploadillegalargument1852370fcee1e53a0e4d", "javablobuploadillegalargument269319632ddfbf1f1542" ]
-=======
-      "x-ms-request-id" : "ac527826-801e-0086-13e5-6464a4000000",
-      "Date" : "Fri, 06 Sep 2019 19:03:49 GMT",
-      "x-ms-client-request-id" : "447f75b1-b5b8-4522-82b1-4791760c855f"
-    },
-    "Exception" : null
-  } ],
-  "variables" : [ "jtcuploadillegalargument054269fc981d84eee84f1a", "javablobuploadillegalargument193835fb97190258b54b", "javablobuploadillegalargument27628026f447c847984f" ]
->>>>>>> a55d5dd9
+  "variables" : [ "jtcuploadillegalargument068161724128a639324e1b", "javablobuploadillegalargument19786600668923343845", "javablobuploadillegalargument223919ba8af64d37c04d" ]
 }