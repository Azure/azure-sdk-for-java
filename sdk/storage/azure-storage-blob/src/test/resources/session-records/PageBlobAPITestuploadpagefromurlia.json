--- conflicted
+++ resolved
@@ -1,101 +1,54 @@
 {
   "networkCallRecords" : [ {
     "Method" : "PUT",
-<<<<<<< HEAD
-    "Uri" : "https://jaschrepragrs.blob.core.windows.net/jtcuploadpagefromurlia011040c04565c5fdcb4d698?restype=container",
+    "Uri" : "https://jaschrepragrs.blob.core.windows.net/jtcuploadpagefromurlia0011047f6a6258979b4b249?restype=container",
     "Headers" : {
       "x-ms-version" : "2019-02-02",
       "User-Agent" : "azsdk-java-azure-storage-blob/12.0.0-preview.3 1.8.0_221; Windows 10 10.0",
-      "x-ms-client-request-id" : "f24467d4-a220-4697-a3e7-2bcbf0cb6257"
-=======
-    "Uri" : "https://azstoragesdkaccount.blob.core.windows.net/jtcuploadpagefromurlia065582eb69630b4eea4d388?restype=container",
-    "Headers" : {
-      "x-ms-version" : "2019-02-02",
-      "User-Agent" : "azsdk-java-azure-storage-blob/12.0.0-preview.3 1.8.0_212; Windows 10 10.0",
-      "x-ms-client-request-id" : "6e409059-2208-4b51-ab8f-e1b6c27bbcda"
->>>>>>> a55d5dd9
+      "x-ms-client-request-id" : "2ed06d52-4f42-42b6-a16f-55487e2f4ffb"
     },
     "Response" : {
       "x-ms-version" : "2019-02-02",
       "Server" : "Windows-Azure-Blob/1.0 Microsoft-HTTPAPI/2.0",
-<<<<<<< HEAD
-      "ETag" : "\"0x8D7325249D487CA\"",
-      "Last-Modified" : "Thu, 05 Sep 2019 22:42:10 GMT",
+      "ETag" : "\"0x8D735618366A89E\"",
+      "Last-Modified" : "Mon, 09 Sep 2019 20:08:42 GMT",
       "retry-after" : "0",
       "Content-Length" : "0",
       "StatusCode" : "201",
-      "x-ms-request-id" : "e0dd5073-e01e-0026-7e3b-647b1f000000",
-      "Date" : "Thu, 05 Sep 2019 22:42:09 GMT",
-      "x-ms-client-request-id" : "f24467d4-a220-4697-a3e7-2bcbf0cb6257"
-=======
-      "ETag" : "\"0x8D732FDBC9C441D\"",
-      "Last-Modified" : "Fri, 06 Sep 2019 19:09:26 GMT",
-      "retry-after" : "0",
-      "Content-Length" : "0",
-      "StatusCode" : "201",
-      "x-ms-request-id" : "8f75ee03-401e-003a-54e6-6473d5000000",
-      "Date" : "Fri, 06 Sep 2019 19:09:25 GMT",
-      "x-ms-client-request-id" : "6e409059-2208-4b51-ab8f-e1b6c27bbcda"
->>>>>>> a55d5dd9
+      "x-ms-request-id" : "9ebd0db5-501e-003f-734a-675777000000",
+      "Date" : "Mon, 09 Sep 2019 20:08:42 GMT",
+      "x-ms-client-request-id" : "2ed06d52-4f42-42b6-a16f-55487e2f4ffb"
     },
     "Exception" : null
   }, {
     "Method" : "PUT",
-<<<<<<< HEAD
-    "Uri" : "https://jaschrepragrs.blob.core.windows.net/jtcuploadpagefromurlia011040c04565c5fdcb4d698/javablobuploadpagefromurlia172844db2b70e9d5d146e",
+    "Uri" : "https://jaschrepragrs.blob.core.windows.net/jtcuploadpagefromurlia0011047f6a6258979b4b249/javablobuploadpagefromurlia147435f83160a8ad124e7",
     "Headers" : {
       "x-ms-version" : "2019-02-02",
       "User-Agent" : "azsdk-java-azure-storage-blob/12.0.0-preview.3 1.8.0_221; Windows 10 10.0",
-      "x-ms-client-request-id" : "7003e0a7-c0a7-486b-9aa2-32c26bd91e94"
-=======
-    "Uri" : "https://azstoragesdkaccount.blob.core.windows.net/jtcuploadpagefromurlia065582eb69630b4eea4d388/javablobuploadpagefromurlia181782104191083cdb41a",
-    "Headers" : {
-      "x-ms-version" : "2019-02-02",
-      "User-Agent" : "azsdk-java-azure-storage-blob/12.0.0-preview.3 1.8.0_212; Windows 10 10.0",
-      "x-ms-client-request-id" : "cf115994-ee17-43de-9a03-5e0a933b5e01"
->>>>>>> a55d5dd9
+      "x-ms-client-request-id" : "3355badc-3d51-4d7a-8356-8e3d630f0075"
     },
     "Response" : {
       "x-ms-version" : "2019-02-02",
       "Server" : "Windows-Azure-Blob/1.0 Microsoft-HTTPAPI/2.0",
-<<<<<<< HEAD
-      "ETag" : "\"0x8D7325249E2135D\"",
-      "Last-Modified" : "Thu, 05 Sep 2019 22:42:10 GMT",
+      "ETag" : "\"0x8D735618373F303\"",
+      "Last-Modified" : "Mon, 09 Sep 2019 20:08:42 GMT",
       "retry-after" : "0",
       "Content-Length" : "0",
       "StatusCode" : "201",
-      "x-ms-request-id" : "e0dd5089-e01e-0026-133b-647b1f000000",
+      "x-ms-request-id" : "9ebd0dcd-501e-003f-0a4a-675777000000",
       "x-ms-request-server-encrypted" : "true",
-      "Date" : "Thu, 05 Sep 2019 22:42:09 GMT",
-      "x-ms-client-request-id" : "7003e0a7-c0a7-486b-9aa2-32c26bd91e94"
-=======
-      "ETag" : "\"0x8D732FDBCA32F4F\"",
-      "Last-Modified" : "Fri, 06 Sep 2019 19:09:26 GMT",
-      "retry-after" : "0",
-      "Content-Length" : "0",
-      "StatusCode" : "201",
-      "x-ms-request-id" : "8f75ee27-401e-003a-71e6-6473d5000000",
-      "x-ms-request-server-encrypted" : "true",
-      "Date" : "Fri, 06 Sep 2019 19:09:26 GMT",
-      "x-ms-client-request-id" : "cf115994-ee17-43de-9a03-5e0a933b5e01"
->>>>>>> a55d5dd9
+      "Date" : "Mon, 09 Sep 2019 20:08:42 GMT",
+      "x-ms-client-request-id" : "3355badc-3d51-4d7a-8356-8e3d630f0075"
     },
     "Exception" : null
   }, {
     "Method" : "GET",
-<<<<<<< HEAD
     "Uri" : "https://jaschrepragrs.blob.core.windows.net?prefix=jtcuploadpagefromurlia&comp=list",
     "Headers" : {
       "x-ms-version" : "2019-02-02",
       "User-Agent" : "azsdk-java-azure-storage-blob/12.0.0-preview.3 1.8.0_221; Windows 10 10.0",
-      "x-ms-client-request-id" : "2571867a-fd1f-4cad-b775-7f7e75a2a2f2"
-=======
-    "Uri" : "https://azstoragesdkaccount.blob.core.windows.net?prefix=jtcuploadpagefromurlia&comp=list",
-    "Headers" : {
-      "x-ms-version" : "2019-02-02",
-      "User-Agent" : "azsdk-java-azure-storage-blob/12.0.0-preview.3 1.8.0_212; Windows 10 10.0",
-      "x-ms-client-request-id" : "c81bac3a-3821-4965-9c08-875d1c4a651d"
->>>>>>> a55d5dd9
+      "x-ms-client-request-id" : "1fafb7e7-ef49-4117-aafe-3f86f4111ec0"
     },
     "Response" : {
       "Transfer-Encoding" : "chunked",
@@ -103,35 +56,20 @@
       "Server" : "Windows-Azure-Blob/1.0 Microsoft-HTTPAPI/2.0",
       "retry-after" : "0",
       "StatusCode" : "200",
-<<<<<<< HEAD
-      "x-ms-request-id" : "e0dd5098-e01e-0026-223b-647b1f000000",
-      "Body" : "﻿<?xml version=\"1.0\" encoding=\"utf-8\"?><EnumerationResults ServiceEndpoint=\"https://jaschrepragrs.blob.core.windows.net/\"><Prefix>jtcuploadpagefromurlia</Prefix><Containers><Container><Name>jtcuploadpagefromurlia011040c04565c5fdcb4d698</Name><Properties><Last-Modified>Thu, 05 Sep 2019 22:42:10 GMT</Last-Modified><Etag>\"0x8D7325249D487CA\"</Etag><LeaseStatus>unlocked</LeaseStatus><LeaseState>available</LeaseState><DefaultEncryptionScope>$account-encryption-key</DefaultEncryptionScope><DenyEncryptionScopeOverride>false</DenyEncryptionScopeOverride><HasImmutabilityPolicy>false</HasImmutabilityPolicy><HasLegalHold>false</HasLegalHold></Properties></Container></Containers><NextMarker /></EnumerationResults>",
-      "Date" : "Thu, 05 Sep 2019 22:42:09 GMT",
-      "x-ms-client-request-id" : "2571867a-fd1f-4cad-b775-7f7e75a2a2f2",
-=======
-      "x-ms-request-id" : "8f75ee43-401e-003a-0be6-6473d5000000",
-      "Body" : "﻿<?xml version=\"1.0\" encoding=\"utf-8\"?><EnumerationResults ServiceEndpoint=\"https://azstoragesdkaccount.blob.core.windows.net/\"><Prefix>jtcuploadpagefromurlia</Prefix><Containers><Container><Name>jtcuploadpagefromurlia065582eb69630b4eea4d388</Name><Properties><Last-Modified>Fri, 06 Sep 2019 19:09:26 GMT</Last-Modified><Etag>\"0x8D732FDBC9C441D\"</Etag><LeaseStatus>unlocked</LeaseStatus><LeaseState>available</LeaseState><DefaultEncryptionScope>$account-encryption-key</DefaultEncryptionScope><DenyEncryptionScopeOverride>false</DenyEncryptionScopeOverride><HasImmutabilityPolicy>false</HasImmutabilityPolicy><HasLegalHold>false</HasLegalHold></Properties></Container></Containers><NextMarker /></EnumerationResults>",
-      "Date" : "Fri, 06 Sep 2019 19:09:26 GMT",
-      "x-ms-client-request-id" : "c81bac3a-3821-4965-9c08-875d1c4a651d",
->>>>>>> a55d5dd9
+      "x-ms-request-id" : "9ebd0de3-501e-003f-1f4a-675777000000",
+      "Body" : "﻿<?xml version=\"1.0\" encoding=\"utf-8\"?><EnumerationResults ServiceEndpoint=\"https://jaschrepragrs.blob.core.windows.net/\"><Prefix>jtcuploadpagefromurlia</Prefix><Containers><Container><Name>jtcuploadpagefromurlia0011047f6a6258979b4b249</Name><Properties><Last-Modified>Mon, 09 Sep 2019 20:08:42 GMT</Last-Modified><Etag>\"0x8D735618366A89E\"</Etag><LeaseStatus>unlocked</LeaseStatus><LeaseState>available</LeaseState><DefaultEncryptionScope>$account-encryption-key</DefaultEncryptionScope><DenyEncryptionScopeOverride>false</DenyEncryptionScopeOverride><HasImmutabilityPolicy>false</HasImmutabilityPolicy><HasLegalHold>false</HasLegalHold></Properties></Container></Containers><NextMarker /></EnumerationResults>",
+      "Date" : "Mon, 09 Sep 2019 20:08:42 GMT",
+      "x-ms-client-request-id" : "1fafb7e7-ef49-4117-aafe-3f86f4111ec0",
       "Content-Type" : "application/xml"
     },
     "Exception" : null
   }, {
     "Method" : "DELETE",
-<<<<<<< HEAD
-    "Uri" : "https://jaschrepragrs.blob.core.windows.net/jtcuploadpagefromurlia011040c04565c5fdcb4d698?restype=container",
+    "Uri" : "https://jaschrepragrs.blob.core.windows.net/jtcuploadpagefromurlia0011047f6a6258979b4b249?restype=container",
     "Headers" : {
       "x-ms-version" : "2019-02-02",
       "User-Agent" : "azsdk-java-azure-storage-blob/12.0.0-preview.3 1.8.0_221; Windows 10 10.0",
-      "x-ms-client-request-id" : "ecc676e5-32e8-43e9-952f-38c7da8abe24"
-=======
-    "Uri" : "https://azstoragesdkaccount.blob.core.windows.net/jtcuploadpagefromurlia065582eb69630b4eea4d388?restype=container",
-    "Headers" : {
-      "x-ms-version" : "2019-02-02",
-      "User-Agent" : "azsdk-java-azure-storage-blob/12.0.0-preview.3 1.8.0_212; Windows 10 10.0",
-      "x-ms-client-request-id" : "bed9848a-89e3-48ae-aa23-064175769b73"
->>>>>>> a55d5dd9
+      "x-ms-client-request-id" : "b8453529-39ab-4dc4-85c9-eaba7e23d4c1"
     },
     "Response" : {
       "x-ms-version" : "2019-02-02",
@@ -139,21 +77,11 @@
       "retry-after" : "0",
       "Content-Length" : "0",
       "StatusCode" : "202",
-<<<<<<< HEAD
-      "x-ms-request-id" : "e0dd50a4-e01e-0026-2d3b-647b1f000000",
-      "Date" : "Thu, 05 Sep 2019 22:42:09 GMT",
-      "x-ms-client-request-id" : "ecc676e5-32e8-43e9-952f-38c7da8abe24"
+      "x-ms-request-id" : "9ebd0dee-501e-003f-2a4a-675777000000",
+      "Date" : "Mon, 09 Sep 2019 20:08:42 GMT",
+      "x-ms-client-request-id" : "b8453529-39ab-4dc4-85c9-eaba7e23d4c1"
     },
     "Exception" : null
   } ],
-  "variables" : [ "jtcuploadpagefromurlia011040c04565c5fdcb4d698", "javablobuploadpagefromurlia172844db2b70e9d5d146e" ]
-=======
-      "x-ms-request-id" : "8f75ee57-401e-003a-1de6-6473d5000000",
-      "Date" : "Fri, 06 Sep 2019 19:09:26 GMT",
-      "x-ms-client-request-id" : "bed9848a-89e3-48ae-aa23-064175769b73"
-    },
-    "Exception" : null
-  } ],
-  "variables" : [ "jtcuploadpagefromurlia065582eb69630b4eea4d388", "javablobuploadpagefromurlia181782104191083cdb41a" ]
->>>>>>> a55d5dd9
+  "variables" : [ "jtcuploadpagefromurlia0011047f6a6258979b4b249", "javablobuploadpagefromurlia147435f83160a8ad124e7" ]
 }