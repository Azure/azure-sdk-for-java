{
  "networkCallRecords" : [ {
    "Method" : "PUT",
<<<<<<< HEAD
    "Uri" : "https://jaschrepragrs.blob.core.windows.net/jtcgetaccountinfoerror0blobapitestgetaccountinfoerror804160365?restype=container",
    "Headers" : {
      "x-ms-version" : "2019-02-02",
      "User-Agent" : "azsdk-java-azure-storage-blob/12.0.0-preview.3 1.8.0_221; Windows 10 10.0",
      "x-ms-client-request-id" : "94499bf3-c178-4ac4-bef3-457d33c44a60"
=======
    "Uri" : "https://azstoragesdkaccount.blob.core.windows.net/jtcgetaccountinfoerror0blobapitestgetaccountinfoerror11f287276?restype=container",
    "Headers" : {
      "x-ms-version" : "2019-02-02",
      "User-Agent" : "azsdk-java-azure-storage-blob/12.0.0-preview.3 1.8.0_212; Windows 10 10.0",
      "x-ms-client-request-id" : "03e10cb1-684f-4670-98fd-7e2e1f9144d5"
>>>>>>> a55d5dd9
    },
    "Response" : {
      "x-ms-version" : "2019-02-02",
      "Server" : "Windows-Azure-Blob/1.0 Microsoft-HTTPAPI/2.0",
<<<<<<< HEAD
      "ETag" : "\"0x8D7325225AE0427\"",
      "Last-Modified" : "Thu, 05 Sep 2019 22:41:09 GMT",
      "retry-after" : "0",
      "Content-Length" : "0",
      "StatusCode" : "201",
      "x-ms-request-id" : "bfedbebb-901e-0044-2c3b-643cc7000000",
      "Date" : "Thu, 05 Sep 2019 22:41:09 GMT",
      "x-ms-client-request-id" : "94499bf3-c178-4ac4-bef3-457d33c44a60"
=======
      "ETag" : "\"0x8D732FCE6090989\"",
      "Last-Modified" : "Fri, 06 Sep 2019 19:03:26 GMT",
      "retry-after" : "0",
      "Content-Length" : "0",
      "StatusCode" : "201",
      "x-ms-request-id" : "b92e071b-d01e-009e-02e5-644931000000",
      "Date" : "Fri, 06 Sep 2019 19:03:26 GMT",
      "x-ms-client-request-id" : "03e10cb1-684f-4670-98fd-7e2e1f9144d5"
>>>>>>> a55d5dd9
    },
    "Exception" : null
  }, {
    "Method" : "PUT",
<<<<<<< HEAD
    "Uri" : "https://jaschrepragrs.blob.core.windows.net/jtcgetaccountinfoerror0blobapitestgetaccountinfoerror804160365/javablobgetaccountinfoerror1180766dba90b2effa4cb",
    "Headers" : {
      "x-ms-version" : "2019-02-02",
      "User-Agent" : "azsdk-java-azure-storage-blob/12.0.0-preview.3 1.8.0_221; Windows 10 10.0",
      "x-ms-client-request-id" : "044cad95-29c7-49c6-9430-686f4de56706",
=======
    "Uri" : "https://azstoragesdkaccount.blob.core.windows.net/jtcgetaccountinfoerror0blobapitestgetaccountinfoerror11f287276/javablobgetaccountinfoerror1760576212c77d43ea4ed",
    "Headers" : {
      "x-ms-version" : "2019-02-02",
      "User-Agent" : "azsdk-java-azure-storage-blob/12.0.0-preview.3 1.8.0_212; Windows 10 10.0",
      "x-ms-client-request-id" : "6bafea7b-5e8b-4e32-8295-2d430d5da7ab",
>>>>>>> a55d5dd9
      "Content-Type" : "application/octet-stream"
    },
    "Response" : {
      "x-ms-version" : "2019-02-02",
      "Server" : "Windows-Azure-Blob/1.0 Microsoft-HTTPAPI/2.0",
      "x-ms-content-crc64" : "6RYQPwaVsyQ=",
<<<<<<< HEAD
      "Last-Modified" : "Thu, 05 Sep 2019 22:41:09 GMT",
      "retry-after" : "0",
      "StatusCode" : "201",
      "x-ms-request-server-encrypted" : "true",
      "Date" : "Thu, 05 Sep 2019 22:41:09 GMT",
      "Content-MD5" : "wh+Wm18D0z1D4E+PE252gg==",
      "ETag" : "\"0x8D7325225BAA192\"",
      "Content-Length" : "0",
      "x-ms-request-id" : "bfedbed2-901e-0044-3f3b-643cc7000000",
      "x-ms-client-request-id" : "044cad95-29c7-49c6-9430-686f4de56706"
=======
      "Last-Modified" : "Fri, 06 Sep 2019 19:03:26 GMT",
      "retry-after" : "0",
      "StatusCode" : "201",
      "x-ms-request-server-encrypted" : "true",
      "Date" : "Fri, 06 Sep 2019 19:03:26 GMT",
      "Content-MD5" : "wh+Wm18D0z1D4E+PE252gg==",
      "ETag" : "\"0x8D732FCE6109ACF\"",
      "Content-Length" : "0",
      "x-ms-request-id" : "b92e0754-d01e-009e-36e5-644931000000",
      "x-ms-client-request-id" : "6bafea7b-5e8b-4e32-8295-2d430d5da7ab"
>>>>>>> a55d5dd9
    },
    "Exception" : null
  }, {
    "Method" : "GET",
<<<<<<< HEAD
    "Uri" : "https://jaschrepragrs.blob.core.windows.net/jtcgetaccountinfoerror2blobapitestgetaccountinfoerror80438731d/javablobgetaccountinfoerror373574e189bd747d83492?restype=account&comp=properties",
    "Headers" : {
      "x-ms-version" : "2019-02-02",
      "User-Agent" : "azsdk-java-azure-storage-blob/12.0.0-preview.3 1.8.0_221; Windows 10 10.0",
      "x-ms-client-request-id" : "f37d5280-46e7-4727-adfa-da87a011ba6f"
=======
    "Uri" : "https://azstoragesdkaccount.blob.core.windows.net/jtcgetaccountinfoerror2blobapitestgetaccountinfoerror11f301243/javablobgetaccountinfoerror38109890164856e0814c7?restype=account&comp=properties",
    "Headers" : {
      "x-ms-version" : "2019-02-02",
      "User-Agent" : "azsdk-java-azure-storage-blob/12.0.0-preview.3 1.8.0_212; Windows 10 10.0",
      "x-ms-client-request-id" : "7666a91b-e19e-4c9b-b2da-06a954bda96b"
>>>>>>> a55d5dd9
    },
    "Response" : {
      "x-ms-version" : "2019-02-02",
      "Server" : "Windows-Azure-Blob/1.0 Microsoft-HTTPAPI/2.0",
      "x-ms-error-code" : "ResourceNotFound",
      "retry-after" : "0",
      "Content-Length" : "223",
      "StatusCode" : "404",
<<<<<<< HEAD
      "x-ms-request-id" : "bfedbee0-901e-0044-4c3b-643cc7000000",
      "Body" : "﻿<?xml version=\"1.0\" encoding=\"utf-8\"?><Error><Code>ResourceNotFound</Code><Message>The specified resource does not exist.\nRequestId:bfedbee0-901e-0044-4c3b-643cc7000000\nTime:2019-09-05T22:41:09.8704065Z</Message></Error>",
      "Date" : "Thu, 05 Sep 2019 22:41:09 GMT",
      "x-ms-client-request-id" : "f37d5280-46e7-4727-adfa-da87a011ba6f",
=======
      "x-ms-request-id" : "b92e078d-d01e-009e-67e5-644931000000",
      "Body" : "﻿<?xml version=\"1.0\" encoding=\"utf-8\"?><Error><Code>ResourceNotFound</Code><Message>The specified resource does not exist.\nRequestId:b92e078d-d01e-009e-67e5-644931000000\nTime:2019-09-06T19:03:26.9604666Z</Message></Error>",
      "Date" : "Fri, 06 Sep 2019 19:03:26 GMT",
      "x-ms-client-request-id" : "7666a91b-e19e-4c9b-b2da-06a954bda96b",
>>>>>>> a55d5dd9
      "Content-Type" : "application/xml"
    },
    "Exception" : null
  }, {
    "Method" : "GET",
<<<<<<< HEAD
    "Uri" : "https://jaschrepragrs.blob.core.windows.net?prefix=jtcgetaccountinfoerror&comp=list",
    "Headers" : {
      "x-ms-version" : "2019-02-02",
      "User-Agent" : "azsdk-java-azure-storage-blob/12.0.0-preview.3 1.8.0_221; Windows 10 10.0",
      "x-ms-client-request-id" : "f05a8db3-1a2f-4ffb-9fdd-ea9a9f6b554c"
=======
    "Uri" : "https://azstoragesdkaccount.blob.core.windows.net?prefix=jtcgetaccountinfoerror&comp=list",
    "Headers" : {
      "x-ms-version" : "2019-02-02",
      "User-Agent" : "azsdk-java-azure-storage-blob/12.0.0-preview.3 1.8.0_212; Windows 10 10.0",
      "x-ms-client-request-id" : "e20cb1ec-da79-4728-9b63-7a375d21e870"
>>>>>>> a55d5dd9
    },
    "Response" : {
      "Transfer-Encoding" : "chunked",
      "x-ms-version" : "2019-02-02",
      "Server" : "Windows-Azure-Blob/1.0 Microsoft-HTTPAPI/2.0",
      "retry-after" : "0",
      "StatusCode" : "200",
<<<<<<< HEAD
      "x-ms-request-id" : "bfedbeeb-901e-0044-563b-643cc7000000",
      "Body" : "﻿<?xml version=\"1.0\" encoding=\"utf-8\"?><EnumerationResults ServiceEndpoint=\"https://jaschrepragrs.blob.core.windows.net/\"><Prefix>jtcgetaccountinfoerror</Prefix><Containers><Container><Name>jtcgetaccountinfoerror0blobapitestgetaccountinfoerror804160365</Name><Properties><Last-Modified>Thu, 05 Sep 2019 22:41:09 GMT</Last-Modified><Etag>\"0x8D7325225AE0427\"</Etag><LeaseStatus>unlocked</LeaseStatus><LeaseState>available</LeaseState><DefaultEncryptionScope>$account-encryption-key</DefaultEncryptionScope><DenyEncryptionScopeOverride>false</DenyEncryptionScopeOverride><HasImmutabilityPolicy>false</HasImmutabilityPolicy><HasLegalHold>false</HasLegalHold></Properties></Container></Containers><NextMarker /></EnumerationResults>",
      "Date" : "Thu, 05 Sep 2019 22:41:09 GMT",
      "x-ms-client-request-id" : "f05a8db3-1a2f-4ffb-9fdd-ea9a9f6b554c",
=======
      "x-ms-request-id" : "b92e07b1-d01e-009e-09e5-644931000000",
      "Body" : "﻿<?xml version=\"1.0\" encoding=\"utf-8\"?><EnumerationResults ServiceEndpoint=\"https://azstoragesdkaccount.blob.core.windows.net/\"><Prefix>jtcgetaccountinfoerror</Prefix><Containers><Container><Name>jtcgetaccountinfoerror0blobapitestgetaccountinfoerror11f287276</Name><Properties><Last-Modified>Fri, 06 Sep 2019 19:03:26 GMT</Last-Modified><Etag>\"0x8D732FCE6090989\"</Etag><LeaseStatus>unlocked</LeaseStatus><LeaseState>available</LeaseState><DefaultEncryptionScope>$account-encryption-key</DefaultEncryptionScope><DenyEncryptionScopeOverride>false</DenyEncryptionScopeOverride><HasImmutabilityPolicy>false</HasImmutabilityPolicy><HasLegalHold>false</HasLegalHold></Properties></Container></Containers><NextMarker /></EnumerationResults>",
      "Date" : "Fri, 06 Sep 2019 19:03:26 GMT",
      "x-ms-client-request-id" : "e20cb1ec-da79-4728-9b63-7a375d21e870",
>>>>>>> a55d5dd9
      "Content-Type" : "application/xml"
    },
    "Exception" : null
  }, {
    "Method" : "DELETE",
<<<<<<< HEAD
    "Uri" : "https://jaschrepragrs.blob.core.windows.net/jtcgetaccountinfoerror0blobapitestgetaccountinfoerror804160365?restype=container",
    "Headers" : {
      "x-ms-version" : "2019-02-02",
      "User-Agent" : "azsdk-java-azure-storage-blob/12.0.0-preview.3 1.8.0_221; Windows 10 10.0",
      "x-ms-client-request-id" : "cd07b806-b17b-4e60-937a-c912bf35c02f"
=======
    "Uri" : "https://azstoragesdkaccount.blob.core.windows.net/jtcgetaccountinfoerror0blobapitestgetaccountinfoerror11f287276?restype=container",
    "Headers" : {
      "x-ms-version" : "2019-02-02",
      "User-Agent" : "azsdk-java-azure-storage-blob/12.0.0-preview.3 1.8.0_212; Windows 10 10.0",
      "x-ms-client-request-id" : "ebc17264-fac6-481c-bc38-9a013fd61888"
>>>>>>> a55d5dd9
    },
    "Response" : {
      "x-ms-version" : "2019-02-02",
      "Server" : "Windows-Azure-Blob/1.0 Microsoft-HTTPAPI/2.0",
      "retry-after" : "0",
      "Content-Length" : "0",
      "StatusCode" : "202",
<<<<<<< HEAD
      "x-ms-request-id" : "bfedbefb-901e-0044-663b-643cc7000000",
      "Date" : "Thu, 05 Sep 2019 22:41:09 GMT",
      "x-ms-client-request-id" : "cd07b806-b17b-4e60-937a-c912bf35c02f"
    },
    "Exception" : null
  } ],
  "variables" : [ "jtcgetaccountinfoerror0blobapitestgetaccountinfoerror804160365", "javablobgetaccountinfoerror1180766dba90b2effa4cb", "jtcgetaccountinfoerror2blobapitestgetaccountinfoerror80438731d", "javablobgetaccountinfoerror373574e189bd747d83492" ]
=======
      "x-ms-request-id" : "b92e07df-d01e-009e-36e5-644931000000",
      "Date" : "Fri, 06 Sep 2019 19:03:26 GMT",
      "x-ms-client-request-id" : "ebc17264-fac6-481c-bc38-9a013fd61888"
    },
    "Exception" : null
  } ],
  "variables" : [ "jtcgetaccountinfoerror0blobapitestgetaccountinfoerror11f287276", "javablobgetaccountinfoerror1760576212c77d43ea4ed", "jtcgetaccountinfoerror2blobapitestgetaccountinfoerror11f301243", "javablobgetaccountinfoerror38109890164856e0814c7" ]
>>>>>>> a55d5dd9
}<|MERGE_RESOLUTION|>--- conflicted
+++ resolved
@@ -1,105 +1,57 @@
 {
   "networkCallRecords" : [ {
     "Method" : "PUT",
-<<<<<<< HEAD
-    "Uri" : "https://jaschrepragrs.blob.core.windows.net/jtcgetaccountinfoerror0blobapitestgetaccountinfoerror804160365?restype=container",
+    "Uri" : "https://jaschrepragrs.blob.core.windows.net/jtcgetaccountinfoerror0blobapitestgetaccountinfoerror854002198?restype=container",
     "Headers" : {
       "x-ms-version" : "2019-02-02",
       "User-Agent" : "azsdk-java-azure-storage-blob/12.0.0-preview.3 1.8.0_221; Windows 10 10.0",
-      "x-ms-client-request-id" : "94499bf3-c178-4ac4-bef3-457d33c44a60"
-=======
-    "Uri" : "https://azstoragesdkaccount.blob.core.windows.net/jtcgetaccountinfoerror0blobapitestgetaccountinfoerror11f287276?restype=container",
-    "Headers" : {
-      "x-ms-version" : "2019-02-02",
-      "User-Agent" : "azsdk-java-azure-storage-blob/12.0.0-preview.3 1.8.0_212; Windows 10 10.0",
-      "x-ms-client-request-id" : "03e10cb1-684f-4670-98fd-7e2e1f9144d5"
->>>>>>> a55d5dd9
+      "x-ms-client-request-id" : "1a6868fa-c4e6-42df-ab29-a7ccddbf6e66"
     },
     "Response" : {
       "x-ms-version" : "2019-02-02",
       "Server" : "Windows-Azure-Blob/1.0 Microsoft-HTTPAPI/2.0",
-<<<<<<< HEAD
-      "ETag" : "\"0x8D7325225AE0427\"",
-      "Last-Modified" : "Thu, 05 Sep 2019 22:41:09 GMT",
+      "ETag" : "\"0x8D735617648D159\"",
+      "Last-Modified" : "Mon, 09 Sep 2019 20:08:20 GMT",
       "retry-after" : "0",
       "Content-Length" : "0",
       "StatusCode" : "201",
-      "x-ms-request-id" : "bfedbebb-901e-0044-2c3b-643cc7000000",
-      "Date" : "Thu, 05 Sep 2019 22:41:09 GMT",
-      "x-ms-client-request-id" : "94499bf3-c178-4ac4-bef3-457d33c44a60"
-=======
-      "ETag" : "\"0x8D732FCE6090989\"",
-      "Last-Modified" : "Fri, 06 Sep 2019 19:03:26 GMT",
-      "retry-after" : "0",
-      "Content-Length" : "0",
-      "StatusCode" : "201",
-      "x-ms-request-id" : "b92e071b-d01e-009e-02e5-644931000000",
-      "Date" : "Fri, 06 Sep 2019 19:03:26 GMT",
-      "x-ms-client-request-id" : "03e10cb1-684f-4670-98fd-7e2e1f9144d5"
->>>>>>> a55d5dd9
+      "x-ms-request-id" : "c5cb1810-301e-0042-734a-67cbbf000000",
+      "Date" : "Mon, 09 Sep 2019 20:08:20 GMT",
+      "x-ms-client-request-id" : "1a6868fa-c4e6-42df-ab29-a7ccddbf6e66"
     },
     "Exception" : null
   }, {
     "Method" : "PUT",
-<<<<<<< HEAD
-    "Uri" : "https://jaschrepragrs.blob.core.windows.net/jtcgetaccountinfoerror0blobapitestgetaccountinfoerror804160365/javablobgetaccountinfoerror1180766dba90b2effa4cb",
+    "Uri" : "https://jaschrepragrs.blob.core.windows.net/jtcgetaccountinfoerror0blobapitestgetaccountinfoerror854002198/javablobgetaccountinfoerror156818eb286ef6966b491",
     "Headers" : {
       "x-ms-version" : "2019-02-02",
       "User-Agent" : "azsdk-java-azure-storage-blob/12.0.0-preview.3 1.8.0_221; Windows 10 10.0",
-      "x-ms-client-request-id" : "044cad95-29c7-49c6-9430-686f4de56706",
-=======
-    "Uri" : "https://azstoragesdkaccount.blob.core.windows.net/jtcgetaccountinfoerror0blobapitestgetaccountinfoerror11f287276/javablobgetaccountinfoerror1760576212c77d43ea4ed",
-    "Headers" : {
-      "x-ms-version" : "2019-02-02",
-      "User-Agent" : "azsdk-java-azure-storage-blob/12.0.0-preview.3 1.8.0_212; Windows 10 10.0",
-      "x-ms-client-request-id" : "6bafea7b-5e8b-4e32-8295-2d430d5da7ab",
->>>>>>> a55d5dd9
+      "x-ms-client-request-id" : "c19f6984-efc1-47fe-b69e-0243f7cd65d2",
       "Content-Type" : "application/octet-stream"
     },
     "Response" : {
       "x-ms-version" : "2019-02-02",
       "Server" : "Windows-Azure-Blob/1.0 Microsoft-HTTPAPI/2.0",
       "x-ms-content-crc64" : "6RYQPwaVsyQ=",
-<<<<<<< HEAD
-      "Last-Modified" : "Thu, 05 Sep 2019 22:41:09 GMT",
+      "Last-Modified" : "Mon, 09 Sep 2019 20:08:20 GMT",
       "retry-after" : "0",
       "StatusCode" : "201",
       "x-ms-request-server-encrypted" : "true",
-      "Date" : "Thu, 05 Sep 2019 22:41:09 GMT",
+      "Date" : "Mon, 09 Sep 2019 20:08:20 GMT",
       "Content-MD5" : "wh+Wm18D0z1D4E+PE252gg==",
-      "ETag" : "\"0x8D7325225BAA192\"",
+      "ETag" : "\"0x8D735617655FBFA\"",
       "Content-Length" : "0",
-      "x-ms-request-id" : "bfedbed2-901e-0044-3f3b-643cc7000000",
-      "x-ms-client-request-id" : "044cad95-29c7-49c6-9430-686f4de56706"
-=======
-      "Last-Modified" : "Fri, 06 Sep 2019 19:03:26 GMT",
-      "retry-after" : "0",
-      "StatusCode" : "201",
-      "x-ms-request-server-encrypted" : "true",
-      "Date" : "Fri, 06 Sep 2019 19:03:26 GMT",
-      "Content-MD5" : "wh+Wm18D0z1D4E+PE252gg==",
-      "ETag" : "\"0x8D732FCE6109ACF\"",
-      "Content-Length" : "0",
-      "x-ms-request-id" : "b92e0754-d01e-009e-36e5-644931000000",
-      "x-ms-client-request-id" : "6bafea7b-5e8b-4e32-8295-2d430d5da7ab"
->>>>>>> a55d5dd9
+      "x-ms-request-id" : "c5cb1828-301e-0042-074a-67cbbf000000",
+      "x-ms-client-request-id" : "c19f6984-efc1-47fe-b69e-0243f7cd65d2"
     },
     "Exception" : null
   }, {
     "Method" : "GET",
-<<<<<<< HEAD
-    "Uri" : "https://jaschrepragrs.blob.core.windows.net/jtcgetaccountinfoerror2blobapitestgetaccountinfoerror80438731d/javablobgetaccountinfoerror373574e189bd747d83492?restype=account&comp=properties",
+    "Uri" : "https://jaschrepragrs.blob.core.windows.net/jtcgetaccountinfoerror2blobapitestgetaccountinfoerror854224714/javablobgetaccountinfoerror338981b71c381e1b224eb?restype=account&comp=properties",
     "Headers" : {
       "x-ms-version" : "2019-02-02",
       "User-Agent" : "azsdk-java-azure-storage-blob/12.0.0-preview.3 1.8.0_221; Windows 10 10.0",
-      "x-ms-client-request-id" : "f37d5280-46e7-4727-adfa-da87a011ba6f"
-=======
-    "Uri" : "https://azstoragesdkaccount.blob.core.windows.net/jtcgetaccountinfoerror2blobapitestgetaccountinfoerror11f301243/javablobgetaccountinfoerror38109890164856e0814c7?restype=account&comp=properties",
-    "Headers" : {
-      "x-ms-version" : "2019-02-02",
-      "User-Agent" : "azsdk-java-azure-storage-blob/12.0.0-preview.3 1.8.0_212; Windows 10 10.0",
-      "x-ms-client-request-id" : "7666a91b-e19e-4c9b-b2da-06a954bda96b"
->>>>>>> a55d5dd9
+      "x-ms-client-request-id" : "1f168259-00ea-43bc-9b73-a91a693e49af"
     },
     "Response" : {
       "x-ms-version" : "2019-02-02",
@@ -108,35 +60,20 @@
       "retry-after" : "0",
       "Content-Length" : "223",
       "StatusCode" : "404",
-<<<<<<< HEAD
-      "x-ms-request-id" : "bfedbee0-901e-0044-4c3b-643cc7000000",
-      "Body" : "﻿<?xml version=\"1.0\" encoding=\"utf-8\"?><Error><Code>ResourceNotFound</Code><Message>The specified resource does not exist.\nRequestId:bfedbee0-901e-0044-4c3b-643cc7000000\nTime:2019-09-05T22:41:09.8704065Z</Message></Error>",
-      "Date" : "Thu, 05 Sep 2019 22:41:09 GMT",
-      "x-ms-client-request-id" : "f37d5280-46e7-4727-adfa-da87a011ba6f",
-=======
-      "x-ms-request-id" : "b92e078d-d01e-009e-67e5-644931000000",
-      "Body" : "﻿<?xml version=\"1.0\" encoding=\"utf-8\"?><Error><Code>ResourceNotFound</Code><Message>The specified resource does not exist.\nRequestId:b92e078d-d01e-009e-67e5-644931000000\nTime:2019-09-06T19:03:26.9604666Z</Message></Error>",
-      "Date" : "Fri, 06 Sep 2019 19:03:26 GMT",
-      "x-ms-client-request-id" : "7666a91b-e19e-4c9b-b2da-06a954bda96b",
->>>>>>> a55d5dd9
+      "x-ms-request-id" : "c5cb1845-301e-0042-234a-67cbbf000000",
+      "Body" : "﻿<?xml version=\"1.0\" encoding=\"utf-8\"?><Error><Code>ResourceNotFound</Code><Message>The specified resource does not exist.\nRequestId:c5cb1845-301e-0042-234a-67cbbf000000\nTime:2019-09-09T20:08:21.0459218Z</Message></Error>",
+      "Date" : "Mon, 09 Sep 2019 20:08:20 GMT",
+      "x-ms-client-request-id" : "1f168259-00ea-43bc-9b73-a91a693e49af",
       "Content-Type" : "application/xml"
     },
     "Exception" : null
   }, {
     "Method" : "GET",
-<<<<<<< HEAD
     "Uri" : "https://jaschrepragrs.blob.core.windows.net?prefix=jtcgetaccountinfoerror&comp=list",
     "Headers" : {
       "x-ms-version" : "2019-02-02",
       "User-Agent" : "azsdk-java-azure-storage-blob/12.0.0-preview.3 1.8.0_221; Windows 10 10.0",
-      "x-ms-client-request-id" : "f05a8db3-1a2f-4ffb-9fdd-ea9a9f6b554c"
-=======
-    "Uri" : "https://azstoragesdkaccount.blob.core.windows.net?prefix=jtcgetaccountinfoerror&comp=list",
-    "Headers" : {
-      "x-ms-version" : "2019-02-02",
-      "User-Agent" : "azsdk-java-azure-storage-blob/12.0.0-preview.3 1.8.0_212; Windows 10 10.0",
-      "x-ms-client-request-id" : "e20cb1ec-da79-4728-9b63-7a375d21e870"
->>>>>>> a55d5dd9
+      "x-ms-client-request-id" : "7f482b8b-c9a9-48ed-857c-538fbb828e9b"
     },
     "Response" : {
       "Transfer-Encoding" : "chunked",
@@ -144,35 +81,20 @@
       "Server" : "Windows-Azure-Blob/1.0 Microsoft-HTTPAPI/2.0",
       "retry-after" : "0",
       "StatusCode" : "200",
-<<<<<<< HEAD
-      "x-ms-request-id" : "bfedbeeb-901e-0044-563b-643cc7000000",
-      "Body" : "﻿<?xml version=\"1.0\" encoding=\"utf-8\"?><EnumerationResults ServiceEndpoint=\"https://jaschrepragrs.blob.core.windows.net/\"><Prefix>jtcgetaccountinfoerror</Prefix><Containers><Container><Name>jtcgetaccountinfoerror0blobapitestgetaccountinfoerror804160365</Name><Properties><Last-Modified>Thu, 05 Sep 2019 22:41:09 GMT</Last-Modified><Etag>\"0x8D7325225AE0427\"</Etag><LeaseStatus>unlocked</LeaseStatus><LeaseState>available</LeaseState><DefaultEncryptionScope>$account-encryption-key</DefaultEncryptionScope><DenyEncryptionScopeOverride>false</DenyEncryptionScopeOverride><HasImmutabilityPolicy>false</HasImmutabilityPolicy><HasLegalHold>false</HasLegalHold></Properties></Container></Containers><NextMarker /></EnumerationResults>",
-      "Date" : "Thu, 05 Sep 2019 22:41:09 GMT",
-      "x-ms-client-request-id" : "f05a8db3-1a2f-4ffb-9fdd-ea9a9f6b554c",
-=======
-      "x-ms-request-id" : "b92e07b1-d01e-009e-09e5-644931000000",
-      "Body" : "﻿<?xml version=\"1.0\" encoding=\"utf-8\"?><EnumerationResults ServiceEndpoint=\"https://azstoragesdkaccount.blob.core.windows.net/\"><Prefix>jtcgetaccountinfoerror</Prefix><Containers><Container><Name>jtcgetaccountinfoerror0blobapitestgetaccountinfoerror11f287276</Name><Properties><Last-Modified>Fri, 06 Sep 2019 19:03:26 GMT</Last-Modified><Etag>\"0x8D732FCE6090989\"</Etag><LeaseStatus>unlocked</LeaseStatus><LeaseState>available</LeaseState><DefaultEncryptionScope>$account-encryption-key</DefaultEncryptionScope><DenyEncryptionScopeOverride>false</DenyEncryptionScopeOverride><HasImmutabilityPolicy>false</HasImmutabilityPolicy><HasLegalHold>false</HasLegalHold></Properties></Container></Containers><NextMarker /></EnumerationResults>",
-      "Date" : "Fri, 06 Sep 2019 19:03:26 GMT",
-      "x-ms-client-request-id" : "e20cb1ec-da79-4728-9b63-7a375d21e870",
->>>>>>> a55d5dd9
+      "x-ms-request-id" : "c5cb1864-301e-0042-414a-67cbbf000000",
+      "Body" : "﻿<?xml version=\"1.0\" encoding=\"utf-8\"?><EnumerationResults ServiceEndpoint=\"https://jaschrepragrs.blob.core.windows.net/\"><Prefix>jtcgetaccountinfoerror</Prefix><Containers><Container><Name>jtcgetaccountinfoerror0blobapitestgetaccountinfoerror854002198</Name><Properties><Last-Modified>Mon, 09 Sep 2019 20:08:20 GMT</Last-Modified><Etag>\"0x8D735617648D159\"</Etag><LeaseStatus>unlocked</LeaseStatus><LeaseState>available</LeaseState><DefaultEncryptionScope>$account-encryption-key</DefaultEncryptionScope><DenyEncryptionScopeOverride>false</DenyEncryptionScopeOverride><HasImmutabilityPolicy>false</HasImmutabilityPolicy><HasLegalHold>false</HasLegalHold></Properties></Container></Containers><NextMarker /></EnumerationResults>",
+      "Date" : "Mon, 09 Sep 2019 20:08:20 GMT",
+      "x-ms-client-request-id" : "7f482b8b-c9a9-48ed-857c-538fbb828e9b",
       "Content-Type" : "application/xml"
     },
     "Exception" : null
   }, {
     "Method" : "DELETE",
-<<<<<<< HEAD
-    "Uri" : "https://jaschrepragrs.blob.core.windows.net/jtcgetaccountinfoerror0blobapitestgetaccountinfoerror804160365?restype=container",
+    "Uri" : "https://jaschrepragrs.blob.core.windows.net/jtcgetaccountinfoerror0blobapitestgetaccountinfoerror854002198?restype=container",
     "Headers" : {
       "x-ms-version" : "2019-02-02",
       "User-Agent" : "azsdk-java-azure-storage-blob/12.0.0-preview.3 1.8.0_221; Windows 10 10.0",
-      "x-ms-client-request-id" : "cd07b806-b17b-4e60-937a-c912bf35c02f"
-=======
-    "Uri" : "https://azstoragesdkaccount.blob.core.windows.net/jtcgetaccountinfoerror0blobapitestgetaccountinfoerror11f287276?restype=container",
-    "Headers" : {
-      "x-ms-version" : "2019-02-02",
-      "User-Agent" : "azsdk-java-azure-storage-blob/12.0.0-preview.3 1.8.0_212; Windows 10 10.0",
-      "x-ms-client-request-id" : "ebc17264-fac6-481c-bc38-9a013fd61888"
->>>>>>> a55d5dd9
+      "x-ms-client-request-id" : "d598bc2d-ea83-4945-9a42-430623faaffa"
     },
     "Response" : {
       "x-ms-version" : "2019-02-02",
@@ -180,21 +102,11 @@
       "retry-after" : "0",
       "Content-Length" : "0",
       "StatusCode" : "202",
-<<<<<<< HEAD
-      "x-ms-request-id" : "bfedbefb-901e-0044-663b-643cc7000000",
-      "Date" : "Thu, 05 Sep 2019 22:41:09 GMT",
-      "x-ms-client-request-id" : "cd07b806-b17b-4e60-937a-c912bf35c02f"
+      "x-ms-request-id" : "c5cb1880-301e-0042-5d4a-67cbbf000000",
+      "Date" : "Mon, 09 Sep 2019 20:08:20 GMT",
+      "x-ms-client-request-id" : "d598bc2d-ea83-4945-9a42-430623faaffa"
     },
     "Exception" : null
   } ],
-  "variables" : [ "jtcgetaccountinfoerror0blobapitestgetaccountinfoerror804160365", "javablobgetaccountinfoerror1180766dba90b2effa4cb", "jtcgetaccountinfoerror2blobapitestgetaccountinfoerror80438731d", "javablobgetaccountinfoerror373574e189bd747d83492" ]
-=======
-      "x-ms-request-id" : "b92e07df-d01e-009e-36e5-644931000000",
-      "Date" : "Fri, 06 Sep 2019 19:03:26 GMT",
-      "x-ms-client-request-id" : "ebc17264-fac6-481c-bc38-9a013fd61888"
-    },
-    "Exception" : null
-  } ],
-  "variables" : [ "jtcgetaccountinfoerror0blobapitestgetaccountinfoerror11f287276", "javablobgetaccountinfoerror1760576212c77d43ea4ed", "jtcgetaccountinfoerror2blobapitestgetaccountinfoerror11f301243", "javablobgetaccountinfoerror38109890164856e0814c7" ]
->>>>>>> a55d5dd9
+  "variables" : [ "jtcgetaccountinfoerror0blobapitestgetaccountinfoerror854002198", "javablobgetaccountinfoerror156818eb286ef6966b491", "jtcgetaccountinfoerror2blobapitestgetaccountinfoerror854224714", "javablobgetaccountinfoerror338981b71c381e1b224eb" ]
 }