{
  "networkCallRecords" : [ {
    "Method" : "PUT",
<<<<<<< HEAD
    "Uri" : "https://REDACTED.blob.core.windows.net/jtcdownloadmd50blobapitestdownloadmd5d0774343840ed412b?restype=container",
    "Headers" : {
      "x-ms-version" : "2020-06-12",
      "User-Agent" : "azsdk-java-azure-storage-blob/12.11.0-beta.1 (11.0.7; Windows 10; 10.0)",
      "x-ms-client-request-id" : "937251c1-0dd5-4f14-8e7b-e2e4c91d7a4b"
=======
    "Uri" : "https://REDACTED.blob.core.windows.net/jtcdownloadmd50blobapitestdownloadmd549c00745f90c5e217?restype=container",
    "Headers" : {
      "x-ms-version" : "2020-06-12",
      "User-Agent" : "azsdk-java-azure-storage-blob/12.11.0-beta.2 (11.0.7; Windows 10; 10.0)",
      "x-ms-client-request-id" : "aed81ed7-1a92-4086-a932-a18983dbfb96"
>>>>>>> 78de451b
    },
    "Response" : {
      "x-ms-version" : "2020-06-12",
      "Server" : "Windows-Azure-Blob/1.0 Microsoft-HTTPAPI/2.0",
<<<<<<< HEAD
      "ETag" : "0x8D8C70E500D2D52",
      "Last-Modified" : "Tue, 02 Feb 2021 00:05:55 GMT",
      "retry-after" : "0",
      "Content-Length" : "0",
      "StatusCode" : "201",
      "x-ms-request-id" : "df6d3793-b01e-004e-7ef7-f8d8a9000000",
      "Date" : "Tue, 02 Feb 2021 00:05:55 GMT",
      "x-ms-client-request-id" : "937251c1-0dd5-4f14-8e7b-e2e4c91d7a4b"
=======
      "eTag" : "0x8D8E803731E28E1",
      "Last-Modified" : "Mon, 15 Mar 2021 22:41:18 GMT",
      "retry-after" : "0",
      "Content-Length" : "0",
      "StatusCode" : "201",
      "x-ms-request-id" : "e7b557e8-f01e-005f-72ec-19421d000000",
      "x-ms-client-request-id" : "aed81ed7-1a92-4086-a932-a18983dbfb96",
      "Date" : "Mon, 15 Mar 2021 22:41:18 GMT"
>>>>>>> 78de451b
    },
    "Exception" : null
  }, {
    "Method" : "PUT",
<<<<<<< HEAD
    "Uri" : "https://REDACTED.blob.core.windows.net/jtcdownloadmd50blobapitestdownloadmd5d0774343840ed412b/javablobdownloadmd51blobapitestdownloadmd5d074026355aa8e",
    "Headers" : {
      "x-ms-version" : "2020-06-12",
      "User-Agent" : "azsdk-java-azure-storage-blob/12.11.0-beta.1 (11.0.7; Windows 10; 10.0)",
      "x-ms-client-request-id" : "b45b4bc0-4ce1-4207-90cf-d0d774657609",
=======
    "Uri" : "https://REDACTED.blob.core.windows.net/jtcdownloadmd50blobapitestdownloadmd549c00745f90c5e217/javablobdownloadmd51blobapitestdownloadmd549c08580e00365",
    "Headers" : {
      "x-ms-version" : "2020-06-12",
      "User-Agent" : "azsdk-java-azure-storage-blob/12.11.0-beta.2 (11.0.7; Windows 10; 10.0)",
      "x-ms-client-request-id" : "63a42e68-3070-4abf-99b5-4578e1e668be",
>>>>>>> 78de451b
      "Content-Type" : "application/octet-stream"
    },
    "Response" : {
      "x-ms-version" : "2020-06-12",
      "Server" : "Windows-Azure-Blob/1.0 Microsoft-HTTPAPI/2.0",
      "x-ms-content-crc64" : "6RYQPwaVsyQ=",
<<<<<<< HEAD
      "Last-Modified" : "Tue, 02 Feb 2021 00:05:56 GMT",
      "retry-after" : "0",
      "StatusCode" : "201",
      "x-ms-request-server-encrypted" : "true",
      "Date" : "Tue, 02 Feb 2021 00:05:56 GMT",
      "Content-MD5" : "wh+Wm18D0z1D4E+PE252gg==",
      "ETag" : "0x8D8C70E501B70F1",
      "Content-Length" : "0",
      "x-ms-request-id" : "df6d37a9-b01e-004e-0ff7-f8d8a9000000",
      "x-ms-client-request-id" : "b45b4bc0-4ce1-4207-90cf-d0d774657609"
=======
      "Last-Modified" : "Mon, 15 Mar 2021 22:41:18 GMT",
      "retry-after" : "0",
      "StatusCode" : "201",
      "x-ms-request-server-encrypted" : "true",
      "Date" : "Mon, 15 Mar 2021 22:41:18 GMT",
      "Content-MD5" : "wh+Wm18D0z1D4E+PE252gg==",
      "eTag" : "0x8D8E803732A401D",
      "Content-Length" : "0",
      "x-ms-request-id" : "e7b5581a-f01e-005f-0bec-19421d000000",
      "x-ms-client-request-id" : "63a42e68-3070-4abf-99b5-4578e1e668be"
>>>>>>> 78de451b
    },
    "Exception" : null
  }, {
    "Method" : "GET",
<<<<<<< HEAD
    "Uri" : "https://REDACTED.blob.core.windows.net/jtcdownloadmd50blobapitestdownloadmd5d0774343840ed412b/javablobdownloadmd51blobapitestdownloadmd5d074026355aa8e",
    "Headers" : {
      "x-ms-version" : "2020-06-12",
      "User-Agent" : "azsdk-java-azure-storage-blob/12.11.0-beta.1 (11.0.7; Windows 10; 10.0)",
      "x-ms-client-request-id" : "e758da21-b992-4ab3-bd06-931fc661b6ae"
=======
    "Uri" : "https://REDACTED.blob.core.windows.net/jtcdownloadmd50blobapitestdownloadmd549c00745f90c5e217/javablobdownloadmd51blobapitestdownloadmd549c08580e00365",
    "Headers" : {
      "x-ms-version" : "2020-06-12",
      "User-Agent" : "azsdk-java-azure-storage-blob/12.11.0-beta.2 (11.0.7; Windows 10; 10.0)",
      "x-ms-client-request-id" : "e4a31247-0de6-4731-9ecf-115618f28871"
>>>>>>> 78de451b
    },
    "Response" : {
      "x-ms-version" : "2020-06-12",
      "x-ms-lease-status" : "unlocked",
      "Server" : "Windows-Azure-Blob/1.0 Microsoft-HTTPAPI/2.0",
      "Content-Range" : "bytes 0-2/7",
      "x-ms-lease-state" : "available",
      "Last-Modified" : "Mon, 15 Mar 2021 22:41:18 GMT",
      "x-ms-blob-content-md5" : "wh+Wm18D0z1D4E+PE252gg==",
<<<<<<< HEAD
      "Last-Modified" : "Tue, 02 Feb 2021 00:05:56 GMT",
      "retry-after" : "0",
      "StatusCode" : "206",
      "Date" : "Tue, 02 Feb 2021 00:05:56 GMT",
      "x-ms-blob-type" : "BlockBlob",
=======
      "retry-after" : "0",
      "StatusCode" : "206",
      "Date" : "Mon, 15 Mar 2021 22:41:18 GMT",
>>>>>>> 78de451b
      "Content-MD5" : "TtlAdjDrEADA9rY4Qt76fQ==",
      "x-ms-blob-type" : "BlockBlob",
      "Accept-Ranges" : "bytes",
      "x-ms-server-encrypted" : "true",
<<<<<<< HEAD
      "ETag" : "0x8D8C70E501B70F1",
      "x-ms-creation-time" : "Tue, 02 Feb 2021 00:05:56 GMT",
      "Content-Length" : "3",
      "x-ms-request-id" : "df6d37c3-b01e-004e-26f7-f8d8a9000000",
      "Body" : "ZGVm",
      "x-ms-client-request-id" : "e758da21-b992-4ab3-bd06-931fc661b6ae",
=======
      "x-ms-creation-time" : "Mon, 15 Mar 2021 22:41:18 GMT",
      "eTag" : "0x8D8E803732A401D",
      "Content-Length" : "3",
      "x-ms-request-id" : "e7b5584e-f01e-005f-28ec-19421d000000",
      "Body" : "ZGVm",
      "x-ms-client-request-id" : "e4a31247-0de6-4731-9ecf-115618f28871",
>>>>>>> 78de451b
      "Content-Type" : "application/octet-stream"
    },
    "Exception" : null
  }, {
    "Method" : "GET",
    "Uri" : "https://REDACTED.blob.core.windows.net?comp=list&prefix=jtcdownloadmd5",
    "Headers" : {
      "x-ms-version" : "2020-06-12",
<<<<<<< HEAD
      "User-Agent" : "azsdk-java-azure-storage-blob/12.11.0-beta.1 (11.0.7; Windows 10; 10.0)",
      "x-ms-client-request-id" : "9324865a-3e2d-4097-8e02-1691af2bfbb3"
=======
      "User-Agent" : "azsdk-java-azure-storage-blob/12.11.0-beta.2 (11.0.7; Windows 10; 10.0)",
      "x-ms-client-request-id" : "a6af125e-a449-4e94-afce-c31394c321fa"
>>>>>>> 78de451b
    },
    "Response" : {
      "Transfer-Encoding" : "chunked",
      "x-ms-version" : "2020-06-12",
      "Server" : "Windows-Azure-Blob/1.0 Microsoft-HTTPAPI/2.0",
      "retry-after" : "0",
      "StatusCode" : "200",
<<<<<<< HEAD
      "x-ms-request-id" : "df6d37dd-b01e-004e-3cf7-f8d8a9000000",
      "Body" : "﻿<?xml version=\"1.0\" encoding=\"utf-8\"?><EnumerationResults ServiceEndpoint=\"https://seancanary.blob.core.windows.net/\"><Prefix>jtcdownloadmd5</Prefix><Containers><Container><Name>jtcdownloadmd50blobapitestdownloadmd5d0774343840ed412b</Name><Properties><Last-Modified>Tue, 02 Feb 2021 00:05:55 GMT</Last-Modified><Etag>\"0x8D8C70E500D2D52\"</Etag><LeaseStatus>unlocked</LeaseStatus><LeaseState>available</LeaseState><DefaultEncryptionScope>$account-encryption-key</DefaultEncryptionScope><DenyEncryptionScopeOverride>false</DenyEncryptionScopeOverride><HasImmutabilityPolicy>false</HasImmutabilityPolicy><HasLegalHold>false</HasLegalHold></Properties></Container></Containers><NextMarker /></EnumerationResults>",
      "Date" : "Tue, 02 Feb 2021 00:05:56 GMT",
      "x-ms-client-request-id" : "9324865a-3e2d-4097-8e02-1691af2bfbb3",
=======
      "x-ms-request-id" : "e7b558a2-f01e-005f-55ec-19421d000000",
      "Body" : "﻿<?xml version=\"1.0\" encoding=\"utf-8\"?><EnumerationResults ServiceEndpoint=\"https://seancanary.blob.core.windows.net/\"><Prefix>jtcdownloadmd5</Prefix><Containers><Container><Name>jtcdownloadmd50blobapitestdownloadmd549c00745f90c5e217</Name><Properties><Last-Modified>Mon, 15 Mar 2021 22:41:18 GMT</Last-Modified><Etag>\"0x8D8E803731E28E1\"</Etag><LeaseStatus>unlocked</LeaseStatus><LeaseState>available</LeaseState><DefaultEncryptionScope>$account-encryption-key</DefaultEncryptionScope><DenyEncryptionScopeOverride>false</DenyEncryptionScopeOverride><HasImmutabilityPolicy>false</HasImmutabilityPolicy><HasLegalHold>false</HasLegalHold></Properties></Container></Containers><NextMarker /></EnumerationResults>",
      "x-ms-client-request-id" : "a6af125e-a449-4e94-afce-c31394c321fa",
      "Date" : "Mon, 15 Mar 2021 22:41:18 GMT",
>>>>>>> 78de451b
      "Content-Type" : "application/xml"
    },
    "Exception" : null
  }, {
    "Method" : "DELETE",
<<<<<<< HEAD
    "Uri" : "https://REDACTED.blob.core.windows.net/jtcdownloadmd50blobapitestdownloadmd5d0774343840ed412b?restype=container",
    "Headers" : {
      "x-ms-version" : "2020-06-12",
      "User-Agent" : "azsdk-java-azure-storage-blob/12.11.0-beta.1 (11.0.7; Windows 10; 10.0)",
      "x-ms-client-request-id" : "d65bc926-1077-4591-a156-addce4f986fb"
=======
    "Uri" : "https://REDACTED.blob.core.windows.net/jtcdownloadmd50blobapitestdownloadmd549c00745f90c5e217?restype=container",
    "Headers" : {
      "x-ms-version" : "2020-06-12",
      "User-Agent" : "azsdk-java-azure-storage-blob/12.11.0-beta.2 (11.0.7; Windows 10; 10.0)",
      "x-ms-client-request-id" : "ea36c37f-c437-4879-913b-f9374bcf88be"
>>>>>>> 78de451b
    },
    "Response" : {
      "x-ms-version" : "2020-06-12",
      "Server" : "Windows-Azure-Blob/1.0 Microsoft-HTTPAPI/2.0",
      "retry-after" : "0",
      "Content-Length" : "0",
      "StatusCode" : "202",
<<<<<<< HEAD
      "x-ms-request-id" : "df6d37eb-b01e-004e-46f7-f8d8a9000000",
      "Date" : "Tue, 02 Feb 2021 00:05:56 GMT",
      "x-ms-client-request-id" : "d65bc926-1077-4591-a156-addce4f986fb"
    },
    "Exception" : null
  } ],
  "variables" : [ "jtcdownloadmd50blobapitestdownloadmd5d0774343840ed412b", "javablobdownloadmd51blobapitestdownloadmd5d074026355aa8e" ]
=======
      "x-ms-request-id" : "e7b558c8-f01e-005f-69ec-19421d000000",
      "x-ms-client-request-id" : "ea36c37f-c437-4879-913b-f9374bcf88be",
      "Date" : "Mon, 15 Mar 2021 22:41:18 GMT"
    },
    "Exception" : null
  } ],
  "variables" : [ "jtcdownloadmd50blobapitestdownloadmd549c00745f90c5e217", "javablobdownloadmd51blobapitestdownloadmd549c08580e00365" ]
>>>>>>> 78de451b
}<|MERGE_RESOLUTION|>--- conflicted
+++ resolved
@@ -1,33 +1,15 @@
 {
   "networkCallRecords" : [ {
     "Method" : "PUT",
-<<<<<<< HEAD
-    "Uri" : "https://REDACTED.blob.core.windows.net/jtcdownloadmd50blobapitestdownloadmd5d0774343840ed412b?restype=container",
-    "Headers" : {
-      "x-ms-version" : "2020-06-12",
-      "User-Agent" : "azsdk-java-azure-storage-blob/12.11.0-beta.1 (11.0.7; Windows 10; 10.0)",
-      "x-ms-client-request-id" : "937251c1-0dd5-4f14-8e7b-e2e4c91d7a4b"
-=======
     "Uri" : "https://REDACTED.blob.core.windows.net/jtcdownloadmd50blobapitestdownloadmd549c00745f90c5e217?restype=container",
     "Headers" : {
       "x-ms-version" : "2020-06-12",
       "User-Agent" : "azsdk-java-azure-storage-blob/12.11.0-beta.2 (11.0.7; Windows 10; 10.0)",
       "x-ms-client-request-id" : "aed81ed7-1a92-4086-a932-a18983dbfb96"
->>>>>>> 78de451b
     },
     "Response" : {
       "x-ms-version" : "2020-06-12",
       "Server" : "Windows-Azure-Blob/1.0 Microsoft-HTTPAPI/2.0",
-<<<<<<< HEAD
-      "ETag" : "0x8D8C70E500D2D52",
-      "Last-Modified" : "Tue, 02 Feb 2021 00:05:55 GMT",
-      "retry-after" : "0",
-      "Content-Length" : "0",
-      "StatusCode" : "201",
-      "x-ms-request-id" : "df6d3793-b01e-004e-7ef7-f8d8a9000000",
-      "Date" : "Tue, 02 Feb 2021 00:05:55 GMT",
-      "x-ms-client-request-id" : "937251c1-0dd5-4f14-8e7b-e2e4c91d7a4b"
-=======
       "eTag" : "0x8D8E803731E28E1",
       "Last-Modified" : "Mon, 15 Mar 2021 22:41:18 GMT",
       "retry-after" : "0",
@@ -36,42 +18,21 @@
       "x-ms-request-id" : "e7b557e8-f01e-005f-72ec-19421d000000",
       "x-ms-client-request-id" : "aed81ed7-1a92-4086-a932-a18983dbfb96",
       "Date" : "Mon, 15 Mar 2021 22:41:18 GMT"
->>>>>>> 78de451b
     },
     "Exception" : null
   }, {
     "Method" : "PUT",
-<<<<<<< HEAD
-    "Uri" : "https://REDACTED.blob.core.windows.net/jtcdownloadmd50blobapitestdownloadmd5d0774343840ed412b/javablobdownloadmd51blobapitestdownloadmd5d074026355aa8e",
-    "Headers" : {
-      "x-ms-version" : "2020-06-12",
-      "User-Agent" : "azsdk-java-azure-storage-blob/12.11.0-beta.1 (11.0.7; Windows 10; 10.0)",
-      "x-ms-client-request-id" : "b45b4bc0-4ce1-4207-90cf-d0d774657609",
-=======
     "Uri" : "https://REDACTED.blob.core.windows.net/jtcdownloadmd50blobapitestdownloadmd549c00745f90c5e217/javablobdownloadmd51blobapitestdownloadmd549c08580e00365",
     "Headers" : {
       "x-ms-version" : "2020-06-12",
       "User-Agent" : "azsdk-java-azure-storage-blob/12.11.0-beta.2 (11.0.7; Windows 10; 10.0)",
       "x-ms-client-request-id" : "63a42e68-3070-4abf-99b5-4578e1e668be",
->>>>>>> 78de451b
       "Content-Type" : "application/octet-stream"
     },
     "Response" : {
       "x-ms-version" : "2020-06-12",
       "Server" : "Windows-Azure-Blob/1.0 Microsoft-HTTPAPI/2.0",
       "x-ms-content-crc64" : "6RYQPwaVsyQ=",
-<<<<<<< HEAD
-      "Last-Modified" : "Tue, 02 Feb 2021 00:05:56 GMT",
-      "retry-after" : "0",
-      "StatusCode" : "201",
-      "x-ms-request-server-encrypted" : "true",
-      "Date" : "Tue, 02 Feb 2021 00:05:56 GMT",
-      "Content-MD5" : "wh+Wm18D0z1D4E+PE252gg==",
-      "ETag" : "0x8D8C70E501B70F1",
-      "Content-Length" : "0",
-      "x-ms-request-id" : "df6d37a9-b01e-004e-0ff7-f8d8a9000000",
-      "x-ms-client-request-id" : "b45b4bc0-4ce1-4207-90cf-d0d774657609"
-=======
       "Last-Modified" : "Mon, 15 Mar 2021 22:41:18 GMT",
       "retry-after" : "0",
       "StatusCode" : "201",
@@ -82,24 +43,15 @@
       "Content-Length" : "0",
       "x-ms-request-id" : "e7b5581a-f01e-005f-0bec-19421d000000",
       "x-ms-client-request-id" : "63a42e68-3070-4abf-99b5-4578e1e668be"
->>>>>>> 78de451b
     },
     "Exception" : null
   }, {
     "Method" : "GET",
-<<<<<<< HEAD
-    "Uri" : "https://REDACTED.blob.core.windows.net/jtcdownloadmd50blobapitestdownloadmd5d0774343840ed412b/javablobdownloadmd51blobapitestdownloadmd5d074026355aa8e",
-    "Headers" : {
-      "x-ms-version" : "2020-06-12",
-      "User-Agent" : "azsdk-java-azure-storage-blob/12.11.0-beta.1 (11.0.7; Windows 10; 10.0)",
-      "x-ms-client-request-id" : "e758da21-b992-4ab3-bd06-931fc661b6ae"
-=======
     "Uri" : "https://REDACTED.blob.core.windows.net/jtcdownloadmd50blobapitestdownloadmd549c00745f90c5e217/javablobdownloadmd51blobapitestdownloadmd549c08580e00365",
     "Headers" : {
       "x-ms-version" : "2020-06-12",
       "User-Agent" : "azsdk-java-azure-storage-blob/12.11.0-beta.2 (11.0.7; Windows 10; 10.0)",
       "x-ms-client-request-id" : "e4a31247-0de6-4731-9ecf-115618f28871"
->>>>>>> 78de451b
     },
     "Response" : {
       "x-ms-version" : "2020-06-12",
@@ -109,36 +61,19 @@
       "x-ms-lease-state" : "available",
       "Last-Modified" : "Mon, 15 Mar 2021 22:41:18 GMT",
       "x-ms-blob-content-md5" : "wh+Wm18D0z1D4E+PE252gg==",
-<<<<<<< HEAD
-      "Last-Modified" : "Tue, 02 Feb 2021 00:05:56 GMT",
-      "retry-after" : "0",
-      "StatusCode" : "206",
-      "Date" : "Tue, 02 Feb 2021 00:05:56 GMT",
-      "x-ms-blob-type" : "BlockBlob",
-=======
       "retry-after" : "0",
       "StatusCode" : "206",
       "Date" : "Mon, 15 Mar 2021 22:41:18 GMT",
->>>>>>> 78de451b
       "Content-MD5" : "TtlAdjDrEADA9rY4Qt76fQ==",
       "x-ms-blob-type" : "BlockBlob",
       "Accept-Ranges" : "bytes",
       "x-ms-server-encrypted" : "true",
-<<<<<<< HEAD
-      "ETag" : "0x8D8C70E501B70F1",
-      "x-ms-creation-time" : "Tue, 02 Feb 2021 00:05:56 GMT",
-      "Content-Length" : "3",
-      "x-ms-request-id" : "df6d37c3-b01e-004e-26f7-f8d8a9000000",
-      "Body" : "ZGVm",
-      "x-ms-client-request-id" : "e758da21-b992-4ab3-bd06-931fc661b6ae",
-=======
       "x-ms-creation-time" : "Mon, 15 Mar 2021 22:41:18 GMT",
       "eTag" : "0x8D8E803732A401D",
       "Content-Length" : "3",
       "x-ms-request-id" : "e7b5584e-f01e-005f-28ec-19421d000000",
       "Body" : "ZGVm",
       "x-ms-client-request-id" : "e4a31247-0de6-4731-9ecf-115618f28871",
->>>>>>> 78de451b
       "Content-Type" : "application/octet-stream"
     },
     "Exception" : null
@@ -147,13 +82,8 @@
     "Uri" : "https://REDACTED.blob.core.windows.net?comp=list&prefix=jtcdownloadmd5",
     "Headers" : {
       "x-ms-version" : "2020-06-12",
-<<<<<<< HEAD
-      "User-Agent" : "azsdk-java-azure-storage-blob/12.11.0-beta.1 (11.0.7; Windows 10; 10.0)",
-      "x-ms-client-request-id" : "9324865a-3e2d-4097-8e02-1691af2bfbb3"
-=======
       "User-Agent" : "azsdk-java-azure-storage-blob/12.11.0-beta.2 (11.0.7; Windows 10; 10.0)",
       "x-ms-client-request-id" : "a6af125e-a449-4e94-afce-c31394c321fa"
->>>>>>> 78de451b
     },
     "Response" : {
       "Transfer-Encoding" : "chunked",
@@ -161,35 +91,20 @@
       "Server" : "Windows-Azure-Blob/1.0 Microsoft-HTTPAPI/2.0",
       "retry-after" : "0",
       "StatusCode" : "200",
-<<<<<<< HEAD
-      "x-ms-request-id" : "df6d37dd-b01e-004e-3cf7-f8d8a9000000",
-      "Body" : "﻿<?xml version=\"1.0\" encoding=\"utf-8\"?><EnumerationResults ServiceEndpoint=\"https://seancanary.blob.core.windows.net/\"><Prefix>jtcdownloadmd5</Prefix><Containers><Container><Name>jtcdownloadmd50blobapitestdownloadmd5d0774343840ed412b</Name><Properties><Last-Modified>Tue, 02 Feb 2021 00:05:55 GMT</Last-Modified><Etag>\"0x8D8C70E500D2D52\"</Etag><LeaseStatus>unlocked</LeaseStatus><LeaseState>available</LeaseState><DefaultEncryptionScope>$account-encryption-key</DefaultEncryptionScope><DenyEncryptionScopeOverride>false</DenyEncryptionScopeOverride><HasImmutabilityPolicy>false</HasImmutabilityPolicy><HasLegalHold>false</HasLegalHold></Properties></Container></Containers><NextMarker /></EnumerationResults>",
-      "Date" : "Tue, 02 Feb 2021 00:05:56 GMT",
-      "x-ms-client-request-id" : "9324865a-3e2d-4097-8e02-1691af2bfbb3",
-=======
       "x-ms-request-id" : "e7b558a2-f01e-005f-55ec-19421d000000",
       "Body" : "﻿<?xml version=\"1.0\" encoding=\"utf-8\"?><EnumerationResults ServiceEndpoint=\"https://seancanary.blob.core.windows.net/\"><Prefix>jtcdownloadmd5</Prefix><Containers><Container><Name>jtcdownloadmd50blobapitestdownloadmd549c00745f90c5e217</Name><Properties><Last-Modified>Mon, 15 Mar 2021 22:41:18 GMT</Last-Modified><Etag>\"0x8D8E803731E28E1\"</Etag><LeaseStatus>unlocked</LeaseStatus><LeaseState>available</LeaseState><DefaultEncryptionScope>$account-encryption-key</DefaultEncryptionScope><DenyEncryptionScopeOverride>false</DenyEncryptionScopeOverride><HasImmutabilityPolicy>false</HasImmutabilityPolicy><HasLegalHold>false</HasLegalHold></Properties></Container></Containers><NextMarker /></EnumerationResults>",
       "x-ms-client-request-id" : "a6af125e-a449-4e94-afce-c31394c321fa",
       "Date" : "Mon, 15 Mar 2021 22:41:18 GMT",
->>>>>>> 78de451b
       "Content-Type" : "application/xml"
     },
     "Exception" : null
   }, {
     "Method" : "DELETE",
-<<<<<<< HEAD
-    "Uri" : "https://REDACTED.blob.core.windows.net/jtcdownloadmd50blobapitestdownloadmd5d0774343840ed412b?restype=container",
-    "Headers" : {
-      "x-ms-version" : "2020-06-12",
-      "User-Agent" : "azsdk-java-azure-storage-blob/12.11.0-beta.1 (11.0.7; Windows 10; 10.0)",
-      "x-ms-client-request-id" : "d65bc926-1077-4591-a156-addce4f986fb"
-=======
     "Uri" : "https://REDACTED.blob.core.windows.net/jtcdownloadmd50blobapitestdownloadmd549c00745f90c5e217?restype=container",
     "Headers" : {
       "x-ms-version" : "2020-06-12",
       "User-Agent" : "azsdk-java-azure-storage-blob/12.11.0-beta.2 (11.0.7; Windows 10; 10.0)",
       "x-ms-client-request-id" : "ea36c37f-c437-4879-913b-f9374bcf88be"
->>>>>>> 78de451b
     },
     "Response" : {
       "x-ms-version" : "2020-06-12",
@@ -197,15 +112,6 @@
       "retry-after" : "0",
       "Content-Length" : "0",
       "StatusCode" : "202",
-<<<<<<< HEAD
-      "x-ms-request-id" : "df6d37eb-b01e-004e-46f7-f8d8a9000000",
-      "Date" : "Tue, 02 Feb 2021 00:05:56 GMT",
-      "x-ms-client-request-id" : "d65bc926-1077-4591-a156-addce4f986fb"
-    },
-    "Exception" : null
-  } ],
-  "variables" : [ "jtcdownloadmd50blobapitestdownloadmd5d0774343840ed412b", "javablobdownloadmd51blobapitestdownloadmd5d074026355aa8e" ]
-=======
       "x-ms-request-id" : "e7b558c8-f01e-005f-69ec-19421d000000",
       "x-ms-client-request-id" : "ea36c37f-c437-4879-913b-f9374bcf88be",
       "Date" : "Mon, 15 Mar 2021 22:41:18 GMT"
@@ -213,5 +119,4 @@
     "Exception" : null
   } ],
   "variables" : [ "jtcdownloadmd50blobapitestdownloadmd549c00745f90c5e217", "javablobdownloadmd51blobapitestdownloadmd549c08580e00365" ]
->>>>>>> 78de451b
 }