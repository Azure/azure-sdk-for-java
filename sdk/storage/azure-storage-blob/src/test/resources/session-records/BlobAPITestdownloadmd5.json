--- conflicted
+++ resolved
@@ -1,105 +1,57 @@
 {
   "networkCallRecords" : [ {
     "Method" : "PUT",
-<<<<<<< HEAD
-    "Uri" : "https://jaschrepragrs.blob.core.windows.net/jtcdownloadmd50blobapitestdownloadmd5d57580014aae76ab3?restype=container",
+    "Uri" : "https://jaschrepragrs.blob.core.windows.net/jtcdownloadmd50blobapitestdownloadmd55f8288733848f815f?restype=container",
     "Headers" : {
       "x-ms-version" : "2019-02-02",
       "User-Agent" : "azsdk-java-azure-storage-blob/12.0.0-preview.3 1.8.0_221; Windows 10 10.0",
-      "x-ms-client-request-id" : "8e667a52-39be-4c4f-bb82-121caa02b508"
-=======
-    "Uri" : "https://azstoragesdkaccount.blob.core.windows.net/jtcdownloadmd50blobapitestdownloadmd536d985710ddfa0062?restype=container",
-    "Headers" : {
-      "x-ms-version" : "2019-02-02",
-      "User-Agent" : "azsdk-java-azure-storage-blob/12.0.0-preview.3 1.8.0_212; Windows 10 10.0",
-      "x-ms-client-request-id" : "5c475e38-0402-4488-b5f8-4854cb962045"
->>>>>>> a55d5dd9
+      "x-ms-client-request-id" : "420d0ddd-644c-433f-9c1b-78a8e00cf76b"
     },
     "Response" : {
       "x-ms-version" : "2019-02-02",
       "Server" : "Windows-Azure-Blob/1.0 Microsoft-HTTPAPI/2.0",
-<<<<<<< HEAD
-      "ETag" : "\"0x8D732519D892507\"",
-      "Last-Modified" : "Thu, 05 Sep 2019 22:37:21 GMT",
+      "ETag" : "\"0x8D73560ED0DA48E\"",
+      "Last-Modified" : "Mon, 09 Sep 2019 20:04:30 GMT",
       "retry-after" : "0",
       "Content-Length" : "0",
       "StatusCode" : "201",
-      "x-ms-request-id" : "bfecd71b-901e-0044-4b3a-643cc7000000",
-      "Date" : "Thu, 05 Sep 2019 22:37:20 GMT",
-      "x-ms-client-request-id" : "8e667a52-39be-4c4f-bb82-121caa02b508"
-=======
-      "ETag" : "\"0x8D732FC75B9CC5C\"",
-      "Last-Modified" : "Fri, 06 Sep 2019 19:00:18 GMT",
-      "retry-after" : "0",
-      "Content-Length" : "0",
-      "StatusCode" : "201",
-      "x-ms-request-id" : "b92aeb8e-d01e-009e-77e5-644931000000",
-      "Date" : "Fri, 06 Sep 2019 19:00:18 GMT",
-      "x-ms-client-request-id" : "5c475e38-0402-4488-b5f8-4854cb962045"
->>>>>>> a55d5dd9
+      "x-ms-request-id" : "c5ca314e-301e-0042-1749-67cbbf000000",
+      "Date" : "Mon, 09 Sep 2019 20:04:30 GMT",
+      "x-ms-client-request-id" : "420d0ddd-644c-433f-9c1b-78a8e00cf76b"
     },
     "Exception" : null
   }, {
     "Method" : "PUT",
-<<<<<<< HEAD
-    "Uri" : "https://jaschrepragrs.blob.core.windows.net/jtcdownloadmd50blobapitestdownloadmd5d57580014aae76ab3/javablobdownloadmd51blobapitestdownloadmd5d57564794d21d9",
+    "Uri" : "https://jaschrepragrs.blob.core.windows.net/jtcdownloadmd50blobapitestdownloadmd55f8288733848f815f/javablobdownloadmd51blobapitestdownloadmd55f821470743415",
     "Headers" : {
       "x-ms-version" : "2019-02-02",
       "User-Agent" : "azsdk-java-azure-storage-blob/12.0.0-preview.3 1.8.0_221; Windows 10 10.0",
-      "x-ms-client-request-id" : "a4fd9d21-6e68-43a3-bc46-3d6ab5f512b5",
-=======
-    "Uri" : "https://azstoragesdkaccount.blob.core.windows.net/jtcdownloadmd50blobapitestdownloadmd536d985710ddfa0062/javablobdownloadmd51blobapitestdownloadmd536d969190f9f59",
-    "Headers" : {
-      "x-ms-version" : "2019-02-02",
-      "User-Agent" : "azsdk-java-azure-storage-blob/12.0.0-preview.3 1.8.0_212; Windows 10 10.0",
-      "x-ms-client-request-id" : "bb7eac7f-95fc-4b94-835b-7fd2ad96a187",
->>>>>>> a55d5dd9
+      "x-ms-client-request-id" : "172a7107-7326-41f7-9e5e-8f8211fbcaa2",
       "Content-Type" : "application/octet-stream"
     },
     "Response" : {
       "x-ms-version" : "2019-02-02",
       "Server" : "Windows-Azure-Blob/1.0 Microsoft-HTTPAPI/2.0",
       "x-ms-content-crc64" : "6RYQPwaVsyQ=",
-<<<<<<< HEAD
-      "Last-Modified" : "Thu, 05 Sep 2019 22:37:21 GMT",
+      "Last-Modified" : "Mon, 09 Sep 2019 20:04:30 GMT",
       "retry-after" : "0",
       "StatusCode" : "201",
       "x-ms-request-server-encrypted" : "true",
-      "Date" : "Thu, 05 Sep 2019 22:37:20 GMT",
+      "Date" : "Mon, 09 Sep 2019 20:04:30 GMT",
       "Content-MD5" : "wh+Wm18D0z1D4E+PE252gg==",
-      "ETag" : "\"0x8D732519DA06433\"",
+      "ETag" : "\"0x8D73560ED1A4C0E\"",
       "Content-Length" : "0",
-      "x-ms-request-id" : "bfecd75c-901e-0044-053a-643cc7000000",
-      "x-ms-client-request-id" : "a4fd9d21-6e68-43a3-bc46-3d6ab5f512b5"
-=======
-      "Last-Modified" : "Fri, 06 Sep 2019 19:00:18 GMT",
-      "retry-after" : "0",
-      "StatusCode" : "201",
-      "x-ms-request-server-encrypted" : "true",
-      "Date" : "Fri, 06 Sep 2019 19:00:18 GMT",
-      "Content-MD5" : "wh+Wm18D0z1D4E+PE252gg==",
-      "ETag" : "\"0x8D732FC75C04140\"",
-      "Content-Length" : "0",
-      "x-ms-request-id" : "b92aebb5-d01e-009e-1ae5-644931000000",
-      "x-ms-client-request-id" : "bb7eac7f-95fc-4b94-835b-7fd2ad96a187"
->>>>>>> a55d5dd9
+      "x-ms-request-id" : "c5ca3161-301e-0042-2649-67cbbf000000",
+      "x-ms-client-request-id" : "172a7107-7326-41f7-9e5e-8f8211fbcaa2"
     },
     "Exception" : null
   }, {
     "Method" : "GET",
-<<<<<<< HEAD
-    "Uri" : "https://jaschrepragrs.blob.core.windows.net/jtcdownloadmd50blobapitestdownloadmd5d57580014aae76ab3/javablobdownloadmd51blobapitestdownloadmd5d57564794d21d9",
+    "Uri" : "https://jaschrepragrs.blob.core.windows.net/jtcdownloadmd50blobapitestdownloadmd55f8288733848f815f/javablobdownloadmd51blobapitestdownloadmd55f821470743415",
     "Headers" : {
       "x-ms-version" : "2019-02-02",
       "User-Agent" : "azsdk-java-azure-storage-blob/12.0.0-preview.3 1.8.0_221; Windows 10 10.0",
-      "x-ms-client-request-id" : "279931cc-2a67-496f-abd8-ffda836c107c"
-=======
-    "Uri" : "https://azstoragesdkaccount.blob.core.windows.net/jtcdownloadmd50blobapitestdownloadmd536d985710ddfa0062/javablobdownloadmd51blobapitestdownloadmd536d969190f9f59",
-    "Headers" : {
-      "x-ms-version" : "2019-02-02",
-      "User-Agent" : "azsdk-java-azure-storage-blob/12.0.0-preview.3 1.8.0_212; Windows 10 10.0",
-      "x-ms-client-request-id" : "5c0bf797-98d2-4a97-98db-ec6cc2e05626"
->>>>>>> a55d5dd9
+      "x-ms-client-request-id" : "74d39574-4c58-4415-953f-6b70034dceda"
     },
     "Response" : {
       "x-ms-version" : "2019-02-02",
@@ -109,54 +61,30 @@
       "Content-Range" : "bytes 0-2/7",
       "x-ms-lease-state" : "available",
       "x-ms-blob-content-md5" : "wh+Wm18D0z1D4E+PE252gg==",
-<<<<<<< HEAD
-      "Last-Modified" : "Thu, 05 Sep 2019 22:37:21 GMT",
+      "Last-Modified" : "Mon, 09 Sep 2019 20:04:30 GMT",
       "retry-after" : "0",
       "StatusCode" : "206",
-      "Date" : "Thu, 05 Sep 2019 22:37:20 GMT",
-=======
-      "Last-Modified" : "Fri, 06 Sep 2019 19:00:18 GMT",
-      "retry-after" : "0",
-      "StatusCode" : "206",
-      "Date" : "Fri, 06 Sep 2019 19:00:18 GMT",
->>>>>>> a55d5dd9
+      "Date" : "Mon, 09 Sep 2019 20:04:30 GMT",
       "x-ms-blob-type" : "BlockBlob",
       "Content-MD5" : "TtlAdjDrEADA9rY4Qt76fQ==",
       "Accept-Ranges" : "bytes",
       "x-ms-server-encrypted" : "true",
-<<<<<<< HEAD
-      "ETag" : "\"0x8D732519DA06433\"",
-      "x-ms-creation-time" : "Thu, 05 Sep 2019 22:37:21 GMT",
+      "ETag" : "\"0x8D73560ED1A4C0E\"",
+      "x-ms-creation-time" : "Mon, 09 Sep 2019 20:04:30 GMT",
       "Content-Length" : "3",
-      "x-ms-request-id" : "bfecd787-901e-0044-2e3a-643cc7000000",
+      "x-ms-request-id" : "c5ca316f-301e-0042-3349-67cbbf000000",
       "Body" : "[100, 101, 102]",
-      "x-ms-client-request-id" : "279931cc-2a67-496f-abd8-ffda836c107c",
-=======
-      "ETag" : "\"0x8D732FC75C04140\"",
-      "x-ms-creation-time" : "Fri, 06 Sep 2019 19:00:18 GMT",
-      "Content-Length" : "3",
-      "x-ms-request-id" : "b92aebd5-d01e-009e-39e5-644931000000",
-      "Body" : "[100, 101, 102]",
-      "x-ms-client-request-id" : "5c0bf797-98d2-4a97-98db-ec6cc2e05626",
->>>>>>> a55d5dd9
+      "x-ms-client-request-id" : "74d39574-4c58-4415-953f-6b70034dceda",
       "Content-Type" : "application/octet-stream"
     },
     "Exception" : null
   }, {
     "Method" : "GET",
-<<<<<<< HEAD
     "Uri" : "https://jaschrepragrs.blob.core.windows.net?prefix=jtcdownloadmd5&comp=list",
     "Headers" : {
       "x-ms-version" : "2019-02-02",
       "User-Agent" : "azsdk-java-azure-storage-blob/12.0.0-preview.3 1.8.0_221; Windows 10 10.0",
-      "x-ms-client-request-id" : "ed13e158-ea3c-4f26-9122-176323e7640b"
-=======
-    "Uri" : "https://azstoragesdkaccount.blob.core.windows.net?prefix=jtcdownloadmd5&comp=list",
-    "Headers" : {
-      "x-ms-version" : "2019-02-02",
-      "User-Agent" : "azsdk-java-azure-storage-blob/12.0.0-preview.3 1.8.0_212; Windows 10 10.0",
-      "x-ms-client-request-id" : "cbe338de-40a4-4c9f-b518-c33d80f7b75e"
->>>>>>> a55d5dd9
+      "x-ms-client-request-id" : "d532c8fa-3dc7-4c5b-a686-71c86315f8dc"
     },
     "Response" : {
       "Transfer-Encoding" : "chunked",
@@ -164,35 +92,20 @@
       "Server" : "Windows-Azure-Blob/1.0 Microsoft-HTTPAPI/2.0",
       "retry-after" : "0",
       "StatusCode" : "200",
-<<<<<<< HEAD
-      "x-ms-request-id" : "bfecd7a3-901e-0044-4a3a-643cc7000000",
-      "Body" : "﻿<?xml version=\"1.0\" encoding=\"utf-8\"?><EnumerationResults ServiceEndpoint=\"https://jaschrepragrs.blob.core.windows.net/\"><Prefix>jtcdownloadmd5</Prefix><Containers><Container><Name>jtcdownloadmd50blobapitestdownloadmd5d57580014aae76ab3</Name><Properties><Last-Modified>Thu, 05 Sep 2019 22:37:21 GMT</Last-Modified><Etag>\"0x8D732519D892507\"</Etag><LeaseStatus>unlocked</LeaseStatus><LeaseState>available</LeaseState><DefaultEncryptionScope>$account-encryption-key</DefaultEncryptionScope><DenyEncryptionScopeOverride>false</DenyEncryptionScopeOverride><HasImmutabilityPolicy>false</HasImmutabilityPolicy><HasLegalHold>false</HasLegalHold></Properties></Container></Containers><NextMarker /></EnumerationResults>",
-      "Date" : "Thu, 05 Sep 2019 22:37:20 GMT",
-      "x-ms-client-request-id" : "ed13e158-ea3c-4f26-9122-176323e7640b",
-=======
-      "x-ms-request-id" : "b92aebf6-d01e-009e-5ae5-644931000000",
-      "Body" : "﻿<?xml version=\"1.0\" encoding=\"utf-8\"?><EnumerationResults ServiceEndpoint=\"https://azstoragesdkaccount.blob.core.windows.net/\"><Prefix>jtcdownloadmd5</Prefix><Containers><Container><Name>jtcdownloadmd50blobapitestdownloadmd536d985710ddfa0062</Name><Properties><Last-Modified>Fri, 06 Sep 2019 19:00:18 GMT</Last-Modified><Etag>\"0x8D732FC75B9CC5C\"</Etag><LeaseStatus>unlocked</LeaseStatus><LeaseState>available</LeaseState><DefaultEncryptionScope>$account-encryption-key</DefaultEncryptionScope><DenyEncryptionScopeOverride>false</DenyEncryptionScopeOverride><HasImmutabilityPolicy>false</HasImmutabilityPolicy><HasLegalHold>false</HasLegalHold></Properties></Container></Containers><NextMarker /></EnumerationResults>",
-      "Date" : "Fri, 06 Sep 2019 19:00:18 GMT",
-      "x-ms-client-request-id" : "cbe338de-40a4-4c9f-b518-c33d80f7b75e",
->>>>>>> a55d5dd9
+      "x-ms-request-id" : "c5ca317a-301e-0042-3e49-67cbbf000000",
+      "Body" : "﻿<?xml version=\"1.0\" encoding=\"utf-8\"?><EnumerationResults ServiceEndpoint=\"https://jaschrepragrs.blob.core.windows.net/\"><Prefix>jtcdownloadmd5</Prefix><Containers><Container><Name>jtcdownloadmd50blobapitestdownloadmd55f8288733848f815f</Name><Properties><Last-Modified>Mon, 09 Sep 2019 20:04:30 GMT</Last-Modified><Etag>\"0x8D73560ED0DA48E\"</Etag><LeaseStatus>unlocked</LeaseStatus><LeaseState>available</LeaseState><DefaultEncryptionScope>$account-encryption-key</DefaultEncryptionScope><DenyEncryptionScopeOverride>false</DenyEncryptionScopeOverride><HasImmutabilityPolicy>false</HasImmutabilityPolicy><HasLegalHold>false</HasLegalHold></Properties></Container></Containers><NextMarker /></EnumerationResults>",
+      "Date" : "Mon, 09 Sep 2019 20:04:30 GMT",
+      "x-ms-client-request-id" : "d532c8fa-3dc7-4c5b-a686-71c86315f8dc",
       "Content-Type" : "application/xml"
     },
     "Exception" : null
   }, {
     "Method" : "DELETE",
-<<<<<<< HEAD
-    "Uri" : "https://jaschrepragrs.blob.core.windows.net/jtcdownloadmd50blobapitestdownloadmd5d57580014aae76ab3?restype=container",
+    "Uri" : "https://jaschrepragrs.blob.core.windows.net/jtcdownloadmd50blobapitestdownloadmd55f8288733848f815f?restype=container",
     "Headers" : {
       "x-ms-version" : "2019-02-02",
       "User-Agent" : "azsdk-java-azure-storage-blob/12.0.0-preview.3 1.8.0_221; Windows 10 10.0",
-      "x-ms-client-request-id" : "95bbe7f2-694e-476c-a86e-9b5fe29583e3"
-=======
-    "Uri" : "https://azstoragesdkaccount.blob.core.windows.net/jtcdownloadmd50blobapitestdownloadmd536d985710ddfa0062?restype=container",
-    "Headers" : {
-      "x-ms-version" : "2019-02-02",
-      "User-Agent" : "azsdk-java-azure-storage-blob/12.0.0-preview.3 1.8.0_212; Windows 10 10.0",
-      "x-ms-client-request-id" : "f4dfddb1-63b1-4c25-b4d5-bf9b8dfe8ddb"
->>>>>>> a55d5dd9
+      "x-ms-client-request-id" : "0bba2afa-d1c3-4f87-9885-7d9b65b1ca2f"
     },
     "Response" : {
       "x-ms-version" : "2019-02-02",
@@ -200,21 +113,11 @@
       "retry-after" : "0",
       "Content-Length" : "0",
       "StatusCode" : "202",
-<<<<<<< HEAD
-      "x-ms-request-id" : "bfecd7b9-901e-0044-603a-643cc7000000",
-      "Date" : "Thu, 05 Sep 2019 22:37:20 GMT",
-      "x-ms-client-request-id" : "95bbe7f2-694e-476c-a86e-9b5fe29583e3"
+      "x-ms-request-id" : "c5ca3196-301e-0042-5849-67cbbf000000",
+      "Date" : "Mon, 09 Sep 2019 20:04:30 GMT",
+      "x-ms-client-request-id" : "0bba2afa-d1c3-4f87-9885-7d9b65b1ca2f"
     },
     "Exception" : null
   } ],
-  "variables" : [ "jtcdownloadmd50blobapitestdownloadmd5d57580014aae76ab3", "javablobdownloadmd51blobapitestdownloadmd5d57564794d21d9" ]
-=======
-      "x-ms-request-id" : "b92aec1c-d01e-009e-7ce5-644931000000",
-      "Date" : "Fri, 06 Sep 2019 19:00:18 GMT",
-      "x-ms-client-request-id" : "f4dfddb1-63b1-4c25-b4d5-bf9b8dfe8ddb"
-    },
-    "Exception" : null
-  } ],
-  "variables" : [ "jtcdownloadmd50blobapitestdownloadmd536d985710ddfa0062", "javablobdownloadmd51blobapitestdownloadmd536d969190f9f59" ]
->>>>>>> a55d5dd9
+  "variables" : [ "jtcdownloadmd50blobapitestdownloadmd55f8288733848f815f", "javablobdownloadmd51blobapitestdownloadmd55f821470743415" ]
 }