--- conflicted
+++ resolved
@@ -1,189 +1,101 @@
 {
   "networkCallRecords" : [ {
     "Method" : "PUT",
-<<<<<<< HEAD
-    "Uri" : "https://jaschrepragrs.blob.core.windows.net/jtcbreakleaseac0blobapitestbreakleaseac90f988677e6fd218?restype=container",
+    "Uri" : "https://jaschrepragrs.blob.core.windows.net/jtcbreakleaseac0blobapitestbreakleaseac21020402438f46f9?restype=container",
     "Headers" : {
       "x-ms-version" : "2019-02-02",
       "User-Agent" : "azsdk-java-azure-storage-blob/12.0.0-preview.3 1.8.0_221; Windows 10 10.0",
-      "x-ms-client-request-id" : "d603b9d9-5dfc-4d3c-9f91-f496b9ad92eb"
-=======
-    "Uri" : "https://azstoragesdkaccount.blob.core.windows.net/jtcbreakleaseac0blobapitestbreakleaseacb4926119d923531c?restype=container",
-    "Headers" : {
-      "x-ms-version" : "2019-02-02",
-      "User-Agent" : "azsdk-java-azure-storage-blob/12.0.0-preview.3 1.8.0_212; Windows 10 10.0",
-      "x-ms-client-request-id" : "358f7ea3-50b6-4fe7-836b-5fdfb2a5a9ba"
->>>>>>> a55d5dd9
+      "x-ms-client-request-id" : "60be8aee-4059-4e91-b6ef-6485dbcae84f"
     },
     "Response" : {
       "x-ms-version" : "2019-02-02",
       "Server" : "Windows-Azure-Blob/1.0 Microsoft-HTTPAPI/2.0",
-<<<<<<< HEAD
-      "ETag" : "\"0x8D73251C2254810\"",
-      "Last-Modified" : "Thu, 05 Sep 2019 22:38:22 GMT",
+      "ETag" : "\"0x8D7356111C54E24\"",
+      "Last-Modified" : "Mon, 09 Sep 2019 20:05:32 GMT",
       "retry-after" : "0",
       "Content-Length" : "0",
       "StatusCode" : "201",
-      "x-ms-request-id" : "bfed123c-901e-0044-2a3a-643cc7000000",
-      "Date" : "Thu, 05 Sep 2019 22:38:21 GMT",
-      "x-ms-client-request-id" : "d603b9d9-5dfc-4d3c-9f91-f496b9ad92eb"
-=======
-      "ETag" : "\"0x8D732FC8F5F71E5\"",
-      "Last-Modified" : "Fri, 06 Sep 2019 19:01:01 GMT",
-      "retry-after" : "0",
-      "Content-Length" : "0",
-      "StatusCode" : "201",
-      "x-ms-request-id" : "b92b8d4f-d01e-009e-68e5-644931000000",
-      "Date" : "Fri, 06 Sep 2019 19:01:01 GMT",
-      "x-ms-client-request-id" : "358f7ea3-50b6-4fe7-836b-5fdfb2a5a9ba"
->>>>>>> a55d5dd9
+      "x-ms-request-id" : "c5ca7437-301e-0042-4a49-67cbbf000000",
+      "Date" : "Mon, 09 Sep 2019 20:05:32 GMT",
+      "x-ms-client-request-id" : "60be8aee-4059-4e91-b6ef-6485dbcae84f"
     },
     "Exception" : null
   }, {
     "Method" : "PUT",
-<<<<<<< HEAD
-    "Uri" : "https://jaschrepragrs.blob.core.windows.net/jtcbreakleaseac0blobapitestbreakleaseac90f988677e6fd218/javablobbreakleaseac1blobapitestbreakleaseac90f699294c350",
+    "Uri" : "https://jaschrepragrs.blob.core.windows.net/jtcbreakleaseac0blobapitestbreakleaseac21020402438f46f9/javablobbreakleaseac1blobapitestbreakleaseac21020607af1d0",
     "Headers" : {
       "x-ms-version" : "2019-02-02",
       "User-Agent" : "azsdk-java-azure-storage-blob/12.0.0-preview.3 1.8.0_221; Windows 10 10.0",
-      "x-ms-client-request-id" : "fd3a39ee-fc80-4c4b-9252-5e5a59f246e9",
-=======
-    "Uri" : "https://azstoragesdkaccount.blob.core.windows.net/jtcbreakleaseac0blobapitestbreakleaseacb4926119d923531c/javablobbreakleaseac1blobapitestbreakleaseacb49094366c840",
-    "Headers" : {
-      "x-ms-version" : "2019-02-02",
-      "User-Agent" : "azsdk-java-azure-storage-blob/12.0.0-preview.3 1.8.0_212; Windows 10 10.0",
-      "x-ms-client-request-id" : "a0230684-0ea8-4d54-9ef6-4b09502ccaee",
->>>>>>> a55d5dd9
+      "x-ms-client-request-id" : "0e59826e-6554-4448-8616-b5abe10f7716",
       "Content-Type" : "application/octet-stream"
     },
     "Response" : {
       "x-ms-version" : "2019-02-02",
       "Server" : "Windows-Azure-Blob/1.0 Microsoft-HTTPAPI/2.0",
       "x-ms-content-crc64" : "6RYQPwaVsyQ=",
-<<<<<<< HEAD
-      "Last-Modified" : "Thu, 05 Sep 2019 22:38:22 GMT",
+      "Last-Modified" : "Mon, 09 Sep 2019 20:05:32 GMT",
       "retry-after" : "0",
       "StatusCode" : "201",
       "x-ms-request-server-encrypted" : "true",
-      "Date" : "Thu, 05 Sep 2019 22:38:21 GMT",
+      "Date" : "Mon, 09 Sep 2019 20:05:32 GMT",
       "Content-MD5" : "wh+Wm18D0z1D4E+PE252gg==",
-      "ETag" : "\"0x8D73251C231F92C\"",
+      "ETag" : "\"0x8D7356111D2723A\"",
       "Content-Length" : "0",
-      "x-ms-request-id" : "bfed124b-901e-0044-363a-643cc7000000",
-      "x-ms-client-request-id" : "fd3a39ee-fc80-4c4b-9252-5e5a59f246e9"
-=======
-      "Last-Modified" : "Fri, 06 Sep 2019 19:01:01 GMT",
-      "retry-after" : "0",
-      "StatusCode" : "201",
-      "x-ms-request-server-encrypted" : "true",
-      "Date" : "Fri, 06 Sep 2019 19:01:01 GMT",
-      "Content-MD5" : "wh+Wm18D0z1D4E+PE252gg==",
-      "ETag" : "\"0x8D732FC8F65CC27\"",
-      "Content-Length" : "0",
-      "x-ms-request-id" : "b92b8d77-d01e-009e-0ae5-644931000000",
-      "x-ms-client-request-id" : "a0230684-0ea8-4d54-9ef6-4b09502ccaee"
->>>>>>> a55d5dd9
+      "x-ms-request-id" : "c5ca744a-301e-0042-5c49-67cbbf000000",
+      "x-ms-client-request-id" : "0e59826e-6554-4448-8616-b5abe10f7716"
     },
     "Exception" : null
   }, {
     "Method" : "PUT",
-<<<<<<< HEAD
-    "Uri" : "https://jaschrepragrs.blob.core.windows.net/jtcbreakleaseac0blobapitestbreakleaseac90f988677e6fd218/javablobbreakleaseac1blobapitestbreakleaseac90f699294c350?comp=lease",
+    "Uri" : "https://jaschrepragrs.blob.core.windows.net/jtcbreakleaseac0blobapitestbreakleaseac21020402438f46f9/javablobbreakleaseac1blobapitestbreakleaseac21020607af1d0?comp=lease",
     "Headers" : {
       "x-ms-version" : "2019-02-02",
       "User-Agent" : "azsdk-java-azure-storage-blob/12.0.0-preview.3 1.8.0_221; Windows 10 10.0",
-      "x-ms-client-request-id" : "187b09e5-7246-4c5f-9432-a6f5fc392d4f"
-=======
-    "Uri" : "https://azstoragesdkaccount.blob.core.windows.net/jtcbreakleaseac0blobapitestbreakleaseacb4926119d923531c/javablobbreakleaseac1blobapitestbreakleaseacb49094366c840?comp=lease",
-    "Headers" : {
-      "x-ms-version" : "2019-02-02",
-      "User-Agent" : "azsdk-java-azure-storage-blob/12.0.0-preview.3 1.8.0_212; Windows 10 10.0",
-      "x-ms-client-request-id" : "3d14863e-5a75-49a4-9d08-52ebe362d989"
->>>>>>> a55d5dd9
+      "x-ms-client-request-id" : "e8235c61-f8f3-45ea-b3d0-55f1ea3fce74"
     },
     "Response" : {
       "x-ms-version" : "2019-02-02",
       "Server" : "Windows-Azure-Blob/1.0 Microsoft-HTTPAPI/2.0",
-<<<<<<< HEAD
-      "ETag" : "\"0x8D73251C231F92C\"",
-      "x-ms-lease-id" : "1e4a30c7-fb09-4742-8922-25f6aa402d34",
-      "Last-Modified" : "Thu, 05 Sep 2019 22:38:22 GMT",
+      "ETag" : "\"0x8D7356111D2723A\"",
+      "x-ms-lease-id" : "8e8852b4-0776-4380-ad05-4e6f6fb7595c",
+      "Last-Modified" : "Mon, 09 Sep 2019 20:05:32 GMT",
       "retry-after" : "0",
       "Content-Length" : "0",
       "StatusCode" : "201",
-      "x-ms-request-id" : "bfed125b-901e-0044-443a-643cc7000000",
-      "Date" : "Thu, 05 Sep 2019 22:38:21 GMT",
-      "x-ms-client-request-id" : "187b09e5-7246-4c5f-9432-a6f5fc392d4f"
-=======
-      "ETag" : "\"0x8D732FC8F65CC27\"",
-      "x-ms-lease-id" : "0c8b78f7-4eb3-4d9f-b5c7-33b1609c6dd9",
-      "Last-Modified" : "Fri, 06 Sep 2019 19:01:01 GMT",
-      "retry-after" : "0",
-      "Content-Length" : "0",
-      "StatusCode" : "201",
-      "x-ms-request-id" : "b92b8d9e-d01e-009e-28e5-644931000000",
-      "Date" : "Fri, 06 Sep 2019 19:01:01 GMT",
-      "x-ms-client-request-id" : "3d14863e-5a75-49a4-9d08-52ebe362d989"
->>>>>>> a55d5dd9
+      "x-ms-request-id" : "c5ca7461-301e-0042-7149-67cbbf000000",
+      "Date" : "Mon, 09 Sep 2019 20:05:32 GMT",
+      "x-ms-client-request-id" : "e8235c61-f8f3-45ea-b3d0-55f1ea3fce74"
     },
     "Exception" : null
   }, {
     "Method" : "PUT",
-<<<<<<< HEAD
-    "Uri" : "https://jaschrepragrs.blob.core.windows.net/jtcbreakleaseac0blobapitestbreakleaseac90f988677e6fd218/javablobbreakleaseac1blobapitestbreakleaseac90f699294c350?comp=lease",
+    "Uri" : "https://jaschrepragrs.blob.core.windows.net/jtcbreakleaseac0blobapitestbreakleaseac21020402438f46f9/javablobbreakleaseac1blobapitestbreakleaseac21020607af1d0?comp=lease",
     "Headers" : {
       "x-ms-version" : "2019-02-02",
       "User-Agent" : "azsdk-java-azure-storage-blob/12.0.0-preview.3 1.8.0_221; Windows 10 10.0",
-      "x-ms-client-request-id" : "31eb116d-ac93-4af5-b612-37935affda0d"
-=======
-    "Uri" : "https://azstoragesdkaccount.blob.core.windows.net/jtcbreakleaseac0blobapitestbreakleaseacb4926119d923531c/javablobbreakleaseac1blobapitestbreakleaseacb49094366c840?comp=lease",
-    "Headers" : {
-      "x-ms-version" : "2019-02-02",
-      "User-Agent" : "azsdk-java-azure-storage-blob/12.0.0-preview.3 1.8.0_212; Windows 10 10.0",
-      "x-ms-client-request-id" : "b67e2d1c-d2cb-49ec-ab76-5a5e3404b8a9"
->>>>>>> a55d5dd9
+      "x-ms-client-request-id" : "7fba652b-39f4-428a-b8a4-44b91039edcb"
     },
     "Response" : {
       "x-ms-version" : "2019-02-02",
       "Server" : "Windows-Azure-Blob/1.0 Microsoft-HTTPAPI/2.0",
-<<<<<<< HEAD
-      "ETag" : "\"0x8D73251C231F92C\"",
+      "ETag" : "\"0x8D7356111D2723A\"",
       "x-ms-lease-time" : "0",
-      "Last-Modified" : "Thu, 05 Sep 2019 22:38:22 GMT",
+      "Last-Modified" : "Mon, 09 Sep 2019 20:05:32 GMT",
       "retry-after" : "0",
       "Content-Length" : "0",
       "StatusCode" : "202",
-      "x-ms-request-id" : "bfed1265-901e-0044-4c3a-643cc7000000",
-      "Date" : "Thu, 05 Sep 2019 22:38:22 GMT",
-      "x-ms-client-request-id" : "31eb116d-ac93-4af5-b612-37935affda0d"
-=======
-      "ETag" : "\"0x8D732FC8F65CC27\"",
-      "x-ms-lease-time" : "0",
-      "Last-Modified" : "Fri, 06 Sep 2019 19:01:01 GMT",
-      "retry-after" : "0",
-      "Content-Length" : "0",
-      "StatusCode" : "202",
-      "x-ms-request-id" : "b92b8dcb-d01e-009e-51e5-644931000000",
-      "Date" : "Fri, 06 Sep 2019 19:01:01 GMT",
-      "x-ms-client-request-id" : "b67e2d1c-d2cb-49ec-ab76-5a5e3404b8a9"
->>>>>>> a55d5dd9
+      "x-ms-request-id" : "c5ca7471-301e-0042-8049-67cbbf000000",
+      "Date" : "Mon, 09 Sep 2019 20:05:32 GMT",
+      "x-ms-client-request-id" : "7fba652b-39f4-428a-b8a4-44b91039edcb"
     },
     "Exception" : null
   }, {
     "Method" : "GET",
-<<<<<<< HEAD
     "Uri" : "https://jaschrepragrs.blob.core.windows.net?prefix=jtcbreakleaseac&comp=list",
     "Headers" : {
       "x-ms-version" : "2019-02-02",
       "User-Agent" : "azsdk-java-azure-storage-blob/12.0.0-preview.3 1.8.0_221; Windows 10 10.0",
-      "x-ms-client-request-id" : "04514878-42fd-40a2-9767-aa559cff51ca"
-=======
-    "Uri" : "https://azstoragesdkaccount.blob.core.windows.net?prefix=jtcbreakleaseac&comp=list",
-    "Headers" : {
-      "x-ms-version" : "2019-02-02",
-      "User-Agent" : "azsdk-java-azure-storage-blob/12.0.0-preview.3 1.8.0_212; Windows 10 10.0",
-      "x-ms-client-request-id" : "c3c4ff79-a6f2-40e4-8a1a-660c6cc2fdd5"
->>>>>>> a55d5dd9
+      "x-ms-client-request-id" : "0aa30b67-ecfb-46ba-a8d9-4e93aece0937"
     },
     "Response" : {
       "Transfer-Encoding" : "chunked",
@@ -191,35 +103,20 @@
       "Server" : "Windows-Azure-Blob/1.0 Microsoft-HTTPAPI/2.0",
       "retry-after" : "0",
       "StatusCode" : "200",
-<<<<<<< HEAD
-      "x-ms-request-id" : "bfed1276-901e-0044-583a-643cc7000000",
-      "Body" : "﻿<?xml version=\"1.0\" encoding=\"utf-8\"?><EnumerationResults ServiceEndpoint=\"https://jaschrepragrs.blob.core.windows.net/\"><Prefix>jtcbreakleaseac</Prefix><Containers><Container><Name>jtcbreakleaseac0blobapitestbreakleaseac90f988677e6fd218</Name><Properties><Last-Modified>Thu, 05 Sep 2019 22:38:22 GMT</Last-Modified><Etag>\"0x8D73251C2254810\"</Etag><LeaseStatus>unlocked</LeaseStatus><LeaseState>available</LeaseState><DefaultEncryptionScope>$account-encryption-key</DefaultEncryptionScope><DenyEncryptionScopeOverride>false</DenyEncryptionScopeOverride><HasImmutabilityPolicy>false</HasImmutabilityPolicy><HasLegalHold>false</HasLegalHold></Properties></Container></Containers><NextMarker /></EnumerationResults>",
-      "Date" : "Thu, 05 Sep 2019 22:38:22 GMT",
-      "x-ms-client-request-id" : "04514878-42fd-40a2-9767-aa559cff51ca",
-=======
-      "x-ms-request-id" : "b92b8df8-d01e-009e-7de5-644931000000",
-      "Body" : "﻿<?xml version=\"1.0\" encoding=\"utf-8\"?><EnumerationResults ServiceEndpoint=\"https://azstoragesdkaccount.blob.core.windows.net/\"><Prefix>jtcbreakleaseac</Prefix><Containers><Container><Name>jtcbreakleaseac0blobapitestbreakleaseacb4926119d923531c</Name><Properties><Last-Modified>Fri, 06 Sep 2019 19:01:01 GMT</Last-Modified><Etag>\"0x8D732FC8F5F71E5\"</Etag><LeaseStatus>unlocked</LeaseStatus><LeaseState>available</LeaseState><DefaultEncryptionScope>$account-encryption-key</DefaultEncryptionScope><DenyEncryptionScopeOverride>false</DenyEncryptionScopeOverride><HasImmutabilityPolicy>false</HasImmutabilityPolicy><HasLegalHold>false</HasLegalHold></Properties></Container></Containers><NextMarker /></EnumerationResults>",
-      "Date" : "Fri, 06 Sep 2019 19:01:01 GMT",
-      "x-ms-client-request-id" : "c3c4ff79-a6f2-40e4-8a1a-660c6cc2fdd5",
->>>>>>> a55d5dd9
+      "x-ms-request-id" : "c5ca748c-301e-0042-1749-67cbbf000000",
+      "Body" : "﻿<?xml version=\"1.0\" encoding=\"utf-8\"?><EnumerationResults ServiceEndpoint=\"https://jaschrepragrs.blob.core.windows.net/\"><Prefix>jtcbreakleaseac</Prefix><Containers><Container><Name>jtcbreakleaseac0blobapitestbreakleaseac21020402438f46f9</Name><Properties><Last-Modified>Mon, 09 Sep 2019 20:05:32 GMT</Last-Modified><Etag>\"0x8D7356111C54E24\"</Etag><LeaseStatus>unlocked</LeaseStatus><LeaseState>available</LeaseState><DefaultEncryptionScope>$account-encryption-key</DefaultEncryptionScope><DenyEncryptionScopeOverride>false</DenyEncryptionScopeOverride><HasImmutabilityPolicy>false</HasImmutabilityPolicy><HasLegalHold>false</HasLegalHold></Properties></Container></Containers><NextMarker /></EnumerationResults>",
+      "Date" : "Mon, 09 Sep 2019 20:05:32 GMT",
+      "x-ms-client-request-id" : "0aa30b67-ecfb-46ba-a8d9-4e93aece0937",
       "Content-Type" : "application/xml"
     },
     "Exception" : null
   }, {
     "Method" : "DELETE",
-<<<<<<< HEAD
-    "Uri" : "https://jaschrepragrs.blob.core.windows.net/jtcbreakleaseac0blobapitestbreakleaseac90f988677e6fd218?restype=container",
+    "Uri" : "https://jaschrepragrs.blob.core.windows.net/jtcbreakleaseac0blobapitestbreakleaseac21020402438f46f9?restype=container",
     "Headers" : {
       "x-ms-version" : "2019-02-02",
       "User-Agent" : "azsdk-java-azure-storage-blob/12.0.0-preview.3 1.8.0_221; Windows 10 10.0",
-      "x-ms-client-request-id" : "7f9cf8ab-1a17-4104-ad95-bc5f9431dcda"
-=======
-    "Uri" : "https://azstoragesdkaccount.blob.core.windows.net/jtcbreakleaseac0blobapitestbreakleaseacb4926119d923531c?restype=container",
-    "Headers" : {
-      "x-ms-version" : "2019-02-02",
-      "User-Agent" : "azsdk-java-azure-storage-blob/12.0.0-preview.3 1.8.0_212; Windows 10 10.0",
-      "x-ms-client-request-id" : "90be5021-4d30-4c49-bd11-aa1455c9fa92"
->>>>>>> a55d5dd9
+      "x-ms-client-request-id" : "9e1cbd60-4ebe-47c3-b7a7-dcc3af47b56a"
     },
     "Response" : {
       "x-ms-version" : "2019-02-02",
@@ -227,21 +124,11 @@
       "retry-after" : "0",
       "Content-Length" : "0",
       "StatusCode" : "202",
-<<<<<<< HEAD
-      "x-ms-request-id" : "bfed128e-901e-0044-6d3a-643cc7000000",
-      "Date" : "Thu, 05 Sep 2019 22:38:22 GMT",
-      "x-ms-client-request-id" : "7f9cf8ab-1a17-4104-ad95-bc5f9431dcda"
+      "x-ms-request-id" : "c5ca7499-301e-0042-2449-67cbbf000000",
+      "Date" : "Mon, 09 Sep 2019 20:05:32 GMT",
+      "x-ms-client-request-id" : "9e1cbd60-4ebe-47c3-b7a7-dcc3af47b56a"
     },
     "Exception" : null
   } ],
-  "variables" : [ "jtcbreakleaseac0blobapitestbreakleaseac90f988677e6fd218", "javablobbreakleaseac1blobapitestbreakleaseac90f699294c350" ]
-=======
-      "x-ms-request-id" : "b92b8e15-d01e-009e-17e5-644931000000",
-      "Date" : "Fri, 06 Sep 2019 19:01:01 GMT",
-      "x-ms-client-request-id" : "90be5021-4d30-4c49-bd11-aa1455c9fa92"
-    },
-    "Exception" : null
-  } ],
-  "variables" : [ "jtcbreakleaseac0blobapitestbreakleaseacb4926119d923531c", "javablobbreakleaseac1blobapitestbreakleaseacb49094366c840" ]
->>>>>>> a55d5dd9
+  "variables" : [ "jtcbreakleaseac0blobapitestbreakleaseac21020402438f46f9", "javablobbreakleaseac1blobapitestbreakleaseac21020607af1d0" ]
 }