--- conflicted
+++ resolved
@@ -1,143 +1,76 @@
 {
   "networkCallRecords" : [ {
     "Method" : "PUT",
-<<<<<<< HEAD
-    "Uri" : "https://jaschrepragrs.blob.core.windows.net/jtcresizeacfail0pageblobapitestresizeacfail525695038f66a1?restype=container",
+    "Uri" : "https://jaschrepragrs.blob.core.windows.net/jtcresizeacfail0pageblobapitestresizeacfail69019080716885?restype=container",
     "Headers" : {
       "x-ms-version" : "2019-02-02",
       "User-Agent" : "azsdk-java-azure-storage-blob/12.0.0-preview.3 1.8.0_221; Windows 10 10.0",
-      "x-ms-client-request-id" : "80595b6f-95b8-44ef-9e03-d7171ffa332d"
-=======
-    "Uri" : "https://azstoragesdkaccount.blob.core.windows.net/jtcresizeacfail0pageblobapitestresizeacfailf19505023ec9f6?restype=container",
-    "Headers" : {
-      "x-ms-version" : "2019-02-02",
-      "User-Agent" : "azsdk-java-azure-storage-blob/12.0.0-preview.3 1.8.0_212; Windows 10 10.0",
-      "x-ms-client-request-id" : "640059de-361b-4296-8d29-4e1abc7f6ffa"
->>>>>>> a55d5dd9
+      "x-ms-client-request-id" : "91e903ad-8ced-42ee-b2b7-c266ea8f36ca"
     },
     "Response" : {
       "x-ms-version" : "2019-02-02",
       "Server" : "Windows-Azure-Blob/1.0 Microsoft-HTTPAPI/2.0",
-<<<<<<< HEAD
-      "ETag" : "\"0x8D7325268FE2392\"",
-      "Last-Modified" : "Thu, 05 Sep 2019 22:43:02 GMT",
+      "ETag" : "\"0x8D73561A306E2CA\"",
+      "Last-Modified" : "Mon, 09 Sep 2019 20:09:35 GMT",
       "retry-after" : "0",
       "Content-Length" : "0",
       "StatusCode" : "201",
-      "x-ms-request-id" : "e0dd78fe-e01e-0026-673b-647b1f000000",
-      "Date" : "Thu, 05 Sep 2019 22:43:01 GMT",
-      "x-ms-client-request-id" : "80595b6f-95b8-44ef-9e03-d7171ffa332d"
-=======
-      "ETag" : "\"0x8D732FDCE7A7903\"",
-      "Last-Modified" : "Fri, 06 Sep 2019 19:09:56 GMT",
-      "retry-after" : "0",
-      "Content-Length" : "0",
-      "StatusCode" : "201",
-      "x-ms-request-id" : "8f7625e8-401e-003a-17e6-6473d5000000",
-      "Date" : "Fri, 06 Sep 2019 19:09:55 GMT",
-      "x-ms-client-request-id" : "640059de-361b-4296-8d29-4e1abc7f6ffa"
->>>>>>> a55d5dd9
+      "x-ms-request-id" : "9ebd4195-501e-003f-554a-675777000000",
+      "Date" : "Mon, 09 Sep 2019 20:09:35 GMT",
+      "x-ms-client-request-id" : "91e903ad-8ced-42ee-b2b7-c266ea8f36ca"
     },
     "Exception" : null
   }, {
     "Method" : "PUT",
-<<<<<<< HEAD
-    "Uri" : "https://jaschrepragrs.blob.core.windows.net/jtcresizeacfail0pageblobapitestresizeacfail525695038f66a1/javablobresizeacfail1pageblobapitestresizeacfail52513170786",
+    "Uri" : "https://jaschrepragrs.blob.core.windows.net/jtcresizeacfail0pageblobapitestresizeacfail69019080716885/javablobresizeacfail1pageblobapitestresizeacfail690947437f1",
     "Headers" : {
       "x-ms-version" : "2019-02-02",
       "User-Agent" : "azsdk-java-azure-storage-blob/12.0.0-preview.3 1.8.0_221; Windows 10 10.0",
-      "x-ms-client-request-id" : "6fd336c0-823b-4245-b4a3-379a593d2364"
-=======
-    "Uri" : "https://azstoragesdkaccount.blob.core.windows.net/jtcresizeacfail0pageblobapitestresizeacfailf19505023ec9f6/javablobresizeacfail1pageblobapitestresizeacfailf1993511df5",
-    "Headers" : {
-      "x-ms-version" : "2019-02-02",
-      "User-Agent" : "azsdk-java-azure-storage-blob/12.0.0-preview.3 1.8.0_212; Windows 10 10.0",
-      "x-ms-client-request-id" : "21765762-a042-4758-9f95-88cb87181c3c"
->>>>>>> a55d5dd9
+      "x-ms-client-request-id" : "6c6e8ab7-c330-462c-ad88-625a0436492c"
     },
     "Response" : {
       "x-ms-version" : "2019-02-02",
       "Server" : "Windows-Azure-Blob/1.0 Microsoft-HTTPAPI/2.0",
-<<<<<<< HEAD
-      "ETag" : "\"0x8D73252690AAE03\"",
-      "Last-Modified" : "Thu, 05 Sep 2019 22:43:02 GMT",
+      "ETag" : "\"0x8D73561A313A6AA\"",
+      "Last-Modified" : "Mon, 09 Sep 2019 20:09:36 GMT",
       "retry-after" : "0",
       "Content-Length" : "0",
       "StatusCode" : "201",
-      "x-ms-request-id" : "e0dd7910-e01e-0026-753b-647b1f000000",
+      "x-ms-request-id" : "9ebd41a7-501e-003f-654a-675777000000",
       "x-ms-request-server-encrypted" : "true",
-      "Date" : "Thu, 05 Sep 2019 22:43:01 GMT",
-      "x-ms-client-request-id" : "6fd336c0-823b-4245-b4a3-379a593d2364"
-=======
-      "ETag" : "\"0x8D732FDCE80ACCC\"",
-      "Last-Modified" : "Fri, 06 Sep 2019 19:09:56 GMT",
-      "retry-after" : "0",
-      "Content-Length" : "0",
-      "StatusCode" : "201",
-      "x-ms-request-id" : "8f762619-401e-003a-3de6-6473d5000000",
-      "x-ms-request-server-encrypted" : "true",
-      "Date" : "Fri, 06 Sep 2019 19:09:55 GMT",
-      "x-ms-client-request-id" : "21765762-a042-4758-9f95-88cb87181c3c"
->>>>>>> a55d5dd9
+      "Date" : "Mon, 09 Sep 2019 20:09:35 GMT",
+      "x-ms-client-request-id" : "6c6e8ab7-c330-462c-ad88-625a0436492c"
     },
     "Exception" : null
   }, {
     "Method" : "PUT",
-<<<<<<< HEAD
-    "Uri" : "https://jaschrepragrs.blob.core.windows.net/jtcresizeacfail0pageblobapitestresizeacfail525695038f66a1/javablobresizeacfail1pageblobapitestresizeacfail52513170786?comp=lease",
+    "Uri" : "https://jaschrepragrs.blob.core.windows.net/jtcresizeacfail0pageblobapitestresizeacfail69019080716885/javablobresizeacfail1pageblobapitestresizeacfail690947437f1?comp=lease",
     "Headers" : {
       "x-ms-version" : "2019-02-02",
       "User-Agent" : "azsdk-java-azure-storage-blob/12.0.0-preview.3 1.8.0_221; Windows 10 10.0",
-      "x-ms-client-request-id" : "b37e7a3e-afd8-4d4d-8e83-33f414b7da16"
-=======
-    "Uri" : "https://azstoragesdkaccount.blob.core.windows.net/jtcresizeacfail0pageblobapitestresizeacfailf19505023ec9f6/javablobresizeacfail1pageblobapitestresizeacfailf1993511df5?comp=lease",
-    "Headers" : {
-      "x-ms-version" : "2019-02-02",
-      "User-Agent" : "azsdk-java-azure-storage-blob/12.0.0-preview.3 1.8.0_212; Windows 10 10.0",
-      "x-ms-client-request-id" : "ef414017-1d76-4226-9703-64d3d32f6791"
->>>>>>> a55d5dd9
+      "x-ms-client-request-id" : "93679a82-7c49-4a26-b2e0-8295e7585521"
     },
     "Response" : {
       "x-ms-version" : "2019-02-02",
       "Server" : "Windows-Azure-Blob/1.0 Microsoft-HTTPAPI/2.0",
-<<<<<<< HEAD
-      "ETag" : "\"0x8D73252690AAE03\"",
-      "x-ms-lease-id" : "cbebe108-06e1-47eb-ab8b-755ec47a81b5",
-      "Last-Modified" : "Thu, 05 Sep 2019 22:43:02 GMT",
+      "ETag" : "\"0x8D73561A313A6AA\"",
+      "x-ms-lease-id" : "5684a21c-33c8-4e3b-b34e-46be643208f5",
+      "Last-Modified" : "Mon, 09 Sep 2019 20:09:36 GMT",
       "retry-after" : "0",
       "Content-Length" : "0",
       "StatusCode" : "201",
-      "x-ms-request-id" : "e0dd791b-e01e-0026-803b-647b1f000000",
-      "Date" : "Thu, 05 Sep 2019 22:43:01 GMT",
-      "x-ms-client-request-id" : "b37e7a3e-afd8-4d4d-8e83-33f414b7da16"
-=======
-      "ETag" : "\"0x8D732FDCE80ACCC\"",
-      "x-ms-lease-id" : "97279a6e-c207-4e80-91a7-68691ac1fee6",
-      "Last-Modified" : "Fri, 06 Sep 2019 19:09:56 GMT",
-      "retry-after" : "0",
-      "Content-Length" : "0",
-      "StatusCode" : "201",
-      "x-ms-request-id" : "8f762628-401e-003a-4ae6-6473d5000000",
-      "Date" : "Fri, 06 Sep 2019 19:09:55 GMT",
-      "x-ms-client-request-id" : "ef414017-1d76-4226-9703-64d3d32f6791"
->>>>>>> a55d5dd9
+      "x-ms-request-id" : "9ebd41c1-501e-003f-7c4a-675777000000",
+      "Date" : "Mon, 09 Sep 2019 20:09:35 GMT",
+      "x-ms-client-request-id" : "93679a82-7c49-4a26-b2e0-8295e7585521"
     },
     "Exception" : null
   }, {
     "Method" : "PUT",
-<<<<<<< HEAD
-    "Uri" : "https://jaschrepragrs.blob.core.windows.net/jtcresizeacfail0pageblobapitestresizeacfail525695038f66a1/javablobresizeacfail1pageblobapitestresizeacfail52513170786?comp=properties",
+    "Uri" : "https://jaschrepragrs.blob.core.windows.net/jtcresizeacfail0pageblobapitestresizeacfail69019080716885/javablobresizeacfail1pageblobapitestresizeacfail690947437f1?comp=properties",
     "Headers" : {
       "x-ms-version" : "2019-02-02",
       "User-Agent" : "azsdk-java-azure-storage-blob/12.0.0-preview.3 1.8.0_221; Windows 10 10.0",
-      "x-ms-client-request-id" : "3ef32a72-27c1-408b-8d22-4359c83aa29d"
-=======
-    "Uri" : "https://azstoragesdkaccount.blob.core.windows.net/jtcresizeacfail0pageblobapitestresizeacfailf19505023ec9f6/javablobresizeacfail1pageblobapitestresizeacfailf1993511df5?comp=properties",
-    "Headers" : {
-      "x-ms-version" : "2019-02-02",
-      "User-Agent" : "azsdk-java-azure-storage-blob/12.0.0-preview.3 1.8.0_212; Windows 10 10.0",
-      "x-ms-client-request-id" : "d8706a4f-71a6-473a-98cc-15deb294282f"
->>>>>>> a55d5dd9
+      "x-ms-client-request-id" : "64401779-08af-4c77-8817-cff70c1db9ef"
     },
     "Response" : {
       "x-ms-version" : "2019-02-02",
@@ -146,35 +79,20 @@
       "retry-after" : "0",
       "Content-Length" : "264",
       "StatusCode" : "412",
-<<<<<<< HEAD
-      "x-ms-request-id" : "e0dd792e-e01e-0026-133b-647b1f000000",
-      "Body" : "﻿<?xml version=\"1.0\" encoding=\"utf-8\"?><Error><Code>LeaseIdMismatchWithBlobOperation</Code><Message>The lease ID specified did not match the lease ID for the blob.\nRequestId:e0dd792e-e01e-0026-133b-647b1f000000\nTime:2019-09-05T22:43:02.9399434Z</Message></Error>",
-      "Date" : "Thu, 05 Sep 2019 22:43:02 GMT",
-      "x-ms-client-request-id" : "3ef32a72-27c1-408b-8d22-4359c83aa29d",
-=======
-      "x-ms-request-id" : "8f76262f-401e-003a-50e6-6473d5000000",
-      "Body" : "﻿<?xml version=\"1.0\" encoding=\"utf-8\"?><Error><Code>LeaseIdMismatchWithBlobOperation</Code><Message>The lease ID specified did not match the lease ID for the blob.\nRequestId:8f76262f-401e-003a-50e6-6473d5000000\nTime:2019-09-06T19:09:56.9533095Z</Message></Error>",
-      "Date" : "Fri, 06 Sep 2019 19:09:56 GMT",
-      "x-ms-client-request-id" : "d8706a4f-71a6-473a-98cc-15deb294282f",
->>>>>>> a55d5dd9
+      "x-ms-request-id" : "9ebd41cc-501e-003f-074a-675777000000",
+      "Body" : "﻿<?xml version=\"1.0\" encoding=\"utf-8\"?><Error><Code>LeaseIdMismatchWithBlobOperation</Code><Message>The lease ID specified did not match the lease ID for the blob.\nRequestId:9ebd41cc-501e-003f-074a-675777000000\nTime:2019-09-09T20:09:36.1863544Z</Message></Error>",
+      "Date" : "Mon, 09 Sep 2019 20:09:35 GMT",
+      "x-ms-client-request-id" : "64401779-08af-4c77-8817-cff70c1db9ef",
       "Content-Type" : "application/xml"
     },
     "Exception" : null
   }, {
     "Method" : "GET",
-<<<<<<< HEAD
     "Uri" : "https://jaschrepragrs.blob.core.windows.net?prefix=jtcresizeacfail&comp=list",
     "Headers" : {
       "x-ms-version" : "2019-02-02",
       "User-Agent" : "azsdk-java-azure-storage-blob/12.0.0-preview.3 1.8.0_221; Windows 10 10.0",
-      "x-ms-client-request-id" : "7c9ab941-f2f8-4c00-b883-c53a522768ac"
-=======
-    "Uri" : "https://azstoragesdkaccount.blob.core.windows.net?prefix=jtcresizeacfail&comp=list",
-    "Headers" : {
-      "x-ms-version" : "2019-02-02",
-      "User-Agent" : "azsdk-java-azure-storage-blob/12.0.0-preview.3 1.8.0_212; Windows 10 10.0",
-      "x-ms-client-request-id" : "d7bf57a1-7d6c-4cb2-a370-a25160343aca"
->>>>>>> a55d5dd9
+      "x-ms-client-request-id" : "fa6bd534-357f-4a01-a5ed-b69070371041"
     },
     "Response" : {
       "Transfer-Encoding" : "chunked",
@@ -182,35 +100,20 @@
       "Server" : "Windows-Azure-Blob/1.0 Microsoft-HTTPAPI/2.0",
       "retry-after" : "0",
       "StatusCode" : "200",
-<<<<<<< HEAD
-      "x-ms-request-id" : "e0dd793a-e01e-0026-1f3b-647b1f000000",
-      "Body" : "﻿<?xml version=\"1.0\" encoding=\"utf-8\"?><EnumerationResults ServiceEndpoint=\"https://jaschrepragrs.blob.core.windows.net/\"><Prefix>jtcresizeacfail</Prefix><Containers><Container><Name>jtcresizeacfail0pageblobapitestresizeacfail525695038f66a1</Name><Properties><Last-Modified>Thu, 05 Sep 2019 22:43:02 GMT</Last-Modified><Etag>\"0x8D7325268FE2392\"</Etag><LeaseStatus>unlocked</LeaseStatus><LeaseState>available</LeaseState><DefaultEncryptionScope>$account-encryption-key</DefaultEncryptionScope><DenyEncryptionScopeOverride>false</DenyEncryptionScopeOverride><HasImmutabilityPolicy>false</HasImmutabilityPolicy><HasLegalHold>false</HasLegalHold></Properties></Container></Containers><NextMarker /></EnumerationResults>",
-      "Date" : "Thu, 05 Sep 2019 22:43:02 GMT",
-      "x-ms-client-request-id" : "7c9ab941-f2f8-4c00-b883-c53a522768ac",
-=======
-      "x-ms-request-id" : "8f762633-401e-003a-54e6-6473d5000000",
-      "Body" : "﻿<?xml version=\"1.0\" encoding=\"utf-8\"?><EnumerationResults ServiceEndpoint=\"https://azstoragesdkaccount.blob.core.windows.net/\"><Prefix>jtcresizeacfail</Prefix><Containers><Container><Name>jtcresizeacfail0pageblobapitestresizeacfailf19505023ec9f6</Name><Properties><Last-Modified>Fri, 06 Sep 2019 19:09:56 GMT</Last-Modified><Etag>\"0x8D732FDCE7A7903\"</Etag><LeaseStatus>unlocked</LeaseStatus><LeaseState>available</LeaseState><DefaultEncryptionScope>$account-encryption-key</DefaultEncryptionScope><DenyEncryptionScopeOverride>false</DenyEncryptionScopeOverride><HasImmutabilityPolicy>false</HasImmutabilityPolicy><HasLegalHold>false</HasLegalHold></Properties></Container></Containers><NextMarker /></EnumerationResults>",
-      "Date" : "Fri, 06 Sep 2019 19:09:56 GMT",
-      "x-ms-client-request-id" : "d7bf57a1-7d6c-4cb2-a370-a25160343aca",
->>>>>>> a55d5dd9
+      "x-ms-request-id" : "9ebd41d9-501e-003f-144a-675777000000",
+      "Body" : "﻿<?xml version=\"1.0\" encoding=\"utf-8\"?><EnumerationResults ServiceEndpoint=\"https://jaschrepragrs.blob.core.windows.net/\"><Prefix>jtcresizeacfail</Prefix><Containers><Container><Name>jtcresizeacfail0pageblobapitestresizeacfail69019080716885</Name><Properties><Last-Modified>Mon, 09 Sep 2019 20:09:35 GMT</Last-Modified><Etag>\"0x8D73561A306E2CA\"</Etag><LeaseStatus>unlocked</LeaseStatus><LeaseState>available</LeaseState><DefaultEncryptionScope>$account-encryption-key</DefaultEncryptionScope><DenyEncryptionScopeOverride>false</DenyEncryptionScopeOverride><HasImmutabilityPolicy>false</HasImmutabilityPolicy><HasLegalHold>false</HasLegalHold></Properties></Container></Containers><NextMarker /></EnumerationResults>",
+      "Date" : "Mon, 09 Sep 2019 20:09:35 GMT",
+      "x-ms-client-request-id" : "fa6bd534-357f-4a01-a5ed-b69070371041",
       "Content-Type" : "application/xml"
     },
     "Exception" : null
   }, {
     "Method" : "DELETE",
-<<<<<<< HEAD
-    "Uri" : "https://jaschrepragrs.blob.core.windows.net/jtcresizeacfail0pageblobapitestresizeacfail525695038f66a1?restype=container",
+    "Uri" : "https://jaschrepragrs.blob.core.windows.net/jtcresizeacfail0pageblobapitestresizeacfail69019080716885?restype=container",
     "Headers" : {
       "x-ms-version" : "2019-02-02",
       "User-Agent" : "azsdk-java-azure-storage-blob/12.0.0-preview.3 1.8.0_221; Windows 10 10.0",
-      "x-ms-client-request-id" : "f487639e-7e08-448f-a609-802810a34f75"
-=======
-    "Uri" : "https://azstoragesdkaccount.blob.core.windows.net/jtcresizeacfail0pageblobapitestresizeacfailf19505023ec9f6?restype=container",
-    "Headers" : {
-      "x-ms-version" : "2019-02-02",
-      "User-Agent" : "azsdk-java-azure-storage-blob/12.0.0-preview.3 1.8.0_212; Windows 10 10.0",
-      "x-ms-client-request-id" : "f949173d-3793-4aa4-95b3-ed41f4874218"
->>>>>>> a55d5dd9
+      "x-ms-client-request-id" : "cfa71252-a7eb-4233-aa5c-62e1af6cda06"
     },
     "Response" : {
       "x-ms-version" : "2019-02-02",
@@ -218,21 +121,11 @@
       "retry-after" : "0",
       "Content-Length" : "0",
       "StatusCode" : "202",
-<<<<<<< HEAD
-      "x-ms-request-id" : "e0dd7947-e01e-0026-2c3b-647b1f000000",
-      "Date" : "Thu, 05 Sep 2019 22:43:02 GMT",
-      "x-ms-client-request-id" : "f487639e-7e08-448f-a609-802810a34f75"
+      "x-ms-request-id" : "9ebd41eb-501e-003f-264a-675777000000",
+      "Date" : "Mon, 09 Sep 2019 20:09:35 GMT",
+      "x-ms-client-request-id" : "cfa71252-a7eb-4233-aa5c-62e1af6cda06"
     },
     "Exception" : null
   } ],
-  "variables" : [ "jtcresizeacfail0pageblobapitestresizeacfail525695038f66a1", "javablobresizeacfail1pageblobapitestresizeacfail52513170786" ]
-=======
-      "x-ms-request-id" : "8f76263a-401e-003a-5ae6-6473d5000000",
-      "Date" : "Fri, 06 Sep 2019 19:09:56 GMT",
-      "x-ms-client-request-id" : "f949173d-3793-4aa4-95b3-ed41f4874218"
-    },
-    "Exception" : null
-  } ],
-  "variables" : [ "jtcresizeacfail0pageblobapitestresizeacfailf19505023ec9f6", "javablobresizeacfail1pageblobapitestresizeacfailf1993511df5" ]
->>>>>>> a55d5dd9
+  "variables" : [ "jtcresizeacfail0pageblobapitestresizeacfail69019080716885", "javablobresizeacfail1pageblobapitestresizeacfail690947437f1" ]
 }