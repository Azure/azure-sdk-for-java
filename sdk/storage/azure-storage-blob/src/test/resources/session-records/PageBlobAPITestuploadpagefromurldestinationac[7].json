--- conflicted
+++ resolved
@@ -1,276 +1,147 @@
 {
   "networkCallRecords" : [ {
     "Method" : "PUT",
-<<<<<<< HEAD
-    "Uri" : "https://jaschrepragrs.blob.core.windows.net/jtcuploadpagefromurldestinationac09842038643f6a1b88?restype=container",
+    "Uri" : "https://jaschrepragrs.blob.core.windows.net/jtcuploadpagefromurldestinationac009197f8990c630d02?restype=container",
     "Headers" : {
       "x-ms-version" : "2019-02-02",
       "User-Agent" : "azsdk-java-azure-storage-blob/12.0.0-preview.3 1.8.0_221; Windows 10 10.0",
-      "x-ms-client-request-id" : "84a0263d-dc73-4ea4-b91d-a1c5edddf18e"
-=======
-    "Uri" : "https://azstoragesdkaccount.blob.core.windows.net/jtcuploadpagefromurldestinationac039507ebf16ba983d7?restype=container",
-    "Headers" : {
-      "x-ms-version" : "2019-02-02",
-      "User-Agent" : "azsdk-java-azure-storage-blob/12.0.0-preview.3 1.8.0_212; Windows 10 10.0",
-      "x-ms-client-request-id" : "4426a62d-a217-4705-b494-9a425a743459"
->>>>>>> a55d5dd9
+      "x-ms-client-request-id" : "f0d4f070-d63e-47bf-9f55-284757680e7b"
     },
     "Response" : {
       "x-ms-version" : "2019-02-02",
       "Server" : "Windows-Azure-Blob/1.0 Microsoft-HTTPAPI/2.0",
-<<<<<<< HEAD
-      "ETag" : "\"0x8D732524DDC2568\"",
-      "Last-Modified" : "Thu, 05 Sep 2019 22:42:17 GMT",
+      "ETag" : "\"0x8D73561876DD092\"",
+      "Last-Modified" : "Mon, 09 Sep 2019 20:08:49 GMT",
       "retry-after" : "0",
       "Content-Length" : "0",
       "StatusCode" : "201",
-      "x-ms-request-id" : "e0dd5578-e01e-0026-0e3b-647b1f000000",
-      "Date" : "Thu, 05 Sep 2019 22:42:16 GMT",
-      "x-ms-client-request-id" : "84a0263d-dc73-4ea4-b91d-a1c5edddf18e"
-=======
-      "ETag" : "\"0x8D732FDBF141F8B\"",
-      "Last-Modified" : "Fri, 06 Sep 2019 19:09:31 GMT",
-      "retry-after" : "0",
-      "Content-Length" : "0",
-      "StatusCode" : "201",
-      "x-ms-request-id" : "8f75f7c3-401e-003a-02e6-6473d5000000",
-      "Date" : "Fri, 06 Sep 2019 19:09:30 GMT",
-      "x-ms-client-request-id" : "4426a62d-a217-4705-b494-9a425a743459"
->>>>>>> a55d5dd9
+      "x-ms-request-id" : "9ebd143a-501e-003f-7d4a-675777000000",
+      "Date" : "Mon, 09 Sep 2019 20:08:49 GMT",
+      "x-ms-client-request-id" : "f0d4f070-d63e-47bf-9f55-284757680e7b"
     },
     "Exception" : null
   }, {
     "Method" : "PUT",
-<<<<<<< HEAD
-    "Uri" : "https://jaschrepragrs.blob.core.windows.net/jtcuploadpagefromurldestinationac09842038643f6a1b88/javablobuploadpagefromurldestinationac128056ff00cfd11",
+    "Uri" : "https://jaschrepragrs.blob.core.windows.net/jtcuploadpagefromurldestinationac009197f8990c630d02/javablobuploadpagefromurldestinationac1684528e78dcb26",
     "Headers" : {
       "x-ms-version" : "2019-02-02",
       "User-Agent" : "azsdk-java-azure-storage-blob/12.0.0-preview.3 1.8.0_221; Windows 10 10.0",
-      "x-ms-client-request-id" : "d4834719-1611-46b6-8e0d-d11993b96246"
-=======
-    "Uri" : "https://azstoragesdkaccount.blob.core.windows.net/jtcuploadpagefromurldestinationac039507ebf16ba983d7/javablobuploadpagefromurldestinationac19991947fae7a9f",
-    "Headers" : {
-      "x-ms-version" : "2019-02-02",
-      "User-Agent" : "azsdk-java-azure-storage-blob/12.0.0-preview.3 1.8.0_212; Windows 10 10.0",
-      "x-ms-client-request-id" : "69c0d3f5-7f90-4899-b94f-d5f0618f3478"
->>>>>>> a55d5dd9
+      "x-ms-client-request-id" : "aa8bb6ff-11f6-4908-8cf5-cf61b331cc8f"
     },
     "Response" : {
       "x-ms-version" : "2019-02-02",
       "Server" : "Windows-Azure-Blob/1.0 Microsoft-HTTPAPI/2.0",
-<<<<<<< HEAD
-      "ETag" : "\"0x8D732524DE8EF64\"",
-      "Last-Modified" : "Thu, 05 Sep 2019 22:42:17 GMT",
+      "ETag" : "\"0x8D73561877ACEE3\"",
+      "Last-Modified" : "Mon, 09 Sep 2019 20:08:49 GMT",
       "retry-after" : "0",
       "Content-Length" : "0",
       "StatusCode" : "201",
-      "x-ms-request-id" : "e0dd5580-e01e-0026-153b-647b1f000000",
+      "x-ms-request-id" : "9ebd1455-501e-003f-164a-675777000000",
       "x-ms-request-server-encrypted" : "true",
-      "Date" : "Thu, 05 Sep 2019 22:42:16 GMT",
-      "x-ms-client-request-id" : "d4834719-1611-46b6-8e0d-d11993b96246"
-=======
-      "ETag" : "\"0x8D732FDBF1A6A94\"",
-      "Last-Modified" : "Fri, 06 Sep 2019 19:09:31 GMT",
-      "retry-after" : "0",
-      "Content-Length" : "0",
-      "StatusCode" : "201",
-      "x-ms-request-id" : "8f75f7e5-401e-003a-20e6-6473d5000000",
-      "x-ms-request-server-encrypted" : "true",
-      "Date" : "Fri, 06 Sep 2019 19:09:30 GMT",
-      "x-ms-client-request-id" : "69c0d3f5-7f90-4899-b94f-d5f0618f3478"
->>>>>>> a55d5dd9
+      "Date" : "Mon, 09 Sep 2019 20:08:49 GMT",
+      "x-ms-client-request-id" : "aa8bb6ff-11f6-4908-8cf5-cf61b331cc8f"
     },
     "Exception" : null
   }, {
     "Method" : "PUT",
-<<<<<<< HEAD
-    "Uri" : "https://jaschrepragrs.blob.core.windows.net/jtcuploadpagefromurldestinationac09842038643f6a1b88?restype=container&comp=acl",
+    "Uri" : "https://jaschrepragrs.blob.core.windows.net/jtcuploadpagefromurldestinationac009197f8990c630d02?restype=container&comp=acl",
     "Headers" : {
       "x-ms-version" : "2019-02-02",
       "User-Agent" : "azsdk-java-azure-storage-blob/12.0.0-preview.3 1.8.0_221; Windows 10 10.0",
-      "x-ms-client-request-id" : "5bea86cb-999c-47fb-b9a7-045e4ef674d4",
-=======
-    "Uri" : "https://azstoragesdkaccount.blob.core.windows.net/jtcuploadpagefromurldestinationac039507ebf16ba983d7?restype=container&comp=acl",
-    "Headers" : {
-      "x-ms-version" : "2019-02-02",
-      "User-Agent" : "azsdk-java-azure-storage-blob/12.0.0-preview.3 1.8.0_212; Windows 10 10.0",
-      "x-ms-client-request-id" : "d7609967-7aab-4b78-bc1b-9c6ddc5b4371",
->>>>>>> a55d5dd9
+      "x-ms-client-request-id" : "c16d1977-b2fb-4c16-9b32-1a4250c88e68",
       "Content-Type" : "application/xml; charset=utf-8"
     },
     "Response" : {
       "x-ms-version" : "2019-02-02",
       "Server" : "Windows-Azure-Blob/1.0 Microsoft-HTTPAPI/2.0",
-<<<<<<< HEAD
-      "ETag" : "\"0x8D732524DF541D7\"",
-      "Last-Modified" : "Thu, 05 Sep 2019 22:42:17 GMT",
+      "ETag" : "\"0x8D735618786D60D\"",
+      "Last-Modified" : "Mon, 09 Sep 2019 20:08:49 GMT",
       "retry-after" : "0",
       "Content-Length" : "0",
       "StatusCode" : "200",
-      "x-ms-request-id" : "e0dd558d-e01e-0026-213b-647b1f000000",
-      "Date" : "Thu, 05 Sep 2019 22:42:16 GMT",
-      "x-ms-client-request-id" : "5bea86cb-999c-47fb-b9a7-045e4ef674d4"
-=======
-      "ETag" : "\"0x8D732FDBF210430\"",
-      "Last-Modified" : "Fri, 06 Sep 2019 19:09:31 GMT",
-      "retry-after" : "0",
-      "Content-Length" : "0",
-      "StatusCode" : "200",
-      "x-ms-request-id" : "8f75f817-401e-003a-49e6-6473d5000000",
-      "Date" : "Fri, 06 Sep 2019 19:09:30 GMT",
-      "x-ms-client-request-id" : "d7609967-7aab-4b78-bc1b-9c6ddc5b4371"
->>>>>>> a55d5dd9
+      "x-ms-request-id" : "9ebd146f-501e-003f-2f4a-675777000000",
+      "Date" : "Mon, 09 Sep 2019 20:08:49 GMT",
+      "x-ms-client-request-id" : "c16d1977-b2fb-4c16-9b32-1a4250c88e68"
     },
     "Exception" : null
   }, {
     "Method" : "PUT",
-<<<<<<< HEAD
-    "Uri" : "https://jaschrepragrs.blob.core.windows.net/jtcuploadpagefromurldestinationac09842038643f6a1b88/javablobuploadpagefromurldestinationac247549ad9f51a22",
+    "Uri" : "https://jaschrepragrs.blob.core.windows.net/jtcuploadpagefromurldestinationac009197f8990c630d02/javablobuploadpagefromurldestinationac292246601db3ee7",
     "Headers" : {
       "x-ms-version" : "2019-02-02",
       "User-Agent" : "azsdk-java-azure-storage-blob/12.0.0-preview.3 1.8.0_221; Windows 10 10.0",
-      "x-ms-client-request-id" : "7a0e1b65-bb44-4ee3-b1a1-709cc7809ba4"
-=======
-    "Uri" : "https://azstoragesdkaccount.blob.core.windows.net/jtcuploadpagefromurldestinationac039507ebf16ba983d7/javablobuploadpagefromurldestinationac279900f8d7c9305",
-    "Headers" : {
-      "x-ms-version" : "2019-02-02",
-      "User-Agent" : "azsdk-java-azure-storage-blob/12.0.0-preview.3 1.8.0_212; Windows 10 10.0",
-      "x-ms-client-request-id" : "883db9b0-1e73-40ab-873f-7285fb0b8bf0"
->>>>>>> a55d5dd9
+      "x-ms-client-request-id" : "78a73caa-a4cc-4b63-89a2-8c248346201e"
     },
     "Response" : {
       "x-ms-version" : "2019-02-02",
       "Server" : "Windows-Azure-Blob/1.0 Microsoft-HTTPAPI/2.0",
-<<<<<<< HEAD
-      "ETag" : "\"0x8D732524E02485D\"",
-      "Last-Modified" : "Thu, 05 Sep 2019 22:42:17 GMT",
+      "ETag" : "\"0x8D7356187949D33\"",
+      "Last-Modified" : "Mon, 09 Sep 2019 20:08:49 GMT",
       "retry-after" : "0",
       "Content-Length" : "0",
       "StatusCode" : "201",
-      "x-ms-request-id" : "e0dd559d-e01e-0026-2e3b-647b1f000000",
+      "x-ms-request-id" : "9ebd1480-501e-003f-3f4a-675777000000",
       "x-ms-request-server-encrypted" : "true",
-      "Date" : "Thu, 05 Sep 2019 22:42:16 GMT",
-      "x-ms-client-request-id" : "7a0e1b65-bb44-4ee3-b1a1-709cc7809ba4"
-=======
-      "ETag" : "\"0x8D732FDBF28ECEA\"",
-      "Last-Modified" : "Fri, 06 Sep 2019 19:09:31 GMT",
-      "retry-after" : "0",
-      "Content-Length" : "0",
-      "StatusCode" : "201",
-      "x-ms-request-id" : "8f75f83a-401e-003a-68e6-6473d5000000",
-      "x-ms-request-server-encrypted" : "true",
-      "Date" : "Fri, 06 Sep 2019 19:09:30 GMT",
-      "x-ms-client-request-id" : "883db9b0-1e73-40ab-873f-7285fb0b8bf0"
->>>>>>> a55d5dd9
+      "Date" : "Mon, 09 Sep 2019 20:08:49 GMT",
+      "x-ms-client-request-id" : "78a73caa-a4cc-4b63-89a2-8c248346201e"
     },
     "Exception" : null
   }, {
     "Method" : "PUT",
-<<<<<<< HEAD
-    "Uri" : "https://jaschrepragrs.blob.core.windows.net/jtcuploadpagefromurldestinationac09842038643f6a1b88/javablobuploadpagefromurldestinationac247549ad9f51a22?comp=page",
+    "Uri" : "https://jaschrepragrs.blob.core.windows.net/jtcuploadpagefromurldestinationac009197f8990c630d02/javablobuploadpagefromurldestinationac292246601db3ee7?comp=page",
     "Headers" : {
       "x-ms-version" : "2019-02-02",
       "User-Agent" : "azsdk-java-azure-storage-blob/12.0.0-preview.3 1.8.0_221; Windows 10 10.0",
-      "x-ms-client-request-id" : "5b95fbaa-4694-4d07-940a-3fd78a292a90",
-=======
-    "Uri" : "https://azstoragesdkaccount.blob.core.windows.net/jtcuploadpagefromurldestinationac039507ebf16ba983d7/javablobuploadpagefromurldestinationac279900f8d7c9305?comp=page",
-    "Headers" : {
-      "x-ms-version" : "2019-02-02",
-      "User-Agent" : "azsdk-java-azure-storage-blob/12.0.0-preview.3 1.8.0_212; Windows 10 10.0",
-      "x-ms-client-request-id" : "00f44bf2-82db-410f-a3d0-2104d13ce700",
->>>>>>> a55d5dd9
+      "x-ms-client-request-id" : "c0c690b5-fc86-40ff-b086-0f7d8a5db25c",
       "Content-Type" : "application/octet-stream"
     },
     "Response" : {
       "x-ms-version" : "2019-02-02",
       "Server" : "Windows-Azure-Blob/1.0 Microsoft-HTTPAPI/2.0",
-<<<<<<< HEAD
-      "x-ms-content-crc64" : "pHFDI1UxslY=",
+      "x-ms-content-crc64" : "kWbZoEqUimM=",
       "x-ms-blob-sequence-number" : "0",
-      "Last-Modified" : "Thu, 05 Sep 2019 22:42:17 GMT",
+      "Last-Modified" : "Mon, 09 Sep 2019 20:08:49 GMT",
       "retry-after" : "0",
       "StatusCode" : "201",
       "x-ms-request-server-encrypted" : "true",
-      "Date" : "Thu, 05 Sep 2019 22:42:16 GMT",
-      "ETag" : "\"0x8D732524E0EA6B4\"",
+      "Date" : "Mon, 09 Sep 2019 20:08:49 GMT",
+      "ETag" : "\"0x8D7356187A23440\"",
       "Content-Length" : "0",
-      "x-ms-request-id" : "e0dd55ad-e01e-0026-3d3b-647b1f000000",
-      "x-ms-client-request-id" : "5b95fbaa-4694-4d07-940a-3fd78a292a90"
-=======
-      "x-ms-content-crc64" : "zXzHy7Yt4+k=",
-      "x-ms-blob-sequence-number" : "0",
-      "Last-Modified" : "Fri, 06 Sep 2019 19:09:31 GMT",
-      "retry-after" : "0",
-      "StatusCode" : "201",
-      "x-ms-request-server-encrypted" : "true",
-      "Date" : "Fri, 06 Sep 2019 19:09:30 GMT",
-      "ETag" : "\"0x8D732FDBF2FF37A\"",
-      "Content-Length" : "0",
-      "x-ms-request-id" : "8f75f85d-401e-003a-06e6-6473d5000000",
-      "x-ms-client-request-id" : "00f44bf2-82db-410f-a3d0-2104d13ce700"
->>>>>>> a55d5dd9
+      "x-ms-request-id" : "9ebd1492-501e-003f-514a-675777000000",
+      "x-ms-client-request-id" : "c0c690b5-fc86-40ff-b086-0f7d8a5db25c"
     },
     "Exception" : null
   }, {
     "Method" : "PUT",
-<<<<<<< HEAD
-    "Uri" : "https://jaschrepragrs.blob.core.windows.net/jtcuploadpagefromurldestinationac09842038643f6a1b88/javablobuploadpagefromurldestinationac128056ff00cfd11?comp=page",
+    "Uri" : "https://jaschrepragrs.blob.core.windows.net/jtcuploadpagefromurldestinationac009197f8990c630d02/javablobuploadpagefromurldestinationac1684528e78dcb26?comp=page",
     "Headers" : {
       "x-ms-version" : "2019-02-02",
       "User-Agent" : "azsdk-java-azure-storage-blob/12.0.0-preview.3 1.8.0_221; Windows 10 10.0",
-      "x-ms-client-request-id" : "660b5ee5-1a64-448f-9f9a-fe306e065432"
-=======
-    "Uri" : "https://azstoragesdkaccount.blob.core.windows.net/jtcuploadpagefromurldestinationac039507ebf16ba983d7/javablobuploadpagefromurldestinationac19991947fae7a9f?comp=page",
-    "Headers" : {
-      "x-ms-version" : "2019-02-02",
-      "User-Agent" : "azsdk-java-azure-storage-blob/12.0.0-preview.3 1.8.0_212; Windows 10 10.0",
-      "x-ms-client-request-id" : "bcbf969d-8607-49a7-862a-e0300829421a"
->>>>>>> a55d5dd9
+      "x-ms-client-request-id" : "60123707-6171-4ca5-8db7-c27fab8ce5e7"
     },
     "Response" : {
       "x-ms-version" : "2019-02-02",
       "Server" : "Windows-Azure-Blob/1.0 Microsoft-HTTPAPI/2.0",
       "x-ms-blob-sequence-number" : "0",
-<<<<<<< HEAD
-      "Last-Modified" : "Thu, 05 Sep 2019 22:42:17 GMT",
+      "Last-Modified" : "Mon, 09 Sep 2019 20:08:50 GMT",
       "retry-after" : "0",
       "StatusCode" : "201",
       "x-ms-request-server-encrypted" : "true",
-      "Date" : "Thu, 05 Sep 2019 22:42:16 GMT",
-      "Content-MD5" : "QQ2gE5WqkkqKcnVvBNTp0Q==",
-      "ETag" : "\"0x8D732524E1D7670\"",
+      "Date" : "Mon, 09 Sep 2019 20:08:49 GMT",
+      "Content-MD5" : "r6Pfw7/rXMJvTRAJHReOoA==",
+      "ETag" : "\"0x8D7356187B0DCF6\"",
       "Content-Length" : "0",
-      "x-ms-request-id" : "e0dd55b4-e01e-0026-443b-647b1f000000",
-      "x-ms-client-request-id" : "660b5ee5-1a64-448f-9f9a-fe306e065432"
-=======
-      "Last-Modified" : "Fri, 06 Sep 2019 19:09:31 GMT",
-      "retry-after" : "0",
-      "StatusCode" : "201",
-      "x-ms-request-server-encrypted" : "true",
-      "Date" : "Fri, 06 Sep 2019 19:09:30 GMT",
-      "Content-MD5" : "T/V48AmDOi43RJv2Db+NiQ==",
-      "ETag" : "\"0x8D732FDBF3BB613\"",
-      "Content-Length" : "0",
-      "x-ms-request-id" : "8f75f886-401e-003a-29e6-6473d5000000",
-      "x-ms-client-request-id" : "bcbf969d-8607-49a7-862a-e0300829421a"
->>>>>>> a55d5dd9
+      "x-ms-request-id" : "9ebd14ac-501e-003f-684a-675777000000",
+      "x-ms-client-request-id" : "60123707-6171-4ca5-8db7-c27fab8ce5e7"
     },
     "Exception" : null
   }, {
     "Method" : "GET",
-<<<<<<< HEAD
     "Uri" : "https://jaschrepragrs.blob.core.windows.net?prefix=jtcuploadpagefromurldestinationac&comp=list",
     "Headers" : {
       "x-ms-version" : "2019-02-02",
       "User-Agent" : "azsdk-java-azure-storage-blob/12.0.0-preview.3 1.8.0_221; Windows 10 10.0",
-      "x-ms-client-request-id" : "c4072d3f-4bcb-481b-889a-dd37af0ab957"
-=======
-    "Uri" : "https://azstoragesdkaccount.blob.core.windows.net?prefix=jtcuploadpagefromurldestinationac&comp=list",
-    "Headers" : {
-      "x-ms-version" : "2019-02-02",
-      "User-Agent" : "azsdk-java-azure-storage-blob/12.0.0-preview.3 1.8.0_212; Windows 10 10.0",
-      "x-ms-client-request-id" : "ad730f0c-960a-4432-8db9-67e5464965a2"
->>>>>>> a55d5dd9
+      "x-ms-client-request-id" : "77d1d4f7-4bcd-4259-b4b7-bc62dbbd9dba"
     },
     "Response" : {
       "Transfer-Encoding" : "chunked",
@@ -278,35 +149,20 @@
       "Server" : "Windows-Azure-Blob/1.0 Microsoft-HTTPAPI/2.0",
       "retry-after" : "0",
       "StatusCode" : "200",
-<<<<<<< HEAD
-      "x-ms-request-id" : "e0dd55cb-e01e-0026-583b-647b1f000000",
-      "Body" : "﻿<?xml version=\"1.0\" encoding=\"utf-8\"?><EnumerationResults ServiceEndpoint=\"https://jaschrepragrs.blob.core.windows.net/\"><Prefix>jtcuploadpagefromurldestinationac</Prefix><Containers><Container><Name>jtcuploadpagefromurldestinationac09842038643f6a1b88</Name><Properties><Last-Modified>Thu, 05 Sep 2019 22:42:17 GMT</Last-Modified><Etag>\"0x8D732524DF541D7\"</Etag><LeaseStatus>unlocked</LeaseStatus><LeaseState>available</LeaseState><PublicAccess>container</PublicAccess><DefaultEncryptionScope>$account-encryption-key</DefaultEncryptionScope><DenyEncryptionScopeOverride>false</DenyEncryptionScopeOverride><HasImmutabilityPolicy>false</HasImmutabilityPolicy><HasLegalHold>false</HasLegalHold></Properties></Container></Containers><NextMarker /></EnumerationResults>",
-      "Date" : "Thu, 05 Sep 2019 22:42:16 GMT",
-      "x-ms-client-request-id" : "c4072d3f-4bcb-481b-889a-dd37af0ab957",
-=======
-      "x-ms-request-id" : "8f75f8b4-401e-003a-52e6-6473d5000000",
-      "Body" : "﻿<?xml version=\"1.0\" encoding=\"utf-8\"?><EnumerationResults ServiceEndpoint=\"https://azstoragesdkaccount.blob.core.windows.net/\"><Prefix>jtcuploadpagefromurldestinationac</Prefix><Containers><Container><Name>jtcuploadpagefromurldestinationac039507ebf16ba983d7</Name><Properties><Last-Modified>Fri, 06 Sep 2019 19:09:31 GMT</Last-Modified><Etag>\"0x8D732FDBF210430\"</Etag><LeaseStatus>unlocked</LeaseStatus><LeaseState>available</LeaseState><PublicAccess>container</PublicAccess><DefaultEncryptionScope>$account-encryption-key</DefaultEncryptionScope><DenyEncryptionScopeOverride>false</DenyEncryptionScopeOverride><HasImmutabilityPolicy>false</HasImmutabilityPolicy><HasLegalHold>false</HasLegalHold></Properties></Container></Containers><NextMarker /></EnumerationResults>",
-      "Date" : "Fri, 06 Sep 2019 19:09:30 GMT",
-      "x-ms-client-request-id" : "ad730f0c-960a-4432-8db9-67e5464965a2",
->>>>>>> a55d5dd9
+      "x-ms-request-id" : "9ebd14c9-501e-003f-804a-675777000000",
+      "Body" : "﻿<?xml version=\"1.0\" encoding=\"utf-8\"?><EnumerationResults ServiceEndpoint=\"https://jaschrepragrs.blob.core.windows.net/\"><Prefix>jtcuploadpagefromurldestinationac</Prefix><Containers><Container><Name>jtcuploadpagefromurldestinationac009197f8990c630d02</Name><Properties><Last-Modified>Mon, 09 Sep 2019 20:08:49 GMT</Last-Modified><Etag>\"0x8D735618786D60D\"</Etag><LeaseStatus>unlocked</LeaseStatus><LeaseState>available</LeaseState><PublicAccess>container</PublicAccess><DefaultEncryptionScope>$account-encryption-key</DefaultEncryptionScope><DenyEncryptionScopeOverride>false</DenyEncryptionScopeOverride><HasImmutabilityPolicy>false</HasImmutabilityPolicy><HasLegalHold>false</HasLegalHold></Properties></Container></Containers><NextMarker /></EnumerationResults>",
+      "Date" : "Mon, 09 Sep 2019 20:08:49 GMT",
+      "x-ms-client-request-id" : "77d1d4f7-4bcd-4259-b4b7-bc62dbbd9dba",
       "Content-Type" : "application/xml"
     },
     "Exception" : null
   }, {
     "Method" : "DELETE",
-<<<<<<< HEAD
-    "Uri" : "https://jaschrepragrs.blob.core.windows.net/jtcuploadpagefromurldestinationac09842038643f6a1b88?restype=container",
+    "Uri" : "https://jaschrepragrs.blob.core.windows.net/jtcuploadpagefromurldestinationac009197f8990c630d02?restype=container",
     "Headers" : {
       "x-ms-version" : "2019-02-02",
       "User-Agent" : "azsdk-java-azure-storage-blob/12.0.0-preview.3 1.8.0_221; Windows 10 10.0",
-      "x-ms-client-request-id" : "d5eadaee-af62-42b3-91e8-e943189a86b3"
-=======
-    "Uri" : "https://azstoragesdkaccount.blob.core.windows.net/jtcuploadpagefromurldestinationac039507ebf16ba983d7?restype=container",
-    "Headers" : {
-      "x-ms-version" : "2019-02-02",
-      "User-Agent" : "azsdk-java-azure-storage-blob/12.0.0-preview.3 1.8.0_212; Windows 10 10.0",
-      "x-ms-client-request-id" : "378a9d23-3242-4367-a7ef-c8c66e12789d"
->>>>>>> a55d5dd9
+      "x-ms-client-request-id" : "feebd702-4f32-48ff-81d8-0a072aefe1eb"
     },
     "Response" : {
       "x-ms-version" : "2019-02-02",
@@ -314,21 +170,11 @@
       "retry-after" : "0",
       "Content-Length" : "0",
       "StatusCode" : "202",
-<<<<<<< HEAD
-      "x-ms-request-id" : "e0dd55db-e01e-0026-673b-647b1f000000",
-      "Date" : "Thu, 05 Sep 2019 22:42:16 GMT",
-      "x-ms-client-request-id" : "d5eadaee-af62-42b3-91e8-e943189a86b3"
+      "x-ms-request-id" : "9ebd14e0-501e-003f-144a-675777000000",
+      "Date" : "Mon, 09 Sep 2019 20:08:49 GMT",
+      "x-ms-client-request-id" : "feebd702-4f32-48ff-81d8-0a072aefe1eb"
     },
     "Exception" : null
   } ],
-  "variables" : [ "jtcuploadpagefromurldestinationac09842038643f6a1b88", "javablobuploadpagefromurldestinationac128056ff00cfd11", "javablobuploadpagefromurldestinationac247549ad9f51a22", "dbac5c1e-7e08-45b6-88c0-aeff32b3151d" ]
-=======
-      "x-ms-request-id" : "8f75f8cd-401e-003a-68e6-6473d5000000",
-      "Date" : "Fri, 06 Sep 2019 19:09:30 GMT",
-      "x-ms-client-request-id" : "378a9d23-3242-4367-a7ef-c8c66e12789d"
-    },
-    "Exception" : null
-  } ],
-  "variables" : [ "jtcuploadpagefromurldestinationac039507ebf16ba983d7", "javablobuploadpagefromurldestinationac19991947fae7a9f", "javablobuploadpagefromurldestinationac279900f8d7c9305", "f176e88b-4eea-4321-adbe-16c48a87b8fa" ]
->>>>>>> a55d5dd9
+  "variables" : [ "jtcuploadpagefromurldestinationac009197f8990c630d02", "javablobuploadpagefromurldestinationac1684528e78dcb26", "javablobuploadpagefromurldestinationac292246601db3ee7", "87c856c4-f329-4c49-8d44-a2d6e8add366" ]
 }