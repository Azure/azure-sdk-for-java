--- conflicted
+++ resolved
@@ -1,148 +1,79 @@
 {
   "networkCallRecords" : [ {
     "Method" : "PUT",
-<<<<<<< HEAD
-    "Uri" : "https://jaschrepragrs.blob.core.windows.net/jtcuploadpageac0pageblobapitestuploadpageac0f717266ca173f?restype=container",
+    "Uri" : "https://jaschrepragrs.blob.core.windows.net/jtcuploadpageac0pageblobapitestuploadpageacf3c941532c27d8?restype=container",
     "Headers" : {
       "x-ms-version" : "2019-02-02",
       "User-Agent" : "azsdk-java-azure-storage-blob/12.0.0-preview.3 1.8.0_221; Windows 10 10.0",
-      "x-ms-client-request-id" : "7b8d036a-6c4f-412b-8217-7e38d83c0a97"
-=======
-    "Uri" : "https://azstoragesdkaccount.blob.core.windows.net/jtcuploadpageac0pageblobapitestuploadpageac9739383380c14a?restype=container",
-    "Headers" : {
-      "x-ms-version" : "2019-02-02",
-      "User-Agent" : "azsdk-java-azure-storage-blob/12.0.0-preview.3 1.8.0_212; Windows 10 10.0",
-      "x-ms-client-request-id" : "a28dd26f-763e-40b8-8019-70e7a719dbe4"
->>>>>>> a55d5dd9
+      "x-ms-client-request-id" : "66e8361f-3941-419f-9cd7-0c0b71c65568"
     },
     "Response" : {
       "x-ms-version" : "2019-02-02",
       "Server" : "Windows-Azure-Blob/1.0 Microsoft-HTTPAPI/2.0",
-<<<<<<< HEAD
-      "ETag" : "\"0x8D7325246419356\"",
-      "Last-Modified" : "Thu, 05 Sep 2019 22:42:04 GMT",
+      "ETag" : "\"0x8D735617FC3A78B\"",
+      "Last-Modified" : "Mon, 09 Sep 2019 20:08:36 GMT",
       "retry-after" : "0",
       "Content-Length" : "0",
       "StatusCode" : "201",
-      "x-ms-request-id" : "e0dd4c5c-e01e-0026-553b-647b1f000000",
-      "Date" : "Thu, 05 Sep 2019 22:42:03 GMT",
-      "x-ms-client-request-id" : "7b8d036a-6c4f-412b-8217-7e38d83c0a97"
-=======
-      "ETag" : "\"0x8D732FDBA9483CF\"",
-      "Last-Modified" : "Fri, 06 Sep 2019 19:09:23 GMT",
-      "retry-after" : "0",
-      "Content-Length" : "0",
-      "StatusCode" : "201",
-      "x-ms-request-id" : "8f75e4aa-401e-003a-32e6-6473d5000000",
-      "Date" : "Fri, 06 Sep 2019 19:09:22 GMT",
-      "x-ms-client-request-id" : "a28dd26f-763e-40b8-8019-70e7a719dbe4"
->>>>>>> a55d5dd9
+      "x-ms-request-id" : "9ebd074d-501e-003f-0b4a-675777000000",
+      "Date" : "Mon, 09 Sep 2019 20:08:36 GMT",
+      "x-ms-client-request-id" : "66e8361f-3941-419f-9cd7-0c0b71c65568"
     },
     "Exception" : null
   }, {
     "Method" : "PUT",
-<<<<<<< HEAD
-    "Uri" : "https://jaschrepragrs.blob.core.windows.net/jtcuploadpageac0pageblobapitestuploadpageac0f717266ca173f/javablobuploadpageac1pageblobapitestuploadpageac0f7886402bb",
+    "Uri" : "https://jaschrepragrs.blob.core.windows.net/jtcuploadpageac0pageblobapitestuploadpageacf3c941532c27d8/javablobuploadpageac1pageblobapitestuploadpageacf3c943528ff",
     "Headers" : {
       "x-ms-version" : "2019-02-02",
       "User-Agent" : "azsdk-java-azure-storage-blob/12.0.0-preview.3 1.8.0_221; Windows 10 10.0",
-      "x-ms-client-request-id" : "76e85444-661b-4bb4-89af-315b4c0b88a7"
-=======
-    "Uri" : "https://azstoragesdkaccount.blob.core.windows.net/jtcuploadpageac0pageblobapitestuploadpageac9739383380c14a/javablobuploadpageac1pageblobapitestuploadpageac973388738c4",
-    "Headers" : {
-      "x-ms-version" : "2019-02-02",
-      "User-Agent" : "azsdk-java-azure-storage-blob/12.0.0-preview.3 1.8.0_212; Windows 10 10.0",
-      "x-ms-client-request-id" : "13ca1361-fbaa-4ea4-9b35-d10dcf8e9ab8"
->>>>>>> a55d5dd9
+      "x-ms-client-request-id" : "c0cbfd18-1467-431c-b52d-05b3061045fb"
     },
     "Response" : {
       "x-ms-version" : "2019-02-02",
       "Server" : "Windows-Azure-Blob/1.0 Microsoft-HTTPAPI/2.0",
-<<<<<<< HEAD
-      "ETag" : "\"0x8D73252464EF5E1\"",
-      "Last-Modified" : "Thu, 05 Sep 2019 22:42:04 GMT",
+      "ETag" : "\"0x8D735617FD0A60E\"",
+      "Last-Modified" : "Mon, 09 Sep 2019 20:08:36 GMT",
       "retry-after" : "0",
       "Content-Length" : "0",
       "StatusCode" : "201",
-      "x-ms-request-id" : "e0dd4c72-e01e-0026-683b-647b1f000000",
+      "x-ms-request-id" : "9ebd0761-501e-003f-1b4a-675777000000",
       "x-ms-request-server-encrypted" : "true",
-      "Date" : "Thu, 05 Sep 2019 22:42:03 GMT",
-      "x-ms-client-request-id" : "76e85444-661b-4bb4-89af-315b4c0b88a7"
-=======
-      "ETag" : "\"0x8D732FDBA9AD58C\"",
-      "Last-Modified" : "Fri, 06 Sep 2019 19:09:23 GMT",
-      "retry-after" : "0",
-      "Content-Length" : "0",
-      "StatusCode" : "201",
-      "x-ms-request-id" : "8f75e4c5-401e-003a-4be6-6473d5000000",
-      "x-ms-request-server-encrypted" : "true",
-      "Date" : "Fri, 06 Sep 2019 19:09:22 GMT",
-      "x-ms-client-request-id" : "13ca1361-fbaa-4ea4-9b35-d10dcf8e9ab8"
->>>>>>> a55d5dd9
+      "Date" : "Mon, 09 Sep 2019 20:08:36 GMT",
+      "x-ms-client-request-id" : "c0cbfd18-1467-431c-b52d-05b3061045fb"
     },
     "Exception" : null
   }, {
     "Method" : "PUT",
-<<<<<<< HEAD
-    "Uri" : "https://jaschrepragrs.blob.core.windows.net/jtcuploadpageac0pageblobapitestuploadpageac0f717266ca173f/javablobuploadpageac1pageblobapitestuploadpageac0f7886402bb?comp=page",
+    "Uri" : "https://jaschrepragrs.blob.core.windows.net/jtcuploadpageac0pageblobapitestuploadpageacf3c941532c27d8/javablobuploadpageac1pageblobapitestuploadpageacf3c943528ff?comp=page",
     "Headers" : {
       "x-ms-version" : "2019-02-02",
       "User-Agent" : "azsdk-java-azure-storage-blob/12.0.0-preview.3 1.8.0_221; Windows 10 10.0",
-      "x-ms-client-request-id" : "a1d59b02-f333-40b7-9dd2-85973a66f254",
-=======
-    "Uri" : "https://azstoragesdkaccount.blob.core.windows.net/jtcuploadpageac0pageblobapitestuploadpageac9739383380c14a/javablobuploadpageac1pageblobapitestuploadpageac973388738c4?comp=page",
-    "Headers" : {
-      "x-ms-version" : "2019-02-02",
-      "User-Agent" : "azsdk-java-azure-storage-blob/12.0.0-preview.3 1.8.0_212; Windows 10 10.0",
-      "x-ms-client-request-id" : "bdb25020-b067-4da7-bf8f-8580ef13e8cf",
->>>>>>> a55d5dd9
+      "x-ms-client-request-id" : "bb97e3cb-d8d9-4525-a2bf-34cde9b9ed5d",
       "Content-Type" : "application/octet-stream"
     },
     "Response" : {
       "x-ms-version" : "2019-02-02",
       "Server" : "Windows-Azure-Blob/1.0 Microsoft-HTTPAPI/2.0",
-<<<<<<< HEAD
-      "x-ms-content-crc64" : "Rs0ewofeoHA=",
+      "x-ms-content-crc64" : "WiXTiqpoGyA=",
       "x-ms-blob-sequence-number" : "0",
-      "Last-Modified" : "Thu, 05 Sep 2019 22:42:04 GMT",
+      "Last-Modified" : "Mon, 09 Sep 2019 20:08:36 GMT",
       "retry-after" : "0",
       "StatusCode" : "201",
       "x-ms-request-server-encrypted" : "true",
-      "Date" : "Thu, 05 Sep 2019 22:42:03 GMT",
-      "ETag" : "\"0x8D73252465B2D1B\"",
+      "Date" : "Mon, 09 Sep 2019 20:08:36 GMT",
+      "ETag" : "\"0x8D735617FDD045C\"",
       "Content-Length" : "0",
-      "x-ms-request-id" : "e0dd4c7d-e01e-0026-733b-647b1f000000",
-      "x-ms-client-request-id" : "a1d59b02-f333-40b7-9dd2-85973a66f254"
-=======
-      "x-ms-content-crc64" : "jjwGgz8Hgno=",
-      "x-ms-blob-sequence-number" : "0",
-      "Last-Modified" : "Fri, 06 Sep 2019 19:09:23 GMT",
-      "retry-after" : "0",
-      "StatusCode" : "201",
-      "x-ms-request-server-encrypted" : "true",
-      "Date" : "Fri, 06 Sep 2019 19:09:22 GMT",
-      "ETag" : "\"0x8D732FDBAA44DC3\"",
-      "Content-Length" : "0",
-      "x-ms-request-id" : "8f75e4e8-401e-003a-6ce6-6473d5000000",
-      "x-ms-client-request-id" : "bdb25020-b067-4da7-bf8f-8580ef13e8cf"
->>>>>>> a55d5dd9
+      "x-ms-request-id" : "9ebd0770-501e-003f-2a4a-675777000000",
+      "x-ms-client-request-id" : "bb97e3cb-d8d9-4525-a2bf-34cde9b9ed5d"
     },
     "Exception" : null
   }, {
     "Method" : "GET",
-<<<<<<< HEAD
     "Uri" : "https://jaschrepragrs.blob.core.windows.net?prefix=jtcuploadpageac&comp=list",
     "Headers" : {
       "x-ms-version" : "2019-02-02",
       "User-Agent" : "azsdk-java-azure-storage-blob/12.0.0-preview.3 1.8.0_221; Windows 10 10.0",
-      "x-ms-client-request-id" : "82b656ad-ac56-4581-9a5d-28b0e3527701"
-=======
-    "Uri" : "https://azstoragesdkaccount.blob.core.windows.net?prefix=jtcuploadpageac&comp=list",
-    "Headers" : {
-      "x-ms-version" : "2019-02-02",
-      "User-Agent" : "azsdk-java-azure-storage-blob/12.0.0-preview.3 1.8.0_212; Windows 10 10.0",
-      "x-ms-client-request-id" : "86589f56-5f91-400e-bb09-5a6e9e5ebd9e"
->>>>>>> a55d5dd9
+      "x-ms-client-request-id" : "079825fc-3110-4b85-8c6e-40db8ea2c09a"
     },
     "Response" : {
       "Transfer-Encoding" : "chunked",
@@ -150,35 +81,20 @@
       "Server" : "Windows-Azure-Blob/1.0 Microsoft-HTTPAPI/2.0",
       "retry-after" : "0",
       "StatusCode" : "200",
-<<<<<<< HEAD
-      "x-ms-request-id" : "e0dd4c8a-e01e-0026-803b-647b1f000000",
-      "Body" : "﻿<?xml version=\"1.0\" encoding=\"utf-8\"?><EnumerationResults ServiceEndpoint=\"https://jaschrepragrs.blob.core.windows.net/\"><Prefix>jtcuploadpageac</Prefix><Containers><Container><Name>jtcuploadpageac0pageblobapitestuploadpageac0f717266ca173f</Name><Properties><Last-Modified>Thu, 05 Sep 2019 22:42:04 GMT</Last-Modified><Etag>\"0x8D7325246419356\"</Etag><LeaseStatus>unlocked</LeaseStatus><LeaseState>available</LeaseState><DefaultEncryptionScope>$account-encryption-key</DefaultEncryptionScope><DenyEncryptionScopeOverride>false</DenyEncryptionScopeOverride><HasImmutabilityPolicy>false</HasImmutabilityPolicy><HasLegalHold>false</HasLegalHold></Properties></Container></Containers><NextMarker /></EnumerationResults>",
-      "Date" : "Thu, 05 Sep 2019 22:42:03 GMT",
-      "x-ms-client-request-id" : "82b656ad-ac56-4581-9a5d-28b0e3527701",
-=======
-      "x-ms-request-id" : "8f75e4fb-401e-003a-7ae6-6473d5000000",
-      "Body" : "﻿<?xml version=\"1.0\" encoding=\"utf-8\"?><EnumerationResults ServiceEndpoint=\"https://azstoragesdkaccount.blob.core.windows.net/\"><Prefix>jtcuploadpageac</Prefix><Containers><Container><Name>jtcuploadpageac0pageblobapitestuploadpageac9739383380c14a</Name><Properties><Last-Modified>Fri, 06 Sep 2019 19:09:23 GMT</Last-Modified><Etag>\"0x8D732FDBA9483CF\"</Etag><LeaseStatus>unlocked</LeaseStatus><LeaseState>available</LeaseState><DefaultEncryptionScope>$account-encryption-key</DefaultEncryptionScope><DenyEncryptionScopeOverride>false</DenyEncryptionScopeOverride><HasImmutabilityPolicy>false</HasImmutabilityPolicy><HasLegalHold>false</HasLegalHold></Properties></Container></Containers><NextMarker /></EnumerationResults>",
-      "Date" : "Fri, 06 Sep 2019 19:09:22 GMT",
-      "x-ms-client-request-id" : "86589f56-5f91-400e-bb09-5a6e9e5ebd9e",
->>>>>>> a55d5dd9
+      "x-ms-request-id" : "9ebd0783-501e-003f-3c4a-675777000000",
+      "Body" : "﻿<?xml version=\"1.0\" encoding=\"utf-8\"?><EnumerationResults ServiceEndpoint=\"https://jaschrepragrs.blob.core.windows.net/\"><Prefix>jtcuploadpageac</Prefix><Containers><Container><Name>jtcuploadpageac0pageblobapitestuploadpageacf3c941532c27d8</Name><Properties><Last-Modified>Mon, 09 Sep 2019 20:08:36 GMT</Last-Modified><Etag>\"0x8D735617FC3A78B\"</Etag><LeaseStatus>unlocked</LeaseStatus><LeaseState>available</LeaseState><DefaultEncryptionScope>$account-encryption-key</DefaultEncryptionScope><DenyEncryptionScopeOverride>false</DenyEncryptionScopeOverride><HasImmutabilityPolicy>false</HasImmutabilityPolicy><HasLegalHold>false</HasLegalHold></Properties></Container></Containers><NextMarker /></EnumerationResults>",
+      "Date" : "Mon, 09 Sep 2019 20:08:36 GMT",
+      "x-ms-client-request-id" : "079825fc-3110-4b85-8c6e-40db8ea2c09a",
       "Content-Type" : "application/xml"
     },
     "Exception" : null
   }, {
     "Method" : "DELETE",
-<<<<<<< HEAD
-    "Uri" : "https://jaschrepragrs.blob.core.windows.net/jtcuploadpageac0pageblobapitestuploadpageac0f717266ca173f?restype=container",
+    "Uri" : "https://jaschrepragrs.blob.core.windows.net/jtcuploadpageac0pageblobapitestuploadpageacf3c941532c27d8?restype=container",
     "Headers" : {
       "x-ms-version" : "2019-02-02",
       "User-Agent" : "azsdk-java-azure-storage-blob/12.0.0-preview.3 1.8.0_221; Windows 10 10.0",
-      "x-ms-client-request-id" : "6781b505-e80a-461e-91ba-b962712dae65"
-=======
-    "Uri" : "https://azstoragesdkaccount.blob.core.windows.net/jtcuploadpageac0pageblobapitestuploadpageac9739383380c14a?restype=container",
-    "Headers" : {
-      "x-ms-version" : "2019-02-02",
-      "User-Agent" : "azsdk-java-azure-storage-blob/12.0.0-preview.3 1.8.0_212; Windows 10 10.0",
-      "x-ms-client-request-id" : "19425be6-db95-442c-84a1-f0c93405b24b"
->>>>>>> a55d5dd9
+      "x-ms-client-request-id" : "779a531c-0c3d-475a-b5bf-41a55771b8bf"
     },
     "Response" : {
       "x-ms-version" : "2019-02-02",
@@ -186,21 +102,11 @@
       "retry-after" : "0",
       "Content-Length" : "0",
       "StatusCode" : "202",
-<<<<<<< HEAD
-      "x-ms-request-id" : "e0dd4c8f-e01e-0026-053b-647b1f000000",
-      "Date" : "Thu, 05 Sep 2019 22:42:03 GMT",
-      "x-ms-client-request-id" : "6781b505-e80a-461e-91ba-b962712dae65"
+      "x-ms-request-id" : "9ebd07a2-501e-003f-574a-675777000000",
+      "Date" : "Mon, 09 Sep 2019 20:08:36 GMT",
+      "x-ms-client-request-id" : "779a531c-0c3d-475a-b5bf-41a55771b8bf"
     },
     "Exception" : null
   } ],
-  "variables" : [ "jtcuploadpageac0pageblobapitestuploadpageac0f717266ca173f", "javablobuploadpageac1pageblobapitestuploadpageac0f7886402bb", "63dcbb81-32b3-452a-8217-c0d44b02a5a0" ]
-=======
-      "x-ms-request-id" : "8f75e505-401e-003a-03e6-6473d5000000",
-      "Date" : "Fri, 06 Sep 2019 19:09:22 GMT",
-      "x-ms-client-request-id" : "19425be6-db95-442c-84a1-f0c93405b24b"
-    },
-    "Exception" : null
-  } ],
-  "variables" : [ "jtcuploadpageac0pageblobapitestuploadpageac9739383380c14a", "javablobuploadpageac1pageblobapitestuploadpageac973388738c4", "ee159e65-a23e-4df8-a326-64949d2f0755" ]
->>>>>>> a55d5dd9
+  "variables" : [ "jtcuploadpageac0pageblobapitestuploadpageacf3c941532c27d8", "javablobuploadpageac1pageblobapitestuploadpageacf3c943528ff", "83405de5-d037-4499-8fa0-3c03493ac65c" ]
 }