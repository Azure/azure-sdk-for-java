--- conflicted
+++ resolved
@@ -1,59 +1,32 @@
 {
   "networkCallRecords" : [ {
     "Method" : "PUT",
-<<<<<<< HEAD
-    "Uri" : "https://jaschrepragrs.blob.core.windows.net/jtcdeleteacfail0containerapitestdeleteacfail175802576bdf6?restype=container",
+    "Uri" : "https://jaschrepragrs.blob.core.windows.net/jtcdeleteacfail0containerapitestdeleteacfail7374558536d79?restype=container",
     "Headers" : {
       "x-ms-version" : "2019-02-02",
       "User-Agent" : "azsdk-java-azure-storage-blob/12.0.0-preview.3 1.8.0_221; Windows 10 10.0",
-      "x-ms-client-request-id" : "f39e23b7-8c37-46fb-84ba-f7e6fec12fec"
-=======
-    "Uri" : "https://azstoragesdkaccount.blob.core.windows.net/jtcdeleteacfail0containerapitestdeleteacfail6a7861972eee0?restype=container",
-    "Headers" : {
-      "x-ms-version" : "2019-02-02",
-      "User-Agent" : "azsdk-java-azure-storage-blob/12.0.0-preview.3 1.8.0_212; Windows 10 10.0",
-      "x-ms-client-request-id" : "6660dd60-5311-4a8a-8bd0-6ee3c921db03"
->>>>>>> a55d5dd9
+      "x-ms-client-request-id" : "5edd40b6-7573-4d9b-8b17-d3e918ec1104"
     },
     "Response" : {
       "x-ms-version" : "2019-02-02",
       "Server" : "Windows-Azure-Blob/1.0 Microsoft-HTTPAPI/2.0",
-<<<<<<< HEAD
-      "ETag" : "\"0x8D73252C69F85EE\"",
-      "Last-Modified" : "Thu, 05 Sep 2019 22:45:39 GMT",
+      "ETag" : "\"0x8D7356050A5F3F5\"",
+      "Last-Modified" : "Mon, 09 Sep 2019 20:00:08 GMT",
       "retry-after" : "0",
       "Content-Length" : "0",
       "StatusCode" : "201",
-      "x-ms-request-id" : "204896e9-901e-000b-113b-64f8df000000",
-      "Date" : "Thu, 05 Sep 2019 22:45:39 GMT",
-      "x-ms-client-request-id" : "f39e23b7-8c37-46fb-84ba-f7e6fec12fec"
-=======
-      "ETag" : "\"0x8D732FD298DF619\"",
-      "Last-Modified" : "Fri, 06 Sep 2019 19:05:20 GMT",
-      "retry-after" : "0",
-      "Content-Length" : "0",
-      "StatusCode" : "201",
-      "x-ms-request-id" : "ec637f80-001e-001f-02e6-64eb66000000",
-      "Date" : "Fri, 06 Sep 2019 19:05:19 GMT",
-      "x-ms-client-request-id" : "6660dd60-5311-4a8a-8bd0-6ee3c921db03"
->>>>>>> a55d5dd9
+      "x-ms-request-id" : "077ffb81-801e-001f-4249-673bbb000000",
+      "Date" : "Mon, 09 Sep 2019 20:00:07 GMT",
+      "x-ms-client-request-id" : "5edd40b6-7573-4d9b-8b17-d3e918ec1104"
     },
     "Exception" : null
   }, {
     "Method" : "DELETE",
-<<<<<<< HEAD
-    "Uri" : "https://jaschrepragrs.blob.core.windows.net/jtcdeleteacfail0containerapitestdeleteacfail175802576bdf6?restype=container",
+    "Uri" : "https://jaschrepragrs.blob.core.windows.net/jtcdeleteacfail0containerapitestdeleteacfail7374558536d79?restype=container",
     "Headers" : {
       "x-ms-version" : "2019-02-02",
       "User-Agent" : "azsdk-java-azure-storage-blob/12.0.0-preview.3 1.8.0_221; Windows 10 10.0",
-      "x-ms-client-request-id" : "057caa61-99c5-4e76-ba27-74f79cac6059"
-=======
-    "Uri" : "https://azstoragesdkaccount.blob.core.windows.net/jtcdeleteacfail0containerapitestdeleteacfail6a7861972eee0?restype=container",
-    "Headers" : {
-      "x-ms-version" : "2019-02-02",
-      "User-Agent" : "azsdk-java-azure-storage-blob/12.0.0-preview.3 1.8.0_212; Windows 10 10.0",
-      "x-ms-client-request-id" : "4a4d6790-016e-4d5e-a320-78e4b8b6bebc"
->>>>>>> a55d5dd9
+      "x-ms-client-request-id" : "02680e02-e46e-4d0c-a226-358205378714"
     },
     "Response" : {
       "x-ms-version" : "2019-02-02",
@@ -62,35 +35,20 @@
       "retry-after" : "0",
       "Content-Length" : "252",
       "StatusCode" : "412",
-<<<<<<< HEAD
-      "x-ms-request-id" : "20489709-901e-000b-2e3b-64f8df000000",
-      "Body" : "﻿<?xml version=\"1.0\" encoding=\"utf-8\"?><Error><Code>ConditionNotMet</Code><Message>The condition specified using HTTP conditional header(s) is not met.\nRequestId:20489709-901e-000b-2e3b-64f8df000000\nTime:2019-09-05T22:45:39.8085458Z</Message></Error>",
-      "Date" : "Thu, 05 Sep 2019 22:45:39 GMT",
-      "x-ms-client-request-id" : "057caa61-99c5-4e76-ba27-74f79cac6059",
-=======
-      "x-ms-request-id" : "ec637f9d-001e-001f-1ee6-64eb66000000",
-      "Body" : "﻿<?xml version=\"1.0\" encoding=\"utf-8\"?><Error><Code>ConditionNotMet</Code><Message>The condition specified using HTTP conditional header(s) is not met.\nRequestId:ec637f9d-001e-001f-1ee6-64eb66000000\nTime:2019-09-06T19:05:20.1909045Z</Message></Error>",
-      "Date" : "Fri, 06 Sep 2019 19:05:19 GMT",
-      "x-ms-client-request-id" : "4a4d6790-016e-4d5e-a320-78e4b8b6bebc",
->>>>>>> a55d5dd9
+      "x-ms-request-id" : "077ffb92-801e-001f-5049-673bbb000000",
+      "Body" : "﻿<?xml version=\"1.0\" encoding=\"utf-8\"?><Error><Code>ConditionNotMet</Code><Message>The condition specified using HTTP conditional header(s) is not met.\nRequestId:077ffb92-801e-001f-5049-673bbb000000\nTime:2019-09-09T20:00:08.3230839Z</Message></Error>",
+      "Date" : "Mon, 09 Sep 2019 20:00:07 GMT",
+      "x-ms-client-request-id" : "02680e02-e46e-4d0c-a226-358205378714",
       "Content-Type" : "application/xml"
     },
     "Exception" : null
   }, {
     "Method" : "GET",
-<<<<<<< HEAD
     "Uri" : "https://jaschrepragrs.blob.core.windows.net?prefix=jtcdeleteacfail&comp=list",
     "Headers" : {
       "x-ms-version" : "2019-02-02",
       "User-Agent" : "azsdk-java-azure-storage-blob/12.0.0-preview.3 1.8.0_221; Windows 10 10.0",
-      "x-ms-client-request-id" : "c25d63d1-f907-4ae6-9c51-56f03c5a3b4c"
-=======
-    "Uri" : "https://azstoragesdkaccount.blob.core.windows.net?prefix=jtcdeleteacfail&comp=list",
-    "Headers" : {
-      "x-ms-version" : "2019-02-02",
-      "User-Agent" : "azsdk-java-azure-storage-blob/12.0.0-preview.3 1.8.0_212; Windows 10 10.0",
-      "x-ms-client-request-id" : "cd477abb-9e07-4d10-a908-1eda15f374cd"
->>>>>>> a55d5dd9
+      "x-ms-client-request-id" : "f4cd5d49-ac3c-4298-8b20-ab801a64d87e"
     },
     "Response" : {
       "Transfer-Encoding" : "chunked",
@@ -98,35 +56,20 @@
       "Server" : "Windows-Azure-Blob/1.0 Microsoft-HTTPAPI/2.0",
       "retry-after" : "0",
       "StatusCode" : "200",
-<<<<<<< HEAD
-      "x-ms-request-id" : "2048971f-901e-000b-443b-64f8df000000",
-      "Body" : "﻿<?xml version=\"1.0\" encoding=\"utf-8\"?><EnumerationResults ServiceEndpoint=\"https://jaschrepragrs.blob.core.windows.net/\"><Prefix>jtcdeleteacfail</Prefix><Containers><Container><Name>jtcdeleteacfail0containerapitestdeleteacfail175802576bdf6</Name><Properties><Last-Modified>Thu, 05 Sep 2019 22:45:39 GMT</Last-Modified><Etag>\"0x8D73252C69F85EE\"</Etag><LeaseStatus>unlocked</LeaseStatus><LeaseState>available</LeaseState><DefaultEncryptionScope>$account-encryption-key</DefaultEncryptionScope><DenyEncryptionScopeOverride>false</DenyEncryptionScopeOverride><HasImmutabilityPolicy>false</HasImmutabilityPolicy><HasLegalHold>false</HasLegalHold></Properties></Container></Containers><NextMarker /></EnumerationResults>",
-      "Date" : "Thu, 05 Sep 2019 22:45:39 GMT",
-      "x-ms-client-request-id" : "c25d63d1-f907-4ae6-9c51-56f03c5a3b4c",
-=======
-      "x-ms-request-id" : "ec637fb1-001e-001f-32e6-64eb66000000",
-      "Body" : "﻿<?xml version=\"1.0\" encoding=\"utf-8\"?><EnumerationResults ServiceEndpoint=\"https://azstoragesdkaccount.blob.core.windows.net/\"><Prefix>jtcdeleteacfail</Prefix><Containers><Container><Name>jtcdeleteacfail0containerapitestdeleteacfail6a7861972eee0</Name><Properties><Last-Modified>Fri, 06 Sep 2019 19:05:20 GMT</Last-Modified><Etag>\"0x8D732FD298DF619\"</Etag><LeaseStatus>unlocked</LeaseStatus><LeaseState>available</LeaseState><DefaultEncryptionScope>$account-encryption-key</DefaultEncryptionScope><DenyEncryptionScopeOverride>false</DenyEncryptionScopeOverride><HasImmutabilityPolicy>false</HasImmutabilityPolicy><HasLegalHold>false</HasLegalHold></Properties></Container></Containers><NextMarker /></EnumerationResults>",
-      "Date" : "Fri, 06 Sep 2019 19:05:20 GMT",
-      "x-ms-client-request-id" : "cd477abb-9e07-4d10-a908-1eda15f374cd",
->>>>>>> a55d5dd9
+      "x-ms-request-id" : "077ffba1-801e-001f-5b49-673bbb000000",
+      "Body" : "﻿<?xml version=\"1.0\" encoding=\"utf-8\"?><EnumerationResults ServiceEndpoint=\"https://jaschrepragrs.blob.core.windows.net/\"><Prefix>jtcdeleteacfail</Prefix><Containers><Container><Name>jtcdeleteacfail0containerapitestdeleteacfail7374558536d79</Name><Properties><Last-Modified>Mon, 09 Sep 2019 20:00:08 GMT</Last-Modified><Etag>\"0x8D7356050A5F3F5\"</Etag><LeaseStatus>unlocked</LeaseStatus><LeaseState>available</LeaseState><DefaultEncryptionScope>$account-encryption-key</DefaultEncryptionScope><DenyEncryptionScopeOverride>false</DenyEncryptionScopeOverride><HasImmutabilityPolicy>false</HasImmutabilityPolicy><HasLegalHold>false</HasLegalHold></Properties></Container></Containers><NextMarker /></EnumerationResults>",
+      "Date" : "Mon, 09 Sep 2019 20:00:07 GMT",
+      "x-ms-client-request-id" : "f4cd5d49-ac3c-4298-8b20-ab801a64d87e",
       "Content-Type" : "application/xml"
     },
     "Exception" : null
   }, {
     "Method" : "DELETE",
-<<<<<<< HEAD
-    "Uri" : "https://jaschrepragrs.blob.core.windows.net/jtcdeleteacfail0containerapitestdeleteacfail175802576bdf6?restype=container",
+    "Uri" : "https://jaschrepragrs.blob.core.windows.net/jtcdeleteacfail0containerapitestdeleteacfail7374558536d79?restype=container",
     "Headers" : {
       "x-ms-version" : "2019-02-02",
       "User-Agent" : "azsdk-java-azure-storage-blob/12.0.0-preview.3 1.8.0_221; Windows 10 10.0",
-      "x-ms-client-request-id" : "e95ef2f5-16fe-44e9-b3b0-852580d54b00"
-=======
-    "Uri" : "https://azstoragesdkaccount.blob.core.windows.net/jtcdeleteacfail0containerapitestdeleteacfail6a7861972eee0?restype=container",
-    "Headers" : {
-      "x-ms-version" : "2019-02-02",
-      "User-Agent" : "azsdk-java-azure-storage-blob/12.0.0-preview.3 1.8.0_212; Windows 10 10.0",
-      "x-ms-client-request-id" : "3f61a29b-a395-4a06-86fd-d1e30defa9c7"
->>>>>>> a55d5dd9
+      "x-ms-client-request-id" : "1811a6cf-d8a0-460d-b920-8e4f891558f8"
     },
     "Response" : {
       "x-ms-version" : "2019-02-02",
@@ -134,21 +77,11 @@
       "retry-after" : "0",
       "Content-Length" : "0",
       "StatusCode" : "202",
-<<<<<<< HEAD
-      "x-ms-request-id" : "2048972e-901e-000b-4f3b-64f8df000000",
-      "Date" : "Thu, 05 Sep 2019 22:45:39 GMT",
-      "x-ms-client-request-id" : "e95ef2f5-16fe-44e9-b3b0-852580d54b00"
+      "x-ms-request-id" : "077ffbae-801e-001f-6449-673bbb000000",
+      "Date" : "Mon, 09 Sep 2019 20:00:07 GMT",
+      "x-ms-client-request-id" : "1811a6cf-d8a0-460d-b920-8e4f891558f8"
     },
     "Exception" : null
   } ],
-  "variables" : [ "jtcdeleteacfail0containerapitestdeleteacfail175802576bdf6" ]
-=======
-      "x-ms-request-id" : "ec637fd4-001e-001f-4fe6-64eb66000000",
-      "Date" : "Fri, 06 Sep 2019 19:05:20 GMT",
-      "x-ms-client-request-id" : "3f61a29b-a395-4a06-86fd-d1e30defa9c7"
-    },
-    "Exception" : null
-  } ],
-  "variables" : [ "jtcdeleteacfail0containerapitestdeleteacfail6a7861972eee0" ]
->>>>>>> a55d5dd9
+  "variables" : [ "jtcdeleteacfail0containerapitestdeleteacfail7374558536d79" ]
 }