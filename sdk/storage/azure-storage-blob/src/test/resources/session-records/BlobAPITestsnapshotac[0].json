--- conflicted
+++ resolved
@@ -1,150 +1,80 @@
 {
   "networkCallRecords" : [ {
     "Method" : "PUT",
-<<<<<<< HEAD
-    "Uri" : "https://jaschrepragrs.blob.core.windows.net/jtcsnapshotac0blobapitestsnapshotacb71155691fddb8ae8c?restype=container",
+    "Uri" : "https://jaschrepragrs.blob.core.windows.net/jtcsnapshotac0blobapitestsnapshotacfc362242e986e79e42?restype=container",
     "Headers" : {
       "x-ms-version" : "2019-02-02",
       "User-Agent" : "azsdk-java-azure-storage-blob/12.0.0-preview.3 1.8.0_221; Windows 10 10.0",
-      "x-ms-client-request-id" : "a49ab559-5f72-4109-b6f0-8c782091a56a"
-=======
-    "Uri" : "https://azstoragesdkaccount.blob.core.windows.net/jtcsnapshotac0blobapitestsnapshotac90914513dc81fba8f0?restype=container",
-    "Headers" : {
-      "x-ms-version" : "2019-02-02",
-      "User-Agent" : "azsdk-java-azure-storage-blob/12.0.0-preview.3 1.8.0_212; Windows 10 10.0",
-      "x-ms-client-request-id" : "3708cacb-c70f-435a-ab6c-3039e5cca435"
->>>>>>> a55d5dd9
+      "x-ms-client-request-id" : "04a89d14-94a2-47d4-bd9e-0d19f0fc455f"
     },
     "Response" : {
       "x-ms-version" : "2019-02-02",
       "Server" : "Windows-Azure-Blob/1.0 Microsoft-HTTPAPI/2.0",
-<<<<<<< HEAD
-      "ETag" : "\"0x8D73251C9A45B76\"",
-      "Last-Modified" : "Thu, 05 Sep 2019 22:38:35 GMT",
+      "ETag" : "\"0x8D73561193D836A\"",
+      "Last-Modified" : "Mon, 09 Sep 2019 20:05:44 GMT",
       "retry-after" : "0",
       "Content-Length" : "0",
       "StatusCode" : "201",
-      "x-ms-request-id" : "bfed1ed4-901e-0044-3f3a-643cc7000000",
-      "Date" : "Thu, 05 Sep 2019 22:38:34 GMT",
-      "x-ms-client-request-id" : "a49ab559-5f72-4109-b6f0-8c782091a56a"
-=======
-      "ETag" : "\"0x8D732FC9591092B\"",
-      "Last-Modified" : "Fri, 06 Sep 2019 19:01:11 GMT",
-      "retry-after" : "0",
-      "Content-Length" : "0",
-      "StatusCode" : "201",
-      "x-ms-request-id" : "b92bb741-d01e-009e-53e5-644931000000",
-      "Date" : "Fri, 06 Sep 2019 19:01:11 GMT",
-      "x-ms-client-request-id" : "3708cacb-c70f-435a-ab6c-3039e5cca435"
->>>>>>> a55d5dd9
+      "x-ms-request-id" : "c5ca80a3-301e-0042-4d49-67cbbf000000",
+      "Date" : "Mon, 09 Sep 2019 20:05:44 GMT",
+      "x-ms-client-request-id" : "04a89d14-94a2-47d4-bd9e-0d19f0fc455f"
     },
     "Exception" : null
   }, {
     "Method" : "PUT",
-<<<<<<< HEAD
-    "Uri" : "https://jaschrepragrs.blob.core.windows.net/jtcsnapshotac0blobapitestsnapshotacb71155691fddb8ae8c/javablobsnapshotac1blobapitestsnapshotacb7159811075b5da",
+    "Uri" : "https://jaschrepragrs.blob.core.windows.net/jtcsnapshotac0blobapitestsnapshotacfc362242e986e79e42/javablobsnapshotac1blobapitestsnapshotacfc3453192654757",
     "Headers" : {
       "x-ms-version" : "2019-02-02",
       "User-Agent" : "azsdk-java-azure-storage-blob/12.0.0-preview.3 1.8.0_221; Windows 10 10.0",
-      "x-ms-client-request-id" : "aab8275a-defd-47fe-a631-601c6f40c1cc",
-=======
-    "Uri" : "https://azstoragesdkaccount.blob.core.windows.net/jtcsnapshotac0blobapitestsnapshotac90914513dc81fba8f0/javablobsnapshotac1blobapitestsnapshotac90991862d3600bd",
-    "Headers" : {
-      "x-ms-version" : "2019-02-02",
-      "User-Agent" : "azsdk-java-azure-storage-blob/12.0.0-preview.3 1.8.0_212; Windows 10 10.0",
-      "x-ms-client-request-id" : "bf44e7cf-89f7-414d-aa3a-343e816c66c1",
->>>>>>> a55d5dd9
+      "x-ms-client-request-id" : "187ca1d9-52a9-4204-801d-fc9ea5033833",
       "Content-Type" : "application/octet-stream"
     },
     "Response" : {
       "x-ms-version" : "2019-02-02",
       "Server" : "Windows-Azure-Blob/1.0 Microsoft-HTTPAPI/2.0",
       "x-ms-content-crc64" : "6RYQPwaVsyQ=",
-<<<<<<< HEAD
-      "Last-Modified" : "Thu, 05 Sep 2019 22:38:35 GMT",
+      "Last-Modified" : "Mon, 09 Sep 2019 20:05:44 GMT",
       "retry-after" : "0",
       "StatusCode" : "201",
       "x-ms-request-server-encrypted" : "true",
-      "Date" : "Thu, 05 Sep 2019 22:38:34 GMT",
+      "Date" : "Mon, 09 Sep 2019 20:05:44 GMT",
       "Content-MD5" : "wh+Wm18D0z1D4E+PE252gg==",
-      "ETag" : "\"0x8D73251C9B1FD25\"",
+      "ETag" : "\"0x8D73561194B6D88\"",
       "Content-Length" : "0",
-      "x-ms-request-id" : "bfed1ef2-901e-0044-5a3a-643cc7000000",
-      "x-ms-client-request-id" : "aab8275a-defd-47fe-a631-601c6f40c1cc"
-=======
-      "Last-Modified" : "Fri, 06 Sep 2019 19:01:11 GMT",
-      "retry-after" : "0",
-      "StatusCode" : "201",
-      "x-ms-request-server-encrypted" : "true",
-      "Date" : "Fri, 06 Sep 2019 19:01:11 GMT",
-      "Content-MD5" : "wh+Wm18D0z1D4E+PE252gg==",
-      "ETag" : "\"0x8D732FC9597E529\"",
-      "Content-Length" : "0",
-      "x-ms-request-id" : "b92bb780-d01e-009e-06e5-644931000000",
-      "x-ms-client-request-id" : "bf44e7cf-89f7-414d-aa3a-343e816c66c1"
->>>>>>> a55d5dd9
+      "x-ms-request-id" : "c5ca80c0-301e-0042-6949-67cbbf000000",
+      "x-ms-client-request-id" : "187ca1d9-52a9-4204-801d-fc9ea5033833"
     },
     "Exception" : null
   }, {
     "Method" : "PUT",
-<<<<<<< HEAD
-    "Uri" : "https://jaschrepragrs.blob.core.windows.net/jtcsnapshotac0blobapitestsnapshotacb71155691fddb8ae8c/javablobsnapshotac1blobapitestsnapshotacb7159811075b5da?comp=snapshot",
+    "Uri" : "https://jaschrepragrs.blob.core.windows.net/jtcsnapshotac0blobapitestsnapshotacfc362242e986e79e42/javablobsnapshotac1blobapitestsnapshotacfc3453192654757?comp=snapshot",
     "Headers" : {
       "x-ms-version" : "2019-02-02",
       "User-Agent" : "azsdk-java-azure-storage-blob/12.0.0-preview.3 1.8.0_221; Windows 10 10.0",
-      "x-ms-client-request-id" : "56a8160a-4098-4919-abf2-4fe2960db308"
+      "x-ms-client-request-id" : "622123e2-e023-46dc-be23-761c60def87e"
     },
     "Response" : {
       "x-ms-version" : "2019-02-02",
-      "x-ms-snapshot" : "2019-09-05T22:38:35.4700005Z",
+      "x-ms-snapshot" : "2019-09-09T20:05:44.9528610Z",
       "Server" : "Windows-Azure-Blob/1.0 Microsoft-HTTPAPI/2.0",
-      "ETag" : "\"0x8D73251C9B1FD25\"",
-      "Last-Modified" : "Thu, 05 Sep 2019 22:38:35 GMT",
+      "ETag" : "\"0x8D73561194B6D88\"",
+      "Last-Modified" : "Mon, 09 Sep 2019 20:05:44 GMT",
       "retry-after" : "0",
       "Content-Length" : "0",
       "StatusCode" : "201",
-      "x-ms-request-id" : "bfed1f06-901e-0044-6b3a-643cc7000000",
+      "x-ms-request-id" : "c5ca80db-301e-0042-0249-67cbbf000000",
       "x-ms-request-server-encrypted" : "false",
-      "Date" : "Thu, 05 Sep 2019 22:38:34 GMT",
-      "x-ms-client-request-id" : "56a8160a-4098-4919-abf2-4fe2960db308"
-=======
-    "Uri" : "https://azstoragesdkaccount.blob.core.windows.net/jtcsnapshotac0blobapitestsnapshotac90914513dc81fba8f0/javablobsnapshotac1blobapitestsnapshotac90991862d3600bd?comp=snapshot",
-    "Headers" : {
-      "x-ms-version" : "2019-02-02",
-      "User-Agent" : "azsdk-java-azure-storage-blob/12.0.0-preview.3 1.8.0_212; Windows 10 10.0",
-      "x-ms-client-request-id" : "45d5a52d-826f-4cee-910e-6dd7873c232f"
-    },
-    "Response" : {
-      "x-ms-version" : "2019-02-02",
-      "x-ms-snapshot" : "2019-09-06T19:01:11.9702239Z",
-      "Server" : "Windows-Azure-Blob/1.0 Microsoft-HTTPAPI/2.0",
-      "ETag" : "\"0x8D732FC9597E529\"",
-      "Last-Modified" : "Fri, 06 Sep 2019 19:01:11 GMT",
-      "retry-after" : "0",
-      "Content-Length" : "0",
-      "StatusCode" : "201",
-      "x-ms-request-id" : "b92bb7b1-d01e-009e-34e5-644931000000",
-      "x-ms-request-server-encrypted" : "false",
-      "Date" : "Fri, 06 Sep 2019 19:01:11 GMT",
-      "x-ms-client-request-id" : "45d5a52d-826f-4cee-910e-6dd7873c232f"
->>>>>>> a55d5dd9
+      "Date" : "Mon, 09 Sep 2019 20:05:44 GMT",
+      "x-ms-client-request-id" : "622123e2-e023-46dc-be23-761c60def87e"
     },
     "Exception" : null
   }, {
     "Method" : "GET",
-<<<<<<< HEAD
     "Uri" : "https://jaschrepragrs.blob.core.windows.net?prefix=jtcsnapshotac&comp=list",
     "Headers" : {
       "x-ms-version" : "2019-02-02",
       "User-Agent" : "azsdk-java-azure-storage-blob/12.0.0-preview.3 1.8.0_221; Windows 10 10.0",
-      "x-ms-client-request-id" : "3e661e24-36b7-48ec-a946-af08d1fa39f0"
-=======
-    "Uri" : "https://azstoragesdkaccount.blob.core.windows.net?prefix=jtcsnapshotac&comp=list",
-    "Headers" : {
-      "x-ms-version" : "2019-02-02",
-      "User-Agent" : "azsdk-java-azure-storage-blob/12.0.0-preview.3 1.8.0_212; Windows 10 10.0",
-      "x-ms-client-request-id" : "7972785e-15ce-438a-86d7-6f823c6f071c"
->>>>>>> a55d5dd9
+      "x-ms-client-request-id" : "c8b80bdd-259a-47a6-bca0-be59d237ddba"
     },
     "Response" : {
       "Transfer-Encoding" : "chunked",
@@ -152,35 +82,20 @@
       "Server" : "Windows-Azure-Blob/1.0 Microsoft-HTTPAPI/2.0",
       "retry-after" : "0",
       "StatusCode" : "200",
-<<<<<<< HEAD
-      "x-ms-request-id" : "bfed1f14-901e-0044-793a-643cc7000000",
-      "Body" : "﻿<?xml version=\"1.0\" encoding=\"utf-8\"?><EnumerationResults ServiceEndpoint=\"https://jaschrepragrs.blob.core.windows.net/\"><Prefix>jtcsnapshotac</Prefix><Containers><Container><Name>jtcsnapshotac0blobapitestsnapshotacb71155691fddb8ae8c</Name><Properties><Last-Modified>Thu, 05 Sep 2019 22:38:35 GMT</Last-Modified><Etag>\"0x8D73251C9A45B76\"</Etag><LeaseStatus>unlocked</LeaseStatus><LeaseState>available</LeaseState><DefaultEncryptionScope>$account-encryption-key</DefaultEncryptionScope><DenyEncryptionScopeOverride>false</DenyEncryptionScopeOverride><HasImmutabilityPolicy>false</HasImmutabilityPolicy><HasLegalHold>false</HasLegalHold></Properties></Container></Containers><NextMarker /></EnumerationResults>",
-      "Date" : "Thu, 05 Sep 2019 22:38:34 GMT",
-      "x-ms-client-request-id" : "3e661e24-36b7-48ec-a946-af08d1fa39f0",
-=======
-      "x-ms-request-id" : "b92bb7de-d01e-009e-5ce5-644931000000",
-      "Body" : "﻿<?xml version=\"1.0\" encoding=\"utf-8\"?><EnumerationResults ServiceEndpoint=\"https://azstoragesdkaccount.blob.core.windows.net/\"><Prefix>jtcsnapshotac</Prefix><Containers><Container><Name>jtcsnapshotac0blobapitestsnapshotac90914513dc81fba8f0</Name><Properties><Last-Modified>Fri, 06 Sep 2019 19:01:11 GMT</Last-Modified><Etag>\"0x8D732FC9591092B\"</Etag><LeaseStatus>unlocked</LeaseStatus><LeaseState>available</LeaseState><DefaultEncryptionScope>$account-encryption-key</DefaultEncryptionScope><DenyEncryptionScopeOverride>false</DenyEncryptionScopeOverride><HasImmutabilityPolicy>false</HasImmutabilityPolicy><HasLegalHold>false</HasLegalHold></Properties></Container></Containers><NextMarker /></EnumerationResults>",
-      "Date" : "Fri, 06 Sep 2019 19:01:11 GMT",
-      "x-ms-client-request-id" : "7972785e-15ce-438a-86d7-6f823c6f071c",
->>>>>>> a55d5dd9
+      "x-ms-request-id" : "c5ca80e1-301e-0042-0849-67cbbf000000",
+      "Body" : "﻿<?xml version=\"1.0\" encoding=\"utf-8\"?><EnumerationResults ServiceEndpoint=\"https://jaschrepragrs.blob.core.windows.net/\"><Prefix>jtcsnapshotac</Prefix><Containers><Container><Name>jtcsnapshotac0blobapitestsnapshotacfc362242e986e79e42</Name><Properties><Last-Modified>Mon, 09 Sep 2019 20:05:44 GMT</Last-Modified><Etag>\"0x8D73561193D836A\"</Etag><LeaseStatus>unlocked</LeaseStatus><LeaseState>available</LeaseState><DefaultEncryptionScope>$account-encryption-key</DefaultEncryptionScope><DenyEncryptionScopeOverride>false</DenyEncryptionScopeOverride><HasImmutabilityPolicy>false</HasImmutabilityPolicy><HasLegalHold>false</HasLegalHold></Properties></Container></Containers><NextMarker /></EnumerationResults>",
+      "Date" : "Mon, 09 Sep 2019 20:05:44 GMT",
+      "x-ms-client-request-id" : "c8b80bdd-259a-47a6-bca0-be59d237ddba",
       "Content-Type" : "application/xml"
     },
     "Exception" : null
   }, {
     "Method" : "DELETE",
-<<<<<<< HEAD
-    "Uri" : "https://jaschrepragrs.blob.core.windows.net/jtcsnapshotac0blobapitestsnapshotacb71155691fddb8ae8c?restype=container",
+    "Uri" : "https://jaschrepragrs.blob.core.windows.net/jtcsnapshotac0blobapitestsnapshotacfc362242e986e79e42?restype=container",
     "Headers" : {
       "x-ms-version" : "2019-02-02",
       "User-Agent" : "azsdk-java-azure-storage-blob/12.0.0-preview.3 1.8.0_221; Windows 10 10.0",
-      "x-ms-client-request-id" : "a2aa9b5b-8da2-40f2-9a4e-683d0445533d"
-=======
-    "Uri" : "https://azstoragesdkaccount.blob.core.windows.net/jtcsnapshotac0blobapitestsnapshotac90914513dc81fba8f0?restype=container",
-    "Headers" : {
-      "x-ms-version" : "2019-02-02",
-      "User-Agent" : "azsdk-java-azure-storage-blob/12.0.0-preview.3 1.8.0_212; Windows 10 10.0",
-      "x-ms-client-request-id" : "eefc5093-8375-4a3d-9006-540deb7bda20"
->>>>>>> a55d5dd9
+      "x-ms-client-request-id" : "5bcfdb47-5794-4bd1-a005-019264c02394"
     },
     "Response" : {
       "x-ms-version" : "2019-02-02",
@@ -188,21 +103,11 @@
       "retry-after" : "0",
       "Content-Length" : "0",
       "StatusCode" : "202",
-<<<<<<< HEAD
-      "x-ms-request-id" : "bfed1f27-901e-0044-0a3a-643cc7000000",
-      "Date" : "Thu, 05 Sep 2019 22:38:34 GMT",
-      "x-ms-client-request-id" : "a2aa9b5b-8da2-40f2-9a4e-683d0445533d"
+      "x-ms-request-id" : "c5ca8103-301e-0042-2549-67cbbf000000",
+      "Date" : "Mon, 09 Sep 2019 20:05:44 GMT",
+      "x-ms-client-request-id" : "5bcfdb47-5794-4bd1-a005-019264c02394"
     },
     "Exception" : null
   } ],
-  "variables" : [ "jtcsnapshotac0blobapitestsnapshotacb71155691fddb8ae8c", "javablobsnapshotac1blobapitestsnapshotacb7159811075b5da" ]
-=======
-      "x-ms-request-id" : "b92bb801-d01e-009e-7ee5-644931000000",
-      "Date" : "Fri, 06 Sep 2019 19:01:11 GMT",
-      "x-ms-client-request-id" : "eefc5093-8375-4a3d-9006-540deb7bda20"
-    },
-    "Exception" : null
-  } ],
-  "variables" : [ "jtcsnapshotac0blobapitestsnapshotac90914513dc81fba8f0", "javablobsnapshotac1blobapitestsnapshotac90991862d3600bd" ]
->>>>>>> a55d5dd9
+  "variables" : [ "jtcsnapshotac0blobapitestsnapshotacfc362242e986e79e42", "javablobsnapshotac1blobapitestsnapshotacfc3453192654757" ]
 }