--- conflicted
+++ resolved
@@ -1,101 +1,54 @@
 {
   "networkCallRecords" : [ {
     "Method" : "PUT",
-<<<<<<< HEAD
-    "Uri" : "https://jaschrepragrs.blob.core.windows.net/jtccreateacfail0appendblobapitestcreateacfailb80336501a950?restype=container",
+    "Uri" : "https://jaschrepragrs.blob.core.windows.net/jtccreateacfail0appendblobapitestcreateacfail2b149774013e4?restype=container",
     "Headers" : {
       "x-ms-version" : "2019-02-02",
       "User-Agent" : "azsdk-java-azure-storage-blob/12.0.0-preview.3 1.8.0_221; Windows 10 10.0",
-      "x-ms-client-request-id" : "9136b479-79e3-488e-81ec-3fa9bec44b47"
-=======
-    "Uri" : "https://azstoragesdkaccount.blob.core.windows.net/jtccreateacfail0appendblobapitestcreateacfailf377275550f11?restype=container",
-    "Headers" : {
-      "x-ms-version" : "2019-02-02",
-      "User-Agent" : "azsdk-java-azure-storage-blob/12.0.0-preview.3 1.8.0_212; Windows 10 10.0",
-      "x-ms-client-request-id" : "2a5ebacc-eb28-4315-8c6e-172e2057c5d2"
->>>>>>> a55d5dd9
+      "x-ms-client-request-id" : "b6e58c32-5c96-44cf-8f35-ccce25de6947"
     },
     "Response" : {
       "x-ms-version" : "2019-02-02",
       "Server" : "Windows-Azure-Blob/1.0 Microsoft-HTTPAPI/2.0",
-<<<<<<< HEAD
-      "ETag" : "\"0x8D732522A197D22\"",
-      "Last-Modified" : "Thu, 05 Sep 2019 22:41:17 GMT",
+      "ETag" : "\"0x8D7356236B06EB6\"",
+      "Last-Modified" : "Mon, 09 Sep 2019 20:13:43 GMT",
       "retry-after" : "0",
       "Content-Length" : "0",
       "StatusCode" : "201",
-      "x-ms-request-id" : "bfedc5fd-901e-0044-593b-643cc7000000",
-      "Date" : "Thu, 05 Sep 2019 22:41:16 GMT",
-      "x-ms-client-request-id" : "9136b479-79e3-488e-81ec-3fa9bec44b47"
-=======
-      "ETag" : "\"0x8D732FC62BD55B5\"",
-      "Last-Modified" : "Fri, 06 Sep 2019 18:59:46 GMT",
-      "retry-after" : "0",
-      "Content-Length" : "0",
-      "StatusCode" : "201",
-      "x-ms-request-id" : "94d13889-201e-012e-1ce5-64f6e4000000",
-      "Date" : "Fri, 06 Sep 2019 18:59:45 GMT",
-      "x-ms-client-request-id" : "2a5ebacc-eb28-4315-8c6e-172e2057c5d2"
->>>>>>> a55d5dd9
+      "x-ms-request-id" : "034813ba-301e-0024-644b-6779e5000000",
+      "Date" : "Mon, 09 Sep 2019 20:13:43 GMT",
+      "x-ms-client-request-id" : "b6e58c32-5c96-44cf-8f35-ccce25de6947"
     },
     "Exception" : null
   }, {
     "Method" : "PUT",
-<<<<<<< HEAD
-    "Uri" : "https://jaschrepragrs.blob.core.windows.net/jtccreateacfail0appendblobapitestcreateacfailb80336501a950/javablobcreateacfail1appendblobapitestcreateacfailb8084487ce",
+    "Uri" : "https://jaschrepragrs.blob.core.windows.net/jtccreateacfail0appendblobapitestcreateacfail2b149774013e4/javablobcreateacfail1appendblobapitestcreateacfail2b184306f9",
     "Headers" : {
       "x-ms-version" : "2019-02-02",
       "User-Agent" : "azsdk-java-azure-storage-blob/12.0.0-preview.3 1.8.0_221; Windows 10 10.0",
-      "x-ms-client-request-id" : "6b87f8c9-deca-4313-92d8-d3e2fd05a9b1"
-=======
-    "Uri" : "https://azstoragesdkaccount.blob.core.windows.net/jtccreateacfail0appendblobapitestcreateacfailf377275550f11/javablobcreateacfail1appendblobapitestcreateacfailf3793719d5",
-    "Headers" : {
-      "x-ms-version" : "2019-02-02",
-      "User-Agent" : "azsdk-java-azure-storage-blob/12.0.0-preview.3 1.8.0_212; Windows 10 10.0",
-      "x-ms-client-request-id" : "6fe22fef-2fd1-4bdc-b3c1-2c7d3af2979c"
->>>>>>> a55d5dd9
+      "x-ms-client-request-id" : "1d127eac-f611-427b-88c5-a3a6eecf5a7e"
     },
     "Response" : {
       "x-ms-version" : "2019-02-02",
       "Server" : "Windows-Azure-Blob/1.0 Microsoft-HTTPAPI/2.0",
-<<<<<<< HEAD
-      "ETag" : "\"0x8D732522A26BAC2\"",
-      "Last-Modified" : "Thu, 05 Sep 2019 22:41:17 GMT",
+      "ETag" : "\"0x8D7356236BDFD37\"",
+      "Last-Modified" : "Mon, 09 Sep 2019 20:13:43 GMT",
       "retry-after" : "0",
       "Content-Length" : "0",
       "StatusCode" : "201",
-      "x-ms-request-id" : "bfedc612-901e-0044-6a3b-643cc7000000",
+      "x-ms-request-id" : "034813cf-301e-0024-774b-6779e5000000",
       "x-ms-request-server-encrypted" : "true",
-      "Date" : "Thu, 05 Sep 2019 22:41:16 GMT",
-      "x-ms-client-request-id" : "6b87f8c9-deca-4313-92d8-d3e2fd05a9b1"
-=======
-      "ETag" : "\"0x8D732FC62C5C5B5\"",
-      "Last-Modified" : "Fri, 06 Sep 2019 18:59:46 GMT",
-      "retry-after" : "0",
-      "Content-Length" : "0",
-      "StatusCode" : "201",
-      "x-ms-request-id" : "94d13899-201e-012e-2ae5-64f6e4000000",
-      "x-ms-request-server-encrypted" : "true",
-      "Date" : "Fri, 06 Sep 2019 18:59:45 GMT",
-      "x-ms-client-request-id" : "6fe22fef-2fd1-4bdc-b3c1-2c7d3af2979c"
->>>>>>> a55d5dd9
+      "Date" : "Mon, 09 Sep 2019 20:13:43 GMT",
+      "x-ms-client-request-id" : "1d127eac-f611-427b-88c5-a3a6eecf5a7e"
     },
     "Exception" : null
   }, {
     "Method" : "PUT",
-<<<<<<< HEAD
-    "Uri" : "https://jaschrepragrs.blob.core.windows.net/jtccreateacfail0appendblobapitestcreateacfailb80336501a950/javablobcreateacfail1appendblobapitestcreateacfailb8084487ce",
+    "Uri" : "https://jaschrepragrs.blob.core.windows.net/jtccreateacfail0appendblobapitestcreateacfail2b149774013e4/javablobcreateacfail1appendblobapitestcreateacfail2b184306f9",
     "Headers" : {
       "x-ms-version" : "2019-02-02",
       "User-Agent" : "azsdk-java-azure-storage-blob/12.0.0-preview.3 1.8.0_221; Windows 10 10.0",
-      "x-ms-client-request-id" : "51984c38-51cf-419c-9148-c0df5f330850"
-=======
-    "Uri" : "https://azstoragesdkaccount.blob.core.windows.net/jtccreateacfail0appendblobapitestcreateacfailf377275550f11/javablobcreateacfail1appendblobapitestcreateacfailf3793719d5",
-    "Headers" : {
-      "x-ms-version" : "2019-02-02",
-      "User-Agent" : "azsdk-java-azure-storage-blob/12.0.0-preview.3 1.8.0_212; Windows 10 10.0",
-      "x-ms-client-request-id" : "e7a2035a-da0c-4623-9a40-a58a6e8a12a8"
->>>>>>> a55d5dd9
+      "x-ms-client-request-id" : "5c9efce8-72fd-442f-a90e-b2ded0580621"
     },
     "Response" : {
       "x-ms-version" : "2019-02-02",
@@ -104,35 +57,20 @@
       "retry-after" : "0",
       "Content-Length" : "252",
       "StatusCode" : "412",
-<<<<<<< HEAD
-      "x-ms-request-id" : "bfedc629-901e-0044-013b-643cc7000000",
-      "Body" : "﻿<?xml version=\"1.0\" encoding=\"utf-8\"?><Error><Code>ConditionNotMet</Code><Message>The condition specified using HTTP conditional header(s) is not met.\nRequestId:bfedc629-901e-0044-013b-643cc7000000\nTime:2019-09-05T22:41:17.2886267Z</Message></Error>",
-      "Date" : "Thu, 05 Sep 2019 22:41:16 GMT",
-      "x-ms-client-request-id" : "51984c38-51cf-419c-9148-c0df5f330850",
-=======
-      "x-ms-request-id" : "94d138d4-201e-012e-5ce5-64f6e4000000",
-      "Body" : "﻿<?xml version=\"1.0\" encoding=\"utf-8\"?><Error><Code>ConditionNotMet</Code><Message>The condition specified using HTTP conditional header(s) is not met.\nRequestId:94d138d4-201e-012e-5ce5-64f6e4000000\nTime:2019-09-06T18:59:46.8519683Z</Message></Error>",
-      "Date" : "Fri, 06 Sep 2019 18:59:45 GMT",
-      "x-ms-client-request-id" : "e7a2035a-da0c-4623-9a40-a58a6e8a12a8",
->>>>>>> a55d5dd9
+      "x-ms-request-id" : "034813d6-301e-0024-7e4b-6779e5000000",
+      "Body" : "﻿<?xml version=\"1.0\" encoding=\"utf-8\"?><Error><Code>ConditionNotMet</Code><Message>The condition specified using HTTP conditional header(s) is not met.\nRequestId:034813d6-301e-0024-7e4b-6779e5000000\nTime:2019-09-09T20:13:43.8485182Z</Message></Error>",
+      "Date" : "Mon, 09 Sep 2019 20:13:43 GMT",
+      "x-ms-client-request-id" : "5c9efce8-72fd-442f-a90e-b2ded0580621",
       "Content-Type" : "application/xml"
     },
     "Exception" : null
   }, {
     "Method" : "GET",
-<<<<<<< HEAD
     "Uri" : "https://jaschrepragrs.blob.core.windows.net?prefix=jtccreateacfail&comp=list",
     "Headers" : {
       "x-ms-version" : "2019-02-02",
       "User-Agent" : "azsdk-java-azure-storage-blob/12.0.0-preview.3 1.8.0_221; Windows 10 10.0",
-      "x-ms-client-request-id" : "fcd9dba2-dd4a-4f1c-b573-81f0f6f388cf"
-=======
-    "Uri" : "https://azstoragesdkaccount.blob.core.windows.net?prefix=jtccreateacfail&comp=list",
-    "Headers" : {
-      "x-ms-version" : "2019-02-02",
-      "User-Agent" : "azsdk-java-azure-storage-blob/12.0.0-preview.3 1.8.0_212; Windows 10 10.0",
-      "x-ms-client-request-id" : "494cf8bb-cc06-4374-aba0-df189a832c58"
->>>>>>> a55d5dd9
+      "x-ms-client-request-id" : "f0035fa4-9ed2-4dc9-a2f8-0904e93d3879"
     },
     "Response" : {
       "Transfer-Encoding" : "chunked",
@@ -140,35 +78,20 @@
       "Server" : "Windows-Azure-Blob/1.0 Microsoft-HTTPAPI/2.0",
       "retry-after" : "0",
       "StatusCode" : "200",
-<<<<<<< HEAD
-      "x-ms-request-id" : "bfedc63d-901e-0044-143b-643cc7000000",
-      "Body" : "﻿<?xml version=\"1.0\" encoding=\"utf-8\"?><EnumerationResults ServiceEndpoint=\"https://jaschrepragrs.blob.core.windows.net/\"><Prefix>jtccreateacfail</Prefix><Containers><Container><Name>jtccreateacfail0appendblobapitestcreateacfailb80336501a950</Name><Properties><Last-Modified>Thu, 05 Sep 2019 22:41:17 GMT</Last-Modified><Etag>\"0x8D732522A197D22\"</Etag><LeaseStatus>unlocked</LeaseStatus><LeaseState>available</LeaseState><DefaultEncryptionScope>$account-encryption-key</DefaultEncryptionScope><DenyEncryptionScopeOverride>false</DenyEncryptionScopeOverride><HasImmutabilityPolicy>false</HasImmutabilityPolicy><HasLegalHold>false</HasLegalHold></Properties></Container></Containers><NextMarker /></EnumerationResults>",
-      "Date" : "Thu, 05 Sep 2019 22:41:17 GMT",
-      "x-ms-client-request-id" : "fcd9dba2-dd4a-4f1c-b573-81f0f6f388cf",
-=======
-      "x-ms-request-id" : "94d138e0-201e-012e-65e5-64f6e4000000",
-      "Body" : "﻿<?xml version=\"1.0\" encoding=\"utf-8\"?><EnumerationResults ServiceEndpoint=\"https://azstoragesdkaccount.blob.core.windows.net/\"><Prefix>jtccreateacfail</Prefix><Containers><Container><Name>jtccreateacfail0appendblobapitestcreateacfailf377275550f11</Name><Properties><Last-Modified>Fri, 06 Sep 2019 18:59:46 GMT</Last-Modified><Etag>\"0x8D732FC62BD55B5\"</Etag><LeaseStatus>unlocked</LeaseStatus><LeaseState>available</LeaseState><DefaultEncryptionScope>$account-encryption-key</DefaultEncryptionScope><DenyEncryptionScopeOverride>false</DenyEncryptionScopeOverride><HasImmutabilityPolicy>false</HasImmutabilityPolicy><HasLegalHold>false</HasLegalHold></Properties></Container></Containers><NextMarker /></EnumerationResults>",
-      "Date" : "Fri, 06 Sep 2019 18:59:46 GMT",
-      "x-ms-client-request-id" : "494cf8bb-cc06-4374-aba0-df189a832c58",
->>>>>>> a55d5dd9
+      "x-ms-request-id" : "034813ea-301e-0024-114b-6779e5000000",
+      "Body" : "﻿<?xml version=\"1.0\" encoding=\"utf-8\"?><EnumerationResults ServiceEndpoint=\"https://jaschrepragrs.blob.core.windows.net/\"><Prefix>jtccreateacfail</Prefix><Containers><Container><Name>jtccreateacfail0appendblobapitestcreateacfail2b149774013e4</Name><Properties><Last-Modified>Mon, 09 Sep 2019 20:13:43 GMT</Last-Modified><Etag>\"0x8D7356236B06EB6\"</Etag><LeaseStatus>unlocked</LeaseStatus><LeaseState>available</LeaseState><DefaultEncryptionScope>$account-encryption-key</DefaultEncryptionScope><DenyEncryptionScopeOverride>false</DenyEncryptionScopeOverride><HasImmutabilityPolicy>false</HasImmutabilityPolicy><HasLegalHold>false</HasLegalHold></Properties></Container></Containers><NextMarker /></EnumerationResults>",
+      "Date" : "Mon, 09 Sep 2019 20:13:43 GMT",
+      "x-ms-client-request-id" : "f0035fa4-9ed2-4dc9-a2f8-0904e93d3879",
       "Content-Type" : "application/xml"
     },
     "Exception" : null
   }, {
     "Method" : "DELETE",
-<<<<<<< HEAD
-    "Uri" : "https://jaschrepragrs.blob.core.windows.net/jtccreateacfail0appendblobapitestcreateacfailb80336501a950?restype=container",
+    "Uri" : "https://jaschrepragrs.blob.core.windows.net/jtccreateacfail0appendblobapitestcreateacfail2b149774013e4?restype=container",
     "Headers" : {
       "x-ms-version" : "2019-02-02",
       "User-Agent" : "azsdk-java-azure-storage-blob/12.0.0-preview.3 1.8.0_221; Windows 10 10.0",
-      "x-ms-client-request-id" : "7f3895d4-4867-49b1-b5cb-2371cc4d3951"
-=======
-    "Uri" : "https://azstoragesdkaccount.blob.core.windows.net/jtccreateacfail0appendblobapitestcreateacfailf377275550f11?restype=container",
-    "Headers" : {
-      "x-ms-version" : "2019-02-02",
-      "User-Agent" : "azsdk-java-azure-storage-blob/12.0.0-preview.3 1.8.0_212; Windows 10 10.0",
-      "x-ms-client-request-id" : "1e604916-8eee-450a-8185-7c41b9b7bd24"
->>>>>>> a55d5dd9
+      "x-ms-client-request-id" : "97cade7d-4e29-4caf-8eb8-d566588fc620"
     },
     "Response" : {
       "x-ms-version" : "2019-02-02",
@@ -176,21 +99,11 @@
       "retry-after" : "0",
       "Content-Length" : "0",
       "StatusCode" : "202",
-<<<<<<< HEAD
-      "x-ms-request-id" : "bfedc652-901e-0044-293b-643cc7000000",
-      "Date" : "Thu, 05 Sep 2019 22:41:17 GMT",
-      "x-ms-client-request-id" : "7f3895d4-4867-49b1-b5cb-2371cc4d3951"
+      "x-ms-request-id" : "034813fc-301e-0024-1f4b-6779e5000000",
+      "Date" : "Mon, 09 Sep 2019 20:13:43 GMT",
+      "x-ms-client-request-id" : "97cade7d-4e29-4caf-8eb8-d566588fc620"
     },
     "Exception" : null
   } ],
-  "variables" : [ "jtccreateacfail0appendblobapitestcreateacfailb80336501a950", "javablobcreateacfail1appendblobapitestcreateacfailb8084487ce" ]
-=======
-      "x-ms-request-id" : "94d138e8-201e-012e-6de5-64f6e4000000",
-      "Date" : "Fri, 06 Sep 2019 18:59:46 GMT",
-      "x-ms-client-request-id" : "1e604916-8eee-450a-8185-7c41b9b7bd24"
-    },
-    "Exception" : null
-  } ],
-  "variables" : [ "jtccreateacfail0appendblobapitestcreateacfailf377275550f11", "javablobcreateacfail1appendblobapitestcreateacfailf3793719d5" ]
->>>>>>> a55d5dd9
+  "variables" : [ "jtccreateacfail0appendblobapitestcreateacfail2b149774013e4", "javablobcreateacfail1appendblobapitestcreateacfail2b184306f9" ]
 }