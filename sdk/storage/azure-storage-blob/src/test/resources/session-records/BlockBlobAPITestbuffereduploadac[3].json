--- conflicted
+++ resolved
@@ -1,198 +1,4 @@
 {
-<<<<<<< HEAD
-  "networkCallRecords" : [ {
-    "Method" : "PUT",
-    "Uri" : "https://jaschrepragrs.blob.core.windows.net/jtcbuffereduploadac0blockblobapitestbuffereduploadac50c844635?restype=container",
-    "Headers" : {
-      "x-ms-version" : "2019-02-02",
-      "User-Agent" : "azsdk-java-azure-storage-blob/12.0.0-preview.3 1.8.0_221; Windows 10 10.0",
-      "x-ms-client-request-id" : "db947111-f390-4b3d-b60e-0549d47ebab5"
-    },
-    "Response" : {
-      "x-ms-version" : "2019-02-02",
-      "Server" : "Windows-Azure-Blob/1.0 Microsoft-HTTPAPI/2.0",
-      "ETag" : "\"0x8D73252B658F0CF\"",
-      "Last-Modified" : "Thu, 05 Sep 2019 22:45:12 GMT",
-      "retry-after" : "0",
-      "Content-Length" : "0",
-      "StatusCode" : "201",
-      "x-ms-request-id" : "20487f02-901e-000b-063b-64f8df000000",
-      "Date" : "Thu, 05 Sep 2019 22:45:11 GMT",
-      "x-ms-client-request-id" : "db947111-f390-4b3d-b60e-0549d47ebab5"
-    },
-    "Exception" : null
-  }, {
-    "Method" : "PUT",
-    "Uri" : "https://jaschrepragrs.blob.core.windows.net/jtcbuffereduploadac0blockblobapitestbuffereduploadac50c844635/javablobbuffereduploadac168259f59db46049564b93",
-    "Headers" : {
-      "x-ms-version" : "2019-02-02",
-      "User-Agent" : "azsdk-java-azure-storage-blob/12.0.0-preview.3 1.8.0_221; Windows 10 10.0",
-      "x-ms-client-request-id" : "a0351bd0-b77d-4d14-b04d-3eb65d7133a4",
-      "Content-Type" : "application/octet-stream"
-    },
-    "Response" : {
-      "x-ms-version" : "2019-02-02",
-      "Server" : "Windows-Azure-Blob/1.0 Microsoft-HTTPAPI/2.0",
-      "x-ms-content-crc64" : "6RYQPwaVsyQ=",
-      "Last-Modified" : "Thu, 05 Sep 2019 22:45:12 GMT",
-      "retry-after" : "0",
-      "StatusCode" : "201",
-      "x-ms-request-server-encrypted" : "true",
-      "Date" : "Thu, 05 Sep 2019 22:45:12 GMT",
-      "Content-MD5" : "wh+Wm18D0z1D4E+PE252gg==",
-      "ETag" : "\"0x8D73252B6658A4D\"",
-      "Content-Length" : "0",
-      "x-ms-request-id" : "20487f0d-901e-000b-0f3b-64f8df000000",
-      "x-ms-client-request-id" : "a0351bd0-b77d-4d14-b04d-3eb65d7133a4"
-    },
-    "Exception" : null
-  }, {
-    "Method" : "PUT",
-    "Uri" : "https://jaschrepragrs.blob.core.windows.net/jtcbuffereduploadac0blockblobapitestbuffereduploadac50c844635/javablobbuffereduploadac2583614659452b9dd1479a",
-    "Headers" : {
-      "x-ms-version" : "2019-02-02",
-      "User-Agent" : "azsdk-java-azure-storage-blob/12.0.0-preview.3 1.8.0_221; Windows 10 10.0",
-      "x-ms-client-request-id" : "7a349c36-9b58-4c30-87a0-fbd9f7fd2691",
-      "Content-Type" : "application/octet-stream"
-    },
-    "Response" : {
-      "x-ms-version" : "2019-02-02",
-      "Server" : "Windows-Azure-Blob/1.0 Microsoft-HTTPAPI/2.0",
-      "x-ms-content-crc64" : "6RYQPwaVsyQ=",
-      "Last-Modified" : "Thu, 05 Sep 2019 22:45:12 GMT",
-      "retry-after" : "0",
-      "StatusCode" : "201",
-      "x-ms-request-server-encrypted" : "true",
-      "Date" : "Thu, 05 Sep 2019 22:45:12 GMT",
-      "Content-MD5" : "wh+Wm18D0z1D4E+PE252gg==",
-      "ETag" : "\"0x8D73252B674812D\"",
-      "Content-Length" : "0",
-      "x-ms-request-id" : "20487f1e-901e-000b-1e3b-64f8df000000",
-      "x-ms-client-request-id" : "7a349c36-9b58-4c30-87a0-fbd9f7fd2691"
-    },
-    "Exception" : null
-  }, {
-    "Method" : "HEAD",
-    "Uri" : "https://jaschrepragrs.blob.core.windows.net/jtcbuffereduploadac0blockblobapitestbuffereduploadac50c844635/javablobbuffereduploadac2583614659452b9dd1479a",
-    "Headers" : {
-      "x-ms-version" : "2019-02-02",
-      "User-Agent" : "azsdk-java-azure-storage-blob/12.0.0-preview.3 1.8.0_221; Windows 10 10.0",
-      "x-ms-client-request-id" : "f5d48ebf-07cc-418d-85cd-e0aaa5ce8671"
-    },
-    "Response" : {
-      "x-ms-version" : "2019-02-02",
-      "x-ms-lease-status" : "unlocked",
-      "Server" : "Windows-Azure-Blob/1.0 Microsoft-HTTPAPI/2.0",
-      "x-ms-tag-count" : "0",
-      "x-ms-lease-state" : "available",
-      "Last-Modified" : "Thu, 05 Sep 2019 22:45:12 GMT",
-      "retry-after" : "0",
-      "StatusCode" : "200",
-      "Date" : "Thu, 05 Sep 2019 22:45:12 GMT",
-      "x-ms-blob-type" : "BlockBlob",
-      "Content-MD5" : "wh+Wm18D0z1D4E+PE252gg==",
-      "Accept-Ranges" : "bytes",
-      "x-ms-server-encrypted" : "true",
-      "x-ms-access-tier-inferred" : "true",
-      "x-ms-access-tier" : "Hot",
-      "ETag" : "\"0x8D73252B674812D\"",
-      "x-ms-creation-time" : "Thu, 05 Sep 2019 22:45:12 GMT",
-      "Content-Length" : "7",
-      "x-ms-request-id" : "20487f32-901e-000b-313b-64f8df000000",
-      "x-ms-client-request-id" : "f5d48ebf-07cc-418d-85cd-e0aaa5ce8671",
-      "Content-Type" : "application/octet-stream"
-    },
-    "Exception" : null
-  }, {
-    "Method" : "PUT",
-    "Uri" : "https://jaschrepragrs.blob.core.windows.net/jtcbuffereduploadac0blockblobapitestbuffereduploadac50c844635/javablobbuffereduploadac2583614659452b9dd1479a?blockid=NThhZGI0ZDEtMTdlZC00NTg3LTllNTUtNzU2ODk3NjBhNDZh&comp=block",
-    "Headers" : {
-      "x-ms-version" : "2019-02-02",
-      "User-Agent" : "azsdk-java-azure-storage-blob/12.0.0-preview.3 1.8.0_221; Windows 10 10.0",
-      "x-ms-client-request-id" : "38a2eabd-a466-4cbf-b3ba-c0306af4583b",
-      "Content-Type" : "application/octet-stream"
-    },
-    "Response" : {
-      "x-ms-version" : "2019-02-02",
-      "Server" : "Windows-Azure-Blob/1.0 Microsoft-HTTPAPI/2.0",
-      "x-ms-content-crc64" : "PpiAE2oxn0A=",
-      "retry-after" : "0",
-      "Content-Length" : "0",
-      "StatusCode" : "201",
-      "x-ms-request-id" : "20487f3f-901e-000b-3d3b-64f8df000000",
-      "x-ms-request-server-encrypted" : "true",
-      "Date" : "Thu, 05 Sep 2019 22:45:12 GMT",
-      "x-ms-client-request-id" : "38a2eabd-a466-4cbf-b3ba-c0306af4583b"
-    },
-    "Exception" : null
-  }, {
-    "Method" : "PUT",
-    "Uri" : "https://jaschrepragrs.blob.core.windows.net/jtcbuffereduploadac0blockblobapitestbuffereduploadac50c844635/javablobbuffereduploadac2583614659452b9dd1479a?comp=blocklist",
-    "Headers" : {
-      "x-ms-version" : "2019-02-02",
-      "User-Agent" : "azsdk-java-azure-storage-blob/12.0.0-preview.3 1.8.0_221; Windows 10 10.0",
-      "x-ms-client-request-id" : "40e49715-8480-4809-98c3-2a2636e1b3ca",
-      "Content-Type" : "application/xml; charset=utf-8"
-    },
-    "Response" : {
-      "x-ms-version" : "2019-02-02",
-      "Server" : "Windows-Azure-Blob/1.0 Microsoft-HTTPAPI/2.0",
-      "ETag" : "\"0x8D73252B69A3890\"",
-      "x-ms-content-crc64" : "XMe3Hx2uM8w=",
-      "Last-Modified" : "Thu, 05 Sep 2019 22:45:12 GMT",
-      "retry-after" : "0",
-      "Content-Length" : "0",
-      "StatusCode" : "201",
-      "x-ms-request-id" : "20487f52-901e-000b-4f3b-64f8df000000",
-      "x-ms-request-server-encrypted" : "true",
-      "Date" : "Thu, 05 Sep 2019 22:45:12 GMT",
-      "x-ms-client-request-id" : "40e49715-8480-4809-98c3-2a2636e1b3ca"
-    },
-    "Exception" : null
-  }, {
-    "Method" : "GET",
-    "Uri" : "https://jaschrepragrs.blob.core.windows.net?prefix=jtcbuffereduploadac&comp=list",
-    "Headers" : {
-      "x-ms-version" : "2019-02-02",
-      "User-Agent" : "azsdk-java-azure-storage-blob/12.0.0-preview.3 1.8.0_221; Windows 10 10.0",
-      "x-ms-client-request-id" : "630356a3-17f2-4f0a-8cf7-7208a55a475a"
-    },
-    "Response" : {
-      "Transfer-Encoding" : "chunked",
-      "x-ms-version" : "2019-02-02",
-      "Server" : "Windows-Azure-Blob/1.0 Microsoft-HTTPAPI/2.0",
-      "retry-after" : "0",
-      "StatusCode" : "200",
-      "x-ms-request-id" : "20487f6b-901e-000b-653b-64f8df000000",
-      "Body" : "﻿<?xml version=\"1.0\" encoding=\"utf-8\"?><EnumerationResults ServiceEndpoint=\"https://jaschrepragrs.blob.core.windows.net/\"><Prefix>jtcbuffereduploadac</Prefix><Containers><Container><Name>jtcbuffereduploadac0blockblobapitestbuffereduploadac50c844635</Name><Properties><Last-Modified>Thu, 05 Sep 2019 22:45:12 GMT</Last-Modified><Etag>\"0x8D73252B658F0CF\"</Etag><LeaseStatus>unlocked</LeaseStatus><LeaseState>available</LeaseState><DefaultEncryptionScope>$account-encryption-key</DefaultEncryptionScope><DenyEncryptionScopeOverride>false</DenyEncryptionScopeOverride><HasImmutabilityPolicy>false</HasImmutabilityPolicy><HasLegalHold>false</HasLegalHold></Properties></Container></Containers><NextMarker /></EnumerationResults>",
-      "Date" : "Thu, 05 Sep 2019 22:45:12 GMT",
-      "x-ms-client-request-id" : "630356a3-17f2-4f0a-8cf7-7208a55a475a",
-      "Content-Type" : "application/xml"
-    },
-    "Exception" : null
-  }, {
-    "Method" : "DELETE",
-    "Uri" : "https://jaschrepragrs.blob.core.windows.net/jtcbuffereduploadac0blockblobapitestbuffereduploadac50c844635?restype=container",
-    "Headers" : {
-      "x-ms-version" : "2019-02-02",
-      "User-Agent" : "azsdk-java-azure-storage-blob/12.0.0-preview.3 1.8.0_221; Windows 10 10.0",
-      "x-ms-client-request-id" : "fb484d6f-fda4-427f-87bf-2f7cbc5eeb2f"
-    },
-    "Response" : {
-      "x-ms-version" : "2019-02-02",
-      "Server" : "Windows-Azure-Blob/1.0 Microsoft-HTTPAPI/2.0",
-      "retry-after" : "0",
-      "Content-Length" : "0",
-      "StatusCode" : "202",
-      "x-ms-request-id" : "20487f7a-901e-000b-743b-64f8df000000",
-      "Date" : "Thu, 05 Sep 2019 22:45:12 GMT",
-      "x-ms-client-request-id" : "fb484d6f-fda4-427f-87bf-2f7cbc5eeb2f"
-    },
-    "Exception" : null
-  } ],
-  "variables" : [ "jtcbuffereduploadac0blockblobapitestbuffereduploadac50c844635", "javablobbuffereduploadac168259f59db46049564b93", "javablobbuffereduploadac2583614659452b9dd1479a", "6424b36b-9422-43e2-a3b3-40127b8d7bbf" ]
-=======
   "networkCallRecords" : [ ],
-  "variables" : [ "jtcbuffereduploadac0blockblobapitestbuffereduploadac3ab34779d", "javablobbuffereduploadac1594935e8b4eb5e36541f9", "javablobbuffereduploadac245111053f23f53af6420c", "8ae22210-8f73-434d-b01b-e773c4e2fc66" ]
->>>>>>> a55d5dd9
+  "variables" : [ "jtcbuffereduploadac0blockblobapitestbuffereduploadac22b853538", "javablobbuffereduploadac15642952e74c7052584c74", "javablobbuffereduploadac294008929549674203492f", "6a96930d-7483-4502-9e2f-ec47c8b7b862" ]
 }