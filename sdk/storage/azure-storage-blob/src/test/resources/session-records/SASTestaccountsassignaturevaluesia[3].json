{
  "networkCallRecords" : [ {
    "Method" : "PUT",
<<<<<<< HEAD
    "Uri" : "https://jaschrepragrs.blob.core.windows.net/jtcaccountsassignaturevaluesia0731278b33c5fca2064?restype=container",
    "Headers" : {
      "x-ms-version" : "2019-02-02",
      "User-Agent" : "azsdk-java-azure-storage-blob/12.0.0-preview.3 1.8.0_221; Windows 10 10.0",
      "x-ms-client-request-id" : "1eb6d1fa-0d0f-4bb9-96a9-89c449409a7b"
=======
    "Uri" : "https://azstoragesdkaccount.blob.core.windows.net/jtcaccountsassignaturevaluesia0427597d6f62636e924?restype=container",
    "Headers" : {
      "x-ms-version" : "2019-02-02",
      "User-Agent" : "azsdk-java-azure-storage-blob/12.0.0-preview.3 1.8.0_212; Windows 10 10.0",
      "x-ms-client-request-id" : "5e2ed639-1b31-4469-8ed0-a656e21633b9"
>>>>>>> a55d5dd9
    },
    "Response" : {
      "x-ms-version" : "2019-02-02",
      "Server" : "Windows-Azure-Blob/1.0 Microsoft-HTTPAPI/2.0",
<<<<<<< HEAD
      "ETag" : "\"0x8D732517D5CE8A1\"",
      "Last-Modified" : "Thu, 05 Sep 2019 22:36:27 GMT",
      "retry-after" : "0",
      "Content-Length" : "0",
      "StatusCode" : "201",
      "x-ms-request-id" : "bfec9edd-901e-0044-283a-643cc7000000",
      "Date" : "Thu, 05 Sep 2019 22:36:26 GMT",
      "x-ms-client-request-id" : "1eb6d1fa-0d0f-4bb9-96a9-89c449409a7b"
=======
      "ETag" : "\"0x8D732FE03D57215\"",
      "Last-Modified" : "Fri, 06 Sep 2019 19:11:26 GMT",
      "retry-after" : "0",
      "Content-Length" : "0",
      "StatusCode" : "201",
      "x-ms-request-id" : "8f76d573-401e-003a-39e6-6473d5000000",
      "Date" : "Fri, 06 Sep 2019 19:11:26 GMT",
      "x-ms-client-request-id" : "5e2ed639-1b31-4469-8ed0-a656e21633b9"
>>>>>>> a55d5dd9
    },
    "Exception" : null
  }, {
    "Method" : "GET",
<<<<<<< HEAD
    "Uri" : "https://jaschrepragrs.blob.core.windows.net?prefix=jtcaccountsassignaturevaluesia&comp=list",
    "Headers" : {
      "x-ms-version" : "2019-02-02",
      "User-Agent" : "azsdk-java-azure-storage-blob/12.0.0-preview.3 1.8.0_221; Windows 10 10.0",
      "x-ms-client-request-id" : "3033435f-cc64-432f-a48e-85394d8ca8e3"
=======
    "Uri" : "https://azstoragesdkaccount.blob.core.windows.net?prefix=jtcaccountsassignaturevaluesia&comp=list",
    "Headers" : {
      "x-ms-version" : "2019-02-02",
      "User-Agent" : "azsdk-java-azure-storage-blob/12.0.0-preview.3 1.8.0_212; Windows 10 10.0",
      "x-ms-client-request-id" : "0762838c-c8ab-4645-acd1-e40dbbfc59ba"
>>>>>>> a55d5dd9
    },
    "Response" : {
      "Transfer-Encoding" : "chunked",
      "x-ms-version" : "2019-02-02",
      "Server" : "Windows-Azure-Blob/1.0 Microsoft-HTTPAPI/2.0",
      "retry-after" : "0",
      "StatusCode" : "200",
<<<<<<< HEAD
      "x-ms-request-id" : "bfec9eee-901e-0044-383a-643cc7000000",
      "Body" : "﻿<?xml version=\"1.0\" encoding=\"utf-8\"?><EnumerationResults ServiceEndpoint=\"https://jaschrepragrs.blob.core.windows.net/\"><Prefix>jtcaccountsassignaturevaluesia</Prefix><Containers><Container><Name>jtcaccountsassignaturevaluesia0731278b33c5fca2064</Name><Properties><Last-Modified>Thu, 05 Sep 2019 22:36:27 GMT</Last-Modified><Etag>\"0x8D732517D5CE8A1\"</Etag><LeaseStatus>unlocked</LeaseStatus><LeaseState>available</LeaseState><DefaultEncryptionScope>$account-encryption-key</DefaultEncryptionScope><DenyEncryptionScopeOverride>false</DenyEncryptionScopeOverride><HasImmutabilityPolicy>false</HasImmutabilityPolicy><HasLegalHold>false</HasLegalHold></Properties></Container></Containers><NextMarker /></EnumerationResults>",
      "Date" : "Thu, 05 Sep 2019 22:36:26 GMT",
      "x-ms-client-request-id" : "3033435f-cc64-432f-a48e-85394d8ca8e3",
=======
      "x-ms-request-id" : "8f76d5b2-401e-003a-69e6-6473d5000000",
      "Body" : "﻿<?xml version=\"1.0\" encoding=\"utf-8\"?><EnumerationResults ServiceEndpoint=\"https://azstoragesdkaccount.blob.core.windows.net/\"><Prefix>jtcaccountsassignaturevaluesia</Prefix><Containers><Container><Name>jtcaccountsassignaturevaluesia0427597d6f62636e924</Name><Properties><Last-Modified>Fri, 06 Sep 2019 19:11:26 GMT</Last-Modified><Etag>\"0x8D732FE03D57215\"</Etag><LeaseStatus>unlocked</LeaseStatus><LeaseState>available</LeaseState><DefaultEncryptionScope>$account-encryption-key</DefaultEncryptionScope><DenyEncryptionScopeOverride>false</DenyEncryptionScopeOverride><HasImmutabilityPolicy>false</HasImmutabilityPolicy><HasLegalHold>false</HasLegalHold></Properties></Container></Containers><NextMarker /></EnumerationResults>",
      "Date" : "Fri, 06 Sep 2019 19:11:26 GMT",
      "x-ms-client-request-id" : "0762838c-c8ab-4645-acd1-e40dbbfc59ba",
>>>>>>> a55d5dd9
      "Content-Type" : "application/xml"
    },
    "Exception" : null
  }, {
    "Method" : "DELETE",
<<<<<<< HEAD
    "Uri" : "https://jaschrepragrs.blob.core.windows.net/jtcaccountsassignaturevaluesia0731278b33c5fca2064?restype=container",
    "Headers" : {
      "x-ms-version" : "2019-02-02",
      "User-Agent" : "azsdk-java-azure-storage-blob/12.0.0-preview.3 1.8.0_221; Windows 10 10.0",
      "x-ms-client-request-id" : "a776df8b-918f-4c76-b977-e2511b6f8bb6"
=======
    "Uri" : "https://azstoragesdkaccount.blob.core.windows.net/jtcaccountsassignaturevaluesia0427597d6f62636e924?restype=container",
    "Headers" : {
      "x-ms-version" : "2019-02-02",
      "User-Agent" : "azsdk-java-azure-storage-blob/12.0.0-preview.3 1.8.0_212; Windows 10 10.0",
      "x-ms-client-request-id" : "6e9dff8e-164c-43ae-a4ea-2a70d49f7932"
>>>>>>> a55d5dd9
    },
    "Response" : {
      "x-ms-version" : "2019-02-02",
      "Server" : "Windows-Azure-Blob/1.0 Microsoft-HTTPAPI/2.0",
      "retry-after" : "0",
      "Content-Length" : "0",
      "StatusCode" : "202",
<<<<<<< HEAD
      "x-ms-request-id" : "bfec9efe-901e-0044-453a-643cc7000000",
      "Date" : "Thu, 05 Sep 2019 22:36:26 GMT",
      "x-ms-client-request-id" : "a776df8b-918f-4c76-b977-e2511b6f8bb6"
    },
    "Exception" : null
  } ],
  "variables" : [ "jtcaccountsassignaturevaluesia0731278b33c5fca2064" ]
=======
      "x-ms-request-id" : "8f76d5c8-401e-003a-7ae6-6473d5000000",
      "Date" : "Fri, 06 Sep 2019 19:11:26 GMT",
      "x-ms-client-request-id" : "6e9dff8e-164c-43ae-a4ea-2a70d49f7932"
    },
    "Exception" : null
  } ],
  "variables" : [ "jtcaccountsassignaturevaluesia0427597d6f62636e924" ]
>>>>>>> a55d5dd9
}<|MERGE_RESOLUTION|>--- conflicted
+++ resolved
@@ -1,59 +1,32 @@
 {
   "networkCallRecords" : [ {
     "Method" : "PUT",
-<<<<<<< HEAD
-    "Uri" : "https://jaschrepragrs.blob.core.windows.net/jtcaccountsassignaturevaluesia0731278b33c5fca2064?restype=container",
+    "Uri" : "https://jaschrepragrs.blob.core.windows.net/jtcaccountsassignaturevaluesia020561c1f59764bd3f4?restype=container",
     "Headers" : {
       "x-ms-version" : "2019-02-02",
       "User-Agent" : "azsdk-java-azure-storage-blob/12.0.0-preview.3 1.8.0_221; Windows 10 10.0",
-      "x-ms-client-request-id" : "1eb6d1fa-0d0f-4bb9-96a9-89c449409a7b"
-=======
-    "Uri" : "https://azstoragesdkaccount.blob.core.windows.net/jtcaccountsassignaturevaluesia0427597d6f62636e924?restype=container",
-    "Headers" : {
-      "x-ms-version" : "2019-02-02",
-      "User-Agent" : "azsdk-java-azure-storage-blob/12.0.0-preview.3 1.8.0_212; Windows 10 10.0",
-      "x-ms-client-request-id" : "5e2ed639-1b31-4469-8ed0-a656e21633b9"
->>>>>>> a55d5dd9
+      "x-ms-client-request-id" : "5438c917-e916-4c37-a97c-8f343c648aab"
     },
     "Response" : {
       "x-ms-version" : "2019-02-02",
       "Server" : "Windows-Azure-Blob/1.0 Microsoft-HTTPAPI/2.0",
-<<<<<<< HEAD
-      "ETag" : "\"0x8D732517D5CE8A1\"",
-      "Last-Modified" : "Thu, 05 Sep 2019 22:36:27 GMT",
+      "ETag" : "\"0x8D735602D87C00E\"",
+      "Last-Modified" : "Mon, 09 Sep 2019 19:59:09 GMT",
       "retry-after" : "0",
       "Content-Length" : "0",
       "StatusCode" : "201",
-      "x-ms-request-id" : "bfec9edd-901e-0044-283a-643cc7000000",
-      "Date" : "Thu, 05 Sep 2019 22:36:26 GMT",
-      "x-ms-client-request-id" : "1eb6d1fa-0d0f-4bb9-96a9-89c449409a7b"
-=======
-      "ETag" : "\"0x8D732FE03D57215\"",
-      "Last-Modified" : "Fri, 06 Sep 2019 19:11:26 GMT",
-      "retry-after" : "0",
-      "Content-Length" : "0",
-      "StatusCode" : "201",
-      "x-ms-request-id" : "8f76d573-401e-003a-39e6-6473d5000000",
-      "Date" : "Fri, 06 Sep 2019 19:11:26 GMT",
-      "x-ms-client-request-id" : "5e2ed639-1b31-4469-8ed0-a656e21633b9"
->>>>>>> a55d5dd9
+      "x-ms-request-id" : "077fcfc2-801e-001f-2f49-673bbb000000",
+      "Date" : "Mon, 09 Sep 2019 19:59:08 GMT",
+      "x-ms-client-request-id" : "5438c917-e916-4c37-a97c-8f343c648aab"
     },
     "Exception" : null
   }, {
     "Method" : "GET",
-<<<<<<< HEAD
     "Uri" : "https://jaschrepragrs.blob.core.windows.net?prefix=jtcaccountsassignaturevaluesia&comp=list",
     "Headers" : {
       "x-ms-version" : "2019-02-02",
       "User-Agent" : "azsdk-java-azure-storage-blob/12.0.0-preview.3 1.8.0_221; Windows 10 10.0",
-      "x-ms-client-request-id" : "3033435f-cc64-432f-a48e-85394d8ca8e3"
-=======
-    "Uri" : "https://azstoragesdkaccount.blob.core.windows.net?prefix=jtcaccountsassignaturevaluesia&comp=list",
-    "Headers" : {
-      "x-ms-version" : "2019-02-02",
-      "User-Agent" : "azsdk-java-azure-storage-blob/12.0.0-preview.3 1.8.0_212; Windows 10 10.0",
-      "x-ms-client-request-id" : "0762838c-c8ab-4645-acd1-e40dbbfc59ba"
->>>>>>> a55d5dd9
+      "x-ms-client-request-id" : "9b7375a3-a360-40ae-abdc-4193e4b42f9c"
     },
     "Response" : {
       "Transfer-Encoding" : "chunked",
@@ -61,35 +34,20 @@
       "Server" : "Windows-Azure-Blob/1.0 Microsoft-HTTPAPI/2.0",
       "retry-after" : "0",
       "StatusCode" : "200",
-<<<<<<< HEAD
-      "x-ms-request-id" : "bfec9eee-901e-0044-383a-643cc7000000",
-      "Body" : "﻿<?xml version=\"1.0\" encoding=\"utf-8\"?><EnumerationResults ServiceEndpoint=\"https://jaschrepragrs.blob.core.windows.net/\"><Prefix>jtcaccountsassignaturevaluesia</Prefix><Containers><Container><Name>jtcaccountsassignaturevaluesia0731278b33c5fca2064</Name><Properties><Last-Modified>Thu, 05 Sep 2019 22:36:27 GMT</Last-Modified><Etag>\"0x8D732517D5CE8A1\"</Etag><LeaseStatus>unlocked</LeaseStatus><LeaseState>available</LeaseState><DefaultEncryptionScope>$account-encryption-key</DefaultEncryptionScope><DenyEncryptionScopeOverride>false</DenyEncryptionScopeOverride><HasImmutabilityPolicy>false</HasImmutabilityPolicy><HasLegalHold>false</HasLegalHold></Properties></Container></Containers><NextMarker /></EnumerationResults>",
-      "Date" : "Thu, 05 Sep 2019 22:36:26 GMT",
-      "x-ms-client-request-id" : "3033435f-cc64-432f-a48e-85394d8ca8e3",
-=======
-      "x-ms-request-id" : "8f76d5b2-401e-003a-69e6-6473d5000000",
-      "Body" : "﻿<?xml version=\"1.0\" encoding=\"utf-8\"?><EnumerationResults ServiceEndpoint=\"https://azstoragesdkaccount.blob.core.windows.net/\"><Prefix>jtcaccountsassignaturevaluesia</Prefix><Containers><Container><Name>jtcaccountsassignaturevaluesia0427597d6f62636e924</Name><Properties><Last-Modified>Fri, 06 Sep 2019 19:11:26 GMT</Last-Modified><Etag>\"0x8D732FE03D57215\"</Etag><LeaseStatus>unlocked</LeaseStatus><LeaseState>available</LeaseState><DefaultEncryptionScope>$account-encryption-key</DefaultEncryptionScope><DenyEncryptionScopeOverride>false</DenyEncryptionScopeOverride><HasImmutabilityPolicy>false</HasImmutabilityPolicy><HasLegalHold>false</HasLegalHold></Properties></Container></Containers><NextMarker /></EnumerationResults>",
-      "Date" : "Fri, 06 Sep 2019 19:11:26 GMT",
-      "x-ms-client-request-id" : "0762838c-c8ab-4645-acd1-e40dbbfc59ba",
->>>>>>> a55d5dd9
+      "x-ms-request-id" : "077fcfd1-801e-001f-3b49-673bbb000000",
+      "Body" : "﻿<?xml version=\"1.0\" encoding=\"utf-8\"?><EnumerationResults ServiceEndpoint=\"https://jaschrepragrs.blob.core.windows.net/\"><Prefix>jtcaccountsassignaturevaluesia</Prefix><Containers><Container><Name>jtcaccountsassignaturevaluesia020561c1f59764bd3f4</Name><Properties><Last-Modified>Mon, 09 Sep 2019 19:59:09 GMT</Last-Modified><Etag>\"0x8D735602D87C00E\"</Etag><LeaseStatus>unlocked</LeaseStatus><LeaseState>available</LeaseState><DefaultEncryptionScope>$account-encryption-key</DefaultEncryptionScope><DenyEncryptionScopeOverride>false</DenyEncryptionScopeOverride><HasImmutabilityPolicy>false</HasImmutabilityPolicy><HasLegalHold>false</HasLegalHold></Properties></Container></Containers><NextMarker /></EnumerationResults>",
+      "Date" : "Mon, 09 Sep 2019 19:59:08 GMT",
+      "x-ms-client-request-id" : "9b7375a3-a360-40ae-abdc-4193e4b42f9c",
       "Content-Type" : "application/xml"
     },
     "Exception" : null
   }, {
     "Method" : "DELETE",
-<<<<<<< HEAD
-    "Uri" : "https://jaschrepragrs.blob.core.windows.net/jtcaccountsassignaturevaluesia0731278b33c5fca2064?restype=container",
+    "Uri" : "https://jaschrepragrs.blob.core.windows.net/jtcaccountsassignaturevaluesia020561c1f59764bd3f4?restype=container",
     "Headers" : {
       "x-ms-version" : "2019-02-02",
       "User-Agent" : "azsdk-java-azure-storage-blob/12.0.0-preview.3 1.8.0_221; Windows 10 10.0",
-      "x-ms-client-request-id" : "a776df8b-918f-4c76-b977-e2511b6f8bb6"
-=======
-    "Uri" : "https://azstoragesdkaccount.blob.core.windows.net/jtcaccountsassignaturevaluesia0427597d6f62636e924?restype=container",
-    "Headers" : {
-      "x-ms-version" : "2019-02-02",
-      "User-Agent" : "azsdk-java-azure-storage-blob/12.0.0-preview.3 1.8.0_212; Windows 10 10.0",
-      "x-ms-client-request-id" : "6e9dff8e-164c-43ae-a4ea-2a70d49f7932"
->>>>>>> a55d5dd9
+      "x-ms-client-request-id" : "616180f7-2ba0-4dc5-813a-fb5f02a11810"
     },
     "Response" : {
       "x-ms-version" : "2019-02-02",
@@ -97,21 +55,11 @@
       "retry-after" : "0",
       "Content-Length" : "0",
       "StatusCode" : "202",
-<<<<<<< HEAD
-      "x-ms-request-id" : "bfec9efe-901e-0044-453a-643cc7000000",
-      "Date" : "Thu, 05 Sep 2019 22:36:26 GMT",
-      "x-ms-client-request-id" : "a776df8b-918f-4c76-b977-e2511b6f8bb6"
+      "x-ms-request-id" : "077fcfdb-801e-001f-4549-673bbb000000",
+      "Date" : "Mon, 09 Sep 2019 19:59:08 GMT",
+      "x-ms-client-request-id" : "616180f7-2ba0-4dc5-813a-fb5f02a11810"
     },
     "Exception" : null
   } ],
-  "variables" : [ "jtcaccountsassignaturevaluesia0731278b33c5fca2064" ]
-=======
-      "x-ms-request-id" : "8f76d5c8-401e-003a-7ae6-6473d5000000",
-      "Date" : "Fri, 06 Sep 2019 19:11:26 GMT",
-      "x-ms-client-request-id" : "6e9dff8e-164c-43ae-a4ea-2a70d49f7932"
-    },
-    "Exception" : null
-  } ],
-  "variables" : [ "jtcaccountsassignaturevaluesia0427597d6f62636e924" ]
->>>>>>> a55d5dd9
+  "variables" : [ "jtcaccountsassignaturevaluesia020561c1f59764bd3f4" ]
 }