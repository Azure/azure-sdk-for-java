{
  "networkCallRecords" : [ {
    "Method" : "PUT",
<<<<<<< HEAD
    "Uri" : "https://REDACTED.blob.core.windows.net/8bfdba3308bfdba3361425263b6ca71aab7cc4794ad2?restype=container",
    "Headers" : {
      "x-ms-version" : "2020-10-02",
      "User-Agent" : "azsdk-java-azure-storage-blob/12.12.0-beta.2 (11.0.9; Windows 10; 10.0)",
      "x-ms-client-request-id" : "24026f39-d566-438b-bd38-61dcfcfc837b"
    },
    "Response" : {
      "Transfer-Encoding" : "chunked",
      "x-ms-version" : "2020-10-02",
      "Server" : "Windows-Azure-Blob/1.0 Microsoft-HTTPAPI/2.0",
      "eTag" : "0x8D92AC4ADEFF9BE",
      "Last-Modified" : "Tue, 08 Jun 2021 21:30:46 GMT",
      "retry-after" : "0",
      "StatusCode" : "201",
      "x-ms-request-id" : "f377022e-501e-001c-27ad-5ce384000000",
      "x-ms-client-request-id" : "24026f39-d566-438b-bd38-61dcfcfc837b",
      "Date" : "Tue, 08 Jun 2021 21:30:46 GMT"
=======
    "Uri" : "https://REDACTED.blob.core.windows.net/8bfdba3308bfdba330c97658022956e2d385545b9864?restype=container",
    "Headers" : {
      "x-ms-version" : "2020-10-02",
      "User-Agent" : "azsdk-java-azure-storage-blob/12.12.0-beta.2 (11.0.7; Windows 10; 10.0)",
      "x-ms-client-request-id" : "78283551-47b3-4472-9476-b8bb48603e72"
    },
    "Response" : {
      "content-length" : "0",
      "x-ms-version" : "2020-10-02",
      "Server" : "Windows-Azure-Blob/1.0 Microsoft-HTTPAPI/2.0",
      "eTag" : "0x8D9171686A8FEBB",
      "Last-Modified" : "Fri, 14 May 2021 20:26:16 GMT",
      "retry-after" : "0",
      "StatusCode" : "201",
      "x-ms-request-id" : "538548ae-d01e-0045-73ff-480f21000000",
      "x-ms-client-request-id" : "78283551-47b3-4472-9476-b8bb48603e72",
      "Date" : "Fri, 14 May 2021 20:26:15 GMT"
>>>>>>> 2fe662bb
    },
    "Exception" : null
  }, {
    "Method" : "PUT",
<<<<<<< HEAD
    "Uri" : "https://REDACTED.blob.core.windows.net/8bfdba3308bfdba3361425263b6ca71aab7cc4794ad2/8bfdba3318bfdba336146423747125f352fbd458cbf0",
    "Headers" : {
      "x-ms-version" : "2020-10-02",
      "User-Agent" : "azsdk-java-azure-storage-blob/12.12.0-beta.2 (11.0.9; Windows 10; 10.0)",
      "x-ms-client-request-id" : "080a3452-36ea-4487-970b-54f5c5fa63f5",
      "Content-Type" : "application/octet-stream"
    },
    "Response" : {
      "Transfer-Encoding" : "chunked",
      "x-ms-version" : "2020-10-02",
      "Server" : "Windows-Azure-Blob/1.0 Microsoft-HTTPAPI/2.0",
      "x-ms-content-crc64" : "6RYQPwaVsyQ=",
      "Last-Modified" : "Tue, 08 Jun 2021 21:30:47 GMT",
      "retry-after" : "0",
      "StatusCode" : "201",
      "x-ms-request-server-encrypted" : "true",
      "Date" : "Tue, 08 Jun 2021 21:30:46 GMT",
      "Content-MD5" : "wh+Wm18D0z1D4E+PE252gg==",
      "eTag" : "0x8D92AC4ADFDB9D8",
      "x-ms-request-id" : "f3770231-501e-001c-29ad-5ce384000000",
      "x-ms-client-request-id" : "080a3452-36ea-4487-970b-54f5c5fa63f5"
    },
    "Exception" : null
  } ],
  "variables" : [ "8bfdba3308bfdba3361425263b6ca71aab7cc4794ad2", "8bfdba3318bfdba336146423747125f352fbd458cbf0" ]
=======
    "Uri" : "https://REDACTED.blob.core.windows.net/8bfdba3308bfdba330c97658022956e2d385545b9864/8bfdba3318bfdba330c988801e7deb52105cc400386a",
    "Headers" : {
      "x-ms-version" : "2020-10-02",
      "User-Agent" : "azsdk-java-azure-storage-blob/12.12.0-beta.2 (11.0.7; Windows 10; 10.0)",
      "x-ms-client-request-id" : "09f2f024-751a-4894-bbe6-2d9ddd8028c6",
      "Content-Type" : "application/octet-stream"
    },
    "Response" : {
      "content-length" : "0",
      "x-ms-version" : "2020-10-02",
      "Server" : "Windows-Azure-Blob/1.0 Microsoft-HTTPAPI/2.0",
      "x-ms-content-crc64" : "6RYQPwaVsyQ=",
      "Last-Modified" : "Fri, 14 May 2021 20:26:17 GMT",
      "x-ms-version-id" : "2021-05-14T20:26:17.1598526Z",
      "retry-after" : "0",
      "StatusCode" : "201",
      "x-ms-request-server-encrypted" : "true",
      "Date" : "Fri, 14 May 2021 20:26:16 GMT",
      "Content-MD5" : "wh+Wm18D0z1D4E+PE252gg==",
      "eTag" : "0x8D917168704DEBE",
      "x-ms-request-id" : "6b15067e-f01e-0089-30ff-486017000000",
      "x-ms-client-request-id" : "09f2f024-751a-4894-bbe6-2d9ddd8028c6"
    },
    "Exception" : null
  } ],
  "variables" : [ "8bfdba3308bfdba330c97658022956e2d385545b9864", "8bfdba3318bfdba330c988801e7deb52105cc400386a" ]
>>>>>>> 2fe662bb
}<|MERGE_RESOLUTION|>--- conflicted
+++ resolved
@@ -1,25 +1,6 @@
 {
   "networkCallRecords" : [ {
     "Method" : "PUT",
-<<<<<<< HEAD
-    "Uri" : "https://REDACTED.blob.core.windows.net/8bfdba3308bfdba3361425263b6ca71aab7cc4794ad2?restype=container",
-    "Headers" : {
-      "x-ms-version" : "2020-10-02",
-      "User-Agent" : "azsdk-java-azure-storage-blob/12.12.0-beta.2 (11.0.9; Windows 10; 10.0)",
-      "x-ms-client-request-id" : "24026f39-d566-438b-bd38-61dcfcfc837b"
-    },
-    "Response" : {
-      "Transfer-Encoding" : "chunked",
-      "x-ms-version" : "2020-10-02",
-      "Server" : "Windows-Azure-Blob/1.0 Microsoft-HTTPAPI/2.0",
-      "eTag" : "0x8D92AC4ADEFF9BE",
-      "Last-Modified" : "Tue, 08 Jun 2021 21:30:46 GMT",
-      "retry-after" : "0",
-      "StatusCode" : "201",
-      "x-ms-request-id" : "f377022e-501e-001c-27ad-5ce384000000",
-      "x-ms-client-request-id" : "24026f39-d566-438b-bd38-61dcfcfc837b",
-      "Date" : "Tue, 08 Jun 2021 21:30:46 GMT"
-=======
     "Uri" : "https://REDACTED.blob.core.windows.net/8bfdba3308bfdba330c97658022956e2d385545b9864?restype=container",
     "Headers" : {
       "x-ms-version" : "2020-10-02",
@@ -37,38 +18,10 @@
       "x-ms-request-id" : "538548ae-d01e-0045-73ff-480f21000000",
       "x-ms-client-request-id" : "78283551-47b3-4472-9476-b8bb48603e72",
       "Date" : "Fri, 14 May 2021 20:26:15 GMT"
->>>>>>> 2fe662bb
     },
     "Exception" : null
   }, {
     "Method" : "PUT",
-<<<<<<< HEAD
-    "Uri" : "https://REDACTED.blob.core.windows.net/8bfdba3308bfdba3361425263b6ca71aab7cc4794ad2/8bfdba3318bfdba336146423747125f352fbd458cbf0",
-    "Headers" : {
-      "x-ms-version" : "2020-10-02",
-      "User-Agent" : "azsdk-java-azure-storage-blob/12.12.0-beta.2 (11.0.9; Windows 10; 10.0)",
-      "x-ms-client-request-id" : "080a3452-36ea-4487-970b-54f5c5fa63f5",
-      "Content-Type" : "application/octet-stream"
-    },
-    "Response" : {
-      "Transfer-Encoding" : "chunked",
-      "x-ms-version" : "2020-10-02",
-      "Server" : "Windows-Azure-Blob/1.0 Microsoft-HTTPAPI/2.0",
-      "x-ms-content-crc64" : "6RYQPwaVsyQ=",
-      "Last-Modified" : "Tue, 08 Jun 2021 21:30:47 GMT",
-      "retry-after" : "0",
-      "StatusCode" : "201",
-      "x-ms-request-server-encrypted" : "true",
-      "Date" : "Tue, 08 Jun 2021 21:30:46 GMT",
-      "Content-MD5" : "wh+Wm18D0z1D4E+PE252gg==",
-      "eTag" : "0x8D92AC4ADFDB9D8",
-      "x-ms-request-id" : "f3770231-501e-001c-29ad-5ce384000000",
-      "x-ms-client-request-id" : "080a3452-36ea-4487-970b-54f5c5fa63f5"
-    },
-    "Exception" : null
-  } ],
-  "variables" : [ "8bfdba3308bfdba3361425263b6ca71aab7cc4794ad2", "8bfdba3318bfdba336146423747125f352fbd458cbf0" ]
-=======
     "Uri" : "https://REDACTED.blob.core.windows.net/8bfdba3308bfdba330c97658022956e2d385545b9864/8bfdba3318bfdba330c988801e7deb52105cc400386a",
     "Headers" : {
       "x-ms-version" : "2020-10-02",
@@ -95,5 +48,4 @@
     "Exception" : null
   } ],
   "variables" : [ "8bfdba3308bfdba330c97658022956e2d385545b9864", "8bfdba3318bfdba330c988801e7deb52105cc400386a" ]
->>>>>>> 2fe662bb
 }