--- conflicted
+++ resolved
@@ -1,59 +1,32 @@
 {
   "networkCallRecords" : [ {
     "Method" : "PUT",
-<<<<<<< HEAD
-    "Uri" : "https://jaschrepragrs.blob.core.windows.net/jtcgetpropertieserror033755c615041691bd4577bf?restype=container",
+    "Uri" : "https://jaschrepragrs.blob.core.windows.net/jtcgetpropertieserror077084a46c02ca3a7b449c83?restype=container",
     "Headers" : {
       "x-ms-version" : "2019-02-02",
       "User-Agent" : "azsdk-java-azure-storage-blob/12.0.0-preview.3 1.8.0_221; Windows 10 10.0",
-      "x-ms-client-request-id" : "fc8c20bb-142d-47fb-8fb8-5fe72de68415"
-=======
-    "Uri" : "https://azstoragesdkaccount.blob.core.windows.net/jtcgetpropertieserror052410e3cde092ebbc41f2bd?restype=container",
-    "Headers" : {
-      "x-ms-version" : "2019-02-02",
-      "User-Agent" : "azsdk-java-azure-storage-blob/12.0.0-preview.3 1.8.0_212; Windows 10 10.0",
-      "x-ms-client-request-id" : "b165f877-bda4-4d58-808f-2bdfca4afd4e"
->>>>>>> a55d5dd9
+      "x-ms-client-request-id" : "dd8b583e-ecf1-40b4-884c-fc185ef77b3a"
     },
     "Response" : {
       "x-ms-version" : "2019-02-02",
       "Server" : "Windows-Azure-Blob/1.0 Microsoft-HTTPAPI/2.0",
-<<<<<<< HEAD
-      "ETag" : "\"0x8D73252BE2BD68A\"",
-      "Last-Modified" : "Thu, 05 Sep 2019 22:45:25 GMT",
+      "ETag" : "\"0x8D73560483437D9\"",
+      "Last-Modified" : "Mon, 09 Sep 2019 19:59:54 GMT",
       "retry-after" : "0",
       "Content-Length" : "0",
       "StatusCode" : "201",
-      "x-ms-request-id" : "20488a37-901e-000b-6a3b-64f8df000000",
-      "Date" : "Thu, 05 Sep 2019 22:45:25 GMT",
-      "x-ms-client-request-id" : "fc8c20bb-142d-47fb-8fb8-5fe72de68415"
-=======
-      "ETag" : "\"0x8D732FD2449F25A\"",
-      "Last-Modified" : "Fri, 06 Sep 2019 19:05:11 GMT",
-      "retry-after" : "0",
-      "Content-Length" : "0",
-      "StatusCode" : "201",
-      "x-ms-request-id" : "ec6367b7-001e-001f-3ee6-64eb66000000",
-      "Date" : "Fri, 06 Sep 2019 19:05:11 GMT",
-      "x-ms-client-request-id" : "b165f877-bda4-4d58-808f-2bdfca4afd4e"
->>>>>>> a55d5dd9
+      "x-ms-request-id" : "077ff1a8-801e-001f-5a49-673bbb000000",
+      "Date" : "Mon, 09 Sep 2019 19:59:53 GMT",
+      "x-ms-client-request-id" : "dd8b583e-ecf1-40b4-884c-fc185ef77b3a"
     },
     "Exception" : null
   }, {
     "Method" : "GET",
-<<<<<<< HEAD
-    "Uri" : "https://jaschrepragrs.blob.core.windows.net/jtcgetpropertieserror1227029eeeb19646444830a3?restype=container",
+    "Uri" : "https://jaschrepragrs.blob.core.windows.net/jtcgetpropertieserror1988241c81ad5235a2424f95?restype=container",
     "Headers" : {
       "x-ms-version" : "2019-02-02",
       "User-Agent" : "azsdk-java-azure-storage-blob/12.0.0-preview.3 1.8.0_221; Windows 10 10.0",
-      "x-ms-client-request-id" : "49931c8c-4f0e-4db4-b30b-af5d26ddd380"
-=======
-    "Uri" : "https://azstoragesdkaccount.blob.core.windows.net/jtcgetpropertieserror169114dc394207c9b04cf581?restype=container",
-    "Headers" : {
-      "x-ms-version" : "2019-02-02",
-      "User-Agent" : "azsdk-java-azure-storage-blob/12.0.0-preview.3 1.8.0_212; Windows 10 10.0",
-      "x-ms-client-request-id" : "e03c8721-72e8-430a-9529-418692acae9b"
->>>>>>> a55d5dd9
+      "x-ms-client-request-id" : "8de29632-a09f-46ec-abc9-025cde0fac43"
     },
     "Response" : {
       "x-ms-version" : "2019-02-02",
@@ -62,35 +35,20 @@
       "retry-after" : "0",
       "Content-Length" : "225",
       "StatusCode" : "404",
-<<<<<<< HEAD
-      "x-ms-request-id" : "20488a4c-901e-000b-7e3b-64f8df000000",
-      "Body" : "﻿<?xml version=\"1.0\" encoding=\"utf-8\"?><Error><Code>ContainerNotFound</Code><Message>The specified container does not exist.\nRequestId:20488a4c-901e-000b-7e3b-64f8df000000\nTime:2019-09-05T22:45:25.6286185Z</Message></Error>",
-      "Date" : "Thu, 05 Sep 2019 22:45:25 GMT",
-      "x-ms-client-request-id" : "49931c8c-4f0e-4db4-b30b-af5d26ddd380",
-=======
-      "x-ms-request-id" : "ec6367db-001e-001f-5ce6-64eb66000000",
-      "Body" : "﻿<?xml version=\"1.0\" encoding=\"utf-8\"?><Error><Code>ContainerNotFound</Code><Message>The specified container does not exist.\nRequestId:ec6367db-001e-001f-5ce6-64eb66000000\nTime:2019-09-06T19:05:11.3535517Z</Message></Error>",
-      "Date" : "Fri, 06 Sep 2019 19:05:11 GMT",
-      "x-ms-client-request-id" : "e03c8721-72e8-430a-9529-418692acae9b",
->>>>>>> a55d5dd9
+      "x-ms-request-id" : "077ff1b9-801e-001f-6649-673bbb000000",
+      "Body" : "﻿<?xml version=\"1.0\" encoding=\"utf-8\"?><Error><Code>ContainerNotFound</Code><Message>The specified container does not exist.\nRequestId:077ff1b9-801e-001f-6649-673bbb000000\nTime:2019-09-09T19:59:54.1539378Z</Message></Error>",
+      "Date" : "Mon, 09 Sep 2019 19:59:53 GMT",
+      "x-ms-client-request-id" : "8de29632-a09f-46ec-abc9-025cde0fac43",
       "Content-Type" : "application/xml"
     },
     "Exception" : null
   }, {
     "Method" : "GET",
-<<<<<<< HEAD
     "Uri" : "https://jaschrepragrs.blob.core.windows.net?prefix=jtcgetpropertieserror&comp=list",
     "Headers" : {
       "x-ms-version" : "2019-02-02",
       "User-Agent" : "azsdk-java-azure-storage-blob/12.0.0-preview.3 1.8.0_221; Windows 10 10.0",
-      "x-ms-client-request-id" : "7510acc8-1e3c-418f-b817-2f6a19e23df1"
-=======
-    "Uri" : "https://azstoragesdkaccount.blob.core.windows.net?prefix=jtcgetpropertieserror&comp=list",
-    "Headers" : {
-      "x-ms-version" : "2019-02-02",
-      "User-Agent" : "azsdk-java-azure-storage-blob/12.0.0-preview.3 1.8.0_212; Windows 10 10.0",
-      "x-ms-client-request-id" : "856dd262-694c-4f83-af4b-7dc472a29ddb"
->>>>>>> a55d5dd9
+      "x-ms-client-request-id" : "41612781-21cf-47cd-8215-17d42840c578"
     },
     "Response" : {
       "Transfer-Encoding" : "chunked",
@@ -98,35 +56,20 @@
       "Server" : "Windows-Azure-Blob/1.0 Microsoft-HTTPAPI/2.0",
       "retry-after" : "0",
       "StatusCode" : "200",
-<<<<<<< HEAD
-      "x-ms-request-id" : "20488a5d-901e-000b-0d3b-64f8df000000",
-      "Body" : "﻿<?xml version=\"1.0\" encoding=\"utf-8\"?><EnumerationResults ServiceEndpoint=\"https://jaschrepragrs.blob.core.windows.net/\"><Prefix>jtcgetpropertieserror</Prefix><Containers><Container><Name>jtcgetpropertieserror033755c615041691bd4577bf</Name><Properties><Last-Modified>Thu, 05 Sep 2019 22:45:25 GMT</Last-Modified><Etag>\"0x8D73252BE2BD68A\"</Etag><LeaseStatus>unlocked</LeaseStatus><LeaseState>available</LeaseState><DefaultEncryptionScope>$account-encryption-key</DefaultEncryptionScope><DenyEncryptionScopeOverride>false</DenyEncryptionScopeOverride><HasImmutabilityPolicy>false</HasImmutabilityPolicy><HasLegalHold>false</HasLegalHold></Properties></Container></Containers><NextMarker /></EnumerationResults>",
-      "Date" : "Thu, 05 Sep 2019 22:45:25 GMT",
-      "x-ms-client-request-id" : "7510acc8-1e3c-418f-b817-2f6a19e23df1",
-=======
-      "x-ms-request-id" : "ec6367eb-001e-001f-6ae6-64eb66000000",
-      "Body" : "﻿<?xml version=\"1.0\" encoding=\"utf-8\"?><EnumerationResults ServiceEndpoint=\"https://azstoragesdkaccount.blob.core.windows.net/\"><Prefix>jtcgetpropertieserror</Prefix><Containers><Container><Name>jtcgetpropertieserror052410e3cde092ebbc41f2bd</Name><Properties><Last-Modified>Fri, 06 Sep 2019 19:05:11 GMT</Last-Modified><Etag>\"0x8D732FD2449F25A\"</Etag><LeaseStatus>unlocked</LeaseStatus><LeaseState>available</LeaseState><DefaultEncryptionScope>$account-encryption-key</DefaultEncryptionScope><DenyEncryptionScopeOverride>false</DenyEncryptionScopeOverride><HasImmutabilityPolicy>false</HasImmutabilityPolicy><HasLegalHold>false</HasLegalHold></Properties></Container></Containers><NextMarker /></EnumerationResults>",
-      "Date" : "Fri, 06 Sep 2019 19:05:11 GMT",
-      "x-ms-client-request-id" : "856dd262-694c-4f83-af4b-7dc472a29ddb",
->>>>>>> a55d5dd9
+      "x-ms-request-id" : "077ff1c0-801e-001f-6c49-673bbb000000",
+      "Body" : "﻿<?xml version=\"1.0\" encoding=\"utf-8\"?><EnumerationResults ServiceEndpoint=\"https://jaschrepragrs.blob.core.windows.net/\"><Prefix>jtcgetpropertieserror</Prefix><Containers><Container><Name>jtcgetpropertieserror077084a46c02ca3a7b449c83</Name><Properties><Last-Modified>Mon, 09 Sep 2019 19:59:54 GMT</Last-Modified><Etag>\"0x8D73560483437D9\"</Etag><LeaseStatus>unlocked</LeaseStatus><LeaseState>available</LeaseState><DefaultEncryptionScope>$account-encryption-key</DefaultEncryptionScope><DenyEncryptionScopeOverride>false</DenyEncryptionScopeOverride><HasImmutabilityPolicy>false</HasImmutabilityPolicy><HasLegalHold>false</HasLegalHold></Properties></Container></Containers><NextMarker /></EnumerationResults>",
+      "Date" : "Mon, 09 Sep 2019 19:59:53 GMT",
+      "x-ms-client-request-id" : "41612781-21cf-47cd-8215-17d42840c578",
       "Content-Type" : "application/xml"
     },
     "Exception" : null
   }, {
     "Method" : "DELETE",
-<<<<<<< HEAD
-    "Uri" : "https://jaschrepragrs.blob.core.windows.net/jtcgetpropertieserror033755c615041691bd4577bf?restype=container",
+    "Uri" : "https://jaschrepragrs.blob.core.windows.net/jtcgetpropertieserror077084a46c02ca3a7b449c83?restype=container",
     "Headers" : {
       "x-ms-version" : "2019-02-02",
       "User-Agent" : "azsdk-java-azure-storage-blob/12.0.0-preview.3 1.8.0_221; Windows 10 10.0",
-      "x-ms-client-request-id" : "fa32555d-0509-4564-bc23-db078142ba2f"
-=======
-    "Uri" : "https://azstoragesdkaccount.blob.core.windows.net/jtcgetpropertieserror052410e3cde092ebbc41f2bd?restype=container",
-    "Headers" : {
-      "x-ms-version" : "2019-02-02",
-      "User-Agent" : "azsdk-java-azure-storage-blob/12.0.0-preview.3 1.8.0_212; Windows 10 10.0",
-      "x-ms-client-request-id" : "fee308ae-120c-4a3f-8159-93fad5c53342"
->>>>>>> a55d5dd9
+      "x-ms-client-request-id" : "bb6e10da-1fd5-4645-8283-c52bb96d2c61"
     },
     "Response" : {
       "x-ms-version" : "2019-02-02",
@@ -134,21 +77,11 @@
       "retry-after" : "0",
       "Content-Length" : "0",
       "StatusCode" : "202",
-<<<<<<< HEAD
-      "x-ms-request-id" : "20488a69-901e-000b-173b-64f8df000000",
-      "Date" : "Thu, 05 Sep 2019 22:45:25 GMT",
-      "x-ms-client-request-id" : "fa32555d-0509-4564-bc23-db078142ba2f"
+      "x-ms-request-id" : "077ff1cc-801e-001f-7549-673bbb000000",
+      "Date" : "Mon, 09 Sep 2019 19:59:53 GMT",
+      "x-ms-client-request-id" : "bb6e10da-1fd5-4645-8283-c52bb96d2c61"
     },
     "Exception" : null
   } ],
-  "variables" : [ "jtcgetpropertieserror033755c615041691bd4577bf", "jtcgetpropertieserror1227029eeeb19646444830a3" ]
-=======
-      "x-ms-request-id" : "ec6367fa-001e-001f-76e6-64eb66000000",
-      "Date" : "Fri, 06 Sep 2019 19:05:11 GMT",
-      "x-ms-client-request-id" : "fee308ae-120c-4a3f-8159-93fad5c53342"
-    },
-    "Exception" : null
-  } ],
-  "variables" : [ "jtcgetpropertieserror052410e3cde092ebbc41f2bd", "jtcgetpropertieserror169114dc394207c9b04cf581" ]
->>>>>>> a55d5dd9
+  "variables" : [ "jtcgetpropertieserror077084a46c02ca3a7b449c83", "jtcgetpropertieserror1988241c81ad5235a2424f95" ]
 }