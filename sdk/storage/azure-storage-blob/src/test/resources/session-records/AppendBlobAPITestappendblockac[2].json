--- conflicted
+++ resolved
@@ -1,101 +1,54 @@
 {
   "networkCallRecords" : [ {
     "Method" : "PUT",
-<<<<<<< HEAD
-    "Uri" : "https://jaschrepragrs.blob.core.windows.net/jtcappendblockac0appendblobapitestappendblockacfbe71956c454?restype=container",
+    "Uri" : "https://jaschrepragrs.blob.core.windows.net/jtcappendblockac0appendblobapitestappendblockac62848458241b?restype=container",
     "Headers" : {
       "x-ms-version" : "2019-02-02",
       "User-Agent" : "azsdk-java-azure-storage-blob/12.0.0-preview.3 1.8.0_221; Windows 10 10.0",
-      "x-ms-client-request-id" : "ad0e45a0-3251-4ea3-9e4e-c5621e0aa088"
-=======
-    "Uri" : "https://azstoragesdkaccount.blob.core.windows.net/jtcappendblockac0appendblobapitestappendblockac67b29372a4f2?restype=container",
-    "Headers" : {
-      "x-ms-version" : "2019-02-02",
-      "User-Agent" : "azsdk-java-azure-storage-blob/12.0.0-preview.3 1.8.0_212; Windows 10 10.0",
-      "x-ms-client-request-id" : "24035bde-665e-4bd4-8ca6-1a225d0b69b1"
->>>>>>> a55d5dd9
+      "x-ms-client-request-id" : "8a5ac9c9-3485-4961-b3c3-9d26bbbec853"
     },
     "Response" : {
       "x-ms-version" : "2019-02-02",
       "Server" : "Windows-Azure-Blob/1.0 Microsoft-HTTPAPI/2.0",
-<<<<<<< HEAD
-      "ETag" : "\"0x8D732522D3EF2BA\"",
-      "Last-Modified" : "Thu, 05 Sep 2019 22:41:22 GMT",
+      "ETag" : "\"0x8D73562397F41F3\"",
+      "Last-Modified" : "Mon, 09 Sep 2019 20:13:48 GMT",
       "retry-after" : "0",
       "Content-Length" : "0",
       "StatusCode" : "201",
-      "x-ms-request-id" : "9b68682f-c01e-0018-583b-64cd3e000000",
-      "Date" : "Thu, 05 Sep 2019 22:41:21 GMT",
-      "x-ms-client-request-id" : "ad0e45a0-3251-4ea3-9e4e-c5621e0aa088"
-=======
-      "ETag" : "\"0x8D732FC649AE5BF\"",
-      "Last-Modified" : "Fri, 06 Sep 2019 18:59:49 GMT",
-      "retry-after" : "0",
-      "Content-Length" : "0",
-      "StatusCode" : "201",
-      "x-ms-request-id" : "b92a855f-d01e-009e-10e5-644931000000",
-      "Date" : "Fri, 06 Sep 2019 18:59:49 GMT",
-      "x-ms-client-request-id" : "24035bde-665e-4bd4-8ca6-1a225d0b69b1"
->>>>>>> a55d5dd9
+      "x-ms-request-id" : "e27c7a93-901e-0029-394b-6796e9000000",
+      "Date" : "Mon, 09 Sep 2019 20:13:47 GMT",
+      "x-ms-client-request-id" : "8a5ac9c9-3485-4961-b3c3-9d26bbbec853"
     },
     "Exception" : null
   }, {
     "Method" : "PUT",
-<<<<<<< HEAD
-    "Uri" : "https://jaschrepragrs.blob.core.windows.net/jtcappendblockac0appendblobapitestappendblockacfbe71956c454/javablobappendblockac1appendblobapitestappendblockacfbe64948f",
+    "Uri" : "https://jaschrepragrs.blob.core.windows.net/jtcappendblockac0appendblobapitestappendblockac62848458241b/javablobappendblockac1appendblobapitestappendblockac628816393",
     "Headers" : {
       "x-ms-version" : "2019-02-02",
       "User-Agent" : "azsdk-java-azure-storage-blob/12.0.0-preview.3 1.8.0_221; Windows 10 10.0",
-      "x-ms-client-request-id" : "4b8d7d3c-0e34-4df4-843c-fbe27d70f7cd"
-=======
-    "Uri" : "https://azstoragesdkaccount.blob.core.windows.net/jtcappendblockac0appendblobapitestappendblockac67b29372a4f2/javablobappendblockac1appendblobapitestappendblockac67b52247e",
-    "Headers" : {
-      "x-ms-version" : "2019-02-02",
-      "User-Agent" : "azsdk-java-azure-storage-blob/12.0.0-preview.3 1.8.0_212; Windows 10 10.0",
-      "x-ms-client-request-id" : "56639bc9-636a-4ac7-8c5c-018e876f8dc8"
->>>>>>> a55d5dd9
+      "x-ms-client-request-id" : "2333a47e-c369-4807-ab27-4326fbee94c7"
     },
     "Response" : {
       "x-ms-version" : "2019-02-02",
       "Server" : "Windows-Azure-Blob/1.0 Microsoft-HTTPAPI/2.0",
-<<<<<<< HEAD
-      "ETag" : "\"0x8D732522D4C353C\"",
-      "Last-Modified" : "Thu, 05 Sep 2019 22:41:22 GMT",
+      "ETag" : "\"0x8D73562398BD182\"",
+      "Last-Modified" : "Mon, 09 Sep 2019 20:13:48 GMT",
       "retry-after" : "0",
       "Content-Length" : "0",
       "StatusCode" : "201",
-      "x-ms-request-id" : "9b68683b-c01e-0018-603b-64cd3e000000",
+      "x-ms-request-id" : "e27c7aa3-901e-0029-464b-6796e9000000",
       "x-ms-request-server-encrypted" : "true",
-      "Date" : "Thu, 05 Sep 2019 22:41:21 GMT",
-      "x-ms-client-request-id" : "4b8d7d3c-0e34-4df4-843c-fbe27d70f7cd"
-=======
-      "ETag" : "\"0x8D732FC64A95079\"",
-      "Last-Modified" : "Fri, 06 Sep 2019 18:59:49 GMT",
-      "retry-after" : "0",
-      "Content-Length" : "0",
-      "StatusCode" : "201",
-      "x-ms-request-id" : "b92a858f-d01e-009e-3ae5-644931000000",
-      "x-ms-request-server-encrypted" : "true",
-      "Date" : "Fri, 06 Sep 2019 18:59:49 GMT",
-      "x-ms-client-request-id" : "56639bc9-636a-4ac7-8c5c-018e876f8dc8"
->>>>>>> a55d5dd9
+      "Date" : "Mon, 09 Sep 2019 20:13:48 GMT",
+      "x-ms-client-request-id" : "2333a47e-c369-4807-ab27-4326fbee94c7"
     },
     "Exception" : null
   }, {
     "Method" : "PUT",
-<<<<<<< HEAD
-    "Uri" : "https://jaschrepragrs.blob.core.windows.net/jtcappendblockac0appendblobapitestappendblockacfbe71956c454/javablobappendblockac1appendblobapitestappendblockacfbe64948f?comp=appendblock",
+    "Uri" : "https://jaschrepragrs.blob.core.windows.net/jtcappendblockac0appendblobapitestappendblockac62848458241b/javablobappendblockac1appendblobapitestappendblockac628816393?comp=appendblock",
     "Headers" : {
       "x-ms-version" : "2019-02-02",
       "User-Agent" : "azsdk-java-azure-storage-blob/12.0.0-preview.3 1.8.0_221; Windows 10 10.0",
-      "x-ms-client-request-id" : "932bec1f-0ac1-4b60-ad5c-cc335e4fdfb7",
-=======
-    "Uri" : "https://azstoragesdkaccount.blob.core.windows.net/jtcappendblockac0appendblobapitestappendblockac67b29372a4f2/javablobappendblockac1appendblobapitestappendblockac67b52247e?comp=appendblock",
-    "Headers" : {
-      "x-ms-version" : "2019-02-02",
-      "User-Agent" : "azsdk-java-azure-storage-blob/12.0.0-preview.3 1.8.0_212; Windows 10 10.0",
-      "x-ms-client-request-id" : "87ecfcf4-a8f4-4883-8b42-767746b0923f",
->>>>>>> a55d5dd9
+      "x-ms-client-request-id" : "002bbdfe-d74b-4776-b68c-8211705f8956",
       "Content-Type" : "application/octet-stream"
     },
     "Response" : {
@@ -103,45 +56,25 @@
       "Server" : "Windows-Azure-Blob/1.0 Microsoft-HTTPAPI/2.0",
       "x-ms-content-crc64" : "6RYQPwaVsyQ=",
       "x-ms-blob-committed-block-count" : "1",
-<<<<<<< HEAD
-      "Last-Modified" : "Thu, 05 Sep 2019 22:41:22 GMT",
+      "Last-Modified" : "Mon, 09 Sep 2019 20:13:48 GMT",
       "retry-after" : "0",
       "StatusCode" : "201",
       "x-ms-request-server-encrypted" : "true",
-      "Date" : "Thu, 05 Sep 2019 22:41:21 GMT",
-      "ETag" : "\"0x8D732522D586C8A\"",
+      "Date" : "Mon, 09 Sep 2019 20:13:48 GMT",
+      "ETag" : "\"0x8D7356239982FD1\"",
       "Content-Length" : "0",
-      "x-ms-request-id" : "9b686847-c01e-0018-6c3b-64cd3e000000",
-      "x-ms-client-request-id" : "932bec1f-0ac1-4b60-ad5c-cc335e4fdfb7",
-=======
-      "Last-Modified" : "Fri, 06 Sep 2019 18:59:49 GMT",
-      "retry-after" : "0",
-      "StatusCode" : "201",
-      "x-ms-request-server-encrypted" : "true",
-      "Date" : "Fri, 06 Sep 2019 18:59:49 GMT",
-      "ETag" : "\"0x8D732FC64AF4549\"",
-      "Content-Length" : "0",
-      "x-ms-request-id" : "b92a85d0-d01e-009e-77e5-644931000000",
-      "x-ms-client-request-id" : "87ecfcf4-a8f4-4883-8b42-767746b0923f",
->>>>>>> a55d5dd9
+      "x-ms-request-id" : "e27c7ab4-901e-0029-564b-6796e9000000",
+      "x-ms-client-request-id" : "002bbdfe-d74b-4776-b68c-8211705f8956",
       "x-ms-blob-append-offset" : "0"
     },
     "Exception" : null
   }, {
     "Method" : "GET",
-<<<<<<< HEAD
     "Uri" : "https://jaschrepragrs.blob.core.windows.net?prefix=jtcappendblockac&comp=list",
     "Headers" : {
       "x-ms-version" : "2019-02-02",
       "User-Agent" : "azsdk-java-azure-storage-blob/12.0.0-preview.3 1.8.0_221; Windows 10 10.0",
-      "x-ms-client-request-id" : "69923ac4-0aa6-482d-bfdb-aae376c43095"
-=======
-    "Uri" : "https://azstoragesdkaccount.blob.core.windows.net?prefix=jtcappendblockac&comp=list",
-    "Headers" : {
-      "x-ms-version" : "2019-02-02",
-      "User-Agent" : "azsdk-java-azure-storage-blob/12.0.0-preview.3 1.8.0_212; Windows 10 10.0",
-      "x-ms-client-request-id" : "4096390d-2826-4f00-8392-0c163c6f0734"
->>>>>>> a55d5dd9
+      "x-ms-client-request-id" : "a88fd357-f52e-4c59-85de-2d2688262916"
     },
     "Response" : {
       "Transfer-Encoding" : "chunked",
@@ -149,35 +82,20 @@
       "Server" : "Windows-Azure-Blob/1.0 Microsoft-HTTPAPI/2.0",
       "retry-after" : "0",
       "StatusCode" : "200",
-<<<<<<< HEAD
-      "x-ms-request-id" : "9b68684d-c01e-0018-723b-64cd3e000000",
-      "Body" : "﻿<?xml version=\"1.0\" encoding=\"utf-8\"?><EnumerationResults ServiceEndpoint=\"https://jaschrepragrs.blob.core.windows.net/\"><Prefix>jtcappendblockac</Prefix><Containers><Container><Name>jtcappendblockac0appendblobapitestappendblockacfbe71956c454</Name><Properties><Last-Modified>Thu, 05 Sep 2019 22:41:22 GMT</Last-Modified><Etag>\"0x8D732522D3EF2BA\"</Etag><LeaseStatus>unlocked</LeaseStatus><LeaseState>available</LeaseState><DefaultEncryptionScope>$account-encryption-key</DefaultEncryptionScope><DenyEncryptionScopeOverride>false</DenyEncryptionScopeOverride><HasImmutabilityPolicy>false</HasImmutabilityPolicy><HasLegalHold>false</HasLegalHold></Properties></Container></Containers><NextMarker /></EnumerationResults>",
-      "Date" : "Thu, 05 Sep 2019 22:41:22 GMT",
-      "x-ms-client-request-id" : "69923ac4-0aa6-482d-bfdb-aae376c43095",
-=======
-      "x-ms-request-id" : "b92a85fa-d01e-009e-1ee5-644931000000",
-      "Body" : "﻿<?xml version=\"1.0\" encoding=\"utf-8\"?><EnumerationResults ServiceEndpoint=\"https://azstoragesdkaccount.blob.core.windows.net/\"><Prefix>jtcappendblockac</Prefix><Containers><Container><Name>jtcappendblockac0appendblobapitestappendblockac67b29372a4f2</Name><Properties><Last-Modified>Fri, 06 Sep 2019 18:59:49 GMT</Last-Modified><Etag>\"0x8D732FC649AE5BF\"</Etag><LeaseStatus>unlocked</LeaseStatus><LeaseState>available</LeaseState><DefaultEncryptionScope>$account-encryption-key</DefaultEncryptionScope><DenyEncryptionScopeOverride>false</DenyEncryptionScopeOverride><HasImmutabilityPolicy>false</HasImmutabilityPolicy><HasLegalHold>false</HasLegalHold></Properties></Container></Containers><NextMarker /></EnumerationResults>",
-      "Date" : "Fri, 06 Sep 2019 18:59:49 GMT",
-      "x-ms-client-request-id" : "4096390d-2826-4f00-8392-0c163c6f0734",
->>>>>>> a55d5dd9
+      "x-ms-request-id" : "e27c7ac4-901e-0029-654b-6796e9000000",
+      "Body" : "﻿<?xml version=\"1.0\" encoding=\"utf-8\"?><EnumerationResults ServiceEndpoint=\"https://jaschrepragrs.blob.core.windows.net/\"><Prefix>jtcappendblockac</Prefix><Containers><Container><Name>jtcappendblockac0appendblobapitestappendblockac62848458241b</Name><Properties><Last-Modified>Mon, 09 Sep 2019 20:13:48 GMT</Last-Modified><Etag>\"0x8D73562397F41F3\"</Etag><LeaseStatus>unlocked</LeaseStatus><LeaseState>available</LeaseState><DefaultEncryptionScope>$account-encryption-key</DefaultEncryptionScope><DenyEncryptionScopeOverride>false</DenyEncryptionScopeOverride><HasImmutabilityPolicy>false</HasImmutabilityPolicy><HasLegalHold>false</HasLegalHold></Properties></Container></Containers><NextMarker /></EnumerationResults>",
+      "Date" : "Mon, 09 Sep 2019 20:13:48 GMT",
+      "x-ms-client-request-id" : "a88fd357-f52e-4c59-85de-2d2688262916",
       "Content-Type" : "application/xml"
     },
     "Exception" : null
   }, {
     "Method" : "DELETE",
-<<<<<<< HEAD
-    "Uri" : "https://jaschrepragrs.blob.core.windows.net/jtcappendblockac0appendblobapitestappendblockacfbe71956c454?restype=container",
+    "Uri" : "https://jaschrepragrs.blob.core.windows.net/jtcappendblockac0appendblobapitestappendblockac62848458241b?restype=container",
     "Headers" : {
       "x-ms-version" : "2019-02-02",
       "User-Agent" : "azsdk-java-azure-storage-blob/12.0.0-preview.3 1.8.0_221; Windows 10 10.0",
-      "x-ms-client-request-id" : "c403d30b-4efd-4249-b5c7-ae00e41c3e37"
-=======
-    "Uri" : "https://azstoragesdkaccount.blob.core.windows.net/jtcappendblockac0appendblobapitestappendblockac67b29372a4f2?restype=container",
-    "Headers" : {
-      "x-ms-version" : "2019-02-02",
-      "User-Agent" : "azsdk-java-azure-storage-blob/12.0.0-preview.3 1.8.0_212; Windows 10 10.0",
-      "x-ms-client-request-id" : "6d7a025d-2a65-4e2d-9f89-d8d159a421d1"
->>>>>>> a55d5dd9
+      "x-ms-client-request-id" : "678e270a-2b84-4155-8b32-3edf81353491"
     },
     "Response" : {
       "x-ms-version" : "2019-02-02",
@@ -185,21 +103,11 @@
       "retry-after" : "0",
       "Content-Length" : "0",
       "StatusCode" : "202",
-<<<<<<< HEAD
-      "x-ms-request-id" : "9b686850-c01e-0018-753b-64cd3e000000",
-      "Date" : "Thu, 05 Sep 2019 22:41:22 GMT",
-      "x-ms-client-request-id" : "c403d30b-4efd-4249-b5c7-ae00e41c3e37"
+      "x-ms-request-id" : "e27c7adb-901e-0029-7a4b-6796e9000000",
+      "Date" : "Mon, 09 Sep 2019 20:13:48 GMT",
+      "x-ms-client-request-id" : "678e270a-2b84-4155-8b32-3edf81353491"
     },
     "Exception" : null
   } ],
-  "variables" : [ "jtcappendblockac0appendblobapitestappendblockacfbe71956c454", "javablobappendblockac1appendblobapitestappendblockacfbe64948f" ]
-=======
-      "x-ms-request-id" : "b92a8618-d01e-009e-39e5-644931000000",
-      "Date" : "Fri, 06 Sep 2019 18:59:49 GMT",
-      "x-ms-client-request-id" : "6d7a025d-2a65-4e2d-9f89-d8d159a421d1"
-    },
-    "Exception" : null
-  } ],
-  "variables" : [ "jtcappendblockac0appendblobapitestappendblockac67b29372a4f2", "javablobappendblockac1appendblobapitestappendblockac67b52247e" ]
->>>>>>> a55d5dd9
+  "variables" : [ "jtcappendblockac0appendblobapitestappendblockac62848458241b", "javablobappendblockac1appendblobapitestappendblockac628816393" ]
 }