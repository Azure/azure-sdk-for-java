{
  "networkCallRecords" : [ {
    "Method" : "PUT",
<<<<<<< HEAD
    "Uri" : "https://jaschrepragrs.blob.core.windows.net/jtcgetpagerangesac0pageblobapitestgetpagerangesac23c82580825?restype=container",
    "Headers" : {
      "x-ms-version" : "2019-02-02",
      "User-Agent" : "azsdk-java-azure-storage-blob/12.0.0-preview.3 1.8.0_221; Windows 10 10.0",
      "x-ms-client-request-id" : "6ff62d60-2e2e-4203-b82c-44e318272796"
=======
    "Uri" : "https://azstoragesdkaccount.blob.core.windows.net/jtcgetpagerangesac0pageblobapitestgetpagerangesac8c294297e1d?restype=container",
    "Headers" : {
      "x-ms-version" : "2019-02-02",
      "User-Agent" : "azsdk-java-azure-storage-blob/12.0.0-preview.3 1.8.0_212; Windows 10 10.0",
      "x-ms-client-request-id" : "350f597f-8452-4a7b-80a9-762a506ee0f8"
>>>>>>> a55d5dd9
    },
    "Response" : {
      "x-ms-version" : "2019-02-02",
      "Server" : "Windows-Azure-Blob/1.0 Microsoft-HTTPAPI/2.0",
<<<<<<< HEAD
      "ETag" : "\"0x8D732525D25BF40\"",
      "Last-Modified" : "Thu, 05 Sep 2019 22:42:42 GMT",
      "retry-after" : "0",
      "Content-Length" : "0",
      "StatusCode" : "201",
      "x-ms-request-id" : "e0dd6a49-e01e-0026-1e3b-647b1f000000",
      "Date" : "Thu, 05 Sep 2019 22:42:41 GMT",
      "x-ms-client-request-id" : "6ff62d60-2e2e-4203-b82c-44e318272796"
=======
      "ETag" : "\"0x8D732FDC8264766\"",
      "Last-Modified" : "Fri, 06 Sep 2019 19:09:46 GMT",
      "retry-after" : "0",
      "Content-Length" : "0",
      "StatusCode" : "201",
      "x-ms-request-id" : "8f76139c-401e-003a-6fe6-6473d5000000",
      "Date" : "Fri, 06 Sep 2019 19:09:45 GMT",
      "x-ms-client-request-id" : "350f597f-8452-4a7b-80a9-762a506ee0f8"
>>>>>>> a55d5dd9
    },
    "Exception" : null
  }, {
    "Method" : "PUT",
<<<<<<< HEAD
    "Uri" : "https://jaschrepragrs.blob.core.windows.net/jtcgetpagerangesac0pageblobapitestgetpagerangesac23c82580825/javablobgetpagerangesac1pageblobapitestgetpagerangesac23c49886",
    "Headers" : {
      "x-ms-version" : "2019-02-02",
      "User-Agent" : "azsdk-java-azure-storage-blob/12.0.0-preview.3 1.8.0_221; Windows 10 10.0",
      "x-ms-client-request-id" : "8c80abc9-1144-4464-a91a-6d3ce9f65014"
=======
    "Uri" : "https://azstoragesdkaccount.blob.core.windows.net/jtcgetpagerangesac0pageblobapitestgetpagerangesac8c294297e1d/javablobgetpagerangesac1pageblobapitestgetpagerangesac8c215854",
    "Headers" : {
      "x-ms-version" : "2019-02-02",
      "User-Agent" : "azsdk-java-azure-storage-blob/12.0.0-preview.3 1.8.0_212; Windows 10 10.0",
      "x-ms-client-request-id" : "c5f9c045-5825-4fd2-a312-5b2e4b6c6661"
>>>>>>> a55d5dd9
    },
    "Response" : {
      "x-ms-version" : "2019-02-02",
      "Server" : "Windows-Azure-Blob/1.0 Microsoft-HTTPAPI/2.0",
<<<<<<< HEAD
      "ETag" : "\"0x8D732525D32DF9B\"",
      "Last-Modified" : "Thu, 05 Sep 2019 22:42:42 GMT",
      "retry-after" : "0",
      "Content-Length" : "0",
      "StatusCode" : "201",
      "x-ms-request-id" : "e0dd6a5b-e01e-0026-2e3b-647b1f000000",
      "x-ms-request-server-encrypted" : "true",
      "Date" : "Thu, 05 Sep 2019 22:42:41 GMT",
      "x-ms-client-request-id" : "8c80abc9-1144-4464-a91a-6d3ce9f65014"
=======
      "ETag" : "\"0x8D732FDC82C0F7D\"",
      "Last-Modified" : "Fri, 06 Sep 2019 19:09:46 GMT",
      "retry-after" : "0",
      "Content-Length" : "0",
      "StatusCode" : "201",
      "x-ms-request-id" : "8f7613ad-401e-003a-7ee6-6473d5000000",
      "x-ms-request-server-encrypted" : "true",
      "Date" : "Fri, 06 Sep 2019 19:09:45 GMT",
      "x-ms-client-request-id" : "c5f9c045-5825-4fd2-a312-5b2e4b6c6661"
>>>>>>> a55d5dd9
    },
    "Exception" : null
  }, {
    "Method" : "GET",
<<<<<<< HEAD
    "Uri" : "https://jaschrepragrs.blob.core.windows.net/jtcgetpagerangesac0pageblobapitestgetpagerangesac23c82580825/javablobgetpagerangesac1pageblobapitestgetpagerangesac23c49886?comp=pagelist",
    "Headers" : {
      "x-ms-version" : "2019-02-02",
      "User-Agent" : "azsdk-java-azure-storage-blob/12.0.0-preview.3 1.8.0_221; Windows 10 10.0",
      "x-ms-client-request-id" : "8ba8c9ff-8d55-4adb-a9c8-ecff4218a0a7"
=======
    "Uri" : "https://azstoragesdkaccount.blob.core.windows.net/jtcgetpagerangesac0pageblobapitestgetpagerangesac8c294297e1d/javablobgetpagerangesac1pageblobapitestgetpagerangesac8c215854?comp=pagelist",
    "Headers" : {
      "x-ms-version" : "2019-02-02",
      "User-Agent" : "azsdk-java-azure-storage-blob/12.0.0-preview.3 1.8.0_212; Windows 10 10.0",
      "x-ms-client-request-id" : "7468dda4-06ce-4782-8c1f-a0ac9e959346"
>>>>>>> a55d5dd9
    },
    "Response" : {
      "Transfer-Encoding" : "chunked",
      "x-ms-version" : "2019-02-02",
      "Server" : "Windows-Azure-Blob/1.0 Microsoft-HTTPAPI/2.0",
      "x-ms-blob-content-length" : "512",
<<<<<<< HEAD
      "Last-Modified" : "Thu, 05 Sep 2019 22:42:42 GMT",
      "retry-after" : "0",
      "StatusCode" : "200",
      "Date" : "Thu, 05 Sep 2019 22:42:42 GMT",
      "ETag" : "\"0x8D732525D32DF9B\"",
      "x-ms-request-id" : "e0dd6a68-e01e-0026-3a3b-647b1f000000",
      "Body" : "﻿<?xml version=\"1.0\" encoding=\"utf-8\"?><PageList />",
      "x-ms-client-request-id" : "8ba8c9ff-8d55-4adb-a9c8-ecff4218a0a7",
=======
      "Last-Modified" : "Fri, 06 Sep 2019 19:09:46 GMT",
      "retry-after" : "0",
      "StatusCode" : "200",
      "Date" : "Fri, 06 Sep 2019 19:09:45 GMT",
      "ETag" : "\"0x8D732FDC82C0F7D\"",
      "x-ms-request-id" : "8f7613bd-401e-003a-0be6-6473d5000000",
      "Body" : "﻿<?xml version=\"1.0\" encoding=\"utf-8\"?><PageList />",
      "x-ms-client-request-id" : "7468dda4-06ce-4782-8c1f-a0ac9e959346",
>>>>>>> a55d5dd9
      "Content-Type" : "application/xml"
    },
    "Exception" : null
  }, {
    "Method" : "GET",
<<<<<<< HEAD
    "Uri" : "https://jaschrepragrs.blob.core.windows.net?prefix=jtcgetpagerangesac&comp=list",
    "Headers" : {
      "x-ms-version" : "2019-02-02",
      "User-Agent" : "azsdk-java-azure-storage-blob/12.0.0-preview.3 1.8.0_221; Windows 10 10.0",
      "x-ms-client-request-id" : "a30a4705-e6a0-4bba-bdad-21638b29fba7"
=======
    "Uri" : "https://azstoragesdkaccount.blob.core.windows.net?prefix=jtcgetpagerangesac&comp=list",
    "Headers" : {
      "x-ms-version" : "2019-02-02",
      "User-Agent" : "azsdk-java-azure-storage-blob/12.0.0-preview.3 1.8.0_212; Windows 10 10.0",
      "x-ms-client-request-id" : "f5f22ab6-a4d6-44a4-9151-ad28799d55e2"
>>>>>>> a55d5dd9
    },
    "Response" : {
      "Transfer-Encoding" : "chunked",
      "x-ms-version" : "2019-02-02",
      "Server" : "Windows-Azure-Blob/1.0 Microsoft-HTTPAPI/2.0",
      "retry-after" : "0",
      "StatusCode" : "200",
<<<<<<< HEAD
      "x-ms-request-id" : "e0dd6a7b-e01e-0026-4a3b-647b1f000000",
      "Body" : "﻿<?xml version=\"1.0\" encoding=\"utf-8\"?><EnumerationResults ServiceEndpoint=\"https://jaschrepragrs.blob.core.windows.net/\"><Prefix>jtcgetpagerangesac</Prefix><Containers><Container><Name>jtcgetpagerangesac0pageblobapitestgetpagerangesac23c82580825</Name><Properties><Last-Modified>Thu, 05 Sep 2019 22:42:42 GMT</Last-Modified><Etag>\"0x8D732525D25BF40\"</Etag><LeaseStatus>unlocked</LeaseStatus><LeaseState>available</LeaseState><DefaultEncryptionScope>$account-encryption-key</DefaultEncryptionScope><DenyEncryptionScopeOverride>false</DenyEncryptionScopeOverride><HasImmutabilityPolicy>false</HasImmutabilityPolicy><HasLegalHold>false</HasLegalHold></Properties></Container></Containers><NextMarker /></EnumerationResults>",
      "Date" : "Thu, 05 Sep 2019 22:42:42 GMT",
      "x-ms-client-request-id" : "a30a4705-e6a0-4bba-bdad-21638b29fba7",
=======
      "x-ms-request-id" : "8f7613ca-401e-003a-17e6-6473d5000000",
      "Body" : "﻿<?xml version=\"1.0\" encoding=\"utf-8\"?><EnumerationResults ServiceEndpoint=\"https://azstoragesdkaccount.blob.core.windows.net/\"><Prefix>jtcgetpagerangesac</Prefix><Containers><Container><Name>jtcgetpagerangesac0pageblobapitestgetpagerangesac8c294297e1d</Name><Properties><Last-Modified>Fri, 06 Sep 2019 19:09:46 GMT</Last-Modified><Etag>\"0x8D732FDC8264766\"</Etag><LeaseStatus>unlocked</LeaseStatus><LeaseState>available</LeaseState><DefaultEncryptionScope>$account-encryption-key</DefaultEncryptionScope><DenyEncryptionScopeOverride>false</DenyEncryptionScopeOverride><HasImmutabilityPolicy>false</HasImmutabilityPolicy><HasLegalHold>false</HasLegalHold></Properties></Container></Containers><NextMarker /></EnumerationResults>",
      "Date" : "Fri, 06 Sep 2019 19:09:45 GMT",
      "x-ms-client-request-id" : "f5f22ab6-a4d6-44a4-9151-ad28799d55e2",
>>>>>>> a55d5dd9
      "Content-Type" : "application/xml"
    },
    "Exception" : null
  }, {
    "Method" : "DELETE",
<<<<<<< HEAD
    "Uri" : "https://jaschrepragrs.blob.core.windows.net/jtcgetpagerangesac0pageblobapitestgetpagerangesac23c82580825?restype=container",
    "Headers" : {
      "x-ms-version" : "2019-02-02",
      "User-Agent" : "azsdk-java-azure-storage-blob/12.0.0-preview.3 1.8.0_221; Windows 10 10.0",
      "x-ms-client-request-id" : "265b7ef9-cb82-4e6b-98a7-9c0cd42134da"
=======
    "Uri" : "https://azstoragesdkaccount.blob.core.windows.net/jtcgetpagerangesac0pageblobapitestgetpagerangesac8c294297e1d?restype=container",
    "Headers" : {
      "x-ms-version" : "2019-02-02",
      "User-Agent" : "azsdk-java-azure-storage-blob/12.0.0-preview.3 1.8.0_212; Windows 10 10.0",
      "x-ms-client-request-id" : "9503e8d6-8a74-4c08-9645-79619eef524c"
>>>>>>> a55d5dd9
    },
    "Response" : {
      "x-ms-version" : "2019-02-02",
      "Server" : "Windows-Azure-Blob/1.0 Microsoft-HTTPAPI/2.0",
      "retry-after" : "0",
      "Content-Length" : "0",
      "StatusCode" : "202",
<<<<<<< HEAD
      "x-ms-request-id" : "e0dd6a8e-e01e-0026-5a3b-647b1f000000",
      "Date" : "Thu, 05 Sep 2019 22:42:42 GMT",
      "x-ms-client-request-id" : "265b7ef9-cb82-4e6b-98a7-9c0cd42134da"
    },
    "Exception" : null
  } ],
  "variables" : [ "jtcgetpagerangesac0pageblobapitestgetpagerangesac23c82580825", "javablobgetpagerangesac1pageblobapitestgetpagerangesac23c49886" ]
=======
      "x-ms-request-id" : "8f7613d3-401e-003a-20e6-6473d5000000",
      "Date" : "Fri, 06 Sep 2019 19:09:45 GMT",
      "x-ms-client-request-id" : "9503e8d6-8a74-4c08-9645-79619eef524c"
    },
    "Exception" : null
  } ],
  "variables" : [ "jtcgetpagerangesac0pageblobapitestgetpagerangesac8c294297e1d", "javablobgetpagerangesac1pageblobapitestgetpagerangesac8c215854" ]
>>>>>>> a55d5dd9
}<|MERGE_RESOLUTION|>--- conflicted
+++ resolved
@@ -1,144 +1,78 @@
 {
   "networkCallRecords" : [ {
     "Method" : "PUT",
-<<<<<<< HEAD
-    "Uri" : "https://jaschrepragrs.blob.core.windows.net/jtcgetpagerangesac0pageblobapitestgetpagerangesac23c82580825?restype=container",
+    "Uri" : "https://jaschrepragrs.blob.core.windows.net/jtcgetpagerangesac0pageblobapitestgetpagerangesac38718830f40?restype=container",
     "Headers" : {
       "x-ms-version" : "2019-02-02",
       "User-Agent" : "azsdk-java-azure-storage-blob/12.0.0-preview.3 1.8.0_221; Windows 10 10.0",
-      "x-ms-client-request-id" : "6ff62d60-2e2e-4203-b82c-44e318272796"
-=======
-    "Uri" : "https://azstoragesdkaccount.blob.core.windows.net/jtcgetpagerangesac0pageblobapitestgetpagerangesac8c294297e1d?restype=container",
-    "Headers" : {
-      "x-ms-version" : "2019-02-02",
-      "User-Agent" : "azsdk-java-azure-storage-blob/12.0.0-preview.3 1.8.0_212; Windows 10 10.0",
-      "x-ms-client-request-id" : "350f597f-8452-4a7b-80a9-762a506ee0f8"
->>>>>>> a55d5dd9
+      "x-ms-client-request-id" : "5b348a5d-7eb5-488c-953b-a9a642996d28"
     },
     "Response" : {
       "x-ms-version" : "2019-02-02",
       "Server" : "Windows-Azure-Blob/1.0 Microsoft-HTTPAPI/2.0",
-<<<<<<< HEAD
-      "ETag" : "\"0x8D732525D25BF40\"",
-      "Last-Modified" : "Thu, 05 Sep 2019 22:42:42 GMT",
+      "ETag" : "\"0x8D73561971464DF\"",
+      "Last-Modified" : "Mon, 09 Sep 2019 20:09:15 GMT",
       "retry-after" : "0",
       "Content-Length" : "0",
       "StatusCode" : "201",
-      "x-ms-request-id" : "e0dd6a49-e01e-0026-1e3b-647b1f000000",
-      "Date" : "Thu, 05 Sep 2019 22:42:41 GMT",
-      "x-ms-client-request-id" : "6ff62d60-2e2e-4203-b82c-44e318272796"
-=======
-      "ETag" : "\"0x8D732FDC8264766\"",
-      "Last-Modified" : "Fri, 06 Sep 2019 19:09:46 GMT",
-      "retry-after" : "0",
-      "Content-Length" : "0",
-      "StatusCode" : "201",
-      "x-ms-request-id" : "8f76139c-401e-003a-6fe6-6473d5000000",
-      "Date" : "Fri, 06 Sep 2019 19:09:45 GMT",
-      "x-ms-client-request-id" : "350f597f-8452-4a7b-80a9-762a506ee0f8"
->>>>>>> a55d5dd9
+      "x-ms-request-id" : "9ebd2f8e-501e-003f-3f4a-675777000000",
+      "Date" : "Mon, 09 Sep 2019 20:09:15 GMT",
+      "x-ms-client-request-id" : "5b348a5d-7eb5-488c-953b-a9a642996d28"
     },
     "Exception" : null
   }, {
     "Method" : "PUT",
-<<<<<<< HEAD
-    "Uri" : "https://jaschrepragrs.blob.core.windows.net/jtcgetpagerangesac0pageblobapitestgetpagerangesac23c82580825/javablobgetpagerangesac1pageblobapitestgetpagerangesac23c49886",
+    "Uri" : "https://jaschrepragrs.blob.core.windows.net/jtcgetpagerangesac0pageblobapitestgetpagerangesac38718830f40/javablobgetpagerangesac1pageblobapitestgetpagerangesac38777411",
     "Headers" : {
       "x-ms-version" : "2019-02-02",
       "User-Agent" : "azsdk-java-azure-storage-blob/12.0.0-preview.3 1.8.0_221; Windows 10 10.0",
-      "x-ms-client-request-id" : "8c80abc9-1144-4464-a91a-6d3ce9f65014"
-=======
-    "Uri" : "https://azstoragesdkaccount.blob.core.windows.net/jtcgetpagerangesac0pageblobapitestgetpagerangesac8c294297e1d/javablobgetpagerangesac1pageblobapitestgetpagerangesac8c215854",
-    "Headers" : {
-      "x-ms-version" : "2019-02-02",
-      "User-Agent" : "azsdk-java-azure-storage-blob/12.0.0-preview.3 1.8.0_212; Windows 10 10.0",
-      "x-ms-client-request-id" : "c5f9c045-5825-4fd2-a312-5b2e4b6c6661"
->>>>>>> a55d5dd9
+      "x-ms-client-request-id" : "413d8894-29d3-4465-aaeb-545b42a93b3b"
     },
     "Response" : {
       "x-ms-version" : "2019-02-02",
       "Server" : "Windows-Azure-Blob/1.0 Microsoft-HTTPAPI/2.0",
-<<<<<<< HEAD
-      "ETag" : "\"0x8D732525D32DF9B\"",
-      "Last-Modified" : "Thu, 05 Sep 2019 22:42:42 GMT",
+      "ETag" : "\"0x8D735619722A6F6\"",
+      "Last-Modified" : "Mon, 09 Sep 2019 20:09:15 GMT",
       "retry-after" : "0",
       "Content-Length" : "0",
       "StatusCode" : "201",
-      "x-ms-request-id" : "e0dd6a5b-e01e-0026-2e3b-647b1f000000",
+      "x-ms-request-id" : "9ebd2fa7-501e-003f-574a-675777000000",
       "x-ms-request-server-encrypted" : "true",
-      "Date" : "Thu, 05 Sep 2019 22:42:41 GMT",
-      "x-ms-client-request-id" : "8c80abc9-1144-4464-a91a-6d3ce9f65014"
-=======
-      "ETag" : "\"0x8D732FDC82C0F7D\"",
-      "Last-Modified" : "Fri, 06 Sep 2019 19:09:46 GMT",
-      "retry-after" : "0",
-      "Content-Length" : "0",
-      "StatusCode" : "201",
-      "x-ms-request-id" : "8f7613ad-401e-003a-7ee6-6473d5000000",
-      "x-ms-request-server-encrypted" : "true",
-      "Date" : "Fri, 06 Sep 2019 19:09:45 GMT",
-      "x-ms-client-request-id" : "c5f9c045-5825-4fd2-a312-5b2e4b6c6661"
->>>>>>> a55d5dd9
+      "Date" : "Mon, 09 Sep 2019 20:09:15 GMT",
+      "x-ms-client-request-id" : "413d8894-29d3-4465-aaeb-545b42a93b3b"
     },
     "Exception" : null
   }, {
     "Method" : "GET",
-<<<<<<< HEAD
-    "Uri" : "https://jaschrepragrs.blob.core.windows.net/jtcgetpagerangesac0pageblobapitestgetpagerangesac23c82580825/javablobgetpagerangesac1pageblobapitestgetpagerangesac23c49886?comp=pagelist",
+    "Uri" : "https://jaschrepragrs.blob.core.windows.net/jtcgetpagerangesac0pageblobapitestgetpagerangesac38718830f40/javablobgetpagerangesac1pageblobapitestgetpagerangesac38777411?comp=pagelist",
     "Headers" : {
       "x-ms-version" : "2019-02-02",
       "User-Agent" : "azsdk-java-azure-storage-blob/12.0.0-preview.3 1.8.0_221; Windows 10 10.0",
-      "x-ms-client-request-id" : "8ba8c9ff-8d55-4adb-a9c8-ecff4218a0a7"
-=======
-    "Uri" : "https://azstoragesdkaccount.blob.core.windows.net/jtcgetpagerangesac0pageblobapitestgetpagerangesac8c294297e1d/javablobgetpagerangesac1pageblobapitestgetpagerangesac8c215854?comp=pagelist",
-    "Headers" : {
-      "x-ms-version" : "2019-02-02",
-      "User-Agent" : "azsdk-java-azure-storage-blob/12.0.0-preview.3 1.8.0_212; Windows 10 10.0",
-      "x-ms-client-request-id" : "7468dda4-06ce-4782-8c1f-a0ac9e959346"
->>>>>>> a55d5dd9
+      "x-ms-client-request-id" : "3492d91f-85c4-4c8f-a3ca-dc8e88667d34"
     },
     "Response" : {
       "Transfer-Encoding" : "chunked",
       "x-ms-version" : "2019-02-02",
       "Server" : "Windows-Azure-Blob/1.0 Microsoft-HTTPAPI/2.0",
       "x-ms-blob-content-length" : "512",
-<<<<<<< HEAD
-      "Last-Modified" : "Thu, 05 Sep 2019 22:42:42 GMT",
+      "Last-Modified" : "Mon, 09 Sep 2019 20:09:15 GMT",
       "retry-after" : "0",
       "StatusCode" : "200",
-      "Date" : "Thu, 05 Sep 2019 22:42:42 GMT",
-      "ETag" : "\"0x8D732525D32DF9B\"",
-      "x-ms-request-id" : "e0dd6a68-e01e-0026-3a3b-647b1f000000",
+      "Date" : "Mon, 09 Sep 2019 20:09:15 GMT",
+      "ETag" : "\"0x8D735619722A6F6\"",
+      "x-ms-request-id" : "9ebd2fb2-501e-003f-614a-675777000000",
       "Body" : "﻿<?xml version=\"1.0\" encoding=\"utf-8\"?><PageList />",
-      "x-ms-client-request-id" : "8ba8c9ff-8d55-4adb-a9c8-ecff4218a0a7",
-=======
-      "Last-Modified" : "Fri, 06 Sep 2019 19:09:46 GMT",
-      "retry-after" : "0",
-      "StatusCode" : "200",
-      "Date" : "Fri, 06 Sep 2019 19:09:45 GMT",
-      "ETag" : "\"0x8D732FDC82C0F7D\"",
-      "x-ms-request-id" : "8f7613bd-401e-003a-0be6-6473d5000000",
-      "Body" : "﻿<?xml version=\"1.0\" encoding=\"utf-8\"?><PageList />",
-      "x-ms-client-request-id" : "7468dda4-06ce-4782-8c1f-a0ac9e959346",
->>>>>>> a55d5dd9
+      "x-ms-client-request-id" : "3492d91f-85c4-4c8f-a3ca-dc8e88667d34",
       "Content-Type" : "application/xml"
     },
     "Exception" : null
   }, {
     "Method" : "GET",
-<<<<<<< HEAD
     "Uri" : "https://jaschrepragrs.blob.core.windows.net?prefix=jtcgetpagerangesac&comp=list",
     "Headers" : {
       "x-ms-version" : "2019-02-02",
       "User-Agent" : "azsdk-java-azure-storage-blob/12.0.0-preview.3 1.8.0_221; Windows 10 10.0",
-      "x-ms-client-request-id" : "a30a4705-e6a0-4bba-bdad-21638b29fba7"
-=======
-    "Uri" : "https://azstoragesdkaccount.blob.core.windows.net?prefix=jtcgetpagerangesac&comp=list",
-    "Headers" : {
-      "x-ms-version" : "2019-02-02",
-      "User-Agent" : "azsdk-java-azure-storage-blob/12.0.0-preview.3 1.8.0_212; Windows 10 10.0",
-      "x-ms-client-request-id" : "f5f22ab6-a4d6-44a4-9151-ad28799d55e2"
->>>>>>> a55d5dd9
+      "x-ms-client-request-id" : "dc470831-6f48-470d-9aa6-34feed34449f"
     },
     "Response" : {
       "Transfer-Encoding" : "chunked",
@@ -146,35 +80,20 @@
       "Server" : "Windows-Azure-Blob/1.0 Microsoft-HTTPAPI/2.0",
       "retry-after" : "0",
       "StatusCode" : "200",
-<<<<<<< HEAD
-      "x-ms-request-id" : "e0dd6a7b-e01e-0026-4a3b-647b1f000000",
-      "Body" : "﻿<?xml version=\"1.0\" encoding=\"utf-8\"?><EnumerationResults ServiceEndpoint=\"https://jaschrepragrs.blob.core.windows.net/\"><Prefix>jtcgetpagerangesac</Prefix><Containers><Container><Name>jtcgetpagerangesac0pageblobapitestgetpagerangesac23c82580825</Name><Properties><Last-Modified>Thu, 05 Sep 2019 22:42:42 GMT</Last-Modified><Etag>\"0x8D732525D25BF40\"</Etag><LeaseStatus>unlocked</LeaseStatus><LeaseState>available</LeaseState><DefaultEncryptionScope>$account-encryption-key</DefaultEncryptionScope><DenyEncryptionScopeOverride>false</DenyEncryptionScopeOverride><HasImmutabilityPolicy>false</HasImmutabilityPolicy><HasLegalHold>false</HasLegalHold></Properties></Container></Containers><NextMarker /></EnumerationResults>",
-      "Date" : "Thu, 05 Sep 2019 22:42:42 GMT",
-      "x-ms-client-request-id" : "a30a4705-e6a0-4bba-bdad-21638b29fba7",
-=======
-      "x-ms-request-id" : "8f7613ca-401e-003a-17e6-6473d5000000",
-      "Body" : "﻿<?xml version=\"1.0\" encoding=\"utf-8\"?><EnumerationResults ServiceEndpoint=\"https://azstoragesdkaccount.blob.core.windows.net/\"><Prefix>jtcgetpagerangesac</Prefix><Containers><Container><Name>jtcgetpagerangesac0pageblobapitestgetpagerangesac8c294297e1d</Name><Properties><Last-Modified>Fri, 06 Sep 2019 19:09:46 GMT</Last-Modified><Etag>\"0x8D732FDC8264766\"</Etag><LeaseStatus>unlocked</LeaseStatus><LeaseState>available</LeaseState><DefaultEncryptionScope>$account-encryption-key</DefaultEncryptionScope><DenyEncryptionScopeOverride>false</DenyEncryptionScopeOverride><HasImmutabilityPolicy>false</HasImmutabilityPolicy><HasLegalHold>false</HasLegalHold></Properties></Container></Containers><NextMarker /></EnumerationResults>",
-      "Date" : "Fri, 06 Sep 2019 19:09:45 GMT",
-      "x-ms-client-request-id" : "f5f22ab6-a4d6-44a4-9151-ad28799d55e2",
->>>>>>> a55d5dd9
+      "x-ms-request-id" : "9ebd2fcc-501e-003f-7a4a-675777000000",
+      "Body" : "﻿<?xml version=\"1.0\" encoding=\"utf-8\"?><EnumerationResults ServiceEndpoint=\"https://jaschrepragrs.blob.core.windows.net/\"><Prefix>jtcgetpagerangesac</Prefix><Containers><Container><Name>jtcgetpagerangesac0pageblobapitestgetpagerangesac38718830f40</Name><Properties><Last-Modified>Mon, 09 Sep 2019 20:09:15 GMT</Last-Modified><Etag>\"0x8D73561971464DF\"</Etag><LeaseStatus>unlocked</LeaseStatus><LeaseState>available</LeaseState><DefaultEncryptionScope>$account-encryption-key</DefaultEncryptionScope><DenyEncryptionScopeOverride>false</DenyEncryptionScopeOverride><HasImmutabilityPolicy>false</HasImmutabilityPolicy><HasLegalHold>false</HasLegalHold></Properties></Container></Containers><NextMarker /></EnumerationResults>",
+      "Date" : "Mon, 09 Sep 2019 20:09:15 GMT",
+      "x-ms-client-request-id" : "dc470831-6f48-470d-9aa6-34feed34449f",
       "Content-Type" : "application/xml"
     },
     "Exception" : null
   }, {
     "Method" : "DELETE",
-<<<<<<< HEAD
-    "Uri" : "https://jaschrepragrs.blob.core.windows.net/jtcgetpagerangesac0pageblobapitestgetpagerangesac23c82580825?restype=container",
+    "Uri" : "https://jaschrepragrs.blob.core.windows.net/jtcgetpagerangesac0pageblobapitestgetpagerangesac38718830f40?restype=container",
     "Headers" : {
       "x-ms-version" : "2019-02-02",
       "User-Agent" : "azsdk-java-azure-storage-blob/12.0.0-preview.3 1.8.0_221; Windows 10 10.0",
-      "x-ms-client-request-id" : "265b7ef9-cb82-4e6b-98a7-9c0cd42134da"
-=======
-    "Uri" : "https://azstoragesdkaccount.blob.core.windows.net/jtcgetpagerangesac0pageblobapitestgetpagerangesac8c294297e1d?restype=container",
-    "Headers" : {
-      "x-ms-version" : "2019-02-02",
-      "User-Agent" : "azsdk-java-azure-storage-blob/12.0.0-preview.3 1.8.0_212; Windows 10 10.0",
-      "x-ms-client-request-id" : "9503e8d6-8a74-4c08-9645-79619eef524c"
->>>>>>> a55d5dd9
+      "x-ms-client-request-id" : "aac94d8e-90e4-4885-8ab1-0dc577e2f096"
     },
     "Response" : {
       "x-ms-version" : "2019-02-02",
@@ -182,21 +101,11 @@
       "retry-after" : "0",
       "Content-Length" : "0",
       "StatusCode" : "202",
-<<<<<<< HEAD
-      "x-ms-request-id" : "e0dd6a8e-e01e-0026-5a3b-647b1f000000",
-      "Date" : "Thu, 05 Sep 2019 22:42:42 GMT",
-      "x-ms-client-request-id" : "265b7ef9-cb82-4e6b-98a7-9c0cd42134da"
+      "x-ms-request-id" : "9ebd2fe1-501e-003f-0c4a-675777000000",
+      "Date" : "Mon, 09 Sep 2019 20:09:15 GMT",
+      "x-ms-client-request-id" : "aac94d8e-90e4-4885-8ab1-0dc577e2f096"
     },
     "Exception" : null
   } ],
-  "variables" : [ "jtcgetpagerangesac0pageblobapitestgetpagerangesac23c82580825", "javablobgetpagerangesac1pageblobapitestgetpagerangesac23c49886" ]
-=======
-      "x-ms-request-id" : "8f7613d3-401e-003a-20e6-6473d5000000",
-      "Date" : "Fri, 06 Sep 2019 19:09:45 GMT",
-      "x-ms-client-request-id" : "9503e8d6-8a74-4c08-9645-79619eef524c"
-    },
-    "Exception" : null
-  } ],
-  "variables" : [ "jtcgetpagerangesac0pageblobapitestgetpagerangesac8c294297e1d", "javablobgetpagerangesac1pageblobapitestgetpagerangesac8c215854" ]
->>>>>>> a55d5dd9
+  "variables" : [ "jtcgetpagerangesac0pageblobapitestgetpagerangesac38718830f40", "javablobgetpagerangesac1pageblobapitestgetpagerangesac38777411" ]
 }