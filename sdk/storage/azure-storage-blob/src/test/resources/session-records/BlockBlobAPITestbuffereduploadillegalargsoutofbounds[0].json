--- conflicted
+++ resolved
@@ -1,105 +1,57 @@
 {
   "networkCallRecords" : [ {
     "Method" : "PUT",
-<<<<<<< HEAD
-    "Uri" : "https://jaschrepragrs.blob.core.windows.net/jtcbuffereduploadillegalargsoutofbounds0750511de364c8d?restype=container",
+    "Uri" : "https://jaschrepragrs.blob.core.windows.net/jtcbuffereduploadillegalargsoutofbounds03671038d818108?restype=container",
     "Headers" : {
       "x-ms-version" : "2019-02-02",
       "User-Agent" : "azsdk-java-azure-storage-blob/12.0.0-preview.3 1.8.0_221; Windows 10 10.0",
-      "x-ms-client-request-id" : "4a5fc5bc-7716-4367-94ad-f21c456ee2ab"
-=======
-    "Uri" : "https://azstoragesdkaccount.blob.core.windows.net/jtcbuffereduploadillegalargsoutofbounds053206f4498c562?restype=container",
-    "Headers" : {
-      "x-ms-version" : "2019-02-02",
-      "User-Agent" : "azsdk-java-azure-storage-blob/12.0.0-preview.3 1.8.0_212; Windows 10 10.0",
-      "x-ms-client-request-id" : "7f658444-7887-4b40-b8b7-ee433237a276"
->>>>>>> a55d5dd9
+      "x-ms-client-request-id" : "2b2ba71e-0b15-49c3-b234-e6483b4b40ff"
     },
     "Response" : {
       "x-ms-version" : "2019-02-02",
       "Server" : "Windows-Azure-Blob/1.0 Microsoft-HTTPAPI/2.0",
-<<<<<<< HEAD
-      "ETag" : "\"0x8D73252B33BDFC8\"",
-      "Last-Modified" : "Thu, 05 Sep 2019 22:45:07 GMT",
+      "ETag" : "\"0x8D73561EA9AADB7\"",
+      "Last-Modified" : "Mon, 09 Sep 2019 20:11:36 GMT",
       "retry-after" : "0",
       "Content-Length" : "0",
       "StatusCode" : "201",
-      "x-ms-request-id" : "204878cb-901e-000b-323b-64f8df000000",
-      "Date" : "Thu, 05 Sep 2019 22:45:06 GMT",
-      "x-ms-client-request-id" : "4a5fc5bc-7716-4367-94ad-f21c456ee2ab"
-=======
-      "ETag" : "\"0x8D732FD1679E3FF\"",
-      "Last-Modified" : "Fri, 06 Sep 2019 19:04:48 GMT",
-      "retry-after" : "0",
-      "Content-Length" : "0",
-      "StatusCode" : "201",
-      "x-ms-request-id" : "ec6325f9-001e-001f-7be5-64eb66000000",
-      "Date" : "Fri, 06 Sep 2019 19:04:47 GMT",
-      "x-ms-client-request-id" : "7f658444-7887-4b40-b8b7-ee433237a276"
->>>>>>> a55d5dd9
+      "x-ms-request-id" : "755bea0d-601e-0051-4c4a-67fe5e000000",
+      "Date" : "Mon, 09 Sep 2019 20:11:35 GMT",
+      "x-ms-client-request-id" : "2b2ba71e-0b15-49c3-b234-e6483b4b40ff"
     },
     "Exception" : null
   }, {
     "Method" : "PUT",
-<<<<<<< HEAD
-    "Uri" : "https://jaschrepragrs.blob.core.windows.net/jtcbuffereduploadillegalargsoutofbounds0750511de364c8d/javablobbuffereduploadillegalargsoutofbounds127029929132",
+    "Uri" : "https://jaschrepragrs.blob.core.windows.net/jtcbuffereduploadillegalargsoutofbounds03671038d818108/javablobbuffereduploadillegalargsoutofbounds13366245f99d",
     "Headers" : {
       "x-ms-version" : "2019-02-02",
       "User-Agent" : "azsdk-java-azure-storage-blob/12.0.0-preview.3 1.8.0_221; Windows 10 10.0",
-      "x-ms-client-request-id" : "681cb9d8-1905-45cc-9c23-c71203a51e83",
-=======
-    "Uri" : "https://azstoragesdkaccount.blob.core.windows.net/jtcbuffereduploadillegalargsoutofbounds053206f4498c562/javablobbuffereduploadillegalargsoutofbounds18397082da59",
-    "Headers" : {
-      "x-ms-version" : "2019-02-02",
-      "User-Agent" : "azsdk-java-azure-storage-blob/12.0.0-preview.3 1.8.0_212; Windows 10 10.0",
-      "x-ms-client-request-id" : "dfe40425-cb5f-40ac-8a7d-9355f46ab540",
->>>>>>> a55d5dd9
+      "x-ms-client-request-id" : "e87e65a9-4dcc-4253-9594-4e6dcbcb4fff",
       "Content-Type" : "application/octet-stream"
     },
     "Response" : {
       "x-ms-version" : "2019-02-02",
       "Server" : "Windows-Azure-Blob/1.0 Microsoft-HTTPAPI/2.0",
       "x-ms-content-crc64" : "6RYQPwaVsyQ=",
-<<<<<<< HEAD
-      "Last-Modified" : "Thu, 05 Sep 2019 22:45:07 GMT",
+      "Last-Modified" : "Mon, 09 Sep 2019 20:11:36 GMT",
       "retry-after" : "0",
       "StatusCode" : "201",
       "x-ms-request-server-encrypted" : "true",
-      "Date" : "Thu, 05 Sep 2019 22:45:06 GMT",
+      "Date" : "Mon, 09 Sep 2019 20:11:35 GMT",
       "Content-MD5" : "wh+Wm18D0z1D4E+PE252gg==",
-      "ETag" : "\"0x8D73252B34875BA\"",
+      "ETag" : "\"0x8D73561EAA83C1D\"",
       "Content-Length" : "0",
-      "x-ms-request-id" : "2048790c-901e-000b-583b-64f8df000000",
-      "x-ms-client-request-id" : "681cb9d8-1905-45cc-9c23-c71203a51e83"
-=======
-      "Last-Modified" : "Fri, 06 Sep 2019 19:04:48 GMT",
-      "retry-after" : "0",
-      "StatusCode" : "201",
-      "x-ms-request-server-encrypted" : "true",
-      "Date" : "Fri, 06 Sep 2019 19:04:48 GMT",
-      "Content-MD5" : "wh+Wm18D0z1D4E+PE252gg==",
-      "ETag" : "\"0x8D732FD16804476\"",
-      "Content-Length" : "0",
-      "x-ms-request-id" : "ec632619-001e-001f-1ae5-64eb66000000",
-      "x-ms-client-request-id" : "dfe40425-cb5f-40ac-8a7d-9355f46ab540"
->>>>>>> a55d5dd9
+      "x-ms-request-id" : "755bea2b-601e-0051-654a-67fe5e000000",
+      "x-ms-client-request-id" : "e87e65a9-4dcc-4253-9594-4e6dcbcb4fff"
     },
     "Exception" : null
   }, {
     "Method" : "GET",
-<<<<<<< HEAD
     "Uri" : "https://jaschrepragrs.blob.core.windows.net?prefix=jtcbuffereduploadillegalargsoutofbounds&comp=list",
     "Headers" : {
       "x-ms-version" : "2019-02-02",
       "User-Agent" : "azsdk-java-azure-storage-blob/12.0.0-preview.3 1.8.0_221; Windows 10 10.0",
-      "x-ms-client-request-id" : "c4954bf5-7b47-4603-8b67-b701a018a94c"
-=======
-    "Uri" : "https://azstoragesdkaccount.blob.core.windows.net?prefix=jtcbuffereduploadillegalargsoutofbounds&comp=list",
-    "Headers" : {
-      "x-ms-version" : "2019-02-02",
-      "User-Agent" : "azsdk-java-azure-storage-blob/12.0.0-preview.3 1.8.0_212; Windows 10 10.0",
-      "x-ms-client-request-id" : "9c7a062b-e660-4068-a4c1-43b1131db5d4"
->>>>>>> a55d5dd9
+      "x-ms-client-request-id" : "12fe83b0-7e48-47b4-bb27-392fd8890d17"
     },
     "Response" : {
       "Transfer-Encoding" : "chunked",
@@ -107,35 +59,20 @@
       "Server" : "Windows-Azure-Blob/1.0 Microsoft-HTTPAPI/2.0",
       "retry-after" : "0",
       "StatusCode" : "200",
-<<<<<<< HEAD
-      "x-ms-request-id" : "20487948-901e-000b-7c3b-64f8df000000",
-      "Body" : "﻿<?xml version=\"1.0\" encoding=\"utf-8\"?><EnumerationResults ServiceEndpoint=\"https://jaschrepragrs.blob.core.windows.net/\"><Prefix>jtcbuffereduploadillegalargsoutofbounds</Prefix><Containers><Container><Name>jtcbuffereduploadillegalargsoutofbounds0750511de364c8d</Name><Properties><Last-Modified>Thu, 05 Sep 2019 22:45:07 GMT</Last-Modified><Etag>\"0x8D73252B33BDFC8\"</Etag><LeaseStatus>unlocked</LeaseStatus><LeaseState>available</LeaseState><DefaultEncryptionScope>$account-encryption-key</DefaultEncryptionScope><DenyEncryptionScopeOverride>false</DenyEncryptionScopeOverride><HasImmutabilityPolicy>false</HasImmutabilityPolicy><HasLegalHold>false</HasLegalHold></Properties></Container></Containers><NextMarker /></EnumerationResults>",
-      "Date" : "Thu, 05 Sep 2019 22:45:06 GMT",
-      "x-ms-client-request-id" : "c4954bf5-7b47-4603-8b67-b701a018a94c",
-=======
-      "x-ms-request-id" : "ec632640-001e-001f-38e5-64eb66000000",
-      "Body" : "﻿<?xml version=\"1.0\" encoding=\"utf-8\"?><EnumerationResults ServiceEndpoint=\"https://azstoragesdkaccount.blob.core.windows.net/\"><Prefix>jtcbuffereduploadillegalargsoutofbounds</Prefix><Containers><Container><Name>jtcbuffereduploadillegalargsoutofbounds053206f4498c562</Name><Properties><Last-Modified>Fri, 06 Sep 2019 19:04:48 GMT</Last-Modified><Etag>\"0x8D732FD1679E3FF\"</Etag><LeaseStatus>unlocked</LeaseStatus><LeaseState>available</LeaseState><DefaultEncryptionScope>$account-encryption-key</DefaultEncryptionScope><DenyEncryptionScopeOverride>false</DenyEncryptionScopeOverride><HasImmutabilityPolicy>false</HasImmutabilityPolicy><HasLegalHold>false</HasLegalHold></Properties></Container></Containers><NextMarker /></EnumerationResults>",
-      "Date" : "Fri, 06 Sep 2019 19:04:48 GMT",
-      "x-ms-client-request-id" : "9c7a062b-e660-4068-a4c1-43b1131db5d4",
->>>>>>> a55d5dd9
+      "x-ms-request-id" : "755bea44-601e-0051-7a4a-67fe5e000000",
+      "Body" : "﻿<?xml version=\"1.0\" encoding=\"utf-8\"?><EnumerationResults ServiceEndpoint=\"https://jaschrepragrs.blob.core.windows.net/\"><Prefix>jtcbuffereduploadillegalargsoutofbounds</Prefix><Containers><Container><Name>jtcbuffereduploadillegalargsoutofbounds03671038d818108</Name><Properties><Last-Modified>Mon, 09 Sep 2019 20:11:36 GMT</Last-Modified><Etag>\"0x8D73561EA9AADB7\"</Etag><LeaseStatus>unlocked</LeaseStatus><LeaseState>available</LeaseState><DefaultEncryptionScope>$account-encryption-key</DefaultEncryptionScope><DenyEncryptionScopeOverride>false</DenyEncryptionScopeOverride><HasImmutabilityPolicy>false</HasImmutabilityPolicy><HasLegalHold>false</HasLegalHold></Properties></Container></Containers><NextMarker /></EnumerationResults>",
+      "Date" : "Mon, 09 Sep 2019 20:11:35 GMT",
+      "x-ms-client-request-id" : "12fe83b0-7e48-47b4-bb27-392fd8890d17",
       "Content-Type" : "application/xml"
     },
     "Exception" : null
   }, {
     "Method" : "DELETE",
-<<<<<<< HEAD
-    "Uri" : "https://jaschrepragrs.blob.core.windows.net/jtcbuffereduploadillegalargsoutofbounds0750511de364c8d?restype=container",
+    "Uri" : "https://jaschrepragrs.blob.core.windows.net/jtcbuffereduploadillegalargsoutofbounds03671038d818108?restype=container",
     "Headers" : {
       "x-ms-version" : "2019-02-02",
       "User-Agent" : "azsdk-java-azure-storage-blob/12.0.0-preview.3 1.8.0_221; Windows 10 10.0",
-      "x-ms-client-request-id" : "0951f504-7b5a-4a17-bef5-e4d2b960efe9"
-=======
-    "Uri" : "https://azstoragesdkaccount.blob.core.windows.net/jtcbuffereduploadillegalargsoutofbounds053206f4498c562?restype=container",
-    "Headers" : {
-      "x-ms-version" : "2019-02-02",
-      "User-Agent" : "azsdk-java-azure-storage-blob/12.0.0-preview.3 1.8.0_212; Windows 10 10.0",
-      "x-ms-client-request-id" : "bb952441-c4d9-4355-bfe7-bdd7d8f1ad67"
->>>>>>> a55d5dd9
+      "x-ms-client-request-id" : "47bf0f80-e8bd-4ac2-a619-66598742c0e4"
     },
     "Response" : {
       "x-ms-version" : "2019-02-02",
@@ -143,21 +80,11 @@
       "retry-after" : "0",
       "Content-Length" : "0",
       "StatusCode" : "202",
-<<<<<<< HEAD
-      "x-ms-request-id" : "20487993-901e-000b-303b-64f8df000000",
-      "Date" : "Thu, 05 Sep 2019 22:45:07 GMT",
-      "x-ms-client-request-id" : "0951f504-7b5a-4a17-bef5-e4d2b960efe9"
+      "x-ms-request-id" : "755bea51-601e-0051-054a-67fe5e000000",
+      "Date" : "Mon, 09 Sep 2019 20:11:35 GMT",
+      "x-ms-client-request-id" : "47bf0f80-e8bd-4ac2-a619-66598742c0e4"
     },
     "Exception" : null
   } ],
-  "variables" : [ "jtcbuffereduploadillegalargsoutofbounds0750511de364c8d", "javablobbuffereduploadillegalargsoutofbounds127029929132", "javablobbuffereduploadillegalargsoutofbounds293946626e5f" ]
-=======
-      "x-ms-request-id" : "ec63265a-001e-001f-4fe5-64eb66000000",
-      "Date" : "Fri, 06 Sep 2019 19:04:48 GMT",
-      "x-ms-client-request-id" : "bb952441-c4d9-4355-bfe7-bdd7d8f1ad67"
-    },
-    "Exception" : null
-  } ],
-  "variables" : [ "jtcbuffereduploadillegalargsoutofbounds053206f4498c562", "javablobbuffereduploadillegalargsoutofbounds18397082da59", "javablobbuffereduploadillegalargsoutofbounds2179118def01" ]
->>>>>>> a55d5dd9
+  "variables" : [ "jtcbuffereduploadillegalargsoutofbounds03671038d818108", "javablobbuffereduploadillegalargsoutofbounds13366245f99d", "javablobbuffereduploadillegalargsoutofbounds2077997c193e" ]
 }