{
  "networkCallRecords" : [ {
    "Method" : "PUT",
<<<<<<< HEAD
    "Uri" : "https://jaschrepragrs.blob.core.windows.net/jtcappendblockia0appendblobapitestappendblockiac01160853356?restype=container",
    "Headers" : {
      "x-ms-version" : "2019-02-02",
      "User-Agent" : "azsdk-java-azure-storage-blob/12.0.0-preview.3 1.8.0_221; Windows 10 10.0",
      "x-ms-client-request-id" : "ad597b3c-3454-4548-aa19-4a103aa5f4dc"
=======
    "Uri" : "https://azstoragesdkaccount.blob.core.windows.net/jtcappendblockia0appendblobapitestappendblockiaec398930ef5a?restype=container",
    "Headers" : {
      "x-ms-version" : "2019-02-02",
      "User-Agent" : "azsdk-java-azure-storage-blob/12.0.0-preview.3 1.8.0_212; Windows 10 10.0",
      "x-ms-client-request-id" : "004776ae-51c3-4260-af73-0b010b614f14"
>>>>>>> a55d5dd9
    },
    "Response" : {
      "x-ms-version" : "2019-02-02",
      "Server" : "Windows-Azure-Blob/1.0 Microsoft-HTTPAPI/2.0",
<<<<<<< HEAD
      "ETag" : "\"0x8D732522B813D46\"",
      "Last-Modified" : "Thu, 05 Sep 2019 22:41:19 GMT",
      "retry-after" : "0",
      "Content-Length" : "0",
      "StatusCode" : "201",
      "x-ms-request-id" : "bfedc844-901e-0044-763b-643cc7000000",
      "Date" : "Thu, 05 Sep 2019 22:41:19 GMT",
      "x-ms-client-request-id" : "ad597b3c-3454-4548-aa19-4a103aa5f4dc"
=======
      "ETag" : "\"0x8D732FC63A21E70\"",
      "Last-Modified" : "Fri, 06 Sep 2019 18:59:48 GMT",
      "retry-after" : "0",
      "Content-Length" : "0",
      "StatusCode" : "201",
      "x-ms-request-id" : "94d13a66-201e-012e-2de5-64f6e4000000",
      "Date" : "Fri, 06 Sep 2019 18:59:47 GMT",
      "x-ms-client-request-id" : "004776ae-51c3-4260-af73-0b010b614f14"
>>>>>>> a55d5dd9
    },
    "Exception" : null
  }, {
    "Method" : "PUT",
<<<<<<< HEAD
    "Uri" : "https://jaschrepragrs.blob.core.windows.net/jtcappendblockia0appendblobapitestappendblockiac01160853356/javablobappendblockia1appendblobapitestappendblockiac01373080",
    "Headers" : {
      "x-ms-version" : "2019-02-02",
      "User-Agent" : "azsdk-java-azure-storage-blob/12.0.0-preview.3 1.8.0_221; Windows 10 10.0",
      "x-ms-client-request-id" : "eedfdc90-ff28-47ac-ac53-6a678a608613"
=======
    "Uri" : "https://azstoragesdkaccount.blob.core.windows.net/jtcappendblockia0appendblobapitestappendblockiaec398930ef5a/javablobappendblockia1appendblobapitestappendblockiaec3202179",
    "Headers" : {
      "x-ms-version" : "2019-02-02",
      "User-Agent" : "azsdk-java-azure-storage-blob/12.0.0-preview.3 1.8.0_212; Windows 10 10.0",
      "x-ms-client-request-id" : "cf2d00d7-47f3-4461-ac2e-7ef13a9bbada"
>>>>>>> a55d5dd9
    },
    "Response" : {
      "x-ms-version" : "2019-02-02",
      "Server" : "Windows-Azure-Blob/1.0 Microsoft-HTTPAPI/2.0",
<<<<<<< HEAD
      "ETag" : "\"0x8D732522B8E069B\"",
      "Last-Modified" : "Thu, 05 Sep 2019 22:41:19 GMT",
      "retry-after" : "0",
      "Content-Length" : "0",
      "StatusCode" : "201",
      "x-ms-request-id" : "bfedc84e-901e-0044-7f3b-643cc7000000",
      "x-ms-request-server-encrypted" : "true",
      "Date" : "Thu, 05 Sep 2019 22:41:19 GMT",
      "x-ms-client-request-id" : "eedfdc90-ff28-47ac-ac53-6a678a608613"
=======
      "ETag" : "\"0x8D732FC63AA6894\"",
      "Last-Modified" : "Fri, 06 Sep 2019 18:59:48 GMT",
      "retry-after" : "0",
      "Content-Length" : "0",
      "StatusCode" : "201",
      "x-ms-request-id" : "94d13a8c-201e-012e-4be5-64f6e4000000",
      "x-ms-request-server-encrypted" : "true",
      "Date" : "Fri, 06 Sep 2019 18:59:47 GMT",
      "x-ms-client-request-id" : "cf2d00d7-47f3-4461-ac2e-7ef13a9bbada"
>>>>>>> a55d5dd9
    },
    "Exception" : null
  }, {
    "Method" : "PUT",
<<<<<<< HEAD
    "Uri" : "https://jaschrepragrs.blob.core.windows.net/jtcappendblockia0appendblobapitestappendblockiac01160853356/javablobappendblockia1appendblobapitestappendblockiac01373080?comp=appendblock",
    "Headers" : {
      "x-ms-version" : "2019-02-02",
      "User-Agent" : "azsdk-java-azure-storage-blob/12.0.0-preview.3 1.8.0_221; Windows 10 10.0",
      "x-ms-client-request-id" : "c00ddcd5-4e6c-4167-b73d-ea077163166f",
=======
    "Uri" : "https://azstoragesdkaccount.blob.core.windows.net/jtcappendblockia0appendblobapitestappendblockiaec398930ef5a/javablobappendblockia1appendblobapitestappendblockiaec3202179?comp=appendblock",
    "Headers" : {
      "x-ms-version" : "2019-02-02",
      "User-Agent" : "azsdk-java-azure-storage-blob/12.0.0-preview.3 1.8.0_212; Windows 10 10.0",
      "x-ms-client-request-id" : "0ccfe568-0a8d-4b12-afc4-2658eaaedc20",
>>>>>>> a55d5dd9
      "Content-Type" : "application/octet-stream"
    },
    "Response" : null,
    "Exception" : {
      "ClassName" : "com.azure.core.exception.UnexpectedLengthException",
      "ErrorMessage" : "Request body emitted 7 bytes less than the expected 8 bytes."
    }
  }, {
    "Method" : "GET",
<<<<<<< HEAD
    "Uri" : "https://jaschrepragrs.blob.core.windows.net?prefix=jtcappendblockia&comp=list",
    "Headers" : {
      "x-ms-version" : "2019-02-02",
      "User-Agent" : "azsdk-java-azure-storage-blob/12.0.0-preview.3 1.8.0_221; Windows 10 10.0",
      "x-ms-client-request-id" : "20289832-a7e7-4793-9587-9be40845fe51"
=======
    "Uri" : "https://azstoragesdkaccount.blob.core.windows.net?prefix=jtcappendblockia&comp=list",
    "Headers" : {
      "x-ms-version" : "2019-02-02",
      "User-Agent" : "azsdk-java-azure-storage-blob/12.0.0-preview.3 1.8.0_212; Windows 10 10.0",
      "x-ms-client-request-id" : "11e3bd8d-7d1c-4ad3-8560-fe1e7efcf975"
>>>>>>> a55d5dd9
    },
    "Response" : {
      "Transfer-Encoding" : "chunked",
      "x-ms-version" : "2019-02-02",
      "Server" : "Windows-Azure-Blob/1.0 Microsoft-HTTPAPI/2.0",
      "retry-after" : "0",
      "StatusCode" : "200",
<<<<<<< HEAD
      "x-ms-request-id" : "e4831f67-801e-001f-113b-643bbb000000",
      "Body" : "﻿<?xml version=\"1.0\" encoding=\"utf-8\"?><EnumerationResults ServiceEndpoint=\"https://jaschrepragrs.blob.core.windows.net/\"><Prefix>jtcappendblockia</Prefix><Containers><Container><Name>jtcappendblockia0appendblobapitestappendblockiac01160853356</Name><Properties><Last-Modified>Thu, 05 Sep 2019 22:41:19 GMT</Last-Modified><Etag>\"0x8D732522B813D46\"</Etag><LeaseStatus>unlocked</LeaseStatus><LeaseState>available</LeaseState><DefaultEncryptionScope>$account-encryption-key</DefaultEncryptionScope><DenyEncryptionScopeOverride>false</DenyEncryptionScopeOverride><HasImmutabilityPolicy>false</HasImmutabilityPolicy><HasLegalHold>false</HasLegalHold></Properties></Container></Containers><NextMarker /></EnumerationResults>",
      "Date" : "Thu, 05 Sep 2019 22:41:19 GMT",
      "x-ms-client-request-id" : "20289832-a7e7-4793-9587-9be40845fe51",
=======
      "x-ms-request-id" : "a5bf08d7-c01e-0002-62e5-64328c000000",
      "Body" : "﻿<?xml version=\"1.0\" encoding=\"utf-8\"?><EnumerationResults ServiceEndpoint=\"https://azstoragesdkaccount.blob.core.windows.net/\"><Prefix>jtcappendblockia</Prefix><Containers><Container><Name>jtcappendblockia0appendblobapitestappendblockiaec398930ef5a</Name><Properties><Last-Modified>Fri, 06 Sep 2019 18:59:48 GMT</Last-Modified><Etag>\"0x8D732FC63A21E70\"</Etag><LeaseStatus>unlocked</LeaseStatus><LeaseState>available</LeaseState><DefaultEncryptionScope>$account-encryption-key</DefaultEncryptionScope><DenyEncryptionScopeOverride>false</DenyEncryptionScopeOverride><HasImmutabilityPolicy>false</HasImmutabilityPolicy><HasLegalHold>false</HasLegalHold></Properties></Container></Containers><NextMarker /></EnumerationResults>",
      "Date" : "Fri, 06 Sep 2019 18:59:48 GMT",
      "x-ms-client-request-id" : "11e3bd8d-7d1c-4ad3-8560-fe1e7efcf975",
>>>>>>> a55d5dd9
      "Content-Type" : "application/xml"
    },
    "Exception" : null
  }, {
    "Method" : "DELETE",
<<<<<<< HEAD
    "Uri" : "https://jaschrepragrs.blob.core.windows.net/jtcappendblockia0appendblobapitestappendblockiac01160853356?restype=container",
    "Headers" : {
      "x-ms-version" : "2019-02-02",
      "User-Agent" : "azsdk-java-azure-storage-blob/12.0.0-preview.3 1.8.0_221; Windows 10 10.0",
      "x-ms-client-request-id" : "ea6e5287-06c7-471f-a0e5-6cb084af4d07"
=======
    "Uri" : "https://azstoragesdkaccount.blob.core.windows.net/jtcappendblockia0appendblobapitestappendblockiaec398930ef5a?restype=container",
    "Headers" : {
      "x-ms-version" : "2019-02-02",
      "User-Agent" : "azsdk-java-azure-storage-blob/12.0.0-preview.3 1.8.0_212; Windows 10 10.0",
      "x-ms-client-request-id" : "19151580-c294-483c-b161-7aff3ac66407"
>>>>>>> a55d5dd9
    },
    "Response" : {
      "x-ms-version" : "2019-02-02",
      "Server" : "Windows-Azure-Blob/1.0 Microsoft-HTTPAPI/2.0",
      "retry-after" : "0",
      "Content-Length" : "0",
      "StatusCode" : "202",
<<<<<<< HEAD
      "x-ms-request-id" : "e4831f7d-801e-001f-223b-643bbb000000",
      "Date" : "Thu, 05 Sep 2019 22:41:19 GMT",
      "x-ms-client-request-id" : "ea6e5287-06c7-471f-a0e5-6cb084af4d07"
    },
    "Exception" : null
  } ],
  "variables" : [ "jtcappendblockia0appendblobapitestappendblockiac01160853356", "javablobappendblockia1appendblobapitestappendblockiac01373080" ]
=======
      "x-ms-request-id" : "a5bf091b-c01e-0002-17e5-64328c000000",
      "Date" : "Fri, 06 Sep 2019 18:59:48 GMT",
      "x-ms-client-request-id" : "19151580-c294-483c-b161-7aff3ac66407"
    },
    "Exception" : null
  } ],
  "variables" : [ "jtcappendblockia0appendblobapitestappendblockiaec398930ef5a", "javablobappendblockia1appendblobapitestappendblockiaec3202179" ]
>>>>>>> a55d5dd9
}<|MERGE_RESOLUTION|>--- conflicted
+++ resolved
@@ -1,101 +1,54 @@
 {
   "networkCallRecords" : [ {
     "Method" : "PUT",
-<<<<<<< HEAD
-    "Uri" : "https://jaschrepragrs.blob.core.windows.net/jtcappendblockia0appendblobapitestappendblockiac01160853356?restype=container",
+    "Uri" : "https://jaschrepragrs.blob.core.windows.net/jtcappendblockia0appendblobapitestappendblockia7f7962999aaf?restype=container",
     "Headers" : {
       "x-ms-version" : "2019-02-02",
       "User-Agent" : "azsdk-java-azure-storage-blob/12.0.0-preview.3 1.8.0_221; Windows 10 10.0",
-      "x-ms-client-request-id" : "ad597b3c-3454-4548-aa19-4a103aa5f4dc"
-=======
-    "Uri" : "https://azstoragesdkaccount.blob.core.windows.net/jtcappendblockia0appendblobapitestappendblockiaec398930ef5a?restype=container",
-    "Headers" : {
-      "x-ms-version" : "2019-02-02",
-      "User-Agent" : "azsdk-java-azure-storage-blob/12.0.0-preview.3 1.8.0_212; Windows 10 10.0",
-      "x-ms-client-request-id" : "004776ae-51c3-4260-af73-0b010b614f14"
->>>>>>> a55d5dd9
+      "x-ms-client-request-id" : "76603424-0ea5-4f3c-9727-9bb5ed04969c"
     },
     "Response" : {
       "x-ms-version" : "2019-02-02",
       "Server" : "Windows-Azure-Blob/1.0 Microsoft-HTTPAPI/2.0",
-<<<<<<< HEAD
-      "ETag" : "\"0x8D732522B813D46\"",
-      "Last-Modified" : "Thu, 05 Sep 2019 22:41:19 GMT",
+      "ETag" : "\"0x8D735623822DF6E\"",
+      "Last-Modified" : "Mon, 09 Sep 2019 20:13:46 GMT",
       "retry-after" : "0",
       "Content-Length" : "0",
       "StatusCode" : "201",
-      "x-ms-request-id" : "bfedc844-901e-0044-763b-643cc7000000",
-      "Date" : "Thu, 05 Sep 2019 22:41:19 GMT",
-      "x-ms-client-request-id" : "ad597b3c-3454-4548-aa19-4a103aa5f4dc"
-=======
-      "ETag" : "\"0x8D732FC63A21E70\"",
-      "Last-Modified" : "Fri, 06 Sep 2019 18:59:48 GMT",
-      "retry-after" : "0",
-      "Content-Length" : "0",
-      "StatusCode" : "201",
-      "x-ms-request-id" : "94d13a66-201e-012e-2de5-64f6e4000000",
-      "Date" : "Fri, 06 Sep 2019 18:59:47 GMT",
-      "x-ms-client-request-id" : "004776ae-51c3-4260-af73-0b010b614f14"
->>>>>>> a55d5dd9
+      "x-ms-request-id" : "034815c4-301e-0024-474b-6779e5000000",
+      "Date" : "Mon, 09 Sep 2019 20:13:45 GMT",
+      "x-ms-client-request-id" : "76603424-0ea5-4f3c-9727-9bb5ed04969c"
     },
     "Exception" : null
   }, {
     "Method" : "PUT",
-<<<<<<< HEAD
-    "Uri" : "https://jaschrepragrs.blob.core.windows.net/jtcappendblockia0appendblobapitestappendblockiac01160853356/javablobappendblockia1appendblobapitestappendblockiac01373080",
+    "Uri" : "https://jaschrepragrs.blob.core.windows.net/jtcappendblockia0appendblobapitestappendblockia7f7962999aaf/javablobappendblockia1appendblobapitestappendblockia7f715285e",
     "Headers" : {
       "x-ms-version" : "2019-02-02",
       "User-Agent" : "azsdk-java-azure-storage-blob/12.0.0-preview.3 1.8.0_221; Windows 10 10.0",
-      "x-ms-client-request-id" : "eedfdc90-ff28-47ac-ac53-6a678a608613"
-=======
-    "Uri" : "https://azstoragesdkaccount.blob.core.windows.net/jtcappendblockia0appendblobapitestappendblockiaec398930ef5a/javablobappendblockia1appendblobapitestappendblockiaec3202179",
-    "Headers" : {
-      "x-ms-version" : "2019-02-02",
-      "User-Agent" : "azsdk-java-azure-storage-blob/12.0.0-preview.3 1.8.0_212; Windows 10 10.0",
-      "x-ms-client-request-id" : "cf2d00d7-47f3-4461-ac2e-7ef13a9bbada"
->>>>>>> a55d5dd9
+      "x-ms-client-request-id" : "307b69fa-b0b8-41a1-b932-af889ae866cd"
     },
     "Response" : {
       "x-ms-version" : "2019-02-02",
       "Server" : "Windows-Azure-Blob/1.0 Microsoft-HTTPAPI/2.0",
-<<<<<<< HEAD
-      "ETag" : "\"0x8D732522B8E069B\"",
-      "Last-Modified" : "Thu, 05 Sep 2019 22:41:19 GMT",
+      "ETag" : "\"0x8D73562382F5D13\"",
+      "Last-Modified" : "Mon, 09 Sep 2019 20:13:46 GMT",
       "retry-after" : "0",
       "Content-Length" : "0",
       "StatusCode" : "201",
-      "x-ms-request-id" : "bfedc84e-901e-0044-7f3b-643cc7000000",
+      "x-ms-request-id" : "034815de-301e-0024-5e4b-6779e5000000",
       "x-ms-request-server-encrypted" : "true",
-      "Date" : "Thu, 05 Sep 2019 22:41:19 GMT",
-      "x-ms-client-request-id" : "eedfdc90-ff28-47ac-ac53-6a678a608613"
-=======
-      "ETag" : "\"0x8D732FC63AA6894\"",
-      "Last-Modified" : "Fri, 06 Sep 2019 18:59:48 GMT",
-      "retry-after" : "0",
-      "Content-Length" : "0",
-      "StatusCode" : "201",
-      "x-ms-request-id" : "94d13a8c-201e-012e-4be5-64f6e4000000",
-      "x-ms-request-server-encrypted" : "true",
-      "Date" : "Fri, 06 Sep 2019 18:59:47 GMT",
-      "x-ms-client-request-id" : "cf2d00d7-47f3-4461-ac2e-7ef13a9bbada"
->>>>>>> a55d5dd9
+      "Date" : "Mon, 09 Sep 2019 20:13:45 GMT",
+      "x-ms-client-request-id" : "307b69fa-b0b8-41a1-b932-af889ae866cd"
     },
     "Exception" : null
   }, {
     "Method" : "PUT",
-<<<<<<< HEAD
-    "Uri" : "https://jaschrepragrs.blob.core.windows.net/jtcappendblockia0appendblobapitestappendblockiac01160853356/javablobappendblockia1appendblobapitestappendblockiac01373080?comp=appendblock",
+    "Uri" : "https://jaschrepragrs.blob.core.windows.net/jtcappendblockia0appendblobapitestappendblockia7f7962999aaf/javablobappendblockia1appendblobapitestappendblockia7f715285e?comp=appendblock",
     "Headers" : {
       "x-ms-version" : "2019-02-02",
       "User-Agent" : "azsdk-java-azure-storage-blob/12.0.0-preview.3 1.8.0_221; Windows 10 10.0",
-      "x-ms-client-request-id" : "c00ddcd5-4e6c-4167-b73d-ea077163166f",
-=======
-    "Uri" : "https://azstoragesdkaccount.blob.core.windows.net/jtcappendblockia0appendblobapitestappendblockiaec398930ef5a/javablobappendblockia1appendblobapitestappendblockiaec3202179?comp=appendblock",
-    "Headers" : {
-      "x-ms-version" : "2019-02-02",
-      "User-Agent" : "azsdk-java-azure-storage-blob/12.0.0-preview.3 1.8.0_212; Windows 10 10.0",
-      "x-ms-client-request-id" : "0ccfe568-0a8d-4b12-afc4-2658eaaedc20",
->>>>>>> a55d5dd9
+      "x-ms-client-request-id" : "e7b9150d-1032-4ca3-b1b6-de5a6f04d663",
       "Content-Type" : "application/octet-stream"
     },
     "Response" : null,
@@ -105,19 +58,11 @@
     }
   }, {
     "Method" : "GET",
-<<<<<<< HEAD
     "Uri" : "https://jaschrepragrs.blob.core.windows.net?prefix=jtcappendblockia&comp=list",
     "Headers" : {
       "x-ms-version" : "2019-02-02",
       "User-Agent" : "azsdk-java-azure-storage-blob/12.0.0-preview.3 1.8.0_221; Windows 10 10.0",
-      "x-ms-client-request-id" : "20289832-a7e7-4793-9587-9be40845fe51"
-=======
-    "Uri" : "https://azstoragesdkaccount.blob.core.windows.net?prefix=jtcappendblockia&comp=list",
-    "Headers" : {
-      "x-ms-version" : "2019-02-02",
-      "User-Agent" : "azsdk-java-azure-storage-blob/12.0.0-preview.3 1.8.0_212; Windows 10 10.0",
-      "x-ms-client-request-id" : "11e3bd8d-7d1c-4ad3-8560-fe1e7efcf975"
->>>>>>> a55d5dd9
+      "x-ms-client-request-id" : "7d7bbe22-d62f-40e3-b338-bf9aa69e876e"
     },
     "Response" : {
       "Transfer-Encoding" : "chunked",
@@ -125,35 +70,20 @@
       "Server" : "Windows-Azure-Blob/1.0 Microsoft-HTTPAPI/2.0",
       "retry-after" : "0",
       "StatusCode" : "200",
-<<<<<<< HEAD
-      "x-ms-request-id" : "e4831f67-801e-001f-113b-643bbb000000",
-      "Body" : "﻿<?xml version=\"1.0\" encoding=\"utf-8\"?><EnumerationResults ServiceEndpoint=\"https://jaschrepragrs.blob.core.windows.net/\"><Prefix>jtcappendblockia</Prefix><Containers><Container><Name>jtcappendblockia0appendblobapitestappendblockiac01160853356</Name><Properties><Last-Modified>Thu, 05 Sep 2019 22:41:19 GMT</Last-Modified><Etag>\"0x8D732522B813D46\"</Etag><LeaseStatus>unlocked</LeaseStatus><LeaseState>available</LeaseState><DefaultEncryptionScope>$account-encryption-key</DefaultEncryptionScope><DenyEncryptionScopeOverride>false</DenyEncryptionScopeOverride><HasImmutabilityPolicy>false</HasImmutabilityPolicy><HasLegalHold>false</HasLegalHold></Properties></Container></Containers><NextMarker /></EnumerationResults>",
-      "Date" : "Thu, 05 Sep 2019 22:41:19 GMT",
-      "x-ms-client-request-id" : "20289832-a7e7-4793-9587-9be40845fe51",
-=======
-      "x-ms-request-id" : "a5bf08d7-c01e-0002-62e5-64328c000000",
-      "Body" : "﻿<?xml version=\"1.0\" encoding=\"utf-8\"?><EnumerationResults ServiceEndpoint=\"https://azstoragesdkaccount.blob.core.windows.net/\"><Prefix>jtcappendblockia</Prefix><Containers><Container><Name>jtcappendblockia0appendblobapitestappendblockiaec398930ef5a</Name><Properties><Last-Modified>Fri, 06 Sep 2019 18:59:48 GMT</Last-Modified><Etag>\"0x8D732FC63A21E70\"</Etag><LeaseStatus>unlocked</LeaseStatus><LeaseState>available</LeaseState><DefaultEncryptionScope>$account-encryption-key</DefaultEncryptionScope><DenyEncryptionScopeOverride>false</DenyEncryptionScopeOverride><HasImmutabilityPolicy>false</HasImmutabilityPolicy><HasLegalHold>false</HasLegalHold></Properties></Container></Containers><NextMarker /></EnumerationResults>",
-      "Date" : "Fri, 06 Sep 2019 18:59:48 GMT",
-      "x-ms-client-request-id" : "11e3bd8d-7d1c-4ad3-8560-fe1e7efcf975",
->>>>>>> a55d5dd9
+      "x-ms-request-id" : "755c47b7-601e-0051-204b-67fe5e000000",
+      "Body" : "﻿<?xml version=\"1.0\" encoding=\"utf-8\"?><EnumerationResults ServiceEndpoint=\"https://jaschrepragrs.blob.core.windows.net/\"><Prefix>jtcappendblockia</Prefix><Containers><Container><Name>jtcappendblockia0appendblobapitestappendblockia7f7962999aaf</Name><Properties><Last-Modified>Mon, 09 Sep 2019 20:13:46 GMT</Last-Modified><Etag>\"0x8D735623822DF6E\"</Etag><LeaseStatus>unlocked</LeaseStatus><LeaseState>available</LeaseState><DefaultEncryptionScope>$account-encryption-key</DefaultEncryptionScope><DenyEncryptionScopeOverride>false</DenyEncryptionScopeOverride><HasImmutabilityPolicy>false</HasImmutabilityPolicy><HasLegalHold>false</HasLegalHold></Properties></Container></Containers><NextMarker /></EnumerationResults>",
+      "Date" : "Mon, 09 Sep 2019 20:13:45 GMT",
+      "x-ms-client-request-id" : "7d7bbe22-d62f-40e3-b338-bf9aa69e876e",
       "Content-Type" : "application/xml"
     },
     "Exception" : null
   }, {
     "Method" : "DELETE",
-<<<<<<< HEAD
-    "Uri" : "https://jaschrepragrs.blob.core.windows.net/jtcappendblockia0appendblobapitestappendblockiac01160853356?restype=container",
+    "Uri" : "https://jaschrepragrs.blob.core.windows.net/jtcappendblockia0appendblobapitestappendblockia7f7962999aaf?restype=container",
     "Headers" : {
       "x-ms-version" : "2019-02-02",
       "User-Agent" : "azsdk-java-azure-storage-blob/12.0.0-preview.3 1.8.0_221; Windows 10 10.0",
-      "x-ms-client-request-id" : "ea6e5287-06c7-471f-a0e5-6cb084af4d07"
-=======
-    "Uri" : "https://azstoragesdkaccount.blob.core.windows.net/jtcappendblockia0appendblobapitestappendblockiaec398930ef5a?restype=container",
-    "Headers" : {
-      "x-ms-version" : "2019-02-02",
-      "User-Agent" : "azsdk-java-azure-storage-blob/12.0.0-preview.3 1.8.0_212; Windows 10 10.0",
-      "x-ms-client-request-id" : "19151580-c294-483c-b161-7aff3ac66407"
->>>>>>> a55d5dd9
+      "x-ms-client-request-id" : "a49a3200-bbae-4a82-8dff-3075960bf16a"
     },
     "Response" : {
       "x-ms-version" : "2019-02-02",
@@ -161,21 +91,11 @@
       "retry-after" : "0",
       "Content-Length" : "0",
       "StatusCode" : "202",
-<<<<<<< HEAD
-      "x-ms-request-id" : "e4831f7d-801e-001f-223b-643bbb000000",
-      "Date" : "Thu, 05 Sep 2019 22:41:19 GMT",
-      "x-ms-client-request-id" : "ea6e5287-06c7-471f-a0e5-6cb084af4d07"
+      "x-ms-request-id" : "755c47c5-601e-0051-2b4b-67fe5e000000",
+      "Date" : "Mon, 09 Sep 2019 20:13:45 GMT",
+      "x-ms-client-request-id" : "a49a3200-bbae-4a82-8dff-3075960bf16a"
     },
     "Exception" : null
   } ],
-  "variables" : [ "jtcappendblockia0appendblobapitestappendblockiac01160853356", "javablobappendblockia1appendblobapitestappendblockiac01373080" ]
-=======
-      "x-ms-request-id" : "a5bf091b-c01e-0002-17e5-64328c000000",
-      "Date" : "Fri, 06 Sep 2019 18:59:48 GMT",
-      "x-ms-client-request-id" : "19151580-c294-483c-b161-7aff3ac66407"
-    },
-    "Exception" : null
-  } ],
-  "variables" : [ "jtcappendblockia0appendblobapitestappendblockiaec398930ef5a", "javablobappendblockia1appendblobapitestappendblockiaec3202179" ]
->>>>>>> a55d5dd9
+  "variables" : [ "jtcappendblockia0appendblobapitestappendblockia7f7962999aaf", "javablobappendblockia1appendblobapitestappendblockia7f715285e" ]
 }