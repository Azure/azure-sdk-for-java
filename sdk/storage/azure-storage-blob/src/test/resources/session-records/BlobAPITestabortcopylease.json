{
  "networkCallRecords" : [ {
    "Method" : "PUT",
<<<<<<< HEAD
    "Uri" : "https://jaschrepragrs.blob.core.windows.net/jtcabortcopylease0blobapitestabortcopylease96266199661b4f?restype=container",
    "Headers" : {
      "x-ms-version" : "2019-02-02",
      "User-Agent" : "azsdk-java-azure-storage-blob/12.0.0-preview.3 1.8.0_221; Windows 10 10.0",
      "x-ms-client-request-id" : "2b77b107-2d8a-4954-838a-d6e6f26425ec"
=======
    "Uri" : "https://azstoragesdkaccount.blob.core.windows.net/jtcabortcopylease0blobapitestabortcopyleaseb9f78239d3cf3f?restype=container",
    "Headers" : {
      "x-ms-version" : "2019-02-02",
      "User-Agent" : "azsdk-java-azure-storage-blob/12.0.0-preview.3 1.8.0_212; Windows 10 10.0",
      "x-ms-client-request-id" : "53e63464-7365-4dc9-851a-96248d6dee7e"
>>>>>>> a55d5dd9
    },
    "Response" : {
      "x-ms-version" : "2019-02-02",
      "Server" : "Windows-Azure-Blob/1.0 Microsoft-HTTPAPI/2.0",
<<<<<<< HEAD
      "ETag" : "\"0x8D73251D71EF775\"",
      "Last-Modified" : "Thu, 05 Sep 2019 22:38:57 GMT",
      "retry-after" : "0",
      "Content-Length" : "0",
      "StatusCode" : "201",
      "x-ms-request-id" : "bfed345c-901e-0044-173a-643cc7000000",
      "Date" : "Thu, 05 Sep 2019 22:38:57 GMT",
      "x-ms-client-request-id" : "2b77b107-2d8a-4954-838a-d6e6f26425ec"
=======
      "ETag" : "\"0x8D732FC9E457222\"",
      "Last-Modified" : "Fri, 06 Sep 2019 19:01:26 GMT",
      "retry-after" : "0",
      "Content-Length" : "0",
      "StatusCode" : "201",
      "x-ms-request-id" : "b92bf313-d01e-009e-05e5-644931000000",
      "Date" : "Fri, 06 Sep 2019 19:01:26 GMT",
      "x-ms-client-request-id" : "53e63464-7365-4dc9-851a-96248d6dee7e"
>>>>>>> a55d5dd9
    },
    "Exception" : null
  }, {
    "Method" : "PUT",
<<<<<<< HEAD
    "Uri" : "https://jaschrepragrs.blob.core.windows.net/jtcabortcopylease0blobapitestabortcopylease96266199661b4f/javablobabortcopylease1blobapitestabortcopylease96293830207",
    "Headers" : {
      "x-ms-version" : "2019-02-02",
      "User-Agent" : "azsdk-java-azure-storage-blob/12.0.0-preview.3 1.8.0_221; Windows 10 10.0",
      "x-ms-client-request-id" : "3d55e7fa-0d78-45bf-9036-84f3722edebb",
=======
    "Uri" : "https://azstoragesdkaccount.blob.core.windows.net/jtcabortcopylease0blobapitestabortcopyleaseb9f78239d3cf3f/javablobabortcopylease1blobapitestabortcopyleaseb9f76387d41",
    "Headers" : {
      "x-ms-version" : "2019-02-02",
      "User-Agent" : "azsdk-java-azure-storage-blob/12.0.0-preview.3 1.8.0_212; Windows 10 10.0",
      "x-ms-client-request-id" : "ba1e73d4-b753-4732-be10-e1ce01efee25",
>>>>>>> a55d5dd9
      "Content-Type" : "application/octet-stream"
    },
    "Response" : {
      "x-ms-version" : "2019-02-02",
      "Server" : "Windows-Azure-Blob/1.0 Microsoft-HTTPAPI/2.0",
      "x-ms-content-crc64" : "6RYQPwaVsyQ=",
<<<<<<< HEAD
      "Last-Modified" : "Thu, 05 Sep 2019 22:38:57 GMT",
      "retry-after" : "0",
      "StatusCode" : "201",
      "x-ms-request-server-encrypted" : "true",
      "Date" : "Thu, 05 Sep 2019 22:38:57 GMT",
      "Content-MD5" : "wh+Wm18D0z1D4E+PE252gg==",
      "ETag" : "\"0x8D73251D72BB54C\"",
      "Content-Length" : "0",
      "x-ms-request-id" : "bfed3469-901e-0044-233a-643cc7000000",
      "x-ms-client-request-id" : "3d55e7fa-0d78-45bf-9036-84f3722edebb"
=======
      "Last-Modified" : "Fri, 06 Sep 2019 19:01:26 GMT",
      "retry-after" : "0",
      "StatusCode" : "201",
      "x-ms-request-server-encrypted" : "true",
      "Date" : "Fri, 06 Sep 2019 19:01:26 GMT",
      "Content-MD5" : "wh+Wm18D0z1D4E+PE252gg==",
      "ETag" : "\"0x8D732FC9E4C1154\"",
      "Content-Length" : "0",
      "x-ms-request-id" : "b92bf350-d01e-009e-3ce5-644931000000",
      "x-ms-client-request-id" : "ba1e73d4-b753-4732-be10-e1ce01efee25"
>>>>>>> a55d5dd9
    },
    "Exception" : null
  }, {
    "Method" : "PUT",
<<<<<<< HEAD
    "Uri" : "https://jaschrepragrs.blob.core.windows.net/jtcabortcopylease0blobapitestabortcopylease96266199661b4f/javablobabortcopylease1blobapitestabortcopylease96293830207",
    "Headers" : {
      "x-ms-version" : "2019-02-02",
      "User-Agent" : "azsdk-java-azure-storage-blob/12.0.0-preview.3 1.8.0_221; Windows 10 10.0",
      "x-ms-client-request-id" : "19e91d28-2fdc-4d5f-9d8d-71031b1b209f",
=======
    "Uri" : "https://azstoragesdkaccount.blob.core.windows.net/jtcabortcopylease0blobapitestabortcopyleaseb9f78239d3cf3f/javablobabortcopylease1blobapitestabortcopyleaseb9f76387d41",
    "Headers" : {
      "x-ms-version" : "2019-02-02",
      "User-Agent" : "azsdk-java-azure-storage-blob/12.0.0-preview.3 1.8.0_212; Windows 10 10.0",
      "x-ms-client-request-id" : "9174f15a-9fa7-4416-b40c-d2bbc8da34a6",
>>>>>>> a55d5dd9
      "Content-Type" : "application/octet-stream"
    },
    "Response" : {
      "x-ms-version" : "2019-02-02",
      "Server" : "Windows-Azure-Blob/1.0 Microsoft-HTTPAPI/2.0",
<<<<<<< HEAD
      "x-ms-content-crc64" : "1XJ8tC2iNIY=",
      "Last-Modified" : "Thu, 05 Sep 2019 22:38:58 GMT",
      "retry-after" : "0",
      "StatusCode" : "201",
      "x-ms-request-server-encrypted" : "true",
      "Date" : "Thu, 05 Sep 2019 22:38:58 GMT",
      "Content-MD5" : "3nuZe36HuZDZ2DzVHLxSpA==",
      "ETag" : "\"0x8D73251D7A1E52D\"",
      "Content-Length" : "0",
      "x-ms-request-id" : "bfed347d-901e-0044-353a-643cc7000000",
      "x-ms-client-request-id" : "19e91d28-2fdc-4d5f-9d8d-71031b1b209f"
=======
      "x-ms-content-crc64" : "vKmbXL7yolc=",
      "Last-Modified" : "Fri, 06 Sep 2019 19:01:27 GMT",
      "retry-after" : "0",
      "StatusCode" : "201",
      "x-ms-request-server-encrypted" : "true",
      "Date" : "Fri, 06 Sep 2019 19:01:27 GMT",
      "Content-MD5" : "SNaOkFYAdannbQMuZOWkUQ==",
      "ETag" : "\"0x8D732FC9EE36C3F\"",
      "Content-Length" : "0",
      "x-ms-request-id" : "b92bf3c3-d01e-009e-25e5-644931000000",
      "x-ms-client-request-id" : "9174f15a-9fa7-4416-b40c-d2bbc8da34a6"
>>>>>>> a55d5dd9
    },
    "Exception" : null
  }, {
    "Method" : "PUT",
<<<<<<< HEAD
    "Uri" : "https://jaschrepragrs.blob.core.windows.net/jtcabortcopylease0blobapitestabortcopylease96266199661b4f?restype=container&comp=acl",
    "Headers" : {
      "x-ms-version" : "2019-02-02",
      "User-Agent" : "azsdk-java-azure-storage-blob/12.0.0-preview.3 1.8.0_221; Windows 10 10.0",
      "x-ms-client-request-id" : "157b413f-1c9e-4f89-a9f2-aebc413232ad",
=======
    "Uri" : "https://azstoragesdkaccount.blob.core.windows.net/jtcabortcopylease0blobapitestabortcopyleaseb9f78239d3cf3f?restype=container&comp=acl",
    "Headers" : {
      "x-ms-version" : "2019-02-02",
      "User-Agent" : "azsdk-java-azure-storage-blob/12.0.0-preview.3 1.8.0_212; Windows 10 10.0",
      "x-ms-client-request-id" : "fe00fbc9-f4b3-4399-bebc-bf52a3c0ea45",
>>>>>>> a55d5dd9
      "Content-Type" : "application/xml; charset=utf-8"
    },
    "Response" : {
      "x-ms-version" : "2019-02-02",
      "Server" : "Windows-Azure-Blob/1.0 Microsoft-HTTPAPI/2.0",
<<<<<<< HEAD
      "ETag" : "\"0x8D73251D7B1C8EB\"",
      "Last-Modified" : "Thu, 05 Sep 2019 22:38:58 GMT",
      "retry-after" : "0",
      "Content-Length" : "0",
      "StatusCode" : "200",
      "x-ms-request-id" : "bfed34ff-901e-0044-2f3a-643cc7000000",
      "Date" : "Thu, 05 Sep 2019 22:38:58 GMT",
      "x-ms-client-request-id" : "157b413f-1c9e-4f89-a9f2-aebc413232ad"
=======
      "ETag" : "\"0x8D732FC9EEFC130\"",
      "Last-Modified" : "Fri, 06 Sep 2019 19:01:27 GMT",
      "retry-after" : "0",
      "Content-Length" : "0",
      "StatusCode" : "200",
      "x-ms-request-id" : "b92bf7e6-d01e-009e-63e5-644931000000",
      "Date" : "Fri, 06 Sep 2019 19:01:27 GMT",
      "x-ms-client-request-id" : "fe00fbc9-f4b3-4399-bebc-bf52a3c0ea45"
>>>>>>> a55d5dd9
    },
    "Exception" : null
  }, {
    "Method" : "PUT",
<<<<<<< HEAD
    "Uri" : "https://jamesschreppler.blob.core.windows.net/jtcabortcopylease2blobapitestabortcopylease96204059b41260?restype=container",
    "Headers" : {
      "x-ms-version" : "2019-02-02",
      "User-Agent" : "azsdk-java-azure-storage-blob/12.0.0-preview.3 1.8.0_221; Windows 10 10.0",
      "x-ms-client-request-id" : "c06a690f-49ea-4a68-83c2-5551b6d34722"
=======
    "Uri" : "https://azstoragesdkblobaccount.blob.core.windows.net/jtcabortcopylease2blobapitestabortcopyleaseb9f5101708820d?restype=container",
    "Headers" : {
      "x-ms-version" : "2019-02-02",
      "User-Agent" : "azsdk-java-azure-storage-blob/12.0.0-preview.3 1.8.0_212; Windows 10 10.0",
      "x-ms-client-request-id" : "c80033d7-0c00-434e-8098-de3b753156c6"
>>>>>>> a55d5dd9
    },
    "Response" : {
      "x-ms-version" : "2019-02-02",
      "Server" : "Windows-Azure-Blob/1.0 Microsoft-HTTPAPI/2.0",
<<<<<<< HEAD
      "ETag" : "\"0x8D73251D7BA503A\"",
      "Last-Modified" : "Thu, 05 Sep 2019 22:38:58 GMT",
      "retry-after" : "0",
      "Content-Length" : "0",
      "StatusCode" : "201",
      "x-ms-request-id" : "aca7aa8c-c01e-0042-583a-64aaab000000",
      "Date" : "Thu, 05 Sep 2019 22:38:58 GMT",
      "x-ms-client-request-id" : "c06a690f-49ea-4a68-83c2-5551b6d34722"
=======
      "ETag" : "\"0x8D732FC9EF643B9\"",
      "Last-Modified" : "Fri, 06 Sep 2019 19:01:27 GMT",
      "retry-after" : "0",
      "Content-Length" : "0",
      "StatusCode" : "201",
      "x-ms-request-id" : "b8f1747e-301e-004b-30e5-64feb1000000",
      "Date" : "Fri, 06 Sep 2019 19:01:27 GMT",
      "x-ms-client-request-id" : "c80033d7-0c00-434e-8098-de3b753156c6"
>>>>>>> a55d5dd9
    },
    "Exception" : null
  }, {
    "Method" : "PUT",
<<<<<<< HEAD
    "Uri" : "https://jamesschreppler.blob.core.windows.net/jtcabortcopylease2blobapitestabortcopylease96204059b41260/javablobabortcopylease3blobapitestabortcopylease962504925fd",
    "Headers" : {
      "x-ms-version" : "2019-02-02",
      "User-Agent" : "azsdk-java-azure-storage-blob/12.0.0-preview.3 1.8.0_221; Windows 10 10.0",
      "x-ms-client-request-id" : "d0de8ce4-c3f8-473d-9620-e766729e152d",
=======
    "Uri" : "https://azstoragesdkblobaccount.blob.core.windows.net/jtcabortcopylease2blobapitestabortcopyleaseb9f5101708820d/javablobabortcopylease3blobapitestabortcopyleaseb9f41549874",
    "Headers" : {
      "x-ms-version" : "2019-02-02",
      "User-Agent" : "azsdk-java-azure-storage-blob/12.0.0-preview.3 1.8.0_212; Windows 10 10.0",
      "x-ms-client-request-id" : "11cd4360-ef5b-4a63-8fac-2e1a0507fa6c",
>>>>>>> a55d5dd9
      "Content-Type" : "application/octet-stream"
    },
    "Response" : {
      "x-ms-version" : "2019-02-02",
      "Server" : "Windows-Azure-Blob/1.0 Microsoft-HTTPAPI/2.0",
      "x-ms-content-crc64" : "6RYQPwaVsyQ=",
<<<<<<< HEAD
      "Last-Modified" : "Thu, 05 Sep 2019 22:38:58 GMT",
      "retry-after" : "0",
      "StatusCode" : "201",
      "x-ms-request-server-encrypted" : "true",
      "Date" : "Thu, 05 Sep 2019 22:38:58 GMT",
      "Content-MD5" : "wh+Wm18D0z1D4E+PE252gg==",
      "ETag" : "\"0x8D73251D7C2522A\"",
      "Content-Length" : "0",
      "x-ms-request-id" : "aca7aaab-c01e-0042-733a-64aaab000000",
      "x-ms-client-request-id" : "d0de8ce4-c3f8-473d-9620-e766729e152d"
=======
      "Last-Modified" : "Fri, 06 Sep 2019 19:01:27 GMT",
      "retry-after" : "0",
      "StatusCode" : "201",
      "x-ms-request-server-encrypted" : "true",
      "Date" : "Fri, 06 Sep 2019 19:01:27 GMT",
      "Content-MD5" : "wh+Wm18D0z1D4E+PE252gg==",
      "ETag" : "\"0x8D732FC9EFCAEA4\"",
      "Content-Length" : "0",
      "x-ms-request-id" : "b8f1748d-301e-004b-3de5-64feb1000000",
      "x-ms-client-request-id" : "11cd4360-ef5b-4a63-8fac-2e1a0507fa6c"
>>>>>>> a55d5dd9
    },
    "Exception" : null
  }, {
    "Method" : "PUT",
<<<<<<< HEAD
    "Uri" : "https://jamesschreppler.blob.core.windows.net/jtcabortcopylease2blobapitestabortcopylease96204059b41260/javablobabortcopylease3blobapitestabortcopylease962504925fd?comp=lease",
    "Headers" : {
      "x-ms-version" : "2019-02-02",
      "User-Agent" : "azsdk-java-azure-storage-blob/12.0.0-preview.3 1.8.0_221; Windows 10 10.0",
      "x-ms-client-request-id" : "671b5566-8a48-44ce-9b83-4a72c3b83006"
=======
    "Uri" : "https://azstoragesdkblobaccount.blob.core.windows.net/jtcabortcopylease2blobapitestabortcopyleaseb9f5101708820d/javablobabortcopylease3blobapitestabortcopyleaseb9f41549874?comp=lease",
    "Headers" : {
      "x-ms-version" : "2019-02-02",
      "User-Agent" : "azsdk-java-azure-storage-blob/12.0.0-preview.3 1.8.0_212; Windows 10 10.0",
      "x-ms-client-request-id" : "0fc2c46f-7a68-4f70-9305-008d9dd95e20"
>>>>>>> a55d5dd9
    },
    "Response" : {
      "x-ms-version" : "2019-02-02",
      "Server" : "Windows-Azure-Blob/1.0 Microsoft-HTTPAPI/2.0",
<<<<<<< HEAD
      "ETag" : "\"0x8D73251D7C2522A\"",
      "x-ms-lease-id" : "e42d4429-33fd-4a33-81b0-9502eafb3417",
      "Last-Modified" : "Thu, 05 Sep 2019 22:38:58 GMT",
      "retry-after" : "0",
      "Content-Length" : "0",
      "StatusCode" : "201",
      "x-ms-request-id" : "aca7aac7-c01e-0042-0c3a-64aaab000000",
      "Date" : "Thu, 05 Sep 2019 22:38:58 GMT",
      "x-ms-client-request-id" : "671b5566-8a48-44ce-9b83-4a72c3b83006"
=======
      "ETag" : "\"0x8D732FC9EFCAEA4\"",
      "x-ms-lease-id" : "4aeb2e2f-f6c3-474a-9639-c483c0df6431",
      "Last-Modified" : "Fri, 06 Sep 2019 19:01:27 GMT",
      "retry-after" : "0",
      "Content-Length" : "0",
      "StatusCode" : "201",
      "x-ms-request-id" : "b8f17585-301e-004b-15e5-64feb1000000",
      "Date" : "Fri, 06 Sep 2019 19:01:27 GMT",
      "x-ms-client-request-id" : "0fc2c46f-7a68-4f70-9305-008d9dd95e20"
>>>>>>> a55d5dd9
    },
    "Exception" : null
  }, {
    "Method" : "PUT",
<<<<<<< HEAD
    "Uri" : "https://jamesschreppler.blob.core.windows.net/jtcabortcopylease2blobapitestabortcopylease96204059b41260/javablobabortcopylease3blobapitestabortcopylease962504925fd",
    "Headers" : {
      "x-ms-version" : "2019-02-02",
      "User-Agent" : "azsdk-java-azure-storage-blob/12.0.0-preview.3 1.8.0_221; Windows 10 10.0",
      "x-ms-client-request-id" : "2f095f7d-459b-48f8-8460-d5eeeba227ac"
=======
    "Uri" : "https://azstoragesdkblobaccount.blob.core.windows.net/jtcabortcopylease2blobapitestabortcopyleaseb9f5101708820d/javablobabortcopylease3blobapitestabortcopyleaseb9f41549874",
    "Headers" : {
      "x-ms-version" : "2019-02-02",
      "User-Agent" : "azsdk-java-azure-storage-blob/12.0.0-preview.3 1.8.0_212; Windows 10 10.0",
      "x-ms-client-request-id" : "28b7ea10-3f42-4e04-b6b5-b8ed95a7d81e"
>>>>>>> a55d5dd9
    },
    "Response" : {
      "x-ms-version" : "2019-02-02",
      "Server" : "Windows-Azure-Blob/1.0 Microsoft-HTTPAPI/2.0",
<<<<<<< HEAD
      "x-ms-copy-id" : "a332912a-e622-48f2-860a-376916ac6841",
      "ETag" : "\"0x8D73251D7D51A53\"",
      "Last-Modified" : "Thu, 05 Sep 2019 22:38:59 GMT",
=======
      "x-ms-copy-id" : "a59d6ca8-1351-4b04-9e7b-0773fa9e92d9",
      "ETag" : "\"0x8D732FC9F593CF0\"",
      "Last-Modified" : "Fri, 06 Sep 2019 19:01:28 GMT",
>>>>>>> a55d5dd9
      "retry-after" : "0",
      "Content-Length" : "0",
      "x-ms-copy-status" : "pending",
      "StatusCode" : "202",
<<<<<<< HEAD
      "x-ms-request-id" : "aca7aadb-c01e-0042-1d3a-64aaab000000",
      "Date" : "Thu, 05 Sep 2019 22:38:58 GMT",
      "x-ms-client-request-id" : "2f095f7d-459b-48f8-8460-d5eeeba227ac"
=======
      "x-ms-request-id" : "b8f17594-301e-004b-21e5-64feb1000000",
      "Date" : "Fri, 06 Sep 2019 19:01:27 GMT",
      "x-ms-client-request-id" : "28b7ea10-3f42-4e04-b6b5-b8ed95a7d81e"
>>>>>>> a55d5dd9
    },
    "Exception" : null
  }, {
    "Method" : "PUT",
<<<<<<< HEAD
    "Uri" : "https://jamesschreppler.blob.core.windows.net/jtcabortcopylease2blobapitestabortcopylease96204059b41260/javablobabortcopylease3blobapitestabortcopylease962504925fd?copyid=a332912a-e622-48f2-860a-376916ac6841&comp=copy",
    "Headers" : {
      "x-ms-version" : "2019-02-02",
      "User-Agent" : "azsdk-java-azure-storage-blob/12.0.0-preview.3 1.8.0_221; Windows 10 10.0",
      "x-ms-client-request-id" : "17b9b028-9b7c-421c-a92f-bc106cd12a1a"
=======
    "Uri" : "https://azstoragesdkblobaccount.blob.core.windows.net/jtcabortcopylease2blobapitestabortcopyleaseb9f5101708820d/javablobabortcopylease3blobapitestabortcopyleaseb9f41549874?copyid=a59d6ca8-1351-4b04-9e7b-0773fa9e92d9&comp=copy",
    "Headers" : {
      "x-ms-version" : "2019-02-02",
      "User-Agent" : "azsdk-java-azure-storage-blob/12.0.0-preview.3 1.8.0_212; Windows 10 10.0",
      "x-ms-client-request-id" : "2607307a-026b-4b30-94ea-19f90fd3d2aa"
>>>>>>> a55d5dd9
    },
    "Response" : {
      "x-ms-version" : "2019-02-02",
      "Server" : "Windows-Azure-Blob/1.0 Microsoft-HTTPAPI/2.0",
      "retry-after" : "0",
      "Content-Length" : "0",
      "StatusCode" : "204",
<<<<<<< HEAD
      "x-ms-request-id" : "aca7ab33-c01e-0042-673a-64aaab000000",
      "Date" : "Thu, 05 Sep 2019 22:38:59 GMT",
      "x-ms-client-request-id" : "17b9b028-9b7c-421c-a92f-bc106cd12a1a"
=======
      "x-ms-request-id" : "b8f175d1-301e-004b-53e5-64feb1000000",
      "Date" : "Fri, 06 Sep 2019 19:01:27 GMT",
      "x-ms-client-request-id" : "2607307a-026b-4b30-94ea-19f90fd3d2aa"
>>>>>>> a55d5dd9
    },
    "Exception" : null
  }, {
    "Method" : "DELETE",
<<<<<<< HEAD
    "Uri" : "https://jamesschreppler.blob.core.windows.net/jtcabortcopylease2blobapitestabortcopylease96204059b41260?restype=container",
    "Headers" : {
      "x-ms-version" : "2019-02-02",
      "User-Agent" : "azsdk-java-azure-storage-blob/12.0.0-preview.3 1.8.0_221; Windows 10 10.0",
      "x-ms-client-request-id" : "736e1a79-721a-4a39-83e2-88d171c8df86"
=======
    "Uri" : "https://azstoragesdkblobaccount.blob.core.windows.net/jtcabortcopylease2blobapitestabortcopyleaseb9f5101708820d?restype=container",
    "Headers" : {
      "x-ms-version" : "2019-02-02",
      "User-Agent" : "azsdk-java-azure-storage-blob/12.0.0-preview.3 1.8.0_212; Windows 10 10.0",
      "x-ms-client-request-id" : "3714e475-5e23-4a3f-b8ab-dcd61f5e78b5"
>>>>>>> a55d5dd9
    },
    "Response" : {
      "x-ms-version" : "2019-02-02",
      "Server" : "Windows-Azure-Blob/1.0 Microsoft-HTTPAPI/2.0",
      "retry-after" : "0",
      "Content-Length" : "0",
      "StatusCode" : "202",
<<<<<<< HEAD
      "x-ms-request-id" : "aca7ab56-c01e-0042-073a-64aaab000000",
      "Date" : "Thu, 05 Sep 2019 22:38:59 GMT",
      "x-ms-client-request-id" : "736e1a79-721a-4a39-83e2-88d171c8df86"
=======
      "x-ms-request-id" : "b8f175de-301e-004b-5de5-64feb1000000",
      "Date" : "Fri, 06 Sep 2019 19:01:27 GMT",
      "x-ms-client-request-id" : "3714e475-5e23-4a3f-b8ab-dcd61f5e78b5"
>>>>>>> a55d5dd9
    },
    "Exception" : null
  }, {
    "Method" : "GET",
<<<<<<< HEAD
    "Uri" : "https://jaschrepragrs.blob.core.windows.net?prefix=jtcabortcopylease&comp=list",
    "Headers" : {
      "x-ms-version" : "2019-02-02",
      "User-Agent" : "azsdk-java-azure-storage-blob/12.0.0-preview.3 1.8.0_221; Windows 10 10.0",
      "x-ms-client-request-id" : "aa36923c-f7b0-4290-b7ec-7828d3fe9877"
=======
    "Uri" : "https://azstoragesdkaccount.blob.core.windows.net?prefix=jtcabortcopylease&comp=list",
    "Headers" : {
      "x-ms-version" : "2019-02-02",
      "User-Agent" : "azsdk-java-azure-storage-blob/12.0.0-preview.3 1.8.0_212; Windows 10 10.0",
      "x-ms-client-request-id" : "973c4f1f-d78a-42f8-b73b-dd2d5d3c5c25"
>>>>>>> a55d5dd9
    },
    "Response" : {
      "Transfer-Encoding" : "chunked",
      "x-ms-version" : "2019-02-02",
      "Server" : "Windows-Azure-Blob/1.0 Microsoft-HTTPAPI/2.0",
      "retry-after" : "0",
      "StatusCode" : "200",
<<<<<<< HEAD
      "x-ms-request-id" : "bfed3542-901e-0044-6a3a-643cc7000000",
      "Body" : "﻿<?xml version=\"1.0\" encoding=\"utf-8\"?><EnumerationResults ServiceEndpoint=\"https://jaschrepragrs.blob.core.windows.net/\"><Prefix>jtcabortcopylease</Prefix><Containers><Container><Name>jtcabortcopylease0blobapitestabortcopylease96266199661b4f</Name><Properties><Last-Modified>Thu, 05 Sep 2019 22:38:58 GMT</Last-Modified><Etag>\"0x8D73251D7B1C8EB\"</Etag><LeaseStatus>unlocked</LeaseStatus><LeaseState>available</LeaseState><PublicAccess>blob</PublicAccess><DefaultEncryptionScope>$account-encryption-key</DefaultEncryptionScope><DenyEncryptionScopeOverride>false</DenyEncryptionScopeOverride><HasImmutabilityPolicy>false</HasImmutabilityPolicy><HasLegalHold>false</HasLegalHold></Properties></Container></Containers><NextMarker /></EnumerationResults>",
      "Date" : "Thu, 05 Sep 2019 22:38:59 GMT",
      "x-ms-client-request-id" : "aa36923c-f7b0-4290-b7ec-7828d3fe9877",
=======
      "x-ms-request-id" : "b92bfb5c-d01e-009e-75e5-644931000000",
      "Body" : "﻿<?xml version=\"1.0\" encoding=\"utf-8\"?><EnumerationResults ServiceEndpoint=\"https://azstoragesdkaccount.blob.core.windows.net/\"><Prefix>jtcabortcopylease</Prefix><Containers><Container><Name>jtcabortcopylease0blobapitestabortcopyleaseb9f78239d3cf3f</Name><Properties><Last-Modified>Fri, 06 Sep 2019 19:01:27 GMT</Last-Modified><Etag>\"0x8D732FC9EEFC130\"</Etag><LeaseStatus>unlocked</LeaseStatus><LeaseState>available</LeaseState><PublicAccess>blob</PublicAccess><DefaultEncryptionScope>$account-encryption-key</DefaultEncryptionScope><DenyEncryptionScopeOverride>false</DenyEncryptionScopeOverride><HasImmutabilityPolicy>false</HasImmutabilityPolicy><HasLegalHold>false</HasLegalHold></Properties></Container></Containers><NextMarker /></EnumerationResults>",
      "Date" : "Fri, 06 Sep 2019 19:01:28 GMT",
      "x-ms-client-request-id" : "973c4f1f-d78a-42f8-b73b-dd2d5d3c5c25",
>>>>>>> a55d5dd9
      "Content-Type" : "application/xml"
    },
    "Exception" : null
  }, {
    "Method" : "DELETE",
<<<<<<< HEAD
    "Uri" : "https://jaschrepragrs.blob.core.windows.net/jtcabortcopylease0blobapitestabortcopylease96266199661b4f?restype=container",
    "Headers" : {
      "x-ms-version" : "2019-02-02",
      "User-Agent" : "azsdk-java-azure-storage-blob/12.0.0-preview.3 1.8.0_221; Windows 10 10.0",
      "x-ms-client-request-id" : "fc083451-3386-4f5b-b1ad-ce39d1591709"
=======
    "Uri" : "https://azstoragesdkaccount.blob.core.windows.net/jtcabortcopylease0blobapitestabortcopyleaseb9f78239d3cf3f?restype=container",
    "Headers" : {
      "x-ms-version" : "2019-02-02",
      "User-Agent" : "azsdk-java-azure-storage-blob/12.0.0-preview.3 1.8.0_212; Windows 10 10.0",
      "x-ms-client-request-id" : "4d4d5b3b-dc8e-45d2-931e-7dcf913640c9"
>>>>>>> a55d5dd9
    },
    "Response" : {
      "x-ms-version" : "2019-02-02",
      "Server" : "Windows-Azure-Blob/1.0 Microsoft-HTTPAPI/2.0",
      "retry-after" : "0",
      "Content-Length" : "0",
      "StatusCode" : "202",
<<<<<<< HEAD
      "x-ms-request-id" : "bfed3554-901e-0044-7a3a-643cc7000000",
      "Date" : "Thu, 05 Sep 2019 22:38:59 GMT",
      "x-ms-client-request-id" : "fc083451-3386-4f5b-b1ad-ce39d1591709"
    },
    "Exception" : null
  } ],
  "variables" : [ "jtcabortcopylease0blobapitestabortcopylease96266199661b4f", "javablobabortcopylease1blobapitestabortcopylease96293830207", "7910f81f-879c-4b8f-a64d-1d7c46912f3d", "jtcabortcopylease2blobapitestabortcopylease96204059b41260", "javablobabortcopylease3blobapitestabortcopylease962504925fd" ]
=======
      "x-ms-request-id" : "b92bfb81-d01e-009e-15e5-644931000000",
      "Date" : "Fri, 06 Sep 2019 19:01:28 GMT",
      "x-ms-client-request-id" : "4d4d5b3b-dc8e-45d2-931e-7dcf913640c9"
    },
    "Exception" : null
  } ],
  "variables" : [ "jtcabortcopylease0blobapitestabortcopyleaseb9f78239d3cf3f", "javablobabortcopylease1blobapitestabortcopyleaseb9f76387d41", "e9b2b787-8264-46f3-b466-2bc7b9f750ec", "jtcabortcopylease2blobapitestabortcopyleaseb9f5101708820d", "javablobabortcopylease3blobapitestabortcopyleaseb9f41549874" ]
>>>>>>> a55d5dd9
}<|MERGE_RESOLUTION|>--- conflicted
+++ resolved
@@ -1,364 +1,195 @@
 {
   "networkCallRecords" : [ {
     "Method" : "PUT",
-<<<<<<< HEAD
-    "Uri" : "https://jaschrepragrs.blob.core.windows.net/jtcabortcopylease0blobapitestabortcopylease96266199661b4f?restype=container",
-    "Headers" : {
-      "x-ms-version" : "2019-02-02",
-      "User-Agent" : "azsdk-java-azure-storage-blob/12.0.0-preview.3 1.8.0_221; Windows 10 10.0",
-      "x-ms-client-request-id" : "2b77b107-2d8a-4954-838a-d6e6f26425ec"
-=======
-    "Uri" : "https://azstoragesdkaccount.blob.core.windows.net/jtcabortcopylease0blobapitestabortcopyleaseb9f78239d3cf3f?restype=container",
-    "Headers" : {
-      "x-ms-version" : "2019-02-02",
-      "User-Agent" : "azsdk-java-azure-storage-blob/12.0.0-preview.3 1.8.0_212; Windows 10 10.0",
-      "x-ms-client-request-id" : "53e63464-7365-4dc9-851a-96248d6dee7e"
->>>>>>> a55d5dd9
-    },
-    "Response" : {
-      "x-ms-version" : "2019-02-02",
-      "Server" : "Windows-Azure-Blob/1.0 Microsoft-HTTPAPI/2.0",
-<<<<<<< HEAD
-      "ETag" : "\"0x8D73251D71EF775\"",
-      "Last-Modified" : "Thu, 05 Sep 2019 22:38:57 GMT",
-      "retry-after" : "0",
-      "Content-Length" : "0",
-      "StatusCode" : "201",
-      "x-ms-request-id" : "bfed345c-901e-0044-173a-643cc7000000",
-      "Date" : "Thu, 05 Sep 2019 22:38:57 GMT",
-      "x-ms-client-request-id" : "2b77b107-2d8a-4954-838a-d6e6f26425ec"
-=======
-      "ETag" : "\"0x8D732FC9E457222\"",
-      "Last-Modified" : "Fri, 06 Sep 2019 19:01:26 GMT",
-      "retry-after" : "0",
-      "Content-Length" : "0",
-      "StatusCode" : "201",
-      "x-ms-request-id" : "b92bf313-d01e-009e-05e5-644931000000",
-      "Date" : "Fri, 06 Sep 2019 19:01:26 GMT",
-      "x-ms-client-request-id" : "53e63464-7365-4dc9-851a-96248d6dee7e"
->>>>>>> a55d5dd9
-    },
-    "Exception" : null
-  }, {
-    "Method" : "PUT",
-<<<<<<< HEAD
-    "Uri" : "https://jaschrepragrs.blob.core.windows.net/jtcabortcopylease0blobapitestabortcopylease96266199661b4f/javablobabortcopylease1blobapitestabortcopylease96293830207",
-    "Headers" : {
-      "x-ms-version" : "2019-02-02",
-      "User-Agent" : "azsdk-java-azure-storage-blob/12.0.0-preview.3 1.8.0_221; Windows 10 10.0",
-      "x-ms-client-request-id" : "3d55e7fa-0d78-45bf-9036-84f3722edebb",
-=======
-    "Uri" : "https://azstoragesdkaccount.blob.core.windows.net/jtcabortcopylease0blobapitestabortcopyleaseb9f78239d3cf3f/javablobabortcopylease1blobapitestabortcopyleaseb9f76387d41",
-    "Headers" : {
-      "x-ms-version" : "2019-02-02",
-      "User-Agent" : "azsdk-java-azure-storage-blob/12.0.0-preview.3 1.8.0_212; Windows 10 10.0",
-      "x-ms-client-request-id" : "ba1e73d4-b753-4732-be10-e1ce01efee25",
->>>>>>> a55d5dd9
+    "Uri" : "https://jaschrepragrs.blob.core.windows.net/jtcabortcopylease0blobapitestabortcopylease08e2754897cbf7?restype=container",
+    "Headers" : {
+      "x-ms-version" : "2019-02-02",
+      "User-Agent" : "azsdk-java-azure-storage-blob/12.0.0-preview.3 1.8.0_221; Windows 10 10.0",
+      "x-ms-client-request-id" : "eeb0ea38-4331-44c3-adda-cf7739a45a62"
+    },
+    "Response" : {
+      "x-ms-version" : "2019-02-02",
+      "Server" : "Windows-Azure-Blob/1.0 Microsoft-HTTPAPI/2.0",
+      "ETag" : "\"0x8D7356126FEACFC\"",
+      "Last-Modified" : "Mon, 09 Sep 2019 20:06:07 GMT",
+      "retry-after" : "0",
+      "Content-Length" : "0",
+      "StatusCode" : "201",
+      "x-ms-request-id" : "c5ca9818-301e-0042-2a4a-67cbbf000000",
+      "Date" : "Mon, 09 Sep 2019 20:06:07 GMT",
+      "x-ms-client-request-id" : "eeb0ea38-4331-44c3-adda-cf7739a45a62"
+    },
+    "Exception" : null
+  }, {
+    "Method" : "PUT",
+    "Uri" : "https://jaschrepragrs.blob.core.windows.net/jtcabortcopylease0blobapitestabortcopylease08e2754897cbf7/javablobabortcopylease1blobapitestabortcopylease08e28097258",
+    "Headers" : {
+      "x-ms-version" : "2019-02-02",
+      "User-Agent" : "azsdk-java-azure-storage-blob/12.0.0-preview.3 1.8.0_221; Windows 10 10.0",
+      "x-ms-client-request-id" : "0b50771a-0141-4c6a-b9d1-a62479d66cad",
       "Content-Type" : "application/octet-stream"
     },
     "Response" : {
       "x-ms-version" : "2019-02-02",
       "Server" : "Windows-Azure-Blob/1.0 Microsoft-HTTPAPI/2.0",
       "x-ms-content-crc64" : "6RYQPwaVsyQ=",
-<<<<<<< HEAD
-      "Last-Modified" : "Thu, 05 Sep 2019 22:38:57 GMT",
+      "Last-Modified" : "Mon, 09 Sep 2019 20:06:07 GMT",
       "retry-after" : "0",
       "StatusCode" : "201",
       "x-ms-request-server-encrypted" : "true",
-      "Date" : "Thu, 05 Sep 2019 22:38:57 GMT",
+      "Date" : "Mon, 09 Sep 2019 20:06:07 GMT",
       "Content-MD5" : "wh+Wm18D0z1D4E+PE252gg==",
-      "ETag" : "\"0x8D73251D72BB54C\"",
-      "Content-Length" : "0",
-      "x-ms-request-id" : "bfed3469-901e-0044-233a-643cc7000000",
-      "x-ms-client-request-id" : "3d55e7fa-0d78-45bf-9036-84f3722edebb"
-=======
-      "Last-Modified" : "Fri, 06 Sep 2019 19:01:26 GMT",
+      "ETag" : "\"0x8D73561270CC306\"",
+      "Content-Length" : "0",
+      "x-ms-request-id" : "c5ca9832-301e-0042-434a-67cbbf000000",
+      "x-ms-client-request-id" : "0b50771a-0141-4c6a-b9d1-a62479d66cad"
+    },
+    "Exception" : null
+  }, {
+    "Method" : "PUT",
+    "Uri" : "https://jaschrepragrs.blob.core.windows.net/jtcabortcopylease0blobapitestabortcopylease08e2754897cbf7/javablobabortcopylease1blobapitestabortcopylease08e28097258",
+    "Headers" : {
+      "x-ms-version" : "2019-02-02",
+      "User-Agent" : "azsdk-java-azure-storage-blob/12.0.0-preview.3 1.8.0_221; Windows 10 10.0",
+      "x-ms-client-request-id" : "b11f7089-4e3f-49d7-bb8b-e35abe25f5da",
+      "Content-Type" : "application/octet-stream"
+    },
+    "Response" : {
+      "x-ms-version" : "2019-02-02",
+      "Server" : "Windows-Azure-Blob/1.0 Microsoft-HTTPAPI/2.0",
+      "x-ms-content-crc64" : "HbM9syXaxW8=",
+      "Last-Modified" : "Mon, 09 Sep 2019 20:06:08 GMT",
       "retry-after" : "0",
       "StatusCode" : "201",
       "x-ms-request-server-encrypted" : "true",
-      "Date" : "Fri, 06 Sep 2019 19:01:26 GMT",
+      "Date" : "Mon, 09 Sep 2019 20:06:08 GMT",
+      "Content-MD5" : "/0UnhvN14DnP2ikePGj1Ew==",
+      "ETag" : "\"0x8D73561277EAC64\"",
+      "Content-Length" : "0",
+      "x-ms-request-id" : "c5ca984e-301e-0042-5d4a-67cbbf000000",
+      "x-ms-client-request-id" : "b11f7089-4e3f-49d7-bb8b-e35abe25f5da"
+    },
+    "Exception" : null
+  }, {
+    "Method" : "PUT",
+    "Uri" : "https://jaschrepragrs.blob.core.windows.net/jtcabortcopylease0blobapitestabortcopylease08e2754897cbf7?restype=container&comp=acl",
+    "Headers" : {
+      "x-ms-version" : "2019-02-02",
+      "User-Agent" : "azsdk-java-azure-storage-blob/12.0.0-preview.3 1.8.0_221; Windows 10 10.0",
+      "x-ms-client-request-id" : "2c260363-da94-4491-aeb7-3b211581f0c7",
+      "Content-Type" : "application/xml; charset=utf-8"
+    },
+    "Response" : {
+      "x-ms-version" : "2019-02-02",
+      "Server" : "Windows-Azure-Blob/1.0 Microsoft-HTTPAPI/2.0",
+      "ETag" : "\"0x8D73561278ADBF4\"",
+      "Last-Modified" : "Mon, 09 Sep 2019 20:06:08 GMT",
+      "retry-after" : "0",
+      "Content-Length" : "0",
+      "StatusCode" : "200",
+      "x-ms-request-id" : "c5ca9918-301e-0042-1f4a-67cbbf000000",
+      "Date" : "Mon, 09 Sep 2019 20:06:08 GMT",
+      "x-ms-client-request-id" : "2c260363-da94-4491-aeb7-3b211581f0c7"
+    },
+    "Exception" : null
+  }, {
+    "Method" : "PUT",
+    "Uri" : "https://jamesschreppler.blob.core.windows.net/jtcabortcopylease2blobapitestabortcopylease08e419773ccf83?restype=container",
+    "Headers" : {
+      "x-ms-version" : "2019-02-02",
+      "User-Agent" : "azsdk-java-azure-storage-blob/12.0.0-preview.3 1.8.0_221; Windows 10 10.0",
+      "x-ms-client-request-id" : "f46743e3-ffea-4918-963d-db8c1c5cf761"
+    },
+    "Response" : {
+      "x-ms-version" : "2019-02-02",
+      "Server" : "Windows-Azure-Blob/1.0 Microsoft-HTTPAPI/2.0",
+      "ETag" : "\"0x8D73561279307FF\"",
+      "Last-Modified" : "Mon, 09 Sep 2019 20:06:08 GMT",
+      "retry-after" : "0",
+      "Content-Length" : "0",
+      "StatusCode" : "201",
+      "x-ms-request-id" : "67f220d2-d01e-00b8-254a-67634c000000",
+      "Date" : "Mon, 09 Sep 2019 20:06:08 GMT",
+      "x-ms-client-request-id" : "f46743e3-ffea-4918-963d-db8c1c5cf761"
+    },
+    "Exception" : null
+  }, {
+    "Method" : "PUT",
+    "Uri" : "https://jamesschreppler.blob.core.windows.net/jtcabortcopylease2blobapitestabortcopylease08e419773ccf83/javablobabortcopylease3blobapitestabortcopylease08e492054cb",
+    "Headers" : {
+      "x-ms-version" : "2019-02-02",
+      "User-Agent" : "azsdk-java-azure-storage-blob/12.0.0-preview.3 1.8.0_221; Windows 10 10.0",
+      "x-ms-client-request-id" : "f0eff7c4-61bc-4111-aefb-4d2980b1d67b",
+      "Content-Type" : "application/octet-stream"
+    },
+    "Response" : {
+      "x-ms-version" : "2019-02-02",
+      "Server" : "Windows-Azure-Blob/1.0 Microsoft-HTTPAPI/2.0",
+      "x-ms-content-crc64" : "6RYQPwaVsyQ=",
+      "Last-Modified" : "Mon, 09 Sep 2019 20:06:08 GMT",
+      "retry-after" : "0",
+      "StatusCode" : "201",
+      "x-ms-request-server-encrypted" : "true",
+      "Date" : "Mon, 09 Sep 2019 20:06:08 GMT",
       "Content-MD5" : "wh+Wm18D0z1D4E+PE252gg==",
-      "ETag" : "\"0x8D732FC9E4C1154\"",
-      "Content-Length" : "0",
-      "x-ms-request-id" : "b92bf350-d01e-009e-3ce5-644931000000",
-      "x-ms-client-request-id" : "ba1e73d4-b753-4732-be10-e1ce01efee25"
->>>>>>> a55d5dd9
-    },
-    "Exception" : null
-  }, {
-    "Method" : "PUT",
-<<<<<<< HEAD
-    "Uri" : "https://jaschrepragrs.blob.core.windows.net/jtcabortcopylease0blobapitestabortcopylease96266199661b4f/javablobabortcopylease1blobapitestabortcopylease96293830207",
-    "Headers" : {
-      "x-ms-version" : "2019-02-02",
-      "User-Agent" : "azsdk-java-azure-storage-blob/12.0.0-preview.3 1.8.0_221; Windows 10 10.0",
-      "x-ms-client-request-id" : "19e91d28-2fdc-4d5f-9d8d-71031b1b209f",
-=======
-    "Uri" : "https://azstoragesdkaccount.blob.core.windows.net/jtcabortcopylease0blobapitestabortcopyleaseb9f78239d3cf3f/javablobabortcopylease1blobapitestabortcopyleaseb9f76387d41",
-    "Headers" : {
-      "x-ms-version" : "2019-02-02",
-      "User-Agent" : "azsdk-java-azure-storage-blob/12.0.0-preview.3 1.8.0_212; Windows 10 10.0",
-      "x-ms-client-request-id" : "9174f15a-9fa7-4416-b40c-d2bbc8da34a6",
->>>>>>> a55d5dd9
-      "Content-Type" : "application/octet-stream"
-    },
-    "Response" : {
-      "x-ms-version" : "2019-02-02",
-      "Server" : "Windows-Azure-Blob/1.0 Microsoft-HTTPAPI/2.0",
-<<<<<<< HEAD
-      "x-ms-content-crc64" : "1XJ8tC2iNIY=",
-      "Last-Modified" : "Thu, 05 Sep 2019 22:38:58 GMT",
-      "retry-after" : "0",
-      "StatusCode" : "201",
-      "x-ms-request-server-encrypted" : "true",
-      "Date" : "Thu, 05 Sep 2019 22:38:58 GMT",
-      "Content-MD5" : "3nuZe36HuZDZ2DzVHLxSpA==",
-      "ETag" : "\"0x8D73251D7A1E52D\"",
-      "Content-Length" : "0",
-      "x-ms-request-id" : "bfed347d-901e-0044-353a-643cc7000000",
-      "x-ms-client-request-id" : "19e91d28-2fdc-4d5f-9d8d-71031b1b209f"
-=======
-      "x-ms-content-crc64" : "vKmbXL7yolc=",
-      "Last-Modified" : "Fri, 06 Sep 2019 19:01:27 GMT",
-      "retry-after" : "0",
-      "StatusCode" : "201",
-      "x-ms-request-server-encrypted" : "true",
-      "Date" : "Fri, 06 Sep 2019 19:01:27 GMT",
-      "Content-MD5" : "SNaOkFYAdannbQMuZOWkUQ==",
-      "ETag" : "\"0x8D732FC9EE36C3F\"",
-      "Content-Length" : "0",
-      "x-ms-request-id" : "b92bf3c3-d01e-009e-25e5-644931000000",
-      "x-ms-client-request-id" : "9174f15a-9fa7-4416-b40c-d2bbc8da34a6"
->>>>>>> a55d5dd9
-    },
-    "Exception" : null
-  }, {
-    "Method" : "PUT",
-<<<<<<< HEAD
-    "Uri" : "https://jaschrepragrs.blob.core.windows.net/jtcabortcopylease0blobapitestabortcopylease96266199661b4f?restype=container&comp=acl",
-    "Headers" : {
-      "x-ms-version" : "2019-02-02",
-      "User-Agent" : "azsdk-java-azure-storage-blob/12.0.0-preview.3 1.8.0_221; Windows 10 10.0",
-      "x-ms-client-request-id" : "157b413f-1c9e-4f89-a9f2-aebc413232ad",
-=======
-    "Uri" : "https://azstoragesdkaccount.blob.core.windows.net/jtcabortcopylease0blobapitestabortcopyleaseb9f78239d3cf3f?restype=container&comp=acl",
-    "Headers" : {
-      "x-ms-version" : "2019-02-02",
-      "User-Agent" : "azsdk-java-azure-storage-blob/12.0.0-preview.3 1.8.0_212; Windows 10 10.0",
-      "x-ms-client-request-id" : "fe00fbc9-f4b3-4399-bebc-bf52a3c0ea45",
->>>>>>> a55d5dd9
-      "Content-Type" : "application/xml; charset=utf-8"
-    },
-    "Response" : {
-      "x-ms-version" : "2019-02-02",
-      "Server" : "Windows-Azure-Blob/1.0 Microsoft-HTTPAPI/2.0",
-<<<<<<< HEAD
-      "ETag" : "\"0x8D73251D7B1C8EB\"",
-      "Last-Modified" : "Thu, 05 Sep 2019 22:38:58 GMT",
-      "retry-after" : "0",
-      "Content-Length" : "0",
-      "StatusCode" : "200",
-      "x-ms-request-id" : "bfed34ff-901e-0044-2f3a-643cc7000000",
-      "Date" : "Thu, 05 Sep 2019 22:38:58 GMT",
-      "x-ms-client-request-id" : "157b413f-1c9e-4f89-a9f2-aebc413232ad"
-=======
-      "ETag" : "\"0x8D732FC9EEFC130\"",
-      "Last-Modified" : "Fri, 06 Sep 2019 19:01:27 GMT",
-      "retry-after" : "0",
-      "Content-Length" : "0",
-      "StatusCode" : "200",
-      "x-ms-request-id" : "b92bf7e6-d01e-009e-63e5-644931000000",
-      "Date" : "Fri, 06 Sep 2019 19:01:27 GMT",
-      "x-ms-client-request-id" : "fe00fbc9-f4b3-4399-bebc-bf52a3c0ea45"
->>>>>>> a55d5dd9
-    },
-    "Exception" : null
-  }, {
-    "Method" : "PUT",
-<<<<<<< HEAD
-    "Uri" : "https://jamesschreppler.blob.core.windows.net/jtcabortcopylease2blobapitestabortcopylease96204059b41260?restype=container",
-    "Headers" : {
-      "x-ms-version" : "2019-02-02",
-      "User-Agent" : "azsdk-java-azure-storage-blob/12.0.0-preview.3 1.8.0_221; Windows 10 10.0",
-      "x-ms-client-request-id" : "c06a690f-49ea-4a68-83c2-5551b6d34722"
-=======
-    "Uri" : "https://azstoragesdkblobaccount.blob.core.windows.net/jtcabortcopylease2blobapitestabortcopyleaseb9f5101708820d?restype=container",
-    "Headers" : {
-      "x-ms-version" : "2019-02-02",
-      "User-Agent" : "azsdk-java-azure-storage-blob/12.0.0-preview.3 1.8.0_212; Windows 10 10.0",
-      "x-ms-client-request-id" : "c80033d7-0c00-434e-8098-de3b753156c6"
->>>>>>> a55d5dd9
-    },
-    "Response" : {
-      "x-ms-version" : "2019-02-02",
-      "Server" : "Windows-Azure-Blob/1.0 Microsoft-HTTPAPI/2.0",
-<<<<<<< HEAD
-      "ETag" : "\"0x8D73251D7BA503A\"",
-      "Last-Modified" : "Thu, 05 Sep 2019 22:38:58 GMT",
-      "retry-after" : "0",
-      "Content-Length" : "0",
-      "StatusCode" : "201",
-      "x-ms-request-id" : "aca7aa8c-c01e-0042-583a-64aaab000000",
-      "Date" : "Thu, 05 Sep 2019 22:38:58 GMT",
-      "x-ms-client-request-id" : "c06a690f-49ea-4a68-83c2-5551b6d34722"
-=======
-      "ETag" : "\"0x8D732FC9EF643B9\"",
-      "Last-Modified" : "Fri, 06 Sep 2019 19:01:27 GMT",
-      "retry-after" : "0",
-      "Content-Length" : "0",
-      "StatusCode" : "201",
-      "x-ms-request-id" : "b8f1747e-301e-004b-30e5-64feb1000000",
-      "Date" : "Fri, 06 Sep 2019 19:01:27 GMT",
-      "x-ms-client-request-id" : "c80033d7-0c00-434e-8098-de3b753156c6"
->>>>>>> a55d5dd9
-    },
-    "Exception" : null
-  }, {
-    "Method" : "PUT",
-<<<<<<< HEAD
-    "Uri" : "https://jamesschreppler.blob.core.windows.net/jtcabortcopylease2blobapitestabortcopylease96204059b41260/javablobabortcopylease3blobapitestabortcopylease962504925fd",
-    "Headers" : {
-      "x-ms-version" : "2019-02-02",
-      "User-Agent" : "azsdk-java-azure-storage-blob/12.0.0-preview.3 1.8.0_221; Windows 10 10.0",
-      "x-ms-client-request-id" : "d0de8ce4-c3f8-473d-9620-e766729e152d",
-=======
-    "Uri" : "https://azstoragesdkblobaccount.blob.core.windows.net/jtcabortcopylease2blobapitestabortcopyleaseb9f5101708820d/javablobabortcopylease3blobapitestabortcopyleaseb9f41549874",
-    "Headers" : {
-      "x-ms-version" : "2019-02-02",
-      "User-Agent" : "azsdk-java-azure-storage-blob/12.0.0-preview.3 1.8.0_212; Windows 10 10.0",
-      "x-ms-client-request-id" : "11cd4360-ef5b-4a63-8fac-2e1a0507fa6c",
->>>>>>> a55d5dd9
-      "Content-Type" : "application/octet-stream"
-    },
-    "Response" : {
-      "x-ms-version" : "2019-02-02",
-      "Server" : "Windows-Azure-Blob/1.0 Microsoft-HTTPAPI/2.0",
-      "x-ms-content-crc64" : "6RYQPwaVsyQ=",
-<<<<<<< HEAD
-      "Last-Modified" : "Thu, 05 Sep 2019 22:38:58 GMT",
-      "retry-after" : "0",
-      "StatusCode" : "201",
-      "x-ms-request-server-encrypted" : "true",
-      "Date" : "Thu, 05 Sep 2019 22:38:58 GMT",
-      "Content-MD5" : "wh+Wm18D0z1D4E+PE252gg==",
-      "ETag" : "\"0x8D73251D7C2522A\"",
-      "Content-Length" : "0",
-      "x-ms-request-id" : "aca7aaab-c01e-0042-733a-64aaab000000",
-      "x-ms-client-request-id" : "d0de8ce4-c3f8-473d-9620-e766729e152d"
-=======
-      "Last-Modified" : "Fri, 06 Sep 2019 19:01:27 GMT",
-      "retry-after" : "0",
-      "StatusCode" : "201",
-      "x-ms-request-server-encrypted" : "true",
-      "Date" : "Fri, 06 Sep 2019 19:01:27 GMT",
-      "Content-MD5" : "wh+Wm18D0z1D4E+PE252gg==",
-      "ETag" : "\"0x8D732FC9EFCAEA4\"",
-      "Content-Length" : "0",
-      "x-ms-request-id" : "b8f1748d-301e-004b-3de5-64feb1000000",
-      "x-ms-client-request-id" : "11cd4360-ef5b-4a63-8fac-2e1a0507fa6c"
->>>>>>> a55d5dd9
-    },
-    "Exception" : null
-  }, {
-    "Method" : "PUT",
-<<<<<<< HEAD
-    "Uri" : "https://jamesschreppler.blob.core.windows.net/jtcabortcopylease2blobapitestabortcopylease96204059b41260/javablobabortcopylease3blobapitestabortcopylease962504925fd?comp=lease",
-    "Headers" : {
-      "x-ms-version" : "2019-02-02",
-      "User-Agent" : "azsdk-java-azure-storage-blob/12.0.0-preview.3 1.8.0_221; Windows 10 10.0",
-      "x-ms-client-request-id" : "671b5566-8a48-44ce-9b83-4a72c3b83006"
-=======
-    "Uri" : "https://azstoragesdkblobaccount.blob.core.windows.net/jtcabortcopylease2blobapitestabortcopyleaseb9f5101708820d/javablobabortcopylease3blobapitestabortcopyleaseb9f41549874?comp=lease",
-    "Headers" : {
-      "x-ms-version" : "2019-02-02",
-      "User-Agent" : "azsdk-java-azure-storage-blob/12.0.0-preview.3 1.8.0_212; Windows 10 10.0",
-      "x-ms-client-request-id" : "0fc2c46f-7a68-4f70-9305-008d9dd95e20"
->>>>>>> a55d5dd9
-    },
-    "Response" : {
-      "x-ms-version" : "2019-02-02",
-      "Server" : "Windows-Azure-Blob/1.0 Microsoft-HTTPAPI/2.0",
-<<<<<<< HEAD
-      "ETag" : "\"0x8D73251D7C2522A\"",
-      "x-ms-lease-id" : "e42d4429-33fd-4a33-81b0-9502eafb3417",
-      "Last-Modified" : "Thu, 05 Sep 2019 22:38:58 GMT",
-      "retry-after" : "0",
-      "Content-Length" : "0",
-      "StatusCode" : "201",
-      "x-ms-request-id" : "aca7aac7-c01e-0042-0c3a-64aaab000000",
-      "Date" : "Thu, 05 Sep 2019 22:38:58 GMT",
-      "x-ms-client-request-id" : "671b5566-8a48-44ce-9b83-4a72c3b83006"
-=======
-      "ETag" : "\"0x8D732FC9EFCAEA4\"",
-      "x-ms-lease-id" : "4aeb2e2f-f6c3-474a-9639-c483c0df6431",
-      "Last-Modified" : "Fri, 06 Sep 2019 19:01:27 GMT",
-      "retry-after" : "0",
-      "Content-Length" : "0",
-      "StatusCode" : "201",
-      "x-ms-request-id" : "b8f17585-301e-004b-15e5-64feb1000000",
-      "Date" : "Fri, 06 Sep 2019 19:01:27 GMT",
-      "x-ms-client-request-id" : "0fc2c46f-7a68-4f70-9305-008d9dd95e20"
->>>>>>> a55d5dd9
-    },
-    "Exception" : null
-  }, {
-    "Method" : "PUT",
-<<<<<<< HEAD
-    "Uri" : "https://jamesschreppler.blob.core.windows.net/jtcabortcopylease2blobapitestabortcopylease96204059b41260/javablobabortcopylease3blobapitestabortcopylease962504925fd",
-    "Headers" : {
-      "x-ms-version" : "2019-02-02",
-      "User-Agent" : "azsdk-java-azure-storage-blob/12.0.0-preview.3 1.8.0_221; Windows 10 10.0",
-      "x-ms-client-request-id" : "2f095f7d-459b-48f8-8460-d5eeeba227ac"
-=======
-    "Uri" : "https://azstoragesdkblobaccount.blob.core.windows.net/jtcabortcopylease2blobapitestabortcopyleaseb9f5101708820d/javablobabortcopylease3blobapitestabortcopyleaseb9f41549874",
-    "Headers" : {
-      "x-ms-version" : "2019-02-02",
-      "User-Agent" : "azsdk-java-azure-storage-blob/12.0.0-preview.3 1.8.0_212; Windows 10 10.0",
-      "x-ms-client-request-id" : "28b7ea10-3f42-4e04-b6b5-b8ed95a7d81e"
->>>>>>> a55d5dd9
-    },
-    "Response" : {
-      "x-ms-version" : "2019-02-02",
-      "Server" : "Windows-Azure-Blob/1.0 Microsoft-HTTPAPI/2.0",
-<<<<<<< HEAD
-      "x-ms-copy-id" : "a332912a-e622-48f2-860a-376916ac6841",
-      "ETag" : "\"0x8D73251D7D51A53\"",
-      "Last-Modified" : "Thu, 05 Sep 2019 22:38:59 GMT",
-=======
-      "x-ms-copy-id" : "a59d6ca8-1351-4b04-9e7b-0773fa9e92d9",
-      "ETag" : "\"0x8D732FC9F593CF0\"",
-      "Last-Modified" : "Fri, 06 Sep 2019 19:01:28 GMT",
->>>>>>> a55d5dd9
+      "ETag" : "\"0x8D7356127981AFE\"",
+      "Content-Length" : "0",
+      "x-ms-request-id" : "67f220e5-d01e-00b8-344a-67634c000000",
+      "x-ms-client-request-id" : "f0eff7c4-61bc-4111-aefb-4d2980b1d67b"
+    },
+    "Exception" : null
+  }, {
+    "Method" : "PUT",
+    "Uri" : "https://jamesschreppler.blob.core.windows.net/jtcabortcopylease2blobapitestabortcopylease08e419773ccf83/javablobabortcopylease3blobapitestabortcopylease08e492054cb?comp=lease",
+    "Headers" : {
+      "x-ms-version" : "2019-02-02",
+      "User-Agent" : "azsdk-java-azure-storage-blob/12.0.0-preview.3 1.8.0_221; Windows 10 10.0",
+      "x-ms-client-request-id" : "d72eedd0-4e96-4f1a-ba6c-14d51f26098b"
+    },
+    "Response" : {
+      "x-ms-version" : "2019-02-02",
+      "Server" : "Windows-Azure-Blob/1.0 Microsoft-HTTPAPI/2.0",
+      "ETag" : "\"0x8D7356127981AFE\"",
+      "x-ms-lease-id" : "1ff6344f-57aa-477d-8533-edfbb687e125",
+      "Last-Modified" : "Mon, 09 Sep 2019 20:06:08 GMT",
+      "retry-after" : "0",
+      "Content-Length" : "0",
+      "StatusCode" : "201",
+      "x-ms-request-id" : "67f22103-d01e-00b8-4f4a-67634c000000",
+      "Date" : "Mon, 09 Sep 2019 20:06:08 GMT",
+      "x-ms-client-request-id" : "d72eedd0-4e96-4f1a-ba6c-14d51f26098b"
+    },
+    "Exception" : null
+  }, {
+    "Method" : "PUT",
+    "Uri" : "https://jamesschreppler.blob.core.windows.net/jtcabortcopylease2blobapitestabortcopylease08e419773ccf83/javablobabortcopylease3blobapitestabortcopylease08e492054cb",
+    "Headers" : {
+      "x-ms-version" : "2019-02-02",
+      "User-Agent" : "azsdk-java-azure-storage-blob/12.0.0-preview.3 1.8.0_221; Windows 10 10.0",
+      "x-ms-client-request-id" : "1d7eea56-91f3-4410-bf69-b5a359918b65"
+    },
+    "Response" : {
+      "x-ms-version" : "2019-02-02",
+      "Server" : "Windows-Azure-Blob/1.0 Microsoft-HTTPAPI/2.0",
+      "x-ms-copy-id" : "506c53fb-cca5-40b5-b654-8758c1caec36",
+      "ETag" : "\"0x8D7356127AC69F1\"",
+      "Last-Modified" : "Mon, 09 Sep 2019 20:06:08 GMT",
       "retry-after" : "0",
       "Content-Length" : "0",
       "x-ms-copy-status" : "pending",
       "StatusCode" : "202",
-<<<<<<< HEAD
-      "x-ms-request-id" : "aca7aadb-c01e-0042-1d3a-64aaab000000",
-      "Date" : "Thu, 05 Sep 2019 22:38:58 GMT",
-      "x-ms-client-request-id" : "2f095f7d-459b-48f8-8460-d5eeeba227ac"
-=======
-      "x-ms-request-id" : "b8f17594-301e-004b-21e5-64feb1000000",
-      "Date" : "Fri, 06 Sep 2019 19:01:27 GMT",
-      "x-ms-client-request-id" : "28b7ea10-3f42-4e04-b6b5-b8ed95a7d81e"
->>>>>>> a55d5dd9
-    },
-    "Exception" : null
-  }, {
-    "Method" : "PUT",
-<<<<<<< HEAD
-    "Uri" : "https://jamesschreppler.blob.core.windows.net/jtcabortcopylease2blobapitestabortcopylease96204059b41260/javablobabortcopylease3blobapitestabortcopylease962504925fd?copyid=a332912a-e622-48f2-860a-376916ac6841&comp=copy",
-    "Headers" : {
-      "x-ms-version" : "2019-02-02",
-      "User-Agent" : "azsdk-java-azure-storage-blob/12.0.0-preview.3 1.8.0_221; Windows 10 10.0",
-      "x-ms-client-request-id" : "17b9b028-9b7c-421c-a92f-bc106cd12a1a"
-=======
-    "Uri" : "https://azstoragesdkblobaccount.blob.core.windows.net/jtcabortcopylease2blobapitestabortcopyleaseb9f5101708820d/javablobabortcopylease3blobapitestabortcopyleaseb9f41549874?copyid=a59d6ca8-1351-4b04-9e7b-0773fa9e92d9&comp=copy",
-    "Headers" : {
-      "x-ms-version" : "2019-02-02",
-      "User-Agent" : "azsdk-java-azure-storage-blob/12.0.0-preview.3 1.8.0_212; Windows 10 10.0",
-      "x-ms-client-request-id" : "2607307a-026b-4b30-94ea-19f90fd3d2aa"
->>>>>>> a55d5dd9
+      "x-ms-request-id" : "67f22112-d01e-00b8-5d4a-67634c000000",
+      "Date" : "Mon, 09 Sep 2019 20:06:08 GMT",
+      "x-ms-client-request-id" : "1d7eea56-91f3-4410-bf69-b5a359918b65"
+    },
+    "Exception" : null
+  }, {
+    "Method" : "PUT",
+    "Uri" : "https://jamesschreppler.blob.core.windows.net/jtcabortcopylease2blobapitestabortcopylease08e419773ccf83/javablobabortcopylease3blobapitestabortcopylease08e492054cb?copyid=506c53fb-cca5-40b5-b654-8758c1caec36&comp=copy",
+    "Headers" : {
+      "x-ms-version" : "2019-02-02",
+      "User-Agent" : "azsdk-java-azure-storage-blob/12.0.0-preview.3 1.8.0_221; Windows 10 10.0",
+      "x-ms-client-request-id" : "7901361d-748f-496e-8d01-531cf6706dce"
     },
     "Response" : {
       "x-ms-version" : "2019-02-02",
@@ -366,32 +197,18 @@
       "retry-after" : "0",
       "Content-Length" : "0",
       "StatusCode" : "204",
-<<<<<<< HEAD
-      "x-ms-request-id" : "aca7ab33-c01e-0042-673a-64aaab000000",
-      "Date" : "Thu, 05 Sep 2019 22:38:59 GMT",
-      "x-ms-client-request-id" : "17b9b028-9b7c-421c-a92f-bc106cd12a1a"
-=======
-      "x-ms-request-id" : "b8f175d1-301e-004b-53e5-64feb1000000",
-      "Date" : "Fri, 06 Sep 2019 19:01:27 GMT",
-      "x-ms-client-request-id" : "2607307a-026b-4b30-94ea-19f90fd3d2aa"
->>>>>>> a55d5dd9
+      "x-ms-request-id" : "67f2214a-d01e-00b8-0f4a-67634c000000",
+      "Date" : "Mon, 09 Sep 2019 20:06:08 GMT",
+      "x-ms-client-request-id" : "7901361d-748f-496e-8d01-531cf6706dce"
     },
     "Exception" : null
   }, {
     "Method" : "DELETE",
-<<<<<<< HEAD
-    "Uri" : "https://jamesschreppler.blob.core.windows.net/jtcabortcopylease2blobapitestabortcopylease96204059b41260?restype=container",
-    "Headers" : {
-      "x-ms-version" : "2019-02-02",
-      "User-Agent" : "azsdk-java-azure-storage-blob/12.0.0-preview.3 1.8.0_221; Windows 10 10.0",
-      "x-ms-client-request-id" : "736e1a79-721a-4a39-83e2-88d171c8df86"
-=======
-    "Uri" : "https://azstoragesdkblobaccount.blob.core.windows.net/jtcabortcopylease2blobapitestabortcopyleaseb9f5101708820d?restype=container",
-    "Headers" : {
-      "x-ms-version" : "2019-02-02",
-      "User-Agent" : "azsdk-java-azure-storage-blob/12.0.0-preview.3 1.8.0_212; Windows 10 10.0",
-      "x-ms-client-request-id" : "3714e475-5e23-4a3f-b8ab-dcd61f5e78b5"
->>>>>>> a55d5dd9
+    "Uri" : "https://jamesschreppler.blob.core.windows.net/jtcabortcopylease2blobapitestabortcopylease08e419773ccf83?restype=container",
+    "Headers" : {
+      "x-ms-version" : "2019-02-02",
+      "User-Agent" : "azsdk-java-azure-storage-blob/12.0.0-preview.3 1.8.0_221; Windows 10 10.0",
+      "x-ms-client-request-id" : "624ad03c-8007-4e92-aa84-03c36854a4d9"
     },
     "Response" : {
       "x-ms-version" : "2019-02-02",
@@ -399,32 +216,18 @@
       "retry-after" : "0",
       "Content-Length" : "0",
       "StatusCode" : "202",
-<<<<<<< HEAD
-      "x-ms-request-id" : "aca7ab56-c01e-0042-073a-64aaab000000",
-      "Date" : "Thu, 05 Sep 2019 22:38:59 GMT",
-      "x-ms-client-request-id" : "736e1a79-721a-4a39-83e2-88d171c8df86"
-=======
-      "x-ms-request-id" : "b8f175de-301e-004b-5de5-64feb1000000",
-      "Date" : "Fri, 06 Sep 2019 19:01:27 GMT",
-      "x-ms-client-request-id" : "3714e475-5e23-4a3f-b8ab-dcd61f5e78b5"
->>>>>>> a55d5dd9
+      "x-ms-request-id" : "67f22162-d01e-00b8-214a-67634c000000",
+      "Date" : "Mon, 09 Sep 2019 20:06:08 GMT",
+      "x-ms-client-request-id" : "624ad03c-8007-4e92-aa84-03c36854a4d9"
     },
     "Exception" : null
   }, {
     "Method" : "GET",
-<<<<<<< HEAD
     "Uri" : "https://jaschrepragrs.blob.core.windows.net?prefix=jtcabortcopylease&comp=list",
     "Headers" : {
       "x-ms-version" : "2019-02-02",
       "User-Agent" : "azsdk-java-azure-storage-blob/12.0.0-preview.3 1.8.0_221; Windows 10 10.0",
-      "x-ms-client-request-id" : "aa36923c-f7b0-4290-b7ec-7828d3fe9877"
-=======
-    "Uri" : "https://azstoragesdkaccount.blob.core.windows.net?prefix=jtcabortcopylease&comp=list",
-    "Headers" : {
-      "x-ms-version" : "2019-02-02",
-      "User-Agent" : "azsdk-java-azure-storage-blob/12.0.0-preview.3 1.8.0_212; Windows 10 10.0",
-      "x-ms-client-request-id" : "973c4f1f-d78a-42f8-b73b-dd2d5d3c5c25"
->>>>>>> a55d5dd9
+      "x-ms-client-request-id" : "c56820d0-922a-4711-80ad-012463db7494"
     },
     "Response" : {
       "Transfer-Encoding" : "chunked",
@@ -432,35 +235,20 @@
       "Server" : "Windows-Azure-Blob/1.0 Microsoft-HTTPAPI/2.0",
       "retry-after" : "0",
       "StatusCode" : "200",
-<<<<<<< HEAD
-      "x-ms-request-id" : "bfed3542-901e-0044-6a3a-643cc7000000",
-      "Body" : "﻿<?xml version=\"1.0\" encoding=\"utf-8\"?><EnumerationResults ServiceEndpoint=\"https://jaschrepragrs.blob.core.windows.net/\"><Prefix>jtcabortcopylease</Prefix><Containers><Container><Name>jtcabortcopylease0blobapitestabortcopylease96266199661b4f</Name><Properties><Last-Modified>Thu, 05 Sep 2019 22:38:58 GMT</Last-Modified><Etag>\"0x8D73251D7B1C8EB\"</Etag><LeaseStatus>unlocked</LeaseStatus><LeaseState>available</LeaseState><PublicAccess>blob</PublicAccess><DefaultEncryptionScope>$account-encryption-key</DefaultEncryptionScope><DenyEncryptionScopeOverride>false</DenyEncryptionScopeOverride><HasImmutabilityPolicy>false</HasImmutabilityPolicy><HasLegalHold>false</HasLegalHold></Properties></Container></Containers><NextMarker /></EnumerationResults>",
-      "Date" : "Thu, 05 Sep 2019 22:38:59 GMT",
-      "x-ms-client-request-id" : "aa36923c-f7b0-4290-b7ec-7828d3fe9877",
-=======
-      "x-ms-request-id" : "b92bfb5c-d01e-009e-75e5-644931000000",
-      "Body" : "﻿<?xml version=\"1.0\" encoding=\"utf-8\"?><EnumerationResults ServiceEndpoint=\"https://azstoragesdkaccount.blob.core.windows.net/\"><Prefix>jtcabortcopylease</Prefix><Containers><Container><Name>jtcabortcopylease0blobapitestabortcopyleaseb9f78239d3cf3f</Name><Properties><Last-Modified>Fri, 06 Sep 2019 19:01:27 GMT</Last-Modified><Etag>\"0x8D732FC9EEFC130\"</Etag><LeaseStatus>unlocked</LeaseStatus><LeaseState>available</LeaseState><PublicAccess>blob</PublicAccess><DefaultEncryptionScope>$account-encryption-key</DefaultEncryptionScope><DenyEncryptionScopeOverride>false</DenyEncryptionScopeOverride><HasImmutabilityPolicy>false</HasImmutabilityPolicy><HasLegalHold>false</HasLegalHold></Properties></Container></Containers><NextMarker /></EnumerationResults>",
-      "Date" : "Fri, 06 Sep 2019 19:01:28 GMT",
-      "x-ms-client-request-id" : "973c4f1f-d78a-42f8-b73b-dd2d5d3c5c25",
->>>>>>> a55d5dd9
+      "x-ms-request-id" : "c5ca9959-301e-0042-5b4a-67cbbf000000",
+      "Body" : "﻿<?xml version=\"1.0\" encoding=\"utf-8\"?><EnumerationResults ServiceEndpoint=\"https://jaschrepragrs.blob.core.windows.net/\"><Prefix>jtcabortcopylease</Prefix><Containers><Container><Name>jtcabortcopylease0blobapitestabortcopylease08e2754897cbf7</Name><Properties><Last-Modified>Mon, 09 Sep 2019 20:06:08 GMT</Last-Modified><Etag>\"0x8D73561278ADBF4\"</Etag><LeaseStatus>unlocked</LeaseStatus><LeaseState>available</LeaseState><PublicAccess>blob</PublicAccess><DefaultEncryptionScope>$account-encryption-key</DefaultEncryptionScope><DenyEncryptionScopeOverride>false</DenyEncryptionScopeOverride><HasImmutabilityPolicy>false</HasImmutabilityPolicy><HasLegalHold>false</HasLegalHold></Properties></Container></Containers><NextMarker /></EnumerationResults>",
+      "Date" : "Mon, 09 Sep 2019 20:06:08 GMT",
+      "x-ms-client-request-id" : "c56820d0-922a-4711-80ad-012463db7494",
       "Content-Type" : "application/xml"
     },
     "Exception" : null
   }, {
     "Method" : "DELETE",
-<<<<<<< HEAD
-    "Uri" : "https://jaschrepragrs.blob.core.windows.net/jtcabortcopylease0blobapitestabortcopylease96266199661b4f?restype=container",
-    "Headers" : {
-      "x-ms-version" : "2019-02-02",
-      "User-Agent" : "azsdk-java-azure-storage-blob/12.0.0-preview.3 1.8.0_221; Windows 10 10.0",
-      "x-ms-client-request-id" : "fc083451-3386-4f5b-b1ad-ce39d1591709"
-=======
-    "Uri" : "https://azstoragesdkaccount.blob.core.windows.net/jtcabortcopylease0blobapitestabortcopyleaseb9f78239d3cf3f?restype=container",
-    "Headers" : {
-      "x-ms-version" : "2019-02-02",
-      "User-Agent" : "azsdk-java-azure-storage-blob/12.0.0-preview.3 1.8.0_212; Windows 10 10.0",
-      "x-ms-client-request-id" : "4d4d5b3b-dc8e-45d2-931e-7dcf913640c9"
->>>>>>> a55d5dd9
+    "Uri" : "https://jaschrepragrs.blob.core.windows.net/jtcabortcopylease0blobapitestabortcopylease08e2754897cbf7?restype=container",
+    "Headers" : {
+      "x-ms-version" : "2019-02-02",
+      "User-Agent" : "azsdk-java-azure-storage-blob/12.0.0-preview.3 1.8.0_221; Windows 10 10.0",
+      "x-ms-client-request-id" : "1aef0ebb-60c0-4e4a-bc77-9706ef103315"
     },
     "Response" : {
       "x-ms-version" : "2019-02-02",
@@ -468,21 +256,11 @@
       "retry-after" : "0",
       "Content-Length" : "0",
       "StatusCode" : "202",
-<<<<<<< HEAD
-      "x-ms-request-id" : "bfed3554-901e-0044-7a3a-643cc7000000",
-      "Date" : "Thu, 05 Sep 2019 22:38:59 GMT",
-      "x-ms-client-request-id" : "fc083451-3386-4f5b-b1ad-ce39d1591709"
+      "x-ms-request-id" : "c5ca9969-301e-0042-684a-67cbbf000000",
+      "Date" : "Mon, 09 Sep 2019 20:06:09 GMT",
+      "x-ms-client-request-id" : "1aef0ebb-60c0-4e4a-bc77-9706ef103315"
     },
     "Exception" : null
   } ],
-  "variables" : [ "jtcabortcopylease0blobapitestabortcopylease96266199661b4f", "javablobabortcopylease1blobapitestabortcopylease96293830207", "7910f81f-879c-4b8f-a64d-1d7c46912f3d", "jtcabortcopylease2blobapitestabortcopylease96204059b41260", "javablobabortcopylease3blobapitestabortcopylease962504925fd" ]
-=======
-      "x-ms-request-id" : "b92bfb81-d01e-009e-15e5-644931000000",
-      "Date" : "Fri, 06 Sep 2019 19:01:28 GMT",
-      "x-ms-client-request-id" : "4d4d5b3b-dc8e-45d2-931e-7dcf913640c9"
-    },
-    "Exception" : null
-  } ],
-  "variables" : [ "jtcabortcopylease0blobapitestabortcopyleaseb9f78239d3cf3f", "javablobabortcopylease1blobapitestabortcopyleaseb9f76387d41", "e9b2b787-8264-46f3-b466-2bc7b9f750ec", "jtcabortcopylease2blobapitestabortcopyleaseb9f5101708820d", "javablobabortcopylease3blobapitestabortcopyleaseb9f41549874" ]
->>>>>>> a55d5dd9
+  "variables" : [ "jtcabortcopylease0blobapitestabortcopylease08e2754897cbf7", "javablobabortcopylease1blobapitestabortcopylease08e28097258", "34c2138b-9f9c-4b97-9f58-0f8b655ca8dd", "jtcabortcopylease2blobapitestabortcopylease08e419773ccf83", "javablobabortcopylease3blobapitestabortcopylease08e492054cb" ]
 }