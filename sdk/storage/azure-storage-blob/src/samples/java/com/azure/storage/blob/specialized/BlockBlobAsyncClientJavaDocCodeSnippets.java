--- conflicted
+++ resolved
@@ -96,17 +96,10 @@
     }
 
     /**
-<<<<<<< HEAD
-     * Code snippet for {@link BlockBlobAsyncClient#uploadWithResponse(Flux, int, int, BlobHTTPHeaders, Map, AccessTier, BlobAccessConditions)}
+     * Code snippet for {@link BlockBlobAsyncClient#uploadWithResponse(Flux, ParallelTransferOptions, BlobHTTPHeaders, Map, AccessTier, BlobAccessConditions)}
      */
     public void upload4() {
-        // BEGIN: com.azure.storage.blob.specialized.BlockBlobAsyncClient.uploadWithResponse#Flux-int-int-BlobHTTPHeaders-Map-AccessTier-BlobAccessConditions
-=======
-     * Code snippet for {@link BlockBlobAsyncClient#uploadWithResponse(Flux, ParallelTransferOptions, BlobHTTPHeaders, Metadata, AccessTier, BlobAccessConditions)}
-     */
-    public void upload4() {
-        // BEGIN: com.azure.storage.blob.specialized.BlockBlobAsyncClient.uploadWithResponse#Flux-ParallelTransferOptions-BlobHTTPHeaders-Metadata-AccessTier-BlobAccessConditions
->>>>>>> 04b75fd8
+        // BEGIN: com.azure.storage.blob.specialized.BlockBlobAsyncClient.uploadWithResponse#Flux-ParallelTransferOptions-BlobHTTPHeaders-Map-AccessTier-BlobAccessConditions
         BlobHTTPHeaders headers = new BlobHTTPHeaders()
             .setBlobContentMD5("data".getBytes(StandardCharsets.UTF_8))
             .setBlobContentLanguage("en-US")
@@ -125,11 +118,7 @@
         client.uploadWithResponse(data, parallelTransferOptions, headers, metadata, AccessTier.HOT, accessConditions)
             .subscribe(response -> System.out.printf("Uploaded BlockBlob MD5 is %s%n",
                 Base64.getEncoder().encodeToString(response.getValue().getContentMD5())));
-<<<<<<< HEAD
-        // END: com.azure.storage.blob.specialized.BlockBlobAsyncClient.uploadWithResponse#Flux-int-int-BlobHTTPHeaders-Map-AccessTier-BlobAccessConditions
-=======
-        // END: com.azure.storage.blob.specialized.BlockBlobAsyncClient.uploadWithResponse#Flux-ParallelTransferOptions-BlobHTTPHeaders-Metadata-AccessTier-BlobAccessConditions
->>>>>>> 04b75fd8
+        // END: com.azure.storage.blob.specialized.BlockBlobAsyncClient.uploadWithResponse#Flux-ParallelTransferOptions-BlobHTTPHeaders-Map-AccessTier-BlobAccessConditions
     }
 
     /**
@@ -144,17 +133,10 @@
     }
 
     /**
-<<<<<<< HEAD
-     * Code snippet for {@link BlockBlobAsyncClient#uploadFromFile(String, Integer, BlobHTTPHeaders, Map, AccessTier, BlobAccessConditions)}
+     * Code snippet for {@link BlockBlobAsyncClient#uploadFromFile(String, ParallelTransferOptions, BlobHTTPHeaders, Map, AccessTier, BlobAccessConditions)}
      */
     public void uploadFromFile2() {
-        // BEGIN: com.azure.storage.blob.specialized.BlockBlobAsyncClient.uploadFromFile#String-Integer-BlobHTTPHeaders-Map-AccessTier-BlobAccessConditions
-=======
-     * Code snippet for {@link BlockBlobAsyncClient#uploadFromFile(String, ParallelTransferOptions, BlobHTTPHeaders, Metadata, AccessTier, BlobAccessConditions)}
-     */
-    public void uploadFromFile2() {
-        // BEGIN: com.azure.storage.blob.specialized.BlockBlobAsyncClient.uploadFromFile#String-ParallelTransferOptions-BlobHTTPHeaders-Metadata-AccessTier-BlobAccessConditions
->>>>>>> 04b75fd8
+        // BEGIN: com.azure.storage.blob.specialized.BlockBlobAsyncClient.uploadFromFile#String-ParallelTransferOptions-BlobHTTPHeaders-Map-AccessTier-BlobAccessConditions
         BlobHTTPHeaders headers = new BlobHTTPHeaders()
             .setBlobContentMD5("data".getBytes(StandardCharsets.UTF_8))
             .setBlobContentLanguage("en-US")
@@ -171,11 +153,7 @@
             headers, metadata, AccessTier.HOT, accessConditions)
             .doOnError(throwable -> System.err.printf("Failed to upload from file %s%n", throwable.getMessage()))
             .subscribe(completion -> System.out.println("Upload from file succeeded"));
-<<<<<<< HEAD
-        // END: com.azure.storage.blob.specialized.BlockBlobAsyncClient.uploadFromFile#String-Integer-BlobHTTPHeaders-Map-AccessTier-BlobAccessConditions
-=======
-        // END: com.azure.storage.blob.specialized.BlockBlobAsyncClient.uploadFromFile#String-ParallelTransferOptions-BlobHTTPHeaders-Metadata-AccessTier-BlobAccessConditions
->>>>>>> 04b75fd8
+        // END: com.azure.storage.blob.specialized.BlockBlobAsyncClient.uploadFromFile#String-ParallelTransferOptions-BlobHTTPHeaders-Map-AccessTier-BlobAccessConditions
     }
 
     /**
