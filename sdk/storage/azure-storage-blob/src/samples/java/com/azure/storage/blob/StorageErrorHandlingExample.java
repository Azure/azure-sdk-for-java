--- conflicted
+++ resolved
@@ -45,15 +45,9 @@
                 /*
                  * Examine the raw response.
                  */
-<<<<<<< HEAD
                 HttpResponse response = e.getResponse();
                 System.out.println("Error creating the container with status code: " + response.getStatusCode());
-            } else if (e.errorCode() == StorageErrorCode.CONTAINER_BEING_DELETED) {
-=======
-                HttpResponse response = e.response();
-                System.out.println("Error creating the container with status code: " + response.statusCode());
             } else if (e.getErrorCode() == StorageErrorCode.CONTAINER_BEING_DELETED) {
->>>>>>> 9f362581
 
                 /*
                  * Log more detailed information.
