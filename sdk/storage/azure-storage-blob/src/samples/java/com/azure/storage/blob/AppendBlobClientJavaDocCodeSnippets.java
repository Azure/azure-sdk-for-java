// Copyright (c) Microsoft Corporation. All rights reserved.
// Licensed under the MIT License.

package com.azure.storage.blob;

import com.azure.core.util.Context;

import com.azure.storage.blob.models.AppendBlobAccessConditions;
import com.azure.storage.blob.models.AppendPositionAccessConditions;
import com.azure.storage.blob.models.BlobAccessConditions;
import com.azure.storage.blob.models.BlobHTTPHeaders;
import com.azure.storage.blob.models.BlobRange;
import com.azure.storage.blob.models.LeaseAccessConditions;
import com.azure.storage.blob.models.Metadata;
import com.azure.storage.blob.models.ModifiedAccessConditions;
import com.azure.storage.blob.models.SourceModifiedAccessConditions;

import java.io.ByteArrayInputStream;
import java.io.InputStream;
import java.io.UnsupportedEncodingException;
import java.net.URL;
import java.time.Duration;
import java.time.OffsetDateTime;
import java.util.Collections;

/**
 * Code snippets for {@link AppendBlobClient}
 */
public class AppendBlobClientJavaDocCodeSnippets {
    private AppendBlobClient client = JavaDocCodeSnippetsHelpers.getBlobClient("blobName")
        .asAppendBlobClient();
    private Duration timeout = Duration.ofSeconds(30);
    private String leaseId = "leaseId";
    private InputStream data = new ByteArrayInputStream("data".getBytes("UTF-8"));
    private long length = 4L;
    private static final Long POSITION = null;
    private Long maxSize = length;
    private URL sourceUrl = JavaDocCodeSnippetsHelpers.generateURL("https://example.com");
    private long offset = 1024;
    private long count = 1024;

    /**
     *
     * @throws UnsupportedEncodingException if cannot get bytes from sample sting as utf-8 encoding
     */
    AppendBlobClientJavaDocCodeSnippets() throws UnsupportedEncodingException {
    }

    /**
     * Code snippet for {@link AppendBlobClient#create()}
     */
    public void setCreate() {
        // BEGIN: com.azure.storage.blob.AppendBlobClient.create
        System.out.printf("Created AppendBlob at %s%n", client.create().getLastModified());
        // END: com.azure.storage.blob.AppendBlobClient.create
    }

    /**
     * Code snippet for {@link AppendBlobClient#create(BlobHTTPHeaders, Metadata, BlobAccessConditions, Duration)}
     */
    public void create2() {
        // BEGIN: com.azure.storage.blob.AppendBlobClient.create#BlobHTTPHeaders-Metadata-BlobAccessConditions-Duration
        BlobHTTPHeaders headers = new BlobHTTPHeaders()
            .setBlobContentType("binary")
            .setBlobContentLanguage("en-US");
        Metadata metadata = new Metadata(Collections.singletonMap("metadata", "value"));
        BlobAccessConditions accessConditions = new BlobAccessConditions()
            .setLeaseAccessConditions(new LeaseAccessConditions().setLeaseId(leaseId))
            .setModifiedAccessConditions(new ModifiedAccessConditions()
                .setIfUnmodifiedSince(OffsetDateTime.now().minusDays(3)));

        System.out.printf("Created AppendBlob at %s%n",
            client.create(headers, metadata, accessConditions, timeout).getLastModified());
        // END: com.azure.storage.blob.AppendBlobClient.create#BlobHTTPHeaders-Metadata-BlobAccessConditions-Duration
    }

    /**
     * Code snippet for {@link AppendBlobClient#createWithResponse(BlobHTTPHeaders, Metadata, BlobAccessConditions, Duration, Context)}
     */
    public void create3() {
        // BEGIN: com.azure.storage.blob.AppendBlobClient.createWithResponse#BlobHTTPHeaders-Metadata-BlobAccessConditions-Duration-Context
        BlobHTTPHeaders headers = new BlobHTTPHeaders()
            .setBlobContentType("binary")
            .setBlobContentLanguage("en-US");
        Metadata metadata = new Metadata(Collections.singletonMap("metadata", "value"));
        BlobAccessConditions accessConditions = new BlobAccessConditions()
            .setLeaseAccessConditions(new LeaseAccessConditions().setLeaseId(leaseId))
            .setModifiedAccessConditions(new ModifiedAccessConditions()
                .setIfUnmodifiedSince(OffsetDateTime.now().minusDays(3)));
        Context context = new Context("key", "value");

        System.out.printf("Created AppendBlob at %s%n",
<<<<<<< HEAD
            client.createWithResponse(headers, metadata, accessConditions, timeout, context).getValue().lastModified());
=======
            client.createWithResponse(headers, metadata, accessConditions, timeout, context).value().getLastModified());
>>>>>>> 9f362581
        // END: com.azure.storage.blob.AppendBlobClient.createWithResponse#BlobHTTPHeaders-Metadata-BlobAccessConditions-Duration-Context
    }

    /**
     * Code snippet for {@link AppendBlobClient#appendBlock(InputStream, long)}
     */
    public void appendBlock() {
        // BEGIN: com.azure.storage.blob.AppendBlobClient.appendBlock#InputStream-long
        System.out.printf("AppendBlob has %d committed blocks%n",
            client.appendBlock(data, length).getBlobCommittedBlockCount());
        // END: com.azure.storage.blob.AppendBlobClient.appendBlock#InputStream-long
    }

    /**
     * Code snippet for {@link AppendBlobClient#appendBlockWithResponse(InputStream, long, AppendBlobAccessConditions, Duration, Context)}
     */
    public void appendBlock2() {
        // BEGIN: com.azure.storage.blob.AppendBlobClient.appendBlockWithResponse#InputStream-long-AppendBlobAccessConditions-Duration-Context
        AppendBlobAccessConditions accessConditions = new AppendBlobAccessConditions()
            .setAppendPositionAccessConditions(new AppendPositionAccessConditions()
                .setAppendPosition(POSITION)
                .setMaxSize(maxSize));
        Context context = new Context("key", "value");

        System.out.printf("AppendBlob has %d committed blocks%n",
<<<<<<< HEAD
            client.appendBlockWithResponse(data, length, accessConditions, timeout, context).getValue().blobCommittedBlockCount());
=======
            client.appendBlockWithResponse(data, length, accessConditions, timeout,
                context).value().getBlobCommittedBlockCount());
>>>>>>> 9f362581
        // END: com.azure.storage.blob.AppendBlobClient.appendBlockWithResponse#InputStream-long-AppendBlobAccessConditions-Duration-Context
    }

    /**
     * Code snippet for {@link AppendBlobClient#appendBlockFromUrl(URL, BlobRange)}
     */
    public void appendBlockFromUrl() {
        // BEGIN: com.azure.storage.blob.AppendBlobClient.appendBlockFromUrl#URL-BlobRange
        System.out.printf("AppendBlob has %d committed blocks%n",
            client.appendBlockFromUrl(sourceUrl, new BlobRange(offset, count)).getBlobCommittedBlockCount());
        // END: com.azure.storage.blob.AppendBlobClient.appendBlockFromUrl#URL-BlobRange
    }

    /**
     * Code snippet for {@link AppendBlobClient#appendBlockFromUrl(URL, BlobRange, byte[], AppendBlobAccessConditions, SourceModifiedAccessConditions, Duration)}
     */
    public void appendBlockFromUrl2() {
        // BEGIN: com.azure.storage.blob.AppendBlobClient.appendBlockFromUrl#URL-BlobRange-byte-AppendBlobAccessConditions-SourceModifiedAccessConditions-Duration
        AppendBlobAccessConditions appendBlobAccessConditions = new AppendBlobAccessConditions()
            .setAppendPositionAccessConditions(new AppendPositionAccessConditions()
                .setAppendPosition(POSITION)
                .setMaxSize(maxSize));

        SourceModifiedAccessConditions modifiedAccessConditions = new SourceModifiedAccessConditions()
            .setSourceIfUnmodifiedSince(OffsetDateTime.now().minusDays(3));

        System.out.printf("AppendBlob has %d committed blocks%n",
            client.appendBlockFromUrl(sourceUrl, new BlobRange(offset, count), null,
                appendBlobAccessConditions, modifiedAccessConditions, timeout).getBlobCommittedBlockCount());
        // END: com.azure.storage.blob.AppendBlobClient.appendBlockFromUrl#URL-BlobRange-byte-AppendBlobAccessConditions-SourceModifiedAccessConditions-Duration
    }

    /**
     * Code snippet for {@link AppendBlobClient#appendBlockFromUrlWithResponse(URL, BlobRange, byte[], AppendBlobAccessConditions, SourceModifiedAccessConditions, Duration, Context)}
     */
    public void appendBlockFromUrl3() {
        // BEGIN: com.azure.storage.blob.AppendBlobClient.appendBlockFromUrlWithResponse#URL-BlobRange-byte-AppendBlobAccessConditions-SourceModifiedAccessConditions-Duration-Context
        AppendBlobAccessConditions appendBlobAccessConditions = new AppendBlobAccessConditions()
            .setAppendPositionAccessConditions(new AppendPositionAccessConditions()
                .setAppendPosition(POSITION)
                .setMaxSize(maxSize));

        SourceModifiedAccessConditions modifiedAccessConditions = new SourceModifiedAccessConditions()
            .setSourceIfUnmodifiedSince(OffsetDateTime.now().minusDays(3));

        Context context = new Context("key", "value");

        System.out.printf("AppendBlob has %d committed blocks%n",
            client.appendBlockFromUrlWithResponse(sourceUrl, new BlobRange(offset, count), null,
<<<<<<< HEAD
                appendBlobAccessConditions, modifiedAccessConditions, timeout, context).getValue().blobCommittedBlockCount());
=======
                appendBlobAccessConditions, modifiedAccessConditions, timeout,
                context).value().getBlobCommittedBlockCount());
>>>>>>> 9f362581
        // END: com.azure.storage.blob.AppendBlobClient.appendBlockFromUrlWithResponse#URL-BlobRange-byte-AppendBlobAccessConditions-SourceModifiedAccessConditions-Duration-Context
    }
}<|MERGE_RESOLUTION|>--- conflicted
+++ resolved
@@ -90,11 +90,7 @@
         Context context = new Context("key", "value");
 
         System.out.printf("Created AppendBlob at %s%n",
-<<<<<<< HEAD
-            client.createWithResponse(headers, metadata, accessConditions, timeout, context).getValue().lastModified());
-=======
-            client.createWithResponse(headers, metadata, accessConditions, timeout, context).value().getLastModified());
->>>>>>> 9f362581
+            client.createWithResponse(headers, metadata, accessConditions, timeout, context).getValue().getLastModified());
         // END: com.azure.storage.blob.AppendBlobClient.createWithResponse#BlobHTTPHeaders-Metadata-BlobAccessConditions-Duration-Context
     }
 
@@ -120,12 +116,8 @@
         Context context = new Context("key", "value");
 
         System.out.printf("AppendBlob has %d committed blocks%n",
-<<<<<<< HEAD
-            client.appendBlockWithResponse(data, length, accessConditions, timeout, context).getValue().blobCommittedBlockCount());
-=======
             client.appendBlockWithResponse(data, length, accessConditions, timeout,
-                context).value().getBlobCommittedBlockCount());
->>>>>>> 9f362581
+                context).getValue().getBlobCommittedBlockCount());
         // END: com.azure.storage.blob.AppendBlobClient.appendBlockWithResponse#InputStream-long-AppendBlobAccessConditions-Duration-Context
     }
 
@@ -175,12 +167,8 @@
 
         System.out.printf("AppendBlob has %d committed blocks%n",
             client.appendBlockFromUrlWithResponse(sourceUrl, new BlobRange(offset, count), null,
-<<<<<<< HEAD
-                appendBlobAccessConditions, modifiedAccessConditions, timeout, context).getValue().blobCommittedBlockCount());
-=======
                 appendBlobAccessConditions, modifiedAccessConditions, timeout,
-                context).value().getBlobCommittedBlockCount());
->>>>>>> 9f362581
+                context).getValue().getBlobCommittedBlockCount());
         // END: com.azure.storage.blob.AppendBlobClient.appendBlockFromUrlWithResponse#URL-BlobRange-byte-AppendBlobAccessConditions-SourceModifiedAccessConditions-Duration-Context
     }
 }