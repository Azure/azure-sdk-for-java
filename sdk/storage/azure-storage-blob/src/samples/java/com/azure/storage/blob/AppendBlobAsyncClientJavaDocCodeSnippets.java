--- conflicted
+++ resolved
@@ -67,11 +67,7 @@
                 .setIfUnmodifiedSince(OffsetDateTime.now().minusDays(3)));
 
         client.createWithResponse(headers, metadata, accessConditions).subscribe(response ->
-<<<<<<< HEAD
-            System.out.printf("Created AppendBlob at %s%n", response.getValue().lastModified()));
-=======
-            System.out.printf("Created AppendBlob at %s%n", response.value().getLastModified()));
->>>>>>> 9f362581
+            System.out.printf("Created AppendBlob at %s%n", response.getValue().getLastModified()));
         // END: com.azure.storage.blob.AppendBlobAsyncClient.createWithResponse#BlobHTTPHeaders-Metadata-BlobAccessConditions
     }
 
@@ -96,11 +92,7 @@
                 .setMaxSize(maxSize));
 
         client.appendBlockWithResponse(data, length, accessConditions).subscribe(response ->
-<<<<<<< HEAD
-            System.out.printf("AppendBlob has %d committed blocks%n", response.getValue().blobCommittedBlockCount()));
-=======
-            System.out.printf("AppendBlob has %d committed blocks%n", response.value().getBlobCommittedBlockCount()));
->>>>>>> 9f362581
+            System.out.printf("AppendBlob has %d committed blocks%n", response.getValue().getBlobCommittedBlockCount()));
         // END: com.azure.storage.blob.AppendBlobAsyncClient.appendBlockWithResponse#Flux-long-AppendBlobAccessConditions
     }
 
@@ -129,11 +121,7 @@
 
         client.appendBlockFromUrlWithResponse(sourceUrl, new BlobRange(offset, count), null,
             appendBlobAccessConditions, modifiedAccessConditions).subscribe(response ->
-<<<<<<< HEAD
-            System.out.printf("AppendBlob has %d committed blocks%n", response.getValue().blobCommittedBlockCount()));
-=======
-            System.out.printf("AppendBlob has %d committed blocks%n", response.value().getBlobCommittedBlockCount()));
->>>>>>> 9f362581
+            System.out.printf("AppendBlob has %d committed blocks%n", response.getValue().getBlobCommittedBlockCount()));
         // END: com.azure.storage.blob.AppendBlobAsyncClient.appendBlockFromUrlWithResponse#URL-BlobRange-byte-AppendBlobAccessConditions-SourceModifiedAccessConditions
     }
 }