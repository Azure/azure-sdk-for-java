--- conflicted
+++ resolved
@@ -77,11 +77,7 @@
 
         client.uploadWithResponse(data, length, headers, metadata, AccessTier.HOT, accessConditions)
             .subscribe(response -> System.out.printf("Uploaded BlockBlob MD5 is %s%n",
-<<<<<<< HEAD
-                Base64.getEncoder().encodeToString(response.getValue().contentMD5())));
-=======
-                Base64.getEncoder().encodeToString(response.value().getContentMD5())));
->>>>>>> 9f362581
+                Base64.getEncoder().encodeToString(response.getValue().getContentMD5())));
         // END: com.azure.storage.blob.BlockBlobAsyncClient.uploadWithResponse#Flux-long-BlobHTTPHeaders-Metadata-AccessTier-BlobAccessConditions
     }
 
@@ -114,11 +110,7 @@
 
         client.uploadWithResponse(data, blockSize, numBuffers, headers, metadata, AccessTier.HOT, accessConditions)
             .subscribe(response -> System.out.printf("Uploaded BlockBlob MD5 is %s%n",
-<<<<<<< HEAD
-                Base64.getEncoder().encodeToString(response.getValue().contentMD5())));
-=======
-                Base64.getEncoder().encodeToString(response.value().getContentMD5())));
->>>>>>> 9f362581
+                Base64.getEncoder().encodeToString(response.getValue().getContentMD5())));
         // END: com.azure.storage.blob.BlockBlobAsyncClient.uploadWithResponse#Flux-int-int-BlobHTTPHeaders-Metadata-AccessTier-BlobAccessConditions
     }
 
