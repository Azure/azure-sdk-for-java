// Copyright (c) Microsoft Corporation. All rights reserved.
// Licensed under the MIT License.

package com.azure.storage.blob.specialized;

import com.azure.core.util.Context;
import com.azure.core.util.polling.PollResponse;
import com.azure.core.util.polling.Poller;
import com.azure.storage.blob.BlobProperties;
import com.azure.storage.blob.models.AccessTier;
import com.azure.storage.blob.models.BlobAccessConditions;
import com.azure.storage.blob.models.BlobCopyInfo;
import com.azure.storage.blob.models.BlobHttpHeaders;
import com.azure.storage.blob.models.BlobRange;
import com.azure.storage.blob.models.DeleteSnapshotsOptionType;
import com.azure.storage.blob.models.LeaseAccessConditions;
import com.azure.storage.blob.models.ModifiedAccessConditions;
import com.azure.storage.blob.models.ParallelTransferOptions;
import com.azure.storage.blob.models.RehydratePriority;
import com.azure.storage.blob.models.ReliableDownloadOptions;
import com.azure.storage.blob.models.StorageAccountInfo;
import com.azure.storage.common.implementation.Constants;

import java.io.ByteArrayOutputStream;
import java.io.OutputStream;
import java.io.UncheckedIOException;
import java.time.Duration;
import java.time.OffsetDateTime;
import java.util.Collections;
import java.util.Map;

/**
 * Code snippets for {@link BlobClientBase}
 */
@SuppressWarnings("unused")
public class BlobClientBaseJavaDocCodeSnippets {
    private BlobClientBase client = new BlobClientBase(null);
    private String leaseId = "leaseId";
    private String copyId = "copyId";
    private String url = "https://sample.com";
    private String file = "file";
    private Duration timeout = Duration.ofSeconds(30);
    private String key1 = "key1";
    private String key2 = "key2";
    private String value1 = "val1";
    private String value2 = "val2";

    /**
     * Code snippets for {@link BlobClientBase#exists()}
     */
    public void existsCodeSnippet() {
        // BEGIN: com.azure.storage.blob.specialized.BlobClientBase.exists
        System.out.printf("Exists? %b%n", client.exists());
        // END: com.azure.storage.blob.specialized.BlobClientBase.exists
    }

    /**
<<<<<<< HEAD
     * Code snippets for {@link BlobClientBase#beginCopyFromUrl(URL, Duration)}
     */
    public void startCopyFromURL() {
        // BEGIN: com.azure.storage.blob.specialized.BlobClientBase.beginCopyFromUrl#URL-Duration
        final Poller<BlobCopyInfo, Void> poller = client.beginCopyFromUrl(url, Duration.ofSeconds(2));
        poller.getObserver().subscribe(response -> {
            System.out.printf("Copy identifier: %s%n", response.getValue().getCopyId());
        });
        // END: com.azure.storage.blob.specialized.BlobClientBase.beginCopyFromUrl#URL-Duration
=======
     * Code snippets for {@link BlobClientBase#startCopyFromURL(String)}
     */
    public void startCopyFromURL() {
        // BEGIN: com.azure.storage.blob.specialized.BlobClientBase.startCopyFromURL#String
        System.out.printf("Copy identifier: %s%n", client.startCopyFromURL(url));
        // END: com.azure.storage.blob.specialized.BlobClientBase.startCopyFromURL#String
>>>>>>> 8cf736e7
    }

    /**
     * Code snippets for {@link BlobClientBase#abortCopyFromURL(String)}
     */
    public void abortCopyFromURL() {
        // BEGIN: com.azure.storage.blob.specialized.BlobClientBase.abortCopyFromURL#String
        client.abortCopyFromURL(copyId);
        System.out.println("Aborted copy completed.");
        // END: com.azure.storage.blob.specialized.BlobClientBase.abortCopyFromURL#String
    }

    /**
     * Code snippets for {@link BlobClientBase#copyFromURL(String)}
     */
    public void copyFromURL() {
        // BEGIN: com.azure.storage.blob.specialized.BlobClientBase.copyFromURL#String
        System.out.printf("Copy identifier: %s%n", client.copyFromURL(url));
        // END: com.azure.storage.blob.specialized.BlobClientBase.copyFromURL#String
    }

    /**
     * Code snippets for {@link BlobClientBase#download(OutputStream)}
     */
    public void download() {
        // BEGIN: com.azure.storage.blob.specialized.BlobClientBase.download#OutputStream
        client.download(new ByteArrayOutputStream());
        System.out.println("Download completed.");
        // END: com.azure.storage.blob.specialized.BlobClientBase.download#OutputStream
    }

    /**
     * Code snippets for {@link BlobClientBase#downloadToFile(String)} and
     * {@link BlobClientBase#downloadToFileWithResponse(String, BlobRange, ParallelTransferOptions, ReliableDownloadOptions, BlobAccessConditions,
     * boolean, Duration, Context)}
     */
    public void downloadToFile() {
        // BEGIN: com.azure.storage.blob.specialized.BlobClientBase.downloadToFile#String
        client.downloadToFile(file);
        System.out.println("Completed download to file");
        // END: com.azure.storage.blob.specialized.BlobClientBase.downloadToFile#String

        // BEGIN: com.azure.storage.blob.specialized.BlobClientBase.downloadToFileWithResponse#String-BlobRange-ParallelTransferOptions-ReliableDownloadOptions-BlobAccessConditions-boolean-Duration-Context
        BlobRange range = new BlobRange(1024, 2048L);
        ReliableDownloadOptions options = new ReliableDownloadOptions().maxRetryRequests(5);

        client.downloadToFileWithResponse(file, range, new ParallelTransferOptions().setBlockSize(4 * Constants.MB),
            options, null, false, timeout, new Context(key2, value2));
        System.out.println("Completed download to file");
        // END: com.azure.storage.blob.specialized.BlobClientBase.downloadToFileWithResponse#String-BlobRange-ParallelTransferOptions-ReliableDownloadOptions-BlobAccessConditions-boolean-Duration-Context
    }

    /**
     * Code snippets for {@link BlobClientBase#delete()}
     */
    public void setDelete() {
        // BEGIN: com.azure.storage.blob.specialized.BlobClientBase.delete
        client.delete();
        System.out.println("Delete completed.");
        // END: com.azure.storage.blob.specialized.BlobClientBase.delete
    }

    /**
     * Code snippets for {@link BlobClientBase#getProperties()}
     */
    public void getProperties() {
        // BEGIN: com.azure.storage.blob.specialized.BlobClientBase.getProperties
        BlobProperties properties = client.getProperties();
        System.out.printf("Type: %s, Size: %d%n", properties.getBlobType(), properties.getBlobSize());
        // END: com.azure.storage.blob.specialized.BlobClientBase.getProperties
    }

    /**
     * Code snippets for {@link BlobClientBase#setHTTPHeaders(BlobHttpHeaders)}
     */
    public void setHTTPHeaders() {
        // BEGIN: com.azure.storage.blob.specialized.BlobClientBase.setHTTPHeaders#BlobHttpHeaders
        client.setHTTPHeaders(new BlobHttpHeaders()
            .setBlobContentLanguage("en-US")
            .setBlobContentType("binary"));
        System.out.println("Set HTTP headers completed");
        // END: com.azure.storage.blob.specialized.BlobClientBase.setHTTPHeaders#BlobHttpHeaders
    }

    /**
     * Code snippets for {@link BlobClientBase#setMetadata(Map)}
     */
    public void setMetadata() {
        // BEGIN: com.azure.storage.blob.specialized.BlobClientBase.setMetadata#Map
        client.setMetadata(Collections.singletonMap("metadata", "value"));
        System.out.println("Set metadata completed");
        // END: com.azure.storage.blob.specialized.BlobClientBase.setMetadata#Map
    }

    /**
     * Code snippets for {@link BlobClientBase#createSnapshot()}
     */
    public void createSnapshot() {
        // BEGIN: com.azure.storage.blob.specialized.BlobClientBase.createSnapshot
        System.out.printf("Identifier for the snapshot is %s%n", client.createSnapshot().getSnapshotId());
        // END: com.azure.storage.blob.specialized.BlobClientBase.createSnapshot
    }

    /**
     * Code snippets for {@link BlobClientBase#setAccessTier(AccessTier)} and
     * {@link BlobClientBase#setAccessTierWithResponse(AccessTier, RehydratePriority, LeaseAccessConditions, Duration, Context)}
     */
    public void setTier() {
        // BEGIN: com.azure.storage.blob.specialized.BlobClientBase.setAccessTier#AccessTier
        System.out.printf("Set tier completed with status code %d%n",
            client.setAccessTierWithResponse(AccessTier.HOT, null, null, null, null).getStatusCode());
        // END: com.azure.storage.blob.specialized.BlobClientBase.setAccessTier#AccessTier


    }

    /**
     * Code snippets for {@link BlobClientBase#undelete()}
     */
    public void unsetDelete() {
        // BEGIN: com.azure.storage.blob.specialized.BlobClientBase.undelete
        client.undelete();
        System.out.println("Undelete completed");
        // END: com.azure.storage.blob.specialized.BlobClientBase.undelete
    }

    /**
     * Code snippet for {@link BlobClientBase#getAccountInfo()}
     */
    public void getAccountInfo() {
        // BEGIN: com.azure.storage.blob.specialized.BlobClientBase.getAccountInfo
        StorageAccountInfo accountInfo = client.getAccountInfo();
        System.out.printf("Account Kind: %s, SKU: %s%n", accountInfo.getAccountKind(), accountInfo.getSkuName());
        // END: com.azure.storage.blob.specialized.BlobClientBase.getAccountInfo
    }

    /**
     * Code snippet for {@link BlobClientBase#existsWithResponse(Duration, Context)}
     */
    public void existsWithResponseCodeSnippet() {
        // BEGIN: com.azure.storage.blob.specialized.BlobClientBase.existsWithResponse#Duration-Context
        System.out.printf("Exists? %b%n", client.existsWithResponse(timeout, new Context(key2, value2)).getValue());
        // END: com.azure.storage.blob.specialized.BlobClientBase.existsWithResponse#Duration-Context
    }

    /**
<<<<<<< HEAD
     * Code snippets for {@link BlobClientBase#beginCopyFromUrl(URL, Map, AccessTier, RehydratePriority,
     * ModifiedAccessConditions, BlobAccessConditions, Duration)}
     */
    public void beginCopyFromUrl() {
        // BEGIN: com.azure.storage.blob.specialized.BlobClientBase.beginCopyFromUrl#URL-Map-AccessTier-RehydratePriority-ModifiedAccessConditions-BlobAccessConditions-Duration
=======
     * Code snippets for {@link BlobClientBase#startCopyFromURLWithResponse(String, Map, AccessTier, RehydratePriority,
     * ModifiedAccessConditions, BlobAccessConditions, Duration, Context)}
     */
    public void startCopyFromURLWithResponseCodeSnippets() {

        // BEGIN: com.azure.storage.blob.specialized.BlobClientBase.startCopyFromURLWithResponse#String-Map-AccessTier-RehydratePriority-ModifiedAccessConditions-BlobAccessConditions-Duration-Context
>>>>>>> 8cf736e7
        Map<String, String> metadata = Collections.singletonMap("metadata", "value");
        ModifiedAccessConditions modifiedAccessConditions = new ModifiedAccessConditions()
            .setIfUnmodifiedSince(OffsetDateTime.now().minusDays(7));
        BlobAccessConditions blobAccessConditions = new BlobAccessConditions().setLeaseAccessConditions(
            new LeaseAccessConditions().setLeaseId(leaseId));
        Poller<BlobCopyInfo, Void> poller = client.beginCopyFromUrl(url, metadata, AccessTier.HOT,
            RehydratePriority.STANDARD, modifiedAccessConditions, blobAccessConditions, Duration.ofSeconds(2));

<<<<<<< HEAD
        PollResponse<BlobCopyInfo> response = poller.blockUntil(PollResponse.OperationStatus.SUCCESSFULLY_COMPLETED);
        System.out.printf("Copy identifier: %s%n", response.getValue().getCopyId());
        // END: com.azure.storage.blob.specialized.BlobClientBase.beginCopyFromUrl#URL-Map-AccessTier-RehydratePriority-ModifiedAccessConditions-BlobAccessConditions-Duration
=======
        System.out.printf("Copy identifier: %s%n",
            client.startCopyFromURLWithResponse(url, metadata, AccessTier.HOT, RehydratePriority.STANDARD,
                modifiedAccessConditions, blobAccessConditions, timeout,
                new Context(key2, value2)));
        // END: com.azure.storage.blob.specialized.BlobClientBase.startCopyFromURLWithResponse#String-Map-AccessTier-RehydratePriority-ModifiedAccessConditions-BlobAccessConditions-Duration-Context
>>>>>>> 8cf736e7
    }

    /**
     * Code snippets for {@link BlobClientBase#abortCopyFromURLWithResponse(String, LeaseAccessConditions, Duration, Context)}
     */
    public void abortCopyFromURLWithResponseCodeSnippets() {

        // BEGIN: com.azure.storage.blob.specialized.BlobClientBase.abortCopyFromURLWithResponse#String-LeaseAccessConditions-Duration-Context
        LeaseAccessConditions leaseAccessConditions = new LeaseAccessConditions().setLeaseId(leaseId);
        System.out.printf("Aborted copy completed with status %d%n",
            client.abortCopyFromURLWithResponse(copyId, leaseAccessConditions, timeout,
                new Context(key2, value2)).getStatusCode());
        // END: com.azure.storage.blob.specialized.BlobClientBase.abortCopyFromURLWithResponse#String-LeaseAccessConditions-Duration-Context
    }

    /**
     * Code snippets for {@link BlobClientBase#copyFromURLWithResponse(String, Map, AccessTier, ModifiedAccessConditions,
     * BlobAccessConditions, Duration, Context)}
     */
    public void copyFromURLWithResponseCodeSnippets() {

        // BEGIN: com.azure.storage.blob.specialized.BlobClientBase.copyFromURLWithResponse#String-Map-AccessTier-ModifiedAccessConditions-BlobAccessConditions-Duration-Context
        Map<String, String> metadata = Collections.singletonMap("metadata", "value");
        ModifiedAccessConditions modifiedAccessConditions = new ModifiedAccessConditions()
            .setIfUnmodifiedSince(OffsetDateTime.now().minusDays(7));
        BlobAccessConditions blobAccessConditions = new BlobAccessConditions().setLeaseAccessConditions(
            new LeaseAccessConditions().setLeaseId(leaseId));

        System.out.printf("Copy identifier: %s%n",
            client.copyFromURLWithResponse(url, metadata, AccessTier.HOT, modifiedAccessConditions,
                blobAccessConditions, timeout,
                new Context(key1, value1)).getValue());
        // END: com.azure.storage.blob.specialized.BlobClientBase.copyFromURLWithResponse#String-Map-AccessTier-ModifiedAccessConditions-BlobAccessConditions-Duration-Context
    }

    /**
     * Code snippets for {@link BlobClientBase#downloadWithResponse(OutputStream, BlobRange, ReliableDownloadOptions,
     * BlobAccessConditions, boolean, Duration, Context)}
     * @throws UncheckedIOException If an I/O error occurs
     */
    public void downloadWithResponseCodeSnippets() {
        // BEGIN: com.azure.storage.blob.specialized.BlobClientBase.downloadWithResponse#OutputStream-BlobRange-ReliableDownloadOptions-BlobAccessConditions-boolean-Duration-Context
        BlobRange range = new BlobRange(1024, 2048L);
        ReliableDownloadOptions options = new ReliableDownloadOptions().maxRetryRequests(5);

        System.out.printf("Download completed with status %d%n",
            client.downloadWithResponse(new ByteArrayOutputStream(), range, options, null, false,
                timeout, new Context(key2, value2)).getStatusCode());
        // END: com.azure.storage.blob.specialized.BlobClientBase.downloadWithResponse#OutputStream-BlobRange-ReliableDownloadOptions-BlobAccessConditions-boolean-Duration-Context

    }

    /**
     * Code snippets for {@link BlobClientBase#deleteWithResponse(DeleteSnapshotsOptionType, BlobAccessConditions, Duration,
     * Context)}
     */
    public void deleteWithResponseCodeSnippets() {

        // BEGIN: com.azure.storage.blob.specialized.BlobClientBase.deleteWithResponse#DeleteSnapshotsOptionType-BlobAccessConditions-Duration-Context
        System.out.printf("Delete completed with status %d%n",
            client.deleteWithResponse(DeleteSnapshotsOptionType.INCLUDE, null, timeout,
                new Context(key1, value1)).getStatusCode());
        // END: com.azure.storage.blob.specialized.BlobClientBase.deleteWithResponse#DeleteSnapshotsOptionType-BlobAccessConditions-Duration-Context
    }

    /**
     * Code snippets for {@link BlobClientBase#getPropertiesWithResponse(BlobAccessConditions, Duration, Context)}
     */
    public void getPropertiesWithResponseCodeSnippets() {

        // BEGIN: com.azure.storage.blob.specialized.BlobClientBase.getPropertiesWithResponse#BlobAccessConditions-Duration-Context
        BlobAccessConditions accessConditions = new BlobAccessConditions()
            .setLeaseAccessConditions(new LeaseAccessConditions().setLeaseId(leaseId));

        BlobProperties properties = client.getPropertiesWithResponse(accessConditions, timeout,
            new Context(key2, value2)).getValue();
        System.out.printf("Type: %s, Size: %d%n", properties.getBlobType(), properties.getBlobSize());
        // END: com.azure.storage.blob.specialized.BlobClientBase.getPropertiesWithResponse#BlobAccessConditions-Duration-Context
    }

    /**
     * Code snippets for {@link BlobClientBase#setHTTPHeadersWithResponse(BlobHttpHeaders, BlobAccessConditions, Duration,
     * Context)}
     */
    public void setHTTPHeadersWithResponseCodeSnippets() {
        // BEGIN: com.azure.storage.blob.specialized.BlobClientBase.setHTTPHeadersWithResponse#BlobHttpHeaders-BlobAccessConditions-Duration-Context
        BlobAccessConditions accessConditions = new BlobAccessConditions()
            .setLeaseAccessConditions(new LeaseAccessConditions().setLeaseId(leaseId));

        System.out.printf("Set HTTP headers completed with status %d%n",
            client.setHTTPHeadersWithResponse(new BlobHttpHeaders()
                .setBlobContentLanguage("en-US")
                .setBlobContentType("binary"), accessConditions, timeout, new Context(key1, value1))
                .getStatusCode());
        // END: com.azure.storage.blob.specialized.BlobClientBase.setHTTPHeadersWithResponse#BlobHttpHeaders-BlobAccessConditions-Duration-Context
    }

    /**
     * Code snippets for {@link BlobClientBase#setMetadataWithResponse(Map, BlobAccessConditions, Duration, Context)}
     */
    public void setMetadataWithResponseCodeSnippets() {
        // BEGIN: com.azure.storage.blob.specialized.BlobClientBase.setMetadataWithResponse#Map-BlobAccessConditions-Duration-Context
        BlobAccessConditions accessConditions = new BlobAccessConditions().setLeaseAccessConditions(
            new LeaseAccessConditions().setLeaseId(leaseId));

        System.out.printf("Set metadata completed with status %d%n",
            client.setMetadataWithResponse(Collections.singletonMap("metadata", "value"), accessConditions, timeout,
                new Context(key1, value1)).getStatusCode());
        // END: com.azure.storage.blob.specialized.BlobClientBase.setMetadataWithResponse#Map-BlobAccessConditions-Duration-Context
    }

    /**
     * Code snippets for {@link BlobClientBase#createSnapshotWithResponse(Map, BlobAccessConditions, Duration,
     * Context)}
     */
    public void createSnapshotWithResponseCodeSnippets() {

        // BEGIN: com.azure.storage.blob.specialized.BlobClientBase.createSnapshotWithResponse#Map-BlobAccessConditions-Duration-Context
        Map<String, String> snapshotMetadata = Collections.singletonMap("metadata", "value");
        BlobAccessConditions accessConditions = new BlobAccessConditions().setLeaseAccessConditions(
            new LeaseAccessConditions().setLeaseId(leaseId));

        System.out.printf("Identifier for the snapshot is %s%n",
            client.createSnapshotWithResponse(snapshotMetadata, accessConditions, timeout,
                new Context(key1, value1)).getValue());
        // END: com.azure.storage.blob.specialized.BlobClientBase.createSnapshotWithResponse#Map-BlobAccessConditions-Duration-Context
    }

    /**
     * Code snippets for {@link BlobClientBase#setAccessTierWithResponse(AccessTier, RehydratePriority, LeaseAccessConditions, Duration, Context)}
     */
    public void setTierWithResponseCodeSnippets() {
        // BEGIN: com.azure.storage.blob.specialized.BlobClientBase.setAccessTierWithResponse#AccessTier-RehydratePriority-LeaseAccessConditions-Duration-Context
        LeaseAccessConditions accessConditions = new LeaseAccessConditions().setLeaseId(leaseId);

        System.out.printf("Set tier completed with status code %d%n",
            client.setAccessTierWithResponse(AccessTier.HOT, RehydratePriority.STANDARD, accessConditions, timeout,
                new Context(key2, value2)).getStatusCode());
        // END: com.azure.storage.blob.specialized.BlobClientBase.setAccessTierWithResponse#AccessTier-RehydratePriority-LeaseAccessConditions-Duration-Context
    }

    /**
     * Code snippet for {@link BlobClientBase#undeleteWithResponse(Duration, Context)}
     */
    public void undeleteWithResponseCodeSnippets() {
        // BEGIN: com.azure.storage.blob.specialized.BlobClientBase.undeleteWithResponse#Duration-Context
        System.out.printf("Undelete completed with status %d%n", client.undeleteWithResponse(timeout,
            new Context(key1, value1)).getStatusCode());
        // END: com.azure.storage.blob.specialized.BlobClientBase.undeleteWithResponse#Duration-Context
    }

    /**
     * Code snippet for {@link BlobClientBase#getAccountInfoWithResponse(Duration, Context)}
     */
    public void getAccountInfoWithResponseCodeSnippets() {
        // BEGIN: com.azure.storage.blob.specialized.BlobClientBase.getAccountInfoWithResponse#Duration-Context
        StorageAccountInfo accountInfo = client.getAccountInfoWithResponse(timeout, new Context(key1, value1)).getValue();
        System.out.printf("Account Kind: %s, SKU: %s%n", accountInfo.getAccountKind(), accountInfo.getSkuName());
        // END: com.azure.storage.blob.specialized.BlobClientBase.getAccountInfoWithResponse#Duration-Context
    }
}<|MERGE_RESOLUTION|>--- conflicted
+++ resolved
@@ -55,24 +55,15 @@
     }
 
     /**
-<<<<<<< HEAD
-     * Code snippets for {@link BlobClientBase#beginCopyFromUrl(URL, Duration)}
+     * Code snippets for {@link BlobClientBase#beginCopyFromUrl(String, Duration)}
      */
     public void startCopyFromURL() {
-        // BEGIN: com.azure.storage.blob.specialized.BlobClientBase.beginCopyFromUrl#URL-Duration
+        // BEGIN: com.azure.storage.blob.specialized.BlobClientBase.beginCopyFromUrl#String-Duration
         final Poller<BlobCopyInfo, Void> poller = client.beginCopyFromUrl(url, Duration.ofSeconds(2));
         poller.getObserver().subscribe(response -> {
             System.out.printf("Copy identifier: %s%n", response.getValue().getCopyId());
         });
-        // END: com.azure.storage.blob.specialized.BlobClientBase.beginCopyFromUrl#URL-Duration
-=======
-     * Code snippets for {@link BlobClientBase#startCopyFromURL(String)}
-     */
-    public void startCopyFromURL() {
-        // BEGIN: com.azure.storage.blob.specialized.BlobClientBase.startCopyFromURL#String
-        System.out.printf("Copy identifier: %s%n", client.startCopyFromURL(url));
-        // END: com.azure.storage.blob.specialized.BlobClientBase.startCopyFromURL#String
->>>>>>> 8cf736e7
+        // END: com.azure.storage.blob.specialized.BlobClientBase.beginCopyFromUrl#String-Duration
     }
 
     /**
@@ -219,20 +210,11 @@
     }
 
     /**
-<<<<<<< HEAD
-     * Code snippets for {@link BlobClientBase#beginCopyFromUrl(URL, Map, AccessTier, RehydratePriority,
+     * Code snippets for {@link BlobClientBase#beginCopyFromUrl(String, Map, AccessTier, RehydratePriority,
      * ModifiedAccessConditions, BlobAccessConditions, Duration)}
      */
     public void beginCopyFromUrl() {
-        // BEGIN: com.azure.storage.blob.specialized.BlobClientBase.beginCopyFromUrl#URL-Map-AccessTier-RehydratePriority-ModifiedAccessConditions-BlobAccessConditions-Duration
-=======
-     * Code snippets for {@link BlobClientBase#startCopyFromURLWithResponse(String, Map, AccessTier, RehydratePriority,
-     * ModifiedAccessConditions, BlobAccessConditions, Duration, Context)}
-     */
-    public void startCopyFromURLWithResponseCodeSnippets() {
-
-        // BEGIN: com.azure.storage.blob.specialized.BlobClientBase.startCopyFromURLWithResponse#String-Map-AccessTier-RehydratePriority-ModifiedAccessConditions-BlobAccessConditions-Duration-Context
->>>>>>> 8cf736e7
+        // BEGIN: com.azure.storage.blob.specialized.BlobClientBase.beginCopyFromUrl#String-Map-AccessTier-RehydratePriority-ModifiedAccessConditions-BlobAccessConditions-Duration
         Map<String, String> metadata = Collections.singletonMap("metadata", "value");
         ModifiedAccessConditions modifiedAccessConditions = new ModifiedAccessConditions()
             .setIfUnmodifiedSince(OffsetDateTime.now().minusDays(7));
@@ -241,17 +223,9 @@
         Poller<BlobCopyInfo, Void> poller = client.beginCopyFromUrl(url, metadata, AccessTier.HOT,
             RehydratePriority.STANDARD, modifiedAccessConditions, blobAccessConditions, Duration.ofSeconds(2));
 
-<<<<<<< HEAD
         PollResponse<BlobCopyInfo> response = poller.blockUntil(PollResponse.OperationStatus.SUCCESSFULLY_COMPLETED);
         System.out.printf("Copy identifier: %s%n", response.getValue().getCopyId());
-        // END: com.azure.storage.blob.specialized.BlobClientBase.beginCopyFromUrl#URL-Map-AccessTier-RehydratePriority-ModifiedAccessConditions-BlobAccessConditions-Duration
-=======
-        System.out.printf("Copy identifier: %s%n",
-            client.startCopyFromURLWithResponse(url, metadata, AccessTier.HOT, RehydratePriority.STANDARD,
-                modifiedAccessConditions, blobAccessConditions, timeout,
-                new Context(key2, value2)));
-        // END: com.azure.storage.blob.specialized.BlobClientBase.startCopyFromURLWithResponse#String-Map-AccessTier-RehydratePriority-ModifiedAccessConditions-BlobAccessConditions-Duration-Context
->>>>>>> 8cf736e7
+        // END: com.azure.storage.blob.specialized.BlobClientBase.beginCopyFromUrl#String-Map-AccessTier-RehydratePriority-ModifiedAccessConditions-BlobAccessConditions-Duration
     }
 
     /**
