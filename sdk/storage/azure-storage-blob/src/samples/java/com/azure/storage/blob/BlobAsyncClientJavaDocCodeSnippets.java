--- conflicted
+++ resolved
@@ -216,29 +216,7 @@
     }
 
     /**
-<<<<<<< HEAD
-     * Code snippets for {@link BlobAsyncClient#startCopyFromURLWithResponse(String, Map, AccessTier,
-     * RehydratePriority, RequestConditions, BlobRequestConditions)}
-     */
-    public void startCopyFromURLWithResponseCodeSnippets() {
-
-        // BEGIN: com.azure.storage.blob.BlobAsyncClient.startCopyFromURLWithResponse#String-Metadata-AccessTier-RehydratePriority-RequestConditions-BlobRequestConditions
-        Map<String, String> metadata = Collections.singletonMap("metadata", "value");
-        RequestConditions modifiedAccessConditions = new RequestConditions()
-            .setIfUnmodifiedSince(OffsetDateTime.now().minusDays(7));
-        BlobRequestConditions blobRequestConditions = new BlobRequestConditions().setLeaseId(leaseId);
-
-        client.startCopyFromURLWithResponse(url, metadata, AccessTier.HOT, RehydratePriority.STANDARD,
-            modifiedAccessConditions, blobRequestConditions)
-            .subscribe(response -> System.out.printf("Copy identifier: %s%n", response.getValue()));
-        // END: com.azure.storage.blob.BlobAsyncClient.startCopyFromURLWithResponse#String-Metadata-AccessTier-RehydratePriority-RequestConditions-BlobRequestConditions
-    }
-
-    /**
      * Code snippets for {@link BlobAsyncClient#abortCopyFromURLWithResponse(String, String)}
-=======
-     * Code snippets for {@link BlobAsyncClient#abortCopyFromURLWithResponse(String, LeaseAccessConditions)}
->>>>>>> ca64b49a
      */
     public void abortCopyFromURLWithResponseCodeSnippets() {
 
