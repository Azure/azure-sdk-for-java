--- conflicted
+++ resolved
@@ -57,16 +57,9 @@
     public void createWithResponseCodeSnippet() {
         // BEGIN: com.azure.storage.blob.specialized.PageBlobClient.createWithResponse#long-Long-BlobHttpHeaders-Map-BlobRequestConditions-Duration-Context
         BlobHttpHeaders headers = new BlobHttpHeaders()
-<<<<<<< HEAD
             .setContentLanguage("en-US")
             .setContentType("binary");
-        BlobAccessConditions blobAccessConditions = new BlobAccessConditions().setLeaseAccessConditions(
-            new LeaseAccessConditions().setLeaseId(leaseId));
-=======
-            .setBlobContentLanguage("en-US")
-            .setBlobContentType("binary");
-        BlobRequestConditions blobRequestConditions = new BlobRequestConditions().setLeaseId(leaseId);
->>>>>>> f815c6a1
+        BlobRequestConditions blobRequestConditions = new BlobRequestConditions().setLeaseId(leaseId);
         Context context = new Context(key, value);
 
         PageBlobItem pageBlob = client
