// Copyright (c) Microsoft Corporation. All rights reserved.
// Licensed under the MIT License.

package com.azure.storage.blob.specialized;

import com.azure.core.http.RequestConditions;
import com.azure.core.util.Context;
import com.azure.storage.blob.models.BlobHttpHeaders;
import com.azure.storage.blob.models.BlobRange;
import com.azure.storage.blob.models.BlobRequestConditions;
import com.azure.storage.blob.models.CopyStatusType;
import com.azure.storage.blob.models.PageBlobItem;
import com.azure.storage.blob.models.PageBlobRequestConditions;
import com.azure.storage.blob.models.PageList;
import com.azure.storage.blob.models.PageRange;
import com.azure.storage.blob.models.SequenceNumberActionType;

import java.io.ByteArrayInputStream;
import java.io.InputStream;
import java.nio.charset.StandardCharsets;
import java.time.Duration;
import java.time.OffsetDateTime;
import java.util.Collections;
import java.util.Map;

/**
 * Code snippets for {@link PageBlobClient}
 */
@SuppressWarnings("unused")
public class PageBlobClientJavaDocCodeSnippets {
    private PageBlobClient client = new SpecializedBlobClientBuilder().buildPageBlobClient();
    private Map<String, String> metadata = Collections.singletonMap("metadata", "value");
    private String leaseId = "leaseId";
    private Duration timeout = Duration.ofSeconds(30);
    private long size = 1024;
    private long sequenceNumber = 0;
    private long sourceOffset = 0;
    private long offset = 0;
    private String key = "key";
    private String value = "value";
    private String data = "data";
    private String url = "https://sample.com";

    /**
     * Code snippets for {@link PageBlobClient#create(long)}
     */
    public void createCodeSnippet() {
        // BEGIN: com.azure.storage.blob.PageBlobClient.create#long
        PageBlobItem pageBlob = client.create(size);
        System.out.printf("Created page blob with sequence number %s%n", pageBlob.getBlobSequenceNumber());
        // END: com.azure.storage.blob.PageBlobClient.create#long
    }

    /**
     * Code snippets for {@link PageBlobClient#createWithResponse(long, Long, BlobHttpHeaders, Map, BlobRequestConditions, Duration, Context)}
     */
    public void createWithResponseCodeSnippet() {
        // BEGIN: com.azure.storage.blob.specialized.PageBlobClient.createWithResponse#long-Long-BlobHttpHeaders-Map-BlobRequestConditions-Duration-Context
        BlobHttpHeaders headers = new BlobHttpHeaders()
            .setBlobContentLanguage("en-US")
            .setBlobContentType("binary");
        BlobRequestConditions blobRequestConditions = new BlobRequestConditions().setLeaseId(leaseId);
        Context context = new Context(key, value);

        PageBlobItem pageBlob = client
            .createWithResponse(size, sequenceNumber, headers, metadata, blobRequestConditions, timeout, context)
            .getValue();

        System.out.printf("Created page blob with sequence number %s%n", pageBlob.getBlobSequenceNumber());
        // END: com.azure.storage.blob.specialized.PageBlobClient.createWithResponse#long-Long-BlobHttpHeaders-Map-BlobRequestConditions-Duration-Context
    }

    /**
     * Code snippets for {@link PageBlobClient#uploadPages(PageRange, InputStream)}
     */
    public void uploadPagesCodeSnippet() {
        // BEGIN: com.azure.storage.blob.specialized.PageBlobClient.uploadPages#PageRange-InputStream
        PageRange pageRange = new PageRange()
            .setStart(0)
            .setEnd(511);
        InputStream dataStream = new ByteArrayInputStream(data.getBytes(StandardCharsets.UTF_8));

        PageBlobItem pageBlob = client.uploadPages(pageRange, dataStream);
        System.out.printf("Uploaded page blob with sequence number %s%n", pageBlob.getBlobSequenceNumber());
        // END: com.azure.storage.blob.specialized.PageBlobClient.uploadPages#PageRange-InputStream
    }

    /**
     * Code snippets for {@link PageBlobClient#uploadPagesWithResponse(PageRange, InputStream, PageBlobRequestConditions,
     * Duration, Context)}
     */
    public void uploadPagesWithResponseCodeSnippet() {
        // BEGIN: com.azure.storage.blob.specialized.PageBlobClient.uploadPagesWithResponse#PageRange-InputStream-PageBlobAccessConditions-Duration-Context
        PageRange pageRange = new PageRange()
            .setStart(0)
            .setEnd(511);
        InputStream dataStream = new ByteArrayInputStream(data.getBytes(StandardCharsets.UTF_8));
        PageBlobRequestConditions pageBlobRequestConditions = new PageBlobRequestConditions().setLeaseId(leaseId);
        Context context = new Context(key, value);

        PageBlobItem pageBlob = client
            .uploadPagesWithResponse(pageRange, dataStream, pageBlobRequestConditions, timeout, context).getValue();

        System.out.printf("Uploaded page blob with sequence number %s%n", pageBlob.getBlobSequenceNumber());
        // END: com.azure.storage.blob.specialized.PageBlobClient.uploadPagesWithResponse#PageRange-InputStream-PageBlobAccessConditions-Duration-Context
    }

    /**
     * Code snippets for {@link PageBlobClient#uploadPagesFromUrl(PageRange, String, Long)}
     */
    public void uploadPagesFromURLCodeSnippet() {
        // BEGIN: com.azure.storage.blob.specialized.PageBlobClient.uploadPagesFromUrl#PageRange-String-Long
        PageRange pageRange = new PageRange()
            .setStart(0)
            .setEnd(511);

        PageBlobItem pageBlob = client.uploadPagesFromUrl(pageRange, url, sourceOffset);

        System.out.printf("Uploaded page blob from URL with sequence number %s%n", pageBlob.getBlobSequenceNumber());
        // END: com.azure.storage.blob.specialized.PageBlobClient.uploadPagesFromUrl#PageRange-String-Long
    }

    /**
<<<<<<< HEAD
     * Code snippets for {@link PageBlobClient#uploadPagesFromUrlWithResponse(PageRange, String, Long, byte[],
     * PageBlobAccessConditions, SourceModifiedAccessConditions, Duration, Context)}
     */
    public void uploadPagesFromUrlWithResponseCodeSnippet() {
        // BEGIN: com.azure.storage.blob.specialized.PageBlobClient.uploadPagesFromUrlWithResponse#PageRange-String-Long-byte-PageBlobAccessConditions-SourceModifiedAccessConditions-Duration-Context
=======
     * Code snippets for {@link PageBlobClient#uploadPagesFromURLWithResponse(PageRange, String, Long, byte[],
     * PageBlobRequestConditions, BlobRequestConditions, Duration, Context)}
     */
    public void uploadPagesFromURLWithResponseCodeSnippet() {
        // BEGIN: com.azure.storage.blob.specialized.PageBlobClient.uploadPagesFromURLWithResponse#PageRange-String-Long-byte-PageBlobRequestConditions-BlobRequestConditions-Duration-Context
>>>>>>> ab6bcf67
        PageRange pageRange = new PageRange()
            .setStart(0)
            .setEnd(511);
        InputStream dataStream = new ByteArrayInputStream(data.getBytes(StandardCharsets.UTF_8));
        byte[] sourceContentMD5 = new byte[512];
        PageBlobRequestConditions pageBlobRequestConditions = new PageBlobRequestConditions().setLeaseId(leaseId);
        BlobRequestConditions sourceAccessConditions = new BlobRequestConditions()
            .setIfUnmodifiedSince(OffsetDateTime.now().minusDays(3));
        Context context = new Context(key, value);

        PageBlobItem pageBlob = client
<<<<<<< HEAD
            .uploadPagesFromUrlWithResponse(pageRange, url, sourceOffset, sourceContentMD5, pageBlobAccessConditions,
                sourceAccessConditions, timeout, context).getValue();

        System.out.printf("Uploaded page blob from URL with sequence number %s%n", pageBlob.getBlobSequenceNumber());
        // END: com.azure.storage.blob.specialized.PageBlobClient.uploadPagesFromUrlWithResponse#PageRange-String-Long-byte-PageBlobAccessConditions-SourceModifiedAccessConditions-Duration-Context
=======
            .uploadPagesFromURLWithResponse(pageRange, url, sourceOffset, sourceContentMD5, pageBlobRequestConditions,
                sourceAccessConditions, timeout, context).getValue();

        System.out.printf("Uploaded page blob from URL with sequence number %s%n", pageBlob.getBlobSequenceNumber());
        // END: com.azure.storage.blob.specialized.PageBlobClient.uploadPagesFromURLWithResponse#PageRange-String-Long-byte-PageBlobRequestConditions-BlobRequestConditions-Duration-Context
>>>>>>> ab6bcf67
    }

    /**
     * Code snippets for {@link PageBlobClient#clearPages(PageRange)}
     */
    public void clearPagesCodeSnippet() {
        // BEGIN: com.azure.storage.blob.specialized.PageBlobClient.clearPages#PageRange
        PageRange pageRange = new PageRange()
            .setStart(0)
            .setEnd(511);

        PageBlobItem pageBlob = client.clearPages(pageRange);

        System.out.printf("Cleared page blob with sequence number %s%n", pageBlob.getBlobSequenceNumber());
        // END: com.azure.storage.blob.specialized.PageBlobClient.clearPages#PageRange
    }

    /**
     * Code snippets for {@link PageBlobClient#clearPagesWithResponse(PageRange, PageBlobRequestConditions, Duration,
     * Context)}
     */
    public void clearPagesWithResponseCodeSnippet() {
        // BEGIN: com.azure.storage.blob.specialized.PageBlobClient.clearPagesWithResponse#PageRange-PageBlobRequestConditions-Duration-Context
        PageRange pageRange = new PageRange()
            .setStart(0)
            .setEnd(511);
        PageBlobRequestConditions pageBlobRequestConditions = new PageBlobRequestConditions().setLeaseId(leaseId);
        Context context = new Context(key, value);

        PageBlobItem pageBlob = client
            .clearPagesWithResponse(pageRange, pageBlobRequestConditions, timeout, context).getValue();

        System.out.printf("Cleared page blob with sequence number %s%n", pageBlob.getBlobSequenceNumber());
        // END: com.azure.storage.blob.specialized.PageBlobClient.clearPagesWithResponse#PageRange-PageBlobRequestConditions-Duration-Context
    }

    /**
     * Code snippets for {@link PageBlobClient#getPageRanges(BlobRange)}
     */
    public void getPageRangesCodeSnippet() {
        // BEGIN: com.azure.storage.blob.specialized.PageBlobClient.getPageRanges#BlobRange
        BlobRange blobRange = new BlobRange(offset);
        PageList pageList = client.getPageRanges(blobRange);

        System.out.println("Valid Page Ranges are:");
        for (PageRange pageRange : pageList.getPageRange()) {
            System.out.printf("Start: %s, End: %s%n", pageRange.getStart(), pageRange.getEnd());
        }
        // END: com.azure.storage.blob.specialized.PageBlobClient.getPageRanges#BlobRange
    }

    /**
     * Code snippets for {@link PageBlobClient#getPageRangesWithResponse(BlobRange, BlobRequestConditions, Duration,
     * Context)}
     */
    public void getPageRangesWithResponseCodeSnippet() {
        // BEGIN: com.azure.storage.blob.specialized.PageBlobClient.getPageRangesWithResponse#BlobRange-BlobRequestConditions-Duration-Context
        BlobRange blobRange = new BlobRange(offset);
        BlobRequestConditions blobRequestConditions = new BlobRequestConditions().setLeaseId(leaseId);
        Context context = new Context(key, value);

        PageList pageList = client
            .getPageRangesWithResponse(blobRange, blobRequestConditions, timeout, context).getValue();

        System.out.println("Valid Page Ranges are:");
        for (PageRange pageRange : pageList.getPageRange()) {
            System.out.printf("Start: %s, End: %s%n", pageRange.getStart(), pageRange.getEnd());
        }
        // END: com.azure.storage.blob.specialized.PageBlobClient.getPageRangesWithResponse#BlobRange-BlobRequestConditions-Duration-Context
    }

    /**
     * Code snippets for {@link PageBlobClient#getPageRangesDiff(BlobRange, String)}
     */
    public void getPageRangesDiffCodeSnippet() {
        // BEGIN: com.azure.storage.blob.specialized.PageBlobClient.getPageRangesDiff#BlobRange-String
        BlobRange blobRange = new BlobRange(offset);
        final String prevSnapshot = "previous snapshot";
        PageList pageList = client.getPageRangesDiff(blobRange, prevSnapshot);

        System.out.println("Valid Page Ranges are:");
        for (PageRange pageRange : pageList.getPageRange()) {
            System.out.printf("Start: %s, End: %s%n", pageRange.getStart(), pageRange.getEnd());
        }
        // END: com.azure.storage.blob.specialized.PageBlobClient.getPageRangesDiff#BlobRange-String
    }

    /**
     * Code snippets for {@link PageBlobClient#getPageRangesDiffWithResponse(BlobRange, String, BlobRequestConditions,
     * Duration, Context)}
     */
    public void getPageRangesDiffWithResponseCodeSnippet() {
        // BEGIN: com.azure.storage.blob.specialized.PageBlobClient.getPageRangesDiffWithResponse#BlobRange-String-BlobRequestConditions-Duration-Context
        BlobRange blobRange = new BlobRange(offset);
        final String prevSnapshot = "previous snapshot";
        BlobRequestConditions blobRequestConditions = new BlobRequestConditions().setLeaseId(leaseId);
        Context context = new Context(key, value);

        PageList pageList = client
            .getPageRangesDiffWithResponse(blobRange, prevSnapshot, blobRequestConditions, timeout, context).getValue();

        System.out.println("Valid Page Ranges are:");
        for (PageRange pageRange : pageList.getPageRange()) {
            System.out.printf("Start: %s, End: %s%n", pageRange.getStart(), pageRange.getEnd());
        }
        // END: com.azure.storage.blob.specialized.PageBlobClient.getPageRangesDiffWithResponse#BlobRange-String-BlobRequestConditions-Duration-Context
    }

    /**
     * Code snippets for {@link PageBlobClient#resize(long)}
     */
    public void resizeCodeSnippet() {
        // BEGIN: com.azure.storage.blob.specialized.PageBlobClient.resize#long
        PageBlobItem pageBlob = client.resize(size);
        System.out.printf("Page blob resized with sequence number %s%n", pageBlob.getBlobSequenceNumber());
        // END: com.azure.storage.blob.specialized.PageBlobClient.resize#long
    }

    /**
     * Code snippets for {@link PageBlobClient#resizeWithResponse(long, BlobRequestConditions, Duration, Context)}
     */
    public void resizeWithResponseCodeSnippet() {
        // BEGIN: com.azure.storage.blob.specialized.PageBlobClient.resizeWithResponse#long-BlobRequestConditions-Duration-Context
        BlobRequestConditions blobRequestConditions = new BlobRequestConditions().setLeaseId(leaseId);
        Context context = new Context(key, value);

        PageBlobItem pageBlob = client
            .resizeWithResponse(size, blobRequestConditions, timeout, context).getValue();
        System.out.printf("Page blob resized with sequence number %s%n", pageBlob.getBlobSequenceNumber());
        // END: com.azure.storage.blob.specialized.PageBlobClient.resizeWithResponse#long-BlobRequestConditions-Duration-Context
    }

    /**
     * Code snippets for {@link PageBlobClient#updateSequenceNumber(SequenceNumberActionType, Long)}
     */
    public void updateSequenceNumberCodeSnippet() {
        // BEGIN: com.azure.storage.blob.specialized.PageBlobClient.updateSequenceNumber#SequenceNumberActionType-Long
        PageBlobItem pageBlob = client.updateSequenceNumber(SequenceNumberActionType.INCREMENT, size);

        System.out.printf("Page blob updated to sequence number %s%n", pageBlob.getBlobSequenceNumber());
        // END: com.azure.storage.blob.specialized.PageBlobClient.updateSequenceNumber#SequenceNumberActionType-Long
    }

    /**
     * Code snippets for {@link PageBlobClient#updateSequenceNumberWithResponse(SequenceNumberActionType, Long,
     * BlobRequestConditions, Duration, Context)}
     */
    public void updateSequenceNumberWithResponseCodeSnippet() {
        // BEGIN: com.azure.storage.blob.specialized.PageBlobClient.updateSequenceNumberWithResponse#SequenceNumberActionType-Long-BlobRequestConditions-Duration-Context
        BlobRequestConditions blobRequestConditions = new BlobRequestConditions().setLeaseId(leaseId);
        Context context = new Context(key, value);

        PageBlobItem pageBlob = client.updateSequenceNumberWithResponse(
            SequenceNumberActionType.INCREMENT, size, blobRequestConditions, timeout, context).getValue();

        System.out.printf("Page blob updated to sequence number %s%n", pageBlob.getBlobSequenceNumber());
        // END: com.azure.storage.blob.specialized.PageBlobClient.updateSequenceNumberWithResponse#SequenceNumberActionType-Long-BlobRequestConditions-Duration-Context
    }

    /**
     * Code snippets for {@link PageBlobClient#copyIncremental(String, String)}
     */
    public void copyIncrementalCodeSnippet() {
        // BEGIN: com.azure.storage.blob.specialized.PageBlobClient.copyIncremental#String-String
        final String snapshot = "copy snapshot";
        CopyStatusType statusType = client.copyIncremental(url, snapshot);

        if (CopyStatusType.SUCCESS == statusType) {
            System.out.println("Page blob copied successfully");
        } else if (CopyStatusType.FAILED == statusType) {
            System.out.println("Page blob copied failed");
        } else if (CopyStatusType.ABORTED == statusType) {
            System.out.println("Page blob copied aborted");
        } else if (CopyStatusType.PENDING == statusType) {
            System.out.println("Page blob copied pending");
        }
        // END: com.azure.storage.blob.specialized.PageBlobClient.copyIncremental#String-String
    }

    /**
     * Code snippets for {@link PageBlobClient#copyIncrementalWithResponse(String, String, RequestConditions,
     * Duration, Context)}
     */
    public void copyIncrementalWithResponseCodeSnippet() {
        // BEGIN: com.azure.storage.blob.specialized.PageBlobClient.copyIncrementalWithResponse#String-String-RequestConditions-Duration-Context
        final String snapshot = "copy snapshot";
        RequestConditions modifiedAccessConditions = new RequestConditions()
            .setIfNoneMatch("snapshotMatch");
        Context context = new Context(key, value);

        CopyStatusType statusType = client
            .copyIncrementalWithResponse(url, snapshot, modifiedAccessConditions, timeout, context).getValue();

        if (CopyStatusType.SUCCESS == statusType) {
            System.out.println("Page blob copied successfully");
        } else if (CopyStatusType.FAILED == statusType) {
            System.out.println("Page blob copied failed");
        } else if (CopyStatusType.ABORTED == statusType) {
            System.out.println("Page blob copied aborted");
        } else if (CopyStatusType.PENDING == statusType) {
            System.out.println("Page blob copied pending");
        }
        // END: com.azure.storage.blob.specialized.PageBlobClient.copyIncrementalWithResponse#String-String-RequestConditions-Duration-Context
    }

}<|MERGE_RESOLUTION|>--- conflicted
+++ resolved
@@ -121,19 +121,11 @@
     }
 
     /**
-<<<<<<< HEAD
      * Code snippets for {@link PageBlobClient#uploadPagesFromUrlWithResponse(PageRange, String, Long, byte[],
-     * PageBlobAccessConditions, SourceModifiedAccessConditions, Duration, Context)}
+     * PageBlobRequestConditions, BlobRequestConditions, Duration, Context)}
      */
     public void uploadPagesFromUrlWithResponseCodeSnippet() {
-        // BEGIN: com.azure.storage.blob.specialized.PageBlobClient.uploadPagesFromUrlWithResponse#PageRange-String-Long-byte-PageBlobAccessConditions-SourceModifiedAccessConditions-Duration-Context
-=======
-     * Code snippets for {@link PageBlobClient#uploadPagesFromURLWithResponse(PageRange, String, Long, byte[],
-     * PageBlobRequestConditions, BlobRequestConditions, Duration, Context)}
-     */
-    public void uploadPagesFromURLWithResponseCodeSnippet() {
-        // BEGIN: com.azure.storage.blob.specialized.PageBlobClient.uploadPagesFromURLWithResponse#PageRange-String-Long-byte-PageBlobRequestConditions-BlobRequestConditions-Duration-Context
->>>>>>> ab6bcf67
+        // BEGIN: com.azure.storage.blob.specialized.PageBlobClient.uploadPagesFromUrlWithResponse#PageRange-String-Long-byte-PageBlobRequestConditions-BlobRequestConditions-Duration-Context
         PageRange pageRange = new PageRange()
             .setStart(0)
             .setEnd(511);
@@ -145,19 +137,11 @@
         Context context = new Context(key, value);
 
         PageBlobItem pageBlob = client
-<<<<<<< HEAD
-            .uploadPagesFromUrlWithResponse(pageRange, url, sourceOffset, sourceContentMD5, pageBlobAccessConditions,
+            .uploadPagesFromUrlWithResponse(pageRange, url, sourceOffset, sourceContentMD5, pageBlobRequestConditions,
                 sourceAccessConditions, timeout, context).getValue();
 
         System.out.printf("Uploaded page blob from URL with sequence number %s%n", pageBlob.getBlobSequenceNumber());
-        // END: com.azure.storage.blob.specialized.PageBlobClient.uploadPagesFromUrlWithResponse#PageRange-String-Long-byte-PageBlobAccessConditions-SourceModifiedAccessConditions-Duration-Context
-=======
-            .uploadPagesFromURLWithResponse(pageRange, url, sourceOffset, sourceContentMD5, pageBlobRequestConditions,
-                sourceAccessConditions, timeout, context).getValue();
-
-        System.out.printf("Uploaded page blob from URL with sequence number %s%n", pageBlob.getBlobSequenceNumber());
-        // END: com.azure.storage.blob.specialized.PageBlobClient.uploadPagesFromURLWithResponse#PageRange-String-Long-byte-PageBlobRequestConditions-BlobRequestConditions-Duration-Context
->>>>>>> ab6bcf67
+        // END: com.azure.storage.blob.specialized.PageBlobClient.uploadPagesFromUrlWithResponse#PageRange-String-Long-byte-PageBlobRequestConditions-BlobRequestConditions-Duration-Context
     }
 
     /**
