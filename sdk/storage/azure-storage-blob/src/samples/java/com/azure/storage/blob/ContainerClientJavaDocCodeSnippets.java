// Copyright (c) Microsoft Corporation. All rights reserved.
// Licensed under the MIT License.

package com.azure.storage.blob;

import com.azure.core.util.Context;
import com.azure.storage.blob.models.AccessPolicy;
import com.azure.storage.blob.models.BlobListDetails;
import com.azure.storage.blob.models.ContainerAccessConditions;
import com.azure.storage.blob.models.ContainerAccessPolicies;
import com.azure.storage.blob.models.LeaseAccessConditions;
import com.azure.storage.blob.models.ListBlobsOptions;
import com.azure.storage.blob.models.Metadata;
import com.azure.storage.blob.models.ModifiedAccessConditions;
import com.azure.storage.blob.models.PublicAccessType;
import com.azure.storage.blob.models.SignedIdentifier;
import com.azure.storage.blob.models.StorageAccountInfo;
import com.azure.storage.blob.models.StorageErrorCode;
import com.azure.storage.blob.models.StorageException;
import com.azure.storage.blob.models.UserDelegationKey;
import com.azure.storage.common.Constants;
import com.azure.storage.common.IPRange;
import com.azure.storage.common.SASProtocol;

import java.time.Duration;
import java.time.OffsetDateTime;
import java.util.Collections;
import java.util.List;

@SuppressWarnings({"unused"})
public class ContainerClientJavaDocCodeSnippets {

    private ContainerClient client = JavaDocCodeSnippetsHelpers.getContainerClient();
    private String blobName = "blobName";
    private String snapshot = "snapshot";
    private String leaseId = "leaseId";
    private String proposedId = "proposedId";
    private int leaseDuration = (int) Duration.ofSeconds(30).getSeconds();
    private Duration timeout = Duration.ofSeconds(30);

    /**
     * Code snippet for {@link ContainerClient#generateUserDelegationSAS(UserDelegationKey, String,
     * ContainerSASPermission, OffsetDateTime, OffsetDateTime, String, SASProtocol, IPRange, String, String, String,
     * String, String)}
     */
    public void generateUserDelegationSASCodeSnippets() {
        // BEGIN: com.azure.storage.blob.ContainerClient.generateUserDelegationSAS#UserDelegationKey-String-ContainerSASPermission-OffsetDateTime-OffsetDateTime-String-SASProtocol-IPRange-String-String-String-String-String
        ContainerSASPermission permissions = new ContainerSASPermission()
            .setRead(true)
            .setWrite(true)
            .setCreate(true)
            .setDelete(true)
            .setAdd(true)
            .setList(true);
        OffsetDateTime startTime = OffsetDateTime.now().minusDays(1);
        OffsetDateTime expiryTime = OffsetDateTime.now().plusDays(1);
        IPRange ipRange = new IPRange()
            .setIpMin("0.0.0.0")
            .setIpMax("255.255.255.255");
        SASProtocol sasProtocol = SASProtocol.HTTPS_HTTP;
        String cacheControl = "cache";
        String contentDisposition = "disposition";
        String contentEncoding = "encoding";
        String contentLanguage = "language";
        String contentType = "type";
        String version = Constants.HeaderConstants.TARGET_STORAGE_VERSION;
        String accountName = "accountName";
        UserDelegationKey userDelegationKey = new UserDelegationKey();

        String sas = client.generateUserDelegationSAS(userDelegationKey, accountName, permissions, expiryTime,
            startTime, version, sasProtocol, ipRange, cacheControl, contentDisposition, contentEncoding,
            contentLanguage, contentType);
        // END: com.azure.storage.blob.ContainerClient.generateUserDelegationSAS#UserDelegationKey-String-ContainerSASPermission-OffsetDateTime-OffsetDateTime-String-SASProtocol-IPRange-String-String-String-String-String
    }

    /**
     * Code snippet for {@link ContainerClient#generateSAS(String, ContainerSASPermission, OffsetDateTime,
     * OffsetDateTime, String, SASProtocol, IPRange, String, String, String, String, String)}
     */
    public void generateSASCodeSnippets() {
        // BEGIN: com.azure.storage.blob.ContainerClient.generateSAS#String-ContainerSASPermission-OffsetDateTime-OffsetDateTime-String-SASProtocol-IPRange-String-String-String-String-String
        ContainerSASPermission permissions = new ContainerSASPermission()
            .setRead(true)
            .setWrite(true)
            .setCreate(true)
            .setDelete(true)
            .setAdd(true)
            .setList(true);
        OffsetDateTime startTime = OffsetDateTime.now().minusDays(1);
        OffsetDateTime expiryTime = OffsetDateTime.now().plusDays(1);
        IPRange ipRange = new IPRange()
            .setIpMin("0.0.0.0")
            .setIpMax("255.255.255.255");
        SASProtocol sasProtocol = SASProtocol.HTTPS_HTTP;
        String cacheControl = "cache";
        String contentDisposition = "disposition";
        String contentEncoding = "encoding";
        String contentLanguage = "language";
        String contentType = "type";
        String identifier = "";
        String version = Constants.HeaderConstants.TARGET_STORAGE_VERSION;

        // Note either "identifier", or "expiryTime and permissions" are required to be set
        String sas = client.generateSAS(identifier, permissions, expiryTime, startTime, version, sasProtocol, ipRange,
            cacheControl, contentDisposition, contentEncoding, contentLanguage, contentType);
        // END: com.azure.storage.blob.ContainerClient.generateSAS#String-ContainerSASPermission-OffsetDateTime-OffsetDateTime-String-SASProtocol-IPRange-String-String-String-String-String
    }

    /**
     * Code snippet for {@link ContainerClient#getBlobClient(String)}
     */
    public void getBlobClient() {
        // BEGIN: com.azure.storage.blob.ContainerClient.getBlobClient#String
        BlobClient blobClient = client.getBlobClient(blobName);
        // END: com.azure.storage.blob.ContainerClient.getBlobClient#String
    }

    /**
     * Code snippet for {@link ContainerClient#getBlobClient(String, String)}
     */
    public void getSnapshotBlobClient() {
        // BEGIN: com.azure.storage.blob.ContainerClient.getBlobClient#String-String
        BlobClient blobClient = client.getBlobClient(blobName, snapshot);
        // END: com.azure.storage.blob.ContainerClient.getBlobClient#String-String
    }

    /**
     * Code snippet for {@link ContainerClient#getAppendBlobClient(String)}
     */
    public void getAppendBlobClient() {
        // BEGIN: com.azure.storage.blob.ContainerClient.getAppendBlobClient#String
        AppendBlobClient appendBlobClient = client.getAppendBlobClient(blobName);
        // END: com.azure.storage.blob.ContainerClient.getAppendBlobClient#String
    }

    /**
     * Code snippet for {@link ContainerClient#getAppendBlobClient(String, String)}
     */
    public void getSnapshotAppendBlobClient() {
        // BEGIN: com.azure.storage.blob.ContainerClient.getAppendBlobClient#String-String
        AppendBlobClient appendBlobClient = client.getAppendBlobClient(blobName, snapshot);
        // END: com.azure.storage.blob.ContainerClient.getAppendBlobClient#String-String
    }

    /**
     * Code snippet for {@link ContainerClient#getBlockBlobClient(String)}
     */
    public void getBlockBlobClient() {
        // BEGIN: com.azure.storage.blob.ContainerClient.getBlockBlobClient#String
        BlockBlobClient blockBlobClient = client.getBlockBlobClient(blobName);
        // END: com.azure.storage.blob.ContainerClient.getBlockBlobClient#String
    }

    /**
     * Code snippet for {@link ContainerClient#getBlockBlobClient(String, String)}
     */
    public void getSnapshotBlockBlobClient() {
        // BEGIN: com.azure.storage.blob.ContainerClient.getBlockBlobClient#String-String
        BlockBlobClient blockBlobClient = client.getBlockBlobClient(blobName, snapshot);
        // END: com.azure.storage.blob.ContainerClient.getBlockBlobClient#String-String
    }

    /**
     * Code snippet for {@link ContainerClient#getPageBlobClient(String)}
     */
    public void getPageBlobClient() {
        // BEGIN: com.azure.storage.blob.ContainerClient.getPageBlobClient#String
        PageBlobClient pageBlobClient = client.getPageBlobClient(blobName);
        // END: com.azure.storage.blob.ContainerClient.getPageBlobClient#String
    }

    /**
     * Code snippet for {@link ContainerClient#getPageBlobClient(String, String)}
     */
    public void getSnapshotPageBlobClient() {
        // BEGIN: com.azure.storage.blob.ContainerClient.getPageBlobClient#String-String
        PageBlobClient pageBlobClient = client.getPageBlobClient(blobName, snapshot);
        // END: com.azure.storage.blob.ContainerClient.getPageBlobClient#String-String
    }

    /**
     * Code snippets for {@link ContainerClient#exists()} and
     * {@link ContainerClient#existsWithResponse(Duration, Context)}
     */
    public void exists() {
        // BEGIN: com.azure.storage.blob.ContainerClient.exists
        System.out.printf("Exists? %b%n", client.exists());
        // END: com.azure.storage.blob.ContainerClient.exists

        // BEGIN: com.azure.storage.blob.ContainerClient.existsWithResponse#Duration-Context
        Context context = new Context("Key", "Value");
        System.out.printf("Exists? %b%n", client.existsWithResponse(timeout, context).getValue());
        // END: com.azure.storage.blob.ContainerClient.existsWithResponse#Duration-Context
    }

    /**
     * Code snippet for {@link ContainerClient#create()}
     */
    public void setCreate() {
        // BEGIN: com.azure.storage.blob.ContainerClient.create
        try {
            client.create();
            System.out.printf("Create completed%n");
        } catch (StorageException error) {
            if (error.getErrorCode().equals(StorageErrorCode.CONTAINER_ALREADY_EXISTS)) {
                System.out.printf("Can't create container. It already exists %n");
            }
        }
        // END: com.azure.storage.blob.ContainerClient.create
    }

    /**
     * Code snippet for {@link ContainerClient#createWithResponse(Metadata, PublicAccessType, Duration, Context)}
     */
    public void create2() {
        // BEGIN: com.azure.storage.blob.ContainerClient.createWithResponse#Metadata-PublicAccessType-Duration-Context
        Metadata metadata = new Metadata(Collections.singletonMap("metadata", "value"));
        Context context = new Context("Key", "Value");

        System.out.printf("Create completed with status %d%n",
            client.createWithResponse(metadata, PublicAccessType.CONTAINER, timeout, context).getStatusCode());
        // END: com.azure.storage.blob.ContainerClient.createWithResponse#Metadata-PublicAccessType-Duration-Context
    }

    /**
     * Code snippet for {@link ContainerClient#setDelete()}
     */
    public void setDelete() {
        // BEGIN: com.azure.storage.blob.ContainerClient.delete
        try {
            client.setDelete();
            System.out.printf("Delete completed%n");
        } catch (StorageException error) {
            if (error.getErrorCode().equals(StorageErrorCode.CONTAINER_NOT_FOUND)) {
                System.out.printf("Delete failed. Container was not found %n");
            }
        }
        // END: com.azure.storage.blob.ContainerClient.delete
    }

    /**
     * Code snippet for {@link ContainerClient#deleteWithResponse(ContainerAccessConditions, Duration, Context)}
     */
    public void delete2() {
        // BEGIN: com.azure.storage.blob.ContainerClient.deleteWithResponse#ContainerAccessConditions-Duration-Context
        ContainerAccessConditions accessConditions = new ContainerAccessConditions()
            .setLeaseAccessConditions(new LeaseAccessConditions().setLeaseId(leaseId))
            .setModifiedAccessConditions(new ModifiedAccessConditions()
                .setIfUnmodifiedSince(OffsetDateTime.now().minusDays(3)));
        Context context = new Context("Key", "Value");

        System.out.printf("Delete completed with status %d%n", client.deleteWithResponse(
            accessConditions, timeout, context).getStatusCode());
        // END: com.azure.storage.blob.ContainerClient.deleteWithResponse#ContainerAccessConditions-Duration-Context
    }

    /**
     * Code snippet for {@link ContainerClient#getProperties()}
     */
    public void getProperties() {
        // BEGIN: com.azure.storage.blob.ContainerClient.getProperties
        ContainerProperties properties = client.getProperties();
        System.out.printf("Public Access Type: %s, Legal Hold? %b, Immutable? %b%n",
            properties.getBlobPublicAccess(),
            properties.hasLegalHold(),
            properties.hasImmutabilityPolicy());
        // END: com.azure.storage.blob.ContainerClient.getProperties
    }

    /**
     * Code snippet for {@link ContainerClient#getPropertiesWithResponse(LeaseAccessConditions, Duration, Context)}
     */
    public void getProperties2() {
        // BEGIN: com.azure.storage.blob.ContainerClient.getPropertiesWithResponse#LeaseAccessConditions-Duration-Context
        LeaseAccessConditions accessConditions = new LeaseAccessConditions().setLeaseId(leaseId);
        Context context = new Context("Key", "Value");

        ContainerProperties properties = client.getPropertiesWithResponse(accessConditions, timeout, context).getValue();
        System.out.printf("Public Access Type: %s, Legal Hold? %b, Immutable? %b%n",
            properties.getBlobPublicAccess(),
            properties.hasLegalHold(),
            properties.hasImmutabilityPolicy());
        // END: com.azure.storage.blob.ContainerClient.getPropertiesWithResponse#LeaseAccessConditions-Duration-Context
    }

    /**
     * Code snippet for {@link ContainerClient#setMetadata(Metadata)}
     */
    public void setMetadata() {
        // BEGIN: com.azure.storage.blob.ContainerClient.setMetadata#Metadata
        Metadata metadata = new Metadata(Collections.singletonMap("metadata", "value"));

        try {
            client.setMetadata(metadata);
            System.out.printf("Set metadata completed with status %n");
        } catch (UnsupportedOperationException error) {
            System.out.printf("Fail while setting metadata %n");
        }
        // END: com.azure.storage.blob.ContainerClient.setMetadata#Metadata
    }

    /**
     * Code snippet for
     * {@link ContainerClient#setMetadataWithResponse(Metadata, ContainerAccessConditions, Duration, Context)}
     */
    public void setMetadata2() {
        // BEGIN: com.azure.storage.blob.ContainerClient.setMetadataWithResponse#Metadata-ContainerAccessConditions-Duration-Context
        Metadata metadata = new Metadata(Collections.singletonMap("metadata", "value"));
        ContainerAccessConditions accessConditions = new ContainerAccessConditions()
            .setLeaseAccessConditions(new LeaseAccessConditions().setLeaseId(leaseId))
            .setModifiedAccessConditions(new ModifiedAccessConditions()
                .setIfUnmodifiedSince(OffsetDateTime.now().minusDays(3)));
        Context context = new Context("Key", "Value");

        System.out.printf("Set metadata completed with status %d%n",
            client.setMetadataWithResponse(metadata, accessConditions, timeout, context).getStatusCode());
        // END: com.azure.storage.blob.ContainerClient.setMetadataWithResponse#Metadata-ContainerAccessConditions-Duration-Context
    }

    /**
     * Code snippet for {@link ContainerClient#getAccessPolicy()}
     */
    public void getAccessPolicy() {
        // BEGIN: com.azure.storage.blob.ContainerClient.getAccessPolicy
        ContainerAccessPolicies accessPolicies = client.getAccessPolicy();
        System.out.printf("Blob Access Type: %s%n", accessPolicies.getBlobAccessType());

        for (SignedIdentifier identifier : accessPolicies.getIdentifiers()) {
            System.out.printf("Identifier Name: %s, Permissions %s%n",
                identifier.getId(),
                identifier.getAccessPolicy().getPermission());
        }
        // END: com.azure.storage.blob.ContainerClient.getAccessPolicy
    }

    /**
     * Code snippet for {@link ContainerClient#getAccessPolicyWithResponse(LeaseAccessConditions, Duration, Context)}
     */
    public void getAccessPolicy2() {
        // BEGIN: com.azure.storage.blob.ContainerClient.getAccessPolicyWithResponse#LeaseAccessConditions-Duration-Context
        LeaseAccessConditions accessConditions = new LeaseAccessConditions().setLeaseId(leaseId);
        Context context = new Context("Key", "Value");
        ContainerAccessPolicies accessPolicies = client.getAccessPolicyWithResponse(accessConditions, timeout, context).getValue();
        System.out.printf("Blob Access Type: %s%n", accessPolicies.getBlobAccessType());

        for (SignedIdentifier identifier : accessPolicies.getIdentifiers()) {
            System.out.printf("Identifier Name: %s, Permissions %s%n",
                identifier.getId(),
                identifier.getAccessPolicy().getPermission());
        }
        // END: com.azure.storage.blob.ContainerClient.getAccessPolicyWithResponse#LeaseAccessConditions-Duration-Context
    }

    /**
     * Code snippet for {@link ContainerClient#setAccessPolicy(PublicAccessType, List)}
     */
    public void setAccessPolicy() {
        // BEGIN: com.azure.storage.blob.ContainerClient.setAccessPolicy#PublicAccessType-List
        SignedIdentifier identifier = new SignedIdentifier()
            .setId("name")
            .setAccessPolicy(new AccessPolicy()
                .setStart(OffsetDateTime.now())
                .setExpiry(OffsetDateTime.now().plusDays(7))
                .setPermission("permissionString"));

        try {
            client.setAccessPolicy(PublicAccessType.CONTAINER, Collections.singletonList(identifier));
            System.out.printf("Set Access Policy completed %n");
        } catch (UnsupportedOperationException error) {
            System.out.printf("Set Access Policy completed %s%n", error);
        }
        // END: com.azure.storage.blob.ContainerClient.setAccessPolicy#PublicAccessType-List
    }

    /**
     * Code snippet for
     * {@link ContainerClient#setAccessPolicyWithResponse(
     * PublicAccessType, List, ContainerAccessConditions, Duration, Context)}
     */
    public void setAccessPolicy2() {
        // BEGIN: com.azure.storage.blob.ContainerClient.setAccessPolicyWithResponse#PublicAccessType-List-ContainerAccessConditions-Duration-Context
        SignedIdentifier identifier = new SignedIdentifier()
            .setId("name")
            .setAccessPolicy(new AccessPolicy()
                .setStart(OffsetDateTime.now())
                .setExpiry(OffsetDateTime.now().plusDays(7))
                .setPermission("permissionString"));

        ContainerAccessConditions accessConditions = new ContainerAccessConditions()
            .setLeaseAccessConditions(new LeaseAccessConditions().setLeaseId(leaseId))
            .setModifiedAccessConditions(new ModifiedAccessConditions()
                .setIfUnmodifiedSince(OffsetDateTime.now().minusDays(3)));

        Context context = new Context("Key", "Value");

        System.out.printf("Set access policy completed with status %d%n",
            client.setAccessPolicyWithResponse(PublicAccessType.CONTAINER,
                Collections.singletonList(identifier),
                accessConditions,
                timeout,
                context).getStatusCode());
        // END: com.azure.storage.blob.ContainerClient.setAccessPolicyWithResponse#PublicAccessType-List-ContainerAccessConditions-Duration-Context
    }

    /**
     * Code snippet for {@link ContainerClient#listBlobsFlat()}
     */
    public void listBlobsFlat() {
        // BEGIN: com.azure.storage.blob.ContainerClient.listBlobsFlat
        client.listBlobsFlat().forEach(blob ->
            System.out.printf("Name: %s, Directory? %b%n", blob.getName(), blob.getIsPrefix()));
        // END: com.azure.storage.blob.ContainerClient.listBlobsFlat
    }

    /**
     * Code snippet for {@link ContainerClient#listBlobsFlat(ListBlobsOptions, Duration)}
     */
    public void listBlobsFlat2() {
        // BEGIN: com.azure.storage.blob.ContainerClient.listBlobsFlat#ListBlobsOptions-Duration
        ListBlobsOptions options = new ListBlobsOptions()
            .setPrefix("prefixToMatch")
            .setDetails(new BlobListDetails()
                .setDeletedBlobs(true)
                .setSnapshots(true));

        client.listBlobsFlat(options, timeout).forEach(blob ->
            System.out.printf("Name: %s, Directory? %b, Deleted? %b, Snapshot ID: %s%n",
                blob.getName(),
                blob.getIsPrefix(),
                blob.getDeleted(),
                blob.getSnapshot()));
        // END: com.azure.storage.blob.ContainerClient.listBlobsFlat#ListBlobsOptions-Duration
    }

    /**
     * Code snippet for {@link ContainerClient#listBlobsHierarchy(String)}
     */
    public void listBlobsHierarchy() {
        // BEGIN: com.azure.storage.blob.ContainerClient.listBlobsHierarchy#String
        client.listBlobsHierarchy("directoryName").forEach(blob ->
            System.out.printf("Name: %s, Directory? %b%n", blob.getName(), blob.getIsPrefix()));
        // END: com.azure.storage.blob.ContainerClient.listBlobsHierarchy#String
    }

    /**
     * Code snippet for {@link ContainerClient#listBlobsHierarchy(String, ListBlobsOptions, Duration)}
     */
    public void listBlobsHierarchy2() {
        // BEGIN: com.azure.storage.blob.ContainerClient.listBlobsHierarchy#String-ListBlobsOptions-Duration
        ListBlobsOptions options = new ListBlobsOptions()
            .setPrefix("directoryName")
            .setDetails(new BlobListDetails()
                .setDeletedBlobs(true)
                .setSnapshots(true));

        client.listBlobsHierarchy("/", options, timeout).forEach(blob ->
            System.out.printf("Name: %s, Directory? %b, Deleted? %b, Snapshot ID: %s%n",
                blob.getName(),
                blob.getIsPrefix(),
                blob.getDeleted(),
                blob.getSnapshot()));
        // END: com.azure.storage.blob.ContainerClient.listBlobsHierarchy#String-ListBlobsOptions-Duration
    }

    /**
     * Code snippet for {@link ContainerClient#acquireLease(String, int)}
     */
    public void acquireLease() {
        // BEGIN: com.azure.storage.blob.ContainerClient.acquireLease#String-int
        System.out.printf("Lease ID: %s%n", client.acquireLease(proposedId, leaseDuration));
        // END: com.azure.storage.blob.ContainerClient.acquireLease#String-int
    }

    /**
     * Code snippet for
     * {@link ContainerClient#acquireLeaseWithResponse(String, int, ModifiedAccessConditions, Duration, Context)}
     */
    public void acquireLease2() {
        // BEGIN: com.azure.storage.blob.ContainerClient.acquireLeaseWithResponse#String-int-ModifiedAccessConditions-Duration-Context
        ModifiedAccessConditions accessConditions = new ModifiedAccessConditions()
            .setIfUnmodifiedSince(OffsetDateTime.now().minusDays(3));

        Context context = new Context("Key", "Value");

        System.out.printf("Lease ID: %s%n",
            client.acquireLeaseWithResponse(proposedId, leaseDuration, accessConditions, timeout, context).getValue());
        // END: com.azure.storage.blob.ContainerClient.acquireLeaseWithResponse#String-int-ModifiedAccessConditions-Duration-Context
    }

    /**
     * Code snippet for {@link ContainerClient#renewLease(String)}
     */
    public void renewLease() {
        // BEGIN: com.azure.storage.blob.ContainerClient.renewLease#String
        System.out.printf("Renewed Lease ID: %s%n", client.renewLease(leaseId));
        // END: com.azure.storage.blob.ContainerClient.renewLease#String
    }

    /**
     * Code snippet for {@link ContainerClient#renewLease(String, ModifiedAccessConditions, Duration)}
     */
    public void renewLease2() {
        // BEGIN: com.azure.storage.blob.ContainerClient.renewLease#String-ModifiedAccessConditions-Duration
        ModifiedAccessConditions accessConditions = new ModifiedAccessConditions()
            .setIfUnmodifiedSince(OffsetDateTime.now().minusDays(3));

        System.out.printf("Renewed Lease ID: %s%n", client.renewLease(leaseId, accessConditions, timeout));
        // END: com.azure.storage.blob.ContainerClient.renewLease#String-ModifiedAccessConditions-Duration
    }

    /**
     * Code snippet for
     * {@link ContainerClient#renewLeaseWithResponse(String, ModifiedAccessConditions, Duration, Context)}
     */
    public void renewLease3() {
        // BEGIN: com.azure.storage.blob.ContainerClient.renewLeaseWithResponse#String-ModifiedAccessConditions-Duration-Context
        ModifiedAccessConditions accessConditions = new ModifiedAccessConditions()
            .setIfUnmodifiedSince(OffsetDateTime.now().minusDays(3));

        Context context = new Context("Key", "Value");

        System.out.printf("Renewed Lease ID: %s%n", client.renewLeaseWithResponse(leaseId, accessConditions, timeout, context));
        // END: com.azure.storage.blob.ContainerClient.renewLeaseWithResponse#String-ModifiedAccessConditions-Duration-Context
    }

    /**
     * Code snippet for {@link ContainerClient#releaseLease(String)}
     */
    public void releaseLease() {
        // BEGIN: com.azure.storage.blob.ContainerClient.releaseLease#String
        try {
            client.releaseLease(leaseId);
            System.out.printf("Release lease completed %n");
        } catch (UnsupportedOperationException error) {
            System.out.printf("Release lease completed %s%n", error);
        }
        // END: com.azure.storage.blob.ContainerClient.releaseLease#String
    }

    /**
     * Code snippet for
     * {@link ContainerClient#releaseLeaseWithResponse(String, ModifiedAccessConditions, Duration, Context)}
     */
    public void releaseLease2() {
        // BEGIN: com.azure.storage.blob.ContainerClient.releaseLeaseWithResponse#String-ModifiedAccessConditions-Duration-Context
        ModifiedAccessConditions accessConditions = new ModifiedAccessConditions()
            .setIfUnmodifiedSince(OffsetDateTime.now().minusDays(3));

        Context context = new Context("Key", "Value");

        System.out.printf("Release lease completed with status %d%n",
            client.releaseLeaseWithResponse(leaseId, accessConditions, timeout, context).getStatusCode());
        // END: com.azure.storage.blob.ContainerClient.releaseLeaseWithResponse#String-ModifiedAccessConditions-Duration-Context
    }

    /**
     * Code snippet for {@link ContainerClient#breakLease()}
     */
    public void breakLease() {
        // BEGIN: com.azure.storage.blob.ContainerClient.breakLease
        System.out.printf("Broken lease had %d seconds remaining on the lease%n",
            client.breakLease().getSeconds());
        // END: com.azure.storage.blob.ContainerClient.breakLease
    }

    /**
     * Code snippet for
     * {@link ContainerClient#breakLeaseWithResponse(Integer, ModifiedAccessConditions, Duration, Context)}
     */
    public void breakLease2() {
        // BEGIN: com.azure.storage.blob.ContainerClient.breakLeaseWithResponse#Integer-ModifiedAccessConditions-Duration-Context
        ModifiedAccessConditions accessConditions = new ModifiedAccessConditions()
            .setIfUnmodifiedSince(OffsetDateTime.now().minusDays(3));

        Context context = new Context("Key", "Value");

        System.out.printf("Broken lease had %d seconds remaining on the lease%n",
            client.breakLeaseWithResponse(10, accessConditions, timeout, context).getValue().getSeconds());
        // END: com.azure.storage.blob.ContainerClient.breakLeaseWithResponse#Integer-ModifiedAccessConditions-Duration-Context
    }

    /**
     * Code snippet for {@link ContainerClient#changeLease(String, String)}
     */
    public void changeLease() {
        // BEGIN: com.azure.storage.blob.ContainerClient.changeLease#String-String
        System.out.printf("Changed Lease ID: %s%n", client.changeLease(leaseId, proposedId));
        // END: com.azure.storage.blob.ContainerClient.changeLease#String-String
    }

    /**
     * Code snippet for
     * {@link ContainerClient#changeLeaseWithResponse(String, String, ModifiedAccessConditions, Duration, Context)}
     */
    public void changeLease2() {
        // BEGIN: com.azure.storage.blob.ContainerClient.changeLeaseWithResponse#String-String-ModifiedAccessConditions-Duration-Context
        ModifiedAccessConditions accessConditions = new ModifiedAccessConditions()
            .setIfUnmodifiedSince(OffsetDateTime.now().minusDays(3));

        Context context = new Context("Key", "Value");

        System.out.printf("Changed Lease ID: %s%n",
            client.changeLeaseWithResponse(leaseId, proposedId, accessConditions, timeout, context).getValue());
        // END: com.azure.storage.blob.ContainerClient.changeLeaseWithResponse#String-String-ModifiedAccessConditions-Duration-Context
    }

    /**
     * Code snippet for {@link ContainerClient#getAccountInfo(Duration)}
     */
    public void getAccountInfo() {
        // BEGIN: com.azure.storage.blob.ContainerClient.getAccountInfo#Duration
        StorageAccountInfo accountInfo = client.getAccountInfo(timeout);
        System.out.printf("Account Kind: %s, SKU: %s%n", accountInfo.getAccountKind(), accountInfo.getSkuName());
        // END: com.azure.storage.blob.ContainerClient.getAccountInfo#Duration
    }

    /**
     * Code snippet for {@link ContainerClient#getAccountInfoWithResponse(Duration, Context)}
     */
    public void getAccountInfo2() {
        // BEGIN: com.azure.storage.blob.ContainerClient.getAccountInfoWithResponse#Duration-Context
        Context context = new Context("Key", "Value");
<<<<<<< HEAD
        StorageAccountInfo accountInfo = client.getAccountInfoWithResponse(timeout, context).getValue();
        System.out.printf("Account Kind: %s, SKU: %s%n", accountInfo.accountKind(), accountInfo.skuName());
=======
        StorageAccountInfo accountInfo = client.getAccountInfoWithResponse(timeout, context).value();
        System.out.printf("Account Kind: %s, SKU: %s%n", accountInfo.getAccountKind(), accountInfo.getSkuName());
>>>>>>> 9f362581
        // END: com.azure.storage.blob.ContainerClient.getAccountInfoWithResponse#Duration-Context
    }
}<|MERGE_RESOLUTION|>--- conflicted
+++ resolved
@@ -620,13 +620,8 @@
     public void getAccountInfo2() {
         // BEGIN: com.azure.storage.blob.ContainerClient.getAccountInfoWithResponse#Duration-Context
         Context context = new Context("Key", "Value");
-<<<<<<< HEAD
         StorageAccountInfo accountInfo = client.getAccountInfoWithResponse(timeout, context).getValue();
-        System.out.printf("Account Kind: %s, SKU: %s%n", accountInfo.accountKind(), accountInfo.skuName());
-=======
-        StorageAccountInfo accountInfo = client.getAccountInfoWithResponse(timeout, context).value();
         System.out.printf("Account Kind: %s, SKU: %s%n", accountInfo.getAccountKind(), accountInfo.getSkuName());
->>>>>>> 9f362581
         // END: com.azure.storage.blob.ContainerClient.getAccountInfoWithResponse#Duration-Context
     }
 }