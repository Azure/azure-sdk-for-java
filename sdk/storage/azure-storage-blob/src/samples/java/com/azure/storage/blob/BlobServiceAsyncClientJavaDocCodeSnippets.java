// Copyright (c) Microsoft Corporation. All rights reserved.
// Licensed under the MIT License.

package com.azure.storage.blob;

import com.azure.core.util.Context;

import com.azure.storage.common.AccountSASPermission;
import com.azure.storage.common.AccountSASResourceType;
import com.azure.storage.common.AccountSASService;
import com.azure.storage.common.Constants;
import com.azure.storage.common.IPRange;
import com.azure.storage.common.SASProtocol;
import com.azure.storage.blob.models.ContainerListDetails;
import com.azure.storage.blob.models.ListContainersOptions;
import com.azure.storage.blob.models.Logging;
import com.azure.storage.blob.models.Metadata;
import com.azure.storage.blob.models.Metrics;
import com.azure.storage.blob.models.PublicAccessType;
import com.azure.storage.blob.models.RetentionPolicy;
import com.azure.storage.blob.models.StorageServiceProperties;

import java.util.Collections;
import java.time.OffsetDateTime;

/**
 * Code snippets for {@link BlobServiceAsyncClient}
 */
@SuppressWarnings({"unused"})
public class BlobServiceAsyncClientJavaDocCodeSnippets {

    private BlobServiceAsyncClient client = JavaDocCodeSnippetsHelpers.getBlobServiceAsyncClient();

    /**
     * Generates a code sample for using {@link BlobServiceAsyncClient#generateAccountSAS(AccountSASService,
     * AccountSASResourceType, AccountSASPermission, OffsetDateTime, OffsetDateTime, String, IPRange, SASProtocol)}
     */
    public void generateAccountSAS() {
        // BEGIN: com.azure.storage.blob.blobServiceAsyncClient.generateAccountSAS#AccountSASService-AccountSASResourceType-AccountSASPermission-OffsetDateTime-OffsetDateTime-String-IPRange-SASProtocol
        AccountSASService service = new AccountSASService()
            .setBlob(true)
            .setFile(true)
            .setQueue(true)
            .setTable(true);
        AccountSASResourceType resourceType = new AccountSASResourceType()
            .setContainer(true)
            .setObject(true)
            .setService(true);
        AccountSASPermission permission = new AccountSASPermission()
            .setRead(true)
            .setAdd(true)
            .setCreate(true)
            .setWrite(true)
            .setDelete(true)
            .setList(true)
            .setProcessMessages(true)
            .setUpdate(true);
        OffsetDateTime startTime = OffsetDateTime.now().minusDays(1);
        OffsetDateTime expiryTime = OffsetDateTime.now().plusDays(1);
        IPRange ipRange = new IPRange()
            .setIpMin("0.0.0.0")
            .setIpMax("255.255.255.255");
        SASProtocol sasProtocol = SASProtocol.HTTPS_HTTP;
        String version = Constants.HeaderConstants.TARGET_STORAGE_VERSION;

        String sas = client.generateAccountSAS(service, resourceType, permission, expiryTime, startTime, version,
            ipRange, sasProtocol);
        // END: com.azure.storage.blob.blobServiceAsyncClient.generateAccountSAS#AccountSASService-AccountSASResourceType-AccountSASPermission-OffsetDateTime-OffsetDateTime-String-IPRange-SASProtocol
    }

    /**
     * Code snippet for {@link BlobServiceAsyncClient#getContainerAsyncClient(String)}
     */
    public void getContainerClient() {
        // BEGIN: com.azure.storage.blob.BlobServiceAsyncClient.getContainerAsyncClient#String
        ContainerAsyncClient containerAsyncClient = client.getContainerAsyncClient("containerName");
        // END: com.azure.storage.blob.BlobServiceAsyncClient.getContainerAsyncClient#String
    }

    /**
     * Code snippet for {@link BlobServiceAsyncClient#createContainer(String)}
     */
    public void createContainer() {
        // BEGIN: com.azure.storage.blob.BlobServiceAsyncClient.createContainer#String
        ContainerAsyncClient containerAsyncClient =
            client.createContainer("containerName").block();
        // END: com.azure.storage.blob.BlobServiceAsyncClient.createContainer#String
    }

    /**
     * Code snippet for {@link BlobServiceAsyncClient#createContainerWithResponse(String, Metadata, PublicAccessType)}
     */
    public void createContainerWithResponse() {
        // BEGIN: com.azure.storage.blob.BlobServiceAsyncClient.createContainerWithResponse#String-Metadata-PublicAccessType
        Metadata metadata = new Metadata(Collections.singletonMap("metadata", "value"));

        ContainerAsyncClient containerClient =
            client.createContainerWithResponse("containerName", metadata, PublicAccessType.CONTAINER).block().getValue();
        // END: com.azure.storage.blob.BlobServiceAsyncClient.createContainerWithResponse#String-Metadata-PublicAccessType
    }

    /**
     * Code snippet for {@link BlobServiceAsyncClient#deleteContainer(String)}
     */
    public void deleteContainer() {
        // BEGIN: com.azure.storage.blob.BlobServiceAsyncClient.deleteContainer#String
        client.deleteContainer("containerName").subscribe(
            response -> System.out.printf("Delete container completed%n"),
            error -> System.out.printf("Delete container failed: %s%n", error));
        // END: com.azure.storage.blob.BlobServiceAsyncClient.deleteContainer#String
    }

    /**
     * Code snippet for {@link BlobServiceAsyncClient#deleteContainerWithResponse(String, Context)}
     */
    public void deleteContainerWithResponse() {
        // BEGIN: com.azure.storage.blob.BlobServiceAsyncClient.deleteContainerWithResponse#String-Context
        Context context = new Context("Key", "Value");
        client.deleteContainerWithResponse("containerName").subscribe(response ->
            System.out.printf("Delete container completed with status %d%n", response.getStatusCode()));
        // END: com.azure.storage.blob.BlobServiceAsyncClient.deleteContainerWithResponse#String-Context
    }

    /**
     * Code snippets for {@link BlobServiceAsyncClient#listContainers()} and
     * {@link BlobServiceAsyncClient#listContainers(ListContainersOptions)}
     */
    public void listContainers() {
        // BEGIN: com.azure.storage.blob.BlobServiceAsyncClient.listContainers
        client.listContainers().subscribe(container -> System.out.printf("Name: %s%n", container.getName()));
        // END: com.azure.storage.blob.BlobServiceAsyncClient.listContainers

        // BEGIN: com.azure.storage.blob.BlobServiceAsyncClient.listContainers#ListContainersOptions
        ListContainersOptions options = new ListContainersOptions()
            .setPrefix("containerNamePrefixToMatch")
            .setDetails(new ContainerListDetails().setMetadata(true));

        client.listContainers(options).subscribe(container -> System.out.printf("Name: %s%n", container.getName()));
        // END: com.azure.storage.blob.BlobServiceAsyncClient.listContainers#ListContainersOptions
    }

    /**
     * Code snippet for {@link BlobServiceAsyncClient#getProperties()}
     */
    public void getProperties() {
        // BEGIN: com.azure.storage.blob.BlobServiceAsyncClient.getProperties
        client.getProperties().subscribe(response ->
            System.out.printf("Hour metrics enabled: %b, Minute metrics enabled: %b%n",
                response.getHourMetrics().getEnabled(),
                response.getMinuteMetrics().getEnabled()));
        // END: com.azure.storage.blob.BlobServiceAsyncClient.getProperties
    }

    /**
     * Code snippet for {@link BlobServiceAsyncClient#getPropertiesWithResponse()}
     */
    public void getPropertiesWithResponse() {
        // BEGIN: com.azure.storage.blob.BlobServiceAsyncClient.getPropertiesWithResponse
        client.getPropertiesWithResponse().subscribe(response ->
            System.out.printf("Hour metrics enabled: %b, Minute metrics enabled: %b%n",
<<<<<<< HEAD
                response.getValue().hourMetrics().enabled(),
                response.getValue().minuteMetrics().enabled()));
=======
                response.value().getHourMetrics().getEnabled(),
                response.value().getMinuteMetrics().getEnabled()));
>>>>>>> 9f362581
        // END: com.azure.storage.blob.BlobServiceAsyncClient.getPropertiesWithResponse
    }

    /**
     * Code snippet for {@link BlobServiceAsyncClient#setProperties(StorageServiceProperties)}
     */
    public void setProperties() {
        // BEGIN: com.azure.storage.blob.BlobServiceAsyncClient.setProperties#StorageServiceProperties
        RetentionPolicy loggingRetentionPolicy = new RetentionPolicy().setEnabled(true).setDays(3);
        RetentionPolicy metricsRetentionPolicy = new RetentionPolicy().setEnabled(true).setDays(1);

        StorageServiceProperties properties = new StorageServiceProperties()
            .setLogging(new Logging()
                .setWrite(true)
                .setDelete(true)
                .setRetentionPolicy(loggingRetentionPolicy))
            .setHourMetrics(new Metrics()
                .setEnabled(true)
                .setRetentionPolicy(metricsRetentionPolicy))
            .setMinuteMetrics(new Metrics()
                .setEnabled(true)
                .setRetentionPolicy(metricsRetentionPolicy));

        client.setProperties(properties).subscribe(
            response -> System.out.printf("Setting properties completed%n"),
            error -> System.out.printf("Setting properties failed: %s%n", error));
        // END: com.azure.storage.blob.BlobServiceAsyncClient.setProperties#StorageServiceProperties
    }

    /**
     * Code snippet for {@link BlobServiceAsyncClient#setPropertiesWithResponse(StorageServiceProperties)}
     */
    public void setPropertiesWithResponse() {
        // BEGIN: com.azure.storage.blob.BlobServiceAsyncClient.setPropertiesWithResponse#StorageServiceProperties
        RetentionPolicy loggingRetentionPolicy = new RetentionPolicy().setEnabled(true).setDays(3);
        RetentionPolicy metricsRetentionPolicy = new RetentionPolicy().setEnabled(true).setDays(1);

        StorageServiceProperties properties = new StorageServiceProperties()
            .setLogging(new Logging()
                .setWrite(true)
                .setDelete(true)
                .setRetentionPolicy(loggingRetentionPolicy))
            .setHourMetrics(new Metrics()
                .setEnabled(true)
                .setRetentionPolicy(metricsRetentionPolicy))
            .setMinuteMetrics(new Metrics()
                .setEnabled(true)
                .setRetentionPolicy(metricsRetentionPolicy));

        client.setPropertiesWithResponse(properties).subscribe(response ->
            System.out.printf("Setting properties completed with status %d%n", response.getStatusCode()));
        // END: com.azure.storage.blob.BlobServiceAsyncClient.setPropertiesWithResponse#StorageServiceProperties
    }

    /**
     * Code snippet for {@link BlobServiceAsyncClient#getUserDelegationKey(OffsetDateTime, OffsetDateTime)}
     */
    public void getUserDelegationKey() {
        OffsetDateTime delegationKeyStartTime = OffsetDateTime.now();
        OffsetDateTime delegationKeyExpiryTime = OffsetDateTime.now().plusDays(7);
        // BEGIN: com.azure.storage.blob.BlobServiceAsyncClient.getUserDelegationKey#OffsetDateTime-OffsetDateTime
        client.getUserDelegationKey(delegationKeyStartTime, delegationKeyExpiryTime).subscribe(response ->
            System.out.printf("User delegation key: %s%n", response.getValue()));
        // END: com.azure.storage.blob.BlobServiceAsyncClient.getUserDelegationKey#OffsetDateTime-OffsetDateTime
    }

    /**
     * Code snippet for {@link BlobServiceAsyncClient#getUserDelegationKeyWithResponse(OffsetDateTime, OffsetDateTime)}
     */
    public void getUserDelegationKeyWithResponse() {
        OffsetDateTime delegationKeyStartTime = OffsetDateTime.now();
        OffsetDateTime delegationKeyExpiryTime = OffsetDateTime.now().plusDays(7);
        // BEGIN: com.azure.storage.blob.BlobServiceAsyncClient.getUserDelegationKeyWithResponse#OffsetDateTime-OffsetDateTime
        client.getUserDelegationKeyWithResponse(delegationKeyStartTime, delegationKeyExpiryTime).subscribe(response ->
<<<<<<< HEAD
            System.out.printf("User delegation key: %s%n", response.getValue().value()));
=======
            System.out.printf("User delegation key: %s%n", response.value().getValue()));
>>>>>>> 9f362581
        // END: com.azure.storage.blob.BlobServiceAsyncClient.getUserDelegationKeyWithResponse#OffsetDateTime-OffsetDateTime
    }

    /**
     * Code snippets for {@link BlobServiceAsyncClient#getStatistics()}
     */
    public void getStatistics() {
        // BEGIN: com.azure.storage.blob.BlobServiceAsyncClient.getStatistics
        client.getStatistics().subscribe(response ->
            System.out.printf("Geo-replication status: %s%n", response.getGeoReplication().getStatus()));
        // END: com.azure.storage.blob.BlobServiceAsyncClient.getStatistics
    }

    /**
     * Code snippets for {@link BlobServiceAsyncClient#getStatisticsWithResponse()}
     */
    public void getStatisticsWithResponse() {
        // BEGIN: com.azure.storage.blob.BlobServiceAsyncClient.getStatisticsWithResponse
        client.getStatisticsWithResponse().subscribe(response ->
<<<<<<< HEAD
            System.out.printf("Geo-replication status: %s%n", response.getValue().geoReplication().status()));
=======
            System.out.printf("Geo-replication status: %s%n", response.value().getGeoReplication().getStatus()));
>>>>>>> 9f362581
        // END: com.azure.storage.blob.BlobServiceAsyncClient.getStatisticsWithResponse
    }

    /**
     * Code snippet for {@link BlobServiceAsyncClient#getAccountInfo}
     */
    public void getAccountInfo() {
        // BEGIN: com.azure.storage.blob.BlobServiceAsyncClient.getAccountInfo
        client.getAccountInfo().subscribe(response ->
            System.out.printf("Account kind: %s, SKU: %s%n", response.getAccountKind(), response.getSkuName()));
        // END: com.azure.storage.blob.BlobServiceAsyncClient.getAccountInfo
    }

    /**
     * Code snippet for {@link BlobServiceAsyncClient#getAccountInfoWithResponse}
     */
    public void getAccountInfoWithResponse() {
        // BEGIN: com.azure.storage.blob.BlobServiceAsyncClient.getAccountInfoWithResponse
        client.getAccountInfoWithResponse().subscribe(response ->
<<<<<<< HEAD
            System.out.printf("Account kind: %s, SKU: %s%n", response.getValue().accountKind(), response.getValue().skuName()));
=======
            System.out.printf("Account kind: %s, SKU: %s%n", response.value().getAccountKind(), response.value().getSkuName()));
>>>>>>> 9f362581
        // END: com.azure.storage.blob.BlobServiceAsyncClient.getAccountInfoWithResponse
    }
}<|MERGE_RESOLUTION|>--- conflicted
+++ resolved
@@ -158,13 +158,8 @@
         // BEGIN: com.azure.storage.blob.BlobServiceAsyncClient.getPropertiesWithResponse
         client.getPropertiesWithResponse().subscribe(response ->
             System.out.printf("Hour metrics enabled: %b, Minute metrics enabled: %b%n",
-<<<<<<< HEAD
-                response.getValue().hourMetrics().enabled(),
-                response.getValue().minuteMetrics().enabled()));
-=======
-                response.value().getHourMetrics().getEnabled(),
-                response.value().getMinuteMetrics().getEnabled()));
->>>>>>> 9f362581
+                response.getValue().getHourMetrics().getEnabled(),
+                response.getValue().getMinuteMetrics().getEnabled()));
         // END: com.azure.storage.blob.BlobServiceAsyncClient.getPropertiesWithResponse
     }
 
@@ -239,11 +234,7 @@
         OffsetDateTime delegationKeyExpiryTime = OffsetDateTime.now().plusDays(7);
         // BEGIN: com.azure.storage.blob.BlobServiceAsyncClient.getUserDelegationKeyWithResponse#OffsetDateTime-OffsetDateTime
         client.getUserDelegationKeyWithResponse(delegationKeyStartTime, delegationKeyExpiryTime).subscribe(response ->
-<<<<<<< HEAD
-            System.out.printf("User delegation key: %s%n", response.getValue().value()));
-=======
-            System.out.printf("User delegation key: %s%n", response.value().getValue()));
->>>>>>> 9f362581
+            System.out.printf("User delegation key: %s%n", response.getValue().getValue()));
         // END: com.azure.storage.blob.BlobServiceAsyncClient.getUserDelegationKeyWithResponse#OffsetDateTime-OffsetDateTime
     }
 
@@ -263,11 +254,7 @@
     public void getStatisticsWithResponse() {
         // BEGIN: com.azure.storage.blob.BlobServiceAsyncClient.getStatisticsWithResponse
         client.getStatisticsWithResponse().subscribe(response ->
-<<<<<<< HEAD
-            System.out.printf("Geo-replication status: %s%n", response.getValue().geoReplication().status()));
-=======
-            System.out.printf("Geo-replication status: %s%n", response.value().getGeoReplication().getStatus()));
->>>>>>> 9f362581
+            System.out.printf("Geo-replication status: %s%n", response.getValue().getGeoReplication().getStatus()));
         // END: com.azure.storage.blob.BlobServiceAsyncClient.getStatisticsWithResponse
     }
 
@@ -287,11 +274,8 @@
     public void getAccountInfoWithResponse() {
         // BEGIN: com.azure.storage.blob.BlobServiceAsyncClient.getAccountInfoWithResponse
         client.getAccountInfoWithResponse().subscribe(response ->
-<<<<<<< HEAD
-            System.out.printf("Account kind: %s, SKU: %s%n", response.getValue().accountKind(), response.getValue().skuName()));
-=======
-            System.out.printf("Account kind: %s, SKU: %s%n", response.value().getAccountKind(), response.value().getSkuName()));
->>>>>>> 9f362581
+            System.out.printf("Account kind: %s, SKU: %s%n", response.getValue().getAccountKind(),
+                response.getValue().getSkuName()));
         // END: com.azure.storage.blob.BlobServiceAsyncClient.getAccountInfoWithResponse
     }
 }