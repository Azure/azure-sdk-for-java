// Copyright (c) Microsoft Corporation. All rights reserved.
// Licensed under the MIT License.

package com.azure.storage.blob;

import com.azure.core.util.Context;
import com.azure.storage.blob.models.BlobContainerListDetails;
import com.azure.storage.blob.models.ListBlobContainersOptions;
import com.azure.storage.blob.models.Logging;
import com.azure.storage.blob.models.Metrics;
import com.azure.storage.blob.models.PublicAccessType;
import com.azure.storage.blob.models.RetentionPolicy;
import com.azure.storage.blob.models.StorageServiceProperties;
<<<<<<< HEAD

=======
import com.azure.storage.common.AccountSASPermission;
import com.azure.storage.common.AccountSASResourceType;
import com.azure.storage.common.AccountSASService;
import com.azure.storage.common.Constants;
import com.azure.storage.common.IPRange;
import com.azure.storage.common.SASProtocol;
>>>>>>> c31d1c94
import java.time.OffsetDateTime;
import java.util.Collections;
import java.util.Map;

/**
 * Code snippets for {@link BlobServiceAsyncClient}
 */
@SuppressWarnings({"unused"})
public class BlobServiceAsyncClientJavaDocCodeSnippets {

    private BlobServiceAsyncClient client = JavaDocCodeSnippetsHelpers.getBlobServiceAsyncClient();

    /**
<<<<<<< HEAD
     * Code snippet for {@link BlobServiceAsyncClient#getContainerAsyncClient(String)}
=======
     * Generates a code sample for using {@link BlobServiceAsyncClient#generateAccountSAS(AccountSASService,
     * AccountSASResourceType, AccountSASPermission, OffsetDateTime, OffsetDateTime, String, IPRange, SASProtocol)}
     */
    public void generateAccountSAS() {
        // BEGIN: com.azure.storage.blob.blobServiceAsyncClient.generateAccountSAS#AccountSASService-AccountSASResourceType-AccountSASPermission-OffsetDateTime-OffsetDateTime-String-IPRange-SASProtocol
        AccountSASService service = new AccountSASService()
            .setBlob(true)
            .setFile(true)
            .setQueue(true)
            .setTable(true);
        AccountSASResourceType resourceType = new AccountSASResourceType()
            .setContainer(true)
            .setObject(true)
            .setService(true);
        AccountSASPermission permission = new AccountSASPermission()
            .setReadPermission(true)
            .setAddPermission(true)
            .setCreatePermission(true)
            .setWritePermission(true)
            .setDeletePermission(true)
            .setListPermission(true)
            .setProcessMessages(true)
            .setUpdatePermission(true);
        OffsetDateTime startTime = OffsetDateTime.now().minusDays(1);
        OffsetDateTime expiryTime = OffsetDateTime.now().plusDays(1);
        IPRange ipRange = new IPRange()
            .setIpMin("0.0.0.0")
            .setIpMax("255.255.255.255");
        SASProtocol sasProtocol = SASProtocol.HTTPS_HTTP;
        String version = Constants.HeaderConstants.TARGET_STORAGE_VERSION;

        String sas = client.generateAccountSAS(service, resourceType, permission, expiryTime, startTime, version,
            ipRange, sasProtocol);
        // END: com.azure.storage.blob.blobServiceAsyncClient.generateAccountSAS#AccountSASService-AccountSASResourceType-AccountSASPermission-OffsetDateTime-OffsetDateTime-String-IPRange-SASProtocol
    }

    /**
     * Code snippet for {@link BlobServiceAsyncClient#getBlobContainerAsyncClient(String)}
>>>>>>> c31d1c94
     */
    public void getContainerClient() {
        // BEGIN: com.azure.storage.blob.BlobServiceAsyncClient.getBlobContainerAsyncClient#String
        BlobContainerAsyncClient blobContainerAsyncClient = client.getBlobContainerAsyncClient("containerName");
        // END: com.azure.storage.blob.BlobServiceAsyncClient.getBlobContainerAsyncClient#String
    }

    /**
     * Code snippet for {@link BlobServiceAsyncClient#createBlobContainer(String)}
     */
    public void createContainer() {
        // BEGIN: com.azure.storage.blob.BlobServiceAsyncClient.createBlobContainer#String
        BlobContainerAsyncClient blobContainerAsyncClient =
            client.createBlobContainer("containerName").block();
        // END: com.azure.storage.blob.BlobServiceAsyncClient.createBlobContainer#String
    }

    /**
     * Code snippet for {@link BlobServiceAsyncClient#createBlobContainerWithResponse(String, Map, PublicAccessType)}
     */
    public void createContainerWithResponse() {
        // BEGIN: com.azure.storage.blob.BlobServiceAsyncClient.createBlobContainerWithResponse#String-Map-PublicAccessType
        Map<String, String> metadata = Collections.singletonMap("metadata", "value");
<<<<<<< HEAD

        ContainerAsyncClient containerClient = client
            .createContainerWithResponse("containerName", metadata, PublicAccessType.CONTAINER).block().getValue();
        // END: com.azure.storage.blob.BlobServiceAsyncClient.createContainerWithResponse#String-Map-PublicAccessType
=======
        BlobContainerAsyncClient containerClient =
            client.createBlobContainerWithResponse("containerName", metadata, PublicAccessType.CONTAINER).block().getValue();
        // END: com.azure.storage.blob.BlobServiceAsyncClient.createBlobContainerWithResponse#String-Map-PublicAccessType
>>>>>>> c31d1c94
    }

    /**
     * Code snippet for {@link BlobServiceAsyncClient#deleteBlobContainer(String)}
     */
    public void deleteContainer() {
        // BEGIN: com.azure.storage.blob.BlobServiceAsyncClient.deleteBlobContainer#String
        client.deleteBlobContainer("containerName").subscribe(
            response -> System.out.printf("Delete container completed%n"),
            error -> System.out.printf("Delete container failed: %s%n", error));
        // END: com.azure.storage.blob.BlobServiceAsyncClient.deleteBlobContainer#String
    }

    /**
     * Code snippet for {@link BlobServiceAsyncClient#deleteBlobContainerWithResponse(String, Context)}
     */
    public void deleteContainerWithResponse() {
        // BEGIN: com.azure.storage.blob.BlobServiceAsyncClient.deleteBlobContainerWithResponse#String-Context
        Context context = new Context("Key", "Value");
        client.deleteBlobContainerWithResponse("containerName").subscribe(response ->
            System.out.printf("Delete container completed with status %d%n", response.getStatusCode()));
        // END: com.azure.storage.blob.BlobServiceAsyncClient.deleteBlobContainerWithResponse#String-Context
    }

    /**
<<<<<<< HEAD
     * Code snippets for {@link BlobServiceAsyncClient#listContainers()} and {@link
     * BlobServiceAsyncClient#listContainers(ListContainersOptions)}
=======
     * Code snippets for {@link BlobServiceAsyncClient#listBlobContainers()} and
     * {@link BlobServiceAsyncClient#listBlobContainers(ListBlobContainersOptions)}
>>>>>>> c31d1c94
     */
    public void listContainers() {
        // BEGIN: com.azure.storage.blob.BlobServiceAsyncClient.listBlobContainers
        client.listBlobContainers().subscribe(container -> System.out.printf("Name: %s%n", container.getName()));
        // END: com.azure.storage.blob.BlobServiceAsyncClient.listBlobContainers

        // BEGIN: com.azure.storage.blob.BlobServiceAsyncClient.listBlobContainers#ListBlobContainersOptions
        ListBlobContainersOptions options = new ListBlobContainersOptions()
            .setPrefix("containerNamePrefixToMatch")
            .setDetails(new BlobContainerListDetails().setRetrieveMetadata(true));

        client.listBlobContainers(options).subscribe(container -> System.out.printf("Name: %s%n", container.getName()));
        // END: com.azure.storage.blob.BlobServiceAsyncClient.listBlobContainers#ListBlobContainersOptions
    }

    /**
     * Code snippet for {@link BlobServiceAsyncClient#getProperties()}
     */
    public void getProperties() {
        // BEGIN: com.azure.storage.blob.BlobServiceAsyncClient.getProperties
        client.getProperties().subscribe(response ->
            System.out.printf("Hour metrics enabled: %b, Minute metrics enabled: %b%n",
                response.getHourMetrics().isEnabled(),
                response.getMinuteMetrics().isEnabled()));
        // END: com.azure.storage.blob.BlobServiceAsyncClient.getProperties
    }

    /**
     * Code snippet for {@link BlobServiceAsyncClient#getPropertiesWithResponse()}
     */
    public void getPropertiesWithResponse() {
        // BEGIN: com.azure.storage.blob.BlobServiceAsyncClient.getPropertiesWithResponse
        client.getPropertiesWithResponse().subscribe(response ->
            System.out.printf("Hour metrics enabled: %b, Minute metrics enabled: %b%n",
                response.getValue().getHourMetrics().isEnabled(),
                response.getValue().getMinuteMetrics().isEnabled()));
        // END: com.azure.storage.blob.BlobServiceAsyncClient.getPropertiesWithResponse
    }

    /**
     * Code snippet for {@link BlobServiceAsyncClient#setProperties(StorageServiceProperties)}
     */
    public void setProperties() {
        // BEGIN: com.azure.storage.blob.BlobServiceAsyncClient.setProperties#StorageServiceProperties
        RetentionPolicy loggingRetentionPolicy = new RetentionPolicy().setEnabled(true).setDays(3);
        RetentionPolicy metricsRetentionPolicy = new RetentionPolicy().setEnabled(true).setDays(1);

        StorageServiceProperties properties = new StorageServiceProperties()
            .setLogging(new Logging()
                .setWrite(true)
                .setDelete(true)
                .setRetentionPolicy(loggingRetentionPolicy))
            .setHourMetrics(new Metrics()
                .setEnabled(true)
                .setRetentionPolicy(metricsRetentionPolicy))
            .setMinuteMetrics(new Metrics()
                .setEnabled(true)
                .setRetentionPolicy(metricsRetentionPolicy));

        client.setProperties(properties).subscribe(
            response -> System.out.printf("Setting properties completed%n"),
            error -> System.out.printf("Setting properties failed: %s%n", error));
        // END: com.azure.storage.blob.BlobServiceAsyncClient.setProperties#StorageServiceProperties
    }

    /**
     * Code snippet for {@link BlobServiceAsyncClient#setPropertiesWithResponse(StorageServiceProperties)}
     */
    public void setPropertiesWithResponse() {
        // BEGIN: com.azure.storage.blob.BlobServiceAsyncClient.setPropertiesWithResponse#StorageServiceProperties
        RetentionPolicy loggingRetentionPolicy = new RetentionPolicy().setEnabled(true).setDays(3);
        RetentionPolicy metricsRetentionPolicy = new RetentionPolicy().setEnabled(true).setDays(1);

        StorageServiceProperties properties = new StorageServiceProperties()
            .setLogging(new Logging()
                .setWrite(true)
                .setDelete(true)
                .setRetentionPolicy(loggingRetentionPolicy))
            .setHourMetrics(new Metrics()
                .setEnabled(true)
                .setRetentionPolicy(metricsRetentionPolicy))
            .setMinuteMetrics(new Metrics()
                .setEnabled(true)
                .setRetentionPolicy(metricsRetentionPolicy));

        client.setPropertiesWithResponse(properties).subscribe(response ->
            System.out.printf("Setting properties completed with status %d%n", response.getStatusCode()));
        // END: com.azure.storage.blob.BlobServiceAsyncClient.setPropertiesWithResponse#StorageServiceProperties
    }

    /**
     * Code snippet for {@link BlobServiceAsyncClient#getUserDelegationKey(OffsetDateTime, OffsetDateTime)}
     */
    public void getUserDelegationKey() {
        OffsetDateTime delegationKeyStartTime = OffsetDateTime.now();
        OffsetDateTime delegationKeyExpiryTime = OffsetDateTime.now().plusDays(7);
        // BEGIN: com.azure.storage.blob.BlobServiceAsyncClient.getUserDelegationKey#OffsetDateTime-OffsetDateTime
        client.getUserDelegationKey(delegationKeyStartTime, delegationKeyExpiryTime).subscribe(response ->
            System.out.printf("User delegation key: %s%n", response.getValue()));
        // END: com.azure.storage.blob.BlobServiceAsyncClient.getUserDelegationKey#OffsetDateTime-OffsetDateTime
    }

    /**
     * Code snippet for {@link BlobServiceAsyncClient#getUserDelegationKeyWithResponse(OffsetDateTime, OffsetDateTime)}
     */
    public void getUserDelegationKeyWithResponse() {
        OffsetDateTime delegationKeyStartTime = OffsetDateTime.now();
        OffsetDateTime delegationKeyExpiryTime = OffsetDateTime.now().plusDays(7);
        // BEGIN: com.azure.storage.blob.BlobServiceAsyncClient.getUserDelegationKeyWithResponse#OffsetDateTime-OffsetDateTime
        client.getUserDelegationKeyWithResponse(delegationKeyStartTime, delegationKeyExpiryTime).subscribe(response ->
            System.out.printf("User delegation key: %s%n", response.getValue().getValue()));
        // END: com.azure.storage.blob.BlobServiceAsyncClient.getUserDelegationKeyWithResponse#OffsetDateTime-OffsetDateTime
    }

    /**
     * Code snippets for {@link BlobServiceAsyncClient#getStatistics()}
     */
    public void getStatistics() {
        // BEGIN: com.azure.storage.blob.BlobServiceAsyncClient.getStatistics
        client.getStatistics().subscribe(response ->
            System.out.printf("Geo-replication status: %s%n", response.getGeoReplication().getStatus()));
        // END: com.azure.storage.blob.BlobServiceAsyncClient.getStatistics
    }

    /**
     * Code snippets for {@link BlobServiceAsyncClient#getStatisticsWithResponse()}
     */
    public void getStatisticsWithResponse() {
        // BEGIN: com.azure.storage.blob.BlobServiceAsyncClient.getStatisticsWithResponse
        client.getStatisticsWithResponse().subscribe(response ->
            System.out.printf("Geo-replication status: %s%n", response.getValue().getGeoReplication().getStatus()));
        // END: com.azure.storage.blob.BlobServiceAsyncClient.getStatisticsWithResponse
    }

    /**
     * Code snippet for {@link BlobServiceAsyncClient#getAccountInfo}
     */
    public void getAccountInfo() {
        // BEGIN: com.azure.storage.blob.BlobServiceAsyncClient.getAccountInfo
        client.getAccountInfo().subscribe(response ->
            System.out.printf("Account kind: %s, SKU: %s%n", response.getAccountKind(), response.getSkuName()));
        // END: com.azure.storage.blob.BlobServiceAsyncClient.getAccountInfo
    }

    /**
     * Code snippet for {@link BlobServiceAsyncClient#getAccountInfoWithResponse}
     */
    public void getAccountInfoWithResponse() {
        // BEGIN: com.azure.storage.blob.BlobServiceAsyncClient.getAccountInfoWithResponse
        client.getAccountInfoWithResponse().subscribe(response ->
            System.out.printf("Account kind: %s, SKU: %s%n", response.getValue().getAccountKind(),
                response.getValue().getSkuName()));
        // END: com.azure.storage.blob.BlobServiceAsyncClient.getAccountInfoWithResponse
    }
}<|MERGE_RESOLUTION|>--- conflicted
+++ resolved
@@ -11,16 +11,6 @@
 import com.azure.storage.blob.models.PublicAccessType;
 import com.azure.storage.blob.models.RetentionPolicy;
 import com.azure.storage.blob.models.StorageServiceProperties;
-<<<<<<< HEAD
-
-=======
-import com.azure.storage.common.AccountSASPermission;
-import com.azure.storage.common.AccountSASResourceType;
-import com.azure.storage.common.AccountSASService;
-import com.azure.storage.common.Constants;
-import com.azure.storage.common.IPRange;
-import com.azure.storage.common.SASProtocol;
->>>>>>> c31d1c94
 import java.time.OffsetDateTime;
 import java.util.Collections;
 import java.util.Map;
@@ -34,48 +24,7 @@
     private BlobServiceAsyncClient client = JavaDocCodeSnippetsHelpers.getBlobServiceAsyncClient();
 
     /**
-<<<<<<< HEAD
-     * Code snippet for {@link BlobServiceAsyncClient#getContainerAsyncClient(String)}
-=======
-     * Generates a code sample for using {@link BlobServiceAsyncClient#generateAccountSAS(AccountSASService,
-     * AccountSASResourceType, AccountSASPermission, OffsetDateTime, OffsetDateTime, String, IPRange, SASProtocol)}
-     */
-    public void generateAccountSAS() {
-        // BEGIN: com.azure.storage.blob.blobServiceAsyncClient.generateAccountSAS#AccountSASService-AccountSASResourceType-AccountSASPermission-OffsetDateTime-OffsetDateTime-String-IPRange-SASProtocol
-        AccountSASService service = new AccountSASService()
-            .setBlob(true)
-            .setFile(true)
-            .setQueue(true)
-            .setTable(true);
-        AccountSASResourceType resourceType = new AccountSASResourceType()
-            .setContainer(true)
-            .setObject(true)
-            .setService(true);
-        AccountSASPermission permission = new AccountSASPermission()
-            .setReadPermission(true)
-            .setAddPermission(true)
-            .setCreatePermission(true)
-            .setWritePermission(true)
-            .setDeletePermission(true)
-            .setListPermission(true)
-            .setProcessMessages(true)
-            .setUpdatePermission(true);
-        OffsetDateTime startTime = OffsetDateTime.now().minusDays(1);
-        OffsetDateTime expiryTime = OffsetDateTime.now().plusDays(1);
-        IPRange ipRange = new IPRange()
-            .setIpMin("0.0.0.0")
-            .setIpMax("255.255.255.255");
-        SASProtocol sasProtocol = SASProtocol.HTTPS_HTTP;
-        String version = Constants.HeaderConstants.TARGET_STORAGE_VERSION;
-
-        String sas = client.generateAccountSAS(service, resourceType, permission, expiryTime, startTime, version,
-            ipRange, sasProtocol);
-        // END: com.azure.storage.blob.blobServiceAsyncClient.generateAccountSAS#AccountSASService-AccountSASResourceType-AccountSASPermission-OffsetDateTime-OffsetDateTime-String-IPRange-SASProtocol
-    }
-
-    /**
      * Code snippet for {@link BlobServiceAsyncClient#getBlobContainerAsyncClient(String)}
->>>>>>> c31d1c94
      */
     public void getContainerClient() {
         // BEGIN: com.azure.storage.blob.BlobServiceAsyncClient.getBlobContainerAsyncClient#String
@@ -99,16 +48,10 @@
     public void createContainerWithResponse() {
         // BEGIN: com.azure.storage.blob.BlobServiceAsyncClient.createBlobContainerWithResponse#String-Map-PublicAccessType
         Map<String, String> metadata = Collections.singletonMap("metadata", "value");
-<<<<<<< HEAD
-
-        ContainerAsyncClient containerClient = client
-            .createContainerWithResponse("containerName", metadata, PublicAccessType.CONTAINER).block().getValue();
+
+        BlobContainerAsyncClient containerClient = client
+            .createBlobContainerWithResponse("containerName", metadata, PublicAccessType.CONTAINER).block().getValue();
         // END: com.azure.storage.blob.BlobServiceAsyncClient.createContainerWithResponse#String-Map-PublicAccessType
-=======
-        BlobContainerAsyncClient containerClient =
-            client.createBlobContainerWithResponse("containerName", metadata, PublicAccessType.CONTAINER).block().getValue();
-        // END: com.azure.storage.blob.BlobServiceAsyncClient.createBlobContainerWithResponse#String-Map-PublicAccessType
->>>>>>> c31d1c94
     }
 
     /**
@@ -134,13 +77,8 @@
     }
 
     /**
-<<<<<<< HEAD
-     * Code snippets for {@link BlobServiceAsyncClient#listContainers()} and {@link
-     * BlobServiceAsyncClient#listContainers(ListContainersOptions)}
-=======
      * Code snippets for {@link BlobServiceAsyncClient#listBlobContainers()} and
      * {@link BlobServiceAsyncClient#listBlobContainers(ListBlobContainersOptions)}
->>>>>>> c31d1c94
      */
     public void listContainers() {
         // BEGIN: com.azure.storage.blob.BlobServiceAsyncClient.listBlobContainers
