// Copyright (c) Microsoft Corporation. All rights reserved.
// Licensed under the MIT License.

package com.azure.storage.blob;

import com.azure.core.util.Context;
import com.azure.storage.blob.models.BlobContainerListDetails;
import com.azure.storage.blob.models.ListBlobContainersOptions;
import com.azure.storage.blob.models.Logging;
import com.azure.storage.blob.models.Metrics;
import com.azure.storage.blob.models.PublicAccessType;
import com.azure.storage.blob.models.RetentionPolicy;
import com.azure.storage.blob.models.StorageAccountInfo;
import com.azure.storage.blob.models.StorageServiceProperties;
import com.azure.storage.common.AccountSASPermission;
import com.azure.storage.common.AccountSASResourceType;
import com.azure.storage.common.AccountSASService;
import com.azure.storage.common.Constants;
import com.azure.storage.common.IpRange;
import com.azure.storage.common.SASProtocol;
import java.time.Duration;
import java.time.OffsetDateTime;
import java.util.Collections;
import java.util.Map;

/**
 * Code snippets for {@link BlobServiceClient}
 */
@SuppressWarnings({"unused"})
public class BlobServiceClientJavaDocCodeSnippets {
    private final BlobServiceClient client = JavaDocCodeSnippetsHelpers.getBlobServiceClient();
    private final Duration timeout = Duration.ofSeconds(30);

    /**
<<<<<<< HEAD
=======
     * Generates a code sample for using {@link BlobServiceClient#generateAccountSAS(AccountSASService,
     * AccountSASResourceType, AccountSASPermission, OffsetDateTime, OffsetDateTime, String, IpRange, SASProtocol)}
     */
    public void generateAccountSAS() {
        // BEGIN: com.azure.storage.blob.blobServiceClient.generateAccountSAS#AccountSASService-AccountSASResourceType-AccountSASPermission-OffsetDateTime-OffsetDateTime-String-IpRange-SASProtocol
        AccountSASService service = new AccountSASService()
            .setBlob(true)
            .setFile(true)
            .setQueue(true)
            .setTable(true);
        AccountSASResourceType resourceType = new AccountSASResourceType()
            .setContainer(true)
            .setObject(true)
            .setService(true);
        AccountSASPermission permission = new AccountSASPermission()
            .setReadPermission(true)
            .setAddPermission(true)
            .setCreatePermission(true)
            .setWritePermission(true)
            .setDeletePermission(true)
            .setListPermission(true)
            .setProcessMessages(true)
            .setUpdatePermission(true);
        OffsetDateTime startTime = OffsetDateTime.now().minusDays(1);
        OffsetDateTime expiryTime = OffsetDateTime.now().plusDays(1);
        IpRange ipRange = new IpRange()
            .setIpMin("0.0.0.0")
            .setIpMax("255.255.255.255");
        SASProtocol sasProtocol = SASProtocol.HTTPS_HTTP;
        String version = Constants.HeaderConstants.TARGET_STORAGE_VERSION;

        String sas = client.generateAccountSAS(service, resourceType, permission, expiryTime, startTime, version,
            ipRange, sasProtocol);
        // END: com.azure.storage.blob.blobServiceClient.generateAccountSAS#AccountSASService-AccountSASResourceType-AccountSASPermission-OffsetDateTime-OffsetDateTime-String-IpRange-SASProtocol
    }

    /**
>>>>>>> 2d0cd476
     * Code snippet for {@link BlobServiceClient#getBlobContainerClient(String)}
     */
    public void getContainerClient() {
        // BEGIN: com.azure.storage.blob.BlobServiceClient.getBlobContainerClient#String
        BlobContainerClient blobContainerClient = client.getBlobContainerClient("containerName");
        // END: com.azure.storage.blob.BlobServiceClient.getBlobContainerClient#String
    }

    /**
     * Code snippet for {@link BlobServiceClient#createBlobContainer(String)}
     */
    public void createContainer() {
        // BEGIN: com.azure.storage.blob.BlobServiceClient.createBlobContainer#String
        BlobContainerClient blobContainerClient = client.createBlobContainer("containerName");
        // END: com.azure.storage.blob.BlobServiceClient.createBlobContainer#String
    }

    /**
     * Code snippet for {@link BlobServiceClient#createBlobContainerWithResponse(String, Map, PublicAccessType, Context)}
     */
    public void createContainerWithResponse() {
        // BEGIN: com.azure.storage.blob.BlobServiceClient.createBlobContainerWithResponse#String-Map-PublicAccessType-Context
        Map<String, String> metadata = Collections.singletonMap("metadata", "value");
        Context context = new Context("Key", "Value");

        BlobContainerClient blobContainerClient = client.createBlobContainerWithResponse(
            "containerName",
            metadata,
            PublicAccessType.CONTAINER,
            context).getValue();
        // END: com.azure.storage.blob.BlobServiceClient.createBlobContainerWithResponse#String-Map-PublicAccessType-Context
    }

    /**
     * Code snippet for {@link BlobServiceClient#deleteBlobContainer(String)}
     */
    public void deleteContainer() {
        // BEGIN: com.azure.storage.blob.BlobServiceClient.deleteBlobContainer#String
        try {
            client.deleteBlobContainer("container Name");
            System.out.printf("Delete container completed with status %n");
        } catch (UnsupportedOperationException error) {
            System.out.printf("Delete container failed: %s%n", error);
        }
        // END: com.azure.storage.blob.BlobServiceClient.deleteBlobContainer#String
    }

    /**
     * Code snippet for {@link BlobServiceClient#deleteBlobContainerWithResponse(String, Context)}
     */
    public void deleteContainerWithResponse() {
        // BEGIN: com.azure.storage.blob.BlobServiceClient.deleteBlobContainerWithResponse#String-Context
        Context context = new Context("Key", "Value");
        System.out.printf("Delete container completed with status %d%n",
            client.deleteBlobContainerWithResponse("containerName", context).getStatusCode());
        // END: com.azure.storage.blob.BlobServiceClient.deleteBlobContainerWithResponse#String-Context
    }

    /**
     * Code snippets for {@link BlobServiceClient#listBlobContainers()} and
     * {@link BlobServiceClient#listBlobContainers(ListBlobContainersOptions, Duration)}
     */
    public void listContainers() {
        // BEGIN: com.azure.storage.blob.BlobServiceClient.listBlobContainers
        client.listBlobContainers().forEach(container -> System.out.printf("Name: %s%n", container.getName()));
        // END: com.azure.storage.blob.BlobServiceClient.listBlobContainers

        // BEGIN: com.azure.storage.blob.BlobServiceClient.listBlobContainers#ListBlobContainersOptions-Duration
        ListBlobContainersOptions options = new ListBlobContainersOptions()
            .setPrefix("containerNamePrefixToMatch")
            .setDetails(new BlobContainerListDetails().setRetrieveMetadata(true));

        client.listBlobContainers(options, timeout).forEach(container -> System.out.printf("Name: %s%n", container.getName()));
        // END: com.azure.storage.blob.BlobServiceClient.listBlobContainers#ListBlobContainersOptions-Duration
    }

    /**
     * Code snippet for {@link BlobServiceClient#getProperties()}
     */
    public void getProperties() {
        // BEGIN: com.azure.storage.blob.BlobServiceClient.getProperties
        StorageServiceProperties properties = client.getProperties();

        System.out.printf("Hour metrics enabled: %b, Minute metrics enabled: %b%n",
            properties.getHourMetrics().isEnabled(),
            properties.getMinuteMetrics().isEnabled());
        // END: com.azure.storage.blob.BlobServiceClient.getProperties
    }

    /**
     * Code snippet for {@link BlobServiceClient#getPropertiesWithResponse(Duration, Context)}
     */
    public void getPropertiesWithResponse() {
        // BEGIN: com.azure.storage.blob.BlobServiceClient.getPropertiesWithResponse#Duration-Context
        Context context = new Context("Key", "Value");
        StorageServiceProperties properties = client.getPropertiesWithResponse(timeout, context).getValue();

        System.out.printf("Hour metrics enabled: %b, Minute metrics enabled: %b%n",
            properties.getHourMetrics().isEnabled(),
            properties.getMinuteMetrics().isEnabled());
        // END: com.azure.storage.blob.BlobServiceClient.getPropertiesWithResponse#Duration-Context
    }

    /**
     * Code snippet for {@link BlobServiceClient#setProperties(StorageServiceProperties)}
     */
    public void setProperties() {
        // BEGIN: com.azure.storage.blob.BlobServiceClient.setProperties#StorageServiceProperties
        RetentionPolicy loggingRetentionPolicy = new RetentionPolicy().setEnabled(true).setDays(3);
        RetentionPolicy metricsRetentionPolicy = new RetentionPolicy().setEnabled(true).setDays(1);

        StorageServiceProperties properties = new StorageServiceProperties()
            .setLogging(new Logging()
                .setWrite(true)
                .setDelete(true)
                .setRetentionPolicy(loggingRetentionPolicy))
            .setHourMetrics(new Metrics()
                .setEnabled(true)
                .setRetentionPolicy(metricsRetentionPolicy))
            .setMinuteMetrics(new Metrics()
                .setEnabled(true)
                .setRetentionPolicy(metricsRetentionPolicy));

        try {
            client.setProperties(properties);
            System.out.printf("Setting properties completed%n");
        } catch (UnsupportedOperationException error) {
            System.out.printf("Setting properties failed: %s%n", error);
        }
        // END: com.azure.storage.blob.BlobServiceClient.setProperties#StorageServiceProperties
    }

    /**
     * Code snippet for {@link BlobServiceClient#setPropertiesWithResponse(StorageServiceProperties, Duration, Context)}
     */
    public void setPropertiesWithResponse() {
        // BEGIN: com.azure.storage.blob.BlobServiceClient.setPropertiesWithResponse#StorageServiceProperties-Duration-Context
        RetentionPolicy loggingRetentionPolicy = new RetentionPolicy().setEnabled(true).setDays(3);
        RetentionPolicy metricsRetentionPolicy = new RetentionPolicy().setEnabled(true).setDays(1);

        StorageServiceProperties properties = new StorageServiceProperties()
            .setLogging(new Logging()
                .setWrite(true)
                .setDelete(true)
                .setRetentionPolicy(loggingRetentionPolicy))
            .setHourMetrics(new Metrics()
                .setEnabled(true)
                .setRetentionPolicy(metricsRetentionPolicy))
            .setMinuteMetrics(new Metrics()
                .setEnabled(true)
                .setRetentionPolicy(metricsRetentionPolicy));

        Context context = new Context("Key", "Value");

        System.out.printf("Setting properties completed with status %d%n",
            client.setPropertiesWithResponse(properties, timeout, context).getStatusCode());
        // END: com.azure.storage.blob.BlobServiceClient.setPropertiesWithResponse#StorageServiceProperties-Duration-Context
    }

    /**
     * Code snippets for {@link BlobServiceClient#getUserDelegationKey(OffsetDateTime, OffsetDateTime)}
     * and {@link BlobServiceClient#getUserDelegationKeyWithResponse(OffsetDateTime, OffsetDateTime, Duration, Context)}
     */
    public void getUserDelegationKey() {
        OffsetDateTime delegationKeyStartTime = OffsetDateTime.now();
        OffsetDateTime delegationKeyExpiryTime = OffsetDateTime.now().plusDays(7);
        Context context = new Context("Key", "Value");
        // BEGIN: com.azure.storage.blob.BlobServiceClient.getUserDelegationKey#OffsetDateTime-OffsetDateTime
        System.out.printf("User delegation key: %s%n",
            client.getUserDelegationKey(delegationKeyStartTime, delegationKeyExpiryTime));
        // END: com.azure.storage.blob.BlobServiceClient.getUserDelegationKey#OffsetDateTime-OffsetDateTime

        // BEGIN: com.azure.storage.blob.BlobServiceClient.getUserDelegationKeyWithResponse#OffsetDateTime-OffsetDateTime-Duration-Context
        System.out.printf("User delegation key: %s%n",
            client.getUserDelegationKeyWithResponse(delegationKeyStartTime, delegationKeyExpiryTime, timeout, context));
        // END: com.azure.storage.blob.BlobServiceClient.getUserDelegationKeyWithResponse#OffsetDateTime-OffsetDateTime-Duration-Context
    }

    /**
     * Code snippets for {@link BlobServiceClient#getStatistics()} and {@link BlobServiceClient#getStatisticsWithResponse(Duration, Context)}
     */
    public void getStatistics() {
        Context context = new Context("Key", "Value");
        // BEGIN: com.azure.storage.blob.BlobServiceClient.getStatistics
        System.out.printf("Geo-replication status: %s%n",
            client.getStatistics().getGeoReplication().getStatus());
        // END: com.azure.storage.blob.BlobServiceClient.getStatistics

        // BEGIN: com.azure.storage.blob.BlobServiceClient.getStatisticsWithResponse#Duration-Context
        System.out.printf("Geo-replication status: %s%n",
            client.getStatisticsWithResponse(timeout, context).getValue().getGeoReplication().getStatus());
        // END: com.azure.storage.blob.BlobServiceClient.getStatisticsWithResponse#Duration-Context
    }

    /**
     * Code snippet for {@link BlobServiceClient#getAccountInfo}
     */
    public void getAccountInfo() {
        // BEGIN: com.azure.storage.blob.BlobServiceClient.getAccountInfo
        StorageAccountInfo accountInfo = client.getAccountInfo();

        System.out.printf("Account kind: %s, SKU: %s%n", accountInfo.getAccountKind(), accountInfo.getSkuName());
        // END: com.azure.storage.blob.BlobServiceClient.getAccountInfo
    }

    /**
     * Code snippet for {@link BlobServiceClient#getAccountInfoWithResponse(Duration, Context)}
     */
    public void getAccountInfoWithResponse() {
        Context context = new Context("Key", "Value");
        // BEGIN: com.azure.storage.blob.BlobServiceClient.getAccountInfoWithResponse#Duration-Context
        StorageAccountInfo accountInfo = client.getAccountInfoWithResponse(timeout, context).getValue();
        // END: com.azure.storage.blob.BlobServiceClient.getAccountInfoWithResponse#Duration-Context
    }
}<|MERGE_RESOLUTION|>--- conflicted
+++ resolved
@@ -32,46 +32,6 @@
     private final Duration timeout = Duration.ofSeconds(30);
 
     /**
-<<<<<<< HEAD
-=======
-     * Generates a code sample for using {@link BlobServiceClient#generateAccountSAS(AccountSASService,
-     * AccountSASResourceType, AccountSASPermission, OffsetDateTime, OffsetDateTime, String, IpRange, SASProtocol)}
-     */
-    public void generateAccountSAS() {
-        // BEGIN: com.azure.storage.blob.blobServiceClient.generateAccountSAS#AccountSASService-AccountSASResourceType-AccountSASPermission-OffsetDateTime-OffsetDateTime-String-IpRange-SASProtocol
-        AccountSASService service = new AccountSASService()
-            .setBlob(true)
-            .setFile(true)
-            .setQueue(true)
-            .setTable(true);
-        AccountSASResourceType resourceType = new AccountSASResourceType()
-            .setContainer(true)
-            .setObject(true)
-            .setService(true);
-        AccountSASPermission permission = new AccountSASPermission()
-            .setReadPermission(true)
-            .setAddPermission(true)
-            .setCreatePermission(true)
-            .setWritePermission(true)
-            .setDeletePermission(true)
-            .setListPermission(true)
-            .setProcessMessages(true)
-            .setUpdatePermission(true);
-        OffsetDateTime startTime = OffsetDateTime.now().minusDays(1);
-        OffsetDateTime expiryTime = OffsetDateTime.now().plusDays(1);
-        IpRange ipRange = new IpRange()
-            .setIpMin("0.0.0.0")
-            .setIpMax("255.255.255.255");
-        SASProtocol sasProtocol = SASProtocol.HTTPS_HTTP;
-        String version = Constants.HeaderConstants.TARGET_STORAGE_VERSION;
-
-        String sas = client.generateAccountSAS(service, resourceType, permission, expiryTime, startTime, version,
-            ipRange, sasProtocol);
-        // END: com.azure.storage.blob.blobServiceClient.generateAccountSAS#AccountSASService-AccountSASResourceType-AccountSASPermission-OffsetDateTime-OffsetDateTime-String-IpRange-SASProtocol
-    }
-
-    /**
->>>>>>> 2d0cd476
      * Code snippet for {@link BlobServiceClient#getBlobContainerClient(String)}
      */
     public void getContainerClient() {
