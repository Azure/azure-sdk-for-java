// Copyright (c) Microsoft Corporation. All rights reserved.
// Licensed under the MIT License.

package com.azure.storage.blob;

import com.azure.core.util.Context;
import com.azure.storage.blob.models.BlobContainerListDetails;
import com.azure.storage.blob.models.ListBlobContainersOptions;
import com.azure.storage.blob.models.Logging;
import com.azure.storage.blob.models.Metrics;
import com.azure.storage.blob.models.PublicAccessType;
import com.azure.storage.blob.models.RetentionPolicy;
import com.azure.storage.blob.models.StorageAccountInfo;
import com.azure.storage.blob.models.StorageServiceProperties;
import com.azure.storage.common.AccountSASPermission;
import com.azure.storage.common.AccountSASResourceType;
import com.azure.storage.common.AccountSASService;
import com.azure.storage.common.Constants;
import com.azure.storage.common.IPRange;
import com.azure.storage.common.SASProtocol;
import java.time.Duration;
import java.time.OffsetDateTime;
import java.util.Collections;
import java.util.Map;

/**
 * Code snippets for {@link BlobServiceClient}
 */
@SuppressWarnings({"unused"})
public class BlobServiceClientJavaDocCodeSnippets {
    private final BlobServiceClient client = JavaDocCodeSnippetsHelpers.getBlobServiceClient();
    private final Duration timeout = Duration.ofSeconds(30);

    /**
<<<<<<< HEAD
     * Code snippet for {@link BlobServiceClient#getContainerClient(String)}
=======
     * Generates a code sample for using {@link BlobServiceClient#generateAccountSAS(AccountSASService,
     * AccountSASResourceType, AccountSASPermission, OffsetDateTime, OffsetDateTime, String, IPRange, SASProtocol)}
     */
    public void generateAccountSAS() {
        // BEGIN: com.azure.storage.blob.blobServiceClient.generateAccountSAS#AccountSASService-AccountSASResourceType-AccountSASPermission-OffsetDateTime-OffsetDateTime-String-IPRange-SASProtocol
        AccountSASService service = new AccountSASService()
            .setBlob(true)
            .setFile(true)
            .setQueue(true)
            .setTable(true);
        AccountSASResourceType resourceType = new AccountSASResourceType()
            .setContainer(true)
            .setObject(true)
            .setService(true);
        AccountSASPermission permission = new AccountSASPermission()
            .setReadPermission(true)
            .setAddPermission(true)
            .setCreatePermission(true)
            .setWritePermission(true)
            .setDeletePermission(true)
            .setListPermission(true)
            .setProcessMessages(true)
            .setUpdatePermission(true);
        OffsetDateTime startTime = OffsetDateTime.now().minusDays(1);
        OffsetDateTime expiryTime = OffsetDateTime.now().plusDays(1);
        IPRange ipRange = new IPRange()
            .setIpMin("0.0.0.0")
            .setIpMax("255.255.255.255");
        SASProtocol sasProtocol = SASProtocol.HTTPS_HTTP;
        String version = Constants.HeaderConstants.TARGET_STORAGE_VERSION;

        String sas = client.generateAccountSAS(service, resourceType, permission, expiryTime, startTime, version,
            ipRange, sasProtocol);
        // END: com.azure.storage.blob.blobServiceClient.generateAccountSAS#AccountSASService-AccountSASResourceType-AccountSASPermission-OffsetDateTime-OffsetDateTime-String-IPRange-SASProtocol
    }

    /**
     * Code snippet for {@link BlobServiceClient#getBlobContainerClient(String)}
>>>>>>> c31d1c94
     */
    public void getContainerClient() {
        // BEGIN: com.azure.storage.blob.BlobServiceClient.getBlobContainerClient#String
        BlobContainerClient blobContainerClient = client.getBlobContainerClient("containerName");
        // END: com.azure.storage.blob.BlobServiceClient.getBlobContainerClient#String
    }

    /**
     * Code snippet for {@link BlobServiceClient#createBlobContainer(String)}
     */
    public void createContainer() {
        // BEGIN: com.azure.storage.blob.BlobServiceClient.createBlobContainer#String
        BlobContainerClient blobContainerClient = client.createBlobContainer("containerName");
        // END: com.azure.storage.blob.BlobServiceClient.createBlobContainer#String
    }

    /**
     * Code snippet for {@link BlobServiceClient#createBlobContainerWithResponse(String, Map, PublicAccessType, Context)}
     */
    public void createContainerWithResponse() {
        // BEGIN: com.azure.storage.blob.BlobServiceClient.createBlobContainerWithResponse#String-Map-PublicAccessType-Context
        Map<String, String> metadata = Collections.singletonMap("metadata", "value");
        Context context = new Context("Key", "Value");

        BlobContainerClient blobContainerClient = client.createBlobContainerWithResponse(
            "containerName",
            metadata,
            PublicAccessType.CONTAINER,
            context).getValue();
        // END: com.azure.storage.blob.BlobServiceClient.createBlobContainerWithResponse#String-Map-PublicAccessType-Context
    }

    /**
     * Code snippet for {@link BlobServiceClient#deleteBlobContainer(String)}
     */
    public void deleteContainer() {
        // BEGIN: com.azure.storage.blob.BlobServiceClient.deleteBlobContainer#String
        try {
            client.deleteBlobContainer("container Name");
            System.out.printf("Delete container completed with status %n");
        } catch (UnsupportedOperationException error) {
            System.out.printf("Delete container failed: %s%n", error);
        }
        // END: com.azure.storage.blob.BlobServiceClient.deleteBlobContainer#String
    }

    /**
     * Code snippet for {@link BlobServiceClient#deleteBlobContainerWithResponse(String, Context)}
     */
    public void deleteContainerWithResponse() {
        // BEGIN: com.azure.storage.blob.BlobServiceClient.deleteBlobContainerWithResponse#String-Context
        Context context = new Context("Key", "Value");
        System.out.printf("Delete container completed with status %d%n",
            client.deleteBlobContainerWithResponse("containerName", context).getStatusCode());
        // END: com.azure.storage.blob.BlobServiceClient.deleteBlobContainerWithResponse#String-Context
    }

    /**
     * Code snippets for {@link BlobServiceClient#listBlobContainers()} and
     * {@link BlobServiceClient#listBlobContainers(ListBlobContainersOptions, Duration)}
     */
    public void listContainers() {
        // BEGIN: com.azure.storage.blob.BlobServiceClient.listBlobContainers
        client.listBlobContainers().forEach(container -> System.out.printf("Name: %s%n", container.getName()));
        // END: com.azure.storage.blob.BlobServiceClient.listBlobContainers

        // BEGIN: com.azure.storage.blob.BlobServiceClient.listBlobContainers#ListBlobContainersOptions-Duration
        ListBlobContainersOptions options = new ListBlobContainersOptions()
            .setPrefix("containerNamePrefixToMatch")
            .setDetails(new BlobContainerListDetails().setRetrieveMetadata(true));

        client.listBlobContainers(options, timeout).forEach(container -> System.out.printf("Name: %s%n", container.getName()));
        // END: com.azure.storage.blob.BlobServiceClient.listBlobContainers#ListBlobContainersOptions-Duration
    }

    /**
     * Code snippet for {@link BlobServiceClient#getProperties()}
     */
    public void getProperties() {
        // BEGIN: com.azure.storage.blob.BlobServiceClient.getProperties
        StorageServiceProperties properties = client.getProperties();

        System.out.printf("Hour metrics enabled: %b, Minute metrics enabled: %b%n",
            properties.getHourMetrics().isEnabled(),
            properties.getMinuteMetrics().isEnabled());
        // END: com.azure.storage.blob.BlobServiceClient.getProperties
    }

    /**
     * Code snippet for {@link BlobServiceClient#getPropertiesWithResponse(Duration, Context)}
     */
    public void getPropertiesWithResponse() {
        // BEGIN: com.azure.storage.blob.BlobServiceClient.getPropertiesWithResponse#Duration-Context
        Context context = new Context("Key", "Value");
        StorageServiceProperties properties = client.getPropertiesWithResponse(timeout, context).getValue();

        System.out.printf("Hour metrics enabled: %b, Minute metrics enabled: %b%n",
            properties.getHourMetrics().isEnabled(),
            properties.getMinuteMetrics().isEnabled());
        // END: com.azure.storage.blob.BlobServiceClient.getPropertiesWithResponse#Duration-Context
    }

    /**
     * Code snippet for {@link BlobServiceClient#setProperties(StorageServiceProperties)}
     */
    public void setProperties() {
        // BEGIN: com.azure.storage.blob.BlobServiceClient.setProperties#StorageServiceProperties
        RetentionPolicy loggingRetentionPolicy = new RetentionPolicy().setEnabled(true).setDays(3);
        RetentionPolicy metricsRetentionPolicy = new RetentionPolicy().setEnabled(true).setDays(1);

        StorageServiceProperties properties = new StorageServiceProperties()
            .setLogging(new Logging()
                .setWrite(true)
                .setDelete(true)
                .setRetentionPolicy(loggingRetentionPolicy))
            .setHourMetrics(new Metrics()
                .setEnabled(true)
                .setRetentionPolicy(metricsRetentionPolicy))
            .setMinuteMetrics(new Metrics()
                .setEnabled(true)
                .setRetentionPolicy(metricsRetentionPolicy));

        try {
            client.setProperties(properties);
            System.out.printf("Setting properties completed%n");
        } catch (UnsupportedOperationException error) {
            System.out.printf("Setting properties failed: %s%n", error);
        }
        // END: com.azure.storage.blob.BlobServiceClient.setProperties#StorageServiceProperties
    }

    /**
     * Code snippet for {@link BlobServiceClient#setPropertiesWithResponse(StorageServiceProperties, Duration, Context)}
     */
    public void setPropertiesWithResponse() {
        // BEGIN: com.azure.storage.blob.BlobServiceClient.setPropertiesWithResponse#StorageServiceProperties-Duration-Context
        RetentionPolicy loggingRetentionPolicy = new RetentionPolicy().setEnabled(true).setDays(3);
        RetentionPolicy metricsRetentionPolicy = new RetentionPolicy().setEnabled(true).setDays(1);

        StorageServiceProperties properties = new StorageServiceProperties()
            .setLogging(new Logging()
                .setWrite(true)
                .setDelete(true)
                .setRetentionPolicy(loggingRetentionPolicy))
            .setHourMetrics(new Metrics()
                .setEnabled(true)
                .setRetentionPolicy(metricsRetentionPolicy))
            .setMinuteMetrics(new Metrics()
                .setEnabled(true)
                .setRetentionPolicy(metricsRetentionPolicy));

        Context context = new Context("Key", "Value");

        System.out.printf("Setting properties completed with status %d%n",
            client.setPropertiesWithResponse(properties, timeout, context).getStatusCode());
        // END: com.azure.storage.blob.BlobServiceClient.setPropertiesWithResponse#StorageServiceProperties-Duration-Context
    }

    /**
     * Code snippets for {@link BlobServiceClient#getUserDelegationKey(OffsetDateTime, OffsetDateTime)}
     * and {@link BlobServiceClient#getUserDelegationKeyWithResponse(OffsetDateTime, OffsetDateTime, Duration, Context)}
     */
    public void getUserDelegationKey() {
        OffsetDateTime delegationKeyStartTime = OffsetDateTime.now();
        OffsetDateTime delegationKeyExpiryTime = OffsetDateTime.now().plusDays(7);
        Context context = new Context("Key", "Value");
        // BEGIN: com.azure.storage.blob.BlobServiceClient.getUserDelegationKey#OffsetDateTime-OffsetDateTime
        System.out.printf("User delegation key: %s%n",
            client.getUserDelegationKey(delegationKeyStartTime, delegationKeyExpiryTime));
        // END: com.azure.storage.blob.BlobServiceClient.getUserDelegationKey#OffsetDateTime-OffsetDateTime

        // BEGIN: com.azure.storage.blob.BlobServiceClient.getUserDelegationKeyWithResponse#OffsetDateTime-OffsetDateTime-Duration-Context
        System.out.printf("User delegation key: %s%n",
            client.getUserDelegationKeyWithResponse(delegationKeyStartTime, delegationKeyExpiryTime, timeout, context));
        // END: com.azure.storage.blob.BlobServiceClient.getUserDelegationKeyWithResponse#OffsetDateTime-OffsetDateTime-Duration-Context
    }

    /**
     * Code snippets for {@link BlobServiceClient#getStatistics()} and {@link BlobServiceClient#getStatisticsWithResponse(Duration, Context)}
     */
    public void getStatistics() {
        Context context = new Context("Key", "Value");
        // BEGIN: com.azure.storage.blob.BlobServiceClient.getStatistics
        System.out.printf("Geo-replication status: %s%n",
            client.getStatistics().getGeoReplication().getStatus());
        // END: com.azure.storage.blob.BlobServiceClient.getStatistics

        // BEGIN: com.azure.storage.blob.BlobServiceClient.getStatisticsWithResponse#Duration-Context
        System.out.printf("Geo-replication status: %s%n",
            client.getStatisticsWithResponse(timeout, context).getValue().getGeoReplication().getStatus());
        // END: com.azure.storage.blob.BlobServiceClient.getStatisticsWithResponse#Duration-Context
    }

    /**
     * Code snippet for {@link BlobServiceClient#getAccountInfo}
     */
    public void getAccountInfo() {
        // BEGIN: com.azure.storage.blob.BlobServiceClient.getAccountInfo
        StorageAccountInfo accountInfo = client.getAccountInfo();

        System.out.printf("Account kind: %s, SKU: %s%n", accountInfo.getAccountKind(), accountInfo.getSkuName());
        // END: com.azure.storage.blob.BlobServiceClient.getAccountInfo
    }

    /**
     * Code snippet for {@link BlobServiceClient#getAccountInfoWithResponse(Duration, Context)}
     */
    public void getAccountInfoWithResponse() {
        Context context = new Context("Key", "Value");
        // BEGIN: com.azure.storage.blob.BlobServiceClient.getAccountInfoWithResponse#Duration-Context
        StorageAccountInfo accountInfo = client.getAccountInfoWithResponse(timeout, context).getValue();
        // END: com.azure.storage.blob.BlobServiceClient.getAccountInfoWithResponse#Duration-Context
    }
}<|MERGE_RESOLUTION|>--- conflicted
+++ resolved
@@ -32,48 +32,7 @@
     private final Duration timeout = Duration.ofSeconds(30);
 
     /**
-<<<<<<< HEAD
-     * Code snippet for {@link BlobServiceClient#getContainerClient(String)}
-=======
-     * Generates a code sample for using {@link BlobServiceClient#generateAccountSAS(AccountSASService,
-     * AccountSASResourceType, AccountSASPermission, OffsetDateTime, OffsetDateTime, String, IPRange, SASProtocol)}
-     */
-    public void generateAccountSAS() {
-        // BEGIN: com.azure.storage.blob.blobServiceClient.generateAccountSAS#AccountSASService-AccountSASResourceType-AccountSASPermission-OffsetDateTime-OffsetDateTime-String-IPRange-SASProtocol
-        AccountSASService service = new AccountSASService()
-            .setBlob(true)
-            .setFile(true)
-            .setQueue(true)
-            .setTable(true);
-        AccountSASResourceType resourceType = new AccountSASResourceType()
-            .setContainer(true)
-            .setObject(true)
-            .setService(true);
-        AccountSASPermission permission = new AccountSASPermission()
-            .setReadPermission(true)
-            .setAddPermission(true)
-            .setCreatePermission(true)
-            .setWritePermission(true)
-            .setDeletePermission(true)
-            .setListPermission(true)
-            .setProcessMessages(true)
-            .setUpdatePermission(true);
-        OffsetDateTime startTime = OffsetDateTime.now().minusDays(1);
-        OffsetDateTime expiryTime = OffsetDateTime.now().plusDays(1);
-        IPRange ipRange = new IPRange()
-            .setIpMin("0.0.0.0")
-            .setIpMax("255.255.255.255");
-        SASProtocol sasProtocol = SASProtocol.HTTPS_HTTP;
-        String version = Constants.HeaderConstants.TARGET_STORAGE_VERSION;
-
-        String sas = client.generateAccountSAS(service, resourceType, permission, expiryTime, startTime, version,
-            ipRange, sasProtocol);
-        // END: com.azure.storage.blob.blobServiceClient.generateAccountSAS#AccountSASService-AccountSASResourceType-AccountSASPermission-OffsetDateTime-OffsetDateTime-String-IPRange-SASProtocol
-    }
-
-    /**
      * Code snippet for {@link BlobServiceClient#getBlobContainerClient(String)}
->>>>>>> c31d1c94
      */
     public void getContainerClient() {
         // BEGIN: com.azure.storage.blob.BlobServiceClient.getBlobContainerClient#String
