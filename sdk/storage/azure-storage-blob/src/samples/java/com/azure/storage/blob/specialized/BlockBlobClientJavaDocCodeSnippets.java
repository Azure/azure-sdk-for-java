// Copyright (c) Microsoft Corporation. All rights reserved.
// Licensed under the MIT License.

package com.azure.storage.blob.specialized;

import com.azure.core.util.Context;
import com.azure.storage.blob.models.AccessTier;
import com.azure.storage.blob.models.BlobAccessConditions;
import com.azure.storage.blob.models.BlobHTTPHeaders;
import com.azure.storage.blob.models.BlobRange;
import com.azure.storage.blob.models.BlockList;
import com.azure.storage.blob.models.BlockListType;
import com.azure.storage.blob.models.LeaseAccessConditions;
import com.azure.storage.blob.models.ModifiedAccessConditions;
import com.azure.storage.blob.models.ParallelTransferOptions;
import com.azure.storage.blob.models.SourceModifiedAccessConditions;

import java.io.ByteArrayInputStream;
import java.io.IOException;
import java.io.InputStream;
import java.io.UncheckedIOException;
import java.net.MalformedURLException;
import java.net.URL;
import java.nio.charset.StandardCharsets;
import java.time.Duration;
import java.time.OffsetDateTime;
import java.util.Base64;
import java.util.Collections;
import java.util.List;
import java.util.Map;

/**
 * Code snippet for {@link BlockBlobClient}
 */
@SuppressWarnings({"unused"})
public class BlockBlobClientJavaDocCodeSnippets {
    private BlockBlobClient client = new SpecializedBlobClientBuilder().buildBlockBlobClient();
    private InputStream data = new ByteArrayInputStream("data".getBytes(StandardCharsets.UTF_8));
    private long length = 4L;
    private Duration timeout = Duration.ofSeconds(30);
    private String leaseId = "leaseId";
    private String filePath = "filePath";
    private String base64BlockID = "base64BlockID";
    private URL sourceURL = new URL("https://example.com");
    private long offset = 1024L;
    private long count = length;

    /**
     * @throws MalformedURLException Ignore
     */
    public BlockBlobClientJavaDocCodeSnippets() throws MalformedURLException {
    }

    /**
     * Code snippet for {@link BlockBlobClient#upload(InputStream, long)}
     *
     * @throws IOException If an I/O error occurs
     */
    public void upload() throws IOException {
        // BEGIN: com.azure.storage.blob.specialized.BlockBlobClient.upload#InputStream-long
        System.out.printf("Uploaded BlockBlob MD5 is %s%n",
            Base64.getEncoder().encodeToString(client.upload(data, length).getContentMD5()));
        // END: com.azure.storage.blob.specialized.BlockBlobClient.upload#InputStream-long
    }

    /**
     * Code snippet for {@link BlockBlobClient#uploadWithResponse(InputStream, long, BlobHTTPHeaders, Map, AccessTier, BlobAccessConditions, Duration, Context)}
     */
    public void upload2() {
        // BEGIN: com.azure.storage.blob.specialized.BlockBlobClient.uploadWithResponse#InputStream-long-BlobHTTPHeaders-Map-AccessTier-BlobAccessConditions-Duration-Context
        BlobHTTPHeaders headers = new BlobHTTPHeaders()
            .setBlobContentMD5("data".getBytes(StandardCharsets.UTF_8))
            .setBlobContentLanguage("en-US")
            .setBlobContentType("binary");

        Map<String, String> metadata = Collections.singletonMap("metadata", "value");
        BlobAccessConditions accessConditions = new BlobAccessConditions()
            .setLeaseAccessConditions(new LeaseAccessConditions().setLeaseId(leaseId))
            .setModifiedAccessConditions(new ModifiedAccessConditions()
                .setIfUnmodifiedSince(OffsetDateTime.now().minusDays(3)));
        Context context = new Context("key", "value");

        System.out.printf("Uploaded BlockBlob MD5 is %s%n", Base64.getEncoder()
            .encodeToString(client.uploadWithResponse(data, length, headers, metadata, AccessTier.HOT,
                accessConditions, timeout, context)
                .getValue()
                .getContentMD5()));
        // END: com.azure.storage.blob.specialized.BlockBlobClient.uploadWithResponse#InputStream-long-BlobHTTPHeaders-Map-AccessTier-BlobAccessConditions-Duration-Context
    }

    /**
     * Code snippet for {@link BlockBlobClient#uploadFromFile(String)}
     *
     * @throws IOException If an I/O error occurs
     */
    public void uploadFromFile() throws IOException {
        // BEGIN: com.azure.storage.blob.specialized.BlockBlobClient.uploadFromFile#String
        try {
            client.uploadFromFile(filePath);
            System.out.println("Upload from file succeeded");
        } catch (UncheckedIOException ex) {
            System.err.printf("Failed to upload from file %s%n", ex.getMessage());
        }
        // END: com.azure.storage.blob.specialized.BlockBlobClient.uploadFromFile#String
    }

    /**
<<<<<<< HEAD
     * Code snippet for {@link BlockBlobClient#uploadFromFile(String, Integer, BlobHTTPHeaders, Map, AccessTier, BlobAccessConditions, Duration)}
=======
     * Code snippet for {@link BlockBlobClient#uploadFromFile(String, ParallelTransferOptions, BlobHTTPHeaders, Metadata, AccessTier, BlobAccessConditions, Duration)}
>>>>>>> 04b75fd8
     *
     * @throws IOException If an I/O error occurs
     */
    public void uploadFromFile2() throws IOException {
<<<<<<< HEAD
        // BEGIN: com.azure.storage.blob.specialized.BlockBlobClient.uploadFromFile#String-Integer-BlobHTTPHeaders-Map-AccessTier-BlobAccessConditions-Duration
=======
        // BEGIN: com.azure.storage.blob.specialized.BlockBlobClient.uploadFromFile#String-ParallelTransferOptions-BlobHTTPHeaders-Metadata-AccessTier-BlobAccessConditions-Duration
>>>>>>> 04b75fd8
        BlobHTTPHeaders headers = new BlobHTTPHeaders()
            .setBlobContentMD5("data".getBytes(StandardCharsets.UTF_8))
            .setBlobContentLanguage("en-US")
            .setBlobContentType("binary");

        Map<String, String> metadata = Collections.singletonMap("metadata", "value");
        BlobAccessConditions accessConditions = new BlobAccessConditions()
            .setLeaseAccessConditions(new LeaseAccessConditions().setLeaseId(leaseId))
            .setModifiedAccessConditions(new ModifiedAccessConditions()
                .setIfUnmodifiedSince(OffsetDateTime.now().minusDays(3)));
        Integer blockSize = 100 * 1024 * 1024; // 100 MB;
        ParallelTransferOptions parallelTransferOptions = new ParallelTransferOptions().setBlockSize(blockSize);

        try {
            client.uploadFromFile(filePath, parallelTransferOptions, headers, metadata,
                AccessTier.HOT, accessConditions, timeout);
            System.out.println("Upload from file succeeded");
        } catch (UncheckedIOException ex) {
            System.err.printf("Failed to upload from file %s%n", ex.getMessage());
        }
<<<<<<< HEAD
        // END: com.azure.storage.blob.specialized.BlockBlobClient.uploadFromFile#String-Integer-BlobHTTPHeaders-Map-AccessTier-BlobAccessConditions-Duration
=======
        // END: com.azure.storage.blob.specialized.BlockBlobClient.uploadFromFile#String-ParallelTransferOptions-BlobHTTPHeaders-Metadata-AccessTier-BlobAccessConditions-Duration
>>>>>>> 04b75fd8
    }

    /**
     * Code snippet for {@link BlockBlobClient#stageBlock(String, InputStream, long)}
     */
    public void stageBlock() {
        // BEGIN: com.azure.storage.blob.specialized.BlockBlobClient.stageBlock#String-InputStream-long
        client.stageBlock(base64BlockID, data, length);
        // END: com.azure.storage.blob.specialized.BlockBlobClient.stageBlock#String-InputStream-long
    }

    /**
     * Code snippet for {@link BlockBlobClient#stageBlockWithResponse(String, InputStream, long, LeaseAccessConditions, Duration, Context)}
     */
    public void stageBlock2() {
        // BEGIN: com.azure.storage.blob.specialized.BlockBlobClient.stageBlockWithResponse#String-InputStream-long-LeaseAccessConditions-Duration-Context
        LeaseAccessConditions accessConditions = new LeaseAccessConditions().setLeaseId(leaseId);
        Context context = new Context("key", "value");
        System.out.printf("Staging block completed with status %d%n",
            client.stageBlockWithResponse(base64BlockID, data, length, accessConditions, timeout, context).getStatusCode());
        // END: com.azure.storage.blob.specialized.BlockBlobClient.stageBlockWithResponse#String-InputStream-long-LeaseAccessConditions-Duration-Context
    }

    /**
     * Code snippet for {@link BlockBlobClient#stageBlockFromURL(String, URL, BlobRange)}
     */
    public void stageBlockFromURL() {
        // BEGIN: com.azure.storage.blob.specialized.BlockBlobClient.stageBlockFromURL#String-URL-BlobRange
        client.stageBlockFromURL(base64BlockID, sourceURL, new BlobRange(offset, count));
        // END: com.azure.storage.blob.specialized.BlockBlobClient.stageBlockFromURL#String-URL-BlobRange
    }

    /**
     * Code snippet for {@link BlockBlobClient#stageBlockFromURLWithResponse(String, URL, BlobRange, byte[], LeaseAccessConditions, SourceModifiedAccessConditions, Duration, Context)}
     */
    public void stageBlockFromURL2() {
        // BEGIN: com.azure.storage.blob.specialized.BlockBlobClient.stageBlockFromURLWithResponse#String-URL-BlobRange-byte-LeaseAccessConditions-SourceModifiedAccessConditions-Duration-Context
        LeaseAccessConditions leaseAccessConditions = new LeaseAccessConditions().setLeaseId(leaseId);
        SourceModifiedAccessConditions sourceModifiedAccessConditions = new SourceModifiedAccessConditions()
            .setSourceIfUnmodifiedSince(OffsetDateTime.now().minusDays(3));
        Context context = new Context("key", "value");

        System.out.printf("Staging block from URL completed with status %d%n",
            client.stageBlockFromURLWithResponse(base64BlockID, sourceURL, new BlobRange(offset, count), null,
                leaseAccessConditions, sourceModifiedAccessConditions, timeout, context).getStatusCode());
        // END: com.azure.storage.blob.specialized.BlockBlobClient.stageBlockFromURLWithResponse#String-URL-BlobRange-byte-LeaseAccessConditions-SourceModifiedAccessConditions-Duration-Context
    }

    /**
     * Code snippet for {@link BlockBlobClient#listBlocks(BlockListType)}
     */
    public void listBlocks() {
        // BEGIN: com.azure.storage.blob.specialized.BlockBlobClient.listBlocks#BlockListType
        BlockList block = client.listBlocks(BlockListType.ALL);

        System.out.println("Committed Blocks:");
        block.getCommittedBlocks().forEach(b -> System.out.printf("Name: %s, Size: %d", b.getName(), b.getSize()));

        System.out.println("Uncommitted Blocks:");
        block.getUncommittedBlocks().forEach(b -> System.out.printf("Name: %s, Size: %d", b.getName(), b.getSize()));
        // END: com.azure.storage.blob.specialized.BlockBlobClient.listBlocks#BlockListType
    }

    /**
     * Code snippet for {@link BlockBlobClient#listBlocksWithResponse(BlockListType, LeaseAccessConditions, Duration, Context)}
     */
    public void listBlocks2() {
        // BEGIN: com.azure.storage.blob.specialized.BlockBlobClient.listBlocksWithResponse#BlockListType-LeaseAccessConditions-Duration-Context
        LeaseAccessConditions accessConditions = new LeaseAccessConditions().setLeaseId(leaseId);
        Context context = new Context("key", "value");
        BlockList block = client.listBlocksWithResponse(BlockListType.ALL, accessConditions, timeout, context).getValue();

        System.out.println("Committed Blocks:");
        block.getCommittedBlocks().forEach(b -> System.out.printf("Name: %s, Size: %d", b.getName(), b.getSize()));

        System.out.println("Uncommitted Blocks:");
        block.getUncommittedBlocks().forEach(b -> System.out.printf("Name: %s, Size: %d", b.getName(), b.getSize()));
        // END: com.azure.storage.blob.specialized.BlockBlobClient.listBlocksWithResponse#BlockListType-LeaseAccessConditions-Duration-Context
    }

    /**
     * Code snippet for {@link BlockBlobClient#commitBlockList(List)}
     */
    public void commitBlockList() {
        // BEGIN: com.azure.storage.blob.specialized.BlockBlobClient.commitBlockList#List
        System.out.printf("Committing block list completed. Last modified: %s%n",
            client.commitBlockList(Collections.singletonList(base64BlockID)).getLastModified());
        // END: com.azure.storage.blob.specialized.BlockBlobClient.commitBlockList#List
    }

    /**
     * Code snippet for {@link BlockBlobClient#commitBlockListWithResponse(List, BlobHTTPHeaders, Map, AccessTier, BlobAccessConditions, Duration, Context)}
     */
    public void commitBlockList2() {
        // BEGIN: com.azure.storage.blob.specialized.BlockBlobClient.uploadFromFile#List-BlobHTTPHeaders-Map-AccessTier-BlobAccessConditions-Duration-Context
        BlobHTTPHeaders headers = new BlobHTTPHeaders()
            .setBlobContentMD5("data".getBytes(StandardCharsets.UTF_8))
            .setBlobContentLanguage("en-US")
            .setBlobContentType("binary");

        Map<String, String> metadata = Collections.singletonMap("metadata", "value");
        BlobAccessConditions accessConditions = new BlobAccessConditions()
            .setLeaseAccessConditions(new LeaseAccessConditions().setLeaseId(leaseId))
            .setModifiedAccessConditions(new ModifiedAccessConditions()
                .setIfUnmodifiedSince(OffsetDateTime.now().minusDays(3)));
        Context context = new Context("key", "value");

        System.out.printf("Committing block list completed with status %d%n",
            client.commitBlockListWithResponse(Collections.singletonList(base64BlockID), headers, metadata,
                AccessTier.HOT, accessConditions, timeout, context).getStatusCode());
        // END: com.azure.storage.blob.specialized.BlockBlobClient.uploadFromFile#List-BlobHTTPHeaders-Map-AccessTier-BlobAccessConditions-Duration-Context
    }
}<|MERGE_RESOLUTION|>--- conflicted
+++ resolved
@@ -105,20 +105,12 @@
     }
 
     /**
-<<<<<<< HEAD
-     * Code snippet for {@link BlockBlobClient#uploadFromFile(String, Integer, BlobHTTPHeaders, Map, AccessTier, BlobAccessConditions, Duration)}
-=======
-     * Code snippet for {@link BlockBlobClient#uploadFromFile(String, ParallelTransferOptions, BlobHTTPHeaders, Metadata, AccessTier, BlobAccessConditions, Duration)}
->>>>>>> 04b75fd8
+     * Code snippet for {@link BlockBlobClient#uploadFromFile(String, ParallelTransferOptions, BlobHTTPHeaders, Map, AccessTier, BlobAccessConditions, Duration)}
      *
      * @throws IOException If an I/O error occurs
      */
     public void uploadFromFile2() throws IOException {
-<<<<<<< HEAD
-        // BEGIN: com.azure.storage.blob.specialized.BlockBlobClient.uploadFromFile#String-Integer-BlobHTTPHeaders-Map-AccessTier-BlobAccessConditions-Duration
-=======
-        // BEGIN: com.azure.storage.blob.specialized.BlockBlobClient.uploadFromFile#String-ParallelTransferOptions-BlobHTTPHeaders-Metadata-AccessTier-BlobAccessConditions-Duration
->>>>>>> 04b75fd8
+        // BEGIN: com.azure.storage.blob.specialized.BlockBlobClient.uploadFromFile#String-ParallelTransferOptions-BlobHTTPHeaders-Map-AccessTier-BlobAccessConditions-Duration
         BlobHTTPHeaders headers = new BlobHTTPHeaders()
             .setBlobContentMD5("data".getBytes(StandardCharsets.UTF_8))
             .setBlobContentLanguage("en-US")
@@ -139,11 +131,7 @@
         } catch (UncheckedIOException ex) {
             System.err.printf("Failed to upload from file %s%n", ex.getMessage());
         }
-<<<<<<< HEAD
-        // END: com.azure.storage.blob.specialized.BlockBlobClient.uploadFromFile#String-Integer-BlobHTTPHeaders-Map-AccessTier-BlobAccessConditions-Duration
-=======
-        // END: com.azure.storage.blob.specialized.BlockBlobClient.uploadFromFile#String-ParallelTransferOptions-BlobHTTPHeaders-Metadata-AccessTier-BlobAccessConditions-Duration
->>>>>>> 04b75fd8
+        // END: com.azure.storage.blob.specialized.BlockBlobClient.uploadFromFile#String-ParallelTransferOptions-BlobHTTPHeaders-Map-AccessTier-BlobAccessConditions-Duration
     }
 
     /**
