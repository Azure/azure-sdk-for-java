--- conflicted
+++ resolved
@@ -69,13 +69,8 @@
             .encodeToString(client.uploadWithResponse(data, length, headers, metadata, AccessTier.HOT,
                 accessConditions, timeout, context)
                 .getValue()
-<<<<<<< HEAD
                 .getContentMd5()));
-        // END: com.azure.storage.blob.specialized.BlockBlobClient.uploadWithResponse#InputStream-long-BlobHttpHeaders-Map-AccessTier-BlobAccessConditions-Duration-Context
-=======
-                .getContentMD5()));
         // END: com.azure.storage.blob.specialized.BlockBlobClient.uploadWithResponse#InputStream-long-BlobHttpHeaders-Map-AccessTier-BlobRequestConditions-Duration-Context
->>>>>>> ab6bcf67
     }
 
     /**
@@ -94,13 +89,8 @@
         // BEGIN: com.azure.storage.blob.specialized.BlockBlobClient.stageBlockWithResponse#String-InputStream-long-String-Duration-Context
         Context context = new Context("key", "value");
         System.out.printf("Staging block completed with status %d%n",
-<<<<<<< HEAD
-            client.stageBlockWithResponse(base64BlockId, data, length, accessConditions, timeout, context).getStatusCode());
-        // END: com.azure.storage.blob.specialized.BlockBlobClient.stageBlockWithResponse#String-InputStream-long-LeaseAccessConditions-Duration-Context
-=======
-            client.stageBlockWithResponse(base64BlockID, data, length, leaseId, timeout, context).getStatusCode());
+            client.stageBlockWithResponse(base64BlockId, data, length, leaseId, timeout, context).getStatusCode());
         // END: com.azure.storage.blob.specialized.BlockBlobClient.stageBlockWithResponse#String-InputStream-long-String-Duration-Context
->>>>>>> ab6bcf67
     }
 
     /**
@@ -113,34 +103,18 @@
     }
 
     /**
-<<<<<<< HEAD
-     * Code snippet for {@link BlockBlobClient#stageBlockFromUrlWithResponse(String, String, BlobRange, byte[], LeaseAccessConditions, SourceModifiedAccessConditions, Duration, Context)}
+     * Code snippet for {@link BlockBlobClient#stageBlockFromUrlWithResponse(String, String, BlobRange, byte[], String, BlobRequestConditions, Duration, Context)}
      */
     public void stageBlockFromUrl2() {
-        // BEGIN: com.azure.storage.blob.specialized.BlockBlobClient.stageBlockFromUrlWithResponse#String-String-BlobRange-byte-LeaseAccessConditions-SourceModifiedAccessConditions-Duration-Context
-        LeaseAccessConditions leaseAccessConditions = new LeaseAccessConditions().setLeaseId(leaseId);
-        SourceModifiedAccessConditions sourceModifiedAccessConditions = new SourceModifiedAccessConditions()
-            .setSourceIfUnmodifiedSince(OffsetDateTime.now().minusDays(3));
-        Context context = new Context("key", "value");
-
-        System.out.printf("Staging block from URL completed with status %d%n",
-            client.stageBlockFromUrlWithResponse(base64BlockId, sourceUrl, new BlobRange(offset, count), null,
-                leaseAccessConditions, sourceModifiedAccessConditions, timeout, context).getStatusCode());
-        // END: com.azure.storage.blob.specialized.BlockBlobClient.stageBlockFromUrlWithResponse#String-String-BlobRange-byte-LeaseAccessConditions-SourceModifiedAccessConditions-Duration-Context
-=======
-     * Code snippet for {@link BlockBlobClient#stageBlockFromURLWithResponse(String, String, BlobRange, byte[], String, BlobRequestConditions, Duration, Context)}
-     */
-    public void stageBlockFromURL2() {
-        // BEGIN: com.azure.storage.blob.specialized.BlockBlobClient.stageBlockFromURLWithResponse#String-String-BlobRange-byte-String-BlobRequestConditions-Duration-Context
+        // BEGIN: com.azure.storage.blob.specialized.BlockBlobClient.stageBlockFromUrlWithResponse#String-String-BlobRange-byte-String-BlobRequestConditions-Duration-Context
         BlobRequestConditions sourceRequestConditions = new BlobRequestConditions()
             .setIfUnmodifiedSince(OffsetDateTime.now().minusDays(3));
         Context context = new Context("key", "value");
 
         System.out.printf("Staging block from URL completed with status %d%n",
-            client.stageBlockFromURLWithResponse(base64BlockID, sourceUrl, new BlobRange(offset, count), null,
+            client.stageBlockFromUrlWithResponse(base64BlockID, sourceUrl, new BlobRange(offset, count), null,
                 leaseId, sourceRequestConditions, timeout, context).getStatusCode());
-        // END: com.azure.storage.blob.specialized.BlockBlobClient.stageBlockFromURLWithResponse#String-String-BlobRange-byte-String-BlobRequestConditions-Duration-Context
->>>>>>> ab6bcf67
+        // END: com.azure.storage.blob.specialized.BlockBlobClient.stageBlockFromUrlWithResponse#String-String-BlobRange-byte-String-BlobRequestConditions-Duration-Context
     }
 
     /**
