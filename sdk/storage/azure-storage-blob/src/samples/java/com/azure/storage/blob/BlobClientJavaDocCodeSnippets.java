// Copyright (c) Microsoft Corporation. All rights reserved.
// Licensed under the MIT License.

package com.azure.storage.blob;

import com.azure.core.util.Context;
import com.azure.storage.blob.models.AccessTier;
import com.azure.storage.blob.models.BlobAccessConditions;
import com.azure.storage.blob.models.BlobHTTPHeaders;
import com.azure.storage.blob.models.BlobRange;
import com.azure.storage.blob.models.DeleteSnapshotsOptionType;
import com.azure.storage.blob.models.LeaseAccessConditions;
import com.azure.storage.blob.models.ModifiedAccessConditions;
<<<<<<< HEAD
import com.azure.storage.blob.models.RehydratePriority;
import com.azure.storage.blob.models.ReliableDownloadOptions;
import com.azure.storage.blob.models.StorageAccountInfo;
import com.azure.storage.blob.models.UserDelegationKey;
import com.azure.storage.common.Constants;
import com.azure.storage.common.IPRange;
import com.azure.storage.common.SASProtocol;

=======
import com.azure.storage.blob.models.ParallelTransferOptions;
import com.azure.storage.blob.models.RehydratePriority;
import com.azure.storage.blob.models.ReliableDownloadOptions;
import com.azure.storage.blob.models.StorageAccountInfo;
import com.azure.storage.blob.specialized.BlobClientBase;
import com.azure.storage.common.Constants;
>>>>>>> f9b68898
import java.io.ByteArrayOutputStream;
import java.io.IOException;
import java.io.OutputStream;
import java.io.UncheckedIOException;
import java.net.URL;
import java.nio.charset.StandardCharsets;
import java.time.Duration;
import java.time.OffsetDateTime;
import java.util.Collections;
import java.util.Map;

/**
 * Code snippets for {@link BlobClient}
 */
@SuppressWarnings("unused")
public class BlobClientJavaDocCodeSnippets {
    private BlobClient client = JavaDocCodeSnippetsHelpers.getBlobClient("blobName");
    private String leaseId = "leaseId";
    private String copyId = "copyId";
    private URL url = JavaDocCodeSnippetsHelpers.generateURL("https://sample.com");
    private String file = "file";
    private Duration timeout = Duration.ofSeconds(30);
    private String key1 = "key1";
    private String key2 = "key2";
    private String value1 = "val1";
    private String value2 = "val2";
<<<<<<< HEAD
=======
    private String filePath = "filePath";
>>>>>>> f9b68898

    /**
     * Code snippets for {@link BlobClient#exists()}
     */
    public void existsCodeSnippet() {
        // BEGIN: com.azure.storage.blob.BlobClient.exists
        System.out.printf("Exists? %b%n", client.exists());
        // END: com.azure.storage.blob.BlobClient.exists
    }

    /**
     * Code snippets for {@link BlobClient#startCopyFromURL(URL)}
     */
    public void startCopyFromURL() {
        // BEGIN: com.azure.storage.blob.BlobClient.startCopyFromURL#URL
        System.out.printf("Copy identifier: %s%n", client.startCopyFromURL(url));
        // END: com.azure.storage.blob.BlobClient.startCopyFromURL#URL
    }

    /**
     * Code snippets for {@link BlobClient#abortCopyFromURL(String)}
     */
    public void abortCopyFromURL() {
        // BEGIN: com.azure.storage.blob.BlobClient.abortCopyFromURL#String
        client.abortCopyFromURL(copyId);
        System.out.println("Aborted copy completed.");
        // END: com.azure.storage.blob.BlobClient.abortCopyFromURL#String
    }

    /**
     * Code snippets for {@link BlobClient#copyFromURL(URL)}
     */
    public void copyFromURL() {
        // BEGIN: com.azure.storage.blob.BlobClient.copyFromURL#URL
        System.out.printf("Copy identifier: %s%n", client.copyFromURL(url));
        // END: com.azure.storage.blob.BlobClient.copyFromURL#URL
    }

    /**
     * Code snippets for {@link BlobClient#download(OutputStream)}
     */
    public void download() {
        // BEGIN: com.azure.storage.blob.BlobClient.download#OutputStream
        client.download(new ByteArrayOutputStream());
        System.out.println("Download completed.");
        // END: com.azure.storage.blob.BlobClient.download#OutputStream
    }

    /**
     * Code snippets for {@link BlobClient#downloadToFile(String)} and
<<<<<<< HEAD
     * {@link BlobClient#downloadToFile(String, BlobRange, Integer, ReliableDownloadOptions, BlobAccessConditions,
     * boolean, Duration, Context)}
=======
     * {@link BlobClient#downloadToFileWithResponse(String, BlobRange, ParallelTransferOptions, ReliableDownloadOptions, BlobAccessConditions, boolean, Duration, Context)}
>>>>>>> f9b68898
     */
    public void downloadToFile() {
        // BEGIN: com.azure.storage.blob.BlobClient.downloadToFile#String
        client.downloadToFile(file);
        System.out.println("Completed download to file");
        // END: com.azure.storage.blob.BlobClient.downloadToFile#String

<<<<<<< HEAD
        // BEGIN: com.azure.storage.blob.BlobClient.downloadToFile#String-BlobRange-Integer-ReliableDownloadOptions-BlobAccessConditions-boolean-Duration-Context
        BlobRange range = new BlobRange(1024, 2048L);
        ReliableDownloadOptions options = new ReliableDownloadOptions().maxRetryRequests(5);

        client.downloadToFile(file, range, 4 * Constants.MB, options, null, false, timeout, new Context(key2, value2));
        System.out.println("Completed download to file");
        // END: com.azure.storage.blob.BlobClient.downloadToFile#String-BlobRange-Integer-ReliableDownloadOptions-BlobAccessConditions-boolean-Duration-Context
=======
        // BEGIN: com.azure.storage.blob.BlobClient.downloadToFileWithResponse#String-BlobRange-ParallelTransferOptions-ReliableDownloadOptions-BlobAccessConditions-boolean-Duration-Context
        BlobRange range = new BlobRange(1024, 2048L);
        ReliableDownloadOptions options = new ReliableDownloadOptions().maxRetryRequests(5);

        client.downloadToFileWithResponse(file, range, new ParallelTransferOptions().setBlockSize(4 * Constants.MB),
            options, null, false, timeout, new Context(key2, value2));
        System.out.println("Completed download to file");
        // END: com.azure.storage.blob.BlobClient.downloadToFileWithResponse#String-BlobRange-ParallelTransferOptions-ReliableDownloadOptions-BlobAccessConditions-boolean-Duration-Context
>>>>>>> f9b68898
    }

    /**
     * Code snippets for {@link BlobClient#delete()}
     */
    public void setDelete() {
        // BEGIN: com.azure.storage.blob.BlobClient.delete
        client.delete();
        System.out.println("Delete completed.");
        // END: com.azure.storage.blob.BlobClient.delete
    }

    /**
     * Code snippets for {@link BlobClient#getProperties()}
     */
    public void getProperties() {
        // BEGIN: com.azure.storage.blob.BlobClient.getProperties
        BlobProperties properties = client.getProperties();
<<<<<<< HEAD
        System.out.printf("Type: %s, Size: %d%n", properties.blobType(), properties.blobSize());
=======
        System.out.printf("Type: %s, Size: %d%n", properties.getBlobType(), properties.getBlobSize());
>>>>>>> f9b68898
        // END: com.azure.storage.blob.BlobClient.getProperties
    }

    /**
     * Code snippets for {@link BlobClient#setHTTPHeaders(BlobHTTPHeaders)}
<<<<<<< HEAD
     */
    public void setHTTPHeaders() {
        // BEGIN: com.azure.storage.blob.BlobClient.setHTTPHeaders#BlobHTTPHeaders
        client.setHTTPHeaders(new BlobHTTPHeaders()
            .blobContentLanguage("en-US")
            .blobContentType("binary"));
        System.out.println("Set HTTP headers completed");
        // END: com.azure.storage.blob.BlobClient.setHTTPHeaders#BlobHTTPHeaders
    }

    /**
     * Code snippets for {@link BlobClient#setMetadata(Metadata)}
     */
    public void setMetadata() {
        // BEGIN: com.azure.storage.blob.BlobClient.setMetadata#Metadata
        client.setMetadata(new Metadata(Collections.singletonMap("metadata", "value")));
        System.out.println("Set metadata completed");
        // END: com.azure.storage.blob.BlobClient.setMetadata#Metadata
    }

    /**
     * Code snippets for {@link BlobClient#createSnapshot()}
     */
    public void createSnapshot() {
        // BEGIN: com.azure.storage.blob.BlobClient.createSnapshot
        System.out.printf("Identifier for the snapshot is %s%n", client.createSnapshot().getSnapshotId());
        // END: com.azure.storage.blob.BlobClient.createSnapshot
    }

    /**
     * Code snippets for {@link BlobClient#setTier(AccessTier)} and
     * {@link BlobClient#setTierWithResponse(AccessTier, RehydratePriority, LeaseAccessConditions, Duration, Context)}
     */
    public void setTier() {
        // BEGIN: com.azure.storage.blob.BlobClient.setTier#AccessTier
        System.out.printf("Set tier completed with status code %d%n",
            client.setTierWithResponse(AccessTier.HOT, null, null, null, null).statusCode());
        // END: com.azure.storage.blob.BlobClient.setTier#AccessTier


    }

    /**
     * Code snippets for {@link BlobClient#undelete()}
     */
    public void undelete() {
        // BEGIN: com.azure.storage.blob.BlobClient.undelete
        client.undelete();
        System.out.printf("Undelete completed");
        // END: com.azure.storage.blob.BlobClient.undelete
    }

    /**
     * Code snippets for {@link BlobClient#acquireLease(String, int)}
     */
    public void acquireLease() {
        // BEGIN: com.azure.storage.blob.BlobClient.acquireLease#String-int
        System.out.printf("Lease ID is %s%n", client.acquireLease("proposedId", 60));
        // END: com.azure.storage.blob.BlobClient.acquireLease#String-int
    }

    /**
     * Code snippets for {@link BlobClient#renewLease(String)}
     */
    public void renewLease() {
        // BEGIN: com.azure.storage.blob.BlobClient.renewLease#String
        System.out.printf("Renewed lease ID is %s%n", client.renewLease(leaseId));
        // END: com.azure.storage.blob.BlobClient.renewLease#String
    }

    /**
     * Code snippets for {@link BlobClient#releaseLease(String)}
     */
    public void releaseLease() {
        // BEGIN: com.azure.storage.blob.BlobClient.releaseLease#String
        client.releaseLease(leaseId);
        System.out.printf("Release lease completed");
        // END: com.azure.storage.blob.BlobClient.releaseLease#String


    }

    /**
     * Code snippets for {@link BlobClient#breakLease()}
     */
    public void breakLease() {
        // BEGIN: com.azure.storage.blob.BlobClient.breakLease
        System.out.printf("The broken lease has %d seconds remaining on the lease", client.breakLease());
        // END: com.azure.storage.blob.BlobClient.breakLease


    }

    /**
     * Code snippets for {@link BlobClient#changeLease(String, String)}
     */
    public void changeLease() {
        // BEGIN: com.azure.storage.blob.BlobClient.changeLease#String-String
        System.out.printf("Changed lease ID is %s%n", client.changeLease(leaseId, "proposedId"));
        // END: com.azure.storage.blob.BlobClient.changeLease#String-String

    }

    /**
     * Code snippet for {@link BlobClient#getAccountInfo()}
     */
    public void getAccountInfo() {
        // BEGIN: com.azure.storage.blob.BlobClient.getAccountInfo
        StorageAccountInfo accountInfo = client.getAccountInfo();
        System.out.printf("Account Kind: %s, SKU: %s%n", accountInfo.accountKind(), accountInfo.skuName());
        // END: com.azure.storage.blob.BlobClient.getAccountInfo
    }

    /**
     * Code snippet for {@link BlobClient#existsWithResponse(Duration, Context)}
     */
    public void existsWithResponseCodeSnippet() {
        // BEGIN: com.azure.storage.blob.BlobClient.existsWithResponse#Duration-Context
        System.out.printf("Exists? %b%n", client.existsWithResponse(timeout, new Context(key2, value2)).value());
        // END: com.azure.storage.blob.BlobClient.existsWithResponse#Duration-Context
    }

    /**
     * Code snippets for {@link BlobClient#startCopyFromURLWithResponse(URL, Metadata, AccessTier, RehydratePriority,
     * ModifiedAccessConditions, BlobAccessConditions, Duration, Context)}
     */
    public void startCopyFromURLWithResponseCodeSnippets() {

        // BEGIN: com.azure.storage.blob.BlobClient.startCopyFromURLWithResponse#URL-Metadata-AccessTier-RehydratePriority-ModifiedAccessConditions-BlobAccessConditions-Duration-Context
        Metadata metadata = new Metadata(Collections.singletonMap("metadata", "value"));
        ModifiedAccessConditions modifiedAccessConditions = new ModifiedAccessConditions()
            .ifUnmodifiedSince(OffsetDateTime.now().minusDays(7));
        BlobAccessConditions blobAccessConditions = new BlobAccessConditions().leaseAccessConditions(
            new LeaseAccessConditions().leaseId(leaseId));

        System.out.printf("Copy identifier: %s%n",
            client.startCopyFromURLWithResponse(url, metadata, AccessTier.HOT, RehydratePriority.STANDARD,
                modifiedAccessConditions, blobAccessConditions, timeout,
                new Context(key2, value2)));
        // END: com.azure.storage.blob.BlobClient.startCopyFromURLWithResponse#URL-Metadata-AccessTier-RehydratePriority-ModifiedAccessConditions-BlobAccessConditions-Duration-Context
    }

    /**
     * Code snippets for {@link BlobClient#abortCopyFromURLWithResponse(String, LeaseAccessConditions, Duration, Context)}
     */
    public void abortCopyFromURLWithResponseCodeSnippets() {

        // BEGIN: com.azure.storage.blob.BlobClient.abortCopyFromURLWithResponse#String-LeaseAccessConditions-Duration-Context
        LeaseAccessConditions leaseAccessConditions = new LeaseAccessConditions().leaseId(leaseId);
        System.out.printf("Aborted copy completed with status %d%n",
            client.abortCopyFromURLWithResponse(copyId, leaseAccessConditions, timeout,
                new Context(key2, value2)).statusCode());
        // END: com.azure.storage.blob.BlobClient.abortCopyFromURLWithResponse#String-LeaseAccessConditions-Duration-Context
    }

    /**
     * Code snippets for {@link BlobClient#copyFromURLWithResponse(URL, Metadata, AccessTier, ModifiedAccessConditions,
     * BlobAccessConditions, Duration, Context)}
     */
    public void copyFromURLWithResponseCodeSnippets() {

        // BEGIN: com.azure.storage.blob.BlobClient.copyFromURLWithResponse#URL-Metadata-AccessTier-ModifiedAccessConditions-BlobAccessConditions-Duration-Context
        Metadata metadata = new Metadata(Collections.singletonMap("metadata", "value"));
        ModifiedAccessConditions modifiedAccessConditions = new ModifiedAccessConditions()
            .ifUnmodifiedSince(OffsetDateTime.now().minusDays(7));
        BlobAccessConditions blobAccessConditions = new BlobAccessConditions().leaseAccessConditions(
            new LeaseAccessConditions().leaseId(leaseId));

        System.out.printf("Copy identifier: %s%n",
            client.copyFromURLWithResponse(url, metadata, AccessTier.HOT, modifiedAccessConditions,
                blobAccessConditions, timeout,
                new Context(key1, value1)).value());
        // END: com.azure.storage.blob.BlobClient.copyFromURLWithResponse#URL-Metadata-AccessTier-ModifiedAccessConditions-BlobAccessConditions-Duration-Context
    }

    /**
     * Code snippets for {@link BlobClient#downloadWithResponse(OutputStream, BlobRange, ReliableDownloadOptions,
     * BlobAccessConditions, boolean, Duration, Context)}
     * @throws UncheckedIOException If an I/O error occurs
     */
    public void downloadWithResponseCodeSnippets() {
        // BEGIN: com.azure.storage.blob.BlobClient.downloadWithResponse#OutputStream-BlobRange-ReliableDownloadOptions-BlobAccessConditions-boolean-Duration-Context
        BlobRange range = new BlobRange(1024, 2048L);
        ReliableDownloadOptions options = new ReliableDownloadOptions().maxRetryRequests(5);

        System.out.printf("Download completed with status %d%n",
            client.downloadWithResponse(new ByteArrayOutputStream(), range, options, null, false,
                timeout, new Context(key2, value2)).statusCode());
        // END: com.azure.storage.blob.BlobClient.downloadWithResponse#OutputStream-BlobRange-ReliableDownloadOptions-BlobAccessConditions-boolean-Duration-Context

    }

    /**
     * Code snippets for {@link BlobClient#deleteWithResponse(DeleteSnapshotsOptionType, BlobAccessConditions, Duration,
     * Context)}
     */
    public void deleteWithResponseCodeSnippets() {

        // BEGIN: com.azure.storage.blob.BlobClient.deleteWithResponse#DeleteSnapshotsOptionType-BlobAccessConditions-Duration-Context
        System.out.printf("Delete completed with status %d%n",
            client.deleteWithResponse(DeleteSnapshotsOptionType.INCLUDE, null, timeout,
                new Context(key1, value1)).statusCode());
        // END: com.azure.storage.blob.BlobClient.deleteWithResponse#DeleteSnapshotsOptionType-BlobAccessConditions-Duration-Context
    }

    /**
     * Code snippets for {@link BlobClient#getPropertiesWithResponse(BlobAccessConditions, Duration, Context)}
     */
    public void getPropertiesWithResponseCodeSnippets() {

        // BEGIN: com.azure.storage.blob.BlobClient.getPropertiesWithResponse#BlobAccessConditions-Duration-Context
        BlobAccessConditions accessConditions = new BlobAccessConditions()
            .leaseAccessConditions(new LeaseAccessConditions().leaseId(leaseId));

        BlobProperties properties = client.getPropertiesWithResponse(accessConditions, timeout,
            new Context(key2, value2)).value();
        System.out.printf("Type: %s, Size: %d%n", properties.blobType(), properties.blobSize());
        // END: com.azure.storage.blob.BlobClient.getPropertiesWithResponse#BlobAccessConditions-Duration-Context
    }

    /**
     * Code snippets for {@link BlobClient#setHTTPHeadersWithResponse(BlobHTTPHeaders, BlobAccessConditions, Duration,
     * Context)}
     */
    public void setHTTPHeadersWithResponseCodeSnippets() {
        // BEGIN: com.azure.storage.blob.BlobClient.setHTTPHeadersWithResponse#BlobHTTPHeaders-BlobAccessConditions-Duration-Context
        BlobAccessConditions accessConditions = new BlobAccessConditions()
            .leaseAccessConditions(new LeaseAccessConditions().leaseId(leaseId));

        System.out.printf("Set HTTP headers completed with status %d%n",
            client.setHTTPHeadersWithResponse(new BlobHTTPHeaders()
                .blobContentLanguage("en-US")
                .blobContentType("binary"), accessConditions, timeout, new Context(key1, value1))
                .statusCode());
        // END: com.azure.storage.blob.BlobClient.setHTTPHeadersWithResponse#BlobHTTPHeaders-BlobAccessConditions-Duration-Context
    }

    /**
     * Code snippets for {@link BlobClient#setMetadataWithResponse(Metadata, BlobAccessConditions, Duration, Context)}
     */
    public void setMetadataWithResponseCodeSnippets() {
        // BEGIN: com.azure.storage.blob.BlobClient.setMetadataWithResponse#Metadata-BlobAccessConditions-Duration-Context
        BlobAccessConditions accessConditions = new BlobAccessConditions().leaseAccessConditions(
            new LeaseAccessConditions().leaseId(leaseId));

        System.out.printf("Set metadata completed with status %d%n",
            client.setMetadataWithResponse(
                new Metadata(Collections.singletonMap("metadata", "value")), accessConditions, timeout,
                new Context(key1, value1)).statusCode());
        // END: com.azure.storage.blob.BlobClient.setMetadataWithResponse#Metadata-BlobAccessConditions-Duration-Context
    }

    /**
     * Code snippets for {@link BlobClient#createSnapshotWithResponse(Metadata, BlobAccessConditions, Duration,
     * Context)}
     */
    public void createSnapshotWithResponseCodeSnippets() {

        // BEGIN: com.azure.storage.blob.BlobClient.createSnapshotWithResponse#Metadata-BlobAccessConditions-Duration-Context
        Metadata snapshotMetadata = new Metadata(Collections.singletonMap("metadata", "value"));
        BlobAccessConditions accessConditions = new BlobAccessConditions().leaseAccessConditions(
            new LeaseAccessConditions().leaseId(leaseId));

        System.out.printf("Identifier for the snapshot is %s%n",
            client.createSnapshotWithResponse(snapshotMetadata, accessConditions, timeout,
                new Context(key1, value1)).value());
        // END: com.azure.storage.blob.BlobClient.createSnapshotWithResponse#Metadata-BlobAccessConditions-Duration-Context
    }

    /**
     * Code snippets for {@link BlobClient#setTierWithResponse(AccessTier, RehydratePriority, LeaseAccessConditions,
     * Duration, Context)}
     */
    public void setTierWithResponseCodeSnippets() {
        // BEGIN: com.azure.storage.blob.BlobClient.setTierWithResponse#AccessTier-RehydratePriority-LeaseAccessConditions-Duration-Context
        LeaseAccessConditions accessConditions = new LeaseAccessConditions().leaseId(leaseId);

        System.out.printf("Set tier completed with status code %d%n",
            client.setTierWithResponse(AccessTier.HOT, RehydratePriority.STANDARD, accessConditions, timeout,
                new Context(key2, value2)).statusCode());
        // END: com.azure.storage.blob.BlobClient.setTierWithResponse#AccessTier-RehydratePriority-LeaseAccessConditions-Duration-Context
    }

    /**
     * Code snippet for {@link BlobClient#undeleteWithResponse(Duration, Context)}
     */
    public void undeleteWithResponseCodeSnippets() {
        // BEGIN: com.azure.storage.blob.BlobClient.undeleteWithResponse#Duration-Context
        System.out.printf("Undelete completed with status %d%n", client.undeleteWithResponse(timeout,
            new Context(key1, value1)).statusCode());
        // END: com.azure.storage.blob.BlobClient.undeleteWithResponse#Duration-Context
    }

    /**
     * Code snippets for {@link BlobClient#acquireLeaseWithResponse(String, int, ModifiedAccessConditions, Duration,
     * Context)}
     */
    public void acquireLeaseWithResponseCodeSnippets() {

        // BEGIN: com.azure.storage.blob.BlobClient.acquireLeaseWithResponse#String-int-ModifiedAccessConditions-Duration-Context
=======
     */
    public void setHTTPHeaders() {
        // BEGIN: com.azure.storage.blob.BlobClient.setHTTPHeaders#BlobHTTPHeaders
        client.setHTTPHeaders(new BlobHTTPHeaders()
            .setBlobContentLanguage("en-US")
            .setBlobContentType("binary"));
        System.out.println("Set HTTP headers completed");
        // END: com.azure.storage.blob.BlobClient.setHTTPHeaders#BlobHTTPHeaders
    }

    /**
     * Code snippets for {@link BlobClient#setMetadata(Map)}
     */
    public void setMetadata() {
        // BEGIN: com.azure.storage.blob.BlobClient.setMetadata#Metadata
        client.setMetadata(Collections.singletonMap("metadata", "value"));
        System.out.println("Set metadata completed");
        // END: com.azure.storage.blob.BlobClient.setMetadata#Metadata
    }

    /**
     * Code snippets for {@link BlobClient#createSnapshot()}
     */
    public void createSnapshot() {
        // BEGIN: com.azure.storage.blob.BlobClient.createSnapshot
        System.out.printf("Identifier for the snapshot is %s%n", client.createSnapshot().getSnapshotId());
        // END: com.azure.storage.blob.BlobClient.createSnapshot
    }

    /**
     * Code snippets for {@link BlobClientBase#setAccessTier(AccessTier)} and
     * {@link BlobClientBase#setAccessTierWithResponse(AccessTier, RehydratePriority, LeaseAccessConditions, Duration, Context)}
     */
    public void setTier() {
        // BEGIN: com.azure.storage.blob.BlobClient.setTier#AccessTier
        System.out.printf("Set tier completed with status code %d%n",
            client.setAccessTierWithResponse(AccessTier.HOT, null, null, null, null).getStatusCode());
        // END: com.azure.storage.blob.BlobClient.setTier#AccessTier


    }

    /**
     * Code snippets for {@link BlobClient#undelete()}
     */
    public void unsetDelete() {
        // BEGIN: com.azure.storage.blob.BlobClient.undelete
        client.undelete();
        System.out.println("Undelete completed");
        // END: com.azure.storage.blob.BlobClient.undelete
    }

    /**
     * Code snippet for {@link BlobClient#getAccountInfo()}
     */
    public void getAccountInfo() {
        // BEGIN: com.azure.storage.blob.BlobClient.getAccountInfo
        StorageAccountInfo accountInfo = client.getAccountInfo();
        System.out.printf("Account Kind: %s, SKU: %s%n", accountInfo.getAccountKind(), accountInfo.getSkuName());
        // END: com.azure.storage.blob.BlobClient.getAccountInfo
    }

    /**
     * Code snippet for {@link BlobClient#existsWithResponse(Duration, Context)}
     */
    public void existsWithResponseCodeSnippet() {
        // BEGIN: com.azure.storage.blob.BlobClient.existsWithResponse#Duration-Context
        System.out.printf("Exists? %b%n", client.existsWithResponse(timeout, new Context(key2, value2)).getValue());
        // END: com.azure.storage.blob.BlobClient.existsWithResponse#Duration-Context
    }

    /**
     * Code snippets for {@link BlobClient#startCopyFromURLWithResponse(URL, Map, AccessTier, RehydratePriority,
     * ModifiedAccessConditions, BlobAccessConditions, Duration, Context)}
     */
    public void startCopyFromURLWithResponseCodeSnippets() {

        // BEGIN: com.azure.storage.blob.BlobClient.startCopyFromURLWithResponse#URL-Metadata-AccessTier-RehydratePriority-ModifiedAccessConditions-BlobAccessConditions-Duration-Context
        Map<String, String> metadata = Collections.singletonMap("metadata", "value");
>>>>>>> f9b68898
        ModifiedAccessConditions modifiedAccessConditions = new ModifiedAccessConditions()
            .setIfUnmodifiedSince(OffsetDateTime.now().minusDays(7));
        BlobAccessConditions blobAccessConditions = new BlobAccessConditions().setLeaseAccessConditions(
            new LeaseAccessConditions().setLeaseId(leaseId));

<<<<<<< HEAD
        System.out.printf("Lease ID is %s%n",
            client.acquireLeaseWithResponse("proposedId", 60, modifiedAccessConditions, timeout,
                new Context(key1, value1)).value());
        // END: com.azure.storage.blob.BlobClient.acquireLeaseWithResponse#String-int-ModifiedAccessConditions-Duration-Context
    }

    /**
     * Code snippets for {@link BlobClient#renewLeaseWithResponse(String, ModifiedAccessConditions, Duration, Context)}
     */
    public void renewLeaseWithResponseCodeSnippets() {

        // BEGIN: com.azure.storage.blob.BlobClient.renewLeaseWithResponse#String-ModifiedAccessConditions-Duration-Context
=======
        System.out.printf("Copy identifier: %s%n",
            client.startCopyFromURLWithResponse(url, metadata, AccessTier.HOT, RehydratePriority.STANDARD,
                modifiedAccessConditions, blobAccessConditions, timeout,
                new Context(key2, value2)));
        // END: com.azure.storage.blob.BlobClient.startCopyFromURLWithResponse#URL-Metadata-AccessTier-RehydratePriority-ModifiedAccessConditions-BlobAccessConditions-Duration-Context
    }

    /**
     * Code snippets for {@link BlobClient#abortCopyFromURLWithResponse(String, LeaseAccessConditions, Duration, Context)}
     */
    public void abortCopyFromURLWithResponseCodeSnippets() {

        // BEGIN: com.azure.storage.blob.BlobClient.abortCopyFromURLWithResponse#String-LeaseAccessConditions-Duration-Context
        LeaseAccessConditions leaseAccessConditions = new LeaseAccessConditions().setLeaseId(leaseId);
        System.out.printf("Aborted copy completed with status %d%n",
            client.abortCopyFromURLWithResponse(copyId, leaseAccessConditions, timeout,
                new Context(key2, value2)).getStatusCode());
        // END: com.azure.storage.blob.BlobClient.abortCopyFromURLWithResponse#String-LeaseAccessConditions-Duration-Context
    }

    /**
     * Code snippets for {@link BlobClient#copyFromURLWithResponse(URL, Map, AccessTier, ModifiedAccessConditions,
     * BlobAccessConditions, Duration, Context)}
     */
    public void copyFromURLWithResponseCodeSnippets() {

        // BEGIN: com.azure.storage.blob.BlobClient.copyFromURLWithResponse#URL-Metadata-AccessTier-ModifiedAccessConditions-BlobAccessConditions-Duration-Context
        Map<String, String> metadata = Collections.singletonMap("metadata", "value");
>>>>>>> f9b68898
        ModifiedAccessConditions modifiedAccessConditions = new ModifiedAccessConditions()
            .setIfUnmodifiedSince(OffsetDateTime.now().minusDays(7));
        BlobAccessConditions blobAccessConditions = new BlobAccessConditions().setLeaseAccessConditions(
            new LeaseAccessConditions().setLeaseId(leaseId));

<<<<<<< HEAD
        System.out.printf("Renewed lease ID is %s%n",
            client.renewLeaseWithResponse(leaseId, modifiedAccessConditions, timeout,
                new Context(key1, value1)).value());
        // END: com.azure.storage.blob.BlobClient.renewLeaseWithResponse#String-ModifiedAccessConditions-Duration-Context
    }

    /**
     * Code snippets for {@link BlobClient#releaseLeaseWithResponse(String, ModifiedAccessConditions, Duration,
     * Context)}
     */
    public void releaseLeaseWithResponseCodeSnippets() {
        // BEGIN: com.azure.storage.blob.BlobClient.releaseLeaseWithResponse#String-ModifiedAccessConditions-Duration-Context
        ModifiedAccessConditions modifiedAccessConditions = new ModifiedAccessConditions()
            .ifUnmodifiedSince(OffsetDateTime.now().minusDays(3));

        System.out.printf("Release lease completed with status %d%n",
            client.releaseLeaseWithResponse(leaseId, modifiedAccessConditions, timeout,
                new Context(key2, value2)).statusCode());
        // END: com.azure.storage.blob.BlobClient.releaseLeaseWithResponse#String-ModifiedAccessConditions-Duration-Context
    }

    /**
     * Code snippets for {@link BlobClient#breakLeaseWithResponse(Integer, ModifiedAccessConditions, Duration, Context)}
     */
    public void breakLeaseWithResponseCodeSnippets() {

        // BEGIN: com.azure.storage.blob.BlobClient.breakLeaseWithResponse#Integer-ModifiedAccessConditions-Duration-Context
        Integer retainLeaseInSeconds = 5;
        ModifiedAccessConditions modifiedAccessConditions = new ModifiedAccessConditions()
            .ifUnmodifiedSince(OffsetDateTime.now().minusDays(3));

        System.out.printf("The broken lease has %d seconds remaining on the lease",
            client.breakLeaseWithResponse(retainLeaseInSeconds, modifiedAccessConditions, timeout,
                new Context(key1, value1)).value());
        // END: com.azure.storage.blob.BlobClient.breakLeaseWithResponse#Integer-ModifiedAccessConditions-Duration-Context
    }

    /**
     * Code snippets for {@link BlobClient#changeLeaseWithResponse(String, String, ModifiedAccessConditions, Duration,
     * Context)}
     */
    public void changeLeaseWithResponseCodeSnippets() {


        // BEGIN: com.azure.storage.blob.BlobClient.changeLeaseWithResponse#String-String-ModifiedAccessConditions-Duration-Context
        ModifiedAccessConditions modifiedAccessConditions = new ModifiedAccessConditions()
            .ifUnmodifiedSince(OffsetDateTime.now().minusDays(3));

        System.out.printf("Changed lease ID is %s%n",
            client.changeLeaseWithResponse(leaseId, "proposedId", modifiedAccessConditions, timeout,
                new Context(key1, value1)).value());
        // END: com.azure.storage.blob.BlobClient.changeLeaseWithResponse#String-String-ModifiedAccessConditions-Duration-Context
    }

    /**
     * Code snippet for {@link BlobClient#getAccountInfoWithResponse(Duration, Context)}
     */
    public void getAccountInfoWithResponseCodeSnippets() {
        // BEGIN: com.azure.storage.blob.BlobClient.getAccountInfoWithResponse#Duration-Context
        StorageAccountInfo accountInfo = client.getAccountInfoWithResponse(timeout, new Context(key1, value1)).value();
        System.out.printf("Account Kind: %s, SKU: %s%n", accountInfo.accountKind(), accountInfo.skuName());
        // END: com.azure.storage.blob.BlobClient.getAccountInfoWithResponse#Duration-Context
    }

    /**
     * Code snippet for {@link BlobClient#generateUserDelegationSAS(UserDelegationKey, String, BlobSASPermission,
     * OffsetDateTime, OffsetDateTime, String, SASProtocol, IPRange, String, String, String, String, String)}
     */
    public void generateUserDelegationSASCodeSnippets() {
        // BEGIN: com.azure.storage.blob.BlobClient.generateUserDelegationSAS#UserDelegationKey-String-BlobSASPermission-OffsetDateTime-OffsetDateTime-String-SASProtocol-IPRange-String-String-String-String-String
        BlobSASPermission permissions = new BlobSASPermission()
            .read(true)
            .write(true)
            .create(true)
            .delete(true)
            .add(true);
        OffsetDateTime startTime = OffsetDateTime.now().minusDays(1);
        OffsetDateTime expiryTime = OffsetDateTime.now().plusDays(1);
        IPRange ipRange = new IPRange()
            .ipMin("0.0.0.0")
            .ipMax("255.255.255.255");
        SASProtocol sasProtocol = SASProtocol.HTTPS_HTTP;
        String cacheControl = "cache";
        String contentDisposition = "disposition";
        String contentEncoding = "encoding";
        String contentLanguage = "language";
        String contentType = "type";
        String version = Constants.HeaderConstants.TARGET_STORAGE_VERSION;
        UserDelegationKey userDelegationKey = new UserDelegationKey();
        String accountName = "accountName";

        String sas = client.generateUserDelegationSAS(userDelegationKey, accountName, permissions, expiryTime,
            startTime, version, sasProtocol, ipRange, cacheControl, contentDisposition, contentEncoding,
            contentLanguage, contentType);
        // END: com.azure.storage.blob.BlobClient.generateUserDelegationSAS#UserDelegationKey-String-BlobSASPermission-OffsetDateTime-OffsetDateTime-String-SASProtocol-IPRange-String-String-String-String-String
    }

    /**
     * Code snippet for {@link BlobClient#generateSAS(String, BlobSASPermission, OffsetDateTime, OffsetDateTime, String,
     * SASProtocol, IPRange, String, String, String, String, String)}
     */
    public void generateSASCodeSnippets() {
        // BEGIN: com.azure.storage.blob.BlobClient.generateSAS#String-BlobSASPermission-OffsetDateTime-OffsetDateTime-String-SASProtocol-IPRange-String-String-String-String-String
        BlobSASPermission permissions = new BlobSASPermission()
            .read(true)
            .write(true)
            .create(true)
            .delete(true)
            .add(true);
        OffsetDateTime startTime = OffsetDateTime.now().minusDays(1);
        OffsetDateTime expiryTime = OffsetDateTime.now().plusDays(1);
        IPRange ipRange = new IPRange()
            .ipMin("0.0.0.0")
            .ipMax("255.255.255.255");
        SASProtocol sasProtocol = SASProtocol.HTTPS_HTTP;
        String cacheControl = "cache";
        String contentDisposition = "disposition";
        String contentEncoding = "encoding";
        String contentLanguage = "language";
        String contentType = "type";
        String identifier = "identifier";
        String version = Constants.HeaderConstants.TARGET_STORAGE_VERSION;

        // Note either "identifier", or "expiryTime and permissions" are required to be set
        String sas = client.generateSAS(identifier, permissions, expiryTime, startTime, version, sasProtocol, ipRange,
            cacheControl, contentDisposition, contentEncoding, contentLanguage, contentType);
        // END: com.azure.storage.blob.BlobClient.generateSAS#String-BlobSASPermission-OffsetDateTime-OffsetDateTime-String-SASProtocol-IPRange-String-String-String-String-String
=======
        System.out.printf("Copy identifier: %s%n",
            client.copyFromURLWithResponse(url, metadata, AccessTier.HOT, modifiedAccessConditions,
                blobAccessConditions, timeout,
                new Context(key1, value1)).getValue());
        // END: com.azure.storage.blob.BlobClient.copyFromURLWithResponse#URL-Metadata-AccessTier-ModifiedAccessConditions-BlobAccessConditions-Duration-Context
    }

    /**
     * Code snippets for {@link BlobClient#downloadWithResponse(OutputStream, BlobRange, ReliableDownloadOptions,
     * BlobAccessConditions, boolean, Duration, Context)}
     * @throws UncheckedIOException If an I/O error occurs
     */
    public void downloadWithResponseCodeSnippets() {
        // BEGIN: com.azure.storage.blob.BlobClient.downloadWithResponse#OutputStream-BlobRange-ReliableDownloadOptions-BlobAccessConditions-boolean-Duration-Context
        BlobRange range = new BlobRange(1024, 2048L);
        ReliableDownloadOptions options = new ReliableDownloadOptions().maxRetryRequests(5);

        System.out.printf("Download completed with status %d%n",
            client.downloadWithResponse(new ByteArrayOutputStream(), range, options, null, false,
                timeout, new Context(key2, value2)).getStatusCode());
        // END: com.azure.storage.blob.BlobClient.downloadWithResponse#OutputStream-BlobRange-ReliableDownloadOptions-BlobAccessConditions-boolean-Duration-Context

    }

    /**
     * Code snippets for {@link BlobClient#deleteWithResponse(DeleteSnapshotsOptionType, BlobAccessConditions, Duration,
     * Context)}
     */
    public void deleteWithResponseCodeSnippets() {

        // BEGIN: com.azure.storage.blob.BlobClient.deleteWithResponse#DeleteSnapshotsOptionType-BlobAccessConditions-Duration-Context
        System.out.printf("Delete completed with status %d%n",
            client.deleteWithResponse(DeleteSnapshotsOptionType.INCLUDE, null, timeout,
                new Context(key1, value1)).getStatusCode());
        // END: com.azure.storage.blob.BlobClient.deleteWithResponse#DeleteSnapshotsOptionType-BlobAccessConditions-Duration-Context
    }

    /**
     * Code snippets for {@link BlobClient#getPropertiesWithResponse(BlobAccessConditions, Duration, Context)}
     */
    public void getPropertiesWithResponseCodeSnippets() {

        // BEGIN: com.azure.storage.blob.BlobClient.getPropertiesWithResponse#BlobAccessConditions-Duration-Context
        BlobAccessConditions accessConditions = new BlobAccessConditions()
            .setLeaseAccessConditions(new LeaseAccessConditions().setLeaseId(leaseId));

        BlobProperties properties = client.getPropertiesWithResponse(accessConditions, timeout,
            new Context(key2, value2)).getValue();
        System.out.printf("Type: %s, Size: %d%n", properties.getBlobType(), properties.getBlobSize());
        // END: com.azure.storage.blob.BlobClient.getPropertiesWithResponse#BlobAccessConditions-Duration-Context
    }

    /**
     * Code snippets for {@link BlobClient#setHTTPHeadersWithResponse(BlobHTTPHeaders, BlobAccessConditions, Duration,
     * Context)}
     */
    public void setHTTPHeadersWithResponseCodeSnippets() {
        // BEGIN: com.azure.storage.blob.BlobClient.setHTTPHeadersWithResponse#BlobHTTPHeaders-BlobAccessConditions-Duration-Context
        BlobAccessConditions accessConditions = new BlobAccessConditions()
            .setLeaseAccessConditions(new LeaseAccessConditions().setLeaseId(leaseId));

        System.out.printf("Set HTTP headers completed with status %d%n",
            client.setHTTPHeadersWithResponse(new BlobHTTPHeaders()
                .setBlobContentLanguage("en-US")
                .setBlobContentType("binary"), accessConditions, timeout, new Context(key1, value1))
                .getStatusCode());
        // END: com.azure.storage.blob.BlobClient.setHTTPHeadersWithResponse#BlobHTTPHeaders-BlobAccessConditions-Duration-Context
    }

    /**
     * Code snippets for {@link BlobClient#setMetadataWithResponse(Map, BlobAccessConditions, Duration, Context)}
     */
    public void setMetadataWithResponseCodeSnippets() {
        // BEGIN: com.azure.storage.blob.BlobClient.setMetadataWithResponse#Metadata-BlobAccessConditions-Duration-Context
        BlobAccessConditions accessConditions = new BlobAccessConditions().setLeaseAccessConditions(
            new LeaseAccessConditions().setLeaseId(leaseId));

        System.out.printf("Set metadata completed with status %d%n",
            client.setMetadataWithResponse(Collections.singletonMap("metadata", "value"), accessConditions, timeout,
                new Context(key1, value1)).getStatusCode());
        // END: com.azure.storage.blob.BlobClient.setMetadataWithResponse#Metadata-BlobAccessConditions-Duration-Context
    }

    /**
     * Code snippets for {@link BlobClient#createSnapshotWithResponse(Map, BlobAccessConditions, Duration,
     * Context)}
     */
    public void createSnapshotWithResponseCodeSnippets() {

        // BEGIN: com.azure.storage.blob.BlobClient.createSnapshotWithResponse#Metadata-BlobAccessConditions-Duration-Context
        Map<String, String> snapshotMetadata = Collections.singletonMap("metadata", "value");
        BlobAccessConditions accessConditions = new BlobAccessConditions().setLeaseAccessConditions(
            new LeaseAccessConditions().setLeaseId(leaseId));

        System.out.printf("Identifier for the snapshot is %s%n",
            client.createSnapshotWithResponse(snapshotMetadata, accessConditions, timeout,
                new Context(key1, value1)).getValue());
        // END: com.azure.storage.blob.BlobClient.createSnapshotWithResponse#Metadata-BlobAccessConditions-Duration-Context
    }

    /**
     * Code snippets for {@link BlobClientBase#setAccessTierWithResponse(AccessTier, RehydratePriority, LeaseAccessConditions, Duration, Context)}
     */
    public void setTierWithResponseCodeSnippets() {
        // BEGIN: com.azure.storage.blob.BlobClient.setTierWithResponse#AccessTier-RehydratePriority-LeaseAccessConditions-Duration-Context
        LeaseAccessConditions accessConditions = new LeaseAccessConditions().setLeaseId(leaseId);

        System.out.printf("Set tier completed with status code %d%n",
            client.setAccessTierWithResponse(AccessTier.HOT, RehydratePriority.STANDARD, accessConditions, timeout,
                new Context(key2, value2)).getStatusCode());
        // END: com.azure.storage.blob.BlobClient.setTierWithResponse#AccessTier-RehydratePriority-LeaseAccessConditions-Duration-Context
    }

    /**
     * Code snippet for {@link BlobClient#undeleteWithResponse(Duration, Context)}
     */
    public void undeleteWithResponseCodeSnippets() {
        // BEGIN: com.azure.storage.blob.BlobClient.undeleteWithResponse#Duration-Context
        System.out.printf("Undelete completed with status %d%n", client.undeleteWithResponse(timeout,
            new Context(key1, value1)).getStatusCode());
        // END: com.azure.storage.blob.BlobClient.undeleteWithResponse#Duration-Context
    }

    /**
     * Code snippet for {@link BlobClient#getAccountInfoWithResponse(Duration, Context)}
     */
    public void getAccountInfoWithResponseCodeSnippets() {
        // BEGIN: com.azure.storage.blob.BlobClient.getAccountInfoWithResponse#Duration-Context
        StorageAccountInfo accountInfo = client.getAccountInfoWithResponse(timeout, new Context(key1, value1)).getValue();
        System.out.printf("Account Kind: %s, SKU: %s%n", accountInfo.getAccountKind(), accountInfo.getSkuName());
        // END: com.azure.storage.blob.BlobClient.getAccountInfoWithResponse#Duration-Context
    }

    /**
     * Generates a code sample for using {@link BlobClient#getContainerName()}
     */
    public void getContainerName() {
        // BEGIN: com.azure.storage.blob.specialized.BlobClientBase.getContainerName
        String containerName = client.getContainerName();
        System.out.println("The name of the blob is " + containerName);
        // END: com.azure.storage.blob.specialized.BlobClientBase.getContainerName
    }

    /**
     * Generates a code sample for using {@link BlobClient#getBlobName()}
     */
    public void getBlobName() {
        // BEGIN: com.azure.storage.blob.specialized.BlobClientBase.getBlobName
        String blobName = client.getBlobName();
        System.out.println("The name of the blob is " + blobName);
        // END: com.azure.storage.blob.specialized.BlobClientBase.getBlobName
    }

    /**
     * Code snippet for {@link BlobClient#uploadFromFile(String)}
     *
     * @throws IOException If an I/O error occurs
     */
    public void uploadFromFile() throws IOException {
        // BEGIN: com.azure.storage.blob.BlobClient.uploadFromFile#String
        try {
            client.uploadFromFile(filePath);
            System.out.println("Upload from file succeeded");
        } catch (UncheckedIOException ex) {
            System.err.printf("Failed to upload from file %s%n", ex.getMessage());
        }
        // END: com.azure.storage.blob.BlobClient.uploadFromFile#String
    }

    /**
     * Code snippet for {@link BlobClient#uploadFromFile(String, ParallelTransferOptions, BlobHTTPHeaders, Map, AccessTier, BlobAccessConditions, Duration)}
     *
     * @throws IOException If an I/O error occurs
     */
    public void uploadFromFile2() throws IOException {
        // BEGIN: com.azure.storage.blob.BlobClient.uploadFromFile#String-ParallelTransferOptions-BlobHTTPHeaders-Map-AccessTier-BlobAccessConditions-Duration
        BlobHTTPHeaders headers = new BlobHTTPHeaders()
            .setBlobContentMD5("data".getBytes(StandardCharsets.UTF_8))
            .setBlobContentLanguage("en-US")
            .setBlobContentType("binary");

        Map<String, String> metadata = Collections.singletonMap("metadata", "value");
        BlobAccessConditions accessConditions = new BlobAccessConditions()
            .setLeaseAccessConditions(new LeaseAccessConditions().setLeaseId(leaseId))
            .setModifiedAccessConditions(new ModifiedAccessConditions()
                .setIfUnmodifiedSince(OffsetDateTime.now().minusDays(3)));
        Integer blockSize = 100 * 1024 * 1024; // 100 MB;
        ParallelTransferOptions parallelTransferOptions = new ParallelTransferOptions().setBlockSize(blockSize);

        try {
            client.uploadFromFile(filePath, parallelTransferOptions, headers, metadata,
                AccessTier.HOT, accessConditions, timeout);
            System.out.println("Upload from file succeeded");
        } catch (UncheckedIOException ex) {
            System.err.printf("Failed to upload from file %s%n", ex.getMessage());
        }
        // END: com.azure.storage.blob.BlobClient.uploadFromFile#String-ParallelTransferOptions-BlobHTTPHeaders-Map-AccessTier-BlobAccessConditions-Duration
>>>>>>> f9b68898
    }
}<|MERGE_RESOLUTION|>--- conflicted
+++ resolved
@@ -11,23 +11,12 @@
 import com.azure.storage.blob.models.DeleteSnapshotsOptionType;
 import com.azure.storage.blob.models.LeaseAccessConditions;
 import com.azure.storage.blob.models.ModifiedAccessConditions;
-<<<<<<< HEAD
-import com.azure.storage.blob.models.RehydratePriority;
-import com.azure.storage.blob.models.ReliableDownloadOptions;
-import com.azure.storage.blob.models.StorageAccountInfo;
-import com.azure.storage.blob.models.UserDelegationKey;
-import com.azure.storage.common.Constants;
-import com.azure.storage.common.IPRange;
-import com.azure.storage.common.SASProtocol;
-
-=======
 import com.azure.storage.blob.models.ParallelTransferOptions;
 import com.azure.storage.blob.models.RehydratePriority;
 import com.azure.storage.blob.models.ReliableDownloadOptions;
 import com.azure.storage.blob.models.StorageAccountInfo;
 import com.azure.storage.blob.specialized.BlobClientBase;
 import com.azure.storage.common.Constants;
->>>>>>> f9b68898
 import java.io.ByteArrayOutputStream;
 import java.io.IOException;
 import java.io.OutputStream;
@@ -54,10 +43,7 @@
     private String key2 = "key2";
     private String value1 = "val1";
     private String value2 = "val2";
-<<<<<<< HEAD
-=======
     private String filePath = "filePath";
->>>>>>> f9b68898
 
     /**
      * Code snippets for {@link BlobClient#exists()}
@@ -108,12 +94,7 @@
 
     /**
      * Code snippets for {@link BlobClient#downloadToFile(String)} and
-<<<<<<< HEAD
-     * {@link BlobClient#downloadToFile(String, BlobRange, Integer, ReliableDownloadOptions, BlobAccessConditions,
-     * boolean, Duration, Context)}
-=======
      * {@link BlobClient#downloadToFileWithResponse(String, BlobRange, ParallelTransferOptions, ReliableDownloadOptions, BlobAccessConditions, boolean, Duration, Context)}
->>>>>>> f9b68898
      */
     public void downloadToFile() {
         // BEGIN: com.azure.storage.blob.BlobClient.downloadToFile#String
@@ -121,15 +102,6 @@
         System.out.println("Completed download to file");
         // END: com.azure.storage.blob.BlobClient.downloadToFile#String
 
-<<<<<<< HEAD
-        // BEGIN: com.azure.storage.blob.BlobClient.downloadToFile#String-BlobRange-Integer-ReliableDownloadOptions-BlobAccessConditions-boolean-Duration-Context
-        BlobRange range = new BlobRange(1024, 2048L);
-        ReliableDownloadOptions options = new ReliableDownloadOptions().maxRetryRequests(5);
-
-        client.downloadToFile(file, range, 4 * Constants.MB, options, null, false, timeout, new Context(key2, value2));
-        System.out.println("Completed download to file");
-        // END: com.azure.storage.blob.BlobClient.downloadToFile#String-BlobRange-Integer-ReliableDownloadOptions-BlobAccessConditions-boolean-Duration-Context
-=======
         // BEGIN: com.azure.storage.blob.BlobClient.downloadToFileWithResponse#String-BlobRange-ParallelTransferOptions-ReliableDownloadOptions-BlobAccessConditions-boolean-Duration-Context
         BlobRange range = new BlobRange(1024, 2048L);
         ReliableDownloadOptions options = new ReliableDownloadOptions().maxRetryRequests(5);
@@ -138,7 +110,6 @@
             options, null, false, timeout, new Context(key2, value2));
         System.out.println("Completed download to file");
         // END: com.azure.storage.blob.BlobClient.downloadToFileWithResponse#String-BlobRange-ParallelTransferOptions-ReliableDownloadOptions-BlobAccessConditions-boolean-Duration-Context
->>>>>>> f9b68898
     }
 
     /**
@@ -157,318 +128,12 @@
     public void getProperties() {
         // BEGIN: com.azure.storage.blob.BlobClient.getProperties
         BlobProperties properties = client.getProperties();
-<<<<<<< HEAD
-        System.out.printf("Type: %s, Size: %d%n", properties.blobType(), properties.blobSize());
-=======
         System.out.printf("Type: %s, Size: %d%n", properties.getBlobType(), properties.getBlobSize());
->>>>>>> f9b68898
         // END: com.azure.storage.blob.BlobClient.getProperties
     }
 
     /**
      * Code snippets for {@link BlobClient#setHTTPHeaders(BlobHTTPHeaders)}
-<<<<<<< HEAD
-     */
-    public void setHTTPHeaders() {
-        // BEGIN: com.azure.storage.blob.BlobClient.setHTTPHeaders#BlobHTTPHeaders
-        client.setHTTPHeaders(new BlobHTTPHeaders()
-            .blobContentLanguage("en-US")
-            .blobContentType("binary"));
-        System.out.println("Set HTTP headers completed");
-        // END: com.azure.storage.blob.BlobClient.setHTTPHeaders#BlobHTTPHeaders
-    }
-
-    /**
-     * Code snippets for {@link BlobClient#setMetadata(Metadata)}
-     */
-    public void setMetadata() {
-        // BEGIN: com.azure.storage.blob.BlobClient.setMetadata#Metadata
-        client.setMetadata(new Metadata(Collections.singletonMap("metadata", "value")));
-        System.out.println("Set metadata completed");
-        // END: com.azure.storage.blob.BlobClient.setMetadata#Metadata
-    }
-
-    /**
-     * Code snippets for {@link BlobClient#createSnapshot()}
-     */
-    public void createSnapshot() {
-        // BEGIN: com.azure.storage.blob.BlobClient.createSnapshot
-        System.out.printf("Identifier for the snapshot is %s%n", client.createSnapshot().getSnapshotId());
-        // END: com.azure.storage.blob.BlobClient.createSnapshot
-    }
-
-    /**
-     * Code snippets for {@link BlobClient#setTier(AccessTier)} and
-     * {@link BlobClient#setTierWithResponse(AccessTier, RehydratePriority, LeaseAccessConditions, Duration, Context)}
-     */
-    public void setTier() {
-        // BEGIN: com.azure.storage.blob.BlobClient.setTier#AccessTier
-        System.out.printf("Set tier completed with status code %d%n",
-            client.setTierWithResponse(AccessTier.HOT, null, null, null, null).statusCode());
-        // END: com.azure.storage.blob.BlobClient.setTier#AccessTier
-
-
-    }
-
-    /**
-     * Code snippets for {@link BlobClient#undelete()}
-     */
-    public void undelete() {
-        // BEGIN: com.azure.storage.blob.BlobClient.undelete
-        client.undelete();
-        System.out.printf("Undelete completed");
-        // END: com.azure.storage.blob.BlobClient.undelete
-    }
-
-    /**
-     * Code snippets for {@link BlobClient#acquireLease(String, int)}
-     */
-    public void acquireLease() {
-        // BEGIN: com.azure.storage.blob.BlobClient.acquireLease#String-int
-        System.out.printf("Lease ID is %s%n", client.acquireLease("proposedId", 60));
-        // END: com.azure.storage.blob.BlobClient.acquireLease#String-int
-    }
-
-    /**
-     * Code snippets for {@link BlobClient#renewLease(String)}
-     */
-    public void renewLease() {
-        // BEGIN: com.azure.storage.blob.BlobClient.renewLease#String
-        System.out.printf("Renewed lease ID is %s%n", client.renewLease(leaseId));
-        // END: com.azure.storage.blob.BlobClient.renewLease#String
-    }
-
-    /**
-     * Code snippets for {@link BlobClient#releaseLease(String)}
-     */
-    public void releaseLease() {
-        // BEGIN: com.azure.storage.blob.BlobClient.releaseLease#String
-        client.releaseLease(leaseId);
-        System.out.printf("Release lease completed");
-        // END: com.azure.storage.blob.BlobClient.releaseLease#String
-
-
-    }
-
-    /**
-     * Code snippets for {@link BlobClient#breakLease()}
-     */
-    public void breakLease() {
-        // BEGIN: com.azure.storage.blob.BlobClient.breakLease
-        System.out.printf("The broken lease has %d seconds remaining on the lease", client.breakLease());
-        // END: com.azure.storage.blob.BlobClient.breakLease
-
-
-    }
-
-    /**
-     * Code snippets for {@link BlobClient#changeLease(String, String)}
-     */
-    public void changeLease() {
-        // BEGIN: com.azure.storage.blob.BlobClient.changeLease#String-String
-        System.out.printf("Changed lease ID is %s%n", client.changeLease(leaseId, "proposedId"));
-        // END: com.azure.storage.blob.BlobClient.changeLease#String-String
-
-    }
-
-    /**
-     * Code snippet for {@link BlobClient#getAccountInfo()}
-     */
-    public void getAccountInfo() {
-        // BEGIN: com.azure.storage.blob.BlobClient.getAccountInfo
-        StorageAccountInfo accountInfo = client.getAccountInfo();
-        System.out.printf("Account Kind: %s, SKU: %s%n", accountInfo.accountKind(), accountInfo.skuName());
-        // END: com.azure.storage.blob.BlobClient.getAccountInfo
-    }
-
-    /**
-     * Code snippet for {@link BlobClient#existsWithResponse(Duration, Context)}
-     */
-    public void existsWithResponseCodeSnippet() {
-        // BEGIN: com.azure.storage.blob.BlobClient.existsWithResponse#Duration-Context
-        System.out.printf("Exists? %b%n", client.existsWithResponse(timeout, new Context(key2, value2)).value());
-        // END: com.azure.storage.blob.BlobClient.existsWithResponse#Duration-Context
-    }
-
-    /**
-     * Code snippets for {@link BlobClient#startCopyFromURLWithResponse(URL, Metadata, AccessTier, RehydratePriority,
-     * ModifiedAccessConditions, BlobAccessConditions, Duration, Context)}
-     */
-    public void startCopyFromURLWithResponseCodeSnippets() {
-
-        // BEGIN: com.azure.storage.blob.BlobClient.startCopyFromURLWithResponse#URL-Metadata-AccessTier-RehydratePriority-ModifiedAccessConditions-BlobAccessConditions-Duration-Context
-        Metadata metadata = new Metadata(Collections.singletonMap("metadata", "value"));
-        ModifiedAccessConditions modifiedAccessConditions = new ModifiedAccessConditions()
-            .ifUnmodifiedSince(OffsetDateTime.now().minusDays(7));
-        BlobAccessConditions blobAccessConditions = new BlobAccessConditions().leaseAccessConditions(
-            new LeaseAccessConditions().leaseId(leaseId));
-
-        System.out.printf("Copy identifier: %s%n",
-            client.startCopyFromURLWithResponse(url, metadata, AccessTier.HOT, RehydratePriority.STANDARD,
-                modifiedAccessConditions, blobAccessConditions, timeout,
-                new Context(key2, value2)));
-        // END: com.azure.storage.blob.BlobClient.startCopyFromURLWithResponse#URL-Metadata-AccessTier-RehydratePriority-ModifiedAccessConditions-BlobAccessConditions-Duration-Context
-    }
-
-    /**
-     * Code snippets for {@link BlobClient#abortCopyFromURLWithResponse(String, LeaseAccessConditions, Duration, Context)}
-     */
-    public void abortCopyFromURLWithResponseCodeSnippets() {
-
-        // BEGIN: com.azure.storage.blob.BlobClient.abortCopyFromURLWithResponse#String-LeaseAccessConditions-Duration-Context
-        LeaseAccessConditions leaseAccessConditions = new LeaseAccessConditions().leaseId(leaseId);
-        System.out.printf("Aborted copy completed with status %d%n",
-            client.abortCopyFromURLWithResponse(copyId, leaseAccessConditions, timeout,
-                new Context(key2, value2)).statusCode());
-        // END: com.azure.storage.blob.BlobClient.abortCopyFromURLWithResponse#String-LeaseAccessConditions-Duration-Context
-    }
-
-    /**
-     * Code snippets for {@link BlobClient#copyFromURLWithResponse(URL, Metadata, AccessTier, ModifiedAccessConditions,
-     * BlobAccessConditions, Duration, Context)}
-     */
-    public void copyFromURLWithResponseCodeSnippets() {
-
-        // BEGIN: com.azure.storage.blob.BlobClient.copyFromURLWithResponse#URL-Metadata-AccessTier-ModifiedAccessConditions-BlobAccessConditions-Duration-Context
-        Metadata metadata = new Metadata(Collections.singletonMap("metadata", "value"));
-        ModifiedAccessConditions modifiedAccessConditions = new ModifiedAccessConditions()
-            .ifUnmodifiedSince(OffsetDateTime.now().minusDays(7));
-        BlobAccessConditions blobAccessConditions = new BlobAccessConditions().leaseAccessConditions(
-            new LeaseAccessConditions().leaseId(leaseId));
-
-        System.out.printf("Copy identifier: %s%n",
-            client.copyFromURLWithResponse(url, metadata, AccessTier.HOT, modifiedAccessConditions,
-                blobAccessConditions, timeout,
-                new Context(key1, value1)).value());
-        // END: com.azure.storage.blob.BlobClient.copyFromURLWithResponse#URL-Metadata-AccessTier-ModifiedAccessConditions-BlobAccessConditions-Duration-Context
-    }
-
-    /**
-     * Code snippets for {@link BlobClient#downloadWithResponse(OutputStream, BlobRange, ReliableDownloadOptions,
-     * BlobAccessConditions, boolean, Duration, Context)}
-     * @throws UncheckedIOException If an I/O error occurs
-     */
-    public void downloadWithResponseCodeSnippets() {
-        // BEGIN: com.azure.storage.blob.BlobClient.downloadWithResponse#OutputStream-BlobRange-ReliableDownloadOptions-BlobAccessConditions-boolean-Duration-Context
-        BlobRange range = new BlobRange(1024, 2048L);
-        ReliableDownloadOptions options = new ReliableDownloadOptions().maxRetryRequests(5);
-
-        System.out.printf("Download completed with status %d%n",
-            client.downloadWithResponse(new ByteArrayOutputStream(), range, options, null, false,
-                timeout, new Context(key2, value2)).statusCode());
-        // END: com.azure.storage.blob.BlobClient.downloadWithResponse#OutputStream-BlobRange-ReliableDownloadOptions-BlobAccessConditions-boolean-Duration-Context
-
-    }
-
-    /**
-     * Code snippets for {@link BlobClient#deleteWithResponse(DeleteSnapshotsOptionType, BlobAccessConditions, Duration,
-     * Context)}
-     */
-    public void deleteWithResponseCodeSnippets() {
-
-        // BEGIN: com.azure.storage.blob.BlobClient.deleteWithResponse#DeleteSnapshotsOptionType-BlobAccessConditions-Duration-Context
-        System.out.printf("Delete completed with status %d%n",
-            client.deleteWithResponse(DeleteSnapshotsOptionType.INCLUDE, null, timeout,
-                new Context(key1, value1)).statusCode());
-        // END: com.azure.storage.blob.BlobClient.deleteWithResponse#DeleteSnapshotsOptionType-BlobAccessConditions-Duration-Context
-    }
-
-    /**
-     * Code snippets for {@link BlobClient#getPropertiesWithResponse(BlobAccessConditions, Duration, Context)}
-     */
-    public void getPropertiesWithResponseCodeSnippets() {
-
-        // BEGIN: com.azure.storage.blob.BlobClient.getPropertiesWithResponse#BlobAccessConditions-Duration-Context
-        BlobAccessConditions accessConditions = new BlobAccessConditions()
-            .leaseAccessConditions(new LeaseAccessConditions().leaseId(leaseId));
-
-        BlobProperties properties = client.getPropertiesWithResponse(accessConditions, timeout,
-            new Context(key2, value2)).value();
-        System.out.printf("Type: %s, Size: %d%n", properties.blobType(), properties.blobSize());
-        // END: com.azure.storage.blob.BlobClient.getPropertiesWithResponse#BlobAccessConditions-Duration-Context
-    }
-
-    /**
-     * Code snippets for {@link BlobClient#setHTTPHeadersWithResponse(BlobHTTPHeaders, BlobAccessConditions, Duration,
-     * Context)}
-     */
-    public void setHTTPHeadersWithResponseCodeSnippets() {
-        // BEGIN: com.azure.storage.blob.BlobClient.setHTTPHeadersWithResponse#BlobHTTPHeaders-BlobAccessConditions-Duration-Context
-        BlobAccessConditions accessConditions = new BlobAccessConditions()
-            .leaseAccessConditions(new LeaseAccessConditions().leaseId(leaseId));
-
-        System.out.printf("Set HTTP headers completed with status %d%n",
-            client.setHTTPHeadersWithResponse(new BlobHTTPHeaders()
-                .blobContentLanguage("en-US")
-                .blobContentType("binary"), accessConditions, timeout, new Context(key1, value1))
-                .statusCode());
-        // END: com.azure.storage.blob.BlobClient.setHTTPHeadersWithResponse#BlobHTTPHeaders-BlobAccessConditions-Duration-Context
-    }
-
-    /**
-     * Code snippets for {@link BlobClient#setMetadataWithResponse(Metadata, BlobAccessConditions, Duration, Context)}
-     */
-    public void setMetadataWithResponseCodeSnippets() {
-        // BEGIN: com.azure.storage.blob.BlobClient.setMetadataWithResponse#Metadata-BlobAccessConditions-Duration-Context
-        BlobAccessConditions accessConditions = new BlobAccessConditions().leaseAccessConditions(
-            new LeaseAccessConditions().leaseId(leaseId));
-
-        System.out.printf("Set metadata completed with status %d%n",
-            client.setMetadataWithResponse(
-                new Metadata(Collections.singletonMap("metadata", "value")), accessConditions, timeout,
-                new Context(key1, value1)).statusCode());
-        // END: com.azure.storage.blob.BlobClient.setMetadataWithResponse#Metadata-BlobAccessConditions-Duration-Context
-    }
-
-    /**
-     * Code snippets for {@link BlobClient#createSnapshotWithResponse(Metadata, BlobAccessConditions, Duration,
-     * Context)}
-     */
-    public void createSnapshotWithResponseCodeSnippets() {
-
-        // BEGIN: com.azure.storage.blob.BlobClient.createSnapshotWithResponse#Metadata-BlobAccessConditions-Duration-Context
-        Metadata snapshotMetadata = new Metadata(Collections.singletonMap("metadata", "value"));
-        BlobAccessConditions accessConditions = new BlobAccessConditions().leaseAccessConditions(
-            new LeaseAccessConditions().leaseId(leaseId));
-
-        System.out.printf("Identifier for the snapshot is %s%n",
-            client.createSnapshotWithResponse(snapshotMetadata, accessConditions, timeout,
-                new Context(key1, value1)).value());
-        // END: com.azure.storage.blob.BlobClient.createSnapshotWithResponse#Metadata-BlobAccessConditions-Duration-Context
-    }
-
-    /**
-     * Code snippets for {@link BlobClient#setTierWithResponse(AccessTier, RehydratePriority, LeaseAccessConditions,
-     * Duration, Context)}
-     */
-    public void setTierWithResponseCodeSnippets() {
-        // BEGIN: com.azure.storage.blob.BlobClient.setTierWithResponse#AccessTier-RehydratePriority-LeaseAccessConditions-Duration-Context
-        LeaseAccessConditions accessConditions = new LeaseAccessConditions().leaseId(leaseId);
-
-        System.out.printf("Set tier completed with status code %d%n",
-            client.setTierWithResponse(AccessTier.HOT, RehydratePriority.STANDARD, accessConditions, timeout,
-                new Context(key2, value2)).statusCode());
-        // END: com.azure.storage.blob.BlobClient.setTierWithResponse#AccessTier-RehydratePriority-LeaseAccessConditions-Duration-Context
-    }
-
-    /**
-     * Code snippet for {@link BlobClient#undeleteWithResponse(Duration, Context)}
-     */
-    public void undeleteWithResponseCodeSnippets() {
-        // BEGIN: com.azure.storage.blob.BlobClient.undeleteWithResponse#Duration-Context
-        System.out.printf("Undelete completed with status %d%n", client.undeleteWithResponse(timeout,
-            new Context(key1, value1)).statusCode());
-        // END: com.azure.storage.blob.BlobClient.undeleteWithResponse#Duration-Context
-    }
-
-    /**
-     * Code snippets for {@link BlobClient#acquireLeaseWithResponse(String, int, ModifiedAccessConditions, Duration,
-     * Context)}
-     */
-    public void acquireLeaseWithResponseCodeSnippets() {
-
-        // BEGIN: com.azure.storage.blob.BlobClient.acquireLeaseWithResponse#String-int-ModifiedAccessConditions-Duration-Context
-=======
      */
     public void setHTTPHeaders() {
         // BEGIN: com.azure.storage.blob.BlobClient.setHTTPHeaders#BlobHTTPHeaders
@@ -548,26 +213,11 @@
 
         // BEGIN: com.azure.storage.blob.BlobClient.startCopyFromURLWithResponse#URL-Metadata-AccessTier-RehydratePriority-ModifiedAccessConditions-BlobAccessConditions-Duration-Context
         Map<String, String> metadata = Collections.singletonMap("metadata", "value");
->>>>>>> f9b68898
         ModifiedAccessConditions modifiedAccessConditions = new ModifiedAccessConditions()
             .setIfUnmodifiedSince(OffsetDateTime.now().minusDays(7));
         BlobAccessConditions blobAccessConditions = new BlobAccessConditions().setLeaseAccessConditions(
             new LeaseAccessConditions().setLeaseId(leaseId));
 
-<<<<<<< HEAD
-        System.out.printf("Lease ID is %s%n",
-            client.acquireLeaseWithResponse("proposedId", 60, modifiedAccessConditions, timeout,
-                new Context(key1, value1)).value());
-        // END: com.azure.storage.blob.BlobClient.acquireLeaseWithResponse#String-int-ModifiedAccessConditions-Duration-Context
-    }
-
-    /**
-     * Code snippets for {@link BlobClient#renewLeaseWithResponse(String, ModifiedAccessConditions, Duration, Context)}
-     */
-    public void renewLeaseWithResponseCodeSnippets() {
-
-        // BEGIN: com.azure.storage.blob.BlobClient.renewLeaseWithResponse#String-ModifiedAccessConditions-Duration-Context
-=======
         System.out.printf("Copy identifier: %s%n",
             client.startCopyFromURLWithResponse(url, metadata, AccessTier.HOT, RehydratePriority.STANDARD,
                 modifiedAccessConditions, blobAccessConditions, timeout,
@@ -596,141 +246,11 @@
 
         // BEGIN: com.azure.storage.blob.BlobClient.copyFromURLWithResponse#URL-Metadata-AccessTier-ModifiedAccessConditions-BlobAccessConditions-Duration-Context
         Map<String, String> metadata = Collections.singletonMap("metadata", "value");
->>>>>>> f9b68898
         ModifiedAccessConditions modifiedAccessConditions = new ModifiedAccessConditions()
             .setIfUnmodifiedSince(OffsetDateTime.now().minusDays(7));
         BlobAccessConditions blobAccessConditions = new BlobAccessConditions().setLeaseAccessConditions(
             new LeaseAccessConditions().setLeaseId(leaseId));
 
-<<<<<<< HEAD
-        System.out.printf("Renewed lease ID is %s%n",
-            client.renewLeaseWithResponse(leaseId, modifiedAccessConditions, timeout,
-                new Context(key1, value1)).value());
-        // END: com.azure.storage.blob.BlobClient.renewLeaseWithResponse#String-ModifiedAccessConditions-Duration-Context
-    }
-
-    /**
-     * Code snippets for {@link BlobClient#releaseLeaseWithResponse(String, ModifiedAccessConditions, Duration,
-     * Context)}
-     */
-    public void releaseLeaseWithResponseCodeSnippets() {
-        // BEGIN: com.azure.storage.blob.BlobClient.releaseLeaseWithResponse#String-ModifiedAccessConditions-Duration-Context
-        ModifiedAccessConditions modifiedAccessConditions = new ModifiedAccessConditions()
-            .ifUnmodifiedSince(OffsetDateTime.now().minusDays(3));
-
-        System.out.printf("Release lease completed with status %d%n",
-            client.releaseLeaseWithResponse(leaseId, modifiedAccessConditions, timeout,
-                new Context(key2, value2)).statusCode());
-        // END: com.azure.storage.blob.BlobClient.releaseLeaseWithResponse#String-ModifiedAccessConditions-Duration-Context
-    }
-
-    /**
-     * Code snippets for {@link BlobClient#breakLeaseWithResponse(Integer, ModifiedAccessConditions, Duration, Context)}
-     */
-    public void breakLeaseWithResponseCodeSnippets() {
-
-        // BEGIN: com.azure.storage.blob.BlobClient.breakLeaseWithResponse#Integer-ModifiedAccessConditions-Duration-Context
-        Integer retainLeaseInSeconds = 5;
-        ModifiedAccessConditions modifiedAccessConditions = new ModifiedAccessConditions()
-            .ifUnmodifiedSince(OffsetDateTime.now().minusDays(3));
-
-        System.out.printf("The broken lease has %d seconds remaining on the lease",
-            client.breakLeaseWithResponse(retainLeaseInSeconds, modifiedAccessConditions, timeout,
-                new Context(key1, value1)).value());
-        // END: com.azure.storage.blob.BlobClient.breakLeaseWithResponse#Integer-ModifiedAccessConditions-Duration-Context
-    }
-
-    /**
-     * Code snippets for {@link BlobClient#changeLeaseWithResponse(String, String, ModifiedAccessConditions, Duration,
-     * Context)}
-     */
-    public void changeLeaseWithResponseCodeSnippets() {
-
-
-        // BEGIN: com.azure.storage.blob.BlobClient.changeLeaseWithResponse#String-String-ModifiedAccessConditions-Duration-Context
-        ModifiedAccessConditions modifiedAccessConditions = new ModifiedAccessConditions()
-            .ifUnmodifiedSince(OffsetDateTime.now().minusDays(3));
-
-        System.out.printf("Changed lease ID is %s%n",
-            client.changeLeaseWithResponse(leaseId, "proposedId", modifiedAccessConditions, timeout,
-                new Context(key1, value1)).value());
-        // END: com.azure.storage.blob.BlobClient.changeLeaseWithResponse#String-String-ModifiedAccessConditions-Duration-Context
-    }
-
-    /**
-     * Code snippet for {@link BlobClient#getAccountInfoWithResponse(Duration, Context)}
-     */
-    public void getAccountInfoWithResponseCodeSnippets() {
-        // BEGIN: com.azure.storage.blob.BlobClient.getAccountInfoWithResponse#Duration-Context
-        StorageAccountInfo accountInfo = client.getAccountInfoWithResponse(timeout, new Context(key1, value1)).value();
-        System.out.printf("Account Kind: %s, SKU: %s%n", accountInfo.accountKind(), accountInfo.skuName());
-        // END: com.azure.storage.blob.BlobClient.getAccountInfoWithResponse#Duration-Context
-    }
-
-    /**
-     * Code snippet for {@link BlobClient#generateUserDelegationSAS(UserDelegationKey, String, BlobSASPermission,
-     * OffsetDateTime, OffsetDateTime, String, SASProtocol, IPRange, String, String, String, String, String)}
-     */
-    public void generateUserDelegationSASCodeSnippets() {
-        // BEGIN: com.azure.storage.blob.BlobClient.generateUserDelegationSAS#UserDelegationKey-String-BlobSASPermission-OffsetDateTime-OffsetDateTime-String-SASProtocol-IPRange-String-String-String-String-String
-        BlobSASPermission permissions = new BlobSASPermission()
-            .read(true)
-            .write(true)
-            .create(true)
-            .delete(true)
-            .add(true);
-        OffsetDateTime startTime = OffsetDateTime.now().minusDays(1);
-        OffsetDateTime expiryTime = OffsetDateTime.now().plusDays(1);
-        IPRange ipRange = new IPRange()
-            .ipMin("0.0.0.0")
-            .ipMax("255.255.255.255");
-        SASProtocol sasProtocol = SASProtocol.HTTPS_HTTP;
-        String cacheControl = "cache";
-        String contentDisposition = "disposition";
-        String contentEncoding = "encoding";
-        String contentLanguage = "language";
-        String contentType = "type";
-        String version = Constants.HeaderConstants.TARGET_STORAGE_VERSION;
-        UserDelegationKey userDelegationKey = new UserDelegationKey();
-        String accountName = "accountName";
-
-        String sas = client.generateUserDelegationSAS(userDelegationKey, accountName, permissions, expiryTime,
-            startTime, version, sasProtocol, ipRange, cacheControl, contentDisposition, contentEncoding,
-            contentLanguage, contentType);
-        // END: com.azure.storage.blob.BlobClient.generateUserDelegationSAS#UserDelegationKey-String-BlobSASPermission-OffsetDateTime-OffsetDateTime-String-SASProtocol-IPRange-String-String-String-String-String
-    }
-
-    /**
-     * Code snippet for {@link BlobClient#generateSAS(String, BlobSASPermission, OffsetDateTime, OffsetDateTime, String,
-     * SASProtocol, IPRange, String, String, String, String, String)}
-     */
-    public void generateSASCodeSnippets() {
-        // BEGIN: com.azure.storage.blob.BlobClient.generateSAS#String-BlobSASPermission-OffsetDateTime-OffsetDateTime-String-SASProtocol-IPRange-String-String-String-String-String
-        BlobSASPermission permissions = new BlobSASPermission()
-            .read(true)
-            .write(true)
-            .create(true)
-            .delete(true)
-            .add(true);
-        OffsetDateTime startTime = OffsetDateTime.now().minusDays(1);
-        OffsetDateTime expiryTime = OffsetDateTime.now().plusDays(1);
-        IPRange ipRange = new IPRange()
-            .ipMin("0.0.0.0")
-            .ipMax("255.255.255.255");
-        SASProtocol sasProtocol = SASProtocol.HTTPS_HTTP;
-        String cacheControl = "cache";
-        String contentDisposition = "disposition";
-        String contentEncoding = "encoding";
-        String contentLanguage = "language";
-        String contentType = "type";
-        String identifier = "identifier";
-        String version = Constants.HeaderConstants.TARGET_STORAGE_VERSION;
-
-        // Note either "identifier", or "expiryTime and permissions" are required to be set
-        String sas = client.generateSAS(identifier, permissions, expiryTime, startTime, version, sasProtocol, ipRange,
-            cacheControl, contentDisposition, contentEncoding, contentLanguage, contentType);
-        // END: com.azure.storage.blob.BlobClient.generateSAS#String-BlobSASPermission-OffsetDateTime-OffsetDateTime-String-SASProtocol-IPRange-String-String-String-String-String
-=======
         System.out.printf("Copy identifier: %s%n",
             client.copyFromURLWithResponse(url, metadata, AccessTier.HOT, modifiedAccessConditions,
                 blobAccessConditions, timeout,
@@ -928,6 +448,5 @@
             System.err.printf("Failed to upload from file %s%n", ex.getMessage());
         }
         // END: com.azure.storage.blob.BlobClient.uploadFromFile#String-ParallelTransferOptions-BlobHTTPHeaders-Map-AccessTier-BlobAccessConditions-Duration
->>>>>>> f9b68898
     }
 }