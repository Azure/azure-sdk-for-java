// Copyright (c) Microsoft Corporation. All rights reserved.
// Licensed under the MIT License.

package com.azure.storage.blob;

import com.azure.core.http.RequestConditions;
import com.azure.core.util.Context;
import com.azure.storage.blob.models.AccessTier;
import com.azure.storage.blob.models.BlobHttpHeaders;
import com.azure.storage.blob.models.BlobRange;
import com.azure.storage.blob.models.BlobRequestConditions;
import com.azure.storage.blob.models.DeleteSnapshotsOptionType;
import com.azure.storage.blob.models.ParallelTransferOptions;
import com.azure.storage.blob.models.RehydratePriority;
import com.azure.storage.blob.models.ReliableDownloadOptions;
import com.azure.storage.blob.models.StorageAccountInfo;
import com.azure.storage.blob.specialized.BlobClientBase;
import com.azure.storage.common.implementation.Constants;

import java.io.ByteArrayOutputStream;
import java.io.IOException;
import java.io.OutputStream;
import java.io.UncheckedIOException;
import java.nio.charset.StandardCharsets;
import java.time.Duration;
import java.time.OffsetDateTime;
import java.util.Collections;
import java.util.Map;

/**
 * Code snippets for {@link BlobClient}
 */
@SuppressWarnings("unused")
public class BlobClientJavaDocCodeSnippets {
    private BlobClient client = JavaDocCodeSnippetsHelpers.getBlobClient("blobName");
    private String leaseId = "leaseId";
    private String copyId = "copyId";
    private String url = "https://sample.com";
    private String file = "file";
    private Duration timeout = Duration.ofSeconds(30);
    private String key1 = "key1";
    private String key2 = "key2";
    private String value1 = "val1";
    private String value2 = "val2";
    private String filePath = "filePath";

    /**
     * Code snippets for {@link BlobClient#exists()}
     */
    public void existsCodeSnippet() {
        // BEGIN: com.azure.storage.blob.BlobClient.exists
        System.out.printf("Exists? %b%n", client.exists());
        // END: com.azure.storage.blob.BlobClient.exists
    }

    /**
     * Code snippets for {@link BlobClient#abortCopyFromURL(String)}
     */
    public void abortCopyFromURL() {
        // BEGIN: com.azure.storage.blob.BlobClient.abortCopyFromURL#String
        client.abortCopyFromURL(copyId);
        System.out.println("Aborted copy completed.");
        // END: com.azure.storage.blob.BlobClient.abortCopyFromURL#String
    }

    /**
     * Code snippets for {@link BlobClient#copyFromURL(String)}
     */
    public void copyFromURL() {
        // BEGIN: com.azure.storage.blob.BlobClient.copyFromURL#String
        System.out.printf("Copy identifier: %s%n", client.copyFromURL(url));
        // END: com.azure.storage.blob.BlobClient.copyFromURL#String
    }

    /**
     * Code snippets for {@link BlobClient#download(OutputStream)}
     */
    public void download() {
        // BEGIN: com.azure.storage.blob.BlobClient.download#OutputStream
        client.download(new ByteArrayOutputStream());
        System.out.println("Download completed.");
        // END: com.azure.storage.blob.BlobClient.download#OutputStream
    }

    /**
     * Code snippets for {@link BlobClient#downloadToFile(String)} and
     * {@link BlobClient#downloadToFileWithResponse(String, BlobRange, ParallelTransferOptions, ReliableDownloadOptions, BlobRequestConditions, boolean, Duration, Context)}
     */
    public void downloadToFile() {
        // BEGIN: com.azure.storage.blob.BlobClient.downloadToFile#String
        client.downloadToFile(file);
        System.out.println("Completed download to file");
        // END: com.azure.storage.blob.BlobClient.downloadToFile#String

        // BEGIN: com.azure.storage.blob.BlobClient.downloadToFileWithResponse#String-BlobRange-ParallelTransferOptions-ReliableDownloadOptions-BlobAccessConditions-boolean-Duration-Context
        BlobRange range = new BlobRange(1024, 2048L);
        ReliableDownloadOptions options = new ReliableDownloadOptions().maxRetryRequests(5);

        client.downloadToFileWithResponse(file, range, new ParallelTransferOptions().setBlockSize(4 * Constants.MB),
            options, null, false, timeout, new Context(key2, value2));
        System.out.println("Completed download to file");
        // END: com.azure.storage.blob.BlobClient.downloadToFileWithResponse#String-BlobRange-ParallelTransferOptions-ReliableDownloadOptions-BlobAccessConditions-boolean-Duration-Context
    }

    /**
     * Code snippets for {@link BlobClient#delete()}
     */
    public void setDelete() {
        // BEGIN: com.azure.storage.blob.BlobClient.delete
        client.delete();
        System.out.println("Delete completed.");
        // END: com.azure.storage.blob.BlobClient.delete
    }

    /**
     * Code snippets for {@link BlobClient#getProperties()}
     */
    public void getProperties() {
        // BEGIN: com.azure.storage.blob.BlobClient.getProperties
        BlobProperties properties = client.getProperties();
        System.out.printf("Type: %s, Size: %d%n", properties.getBlobType(), properties.getBlobSize());
        // END: com.azure.storage.blob.BlobClient.getProperties
    }

    /**
     * Code snippets for {@link BlobClient#setHttpHeaders(BlobHttpHeaders)}
     */
    public void setHTTPHeaders() {
        // BEGIN: com.azure.storage.blob.BlobClient.setHTTPHeaders#BlobHttpHeaders
        client.setHttpHeaders(new BlobHttpHeaders()
            .setBlobContentLanguage("en-US")
            .setBlobContentType("binary"));
        System.out.println("Set HTTP headers completed");
        // END: com.azure.storage.blob.BlobClient.setHTTPHeaders#BlobHttpHeaders
    }

    /**
     * Code snippets for {@link BlobClient#setMetadata(Map)}
     */
    public void setMetadata() {
        // BEGIN: com.azure.storage.blob.BlobClient.setMetadata#Metadata
        client.setMetadata(Collections.singletonMap("metadata", "value"));
        System.out.println("Set metadata completed");
        // END: com.azure.storage.blob.BlobClient.setMetadata#Metadata
    }

    /**
     * Code snippets for {@link BlobClient#createSnapshot()}
     */
    public void createSnapshot() {
        // BEGIN: com.azure.storage.blob.BlobClient.createSnapshot
        System.out.printf("Identifier for the snapshot is %s%n", client.createSnapshot().getSnapshotId());
        // END: com.azure.storage.blob.BlobClient.createSnapshot
    }

    /**
     * Code snippets for {@link BlobClientBase#setAccessTier(AccessTier)}
     */
    public void setTier() {
        // BEGIN: com.azure.storage.blob.BlobClient.setTier#AccessTier
        client.setAccessTier(AccessTier.HOT);
        System.out.println("Set tier completed.");
        // END: com.azure.storage.blob.BlobClient.setTier#AccessTier


    }

    /**
     * Code snippets for {@link BlobClient#undelete()}
     */
    public void unsetDelete() {
        // BEGIN: com.azure.storage.blob.BlobClient.undelete
        client.undelete();
        System.out.println("Undelete completed");
        // END: com.azure.storage.blob.BlobClient.undelete
    }

    /**
     * Code snippet for {@link BlobClient#getAccountInfo()}
     */
    public void getAccountInfo() {
        // BEGIN: com.azure.storage.blob.BlobClient.getAccountInfo
        StorageAccountInfo accountInfo = client.getAccountInfo();
        System.out.printf("Account Kind: %s, SKU: %s%n", accountInfo.getAccountKind(), accountInfo.getSkuName());
        // END: com.azure.storage.blob.BlobClient.getAccountInfo
    }

    /**
     * Code snippet for {@link BlobClient#existsWithResponse(Duration, Context)}
     */
    public void existsWithResponseCodeSnippet() {
        // BEGIN: com.azure.storage.blob.BlobClient.existsWithResponse#Duration-Context
        System.out.printf("Exists? %b%n", client.existsWithResponse(timeout, new Context(key2, value2)).getValue());
        // END: com.azure.storage.blob.BlobClient.existsWithResponse#Duration-Context
    }

    /**
<<<<<<< HEAD
     * Code snippets for {@link BlobClient#startCopyFromURLWithResponse(String, Map, AccessTier, RehydratePriority,
     * RequestConditions, BlobRequestConditions, Duration, Context)}
     */
    public void startCopyFromURLWithResponseCodeSnippets() {

        // BEGIN: com.azure.storage.blob.BlobClient.startCopyFromURLWithResponse#String-Metadata-AccessTier-RehydratePriority-RequestConditions-BlobRequestConditions-Duration-Context
        Map<String, String> metadata = Collections.singletonMap("metadata", "value");
        RequestConditions modifiedAccessConditions = new RequestConditions()
            .setIfUnmodifiedSince(OffsetDateTime.now().minusDays(7));
        BlobRequestConditions blobRequestConditions = new BlobRequestConditions().setLeaseId(leaseId);

        System.out.printf("Copy identifier: %s%n",
            client.startCopyFromURLWithResponse(url, metadata, AccessTier.HOT, RehydratePriority.STANDARD,
                modifiedAccessConditions, blobRequestConditions, timeout,
                new Context(key2, value2)));
        // END: com.azure.storage.blob.BlobClient.startCopyFromURLWithResponse#String-Metadata-AccessTier-RehydratePriority-RequestConditions-BlobRequestConditions-Duration-Context
    }

    /**
     * Code snippets for {@link BlobClient#abortCopyFromURLWithResponse(String, String, Duration, Context)}
=======
     * Code snippets for {@link BlobClient#abortCopyFromURLWithResponse(String, LeaseAccessConditions, Duration, Context)}
>>>>>>> ca64b49a
     */
    public void abortCopyFromURLWithResponseCodeSnippets() {

        // BEGIN: com.azure.storage.blob.BlobClient.abortCopyFromURLWithResponse#String-String-Duration-Context
        System.out.printf("Aborted copy completed with status %d%n",
            client.abortCopyFromURLWithResponse(copyId, leaseId, timeout,
                new Context(key2, value2)).getStatusCode());
        // END: com.azure.storage.blob.BlobClient.abortCopyFromURLWithResponse#String-String-Duration-Context
    }

    /**
     * Code snippets for {@link BlobClient#copyFromURLWithResponse(String, Map, AccessTier, RequestConditions,
     * BlobRequestConditions, Duration, Context)}
     */
    public void copyFromURLWithResponseCodeSnippets() {

        // BEGIN: com.azure.storage.blob.BlobClient.copyFromURLWithResponse#String-Metadata-AccessTier-RequestConditions-BlobRequestConditions-Duration-Context
        Map<String, String> metadata = Collections.singletonMap("metadata", "value");
        RequestConditions modifiedAccessConditions = new RequestConditions()
            .setIfUnmodifiedSince(OffsetDateTime.now().minusDays(7));
        BlobRequestConditions blobRequestConditions = new BlobRequestConditions().setLeaseId(leaseId);

        System.out.printf("Copy identifier: %s%n",
            client.copyFromURLWithResponse(url, metadata, AccessTier.HOT, modifiedAccessConditions,
                blobRequestConditions, timeout,
                new Context(key1, value1)).getValue());
        // END: com.azure.storage.blob.BlobClient.copyFromURLWithResponse#String-Metadata-AccessTier-RequestConditions-BlobRequestConditions-Duration-Context
    }

    /**
     * Code snippets for {@link BlobClient#downloadWithResponse(OutputStream, BlobRange, ReliableDownloadOptions,
     * BlobRequestConditions, boolean, Duration, Context)}
     * @throws UncheckedIOException If an I/O error occurs
     */
    public void downloadWithResponseCodeSnippets() {
        // BEGIN: com.azure.storage.blob.BlobClient.downloadWithResponse#OutputStream-BlobRange-ReliableDownloadOptions-BlobAccessConditions-boolean-Duration-Context
        BlobRange range = new BlobRange(1024, 2048L);
        ReliableDownloadOptions options = new ReliableDownloadOptions().maxRetryRequests(5);

        System.out.printf("Download completed with status %d%n",
            client.downloadWithResponse(new ByteArrayOutputStream(), range, options, null, false,
                timeout, new Context(key2, value2)).getStatusCode());
        // END: com.azure.storage.blob.BlobClient.downloadWithResponse#OutputStream-BlobRange-ReliableDownloadOptions-BlobAccessConditions-boolean-Duration-Context

    }

    /**
     * Code snippets for {@link BlobClient#deleteWithResponse(DeleteSnapshotsOptionType, BlobRequestConditions, Duration,
     * Context)}
     */
    public void deleteWithResponseCodeSnippets() {

        // BEGIN: com.azure.storage.blob.BlobClient.deleteWithResponse#DeleteSnapshotsOptionType-BlobAccessConditions-Duration-Context
        System.out.printf("Delete completed with status %d%n",
            client.deleteWithResponse(DeleteSnapshotsOptionType.INCLUDE, null, timeout,
                new Context(key1, value1)).getStatusCode());
        // END: com.azure.storage.blob.BlobClient.deleteWithResponse#DeleteSnapshotsOptionType-BlobAccessConditions-Duration-Context
    }

    /**
     * Code snippets for {@link BlobClient#getPropertiesWithResponse(BlobRequestConditions, Duration, Context)}
     */
    public void getPropertiesWithResponseCodeSnippets() {

        // BEGIN: com.azure.storage.blob.BlobClient.getPropertiesWithResponse#BlobAccessConditions-Duration-Context
        BlobRequestConditions accessConditions = new BlobRequestConditions().setLeaseId(leaseId);

        BlobProperties properties = client.getPropertiesWithResponse(accessConditions, timeout,
            new Context(key2, value2)).getValue();
        System.out.printf("Type: %s, Size: %d%n", properties.getBlobType(), properties.getBlobSize());
        // END: com.azure.storage.blob.BlobClient.getPropertiesWithResponse#BlobAccessConditions-Duration-Context
    }

    /**
     * Code snippets for {@link BlobClient#setHttpHeadersWithResponse(BlobHttpHeaders, BlobRequestConditions, Duration,
     * Context)}
     */
    public void setHTTPHeadersWithResponseCodeSnippets() {
        // BEGIN: com.azure.storage.blob.BlobClient.setHTTPHeadersWithResponse#BlobHttpHeaders-BlobAccessConditions-Duration-Context
        BlobRequestConditions accessConditions = new BlobRequestConditions().setLeaseId(leaseId);

        System.out.printf("Set HTTP headers completed with status %d%n",
            client.setHttpHeadersWithResponse(new BlobHttpHeaders()
                .setBlobContentLanguage("en-US")
                .setBlobContentType("binary"), accessConditions, timeout, new Context(key1, value1))
                .getStatusCode());
        // END: com.azure.storage.blob.BlobClient.setHTTPHeadersWithResponse#BlobHttpHeaders-BlobAccessConditions-Duration-Context
    }

    /**
     * Code snippets for {@link BlobClient#setMetadataWithResponse(Map, BlobRequestConditions, Duration, Context)}
     */
    public void setMetadataWithResponseCodeSnippets() {
        // BEGIN: com.azure.storage.blob.BlobClient.setMetadataWithResponse#Metadata-BlobAccessConditions-Duration-Context
        BlobRequestConditions accessConditions = new BlobRequestConditions().setLeaseId(leaseId);

        System.out.printf("Set metadata completed with status %d%n",
            client.setMetadataWithResponse(Collections.singletonMap("metadata", "value"), accessConditions, timeout,
                new Context(key1, value1)).getStatusCode());
        // END: com.azure.storage.blob.BlobClient.setMetadataWithResponse#Metadata-BlobAccessConditions-Duration-Context
    }

    /**
     * Code snippets for {@link BlobClient#createSnapshotWithResponse(Map, BlobRequestConditions, Duration,
     * Context)}
     */
    public void createSnapshotWithResponseCodeSnippets() {

        // BEGIN: com.azure.storage.blob.BlobClient.createSnapshotWithResponse#Metadata-BlobAccessConditions-Duration-Context
        Map<String, String> snapshotMetadata = Collections.singletonMap("metadata", "value");
        BlobRequestConditions accessConditions = new BlobRequestConditions().setLeaseId(leaseId);

        System.out.printf("Identifier for the snapshot is %s%n",
            client.createSnapshotWithResponse(snapshotMetadata, accessConditions, timeout,
                new Context(key1, value1)).getValue());
        // END: com.azure.storage.blob.BlobClient.createSnapshotWithResponse#Metadata-BlobAccessConditions-Duration-Context
    }

    /**
     * Code snippets for {@link BlobClientBase#setAccessTierWithResponse(AccessTier, RehydratePriority, String, Duration, Context)}
     */
    public void setTierWithResponseCodeSnippets() {
        // BEGIN: com.azure.storage.blob.BlobClient.setTierWithResponse#AccessTier-RehydratePriority-String-Duration-Context
        System.out.printf("Set tier completed with status code %d%n",
            client.setAccessTierWithResponse(AccessTier.HOT, RehydratePriority.STANDARD, leaseId, timeout,
                new Context(key2, value2)).getStatusCode());
        // END: com.azure.storage.blob.BlobClient.setTierWithResponse#AccessTier-RehydratePriority-String-Duration-Context
    }

    /**
     * Code snippet for {@link BlobClient#undeleteWithResponse(Duration, Context)}
     */
    public void undeleteWithResponseCodeSnippets() {
        // BEGIN: com.azure.storage.blob.BlobClient.undeleteWithResponse#Duration-Context
        System.out.printf("Undelete completed with status %d%n", client.undeleteWithResponse(timeout,
            new Context(key1, value1)).getStatusCode());
        // END: com.azure.storage.blob.BlobClient.undeleteWithResponse#Duration-Context
    }

    /**
     * Code snippet for {@link BlobClient#getAccountInfoWithResponse(Duration, Context)}
     */
    public void getAccountInfoWithResponseCodeSnippets() {
        // BEGIN: com.azure.storage.blob.BlobClient.getAccountInfoWithResponse#Duration-Context
        StorageAccountInfo accountInfo = client.getAccountInfoWithResponse(timeout, new Context(key1, value1)).getValue();
        System.out.printf("Account Kind: %s, SKU: %s%n", accountInfo.getAccountKind(), accountInfo.getSkuName());
        // END: com.azure.storage.blob.BlobClient.getAccountInfoWithResponse#Duration-Context
    }

    /**
     * Generates a code sample for using {@link BlobClient#getContainerName()}
     */
    public void getContainerName() {
        // BEGIN: com.azure.storage.blob.specialized.BlobClientBase.getContainerName
        String containerName = client.getContainerName();
        System.out.println("The name of the blob is " + containerName);
        // END: com.azure.storage.blob.specialized.BlobClientBase.getContainerName
    }

    /**
     * Generates a code sample for using {@link BlobClient#getBlobName()}
     */
    public void getBlobName() {
        // BEGIN: com.azure.storage.blob.specialized.BlobClientBase.getBlobName
        String blobName = client.getBlobName();
        System.out.println("The name of the blob is " + blobName);
        // END: com.azure.storage.blob.specialized.BlobClientBase.getBlobName
    }

    /**
     * Code snippet for {@link BlobClient#uploadFromFile(String)}
     *
     * @throws IOException If an I/O error occurs
     */
    public void uploadFromFile() throws IOException {
        // BEGIN: com.azure.storage.blob.BlobClient.uploadFromFile#String
        try {
            client.uploadFromFile(filePath);
            System.out.println("Upload from file succeeded");
        } catch (UncheckedIOException ex) {
            System.err.printf("Failed to upload from file %s%n", ex.getMessage());
        }
        // END: com.azure.storage.blob.BlobClient.uploadFromFile#String
    }

    /**
     * Code snippet for {@link BlobClient#uploadFromFile(String, ParallelTransferOptions, BlobHttpHeaders, Map, AccessTier, BlobRequestConditions, Duration)}
     *
     * @throws IOException If an I/O error occurs
     */
    public void uploadFromFile2() throws IOException {
        // BEGIN: com.azure.storage.blob.BlobClient.uploadFromFile#String-ParallelTransferOptions-BlobHttpHeaders-Map-AccessTier-BlobRequestConditions-Duration
        BlobHttpHeaders headers = new BlobHttpHeaders()
            .setBlobContentMD5("data".getBytes(StandardCharsets.UTF_8))
            .setBlobContentLanguage("en-US")
            .setBlobContentType("binary");

        Map<String, String> metadata = Collections.singletonMap("metadata", "value");
        BlobRequestConditions accessConditions = new BlobRequestConditions()
            .setLeaseId(leaseId)
            .setIfUnmodifiedSince(OffsetDateTime.now().minusDays(3));
        Integer blockSize = 100 * 1024 * 1024; // 100 MB;
        ParallelTransferOptions parallelTransferOptions = new ParallelTransferOptions().setBlockSize(blockSize);

        try {
            client.uploadFromFile(filePath, parallelTransferOptions, headers, metadata,
                AccessTier.HOT, accessConditions, timeout);
            System.out.println("Upload from file succeeded");
        } catch (UncheckedIOException ex) {
            System.err.printf("Failed to upload from file %s%n", ex.getMessage());
        }
        // END: com.azure.storage.blob.BlobClient.uploadFromFile#String-ParallelTransferOptions-BlobHttpHeaders-Map-AccessTier-BlobRequestConditions-Duration
    }
}<|MERGE_RESOLUTION|>--- conflicted
+++ resolved
@@ -195,30 +195,7 @@
     }
 
     /**
-<<<<<<< HEAD
-     * Code snippets for {@link BlobClient#startCopyFromURLWithResponse(String, Map, AccessTier, RehydratePriority,
-     * RequestConditions, BlobRequestConditions, Duration, Context)}
-     */
-    public void startCopyFromURLWithResponseCodeSnippets() {
-
-        // BEGIN: com.azure.storage.blob.BlobClient.startCopyFromURLWithResponse#String-Metadata-AccessTier-RehydratePriority-RequestConditions-BlobRequestConditions-Duration-Context
-        Map<String, String> metadata = Collections.singletonMap("metadata", "value");
-        RequestConditions modifiedAccessConditions = new RequestConditions()
-            .setIfUnmodifiedSince(OffsetDateTime.now().minusDays(7));
-        BlobRequestConditions blobRequestConditions = new BlobRequestConditions().setLeaseId(leaseId);
-
-        System.out.printf("Copy identifier: %s%n",
-            client.startCopyFromURLWithResponse(url, metadata, AccessTier.HOT, RehydratePriority.STANDARD,
-                modifiedAccessConditions, blobRequestConditions, timeout,
-                new Context(key2, value2)));
-        // END: com.azure.storage.blob.BlobClient.startCopyFromURLWithResponse#String-Metadata-AccessTier-RehydratePriority-RequestConditions-BlobRequestConditions-Duration-Context
-    }
-
-    /**
      * Code snippets for {@link BlobClient#abortCopyFromURLWithResponse(String, String, Duration, Context)}
-=======
-     * Code snippets for {@link BlobClient#abortCopyFromURLWithResponse(String, LeaseAccessConditions, Duration, Context)}
->>>>>>> ca64b49a
      */
     public void abortCopyFromURLWithResponseCodeSnippets() {
 
