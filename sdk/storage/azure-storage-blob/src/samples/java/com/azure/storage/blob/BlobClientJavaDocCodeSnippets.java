// Copyright (c) Microsoft Corporation. All rights reserved.
// Licensed under the MIT License.

package com.azure.storage.blob;

import com.azure.core.util.Context;
import com.azure.storage.blob.models.AccessTier;
import com.azure.storage.blob.models.BlobAccessConditions;
import com.azure.storage.blob.models.BlobHTTPHeaders;
import com.azure.storage.blob.models.BlobRange;
import com.azure.storage.blob.models.DeleteSnapshotsOptionType;
import com.azure.storage.blob.models.LeaseAccessConditions;
import com.azure.storage.blob.models.Metadata;
import com.azure.storage.blob.models.ModifiedAccessConditions;
import com.azure.storage.blob.models.RehydratePriority;
import com.azure.storage.blob.models.ReliableDownloadOptions;
import com.azure.storage.blob.models.StorageAccountInfo;
import com.azure.storage.blob.models.UserDelegationKey;
import com.azure.storage.common.Constants;
import com.azure.storage.common.IPRange;
import com.azure.storage.common.SASProtocol;

import java.io.ByteArrayOutputStream;
import java.io.OutputStream;
import java.io.UncheckedIOException;
import java.net.URL;
import java.time.Duration;
import java.time.OffsetDateTime;
import java.util.Collections;

/**
 * Code snippets for {@link BlobClient}
 */
@SuppressWarnings("unused")
public class BlobClientJavaDocCodeSnippets {
    private BlobClient client = JavaDocCodeSnippetsHelpers.getBlobClient("blobName");
    private String leaseId = "leaseId";
    private String copyId = "copyId";
    private URL url = JavaDocCodeSnippetsHelpers.generateURL("https://sample.com");
    private String file = "file";
    private Duration timeout = Duration.ofSeconds(30);
    private String key1 = "key1";
    private String key2 = "key2";
    private String value1 = "val1";
    private String value2 = "val2";

    /**
     * Code snippets for {@link BlobClient#exists()}
     */
    public void existsCodeSnippet() {
        // BEGIN: com.azure.storage.blob.BlobClient.exists
        System.out.printf("Exists? %b%n", client.exists());
        // END: com.azure.storage.blob.BlobClient.exists
    }

    /**
     * Code snippets for {@link BlobClient#startCopyFromURL(URL)}
     */
    public void startCopyFromURL() {
        // BEGIN: com.azure.storage.blob.BlobClient.startCopyFromURL#URL
        System.out.printf("Copy identifier: %s%n", client.startCopyFromURL(url));
        // END: com.azure.storage.blob.BlobClient.startCopyFromURL#URL
    }

    /**
     * Code snippets for {@link BlobClient#abortCopyFromURL(String)}
     */
    public void abortCopyFromURL() {
        // BEGIN: com.azure.storage.blob.BlobClient.abortCopyFromURL#String
        client.abortCopyFromURL(copyId);
        System.out.println("Aborted copy completed.");
        // END: com.azure.storage.blob.BlobClient.abortCopyFromURL#String
    }

    /**
     * Code snippets for {@link BlobClient#copyFromURL(URL)}
     */
    public void copyFromURL() {
        // BEGIN: com.azure.storage.blob.BlobClient.copyFromURL#URL
        System.out.printf("Copy identifier: %s%n", client.copyFromURL(url));
        // END: com.azure.storage.blob.BlobClient.copyFromURL#URL
    }

    /**
     * Code snippets for {@link BlobClient#download(OutputStream)}
     */
    public void download() {
        // BEGIN: com.azure.storage.blob.BlobClient.download#OutputStream
        client.download(new ByteArrayOutputStream());
        System.out.println("Download completed.");
        // END: com.azure.storage.blob.BlobClient.download#OutputStream
    }

    /**
     * Code snippets for {@link BlobClient#downloadToFile(String)} and
     * {@link BlobClient#downloadToFile(String, BlobRange, Integer, ReliableDownloadOptions, BlobAccessConditions,
     * boolean, Duration, Context)}
     */
    public void downloadToFile() {
        // BEGIN: com.azure.storage.blob.BlobClient.downloadToFile#String
        client.downloadToFile(file);
        System.out.println("Completed download to file");
        // END: com.azure.storage.blob.BlobClient.downloadToFile#String

        // BEGIN: com.azure.storage.blob.BlobClient.downloadToFile#String-BlobRange-Integer-ReliableDownloadOptions-BlobAccessConditions-boolean-Duration-Context
        BlobRange range = new BlobRange(1024, 2048L);
        ReliableDownloadOptions options = new ReliableDownloadOptions().maxRetryRequests(5);

        client.downloadToFile(file, range, 4 * Constants.MB, options, null, false, timeout, new Context(key2, value2));
        System.out.println("Completed download to file");
        // END: com.azure.storage.blob.BlobClient.downloadToFile#String-BlobRange-Integer-ReliableDownloadOptions-BlobAccessConditions-boolean-Duration-Context
    }

    /**
     * Code snippets for {@link BlobClient#setDelete()}
     */
    public void setDelete() {
        // BEGIN: com.azure.storage.blob.BlobClient.delete
        client.setDelete();
        System.out.println("Delete completed.");
        // END: com.azure.storage.blob.BlobClient.delete
    }

    /**
     * Code snippets for {@link BlobClient#getProperties()}
     */
    public void getProperties() {
        // BEGIN: com.azure.storage.blob.BlobClient.getProperties
        BlobProperties properties = client.getProperties();
        System.out.printf("Type: %s, Size: %d%n", properties.getBlobType(), properties.getBlobSize());
        // END: com.azure.storage.blob.BlobClient.getProperties
    }

    /**
     * Code snippets for {@link BlobClient#setHTTPHeaders(BlobHTTPHeaders)}
     */
    public void setHTTPHeaders() {
        // BEGIN: com.azure.storage.blob.BlobClient.setHTTPHeaders#BlobHTTPHeaders
        client.setHTTPHeaders(new BlobHTTPHeaders()
            .setBlobContentLanguage("en-US")
            .setBlobContentType("binary"));
        System.out.println("Set HTTP headers completed");
        // END: com.azure.storage.blob.BlobClient.setHTTPHeaders#BlobHTTPHeaders
    }

    /**
     * Code snippets for {@link BlobClient#setMetadata(Metadata)}
     */
    public void setMetadata() {
        // BEGIN: com.azure.storage.blob.BlobClient.setMetadata#Metadata
        client.setMetadata(new Metadata(Collections.singletonMap("metadata", "value")));
        System.out.println("Set metadata completed");
        // END: com.azure.storage.blob.BlobClient.setMetadata#Metadata
    }

    /**
     * Code snippets for {@link BlobClient#createSnapshot()}
     */
    public void createSnapshot() {
        // BEGIN: com.azure.storage.blob.BlobClient.createSnapshot
        System.out.printf("Identifier for the snapshot is %s%n", client.createSnapshot().getSnapshotId());
        // END: com.azure.storage.blob.BlobClient.createSnapshot
    }

    /**
     * Code snippets for {@link BlobClient#setTier(AccessTier)} and
     * {@link BlobClient#setTierWithResponse(AccessTier, RehydratePriority, LeaseAccessConditions, Duration, Context)}
     */
    public void setTier() {
        // BEGIN: com.azure.storage.blob.BlobClient.setTier#AccessTier
        System.out.printf("Set tier completed with status code %d%n",
            client.setTierWithResponse(AccessTier.HOT, null, null, null, null).getStatusCode());
        // END: com.azure.storage.blob.BlobClient.setTier#AccessTier


    }

    /**
     * Code snippets for {@link BlobClient#unsetDelete()}
     */
    public void unsetDelete() {
        // BEGIN: com.azure.storage.blob.BlobClient.undelete
        client.unsetDelete();
        System.out.printf("Undelete completed");
        // END: com.azure.storage.blob.BlobClient.undelete
    }

    /**
     * Code snippets for {@link BlobClient#acquireLease(String, int)}
     */
    public void acquireLease() {
        // BEGIN: com.azure.storage.blob.BlobClient.acquireLease#String-int
        System.out.printf("Lease ID is %s%n", client.acquireLease("proposedId", 60));
        // END: com.azure.storage.blob.BlobClient.acquireLease#String-int
    }

    /**
     * Code snippets for {@link BlobClient#renewLease(String)}
     */
    public void renewLease() {
        // BEGIN: com.azure.storage.blob.BlobClient.renewLease#String
        System.out.printf("Renewed lease ID is %s%n", client.renewLease(leaseId));
        // END: com.azure.storage.blob.BlobClient.renewLease#String
    }

    /**
     * Code snippets for {@link BlobClient#releaseLease(String)}
     */
    public void releaseLease() {
        // BEGIN: com.azure.storage.blob.BlobClient.releaseLease#String
        client.releaseLease(leaseId);
        System.out.printf("Release lease completed");
        // END: com.azure.storage.blob.BlobClient.releaseLease#String


    }

    /**
     * Code snippets for {@link BlobClient#breakLease()}
     */
    public void breakLease() {
        // BEGIN: com.azure.storage.blob.BlobClient.breakLease
        System.out.printf("The broken lease has %d seconds remaining on the lease", client.breakLease());
        // END: com.azure.storage.blob.BlobClient.breakLease


    }

    /**
     * Code snippets for {@link BlobClient#changeLease(String, String)}
     */
    public void changeLease() {
        // BEGIN: com.azure.storage.blob.BlobClient.changeLease#String-String
        System.out.printf("Changed lease ID is %s%n", client.changeLease(leaseId, "proposedId"));
        // END: com.azure.storage.blob.BlobClient.changeLease#String-String

    }

    /**
     * Code snippet for {@link BlobClient#getAccountInfo()}
     */
    public void getAccountInfo() {
        // BEGIN: com.azure.storage.blob.BlobClient.getAccountInfo
        StorageAccountInfo accountInfo = client.getAccountInfo();
        System.out.printf("Account Kind: %s, SKU: %s%n", accountInfo.getAccountKind(), accountInfo.getSkuName());
        // END: com.azure.storage.blob.BlobClient.getAccountInfo
    }

    /**
     * Code snippet for {@link BlobClient#existsWithResponse(Duration, Context)}
     */
    public void existsWithResponseCodeSnippet() {
        // BEGIN: com.azure.storage.blob.BlobClient.existsWithResponse#Duration-Context
        System.out.printf("Exists? %b%n", client.existsWithResponse(timeout, new Context(key2, value2)).getValue());
        // END: com.azure.storage.blob.BlobClient.existsWithResponse#Duration-Context
    }

    /**
     * Code snippets for {@link BlobClient#startCopyFromURLWithResponse(URL, Metadata, AccessTier, RehydratePriority,
     * ModifiedAccessConditions, BlobAccessConditions, Duration, Context)}
     */
    public void startCopyFromURLWithResponseCodeSnippets() {

        // BEGIN: com.azure.storage.blob.BlobClient.startCopyFromURLWithResponse#URL-Metadata-AccessTier-RehydratePriority-ModifiedAccessConditions-BlobAccessConditions-Duration-Context
        Metadata metadata = new Metadata(Collections.singletonMap("metadata", "value"));
        ModifiedAccessConditions modifiedAccessConditions = new ModifiedAccessConditions()
            .setIfUnmodifiedSince(OffsetDateTime.now().minusDays(7));
        BlobAccessConditions blobAccessConditions = new BlobAccessConditions().setLeaseAccessConditions(
            new LeaseAccessConditions().setLeaseId(leaseId));

        System.out.printf("Copy identifier: %s%n",
            client.startCopyFromURLWithResponse(url, metadata, AccessTier.HOT, RehydratePriority.STANDARD,
                modifiedAccessConditions, blobAccessConditions, timeout,
                new Context(key2, value2)));
        // END: com.azure.storage.blob.BlobClient.startCopyFromURLWithResponse#URL-Metadata-AccessTier-RehydratePriority-ModifiedAccessConditions-BlobAccessConditions-Duration-Context
    }

    /**
     * Code snippets for {@link BlobClient#abortCopyFromURLWithResponse(String, LeaseAccessConditions, Duration, Context)}
     */
    public void abortCopyFromURLWithResponseCodeSnippets() {

        // BEGIN: com.azure.storage.blob.BlobClient.abortCopyFromURLWithResponse#String-LeaseAccessConditions-Duration-Context
        LeaseAccessConditions leaseAccessConditions = new LeaseAccessConditions().setLeaseId(leaseId);
        System.out.printf("Aborted copy completed with status %d%n",
            client.abortCopyFromURLWithResponse(copyId, leaseAccessConditions, timeout,
                new Context(key2, value2)).getStatusCode());
        // END: com.azure.storage.blob.BlobClient.abortCopyFromURLWithResponse#String-LeaseAccessConditions-Duration-Context
    }

    /**
     * Code snippets for {@link BlobClient#copyFromURLWithResponse(URL, Metadata, AccessTier, ModifiedAccessConditions,
     * BlobAccessConditions, Duration, Context)}
     */
    public void copyFromURLWithResponseCodeSnippets() {

        // BEGIN: com.azure.storage.blob.BlobClient.copyFromURLWithResponse#URL-Metadata-AccessTier-ModifiedAccessConditions-BlobAccessConditions-Duration-Context
        Metadata metadata = new Metadata(Collections.singletonMap("metadata", "value"));
        ModifiedAccessConditions modifiedAccessConditions = new ModifiedAccessConditions()
            .setIfUnmodifiedSince(OffsetDateTime.now().minusDays(7));
        BlobAccessConditions blobAccessConditions = new BlobAccessConditions().setLeaseAccessConditions(
            new LeaseAccessConditions().setLeaseId(leaseId));

        System.out.printf("Copy identifier: %s%n",
            client.copyFromURLWithResponse(url, metadata, AccessTier.HOT, modifiedAccessConditions,
                blobAccessConditions, timeout,
                new Context(key1, value1)).getValue());
        // END: com.azure.storage.blob.BlobClient.copyFromURLWithResponse#URL-Metadata-AccessTier-ModifiedAccessConditions-BlobAccessConditions-Duration-Context
    }

    /**
     * Code snippets for {@link BlobClient#downloadWithResponse(OutputStream, BlobRange, ReliableDownloadOptions,
     * BlobAccessConditions, boolean, Duration, Context)}
     * @throws UncheckedIOException If an I/O error occurs
     */
    public void downloadWithResponseCodeSnippets() {
        // BEGIN: com.azure.storage.blob.BlobClient.downloadWithResponse#OutputStream-BlobRange-ReliableDownloadOptions-BlobAccessConditions-boolean-Duration-Context
        BlobRange range = new BlobRange(1024, 2048L);
        ReliableDownloadOptions options = new ReliableDownloadOptions().maxRetryRequests(5);

        System.out.printf("Download completed with status %d%n",
            client.downloadWithResponse(new ByteArrayOutputStream(), range, options, null, false,
                timeout, new Context(key2, value2)).getStatusCode());
        // END: com.azure.storage.blob.BlobClient.downloadWithResponse#OutputStream-BlobRange-ReliableDownloadOptions-BlobAccessConditions-boolean-Duration-Context

    }

    /**
     * Code snippets for {@link BlobClient#deleteWithResponse(DeleteSnapshotsOptionType, BlobAccessConditions, Duration,
     * Context)}
     */
    public void deleteWithResponseCodeSnippets() {

        // BEGIN: com.azure.storage.blob.BlobClient.deleteWithResponse#DeleteSnapshotsOptionType-BlobAccessConditions-Duration-Context
        System.out.printf("Delete completed with status %d%n",
            client.deleteWithResponse(DeleteSnapshotsOptionType.INCLUDE, null, timeout,
                new Context(key1, value1)).getStatusCode());
        // END: com.azure.storage.blob.BlobClient.deleteWithResponse#DeleteSnapshotsOptionType-BlobAccessConditions-Duration-Context
    }

    /**
     * Code snippets for {@link BlobClient#getPropertiesWithResponse(BlobAccessConditions, Duration, Context)}
     */
    public void getPropertiesWithResponseCodeSnippets() {

        // BEGIN: com.azure.storage.blob.BlobClient.getPropertiesWithResponse#BlobAccessConditions-Duration-Context
        BlobAccessConditions accessConditions = new BlobAccessConditions()
            .setLeaseAccessConditions(new LeaseAccessConditions().setLeaseId(leaseId));

        BlobProperties properties = client.getPropertiesWithResponse(accessConditions, timeout,
<<<<<<< HEAD
            new Context(key2, value2)).getValue();
        System.out.printf("Type: %s, Size: %d%n", properties.blobType(), properties.blobSize());
=======
            new Context(key2, value2)).value();
        System.out.printf("Type: %s, Size: %d%n", properties.getBlobType(), properties.getBlobSize());
>>>>>>> 9f362581
        // END: com.azure.storage.blob.BlobClient.getPropertiesWithResponse#BlobAccessConditions-Duration-Context
    }

    /**
     * Code snippets for {@link BlobClient#setHTTPHeadersWithResponse(BlobHTTPHeaders, BlobAccessConditions, Duration,
     * Context)}
     */
    public void setHTTPHeadersWithResponseCodeSnippets() {
        // BEGIN: com.azure.storage.blob.BlobClient.setHTTPHeadersWithResponse#BlobHTTPHeaders-BlobAccessConditions-Duration-Context
        BlobAccessConditions accessConditions = new BlobAccessConditions()
            .setLeaseAccessConditions(new LeaseAccessConditions().setLeaseId(leaseId));

        System.out.printf("Set HTTP headers completed with status %d%n",
            client.setHTTPHeadersWithResponse(new BlobHTTPHeaders()
<<<<<<< HEAD
                .blobContentLanguage("en-US")
                .blobContentType("binary"), accessConditions, timeout, new Context(key1, value1))
                .getStatusCode());
=======
                .setBlobContentLanguage("en-US")
                .setBlobContentType("binary"), accessConditions, timeout, new Context(key1, value1))
                .statusCode());
>>>>>>> 9f362581
        // END: com.azure.storage.blob.BlobClient.setHTTPHeadersWithResponse#BlobHTTPHeaders-BlobAccessConditions-Duration-Context
    }

    /**
     * Code snippets for {@link BlobClient#setMetadataWithResponse(Metadata, BlobAccessConditions, Duration, Context)}
     */
    public void setMetadataWithResponseCodeSnippets() {
        // BEGIN: com.azure.storage.blob.BlobClient.setMetadataWithResponse#Metadata-BlobAccessConditions-Duration-Context
        BlobAccessConditions accessConditions = new BlobAccessConditions().setLeaseAccessConditions(
            new LeaseAccessConditions().setLeaseId(leaseId));

        System.out.printf("Set metadata completed with status %d%n",
            client.setMetadataWithResponse(
                new Metadata(Collections.singletonMap("metadata", "value")), accessConditions, timeout,
                new Context(key1, value1)).getStatusCode());
        // END: com.azure.storage.blob.BlobClient.setMetadataWithResponse#Metadata-BlobAccessConditions-Duration-Context
    }

    /**
     * Code snippets for {@link BlobClient#createSnapshotWithResponse(Metadata, BlobAccessConditions, Duration,
     * Context)}
     */
    public void createSnapshotWithResponseCodeSnippets() {

        // BEGIN: com.azure.storage.blob.BlobClient.createSnapshotWithResponse#Metadata-BlobAccessConditions-Duration-Context
        Metadata snapshotMetadata = new Metadata(Collections.singletonMap("metadata", "value"));
        BlobAccessConditions accessConditions = new BlobAccessConditions().setLeaseAccessConditions(
            new LeaseAccessConditions().setLeaseId(leaseId));

        System.out.printf("Identifier for the snapshot is %s%n",
            client.createSnapshotWithResponse(snapshotMetadata, accessConditions, timeout,
                new Context(key1, value1)).getValue());
        // END: com.azure.storage.blob.BlobClient.createSnapshotWithResponse#Metadata-BlobAccessConditions-Duration-Context
    }

    /**
     * Code snippets for {@link BlobClient#setTierWithResponse(AccessTier, RehydratePriority, LeaseAccessConditions,
     * Duration, Context)}
     */
    public void setTierWithResponseCodeSnippets() {
        // BEGIN: com.azure.storage.blob.BlobClient.setTierWithResponse#AccessTier-RehydratePriority-LeaseAccessConditions-Duration-Context
        LeaseAccessConditions accessConditions = new LeaseAccessConditions().setLeaseId(leaseId);

        System.out.printf("Set tier completed with status code %d%n",
            client.setTierWithResponse(AccessTier.HOT, RehydratePriority.STANDARD, accessConditions, timeout,
                new Context(key2, value2)).getStatusCode());
        // END: com.azure.storage.blob.BlobClient.setTierWithResponse#AccessTier-RehydratePriority-LeaseAccessConditions-Duration-Context
    }

    /**
     * Code snippet for {@link BlobClient#undeleteWithResponse(Duration, Context)}
     */
    public void undeleteWithResponseCodeSnippets() {
        // BEGIN: com.azure.storage.blob.BlobClient.undeleteWithResponse#Duration-Context
        System.out.printf("Undelete completed with status %d%n", client.undeleteWithResponse(timeout,
            new Context(key1, value1)).getStatusCode());
        // END: com.azure.storage.blob.BlobClient.undeleteWithResponse#Duration-Context
    }

    /**
     * Code snippets for {@link BlobClient#acquireLeaseWithResponse(String, int, ModifiedAccessConditions, Duration,
     * Context)}
     */
    public void acquireLeaseWithResponseCodeSnippets() {

        // BEGIN: com.azure.storage.blob.BlobClient.acquireLeaseWithResponse#String-int-ModifiedAccessConditions-Duration-Context
        ModifiedAccessConditions modifiedAccessConditions = new ModifiedAccessConditions()
            .setIfModifiedSince(OffsetDateTime.now().minusDays(3));

        System.out.printf("Lease ID is %s%n",
            client.acquireLeaseWithResponse("proposedId", 60, modifiedAccessConditions, timeout,
                new Context(key1, value1)).getValue());
        // END: com.azure.storage.blob.BlobClient.acquireLeaseWithResponse#String-int-ModifiedAccessConditions-Duration-Context
    }

    /**
     * Code snippets for {@link BlobClient#renewLeaseWithResponse(String, ModifiedAccessConditions, Duration, Context)}
     */
    public void renewLeaseWithResponseCodeSnippets() {

        // BEGIN: com.azure.storage.blob.BlobClient.renewLeaseWithResponse#String-ModifiedAccessConditions-Duration-Context
        ModifiedAccessConditions modifiedAccessConditions = new ModifiedAccessConditions()
            .setIfUnmodifiedSince(OffsetDateTime.now().minusDays(3));

        System.out.printf("Renewed lease ID is %s%n",
            client.renewLeaseWithResponse(leaseId, modifiedAccessConditions, timeout,
                new Context(key1, value1)).getValue());
        // END: com.azure.storage.blob.BlobClient.renewLeaseWithResponse#String-ModifiedAccessConditions-Duration-Context
    }

    /**
     * Code snippets for {@link BlobClient#releaseLeaseWithResponse(String, ModifiedAccessConditions, Duration,
     * Context)}
     */
    public void releaseLeaseWithResponseCodeSnippets() {
        // BEGIN: com.azure.storage.blob.BlobClient.releaseLeaseWithResponse#String-ModifiedAccessConditions-Duration-Context
        ModifiedAccessConditions modifiedAccessConditions = new ModifiedAccessConditions()
            .setIfUnmodifiedSince(OffsetDateTime.now().minusDays(3));

        System.out.printf("Release lease completed with status %d%n",
            client.releaseLeaseWithResponse(leaseId, modifiedAccessConditions, timeout,
                new Context(key2, value2)).getStatusCode());
        // END: com.azure.storage.blob.BlobClient.releaseLeaseWithResponse#String-ModifiedAccessConditions-Duration-Context
    }

    /**
     * Code snippets for {@link BlobClient#breakLeaseWithResponse(Integer, ModifiedAccessConditions, Duration, Context)}
     */
    public void breakLeaseWithResponseCodeSnippets() {

        // BEGIN: com.azure.storage.blob.BlobClient.breakLeaseWithResponse#Integer-ModifiedAccessConditions-Duration-Context
        Integer retainLeaseInSeconds = 5;
        ModifiedAccessConditions modifiedAccessConditions = new ModifiedAccessConditions()
            .setIfUnmodifiedSince(OffsetDateTime.now().minusDays(3));

        System.out.printf("The broken lease has %d seconds remaining on the lease",
            client.breakLeaseWithResponse(retainLeaseInSeconds, modifiedAccessConditions, timeout,
                new Context(key1, value1)).getValue());
        // END: com.azure.storage.blob.BlobClient.breakLeaseWithResponse#Integer-ModifiedAccessConditions-Duration-Context
    }

    /**
     * Code snippets for {@link BlobClient#changeLeaseWithResponse(String, String, ModifiedAccessConditions, Duration,
     * Context)}
     */
    public void changeLeaseWithResponseCodeSnippets() {


        // BEGIN: com.azure.storage.blob.BlobClient.changeLeaseWithResponse#String-String-ModifiedAccessConditions-Duration-Context
        ModifiedAccessConditions modifiedAccessConditions = new ModifiedAccessConditions()
            .setIfUnmodifiedSince(OffsetDateTime.now().minusDays(3));

        System.out.printf("Changed lease ID is %s%n",
            client.changeLeaseWithResponse(leaseId, "proposedId", modifiedAccessConditions, timeout,
                new Context(key1, value1)).getValue());
        // END: com.azure.storage.blob.BlobClient.changeLeaseWithResponse#String-String-ModifiedAccessConditions-Duration-Context
    }

    /**
     * Code snippet for {@link BlobClient#getAccountInfoWithResponse(Duration, Context)}
     */
    public void getAccountInfoWithResponseCodeSnippets() {
        // BEGIN: com.azure.storage.blob.BlobClient.getAccountInfoWithResponse#Duration-Context
<<<<<<< HEAD
        StorageAccountInfo accountInfo = client.getAccountInfoWithResponse(timeout, new Context(key1, value1)).getValue();
        System.out.printf("Account Kind: %s, SKU: %s%n", accountInfo.accountKind(), accountInfo.skuName());
=======
        StorageAccountInfo accountInfo = client.getAccountInfoWithResponse(timeout, new Context(key1, value1)).value();
        System.out.printf("Account Kind: %s, SKU: %s%n", accountInfo.getAccountKind(), accountInfo.getSkuName());
>>>>>>> 9f362581
        // END: com.azure.storage.blob.BlobClient.getAccountInfoWithResponse#Duration-Context
    }

    /**
     * Code snippet for {@link BlobClient#generateUserDelegationSAS(UserDelegationKey, String, BlobSASPermission,
     * OffsetDateTime, OffsetDateTime, String, SASProtocol, IPRange, String, String, String, String, String)}
     */
    public void generateUserDelegationSASCodeSnippets() {
        // BEGIN: com.azure.storage.blob.BlobClient.generateUserDelegationSAS#UserDelegationKey-String-BlobSASPermission-OffsetDateTime-OffsetDateTime-String-SASProtocol-IPRange-String-String-String-String-String
        BlobSASPermission permissions = new BlobSASPermission()
            .setRead(true)
            .setWrite(true)
            .setCreate(true)
            .setDelete(true)
            .setAdd(true);
        OffsetDateTime startTime = OffsetDateTime.now().minusDays(1);
        OffsetDateTime expiryTime = OffsetDateTime.now().plusDays(1);
        IPRange ipRange = new IPRange()
            .setIpMin("0.0.0.0")
            .setIpMax("255.255.255.255");
        SASProtocol sasProtocol = SASProtocol.HTTPS_HTTP;
        String cacheControl = "cache";
        String contentDisposition = "disposition";
        String contentEncoding = "encoding";
        String contentLanguage = "language";
        String contentType = "type";
        String version = Constants.HeaderConstants.TARGET_STORAGE_VERSION;
        UserDelegationKey userDelegationKey = new UserDelegationKey();
        String accountName = "accountName";

        String sas = client.generateUserDelegationSAS(userDelegationKey, accountName, permissions, expiryTime,
            startTime, version, sasProtocol, ipRange, cacheControl, contentDisposition, contentEncoding,
            contentLanguage, contentType);
        // END: com.azure.storage.blob.BlobClient.generateUserDelegationSAS#UserDelegationKey-String-BlobSASPermission-OffsetDateTime-OffsetDateTime-String-SASProtocol-IPRange-String-String-String-String-String
    }

    /**
     * Code snippet for {@link BlobClient#generateSAS(String, BlobSASPermission, OffsetDateTime, OffsetDateTime, String,
     * SASProtocol, IPRange, String, String, String, String, String)}
     */
    public void generateSASCodeSnippets() {
        // BEGIN: com.azure.storage.blob.BlobClient.generateSAS#String-BlobSASPermission-OffsetDateTime-OffsetDateTime-String-SASProtocol-IPRange-String-String-String-String-String
        BlobSASPermission permissions = new BlobSASPermission()
            .setRead(true)
            .setWrite(true)
            .setCreate(true)
            .setDelete(true)
            .setAdd(true);
        OffsetDateTime startTime = OffsetDateTime.now().minusDays(1);
        OffsetDateTime expiryTime = OffsetDateTime.now().plusDays(1);
        IPRange ipRange = new IPRange()
            .setIpMin("0.0.0.0")
            .setIpMax("255.255.255.255");
        SASProtocol sasProtocol = SASProtocol.HTTPS_HTTP;
        String cacheControl = "cache";
        String contentDisposition = "disposition";
        String contentEncoding = "encoding";
        String contentLanguage = "language";
        String contentType = "type";
        String identifier = "identifier";
        String version = Constants.HeaderConstants.TARGET_STORAGE_VERSION;

        // Note either "identifier", or "expiryTime and permissions" are required to be set
        String sas = client.generateSAS(identifier, permissions, expiryTime, startTime, version, sasProtocol, ipRange,
            cacheControl, contentDisposition, contentEncoding, contentLanguage, contentType);
        // END: com.azure.storage.blob.BlobClient.generateSAS#String-BlobSASPermission-OffsetDateTime-OffsetDateTime-String-SASProtocol-IPRange-String-String-String-String-String
    }
}<|MERGE_RESOLUTION|>--- conflicted
+++ resolved
@@ -348,13 +348,8 @@
             .setLeaseAccessConditions(new LeaseAccessConditions().setLeaseId(leaseId));
 
         BlobProperties properties = client.getPropertiesWithResponse(accessConditions, timeout,
-<<<<<<< HEAD
             new Context(key2, value2)).getValue();
-        System.out.printf("Type: %s, Size: %d%n", properties.blobType(), properties.blobSize());
-=======
-            new Context(key2, value2)).value();
         System.out.printf("Type: %s, Size: %d%n", properties.getBlobType(), properties.getBlobSize());
->>>>>>> 9f362581
         // END: com.azure.storage.blob.BlobClient.getPropertiesWithResponse#BlobAccessConditions-Duration-Context
     }
 
@@ -369,15 +364,9 @@
 
         System.out.printf("Set HTTP headers completed with status %d%n",
             client.setHTTPHeadersWithResponse(new BlobHTTPHeaders()
-<<<<<<< HEAD
-                .blobContentLanguage("en-US")
-                .blobContentType("binary"), accessConditions, timeout, new Context(key1, value1))
-                .getStatusCode());
-=======
                 .setBlobContentLanguage("en-US")
                 .setBlobContentType("binary"), accessConditions, timeout, new Context(key1, value1))
-                .statusCode());
->>>>>>> 9f362581
+                .getStatusCode());
         // END: com.azure.storage.blob.BlobClient.setHTTPHeadersWithResponse#BlobHTTPHeaders-BlobAccessConditions-Duration-Context
     }
 
@@ -521,13 +510,8 @@
      */
     public void getAccountInfoWithResponseCodeSnippets() {
         // BEGIN: com.azure.storage.blob.BlobClient.getAccountInfoWithResponse#Duration-Context
-<<<<<<< HEAD
         StorageAccountInfo accountInfo = client.getAccountInfoWithResponse(timeout, new Context(key1, value1)).getValue();
-        System.out.printf("Account Kind: %s, SKU: %s%n", accountInfo.accountKind(), accountInfo.skuName());
-=======
-        StorageAccountInfo accountInfo = client.getAccountInfoWithResponse(timeout, new Context(key1, value1)).value();
         System.out.printf("Account Kind: %s, SKU: %s%n", accountInfo.getAccountKind(), accountInfo.getSkuName());
->>>>>>> 9f362581
         // END: com.azure.storage.blob.BlobClient.getAccountInfoWithResponse#Duration-Context
     }
 
