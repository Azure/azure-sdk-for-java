// Copyright (c) Microsoft Corporation. All rights reserved.
// Licensed under the MIT License.

package com.azure.storage.blob;

import com.azure.core.util.Context;
import com.azure.core.util.polling.PollResponse;
import com.azure.core.util.polling.Poller;
import com.azure.storage.blob.models.AccessTier;
import com.azure.storage.blob.models.BlobAccessConditions;
import com.azure.storage.blob.models.BlobCopyInfo;
import com.azure.storage.blob.models.BlobHttpHeaders;
import com.azure.storage.blob.models.BlobRange;
import com.azure.storage.blob.models.DeleteSnapshotsOptionType;
import com.azure.storage.blob.models.LeaseAccessConditions;
import com.azure.storage.blob.models.ModifiedAccessConditions;
import com.azure.storage.blob.models.ParallelTransferOptions;
import com.azure.storage.blob.models.RehydratePriority;
import com.azure.storage.blob.models.ReliableDownloadOptions;
import com.azure.storage.blob.models.StorageAccountInfo;
import com.azure.storage.blob.specialized.BlobClientBase;
import com.azure.storage.common.implementation.Constants;

import java.io.ByteArrayOutputStream;
import java.io.IOException;
import java.io.OutputStream;
import java.io.UncheckedIOException;
import java.nio.charset.StandardCharsets;
import java.time.Duration;
import java.time.OffsetDateTime;
import java.util.Collections;
import java.util.Map;

/**
 * Code snippets for {@link BlobClient}
 */
@SuppressWarnings("unused")
public class BlobClientJavaDocCodeSnippets {
    private BlobClient client = JavaDocCodeSnippetsHelpers.getBlobClient("blobName");
    private String leaseId = "leaseId";
    private String copyId = "copyId";
    private String url = "https://sample.com";
    private String file = "file";
    private Duration timeout = Duration.ofSeconds(30);
    private String key1 = "key1";
    private String key2 = "key2";
    private String value1 = "val1";
    private String value2 = "val2";
    private String filePath = "filePath";

    /**
     * Code snippets for {@link BlobClient#exists()}
     */
    public void existsCodeSnippet() {
        // BEGIN: com.azure.storage.blob.BlobClient.exists
        System.out.printf("Exists? %b%n", client.exists());
        // END: com.azure.storage.blob.BlobClient.exists
    }

    /**
<<<<<<< HEAD
     * Code snippets for {@link BlobClient#beginCopyFromUrl(URL, Duration)}
     */
    public void beginCopyFromUrl() {
        // BEGIN: com.azure.storage.blob.BlobClient.beginCopyFromUrl#URL
        Poller<BlobCopyInfo, Void> poller = client.beginCopyFromUrl(url, Duration.ofSeconds(2));

        // This blocks until either the copy operation has completed, failed, or been cancelled.
        poller.block();
        PollResponse<BlobCopyInfo> response = poller.getLastPollResponse();
        BlobCopyInfo operation = response.getValue();
        System.out.printf("Status: %s, Copy identifier: %s%n", poller.getStatus(), operation.getCopyId());
        // END: com.azure.storage.blob.BlobClient.beginCopyFromUrl#URL
=======
     * Code snippets for {@link BlobClient#startCopyFromURL(String)}
     */
    public void startCopyFromURL() {
        // BEGIN: com.azure.storage.blob.BlobClient.startCopyFromURL#String
        System.out.printf("Copy identifier: %s%n", client.startCopyFromURL(url));
        // END: com.azure.storage.blob.BlobClient.startCopyFromURL#String
>>>>>>> 8cf736e7
    }

    /**
     * Code snippets for {@link BlobClient#abortCopyFromURL(String)}
     */
    public void abortCopyFromURL() {
        // BEGIN: com.azure.storage.blob.BlobClient.abortCopyFromURL#String
        client.abortCopyFromURL(copyId);
        System.out.println("Aborted copy completed.");
        // END: com.azure.storage.blob.BlobClient.abortCopyFromURL#String
    }

    /**
     * Code snippets for {@link BlobClient#copyFromURL(String)}
     */
    public void copyFromURL() {
        // BEGIN: com.azure.storage.blob.BlobClient.copyFromURL#String
        System.out.printf("Copy identifier: %s%n", client.copyFromURL(url));
        // END: com.azure.storage.blob.BlobClient.copyFromURL#String
    }

    /**
     * Code snippets for {@link BlobClient#download(OutputStream)}
     */
    public void download() {
        // BEGIN: com.azure.storage.blob.BlobClient.download#OutputStream
        client.download(new ByteArrayOutputStream());
        System.out.println("Download completed.");
        // END: com.azure.storage.blob.BlobClient.download#OutputStream
    }

    /**
     * Code snippets for {@link BlobClient#downloadToFile(String)} and
     * {@link BlobClient#downloadToFileWithResponse(String, BlobRange, ParallelTransferOptions, ReliableDownloadOptions, BlobAccessConditions, boolean, Duration, Context)}
     */
    public void downloadToFile() {
        // BEGIN: com.azure.storage.blob.BlobClient.downloadToFile#String
        client.downloadToFile(file);
        System.out.println("Completed download to file");
        // END: com.azure.storage.blob.BlobClient.downloadToFile#String

        // BEGIN: com.azure.storage.blob.BlobClient.downloadToFileWithResponse#String-BlobRange-ParallelTransferOptions-ReliableDownloadOptions-BlobAccessConditions-boolean-Duration-Context
        BlobRange range = new BlobRange(1024, 2048L);
        ReliableDownloadOptions options = new ReliableDownloadOptions().maxRetryRequests(5);

        client.downloadToFileWithResponse(file, range, new ParallelTransferOptions().setBlockSize(4 * Constants.MB),
            options, null, false, timeout, new Context(key2, value2));
        System.out.println("Completed download to file");
        // END: com.azure.storage.blob.BlobClient.downloadToFileWithResponse#String-BlobRange-ParallelTransferOptions-ReliableDownloadOptions-BlobAccessConditions-boolean-Duration-Context
    }

    /**
     * Code snippets for {@link BlobClient#delete()}
     */
    public void setDelete() {
        // BEGIN: com.azure.storage.blob.BlobClient.delete
        client.delete();
        System.out.println("Delete completed.");
        // END: com.azure.storage.blob.BlobClient.delete
    }

    /**
     * Code snippets for {@link BlobClient#getProperties()}
     */
    public void getProperties() {
        // BEGIN: com.azure.storage.blob.BlobClient.getProperties
        BlobProperties properties = client.getProperties();
        System.out.printf("Type: %s, Size: %d%n", properties.getBlobType(), properties.getBlobSize());
        // END: com.azure.storage.blob.BlobClient.getProperties
    }

    /**
     * Code snippets for {@link BlobClient#setHTTPHeaders(BlobHttpHeaders)}
     */
    public void setHTTPHeaders() {
        // BEGIN: com.azure.storage.blob.BlobClient.setHTTPHeaders#BlobHttpHeaders
        client.setHTTPHeaders(new BlobHttpHeaders()
            .setBlobContentLanguage("en-US")
            .setBlobContentType("binary"));
        System.out.println("Set HTTP headers completed");
        // END: com.azure.storage.blob.BlobClient.setHTTPHeaders#BlobHttpHeaders
    }

    /**
     * Code snippets for {@link BlobClient#setMetadata(Map)}
     */
    public void setMetadata() {
        // BEGIN: com.azure.storage.blob.BlobClient.setMetadata#Metadata
        client.setMetadata(Collections.singletonMap("metadata", "value"));
        System.out.println("Set metadata completed");
        // END: com.azure.storage.blob.BlobClient.setMetadata#Metadata
    }

    /**
     * Code snippets for {@link BlobClient#createSnapshot()}
     */
    public void createSnapshot() {
        // BEGIN: com.azure.storage.blob.BlobClient.createSnapshot
        System.out.printf("Identifier for the snapshot is %s%n", client.createSnapshot().getSnapshotId());
        // END: com.azure.storage.blob.BlobClient.createSnapshot
    }

    /**
     * Code snippets for {@link BlobClientBase#setAccessTier(AccessTier)} and
     * {@link BlobClientBase#setAccessTierWithResponse(AccessTier, RehydratePriority, LeaseAccessConditions, Duration, Context)}
     */
    public void setTier() {
        // BEGIN: com.azure.storage.blob.BlobClient.setTier#AccessTier
        System.out.printf("Set tier completed with status code %d%n",
            client.setAccessTierWithResponse(AccessTier.HOT, null, null, null, null).getStatusCode());
        // END: com.azure.storage.blob.BlobClient.setTier#AccessTier


    }

    /**
     * Code snippets for {@link BlobClient#undelete()}
     */
    public void unsetDelete() {
        // BEGIN: com.azure.storage.blob.BlobClient.undelete
        client.undelete();
        System.out.println("Undelete completed");
        // END: com.azure.storage.blob.BlobClient.undelete
    }

    /**
     * Code snippet for {@link BlobClient#getAccountInfo()}
     */
    public void getAccountInfo() {
        // BEGIN: com.azure.storage.blob.BlobClient.getAccountInfo
        StorageAccountInfo accountInfo = client.getAccountInfo();
        System.out.printf("Account Kind: %s, SKU: %s%n", accountInfo.getAccountKind(), accountInfo.getSkuName());
        // END: com.azure.storage.blob.BlobClient.getAccountInfo
    }

    /**
     * Code snippet for {@link BlobClient#existsWithResponse(Duration, Context)}
     */
    public void existsWithResponseCodeSnippet() {
        // BEGIN: com.azure.storage.blob.BlobClient.existsWithResponse#Duration-Context
        System.out.printf("Exists? %b%n", client.existsWithResponse(timeout, new Context(key2, value2)).getValue());
        // END: com.azure.storage.blob.BlobClient.existsWithResponse#Duration-Context
    }

    /**
<<<<<<< HEAD
=======
     * Code snippets for {@link BlobClient#startCopyFromURLWithResponse(String, Map, AccessTier, RehydratePriority,
     * ModifiedAccessConditions, BlobAccessConditions, Duration, Context)}
     */
    public void startCopyFromURLWithResponseCodeSnippets() {

        // BEGIN: com.azure.storage.blob.BlobClient.startCopyFromURLWithResponse#String-Metadata-AccessTier-RehydratePriority-ModifiedAccessConditions-BlobAccessConditions-Duration-Context
        Map<String, String> metadata = Collections.singletonMap("metadata", "value");
        ModifiedAccessConditions modifiedAccessConditions = new ModifiedAccessConditions()
            .setIfUnmodifiedSince(OffsetDateTime.now().minusDays(7));
        BlobAccessConditions blobAccessConditions = new BlobAccessConditions().setLeaseAccessConditions(
            new LeaseAccessConditions().setLeaseId(leaseId));

        System.out.printf("Copy identifier: %s%n",
            client.startCopyFromURLWithResponse(url, metadata, AccessTier.HOT, RehydratePriority.STANDARD,
                modifiedAccessConditions, blobAccessConditions, timeout,
                new Context(key2, value2)));
        // END: com.azure.storage.blob.BlobClient.startCopyFromURLWithResponse#String-Metadata-AccessTier-RehydratePriority-ModifiedAccessConditions-BlobAccessConditions-Duration-Context
    }

    /**
>>>>>>> 8cf736e7
     * Code snippets for {@link BlobClient#abortCopyFromURLWithResponse(String, LeaseAccessConditions, Duration, Context)}
     */
    public void abortCopyFromURLWithResponseCodeSnippets() {

        // BEGIN: com.azure.storage.blob.BlobClient.abortCopyFromURLWithResponse#String-LeaseAccessConditions-Duration-Context
        LeaseAccessConditions leaseAccessConditions = new LeaseAccessConditions().setLeaseId(leaseId);
        System.out.printf("Aborted copy completed with status %d%n",
            client.abortCopyFromURLWithResponse(copyId, leaseAccessConditions, timeout,
                new Context(key2, value2)).getStatusCode());
        // END: com.azure.storage.blob.BlobClient.abortCopyFromURLWithResponse#String-LeaseAccessConditions-Duration-Context
    }

    /**
     * Code snippets for {@link BlobClient#copyFromURLWithResponse(String, Map, AccessTier, ModifiedAccessConditions,
     * BlobAccessConditions, Duration, Context)}
     */
    public void copyFromURLWithResponseCodeSnippets() {

        // BEGIN: com.azure.storage.blob.BlobClient.copyFromURLWithResponse#String-Metadata-AccessTier-ModifiedAccessConditions-BlobAccessConditions-Duration-Context
        Map<String, String> metadata = Collections.singletonMap("metadata", "value");
        ModifiedAccessConditions modifiedAccessConditions = new ModifiedAccessConditions()
            .setIfUnmodifiedSince(OffsetDateTime.now().minusDays(7));
        BlobAccessConditions blobAccessConditions = new BlobAccessConditions().setLeaseAccessConditions(
            new LeaseAccessConditions().setLeaseId(leaseId));

        System.out.printf("Copy identifier: %s%n",
            client.copyFromURLWithResponse(url, metadata, AccessTier.HOT, modifiedAccessConditions,
                blobAccessConditions, timeout,
                new Context(key1, value1)).getValue());
        // END: com.azure.storage.blob.BlobClient.copyFromURLWithResponse#String-Metadata-AccessTier-ModifiedAccessConditions-BlobAccessConditions-Duration-Context
    }

    /**
     * Code snippets for {@link BlobClient#downloadWithResponse(OutputStream, BlobRange, ReliableDownloadOptions,
     * BlobAccessConditions, boolean, Duration, Context)}
     * @throws UncheckedIOException If an I/O error occurs
     */
    public void downloadWithResponseCodeSnippets() {
        // BEGIN: com.azure.storage.blob.BlobClient.downloadWithResponse#OutputStream-BlobRange-ReliableDownloadOptions-BlobAccessConditions-boolean-Duration-Context
        BlobRange range = new BlobRange(1024, 2048L);
        ReliableDownloadOptions options = new ReliableDownloadOptions().maxRetryRequests(5);

        System.out.printf("Download completed with status %d%n",
            client.downloadWithResponse(new ByteArrayOutputStream(), range, options, null, false,
                timeout, new Context(key2, value2)).getStatusCode());
        // END: com.azure.storage.blob.BlobClient.downloadWithResponse#OutputStream-BlobRange-ReliableDownloadOptions-BlobAccessConditions-boolean-Duration-Context

    }

    /**
     * Code snippets for {@link BlobClient#deleteWithResponse(DeleteSnapshotsOptionType, BlobAccessConditions, Duration,
     * Context)}
     */
    public void deleteWithResponseCodeSnippets() {

        // BEGIN: com.azure.storage.blob.BlobClient.deleteWithResponse#DeleteSnapshotsOptionType-BlobAccessConditions-Duration-Context
        System.out.printf("Delete completed with status %d%n",
            client.deleteWithResponse(DeleteSnapshotsOptionType.INCLUDE, null, timeout,
                new Context(key1, value1)).getStatusCode());
        // END: com.azure.storage.blob.BlobClient.deleteWithResponse#DeleteSnapshotsOptionType-BlobAccessConditions-Duration-Context
    }

    /**
     * Code snippets for {@link BlobClient#getPropertiesWithResponse(BlobAccessConditions, Duration, Context)}
     */
    public void getPropertiesWithResponseCodeSnippets() {

        // BEGIN: com.azure.storage.blob.BlobClient.getPropertiesWithResponse#BlobAccessConditions-Duration-Context
        BlobAccessConditions accessConditions = new BlobAccessConditions()
            .setLeaseAccessConditions(new LeaseAccessConditions().setLeaseId(leaseId));

        BlobProperties properties = client.getPropertiesWithResponse(accessConditions, timeout,
            new Context(key2, value2)).getValue();
        System.out.printf("Type: %s, Size: %d%n", properties.getBlobType(), properties.getBlobSize());
        // END: com.azure.storage.blob.BlobClient.getPropertiesWithResponse#BlobAccessConditions-Duration-Context
    }

    /**
     * Code snippets for {@link BlobClient#setHTTPHeadersWithResponse(BlobHttpHeaders, BlobAccessConditions, Duration,
     * Context)}
     */
    public void setHTTPHeadersWithResponseCodeSnippets() {
        // BEGIN: com.azure.storage.blob.BlobClient.setHTTPHeadersWithResponse#BlobHttpHeaders-BlobAccessConditions-Duration-Context
        BlobAccessConditions accessConditions = new BlobAccessConditions()
            .setLeaseAccessConditions(new LeaseAccessConditions().setLeaseId(leaseId));

        System.out.printf("Set HTTP headers completed with status %d%n",
            client.setHTTPHeadersWithResponse(new BlobHttpHeaders()
                .setBlobContentLanguage("en-US")
                .setBlobContentType("binary"), accessConditions, timeout, new Context(key1, value1))
                .getStatusCode());
        // END: com.azure.storage.blob.BlobClient.setHTTPHeadersWithResponse#BlobHttpHeaders-BlobAccessConditions-Duration-Context
    }

    /**
     * Code snippets for {@link BlobClient#setMetadataWithResponse(Map, BlobAccessConditions, Duration, Context)}
     */
    public void setMetadataWithResponseCodeSnippets() {
        // BEGIN: com.azure.storage.blob.BlobClient.setMetadataWithResponse#Metadata-BlobAccessConditions-Duration-Context
        BlobAccessConditions accessConditions = new BlobAccessConditions().setLeaseAccessConditions(
            new LeaseAccessConditions().setLeaseId(leaseId));

        System.out.printf("Set metadata completed with status %d%n",
            client.setMetadataWithResponse(Collections.singletonMap("metadata", "value"), accessConditions, timeout,
                new Context(key1, value1)).getStatusCode());
        // END: com.azure.storage.blob.BlobClient.setMetadataWithResponse#Metadata-BlobAccessConditions-Duration-Context
    }

    /**
     * Code snippets for {@link BlobClient#createSnapshotWithResponse(Map, BlobAccessConditions, Duration,
     * Context)}
     */
    public void createSnapshotWithResponseCodeSnippets() {

        // BEGIN: com.azure.storage.blob.BlobClient.createSnapshotWithResponse#Metadata-BlobAccessConditions-Duration-Context
        Map<String, String> snapshotMetadata = Collections.singletonMap("metadata", "value");
        BlobAccessConditions accessConditions = new BlobAccessConditions().setLeaseAccessConditions(
            new LeaseAccessConditions().setLeaseId(leaseId));

        System.out.printf("Identifier for the snapshot is %s%n",
            client.createSnapshotWithResponse(snapshotMetadata, accessConditions, timeout,
                new Context(key1, value1)).getValue());
        // END: com.azure.storage.blob.BlobClient.createSnapshotWithResponse#Metadata-BlobAccessConditions-Duration-Context
    }

    /**
     * Code snippets for {@link BlobClientBase#setAccessTierWithResponse(AccessTier, RehydratePriority, LeaseAccessConditions, Duration, Context)}
     */
    public void setTierWithResponseCodeSnippets() {
        // BEGIN: com.azure.storage.blob.BlobClient.setTierWithResponse#AccessTier-RehydratePriority-LeaseAccessConditions-Duration-Context
        LeaseAccessConditions accessConditions = new LeaseAccessConditions().setLeaseId(leaseId);

        System.out.printf("Set tier completed with status code %d%n",
            client.setAccessTierWithResponse(AccessTier.HOT, RehydratePriority.STANDARD, accessConditions, timeout,
                new Context(key2, value2)).getStatusCode());
        // END: com.azure.storage.blob.BlobClient.setTierWithResponse#AccessTier-RehydratePriority-LeaseAccessConditions-Duration-Context
    }

    /**
     * Code snippet for {@link BlobClient#undeleteWithResponse(Duration, Context)}
     */
    public void undeleteWithResponseCodeSnippets() {
        // BEGIN: com.azure.storage.blob.BlobClient.undeleteWithResponse#Duration-Context
        System.out.printf("Undelete completed with status %d%n", client.undeleteWithResponse(timeout,
            new Context(key1, value1)).getStatusCode());
        // END: com.azure.storage.blob.BlobClient.undeleteWithResponse#Duration-Context
    }

    /**
     * Code snippet for {@link BlobClient#getAccountInfoWithResponse(Duration, Context)}
     */
    public void getAccountInfoWithResponseCodeSnippets() {
        // BEGIN: com.azure.storage.blob.BlobClient.getAccountInfoWithResponse#Duration-Context
        StorageAccountInfo accountInfo = client.getAccountInfoWithResponse(timeout, new Context(key1, value1)).getValue();
        System.out.printf("Account Kind: %s, SKU: %s%n", accountInfo.getAccountKind(), accountInfo.getSkuName());
        // END: com.azure.storage.blob.BlobClient.getAccountInfoWithResponse#Duration-Context
    }

    /**
     * Generates a code sample for using {@link BlobClient#getContainerName()}
     */
    public void getContainerName() {
        // BEGIN: com.azure.storage.blob.specialized.BlobClientBase.getContainerName
        String containerName = client.getContainerName();
        System.out.println("The name of the blob is " + containerName);
        // END: com.azure.storage.blob.specialized.BlobClientBase.getContainerName
    }

    /**
     * Generates a code sample for using {@link BlobClient#getBlobName()}
     */
    public void getBlobName() {
        // BEGIN: com.azure.storage.blob.specialized.BlobClientBase.getBlobName
        String blobName = client.getBlobName();
        System.out.println("The name of the blob is " + blobName);
        // END: com.azure.storage.blob.specialized.BlobClientBase.getBlobName
    }

    /**
     * Code snippet for {@link BlobClient#uploadFromFile(String)}
     *
     * @throws IOException If an I/O error occurs
     */
    public void uploadFromFile() throws IOException {
        // BEGIN: com.azure.storage.blob.BlobClient.uploadFromFile#String
        try {
            client.uploadFromFile(filePath);
            System.out.println("Upload from file succeeded");
        } catch (UncheckedIOException ex) {
            System.err.printf("Failed to upload from file %s%n", ex.getMessage());
        }
        // END: com.azure.storage.blob.BlobClient.uploadFromFile#String
    }

    /**
     * Code snippet for {@link BlobClient#uploadFromFile(String, ParallelTransferOptions, BlobHttpHeaders, Map, AccessTier, BlobAccessConditions, Duration)}
     *
     * @throws IOException If an I/O error occurs
     */
    public void uploadFromFile2() throws IOException {
        // BEGIN: com.azure.storage.blob.BlobClient.uploadFromFile#String-ParallelTransferOptions-BlobHttpHeaders-Map-AccessTier-BlobAccessConditions-Duration
        BlobHttpHeaders headers = new BlobHttpHeaders()
            .setBlobContentMD5("data".getBytes(StandardCharsets.UTF_8))
            .setBlobContentLanguage("en-US")
            .setBlobContentType("binary");

        Map<String, String> metadata = Collections.singletonMap("metadata", "value");
        BlobAccessConditions accessConditions = new BlobAccessConditions()
            .setLeaseAccessConditions(new LeaseAccessConditions().setLeaseId(leaseId))
            .setModifiedAccessConditions(new ModifiedAccessConditions()
                .setIfUnmodifiedSince(OffsetDateTime.now().minusDays(3)));
        Integer blockSize = 100 * 1024 * 1024; // 100 MB;
        ParallelTransferOptions parallelTransferOptions = new ParallelTransferOptions().setBlockSize(blockSize);

        try {
            client.uploadFromFile(filePath, parallelTransferOptions, headers, metadata,
                AccessTier.HOT, accessConditions, timeout);
            System.out.println("Upload from file succeeded");
        } catch (UncheckedIOException ex) {
            System.err.printf("Failed to upload from file %s%n", ex.getMessage());
        }
        // END: com.azure.storage.blob.BlobClient.uploadFromFile#String-ParallelTransferOptions-BlobHttpHeaders-Map-AccessTier-BlobAccessConditions-Duration
    }
}<|MERGE_RESOLUTION|>--- conflicted
+++ resolved
@@ -58,11 +58,10 @@
     }
 
     /**
-<<<<<<< HEAD
-     * Code snippets for {@link BlobClient#beginCopyFromUrl(URL, Duration)}
+     * Code snippets for {@link BlobClient#beginCopyFromUrl(String, Duration)}
      */
     public void beginCopyFromUrl() {
-        // BEGIN: com.azure.storage.blob.BlobClient.beginCopyFromUrl#URL
+        // BEGIN: com.azure.storage.blob.BlobClient.beginCopyFromUrl#String
         Poller<BlobCopyInfo, Void> poller = client.beginCopyFromUrl(url, Duration.ofSeconds(2));
 
         // This blocks until either the copy operation has completed, failed, or been cancelled.
@@ -70,15 +69,7 @@
         PollResponse<BlobCopyInfo> response = poller.getLastPollResponse();
         BlobCopyInfo operation = response.getValue();
         System.out.printf("Status: %s, Copy identifier: %s%n", poller.getStatus(), operation.getCopyId());
-        // END: com.azure.storage.blob.BlobClient.beginCopyFromUrl#URL
-=======
-     * Code snippets for {@link BlobClient#startCopyFromURL(String)}
-     */
-    public void startCopyFromURL() {
-        // BEGIN: com.azure.storage.blob.BlobClient.startCopyFromURL#String
-        System.out.printf("Copy identifier: %s%n", client.startCopyFromURL(url));
-        // END: com.azure.storage.blob.BlobClient.startCopyFromURL#String
->>>>>>> 8cf736e7
+        // END: com.azure.storage.blob.BlobClient.beginCopyFromUrl#String
     }
 
     /**
@@ -224,29 +215,6 @@
     }
 
     /**
-<<<<<<< HEAD
-=======
-     * Code snippets for {@link BlobClient#startCopyFromURLWithResponse(String, Map, AccessTier, RehydratePriority,
-     * ModifiedAccessConditions, BlobAccessConditions, Duration, Context)}
-     */
-    public void startCopyFromURLWithResponseCodeSnippets() {
-
-        // BEGIN: com.azure.storage.blob.BlobClient.startCopyFromURLWithResponse#String-Metadata-AccessTier-RehydratePriority-ModifiedAccessConditions-BlobAccessConditions-Duration-Context
-        Map<String, String> metadata = Collections.singletonMap("metadata", "value");
-        ModifiedAccessConditions modifiedAccessConditions = new ModifiedAccessConditions()
-            .setIfUnmodifiedSince(OffsetDateTime.now().minusDays(7));
-        BlobAccessConditions blobAccessConditions = new BlobAccessConditions().setLeaseAccessConditions(
-            new LeaseAccessConditions().setLeaseId(leaseId));
-
-        System.out.printf("Copy identifier: %s%n",
-            client.startCopyFromURLWithResponse(url, metadata, AccessTier.HOT, RehydratePriority.STANDARD,
-                modifiedAccessConditions, blobAccessConditions, timeout,
-                new Context(key2, value2)));
-        // END: com.azure.storage.blob.BlobClient.startCopyFromURLWithResponse#String-Metadata-AccessTier-RehydratePriority-ModifiedAccessConditions-BlobAccessConditions-Duration-Context
-    }
-
-    /**
->>>>>>> 8cf736e7
      * Code snippets for {@link BlobClient#abortCopyFromURLWithResponse(String, LeaseAccessConditions, Duration, Context)}
      */
     public void abortCopyFromURLWithResponseCodeSnippets() {
