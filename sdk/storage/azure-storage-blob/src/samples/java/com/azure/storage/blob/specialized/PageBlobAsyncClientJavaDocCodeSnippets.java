--- conflicted
+++ resolved
@@ -57,16 +57,9 @@
     public void createWithResponseCodeSnippet() {
         // BEGIN: com.azure.storage.blob.specialized.PageBlobAsyncClient.createWithResponse#long-Long-BlobHttpHeaders-Map-BlobRequestConditions
         BlobHttpHeaders headers = new BlobHttpHeaders()
-<<<<<<< HEAD
             .setContentLanguage("en-US")
             .setContentType("binary");
-        BlobAccessConditions blobAccessConditions = new BlobAccessConditions().setLeaseAccessConditions(
-            new LeaseAccessConditions().setLeaseId(leaseId));
-=======
-            .setBlobContentLanguage("en-US")
-            .setBlobContentType("binary");
-        BlobRequestConditions blobRequestConditions = new BlobRequestConditions().setLeaseId(leaseId);
->>>>>>> f815c6a1
+        BlobRequestConditions blobRequestConditions = new BlobRequestConditions().setLeaseId(leaseId);
 
         client.createWithResponse(size, sequenceNumber, headers, metadata, blobRequestConditions)
             .subscribe(response -> System.out.printf(
