// Copyright (c) Microsoft Corporation. All rights reserved.
// Licensed under the MIT License.

package com.azure.storage.blob.specialized;

import com.azure.core.http.RequestConditions;
import com.azure.storage.blob.models.BlobHttpHeaders;
import com.azure.storage.blob.models.BlobRange;
import com.azure.storage.blob.models.BlobRequestConditions;
import com.azure.storage.blob.models.CopyStatusType;
import com.azure.storage.blob.models.PageBlobRequestConditions;
import com.azure.storage.blob.models.PageRange;
import com.azure.storage.blob.models.SequenceNumberActionType;
import reactor.core.publisher.Flux;

import java.io.ByteArrayInputStream;
import java.io.InputStream;
import java.nio.ByteBuffer;
import java.nio.charset.StandardCharsets;
import java.time.OffsetDateTime;
import java.util.Collections;
import java.util.Map;

/**
 * Code snippets for {@link PageBlobAsyncClient}
 */
@SuppressWarnings("unused")
public class PageBlobAsyncClientJavaDocCodeSnippets {
    private PageBlobAsyncClient client = new SpecializedBlobClientBuilder().buildPageBlobAsyncClient();
    private Map<String, String> metadata = Collections.singletonMap("metadata", "value");
    private ByteBuffer[] bufferData = new ByteBuffer[]{
        ByteBuffer.wrap(new byte[]{1}),
        ByteBuffer.wrap(new byte[]{2})
    };
    private Flux<ByteBuffer> body = Flux.fromArray(bufferData);
    private long size = 1024;
    private String leaseId = "leaseId";
    private long sequenceNumber = 0;
    private String url = "https://sample.com";
    private long sourceOffset = 0;
    private String data = "data";
    private long offset = 0;

    /**
     * Code snippets for {@link PageBlobAsyncClient#create(long)}
     */
    public void setCreateCodeSnippet() {
        // BEGIN: com.azure.storage.blob.PageBlobAsyncClient.create#long
        client.create(size).subscribe(response -> System.out.printf(
            "Created page blob with sequence number %s%n", response.getBlobSequenceNumber()));
        // END: com.azure.storage.blob.PageBlobAsyncClient.create#long
    }

    /**
     * Code snippets for {@link PageBlobAsyncClient#createWithResponse(long, Long, BlobHttpHeaders, Map, BlobRequestConditions)}
     */
    public void createWithResponseCodeSnippet() {
        // BEGIN: com.azure.storage.blob.specialized.PageBlobAsyncClient.createWithResponse#long-Long-BlobHttpHeaders-Map-BlobRequestConditions
        BlobHttpHeaders headers = new BlobHttpHeaders()
            .setBlobContentLanguage("en-US")
            .setBlobContentType("binary");
        BlobRequestConditions blobRequestConditions = new BlobRequestConditions().setLeaseId(leaseId);

        client.createWithResponse(size, sequenceNumber, headers, metadata, blobRequestConditions)
            .subscribe(response -> System.out.printf(
                "Created page blob with sequence number %s%n", response.getValue().getBlobSequenceNumber()));

        // END: com.azure.storage.blob.specialized.PageBlobAsyncClient.createWithResponse#long-Long-BlobHttpHeaders-Map-BlobRequestConditions
    }

    /**
     * Code snippets for {@link PageBlobAsyncClient#uploadPages(PageRange, Flux)}
     */
    public void uploadPagesCodeSnippet() {
        // BEGIN: com.azure.storage.blob.specialized.PageBlobAsyncClient.uploadPages#PageRange-Flux
        PageRange pageRange = new PageRange()
            .setStart(0)
            .setEnd(511);

        client.uploadPages(pageRange, body).subscribe(response -> System.out.printf(
            "Uploaded page blob with sequence number %s%n", response.getBlobSequenceNumber()));
        // END: com.azure.storage.blob.specialized.PageBlobAsyncClient.uploadPages#PageRange-Flux
    }

    /**
     * Code snippets for {@link PageBlobAsyncClient#uploadPagesWithResponse(PageRange, Flux, PageBlobRequestConditions)}
     */
    public void uploadPagesWithResponseCodeSnippet() {
        // BEGIN: com.azure.storage.blob.specialized.PageBlobAsyncClient.uploadPagesWithResponse#PageRange-Flux-PageBlobAccessConditions
        PageRange pageRange = new PageRange()
            .setStart(0)
            .setEnd(511);
        PageBlobRequestConditions pageBlobRequestConditions = new PageBlobRequestConditions().setLeaseId(leaseId);

        client.uploadPagesWithResponse(pageRange, body, pageBlobRequestConditions)
            .subscribe(response -> System.out.printf(
                "Uploaded page blob with sequence number %s%n", response.getValue().getBlobSequenceNumber()));
        // END: com.azure.storage.blob.specialized.PageBlobAsyncClient.uploadPagesWithResponse#PageRange-Flux-PageBlobAccessConditions
    }

    /**
     * Code snippets for {@link PageBlobAsyncClient#uploadPagesFromUrl(PageRange, String, Long)}
     */
    public void uploadPagesFromUrl() {
        // BEGIN: com.azure.storage.blob.specialized.PageBlobAsyncClient.uploadPagesFromUrl#PageRange-String-Long
        PageRange pageRange = new PageRange()
            .setStart(0)
            .setEnd(511);

        client.uploadPagesFromUrl(pageRange, url, sourceOffset)
            .subscribe(response -> System.out.printf(
                "Uploaded page blob from URL with sequence number %s%n", response.getBlobSequenceNumber()));
        // END: com.azure.storage.blob.specialized.PageBlobAsyncClient.uploadPagesFromUrl#PageRange-String-Long
    }

    /**
<<<<<<< HEAD
     * Code snippets for {@link PageBlobAsyncClient#uploadPagesFromUrlWithResponse(PageRange, String, Long, byte[],
     * PageBlobAccessConditions, SourceModifiedAccessConditions)}
     */
    public void uploadPagesFromUrlWithResponseCodeSnippet() {
        // BEGIN: com.azure.storage.blob.specialized.PageBlobAsyncClient.uploadPagesFromUrlWithResponse#PageRange-String-Long-byte-PageBlobAccessConditions-SourceModifiedAccessConditions
=======
     * Code snippets for {@link PageBlobAsyncClient#uploadPagesFromURLWithResponse(PageRange, String, Long, byte[],
     * PageBlobRequestConditions, BlobRequestConditions)}
     */
    public void uploadPagesFromURLWithResponseCodeSnippet() {
        // BEGIN: com.azure.storage.blob.specialized.PageBlobAsyncClient.uploadPagesFromURLWithResponse#PageRange-String-Long-byte-PageBlobRequestConditions-BlobRequestConditions
>>>>>>> ab6bcf67
        PageRange pageRange = new PageRange()
            .setStart(0)
            .setEnd(511);
        InputStream dataStream = new ByteArrayInputStream(data.getBytes(StandardCharsets.UTF_8));
        byte[] sourceContentMD5 = new byte[512];
        PageBlobRequestConditions pageBlobRequestConditions = new PageBlobRequestConditions().setLeaseId(leaseId);
        BlobRequestConditions sourceAccessConditions = new BlobRequestConditions()
            .setIfUnmodifiedSince(OffsetDateTime.now().minusDays(3));

<<<<<<< HEAD
        client.uploadPagesFromUrlWithResponse(pageRange, url, sourceOffset, sourceContentMD5, pageBlobAccessConditions,
                sourceAccessConditions)
            .subscribe(response -> System.out.printf(
                "Uploaded page blob from URL with sequence number %s%n", response.getValue().getBlobSequenceNumber()));
        // END: com.azure.storage.blob.specialized.PageBlobAsyncClient.uploadPagesFromUrlWithResponse#PageRange-String-Long-byte-PageBlobAccessConditions-SourceModifiedAccessConditions
=======
        client.uploadPagesFromURLWithResponse(pageRange, url, sourceOffset, sourceContentMD5, pageBlobRequestConditions,
                sourceAccessConditions)
            .subscribe(response -> System.out.printf(
                "Uploaded page blob from URL with sequence number %s%n", response.getValue().getBlobSequenceNumber()));
        // END: com.azure.storage.blob.specialized.PageBlobAsyncClient.uploadPagesFromURLWithResponse#PageRange-String-Long-byte-PageBlobRequestConditions-BlobRequestConditions
>>>>>>> ab6bcf67
    }

    /**
     * Code snippets for {@link PageBlobAsyncClient#clearPages(PageRange)}
     */
    public void clearPagesCodeSnippet() {
        // BEGIN: com.azure.storage.blob.specialized.PageBlobAsyncClient.clearPages#PageRange
        PageRange pageRange = new PageRange()
            .setStart(0)
            .setEnd(511);

        client.clearPages(pageRange).subscribe(response -> System.out.printf(
            "Cleared page blob with sequence number %s%n", response.getBlobSequenceNumber()));
        // END: com.azure.storage.blob.specialized.PageBlobAsyncClient.clearPages#PageRange
    }

    /**
     * Code snippets for {@link PageBlobAsyncClient#clearPagesWithResponse(PageRange, PageBlobRequestConditions)}
     */
    public void clearPagesWithResponseCodeSnippet() {
        // BEGIN: com.azure.storage.blob.specialized.PageBlobAsyncClient.clearPagesWithResponse#PageRange-PageBlobRequestConditions
        PageRange pageRange = new PageRange()
            .setStart(0)
            .setEnd(511);
        PageBlobRequestConditions pageBlobRequestConditions = new PageBlobRequestConditions().setLeaseId(leaseId);

        client.clearPagesWithResponse(pageRange, pageBlobRequestConditions)
            .subscribe(response -> System.out.printf(
                "Cleared page blob with sequence number %s%n", response.getValue().getBlobSequenceNumber()));
        // END: com.azure.storage.blob.specialized.PageBlobAsyncClient.clearPagesWithResponse#PageRange-PageBlobRequestConditions
    }

    /**
     * Code snippets for {@link PageBlobAsyncClient#getPageRanges(BlobRange)}
     */
    public void getPageRangesCodeSnippet() {
        // BEGIN: com.azure.storage.blob.specialized.PageBlobAsyncClient.getPageRanges#BlobRange
        BlobRange blobRange = new BlobRange(offset);

        client.getPageRanges(blobRange).subscribe(response -> {
            System.out.println("Valid Page Ranges are:");
            for (PageRange pageRange : response.getPageRange()) {
                System.out.printf("Start: %s, End: %s%n", pageRange.getStart(), pageRange.getEnd());
            }
        });
        // END: com.azure.storage.blob.specialized.PageBlobAsyncClient.getPageRanges#BlobRange
    }

    /**
     * Code snippets for {@link PageBlobAsyncClient#getPageRangesWithResponse(BlobRange, BlobRequestConditions)}
     */
    public void getPageRangesWithResponseCodeSnippet() {
        // BEGIN: com.azure.storage.blob.specialized.PageBlobAsyncClient.getPageRangesWithResponse#BlobRange-BlobRequestConditions
        BlobRange blobRange = new BlobRange(offset);
        BlobRequestConditions blobRequestConditions = new BlobRequestConditions().setLeaseId(leaseId);

        client.getPageRangesWithResponse(blobRange, blobRequestConditions)
            .subscribe(response -> {
                System.out.println("Valid Page Ranges are:");
                for (PageRange pageRange : response.getValue().getPageRange()) {
                    System.out.printf("Start: %s, End: %s%n", pageRange.getStart(), pageRange.getEnd());
                }
            });
        // END: com.azure.storage.blob.specialized.PageBlobAsyncClient.getPageRangesWithResponse#BlobRange-BlobRequestConditions
    }

    /**
     * Code snippets for {@link PageBlobAsyncClient#getPageRangesDiff(BlobRange, String)}
     */
    public void getPageRangesDiffCodeSnippet() {
        // BEGIN: com.azure.storage.blob.specialized.PageBlobAsyncClient.getPageRangesDiff#BlobRange-String
        BlobRange blobRange = new BlobRange(offset);
        final String prevSnapshot = "previous snapshot";

        client.getPageRangesDiff(blobRange, prevSnapshot).subscribe(response -> {
            System.out.println("Valid Page Ranges are:");
            for (PageRange pageRange : response.getPageRange()) {
                System.out.printf("Start: %s, End: %s%n", pageRange.getStart(), pageRange.getEnd());
            }
        });
        // END: com.azure.storage.blob.specialized.PageBlobAsyncClient.getPageRangesDiff#BlobRange-String
    }

    /**
     * Code snippets for {@link PageBlobAsyncClient#getPageRangesDiffWithResponse(BlobRange, String,
     * BlobRequestConditions)}
     */
    public void getPageRangesDiffWithResponseCodeSnippet() {
        // BEGIN: com.azure.storage.blob.specialized.PageBlobAsyncClient.getPageRangesDiffWithResponse#BlobRange-String-BlobRequestConditions
        BlobRange blobRange = new BlobRange(offset);
        final String prevSnapshot = "previous snapshot";
        BlobRequestConditions blobRequestConditions = new BlobRequestConditions().setLeaseId(leaseId);

        client.getPageRangesDiffWithResponse(blobRange, prevSnapshot, blobRequestConditions)
            .subscribe(response -> {
                System.out.println("Valid Page Ranges are:");
                for (PageRange pageRange : response.getValue().getPageRange()) {
                    System.out.printf("Start: %s, End: %s%n", pageRange.getStart(), pageRange.getEnd());
                }
            });
        // END: com.azure.storage.blob.specialized.PageBlobAsyncClient.getPageRangesDiffWithResponse#BlobRange-String-BlobRequestConditions
    }

    /**
     * Code snippets for {@link PageBlobAsyncClient#resize(long)}
     */
    public void resizeCodeSnippet() {
        // BEGIN: com.azure.storage.blob.specialized.PageBlobAsyncClient.resize#long
        client.resize(size).subscribe(response -> System.out.printf(
            "Page blob resized with sequence number %s%n", response.getBlobSequenceNumber()));
        // END: com.azure.storage.blob.specialized.PageBlobAsyncClient.resize#long
    }

    /**
     * Code snippets for {@link PageBlobAsyncClient#resizeWithResponse(long, BlobRequestConditions)}
     */
    public void resizeWithResponseCodeSnippet() {
        // BEGIN: com.azure.storage.blob.specialized.PageBlobAsyncClient.resizeWithResponse#long-BlobRequestConditions
        BlobRequestConditions blobRequestConditions = new BlobRequestConditions().setLeaseId(leaseId);

        client.resizeWithResponse(size, blobRequestConditions)
            .subscribe(response -> System.out.printf(
                "Page blob resized with sequence number %s%n", response.getValue().getBlobSequenceNumber()));
        // END: com.azure.storage.blob.specialized.PageBlobAsyncClient.resizeWithResponse#long-BlobRequestConditions
    }

    /**
     * Code snippets for {@link PageBlobAsyncClient#updateSequenceNumber(SequenceNumberActionType, Long)}
     */
    public void updateSequenceNumberCodeSnippet() {
        // BEGIN: com.azure.storage.blob.specialized.PageBlobAsyncClient.updateSequenceNumber#SequenceNumberActionType-Long
        client.updateSequenceNumber(SequenceNumberActionType.INCREMENT, size)
            .subscribe(response -> System.out.printf(
                "Page blob updated to sequence number %s%n", response.getBlobSequenceNumber()));
        // END: com.azure.storage.blob.specialized.PageBlobAsyncClient.updateSequenceNumber#SequenceNumberActionType-Long
    }

    /**
     * Code snippets for {@link PageBlobAsyncClient#updateSequenceNumberWithResponse(SequenceNumberActionType, Long,
     * BlobRequestConditions)}
     */
    public void updateSequenceNumberWithResponseCodeSnippet() {
        // BEGIN: com.azure.storage.blob.specialized.PageBlobAsyncClient.updateSequenceNumberWithResponse#SequenceNumberActionType-Long-BlobRequestConditions
        BlobRequestConditions blobRequestConditions = new BlobRequestConditions().setLeaseId(leaseId);

        client.updateSequenceNumberWithResponse(SequenceNumberActionType.INCREMENT, size, blobRequestConditions)
            .subscribe(response -> System.out.printf(
                "Page blob updated to sequence number %s%n", response.getValue().getBlobSequenceNumber()));
        // END: com.azure.storage.blob.specialized.PageBlobAsyncClient.updateSequenceNumberWithResponse#SequenceNumberActionType-Long-BlobRequestConditions
    }

    /**
     * Code snippets for {@link PageBlobAsyncClient#copyIncremental(String, String)}
     */
    public void copyIncrementalCodeSnippet() {
        // BEGIN: com.azure.storage.blob.specialized.PageBlobAsyncClient.copyIncremental#String-String
        final String snapshot = "copy snapshot";
        client.copyIncremental(url, snapshot).subscribe(response -> {
            if (CopyStatusType.SUCCESS == response) {
                System.out.println("Page blob copied successfully");
            } else if (CopyStatusType.FAILED == response) {
                System.out.println("Page blob copied failed");
            } else if (CopyStatusType.ABORTED == response) {
                System.out.println("Page blob copied aborted");
            } else if (CopyStatusType.PENDING == response) {
                System.out.println("Page blob copied pending");
            }
        });
        // END: com.azure.storage.blob.specialized.PageBlobAsyncClient.copyIncremental#String-String
    }

    /**
     * Code snippets for {@link PageBlobAsyncClient#copyIncrementalWithResponse(String, String, RequestConditions)}
     */
    public void copyIncrementalWithResponseCodeSnippet() {
        // BEGIN: com.azure.storage.blob.specialized.PageBlobAsyncClient.copyIncrementalWithResponse#String-String-RequestConditions
        final String snapshot = "copy snapshot";
        RequestConditions modifiedAccessConditions = new RequestConditions()
            .setIfNoneMatch("snapshotMatch");

        client.copyIncrementalWithResponse(url, snapshot, modifiedAccessConditions)
            .subscribe(response -> {
                CopyStatusType statusType = response.getValue();

                if (CopyStatusType.SUCCESS == statusType) {
                    System.out.println("Page blob copied successfully");
                } else if (CopyStatusType.FAILED == statusType) {
                    System.out.println("Page blob copied failed");
                } else if (CopyStatusType.ABORTED == statusType) {
                    System.out.println("Page blob copied aborted");
                } else if (CopyStatusType.PENDING == statusType) {
                    System.out.println("Page blob copied pending");
                }
            });
        // END: com.azure.storage.blob.specialized.PageBlobAsyncClient.copyIncrementalWithResponse#String-String-RequestConditions
    }

}<|MERGE_RESOLUTION|>--- conflicted
+++ resolved
@@ -114,19 +114,11 @@
     }
 
     /**
-<<<<<<< HEAD
-     * Code snippets for {@link PageBlobAsyncClient#uploadPagesFromUrlWithResponse(PageRange, String, Long, byte[],
-     * PageBlobAccessConditions, SourceModifiedAccessConditions)}
-     */
-    public void uploadPagesFromUrlWithResponseCodeSnippet() {
-        // BEGIN: com.azure.storage.blob.specialized.PageBlobAsyncClient.uploadPagesFromUrlWithResponse#PageRange-String-Long-byte-PageBlobAccessConditions-SourceModifiedAccessConditions
-=======
      * Code snippets for {@link PageBlobAsyncClient#uploadPagesFromURLWithResponse(PageRange, String, Long, byte[],
      * PageBlobRequestConditions, BlobRequestConditions)}
      */
-    public void uploadPagesFromURLWithResponseCodeSnippet() {
-        // BEGIN: com.azure.storage.blob.specialized.PageBlobAsyncClient.uploadPagesFromURLWithResponse#PageRange-String-Long-byte-PageBlobRequestConditions-BlobRequestConditions
->>>>>>> ab6bcf67
+    public void uploadPagesFromUrlWithResponseCodeSnippet() {
+        // BEGIN: com.azure.storage.blob.specialized.PageBlobAsyncClient.uploadPagesFromUrlWithResponse#PageRange-String-Long-byte-PageBlobRequestConditions-BlobRequestConditions
         PageRange pageRange = new PageRange()
             .setStart(0)
             .setEnd(511);
@@ -136,19 +128,11 @@
         BlobRequestConditions sourceAccessConditions = new BlobRequestConditions()
             .setIfUnmodifiedSince(OffsetDateTime.now().minusDays(3));
 
-<<<<<<< HEAD
-        client.uploadPagesFromUrlWithResponse(pageRange, url, sourceOffset, sourceContentMD5, pageBlobAccessConditions,
+        client.uploadPagesFromUrlWithResponse(pageRange, url, sourceOffset, sourceContentMD5, pageBlobRequestConditions,
                 sourceAccessConditions)
             .subscribe(response -> System.out.printf(
                 "Uploaded page blob from URL with sequence number %s%n", response.getValue().getBlobSequenceNumber()));
-        // END: com.azure.storage.blob.specialized.PageBlobAsyncClient.uploadPagesFromUrlWithResponse#PageRange-String-Long-byte-PageBlobAccessConditions-SourceModifiedAccessConditions
-=======
-        client.uploadPagesFromURLWithResponse(pageRange, url, sourceOffset, sourceContentMD5, pageBlobRequestConditions,
-                sourceAccessConditions)
-            .subscribe(response -> System.out.printf(
-                "Uploaded page blob from URL with sequence number %s%n", response.getValue().getBlobSequenceNumber()));
-        // END: com.azure.storage.blob.specialized.PageBlobAsyncClient.uploadPagesFromURLWithResponse#PageRange-String-Long-byte-PageBlobRequestConditions-BlobRequestConditions
->>>>>>> ab6bcf67
+        // END: com.azure.storage.blob.specialized.PageBlobAsyncClient.uploadPagesFromUrlWithResponse#PageRange-String-Long-byte-PageBlobRequestConditions-BlobRequestConditions
     }
 
     /**
