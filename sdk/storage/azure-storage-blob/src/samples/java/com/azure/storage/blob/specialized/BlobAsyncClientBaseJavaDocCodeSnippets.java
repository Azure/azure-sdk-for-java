--- conflicted
+++ resolved
@@ -273,13 +273,8 @@
     }
 
     /**
-<<<<<<< HEAD
-     * Code snippets for {@link BlobAsyncClientBase#copyFromUrlWithResponse(String, Map, AccessTier,
-     * RequestConditions, BlobRequestConditions)}
-=======
      * Code snippets for {@link BlobAsyncClientBase#copyFromUrlWithResponse(String, Map, AccessTier, RequestConditions,
      * BlobRequestConditions)}
->>>>>>> 838c9f31
      */
     public void copyFromUrlWithResponseCodeSnippets() {
 
