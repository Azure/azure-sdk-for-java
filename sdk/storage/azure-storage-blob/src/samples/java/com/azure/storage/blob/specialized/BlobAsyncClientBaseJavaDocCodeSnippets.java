// Copyright (c) Microsoft Corporation. All rights reserved.
// Licensed under the MIT License.

package com.azure.storage.blob.specialized;

import com.azure.core.http.RequestConditions;
import com.azure.storage.blob.BlobServiceVersion;
import com.azure.storage.blob.models.AccessTier;
import com.azure.core.util.polling.Poller;
import com.azure.storage.blob.models.BlobCopyInfo;
import com.azure.storage.blob.models.BlobHttpHeaders;
import com.azure.storage.blob.models.BlobRange;
import com.azure.storage.blob.models.BlobRequestConditions;
import com.azure.storage.blob.models.DeleteSnapshotsOptionType;
import com.azure.storage.blob.models.ParallelTransferOptions;
import com.azure.storage.blob.models.RehydratePriority;
import com.azure.storage.blob.models.ReliableDownloadOptions;

import java.io.ByteArrayOutputStream;
import java.io.IOException;
import java.io.UncheckedIOException;
import java.time.Duration;
import java.time.OffsetDateTime;
import java.util.Collections;
import java.util.Map;

/**
 * Code snippets for {@link BlobAsyncClientBase}
 */
@SuppressWarnings("unused")
public class BlobAsyncClientBaseJavaDocCodeSnippets {
    private BlobAsyncClientBase client = new BlobAsyncClientBase(null, null, BlobServiceVersion.getLatest(),
        null, null, null, null, null);
    private String leaseId = "leaseId";
    private String copyId = "copyId";
    private String url = "https://sample.com";
    private String file = "file";

    /**
     * Code snippet for {@link BlobAsyncClientBase#exists()}
     */
    public void existsCodeSnippet() {
        // BEGIN: com.azure.storage.blob.specialized.BlobAsyncClientBase.exists
        client.exists().subscribe(response -> System.out.printf("Exists? %b%n", response));
        // END: com.azure.storage.blob.specialized.BlobAsyncClientBase.exists
    }

    /**
     * Code snippets for {@link BlobAsyncClientBase#beginCopy(String, Duration)}
     */
    public void beginCopyCodeSnippet() {
        // BEGIN: com.azure.storage.blob.specialized.BlobAsyncClientBase.beginCopy#String-Duration
        client.beginCopy(url, Duration.ofSeconds(3)).getObserver()
            .subscribe(response -> System.out.printf("Copy identifier: %s%n", response));
        // END: com.azure.storage.blob.specialized.BlobAsyncClientBase.beginCopy#String-Duration
    }

    /**
     * Code snippets for {@link BlobAsyncClientBase#abortCopyFromUrl(String)}
     */
    public void abortCopyFromUrlCodeSnippet() {
        // BEGIN: com.azure.storage.blob.specialized.BlobAsyncClientBase.abortCopyFromUrl#String
        client.abortCopyFromUrl(copyId).doOnSuccess(response -> System.out.println("Aborted copy from URL"));
        // END: com.azure.storage.blob.specialized.BlobAsyncClientBase.abortCopyFromUrl#String
    }

    /**
     * Code snippets for {@link BlobAsyncClientBase#copyFromUrl(String)}
     */
    public void copyFromUrlCodeSnippet() {
        // BEGIN: com.azure.storage.blob.specialized.BlobAsyncClientBase.copyFromUrl#String
        client.copyFromUrl(url).subscribe(response -> System.out.printf("Copy identifier: %s%n", response));
        // END: com.azure.storage.blob.specialized.BlobAsyncClientBase.copyFromUrl#String
    }

    /**
     * Code snippets for {@link BlobAsyncClientBase#download()}
     *
     * @throws UncheckedIOException If an I/O error occurs
     */
    public void downloadCodeSnippet() {
        // BEGIN: com.azure.storage.blob.specialized.BlobAsyncClientBase.download
        ByteArrayOutputStream downloadData = new ByteArrayOutputStream();
        client.download().subscribe(piece -> {
            try {
                downloadData.write(piece.array());
            } catch (IOException ex) {
                throw new UncheckedIOException(ex);
            }
        });
        // END: com.azure.storage.blob.specialized.BlobAsyncClientBase.download
    }

    /**
     * Code snippet for {@link BlobAsyncClientBase#downloadWithResponse(BlobRange, ReliableDownloadOptions,
     * BlobRequestConditions, boolean)}
     *
     * @throws UncheckedIOException If an I/O error occurs
     */
    public void downloadWithResponseCodeSnippet() {
        // BEGIN: com.azure.storage.blob.specialized.BlobAsyncClientBase.download#BlobRange-ReliableDownloadOptions-BlobAccessConditions-boolean
        BlobRange range = new BlobRange(1024, 2048L);
        ReliableDownloadOptions options = new ReliableDownloadOptions().maxRetryRequests(5);

        client.downloadWithResponse(range, options, null, false).subscribe(response -> {
            ByteArrayOutputStream downloadData = new ByteArrayOutputStream();
            response.getValue().subscribe(piece -> {
                try {
                    downloadData.write(piece.array());
                } catch (IOException ex) {
                    throw new UncheckedIOException(ex);
                }
            });
        });
        // END: com.azure.storage.blob.specialized.BlobAsyncClientBase.download#BlobRange-ReliableDownloadOptions-BlobAccessConditions-boolean
    }

    /**
     * Code snippets for {@link BlobAsyncClientBase#downloadToFile(String)} and {@link BlobAsyncClientBase#downloadToFileWithResponse(String,
     * BlobRange, ParallelTransferOptions, ReliableDownloadOptions, BlobRequestConditions, boolean)}
     */
    public void downloadToFileCodeSnippet() {
        // BEGIN: com.azure.storage.blob.specialized.BlobAsyncClientBase.downloadToFile#String
        client.downloadToFile(file).subscribe(response -> System.out.println("Completed download to file"));
        // END: com.azure.storage.blob.specialized.BlobAsyncClientBase.downloadToFile#String

        // BEGIN: com.azure.storage.blob.specialized.BlobAsyncClientBase.downloadToFileWithResponse#String-BlobRange-ParallelTransferOptions-ReliableDownloadOptions-BlobRequestConditions-boolean

        BlobRange range = new BlobRange(1024, 2048L);
        ReliableDownloadOptions options = new ReliableDownloadOptions().maxRetryRequests(5);

        client.downloadToFileWithResponse(file, range, null, options, null, false)
            .subscribe(response -> System.out.println("Completed download to file"));
        // END: com.azure.storage.blob.specialized.BlobAsyncClientBase.downloadToFileWithResponse#String-BlobRange-ParallelTransferOptions-ReliableDownloadOptions-BlobRequestConditions-boolean
    }

    /**
     * Code snippets for {@link BlobAsyncClientBase#delete()}
     */
    public void deleteCodeSnippet() {
        // BEGIN: com.azure.storage.blob.specialized.BlobAsyncClientBase.delete
        client.delete().doOnSuccess(response -> System.out.println("Completed delete"));
        // END: com.azure.storage.blob.specialized.BlobAsyncClientBase.delete
    }

    /**
     * Code snippets for {@link BlobAsyncClientBase#getProperties()}
     */
    public void getPropertiesCodeSnippet() {
        // BEGIN: com.azure.storage.blob.specialized.BlobAsyncClientBase.getProperties
        client.getProperties().subscribe(response ->
            System.out.printf("Type: %s, Size: %d%n", response.getBlobType(), response.getBlobSize()));
        // END: com.azure.storage.blob.specialized.BlobAsyncClientBase.getProperties
    }

    /**
     * Code snippets for {@link BlobAsyncClientBase#setHttpHeaders(BlobHttpHeaders)}
     */
    public void setHTTPHeadersCodeSnippet() {
        // BEGIN: com.azure.storage.blob.specialized.BlobAsyncClientBase.setHttpHeaders#BlobHttpHeaders
        client.setHttpHeaders(new BlobHttpHeaders()
            .setBlobContentLanguage("en-US")
            .setBlobContentType("binary"));
        // END: com.azure.storage.blob.specialized.BlobAsyncClientBase.setHttpHeaders#BlobHttpHeaders
    }

    /**
     * Code snippets for {@link BlobAsyncClientBase#setMetadata(Map)}
     */
    public void setMetadataCodeSnippet() {
        // BEGIN: com.azure.storage.blob.specialized.BlobAsyncClientBase.setMetadata#Map
        client.setMetadata(Collections.singletonMap("metadata", "value"));
        // END: com.azure.storage.blob.specialized.BlobAsyncClientBase.setMetadata#Map
    }

    /**
     * Code snippets for {@link BlobAsyncClientBase#createSnapshot()}
     */
    public void createSnapshotCodeSnippet() {
        // BEGIN: com.azure.storage.blob.specialized.BlobAsyncClientBase.createSnapshot
        client.createSnapshot()
            .subscribe(response -> System.out.printf("Identifier for the snapshot is %s%n",
                response.getSnapshotId()));
        // END: com.azure.storage.blob.specialized.BlobAsyncClientBase.createSnapshot
    }

    /**
     * Code snippets for {@link BlobAsyncClientBase#setAccessTier(AccessTier)}
     */
    public void setTierCodeSnippet() {
        // BEGIN: com.azure.storage.blob.specialized.BlobAsyncClientBase.setAccessTier#AccessTier
        client.setAccessTier(AccessTier.HOT);
        // END: com.azure.storage.blob.specialized.BlobAsyncClientBase.setAccessTier#AccessTier
    }

    /**
     * Code snippet for {@link BlobAsyncClientBase#undelete()}
     */
    public void undeleteCodeSnippet() {
        // BEGIN: com.azure.storage.blob.specialized.BlobAsyncClientBase.undelete
        client.undelete().doOnSuccess(response -> System.out.println("Completed undelete"));
        // END: com.azure.storage.blob.specialized.BlobAsyncClientBase.undelete
    }

    /**
     * Code snippet for {@link BlobAsyncClientBase#getAccountInfo()}
     */
    public void getAccountInfoCodeSnippet() {
        // BEGIN: com.azure.storage.blob.specialized.BlobAsyncClientBase.getAccountInfo
        client.getAccountInfo().subscribe(response -> System.out.printf("Account Kind: %s, SKU: %s%n",
            response.getAccountKind(), response.getSkuName()));
        // END: com.azure.storage.blob.specialized.BlobAsyncClientBase.getAccountInfo
    }

    /**
     * Code snippet for {@link BlobAsyncClientBase#existsWithResponse()}
     */
    public void existsWithResponseCodeSnippet() {
        // BEGIN: com.azure.storage.blob.specialized.BlobAsyncClientBase.existsWithResponse
        client.existsWithResponse().subscribe(response -> System.out.printf("Exists? %b%n", response.getValue()));
        // END: com.azure.storage.blob.specialized.BlobAsyncClientBase.existsWithResponse
    }

    /**
     * Code snippets for {@link BlobAsyncClientBase#beginCopy(String, Map, AccessTier,
     * RehydratePriority, RequestConditions, BlobRequestConditions, Duration)}
     */
    public void beginCopyCodeSnippets() {
        // BEGIN: com.azure.storage.blob.specialized.BlobAsyncClientBase.beginCopy#String-Map-AccessTier-RehydratePriority-RequestConditions-BlobRequestConditions-Duration
        Map<String, String> metadata = Collections.singletonMap("metadata", "value");
        RequestConditions modifiedAccessConditions = new RequestConditions()
            .setIfUnmodifiedSince(OffsetDateTime.now().minusDays(7));
        BlobRequestConditions blobAccessConditions = new BlobRequestConditions().setLeaseId(leaseId);

        client.beginCopy(url, metadata, AccessTier.HOT, RehydratePriority.STANDARD,
            modifiedAccessConditions, blobAccessConditions, Duration.ofSeconds(2))
            .getObserver()
            .subscribe(response -> {
                BlobCopyInfo info = response.getValue();
                System.out.printf("CopyId: %s. Status: %s%n", info.getCopyId(), info.getCopyStatus());
            });
        // END: com.azure.storage.blob.specialized.BlobAsyncClientBase.beginCopy#String-Map-AccessTier-RehydratePriority-RequestConditions-BlobRequestConditions-Duration
    }

    /**
     * Code snippets for {@link BlobAsyncClientBase#beginCopy(String, Map, AccessTier,
     * RehydratePriority, RequestConditions, BlobRequestConditions, Duration)}
     */
    public void beginCopyFromUrlCancelCodeSnippets() {
        // BEGIN: com.azure.storage.blob.specialized.BlobAsyncClientBase.beginCopyFromUrlCancel#String-Map-AccessTier-RehydratePriority-RequestConditions-BlobRequestConditions-Duration
        Map<String, String> metadata = Collections.singletonMap("metadata", "value");
        RequestConditions modifiedAccessConditions = new RequestConditions()
            .setIfUnmodifiedSince(OffsetDateTime.now().minusDays(7));
        BlobRequestConditions blobRequestConditions = new BlobRequestConditions().setLeaseId(leaseId);

        Poller<BlobCopyInfo, Void> poller = client.beginCopy(url, metadata, AccessTier.HOT,
            RehydratePriority.STANDARD, modifiedAccessConditions, blobRequestConditions, Duration.ofSeconds(2));

        // Cancel a poll operation.
        poller.cancelOperation().block();
        // END: com.azure.storage.blob.specialized.BlobAsyncClientBase.beginCopyFromUrlCancel#String-Map-AccessTier-RehydratePriority-RequestConditions-BlobRequestConditions-Duration
    }

    /**
<<<<<<< HEAD
     * Code snippets for {@link BlobAsyncClientBase#abortCopyFromUrlWithResponse(String, LeaseAccessConditions)}
=======
     * Code snippets for {@link BlobAsyncClientBase#abortCopyFromURLWithResponse(String, String)}
>>>>>>> ab6bcf67
     */
    public void abortCopyFromUrlWithResponseCodeSnippets() {

<<<<<<< HEAD
        // BEGIN: com.azure.storage.blob.specialized.BlobAsyncClientBase.abortCopyFromUrlWithResponse#String-LeaseAccessConditions
        LeaseAccessConditions leaseAccessConditions = new LeaseAccessConditions().setLeaseId(leaseId);
        client.abortCopyFromUrlWithResponse(copyId, leaseAccessConditions)
            .subscribe(response -> System.out.printf("Aborted copy completed with status %d%n", response.getStatusCode()));
        // END: com.azure.storage.blob.specialized.BlobAsyncClientBase.abortCopyFromUrlWithResponse#String-LeaseAccessConditions
    }

    /**
     * Code snippets for {@link BlobAsyncClientBase#copyFromUrlWithResponse(String, Map, AccessTier,
     * ModifiedAccessConditions, BlobAccessConditions)}
=======
        // BEGIN: com.azure.storage.blob.specialized.BlobAsyncClientBase.abortCopyFromURLWithResponse#String-String
        client.abortCopyFromURLWithResponse(copyId, leaseId)
            .subscribe(response -> System.out.printf("Aborted copy completed with status %d%n", response.getStatusCode()));
        // END: com.azure.storage.blob.specialized.BlobAsyncClientBase.abortCopyFromURLWithResponse#String-String
    }

    /**
     * Code snippets for {@link BlobAsyncClientBase#copyFromURLWithResponse(String, Map, AccessTier,
     * RequestConditions, BlobRequestConditions)}
>>>>>>> ab6bcf67
     */
    public void copyFromUrlWithResponseCodeSnippets() {

<<<<<<< HEAD
        // BEGIN: com.azure.storage.blob.specialized.BlobAsyncClientBase.copyFromUrlWithResponse#String-Map-AccessTier-ModifiedAccessConditions-BlobAccessConditions
=======
        // BEGIN: com.azure.storage.blob.specialized.BlobAsyncClientBase.copyFromURLWithResponse#String-Map-AccessTier-RequestConditions-BlobRequestConditions
>>>>>>> ab6bcf67
        Map<String, String> metadata = Collections.singletonMap("metadata", "value");
        RequestConditions modifiedAccessConditions = new RequestConditions()
            .setIfUnmodifiedSince(OffsetDateTime.now().minusDays(7));
        BlobRequestConditions blobRequestConditions = new BlobRequestConditions().setLeaseId(leaseId);

<<<<<<< HEAD
        client.copyFromUrlWithResponse(url, metadata, AccessTier.HOT, modifiedAccessConditions, blobAccessConditions)
            .subscribe(response -> System.out.printf("Copy identifier: %s%n", response));
        // END: com.azure.storage.blob.specialized.BlobAsyncClientBase.copyFromUrlWithResponse#String-Map-AccessTier-ModifiedAccessConditions-BlobAccessConditions
=======
        client.copyFromURLWithResponse(url, metadata, AccessTier.HOT, modifiedAccessConditions, blobRequestConditions)
            .subscribe(response -> System.out.printf("Copy identifier: %s%n", response));
        // END: com.azure.storage.blob.specialized.BlobAsyncClientBase.copyFromURLWithResponse#String-Map-AccessTier-RequestConditions-BlobRequestConditions
>>>>>>> ab6bcf67
    }

    /**
     * Code snippets for {@link BlobAsyncClientBase#downloadWithResponse(BlobRange, ReliableDownloadOptions,
     * BlobRequestConditions, boolean)}
     *
     * @throws UncheckedIOException If an I/O error occurs
     */
    public void downloadWithResponseCodeSnippets() {
        // BEGIN: com.azure.storage.blob.specialized.BlobAsyncClientBase.downloadWithResponse#BlobRange-ReliableDownloadOptions-BlobAccessConditions-boolean
        BlobRange range = new BlobRange(1024, (long) 2048);
        ReliableDownloadOptions options = new ReliableDownloadOptions().maxRetryRequests(5);

        client.downloadWithResponse(range, options, null, false).subscribe(response -> {
            ByteArrayOutputStream downloadData = new ByteArrayOutputStream();
            response.getValue().subscribe(piece -> {
                try {
                    downloadData.write(piece.array());
                } catch (IOException ex) {
                    throw new UncheckedIOException(ex);
                }
            });
        });
        // END: com.azure.storage.blob.specialized.BlobAsyncClientBase.downloadWithResponse#BlobRange-ReliableDownloadOptions-BlobAccessConditions-boolean
    }

    /**
     * Code snippets for {@link BlobAsyncClientBase#deleteWithResponse(DeleteSnapshotsOptionType, BlobRequestConditions)}
     */
    public void deleteWithResponseCodeSnippets() {

        // BEGIN: com.azure.storage.blob.specialized.BlobAsyncClientBase.deleteWithResponse#DeleteSnapshotsOptionType-BlobRequestConditions
        client.deleteWithResponse(DeleteSnapshotsOptionType.INCLUDE, null)
            .subscribe(response -> System.out.printf("Delete completed with status %d%n", response.getStatusCode()));
        // END: com.azure.storage.blob.specialized.BlobAsyncClientBase.deleteWithResponse#DeleteSnapshotsOptionType-BlobRequestConditions
    }

    /**
     * Code snippets for {@link BlobAsyncClientBase#getPropertiesWithResponse(BlobRequestConditions)}
     */
    public void getPropertiesWithResponseCodeSnippets() {

        // BEGIN: com.azure.storage.blob.specialized.BlobAsyncClientBase.getPropertiesWithResponse#BlobRequestConditions
        BlobRequestConditions accessConditions = new BlobRequestConditions().setLeaseId(leaseId);

        client.getPropertiesWithResponse(accessConditions).subscribe(
            response -> System.out.printf("Type: %s, Size: %d%n", response.getValue().getBlobType(),
                response.getValue().getBlobSize()));
        // END: com.azure.storage.blob.specialized.BlobAsyncClientBase.getPropertiesWithResponse#BlobRequestConditions
    }

    /**
     * Code snippets for {@link BlobAsyncClientBase#setHttpHeadersWithResponse(BlobHttpHeaders, BlobRequestConditions)}
     */
    public void setHTTPHeadersWithResponseCodeSnippets() {

        // BEGIN: com.azure.storage.blob.specialized.BlobAsyncClientBase.setHttpHeadersWithResponse#BlobHttpHeaders-BlobRequestConditions
        BlobRequestConditions accessConditions = new BlobRequestConditions().setLeaseId(leaseId);

        client.setHttpHeadersWithResponse(new BlobHttpHeaders()
            .setBlobContentLanguage("en-US")
            .setBlobContentType("binary"), accessConditions).subscribe(
                response ->
                    System.out.printf("Set HTTP headers completed with status %d%n",
                        response.getStatusCode()));
        // END: com.azure.storage.blob.specialized.BlobAsyncClientBase.setHttpHeadersWithResponse#BlobHttpHeaders-BlobRequestConditions
    }

    /**
     * Code snippets for {@link BlobAsyncClientBase#setMetadataWithResponse(Map, BlobRequestConditions)}
     */
    public void setMetadataWithResponseCodeSnippets() {
        // BEGIN: com.azure.storage.blob.specialized.BlobAsyncClientBase.setMetadataWithResponse#Map-BlobRequestConditions
        BlobRequestConditions accessConditions = new BlobRequestConditions().setLeaseId(leaseId);

        client.setMetadataWithResponse(Collections.singletonMap("metadata", "value"), accessConditions)
            .subscribe(response -> System.out.printf("Set metadata completed with status %d%n", response.getStatusCode()));
        // END: com.azure.storage.blob.specialized.BlobAsyncClientBase.setMetadataWithResponse#Map-BlobRequestConditions
    }

    /**
     * Code snippets for {@link BlobAsyncClientBase#createSnapshotWithResponse(Map, BlobRequestConditions)}
     */
    public void createSnapshotWithResponseCodeSnippets() {

        // BEGIN: com.azure.storage.blob.specialized.BlobAsyncClientBase.createSnapshotWithResponse#Map-BlobRequestConditions
        Map<String, String> snapshotMetadata = Collections.singletonMap("metadata", "value");
        BlobRequestConditions accessConditions = new BlobRequestConditions().setLeaseId(leaseId);

        client.createSnapshotWithResponse(snapshotMetadata, accessConditions)
            .subscribe(response -> System.out.printf("Identifier for the snapshot is %s%n", response.getValue()));
        // END: com.azure.storage.blob.specialized.BlobAsyncClientBase.createSnapshotWithResponse#Map-BlobRequestConditions
    }

    /**
     * Code snippets for {@link BlobAsyncClientBase#setAccessTierWithResponse(AccessTier, RehydratePriority, String)}
     */
    public void setTierWithResponseCodeSnippets() {
        // BEGIN: com.azure.storage.blob.specialized.BlobAsyncClientBase.setAccessTierWithResponse#AccessTier-RehydratePriority-String
        client.setAccessTierWithResponse(AccessTier.HOT, RehydratePriority.STANDARD, leaseId)
            .subscribe(response -> System.out.printf("Set tier completed with status code %d%n",
                response.getStatusCode()));
        // END: com.azure.storage.blob.specialized.BlobAsyncClientBase.setAccessTierWithResponse#AccessTier-RehydratePriority-String
    }

    /**
     * Code snippet for {@link BlobAsyncClientBase#undeleteWithResponse()}
     */
    public void undeleteWithResponseCodeSnippets() {
        // BEGIN: com.azure.storage.blob.specialized.BlobAsyncClientBase.undeleteWithResponse
        client.undeleteWithResponse()
            .subscribe(response -> System.out.printf("Undelete completed with status %d%n", response.getStatusCode()));
        // END: com.azure.storage.blob.specialized.BlobAsyncClientBase.undeleteWithResponse
    }

    /**
     * Code snippet for {@link BlobAsyncClientBase#getAccountInfoWithResponse()}
     */
    public void getAccountInfoWithResponseCodeSnippets() {
        // BEGIN: com.azure.storage.blob.specialized.BlobAsyncClientBase.getAccountInfoWithResponse
        client.getAccountInfoWithResponse().subscribe(response -> System.out.printf("Account Kind: %s, SKU: %s%n",
            response.getValue().getAccountKind(), response.getValue().getSkuName()));
        // END: com.azure.storage.blob.specialized.BlobAsyncClientBase.getAccountInfoWithResponse
    }
}<|MERGE_RESOLUTION|>--- conflicted
+++ resolved
@@ -262,58 +262,31 @@
     }
 
     /**
-<<<<<<< HEAD
-     * Code snippets for {@link BlobAsyncClientBase#abortCopyFromUrlWithResponse(String, LeaseAccessConditions)}
-=======
-     * Code snippets for {@link BlobAsyncClientBase#abortCopyFromURLWithResponse(String, String)}
->>>>>>> ab6bcf67
+     * Code snippets for {@link BlobAsyncClientBase#abortCopyFromUrlWithResponse(String, String)}
      */
     public void abortCopyFromUrlWithResponseCodeSnippets() {
 
-<<<<<<< HEAD
-        // BEGIN: com.azure.storage.blob.specialized.BlobAsyncClientBase.abortCopyFromUrlWithResponse#String-LeaseAccessConditions
-        LeaseAccessConditions leaseAccessConditions = new LeaseAccessConditions().setLeaseId(leaseId);
-        client.abortCopyFromUrlWithResponse(copyId, leaseAccessConditions)
+        // BEGIN: com.azure.storage.blob.specialized.BlobAsyncClientBase.abortCopyFromUrlWithResponse#String-String
+        client.abortCopyFromUrlWithResponse(copyId, leaseId)
             .subscribe(response -> System.out.printf("Aborted copy completed with status %d%n", response.getStatusCode()));
-        // END: com.azure.storage.blob.specialized.BlobAsyncClientBase.abortCopyFromUrlWithResponse#String-LeaseAccessConditions
-    }
-
-    /**
-     * Code snippets for {@link BlobAsyncClientBase#copyFromUrlWithResponse(String, Map, AccessTier,
-     * ModifiedAccessConditions, BlobAccessConditions)}
-=======
-        // BEGIN: com.azure.storage.blob.specialized.BlobAsyncClientBase.abortCopyFromURLWithResponse#String-String
-        client.abortCopyFromURLWithResponse(copyId, leaseId)
-            .subscribe(response -> System.out.printf("Aborted copy completed with status %d%n", response.getStatusCode()));
-        // END: com.azure.storage.blob.specialized.BlobAsyncClientBase.abortCopyFromURLWithResponse#String-String
+        // END: com.azure.storage.blob.specialized.BlobAsyncClientBase.abortCopyFromUrlWithResponse#String-String
     }
 
     /**
      * Code snippets for {@link BlobAsyncClientBase#copyFromURLWithResponse(String, Map, AccessTier,
      * RequestConditions, BlobRequestConditions)}
->>>>>>> ab6bcf67
      */
     public void copyFromUrlWithResponseCodeSnippets() {
 
-<<<<<<< HEAD
-        // BEGIN: com.azure.storage.blob.specialized.BlobAsyncClientBase.copyFromUrlWithResponse#String-Map-AccessTier-ModifiedAccessConditions-BlobAccessConditions
-=======
-        // BEGIN: com.azure.storage.blob.specialized.BlobAsyncClientBase.copyFromURLWithResponse#String-Map-AccessTier-RequestConditions-BlobRequestConditions
->>>>>>> ab6bcf67
+        // BEGIN: com.azure.storage.blob.specialized.BlobAsyncClientBase.copyFromUrlWithResponse#String-Map-AccessTier-RequestConditions-BlobRequestConditions
         Map<String, String> metadata = Collections.singletonMap("metadata", "value");
         RequestConditions modifiedAccessConditions = new RequestConditions()
             .setIfUnmodifiedSince(OffsetDateTime.now().minusDays(7));
         BlobRequestConditions blobRequestConditions = new BlobRequestConditions().setLeaseId(leaseId);
 
-<<<<<<< HEAD
-        client.copyFromUrlWithResponse(url, metadata, AccessTier.HOT, modifiedAccessConditions, blobAccessConditions)
+        client.copyFromUrlWithResponse(url, metadata, AccessTier.HOT, modifiedAccessConditions, blobRequestConditions)
             .subscribe(response -> System.out.printf("Copy identifier: %s%n", response));
-        // END: com.azure.storage.blob.specialized.BlobAsyncClientBase.copyFromUrlWithResponse#String-Map-AccessTier-ModifiedAccessConditions-BlobAccessConditions
-=======
-        client.copyFromURLWithResponse(url, metadata, AccessTier.HOT, modifiedAccessConditions, blobRequestConditions)
-            .subscribe(response -> System.out.printf("Copy identifier: %s%n", response));
-        // END: com.azure.storage.blob.specialized.BlobAsyncClientBase.copyFromURLWithResponse#String-Map-AccessTier-RequestConditions-BlobRequestConditions
->>>>>>> ab6bcf67
+        // END: com.azure.storage.blob.specialized.BlobAsyncClientBase.copyFromUrlWithResponse#String-Map-AccessTier-RequestConditions-BlobRequestConditions
     }
 
     /**
