--- conflicted
+++ resolved
@@ -14,10 +14,7 @@
 import com.azure.storage.blob.models.BlobQueryError;
 import com.azure.storage.blob.models.BlobQueryJsonSerialization;
 import com.azure.storage.blob.models.BlobQueryOptions;
-<<<<<<< HEAD
-=======
 import com.azure.storage.blob.models.BlobQueryProgress;
->>>>>>> f06719b6
 import com.azure.storage.blob.models.BlobRange;
 import com.azure.storage.blob.models.BlobRequestConditions;
 import com.azure.storage.blob.models.DeleteSnapshotsOptionType;
@@ -27,8 +24,6 @@
 import com.azure.storage.blob.models.UserDelegationKey;
 import com.azure.storage.blob.sas.BlobSasPermission;
 import com.azure.storage.blob.sas.BlobServiceSasSignatureValues;
-import com.azure.storage.common.ErrorReceiver;
-import com.azure.storage.common.ProgressReceiver;
 import reactor.core.publisher.Mono;
 
 import java.io.ByteArrayOutputStream;
@@ -516,26 +511,15 @@
             .setFieldQuote('\'')
             .setHeadersPresent(true);
         BlobRequestConditions requestConditions = new BlobRequestConditions().setLeaseId(leaseId);
-<<<<<<< HEAD
-        ErrorReceiver<BlobQueryError> errorHandler = System.out::println;
-        ProgressReceiver progressReceiver = bytesTransferred -> System.out.println("total blob bytes read: "
-            + bytesTransferred);
-=======
         Consumer<BlobQueryError> errorConsumer = System.out::println;
         Consumer<BlobQueryProgress> progressConsumer = progress -> System.out.println("total blob bytes read: "
             + progress.getBytesScanned());
->>>>>>> f06719b6
         BlobQueryOptions queryOptions = new BlobQueryOptions()
             .setInputSerialization(input)
             .setOutputSerialization(output)
             .setRequestConditions(requestConditions)
-<<<<<<< HEAD
-            .setErrorReceiver(errorHandler)
-            .setProgressReceiver(progressReceiver);
-=======
             .setErrorConsumer(errorConsumer)
             .setProgressConsumer(progressConsumer);
->>>>>>> f06719b6
 
         client.queryWithResponse(expression, queryOptions)
             .subscribe(response -> {
