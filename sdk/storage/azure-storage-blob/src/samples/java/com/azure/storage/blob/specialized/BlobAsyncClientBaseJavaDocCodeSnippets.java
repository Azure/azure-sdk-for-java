--- conflicted
+++ resolved
@@ -13,13 +13,10 @@
 import com.azure.storage.blob.models.ParallelTransferOptions;
 import com.azure.storage.blob.models.RehydratePriority;
 import com.azure.storage.blob.models.ReliableDownloadOptions;
-<<<<<<< HEAD
 import com.azure.storage.blob.models.UserDelegationKey;
 import com.azure.storage.common.Constants;
 import com.azure.storage.common.IpRange;
 import com.azure.storage.common.SasProtocol;
-=======
->>>>>>> 3c371470
 
 import java.io.ByteArrayOutputStream;
 import java.io.IOException;
@@ -409,72 +406,4 @@
             response.getValue().getAccountKind(), response.getValue().getSkuName()));
         // END: com.azure.storage.blob.specialized.BlobAsyncClientBase.getAccountInfoWithResponse
     }
-<<<<<<< HEAD
-
-    /**
-     * Code snippet for {@link BlobAsyncClientBase#generateUserDelegationSas(UserDelegationKey, String, BlobSasPermission,
-     * OffsetDateTime, OffsetDateTime, String, SasProtocol, IpRange, String, String, String, String, String)}
-     */
-    public void generateUserDelegationSASCodeSnippets() {
-        // BEGIN: com.azure.storage.blob.specialized.BlobAsyncClientBase.generateUserDelegationSas#UserDelegationKey-String-BlobSASPermission-OffsetDateTime-OffsetDateTime-String-SasProtocol-IpRange-String-String-String-String-String
-        BlobSasPermission permissions = new BlobSasPermission()
-            .setAddPermission(true)
-            .setWritePermission(true)
-            .setCreatePermission(true)
-            .setDeletePermission(true)
-            .setAddPermission(true);
-        OffsetDateTime startTime = OffsetDateTime.now().minusDays(1);
-        OffsetDateTime expiryTime = OffsetDateTime.now().plusDays(1);
-        IpRange ipRange = new IpRange()
-            .setIpMin("0.0.0.0")
-            .setIpMax("255.255.255.255");
-        SasProtocol sasProtocol = SasProtocol.HTTPS_HTTP;
-        String cacheControl = "cache";
-        String contentDisposition = "disposition";
-        String contentEncoding = "encoding";
-        String contentLanguage = "language";
-        String contentType = "type";
-        String version = Constants.HeaderConstants.TARGET_STORAGE_VERSION;
-        String accountName = "accountName";
-        UserDelegationKey userDelegationKey = new UserDelegationKey();
-
-        String sas = client.generateUserDelegationSas(userDelegationKey, accountName, permissions, expiryTime,
-            startTime, version, sasProtocol, ipRange, cacheControl, contentDisposition, contentEncoding,
-            contentLanguage, contentType);
-        // END: com.azure.storage.blob.specialized.BlobAsyncClientBase.generateUserDelegationSas#UserDelegationKey-String-BlobSASPermission-OffsetDateTime-OffsetDateTime-String-SasProtocol-IpRange-String-String-String-String-String
-    }
-
-    /**
-     * Code snippet for {@link BlobAsyncClientBase#generateSas(String, BlobSasPermission, OffsetDateTime, OffsetDateTime,
-     * String, SasProtocol, IpRange, String, String, String, String, String)}
-     */
-    public void generateSASCodeSnippets() {
-        // BEGIN: com.azure.storage.blob.specialized.BlobAsyncClientBase.generateSas#String-BlobSASPermission-OffsetDateTime-OffsetDateTime-String-SasProtocol-IpRange-String-String-String-String-String
-        BlobSasPermission permissions = new BlobSasPermission()
-            .setReadPermission(true)
-            .setWritePermission(true)
-            .setCreatePermission(true)
-            .setDeletePermission(true)
-            .setAddPermission(true);
-        OffsetDateTime startTime = OffsetDateTime.now().minusDays(1);
-        OffsetDateTime expiryTime = OffsetDateTime.now().plusDays(1);
-        IpRange ipRange = new IpRange()
-            .setIpMin("0.0.0.0")
-            .setIpMax("255.255.255.255");
-        SasProtocol sasProtocol = SasProtocol.HTTPS_HTTP;
-        String cacheControl = "cache";
-        String contentDisposition = "disposition";
-        String contentEncoding = "encoding";
-        String contentLanguage = "language";
-        String contentType = "type";
-        String identifier = "identifier";
-        String version = Constants.HeaderConstants.TARGET_STORAGE_VERSION;
-
-        // Note either "identifier", or "expiryTime and permissions" are required to be set
-        String sas = client.generateSas(identifier, permissions, expiryTime, startTime, version, sasProtocol, ipRange,
-            cacheControl, contentDisposition, contentEncoding, contentLanguage, contentType);
-        // END: com.azure.storage.blob.specialized.BlobAsyncClientBase.generateSas#String-BlobSASPermission-OffsetDateTime-OffsetDateTime-String-SasProtocol-IpRange-String-String-String-String-String
-    }
-=======
->>>>>>> 3c371470
 }