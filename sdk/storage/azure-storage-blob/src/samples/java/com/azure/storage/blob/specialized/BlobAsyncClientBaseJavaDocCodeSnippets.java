// Copyright (c) Microsoft Corporation. All rights reserved.
// Licensed under the MIT License.

package com.azure.storage.blob.specialized;

import com.azure.core.util.polling.Poller;
import com.azure.storage.blob.models.AccessTier;
import com.azure.storage.blob.models.BlobAccessConditions;
import com.azure.storage.blob.models.BlobCopyInfo;
import com.azure.storage.blob.models.BlobHttpHeaders;
import com.azure.storage.blob.models.BlobRange;
import com.azure.storage.blob.models.DeleteSnapshotsOptionType;
import com.azure.storage.blob.models.LeaseAccessConditions;
import com.azure.storage.blob.models.ModifiedAccessConditions;
import com.azure.storage.blob.models.ParallelTransferOptions;
import com.azure.storage.blob.models.RehydratePriority;
import com.azure.storage.blob.models.ReliableDownloadOptions;

import java.io.ByteArrayOutputStream;
import java.io.IOException;
import java.io.UncheckedIOException;
<<<<<<< HEAD
import java.net.MalformedURLException;
import java.net.URL;
import java.time.Duration;
=======
>>>>>>> 8cf736e7
import java.time.OffsetDateTime;
import java.util.Collections;
import java.util.Map;

/**
 * Code snippets for {@link BlobAsyncClientBase}
 */
@SuppressWarnings("unused")
public class BlobAsyncClientBaseJavaDocCodeSnippets {
    private BlobAsyncClientBase client = new BlobAsyncClientBase(null, null, null, null);
    private String leaseId = "leaseId";
    private String copyId = "copyId";
    private String url = "https://sample.com";
    private String file = "file";

    /**
     * Code snippet for {@link BlobAsyncClientBase#exists()}
     */
    public void existsCodeSnippet() {
        // BEGIN: com.azure.storage.blob.specialized.BlobAsyncClientBase.exists
        client.exists().subscribe(response -> System.out.printf("Exists? %b%n", response));
        // END: com.azure.storage.blob.specialized.BlobAsyncClientBase.exists
    }

    /**
<<<<<<< HEAD
     * Code snippets for {@link BlobAsyncClientBase#beginCopyFromUrl(URL, Duration)}
     */
    public void beginCopyFromUrlCodeSnippet() {
        // BEGIN: com.azure.storage.blob.specialized.BlobAsyncClientBase.beginCopyFromUrl#URL-Duration
        client.beginCopyFromUrl(url, Duration.ofSeconds(3)).getObserver()
            .subscribe(response -> System.out.printf("Copy identifier: %s%n", response));
        // END: com.azure.storage.blob.specialized.BlobAsyncClientBase.beginCopyFromUrl#URL-Duration
=======
     * Code snippets for {@link BlobAsyncClientBase#startCopyFromURL(String)}
     */
    public void startCopyFromURLCodeSnippet() {
        // BEGIN: com.azure.storage.blob.specialized.BlobAsyncClientBase.startCopyFromURL#String
        client.startCopyFromURL(url)
            .subscribe(response -> System.out.printf("Copy identifier: %s%n", response));
        // END: com.azure.storage.blob.specialized.BlobAsyncClientBase.startCopyFromURL#String
>>>>>>> 8cf736e7
    }

    /**
     * Code snippets for {@link BlobAsyncClientBase#abortCopyFromURL(String)}
     */
    public void abortCopyFromURLCodeSnippet() {
        // BEGIN: com.azure.storage.blob.specialized.BlobAsyncClientBase.abortCopyFromURL#String
        client.abortCopyFromURL(copyId).doOnSuccess(response -> System.out.println("Aborted copy from URL"));
        // END: com.azure.storage.blob.specialized.BlobAsyncClientBase.abortCopyFromURL#String
    }

    /**
     * Code snippets for {@link BlobAsyncClientBase#copyFromURL(String)}
     */
    public void copyFromURLCodeSnippet() {
        // BEGIN: com.azure.storage.blob.specialized.BlobAsyncClientBase.copyFromURL#String
        client.copyFromURL(url).subscribe(response -> System.out.printf("Copy identifier: %s%n", response));
        // END: com.azure.storage.blob.specialized.BlobAsyncClientBase.copyFromURL#String
    }

    /**
     * Code snippets for {@link BlobAsyncClientBase#download()}
     *
     * @throws UncheckedIOException If an I/O error occurs
     */
    public void downloadCodeSnippet() {
        // BEGIN: com.azure.storage.blob.specialized.BlobAsyncClientBase.download
        ByteArrayOutputStream downloadData = new ByteArrayOutputStream();
        client.download().subscribe(piece -> {
            try {
                downloadData.write(piece.array());
            } catch (IOException ex) {
                throw new UncheckedIOException(ex);
            }
        });
        // END: com.azure.storage.blob.specialized.BlobAsyncClientBase.download
    }

    /**
     * Code snippet for {@link BlobAsyncClientBase#downloadWithResponse(BlobRange, ReliableDownloadOptions,
     * BlobAccessConditions, boolean)}
     *
     * @throws UncheckedIOException If an I/O error occurs
     */
    public void downloadWithResponseCodeSnippet() {
        // BEGIN: com.azure.storage.blob.specialized.BlobAsyncClientBase.download#BlobRange-ReliableDownloadOptions-BlobAccessConditions-boolean
        BlobRange range = new BlobRange(1024, 2048L);
        ReliableDownloadOptions options = new ReliableDownloadOptions().maxRetryRequests(5);

        client.downloadWithResponse(range, options, null, false).subscribe(response -> {
            ByteArrayOutputStream downloadData = new ByteArrayOutputStream();
            response.getValue().subscribe(piece -> {
                try {
                    downloadData.write(piece.array());
                } catch (IOException ex) {
                    throw new UncheckedIOException(ex);
                }
            });
        });
        // END: com.azure.storage.blob.specialized.BlobAsyncClientBase.download#BlobRange-ReliableDownloadOptions-BlobAccessConditions-boolean
    }

    /**
     * Code snippets for {@link BlobAsyncClientBase#downloadToFile(String)} and {@link BlobAsyncClientBase#downloadToFileWithResponse(String,
     * BlobRange, ParallelTransferOptions, ReliableDownloadOptions, BlobAccessConditions, boolean)}
     */
    public void downloadToFileCodeSnippet() {
        // BEGIN: com.azure.storage.blob.specialized.BlobAsyncClientBase.downloadToFile#String
        client.downloadToFile(file).subscribe(response -> System.out.println("Completed download to file"));
        // END: com.azure.storage.blob.specialized.BlobAsyncClientBase.downloadToFile#String

        // BEGIN: com.azure.storage.blob.specialized.BlobAsyncClientBase.downloadToFileWithResponse#String-BlobRange-ParallelTransferOptions-ReliableDownloadOptions-BlobAccessConditions-boolean

        BlobRange range = new BlobRange(1024, 2048L);
        ReliableDownloadOptions options = new ReliableDownloadOptions().maxRetryRequests(5);

        client.downloadToFileWithResponse(file, range, null, options, null, false)
            .subscribe(response -> System.out.println("Completed download to file"));
        // END: com.azure.storage.blob.specialized.BlobAsyncClientBase.downloadToFileWithResponse#String-BlobRange-ParallelTransferOptions-ReliableDownloadOptions-BlobAccessConditions-boolean
    }

    /**
     * Code snippets for {@link BlobAsyncClientBase#delete()}
     */
    public void deleteCodeSnippet() {
        // BEGIN: com.azure.storage.blob.specialized.BlobAsyncClientBase.delete
        client.delete().doOnSuccess(response -> System.out.println("Completed delete"));
        // END: com.azure.storage.blob.specialized.BlobAsyncClientBase.delete
    }

    /**
     * Code snippets for {@link BlobAsyncClientBase#getProperties()}
     */
    public void getPropertiesCodeSnippet() {
        // BEGIN: com.azure.storage.blob.specialized.BlobAsyncClientBase.getProperties
        client.getProperties().subscribe(response ->
            System.out.printf("Type: %s, Size: %d%n", response.getBlobType(), response.getBlobSize()));
        // END: com.azure.storage.blob.specialized.BlobAsyncClientBase.getProperties
    }

    /**
     * Code snippets for {@link BlobAsyncClientBase#setHTTPHeaders(BlobHttpHeaders)}
     */
    public void setHTTPHeadersCodeSnippet() {
        // BEGIN: com.azure.storage.blob.specialized.BlobAsyncClientBase.setHTTPHeaders#BlobHttpHeaders
        client.setHTTPHeaders(new BlobHttpHeaders()
            .setBlobContentLanguage("en-US")
            .setBlobContentType("binary"));
        // END: com.azure.storage.blob.specialized.BlobAsyncClientBase.setHTTPHeaders#BlobHttpHeaders
    }

    /**
     * Code snippets for {@link BlobAsyncClientBase#setMetadata(Map)}
     */
    public void setMetadataCodeSnippet() {
        // BEGIN: com.azure.storage.blob.specialized.BlobAsyncClientBase.setMetadata#Map
        client.setMetadata(Collections.singletonMap("metadata", "value"));
        // END: com.azure.storage.blob.specialized.BlobAsyncClientBase.setMetadata#Map
    }

    /**
     * Code snippets for {@link BlobAsyncClientBase#createSnapshot()}
     */
    public void createSnapshotCodeSnippet() {
        // BEGIN: com.azure.storage.blob.specialized.BlobAsyncClientBase.createSnapshot
        client.createSnapshot()
            .subscribe(response -> System.out.printf("Identifier for the snapshot is %s%n",
                response.getSnapshotId()));
        // END: com.azure.storage.blob.specialized.BlobAsyncClientBase.createSnapshot
    }

    /**
     * Code snippets for {@link BlobAsyncClientBase#setAccessTier(AccessTier)}
     */
    public void setTierCodeSnippet() {
        // BEGIN: com.azure.storage.blob.specialized.BlobAsyncClientBase.setAccessTier#AccessTier
        client.setAccessTier(AccessTier.HOT);
        // END: com.azure.storage.blob.specialized.BlobAsyncClientBase.setAccessTier#AccessTier
    }

    /**
     * Code snippet for {@link BlobAsyncClientBase#undelete()}
     */
    public void undeleteCodeSnippet() {
        // BEGIN: com.azure.storage.blob.specialized.BlobAsyncClientBase.undelete
        client.undelete().doOnSuccess(response -> System.out.println("Completed undelete"));
        // END: com.azure.storage.blob.specialized.BlobAsyncClientBase.undelete
    }

    /**
     * Code snippet for {@link BlobAsyncClientBase#getAccountInfo()}
     */
    public void getAccountInfoCodeSnippet() {
        // BEGIN: com.azure.storage.blob.specialized.BlobAsyncClientBase.getAccountInfo
        client.getAccountInfo().subscribe(response -> System.out.printf("Account Kind: %s, SKU: %s%n",
            response.getAccountKind(), response.getSkuName()));
        // END: com.azure.storage.blob.specialized.BlobAsyncClientBase.getAccountInfo
    }

    /**
     * Code snippet for {@link BlobAsyncClientBase#existsWithResponse()}
     */
    public void existsWithResponseCodeSnippet() {
        // BEGIN: com.azure.storage.blob.specialized.BlobAsyncClientBase.existsWithResponse
        client.existsWithResponse().subscribe(response -> System.out.printf("Exists? %b%n", response.getValue()));
        // END: com.azure.storage.blob.specialized.BlobAsyncClientBase.existsWithResponse
    }

    /**
<<<<<<< HEAD
     * Code snippets for {@link BlobAsyncClientBase#beginCopyFromUrl(URL, Map, AccessTier,
     * RehydratePriority, ModifiedAccessConditions, BlobAccessConditions, Duration)}
=======
     * Code snippets for {@link BlobAsyncClientBase#startCopyFromURLWithResponse(String, Map, AccessTier,
     * RehydratePriority, ModifiedAccessConditions, BlobAccessConditions)}
>>>>>>> 8cf736e7
     */
    public void beginCopyFromUrlCodeSnippets() {
        // BEGIN: com.azure.storage.blob.specialized.BlobAsyncClientBase.beginCopyFromUrl#URL-Map-AccessTier-RehydratePriority-ModifiedAccessConditions-BlobAccessConditions-Duration
        Map<String, String> metadata = Collections.singletonMap("metadata", "value");
        ModifiedAccessConditions modifiedAccessConditions = new ModifiedAccessConditions()
            .setIfUnmodifiedSince(OffsetDateTime.now().minusDays(7));
        BlobAccessConditions blobAccessConditions = new BlobAccessConditions()
            .setLeaseAccessConditions(new LeaseAccessConditions().setLeaseId(leaseId));

<<<<<<< HEAD
        client.beginCopyFromUrl(url, metadata, AccessTier.HOT, RehydratePriority.STANDARD,
            modifiedAccessConditions, blobAccessConditions, Duration.ofSeconds(2))
            .getObserver()
            .subscribe(response -> {
                BlobCopyInfo info = response.getValue();
                System.out.printf("CopyId: %s. Status: %s%n", info.getCopyId(), info.getCopyStatus());
            });
        // END: com.azure.storage.blob.specialized.BlobAsyncClientBase.beginCopyFromUrl#URL-Map-AccessTier-RehydratePriority-ModifiedAccessConditions-BlobAccessConditions-Duration
    }

    /**
     * Code snippets for {@link BlobAsyncClientBase#beginCopyFromUrl(URL, Map, AccessTier,
     * RehydratePriority, ModifiedAccessConditions, BlobAccessConditions, Duration)}
     */
    public void beginCopyFromUrlCancelCodeSnippets() {
        // BEGIN: com.azure.storage.blob.specialized.BlobAsyncClientBase.beginCopyFromUrlCancel#URL-Map-AccessTier-RehydratePriority-ModifiedAccessConditions-BlobAccessConditions-Duration
=======
        // BEGIN: com.azure.storage.blob.specialized.BlobAsyncClientBase.startCopyFromURLWithResponse#String-Map-AccessTier-RehydratePriority-ModifiedAccessConditions-BlobAccessConditions
>>>>>>> 8cf736e7
        Map<String, String> metadata = Collections.singletonMap("metadata", "value");
        ModifiedAccessConditions modifiedAccessConditions = new ModifiedAccessConditions()
            .setIfUnmodifiedSince(OffsetDateTime.now().minusDays(7));
        BlobAccessConditions blobAccessConditions = new BlobAccessConditions()
            .setLeaseAccessConditions(new LeaseAccessConditions().setLeaseId(leaseId));

<<<<<<< HEAD
        Poller<BlobCopyInfo, Void> poller = client.beginCopyFromUrl(url, metadata, AccessTier.HOT,
            RehydratePriority.STANDARD, modifiedAccessConditions, blobAccessConditions, Duration.ofSeconds(2));

        // Cancel a poll operation.
        poller.cancelOperation().block();
        // END: com.azure.storage.blob.specialized.BlobAsyncClientBase.beginCopyFromUrlCancel#URL-Map-AccessTier-RehydratePriority-ModifiedAccessConditions-BlobAccessConditions-Duration
=======
        client.startCopyFromURLWithResponse(url, metadata, AccessTier.HOT, RehydratePriority.STANDARD,
            modifiedAccessConditions, blobAccessConditions)
            .subscribe(response -> System.out.printf("Copy identifier: %s%n", response.getValue()));
        // END: com.azure.storage.blob.specialized.BlobAsyncClientBase.startCopyFromURLWithResponse#String-Map-AccessTier-RehydratePriority-ModifiedAccessConditions-BlobAccessConditions
>>>>>>> 8cf736e7
    }

    /**
     * Code snippets for {@link BlobAsyncClientBase#abortCopyFromURLWithResponse(String, LeaseAccessConditions)}
     */
    public void abortCopyFromURLWithResponseCodeSnippets() {

        // BEGIN: com.azure.storage.blob.specialized.BlobAsyncClientBase.abortCopyFromURLWithResponse#String-LeaseAccessConditions
        LeaseAccessConditions leaseAccessConditions = new LeaseAccessConditions().setLeaseId(leaseId);
        client.abortCopyFromURLWithResponse(copyId, leaseAccessConditions)
            .subscribe(response -> System.out.printf("Aborted copy completed with status %d%n", response.getStatusCode()));
        // END: com.azure.storage.blob.specialized.BlobAsyncClientBase.abortCopyFromURLWithResponse#String-LeaseAccessConditions
    }

    /**
     * Code snippets for {@link BlobAsyncClientBase#copyFromURLWithResponse(String, Map, AccessTier,
     * ModifiedAccessConditions, BlobAccessConditions)}
     */
    public void copyFromURLWithResponseCodeSnippets() {

        // BEGIN: com.azure.storage.blob.specialized.BlobAsyncClientBase.copyFromURLWithResponse#String-Map-AccessTier-ModifiedAccessConditions-BlobAccessConditions
        Map<String, String> metadata = Collections.singletonMap("metadata", "value");
        ModifiedAccessConditions modifiedAccessConditions = new ModifiedAccessConditions()
            .setIfUnmodifiedSince(OffsetDateTime.now().minusDays(7));
        BlobAccessConditions blobAccessConditions = new BlobAccessConditions()
            .setLeaseAccessConditions(new LeaseAccessConditions().setLeaseId(leaseId));

        client.copyFromURLWithResponse(url, metadata, AccessTier.HOT, modifiedAccessConditions, blobAccessConditions)
            .subscribe(response -> System.out.printf("Copy identifier: %s%n", response));
        // END: com.azure.storage.blob.specialized.BlobAsyncClientBase.copyFromURLWithResponse#String-Map-AccessTier-ModifiedAccessConditions-BlobAccessConditions
    }

    /**
     * Code snippets for {@link BlobAsyncClientBase#downloadWithResponse(BlobRange, ReliableDownloadOptions,
     * BlobAccessConditions, boolean)}
     *
     * @throws UncheckedIOException If an I/O error occurs
     */
    public void downloadWithResponseCodeSnippets() {
        // BEGIN: com.azure.storage.blob.specialized.BlobAsyncClientBase.downloadWithResponse#BlobRange-ReliableDownloadOptions-BlobAccessConditions-boolean
        BlobRange range = new BlobRange(1024, (long) 2048);
        ReliableDownloadOptions options = new ReliableDownloadOptions().maxRetryRequests(5);

        client.downloadWithResponse(range, options, null, false).subscribe(response -> {
            ByteArrayOutputStream downloadData = new ByteArrayOutputStream();
            response.getValue().subscribe(piece -> {
                try {
                    downloadData.write(piece.array());
                } catch (IOException ex) {
                    throw new UncheckedIOException(ex);
                }
            });
        });
        // END: com.azure.storage.blob.specialized.BlobAsyncClientBase.downloadWithResponse#BlobRange-ReliableDownloadOptions-BlobAccessConditions-boolean
    }

    /**
     * Code snippets for {@link BlobAsyncClientBase#deleteWithResponse(DeleteSnapshotsOptionType, BlobAccessConditions)}
     */
    public void deleteWithResponseCodeSnippets() {

        // BEGIN: com.azure.storage.blob.specialized.BlobAsyncClientBase.deleteWithResponse#DeleteSnapshotsOptionType-BlobAccessConditions
        client.deleteWithResponse(DeleteSnapshotsOptionType.INCLUDE, null)
            .subscribe(response -> System.out.printf("Delete completed with status %d%n", response.getStatusCode()));
        // END: com.azure.storage.blob.specialized.BlobAsyncClientBase.deleteWithResponse#DeleteSnapshotsOptionType-BlobAccessConditions
    }

    /**
     * Code snippets for {@link BlobAsyncClientBase#getPropertiesWithResponse(BlobAccessConditions)}
     */
    public void getPropertiesWithResponseCodeSnippets() {

        // BEGIN: com.azure.storage.blob.specialized.BlobAsyncClientBase.getPropertiesWithResponse#BlobAccessConditions
        BlobAccessConditions accessConditions = new BlobAccessConditions()
            .setLeaseAccessConditions(new LeaseAccessConditions().setLeaseId(leaseId));

        client.getPropertiesWithResponse(accessConditions).subscribe(
            response -> System.out.printf("Type: %s, Size: %d%n", response.getValue().getBlobType(),
                response.getValue().getBlobSize()));
        // END: com.azure.storage.blob.specialized.BlobAsyncClientBase.getPropertiesWithResponse#BlobAccessConditions
    }

    /**
     * Code snippets for {@link BlobAsyncClientBase#setHTTPHeadersWithResponse(BlobHttpHeaders, BlobAccessConditions)}
     */
    public void setHTTPHeadersWithResponseCodeSnippets() {

        // BEGIN: com.azure.storage.blob.specialized.BlobAsyncClientBase.setHTTPHeadersWithResponse#BlobHttpHeaders-BlobAccessConditions
        BlobAccessConditions accessConditions = new BlobAccessConditions()
            .setLeaseAccessConditions(new LeaseAccessConditions().setLeaseId(leaseId));

        client.setHTTPHeadersWithResponse(new BlobHttpHeaders()
            .setBlobContentLanguage("en-US")
            .setBlobContentType("binary"), accessConditions).subscribe(
                response ->
                    System.out.printf("Set HTTP headers completed with status %d%n",
                        response.getStatusCode()));
        // END: com.azure.storage.blob.specialized.BlobAsyncClientBase.setHTTPHeadersWithResponse#BlobHttpHeaders-BlobAccessConditions
    }

    /**
     * Code snippets for {@link BlobAsyncClientBase#setMetadataWithResponse(Map, BlobAccessConditions)}
     */
    public void setMetadataWithResponseCodeSnippets() {
        // BEGIN: com.azure.storage.blob.specialized.BlobAsyncClientBase.setMetadataWithResponse#Map-BlobAccessConditions
        BlobAccessConditions accessConditions = new BlobAccessConditions()
            .setLeaseAccessConditions(new LeaseAccessConditions().setLeaseId(leaseId));

        client.setMetadataWithResponse(Collections.singletonMap("metadata", "value"), accessConditions)
            .subscribe(response -> System.out.printf("Set metadata completed with status %d%n", response.getStatusCode()));
        // END: com.azure.storage.blob.specialized.BlobAsyncClientBase.setMetadataWithResponse#Map-BlobAccessConditions
    }

    /**
     * Code snippets for {@link BlobAsyncClientBase#createSnapshotWithResponse(Map, BlobAccessConditions)}
     */
    public void createSnapshotWithResponseCodeSnippets() {

        // BEGIN: com.azure.storage.blob.specialized.BlobAsyncClientBase.createSnapshotWithResponse#Map-BlobAccessConditions
        Map<String, String> snapshotMetadata = Collections.singletonMap("metadata", "value");
        BlobAccessConditions accessConditions = new BlobAccessConditions().setLeaseAccessConditions(
            new LeaseAccessConditions().setLeaseId(leaseId));

        client.createSnapshotWithResponse(snapshotMetadata, accessConditions)
            .subscribe(response -> System.out.printf("Identifier for the snapshot is %s%n", response.getValue()));
        // END: com.azure.storage.blob.specialized.BlobAsyncClientBase.createSnapshotWithResponse#Map-BlobAccessConditions
    }

    /**
     * Code snippets for {@link BlobAsyncClientBase#setAccessTierWithResponse(AccessTier, RehydratePriority, LeaseAccessConditions)}
     */
    public void setTierWithResponseCodeSnippets() {
        // BEGIN: com.azure.storage.blob.specialized.BlobAsyncClientBase.setAccessTierWithResponse#AccessTier-RehydratePriority-LeaseAccessConditions
        LeaseAccessConditions accessConditions = new LeaseAccessConditions().setLeaseId(leaseId);

        client.setAccessTierWithResponse(AccessTier.HOT, RehydratePriority.STANDARD, accessConditions)
            .subscribe(response -> System.out.printf("Set tier completed with status code %d%n",
                response.getStatusCode()));
        // END: com.azure.storage.blob.specialized.BlobAsyncClientBase.setAccessTierWithResponse#AccessTier-RehydratePriority-LeaseAccessConditions
    }

    /**
     * Code snippet for {@link BlobAsyncClientBase#undeleteWithResponse()}
     */
    public void undeleteWithResponseCodeSnippets() {
        // BEGIN: com.azure.storage.blob.specialized.BlobAsyncClientBase.undeleteWithResponse
        client.undeleteWithResponse()
            .subscribe(response -> System.out.printf("Undelete completed with status %d%n", response.getStatusCode()));
        // END: com.azure.storage.blob.specialized.BlobAsyncClientBase.undeleteWithResponse
    }

    /**
     * Code snippet for {@link BlobAsyncClientBase#getAccountInfoWithResponse()}
     */
    public void getAccountInfoWithResponseCodeSnippets() {
        // BEGIN: com.azure.storage.blob.specialized.BlobAsyncClientBase.getAccountInfoWithResponse
        client.getAccountInfoWithResponse().subscribe(response -> System.out.printf("Account Kind: %s, SKU: %s%n",
            response.getValue().getAccountKind(), response.getValue().getSkuName()));
        // END: com.azure.storage.blob.specialized.BlobAsyncClientBase.getAccountInfoWithResponse
    }
}<|MERGE_RESOLUTION|>--- conflicted
+++ resolved
@@ -19,12 +19,7 @@
 import java.io.ByteArrayOutputStream;
 import java.io.IOException;
 import java.io.UncheckedIOException;
-<<<<<<< HEAD
-import java.net.MalformedURLException;
-import java.net.URL;
 import java.time.Duration;
-=======
->>>>>>> 8cf736e7
 import java.time.OffsetDateTime;
 import java.util.Collections;
 import java.util.Map;
@@ -50,23 +45,13 @@
     }
 
     /**
-<<<<<<< HEAD
-     * Code snippets for {@link BlobAsyncClientBase#beginCopyFromUrl(URL, Duration)}
+     * Code snippets for {@link BlobAsyncClientBase#beginCopyFromUrl(String, Duration)}
      */
     public void beginCopyFromUrlCodeSnippet() {
         // BEGIN: com.azure.storage.blob.specialized.BlobAsyncClientBase.beginCopyFromUrl#URL-Duration
         client.beginCopyFromUrl(url, Duration.ofSeconds(3)).getObserver()
             .subscribe(response -> System.out.printf("Copy identifier: %s%n", response));
         // END: com.azure.storage.blob.specialized.BlobAsyncClientBase.beginCopyFromUrl#URL-Duration
-=======
-     * Code snippets for {@link BlobAsyncClientBase#startCopyFromURL(String)}
-     */
-    public void startCopyFromURLCodeSnippet() {
-        // BEGIN: com.azure.storage.blob.specialized.BlobAsyncClientBase.startCopyFromURL#String
-        client.startCopyFromURL(url)
-            .subscribe(response -> System.out.printf("Copy identifier: %s%n", response));
-        // END: com.azure.storage.blob.specialized.BlobAsyncClientBase.startCopyFromURL#String
->>>>>>> 8cf736e7
     }
 
     /**
@@ -236,23 +221,17 @@
     }
 
     /**
-<<<<<<< HEAD
-     * Code snippets for {@link BlobAsyncClientBase#beginCopyFromUrl(URL, Map, AccessTier,
+     * Code snippets for {@link BlobAsyncClientBase#beginCopyFromUrl(String, Map, AccessTier,
      * RehydratePriority, ModifiedAccessConditions, BlobAccessConditions, Duration)}
-=======
-     * Code snippets for {@link BlobAsyncClientBase#startCopyFromURLWithResponse(String, Map, AccessTier,
-     * RehydratePriority, ModifiedAccessConditions, BlobAccessConditions)}
->>>>>>> 8cf736e7
      */
     public void beginCopyFromUrlCodeSnippets() {
-        // BEGIN: com.azure.storage.blob.specialized.BlobAsyncClientBase.beginCopyFromUrl#URL-Map-AccessTier-RehydratePriority-ModifiedAccessConditions-BlobAccessConditions-Duration
+        // BEGIN: com.azure.storage.blob.specialized.BlobAsyncClientBase.beginCopyFromUrl#String-Map-AccessTier-RehydratePriority-ModifiedAccessConditions-BlobAccessConditions-Duration
         Map<String, String> metadata = Collections.singletonMap("metadata", "value");
         ModifiedAccessConditions modifiedAccessConditions = new ModifiedAccessConditions()
             .setIfUnmodifiedSince(OffsetDateTime.now().minusDays(7));
         BlobAccessConditions blobAccessConditions = new BlobAccessConditions()
             .setLeaseAccessConditions(new LeaseAccessConditions().setLeaseId(leaseId));
 
-<<<<<<< HEAD
         client.beginCopyFromUrl(url, metadata, AccessTier.HOT, RehydratePriority.STANDARD,
             modifiedAccessConditions, blobAccessConditions, Duration.ofSeconds(2))
             .getObserver()
@@ -260,7 +239,7 @@
                 BlobCopyInfo info = response.getValue();
                 System.out.printf("CopyId: %s. Status: %s%n", info.getCopyId(), info.getCopyStatus());
             });
-        // END: com.azure.storage.blob.specialized.BlobAsyncClientBase.beginCopyFromUrl#URL-Map-AccessTier-RehydratePriority-ModifiedAccessConditions-BlobAccessConditions-Duration
+        // END: com.azure.storage.blob.specialized.BlobAsyncClientBase.beginCopyFromUrl#String-Map-AccessTier-RehydratePriority-ModifiedAccessConditions-BlobAccessConditions-Duration
     }
 
     /**
@@ -268,29 +247,19 @@
      * RehydratePriority, ModifiedAccessConditions, BlobAccessConditions, Duration)}
      */
     public void beginCopyFromUrlCancelCodeSnippets() {
-        // BEGIN: com.azure.storage.blob.specialized.BlobAsyncClientBase.beginCopyFromUrlCancel#URL-Map-AccessTier-RehydratePriority-ModifiedAccessConditions-BlobAccessConditions-Duration
-=======
-        // BEGIN: com.azure.storage.blob.specialized.BlobAsyncClientBase.startCopyFromURLWithResponse#String-Map-AccessTier-RehydratePriority-ModifiedAccessConditions-BlobAccessConditions
->>>>>>> 8cf736e7
+        // BEGIN: com.azure.storage.blob.specialized.BlobAsyncClientBase.beginCopyFromUrlCancel#String-Map-AccessTier-RehydratePriority-ModifiedAccessConditions-BlobAccessConditions-Duration
         Map<String, String> metadata = Collections.singletonMap("metadata", "value");
         ModifiedAccessConditions modifiedAccessConditions = new ModifiedAccessConditions()
             .setIfUnmodifiedSince(OffsetDateTime.now().minusDays(7));
         BlobAccessConditions blobAccessConditions = new BlobAccessConditions()
             .setLeaseAccessConditions(new LeaseAccessConditions().setLeaseId(leaseId));
 
-<<<<<<< HEAD
         Poller<BlobCopyInfo, Void> poller = client.beginCopyFromUrl(url, metadata, AccessTier.HOT,
             RehydratePriority.STANDARD, modifiedAccessConditions, blobAccessConditions, Duration.ofSeconds(2));
 
         // Cancel a poll operation.
         poller.cancelOperation().block();
-        // END: com.azure.storage.blob.specialized.BlobAsyncClientBase.beginCopyFromUrlCancel#URL-Map-AccessTier-RehydratePriority-ModifiedAccessConditions-BlobAccessConditions-Duration
-=======
-        client.startCopyFromURLWithResponse(url, metadata, AccessTier.HOT, RehydratePriority.STANDARD,
-            modifiedAccessConditions, blobAccessConditions)
-            .subscribe(response -> System.out.printf("Copy identifier: %s%n", response.getValue()));
-        // END: com.azure.storage.blob.specialized.BlobAsyncClientBase.startCopyFromURLWithResponse#String-Map-AccessTier-RehydratePriority-ModifiedAccessConditions-BlobAccessConditions
->>>>>>> 8cf736e7
+        // END: com.azure.storage.blob.specialized.BlobAsyncClientBase.beginCopyFromUrlCancel#String-Map-AccessTier-RehydratePriority-ModifiedAccessConditions-BlobAccessConditions-Duration
     }
 
     /**
