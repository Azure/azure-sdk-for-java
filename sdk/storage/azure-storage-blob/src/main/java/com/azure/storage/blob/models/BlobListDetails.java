--- conflicted
+++ resolved
@@ -23,12 +23,9 @@
     private boolean retrieveUncommittedBlobs;
     private boolean retrieveDeletedBlobs;
     private boolean retrieveVersions;
-<<<<<<< HEAD
     private boolean retrieveDeletedWithVersions;
-=======
     private boolean retrieveImmutabilityPolicy;
     private boolean retrieveLegalHold;
->>>>>>> 2286afe0
 
     /**
      * Constructs an unpopulated {@link BlobListDetails}.
@@ -179,7 +176,6 @@
     }
 
     /**
-<<<<<<< HEAD
      * Whether blobs which have been deleted with versioning.
      *
      * @return a flag indicating if deleted blobs with versioning will be returned in the listing
@@ -196,7 +192,10 @@
      */
     public BlobListDetails setRetrieveDeletedBlobsWithVersions(boolean retrieveDeletedWithVersions) {
         this.retrieveDeletedWithVersions = retrieveDeletedWithVersions;
-=======
+        return this;
+    }
+
+    /**
      * Whether immutability policy for the blob should be returned.
      *
      * @return a flag indicating if immutability policy for the blob will be returned in the listing
@@ -233,7 +232,6 @@
      */
     public BlobListDetails setRetrieveLegalHold(boolean retrieveLegalHold) {
         this.retrieveLegalHold = retrieveLegalHold;
->>>>>>> 2286afe0
         return this;
     }
 
@@ -263,16 +261,14 @@
         if (this.retrieveVersions) {
             details.add(ListBlobsIncludeItem.VERSIONS);
         }
-<<<<<<< HEAD
         if (this.retrieveDeletedWithVersions) {
             details.add(ListBlobsIncludeItem.DELETEDWITHVERSIONS);
-=======
+        }
         if (this.retrieveImmutabilityPolicy) {
             details.add(ListBlobsIncludeItem.IMMUTABILITYPOLICY);
         }
         if (this.retrieveLegalHold) {
             details.add(ListBlobsIncludeItem.LEGALHOLD);
->>>>>>> 2286afe0
         }
         return details;
     }
