--- conflicted
+++ resolved
@@ -23,10 +23,7 @@
     private boolean retrieveUncommittedBlobs;
     private boolean retrieveDeletedBlobs;
     private boolean retrieveVersions;
-<<<<<<< HEAD
-=======
     private boolean retrieveDeletedWithVersions;
->>>>>>> 2fe662bb
     private boolean retrieveImmutabilityPolicy;
     private boolean retrieveLegalHold;
 
@@ -179,8 +176,46 @@
     }
 
     /**
-<<<<<<< HEAD
-=======
+     * Whether immutability policy for the blob should be returned.
+     *
+     * @return a flag indicating if immutability policy for the blob will be returned in the listing
+     */
+    public boolean getRetrieveImmutabilityPolicy() {
+        return retrieveImmutabilityPolicy;
+    }
+
+    /**
+     * Whether immutability policy for the blob should be returned.
+     *
+     * @param retrieveImmutabilityPolicy Flag indicating whether immutability policy for the blob should be returned
+     * @return the updated BlobListDetails object
+     */
+    public BlobListDetails setRetrieveImmutabilityPolicy(boolean retrieveImmutabilityPolicy) {
+        this.retrieveImmutabilityPolicy = retrieveImmutabilityPolicy;
+        return this;
+    }
+
+    /**
+     * Whether legal hold for the blob should be returned.
+     *
+     * @return a flag indicating if legal hold for the blob will be returned in the listing
+     */
+    public boolean getRetrieveLegalHold() {
+        return retrieveLegalHold;
+    }
+
+    /**
+     * Whether legal hold for the blob should be returned.
+     *
+     * @param retrieveLegalHold Flag indicating whetherlegal hold for the blob  should be returned
+     * @return the updated BlobListDetails object
+     */
+    public BlobListDetails setRetrieveLegalHold(boolean retrieveLegalHold) {
+        this.retrieveLegalHold = retrieveLegalHold;
+        return this;
+    }
+
+    /**
      * Whether blobs which have been deleted with versioning.
      *
      * @return a flag indicating if deleted blobs with versioning will be returned in the listing
@@ -201,7 +236,6 @@
     }
 
     /**
->>>>>>> 2fe662bb
      * Whether immutability policy for the blob should be returned.
      *
      * @return a flag indicating if immutability policy for the blob will be returned in the listing
@@ -267,12 +301,9 @@
         if (this.retrieveVersions) {
             details.add(ListBlobsIncludeItem.VERSIONS);
         }
-<<<<<<< HEAD
-=======
         if (this.retrieveDeletedWithVersions) {
             details.add(ListBlobsIncludeItem.DELETEDWITHVERSIONS);
         }
->>>>>>> 2fe662bb
         if (this.retrieveImmutabilityPolicy) {
             details.add(ListBlobsIncludeItem.IMMUTABILITYPOLICY);
         }
