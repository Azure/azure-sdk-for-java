// Copyright (c) Microsoft Corporation. All rights reserved.
// Licensed under the MIT License.

package com.azure.storage.blob;

import com.azure.core.http.HttpPipeline;
import com.azure.core.http.policy.UserAgentPolicy;
import com.azure.storage.blob.models.CpkInfo;
import com.azure.storage.blob.models.CustomerProvidedKey;
import com.azure.storage.common.BaseClientBuilder;
import com.azure.storage.common.Constants;
import com.azure.storage.common.policy.ResponseValidationPolicyBuilder;

/**
<<<<<<< HEAD
 * RESERVED FOR INTERNAL USE ONLY
=======
 * Base builder for Azure Storage Blobs.
 * @param <T> Generic type that extends {@link BaseClientBuilder}.
>>>>>>> 532dfa87
 */
public abstract class BaseBlobClientBuilder<T extends BaseClientBuilder<T>> extends BaseClientBuilder<T> {

    private static final String BLOB_ENDPOINT_MIDFIX = "blob";

    protected CpkInfo customerProvidedKey;

    /**
     * Sets the {@link CustomerProvidedKey customer provided key} that is used to encrypt blob contents on the server.
     *
     * @param key Customer provided key containing the encryption key
     * @return the updated builder object
     */
    public T customerProvidedKey(CustomerProvidedKey key) {
        if (key == null) {
            customerProvidedKey = null;
        } else {
            customerProvidedKey = new CpkInfo()
                .setEncryptionKey(key.getKey())
                .setEncryptionKeySha256(key.getKeySHA256())
                .setEncryptionAlgorithm(key.getEncryptionAlgorithm());
        }

        return getClazz().cast(this);
    }

    /**
     * Gets the {@link UserAgentPolicy user agent policy} that is used to set the User-Agent header for each request.
     *
     * @return the {@code UserAgentPolicy} that will be used in the {@link HttpPipeline}.
     */
    @Override
    protected final UserAgentPolicy getUserAgentPolicy() {
        return new UserAgentPolicy(BlobConfiguration.NAME, BlobConfiguration.VERSION, super.getConfiguration());
    }

    /**
     * Gets the midfix used to create the resource URL.
     *
     * @return the Azure Storage Blob midfix.
     */
    @Override
    protected final String getServiceUrlMidfix() {
        return BLOB_ENDPOINT_MIDFIX;
    }

    /**
     * Configures the response validation rules that are applied to each request/response.
     *
     * @param builder Builder to assemble assertions together.
     */
    @Override
    protected final void applyServiceSpecificValidations(ResponseValidationPolicyBuilder builder) {
        // CPK
        builder.addOptionalEcho(Constants.HeaderConstants.ENCRYPTION_KEY_SHA256);
    }
}<|MERGE_RESOLUTION|>--- conflicted
+++ resolved
@@ -12,12 +12,9 @@
 import com.azure.storage.common.policy.ResponseValidationPolicyBuilder;
 
 /**
-<<<<<<< HEAD
  * RESERVED FOR INTERNAL USE ONLY
-=======
  * Base builder for Azure Storage Blobs.
  * @param <T> Generic type that extends {@link BaseClientBuilder}.
->>>>>>> 532dfa87
  */
 public abstract class BaseBlobClientBuilder<T extends BaseClientBuilder<T>> extends BaseClientBuilder<T> {
 
