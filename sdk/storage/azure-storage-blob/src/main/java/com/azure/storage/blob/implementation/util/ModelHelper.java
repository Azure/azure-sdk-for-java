--- conflicted
+++ resolved
@@ -283,8 +283,7 @@
         }
         return objectReplicationSourcePolicies;
     }
-
-<<<<<<< HEAD
+    
     /**
      * Transforms {@link RequestConditions} into a public {@link BlobLeaseRequestConditions}.
      *
@@ -303,6 +302,4 @@
             .setIfUnmodifiedSince(requestConditions.getIfUnmodifiedSince())
             .setIfTagsMatch(null);
     }
-=======
->>>>>>> c15199d0
 }