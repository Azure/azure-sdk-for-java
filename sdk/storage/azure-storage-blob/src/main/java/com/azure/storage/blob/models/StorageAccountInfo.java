// Copyright (c) Microsoft Corporation. All rights reserved.
// Licensed under the MIT License.
package com.azure.storage.blob.models;

<<<<<<< HEAD
=======
import com.azure.storage.blob.implementation.models.BlobGetAccountInfoHeaders;
import com.azure.storage.blob.implementation.models.ContainerGetAccountInfoHeaders;
import com.azure.storage.blob.implementation.models.ServiceGetAccountInfoHeaders;

>>>>>>> f9b68898
public class StorageAccountInfo {
    private final SkuName skuName;
    private final AccountKind accountKind;

    public StorageAccountInfo(BlobGetAccountInfoHeaders generatedResponseHeaders) {
        this.skuName = generatedResponseHeaders.getSkuName();
        this.accountKind = generatedResponseHeaders.getAccountKind();
    }

    public StorageAccountInfo(ContainerGetAccountInfoHeaders generatedResponseHeaders) {
        this.skuName = generatedResponseHeaders.getSkuName();
        this.accountKind = generatedResponseHeaders.getAccountKind();
    }

    public StorageAccountInfo(ServiceGetAccountInfoHeaders generatedResponseHeaders) {
        this.skuName = generatedResponseHeaders.getSkuName();
        this.accountKind = generatedResponseHeaders.getAccountKind();
    }

    /**
     * @return the SKU of the account
     */
<<<<<<< HEAD
    public SkuName skuName() {
=======
    public SkuName getSkuName() {
>>>>>>> f9b68898
        return skuName;
    }

    /**
     * @return the type of the account
     */
<<<<<<< HEAD
    public AccountKind accountKind() {
=======
    public AccountKind getAccountKind() {
>>>>>>> f9b68898
        return accountKind;
    }
}<|MERGE_RESOLUTION|>--- conflicted
+++ resolved
@@ -2,13 +2,10 @@
 // Licensed under the MIT License.
 package com.azure.storage.blob.models;
 
-<<<<<<< HEAD
-=======
 import com.azure.storage.blob.implementation.models.BlobGetAccountInfoHeaders;
 import com.azure.storage.blob.implementation.models.ContainerGetAccountInfoHeaders;
 import com.azure.storage.blob.implementation.models.ServiceGetAccountInfoHeaders;
 
->>>>>>> f9b68898
 public class StorageAccountInfo {
     private final SkuName skuName;
     private final AccountKind accountKind;
@@ -31,22 +28,14 @@
     /**
      * @return the SKU of the account
      */
-<<<<<<< HEAD
-    public SkuName skuName() {
-=======
     public SkuName getSkuName() {
->>>>>>> f9b68898
         return skuName;
     }
 
     /**
      * @return the type of the account
      */
-<<<<<<< HEAD
-    public AccountKind accountKind() {
-=======
     public AccountKind getAccountKind() {
->>>>>>> f9b68898
         return accountKind;
     }
 }