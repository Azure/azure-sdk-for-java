--- conflicted
+++ resolved
@@ -121,12 +121,7 @@
      *
      * <p><strong>Code Samples</strong></p>
      *
-<<<<<<< HEAD
-     * {@codesnippet com.azure.storage.blob.specialized.PageBlobAsyncClient
-     * .createWithResponse#long-Long-BlobHTTPHeaders-Map-BlobAccessConditions}
-=======
      * {@codesnippet com.azure.storage.blob.specialized.PageBlobAsyncClient.createWithResponse#long-Long-BlobHttpHeaders-Map-BlobAccessConditions}
->>>>>>> 530bf6e1
      *
      * @param size Specifies the maximum size for the page blob, up to 8 TB. The page blob size must be aligned to a
      * 512-byte boundary.
@@ -195,15 +190,11 @@
      * @return A reactive response containing the information of the uploaded pages.
      */
     public Mono<PageBlobItem> uploadPages(PageRange pageRange, Flux<ByteBuffer> body) {
-<<<<<<< HEAD
-        return uploadPagesWithResponse(pageRange, body, null, null).flatMap(FluxUtil::toMono);
-=======
-        try {
-            return uploadPagesWithResponse(pageRange, body, null).flatMap(FluxUtil::toMono);
-        } catch (RuntimeException ex) {
-            return monoError(logger, ex);
-        }
->>>>>>> 530bf6e1
+        try {
+            return uploadPagesWithResponse(pageRange, body, null, null).flatMap(FluxUtil::toMono);
+        } catch (RuntimeException ex) {
+            return monoError(logger, ex);
+        }
     }
 
     /**
@@ -235,18 +226,14 @@
      * @throws IllegalArgumentException If {@code pageRange} is {@code null}
      */
     public Mono<Response<PageBlobItem>> uploadPagesWithResponse(PageRange pageRange, Flux<ByteBuffer> body,
-<<<<<<< HEAD
         byte[] contentMd5, PageBlobAccessConditions pageBlobAccessConditions) {
-        return withContext(context -> uploadPagesWithResponse(pageRange, body, contentMd5, pageBlobAccessConditions,
-            context));
-=======
-        PageBlobAccessConditions pageBlobAccessConditions) {
-        try {
-            return withContext(context -> uploadPagesWithResponse(pageRange, body, pageBlobAccessConditions, context));
-        } catch (RuntimeException ex) {
-            return monoError(logger, ex);
-        }
->>>>>>> 530bf6e1
+
+        try {
+            return withContext(context -> uploadPagesWithResponse(pageRange, body, contentMd5, pageBlobAccessConditions,
+                context));
+        } catch (RuntimeException ex) {
+            return monoError(logger, ex);
+        }
     }
 
     Mono<Response<PageBlobItem>> uploadPagesWithResponse(PageRange pageRange, Flux<ByteBuffer> body, byte[] contentMd5,
@@ -307,12 +294,7 @@
      *
      * <p><strong>Code Samples</strong></p>
      *
-<<<<<<< HEAD
-     * {@codesnippet com.azure.storage.blob.specialized.PageBlobAsyncClient
-     * .uploadPagesFromURLWithResponse#PageRange-URL-Long-byte-PageBlobAccessConditions-SourceModifiedAccessConditions}
-=======
      * {@codesnippet com.azure.storage.blob.specialized.PageBlobAsyncClient.uploadPagesFromURLWithResponse#PageRange-String-Long-byte-PageBlobAccessConditions-SourceModifiedAccessConditions}
->>>>>>> 530bf6e1
      *
      * @param range The destination {@link PageRange} range. Given that pages must be aligned with 512-byte boundaries,
      * the start offset must be a modulus of 512 and the end offset must be a modulus of 512 - 1. Examples of valid byte
@@ -743,12 +725,7 @@
      *
      * <p><strong>Code Samples</strong></p>
      *
-<<<<<<< HEAD
-     * {@codesnippet com.azure.storage.blob.specialized.PageBlobAsyncClient
-     * .copyIncrementalWithResponse#URL-String-ModifiedAccessConditions}
-=======
      * {@codesnippet com.azure.storage.blob.specialized.PageBlobAsyncClient.copyIncrementalWithResponse#String-String-ModifiedAccessConditions}
->>>>>>> 530bf6e1
      *
      * @param source The source page blob.
      * @param snapshot The snapshot on the copy source.
