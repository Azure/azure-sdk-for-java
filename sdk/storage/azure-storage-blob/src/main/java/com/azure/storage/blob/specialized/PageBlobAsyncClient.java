// Copyright (c) Microsoft Corporation. All rights reserved.
// Licensed under the MIT License.

package com.azure.storage.blob.specialized;

import com.azure.core.annotation.ServiceClient;
import com.azure.core.http.HttpPipeline;
import com.azure.core.http.RequestConditions;
import com.azure.core.http.rest.Response;
import com.azure.core.http.rest.SimpleResponse;
import com.azure.core.util.UrlBuilder;
import com.azure.core.util.FluxUtil;
import com.azure.core.util.Context;
import com.azure.core.util.logging.ClientLogger;
import com.azure.storage.blob.BlobAsyncClient;
import com.azure.storage.blob.BlobServiceVersion;
import com.azure.storage.blob.implementation.models.EncryptionScope;
import com.azure.storage.blob.implementation.models.PageBlobClearPagesHeaders;
import com.azure.storage.blob.implementation.models.PageBlobCreateHeaders;
import com.azure.storage.blob.implementation.models.PageBlobResizeHeaders;
import com.azure.storage.blob.implementation.models.PageBlobUpdateSequenceNumberHeaders;
import com.azure.storage.blob.implementation.models.PageBlobUploadPagesFromURLHeaders;
import com.azure.storage.blob.implementation.models.PageBlobUploadPagesHeaders;
import com.azure.storage.blob.models.BlobHttpHeaders;
import com.azure.storage.blob.models.BlobRange;
import com.azure.storage.blob.models.BlobRequestConditions;
import com.azure.storage.blob.models.CopyStatusType;
import com.azure.storage.blob.models.CpkInfo;
import com.azure.storage.blob.models.PageBlobItem;
import com.azure.storage.blob.models.PageBlobRequestConditions;
import com.azure.storage.blob.models.PageList;
import com.azure.storage.blob.models.PageRange;
import com.azure.storage.blob.models.SequenceNumberActionType;
import com.azure.storage.common.implementation.Constants;
import reactor.core.publisher.Flux;
import reactor.core.publisher.Mono;

import java.net.MalformedURLException;
import java.net.URL;
import java.nio.ByteBuffer;
import java.util.Map;

import static com.azure.core.util.FluxUtil.monoError;
import static com.azure.core.util.FluxUtil.withContext;
import static com.azure.core.util.tracing.Tracer.AZ_TRACING_NAMESPACE_KEY;
import static com.azure.storage.common.Utility.STORAGE_TRACING_NAMESPACE_VALUE;

/**
 * Client to a page blob. It may only be instantiated through a {@link SpecializedBlobClientBuilder} or via the method
 * {@link BlobAsyncClient#getPageBlobAsyncClient()}. This class does not hold any state about a particular blob, but is
 * instead a convenient way of sending appropriate requests to the resource on the service.
 *
 * <p>
 * Please refer to the <a href=https://docs.microsoft.com/en-us/rest/api/storageservices/understanding-block-blobs--append-blobs--and-page-blobs>Azure Docs</a> for more information.
 *
 * <p>
 * Note this client is an async client that returns reactive responses from Spring Reactor Core project
 * (https://projectreactor.io/). Calling the methods in this client will <strong>NOT</strong> start the actual network
 * operation, until {@code .subscribe()} is called on the reactive response. You can simply convert one of these
 * responses to a {@link java.util.concurrent.CompletableFuture} object through {@link Mono#toFuture()}.
 */
@ServiceClient(builder = SpecializedBlobClientBuilder.class, isAsync = true)
public final class PageBlobAsyncClient extends BlobAsyncClientBase {
    /**
     * Indicates the number of bytes in a page.
     */
    public static final int PAGE_BYTES = 512;

    /**
     * Indicates the maximum number of bytes that may be sent in a call to putPage.
     */
    public static final int MAX_PUT_PAGES_BYTES = 4 * Constants.MB;

    private final ClientLogger logger = new ClientLogger(PageBlobAsyncClient.class);

    /**
     * Package-private constructor for use by {@link SpecializedBlobClientBuilder}.
     *
     * @param pipeline The pipeline used to send and receive service requests.
     * @param url The endpoint where to send service requests.
     * @param serviceVersion The version of the service to receive requests.
     * @param accountName The storage account name.
     * @param containerName The container name.
     * @param blobName The blob name.
     * @param snapshot The snapshot identifier for the blob, pass {@code null} to interact with the blob directly.
     * @param customerProvidedKey Customer provided key used during encryption of the blob's data on the server, pass
     * {@code null} to allow the service to use its own encryption.
     * @param encryptionScope Encryption scope used during encryption of the blob's data on the server, pass
     * {@code null} to allow the service to use its own encryption.
     * @param versionId The version identifier for the blob, pass {@code null} to interact with the latest blob version.
     */
    PageBlobAsyncClient(HttpPipeline pipeline, String url, BlobServiceVersion serviceVersion,
        String accountName, String containerName, String blobName, String snapshot, CpkInfo customerProvidedKey,
        EncryptionScope encryptionScope, String versionId) {
        super(pipeline, url, serviceVersion, accountName, containerName, blobName, snapshot, customerProvidedKey,
            encryptionScope, versionId);
    }

    private static String pageRangeToString(PageRange pageRange) {
        if (pageRange.getStart() < 0 || pageRange.getEnd() <= 0) {
            throw new IllegalArgumentException("PageRange's start and end values must be greater than or equal to "
                + "0 if specified.");
        }
        if (pageRange.getStart() % PAGE_BYTES != 0) {
            throw new IllegalArgumentException("PageRange's start value must be a multiple of 512.");
        }
        if (pageRange.getEnd() % PAGE_BYTES != PAGE_BYTES - 1) {
            throw new IllegalArgumentException("PageRange's end value must be 1 less than a multiple of 512.");
        }
        if (pageRange.getEnd() <= pageRange.getStart()) {
            throw new IllegalArgumentException("PageRange's End value must be after the start.");
        }
        return "bytes=" + pageRange.getStart() + '-' + pageRange.getEnd();
    }

    /**
     * Creates a page blob of the specified length. By default this method will not overwrite an existing blob.
     * Call PutPage to upload data data to a page blob. For more information, see the
     * <a href="https://docs.microsoft.com/rest/api/storageservices/put-blob">Azure Docs</a>.
     *
     * <p><strong>Code Samples</strong></p>
     *
     * {@codesnippet com.azure.storage.blob.PageBlobAsyncClient.create#long}
     *
     * @param size Specifies the maximum size for the page blob, up to 8 TB. The page blob size must be aligned to a
     * 512-byte boundary.
     *
     * @return A reactive response containing the information of the created page blob.
     */
    public Mono<PageBlobItem> create(long size) {
        try {
            return create(size, false);
        } catch (RuntimeException ex) {
            return monoError(logger, ex);
        }
    }

    /**
     * Creates a page blob of the specified length. Call PutPage to upload data data to a page blob. For more
     * information, see the
     * <a href="https://docs.microsoft.com/rest/api/storageservices/put-blob">Azure Docs</a>.
     *
     * <p><strong>Code Samples</strong></p>
     *
     * {@codesnippet com.azure.storage.blob.PageBlobAsyncClient.create#long-boolean}
     *
     * @param size Specifies the maximum size for the page blob, up to 8 TB. The page blob size must be aligned to a
     * 512-byte boundary.
     * @param overwrite Whether or not to overwrite, should data exist on the blob.
     * @return A reactive response containing the information of the created page blob.
     */
    public Mono<PageBlobItem> create(long size, boolean overwrite) {
        try {
            BlobRequestConditions blobRequestConditions = new BlobRequestConditions();
            if (!overwrite) {
                blobRequestConditions.setIfNoneMatch(Constants.HeaderConstants.ETAG_WILDCARD);
            }
            return createWithResponse(size, null, null, null, blobRequestConditions).flatMap(FluxUtil::toMono);
        } catch (RuntimeException ex) {
            return monoError(logger, ex);
        }
    }

    /**
     * Creates a page blob of the specified length. Call PutPage to upload data data to a page blob. For more
     * information, see the
     * <a href="https://docs.microsoft.com/rest/api/storageservices/put-blob">Azure Docs</a>.
     * <p>
     * To avoid overwriting, pass "*" to {@link BlobRequestConditions#setIfNoneMatch(String)}.
     *
     * <p><strong>Code Samples</strong></p>
     *
     * {@codesnippet com.azure.storage.blob.specialized.PageBlobAsyncClient.createWithResponse#long-Long-BlobHttpHeaders-Map-BlobRequestConditions}
     *
     * @param size Specifies the maximum size for the page blob, up to 8 TB. The page blob size must be aligned to a
     * 512-byte boundary.
     * @param sequenceNumber A user-controlled value that you can use to track requests. The value of the sequence
     * number must be between 0 and 2^63 - 1.The default value is 0.
     * @param headers {@link BlobHttpHeaders}
     * @param metadata Metadata to associate with the blob.
     * @param requestConditions {@link BlobRequestConditions}
     * @return A reactive response containing the information of the created page blob.
     *
     * @throws IllegalArgumentException If {@code size} isn't a multiple of {@link PageBlobAsyncClient#PAGE_BYTES} or
     * {@code sequenceNumber} isn't null and is less than 0.
     */
    public Mono<Response<PageBlobItem>> createWithResponse(long size, Long sequenceNumber, BlobHttpHeaders headers,
        Map<String, String> metadata, BlobRequestConditions requestConditions) {
        return this.createWithResponse(size, sequenceNumber, headers, metadata, null, requestConditions);
    }

    /**
     * Creates a page blob of the specified length. Call PutPage to upload data data to a page blob. For more
     * information, see the
     * <a href="https://docs.microsoft.com/rest/api/storageservices/put-blob">Azure Docs</a>.
     * <p>
     * To avoid overwriting, pass "*" to {@link BlobRequestConditions#setIfNoneMatch(String)}.
     *
     * <p><strong>Code Samples</strong></p>
     *
     * {@codesnippet com.azure.storage.blob.specialized.PageBlobAsyncClient.createWithResponse#long-Long-BlobHttpHeaders-Map-Map-BlobRequestConditions}
     *
     * @param size Specifies the maximum size for the page blob, up to 8 TB. The page blob size must be aligned to a
     * 512-byte boundary.
     * @param sequenceNumber A user-controlled value that you can use to track requests. The value of the sequence
     * number must be between 0 and 2^63 - 1.The default value is 0.
     * @param headers {@link BlobHttpHeaders}
     * @param metadata Metadata to associate with the blob.
     * @param tags Tags to associate with the blob.
     * @param requestConditions {@link BlobRequestConditions}
     * @return A reactive response containing the information of the created page blob.
     *
     * @throws IllegalArgumentException If {@code size} isn't a multiple of {@link PageBlobAsyncClient#PAGE_BYTES} or
     * {@code sequenceNumber} isn't null and is less than 0.
     */
    public Mono<Response<PageBlobItem>> createWithResponse(long size, Long sequenceNumber, BlobHttpHeaders headers,
        Map<String, String> metadata, Map<String, String> tags, BlobRequestConditions requestConditions) {
        try {
<<<<<<< HEAD
            return withContext(context ->
                createWithResponse(size, sequenceNumber, headers, metadata, tags, requestConditions, context));
=======
            return withContext(context -> createWithResponse(size, sequenceNumber, headers, metadata, requestConditions,
                context));
>>>>>>> 673a3276
        } catch (RuntimeException ex) {
            return monoError(logger, ex);
        }
    }

    Mono<Response<PageBlobItem>> createWithResponse(long size, Long sequenceNumber, BlobHttpHeaders headers,
        Map<String, String> metadata, Map<String, String> tags, BlobRequestConditions requestConditions,
        Context context) {
        requestConditions = requestConditions == null ? new BlobRequestConditions() : requestConditions;

        if (size % PAGE_BYTES != 0) {
            // Throwing is preferred to Single.error because this will error out immediately instead of waiting until
            // subscription.
            throw logger.logExceptionAsError(
                new IllegalArgumentException("size must be a multiple of PageBlobAsyncClient.PAGE_BYTES."));
        }
        if (sequenceNumber != null && sequenceNumber < 0) {
            // Throwing is preferred to Single.error because this will error out immediately instead of waiting until
            // subscription.
            throw logger.logExceptionAsError(
                new IllegalArgumentException("SequenceNumber must be greater than or equal to 0."));
        }
        context = context == null ? Context.NONE : context;

        return this.azureBlobStorage.pageBlobs().createWithRestResponseAsync(null, null, 0, size, null, null, metadata,
            requestConditions.getLeaseId(), requestConditions.getIfModifiedSince(),
            requestConditions.getIfUnmodifiedSince(), requestConditions.getIfMatch(),
<<<<<<< HEAD
            requestConditions.getIfNoneMatch(), sequenceNumber, null, tagsToString(tags), headers,
            getCustomerProvidedKey(),
            encryptionScope, context)
=======
            requestConditions.getIfNoneMatch(), sequenceNumber, null, headers, getCustomerProvidedKey(),
            encryptionScope, context.addData(AZ_TRACING_NAMESPACE_KEY, STORAGE_TRACING_NAMESPACE_VALUE))
>>>>>>> 673a3276
            .map(rb -> {
                PageBlobCreateHeaders hd = rb.getDeserializedHeaders();
                PageBlobItem item = new PageBlobItem(hd.getETag(), hd.getLastModified(), hd.getContentMD5(),
                    hd.isServerEncrypted(), hd.getEncryptionKeySha256(), hd.getEncryptionScope(), null,
                    hd.getVersionId());
                return new SimpleResponse<>(rb, item);
            });
    }

    /**
     * Writes one or more pages to the page blob. The write size must be a multiple of 512. For more information, see
     * the <a href="https://docs.microsoft.com/rest/api/storageservices/put-page">Azure Docs</a>.
     * <p>
     * Note that the data passed must be replayable if retries are enabled (the default). In other words, the
     * {@code Flux} must produce the same data each time it is subscribed to.
     *
     * <p><strong>Code Samples</strong></p>
     *
     * {@codesnippet com.azure.storage.blob.specialized.PageBlobAsyncClient.uploadPages#PageRange-Flux}
     *
     * @param pageRange A {@link PageRange} object. Given that pages must be aligned with 512-byte boundaries, the start
     * offset must be a modulus of 512 and the end offset must be a modulus of 512 - 1. Examples of valid byte ranges
     * are 0-511, 512-1023, etc.
     * @param body The data to upload. Note that this {@code Flux} must be replayable if retries are enabled (the
     * default). In other words, the Flowable must produce the same data each time it is subscribed to.
     *
     * @return A reactive response containing the information of the uploaded pages.
     */
    public Mono<PageBlobItem> uploadPages(PageRange pageRange, Flux<ByteBuffer> body) {
        try {
            return uploadPagesWithResponse(pageRange, body, null, null).flatMap(FluxUtil::toMono);
        } catch (RuntimeException ex) {
            return monoError(logger, ex);
        }
    }

    /**
     * Writes one or more pages to the page blob. The write size must be a multiple of 512. For more information, see
     * the <a href="https://docs.microsoft.com/rest/api/storageservices/put-page">Azure Docs</a>.
     * <p>
     * Note that the data passed must be replayable if retries are enabled (the default). In other words, the
     * {@code Flux} must produce the same data each time it is subscribed to.
     *
     * <p><strong>Code Samples</strong></p>
     *
     * {@codesnippet com.azure.storage.blob.specialized.PageBlobAsyncClient.uploadPagesWithResponse#PageRange-Flux-byte-PageBlobRequestConditions}
     *
     * @param pageRange A {@link PageRange} object. Given that pages must be aligned with 512-byte boundaries, the start
     * offset must be a modulus of 512 and the end offset must be a modulus of 512 - 1. Examples of valid byte ranges
     * are 0-511, 512-1023, etc.
     * @param body The data to upload. Note that this {@code Flux} must be replayable if retries are enabled (the
     * default). In other words, the Flowable must produce the same data each time it is subscribed to.
     * @param contentMd5 An MD5 hash of the page content. This hash is used to verify the integrity of the page during
     * transport. When this header is specified, the storage service compares the hash of the content that has arrived
     * with this header value. Note that this MD5 hash is not stored with the blob. If the two hashes do not match, the
     * operation will fail.
     * @param pageBlobRequestConditions {@link PageBlobRequestConditions}
     * @return A reactive response containing the information of the uploaded pages.
     *
     * @throws IllegalArgumentException If {@code pageRange} is {@code null}
     */
    public Mono<Response<PageBlobItem>> uploadPagesWithResponse(PageRange pageRange, Flux<ByteBuffer> body,
        byte[] contentMd5, PageBlobRequestConditions pageBlobRequestConditions) {
        try {
            return withContext(context -> uploadPagesWithResponse(pageRange, body, contentMd5,
                pageBlobRequestConditions, context));
        } catch (RuntimeException ex) {
            return monoError(logger, ex);
        }
    }

    Mono<Response<PageBlobItem>> uploadPagesWithResponse(PageRange pageRange, Flux<ByteBuffer> body, byte[] contentMd5,
        PageBlobRequestConditions pageBlobRequestConditions, Context context) {
        pageBlobRequestConditions = pageBlobRequestConditions == null
            ? new PageBlobRequestConditions()
            : pageBlobRequestConditions;

        if (pageRange == null) {
            // Throwing is preferred to Single.error because this will error out immediately instead of waiting until
            // subscription.
            throw logger.logExceptionAsError(new IllegalArgumentException("pageRange cannot be null."));
        }
        String pageRangeStr = pageRangeToString(pageRange);
        context = context == null ? Context.NONE : context;

        return this.azureBlobStorage.pageBlobs().uploadPagesWithRestResponseAsync(null, null, body,
            pageRange.getEnd() - pageRange.getStart() + 1, contentMd5, null, null, pageRangeStr,
            pageBlobRequestConditions.getLeaseId(),
            pageBlobRequestConditions.getIfSequenceNumberLessThanOrEqualTo(),
            pageBlobRequestConditions.getIfSequenceNumberLessThan(),
            pageBlobRequestConditions.getIfSequenceNumberEqualTo(), pageBlobRequestConditions.getIfModifiedSince(),
            pageBlobRequestConditions.getIfUnmodifiedSince(), pageBlobRequestConditions.getIfMatch(),
            pageBlobRequestConditions.getIfNoneMatch(), null, getCustomerProvidedKey(), encryptionScope,
            context.addData(AZ_TRACING_NAMESPACE_KEY, STORAGE_TRACING_NAMESPACE_VALUE))
            .map(rb -> {
                PageBlobUploadPagesHeaders hd = rb.getDeserializedHeaders();
                PageBlobItem item = new PageBlobItem(hd.getETag(), hd.getLastModified(), hd.getContentMD5(),
                    hd.isServerEncrypted(), hd.getEncryptionKeySha256(), hd.getEncryptionScope(),
                    hd.getBlobSequenceNumber());
                return new SimpleResponse<>(rb, item);
            });
    }

    /**
     * Writes one or more pages from the source page blob to this page blob. The write size must be a multiple of 512.
     * For more information, see the
     * <a href="https://docs.microsoft.com/rest/api/storageservices/put-page">Azure Docs</a>.
     *
     * <p><strong>Code Samples</strong></p>
     *
     * {@codesnippet com.azure.storage.blob.specialized.PageBlobAsyncClient.uploadPagesFromUrl#PageRange-String-Long}
     *
     * @param range A {@link PageRange} object. Given that pages must be aligned with 512-byte boundaries, the start
     * offset must be a modulus of 512 and the end offset must be a modulus of 512 - 1. Examples of valid byte ranges
     * are 0-511, 512-1023, etc.
     * @param sourceUrl The url to the blob that will be the source of the copy.  A source blob in the same storage
     * account can be authenticated via Shared Key. However, if the source is a blob in another account, the source blob
     * must either be public or must be authenticated via a shared access signature. If the source blob is public, no
     * authentication is required to perform the operation.
     * @param sourceOffset The source offset to copy from.  Pass null or 0 to copy from the beginning of source page
     * blob.
     *
     * @return A reactive response containing the information of the uploaded pages.
     */
    public Mono<PageBlobItem> uploadPagesFromUrl(PageRange range, String sourceUrl, Long sourceOffset) {
        try {
            return uploadPagesFromUrlWithResponse(range, sourceUrl, sourceOffset, null, null, null)
                .flatMap(FluxUtil::toMono);
        } catch (RuntimeException ex) {
            return monoError(logger, ex);
        }
    }

    /**
     * Writes one or more pages from the source page blob to this page blob. The write size must be a multiple of 512.
     * For more information, see the
     * <a href="https://docs.microsoft.com/rest/api/storageservices/put-page">Azure Docs</a>.
     *
     * <p><strong>Code Samples</strong></p>
     *
     * {@codesnippet com.azure.storage.blob.specialized.PageBlobAsyncClient.uploadPagesFromUrlWithResponse#PageRange-String-Long-byte-PageBlobRequestConditions-BlobRequestConditions}
     *
     * @param range The destination {@link PageRange} range. Given that pages must be aligned with 512-byte boundaries,
     * the start offset must be a modulus of 512 and the end offset must be a modulus of 512 - 1. Examples of valid byte
     * ranges are 0-511, 512-1023, etc.
     * @param sourceUrl The url to the blob that will be the source of the copy.  A source blob in the same storage
     * account can be authenticated via Shared Key. However, if the source is a blob in another account, the source blob
     * must either be public or must be authenticated via a shared access signature. If the source blob is public, no
     * authentication is required to perform the operation.
     * @param sourceOffset The source offset to copy from.  Pass null or 0 to copy from the beginning of source blob.
     * @param sourceContentMd5 An MD5 hash of the page content. This hash is used to verify the integrity of the page
     * during transport. When this header is specified, the storage service compares the hash of the content that has
     * arrived with this header value. Note that this MD5 hash is not stored with the blob. If the two hashes do not
     * match, the operation will fail.
     * @param destRequestConditions {@link PageBlobRequestConditions}
     * @param sourceRequestConditions {@link BlobRequestConditions}
     * @return A reactive response containing the information of the uploaded pages.
     *
     * @throws IllegalArgumentException If {@code range} is {@code null}
     */
    public Mono<Response<PageBlobItem>> uploadPagesFromUrlWithResponse(PageRange range, String sourceUrl,
            Long sourceOffset, byte[] sourceContentMd5, PageBlobRequestConditions destRequestConditions,
            BlobRequestConditions sourceRequestConditions) {
        try {
            return withContext(context -> uploadPagesFromUrlWithResponse(range, sourceUrl, sourceOffset,
                sourceContentMd5, destRequestConditions, sourceRequestConditions, context));
        } catch (RuntimeException ex) {
            return monoError(logger, ex);
        }
    }

    Mono<Response<PageBlobItem>> uploadPagesFromUrlWithResponse(PageRange range, String sourceUrl, Long sourceOffset,
            byte[] sourceContentMd5, PageBlobRequestConditions destRequestConditions,
            BlobRequestConditions sourceRequestConditions, Context context) {
        if (range == null) {
            // Throwing is preferred to Single.error because this will error out immediately instead of waiting until
            // subscription.
            throw logger.logExceptionAsError(new IllegalArgumentException("range cannot be null."));
        }

        String rangeString = pageRangeToString(range);

        if (sourceOffset == null) {
            sourceOffset = 0L;
        }

        String sourceRangeString = pageRangeToString(new PageRange()
            .setStart(sourceOffset)
            .setEnd(sourceOffset + (range.getEnd() - range.getStart())));

        destRequestConditions = (destRequestConditions == null) ? new PageBlobRequestConditions()
            : destRequestConditions;
        sourceRequestConditions = (sourceRequestConditions == null)
            ? new BlobRequestConditions() : sourceRequestConditions;

        URL url;
        try {
            url = new URL(sourceUrl);
        } catch (MalformedURLException ex) {
            throw logger.logExceptionAsError(new IllegalArgumentException("'sourceUrl' is not a valid url."));
        }
        context = context == null ? Context.NONE : context;

        return this.azureBlobStorage.pageBlobs().uploadPagesFromURLWithRestResponseAsync(
            null, null, url, sourceRangeString, 0, rangeString, sourceContentMd5, null, null,
            destRequestConditions.getLeaseId(), destRequestConditions.getIfSequenceNumberLessThanOrEqualTo(),
            destRequestConditions.getIfSequenceNumberLessThan(), destRequestConditions.getIfSequenceNumberEqualTo(),
            destRequestConditions.getIfModifiedSince(), destRequestConditions.getIfUnmodifiedSince(),
            destRequestConditions.getIfMatch(), destRequestConditions.getIfNoneMatch(),
            sourceRequestConditions.getIfModifiedSince(), sourceRequestConditions.getIfUnmodifiedSince(),
            sourceRequestConditions.getIfMatch(), sourceRequestConditions.getIfNoneMatch(), null,
            getCustomerProvidedKey(), encryptionScope,
            context.addData(AZ_TRACING_NAMESPACE_KEY, STORAGE_TRACING_NAMESPACE_VALUE))
            .map(rb -> {
                PageBlobUploadPagesFromURLHeaders hd = rb.getDeserializedHeaders();
                PageBlobItem item = new PageBlobItem(hd.getETag(), hd.getLastModified(), hd.getContentMD5(),
                    hd.isServerEncrypted(), hd.getEncryptionKeySha256(), hd.getEncryptionScope(), null);
                return new SimpleResponse<>(rb, item);
            });
    }

    /**
     * Frees the specified pages from the page blob. The size of the range must be a multiple of 512. For more
     * information, see the <a href="https://docs.microsoft.com/rest/api/storageservices/put-page">Azure Docs</a>.
     *
     * <p><strong>Code Samples</strong></p>
     *
     * {@codesnippet com.azure.storage.blob.specialized.PageBlobAsyncClient.clearPages#PageRange}
     *
     * @param pageRange A {@link PageRange} object. Given that pages must be aligned with 512-byte boundaries, the start
     * offset must be a modulus of 512 and the end offset must be a modulus of 512 - 1. Examples of valid byte ranges
     * are 0-511, 512-1023, etc.
     *
     * @return A reactive response containing the information of the cleared pages.
     */
    public Mono<PageBlobItem> clearPages(PageRange pageRange) {
        try {
            return clearPagesWithResponse(pageRange, null).flatMap(FluxUtil::toMono);
        } catch (RuntimeException ex) {
            return monoError(logger, ex);
        }
    }

    /**
     * Frees the specified pages from the page blob. The size of the range must be a multiple of 512. For more
     * information, see the <a href="https://docs.microsoft.com/rest/api/storageservices/put-page">Azure Docs</a>.
     *
     * <p><strong>Code Samples</strong></p>
     *
     * {@codesnippet com.azure.storage.blob.specialized.PageBlobAsyncClient.clearPagesWithResponse#PageRange-PageBlobRequestConditions}
     *
     * @param pageRange A {@link PageRange} object. Given that pages must be aligned with 512-byte boundaries, the start
     * offset must be a modulus of 512 and the end offset must be a modulus of 512 - 1. Examples of valid byte ranges
     * are 0-511, 512-1023, etc.
     * @param pageBlobRequestConditions {@link PageBlobRequestConditions}
     * @return A reactive response containing the information of the cleared pages.
     *
     * @throws IllegalArgumentException If {@code pageRange} is {@code null}
     */
    public Mono<Response<PageBlobItem>> clearPagesWithResponse(PageRange pageRange,
        PageBlobRequestConditions pageBlobRequestConditions) {
        try {
            return withContext(context -> clearPagesWithResponse(pageRange, pageBlobRequestConditions,
                context));
        } catch (RuntimeException ex) {
            return monoError(logger, ex);
        }
    }

    Mono<Response<PageBlobItem>> clearPagesWithResponse(PageRange pageRange,
        PageBlobRequestConditions pageBlobRequestConditions, Context context) {
        pageBlobRequestConditions = pageBlobRequestConditions == null
            ? new PageBlobRequestConditions()
            : pageBlobRequestConditions;
        if (pageRange == null) {
            // Throwing is preferred to Single.error because this will error out immediately instead of waiting until
            // subscription.
            throw logger.logExceptionAsError(new IllegalArgumentException("pageRange cannot be null."));
        }
        String pageRangeStr = pageRangeToString(pageRange);
        context = context == null ? Context.NONE : context;

        return this.azureBlobStorage.pageBlobs().clearPagesWithRestResponseAsync(null, null, 0, null, pageRangeStr,
            pageBlobRequestConditions.getLeaseId(), pageBlobRequestConditions.getIfSequenceNumberLessThanOrEqualTo(),
            pageBlobRequestConditions.getIfSequenceNumberLessThan(),
            pageBlobRequestConditions.getIfSequenceNumberEqualTo(), pageBlobRequestConditions.getIfModifiedSince(),
            pageBlobRequestConditions.getIfUnmodifiedSince(), pageBlobRequestConditions.getIfMatch(),
            pageBlobRequestConditions.getIfNoneMatch(), null, getCustomerProvidedKey(), encryptionScope,
            context.addData(AZ_TRACING_NAMESPACE_KEY, STORAGE_TRACING_NAMESPACE_VALUE))
            .map(rb -> {
                PageBlobClearPagesHeaders hd = rb.getDeserializedHeaders();
                PageBlobItem item = new PageBlobItem(hd.getETag(), hd.getLastModified(), hd.getContentMD5(),
                    hd.isServerEncrypted(), hd.getEncryptionKeySha256(), null, hd.getBlobSequenceNumber());
                return new SimpleResponse<>(rb, item);
            });
    }

    /**
     * Returns the list of valid page ranges for a page blob or snapshot of a page blob. For more information, see the
     * <a href="https://docs.microsoft.com/rest/api/storageservices/get-page-ranges">Azure Docs</a>.
     *
     * <p><strong>Code Samples</strong></p>
     *
     * {@codesnippet com.azure.storage.blob.specialized.PageBlobAsyncClient.getPageRanges#BlobRange}
     *
     * @param blobRange {@link BlobRange}
     *
     * @return A reactive response containing the information of the cleared pages.
     */
    public Mono<PageList> getPageRanges(BlobRange blobRange) {
        try {
            return getPageRangesWithResponse(blobRange, null).flatMap(FluxUtil::toMono);
        } catch (RuntimeException ex) {
            return monoError(logger, ex);
        }
    }

    /**
     * Returns the list of valid page ranges for a page blob or snapshot of a page blob. For more information, see the
     * <a href="https://docs.microsoft.com/rest/api/storageservices/get-page-ranges">Azure Docs</a>.
     *
     * <p><strong>Code Samples</strong></p>
     *
     * {@codesnippet com.azure.storage.blob.specialized.PageBlobAsyncClient.getPageRangesWithResponse#BlobRange-BlobRequestConditions}
     *
     * @param blobRange {@link BlobRange}
     * @param requestConditions {@link BlobRequestConditions}
     * @return A reactive response emitting all the page ranges.
     */
    public Mono<Response<PageList>> getPageRangesWithResponse(BlobRange blobRange,
        BlobRequestConditions requestConditions) {
        try {
            return withContext(context -> getPageRangesWithResponse(blobRange, requestConditions,
                context));
        } catch (RuntimeException ex) {
            return monoError(logger, ex);
        }
    }

    Mono<Response<PageList>> getPageRangesWithResponse(BlobRange blobRange, BlobRequestConditions requestConditions,
        Context context) {
        blobRange = blobRange == null ? new BlobRange(0) : blobRange;
        requestConditions = requestConditions == null ? new BlobRequestConditions() : requestConditions;
        context = context == null ? Context.NONE : context;

        return this.azureBlobStorage.pageBlobs().getPageRangesWithRestResponseAsync(null, null, getSnapshotId(), null,
            blobRange.toHeaderValue(), requestConditions.getLeaseId(), requestConditions.getIfModifiedSince(),
            requestConditions.getIfUnmodifiedSince(), requestConditions.getIfMatch(),
            requestConditions.getIfNoneMatch(), null,
            context.addData(AZ_TRACING_NAMESPACE_KEY, STORAGE_TRACING_NAMESPACE_VALUE))
            .map(response -> new SimpleResponse<>(response, response.getValue()));
    }

    /**
     * Gets the collection of page ranges that differ between a specified snapshot and this page blob. For more
     * information, see the <a href="https://docs.microsoft.com/rest/api/storageservices/get-page-ranges">Azure
     * Docs</a>.
     *
     * <p><strong>Code Samples</strong></p>
     *
     * {@codesnippet com.azure.storage.blob.specialized.PageBlobAsyncClient.getPageRangesDiff#BlobRange-String}
     *
     * @param blobRange {@link BlobRange}
     * @param prevSnapshot Specifies that the response will contain only pages that were changed between target blob and
     * previous snapshot. Changed pages include both updated and cleared pages. The target blob may be a snapshot, as
     * long as the snapshot specified by prevsnapshot is the older of the two.
     *
     * @return A reactive response emitting all the different page ranges.
     */
    public Mono<PageList> getPageRangesDiff(BlobRange blobRange, String prevSnapshot) {
        try {
            return getPageRangesDiffWithResponse(blobRange, prevSnapshot, null).flatMap(FluxUtil::toMono);
        } catch (RuntimeException ex) {
            return monoError(logger, ex);
        }
    }

    /**
     * Gets the collection of page ranges that differ between a specified snapshot and this page blob. For more
     * information, see the <a href="https://docs.microsoft.com/rest/api/storageservices/get-page-ranges">Azure
     * Docs</a>.
     *
     * <p><strong>Code Samples</strong></p>
     *
     * {@codesnippet com.azure.storage.blob.specialized.PageBlobAsyncClient.getPageRangesDiffWithResponse#BlobRange-String-BlobRequestConditions}
     *
     * @param blobRange {@link BlobRange}
     * @param prevSnapshot Specifies that the response will contain only pages that were changed between target blob and
     * previous snapshot. Changed pages include both updated and cleared pages. The target blob may be a snapshot, as
     * long as the snapshot specified by prevsnapshot is the older of the two.
     * @param requestConditions {@link BlobRequestConditions}
     * @return A reactive response emitting all the different page ranges.
     *
     * @throws IllegalArgumentException If {@code prevSnapshot} is {@code null}
     */
    public Mono<Response<PageList>> getPageRangesDiffWithResponse(BlobRange blobRange, String prevSnapshot,
        BlobRequestConditions requestConditions) {
        try {
            return withContext(context -> getPageRangesDiffWithResponse(blobRange, prevSnapshot, null,
                requestConditions, context));
        } catch (RuntimeException ex) {
            return monoError(logger, ex);
        }
    }

    /**
     * This API only works for managed disk accounts.
     * <p>Gets the collection of page ranges that differ between a specified snapshot and this page blob. For more
     * information, see the <a href="https://docs.microsoft.com/rest/api/storageservices/get-page-ranges">Azure
     * Docs</a>.</p>
     *
     * <p><strong>Code Samples</strong></p>
     *
     * {@codesnippet com.azure.storage.blob.specialized.PageBlobAsyncClient.getManagedDiskPageRangesDiff#BlobRange-String}
     *
     * @param blobRange {@link BlobRange}
     * @param prevSnapshotUrl Specifies the URL of a previous snapshot of the target blob. Specifies that the
     * response will contain only pages that were changed between target blob and previous snapshot. Changed pages
     * include both updated and cleared pages. The target blob may be a snapshot, as long as the snapshot specified by
     * prevsnapshot is the older of the two.
     *
     * @return A reactive response emitting all the different page ranges.
     */
    public Mono<PageList> getManagedDiskPageRangesDiff(BlobRange blobRange, String prevSnapshotUrl) {
        try {
            return getManagedDiskPageRangesDiffWithResponse(blobRange, prevSnapshotUrl, null).flatMap(FluxUtil::toMono);
        } catch (RuntimeException ex) {
            return monoError(logger, ex);
        }
    }

    /**
     * This API only works for managed disk accounts.
     * <p>Gets the collection of page ranges that differ between a specified snapshot and this page blob. For more
     * information, see the <a href="https://docs.microsoft.com/rest/api/storageservices/get-page-ranges">Azure
     * Docs</a>.</p>
     *
     * <p><strong>Code Samples</strong></p>
     *
     * {@codesnippet com.azure.storage.blob.specialized.PageBlobAsyncClient.getManagedDiskPageRangesDiffWithResponse#BlobRange-String-BlobRequestConditions}
     *
     * @param blobRange {@link BlobRange}
     * @param prevSnapshotUrl Specifies the URL of a previous snapshot of the target blob. Specifies that the
     * response will contain only pages that were changed between target blob and previous snapshot. Changed pages
     * include both updated and cleared pages. The target blob may be a snapshot, as long as the snapshot specified by
     * prevsnapshot is the older of the two.
     * @param requestConditions {@link BlobRequestConditions}
     * @return A reactive response emitting all the different page ranges.
     *
     * @throws IllegalArgumentException If {@code prevSnapshot} is {@code null}
     */
    public Mono<Response<PageList>> getManagedDiskPageRangesDiffWithResponse(BlobRange blobRange,
        String prevSnapshotUrl, BlobRequestConditions requestConditions) {
        try {
            return withContext(context ->
                getPageRangesDiffWithResponse(blobRange, null, prevSnapshotUrl, requestConditions,
                    context));
        } catch (RuntimeException ex) {
            return monoError(logger, ex);
        }
    }

    Mono<Response<PageList>> getPageRangesDiffWithResponse(BlobRange blobRange, String prevSnapshot,
        String prevSnapshotUrl, BlobRequestConditions requestConditions, Context context) {
        blobRange = blobRange == null ? new BlobRange(0) : blobRange;
        requestConditions = requestConditions == null ? new BlobRequestConditions() : requestConditions;

        URL url = null;
        if (prevSnapshotUrl == null && prevSnapshot == null) {
            throw logger.logExceptionAsError(new IllegalArgumentException("prevSnapshot cannot be null"));
        }
        if (prevSnapshotUrl != null) {
            try {
                url = new URL(prevSnapshotUrl);
            } catch (MalformedURLException ex) {
                throw logger.logExceptionAsError(new IllegalArgumentException("'prevSnapshotUrl' is not a valid url."));
            }
        }
        context = context == null ? Context.NONE : context;

        return this.azureBlobStorage.pageBlobs().getPageRangesDiffWithRestResponseAsync(null, null, getSnapshotId(),
            null, prevSnapshot, url, blobRange.toHeaderValue(), requestConditions.getLeaseId(),
            requestConditions.getIfModifiedSince(), requestConditions.getIfUnmodifiedSince(),
            requestConditions.getIfMatch(), requestConditions.getIfNoneMatch(), null,
            context.addData(AZ_TRACING_NAMESPACE_KEY, STORAGE_TRACING_NAMESPACE_VALUE))
            .map(response -> new SimpleResponse<>(response, response.getValue()));
    }

    /**
     * Resizes the page blob to the specified size (which must be a multiple of 512). For more information, see the <a
     * href="https://docs.microsoft.com/rest/api/storageservices/set-blob-properties">Azure Docs</a>.
     *
     * <p><strong>Code Samples</strong></p>
     *
     * {@codesnippet com.azure.storage.blob.specialized.PageBlobAsyncClient.resize#long}
     *
     * @param size Resizes a page blob to the specified size. If the specified value is less than the current size of
     * the blob, then all pages above the specified value are cleared.
     *
     * @return A reactive response emitting the resized page blob.
     */
    public Mono<PageBlobItem> resize(long size) {
        try {
            return resizeWithResponse(size, null).flatMap(FluxUtil::toMono);
        } catch (RuntimeException ex) {
            return monoError(logger, ex);
        }
    }

    /**
     * Resizes the page blob to the specified size (which must be a multiple of 512). For more information, see the <a
     * href="https://docs.microsoft.com/rest/api/storageservices/set-blob-properties">Azure Docs</a>.
     *
     * <p><strong>Code Samples</strong></p>
     *
     * {@codesnippet com.azure.storage.blob.specialized.PageBlobAsyncClient.resizeWithResponse#long-BlobRequestConditions}
     *
     * @param size Resizes a page blob to the specified size. If the specified value is less than the current size of
     * the blob, then all pages above the specified value are cleared.
     * @param requestConditions {@link BlobRequestConditions}
     * @return A reactive response emitting the resized page blob.
     *
     * @throws IllegalArgumentException If {@code size} isn't a multiple of {@link PageBlobAsyncClient#PAGE_BYTES}
     */
    public Mono<Response<PageBlobItem>> resizeWithResponse(long size, BlobRequestConditions requestConditions) {
        try {
            return withContext(context -> resizeWithResponse(size, requestConditions, context));
        } catch (RuntimeException ex) {
            return monoError(logger, ex);
        }
    }

    Mono<Response<PageBlobItem>> resizeWithResponse(long size, BlobRequestConditions requestConditions,
        Context context) {
        if (size % PAGE_BYTES != 0) {
            // Throwing is preferred to Single.error because this will error out immediately instead of waiting until
            // subscription.
            throw logger.logExceptionAsError(
                new IllegalArgumentException("size must be a multiple of PageBlobAsyncClient.PAGE_BYTES."));
        }
        requestConditions = requestConditions == null ? new BlobRequestConditions() : requestConditions;
        context = context == null ? Context.NONE : context;

        return this.azureBlobStorage.pageBlobs().resizeWithRestResponseAsync(null, null, size, null,
            requestConditions.getLeaseId(), requestConditions.getIfModifiedSince(),
            requestConditions.getIfUnmodifiedSince(), requestConditions.getIfMatch(),
            requestConditions.getIfNoneMatch(), null, getCustomerProvidedKey(), encryptionScope,
            context.addData(AZ_TRACING_NAMESPACE_KEY, STORAGE_TRACING_NAMESPACE_VALUE))
            .map(rb -> {
                PageBlobResizeHeaders hd = rb.getDeserializedHeaders();
                PageBlobItem item = new PageBlobItem(hd.getETag(), hd.getLastModified(), null, null, null, null,
                    hd.getBlobSequenceNumber());
                return new SimpleResponse<>(rb, item);
            });
    }

    /**
     * Sets the page blob's sequence number. For more information, see the
     * <a href="https://docs.microsoft.com/rest/api/storageservices/set-blob-properties">Azure
     * Docs</a>.
     *
     * <p><strong>Code Samples</strong></p>
     *
     * {@codesnippet com.azure.storage.blob.specialized.PageBlobAsyncClient.updateSequenceNumber#SequenceNumberActionType-Long}
     *
     * @param action Indicates how the service should modify the blob's sequence number.
     * @param sequenceNumber The blob's sequence number. The sequence number is a user-controlled property that you can
     * use to track requests and manage concurrency issues.
     *
     * @return A reactive response emitting the updated page blob.
     */
    public Mono<PageBlobItem> updateSequenceNumber(SequenceNumberActionType action, Long sequenceNumber) {
        try {
            return updateSequenceNumberWithResponse(action, sequenceNumber, null).flatMap(FluxUtil::toMono);
        } catch (RuntimeException ex) {
            return monoError(logger, ex);
        }
    }

    /**
     * Sets the page blob's sequence number. For more information, see the <a href="https://docs.microsoft.com/rest/api/storageservices/set-blob-properties">Azure
     * Docs</a>.
     *
     * <p><strong>Code Samples</strong></p>
     *
     * {@codesnippet com.azure.storage.blob.specialized.PageBlobAsyncClient.updateSequenceNumberWithResponse#SequenceNumberActionType-Long-BlobRequestConditions}
     *
     * @param action Indicates how the service should modify the blob's sequence number.
     * @param sequenceNumber The blob's sequence number. The sequence number is a user-controlled property that you can
     * use to track requests and manage concurrency issues.
     * @param requestConditions {@link BlobRequestConditions}
     * @return A reactive response emitting the updated page blob.
     *
     * @throws IllegalArgumentException If {@code sequenceNumber} isn't null and is less than 0
     */
    public Mono<Response<PageBlobItem>> updateSequenceNumberWithResponse(SequenceNumberActionType action,
        Long sequenceNumber, BlobRequestConditions requestConditions) {
        try {
            return withContext(context -> updateSequenceNumberWithResponse(action, sequenceNumber, requestConditions,
                context));
        } catch (RuntimeException ex) {
            return monoError(logger, ex);
        }
    }

    Mono<Response<PageBlobItem>> updateSequenceNumberWithResponse(SequenceNumberActionType action, Long sequenceNumber,
        BlobRequestConditions requestConditions, Context context) {
        if (sequenceNumber != null && sequenceNumber < 0) {
            // Throwing is preferred to Single.error because this will error out immediately instead of waiting until
            // subscription.
            throw logger.logExceptionAsError(
                new IllegalArgumentException("SequenceNumber must be greater than or equal to 0."));
        }
        requestConditions = requestConditions == null ? new BlobRequestConditions() : requestConditions;
        sequenceNumber = action == SequenceNumberActionType.INCREMENT ? null : sequenceNumber;
        context = context == null ? Context.NONE : context;

        return this.azureBlobStorage.pageBlobs().updateSequenceNumberWithRestResponseAsync(null, null, action, null,
            requestConditions.getLeaseId(), requestConditions.getIfModifiedSince(),
            requestConditions.getIfUnmodifiedSince(), requestConditions.getIfMatch(),
            requestConditions.getIfNoneMatch(), sequenceNumber, null,
            context.addData(AZ_TRACING_NAMESPACE_KEY, STORAGE_TRACING_NAMESPACE_VALUE))
            .map(rb -> {
                PageBlobUpdateSequenceNumberHeaders hd = rb.getDeserializedHeaders();
                PageBlobItem item = new PageBlobItem(hd.getETag(), hd.getLastModified(), null, null, null, null,
                    hd.getBlobSequenceNumber());
                return new SimpleResponse<>(rb, item);
            });
    }

    /**
     * Begins an operation to start an incremental copy from one page blob's snapshot to this page blob. The snapshot
     * is
     * copied such that only the differential changes between the previously copied snapshot are transferred to the
     * destination. The copied snapshots are complete copies of the original snapshot and can be read or copied from as
     * usual. For more information, see the Azure Docs
     * <a href="https://docs.microsoft.com/rest/api/storageservices/incremental-copy-blob">here</a>
     * and
     * <a href="https://docs.microsoft.com/en-us/azure/virtual-machines/windows/incremental-snapshots">here</a>.
     *
     * <p><strong>Code Samples</strong></p>
     *
     * {@codesnippet com.azure.storage.blob.specialized.PageBlobAsyncClient.copyIncremental#String-String}
     *
     * @param source The source page blob.
     * @param snapshot The snapshot on the copy source.
     *
     * @return A reactive response emitting the copy status.
     */
    public Mono<CopyStatusType> copyIncremental(String source, String snapshot) {
        try {
            return copyIncrementalWithResponse(source, snapshot, null).flatMap(FluxUtil::toMono);
        } catch (RuntimeException ex) {
            return monoError(logger, ex);
        }
    }

    /**
     * Begins an operation to start an incremental copy from one page blob's snapshot to this page blob. The snapshot
     * is
     * copied such that only the differential changes between the previously copied snapshot are transferred to the
     * destination. The copied snapshots are complete copies of the original snapshot and can be read or copied from as
     * usual. For more information, see the Azure Docs
     * <a href="https://docs.microsoft.com/rest/api/storageservices/incremental-copy-blob">here</a>
     * and
     * <a href="https://docs.microsoft.com/en-us/azure/virtual-machines/windows/incremental-snapshots">here</a>.
     *
     * <p><strong>Code Samples</strong></p>
     *
     * {@codesnippet com.azure.storage.blob.specialized.PageBlobAsyncClient.copyIncrementalWithResponse#String-String-RequestConditions}
     *
     * @param source The source page blob.
     * @param snapshot The snapshot on the copy source.
     * @param modifiedRequestConditions Standard HTTP Access conditions related to the modification of data. ETag and
     * LastModifiedTime are used to construct conditions related to when the blob was changed relative to the given
     * request. The request will fail if the specified condition is not satisfied.
     *
     * @return A reactive response emitting the copy status.
     *
     * @throws IllegalStateException If {@code source} and {@code snapshot} form a malformed URL.
     */
    public Mono<Response<CopyStatusType>> copyIncrementalWithResponse(String source, String snapshot,
        RequestConditions modifiedRequestConditions) {
        try {
            return withContext(context -> copyIncrementalWithResponse(source, snapshot, modifiedRequestConditions,
                context));
        } catch (RuntimeException ex) {
            return monoError(logger, ex);
        }
    }

    Mono<Response<CopyStatusType>> copyIncrementalWithResponse(String source, String snapshot,
        RequestConditions modifiedRequestConditions, Context context) {
        UrlBuilder builder = UrlBuilder.parse(source);
        builder.setQueryParameter(Constants.UrlConstants.SNAPSHOT_QUERY_PARAMETER, snapshot);
        modifiedRequestConditions = (modifiedRequestConditions == null)
            ? new RequestConditions() : modifiedRequestConditions;

        URL url;
        try {
            url = builder.toUrl();
        } catch (MalformedURLException e) {
            // We are parsing a valid url and adding a query parameter. If this fails, we can't recover.
            throw logger.logExceptionAsError(new IllegalArgumentException(e));
        }
        context = context == null ? Context.NONE : context;

        return this.azureBlobStorage.pageBlobs().copyIncrementalWithRestResponseAsync(null, null, url, null,
            modifiedRequestConditions.getIfModifiedSince(), modifiedRequestConditions.getIfUnmodifiedSince(),
            modifiedRequestConditions.getIfMatch(), modifiedRequestConditions.getIfNoneMatch(), null,
            context.addData(AZ_TRACING_NAMESPACE_KEY, STORAGE_TRACING_NAMESPACE_VALUE))
            .map(rb -> new SimpleResponse<>(rb, rb.getDeserializedHeaders().getCopyStatus()));
    }
}<|MERGE_RESOLUTION|>--- conflicted
+++ resolved
@@ -216,13 +216,8 @@
     public Mono<Response<PageBlobItem>> createWithResponse(long size, Long sequenceNumber, BlobHttpHeaders headers,
         Map<String, String> metadata, Map<String, String> tags, BlobRequestConditions requestConditions) {
         try {
-<<<<<<< HEAD
             return withContext(context ->
                 createWithResponse(size, sequenceNumber, headers, metadata, tags, requestConditions, context));
-=======
-            return withContext(context -> createWithResponse(size, sequenceNumber, headers, metadata, requestConditions,
-                context));
->>>>>>> 673a3276
         } catch (RuntimeException ex) {
             return monoError(logger, ex);
         }
@@ -250,14 +245,9 @@
         return this.azureBlobStorage.pageBlobs().createWithRestResponseAsync(null, null, 0, size, null, null, metadata,
             requestConditions.getLeaseId(), requestConditions.getIfModifiedSince(),
             requestConditions.getIfUnmodifiedSince(), requestConditions.getIfMatch(),
-<<<<<<< HEAD
             requestConditions.getIfNoneMatch(), sequenceNumber, null, tagsToString(tags), headers,
-            getCustomerProvidedKey(),
-            encryptionScope, context)
-=======
-            requestConditions.getIfNoneMatch(), sequenceNumber, null, headers, getCustomerProvidedKey(),
-            encryptionScope, context.addData(AZ_TRACING_NAMESPACE_KEY, STORAGE_TRACING_NAMESPACE_VALUE))
->>>>>>> 673a3276
+            getCustomerProvidedKey(), encryptionScope,
+                context.addData(AZ_TRACING_NAMESPACE_KEY, STORAGE_TRACING_NAMESPACE_VALUE))
             .map(rb -> {
                 PageBlobCreateHeaders hd = rb.getDeserializedHeaders();
                 PageBlobItem item = new PageBlobItem(hd.getETag(), hd.getLastModified(), hd.getContentMD5(),
