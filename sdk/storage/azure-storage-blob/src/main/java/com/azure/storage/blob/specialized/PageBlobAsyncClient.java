--- conflicted
+++ resolved
@@ -291,11 +291,7 @@
      *
      * <p><strong>Code Samples</strong></p>
      *
-<<<<<<< HEAD
-     * {@codesnippet com.azure.storage.blob.specialized.PageBlobAsyncClient.uploadPagesFromUrlWithResponse#PageRange-String-Long-byte-PageBlobAccessConditions-SourceModifiedAccessConditions}
-=======
-     * {@codesnippet com.azure.storage.blob.specialized.PageBlobAsyncClient.uploadPagesFromURLWithResponse#PageRange-String-Long-byte-PageBlobRequestConditions-BlobRequestConditions}
->>>>>>> ab6bcf67
+     * {@codesnippet com.azure.storage.blob.specialized.PageBlobAsyncClient.uploadPagesFromUrlWithResponse#PageRange-String-Long-byte-PageBlobRequestConditions-BlobRequestConditions}
      *
      * @param range The destination {@link PageRange} range. Given that pages must be aligned with 512-byte boundaries,
      * the start offset must be a modulus of 512 and the end offset must be a modulus of 512 - 1. Examples of valid byte
@@ -312,37 +308,21 @@
      * @return A reactive response containing the information of the uploaded pages.
      * @throws IllegalArgumentException If {@code range} is {@code null}
      */
-<<<<<<< HEAD
     public Mono<Response<PageBlobItem>> uploadPagesFromUrlWithResponse(PageRange range, String sourceUrl,
-            Long sourceOffset, byte[] sourceContentMd5, PageBlobAccessConditions destAccessConditions,
-            SourceModifiedAccessConditions sourceAccessConditions) {
+            Long sourceOffset, byte[] sourceContentMd5, PageBlobRequestConditions destAccessConditions,
+            BlobRequestConditions sourceRequestConditions) {
         try {
             return withContext(
                 context -> uploadPagesFromUrlWithResponse(range, sourceUrl, sourceOffset, sourceContentMd5,
-                    destAccessConditions, sourceAccessConditions, context));
-=======
-    public Mono<Response<PageBlobItem>> uploadPagesFromURLWithResponse(PageRange range, String sourceUrl,
-        Long sourceOffset, byte[] sourceContentMD5, PageBlobRequestConditions destAccessConditions,
-        BlobRequestConditions sourceRequestConditions) {
-        try {
-            return withContext(
-                context -> uploadPagesFromURLWithResponse(range, sourceUrl, sourceOffset, sourceContentMD5,
                     destAccessConditions, sourceRequestConditions, context));
->>>>>>> ab6bcf67
-        } catch (RuntimeException ex) {
-            return monoError(logger, ex);
-        }
-    }
-
-<<<<<<< HEAD
+        } catch (RuntimeException ex) {
+            return monoError(logger, ex);
+        }
+    }
+
     Mono<Response<PageBlobItem>> uploadPagesFromUrlWithResponse(PageRange range, String sourceUrl, Long sourceOffset,
-            byte[] sourceContentMd5, PageBlobAccessConditions destAccessConditions,
-            SourceModifiedAccessConditions sourceAccessConditions, Context context) {
-=======
-    Mono<Response<PageBlobItem>> uploadPagesFromURLWithResponse(PageRange range, String sourceUrl, Long sourceOffset,
-        byte[] sourceContentMD5, PageBlobRequestConditions destAccessConditions,
-        BlobRequestConditions sourceRequestConditions, Context context) {
->>>>>>> ab6bcf67
+            byte[] sourceContentMd5, PageBlobRequestConditions destAccessConditions,
+            BlobRequestConditions sourceRequestConditions, Context context) {
         if (range == null) {
             // Throwing is preferred to Single.error because this will error out immediately instead of waiting until
             // subscription.
@@ -370,14 +350,8 @@
             throw logger.logExceptionAsError(new IllegalArgumentException("'sourceUrl' is not a valid url."));
         }
 
-<<<<<<< HEAD
-        return this.azureBlobStorage.pageBlobs().uploadPagesFromURLWithRestResponseAsync(null, null,
-            url, sourceRangeString, 0, rangeString, sourceContentMd5, null, null, null, getCustomerProvidedKey(),
-            destAccessConditions.getLeaseAccessConditions(), destAccessConditions.getSequenceNumberAccessConditions(),
-            destAccessConditions.getModifiedAccessConditions(), sourceAccessConditions, context)
-=======
         return this.azureBlobStorage.pageBlobs().uploadPagesFromURLWithRestResponseAsync(
-            null, null, url, sourceRangeString, 0, rangeString, sourceContentMD5, null, null,
+            null, null, url, sourceRangeString, 0, rangeString, sourceContentMd5, null, null,
             destAccessConditions.getLeaseId(), destAccessConditions.getIfSequenceNumberLessThanOrEqualTo(),
             destAccessConditions.getIfSequenceNumberLessThan(), destAccessConditions.getIfSequenceNumberEqualTo(),
             destAccessConditions.getIfModifiedSince(), destAccessConditions.getIfUnmodifiedSince(),
@@ -385,7 +359,6 @@
             sourceRequestConditions.getIfModifiedSince(), sourceRequestConditions.getIfUnmodifiedSince(),
             sourceRequestConditions.getIfMatch(), sourceRequestConditions.getIfNoneMatch(), null,
             getCustomerProvidedKey(), context)
->>>>>>> ab6bcf67
             .map(rb -> {
                 PageBlobUploadPagesFromURLHeaders hd = rb.getDeserializedHeaders();
                 PageBlobItem item = new PageBlobItem(hd.getETag(), hd.getLastModified(), hd.getContentMD5(),
