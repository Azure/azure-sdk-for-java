// Copyright (c) Microsoft Corporation. All rights reserved.
// Licensed under the MIT License.

package com.azure.storage.blob.sas;


import com.azure.storage.common.implementation.Constants;

import java.util.Locale;

/**
 * This is a helper class to construct a string representing the permissions granted by a ServiceSAS to a container.
 * Setting a value to true means that any SAS which uses these permissions will grant permissions for that operation.
 * It is possible to construct the permissions string without this class, but the order of the permissions is
 * particular and this class guarantees correctness.
 */
public final class BlobContainerSasPermission {
    private boolean readPermission;

    private boolean addPermission;

    private boolean createPermission;

    private boolean writePermission;

    private boolean deletePermission;

    private boolean deleteVersionPermission;

    private boolean listPermission;

    private boolean tagsPermission;

    private boolean movePermission;

    private boolean executePermission;

    private boolean immutabilityPolicyPermission;

    /**
     * Initializes an {@code BlobContainerSasPermission} object with all fields set to false.
     */
    public BlobContainerSasPermission() {
    }

    /**
     * Creates an {@code BlobContainerSasPermission} from the specified permissions string. This method will throw an
     * {@code IllegalArgumentException} if it encounters a character that does not correspond to a valid permission.
     *
     * @param permissionString A {@code String} which represents the {@code BlobContainerSasPermission}.
     * @return A {@code BlobContainerSasPermission} generated from the given {@code String}.
<<<<<<< HEAD
     * @throws IllegalArgumentException If {@code permString} contains a character other than r, a, c, w, d, x, l, t or
     * i.
=======
     * @throws IllegalArgumentException If {@code permissionString} contains a character other than r, a, c, w, d, x, l or t.
>>>>>>> 6270d52d
     */
    public static BlobContainerSasPermission parse(String permissionString) {
        BlobContainerSasPermission permissions = new BlobContainerSasPermission();

        for (int i = 0; i < permissionString.length(); i++) {
            char c = permissionString.charAt(i);
            switch (c) {
                case 'r':
                    permissions.readPermission = true;
                    break;
                case 'a':
                    permissions.addPermission = true;
                    break;
                case 'c':
                    permissions.createPermission = true;
                    break;
                case 'w':
                    permissions.writePermission = true;
                    break;
                case 'd':
                    permissions.deletePermission = true;
                    break;
                case 'x':
                    permissions.deleteVersionPermission = true;
                    break;
                case 'l':
                    permissions.listPermission = true;
                    break;
                case 't':
                    permissions.tagsPermission = true;
                    break;
                case 'm':
                    permissions.movePermission = true;
                    break;
                case 'e':
                    permissions.executePermission = true;
                    break;
                case 'i':
                    permissions.immutabilityPolicyPermission = true;
                    break;
                default:
                    throw new IllegalArgumentException(
                        String.format(Locale.ROOT, Constants.ENUM_COULD_NOT_BE_PARSED_INVALID_VALUE,
                            "Permissions", permissionString, c));
            }
        }
        return permissions;
    }

    /**
     * @return the read permission status
     */
    public boolean hasReadPermission() {
        return readPermission;
    }

    /**
     * Sets the read permission status.
     *
     * @param hasReadPermission Permission status to set
     * @return the updated BlobContainerSasPermission object
     */
    public BlobContainerSasPermission setReadPermission(boolean hasReadPermission) {
        this.readPermission = hasReadPermission;
        return this;
    }

    /**
     * @return the add permission status
     */
    public boolean hasAddPermission() {
        return addPermission;
    }

    /**
     * Sets the add permission status.
     *
     * @param hasAddPermission Permission status to set
     * @return the updated BlobContainerSasPermission object
     */
    public BlobContainerSasPermission setAddPermission(boolean hasAddPermission) {
        this.addPermission = hasAddPermission;
        return this;
    }

    /**
     * @return the create permission status
     */
    public boolean hasCreatePermission() {
        return createPermission;
    }

    /**
     * Sets the create permission status.
     *
     * @param hasCreatePermission Permission status to set
     * @return the updated BlobContainerSasPermission object
     */
    public BlobContainerSasPermission setCreatePermission(boolean hasCreatePermission) {
        this.createPermission = hasCreatePermission;
        return this;
    }

    /**
     * @return the write permission status
     */
    public boolean hasWritePermission() {
        return writePermission;
    }

    /**
     * Sets the write permission status.
     *
     * @param hasWritePermission Permission status to set
     * @return the updated BlobContainerSasPermission object
     */
    public BlobContainerSasPermission setWritePermission(boolean hasWritePermission) {
        this.writePermission = hasWritePermission;
        return this;
    }

    /**
     * @return the delete permission status
     */
    public boolean hasDeletePermission() {
        return deletePermission;
    }

    /**
     * Sets the delete permission status.
     *
     * @param hasDeletePermission Permission status to set
     * @return the updated BlobContainerSasPermission object
     */
    public BlobContainerSasPermission setDeletePermission(boolean hasDeletePermission) {
        this.deletePermission = hasDeletePermission;
        return this;
    }

    /**
     * @return the delete version permission status
     */
    public boolean hasDeleteVersionPermission() {
        return deleteVersionPermission;
    }

    /**
     * Sets the delete version permission status.
     *
     * @param hasDeleteVersionPermission Permission status to set
     * @return the updated BlobContainerSasPermission object
     */
    public BlobContainerSasPermission setDeleteVersionPermission(boolean hasDeleteVersionPermission) {
        this.deleteVersionPermission = hasDeleteVersionPermission;
        return this;
    }

    /**
     * @return the list permission status
     */
    public boolean hasListPermission() {
        return listPermission;
    }

    /**
     * Sets the list permission status.
     *
     * @param hasListPermission Permission status to set
     * @return the updated BlobContainerSasPermission object
     */
    public BlobContainerSasPermission setListPermission(boolean hasListPermission) {
        this.listPermission = hasListPermission;
        return this;
    }

    /**
     * @return the tags permission status.
     */
    public boolean hasTagsPermission() {
        return tagsPermission;
    }

    /**
     * Sets the tags permission status.
     *
     * @param tagsPermission Permission status to set
     * @return the updated BlobContainerSasPermission object.
     */
    public BlobContainerSasPermission setTagsPermission(boolean tagsPermission) {
        this.tagsPermission = tagsPermission;
        return this;
    }

    /**
     * @return the move permission status.
     */
    public boolean hasMovePermission() {
        return movePermission;
    }

    /**
     * Sets the move permission status.
     *
     * @param hasMovePermission Permission status to set
     * @return the updated BlobContainerSasPermission object.
     */
    public BlobContainerSasPermission setMovePermission(boolean hasMovePermission) {
        this.movePermission = hasMovePermission;
        return this;
    }

    /**
     * @return the execute permission status.
     */
    public boolean hasExecutePermission() {
        return executePermission;
    }

    /**
     * Sets the execute permission status.
     *
     * @param hasExecutePermission Permission status to set
     * @return the updated BlobContainerSasPermission object.
     */
    public BlobContainerSasPermission setExecutePermission(boolean hasExecutePermission) {
        this.executePermission = hasExecutePermission;
        return this;
    }

    /**
     * @return the set immutability policy permission status.
     */
    public boolean hasImmutabilityPolicyPermission() {
        return immutabilityPolicyPermission;
    }

    /**
     * Sets the set immutability policy permission status.
     *
     * @param immutabilityPolicyPermission Permission status to set
     * @return the updated BlobSasPermission object.
     */
    public BlobContainerSasPermission setImmutabilityPolicyPermission(boolean immutabilityPolicyPermission) {
        this.immutabilityPolicyPermission = immutabilityPolicyPermission;
        return this;
    }

    /**
     * Converts the given permissions to a {@code String}. Using this method will guarantee the permissions are in an
     * order accepted by the service.
     *
     * @return A {@code String} which represents the {@code BlobContainerSasPermission}.
     */
    @Override
    public String toString() {
        // The order of the characters should be as specified here to ensure correctness:
        // https://docs.microsoft.com/en-us/rest/api/storageservices/constructing-a-service-sas
        final StringBuilder builder = new StringBuilder();

        if (this.readPermission) {
            builder.append('r');
        }

        if (this.addPermission) {
            builder.append('a');
        }

        if (this.createPermission) {
            builder.append('c');
        }

        if (this.writePermission) {
            builder.append('w');
        }

        if (this.deletePermission) {
            builder.append('d');
        }

        if (this.deleteVersionPermission) {
            builder.append('x');
        }

        if (this.listPermission) {
            builder.append('l');
        }

        if (this.tagsPermission) {
            builder.append('t');
        }

        if (this.movePermission) {
            builder.append('m');
        }

        if (this.executePermission) {
            builder.append('e');
        }

        if (this.immutabilityPolicyPermission) {
            builder.append('i');
        }

        return builder.toString();
    }
}<|MERGE_RESOLUTION|>--- conflicted
+++ resolved
@@ -49,12 +49,8 @@
      *
      * @param permissionString A {@code String} which represents the {@code BlobContainerSasPermission}.
      * @return A {@code BlobContainerSasPermission} generated from the given {@code String}.
-<<<<<<< HEAD
      * @throws IllegalArgumentException If {@code permString} contains a character other than r, a, c, w, d, x, l, t or
      * i.
-=======
-     * @throws IllegalArgumentException If {@code permissionString} contains a character other than r, a, c, w, d, x, l or t.
->>>>>>> 6270d52d
      */
     public static BlobContainerSasPermission parse(String permissionString) {
         BlobContainerSasPermission permissions = new BlobContainerSasPermission();
