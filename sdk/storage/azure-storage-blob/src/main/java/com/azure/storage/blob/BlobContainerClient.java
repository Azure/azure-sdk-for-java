// Copyright (c) Microsoft Corporation. All rights reserved.
// Licensed under the MIT License.

package com.azure.storage.blob;

import com.azure.core.annotation.ServiceClient;
import com.azure.core.http.HttpPipeline;
import com.azure.core.http.rest.PagedIterable;
import com.azure.core.http.rest.Response;
import com.azure.core.util.Context;
import com.azure.storage.blob.models.BlobContainerAccessPolicies;
import com.azure.storage.blob.models.BlobContainerProperties;
import com.azure.storage.blob.models.BlobItem;
import com.azure.storage.blob.models.BlobRequestConditions;
import com.azure.storage.blob.models.BlobSignedIdentifier;
import com.azure.storage.blob.models.CpkInfo;
import com.azure.storage.blob.models.ListBlobsOptions;
import com.azure.storage.blob.models.PublicAccessType;
import com.azure.storage.blob.models.StorageAccountInfo;
import com.azure.storage.blob.models.UserDelegationKey;
import com.azure.storage.blob.sas.BlobServiceSasSignatureValues;
<<<<<<< HEAD
=======
import com.azure.storage.common.StorageSharedKeyCredential;
>>>>>>> 6b85ab77
import reactor.core.publisher.Mono;

import java.time.Duration;
import java.time.OffsetDateTime;
import java.util.List;
import java.util.Map;

import static com.azure.storage.common.implementation.StorageImplUtils.blockWithOptionalTimeout;

/**
 * Client to a container. It may only be instantiated through a {@link BlobContainerClientBuilder} or via the method
 * {@link BlobServiceClient#getBlobContainerClient(String)}. This class does not hold any state about a particular
 * container but is instead a convenient way of sending off appropriate requests to the resource on the service. It may
 * also be used to construct URLs to blobs.
 *
 * <p>
 * This client contains operations on a container. Operations on a blob are available on {@link BlobClient} through
 * {@link #getBlobClient(String)}, and operations on the service are available on {@link BlobServiceClient}.
 *
 * <p>
 * Please refer to the <a href=https://docs.microsoft.com/en-us/azure/storage/blobs/storage-blobs-introduction>Azure
 * Docs</a> for more information on containers.
 */
@ServiceClient(builder = BlobContainerClientBuilder.class)
public final class BlobContainerClient {
    private final BlobContainerAsyncClient client;

    public static final String ROOT_CONTAINER_NAME = BlobContainerAsyncClient.ROOT_CONTAINER_NAME;

    public static final String STATIC_WEBSITE_CONTAINER_NAME = BlobContainerAsyncClient.STATIC_WEBSITE_CONTAINER_NAME;

    public static final String LOG_CONTAINER_NAME = BlobContainerAsyncClient.LOG_CONTAINER_NAME;

    /**
     * Package-private constructor for use by {@link BlobContainerClientBuilder}.
     *
     * @param client the async container client
     */
    BlobContainerClient(BlobContainerAsyncClient client) {
        this.client = client;
    }


    /**
     * Initializes a new BlobClient object by concatenating blobName to the end of ContainerAsyncClient's URL. The new
     * BlobClient uses the same request policy pipeline as the ContainerAsyncClient. To change the pipeline, create the
     * BlobClient and then call its WithPipeline method passing in the desired pipeline object. Or, call this package's
     * getBlobAsyncClient instead of calling this object's getBlobAsyncClient method.
     *
     * @param blobName A {@code String} representing the name of the blob.
     *
     * <p><strong>Code Samples</strong></p>
     *
     * {@codesnippet com.azure.storage.blob.BlobContainerClient.getBlobClient#String}
     * @return A new {@link BlobClient} object which references the blob with the specified name in this container.
     */
    public BlobClient getBlobClient(String blobName) {
        return new BlobClient(client.getBlobAsyncClient(blobName));
    }

    /**
     * Initializes a new BlobClient object by concatenating blobName to the end of ContainerAsyncClient's URL. The new
     * BlobClient uses the same request policy pipeline as the ContainerAsyncClient. To change the pipeline, create the
     * BlobClient and then call its WithPipeline method passing in the desired pipeline object. Or, call this package's
     * getBlobAsyncClient instead of calling this object's getBlobAsyncClient method.
     *
     * <p><strong>Code Samples</strong></p>
     *
     * {@codesnippet com.azure.storage.blob.BlobContainerClient.getBlobClient#String-String}
     *
     * @param blobName A {@code String} representing the name of the blob.
     * @param snapshot the snapshot identifier for the blob.
     * @return A new {@link BlobClient} object which references the blob with the specified name in this container.
     */
    public BlobClient getBlobClient(String blobName, String snapshot) {
        return new BlobClient(client.getBlobAsyncClient(blobName, snapshot));
    }

    /**
     * Get the container name.
     *
     * <p><strong>Code Samples</strong></p>
     *
     * {@codesnippet com.azure.storage.blob.BlobContainerClient.getBlobContainerName}
     *
     * @return The name of container.
     */
    public String getBlobContainerName() {
        return this.client.getBlobContainerName();
    }

    /**
     * Gets the URL of the container represented by this client.
     *
     * @return the URL.
     */
    public String getBlobContainerUrl() {
        return client.getBlobContainerUrl();
    }

    /**
     * Get associated account name.
     *
     * @return account name associated with this storage resource.
     */
    public String getAccountName() {
        return this.client.getAccountName();
    }

    /**
     * Gets the service version the client is using.
     *
     * @return the service version the client is using.
     */
    public BlobServiceVersion getServiceVersion() {
        return this.client.getServiceVersion();
    }

    /**
     * Gets the {@link HttpPipeline} powering this client.
     *
     * @return The pipeline.
     */
    public HttpPipeline getHttpPipeline() {
        return client.getHttpPipeline();
    }

    /**
     * Gets the {@link CpkInfo} associated with this client that will be passed to {@link BlobClient BlobClients} when
     * {@link #getBlobClient(String) getBlobClient} is called.
     *
     * @return the customer provided key used for encryption.
     */
    public CpkInfo getCustomerProvidedKey() {
        return client.getCustomerProvidedKey();
    }

    /**
     * Gets if the container this client represents exists in the cloud.
     *
     * <p><strong>Code Samples</strong></p>
     *
     * {@codesnippet com.azure.storage.blob.BlobContainerClient.exists}
     *
     * @return true if the container exists, false if it doesn't
     */
    public boolean exists() {
        return existsWithResponse(null, Context.NONE).getValue();
    }

    /**
     * Gets if the container this client represents exists in the cloud.
     * <p><strong>Code Samples</strong></p>
     *
     * {@codesnippet com.azure.storage.blob.BlobContainerClient.existsWithResponse#Duration-Context}
     *
     * @param timeout An optional timeout value beyond which a {@link RuntimeException} will be raised.
     * @param context Additional context that is passed through the Http pipeline during the service call.
     * @return true if the container exists, false if it doesn't
     */
    public Response<Boolean> existsWithResponse(Duration timeout, Context context) {
        Mono<Response<Boolean>> response = client.existsWithResponse(context);

        return blockWithOptionalTimeout(response, timeout);
    }

    /**
     * Creates a new container within a storage account. If a container with the same name already exists, the operation
     * fails. For more information, see the
     * <a href="https://docs.microsoft.com/rest/api/storageservices/create-container">Azure Docs</a>.
     *
     * <p><strong>Code Samples</strong></p>
     *
     * {@codesnippet com.azure.storage.blob.BlobContainerClient.create}
     */
    public void create() {
        createWithResponse(null, null, null, Context.NONE);
    }

    /**
     * Creates a new container within a storage account. If a container with the same name already exists, the operation
     * fails. For more information, see the
     * <a href="https://docs.microsoft.com/rest/api/storageservices/create-container">Azure Docs</a>.
     *
     * <p><strong>Code Samples</strong></p>
     *
     * {@codesnippet com.azure.storage.blob.BlobContainerClient.createWithResponse#Map-PublicAccessType-Duration-Context}
     *
     * @param metadata Metadata to associate with the container.
     * @param accessType Specifies how the data in this container is available to the public. See the
     * x-ms-blob-public-access header in the Azure Docs for more information. Pass null for no public access.
     * @param timeout An optional timeout value beyond which a {@link RuntimeException} will be raised.
     * @param context Additional context that is passed through the Http pipeline during the service call.
     * @return A response containing status code and HTTP headers
     */
    public Response<Void> createWithResponse(Map<String, String> metadata, PublicAccessType accessType,
        Duration timeout, Context context) {
        Mono<Response<Void>> response = client.createWithResponse(metadata, accessType, context);
        return blockWithOptionalTimeout(response, timeout);
    }

    /**
     * Marks the specified container for deletion. The container and any blobs contained within it are later deleted
     * during garbage collection. For more information, see the
     * <a href="https://docs.microsoft.com/rest/api/storageservices/delete-container">Azure Docs</a>.
     *
     * <p><strong>Code Samples</strong></p>
     *
     * {@codesnippet com.azure.storage.blob.BlobContainerClient.delete}
     */
    public void delete() {
        deleteWithResponse(null, null, Context.NONE);
    }

    /**
     * Marks the specified container for deletion. The container and any blobs contained within it are later deleted
     * during garbage collection. For more information, see the
     * <a href="https://docs.microsoft.com/rest/api/storageservices/delete-container">Azure Docs</a>.
     *
     * <p><strong>Code Samples</strong></p>
     *
     * {@codesnippet com.azure.storage.blob.BlobContainerClient.deleteWithResponse#BlobRequestConditions-Duration-Context}
     *
     * @param requestConditions {@link BlobRequestConditions}
     * @param timeout An optional timeout value beyond which a {@link RuntimeException} will be raised.
     * @param context Additional context that is passed through the Http pipeline during the service call.
     * @return A response containing status code and HTTP headers
     */
    public Response<Void> deleteWithResponse(BlobRequestConditions requestConditions, Duration timeout,
        Context context) {
        Mono<Response<Void>> response = client.deleteWithResponse(requestConditions, context);

        return blockWithOptionalTimeout(response, timeout);
    }

    /**
     * Returns the container's metadata and system properties. For more information, see the
     * <a href="https://docs.microsoft.com/rest/api/storageservices/get-container-metadata">Azure Docs</a>.
     *
     * <p><strong>Code Samples</strong></p>
     *
     * {@codesnippet com.azure.storage.blob.BlobContainerClient.getProperties}
     *
     * @return The container properties.
     */
    public BlobContainerProperties getProperties() {
        return getPropertiesWithResponse(null, null, Context.NONE).getValue();
    }

    /**
     * Returns the container's metadata and system properties. For more information, see the
     * <a href="https://docs.microsoft.com/rest/api/storageservices/get-container-metadata">Azure Docs</a>.
     *
     * <p><strong>Code Samples</strong></p>
     *
     * {@codesnippet com.azure.storage.blob.BlobContainerClient.getPropertiesWithResponse#String-Duration-Context}
     *
     * @param leaseId The lease ID the active lease on the container must match.
     * @param timeout An optional timeout value beyond which a {@link RuntimeException} will be raised.
     * @param context Additional context that is passed through the Http pipeline during the service call.
     * @return The container properties.
     */
    public Response<BlobContainerProperties> getPropertiesWithResponse(String leaseId, Duration timeout,
        Context context) {
        return blockWithOptionalTimeout(client.getPropertiesWithResponse(leaseId, context), timeout);
    }

    /**
     * Sets the container's metadata. For more information, see the
     * <a href="https://docs.microsoft.com/rest/api/storageservices/set-container-metadata">Azure Docs</a>.
     *
     * <p><strong>Code Samples</strong></p>
     *
     * {@codesnippet com.azure.storage.blob.BlobContainerClient.setMetadata#Map}
     *
     * @param metadata Metadata to associate with the container.
     */
    public void setMetadata(Map<String, String> metadata) {
        setMetadataWithResponse(metadata, null, null, Context.NONE);
    }

    /**
     * Sets the container's metadata. For more information, see the
     * <a href="https://docs.microsoft.com/rest/api/storageservices/set-container-metadata">Azure Docs</a>.
     *
     * <p><strong>Code Samples</strong></p>
     *
     * {@codesnippet com.azure.storage.blob.BlobContainerClient.setMetadataWithResponse#Map-BlobRequestConditions-Duration-Context}
     * @param metadata Metadata to associate with the container.
     * @param requestConditions {@link BlobRequestConditions}
     * @param timeout An optional timeout value beyond which a {@link RuntimeException} will be raised.
     * @param context Additional context that is passed through the Http pipeline during the service call.
     * @return A response containing status code and HTTP headers
     */
    public Response<Void> setMetadataWithResponse(Map<String, String> metadata,
        BlobRequestConditions requestConditions, Duration timeout, Context context) {
        Mono<Response<Void>> response = client.setMetadataWithResponse(metadata, requestConditions,
            context);
        return blockWithOptionalTimeout(response, timeout);
    }

    /**
     * Returns the container's permissions. The permissions indicate whether container's blobs may be accessed publicly.
     * For more information, see the
     * <a href="https://docs.microsoft.com/rest/api/storageservices/get-container-acl">Azure Docs</a>.
     *
     * <p><strong>Code Samples</strong></p>
     *
     * {@codesnippet com.azure.storage.blob.BlobContainerClient.getAccessPolicy}
     *
     * @return The container access policy.
     */
    public BlobContainerAccessPolicies getAccessPolicy() {
        return getAccessPolicyWithResponse(null, null, Context.NONE).getValue();
    }

    /**
     * Returns the container's permissions. The permissions indicate whether container's blobs may be accessed publicly.
     * For more information, see the
     * <a href="https://docs.microsoft.com/rest/api/storageservices/get-container-acl">Azure Docs</a>.
     *
     * <p><strong>Code Samples</strong></p>
     *
     * {@codesnippet com.azure.storage.blob.BlobContainerClient.getAccessPolicyWithResponse#String-Duration-Context}
     *
     * @param leaseId The lease ID the active lease on the container must match.
     * @param timeout An optional timeout value beyond which a {@link RuntimeException} will be raised.
     * @param context Additional context that is passed through the Http pipeline during the service call.
     * @return The container access policy.
     */
    public Response<BlobContainerAccessPolicies> getAccessPolicyWithResponse(String leaseId, Duration timeout,
        Context context) {
        return blockWithOptionalTimeout(client.getAccessPolicyWithResponse(leaseId, context), timeout);
    }

    /**
     * Sets the container's permissions. The permissions indicate whether blobs in a container may be accessed publicly.
     * Note that, for each signed identifier, we will truncate the start and expiry times to the nearest second to
     * ensure the time formatting is compatible with the service. For more information, see the
     * <a href="https://docs.microsoft.com/rest/api/storageservices/set-container-acl">Azure Docs</a>.
     *
     * <p><strong>Code Samples</strong></p>
     *
     * {@codesnippet com.azure.storage.blob.BlobContainerClient.setAccessPolicy#PublicAccessType-List}
     *
     * @param accessType Specifies how the data in this container is available to the public. See the
     * x-ms-blob-public-access header in the Azure Docs for more information. Pass null for no public access.
     * @param identifiers A list of {@link BlobSignedIdentifier} objects that specify the permissions for the container.
     * Please see
     * <a href="https://docs.microsoft.com/en-us/rest/api/storageservices/establishing-a-stored-access-policy">here</a>
     * for more information. Passing null will clear all access policies.
     */
    public void setAccessPolicy(PublicAccessType accessType,
        List<BlobSignedIdentifier> identifiers) {
        setAccessPolicyWithResponse(accessType, identifiers, null, null, Context.NONE);
    }

    /**
     * Sets the container's permissions. The permissions indicate whether blobs in a container may be accessed publicly.
     * Note that, for each signed identifier, we will truncate the start and expiry times to the nearest second to
     * ensure the time formatting is compatible with the service. For more information, see the
     * <a href="https://docs.microsoft.com/rest/api/storageservices/set-container-acl">Azure Docs</a>.
     *
     * <p><strong>Code Samples</strong></p>
     *
     * {@codesnippet com.azure.storage.blob.BlobContainerClient.setAccessPolicyWithResponse#PublicAccessType-List-BlobRequestConditions-Duration-Context}
     *
     * @param accessType Specifies how the data in this container is available to the public. See the
     * x-ms-blob-public-access header in the Azure Docs for more information. Pass null for no public access.
     * @param identifiers A list of {@link BlobSignedIdentifier} objects that specify the permissions for the container.
     * Please see
     * <a href="https://docs.microsoft.com/en-us/rest/api/storageservices/establishing-a-stored-access-policy">here</a>
     * for more information. Passing null will clear all access policies.
     * @param requestConditions {@link BlobRequestConditions}
     * @param timeout An optional timeout value beyond which a {@link RuntimeException} will be raised.
     * @param context Additional context that is passed through the Http pipeline during the service call.
     * @return A response containing status code and HTTP headers
     */
    public Response<Void> setAccessPolicyWithResponse(PublicAccessType accessType,
        List<BlobSignedIdentifier> identifiers, BlobRequestConditions requestConditions,
        Duration timeout, Context context) {
        Mono<Response<Void>> response = client
            .setAccessPolicyWithResponse(accessType, identifiers, requestConditions, context);

        return blockWithOptionalTimeout(response, timeout);
    }

    /**
     * Returns a lazy loaded list of blobs in this container, with folder structures flattened. The returned {@link
     * PagedIterable} can be consumed through while new items are automatically retrieved as needed.
     *
     * <p>
     * Blob names are returned in lexicographic order.
     *
     * <p>
     * For more information, see the
     * <a href="https://docs.microsoft.com/rest/api/storageservices/list-blobs">Azure Docs</a>.
     *
     * <p><strong>Code Samples</strong></p>
     *
     * {@codesnippet com.azure.storage.blob.BlobContainerClient.listBlobs}
     *
     * @return The listed blobs, flattened.
     */
    public PagedIterable<BlobItem> listBlobs() {
        return this.listBlobs(new ListBlobsOptions(), null);
    }

    /**
     * Returns a lazy loaded list of blobs in this container, with folder structures flattened. The returned {@link
     * PagedIterable} can be consumed through while new items are automatically retrieved as needed.
     *
     * <p>
     * Blob names are returned in lexicographic order.
     *
     * <p>
     * For more information, see the
     * <a href="https://docs.microsoft.com/rest/api/storageservices/list-blobs">Azure Docs</a>.
     *
     * <p><strong>Code Samples</strong></p>
     *
     * {@codesnippet com.azure.storage.blob.BlobContainerClient.listBlobs#ListBlobsOptions-Duration}
     *
     * @param options {@link ListBlobsOptions}
     * @param timeout An optional timeout value beyond which a {@link RuntimeException} will be raised.
     * @return The listed blobs, flattened.
     */
    public PagedIterable<BlobItem> listBlobs(ListBlobsOptions options, Duration timeout) {
        return new PagedIterable<>(client.listBlobsFlatWithOptionalTimeout(options, timeout));
    }

    /**
     * Returns a reactive Publisher emitting all the blobs and directories (prefixes) under the given directory
     * (prefix). Directories will have {@link BlobItem#isPrefix()} set to true.
     *
     * <p>
     * Blob names are returned in lexicographic order. For more information, see the
     * <a href="https://docs.microsoft.com/rest/api/storageservices/list-blobs">Azure Docs</a>.
     *
     * <p>
     * E.g. listing a container containing a 'foo' folder, which contains blobs 'foo1' and 'foo2', and a blob on the
     * root level 'bar', will return the following results when prefix=null:
     *
     * <ul>
     * <li>foo/ (isPrefix = true)
     * <li>bar (isPrefix = false)
     * </ul>
     * <p>
     * will return the following results when prefix="foo/":
     *
     * <ul>
     * <li>foo/foo1 (isPrefix = false)
     * <li>foo/foo2 (isPrefix = false)
     * </ul>
     *
     * <p><strong>Code Samples</strong></p>
     *
     * {@codesnippet com.azure.storage.blob.BlobContainerClient.listBlobsByHierarchy#String}
     *
     * @param directory The directory to list blobs underneath
     * @return A reactive response emitting the prefixes and blobs.
     */
    public PagedIterable<BlobItem> listBlobsByHierarchy(String directory) {
        return this.listBlobsByHierarchy("/", new ListBlobsOptions().setPrefix(directory), null);
    }

    /**
     * Returns a reactive Publisher emitting all the blobs and prefixes (directories) under the given prefix
     * (directory). Directories will have {@link BlobItem#isPrefix()} set to true.
     *
     * <p>
     * Blob names are returned in lexicographic order. For more information, see the
     * <a href="https://docs.microsoft.com/rest/api/storageservices/list-blobs">Azure Docs</a>.
     *
     * <p>
     * E.g. listing a container containing a 'foo' folder, which contains blobs 'foo1' and 'foo2', and a blob on the
     * root level 'bar', will return the following results when prefix=null:
     *
     * <ul>
     * <li>foo/ (isPrefix = true)
     * <li>bar (isPrefix = false)
     * </ul>
     * <p>
     * will return the following results when prefix="foo/":
     *
     * <ul>
     * <li>foo/foo1 (isPrefix = false)
     * <li>foo/foo2 (isPrefix = false)
     * </ul>
     *
     * <p><strong>Code Samples</strong></p>
     *
     * {@codesnippet com.azure.storage.blob.BlobContainerClient.listBlobsByHierarchy#String-ListBlobsOptions-Duration}
     *
     * @param delimiter The delimiter for blob hierarchy, "/" for hierarchy based on directories
     * @param options {@link ListBlobsOptions}
     * @param timeout An optional timeout value beyond which a {@link RuntimeException} will be raised.
     * @return A reactive response emitting the prefixes and blobs.
     */
    public PagedIterable<BlobItem> listBlobsByHierarchy(String delimiter, ListBlobsOptions options, Duration timeout) {
        return new PagedIterable<>(client
            .listBlobsHierarchyWithOptionalTimeout(delimiter, options, timeout));
    }

    /**
     * Returns the sku name and account kind for the account. For more information, please see the
     * <a href="https://docs.microsoft.com/en-us/rest/api/storageservices/get-account-information">Azure Docs</a>.
     *
     * @param timeout An optional timeout value beyond which a {@link RuntimeException} will be raised.
     *
     * <p><strong>Code Samples</strong></p>
     *
     * {@codesnippet com.azure.storage.blob.BlobContainerClient.getAccountInfo#Duration}
     * @return The account info.
     */
    public StorageAccountInfo getAccountInfo(Duration timeout) {
        return getAccountInfoWithResponse(timeout, Context.NONE).getValue();
    }

    /**
     * Returns the sku name and account kind for the account. For more information, please see the
     * <a href="https://docs.microsoft.com/en-us/rest/api/storageservices/get-account-information">Azure Docs</a>.
     *
     * <p><strong>Code Samples</strong></p>
     *
     * {@codesnippet com.azure.storage.blob.BlobContainerClient.getAccountInfoWithResponse#Duration-Context}
     *
     * @param timeout An optional timeout value beyond which a {@link RuntimeException} will be raised.
     * @param context Additional context that is passed through the Http pipeline during the service call.
     * @return The account info.
     */
    public Response<StorageAccountInfo> getAccountInfoWithResponse(Duration timeout, Context context) {
        Mono<Response<StorageAccountInfo>> response = client.getAccountInfoWithResponse(context);

        return blockWithOptionalTimeout(response, timeout);
    }

    /**
     * Generates a user delegation SAS for the container using the specified {@link BlobServiceSasSignatureValues}.
     * <p>See {@link BlobServiceSasSignatureValues} for more information on how to construct a user delegation SAS.</p>
     *
     * <p><strong>Code Samples</strong></p>
     *
     * {@codesnippet com.azure.storage.blob.BlobContainerClient.generateUserDelegationSas#BlobServiceSasSignatureValues-UserDelegationKey}
     *
     * @param blobServiceSasSignatureValues {@link BlobServiceSasSignatureValues}
     * @param userDelegationKey A {@link UserDelegationKey} object used to sign the SAS values.
     * @see BlobServiceClient#getUserDelegationKey(OffsetDateTime, OffsetDateTime) for more information on how to get a
     * user delegation key.
     *
     * @return A {@code String} representing all SAS query parameters.
     */
    public String generateUserDelegationSas(BlobServiceSasSignatureValues blobServiceSasSignatureValues,
        UserDelegationKey userDelegationKey) {
        return this.client.generateUserDelegationSas(blobServiceSasSignatureValues, userDelegationKey);
    }

    /**
     * Generates a service SAS for the container using the specified {@link BlobServiceSasSignatureValues}
<<<<<<< HEAD
=======
     * Note : The client must be authenticated via {@link StorageSharedKeyCredential}
>>>>>>> 6b85ab77
     * <p>See {@link BlobServiceSasSignatureValues} for more information on how to construct a service SAS.</p>
     *
     * <p><strong>Code Samples</strong></p>
     *
     * {@codesnippet com.azure.storage.blob.BlobContainerClient.generateSas#BlobServiceSasSignatureValues}
     *
     * @param blobServiceSasSignatureValues {@link BlobServiceSasSignatureValues}
     *
     * @return A {@code String} representing all SAS query parameters.
     */
    public String generateSas(BlobServiceSasSignatureValues blobServiceSasSignatureValues) {
        return this.client.generateSas(blobServiceSasSignatureValues);
    }
}<|MERGE_RESOLUTION|>--- conflicted
+++ resolved
@@ -19,10 +19,7 @@
 import com.azure.storage.blob.models.StorageAccountInfo;
 import com.azure.storage.blob.models.UserDelegationKey;
 import com.azure.storage.blob.sas.BlobServiceSasSignatureValues;
-<<<<<<< HEAD
-=======
 import com.azure.storage.common.StorageSharedKeyCredential;
->>>>>>> 6b85ab77
 import reactor.core.publisher.Mono;
 
 import java.time.Duration;
@@ -582,10 +579,7 @@
 
     /**
      * Generates a service SAS for the container using the specified {@link BlobServiceSasSignatureValues}
-<<<<<<< HEAD
-=======
      * Note : The client must be authenticated via {@link StorageSharedKeyCredential}
->>>>>>> 6b85ab77
      * <p>See {@link BlobServiceSasSignatureValues} for more information on how to construct a service SAS.</p>
      *
      * <p><strong>Code Samples</strong></p>
