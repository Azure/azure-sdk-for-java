// Copyright (c) Microsoft Corporation. All rights reserved.
// Licensed under the MIT License.
package com.azure.storage.blob.specialized;

import com.azure.core.implementation.util.FluxUtil;
import com.azure.core.util.logging.ClientLogger;
import com.azure.storage.blob.BlobAsyncClient;
import com.azure.storage.blob.models.BlobAccessConditions;
import com.azure.storage.blob.models.BlobRange;
import com.azure.storage.blob.models.StorageException;
import com.azure.storage.common.Constants;

import com.azure.storage.common.StorageInputStream;
import java.io.IOException;
import java.nio.ByteBuffer;

/**
 * Provides an input stream to read a given blob resource.
 */
public final class BlobInputStream extends StorageInputStream {
    private final ClientLogger logger = new ClientLogger(BlobInputStream.class);

    /**
     * Holds the reference to the blob this stream is associated with.
     */
    private final BlobAsyncClientBase blobClient;

    /**
     * A flag to determine if the stream is faulted, if so the last error will be thrown on next operation.
     */
    private volatile boolean streamFaulted;

    /**
     * Holds the last exception this stream encountered.
     */
    private IOException lastError;

    /**
     * Holds the absolute byte position of the start of the current buffer.
     */
    private long bufferStartOffset;

    /**
     * Holds the length of the current buffer in bytes.
     */
    private int bufferSize;

    /**
     * Holds the {@link BlobAccessConditions} object that represents the access conditions for the blob.
     */
    private final BlobAccessConditions accessCondition;


    /**
     * Initializes a new instance of the BlobInputStream class.
     *
     * @param blobClient A {@link BlobAsyncClient} object which represents the blob that this stream is associated with.
     * @param accessCondition An {@link BlobAccessConditions} object which represents the access conditions for the
     * blob.
     * @throws StorageException An exception representing any error which occurred during the operation.
     */
    BlobInputStream(final BlobAsyncClient blobClient, final BlobAccessConditions accessCondition)
        throws StorageException {
        this(blobClient, 0, null, accessCondition);
    }

    /**
     * Initializes a new instance of the BlobInputStream class. Note that if {@code blobRangeOffset} is not {@code 0} or
     * {@code blobRangeLength} is not {@code null}, there will be no content MD5 verification.
     *
     * @param blobClient A {@link BlobAsyncClientBase} object which represents the blob that this stream is associated
     * with.
     * @param blobRangeOffset The offset of blob data to begin stream.
     * @param blobRangeLength How much data the stream should return after blobRangeOffset.
     * @param accessCondition An {@link BlobAccessConditions} object which represents the access conditions for the
     * blob.
     * @throws StorageException An exception representing any error which occurred during the operation.
     */
    BlobInputStream(final BlobAsyncClientBase blobClient, long blobRangeOffset, Long blobRangeLength,
                    final BlobAccessConditions accessCondition)
        throws StorageException {
        super(blobRangeOffset, blobRangeLength, 4 * Constants.MB,
            blobClient.getProperties().block().getBlobSize());

        this.blobClient = blobClient;
        this.accessCondition = accessCondition;


    }

    /**
     * Dispatches a read operation of N bytes. When using sparse page blobs, the page ranges are evaluated and zero
     * bytes may be generated on the client side for some ranges that do not exist.
     *
     * @param readLength An <code>int</code> which represents the number of bytes to read.
     * @throws IOException If an I/O error occurs.
     */
    @Override
    protected synchronized ByteBuffer dispatchRead(final int readLength, final long offset) throws IOException {
        try {
<<<<<<< HEAD
            ByteBuffer currentBuffer = this.blobClient.downloadWithResponse(new BlobRange(offset,
=======
            this.currentBuffer = this.blobClient.downloadWithResponse(new BlobRange(this.currentAbsoluteReadPosition,
>>>>>>> 2d0cd476
                (long) readLength), null, this.accessCondition, false)
                .flatMap(response -> FluxUtil.collectBytesInByteBufferStream(response.getValue()).map(ByteBuffer::wrap))
                .block();

            this.bufferSize = readLength;
            this.bufferStartOffset = offset;
            return currentBuffer;
        } catch (final StorageException e) {
            this.streamFaulted = true;
            this.lastError = new IOException(e);
            throw this.lastError;
        }
    }

}<|MERGE_RESOLUTION|>--- conflicted
+++ resolved
@@ -24,26 +24,6 @@
      * Holds the reference to the blob this stream is associated with.
      */
     private final BlobAsyncClientBase blobClient;
-
-    /**
-     * A flag to determine if the stream is faulted, if so the last error will be thrown on next operation.
-     */
-    private volatile boolean streamFaulted;
-
-    /**
-     * Holds the last exception this stream encountered.
-     */
-    private IOException lastError;
-
-    /**
-     * Holds the absolute byte position of the start of the current buffer.
-     */
-    private long bufferStartOffset;
-
-    /**
-     * Holds the length of the current buffer in bytes.
-     */
-    private int bufferSize;
 
     /**
      * Holds the {@link BlobAccessConditions} object that represents the access conditions for the blob.
@@ -98,11 +78,7 @@
     @Override
     protected synchronized ByteBuffer dispatchRead(final int readLength, final long offset) throws IOException {
         try {
-<<<<<<< HEAD
             ByteBuffer currentBuffer = this.blobClient.downloadWithResponse(new BlobRange(offset,
-=======
-            this.currentBuffer = this.blobClient.downloadWithResponse(new BlobRange(this.currentAbsoluteReadPosition,
->>>>>>> 2d0cd476
                 (long) readLength), null, this.accessCondition, false)
                 .flatMap(response -> FluxUtil.collectBytesInByteBufferStream(response.getValue()).map(ByteBuffer::wrap))
                 .block();
