--- conflicted
+++ resolved
@@ -3,12 +3,6 @@
 package com.azure.storage.blob.specialized;
 
 import com.azure.core.util.FluxUtil;
-<<<<<<< HEAD
-import com.azure.storage.blob.BlobAsyncClient;
-import com.azure.storage.blob.implementation.util.ChunkedDownloadUtils;
-import com.azure.storage.blob.models.BlobDownloadHeaders;
-=======
->>>>>>> a40fee77
 import com.azure.storage.blob.models.BlobProperties;
 import com.azure.storage.blob.models.BlobRange;
 import com.azure.storage.blob.models.BlobRequestConditions;
@@ -87,27 +81,6 @@
         }
     }
 
-<<<<<<< HEAD
-    private static BlobProperties buildBlobProperties(BlobDownloadHeaders hd) {
-        if (hd == null) {
-            return null;
-        }
-        long blobSize = hd.getContentRange() == null ? hd.getContentLength()
-            : ChunkedDownloadUtils.extractTotalBlobLength(hd.getContentRange());
-        return new BlobProperties(null, hd.getLastModified(), hd.getETag(), blobSize,
-            hd.getContentType(), hd.getContentMd5(), hd.getContentEncoding(), hd.getContentDisposition(),
-            hd.getContentLanguage(), hd.getCacheControl(), hd.getBlobSequenceNumber(), hd.getBlobType(),
-            hd.getLeaseStatus(), hd.getLeaseState(), hd.getLeaseDuration(), hd.getCopyId(), hd.getCopyStatus(),
-            hd.getCopySource(), hd.getCopyProgress(), hd.getCopyCompletionTime(), hd.getCopyStatusDescription(),
-            hd.isServerEncrypted(), null, null, null, null, null,
-            hd.getEncryptionKeySha256(), hd.getEncryptionScope(), null, hd.getMetadata(),
-            hd.getBlobCommittedBlockCount(), hd.getTagCount(), hd.getVersionId(), null,
-            hd.getObjectReplicationSourcePolicies(), hd.getObjectReplicationDestinationPolicyId(), null,
-            hd.isSealed(), hd.getLastAccessedTime(), null);
-    }
-
-=======
->>>>>>> a40fee77
     /**
      * Gets the blob properties.
      * <p>
