--- conflicted
+++ resolved
@@ -8,10 +8,6 @@
 import com.azure.core.implementation.util.ImplUtils;
 import com.azure.core.util.logging.ClientLogger;
 import com.azure.storage.blob.implementation.AzureBlobStorageBuilder;
-<<<<<<< HEAD
-import com.azure.storage.common.credentials.SasTokenCredential;
-=======
->>>>>>> 1e5c0005
 
 import java.io.OutputStream;
 import java.net.MalformedURLException;
@@ -115,16 +111,9 @@
             this.blobName = parts.getBlobName();
             this.snapshot = parts.getSnapshot();
 
-<<<<<<< HEAD
-            SasTokenCredential sasTokenCredential =
-                SasTokenCredential.fromSasTokenString(parts.getSasQueryParameters().encode());
-            if (sasTokenCredential != null) {
-                super.credential(sasTokenCredential);
-=======
             String sasToken = parts.getSasQueryParameters().encode();
             if (ImplUtils.isNullOrEmpty(sasToken)) {
                 super.sasToken(sasToken);
->>>>>>> 1e5c0005
             }
         } catch (MalformedURLException ex) {
             throw logger.logExceptionAsError(
