--- conflicted
+++ resolved
@@ -120,28 +120,13 @@
      *         512-byte boundary.
      * @param sequenceNumber A user-controlled value that you can use to track requests. The value of the sequence number must be
      *         between 0 and 2^63 - 1.The default value is 0.
-<<<<<<< HEAD
      * @param headers {@link BlobHTTPHeaders}
      * @param metadata {@link Metadata}
      * @param accessConditions {@link BlobAccessConditions}
      * @param timeout An optional timeout value beyond which a {@link RuntimeException} will be raised.
+     * @param context Additional context that is passed through the Http pipeline during the service call.
      *
      * @return The information of the created page blob.
-=======
-     * @param headers
-     *         {@link BlobHTTPHeaders}
-     * @param metadata
-     *         {@link Metadata}
-     * @param accessConditions
-     *         {@link BlobAccessConditions}
-     * @param timeout
-     *         An optional timeout value beyond which a {@link RuntimeException} will be raised.
-     * @param context
-     *         Additional context that is passed through the Http pipeline during the service call.
-     *
-     * @return
-     *      The information of the created page blob.
->>>>>>> faa0ef7f
      */
     public Response<PageBlobItem> createWithResponse(long size, Long sequenceNumber, BlobHTTPHeaders headers,
                                                      Metadata metadata, BlobAccessConditions accessConditions, Duration timeout, Context context) {
@@ -179,25 +164,12 @@
      * @param pageRange A {@link PageRange} object. Given that pages must be aligned with 512-byte boundaries, the start offset
      *         must be a modulus of 512 and the end offset must be a modulus of 512 - 1. Examples of valid byte ranges
      *         are 0-511, 512-1023, etc.
-<<<<<<< HEAD
      * @param body The data to upload.
      * @param pageBlobAccessConditions {@link PageBlobAccessConditions}
      * @param timeout An optional timeout value beyond which a {@link RuntimeException} will be raised.
+     * @param context Additional context that is passed through the Http pipeline during the service call.
      *
      * @return The information of the uploaded pages.
-=======
-     * @param body
-     *         The data to upload.
-     * @param pageBlobAccessConditions
-     *         {@link PageBlobAccessConditions}
-     * @param timeout
-     *         An optional timeout value beyond which a {@link RuntimeException} will be raised.
-     * @param context
-     *         Additional context that is passed through the Http pipeline during the service call.
-     *
-     * @return
-     *      The information of the uploaded pages.
->>>>>>> faa0ef7f
      */
     public Response<PageBlobItem> uploadPagesWithResponse(PageRange pageRange, InputStream body,
             PageBlobAccessConditions pageBlobAccessConditions, Duration timeout, Context context) {
@@ -259,25 +231,12 @@
      * @param sourceOffset The source offset to copy from.  Pass null or 0 to copy from the beginning of source blob.
      * @param sourceContentMD5 An MD5 hash of the block content from the source blob. If specified, the service will calculate the MD5
      *          of the received data and fail the request if it does not match the provided MD5.
-<<<<<<< HEAD
      * @param destAccessConditions {@link PageBlobAccessConditions}
      * @param sourceAccessConditions {@link SourceModifiedAccessConditions}
      * @param timeout An optional timeout value beyond which a {@link RuntimeException} will be raised.
+     * @param context Additional context that is passed through the Http pipeline during the service call.
      *
      * @return The information of the uploaded pages.
-=======
-     * @param destAccessConditions
-     *          {@link PageBlobAccessConditions}
-     * @param sourceAccessConditions
-     *          {@link SourceModifiedAccessConditions}
-     * @param timeout
-     *         An optional timeout value beyond which a {@link RuntimeException} will be raised.
-     * @param context
-     *         Additional context that is passed through the Http pipeline during the service call.
-     *
-     * @return
-     *      The information of the uploaded pages.
->>>>>>> faa0ef7f
      */
     public Response<PageBlobItem> uploadPagesFromURLWithResponse(PageRange range, URL sourceURL, Long sourceOffset,
             byte[] sourceContentMD5, PageBlobAccessConditions destAccessConditions,
@@ -310,17 +269,9 @@
      * @param pageRange A {@link PageRange} object. Given that pages must be aligned with 512-byte boundaries, the start offset
      *         must be a modulus of 512 and the end offset must be a modulus of 512 - 1. Examples of valid byte ranges
      *         are 0-511, 512-1023, etc.
-<<<<<<< HEAD
      * @param timeout An optional timeout value beyond which a {@link RuntimeException} will be raised.
      * @param pageBlobAccessConditions {@link PageBlobAccessConditions}
-=======
-     * @param timeout
-     *         An optional timeout value beyond which a {@link RuntimeException} will be raised.
-     * @param pageBlobAccessConditions
-     *         {@link PageBlobAccessConditions}
-     * @param context
-     *         Additional context that is passed through the Http pipeline during the service call.
->>>>>>> faa0ef7f
+     * @param context Additional context that is passed through the Http pipeline during the service call.
      *
      * @return The information of the cleared pages.
      */
@@ -347,20 +298,10 @@
      * Returns the list of valid page ranges for a page blob or snapshot of a page blob.
      * For more information, see the <a href="https://docs.microsoft.com/rest/api/storageservices/get-page-ranges">Azure Docs</a>.
      *
-<<<<<<< HEAD
      * @param blobRange {@link BlobRange}
      * @param accessConditions {@link BlobAccessConditions}
      * @param timeout An optional timeout value beyond which a {@link RuntimeException} will be raised.
-=======
-     * @param blobRange
-     *         {@link BlobRange}
-     * @param accessConditions
-     *         {@link BlobAccessConditions}
-     * @param timeout
-     *         An optional timeout value beyond which a {@link RuntimeException} will be raised.
-     * @param context
-     *         Additional context that is passed through the Http pipeline during the service call.
->>>>>>> faa0ef7f
+     * @param context Additional context that is passed through the Http pipeline during the service call.
      *
      * @return All the page ranges.
      */
@@ -391,17 +332,9 @@
      * @param prevSnapshot Specifies that the response will contain only pages that were changed between target blob and previous
      *         snapshot. Changed pages include both updated and cleared pages. The target
      *         blob may be a snapshot, as long as the snapshot specified by prevsnapshot is the older of the two.
-<<<<<<< HEAD
      * @param accessConditions {@link BlobAccessConditions}
      * @param timeout An optional timeout value beyond which a {@link RuntimeException} will be raised.
-=======
-     * @param accessConditions
-     *         {@link BlobAccessConditions}
-     * @param timeout
-     *         An optional timeout value beyond which a {@link RuntimeException} will be raised.
-     * @param context
-     *         Additional context that is passed through the Http pipeline during the service call.
->>>>>>> faa0ef7f
+     * @param context Additional context that is passed through the Http pipeline during the service call.
      *
      * @return All the different page ranges.
      */
@@ -428,17 +361,9 @@
      *
      * @param size Resizes a page blob to the specified size. If the specified value is less than the current size of the
      *         blob, then all pages above the specified value are cleared.
-<<<<<<< HEAD
      * @param accessConditions {@link BlobAccessConditions}
      * @param timeout An optional timeout value beyond which a {@link RuntimeException} will be raised.
-=======
-     * @param accessConditions
-     *         {@link BlobAccessConditions}
-     * @param timeout
-     *         An optional timeout value beyond which a {@link RuntimeException} will be raised.
-     * @param context
-     *         Additional context that is passed through the Http pipeline during the service call.
->>>>>>> faa0ef7f
+     * @param context Additional context that is passed through the Http pipeline during the service call.
      *
      * @return The resized page blob.
      */
@@ -469,17 +394,9 @@
      * @param action Indicates how the service should modify the blob's sequence number.
      * @param sequenceNumber The blob's sequence number. The sequence number is a user-controlled property that you can use to track
      *         requests and manage concurrency issues.
-<<<<<<< HEAD
      * @param accessConditions {@link BlobAccessConditions}
      * @param timeout An optional timeout value beyond which a {@link RuntimeException} will be raised.
-=======
-     * @param accessConditions
-     *         {@link BlobAccessConditions}
-     * @param timeout
-     *         An optional timeout value beyond which a {@link RuntimeException} will be raised.
-     * @param context
-     *         Additional context that is passed through the Http pipeline during the service call.
->>>>>>> faa0ef7f
+     * @param context Additional context that is passed through the Http pipeline during the service call.
      *
      * @return The updated page blob.
      */
@@ -519,14 +436,8 @@
      * @param modifiedAccessConditions Standard HTTP Access conditions related to the modification of data. ETag and LastModifiedTime are used
      *         to construct conditions related to when the blob was changed relative to the given request. The request
      *         will fail if the specified condition is not satisfied.
-<<<<<<< HEAD
-     * @param timeout An optional timeout value beyond which a {@link RuntimeException} will be raised.
-=======
-     * @param timeout
-     *         An optional timeout value beyond which a {@link RuntimeException} will be raised.
-     * @param context
-     *         Additional context that is passed through the Http pipeline during the service call.
->>>>>>> faa0ef7f
+     * @param timeout An optional timeout value beyond which a {@link RuntimeException} will be raised.
+     * @param context Additional context that is passed through the Http pipeline during the service call.
      *
      * @return The copy status.
      */
