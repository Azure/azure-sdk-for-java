// Copyright (c) Microsoft Corporation. All rights reserved.
// Licensed under the MIT License.

package com.azure.storage.blob;

import com.azure.core.exception.UnexpectedLengthException;
import com.azure.core.http.rest.Response;
import com.azure.core.util.Context;
import com.azure.storage.blob.models.BlobAccessConditions;
import com.azure.storage.blob.models.BlobHTTPHeaders;
import com.azure.storage.blob.models.BlobRange;
import com.azure.storage.blob.models.CopyStatusType;
import com.azure.storage.blob.models.Metadata;
import com.azure.storage.blob.models.ModifiedAccessConditions;
import com.azure.storage.blob.models.PageBlobAccessConditions;
import com.azure.storage.blob.models.PageBlobItem;
import com.azure.storage.blob.models.PageList;
import com.azure.storage.blob.models.PageRange;
import com.azure.storage.blob.models.SequenceNumberActionType;
import com.azure.storage.blob.models.SourceModifiedAccessConditions;
import com.azure.storage.blob.models.StorageException;
import com.azure.storage.common.Utility;
import reactor.core.publisher.Flux;
import reactor.core.publisher.Mono;
import reactor.core.scheduler.Schedulers;

import java.io.InputStream;
import java.net.URL;
import java.nio.ByteBuffer;
import java.time.Duration;
import java.util.Objects;

/**
 * Client to a page blob. It may only be instantiated through a {@link BlobClientBuilder}, via the method {@link
 * BlobClient#asPageBlobClient()}, or via the method {@link ContainerClient#getPageBlobClient(String)}. This class does
 * not hold any state about a particular blob, but is instead a convenient way of sending appropriate requests to the
 * resource on the service.
 *
 * <p>
 * This client contains operations on a blob. Operations on a container are available on {@link ContainerClient}, and
 * operations on the service are available on {@link BlobServiceClient}.
 *
 * <p>
 * Please refer to the <a href=https://docs.microsoft.com/en-us/rest/api/storageservices/understanding-block-blobs--append-blobs--and-page-blobs>Azure
 * Docs</a> for more information.
 */
public final class PageBlobClient extends BlobClient {
    private final PageBlobAsyncClient pageBlobAsyncClient;

    /**
     * Indicates the number of bytes in a page.
     */
    public static final int PAGE_BYTES = PageBlobAsyncClient.PAGE_BYTES;

    /**
     * Indicates the maximum number of bytes that may be sent in a call to putPage.
     */
    public static final int MAX_PUT_PAGES_BYTES = PageBlobAsyncClient.MAX_PUT_PAGES_BYTES;

    /**
     * Package-private constructor for use by {@link BlobClientBuilder}.
     *
     * @param pageBlobAsyncClient the async page blob client
     */
    PageBlobClient(PageBlobAsyncClient pageBlobAsyncClient) {
        super(pageBlobAsyncClient);
        this.pageBlobAsyncClient = pageBlobAsyncClient;
    }

    /**
     * Creates and opens an output stream to write data to the page blob. If the blob already exists on the service, it
     * will be overwritten.
     *
     * @param length A <code>long</code> which represents the length, in bytes, of the stream to create. This value must
     * be a multiple of 512.
     * @return A {@link BlobOutputStream} object used to write data to the blob.
     * @throws StorageException If a storage service error occurred.
     */
    public BlobOutputStream getBlobOutputStream(long length) {
        return getBlobOutputStream(length, null);
    }

    /**
     * Creates and opens an output stream to write data to the page blob. If the blob already exists on the service, it
     * will be overwritten.
     *
     * @param length A <code>long</code> which represents the length, in bytes, of the stream to create. This value must
     * be a multiple of 512.
     * @param accessConditions A {@link BlobAccessConditions} object that represents the access conditions for the
     * blob.
     * @return A {@link BlobOutputStream} object used to write data to the blob.
     * @throws StorageException If a storage service error occurred.
     */
    public BlobOutputStream getBlobOutputStream(long length, BlobAccessConditions accessConditions) {
        return BlobOutputStream.pageBlobOutputStream(pageBlobAsyncClient, length, accessConditions);
    }

    /**
     * Creates a page blob of the specified length. Call PutPage to upload data data to a page blob. For more
     * information, see the
     * <a href="https://docs.microsoft.com/rest/api/storageservices/put-blob">Azure Docs</a>.
     *
     * @param size Specifies the maximum size for the page blob, up to 8 TB. The page blob size must be aligned to a
     * 512-byte boundary.
     * @return The information of the created page blob.
     */
<<<<<<< HEAD
    public PageBlobItem create(long size) {
        return createWithResponse(size, null, null, null, null, null, Context.NONE).getValue();
=======
    public PageBlobItem setCreate(long size) {
        return createWithResponse(size, null, null, null, null, null, Context.NONE).value();
>>>>>>> 9f362581
    }


    /**
     * Creates a page blob of the specified length. Call PutPage to upload data data to a page blob. For more
     * information, see the
     * <a href="https://docs.microsoft.com/rest/api/storageservices/put-blob">Azure Docs</a>.
     *
     * @param size Specifies the maximum size for the page blob, up to 8 TB. The page blob size must be aligned to a
     * 512-byte boundary.
     * @param sequenceNumber A user-controlled value that you can use to track requests. The value of the sequence
     * number must be between 0 and 2^63 - 1.The default value is 0.
     * @param headers {@link BlobHTTPHeaders}
     * @param metadata {@link Metadata}
     * @param accessConditions {@link BlobAccessConditions}
     * @param timeout An optional timeout value beyond which a {@link RuntimeException} will be raised.
     * @param context Additional context that is passed through the Http pipeline during the service call.
     * @return The information of the created page blob.
     */
    public Response<PageBlobItem> createWithResponse(long size, Long sequenceNumber, BlobHTTPHeaders headers,
        Metadata metadata, BlobAccessConditions accessConditions, Duration timeout, Context context) {
        Mono<Response<PageBlobItem>> response = pageBlobAsyncClient.createWithResponse(size, sequenceNumber, headers, metadata, accessConditions, context);
        return Utility.blockWithOptionalTimeout(response, timeout);
    }

    /**
     * Writes 1 or more pages to the page blob. The start and end offsets must be a multiple of 512. For more
     * information, see the
     * <a href="https://docs.microsoft.com/rest/api/storageservices/put-page">Azure Docs</a>.
     * <p>
     * Note that the data passed must be replayable if retries are enabled (the default). In other words, the {@code
     * Flux} must produce the same data each time it is subscribed to.
     *
     * @param pageRange A {@link PageRange} object. Given that pages must be aligned with 512-byte boundaries, the start
     * offset must be a modulus of 512 and the end offset must be a modulus of 512 - 1. Examples of valid byte ranges
     * are 0-511, 512-1023, etc.
     * @param body The data to upload.
     * @return The information of the uploaded pages.
     */
    public PageBlobItem uploadPages(PageRange pageRange, InputStream body) {
        return uploadPagesWithResponse(pageRange, body, null, null, Context.NONE).getValue();
    }

    /**
     * Writes 1 or more pages to the page blob. The start and end offsets must be a multiple of 512. For more
     * information, see the
     * <a href="https://docs.microsoft.com/rest/api/storageservices/put-page">Azure Docs</a>.
     * <p>
     * Note that the data passed must be replayable if retries are enabled (the default). In other words, the {@code
     * Flux} must produce the same data each time it is subscribed to.
     *
     * @param pageRange A {@link PageRange} object. Given that pages must be aligned with 512-byte boundaries, the start
     * offset must be a modulus of 512 and the end offset must be a modulus of 512 - 1. Examples of valid byte ranges
     * are 0-511, 512-1023, etc.
     * @param body The data to upload.
     * @param pageBlobAccessConditions {@link PageBlobAccessConditions}
     * @param timeout An optional timeout value beyond which a {@link RuntimeException} will be raised.
     * @param context Additional context that is passed through the Http pipeline during the service call.
     * @return The information of the uploaded pages.
     * @throws UnexpectedLengthException when the length of data does not match the input {@code length}.
     * @throws NullPointerException if the input data is null.
     */
    public Response<PageBlobItem> uploadPagesWithResponse(PageRange pageRange, InputStream body,
        PageBlobAccessConditions pageBlobAccessConditions, Duration timeout, Context context) {
        Objects.requireNonNull(body);
        final long length = pageRange.getEnd() - pageRange.getStart() + 1;
        Flux<ByteBuffer> fbb = Utility.convertStreamToByteBuffer(body, length, PAGE_BYTES);

        Mono<Response<PageBlobItem>> response = pageBlobAsyncClient.uploadPagesWithResponse(pageRange,
            fbb.subscribeOn(Schedulers.elastic()),
            pageBlobAccessConditions, context);
        return Utility.blockWithOptionalTimeout(response, timeout);
    }

    /**
     * Writes 1 or more pages from the source page blob to this page blob. The start and end offsets must be a multiple
     * of 512. For more information, see the
     * <a href="https://docs.microsoft.com/rest/api/storageservices/put-page">Azure Docs</a>.
     * <p>
     *
     * @param range A {@link PageRange} object. Given that pages must be aligned with 512-byte boundaries, the start
     * offset must be a modulus of 512 and the end offset must be a modulus of 512 - 1. Examples of valid byte ranges
     * are 0-511, 512-1023, etc.
     * @param sourceURL The url to the blob that will be the source of the copy.  A source blob in the same storage
     * account can be authenticated via Shared Key. However, if the source is a blob in another account, the source blob
     * must either be public or must be authenticated via a shared access signature. If the source blob is public, no
     * authentication is required to perform the operation.
     * @param sourceOffset The source offset to copy from.  Pass null or 0 to copy from the beginning of source page
     * blob.
     * @return The information of the uploaded pages.
     */
    public PageBlobItem uploadPagesFromURL(PageRange range, URL sourceURL, Long sourceOffset) {
        return uploadPagesFromURLWithResponse(range, sourceURL, sourceOffset, null, null, null, null, Context.NONE).getValue();
    }

    /**
     * Writes 1 or more pages from the source page blob to this page blob. The start and end offsets must be a multiple
     * of 512. For more information, see the
     * <a href="https://docs.microsoft.com/rest/api/storageservices/put-page">Azure Docs</a>.
     * <p>
     *
     * @param range The destination {@link PageRange} range. Given that pages must be aligned with 512-byte boundaries,
     * the start offset must be a modulus of 512 and the end offset must be a modulus of 512 - 1. Examples of valid byte
     * ranges are 0-511, 512-1023, etc.
     * @param sourceURL The url to the blob that will be the source of the copy.  A source blob in the same storage
     * account can be authenticated via Shared Key. However, if the source is a blob in another account, the source blob
     * must either be public or must be authenticated via a shared access signature. If the source blob is public, no
     * authentication is required to perform the operation.
     * @param sourceOffset The source offset to copy from.  Pass null or 0 to copy from the beginning of source blob.
     * @param sourceContentMD5 An MD5 hash of the block content from the source blob. If specified, the service will
     * calculate the MD5 of the received data and fail the request if it does not match the provided MD5.
     * @param destAccessConditions {@link PageBlobAccessConditions}
     * @param sourceAccessConditions {@link SourceModifiedAccessConditions}
     * @param timeout An optional timeout value beyond which a {@link RuntimeException} will be raised.
     * @param context Additional context that is passed through the Http pipeline during the service call.
     * @return The information of the uploaded pages.
     */
    public Response<PageBlobItem> uploadPagesFromURLWithResponse(PageRange range, URL sourceURL, Long sourceOffset,
        byte[] sourceContentMD5, PageBlobAccessConditions destAccessConditions,
        SourceModifiedAccessConditions sourceAccessConditions, Duration timeout, Context context) {

        Mono<Response<PageBlobItem>> response = pageBlobAsyncClient.uploadPagesFromURLWithResponse(range, sourceURL, sourceOffset, sourceContentMD5, destAccessConditions, sourceAccessConditions, context);
        return Utility.blockWithOptionalTimeout(response, timeout);
    }

    /**
     * Frees the specified pages from the page blob. For more information, see the
     * <a href="https://docs.microsoft.com/rest/api/storageservices/put-page">Azure Docs</a>.
     *
     * @param pageRange A {@link PageRange} object. Given that pages must be aligned with 512-byte boundaries, the start
     * offset must be a modulus of 512 and the end offset must be a modulus of 512 - 1. Examples of valid byte ranges
     * are 0-511, 512-1023, etc.
     * @return The information of the cleared pages.
     */
    public PageBlobItem clearPages(PageRange pageRange) {
        return clearPagesWithResponse(pageRange, null, null, Context.NONE).getValue();
    }

    /**
     * Frees the specified pages from the page blob. For more information, see the
     * <a href="https://docs.microsoft.com/rest/api/storageservices/put-page">Azure Docs</a>.
     *
     * @param pageRange A {@link PageRange} object. Given that pages must be aligned with 512-byte boundaries, the start
     * offset must be a modulus of 512 and the end offset must be a modulus of 512 - 1. Examples of valid byte ranges
     * are 0-511, 512-1023, etc.
     * @param timeout An optional timeout value beyond which a {@link RuntimeException} will be raised.
     * @param pageBlobAccessConditions {@link PageBlobAccessConditions}
     * @param context Additional context that is passed through the Http pipeline during the service call.
     * @return The information of the cleared pages.
     */
    public Response<PageBlobItem> clearPagesWithResponse(PageRange pageRange,
        PageBlobAccessConditions pageBlobAccessConditions, Duration timeout, Context context) {
        Mono<Response<PageBlobItem>> response = pageBlobAsyncClient.clearPagesWithResponse(pageRange, pageBlobAccessConditions, context);

        return Utility.blockWithOptionalTimeout(response, timeout);
    }

    /**
     * Returns the list of valid page ranges for a page blob or snapshot of a page blob. For more information, see the
     * <a href="https://docs.microsoft.com/rest/api/storageservices/get-page-ranges">Azure Docs</a>.
     *
     * @param blobRange {@link BlobRange}
     * @return The information of the cleared pages.
     */
    public PageList getPageRanges(BlobRange blobRange) {
        return getPageRangesWithResponse(blobRange, null, null, Context.NONE).getValue();
    }

    /**
     * Returns the list of valid page ranges for a page blob or snapshot of a page blob. For more information, see the
     * <a href="https://docs.microsoft.com/rest/api/storageservices/get-page-ranges">Azure Docs</a>.
     *
     * @param blobRange {@link BlobRange}
     * @param accessConditions {@link BlobAccessConditions}
     * @param timeout An optional timeout value beyond which a {@link RuntimeException} will be raised.
     * @param context Additional context that is passed through the Http pipeline during the service call.
     * @return All the page ranges.
     */
    public Response<PageList> getPageRangesWithResponse(BlobRange blobRange, BlobAccessConditions accessConditions, Duration timeout, Context context) {
        return Utility.blockWithOptionalTimeout(pageBlobAsyncClient.getPageRangesWithResponse(blobRange, accessConditions, context), timeout);
    }

    /**
     * Gets the collection of page ranges that differ between a specified snapshot and this page blob. For more
     * information, see the <a href="https://docs.microsoft.com/rest/api/storageservices/get-page-ranges">Azure
     * Docs</a>.
     *
     * @param blobRange {@link BlobRange}
     * @param prevSnapshot Specifies that the response will contain only pages that were changed between target blob and
     * previous snapshot. Changed pages include both updated and cleared pages. The target blob may be a snapshot, as
     * long as the snapshot specified by prevsnapshot is the older of the two.
     * @return All the different page ranges.
     */
    public PageList getPageRangesDiff(BlobRange blobRange, String prevSnapshot) {
        return getPageRangesDiffWithResponse(blobRange, prevSnapshot, null, null, Context.NONE).getValue();
    }

    /**
     * Gets the collection of page ranges that differ between a specified snapshot and this page blob. For more
     * information, see the <a href="https://docs.microsoft.com/rest/api/storageservices/get-page-ranges">Azure
     * Docs</a>.
     *
     * @param blobRange {@link BlobRange}
     * @param prevSnapshot Specifies that the response will contain only pages that were changed between target blob and
     * previous snapshot. Changed pages include both updated and cleared pages. The target blob may be a snapshot, as
     * long as the snapshot specified by prevsnapshot is the older of the two.
     * @param accessConditions {@link BlobAccessConditions}
     * @param timeout An optional timeout value beyond which a {@link RuntimeException} will be raised.
     * @param context Additional context that is passed through the Http pipeline during the service call.
     * @return All the different page ranges.
     */
    public Response<PageList> getPageRangesDiffWithResponse(BlobRange blobRange, String prevSnapshot, BlobAccessConditions accessConditions, Duration timeout, Context context) {
        return Utility.blockWithOptionalTimeout(pageBlobAsyncClient.getPageRangesDiffWithResponse(blobRange, prevSnapshot, accessConditions, context), timeout);
    }

    /**
     * Resizes the page blob to the specified size (which must be a multiple of 512). For more information, see the <a
     * href="https://docs.microsoft.com/rest/api/storageservices/set-blob-properties">Azure Docs</a>.
     *
     * @param size Resizes a page blob to the specified size. If the specified value is less than the current size of
     * the blob, then all pages above the specified value are cleared.
     * @return The resized page blob.
     */
    public PageBlobItem resize(long size) {
        return resizeWithResponse(size, null, null, Context.NONE).getValue();
    }

    /**
     * Resizes the page blob to the specified size (which must be a multiple of 512). For more information, see the <a
     * href="https://docs.microsoft.com/rest/api/storageservices/set-blob-properties">Azure Docs</a>.
     *
     * @param size Resizes a page blob to the specified size. If the specified value is less than the current size of
     * the blob, then all pages above the specified value are cleared.
     * @param accessConditions {@link BlobAccessConditions}
     * @param timeout An optional timeout value beyond which a {@link RuntimeException} will be raised.
     * @param context Additional context that is passed through the Http pipeline during the service call.
     * @return The resized page blob.
     */
    public Response<PageBlobItem> resizeWithResponse(long size, BlobAccessConditions accessConditions, Duration timeout, Context context) {
        Mono<Response<PageBlobItem>> response = pageBlobAsyncClient.resizeWithResponse(size, accessConditions);
        return Utility.blockWithOptionalTimeout(response, timeout);
    }

    /**
     * Sets the page blob's sequence number. For more information, see the <a href="https://docs.microsoft.com/rest/api/storageservices/set-blob-properties">Azure
     * Docs</a>.
     *
     * @param action Indicates how the service should modify the blob's sequence number.
     * @param sequenceNumber The blob's sequence number. The sequence number is a user-controlled property that you can
     * use to track requests and manage concurrency issues.
     * @return The updated page blob.
     */
    public PageBlobItem updateSequenceNumber(SequenceNumberActionType action,
<<<<<<< HEAD
            Long sequenceNumber) {
        return updateSequenceNumberWithResponse(action, sequenceNumber, null, null, Context.NONE).getValue();
=======
        Long sequenceNumber) {
        return updateSequenceNumberWithResponse(action, sequenceNumber, null, null, Context.NONE).value();
>>>>>>> 9f362581
    }

    /**
     * Sets the page blob's sequence number. For more information, see the <a href="https://docs.microsoft.com/rest/api/storageservices/set-blob-properties">Azure
     * Docs</a>.
     *
     * @param action Indicates how the service should modify the blob's sequence number.
     * @param sequenceNumber The blob's sequence number. The sequence number is a user-controlled property that you can
     * use to track requests and manage concurrency issues.
     * @param accessConditions {@link BlobAccessConditions}
     * @param timeout An optional timeout value beyond which a {@link RuntimeException} will be raised.
     * @param context Additional context that is passed through the Http pipeline during the service call.
     * @return The updated page blob.
     */
    public Response<PageBlobItem> updateSequenceNumberWithResponse(SequenceNumberActionType action,
        Long sequenceNumber, BlobAccessConditions accessConditions, Duration timeout, Context context) {
        Mono<Response<PageBlobItem>> response = pageBlobAsyncClient.updateSequenceNumberWithResponse(action, sequenceNumber, accessConditions, context);
        return Utility.blockWithOptionalTimeout(response, timeout);
    }

    /**
     * Begins an operation to start an incremental copy from one page blob's snapshot to this page blob. The snapshot is
     * copied such that only the differential changes between the previously copied snapshot are transferred to the
     * destination. The copied snapshots are complete copies of the original snapshot and can be read or copied from as
     * usual. For more information, see the Azure Docs <a href="https://docs.microsoft.com/rest/api/storageservices/incremental-copy-blob">here</a>
     * and
     * <a href="https://docs.microsoft.com/en-us/azure/virtual-machines/windows/incremental-snapshots">here</a>.
     *
     * @param source The source page blob.
     * @param snapshot The snapshot on the copy source.
     * @return The copy status.
     */
    public CopyStatusType copyIncremental(URL source, String snapshot) {
        return copyIncrementalWithResponse(source, snapshot, null, null, Context.NONE).getValue();
    }

    /**
     * Begins an operation to start an incremental copy from one page blob's snapshot to this page blob. The snapshot is
     * copied such that only the differential changes between the previously copied snapshot are transferred to the
     * destination. The copied snapshots are complete copies of the original snapshot and can be read or copied from as
     * usual. For more information, see the Azure Docs <a href="https://docs.microsoft.com/rest/api/storageservices/incremental-copy-blob">here</a>
     * and
     * <a href="https://docs.microsoft.com/en-us/azure/virtual-machines/windows/incremental-snapshots">here</a>.
     *
     * @param source The source page blob.
     * @param snapshot The snapshot on the copy source.
     * @param modifiedAccessConditions Standard HTTP Access conditions related to the modification of data. ETag and
     * LastModifiedTime are used to construct conditions related to when the blob was changed relative to the given
     * request. The request will fail if the specified condition is not satisfied.
     * @param timeout An optional timeout value beyond which a {@link RuntimeException} will be raised.
     * @param context Additional context that is passed through the Http pipeline during the service call.
     * @return The copy status.
     */
    public Response<CopyStatusType> copyIncrementalWithResponse(URL source, String snapshot,
        ModifiedAccessConditions modifiedAccessConditions, Duration timeout, Context context) {
        Mono<Response<CopyStatusType>> response = pageBlobAsyncClient.copyIncrementalWithResponse(source, snapshot, modifiedAccessConditions, context);
        return Utility.blockWithOptionalTimeout(response, timeout);
    }
}<|MERGE_RESOLUTION|>--- conflicted
+++ resolved
@@ -104,13 +104,8 @@
      * 512-byte boundary.
      * @return The information of the created page blob.
      */
-<<<<<<< HEAD
-    public PageBlobItem create(long size) {
+    public PageBlobItem setCreate(long size) {
         return createWithResponse(size, null, null, null, null, null, Context.NONE).getValue();
-=======
-    public PageBlobItem setCreate(long size) {
-        return createWithResponse(size, null, null, null, null, null, Context.NONE).value();
->>>>>>> 9f362581
     }
 
 
@@ -364,13 +359,8 @@
      * @return The updated page blob.
      */
     public PageBlobItem updateSequenceNumber(SequenceNumberActionType action,
-<<<<<<< HEAD
-            Long sequenceNumber) {
+        Long sequenceNumber) {
         return updateSequenceNumberWithResponse(action, sequenceNumber, null, null, Context.NONE).getValue();
-=======
-        Long sequenceNumber) {
-        return updateSequenceNumberWithResponse(action, sequenceNumber, null, null, Context.NONE).value();
->>>>>>> 9f362581
     }
 
     /**
