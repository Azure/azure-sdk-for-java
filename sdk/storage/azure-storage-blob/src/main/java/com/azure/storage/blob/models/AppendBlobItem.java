--- conflicted
+++ resolved
@@ -19,16 +19,6 @@
     private final byte[] contentMD5;
     private final boolean isServerEncrypted;
     private final String encryptionKeySha256;
-<<<<<<< HEAD
-
-    private String blobAppendOffset;
-    private Integer blobCommittedBlockCount;
-
-    public AppendBlobItem(AppendBlobCreateHeaders generatedHeaders) {
-        this.eTag = generatedHeaders.eTag();
-        this.lastModified = generatedHeaders.lastModified();
-        this.contentMD5 = generatedHeaders.contentMD5();
-=======
     private final String blobAppendOffset;
     private final Integer blobCommittedBlockCount;
 
@@ -36,7 +26,6 @@
         this.eTag = generatedHeaders.getETag();
         this.lastModified = generatedHeaders.getLastModified();
         this.contentMD5 = generatedHeaders.getContentMD5();
->>>>>>> f9b68898
         this.isServerEncrypted = generatedHeaders.isServerEncrypted();
         this.encryptionKeySha256 = generatedHeaders.getEncryptionKeySha256();
         this.blobAppendOffset = null;
@@ -44,44 +33,15 @@
     }
 
     public AppendBlobItem(AppendBlobAppendBlockHeaders generatedHeaders) {
-<<<<<<< HEAD
-        this.eTag = generatedHeaders.eTag();
-        this.lastModified = generatedHeaders.lastModified();
-        this.contentMD5 = generatedHeaders.contentMD5();
-=======
         this.eTag = generatedHeaders.getETag();
         this.lastModified = generatedHeaders.getLastModified();
         this.contentMD5 = generatedHeaders.getContentMD5();
->>>>>>> f9b68898
         this.isServerEncrypted = generatedHeaders.isServerEncrypted();
         this.encryptionKeySha256 = generatedHeaders.getEncryptionKeySha256();
         this.blobAppendOffset = generatedHeaders.getBlobAppendOffset();
         this.blobCommittedBlockCount = generatedHeaders.getBlobCommittedBlockCount();
     }
 
-<<<<<<< HEAD
-    public AppendBlobItem(AppendBlobAppendBlockFromUrlHeaders generatedHeaders, String isServerEncryptedHeader) {
-        this.eTag = generatedHeaders.eTag();
-        this.lastModified = generatedHeaders.lastModified();
-        this.contentMD5 = generatedHeaders.contentMD5();
-        this.isServerEncrypted = Boolean.parseBoolean(isServerEncryptedHeader);
-        this.encryptionKeySha256 = generatedHeaders.encryptionKeySha256();
-        this.blobAppendOffset = generatedHeaders.blobAppendOffset();
-        this.blobCommittedBlockCount = generatedHeaders.blobCommittedBlockCount();
-    }
-
-    /**
-     * @return the eTag of the append blob
-     */
-    public String eTag() {
-        return eTag;
-    }
-
-    /**
-     * @return the time this append blob was last modified
-     */
-    public OffsetDateTime lastModified() {
-=======
     public AppendBlobItem(AppendBlobAppendBlockFromUrlHeaders generatedHeaders) {
         this.eTag = generatedHeaders.getETag();
         this.lastModified = generatedHeaders.getLastModified();
@@ -103,7 +63,6 @@
      * @return the time this append blob was last modified
      */
     public OffsetDateTime getLastModified() {
->>>>>>> f9b68898
         return lastModified;
     };
 
@@ -117,44 +76,28 @@
     /**
      * @return the key that was used to encrypt the append blob
      */
-<<<<<<< HEAD
-    public String encryptionKeySha256() {
-=======
     public String getEncryptionKeySha256() {
->>>>>>> f9b68898
         return encryptionKeySha256;
     }
 
     /**
      * @return the calculated MD5 of the append blob
      */
-<<<<<<< HEAD
-    public byte[] contentMD5() {
-=======
     public byte[] getContentMD5() {
->>>>>>> f9b68898
         return ImplUtils.clone(contentMD5);
     }
 
     /**
      * @return the offset of the append blob
      */
-<<<<<<< HEAD
-    public String blobAppendOffset() {
-=======
     public String getBlobAppendOffset() {
->>>>>>> f9b68898
         return blobAppendOffset;
     }
 
     /**
      * @return the number of committed blocks in the append blob
      */
-<<<<<<< HEAD
-    public Integer blobCommittedBlockCount() {
-=======
     public Integer getBlobCommittedBlockCount() {
->>>>>>> f9b68898
         return blobCommittedBlockCount;
     }
 }