--- conflicted
+++ resolved
@@ -211,13 +211,8 @@
      * @return The information of the append blob operation.
      */
     public Response<AppendBlobItem> appendBlockFromUrlWithResponse(String sourceUrl, BlobRange sourceRange,
-<<<<<<< HEAD
-        byte[] sourceContentMd5, AppendBlobAccessConditions destAccessConditions,
-        SourceModifiedAccessConditions sourceAccessConditions, Duration timeout, Context context) {
-=======
-        byte[] sourceContentMD5, AppendBlobRequestConditions destAccessConditions,
+        byte[] sourceContentMd5, AppendBlobRequestConditions destAccessConditions,
         BlobRequestConditions sourceAccessConditions, Duration timeout, Context context) {
->>>>>>> ab6bcf67
         Mono<Response<AppendBlobItem>> response = appendBlobAsyncClient.appendBlockFromUrlWithResponse(sourceUrl,
             sourceRange, sourceContentMd5, destAccessConditions, sourceAccessConditions, context);
         return StorageImplUtils.blockWithOptionalTimeout(response, timeout);
