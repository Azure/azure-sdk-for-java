// Copyright (c) Microsoft Corporation. All rights reserved.
// Licensed under the MIT License.

package com.azure.storage.blob;

import com.azure.core.annotation.ServiceClient;
import com.azure.core.credentials.TokenCredential;
import com.azure.core.http.HttpPipeline;
import com.azure.core.http.rest.PagedIterable;
import com.azure.core.http.rest.Response;
import com.azure.core.http.rest.SimpleResponse;
import com.azure.core.util.Context;
import com.azure.storage.blob.models.BlobContainerItem;
import com.azure.storage.blob.models.ListBlobContainersOptions;
import com.azure.storage.blob.models.PublicAccessType;
import com.azure.storage.blob.models.StorageAccountInfo;
import com.azure.storage.blob.models.StorageException;
import com.azure.storage.blob.models.StorageServiceProperties;
import com.azure.storage.blob.models.StorageServiceStats;
import com.azure.storage.blob.models.UserDelegationKey;
import com.azure.storage.common.Utility;
import java.time.Duration;
import java.time.OffsetDateTime;
import java.util.Map;
import reactor.core.publisher.Mono;

/**
 * Client to a storage account. It may only be instantiated through a {@link BlobServiceClientBuilder}. This class does
 * not hold any state about a particular storage account but is instead a convenient way of sending off appropriate
 * requests to the resource on the service. It may also be used to construct URLs to blobs and containers.
 *
 * <p>
 * This client contains operations on a blob. Operations on a container are available on {@link BlobContainerClient}
 * through {@link #getBlobContainerClient(String)}, and operations on a blob are available on {@link BlobClient}.
 *
 * <p>
 * Please see <a href=https://docs.microsoft.com/en-us/azure/storage/blobs/storage-blobs-introduction>here</a> for more
 * information on containers.
 */
@ServiceClient(builder = BlobServiceClientBuilder.class)
public final class BlobServiceClient {
    private final BlobServiceAsyncClient blobServiceAsyncClient;

    /**
     * Package-private constructor for use by {@link BlobServiceClientBuilder}.
     *
     * @param blobServiceAsyncClient the async storage account client
     */
    BlobServiceClient(BlobServiceAsyncClient blobServiceAsyncClient) {
        this.blobServiceAsyncClient = blobServiceAsyncClient;
    }

    /**
     * Initializes a {@link BlobContainerClient} object pointing to the specified container. This method does not create
     * a container. It simply constructs the URL to the container and offers access to methods relevant to containers.
     *
     * <p><strong>Code Samples</strong></p>
     *
     * {@codesnippet com.azure.storage.blob.BlobServiceClient.getBlobContainerClient#String}
     *
     * @param containerName The name of the container to point to.
     * @return A {@link BlobContainerClient} object pointing to the specified container
     */
    public BlobContainerClient getBlobContainerClient(String containerName) {
        return new BlobContainerClient(blobServiceAsyncClient.getBlobContainerAsyncClient(containerName));
    }

    /**
     * Gets the {@link HttpPipeline} powering this client.
     *
     * @return The pipeline.
     */
    public HttpPipeline getHttpPipeline() {
        return blobServiceAsyncClient.getHttpPipeline();
    }

    /**
     * Creates a new container within a storage account. If a container with the same name already exists, the operation
     * fails. For more information, see the
     * <a href="https://docs.microsoft.com/rest/api/storageservices/create-container">Azure Docs</a>.
     *
     * <p><strong>Code Samples</strong></p>
     *
     * {@codesnippet com.azure.storage.blob.BlobServiceClient.createBlobContainer#String}
     *
     * @param containerName Name of the container to create
     * @return The {@link BlobContainerClient} used to interact with the container created.
     */
    public BlobContainerClient createBlobContainer(String containerName) {
        return createBlobContainerWithResponse(containerName, null, null, Context.NONE).getValue();
    }

    /**
     * Creates a new container within a storage account. If a container with the same name already exists, the operation
     * fails. For more information, see the
     * <a href="https://docs.microsoft.com/rest/api/storageservices/create-container">Azure Docs</a>.
     *
     * <p><strong>Code Samples</strong></p>
     *
     * {@codesnippet com.azure.storage.blob.BlobServiceClient.createBlobContainerWithResponse#String-Map-PublicAccessType-Context}
     *
     * @param containerName Name of the container to create
     * @param metadata Metadata to associate with the container.
     * @param accessType Specifies how the data in this container is available to the public. See the
     * x-ms-blob-public-access header in the Azure Docs for more information. Pass null for no public access.
     * @param context Additional context that is passed through the Http pipeline during the service call.
     * @return A {@link Response} whose {@link Response#getValue() value} contains the {@link BlobContainerClient} used
     * to interact with the container created.
     */
    public Response<BlobContainerClient> createBlobContainerWithResponse(String containerName,
        Map<String, String> metadata, PublicAccessType accessType, Context context) {
        BlobContainerClient client = getBlobContainerClient(containerName);
        return new SimpleResponse<>(client.createWithResponse(metadata, accessType, null, context), client);
    }

    /**
     * Deletes the specified container in the storage account. If the container doesn't exist the operation fails. For
     * more information see the <a href="https://docs.microsoft.com/en-us/rest/api/storageservices/delete-container">Azure
     * Docs</a>.
     *
     * <p><strong>Code Samples</strong></p>
     *
     * {@codesnippet com.azure.storage.blob.BlobServiceClient.deleteBlobContainer#String}
     *
     * @param containerName Name of the container to delete
     */
    public void deleteBlobContainer(String containerName) {
        deleteBlobContainerWithResponse(containerName, Context.NONE);
    }

    /**
     * Deletes the specified container in the storage account. If the container doesn't exist the operation fails. For
     * more information see the <a href="https://docs.microsoft.com/en-us/rest/api/storageservices/delete-container">Azure
     * Docs</a>.
     *
     * @param containerName Name of the container to delete
     * @param context Additional context that is passed through the Http pipeline during the service call.
     * @return A response containing status code and HTTP headers
     */
    public Response<Void> deleteBlobContainerWithResponse(String containerName, Context context) {
        return blobServiceAsyncClient.deleteBlobContainerWithResponse(containerName).block();
    }

    /**
     * Gets the URL of the storage account represented by this client.
     *
     * @return the URL.
     */
    public String getAccountUrl() {
        return blobServiceAsyncClient.getAccountUrl();
    }

    /**
     * Returns a lazy loaded list of containers in this account. The returned {@link PagedIterable} can be consumed
     * while new items are automatically retrieved as needed. For more information, see the <a
     * href="https://docs.microsoft.com/rest/api/storageservices/list-containers2">Azure Docs</a>.
     *
     * <p><strong>Code Samples</strong></p>
     *
     * {@codesnippet com.azure.storage.blob.BlobServiceClient.listBlobContainers}
     *
     * @return The list of containers.
     */
    public PagedIterable<BlobContainerItem> listBlobContainers() {
        return this.listBlobContainers(new ListBlobContainersOptions(), null);
    }

    /**
     * Returns a lazy loaded list of containers in this account. The returned {@link PagedIterable} can be consumed
     * while new items are automatically retrieved as needed. For more information, see the <a
     * href="https://docs.microsoft.com/rest/api/storageservices/list-containers2">Azure Docs</a>.
     *
     * <p><strong>Code Samples</strong></p>
     *
     * {@codesnippet com.azure.storage.blob.BlobServiceClient.listBlobContainers#ListBlobContainersOptions-Duration}
     *
     * @param options A {@link ListBlobContainersOptions} which specifies what data should be returned by the service.
     * @param timeout An optional timeout value beyond which a {@link RuntimeException} will be raised.
     * @return The list of containers.
     */
    public PagedIterable<BlobContainerItem> listBlobContainers(ListBlobContainersOptions options, Duration timeout) {
        return new PagedIterable<>(blobServiceAsyncClient.listBlobContainersWithOptionalTimeout(options, timeout));
    }

    /**
     * Gets the properties of a storage account’s Blob service. For more information, see the
     * <a href="https://docs.microsoft.com/en-us/rest/api/storageservices/get-blob-service-properties">Azure Docs</a>.
     *
     * <p><strong>Code Samples</strong></p>
     *
     * {@codesnippet com.azure.storage.blob.BlobServiceClient.getProperties}
     *
     * @return The storage account properties.
     */
    public StorageServiceProperties getProperties() {
        return getPropertiesWithResponse(null, Context.NONE).getValue();
    }

    /**
     * Gets the properties of a storage account’s Blob service. For more information, see the
     * <a href="https://docs.microsoft.com/en-us/rest/api/storageservices/get-blob-service-properties">Azure Docs</a>.
     *
     * <p><strong>Code Samples</strong></p>
     *
     * {@codesnippet com.azure.storage.blob.BlobServiceClient.getPropertiesWithResponse#Duration-Context}
     *
     * @param timeout An optional timeout value beyond which a {@link RuntimeException} will be raised.
     * @param context Additional context that is passed through the Http pipeline during the service call.
     * @return A {@link Response} whose {@link Response#getValue() value} contains the storage account properties.
     */
    public Response<StorageServiceProperties> getPropertiesWithResponse(Duration timeout, Context context) {

        Mono<Response<StorageServiceProperties>> response = blobServiceAsyncClient.getPropertiesWithResponse(context);

        return Utility.blockWithOptionalTimeout(response, timeout);
    }

    /**
     * Sets properties for a storage account's Blob service endpoint. For more information, see the
     * <a href="https://docs.microsoft.com/en-us/rest/api/storageservices/set-blob-service-properties">Azure Docs</a>.
     * Note that setting the default service version has no effect when using this client because this client explicitly
     * sets the version header on each request, overriding the default.
     *
     * <p><strong>Code Samples</strong></p>
     *
     * {@codesnippet com.azure.storage.blob.BlobServiceClient.setProperties#StorageServiceProperties}
     *
     * @param properties Configures the service.
     */
    public void setProperties(StorageServiceProperties properties) {
        setPropertiesWithResponse(properties, null, Context.NONE);
    }

    /**
     * Sets properties for a storage account's Blob service endpoint. For more information, see the
     * <a href="https://docs.microsoft.com/en-us/rest/api/storageservices/set-blob-service-properties">Azure Docs</a>.
     * Note that setting the default service version has no effect when using this client because this client explicitly
     * sets the version header on each request, overriding the default.
     *
     * <p><strong>Code Samples</strong></p>
     *
     * {@codesnippet com.azure.storage.blob.BlobServiceClient.setPropertiesWithResponse#StorageServiceProperties-Duration-Context}
     *
     * @param properties Configures the service.
     * @param timeout An optional timeout value beyond which a {@link RuntimeException} will be raised.
     * @param context Additional context that is passed through the Http pipeline during the service call.
     * @return The storage account properties.
     */
    public Response<Void> setPropertiesWithResponse(StorageServiceProperties properties, Duration timeout,
        Context context) {
        Mono<Response<Void>> response = blobServiceAsyncClient.setPropertiesWithResponse(properties, context);

        return Utility.blockWithOptionalTimeout(response, timeout);
    }

    /**
     * Gets a user delegation key for use with this account's blob storage. Note: This method call is only valid when
     * using {@link TokenCredential} in this object's {@link HttpPipeline}.
     *
     * <p><strong>Code Samples</strong></p>
     *
     * {@codesnippet com.azure.storage.blob.BlobServiceClient.getUserDelegationKey#OffsetDateTime-OffsetDateTime}
     *
     * @param start Start time for the key's validity. Null indicates immediate start.
     * @param expiry Expiration of the key's validity.
     * @return The user delegation key.
     */
    public UserDelegationKey getUserDelegationKey(OffsetDateTime start, OffsetDateTime expiry) {
        return getUserDelegationKeyWithResponse(start, expiry, null, Context.NONE).getValue();
    }

    /**
     * Gets a user delegation key for use with this account's blob storage. Note: This method call is only valid when
     * using {@link TokenCredential} in this object's {@link HttpPipeline}.
     *
     * <p><strong>Code Samples</strong></p>
     *
     * {@codesnippet com.azure.storage.blob.BlobServiceClient.getUserDelegationKeyWithResponse#OffsetDateTime-OffsetDateTime-Duration-Context}
     *
     * @param start Start time for the key's validity. Null indicates immediate start.
     * @param expiry Expiration of the key's validity.
     * @param timeout An optional timeout value beyond which a {@link RuntimeException} will be raised.
     * @param context Additional context that is passed through the Http pipeline during the service call.
     * @return A {@link Response} whose {@link Response#getValue() value} contains the user delegation key.
     */
    public Response<UserDelegationKey> getUserDelegationKeyWithResponse(OffsetDateTime start, OffsetDateTime expiry,
        Duration timeout, Context context) {
        Mono<Response<UserDelegationKey>> response = blobServiceAsyncClient.getUserDelegationKeyWithResponse(start,
            expiry, context);

        return Utility.blockWithOptionalTimeout(response, timeout);
    }

    /**
     * Retrieves statistics related to replication for the Blob service. It is only available on the secondary location
     * endpoint when read-access geo-redundant replication is enabled for the storage account. For more information, see
     * the
     * <a href="https://docs.microsoft.com/en-us/rest/api/storageservices/get-blob-service-stats">Azure Docs</a>.
     *
     * <p><strong>Code Samples</strong></p>
     *
     * {@codesnippet com.azure.storage.blob.BlobServiceClient.getStatistics}
     *
     * @return The storage account statistics.
     */
    public StorageServiceStats getStatistics() {
        return getStatisticsWithResponse(null, Context.NONE).getValue();
    }

    /**
     * Retrieves statistics related to replication for the Blob service. It is only available on the secondary location
     * endpoint when read-access geo-redundant replication is enabled for the storage account. For more information, see
     * the
     * <a href="https://docs.microsoft.com/en-us/rest/api/storageservices/get-blob-service-stats">Azure Docs</a>.
     *
     * <p><strong>Code Samples</strong></p>
     *
     * {@codesnippet com.azure.storage.blob.BlobServiceClient.getStatisticsWithResponse#Duration-Context}
     *
     * @param timeout An optional timeout value beyond which a {@link RuntimeException} will be raised.
     * @param context Additional context that is passed through the Http pipeline during the service call.
     * @return A {@link Response} whose {@link Response#getValue() value} the storage account statistics.
     */
    public Response<StorageServiceStats> getStatisticsWithResponse(Duration timeout, Context context) {
        Mono<Response<StorageServiceStats>> response = blobServiceAsyncClient.getStatisticsWithResponse(context);

        return Utility.blockWithOptionalTimeout(response, timeout);
    }

    /**
     * Returns the sku name and account kind for the account. For more information, please see the
     * <a href="https://docs.microsoft.com/en-us/rest/api/storageservices/get-account-information">Azure Docs</a>.
     *
     * <p><strong>Code Samples</strong></p>
     *
     * {@codesnippet com.azure.storage.blob.BlobServiceClient.getAccountInfo}
     *
     * @return The storage account info.
     */
    public StorageAccountInfo getAccountInfo() {
        return getAccountInfoWithResponse(null, Context.NONE).getValue();
    }

    /**
     * Returns the sku name and account kind for the account. For more information, please see the
     * <a href="https://docs.microsoft.com/en-us/rest/api/storageservices/get-account-information">Azure Docs</a>.
     *
     * @param timeout An optional timeout value beyond which a {@link RuntimeException} will be raised.
     * @param context Additional context that is passed through the Http pipeline during the service call.
     * @return A {@link Response} whose {@link Response#getValue() value} contains the storage account info.
     */
    public Response<StorageAccountInfo> getAccountInfoWithResponse(Duration timeout, Context context) {
        Mono<Response<StorageAccountInfo>> response = blobServiceAsyncClient.getAccountInfoWithResponse(context);

        return Utility.blockWithOptionalTimeout(response, timeout);
    }

    /**
<<<<<<< HEAD
     * Submits a batch operation.
     *
     * <p>If any request in a batch fails this will throw a {@link StorageException}.</p>
     *
     * <p><strong>Code Samples</strong></p>
     *
     * @param batch Batch to submit.
     * @throws StorageException If any request in the {@link BlobBatch} failed or the batch request is malformed.
     */
    public void submitBatch(BlobBatch batch) {
        submitBatchWithResponse(batch, true, null, Context.NONE);
    }

    /**
     * Submits a batch operation.
     *
     * <p>If {@code throwOnAnyFailure} is {@code true} a {@link StorageException} will be thrown if any request
     * fails.</p>
     *
     * @param batch Batch to submit.
     * @param throwOnAnyFailure Flag to indicate if an exception should be thrown if any request in the batch fails.
     * @param timeout An optional timeout value beyond which a {@link RuntimeException} will be raised.
     * @param context Additional context that is passed through the Http pipeline during the service call.
     * @return A response only containing header and status code information, used to indicate that the batch operation
     * has completed.
     * @throws RuntimeException If the {@code timeout} duration completes before a response is returned.
     * @throws StorageException If {@code throwOnAnyFailure} is {@code true} and any request in the {@link BlobBatch}
     * failed or the batch request is malformed.
     */
    public Response<Void> submitBatchWithResponse(BlobBatch batch, boolean throwOnAnyFailure, Duration timeout,
        Context context) {
        return Utility.blockWithOptionalTimeout(blobServiceAsyncClient
            .submitBatchWithResponse(batch, throwOnAnyFailure, context), timeout);
=======
     * Get associated account name.
     *
     * @return account name associated with this storage resource.
     */
    public String getAccountName() {
        return this.blobServiceAsyncClient.getAccountName();
>>>>>>> c0c86cdd
    }
}<|MERGE_RESOLUTION|>--- conflicted
+++ resolved
@@ -19,10 +19,11 @@
 import com.azure.storage.blob.models.StorageServiceStats;
 import com.azure.storage.blob.models.UserDelegationKey;
 import com.azure.storage.common.Utility;
+import reactor.core.publisher.Mono;
+
 import java.time.Duration;
 import java.time.OffsetDateTime;
 import java.util.Map;
-import reactor.core.publisher.Mono;
 
 /**
  * Client to a storage account. It may only be instantiated through a {@link BlobServiceClientBuilder}. This class does
@@ -75,6 +76,15 @@
     }
 
     /**
+     * Get associated account name.
+     *
+     * @return account name associated with this storage resource.
+     */
+    public String getAccountName() {
+        return this.blobServiceAsyncClient.getAccountName();
+    }
+
+    /**
      * Creates a new container within a storage account. If a container with the same name already exists, the operation
      * fails. For more information, see the
      * <a href="https://docs.microsoft.com/rest/api/storageservices/create-container">Azure Docs</a>.
@@ -356,7 +366,6 @@
     }
 
     /**
-<<<<<<< HEAD
      * Submits a batch operation.
      *
      * <p>If any request in a batch fails this will throw a {@link StorageException}.</p>
@@ -390,13 +399,5 @@
         Context context) {
         return Utility.blockWithOptionalTimeout(blobServiceAsyncClient
             .submitBatchWithResponse(batch, throwOnAnyFailure, context), timeout);
-=======
-     * Get associated account name.
-     *
-     * @return account name associated with this storage resource.
-     */
-    public String getAccountName() {
-        return this.blobServiceAsyncClient.getAccountName();
->>>>>>> c0c86cdd
     }
 }