// Copyright (c) Microsoft Corporation. All rights reserved.
// Licensed under the MIT License.

package com.azure.storage.blob;

import com.azure.core.annotation.ServiceClient;
import com.azure.core.credentials.TokenCredential;
import com.azure.core.http.HttpPipeline;
import com.azure.core.http.rest.PagedIterable;
import com.azure.core.http.rest.Response;
import com.azure.core.http.rest.SimpleResponse;
<<<<<<< HEAD
import com.azure.core.http.rest.VoidResponse;
import com.azure.core.util.Context;
import com.azure.storage.blob.models.ContainerItem;
import com.azure.storage.blob.models.ListContainersOptions;
import com.azure.storage.blob.models.Metadata;
=======
import com.azure.core.util.Context;
import com.azure.storage.blob.models.BlobContainerItem;
import com.azure.storage.blob.models.ListBlobContainersOptions;
>>>>>>> f9b68898
import com.azure.storage.blob.models.PublicAccessType;
import com.azure.storage.blob.models.StorageAccountInfo;
import com.azure.storage.blob.models.StorageServiceProperties;
import com.azure.storage.blob.models.StorageServiceStats;
import com.azure.storage.blob.models.UserDelegationKey;
<<<<<<< HEAD
import com.azure.storage.common.AccountSASPermission;
import com.azure.storage.common.AccountSASResourceType;
import com.azure.storage.common.AccountSASService;
import com.azure.storage.common.IPRange;
import com.azure.storage.common.SASProtocol;
import com.azure.storage.common.Utility;
import reactor.core.publisher.Mono;

import java.net.URL;
=======
import com.azure.storage.common.Utility;
>>>>>>> f9b68898
import java.time.Duration;
import java.time.OffsetDateTime;
import java.util.Map;
import reactor.core.publisher.Mono;

/**
 * Client to a storage account. It may only be instantiated through a {@link BlobServiceClientBuilder}. This class does
 * not hold any state about a particular storage account but is instead a convenient way of sending off appropriate
 * requests to the resource on the service. It may also be used to construct URLs to blobs and containers.
 *
 * <p>
 * This client contains operations on a blob. Operations on a container are available on {@link BlobContainerClient}
 * through {@link #getBlobContainerClient(String)}, and operations on a blob are available on {@link BlobClient}.
 *
 * <p>
 * Please see <a href=https://docs.microsoft.com/en-us/azure/storage/blobs/storage-blobs-introduction>here</a> for more
 * information on containers.
 */
@ServiceClient(builder = BlobServiceClientBuilder.class)
public final class BlobServiceClient {
    private final BlobServiceAsyncClient blobServiceAsyncClient;

    /**
     * Package-private constructor for use by {@link BlobServiceClientBuilder}.
     *
     * @param blobServiceAsyncClient the async storage account client
     */
    BlobServiceClient(BlobServiceAsyncClient blobServiceAsyncClient) {
        this.blobServiceAsyncClient = blobServiceAsyncClient;
    }

    /**
     * Initializes a {@link BlobContainerClient} object pointing to the specified container. This method does not create
     * a container. It simply constructs the URL to the container and offers access to methods relevant to containers.
     *
     * <p><strong>Code Samples</strong></p>
     *
     * {@codesnippet com.azure.storage.blob.BlobServiceClient.getBlobContainerClient#String}
     *
     * <p><strong>Code Samples</strong></p>
     *
     * {@codesnippet com.azure.storage.blob.BlobServiceClient.getContainerClient#String}
     *
     * @param containerName The name of the container to point to.
     * @return A {@link BlobContainerClient} object pointing to the specified container
     */
    public BlobContainerClient getBlobContainerClient(String containerName) {
        return new BlobContainerClient(blobServiceAsyncClient.getBlobContainerAsyncClient(containerName));
    }

    /**
     * Gets the {@link HttpPipeline} powering this client.
     *
     * @return The pipeline.
     */
    public HttpPipeline getHttpPipeline() {
        return blobServiceAsyncClient.getHttpPipeline();
    }

    /**
     * Gets the {@link HttpPipeline} powering this client.
     *
     * @return The pipeline.
     */
    public HttpPipeline getHttpPipeline() {
        return blobServiceAsyncClient.getHttpPipeline();
    }

    /**
     * Creates a new container within a storage account. If a container with the same name already exists, the operation
     * fails. For more information, see the
     * <a href="https://docs.microsoft.com/rest/api/storageservices/create-container">Azure Docs</a>.
     *
     * <p><strong>Code Samples</strong></p>
     *
<<<<<<< HEAD
     * {@codesnippet com.azure.storage.blob.BlobServiceClient.createContainer#String}
     *
     * @param containerName Name of the container to create
     * @return The {@link ContainerClient} used to interact with the container created.
     */
    public ContainerClient createContainer(String containerName) {
        return createContainerWithResponse(containerName, null, null, Context.NONE).value();
=======
     * {@codesnippet com.azure.storage.blob.BlobServiceClient.createBlobContainer#String}
     *
     * @param containerName Name of the container to create
     * @return The {@link BlobContainerClient} used to interact with the container created.
     */
    public BlobContainerClient createBlobContainer(String containerName) {
        return createBlobContainerWithResponse(containerName, null, null, Context.NONE).getValue();
>>>>>>> f9b68898
    }

    /**
     * Creates a new container within a storage account. If a container with the same name already exists, the operation
     * fails. For more information, see the
     * <a href="https://docs.microsoft.com/rest/api/storageservices/create-container">Azure Docs</a>.
     *
     * <p><strong>Code Samples</strong></p>
     *
<<<<<<< HEAD
     * {@codesnippet com.azure.storage.blob.BlobServiceClient.createContainerWithResponse#String-Metadata-PublicAccessType-Context}
=======
     * {@codesnippet com.azure.storage.blob.BlobServiceClient.createBlobContainerWithResponse#String-Map-PublicAccessType-Context}
>>>>>>> f9b68898
     *
     * @param containerName Name of the container to create
     * @param metadata Metadata to associate with the container.
     * @param accessType Specifies how the data in this container is available to the public. See the
     * x-ms-blob-public-access header in the Azure Docs for more information. Pass null for no public access.
     * @param context Additional context that is passed through the Http pipeline during the service call.
<<<<<<< HEAD
     * @return A {@link Response} whose {@link Response#value() value} contains the {@link ContainerClient} used to interact with the container created.
     */
    public Response<ContainerClient> createContainerWithResponse(String containerName, Metadata metadata, PublicAccessType accessType, Context context) {
        ContainerClient client = getContainerClient(containerName);

        return new SimpleResponse<>(client.createWithResponse(metadata, accessType, null, context), client);
    }

    /**
     * Deletes the specified container in the storage account. If the container doesn't exist the operation fails. For
     * more information see the <a href="https://docs.microsoft.com/en-us/rest/api/storageservices/delete-container">Azure Docs</a>.
     *
     * <p><strong>Code Samples</strong></p>
     *
     * {@codesnippet com.azure.storage.blob.BlobServiceClient.deleteContainer#String}
     *
     * @param containerName Name of the container to delete
     */
    public void deleteContainer(String containerName) {
        deleteContainerWithResponse(containerName, Context.NONE);
=======
     * @return A {@link Response} whose {@link Response#getValue() value} contains the {@link BlobContainerClient} used
     * to interact with the container created.
     */
    public Response<BlobContainerClient> createBlobContainerWithResponse(String containerName,
        Map<String, String> metadata, PublicAccessType accessType, Context context) {
        BlobContainerClient client = getBlobContainerClient(containerName);
        return new SimpleResponse<>(client.createWithResponse(metadata, accessType, null, context), client);
    }

    /**
     * Deletes the specified container in the storage account. If the container doesn't exist the operation fails. For
     * more information see the <a href="https://docs.microsoft.com/en-us/rest/api/storageservices/delete-container">Azure
     * Docs</a>.
     *
     * <p><strong>Code Samples</strong></p>
     *
     * {@codesnippet com.azure.storage.blob.BlobServiceClient.deleteBlobContainer#String}
     *
     * @param containerName Name of the container to delete
     */
    public void deleteBlobContainer(String containerName) {
        deleteBlobContainerWithResponse(containerName, Context.NONE);
>>>>>>> f9b68898
    }

    /**
     * Deletes the specified container in the storage account. If the container doesn't exist the operation fails. For
     * more information see the <a href="https://docs.microsoft.com/en-us/rest/api/storageservices/delete-container">Azure
     * Docs</a>.
     *
     * @param containerName Name of the container to delete
     * @param context Additional context that is passed through the Http pipeline during the service call.
     * @return A response containing status code and HTTP headers
     */
<<<<<<< HEAD
    public VoidResponse deleteContainerWithResponse(String containerName, Context context) {
        return blobServiceAsyncClient.deleteContainerWithResponse(containerName).block();
=======
    public Response<Void> deleteBlobContainerWithResponse(String containerName, Context context) {
        return blobServiceAsyncClient.deleteBlobContainerWithResponse(containerName).block();
>>>>>>> f9b68898
    }

    /**
     * Gets the URL of the storage account represented by this client.
     *
     * @return the URL.
     */
    public String getAccountUrl() {
        return blobServiceAsyncClient.getAccountUrl();
    }

    /**
     * Returns a lazy loaded list of containers in this account. The returned {@link PagedIterable} can be consumed
     * while new items are automatically retrieved as needed. For more information, see the <a
     * href="https://docs.microsoft.com/rest/api/storageservices/list-containers2">Azure Docs</a>.
     *
     * <p><strong>Code Samples</strong></p>
     *
<<<<<<< HEAD
     * {@codesnippet com.azure.storage.blob.BlobServiceClient.listContainers}
     *
     * @return The list of containers.
     */
    public PagedIterable<ContainerItem> listContainers() {
        return this.listContainers(new ListContainersOptions(), null);
=======
     * {@codesnippet com.azure.storage.blob.BlobServiceClient.listBlobContainers}
     *
     * @return The list of containers.
     */
    public PagedIterable<BlobContainerItem> listBlobContainers() {
        return this.listBlobContainers(new ListBlobContainersOptions(), null);
>>>>>>> f9b68898
    }

    /**
     * Returns a lazy loaded list of containers in this account. The returned {@link PagedIterable} can be consumed
     * while new items are automatically retrieved as needed. For more information, see the <a
     * href="https://docs.microsoft.com/rest/api/storageservices/list-containers2">Azure Docs</a>.
     *
     * <p><strong>Code Samples</strong></p>
     *
<<<<<<< HEAD
     * {@codesnippet com.azure.storage.blob.BlobServiceClient.listContainers#ListContainersOptions-Duration}
     *
     * @param options A {@link ListContainersOptions} which specifies what data should be returned by the service.
     * @param timeout An optional timeout value beyond which a {@link RuntimeException} will be raised.
     * @return The list of containers.
     */
    public PagedIterable<ContainerItem> listContainers(ListContainersOptions options, Duration timeout) {
        return new PagedIterable<>(blobServiceAsyncClient.listContainersWithOptionalTimeout(options, timeout));
=======
     * {@codesnippet com.azure.storage.blob.BlobServiceClient.listBlobContainers#ListBlobContainersOptions-Duration}
     *
     * @param options A {@link ListBlobContainersOptions} which specifies what data should be returned by the service.
     * @param timeout An optional timeout value beyond which a {@link RuntimeException} will be raised.
     * @return The list of containers.
     */
    public PagedIterable<BlobContainerItem> listBlobContainers(ListBlobContainersOptions options, Duration timeout) {
        return new PagedIterable<>(blobServiceAsyncClient.listBlobContainersWithOptionalTimeout(options, timeout));
>>>>>>> f9b68898
    }

    /**
     * Gets the properties of a storage account’s Blob service. For more information, see the
     * <a href="https://docs.microsoft.com/en-us/rest/api/storageservices/get-blob-service-properties">Azure Docs</a>.
     *
     * <p><strong>Code Samples</strong></p>
     *
     * {@codesnippet com.azure.storage.blob.BlobServiceClient.getProperties}
     *
     * @return The storage account properties.
     */
    public StorageServiceProperties getProperties() {
<<<<<<< HEAD
        return getPropertiesWithResponse(null, Context.NONE).value();
=======
        return getPropertiesWithResponse(null, Context.NONE).getValue();
>>>>>>> f9b68898
    }

    /**
     * Gets the properties of a storage account’s Blob service. For more information, see the
     * <a href="https://docs.microsoft.com/en-us/rest/api/storageservices/get-blob-service-properties">Azure Docs</a>.
     *
     * <p><strong>Code Samples</strong></p>
     *
     * {@codesnippet com.azure.storage.blob.BlobServiceClient.getPropertiesWithResponse#Duration-Context}
     *
     * @param timeout An optional timeout value beyond which a {@link RuntimeException} will be raised.
     * @param context Additional context that is passed through the Http pipeline during the service call.
<<<<<<< HEAD
     * @return A {@link Response} whose {@link Response#value() value} contains the storage account properties.
=======
     * @return A {@link Response} whose {@link Response#getValue() value} contains the storage account properties.
>>>>>>> f9b68898
     */
    public Response<StorageServiceProperties> getPropertiesWithResponse(Duration timeout, Context context) {

        Mono<Response<StorageServiceProperties>> response = blobServiceAsyncClient.getPropertiesWithResponse(context);

        return Utility.blockWithOptionalTimeout(response, timeout);
    }

    /**
     * Sets properties for a storage account's Blob service endpoint. For more information, see the
     * <a href="https://docs.microsoft.com/en-us/rest/api/storageservices/set-blob-service-properties">Azure Docs</a>.
     * Note that setting the default service version has no effect when using this client because this client explicitly
     * sets the version header on each request, overriding the default.
     *
     * <p><strong>Code Samples</strong></p>
     *
     * {@codesnippet com.azure.storage.blob.BlobServiceClient.setProperties#StorageServiceProperties}
     *
     * @param properties Configures the service.
     */
    public void setProperties(StorageServiceProperties properties) {
        setPropertiesWithResponse(properties, null, Context.NONE);
    }

    /**
     * Sets properties for a storage account's Blob service endpoint. For more information, see the
     * <a href="https://docs.microsoft.com/en-us/rest/api/storageservices/set-blob-service-properties">Azure Docs</a>.
     * Note that setting the default service version has no effect when using this client because this client explicitly
     * sets the version header on each request, overriding the default.
     *
     * <p><strong>Code Samples</strong></p>
     *
     * {@codesnippet com.azure.storage.blob.BlobServiceClient.setPropertiesWithResponse#StorageServiceProperties-Duration-Context}
     *
     * @param properties Configures the service.
     * @param timeout An optional timeout value beyond which a {@link RuntimeException} will be raised.
     * @param context Additional context that is passed through the Http pipeline during the service call.
     * @return The storage account properties.
     */
<<<<<<< HEAD
    public VoidResponse setPropertiesWithResponse(StorageServiceProperties properties, Duration timeout, Context context) {
        Mono<VoidResponse> response = blobServiceAsyncClient.setPropertiesWithResponse(properties, context);
=======
    public Response<Void> setPropertiesWithResponse(StorageServiceProperties properties, Duration timeout,
        Context context) {
        Mono<Response<Void>> response = blobServiceAsyncClient.setPropertiesWithResponse(properties, context);
>>>>>>> f9b68898

        return Utility.blockWithOptionalTimeout(response, timeout);
    }

    /**
     * Gets a user delegation key for use with this account's blob storage. Note: This method call is only valid when
     * using {@link TokenCredential} in this object's {@link HttpPipeline}.
     *
     * <p><strong>Code Samples</strong></p>
     *
     * {@codesnippet com.azure.storage.blob.BlobServiceClient.getUserDelegationKey#OffsetDateTime-OffsetDateTime}
     *
     * @param start Start time for the key's validity. Null indicates immediate start.
     * @param expiry Expiration of the key's validity.
     * @return The user delegation key.
     */
    public UserDelegationKey getUserDelegationKey(OffsetDateTime start, OffsetDateTime expiry) {
<<<<<<< HEAD
        return getUserDelegationKeyWithResponse(start, expiry, null, Context.NONE).value();
=======
        return getUserDelegationKeyWithResponse(start, expiry, null, Context.NONE).getValue();
>>>>>>> f9b68898
    }

    /**
     * Gets a user delegation key for use with this account's blob storage. Note: This method call is only valid when
     * using {@link TokenCredential} in this object's {@link HttpPipeline}.
     *
     * <p><strong>Code Samples</strong></p>
     *
     * {@codesnippet com.azure.storage.blob.BlobServiceClient.getUserDelegationKeyWithResponse#OffsetDateTime-OffsetDateTime-Duration-Context}
     *
     * @param start Start time for the key's validity. Null indicates immediate start.
     * @param expiry Expiration of the key's validity.
     * @param timeout An optional timeout value beyond which a {@link RuntimeException} will be raised.
     * @param context Additional context that is passed through the Http pipeline during the service call.
<<<<<<< HEAD
     * @return A {@link Response} whose {@link Response#value() value} contains the user delegation key.
     */
    public Response<UserDelegationKey> getUserDelegationKeyWithResponse(OffsetDateTime start, OffsetDateTime expiry,
                                                            Duration timeout, Context context) {
        Mono<Response<UserDelegationKey>> response = blobServiceAsyncClient.getUserDelegationKeyWithResponse(start, expiry, context);
=======
     * @return A {@link Response} whose {@link Response#getValue() value} contains the user delegation key.
     */
    public Response<UserDelegationKey> getUserDelegationKeyWithResponse(OffsetDateTime start, OffsetDateTime expiry,
        Duration timeout, Context context) {
        Mono<Response<UserDelegationKey>> response = blobServiceAsyncClient.getUserDelegationKeyWithResponse(start,
            expiry, context);
>>>>>>> f9b68898

        return Utility.blockWithOptionalTimeout(response, timeout);
    }

    /**
     * Retrieves statistics related to replication for the Blob service. It is only available on the secondary location
     * endpoint when read-access geo-redundant replication is enabled for the storage account. For more information, see
     * the
     * <a href="https://docs.microsoft.com/en-us/rest/api/storageservices/get-blob-service-stats">Azure Docs</a>.
     *
     * <p><strong>Code Samples</strong></p>
     *
     * {@codesnippet com.azure.storage.blob.BlobServiceClient.getStatistics}
     *
     * @return The storage account statistics.
     */
    public StorageServiceStats getStatistics() {
<<<<<<< HEAD
        return getStatisticsWithResponse(null, Context.NONE).value();
=======
        return getStatisticsWithResponse(null, Context.NONE).getValue();
>>>>>>> f9b68898
    }

    /**
     * Retrieves statistics related to replication for the Blob service. It is only available on the secondary location
     * endpoint when read-access geo-redundant replication is enabled for the storage account. For more information, see
     * the
     * <a href="https://docs.microsoft.com/en-us/rest/api/storageservices/get-blob-service-stats">Azure Docs</a>.
     *
     * <p><strong>Code Samples</strong></p>
     *
     * {@codesnippet com.azure.storage.blob.BlobServiceClient.getStatisticsWithResponse#Duration-Context}
     *
     * @param timeout An optional timeout value beyond which a {@link RuntimeException} will be raised.
     * @param context Additional context that is passed through the Http pipeline during the service call.
<<<<<<< HEAD
     * @return A {@link Response} whose {@link Response#value() value} the storage account statistics.
=======
     * @return A {@link Response} whose {@link Response#getValue() value} the storage account statistics.
>>>>>>> f9b68898
     */
    public Response<StorageServiceStats> getStatisticsWithResponse(Duration timeout, Context context) {
        Mono<Response<StorageServiceStats>> response = blobServiceAsyncClient.getStatisticsWithResponse(context);

        return Utility.blockWithOptionalTimeout(response, timeout);
    }

    /**
     * Returns the sku name and account kind for the account. For more information, please see the
     * <a href="https://docs.microsoft.com/en-us/rest/api/storageservices/get-account-information">Azure Docs</a>.
     *
     * <p><strong>Code Samples</strong></p>
     *
     * {@codesnippet com.azure.storage.blob.BlobServiceClient.getAccountInfo}
     *
     * @return The storage account info.
     */
    public StorageAccountInfo getAccountInfo() {
<<<<<<< HEAD
        return getAccountInfoWithResponse(null, Context.NONE).value();
=======
        return getAccountInfoWithResponse(null, Context.NONE).getValue();
>>>>>>> f9b68898
    }

    /**
     * Returns the sku name and account kind for the account. For more information, please see the
     * <a href="https://docs.microsoft.com/en-us/rest/api/storageservices/get-account-information">Azure Docs</a>.
     *
     * @param timeout An optional timeout value beyond which a {@link RuntimeException} will be raised.
     * @param context Additional context that is passed through the Http pipeline during the service call.
<<<<<<< HEAD
     * @return A {@link Response} whose {@link Response#value() value} contains the storage account info.
=======
     * @return A {@link Response} whose {@link Response#getValue() value} contains the storage account info.
>>>>>>> f9b68898
     */
    public Response<StorageAccountInfo> getAccountInfoWithResponse(Duration timeout, Context context) {
        Mono<Response<StorageAccountInfo>> response = blobServiceAsyncClient.getAccountInfoWithResponse(context);

        return Utility.blockWithOptionalTimeout(response, timeout);
    }

    /**
     * Get associated account name.
     *
<<<<<<< HEAD
     * @param accountSASService The {@code AccountSASService} services for the account SAS
     * @param accountSASResourceType An optional {@code AccountSASResourceType} resources for the account SAS
     * @param accountSASPermission The {@code AccountSASPermission} permission for the account SAS
     * @param expiryTime The {@code OffsetDateTime} expiry time for the account SAS
     * @return A string that represents the SAS token
     */
    public String generateAccountSAS(AccountSASService accountSASService, AccountSASResourceType accountSASResourceType,
        AccountSASPermission accountSASPermission, OffsetDateTime expiryTime) {
        return this.blobServiceAsyncClient.generateAccountSAS(accountSASService, accountSASResourceType, accountSASPermission, expiryTime);
    }

    /**
     * Generates an account SAS token with the specified parameters
     *
     * <p><strong>Code Samples</strong></p>
     *
     * {@codesnippet com.azure.storage.blob.blobServiceClient.generateAccountSAS#AccountSASService-AccountSASResourceType-AccountSASPermission-OffsetDateTime-OffsetDateTime-String-IPRange-SASProtocol}
     *
     * <p>For more information, see the
     * <a href="https://docs.microsoft.com/en-us/rest/api/storageservices/create-account-sas">Azure Docs</a></p>
     *
     * @param accountSASService The {@code AccountSASService} services for the account SAS
     * @param accountSASResourceType An optional {@code AccountSASResourceType} resources for the account SAS
     * @param accountSASPermission The {@code AccountSASPermission} permission for the account SAS
     * @param expiryTime The {@code OffsetDateTime} expiry time for the account SAS
     * @param startTime The {@code OffsetDateTime} start time for the account SAS
     * @param version The {@code String} version for the account SAS
     * @param ipRange An optional {@code IPRange} ip address range for the SAS
     * @param sasProtocol An optional {@code SASProtocol} protocol for the SAS
     * @return A string that represents the SAS token
     */
    public String generateAccountSAS(AccountSASService accountSASService, AccountSASResourceType accountSASResourceType,
        AccountSASPermission accountSASPermission, OffsetDateTime expiryTime, OffsetDateTime startTime, String version,
        IPRange ipRange, SASProtocol sasProtocol) {
        return this.blobServiceAsyncClient.generateAccountSAS(accountSASService, accountSASResourceType, accountSASPermission, expiryTime, startTime, version, ipRange, sasProtocol);
=======
     * @return account name associated with this storage resource.
     */
    public String getAccountName() {
        return this.blobServiceAsyncClient.getAccountName();
>>>>>>> f9b68898
    }
}<|MERGE_RESOLUTION|>--- conflicted
+++ resolved
@@ -9,35 +9,15 @@
 import com.azure.core.http.rest.PagedIterable;
 import com.azure.core.http.rest.Response;
 import com.azure.core.http.rest.SimpleResponse;
-<<<<<<< HEAD
-import com.azure.core.http.rest.VoidResponse;
-import com.azure.core.util.Context;
-import com.azure.storage.blob.models.ContainerItem;
-import com.azure.storage.blob.models.ListContainersOptions;
-import com.azure.storage.blob.models.Metadata;
-=======
 import com.azure.core.util.Context;
 import com.azure.storage.blob.models.BlobContainerItem;
 import com.azure.storage.blob.models.ListBlobContainersOptions;
->>>>>>> f9b68898
 import com.azure.storage.blob.models.PublicAccessType;
 import com.azure.storage.blob.models.StorageAccountInfo;
 import com.azure.storage.blob.models.StorageServiceProperties;
 import com.azure.storage.blob.models.StorageServiceStats;
 import com.azure.storage.blob.models.UserDelegationKey;
-<<<<<<< HEAD
-import com.azure.storage.common.AccountSASPermission;
-import com.azure.storage.common.AccountSASResourceType;
-import com.azure.storage.common.AccountSASService;
-import com.azure.storage.common.IPRange;
-import com.azure.storage.common.SASProtocol;
 import com.azure.storage.common.Utility;
-import reactor.core.publisher.Mono;
-
-import java.net.URL;
-=======
-import com.azure.storage.common.Utility;
->>>>>>> f9b68898
 import java.time.Duration;
 import java.time.OffsetDateTime;
 import java.util.Map;
@@ -77,24 +57,11 @@
      *
      * {@codesnippet com.azure.storage.blob.BlobServiceClient.getBlobContainerClient#String}
      *
-     * <p><strong>Code Samples</strong></p>
-     *
-     * {@codesnippet com.azure.storage.blob.BlobServiceClient.getContainerClient#String}
-     *
      * @param containerName The name of the container to point to.
      * @return A {@link BlobContainerClient} object pointing to the specified container
      */
     public BlobContainerClient getBlobContainerClient(String containerName) {
         return new BlobContainerClient(blobServiceAsyncClient.getBlobContainerAsyncClient(containerName));
-    }
-
-    /**
-     * Gets the {@link HttpPipeline} powering this client.
-     *
-     * @return The pipeline.
-     */
-    public HttpPipeline getHttpPipeline() {
-        return blobServiceAsyncClient.getHttpPipeline();
     }
 
     /**
@@ -113,15 +80,6 @@
      *
      * <p><strong>Code Samples</strong></p>
      *
-<<<<<<< HEAD
-     * {@codesnippet com.azure.storage.blob.BlobServiceClient.createContainer#String}
-     *
-     * @param containerName Name of the container to create
-     * @return The {@link ContainerClient} used to interact with the container created.
-     */
-    public ContainerClient createContainer(String containerName) {
-        return createContainerWithResponse(containerName, null, null, Context.NONE).value();
-=======
      * {@codesnippet com.azure.storage.blob.BlobServiceClient.createBlobContainer#String}
      *
      * @param containerName Name of the container to create
@@ -129,7 +87,6 @@
      */
     public BlobContainerClient createBlobContainer(String containerName) {
         return createBlobContainerWithResponse(containerName, null, null, Context.NONE).getValue();
->>>>>>> f9b68898
     }
 
     /**
@@ -139,39 +96,13 @@
      *
      * <p><strong>Code Samples</strong></p>
      *
-<<<<<<< HEAD
-     * {@codesnippet com.azure.storage.blob.BlobServiceClient.createContainerWithResponse#String-Metadata-PublicAccessType-Context}
-=======
      * {@codesnippet com.azure.storage.blob.BlobServiceClient.createBlobContainerWithResponse#String-Map-PublicAccessType-Context}
->>>>>>> f9b68898
      *
      * @param containerName Name of the container to create
      * @param metadata Metadata to associate with the container.
      * @param accessType Specifies how the data in this container is available to the public. See the
      * x-ms-blob-public-access header in the Azure Docs for more information. Pass null for no public access.
      * @param context Additional context that is passed through the Http pipeline during the service call.
-<<<<<<< HEAD
-     * @return A {@link Response} whose {@link Response#value() value} contains the {@link ContainerClient} used to interact with the container created.
-     */
-    public Response<ContainerClient> createContainerWithResponse(String containerName, Metadata metadata, PublicAccessType accessType, Context context) {
-        ContainerClient client = getContainerClient(containerName);
-
-        return new SimpleResponse<>(client.createWithResponse(metadata, accessType, null, context), client);
-    }
-
-    /**
-     * Deletes the specified container in the storage account. If the container doesn't exist the operation fails. For
-     * more information see the <a href="https://docs.microsoft.com/en-us/rest/api/storageservices/delete-container">Azure Docs</a>.
-     *
-     * <p><strong>Code Samples</strong></p>
-     *
-     * {@codesnippet com.azure.storage.blob.BlobServiceClient.deleteContainer#String}
-     *
-     * @param containerName Name of the container to delete
-     */
-    public void deleteContainer(String containerName) {
-        deleteContainerWithResponse(containerName, Context.NONE);
-=======
      * @return A {@link Response} whose {@link Response#getValue() value} contains the {@link BlobContainerClient} used
      * to interact with the container created.
      */
@@ -194,7 +125,6 @@
      */
     public void deleteBlobContainer(String containerName) {
         deleteBlobContainerWithResponse(containerName, Context.NONE);
->>>>>>> f9b68898
     }
 
     /**
@@ -206,13 +136,8 @@
      * @param context Additional context that is passed through the Http pipeline during the service call.
      * @return A response containing status code and HTTP headers
      */
-<<<<<<< HEAD
-    public VoidResponse deleteContainerWithResponse(String containerName, Context context) {
-        return blobServiceAsyncClient.deleteContainerWithResponse(containerName).block();
-=======
     public Response<Void> deleteBlobContainerWithResponse(String containerName, Context context) {
         return blobServiceAsyncClient.deleteBlobContainerWithResponse(containerName).block();
->>>>>>> f9b68898
     }
 
     /**
@@ -231,21 +156,12 @@
      *
      * <p><strong>Code Samples</strong></p>
      *
-<<<<<<< HEAD
-     * {@codesnippet com.azure.storage.blob.BlobServiceClient.listContainers}
-     *
-     * @return The list of containers.
-     */
-    public PagedIterable<ContainerItem> listContainers() {
-        return this.listContainers(new ListContainersOptions(), null);
-=======
      * {@codesnippet com.azure.storage.blob.BlobServiceClient.listBlobContainers}
      *
      * @return The list of containers.
      */
     public PagedIterable<BlobContainerItem> listBlobContainers() {
         return this.listBlobContainers(new ListBlobContainersOptions(), null);
->>>>>>> f9b68898
     }
 
     /**
@@ -255,16 +171,6 @@
      *
      * <p><strong>Code Samples</strong></p>
      *
-<<<<<<< HEAD
-     * {@codesnippet com.azure.storage.blob.BlobServiceClient.listContainers#ListContainersOptions-Duration}
-     *
-     * @param options A {@link ListContainersOptions} which specifies what data should be returned by the service.
-     * @param timeout An optional timeout value beyond which a {@link RuntimeException} will be raised.
-     * @return The list of containers.
-     */
-    public PagedIterable<ContainerItem> listContainers(ListContainersOptions options, Duration timeout) {
-        return new PagedIterable<>(blobServiceAsyncClient.listContainersWithOptionalTimeout(options, timeout));
-=======
      * {@codesnippet com.azure.storage.blob.BlobServiceClient.listBlobContainers#ListBlobContainersOptions-Duration}
      *
      * @param options A {@link ListBlobContainersOptions} which specifies what data should be returned by the service.
@@ -273,7 +179,6 @@
      */
     public PagedIterable<BlobContainerItem> listBlobContainers(ListBlobContainersOptions options, Duration timeout) {
         return new PagedIterable<>(blobServiceAsyncClient.listBlobContainersWithOptionalTimeout(options, timeout));
->>>>>>> f9b68898
     }
 
     /**
@@ -287,11 +192,7 @@
      * @return The storage account properties.
      */
     public StorageServiceProperties getProperties() {
-<<<<<<< HEAD
-        return getPropertiesWithResponse(null, Context.NONE).value();
-=======
         return getPropertiesWithResponse(null, Context.NONE).getValue();
->>>>>>> f9b68898
     }
 
     /**
@@ -304,11 +205,7 @@
      *
      * @param timeout An optional timeout value beyond which a {@link RuntimeException} will be raised.
      * @param context Additional context that is passed through the Http pipeline during the service call.
-<<<<<<< HEAD
-     * @return A {@link Response} whose {@link Response#value() value} contains the storage account properties.
-=======
      * @return A {@link Response} whose {@link Response#getValue() value} contains the storage account properties.
->>>>>>> f9b68898
      */
     public Response<StorageServiceProperties> getPropertiesWithResponse(Duration timeout, Context context) {
 
@@ -348,14 +245,9 @@
      * @param context Additional context that is passed through the Http pipeline during the service call.
      * @return The storage account properties.
      */
-<<<<<<< HEAD
-    public VoidResponse setPropertiesWithResponse(StorageServiceProperties properties, Duration timeout, Context context) {
-        Mono<VoidResponse> response = blobServiceAsyncClient.setPropertiesWithResponse(properties, context);
-=======
     public Response<Void> setPropertiesWithResponse(StorageServiceProperties properties, Duration timeout,
         Context context) {
         Mono<Response<Void>> response = blobServiceAsyncClient.setPropertiesWithResponse(properties, context);
->>>>>>> f9b68898
 
         return Utility.blockWithOptionalTimeout(response, timeout);
     }
@@ -373,11 +265,7 @@
      * @return The user delegation key.
      */
     public UserDelegationKey getUserDelegationKey(OffsetDateTime start, OffsetDateTime expiry) {
-<<<<<<< HEAD
-        return getUserDelegationKeyWithResponse(start, expiry, null, Context.NONE).value();
-=======
         return getUserDelegationKeyWithResponse(start, expiry, null, Context.NONE).getValue();
->>>>>>> f9b68898
     }
 
     /**
@@ -392,20 +280,12 @@
      * @param expiry Expiration of the key's validity.
      * @param timeout An optional timeout value beyond which a {@link RuntimeException} will be raised.
      * @param context Additional context that is passed through the Http pipeline during the service call.
-<<<<<<< HEAD
-     * @return A {@link Response} whose {@link Response#value() value} contains the user delegation key.
-     */
-    public Response<UserDelegationKey> getUserDelegationKeyWithResponse(OffsetDateTime start, OffsetDateTime expiry,
-                                                            Duration timeout, Context context) {
-        Mono<Response<UserDelegationKey>> response = blobServiceAsyncClient.getUserDelegationKeyWithResponse(start, expiry, context);
-=======
      * @return A {@link Response} whose {@link Response#getValue() value} contains the user delegation key.
      */
     public Response<UserDelegationKey> getUserDelegationKeyWithResponse(OffsetDateTime start, OffsetDateTime expiry,
         Duration timeout, Context context) {
         Mono<Response<UserDelegationKey>> response = blobServiceAsyncClient.getUserDelegationKeyWithResponse(start,
             expiry, context);
->>>>>>> f9b68898
 
         return Utility.blockWithOptionalTimeout(response, timeout);
     }
@@ -423,11 +303,7 @@
      * @return The storage account statistics.
      */
     public StorageServiceStats getStatistics() {
-<<<<<<< HEAD
-        return getStatisticsWithResponse(null, Context.NONE).value();
-=======
         return getStatisticsWithResponse(null, Context.NONE).getValue();
->>>>>>> f9b68898
     }
 
     /**
@@ -442,11 +318,7 @@
      *
      * @param timeout An optional timeout value beyond which a {@link RuntimeException} will be raised.
      * @param context Additional context that is passed through the Http pipeline during the service call.
-<<<<<<< HEAD
-     * @return A {@link Response} whose {@link Response#value() value} the storage account statistics.
-=======
      * @return A {@link Response} whose {@link Response#getValue() value} the storage account statistics.
->>>>>>> f9b68898
      */
     public Response<StorageServiceStats> getStatisticsWithResponse(Duration timeout, Context context) {
         Mono<Response<StorageServiceStats>> response = blobServiceAsyncClient.getStatisticsWithResponse(context);
@@ -465,11 +337,7 @@
      * @return The storage account info.
      */
     public StorageAccountInfo getAccountInfo() {
-<<<<<<< HEAD
-        return getAccountInfoWithResponse(null, Context.NONE).value();
-=======
         return getAccountInfoWithResponse(null, Context.NONE).getValue();
->>>>>>> f9b68898
     }
 
     /**
@@ -478,11 +346,7 @@
      *
      * @param timeout An optional timeout value beyond which a {@link RuntimeException} will be raised.
      * @param context Additional context that is passed through the Http pipeline during the service call.
-<<<<<<< HEAD
-     * @return A {@link Response} whose {@link Response#value() value} contains the storage account info.
-=======
      * @return A {@link Response} whose {@link Response#getValue() value} contains the storage account info.
->>>>>>> f9b68898
      */
     public Response<StorageAccountInfo> getAccountInfoWithResponse(Duration timeout, Context context) {
         Mono<Response<StorageAccountInfo>> response = blobServiceAsyncClient.getAccountInfoWithResponse(context);
@@ -493,47 +357,9 @@
     /**
      * Get associated account name.
      *
-<<<<<<< HEAD
-     * @param accountSASService The {@code AccountSASService} services for the account SAS
-     * @param accountSASResourceType An optional {@code AccountSASResourceType} resources for the account SAS
-     * @param accountSASPermission The {@code AccountSASPermission} permission for the account SAS
-     * @param expiryTime The {@code OffsetDateTime} expiry time for the account SAS
-     * @return A string that represents the SAS token
-     */
-    public String generateAccountSAS(AccountSASService accountSASService, AccountSASResourceType accountSASResourceType,
-        AccountSASPermission accountSASPermission, OffsetDateTime expiryTime) {
-        return this.blobServiceAsyncClient.generateAccountSAS(accountSASService, accountSASResourceType, accountSASPermission, expiryTime);
-    }
-
-    /**
-     * Generates an account SAS token with the specified parameters
-     *
-     * <p><strong>Code Samples</strong></p>
-     *
-     * {@codesnippet com.azure.storage.blob.blobServiceClient.generateAccountSAS#AccountSASService-AccountSASResourceType-AccountSASPermission-OffsetDateTime-OffsetDateTime-String-IPRange-SASProtocol}
-     *
-     * <p>For more information, see the
-     * <a href="https://docs.microsoft.com/en-us/rest/api/storageservices/create-account-sas">Azure Docs</a></p>
-     *
-     * @param accountSASService The {@code AccountSASService} services for the account SAS
-     * @param accountSASResourceType An optional {@code AccountSASResourceType} resources for the account SAS
-     * @param accountSASPermission The {@code AccountSASPermission} permission for the account SAS
-     * @param expiryTime The {@code OffsetDateTime} expiry time for the account SAS
-     * @param startTime The {@code OffsetDateTime} start time for the account SAS
-     * @param version The {@code String} version for the account SAS
-     * @param ipRange An optional {@code IPRange} ip address range for the SAS
-     * @param sasProtocol An optional {@code SASProtocol} protocol for the SAS
-     * @return A string that represents the SAS token
-     */
-    public String generateAccountSAS(AccountSASService accountSASService, AccountSASResourceType accountSASResourceType,
-        AccountSASPermission accountSASPermission, OffsetDateTime expiryTime, OffsetDateTime startTime, String version,
-        IPRange ipRange, SASProtocol sasProtocol) {
-        return this.blobServiceAsyncClient.generateAccountSAS(accountSASService, accountSASResourceType, accountSASPermission, expiryTime, startTime, version, ipRange, sasProtocol);
-=======
      * @return account name associated with this storage resource.
      */
     public String getAccountName() {
         return this.blobServiceAsyncClient.getAccountName();
->>>>>>> f9b68898
     }
 }