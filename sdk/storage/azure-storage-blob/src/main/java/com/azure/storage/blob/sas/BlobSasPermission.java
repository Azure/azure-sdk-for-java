// Copyright (c) Microsoft Corporation. All rights reserved.
// Licensed under the MIT License.

package com.azure.storage.blob.sas;

import com.azure.storage.common.implementation.Constants;

import java.util.Locale;

/**
 * This is a helper class to construct a string representing the permissions granted by a ServiceSAS to a blob. Setting
 * a value to true means that any SAS which uses these permissions will grant permissions for that operation. It is
 * possible to construct the permissions string without this class, but the order of the permissions is particular and
 * this class guarantees correctness.
 */
public final class BlobSasPermission {

    private boolean readPermission;

    private boolean addPermission;

    private boolean createPermission;

    private boolean writePermission;

    private boolean deletePermission;

    private boolean deleteVersionPermission;

    private boolean tagsPermission;

    private boolean listPermission;

    private boolean movePermission;

    private boolean executePermission;

    private boolean immutabilityPolicyPermission;

    /**
     * Initializes a {@code BlobSasPermission} object with all fields set to false.
     */
    public BlobSasPermission() {
    }

    /**
     * Creates a {@code BlobSasPermission} from the specified permissions string. This method will throw an
     * {@code IllegalArgumentException} if it encounters a character that does not correspond to a valid permission.
     *
     * @param permissionString A {@code String} which represents the {@code BlobSasPermission}.
     * @return A {@code BlobSasPermission} generated from the given {@code String}.
<<<<<<< HEAD
     * @throws IllegalArgumentException If {@code permString} contains a character other than r, a, c, w, d, x, l, t,
     * m, e or i.
=======
     * @throws IllegalArgumentException If {@code permissionString} contains a character other than r, a, c, w, d, x, l, t,
     * m, or e.
>>>>>>> 6270d52d
     */
    public static BlobSasPermission parse(String permissionString) {
        BlobSasPermission permissions = new BlobSasPermission();

        for (int i = 0; i < permissionString.length(); i++) {
            char c = permissionString.charAt(i);
            switch (c) {
                case 'r':
                    permissions.readPermission = true;
                    break;
                case 'a':
                    permissions.addPermission = true;
                    break;
                case 'c':
                    permissions.createPermission = true;
                    break;
                case 'w':
                    permissions.writePermission = true;
                    break;
                case 'd':
                    permissions.deletePermission = true;
                    break;
                case 'x':
                    permissions.deleteVersionPermission = true;
                    break;
                case 't':
                    permissions.tagsPermission = true;
                    break;
                case 'l':
                    permissions.listPermission = true;
                    break;
                case 'm':
                    permissions.movePermission = true;
                    break;
                case 'e':
                    permissions.executePermission = true;
                    break;
                case 'i':
                    permissions.immutabilityPolicyPermission = true;
                    break;
                default:
                    throw new IllegalArgumentException(
                        String.format(Locale.ROOT, Constants.ENUM_COULD_NOT_BE_PARSED_INVALID_VALUE,
                            "Permissions", permissionString, c));
            }
        }
        return permissions;
    }

    /**
     * @return the read permission status.
     */
    public boolean hasReadPermission() {
        return readPermission;
    }

    /**
     * Sets the read permission status.
     *
     * @param hasReadPermission Permission status to set
     * @return the updated BlobSasPermission object.
     */
    public BlobSasPermission setReadPermission(boolean hasReadPermission) {
        this.readPermission = hasReadPermission;
        return this;
    }

    /**
     * @return the add permission status.
     */
    public boolean hasAddPermission() {
        return addPermission;
    }

    /**
     * Sets the add permission status.
     *
     * @param hasAddPermission Permission status to set
     * @return the updated BlobSasPermission object.
     */
    public BlobSasPermission setAddPermission(boolean hasAddPermission) {
        this.addPermission = hasAddPermission;
        return this;
    }

    /**
     * @return the create permission status.
     */
    public boolean hasCreatePermission() {
        return createPermission;
    }

    /**
     * Sets the create permission status.
     *
     * @param hasCreatePermission Permission status to set
     * @return the updated BlobSasPermission object.
     */
    public BlobSasPermission setCreatePermission(boolean hasCreatePermission) {
        this.createPermission = hasCreatePermission;
        return this;
    }

    /**
     * @return the write permission status.
     */
    public boolean hasWritePermission() {
        return writePermission;
    }

    /**
     * Sets the write permission status.
     *
     * @param hasWritePermission Permission status to set
     * @return the updated BlobSasPermission object.
     */
    public BlobSasPermission setWritePermission(boolean hasWritePermission) {
        this.writePermission = hasWritePermission;
        return this;
    }

    /**
     * @return the delete permission status.
     */
    public boolean hasDeletePermission() {
        return deletePermission;
    }

    /**
     * Sets the delete permission status.
     *
     * @param hasDeletePermission Permission status to set
     * @return the updated BlobSasPermission object.
     */
    public BlobSasPermission setDeletePermission(boolean hasDeletePermission) {
        this.deletePermission = hasDeletePermission;
        return this;
    }

    /**
     * @return the delete version permission status.
     */
    public boolean hasDeleteVersionPermission() {
        return deleteVersionPermission;
    }

    /**
     * Sets the delete version permission status.
     *
     * @param hasDeleteVersionPermission Permission status to set
     * @return the updated BlobSasPermission object.
     */
    public BlobSasPermission setDeleteVersionPermission(boolean hasDeleteVersionPermission) {
        this.deleteVersionPermission = hasDeleteVersionPermission;
        return this;
    }

    /**
     * @return the tags permission status.
     */
    public boolean hasTagsPermission() {
        return tagsPermission;
    }

    /**
     * Sets the tags permission status.
     *
     * @param tagsPermission Permission status to set
     * @return the updated BlobSasPermission object.
     */
    public BlobSasPermission setTagsPermission(boolean tagsPermission) {
        this.tagsPermission = tagsPermission;
        return this;
    }

    /**
     * @return the list permission status.
     */
    public boolean hasListPermission() {
        return listPermission;
    }

    /**
     * Sets the list permission status.
     *
     * @param hasListPermission Permission status to set
     * @return the updated BlobSasPermission object.
     */
    public BlobSasPermission setListPermission(boolean hasListPermission) {
        this.listPermission = hasListPermission;
        return this;
    }

    /**
     * @return the move permission status.
     */
    public boolean hasMovePermission() {
        return movePermission;
    }

    /**
     * Sets the move permission status.
     *
     * @param hasMovePermission Permission status to set
     * @return the updated BlobSasPermission object.
     */
    public BlobSasPermission setMovePermission(boolean hasMovePermission) {
        this.movePermission = hasMovePermission;
        return this;
    }

    /**
     * @return the execute permission status.
     */
    public boolean hasExecutePermission() {
        return executePermission;
    }

    /**
     * Sets the execute permission status.
     *
     * @param hasExecutePermission Permission status to set
     * @return the updated BlobSasPermission object.
     */
    public BlobSasPermission setExecutePermission(boolean hasExecutePermission) {
        this.executePermission = hasExecutePermission;
        return this;
    }

    /**
     * @return the set immutability policy permission status.
     */
    public boolean hasImmutabilityPolicyPermission() {
        return immutabilityPolicyPermission;
    }

    /**
     * Sets the set immutability policy permission status.
     *
     * @param immutabilityPolicyPermission Permission status to set
     * @return the updated BlobSasPermission object.
     */
    public BlobSasPermission setImmutabilityPolicyPermission(boolean immutabilityPolicyPermission) {
        this.immutabilityPolicyPermission = immutabilityPolicyPermission;
        return this;
    }

    /**
     * Converts the given permissions to a {@code String}. Using this method will guarantee the permissions are in an
     * order accepted by the service.
     *
     * @return A {@code String} which represents the {@code BlobSasPermission}.
     */
    @Override
    public String toString() {
        // The order of the characters should be as specified here to ensure correctness:
        // https://docs.microsoft.com/en-us/rest/api/storageservices/constructing-a-service-sas

        final StringBuilder builder = new StringBuilder();

        if (this.readPermission) {
            builder.append('r');
        }

        if (this.addPermission) {
            builder.append('a');
        }

        if (this.createPermission) {
            builder.append('c');
        }

        if (this.writePermission) {
            builder.append('w');
        }

        if (this.deletePermission) {
            builder.append('d');
        }

        if (this.deleteVersionPermission) {
            builder.append('x');
        }

        if (this.listPermission) {
            builder.append('l');
        }

        if (this.tagsPermission) {
            builder.append('t');
        }

        if (this.movePermission) {
            builder.append('m');
        }

        if (this.executePermission) {
            builder.append('e');
        }

        if (this.immutabilityPolicyPermission) {
            builder.append('i');
        }

        return builder.toString();
    }
}<|MERGE_RESOLUTION|>--- conflicted
+++ resolved
@@ -49,13 +49,8 @@
      *
      * @param permissionString A {@code String} which represents the {@code BlobSasPermission}.
      * @return A {@code BlobSasPermission} generated from the given {@code String}.
-<<<<<<< HEAD
      * @throws IllegalArgumentException If {@code permString} contains a character other than r, a, c, w, d, x, l, t,
      * m, e or i.
-=======
-     * @throws IllegalArgumentException If {@code permissionString} contains a character other than r, a, c, w, d, x, l, t,
-     * m, or e.
->>>>>>> 6270d52d
      */
     public static BlobSasPermission parse(String permissionString) {
         BlobSasPermission permissions = new BlobSasPermission();
