// Copyright (c) Microsoft Corporation. All rights reserved.
// Licensed under the MIT License.

package com.azure.storage.blob;

import com.azure.core.http.rest.Response;
import com.azure.core.http.rest.SimpleResponse;
import com.azure.core.implementation.http.UrlBuilder;
import com.azure.core.implementation.util.FluxUtil;
import com.azure.core.util.Context;
import com.azure.core.util.logging.ClientLogger;
import com.azure.storage.blob.implementation.AzureBlobStorageImpl;
import com.azure.storage.blob.models.BlobAccessConditions;
import com.azure.storage.blob.models.BlobHTTPHeaders;
import com.azure.storage.blob.models.BlobRange;
import com.azure.storage.blob.models.CopyStatusType;
import com.azure.storage.blob.models.CpkInfo;
import com.azure.storage.blob.models.Metadata;
import com.azure.storage.blob.models.ModifiedAccessConditions;
import com.azure.storage.blob.models.PageBlobAccessConditions;
import com.azure.storage.blob.models.PageBlobItem;
import com.azure.storage.blob.models.PageList;
import com.azure.storage.blob.models.PageRange;
import com.azure.storage.blob.models.SequenceNumberActionType;
import com.azure.storage.blob.models.SourceModifiedAccessConditions;
import com.azure.storage.common.Constants;
import reactor.core.publisher.Flux;
import reactor.core.publisher.Mono;

import java.net.MalformedURLException;
import java.net.URL;
import java.nio.ByteBuffer;

import static com.azure.core.implementation.util.FluxUtil.withContext;
import static com.azure.storage.blob.PostProcessor.postProcessResponse;

/**
 * Client to a page blob. It may only be instantiated through a {@link BlobClientBuilder}, via the method {@link
 * BlobAsyncClient#asPageBlobAsyncClient()}, or via the method {@link ContainerAsyncClient#getPageBlobAsyncClient(String)}.
 * This class does not hold any state about a particular blob, but is instead a convenient way of sending appropriate
 * requests to the resource on the service.
 *
 * <p>
 * This client contains operations on a blob. Operations on a container are available on {@link ContainerAsyncClient},
 * and operations on the service are available on {@link BlobServiceAsyncClient}.
 *
 * <p>
 * Please refer to the <a href=https://docs.microsoft.com/en-us/rest/api/storageservices/understanding-block-blobs--append-blobs--and-page-blobs>Azure
 * Docs</a> for more information.
 *
 * <p>
 * Note this client is an async client that returns reactive responses from Spring Reactor Core project
 * (https://projectreactor.io/). Calling the methods in this client will <strong>NOT</strong> start the actual network
 * operation, until {@code .subscribe()} is called on the reactive response. You can simply convert one of these
 * responses to a {@link java.util.concurrent.CompletableFuture} object through {@link Mono#toFuture()}.
 */
public final class PageBlobAsyncClient extends BlobAsyncClient {
    /**
     * Indicates the number of bytes in a page.
     */
    public static final int PAGE_BYTES = 512;

    /**
     * Indicates the maximum number of bytes that may be sent in a call to putPage.
     */
    public static final int MAX_PUT_PAGES_BYTES = 4 * Constants.MB;

    private final ClientLogger logger = new ClientLogger(PageBlobAsyncClient.class);

    /**
     * Package-private constructor for use by {@link BlobClientBuilder}.
     *
     * @param azureBlobStorage the API client for blob storage
     */
    PageBlobAsyncClient(AzureBlobStorageImpl azureBlobStorage, String snapshot, CpkInfo cpk) {
        super(azureBlobStorage, snapshot, cpk);
    }

    /**
     * Creates a page blob of the specified length. Call PutPage to upload data data to a page blob. For more
     * information, see the
     * <a href="https://docs.microsoft.com/rest/api/storageservices/put-blob">Azure Docs</a>.
     *
     * @param size Specifies the maximum size for the page blob, up to 8 TB. The page blob size must be aligned to a
     * 512-byte boundary.
     * @return A reactive response containing the information of the created page blob.
     */
    public Mono<PageBlobItem> setCreate(long size) {
        return createWithResponse(size, null, null, null, null).flatMap(FluxUtil::toMono);
    }

    /**
     * Creates a page blob of the specified length. Call PutPage to upload data data to a page blob. For more
     * information, see the
     * <a href="https://docs.microsoft.com/rest/api/storageservices/put-blob">Azure Docs</a>.
     *
     * @param size Specifies the maximum size for the page blob, up to 8 TB. The page blob size must be aligned to a
     * 512-byte boundary.
     * @param sequenceNumber A user-controlled value that you can use to track requests. The value of the sequence
     * number must be between 0 and 2^63 - 1.The default value is 0.
     * @param headers {@link BlobHTTPHeaders}
     * @param metadata {@link Metadata}
     * @param accessConditions {@link BlobAccessConditions}
     * @return A reactive response containing the information of the created page blob.
     * @throws IllegalArgumentException If {@code size} isn't a multiple of {@link PageBlobAsyncClient#PAGE_BYTES} or
     * {@code sequenceNumber} isn't null and is less than 0.
     */
    public Mono<Response<PageBlobItem>> createWithResponse(long size, Long sequenceNumber, BlobHTTPHeaders headers,
        Metadata metadata, BlobAccessConditions accessConditions) {
        return withContext(context -> createWithResponse(size, sequenceNumber, headers, metadata, accessConditions, context));
    }

    Mono<Response<PageBlobItem>> createWithResponse(long size, Long sequenceNumber, BlobHTTPHeaders headers,
        Metadata metadata, BlobAccessConditions accessConditions, Context context) {
        accessConditions = accessConditions == null ? new BlobAccessConditions() : accessConditions;

        if (size % PAGE_BYTES != 0) {
            // Throwing is preferred to Single.error because this will error out immediately instead of waiting until
            // subscription.
            throw logger.logExceptionAsError(new IllegalArgumentException("size must be a multiple of PageBlobAsyncClient.PAGE_BYTES."));
        }
        if (sequenceNumber != null && sequenceNumber < 0) {
            // Throwing is preferred to Single.error because this will error out immediately instead of waiting until
            // subscription.
            throw logger.logExceptionAsError(new IllegalArgumentException("SequenceNumber must be greater than or equal to 0."));
        }
        metadata = metadata == null ? new Metadata() : metadata;

        return postProcessResponse(this.azureBlobStorage.pageBlobs().createWithRestResponseAsync(null,
<<<<<<< HEAD
            null, 0, size, null, metadata, sequenceNumber, null, headers, accessConditions.leaseAccessConditions(),
            cpk, accessConditions.modifiedAccessConditions(), context))
            .map(rb -> new SimpleResponse<>(rb, new PageBlobItem(rb.getDeserializedHeaders())));
=======
            null, 0, size, null, metadata, sequenceNumber, null, headers, accessConditions.getLeaseAccessConditions(),
            cpk, accessConditions.getModifiedAccessConditions(), context))
            .map(rb -> new SimpleResponse<>(rb, new PageBlobItem(rb.deserializedHeaders())));
>>>>>>> 9f362581
    }

    /**
     * Writes 1 or more pages to the page blob. The start and end offsets must be a multiple of 512. For more
     * information, see the
     * <a href="https://docs.microsoft.com/rest/api/storageservices/put-page">Azure Docs</a>.
     * <p>
     * Note that the data passed must be replayable if retries are enabled (the default). In other words, the {@code
     * Flux} must produce the same data each time it is subscribed to.
     *
     * @param pageRange A {@link PageRange} object. Given that pages must be aligned with 512-byte boundaries, the start
     * offset must be a modulus of 512 and the end offset must be a modulus of 512 - 1. Examples of valid byte ranges
     * are 0-511, 512-1023, etc.
     * @param body The data to upload. Note that this {@code Flux} must be replayable if retries are enabled (the
     * default). In other words, the Flowable must produce the same data each time it is subscribed to.
     * @return A reactive response containing the information of the uploaded pages.
     */
    public Mono<PageBlobItem> uploadPages(PageRange pageRange, Flux<ByteBuffer> body) {
        return uploadPagesWithResponse(pageRange, body, null).flatMap(FluxUtil::toMono);
    }

    /**
     * Writes 1 or more pages to the page blob. The start and end offsets must be a multiple of 512. For more
     * information, see the
     * <a href="https://docs.microsoft.com/rest/api/storageservices/put-page">Azure Docs</a>.
     * <p>
     * Note that the data passed must be replayable if retries are enabled (the default). In other words, the {@code
     * Flux} must produce the same data each time it is subscribed to.
     *
     * @param pageRange A {@link PageRange} object. Given that pages must be aligned with 512-byte boundaries, the start
     * offset must be a modulus of 512 and the end offset must be a modulus of 512 - 1. Examples of valid byte ranges
     * are 0-511, 512-1023, etc.
     * @param body The data to upload. Note that this {@code Flux} must be replayable if retries are enabled (the
     * default). In other words, the Flowable must produce the same data each time it is subscribed to.
     * @param pageBlobAccessConditions {@link PageBlobAccessConditions}
     * @return A reactive response containing the information of the uploaded pages.
     * @throws IllegalArgumentException If {@code pageRange} is {@code null}
     */
    public Mono<Response<PageBlobItem>> uploadPagesWithResponse(PageRange pageRange, Flux<ByteBuffer> body,
        PageBlobAccessConditions pageBlobAccessConditions) {
        return withContext(context -> uploadPagesWithResponse(pageRange, body, pageBlobAccessConditions, context));
    }

    Mono<Response<PageBlobItem>> uploadPagesWithResponse(PageRange pageRange, Flux<ByteBuffer> body,
        PageBlobAccessConditions pageBlobAccessConditions, Context context) {
        pageBlobAccessConditions = pageBlobAccessConditions == null ? new PageBlobAccessConditions() : pageBlobAccessConditions;

        if (pageRange == null) {
            // Throwing is preferred to Single.error because this will error out immediately instead of waiting until
            // subscription.
            throw logger.logExceptionAsError(new IllegalArgumentException("pageRange cannot be null."));
        }
        String pageRangeStr = pageRangeToString(pageRange);

        return postProcessResponse(this.azureBlobStorage.pageBlobs().uploadPagesWithRestResponseAsync(null,
<<<<<<< HEAD
            null, body, pageRange.end() - pageRange.start() + 1, null, null, null, pageRangeStr, null,
            pageBlobAccessConditions.leaseAccessConditions(), cpk, pageBlobAccessConditions.sequenceNumberAccessConditions(),
            pageBlobAccessConditions.modifiedAccessConditions(), context))
                .map(rb -> new SimpleResponse<>(rb, new PageBlobItem(rb.getDeserializedHeaders())));
=======
            null, body, pageRange.getEnd() - pageRange.getStart() + 1, null, null, null, pageRangeStr, null,
            pageBlobAccessConditions.getLeaseAccessConditions(), cpk,
            pageBlobAccessConditions.getSequenceNumberAccessConditions(),
            pageBlobAccessConditions.getModifiedAccessConditions(), context))
            .map(rb -> new SimpleResponse<>(rb, new PageBlobItem(rb.deserializedHeaders())));
>>>>>>> 9f362581
    }

    /**
     * Writes 1 or more pages from the source page blob to this page blob. The start and end offsets must be a multiple
     * of 512. For more information, see the
     * <a href="https://docs.microsoft.com/rest/api/storageservices/put-page">Azure Docs</a>.
     * <p>
     *
     * @param range A {@link PageRange} object. Given that pages must be aligned with 512-byte boundaries, the start
     * offset must be a modulus of 512 and the end offset must be a modulus of 512 - 1. Examples of valid byte ranges
     * are 0-511, 512-1023, etc.
     * @param sourceURL The url to the blob that will be the source of the copy.  A source blob in the same storage
     * account can be authenticated via Shared Key. However, if the source is a blob in another account, the source blob
     * must either be public or must be authenticated via a shared access signature. If the source blob is public, no
     * authentication is required to perform the operation.
     * @param sourceOffset The source offset to copy from.  Pass null or 0 to copy from the beginning of source page
     * blob.
     * @return A reactive response containing the information of the uploaded pages.
     */
    public Mono<PageBlobItem> uploadPagesFromURL(PageRange range, URL sourceURL, Long sourceOffset) {
        return uploadPagesFromURLWithResponse(range, sourceURL, sourceOffset, null, null, null).flatMap(FluxUtil::toMono);
    }

    /**
     * Writes 1 or more pages from the source page blob to this page blob. The start and end offsets must be a multiple
     * of 512. For more information, see the
     * <a href="https://docs.microsoft.com/rest/api/storageservices/put-page">Azure Docs</a>.
     * <p>
     *
     * @param range The destination {@link PageRange} range. Given that pages must be aligned with 512-byte boundaries,
     * the start offset must be a modulus of 512 and the end offset must be a modulus of 512 - 1. Examples of valid byte
     * ranges are 0-511, 512-1023, etc.
     * @param sourceURL The url to the blob that will be the source of the copy.  A source blob in the same storage
     * account can be authenticated via Shared Key. However, if the source is a blob in another account, the source blob
     * must either be public or must be authenticated via a shared access signature. If the source blob is public, no
     * authentication is required to perform the operation.
     * @param sourceOffset The source offset to copy from.  Pass null or 0 to copy from the beginning of source blob.
     * @param sourceContentMD5 An MD5 hash of the block content from the source blob. If specified, the service will
     * calculate the MD5 of the received data and fail the request if it does not match the provided MD5.
     * @param destAccessConditions {@link PageBlobAccessConditions}
     * @param sourceAccessConditions {@link SourceModifiedAccessConditions}
     * @return A reactive response containing the information of the uploaded pages.
     * @throws IllegalArgumentException If {@code range} is {@code null}
     */
    public Mono<Response<PageBlobItem>> uploadPagesFromURLWithResponse(PageRange range, URL sourceURL, Long sourceOffset,
        byte[] sourceContentMD5, PageBlobAccessConditions destAccessConditions,
        SourceModifiedAccessConditions sourceAccessConditions) {
        return withContext(context -> uploadPagesFromURLWithResponse(range, sourceURL, sourceOffset, sourceContentMD5, destAccessConditions, sourceAccessConditions, context));
    }

    Mono<Response<PageBlobItem>> uploadPagesFromURLWithResponse(PageRange range, URL sourceURL, Long sourceOffset,
        byte[] sourceContentMD5, PageBlobAccessConditions destAccessConditions,
        SourceModifiedAccessConditions sourceAccessConditions, Context context) {
        if (range == null) {
            // Throwing is preferred to Single.error because this will error out immediately instead of waiting until
            // subscription.
            throw logger.logExceptionAsError(new IllegalArgumentException("range cannot be null."));
        }

        String rangeString = pageRangeToString(range);

        if (sourceOffset == null) {
            sourceOffset = 0L;
        }

        String sourceRangeString = pageRangeToString(new PageRange().setStart(sourceOffset).setEnd(sourceOffset + (range.getEnd() - range.getStart())));

        destAccessConditions = destAccessConditions == null ? new PageBlobAccessConditions() : destAccessConditions;

        return postProcessResponse(this.azureBlobStorage.pageBlobs().uploadPagesFromURLWithRestResponseAsync(
            null, null, sourceURL, sourceRangeString, 0, rangeString, sourceContentMD5, null,
            null, null, cpk, destAccessConditions.getLeaseAccessConditions(),
            destAccessConditions.getSequenceNumberAccessConditions(), destAccessConditions.getModifiedAccessConditions(),
            sourceAccessConditions, context))
<<<<<<< HEAD
                .map(rb -> new SimpleResponse<>(rb, new PageBlobItem(rb.getDeserializedHeaders(),
                    rb.getHeaders().value("x-ms-encryption-key-sha256"))));
=======
            .map(rb -> new SimpleResponse<>(rb, new PageBlobItem(rb.deserializedHeaders(),
                rb.headers().value("x-ms-encryption-key-sha256"))));
>>>>>>> 9f362581
    }

    /**
     * Frees the specified pages from the page blob. For more information, see the
     * <a href="https://docs.microsoft.com/rest/api/storageservices/put-page">Azure Docs</a>.
     *
     * @param pageRange A {@link PageRange} object. Given that pages must be aligned with 512-byte boundaries, the start
     * offset must be a modulus of 512 and the end offset must be a modulus of 512 - 1. Examples of valid byte ranges
     * are 0-511, 512-1023, etc.
     * @return A reactive response containing the information of the cleared pages.
     */
    public Mono<PageBlobItem> clearPages(PageRange pageRange) {
        return clearPagesWithResponse(pageRange, null).flatMap(FluxUtil::toMono);
    }

    /**
     * Frees the specified pages from the page blob. For more information, see the
     * <a href="https://docs.microsoft.com/rest/api/storageservices/put-page">Azure Docs</a>.
     *
     * @param pageRange A {@link PageRange} object. Given that pages must be aligned with 512-byte boundaries, the start
     * offset must be a modulus of 512 and the end offset must be a modulus of 512 - 1. Examples of valid byte ranges
     * are 0-511, 512-1023, etc.
     * @param pageBlobAccessConditions {@link PageBlobAccessConditions}
     * @return A reactive response containing the information of the cleared pages.
     * @throws IllegalArgumentException If {@code pageRange} is {@code null}
     */
    public Mono<Response<PageBlobItem>> clearPagesWithResponse(PageRange pageRange,
        PageBlobAccessConditions pageBlobAccessConditions) {
        return withContext(context -> clearPagesWithResponse(pageRange, pageBlobAccessConditions, context));
    }

    Mono<Response<PageBlobItem>> clearPagesWithResponse(PageRange pageRange,
        PageBlobAccessConditions pageBlobAccessConditions, Context context) {
        pageBlobAccessConditions = pageBlobAccessConditions == null ? new PageBlobAccessConditions() : pageBlobAccessConditions;
        if (pageRange == null) {
            // Throwing is preferred to Single.error because this will error out immediately instead of waiting until
            // subscription.
            throw logger.logExceptionAsError(new IllegalArgumentException("pageRange cannot be null."));
        }
        String pageRangeStr = pageRangeToString(pageRange);

        return postProcessResponse(this.azureBlobStorage.pageBlobs().clearPagesWithRestResponseAsync(null,
            null, 0, null, pageRangeStr, null,
<<<<<<< HEAD
            pageBlobAccessConditions.leaseAccessConditions(), cpk, pageBlobAccessConditions.sequenceNumberAccessConditions(),
            pageBlobAccessConditions.modifiedAccessConditions(), context))
                .map(rb -> new SimpleResponse<>(rb, new PageBlobItem(rb.getDeserializedHeaders(),
                    rb.getHeaders().value("x-ms-request-server-encrypted"),
                    rb.getHeaders().value("x-ms-encryption-key-sha256"))));
=======
            pageBlobAccessConditions.getLeaseAccessConditions(), cpk,
            pageBlobAccessConditions.getSequenceNumberAccessConditions(),
            pageBlobAccessConditions.getModifiedAccessConditions(), context))
            .map(rb -> new SimpleResponse<>(rb, new PageBlobItem(rb.deserializedHeaders(),
                rb.headers().value("x-ms-request-server-encrypted"),
                rb.headers().value("x-ms-encryption-key-sha256"))));
>>>>>>> 9f362581
    }

    /**
     * Returns the list of valid page ranges for a page blob or snapshot of a page blob. For more information, see the
     * <a href="https://docs.microsoft.com/rest/api/storageservices/get-page-ranges">Azure Docs</a>.
     *
     * @param blobRange {@link BlobRange}
     * @return A reactive response containing the information of the cleared pages.
     */
    public Mono<PageList> getPageRanges(BlobRange blobRange) {
        return getPageRangesWithResponse(blobRange, null).flatMap(FluxUtil::toMono);
    }

    /**
     * Returns the list of valid page ranges for a page blob or snapshot of a page blob. For more information, see the
     * <a href="https://docs.microsoft.com/rest/api/storageservices/get-page-ranges">Azure Docs</a>.
     *
     * @param blobRange {@link BlobRange}
     * @param accessConditions {@link BlobAccessConditions}
     * @return A reactive response emitting all the page ranges.
     */
    public Mono<Response<PageList>> getPageRangesWithResponse(BlobRange blobRange, BlobAccessConditions accessConditions) {
        return withContext(context -> getPageRangesWithResponse(blobRange, accessConditions, context));
    }

    Mono<Response<PageList>> getPageRangesWithResponse(BlobRange blobRange, BlobAccessConditions accessConditions, Context context) {
        blobRange = blobRange == null ? new BlobRange(0) : blobRange;
        accessConditions = accessConditions == null ? new BlobAccessConditions() : accessConditions;

        return postProcessResponse(this.azureBlobStorage.pageBlobs().getPageRangesWithRestResponseAsync(
            null, null, snapshot, null, blobRange.toHeaderValue(),
<<<<<<< HEAD
            null, accessConditions.leaseAccessConditions(), accessConditions.modifiedAccessConditions(),
            context)).map(response -> new SimpleResponse<>(response, response.getValue()));
=======
            null, accessConditions.getLeaseAccessConditions(), accessConditions.getModifiedAccessConditions(),
            context)).map(response -> new SimpleResponse<>(response, response.value()));
>>>>>>> 9f362581
    }

    /**
     * Gets the collection of page ranges that differ between a specified snapshot and this page blob. For more
     * information, see the <a href="https://docs.microsoft.com/rest/api/storageservices/get-page-ranges">Azure
     * Docs</a>.
     *
     * @param blobRange {@link BlobRange}
     * @param prevSnapshot Specifies that the response will contain only pages that were changed between target blob and
     * previous snapshot. Changed pages include both updated and cleared pages. The target blob may be a snapshot, as
     * long as the snapshot specified by prevsnapshot is the older of the two.
     * @return A reactive response emitting all the different page ranges.
     */
    public Mono<PageList> getPageRangesDiff(BlobRange blobRange, String prevSnapshot) {
        return getPageRangesDiffWithResponse(blobRange, prevSnapshot, null).flatMap(FluxUtil::toMono);
    }

    /**
     * Gets the collection of page ranges that differ between a specified snapshot and this page blob. For more
     * information, see the <a href="https://docs.microsoft.com/rest/api/storageservices/get-page-ranges">Azure
     * Docs</a>.
     *
     * @param blobRange {@link BlobRange}
     * @param prevSnapshot Specifies that the response will contain only pages that were changed between target blob and
     * previous snapshot. Changed pages include both updated and cleared pages. The target blob may be a snapshot, as
     * long as the snapshot specified by prevsnapshot is the older of the two.
     * @param accessConditions {@link BlobAccessConditions}
     * @return A reactive response emitting all the different page ranges.
     * @throws IllegalArgumentException If {@code prevSnapshot} is {@code null}
     */
    public Mono<Response<PageList>> getPageRangesDiffWithResponse(BlobRange blobRange, String prevSnapshot, BlobAccessConditions accessConditions) {
        return withContext(context -> getPageRangesDiffWithResponse(blobRange, prevSnapshot, accessConditions, context));
    }

    Mono<Response<PageList>> getPageRangesDiffWithResponse(BlobRange blobRange, String prevSnapshot, BlobAccessConditions accessConditions, Context context) {
        blobRange = blobRange == null ? new BlobRange(0) : blobRange;
        accessConditions = accessConditions == null ? new BlobAccessConditions() : accessConditions;

        if (prevSnapshot == null) {
            throw logger.logExceptionAsError(new IllegalArgumentException("prevSnapshot cannot be null"));
        }

        return postProcessResponse(this.azureBlobStorage.pageBlobs().getPageRangesDiffWithRestResponseAsync(
            null, null, snapshot, null, prevSnapshot,
<<<<<<< HEAD
            blobRange.toHeaderValue(), null, accessConditions.leaseAccessConditions(),
            accessConditions.modifiedAccessConditions(), context))
            .map(response -> new SimpleResponse<>(response, response.getValue()));
=======
            blobRange.toHeaderValue(), null, accessConditions.getLeaseAccessConditions(),
            accessConditions.getModifiedAccessConditions(), context))
            .map(response -> new SimpleResponse<>(response, response.value()));
>>>>>>> 9f362581
    }

    /**
     * Resizes the page blob to the specified size (which must be a multiple of 512). For more information, see the <a
     * href="https://docs.microsoft.com/rest/api/storageservices/set-blob-properties">Azure Docs</a>.
     *
     * @param size Resizes a page blob to the specified size. If the specified value is less than the current size of
     * the blob, then all pages above the specified value are cleared.
     * @return A reactive response emitting the resized page blob.
     */
    public Mono<PageBlobItem> resize(long size) {
        return resizeWithResponse(size, null).flatMap(FluxUtil::toMono);
    }

    /**
     * Resizes the page blob to the specified size (which must be a multiple of 512). For more information, see the <a
     * href="https://docs.microsoft.com/rest/api/storageservices/set-blob-properties">Azure Docs</a>.
     *
     * @param size Resizes a page blob to the specified size. If the specified value is less than the current size of
     * the blob, then all pages above the specified value are cleared.
     * @param accessConditions {@link BlobAccessConditions}
     * @return A reactive response emitting the resized page blob.
     * @throws IllegalArgumentException If {@code size} isn't a multiple of {@link PageBlobAsyncClient#PAGE_BYTES}
     */
    public Mono<Response<PageBlobItem>> resizeWithResponse(long size, BlobAccessConditions accessConditions) {
        return withContext(context -> resizeWithResponse(size, accessConditions, context));
    }

    Mono<Response<PageBlobItem>> resizeWithResponse(long size, BlobAccessConditions accessConditions, Context context) {
        if (size % PAGE_BYTES != 0) {
            // Throwing is preferred to Single.error because this will error out immediately instead of waiting until
            // subscription.
            throw logger.logExceptionAsError(new IllegalArgumentException("size must be a multiple of PageBlobAsyncClient.PAGE_BYTES."));
        }
        accessConditions = accessConditions == null ? new BlobAccessConditions() : accessConditions;

        return postProcessResponse(this.azureBlobStorage.pageBlobs().resizeWithRestResponseAsync(null,
<<<<<<< HEAD
            null, size, null, null, accessConditions.leaseAccessConditions(), cpk,
            accessConditions.modifiedAccessConditions(), context))
                .map(rb -> new SimpleResponse<>(rb, new PageBlobItem(rb.getDeserializedHeaders())));
=======
            null, size, null, null, accessConditions.getLeaseAccessConditions(), cpk,
            accessConditions.getModifiedAccessConditions(), context))
            .map(rb -> new SimpleResponse<>(rb, new PageBlobItem(rb.deserializedHeaders())));
>>>>>>> 9f362581
    }

    /**
     * Sets the page blob's sequence number. For more information, see the <a href="https://docs.microsoft.com/rest/api/storageservices/set-blob-properties">Azure
     * Docs</a>.
     *
     * @param action Indicates how the service should modify the blob's sequence number.
     * @param sequenceNumber The blob's sequence number. The sequence number is a user-controlled property that you can
     * use to track requests and manage concurrency issues.
     * @return A reactive response emitting the updated page blob.
     */
    public Mono<PageBlobItem> updateSequenceNumber(SequenceNumberActionType action, Long sequenceNumber) {
        return updateSequenceNumberWithResponse(action, sequenceNumber, null).flatMap(FluxUtil::toMono);
    }

    /**
     * Sets the page blob's sequence number. For more information, see the <a href="https://docs.microsoft.com/rest/api/storageservices/set-blob-properties">Azure
     * Docs</a>.
     *
     * @param action Indicates how the service should modify the blob's sequence number.
     * @param sequenceNumber The blob's sequence number. The sequence number is a user-controlled property that you can
     * use to track requests and manage concurrency issues.
     * @param accessConditions {@link BlobAccessConditions}
     * @return A reactive response emitting the updated page blob.
     * @throws IllegalArgumentException If {@code sequenceNumber} isn't null and is less than 0
     */
    public Mono<Response<PageBlobItem>> updateSequenceNumberWithResponse(SequenceNumberActionType action, Long sequenceNumber, BlobAccessConditions accessConditions) {
        return withContext(context -> updateSequenceNumberWithResponse(action, sequenceNumber, accessConditions, context));
    }

    Mono<Response<PageBlobItem>> updateSequenceNumberWithResponse(SequenceNumberActionType action, Long sequenceNumber, BlobAccessConditions accessConditions, Context context) {
        if (sequenceNumber != null && sequenceNumber < 0) {
            // Throwing is preferred to Single.error because this will error out immediately instead of waiting until
            // subscription.
            throw logger.logExceptionAsError(new IllegalArgumentException("SequenceNumber must be greater than or equal to 0."));
        }
        accessConditions = accessConditions == null ? new BlobAccessConditions() : accessConditions;
        sequenceNumber = action == SequenceNumberActionType.INCREMENT ? null : sequenceNumber;

        return postProcessResponse(
            this.azureBlobStorage.pageBlobs().updateSequenceNumberWithRestResponseAsync(null,
                null, action, null, sequenceNumber, null,
<<<<<<< HEAD
                accessConditions.leaseAccessConditions(), accessConditions.modifiedAccessConditions(), context))
                .map(rb -> new SimpleResponse<>(rb, new PageBlobItem(rb.getDeserializedHeaders())));
=======
                accessConditions.getLeaseAccessConditions(), accessConditions.getModifiedAccessConditions(), context))
            .map(rb -> new SimpleResponse<>(rb, new PageBlobItem(rb.deserializedHeaders())));
>>>>>>> 9f362581
    }

    /**
     * Begins an operation to start an incremental copy from one page blob's snapshot to this page blob. The snapshot is
     * copied such that only the differential changes between the previously copied snapshot are transferred to the
     * destination. The copied snapshots are complete copies of the original snapshot and can be read or copied from as
     * usual. For more information, see the Azure Docs <a href="https://docs.microsoft.com/rest/api/storageservices/incremental-copy-blob">here</a>
     * and
     * <a href="https://docs.microsoft.com/en-us/azure/virtual-machines/windows/incremental-snapshots">here</a>.
     *
     * @param source The source page blob.
     * @param snapshot The snapshot on the copy source.
     * @return A reactive response emitting the copy status.
     */
    public Mono<CopyStatusType> copyIncremental(URL source, String snapshot) {
        return copyIncrementalWithResponse(source, snapshot, null).flatMap(FluxUtil::toMono);
    }

    /**
     * Begins an operation to start an incremental copy from one page blob's snapshot to this page blob. The snapshot is
     * copied such that only the differential changes between the previously copied snapshot are transferred to the
     * destination. The copied snapshots are complete copies of the original snapshot and can be read or copied from as
     * usual. For more information, see the Azure Docs <a href="https://docs.microsoft.com/rest/api/storageservices/incremental-copy-blob">here</a>
     * and
     * <a href="https://docs.microsoft.com/en-us/azure/virtual-machines/windows/incremental-snapshots">here</a>.
     *
     * @param source The source page blob.
     * @param snapshot The snapshot on the copy source.
     * @param modifiedAccessConditions Standard HTTP Access conditions related to the modification of data. ETag and
     * LastModifiedTime are used to construct conditions related to when the blob was changed relative to the given
     * request. The request will fail if the specified condition is not satisfied.
     * @return A reactive response emitting the copy status.
     * @throws Error If {@code source} and {@code snapshot} form a malformed URL.
     */
    public Mono<Response<CopyStatusType>> copyIncrementalWithResponse(URL source, String snapshot, ModifiedAccessConditions modifiedAccessConditions) {
        return withContext(context -> copyIncrementalWithResponse(source, snapshot, modifiedAccessConditions, context));
    }

    Mono<Response<CopyStatusType>> copyIncrementalWithResponse(URL source, String snapshot, ModifiedAccessConditions modifiedAccessConditions, Context context) {
        UrlBuilder builder = UrlBuilder.parse(source);
        builder.setQueryParameter(Constants.SNAPSHOT_QUERY_PARAMETER, snapshot);
        try {
            source = builder.toURL();
        } catch (MalformedURLException e) {
            // We are parsing a valid url and adding a query parameter. If this fails, we can't recover.
            throw new Error(e);
        }
        return postProcessResponse(this.azureBlobStorage.pageBlobs().copyIncrementalWithRestResponseAsync(
            null, null, source, null, null, modifiedAccessConditions, context))
<<<<<<< HEAD
                .map(rb -> new SimpleResponse<>(rb, rb.getDeserializedHeaders().copyStatus()));
=======
            .map(rb -> new SimpleResponse<>(rb, rb.deserializedHeaders().getCopyStatus()));
>>>>>>> 9f362581
    }

    private static String pageRangeToString(PageRange pageRange) {
        if (pageRange.getStart() < 0 || pageRange.getEnd() <= 0) {
            throw new IllegalArgumentException("PageRange's start and end values must be greater than or equal to "
                + "0 if specified.");
        }
        if (pageRange.getStart() % PAGE_BYTES != 0) {
            throw new IllegalArgumentException("PageRange's start value must be a multiple of 512.");
        }
        if (pageRange.getEnd() % PAGE_BYTES != PAGE_BYTES - 1) {
            throw new IllegalArgumentException("PageRange's end value must be 1 less than a multiple of 512.");
        }
        if (pageRange.getEnd() <= pageRange.getStart()) {
            throw new IllegalArgumentException("PageRange's End value must be after the start.");
        }
        return "bytes=" + pageRange.getStart() + '-' + pageRange.getEnd();
    }
}<|MERGE_RESOLUTION|>--- conflicted
+++ resolved
@@ -127,15 +127,9 @@
         metadata = metadata == null ? new Metadata() : metadata;
 
         return postProcessResponse(this.azureBlobStorage.pageBlobs().createWithRestResponseAsync(null,
-<<<<<<< HEAD
-            null, 0, size, null, metadata, sequenceNumber, null, headers, accessConditions.leaseAccessConditions(),
-            cpk, accessConditions.modifiedAccessConditions(), context))
-            .map(rb -> new SimpleResponse<>(rb, new PageBlobItem(rb.getDeserializedHeaders())));
-=======
             null, 0, size, null, metadata, sequenceNumber, null, headers, accessConditions.getLeaseAccessConditions(),
             cpk, accessConditions.getModifiedAccessConditions(), context))
-            .map(rb -> new SimpleResponse<>(rb, new PageBlobItem(rb.deserializedHeaders())));
->>>>>>> 9f362581
+            .map(rb -> new SimpleResponse<>(rb, new PageBlobItem(rb.getDeserializedHeaders())));
     }
 
     /**
@@ -191,18 +185,11 @@
         String pageRangeStr = pageRangeToString(pageRange);
 
         return postProcessResponse(this.azureBlobStorage.pageBlobs().uploadPagesWithRestResponseAsync(null,
-<<<<<<< HEAD
-            null, body, pageRange.end() - pageRange.start() + 1, null, null, null, pageRangeStr, null,
-            pageBlobAccessConditions.leaseAccessConditions(), cpk, pageBlobAccessConditions.sequenceNumberAccessConditions(),
-            pageBlobAccessConditions.modifiedAccessConditions(), context))
-                .map(rb -> new SimpleResponse<>(rb, new PageBlobItem(rb.getDeserializedHeaders())));
-=======
             null, body, pageRange.getEnd() - pageRange.getStart() + 1, null, null, null, pageRangeStr, null,
             pageBlobAccessConditions.getLeaseAccessConditions(), cpk,
             pageBlobAccessConditions.getSequenceNumberAccessConditions(),
             pageBlobAccessConditions.getModifiedAccessConditions(), context))
-            .map(rb -> new SimpleResponse<>(rb, new PageBlobItem(rb.deserializedHeaders())));
->>>>>>> 9f362581
+            .map(rb -> new SimpleResponse<>(rb, new PageBlobItem(rb.getDeserializedHeaders())));
     }
 
     /**
@@ -277,13 +264,8 @@
             null, null, cpk, destAccessConditions.getLeaseAccessConditions(),
             destAccessConditions.getSequenceNumberAccessConditions(), destAccessConditions.getModifiedAccessConditions(),
             sourceAccessConditions, context))
-<<<<<<< HEAD
-                .map(rb -> new SimpleResponse<>(rb, new PageBlobItem(rb.getDeserializedHeaders(),
-                    rb.getHeaders().value("x-ms-encryption-key-sha256"))));
-=======
-            .map(rb -> new SimpleResponse<>(rb, new PageBlobItem(rb.deserializedHeaders(),
-                rb.headers().value("x-ms-encryption-key-sha256"))));
->>>>>>> 9f362581
+            .map(rb -> new SimpleResponse<>(rb, new PageBlobItem(rb.getDeserializedHeaders(),
+                rb.getHeaders().value("x-ms-encryption-key-sha256"))));
     }
 
     /**
@@ -327,20 +309,12 @@
 
         return postProcessResponse(this.azureBlobStorage.pageBlobs().clearPagesWithRestResponseAsync(null,
             null, 0, null, pageRangeStr, null,
-<<<<<<< HEAD
-            pageBlobAccessConditions.leaseAccessConditions(), cpk, pageBlobAccessConditions.sequenceNumberAccessConditions(),
-            pageBlobAccessConditions.modifiedAccessConditions(), context))
-                .map(rb -> new SimpleResponse<>(rb, new PageBlobItem(rb.getDeserializedHeaders(),
-                    rb.getHeaders().value("x-ms-request-server-encrypted"),
-                    rb.getHeaders().value("x-ms-encryption-key-sha256"))));
-=======
             pageBlobAccessConditions.getLeaseAccessConditions(), cpk,
             pageBlobAccessConditions.getSequenceNumberAccessConditions(),
             pageBlobAccessConditions.getModifiedAccessConditions(), context))
-            .map(rb -> new SimpleResponse<>(rb, new PageBlobItem(rb.deserializedHeaders(),
-                rb.headers().value("x-ms-request-server-encrypted"),
-                rb.headers().value("x-ms-encryption-key-sha256"))));
->>>>>>> 9f362581
+            .map(rb -> new SimpleResponse<>(rb, new PageBlobItem(rb.getDeserializedHeaders(),
+                rb.getHeaders().value("x-ms-request-server-encrypted"),
+                rb.getHeaders().value("x-ms-encryption-key-sha256"))));
     }
 
     /**
@@ -372,13 +346,8 @@
 
         return postProcessResponse(this.azureBlobStorage.pageBlobs().getPageRangesWithRestResponseAsync(
             null, null, snapshot, null, blobRange.toHeaderValue(),
-<<<<<<< HEAD
-            null, accessConditions.leaseAccessConditions(), accessConditions.modifiedAccessConditions(),
+            null, accessConditions.getLeaseAccessConditions(), accessConditions.getModifiedAccessConditions(),
             context)).map(response -> new SimpleResponse<>(response, response.getValue()));
-=======
-            null, accessConditions.getLeaseAccessConditions(), accessConditions.getModifiedAccessConditions(),
-            context)).map(response -> new SimpleResponse<>(response, response.value()));
->>>>>>> 9f362581
     }
 
     /**
@@ -423,15 +392,9 @@
 
         return postProcessResponse(this.azureBlobStorage.pageBlobs().getPageRangesDiffWithRestResponseAsync(
             null, null, snapshot, null, prevSnapshot,
-<<<<<<< HEAD
-            blobRange.toHeaderValue(), null, accessConditions.leaseAccessConditions(),
-            accessConditions.modifiedAccessConditions(), context))
-            .map(response -> new SimpleResponse<>(response, response.getValue()));
-=======
             blobRange.toHeaderValue(), null, accessConditions.getLeaseAccessConditions(),
             accessConditions.getModifiedAccessConditions(), context))
-            .map(response -> new SimpleResponse<>(response, response.value()));
->>>>>>> 9f362581
+            .map(response -> new SimpleResponse<>(response, response.getValue()));
     }
 
     /**
@@ -469,15 +432,9 @@
         accessConditions = accessConditions == null ? new BlobAccessConditions() : accessConditions;
 
         return postProcessResponse(this.azureBlobStorage.pageBlobs().resizeWithRestResponseAsync(null,
-<<<<<<< HEAD
-            null, size, null, null, accessConditions.leaseAccessConditions(), cpk,
-            accessConditions.modifiedAccessConditions(), context))
-                .map(rb -> new SimpleResponse<>(rb, new PageBlobItem(rb.getDeserializedHeaders())));
-=======
             null, size, null, null, accessConditions.getLeaseAccessConditions(), cpk,
             accessConditions.getModifiedAccessConditions(), context))
-            .map(rb -> new SimpleResponse<>(rb, new PageBlobItem(rb.deserializedHeaders())));
->>>>>>> 9f362581
+            .map(rb -> new SimpleResponse<>(rb, new PageBlobItem(rb.getDeserializedHeaders())));
     }
 
     /**
@@ -520,13 +477,8 @@
         return postProcessResponse(
             this.azureBlobStorage.pageBlobs().updateSequenceNumberWithRestResponseAsync(null,
                 null, action, null, sequenceNumber, null,
-<<<<<<< HEAD
-                accessConditions.leaseAccessConditions(), accessConditions.modifiedAccessConditions(), context))
-                .map(rb -> new SimpleResponse<>(rb, new PageBlobItem(rb.getDeserializedHeaders())));
-=======
                 accessConditions.getLeaseAccessConditions(), accessConditions.getModifiedAccessConditions(), context))
-            .map(rb -> new SimpleResponse<>(rb, new PageBlobItem(rb.deserializedHeaders())));
->>>>>>> 9f362581
+            .map(rb -> new SimpleResponse<>(rb, new PageBlobItem(rb.getDeserializedHeaders())));
     }
 
     /**
@@ -576,11 +528,7 @@
         }
         return postProcessResponse(this.azureBlobStorage.pageBlobs().copyIncrementalWithRestResponseAsync(
             null, null, source, null, null, modifiedAccessConditions, context))
-<<<<<<< HEAD
-                .map(rb -> new SimpleResponse<>(rb, rb.getDeserializedHeaders().copyStatus()));
-=======
-            .map(rb -> new SimpleResponse<>(rb, rb.deserializedHeaders().getCopyStatus()));
->>>>>>> 9f362581
+            .map(rb -> new SimpleResponse<>(rb, rb.getDeserializedHeaders().getCopyStatus()));
     }
 
     private static String pageRangeToString(PageRange pageRange) {
