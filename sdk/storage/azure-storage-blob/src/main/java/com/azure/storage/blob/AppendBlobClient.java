// Copyright (c) Microsoft Corporation. All rights reserved.
// Licensed under the MIT License.

package com.azure.storage.blob;

import com.azure.core.http.rest.Response;
import com.azure.core.util.Context;
import com.azure.storage.blob.models.AppendBlobAccessConditions;
import com.azure.storage.blob.models.AppendBlobItem;
import com.azure.storage.blob.models.BlobAccessConditions;
import com.azure.storage.blob.models.BlobHTTPHeaders;
import com.azure.storage.blob.models.BlobRange;
import com.azure.storage.blob.models.Metadata;
import com.azure.storage.blob.models.SourceModifiedAccessConditions;
import com.azure.storage.common.Utility;
import io.netty.buffer.ByteBuf;
import io.netty.buffer.ByteBufAllocator;
import reactor.core.publisher.Flux;
import reactor.core.publisher.Mono;
import reactor.core.scheduler.Schedulers;

import java.io.InputStream;
import java.net.URL;
import java.time.Duration;


/**
 * Client to an append blob. It may only be instantiated through a {@link BlobClientBuilder}, via
 * the method {@link BlobClient#asAppendBlobClient()}, or via the method
 * {@link ContainerClient#getAppendBlobClient(String)}. This class does not hold
 * any state about a particular blob, but is instead a convenient way of sending appropriate
 * requests to the resource on the service.
 *
 * <p>
 * This client contains operations on a blob. Operations on a container are available on {@link ContainerClient},
 * and operations on the service are available on {@link BlobServiceClient}.
 *
 * <p>
 * Please refer to the <a href=https://docs.microsoft.com/en-us/rest/api/storageservices/understanding-block-blobs--append-blobs--and-page-blobs>Azure Docs</a>
 * for more information.
 */
public final class AppendBlobClient extends BlobClient {
    private AppendBlobAsyncClient appendBlobAsyncClient;

    /**
     * Indicates the maximum number of bytes that can be sent in a call to appendBlock.
     */
    public static final int MAX_APPEND_BLOCK_BYTES = AppendBlobAsyncClient.MAX_APPEND_BLOCK_BYTES;

    /**
     * Indicates the maximum number of blocks allowed in an append blob.
     */
    public static final int MAX_BLOCKS = AppendBlobAsyncClient.MAX_BLOCKS;

    /**
     * Package-private constructor for use by {@link BlobClientBuilder}.
     * @param appendBlobAsyncClient the async append blob client
     */
    AppendBlobClient(AppendBlobAsyncClient appendBlobAsyncClient) {
        super(appendBlobAsyncClient);
        this.appendBlobAsyncClient = appendBlobAsyncClient;
    }

    /**
     * Creates and opens an output stream to write data to the append blob. If the blob already exists on the service,
     * it will be overwritten.
     *
     * @return A {@link BlobOutputStream} object used to write data to the blob.
     *
     * @throws StorageException If a storage service error occurred.
     */
    public BlobOutputStream getBlobOutputStream() {
        return getBlobOutputStream(null);
    }

    /**
     * Creates and opens an output stream to write data to the append blob. If the blob already exists on the service,
     * it will be overwritten.
     *
     * @param accessConditions A {@link BlobAccessConditions} object that represents the access conditions for the blob.
     *
     * @return A {@link BlobOutputStream} object used to write data to the blob.
     *
     * @throws StorageException If a storage service error occurred.
     */
    public BlobOutputStream getBlobOutputStream(AppendBlobAccessConditions accessConditions) {
        return new BlobOutputStream(appendBlobAsyncClient, accessConditions);
    }

    /**
     * Creates a 0-length append blob. Call appendBlock to append data to an append blob.
     *
     * @return The information of the created appended blob.
     */
    public AppendBlobItem create() {
        return create(null, null, null, null);
    }

    /**
     * Creates a 0-length append blob. Call appendBlock to append data to an append blob.
     *
     * @param headers {@link BlobHTTPHeaders}
     * @param metadata {@link Metadata}
     * @param accessConditions {@link BlobAccessConditions}
     * @param timeout An optional timeout value beyond which a {@link RuntimeException} will be raised.
     *
     * @return The information of the created appended blob.
     */
    public AppendBlobItem create(BlobHTTPHeaders headers, Metadata metadata,
                                          BlobAccessConditions accessConditions, Duration timeout) {
        return createWithResponse(headers, metadata, accessConditions, timeout, Context.NONE).value();
    }

    /**
     * Creates a 0-length append blob. Call appendBlock to append data to an append blob.
     *
     * @param headers
     *         {@link BlobHTTPHeaders}
     * @param metadata
     *         {@link Metadata}
     * @param accessConditions
     *         {@link BlobAccessConditions}
     * @param timeout
     *         An optional timeout value beyond which a {@link RuntimeException} will be raised.
     * @param context
     *         Additional context that is passed through the Http pipeline during the service call.
     *
     * @return
     *      A {@link Response} whose {@link Response#value() value} contains the created appended blob.
     */
    public Response<AppendBlobItem> createWithResponse(BlobHTTPHeaders headers, Metadata metadata,
                                           BlobAccessConditions accessConditions, Duration timeout, Context context) {
        Mono<Response<AppendBlobItem>> response = appendBlobAsyncClient.createWithResponse(headers, metadata, accessConditions, context);
        return Utility.blockWithOptionalTimeout(response, timeout);
    }

    /**
     * Commits a new block of data to the end of the existing append blob.
     * <p>
     * Note that the data passed must be replayable if retries are enabled (the default). In other words, the
     * {@code Flux} must produce the same data each time it is subscribed to.
     *
     * @param data The data to write to the blob.
     * @param length The exact length of the data. It is important that this value match precisely the length of the data
     *         emitted by the {@code Flux}.
     *
     * @return The information of the append blob operation.
     */
    public AppendBlobItem appendBlock(InputStream data, long length) {
        return appendBlockWithResponse(data, length, null, null, Context.NONE).value();
    }

    /**
     * Commits a new block of data to the end of the existing append blob.
     * <p>
     * Note that the data passed must be replayable if retries are enabled (the default). In other words, the
     * {@code Flux} must produce the same data each time it is subscribed to.
     *
     * @param data The data to write to the blob. Note that this {@code Flux} must be replayable if retries are enabled
     *         (the default). In other words, the Flux must produce the same data each time it is subscribed to.
     * @param length The exact length of the data. It is important that this value match precisely the length of the data
     *         emitted by the {@code Flux}.
<<<<<<< HEAD
     * @param appendBlobAccessConditions {@link AppendBlobAccessConditions}
     * @param timeout An optional timeout value beyond which a {@link RuntimeException} will be raised.
     *
     * @return The information of the append blob operation.
=======
     * @param appendBlobAccessConditions
     *         {@link AppendBlobAccessConditions}
     * @param timeout
     *         An optional timeout value beyond which a {@link RuntimeException} will be raised.
     * @param context
     *         Additional context that is passed through the Http pipeline during the service call.
     *
     * @return
     *      A {@link Response} whose {@link Response#value() value} contains the append blob operation.
>>>>>>> faa0ef7f
     */
    public Response<AppendBlobItem> appendBlockWithResponse(InputStream data, long length,
                                                AppendBlobAccessConditions appendBlobAccessConditions, Duration timeout, Context context) {
        Flux<ByteBuf> fbb = Flux.range(0, (int) Math.ceil((double) length / (double) MAX_APPEND_BLOCK_BYTES))
            .map(i -> i * MAX_APPEND_BLOCK_BYTES)
            .concatMap(pos -> Mono.fromCallable(() -> {
                long count = pos + MAX_APPEND_BLOCK_BYTES > length ? length - pos : MAX_APPEND_BLOCK_BYTES;
                byte[] cache = new byte[(int) count];
                int read = 0;
                while (read < count) {
                    read += data.read(cache, read, (int) count - read);
                }

                return ByteBufAllocator.DEFAULT.buffer((int) count).writeBytes(cache);
            }));

        Mono<Response<AppendBlobItem>> response = appendBlobAsyncClient.appendBlockWithResponse(fbb.subscribeOn(Schedulers.elastic()), length, appendBlobAccessConditions, context);
        return Utility.blockWithOptionalTimeout(response, timeout);
    }

    /**
     * Commits a new block of data from another blob to the end of this append blob.
     *
     * @param sourceURL The url to the blob that will be the source of the copy.  A source blob in the same storage account can
     *          be authenticated via Shared Key. However, if the source is a blob in another account, the source blob
     *          must either be public or must be authenticated via a shared access signature. If the source blob is
     *          public, no authentication is required to perform the operation.
     * @param sourceRange The source {@link BlobRange} to copy.
     *
     * @return The information of the append blob operation.
     */
    public AppendBlobItem appendBlockFromUrl(URL sourceURL, BlobRange sourceRange) {
        return appendBlockFromUrl(sourceURL, sourceRange, null, null, null, null);
    }

    /**
     * Commits a new block of data from another blob to the end of this append blob.
     *
     * @param sourceURL The url to the blob that will be the source of the copy.  A source blob in the same storage account can
     *          be authenticated via Shared Key. However, if the source is a blob in another account, the source blob
     *          must either be public or must be authenticated via a shared access signature. If the source blob is
     *          public, no authentication is required to perform the operation.
     * @param sourceRange {@link BlobRange}
     * @param sourceContentMD5 An MD5 hash of the block content from the source blob. If specified, the service will calculate the MD5
     *          of the received data and fail the request if it does not match the provided MD5.
     * @param destAccessConditions {@link AppendBlobAccessConditions}
     * @param sourceAccessConditions {@link SourceModifiedAccessConditions}
     * @param timeout An optional timeout value beyond which a {@link RuntimeException} will be raised.
     *
     * @return The information of the append blob operation.
     */
    public AppendBlobItem appendBlockFromUrl(URL sourceURL, BlobRange sourceRange,
            byte[] sourceContentMD5, AppendBlobAccessConditions destAccessConditions,
            SourceModifiedAccessConditions sourceAccessConditions, Duration timeout) {
        return this.appendBlockFromUrlWithResponse(sourceURL, sourceRange, sourceContentMD5, destAccessConditions, sourceAccessConditions, timeout, Context.NONE).value();
    }

    /**
     * Commits a new block of data from another blob to the end of this append blob.
     *
     * @param sourceURL
     *          The url to the blob that will be the source of the copy.  A source blob in the same storage account can
     *          be authenticated via Shared Key. However, if the source is a blob in another account, the source blob
     *          must either be public or must be authenticated via a shared access signature. If the source blob is
     *          public, no authentication is required to perform the operation.
     * @param sourceRange
     *          {@link BlobRange}
     * @param sourceContentMD5
     *          An MD5 hash of the block content from the source blob. If specified, the service will calculate the MD5
     *          of the received data and fail the request if it does not match the provided MD5.
     * @param destAccessConditions
     *          {@link AppendBlobAccessConditions}
     * @param sourceAccessConditions
     *          {@link SourceModifiedAccessConditions}
     * @param timeout
     *         An optional timeout value beyond which a {@link RuntimeException} will be raised.
     * @param context
     *         Additional context that is passed through the Http pipeline during the service call.
     *
     * @return
     *      The information of the append blob operation.
     */
    public Response<AppendBlobItem> appendBlockFromUrlWithResponse(URL sourceURL, BlobRange sourceRange,
                                                       byte[] sourceContentMD5, AppendBlobAccessConditions destAccessConditions,
                                                       SourceModifiedAccessConditions sourceAccessConditions, Duration timeout, Context context) {
        Mono<Response<AppendBlobItem>> response = appendBlobAsyncClient.appendBlockFromUrlWithResponse(sourceURL, sourceRange, sourceContentMD5, destAccessConditions, sourceAccessConditions, context);
        return Utility.blockWithOptionalTimeout(response, timeout);
    }
}<|MERGE_RESOLUTION|>--- conflicted
+++ resolved
@@ -160,22 +160,11 @@
      *         (the default). In other words, the Flux must produce the same data each time it is subscribed to.
      * @param length The exact length of the data. It is important that this value match precisely the length of the data
      *         emitted by the {@code Flux}.
-<<<<<<< HEAD
      * @param appendBlobAccessConditions {@link AppendBlobAccessConditions}
      * @param timeout An optional timeout value beyond which a {@link RuntimeException} will be raised.
-     *
-     * @return The information of the append blob operation.
-=======
-     * @param appendBlobAccessConditions
-     *         {@link AppendBlobAccessConditions}
-     * @param timeout
-     *         An optional timeout value beyond which a {@link RuntimeException} will be raised.
-     * @param context
-     *         Additional context that is passed through the Http pipeline during the service call.
-     *
-     * @return
-     *      A {@link Response} whose {@link Response#value() value} contains the append blob operation.
->>>>>>> faa0ef7f
+     * @param context Additional context that is passed through the Http pipeline during the service call.
+     *
+     * @return A {@link Response} whose {@link Response#value() value} contains the append blob operation.
      */
     public Response<AppendBlobItem> appendBlockWithResponse(InputStream data, long length,
                                                 AppendBlobAccessConditions appendBlobAccessConditions, Duration timeout, Context context) {
