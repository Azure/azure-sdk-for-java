// Copyright (c) Microsoft Corporation. All rights reserved.
// Licensed under the MIT License.

package com.azure.storage.blob;

import com.azure.core.http.rest.Response;
import com.azure.core.util.Context;
import com.azure.storage.blob.models.AppendBlobAccessConditions;
import com.azure.storage.blob.models.AppendBlobItem;
import com.azure.storage.blob.models.BlobAccessConditions;
import com.azure.storage.blob.models.BlobHTTPHeaders;
import com.azure.storage.blob.models.BlobRange;
import com.azure.storage.blob.models.Metadata;
import com.azure.storage.blob.models.SourceModifiedAccessConditions;
import com.azure.storage.blob.models.StorageException;
import com.azure.storage.common.Utility;
import reactor.core.publisher.Flux;
import reactor.core.publisher.Mono;
import reactor.core.scheduler.Schedulers;

import java.io.InputStream;
import java.net.URL;
import java.nio.ByteBuffer;
import java.time.Duration;


/**
 * Client to an append blob. It may only be instantiated through a {@link BlobClientBuilder}, via
 * the method {@link BlobClient#asAppendBlobClient()}, or via the method
 * {@link ContainerClient#getAppendBlobClient(String)}. This class does not hold
 * any state about a particular blob, but is instead a convenient way of sending appropriate
 * requests to the resource on the service.
 *
 * <p>
 * This client contains operations on a blob. Operations on a container are available on {@link ContainerClient},
 * and operations on the service are available on {@link BlobServiceClient}.
 *
 * <p>
 * Please refer to the <a href=https://docs.microsoft.com/en-us/rest/api/storageservices/understanding-block-blobs--append-blobs--and-page-blobs>Azure Docs</a>
 * for more information.
 */
public final class AppendBlobClient extends BlobClient {
    private final AppendBlobAsyncClient appendBlobAsyncClient;

    /**
     * Indicates the maximum number of bytes that can be sent in a call to appendBlock.
     */
    public static final int MAX_APPEND_BLOCK_BYTES = AppendBlobAsyncClient.MAX_APPEND_BLOCK_BYTES;

    /**
     * Indicates the maximum number of blocks allowed in an append blob.
     */
    public static final int MAX_BLOCKS = AppendBlobAsyncClient.MAX_BLOCKS;

    /**
     * Package-private constructor for use by {@link BlobClientBuilder}.
     * @param appendBlobAsyncClient the async append blob client
     */
    AppendBlobClient(AppendBlobAsyncClient appendBlobAsyncClient) {
        super(appendBlobAsyncClient);
        this.appendBlobAsyncClient = appendBlobAsyncClient;
    }

    /**
     * Creates and opens an output stream to write data to the append blob. If the blob already exists on the service,
     * it will be overwritten.
     *
     * @return A {@link BlobOutputStream} object used to write data to the blob.
     *
     * @throws StorageException If a storage service error occurred.
     */
    public BlobOutputStream getBlobOutputStream() {
        return getBlobOutputStream(null);
    }

    /**
     * Creates and opens an output stream to write data to the append blob. If the blob already exists on the service,
     * it will be overwritten.
     *
     * @param accessConditions A {@link BlobAccessConditions} object that represents the access conditions for the blob.
     *
     * @return A {@link BlobOutputStream} object used to write data to the blob.
     *
     * @throws StorageException If a storage service error occurred.
     */
    public BlobOutputStream getBlobOutputStream(AppendBlobAccessConditions accessConditions) {
        return BlobOutputStream.appendBlobOutputStream(appendBlobAsyncClient, accessConditions);
    }

    /**
     * Creates a 0-length append blob. Call appendBlock to append data to an append blob.
     *
     * @return The information of the created appended blob.
     */
    public AppendBlobItem create() {
        return create(null, null, null, null);
    }

    /**
     * Creates a 0-length append blob. Call appendBlock to append data to an append blob.
     *
     * @param headers {@link BlobHTTPHeaders}
     * @param metadata {@link Metadata}
     * @param accessConditions {@link BlobAccessConditions}
     * @param timeout An optional timeout value beyond which a {@link RuntimeException} will be raised.
     *
     * @return The information of the created appended blob.
     */
    public AppendBlobItem create(BlobHTTPHeaders headers, Metadata metadata,
                                          BlobAccessConditions accessConditions, Duration timeout) {
        return createWithResponse(headers, metadata, accessConditions, timeout, Context.NONE).value();
    }

    /**
     * Creates a 0-length append blob. Call appendBlock to append data to an append blob.
     *
     * @param headers {@link BlobHTTPHeaders}
     * @param metadata {@link Metadata}
     * @param accessConditions {@link BlobAccessConditions}
     * @param timeout An optional timeout value beyond which a {@link RuntimeException} will be raised.
     * @param context Additional context that is passed through the Http pipeline during the service call.
     *
     * @return A {@link Response} whose {@link Response#value() value} contains the created appended blob.
     */
    public Response<AppendBlobItem> createWithResponse(BlobHTTPHeaders headers, Metadata metadata,
        BlobAccessConditions accessConditions, Duration timeout, Context context) {
        Mono<Response<AppendBlobItem>> response = appendBlobAsyncClient.createWithResponse(headers, metadata, accessConditions, context);
        return Utility.blockWithOptionalTimeout(response, timeout);
    }

    /**
     * Commits a new block of data to the end of the existing append blob.
     * <p>
     * Note that the data passed must be replayable if retries are enabled (the default). In other words, the
     * {@code Flux} must produce the same data each time it is subscribed to.
     *
     * @param data The data to write to the blob.
     * @param length The exact length of the data. It is important that this value match precisely the length of the data
     *         emitted by the {@code Flux}.
     *
     * @return The information of the append blob operation.
     */
    public AppendBlobItem appendBlock(InputStream data, long length) {
        return appendBlockWithResponse(data, length, null, null, Context.NONE).value();
    }

    /**
     * Commits a new block of data to the end of the existing append blob.
     * <p>
     * Note that the data passed must be replayable if retries are enabled (the default). In other words, the
     * {@code Flux} must produce the same data each time it is subscribed to.
     *
     * @param data The data to write to the blob. Note that this {@code Flux} must be replayable if retries are enabled
     *         (the default). In other words, the Flux must produce the same data each time it is subscribed to.
     * @param length The exact length of the data. It is important that this value match precisely the length of the data
     *         emitted by the {@code Flux}.
     * @param appendBlobAccessConditions {@link AppendBlobAccessConditions}
     * @param timeout An optional timeout value beyond which a {@link RuntimeException} will be raised.
     * @param context Additional context that is passed through the Http pipeline during the service call.
     *
     * @return A {@link Response} whose {@link Response#value() value} contains the append blob operation.
     */
    public Response<AppendBlobItem> appendBlockWithResponse(InputStream data, long length,
<<<<<<< HEAD
                                                AppendBlobAccessConditions appendBlobAccessConditions, Duration timeout, Context context) {
        Flux<ByteBuffer> fbb = Utility.convertStreamToByteBuffer(data, length, MAX_APPEND_BLOCK_BYTES);
        Mono<Response<AppendBlobItem>> response = appendBlobAsyncClient.appendBlockWithResponse(fbb.subscribeOn(Schedulers.elastic()), length, appendBlobAccessConditions, context);
=======
        AppendBlobAccessConditions appendBlobAccessConditions, Duration timeout, Context context) {
        Flux<ByteBuffer> fbb = Flux.range(0, (int) Math.ceil((double) length / (double) MAX_APPEND_BLOCK_BYTES))
            .map(i -> i * MAX_APPEND_BLOCK_BYTES)
            .concatMap(pos -> Mono.fromCallable(() -> {
                long count = pos + MAX_APPEND_BLOCK_BYTES > length ? length - pos : MAX_APPEND_BLOCK_BYTES;
                byte[] cache = new byte[(int) count];
                int read = 0;
                while (read < count) {
                    read += data.read(cache, read, (int) count - read);
                }

                return ByteBuffer.wrap(cache);
            }));

        Mono<Response<AppendBlobItem>> response = appendBlobAsyncClient.appendBlockWithResponse(
            fbb.subscribeOn(Schedulers.elastic()), length, appendBlobAccessConditions, context);
>>>>>>> 05f3bb9c
        return Utility.blockWithOptionalTimeout(response, timeout);
    }

    /**
     * Commits a new block of data from another blob to the end of this append blob.
     *
     * @param sourceURL The url to the blob that will be the source of the copy.  A source blob in the same storage account can
     *          be authenticated via Shared Key. However, if the source is a blob in another account, the source blob
     *          must either be public or must be authenticated via a shared access signature. If the source blob is
     *          public, no authentication is required to perform the operation.
     * @param sourceRange The source {@link BlobRange} to copy.
     *
     * @return The information of the append blob operation.
     */
    public AppendBlobItem appendBlockFromUrl(URL sourceURL, BlobRange sourceRange) {
        return appendBlockFromUrl(sourceURL, sourceRange, null, null, null, null);
    }

    /**
     * Commits a new block of data from another blob to the end of this append blob.
     *
     * @param sourceURL The url to the blob that will be the source of the copy.  A source blob in the same storage account can
     *          be authenticated via Shared Key. However, if the source is a blob in another account, the source blob
     *          must either be public or must be authenticated via a shared access signature. If the source blob is
     *          public, no authentication is required to perform the operation.
     * @param sourceRange {@link BlobRange}
     * @param sourceContentMD5 An MD5 hash of the block content from the source blob. If specified, the service will calculate the MD5
     *          of the received data and fail the request if it does not match the provided MD5.
     * @param destAccessConditions {@link AppendBlobAccessConditions}
     * @param sourceAccessConditions {@link SourceModifiedAccessConditions}
     * @param timeout An optional timeout value beyond which a {@link RuntimeException} will be raised.
     *
     * @return The information of the append blob operation.
     */
    public AppendBlobItem appendBlockFromUrl(URL sourceURL, BlobRange sourceRange,
            byte[] sourceContentMD5, AppendBlobAccessConditions destAccessConditions,
            SourceModifiedAccessConditions sourceAccessConditions, Duration timeout) {
        return this.appendBlockFromUrlWithResponse(sourceURL, sourceRange, sourceContentMD5, destAccessConditions,
            sourceAccessConditions, timeout, Context.NONE).value();
    }

    /**
     * Commits a new block of data from another blob to the end of this append blob.
     *
     * @param sourceURL The url to the blob that will be the source of the copy.  A source blob in the same storage account can
     *          be authenticated via Shared Key. However, if the source is a blob in another account, the source blob
     *          must either be public or must be authenticated via a shared access signature. If the source blob is
     *          public, no authentication is required to perform the operation.
     * @param sourceRange {@link BlobRange}
     * @param sourceContentMD5 An MD5 hash of the block content from the source blob. If specified, the service will calculate the MD5
     *          of the received data and fail the request if it does not match the provided MD5.
     * @param destAccessConditions {@link AppendBlobAccessConditions}
     * @param sourceAccessConditions {@link SourceModifiedAccessConditions}
     * @param timeout An optional timeout value beyond which a {@link RuntimeException} will be raised.
     * @param context Additional context that is passed through the Http pipeline during the service call.
     *
     * @return The information of the append blob operation.
     */
    public Response<AppendBlobItem> appendBlockFromUrlWithResponse(URL sourceURL, BlobRange sourceRange,
                                                       byte[] sourceContentMD5, AppendBlobAccessConditions destAccessConditions,
                                                       SourceModifiedAccessConditions sourceAccessConditions, Duration timeout, Context context) {
        Mono<Response<AppendBlobItem>> response = appendBlobAsyncClient.appendBlockFromUrlWithResponse(sourceURL, sourceRange, sourceContentMD5, destAccessConditions, sourceAccessConditions, context);
        return Utility.blockWithOptionalTimeout(response, timeout);
    }
}<|MERGE_RESOLUTION|>--- conflicted
+++ resolved
@@ -161,28 +161,9 @@
      * @return A {@link Response} whose {@link Response#value() value} contains the append blob operation.
      */
     public Response<AppendBlobItem> appendBlockWithResponse(InputStream data, long length,
-<<<<<<< HEAD
-                                                AppendBlobAccessConditions appendBlobAccessConditions, Duration timeout, Context context) {
+        AppendBlobAccessConditions appendBlobAccessConditions, Duration timeout, Context context) {
         Flux<ByteBuffer> fbb = Utility.convertStreamToByteBuffer(data, length, MAX_APPEND_BLOCK_BYTES);
         Mono<Response<AppendBlobItem>> response = appendBlobAsyncClient.appendBlockWithResponse(fbb.subscribeOn(Schedulers.elastic()), length, appendBlobAccessConditions, context);
-=======
-        AppendBlobAccessConditions appendBlobAccessConditions, Duration timeout, Context context) {
-        Flux<ByteBuffer> fbb = Flux.range(0, (int) Math.ceil((double) length / (double) MAX_APPEND_BLOCK_BYTES))
-            .map(i -> i * MAX_APPEND_BLOCK_BYTES)
-            .concatMap(pos -> Mono.fromCallable(() -> {
-                long count = pos + MAX_APPEND_BLOCK_BYTES > length ? length - pos : MAX_APPEND_BLOCK_BYTES;
-                byte[] cache = new byte[(int) count];
-                int read = 0;
-                while (read < count) {
-                    read += data.read(cache, read, (int) count - read);
-                }
-
-                return ByteBuffer.wrap(cache);
-            }));
-
-        Mono<Response<AppendBlobItem>> response = appendBlobAsyncClient.appendBlockWithResponse(
-            fbb.subscribeOn(Schedulers.elastic()), length, appendBlobAccessConditions, context);
->>>>>>> 05f3bb9c
         return Utility.blockWithOptionalTimeout(response, timeout);
     }
 
