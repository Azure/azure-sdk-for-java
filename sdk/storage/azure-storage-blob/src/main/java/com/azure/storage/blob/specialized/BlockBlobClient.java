// Copyright (c) Microsoft Corporation. All rights reserved.
// Licensed under the MIT License.

package com.azure.storage.blob.specialized;

import com.azure.core.annotation.ServiceClient;
import com.azure.core.exception.UnexpectedLengthException;
import com.azure.core.http.rest.Response;
import com.azure.core.util.Context;
import com.azure.core.util.logging.ClientLogger;
import com.azure.storage.blob.BlobAsyncClient;
import com.azure.storage.blob.BlobClient;
import com.azure.storage.blob.BlobClientBuilder;
import com.azure.storage.blob.models.AccessTier;
import com.azure.storage.blob.models.BlobHttpHeaders;
import com.azure.storage.blob.models.BlobRange;
import com.azure.storage.blob.models.BlobRequestConditions;
import com.azure.storage.blob.models.BlobStorageException;
import com.azure.storage.blob.options.BlockBlobCommitBlockListOptions;
import com.azure.storage.blob.models.BlockBlobItem;
import com.azure.storage.blob.options.BlockBlobOutputStreamOptions;
import com.azure.storage.blob.options.BlockBlobSimpleUploadOptions;
import com.azure.storage.blob.models.BlockList;
import com.azure.storage.blob.models.BlockListType;
import com.azure.storage.blob.models.CpkInfo;
import com.azure.storage.blob.models.CustomerProvidedKey;
import com.azure.storage.blob.models.ParallelTransferOptions;
import com.azure.storage.common.Utility;
import com.azure.storage.common.implementation.Constants;
import com.azure.storage.common.implementation.StorageImplUtils;
import reactor.core.publisher.Flux;
import reactor.core.publisher.Mono;
import reactor.core.scheduler.Schedulers;

import java.io.InputStream;
import java.io.UncheckedIOException;
import java.net.URL;
import java.nio.ByteBuffer;
import java.time.Duration;
import java.util.List;
import java.util.Map;

import static com.azure.storage.common.implementation.StorageImplUtils.blockWithOptionalTimeout;

/**
 * Client to a block blob. It may only be instantiated through a {@link SpecializedBlobClientBuilder} or via the method
 * {@link BlobClient#getBlockBlobClient()}. This class does not hold any state about a particular blob, but is instead
 * a convenient way of sending appropriate requests to the resource on the service.
 *
 * <p>
 * Please refer to the <a href=https://docs.microsoft.com/en-us/rest/api/storageservices/understanding-block-blobs--append-blobs--and-page-blobs>Azure Docs</a> for more information.
 */
@ServiceClient(builder = SpecializedBlobClientBuilder.class)
public final class BlockBlobClient extends BlobClientBase {
    private final ClientLogger logger = new ClientLogger(BlockBlobClient.class);

    private final BlockBlobAsyncClient client;

    /**
     * Indicates the maximum number of bytes that can be sent in a call to upload.
     * @deprecated Use {@link #MAX_STAGE_BLOCK_BYTES_LONG}.
     */
    @Deprecated
    public static final int MAX_UPLOAD_BLOB_BYTES = BlockBlobAsyncClient.MAX_UPLOAD_BLOB_BYTES;
    /**
     * Indicates the maximum number of bytes that can be sent in a call to upload.
     */
    public static final long MAX_UPLOAD_BLOB_BYTES_LONG = BlockBlobAsyncClient.MAX_UPLOAD_BLOB_BYTES_LONG;
    /**
     * Indicates the maximum number of bytes that can be sent in a call to stageBlock.
     * @deprecated Use {@link #MAX_STAGE_BLOCK_BYTES_LONG}
     */
    @Deprecated
    public static final int MAX_STAGE_BLOCK_BYTES = BlockBlobAsyncClient.MAX_STAGE_BLOCK_BYTES;
    /**
     * Indicates the maximum number of bytes that can be sent in a call to stageBlock.
     */
    public static final long MAX_STAGE_BLOCK_BYTES_LONG = BlockBlobAsyncClient.MAX_STAGE_BLOCK_BYTES_LONG;
    /**
     * Indicates the maximum number of blocks allowed in a block blob.
     */
    public static final int MAX_BLOCKS = BlockBlobAsyncClient.MAX_BLOCKS;

    /**
     * Package-private constructor for use by {@link SpecializedBlobClientBuilder}.
     *
     * @param client the async block blob client
     */
    BlockBlobClient(BlockBlobAsyncClient client) {
        super(client);
        this.client = client;
    }

    /**
     * Creates and opens an output stream to write data to the block blob.
     *
     * @return A {@link BlobOutputStream} object used to write data to the blob.
     * @throws BlobStorageException If a storage service error occurred.
     */
    public BlobOutputStream getBlobOutputStream() {
        return getBlobOutputStream(false);
    }

    /**
     * Creates and opens an output stream to write data to the block blob.
     *
     * @return A {@link BlobOutputStream} object used to write data to the blob.
     * @param overwrite Whether or not to overwrite, should data exist on the blob.
     * @throws BlobStorageException If a storage service error occurred.
     */
    public BlobOutputStream getBlobOutputStream(boolean overwrite) {
        BlobRequestConditions requestConditions = null;
        if (!overwrite) {
            if (exists()) {
                throw logger.logExceptionAsError(new IllegalArgumentException(Constants.BLOB_ALREADY_EXISTS));
            }
            requestConditions = new BlobRequestConditions().setIfNoneMatch(Constants.HeaderConstants.ETAG_WILDCARD);
        }
        return getBlobOutputStream(requestConditions);
    }

    /**
     * Creates and opens an output stream to write data to the block blob. If the blob already exists on the service, it
     * will be overwritten.
     * <p>
     * To avoid overwriting, pass "*" to {@link BlobRequestConditions#setIfNoneMatch(String)}.
     *
     * @param requestConditions A {@link BlobRequestConditions} object that represents the access conditions for the
     * blob.
     *
     * @return A {@link BlobOutputStream} object used to write data to the blob.
     * @throws BlobStorageException If a storage service error occurred.
     */
    public BlobOutputStream getBlobOutputStream(BlobRequestConditions requestConditions) {
        return getBlobOutputStream(null, null, null, null, requestConditions);
    }

    /**
     * Creates and opens an output stream to write data to the block blob. If the blob already exists on the service, it
     * will be overwritten.
     * <p>
     * To avoid overwriting, pass "*" to {@link BlobRequestConditions#setIfNoneMatch(String)}.
     *
     * @param parallelTransferOptions {@link ParallelTransferOptions} used to configure buffered uploading.
     * @param headers {@link BlobHttpHeaders}
     * @param metadata Metadata to associate with the blob.
     * @param tier {@link AccessTier} for the destination blob.
     * @param requestConditions {@link BlobRequestConditions}
     *
     * @return A {@link BlobOutputStream} object used to write data to the blob.
     * @throws BlobStorageException If a storage service error occurred.
     */
    public BlobOutputStream getBlobOutputStream(ParallelTransferOptions parallelTransferOptions,
        BlobHttpHeaders headers, Map<String, String> metadata, AccessTier tier,
        BlobRequestConditions requestConditions) {
        return this.getBlobOutputStream(new BlockBlobOutputStreamOptions()
            .setParallelTransferOptions(parallelTransferOptions).setHeaders(headers).setMetadata(metadata).setTier(tier)
            .setRequestConditions(requestConditions));
    }

    /**
     * Creates and opens an output stream to write data to the block blob. If the blob already exists on the service, it
     * will be overwritten.
     * <p>
     * To avoid overwriting, pass "*" to {@link BlobRequestConditions#setIfNoneMatch(String)}.
     *
     * @param options {@link BlockBlobOutputStreamOptions}
     * @return A {@link BlobOutputStream} object used to write data to the blob.
     * @throws BlobStorageException If a storage service error occurred.
     */
    public BlobOutputStream getBlobOutputStream(BlockBlobOutputStreamOptions options) {
        BlobAsyncClient blobClient = prepareBuilder().buildAsyncClient();

        return BlobOutputStream.blockBlobOutputStream(blobClient, options, null);
    }

    private BlobClientBuilder prepareBuilder() {
        BlobClientBuilder builder = new BlobClientBuilder()
            .pipeline(getHttpPipeline())
            .endpoint(getBlobUrl())
            .snapshot(getSnapshotId())
            .serviceVersion(getServiceVersion());

        CpkInfo cpk = getCustomerProvidedKey();
        if (cpk != null) {
            builder.customerProvidedKey(new CustomerProvidedKey(cpk.getEncryptionKey()));
        }

        return builder;
    }

    /**
     * Creates a new block blob. By default this method will not overwrite an existing blob. Updating an existing block
     * blob overwrites any existing metadata on the blob. Partial updates are not supported with PutBlob; the content
     * of the existing blob is overwritten with the new content. To perform a partial update of a block blob's, use
     * PutBlock and PutBlockList. For more information, see the
     * <a href="https://docs.microsoft.com/rest/api/storageservices/put-blob">Azure Docs</a>.
     *
     * <p><strong>Code Samples</strong></p>
     *
     * {@codesnippet com.azure.storage.blob.specialized.BlockBlobClient.upload#InputStream-long}
     *
     * @param data The data to write to the blob. The data must be markable. This is in order to support retries. If
     * the data is not markable, consider using {@link #getBlobOutputStream()} and writing to the returned
     * OutputStream.
     * @param length The exact length of the data. It is important that this value match precisely the length of the
     * data provided in the {@link InputStream}.
     * @return The information of the uploaded block blob.
     * @throws UncheckedIOException If an I/O error occurs
     */
    public BlockBlobItem upload(InputStream data, long length) {
        return upload(data, length, false);
    }

    /**
     * Creates a new block blob, or updates the content of an existing block blob. Updating an existing block blob
     * overwrites any existing metadata on the blob. Partial updates are not supported with PutBlob; the content of the
     * existing blob is overwritten with the new content. To perform a partial update of a block blob's, use PutBlock
     * and PutBlockList. For more information, see the
     * <a href="https://docs.microsoft.com/rest/api/storageservices/put-blob">Azure Docs</a>.
     *
     * <p><strong>Code Samples</strong></p>
     *
     * {@codesnippet com.azure.storage.blob.specialized.BlockBlobClient.upload#InputStream-long-boolean}
     *
     * @param data The data to write to the blob. The data must be markable. This is in order to support retries. If
     * the data is not markable, consider using {@link #getBlobOutputStream()} and writing to the returned OutputStream.
     * Alternatively, consider wrapping your data source in a {@link java.io.BufferedInputStream} to add mark support.
     * @param length The exact length of the data. It is important that this value match precisely the length of the
     * data provided in the {@link InputStream}.
     * @param overwrite Whether or not to overwrite, should data exist on the blob.
     * @return The information of the uploaded block blob.
     * @throws UncheckedIOException If an I/O error occurs
     */
    public BlockBlobItem upload(InputStream data, long length, boolean overwrite) {
        BlobRequestConditions blobRequestConditions = new BlobRequestConditions();
        if (!overwrite) {
            blobRequestConditions.setIfNoneMatch(Constants.HeaderConstants.ETAG_WILDCARD);
        }
        return uploadWithResponse(data, length, null, null, null, null, blobRequestConditions, null, Context.NONE)
            .getValue();
    }

    /**
     * Creates a new block blob, or updates the content of an existing block blob. Updating an existing block blob
     * overwrites any existing metadata on the blob. Partial updates are not supported with PutBlob; the content of the
     * existing blob is overwritten with the new content. To perform a partial update of a block blob's, use PutBlock
     * and PutBlockList. For more information, see the
     * <a href="https://docs.microsoft.com/rest/api/storageservices/put-blob">Azure Docs</a>.
     * <p>
     * To avoid overwriting, pass "*" to {@link BlobRequestConditions#setIfNoneMatch(String)}.
     *
     * <p><strong>Code Samples</strong></p>
     *
     * {@codesnippet com.azure.storage.blob.specialized.BlockBlobClient.uploadWithResponse#InputStream-long-BlobHttpHeaders-Map-AccessTier-byte-BlobRequestConditions-Duration-Context}
     *
     * @param data The data to write to the blob. The data must be markable. This is in order to support retries. If
     * the data is not markable, consider using {@link #getBlobOutputStream()} and writing to the returned OutputStream.
     * Alternatively, consider wrapping your data source in a {@link java.io.BufferedInputStream} to add mark support.
     * @param length The exact length of the data. It is important that this value match precisely the length of the
     * data provided in the {@link InputStream}.
     * @param headers {@link BlobHttpHeaders}
     * @param metadata Metadata to associate with the blob.
     * @param tier {@link AccessTier} for the destination blob.
     * @param contentMd5 An MD5 hash of the block content. This hash is used to verify the integrity of the block during
     * transport. When this header is specified, the storage service compares the hash of the content that has arrived
     * with this header value. Note that this MD5 hash is not stored with the blob. If the two hashes do not match, the
     * operation will fail.
     * @param requestConditions {@link BlobRequestConditions}
     * @param timeout An optional timeout value beyond which a {@link RuntimeException} will be raised.
     * @param context Additional context that is passed through the Http pipeline during the service call.
     *
     * @return The information of the uploaded block blob.
     *
     * @throws UnexpectedLengthException when the length of data does not match the input {@code length}.
     * @throws NullPointerException if the input data is null.
     * @throws UncheckedIOException If an I/O error occurs
     */
    public Response<BlockBlobItem> uploadWithResponse(InputStream data, long length, BlobHttpHeaders headers,
        Map<String, String> metadata, AccessTier tier, byte[] contentMd5, BlobRequestConditions requestConditions,
        Duration timeout, Context context) {
        return this.uploadWithResponse(new BlockBlobSimpleUploadOptions(data, length).setHeaders(headers)
            .setMetadata(metadata).setTier(tier).setContentMd5(contentMd5).setRequestConditions(requestConditions),
            timeout, context);
    }

    /**
     * Creates a new block blob, or updates the content of an existing block blob. Updating an existing block blob
     * overwrites any existing metadata on the blob. Partial updates are not supported with PutBlob; the content of the
     * existing blob is overwritten with the new content. To perform a partial update of a block blob's, use PutBlock
     * and PutBlockList. For more information, see the
     * <a href="https://docs.microsoft.com/rest/api/storageservices/put-blob">Azure Docs</a>.
     * <p>
     * To avoid overwriting, pass "*" to {@link BlobRequestConditions#setIfNoneMatch(String)}.
     *
     * <p><strong>Code Samples</strong></p>
     *
     * {@codesnippet com.azure.storage.blob.specialized.BlockBlobClient.uploadWithResponse#BlockBlobSimpleUploadOptions-Duration-Context}
     *
     * @param options {@link BlockBlobSimpleUploadOptions}
     * @param timeout An optional timeout value beyond which a {@link RuntimeException} will be raised.
     * @param context Additional context that is passed through the Http pipeline during the service call.
     *
     * @return The information of the uploaded block blob.
     *
     * @throws UnexpectedLengthException when the length of data does not match the input {@code length}.
     * @throws NullPointerException if the input data is null.
     * @throws UncheckedIOException If an I/O error occurs
     */
    public Response<BlockBlobItem> uploadWithResponse(BlockBlobSimpleUploadOptions options, Duration timeout,
        Context context) {
        StorageImplUtils.assertNotNull("options", options);
        Mono<Response<BlockBlobItem>> upload = client.uploadWithResponse(options, context);
        try {
            return blockWithOptionalTimeout(upload, timeout);
        } catch (UncheckedIOException e) {
            throw logger.logExceptionAsError(e);
        }
    }

    /**
     * Uploads the specified block to the block blob's "staging area" to be later committed by a call to
     * commitBlockList. For more information, see the
     * <a href="https://docs.microsoft.com/rest/api/storageservices/put-block">Azure Docs</a>.
     *
     * <p><strong>Code Samples</strong></p>
     *
     * {@codesnippet com.azure.storage.blob.specialized.BlockBlobClient.stageBlock#String-InputStream-long}
     *
     * @param base64BlockId A Base64 encoded {@code String} that specifies the ID for this block. Note that all block
     * ids for a given blob must be the same length.
     * @param data The data to write to the block. The data must be markable. This is in order to support retries. If
     * the data is not markable, consider using {@link #getBlobOutputStream()} and writing to the returned OutputStream.
     * Alternatively, consider wrapping your data source in a {@link java.io.BufferedInputStream} to add mark support.
     * @param length The exact length of the data. It is important that this value match precisely the length of the
     * data provided in the {@link InputStream}.
     */
    public void stageBlock(String base64BlockId, InputStream data, long length) {
        stageBlockWithResponse(base64BlockId, data, length, null, null, null, Context.NONE);
    }

    /**
     * Uploads the specified block to the block blob's "staging area" to be later committed by a call to
     * commitBlockList. For more information, see the
     * <a href="https://docs.microsoft.com/rest/api/storageservices/put-block">Azure Docs</a>.
     *
     * <p><strong>Code Samples</strong></p>
     *
     * {@codesnippet com.azure.storage.blob.specialized.BlockBlobClient.stageBlockWithResponse#String-InputStream-long-byte-String-Duration-Context}
     *
     * @param base64BlockId A Base64 encoded {@code String} that specifies the ID for this block. Note that all block
     * ids for a given blob must be the same length.
     * @param data The data to write to the block. The data must be markable. This is in order to support retries. If
     * the data is not markable, consider using {@link #getBlobOutputStream()} and writing to the returned OutputStream.
     * Alternatively, consider wrapping your data source in a {@link java.io.BufferedInputStream} to add mark support.
     * @param length The exact length of the data. It is important that this value match precisely the length of the
     * data provided in the {@link InputStream}.
     * @param contentMd5 An MD5 hash of the block content. This hash is used to verify the integrity of the block during
     * transport. When this header is specified, the storage service compares the hash of the content that has arrived
     * with this header value. Note that this MD5 hash is not stored with the blob. If the two hashes do not match, the
     * operation will fail.
     * @param leaseId The lease ID the active lease on the blob must match.
     * @param timeout An optional timeout value beyond which a {@link RuntimeException} will be raised.
     * @param context Additional context that is passed through the Http pipeline during the service call.
     *
     * @return A response containing status code and HTTP headers
     *
     * @throws UnexpectedLengthException when the length of data does not match the input {@code length}.
     * @throws NullPointerException if the input data is null.
     */
    public Response<Void> stageBlockWithResponse(String base64BlockId, InputStream data, long length, byte[] contentMd5,
        String leaseId, Duration timeout, Context context) {
<<<<<<< HEAD
        StorageImplUtils.assertNotNull("data", data);
=======
        Objects.requireNonNull(data);

>>>>>>> 846f5853
        Flux<ByteBuffer> fbb = Utility.convertStreamToByteBuffer(data, length,
            BlobAsyncClient.BLOB_DEFAULT_UPLOAD_BLOCK_SIZE);

        Mono<Response<Void>> response = client.stageBlockWithResponse(base64BlockId,
            fbb.subscribeOn(Schedulers.elastic()), length, contentMd5, leaseId, context);
        return blockWithOptionalTimeout(response, timeout);
    }

    /**
     * Creates a new block to be committed as part of a blob where the contents are read from a URL. For more
     * information, see the <a href="https://docs.microsoft.com/en-us/rest/api/storageservices/put-block-from-url">Azure
     * Docs</a>.
     *
     * <p><strong>Code Samples</strong></p>
     *
     * {@codesnippet com.azure.storage.blob.specialized.BlockBlobClient.stageBlockFromUrl#String-String-BlobRange}
     *
     * @param base64BlockId A Base64 encoded {@code String} that specifies the ID for this block. Note that all block
     * ids for a given blob must be the same length.
     * @param sourceUrl The url to the blob that will be the source of the copy.  A source blob in the same storage
     * account can be authenticated via Shared Key. However, if the source is a blob in another account, the source blob
     * must either be public or must be authenticated via a shared access signature. If the source blob is public, no
     * authentication is required to perform the operation.
     * @param sourceRange {@link BlobRange}
     * @throws IllegalArgumentException If {@code sourceUrl} is a malformed {@link URL}.
     */
    public void stageBlockFromUrl(String base64BlockId, String sourceUrl, BlobRange sourceRange) {
        stageBlockFromUrlWithResponse(base64BlockId, sourceUrl, sourceRange, null, null, null, null, Context.NONE);
    }

    /**
     * Creates a new block to be committed as part of a blob where the contents are read from a URL. For more
     * information, see the <a href="https://docs.microsoft.com/en-us/rest/api/storageservices/put-block-from-url">Azure
     * Docs</a>.
     *
     * <p><strong>Code Samples</strong></p>
     *
     * {@codesnippet com.azure.storage.blob.specialized.BlockBlobClient.stageBlockFromUrlWithResponse#String-String-BlobRange-byte-String-BlobRequestConditions-Duration-Context}
     *
     * @param base64BlockId A Base64 encoded {@code String} that specifies the ID for this block. Note that all block
     * ids for a given blob must be the same length.
     * @param sourceUrl The url to the blob that will be the source of the copy.  A source blob in the same storage
     * account can be authenticated via Shared Key. However, if the source is a blob in another account, the source blob
     * must either be public or must be authenticated via a shared access signature. If the source blob is public, no
     * authentication is required to perform the operation.
     * @param sourceRange {@link BlobRange}
     * @param sourceContentMd5 An MD5 hash of the block content. This hash is used to verify the integrity of the block
     * during transport. When this header is specified, the storage service compares the hash of the content that has
     * arrived with this header value. Note that this MD5 hash is not stored with the blob. If the two hashes do not
     * match, the operation will fail.
     * @param leaseId The lease ID that the active lease on the blob must match.
     * @param sourceRequestConditions {@link BlobRequestConditions}
     * @param timeout An optional timeout value beyond which a {@link RuntimeException} will be raised.
     * @param context Additional context that is passed through the Http pipeline during the service call.
     *
     * @return A response containing status code and HTTP headers
     * @throws IllegalArgumentException If {@code sourceUrl} is a malformed {@link URL}.
     */
    public Response<Void> stageBlockFromUrlWithResponse(String base64BlockId, String sourceUrl, BlobRange sourceRange,
            byte[] sourceContentMd5, String leaseId, BlobRequestConditions sourceRequestConditions, Duration timeout,
            Context context) {
        Mono<Response<Void>> response = client.stageBlockFromUrlWithResponse(base64BlockId, sourceUrl,
            sourceRange, sourceContentMd5, leaseId, sourceRequestConditions, context);
        return blockWithOptionalTimeout(response, timeout);
    }

    /**
     * Returns the list of blocks that have been uploaded as part of a block blob using the specified block list filter.
     * For more information, see the
     * <a href="https://docs.microsoft.com/rest/api/storageservices/get-block-list">Azure Docs</a>.
     *
     * <p><strong>Code Samples</strong></p>
     *
     * {@codesnippet com.azure.storage.blob.specialized.BlockBlobClient.listBlocks#BlockListType}
     *
     * @param listType Specifies which type of blocks to return.
     *
     * @return The list of blocks.
     */
    public BlockList listBlocks(BlockListType listType) {
        return this.listBlocksWithResponse(listType, null, null, Context.NONE).getValue();
    }

    /**
     * Returns the list of blocks that have been uploaded as part of a block blob using the specified block list
     * filter. For more information, see the <a href="https://docs.microsoft.com/rest/api/storageservices/get-block-list">Azure Docs</a>.
     *
     * <p><strong>Code Samples</strong></p>
     *
     * {@codesnippet com.azure.storage.blob.specialized.BlockBlobClient.listBlocksWithResponse#BlockListType-String-Duration-Context}
     *
     * @param listType Specifies which type of blocks to return.
     * @param leaseId The lease ID the active lease on the blob must match.
     * @param timeout An optional timeout value beyond which a {@link RuntimeException} will be raised.
     * @param context Additional context that is passed through the Http pipeline during the service call.
     *
     * @return The list of blocks.
     */
    public Response<BlockList> listBlocksWithResponse(BlockListType listType, String leaseId, Duration timeout,
        Context context) {
        return blockWithOptionalTimeout(client.listBlocksWithResponse(listType, leaseId, context), timeout);
    }

    /**
     * Writes a blob by specifying the list of block IDs that are to make up the blob. In order to be written as part of
     * a blob, a block must have been successfully written to the server in a prior stageBlock operation. You can call
     * commitBlockList to update a blob by uploading only those blocks that have changed, then committing the new and
     * existing blocks together. Any blocks not specified in the block list and permanently deleted. For more
     * information, see the
     * <a href="https://docs.microsoft.com/rest/api/storageservices/put-block-list">Azure Docs</a>.
     *
     * <p><strong>Code Samples</strong></p>
     *
     * {@codesnippet com.azure.storage.blob.specialized.BlockBlobClient.commitBlockList#List}
     *
     * @param base64BlockIds A list of base64 encode {@code String}s that specifies the block IDs to be committed.
     * @return The information of the block blob.
     */
    public BlockBlobItem commitBlockList(List<String> base64BlockIds) {
        return commitBlockList(base64BlockIds, false);
    }

    /**
     * Writes a blob by specifying the list of block IDs that are to make up the blob. In order to be written as part of
     * a blob, a block must have been successfully written to the server in a prior stageBlock operation. You can call
     * commitBlockList to update a blob by uploading only those blocks that have changed, then committing the new and
     * existing blocks together. Any blocks not specified in the block list and permanently deleted. For more
     * information, see the
     * <a href="https://docs.microsoft.com/rest/api/storageservices/put-block-list">Azure Docs</a>.
     *
     * <p><strong>Code Samples</strong></p>
     *
     * {@codesnippet com.azure.storage.blob.specialized.BlockBlobClient.commitBlockList#List-boolean}
     *
     * @param base64BlockIds A list of base64 encode {@code String}s that specifies the block IDs to be committed.
     * @param overwrite Whether or not to overwrite, should data exist on the blob.
     * @return The information of the block blob.
     */
    public BlockBlobItem commitBlockList(List<String> base64BlockIds, boolean overwrite) {
        BlobRequestConditions requestConditions = null;
        if (!overwrite) {
            requestConditions = new BlobRequestConditions().setIfNoneMatch(Constants.HeaderConstants.ETAG_WILDCARD);
        }
        return commitBlockListWithResponse(base64BlockIds, null, null, null, requestConditions, null, Context.NONE)
            .getValue();
    }

    /**
     * Writes a blob by specifying the list of block IDs that are to make up the blob. In order to be written as part
     * of a blob, a block must have been successfully written to the server in a prior stageBlock operation. You can
     * call commitBlockList to update a blob by uploading only those blocks that have changed, then committing the new
     * and existing blocks together. Any blocks not specified in the block list and permanently deleted. For more
     * information, see the
     * <a href="https://docs.microsoft.com/rest/api/storageservices/put-block-list">Azure Docs</a>.
     * <p>
     * To avoid overwriting, pass "*" to {@link BlobRequestConditions#setIfNoneMatch(String)}.
     *
     * <p><strong>Code Samples</strong></p>
     *
     * {@codesnippet com.azure.storage.blob.specialized.BlockBlobClient.uploadFromFile#List-BlobHttpHeaders-Map-AccessTier-BlobRequestConditions-Duration-Context}
     *
     * @param base64BlockIds A list of base64 encode {@code String}s that specifies the block IDs to be committed.
     * @param headers {@link BlobHttpHeaders}
     * @param metadata Metadata to associate with the blob.
     * @param tier {@link AccessTier} for the destination blob.
     * @param requestConditions {@link BlobRequestConditions}
     * @param timeout An optional timeout value beyond which a {@link RuntimeException} will be raised.
     * @param context Additional context that is passed through the Http pipeline during the service call.
     *
     * @return The information of the block blob.
     */
    public Response<BlockBlobItem> commitBlockListWithResponse(List<String> base64BlockIds, BlobHttpHeaders headers,
            Map<String, String> metadata, AccessTier tier, BlobRequestConditions requestConditions, Duration timeout,
            Context context) {
        return this.commitBlockListWithResponse(new BlockBlobCommitBlockListOptions(base64BlockIds)
                .setHeaders(headers).setMetadata(metadata).setTier(tier).setRequestConditions(requestConditions),
                timeout, context);
    }

    /**
     * Writes a blob by specifying the list of block IDs that are to make up the blob. In order to be written as part
     * of a blob, a block must have been successfully written to the server in a prior stageBlock operation. You can
     * call commitBlockList to update a blob by uploading only those blocks that have changed, then committing the new
     * and existing blocks together. Any blocks not specified in the block list and permanently deleted. For more
     * information, see the
     * <a href="https://docs.microsoft.com/rest/api/storageservices/put-block-list">Azure Docs</a>.
     * <p>
     * To avoid overwriting, pass "*" to {@link BlobRequestConditions#setIfNoneMatch(String)}.
     *
     * <p><strong>Code Samples</strong></p>
     *
     * {@codesnippet com.azure.storage.blob.specialized.BlockBlobClient.uploadFromFile#BlockBlobCommitBlockListOptions-Duration-Context}
     *
     * @param options {@link BlockBlobCommitBlockListOptions options}
     * @param timeout An optional timeout value beyond which a {@link RuntimeException} will be raised.
     * @param context Additional context that is passed through the Http pipeline during the service call.
     *
     * @return The information of the block blob.
     */
    public Response<BlockBlobItem> commitBlockListWithResponse(BlockBlobCommitBlockListOptions options,
        Duration timeout, Context context) {
        Mono<Response<BlockBlobItem>> response = client.commitBlockListWithResponse(
            options, context);

        return blockWithOptionalTimeout(response, timeout);
    }
}<|MERGE_RESOLUTION|>--- conflicted
+++ resolved
@@ -370,12 +370,7 @@
      */
     public Response<Void> stageBlockWithResponse(String base64BlockId, InputStream data, long length, byte[] contentMd5,
         String leaseId, Duration timeout, Context context) {
-<<<<<<< HEAD
         StorageImplUtils.assertNotNull("data", data);
-=======
-        Objects.requireNonNull(data);
-
->>>>>>> 846f5853
         Flux<ByteBuffer> fbb = Utility.convertStreamToByteBuffer(data, length,
             BlobAsyncClient.BLOB_DEFAULT_UPLOAD_BLOCK_SIZE);
 
