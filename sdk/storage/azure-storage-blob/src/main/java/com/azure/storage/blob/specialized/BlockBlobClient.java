--- conflicted
+++ resolved
@@ -34,12 +34,6 @@
 import com.azure.storage.blob.options.BlockBlobStageBlockOptions;
 import com.azure.storage.common.implementation.Constants;
 import com.azure.storage.common.implementation.StorageImplUtils;
-<<<<<<< HEAD
-=======
-import reactor.core.publisher.Flux;
-import reactor.core.publisher.Mono;
->>>>>>> 4c070bf5
-
 import java.io.InputStream;
 import java.io.UncheckedIOException;
 import java.net.URL;
@@ -697,19 +691,18 @@
     public Response<Void> stageBlockWithResponse(String base64BlockId, InputStream data, long length, byte[] contentMd5,
         String leaseId, Duration timeout, Context context) {
         StorageImplUtils.assertNotNull("data", data);
-<<<<<<< HEAD
         // TODO: Execute this in a thread with a timeout.
         return client.stageBlockWithResponseSync(base64BlockId,
             BinaryData.fromStream(data, length), contentMd5, leaseId, context);
         // return blockWithOptionalTimeout(response, timeout);
-=======
-        Flux<ByteBuffer> fbb = Utility.convertStreamToByteBuffer(data, length,
-            BlobAsyncClient.BLOB_DEFAULT_UPLOAD_BLOCK_SIZE, true);
-
-        Mono<Response<Void>> response = client.stageBlockWithResponse(base64BlockId, fbb, length, contentMd5, leaseId,
-            context);
-        return blockWithOptionalTimeout(response, timeout);
->>>>>>> 4c070bf5
+//=======
+//        Flux<ByteBuffer> fbb = Utility.convertStreamToByteBuffer(data, length,
+//            BlobAsyncClient.BLOB_DEFAULT_UPLOAD_BLOCK_SIZE, true);
+//
+//        Mono<Response<Void>> response = client.stageBlockWithResponse(base64BlockId, fbb, length, contentMd5, leaseId,
+//            context);
+//        return blockWithOptionalTimeout(response, timeout);
+//>>>>>>> upstream/azure-storage-sync-stack
     }
 
     /**
