// Copyright (c) Microsoft Corporation. All rights reserved.
// Licensed under the MIT License.

package com.azure.storage.blob.specialized;

import com.azure.core.annotation.ServiceClient;
import com.azure.core.exception.UnexpectedLengthException;
import com.azure.core.http.rest.Response;
import com.azure.core.util.Context;
import com.azure.core.util.logging.ClientLogger;
import com.azure.storage.blob.BlobClient;
import com.azure.storage.blob.models.AccessTier;
import com.azure.storage.blob.models.BlobAccessConditions;
import com.azure.storage.blob.models.BlobHTTPHeaders;
import com.azure.storage.blob.models.BlobRange;
import com.azure.storage.blob.models.BlockBlobItem;
import com.azure.storage.blob.models.BlockList;
import com.azure.storage.blob.models.BlockListType;
import com.azure.storage.blob.models.LeaseAccessConditions;
<<<<<<< HEAD
=======
import com.azure.storage.blob.models.Metadata;
import com.azure.storage.blob.models.ParallelTransferOptions;
>>>>>>> 04b75fd8
import com.azure.storage.blob.models.SourceModifiedAccessConditions;
import com.azure.storage.blob.models.StorageException;
import com.azure.storage.common.Utility;
import reactor.core.publisher.Flux;
import reactor.core.publisher.Mono;
import reactor.core.scheduler.Schedulers;

import java.io.IOException;
import java.io.InputStream;
import java.io.UncheckedIOException;
import java.net.URL;
import java.nio.ByteBuffer;
import java.time.Duration;
import java.util.List;
import java.util.Map;
import java.util.Objects;

/**
 * Client to a block blob. It may only be instantiated through a {@link SpecializedBlobClientBuilder} or via the method
 * {@link BlobClient#asBlockBlobClient()}. This class does not hold any state about a particular blob, but is instead a
 * convenient way of sending appropriate requests to the resource on the service.
 *
 * <p>
 * Please refer to the <a href=https://docs.microsoft.com/en-us/rest/api/storageservices/understanding-block-blobs--append-blobs--and-page-blobs>Azure
 * Docs</a> for more information.
 */
@ServiceClient(builder = SpecializedBlobClientBuilder.class)
public final class BlockBlobClient extends BlobClientBase {
    private final ClientLogger logger = new ClientLogger(BlockBlobClient.class);

    private final BlockBlobAsyncClient blockBlobAsyncClient;

    /**
     * Indicates the maximum number of bytes that can be sent in a call to upload.
     */
    public static final int MAX_UPLOAD_BLOB_BYTES = BlockBlobAsyncClient.MAX_UPLOAD_BLOB_BYTES;

    /**
     * Indicates the maximum number of bytes that can be sent in a call to stageBlock.
     */
    public static final int MAX_STAGE_BLOCK_BYTES = BlockBlobAsyncClient.MAX_STAGE_BLOCK_BYTES;

    /**
     * Indicates the maximum number of blocks allowed in a block blob.
     */
    public static final int MAX_BLOCKS = BlockBlobAsyncClient.MAX_BLOCKS;

    /**
     * Package-private constructor for use by {@link SpecializedBlobClientBuilder}.
     *
     * @param blockBlobAsyncClient the async block blob client
     */
    BlockBlobClient(BlockBlobAsyncClient blockBlobAsyncClient) {
        super(blockBlobAsyncClient);
        this.blockBlobAsyncClient = blockBlobAsyncClient;
    }

    /**
     * Creates and opens an output stream to write data to the block blob. If the blob already exists on the service, it
     * will be overwritten.
     *
     * @return A {@link BlobOutputStream} object used to write data to the blob.
     * @throws StorageException If a storage service error occurred.
     */
    public BlobOutputStream getBlobOutputStream() {
        return getBlobOutputStream(null);
    }

    /**
     * Creates and opens an output stream to write data to the block blob. If the blob already exists on the service, it
     * will be overwritten.
     *
     * @param accessConditions A {@link BlobAccessConditions} object that represents the access conditions for the
     * blob.
     * @return A {@link BlobOutputStream} object used to write data to the blob.
     * @throws StorageException If a storage service error occurred.
     */
    public BlobOutputStream getBlobOutputStream(BlobAccessConditions accessConditions) {
        return BlobOutputStream.blockBlobOutputStream(blockBlobAsyncClient, accessConditions);
    }

    /**
     * Creates a new block blob, or updates the content of an existing block blob. Updating an existing block blob
     * overwrites any existing metadata on the blob. Partial updates are not supported with PutBlob; the content of the
     * existing blob is overwritten with the new content. To perform a partial update of a block blob's, use PutBlock
     * and PutBlockList. For more information, see the
     * <a href="https://docs.microsoft.com/rest/api/storageservices/put-blob">Azure Docs</a>.
     *
     * <p><strong>Code Samples</strong></p>
     *
     * {@codesnippet com.azure.storage.blob.specialized.BlockBlobClient.upload#InputStream-long}
     *
     * @param data The data to write to the blob.
     * @param length The exact length of the data. It is important that this value match precisely the length of the
     * data provided in the {@link InputStream}.
     * @return The information of the uploaded block blob.
     * @throws IOException If an I/O error occurs
     */
    public BlockBlobItem upload(InputStream data, long length) throws IOException {
        return uploadWithResponse(data, length, null, null, null, null, null, Context.NONE).getValue();
    }

    /**
     * Creates a new block blob, or updates the content of an existing block blob. Updating an existing block blob
     * overwrites any existing metadata on the blob. Partial updates are not supported with PutBlob; the content of the
     * existing blob is overwritten with the new content. To perform a partial update of a block blob's, use PutBlock
     * and PutBlockList. For more information, see the
     * <a href="https://docs.microsoft.com/rest/api/storageservices/put-blob">Azure Docs</a>.
     *
     * <p><strong>Code Samples</strong></p>
     *
     * {@codesnippet com.azure.storage.blob.specialized.BlockBlobClient.uploadWithResponse#InputStream-long-BlobHTTPHeaders-Map-AccessTier-BlobAccessConditions-Duration-Context}
     *
     * @param data The data to write to the blob.
     * @param length The exact length of the data. It is important that this value match precisely the length of the
     * data provided in the {@link InputStream}.
     * @param headers {@link BlobHTTPHeaders}
     * @param metadata Metadata to associate with the blob.
     * @param tier {@link AccessTier} for the destination blob.
     * @param accessConditions {@link BlobAccessConditions}
     * @param timeout An optional timeout value beyond which a {@link RuntimeException} will be raised.
     * @param context Additional context that is passed through the Http pipeline during the service call.
     * @return The information of the uploaded block blob.
     * @throws UnexpectedLengthException when the length of data does not match the input {@code length}.
     * @throws NullPointerException if the input data is null.
     * @throws UncheckedIOException If an I/O error occurs
     */
    public Response<BlockBlobItem> uploadWithResponse(InputStream data, long length, BlobHTTPHeaders headers,
        Map<String, String> metadata, AccessTier tier, BlobAccessConditions accessConditions, Duration timeout,
        Context context) {
        Objects.requireNonNull(data);
        Flux<ByteBuffer> fbb = Utility.convertStreamToByteBuffer(data, length,
            BlockBlobAsyncClient.BLOB_DEFAULT_UPLOAD_BLOCK_SIZE);
        Mono<Response<BlockBlobItem>> upload = blockBlobAsyncClient
            .uploadWithResponse(fbb.subscribeOn(Schedulers.elastic()), length, headers, metadata, tier,
                accessConditions, context);

        try {
            return Utility.blockWithOptionalTimeout(upload, timeout);
        } catch (UncheckedIOException e) {
            throw logger.logExceptionAsError(e);
        }
    }

    /**
     * Creates a new block blob, or updates the content of an existing block blob.
     *
     * <p><strong>Code Samples</strong></p>
     *
     * {@codesnippet com.azure.storage.blob.specialized.BlockBlobClient.uploadFromFile#String}
     *
     * @param filePath Path of the file to upload
     * @throws IOException If an I/O error occurs
     */
    public void uploadFromFile(String filePath) throws IOException {
        uploadFromFile(filePath, null, null, null, null, null, null);
    }

    /**
     * Creates a new block blob, or updates the content of an existing block blob.
     *
     * <p><strong>Code Samples</strong></p>
     *
<<<<<<< HEAD
     * {@codesnippet com.azure.storage.blob.specialized.BlockBlobClient.uploadFromFile#String-Integer-BlobHTTPHeaders-Map-AccessTier-BlobAccessConditions-Duration}
=======
     * {@codesnippet com.azure.storage.blob.specialized.BlockBlobClient.uploadFromFile#String-ParallelTransferOptions-BlobHTTPHeaders-Metadata-AccessTier-BlobAccessConditions-Duration}
>>>>>>> 04b75fd8
     *
     * @param filePath Path of the file to upload
     * @param parallelTransferOptions {@link ParallelTransferOptions} to use to upload from file. Number of parallel
     *        transfers parameter is ignored.
     * @param headers {@link BlobHTTPHeaders}
     * @param metadata Metadata to associate with the blob.
     * @param tier {@link AccessTier} for the uploaded blob
     * @param accessConditions {@link BlobAccessConditions}
     * @param timeout An optional timeout value beyond which a {@link RuntimeException} will be raised.
     * @throws UncheckedIOException If an I/O error occurs
     */
<<<<<<< HEAD
    public void uploadFromFile(String filePath, Integer blockSize, BlobHTTPHeaders headers,
        Map<String, String> metadata, AccessTier tier, BlobAccessConditions accessConditions, Duration timeout) {
=======
    public void uploadFromFile(String filePath, ParallelTransferOptions parallelTransferOptions,
        BlobHTTPHeaders headers, Metadata metadata, AccessTier tier, BlobAccessConditions accessConditions,
        Duration timeout) {
>>>>>>> 04b75fd8
        Mono<Void> upload = this.blockBlobAsyncClient.uploadFromFile(
            filePath, parallelTransferOptions, headers, metadata, tier, accessConditions);

        try {
            Utility.blockWithOptionalTimeout(upload, timeout);
        } catch (UncheckedIOException e) {
            throw logger.logExceptionAsError(e);
        }
    }

    /**
     * Uploads the specified block to the block blob's "staging area" to be later committed by a call to
     * commitBlockList. For more information, see the
     * <a href="https://docs.microsoft.com/rest/api/storageservices/put-block">Azure Docs</a>.
     *
     * <p><strong>Code Samples</strong></p>
     *
     * {@codesnippet com.azure.storage.blob.specialized.BlockBlobClient.stageBlock#String-InputStream-long}
     *
     * @param base64BlockID A Base64 encoded {@code String} that specifies the ID for this block. Note that all block
     * ids for a given blob must be the same length.
     * @param data The data to write to the block.
     * @param length The exact length of the data. It is important that this value match precisely the length of the
     * data provided in the {@link InputStream}.
     */
    public void stageBlock(String base64BlockID, InputStream data, long length) {
        stageBlockWithResponse(base64BlockID, data, length, null, null, Context.NONE);
    }

    /**
     * Uploads the specified block to the block blob's "staging area" to be later committed by a call to
     * commitBlockList. For more information, see the
     * <a href="https://docs.microsoft.com/rest/api/storageservices/put-block">Azure Docs</a>.
     *
     * <p><strong>Code Samples</strong></p>
     *
     * {@codesnippet com.azure.storage.blob.specialized.BlockBlobClient.stageBlockWithResponse#String-InputStream-long-LeaseAccessConditions-Duration-Context}
     *
     * @param base64BlockID A Base64 encoded {@code String} that specifies the ID for this block. Note that all block
     * ids for a given blob must be the same length.
     * @param data The data to write to the block.
     * @param length The exact length of the data. It is important that this value match precisely the length of the
     * data provided in the {@link InputStream}.
     * @param leaseAccessConditions By setting lease access conditions, requests will fail if the provided lease does
     * not match the active lease on the blob.
     * @param timeout An optional timeout value beyond which a {@link RuntimeException} will be raised.
     * @param context Additional context that is passed through the Http pipeline during the service call.
     * @return A response containing status code and HTTP headers
     * @throws UnexpectedLengthException when the length of data does not match the input {@code length}.
     * @throws NullPointerException if the input data is null.
     */
    public Response<Void> stageBlockWithResponse(String base64BlockID, InputStream data, long length,
        LeaseAccessConditions leaseAccessConditions, Duration timeout, Context context) {
        Objects.requireNonNull(data);
        Flux<ByteBuffer> fbb = Utility.convertStreamToByteBuffer(data, length,
            BlockBlobAsyncClient.BLOB_DEFAULT_UPLOAD_BLOCK_SIZE);

        Mono<Response<Void>> response = blockBlobAsyncClient.stageBlockWithResponse(base64BlockID,
            fbb.subscribeOn(Schedulers.elastic()), length, leaseAccessConditions, context);
        return Utility.blockWithOptionalTimeout(response, timeout);
    }

    /**
     * Creates a new block to be committed as part of a blob where the contents are read from a URL. For more
     * information, see the <a href="https://docs.microsoft.com/en-us/rest/api/storageservices/put-block-from-url">Azure
     * Docs</a>.
     *
     * <p><strong>Code Samples</strong></p>
     *
     * {@codesnippet com.azure.storage.blob.specialized.BlockBlobClient.stageBlockFromURL#String-URL-BlobRange}
     *
     * @param base64BlockID A Base64 encoded {@code String} that specifies the ID for this block. Note that all block
     * ids for a given blob must be the same length.
     * @param sourceURL The url to the blob that will be the source of the copy.  A source blob in the same storage
     * account can be authenticated via Shared Key. However, if the source is a blob in another account, the source blob
     * must either be public or must be authenticated via a shared access signature. If the source blob is public, no
     * authentication is required to perform the operation.
     * @param sourceRange {@link BlobRange}
     */
    public void stageBlockFromURL(String base64BlockID, URL sourceURL, BlobRange sourceRange) {
        stageBlockFromURLWithResponse(base64BlockID, sourceURL, sourceRange, null, null, null, null, Context.NONE);
    }

    /**
     * Creates a new block to be committed as part of a blob where the contents are read from a URL. For more
     * information, see the <a href="https://docs.microsoft.com/en-us/rest/api/storageservices/put-block-from-url">Azure
     * Docs</a>.
     *
     * <p><strong>Code Samples</strong></p>
     *
     * {@codesnippet com.azure.storage.blob.specialized.BlockBlobClient.stageBlockFromURLWithResponse#String-URL-BlobRange-byte-LeaseAccessConditions-SourceModifiedAccessConditions-Duration-Context}
     *
     * @param base64BlockID A Base64 encoded {@code String} that specifies the ID for this block. Note that all block
     * ids for a given blob must be the same length.
     * @param sourceURL The url to the blob that will be the source of the copy.  A source blob in the same storage
     * account can be authenticated via Shared Key. However, if the source is a blob in another account, the source blob
     * must either be public or must be authenticated via a shared access signature. If the source blob is public, no
     * authentication is required to perform the operation.
     * @param sourceRange {@link BlobRange}
     * @param sourceContentMD5 An MD5 hash of the block content from the source blob. If specified, the service will
     * calculate the MD5 of the received data and fail the request if it does not match the provided MD5.
     * @param leaseAccessConditions By setting lease access conditions, requests will fail if the provided lease does
     * not match the active lease on the blob.
     * @param sourceModifiedAccessConditions {@link SourceModifiedAccessConditions}
     * @param timeout An optional timeout value beyond which a {@link RuntimeException} will be raised.
     * @param context Additional context that is passed through the Http pipeline during the service call.
     * @return A response containing status code and HTTP headers
     */
    public Response<Void> stageBlockFromURLWithResponse(String base64BlockID, URL sourceURL, BlobRange sourceRange,
        byte[] sourceContentMD5, LeaseAccessConditions leaseAccessConditions,
        SourceModifiedAccessConditions sourceModifiedAccessConditions, Duration timeout, Context context) {
        Mono<Response<Void>> response = blockBlobAsyncClient.stageBlockFromURLWithResponse(base64BlockID, sourceURL,
            sourceRange, sourceContentMD5, leaseAccessConditions, sourceModifiedAccessConditions, context);
        return Utility.blockWithOptionalTimeout(response, timeout);
    }

    /**
     * Returns the list of blocks that have been uploaded as part of a block blob using the specified block list filter.
     * For more information, see the
     * <a href="https://docs.microsoft.com/rest/api/storageservices/get-block-list">Azure Docs</a>.
     *
     * <p><strong>Code Samples</strong></p>
     *
     * {@codesnippet com.azure.storage.blob.specialized.BlockBlobClient.listBlocks#BlockListType}
     *
     * @param listType Specifies which type of blocks to return.
     * @return The list of blocks.
     */
    public BlockList listBlocks(BlockListType listType) {
        return this.listBlocksWithResponse(listType, null, null, Context.NONE).getValue();
    }

    /**
     * Returns the list of blocks that have been uploaded as part of a block blob using the specified block list filter.
     * For more information, see the
     * <a href="https://docs.microsoft.com/rest/api/storageservices/get-block-list">Azure Docs</a>.
     *
     * <p><strong>Code Samples</strong></p>
     *
     * {@codesnippet com.azure.storage.blob.specialized.BlockBlobClient.listBlocksWithResponse#BlockListType-LeaseAccessConditions-Duration-Context}
     *
     * @param listType Specifies which type of blocks to return.
     * @param leaseAccessConditions By setting lease access conditions, requests will fail if the provided lease does
     * not match the active lease on the blob.
     * @param timeout An optional timeout value beyond which a {@link RuntimeException} will be raised.
     * @param context Additional context that is passed through the Http pipeline during the service call.
     * @return The list of blocks.
     */
    public Response<BlockList> listBlocksWithResponse(BlockListType listType,
        LeaseAccessConditions leaseAccessConditions, Duration timeout, Context context) {
        Mono<Response<BlockList>> response = blockBlobAsyncClient.listBlocksWithResponse(listType,
            leaseAccessConditions, context);

        return Utility.blockWithOptionalTimeout(response, timeout);
    }

    /**
     * Writes a blob by specifying the list of block IDs that are to make up the blob. In order to be written as part of
     * a blob, a block must have been successfully written to the server in a prior stageBlock operation. You can call
     * commitBlockList to update a blob by uploading only those blocks that have changed, then committing the new and
     * existing blocks together. Any blocks not specified in the block list and permanently deleted. For more
     * information, see the
     * <a href="https://docs.microsoft.com/rest/api/storageservices/put-block-list">Azure Docs</a>.
     *
     * <p><strong>Code Samples</strong></p>
     *
     * {@codesnippet com.azure.storage.blob.specialized.BlockBlobClient.commitBlockList#List}
     *
     * @param base64BlockIDs A list of base64 encode {@code String}s that specifies the block IDs to be committed.
     * @return The information of the block blob.
     */
    public BlockBlobItem commitBlockList(List<String> base64BlockIDs) {
        return commitBlockListWithResponse(base64BlockIDs, null, null, null, null, null, Context.NONE).getValue();
    }

    /**
     * Writes a blob by specifying the list of block IDs that are to make up the blob. In order to be written as part of
     * a blob, a block must have been successfully written to the server in a prior stageBlock operation. You can call
     * commitBlockList to update a blob by uploading only those blocks that have changed, then committing the new and
     * existing blocks together. Any blocks not specified in the block list and permanently deleted. For more
     * information, see the
     * <a href="https://docs.microsoft.com/rest/api/storageservices/put-block-list">Azure Docs</a>.
     *
     * <p><strong>Code Samples</strong></p>
     *
     * {@codesnippet com.azure.storage.blob.specialized.BlockBlobClient.uploadFromFile#List-BlobHTTPHeaders-Map-AccessTier-BlobAccessConditions-Duration-Context}
     *
     * @param base64BlockIDs A list of base64 encode {@code String}s that specifies the block IDs to be committed.
     * @param headers {@link BlobHTTPHeaders}
     * @param metadata Metadata to associate with the blob.
     * @param tier {@link AccessTier} for the destination blob.
     * @param accessConditions {@link BlobAccessConditions}
     * @param timeout An optional timeout value beyond which a {@link RuntimeException} will be raised.
     * @param context Additional context that is passed through the Http pipeline during the service call.
     * @return The information of the block blob.
     */
    public Response<BlockBlobItem> commitBlockListWithResponse(List<String> base64BlockIDs,
        BlobHTTPHeaders headers, Map<String, String> metadata, AccessTier tier, BlobAccessConditions accessConditions,
        Duration timeout, Context context) {
        Mono<Response<BlockBlobItem>> response = blockBlobAsyncClient.commitBlockListWithResponse(
            base64BlockIDs, headers, metadata, tier, accessConditions, context);

        return Utility.blockWithOptionalTimeout(response, timeout);
    }
}<|MERGE_RESOLUTION|>--- conflicted
+++ resolved
@@ -17,11 +17,7 @@
 import com.azure.storage.blob.models.BlockList;
 import com.azure.storage.blob.models.BlockListType;
 import com.azure.storage.blob.models.LeaseAccessConditions;
-<<<<<<< HEAD
-=======
-import com.azure.storage.blob.models.Metadata;
 import com.azure.storage.blob.models.ParallelTransferOptions;
->>>>>>> 04b75fd8
 import com.azure.storage.blob.models.SourceModifiedAccessConditions;
 import com.azure.storage.blob.models.StorageException;
 import com.azure.storage.common.Utility;
@@ -185,11 +181,7 @@
      *
      * <p><strong>Code Samples</strong></p>
      *
-<<<<<<< HEAD
-     * {@codesnippet com.azure.storage.blob.specialized.BlockBlobClient.uploadFromFile#String-Integer-BlobHTTPHeaders-Map-AccessTier-BlobAccessConditions-Duration}
-=======
-     * {@codesnippet com.azure.storage.blob.specialized.BlockBlobClient.uploadFromFile#String-ParallelTransferOptions-BlobHTTPHeaders-Metadata-AccessTier-BlobAccessConditions-Duration}
->>>>>>> 04b75fd8
+     * {@codesnippet com.azure.storage.blob.specialized.BlockBlobClient.uploadFromFile#String-ParallelTransferOptions-BlobHTTPHeaders-Map-AccessTier-BlobAccessConditions-Duration}
      *
      * @param filePath Path of the file to upload
      * @param parallelTransferOptions {@link ParallelTransferOptions} to use to upload from file. Number of parallel
@@ -201,14 +193,9 @@
      * @param timeout An optional timeout value beyond which a {@link RuntimeException} will be raised.
      * @throws UncheckedIOException If an I/O error occurs
      */
-<<<<<<< HEAD
-    public void uploadFromFile(String filePath, Integer blockSize, BlobHTTPHeaders headers,
-        Map<String, String> metadata, AccessTier tier, BlobAccessConditions accessConditions, Duration timeout) {
-=======
     public void uploadFromFile(String filePath, ParallelTransferOptions parallelTransferOptions,
-        BlobHTTPHeaders headers, Metadata metadata, AccessTier tier, BlobAccessConditions accessConditions,
+        BlobHTTPHeaders headers, Map<String, String> metadata, AccessTier tier, BlobAccessConditions accessConditions,
         Duration timeout) {
->>>>>>> 04b75fd8
         Mono<Void> upload = this.blockBlobAsyncClient.uploadFromFile(
             filePath, parallelTransferOptions, headers, metadata, tier, accessConditions);
 
