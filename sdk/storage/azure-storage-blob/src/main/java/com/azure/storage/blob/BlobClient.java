--- conflicted
+++ resolved
@@ -50,846 +50,18 @@
      */
     @Override
     public BlobClient getSnapshotClient(String snapshot) {
-<<<<<<< HEAD
-        return new BlobClient(blobAsyncClient.getSnapshotClient(snapshot));
-    }
-
-    /**
-     * Initializes a {@link ContainerClient} object pointing to the container this blob is in. This method does not
-     * create a container. It simply constructs the URL to the container and offers access to methods relevant to
-     * containers.
-     *
-     * @return A {@link ContainerClient} object pointing to the container containing the blob
-     */
-    public ContainerClient getContainerClient() {
-        return new ContainerClient(blobAsyncClient.getContainerAsyncClient());
-    }
-
-    /**
-     * Gets the URL of the blob represented by this client.
-     *
-     * @return the URL.
-     */
-    public URL getBlobUrl() {
-        return blobAsyncClient.getBlobUrl();
-    }
-
-    /**
-     * Gets the {@link HttpPipeline} powering this client.
-     *
-     * @return The pipeline.
-     */
-    public HttpPipeline getHttpPipeline() {
-        return blobAsyncClient.getHttpPipeline();
-    }
-
-    /**
-     * Opens a blob input stream to download the blob.
-     * <p>
-     *
-     * @return An <code>InputStream</code> object that represents the stream to use for reading from the blob.
-     * @throws StorageException If a storage service error occurred.
-     */
-    public final BlobInputStream openInputStream() {
-        return openInputStream(new BlobRange(0), null);
-    }
-
-    /**
-     * Opens a blob input stream to download the specified range of the blob.
-     * <p>
-     *
-     * @param range {@link BlobRange}
-     * @param accessConditions An {@link BlobAccessConditions} object that represents the access conditions for the
-     * blob.
-     * @return An <code>InputStream</code> object that represents the stream to use for reading from the blob.
-     * @throws StorageException If a storage service error occurred.
-     */
-    public final BlobInputStream openInputStream(BlobRange range, BlobAccessConditions accessConditions) {
-        return new BlobInputStream(blobAsyncClient, range.getOffset(), range.getCount(), accessConditions);
-    }
-
-    /**
-     * Gets if the container this client represents exists in the cloud.
-     *
-     * <p><strong>Code Samples</strong></p>
-     *
-     * {@codesnippet com.azure.storage.blob.BlobClient.exists}
-     *
-     * @return true if the container exists, false if it doesn't
-     */
-    public boolean exists() {
-        return existsWithResponse(null, Context.NONE).getValue();
-    }
-
-    /**
-     * Gets if the container this client represents exists in the cloud.
-     *
-     * <p><strong>Code Samples</strong></p>
-     *
-     * {@codesnippet com.azure.storage.blob.BlobClient.existsWithResponse#Duration-Context}
-     *
-     * @param timeout An optional timeout value beyond which a {@link RuntimeException} will be raised.
-     * @param context Additional context that is passed through the Http pipeline during the service call.
-     * @return true if the container exists, false if it doesn't
-     */
-    public Response<Boolean> existsWithResponse(Duration timeout, Context context) {
-        Mono<Response<Boolean>> response = blobAsyncClient.existsWithResponse(context);
-
-        return Utility.blockWithOptionalTimeout(response, timeout);
-    }
-
-    /**
-     * Copies the data at the source URL to a blob.
-     *
-     * <p><strong>Code Samples</strong></p>
-     *
-     * {@codesnippet com.azure.storage.blob.BlobClient.startCopyFromURL#URL}
-     *
-     * <p>For more information, see the
-     * <a href="https://docs.microsoft.com/en-us/rest/api/storageservices/copy-blob">Azure Docs</a></p>
-     *
-     * @param sourceURL The source URL to copy from. URLs outside of Azure may only be copied to block blobs.
-     * @return The copy ID for the long running operation.
-     */
-    public String startCopyFromUrl(URL sourceURL) {
-        return startCopyFromUrlWithResponse(sourceURL, null, null, null, null, null, null, Context.NONE).getValue();
-    }
-
-    /**
-     * Copies the data at the source URL to a blob.
-     *
-     * <p><strong>Code Samples</strong></p>
-     *
-     * {@codesnippet com.azure.storage.blob.BlobClient.startCopyFromURLWithResponse#URL-Metadata-AccessTier-RehydratePriority-ModifiedAccessConditions-BlobAccessConditions-Duration-Context}
-     *
-     * <p>For more information, see the
-     * <a href="https://docs.microsoft.com/en-us/rest/api/storageservices/copy-blob">Azure Docs</a></p>
-     *
-     * @param sourceURL The source URL to copy from. URLs outside of Azure may only be copied to block blobs.
-     * @param metadata {@link Metadata}
-     * @param tier {@link AccessTier} for the destination blob.
-     * @param priority {@link RehydratePriority} for rehydrating the blob.
-     * @param sourceModifiedAccessConditions {@link ModifiedAccessConditions} against the source. Standard HTTP Access
-     * conditions related to the modification of data. ETag and LastModifiedTime are used to construct conditions
-     * related to when the blob was changed relative to the given request. The request will fail if the specified
-     * condition is not satisfied.
-     * @param destAccessConditions {@link BlobAccessConditions} against the destination.
-     * @param timeout An optional timeout value beyond which a {@link RuntimeException} will be raised.
-     * @param context Additional context that is passed through the Http pipeline during the service call.
-     * @return The copy ID for the long running operation.
-     */
-    public Response<String> startCopyFromUrlWithResponse(URL sourceURL, Metadata metadata, AccessTier tier,
-        RehydratePriority priority, ModifiedAccessConditions sourceModifiedAccessConditions,
-        BlobAccessConditions destAccessConditions, Duration timeout, Context context) {
-        Mono<Response<String>> response = blobAsyncClient
-            .startCopyFromUrlWithResponse(sourceURL, metadata, tier, priority, sourceModifiedAccessConditions,
-                destAccessConditions, context);
-
-        return Utility.blockWithOptionalTimeout(response, timeout);
-    }
-
-    /**
-     * Stops a pending copy that was previously started and leaves a destination blob with 0 length and metadata.
-     *
-     * <p><strong>Code Samples</strong></p>
-     *
-     * {@codesnippet com.azure.storage.blob.BlobClient.abortCopyFromURL#String}
-     *
-     * <p>For more information, see the
-     * <a href="https://docs.microsoft.com/en-us/rest/api/storageservices/abort-copy-blob">Azure Docs</a></p>
-     *
-     * @param copyId The id of the copy operation to abort. Returned as the {@code copyId} field on the {@link
-     * BlobStartCopyFromURLHeaders} object.
-     */
-    public void abortCopyFromUrl(String copyId) {
-        abortCopyFromUrlWithResponse(copyId, null, null, Context.NONE);
-    }
-
-    /**
-     * Stops a pending copy that was previously started and leaves a destination blob with 0 length and metadata.
-     *
-     * <p><strong>Code Samples</strong></p>
-     *
-     * {@codesnippet com.azure.storage.blob.BlobClient.abortCopyFromURLWithResponse#String-LeaseAccessConditions-Duration-Context}
-     *
-     * <p>For more information, see the
-     * <a href="https://docs.microsoft.com/en-us/rest/api/storageservices/abort-copy-blob">Azure Docs</a></p>
-     *
-     * @param copyId The id of the copy operation to abort. Returned as the {@code copyId} field on the {@link
-     * BlobStartCopyFromURLHeaders} object.
-     * @param leaseAccessConditions By setting lease access conditions, requests will fail if the provided lease does
-     * not match the active lease on the blob.
-     * @param timeout An optional timeout value beyond which a {@link RuntimeException} will be raised.
-     * @param context Additional context that is passed through the Http pipeline during the service call.
-     * @return A response containing status code and HTTP headers.
-     */
-    public Response<Void> abortCopyFromUrlWithResponse(String copyId, LeaseAccessConditions leaseAccessConditions,
-        Duration timeout, Context context) {
-        Mono<Response<Void>> response = blobAsyncClient.abortCopyFromUrlWithResponse(copyId, leaseAccessConditions,
-            context);
-
-        return Utility.blockWithOptionalTimeout(response, timeout);
-    }
-
-    /**
-     * Copies the data at the source URL to a blob and waits for the copy to complete before returning a response.
-     *
-     * <p><strong>Code Samples</strong></p>
-     *
-     * {@codesnippet com.azure.storage.blob.BlobClient.copyFromURL#URL}
-     *
-     * <p>For more information, see the
-     * <a href="https://docs.microsoft.com/en-us/rest/api/storageservices/copy-blob">Azure Docs</a></p>
-     *
-     * @param copySource The source URL to copy from.
-     * @return The copy ID for the long running operation.
-     */
-    public String copyFromUrl(URL copySource) {
-        return copyFromUrlWithResponse(copySource, null, null, null, null, null, Context.NONE).getValue();
-    }
-
-    /**
-     * Copies the data at the source URL to a blob and waits for the copy to complete before returning a response.
-     *
-     * <p><strong>Code Samples</strong></p>
-     *
-     * {@codesnippet com.azure.storage.blob.BlobClient.copyFromURLWithResponse#URL-Metadata-AccessTier-ModifiedAccessConditions-BlobAccessConditions-Duration-Context}
-     *
-     * <p>For more information, see the
-     * <a href="https://docs.microsoft.com/en-us/rest/api/storageservices/copy-blob">Azure Docs</a></p>
-     *
-     * @param copySource The source URL to copy from. URLs outside of Azure may only be copied to block blobs.
-     * @param metadata {@link Metadata}
-     * @param tier {@link AccessTier} for the destination blob.
-     * @param sourceModifiedAccessConditions {@link ModifiedAccessConditions} against the source. Standard HTTP Access
-     * conditions related to the modification of data. ETag and LastModifiedTime are used to construct conditions
-     * related to when the blob was changed relative to the given request. The request will fail if the specified
-     * condition is not satisfied.
-     * @param destAccessConditions {@link BlobAccessConditions} against the destination.
-     * @param timeout An optional timeout value beyond which a {@link RuntimeException} will be raised.
-     * @param context Additional context that is passed through the Http pipeline during the service call.
-     * @return The copy ID for the long running operation.
-     */
-    public Response<String> copyFromUrlWithResponse(URL copySource, Metadata metadata, AccessTier tier,
-        ModifiedAccessConditions sourceModifiedAccessConditions, BlobAccessConditions destAccessConditions,
-        Duration timeout, Context context) {
-        Mono<Response<String>> response = blobAsyncClient
-            .copyFromUrlWithResponse(copySource, metadata, tier, sourceModifiedAccessConditions, destAccessConditions,
-                context);
-
-        return Utility.blockWithOptionalTimeout(response, timeout);
-    }
-
-    /**
-     * Downloads the entire blob into an output stream. Uploading data must be done from the {@link BlockBlobClient},
-     * {@link PageBlobClient}, or {@link AppendBlobClient}.
-     *
-     * <p><strong>Code Samples</strong></p>
-     *
-     * {@codesnippet com.azure.storage.blob.BlobClient.download#OutputStream}
-     *
-     * <p>For more information, see the
-     * <a href="https://docs.microsoft.com/en-us/rest/api/storageservices/get-blob">Azure Docs</a></p>
-     *
-     * @param stream A non-null {@link OutputStream} instance where the downloaded data will be written.
-     * @throws UncheckedIOException If an I/O error occurs.
-     */
-    public void download(OutputStream stream) {
-        downloadWithResponse(stream, null, null, null, false, null, Context.NONE);
-    }
-
-    /**
-     * Downloads a range of bytes from a blob into an output stream. Uploading data must be done from the {@link
-     * BlockBlobClient}, {@link PageBlobClient}, or {@link AppendBlobClient}.
-     *
-     * <p><strong>Code Samples</strong></p>
-     *
-     * {@codesnippet com.azure.storage.blob.BlobClient.downloadWithResponse#OutputStream-BlobRange-ReliableDownloadOptions-BlobAccessConditions-boolean-Duration-Context}
-     *
-     * <p>For more information, see the
-     * <a href="https://docs.microsoft.com/en-us/rest/api/storageservices/get-blob">Azure Docs</a></p>
-     *
-     * @param stream A non-null {@link OutputStream} instance where the downloaded data will be written.
-     * @param range {@link BlobRange}
-     * @param options {@link ReliableDownloadOptions}
-     * @param accessConditions {@link BlobAccessConditions}
-     * @param rangeGetContentMD5 Whether the contentMD5 for the specified blob range should be returned.
-     * @param timeout An optional timeout value beyond which a {@link RuntimeException} will be raised.
-     * @param context Additional context that is passed through the Http pipeline during the service call.
-     * @return A response containing status code and HTTP headers.
-     * @throws UncheckedIOException If an I/O error occurs.
-     * @throws NullPointerException If stream is null
-     */
-    public Response<Void> downloadWithResponse(OutputStream stream, BlobRange range, ReliableDownloadOptions options,
-        BlobAccessConditions accessConditions, boolean rangeGetContentMD5, Duration timeout, Context context) {
-        Utility.assertNotNull("stream", stream);
-        Mono<Response<Void>> download = blobAsyncClient
-            .downloadWithResponse(range, options, accessConditions, rangeGetContentMD5, context)
-            .flatMapMany(res -> res.getValue()
-                .doOnNext(bf -> {
-                    try {
-                        stream.write(FluxUtil.byteBufferToArray(bf));
-                    } catch (IOException e) {
-                        throw logger.logExceptionAsError(new UncheckedIOException(e));
-                    }
-                }).map(bf -> res))
-            .last()
-            .map(response -> new SimpleResponse<>(response, null));
-
-        return Utility.blockWithOptionalTimeout(download, timeout);
-    }
-
-    /**
-     * Downloads the entire blob into a file specified by the path.
-     *
-     * <p>The file will be created and must not exist, if the file already exists a {@link FileAlreadyExistsException}
-     * will be thrown.</p>
-     *
-     * <p>Uploading data must be done from the {@link BlockBlobClient}, {@link PageBlobClient}, or {@link
-     * AppendBlobClient}.</p>
-     *
-     * <p><strong>Code Samples</strong></p>
-     *
-     * {@codesnippet com.azure.storage.blob.BlobClient.downloadToFile#String}
-     *
-     * <p>For more information, see the
-     * <a href="https://docs.microsoft.com/en-us/rest/api/storageservices/get-blob">Azure Docs</a></p>
-     *
-     * @param filePath A non-null {@link OutputStream} instance where the downloaded data will be written.
-     * @throws UncheckedIOException If an I/O error occurs
-     */
-    public void downloadToFile(String filePath) {
-        downloadToFile(filePath, null, null, null, null, false, null, Context.NONE);
-    }
-
-    /**
-     * Downloads the entire blob into a file specified by the path.
-     *
-     * <p>The file will be created and must not exist, if the file already exists a {@link FileAlreadyExistsException}
-     * will be thrown.</p>
-     *
-     * <p>Uploading data must be done from the {@link BlockBlobClient}, {@link PageBlobClient}, or {@link
-     * AppendBlobClient}.</p>
-     *
-     * <p>This method makes an extra HTTP call to get the length of the blob in the beginning. To avoid this extra
-     * call, provide the {@link BlobRange} parameter.</p>
-     *
-     * <p><strong>Code Samples</strong></p>
-     *
-     * {@codesnippet com.azure.storage.blob.BlobClient.downloadToFile#String-BlobRange-Integer-ReliableDownloadOptions-BlobAccessConditions-boolean-Duration-Context}
-     *
-     * <p>For more information, see the
-     * <a href="https://docs.microsoft.com/en-us/rest/api/storageservices/get-blob">Azure Docs</a></p>
-     *
-     * @param filePath A non-null {@link OutputStream} instance where the downloaded data will be written.
-     * @param range {@link BlobRange}
-     * @param blockSize the size of a chunk to download at a time, in bytes
-     * @param options {@link ReliableDownloadOptions}
-     * @param accessConditions {@link BlobAccessConditions}
-     * @param rangeGetContentMD5 Whether the contentMD5 for the specified blob range should be returned.
-     * @param timeout An optional timeout value beyond which a {@link RuntimeException} will be raised.
-     * @param context Additional context that is passed through the Http pipeline during the service call.
-     * @throws UncheckedIOException If an I/O error occurs
-     */
-    public void downloadToFile(String filePath, BlobRange range, Integer blockSize, ReliableDownloadOptions options,
-        BlobAccessConditions accessConditions, boolean rangeGetContentMD5, Duration timeout, Context context) {
-        Mono<Void> download = blobAsyncClient.downloadToFile(filePath, range, blockSize, options, accessConditions,
-            rangeGetContentMD5, context);
-
-        Utility.blockWithOptionalTimeout(download, timeout);
-    }
-
-    /**
-     * Deletes the specified blob or snapshot. Note that deleting a blob also deletes all its snapshots.
-     *
-     * <p><strong>Code Samples</strong></p>
-     *
-     * {@codesnippet com.azure.storage.blob.BlobClient.delete}
-     *
-     * <p>For more information, see the
-     * <a href="https://docs.microsoft.com/en-us/rest/api/storageservices/delete-blob">Azure Docs</a></p>
-     */
-    public void delete() {
-        deleteWithResponse(null, null, null, Context.NONE);
-    }
-
-    /**
-     * Deletes the specified blob or snapshot. Note that deleting a blob also deletes all its snapshots.
-     *
-     * <p><strong>Code Samples</strong></p>
-     *
-     * {@codesnippet com.azure.storage.blob.BlobClient.deleteWithResponse#DeleteSnapshotsOptionType-BlobAccessConditions-Duration-Context}
-     *
-     * <p>For more information, see the
-     * <a href="https://docs.microsoft.com/en-us/rest/api/storageservices/delete-blob">Azure Docs</a></p>
-     *
-     * @param deleteBlobSnapshotOptions Specifies the behavior for deleting the snapshots on this blob. {@code Include}
-     * will delete the base blob and all snapshots. {@code Only} will delete only the snapshots. If a snapshot is being
-     * deleted, you must pass null.
-     * @param accessConditions {@link BlobAccessConditions}
-     * @param timeout An optional timeout value beyond which a {@link RuntimeException} will be raised.
-     * @param context Additional context that is passed through the Http pipeline during the service call.
-     * @return A response containing status code and HTTP headers.
-     */
-    public Response<Void> deleteWithResponse(DeleteSnapshotsOptionType deleteBlobSnapshotOptions,
-        BlobAccessConditions accessConditions, Duration timeout, Context context) {
-        Mono<Response<Void>> response = blobAsyncClient
-            .deleteWithResponse(deleteBlobSnapshotOptions, accessConditions, context);
-
-        return Utility.blockWithOptionalTimeout(response, timeout);
-    }
-
-    /**
-     * Returns the blob's metadata and properties.
-     *
-     * <p><strong>Code Samples</strong></p>
-     *
-     * {@codesnippet com.azure.storage.blob.BlobClient.getProperties}
-     *
-     * <p>For more information, see the
-     * <a href="https://docs.microsoft.com/en-us/rest/api/storageservices/get-blob-properties">Azure Docs</a></p>
-     *
-     * @return The blob properties and metadata.
-     */
-    public BlobProperties getProperties() {
-        return getPropertiesWithResponse(null, null, Context.NONE).getValue();
-    }
-
-    /**
-     * Returns the blob's metadata and properties.
-     *
-     * <p><strong>Code Samples</strong></p>
-     *
-     * {@codesnippet com.azure.storage.blob.BlobClient.getPropertiesWithResponse#BlobAccessConditions-Duration-Context}
-     *
-     * <p>For more information, see the
-     * <a href="https://docs.microsoft.com/en-us/rest/api/storageservices/get-blob-properties">Azure Docs</a></p>
-     *
-     * @param accessConditions {@link BlobAccessConditions}
-     * @param timeout An optional timeout value beyond which a {@link RuntimeException} will be raised.
-     * @param context Additional context that is passed through the Http pipeline during the service call.
-     * @return The blob properties and metadata.
-     */
-    public Response<BlobProperties> getPropertiesWithResponse(BlobAccessConditions accessConditions, Duration timeout,
-        Context context) {
-        Mono<Response<BlobProperties>> response = blobAsyncClient.getPropertiesWithResponse(accessConditions, context);
-
-        return Utility.blockWithOptionalTimeout(response, timeout);
-    }
-
-    /**
-     * Changes a blob's HTTP header properties. if only one HTTP header is updated, the others will all be erased. In
-     * order to preserve existing values, they must be passed alongside the header being changed.
-     *
-     * <p><strong>Code Samples</strong></p>
-     *
-     * {@codesnippet com.azure.storage.blob.BlobClient.setHTTPHeaders#BlobHTTPHeaders}
-     *
-     * <p>For more information, see the
-     * <a href="https://docs.microsoft.com/en-us/rest/api/storageservices/set-blob-properties">Azure Docs</a></p>
-     *
-     * @param headers {@link BlobHTTPHeaders}
-     */
-    public void setHttpHeaders(BlobHTTPHeaders headers) {
-        setHttpHeadersWithResponse(headers, null, null, Context.NONE);
-    }
-
-    /**
-     * Changes a blob's HTTP header properties. if only one HTTP header is updated, the others will all be erased. In
-     * order to preserve existing values, they must be passed alongside the header being changed.
-     *
-     * <p><strong>Code Samples</strong></p>
-     *
-     * {@codesnippet com.azure.storage.blob.BlobClient.setHTTPHeadersWithResponse#BlobHTTPHeaders-BlobAccessConditions-Duration-Context}
-     *
-     * <p>For more information, see the
-     * <a href="https://docs.microsoft.com/en-us/rest/api/storageservices/set-blob-properties">Azure Docs</a></p>
-     *
-     * @param headers {@link BlobHTTPHeaders}
-     * @param accessConditions {@link BlobAccessConditions}
-     * @param timeout An optional timeout value beyond which a {@link RuntimeException} will be raised.
-     * @param context Additional context that is passed through the Http pipeline during the service call.
-     * @return A response containing status code and HTTP headers.
-     */
-    public Response<Void> setHttpHeadersWithResponse(BlobHTTPHeaders headers, BlobAccessConditions accessConditions,
-        Duration timeout, Context context) {
-        Mono<Response<Void>> response = blobAsyncClient
-            .setHttpHeadersWithResponse(headers, accessConditions, context);
-
-        return Utility.blockWithOptionalTimeout(response, timeout);
-    }
-
-    /**
-     * Changes a blob's metadata. The specified metadata in this method will replace existing metadata. If old values
-     * must be preserved, they must be downloaded and included in the call to this method.
-     *
-     * <p><strong>Code Samples</strong></p>
-     *
-     * {@codesnippet com.azure.storage.blob.BlobClient.setMetadata#Metadata}
-     *
-     * <p>For more information, see the
-     * <a href="https://docs.microsoft.com/en-us/rest/api/storageservices/set-blob-metadata">Azure Docs</a></p>
-     *
-     * @param metadata {@link Metadata}
-     */
-    public void setMetadata(Metadata metadata) {
-        setMetadataWithResponse(metadata, null, null, Context.NONE);
-    }
-
-    /**
-     * Changes a blob's metadata. The specified metadata in this method will replace existing metadata. If old values
-     * must be preserved, they must be downloaded and included in the call to this method.
-     *
-     * <p><strong>Code Samples</strong></p>
-     *
-     * {@codesnippet com.azure.storage.blob.BlobClient.setMetadataWithResponse#Metadata-BlobAccessConditions-Duration-Context}
-     *
-     * <p>For more information, see the
-     * <a href="https://docs.microsoft.com/en-us/rest/api/storageservices/set-blob-metadata">Azure Docs</a></p>
-     *
-     * @param metadata {@link Metadata}
-     * @param accessConditions {@link BlobAccessConditions}
-     * @param timeout An optional timeout value beyond which a {@link RuntimeException} will be raised.
-     * @param context Additional context that is passed through the Http pipeline during the service call.
-     * @return A response containing status code and HTTP headers.
-     */
-    public Response<Void> setMetadataWithResponse(Metadata metadata, BlobAccessConditions accessConditions,
-        Duration timeout, Context context) {
-        Mono<Response<Void>> response = blobAsyncClient.setMetadataWithResponse(metadata, accessConditions, context);
-
-        return Utility.blockWithOptionalTimeout(response, timeout);
-    }
-
-    /**
-     * Creates a read-only snapshot of the blob.
-     *
-     * <p><strong>Code Samples</strong></p>
-     *
-     * {@codesnippet com.azure.storage.blob.BlobClient.createSnapshot}
-     *
-     * <p>For more information, see the
-     * <a href="https://docs.microsoft.com/en-us/rest/api/storageservices/snapshot-blob">Azure Docs</a></p>
-     *
-     * @return A response containing a {@link BlobClient} which is used to interact with the created snapshot, use
-     * {@link BlobClient#getSnapshotId()} to get the identifier for the snapshot.
-     */
-    public BlobClient createSnapshot() {
-        return createSnapshotWithResponse(null, null, null, Context.NONE).getValue();
-    }
-
-
-    /**
-     * Creates a read-only snapshot of the blob.
-     *
-     * <p><strong>Code Samples</strong></p>
-     *
-     * {@codesnippet com.azure.storage.blob.BlobClient.createSnapshotWithResponse#Metadata-BlobAccessConditions-Duration-Context}
-     *
-     * <p>For more information, see the
-     * <a href="https://docs.microsoft.com/en-us/rest/api/storageservices/snapshot-blob">Azure Docs</a></p>
-     *
-     * @param metadata {@link Metadata}
-     * @param accessConditions {@link BlobAccessConditions}
-     * @param timeout An optional timeout value beyond which a {@link RuntimeException} will be raised.
-     * @param context Additional context that is passed through the Http pipeline during the service call.
-     * @return A response containing a {@link BlobClient} which is used to interact with the created snapshot, use
-     * {@link BlobClient#getSnapshotId()} to get the identifier for the snapshot.
-     */
-    public Response<BlobClient> createSnapshotWithResponse(Metadata metadata, BlobAccessConditions accessConditions,
-        Duration timeout, Context context) {
-        Mono<Response<BlobClient>> response = blobAsyncClient
-            .createSnapshotWithResponse(metadata, accessConditions, context)
-            .map(rb -> new SimpleResponse<>(rb, new BlobClient(rb.getValue())));
-
-        return Utility.blockWithOptionalTimeout(response, timeout);
-    }
-
-    /**
-     * Sets the tier on a blob. The operation is allowed on a page blob in a premium storage account or a block blob in
-     * a blob storage or GPV2 account. A premium page blob's tier determines the allowed size, IOPS, and bandwidth of
-     * the blob. A block blob's tier determines the Hot/Cool/Archive storage type. This does not update the blob's
-     * etag.
-     *
-     * <p><strong>Code Samples</strong></p>
-     *
-     * {@codesnippet com.azure.storage.blob.BlobClient.setTier#AccessTier}
-     *
-     * <p>For more information, see the
-     * <a href="https://docs.microsoft.com/en-us/rest/api/storageservices/set-blob-tier">Azure Docs</a></p>
-     *
-     * @param tier The new tier for the blob.
-     */
-    public void setTier(AccessTier tier) {
-        setTierWithResponse(tier, null, null, null, Context.NONE);
-    }
-
-    /**
-     * Sets the tier on a blob. The operation is allowed on a page blob in a premium storage account or a block blob in
-     * a blob storage or GPV2 account. A premium page blob's tier determines the allowed size, IOPS, and bandwidth of
-     * the blob. A block blob's tier determines the Hot/Cool/Archive storage type. This does not update the blob's
-     * etag.
-     *
-     * <p><strong>Code Samples</strong></p>
-     *
-     * {@codesnippet com.azure.storage.blob.BlobClient.setTierWithResponse#AccessTier-RehydratePriority-LeaseAccessConditions-Duration-Context}
-     *
-     * <p>For more information, see the
-     * <a href="https://docs.microsoft.com/en-us/rest/api/storageservices/set-blob-tier">Azure Docs</a></p>
-     *
-     * @param tier The new tier for the blob.
-     * @param priority Optional priority to set for re-hydrating blobs.
-     * @param leaseAccessConditions By setting lease access conditions, requests will fail if the provided lease does
-     * not match the active lease on the blob.
-     * @param timeout An optional timeout value beyond which a {@link RuntimeException} will be raised.
-     * @param context Additional context that is passed through the Http pipeline during the service call.
-     * @return A response containing status code and HTTP headers.
-     */
-    public Response<Void> setTierWithResponse(AccessTier tier, RehydratePriority priority,
-        LeaseAccessConditions leaseAccessConditions, Duration timeout, Context context) {
-        Mono<Response<Void>> response = blobAsyncClient.setTierWithResponse(tier, priority, leaseAccessConditions,
-            context);
-
-        return Utility.blockWithOptionalTimeout(response, timeout);
-    }
-
-    /**
-     * Undelete restores the content and metadata of a soft-deleted blob and/or any associated soft-deleted snapshots.
-     *
-     * <p><strong>Code Samples</strong></p>
-     *
-     * {@codesnippet com.azure.storage.blob.BlobClient.undelete}
-=======
         return new BlobClient(client.getSnapshotClient(snapshot));
     }
 
     /**
      * Creates a new {@link AppendBlobClient} associated to this blob.
->>>>>>> b0538ce2
      *
      * @return a {@link AppendBlobClient} associated to this blob.
      */
-<<<<<<< HEAD
-    public void undelete() {
-        undeleteWithResponse(null, Context.NONE);
-    }
-
-    /**
-     * Undelete restores the content and metadata of a soft-deleted blob and/or any associated soft-deleted snapshots.
-     *
-     * <p><strong>Code Samples</strong></p>
-     *
-     * {@codesnippet com.azure.storage.blob.BlobClient.undeleteWithResponse#Duration-Context}
-     *
-     * <p>For more information, see the
-     * <a href="https://docs.microsoft.com/en-us/rest/api/storageservices/undelete-blob">Azure Docs</a></p>
-     *
-     * @param timeout An optional timeout value beyond which a {@link RuntimeException} will be raised.
-     * @param context Additional context that is passed through the Http pipeline during the service call.
-     * @return A response containing status code and HTTP headers.
-     */
-    public Response<Void> undeleteWithResponse(Duration timeout, Context context) {
-        Mono<Response<Void>> response = blobAsyncClient.undeleteWithResponse(context);
-
-        return Utility.blockWithOptionalTimeout(response, timeout);
-    }
-
-    /**
-     * Returns the sku name and account kind for the account.
-     *
-     * <p><strong>Code Samples</strong></p>
-     *
-     * {@codesnippet com.azure.storage.blob.BlobClient.getAccountInfo}
-     *
-     * <p>For more information, see the
-     * <a href="https://docs.microsoft.com/en-us/rest/api/storageservices/get-account-information">Azure Docs</a></p>
-     *
-     * @return The sku name and account kind.
-     */
-    public StorageAccountInfo getAccountInfo() {
-        return getAccountInfoWithResponse(null, Context.NONE).getValue();
-    }
-
-    /**
-     * Returns the sku name and account kind for the account.
-     *
-     * <p><strong>Code Samples</strong></p>
-     *
-     * {@codesnippet com.azure.storage.blob.BlobClient.getAccountInfoWithResponse#Duration-Context}
-     *
-     * <p>For more information, see the
-     * <a href="https://docs.microsoft.com/en-us/rest/api/storageservices/get-account-information">Azure Docs</a></p>
-     *
-     * @param timeout An optional timeout value beyond which a {@link RuntimeException} will be raised.
-     * @param context Additional context that is passed through the Http pipeline during the service call.
-     * @return The sku name and account kind.
-     */
-    public Response<StorageAccountInfo> getAccountInfoWithResponse(Duration timeout, Context context) {
-        Mono<Response<StorageAccountInfo>> response = blobAsyncClient.getAccountInfoWithResponse(context);
-
-        return Utility.blockWithOptionalTimeout(response, timeout);
-    }
-
-    /**
-     * Generates a user delegation SAS token with the specified parameters
-     *
-     * @param userDelegationKey The {@code UserDelegationKey} user delegation key for the SAS
-     * @param accountName The {@code String} account name for the SAS
-     * @param permissions The {@code BlobSASPermission} permission for the SAS
-     * @param expiryTime The {@code OffsetDateTime} expiry time for the SAS
-     * @return A string that represents the SAS token
-     */
-    public String generateUserDelegationSas(UserDelegationKey userDelegationKey, String accountName,
-        BlobSASPermission permissions, OffsetDateTime expiryTime) {
-        return this.blobAsyncClient.generateUserDelegationSas(userDelegationKey, accountName, permissions, expiryTime);
-    }
-
-    /**
-     * Generates a user delegation SAS token with the specified parameters
-     *
-     * @param userDelegationKey The {@code UserDelegationKey} user delegation key for the SAS
-     * @param accountName The {@code String} account name for the SAS
-     * @param permissions The {@code BlobSASPermission} permission for the SAS
-     * @param expiryTime The {@code OffsetDateTime} expiry time for the SAS
-     * @param startTime An optional {@code OffsetDateTime} start time for the SAS
-     * @param version An optional {@code String} version for the SAS
-     * @param sasProtocol An optional {@code SASProtocol} protocol for the SAS
-     * @param ipRange An optional {@code IPRange} ip address range for the SAS
-     * @return A string that represents the SAS token
-     */
-    public String generateUserDelegationSas(UserDelegationKey userDelegationKey, String accountName,
-        BlobSASPermission permissions, OffsetDateTime expiryTime, OffsetDateTime startTime, String version,
-        SASProtocol sasProtocol, IPRange ipRange) {
-        return this.blobAsyncClient.generateUserDelegationSas(userDelegationKey, accountName, permissions, expiryTime,
-            startTime, version, sasProtocol, ipRange);
-    }
-
-    /**
-     * Generates a user delegation SAS token with the specified parameters
-     *
-     * <p><strong>Code Samples</strong></p>
-     *
-     * {@codesnippet com.azure.storage.blob.BlobClient.generateUserDelegationSAS#UserDelegationKey-String-BlobSASPermission-OffsetDateTime-OffsetDateTime-String-SASProtocol-IPRange-String-String-String-String-String}
-     *
-     * <p>For more information, see the
-     * <a href="https://docs.microsoft.com/en-us/rest/api/storageservices/create-user-delegation-sas">Azure
-     * Docs</a></p>
-     *
-     * @param userDelegationKey The {@code UserDelegationKey} user delegation key for the SAS
-     * @param accountName The {@code String} account name for the SAS
-     * @param permissions The {@code BlobSASPermission} permission for the SAS
-     * @param expiryTime The {@code OffsetDateTime} expiry time for the SAS
-     * @param startTime An optional {@code OffsetDateTime} start time for the SAS
-     * @param version An optional {@code String} version for the SAS
-     * @param sasProtocol An optional {@code SASProtocol} protocol for the SAS
-     * @param ipRange An optional {@code IPRange} ip address range for the SAS
-     * @param cacheControl An optional {@code String} cache-control header for the SAS.
-     * @param contentDisposition An optional {@code String} content-disposition header for the SAS.
-     * @param contentEncoding An optional {@code String} content-encoding header for the SAS.
-     * @param contentLanguage An optional {@code String} content-language header for the SAS.
-     * @param contentType An optional {@code String} content-type header for the SAS.
-     * @return A string that represents the SAS token
-     */
-    public String generateUserDelegationSas(UserDelegationKey userDelegationKey, String accountName,
-        BlobSASPermission permissions, OffsetDateTime expiryTime, OffsetDateTime startTime, String version,
-        SASProtocol sasProtocol, IPRange ipRange, String cacheControl, String contentDisposition,
-        String contentEncoding, String contentLanguage, String contentType) {
-        return this.blobAsyncClient.generateUserDelegationSas(userDelegationKey, accountName, permissions, expiryTime,
-            startTime, version, sasProtocol, ipRange, cacheControl, contentDisposition, contentEncoding,
-            contentLanguage, contentType);
-    }
-
-    /**
-     * Generates a SAS token with the specified parameters
-     *
-     * @param expiryTime The {@code OffsetDateTime} expiry time for the SAS
-     * @param permissions The {@code BlobSASPermission} permission for the SAS
-     * @return A string that represents the SAS token
-     */
-    public String generateSas(OffsetDateTime expiryTime, BlobSASPermission permissions) {
-        return this.blobAsyncClient.generateSas(permissions, expiryTime);
-    }
-
-    /**
-     * Generates a SAS token with the specified parameters
-     *
-     * @param identifier The {@code String} name of the access policy on the container this SAS references if any
-     * @return A string that represents the SAS token
-     */
-    public String generateSas(String identifier) {
-        return this.blobAsyncClient.generateSas(identifier);
-    }
-
-    /**
-     * Generates a SAS token with the specified parameters
-     *
-     * @param identifier The {@code String} name of the access policy on the container this SAS references if any
-     * @param permissions The {@code BlobSASPermission} permission for the SAS
-     * @param expiryTime The {@code OffsetDateTime} expiry time for the SAS
-     * @param startTime An optional {@code OffsetDateTime} start time for the SAS
-     * @param version An optional {@code String} version for the SAS
-     * @param sasProtocol An optional {@code SASProtocol} protocol for the SAS
-     * @param ipRange An optional {@code IPRange} ip address range for the SAS
-     * @return A string that represents the SAS token
-     */
-    public String generateSas(String identifier, BlobSASPermission permissions, OffsetDateTime expiryTime,
-        OffsetDateTime startTime, String version, SASProtocol sasProtocol, IPRange ipRange) {
-        return this.blobAsyncClient.generateSas(identifier, permissions, expiryTime, startTime, version, sasProtocol,
-            ipRange);
-    }
-
-    /**
-     * Generates a SAS token with the specified parameters
-     *
-     * <p><strong>Code Samples</strong></p>
-     *
-     * {@codesnippet com.azure.storage.blob.BlobClient.generateSAS#String-BlobSASPermission-OffsetDateTime-OffsetDateTime-String-SASProtocol-IPRange-String-String-String-String-String}
-     *
-     * <p>For more information, see the
-     * <a href="https://docs.microsoft.com/en-us/rest/api/storageservices/create-service-sas">Azure Docs</a></p>
-     *
-     * @param identifier The {@code String} name of the access policy on the container this SAS references if any
-     * @param permissions The {@code BlobSASPermission} permission for the SAS
-     * @param expiryTime The {@code OffsetDateTime} expiry time for the SAS
-     * @param startTime An optional {@code OffsetDateTime} start time for the SAS
-     * @param version An optional {@code String} version for the SAS
-     * @param sasProtocol An optional {@code SASProtocol} protocol for the SAS
-     * @param ipRange An optional {@code IPRange} ip address range for the SAS
-     * @param cacheControl An optional {@code String} cache-control header for the SAS.
-     * @param contentDisposition An optional {@code String} content-disposition header for the SAS.
-     * @param contentEncoding An optional {@code String} content-encoding header for the SAS.
-     * @param contentLanguage An optional {@code String} content-language header for the SAS.
-     * @param contentType An optional {@code String} content-type header for the SAS.
-     * @return A string that represents the SAS token
-     */
-    public String generateSas(String identifier, BlobSASPermission permissions, OffsetDateTime expiryTime,
-        OffsetDateTime startTime, String version, SASProtocol sasProtocol, IPRange ipRange, String cacheControl,
-        String contentDisposition, String contentEncoding, String contentLanguage, String contentType) {
-        return this.blobAsyncClient.generateSas(identifier, permissions, expiryTime, startTime, version, sasProtocol,
-            ipRange, cacheControl, contentDisposition, contentEncoding, contentLanguage, contentType);
-    }
-
-    /**
-     * Gets the snapshotId for a blob resource
-     *
-     * @return A string that represents the snapshotId of the snapshot blob
-     */
-    public String getSnapshotId() {
-        return this.blobAsyncClient.getSnapshotId();
-    }
-
-    /**
-     * Determines if a blob is a snapshot
-     *
-     * @return A boolean that indicates if a blob is a snapshot
-     */
-    public boolean isSnapshot() {
-        return this.blobAsyncClient.isSnapshot();
-=======
     public AppendBlobClient asAppendBlobClient() {
         return new SpecializedBlobClientBuilder()
             .blobClient(this)
             .buildAppendBlobClient();
->>>>>>> b0538ce2
     }
 
     /**
