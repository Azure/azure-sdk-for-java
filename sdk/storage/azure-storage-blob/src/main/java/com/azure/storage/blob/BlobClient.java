--- conflicted
+++ resolved
@@ -3,51 +3,22 @@
 
 package com.azure.storage.blob;
 
-<<<<<<< HEAD
-import com.azure.core.http.HttpPipeline;
-import com.azure.core.http.rest.Response;
-import com.azure.core.http.rest.SimpleResponse;
-import com.azure.core.http.rest.VoidResponse;
-import com.azure.core.util.Context;
-=======
 import com.azure.core.annotation.ServiceClient;
->>>>>>> f9b68898
 import com.azure.core.util.logging.ClientLogger;
 import com.azure.storage.blob.models.AccessTier;
 import com.azure.storage.blob.models.BlobAccessConditions;
 import com.azure.storage.blob.models.BlobHTTPHeaders;
-<<<<<<< HEAD
-import com.azure.storage.blob.models.BlobRange;
-import com.azure.storage.blob.models.BlobStartCopyFromURLHeaders;
-import com.azure.storage.blob.models.DeleteSnapshotsOptionType;
-import com.azure.storage.blob.models.LeaseAccessConditions;
-import com.azure.storage.blob.models.Metadata;
-import com.azure.storage.blob.models.ModifiedAccessConditions;
-import com.azure.storage.blob.models.RehydratePriority;
-import com.azure.storage.blob.models.ReliableDownloadOptions;
-import com.azure.storage.blob.models.StorageAccountInfo;
-import com.azure.storage.blob.models.StorageException;
-import com.azure.storage.blob.models.UserDelegationKey;
-import com.azure.storage.common.IPRange;
-import com.azure.storage.common.SASProtocol;
-=======
 import com.azure.storage.blob.models.ParallelTransferOptions;
 import com.azure.storage.blob.specialized.AppendBlobClient;
 import com.azure.storage.blob.specialized.BlobClientBase;
 import com.azure.storage.blob.specialized.BlockBlobClient;
 import com.azure.storage.blob.specialized.PageBlobClient;
 import com.azure.storage.blob.specialized.SpecializedBlobClientBuilder;
->>>>>>> f9b68898
 import com.azure.storage.common.Utility;
 import reactor.core.publisher.Mono;
 
 import java.io.IOException;
 import java.io.UncheckedIOException;
-<<<<<<< HEAD
-import java.net.URL;
-import java.nio.file.FileAlreadyExistsException;
-=======
->>>>>>> f9b68898
 import java.time.Duration;
 import java.util.Map;
 
@@ -69,17 +40,10 @@
  * Please refer to the <a href=https://docs.microsoft.com/en-us/rest/api/storageservices/understanding-block-blobs--append-blobs--and-page-blobs>Azure
  * Docs</a> for more information.
  */
-<<<<<<< HEAD
-public class BlobClient {
-    private final ClientLogger logger = new ClientLogger(BlobClient.class);
-
-    private final BlobAsyncClient blobAsyncClient;
-=======
 @ServiceClient(builder = BlobClientBuilder.class)
 public class BlobClient extends BlobClientBase {
     private final ClientLogger logger = new ClientLogger(BlobClient.class);
     private final BlobAsyncClient client;
->>>>>>> f9b68898
 
     /**
      * Package-private constructor for use by {@link BlobClientBuilder}.
@@ -99,301 +63,12 @@
      */
     @Override
     public BlobClient getSnapshotClient(String snapshot) {
-<<<<<<< HEAD
-        return new BlobClient(blobAsyncClient.getSnapshotClient(snapshot));
-    }
-
-    /**
-     * Initializes a {@link ContainerClient} object pointing to the container this blob is in. This method does not
-     * create a container. It simply constructs the URL to the container and offers access to methods relevant to
-     * containers.
-     *
-     * @return A {@link ContainerClient} object pointing to the container containing the blob
-     */
-    public ContainerClient getContainerClient() {
-        return new ContainerClient(blobAsyncClient.getContainerAsyncClient());
-    }
-
-    /**
-     * Gets the URL of the blob represented by this client.
-     *
-     * @return the URL.
-     */
-    public URL getBlobUrl() {
-        return blobAsyncClient.getBlobUrl();
-    }
-
-    /**
-     * Gets the {@link HttpPipeline} powering this client.
-     *
-     * @return The pipeline.
-     */
-    public HttpPipeline getHttpPipeline() {
-        return blobAsyncClient.getHttpPipeline();
-    }
-
-    /**
-     * Opens a blob input stream to download the blob.
-     * <p>
-     *
-     * @return An <code>InputStream</code> object that represents the stream to use for reading from the blob.
-     * @throws StorageException If a storage service error occurred.
-     */
-    public final BlobInputStream openInputStream() {
-        return openInputStream(new BlobRange(0), null);
-    }
-
-    /**
-     * Opens a blob input stream to download the specified range of the blob.
-     * <p>
-     *
-     * @param range {@link BlobRange}
-     * @param accessConditions An {@link BlobAccessConditions} object that represents the access conditions for the
-     * blob.
-     * @return An <code>InputStream</code> object that represents the stream to use for reading from the blob.
-     * @throws StorageException If a storage service error occurred.
-     */
-    public final BlobInputStream openInputStream(BlobRange range, BlobAccessConditions accessConditions) {
-        return new BlobInputStream(blobAsyncClient, range.offset(), range.count(), accessConditions);
-    }
-
-    /**
-     * Gets if the container this client represents exists in the cloud.
-     *
-     * <p><strong>Code Samples</strong></p>
-     *
-     * {@codesnippet com.azure.storage.blob.BlobClient.exists}
-     *
-     * @return true if the container exists, false if it doesn't
-     */
-    public Boolean exists() {
-        return existsWithResponse(null, Context.NONE).value();
-    }
-
-    /**
-     * Gets if the container this client represents exists in the cloud.
-     *
-     * <p><strong>Code Samples</strong></p>
-     *
-     * {@codesnippet com.azure.storage.blob.BlobClient.existsWithResponse#Duration-Context}
-     *
-     * @param timeout An optional timeout value beyond which a {@link RuntimeException} will be raised.
-     * @param context Additional context that is passed through the Http pipeline during the service call.
-     * @return true if the container exists, false if it doesn't
-     */
-    public Response<Boolean> existsWithResponse(Duration timeout, Context context) {
-        Mono<Response<Boolean>> response = blobAsyncClient.existsWithResponse(context);
-
-        return Utility.blockWithOptionalTimeout(response, timeout);
-    }
-
-    /**
-     * Copies the data at the source URL to a blob.
-     *
-     * <p><strong>Code Samples</strong></p>
-     *
-     * {@codesnippet com.azure.storage.blob.BlobClient.startCopyFromURL#URL}
-     *
-     * <p>For more information, see the
-     * <a href="https://docs.microsoft.com/en-us/rest/api/storageservices/copy-blob">Azure Docs</a></p>
-     *
-     * @param sourceURL The source URL to copy from. URLs outside of Azure may only be copied to block blobs.
-     * @return The copy ID for the long running operation.
-     */
-    public String startCopyFromURL(URL sourceURL) {
-        return startCopyFromURLWithResponse(sourceURL, null, null, null, null, null, null, Context.NONE).value();
-    }
-
-    /**
-     * Copies the data at the source URL to a blob.
-     *
-     * <p><strong>Code Samples</strong></p>
-     *
-     * {@codesnippet com.azure.storage.blob.BlobClient.startCopyFromURLWithResponse#URL-Metadata-AccessTier-RehydratePriority-ModifiedAccessConditions-BlobAccessConditions-Duration-Context}
-     *
-     * <p>For more information, see the
-     * <a href="https://docs.microsoft.com/en-us/rest/api/storageservices/copy-blob">Azure Docs</a></p>
-     *
-     * @param sourceURL The source URL to copy from. URLs outside of Azure may only be copied to block blobs.
-     * @param metadata {@link Metadata}
-     * @param tier {@link AccessTier} for the destination blob.
-     * @param priority {@link RehydratePriority} for rehydrating the blob.
-     * @param sourceModifiedAccessConditions {@link ModifiedAccessConditions} against the source. Standard HTTP Access
-     * conditions related to the modification of data. ETag and LastModifiedTime are used to construct conditions
-     * related to when the blob was changed relative to the given request. The request will fail if the specified
-     * condition is not satisfied.
-     * @param destAccessConditions {@link BlobAccessConditions} against the destination.
-     * @param timeout An optional timeout value beyond which a {@link RuntimeException} will be raised.
-     * @param context Additional context that is passed through the Http pipeline during the service call.
-     * @return The copy ID for the long running operation.
-     */
-    public Response<String> startCopyFromURLWithResponse(URL sourceURL, Metadata metadata, AccessTier tier,
-            RehydratePriority priority, ModifiedAccessConditions sourceModifiedAccessConditions,
-            BlobAccessConditions destAccessConditions, Duration timeout, Context context) {
-        Mono<Response<String>> response = blobAsyncClient
-            .startCopyFromURLWithResponse(sourceURL, metadata, tier, priority, sourceModifiedAccessConditions, destAccessConditions, context);
-
-        return Utility.blockWithOptionalTimeout(response, timeout);
-    }
-
-    /**
-     * Stops a pending copy that was previously started and leaves a destination blob with 0 length and metadata.
-     *
-     * <p><strong>Code Samples</strong></p>
-     *
-     * {@codesnippet com.azure.storage.blob.BlobClient.abortCopyFromURL#String}
-     *
-     * <p>For more information, see the
-     * <a href="https://docs.microsoft.com/en-us/rest/api/storageservices/abort-copy-blob">Azure Docs</a></p>
-     *
-     * @param copyId The id of the copy operation to abort. Returned as the {@code copyId} field on the {@link
-     * BlobStartCopyFromURLHeaders} object.
-     */
-    public void abortCopyFromURL(String copyId) {
-        abortCopyFromURLWithResponse(copyId, null, null, Context.NONE);
-    }
-
-    /**
-     * Stops a pending copy that was previously started and leaves a destination blob with 0 length and metadata.
-     *
-     * <p><strong>Code Samples</strong></p>
-     *
-     * {@codesnippet com.azure.storage.blob.BlobClient.abortCopyFromURLWithResponse#String-LeaseAccessConditions-Duration-Context}
-     *
-     * <p>For more information, see the
-     * <a href="https://docs.microsoft.com/en-us/rest/api/storageservices/abort-copy-blob">Azure Docs</a></p>
-     *
-     * @param copyId The id of the copy operation to abort. Returned as the {@code copyId} field on the {@link
-     * BlobStartCopyFromURLHeaders} object.
-     * @param leaseAccessConditions By setting lease access conditions, requests will fail if the provided lease does
-     * not match the active lease on the blob.
-     * @param timeout An optional timeout value beyond which a {@link RuntimeException} will be raised.
-     * @param context Additional context that is passed through the Http pipeline during the service call.
-     * @return A response containing status code and HTTP headers.
-     */
-    public VoidResponse abortCopyFromURLWithResponse(String copyId, LeaseAccessConditions leaseAccessConditions, Duration timeout, Context context) {
-        Mono<VoidResponse> response = blobAsyncClient.abortCopyFromURLWithResponse(copyId, leaseAccessConditions, context);
-
-        return Utility.blockWithOptionalTimeout(response, timeout);
-    }
-
-    /**
-     * Copies the data at the source URL to a blob and waits for the copy to complete before returning a response.
-     *
-     * <p><strong>Code Samples</strong></p>
-     *
-     * {@codesnippet com.azure.storage.blob.BlobClient.copyFromURL#URL}
-     *
-     * <p>For more information, see the
-     * <a href="https://docs.microsoft.com/en-us/rest/api/storageservices/copy-blob">Azure Docs</a></p>
-     *
-     * @param copySource The source URL to copy from.
-     * @return The copy ID for the long running operation.
-     */
-    public String copyFromURL(URL copySource) {
-        return copyFromURLWithResponse(copySource, null, null, null, null, null, Context.NONE).value();
-    }
-
-    /**
-     * Copies the data at the source URL to a blob and waits for the copy to complete before returning a response.
-     *
-     * <p><strong>Code Samples</strong></p>
-     *
-     * {@codesnippet com.azure.storage.blob.BlobClient.copyFromURLWithResponse#URL-Metadata-AccessTier-ModifiedAccessConditions-BlobAccessConditions-Duration-Context}
-     *
-     * <p>For more information, see the
-     * <a href="https://docs.microsoft.com/en-us/rest/api/storageservices/copy-blob">Azure Docs</a></p>
-     *
-     * @param copySource The source URL to copy from. URLs outside of Azure may only be copied to block blobs.
-     * @param metadata {@link Metadata}
-     * @param tier {@link AccessTier} for the destination blob.
-     * @param sourceModifiedAccessConditions {@link ModifiedAccessConditions} against the source. Standard HTTP Access
-     * conditions related to the modification of data. ETag and LastModifiedTime are used to construct conditions
-     * related to when the blob was changed relative to the given request. The request will fail if the specified
-     * condition is not satisfied.
-     * @param destAccessConditions {@link BlobAccessConditions} against the destination.
-     * @param timeout An optional timeout value beyond which a {@link RuntimeException} will be raised.
-     * @param context Additional context that is passed through the Http pipeline during the service call.
-     * @return The copy ID for the long running operation.
-     */
-    public Response<String> copyFromURLWithResponse(URL copySource, Metadata metadata, AccessTier tier,
-            ModifiedAccessConditions sourceModifiedAccessConditions, BlobAccessConditions destAccessConditions,
-            Duration timeout, Context context) {
-        Mono<Response<String>> response = blobAsyncClient
-            .copyFromURLWithResponse(copySource, metadata, tier, sourceModifiedAccessConditions, destAccessConditions, context);
-
-        return Utility.blockWithOptionalTimeout(response, timeout);
-=======
         return new BlobClient(client.getSnapshotClient(snapshot));
->>>>>>> f9b68898
     }
 
     /**
      * Creates a new {@link AppendBlobClient} associated to this blob.
      *
-<<<<<<< HEAD
-     * <p>For more information, see the
-     * <a href="https://docs.microsoft.com/en-us/rest/api/storageservices/get-blob">Azure Docs</a></p>
-     *
-     * @param stream A non-null {@link OutputStream} instance where the downloaded data will be written.
-     * @throws UncheckedIOException If an I/O error occurs.
-     */
-    public void download(OutputStream stream) {
-        downloadWithResponse(stream, null, null, null, false, null, Context.NONE);
-    }
-
-    /**
-     * Downloads a range of bytes from a blob into an output stream. Uploading data must be done from the {@link
-     * BlockBlobClient}, {@link PageBlobClient}, or {@link AppendBlobClient}.
-     *
-     * <p><strong>Code Samples</strong></p>
-     *
-     * {@codesnippet com.azure.storage.blob.BlobClient.downloadWithResponse#OutputStream-BlobRange-ReliableDownloadOptions-BlobAccessConditions-boolean-Duration-Context}
-     *
-     * <p>For more information, see the
-     * <a href="https://docs.microsoft.com/en-us/rest/api/storageservices/get-blob">Azure Docs</a></p>
-     *
-     * @param stream A non-null {@link OutputStream} instance where the downloaded data will be written.
-     * @param range {@link BlobRange}
-     * @param options {@link ReliableDownloadOptions}
-     * @param accessConditions {@link BlobAccessConditions}
-     * @param rangeGetContentMD5 Whether the contentMD5 for the specified blob range should be returned.
-     * @param timeout An optional timeout value beyond which a {@link RuntimeException} will be raised.
-     * @param context Additional context that is passed through the Http pipeline during the service call.
-     * @return A response containing status code and HTTP headers.
-     * @throws UncheckedIOException If an I/O error occurs.
-     */
-    public VoidResponse downloadWithResponse(OutputStream stream, BlobRange range, ReliableDownloadOptions options,
-                                             BlobAccessConditions accessConditions, boolean rangeGetContentMD5, Duration timeout, Context context) {
-        Mono<VoidResponse> download = blobAsyncClient
-            .downloadWithResponse(range, options, accessConditions, rangeGetContentMD5, context)
-            .flatMapMany(res -> res.value()
-                .doOnNext(bf -> {
-                    try {
-                        stream.write(bf.array());
-                    } catch (IOException e) {
-                        throw logger.logExceptionAsError(new UncheckedIOException(e));
-                    }
-                }).map(bf -> res))
-            .last()
-            .map(VoidResponse::new);
-
-        return Utility.blockWithOptionalTimeout(download, timeout);
-    }
-
-    /**
-     * Downloads the entire blob into a file specified by the path.
-     *
-     * <p>The file will be created and must not exist, if the file already exists a {@link FileAlreadyExistsException}
-     * will be thrown.</p>
-     *
-     * <p>Uploading data must be done from the {@link BlockBlobClient}, {@link PageBlobClient}, or {@link
-     * AppendBlobClient}.</p>
-     *
-     * <p><strong>Code Samples</strong></p>
-     *
-     * {@codesnippet com.azure.storage.blob.BlobClient.downloadToFile#String}
-=======
      * @return a {@link AppendBlobClient} associated to this blob.
      */
     public AppendBlobClient getAppendBlobClient() {
@@ -415,102 +90,9 @@
 
     /**
      * Creates a new {@link PageBlobClient} associated to this blob.
->>>>>>> f9b68898
      *
      * @return a {@link PageBlobClient} associated to this blob.
      */
-<<<<<<< HEAD
-    public void downloadToFile(String filePath) {
-        downloadToFile(filePath, null, null, null, null, false, null, Context.NONE);
-    }
-
-    /**
-     * Downloads the entire blob into a file specified by the path.
-     *
-     * <p>The file will be created and must not exist, if the file already exists a {@link FileAlreadyExistsException}
-     * will be thrown.</p>
-     *
-     * <p>Uploading data must be done from the {@link BlockBlobClient}, {@link PageBlobClient}, or {@link
-     * AppendBlobClient}.</p>
-     *
-     * <p>This method makes an extra HTTP call to get the length of the blob in the beginning. To avoid this extra call,
-     * provide the {@link BlobRange} parameter.</p>
-     *
-     * <p><strong>Code Samples</strong></p>
-     *
-     * {@codesnippet com.azure.storage.blob.BlobClient.downloadToFile#String-BlobRange-Integer-ReliableDownloadOptions-BlobAccessConditions-boolean-Duration-Context}
-     *
-     * <p>For more information, see the
-     * <a href="https://docs.microsoft.com/en-us/rest/api/storageservices/get-blob">Azure Docs</a></p>
-     *
-     * @param filePath A non-null {@link OutputStream} instance where the downloaded data will be written.
-     * @param range {@link BlobRange}
-     * @param blockSize the size of a chunk to download at a time, in bytes
-     * @param options {@link ReliableDownloadOptions}
-     * @param accessConditions {@link BlobAccessConditions}
-     * @param rangeGetContentMD5 Whether the contentMD5 for the specified blob range should be returned.
-     * @param timeout An optional timeout value beyond which a {@link RuntimeException} will be raised.
-     * @param context Additional context that is passed through the Http pipeline during the service call.
-     * @throws UncheckedIOException If an I/O error occurs
-     */
-    public void downloadToFile(String filePath, BlobRange range, Integer blockSize, ReliableDownloadOptions options,
-                               BlobAccessConditions accessConditions, boolean rangeGetContentMD5, Duration timeout, Context context) {
-        Mono<Void> download = blobAsyncClient.downloadToFile(filePath, range, blockSize, options, accessConditions, rangeGetContentMD5, context);
-
-        Utility.blockWithOptionalTimeout(download, timeout);
-    }
-
-    /**
-     * Deletes the specified blob or snapshot. Note that deleting a blob also deletes all its snapshots.
-     *
-     * <p><strong>Code Samples</strong></p>
-     *
-     * {@codesnippet com.azure.storage.blob.BlobClient.delete}
-     *
-     * <p>For more information, see the
-     * <a href="https://docs.microsoft.com/en-us/rest/api/storageservices/delete-blob">Azure Docs</a></p>
-     *
-     */
-    public void delete() {
-        deleteWithResponse(null, null, null, Context.NONE);
-    }
-
-    /**
-     * Deletes the specified blob or snapshot. Note that deleting a blob also deletes all its snapshots.
-     *
-     * <p><strong>Code Samples</strong></p>
-     *
-     * {@codesnippet com.azure.storage.blob.BlobClient.deleteWithResponse#DeleteSnapshotsOptionType-BlobAccessConditions-Duration-Context}
-     *
-     * <p>For more information, see the
-     * <a href="https://docs.microsoft.com/en-us/rest/api/storageservices/delete-blob">Azure Docs</a></p>
-     *
-     * @param deleteBlobSnapshotOptions Specifies the behavior for deleting the snapshots on this blob. {@code Include}
-     * will delete the base blob and all snapshots. {@code Only} will delete only the snapshots. If a snapshot is being
-     * deleted, you must pass null.
-     * @param accessConditions {@link BlobAccessConditions}
-     * @param timeout An optional timeout value beyond which a {@link RuntimeException} will be raised.
-     * @param context Additional context that is passed through the Http pipeline during the service call.
-     * @return A response containing status code and HTTP headers.
-     */
-    public VoidResponse deleteWithResponse(DeleteSnapshotsOptionType deleteBlobSnapshotOptions,
-                                           BlobAccessConditions accessConditions, Duration timeout, Context context) {
-        Mono<VoidResponse> response = blobAsyncClient
-            .deleteWithResponse(deleteBlobSnapshotOptions, accessConditions, context);
-
-        return Utility.blockWithOptionalTimeout(response, timeout);
-    }
-
-    /**
-     * Returns the blob's metadata and properties.
-     *
-     * <p><strong>Code Samples</strong></p>
-     *
-     * {@codesnippet com.azure.storage.blob.BlobClient.getProperties}
-     *
-     * <p>For more information, see the
-     * <a href="https://docs.microsoft.com/en-us/rest/api/storageservices/get-blob-properties">Azure Docs</a></p>
-=======
     public PageBlobClient getPageBlobClient() {
         return new SpecializedBlobClientBuilder()
             .blobClient(this)
@@ -523,18 +105,12 @@
      * <p><strong>Code Samples</strong></p>
      *
      * {@codesnippet com.azure.storage.blob.BlobClient.uploadFromFile#String}
->>>>>>> f9b68898
      *
      * @param filePath Path of the file to upload
      * @throws IOException If an I/O error occurs
      */
-<<<<<<< HEAD
-    public BlobProperties getProperties() {
-        return getPropertiesWithResponse(null, null, Context.NONE).value();
-=======
     public void uploadFromFile(String filePath) throws IOException {
         uploadFromFile(filePath, null, null, null, null, null, null);
->>>>>>> f9b68898
     }
 
     /**
@@ -542,651 +118,17 @@
      *
      * <p><strong>Code Samples</strong></p>
      *
-<<<<<<< HEAD
-     * {@codesnippet com.azure.storage.blob.BlobClient.getPropertiesWithResponse#BlobAccessConditions-Duration-Context}
-     *
-     * <p>For more information, see the
-     * <a href="https://docs.microsoft.com/en-us/rest/api/storageservices/get-blob-properties">Azure Docs</a></p>
-     *
-     * @param accessConditions {@link BlobAccessConditions}
-     * @param timeout An optional timeout value beyond which a {@link RuntimeException} will be raised.
-     * @param context Additional context that is passed through the Http pipeline during the service call.
-     * @return The blob properties and metadata.
-     */
-    public Response<BlobProperties> getPropertiesWithResponse(BlobAccessConditions accessConditions, Duration timeout, Context context) {
-        Mono<Response<BlobProperties>> response = blobAsyncClient.getPropertiesWithResponse(accessConditions, context);
-
-        return Utility.blockWithOptionalTimeout(response, timeout);
-    }
-
-    /**
-     * Changes a blob's HTTP header properties. if only one HTTP header is updated, the others will all be erased. In
-     * order to preserve existing values, they must be passed alongside the header being changed.
-     *
-     * <p><strong>Code Samples</strong></p>
-     *
-     * {@codesnippet com.azure.storage.blob.BlobClient.setHTTPHeaders#BlobHTTPHeaders}
-     *
-     * <p>For more information, see the
-     * <a href="https://docs.microsoft.com/en-us/rest/api/storageservices/set-blob-properties">Azure Docs</a></p>
-=======
      * {@codesnippet com.azure.storage.blob.BlobClient.uploadFromFile#String-ParallelTransferOptions-BlobHTTPHeaders-Map-AccessTier-BlobAccessConditions-Duration}
->>>>>>> f9b68898
      *
      * @param filePath Path of the file to upload
      * @param parallelTransferOptions {@link ParallelTransferOptions} to use to upload from file. Number of parallel
      *        transfers parameter is ignored.
      * @param headers {@link BlobHTTPHeaders}
-<<<<<<< HEAD
-     */
-    public void setHTTPHeaders(BlobHTTPHeaders headers) {
-        setHTTPHeadersWithResponse(headers, null, null, Context.NONE);
-    }
-
-    /**
-     * Changes a blob's HTTP header properties. if only one HTTP header is updated, the others will all be erased. In
-     * order to preserve existing values, they must be passed alongside the header being changed.
-     *
-     * <p><strong>Code Samples</strong></p>
-     *
-     * {@codesnippet com.azure.storage.blob.BlobClient.setHTTPHeadersWithResponse#BlobHTTPHeaders-BlobAccessConditions-Duration-Context}
-     *
-     * <p>For more information, see the
-     * <a href="https://docs.microsoft.com/en-us/rest/api/storageservices/set-blob-properties">Azure Docs</a></p>
-     *
-     * @param headers {@link BlobHTTPHeaders}
-     * @param accessConditions {@link BlobAccessConditions}
-     * @param timeout An optional timeout value beyond which a {@link RuntimeException} will be raised.
-     * @param context Additional context that is passed through the Http pipeline during the service call.
-     * @return A response containing status code and HTTP headers.
-     */
-    public VoidResponse setHTTPHeadersWithResponse(BlobHTTPHeaders headers, BlobAccessConditions accessConditions,
-                                                   Duration timeout, Context context) {
-        Mono<VoidResponse> response = blobAsyncClient
-            .setHTTPHeadersWithResponse(headers, accessConditions, context);
-
-        return Utility.blockWithOptionalTimeout(response, timeout);
-    }
-
-    /**
-     * Changes a blob's metadata. The specified metadata in this method will replace existing metadata. If old values
-     * must be preserved, they must be downloaded and included in the call to this method.
-     *
-     * <p><strong>Code Samples</strong></p>
-     *
-     * {@codesnippet com.azure.storage.blob.BlobClient.setMetadata#Metadata}
-     *
-     * <p>For more information, see the
-     * <a href="https://docs.microsoft.com/en-us/rest/api/storageservices/set-blob-metadata">Azure Docs</a></p>
-     *
-     * @param metadata {@link Metadata}
-     */
-    public void setMetadata(Metadata metadata) {
-        setMetadataWithResponse(metadata, null, null, Context.NONE);
-    }
-
-    /**
-     * Changes a blob's metadata. The specified metadata in this method will replace existing metadata. If old values
-     * must be preserved, they must be downloaded and included in the call to this method.
-     *
-     * <p><strong>Code Samples</strong></p>
-     *
-     * {@codesnippet com.azure.storage.blob.BlobClient.setMetadataWithResponse#Metadata-BlobAccessConditions-Duration-Context}
-     *
-     * <p>For more information, see the
-     * <a href="https://docs.microsoft.com/en-us/rest/api/storageservices/set-blob-metadata">Azure Docs</a></p>
-     *
-     * @param metadata {@link Metadata}
-     * @param accessConditions {@link BlobAccessConditions}
-     * @param timeout An optional timeout value beyond which a {@link RuntimeException} will be raised.
-     * @param context Additional context that is passed through the Http pipeline during the service call.
-     * @return A response containing status code and HTTP headers.
-     */
-    public VoidResponse setMetadataWithResponse(Metadata metadata, BlobAccessConditions accessConditions, Duration timeout, Context context) {
-        Mono<VoidResponse> response = blobAsyncClient.setMetadataWithResponse(metadata, accessConditions, context);
-
-        return Utility.blockWithOptionalTimeout(response, timeout);
-    }
-
-    /**
-     * Creates a read-only snapshot of the blob.
-     *
-     * <p><strong>Code Samples</strong></p>
-     *
-     * {@codesnippet com.azure.storage.blob.BlobClient.createSnapshot}
-     *
-     * <p>For more information, see the
-     * <a href="https://docs.microsoft.com/en-us/rest/api/storageservices/snapshot-blob">Azure Docs</a></p>
-     *
-     * @return A response containing a {@link BlobClient} which is used to interact with the created snapshot, use
-     * {@link BlobClient#getSnapshotId()} to get the identifier for the snapshot.
-     */
-    public BlobClient createSnapshot() {
-        return createSnapshotWithResponse(null, null, null, Context.NONE).value();
-    }
-
-
-    /**
-     * Creates a read-only snapshot of the blob.
-     *
-     * <p><strong>Code Samples</strong></p>
-     *
-     * {@codesnippet com.azure.storage.blob.BlobClient.createSnapshotWithResponse#Metadata-BlobAccessConditions-Duration-Context}
-     *
-     * <p>For more information, see the
-     * <a href="https://docs.microsoft.com/en-us/rest/api/storageservices/snapshot-blob">Azure Docs</a></p>
-     *
-     * @param metadata {@link Metadata}
-     * @param accessConditions {@link BlobAccessConditions}
-     * @param timeout An optional timeout value beyond which a {@link RuntimeException} will be raised.
-     * @param context Additional context that is passed through the Http pipeline during the service call.
-     * @return A response containing a {@link BlobClient} which is used to interact with the created snapshot, use
-     * {@link BlobClient#getSnapshotId()} to get the identifier for the snapshot.
-     */
-    public Response<BlobClient> createSnapshotWithResponse(Metadata metadata, BlobAccessConditions accessConditions, Duration timeout, Context context) {
-        Mono<Response<BlobClient>> response = blobAsyncClient
-            .createSnapshotWithResponse(metadata, accessConditions, context)
-            .map(rb -> new SimpleResponse<>(rb, new BlobClient(rb.value())));
-
-        return Utility.blockWithOptionalTimeout(response, timeout);
-    }
-
-    /**
-     * Sets the tier on a blob. The operation is allowed on a page blob in a premium storage account or a block blob in
-     * a blob storage or GPV2 account. A premium page blob's tier determines the allowed size, IOPS, and bandwidth of
-     * the blob. A block blob's tier determines the Hot/Cool/Archive storage type. This does not update the blob's
-     * etag.
-     *
-     * <p><strong>Code Samples</strong></p>
-     *
-     * {@codesnippet com.azure.storage.blob.BlobClient.setTier#AccessTier}
-     *
-     * <p>For more information, see the
-     * <a href="https://docs.microsoft.com/en-us/rest/api/storageservices/set-blob-tier">Azure Docs</a></p>
-     *
-     * @param tier The new tier for the blob.
-     */
-    public void setTier(AccessTier tier) {
-        setTierWithResponse(tier, null, null, null, Context.NONE);
-    }
-
-    /**
-     * Sets the tier on a blob. The operation is allowed on a page blob in a premium storage account or a block blob in
-     * a blob storage or GPV2 account. A premium page blob's tier determines the allowed size, IOPS, and bandwidth of
-     * the blob. A block blob's tier determines the Hot/Cool/Archive storage type. This does not update the blob's
-     * etag.
-     *
-     * <p><strong>Code Samples</strong></p>
-     *
-     * {@codesnippet com.azure.storage.blob.BlobClient.setTierWithResponse#AccessTier-RehydratePriority-LeaseAccessConditions-Duration-Context}
-     *
-     * <p>For more information, see the
-     * <a href="https://docs.microsoft.com/en-us/rest/api/storageservices/set-blob-tier">Azure Docs</a></p>
-     *
-     * @param tier The new tier for the blob.
-     * @param priority Optional priority to set for re-hydrating blobs.
-     * @param leaseAccessConditions By setting lease access conditions, requests will fail if the provided lease does
-     * not match the active lease on the blob.
-     * @param timeout An optional timeout value beyond which a {@link RuntimeException} will be raised.
-     * @param context Additional context that is passed through the Http pipeline during the service call.
-     * @return A response containing status code and HTTP headers.
-     */
-    public VoidResponse setTierWithResponse(AccessTier tier, RehydratePriority priority,
-            LeaseAccessConditions leaseAccessConditions, Duration timeout, Context context) {
-        Mono<VoidResponse> response = blobAsyncClient.setTierWithResponse(tier, priority, leaseAccessConditions, context);
-
-        return Utility.blockWithOptionalTimeout(response, timeout);
-    }
-
-    /**
-     * Undelete restores the content and metadata of a soft-deleted blob and/or any associated soft-deleted snapshots.
-     *
-     * <p><strong>Code Samples</strong></p>
-     *
-     * {@codesnippet com.azure.storage.blob.BlobClient.undelete}
-     *
-     * <p>For more information, see the
-     * <a href="https://docs.microsoft.com/en-us/rest/api/storageservices/undelete-blob">Azure Docs</a></p>
-     *
-     */
-    public void undelete() {
-        undeleteWithResponse(null, Context.NONE);
-    }
-
-    /**
-     * Undelete restores the content and metadata of a soft-deleted blob and/or any associated soft-deleted snapshots.
-     *
-     * <p><strong>Code Samples</strong></p>
-     *
-     * {@codesnippet com.azure.storage.blob.BlobClient.undeleteWithResponse#Duration-Context}
-     *
-     * <p>For more information, see the
-     * <a href="https://docs.microsoft.com/en-us/rest/api/storageservices/undelete-blob">Azure Docs</a></p>
-     *
-     * @param timeout An optional timeout value beyond which a {@link RuntimeException} will be raised.
-     * @param context Additional context that is passed through the Http pipeline during the service call.
-     * @return A response containing status code and HTTP headers.
-     */
-    public VoidResponse undeleteWithResponse(Duration timeout, Context context) {
-        Mono<VoidResponse> response = blobAsyncClient.undeleteWithResponse(context);
-
-        return Utility.blockWithOptionalTimeout(response, timeout);
-    }
-
-    /**
-     * Acquires a lease on the blob for write and delete operations. The lease duration must be between 15 to 60
-     * seconds, or infinite (-1).
-     *
-     * <p><strong>Code Samples</strong></p>
-     *
-     * {@codesnippet com.azure.storage.blob.BlobClient.acquireLease#String-int}
-     *
-     * <p>For more information, see the
-     * <a href="https://docs.microsoft.com/en-us/rest/api/storageservices/lease-blob">Azure Docs</a></p>
-     *
-     * @param proposedId A {@code String} in any valid GUID format. May be null.
-     * @param duration The  duration of the lease, in seconds, or negative one (-1) for a lease that never expires. A
-     * non-infinite lease can be between 15 and 60 seconds.
-     * @return The lease ID.
-     */
-    public String acquireLease(String proposedId, int duration) {
-        return acquireLeaseWithResponse(proposedId, duration, null, null, Context.NONE).value();
-    }
-
-    /**
-     * Acquires a lease on the blob for write and delete operations. The lease duration must be between 15 to 60
-     * seconds, or infinite (-1).
-     *
-     * <p><strong>Code Samples</strong></p>
-     *
-     * {@codesnippet com.azure.storage.blob.BlobClient.acquireLeaseWithResponse#String-int-ModifiedAccessConditions-Duration-Context}
-     *
-     * <p>For more information, see the
-     * <a href="https://docs.microsoft.com/en-us/rest/api/storageservices/lease-blob">Azure Docs</a></p>
-     *
-     * @param proposedId A {@code String} in any valid GUID format. May be null.
-     * @param duration The  duration of the lease, in seconds, or negative one (-1) for a lease that never expires. A
-     * non-infinite lease can be between 15 and 60 seconds.
-     * @param modifiedAccessConditions Standard HTTP Access conditions related to the modification of data. ETag and
-     * LastModifiedTime are used to construct conditions related to when the blob was changed relative to the given
-     * request. The request will fail if the specified condition is not satisfied.
-     * @param timeout An optional timeout value beyond which a {@link RuntimeException} will be raised.
-     * @param context Additional context that is passed through the Http pipeline during the service call.
-     * @return The lease ID.
-     */
-    public Response<String> acquireLeaseWithResponse(String proposedId, int duration,
-                                                     ModifiedAccessConditions modifiedAccessConditions, Duration timeout, Context context) {
-        Mono<Response<String>> response = blobAsyncClient.acquireLeaseWithResponse(proposedId, duration, modifiedAccessConditions, context);
-
-        return Utility.blockWithOptionalTimeout(response, timeout);
-    }
-
-    /**
-     * Renews the blob's previously-acquired lease.
-     *
-     * <p><strong>Code Samples</strong></p>
-     *
-     * {@codesnippet com.azure.storage.blob.BlobClient.renewLease#String}
-     *
-     * <p>For more information, see the
-     * <a href="https://docs.microsoft.com/en-us/rest/api/storageservices/lease-blob">Azure Docs</a></p>
-     *
-     * @param leaseId The leaseId of the active lease on the blob.
-     * @return The renewed lease ID.
-     */
-    public String renewLease(String leaseId) {
-        return renewLeaseWithResponse(leaseId, null, null, Context.NONE).value();
-    }
-
-    /**
-     * Renews the blob's previously-acquired lease.
-     *
-     * <p><strong>Code Samples</strong></p>
-     *
-     * {@codesnippet com.azure.storage.blob.BlobClient.renewLeaseWithResponse#String-ModifiedAccessConditions-Duration-Context}
-     *
-     * <p>For more information, see the
-     * <a href="https://docs.microsoft.com/en-us/rest/api/storageservices/lease-blob">Azure Docs</a></p>
-     *
-     * @param leaseId The leaseId of the active lease on the blob.
-     * @param modifiedAccessConditions Standard HTTP Access conditions related to the modification of data. ETag and
-     * LastModifiedTime are used to construct conditions related to when the blob was changed relative to the given
-     * request. The request will fail if the specified condition is not satisfied.
-     * @param timeout An optional timeout value beyond which a {@link RuntimeException} will be raised.
-     * @param context Additional context that is passed through the Http pipeline during the service call.
-     * @return The renewed lease ID.
-     */
-    public Response<String> renewLeaseWithResponse(String leaseId, ModifiedAccessConditions modifiedAccessConditions, Duration timeout, Context context) {
-        Mono<Response<String>> response = blobAsyncClient
-            .renewLeaseWithResponse(leaseId, modifiedAccessConditions, context);
-
-        return Utility.blockWithOptionalTimeout(response, timeout);
-    }
-
-    /**
-     * Releases the blob's previously-acquired lease.
-     *
-     * <p><strong>Code Samples</strong></p>
-     *
-     * {@codesnippet com.azure.storage.blob.BlobClient.releaseLease#String}
-     *
-     * <p>For more information, see the
-     * <a href="https://docs.microsoft.com/en-us/rest/api/storageservices/lease-blob">Azure Docs</a></p>
-     *
-     * @param leaseId The leaseId of the active lease on the blob.
-     */
-    public void releaseLease(String leaseId) {
-        releaseLeaseWithResponse(leaseId, null, null, Context.NONE);
-    }
-
-    /**
-     * Releases the blob's previously-acquired lease.
-     *
-     * <p><strong>Code Samples</strong></p>
-     *
-     * {@codesnippet com.azure.storage.blob.BlobClient.releaseLeaseWithResponse#String-ModifiedAccessConditions-Duration-Context}
-     *
-     * <p>For more information, see the
-     * <a href="https://docs.microsoft.com/en-us/rest/api/storageservices/lease-blob">Azure Docs</a></p>
-     *
-     * @param leaseId The leaseId of the active lease on the blob.
-     * @param modifiedAccessConditions Standard HTTP Access conditions related to the modification of data. ETag and
-     * LastModifiedTime are used to construct conditions related to when the blob was changed relative to the given
-     * request. The request will fail if the specified condition is not satisfied.
-     * @param timeout An optional timeout value beyond which a {@link RuntimeException} will be raised.
-     * @param context Additional context that is passed through the Http pipeline during the service call.
-     * @return A response containing status code and HTTP headers.
-     */
-    public VoidResponse releaseLeaseWithResponse(String leaseId, ModifiedAccessConditions modifiedAccessConditions, Duration timeout, Context context) {
-        Mono<VoidResponse> response = blobAsyncClient.releaseLeaseWithResponse(leaseId, modifiedAccessConditions, context);
-
-        return Utility.blockWithOptionalTimeout(response, timeout);
-    }
-
-    /**
-     * BreakLease breaks the blob's previously-acquired lease (if it exists). Pass the LeaseBreakDefault (-1) constant
-     * to break a fixed-duration lease when it expires or an infinite lease immediately.
-     *
-     * <p><strong>Code Samples</strong></p>
-     *
-     * {@codesnippet com.azure.storage.blob.BlobClient.breakLease}
-     *
-     * <p>For more information, see the
-     * <a href="https://docs.microsoft.com/en-us/rest/api/storageservices/lease-blob">Azure Docs</a></p>
-     *
-     * @return The remaining time in the broken lease in seconds.
-     */
-    public Integer breakLease() {
-        return breakLeaseWithResponse(null, null, null, Context.NONE).value();
-    }
-
-    /**
-     * BreakLease breaks the blob's previously-acquired lease (if it exists). Pass the LeaseBreakDefault (-1) constant
-     * to break a fixed-duration lease when it expires or an infinite lease immediately.
-     *
-     * <p><strong>Code Samples</strong></p>
-     *
-     * {@codesnippet com.azure.storage.blob.BlobClient.breakLeaseWithResponse#Integer-ModifiedAccessConditions-Duration-Context}
-     *
-     * <p>For more information, see the
-     * <a href="https://docs.microsoft.com/en-us/rest/api/storageservices/lease-blob">Azure Docs</a></p>
-     *
-     * @param breakPeriodInSeconds An optional {@code Integer} representing the proposed duration of seconds that the
-     * lease should continue before it is broken, between 0 and 60 seconds. This break period is only used if it is
-     * shorter than the time remaining on the lease. If longer, the time remaining on the lease is used. A new lease
-     * will not be available before the break period has expired, but the lease may be held for longer than the break
-     * period.
-     * @param modifiedAccessConditions Standard HTTP Access conditions related to the modification of data. ETag and
-     * LastModifiedTime are used to construct conditions related to when the blob was changed relative to the given
-     * request. The request will fail if the specified condition is not satisfied.
-     * @param timeout An optional timeout value beyond which a {@link RuntimeException} will be raised.
-     * @param context Additional context that is passed through the Http pipeline during the service call.
-     * @return The remaining time in the broken lease in seconds.
-     */
-    public Response<Integer> breakLeaseWithResponse(Integer breakPeriodInSeconds, ModifiedAccessConditions modifiedAccessConditions, Duration timeout, Context context) {
-        Mono<Response<Integer>> response = blobAsyncClient
-            .breakLeaseWithResponse(breakPeriodInSeconds, modifiedAccessConditions, context);
-
-        return Utility.blockWithOptionalTimeout(response, timeout);
-    }
-
-    /**
-     * ChangeLease changes the blob's lease ID.
-     *
-     * <p><strong>Code Samples</strong></p>
-     *
-     * {@codesnippet com.azure.storage.blob.BlobClient.changeLease#String-String}
-     *
-     * <p>For more information, see the
-     * <a href="https://docs.microsoft.com/en-us/rest/api/storageservices/lease-blob">Azure Docs</a></p>
-     *
-     * @param leaseId The leaseId of the active lease on the blob.
-     * @param proposedId A {@code String} in any valid GUID format.
-     * @return The new lease ID.
-     */
-    public String changeLease(String leaseId, String proposedId) {
-        return changeLeaseWithResponse(leaseId, proposedId, null, null, Context.NONE).value();
-    }
-
-    /**
-     * ChangeLease changes the blob's lease ID.
-     *
-     * <p><strong>Code Samples</strong></p>
-     *
-     * {@codesnippet com.azure.storage.blob.BlobClient.changeLeaseWithResponse#String-String-ModifiedAccessConditions-Duration-Context}
-     *
-     * <p>For more information, see the
-     * <a href="https://docs.microsoft.com/en-us/rest/api/storageservices/lease-blob">Azure Docs</a></p>
-     *
-     * @param leaseId The leaseId of the active lease on the blob.
-     * @param proposedId A {@code String} in any valid GUID format.
-     * @param modifiedAccessConditions Standard HTTP Access conditions related to the modification of data. ETag and
-     * LastModifiedTime are used to construct conditions related to when the blob was changed relative to the given
-     * request. The request will fail if the specified condition is not satisfied.
-     * @param timeout An optional timeout value beyond which a {@link RuntimeException} will be raised.
-     * @param context Additional context that is passed through the Http pipeline during the service call.
-     * @return The new lease ID.
-     */
-    public Response<String> changeLeaseWithResponse(String leaseId, String proposedId, ModifiedAccessConditions modifiedAccessConditions, Duration timeout, Context context) {
-        Mono<Response<String>> response = blobAsyncClient.changeLeaseWithResponse(leaseId, proposedId, modifiedAccessConditions, context);
-
-        return Utility.blockWithOptionalTimeout(response, timeout);
-    }
-
-    /**
-     * Returns the sku name and account kind for the account.
-     *
-     * <p><strong>Code Samples</strong></p>
-     *
-     * {@codesnippet com.azure.storage.blob.BlobClient.getAccountInfo}
-     *
-     * <p>For more information, see the
-     * <a href="https://docs.microsoft.com/en-us/rest/api/storageservices/get-account-information">Azure Docs</a></p>
-     *
-     * @return The sku name and account kind.
-     */
-    public StorageAccountInfo getAccountInfo() {
-        return getAccountInfoWithResponse(null, Context.NONE).value();
-    }
-
-    /**
-     * Returns the sku name and account kind for the account.
-     *
-     * <p><strong>Code Samples</strong></p>
-     *
-     * {@codesnippet com.azure.storage.blob.BlobClient.getAccountInfoWithResponse#Duration-Context}
-     *
-     * <p>For more information, see the
-     * <a href="https://docs.microsoft.com/en-us/rest/api/storageservices/get-account-information">Azure Docs</a></p>
-     *
-     * @param timeout An optional timeout value beyond which a {@link RuntimeException} will be raised.
-     * @param context Additional context that is passed through the Http pipeline during the service call.
-     * @return The sku name and account kind.
-     */
-    public Response<StorageAccountInfo> getAccountInfoWithResponse(Duration timeout, Context context) {
-        Mono<Response<StorageAccountInfo>> response = blobAsyncClient.getAccountInfoWithResponse(context);
-
-        return Utility.blockWithOptionalTimeout(response, timeout);
-    }
-
-    /**
-     * Generates a user delegation SAS token with the specified parameters
-     *
-     * @param userDelegationKey The {@code UserDelegationKey} user delegation key for the SAS
-     * @param accountName The {@code String} account name for the SAS
-     * @param permissions The {@code BlobSASPermission} permission for the SAS
-     * @param expiryTime The {@code OffsetDateTime} expiry time for the SAS
-     * @return A string that represents the SAS token
-     */
-    public String generateUserDelegationSAS(UserDelegationKey userDelegationKey, String accountName,
-        BlobSASPermission permissions, OffsetDateTime expiryTime) {
-        return this.blobAsyncClient.generateUserDelegationSAS(userDelegationKey, accountName, permissions, expiryTime);
-    }
-
-    /**
-     * Generates a user delegation SAS token with the specified parameters
-     *
-     * @param userDelegationKey The {@code UserDelegationKey} user delegation key for the SAS
-     * @param accountName The {@code String} account name for the SAS
-     * @param permissions The {@code BlobSASPermission} permission for the SAS
-     * @param expiryTime The {@code OffsetDateTime} expiry time for the SAS
-     * @param startTime An optional {@code OffsetDateTime} start time for the SAS
-     * @param version An optional {@code String} version for the SAS
-     * @param sasProtocol An optional {@code SASProtocol} protocol for the SAS
-     * @param ipRange An optional {@code IPRange} ip address range for the SAS
-     * @return A string that represents the SAS token
-     */
-    public String generateUserDelegationSAS(UserDelegationKey userDelegationKey, String accountName,
-        BlobSASPermission permissions, OffsetDateTime expiryTime, OffsetDateTime startTime, String version,
-        SASProtocol sasProtocol, IPRange ipRange) {
-        return this.blobAsyncClient.generateUserDelegationSAS(userDelegationKey, accountName, permissions, expiryTime,
-            startTime, version, sasProtocol, ipRange);
-    }
-
-    /**
-     * Generates a user delegation SAS token with the specified parameters
-     *
-     * <p><strong>Code Samples</strong></p>
-     *
-     * {@codesnippet com.azure.storage.blob.BlobClient.generateUserDelegationSAS#UserDelegationKey-String-BlobSASPermission-OffsetDateTime-OffsetDateTime-String-SASProtocol-IPRange-String-String-String-String-String}
-     *
-     * <p>For more information, see the
-     * <a href="https://docs.microsoft.com/en-us/rest/api/storageservices/create-user-delegation-sas">Azure Docs</a></p>
-     *
-     * @param userDelegationKey The {@code UserDelegationKey} user delegation key for the SAS
-     * @param accountName The {@code String} account name for the SAS
-     * @param permissions The {@code BlobSASPermission} permission for the SAS
-     * @param expiryTime The {@code OffsetDateTime} expiry time for the SAS
-     * @param startTime An optional {@code OffsetDateTime} start time for the SAS
-     * @param version An optional {@code String} version for the SAS
-     * @param sasProtocol An optional {@code SASProtocol} protocol for the SAS
-     * @param ipRange An optional {@code IPRange} ip address range for the SAS
-     * @param cacheControl An optional {@code String} cache-control header for the SAS.
-     * @param contentDisposition An optional {@code String} content-disposition header for the SAS.
-     * @param contentEncoding An optional {@code String} content-encoding header for the SAS.
-     * @param contentLanguage An optional {@code String} content-language header for the SAS.
-     * @param contentType An optional {@code String} content-type header for the SAS.
-     * @return A string that represents the SAS token
-     */
-    public String generateUserDelegationSAS(UserDelegationKey userDelegationKey, String accountName,
-        BlobSASPermission permissions, OffsetDateTime expiryTime, OffsetDateTime startTime, String version,
-        SASProtocol sasProtocol, IPRange ipRange, String cacheControl, String contentDisposition,
-        String contentEncoding, String contentLanguage, String contentType) {
-        return this.blobAsyncClient.generateUserDelegationSAS(userDelegationKey, accountName, permissions, expiryTime,
-            startTime, version, sasProtocol, ipRange, cacheControl, contentDisposition, contentEncoding,
-            contentLanguage, contentType);
-    }
-
-    /**
-     * Generates a SAS token with the specified parameters
-     *
-     * @param expiryTime The {@code OffsetDateTime} expiry time for the SAS
-     * @param permissions The {@code BlobSASPermission} permission for the SAS
-     * @return A string that represents the SAS token
-     */
-    public String generateSAS(OffsetDateTime expiryTime, BlobSASPermission permissions) {
-        return this.blobAsyncClient.generateSAS(permissions, expiryTime);
-    }
-
-    /**
-     * Generates a SAS token with the specified parameters
-     *
-     * @param identifier The {@code String} name of the access policy on the container this SAS references if any
-     * @return A string that represents the SAS token
-     */
-    public String generateSAS(String identifier) {
-        return this.blobAsyncClient.generateSAS(identifier);
-    }
-
-    /**
-     * Generates a SAS token with the specified parameters
-     *
-     * @param identifier The {@code String} name of the access policy on the container this SAS references if any
-     * @param permissions The {@code BlobSASPermission} permission for the SAS
-     * @param expiryTime The {@code OffsetDateTime} expiry time for the SAS
-     * @param startTime An optional {@code OffsetDateTime} start time for the SAS
-     * @param version An optional {@code String} version for the SAS
-     * @param sasProtocol An optional {@code SASProtocol} protocol for the SAS
-     * @param ipRange An optional {@code IPRange} ip address range for the SAS
-     * @return A string that represents the SAS token
-     */
-    public String generateSAS(String identifier, BlobSASPermission permissions, OffsetDateTime expiryTime,
-        OffsetDateTime startTime, String version, SASProtocol sasProtocol, IPRange ipRange) {
-        return this.blobAsyncClient.generateSAS(identifier, permissions, expiryTime, startTime, version, sasProtocol,
-            ipRange);
-    }
-
-    /**
-     * Generates a SAS token with the specified parameters
-     *
-     * <p><strong>Code Samples</strong></p>
-     *
-     * {@codesnippet com.azure.storage.blob.BlobClient.generateSAS#String-BlobSASPermission-OffsetDateTime-OffsetDateTime-String-SASProtocol-IPRange-String-String-String-String-String}
-     *
-     * <p>For more information, see the
-     * <a href="https://docs.microsoft.com/en-us/rest/api/storageservices/create-service-sas">Azure Docs</a></p>
-     *
-     * @param identifier The {@code String} name of the access policy on the container this SAS references if any
-     * @param permissions The {@code BlobSASPermission} permission for the SAS
-     * @param expiryTime The {@code OffsetDateTime} expiry time for the SAS
-     * @param startTime An optional {@code OffsetDateTime} start time for the SAS
-     * @param version An optional {@code String} version for the SAS
-     * @param sasProtocol An optional {@code SASProtocol} protocol for the SAS
-     * @param ipRange An optional {@code IPRange} ip address range for the SAS
-     * @param cacheControl An optional {@code String} cache-control header for the SAS.
-     * @param contentDisposition An optional {@code String} content-disposition header for the SAS.
-     * @param contentEncoding An optional {@code String} content-encoding header for the SAS.
-     * @param contentLanguage An optional {@code String} content-language header for the SAS.
-     * @param contentType An optional {@code String} content-type header for the SAS.
-     * @return A string that represents the SAS token
-     */
-    public String generateSAS(String identifier, BlobSASPermission permissions, OffsetDateTime expiryTime,
-        OffsetDateTime startTime, String version, SASProtocol sasProtocol, IPRange ipRange, String cacheControl,
-        String contentDisposition, String contentEncoding, String contentLanguage, String contentType) {
-        return this.blobAsyncClient.generateSAS(identifier, permissions, expiryTime, startTime, version, sasProtocol,
-            ipRange, cacheControl, contentDisposition, contentEncoding, contentLanguage, contentType);
-    }
-
-    /**
-     * Gets the snapshotId for a blob resource
-     *
-     * @return A string that represents the snapshotId of the snapshot blob
-     */
-    public String getSnapshotId() {
-        return this.blobAsyncClient.getSnapshotId();
-    }
-
-    /**
-     * Determines if a blob is a snapshot
-     *
-     * @return A boolean that indicates if a blob is a snapshot
-=======
      * @param metadata Metadata to associate with the blob.
      * @param tier {@link AccessTier} for the uploaded blob
      * @param accessConditions {@link BlobAccessConditions}
      * @param timeout An optional timeout value beyond which a {@link RuntimeException} will be raised.
      * @throws UncheckedIOException If an I/O error occurs
->>>>>>> f9b68898
      */
     public void uploadFromFile(String filePath, ParallelTransferOptions parallelTransferOptions,
         BlobHTTPHeaders headers, Map<String, String> metadata, AccessTier tier, BlobAccessConditions accessConditions,
