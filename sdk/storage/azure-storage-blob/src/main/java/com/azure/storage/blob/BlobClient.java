--- conflicted
+++ resolved
@@ -34,32 +34,7 @@
 
     /**
      * Protected constructor for use by {@link BlobClientBuilder}.
-     *
-<<<<<<< HEAD
-     * @param blobAsyncClient the async blob client
-     */
-    protected BlobClient(BlobAsyncClient blobAsyncClient) {
-        this.blobAsyncClient = blobAsyncClient;
-    }
-
-    /**
-     * Creates a new {@link BlockBlobClient} to this resource, maintaining configurations. Only do this for blobs that
-     * are known to be block blobs.
-     *
-     * @return A {@link BlockBlobClient} to this resource.
-     */
-    public BlockBlobClient asBlockBlobClient() {
-        return new BlockBlobClient(blobAsyncClient.asBlockBlobAsyncClient());
-    }
-
-    /**
-     * Creates a new {@link AppendBlobClient} to this resource, maintaining configurations. Only do this for blobs that
-     * are known to be append blobs.
-     *
-     * @return A {@link AppendBlobClient} to this resource.
-=======
      * @param client the async blob client
->>>>>>> 532dfa87
      */
     BlobClient(BlobAsyncClient client) {
         super(client);
