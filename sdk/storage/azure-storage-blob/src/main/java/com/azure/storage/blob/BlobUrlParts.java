--- conflicted
+++ resolved
@@ -263,12 +263,6 @@
     /**
      * Parses a string into a BlobUrlParts.
      *
-<<<<<<< HEAD
-     * <p>Blob name is encoded to UTF-8 using the {@link com.azure.storage.common.Utility#urlEncode(String)} method.</p>
-     *
-     * @param url The string URL to be parsed.
-     * @param logger Logger associated to the calling class to log a {@link MalformedURLException}.
-=======
      * <p>Query parameters will be parsed into two properties, {@link BlobServiceSasQueryParameters} which contains
      * all SAS token related values and {@link #getUnparsedParameters() unparsedParameters} which is all other query
      * parameters.</p>
@@ -277,8 +271,9 @@
      * is no path element for the container, the name of this blob in the root container will be set as the
      * containerName field in the resulting {@code BlobURLParts}.</p>
      *
+     * <p>Blob name is encoded to UTF-8 using the {@link com.azure.storage.common.Utility#urlEncode(String)} method.</p>
+     *
      * @param url The {@code URL} to be parsed.
->>>>>>> ca64b49a
      * @return A {@link BlobUrlParts} object containing all the components of a BlobURL.
      * @throws IllegalArgumentException If {@code url} is a malformed {@link URL}.
      */
