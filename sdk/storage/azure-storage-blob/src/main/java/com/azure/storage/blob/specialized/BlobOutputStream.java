--- conflicted
+++ resolved
@@ -186,19 +186,14 @@
 
         private BlockBlobOutputStream(final BlobAsyncClient client,
             final ParallelTransferOptions parallelTransferOptions, final BlobHttpHeaders headers,
-<<<<<<< HEAD
-            final Map<String, String> metadata, final AccessTier tier, final BlobRequestConditions requestConditions) {
-            super(Integer.MAX_VALUE); // writeThreshold is effectively not used by BlockBlobOutputStream.
-=======
             final Map<String, String> metadata, final AccessTier tier, final BlobRequestConditions requestConditions,
             Context context) {
-            super(BlockBlobClient.MAX_STAGE_BLOCK_BYTES);
+            super(Integer.MAX_VALUE); // writeThreshold is effectively not used by BlockBlobOutputStream.
             // There is a bug in reactor core that does not handle converting Context.NONE to a reactor context.
             context = context == null || context.equals(Context.NONE) ? null : context;
 
             this.lock = new ReentrantLock();
             this.transferComplete = lock.newCondition();
->>>>>>> 126af6f3
 
             Flux<ByteBuffer> fbb = Flux.create((FluxSink<ByteBuffer> sink) -> this.sink = sink);
 
