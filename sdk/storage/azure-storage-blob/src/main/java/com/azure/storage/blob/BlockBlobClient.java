--- conflicted
+++ resolved
@@ -135,15 +135,9 @@
      * @return The information of the uploaded block blob.
      * @throws IOException If an I/O error occurs
      */
-<<<<<<< HEAD
-    public Response<BlockBlobItem> upload(InputStream data, long length, BlobHTTPHeaders headers,
-                                Metadata metadata, BlobAccessConditions accessConditions, Duration timeout) throws IOException {
-        Flux<ByteBuffer> fbb = Flux.range(0, (int) Math.ceil((double) length / (double) BlockBlobAsyncClient.BLOB_DEFAULT_UPLOAD_BLOCK_SIZE))
-=======
     public Response<BlockBlobItem> uploadWithResponse(InputStream data, long length, BlobHTTPHeaders headers,
                                                       Metadata metadata, BlobAccessConditions accessConditions, Duration timeout, Context context) throws IOException {
-        Flux<ByteBuf> fbb = Flux.range(0, (int) Math.ceil((double) length / (double) BlockBlobAsyncClient.BLOB_DEFAULT_UPLOAD_BLOCK_SIZE))
->>>>>>> c0386ae6
+        Flux<ByteBuffer> fbb = Flux.range(0, (int) Math.ceil((double) length / (double) BlockBlobAsyncClient.BLOB_DEFAULT_UPLOAD_BLOCK_SIZE))
             .map(i -> i * BlockBlobAsyncClient.BLOB_DEFAULT_UPLOAD_BLOCK_SIZE)
             .concatMap(pos -> Mono.fromCallable(() -> {
                 long count = pos + BlockBlobAsyncClient.BLOB_DEFAULT_UPLOAD_BLOCK_SIZE > length ? length - pos : BlockBlobAsyncClient.BLOB_DEFAULT_UPLOAD_BLOCK_SIZE;
