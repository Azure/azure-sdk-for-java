--- conflicted
+++ resolved
@@ -142,26 +142,10 @@
      * @throws IOException If an I/O error occurs
      */
     public Response<BlockBlobItem> uploadWithResponse(InputStream data, long length, BlobHTTPHeaders headers,
-<<<<<<< HEAD
             Metadata metadata, AccessTier tier, BlobAccessConditions accessConditions, Duration timeout, Context context)
             throws IOException {
-        Flux<ByteBuffer> fbb = Flux.range(0, (int) Math.ceil((double) length / (double) BlockBlobAsyncClient.BLOB_DEFAULT_UPLOAD_BLOCK_SIZE))
-            .map(i -> i * BlockBlobAsyncClient.BLOB_DEFAULT_UPLOAD_BLOCK_SIZE)
-            .concatMap(pos -> Mono.fromCallable(() -> {
-                long count = pos + BlockBlobAsyncClient.BLOB_DEFAULT_UPLOAD_BLOCK_SIZE > length ? length - pos : BlockBlobAsyncClient.BLOB_DEFAULT_UPLOAD_BLOCK_SIZE;
-                byte[] cache = new byte[(int) count];
-                int read = 0;
-                while (read < count) {
-                    read += data.read(cache, read, (int) count - read);
-                }
-                return ByteBuffer.wrap(cache);
-            }));
-
-=======
-        Metadata metadata, BlobAccessConditions accessConditions, Duration timeout, Context context) throws IOException {
         Objects.requireNonNull(data);
         Flux<ByteBuffer> fbb = Utility.convertStreamToByteBuffer(data, length, BlockBlobAsyncClient.BLOB_DEFAULT_UPLOAD_BLOCK_SIZE);
->>>>>>> cab5d637
         Mono<Response<BlockBlobItem>> upload = blockBlobAsyncClient
             .uploadWithResponse(fbb.subscribeOn(Schedulers.elastic()), length, headers, metadata, tier, accessConditions, context);
 
