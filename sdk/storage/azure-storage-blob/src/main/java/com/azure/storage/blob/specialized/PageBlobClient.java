--- conflicted
+++ resolved
@@ -197,14 +197,8 @@
         Flux<ByteBuffer> fbb = Utility.convertStreamToByteBuffer(body, length, PAGE_BYTES);
 
         Mono<Response<PageBlobItem>> response = pageBlobAsyncClient.uploadPagesWithResponse(pageRange,
-<<<<<<< HEAD
             fbb.subscribeOn(Schedulers.elastic()), contentMd5, pageBlobAccessConditions, context);
-        return Utility.blockWithOptionalTimeout(response, timeout);
-=======
-            fbb.subscribeOn(Schedulers.elastic()),
-            pageBlobAccessConditions, context);
-        return StorageImplUtils.blockWithOptionalTimeout(response, timeout);
->>>>>>> ca64b49a
+        return StorageImplUtils.blockWithOptionalTimeout(response, timeout);
     }
 
     /**
