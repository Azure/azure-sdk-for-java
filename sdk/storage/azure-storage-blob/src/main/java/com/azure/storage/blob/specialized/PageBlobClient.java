--- conflicted
+++ resolved
@@ -135,20 +135,12 @@
      * @param context Additional context that is passed through the Http pipeline during the service call.
      * @return The information of the created page blob.
      */
-<<<<<<< HEAD
     public Response<PageBlobItem> createWithResponse(long size, boolean overwrite, Long sequenceNumber,
         BlobHttpHeaders headers, Map<String, String> metadata, BlobAccessConditions accessConditions, Duration timeout,
         Context context) {
         Mono<Response<PageBlobItem>> response = pageBlobAsyncClient.createWithResponse(size, overwrite, sequenceNumber,
             headers, metadata, accessConditions, context);
-        return Utility.blockWithOptionalTimeout(response, timeout);
-=======
-    public Response<PageBlobItem> createWithResponse(long size, Long sequenceNumber, BlobHttpHeaders headers,
-        Map<String, String> metadata, BlobAccessConditions accessConditions, Duration timeout, Context context) {
-        Mono<Response<PageBlobItem>> response = pageBlobAsyncClient.createWithResponse(size, sequenceNumber, headers,
-            metadata, accessConditions, context);
-        return StorageImplUtils.blockWithOptionalTimeout(response, timeout);
->>>>>>> ca64b49a
+        return StorageImplUtils.blockWithOptionalTimeout(response, timeout);
     }
 
     /**
