// Copyright (c) Microsoft Corporation. All rights reserved.
// Licensed under the MIT License.

package com.azure.storage.blob.specialized;

import com.azure.core.annotation.ServiceClient;
import com.azure.core.exception.UnexpectedLengthException;
import com.azure.core.http.RequestConditions;
import com.azure.core.http.rest.Response;
import com.azure.core.util.Context;
import com.azure.storage.blob.BlobClient;
import com.azure.storage.blob.models.BlobHttpHeaders;
import com.azure.storage.blob.models.BlobRange;
import com.azure.storage.blob.models.BlobRequestConditions;
import com.azure.storage.blob.models.BlobStorageException;
import com.azure.storage.blob.models.CopyStatusType;
import com.azure.storage.blob.models.PageBlobItem;
import com.azure.storage.blob.models.PageBlobRequestConditions;
import com.azure.storage.blob.models.PageList;
import com.azure.storage.blob.models.PageRange;
import com.azure.storage.blob.models.SequenceNumberActionType;
import com.azure.storage.common.Utility;
import com.azure.storage.common.implementation.StorageImplUtils;
import reactor.core.publisher.Flux;
import reactor.core.publisher.Mono;
import reactor.core.scheduler.Schedulers;

import java.io.InputStream;
import java.net.URL;
import java.nio.ByteBuffer;
import java.time.Duration;
import java.util.Map;
import java.util.Objects;

/**
 * Client to a page blob. It may only be instantiated through a {@link SpecializedBlobClientBuilder} or via the method
 * {@link BlobClient#getPageBlobClient()}. This class does not hold any state about a particular blob, but is instead a
 * convenient way of sending appropriate requests to the resource on the service.
 *
 * <p>
 * Please refer to the <a href=https://docs.microsoft.com/en-us/rest/api/storageservices/understanding-block-blobs--append-blobs--and-page-blobs>Azure
 * Docs</a> for more information.
 */
@ServiceClient(builder = SpecializedBlobClientBuilder.class)
public final class PageBlobClient extends BlobClientBase {
    private final PageBlobAsyncClient pageBlobAsyncClient;

    /**
     * Indicates the number of bytes in a page.
     */
    public static final int PAGE_BYTES = PageBlobAsyncClient.PAGE_BYTES;

    /**
     * Indicates the maximum number of bytes that may be sent in a call to putPage.
     */
    public static final int MAX_PUT_PAGES_BYTES = PageBlobAsyncClient.MAX_PUT_PAGES_BYTES;

    /**
     * Package-private constructor for use by {@link SpecializedBlobClientBuilder}.
     *
     * @param pageBlobAsyncClient the async page blob client
     */
    PageBlobClient(PageBlobAsyncClient pageBlobAsyncClient) {
        super(pageBlobAsyncClient);
        this.pageBlobAsyncClient = pageBlobAsyncClient;
    }

    /**
     * Creates and opens an output stream to write data to the page blob. If the blob already exists on the service, it
     * will be overwritten.
     *
     * @param pageRange A {@link PageRange} object. Given that pages must be aligned with 512-byte boundaries, the start
     * offset must be a modulus of 512 and the end offset must be a modulus of 512 - 1. Examples of valid byte ranges
     * are 0-511, 512-1023, etc.
     * @return A {@link BlobOutputStream} object used to write data to the blob.
     * @throws BlobStorageException If a storage service error occurred.
     */
    public BlobOutputStream getBlobOutputStream(PageRange pageRange) {
        return getBlobOutputStream(pageRange, null);
    }

    /**
     * Creates and opens an output stream to write data to the page blob. If the blob already exists on the service, it
     * will be overwritten.
     *
     * @param pageRange A {@link PageRange} object. Given that pages must be aligned with 512-byte boundaries, the start
     * offset must be a modulus of 512 and the end offset must be a modulus of 512 - 1. Examples of valid byte ranges
     * are 0-511, 512-1023, etc.
     * @param accessConditions A {@link BlobRequestConditions} object that represents the access conditions for the
     * blob.
     * @return A {@link BlobOutputStream} object used to write data to the blob.
     * @throws BlobStorageException If a storage service error occurred.
     */
    public BlobOutputStream getBlobOutputStream(PageRange pageRange, BlobRequestConditions accessConditions) {
        return BlobOutputStream.pageBlobOutputStream(pageBlobAsyncClient, pageRange, accessConditions);
    }

    /**
     * Creates a page blob of the specified length. Call PutPage to upload data data to a page blob. For more
     * information, see the
     * <a href="https://docs.microsoft.com/rest/api/storageservices/put-blob">Azure Docs</a>.
     *
     * <p><strong>Code Samples</strong></p>
     *
     * {@codesnippet com.azure.storage.blob.PageBlobClient.create#long}
     *
     * @param size Specifies the maximum size for the page blob, up to 8 TB. The page blob size must be aligned to a
     * 512-byte boundary.
     * @return The information of the created page blob.
     */
    public PageBlobItem create(long size) {
        return createWithResponse(size, null, null, null, null, null, Context.NONE).getValue();
    }


    /**
     * Creates a page blob of the specified length. Call PutPage to upload data data to a page blob. For more
     * information, see the
     * <a href="https://docs.microsoft.com/rest/api/storageservices/put-blob">Azure Docs</a>.
     *
     * <p><strong>Code Samples</strong></p>
     *
     * {@codesnippet com.azure.storage.blob.specialized.PageBlobClient.createWithResponse#long-Long-BlobHttpHeaders-Map-BlobRequestConditions-Duration-Context}
     *
     * @param size Specifies the maximum size for the page blob, up to 8 TB. The page blob size must be aligned to a
     * 512-byte boundary.
     * @param sequenceNumber A user-controlled value that you can use to track requests. The value of the sequence
     * number must be between 0 and 2^63 - 1.The default value is 0.
     * @param headers {@link BlobHttpHeaders}
     * @param metadata Metadata to associate with the blob.
     * @param accessConditions {@link BlobRequestConditions}
     * @param timeout An optional timeout value beyond which a {@link RuntimeException} will be raised.
     * @param context Additional context that is passed through the Http pipeline during the service call.
     * @return The information of the created page blob.
     */
    public Response<PageBlobItem> createWithResponse(long size, Long sequenceNumber, BlobHttpHeaders headers,
        Map<String, String> metadata, BlobRequestConditions accessConditions, Duration timeout, Context context) {
        Mono<Response<PageBlobItem>> response = pageBlobAsyncClient.createWithResponse(size, sequenceNumber, headers,
            metadata, accessConditions, context);
        return StorageImplUtils.blockWithOptionalTimeout(response, timeout);
    }

    /**
     * Writes one or more pages to the page blob. The start and end offsets must be a multiple of 512. For more
     * information, see the
     * <a href="https://docs.microsoft.com/rest/api/storageservices/put-page">Azure Docs</a>.
     * <p>
     * Note that the data passed must be replayable if retries are enabled (the default). In other words, the
     * {@code Flux} must produce the same data each time it is subscribed to.
     *
     * <p><strong>Code Samples</strong></p>
     *
     * {@codesnippet com.azure.storage.blob.specialized.PageBlobClient.uploadPages#PageRange-InputStream}
     *
     * @param pageRange A {@link PageRange} object. Given that pages must be aligned with 512-byte boundaries, the start
     * offset must be a modulus of 512 and the end offset must be a modulus of 512 - 1. Examples of valid byte ranges
     * are 0-511, 512-1023, etc.
     * @param body The data to upload.
     * @return The information of the uploaded pages.
     */
    public PageBlobItem uploadPages(PageRange pageRange, InputStream body) {
        return uploadPagesWithResponse(pageRange, body, null, null, Context.NONE).getValue();
    }

    /**
     * Writes one or more pages to the page blob. The start and end offsets must be a multiple of 512. For more
     * information, see the
     * <a href="https://docs.microsoft.com/rest/api/storageservices/put-page">Azure Docs</a>.
     * <p>
     * Note that the data passed must be replayable if retries are enabled (the default). In other words, the
     * {@code Flux} must produce the same data each time it is subscribed to.
     *
     * <p><strong>Code Samples</strong></p>
     *
     * {@codesnippet com.azure.storage.blob.specialized.PageBlobClient.uploadPagesWithResponse#PageRange-InputStream-PageBlobAccessConditions-Duration-Context}
     *
     * @param pageRange A {@link PageRange} object. Given that pages must be aligned with 512-byte boundaries, the start
     * offset must be a modulus of 512 and the end offset must be a modulus of 512 - 1. Examples of valid byte ranges
     * are 0-511, 512-1023, etc.
     * @param body The data to upload.
     * @param pageBlobRequestConditions {@link PageBlobRequestConditions}
     * @param timeout An optional timeout value beyond which a {@link RuntimeException} will be raised.
     * @param context Additional context that is passed through the Http pipeline during the service call.
     * @return The information of the uploaded pages.
     * @throws UnexpectedLengthException when the length of data does not match the input {@code length}.
     * @throws NullPointerException if the input data is null.
     */
    public Response<PageBlobItem> uploadPagesWithResponse(PageRange pageRange, InputStream body,
        PageBlobRequestConditions pageBlobRequestConditions, Duration timeout, Context context) {
        Objects.requireNonNull(body, "'body' cannot be null.");
        final long length = pageRange.getEnd() - pageRange.getStart() + 1;
        Flux<ByteBuffer> fbb = Utility.convertStreamToByteBuffer(body, length, PAGE_BYTES);

        Mono<Response<PageBlobItem>> response = pageBlobAsyncClient.uploadPagesWithResponse(pageRange,
            fbb.subscribeOn(Schedulers.elastic()),
            pageBlobRequestConditions, context);
        return StorageImplUtils.blockWithOptionalTimeout(response, timeout);
    }

    /**
     * Writes one or more pages from the source page blob to this page blob. The start and end offsets must be a
     * multiple of 512. For more information, see the
     * <a href="https://docs.microsoft.com/rest/api/storageservices/put-page">Azure Docs</a>.
     *
     * <p><strong>Code Samples</strong></p>
     *
     * {@codesnippet com.azure.storage.blob.specialized.PageBlobClient.uploadPagesFromUrl#PageRange-String-Long}
     *
     * @param range A {@link PageRange} object. Given that pages must be aligned with 512-byte boundaries, the start
     * offset must be a modulus of 512 and the end offset must be a modulus of 512 - 1. Examples of valid byte ranges
     * are 0-511, 512-1023, etc.
     * @param sourceUrl The url to the blob that will be the source of the copy.  A source blob in the same storage
     * account can be authenticated via Shared Key. However, if the source is a blob in another account, the source blob
     * must either be public or must be authenticated via a shared access signature. If the source blob is public, no
     * authentication is required to perform the operation.
     * @param sourceOffset The source offset to copy from.  Pass null or 0 to copy from the beginning of source page
     * blob.
     * @return The information of the uploaded pages.
     * @throws IllegalArgumentException If {@code sourceUrl} is a malformed {@link URL}.
     */
    public PageBlobItem uploadPagesFromUrl(PageRange range, String sourceUrl, Long sourceOffset) {
        return uploadPagesFromUrlWithResponse(range, sourceUrl, sourceOffset, null, null, null, null, Context.NONE)
            .getValue();
    }

    /**
     * Writes one or more pages from the source page blob to this page blob. The start and end offsets must be a
     * multiple of 512. For more information, see the
     * <a href="https://docs.microsoft.com/rest/api/storageservices/put-page">Azure Docs</a>.
     *
     * <p><strong>Code Samples</strong></p>
     *
<<<<<<< HEAD
     * {@codesnippet com.azure.storage.blob.specialized.PageBlobClient.uploadPagesFromUrlWithResponse#PageRange-String-Long-byte-PageBlobAccessConditions-SourceModifiedAccessConditions-Duration-Context}
=======
     * {@codesnippet com.azure.storage.blob.specialized.PageBlobClient.uploadPagesFromURLWithResponse#PageRange-String-Long-byte-PageBlobRequestConditions-BlobRequestConditions-Duration-Context}
>>>>>>> ab6bcf67
     *
     * @param range The destination {@link PageRange} range. Given that pages must be aligned with 512-byte boundaries,
     * the start offset must be a modulus of 512 and the end offset must be a modulus of 512 - 1. Examples of valid byte
     * ranges are 0-511, 512-1023, etc.
     * @param sourceUrl The url to the blob that will be the source of the copy.  A source blob in the same storage
     * account can be authenticated via Shared Key. However, if the source is a blob in another account, the source blob
     * must either be public or must be authenticated via a shared access signature. If the source blob is public, no
     * authentication is required to perform the operation.
     * @param sourceOffset The source offset to copy from.  Pass null or 0 to copy from the beginning of source blob.
     * @param sourceContentMd5 An MD5 hash of the block content from the source blob. If specified, the service will
     * calculate the MD5 of the received data and fail the request if it does not match the provided MD5.
     * @param destAccessConditions {@link PageBlobRequestConditions}
     * @param sourceRequestConditions {@link BlobRequestConditions}
     * @param timeout An optional timeout value beyond which a {@link RuntimeException} will be raised.
     * @param context Additional context that is passed through the Http pipeline during the service call.
     * @return The information of the uploaded pages.
     * @throws IllegalArgumentException If {@code sourceUrl} is a malformed {@link URL}.
     */
<<<<<<< HEAD
    public Response<PageBlobItem> uploadPagesFromUrlWithResponse(PageRange range, String sourceUrl, Long sourceOffset,
            byte[] sourceContentMd5, PageBlobAccessConditions destAccessConditions,
            SourceModifiedAccessConditions sourceAccessConditions, Duration timeout, Context context) {

        Mono<Response<PageBlobItem>> response = pageBlobAsyncClient.uploadPagesFromUrlWithResponse(range, sourceUrl,
            sourceOffset, sourceContentMd5, destAccessConditions, sourceAccessConditions, context);
=======
    public Response<PageBlobItem> uploadPagesFromURLWithResponse(PageRange range, String sourceUrl, Long sourceOffset,
        byte[] sourceContentMD5, PageBlobRequestConditions destAccessConditions,
        BlobRequestConditions sourceRequestConditions, Duration timeout, Context context) {

        Mono<Response<PageBlobItem>> response = pageBlobAsyncClient.uploadPagesFromURLWithResponse(range, sourceUrl,
            sourceOffset, sourceContentMD5, destAccessConditions, sourceRequestConditions, context);
>>>>>>> ab6bcf67
        return StorageImplUtils.blockWithOptionalTimeout(response, timeout);
    }

    /**
     * Frees the specified pages from the page blob. For more information, see the
     * <a href="https://docs.microsoft.com/rest/api/storageservices/put-page">Azure Docs</a>.
     *
     * <p><strong>Code Samples</strong></p>
     *
     * {@codesnippet com.azure.storage.blob.specialized.PageBlobClient.clearPages#PageRange}
     *
     * @param pageRange A {@link PageRange} object. Given that pages must be aligned with 512-byte boundaries, the start
     * offset must be a modulus of 512 and the end offset must be a modulus of 512 - 1. Examples of valid byte ranges
     * are 0-511, 512-1023, etc.
     * @return The information of the cleared pages.
     */
    public PageBlobItem clearPages(PageRange pageRange) {
        return clearPagesWithResponse(pageRange, null, null, Context.NONE).getValue();
    }

    /**
     * Frees the specified pages from the page blob. For more information, see the
     * <a href="https://docs.microsoft.com/rest/api/storageservices/put-page">Azure Docs</a>.
     *
     * <p><strong>Code Samples</strong></p>
     *
     * {@codesnippet com.azure.storage.blob.specialized.PageBlobClient.clearPagesWithResponse#PageRange-PageBlobRequestConditions-Duration-Context}
     *
     * @param pageRange A {@link PageRange} object. Given that pages must be aligned with 512-byte boundaries, the start
     * offset must be a modulus of 512 and the end offset must be a modulus of 512 - 1. Examples of valid byte ranges
     * are 0-511, 512-1023, etc.
     * @param timeout An optional timeout value beyond which a {@link RuntimeException} will be raised.
     * @param pageBlobRequestConditions {@link PageBlobRequestConditions}
     * @param context Additional context that is passed through the Http pipeline during the service call.
     * @return The information of the cleared pages.
     */
    public Response<PageBlobItem> clearPagesWithResponse(PageRange pageRange,
        PageBlobRequestConditions pageBlobRequestConditions, Duration timeout, Context context) {
        Mono<Response<PageBlobItem>> response = pageBlobAsyncClient.clearPagesWithResponse(pageRange,
            pageBlobRequestConditions, context);

        return StorageImplUtils.blockWithOptionalTimeout(response, timeout);
    }

    /**
     * Returns the list of valid page ranges for a page blob or snapshot of a page blob. For more information, see the
     * <a href="https://docs.microsoft.com/rest/api/storageservices/get-page-ranges">Azure Docs</a>.
     *
     * <p><strong>Code Samples</strong></p>
     *
     * {@codesnippet com.azure.storage.blob.specialized.PageBlobClient.getPageRanges#BlobRange}
     *
     * @param blobRange {@link BlobRange}
     * @return The information of the cleared pages.
     */
    public PageList getPageRanges(BlobRange blobRange) {
        return getPageRangesWithResponse(blobRange, null, null, Context.NONE).getValue();
    }

    /**
     * Returns the list of valid page ranges for a page blob or snapshot of a page blob. For more information, see the
     * <a href="https://docs.microsoft.com/rest/api/storageservices/get-page-ranges">Azure Docs</a>.
     *
     * <p><strong>Code Samples</strong></p>
     *
     * {@codesnippet com.azure.storage.blob.specialized.PageBlobClient.getPageRangesWithResponse#BlobRange-BlobRequestConditions-Duration-Context}
     *
     * @param blobRange {@link BlobRange}
     * @param accessConditions {@link BlobRequestConditions}
     * @param timeout An optional timeout value beyond which a {@link RuntimeException} will be raised.
     * @param context Additional context that is passed through the Http pipeline during the service call.
     * @return All the page ranges.
     */
    public Response<PageList> getPageRangesWithResponse(BlobRange blobRange, BlobRequestConditions accessConditions,
        Duration timeout, Context context) {
        return StorageImplUtils.blockWithOptionalTimeout(pageBlobAsyncClient
            .getPageRangesWithResponse(blobRange, accessConditions, context), timeout);
    }

    /**
     * Gets the collection of page ranges that differ between a specified snapshot and this page blob. For more
     * information, see the <a href="https://docs.microsoft.com/rest/api/storageservices/get-page-ranges">Azure
     * Docs</a>.
     *
     * <p><strong>Code Samples</strong></p>
     *
     * {@codesnippet com.azure.storage.blob.specialized.PageBlobClient.getPageRangesDiff#BlobRange-String}
     *
     * @param blobRange {@link BlobRange}
     * @param prevSnapshot Specifies that the response will contain only pages that were changed between target blob and
     * previous snapshot. Changed pages include both updated and cleared pages. The target blob may be a snapshot, as
     * long as the snapshot specified by prevsnapshot is the older of the two.
     * @return All the different page ranges.
     */
    public PageList getPageRangesDiff(BlobRange blobRange, String prevSnapshot) {
        return getPageRangesDiffWithResponse(blobRange, prevSnapshot, null, null, Context.NONE).getValue();
    }

    /**
     * Gets the collection of page ranges that differ between a specified snapshot and this page blob. For more
     * information, see the <a href="https://docs.microsoft.com/rest/api/storageservices/get-page-ranges">Azure
     * Docs</a>.
     *
     * <p><strong>Code Samples</strong></p>
     *
     * {@codesnippet com.azure.storage.blob.specialized.PageBlobClient.getPageRangesDiffWithResponse#BlobRange-String-BlobRequestConditions-Duration-Context}
     *
     * @param blobRange {@link BlobRange}
     * @param prevSnapshot Specifies that the response will contain only pages that were changed between target blob and
     * previous snapshot. Changed pages include both updated and cleared pages. The target blob may be a snapshot, as
     * long as the snapshot specified by prevsnapshot is the older of the two.
     * @param accessConditions {@link BlobRequestConditions}
     * @param timeout An optional timeout value beyond which a {@link RuntimeException} will be raised.
     * @param context Additional context that is passed through the Http pipeline during the service call.
     * @return All the different page ranges.
     */
    public Response<PageList> getPageRangesDiffWithResponse(BlobRange blobRange, String prevSnapshot,
        BlobRequestConditions accessConditions, Duration timeout, Context context) {
        return StorageImplUtils.blockWithOptionalTimeout(pageBlobAsyncClient
            .getPageRangesDiffWithResponse(blobRange, prevSnapshot, accessConditions, context), timeout);
    }

    /**
     * Resizes the page blob to the specified size (which must be a multiple of 512). For more information, see the <a
     * href="https://docs.microsoft.com/rest/api/storageservices/set-blob-properties">Azure Docs</a>.
     *
     * <p><strong>Code Samples</strong></p>
     *
     * {@codesnippet com.azure.storage.blob.specialized.PageBlobClient.resize#long}
     *
     * @param size Resizes a page blob to the specified size. If the specified value is less than the current size of
     * the blob, then all pages above the specified value are cleared.
     * @return The resized page blob.
     */
    public PageBlobItem resize(long size) {
        return resizeWithResponse(size, null, null, Context.NONE).getValue();
    }

    /**
     * Resizes the page blob to the specified size (which must be a multiple of 512). For more information, see the <a
     * href="https://docs.microsoft.com/rest/api/storageservices/set-blob-properties">Azure Docs</a>.
     *
     * <p><strong>Code Samples</strong></p>
     *
     * {@codesnippet com.azure.storage.blob.specialized.PageBlobClient.resizeWithResponse#long-BlobRequestConditions-Duration-Context}
     *
     * @param size Resizes a page blob to the specified size. If the specified value is less than the current size of
     * the blob, then all pages above the specified value are cleared.
     * @param accessConditions {@link BlobRequestConditions}
     * @param timeout An optional timeout value beyond which a {@link RuntimeException} will be raised.
     * @param context Additional context that is passed through the Http pipeline during the service call.
     * @return The resized page blob.
     */
    public Response<PageBlobItem> resizeWithResponse(long size, BlobRequestConditions accessConditions,
        Duration timeout, Context context) {
        Mono<Response<PageBlobItem>> response = pageBlobAsyncClient.resizeWithResponse(size, accessConditions, context);
        return StorageImplUtils.blockWithOptionalTimeout(response, timeout);
    }

    /**
     * Sets the page blob's sequence number. For more information, see the <a href="https://docs.microsoft.com/rest/api/storageservices/set-blob-properties">Azure
     * Docs</a>.
     *
     * <p><strong>Code Samples</strong></p>
     *
     * {@codesnippet com.azure.storage.blob.specialized.PageBlobClient.updateSequenceNumber#SequenceNumberActionType-Long}
     *
     * @param action Indicates how the service should modify the blob's sequence number.
     * @param sequenceNumber The blob's sequence number. The sequence number is a user-controlled property that you can
     * use to track requests and manage concurrency issues.
     * @return The updated page blob.
     */
    public PageBlobItem updateSequenceNumber(SequenceNumberActionType action,
        Long sequenceNumber) {
        return updateSequenceNumberWithResponse(action, sequenceNumber, null, null, Context.NONE).getValue();
    }

    /**
     * Sets the page blob's sequence number. For more information, see the <a href="https://docs.microsoft.com/rest/api/storageservices/set-blob-properties">Azure
     * Docs</a>.
     *
     * <p><strong>Code Samples</strong></p>
     *
     * {@codesnippet com.azure.storage.blob.specialized.PageBlobClient.updateSequenceNumberWithResponse#SequenceNumberActionType-Long-BlobRequestConditions-Duration-Context}
     *
     * @param action Indicates how the service should modify the blob's sequence number.
     * @param sequenceNumber The blob's sequence number. The sequence number is a user-controlled property that you can
     * use to track requests and manage concurrency issues.
     * @param accessConditions {@link BlobRequestConditions}
     * @param timeout An optional timeout value beyond which a {@link RuntimeException} will be raised.
     * @param context Additional context that is passed through the Http pipeline during the service call.
     * @return The updated page blob.
     */
    public Response<PageBlobItem> updateSequenceNumberWithResponse(SequenceNumberActionType action,
        Long sequenceNumber, BlobRequestConditions accessConditions, Duration timeout, Context context) {
        Mono<Response<PageBlobItem>> response = pageBlobAsyncClient
            .updateSequenceNumberWithResponse(action, sequenceNumber, accessConditions, context);
        return StorageImplUtils.blockWithOptionalTimeout(response, timeout);
    }

    /**
     * Begins an operation to start an incremental copy from one page blob's snapshot to this page blob. The snapshot is
     * copied such that only the differential changes between the previously copied snapshot are transferred to the
     * destination. The copied snapshots are complete copies of the original snapshot and can be read or copied from as
     * usual. For more information, see the Azure Docs <a href="https://docs.microsoft.com/rest/api/storageservices/incremental-copy-blob">here</a>
     * and
     * <a href="https://docs.microsoft.com/en-us/azure/virtual-machines/windows/incremental-snapshots">here</a>.
     *
     * <p><strong>Code Samples</strong></p>
     *
     * {@codesnippet com.azure.storage.blob.specialized.PageBlobClient.copyIncremental#String-String}
     *
     * @param source The source page blob.
     * @param snapshot The snapshot on the copy source.
     * @return The copy status.
     * @throws IllegalArgumentException If {@code source} is a malformed {@link URL}.
     */
    public CopyStatusType copyIncremental(String source, String snapshot) {
        return copyIncrementalWithResponse(source, snapshot, null, null, Context.NONE).getValue();
    }

    /**
     * Begins an operation to start an incremental copy from one page blob's snapshot to this page blob. The snapshot is
     * copied such that only the differential changes between the previously copied snapshot are transferred to the
     * destination. The copied snapshots are complete copies of the original snapshot and can be read or copied from as
     * usual. For more information, see the Azure Docs <a href="https://docs.microsoft.com/rest/api/storageservices/incremental-copy-blob">here</a>
     * and
     * <a href="https://docs.microsoft.com/en-us/azure/virtual-machines/windows/incremental-snapshots">here</a>.
     *
     * <p><strong>Code Samples</strong></p>
     *
     * {@codesnippet com.azure.storage.blob.specialized.PageBlobClient.copyIncrementalWithResponse#String-String-RequestConditions-Duration-Context}
     *
     * @param source The source page blob.
     * @param snapshot The snapshot on the copy source.
     * @param modifiedAccessConditions Standard HTTP Access conditions related to the modification of data. ETag and
     * LastModifiedTime are used to construct conditions related to when the blob was changed relative to the given
     * request. The request will fail if the specified condition is not satisfied.
     * @param timeout An optional timeout value beyond which a {@link RuntimeException} will be raised.
     * @param context Additional context that is passed through the Http pipeline during the service call.
     * @return The copy status.
     * @throws IllegalArgumentException If {@code source} is a malformed {@link URL}.
     */
    public Response<CopyStatusType> copyIncrementalWithResponse(String source, String snapshot,
        RequestConditions modifiedAccessConditions, Duration timeout, Context context) {
        Mono<Response<CopyStatusType>> response = pageBlobAsyncClient
            .copyIncrementalWithResponse(source, snapshot, modifiedAccessConditions, context);
        return StorageImplUtils.blockWithOptionalTimeout(response, timeout);
    }
}<|MERGE_RESOLUTION|>--- conflicted
+++ resolved
@@ -230,11 +230,7 @@
      *
      * <p><strong>Code Samples</strong></p>
      *
-<<<<<<< HEAD
-     * {@codesnippet com.azure.storage.blob.specialized.PageBlobClient.uploadPagesFromUrlWithResponse#PageRange-String-Long-byte-PageBlobAccessConditions-SourceModifiedAccessConditions-Duration-Context}
-=======
-     * {@codesnippet com.azure.storage.blob.specialized.PageBlobClient.uploadPagesFromURLWithResponse#PageRange-String-Long-byte-PageBlobRequestConditions-BlobRequestConditions-Duration-Context}
->>>>>>> ab6bcf67
+     * {@codesnippet com.azure.storage.blob.specialized.PageBlobClient.uploadPagesFromUrlWithResponse#PageRange-String-Long-byte-PageBlobRequestConditions-BlobRequestConditions-Duration-Context}
      *
      * @param range The destination {@link PageRange} range. Given that pages must be aligned with 512-byte boundaries,
      * the start offset must be a modulus of 512 and the end offset must be a modulus of 512 - 1. Examples of valid byte
@@ -253,21 +249,12 @@
      * @return The information of the uploaded pages.
      * @throws IllegalArgumentException If {@code sourceUrl} is a malformed {@link URL}.
      */
-<<<<<<< HEAD
     public Response<PageBlobItem> uploadPagesFromUrlWithResponse(PageRange range, String sourceUrl, Long sourceOffset,
-            byte[] sourceContentMd5, PageBlobAccessConditions destAccessConditions,
-            SourceModifiedAccessConditions sourceAccessConditions, Duration timeout, Context context) {
+        byte[] sourceContentMd5, PageBlobRequestConditions destAccessConditions,
+        BlobRequestConditions sourceRequestConditions, Duration timeout, Context context) {
 
         Mono<Response<PageBlobItem>> response = pageBlobAsyncClient.uploadPagesFromUrlWithResponse(range, sourceUrl,
-            sourceOffset, sourceContentMd5, destAccessConditions, sourceAccessConditions, context);
-=======
-    public Response<PageBlobItem> uploadPagesFromURLWithResponse(PageRange range, String sourceUrl, Long sourceOffset,
-        byte[] sourceContentMD5, PageBlobRequestConditions destAccessConditions,
-        BlobRequestConditions sourceRequestConditions, Duration timeout, Context context) {
-
-        Mono<Response<PageBlobItem>> response = pageBlobAsyncClient.uploadPagesFromURLWithResponse(range, sourceUrl,
-            sourceOffset, sourceContentMD5, destAccessConditions, sourceRequestConditions, context);
->>>>>>> ab6bcf67
+            sourceOffset, sourceContentMd5, destAccessConditions, sourceRequestConditions, context);
         return StorageImplUtils.blockWithOptionalTimeout(response, timeout);
     }
 
