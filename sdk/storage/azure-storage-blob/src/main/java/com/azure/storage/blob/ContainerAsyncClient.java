// Copyright (c) Microsoft Corporation. All rights reserved.
// Licensed under the MIT License.

package com.azure.storage.blob;

import com.azure.core.http.HttpResponse;
import com.azure.core.http.rest.PagedFlux;
import com.azure.core.http.rest.PagedResponse;
import com.azure.core.http.rest.Response;
import com.azure.core.http.rest.SimpleResponse;
import com.azure.core.http.rest.VoidResponse;
<<<<<<< HEAD
import com.azure.core.implementation.http.PagedResponseBase;
=======
import com.azure.core.implementation.util.FluxUtil;
>>>>>>> 37a35dd6
import com.azure.core.util.Context;
import com.azure.storage.blob.implementation.AzureBlobStorageBuilder;
import com.azure.storage.blob.implementation.AzureBlobStorageImpl;
import com.azure.storage.blob.models.BlobItem;
import com.azure.storage.blob.models.ContainerAccessConditions;
import com.azure.storage.blob.models.ContainerAccessPolicies;
import com.azure.storage.blob.models.ContainersListBlobFlatSegmentResponse;
import com.azure.storage.blob.models.ContainersListBlobHierarchySegmentResponse;
import com.azure.storage.blob.models.LeaseAccessConditions;
import com.azure.storage.blob.models.ListBlobsOptions;
import com.azure.storage.blob.models.Metadata;
import com.azure.storage.blob.models.ModifiedAccessConditions;
import com.azure.storage.blob.models.PublicAccessType;
import com.azure.storage.blob.models.SignedIdentifier;
import com.azure.storage.blob.models.StorageAccountInfo;
import com.azure.storage.blob.models.StorageException;
import com.azure.storage.blob.models.UserDelegationKey;
import com.azure.storage.common.Constants;
import com.azure.storage.common.IPRange;
import com.azure.storage.common.SASProtocol;
import com.azure.storage.common.Utility;
import com.azure.storage.common.credentials.SharedKeyCredential;
import reactor.core.publisher.Mono;

import java.net.MalformedURLException;
import java.net.URL;
import java.time.Duration;
import java.time.OffsetDateTime;
import java.time.temporal.ChronoUnit;
import java.util.ArrayList;
import java.util.List;
import java.util.function.Function;

import static com.azure.core.implementation.util.FluxUtil.withContext;
import static com.azure.storage.blob.PostProcessor.postProcessResponse;

/**
 * Client to a container. It may only be instantiated through a {@link ContainerClientBuilder} or via the method {@link
 * BlobServiceAsyncClient#getContainerAsyncClient(String)}. This class does not hold any state about a particular blob
 * but is instead a convenient way of sending off appropriate requests to the resource on the service. It may also be
 * used to construct URLs to blobs.
 *
 * <p>
 * This client contains operations on a container. Operations on a blob are available on {@link BlobAsyncClient} through
 * {@link #getBlobAsyncClient(String)}, and operations on the service are available on {@link BlobServiceAsyncClient}.
 *
 * <p>
 * Please refer to the <a href=https://docs.microsoft.com/en-us/azure/storage/blobs/storage-blobs-introduction>Azure
 * Docs</a> for more information on containers.
 *
 * <p>
 * Note this client is an async client that returns reactive responses from Spring Reactor Core project
 * (https://projectreactor.io/). Calling the methods in this client will <strong>NOT</strong> start the actual network
 * operation, until {@code .subscribe()} is called on the reactive response. You can simply convert one of these
 * responses to a {@link java.util.concurrent.CompletableFuture} object through {@link Mono#toFuture()}.
 */
public final class ContainerAsyncClient {
    public static final String ROOT_CONTAINER_NAME = "$root";

    public static final String STATIC_WEBSITE_CONTAINER_NAME = "$web";

    public static final String LOG_CONTAINER_NAME = "$logs";

    private final AzureBlobStorageImpl azureBlobStorage;

    /**
     * Package-private constructor for use by {@link ContainerClientBuilder}.
     *
     * @param azureBlobStorage the API client for blob storage
     */
    ContainerAsyncClient(AzureBlobStorageImpl azureBlobStorage) {
        this.azureBlobStorage = azureBlobStorage;
    }

    /**
     * Creates a new {@link BlockBlobAsyncClient} object by concatenating the blobName to the end of
     * ContainerAsyncClient's URL. The new BlockBlobAsyncClient uses the same request policy pipeline as the
     * ContainerAsyncClient. To change the pipeline, create the BlockBlobAsyncClient and then call its WithPipeline
     * method passing in the desired pipeline object. Or, call this package's NewBlockBlobAsyncClient instead of calling
     * this object's NewBlockBlobAsyncClient method.
     *
     * @param blobName A {@code String} representing the name of the blob.
     * @return A new {@link BlockBlobAsyncClient} object which references the blob with the specified name in this
     * container.
     */
    public BlockBlobAsyncClient getBlockBlobAsyncClient(String blobName) {
        return getBlockBlobAsyncClient(blobName, null);
    }

    /**
     * Creates a new {@link BlockBlobAsyncClient} object by concatenating the blobName to the end of
     * ContainerAsyncClient's URL. The new BlockBlobAsyncClient uses the same request policy pipeline as the
     * ContainerAsyncClient. To change the pipeline, create the BlockBlobAsyncClient and then call its WithPipeline
     * method passing in the desired pipeline object. Or, call this package's NewBlockBlobAsyncClient instead of calling
     * this object's NewBlockBlobAsyncClient method.
     *
     * @param blobName A {@code String} representing the name of the blob.
     * @param snapshot the snapshot identifier for the blob.
     * @return A new {@link BlockBlobAsyncClient} object which references the blob with the specified name in this
     * container.
     */
    public BlockBlobAsyncClient getBlockBlobAsyncClient(String blobName, String snapshot) {
        return new BlockBlobAsyncClient(new AzureBlobStorageBuilder()
            .url(Utility.appendToURLPath(getContainerUrl(), blobName).toString())
            .pipeline(azureBlobStorage.getHttpPipeline())
            .build(), snapshot);
    }

    /**
     * Creates creates a new PageBlobAsyncClient object by concatenating blobName to the end of ContainerAsyncClient's
     * URL. The new PageBlobAsyncClient uses the same request policy pipeline as the ContainerAsyncClient. To change the
     * pipeline, create the PageBlobAsyncClient and then call its WithPipeline method passing in the desired pipeline
     * object. Or, call this package's NewPageBlobAsyncClient instead of calling this object's NewPageBlobAsyncClient
     * method.
     *
     * @param blobName A {@code String} representing the name of the blob.
     * @return A new {@link PageBlobAsyncClient} object which references the blob with the specified name in this
     * container.
     */
    public PageBlobAsyncClient getPageBlobAsyncClient(String blobName) {
        return getPageBlobAsyncClient(blobName, null);
    }

    /**
     * Creates creates a new PageBlobAsyncClient object by concatenating blobName to the end of ContainerAsyncClient's
     * URL. The new PageBlobAsyncClient uses the same request policy pipeline as the ContainerAsyncClient. To change the
     * pipeline, create the PageBlobAsyncClient and then call its WithPipeline method passing in the desired pipeline
     * object. Or, call this package's NewPageBlobAsyncClient instead of calling this object's NewPageBlobAsyncClient
     * method.
     *
     * @param blobName A {@code String} representing the name of the blob.
     * @param snapshot the snapshot identifier for the blob.
     * @return A new {@link PageBlobAsyncClient} object which references the blob with the specified name in this
     * container.
     */
    public PageBlobAsyncClient getPageBlobAsyncClient(String blobName, String snapshot) {
        return new PageBlobAsyncClient(new AzureBlobStorageBuilder()
            .url(Utility.appendToURLPath(getContainerUrl(), blobName).toString())
            .pipeline(azureBlobStorage.getHttpPipeline())
            .build(), snapshot);
    }

    /**
     * Creates creates a new AppendBlobAsyncClient object by concatenating blobName to the end of ContainerAsyncClient's
     * URL. The new AppendBlobAsyncClient uses the same request policy pipeline as the ContainerAsyncClient. To change
     * the pipeline, create the AppendBlobAsyncClient and then call its WithPipeline method passing in the desired
     * pipeline object. Or, call this package's NewAppendBlobAsyncClient instead of calling this object's
     * NewAppendBlobAsyncClient method.
     *
     * @param blobName A {@code String} representing the name of the blob.
     * @return A new {@link AppendBlobAsyncClient} object which references the blob with the specified name in this
     * container.
     */
    public AppendBlobAsyncClient getAppendBlobAsyncClient(String blobName) {
        return getAppendBlobAsyncClient(blobName, null);
    }

    /**
     * Creates creates a new AppendBlobAsyncClient object by concatenating blobName to the end of ContainerAsyncClient's
     * URL. The new AppendBlobAsyncClient uses the same request policy pipeline as the ContainerAsyncClient. To change
     * the pipeline, create the AppendBlobAsyncClient and then call its WithPipeline method passing in the desired
     * pipeline object. Or, call this package's NewAppendBlobAsyncClient instead of calling this object's
     * NewAppendBlobAsyncClient method.
     *
     * @param blobName A {@code String} representing the name of the blob.
     * @param snapshot the snapshot identifier for the blob.
     * @return A new {@link AppendBlobAsyncClient} object which references the blob with the specified name in this
     * container.
     */
    public AppendBlobAsyncClient getAppendBlobAsyncClient(String blobName, String snapshot) {
        return new AppendBlobAsyncClient(new AzureBlobStorageBuilder()
            .url(Utility.appendToURLPath(getContainerUrl(), blobName).toString())
            .pipeline(azureBlobStorage.getHttpPipeline())
            .build(), snapshot);
    }

    /**
     * Creates a new BlobAsyncClient object by concatenating blobName to the end of ContainerAsyncClient's URL. The new
     * BlobAsyncClient uses the same request policy pipeline as the ContainerAsyncClient. To change the pipeline, create
     * the BlobAsyncClient and then call its WithPipeline method passing in the desired pipeline object. Or, call this
     * package's getBlobAsyncClient instead of calling this object's getBlobAsyncClient method.
     *
     * @param blobName A {@code String} representing the name of the blob.
     * @return A new {@link BlobAsyncClient} object which references the blob with the specified name in this container.
     */
    public BlobAsyncClient getBlobAsyncClient(String blobName) {
        return getBlobAsyncClient(blobName, null);
    }

    /**
     * Creates a new BlobAsyncClient object by concatenating blobName to the end of ContainerAsyncClient's URL. The new
     * BlobAsyncClient uses the same request policy pipeline as the ContainerAsyncClient. To change the pipeline, create
     * the BlobAsyncClient and then call its WithPipeline method passing in the desired pipeline object. Or, call this
     * package's getBlobAsyncClient instead of calling this object's getBlobAsyncClient method.
     *
     * @param blobName A {@code String} representing the name of the blob.
     * @param snapshot the snapshot identifier for the blob.
     * @return A new {@link BlobAsyncClient} object which references the blob with the specified name in this container.
     */
    public BlobAsyncClient getBlobAsyncClient(String blobName, String snapshot) {
        return new BlobAsyncClient(new AzureBlobStorageBuilder()
            .url(Utility.appendToURLPath(getContainerUrl(), blobName).toString())
            .pipeline(azureBlobStorage.getHttpPipeline())
            .build(), snapshot);
    }

    /**
     * Initializes a {@link BlobServiceAsyncClient} object pointing to the storage account this container is in.
     *
     * @return A {@link BlobServiceAsyncClient} object pointing to the specified storage account
     */
    public BlobServiceAsyncClient getBlobServiceAsyncClient() {
        return new BlobServiceAsyncClient(new AzureBlobStorageBuilder()
            .url(Utility.stripLastPathSegment(getContainerUrl()).toString())
            .pipeline(azureBlobStorage.getHttpPipeline())
            .build());
    }

    /**
     * Gets the URL of the container represented by this client.
     *
     * @return the URL.
     * @throws RuntimeException If the container has a malformed URL.
     */
    public URL getContainerUrl() {
        try {
            return new URL(azureBlobStorage.getUrl());
        } catch (MalformedURLException e) {
            throw new RuntimeException(String.format("Invalid URL on %s: %s" + getClass().getSimpleName(), azureBlobStorage.getUrl()), e);
        }
    }

    /**
     * Gets if the container this client represents exists in the cloud.
     *
     * @return true if the container exists, false if it doesn't
     */
    public Mono<Boolean> exists() {
        return existsWithResponse().flatMap(FluxUtil::toMono);
    }

    /**
     * Gets if the container this client represents exists in the cloud.
     *
     * @return true if the container exists, false if it doesn't
     */
    public Mono<Response<Boolean>> existsWithResponse() {
        return withContext(context -> existsWithResponse(context));
    }

    /**
     * Gets if the container this client represents exists in the cloud.
     *
     * @return true if the container exists, false if it doesn't
     */
    Mono<Response<Boolean>> existsWithResponse(Context context) {
        return this.getPropertiesWithResponse(null, context)
            .map(cp -> (Response<Boolean>) new SimpleResponse<>(cp, true))
            .onErrorResume(t -> t instanceof StorageException && ((StorageException) t).statusCode() == 404, t -> {
                HttpResponse response = ((StorageException) t).response();
                return Mono.just(new SimpleResponse<>(response.request(), response.statusCode(), response.headers(), false));
            });
    }

    /**
     * Creates a new container within a storage account. If a container with the same name already exists, the operation
     * fails. For more information, see the
     * <a href="https://docs.microsoft.com/rest/api/storageservices/create-container">Azure Docs</a>.
     *
     * @return A reactive response signalling completion.
     */
    public Mono<Void> create() {
        return createWithResponse(null, null).flatMap(FluxUtil::toMono);
    }

    /**
     * Creates a new container within a storage account. If a container with the same name already exists, the operation
     * fails. For more information, see the
     * <a href="https://docs.microsoft.com/rest/api/storageservices/create-container">Azure Docs</a>.
     *
     * @param metadata {@link Metadata}
     * @param accessType Specifies how the data in this container is available to the public. See the
     * x-ms-blob-public-access header in the Azure Docs for more information. Pass null for no public access.
     * @return A reactive response signalling completion.
     */
    public Mono<VoidResponse> createWithResponse(Metadata metadata, PublicAccessType accessType) {
        return withContext(context -> createWithResponse(metadata, accessType, context));
    }

    Mono<VoidResponse> createWithResponse(Metadata metadata, PublicAccessType accessType, Context context) {
        metadata = metadata == null ? new Metadata() : metadata;

        return postProcessResponse(this.azureBlobStorage.containers().createWithRestResponseAsync(
            null, null, metadata, accessType, null, null, null, context)).map(VoidResponse::new);
    }

    /**
     * Marks the specified container for deletion. The container and any blobs contained within it are later deleted
     * during garbage collection. For more information, see the
     * <a href="https://docs.microsoft.com/rest/api/storageservices/delete-container">Azure Docs</a>.
     *
     * @return A reactive response signalling completion.
     */
    public Mono<Void> delete() {
        return deleteWithResponse(null).flatMap(FluxUtil::toMono);
    }

    /**
     * Marks the specified container for deletion. The container and any blobs contained within it are later deleted
     * during garbage collection. For more information, see the
     * <a href="https://docs.microsoft.com/rest/api/storageservices/delete-container">Azure Docs</a>.
     *
     * @param accessConditions {@link ContainerAccessConditions}
     * @return A reactive response signalling completion.
     * @throws UnsupportedOperationException If {@link ContainerAccessConditions#modifiedAccessConditions()} has either
     * {@link ModifiedAccessConditions#ifMatch()} or {@link ModifiedAccessConditions#ifNoneMatch()} set.
     */
    public Mono<VoidResponse> deleteWithResponse(ContainerAccessConditions accessConditions) {
        return withContext(context -> deleteWithResponse(accessConditions, context));
    }

    Mono<VoidResponse> deleteWithResponse(ContainerAccessConditions accessConditions, Context context) {
        accessConditions = accessConditions == null ? new ContainerAccessConditions() : accessConditions;

        if (!validateNoEtag(accessConditions.modifiedAccessConditions())) {
            // Throwing is preferred to Single.error because this will error out immediately instead of waiting until
            // subscription.
            throw new UnsupportedOperationException("ETag access conditions are not supported for this API.");
        }

        return postProcessResponse(this.azureBlobStorage.containers().deleteWithRestResponseAsync(null, null, null,
            accessConditions.leaseAccessConditions(), accessConditions.modifiedAccessConditions(), context))
            .map(VoidResponse::new);
    }

    /**
     * Returns the container's metadata and system properties. For more information, see the
     * <a href="https://docs.microsoft.com/rest/api/storageservices/get-container-metadata">Azure Docs</a>.
     *
     * @return A {@link Mono} containing a {@link Response} whose {@link Response#value() value} containing the
     * container properties.
     */
    public Mono<ContainerProperties> getProperties() {
        return getPropertiesWithResponse(null).flatMap(FluxUtil::toMono);
    }

    /**
     * Returns the container's metadata and system properties. For more information, see the
     * <a href="https://docs.microsoft.com/rest/api/storageservices/get-container-metadata">Azure Docs</a>.
     *
     * @param leaseAccessConditions By setting lease access conditions, requests will fail if the provided lease does
     * not match the active lease on the blob.
     * @return A reactive response containing the container properties.
     */
    public Mono<Response<ContainerProperties>> getPropertiesWithResponse(LeaseAccessConditions leaseAccessConditions) {
        return withContext(context -> getPropertiesWithResponse(leaseAccessConditions, context));
    }

    Mono<Response<ContainerProperties>> getPropertiesWithResponse(LeaseAccessConditions leaseAccessConditions, Context context) {
        return postProcessResponse(this.azureBlobStorage.containers().getPropertiesWithRestResponseAsync(null, null, null,
            leaseAccessConditions, context))
            .map(rb -> new SimpleResponse<>(rb, new ContainerProperties(rb.deserializedHeaders())));
    }

    /**
     * Sets the container's metadata. For more information, see the
     * <a href="https://docs.microsoft.com/rest/api/storageservices/set-container-metadata">Azure Docs</a>.
     *
     * @param metadata {@link Metadata}
     * @return A {@link Mono} containing a {@link Response} whose {@link Response#value() value} contains signalling
     * completion.
     */
    public Mono<Void> setMetadata(Metadata metadata) {
        return setMetadataWithResponse(metadata, null).flatMap(FluxUtil::toMono);
    }

    /**
     * Sets the container's metadata. For more information, see the
     * <a href="https://docs.microsoft.com/rest/api/storageservices/set-container-metadata">Azure Docs</a>.
     *
     * @param metadata {@link Metadata}
     * @param accessConditions {@link ContainerAccessConditions}
     * @return A reactive response signalling completion.
     * @throws UnsupportedOperationException If {@link ContainerAccessConditions#modifiedAccessConditions()} has
     * anything set other than {@link ModifiedAccessConditions#ifModifiedSince()}.
     */
    public Mono<VoidResponse> setMetadataWithResponse(Metadata metadata, ContainerAccessConditions accessConditions) {
        return withContext(context -> setMetadataWithResponse(metadata, accessConditions, context));
    }

    Mono<VoidResponse> setMetadataWithResponse(Metadata metadata, ContainerAccessConditions accessConditions, Context context) {
        metadata = metadata == null ? new Metadata() : metadata;
        accessConditions = accessConditions == null ? new ContainerAccessConditions() : accessConditions;
        if (!validateNoEtag(accessConditions.modifiedAccessConditions())
            || accessConditions.modifiedAccessConditions().ifUnmodifiedSince() != null) {
            // Throwing is preferred to Single.error because this will error out immediately instead of waiting until
            // subscription.
            throw new UnsupportedOperationException(
                "If-Modified-Since is the only HTTP access condition supported for this API");
        }

        return postProcessResponse(this.azureBlobStorage.containers().setMetadataWithRestResponseAsync(null, null,
            metadata, null, accessConditions.leaseAccessConditions(), accessConditions.modifiedAccessConditions(),
            context)).map(VoidResponse::new);
    }

    /**
     * Returns the container's permissions. The permissions indicate whether container's blobs may be accessed publicly.
     * For more information, see the
     * <a href="https://docs.microsoft.com/rest/api/storageservices/get-container-acl">Azure Docs</a>.
     *
     * @return A reactive response containing the container access policy.
     */
    public Mono<ContainerAccessPolicies> getAccessPolicy() {
        return getAccessPolicyWithResponse(null).flatMap(FluxUtil::toMono);
    }

    /**
     * Returns the container's permissions. The permissions indicate whether container's blobs may be accessed publicly.
     * For more information, see the
     * <a href="https://docs.microsoft.com/rest/api/storageservices/get-container-acl">Azure Docs</a>.
     *
     * @param leaseAccessConditions By setting lease access conditions, requests will fail if the provided lease does
     * not match the active lease on the blob.
     * @return A reactive response containing the container access policy.
     */
    public Mono<Response<ContainerAccessPolicies>> getAccessPolicyWithResponse(LeaseAccessConditions leaseAccessConditions) {
        return withContext(context -> getAccessPolicyWithResponse(leaseAccessConditions, context));
    }

    Mono<Response<ContainerAccessPolicies>> getAccessPolicyWithResponse(LeaseAccessConditions leaseAccessConditions, Context context) {
        return postProcessResponse(this.azureBlobStorage.containers().getAccessPolicyWithRestResponseAsync(null, null,
            null, leaseAccessConditions, context).map(response -> new SimpleResponse<>(response,
            new ContainerAccessPolicies(response.deserializedHeaders().blobPublicAccess(), response.value()))));
    }

    /**
     * Sets the container's permissions. The permissions indicate whether blobs in a container may be accessed publicly.
     * Note that, for each signed identifier, we will truncate the start and expiry times to the nearest second to
     * ensure the time formatting is compatible with the service. For more information, see the
     * <a href="https://docs.microsoft.com/rest/api/storageservices/set-container-acl">Azure Docs</a>.
     *
     * @param accessType Specifies how the data in this container is available to the public. See the
     * x-ms-blob-public-access header in the Azure Docs for more information. Pass null for no public access.
     * @param identifiers A list of {@link SignedIdentifier} objects that specify the permissions for the container.
     * Please see
     * <a href="https://docs.microsoft.com/en-us/rest/api/storageservices/establishing-a-stored-access-policy">here</a>
     * for more information. Passing null will clear all access policies.
     * @return A reactive response signalling completion.
     */
    public Mono<Void> setAccessPolicy(PublicAccessType accessType,
                                      List<SignedIdentifier> identifiers) {
        return setAccessPolicyWithResponse(accessType, identifiers, null).flatMap(FluxUtil::toMono);
    }

    /**
     * Sets the container's permissions. The permissions indicate whether blobs in a container may be accessed publicly.
     * Note that, for each signed identifier, we will truncate the start and expiry times to the nearest second to
     * ensure the time formatting is compatible with the service. For more information, see the
     * <a href="https://docs.microsoft.com/rest/api/storageservices/set-container-acl">Azure Docs</a>.
     *
     * @param accessType Specifies how the data in this container is available to the public. See the
     * x-ms-blob-public-access header in the Azure Docs for more information. Pass null for no public access.
     * @param identifiers A list of {@link SignedIdentifier} objects that specify the permissions for the container.
     * Please see
     * <a href="https://docs.microsoft.com/en-us/rest/api/storageservices/establishing-a-stored-access-policy">here</a>
     * for more information. Passing null will clear all access policies.
     * @param accessConditions {@link ContainerAccessConditions}
     * @return A reactive response signalling completion.
     * @throws UnsupportedOperationException If {@link ContainerAccessConditions#modifiedAccessConditions()} has either
     * {@link ModifiedAccessConditions#ifMatch()} or {@link ModifiedAccessConditions#ifNoneMatch()} set.
     */
    public Mono<VoidResponse> setAccessPolicyWithResponse(PublicAccessType accessType, List<SignedIdentifier> identifiers, ContainerAccessConditions accessConditions) {
        return withContext(context -> setAccessPolicyWithResponse(accessType, identifiers, accessConditions, context));
    }

    Mono<VoidResponse> setAccessPolicyWithResponse(PublicAccessType accessType, List<SignedIdentifier> identifiers, ContainerAccessConditions accessConditions, Context context) {
        accessConditions = accessConditions == null ? new ContainerAccessConditions() : accessConditions;

        if (!validateNoEtag(accessConditions.modifiedAccessConditions())) {
            // Throwing is preferred to Single.error because this will error out immediately instead of waiting until
            // subscription.
            throw new UnsupportedOperationException("ETag access conditions are not supported for this API.");
        }

        /*
        We truncate to seconds because the service only supports nanoseconds or seconds, but doing an
        OffsetDateTime.now will only give back milliseconds (more precise fields are zeroed and not serialized). This
        allows for proper serialization with no real detriment to users as sub-second precision on active time for
        signed identifiers is not really necessary.
         */
        if (identifiers != null) {
            for (SignedIdentifier identifier : identifiers) {
                if (identifier.accessPolicy() != null && identifier.accessPolicy().start() != null) {
                    identifier.accessPolicy().start(
                        identifier.accessPolicy().start().truncatedTo(ChronoUnit.SECONDS));
                }
                if (identifier.accessPolicy() != null && identifier.accessPolicy().expiry() != null) {
                    identifier.accessPolicy().expiry(
                        identifier.accessPolicy().expiry().truncatedTo(ChronoUnit.SECONDS));
                }
            }
        }

        return postProcessResponse(this.azureBlobStorage.containers().setAccessPolicyWithRestResponseAsync(null, identifiers,
            null, accessType, null, accessConditions.leaseAccessConditions(), accessConditions.modifiedAccessConditions(),
            context)).map(VoidResponse::new);
    }

    /**
     * Returns a reactive Publisher emitting all the blobs in this container lazily as needed. The directories are
     * flattened and only actual blobs and no directories are returned.
     *
     * <p>
     * Blob names are returned in lexicographic order. For more information, see the
     * <a href="https://docs.microsoft.com/rest/api/storageservices/list-blobs">Azure Docs</a>.
     *
     * <p>
     * E.g. listing a container containing a 'foo' folder, which contains blobs 'foo1' and 'foo2', and a blob on the
     * root level 'bar', will return
     *
     * <ul>
     * <li>foo/foo1
     * <li>foo/foo2
     * <li>bar
     * </ul>
     *
     * @return A reactive response emitting the flattened blobs.
     */
    public PagedFlux<BlobItem> listBlobsFlat() {
        return this.listBlobsFlat(new ListBlobsOptions());
    }

    /**
     * Returns a reactive Publisher emitting all the blobs in this container lazily as needed. The directories are
     * flattened and only actual blobs and no directories are returned.
     *
     * <p>
     * Blob names are returned in lexicographic order. For more information, see the
     * <a href="https://docs.microsoft.com/rest/api/storageservices/list-blobs">Azure Docs</a>.
     *
     * <p>
     * E.g. listing a container containing a 'foo' folder, which contains blobs 'foo1' and 'foo2', and a blob on the
     * root level 'bar', will return
     *
     * <ul>
     * <li>foo/foo1
     * <li>foo/foo2
     * <li>bar
     * </ul>
     *
     * @param options {@link ListBlobsOptions}
     * @return A reactive response emitting the listed blobs, flattened.
     */
    public PagedFlux<BlobItem> listBlobsFlat(ListBlobsOptions options) {
        Function<String, Mono<PagedResponse<BlobItem>>> func =
            marker -> listBlobsFlatSegment(marker, options)
                .map(response -> {
                    List<BlobItem> value = response.value().segment() == null
                        ? new ArrayList<>(0)
                        : response.value().segment().blobItems();

                    return new PagedResponseBase<>(
                        response.request(),
                        response.statusCode(),
                        response.headers(),
                        value,
                        response.value().nextMarker(),
                        response.deserializedHeaders());
                });

        return new PagedFlux<>(
            () -> func.apply(null),
            marker -> func.apply(marker));
    }

    /*
     * Returns a single segment of blobs starting from the specified Marker. Use an empty
     * marker to start enumeration from the beginning. Blob names are returned in lexicographic order.
     * After getting a segment, process it, and then call ListBlobs again (passing the the previously-returned
     * Marker) to get the next segment. For more information, see the
     * <a href="https://docs.microsoft.com/rest/api/storageservices/list-blobs">Azure Docs</a>.
     *
     * @param marker
     *         Identifies the portion of the list to be returned with the next list operation.
     *         This value is returned in the response of a previous list operation as the
     *         ListBlobsFlatSegmentResponse.body().nextMarker(). Set to null to list the first segment.
     * @param options
     *         {@link ListBlobsOptions}
     *
     * @return Emits the successful response.
     *
     * @apiNote ## Sample Code \n
     * [!code-java[Sample_Code](../azure-storage-java/src/test/java/com/microsoft/azure/storage/Samples.java?name=list_blobs_flat "Sample code for ContainerAsyncClient.listBlobsFlatSegment")] \n
     * [!code-java[Sample_Code](../azure-storage-java/src/test/java/com/microsoft/azure/storage/Samples.java?name=list_blobs_flat_helper "helper code for ContainerAsyncClient.listBlobsFlatSegment")] \n
     * For more samples, please see the [Samples file](%https://github.com/Azure/azure-storage-java/blob/master/src/test/java/com/microsoft/azure/storage/Samples.java)
     */
    private Mono<ContainersListBlobFlatSegmentResponse> listBlobsFlatSegment(String marker, ListBlobsOptions options) {
        options = options == null ? new ListBlobsOptions() : options;

        return postProcessResponse(this.azureBlobStorage.containers().listBlobFlatSegmentWithRestResponseAsync(null,
            options.prefix(), marker, options.maxResults(), options.details().toList(), null, null, Context.NONE));
    }

    /**
     * Returns a reactive Publisher emitting all the blobs and directories (prefixes) under the given directory
     * (prefix). Directories will have {@link BlobItem#isPrefix()} set to true.
     *
     * <p>
     * Blob names are returned in lexicographic order. For more information, see the
     * <a href="https://docs.microsoft.com/rest/api/storageservices/list-blobs">Azure Docs</a>.
     *
     * <p>
     * E.g. listing a container containing a 'foo' folder, which contains blobs 'foo1' and 'foo2', and a blob on the
     * root level 'bar', will return the following results when prefix=null:
     *
     * <ul>
     * <li>foo/ (isPrefix = true)
     * <li>bar (isPrefix = false)
     * </ul>
     * <p>
     * will return the following results when prefix="foo/":
     *
     * <ul>
     * <li>foo/foo1 (isPrefix = false)
     * <li>foo/foo2 (isPrefix = false)
     * </ul>
     *
     * @param directory The directory to list blobs underneath
     * @return A reactive response emitting the prefixes and blobs.
     */
    public PagedFlux<BlobItem> listBlobsHierarchy(String directory) {
        return this.listBlobsHierarchy("/", new ListBlobsOptions().prefix(directory));
    }

    /**
     * Returns a reactive Publisher emitting all the blobs and prefixes (directories) under the given prefix
     * (directory). Directories will have {@link BlobItem#isPrefix()} set to true.
     *
     * <p>
     * Blob names are returned in lexicographic order. For more information, see the
     * <a href="https://docs.microsoft.com/rest/api/storageservices/list-blobs">Azure Docs</a>.
     *
     * <p>
     * E.g. listing a container containing a 'foo' folder, which contains blobs 'foo1' and 'foo2', and a blob on the
     * root level 'bar', will return the following results when prefix=null:
     *
     * <ul>
     * <li>foo/ (isPrefix = true)
     * <li>bar (isPrefix = false)
     * </ul>
     * <p>
     * will return the following results when prefix="foo/":
     *
     * <ul>
     * <li>foo/foo1 (isPrefix = false)
     * <li>foo/foo2 (isPrefix = false)
     * </ul>
     *
     * @param delimiter The delimiter for blob hierarchy, "/" for hierarchy based on directories
     * @param options {@link ListBlobsOptions}
     * @return A reactive response emitting the prefixes and blobs.
     */
    public PagedFlux<BlobItem> listBlobsHierarchy(String delimiter, ListBlobsOptions options) {
        Function<String, Mono<PagedResponse<BlobItem>>> func =
            marker -> listBlobsHierarchySegment(marker, delimiter, options)
                .map(response -> new PagedResponseBase<>(
                    response.request(),
                    response.statusCode(),
                    response.headers(),
                    response.value().segment().blobItems(),
                    response.value().nextMarker(),
                    response.deserializedHeaders()));

        return new PagedFlux<>(
            () -> func.apply(null),
            marker -> func.apply(marker));
    }

    /*
     * Returns a single segment of blobs and blob prefixes starting from the specified Marker. Use an empty
     * marker to start enumeration from the beginning. Blob names are returned in lexicographic order.
     * After getting a segment, process it, and then call ListBlobs again (passing the the previously-returned
     * Marker) to get the next segment. For more information, see the
     * <a href="https://docs.microsoft.com/rest/api/storageservices/list-blobs">Azure Docs</a>.
     *
     * @param marker
     *         Identifies the portion of the list to be returned with the next list operation.
     *         This value is returned in the response of a previous list operation as the
     *         ListBlobsHierarchySegmentResponse.body().nextMarker(). Set to null to list the first segment.
     * @param delimiter
     *         The operation returns a BlobPrefix element in the response body that acts as a placeholder for all blobs
     *         whose names begin with the same substring up to the appearance of the delimiter character. The delimiter may
     *         be a single character or a string.
     * @param options
     *         {@link ListBlobsOptions}
     *
     * @return Emits the successful response.
     * @throws UnsupportedOperationException If {@link ListBlobsOptions#details()} has {@link BlobListDetails#snapshots()}
     * set.
     *
     * @apiNote ## Sample Code \n
     * [!code-java[Sample_Code](../azure-storage-java/src/test/java/com/microsoft/azure/storage/Samples.java?name=list_blobs_hierarchy "Sample code for ContainerAsyncClient.listBlobsHierarchySegment")] \n
     * [!code-java[Sample_Code](../azure-storage-java/src/test/java/com/microsoft/azure/storage/Samples.java?name=list_blobs_hierarchy_helper "helper code for ContainerAsyncClient.listBlobsHierarchySegment")] \n
     * For more samples, please see the [Samples file](%https://github.com/Azure/azure-storage-java/blob/master/src/test/java/com/microsoft/azure/storage/Samples.java)
     */
    private Mono<ContainersListBlobHierarchySegmentResponse> listBlobsHierarchySegment(String marker, String delimiter, ListBlobsOptions options) {
        options = options == null ? new ListBlobsOptions() : options;
        if (options.details().snapshots()) {
            throw new UnsupportedOperationException("Including snapshots in a hierarchical listing is not supported.");
        }

        return postProcessResponse(this.azureBlobStorage.containers().listBlobHierarchySegmentWithRestResponseAsync(null, delimiter,
            options.prefix(), marker, options.maxResults(), options.details().toList(), null, null, Context.NONE));
    }

    /**
     * Acquires a lease on the blob for write and delete operations. The lease duration must be between 15 to 60
     * seconds, or infinite (-1).
     *
     * @param proposedId A {@code String} in any valid GUID format. May be null.
     * @param duration The  duration of the lease, in seconds, or negative one (-1) for a lease that never expires. A
     * non-infinite lease can be between 15 and 60 seconds.
     * @return A reactive response containing the lease ID.
     */
    public Mono<String> acquireLease(String proposedId, int duration) {
        return acquireLeaseWithResponse(proposedId, duration, null).flatMap(FluxUtil::toMono);
    }

    /**
     * Acquires a lease on the blob for write and delete operations. The lease duration must be between 15 to 60
     * seconds, or infinite (-1).
     *
     * @param proposedID A {@code String} in any valid GUID format. May be null.
     * @param duration The  duration of the lease, in seconds, or negative one (-1) for a lease that never expires. A
     * non-infinite lease can be between 15 and 60 seconds.
     * @param modifiedAccessConditions Standard HTTP Access conditions related to the modification of data. ETag and
     * LastModifiedTime are used to construct conditions related to when the blob was changed relative to the given
     * request. The request will fail if the specified condition is not satisfied.
     * @return A reactive response containing the lease ID.
     * @throws UnsupportedOperationException If either {@link ModifiedAccessConditions#ifMatch()} or {@link
     * ModifiedAccessConditions#ifNoneMatch()} is set.
     */
    public Mono<Response<String>> acquireLeaseWithResponse(String proposedID, int duration, ModifiedAccessConditions modifiedAccessConditions) {
        return withContext(context -> acquireLeaseWithResponse(proposedID, duration, modifiedAccessConditions, context));
    }

    Mono<Response<String>> acquireLeaseWithResponse(String proposedID, int duration, ModifiedAccessConditions modifiedAccessConditions, Context context) {
        if (!this.validateNoEtag(modifiedAccessConditions)) {
            // Throwing is preferred to Single.error because this will error out immediately instead of waiting until
            // subscription.
            throw new UnsupportedOperationException(
                "ETag access conditions are not supported for this API.");
        }

        return postProcessResponse(this.azureBlobStorage.containers().acquireLeaseWithRestResponseAsync(null, null, duration, proposedID,
            null, modifiedAccessConditions, context)).map(rb -> new SimpleResponse<>(rb, rb.deserializedHeaders().leaseId()));
    }

    /**
     * Renews the blob's previously-acquired lease.
     *
     * @param leaseID The leaseId of the active lease on the blob.
     * @return A reactive response containing the renewed lease ID.
     */
    public Mono<String> renewLease(String leaseID) {
        return renewLeaseWithResponse(leaseID, null).flatMap(FluxUtil::toMono);
    }

    /**
     * Renews the blob's previously-acquired lease.
     *
     * @param leaseID The leaseId of the active lease on the blob.
     * @param modifiedAccessConditions Standard HTTP Access conditions related to the modification of data. ETag and
     * LastModifiedTime are used to construct conditions related to when the blob was changed relative to the given
     * request. The request will fail if the specified condition is not satisfied.
     * @return A reactive response containing the renewed lease ID.
     * @throws UnsupportedOperationException If either {@link ModifiedAccessConditions#ifMatch()} or {@link
     * ModifiedAccessConditions#ifNoneMatch()} is set.
     */
    public Mono<Response<String>> renewLeaseWithResponse(String leaseID, ModifiedAccessConditions modifiedAccessConditions) {
        return withContext(context -> renewLeaseWithResponse(leaseID, modifiedAccessConditions, context));
    }

    Mono<Response<String>> renewLeaseWithResponse(String leaseID, ModifiedAccessConditions modifiedAccessConditions, Context context) {
        if (!this.validateNoEtag(modifiedAccessConditions)) {
            // Throwing is preferred to Single.error because this will error out immediately instead of waiting until
            // subscription.
            throw new UnsupportedOperationException(
                "ETag access conditions are not supported for this API.");
        }

        return postProcessResponse(this.azureBlobStorage.containers().renewLeaseWithRestResponseAsync(null, leaseID, null, null,
            modifiedAccessConditions, context)).map(rb -> new SimpleResponse<>(rb, rb.deserializedHeaders().leaseId()));
    }

    /**
     * Releases the blob's previously-acquired lease.
     *
     * @param leaseID The leaseId of the active lease on the blob.
     * @return A reactive response signalling completion.
     */
    public Mono<Void> releaseLease(String leaseID) {
        return releaseLeaseWithResponse(leaseID, null).flatMap(FluxUtil::toMono);
    }

    /**
     * Releases the blob's previously-acquired lease.
     *
     * @param leaseID The leaseId of the active lease on the blob.
     * @param modifiedAccessConditions Standard HTTP Access conditions related to the modification of data. ETag and
     * LastModifiedTime are used to construct conditions related to when the blob was changed relative to the given
     * request. The request will fail if the specified condition is not satisfied.
     * @return A reactive response signalling completion.
     * @throws UnsupportedOperationException If either {@link ModifiedAccessConditions#ifMatch()} or {@link
     * ModifiedAccessConditions#ifNoneMatch()} is set.
     */
    public Mono<VoidResponse> releaseLeaseWithResponse(String leaseID, ModifiedAccessConditions modifiedAccessConditions) {
        return withContext(context -> releaseLeaseWithResponse(leaseID, modifiedAccessConditions, context));
    }

    Mono<VoidResponse> releaseLeaseWithResponse(String leaseID, ModifiedAccessConditions modifiedAccessConditions, Context context) {
        if (!this.validateNoEtag(modifiedAccessConditions)) {
            // Throwing is preferred to Single.error because this will error out immediately instead of waiting until
            // subscription.
            throw new UnsupportedOperationException(
                "ETag access conditions are not supported for this API.");
        }

        return postProcessResponse(this.azureBlobStorage.containers().releaseLeaseWithRestResponseAsync(
            null, leaseID, null, null, modifiedAccessConditions, context))
            .map(VoidResponse::new);
    }

    /**
     * BreakLease breaks the blob's previously-acquired lease (if it exists). Pass the LeaseBreakDefault (-1) constant
     * to break a fixed-duration lease when it expires or an infinite lease immediately.
     *
     * @return A reactive response containing the remaining time in the broken lease.
     */
    public Mono<Duration> breakLease() {
        return breakLeaseWithResponse(null, null).flatMap(FluxUtil::toMono);
    }

    /**
     * BreakLease breaks the blob's previously-acquired lease (if it exists). Pass the LeaseBreakDefault (-1) constant
     * to break a fixed-duration lease when it expires or an infinite lease immediately.
     *
     * @param breakPeriodInSeconds An optional {@code Integer} representing the proposed duration of seconds that the
     * lease should continue before it is broken, between 0 and 60 seconds. This break period is only used if it is
     * shorter than the time remaining on the lease. If longer, the time remaining on the lease is used. A new lease
     * will not be available before the break period has expired, but the lease may be held for longer than the break
     * period.
     * @param modifiedAccessConditions Standard HTTP Access conditions related to the modification of data. ETag and
     * LastModifiedTime are used to construct conditions related to when the blob was changed relative to the given
     * request. The request will fail if the specified condition is not satisfied.
     * @return A reactive response containing the remaining time in the broken lease.
     * @throws UnsupportedOperationException If either {@link ModifiedAccessConditions#ifMatch()} or {@link
     * ModifiedAccessConditions#ifNoneMatch()} is set.
     */
    public Mono<Response<Duration>> breakLeaseWithResponse(Integer breakPeriodInSeconds, ModifiedAccessConditions modifiedAccessConditions) {
        return withContext(context -> breakLeaseWithResponse(breakPeriodInSeconds, modifiedAccessConditions, context));
    }

    Mono<Response<Duration>> breakLeaseWithResponse(Integer breakPeriodInSeconds, ModifiedAccessConditions modifiedAccessConditions, Context context) {
        if (!this.validateNoEtag(modifiedAccessConditions)) {
            // Throwing is preferred to Single.error because this will error out immediately instead of waiting until
            // subscription.
            throw new UnsupportedOperationException(
                "ETag access conditions are not supported for this API.");
        }

        return postProcessResponse(this.azureBlobStorage.containers().breakLeaseWithRestResponseAsync(null,
            null, breakPeriodInSeconds, null, modifiedAccessConditions, context))
            .map(rb -> new SimpleResponse<>(rb, Duration.ofSeconds(rb.deserializedHeaders().leaseTime())));
    }

    /**
     * ChangeLease changes the blob's lease ID.
     *
     * @param leaseId The leaseId of the active lease on the blob.
     * @param proposedID A {@code String} in any valid GUID format.
     * @return A reactive response containing the new lease ID.
     */
    public Mono<String> changeLease(String leaseId, String proposedID) {
        return changeLeaseWithResponse(leaseId, proposedID, null).flatMap(FluxUtil::toMono);
    }

    /**
     * ChangeLease changes the blob's lease ID. For more information, see the <a href="https://docs.microsoft.com/rest/api/storageservices/lease-blob">Azure
     * Docs</a>.
     *
     * @param leaseId The leaseId of the active lease on the blob.
     * @param proposedID A {@code String} in any valid GUID format.
     * @param modifiedAccessConditions Standard HTTP Access conditions related to the modification of data. ETag and
     * LastModifiedTime are used to construct conditions related to when the blob was changed relative to the given
     * request. The request will fail if the specified condition is not satisfied.
     * @return A reactive response containing the new lease ID.
     * @throws UnsupportedOperationException If either {@link ModifiedAccessConditions#ifMatch()} or {@link
     * ModifiedAccessConditions#ifNoneMatch()} is set.
     */
    public Mono<Response<String>> changeLeaseWithResponse(String leaseId, String proposedID, ModifiedAccessConditions modifiedAccessConditions) {
        return withContext(context -> changeLeaseWithResponse(leaseId, proposedID, modifiedAccessConditions, context));
    }

    Mono<Response<String>> changeLeaseWithResponse(String leaseId, String proposedID, ModifiedAccessConditions modifiedAccessConditions, Context context) {
        if (!this.validateNoEtag(modifiedAccessConditions)) {
            // Throwing is preferred to Single.error because this will error out immediately instead of waiting until
            // subscription.
            throw new UnsupportedOperationException(
                "ETag access conditions are not supported for this API.");
        }

        return postProcessResponse(this.azureBlobStorage.containers().changeLeaseWithRestResponseAsync(null,
            leaseId, proposedID, null, null, modifiedAccessConditions, context))
            .map(rb -> new SimpleResponse<>(rb, rb.deserializedHeaders().leaseId()));
    }

    /**
     * Returns the sku name and account kind for the account. For more information, please see the
     * <a href="https://docs.microsoft.com/en-us/rest/api/storageservices/get-account-information">Azure Docs</a>.
     *
     * @return A reactive response containing the account info.
     */
    public Mono<StorageAccountInfo> getAccountInfo() {
        return getAccountInfoWithResponse().flatMap(FluxUtil::toMono);
    }

    /**
     * Returns the sku name and account kind for the account. For more information, please see the
     * <a href="https://docs.microsoft.com/en-us/rest/api/storageservices/get-account-information">Azure Docs</a>.
     *
     * @return A reactive response containing the account info.
     */
    public Mono<Response<StorageAccountInfo>> getAccountInfoWithResponse() {
        return withContext(context -> getAccountInfoWithResponse(context));
    }

    Mono<Response<StorageAccountInfo>> getAccountInfoWithResponse(Context context) {
        return postProcessResponse(
            this.azureBlobStorage.containers().getAccountInfoWithRestResponseAsync(null, context))
            .map(rb -> new SimpleResponse<>(rb, new StorageAccountInfo(rb.deserializedHeaders())));
    }


    private boolean validateNoEtag(ModifiedAccessConditions modifiedAccessConditions) {
        if (modifiedAccessConditions == null) {
            return true;
        }
        return modifiedAccessConditions.ifMatch() == null && modifiedAccessConditions.ifNoneMatch() == null;
    }

    /**
     * Generates a user delegation SAS with the specified parameters
     *
     * @param userDelegationKey The {@code UserDelegationKey} user delegation key for the SAS
     * @param accountName The {@code String} account name for the SAS
     * @param permissions The {@code ContainerSASPermissions} permission for the SAS
     * @param expiryTime The {@code OffsetDateTime} expiry time for the SAS
     * @return A string that represents the SAS token
     */
    public String generateUserDelegationSAS(UserDelegationKey userDelegationKey, String accountName,
                                            ContainerSASPermission permissions, OffsetDateTime expiryTime) {
        return this.generateUserDelegationSAS(userDelegationKey, accountName, permissions, expiryTime, null, null,
            null, null, null, null, null, null, null);
    }

    /**
     * Generates a user delegation SAS token with the specified parameters
     *
     * @param userDelegationKey The {@code UserDelegationKey} user delegation key for the SAS
     * @param accountName The {@code String} account name for the SAS
     * @param permissions The {@code ContainerSASPermissions} permission for the SAS
     * @param expiryTime The {@code OffsetDateTime} expiry time for the SAS
     * @param startTime An optional {@code OffsetDateTime} start time for the SAS
     * @param version An optional {@code String} version for the SAS
     * @param sasProtocol An optional {@code SASProtocol} protocol for the SAS
     * @param ipRange An optional {@code IPRange} ip address range for the SAS
     * @return A string that represents the SAS token
     */
    public String generateUserDelegationSAS(UserDelegationKey userDelegationKey, String accountName,
                                            ContainerSASPermission permissions, OffsetDateTime expiryTime, OffsetDateTime startTime, String version,
                                            SASProtocol sasProtocol, IPRange ipRange) {
        return this.generateUserDelegationSAS(userDelegationKey, accountName, permissions, expiryTime, startTime,
            version, sasProtocol, ipRange, null /* cacheControl */, null /* contentDisposition */, null /*
            contentEncoding */, null /* contentLanguage */, null /* contentType */);
    }

    /**
     * Generates a user delegation SAS token with the specified parameters
     *
     * @param userDelegationKey The {@code UserDelegationKey} user delegation key for the SAS
     * @param accountName The {@code String} account name for the SAS
     * @param permissions The {@code ContainerSASPermissions} permission for the SAS
     * @param expiryTime The {@code OffsetDateTime} expiry time for the SAS
     * @param startTime An optional {@code OffsetDateTime} start time for the SAS
     * @param version An optional {@code String} version for the SAS
     * @param sasProtocol An optional {@code SASProtocol} protocol for the SAS
     * @param ipRange An optional {@code IPRange} ip address range for the SAS
     * @param cacheControl An optional {@code String} cache-control header for the SAS.
     * @param contentDisposition An optional {@code String} content-disposition header for the SAS.
     * @param contentEncoding An optional {@code String} content-encoding header for the SAS.
     * @param contentLanguage An optional {@code String} content-language header for the SAS.
     * @param contentType An optional {@code String} content-type header for the SAS.
     * @return A string that represents the SAS token
     */
    public String generateUserDelegationSAS(UserDelegationKey userDelegationKey, String accountName,
                                            ContainerSASPermission permissions, OffsetDateTime expiryTime, OffsetDateTime startTime, String version,
                                            SASProtocol sasProtocol, IPRange ipRange, String cacheControl, String contentDisposition,
                                            String contentEncoding, String contentLanguage, String contentType) {
        ServiceSASSignatureValues serviceSASSignatureValues = new ServiceSASSignatureValues(version, sasProtocol,
            startTime, expiryTime, permissions == null ? null : permissions.toString(), ipRange, null /* identifier*/,
            cacheControl, contentDisposition, contentEncoding, contentLanguage, contentType);

        ServiceSASSignatureValues values = configureServiceSASSignatureValues(serviceSASSignatureValues, accountName);

        SASQueryParameters sasQueryParameters = values.generateSASQueryParameters(userDelegationKey);

        return sasQueryParameters.encode();
    }

    /**
     * Generates a SAS token with the specified parameters
     *
     * @param permissions The {@code ContainerSASPermissions} permission for the SAS
     * @param expiryTime The {@code OffsetDateTime} expiry time for the SAS
     * @return A string that represents the SAS token
     */
    public String generateSAS(ContainerSASPermission permissions, OffsetDateTime expiryTime) {
        return this.generateSAS(null, permissions,  /* identifier */  expiryTime, null /* startTime */, null /* version
             */, null /* sasProtocol */, null /* ipRange */, null /* cacheControl */, null /* contentDisposition */,
            null /* contentEncoding */, null /* contentLanguage */, null /*contentType*/);
    }

    /**
     * Generates a SAS token with the specified parameters
     *
     * @param identifier The {@code String} name of the access policy on the container this SAS references if any
     * @return A string that represents the SAS token
     */
    public String generateSAS(String identifier) {
        return this.generateSAS(identifier, null /* permissions*/, null /* expiryTime */, null /* startTime */, null
            /* version */, null /* sasProtocol */, null /* ipRange */, null /* cacheControl */, null /*
            contentDisposition */, null /* contentEncoding */, null /* contentLanguage */, null /*contentType*/);
    }

    /**
     * Generates a SAS token with the specified parameters
     *
     * @param identifier The {@code String} name of the access policy on the container this SAS references if any
     * @param permissions The {@code ContainerSASPermissions} permission for the SAS
     * @param expiryTime The {@code OffsetDateTime} expiry time for the SAS
     * @param startTime An optional {@code OffsetDateTime} start time for the SAS
     * @param version An optional {@code String} version for the SAS
     * @param sasProtocol An optional {@code SASProtocol} protocol for the SAS
     * @param ipRange An optional {@code IPRange} ip address range for the SAS
     * @return A string that represents the SAS token
     */
    public String generateSAS(String identifier, ContainerSASPermission permissions, OffsetDateTime expiryTime,
                              OffsetDateTime startTime,
                              String version, SASProtocol sasProtocol, IPRange ipRange) {
        return this.generateSAS(identifier, permissions, expiryTime, startTime, version, sasProtocol, ipRange, null
            /* cacheControl */, null /* contentDisposition */, null /* contentEncoding */, null /* contentLanguage */,
            null /*contentType*/);
    }

    /**
     * Generates a SAS token with the specified parameters
     *
     * @param identifier The {@code String} name of the access policy on the container this SAS references if any
     * @param permissions The {@code ContainerSASPermissions} permission for the SAS
     * @param expiryTime The {@code OffsetDateTime} expiry time for the SAS
     * @param startTime An optional {@code OffsetDateTime} start time for the SAS
     * @param version An optional {@code String} version for the SAS
     * @param sasProtocol An optional {@code SASProtocol} protocol for the SAS
     * @param ipRange An optional {@code IPRange} ip address range for the SAS
     * @param cacheControl An optional {@code String} cache-control header for the SAS.
     * @param contentDisposition An optional {@code String} content-disposition header for the SAS.
     * @param contentEncoding An optional {@code String} content-encoding header for the SAS.
     * @param contentLanguage An optional {@code String} content-language header for the SAS.
     * @param contentType An optional {@code String} content-type header for the SAS.
     * @return A string that represents the SAS token
     */
    public String generateSAS(String identifier, ContainerSASPermission permissions, OffsetDateTime expiryTime,
                              OffsetDateTime startTime, String version, SASProtocol sasProtocol, IPRange ipRange, String cacheControl,
                              String contentDisposition, String contentEncoding, String contentLanguage, String contentType) {
        ServiceSASSignatureValues serviceSASSignatureValues = new ServiceSASSignatureValues(version, sasProtocol,
            startTime, expiryTime, permissions == null ? null : permissions.toString(), ipRange, identifier,
            cacheControl, contentDisposition, contentEncoding, contentLanguage, contentType);

        SharedKeyCredential sharedKeyCredential =
            Utility.getSharedKeyCredential(this.azureBlobStorage.getHttpPipeline());

        Utility.assertNotNull("sharedKeyCredential", sharedKeyCredential);

        ServiceSASSignatureValues values = configureServiceSASSignatureValues(serviceSASSignatureValues,
            sharedKeyCredential.accountName());

        SASQueryParameters sasQueryParameters = values.generateSASQueryParameters(sharedKeyCredential);

        return sasQueryParameters.encode();
    }

    /**
     * Sets serviceSASSignatureValues parameters dependent on the current blob type
     */
    private ServiceSASSignatureValues configureServiceSASSignatureValues(ServiceSASSignatureValues serviceSASSignatureValues, String accountName) {
        // Set canonical name
        serviceSASSignatureValues.canonicalName(this.azureBlobStorage.getUrl(), accountName);

        // Set snapshotId to null
        serviceSASSignatureValues.snapshotId(null);

        // Set resource
        serviceSASSignatureValues.resource(Constants.UrlConstants.SAS_CONTAINER_CONSTANT);
        return serviceSASSignatureValues;
    }
}<|MERGE_RESOLUTION|>--- conflicted
+++ resolved
@@ -9,11 +9,8 @@
 import com.azure.core.http.rest.Response;
 import com.azure.core.http.rest.SimpleResponse;
 import com.azure.core.http.rest.VoidResponse;
-<<<<<<< HEAD
+import com.azure.core.implementation.util.FluxUtil;
 import com.azure.core.implementation.http.PagedResponseBase;
-=======
-import com.azure.core.implementation.util.FluxUtil;
->>>>>>> 37a35dd6
 import com.azure.core.util.Context;
 import com.azure.storage.blob.implementation.AzureBlobStorageBuilder;
 import com.azure.storage.blob.implementation.AzureBlobStorageImpl;
@@ -46,6 +43,8 @@
 import java.util.ArrayList;
 import java.util.List;
 import java.util.function.Function;
+import java.util.stream.Collectors;
+import java.util.stream.Stream;
 
 import static com.azure.core.implementation.util.FluxUtil.withContext;
 import static com.azure.storage.blob.PostProcessor.postProcessResponse;
@@ -569,8 +568,21 @@
      * @return A reactive response emitting the listed blobs, flattened.
      */
     public PagedFlux<BlobItem> listBlobsFlat(ListBlobsOptions options) {
+        return listBlobsFlatWithOptionalTimeout(options, null);
+    }
+
+    /*
+     * Implementation for this paged listing operation, supporting an optional timeout provided by the synchronous
+     * ContainerClient. Applies the given timeout to each Mono<ContainersListBlobFlatSegmentResponse> backing the
+     * PagedFlux.
+     *
+     * @param options {@link ListBlobsOptions}.
+     * @param timeout An optional timeout to be applied to the network asynchronous operations.
+     * @return A reactive response emitting the listed blobs, flattened.
+     */
+    PagedFlux<BlobItem> listBlobsFlatWithOptionalTimeout(ListBlobsOptions options, Duration timeout) {
         Function<String, Mono<PagedResponse<BlobItem>>> func =
-            marker -> listBlobsFlatSegment(marker, options)
+            marker -> listBlobsFlatSegment(marker, options, timeout)
                 .map(response -> {
                     List<BlobItem> value = response.value().segment() == null
                         ? new ArrayList<>(0)
@@ -611,11 +623,13 @@
      * [!code-java[Sample_Code](../azure-storage-java/src/test/java/com/microsoft/azure/storage/Samples.java?name=list_blobs_flat_helper "helper code for ContainerAsyncClient.listBlobsFlatSegment")] \n
      * For more samples, please see the [Samples file](%https://github.com/Azure/azure-storage-java/blob/master/src/test/java/com/microsoft/azure/storage/Samples.java)
      */
-    private Mono<ContainersListBlobFlatSegmentResponse> listBlobsFlatSegment(String marker, ListBlobsOptions options) {
+    private Mono<ContainersListBlobFlatSegmentResponse> listBlobsFlatSegment(String marker, ListBlobsOptions options, Duration timeout) {
         options = options == null ? new ListBlobsOptions() : options;
 
-        return postProcessResponse(this.azureBlobStorage.containers().listBlobFlatSegmentWithRestResponseAsync(null,
-            options.prefix(), marker, options.maxResults(), options.details().toList(), null, null, Context.NONE));
+        return postProcessResponse(Utility.applyOptionalTimeout(
+            this.azureBlobStorage.containers().listBlobFlatSegmentWithRestResponseAsync(null, options.prefix(), marker,
+                options.maxResults(), options.details().toList(), null, null, Context.NONE),
+            timeout));
     }
 
     /**
@@ -678,15 +692,39 @@
      * @return A reactive response emitting the prefixes and blobs.
      */
     public PagedFlux<BlobItem> listBlobsHierarchy(String delimiter, ListBlobsOptions options) {
+        return listBlobsHierarchyWithOptionalTimeout(delimiter, options, null);
+    }
+
+    /*
+     * Implementation for this paged listing operation, supporting an optional timeout provided by the synchronous
+     * ContainerClient. Applies the given timeout to each Mono<ContainersListBlobHierarchySegmentResponse> backing the
+     * PagedFlux.
+     *
+     * @param delimiter The delimiter for blob hierarchy, "/" for hierarchy based on directories
+     * @param options {@link ListBlobsOptions}
+     * @param timeout An optional timeout to be applied to the network asynchronous operations.
+     * @return A reactive response emitting the listed blobs, flattened.
+     */
+    PagedFlux<BlobItem> listBlobsHierarchyWithOptionalTimeout(String delimiter, ListBlobsOptions options, Duration timeout) {
         Function<String, Mono<PagedResponse<BlobItem>>> func =
-            marker -> listBlobsHierarchySegment(marker, delimiter, options)
-                .map(response -> new PagedResponseBase<>(
-                    response.request(),
-                    response.statusCode(),
-                    response.headers(),
-                    response.value().segment().blobItems(),
-                    response.value().nextMarker(),
-                    response.deserializedHeaders()));
+            marker -> listBlobsHierarchySegment(marker, delimiter, options, timeout)
+                .map(response ->  {
+                    List<BlobItem> value = response.value().segment() == null
+                        ? new ArrayList<>(0)
+                        : Stream.concat(
+                            response.value().segment().blobItems().stream(),
+                            response.value().segment().blobPrefixes().stream()
+                                .map(blobPrefix -> new BlobItem().name(blobPrefix.name()).isPrefix(true))
+                        ).collect(Collectors.toList());
+
+                    return new PagedResponseBase<>(
+                        response.request(),
+                        response.statusCode(),
+                        response.headers(),
+                        value,
+                        response.value().nextMarker(),
+                        response.deserializedHeaders());
+                });
 
         return new PagedFlux<>(
             () -> func.apply(null),
@@ -720,14 +758,17 @@
      * [!code-java[Sample_Code](../azure-storage-java/src/test/java/com/microsoft/azure/storage/Samples.java?name=list_blobs_hierarchy_helper "helper code for ContainerAsyncClient.listBlobsHierarchySegment")] \n
      * For more samples, please see the [Samples file](%https://github.com/Azure/azure-storage-java/blob/master/src/test/java/com/microsoft/azure/storage/Samples.java)
      */
-    private Mono<ContainersListBlobHierarchySegmentResponse> listBlobsHierarchySegment(String marker, String delimiter, ListBlobsOptions options) {
+    private Mono<ContainersListBlobHierarchySegmentResponse> listBlobsHierarchySegment(String marker, String delimiter,
+            ListBlobsOptions options, Duration timeout) {
         options = options == null ? new ListBlobsOptions() : options;
         if (options.details().snapshots()) {
             throw new UnsupportedOperationException("Including snapshots in a hierarchical listing is not supported.");
         }
 
-        return postProcessResponse(this.azureBlobStorage.containers().listBlobHierarchySegmentWithRestResponseAsync(null, delimiter,
-            options.prefix(), marker, options.maxResults(), options.details().toList(), null, null, Context.NONE));
+        return postProcessResponse(Utility.applyOptionalTimeout(
+            this.azureBlobStorage.containers().listBlobHierarchySegmentWithRestResponseAsync(null, delimiter,
+                options.prefix(), marker, options.maxResults(), options.details().toList(), null, null, Context.NONE),
+            timeout));
     }
 
     /**
