// Copyright (c) Microsoft Corporation. All rights reserved.
// Licensed under the MIT License.

package com.azure.storage.blob;

import com.azure.core.http.HttpPipeline;
import com.azure.core.http.HttpResponse;
import com.azure.core.http.rest.PagedFlux;
import com.azure.core.http.rest.PagedResponse;
import com.azure.core.http.rest.Response;
import com.azure.core.http.rest.SimpleResponse;
import com.azure.core.http.rest.VoidResponse;
import com.azure.core.implementation.http.PagedResponseBase;
import com.azure.core.implementation.util.FluxUtil;
import com.azure.core.util.Context;
import com.azure.core.util.logging.ClientLogger;
import com.azure.storage.blob.implementation.AzureBlobStorageBuilder;
import com.azure.storage.blob.implementation.AzureBlobStorageImpl;
import com.azure.storage.blob.models.BlobItem;
import com.azure.storage.blob.models.ContainerAccessConditions;
import com.azure.storage.blob.models.ContainerAccessPolicies;
import com.azure.storage.blob.models.ContainersListBlobFlatSegmentResponse;
import com.azure.storage.blob.models.ContainersListBlobHierarchySegmentResponse;
import com.azure.storage.blob.models.CpkInfo;
import com.azure.storage.blob.models.LeaseAccessConditions;
import com.azure.storage.blob.models.ListBlobsOptions;
import com.azure.storage.blob.models.Metadata;
import com.azure.storage.blob.models.ModifiedAccessConditions;
import com.azure.storage.blob.models.PublicAccessType;
import com.azure.storage.blob.models.SignedIdentifier;
import com.azure.storage.blob.models.StorageAccountInfo;
import com.azure.storage.blob.models.StorageException;
import com.azure.storage.blob.models.UserDelegationKey;
import com.azure.storage.common.Constants;
import com.azure.storage.common.IPRange;
import com.azure.storage.common.SASProtocol;
import com.azure.storage.common.Utility;
import com.azure.storage.common.credentials.SharedKeyCredential;
import reactor.core.publisher.Mono;

import java.net.MalformedURLException;
import java.net.URL;
import java.time.Duration;
import java.time.OffsetDateTime;
import java.time.temporal.ChronoUnit;
import java.util.ArrayList;
import java.util.List;
import java.util.function.Function;
import java.util.stream.Collectors;
import java.util.stream.Stream;

import static com.azure.core.implementation.util.FluxUtil.withContext;
import static com.azure.storage.blob.PostProcessor.postProcessResponse;

/**
 * Client to a container. It may only be instantiated through a {@link ContainerClientBuilder} or via the method {@link
 * BlobServiceAsyncClient#getContainerAsyncClient(String)}. This class does not hold any state about a particular blob
 * but is instead a convenient way of sending off appropriate requests to the resource on the service. It may also be
 * used to construct URLs to blobs.
 *
 * <p>
 * This client contains operations on a container. Operations on a blob are available on {@link BlobAsyncClient} through
 * {@link #getBlobAsyncClient(String)}, and operations on the service are available on {@link BlobServiceAsyncClient}.
 *
 * <p>
 * Please refer to the <a href=https://docs.microsoft.com/en-us/azure/storage/blobs/storage-blobs-introduction>Azure
 * Docs</a> for more information on containers.
 *
 * <p>
 * Note this client is an async client that returns reactive responses from Spring Reactor Core project
 * (https://projectreactor.io/). Calling the methods in this client will <strong>NOT</strong> start the actual network
 * operation, until {@code .subscribe()} is called on the reactive response. You can simply convert one of these
 * responses to a {@link java.util.concurrent.CompletableFuture} object through {@link Mono#toFuture()}.
 */
public final class ContainerAsyncClient {
    public static final String ROOT_CONTAINER_NAME = "$root";

    public static final String STATIC_WEBSITE_CONTAINER_NAME = "$web";

    public static final String LOG_CONTAINER_NAME = "$logs";

    private final ClientLogger logger = new ClientLogger(ContainerAsyncClient.class);
    private final AzureBlobStorageImpl azureBlobStorage;
    private final CpkInfo cpk; // only used to pass down to blob clients

    /**
     * Package-private constructor for use by {@link ContainerClientBuilder}.
     *
     * @param azureBlobStorage the API client for blob storage
     */
    ContainerAsyncClient(AzureBlobStorageImpl azureBlobStorage, CpkInfo cpk) {
        this.azureBlobStorage = azureBlobStorage;
        this.cpk = cpk;
    }

    /**
     * Creates a new {@link BlockBlobAsyncClient} object by concatenating the blobName to the end of
     * ContainerAsyncClient's URL. The new BlockBlobAsyncClient uses the same request policy pipeline as the
     * ContainerAsyncClient. To change the pipeline, create the BlockBlobAsyncClient and then call its WithPipeline
     * method passing in the desired pipeline object. Or, call this package's NewBlockBlobAsyncClient instead of calling
     * this object's NewBlockBlobAsyncClient method.
     *
     * <p><strong>Code Samples</strong></p>
     *
     * {@codesnippet com.azure.storage.blob.ContainerAsyncClient.getBlobAsyncClient#String}
     *
     * @param blobName A {@code String} representing the name of the blob.
     * @return A new {@link BlockBlobAsyncClient} object which references the blob with the specified name in this
     * container.
     */
    public BlockBlobAsyncClient getBlockBlobAsyncClient(String blobName) {
        return getBlockBlobAsyncClient(blobName, null);
    }

    /**
     * Creates a new {@link BlockBlobAsyncClient} object by concatenating the blobName to the end of
     * ContainerAsyncClient's URL. The new BlockBlobAsyncClient uses the same request policy pipeline as the
     * ContainerAsyncClient. To change the pipeline, create the BlockBlobAsyncClient and then call its WithPipeline
     * method passing in the desired pipeline object. Or, call this package's NewBlockBlobAsyncClient instead of calling
     * this object's NewBlockBlobAsyncClient method.
     *
     * <p><strong>Code Samples</strong></p>
     *
     * {@codesnippet com.azure.storage.blob.ContainerAsyncClient.getBlobAsyncClient#String-String}
     *
     * @param blobName A {@code String} representing the name of the blob.
     * @param snapshot the snapshot identifier for the blob.
     * @return A new {@link BlockBlobAsyncClient} object which references the blob with the specified name in this
     * container.
     */
    public BlockBlobAsyncClient getBlockBlobAsyncClient(String blobName, String snapshot) {
        return new BlockBlobAsyncClient(new AzureBlobStorageBuilder()
            .url(Utility.appendToURLPath(getContainerUrl(), blobName).toString())
            .pipeline(azureBlobStorage.getHttpPipeline())
            .build(), snapshot, cpk);
    }

    /**
     * Creates creates a new PageBlobAsyncClient object by concatenating blobName to the end of ContainerAsyncClient's
     * URL. The new PageBlobAsyncClient uses the same request policy pipeline as the ContainerAsyncClient. To change the
     * pipeline, create the PageBlobAsyncClient and then call its WithPipeline method passing in the desired pipeline
     * object. Or, call this package's NewPageBlobAsyncClient instead of calling this object's NewPageBlobAsyncClient
     * method.
     *
     * <p><strong>Code Samples</strong></p>
     *
     * {@codesnippet com.azure.storage.blob.ContainerAsyncClient.getPageBlobAsyncClient#String}
     *
     * @param blobName A {@code String} representing the name of the blob.
     * @return A new {@link PageBlobAsyncClient} object which references the blob with the specified name in this
     * container.
     */
    public PageBlobAsyncClient getPageBlobAsyncClient(String blobName) {
        return getPageBlobAsyncClient(blobName, null);
    }

    /**
     * Creates creates a new PageBlobAsyncClient object by concatenating blobName to the end of ContainerAsyncClient's
     * URL. The new PageBlobAsyncClient uses the same request policy pipeline as the ContainerAsyncClient. To change the
     * pipeline, create the PageBlobAsyncClient and then call its WithPipeline method passing in the desired pipeline
     * object. Or, call this package's NewPageBlobAsyncClient instead of calling this object's NewPageBlobAsyncClient
     * method.
     *
     * <p><strong>Code Samples</strong></p>
     *
     * {@codesnippet com.azure.storage.blob.ContainerAsyncClient.getPageBlobAsyncClient#String-String}
     *
     * @param blobName A {@code String} representing the name of the blob.
     * @param snapshot the snapshot identifier for the blob.
     * @return A new {@link PageBlobAsyncClient} object which references the blob with the specified name in this
     * container.
     */
    public PageBlobAsyncClient getPageBlobAsyncClient(String blobName, String snapshot) {
        return new PageBlobAsyncClient(new AzureBlobStorageBuilder()
            .url(Utility.appendToURLPath(getContainerUrl(), blobName).toString())
            .pipeline(azureBlobStorage.getHttpPipeline())
            .build(), snapshot, cpk);
    }

    /**
     * Creates creates a new AppendBlobAsyncClient object by concatenating blobName to the end of ContainerAsyncClient's
     * URL. The new AppendBlobAsyncClient uses the same request policy pipeline as the ContainerAsyncClient. To change
     * the pipeline, create the AppendBlobAsyncClient and then call its WithPipeline method passing in the desired
     * pipeline object. Or, call this package's NewAppendBlobAsyncClient instead of calling this object's
     * NewAppendBlobAsyncClient method.
     *
     * <p><strong>Code Samples</strong></p>
     *
     * {@codesnippet com.azure.storage.blob.ContainerAsyncClient.getAppendBlobAsyncClient#String}
     *
     * @param blobName A {@code String} representing the name of the blob.
     * @return A new {@link AppendBlobAsyncClient} object which references the blob with the specified name in this
     * container.
     */
    public AppendBlobAsyncClient getAppendBlobAsyncClient(String blobName) {
        return getAppendBlobAsyncClient(blobName, null);
    }

    /**
     * Creates creates a new AppendBlobAsyncClient object by concatenating blobName to the end of ContainerAsyncClient's
     * URL. The new AppendBlobAsyncClient uses the same request policy pipeline as the ContainerAsyncClient. To change
     * the pipeline, create the AppendBlobAsyncClient and then call its WithPipeline method passing in the desired
     * pipeline object. Or, call this package's NewAppendBlobAsyncClient instead of calling this object's
     * NewAppendBlobAsyncClient method.
     *
     * <p><strong>Code Samples</strong></p>
     *
     * {@codesnippet com.azure.storage.blob.ContainerAsyncClient.getAppendBlobAsyncClient#String-String}
     *
     * @param blobName A {@code String} representing the name of the blob.
     * @param snapshot the snapshot identifier for the blob.
     * @return A new {@link AppendBlobAsyncClient} object which references the blob with the specified name in this
     * container.
     */
    public AppendBlobAsyncClient getAppendBlobAsyncClient(String blobName, String snapshot) {
        return new AppendBlobAsyncClient(new AzureBlobStorageBuilder()
            .url(Utility.appendToURLPath(getContainerUrl(), blobName).toString())
            .pipeline(azureBlobStorage.getHttpPipeline())
            .build(), snapshot, cpk);
    }

    /**
     * Creates a new BlobAsyncClient object by concatenating blobName to the end of ContainerAsyncClient's URL. The new
     * BlobAsyncClient uses the same request policy pipeline as the ContainerAsyncClient. To change the pipeline, create
     * the BlobAsyncClient and then call its WithPipeline method passing in the desired pipeline object. Or, call this
     * package's getBlobAsyncClient instead of calling this object's getBlobAsyncClient method.
     *
     * <p><strong>Code Samples</strong></p>
     *
     * {@codesnippet com.azure.storage.blob.ContainerAsyncClient.getBlobAsyncClient#String}
     *
     * @param blobName A {@code String} representing the name of the blob.
     * @return A new {@link BlobAsyncClient} object which references the blob with the specified name in this container.
     */
    public BlobAsyncClient getBlobAsyncClient(String blobName) {
        return getBlobAsyncClient(blobName, null);
    }

    /**
     * Creates a new BlobAsyncClient object by concatenating blobName to the end of ContainerAsyncClient's URL. The new
     * BlobAsyncClient uses the same request policy pipeline as the ContainerAsyncClient. To change the pipeline, create
     * the BlobAsyncClient and then call its WithPipeline method passing in the desired pipeline object. Or, call this
     * package's getBlobAsyncClient instead of calling this object's getBlobAsyncClient method.
     *
     * <p><strong>Code Samples</strong></p>
     *
     * {@codesnippet com.azure.storage.blob.ContainerAsyncClient.getBlobAsyncClient#String-String}
     *
     * @param blobName A {@code String} representing the name of the blob.
     * @param snapshot the snapshot identifier for the blob.
     * @return A new {@link BlobAsyncClient} object which references the blob with the specified name in this container.
     */
    public BlobAsyncClient getBlobAsyncClient(String blobName, String snapshot) {
        return new BlobAsyncClient(new AzureBlobStorageBuilder()
            .url(Utility.appendToURLPath(getContainerUrl(), blobName).toString())
            .pipeline(azureBlobStorage.getHttpPipeline())
            .build(), snapshot, cpk);
    }

    /**
     * Initializes a {@link BlobServiceAsyncClient} object pointing to the storage account this container is in.
     *
     * @return A {@link BlobServiceAsyncClient} object pointing to the specified storage account
     */
    public BlobServiceAsyncClient getBlobServiceAsyncClient() {
        return new BlobServiceAsyncClient(new AzureBlobStorageBuilder()
            .url(Utility.stripLastPathSegment(getContainerUrl()).toString())
            .pipeline(azureBlobStorage.getHttpPipeline())
            .build(), cpk);
    }

    /**
     * Gets the URL of the container represented by this client.
     *
     * @return the URL.
     * @throws RuntimeException If the container has a malformed URL.
     */
    public URL getContainerUrl() {
        try {
            return new URL(azureBlobStorage.getUrl());
        } catch (MalformedURLException e) {
            throw logger.logExceptionAsError(new RuntimeException(String.format("Invalid URL on %s: %s" + getClass().getSimpleName(), azureBlobStorage.getUrl()), e));
        }
    }

    /**
     * Gets the {@link HttpPipeline} powering this client.
     *
     * @return The pipeline.
     */
    public HttpPipeline getHttpPipeline() {
        return azureBlobStorage.getHttpPipeline();
    }

    /**
     * Gets if the container this client represents exists in the cloud.
     *
     * <p><strong>Code Samples</strong></p>
     *
     * {@codesnippet com.azure.storage.blob.ContainerAsyncClient.exists}
     *
     * @return true if the container exists, false if it doesn't
     */
    public Mono<Boolean> exists() {
        return existsWithResponse().flatMap(FluxUtil::toMono);
    }

    /**
     * Gets if the container this client represents exists in the cloud.
     *
     * <p><strong>Code Samples</strong></p>
     *
     * {@codesnippet com.azure.storage.blob.ContainerAsyncClient.existsWithResponse}
     *
     * @return true if the container exists, false if it doesn't
     */
    public Mono<Response<Boolean>> existsWithResponse() {
        return withContext(this::existsWithResponse);
    }

    /**
     * Gets if the container this client represents exists in the cloud.
     *
     * @return true if the container exists, false if it doesn't
     */
    Mono<Response<Boolean>> existsWithResponse(Context context) {
        return this.getPropertiesWithResponse(null, context)
            .map(cp -> (Response<Boolean>) new SimpleResponse<>(cp, true))
<<<<<<< HEAD
            .onErrorResume(t -> t instanceof StorageException && ((StorageException) t).statusCode() == 404, t -> {
                HttpResponse response = ((StorageException) t).getResponse();
                return Mono.just(new SimpleResponse<>(response.getRequest(), response.getStatusCode(), response.getHeaders(), false));
=======
            .onErrorResume(t -> t instanceof StorageException && ((StorageException) t).getStatusCode() == 404, t -> {
                HttpResponse response = ((StorageException) t).response();
                return Mono.just(new SimpleResponse<>(response.request(), response.statusCode(), response.headers(), false));
>>>>>>> 9f362581
            });
    }

    /**
     * Creates a new container within a storage account. If a container with the same name already exists, the operation
     * fails. For more information, see the
     * <a href="https://docs.microsoft.com/rest/api/storageservices/create-container">Azure Docs</a>.
     *
     * <p><strong>Code Samples</strong></p>
     *
     * {@codesnippet com.azure.storage.blob.ContainerAsyncClient.create}
     *
     * @return A reactive response signalling completion.
     */
    public Mono<Void> create() {
        return createWithResponse(null, null).flatMap(FluxUtil::toMono);
    }

    /**
     * Creates a new container within a storage account. If a container with the same name already exists, the operation
     * fails. For more information, see the
     * <a href="https://docs.microsoft.com/rest/api/storageservices/create-container">Azure Docs</a>.
     *
     * <p><strong>Code Samples</strong></p>
     *
     * {@codesnippet com.azure.storage.blob.ContainerAsyncClient.createWithResponse#Metadata-PublicAccessType}
     *
     * @param metadata {@link Metadata}
     * @param accessType Specifies how the data in this container is available to the public. See the
     * x-ms-blob-public-access header in the Azure Docs for more information. Pass null for no public access.
     * @return A reactive response signalling completion.
     */
    public Mono<VoidResponse> createWithResponse(Metadata metadata, PublicAccessType accessType) {
        return withContext(context -> createWithResponse(metadata, accessType, context));
    }

    Mono<VoidResponse> createWithResponse(Metadata metadata, PublicAccessType accessType, Context context) {
        metadata = metadata == null ? new Metadata() : metadata;

        return postProcessResponse(this.azureBlobStorage.containers().createWithRestResponseAsync(
            null, null, metadata, accessType, null, context)).map(VoidResponse::new);
    }

    /**
     * Marks the specified container for deletion. The container and any blobs contained within it are later deleted
     * during garbage collection. For more information, see the
     * <a href="https://docs.microsoft.com/rest/api/storageservices/delete-container">Azure Docs</a>.
     *
     * <p><strong>Code Samples</strong></p>
     *
     * {@codesnippet com.azure.storage.blob.ContainerAsyncClient.delete}
     *
     * @return A reactive response signalling completion.
     */
    public Mono<Void> setDelete() {
        return deleteWithResponse(null).flatMap(FluxUtil::toMono);
    }

    /**
     * Marks the specified container for deletion. The container and any blobs contained within it are later deleted
     * during garbage collection. For more information, see the
     * <a href="https://docs.microsoft.com/rest/api/storageservices/delete-container">Azure Docs</a>.
     *
     * <p><strong>Code Samples</strong></p>
     *
     * {@codesnippet com.azure.storage.blob.ContainerAsyncClient.deleteWithResponse#ContainerAccessConditions}
     *
     * @param accessConditions {@link ContainerAccessConditions}
     * @return A reactive response signalling completion.
     * @throws UnsupportedOperationException If {@link ContainerAccessConditions#getModifiedAccessConditions()} has
     * either {@link ModifiedAccessConditions#getIfMatch()} or {@link ModifiedAccessConditions#getIfNoneMatch()} set.
     */
    public Mono<VoidResponse> deleteWithResponse(ContainerAccessConditions accessConditions) {
        return withContext(context -> deleteWithResponse(accessConditions, context));
    }

    Mono<VoidResponse> deleteWithResponse(ContainerAccessConditions accessConditions, Context context) {
        accessConditions = accessConditions == null ? new ContainerAccessConditions() : accessConditions;

        if (!validateNoEtag(accessConditions.getModifiedAccessConditions())) {
            // Throwing is preferred to Single.error because this will error out immediately instead of waiting until
            // subscription.
            throw logger.logExceptionAsError(new UnsupportedOperationException("ETag access conditions are not supported for this API."));
        }

        return postProcessResponse(this.azureBlobStorage.containers().deleteWithRestResponseAsync(null, null, null,
            accessConditions.getLeaseAccessConditions(), accessConditions.getModifiedAccessConditions(), context))
            .map(VoidResponse::new);
    }

    /**
     * Returns the container's metadata and system properties. For more information, see the
     * <a href="https://docs.microsoft.com/rest/api/storageservices/get-container-metadata">Azure Docs</a>.
     *
     * <p><strong>Code Samples</strong></p>
     *
     * {@codesnippet com.azure.storage.blob.ContainerAsyncClient.getProperties}
     *
     * @return A {@link Mono} containing a {@link Response} whose {@link Response#getValue() value} containing the
     * container properties.
     */
    public Mono<ContainerProperties> getProperties() {
        return getPropertiesWithResponse(null).flatMap(FluxUtil::toMono);
    }

    /**
     * Returns the container's metadata and system properties. For more information, see the
     * <a href="https://docs.microsoft.com/rest/api/storageservices/get-container-metadata">Azure Docs</a>.
     *
     * <p><strong>Code Samples</strong></p>
     *
     * {@codesnippet com.azure.storage.blob.ContainerAsyncClient.getPropertiesWithResponse#LeaseAccessConditions}
     *
     * @param leaseAccessConditions By setting lease access conditions, requests will fail if the provided lease does
     * not match the active lease on the blob.
     * @return A reactive response containing the container properties.
     */
    public Mono<Response<ContainerProperties>> getPropertiesWithResponse(LeaseAccessConditions leaseAccessConditions) {
        return withContext(context -> getPropertiesWithResponse(leaseAccessConditions, context));
    }

    Mono<Response<ContainerProperties>> getPropertiesWithResponse(LeaseAccessConditions leaseAccessConditions, Context context) {
        return postProcessResponse(this.azureBlobStorage.containers().getPropertiesWithRestResponseAsync(null, null, null,
            leaseAccessConditions, context))
            .map(rb -> new SimpleResponse<>(rb, new ContainerProperties(rb.getDeserializedHeaders())));
    }

    /**
     * Sets the container's metadata. For more information, see the
     * <a href="https://docs.microsoft.com/rest/api/storageservices/set-container-metadata">Azure Docs</a>.
     *
     * <p><strong>Code Samples</strong></p>
     *
     * {@codesnippet com.azure.storage.blob.ContainerAsyncClient.setMetadata#Metadata}
     *
     * @param metadata {@link Metadata}
     * @return A {@link Mono} containing a {@link Response} whose {@link Response#getValue() value} contains signalling
     * completion.
     */
    public Mono<Void> setMetadata(Metadata metadata) {
        return setMetadataWithResponse(metadata, null).flatMap(FluxUtil::toMono);
    }

    /**
     * Sets the container's metadata. For more information, see the
     * <a href="https://docs.microsoft.com/rest/api/storageservices/set-container-metadata">Azure Docs</a>.
     *
     * <p><strong>Code Samples</strong></p>
     *
     * {@codesnippet com.azure.storage.blob.ContainerAsyncClient.setMetadataWithResponse#Metadata-ContainerAccessConditions}
     *
     * @param metadata {@link Metadata}
     * @param accessConditions {@link ContainerAccessConditions}
     * @return A reactive response signalling completion.
     * @throws UnsupportedOperationException If {@link ContainerAccessConditions#getModifiedAccessConditions()} has
     * anything set other than {@link ModifiedAccessConditions#getIfModifiedSince()}.
     */
    public Mono<VoidResponse> setMetadataWithResponse(Metadata metadata, ContainerAccessConditions accessConditions) {
        return withContext(context -> setMetadataWithResponse(metadata, accessConditions, context));
    }

    Mono<VoidResponse> setMetadataWithResponse(Metadata metadata, ContainerAccessConditions accessConditions, Context context) {
        metadata = metadata == null ? new Metadata() : metadata;
        accessConditions = accessConditions == null ? new ContainerAccessConditions() : accessConditions;
        if (!validateNoEtag(accessConditions.getModifiedAccessConditions())
            || accessConditions.getModifiedAccessConditions().getIfUnmodifiedSince() != null) {
            // Throwing is preferred to Single.error because this will error out immediately instead of waiting until
            // subscription.
            throw logger.logExceptionAsError(new UnsupportedOperationException(
                "If-Modified-Since is the only HTTP access condition supported for this API"));
        }

        return postProcessResponse(this.azureBlobStorage.containers().setMetadataWithRestResponseAsync(null, null,
            metadata, null, accessConditions.getLeaseAccessConditions(), accessConditions.getModifiedAccessConditions(),
            context)).map(VoidResponse::new);
    }

    /**
     * Returns the container's permissions. The permissions indicate whether container's blobs may be accessed publicly.
     * For more information, see the
     * <a href="https://docs.microsoft.com/rest/api/storageservices/get-container-acl">Azure Docs</a>.
     *
     * <p><strong>Code Samples</strong></p>
     *
     * {@codesnippet com.azure.storage.blob.ContainerAsyncClient.getAccessPolicy}
     *
     * @return A reactive response containing the container access policy.
     */
    public Mono<ContainerAccessPolicies> getAccessPolicy() {
        return getAccessPolicyWithResponse(null).flatMap(FluxUtil::toMono);
    }

    /**
     * Returns the container's permissions. The permissions indicate whether container's blobs may be accessed publicly.
     * For more information, see the
     * <a href="https://docs.microsoft.com/rest/api/storageservices/get-container-acl">Azure Docs</a>.
     *
     * <p><strong>Code Samples</strong></p>
     *
     * {@codesnippet com.azure.storage.blob.ContainerAsyncClient.getAccessPolicyWithResponse#LeaseAccessConditions}
     *
     * @param leaseAccessConditions By setting lease access conditions, requests will fail if the provided lease does
     * not match the active lease on the blob.
     * @return A reactive response containing the container access policy.
     */
    public Mono<Response<ContainerAccessPolicies>> getAccessPolicyWithResponse(LeaseAccessConditions leaseAccessConditions) {
        return withContext(context -> getAccessPolicyWithResponse(leaseAccessConditions, context));
    }

    Mono<Response<ContainerAccessPolicies>> getAccessPolicyWithResponse(LeaseAccessConditions leaseAccessConditions, Context context) {
        return postProcessResponse(this.azureBlobStorage.containers().getAccessPolicyWithRestResponseAsync(null, null,
            null, leaseAccessConditions, context).map(response -> new SimpleResponse<>(response,
<<<<<<< HEAD
            new ContainerAccessPolicies(response.getDeserializedHeaders().blobPublicAccess(), response.getValue()))));
=======
            new ContainerAccessPolicies(response.deserializedHeaders().getBlobPublicAccess(), response.value()))));
>>>>>>> 9f362581
    }

    /**
     * Sets the container's permissions. The permissions indicate whether blobs in a container may be accessed publicly.
     * Note that, for each signed identifier, we will truncate the start and expiry times to the nearest second to
     * ensure the time formatting is compatible with the service. For more information, see the
     * <a href="https://docs.microsoft.com/rest/api/storageservices/set-container-acl">Azure Docs</a>.
     *
     * <p><strong>Code Samples</strong></p>
     *
     * {@codesnippet com.azure.storage.blob.ContainerAsyncClient.setAccessPolicy#PublicAccessType-List}
     *
     * @param accessType Specifies how the data in this container is available to the public. See the
     * x-ms-blob-public-access header in the Azure Docs for more information. Pass null for no public access.
     * @param identifiers A list of {@link SignedIdentifier} objects that specify the permissions for the container.
     * Please see
     * <a href="https://docs.microsoft.com/en-us/rest/api/storageservices/establishing-a-stored-access-policy">here</a>
     * for more information. Passing null will clear all access policies.
     * @return A reactive response signalling completion.
     */
    public Mono<Void> setAccessPolicy(PublicAccessType accessType,
        List<SignedIdentifier> identifiers) {
        return setAccessPolicyWithResponse(accessType, identifiers, null).flatMap(FluxUtil::toMono);
    }

    /**
     * Sets the container's permissions. The permissions indicate whether blobs in a container may be accessed publicly.
     * Note that, for each signed identifier, we will truncate the start and expiry times to the nearest second to
     * ensure the time formatting is compatible with the service. For more information, see the
     * <a href="https://docs.microsoft.com/rest/api/storageservices/set-container-acl">Azure Docs</a>.
     *
     * <p><strong>Code Samples</strong></p>
     *
     * {@codesnippet com.azure.storage.blob.ContainerAsyncClient.setAccessPolicyWithResponse#PublicAccessType-List-ContainerAccessConditions}
     *
     * @param accessType Specifies how the data in this container is available to the public. See the
     * x-ms-blob-public-access header in the Azure Docs for more information. Pass null for no public access.
     * @param identifiers A list of {@link SignedIdentifier} objects that specify the permissions for the container.
     * Please see
     * <a href="https://docs.microsoft.com/en-us/rest/api/storageservices/establishing-a-stored-access-policy">here</a>
     * for more information. Passing null will clear all access policies.
     * @param accessConditions {@link ContainerAccessConditions}
     * @return A reactive response signalling completion.
     * @throws UnsupportedOperationException If {@link ContainerAccessConditions#getModifiedAccessConditions()} has
     * either {@link ModifiedAccessConditions#getIfMatch()} or {@link ModifiedAccessConditions#getIfNoneMatch()} set.
     */
    public Mono<VoidResponse> setAccessPolicyWithResponse(PublicAccessType accessType, List<SignedIdentifier> identifiers, ContainerAccessConditions accessConditions) {
        return withContext(context -> setAccessPolicyWithResponse(accessType, identifiers, accessConditions, context));
    }

    Mono<VoidResponse> setAccessPolicyWithResponse(PublicAccessType accessType, List<SignedIdentifier> identifiers, ContainerAccessConditions accessConditions, Context context) {
        accessConditions = accessConditions == null ? new ContainerAccessConditions() : accessConditions;

        if (!validateNoEtag(accessConditions.getModifiedAccessConditions())) {
            // Throwing is preferred to Single.error because this will error out immediately instead of waiting until
            // subscription.
            throw logger.logExceptionAsError(new UnsupportedOperationException("ETag access conditions are not supported for this API."));
        }

        /*
        We truncate to seconds because the service only supports nanoseconds or seconds, but doing an
        OffsetDateTime.now will only give back milliseconds (more precise fields are zeroed and not serialized). This
        allows for proper serialization with no real detriment to users as sub-second precision on active time for
        signed identifiers is not really necessary.
         */
        if (identifiers != null) {
            for (SignedIdentifier identifier : identifiers) {
                if (identifier.getAccessPolicy() != null && identifier.getAccessPolicy().getStart() != null) {
                    identifier.getAccessPolicy().setStart(
                        identifier.getAccessPolicy().getStart().truncatedTo(ChronoUnit.SECONDS));
                }
                if (identifier.getAccessPolicy() != null && identifier.getAccessPolicy().getExpiry() != null) {
                    identifier.getAccessPolicy().setExpiry(
                        identifier.getAccessPolicy().getExpiry().truncatedTo(ChronoUnit.SECONDS));
                }
            }
        }

        return postProcessResponse(this.azureBlobStorage.containers().setAccessPolicyWithRestResponseAsync(null, identifiers,
            null, accessType, null, accessConditions.getLeaseAccessConditions(), accessConditions.getModifiedAccessConditions(),
            context)).map(VoidResponse::new);
    }

    /**
     * Returns a reactive Publisher emitting all the blobs in this container lazily as needed. The directories are
     * flattened and only actual blobs and no directories are returned.
     *
     * <p>
     * Blob names are returned in lexicographic order. For more information, see the
     * <a href="https://docs.microsoft.com/rest/api/storageservices/list-blobs">Azure Docs</a>.
     *
     * <p>
     * E.g. listing a container containing a 'foo' folder, which contains blobs 'foo1' and 'foo2', and a blob on the
     * root level 'bar', will return
     *
     * <ul>
     * <li>foo/foo1
     * <li>foo/foo2
     * <li>bar
     * </ul>
     *
     * <p><strong>Code Samples</strong></p>
     *
     * {@codesnippet com.azure.storage.blob.ContainerAsyncClient.listBlobsFlat}
     *
     * @return A reactive response emitting the flattened blobs.
     */
    public PagedFlux<BlobItem> listBlobsFlat() {
        return this.listBlobsFlat(new ListBlobsOptions());
    }

    /**
     * Returns a reactive Publisher emitting all the blobs in this container lazily as needed. The directories are
     * flattened and only actual blobs and no directories are returned.
     *
     * <p>
     * Blob names are returned in lexicographic order. For more information, see the
     * <a href="https://docs.microsoft.com/rest/api/storageservices/list-blobs">Azure Docs</a>.
     *
     * <p>
     * E.g. listing a container containing a 'foo' folder, which contains blobs 'foo1' and 'foo2', and a blob on the
     * root level 'bar', will return
     *
     * <ul>
     * <li>foo/foo1
     * <li>foo/foo2
     * <li>bar
     * </ul>
     *
     *
     *
     * {@codesnippet com.azure.storage.blob.ContainerAsyncClient.listBlobsFlat#ListBlobsOptions}
     *
     * @param options {@link ListBlobsOptions}
     * @return A reactive response emitting the listed blobs, flattened.
     */
    public PagedFlux<BlobItem> listBlobsFlat(ListBlobsOptions options) {
        return listBlobsFlatWithOptionalTimeout(options, null);
    }

    /*
     * Implementation for this paged listing operation, supporting an optional timeout provided by the synchronous
     * ContainerClient. Applies the given timeout to each Mono<ContainersListBlobFlatSegmentResponse> backing the
     * PagedFlux.
     *
     * @param options {@link ListBlobsOptions}.
     * @param timeout An optional timeout to be applied to the network asynchronous operations.
     * @return A reactive response emitting the listed blobs, flattened.
     */
    PagedFlux<BlobItem> listBlobsFlatWithOptionalTimeout(ListBlobsOptions options, Duration timeout) {
        Function<String, Mono<PagedResponse<BlobItem>>> func =
            marker -> listBlobsFlatSegment(marker, options, timeout)
                .map(response -> {
<<<<<<< HEAD
                    List<BlobItem> value = response.getValue().segment() == null
                        ? new ArrayList<>(0)
                        : response.getValue().segment().blobItems();
=======
                    List<BlobItem> value = response.value().getSegment() == null
                        ? new ArrayList<>(0)
                        : response.value().getSegment().getBlobItems();
>>>>>>> 9f362581

                    return new PagedResponseBase<>(
                        response.getRequest(),
                        response.getStatusCode(),
                        response.getHeaders(),
                        value,
<<<<<<< HEAD
                        response.getValue().nextMarker(),
                        response.getDeserializedHeaders());
=======
                        response.value().getNextMarker(),
                        response.deserializedHeaders());
>>>>>>> 9f362581
                });

        return new PagedFlux<>(
            () -> func.apply(null),
            marker -> func.apply(marker));
    }

    /*
     * Returns a single segment of blobs starting from the specified Marker. Use an empty
     * marker to start enumeration from the beginning. Blob names are returned in lexicographic order.
     * After getting a segment, process it, and then call ListBlobs again (passing the the previously-returned
     * Marker) to get the next segment. For more information, see the
     * <a href="https://docs.microsoft.com/rest/api/storageservices/list-blobs">Azure Docs</a>.
     *
     * @param marker
     *         Identifies the portion of the list to be returned with the next list operation.
     *         This value is returned in the response of a previous list operation as the
     *         ListBlobsFlatSegmentResponse.body().getNextMarker(). Set to null to list the first segment.
     * @param options
     *         {@link ListBlobsOptions}
     *
     * @return Emits the successful response.
     *
     * @apiNote ## Sample Code \n
     * [!code-java[Sample_Code](../azure-storage-java/src/test/java/com/microsoft/azure/storage/Samples.java?name=list_blobs_flat "Sample code for ContainerAsyncClient.listBlobsFlatSegment")] \n
     * [!code-java[Sample_Code](../azure-storage-java/src/test/java/com/microsoft/azure/storage/Samples.java?name=list_blobs_flat_helper "helper code for ContainerAsyncClient.listBlobsFlatSegment")] \n
     * For more samples, please see the [Samples file](%https://github.com/Azure/azure-storage-java/blob/master/src/test/java/com/microsoft/azure/storage/Samples.java)
     */
    private Mono<ContainersListBlobFlatSegmentResponse> listBlobsFlatSegment(String marker, ListBlobsOptions options, Duration timeout) {
        options = options == null ? new ListBlobsOptions() : options;

        return postProcessResponse(Utility.applyOptionalTimeout(
            this.azureBlobStorage.containers().listBlobFlatSegmentWithRestResponseAsync(null, options.getPrefix(), marker,
                options.getMaxResults(), options.getDetails().toList(), null, null, Context.NONE),
            timeout));
    }

    /**
     * Returns a reactive Publisher emitting all the blobs and directories (prefixes) under the given directory
     * (prefix). Directories will have {@link BlobItem#getIsPrefix()} set to true.
     *
     * <p>
     * Blob names are returned in lexicographic order. For more information, see the
     * <a href="https://docs.microsoft.com/rest/api/storageservices/list-blobs">Azure Docs</a>.
     *
     * <p>
     * E.g. listing a container containing a 'foo' folder, which contains blobs 'foo1' and 'foo2', and a blob on the
     * root level 'bar', will return the following results when prefix=null:
     *
     * <ul>
     * <li>foo/ (isPrefix = true)
     * <li>bar (isPrefix = false)
     * </ul>
     * <p>
     * will return the following results when prefix="foo/":
     *
     * <ul>
     * <li>foo/foo1 (isPrefix = false)
     * <li>foo/foo2 (isPrefix = false)
     * </ul>
     *
     * <p><strong>Code Samples</strong></p>
     *
     * {@codesnippet com.azure.storage.blob.ContainerAsyncClient.listBlobsHierarchy#String}
     *
     * @param directory The directory to list blobs underneath
     * @return A reactive response emitting the prefixes and blobs.
     */
    public PagedFlux<BlobItem> listBlobsHierarchy(String directory) {
        return this.listBlobsHierarchy("/", new ListBlobsOptions().setPrefix(directory));
    }

    /**
     * Returns a reactive Publisher emitting all the blobs and prefixes (directories) under the given prefix
     * (directory). Directories will have {@link BlobItem#getIsPrefix()} set to true.
     *
     * <p>
     * Blob names are returned in lexicographic order. For more information, see the
     * <a href="https://docs.microsoft.com/rest/api/storageservices/list-blobs">Azure Docs</a>.
     *
     * <p>
     * E.g. listing a container containing a 'foo' folder, which contains blobs 'foo1' and 'foo2', and a blob on the
     * root level 'bar', will return the following results when prefix=null:
     *
     * <ul>
     * <li>foo/ (isPrefix = true)
     * <li>bar (isPrefix = false)
     * </ul>
     * <p>
     * will return the following results when prefix="foo/":
     *
     * <ul>
     * <li>foo/foo1 (isPrefix = false)
     * <li>foo/foo2 (isPrefix = false)
     * </ul>
     *
     * <p><strong>Code Samples</strong></p>
     *
     * {@codesnippet com.azure.storage.blob.ContainerAsyncClient.listBlobsHierarchy#String-ListBlobsOptions}
     *
     * @param delimiter The delimiter for blob hierarchy, "/" for hierarchy based on directories
     * @param options {@link ListBlobsOptions}
     * @return A reactive response emitting the prefixes and blobs.
     */
    public PagedFlux<BlobItem> listBlobsHierarchy(String delimiter, ListBlobsOptions options) {
        return listBlobsHierarchyWithOptionalTimeout(delimiter, options, null);
    }

    /*
     * Implementation for this paged listing operation, supporting an optional timeout provided by the synchronous
     * ContainerClient. Applies the given timeout to each Mono<ContainersListBlobHierarchySegmentResponse> backing the
     * PagedFlux.
     *
     * @param delimiter The delimiter for blob hierarchy, "/" for hierarchy based on directories
     * @param options {@link ListBlobsOptions}
     * @param timeout An optional timeout to be applied to the network asynchronous operations.
     * @return A reactive response emitting the listed blobs, flattened.
     */
    PagedFlux<BlobItem> listBlobsHierarchyWithOptionalTimeout(String delimiter, ListBlobsOptions options, Duration timeout) {
        Function<String, Mono<PagedResponse<BlobItem>>> func =
            marker -> listBlobsHierarchySegment(marker, delimiter, options, timeout)
<<<<<<< HEAD
                .map(response ->  {
                    List<BlobItem> value = response.getValue().segment() == null
                        ? new ArrayList<>(0)
                        : Stream.concat(
                            response.getValue().segment().blobItems().stream(),
                            response.getValue().segment().blobPrefixes().stream()
                                .map(blobPrefix -> new BlobItem().name(blobPrefix.name()).isPrefix(true))
                        ).collect(Collectors.toList());
=======
                .map(response -> {
                    List<BlobItem> value = response.value().getSegment() == null
                        ? new ArrayList<>(0)
                        : Stream.concat(
                        response.value().getSegment().getBlobItems().stream(),
                        response.value().getSegment().getBlobPrefixes().stream()
                            .map(blobPrefix -> new BlobItem().setName(blobPrefix.getName()).setIsPrefix(true))
                    ).collect(Collectors.toList());
>>>>>>> 9f362581

                    return new PagedResponseBase<>(
                        response.getRequest(),
                        response.getStatusCode(),
                        response.getHeaders(),
                        value,
<<<<<<< HEAD
                        response.getValue().nextMarker(),
                        response.getDeserializedHeaders());
=======
                        response.value().getNextMarker(),
                        response.deserializedHeaders());
>>>>>>> 9f362581
                });

        return new PagedFlux<>(
            () -> func.apply(null),
            marker -> func.apply(marker));
    }

    /*
     * Returns a single segment of blobs and blob prefixes starting from the specified Marker. Use an empty
     * marker to start enumeration from the beginning. Blob names are returned in lexicographic order.
     * After getting a segment, process it, and then call ListBlobs again (passing the the previously-returned
     * Marker) to get the next segment. For more information, see the
     * <a href="https://docs.microsoft.com/rest/api/storageservices/list-blobs">Azure Docs</a>.
     *
     * @param marker
     *         Identifies the portion of the list to be returned with the next list operation.
     *         This value is returned in the response of a previous list operation as the
     *         ListBlobsHierarchySegmentResponse.body().getNextMarker(). Set to null to list the first segment.
     * @param delimiter
     *         The operation returns a BlobPrefix element in the response body that acts as a placeholder for all blobs
     *         whose names begin with the same substring up to the appearance of the delimiter character. The delimiter may
     *         be a single character or a string.
     * @param options
     *         {@link ListBlobsOptions}
     *
     * @return Emits the successful response.
     * @throws UnsupportedOperationException If {@link ListBlobsOptions#details()} has {@link BlobListDetails#snapshots()}
     * set.
     *
     * @apiNote ## Sample Code \n
     * [!code-java[Sample_Code](../azure-storage-java/src/test/java/com/microsoft/azure/storage/Samples.java?name=list_blobs_hierarchy "Sample code for ContainerAsyncClient.listBlobsHierarchySegment")] \n
     * [!code-java[Sample_Code](../azure-storage-java/src/test/java/com/microsoft/azure/storage/Samples.java?name=list_blobs_hierarchy_helper "helper code for ContainerAsyncClient.listBlobsHierarchySegment")] \n
     * For more samples, please see the [Samples file](%https://github.com/Azure/azure-storage-java/blob/master/src/test/java/com/microsoft/azure/storage/Samples.java)
     */
    private Mono<ContainersListBlobHierarchySegmentResponse> listBlobsHierarchySegment(String marker, String delimiter,
        ListBlobsOptions options, Duration timeout) {
        options = options == null ? new ListBlobsOptions() : options;
        if (options.getDetails().getSnapshots()) {
            throw logger.logExceptionAsError(new UnsupportedOperationException("Including snapshots in a hierarchical listing is not supported."));
        }

        return postProcessResponse(Utility.applyOptionalTimeout(
            this.azureBlobStorage.containers().listBlobHierarchySegmentWithRestResponseAsync(null, delimiter,
                options.getPrefix(), marker, options.getMaxResults(), options.getDetails().toList(), null, null, Context.NONE),
            timeout));
    }

    /**
     * Acquires a lease on the blob for write and delete operations. The lease duration must be between 15 to 60
     * seconds, or infinite (-1).
     *
     * <p><strong>Code Samples</strong></p>
     *
     * {@codesnippet com.azure.storage.blob.ContainerAsyncClient.acquireLease#String-int}
     *
     * @param proposedId A {@code String} in any valid GUID format. May be null.
     * @param duration The  duration of the lease, in seconds, or negative one (-1) for a lease that never expires. A
     * non-infinite lease can be between 15 and 60 seconds.
     * @return A reactive response containing the lease ID.
     */
    public Mono<String> acquireLease(String proposedId, int duration) {
        return acquireLeaseWithResponse(proposedId, duration, null).flatMap(FluxUtil::toMono);
    }

    /**
     * Acquires a lease on the blob for write and delete operations. The lease duration must be between 15 to 60
     * seconds, or infinite (-1).
     *
     * <p><strong>Code Samples</strong></p>
     *
     * {@codesnippet com.azure.storage.blob.ContainerAsyncClient.acquireLeaseWithResponse#String-int-ModifiedAccessConditions}
     *
     * @param proposedID A {@code String} in any valid GUID format. May be null.
     * @param duration The  duration of the lease, in seconds, or negative one (-1) for a lease that never expires. A
     * non-infinite lease can be between 15 and 60 seconds.
     * @param modifiedAccessConditions Standard HTTP Access conditions related to the modification of data. ETag and
     * LastModifiedTime are used to construct conditions related to when the blob was changed relative to the given
     * request. The request will fail if the specified condition is not satisfied.
     * @return A reactive response containing the lease ID.
     * @throws UnsupportedOperationException If either {@link ModifiedAccessConditions#getIfMatch()} or {@link
     * ModifiedAccessConditions#getIfNoneMatch()} is set.
     */
    public Mono<Response<String>> acquireLeaseWithResponse(String proposedID, int duration, ModifiedAccessConditions modifiedAccessConditions) {
        return withContext(context -> acquireLeaseWithResponse(proposedID, duration, modifiedAccessConditions, context));
    }

    Mono<Response<String>> acquireLeaseWithResponse(String proposedID, int duration, ModifiedAccessConditions modifiedAccessConditions, Context context) {
        if (!this.validateNoEtag(modifiedAccessConditions)) {
            // Throwing is preferred to Single.error because this will error out immediately instead of waiting until
            // subscription.
            throw logger.logExceptionAsError(new UnsupportedOperationException(
                "ETag access conditions are not supported for this API."));
        }

        return postProcessResponse(this.azureBlobStorage.containers().acquireLeaseWithRestResponseAsync(null, null, duration, proposedID,
<<<<<<< HEAD
            null, modifiedAccessConditions, context)).map(rb -> new SimpleResponse<>(rb, rb.getDeserializedHeaders().leaseId()));
=======
            null, modifiedAccessConditions, context)).map(rb -> new SimpleResponse<>(rb, rb.deserializedHeaders().getLeaseId()));
>>>>>>> 9f362581
    }

    /**
     * Renews the blob's previously-acquired lease.
     *
     * <p><strong>Code Samples</strong></p>
     *
     * {@codesnippet com.azure.storage.blob.ContainerAsyncClient.renewLease#String}
     *
     * @param leaseID The leaseId of the active lease on the blob.
     * @return A reactive response containing the renewed lease ID.
     */
    public Mono<String> renewLease(String leaseID) {
        return renewLeaseWithResponse(leaseID, null).flatMap(FluxUtil::toMono);
    }

    /**
     * Renews the blob's previously-acquired lease.
     *
     * <p><strong>Code Samples</strong></p>
     *
     * {@codesnippet com.azure.storage.blob.ContainerAsyncClient.renewLeaseWithResponse#String-ModifiedAccessConditions}
     *
     * @param leaseID The leaseId of the active lease on the blob.
     * @param modifiedAccessConditions Standard HTTP Access conditions related to the modification of data. ETag and
     * LastModifiedTime are used to construct conditions related to when the blob was changed relative to the given
     * request. The request will fail if the specified condition is not satisfied.
     * @return A reactive response containing the renewed lease ID.
     * @throws UnsupportedOperationException If either {@link ModifiedAccessConditions#getIfMatch()} or {@link
     * ModifiedAccessConditions#getIfNoneMatch()} is set.
     */
    public Mono<Response<String>> renewLeaseWithResponse(String leaseID, ModifiedAccessConditions modifiedAccessConditions) {
        return withContext(context -> renewLeaseWithResponse(leaseID, modifiedAccessConditions, context));
    }

    Mono<Response<String>> renewLeaseWithResponse(String leaseID, ModifiedAccessConditions modifiedAccessConditions, Context context) {
        if (!this.validateNoEtag(modifiedAccessConditions)) {
            // Throwing is preferred to Single.error because this will error out immediately instead of waiting until
            // subscription.
            throw logger.logExceptionAsError(new UnsupportedOperationException(
                "ETag access conditions are not supported for this API."));
        }

        return postProcessResponse(this.azureBlobStorage.containers().renewLeaseWithRestResponseAsync(null, leaseID, null, null,
<<<<<<< HEAD
            modifiedAccessConditions, context)).map(rb -> new SimpleResponse<>(rb, rb.getDeserializedHeaders().leaseId()));
=======
            modifiedAccessConditions, context)).map(rb -> new SimpleResponse<>(rb, rb.deserializedHeaders().getLeaseId()));
>>>>>>> 9f362581
    }

    /**
     * Releases the blob's previously-acquired lease.
     *
     * <p><strong>Code Samples</strong></p>
     *
     * {@codesnippet com.azure.storage.blob.ContainerAsyncClient.releaseLease#String}
     *
     * @param leaseID The leaseId of the active lease on the blob.
     * @return A reactive response signalling completion.
     */
    public Mono<Void> releaseLease(String leaseID) {
        return releaseLeaseWithResponse(leaseID, null).flatMap(FluxUtil::toMono);
    }

    /**
     * Releases the blob's previously-acquired lease.
     *
     * <p><strong>Code Samples</strong></p>
     *
     * {@codesnippet com.azure.storage.blob.ContainerAsyncClient.releaseLeaseWithResponse#String-ModifiedAccessConditions}
     *
     * @param leaseID The leaseId of the active lease on the blob.
     * @param modifiedAccessConditions Standard HTTP Access conditions related to the modification of data. ETag and
     * LastModifiedTime are used to construct conditions related to when the blob was changed relative to the given
     * request. The request will fail if the specified condition is not satisfied.
     * @return A reactive response signalling completion.
     * @throws UnsupportedOperationException If either {@link ModifiedAccessConditions#getIfMatch()} or {@link
     * ModifiedAccessConditions#getIfNoneMatch()} is set.
     */
    public Mono<VoidResponse> releaseLeaseWithResponse(String leaseID, ModifiedAccessConditions modifiedAccessConditions) {
        return withContext(context -> releaseLeaseWithResponse(leaseID, modifiedAccessConditions, context));
    }

    Mono<VoidResponse> releaseLeaseWithResponse(String leaseID, ModifiedAccessConditions modifiedAccessConditions, Context context) {
        if (!this.validateNoEtag(modifiedAccessConditions)) {
            // Throwing is preferred to Single.error because this will error out immediately instead of waiting until
            // subscription.
            throw logger.logExceptionAsError(new UnsupportedOperationException(
                "ETag access conditions are not supported for this API."));
        }

        return postProcessResponse(this.azureBlobStorage.containers().releaseLeaseWithRestResponseAsync(
            null, leaseID, null, null, modifiedAccessConditions, context))
            .map(VoidResponse::new);
    }

    /**
     * BreakLease breaks the blob's previously-acquired lease (if it exists). Pass the LeaseBreakDefault (-1) constant
     * to break a fixed-duration lease when it expires or an infinite lease immediately.
     *
     * <p><strong>Code Samples</strong></p>
     *
     * {@codesnippet com.azure.storage.blob.ContainerAsyncClient.breakLease}
     *
     * @return A reactive response containing the remaining time in the broken lease.
     */
    public Mono<Duration> breakLease() {
        return breakLeaseWithResponse(null, null).flatMap(FluxUtil::toMono);
    }

    /**
     * BreakLease breaks the blob's previously-acquired lease (if it exists). Pass the LeaseBreakDefault (-1) constant
     * to break a fixed-duration lease when it expires or an infinite lease immediately.
     *
     * <p><strong>Code Samples</strong></p>
     *
     * {@codesnippet com.azure.storage.blob.ContainerAsyncClient.breakLeaseWithResponse#Integer-ModifiedAccessConditions}
     *
     * @param breakPeriodInSeconds An optional {@code Integer} representing the proposed duration of seconds that the
     * lease should continue before it is broken, between 0 and 60 seconds. This break period is only used if it is
     * shorter than the time remaining on the lease. If longer, the time remaining on the lease is used. A new lease
     * will not be available before the break period has expired, but the lease may be held for longer than the break
     * period.
     * @param modifiedAccessConditions Standard HTTP Access conditions related to the modification of data. ETag and
     * LastModifiedTime are used to construct conditions related to when the blob was changed relative to the given
     * request. The request will fail if the specified condition is not satisfied.
     * @return A reactive response containing the remaining time in the broken lease.
     * @throws UnsupportedOperationException If either {@link ModifiedAccessConditions#getIfMatch()} or {@link
     * ModifiedAccessConditions#getIfNoneMatch()} is set.
     */
    public Mono<Response<Duration>> breakLeaseWithResponse(Integer breakPeriodInSeconds, ModifiedAccessConditions modifiedAccessConditions) {
        return withContext(context -> breakLeaseWithResponse(breakPeriodInSeconds, modifiedAccessConditions, context));
    }

    Mono<Response<Duration>> breakLeaseWithResponse(Integer breakPeriodInSeconds, ModifiedAccessConditions modifiedAccessConditions, Context context) {
        if (!this.validateNoEtag(modifiedAccessConditions)) {
            // Throwing is preferred to Single.error because this will error out immediately instead of waiting until
            // subscription.
            throw logger.logExceptionAsError(new UnsupportedOperationException(
                "ETag access conditions are not supported for this API."));
        }

        return postProcessResponse(this.azureBlobStorage.containers().breakLeaseWithRestResponseAsync(null,
            null, breakPeriodInSeconds, null, modifiedAccessConditions, context))
<<<<<<< HEAD
            .map(rb -> new SimpleResponse<>(rb, Duration.ofSeconds(rb.getDeserializedHeaders().leaseTime())));
=======
            .map(rb -> new SimpleResponse<>(rb, Duration.ofSeconds(rb.deserializedHeaders().getLeaseTime())));
>>>>>>> 9f362581
    }

    /**
     * ChangeLease changes the blob's lease ID.
     *
     * <p><strong>Code Samples</strong></p>
     *
     * {@codesnippet com.azure.storage.blob.ContainerAsyncClient.changeLease#String-String}
     *
     * @param leaseId The leaseId of the active lease on the blob.
     * @param proposedID A {@code String} in any valid GUID format.
     * @return A reactive response containing the new lease ID.
     */
    public Mono<String> changeLease(String leaseId, String proposedID) {
        return changeLeaseWithResponse(leaseId, proposedID, null).flatMap(FluxUtil::toMono);
    }

    /**
     * ChangeLease changes the blob's lease ID. For more information, see the <a href="https://docs.microsoft.com/rest/api/storageservices/lease-blob">Azure
     * Docs</a>.
     *
     * <p><strong>Code Samples</strong></p>
     *
     * {@codesnippet com.azure.storage.blob.ContainerAsyncClient.changeLeaseWithResponse#String-String-ModifiedAccessConditions}
     *
     * @param leaseId The leaseId of the active lease on the blob.
     * @param proposedID A {@code String} in any valid GUID format.
     * @param modifiedAccessConditions Standard HTTP Access conditions related to the modification of data. ETag and
     * LastModifiedTime are used to construct conditions related to when the blob was changed relative to the given
     * request. The request will fail if the specified condition is not satisfied.
     * @return A reactive response containing the new lease ID.
     * @throws UnsupportedOperationException If either {@link ModifiedAccessConditions#getIfMatch()} or {@link
     * ModifiedAccessConditions#getIfNoneMatch()} is set.
     */
    public Mono<Response<String>> changeLeaseWithResponse(String leaseId, String proposedID, ModifiedAccessConditions modifiedAccessConditions) {
        return withContext(context -> changeLeaseWithResponse(leaseId, proposedID, modifiedAccessConditions, context));
    }

    Mono<Response<String>> changeLeaseWithResponse(String leaseId, String proposedID, ModifiedAccessConditions modifiedAccessConditions, Context context) {
        if (!this.validateNoEtag(modifiedAccessConditions)) {
            // Throwing is preferred to Single.error because this will error out immediately instead of waiting until
            // subscription.
            throw logger.logExceptionAsError(new UnsupportedOperationException(
                "ETag access conditions are not supported for this API."));
        }

        return postProcessResponse(this.azureBlobStorage.containers().changeLeaseWithRestResponseAsync(null,
            leaseId, proposedID, null, null, modifiedAccessConditions, context))
<<<<<<< HEAD
            .map(rb -> new SimpleResponse<>(rb, rb.getDeserializedHeaders().leaseId()));
=======
            .map(rb -> new SimpleResponse<>(rb, rb.deserializedHeaders().getLeaseId()));
>>>>>>> 9f362581
    }

    /**
     * Returns the sku name and account kind for the account. For more information, please see the
     * <a href="https://docs.microsoft.com/en-us/rest/api/storageservices/get-account-information">Azure Docs</a>.
     *
     * <p><strong>Code Samples</strong></p>
     *
     * {@codesnippet com.azure.storage.blob.ContainerAsyncClient.getAccountInfo}
     *
     * @return A reactive response containing the account info.
     */
    public Mono<StorageAccountInfo> getAccountInfo() {
        return getAccountInfoWithResponse().flatMap(FluxUtil::toMono);
    }

    /**
     * Returns the sku name and account kind for the account. For more information, please see the
     * <a href="https://docs.microsoft.com/en-us/rest/api/storageservices/get-account-information">Azure Docs</a>.
     *
     * <p><strong>Code Samples</strong></p>
     *
     * {@codesnippet com.azure.storage.blob.ContainerAsyncClient.getAccountInfoWithResponse}
     *
     * @return A reactive response containing the account info.
     */
    public Mono<Response<StorageAccountInfo>> getAccountInfoWithResponse() {
        return withContext(context -> getAccountInfoWithResponse(context));
    }

    Mono<Response<StorageAccountInfo>> getAccountInfoWithResponse(Context context) {
        return postProcessResponse(
            this.azureBlobStorage.containers().getAccountInfoWithRestResponseAsync(null, context))
            .map(rb -> new SimpleResponse<>(rb, new StorageAccountInfo(rb.getDeserializedHeaders())));
    }


    private boolean validateNoEtag(ModifiedAccessConditions modifiedAccessConditions) {
        if (modifiedAccessConditions == null) {
            return true;
        }
        return modifiedAccessConditions.getIfMatch() == null && modifiedAccessConditions.getIfNoneMatch() == null;
    }

    /**
     * Generates a user delegation SAS with the specified parameters
     *
     * @param userDelegationKey The {@code UserDelegationKey} user delegation key for the SAS
     * @param accountName The {@code String} account name for the SAS
     * @param permissions The {@code ContainerSASPermissions} permission for the SAS
     * @param expiryTime The {@code OffsetDateTime} expiry time for the SAS
     * @return A string that represents the SAS token
     */
    public String generateUserDelegationSAS(UserDelegationKey userDelegationKey, String accountName,
        ContainerSASPermission permissions, OffsetDateTime expiryTime) {
        return this.generateUserDelegationSAS(userDelegationKey, accountName, permissions, expiryTime, null, null,
            null, null, null, null, null, null, null);
    }

    /**
     * Generates a user delegation SAS token with the specified parameters
     *
     * @param userDelegationKey The {@code UserDelegationKey} user delegation key for the SAS
     * @param accountName The {@code String} account name for the SAS
     * @param permissions The {@code ContainerSASPermissions} permission for the SAS
     * @param expiryTime The {@code OffsetDateTime} expiry time for the SAS
     * @param startTime An optional {@code OffsetDateTime} start time for the SAS
     * @param version An optional {@code String} version for the SAS
     * @param sasProtocol An optional {@code SASProtocol} protocol for the SAS
     * @param ipRange An optional {@code IPRange} ip address range for the SAS
     * @return A string that represents the SAS token
     */
    public String generateUserDelegationSAS(UserDelegationKey userDelegationKey, String accountName,
        ContainerSASPermission permissions, OffsetDateTime expiryTime, OffsetDateTime startTime, String version,
        SASProtocol sasProtocol, IPRange ipRange) {
        return this.generateUserDelegationSAS(userDelegationKey, accountName, permissions, expiryTime, startTime,
            version, sasProtocol, ipRange, null /* cacheControl */, null /* contentDisposition */, null /*
            contentEncoding */, null /* contentLanguage */, null /* contentType */);
    }

    /**
     * Generates a user delegation SAS token with the specified parameters
     *
     * <p><strong>Code Samples</strong></p>
     *
     * {@codesnippet com.azure.storage.blob.ContainerAsyncClient.generateUserDelegationSAS#UserDelegationKey-String-ContainerSASPermission-OffsetDateTime-OffsetDateTime-String-SASProtocol-IPRange-String-String-String-String-String}
     *
     * <p>For more information, see the
     * <a href="https://docs.microsoft.com/en-us/rest/api/storageservices/create-user-delegation-sas">Azure
     * Docs</a></p>
     *
     * @param userDelegationKey The {@code UserDelegationKey} user delegation key for the SAS
     * @param accountName The {@code String} account name for the SAS
     * @param permissions The {@code ContainerSASPermissions} permission for the SAS
     * @param expiryTime The {@code OffsetDateTime} expiry time for the SAS
     * @param startTime An optional {@code OffsetDateTime} start time for the SAS
     * @param version An optional {@code String} version for the SAS
     * @param sasProtocol An optional {@code SASProtocol} protocol for the SAS
     * @param ipRange An optional {@code IPRange} ip address range for the SAS
     * @param cacheControl An optional {@code String} cache-control header for the SAS.
     * @param contentDisposition An optional {@code String} content-disposition header for the SAS.
     * @param contentEncoding An optional {@code String} content-encoding header for the SAS.
     * @param contentLanguage An optional {@code String} content-language header for the SAS.
     * @param contentType An optional {@code String} content-type header for the SAS.
     * @return A string that represents the SAS token
     */
    public String generateUserDelegationSAS(UserDelegationKey userDelegationKey, String accountName,
        ContainerSASPermission permissions, OffsetDateTime expiryTime, OffsetDateTime startTime, String version,
        SASProtocol sasProtocol, IPRange ipRange, String cacheControl, String contentDisposition,
        String contentEncoding, String contentLanguage, String contentType) {
        BlobServiceSASSignatureValues blobServiceSASSignatureValues = new BlobServiceSASSignatureValues(version, sasProtocol,
            startTime, expiryTime, permissions == null ? null : permissions.toString(), ipRange, null /* identifier*/,
            cacheControl, contentDisposition, contentEncoding, contentLanguage, contentType);

        BlobServiceSASSignatureValues values = configureServiceSASSignatureValues(blobServiceSASSignatureValues, accountName);

        BlobServiceSASQueryParameters blobServiceSasQueryParameters = values.generateSASQueryParameters(userDelegationKey);

        return blobServiceSasQueryParameters.encode();
    }

    /**
     * Generates a SAS token with the specified parameters
     *
     * @param permissions The {@code ContainerSASPermissions} permission for the SAS
     * @param expiryTime The {@code OffsetDateTime} expiry time for the SAS
     * @return A string that represents the SAS token
     */
    public String generateSAS(ContainerSASPermission permissions, OffsetDateTime expiryTime) {
        return this.generateSAS(null, permissions,  /* identifier */  expiryTime, null /* startTime */, null /* version
             */, null /* sasProtocol */, null /* ipRange */, null /* cacheControl */, null /* contentDisposition */,
            null /* contentEncoding */, null /* contentLanguage */, null /*contentType*/);
    }

    /**
     * Generates a SAS token with the specified parameters
     *
     * @param identifier The {@code String} name of the access policy on the container this SAS references if any
     * @return A string that represents the SAS token
     */
    public String generateSAS(String identifier) {
        return this.generateSAS(identifier, null /* permissions*/, null /* expiryTime */, null /* startTime */, null
            /* version */, null /* sasProtocol */, null /* ipRange */, null /* cacheControl */, null /*
            contentDisposition */, null /* contentEncoding */, null /* contentLanguage */, null /*contentType*/);
    }

    /**
     * Generates a SAS token with the specified parameters
     *
     * @param identifier The {@code String} name of the access policy on the container this SAS references if any
     * @param permissions The {@code ContainerSASPermissions} permission for the SAS
     * @param expiryTime The {@code OffsetDateTime} expiry time for the SAS
     * @param startTime An optional {@code OffsetDateTime} start time for the SAS
     * @param version An optional {@code String} version for the SAS
     * @param sasProtocol An optional {@code SASProtocol} protocol for the SAS
     * @param ipRange An optional {@code IPRange} ip address range for the SAS
     * @return A string that represents the SAS token
     */
    public String generateSAS(String identifier, ContainerSASPermission permissions, OffsetDateTime expiryTime,
        OffsetDateTime startTime, String version, SASProtocol sasProtocol, IPRange ipRange) {
        return this.generateSAS(identifier, permissions, expiryTime, startTime, version, sasProtocol, ipRange, null
            /* cacheControl */, null /* contentDisposition */, null /* contentEncoding */, null /* contentLanguage */,
            null /*contentType*/);
    }

    /**
     * Generates a SAS token with the specified parameters
     *
     * <p><strong>Code Samples</strong></p>
     *
     * {@codesnippet com.azure.storage.blob.ContainerAsyncClient.generateSAS#String-ContainerSASPermission-OffsetDateTime-OffsetDateTime-String-SASProtocol-IPRange-String-String-String-String-String}
     *
     * <p>For more information, see the
     * <a href="https://docs.microsoft.com/en-us/rest/api/storageservices/create-service-sas">Azure Docs</a></p>
     *
     * @param identifier The {@code String} name of the access policy on the container this SAS references if any
     * @param permissions The {@code ContainerSASPermissions} permission for the SAS
     * @param expiryTime The {@code OffsetDateTime} expiry time for the SAS
     * @param startTime An optional {@code OffsetDateTime} start time for the SAS
     * @param version An optional {@code String} version for the SAS
     * @param sasProtocol An optional {@code SASProtocol} protocol for the SAS
     * @param ipRange An optional {@code IPRange} ip address range for the SAS
     * @param cacheControl An optional {@code String} cache-control header for the SAS.
     * @param contentDisposition An optional {@code String} content-disposition header for the SAS.
     * @param contentEncoding An optional {@code String} content-encoding header for the SAS.
     * @param contentLanguage An optional {@code String} content-language header for the SAS.
     * @param contentType An optional {@code String} content-type header for the SAS.
     * @return A string that represents the SAS token
     */
    public String generateSAS(String identifier, ContainerSASPermission permissions, OffsetDateTime expiryTime,
        OffsetDateTime startTime, String version, SASProtocol sasProtocol, IPRange ipRange, String cacheControl,
        String contentDisposition, String contentEncoding, String contentLanguage, String contentType) {
        BlobServiceSASSignatureValues blobServiceSASSignatureValues = new BlobServiceSASSignatureValues(version, sasProtocol,
            startTime, expiryTime, permissions == null ? null : permissions.toString(), ipRange, identifier,
            cacheControl, contentDisposition, contentEncoding, contentLanguage, contentType);

        SharedKeyCredential sharedKeyCredential =
            Utility.getSharedKeyCredential(this.azureBlobStorage.getHttpPipeline());

        Utility.assertNotNull("sharedKeyCredential", sharedKeyCredential);

        BlobServiceSASSignatureValues values = configureServiceSASSignatureValues(blobServiceSASSignatureValues,
            sharedKeyCredential.accountName());

        BlobServiceSASQueryParameters blobServiceSasQueryParameters = values.generateSASQueryParameters(sharedKeyCredential);

        return blobServiceSasQueryParameters.encode();
    }

    /**
     * Sets blobServiceSASSignatureValues parameters dependent on the current blob type
     */
    private BlobServiceSASSignatureValues configureServiceSASSignatureValues(BlobServiceSASSignatureValues blobServiceSASSignatureValues, String accountName) {
        // Set canonical name
        blobServiceSASSignatureValues.setCanonicalName(this.azureBlobStorage.getUrl(), accountName);

        // Set snapshotId to null
        blobServiceSASSignatureValues.setSnapshotId(null);

        // Set resource
        blobServiceSASSignatureValues.setResource(Constants.UrlConstants.SAS_CONTAINER_CONSTANT);
        return blobServiceSASSignatureValues;
    }
}<|MERGE_RESOLUTION|>--- conflicted
+++ resolved
@@ -326,15 +326,9 @@
     Mono<Response<Boolean>> existsWithResponse(Context context) {
         return this.getPropertiesWithResponse(null, context)
             .map(cp -> (Response<Boolean>) new SimpleResponse<>(cp, true))
-<<<<<<< HEAD
-            .onErrorResume(t -> t instanceof StorageException && ((StorageException) t).statusCode() == 404, t -> {
+            .onErrorResume(t -> t instanceof StorageException && ((StorageException) t).getStatusCode() == 404, t -> {
                 HttpResponse response = ((StorageException) t).getResponse();
                 return Mono.just(new SimpleResponse<>(response.getRequest(), response.getStatusCode(), response.getHeaders(), false));
-=======
-            .onErrorResume(t -> t instanceof StorageException && ((StorageException) t).getStatusCode() == 404, t -> {
-                HttpResponse response = ((StorageException) t).response();
-                return Mono.just(new SimpleResponse<>(response.request(), response.statusCode(), response.headers(), false));
->>>>>>> 9f362581
             });
     }
 
@@ -547,11 +541,7 @@
     Mono<Response<ContainerAccessPolicies>> getAccessPolicyWithResponse(LeaseAccessConditions leaseAccessConditions, Context context) {
         return postProcessResponse(this.azureBlobStorage.containers().getAccessPolicyWithRestResponseAsync(null, null,
             null, leaseAccessConditions, context).map(response -> new SimpleResponse<>(response,
-<<<<<<< HEAD
-            new ContainerAccessPolicies(response.getDeserializedHeaders().blobPublicAccess(), response.getValue()))));
-=======
-            new ContainerAccessPolicies(response.deserializedHeaders().getBlobPublicAccess(), response.value()))));
->>>>>>> 9f362581
+            new ContainerAccessPolicies(response.getDeserializedHeaders().getBlobPublicAccess(), response.getValue()))));
     }
 
     /**
@@ -705,33 +695,20 @@
         Function<String, Mono<PagedResponse<BlobItem>>> func =
             marker -> listBlobsFlatSegment(marker, options, timeout)
                 .map(response -> {
-<<<<<<< HEAD
-                    List<BlobItem> value = response.getValue().segment() == null
+                    List<BlobItem> value = response.getValue().getSegment() == null
                         ? new ArrayList<>(0)
-                        : response.getValue().segment().blobItems();
-=======
-                    List<BlobItem> value = response.value().getSegment() == null
-                        ? new ArrayList<>(0)
-                        : response.value().getSegment().getBlobItems();
->>>>>>> 9f362581
+                        : response.getValue().getSegment().getBlobItems();
 
                     return new PagedResponseBase<>(
                         response.getRequest(),
                         response.getStatusCode(),
                         response.getHeaders(),
                         value,
-<<<<<<< HEAD
-                        response.getValue().nextMarker(),
+                        response.getValue().getNextMarker(),
                         response.getDeserializedHeaders());
-=======
-                        response.value().getNextMarker(),
-                        response.deserializedHeaders());
->>>>>>> 9f362581
                 });
 
-        return new PagedFlux<>(
-            () -> func.apply(null),
-            marker -> func.apply(marker));
+        return new PagedFlux<>(() -> func.apply(null), func);
     }
 
     /*
@@ -848,43 +825,25 @@
     PagedFlux<BlobItem> listBlobsHierarchyWithOptionalTimeout(String delimiter, ListBlobsOptions options, Duration timeout) {
         Function<String, Mono<PagedResponse<BlobItem>>> func =
             marker -> listBlobsHierarchySegment(marker, delimiter, options, timeout)
-<<<<<<< HEAD
-                .map(response ->  {
-                    List<BlobItem> value = response.getValue().segment() == null
+                .map(response -> {
+                    List<BlobItem> value = response.getValue().getSegment() == null
                         ? new ArrayList<>(0)
                         : Stream.concat(
-                            response.getValue().segment().blobItems().stream(),
-                            response.getValue().segment().blobPrefixes().stream()
-                                .map(blobPrefix -> new BlobItem().name(blobPrefix.name()).isPrefix(true))
-                        ).collect(Collectors.toList());
-=======
-                .map(response -> {
-                    List<BlobItem> value = response.value().getSegment() == null
-                        ? new ArrayList<>(0)
-                        : Stream.concat(
-                        response.value().getSegment().getBlobItems().stream(),
-                        response.value().getSegment().getBlobPrefixes().stream()
+                        response.getValue().getSegment().getBlobItems().stream(),
+                        response.getValue().getSegment().getBlobPrefixes().stream()
                             .map(blobPrefix -> new BlobItem().setName(blobPrefix.getName()).setIsPrefix(true))
                     ).collect(Collectors.toList());
->>>>>>> 9f362581
 
                     return new PagedResponseBase<>(
                         response.getRequest(),
                         response.getStatusCode(),
                         response.getHeaders(),
                         value,
-<<<<<<< HEAD
-                        response.getValue().nextMarker(),
+                        response.getValue().getNextMarker(),
                         response.getDeserializedHeaders());
-=======
-                        response.value().getNextMarker(),
-                        response.deserializedHeaders());
->>>>>>> 9f362581
                 });
 
-        return new PagedFlux<>(
-            () -> func.apply(null),
-            marker -> func.apply(marker));
+        return new PagedFlux<>(() -> func.apply(null), func);
     }
 
     /*
@@ -975,11 +934,7 @@
         }
 
         return postProcessResponse(this.azureBlobStorage.containers().acquireLeaseWithRestResponseAsync(null, null, duration, proposedID,
-<<<<<<< HEAD
-            null, modifiedAccessConditions, context)).map(rb -> new SimpleResponse<>(rb, rb.getDeserializedHeaders().leaseId()));
-=======
-            null, modifiedAccessConditions, context)).map(rb -> new SimpleResponse<>(rb, rb.deserializedHeaders().getLeaseId()));
->>>>>>> 9f362581
+            null, modifiedAccessConditions, context)).map(rb -> new SimpleResponse<>(rb, rb.getDeserializedHeaders().getLeaseId()));
     }
 
     /**
@@ -1024,11 +979,7 @@
         }
 
         return postProcessResponse(this.azureBlobStorage.containers().renewLeaseWithRestResponseAsync(null, leaseID, null, null,
-<<<<<<< HEAD
-            modifiedAccessConditions, context)).map(rb -> new SimpleResponse<>(rb, rb.getDeserializedHeaders().leaseId()));
-=======
-            modifiedAccessConditions, context)).map(rb -> new SimpleResponse<>(rb, rb.deserializedHeaders().getLeaseId()));
->>>>>>> 9f362581
+            modifiedAccessConditions, context)).map(rb -> new SimpleResponse<>(rb, rb.getDeserializedHeaders().getLeaseId()));
     }
 
     /**
@@ -1124,12 +1075,8 @@
         }
 
         return postProcessResponse(this.azureBlobStorage.containers().breakLeaseWithRestResponseAsync(null,
-            null, breakPeriodInSeconds, null, modifiedAccessConditions, context))
-<<<<<<< HEAD
-            .map(rb -> new SimpleResponse<>(rb, Duration.ofSeconds(rb.getDeserializedHeaders().leaseTime())));
-=======
-            .map(rb -> new SimpleResponse<>(rb, Duration.ofSeconds(rb.deserializedHeaders().getLeaseTime())));
->>>>>>> 9f362581
+            null, breakPeriodInSeconds, null, modifiedAccessConditions, context)
+            .map(rb -> new SimpleResponse<>(rb, Duration.ofSeconds(rb.getDeserializedHeaders().getLeaseTime()))));
     }
 
     /**
@@ -1178,11 +1125,7 @@
 
         return postProcessResponse(this.azureBlobStorage.containers().changeLeaseWithRestResponseAsync(null,
             leaseId, proposedID, null, null, modifiedAccessConditions, context))
-<<<<<<< HEAD
-            .map(rb -> new SimpleResponse<>(rb, rb.getDeserializedHeaders().leaseId()));
-=======
-            .map(rb -> new SimpleResponse<>(rb, rb.deserializedHeaders().getLeaseId()));
->>>>>>> 9f362581
+            .map(rb -> new SimpleResponse<>(rb, rb.getDeserializedHeaders().getLeaseId()));
     }
 
     /**
