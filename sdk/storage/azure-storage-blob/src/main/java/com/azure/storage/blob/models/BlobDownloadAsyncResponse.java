--- conflicted
+++ resolved
@@ -8,14 +8,9 @@
 import com.azure.core.http.rest.ResponseBase;
 import com.azure.core.http.rest.StreamResponse;
 import com.azure.core.util.FluxUtil;
-<<<<<<< HEAD
-import com.azure.core.util.IOUtils;
-import com.azure.core.util.ProgressReporter;
-=======
 import com.azure.core.util.io.IOUtils;
 import com.azure.core.util.ProgressReporter;
 import com.azure.storage.blob.implementation.accesshelpers.BlobDownloadAsyncResponseConstructorProxy;
->>>>>>> 625130e5
 import com.azure.storage.blob.implementation.models.BlobsDownloadHeaders;
 import com.azure.storage.blob.implementation.util.ModelHelper;
 import reactor.core.publisher.Flux;
@@ -34,12 +29,6 @@
  */
 public final class BlobDownloadAsyncResponse extends ResponseBase<BlobDownloadHeaders, Flux<ByteBuffer>> implements Closeable {
 
-<<<<<<< HEAD
-    private static final Duration TIMEOUT_VALUE = Duration.ofSeconds(60);
-
-    private static final Mono<ByteBuffer> EMPTY_BUFFER_MONO = Mono.just(ByteBuffer.allocate(0));
-    private final StreamResponse initialResponse;
-=======
     static {
         BlobDownloadAsyncResponseConstructorProxy.setAccessor(BlobDownloadAsyncResponse::new);
     }
@@ -48,7 +37,6 @@
 
     private static final Mono<ByteBuffer> EMPTY_BUFFER_MONO = Mono.just(ByteBuffer.allocate(0));
     private final StreamResponse sourceResponse;
->>>>>>> 625130e5
     private final BiFunction<Throwable, Long, Mono<StreamResponse>> onErrorResume;
     private final DownloadRetryOptions retryOptions;
 
@@ -65,11 +53,7 @@
     public BlobDownloadAsyncResponse(HttpRequest request, int statusCode, HttpHeaders headers, Flux<ByteBuffer> value,
                                      BlobDownloadHeaders deserializedHeaders) {
         super(request, statusCode, headers, value, deserializedHeaders);
-<<<<<<< HEAD
-        this.initialResponse = null;
-=======
         this.sourceResponse = null;
->>>>>>> 625130e5
         this.onErrorResume = null;
         this.retryOptions = null;
     }
@@ -77,21 +61,6 @@
     /**
      * Constructs a {@link BlobDownloadAsyncResponse}.
      *
-<<<<<<< HEAD
-     * @param initialResponse The initial Stream Response
-     * @param onErrorResume Function used to resume.
-     * @param retryOptions Retry options.
-     */
-    public BlobDownloadAsyncResponse(
-        StreamResponse initialResponse,
-        BiFunction<Throwable, Long, Mono<StreamResponse>> onErrorResume,
-        DownloadRetryOptions retryOptions) {
-        super(initialResponse.getRequest(), initialResponse.getStatusCode(),
-            initialResponse.getHeaders(),
-            createResponseFlux(initialResponse, onErrorResume, retryOptions),
-            extractHeaders(initialResponse));
-        this.initialResponse = Objects.requireNonNull(initialResponse, "'initialResponse' must not be null");
-=======
      * @param sourceResponse The initial Stream Response
      * @param onErrorResume Function used to resume.
      * @param retryOptions Retry options.
@@ -105,7 +74,6 @@
             createResponseFlux(sourceResponse, onErrorResume, retryOptions),
             extractHeaders(sourceResponse));
         this.sourceResponse = Objects.requireNonNull(sourceResponse, "'sourceResponse' must not be null");
->>>>>>> 625130e5
         this.onErrorResume = Objects.requireNonNull(onErrorResume, "'onErrorResume' must not be null");
         this.retryOptions = Objects.requireNonNull(retryOptions, "'retryOptions' must not be null");
     }
@@ -118,19 +86,11 @@
     }
 
     private static Flux<ByteBuffer> createResponseFlux(
-<<<<<<< HEAD
-        StreamResponse initialResponse,
-        BiFunction<Throwable, Long, Mono<StreamResponse>> onErrorResume,
-        DownloadRetryOptions retryOptions) {
-        return FluxUtil.createRetriableDownloadFlux(
-                initialResponse::getValue,
-=======
         StreamResponse sourceResponse,
         BiFunction<Throwable, Long, Mono<StreamResponse>> onErrorResume,
         DownloadRetryOptions retryOptions) {
         return FluxUtil.createRetriableDownloadFlux(
                 sourceResponse::getValue,
->>>>>>> 625130e5
                 (throwable, position) -> onErrorResume.apply(throwable, position)
                     .flatMapMany(StreamResponse::getValue),
                 retryOptions.getMaxRetryRequests())
@@ -145,13 +105,8 @@
      */
     public Mono<Void> writeValueToAsync(AsynchronousByteChannel channel, ProgressReporter progressReporter) {
         Objects.requireNonNull(channel, "'channel' must not be null");
-<<<<<<< HEAD
-        if (initialResponse != null) {
-            return IOUtils.transferStreamResponseToAsynchronousByteChannel(channel, initialResponse,
-=======
         if (sourceResponse != null) {
             return IOUtils.transferStreamResponseToAsynchronousByteChannel(channel, sourceResponse,
->>>>>>> 625130e5
                 onErrorResume, progressReporter, retryOptions.getMaxRetryRequests());
         } else if (super.getValue() != null) {
             return FluxUtil.writeToAsynchronousByteChannel(
@@ -164,13 +119,8 @@
 
     @Override
     public void close() throws IOException {
-<<<<<<< HEAD
-        if (initialResponse != null) {
-            initialResponse.close();
-=======
         if (sourceResponse != null) {
             sourceResponse.close();
->>>>>>> 625130e5
         } else {
             super.getValue().subscribe().dispose();
         }
