// Copyright (c) Microsoft Corporation. All rights reserved.
// Licensed under the MIT License.

package com.azure.storage.blob.specialized;

import com.azure.core.annotation.ServiceClientBuilder;
import com.azure.core.credential.AzureSasCredential;
import com.azure.core.credential.TokenCredential;
import com.azure.core.http.HttpClient;
import com.azure.core.http.HttpPipeline;
import com.azure.core.http.HttpPipelinePosition;
import com.azure.core.http.policy.HttpLogOptions;
import com.azure.core.http.policy.HttpPipelinePolicy;
import com.azure.core.util.ClientOptions;
import com.azure.core.util.Configuration;
import com.azure.core.util.CoreUtils;
import com.azure.core.util.logging.ClientLogger;
import com.azure.storage.blob.BlobContainerAsyncClient;
import com.azure.storage.blob.BlobContainerClient;
import com.azure.storage.blob.BlobServiceVersion;
import com.azure.storage.blob.BlobUrlParts;
import com.azure.storage.blob.implementation.models.EncryptionScope;
import com.azure.storage.blob.implementation.util.BuilderHelper;
import com.azure.storage.blob.models.CpkInfo;
import com.azure.storage.blob.models.CustomerProvidedKey;
import com.azure.storage.blob.models.PageRange;
import com.azure.storage.common.StorageSharedKeyCredential;
import com.azure.storage.common.Utility;
import com.azure.storage.common.implementation.connectionstring.StorageAuthenticationSettings;
import com.azure.storage.common.implementation.connectionstring.StorageConnectionString;
import com.azure.storage.common.implementation.connectionstring.StorageEndpoint;
import com.azure.storage.common.policy.RequestRetryOptions;
import java.io.InputStream;
import java.net.MalformedURLException;
import java.net.URL;
import java.util.ArrayList;
import java.util.List;
import java.util.Objects;
import reactor.core.publisher.Flux;

/**
 * This class provides a fluent builder API to help aid the configuration and instantiation of specialized Storage Blob
 * clients, {@link AppendBlobClient}, {@link AppendBlobAsyncClient}, {@link BlockBlobClient},
 * {@link BlockBlobAsyncClient}, {@link PageBlobClient}, and {@link PageBlobAsyncClient}. These clients are used to
 * perform operations that are specific to the blob type.
 *
 * @see AppendBlobClient
 * @see AppendBlobAsyncClient
 * @see BlockBlobClient
 * @see BlockBlobAsyncClient
 * @see PageBlobClient
 * @see PageBlobAsyncClient
 */
@ServiceClientBuilder(serviceClients = {
    AppendBlobClient.class, AppendBlobAsyncClient.class,
    BlockBlobClient.class, BlockBlobAsyncClient.class,
    PageBlobClient.class, PageBlobAsyncClient.class
})
public final class SpecializedBlobClientBuilder {
    private final ClientLogger logger = new ClientLogger(SpecializedBlobClientBuilder.class);

    private String endpoint;
    private String accountName;
    private String containerName;
    private String blobName;
    private String snapshot;
    private String versionId;

    private CpkInfo customerProvidedKey;
    private EncryptionScope encryptionScope;
    private StorageSharedKeyCredential storageSharedKeyCredential;
    private TokenCredential tokenCredential;
    private AzureSasCredential azureSasCredential;
    private String sasToken;

    private HttpClient httpClient;
    private final List<HttpPipelinePolicy> perCallPolicies = new ArrayList<>();
    private final List<HttpPipelinePolicy> perRetryPolicies = new ArrayList<>();
    private HttpLogOptions logOptions = getDefaultHttpLogOptions();;
    private RequestRetryOptions retryOptions = new RequestRetryOptions();
    private HttpPipeline httpPipeline;

    private ClientOptions clientOptions = new ClientOptions();
    private Configuration configuration;
    private BlobServiceVersion version;

    /**
     * Creates a {@link AppendBlobClient} based on options set in the Builder. AppendBlobClients are used to perform
     * append blob specific operations such as {@link AppendBlobClient#appendBlock(InputStream, long) append block},
     * only use this when the blob is known to be an append blob.
     *
     * @return a {@link AppendBlobClient} created from the configurations in this builder.
     * @throws NullPointerException If {@code endpoint}, {@code containerName}, or {@code blobName} is {@code null}.
     * @throws IllegalStateException If multiple credentials have been specified.
     */
    public AppendBlobClient buildAppendBlobClient() {
        return new AppendBlobClient(buildAppendBlobAsyncClient());
    }

    /**
     * Creates a {@link AppendBlobAsyncClient} based on options set in the Builder. AppendBlobAsyncClients are used to
     * perform append blob specific operations such as {@link AppendBlobAsyncClient#appendBlock(Flux, long) append
     * blob}, only use this when the blob is known to be an append blob.
     *
     * @return a {@link AppendBlobAsyncClient} created from the configurations in this builder.
     * @throws NullPointerException If {@code endpoint}, {@code containerName}, or {@code blobName} is {@code null}.
     * @throws IllegalStateException If multiple credentials have been specified.
     */
    public AppendBlobAsyncClient buildAppendBlobAsyncClient() {
        validateConstruction();
        String containerName = getContainerName();

        return new AppendBlobAsyncClient(getHttpPipeline(), getUrl(containerName), getServiceVersion(),
            accountName, containerName, blobName, snapshot, customerProvidedKey, encryptionScope, versionId);
    }

    /**
     * Creates a {@link BlockBlobClient} based on options set in the Builder. BlockBlobClients are used to perform
     * generic upload operations such as {@link BlockBlobClient#upload(InputStream, long) upload from file} and block
     * blob specific operations such as {@link BlockBlobClient#stageBlock(String, InputStream, long) stage block} and
     * {@link BlockBlobClient#commitBlockList(List)}, only use this when the blob is known to be a block blob.
     *
     * @return a {@link BlockBlobClient} created from the configurations in this builder.
     * @throws NullPointerException If {@code endpoint}, {@code containerName}, or {@code blobName} is {@code null}.
     * @throws IllegalStateException If multiple credentials have been specified.
     */
    public BlockBlobClient buildBlockBlobClient() {
        return new BlockBlobClient(buildBlockBlobAsyncClient());
    }

    /**
     * Creates a {@link BlockBlobAsyncClient} based on options set in the Builder. BlockBlobAsyncClients are used to
     * perform generic upload operations such as {@link BlockBlobAsyncClient#upload(Flux, long) upload from file}
     * and block blob specific operations such as {@link BlockBlobAsyncClient#stageBlockWithResponse(String, Flux, long,
     * byte[], String) stage block} and {@link BlockBlobAsyncClient#commitBlockList(List) commit block list}, only use
     * this when the blob is known to be a block blob.
     *
     * @return a {@link BlockBlobAsyncClient} created from the configurations in this builder.
     * @throws NullPointerException If {@code endpoint}, {@code containerName}, or {@code blobName} is {@code null}.
     * @throws IllegalStateException If multiple credentials have been specified.
     */
    public BlockBlobAsyncClient buildBlockBlobAsyncClient() {
        validateConstruction();
        String containerName = getContainerName();

        return new BlockBlobAsyncClient(getHttpPipeline(), getUrl(containerName), getServiceVersion(),
            accountName, containerName, blobName, snapshot, customerProvidedKey, encryptionScope, versionId);
    }

    /**
     * Creates a {@link PageBlobClient} based on options set in the Builder. PageBlobClients are used to perform page
     * blob specific operations such as {@link PageBlobClient#uploadPages(PageRange, InputStream) upload pages} and
     * {@link PageBlobClient#clearPages(PageRange) clear pages}, only use this when the blob is known to be a page
     * blob.
     *
     * @return a {@link PageBlobClient} created from the configurations in this builder.
     * @throws NullPointerException If {@code endpoint}, {@code containerName}, or {@code blobName} is {@code null}.
     * @throws IllegalStateException If multiple credentials have been specified.
     */
    public PageBlobClient buildPageBlobClient() {
        return new PageBlobClient(buildPageBlobAsyncClient());
    }

    /**
     * Creates a {@link PageBlobAsyncClient} based on options set in the Builder. PageBlobAsyncClients are used to
     * perform page blob specific operations such as {@link PageBlobAsyncClient#uploadPages(PageRange, Flux) upload
     * pages} and {@link PageBlobAsyncClient#clearPages(PageRange) clear pages}, only use this when the blob is known to
     * be a page blob.
     *
     * @return a {@link PageBlobAsyncClient} created from the configurations in this builder.
     * @throws NullPointerException If {@code endpoint}, {@code containerName}, or {@code blobName} is {@code null}.
     * @throws IllegalStateException If multiple credentials have been specified.
     */
    public PageBlobAsyncClient buildPageBlobAsyncClient() {
        validateConstruction();
        String containerName = getContainerName();

        return new PageBlobAsyncClient(getHttpPipeline(), getUrl(containerName), getServiceVersion(),
            accountName, containerName, blobName, snapshot, customerProvidedKey, encryptionScope, versionId);
    }

    /*
     * Validate that the builder is able to construct a client.
     */
    private void validateConstruction() {
        Objects.requireNonNull(blobName, "'blobName' cannot be null.");
        Objects.requireNonNull(endpoint, "'endpoint' cannot be null");

        BuilderHelper.httpsValidation(customerProvidedKey, "customer provided key", endpoint, logger);

        if (Objects.nonNull(customerProvidedKey) && Objects.nonNull(encryptionScope)) {
            throw logger.logExceptionAsError(new IllegalArgumentException("Customer provided key and encryption"
                + "scope cannot both be set"));
        }
    }

    /*
     * Gets the container name to use in this client, if no container name has been passed the root container will be
     * used.
     *
     * Implicit and explicit root container access are functionally equivalent, but explicit references are easier to
     * read and debug.
     */
    private String getContainerName() {
        return CoreUtils.isNullOrEmpty(containerName) ? BlobContainerAsyncClient.ROOT_CONTAINER_NAME : containerName;
    }

    private HttpPipeline getHttpPipeline() {
        return (httpPipeline != null) ? httpPipeline : BuilderHelper.buildPipeline(
<<<<<<< HEAD
            storageSharedKeyCredential, tokenCredential, sasTokenCredential, endpoint, retryOptions, logOptions,
            httpClient, perCallPolicies, perRetryPolicies, configuration, logger);
=======
            storageSharedKeyCredential, tokenCredential, azureSasCredential, sasToken,
            endpoint, retryOptions, logOptions,
            clientOptions, httpClient, perCallPolicies, perRetryPolicies, configuration, logger);
>>>>>>> 6f033d77
    }

    private BlobServiceVersion getServiceVersion() {
        return (version != null) ? version : BlobServiceVersion.getLatest();
    }

    private String getUrl(String containerName) {
        return String.format("%s/%s/%s", endpoint, containerName, blobName);
    }

    /**
     * Configures the builder based on the {@link BlobClientBase}.
     *
     * @param blobClient The {@code BlobClientBase} used to configure this builder.
     * @return the updated SpecializedBlobClientBuilder object.
     */
    public SpecializedBlobClientBuilder blobClient(BlobClientBase blobClient) {
        pipeline(blobClient.getHttpPipeline());
        endpoint(blobClient.getBlobUrl());
        serviceVersion(blobClient.getServiceVersion());
        this.snapshot = blobClient.getSnapshotId();
        this.versionId = blobClient.getVersionId();
        this.customerProvidedKey = blobClient.getCustomerProvidedKey();
        if (blobClient.getEncryptionScope() != null) {
            this.encryptionScope = new EncryptionScope().setEncryptionScope(blobClient.getEncryptionScope());
        }
        return this;
    }

    /**
     * Configures the builder based on the {@link BlobAsyncClientBase}.
     *
     * @param blobAsyncClient The {@code BlobAsyncClientBase} used to configure this builder.
     * @return the updated SpecializedBlobClientBuilder object.
     */
    public SpecializedBlobClientBuilder blobAsyncClient(BlobAsyncClientBase blobAsyncClient) {
        pipeline(blobAsyncClient.getHttpPipeline());
        endpoint(blobAsyncClient.getBlobUrl());
        serviceVersion(blobAsyncClient.getServiceVersion());
        this.snapshot = blobAsyncClient.getSnapshotId();
        this.versionId = blobAsyncClient.getVersionId();
        this.customerProvidedKey = blobAsyncClient.getCustomerProvidedKey();
        if (blobAsyncClient.getEncryptionScope() != null) {
            this.encryptionScope = new EncryptionScope().setEncryptionScope(blobAsyncClient.getEncryptionScope());
        }
        return this;
    }

    /**
     * Configures the builder based on the {@link BlobContainerClient} and appends the blob name to the container's URL.
     *
     * @param blobContainerClient The {@code ContainerClient} used to configure this builder.
     * @param blobName Name of the blob.
     * @return the updated SpecializedBlobClientBuilder object.
     */
    public SpecializedBlobClientBuilder containerClient(BlobContainerClient blobContainerClient, String blobName) {
        pipeline(blobContainerClient.getHttpPipeline());
        endpoint(blobContainerClient.getBlobContainerUrl());
        serviceVersion(blobContainerClient.getServiceVersion());
        blobName(blobName);
        this.customerProvidedKey = blobContainerClient.getCustomerProvidedKey();
        if (blobContainerClient.getEncryptionScope() != null) {
            this.encryptionScope = new EncryptionScope().setEncryptionScope(blobContainerClient.getEncryptionScope());
        }
        return this;
    }

    /**
     * Configures the builder based on the {@link BlobContainerAsyncClient} and appends the blob name to the container's
     * URL.
     *
     * @param blobContainerAsyncClient The {@code ContainerAsyncClient} used to configure this builder.
     * @param blobName Name of the blob.
     * @return the updated SpecializedBlobClientBuilder object.
     */
    public SpecializedBlobClientBuilder containerAsyncClient(BlobContainerAsyncClient blobContainerAsyncClient,
        String blobName) {
        pipeline(blobContainerAsyncClient.getHttpPipeline());
        endpoint(blobContainerAsyncClient.getBlobContainerUrl());
        serviceVersion(blobContainerAsyncClient.getServiceVersion());
        blobName(blobName);
        this.customerProvidedKey = blobContainerAsyncClient.getCustomerProvidedKey();
        if (blobContainerAsyncClient.getEncryptionScope() != null) {
            this.encryptionScope = new EncryptionScope().setEncryptionScope(
                blobContainerAsyncClient.getEncryptionScope());
        }
        return this;
    }

    /**
     * Sets the service endpoint, additionally parses it for information (SAS token, container name, blob name)
     *
     * @param endpoint URL of the service
     * @return the updated SpecializedBlobClientBuilder object
     * @throws IllegalArgumentException If {@code endpoint} is {@code null} or is a malformed URL.
     */
    public SpecializedBlobClientBuilder endpoint(String endpoint) {
        try {
            URL url = new URL(endpoint);
            BlobUrlParts parts = BlobUrlParts.parse(url);

            this.accountName = parts.getAccountName();
            this.endpoint = BuilderHelper.getEndpoint(parts);
            this.containerName = parts.getBlobContainerName();
            this.blobName = Utility.urlEncode(parts.getBlobName());
            this.snapshot = parts.getSnapshot();
            this.versionId = parts.getVersionId();

            String sasToken = parts.getCommonSasQueryParameters().encode();
            if (!CoreUtils.isNullOrEmpty(sasToken)) {
                this.sasToken(sasToken);
            }
        } catch (MalformedURLException ex) {
            throw logger.logExceptionAsError(
                new IllegalArgumentException("The Azure Storage Blob endpoint url is malformed."));
        }
        return this;
    }

    /**
     * Sets the {@link CustomerProvidedKey customer provided key} that is used to encrypt blob contents on the server.
     *
     * @param customerProvidedKey Customer provided key containing the encryption key information.
     * @return the updated SpecializedBlobClientBuilder object
     */
    public SpecializedBlobClientBuilder customerProvidedKey(CustomerProvidedKey customerProvidedKey) {
        if (customerProvidedKey == null) {
            this.customerProvidedKey = null;
        } else {
            this.customerProvidedKey = new CpkInfo()
                .setEncryptionKey(customerProvidedKey.getKey())
                .setEncryptionKeySha256(customerProvidedKey.getKeySha256())
                .setEncryptionAlgorithm(customerProvidedKey.getEncryptionAlgorithm());
        }

        return this;
    }


    /**
     * Sets the {@code encryption scope} that is used to encrypt blob contents on the server.
     *
     * @param encryptionScope Encryption scope containing the encryption key information.
     * @return the updated BlobClientBuilder object
     */
    public SpecializedBlobClientBuilder encryptionScope(String encryptionScope) {
        if (encryptionScope == null) {
            this.encryptionScope = null;
        } else {
            this.encryptionScope = new EncryptionScope().setEncryptionScope(encryptionScope);
        }

        return this;
    }

    /**
     * Sets the {@link StorageSharedKeyCredential} used to authorize requests sent to the service.
     *
     * @param credential {@link StorageSharedKeyCredential}.
     * @return the updated SpecializedBlobClientBuilder
     * @throws NullPointerException If {@code credential} is {@code null}.
     */
    public SpecializedBlobClientBuilder credential(StorageSharedKeyCredential credential) {
        this.storageSharedKeyCredential = Objects.requireNonNull(credential, "'credential' cannot be null.");
        this.tokenCredential = null;
        this.sasToken = null;
        return this;
    }

    /**
     * Sets the {@link TokenCredential} used to authorize requests sent to the service.
     *
     * @param credential {@link TokenCredential}.
     * @return the updated SpecializedBlobClientBuilder
     * @throws NullPointerException If {@code credential} is {@code null}.
     */
    public SpecializedBlobClientBuilder credential(TokenCredential credential) {
        this.tokenCredential = Objects.requireNonNull(credential, "'credential' cannot be null.");
        this.storageSharedKeyCredential = null;
        this.sasToken = null;
        return this;
    }

    /**
     * Sets the SAS token used to authorize requests sent to the service.
     *
     * @param sasToken The SAS token to use for authenticating requests.
     * @return the updated SpecializedBlobClientBuilder
     * @throws NullPointerException If {@code sasToken} is {@code null}.
     */
    public SpecializedBlobClientBuilder sasToken(String sasToken) {
        this.sasToken = Objects.requireNonNull(sasToken,
            "'sasToken' cannot be null.");
        this.storageSharedKeyCredential = null;
        this.tokenCredential = null;
        return this;
    }

    /**
     * Sets the {@link AzureSasCredential} used to authorize requests sent to the service.
     *
     * @param credential {@link AzureSasCredential} used to authorize requests sent to the service.
     * @return the updated SpecializedBlobClientBuilder
     * @throws NullPointerException If {@code credential} is {@code null}.
     */
    public SpecializedBlobClientBuilder credential(AzureSasCredential credential) {
        this.azureSasCredential = Objects.requireNonNull(credential,
            "'credential' cannot be null.");
        return this;
    }

    /**
     * Clears the credential used to authorize the request.
     *
     * <p>This is for blobs that are publicly accessible.</p>
     *
     * @return the updated SpecializedBlobClientBuilder
     */
    public SpecializedBlobClientBuilder setAnonymousAccess() {
        this.storageSharedKeyCredential = null;
        this.tokenCredential = null;
        this.azureSasCredential = null;
        this.sasToken = null;
        return this;
    }

    /**
     * Sets the connection string to connect to the service.
     *
     * @param connectionString Connection string of the storage account.
     * @return the updated SpecializedBlobClientBuilder
     * @throws IllegalArgumentException If {@code connectionString} in invalid.
     */
    public SpecializedBlobClientBuilder connectionString(String connectionString) {
        StorageConnectionString storageConnectionString
                = StorageConnectionString.create(connectionString, logger);
        StorageEndpoint endpoint = storageConnectionString.getBlobEndpoint();
        if (endpoint == null || endpoint.getPrimaryUri() == null) {
            throw logger
                    .logExceptionAsError(new IllegalArgumentException(
                            "connectionString missing required settings to derive blob service endpoint."));
        }
        this.endpoint(endpoint.getPrimaryUri());
        if (storageConnectionString.getAccountName() != null) {
            this.accountName = storageConnectionString.getAccountName();
        }
        StorageAuthenticationSettings authSettings = storageConnectionString.getStorageAuthSettings();
        if (authSettings.getType() == StorageAuthenticationSettings.Type.ACCOUNT_NAME_KEY) {
            this.credential(new StorageSharedKeyCredential(authSettings.getAccount().getName(),
                    authSettings.getAccount().getAccessKey()));
        } else if (authSettings.getType() == StorageAuthenticationSettings.Type.SAS_TOKEN) {
            this.sasToken(authSettings.getSasToken());
        }
        return this;
    }

    /**
     * Sets the name of the container that contains the blob.
     *
     * <p><strong>Code Samples</strong></p>
     *
     * {@codesnippet com.azure.storage.blob.specialized.BlobClientBase.Builder.containerName#String}
     *
     * @param containerName Name of the container. If the value {@code null} or empty the root container, {@code $root},
     * will be used.
     * @return the updated SpecializedBlobClientBuilder object
     */
    public SpecializedBlobClientBuilder containerName(String containerName) {
        this.containerName = containerName;
        return this;
    }

    /**
     * Sets the name of the blob.
     *
     * @param blobName Name of the blob.
     * @return the updated SpecializedBlobClientBuilder object
     * @throws NullPointerException If {@code blobName} is {@code null}
     */
    public SpecializedBlobClientBuilder blobName(String blobName) {
        this.blobName = Utility.urlEncode(Utility.urlDecode(Objects.requireNonNull(blobName,
            "'blobName' cannot be null.")));
        return this;
    }

    /**
     * Sets the snapshot identifier of the blob.
     *
     * @param snapshot Snapshot identifier for the blob.
     * @return the updated SpecializedBlobClientBuilder object
     */
    public SpecializedBlobClientBuilder snapshot(String snapshot) {
        this.snapshot = snapshot;
        return this;
    }

    /**
     * Sets the version identifier of the blob.
     *
     * @param versionId Version identifier for the blob, pass {@code null} to interact with the latest blob version.
     * @return the updated SpecializedBlobClientBuilder object
     */
    public SpecializedBlobClientBuilder versionId(String versionId) {
        this.versionId = versionId;
        return this;
    }

    /**
     * Sets the {@link HttpClient} to use for sending a receiving requests to and from the service.
     *
     * @param httpClient HttpClient to use for requests.
     * @return the updated SpecializedBlobClientBuilder object
     */
    public SpecializedBlobClientBuilder httpClient(HttpClient httpClient) {
        if (this.httpClient != null && httpClient == null) {
            logger.info("'httpClient' is being set to 'null' when it was previously configured.");
        }

        this.httpClient = httpClient;
        return this;
    }

    /**
     * Adds a pipeline policy to apply on each request sent. The policy will be added after the retry policy. If
     * the method is called multiple times, all policies will be added and their order preserved.
     *
     * @param pipelinePolicy a pipeline policy
     * @return the updated SpecializedBlobClientBuilder object
     * @throws NullPointerException If {@code pipelinePolicy} is {@code null}.
     */
    public SpecializedBlobClientBuilder addPolicy(HttpPipelinePolicy pipelinePolicy) {
        Objects.requireNonNull(pipelinePolicy, "'pipelinePolicy' cannot be null");
        if (pipelinePolicy.getPipelinePosition() == HttpPipelinePosition.PER_CALL) {
            perCallPolicies.add(pipelinePolicy);
        } else {
            perRetryPolicies.add(pipelinePolicy);
        }
        return this;
    }

    /**
     * Sets the {@link HttpLogOptions} for service requests.
     *
     * @param logOptions The logging configuration to use when sending and receiving HTTP requests/responses.
     * @return the updated SpecializedBlobClientBuilder object
     * @throws NullPointerException If {@code logOptions} is {@code null}.
     */
    public SpecializedBlobClientBuilder httpLogOptions(HttpLogOptions logOptions) {
        this.logOptions = Objects.requireNonNull(logOptions, "'logOptions' cannot be null.");
        return this;
    }

    /**
     * Gets the default Storage whitelist log headers and query parameters.
     *
     * @return the default http log options.
     */
    public static HttpLogOptions getDefaultHttpLogOptions() {
        return BuilderHelper.getDefaultHttpLogOptions();
    }

    /**
     * Sets the configuration object used to retrieve environment configuration values during building of the client.
     *
     * @param configuration Configuration store used to retrieve environment configurations.
     * @return the updated SpecializedBlobClientBuilder object
     */
    public SpecializedBlobClientBuilder configuration(Configuration configuration) {
        this.configuration = configuration;
        return this;
    }

    /**
     * Sets the request retry options for all the requests made through the client.
     *
     * @param retryOptions {@link RequestRetryOptions}.
     * @return the updated SpecializedBlobClientBuilder object
     * @throws NullPointerException If {@code retryOptions} is {@code null}.
     */
    public SpecializedBlobClientBuilder retryOptions(RequestRetryOptions retryOptions) {
        this.retryOptions = Objects.requireNonNull(retryOptions, "'retryOptions' cannot be null.");
        return this;
    }

    /**
     * Sets the {@link HttpPipeline} to use for the service client.
     *
     * If {@code pipeline} is set, all other settings are ignored, aside from {@link #endpoint(String) endpoint}.
     *
     * @param httpPipeline HttpPipeline to use for sending service requests and receiving responses.
     * @return the updated SpecializedBlobClientBuilder object
     */
    public SpecializedBlobClientBuilder pipeline(HttpPipeline httpPipeline) {
        if (this.httpPipeline != null && httpPipeline == null) {
            logger.info("HttpPipeline is being set to 'null' when it was previously configured.");
        }

        this.httpPipeline = httpPipeline;
        return this;
    }

    /**
     * Sets the client options for all the requests made through the client.
     *
     * @param clientOptions {@link ClientOptions}.
     * @return the updated SpecializedBlobClientBuilder object
     * @throws NullPointerException If {@code clientOptions} is {@code null}.
     */
    public SpecializedBlobClientBuilder clientOptions(ClientOptions clientOptions) {
        this.clientOptions = Objects.requireNonNull(clientOptions, "'clientOptions' cannot be null.");
        return this;
    }

    /**
     * Sets the {@link BlobServiceVersion} that is used when making API requests.
     * <p>
     * If a service version is not provided, the service version that will be used will be the latest known service
     * version based on the version of the client library being used. If no service version is specified, updating to a
     * newer version of the client library will have the result of potentially moving to a newer service version.
     * <p>
     * Targeting a specific service version may also mean that the service will return an error for newer APIs.
     *
     * @param version {@link BlobServiceVersion} of the service to be used when making requests.
     * @return the updated SpecializedBlobClientBuilder object
     */
    public SpecializedBlobClientBuilder serviceVersion(BlobServiceVersion version) {
        this.version = version;
        return this;
    }
}<|MERGE_RESOLUTION|>--- conflicted
+++ resolved
@@ -207,14 +207,9 @@
 
     private HttpPipeline getHttpPipeline() {
         return (httpPipeline != null) ? httpPipeline : BuilderHelper.buildPipeline(
-<<<<<<< HEAD
-            storageSharedKeyCredential, tokenCredential, sasTokenCredential, endpoint, retryOptions, logOptions,
-            httpClient, perCallPolicies, perRetryPolicies, configuration, logger);
-=======
             storageSharedKeyCredential, tokenCredential, azureSasCredential, sasToken,
             endpoint, retryOptions, logOptions,
             clientOptions, httpClient, perCallPolicies, perRetryPolicies, configuration, logger);
->>>>>>> 6f033d77
     }
 
     private BlobServiceVersion getServiceVersion() {
