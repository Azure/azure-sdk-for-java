// Copyright (c) Microsoft Corporation. All rights reserved.
// Licensed under the MIT License.

package com.azure.storage.blob.specialized;

import com.azure.core.http.HttpPipeline;
import com.azure.core.http.RequestConditions;
import com.azure.core.http.rest.Response;
import com.azure.core.http.rest.SimpleResponse;
import com.azure.core.implementation.util.FluxUtil;
import com.azure.core.util.Context;
import com.azure.core.util.logging.ClientLogger;
import com.azure.core.util.polling.Poller;
import com.azure.storage.blob.BlobClient;
import com.azure.storage.blob.BlobProperties;
import com.azure.storage.blob.BlobServiceVersion;
import com.azure.storage.blob.models.AccessTier;
import com.azure.storage.blob.models.BlobCopyInfo;
import com.azure.storage.blob.models.BlobHttpHeaders;
import com.azure.storage.blob.models.BlobRange;
import com.azure.storage.blob.models.BlobRequestConditions;
import com.azure.storage.blob.models.BlobStorageException;
import com.azure.storage.blob.models.CpkInfo;
import com.azure.storage.blob.models.DeleteSnapshotsOptionType;
import com.azure.storage.blob.models.ParallelTransferOptions;
import com.azure.storage.blob.models.RehydratePriority;
import com.azure.storage.blob.models.ReliableDownloadOptions;
import com.azure.storage.blob.models.StorageAccountInfo;
import com.azure.storage.common.implementation.StorageImplUtils;
import reactor.core.Exceptions;
import reactor.core.publisher.Mono;

import java.io.IOException;
import java.io.OutputStream;
import java.io.UncheckedIOException;
import java.net.URL;
import java.nio.file.FileAlreadyExistsException;
import java.time.Duration;
import java.util.Map;

import static com.azure.storage.common.implementation.StorageImplUtils.blockWithOptionalTimeout;

/**
 * This class provides a client that contains all operations that apply to any blob type.
 *
 * <p>
 * This client offers the ability to download blobs. Note that uploading data is specific to each type of blob. Please
 * refer to the {@link BlockBlobClient}, {@link PageBlobClient}, or {@link AppendBlobClient} for upload options.
 */
public class BlobClientBase {
    private final ClientLogger logger = new ClientLogger(BlobClientBase.class);

    private final BlobAsyncClientBase client;

    /**
     * Constructor used by {@link SpecializedBlobClientBuilder}.
     *
     * @param client the async blob client
     */
    protected BlobClientBase(BlobAsyncClientBase client) {
        this.client = client;
    }

    /**
     * Creates a new {@link BlobClientBase} linked to the {@code snapshot} of this blob resource.
     *
     * @param snapshot the identifier for a specific snapshot of this blob
     * @return a {@link BlobClientBase} used to interact with the specific snapshot.
     */
    public BlobClientBase getSnapshotClient(String snapshot) {
        return new BlobClientBase(client.getSnapshotClient(snapshot));
    }

    /**
     * Gets the URL of the blob represented by this client.
     *
     * @return the URL.
     */
    public String getBlobUrl() {
        return client.getBlobUrl();
    }

    /**
     * Get associated account name.
     *
     * @return account name associated with this storage resource.
     */
    public String getAccountName() {
        return client.getAccountName();
    }

    /**
     * Get the container name.
     *
     * <p><strong>Code Samples</strong></p>
     *
     * {@codesnippet com.azure.storage.blob.specialized.BlobClientBase.getContainerName}
     *
     * @return The name of the container.
     */
    public final String getContainerName() {
        return client.getContainerName();
    }

    /**
     * Get the blob name.
     *
     * <p><strong>Code Samples</strong></p>
     *
     * {@codesnippet com.azure.storage.blob.specialized.BlobClientBase.getBlobName}
     *
     * @return The name of the blob.
     */
    public final String getBlobName() {
        return client.getBlobName();
    }

    /**
     * Gets the {@link HttpPipeline} powering this client.
     *
     * @return The pipeline.
     */
    public HttpPipeline getHttpPipeline() {
        return client.getHttpPipeline();
    }

    /**
     * Gets the {@link CpkInfo} used to encrypt this blob's content on the server.
     *
     * @return the customer provided key used for encryption.
     */
    public CpkInfo getCustomerProvidedKey() {
        return client.getCustomerProvidedKey();
    }

    /**
     * Gets the service version the client is using.
     *
     * @return the service version the client is using.
     */
    public BlobServiceVersion getServiceVersion() {
        return client.getServiceVersion();
    }

    /**
     * Gets the snapshotId for a blob resource
     *
     * @return A string that represents the snapshotId of the snapshot blob
     */
    public String getSnapshotId() {
        return client.getSnapshotId();
    }

    /**
     * Determines if a blob is a snapshot
     *
     * @return A boolean that indicates if a blob is a snapshot
     */
    public boolean isSnapshot() {
        return client.isSnapshot();
    }

    /**
     * Opens a blob input stream to download the blob.
     * <p>
     *
     * @return An <code>InputStream</code> object that represents the stream to use for reading from the blob.
     * @throws BlobStorageException If a storage service error occurred.
     */
    public final BlobInputStream openInputStream() {
        return openInputStream(new BlobRange(0), null);
    }

    /**
     * Opens a blob input stream to download the specified range of the blob.
     * <p>
     *
     * @param range {@link BlobRange}
     * @param accessConditions An {@link BlobRequestConditions} object that represents the access conditions for the
     * blob.
     * @return An <code>InputStream</code> object that represents the stream to use for reading from the blob.
     * @throws BlobStorageException If a storage service error occurred.
     */
    public final BlobInputStream openInputStream(BlobRange range, BlobRequestConditions accessConditions) {
        return new BlobInputStream(client, range.getOffset(), range.getCount(), accessConditions);
    }

    /**
     * Gets if the container this client represents exists in the cloud.
     *
     * <p><strong>Code Samples</strong></p>
     *
     * {@codesnippet com.azure.storage.blob.specialized.BlobClientBase.exists}
     *
     * @return true if the container exists, false if it doesn't
     */
    public Boolean exists() {
        return existsWithResponse(null, Context.NONE).getValue();
    }

    /**
     * Gets if the container this client represents exists in the cloud.
     *
     * <p><strong>Code Samples</strong></p>
     *
     * {@codesnippet com.azure.storage.blob.specialized.BlobClientBase.existsWithResponse#Duration-Context}
     *
     * @param timeout An optional timeout value beyond which a {@link RuntimeException} will be raised.
     * @param context Additional context that is passed through the Http pipeline during the service call.
     * @return true if the container exists, false if it doesn't
     */
    public Response<Boolean> existsWithResponse(Duration timeout, Context context) {
        Mono<Response<Boolean>> response = client.existsWithResponse(context);

        return blockWithOptionalTimeout(response, timeout);
    }

    /**
     * Copies the data at the source URL to a blob.
     *
     * <p><strong>Code Samples</strong></p>
     *
     * {@codesnippet com.azure.storage.blob.specialized.BlobClientBase.beginCopy#String-Duration}
     *
     * <p>For more information, see the
     * <a href="https://docs.microsoft.com/rest/api/storageservices/copy-blob">Azure Docs</a></p>
     *
     * @param sourceUrl The source URL to copy from. URLs outside of Azure may only be copied to block blobs.
     * @param pollInterval Duration between each poll for the copy status. If none is specified, a default of one second
     * is used.
     * @return A {@link Poller} that polls the blob copy operation until it has completed, has failed, or has been
     *     cancelled.
     */
    public Poller<BlobCopyInfo, Void> beginCopy(String sourceUrl, Duration pollInterval) {
        return beginCopy(sourceUrl, null, null, null, null, null, pollInterval);
    }

    /**
     * Copies the data at the source URL to a blob.
     *
     * <p><strong>Code Samples</strong></p>
     *
     * {@codesnippet com.azure.storage.blob.specialized.BlobClientBase.beginCopy#String-Map-AccessTier-RehydratePriority-RequestConditions-BlobRequestConditions-Duration}
     *
     * <p>For more information, see the
     * <a href="https://docs.microsoft.com/rest/api/storageservices/copy-blob">Azure Docs</a></p>
     *
     * @param sourceUrl The source URL to copy from. URLs outside of Azure may only be copied to block blobs.
     * @param metadata Metadata to associate with the destination blob.
     * @param tier {@link AccessTier} for the destination blob.
     * @param priority {@link RehydratePriority} for rehydrating the blob.
     * @param sourceModifiedAccessConditions {@link RequestConditions} against the source. Standard HTTP Access
     * conditions related to the modification of data. ETag and LastModifiedTime are used to construct conditions
     * related to when the blob was changed relative to the given request. The request will fail if the specified
     * condition is not satisfied.
     * @param destAccessConditions {@link BlobRequestConditions} against the destination.
     * @param pollInterval Duration between each poll for the copy status. If none is specified, a default of one second
     * is used.
     * @return A {@link Poller} that polls the blob copy operation until it has completed, has failed, or has been
     *     cancelled.
     */
    public Poller<BlobCopyInfo, Void> beginCopy(String sourceUrl, Map<String, String> metadata, AccessTier tier,
            RehydratePriority priority, RequestConditions sourceModifiedAccessConditions,
            BlobRequestConditions destAccessConditions, Duration pollInterval) {

        return client.beginCopy(sourceUrl, metadata, tier, priority, sourceModifiedAccessConditions,
                destAccessConditions, pollInterval);
    }

    /**
     * Stops a pending copy that was previously started and leaves a destination blob with 0 length and metadata.
     *
     * <p><strong>Code Samples</strong></p>
     *
     * {@codesnippet com.azure.storage.blob.specialized.BlobClientBase.abortCopyFromUrl#String}
     *
     * <p>For more information, see the
     * <a href="https://docs.microsoft.com/en-us/rest/api/storageservices/abort-copy-blob">Azure Docs</a></p>
     *
     * @param copyId The id of the copy operation to abort.
     */
    public void abortCopyFromUrl(String copyId) {
        abortCopyFromUrlWithResponse(copyId, null, null, Context.NONE);
    }

    /**
     * Stops a pending copy that was previously started and leaves a destination blob with 0 length and metadata.
     *
     * <p><strong>Code Samples</strong></p>
     *
<<<<<<< HEAD
     * {@codesnippet com.azure.storage.blob.specialized.BlobClientBase.abortCopyFromUrlWithResponse#String-LeaseAccessConditions-Duration-Context}
=======
     * {@codesnippet com.azure.storage.blob.specialized.BlobClientBase.abortCopyFromURLWithResponse#String-String-Duration-Context}
>>>>>>> ab6bcf67
     *
     * <p>For more information, see the
     * <a href="https://docs.microsoft.com/en-us/rest/api/storageservices/abort-copy-blob">Azure Docs</a></p>
     *
     * @param copyId The id of the copy operation to abort.
     * @param leaseId The lease ID the active lease on the blob must match.
     * @param timeout An optional timeout value beyond which a {@link RuntimeException} will be raised.
     * @param context Additional context that is passed through the Http pipeline during the service call.
     * @return A response containing status code and HTTP headers.
     */
<<<<<<< HEAD
    public Response<Void> abortCopyFromUrlWithResponse(String copyId, LeaseAccessConditions leaseAccessConditions,
                                                       Duration timeout, Context context) {
        Mono<Response<Void>> response = client.abortCopyFromUrlWithResponse(copyId, leaseAccessConditions,
            context);

        return StorageImplUtils.blockWithOptionalTimeout(response, timeout);
=======
    public Response<Void> abortCopyFromURLWithResponse(String copyId, String leaseId, Duration timeout,
        Context context) {
        return blockWithOptionalTimeout(client.abortCopyFromURLWithResponse(copyId, leaseId, context), timeout);
>>>>>>> ab6bcf67
    }

    /**
     * Copies the data at the source URL to a blob and waits for the copy to complete before returning a response.
     *
     * <p><strong>Code Samples</strong></p>
     *
     * {@codesnippet com.azure.storage.blob.specialized.BlobClientBase.copyFromUrl#String}
     *
     * <p>For more information, see the
     * <a href="https://docs.microsoft.com/en-us/rest/api/storageservices/copy-blob">Azure Docs</a></p>
     *
     * @param copySource The source URL to copy from.
     * @return The copy ID for the long running operation.
     * @throws IllegalArgumentException If {@code copySource} is a malformed {@link URL}.
     */
    public String copyFromUrl(String copySource) {
        return copyFromUrlWithResponse(copySource, null, null, null, null, null, Context.NONE).getValue();
    }

    /**
     * Copies the data at the source URL to a blob and waits for the copy to complete before returning a response.
     *
     * <p><strong>Code Samples</strong></p>
     *
<<<<<<< HEAD
     * {@codesnippet com.azure.storage.blob.specialized.BlobClientBase.copyFromUrlWithResponse#String-Map-AccessTier-ModifiedAccessConditions-BlobAccessConditions-Duration-Context}
=======
     * {@codesnippet com.azure.storage.blob.specialized.BlobClientBase.copyFromURLWithResponse#String-Map-AccessTier-RequestConditions-BlobRequestConditions-Duration-Context}
>>>>>>> ab6bcf67
     *
     * <p>For more information, see the
     * <a href="https://docs.microsoft.com/en-us/rest/api/storageservices/copy-blob">Azure Docs</a></p>
     *
     * @param copySource The source URL to copy from. URLs outside of Azure may only be copied to block blobs.
     * @param metadata Metadata to associate with the destination blob.
     * @param tier {@link AccessTier} for the destination blob.
     * @param sourceModifiedAccessConditions {@link RequestConditions} against the source. Standard HTTP Access
     * conditions related to the modification of data. ETag and LastModifiedTime are used to construct conditions
     * related to when the blob was changed relative to the given request. The request will fail if the specified
     * condition is not satisfied.
     * @param destAccessConditions {@link BlobRequestConditions} against the destination.
     * @param timeout An optional timeout value beyond which a {@link RuntimeException} will be raised.
     * @param context Additional context that is passed through the Http pipeline during the service call.
     * @return The copy ID for the long running operation.
     * @throws IllegalArgumentException If {@code copySource} is a malformed {@link URL}.
     */
<<<<<<< HEAD
    public Response<String> copyFromUrlWithResponse(String copySource, Map<String, String> metadata, AccessTier tier,
            ModifiedAccessConditions sourceModifiedAccessConditions, BlobAccessConditions destAccessConditions,
            Duration timeout, Context context) {
=======
    public Response<String> copyFromURLWithResponse(String copySource, Map<String, String> metadata, AccessTier tier,
        RequestConditions sourceModifiedAccessConditions, BlobRequestConditions destAccessConditions,
        Duration timeout, Context context) {
>>>>>>> ab6bcf67
        Mono<Response<String>> response = client
            .copyFromUrlWithResponse(copySource, metadata, tier, sourceModifiedAccessConditions, destAccessConditions,
                context);

        return blockWithOptionalTimeout(response, timeout);
    }

    /**
     * Downloads the entire blob into an output stream. Uploading data must be done from the {@link BlockBlobClient},
     * {@link PageBlobClient}, or {@link AppendBlobClient}.
     *
     * <p><strong>Code Samples</strong></p>
     *
     * {@codesnippet com.azure.storage.blob.specialized.BlobClientBase.download#OutputStream}
     *
     * <p>For more information, see the
     * <a href="https://docs.microsoft.com/en-us/rest/api/storageservices/get-blob">Azure Docs</a></p>
     *
     * @param stream A non-null {@link OutputStream} instance where the downloaded data will be written.
     * @throws UncheckedIOException If an I/O error occurs.
     * @throws NullPointerException if {@code stream} is null
     */
    public void download(OutputStream stream) {
        downloadWithResponse(stream, null, null, null, false, null, Context.NONE);
    }

    /**
     * Downloads a range of bytes from a blob into an output stream. Uploading data must be done from the {@link
     * BlockBlobClient}, {@link PageBlobClient}, or {@link AppendBlobClient}.
     *
     * <p><strong>Code Samples</strong></p>
     *
     * {@codesnippet com.azure.storage.blob.specialized.BlobClientBase.downloadWithResponse#OutputStream-BlobRange-ReliableDownloadOptions-BlobAccessConditions-boolean-Duration-Context}
     *
     * <p>For more information, see the
     * <a href="https://docs.microsoft.com/en-us/rest/api/storageservices/get-blob">Azure Docs</a></p>
     *
     * @param stream A non-null {@link OutputStream} instance where the downloaded data will be written.
     * @param range {@link BlobRange}
     * @param options {@link ReliableDownloadOptions}
     * @param accessConditions {@link BlobRequestConditions}
     * @param rangeGetContentMD5 Whether the contentMD5 for the specified blob range should be returned.
     * @param timeout An optional timeout value beyond which a {@link RuntimeException} will be raised.
     * @param context Additional context that is passed through the Http pipeline during the service call.
     * @return A response containing status code and HTTP headers.
     * @throws UncheckedIOException If an I/O error occurs.
     * @throws NullPointerException if {@code stream} is null
     */
    public Response<Void> downloadWithResponse(OutputStream stream, BlobRange range, ReliableDownloadOptions options,
        BlobRequestConditions accessConditions, boolean rangeGetContentMD5, Duration timeout, Context context) {
        StorageImplUtils.assertNotNull("stream", stream);
        Mono<Response<Void>> download = client
            .downloadWithResponse(range, options, accessConditions, rangeGetContentMD5, context)
            .flatMap(response -> response.getValue().reduce(stream, (outputStream, buffer) -> {
                try {
                    outputStream.write(FluxUtil.byteBufferToArray(buffer));
                    return outputStream;
                } catch (IOException ex) {
                    throw logger.logExceptionAsError(Exceptions.propagate(new UncheckedIOException(ex)));
                }
            }).thenReturn(new SimpleResponse<>(response, null)));

        return blockWithOptionalTimeout(download, timeout);
    }

    /**
     * Downloads the entire blob into a file specified by the path.
     *
     * <p>The file will be created and must not exist, if the file already exists a {@link FileAlreadyExistsException}
     * will be thrown.</p>
     *
     * <p>Uploading data must be done from the {@link BlockBlobClient}, {@link PageBlobClient}, or {@link
     * AppendBlobClient}.</p>
     *
     * <p><strong>Code Samples</strong></p>
     *
     * {@codesnippet com.azure.storage.blob.specialized.BlobClientBase.downloadToFile#String}
     *
     * <p>For more information, see the
     * <a href="https://docs.microsoft.com/en-us/rest/api/storageservices/get-blob">Azure Docs</a></p>
     *
     * @param filePath A non-null {@link OutputStream} instance where the downloaded data will be written.
     * @return The properties of the download blob.
     * @throws UncheckedIOException If an I/O error occurs
     */
    public BlobProperties downloadToFile(String filePath) {
        return downloadToFileWithResponse(filePath, null, null, null, null,
            false, null, Context.NONE).getValue();
    }

    /**
     * Downloads the entire blob into a file specified by the path.
     *
     * <p>The file will be created and must not exist, if the file already exists a {@link FileAlreadyExistsException}
     * will be thrown.</p>
     *
     * <p>Uploading data must be done from the {@link BlockBlobClient}, {@link PageBlobClient}, or {@link
     * AppendBlobClient}.</p>
     *
     * <p>This method makes an extra HTTP call to get the length of the blob in the beginning. To avoid this extra
     * call, provide the {@link BlobRange} parameter.</p>
     *
     * <p><strong>Code Samples</strong></p>
     *
     * {@codesnippet com.azure.storage.blob.specialized.BlobClientBase.downloadToFileWithResponse#String-BlobRange-ParallelTransferOptions-ReliableDownloadOptions-BlobRequestConditions-boolean-Duration-Context}
     *
     * <p>For more information, see the
     * <a href="https://docs.microsoft.com/en-us/rest/api/storageservices/get-blob">Azure Docs</a></p>
     *
     * @param filePath A non-null {@link OutputStream} instance where the downloaded data will be written.
     * @param range {@link BlobRange}
     * @param parallelTransferOptions {@link ParallelTransferOptions} to use to download to file. Number of parallel
     *        transfers parameter is ignored.
     * @param options {@link ReliableDownloadOptions}
     * @param accessConditions {@link BlobRequestConditions}
     * @param rangeGetContentMD5 Whether the contentMD5 for the specified blob range should be returned.
     * @param timeout An optional timeout value beyond which a {@link RuntimeException} will be raised.
     * @param context Additional context that is passed through the Http pipeline during the service call.
     * @return The response of download blob properties.
     * @throws UncheckedIOException If an I/O error occurs.
     */
    public Response<BlobProperties> downloadToFileWithResponse(String filePath, BlobRange range,
        ParallelTransferOptions parallelTransferOptions, ReliableDownloadOptions options,
        BlobRequestConditions accessConditions, boolean rangeGetContentMD5, Duration timeout, Context context) {
        Mono<Response<BlobProperties>> download = client.downloadToFileWithResponse(filePath, range,
            parallelTransferOptions, options, accessConditions, rangeGetContentMD5, context);
        return blockWithOptionalTimeout(download, timeout);
    }

    /**
     * Deletes the specified blob or snapshot. Note that deleting a blob also deletes all its snapshots.
     *
     * <p><strong>Code Samples</strong></p>
     *
     * {@codesnippet com.azure.storage.blob.specialized.BlobClientBase.delete}
     *
     * <p>For more information, see the
     * <a href="https://docs.microsoft.com/en-us/rest/api/storageservices/delete-blob">Azure Docs</a></p>
     */
    public void delete() {
        deleteWithResponse(null, null, null, Context.NONE);
    }

    /**
     * Deletes the specified blob or snapshot. Note that deleting a blob also deletes all its snapshots.
     *
     * <p><strong>Code Samples</strong></p>
     *
     * {@codesnippet com.azure.storage.blob.specialized.BlobClientBase.deleteWithResponse#DeleteSnapshotsOptionType-BlobRequestConditions-Duration-Context}
     *
     * <p>For more information, see the
     * <a href="https://docs.microsoft.com/en-us/rest/api/storageservices/delete-blob">Azure Docs</a></p>
     *
     * @param deleteBlobSnapshotOptions Specifies the behavior for deleting the snapshots on this blob. {@code Include}
     * will delete the base blob and all snapshots. {@code Only} will delete only the snapshots. If a snapshot is being
     * deleted, you must pass null.
     * @param accessConditions {@link BlobRequestConditions}
     * @param timeout An optional timeout value beyond which a {@link RuntimeException} will be raised.
     * @param context Additional context that is passed through the Http pipeline during the service call.
     * @return A response containing status code and HTTP headers.
     */
    public Response<Void> deleteWithResponse(DeleteSnapshotsOptionType deleteBlobSnapshotOptions,
        BlobRequestConditions accessConditions, Duration timeout, Context context) {
        Mono<Response<Void>> response = client
            .deleteWithResponse(deleteBlobSnapshotOptions, accessConditions, context);

        return blockWithOptionalTimeout(response, timeout);
    }

    /**
     * Returns the blob's metadata and properties.
     *
     * <p><strong>Code Samples</strong></p>
     *
     * {@codesnippet com.azure.storage.blob.specialized.BlobClientBase.getProperties}
     *
     * <p>For more information, see the
     * <a href="https://docs.microsoft.com/en-us/rest/api/storageservices/get-blob-properties">Azure Docs</a></p>
     *
     * @return The blob properties and metadata.
     */
    public BlobProperties getProperties() {
        return getPropertiesWithResponse(null, null, Context.NONE).getValue();
    }

    /**
     * Returns the blob's metadata and properties.
     *
     * <p><strong>Code Samples</strong></p>
     *
     * {@codesnippet com.azure.storage.blob.specialized.BlobClientBase.getPropertiesWithResponse#BlobRequestConditions-Duration-Context}
     *
     * <p>For more information, see the
     * <a href="https://docs.microsoft.com/en-us/rest/api/storageservices/get-blob-properties">Azure Docs</a></p>
     *
     * @param accessConditions {@link BlobRequestConditions}
     * @param timeout An optional timeout value beyond which a {@link RuntimeException} will be raised.
     * @param context Additional context that is passed through the Http pipeline during the service call.
     * @return The blob properties and metadata.
     */
    public Response<BlobProperties> getPropertiesWithResponse(BlobRequestConditions accessConditions, Duration timeout,
        Context context) {
        Mono<Response<BlobProperties>> response = client.getPropertiesWithResponse(accessConditions, context);

        return blockWithOptionalTimeout(response, timeout);
    }

    /**
     * Changes a blob's HTTP header properties. if only one HTTP header is updated, the others will all be erased. In
     * order to preserve existing values, they must be passed alongside the header being changed.
     *
     * <p><strong>Code Samples</strong></p>
     *
     * {@codesnippet com.azure.storage.blob.specialized.BlobClientBase.setHttpHeaders#BlobHttpHeaders}
     *
     * <p>For more information, see the
     * <a href="https://docs.microsoft.com/en-us/rest/api/storageservices/set-blob-properties">Azure Docs</a></p>
     *
     * @param headers {@link BlobHttpHeaders}
     */
    public void setHttpHeaders(BlobHttpHeaders headers) {
        setHttpHeadersWithResponse(headers, null, null, Context.NONE);
    }

    /**
     * Changes a blob's HTTP header properties. if only one HTTP header is updated, the others will all be erased. In
     * order to preserve existing values, they must be passed alongside the header being changed.
     *
     * <p><strong>Code Samples</strong></p>
     *
     * {@codesnippet com.azure.storage.blob.specialized.BlobClientBase.setHttpHeadersWithResponse#BlobHttpHeaders-BlobRequestConditions-Duration-Context}
     *
     * <p>For more information, see the
     * <a href="https://docs.microsoft.com/en-us/rest/api/storageservices/set-blob-properties">Azure Docs</a></p>
     *
     * @param headers {@link BlobHttpHeaders}
     * @param accessConditions {@link BlobRequestConditions}
     * @param timeout An optional timeout value beyond which a {@link RuntimeException} will be raised.
     * @param context Additional context that is passed through the Http pipeline during the service call.
     * @return A response containing status code and HTTP headers.
     */
    public Response<Void> setHttpHeadersWithResponse(BlobHttpHeaders headers, BlobRequestConditions accessConditions,
        Duration timeout, Context context) {
        Mono<Response<Void>> response = client
            .setHttpHeadersWithResponse(headers, accessConditions, context);

        return blockWithOptionalTimeout(response, timeout);
    }

    /**
     * Changes a blob's metadata. The specified metadata in this method will replace existing metadata. If old values
     * must be preserved, they must be downloaded and included in the call to this method.
     *
     * <p><strong>Code Samples</strong></p>
     *
     * {@codesnippet com.azure.storage.blob.specialized.BlobClientBase.setMetadata#Map}
     *
     * <p>For more information, see the
     * <a href="https://docs.microsoft.com/en-us/rest/api/storageservices/set-blob-metadata">Azure Docs</a></p>
     *
     * @param metadata Metadata to associate with the blob.
     */
    public void setMetadata(Map<String, String> metadata) {
        setMetadataWithResponse(metadata, null, null, Context.NONE);
    }

    /**
     * Changes a blob's metadata. The specified metadata in this method will replace existing metadata. If old values
     * must be preserved, they must be downloaded and included in the call to this method.
     *
     * <p><strong>Code Samples</strong></p>
     *
     * {@codesnippet com.azure.storage.blob.specialized.BlobClientBase.setMetadataWithResponse#Map-BlobRequestConditions-Duration-Context}
     *
     * <p>For more information, see the
     * <a href="https://docs.microsoft.com/en-us/rest/api/storageservices/set-blob-metadata">Azure Docs</a></p>
     *
     * @param metadata Metadata to associate with the blob.
     * @param accessConditions {@link BlobRequestConditions}
     * @param timeout An optional timeout value beyond which a {@link RuntimeException} will be raised.
     * @param context Additional context that is passed through the Http pipeline during the service call.
     * @return A response containing status code and HTTP headers.
     */
    public Response<Void> setMetadataWithResponse(Map<String, String> metadata, BlobRequestConditions accessConditions,
        Duration timeout, Context context) {
        Mono<Response<Void>> response = client.setMetadataWithResponse(metadata, accessConditions, context);

        return blockWithOptionalTimeout(response, timeout);
    }

    /**
     * Creates a read-only snapshot of the blob.
     *
     * <p><strong>Code Samples</strong></p>
     *
     * {@codesnippet com.azure.storage.blob.specialized.BlobClientBase.createSnapshot}
     *
     * <p>For more information, see the
     * <a href="https://docs.microsoft.com/en-us/rest/api/storageservices/snapshot-blob">Azure Docs</a></p>
     *
     * @return A response containing a {@link BlobClient} which is used to interact with the created snapshot, use
     * {@link BlobClient#getSnapshotId()} to get the identifier for the snapshot.
     */
    public BlobClientBase createSnapshot() {
        return createSnapshotWithResponse(null, null, null, Context.NONE).getValue();
    }


    /**
     * Creates a read-only snapshot of the blob.
     *
     * <p><strong>Code Samples</strong></p>
     *
     * {@codesnippet com.azure.storage.blob.specialized.BlobClientBase.createSnapshotWithResponse#Map-BlobRequestConditions-Duration-Context}
     *
     * <p>For more information, see the
     * <a href="https://docs.microsoft.com/en-us/rest/api/storageservices/snapshot-blob">Azure Docs</a></p>
     *
     * @param metadata Metadata to associate with the blob snapshot.
     * @param accessConditions {@link BlobRequestConditions}
     * @param timeout An optional timeout value beyond which a {@link RuntimeException} will be raised.
     * @param context Additional context that is passed through the Http pipeline during the service call.
     * @return A response containing a {@link BlobClient} which is used to interact with the created snapshot, use
     * {@link BlobClient#getSnapshotId()} to get the identifier for the snapshot.
     */
    public Response<BlobClientBase> createSnapshotWithResponse(Map<String, String> metadata,
        BlobRequestConditions accessConditions, Duration timeout, Context context) {
        Mono<Response<BlobClientBase>> response = client
            .createSnapshotWithResponse(metadata, accessConditions, context)
            .map(rb -> new SimpleResponse<>(rb, new BlobClientBase(rb.getValue())));

        return blockWithOptionalTimeout(response, timeout);
    }

    /**
     * Sets the tier on a blob. The operation is allowed on a page blob in a premium storage account or a block blob in
     * a blob storage or GPV2 account. A premium page blob's tier determines the allowed size, IOPS, and bandwidth of
     * the blob. A block blob's tier determines the Hot/Cool/Archive storage type. This does not update the blob's
     * etag.
     *
     * <p><strong>Code Samples</strong></p>
     *
     * {@codesnippet com.azure.storage.blob.specialized.BlobClientBase.setAccessTier#AccessTier}
     *
     * <p>For more information, see the
     * <a href="https://docs.microsoft.com/en-us/rest/api/storageservices/set-blob-tier">Azure Docs</a></p>
     *
     * @param tier The new tier for the blob.
     */
    public void setAccessTier(AccessTier tier) {
        setAccessTierWithResponse(tier, null, null, null, Context.NONE);
    }

    /**
     * Sets the tier on a blob. The operation is allowed on a page blob in a premium storage account or a block blob in
     * a blob storage or GPV2 account. A premium page blob's tier determines the allowed size, IOPS, and bandwidth of
     * the blob. A block blob's tier determines the Hot/Cool/Archive storage type. This does not update the blob's
     * etag.
     *
     * <p><strong>Code Samples</strong></p>
     *
     * {@codesnippet com.azure.storage.blob.specialized.BlobClientBase.setAccessTierWithResponse#AccessTier-RehydratePriority-String-Duration-Context}
     *
     * <p>For more information, see the
     * <a href="https://docs.microsoft.com/en-us/rest/api/storageservices/set-blob-tier">Azure Docs</a></p>
     *
     * @param tier The new tier for the blob.
     * @param priority Optional priority to set for re-hydrating blobs.
     * @param leaseId The lease ID the active lease on the blob must match.
     * @param timeout An optional timeout value beyond which a {@link RuntimeException} will be raised.
     * @param context Additional context that is passed through the Http pipeline during the service call.
     * @return A response containing status code and HTTP headers.
     */
    public Response<Void> setAccessTierWithResponse(AccessTier tier, RehydratePriority priority, String leaseId,
        Duration timeout, Context context) {
        return blockWithOptionalTimeout(client.setTierWithResponse(tier, priority, leaseId, context), timeout);
    }

    /**
     * Undelete restores the content and metadata of a soft-deleted blob and/or any associated soft-deleted snapshots.
     *
     * <p><strong>Code Samples</strong></p>
     *
     * {@codesnippet com.azure.storage.blob.specialized.BlobClientBase.undelete}
     *
     * <p>For more information, see the
     * <a href="https://docs.microsoft.com/en-us/rest/api/storageservices/undelete-blob">Azure Docs</a></p>
     */
    public void undelete() {
        undeleteWithResponse(null, Context.NONE);
    }

    /**
     * Undelete restores the content and metadata of a soft-deleted blob and/or any associated soft-deleted snapshots.
     *
     * <p><strong>Code Samples</strong></p>
     *
     * {@codesnippet com.azure.storage.blob.specialized.BlobClientBase.undeleteWithResponse#Duration-Context}
     *
     * <p>For more information, see the
     * <a href="https://docs.microsoft.com/en-us/rest/api/storageservices/undelete-blob">Azure Docs</a></p>
     *
     * @param timeout An optional timeout value beyond which a {@link RuntimeException} will be raised.
     * @param context Additional context that is passed through the Http pipeline during the service call.
     * @return A response containing status code and HTTP headers.
     */
    public Response<Void> undeleteWithResponse(Duration timeout, Context context) {
        Mono<Response<Void>> response = client.undeleteWithResponse(context);

        return blockWithOptionalTimeout(response, timeout);
    }

    /**
     * Returns the sku name and account kind for the account.
     *
     * <p><strong>Code Samples</strong></p>
     *
     * {@codesnippet com.azure.storage.blob.specialized.BlobClientBase.getAccountInfo}
     *
     * <p>For more information, see the
     * <a href="https://docs.microsoft.com/en-us/rest/api/storageservices/get-account-information">Azure Docs</a></p>
     *
     * @return The sku name and account kind.
     */
    public StorageAccountInfo getAccountInfo() {
        return getAccountInfoWithResponse(null, Context.NONE).getValue();
    }

    /**
     * Returns the sku name and account kind for the account.
     *
     * <p><strong>Code Samples</strong></p>
     *
     * {@codesnippet com.azure.storage.blob.specialized.BlobClientBase.getAccountInfoWithResponse#Duration-Context}
     *
     * <p>For more information, see the
     * <a href="https://docs.microsoft.com/en-us/rest/api/storageservices/get-account-information">Azure Docs</a></p>
     *
     * @param timeout An optional timeout value beyond which a {@link RuntimeException} will be raised.
     * @param context Additional context that is passed through the Http pipeline during the service call.
     * @return The sku name and account kind.
     */
    public Response<StorageAccountInfo> getAccountInfoWithResponse(Duration timeout, Context context) {
        Mono<Response<StorageAccountInfo>> response = client.getAccountInfoWithResponse(context);

        return blockWithOptionalTimeout(response, timeout);
    }
}<|MERGE_RESOLUTION|>--- conflicted
+++ resolved
@@ -288,11 +288,7 @@
      *
      * <p><strong>Code Samples</strong></p>
      *
-<<<<<<< HEAD
-     * {@codesnippet com.azure.storage.blob.specialized.BlobClientBase.abortCopyFromUrlWithResponse#String-LeaseAccessConditions-Duration-Context}
-=======
-     * {@codesnippet com.azure.storage.blob.specialized.BlobClientBase.abortCopyFromURLWithResponse#String-String-Duration-Context}
->>>>>>> ab6bcf67
+     * {@codesnippet com.azure.storage.blob.specialized.BlobClientBase.abortCopyFromUrlWithResponse#String-String-Duration-Context}
      *
      * <p>For more information, see the
      * <a href="https://docs.microsoft.com/en-us/rest/api/storageservices/abort-copy-blob">Azure Docs</a></p>
@@ -303,18 +299,9 @@
      * @param context Additional context that is passed through the Http pipeline during the service call.
      * @return A response containing status code and HTTP headers.
      */
-<<<<<<< HEAD
-    public Response<Void> abortCopyFromUrlWithResponse(String copyId, LeaseAccessConditions leaseAccessConditions,
-                                                       Duration timeout, Context context) {
-        Mono<Response<Void>> response = client.abortCopyFromUrlWithResponse(copyId, leaseAccessConditions,
-            context);
-
-        return StorageImplUtils.blockWithOptionalTimeout(response, timeout);
-=======
-    public Response<Void> abortCopyFromURLWithResponse(String copyId, String leaseId, Duration timeout,
-        Context context) {
-        return blockWithOptionalTimeout(client.abortCopyFromURLWithResponse(copyId, leaseId, context), timeout);
->>>>>>> ab6bcf67
+    public Response<Void> abortCopyFromUrlWithResponse(String copyId, String leaseId, Duration timeout,
+            Context context) {
+        return blockWithOptionalTimeout(client.abortCopyFromUrlWithResponse(copyId, leaseId, context), timeout);
     }
 
     /**
@@ -340,11 +327,7 @@
      *
      * <p><strong>Code Samples</strong></p>
      *
-<<<<<<< HEAD
-     * {@codesnippet com.azure.storage.blob.specialized.BlobClientBase.copyFromUrlWithResponse#String-Map-AccessTier-ModifiedAccessConditions-BlobAccessConditions-Duration-Context}
-=======
-     * {@codesnippet com.azure.storage.blob.specialized.BlobClientBase.copyFromURLWithResponse#String-Map-AccessTier-RequestConditions-BlobRequestConditions-Duration-Context}
->>>>>>> ab6bcf67
+     * {@codesnippet com.azure.storage.blob.specialized.BlobClientBase.copyFromUrlWithResponse#String-Map-AccessTier-RequestConditions-BlobRequestConditions-Duration-Context}
      *
      * <p>For more information, see the
      * <a href="https://docs.microsoft.com/en-us/rest/api/storageservices/copy-blob">Azure Docs</a></p>
@@ -362,15 +345,9 @@
      * @return The copy ID for the long running operation.
      * @throws IllegalArgumentException If {@code copySource} is a malformed {@link URL}.
      */
-<<<<<<< HEAD
     public Response<String> copyFromUrlWithResponse(String copySource, Map<String, String> metadata, AccessTier tier,
-            ModifiedAccessConditions sourceModifiedAccessConditions, BlobAccessConditions destAccessConditions,
+            RequestConditions sourceModifiedAccessConditions, BlobRequestConditions destAccessConditions,
             Duration timeout, Context context) {
-=======
-    public Response<String> copyFromURLWithResponse(String copySource, Map<String, String> metadata, AccessTier tier,
-        RequestConditions sourceModifiedAccessConditions, BlobRequestConditions destAccessConditions,
-        Duration timeout, Context context) {
->>>>>>> ab6bcf67
         Mono<Response<String>> response = client
             .copyFromUrlWithResponse(copySource, metadata, tier, sourceModifiedAccessConditions, destAccessConditions,
                 context);
