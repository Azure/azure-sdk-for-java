--- conflicted
+++ resolved
@@ -13,21 +13,14 @@
 import com.azure.core.util.polling.SyncPoller;
 import com.azure.storage.blob.BlobClient;
 import com.azure.storage.blob.BlobServiceClient;
-<<<<<<< HEAD
-=======
 import com.azure.storage.blob.models.BlobBeginCopyOptions;
 import com.azure.storage.blob.models.BlobCopyFromUrlOptions;
 import com.azure.storage.blob.models.BlobProperties;
->>>>>>> 4ace35e9
 import com.azure.storage.blob.BlobServiceVersion;
 import com.azure.storage.blob.models.AccessTier;
 import com.azure.storage.blob.models.BlobCopyInfo;
 import com.azure.storage.blob.models.BlobDownloadResponse;
 import com.azure.storage.blob.models.BlobHttpHeaders;
-<<<<<<< HEAD
-import com.azure.storage.blob.models.BlobProperties;
-=======
->>>>>>> 4ace35e9
 import com.azure.storage.blob.models.BlobQueryAsyncResponse;
 import com.azure.storage.blob.models.BlobQueryOptions;
 import com.azure.storage.blob.models.BlobQueryResponse;
@@ -1103,13 +1096,6 @@
     public InputStream openQueryInputStream(String expression, BlobQueryOptions queryOptions) {
 
         // Data to subscribe to and read from.
-<<<<<<< HEAD
-        Flux<ByteBuffer> data = client.queryWithResponse(expression, queryOptions)
-            .flatMapMany(BlobQueryAsyncResponse::getValue);
-
-        // Create input stream from the data.
-        return new FluxInputStream(data);
-=======
         BlobQueryAsyncResponse response = client.queryWithResponse(expression, queryOptions)
             .block();
 
@@ -1118,7 +1104,6 @@
             throw logger.logExceptionAsError(new IllegalStateException("Query response cannot be null"));
         }
         return new FluxInputStream(response.getValue());
->>>>>>> 4ace35e9
     }
 
     /**
