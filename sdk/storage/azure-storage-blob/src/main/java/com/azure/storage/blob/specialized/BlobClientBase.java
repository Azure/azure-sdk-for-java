// Copyright (c) Microsoft Corporation. All rights reserved.
// Licensed under the MIT License.

package com.azure.storage.blob.specialized;

import com.azure.core.annotation.ReturnType;
import com.azure.core.annotation.ServiceMethod;
import com.azure.core.http.HttpPipeline;
import com.azure.core.http.RequestConditions;
import com.azure.core.http.rest.Response;
import com.azure.core.http.rest.ResponseBase;
import com.azure.core.http.rest.SimpleResponse;
import com.azure.core.util.BinaryData;
import com.azure.core.util.Context;
import com.azure.core.util.FluxUtil;
import com.azure.core.util.logging.ClientLogger;
import com.azure.core.util.polling.SyncPoller;
import com.azure.storage.blob.BlobContainerClient;
import com.azure.storage.blob.BlobServiceClient;
import com.azure.storage.blob.BlobServiceVersion;
import com.azure.storage.blob.implementation.util.ChunkedDownloadUtils;
import com.azure.storage.blob.implementation.util.ModelHelper;
import com.azure.storage.blob.models.AccessTier;
import com.azure.storage.blob.models.BlobCopyInfo;
import com.azure.storage.blob.models.BlobDownloadAsyncResponse;
import com.azure.storage.blob.models.BlobDownloadContentAsyncResponse;
import com.azure.storage.blob.models.BlobDownloadContentResponse;
import com.azure.storage.blob.models.BlobDownloadResponse;
import com.azure.storage.blob.models.BlobHttpHeaders;
import com.azure.storage.blob.models.BlobImmutabilityPolicy;
import com.azure.storage.blob.models.BlobLegalHoldResult;
import com.azure.storage.blob.models.BlobProperties;
import com.azure.storage.blob.models.BlobQueryAsyncResponse;
import com.azure.storage.blob.models.BlobQueryResponse;
import com.azure.storage.blob.models.BlobRange;
import com.azure.storage.blob.models.BlobRequestConditions;
import com.azure.storage.blob.models.BlobStorageException;
import com.azure.storage.blob.models.ConsistentReadControl;
import com.azure.storage.blob.models.CpkInfo;
import com.azure.storage.blob.models.CustomerProvidedKey;
import com.azure.storage.blob.models.DeleteSnapshotsOptionType;
import com.azure.storage.blob.models.DownloadRetryOptions;
import com.azure.storage.blob.models.ParallelTransferOptions;
import com.azure.storage.blob.models.RehydratePriority;
import com.azure.storage.blob.models.StorageAccountInfo;
import com.azure.storage.blob.models.UserDelegationKey;
import com.azure.storage.blob.options.BlobBeginCopyOptions;
import com.azure.storage.blob.options.BlobCopyFromUrlOptions;
import com.azure.storage.blob.options.BlobDownloadToFileOptions;
import com.azure.storage.blob.options.BlobGetTagsOptions;
import com.azure.storage.blob.options.BlobInputStreamOptions;
import com.azure.storage.blob.options.BlobQueryOptions;
import com.azure.storage.blob.options.BlobSetAccessTierOptions;
import com.azure.storage.blob.options.BlobSetTagsOptions;
import com.azure.storage.blob.sas.BlobServiceSasSignatureValues;
import com.azure.storage.common.StorageSharedKeyCredential;
import com.azure.storage.common.implementation.Constants;
import com.azure.storage.common.implementation.FluxInputStream;
import com.azure.storage.common.implementation.StorageImplUtils;
import reactor.core.publisher.Mono;

import java.io.InputStream;
import java.io.OutputStream;
import java.io.UncheckedIOException;
import java.net.URL;
import java.nio.ByteBuffer;
import java.nio.file.FileAlreadyExistsException;
import java.nio.file.OpenOption;
import java.nio.file.StandardOpenOption;
import java.time.Duration;
import java.time.OffsetDateTime;
import java.util.HashSet;
import java.util.Map;
import java.util.Set;
import java.util.function.BiFunction;

import static com.azure.storage.common.implementation.StorageImplUtils.blockWithOptionalTimeout;

/**
 * This class provides a client that contains all operations that apply to any blob type.
 *
 * <p>
 * This client offers the ability to download blobs. Note that uploading data is specific to each type of blob. Please
 * refer to the {@link BlockBlobClient}, {@link PageBlobClient}, or {@link AppendBlobClient} for upload options.
 */
public class BlobClientBase {
    private static final ClientLogger LOGGER = new ClientLogger(BlobClientBase.class);

    private final BlobAsyncClientBase client;

    /**
     * Constructor used by {@link SpecializedBlobClientBuilder}.
     *
     * @param client the async blob client
     */
    protected BlobClientBase(BlobAsyncClientBase client) {
        this.client = client;
    }

    /**
     * Creates a new {@link BlobClientBase} linked to the {@code snapshot} of this blob resource.
     *
     * @param snapshot the identifier for a specific snapshot of this blob
     * @return a {@link BlobClientBase} used to interact with the specific snapshot.
     */
    public BlobClientBase getSnapshotClient(String snapshot) {
        return new BlobClientBase(client.getSnapshotClient(snapshot));
    }

    /**
     * Creates a new {@link BlobClientBase} linked to the {@code version} of this blob resource.
     *
     * @param versionId the identifier for a specific version of this blob,
     * pass {@code null} to interact with the latest blob version.
     * @return a {@link BlobClientBase} used to interact with the specific version.
     */
    public BlobClientBase getVersionClient(String versionId) {
        return new BlobClientBase(client.getVersionClient(versionId));
    }

    /**
     * Creates a new {@link BlobClientBase} with the specified {@code encryptionScope}.
     *
     * @param encryptionScope the encryption scope for the blob, pass {@code null} to use no encryption scope.
     * @return a {@link BlobClientBase} with the specified {@code encryptionScope}.
     */
    public BlobClientBase getEncryptionScopeClient(String encryptionScope) {
        return new BlobClientBase(client.getEncryptionScopeAsyncClient(encryptionScope));
    }

    /**
     * Creates a new {@link BlobClientBase} with the specified {@code customerProvidedKey}.
     *
     * @param customerProvidedKey the {@link CustomerProvidedKey} for the blob,
     * pass {@code null} to use no customer provided key.
     * @return a {@link BlobClientBase} with the specified {@code customerProvidedKey}.
     */
    public BlobClientBase getCustomerProvidedKeyClient(CustomerProvidedKey customerProvidedKey) {
        return new BlobClientBase(client.getCustomerProvidedKeyAsyncClient(customerProvidedKey));
    }

    /**
     * Get the url of the storage account.
     *
     * @return the URL of the storage account
     */
    public String getAccountUrl() {
        return client.getAccountUrl();
    }

    /**
     * Gets the URL of the blob represented by this client.
     *
     * @return the URL.
     */
    public String getBlobUrl() {
        return client.getBlobUrl();
    }

    /**
     * Get associated account name.
     *
     * @return account name associated with this storage resource.
     */
    public String getAccountName() {
        return client.getAccountName();
    }

    /**
     * Get the container name.
     *
     * <p><strong>Code Samples</strong></p>
     *
     * <!-- src_embed com.azure.storage.blob.specialized.BlobClientBase.getContainerName -->
     * <pre>
     * String containerName = client.getContainerName&#40;&#41;;
     * System.out.println&#40;&quot;The name of the container is &quot; + containerName&#41;;
     * </pre>
     * <!-- end com.azure.storage.blob.specialized.BlobClientBase.getContainerName -->
     *
     * @return The name of the container.
     */
    public final String getContainerName() {
        return client.getContainerName();
    }

    /**
     * Gets a client pointing to the parent container.
     *
     * <p><strong>Code Samples</strong></p>
     *
     * <!-- src_embed com.azure.storage.blob.specialized.BlobClientBase.getContainerClient -->
     * <pre>
     * BlobContainerClient containerClient = client.getContainerClient&#40;&#41;;
     * System.out.println&#40;&quot;The name of the container is &quot; + containerClient.getBlobContainerName&#40;&#41;&#41;;
     * </pre>
     * <!-- end com.azure.storage.blob.specialized.BlobClientBase.getContainerClient -->
     *
     * @return {@link BlobContainerClient}
     */
    public BlobContainerClient getContainerClient() {
        return client.getContainerClientBuilder().buildClient();
    }

    /**
     * Decodes and gets the blob name.
     *
     * <p><strong>Code Samples</strong></p>
     *
     * <!-- src_embed com.azure.storage.blob.specialized.BlobClientBase.getBlobName -->
     * <pre>
     * String blobName = client.getBlobName&#40;&#41;;
     * System.out.println&#40;&quot;The name of the blob is &quot; + blobName&#41;;
     * </pre>
     * <!-- end com.azure.storage.blob.specialized.BlobClientBase.getBlobName -->
     *
     * @return The decoded name of the blob.
     */
    public final String getBlobName() {
        return client.getBlobName();
    }

    /**
     * Gets the {@link HttpPipeline} powering this client.
     *
     * @return The pipeline.
     */
    public HttpPipeline getHttpPipeline() {
        return client.getHttpPipeline();
    }

    /**
     * Gets the {@link CpkInfo} used to encrypt this blob's content on the server.
     *
     * @return the customer provided key used for encryption.
     */
    public CpkInfo getCustomerProvidedKey() {
        return client.getCustomerProvidedKey();
    }

    /**
     * Gets the {@code encryption scope} used to encrypt this blob's content on the server.
     *
     * @return the encryption scope used for encryption.
     */
    String getEncryptionScope() {
        return client.getEncryptionScope();
    }

    /**
     * Gets the service version the client is using.
     *
     * @return the service version the client is using.
     */
    public BlobServiceVersion getServiceVersion() {
        return client.getServiceVersion();
    }

    /**
     * Gets the snapshotId for a blob resource
     *
     * @return A string that represents the snapshotId of the snapshot blob
     */
    public String getSnapshotId() {
        return client.getSnapshotId();
    }

    /**
     * Gets the versionId for a blob resource
     *
     * @return A string that represents the versionId of the snapshot blob
     */
    public String getVersionId() {
        return client.getVersionId();
    }

    /**
     * Determines if a blob is a snapshot
     *
     * @return A boolean that indicates if a blob is a snapshot
     */
    public boolean isSnapshot() {
        return client.isSnapshot();
    }

    /**
     * Opens a blob input stream to download the blob.
     *
     * @return An <code>InputStream</code> object that represents the stream to use for reading from the blob.
     * @throws BlobStorageException If a storage service error occurred.
     */
    public final BlobInputStream openInputStream() {
        return openInputStream(null, null);
    }

    /**
     * Opens a blob input stream to download the specified range of the blob.
     *
     * @param range {@link BlobRange}
     * @param requestConditions An {@link BlobRequestConditions} object that represents the access conditions for the
     * blob.
     * @return An <code>InputStream</code> object that represents the stream to use for reading from the blob.
     * @throws BlobStorageException If a storage service error occurred.
     */
    public final BlobInputStream openInputStream(BlobRange range, BlobRequestConditions requestConditions) {
        return openInputStream(new BlobInputStreamOptions().setRange(range).setRequestConditions(requestConditions));
    }

    /**
     * Opens a blob input stream to download the specified range of the blob.
     *
     * @param options {@link BlobInputStreamOptions}
     * @return An <code>InputStream</code> object that represents the stream to use for reading from the blob.
     * @throws BlobStorageException If a storage service error occurred.
     */
    public BlobInputStream openInputStream(BlobInputStreamOptions options) {
        options = options == null ? new BlobInputStreamOptions() : options;
        ConsistentReadControl consistentReadControl = options.getConsistentReadControl() == null
            ? ConsistentReadControl.ETAG : options.getConsistentReadControl();
        BlobRequestConditions requestConditions = options.getRequestConditions() == null
            ? new BlobRequestConditions() : options.getRequestConditions();

        BlobRange range = options.getRange() == null ? new BlobRange(0) : options.getRange();
        int chunkSize = options.getBlockSize() == null ? 4 * Constants.MB : options.getBlockSize();

        com.azure.storage.common.ParallelTransferOptions parallelTransferOptions =
            new com.azure.storage.common.ParallelTransferOptions().setBlockSizeLong((long) chunkSize);
        BiFunction<BlobRange, BlobRequestConditions, Mono<BlobDownloadAsyncResponse>> downloadFunc =
            (chunkRange, conditions) -> client.downloadWithResponse(chunkRange, null, conditions, false);
        return ChunkedDownloadUtils.downloadFirstChunk(range, parallelTransferOptions, requestConditions, downloadFunc, true)
            .flatMap(tuple3 -> {
                BlobDownloadAsyncResponse downloadResponse = tuple3.getT3();
                return FluxUtil.collectBytesInByteBufferStream(downloadResponse.getValue())
                    .map(ByteBuffer::wrap)
                    .zipWith(Mono.just(downloadResponse));
            })
            .flatMap(tuple2 -> {
                ByteBuffer initialBuffer = tuple2.getT1();
                BlobDownloadAsyncResponse downloadResponse = tuple2.getT2();

                BlobProperties properties = ModelHelper.buildBlobPropertiesResponse(downloadResponse).getValue();

                String eTag = properties.getETag();
                String versionId = properties.getVersionId();
                BlobAsyncClientBase client = this.client;

                switch (consistentReadControl) {
                    case NONE:
                        break;
                    case ETAG:
                        // Target the user specified eTag by default. If not provided, target the latest eTag.
                        if (requestConditions.getIfMatch() == null) {
                            requestConditions.setIfMatch(eTag);
                        }
                        break;
                    case VERSION_ID:
                        if (versionId == null) {
                            return FluxUtil.monoError(LOGGER,
                                new UnsupportedOperationException("Versioning is not supported on this account."));
                        } else {
                            // Target the user specified version by default. If not provided, target the latest version.
                            if (this.client.getVersionId() == null) {
                                client = this.client.getVersionClient(versionId);
                            }
                        }
                        break;
                    default:
                        return FluxUtil.monoError(LOGGER, new IllegalArgumentException("Concurrency control type not "
                            + "supported."));
                }

                return Mono.just(new BlobInputStream(client, range.getOffset(), range.getCount(), chunkSize, initialBuffer,
                    requestConditions, properties));
            }).block();
    }

    /**
     * Gets if the blob this client represents exists in the cloud.
     *
     * <p><strong>Code Samples</strong></p>
     *
     * <!-- src_embed com.azure.storage.blob.specialized.BlobClientBase.exists -->
     * <pre>
     * System.out.printf&#40;&quot;Exists? %b%n&quot;, client.exists&#40;&#41;&#41;;
     * </pre>
     * <!-- end com.azure.storage.blob.specialized.BlobClientBase.exists -->
     *
     * @return true if the blob exists, false if it doesn't
     */
    @ServiceMethod(returns = ReturnType.SINGLE)
    public Boolean exists() {
        return existsWithResponse(null, Context.NONE).getValue();
    }

    /**
     * Gets if the blob this client represents exists in the cloud.
     *
     * <p><strong>Code Samples</strong></p>
     *
     * <!-- src_embed com.azure.storage.blob.specialized.BlobClientBase.existsWithResponse#Duration-Context -->
     * <pre>
     * System.out.printf&#40;&quot;Exists? %b%n&quot;, client.existsWithResponse&#40;timeout, new Context&#40;key2, value2&#41;&#41;.getValue&#40;&#41;&#41;;
     * </pre>
     * <!-- end com.azure.storage.blob.specialized.BlobClientBase.existsWithResponse#Duration-Context -->
     *
     * @param timeout An optional timeout value beyond which a {@link RuntimeException} will be raised.
     * @param context Additional context that is passed through the Http pipeline during the service call.
     * @return true if the blob exists, false if it doesn't
     */
    @ServiceMethod(returns = ReturnType.SINGLE)
    public Response<Boolean> existsWithResponse(Duration timeout, Context context) {
        Mono<Response<Boolean>> response = client.existsWithResponse(context);

        return blockWithOptionalTimeout(response, timeout);
    }

    /**
     * Copies the data at the source URL to a blob.
     * <p>
     * This method triggers a long-running, asynchronous operations. The source may be another blob or an Azure File. If
     * the source is in another account, the source must either be public or authenticated with a SAS token. If the
     * source is in the same account, the Shared Key authorization on the destination will also be applied to the
     * source. The source URL must be URL encoded.
     *
     * <p><strong>Code Samples</strong></p>
     *
     * <!-- src_embed com.azure.storage.blob.specialized.BlobClientBase.beginCopy#String-Duration -->
     * <pre>
     * final SyncPoller&lt;BlobCopyInfo, Void&gt; poller = client.beginCopy&#40;url, Duration.ofSeconds&#40;2&#41;&#41;;
     * PollResponse&lt;BlobCopyInfo&gt; pollResponse = poller.poll&#40;&#41;;
     * System.out.printf&#40;&quot;Copy identifier: %s%n&quot;, pollResponse.getValue&#40;&#41;.getCopyId&#40;&#41;&#41;;
     * </pre>
     * <!-- end com.azure.storage.blob.specialized.BlobClientBase.beginCopy#String-Duration -->
     *
     * <p>For more information, see the
     * <a href="https://docs.microsoft.com/rest/api/storageservices/copy-blob">Azure Docs</a></p>
     *
     * @param sourceUrl The source URL to copy from. URLs outside of Azure may only be copied to block blobs.
     * @param pollInterval Duration between each poll for the copy status. If none is specified, a default of one second
     * is used.
     * @return A {@link SyncPoller} to poll the progress of blob copy operation.
     */
    @ServiceMethod(returns = ReturnType.COLLECTION)
    public SyncPoller<BlobCopyInfo, Void> beginCopy(String sourceUrl, Duration pollInterval) {
        return beginCopy(sourceUrl,
                null,
                null,
                null,
                null,
                null, pollInterval);
    }

    /**
     * Copies the data at the source URL to a blob.
     * <p>
     * This method triggers a long-running, asynchronous operations. The source may be another blob or an Azure File. If
     * the source is in another account, the source must either be public or authenticated with a SAS token. If the
     * source is in the same account, the Shared Key authorization on the destination will also be applied to the
     * source. The source URL must be URL encoded.
     *
     * <p><strong>Code Samples</strong></p>
     *
     * <!-- src_embed com.azure.storage.blob.specialized.BlobClientBase.beginCopy#String-Map-AccessTier-RehydratePriority-RequestConditions-BlobRequestConditions-Duration -->
     * <pre>
     * Map&lt;String, String&gt; metadata = Collections.singletonMap&#40;&quot;metadata&quot;, &quot;value&quot;&#41;;
     * RequestConditions modifiedRequestConditions = new RequestConditions&#40;&#41;
     *     .setIfUnmodifiedSince&#40;OffsetDateTime.now&#40;&#41;.minusDays&#40;7&#41;&#41;;
     * BlobRequestConditions blobRequestConditions = new BlobRequestConditions&#40;&#41;.setLeaseId&#40;leaseId&#41;;
     * SyncPoller&lt;BlobCopyInfo, Void&gt; poller = client.beginCopy&#40;url, metadata, AccessTier.HOT,
     *     RehydratePriority.STANDARD, modifiedRequestConditions, blobRequestConditions, Duration.ofSeconds&#40;2&#41;&#41;;
     *
     * PollResponse&lt;BlobCopyInfo&gt; response = poller.waitUntil&#40;LongRunningOperationStatus.SUCCESSFULLY_COMPLETED&#41;;
     * System.out.printf&#40;&quot;Copy identifier: %s%n&quot;, response.getValue&#40;&#41;.getCopyId&#40;&#41;&#41;;
     * </pre>
     * <!-- end com.azure.storage.blob.specialized.BlobClientBase.beginCopy#String-Map-AccessTier-RehydratePriority-RequestConditions-BlobRequestConditions-Duration -->
     *
     * <p>For more information, see the
     * <a href="https://docs.microsoft.com/rest/api/storageservices/copy-blob">Azure Docs</a></p>
     *
     * @param sourceUrl The source URL to copy from. URLs outside of Azure may only be copied to block blobs.
     * @param metadata Metadata to associate with the destination blob. If there is leading or trailing whitespace in
     * any metadata key or value, it must be removed or encoded.
     * @param tier {@link AccessTier} for the destination blob.
     * @param priority {@link RehydratePriority} for rehydrating the blob.
     * @param sourceModifiedRequestConditions {@link RequestConditions} against the source. Standard HTTP Access
     * conditions related to the modification of data. ETag and LastModifiedTime are used to construct conditions
     * related to when the blob was changed relative to the given request. The request will fail if the specified
     * condition is not satisfied.
     * @param destRequestConditions {@link BlobRequestConditions} against the destination.
     * @param pollInterval Duration between each poll for the copy status. If none is specified, a default of one second
     * is used.
     * @return A {@link SyncPoller} to poll the progress of blob copy operation.
     */
    @ServiceMethod(returns = ReturnType.COLLECTION)
    public SyncPoller<BlobCopyInfo, Void> beginCopy(String sourceUrl, Map<String, String> metadata, AccessTier tier,
            RehydratePriority priority, RequestConditions sourceModifiedRequestConditions,
            BlobRequestConditions destRequestConditions, Duration pollInterval) {
        return this.beginCopy(new BlobBeginCopyOptions(sourceUrl).setMetadata(metadata).setTier(tier)
            .setRehydratePriority(priority).setSourceRequestConditions(
                ModelHelper.populateBlobSourceRequestConditions(sourceModifiedRequestConditions))
            .setDestinationRequestConditions(destRequestConditions).setPollInterval(pollInterval));
    }

    /**
     * Copies the data at the source URL to a blob.
     * <p>
     * This method triggers a long-running, asynchronous operations. The source may be another blob or an Azure File. If
     * the source is in another account, the source must either be public or authenticated with a SAS token. If the
     * source is in the same account, the Shared Key authorization on the destination will also be applied to the
     * source. The source URL must be URL encoded.
     *
     * <p><strong>Code Samples</strong></p>
     *
     * <!-- src_embed com.azure.storage.blob.specialized.BlobClientBase.beginCopy#BlobBeginCopyOptions -->
     * <pre>
     * Map&lt;String, String&gt; metadata = Collections.singletonMap&#40;&quot;metadata&quot;, &quot;value&quot;&#41;;
     * Map&lt;String, String&gt; tags = Collections.singletonMap&#40;&quot;tag&quot;, &quot;value&quot;&#41;;
     * BlobBeginCopySourceRequestConditions modifiedRequestConditions = new BlobBeginCopySourceRequestConditions&#40;&#41;
     *     .setIfUnmodifiedSince&#40;OffsetDateTime.now&#40;&#41;.minusDays&#40;7&#41;&#41;;
     * BlobRequestConditions blobRequestConditions = new BlobRequestConditions&#40;&#41;.setLeaseId&#40;leaseId&#41;;
     * SyncPoller&lt;BlobCopyInfo, Void&gt; poller = client.beginCopy&#40;new BlobBeginCopyOptions&#40;url&#41;.setMetadata&#40;metadata&#41;
     *     .setTags&#40;tags&#41;.setTier&#40;AccessTier.HOT&#41;.setRehydratePriority&#40;RehydratePriority.STANDARD&#41;
     *     .setSourceRequestConditions&#40;modifiedRequestConditions&#41;
     *     .setDestinationRequestConditions&#40;blobRequestConditions&#41;.setPollInterval&#40;Duration.ofSeconds&#40;2&#41;&#41;&#41;;
     *
     * PollResponse&lt;BlobCopyInfo&gt; response = poller.waitUntil&#40;LongRunningOperationStatus.SUCCESSFULLY_COMPLETED&#41;;
     * System.out.printf&#40;&quot;Copy identifier: %s%n&quot;, response.getValue&#40;&#41;.getCopyId&#40;&#41;&#41;;
     * </pre>
     * <!-- end com.azure.storage.blob.specialized.BlobClientBase.beginCopy#BlobBeginCopyOptions -->
     *
     * <p>For more information, see the
     * <a href="https://docs.microsoft.com/rest/api/storageservices/copy-blob">Azure Docs</a></p>
     *
     * @param options {@link BlobBeginCopyOptions}
     * @return A {@link SyncPoller} to poll the progress of blob copy operation.
     */
    @ServiceMethod(returns = ReturnType.COLLECTION)
    public SyncPoller<BlobCopyInfo, Void> beginCopy(BlobBeginCopyOptions options) {
        return client.beginCopy(options).getSyncPoller();
    }



    /**
     * Stops a pending copy that was previously started and leaves a destination blob with 0 length and metadata.
     *
     * <p><strong>Code Samples</strong></p>
     *
     * <!-- src_embed com.azure.storage.blob.specialized.BlobClientBase.abortCopyFromUrl#String -->
     * <pre>
     * client.abortCopyFromUrl&#40;copyId&#41;;
     * System.out.println&#40;&quot;Aborted copy completed.&quot;&#41;;
     * </pre>
     * <!-- end com.azure.storage.blob.specialized.BlobClientBase.abortCopyFromUrl#String -->
     *
     * <p>For more information, see the
     * <a href="https://docs.microsoft.com/rest/api/storageservices/abort-copy-blob">Azure Docs</a></p>
     *
     * @param copyId The id of the copy operation to abort.
     */
    @ServiceMethod(returns = ReturnType.SINGLE)
    public void abortCopyFromUrl(String copyId) {
        abortCopyFromUrlWithResponse(copyId, null, null, Context.NONE);
    }

    /**
     * Stops a pending copy that was previously started and leaves a destination blob with 0 length and metadata.
     *
     * <p><strong>Code Samples</strong></p>
     *
     * <!-- src_embed com.azure.storage.blob.specialized.BlobClientBase.abortCopyFromUrlWithResponse#String-String-Duration-Context -->
     * <pre>
     * System.out.printf&#40;&quot;Aborted copy completed with status %d%n&quot;,
     *     client.abortCopyFromUrlWithResponse&#40;copyId, leaseId, timeout,
     *         new Context&#40;key2, value2&#41;&#41;.getStatusCode&#40;&#41;&#41;;
     * </pre>
     * <!-- end com.azure.storage.blob.specialized.BlobClientBase.abortCopyFromUrlWithResponse#String-String-Duration-Context -->
     *
     * <p>For more information, see the
     * <a href="https://docs.microsoft.com/rest/api/storageservices/abort-copy-blob">Azure Docs</a></p>
     *
     * @param copyId The id of the copy operation to abort.
     * @param leaseId The lease ID the active lease on the blob must match.
     * @param timeout An optional timeout value beyond which a {@link RuntimeException} will be raised.
     * @param context Additional context that is passed through the Http pipeline during the service call.
     * @return A response containing status code and HTTP headers.
     */
    @ServiceMethod(returns = ReturnType.SINGLE)
    public Response<Void> abortCopyFromUrlWithResponse(String copyId, String leaseId, Duration timeout,
            Context context) {
        return blockWithOptionalTimeout(client.abortCopyFromUrlWithResponse(copyId, leaseId, context), timeout);
    }

    /**
     * Copies the data at the source URL to a blob and waits for the copy to complete before returning a response.
     * <p>
     * The source must be a block blob no larger than 256MB. The source must also be either public or have a sas token
     * attached. The URL must be URL encoded.
     *
     * <p><strong>Code Samples</strong></p>
     *
     * <!-- src_embed com.azure.storage.blob.specialized.BlobClientBase.copyFromUrl#String -->
     * <pre>
     * System.out.printf&#40;&quot;Copy identifier: %s%n&quot;, client.copyFromUrl&#40;url&#41;&#41;;
     * </pre>
     * <!-- end com.azure.storage.blob.specialized.BlobClientBase.copyFromUrl#String -->
     *
     * <p>For more information, see the
     * <a href="https://docs.microsoft.com/rest/api/storageservices/copy-blob-from-url">Azure Docs</a></p>
     *
     * @param copySource The source URL to copy from.
     * @return The copy ID for the long running operation.
     * @throws IllegalArgumentException If {@code copySource} is a malformed {@link URL}.
     */
    @ServiceMethod(returns = ReturnType.SINGLE)
    public String copyFromUrl(String copySource) {
        return copyFromUrlWithResponse(copySource, null, null, null, null, null, Context.NONE).getValue();
    }

    /**
     * Copies the data at the source URL to a blob and waits for the copy to complete before returning a response.
     * <p>
     * The source must be a block blob no larger than 256MB. The source must also be either public or have a sas token
     * attached. The URL must be URL encoded.
     *
     * <p><strong>Code Samples</strong></p>
     *
     * <!-- src_embed com.azure.storage.blob.specialized.BlobClientBase.copyFromUrlWithResponse#String-Map-AccessTier-RequestConditions-BlobRequestConditions-Duration-Context -->
     * <pre>
     * Map&lt;String, String&gt; metadata = Collections.singletonMap&#40;&quot;metadata&quot;, &quot;value&quot;&#41;;
     * RequestConditions modifiedRequestConditions = new RequestConditions&#40;&#41;
     *     .setIfUnmodifiedSince&#40;OffsetDateTime.now&#40;&#41;.minusDays&#40;7&#41;&#41;;
     * BlobRequestConditions blobRequestConditions = new BlobRequestConditions&#40;&#41;.setLeaseId&#40;leaseId&#41;;
     *
     * System.out.printf&#40;&quot;Copy identifier: %s%n&quot;,
     *     client.copyFromUrlWithResponse&#40;url, metadata, AccessTier.HOT, modifiedRequestConditions,
     *         blobRequestConditions, timeout,
     *         new Context&#40;key1, value1&#41;&#41;.getValue&#40;&#41;&#41;;
     * </pre>
     * <!-- end com.azure.storage.blob.specialized.BlobClientBase.copyFromUrlWithResponse#String-Map-AccessTier-RequestConditions-BlobRequestConditions-Duration-Context -->
     *
     * <p>For more information, see the
     * <a href="https://docs.microsoft.com/rest/api/storageservices/copy-blob-from-url">Azure Docs</a></p>
     *
     * @param copySource The source URL to copy from. URLs outside of Azure may only be copied to block blobs.
     * @param metadata Metadata to associate with the destination blob. If there is leading or trailing whitespace in
     * any metadata key or value, it must be removed or encoded.
     * @param tier {@link AccessTier} for the destination blob.
     * @param sourceModifiedRequestConditions {@link RequestConditions} against the source. Standard HTTP Access
     * conditions related to the modification of data. ETag and LastModifiedTime are used to construct conditions
     * related to when the blob was changed relative to the given request. The request will fail if the specified
     * condition is not satisfied.
     * @param destRequestConditions {@link BlobRequestConditions} against the destination.
     * @param timeout An optional timeout value beyond which a {@link RuntimeException} will be raised.
     * @param context Additional context that is passed through the Http pipeline during the service call.
     * @return The copy ID for the long running operation.
     * @throws IllegalArgumentException If {@code copySource} is a malformed {@link URL}.
     */
    @ServiceMethod(returns = ReturnType.SINGLE)
    public Response<String> copyFromUrlWithResponse(String copySource, Map<String, String> metadata, AccessTier tier,
            RequestConditions sourceModifiedRequestConditions, BlobRequestConditions destRequestConditions,
            Duration timeout, Context context) {
        return this.copyFromUrlWithResponse(new BlobCopyFromUrlOptions(copySource).setMetadata(metadata)
            .setTier(tier).setSourceRequestConditions(sourceModifiedRequestConditions)
            .setDestinationRequestConditions(destRequestConditions), timeout, context);
    }

    /**
     * Copies the data at the source URL to a blob and waits for the copy to complete before returning a response.
     * <p>
     * The source must be a block blob no larger than 256MB. The source must also be either public or have a sas token
     * attached. The URL must be URL encoded.
     *
     * <p><strong>Code Samples</strong></p>
     *
     * <!-- src_embed com.azure.storage.blob.specialized.BlobClientBase.copyFromUrlWithResponse#BlobCopyFromUrlOptions-Duration-Context -->
     * <pre>
     * Map&lt;String, String&gt; metadata = Collections.singletonMap&#40;&quot;metadata&quot;, &quot;value&quot;&#41;;
     * Map&lt;String, String&gt; tags = Collections.singletonMap&#40;&quot;tag&quot;, &quot;value&quot;&#41;;
     * RequestConditions modifiedRequestConditions = new RequestConditions&#40;&#41;
     *     .setIfUnmodifiedSince&#40;OffsetDateTime.now&#40;&#41;.minusDays&#40;7&#41;&#41;;
     * BlobRequestConditions blobRequestConditions = new BlobRequestConditions&#40;&#41;.setLeaseId&#40;leaseId&#41;;
     *
     * System.out.printf&#40;&quot;Copy identifier: %s%n&quot;,
     *     client.copyFromUrlWithResponse&#40;new BlobCopyFromUrlOptions&#40;url&#41;.setMetadata&#40;metadata&#41;.setTags&#40;tags&#41;
     *         .setTier&#40;AccessTier.HOT&#41;.setSourceRequestConditions&#40;modifiedRequestConditions&#41;
     *         .setDestinationRequestConditions&#40;blobRequestConditions&#41;, timeout,
     *         new Context&#40;key1, value1&#41;&#41;.getValue&#40;&#41;&#41;;
     * </pre>
     * <!-- end com.azure.storage.blob.specialized.BlobClientBase.copyFromUrlWithResponse#BlobCopyFromUrlOptions-Duration-Context -->
     *
     * <p>For more information, see the
     * <a href="https://docs.microsoft.com/rest/api/storageservices/copy-blob-from-url">Azure Docs</a></p>
     *
     * @param options {@link BlobCopyFromUrlOptions}
     * @param timeout An optional timeout value beyond which a {@link RuntimeException} will be raised.
     * @param context Additional context that is passed through the Http pipeline during the service call.
     * @return The copy ID for the long running operation.
     * @throws IllegalArgumentException If {@code copySource} is a malformed {@link URL}.
     */
    @ServiceMethod(returns = ReturnType.SINGLE)
    public Response<String> copyFromUrlWithResponse(BlobCopyFromUrlOptions options, Duration timeout,
        Context context) {
        Mono<Response<String>> response = client
            .copyFromUrlWithResponse(options, context);

        return blockWithOptionalTimeout(response, timeout);
    }

    /**
     * Downloads the entire blob into an output stream. Uploading data must be done from the {@link BlockBlobClient},
     * {@link PageBlobClient}, or {@link AppendBlobClient}.
     *
     * <p><strong>Code Samples</strong></p>
     *
     * <!-- src_embed com.azure.storage.blob.specialized.BlobClientBase.download#OutputStream -->
     * <pre>
     * client.download&#40;new ByteArrayOutputStream&#40;&#41;&#41;;
     * System.out.println&#40;&quot;Download completed.&quot;&#41;;
     * </pre>
     * <!-- end com.azure.storage.blob.specialized.BlobClientBase.download#OutputStream -->
     *
     * <p>For more information, see the
     * <a href="https://docs.microsoft.com/rest/api/storageservices/get-blob">Azure Docs</a></p>
     *
     * <p>This method will be deprecated in the future. Use {@link #downloadStream(OutputStream)} instead.
     *
     * @param stream A non-null {@link OutputStream} instance where the downloaded data will be written.
     * @throws UncheckedIOException If an I/O error occurs.
     * @throws NullPointerException if {@code stream} is null
     * @deprecated use {@link #downloadStream(OutputStream)} instead.
     */
    @ServiceMethod(returns = ReturnType.SINGLE)
    @Deprecated
    public void download(OutputStream stream) {
        downloadStream(stream);
    }

    /**
     * Downloads the entire blob into an output stream. Uploading data must be done from the {@link BlockBlobClient},
     * {@link PageBlobClient}, or {@link AppendBlobClient}.
     *
     * <p><strong>Code Samples</strong></p>
     *
     * <!-- src_embed com.azure.storage.blob.specialized.BlobClientBase.downloadStream#OutputStream -->
     * <pre>
     * client.downloadStream&#40;new ByteArrayOutputStream&#40;&#41;&#41;;
     * System.out.println&#40;&quot;Download completed.&quot;&#41;;
     * </pre>
     * <!-- end com.azure.storage.blob.specialized.BlobClientBase.downloadStream#OutputStream -->
     *
     * <p>For more information, see the
     * <a href="https://docs.microsoft.com/rest/api/storageservices/get-blob">Azure Docs</a></p>
     *
     * @param stream A non-null {@link OutputStream} instance where the downloaded data will be written.
     * @throws UncheckedIOException If an I/O error occurs.
     * @throws NullPointerException if {@code stream} is null
     */
    @ServiceMethod(returns = ReturnType.SINGLE)
    public void downloadStream(OutputStream stream) {
        downloadWithResponse(stream, null, null, null, false, null, Context.NONE);
    }

    /**
     * Downloads the entire blob. Uploading data must be done from the {@link BlockBlobClient},
     * {@link PageBlobClient}, or {@link AppendBlobClient}.
     *
     * <p><strong>Code Samples</strong></p>
     *
     * <!-- src_embed com.azure.storage.blob.BlobClient.downloadContent -->
     * <pre>
     * BinaryData data = client.downloadContent&#40;&#41;;
     * System.out.printf&#40;&quot;Downloaded %s&quot;, data.toString&#40;&#41;&#41;;
     * </pre>
     * <!-- end com.azure.storage.blob.BlobClient.downloadContent -->
     *
     * <p>For more information, see the
     * <a href="https://docs.microsoft.com/rest/api/storageservices/get-blob">Azure Docs</a></p>
     *
     * <p>This method supports downloads up to 2GB of data.
     * Use {@link #downloadStream(OutputStream)} to download larger blobs.</p>
     *
     * @return The content of the blob.
     * @throws UncheckedIOException If an I/O error occurs.
     */
    @ServiceMethod(returns = ReturnType.SINGLE)
    public BinaryData downloadContent() {
        return blockWithOptionalTimeout(client.downloadContent(), null);
    }

    /**
     * Downloads a range of bytes from a blob into an output stream. Uploading data must be done from the {@link
     * BlockBlobClient}, {@link PageBlobClient}, or {@link AppendBlobClient}.
     *
     * <p><strong>Code Samples</strong></p>
     *
     * <!-- src_embed com.azure.storage.blob.specialized.BlobClientBase.downloadWithResponse#OutputStream-BlobRange-DownloadRetryOptions-BlobRequestConditions-boolean-Duration-Context -->
     * <pre>
     * BlobRange range = new BlobRange&#40;1024, 2048L&#41;;
     * DownloadRetryOptions options = new DownloadRetryOptions&#40;&#41;.setMaxRetryRequests&#40;5&#41;;
     *
     * System.out.printf&#40;&quot;Download completed with status %d%n&quot;,
     *     client.downloadWithResponse&#40;new ByteArrayOutputStream&#40;&#41;, range, options, null, false,
     *         timeout, new Context&#40;key2, value2&#41;&#41;.getStatusCode&#40;&#41;&#41;;
     * </pre>
     * <!-- end com.azure.storage.blob.specialized.BlobClientBase.downloadWithResponse#OutputStream-BlobRange-DownloadRetryOptions-BlobRequestConditions-boolean-Duration-Context -->
     *
     * <p>For more information, see the
     * <a href="https://docs.microsoft.com/rest/api/storageservices/get-blob">Azure Docs</a></p>
     *
     * <p>This method will be deprecated in the future.
     * Use {@link #downloadStreamWithResponse(OutputStream, BlobRange, DownloadRetryOptions,
     * BlobRequestConditions, boolean, Duration, Context)} instead.
     *
     * @param stream A non-null {@link OutputStream} instance where the downloaded data will be written.
     * @param range {@link BlobRange}
     * @param options {@link DownloadRetryOptions}
     * @param requestConditions {@link BlobRequestConditions}
     * @param getRangeContentMd5 Whether the contentMD5 for the specified blob range should be returned.
     * @param timeout An optional timeout value beyond which a {@link RuntimeException} will be raised.
     * @param context Additional context that is passed through the Http pipeline during the service call.
     * @return A response containing status code and HTTP headers.
     * @throws UncheckedIOException If an I/O error occurs.
     * @throws NullPointerException if {@code stream} is null
     * @deprecated use {@link #downloadStreamWithResponse(OutputStream, BlobRange, DownloadRetryOptions, BlobRequestConditions, boolean, Duration, Context)} instead.
     */
    @ServiceMethod(returns = ReturnType.SINGLE)
    @Deprecated
    public BlobDownloadResponse downloadWithResponse(OutputStream stream, BlobRange range,
        DownloadRetryOptions options, BlobRequestConditions requestConditions, boolean getRangeContentMd5,
        Duration timeout, Context context) {
        return downloadStreamWithResponse(stream, range,
            options, requestConditions, getRangeContentMd5, timeout, context);
    }

    /**
     * Downloads a range of bytes from a blob into an output stream. Uploading data must be done from the {@link
     * BlockBlobClient}, {@link PageBlobClient}, or {@link AppendBlobClient}.
     *
     * <p><strong>Code Samples</strong></p>
     *
     * <!-- src_embed com.azure.storage.blob.specialized.BlobClientBase.downloadStreamWithResponse#OutputStream-BlobRange-DownloadRetryOptions-BlobRequestConditions-boolean-Duration-Context -->
     * <pre>
     * BlobRange range = new BlobRange&#40;1024, 2048L&#41;;
     * DownloadRetryOptions options = new DownloadRetryOptions&#40;&#41;.setMaxRetryRequests&#40;5&#41;;
     *
     * System.out.printf&#40;&quot;Download completed with status %d%n&quot;,
     *     client.downloadStreamWithResponse&#40;new ByteArrayOutputStream&#40;&#41;, range, options, null, false,
     *         timeout, new Context&#40;key2, value2&#41;&#41;.getStatusCode&#40;&#41;&#41;;
     * </pre>
     * <!-- end com.azure.storage.blob.specialized.BlobClientBase.downloadStreamWithResponse#OutputStream-BlobRange-DownloadRetryOptions-BlobRequestConditions-boolean-Duration-Context -->
     *
     * <p>For more information, see the
     * <a href="https://docs.microsoft.com/rest/api/storageservices/get-blob">Azure Docs</a></p>
     *
     * @param stream A non-null {@link OutputStream} instance where the downloaded data will be written.
     * @param range {@link BlobRange}
     * @param options {@link DownloadRetryOptions}
     * @param requestConditions {@link BlobRequestConditions}
     * @param getRangeContentMd5 Whether the contentMD5 for the specified blob range should be returned.
     * @param timeout An optional timeout value beyond which a {@link RuntimeException} will be raised.
     * @param context Additional context that is passed through the Http pipeline during the service call.
     * @return A response containing status code and HTTP headers.
     * @throws UncheckedIOException If an I/O error occurs.
     * @throws NullPointerException if {@code stream} is null
     */
    @ServiceMethod(returns = ReturnType.SINGLE)
    public BlobDownloadResponse downloadStreamWithResponse(OutputStream stream, BlobRange range,
        DownloadRetryOptions options, BlobRequestConditions requestConditions, boolean getRangeContentMd5,
        Duration timeout, Context context) {
        StorageImplUtils.assertNotNull("stream", stream);
        Mono<BlobDownloadResponse> download = client
            .downloadStreamWithResponse(range, options, requestConditions, getRangeContentMd5, context)
            .flatMap(response -> FluxUtil.writeToOutputStream(response.getValue(), stream)
                .thenReturn(new BlobDownloadResponse(response)));

        return blockWithOptionalTimeout(download, timeout);
    }

    /**
     * Downloads a range of bytes from a blob into an output stream. Uploading data must be done from the {@link
     * BlockBlobClient}, {@link PageBlobClient}, or {@link AppendBlobClient}.
     *
     * <p><strong>Code Samples</strong></p>
     *
     * <!-- src_embed com.azure.storage.blob.specialized.BlobClientBase.downloadContentWithResponse#DownloadRetryOptions-BlobRequestConditions-Duration-Context -->
     * <pre>
     * DownloadRetryOptions options = new DownloadRetryOptions&#40;&#41;.setMaxRetryRequests&#40;5&#41;;
     *
     * BlobDownloadContentResponse contentResponse = client.downloadContentWithResponse&#40;options, null,
     *     timeout, new Context&#40;key2, value2&#41;&#41;;
     * BinaryData content = contentResponse.getValue&#40;&#41;;
     * System.out.printf&#40;&quot;Download completed with status %d and content%s%n&quot;,
     *     contentResponse.getStatusCode&#40;&#41;, content.toString&#40;&#41;&#41;;
     * </pre>
     * <!-- end com.azure.storage.blob.specialized.BlobClientBase.downloadContentWithResponse#DownloadRetryOptions-BlobRequestConditions-Duration-Context -->
     *
     * <p>For more information, see the
     * <a href="https://docs.microsoft.com/rest/api/storageservices/get-blob">Azure Docs</a></p>
     *
     * <p>This method supports downloads up to 2GB of data.
     * Use {@link #downloadStreamWithResponse(OutputStream, BlobRange,
     * DownloadRetryOptions, BlobRequestConditions, boolean, Duration, Context)}  to download larger blobs.</p>
     *
     * @param options {@link DownloadRetryOptions}
     * @param requestConditions {@link BlobRequestConditions}
     * @param timeout An optional timeout value beyond which a {@link RuntimeException} will be raised.
     * @param context Additional context that is passed through the Http pipeline during the service call.
     * @return A response containing status code and HTTP headers.
     */
    @ServiceMethod(returns = ReturnType.SINGLE)
    public BlobDownloadContentResponse downloadContentWithResponse(
        DownloadRetryOptions options, BlobRequestConditions requestConditions, Duration timeout, Context context) {
        Mono<BlobDownloadContentResponse> download = client
            .downloadStreamWithResponse(null, options, requestConditions, false, context)
            .flatMap(r ->
                BinaryData.fromFlux(r.getValue())
                    .map(data ->
                        new BlobDownloadContentAsyncResponse(
                            r.getRequest(), r.getStatusCode(),
                            r.getHeaders(), data,
                            r.getDeserializedHeaders())
                    ))
            .map(BlobDownloadContentResponse::new);

        return blockWithOptionalTimeout(download, timeout);
    }

    /**
     * Downloads the entire blob into a file specified by the path.
     *
     * <p>The file will be created and must not exist, if the file already exists a {@link FileAlreadyExistsException}
     * will be thrown.</p>
     *
     * <p><strong>Code Samples</strong></p>
     *
     * <!-- src_embed com.azure.storage.blob.specialized.BlobClientBase.downloadToFile#String -->
     * <pre>
     * client.downloadToFile&#40;file&#41;;
     * System.out.println&#40;&quot;Completed download to file&quot;&#41;;
     * </pre>
     * <!-- end com.azure.storage.blob.specialized.BlobClientBase.downloadToFile#String -->
     *
     * <p>For more information, see the
     * <a href="https://docs.microsoft.com/rest/api/storageservices/get-blob">Azure Docs</a></p>
     *
     * @param filePath A {@link String} representing the filePath where the downloaded data will be written.
     * @return The blob properties and metadata.
     * @throws UncheckedIOException If an I/O error occurs
     */
    @ServiceMethod(returns = ReturnType.SINGLE)
    public BlobProperties downloadToFile(String filePath) {
        return downloadToFile(filePath, false);
    }

    /**
     * Downloads the entire blob into a file specified by the path.
     *
     * <p>If overwrite is set to false, the file will be created and must not exist, if the file already exists a
     * {@link FileAlreadyExistsException} will be thrown.</p>
     *
     * <p><strong>Code Samples</strong></p>
     *
     * <!-- src_embed com.azure.storage.blob.specialized.BlobClientBase.downloadToFile#String-boolean -->
     * <pre>
     * boolean overwrite = false; &#47;&#47; Default value
     * client.downloadToFile&#40;file, overwrite&#41;;
     * System.out.println&#40;&quot;Completed download to file&quot;&#41;;
     * </pre>
     * <!-- end com.azure.storage.blob.specialized.BlobClientBase.downloadToFile#String-boolean -->
     *
     * <p>For more information, see the
     * <a href="https://docs.microsoft.com/rest/api/storageservices/get-blob">Azure Docs</a></p>
     *
     * @param filePath A {@link String} representing the filePath where the downloaded data will be written.
     * @param overwrite Whether to overwrite the file, should the file exist.
     * @return The blob properties and metadata.
     * @throws UncheckedIOException If an I/O error occurs
     */
    @ServiceMethod(returns = ReturnType.SINGLE)
    public BlobProperties downloadToFile(String filePath, boolean overwrite) {
        Set<OpenOption> openOptions = null;
        if (overwrite) {
            openOptions = new HashSet<>();
            openOptions.add(StandardOpenOption.CREATE);
            openOptions.add(StandardOpenOption.TRUNCATE_EXISTING); // If the file already exists and it is opened
            // for WRITE access, then its length is truncated to 0.
            openOptions.add(StandardOpenOption.READ);
            openOptions.add(StandardOpenOption.WRITE);
        }
        return downloadToFileWithResponse(filePath, null, null, null, null, false, openOptions, null, Context.NONE)
            .getValue();
    }

    /**
     * Downloads the entire blob into a file specified by the path.
     *
     * <p>The file will be created and must not exist, if the file already exists a {@link FileAlreadyExistsException}
     * will be thrown.</p>
     *
     * <p><strong>Code Samples</strong></p>
     *
     * <!-- src_embed com.azure.storage.blob.specialized.BlobClientBase.downloadToFileWithResponse#String-BlobRange-ParallelTransferOptions-DownloadRetryOptions-BlobRequestConditions-boolean-Duration-Context -->
     * <pre>
     * BlobRange range = new BlobRange&#40;1024, 2048L&#41;;
     * DownloadRetryOptions options = new DownloadRetryOptions&#40;&#41;.setMaxRetryRequests&#40;5&#41;;
     *
     * client.downloadToFileWithResponse&#40;file, range, new ParallelTransferOptions&#40;&#41;.setBlockSizeLong&#40;4L * Constants.MB&#41;,
     *     options, null, false, timeout, new Context&#40;key2, value2&#41;&#41;;
     * System.out.println&#40;&quot;Completed download to file&quot;&#41;;
     * </pre>
     * <!-- end com.azure.storage.blob.specialized.BlobClientBase.downloadToFileWithResponse#String-BlobRange-ParallelTransferOptions-DownloadRetryOptions-BlobRequestConditions-boolean-Duration-Context -->
     *
     * <p>For more information, see the
     * <a href="https://docs.microsoft.com/rest/api/storageservices/get-blob">Azure Docs</a></p>
     *
     * @param filePath A {@link String} representing the filePath where the downloaded data will be written.
     * @param range {@link BlobRange}
     * @param parallelTransferOptions {@link ParallelTransferOptions} to use to download to file. Number of parallel
     *        transfers parameter is ignored.
     * @param downloadRetryOptions {@link DownloadRetryOptions}
     * @param requestConditions {@link BlobRequestConditions}
     * @param rangeGetContentMd5 Whether the contentMD5 for the specified blob range should be returned.
     * @param timeout An optional timeout value beyond which a {@link RuntimeException} will be raised.
     * @param context Additional context that is passed through the Http pipeline during the service call.
     * @return A response containing the blob properties and metadata.
     * @throws UncheckedIOException If an I/O error occurs.
     */
    @ServiceMethod(returns = ReturnType.SINGLE)
    public Response<BlobProperties> downloadToFileWithResponse(String filePath, BlobRange range,
        ParallelTransferOptions parallelTransferOptions, DownloadRetryOptions downloadRetryOptions,
        BlobRequestConditions requestConditions, boolean rangeGetContentMd5, Duration timeout, Context context) {
        return downloadToFileWithResponse(filePath, range, parallelTransferOptions, downloadRetryOptions,
            requestConditions, rangeGetContentMd5, null, timeout, context);
    }

    /**
     * Downloads the entire blob into a file specified by the path.
     *
     * <p>By default the file will be created and must not exist, if the file already exists a
     * {@link FileAlreadyExistsException} will be thrown. To override this behavior, provide appropriate
     * {@link OpenOption OpenOptions} </p>
     *
     * <p><strong>Code Samples</strong></p>
     *
     * <!-- src_embed com.azure.storage.blob.specialized.BlobClientBase.downloadToFileWithResponse#String-BlobRange-ParallelTransferOptions-DownloadRetryOptions-BlobRequestConditions-boolean-Set-Duration-Context -->
     * <pre>
     * BlobRange blobRange = new BlobRange&#40;1024, 2048L&#41;;
     * DownloadRetryOptions downloadRetryOptions = new DownloadRetryOptions&#40;&#41;.setMaxRetryRequests&#40;5&#41;;
     * Set&lt;OpenOption&gt; openOptions = new HashSet&lt;&gt;&#40;Arrays.asList&#40;StandardOpenOption.CREATE_NEW,
     *     StandardOpenOption.WRITE, StandardOpenOption.READ&#41;&#41;; &#47;&#47; Default options
     *
     * client.downloadToFileWithResponse&#40;file, blobRange, new ParallelTransferOptions&#40;&#41;.setBlockSizeLong&#40;4L * Constants.MB&#41;,
     *     downloadRetryOptions, null, false, openOptions, timeout, new Context&#40;key2, value2&#41;&#41;;
     * System.out.println&#40;&quot;Completed download to file&quot;&#41;;
     * </pre>
     * <!-- end com.azure.storage.blob.specialized.BlobClientBase.downloadToFileWithResponse#String-BlobRange-ParallelTransferOptions-DownloadRetryOptions-BlobRequestConditions-boolean-Set-Duration-Context -->
     *
     * <p>For more information, see the
     * <a href="https://docs.microsoft.com/rest/api/storageservices/get-blob">Azure Docs</a></p>
     *
     * @param filePath A {@link String} representing the filePath where the downloaded data will be written.
     * @param range {@link BlobRange}
     * @param parallelTransferOptions {@link ParallelTransferOptions} to use to download to file. Number of parallel
     *        transfers parameter is ignored.
     * @param downloadRetryOptions {@link DownloadRetryOptions}
     * @param requestConditions {@link BlobRequestConditions}
     * @param rangeGetContentMd5 Whether the contentMD5 for the specified blob range should be returned.
     * @param openOptions {@link OpenOption OpenOptions} to use to configure how to open or create the file.
     * @param timeout An optional timeout value beyond which a {@link RuntimeException} will be raised.
     * @param context Additional context that is passed through the Http pipeline during the service call.
     * @return A response containing the blob properties and metadata.
     * @throws UncheckedIOException If an I/O error occurs.
     */
    @ServiceMethod(returns = ReturnType.SINGLE)
    public Response<BlobProperties> downloadToFileWithResponse(String filePath, BlobRange range,
        ParallelTransferOptions parallelTransferOptions, DownloadRetryOptions downloadRetryOptions,
        BlobRequestConditions requestConditions, boolean rangeGetContentMd5, Set<OpenOption> openOptions,
        Duration timeout, Context context) {
        final com.azure.storage.common.ParallelTransferOptions finalParallelTransferOptions =
            ModelHelper.wrapBlobOptions(ModelHelper.populateAndApplyDefaults(parallelTransferOptions));
        return downloadToFileWithResponse(new BlobDownloadToFileOptions(filePath).setRange(range)
            .setParallelTransferOptions(finalParallelTransferOptions)
            .setDownloadRetryOptions(downloadRetryOptions).setRequestConditions(requestConditions)
            .setRetrieveContentRangeMd5(rangeGetContentMd5).setOpenOptions(openOptions), timeout, context);
    }

    /**
     * Downloads the entire blob into a file specified by the path.
     *
     * <p>By default the file will be created and must not exist, if the file already exists a
     * {@link FileAlreadyExistsException} will be thrown. To override this behavior, provide appropriate
     * {@link OpenOption OpenOptions} </p>
     *
     * <p><strong>Code Samples</strong></p>
     *
     * <!-- src_embed com.azure.storage.blob.specialized.BlobClientBase.downloadToFileWithResponse#BlobDownloadToFileOptions-Duration-Context -->
     * <pre>
     * client.downloadToFileWithResponse&#40;new BlobDownloadToFileOptions&#40;file&#41;
     *     .setRange&#40;new BlobRange&#40;1024, 2018L&#41;&#41;
     *     .setDownloadRetryOptions&#40;new DownloadRetryOptions&#40;&#41;.setMaxRetryRequests&#40;5&#41;&#41;
     *     .setOpenOptions&#40;new HashSet&lt;&gt;&#40;Arrays.asList&#40;StandardOpenOption.CREATE_NEW, StandardOpenOption.WRITE,
     *         StandardOpenOption.READ&#41;&#41;&#41;, timeout, new Context&#40;key2, value2&#41;&#41;;
     * System.out.println&#40;&quot;Completed download to file&quot;&#41;;
     * </pre>
     * <!-- end com.azure.storage.blob.specialized.BlobClientBase.downloadToFileWithResponse#BlobDownloadToFileOptions-Duration-Context -->
     *
     * <p>For more information, see the
     * <a href="https://docs.microsoft.com/rest/api/storageservices/get-blob">Azure Docs</a></p>
     *
     * @param options {@link BlobDownloadToFileOptions}
     * @param timeout An optional timeout value beyond which a {@link RuntimeException} will be raised.
     * @param context Additional context that is passed through the Http pipeline during the service call.
     * @return A response containing the blob properties and metadata.
     * @throws UncheckedIOException If an I/O error occurs.
     */
    @ServiceMethod(returns = ReturnType.SINGLE)
    public Response<BlobProperties> downloadToFileWithResponse(BlobDownloadToFileOptions options, Duration timeout,
        Context context) {
        Mono<Response<BlobProperties>> download = client.downloadToFileWithResponse(options, context);
        return blockWithOptionalTimeout(download, timeout);
    }

    /**
     * Deletes the specified blob or snapshot. To delete a blob with its snapshots use
     * {@link #deleteWithResponse(DeleteSnapshotsOptionType, BlobRequestConditions, Duration, Context)} and set
     * {@code DeleteSnapshotsOptionType} to INCLUDE.
     *
     * <p><strong>Code Samples</strong></p>
     *
     * <!-- src_embed com.azure.storage.blob.specialized.BlobClientBase.delete -->
     * <pre>
     * client.delete&#40;&#41;;
     * System.out.println&#40;&quot;Delete completed.&quot;&#41;;
     * </pre>
     * <!-- end com.azure.storage.blob.specialized.BlobClientBase.delete -->
     *
     * <p>For more information, see the
     * <a href="https://docs.microsoft.com/rest/api/storageservices/delete-blob">Azure Docs</a></p>
     */
    @ServiceMethod(returns = ReturnType.SINGLE)
    public void delete() {
        deleteWithResponse(null, null, null, Context.NONE);
    }

    /**
     * Deletes the specified blob or snapshot. To delete a blob with its snapshots use
     * {@link #deleteWithResponse(DeleteSnapshotsOptionType, BlobRequestConditions, Duration, Context)} and set
     * {@code DeleteSnapshotsOptionType} to INCLUDE.
     *
     * <p><strong>Code Samples</strong></p>
     *
     * <!-- src_embed com.azure.storage.blob.specialized.BlobClientBase.deleteWithResponse#DeleteSnapshotsOptionType-BlobRequestConditions-Duration-Context -->
     * <pre>
     * System.out.printf&#40;&quot;Delete completed with status %d%n&quot;,
     *     client.deleteWithResponse&#40;DeleteSnapshotsOptionType.INCLUDE, null, timeout,
     *         new Context&#40;key1, value1&#41;&#41;.getStatusCode&#40;&#41;&#41;;
     * </pre>
     * <!-- end com.azure.storage.blob.specialized.BlobClientBase.deleteWithResponse#DeleteSnapshotsOptionType-BlobRequestConditions-Duration-Context -->
     *
     * <p>For more information, see the
     * <a href="https://docs.microsoft.com/rest/api/storageservices/delete-blob">Azure Docs</a></p>
     *
     * @param deleteBlobSnapshotOptions Specifies the behavior for deleting the snapshots on this blob. {@code Include}
     * will delete the base blob and all snapshots. {@code Only} will delete only the snapshots. If a snapshot is being
     * deleted, you must pass null.
     * @param requestConditions {@link BlobRequestConditions}
     * @param timeout An optional timeout value beyond which a {@link RuntimeException} will be raised.
     * @param context Additional context that is passed through the Http pipeline during the service call.
     * @return A response containing status code and HTTP headers.
     */
    @ServiceMethod(returns = ReturnType.SINGLE)
    public Response<Void> deleteWithResponse(DeleteSnapshotsOptionType deleteBlobSnapshotOptions,
        BlobRequestConditions requestConditions, Duration timeout, Context context) {
        Mono<Response<Void>> response = client
            .deleteWithResponse(deleteBlobSnapshotOptions, requestConditions, context);

        return blockWithOptionalTimeout(response, timeout);
    }

    /**
     * Deletes the specified blob or snapshot if it exists. To delete a blob with its snapshots use
     * {@link #deleteIfExistsWithResponse(DeleteSnapshotsOptionType, BlobRequestConditions, Duration, Context)} and set
     * {@code DeleteSnapshotsOptionType} to INCLUDE.
     *
     * <p><strong>Code Samples</strong></p>
     *
     * <!-- src_embed com.azure.storage.blob.specialized.BlobClientBase.deleteIfExists -->
     * <pre>
     * boolean result = client.deleteIfExists&#40;&#41;;
     * System.out.println&#40;&quot;Delete completed: &quot; + result&#41;;
     * </pre>
     * <!-- end com.azure.storage.blob.specialized.BlobClientBase.deleteIfExists -->
     *
     * <p>For more information, see the
     * <a href="https://docs.microsoft.com/rest/api/storageservices/delete-blob">Azure Docs</a></p>
     * @return {@code true} if delete succeeds, or {@code false} if blob does not exist.
     */
    @ServiceMethod(returns = ReturnType.SINGLE)
    public boolean deleteIfExists() {
<<<<<<< HEAD
        Response<Void> response = deleteIfExistsWithResponse(null, null, null, Context.NONE);
        return response.getStatusCode() == 202;
=======
        return deleteIfExistsWithResponse(null, null, null, Context.NONE).getValue();
>>>>>>> 8d609db9
    }

    /**
     * Deletes the specified blob or snapshot if it exists. To delete a blob with its snapshots use
     * {@link #deleteIfExistsWithResponse(DeleteSnapshotsOptionType, BlobRequestConditions, Duration, Context)} and set
     * {@code DeleteSnapshotsOptionType} to INCLUDE.
     *
     * <p><strong>Code Samples</strong></p>
     *
     * <!-- src_embed com.azure.storage.blob.specialized.BlobClientBase.deleteIfExistsWithResponse#DeleteSnapshotsOptionType-BlobRequestConditions-Duration-Context -->
     * <pre>
<<<<<<< HEAD
     * Response&lt;Void&gt; response = client.deleteIfExistsWithResponse&#40;DeleteSnapshotsOptionType.INCLUDE, null, timeout,
=======
     * Response&lt;Boolean&gt; response = client.deleteIfExistsWithResponse&#40;DeleteSnapshotsOptionType.INCLUDE, null, timeout,
>>>>>>> 8d609db9
     *     new Context&#40;key1, value1&#41;&#41;;
     * if &#40;response.getStatusCode&#40;&#41; == 404&#41; &#123;
     *     System.out.println&#40;&quot;Does not exist.&quot;&#41;;
     * &#125; else &#123;
     *     System.out.printf&#40;&quot;Delete completed with status %d%n&quot;, response.getStatusCode&#40;&#41;&#41;;
     * &#125;
     * </pre>
     * <!-- end com.azure.storage.blob.specialized.BlobClientBase.deleteIfExistsWithResponse#DeleteSnapshotsOptionType-BlobRequestConditions-Duration-Context -->
     *
     * <p>For more information, see the
     * <a href="https://docs.microsoft.com/rest/api/storageservices/delete-blob">Azure Docs</a></p>
     *
     * @param deleteBlobSnapshotOptions Specifies the behavior for deleting the snapshots on this blob. {@code Include}
     * will delete the base blob and all snapshots. {@code Only} will delete only the snapshots. If a snapshot is being
     * deleted, you must pass null.
     * @param requestConditions {@link BlobRequestConditions}
     * @param timeout An optional timeout value beyond which a {@link RuntimeException} will be raised.
     * @param context Additional context that is passed through the Http pipeline during the service call.
     * @return A response containing status code and HTTP headers. If {@link Response}'s status code is 202, the base
     * blob was successfully deleted. If status code is 404, the base blob does not exist.
     */
    @ServiceMethod(returns = ReturnType.SINGLE)
<<<<<<< HEAD
    public Response<Void> deleteIfExistsWithResponse(DeleteSnapshotsOptionType deleteBlobSnapshotOptions,
=======
    public Response<Boolean> deleteIfExistsWithResponse(DeleteSnapshotsOptionType deleteBlobSnapshotOptions,
>>>>>>> 8d609db9
        BlobRequestConditions requestConditions, Duration timeout, Context context) {
        return blockWithOptionalTimeout(client.deleteIfExistsWithResponse(deleteBlobSnapshotOptions,
            requestConditions, context), timeout);
    }

    /**
     * Returns the blob's metadata and properties.
     *
     * <p><strong>Code Samples</strong></p>
     *
     * <!-- src_embed com.azure.storage.blob.specialized.BlobClientBase.getProperties -->
     * <pre>
     * BlobProperties properties = client.getProperties&#40;&#41;;
     * System.out.printf&#40;&quot;Type: %s, Size: %d%n&quot;, properties.getBlobType&#40;&#41;, properties.getBlobSize&#40;&#41;&#41;;
     * </pre>
     * <!-- end com.azure.storage.blob.specialized.BlobClientBase.getProperties -->
     *
     * <p>For more information, see the
     * <a href="https://docs.microsoft.com/rest/api/storageservices/get-blob-properties">Azure Docs</a></p>
     *
     * @return The blob properties and metadata.
     */
    @ServiceMethod(returns = ReturnType.SINGLE)
    public BlobProperties getProperties() {
        return getPropertiesWithResponse(null, null, Context.NONE).getValue();
    }

    /**
     * Returns the blob's metadata and properties.
     *
     * <p><strong>Code Samples</strong></p>
     *
     * <!-- src_embed com.azure.storage.blob.specialized.BlobClientBase.getPropertiesWithResponse#BlobRequestConditions-Duration-Context -->
     * <pre>
     * BlobRequestConditions requestConditions = new BlobRequestConditions&#40;&#41;.setLeaseId&#40;leaseId&#41;;
     *
     * BlobProperties properties = client.getPropertiesWithResponse&#40;requestConditions, timeout,
     *     new Context&#40;key2, value2&#41;&#41;.getValue&#40;&#41;;
     * System.out.printf&#40;&quot;Type: %s, Size: %d%n&quot;, properties.getBlobType&#40;&#41;, properties.getBlobSize&#40;&#41;&#41;;
     * </pre>
     * <!-- end com.azure.storage.blob.specialized.BlobClientBase.getPropertiesWithResponse#BlobRequestConditions-Duration-Context -->
     *
     * <p>For more information, see the
     * <a href="https://docs.microsoft.com/rest/api/storageservices/get-blob-properties">Azure Docs</a></p>
     *
     * @param requestConditions {@link BlobRequestConditions}
     * @param timeout An optional timeout value beyond which a {@link RuntimeException} will be raised.
     * @param context Additional context that is passed through the Http pipeline during the service call.
     * @return The blob properties and metadata.
     */
    @ServiceMethod(returns = ReturnType.SINGLE)
    public Response<BlobProperties> getPropertiesWithResponse(BlobRequestConditions requestConditions, Duration timeout,
        Context context) {
        Mono<Response<BlobProperties>> response = client.getPropertiesWithResponse(requestConditions, context);

        return blockWithOptionalTimeout(response, timeout);
    }

    /**
     * Changes a blob's HTTP header properties. if only one HTTP header is updated, the others will all be erased. In
     * order to preserve existing values, they must be passed alongside the header being changed.
     *
     * <p><strong>Code Samples</strong></p>
     *
     * <!-- src_embed com.azure.storage.blob.specialized.BlobClientBase.setHttpHeaders#BlobHttpHeaders -->
     * <pre>
     * client.setHttpHeaders&#40;new BlobHttpHeaders&#40;&#41;
     *     .setContentLanguage&#40;&quot;en-US&quot;&#41;
     *     .setContentType&#40;&quot;binary&quot;&#41;&#41;;
     * System.out.println&#40;&quot;Set HTTP headers completed&quot;&#41;;
     * </pre>
     * <!-- end com.azure.storage.blob.specialized.BlobClientBase.setHttpHeaders#BlobHttpHeaders -->
     *
     * <p>For more information, see the
     * <a href="https://docs.microsoft.com/rest/api/storageservices/set-blob-properties">Azure Docs</a></p>
     *
     * @param headers {@link BlobHttpHeaders}
     */
    @ServiceMethod(returns = ReturnType.SINGLE)
    public void setHttpHeaders(BlobHttpHeaders headers) {
        setHttpHeadersWithResponse(headers, null, null, Context.NONE);
    }

    /**
     * Changes a blob's HTTP header properties. if only one HTTP header is updated, the others will all be erased. In
     * order to preserve existing values, they must be passed alongside the header being changed.
     *
     * <p><strong>Code Samples</strong></p>
     *
     * <!-- src_embed com.azure.storage.blob.specialized.BlobClientBase.setHttpHeadersWithResponse#BlobHttpHeaders-BlobRequestConditions-Duration-Context -->
     * <pre>
     * BlobRequestConditions requestConditions = new BlobRequestConditions&#40;&#41;.setLeaseId&#40;leaseId&#41;;
     *
     * System.out.printf&#40;&quot;Set HTTP headers completed with status %d%n&quot;,
     *     client.setHttpHeadersWithResponse&#40;new BlobHttpHeaders&#40;&#41;
     *         .setContentLanguage&#40;&quot;en-US&quot;&#41;
     *         .setContentType&#40;&quot;binary&quot;&#41;, requestConditions, timeout, new Context&#40;key1, value1&#41;&#41;
     *         .getStatusCode&#40;&#41;&#41;;
     * </pre>
     * <!-- end com.azure.storage.blob.specialized.BlobClientBase.setHttpHeadersWithResponse#BlobHttpHeaders-BlobRequestConditions-Duration-Context -->
     *
     * <p>For more information, see the
     * <a href="https://docs.microsoft.com/rest/api/storageservices/set-blob-properties">Azure Docs</a></p>
     *
     * @param headers {@link BlobHttpHeaders}
     * @param requestConditions {@link BlobRequestConditions}
     * @param timeout An optional timeout value beyond which a {@link RuntimeException} will be raised.
     * @param context Additional context that is passed through the Http pipeline during the service call.
     * @return A response containing status code and HTTP headers.
     */
    @ServiceMethod(returns = ReturnType.SINGLE)
    public Response<Void> setHttpHeadersWithResponse(BlobHttpHeaders headers, BlobRequestConditions requestConditions,
        Duration timeout, Context context) {
        Mono<Response<Void>> response = client
            .setHttpHeadersWithResponse(headers, requestConditions, context);

        return blockWithOptionalTimeout(response, timeout);
    }

    /**
     * Changes a blob's metadata. The specified metadata in this method will replace existing metadata. If old values
     * must be preserved, they must be downloaded and included in the call to this method.
     *
     * <p><strong>Code Samples</strong></p>
     *
     * <!-- src_embed com.azure.storage.blob.specialized.BlobClientBase.setMetadata#Map -->
     * <pre>
     * client.setMetadata&#40;Collections.singletonMap&#40;&quot;metadata&quot;, &quot;value&quot;&#41;&#41;;
     * System.out.println&#40;&quot;Set metadata completed&quot;&#41;;
     * </pre>
     * <!-- end com.azure.storage.blob.specialized.BlobClientBase.setMetadata#Map -->
     *
     * <p>For more information, see the
     * <a href="https://docs.microsoft.com/rest/api/storageservices/set-blob-metadata">Azure Docs</a></p>
     *
     * @param metadata Metadata to associate with the blob. If there is leading or trailing whitespace in any
     * metadata key or value, it must be removed or encoded.
     */
    @ServiceMethod(returns = ReturnType.SINGLE)
    public void setMetadata(Map<String, String> metadata) {
        setMetadataWithResponse(metadata, null, null, Context.NONE);
    }

    /**
     * Changes a blob's metadata. The specified metadata in this method will replace existing metadata. If old values
     * must be preserved, they must be downloaded and included in the call to this method.
     *
     * <p><strong>Code Samples</strong></p>
     *
     * <!-- src_embed com.azure.storage.blob.specialized.BlobClientBase.setMetadataWithResponse#Map-BlobRequestConditions-Duration-Context -->
     * <pre>
     * BlobRequestConditions requestConditions = new BlobRequestConditions&#40;&#41;.setLeaseId&#40;leaseId&#41;;
     *
     * System.out.printf&#40;&quot;Set metadata completed with status %d%n&quot;,
     *     client.setMetadataWithResponse&#40;Collections.singletonMap&#40;&quot;metadata&quot;, &quot;value&quot;&#41;, requestConditions, timeout,
     *         new Context&#40;key1, value1&#41;&#41;.getStatusCode&#40;&#41;&#41;;
     * </pre>
     * <!-- end com.azure.storage.blob.specialized.BlobClientBase.setMetadataWithResponse#Map-BlobRequestConditions-Duration-Context -->
     *
     * <p>For more information, see the
     * <a href="https://docs.microsoft.com/rest/api/storageservices/set-blob-metadata">Azure Docs</a></p>
     *
     * @param metadata Metadata to associate with the blob. If there is leading or trailing whitespace in any
     * metadata key or value, it must be removed or encoded.
     * @param requestConditions {@link BlobRequestConditions}
     * @param timeout An optional timeout value beyond which a {@link RuntimeException} will be raised.
     * @param context Additional context that is passed through the Http pipeline during the service call.
     * @return A response containing status code and HTTP headers.
     */
    @ServiceMethod(returns = ReturnType.SINGLE)
    public Response<Void> setMetadataWithResponse(Map<String, String> metadata, BlobRequestConditions requestConditions,
        Duration timeout, Context context) {
        Mono<Response<Void>> response = client.setMetadataWithResponse(metadata, requestConditions, context);

        return blockWithOptionalTimeout(response, timeout);
    }

    /**
     * Returns the blob's tags.
     *
     * <p><strong>Code Samples</strong></p>
     *
     * <!-- src_embed com.azure.storage.blob.specialized.BlobClientBase.getTags -->
     * <pre>
     * Map&lt;String, String&gt; tags = client.getTags&#40;&#41;;
     * System.out.printf&#40;&quot;Number of tags: %d%n&quot;, tags.size&#40;&#41;&#41;;
     * </pre>
     * <!-- end com.azure.storage.blob.specialized.BlobClientBase.getTags -->
     *
     * <p>For more information, see the
     * <a href="https://docs.microsoft.com/rest/api/storageservices/get-blob-tags">Azure Docs</a></p>
     *
     * @return The blob's tags.
     */
    @ServiceMethod(returns = ReturnType.SINGLE)
    public Map<String, String> getTags() {
        return this.getTagsWithResponse(new BlobGetTagsOptions(), null, Context.NONE).getValue();
    }

    /**
     * Returns the blob's tags.
     *
     * <p><strong>Code Samples</strong></p>
     *
     * <!-- src_embed com.azure.storage.blob.specialized.BlobClientBase.getTagsWithResponse#BlobGetTagsOptions-Duration-Context -->
     * <pre>
     * Map&lt;String, String&gt; tags = client.getTagsWithResponse&#40;new BlobGetTagsOptions&#40;&#41;, timeout,
     *     new Context&#40;key1, value1&#41;&#41;.getValue&#40;&#41;;
     * System.out.printf&#40;&quot;Number of tags: %d%n&quot;, tags.size&#40;&#41;&#41;;
     * </pre>
     * <!-- end com.azure.storage.blob.specialized.BlobClientBase.getTagsWithResponse#BlobGetTagsOptions-Duration-Context -->
     *
     * <p>For more information, see the
     * <a href="https://docs.microsoft.com/rest/api/storageservices/get-blob-tags">Azure Docs</a></p>
     *
     * @param options {@link BlobGetTagsOptions}
     * @param timeout An optional timeout value beyond which a {@link RuntimeException} will be raised.
     * @param context Additional context that is passed through the Http pipeline during the service call.
     * @return The blob's tags.
     */
    @ServiceMethod(returns = ReturnType.SINGLE)
    public Response<Map<String, String>> getTagsWithResponse(BlobGetTagsOptions options, Duration timeout,
        Context context) {
        Mono<Response<Map<String, String>>> response = client.getTagsWithResponse(options, context);

        return blockWithOptionalTimeout(response, timeout);
    }

    /**
     * Sets user defined tags. The specified tags in this method will replace existing tags. If old values
     * must be preserved, they must be downloaded and included in the call to this method.
     *
     * <p><strong>Code Samples</strong></p>
     *
     * <!-- src_embed com.azure.storage.blob.specialized.BlobClientBase.setTags#Map -->
     * <pre>
     * client.setTags&#40;Collections.singletonMap&#40;&quot;tag&quot;, &quot;value&quot;&#41;&#41;;
     * System.out.println&#40;&quot;Set tag completed&quot;&#41;;
     * </pre>
     * <!-- end com.azure.storage.blob.specialized.BlobClientBase.setTags#Map -->
     *
     * <p>For more information, see the
     * <a href="https://docs.microsoft.com/rest/api/storageservices/set-blob-tags">Azure Docs</a></p>
     *
     * @param tags Tags to associate with the blob.
     */
    @ServiceMethod(returns = ReturnType.SINGLE)
    public void setTags(Map<String, String> tags) {
        this.setTagsWithResponse(new BlobSetTagsOptions(tags), null, Context.NONE);
    }

    /**
     * Sets user defined tags. The specified tags in this method will replace existing tags. If old values
     * must be preserved, they must be downloaded and included in the call to this method.
     *
     * <p><strong>Code Samples</strong></p>
     *
     * <!-- src_embed com.azure.storage.blob.specialized.BlobClientBase.setTagsWithResponse#BlobSetTagsOptions-Duration-Context -->
     * <pre>
     * System.out.printf&#40;&quot;Set metadata completed with status %d%n&quot;,
     *     client.setTagsWithResponse&#40;new BlobSetTagsOptions&#40;Collections.singletonMap&#40;&quot;tag&quot;, &quot;value&quot;&#41;&#41;, timeout,
     *         new Context&#40;key1, value1&#41;&#41;
     *         .getStatusCode&#40;&#41;&#41;;
     * </pre>
     * <!-- end com.azure.storage.blob.specialized.BlobClientBase.setTagsWithResponse#BlobSetTagsOptions-Duration-Context -->
     *
     * <p>For more information, see the
     * <a href="https://docs.microsoft.com/rest/api/storageservices/set-blob-tags">Azure Docs</a></p>
     *
     * @param options {@link BlobSetTagsOptions}
     * @param timeout An optional timeout value beyond which a {@link RuntimeException} will be raised.
     * @param context Additional context that is passed through the Http pipeline during the service call.
     * @return A response containing status code and HTTP headers.
     */
    @ServiceMethod(returns = ReturnType.SINGLE)
    public Response<Void> setTagsWithResponse(BlobSetTagsOptions options, Duration timeout, Context context) {
        Mono<Response<Void>> response = client.setTagsWithResponse(options, context);

        return blockWithOptionalTimeout(response, timeout);
    }

    /**
     * Creates a read-only snapshot of the blob.
     *
     * <p><strong>Code Samples</strong></p>
     *
     * <!-- src_embed com.azure.storage.blob.specialized.BlobClientBase.createSnapshot -->
     * <pre>
     * System.out.printf&#40;&quot;Identifier for the snapshot is %s%n&quot;, client.createSnapshot&#40;&#41;.getSnapshotId&#40;&#41;&#41;;
     * </pre>
     * <!-- end com.azure.storage.blob.specialized.BlobClientBase.createSnapshot -->
     *
     * <p>For more information, see the
     * <a href="https://docs.microsoft.com/rest/api/storageservices/snapshot-blob">Azure Docs</a></p>
     *
     * @return A response containing a {@link BlobClientBase} which is used to interact with the created snapshot, use
     * {@link BlobClientBase#getSnapshotId()} to get the identifier for the snapshot.
     */
    @ServiceMethod(returns = ReturnType.SINGLE)
    public BlobClientBase createSnapshot() {
        return createSnapshotWithResponse(null, null, null, Context.NONE).getValue();
    }


    /**
     * Creates a read-only snapshot of the blob.
     *
     * <p><strong>Code Samples</strong></p>
     *
     * <!-- src_embed com.azure.storage.blob.specialized.BlobClientBase.createSnapshotWithResponse#Map-BlobRequestConditions-Duration-Context -->
     * <pre>
     * Map&lt;String, String&gt; snapshotMetadata = Collections.singletonMap&#40;&quot;metadata&quot;, &quot;value&quot;&#41;;
     * BlobRequestConditions requestConditions = new BlobRequestConditions&#40;&#41;.setLeaseId&#40;leaseId&#41;;
     *
     * System.out.printf&#40;&quot;Identifier for the snapshot is %s%n&quot;,
     *     client.createSnapshotWithResponse&#40;snapshotMetadata, requestConditions, timeout,
     *         new Context&#40;key1, value1&#41;&#41;.getValue&#40;&#41;&#41;;
     * </pre>
     * <!-- end com.azure.storage.blob.specialized.BlobClientBase.createSnapshotWithResponse#Map-BlobRequestConditions-Duration-Context -->
     *
     * <p>For more information, see the
     * <a href="https://docs.microsoft.com/rest/api/storageservices/snapshot-blob">Azure Docs</a></p>
     *
     * @param metadata Metadata to associate with the resource. If there is leading or trailing whitespace in any
     * metadata key or value, it must be removed or encoded.
     * @param requestConditions {@link BlobRequestConditions}
     * @param timeout An optional timeout value beyond which a {@link RuntimeException} will be raised.
     * @param context Additional context that is passed through the Http pipeline during the service call.
     * @return A response containing a {@link BlobClientBase} which is used to interact with the created snapshot, use
     * {@link BlobClientBase#getSnapshotId()} to get the identifier for the snapshot.
     */
    @ServiceMethod(returns = ReturnType.SINGLE)
    public Response<BlobClientBase> createSnapshotWithResponse(Map<String, String> metadata,
        BlobRequestConditions requestConditions, Duration timeout, Context context) {
        Mono<Response<BlobClientBase>> response = client
            .createSnapshotWithResponse(metadata, requestConditions, context)
            .map(rb -> new SimpleResponse<>(rb, new BlobClientBase(rb.getValue())));

        return blockWithOptionalTimeout(response, timeout);
    }

    /**
     * Sets the tier on a blob. The operation is allowed on a page blob in a premium storage account or a block blob in
     * a blob storage or GPV2 account. A premium page blob's tier determines the allowed size, IOPS, and bandwidth of
     * the blob. A block blob's tier determines the Hot/Cool/Archive storage type. This does not update the blob's
     * etag.
     *
     * <p><strong>Code Samples</strong></p>
     *
     * <!-- src_embed com.azure.storage.blob.specialized.BlobClientBase.setAccessTier#AccessTier -->
     * <pre>
     * client.setAccessTier&#40;AccessTier.HOT&#41;;
     * System.out.println&#40;&quot;Set tier completed.&quot;&#41;;
     * </pre>
     * <!-- end com.azure.storage.blob.specialized.BlobClientBase.setAccessTier#AccessTier -->
     *
     * <p>For more information, see the
     * <a href="https://docs.microsoft.com/rest/api/storageservices/set-blob-tier">Azure Docs</a></p>
     *
     * @param tier The new tier for the blob.
     */
    @ServiceMethod(returns = ReturnType.SINGLE)
    public void setAccessTier(AccessTier tier) {
        setAccessTierWithResponse(tier, null, null, null, Context.NONE);
    }

    /**
     * Sets the tier on a blob. The operation is allowed on a page blob in a premium storage account or a block blob in
     * a blob storage or GPV2 account. A premium page blob's tier determines the allowed size, IOPS, and bandwidth of
     * the blob. A block blob's tier determines the Hot/Cool/Archive storage type. This does not update the blob's
     * etag.
     *
     * <p><strong>Code Samples</strong></p>
     *
     * <!-- src_embed com.azure.storage.blob.specialized.BlobClientBase.setAccessTierWithResponse#AccessTier-RehydratePriority-String-Duration-Context -->
     * <pre>
     * System.out.printf&#40;&quot;Set tier completed with status code %d%n&quot;,
     *     client.setAccessTierWithResponse&#40;AccessTier.HOT, RehydratePriority.STANDARD, leaseId, timeout,
     *         new Context&#40;key2, value2&#41;&#41;.getStatusCode&#40;&#41;&#41;;
     * </pre>
     * <!-- end com.azure.storage.blob.specialized.BlobClientBase.setAccessTierWithResponse#AccessTier-RehydratePriority-String-Duration-Context -->
     *
     * <p>For more information, see the
     * <a href="https://docs.microsoft.com/rest/api/storageservices/set-blob-tier">Azure Docs</a></p>
     *
     * @param tier The new tier for the blob.
     * @param priority Optional priority to set for re-hydrating blobs.
     * @param leaseId The lease ID the active lease on the blob must match.
     * @param timeout An optional timeout value beyond which a {@link RuntimeException} will be raised.
     * @param context Additional context that is passed through the Http pipeline during the service call.
     * @return A response containing status code and HTTP headers.
     */
    @ServiceMethod(returns = ReturnType.SINGLE)
    public Response<Void> setAccessTierWithResponse(AccessTier tier, RehydratePriority priority, String leaseId,
        Duration timeout, Context context) {
        return setAccessTierWithResponse(new BlobSetAccessTierOptions(tier).setPriority(priority).setLeaseId(leaseId),
            timeout, context);
    }

    /**
     * Sets the tier on a blob. The operation is allowed on a page blob in a premium storage account or a block blob in
     * a blob storage or GPV2 account. A premium page blob's tier determines the allowed size, IOPS, and bandwidth of
     * the blob. A block blob's tier determines the Hot/Cool/Archive storage type. This does not update the blob's
     * etag.
     *
     * <p><strong>Code Samples</strong></p>
     *
     * <!-- src_embed com.azure.storage.blob.specialized.BlobClientBase.setAccessTierWithResponse#BlobSetAccessTierOptions-Duration-Context -->
     * <pre>
     * System.out.printf&#40;&quot;Set tier completed with status code %d%n&quot;,
     *     client.setAccessTierWithResponse&#40;new BlobSetAccessTierOptions&#40;AccessTier.HOT&#41;
     *         .setPriority&#40;RehydratePriority.STANDARD&#41;
     *         .setLeaseId&#40;leaseId&#41;
     *         .setTagsConditions&#40;tags&#41;,
     *         timeout, new Context&#40;key2, value2&#41;&#41;.getStatusCode&#40;&#41;&#41;;
     * </pre>
     * <!-- end com.azure.storage.blob.specialized.BlobClientBase.setAccessTierWithResponse#BlobSetAccessTierOptions-Duration-Context -->
     *
     * <p>For more information, see the
     * <a href="https://docs.microsoft.com/rest/api/storageservices/set-blob-tier">Azure Docs</a></p>
     *
     * @param options {@link BlobSetAccessTierOptions}
     * @param timeout An optional timeout value beyond which a {@link RuntimeException} will be raised.
     * @param context Additional context that is passed through the Http pipeline during the service call.
     * @return A response containing status code and HTTP headers.
     */
    @ServiceMethod(returns = ReturnType.SINGLE)
    public Response<Void> setAccessTierWithResponse(BlobSetAccessTierOptions options,
        Duration timeout, Context context) {
        return blockWithOptionalTimeout(client.setTierWithResponse(options, context), timeout);
    }

    /**
     * Undelete restores the content and metadata of a soft-deleted blob and/or any associated soft-deleted snapshots.
     *
     * <p><strong>Code Samples</strong></p>
     *
     * <!-- src_embed com.azure.storage.blob.specialized.BlobClientBase.undelete -->
     * <pre>
     * client.undelete&#40;&#41;;
     * System.out.println&#40;&quot;Undelete completed&quot;&#41;;
     * </pre>
     * <!-- end com.azure.storage.blob.specialized.BlobClientBase.undelete -->
     *
     * <p>For more information, see the
     * <a href="https://docs.microsoft.com/rest/api/storageservices/undelete-blob">Azure Docs</a></p>
     */
    @ServiceMethod(returns = ReturnType.SINGLE)
    public void undelete() {
        undeleteWithResponse(null, Context.NONE);
    }

    /**
     * Undelete restores the content and metadata of a soft-deleted blob and/or any associated soft-deleted snapshots.
     *
     * <p><strong>Code Samples</strong></p>
     *
     * <!-- src_embed com.azure.storage.blob.specialized.BlobClientBase.undeleteWithResponse#Duration-Context -->
     * <pre>
     * System.out.printf&#40;&quot;Undelete completed with status %d%n&quot;, client.undeleteWithResponse&#40;timeout,
     *     new Context&#40;key1, value1&#41;&#41;.getStatusCode&#40;&#41;&#41;;
     * </pre>
     * <!-- end com.azure.storage.blob.specialized.BlobClientBase.undeleteWithResponse#Duration-Context -->
     *
     * <p>For more information, see the
     * <a href="https://docs.microsoft.com/rest/api/storageservices/undelete-blob">Azure Docs</a></p>
     *
     * @param timeout An optional timeout value beyond which a {@link RuntimeException} will be raised.
     * @param context Additional context that is passed through the Http pipeline during the service call.
     * @return A response containing status code and HTTP headers.
     */
    @ServiceMethod(returns = ReturnType.SINGLE)
    public Response<Void> undeleteWithResponse(Duration timeout, Context context) {
        Mono<Response<Void>> response = client.undeleteWithResponse(context);

        return blockWithOptionalTimeout(response, timeout);
    }

    /**
     * Returns the sku name and account kind for the account.
     *
     * <p><strong>Code Samples</strong></p>
     *
     * <!-- src_embed com.azure.storage.blob.specialized.BlobClientBase.getAccountInfo -->
     * <pre>
     * StorageAccountInfo accountInfo = client.getAccountInfo&#40;&#41;;
     * System.out.printf&#40;&quot;Account Kind: %s, SKU: %s%n&quot;, accountInfo.getAccountKind&#40;&#41;, accountInfo.getSkuName&#40;&#41;&#41;;
     * </pre>
     * <!-- end com.azure.storage.blob.specialized.BlobClientBase.getAccountInfo -->
     *
     * <p>For more information, see the
     * <a href="https://docs.microsoft.com/rest/api/storageservices/get-account-information">Azure Docs</a></p>
     *
     * @return The sku name and account kind.
     */
    @ServiceMethod(returns = ReturnType.SINGLE)
    public StorageAccountInfo getAccountInfo() {
        return getAccountInfoWithResponse(null, Context.NONE).getValue();
    }

    /**
     * Returns the sku name and account kind for the account.
     *
     * <p><strong>Code Samples</strong></p>
     *
     * <!-- src_embed com.azure.storage.blob.specialized.BlobClientBase.getAccountInfoWithResponse#Duration-Context -->
     * <pre>
     * StorageAccountInfo accountInfo = client.getAccountInfoWithResponse&#40;timeout, new Context&#40;key1, value1&#41;&#41;.getValue&#40;&#41;;
     * System.out.printf&#40;&quot;Account Kind: %s, SKU: %s%n&quot;, accountInfo.getAccountKind&#40;&#41;, accountInfo.getSkuName&#40;&#41;&#41;;
     * </pre>
     * <!-- end com.azure.storage.blob.specialized.BlobClientBase.getAccountInfoWithResponse#Duration-Context -->
     *
     * <p>For more information, see the
     * <a href="https://docs.microsoft.com/rest/api/storageservices/get-account-information">Azure Docs</a></p>
     *
     * @param timeout An optional timeout value beyond which a {@link RuntimeException} will be raised.
     * @param context Additional context that is passed through the Http pipeline during the service call.
     * @return The sku name and account kind.
     */
    @ServiceMethod(returns = ReturnType.SINGLE)
    public Response<StorageAccountInfo> getAccountInfoWithResponse(Duration timeout, Context context) {
        Mono<Response<StorageAccountInfo>> response = client.getAccountInfoWithResponse(context);

        return blockWithOptionalTimeout(response, timeout);
    }

    /**
     * Generates a user delegation SAS for the blob using the specified {@link BlobServiceSasSignatureValues}.
     * <p>See {@link BlobServiceSasSignatureValues} for more information on how to construct a user delegation SAS.</p>
     *
     * <p><strong>Code Samples</strong></p>
     *
     * <!-- src_embed com.azure.storage.blob.specialized.BlobClientBase.generateUserDelegationSas#BlobServiceSasSignatureValues-UserDelegationKey -->
     * <pre>
     * OffsetDateTime myExpiryTime = OffsetDateTime.now&#40;&#41;.plusDays&#40;1&#41;;
     * BlobSasPermission myPermission = new BlobSasPermission&#40;&#41;.setReadPermission&#40;true&#41;;
     *
     * BlobServiceSasSignatureValues myValues = new BlobServiceSasSignatureValues&#40;expiryTime, permission&#41;
     *     .setStartTime&#40;OffsetDateTime.now&#40;&#41;&#41;;
     *
     * client.generateUserDelegationSas&#40;values, userDelegationKey&#41;;
     * </pre>
     * <!-- end com.azure.storage.blob.specialized.BlobClientBase.generateUserDelegationSas#BlobServiceSasSignatureValues-UserDelegationKey -->
     *
     * @param blobServiceSasSignatureValues {@link BlobServiceSasSignatureValues}
     * @param userDelegationKey A {@link UserDelegationKey} object used to sign the SAS values.
     * See {@link BlobServiceClient#getUserDelegationKey(OffsetDateTime, OffsetDateTime)} for more information on
     * how to get a user delegation key.
     * @return A {@code String} representing the SAS query parameters.
     */
    public String generateUserDelegationSas(BlobServiceSasSignatureValues blobServiceSasSignatureValues,
        UserDelegationKey userDelegationKey) {
        return this.client.generateUserDelegationSas(blobServiceSasSignatureValues, userDelegationKey);
    }

    /**
     * Generates a user delegation SAS for the blob using the specified {@link BlobServiceSasSignatureValues}.
     * <p>See {@link BlobServiceSasSignatureValues} for more information on how to construct a user delegation SAS.</p>
     *
     * <p><strong>Code Samples</strong></p>
     *
     * <!-- src_embed com.azure.storage.blob.specialized.BlobClientBase.generateUserDelegationSas#BlobServiceSasSignatureValues-UserDelegationKey-String-Context -->
     * <pre>
     * OffsetDateTime myExpiryTime = OffsetDateTime.now&#40;&#41;.plusDays&#40;1&#41;;
     * BlobSasPermission myPermission = new BlobSasPermission&#40;&#41;.setReadPermission&#40;true&#41;;
     *
     * BlobServiceSasSignatureValues myValues = new BlobServiceSasSignatureValues&#40;expiryTime, permission&#41;
     *     .setStartTime&#40;OffsetDateTime.now&#40;&#41;&#41;;
     *
     * client.generateUserDelegationSas&#40;values, userDelegationKey, accountName, new Context&#40;key1, value1&#41;&#41;;
     * </pre>
     * <!-- end com.azure.storage.blob.specialized.BlobClientBase.generateUserDelegationSas#BlobServiceSasSignatureValues-UserDelegationKey-String-Context -->
     *
     * @param blobServiceSasSignatureValues {@link BlobServiceSasSignatureValues}
     * @param userDelegationKey A {@link UserDelegationKey} object used to sign the SAS values.
     * See {@link BlobServiceClient#getUserDelegationKey(OffsetDateTime, OffsetDateTime)} for more information on
     * how to get a user delegation key.
     * @param accountName The account name.
     * @param context Additional context that is passed through the code when generating a SAS.
     * @return A {@code String} representing the SAS query parameters.
     */
    public String generateUserDelegationSas(BlobServiceSasSignatureValues blobServiceSasSignatureValues,
        UserDelegationKey userDelegationKey, String accountName, Context context) {
        return this.client.generateUserDelegationSas(blobServiceSasSignatureValues, userDelegationKey, accountName,
            context);
    }

    /**
     * Generates a service SAS for the blob using the specified {@link BlobServiceSasSignatureValues}
     * <p>Note : The client must be authenticated via {@link StorageSharedKeyCredential}
     * <p>See {@link BlobServiceSasSignatureValues} for more information on how to construct a service SAS.</p>
     *
     * <p><strong>Code Samples</strong></p>
     *
     * <!-- src_embed com.azure.storage.blob.specialized.BlobClientBase.generateSas#BlobServiceSasSignatureValues -->
     * <pre>
     * OffsetDateTime expiryTime = OffsetDateTime.now&#40;&#41;.plusDays&#40;1&#41;;
     * BlobSasPermission permission = new BlobSasPermission&#40;&#41;.setReadPermission&#40;true&#41;;
     *
     * BlobServiceSasSignatureValues values = new BlobServiceSasSignatureValues&#40;expiryTime, permission&#41;
     *     .setStartTime&#40;OffsetDateTime.now&#40;&#41;&#41;;
     *
     * client.generateSas&#40;values&#41;; &#47;&#47; Client must be authenticated via StorageSharedKeyCredential
     * </pre>
     * <!-- end com.azure.storage.blob.specialized.BlobClientBase.generateSas#BlobServiceSasSignatureValues -->
     *
     * @param blobServiceSasSignatureValues {@link BlobServiceSasSignatureValues}
     *
     * @return A {@code String} representing the SAS query parameters.
     */
    public String generateSas(BlobServiceSasSignatureValues blobServiceSasSignatureValues) {
        return this.client.generateSas(blobServiceSasSignatureValues);
    }

    /**
     * Generates a service SAS for the blob using the specified {@link BlobServiceSasSignatureValues}
     * <p>Note : The client must be authenticated via {@link StorageSharedKeyCredential}
     * <p>See {@link BlobServiceSasSignatureValues} for more information on how to construct a service SAS.</p>
     *
     * <p><strong>Code Samples</strong></p>
     *
     * <!-- src_embed com.azure.storage.blob.specialized.BlobClientBase.generateSas#BlobServiceSasSignatureValues-Context -->
     * <pre>
     * OffsetDateTime expiryTime = OffsetDateTime.now&#40;&#41;.plusDays&#40;1&#41;;
     * BlobSasPermission permission = new BlobSasPermission&#40;&#41;.setReadPermission&#40;true&#41;;
     *
     * BlobServiceSasSignatureValues values = new BlobServiceSasSignatureValues&#40;expiryTime, permission&#41;
     *     .setStartTime&#40;OffsetDateTime.now&#40;&#41;&#41;;
     *
     * &#47;&#47; Client must be authenticated via StorageSharedKeyCredential
     * client.generateSas&#40;values, new Context&#40;key1, value1&#41;&#41;;
     * </pre>
     * <!-- end com.azure.storage.blob.specialized.BlobClientBase.generateSas#BlobServiceSasSignatureValues-Context -->
     *
     * @param blobServiceSasSignatureValues {@link BlobServiceSasSignatureValues}
     * @param context Additional context that is passed through the code when generating a SAS.
     *
     * @return A {@code String} representing the SAS query parameters.
     */
    public String generateSas(BlobServiceSasSignatureValues blobServiceSasSignatureValues, Context context) {
        return this.client.generateSas(blobServiceSasSignatureValues, context);
    }

    /**
     * Opens a blob input stream to query the blob.
     *
     * <p>For more information, see the
     * <a href="https://docs.microsoft.com/rest/api/storageservices/query-blob-contents">Azure Docs</a></p>
     *
     * <p><strong>Code Samples</strong></p>
     *
     * <!-- src_embed com.azure.storage.blob.specialized.BlobClientBase.openQueryInputStream#String -->
     * <pre>
     * String expression = &quot;SELECT * from BlobStorage&quot;;
     * InputStream inputStream = client.openQueryInputStream&#40;expression&#41;;
     * &#47;&#47; Now you can read from the input stream like you would normally.
     * </pre>
     * <!-- end com.azure.storage.blob.specialized.BlobClientBase.openQueryInputStream#String -->
     *
     * @param expression The query expression.
     * @return An <code>InputStream</code> object that represents the stream to use for reading the query response.
     */
    @ServiceMethod(returns = ReturnType.SINGLE)
    public InputStream openQueryInputStream(String expression) {
        return openQueryInputStreamWithResponse(new BlobQueryOptions(expression)).getValue();
    }

    /**
     * Opens a blob input stream to query the blob.
     *
     * <p>For more information, see the
     * <a href="https://docs.microsoft.com/rest/api/storageservices/query-blob-contents">Azure Docs</a></p>
     *
     * <p><strong>Code Samples</strong></p>
     *
     * <!-- src_embed com.azure.storage.blob.specialized.BlobClientBase.openQueryInputStream#BlobQueryOptions -->
     * <pre>
     * String expression = &quot;SELECT * from BlobStorage&quot;;
     * BlobQuerySerialization input = new BlobQueryDelimitedSerialization&#40;&#41;
     *     .setColumnSeparator&#40;','&#41;
     *     .setEscapeChar&#40;'&#92;n'&#41;
     *     .setRecordSeparator&#40;'&#92;n'&#41;
     *     .setHeadersPresent&#40;true&#41;
     *     .setFieldQuote&#40;'&quot;'&#41;;
     * BlobQuerySerialization output = new BlobQueryJsonSerialization&#40;&#41;
     *     .setRecordSeparator&#40;'&#92;n'&#41;;
     * BlobRequestConditions requestConditions = new BlobRequestConditions&#40;&#41;
     *     .setLeaseId&#40;&quot;leaseId&quot;&#41;;
     * Consumer&lt;BlobQueryError&gt; errorConsumer = System.out::println;
     * Consumer&lt;BlobQueryProgress&gt; progressConsumer = progress -&gt; System.out.println&#40;&quot;total blob bytes read: &quot;
     *     + progress.getBytesScanned&#40;&#41;&#41;;
     * BlobQueryOptions queryOptions = new BlobQueryOptions&#40;expression&#41;
     *     .setInputSerialization&#40;input&#41;
     *     .setOutputSerialization&#40;output&#41;
     *     .setRequestConditions&#40;requestConditions&#41;
     *     .setErrorConsumer&#40;errorConsumer&#41;
     *     .setProgressConsumer&#40;progressConsumer&#41;;
     *
     * InputStream inputStream = client.openQueryInputStreamWithResponse&#40;queryOptions&#41;.getValue&#40;&#41;;
     * &#47;&#47; Now you can read from the input stream like you would normally.
     * </pre>
     * <!-- end com.azure.storage.blob.specialized.BlobClientBase.openQueryInputStream#BlobQueryOptions -->
     *
     * @param queryOptions {@link BlobQueryOptions The query options}.
     * @return A response containing status code and HTTP headers including an <code>InputStream</code> object
     * that represents the stream to use for reading the query response.
     */
    @ServiceMethod(returns = ReturnType.SINGLE)
    public Response<InputStream> openQueryInputStreamWithResponse(BlobQueryOptions queryOptions) {

        // Data to subscribe to and read from.
        BlobQueryAsyncResponse response = client.queryWithResponse(queryOptions).block();

        // Create input stream from the data.
        if (response == null) {
            throw LOGGER.logExceptionAsError(new IllegalStateException("Query response cannot be null"));
        }
        return new ResponseBase<>(response.getRequest(), response.getStatusCode(), response.getHeaders(),
            new FluxInputStream(response.getValue()), response.getDeserializedHeaders());
    }

    /**
     * Queries an entire blob into an output stream.
     *
     * <p>For more information, see the
     * <a href="https://docs.microsoft.com/rest/api/storageservices/query-blob-contents">Azure Docs</a></p>
     *
     * <p><strong>Code Samples</strong></p>
     *
     * <!-- src_embed com.azure.storage.blob.specialized.BlobClientBase.query#OutputStream-String -->
     * <pre>
     * ByteArrayOutputStream queryData = new ByteArrayOutputStream&#40;&#41;;
     * String expression = &quot;SELECT * from BlobStorage&quot;;
     * client.query&#40;queryData, expression&#41;;
     * System.out.println&#40;&quot;Query completed.&quot;&#41;;
     * </pre>
     * <!-- end com.azure.storage.blob.specialized.BlobClientBase.query#OutputStream-String -->
     *
     * @param stream A non-null {@link OutputStream} instance where the downloaded data will be written.
     * @param expression The query expression.
     * @throws UncheckedIOException If an I/O error occurs.
     * @throws NullPointerException if {@code stream} is null.
     */
    @ServiceMethod(returns = ReturnType.SINGLE)
    public void query(OutputStream stream, String expression) {
        queryWithResponse(new BlobQueryOptions(expression, stream), null, Context.NONE);
    }

    /**
     * Queries an entire blob into an output stream.
     *
     * <p>For more information, see the
     * <a href="https://docs.microsoft.com/rest/api/storageservices/query-blob-contents">Azure Docs</a></p>
     *
     * <p><strong>Code Samples</strong></p>
     *
     * <!-- src_embed com.azure.storage.blob.specialized.BlobClientBase.queryWithResponse#BlobQueryOptions-Duration-Context -->
     * <pre>
     * ByteArrayOutputStream queryData = new ByteArrayOutputStream&#40;&#41;;
     * String expression = &quot;SELECT * from BlobStorage&quot;;
     * BlobQueryJsonSerialization input = new BlobQueryJsonSerialization&#40;&#41;
     *     .setRecordSeparator&#40;'&#92;n'&#41;;
     * BlobQueryDelimitedSerialization output = new BlobQueryDelimitedSerialization&#40;&#41;
     *     .setEscapeChar&#40;'&#92;0'&#41;
     *     .setColumnSeparator&#40;','&#41;
     *     .setRecordSeparator&#40;'&#92;n'&#41;
     *     .setFieldQuote&#40;'&#92;''&#41;
     *     .setHeadersPresent&#40;true&#41;;
     * BlobRequestConditions requestConditions = new BlobRequestConditions&#40;&#41;.setLeaseId&#40;leaseId&#41;;
     * Consumer&lt;BlobQueryError&gt; errorConsumer = System.out::println;
     * Consumer&lt;BlobQueryProgress&gt; progressConsumer = progress -&gt; System.out.println&#40;&quot;total blob bytes read: &quot;
     *     + progress.getBytesScanned&#40;&#41;&#41;;
     * BlobQueryOptions queryOptions = new BlobQueryOptions&#40;expression, queryData&#41;
     *     .setInputSerialization&#40;input&#41;
     *     .setOutputSerialization&#40;output&#41;
     *     .setRequestConditions&#40;requestConditions&#41;
     *     .setErrorConsumer&#40;errorConsumer&#41;
     *     .setProgressConsumer&#40;progressConsumer&#41;;
     * System.out.printf&#40;&quot;Query completed with status %d%n&quot;,
     *     client.queryWithResponse&#40;queryOptions, timeout, new Context&#40;key1, value1&#41;&#41;
     *         .getStatusCode&#40;&#41;&#41;;
     * </pre>
     * <!-- end com.azure.storage.blob.specialized.BlobClientBase.queryWithResponse#BlobQueryOptions-Duration-Context -->
     *
     * @param queryOptions {@link BlobQueryOptions The query options}.
     * @param timeout An optional timeout value beyond which a {@link RuntimeException} will be raised.
     * @param context Additional context that is passed through the Http pipeline during the service call.
     * @return A response containing status code and HTTP headers.
     * @throws UncheckedIOException If an I/O error occurs.
     * @throws NullPointerException if {@code stream} is null.
     */
    @ServiceMethod(returns = ReturnType.SINGLE)
    public BlobQueryResponse queryWithResponse(BlobQueryOptions queryOptions, Duration timeout, Context context) {
        StorageImplUtils.assertNotNull("options", queryOptions);
        StorageImplUtils.assertNotNull("outputStream", queryOptions.getOutputStream());
        Mono<BlobQueryResponse> download = client
            .queryWithResponse(queryOptions, context)
            .flatMap(response -> FluxUtil.writeToOutputStream(response.getValue(), queryOptions.getOutputStream())
                .thenReturn(new BlobQueryResponse(response)));

        return blockWithOptionalTimeout(download, timeout);
    }

    /**
     * Sets the immutability policy on a blob, blob snapshot or blob version.
     * <p> NOTE: Blob Versioning must be enabled on your storage account and the blob must be in a container with
     * immutable storage with versioning enabled to call this API.</p>
     *
     * <p><strong>Code Samples</strong></p>
     *
     * <!-- src_embed com.azure.storage.blob.specialized.BlobClientBase.setImmutabilityPolicy#BlobImmutabilityPolicy -->
     * <pre>
     * BlobImmutabilityPolicy policy = new BlobImmutabilityPolicy&#40;&#41;
     *     .setPolicyMode&#40;BlobImmutabilityPolicyMode.LOCKED&#41;
     *     .setExpiryTime&#40;OffsetDateTime.now&#40;&#41;.plusDays&#40;1&#41;&#41;;
     * BlobImmutabilityPolicy setPolicy = client.setImmutabilityPolicy&#40;policy&#41;;
     * System.out.println&#40;&quot;Successfully completed setting the immutability policy&quot;&#41;;
     * </pre>
     * <!-- end com.azure.storage.blob.specialized.BlobClientBase.setImmutabilityPolicy#BlobImmutabilityPolicy -->
     *
     * @param immutabilityPolicy {@link BlobImmutabilityPolicy The immutability policy}.
     * @return The immutability policy.
     */
    @ServiceMethod(returns = ReturnType.SINGLE)
    public BlobImmutabilityPolicy setImmutabilityPolicy(BlobImmutabilityPolicy immutabilityPolicy) {
        return setImmutabilityPolicyWithResponse(immutabilityPolicy, null, null, Context.NONE).getValue();
    }

    /**
     * Sets the immutability policy on a blob, blob snapshot or blob version.
     * <p> NOTE: Blob Versioning must be enabled on your storage account and the blob must be in a container with
     * immutable storage with versioning enabled to call this API.</p>
     *
     * <p><strong>Code Samples</strong></p>
     *
     * <!-- src_embed com.azure.storage.blob.specialized.BlobClientBase.setImmutabilityPolicyWithResponse#BlobImmutabilityPolicy-BlobRequestConditions-Duration-Context -->
     * <pre>
     * BlobImmutabilityPolicy immutabilityPolicy = new BlobImmutabilityPolicy&#40;&#41;
     *     .setPolicyMode&#40;BlobImmutabilityPolicyMode.LOCKED&#41;
     *     .setExpiryTime&#40;OffsetDateTime.now&#40;&#41;.plusDays&#40;1&#41;&#41;;
     * BlobRequestConditions requestConditions = new BlobRequestConditions&#40;&#41;
     *     .setIfUnmodifiedSince&#40;OffsetDateTime.now&#40;&#41;.minusDays&#40;1&#41;&#41;;
     * Response&lt;BlobImmutabilityPolicy&gt; response = client.setImmutabilityPolicyWithResponse&#40;immutabilityPolicy,
     *     requestConditions, timeout, new Context&#40;key1, value1&#41;&#41;;
     * System.out.println&#40;&quot;Successfully completed setting the immutability policy&quot;&#41;;
     * </pre>
     * <!-- end com.azure.storage.blob.specialized.BlobClientBase.setImmutabilityPolicyWithResponse#BlobImmutabilityPolicy-BlobRequestConditions-Duration-Context -->
     *
     * @param immutabilityPolicy {@link BlobImmutabilityPolicy The immutability policy}.
     * @param requestConditions {@link BlobRequestConditions}
     * @param timeout An optional timeout value beyond which a {@link RuntimeException} will be raised.
     * @param context Additional context that is passed through the Http pipeline during the service call.
     * @return A response containing the immutability policy.
     */
    @ServiceMethod(returns = ReturnType.SINGLE)
    public Response<BlobImmutabilityPolicy> setImmutabilityPolicyWithResponse(BlobImmutabilityPolicy immutabilityPolicy,
        BlobRequestConditions requestConditions, Duration timeout, Context context) {
        Mono<Response<BlobImmutabilityPolicy>> response = client.setImmutabilityPolicyWithResponse(immutabilityPolicy,
            requestConditions, context);

        return blockWithOptionalTimeout(response, timeout);
    }

    /**
     * Delete the immutability policy on a blob, blob snapshot or blob version.
     * <p> NOTE: Blob Versioning must be enabled on your storage account and the blob must be in a container with
     * immutable storage with versioning enabled to call this API.</p>
     *
     * <p><strong>Code Samples</strong></p>
     *
     * <!-- src_embed com.azure.storage.blob.specialized.BlobClientBase.deleteImmutabilityPolicy -->
     * <pre>
     * client.deleteImmutabilityPolicy&#40;&#41;;
     * System.out.println&#40;&quot;Completed immutability policy deletion.&quot;&#41;;
     * </pre>
     * <!-- end com.azure.storage.blob.specialized.BlobClientBase.deleteImmutabilityPolicy -->
     *
     */
    @ServiceMethod(returns = ReturnType.SINGLE)
    public void deleteImmutabilityPolicy() {
        deleteImmutabilityPolicyWithResponse(null, Context.NONE).getValue();
    }

    /**
     * Delete the immutability policy on a blob, blob snapshot or blob version.
     * <p> NOTE: Blob Versioning must be enabled on your storage account and the blob must be in a container with
     * immutable storage with versioning enabled to call this API.</p>
     *
     * <p><strong>Code Samples</strong></p>
     *
     * <!-- src_embed com.azure.storage.blob.specialized.BlobClientBase.deleteImmutabilityPolicyWithResponse#Duration-Context -->
     * <pre>
     * System.out.println&#40;&quot;Delete immutability policy completed with status: &quot;
     *     + client.deleteImmutabilityPolicyWithResponse&#40;timeout, new Context&#40;key1, value1&#41;&#41;.getStatusCode&#40;&#41;&#41;;
     * </pre>
     * <!-- end com.azure.storage.blob.specialized.BlobClientBase.deleteImmutabilityPolicyWithResponse#Duration-Context -->
     *
     * @param timeout An optional timeout value beyond which a {@link RuntimeException} will be raised.
     * @param context Additional context that is passed through the Http pipeline during the service call.
     * @return A response containing the immutability policy.
     */
    @ServiceMethod(returns = ReturnType.SINGLE)
    public Response<Void> deleteImmutabilityPolicyWithResponse(Duration timeout, Context context) {
        Mono<Response<Void>> response = client.deleteImmutabilityPolicyWithResponse(context);

        return blockWithOptionalTimeout(response, timeout);
    }

    /**
     * Sets a legal hold on the blob.
     * <p> NOTE: Blob Versioning must be enabled on your storage account and the blob must be in a container with
     * immutable storage with versioning enabled to call this API.</p>
     *
     * <p><strong>Code Samples</strong></p>
     *
     * <!-- src_embed com.azure.storage.blob.specialized.BlobClientBase.setLegalHold#boolean -->
     * <pre>
     * System.out.println&#40;&quot;Legal hold status: &quot; + client.setLegalHold&#40;true&#41;&#41;;
     * </pre>
     * <!-- end com.azure.storage.blob.specialized.BlobClientBase.setLegalHold#boolean -->
     *
     * @param legalHold Whether you want a legal hold on the blob.
     * @return The legal hold result.
     */
    @ServiceMethod(returns = ReturnType.SINGLE)
    public BlobLegalHoldResult setLegalHold(boolean legalHold) {
        return setLegalHoldWithResponse(legalHold, null, Context.NONE).getValue();
    }

    /**
     * Sets a legal hold on the blob.
     * <p> NOTE: Blob Versioning must be enabled on your storage account and the blob must be in a container with
     * immutable storage with versioning enabled to call this API.</p>
     *
     * <p><strong>Code Samples</strong></p>
     *
     * <!-- src_embed com.azure.storage.blob.specialized.BlobClientBase.setLegalHoldWithResponse#boolean-Duration-Context -->
     * <pre>
     * System.out.println&#40;&quot;Legal hold status: &quot; + client.setLegalHoldWithResponse&#40;true, timeout,
     *     new Context&#40;key1, value1&#41;&#41;&#41;;
     * </pre>
     * <!-- end com.azure.storage.blob.specialized.BlobClientBase.setLegalHoldWithResponse#boolean-Duration-Context -->
     *
     * @param legalHold Whether you want a legal hold on the blob.
     * @param timeout An optional timeout value beyond which a {@link RuntimeException} will be raised.
     * @param context Additional context that is passed through the Http pipeline during the service call.
     * @return A response containing the legal hold result.
     */
    @ServiceMethod(returns = ReturnType.SINGLE)
    public Response<BlobLegalHoldResult> setLegalHoldWithResponse(boolean legalHold, Duration timeout, Context context) {
        Mono<Response<BlobLegalHoldResult>> response = client.setLegalHoldWithResponse(legalHold, context);

        return blockWithOptionalTimeout(response, timeout);
    }
}<|MERGE_RESOLUTION|>--- conflicted
+++ resolved
@@ -1198,12 +1198,7 @@
      */
     @ServiceMethod(returns = ReturnType.SINGLE)
     public boolean deleteIfExists() {
-<<<<<<< HEAD
-        Response<Void> response = deleteIfExistsWithResponse(null, null, null, Context.NONE);
-        return response.getStatusCode() == 202;
-=======
         return deleteIfExistsWithResponse(null, null, null, Context.NONE).getValue();
->>>>>>> 8d609db9
     }
 
     /**
@@ -1215,11 +1210,7 @@
      *
      * <!-- src_embed com.azure.storage.blob.specialized.BlobClientBase.deleteIfExistsWithResponse#DeleteSnapshotsOptionType-BlobRequestConditions-Duration-Context -->
      * <pre>
-<<<<<<< HEAD
-     * Response&lt;Void&gt; response = client.deleteIfExistsWithResponse&#40;DeleteSnapshotsOptionType.INCLUDE, null, timeout,
-=======
      * Response&lt;Boolean&gt; response = client.deleteIfExistsWithResponse&#40;DeleteSnapshotsOptionType.INCLUDE, null, timeout,
->>>>>>> 8d609db9
      *     new Context&#40;key1, value1&#41;&#41;;
      * if &#40;response.getStatusCode&#40;&#41; == 404&#41; &#123;
      *     System.out.println&#40;&quot;Does not exist.&quot;&#41;;
@@ -1242,11 +1233,7 @@
      * blob was successfully deleted. If status code is 404, the base blob does not exist.
      */
     @ServiceMethod(returns = ReturnType.SINGLE)
-<<<<<<< HEAD
-    public Response<Void> deleteIfExistsWithResponse(DeleteSnapshotsOptionType deleteBlobSnapshotOptions,
-=======
     public Response<Boolean> deleteIfExistsWithResponse(DeleteSnapshotsOptionType deleteBlobSnapshotOptions,
->>>>>>> 8d609db9
         BlobRequestConditions requestConditions, Duration timeout, Context context) {
         return blockWithOptionalTimeout(client.deleteIfExistsWithResponse(deleteBlobSnapshotOptions,
             requestConditions, context), timeout);
