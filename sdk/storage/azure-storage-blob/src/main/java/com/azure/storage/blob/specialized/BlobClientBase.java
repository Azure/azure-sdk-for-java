--- conflicted
+++ resolved
@@ -218,32 +218,19 @@
      *
      * <p><strong>Code Samples</strong></p>
      *
-<<<<<<< HEAD
-     * {@codesnippet com.azure.storage.blob.specialized.BlobClientBase.beginCopyFromUrl#URL-Duration}
-=======
-     * {@codesnippet com.azure.storage.blob.specialized.BlobClientBase.startCopyFromURL#String}
->>>>>>> 8cf736e7
+     * {@codesnippet com.azure.storage.blob.specialized.BlobClientBase.beginCopyFromUrl#String-Duration}
      *
      * <p>For more information, see the
      * <a href="https://docs.microsoft.com/rest/api/storageservices/copy-blob">Azure Docs</a></p>
      *
-<<<<<<< HEAD
-     * @param sourceURL The source URL to copy from. URLs outside of Azure may only be copied to block blobs.
+     * @param sourceUrl The source URL to copy from. URLs outside of Azure may only be copied to block blobs.
      * @param pollInterval Duration between each poll for the copy status. If none is specified, a default of one second
      * is used.
      * @return A {@link Poller} that polls the blob copy operation until it has completed, has failed, or has been
      *     cancelled.
      */
-    public Poller<BlobCopyInfo, Void> beginCopyFromUrl(URL sourceURL, Duration pollInterval) {
-        return beginCopyFromUrl(sourceURL, null, null, null, null, null, pollInterval);
-=======
-     * @param sourceUrl The source URL to copy from. URLs outside of Azure may only be copied to block blobs.
-     * @return The copy ID for the long running operation.
-     * @throws IllegalArgumentException If {@code sourceUrl} is a malformed {@link URL}.
-     */
-    public String startCopyFromURL(String sourceUrl) {
-        return startCopyFromURLWithResponse(sourceUrl, null, null, null, null, null, null, Context.NONE).getValue();
->>>>>>> 8cf736e7
+    public Poller<BlobCopyInfo, Void> beginCopyFromUrl(URL sourceUrl, Duration pollInterval) {
+        return beginCopyFromUrl(sourceUrl, null, null, null, null, null, pollInterval);
     }
 
     /**
@@ -251,11 +238,7 @@
      *
      * <p><strong>Code Samples</strong></p>
      *
-<<<<<<< HEAD
-     * {@codesnippet com.azure.storage.blob.specialized.BlobClientBase.beginCopyFromUrl#URL-Map-AccessTier-RehydratePriority-ModifiedAccessConditions-BlobAccessConditions-Duration}
-=======
-     * {@codesnippet com.azure.storage.blob.specialized.BlobClientBase.startCopyFromURLWithResponse#String-Map-AccessTier-RehydratePriority-ModifiedAccessConditions-BlobAccessConditions-Duration-Context}
->>>>>>> 8cf736e7
+     * {@codesnippet com.azure.storage.blob.specialized.BlobClientBase.beginCopyFromUrl#String-Map-AccessTier-RehydratePriority-ModifiedAccessConditions-BlobAccessConditions-Duration}
      *
      * <p>For more information, see the
      * <a href="https://docs.microsoft.com/rest/api/storageservices/copy-blob">Azure Docs</a></p>
@@ -269,30 +252,16 @@
      * related to when the blob was changed relative to the given request. The request will fail if the specified
      * condition is not satisfied.
      * @param destAccessConditions {@link BlobAccessConditions} against the destination.
-<<<<<<< HEAD
      * @param pollInterval Duration between each poll for the copy status. If none is specified, a default of one second
      * is used.
      * @return A {@link Poller} that polls the blob copy operation until it has completed, has failed, or has been
      *     cancelled.
      */
-    public Poller<BlobCopyInfo, Void> beginCopyFromUrl(URL sourceURL, Map<String, String> metadata, AccessTier tier,
+    public Poller<BlobCopyInfo, Void> beginCopyFromUrl(String sourceUrl, Map<String, String> metadata, AccessTier tier,
             RehydratePriority priority, ModifiedAccessConditions sourceModifiedAccessConditions,
             BlobAccessConditions destAccessConditions, Duration pollInterval) {
-=======
-     * @param timeout An optional timeout value beyond which a {@link RuntimeException} will be raised.
-     * @param context Additional context that is passed through the Http pipeline during the service call.
-     * @return The copy ID for the long running operation.
-     * @throws IllegalArgumentException If {@code sourceUrl} is a malformed {@link URL}.
-     */
-    public Response<String> startCopyFromURLWithResponse(String sourceUrl, Map<String, String> metadata,
-        AccessTier tier, RehydratePriority priority, ModifiedAccessConditions sourceModifiedAccessConditions,
-        BlobAccessConditions destAccessConditions, Duration timeout, Context context) {
-        Mono<Response<String>> response = client
-            .startCopyFromURLWithResponse(sourceUrl, metadata, tier, priority, sourceModifiedAccessConditions,
-                destAccessConditions, context);
->>>>>>> 8cf736e7
-
-        return client.beginCopyFromUrl(sourceURL, metadata, tier, priority, sourceModifiedAccessConditions,
+
+        return client.beginCopyFromUrl(sourceUrl, metadata, tier, priority, sourceModifiedAccessConditions,
                 destAccessConditions, pollInterval);
     }
 
