--- conflicted
+++ resolved
@@ -456,11 +456,7 @@
      *
      * <p><strong>Code Samples</strong></p>
      *
-<<<<<<< HEAD
-     * {@codesnippet com.azure.storage.blob.specialized.BlobClientBase.downloadToFileWithResponse#String-BlobRange-ParallelTransferOptions-ReliableDownloadOptions-BlobRequestConditions-Duration-Context}
-=======
      * {@codesnippet com.azure.storage.blob.specialized.BlobClientBase.downloadToFileWithResponse#String-BlobRange-ParallelTransferOptions-DownloadRetryOptions-BlobRequestConditions-boolean-Duration-Context}
->>>>>>> 61b1db8f
      *
      * <p>For more information, see the
      * <a href="https://docs.microsoft.com/en-us/rest/api/storageservices/get-blob">Azure Docs</a></p>
@@ -469,30 +465,19 @@
      * @param range {@link BlobRange}
      * @param parallelTransferOptions {@link ParallelTransferOptions} to use to download to file. Number of parallel
      *        transfers parameter is ignored.
-<<<<<<< HEAD
-     * @param options {@link ReliableDownloadOptions}
+     * @param downloadRetryOptions {@link DownloadRetryOptions}
      * @param requestConditions {@link BlobRequestConditions}
      * @param rangeGetContentMd5 Whether the contentMD5 for the specified blob range should be returned.
-=======
-     * @param options {@link DownloadRetryOptions}
-     * @param accessConditions {@link BlobRequestConditions}
-     * @param rangeGetContentMD5 Whether the contentMD5 for the specified blob range should be returned.
->>>>>>> 61b1db8f
      * @param timeout An optional timeout value beyond which a {@link RuntimeException} will be raised.
      * @param context Additional context that is passed through the Http pipeline during the service call.
      * @return A response containing the blob properties and metadata.
      * @throws UncheckedIOException If an I/O error occurs.
      */
     public Response<BlobProperties> downloadToFileWithResponse(String filePath, BlobRange range,
-<<<<<<< HEAD
-        ParallelTransferOptions parallelTransferOptions, ReliableDownloadOptions options,
+        ParallelTransferOptions parallelTransferOptions, DownloadRetryOptions downloadRetryOptions,
         BlobRequestConditions requestConditions, boolean rangeGetContentMd5, Duration timeout, Context context) {
-=======
-        ParallelTransferOptions parallelTransferOptions, DownloadRetryOptions options,
-        BlobRequestConditions accessConditions, boolean rangeGetContentMD5, Duration timeout, Context context) {
->>>>>>> 61b1db8f
         Mono<Response<BlobProperties>> download = client.downloadToFileWithResponse(filePath, range,
-            parallelTransferOptions, options, requestConditions, rangeGetContentMd5, context);
+            parallelTransferOptions, downloadRetryOptions, requestConditions, rangeGetContentMd5, context);
         return blockWithOptionalTimeout(download, timeout);
     }
 
