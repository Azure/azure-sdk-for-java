--- conflicted
+++ resolved
@@ -15,11 +15,7 @@
 import com.azure.storage.blob.BlobProperties;
 import com.azure.storage.blob.BlobServiceVersion;
 import com.azure.storage.blob.models.AccessTier;
-<<<<<<< HEAD
-=======
-import com.azure.storage.blob.models.BlobAccessConditions;
 import com.azure.storage.blob.models.BlobCopyInfo;
->>>>>>> ca64b49a
 import com.azure.storage.blob.models.BlobHttpHeaders;
 import com.azure.storage.blob.models.BlobRange;
 import com.azure.storage.blob.models.BlobRequestConditions;
@@ -244,11 +240,7 @@
      *
      * <p><strong>Code Samples</strong></p>
      *
-<<<<<<< HEAD
-     * {@codesnippet com.azure.storage.blob.specialized.BlobClientBase.startCopyFromURLWithResponse#String-Map-AccessTier-RehydratePriority-RequestConditions-BlobRequestConditions-Duration-Context}
-=======
-     * {@codesnippet com.azure.storage.blob.specialized.BlobClientBase.beginCopy#String-Map-AccessTier-RehydratePriority-ModifiedAccessConditions-BlobAccessConditions-Duration}
->>>>>>> ca64b49a
+     * {@codesnippet com.azure.storage.blob.specialized.BlobClientBase.beginCopy#String-Map-AccessTier-RehydratePriority-RequestConditions-BlobRequestConditions-Duration}
      *
      * <p>For more information, see the
      * <a href="https://docs.microsoft.com/rest/api/storageservices/copy-blob">Azure Docs</a></p>
@@ -261,35 +253,18 @@
      * conditions related to the modification of data. ETag and LastModifiedTime are used to construct conditions
      * related to when the blob was changed relative to the given request. The request will fail if the specified
      * condition is not satisfied.
-<<<<<<< HEAD
      * @param destAccessConditions {@link BlobRequestConditions} against the destination.
-     * @param timeout An optional timeout value beyond which a {@link RuntimeException} will be raised.
-     * @param context Additional context that is passed through the Http pipeline during the service call.
-     * @return The copy ID for the long running operation.
-     * @throws IllegalArgumentException If {@code sourceUrl} is a malformed {@link URL}.
-     */
-    public Response<String> startCopyFromURLWithResponse(String sourceUrl, Map<String, String> metadata,
-        AccessTier tier, RehydratePriority priority, RequestConditions sourceModifiedAccessConditions,
-        BlobRequestConditions destAccessConditions, Duration timeout, Context context) {
-        Mono<Response<String>> response = client
-            .startCopyFromURLWithResponse(sourceUrl, metadata, tier, priority, sourceModifiedAccessConditions,
-                destAccessConditions, context);
-
-        return blockWithOptionalTimeout(response, timeout);
-=======
-     * @param destAccessConditions {@link BlobAccessConditions} against the destination.
      * @param pollInterval Duration between each poll for the copy status. If none is specified, a default of one second
      * is used.
      * @return A {@link Poller} that polls the blob copy operation until it has completed, has failed, or has been
      *     cancelled.
      */
     public Poller<BlobCopyInfo, Void> beginCopy(String sourceUrl, Map<String, String> metadata, AccessTier tier,
-            RehydratePriority priority, ModifiedAccessConditions sourceModifiedAccessConditions,
-            BlobAccessConditions destAccessConditions, Duration pollInterval) {
+            RehydratePriority priority, RequestConditions sourceModifiedAccessConditions,
+            BlobRequestConditions destAccessConditions, Duration pollInterval) {
 
         return client.beginCopy(sourceUrl, metadata, tier, priority, sourceModifiedAccessConditions,
                 destAccessConditions, pollInterval);
->>>>>>> ca64b49a
     }
 
     /**
