--- conflicted
+++ resolved
@@ -30,10 +30,7 @@
 import com.azure.storage.blob.models.StorageAccountInfo;
 import com.azure.storage.blob.models.UserDelegationKey;
 import com.azure.storage.blob.sas.BlobServiceSasSignatureValues;
-<<<<<<< HEAD
-=======
 import com.azure.storage.common.StorageSharedKeyCredential;
->>>>>>> 6b85ab77
 import com.azure.storage.common.implementation.StorageImplUtils;
 import reactor.core.Exceptions;
 import reactor.core.publisher.Mono;
@@ -829,10 +826,7 @@
 
     /**
      * Generates a service SAS for the blob using the specified {@link BlobServiceSasSignatureValues}
-<<<<<<< HEAD
-=======
      * Note : The client must be authenticated via {@link StorageSharedKeyCredential}
->>>>>>> 6b85ab77
      * <p>See {@link BlobServiceSasSignatureValues} for more information on how to construct a service SAS.</p>
      *
      * <p><strong>Code Samples</strong></p>
