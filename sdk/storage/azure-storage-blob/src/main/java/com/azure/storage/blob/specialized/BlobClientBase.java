--- conflicted
+++ resolved
@@ -2031,13 +2031,9 @@
         BlobTags t = new BlobTags().setBlobTagSet(tagList);
         Callable<Response<Void>> operation = () -> this.azureBlobStorage.getBlobs()
             .setTagsNoCustomHeadersWithResponse(containerName, blobName, null, versionId, null, null, null,
-<<<<<<< HEAD
-                requestConditions.getTagsConditions(), requestConditions.getLeaseId(), t, null, finalContext);
-=======
                 requestConditions.getTagsConditions(), requestConditions.getLeaseId(),
                 requestConditions.getIfModifiedSince(), requestConditions.getIfUnmodifiedSince(),
                 requestConditions.getIfMatch(), requestConditions.getIfNoneMatch(), t, finalContext);
->>>>>>> e0ac8b96
         return sendRequest(operation, timeout, BlobStorageException.class);
     }
 
