// Copyright (c) Microsoft Corporation. All rights reserved.
// Licensed under the MIT License.
// Code generated by Microsoft (R) AutoRest Code Generator.

package com.azure.storage.blob.implementation.models;

import com.azure.core.annotation.Fluent;
import com.fasterxml.jackson.annotation.JsonProperty;
import com.fasterxml.jackson.dataformat.xml.annotation.JacksonXmlRootElement;

/** Blob info from a Filter Blobs API call. */
@JacksonXmlRootElement(localName = "Blob")
@Fluent
public final class FilterBlobItem {
    /*
     * The Name property.
     */
    @JsonProperty(value = "Name", required = true)
    private String name;

    /*
     * The ContainerName property.
     */
    @JsonProperty(value = "ContainerName", required = true)
    private String containerName;

    /*
     * Blob tags
     */
    @JsonProperty(value = "Tags")
    private BlobTags tags;

<<<<<<< HEAD
    /*
     * The VersionId property.
     */
    @JsonProperty(value = "VersionId")
    private String versionId;

    /*
     * The IsCurrentVersion property.
     */
    @JsonProperty(value = "IsCurrentVersion")
    private Boolean isCurrentVersion;
=======
    /** Creates an instance of FilterBlobItem class. */
    public FilterBlobItem() {}
>>>>>>> 32ca9a99

    /**
     * Get the name property: The Name property.
     *
     * @return the name value.
     */
    public String getName() {
        return this.name;
    }

    /**
     * Set the name property: The Name property.
     *
     * @param name the name value to set.
     * @return the FilterBlobItem object itself.
     */
    public FilterBlobItem setName(String name) {
        this.name = name;
        return this;
    }

    /**
     * Get the containerName property: The ContainerName property.
     *
     * @return the containerName value.
     */
    public String getContainerName() {
        return this.containerName;
    }

    /**
     * Set the containerName property: The ContainerName property.
     *
     * @param containerName the containerName value to set.
     * @return the FilterBlobItem object itself.
     */
    public FilterBlobItem setContainerName(String containerName) {
        this.containerName = containerName;
        return this;
    }

    /**
     * Get the tags property: Blob tags.
     *
     * @return the tags value.
     */
    public BlobTags getTags() {
        return this.tags;
    }

    /**
     * Set the tags property: Blob tags.
     *
     * @param tags the tags value to set.
     * @return the FilterBlobItem object itself.
     */
    public FilterBlobItem setTags(BlobTags tags) {
        this.tags = tags;
        return this;
    }

    /**
     * Get the versionId property: The VersionId property.
     *
     * @return the versionId value.
     */
    public String getVersionId() {
        return this.versionId;
    }

    /**
     * Set the versionId property: The VersionId property.
     *
     * @param versionId the versionId value to set.
     * @return the FilterBlobItem object itself.
     */
    public FilterBlobItem setVersionId(String versionId) {
        this.versionId = versionId;
        return this;
    }

    /**
     * Get the isCurrentVersion property: The IsCurrentVersion property.
     *
     * @return the isCurrentVersion value.
     */
    public Boolean isCurrentVersion() {
        return this.isCurrentVersion;
    }

    /**
     * Set the isCurrentVersion property: The IsCurrentVersion property.
     *
     * @param isCurrentVersion the isCurrentVersion value to set.
     * @return the FilterBlobItem object itself.
     */
    public FilterBlobItem setIsCurrentVersion(Boolean isCurrentVersion) {
        this.isCurrentVersion = isCurrentVersion;
        return this;
    }
}<|MERGE_RESOLUTION|>--- conflicted
+++ resolved
@@ -30,7 +30,6 @@
     @JsonProperty(value = "Tags")
     private BlobTags tags;
 
-<<<<<<< HEAD
     /*
      * The VersionId property.
      */
@@ -42,10 +41,9 @@
      */
     @JsonProperty(value = "IsCurrentVersion")
     private Boolean isCurrentVersion;
-=======
+
     /** Creates an instance of FilterBlobItem class. */
     public FilterBlobItem() {}
->>>>>>> 32ca9a99
 
     /**
      * Get the name property: The Name property.
