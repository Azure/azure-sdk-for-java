--- conflicted
+++ resolved
@@ -24,12 +24,9 @@
     private AccessTier tier;
     private RequestConditions sourceRequestConditions;
     private BlobRequestConditions destinationRequestConditions;
-<<<<<<< HEAD
     private HttpAuthorization sourceAuthorization;
-=======
     private BlobImmutabilityPolicy immutabilityPolicy;
     private Boolean legalHold;
->>>>>>> a13f37f7
 
     /**
      * @param copySource The source URL to copy from. URLs outside of Azure may only be copied to block blobs.
@@ -128,7 +125,6 @@
     }
 
     /**
-<<<<<<< HEAD
      * @return auth header for access to source.
      */
     public HttpAuthorization getSourceAuthorization() {
@@ -141,7 +137,10 @@
      */
     public BlobCopyFromUrlOptions setSourceAuthorization(HttpAuthorization sourceAuthorization) {
         this.sourceAuthorization = sourceAuthorization;
-=======
+        return this;
+    }
+
+    /**
      * @return {@link BlobImmutabilityPolicy}
      */
     public BlobImmutabilityPolicy getImmutabilityPolicy() {
@@ -174,7 +173,6 @@
      */
     public BlobCopyFromUrlOptions setLegalHold(Boolean legalHold) {
         this.legalHold = legalHold;
->>>>>>> a13f37f7
         return this;
     }
 }