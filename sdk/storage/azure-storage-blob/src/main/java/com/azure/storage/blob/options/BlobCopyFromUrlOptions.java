--- conflicted
+++ resolved
@@ -24,10 +24,7 @@
     private AccessTier tier;
     private RequestConditions sourceRequestConditions;
     private BlobRequestConditions destinationRequestConditions;
-<<<<<<< HEAD
     private HttpAuthorization sourceAuthorization;
-=======
->>>>>>> 2fe662bb
     private BlobImmutabilityPolicy immutabilityPolicy;
     private Boolean legalHold;
 
@@ -128,7 +125,6 @@
     }
 
     /**
-<<<<<<< HEAD
      * @return auth header for access to source.
      */
     public HttpAuthorization getSourceAuthorization() {
@@ -148,8 +144,6 @@
     }
 
     /**
-=======
->>>>>>> 2fe662bb
      * @return {@link BlobImmutabilityPolicy}
      */
     public BlobImmutabilityPolicy getImmutabilityPolicy() {
@@ -184,4 +178,40 @@
         this.legalHold = legalHold;
         return this;
     }
+
+    /**
+     * @return {@link BlobImmutabilityPolicy}
+     */
+    public BlobImmutabilityPolicy getImmutabilityPolicy() {
+        return immutabilityPolicy;
+    }
+
+    /**
+     * Note that this parameter is only applicable to a blob within a container that has immutable storage with
+     * versioning enabled.
+     * @param immutabilityPolicy {@link BlobImmutabilityPolicy}
+     * @return The updated options.
+     */
+    public BlobCopyFromUrlOptions setImmutabilityPolicy(BlobImmutabilityPolicy immutabilityPolicy) {
+        this.immutabilityPolicy = immutabilityPolicy;
+        return this;
+    }
+
+    /**
+     * @return If a legal hold should be placed on the blob.
+     */
+    public Boolean isLegalHold() {
+        return legalHold;
+    }
+
+    /**
+     * Note that this parameter is only applicable to a blob within a container that has immutable storage with
+     * versioning enabled.
+     * @param legalHold Indicates if a legal hold should be placed on the blob.
+     * @return The updated options.
+     */
+    public BlobCopyFromUrlOptions setLegalHold(Boolean legalHold) {
+        this.legalHold = legalHold;
+        return this;
+    }
 }