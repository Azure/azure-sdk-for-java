// Copyright (c) Microsoft Corporation. All rights reserved.
// Licensed under the MIT License.

package com.azure.storage.blob.specialized;

import com.azure.core.annotation.ServiceClient;
import com.azure.core.http.HttpPipeline;
import com.azure.core.http.RequestConditions;
import com.azure.core.http.rest.Response;
import com.azure.core.http.rest.SimpleResponse;
import com.azure.core.implementation.util.FluxUtil;
import com.azure.core.util.Context;
import com.azure.core.util.logging.ClientLogger;
import com.azure.storage.blob.BlobAsyncClient;
import com.azure.storage.blob.BlobContainerAsyncClient;
import com.azure.storage.blob.BlobServiceAsyncClient;
import com.azure.storage.blob.BlobServiceVersion;
import com.azure.storage.blob.implementation.models.AppendBlobAppendBlockFromUrlHeaders;
import com.azure.storage.blob.implementation.models.AppendBlobAppendBlockHeaders;
import com.azure.storage.blob.implementation.models.AppendBlobCreateHeaders;
import com.azure.storage.blob.models.AppendBlobRequestConditions;
import com.azure.storage.blob.models.AppendBlobItem;
import com.azure.storage.blob.models.BlobRequestConditions;
import com.azure.storage.blob.models.BlobHttpHeaders;
import com.azure.storage.blob.models.BlobRange;
import com.azure.storage.blob.models.CpkInfo;
import com.azure.storage.common.implementation.Constants;
import reactor.core.publisher.Flux;
import reactor.core.publisher.Mono;

import java.net.MalformedURLException;
import java.net.URL;
import java.nio.ByteBuffer;
import java.util.Map;

import static com.azure.core.implementation.util.FluxUtil.monoError;
import static com.azure.core.implementation.util.FluxUtil.withContext;

/**
 * Client to an append blob. It may only be instantiated through a
 * {@link SpecializedBlobClientBuilder#buildAppendBlobAsyncClient()} or via the method
 * {@link BlobAsyncClient#getAppendBlobAsyncClient()}. This class does not hold any state about a
 * particular blob, but is instead a convenient way of sending appropriate requests to the resource on the service.
 *
 * <p>
 * This client contains operations on a blob. Operations on a container are available on {@link
 * BlobContainerAsyncClient}, and operations on the service are available on {@link BlobServiceAsyncClient}.
 *
 * <p>
 * Please refer to the <a href=https://docs.microsoft.com/en-us/rest/api/storageservices/understanding-block-blobs--append-blobs--and-page-blobs>Azure
 * Docs</a> for more information.
 *
 * <p>
 * Note this client is an async client that returns reactive responses from Spring Reactor Core project
 * (https://projectreactor.io/). Calling the methods in this client will <strong>NOT</strong> start the actual network
 * operation, until {@code .subscribe()} is called on the reactive response. You can simply convert one of these
 * responses to a {@link java.util.concurrent.CompletableFuture} object through {@link Mono#toFuture()}.
 */
@ServiceClient(builder = SpecializedBlobClientBuilder.class, isAsync = true)
public final class AppendBlobAsyncClient extends BlobAsyncClientBase {
    private final ClientLogger logger = new ClientLogger(AppendBlobAsyncClient.class);

    /**
     * Indicates the maximum number of bytes that can be sent in a call to appendBlock.
     */
    public static final int MAX_APPEND_BLOCK_BYTES = 4 * Constants.MB;

    /**
     * Indicates the maximum number of blocks allowed in an append blob.
     */
    public static final int MAX_BLOCKS = 50000;

    /**
     * Package-private constructor for use by {@link SpecializedBlobClientBuilder}.
     *
     * @param pipeline The pipeline used to send and receive service requests.
     * @param url The endpoint where to send service requests.
     * @param serviceVersion The version of the service to receive requests.
     * @param accountName The storage account name.
     * @param containerName The container name.
     * @param blobName The blob name.
     * @param snapshot The snapshot identifier for the blob, pass {@code null} to interact with the blob directly.
     * @param customerProvidedKey Customer provided key used during encryption of the blob's data on the server, pass
     * {@code null} to allow the service to use its own encryption.
     */
    AppendBlobAsyncClient(HttpPipeline pipeline, String url, BlobServiceVersion serviceVersion,
        String accountName, String containerName, String blobName, String snapshot, CpkInfo customerProvidedKey) {
        super(pipeline, url, serviceVersion, accountName, containerName, blobName, snapshot, customerProvidedKey);
    }

    /**
     * Creates a 0-length append blob. Call appendBlock to append data to an append blob.
     *
     * <p><strong>Code Samples</strong></p>
     *
     * {@codesnippet com.azure.storage.blob.specialized.AppendBlobAsyncClient.create}
     *
     * @return A {@link Mono} containing the information of the created appended blob.
     */
    public Mono<AppendBlobItem> create() {
        try {
            return createWithResponse(null, null, null).flatMap(FluxUtil::toMono);
        } catch (RuntimeException ex) {
            return monoError(logger, ex);
        }
    }

    /**
     * Creates a 0-length append blob. Call appendBlock to append data to an append blob.
     *
     * <p><strong>Code Samples</strong></p>
     *
     * {@codesnippet com.azure.storage.blob.specialized.AppendBlobAsyncClient.createWithResponse#BlobHttpHeaders-Map-BlobRequestConditions}
     *
     * @param headers {@link BlobHttpHeaders}
     * @param metadata Metadata to associate with the blob.
     * @param accessConditions {@link BlobRequestConditions}
     * @return A {@link Mono} containing {@link Response} whose {@link Response#getValue() value} contains the created
     * appended blob.
     */
    public Mono<Response<AppendBlobItem>> createWithResponse(BlobHttpHeaders headers, Map<String, String> metadata,
        BlobRequestConditions accessConditions) {
        try {
            return withContext(context -> createWithResponse(headers, metadata, accessConditions, context));
        } catch (RuntimeException ex) {
            return monoError(logger, ex);
        }
    }

    Mono<Response<AppendBlobItem>> createWithResponse(BlobHttpHeaders headers, Map<String, String> metadata,
        BlobRequestConditions accessConditions, Context context) {
        accessConditions = (accessConditions == null) ? new BlobRequestConditions() : accessConditions;

        return this.azureBlobStorage.appendBlobs().createWithRestResponseAsync(null, null, 0, null, metadata,
            accessConditions.getLeaseId(), accessConditions.getIfModifiedSince(),
            accessConditions.getIfUnmodifiedSince(), accessConditions.getIfMatch(), accessConditions.getIfNoneMatch(),
            null, headers, getCustomerProvidedKey(), context)
            .map(rb -> {
                AppendBlobCreateHeaders hd = rb.getDeserializedHeaders();
                AppendBlobItem item = new AppendBlobItem(hd.getETag(), hd.getLastModified(), hd.getContentMD5(),
                    hd.isServerEncrypted(), hd.getEncryptionKeySha256(), null, null);
                return new SimpleResponse<>(rb, item);
            });
    }

    /**
     * Commits a new block of data to the end of the existing append blob.
     * <p>
     * Note that the data passed must be replayable if retries are enabled (the default). In other words, the
     * {@code Flux} must produce the same data each time it is subscribed to.
     *
     * <p><strong>Code Samples</strong></p>
     *
     * {@codesnippet com.azure.storage.blob.specialized.AppendBlobAsyncClient.appendBlock#Flux-long}
     *
     * @param data The data to write to the blob. Note that this {@code Flux} must be replayable if retries are enabled
     * (the default). In other words, the Flux must produce the same data each time it is subscribed to.
     * @param length The exact length of the data. It is important that this value match precisely the length of the
     * data emitted by the {@code Flux}.
     * @return {@link Mono} containing the information of the append blob operation.
     */
    public Mono<AppendBlobItem> appendBlock(Flux<ByteBuffer> data, long length) {
        try {
            return appendBlockWithResponse(data, length, null, null).flatMap(FluxUtil::toMono);
        } catch (RuntimeException ex) {
            return monoError(logger, ex);
        }
    }

    /**
     * Commits a new block of data to the end of the existing append blob.
     * <p>
     * Note that the data passed must be replayable if retries are enabled (the default). In other words, the
     * {@code Flux} must produce the same data each time it is subscribed to.
     *
     * <p><strong>Code Samples</strong></p>
     *
     * {@codesnippet com.azure.storage.blob.specialized.AppendBlobAsyncClient.appendBlockWithResponse#Flux-long-AppendBlobAccessConditions}
     *
     * @param data The data to write to the blob. Note that this {@code Flux} must be replayable if retries are enabled
     * (the default). In other words, the Flux must produce the same data each time it is subscribed to.
     * @param length The exact length of the data. It is important that this value match precisely the length of the
     * data emitted by the {@code Flux}.
<<<<<<< HEAD
     * @param contentMd5 An MD5 hash of the block content. This hash is used to verify the integrity of the block during
     * transport. When this header is specified, the storage service compares the hash of the content that has arrived
     * with this header value. Note that this MD5 hash is not stored with the blob. If the two hashes do not match, the
     * operation will fail.
     * @param appendBlobAccessConditions {@link AppendBlobAccessConditions}
     * @return A {@link Mono} containing {@link Response} whose {@link Response#getValue() value} contains the append
     * blob operation.
     */
    public Mono<Response<AppendBlobItem>> appendBlockWithResponse(Flux<ByteBuffer> data, long length, byte[] contentMd5,
        AppendBlobAccessConditions appendBlobAccessConditions) {
        try {
            return withContext(context -> appendBlockWithResponse(data, length, contentMd5, appendBlobAccessConditions,
                context));
=======
     * @param appendBlobRequestConditions {@link AppendBlobRequestConditions}
     * @return A {@link Mono} containing {@link Response} whose {@link Response#getValue() value} contains the append
     * blob operation.
     */
    public Mono<Response<AppendBlobItem>> appendBlockWithResponse(Flux<ByteBuffer> data, long length,
        AppendBlobRequestConditions appendBlobRequestConditions) {
        try {
            return withContext(context -> appendBlockWithResponse(data, length, appendBlobRequestConditions, context));
>>>>>>> 9fedee1b
        } catch (RuntimeException ex) {
            return monoError(logger, ex);
        }
    }

<<<<<<< HEAD
    Mono<Response<AppendBlobItem>> appendBlockWithResponse(Flux<ByteBuffer> data, long length, byte[] contentMd5,
        AppendBlobAccessConditions appendBlobAccessConditions, Context context) {
        appendBlobAccessConditions = appendBlobAccessConditions == null ? new AppendBlobAccessConditions()
            : appendBlobAccessConditions;

        return this.azureBlobStorage.appendBlobs().appendBlockWithRestResponseAsync(
            null, null, data, length, null, contentMd5, null, null,
            appendBlobAccessConditions.getLeaseAccessConditions(),
            appendBlobAccessConditions.getAppendPositionAccessConditions(), getCustomerProvidedKey(),
            appendBlobAccessConditions.getModifiedAccessConditions(), context)
=======
    Mono<Response<AppendBlobItem>> appendBlockWithResponse(Flux<ByteBuffer> data, long length,
        AppendBlobRequestConditions appendBlobRequestConditions, Context context) {
        appendBlobRequestConditions = appendBlobRequestConditions == null ? new AppendBlobRequestConditions()
            : appendBlobRequestConditions;

        return this.azureBlobStorage.appendBlobs().appendBlockWithRestResponseAsync(
            null, null, data, length, null, null, null, appendBlobRequestConditions.getLeaseId(),
            appendBlobRequestConditions.getMaxSize(), appendBlobRequestConditions.getAppendPosition(),
            appendBlobRequestConditions.getIfModifiedSince(), appendBlobRequestConditions.getIfUnmodifiedSince(),
            appendBlobRequestConditions.getIfMatch(), appendBlobRequestConditions.getIfNoneMatch(), null,
            getCustomerProvidedKey(), context)
>>>>>>> 9fedee1b
            .map(rb -> {
                AppendBlobAppendBlockHeaders hd = rb.getDeserializedHeaders();
                AppendBlobItem item = new AppendBlobItem(hd.getETag(), hd.getLastModified(), hd.getContentMD5(),
                    hd.isServerEncrypted(), hd.getEncryptionKeySha256(), hd.getBlobAppendOffset(),
                    hd.getBlobCommittedBlockCount());
                return new SimpleResponse<>(rb, item);
            });
    }

    /**
     * Commits a new block of data from another blob to the end of this append blob.
     *
     * <p><strong>Code Samples</strong></p>
     *
     * {@codesnippet com.azure.storage.blob.specialized.AppendBlobAsyncClient.appendBlockFromUrl#String-BlobRange}
     *
     * @param sourceUrl The url to the blob that will be the source of the copy.  A source blob in the same storage
     * account can be authenticated via Shared Key. However, if the source is a blob in another account, the source blob
     * must either be public or must be authenticated via a shared access signature. If the source blob is public, no
     * authentication is required to perform the operation.
     * @param sourceRange The source {@link BlobRange} to copy.
     * @return {@link Mono} containing the information of the append blob operation.
     */
    public Mono<AppendBlobItem> appendBlockFromUrl(String sourceUrl, BlobRange sourceRange) {
        try {
            return appendBlockFromUrlWithResponse(sourceUrl, sourceRange, null, null, null).flatMap(FluxUtil::toMono);
        } catch (RuntimeException ex) {
            return monoError(logger, ex);
        }
    }

    /**
     * Commits a new block of data from another blob to the end of this append blob.
     *
     * <p><strong>Code Samples</strong></p>
     *
     * {@codesnippet com.azure.storage.blob.specialized.AppendBlobAsyncClient.appendBlockFromUrlWithResponse#String-BlobRange-byte-AppendBlobRequestConditions-BlobRequestConditions}
     *
     * @param sourceUrl The url to the blob that will be the source of the copy.  A source blob in the same storage
     * account can be authenticated via Shared Key. However, if the source is a blob in another account, the source blob
     * must either be public or must be authenticated via a shared access signature. If the source blob is public, no
     * authentication is required to perform the operation.
     * @param sourceRange {@link BlobRange}
     * @param sourceContentMD5 An MD5 hash of the block content from the source blob. If specified, the service will
     * calculate the MD5 of the received data and fail the request if it does not match the provided MD5.
     * @param destAccessConditions {@link AppendBlobRequestConditions}
     * @param sourceAccessConditions {@link BlobRequestConditions}
     * @return A {@link Mono} containing {@link Response} whose {@link Response#getValue() value} contains the append
     * blob operation.
     */
    public Mono<Response<AppendBlobItem>> appendBlockFromUrlWithResponse(String sourceUrl, BlobRange sourceRange,
        byte[] sourceContentMD5, AppendBlobRequestConditions destAccessConditions,
        BlobRequestConditions sourceAccessConditions) {
        try {
            return withContext(context -> appendBlockFromUrlWithResponse(sourceUrl, sourceRange, sourceContentMD5,
                destAccessConditions, sourceAccessConditions, context));
        } catch (RuntimeException ex) {
            return monoError(logger, ex);
        }
    }

    Mono<Response<AppendBlobItem>> appendBlockFromUrlWithResponse(String sourceUrl, BlobRange sourceRange,
        byte[] sourceContentMD5, AppendBlobRequestConditions destAccessConditions,
        RequestConditions sourceAccessConditions, Context context) {
        sourceRange = (sourceRange == null) ? new BlobRange(0) : sourceRange;
        destAccessConditions = (destAccessConditions == null)
            ? new AppendBlobRequestConditions() : destAccessConditions;
        sourceAccessConditions = (sourceAccessConditions == null)
            ? new RequestConditions() : sourceAccessConditions;

        URL url;
        try {
            url = new URL(sourceUrl);
        } catch (MalformedURLException ex) {
            throw logger.logExceptionAsError(new IllegalArgumentException("'sourceUrl' is not a valid url."));
        }

        return this.azureBlobStorage.appendBlobs().appendBlockFromUrlWithRestResponseAsync(null, null, url, 0,
            sourceRange.toString(), sourceContentMD5, null, null, null, destAccessConditions.getLeaseId(),
            destAccessConditions.getMaxSize(), destAccessConditions.getAppendPosition(),
            destAccessConditions.getIfModifiedSince(), destAccessConditions.getIfUnmodifiedSince(),
            destAccessConditions.getIfMatch(), destAccessConditions.getIfNoneMatch(),
            sourceAccessConditions.getIfModifiedSince(), sourceAccessConditions.getIfUnmodifiedSince(),
            sourceAccessConditions.getIfMatch(), sourceAccessConditions.getIfNoneMatch(), null,
            getCustomerProvidedKey(), context)
            .map(rb -> {
                AppendBlobAppendBlockFromUrlHeaders hd = rb.getDeserializedHeaders();
                AppendBlobItem item = new AppendBlobItem(hd.getETag(), hd.getLastModified(), hd.getContentMD5(),
                    hd.isServerEncrypted(), hd.getEncryptionKeySha256(), hd.getBlobAppendOffset(),
                    hd.getBlobCommittedBlockCount());
                return new SimpleResponse<>(rb, item);
            });
    }
}<|MERGE_RESOLUTION|>--- conflicted
+++ resolved
@@ -175,65 +175,41 @@
      *
      * <p><strong>Code Samples</strong></p>
      *
-     * {@codesnippet com.azure.storage.blob.specialized.AppendBlobAsyncClient.appendBlockWithResponse#Flux-long-AppendBlobAccessConditions}
+     * {@codesnippet com.azure.storage.blob.specialized.AppendBlobAsyncClient.appendBlockWithResponse#Flux-long-byte-AppendBlobAccessConditions}
      *
      * @param data The data to write to the blob. Note that this {@code Flux} must be replayable if retries are enabled
      * (the default). In other words, the Flux must produce the same data each time it is subscribed to.
      * @param length The exact length of the data. It is important that this value match precisely the length of the
      * data emitted by the {@code Flux}.
-<<<<<<< HEAD
      * @param contentMd5 An MD5 hash of the block content. This hash is used to verify the integrity of the block during
      * transport. When this header is specified, the storage service compares the hash of the content that has arrived
      * with this header value. Note that this MD5 hash is not stored with the blob. If the two hashes do not match, the
      * operation will fail.
-     * @param appendBlobAccessConditions {@link AppendBlobAccessConditions}
-     * @return A {@link Mono} containing {@link Response} whose {@link Response#getValue() value} contains the append
-     * blob operation.
-     */
-    public Mono<Response<AppendBlobItem>> appendBlockWithResponse(Flux<ByteBuffer> data, long length, byte[] contentMd5,
-        AppendBlobAccessConditions appendBlobAccessConditions) {
-        try {
-            return withContext(context -> appendBlockWithResponse(data, length, contentMd5, appendBlobAccessConditions,
-                context));
-=======
      * @param appendBlobRequestConditions {@link AppendBlobRequestConditions}
      * @return A {@link Mono} containing {@link Response} whose {@link Response#getValue() value} contains the append
      * blob operation.
      */
-    public Mono<Response<AppendBlobItem>> appendBlockWithResponse(Flux<ByteBuffer> data, long length,
+    public Mono<Response<AppendBlobItem>> appendBlockWithResponse(Flux<ByteBuffer> data, long length, byte[] contentMd5,
         AppendBlobRequestConditions appendBlobRequestConditions) {
         try {
-            return withContext(context -> appendBlockWithResponse(data, length, appendBlobRequestConditions, context));
->>>>>>> 9fedee1b
-        } catch (RuntimeException ex) {
-            return monoError(logger, ex);
-        }
-    }
-
-<<<<<<< HEAD
+            return withContext(context -> appendBlockWithResponse(data, length, contentMd5, appendBlobRequestConditions,
+                context));
+        } catch (RuntimeException ex) {
+            return monoError(logger, ex);
+        }
+    }
+
     Mono<Response<AppendBlobItem>> appendBlockWithResponse(Flux<ByteBuffer> data, long length, byte[] contentMd5,
-        AppendBlobAccessConditions appendBlobAccessConditions, Context context) {
-        appendBlobAccessConditions = appendBlobAccessConditions == null ? new AppendBlobAccessConditions()
-            : appendBlobAccessConditions;
-
-        return this.azureBlobStorage.appendBlobs().appendBlockWithRestResponseAsync(
-            null, null, data, length, null, contentMd5, null, null,
-            appendBlobAccessConditions.getLeaseAccessConditions(),
-            appendBlobAccessConditions.getAppendPositionAccessConditions(), getCustomerProvidedKey(),
-            appendBlobAccessConditions.getModifiedAccessConditions(), context)
-=======
-    Mono<Response<AppendBlobItem>> appendBlockWithResponse(Flux<ByteBuffer> data, long length,
         AppendBlobRequestConditions appendBlobRequestConditions, Context context) {
         appendBlobRequestConditions = appendBlobRequestConditions == null ? new AppendBlobRequestConditions()
             : appendBlobRequestConditions;
 
         return this.azureBlobStorage.appendBlobs().appendBlockWithRestResponseAsync(
-            null, null, data, length, null, null, null, appendBlobRequestConditions.getLeaseId(),
+            null, null, data, length, null, contentMd5, null, appendBlobRequestConditions.getLeaseId(),
             appendBlobRequestConditions.getMaxSize(), appendBlobRequestConditions.getAppendPosition(),
             appendBlobRequestConditions.getIfModifiedSince(), appendBlobRequestConditions.getIfUnmodifiedSince(),
             appendBlobRequestConditions.getIfMatch(), appendBlobRequestConditions.getIfNoneMatch(), null,
             getCustomerProvidedKey(), context)
->>>>>>> 9fedee1b
             .map(rb -> {
                 AppendBlobAppendBlockHeaders hd = rb.getDeserializedHeaders();
                 AppendBlobItem item = new AppendBlobItem(hd.getETag(), hd.getLastModified(), hd.getContentMD5(),
