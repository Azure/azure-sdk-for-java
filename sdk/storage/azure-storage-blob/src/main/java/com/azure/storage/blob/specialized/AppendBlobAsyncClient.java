// Copyright (c) Microsoft Corporation. All rights reserved.
// Licensed under the MIT License.

package com.azure.storage.blob.specialized;

import com.azure.core.annotation.ServiceClient;
import com.azure.core.http.rest.Response;
import com.azure.core.http.rest.SimpleResponse;
import com.azure.core.implementation.util.FluxUtil;
import com.azure.core.util.Context;
import com.azure.core.util.logging.ClientLogger;
import com.azure.storage.blob.BlobAsyncClient;
import com.azure.storage.blob.BlobClientBuilder;
import com.azure.storage.blob.BlobContainerAsyncClient;
import com.azure.storage.blob.BlobServiceAsyncClient;
import com.azure.storage.blob.implementation.AzureBlobStorageImpl;
import com.azure.storage.blob.models.AppendBlobAccessConditions;
import com.azure.storage.blob.models.AppendBlobItem;
import com.azure.storage.blob.models.BlobAccessConditions;
import com.azure.storage.blob.models.BlobHttpHeaders;
import com.azure.storage.blob.models.BlobRange;
import com.azure.storage.blob.models.CpkInfo;
import com.azure.storage.blob.models.SourceModifiedAccessConditions;
import com.azure.storage.common.implementation.Constants;
import reactor.core.publisher.Flux;
import reactor.core.publisher.Mono;

import java.net.MalformedURLException;
import java.net.URL;
import java.nio.ByteBuffer;
import java.util.Map;

import static com.azure.core.implementation.util.FluxUtil.monoError;
import static com.azure.core.implementation.util.FluxUtil.withContext;

/**
 * Client to an append blob. It may only be instantiated through a
 * {@link SpecializedBlobClientBuilder#buildAppendBlobAsyncClient()} or via the method
 * {@link BlobAsyncClient#getAppendBlobAsyncClient()}. This class does not hold any state about a
 * particular blob, but is instead a convenient way of sending appropriate requests to the resource on the service.
 *
 * <p>
 * This client contains operations on a blob. Operations on a container are available on {@link
 * BlobContainerAsyncClient}, and operations on the service are available on {@link BlobServiceAsyncClient}.
 *
 * <p>
 * Please refer to the <a href=https://docs.microsoft.com/en-us/rest/api/storageservices/understanding-block-blobs--append-blobs--and-page-blobs>Azure
 * Docs</a> for more information.
 *
 * <p>
 * Note this client is an async client that returns reactive responses from Spring Reactor Core project
 * (https://projectreactor.io/). Calling the methods in this client will <strong>NOT</strong> start the actual network
 * operation, until {@code .subscribe()} is called on the reactive response. You can simply convert one of these
 * responses to a {@link java.util.concurrent.CompletableFuture} object through {@link Mono#toFuture()}.
 */
@ServiceClient(builder = SpecializedBlobClientBuilder.class, isAsync = true)
public final class AppendBlobAsyncClient extends BlobAsyncClientBase {
    private final ClientLogger logger = new ClientLogger(AppendBlobAsyncClient.class);

    /**
     * Indicates the maximum number of bytes that can be sent in a call to appendBlock.
     */
    public static final int MAX_APPEND_BLOCK_BYTES = 4 * Constants.MB;

    /**
     * Indicates the maximum number of blocks allowed in an append blob.
     */
    public static final int MAX_BLOCKS = 50000;

    /**
     * Package-private constructor for use by {@link BlobClientBuilder}.
     *
     * @param azureBlobStorage the API client for blob storage
     */
    AppendBlobAsyncClient(AzureBlobStorageImpl azureBlobStorage, String snapshot, CpkInfo cpk, String accountName) {
        super(azureBlobStorage, snapshot, cpk, accountName);
    }

    /**
     * Creates a 0-length append blob. Call appendBlock to append data to an append blob.
     *
     * <p><strong>Code Samples</strong></p>
     *
     * {@codesnippet com.azure.storage.blob.specialized.AppendBlobAsyncClient.create}
     *
     * @return A {@link Mono} containing the information of the created appended blob.
     */
    public Mono<AppendBlobItem> create() {
<<<<<<< HEAD
        return createWithResponse(false, null, null, null).flatMap(FluxUtil::toMono);
=======
        try {
            return createWithResponse(null, null, null).flatMap(FluxUtil::toMono);
        } catch (RuntimeException ex) {
            return monoError(logger, ex);
        }
>>>>>>> 82232d61
    }

    /**
     * Creates a 0-length append blob. Call appendBlock to append data to an append blob.
     *
     * <p><strong>Code Samples</strong></p>
     *
     * {@codesnippet com.azure.storage.blob.specialized.AppendBlobAsyncClient.createWithResponse#boolean-BlobHttpHeaders-Map-BlobAccessConditions}
     *
     * @param headers {@link BlobHttpHeaders}
     * @param metadata Metadata to associate with the blob.
     * @param accessConditions {@link BlobAccessConditions}
     * @return A {@link Mono} containing {@link Response} whose {@link Response#getValue() value} contains the created
     * appended blob.
     */
<<<<<<< HEAD
    public Mono<Response<AppendBlobItem>> createWithResponse(boolean overwrite, BlobHttpHeaders headers,
        Map<String, String> metadata, BlobAccessConditions accessConditions) {
        return withContext(context -> createWithResponse(overwrite, headers, metadata, accessConditions, context));
=======
    public Mono<Response<AppendBlobItem>> createWithResponse(BlobHttpHeaders headers, Map<String, String> metadata,
        BlobAccessConditions accessConditions) {
        try {
            return withContext(context -> createWithResponse(headers, metadata, accessConditions, context));
        } catch (RuntimeException ex) {
            return monoError(logger, ex);
        }
>>>>>>> 82232d61
    }

    Mono<Response<AppendBlobItem>> createWithResponse(boolean overwrite, BlobHttpHeaders headers,
        Map<String, String> metadata, BlobAccessConditions accessConditions, Context context) {
        accessConditions = (accessConditions == null) ? new BlobAccessConditions() : accessConditions;
        if (!overwrite) {
            accessConditions.getModifiedAccessConditions().setIfNoneMatch(Constants.HeaderConstants.ETAG_WILDCARD);
        }

        return this.azureBlobStorage.appendBlobs().createWithRestResponseAsync(null,
            null, 0, null, metadata, null, headers, accessConditions.getLeaseAccessConditions(),
            getCustomerProvidedKey(), accessConditions.getModifiedAccessConditions(), context)
            .map(rb -> new SimpleResponse<>(rb, new AppendBlobItem(rb.getDeserializedHeaders())));
    }

    /**
     * Commits a new block of data to the end of the existing append blob.
     * <p>
     * Note that the data passed must be replayable if retries are enabled (the default). In other words, the
     * {@code Flux} must produce the same data each time it is subscribed to.
     *
     * <p><strong>Code Samples</strong></p>
     *
     * {@codesnippet com.azure.storage.blob.specialized.AppendBlobAsyncClient.appendBlock#Flux-long}
     *
     * @param data The data to write to the blob. Note that this {@code Flux} must be replayable if retries are enabled
     * (the default). In other words, the Flux must produce the same data each time it is subscribed to.
     * @param length The exact length of the data. It is important that this value match precisely the length of the
     * data emitted by the {@code Flux}.
     * @return {@link Mono} containing the information of the append blob operation.
     */
    public Mono<AppendBlobItem> appendBlock(Flux<ByteBuffer> data, long length) {
        try {
            return appendBlockWithResponse(data, length, null).flatMap(FluxUtil::toMono);
        } catch (RuntimeException ex) {
            return monoError(logger, ex);
        }
    }

    /**
     * Commits a new block of data to the end of the existing append blob.
     * <p>
     * Note that the data passed must be replayable if retries are enabled (the default). In other words, the
     * {@code Flux} must produce the same data each time it is subscribed to.
     *
     * <p><strong>Code Samples</strong></p>
     *
     * {@codesnippet com.azure.storage.blob.specialized.AppendBlobAsyncClient.appendBlockWithResponse#Flux-long-AppendBlobAccessConditions}
     *
     * @param data The data to write to the blob. Note that this {@code Flux} must be replayable if retries are enabled
     * (the default). In other words, the Flux must produce the same data each time it is subscribed to.
     * @param length The exact length of the data. It is important that this value match precisely the length of the
     * data emitted by the {@code Flux}.
     * @param appendBlobAccessConditions {@link AppendBlobAccessConditions}
     * @return A {@link Mono} containing {@link Response} whose {@link Response#getValue() value} contains the append
     * blob operation.
     */
    public Mono<Response<AppendBlobItem>> appendBlockWithResponse(Flux<ByteBuffer> data, long length,
        AppendBlobAccessConditions appendBlobAccessConditions) {
        try {
            return withContext(context -> appendBlockWithResponse(data, length, appendBlobAccessConditions, context));
        } catch (RuntimeException ex) {
            return monoError(logger, ex);
        }
    }

    Mono<Response<AppendBlobItem>> appendBlockWithResponse(Flux<ByteBuffer> data, long length,
        AppendBlobAccessConditions appendBlobAccessConditions, Context context) {
        appendBlobAccessConditions = appendBlobAccessConditions == null ? new AppendBlobAccessConditions()
            : appendBlobAccessConditions;

        return this.azureBlobStorage.appendBlobs().appendBlockWithRestResponseAsync(
            null, null, data, length, null, null, null, null,
            appendBlobAccessConditions.getLeaseAccessConditions(),
            appendBlobAccessConditions.getAppendPositionAccessConditions(), getCustomerProvidedKey(),
            appendBlobAccessConditions.getModifiedAccessConditions(), context)
            .map(rb -> new SimpleResponse<>(rb, new AppendBlobItem(rb.getDeserializedHeaders())));
    }

    /**
     * Commits a new block of data from another blob to the end of this append blob.
     *
     * <p><strong>Code Samples</strong></p>
     *
     * {@codesnippet com.azure.storage.blob.specialized.AppendBlobAsyncClient.appendBlockFromUrl#String-BlobRange}
     *
     * @param sourceUrl The url to the blob that will be the source of the copy.  A source blob in the same storage
     * account can be authenticated via Shared Key. However, if the source is a blob in another account, the source blob
     * must either be public or must be authenticated via a shared access signature. If the source blob is public, no
     * authentication is required to perform the operation.
     * @param sourceRange The source {@link BlobRange} to copy.
     * @return {@link Mono} containing the information of the append blob operation.
     */
    public Mono<AppendBlobItem> appendBlockFromUrl(String sourceUrl, BlobRange sourceRange) {
        try {
            return appendBlockFromUrlWithResponse(sourceUrl, sourceRange, null, null, null).flatMap(FluxUtil::toMono);
        } catch (RuntimeException ex) {
            return monoError(logger, ex);
        }
    }

    /**
     * Commits a new block of data from another blob to the end of this append blob.
     *
     * <p><strong>Code Samples</strong></p>
     *
     * {@codesnippet com.azure.storage.blob.specialized.AppendBlobAsyncClient.appendBlockFromUrlWithResponse#String-BlobRange-byte-AppendBlobAccessConditions-SourceModifiedAccessConditions}
     *
     * @param sourceUrl The url to the blob that will be the source of the copy.  A source blob in the same storage
     * account can be authenticated via Shared Key. However, if the source is a blob in another account, the source blob
     * must either be public or must be authenticated via a shared access signature. If the source blob is public, no
     * authentication is required to perform the operation.
     * @param sourceRange {@link BlobRange}
     * @param sourceContentMD5 An MD5 hash of the block content from the source blob. If specified, the service will
     * calculate the MD5 of the received data and fail the request if it does not match the provided MD5.
     * @param destAccessConditions {@link AppendBlobAccessConditions}
     * @param sourceAccessConditions {@link SourceModifiedAccessConditions}
     * @return A {@link Mono} containing {@link Response} whose {@link Response#getValue() value} contains the append
     * blob operation.
     */
    public Mono<Response<AppendBlobItem>> appendBlockFromUrlWithResponse(String sourceUrl, BlobRange sourceRange,
        byte[] sourceContentMD5, AppendBlobAccessConditions destAccessConditions,
        SourceModifiedAccessConditions sourceAccessConditions) {
        try {
            return withContext(context -> appendBlockFromUrlWithResponse(sourceUrl, sourceRange, sourceContentMD5,
                destAccessConditions, sourceAccessConditions, context));
        } catch (RuntimeException ex) {
            return monoError(logger, ex);
        }
    }

    Mono<Response<AppendBlobItem>> appendBlockFromUrlWithResponse(String sourceUrl, BlobRange sourceRange,
        byte[] sourceContentMD5, AppendBlobAccessConditions destAccessConditions,
        SourceModifiedAccessConditions sourceAccessConditions, Context context) {
        sourceRange = sourceRange == null ? new BlobRange(0) : sourceRange;
        destAccessConditions = destAccessConditions == null
            ? new AppendBlobAccessConditions() : destAccessConditions;

        URL url;
        try {
            url = new URL(sourceUrl);
        } catch (MalformedURLException ex) {
            throw logger.logExceptionAsError(new IllegalArgumentException("'sourceUrl' is not a valid url."));
        }

        return this.azureBlobStorage.appendBlobs().appendBlockFromUrlWithRestResponseAsync(null, null, url, 0,
                sourceRange.toString(), sourceContentMD5, null, null, null, null, getCustomerProvidedKey(),
                destAccessConditions.getLeaseAccessConditions(),
                destAccessConditions.getAppendPositionAccessConditions(),
                destAccessConditions.getModifiedAccessConditions(), sourceAccessConditions, context)
            .map(rb -> new SimpleResponse<>(rb, new AppendBlobItem(rb.getDeserializedHeaders())));
    }
}<|MERGE_RESOLUTION|>--- conflicted
+++ resolved
@@ -86,15 +86,11 @@
      * @return A {@link Mono} containing the information of the created appended blob.
      */
     public Mono<AppendBlobItem> create() {
-<<<<<<< HEAD
-        return createWithResponse(false, null, null, null).flatMap(FluxUtil::toMono);
-=======
-        try {
-            return createWithResponse(null, null, null).flatMap(FluxUtil::toMono);
-        } catch (RuntimeException ex) {
-            return monoError(logger, ex);
-        }
->>>>>>> 82232d61
+        try {
+            return createWithResponse(false, null, null, null).flatMap(FluxUtil::toMono);
+        } catch (RuntimeException ex) {
+            return monoError(logger, ex);
+        }
     }
 
     /**
@@ -110,19 +106,13 @@
      * @return A {@link Mono} containing {@link Response} whose {@link Response#getValue() value} contains the created
      * appended blob.
      */
-<<<<<<< HEAD
     public Mono<Response<AppendBlobItem>> createWithResponse(boolean overwrite, BlobHttpHeaders headers,
-        Map<String, String> metadata, BlobAccessConditions accessConditions) {
-        return withContext(context -> createWithResponse(overwrite, headers, metadata, accessConditions, context));
-=======
-    public Mono<Response<AppendBlobItem>> createWithResponse(BlobHttpHeaders headers, Map<String, String> metadata,
-        BlobAccessConditions accessConditions) {
-        try {
-            return withContext(context -> createWithResponse(headers, metadata, accessConditions, context));
-        } catch (RuntimeException ex) {
-            return monoError(logger, ex);
-        }
->>>>>>> 82232d61
+            Map<String, String> metadata, BlobAccessConditions accessConditions) {
+        try {
+            return withContext(context -> createWithResponse(overwrite, headers, metadata, accessConditions, context));
+        } catch (RuntimeException ex) {
+            return monoError(logger, ex);
+        }
     }
 
     Mono<Response<AppendBlobItem>> createWithResponse(boolean overwrite, BlobHttpHeaders headers,
