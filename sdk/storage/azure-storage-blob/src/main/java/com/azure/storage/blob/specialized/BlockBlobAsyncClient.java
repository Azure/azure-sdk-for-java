--- conflicted
+++ resolved
@@ -436,15 +436,9 @@
                 requestConditions.getLeaseId(), options.getTier(), requestConditions.getIfModifiedSince(),
                 requestConditions.getIfUnmodifiedSince(), requestConditions.getIfMatch(),
                 requestConditions.getIfNoneMatch(), requestConditions.getTagsConditions(), null,
-<<<<<<< HEAD
-                tagsToString(options.getTags()), immutabilityPolicy.getExpiryTime(), immutabilityPolicy.getPolicyMode(),
+                ModelHelper.tagsToString(options.getTags()), immutabilityPolicy.getExpiryTime(), immutabilityPolicy.getPolicyMode(),
                 options.isLegalHold(), null, null, null,
                 options.getHeaders(), getCustomerProvidedKey(), encryptionScope, finalContext)
-=======
-                    ModelHelper.tagsToString(options.getTags()), immutabilityPolicy.getExpiryTime(), immutabilityPolicy.getPolicyMode(),
-                options.isLegalHold(), null, options.getHeaders(), getCustomerProvidedKey(),
-                encryptionScope, finalContext)
->>>>>>> 5e1a8d7e
                 .map(rb -> {
                     BlockBlobsUploadHeaders hd = rb.getDeserializedHeaders();
                     BlockBlobItem item = new BlockBlobItem(hd.getETag(), hd.getLastModified(), hd.getContentMD5(),
