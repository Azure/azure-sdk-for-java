--- conflicted
+++ resolved
@@ -136,24 +136,17 @@
      * (the default). In other words, the Flux must produce the same data each time it is subscribed to.
      * @param length The exact length of the data. It is important that this value match precisely the length of the
      * data emitted by the {@code Flux}.
-<<<<<<< HEAD
-     *
-=======
      * @param overwrite Whether or not to overwrite, should data exist on the blob.
->>>>>>> 6073879e
      * @return A reactive response containing the information of the uploaded block blob.
      */
     public Mono<BlockBlobItem> upload(Flux<ByteBuffer> data, long length, boolean overwrite) {
         try {
-<<<<<<< HEAD
-            return uploadWithResponse(data, length, null, null, null, null, null).flatMap(FluxUtil::toMono);
-=======
             BlobRequestConditions blobRequestConditions = new BlobRequestConditions();
             if (!overwrite) {
                 blobRequestConditions.setIfNoneMatch(Constants.HeaderConstants.ETAG_WILDCARD);
             }
-            return uploadWithResponse(data, length, null, null, null, blobRequestConditions).flatMap(FluxUtil::toMono);
->>>>>>> 6073879e
+            return uploadWithResponse(data, length, null, null, null, null, blobRequestConditions)
+                .flatMap(FluxUtil::toMono);
         } catch (RuntimeException ex) {
             return monoError(logger, ex);
         }
