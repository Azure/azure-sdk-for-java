--- conflicted
+++ resolved
@@ -21,11 +21,7 @@
 import com.azure.storage.blob.models.BlockLookupList;
 import com.azure.storage.blob.models.CpkInfo;
 import com.azure.storage.blob.models.LeaseAccessConditions;
-<<<<<<< HEAD
-=======
-import com.azure.storage.blob.models.Metadata;
 import com.azure.storage.blob.models.ParallelTransferOptions;
->>>>>>> 04b75fd8
 import com.azure.storage.blob.models.SourceModifiedAccessConditions;
 import com.azure.storage.common.Constants;
 import reactor.core.publisher.Flux;
@@ -227,11 +223,7 @@
      *
      * <p><strong>Code Samples</strong></p>
      *
-<<<<<<< HEAD
-     * {@codesnippet com.azure.storage.blob.specialized.BlockBlobAsyncClient.uploadWithResponse#Flux-int-int-BlobHTTPHeaders-Map-AccessTier-BlobAccessConditions}
-=======
-     * {@codesnippet com.azure.storage.blob.specialized.BlockBlobAsyncClient.uploadWithResponse#Flux-ParallelTransferOptions-BlobHTTPHeaders-Metadata-AccessTier-BlobAccessConditions}
->>>>>>> 04b75fd8
+     * {@codesnippet com.azure.storage.blob.specialized.BlockBlobAsyncClient.uploadWithResponse#Flux-ParallelTransferOptions-BlobHTTPHeaders-Map-AccessTier-BlobAccessConditions}
      *
      * @param data The data to write to the blob. Unlike other upload methods, this method does not require that the
      * {@code Flux} be replayable. In other words, it does not have to support multiple subscribers and is not expected
@@ -243,14 +235,9 @@
      * @param accessConditions {@link BlobAccessConditions}
      * @return A reactive response containing the information of the uploaded block blob.
      */
-<<<<<<< HEAD
-    public Mono<Response<BlockBlobItem>> uploadWithResponse(Flux<ByteBuffer> data, int blockSize, int numBuffers,
-        BlobHTTPHeaders headers, Map<String, String> metadata, AccessTier tier, BlobAccessConditions accessConditions) {
-=======
     public Mono<Response<BlockBlobItem>> uploadWithResponse(Flux<ByteBuffer> data,
-        ParallelTransferOptions parallelTransferOptions, BlobHTTPHeaders headers, Metadata metadata, AccessTier tier,
-        BlobAccessConditions accessConditions) {
->>>>>>> 04b75fd8
+            ParallelTransferOptions parallelTransferOptions, BlobHTTPHeaders headers, Map<String, String> metadata,
+            AccessTier tier, BlobAccessConditions accessConditions) {
         // TODO: Parallelism parameter? Or let Reactor handle it?
         // TODO: Sample/api reference
         Objects.requireNonNull(data, "data must not be null");
@@ -338,11 +325,7 @@
      *
      * <p><strong>Code Samples</strong></p>
      *
-<<<<<<< HEAD
-     * {@codesnippet com.azure.storage.blob.specialized.BlockBlobAsyncClient.uploadFromFile#String-Integer-BlobHTTPHeaders-Map-AccessTier-BlobAccessConditions}
-=======
-     * {@codesnippet com.azure.storage.blob.specialized.BlockBlobAsyncClient.uploadFromFile#String-ParallelTransferOptions-BlobHTTPHeaders-Metadata-AccessTier-BlobAccessConditions}
->>>>>>> 04b75fd8
+     * {@codesnippet com.azure.storage.blob.specialized.BlockBlobAsyncClient.uploadFromFile#String-ParallelTransferOptions-BlobHTTPHeaders-Map-AccessTier-BlobAccessConditions}
      *
      * @param filePath Path to the upload file
      * @param parallelTransferOptions {@link ParallelTransferOptions} to use to upload from file. Number of parallel
@@ -355,25 +338,12 @@
      * @throws IllegalArgumentException If {@code blockSize} is less than 0 or greater than 100MB
      * @throws UncheckedIOException If an I/O error occurs
      */
-<<<<<<< HEAD
-    public Mono<Void> uploadFromFile(String filePath, Integer blockSize, BlobHTTPHeaders headers,
-        Map<String, String> metadata, AccessTier tier, BlobAccessConditions accessConditions) {
-        int sliceBlockSize;
-        if (blockSize == null) {
-            sliceBlockSize = BLOB_DEFAULT_UPLOAD_BLOCK_SIZE;
-        } else if (blockSize < 0 || blockSize > BLOB_MAX_UPLOAD_BLOCK_SIZE) {
-            throw logger.logExceptionAsError(new IllegalArgumentException("Block size should not exceed 100MB"));
-        } else {
-            sliceBlockSize = blockSize;
-        }
-=======
     // TODO (gapra) : Investigate if this is can be parallelized, and include the parallelTransfers parameter.
     public Mono<Void> uploadFromFile(String filePath, ParallelTransferOptions parallelTransferOptions,
-        BlobHTTPHeaders headers, Metadata metadata, AccessTier tier, BlobAccessConditions accessConditions) {
+        BlobHTTPHeaders headers, Map<String, String> metadata, AccessTier tier, BlobAccessConditions accessConditions) {
         final ParallelTransferOptions finalParallelTransferOptions = parallelTransferOptions == null
             ? new ParallelTransferOptions()
             : parallelTransferOptions;
->>>>>>> 04b75fd8
 
         return Mono.using(() -> uploadFileResourceSupplier(filePath),
             channel -> {
