--- conflicted
+++ resolved
@@ -19,6 +19,7 @@
 import com.azure.storage.blob.implementation.models.BlockBlobsPutBlobFromUrlHeaders;
 import com.azure.storage.blob.implementation.models.BlockBlobsUploadHeaders;
 import com.azure.storage.blob.implementation.models.EncryptionScope;
+import com.azure.storage.blob.implementation.util.ModelHelper;
 import com.azure.storage.blob.models.AccessTier;
 import com.azure.storage.blob.models.BlobHttpHeaders;
 import com.azure.storage.blob.models.BlobImmutabilityPolicy;
@@ -1150,15 +1151,8 @@
             requestConditions.getLeaseId(), options.getTier(), requestConditions.getIfModifiedSince(),
             requestConditions.getIfUnmodifiedSince(), requestConditions.getIfMatch(),
             requestConditions.getIfNoneMatch(), requestConditions.getTagsConditions(), null,
-<<<<<<< HEAD
             ModelHelper.tagsToString(options.getTags()), immutabilityPolicy.getExpiryTime(), immutabilityPolicy.getPolicyMode(),
-            options.isLegalHold(), options.getHeaders(), getCustomerProvidedKey(),
-            encryptionScope, context)
-            .onErrorMap(ModelHelper::mapToBlobStorageException)
-=======
-            tagsToString(options.getTags()), immutabilityPolicy.getExpiryTime(), immutabilityPolicy.getPolicyMode(),
             options.isLegalHold(), options.getHeaders(), getCustomerProvidedKey(), encryptionScope, context)
->>>>>>> 585ae55f
             .map(rb -> {
                 BlockBlobsCommitBlockListHeaders hd = rb.getDeserializedHeaders();
                 BlockBlobItem item = new BlockBlobItem(hd.getETag(), hd.getLastModified(), hd.getContentMD5(),
