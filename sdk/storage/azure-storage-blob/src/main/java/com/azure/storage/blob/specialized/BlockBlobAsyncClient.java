--- conflicted
+++ resolved
@@ -254,16 +254,10 @@
         context = context == null ? Context.NONE : context;
 
         return this.azureBlobStorage.blockBlobs().uploadWithRestResponseAsync(null,
-<<<<<<< HEAD
-            null, data, length, null, options.getContentMd5(), options.getMetadata(), requestConditions.getLeaseId(),
-            options.getTier(), requestConditions.getIfModifiedSince(), requestConditions.getIfUnmodifiedSince(),
-            requestConditions.getIfMatch(), requestConditions.getIfNoneMatch(), null, tagsToString(options.getTags()),
-=======
             null, data, options.getLength(), null, options.getContentMd5(), options.getMetadata(),
             requestConditions.getLeaseId(), options.getTier(), requestConditions.getIfModifiedSince(),
             requestConditions.getIfUnmodifiedSince(), requestConditions.getIfMatch(),
             requestConditions.getIfNoneMatch(), null, tagsToString(options.getTags()),
->>>>>>> 82b12f44
             options.getHeaders(), getCustomerProvidedKey(), encryptionScope, null,
             context.addData(AZ_TRACING_NAMESPACE_KEY, STORAGE_TRACING_NAMESPACE_VALUE))
             .map(rb -> {
