--- conflicted
+++ resolved
@@ -509,11 +509,7 @@
             sourceRequestConditions.getIfMatch(), sourceRequestConditions.getIfNoneMatch(),
             sourceRequestConditions.getTagsConditions(),
             null, options.getContentMd5(), tagsToString(options.getTags()),
-<<<<<<< HEAD
-            options.isCopySourceBlobProperties(), sourceAuth, options.getCopySourceTags(), options.getHeaders(),
-=======
             options.isCopySourceBlobProperties(), sourceAuth, options.getCopySourceTagsMode(), options.getHeaders(),
->>>>>>> 8d609db9
             getCustomerProvidedKey(), encryptionScope,
             context.addData(AZ_TRACING_NAMESPACE_KEY, STORAGE_TRACING_NAMESPACE_VALUE))
             .map(rb -> {
