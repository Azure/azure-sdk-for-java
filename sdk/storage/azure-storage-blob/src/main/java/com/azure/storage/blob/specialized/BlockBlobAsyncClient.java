--- conflicted
+++ resolved
@@ -260,13 +260,9 @@
         return this.azureBlobStorage.blockBlobs().uploadWithRestResponseAsync(null,
             null, data, length, null, contentMd5, metadata, requestConditions.getLeaseId(), tier,
             requestConditions.getIfModifiedSince(), requestConditions.getIfUnmodifiedSince(),
-<<<<<<< HEAD
             requestConditions.getIfMatch(), requestConditions.getIfNoneMatch(), null, tagsToString(tags), headers,
-            getCustomerProvidedKey(), encryptionScope, context)
-=======
-            requestConditions.getIfMatch(), requestConditions.getIfNoneMatch(), null, headers, getCustomerProvidedKey(),
-            encryptionScope, context.addData(AZ_TRACING_NAMESPACE_KEY, STORAGE_TRACING_NAMESPACE_VALUE))
->>>>>>> 673a3276
+            getCustomerProvidedKey(), encryptionScope,
+            context.addData(AZ_TRACING_NAMESPACE_KEY, STORAGE_TRACING_NAMESPACE_VALUE))
             .map(rb -> {
                 BlockBlobUploadHeaders hd = rb.getDeserializedHeaders();
                 BlockBlobItem item = new BlockBlobItem(hd.getETag(), hd.getLastModified(), hd.getContentMD5(),
@@ -589,13 +585,8 @@
         BlobHttpHeaders headers, Map<String, String> metadata, Map<String, String> tags, AccessTier tier,
         BlobRequestConditions requestConditions) {
         try {
-<<<<<<< HEAD
             return withContext(context -> commitBlockListWithResponse(base64BlockIds, headers, metadata, tags, tier,
                 requestConditions, context));
-=======
-            return withContext(context -> commitBlockListWithResponse(base64BlockIds, headers,
-                metadata, tier, requestConditions, context));
->>>>>>> 673a3276
         } catch (RuntimeException ex) {
             return monoError(logger, ex);
         }
@@ -610,13 +601,9 @@
         return this.azureBlobStorage.blockBlobs().commitBlockListWithRestResponseAsync(null, null,
             new BlockLookupList().setLatest(base64BlockIds), null, null, null, metadata, requestConditions.getLeaseId(),
             tier, requestConditions.getIfModifiedSince(), requestConditions.getIfUnmodifiedSince(),
-<<<<<<< HEAD
             requestConditions.getIfMatch(), requestConditions.getIfNoneMatch(), null, tagsToString(tags), headers,
-            getCustomerProvidedKey(), encryptionScope, context)
-=======
-            requestConditions.getIfMatch(), requestConditions.getIfNoneMatch(), null, headers, getCustomerProvidedKey(),
-            encryptionScope, context.addData(AZ_TRACING_NAMESPACE_KEY, STORAGE_TRACING_NAMESPACE_VALUE))
->>>>>>> 673a3276
+            getCustomerProvidedKey(), encryptionScope,
+            context.addData(AZ_TRACING_NAMESPACE_KEY, STORAGE_TRACING_NAMESPACE_VALUE))
             .map(rb -> {
                 BlockBlobCommitBlockListHeaders hd = rb.getDeserializedHeaders();
                 BlockBlobItem item = new BlockBlobItem(hd.getETag(), hd.getLastModified(), hd.getContentMD5(),
