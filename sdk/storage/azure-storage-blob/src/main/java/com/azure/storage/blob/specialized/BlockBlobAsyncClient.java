// Copyright (c) Microsoft Corporation. All rights reserved.
// Licensed under the MIT License.

package com.azure.storage.blob.specialized;

import com.azure.core.annotation.ServiceClient;
import com.azure.core.http.rest.Response;
import com.azure.core.http.rest.SimpleResponse;
import com.azure.core.implementation.util.FluxUtil;
import com.azure.core.util.Context;
import com.azure.core.util.logging.ClientLogger;
import com.azure.storage.blob.BlobAsyncClient;
import com.azure.storage.blob.implementation.AzureBlobStorageImpl;
import com.azure.storage.blob.models.AccessTier;
import com.azure.storage.blob.models.BlobAccessConditions;
import com.azure.storage.blob.models.BlobHttpHeaders;
import com.azure.storage.blob.models.BlobRange;
import com.azure.storage.blob.models.BlockBlobItem;
import com.azure.storage.blob.models.BlockList;
import com.azure.storage.blob.models.BlockListType;
import com.azure.storage.blob.models.BlockLookupList;
import com.azure.storage.blob.models.CpkInfo;
import com.azure.storage.blob.models.LeaseAccessConditions;
import com.azure.storage.blob.models.SourceModifiedAccessConditions;
import com.azure.storage.common.implementation.Constants;
import reactor.core.publisher.Flux;
import reactor.core.publisher.Mono;

import java.net.MalformedURLException;
import java.net.URL;
import java.nio.ByteBuffer;
import java.util.List;
import java.util.Map;

import static com.azure.core.implementation.util.FluxUtil.monoError;
import static com.azure.core.implementation.util.FluxUtil.withContext;

/**
 * Client to a block blob. It may only be instantiated through a {@link SpecializedBlobClientBuilder} or via the method
 * {@link BlobAsyncClient#getBlockBlobAsyncClient()}. This class does not hold any state about a particular blob, but is
 * instead a convenient way of sending appropriate requests to the resource on the service.
 *
 * <p>
 * Please refer to the <a href=https://docs.microsoft.com/en-us/rest/api/storageservices/understanding-block-blobs--append-blobs--and-page-blobs>Azure
 * Docs</a> for more information.
 *
 * <p>
 * Note this client is an async client that returns reactive responses from Spring Reactor Core project
 * (https://projectreactor.io/). Calling the methods in this client will <strong>NOT</strong> start the actual network
 * operation, until {@code .subscribe()} is called on the reactive response. You can simply convert one of these
 * responses to a {@link java.util.concurrent.CompletableFuture} object through {@link Mono#toFuture()}.
 */
@ServiceClient(builder = SpecializedBlobClientBuilder.class, isAsync = true)
public final class BlockBlobAsyncClient extends BlobAsyncClientBase {
    private final ClientLogger logger = new ClientLogger(BlockBlobAsyncClient.class);

    /**
     * Indicates the maximum number of bytes that can be sent in a call to upload.
     */
    public static final int MAX_UPLOAD_BLOB_BYTES = 256 * Constants.MB;

    /**
     * Indicates the maximum number of bytes that can be sent in a call to stageBlock.
     */
    public static final int MAX_STAGE_BLOCK_BYTES = 100 * Constants.MB;

    /**
     * Indicates the maximum number of blocks allowed in a block blob.
     */
    public static final int MAX_BLOCKS = 50000;

    /**
     * Package-private constructor for use by {@link SpecializedBlobClientBuilder}.
     *
     * @param azureBlobStorage the API client for blob storage
     */
    BlockBlobAsyncClient(AzureBlobStorageImpl azureBlobStorage, String snapshot, CpkInfo cpk, String accountName) {
        super(azureBlobStorage, snapshot, cpk, accountName);
    }

    /**
     * Creates a new block blob, or updates the content of an existing block blob. Updating an existing block blob
     * overwrites any existing metadata on the blob. Partial updates are not supported with PutBlob; the content of the
     * existing blob is overwritten with the new content. To perform a partial update of a block blob's, use PutBlock
     * and PutBlockList. For more information, see the
     * <a href="https://docs.microsoft.com/rest/api/storageservices/put-blob">Azure Docs</a>.
     * <p>
     * Note that the data passed must be replayable if retries are enabled (the default). In other words, the
     * {@code Flux} must produce the same data each time it is subscribed to.
     * <p>
     *
     * <p><strong>Code Samples</strong></p>
     *
     * {@codesnippet com.azure.storage.blob.specialized.BlockBlobAsyncClient.upload#Flux-long}
     *
     * @param data The data to write to the blob. Note that this {@code Flux} must be replayable if retries are enabled
     * (the default). In other words, the Flux must produce the same data each time it is subscribed to.
     * @param length The exact length of the data. It is important that this value match precisely the length of the
     * data emitted by the {@code Flux}.
     * @return A reactive response containing the information of the uploaded block blob.
     */
    public Mono<BlockBlobItem> upload(Flux<ByteBuffer> data, long length) {
<<<<<<< HEAD
        return uploadWithResponse(data, length, false, null, null, null, null).flatMap(FluxUtil::toMono);
=======
        try {
            return uploadWithResponse(data, length, null, null, null, null).flatMap(FluxUtil::toMono);
        } catch (RuntimeException ex) {
            return monoError(logger, ex);
        }
>>>>>>> 82232d61
    }

    /**
     * Creates a new block blob, or updates the content of an existing block blob.
     * <p>
     * Updating an existing block blob overwrites any existing metadata on the blob. Partial updates are not supported
     * with PutBlob; the content of the existing blob is overwritten with the new content. To perform a partial update
     * of a block blob's, use PutBlock and PutBlockList. For more information, see the
     * <a href="https://docs.microsoft.com/rest/api/storageservices/put-blob">Azure Docs</a>.
     * <p>
     * Note that the data passed must be replayable if retries are enabled (the default). In other words, the
     * {@code Flux} must produce the same data each time it is subscribed to.
     * <p>
     *
     * <p><strong>Code Samples</strong></p>
     *
     * {@codesnippet com.azure.storage.blob.specialized.BlockBlobAsyncClient.uploadWithResponse#Flux-long-boolean-BlobHttpHeaders-Map-AccessTier-BlobAccessConditions}
     *
     * @param data The data to write to the blob. Note that this {@code Flux} must be replayable if retries are enabled
     * (the default). In other words, the Flux must produce the same data each time it is subscribed to.
     * @param length The exact length of the data. It is important that this value match precisely the length of the
     * data emitted by the {@code Flux}.
     * @param overwrite Whether to overwrite, should data already exist on this blob.
     * @param headers {@link BlobHttpHeaders}
     * @param metadata Metadata to associate with the blob.
     * @param tier {@link AccessTier} for the destination blob.
     * @param accessConditions {@link BlobAccessConditions}
     * @return A reactive response containing the information of the uploaded block blob.
     */
<<<<<<< HEAD
    public Mono<Response<BlockBlobItem>> uploadWithResponse(Flux<ByteBuffer> data, long length, boolean overwrite,
        BlobHttpHeaders headers, Map<String, String> metadata, AccessTier tier, BlobAccessConditions accessConditions) {
        return withContext(context -> uploadWithResponse(data, length, overwrite, headers, metadata, tier,
            accessConditions, context));
=======
    public Mono<Response<BlockBlobItem>> uploadWithResponse(Flux<ByteBuffer> data, long length, BlobHttpHeaders headers,
        Map<String, String> metadata, AccessTier tier, BlobAccessConditions accessConditions) {
        try {
            return withContext(context -> uploadWithResponse(data, length, headers, metadata, tier, accessConditions,
                context));
        } catch (RuntimeException ex) {
            return monoError(logger, ex);
        }
>>>>>>> 82232d61
    }

    Mono<Response<BlockBlobItem>> uploadWithResponse(Flux<ByteBuffer> data, long length, boolean overwrite,
        BlobHttpHeaders headers, Map<String, String> metadata, AccessTier tier, BlobAccessConditions accessConditions,
        Context context) {
        accessConditions = accessConditions == null ? new BlobAccessConditions() : accessConditions;
        if (!overwrite) {
            accessConditions.getModifiedAccessConditions().setIfNoneMatch(Constants.HeaderConstants.ETAG_WILDCARD);
        }

        return this.azureBlobStorage.blockBlobs().uploadWithRestResponseAsync(null,
            null, data, length, null, metadata, tier, null, headers, accessConditions.getLeaseAccessConditions(),
            getCustomerProvidedKey(), accessConditions.getModifiedAccessConditions(), context)
            .map(rb -> new SimpleResponse<>(rb, new BlockBlobItem(rb.getDeserializedHeaders())));
    }

    /**
     * Uploads the specified block to the block blob's "staging area" to be later committed by a call to
     * commitBlockList. For more information, see the
     * <a href="https://docs.microsoft.com/rest/api/storageservices/put-block">Azure Docs</a>.
     * <p>
     * Note that the data passed must be replayable if retries are enabled (the default). In other words, the
     *
     * @param base64BlockID A Base64 encoded {@code String} that specifies the ID for this block. Note that all block
     * ids for a given blob must be the same length.
     * @param data The data to write to the block. Note that this {@code Flux} must be replayable if retries are enabled
     * (the default). In other words, the Flux must produce the same data each time it is subscribed to.
     * @param length The exact length of the data. It is important that this value match precisely the length of the
     * data emitted by the {@code Flux}.
     * @return A reactive response signalling completion.
     * @code Flux} must produce the same data each time it is subscribed to.
     *
     * <p><strong>Code Samples</strong></p>
     *
     * {@codesnippet com.azure.storage.blob.specialized.BlockBlobAsyncClient.stageBlock#String-Flux-long}
     */
    public Mono<Void> stageBlock(String base64BlockID, Flux<ByteBuffer> data, long length) {
        try {
            return stageBlockWithResponse(base64BlockID, data, length, null).flatMap(FluxUtil::toMono);
        } catch (RuntimeException ex) {
            return monoError(logger, ex);
        }
    }

    /**
     * Uploads the specified block to the block blob's "staging area" to be later committed by a call to
     * commitBlockList. For more information, see the
     * <a href="https://docs.microsoft.com/rest/api/storageservices/put-block">Azure Docs</a>.
     * <p>
     * Note that the data passed must be replayable if retries are enabled (the default). In other words, the
     * {@code Flux} must produce the same data each time it is subscribed to.
     *
     * <p><strong>Code Samples</strong></p>
     *
     * {@codesnippet com.azure.storage.blob.specialized.BlockBlobAsyncClient.stageBlockWithResponse#String-Flux-long-LeaseAccessConditions}
     *
     * @param base64BlockID A Base64 encoded {@code String} that specifies the ID for this block. Note that all block
     * ids for a given blob must be the same length.
     * @param data The data to write to the block. Note that this {@code Flux} must be replayable if retries are enabled
     * (the default). In other words, the Flux must produce the same data each time it is subscribed to.
     * @param length The exact length of the data. It is important that this value match precisely the length of the
     * data emitted by the {@code Flux}.
     * @param leaseAccessConditions By setting lease access conditions, requests will fail if the provided lease does
     * not match the active lease on the blob.
     * @return A reactive response signalling completion.
     */
    public Mono<Response<Void>> stageBlockWithResponse(String base64BlockID, Flux<ByteBuffer> data, long length,
        LeaseAccessConditions leaseAccessConditions) {
        try {
            return withContext(context -> stageBlockWithResponse(base64BlockID, data, length, leaseAccessConditions,
                context));
        } catch (RuntimeException ex) {
            return monoError(logger, ex);
        }
    }

    Mono<Response<Void>> stageBlockWithResponse(String base64BlockID, Flux<ByteBuffer> data, long length,
        LeaseAccessConditions leaseAccessConditions, Context context) {
        return this.azureBlobStorage.blockBlobs().stageBlockWithRestResponseAsync(null, null,
            base64BlockID, length, data, null, null, null, null, leaseAccessConditions, getCustomerProvidedKey(),
            context).map(response -> new SimpleResponse<>(response, null));
    }

    /**
     * Creates a new block to be committed as part of a blob where the contents are read from a URL. For more
     * information, see the <a href="https://docs.microsoft.com/en-us/rest/api/storageservices/put-block-from-url">Azure
     * Docs</a>.
     *
     * <p><strong>Code Samples</strong></p>
     *
     * {@codesnippet com.azure.storage.blob.specialized.BlockBlobAsyncClient.stageBlockFromURL#String-String-BlobRange}
     *
     * @param base64BlockID A Base64 encoded {@code String} that specifies the ID for this block. Note that all block
     * ids for a given blob must be the same length.
     * @param sourceUrl The url to the blob that will be the source of the copy.  A source blob in the same storage
     * account can be authenticated via Shared Key. However, if the source is a blob in another account, the source blob
     * must either be public or must be authenticated via a shared access signature. If the source blob is public, no
     * authentication is required to perform the operation.
     * @param sourceRange {@link BlobRange}
     * @return A reactive response signalling completion.
     */
    public Mono<Void> stageBlockFromURL(String base64BlockID, String sourceUrl, BlobRange sourceRange) {
        try {
            return this.stageBlockFromURLWithResponse(base64BlockID, sourceUrl, sourceRange, null, null, null)
                .flatMap(FluxUtil::toMono);
        } catch (RuntimeException ex) {
            return monoError(logger, ex);
        }
    }

    /**
     * Creates a new block to be committed as part of a blob where the contents are read from a URL. For more
     * information, see the <a href="https://docs.microsoft.com/en-us/rest/api/storageservices/put-block-from-url">Azure
     * Docs</a>.
     *
     * <p><strong>Code Samples</strong></p>
     *
     * {@codesnippet com.azure.storage.blob.specialized.BlockBlobAsyncClient.stageBlockFromURLWithResponse#String-String-BlobRange-byte-LeaseAccessConditions-SourceModifiedAccessConditions}
     *
     * @param base64BlockID A Base64 encoded {@code String} that specifies the ID for this block. Note that all block
     * ids for a given blob must be the same length.
     * @param sourceUrl The url to the blob that will be the source of the copy.  A source blob in the same storage
     * account can be authenticated via Shared Key. However, if the source is a blob in another account, the source blob
     * must either be public or must be authenticated via a shared access signature. If the source blob is public, no
     * authentication is required to perform the operation.
     * @param sourceRange {@link BlobRange}
     * @param sourceContentMD5 An MD5 hash of the block content from the source blob. If specified, the service will
     * calculate the MD5 of the received data and fail the request if it does not match the provided MD5.
     * @param leaseAccessConditions By setting lease access conditions, requests will fail if the provided lease does
     * not match the active lease on the blob.
     * @param sourceModifiedAccessConditions {@link SourceModifiedAccessConditions}
     * @return A reactive response signalling completion.
     */
    public Mono<Response<Void>> stageBlockFromURLWithResponse(String base64BlockID, String sourceUrl,
        BlobRange sourceRange, byte[] sourceContentMD5, LeaseAccessConditions leaseAccessConditions,
        SourceModifiedAccessConditions sourceModifiedAccessConditions) {
        try {
            return withContext(context -> stageBlockFromURLWithResponse(base64BlockID, sourceUrl, sourceRange,
                sourceContentMD5, leaseAccessConditions, sourceModifiedAccessConditions));
        } catch (RuntimeException ex) {
            return monoError(logger, ex);
        }
    }

    Mono<Response<Void>> stageBlockFromURLWithResponse(String base64BlockID, String sourceUrl,
        BlobRange sourceRange, byte[] sourceContentMD5, LeaseAccessConditions leaseAccessConditions,
        SourceModifiedAccessConditions sourceModifiedAccessConditions, Context context) {
        sourceRange = sourceRange == null ? new BlobRange(0) : sourceRange;

        URL url;
        try {
            url = new URL(sourceUrl);
        } catch (MalformedURLException ex) {
            throw logger.logExceptionAsError(new IllegalArgumentException("'sourceUrl' is not a valid url."));
        }

        return this.azureBlobStorage.blockBlobs().stageBlockFromURLWithRestResponseAsync(null, null,
                base64BlockID, 0, url, sourceRange.toHeaderValue(), sourceContentMD5, null, null,
                null, getCustomerProvidedKey(), leaseAccessConditions, sourceModifiedAccessConditions, context)
            .map(response -> new SimpleResponse<>(response, null));
    }

    /**
     * Returns the list of blocks that have been uploaded as part of a block blob using the specified block list filter.
     * For more information, see the
     * <a href="https://docs.microsoft.com/rest/api/storageservices/get-block-list">Azure Docs</a>.
     *
     * <p><strong>Code Samples</strong></p>
     *
     * {@codesnippet com.azure.storage.blob.specialized.BlockBlobAsyncClient.listBlocks#BlockListType}
     *
     * @param listType Specifies which type of blocks to return.
     * @return A reactive response containing the list of blocks.
     */
    public Mono<BlockList> listBlocks(BlockListType listType) {
        try {
            return this.listBlocksWithResponse(listType, null).map(Response::getValue);
        } catch (RuntimeException ex) {
            return monoError(logger, ex);
        }
    }

    /**
     * Returns the list of blocks that have been uploaded as part of a block blob using the specified block list filter.
     * For more information, see the
     * <a href="https://docs.microsoft.com/rest/api/storageservices/get-block-list">Azure Docs</a>.
     *
     * <p><strong>Code Samples</strong></p>
     *
     * {@codesnippet com.azure.storage.blob.specialized.BlockBlobAsyncClient.listBlocksWithResponse#BlockListType-LeaseAccessConditions}
     *
     * @param listType Specifies which type of blocks to return.
     * @param leaseAccessConditions By setting lease access conditions, requests will fail if the provided lease does
     * not match the active lease on the blob.
     * @return A reactive response containing the list of blocks.
     */
    public Mono<Response<BlockList>> listBlocksWithResponse(BlockListType listType,
        LeaseAccessConditions leaseAccessConditions) {
        try {
            return withContext(context -> listBlocksWithResponse(listType, leaseAccessConditions, context));
        } catch (RuntimeException ex) {
            return monoError(logger, ex);
        }
    }

    Mono<Response<BlockList>> listBlocksWithResponse(BlockListType listType,
        LeaseAccessConditions leaseAccessConditions, Context context) {

        return this.azureBlobStorage.blockBlobs().getBlockListWithRestResponseAsync(null,
            null, listType, getSnapshotId(), null, null, leaseAccessConditions, context)
            .map(response -> new SimpleResponse<>(response, response.getValue()));
    }

    /**
     * Writes a blob by specifying the list of block IDs that are to make up the blob. In order to be written as part of
     * a blob, a block must have been successfully written to the server in a prior stageBlock operation. You can call
     * commitBlockList to update a blob by uploading only those blocks that have changed, then committing the new and
     * existing blocks together. Any blocks not specified in the block list and permanently deleted. For more
     * information, see the
     * <a href="https://docs.microsoft.com/rest/api/storageservices/put-block-list">Azure Docs</a>.
     *
     * <p><strong>Code Samples</strong></p>
     *
     * {@codesnippet com.azure.storage.blob.specialized.BlockBlobAsyncClient.commitBlockList#List}
     *
     * @param base64BlockIDs A list of base64 encode {@code String}s that specifies the block IDs to be committed.
     * @return A reactive response containing the information of the block blob.
     */
    public Mono<BlockBlobItem> commitBlockList(List<String> base64BlockIDs) {
        try {
            return commitBlockListWithResponse(base64BlockIDs, null, null, null, null).flatMap(FluxUtil::toMono);
        } catch (RuntimeException ex) {
            return monoError(logger, ex);
        }
    }

    /**
     * Writes a blob by specifying the list of block IDs that are to make up the blob. In order to be written as part of
     * a blob, a block must have been successfully written to the server in a prior stageBlock operation. You can call
     * commitBlockList to update a blob by uploading only those blocks that have changed, then committing the new and
     * existing blocks together. Any blocks not specified in the block list and permanently deleted. For more
     * information, see the
     * <a href="https://docs.microsoft.com/rest/api/storageservices/put-block-list">Azure Docs</a>.
     *
     * <p><strong>Code Samples</strong></p>
     *
     * {@codesnippet com.azure.storage.blob.specialized.BlockBlobAsyncClient.commitBlockListWithResponse#List-BlobHttpHeaders-Map-AccessTier-BlobAccessConditions}
     *
     * @param base64BlockIDs A list of base64 encode {@code String}s that specifies the block IDs to be committed.
     * @param headers {@link BlobHttpHeaders}
     * @param metadata Metadata to associate with the blob.
     * @param tier {@link AccessTier} for the destination blob.
     * @param accessConditions {@link BlobAccessConditions}
     * @return A reactive response containing the information of the block blob.
     */
    public Mono<Response<BlockBlobItem>> commitBlockListWithResponse(List<String> base64BlockIDs,
        BlobHttpHeaders headers, Map<String, String> metadata, AccessTier tier, BlobAccessConditions accessConditions) {
        try {
            return withContext(context -> commitBlockListWithResponse(base64BlockIDs, headers, metadata, tier,
                accessConditions, context));
        } catch (RuntimeException ex) {
            return monoError(logger, ex);
        }
    }

    Mono<Response<BlockBlobItem>> commitBlockListWithResponse(List<String> base64BlockIDs,
        BlobHttpHeaders headers, Map<String, String> metadata, AccessTier tier, BlobAccessConditions accessConditions,
        Context context) {
        accessConditions = accessConditions == null ? new BlobAccessConditions() : accessConditions;

        return this.azureBlobStorage.blockBlobs().commitBlockListWithRestResponseAsync(
            null, null, new BlockLookupList().setLatest(base64BlockIDs), null, null, null, metadata, tier, null,
            headers, accessConditions.getLeaseAccessConditions(), getCustomerProvidedKey(),
            accessConditions.getModifiedAccessConditions(), context)
            .map(rb -> new SimpleResponse<>(rb, new BlockBlobItem(rb.getDeserializedHeaders())));
    }
}<|MERGE_RESOLUTION|>--- conflicted
+++ resolved
@@ -100,15 +100,11 @@
      * @return A reactive response containing the information of the uploaded block blob.
      */
     public Mono<BlockBlobItem> upload(Flux<ByteBuffer> data, long length) {
-<<<<<<< HEAD
-        return uploadWithResponse(data, length, false, null, null, null, null).flatMap(FluxUtil::toMono);
-=======
-        try {
-            return uploadWithResponse(data, length, null, null, null, null).flatMap(FluxUtil::toMono);
-        } catch (RuntimeException ex) {
-            return monoError(logger, ex);
-        }
->>>>>>> 82232d61
+        try {
+            return uploadWithResponse(data, length, false, null, null, null, null).flatMap(FluxUtil::toMono);
+        } catch (RuntimeException ex) {
+            return monoError(logger, ex);
+        }
     }
 
     /**
@@ -138,21 +134,14 @@
      * @param accessConditions {@link BlobAccessConditions}
      * @return A reactive response containing the information of the uploaded block blob.
      */
-<<<<<<< HEAD
     public Mono<Response<BlockBlobItem>> uploadWithResponse(Flux<ByteBuffer> data, long length, boolean overwrite,
         BlobHttpHeaders headers, Map<String, String> metadata, AccessTier tier, BlobAccessConditions accessConditions) {
-        return withContext(context -> uploadWithResponse(data, length, overwrite, headers, metadata, tier,
-            accessConditions, context));
-=======
-    public Mono<Response<BlockBlobItem>> uploadWithResponse(Flux<ByteBuffer> data, long length, BlobHttpHeaders headers,
-        Map<String, String> metadata, AccessTier tier, BlobAccessConditions accessConditions) {
-        try {
-            return withContext(context -> uploadWithResponse(data, length, headers, metadata, tier, accessConditions,
-                context));
-        } catch (RuntimeException ex) {
-            return monoError(logger, ex);
-        }
->>>>>>> 82232d61
+        try {
+            return withContext(context -> uploadWithResponse(data, length, overwrite, headers, metadata, tier,
+                accessConditions, context));
+        } catch (RuntimeException ex) {
+            return monoError(logger, ex);
+        }
     }
 
     Mono<Response<BlockBlobItem>> uploadWithResponse(Flux<ByteBuffer> data, long length, boolean overwrite,
