--- conflicted
+++ resolved
@@ -108,7 +108,7 @@
             copyId, copyStatus, copySource, copyProgress, copyCompletionTime, copyStatusDescription, isServerEncrypted,
             isIncrementalCopy, copyDestinationSnapshot, accessTier, isAccessTierInferred, archiveStatus,
             encryptionKeySha256, null, accessTierChangeTime, metadata, committedBlockCount, null, null,
-            null, null, null);
+            null, null, (String) null);
     }
 
     /**
@@ -153,6 +153,7 @@
      * @param isCurrentVersion Flag indicating if version identifier points to current version of the blob.
      * @param tagCount Number of tags associated with the blob.
      * @param objectReplicationStatus The object replication status map to parse.
+     * @param expiresOn Datetime when the blob is going to expire.
      */
     public BlobProperties(final OffsetDateTime creationTime, final OffsetDateTime lastModified, final String eTag,
         final long blobSize, final String contentType, final byte[] contentMd5, final String contentEncoding,
@@ -165,74 +166,7 @@
         final Boolean isAccessTierInferred, final ArchiveStatus archiveStatus, final String encryptionKeySha256,
         final String encryptionScope, final OffsetDateTime accessTierChangeTime, final Map<String, String> metadata,
         final Integer committedBlockCount, final String versionId, final Boolean isCurrentVersion,
-<<<<<<< HEAD
-        Map<String, String> objectReplicationStatus) {
-        this(creationTime, lastModified, eTag, blobSize, contentType, contentMd5, contentEncoding, contentDisposition,
-            contentLanguage, cacheControl, blobSequenceNumber, blobType, leaseStatus, leaseState, leaseDuration, copyId,
-            copyStatus, copySource, copyProgress, copyCompletionTime, copyStatusDescription, isServerEncrypted,
-            isIncrementalCopy, copyDestinationSnapshot, accessTier, isAccessTierInferred, archiveStatus,
-            encryptionKeySha256, accessTierChangeTime, metadata, committedBlockCount, versionId, isCurrentVersion,
-            objectReplicationStatus, null);
-    }
-
-    /**
-     * Constructs a {@link BlobProperties}.
-     *
-     * @param creationTime Creation time of the blob.
-     * @param lastModified Datetime when the blob was last modified.
-     * @param eTag ETag of the blob.
-     * @param blobSize Size of the blob.
-     * @param contentType Content type specified for the blob.
-     * @param contentMd5 Content MD5 specified for the blob.
-     * @param contentEncoding Content encoding specified for the blob.
-     * @param contentDisposition Content disposition specified for the blob.
-     * @param contentLanguage Content language specified for the blob.
-     * @param cacheControl Cache control specified for the blob.
-     * @param blobSequenceNumber The current sequence number for a page blob, if the blob is an append or block blob
-     * pass {@code null}.
-     * @param blobType Type of the blob.
-     * @param leaseStatus Status of the lease on the blob.
-     * @param leaseState State of the lease on the blob.
-     * @param leaseDuration Type of lease on the blob.
-     * @param copyId Identifier of the last copy operation performed on the blob.
-     * @param copyStatus Status of the last copy operation performed on the blob.
-     * @param copySource Source of the last copy operation performed on the blob.
-     * @param copyProgress Progress of the last copy operation performed on the blob.
-     * @param copyCompletionTime Datetime when the last copy operation on the blob completed.
-     * @param copyStatusDescription Description of the last copy operation on the blob.
-     * @param isServerEncrypted Flag indicating if the blob's content is encrypted on the server.
-     * @param isIncrementalCopy Flag indicating if the blob was incrementally copied.
-     * @param copyDestinationSnapshot Snapshot identifier of the last incremental copy snapshot for the blob.
-     * @param accessTier Access tier of the blob.
-     * @param isAccessTierInferred Flag indicating if the access tier of the blob was inferred from properties of the
-     * blob.
-     * @param archiveStatus Archive status of the blob.
-     * @param encryptionKeySha256 SHA256 of the customer provided encryption key used to encrypt the blob on the server.
-     * @param accessTierChangeTime Datetime when the access tier of the blob last changed.
-     * @param metadata Metadata associated with the blob.
-     * @param committedBlockCount Number of blocks committed to an append blob, if the blob is a block or page blob
-     * pass {@code null}.
-     * @param versionId The version identifier of the blob.
-     * @param isCurrentVersion Flag indicating if version identifier points to current version of the blob.
-     * @param objectReplicationStatus The object replication status map to parse.
-     * @param expiresOn Datetime when the blob is going to expire.
-     */
-    public BlobProperties(final OffsetDateTime creationTime, final OffsetDateTime lastModified, final String eTag,
-        final long blobSize, final String contentType, final byte[] contentMd5, final String contentEncoding,
-        final String contentDisposition, final String contentLanguage, final String cacheControl,
-        final Long blobSequenceNumber, final BlobType blobType, final LeaseStatusType leaseStatus,
-        final LeaseStateType leaseState, final LeaseDurationType leaseDuration, final String copyId,
-        final CopyStatusType copyStatus, final String copySource, final String copyProgress,
-        final OffsetDateTime copyCompletionTime, final String copyStatusDescription, final Boolean isServerEncrypted,
-        final Boolean isIncrementalCopy, final String copyDestinationSnapshot, final AccessTier accessTier,
-        final Boolean isAccessTierInferred, final ArchiveStatus archiveStatus, final String encryptionKeySha256,
-        final OffsetDateTime accessTierChangeTime, final Map<String, String> metadata,
-        final Integer committedBlockCount, final String versionId, final Boolean isCurrentVersion,
-        Map<String, String> objectReplicationStatus, final OffsetDateTime expiresOn) {
-
-=======
-        final Long tagCount, Map<String, String> objectReplicationStatus) {
->>>>>>> 06c1fb39
+        final Long tagCount, Map<String, String> objectReplicationStatus, final OffsetDateTime expiresOn) {
         this.creationTime = creationTime;
         this.lastModified = lastModified;
         this.eTag = eTag;
