--- conflicted
+++ resolved
@@ -281,11 +281,7 @@
                         UUID.randomUUID().toString().getBytes(UTF_8));
 
                     return getBlockBlobAsyncClient().stageBlockWithResponse(blockId, progressData, buffer.remaining(),
-<<<<<<< HEAD
-                       null, accessConditionsFinal.getLeaseAccessConditions())
-=======
-                        accessConditionsFinal.getLeaseId())
->>>>>>> 9fedee1b
+                        null, accessConditionsFinal.getLeaseId())
                         // We only care about the stageBlock insofar as it was successful,
                         // but we need to collect the ids.
                         .map(x -> blockId)
