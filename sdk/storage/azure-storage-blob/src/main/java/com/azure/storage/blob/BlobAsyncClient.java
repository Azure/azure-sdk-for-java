--- conflicted
+++ resolved
@@ -48,11 +48,7 @@
 import java.util.concurrent.locks.ReentrantLock;
 import java.util.stream.Collectors;
 
-<<<<<<< HEAD
-import static java.lang.StrictMath.toIntExact;
-=======
 import static com.azure.core.implementation.util.FluxUtil.monoError;
->>>>>>> 82232d61
 import static java.nio.charset.StandardCharsets.UTF_8;
 
 /**
@@ -71,12 +67,12 @@
  * allows blob specific operations.
  *
  * <p>
- * Please refer to the <a href=https://docs.microsoft.com/en-us/rest/api/storageservices/understanding-block-blobs--append-blobs--and-page-blobs>Azure
+ * Please refer to the
+ * <a href=https://docs.microsoft.com/en-us/rest/api/storageservices/understanding-block-blobs--append-blobs--and-page-blobs>Azure
  * Docs</a> for more information.
  */
 public class BlobAsyncClient extends BlobAsyncClientBase {
     public static final int BLOB_DEFAULT_UPLOAD_BLOCK_SIZE = 4 * Constants.MB;
-    static final int BLOB_MAX_UPLOAD_BLOCK_SIZE = 100 * Constants.MB;
     public static final int BLOB_DEFAULT_NUMBER_OF_BUFFERS = 8;
     /**
      * If a blob is known to be greater than 100MB, using a larger block size will trigger some server-side
@@ -84,7 +80,7 @@
      * value will be used.
      */
     public static final int BLOB_DEFAULT_HTBB_UPLOAD_BLOCK_SIZE = 8 * Constants.MB;
-
+    static final int BLOB_MAX_UPLOAD_BLOCK_SIZE = 100 * Constants.MB;
     private final ClientLogger logger = new ClientLogger(BlobAsyncClient.class);
 
     /**
@@ -103,6 +99,7 @@
      * Creates a new {@link BlobAsyncClient} linked to the {@code snapshot} of this blob resource.
      *
      * @param snapshot the identifier for a specific snapshot of this blob
+     *
      * @return a {@link BlobAsyncClient} used to interact with the specific snapshot.
      */
     @Override
@@ -190,6 +187,7 @@
      * {@code Flux} be replayable. In other words, it does not have to support multiple subscribers and is not expected
      * to produce the same values across subscriptions.
      * @param parallelTransferOptions {@link ParallelTransferOptions} used to configure buffered uploading.
+     *
      * @return A reactive response containing the information of the uploaded block blob.
      */
     public Mono<BlockBlobItem> upload(Flux<ByteBuffer> data, ParallelTransferOptions parallelTransferOptions) {
@@ -210,7 +208,8 @@
      * Docs for Put Block</a> and the <a href="https://docs.microsoft.com/rest/api/storageservices/put-block-list">Azure
      * Docs for Put Block List</a>.
      * <p>
-     * The data passed need not support multiple subscriptions/be replayable as is required in other upload methods when
+     * The data passed need not support multiple subscriptions/be replayable as is required in other upload methods
+     * when
      * retries are enabled, and the length of the data need not be known in advance. Therefore, this method should
      * support uploading any arbitrary data source, including network streams. This behavior is possible because this
      * method will perform some internal buffering as configured by the blockSize and numBuffers parameters, so while
@@ -219,16 +218,20 @@
      * <p>
      * Typically, the greater the number of buffers used, the greater the possible parallelism when transferring the
      * data. Larger buffers means we will have to stage fewer blocks and therefore require fewer IO operations. The
-     * trade-offs between these values are context-dependent, so some experimentation may be required to optimize inputs
+     * trade-offs between these values are context-dependent, so some experimentation may be required to optimize
+     * inputs
      * for a given scenario.
      *
      * <p><strong>Code Samples</strong></p>
      *
-     * {@codesnippet com.azure.storage.blob.BlobAsyncClient.uploadWithResponse#Flux-ParallelTransferOptions-BlobHttpHeaders-Map-AccessTier-BlobAccessConditions}
+     * {@codesnippet com.azure.storage.blob.BlobAsyncClient
+     * .uploadWithResponse#Flux-ParallelTransferOptions-BlobHttpHeaders-Map-AccessTier-BlobAccessConditions}
      *
      * <p><strong>Using Progress Reporting</strong></p>
      *
-     * {@codesnippet com.azure.storage.blob.BlobAsyncClient.uploadWithResponse#Flux-ParallelTransferOptions-BlobHttpHeaders-Map-AccessTier-BlobAccessConditions.ProgressReporter}
+     * {@codesnippet com.azure.storage.blob.BlobAsyncClient
+     * .uploadWithResponse#Flux-ParallelTransferOptions-BlobHttpHeaders-Map-AccessTier-BlobAccessConditions
+     * .ProgressReporter}
      *
      * @param data The data to write to the blob. Unlike other upload methods, this method does not require that the
      * {@code Flux} be replayable. In other words, it does not have to support multiple subscribers and is not expected
@@ -238,27 +241,29 @@
      * @param metadata Metadata to associate with the blob.
      * @param tier {@link AccessTier} for the destination blob.
      * @param accessConditions {@link BlobAccessConditions}
+     *
      * @return A reactive response containing the information of the uploaded block blob.
      */
     public Mono<Response<BlockBlobItem>> uploadWithResponse(Flux<ByteBuffer> data,
         ParallelTransferOptions parallelTransferOptions, BlobHttpHeaders headers, Map<String, String> metadata,
         AccessTier tier, BlobAccessConditions accessConditions) {
-<<<<<<< HEAD
-        // TODO: Parallelism parameter? Or let Reactor handle it?
-        // TODO: Sample/api reference
-        Objects.requireNonNull(data, "'data' must not be null");
-        BlobAccessConditions accessConditionsFinal = accessConditions == null
-            ? new BlobAccessConditions() : accessConditions;
-        final ParallelTransferOptions finalParallelTransferOptions = new ParallelTransferOptions();
-        finalParallelTransferOptions.populateAndApplyDefaults(parallelTransferOptions);
-
-        // See ProgressReporter for an explanation on why this lock is necessary and why we use AtomicLong.
-        AtomicLong totalProgress = new AtomicLong(0);
-        Lock progressLock = new ReentrantLock();
-
-        // Validation done in the constructor.
-        UploadBufferPool pool = new UploadBufferPool(finalParallelTransferOptions.getNumBuffers(),
-            finalParallelTransferOptions.getBlockSize());
+
+        try {
+            // TODO: Parallelism parameter? Or let Reactor handle it?
+            // TODO: Sample/api reference
+            Objects.requireNonNull(data, "'data' must not be null");
+            BlobAccessConditions accessConditionsFinal = accessConditions == null
+                ? new BlobAccessConditions() : accessConditions;
+            final ParallelTransferOptions finalParallelTransferOptions = new ParallelTransferOptions();
+            finalParallelTransferOptions.populateAndApplyDefaults(parallelTransferOptions);
+
+            // See ProgressReporter for an explanation on why this lock is necessary and why we use AtomicLong.
+            AtomicLong totalProgress = new AtomicLong(0);
+            Lock progressLock = new ReentrantLock();
+
+            // Validation done in the constructor.
+            UploadBufferPool pool = new UploadBufferPool(finalParallelTransferOptions.getNumBuffers(),
+                finalParallelTransferOptions.getBlockSize());
 
         /*
         Break the source Flux into chunks that are <= chunk size. This makes filling the pooled buffers much easier
@@ -266,80 +271,31 @@
         filling up with more data to write). We use flatMapSequential because we need to guarantee we preserve the
         ordering of the buffers, but we don't really care if one is split before another.
          */
-        Flux<ByteBuffer> chunkedSource = data.flatMapSequential(buffer -> {
-            if (buffer.remaining() <= finalParallelTransferOptions.getBlockSize()) {
-                return Flux.just(buffer);
-            }
-            int numSplits = (int) Math.ceil(buffer.remaining() / (double) finalParallelTransferOptions.getBlockSize());
-            return Flux.range(0, numSplits)
-                .map(i -> {
-                    ByteBuffer duplicate = buffer.duplicate().asReadOnlyBuffer();
-                    duplicate.position(i * finalParallelTransferOptions.getBlockSize());
-                    duplicate.limit(Math.min(duplicate.limit(), (i + 1) * finalParallelTransferOptions.getBlockSize()));
-                    return duplicate;
-                });
-        });
+            Flux<ByteBuffer> chunkedSource = data.flatMapSequential(buffer -> {
+                if (buffer.remaining() <= finalParallelTransferOptions.getBlockSize()) {
+                    return Flux.just(buffer);
+                }
+                int numSplits = (int) Math.ceil(buffer.remaining() / (double) finalParallelTransferOptions
+                    .getBlockSize());
+                return Flux.range(0, numSplits)
+                    .map(i -> {
+                        ByteBuffer duplicate = buffer.duplicate().asReadOnlyBuffer();
+                        duplicate.position(i * finalParallelTransferOptions.getBlockSize());
+                        duplicate.limit(Math.min(duplicate.limit(), (i + 1) * finalParallelTransferOptions
+                            .getBlockSize()));
+                        return duplicate;
+                    });
+            });
 
         /*
          Write to the pool and upload the output.
          */
-        return chunkedSource.concatMap(pool::write)
-            .concatWith(Flux.defer(pool::flush))
-            .flatMapSequential(buffer -> {
-                // Report progress as necessary.
-                Flux<ByteBuffer> progressData = ProgressReporter.addParallelProgressReporting(Flux.just(buffer),
-                        finalParallelTransferOptions.getProgressReceiver(), progressLock, totalProgress);
-=======
-        try {
-            // TODO: Parallelism parameter? Or let Reactor handle it?
-            // TODO: Sample/api reference
-            Objects.requireNonNull(data, "'data' must not be null");
-            BlobAccessConditions accessConditionsFinal = accessConditions == null
-                ? new BlobAccessConditions() : accessConditions;
-            final ParallelTransferOptions finalParallelTransferOptions = parallelTransferOptions == null
-                ? new ParallelTransferOptions() : parallelTransferOptions;
-            int blockSize = finalParallelTransferOptions.getBlockSize();
-            int numBuffers = finalParallelTransferOptions.getNumBuffers();
-            ProgressReceiver progressReceiver = finalParallelTransferOptions.getProgressReceiver();
-
-            // See ProgressReporter for an explanation on why this lock is necessary and why we use AtomicLong.
-            AtomicLong totalProgress = new AtomicLong(0);
-            Lock progressLock = new ReentrantLock();
-
-            // Validation done in the constructor.
-            UploadBufferPool pool = new UploadBufferPool(numBuffers, blockSize);
-
-            /*
-            Break the source Flux into chunks that are <= chunk size. This makes filling the pooled buffers much easier
-            as we can guarantee we only need at most two buffers for any call to write (two in the case of one pool
-            buffer filling up with more data to write). We use flatMapSequential because we need to guarantee we
-            preserve the ordering of the buffers, but we don't really care if one is split before another.
-             */
-            Flux<ByteBuffer> chunkedSource = data.flatMapSequential(buffer -> {
-                if (buffer.remaining() <= blockSize) {
-                    return Flux.just(buffer);
-                }
-                int numSplits = (int) Math.ceil(buffer.remaining() / (double) blockSize);
-                return Flux.range(0, numSplits)
-                    .map(i -> {
-                        ByteBuffer duplicate = buffer.duplicate().asReadOnlyBuffer();
-                        duplicate.position(i * blockSize);
-                        duplicate.limit(Math.min(duplicate.limit(), (i + 1) * blockSize));
-                        return duplicate;
-                    });
-            });
-
-            /*
-             Write to the pool and upload the output.
-             */
             return chunkedSource.concatMap(pool::write)
                 .concatWith(Flux.defer(pool::flush))
                 .flatMapSequential(buffer -> {
                     // Report progress as necessary.
                     Flux<ByteBuffer> progressData = ProgressReporter.addParallelProgressReporting(Flux.just(buffer),
-                        progressReceiver, progressLock, totalProgress);
->>>>>>> 82232d61
-
+                        finalParallelTransferOptions.getProgressReceiver(), progressLock, totalProgress);
 
                     final String blockId = Base64.getEncoder().encodeToString(
                         UUID.randomUUID().toString().getBytes(UTF_8));
@@ -360,7 +316,6 @@
         } catch (RuntimeException ex) {
             return monoError(logger, ex);
         }
-
     }
 
     /**
@@ -372,18 +327,15 @@
      * {@codesnippet com.azure.storage.blob.BlobAsyncClient.uploadFromFile#String}
      *
      * @param filePath Path to the upload file
+     *
      * @return An empty response
      */
     public Mono<Void> uploadFromFile(String filePath) {
-<<<<<<< HEAD
-        return uploadFromFile(filePath, null, null, null, null, null).then();
-=======
         try {
             return uploadFromFile(filePath, null, null, null, null, null);
         } catch (RuntimeException ex) {
             return monoError(logger, ex);
         }
->>>>>>> 82232d61
     }
 
     /**
@@ -392,64 +344,28 @@
      *
      * <p><strong>Code Samples</strong></p>
      *
-     * {@codesnippet com.azure.storage.blob.BlobAsyncClient.uploadFromFile#String-ParallelTransferOptions-BlobHttpHeaders-Map-AccessTier-BlobAccessConditions}
+     * {@codesnippet com.azure.storage.blob.BlobAsyncClient
+     * .uploadFromFile#String-ParallelTransferOptions-BlobHttpHeaders-Map-AccessTier-BlobAccessConditions}
      *
      * @param filePath Path to the upload file
      * @param parallelTransferOptions {@link ParallelTransferOptions} to use to upload from file. Number of parallel
-     *        transfers parameter is ignored.
+     * transfers parameter is ignored.
      * @param headers {@link BlobHttpHeaders}
      * @param metadata Metadata to associate with the blob.
      * @param tier {@link AccessTier} for the destination blob.
      * @param accessConditions {@link BlobAccessConditions}
+     *
      * @return An empty response
+     *
      * @throws IllegalArgumentException If {@code blockSize} is less than 0 or greater than 100MB
-     * @throws UncheckedIOException If an I/O error occurs
+     * @throws UncheckedIOException     If an I/O error occurs
      */
     // TODO (gapra) : Investigate if this is can be parallelized, and include the parallelTransfers parameter.
     public Mono<Void> uploadFromFile(String filePath, ParallelTransferOptions parallelTransferOptions,
-<<<<<<< HEAD
-        BlobHTTPHeaders headers, Map<String, String> metadata, AccessTier tier, BlobAccessConditions accessConditions) {
-        ParallelTransferOptions finalParallelTransferOptions = new ParallelTransferOptions();
-        finalParallelTransferOptions.populateAndApplyDefaults(parallelTransferOptions);
-
-        // See ProgressReporter for an explanation on why this lock is necessary and why we use AtomicLong.
-        AtomicLong totalProgress = new AtomicLong(0);
-        Lock progressLock = new ReentrantLock();
-
-        return Mono.using(() -> uploadFileResourceSupplier(filePath),
-            channel -> {
-                final SortedMap<Long, String> blockIds = new TreeMap<>();
-                return Flux.fromIterable(sliceFile(filePath, finalParallelTransferOptions.getBlockSize(),
-                    parallelTransferOptions == null || parallelTransferOptions.getBlockSize() == null))
-                    .doOnNext(chunk -> blockIds.put(chunk.getOffset(), getBlockID()))
-                    .flatMap(chunk -> {
-                        String blockId = blockIds.get(chunk.getOffset());
-
-                        Flux<ByteBuffer> progressData = ProgressReporter.addParallelProgressReporting(
-                            FluxUtil.readFile(channel, chunk.getOffset(), chunk.getCount()),
-                            finalParallelTransferOptions.getProgressReceiver(), progressLock, totalProgress);
-
-                        return getBlockBlobAsyncClient()
-                            .stageBlockWithResponse(blockId, progressData, chunk.getCount(), null);
-                    })
-                    .then(Mono.defer(() -> getBlockBlobAsyncClient().commitBlockListWithResponse(
-                        new ArrayList<>(blockIds.values()), headers, metadata, tier, accessConditions)))
-                    .then()
-                    .doOnTerminate(() -> {
-                        try {
-                            channel.close();
-                        } catch (IOException e) {
-                            throw logger.logExceptionAsError(new UncheckedIOException(e));
-                        }
-                    });
-            }, this::uploadFileCleanup);
-=======
         BlobHttpHeaders headers, Map<String, String> metadata, AccessTier tier, BlobAccessConditions accessConditions) {
         try {
-            final ParallelTransferOptions finalParallelTransferOptions = parallelTransferOptions == null
-                ? new ParallelTransferOptions()
-                : parallelTransferOptions;
-            ProgressReceiver progressReceiver = finalParallelTransferOptions.getProgressReceiver();
+            ParallelTransferOptions finalParallelTransferOptions = new ParallelTransferOptions();
+            finalParallelTransferOptions.populateAndApplyDefaults(parallelTransferOptions);
 
             // See ProgressReporter for an explanation on why this lock is necessary and why we use AtomicLong.
             AtomicLong totalProgress = new AtomicLong(0);
@@ -458,14 +374,15 @@
             return Mono.using(() -> uploadFileResourceSupplier(filePath),
                 channel -> {
                     final SortedMap<Long, String> blockIds = new TreeMap<>();
-                    return Flux.fromIterable(sliceFile(filePath, finalParallelTransferOptions.getBlockSize()))
+                    return Flux.fromIterable(sliceFile(filePath, finalParallelTransferOptions.getBlockSize(),
+                        parallelTransferOptions == null || parallelTransferOptions.getBlockSize() == null))
                         .doOnNext(chunk -> blockIds.put(chunk.getOffset(), getBlockID()))
                         .flatMap(chunk -> {
                             String blockId = blockIds.get(chunk.getOffset());
 
                             Flux<ByteBuffer> progressData = ProgressReporter.addParallelProgressReporting(
                                 FluxUtil.readFile(channel, chunk.getOffset(), chunk.getCount()),
-                                progressReceiver, progressLock, totalProgress);
+                                finalParallelTransferOptions.getProgressReceiver(), progressLock, totalProgress);
 
                             return getBlockBlobAsyncClient()
                                 .stageBlockWithResponse(blockId, progressData, chunk.getCount(), null);
@@ -484,13 +401,15 @@
         } catch (RuntimeException ex) {
             return monoError(logger, ex);
         }
->>>>>>> 82232d61
     }
 
     /**
      * Resource Supplier for UploadFile
+     *
      * @param filePath The path for the file
+     *
      * @return {@code AsynchronousFileChannel}
+     *
      * @throws UncheckedIOException an input output exception.
      */
     protected AsynchronousFileChannel uploadFileResourceSupplier(String filePath) {
