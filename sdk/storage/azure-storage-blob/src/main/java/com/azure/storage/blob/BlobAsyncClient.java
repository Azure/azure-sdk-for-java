--- conflicted
+++ resolved
@@ -24,6 +24,7 @@
 import reactor.core.publisher.Flux;
 import reactor.core.publisher.Mono;
 
+import java.io.File;
 import java.io.IOException;
 import java.io.UncheckedIOException;
 import java.nio.ByteBuffer;
@@ -426,37 +427,19 @@
      * @param tier {@link AccessTier} for the destination blob.
      * @param accessConditions {@link BlobRequestConditions}
      * @return An empty response
-<<<<<<< HEAD
-=======
-     *
-     * @throws IllegalArgumentException If {@code blockSize} is less than 0 or greater than 100MB
->>>>>>> aa8ef0ca
      * @throws UncheckedIOException If an I/O error occurs
      */
     public Mono<Void> uploadFromFile(String filePath, ParallelTransferOptions parallelTransferOptions,
         BlobHttpHeaders headers, Map<String, String> metadata, AccessTier tier,
         BlobRequestConditions accessConditions) {
-<<<<<<< HEAD
-        final ParallelTransferOptions finalParallelTransferOptions = parallelTransferOptions == null
-            ? new ParallelTransferOptions()
-            : parallelTransferOptions;
-=======
         try {
             final ParallelTransferOptions finalParallelTransferOptions = parallelTransferOptions == null
                 ? new ParallelTransferOptions(null, null, null)
                 : new ParallelTransferOptions(parallelTransferOptions.getBlockSize(),
                     parallelTransferOptions.getNumBuffers(), parallelTransferOptions.getProgressReceiver());
 
-
-            // See ProgressReporter for an explanation on why this lock is necessary and why we use AtomicLong.
-            AtomicLong totalProgress = new AtomicLong(0);
-            Lock progressLock = new ReentrantLock();
->>>>>>> aa8ef0ca
-
-        try {
             return Mono.using(() -> uploadFileResourceSupplier(filePath),
                 channel -> {
-<<<<<<< HEAD
                     try {
                         BlockBlobAsyncClient blockBlobAsyncClient = getBlockBlobAsyncClient();
                         long fileSize = channel.size();
@@ -474,32 +457,6 @@
                     } catch (IOException ex) {
                         return Mono.error(ex);
                     }
-=======
-                    final SortedMap<Long, String> blockIds = new TreeMap<>();
-                    return Flux.fromIterable(sliceFile(filePath, finalParallelTransferOptions.getBlockSize(),
-                        parallelTransferOptions == null || parallelTransferOptions.getBlockSize() == null))
-                        .doOnNext(chunk -> blockIds.put(chunk.getOffset(), getBlockID()))
-                        .flatMap(chunk -> {
-                            String blockId = blockIds.get(chunk.getOffset());
-
-                            Flux<ByteBuffer> progressData = ProgressReporter.addParallelProgressReporting(
-                                FluxUtil.readFile(channel, chunk.getOffset(), chunk.getCount()),
-                                finalParallelTransferOptions.getProgressReceiver(), progressLock, totalProgress);
-
-                            return getBlockBlobAsyncClient()
-                                .stageBlockWithResponse(blockId, progressData, chunk.getCount(), null);
-                        })
-                        .then(Mono.defer(() -> getBlockBlobAsyncClient().commitBlockListWithResponse(
-                            new ArrayList<>(blockIds.values()), headers, metadata, tier, accessConditions)))
-                        .then()
-                        .doOnTerminate(() -> {
-                            try {
-                                channel.close();
-                            } catch (IOException e) {
-                                throw logger.logExceptionAsError(new UncheckedIOException(e));
-                            }
-                        });
->>>>>>> aa8ef0ca
                 }, this::uploadFileCleanup);
         } catch (RuntimeException ex) {
             return monoError(logger, ex);
@@ -562,16 +519,7 @@
         return Base64.getEncoder().encodeToString(UUID.randomUUID().toString().getBytes(StandardCharsets.UTF_8));
     }
 
-<<<<<<< HEAD
     private List<BlobRange> sliceFile(long fileSize, int blockSize) {
-=======
-    private List<BlobRange> sliceFile(String path, int blockSize, boolean enableHtbbOptimizations) {
-        File file = new File(path);
-        assert file.exists();
-        if (file.length() > 100 * Constants.MB && enableHtbbOptimizations) {
-            blockSize = BLOB_DEFAULT_HTBB_UPLOAD_BLOCK_SIZE;
-        }
->>>>>>> aa8ef0ca
         List<BlobRange> ranges = new ArrayList<>();
         for (long pos = 0; pos < fileSize; pos += blockSize) {
             long count = blockSize;
