--- conflicted
+++ resolved
@@ -3,45 +3,15 @@
 
 package com.azure.storage.blob;
 
-<<<<<<< HEAD
-import com.azure.core.http.HttpPipeline;
-import com.azure.core.http.HttpResponse;
-=======
->>>>>>> f9b68898
 import com.azure.core.http.rest.Response;
 import com.azure.core.implementation.util.FluxUtil;
-<<<<<<< HEAD
-import com.azure.core.util.Context;
-=======
->>>>>>> f9b68898
 import com.azure.core.util.logging.ClientLogger;
 import com.azure.storage.blob.implementation.AzureBlobStorageBuilder;
 import com.azure.storage.blob.implementation.AzureBlobStorageImpl;
 import com.azure.storage.blob.models.AccessTier;
-import com.azure.storage.blob.models.AccessTierOptional;
-import com.azure.storage.blob.models.AccessTierRequired;
 import com.azure.storage.blob.models.BlobAccessConditions;
 import com.azure.storage.blob.models.BlobHTTPHeaders;
 import com.azure.storage.blob.models.BlobRange;
-<<<<<<< HEAD
-import com.azure.storage.blob.models.BlobStartCopyFromURLHeaders;
-import com.azure.storage.blob.models.CpkInfo;
-import com.azure.storage.blob.models.DeleteSnapshotsOptionType;
-import com.azure.storage.blob.models.LeaseAccessConditions;
-import com.azure.storage.blob.models.Metadata;
-import com.azure.storage.blob.models.ModifiedAccessConditions;
-import com.azure.storage.blob.models.RehydratePriority;
-import com.azure.storage.blob.models.ReliableDownloadOptions;
-import com.azure.storage.blob.models.SourceModifiedAccessConditions;
-import com.azure.storage.blob.models.StorageAccountInfo;
-import com.azure.storage.blob.models.StorageException;
-import com.azure.storage.blob.models.UserDelegationKey;
-import com.azure.storage.common.Constants;
-import com.azure.storage.common.IPRange;
-import com.azure.storage.common.SASProtocol;
-import com.azure.storage.common.Utility;
-import com.azure.storage.common.credentials.SharedKeyCredential;
-=======
 import com.azure.storage.blob.models.BlockBlobItem;
 import com.azure.storage.blob.models.CpkInfo;
 import com.azure.storage.blob.models.CustomerProvidedKey;
@@ -52,7 +22,6 @@
 import com.azure.storage.blob.specialized.PageBlobAsyncClient;
 import com.azure.storage.blob.specialized.SpecializedBlobClientBuilder;
 import com.azure.storage.common.Constants;
->>>>>>> f9b68898
 import reactor.core.publisher.Flux;
 import reactor.core.publisher.Mono;
 
@@ -61,21 +30,12 @@
 import java.io.UncheckedIOException;
 import java.nio.ByteBuffer;
 import java.nio.channels.AsynchronousFileChannel;
-<<<<<<< HEAD
-import java.nio.file.FileAlreadyExistsException;
-=======
 import java.nio.charset.StandardCharsets;
->>>>>>> f9b68898
 import java.nio.file.Paths;
 import java.nio.file.StandardOpenOption;
 import java.util.ArrayList;
 import java.util.Base64;
 import java.util.List;
-<<<<<<< HEAD
-
-import static com.azure.core.implementation.util.FluxUtil.withContext;
-import static com.azure.storage.blob.PostProcessor.postProcessResponse;
-=======
 import java.util.Map;
 import java.util.Objects;
 import java.util.SortedMap;
@@ -87,7 +47,6 @@
 import java.util.stream.Collectors;
 
 import static java.nio.charset.StandardCharsets.UTF_8;
->>>>>>> f9b68898
 
 /**
  * This class provides a client that contains generic blob operations for Azure Storage Blobs. Operations allowed by
@@ -113,67 +72,14 @@
     static final int BLOB_MAX_UPLOAD_BLOCK_SIZE = 100 * Constants.MB;
 
     private final ClientLogger logger = new ClientLogger(BlobAsyncClient.class);
-<<<<<<< HEAD
-
-    final AzureBlobStorageImpl azureBlobStorage;
-    protected final String snapshot;
-    protected final CpkInfo cpk;
-=======
->>>>>>> f9b68898
 
     /**
      * Package-private constructor for use by {@link BlobClientBuilder}.
      *
      * @param azureBlobStorage the API client for blob storage
      */
-<<<<<<< HEAD
-    BlobAsyncClient(AzureBlobStorageImpl azureBlobStorage, String snapshot, CpkInfo cpk) {
-        this.azureBlobStorage = azureBlobStorage;
-        this.snapshot = snapshot;
-        this.cpk = cpk;
-    }
-
-    /**
-     * Creates a new {@link BlockBlobAsyncClient} to this resource, maintaining configurations. Only do this for blobs
-     * that are known to be block blobs.
-     *
-     * @return A {@link BlockBlobAsyncClient} to this resource.
-     */
-    public BlockBlobAsyncClient asBlockBlobAsyncClient() {
-        return new BlockBlobAsyncClient(new AzureBlobStorageBuilder()
-            .url(getBlobUrl().toString())
-            .pipeline(azureBlobStorage.getHttpPipeline())
-            .build(), snapshot, cpk);
-    }
-
-    /**
-     * Creates a new {@link AppendBlobAsyncClient} to this resource, maintaining configurations. Only do this for blobs
-     * that are known to be append blobs.
-     *
-     * @return A {@link AppendBlobAsyncClient} to this resource.
-     */
-    public AppendBlobAsyncClient asAppendBlobAsyncClient() {
-        return new AppendBlobAsyncClient(new AzureBlobStorageBuilder()
-            .url(getBlobUrl().toString())
-            .pipeline(azureBlobStorage.getHttpPipeline())
-            .build(), snapshot, cpk);
-    }
-
-    /**
-     * Creates a new {@link PageBlobAsyncClient} to this resource, maintaining configurations. Only do this for blobs
-     * that are known to be page blobs.
-     *
-     * @return A {@link PageBlobAsyncClient} to this resource.
-     */
-    public PageBlobAsyncClient asPageBlobAsyncClient() {
-        return new PageBlobAsyncClient(new AzureBlobStorageBuilder()
-            .url(getBlobUrl().toString())
-            .pipeline(azureBlobStorage.getHttpPipeline())
-            .build(), snapshot, cpk);
-=======
     BlobAsyncClient(AzureBlobStorageImpl azureBlobStorage, String snapshot, CpkInfo cpk, String accountName) {
         super(azureBlobStorage, snapshot, cpk, accountName);
->>>>>>> f9b68898
     }
 
     /**
@@ -187,11 +93,7 @@
         return new BlobAsyncClient(new AzureBlobStorageBuilder()
             .url(getBlobUrl())
             .pipeline(azureBlobStorage.getHttpPipeline())
-<<<<<<< HEAD
-            .build(), snapshot, cpk);
-=======
             .build(), getSnapshotId(), getCustomerProvidedKey(), accountName);
->>>>>>> f9b68898
     }
 
     /**
@@ -199,17 +101,8 @@
      *
      * @return a {@link AppendBlobAsyncClient} associated to this blob.
      */
-<<<<<<< HEAD
-    public ContainerAsyncClient getContainerAsyncClient() {
-        BlobURLParts parts = URLParser.parse(getBlobUrl());
-        return new ContainerAsyncClient(new AzureBlobStorageBuilder()
-            .url(String.format("%s://%s/%s", parts.scheme(), parts.host(), parts.containerName()))
-            .pipeline(azureBlobStorage.getHttpPipeline())
-            .build(), cpk);
-=======
     public AppendBlobAsyncClient getAppendBlobAsyncClient() {
         return prepareBuilder().buildAppendBlobAsyncClient();
->>>>>>> f9b68898
     }
 
     /**
@@ -217,163 +110,15 @@
      *
      * @return a {@link BlockBlobAsyncClient} associated to this blob.
      */
-<<<<<<< HEAD
-    public URL getBlobUrl() {
-        try {
-            UrlBuilder urlBuilder = UrlBuilder.parse(azureBlobStorage.getUrl());
-            if (snapshot != null) {
-                urlBuilder.query("snapshot=" + snapshot);
-            }
-            return urlBuilder.toURL();
-        } catch (MalformedURLException e) {
-            throw logger.logExceptionAsError(new RuntimeException(String.format("Invalid URL on %s: %s" + getClass().getSimpleName(), azureBlobStorage.getUrl()), e));
-        }
-    }
-
-    /**
-     * Gets the {@link HttpPipeline} powering this client.
-     *
-     * @return The pipeline.
-     */
-    public HttpPipeline getHttpPipeline() {
-        return azureBlobStorage.getHttpPipeline();
-    }
-
-    /**
-     * Determines if the blob this client represents exists in the cloud.
-=======
     public BlockBlobAsyncClient getBlockBlobAsyncClient() {
         return prepareBuilder().buildBlockBlobAsyncClient();
     }
 
     /**
      * Creates a new {@link PageBlobAsyncClient} associated to this blob.
->>>>>>> f9b68898
      *
      * @return a {@link PageBlobAsyncClient} associated to this blob.
      */
-<<<<<<< HEAD
-    public Mono<Boolean> exists() {
-        return existsWithResponse().flatMap(FluxUtil::toMono);
-    }
-
-    /**
-     * Determines if the blob this client represents exists in the cloud.
-     *
-     * <p><strong>Code Samples</strong></p>
-     *
-     * {@codesnippet com.azure.storage.blob.BlobAsyncClient.existsWithResponse}
-     *
-     * @return true if the blob exists, false if it doesn't
-     */
-    public Mono<Response<Boolean>> existsWithResponse() {
-        return withContext(context -> existsWithResponse(context));
-    }
-
-    Mono<Response<Boolean>> existsWithResponse(Context context) {
-        return this.getPropertiesWithResponse(null, context)
-            .map(cp -> (Response<Boolean>) new SimpleResponse<>(cp, true))
-            .onErrorResume(t -> t instanceof StorageException && ((StorageException) t).statusCode() == 404, t -> {
-                HttpResponse response = ((StorageException) t).response();
-                return Mono.just(new SimpleResponse<>(response.request(), response.statusCode(), response.headers(), false));
-            });
-    }
-
-    /**
-     * Copies the data at the source URL to a blob.
-     *
-     * <p><strong>Code Samples</strong></p>
-     *
-     * {@codesnippet com.azure.storage.blob.BlobAsyncClient.startCopyFromURL#URL}
-     *
-     * <p>For more information, see the
-     * <a href="https://docs.microsoft.com/rest/api/storageservices/copy-blob">Azure Docs</a></p>
-     *
-     * @param sourceURL The source URL to copy from. URLs outside of Azure may only be copied to block blobs.
-     * @return A reactive response containing the copy ID for the long running operation.
-     */
-    public Mono<String> startCopyFromURL(URL sourceURL) {
-        return startCopyFromURLWithResponse(sourceURL, null, null, null, null, null).flatMap(FluxUtil::toMono);
-    }
-
-    /**
-     * Copies the data at the source URL to a blob.
-     *
-     * <p><strong>Code Samples</strong></p>
-     *
-     * {@codesnippet com.azure.storage.blob.BlobAsyncClient.startCopyFromURLWithResponse#URL-Metadata-AccessTier-RehydratePriority-ModifiedAccessConditions-BlobAccessConditions}
-     *
-     * <p>For more information, see the
-     * <a href="https://docs.microsoft.com/rest/api/storageservices/copy-blob">Azure Docs</a></p>
-     *
-     * @param sourceURL The source URL to copy from. URLs outside of Azure may only be copied to block blobs.
-     * @param metadata {@link Metadata}
-     * @param tier {@link AccessTier} for the destination blob.
-     * @param priority {@link RehydratePriority} for rehydrating the blob.
-     * @param sourceModifiedAccessConditions {@link ModifiedAccessConditions} against the source. Standard HTTP Access
-     * conditions related to the modification of data. ETag and LastModifiedTime are used to construct conditions
-     * related to when the blob was changed relative to the given request. The request will fail if the specified
-     * condition is not satisfied.
-     * @param destAccessConditions {@link BlobAccessConditions} against the destination.
-     * @return A reactive response containing the copy ID for the long running operation.
-     */
-    public Mono<Response<String>> startCopyFromURLWithResponse(URL sourceURL, Metadata metadata, AccessTier tier,
-            RehydratePriority priority, ModifiedAccessConditions sourceModifiedAccessConditions,
-            BlobAccessConditions destAccessConditions) {
-        return withContext(context -> startCopyFromURLWithResponse(sourceURL, metadata, tier, priority,
-            sourceModifiedAccessConditions, destAccessConditions, context));
-    }
-
-    Mono<Response<String>> startCopyFromURLWithResponse(URL sourceURL, Metadata metadata, AccessTier tier,
-            RehydratePriority priority, ModifiedAccessConditions sourceModifiedAccessConditions,
-            BlobAccessConditions destAccessConditions, Context context) {
-        metadata = metadata == null ? new Metadata() : metadata;
-        sourceModifiedAccessConditions = sourceModifiedAccessConditions == null
-            ? new ModifiedAccessConditions() : sourceModifiedAccessConditions;
-        destAccessConditions = destAccessConditions == null ? new BlobAccessConditions() : destAccessConditions;
-        AccessTierOptional tierOp = tier == null ? null : AccessTierOptional.fromString(tier.toString());
-
-        // We want to hide the SourceAccessConditions type from the user for consistency's sake, so we convert here.
-        SourceModifiedAccessConditions sourceConditions = new SourceModifiedAccessConditions()
-            .sourceIfModifiedSince(sourceModifiedAccessConditions.ifModifiedSince())
-            .sourceIfUnmodifiedSince(sourceModifiedAccessConditions.ifUnmodifiedSince())
-            .sourceIfMatch(sourceModifiedAccessConditions.ifMatch())
-            .sourceIfNoneMatch(sourceModifiedAccessConditions.ifNoneMatch());
-
-        return postProcessResponse(this.azureBlobStorage.blobs().startCopyFromURLWithRestResponseAsync(
-            null, null, sourceURL, null, metadata, tierOp, priority, null, sourceConditions,
-            destAccessConditions.modifiedAccessConditions(), destAccessConditions.leaseAccessConditions(), context))
-            .map(rb -> new SimpleResponse<>(rb, rb.deserializedHeaders().copyId()));
-    }
-
-    /**
-     * Stops a pending copy that was previously started and leaves a destination blob with 0 length and metadata.
-     *
-     * <p><strong>Code Samples</strong></p>
-     *
-     * {@codesnippet com.azure.storage.blob.BlobAsyncClient.abortCopyFromURL#String}
-     *
-     * <p>For more information, see the
-     * <a href="https://docs.microsoft.com/en-us/rest/api/storageservices/abort-copy-blob">Azure Docs</a></p>
-     *
-     * @param copyId The id of the copy operation to abort. Returned as the {@code copyId} field on the {@link
-     * BlobStartCopyFromURLHeaders} object.
-     * @return A reactive response signalling completion.
-     */
-    public Mono<Void> abortCopyFromURL(String copyId) {
-        return abortCopyFromURLWithResponse(copyId, null).flatMap(FluxUtil::toMono);
-    }
-
-    /**
-     * Stops a pending copy that was previously started and leaves a destination blob with 0 length and metadata.
-     *
-     * <p><strong>Code Samples</strong></p>
-     *
-     * {@codesnippet com.azure.storage.blob.BlobAsyncClient.abortCopyFromURLWithResponse#String-LeaseAccessConditions}
-     *
-     * <p>For more information, see the
-     * <a href="https://docs.microsoft.com/en-us/rest/api/storageservices/abort-copy-blob">Azure Docs</a></p>
-=======
     public PageBlobAsyncClient getPageBlobAsyncClient() {
         return prepareBuilder().buildPageBlobAsyncClient();
     }
@@ -417,7 +162,6 @@
      * <p><strong>Code Samples</strong></p>
      *
      * {@codesnippet com.azure.storage.blob.BlobAsyncClient.upload#Flux-ParallelTransferOptions}
->>>>>>> f9b68898
      *
      * @param data The data to write to the blob. Unlike other upload methods, this method does not require that the
      * {@code Flux} be replayable. In other words, it does not have to support multiple subscribers and is not expected
@@ -425,19 +169,8 @@
      * @param parallelTransferOptions {@link ParallelTransferOptions} used to configure buffered uploading.
      * @return A reactive response containing the information of the uploaded block blob.
      */
-<<<<<<< HEAD
-    public Mono<VoidResponse> abortCopyFromURLWithResponse(String copyId, LeaseAccessConditions leaseAccessConditions) {
-        return withContext(context -> abortCopyFromURLWithResponse(copyId, leaseAccessConditions, context));
-    }
-
-    Mono<VoidResponse> abortCopyFromURLWithResponse(String copyId, LeaseAccessConditions leaseAccessConditions, Context context) {
-        return postProcessResponse(this.azureBlobStorage.blobs().abortCopyFromURLWithRestResponseAsync(
-            null, null, copyId, null, null, leaseAccessConditions, context))
-            .map(VoidResponse::new);
-=======
     public Mono<BlockBlobItem> upload(Flux<ByteBuffer> data, ParallelTransferOptions parallelTransferOptions) {
         return this.uploadWithResponse(data, parallelTransferOptions, null, null, null, null).flatMap(FluxUtil::toMono);
->>>>>>> f9b68898
     }
 
     /**
@@ -468,49 +201,6 @@
      *
      * <p><strong>Using Progress Reporting</strong></p>
      *
-<<<<<<< HEAD
-     * @param copySource The source URL to copy from.
-     * @return A reactive response containing the copy ID for the long running operation.
-     */
-    public Mono<String> copyFromURL(URL copySource) {
-        return copyFromURLWithResponse(copySource, null, null, null, null).flatMap(FluxUtil::toMono);
-    }
-
-    /**
-     * Copies the data at the source URL to a blob and waits for the copy to complete before returning a response.
-     *
-     * <p><strong>Code Samples</strong></p>
-     *
-     * {@codesnippet com.azure.storage.blob.BlobAsyncClient.copyFromURLWithResponse#URL-Metadata-AccessTier-ModifiedAccessConditions-BlobAccessConditions}
-     *
-     * <p>For more information, see the
-     * <a href="https://docs.microsoft.com/en-us/rest/api/storageservices/copy-blob">Azure Docs</a></p>
-     *
-     * @param copySource The source URL to copy from. URLs outside of Azure may only be copied to block blobs.
-     * @param metadata {@link Metadata}
-     * @param tier {@link AccessTier} for the destination blob.
-     * @param sourceModifiedAccessConditions {@link ModifiedAccessConditions} against the source. Standard HTTP Access
-     * conditions related to the modification of data. ETag and LastModifiedTime are used to construct conditions
-     * related to when the blob was changed relative to the given request. The request will fail if the specified
-     * condition is not satisfied.
-     * @param destAccessConditions {@link BlobAccessConditions} against the destination.
-     * @return A reactive response containing the copy ID for the long running operation.
-     */
-    public Mono<Response<String>> copyFromURLWithResponse(URL copySource, Metadata metadata, AccessTier tier,
-            ModifiedAccessConditions sourceModifiedAccessConditions, BlobAccessConditions destAccessConditions) {
-        return withContext(context -> copyFromURLWithResponse(copySource, metadata, tier,
-            sourceModifiedAccessConditions, destAccessConditions, context));
-    }
-
-    Mono<Response<String>> copyFromURLWithResponse(URL copySource, Metadata metadata, AccessTier tier,
-            ModifiedAccessConditions sourceModifiedAccessConditions, BlobAccessConditions destAccessConditions,
-            Context context) {
-        metadata = metadata == null ? new Metadata() : metadata;
-        sourceModifiedAccessConditions = sourceModifiedAccessConditions == null
-            ? new ModifiedAccessConditions() : sourceModifiedAccessConditions;
-        destAccessConditions = destAccessConditions == null ? new BlobAccessConditions() : destAccessConditions;
-        AccessTierOptional tierOp = tier == null ? null : AccessTierOptional.fromString(tier.toString());
-=======
      * {@codesnippet com.azure.storage.blob.BlobAsyncClient.uploadWithResponse#Flux-ParallelTransferOptions-BlobHTTPHeaders-Map-AccessTier-BlobAccessConditions.ProgressReporter}
      *
      * @param data The data to write to the blob. Unlike other upload methods, this method does not require that the
@@ -563,7 +253,6 @@
                     return duplicate;
                 });
         });
->>>>>>> f9b68898
 
         /*
          Write to the pool and upload the output.
@@ -575,103 +264,6 @@
                 Flux<ByteBuffer> progressData = ProgressReporter.addParallelProgressReporting(Flux.just(buffer),
                         progressReceiver, progressLock, totalProgress);
 
-<<<<<<< HEAD
-        return postProcessResponse(this.azureBlobStorage.blobs().copyFromURLWithRestResponseAsync(
-            null, null, copySource, null, metadata, tierOp, null, sourceConditions,
-            destAccessConditions.modifiedAccessConditions(), destAccessConditions.leaseAccessConditions(), context))
-            .map(rb -> new SimpleResponse<>(rb, rb.deserializedHeaders().copyId()));
-    }
-
-    /**
-     * Reads the entire blob. Uploading data must be done from the {@link BlockBlobClient}, {@link PageBlobClient}, or
-     * {@link AppendBlobClient}.
-     *
-     * <p><strong>Code Samples</strong></p>
-     *
-     * {@codesnippet com.azure.storage.blob.BlobAsyncClient.download}
-     *
-     * <p>For more information, see the
-     * <a href="https://docs.microsoft.com/en-us/rest/api/storageservices/get-blob">Azure Docs</a></p>
-     *
-     * @return A reactive response containing the blob data.
-     */
-    public Mono<Flux<ByteBuffer>> download() {
-        return downloadWithResponse(null, null, null, false).flatMap(FluxUtil::toMono);
-    }
-
-    /**
-     * Reads a range of bytes from a blob. Uploading data must be done from the {@link BlockBlobClient}, {@link
-     * PageBlobClient}, or {@link AppendBlobClient}.
-     *
-     * <p><strong>Code Samples</strong></p>
-     *
-     * {@codesnippet com.azure.storage.blob.BlobAsyncClient.downloadWithResponse#BlobRange-ReliableDownloadOptions-BlobAccessConditions-boolean}
-     *
-     * <p>For more information, see the
-     * <a href="https://docs.microsoft.com/en-us/rest/api/storageservices/get-blob">Azure Docs</a></p>
-     *
-     * @param range {@link BlobRange}
-     * @param options {@link ReliableDownloadOptions}
-     * @param accessConditions {@link BlobAccessConditions}
-     * @param rangeGetContentMD5 Whether the contentMD5 for the specified blob range should be returned.
-     * @return A reactive response containing the blob data.
-     */
-    public Mono<Response<Flux<ByteBuffer>>> downloadWithResponse(BlobRange range, ReliableDownloadOptions options, BlobAccessConditions accessConditions, boolean rangeGetContentMD5) {
-        return withContext(context -> downloadWithResponse(range, options, accessConditions, rangeGetContentMD5, context));
-    }
-
-    Mono<Response<Flux<ByteBuffer>>> downloadWithResponse(BlobRange range, ReliableDownloadOptions options, BlobAccessConditions accessConditions, boolean rangeGetContentMD5, Context context) {
-        return download(range, accessConditions, rangeGetContentMD5, context)
-            .map(response -> new SimpleResponse<>(
-                response.rawResponse(),
-                response.body(options).switchIfEmpty(Flux.just(ByteBuffer.wrap(new byte[0])))));
-    }
-
-    /**
-     * Reads a range of bytes from a blob. The response also includes the blob's properties and metadata. For more
-     * information, see the <a href="https://docs.microsoft.com/rest/api/storageservices/get-blob">Azure Docs</a>.
-     * <p>
-     * Note that the response body has reliable download functionality built in, meaning that a failed download stream
-     * will be automatically retried. This behavior may be configured with {@link ReliableDownloadOptions}.
-     *
-     * @param range {@link BlobRange}
-     * @param accessConditions {@link BlobAccessConditions}
-     * @param rangeGetContentMD5 Whether the contentMD5 for the specified blob range should be returned.
-     * @return Emits the successful response.
-     * @apiNote ## Sample Code \n [!code-java[Sample_Code](../azure-storage-java/src/test/java/com/microsoft/azure/storage/Samples.java?name=upload_download
-     * "Sample code for BlobAsyncClient.download")] \n For more samples, please see the [Samples
-     * file](%https://github.com/Azure/azure-storage-java/blob/master/src/test/java/com/microsoft/azure/storage/Samples.java)
-     */
-    Mono<DownloadAsyncResponse> download(BlobRange range, BlobAccessConditions accessConditions, boolean rangeGetContentMD5) {
-        return withContext(context -> download(range, accessConditions, rangeGetContentMD5, context));
-    }
-
-    Mono<DownloadAsyncResponse> download(BlobRange range, BlobAccessConditions accessConditions, boolean rangeGetContentMD5, Context context) {
-        range = range == null ? new BlobRange(0) : range;
-        Boolean getMD5 = rangeGetContentMD5 ? rangeGetContentMD5 : null;
-        accessConditions = accessConditions == null ? new BlobAccessConditions() : accessConditions;
-        HTTPGetterInfo info = new HTTPGetterInfo()
-            .offset(range.offset())
-            .count(range.count())
-            .eTag(accessConditions.modifiedAccessConditions().ifMatch());
-
-        // TODO: range is BlobRange but expected as String
-        // TODO: figure out correct response
-        return postProcessResponse(this.azureBlobStorage.blobs().downloadWithRestResponseAsync(
-            null, null, snapshot, null, range.toHeaderValue(), getMD5, null, null,
-            accessConditions.leaseAccessConditions(), cpk, accessConditions.modifiedAccessConditions(), context))
-            // Convert the autorest response to a DownloadAsyncResponse, which enable reliable download.
-            .map(response -> {
-                // If there wasn't an etag originally specified, lock on the one returned.
-                info.eTag(response.deserializedHeaders().eTag());
-                return new DownloadAsyncResponse(response, info,
-                    // In the event of a stream failure, make a new request to pick up where we left off.
-                    newInfo ->
-                        this.download(new BlobRange(newInfo.offset(), newInfo.count()),
-                            new BlobAccessConditions().modifiedAccessConditions(
-                                new ModifiedAccessConditions().ifMatch(info.eTag())), false, context));
-            });
-=======
 
                 final String blockId = Base64.getEncoder().encodeToString(
                     UUID.randomUUID().toString().getBytes(UTF_8));
@@ -689,23 +281,11 @@
             .flatMap(ids ->
                 getBlockBlobAsyncClient().commitBlockListWithResponse(ids, headers, metadata, tier, accessConditions));
 
->>>>>>> f9b68898
-    }
-
-
-    /**
-<<<<<<< HEAD
-     * Downloads the entire blob into a file specified by the path.
-     *
-     * <p>The file will be created and must not exist, if the file already exists a {@link FileAlreadyExistsException}
-     * will be thrown.</p>
-     *
-     * <p>Uploading data must be done from the {@link BlockBlobClient}, {@link PageBlobClient}, or {@link
-     * AppendBlobClient}.</p>
-=======
+    }
+
+    /**
      * Creates a new block blob, or updates the content of an existing block blob, with the content of the specified
      * file.
->>>>>>> f9b68898
      *
      * <p><strong>Code Samples</strong></p>
      *
@@ -714,23 +294,6 @@
      * @param filePath Path to the upload file
      * @return An empty response
      */
-<<<<<<< HEAD
-    public Mono<Void> downloadToFile(String filePath) {
-        return downloadToFile(filePath, null, BLOB_DEFAULT_DOWNLOAD_BLOCK_SIZE, null, null, false);
-    }
-
-    /**
-     * Downloads the entire blob into a file specified by the path.
-     *
-     * <p>The file will be created and must not exist, if the file already exists a {@link FileAlreadyExistsException}
-     * will be thrown.</p>
-     *
-     * <p>Uploading data must be done from the {@link BlockBlobClient}, {@link PageBlobClient}, or {@link
-     * AppendBlobClient}.</p>
-     *
-     * <p>This method makes an extra HTTP call to get the length of the blob in the beginning. To avoid this extra call,
-     * provide the {@link BlobRange} parameter.</p>
-=======
     public Mono<Void> uploadFromFile(String filePath) {
         return uploadFromFile(filePath, null, null, null, null, null);
     }
@@ -738,7 +301,6 @@
     /**
      * Creates a new block blob, or updates the content of an existing block blob, with the content of the specified
      * file.
->>>>>>> f9b68898
      *
      * <p><strong>Code Samples</strong></p>
      *
@@ -752,35 +314,6 @@
      * @param tier {@link AccessTier} for the destination blob.
      * @param accessConditions {@link BlobAccessConditions}
      * @return An empty response
-<<<<<<< HEAD
-     * @throws IllegalArgumentException If {@code blockSize} is less than 0 or greater than 100MB.
-     * @throws UncheckedIOException If an I/O error occurs.
-     */
-    public Mono<Void> downloadToFile(String filePath, BlobRange range, Integer blockSize, ReliableDownloadOptions options,
-                                     BlobAccessConditions accessConditions, boolean rangeGetContentMD5) {
-        return withContext(context -> downloadToFile(filePath, range, blockSize, options, accessConditions, rangeGetContentMD5, context));
-    }
-
-    Mono<Void> downloadToFile(String filePath, BlobRange range, Integer blockSize, ReliableDownloadOptions options,
-                              BlobAccessConditions accessConditions, boolean rangeGetContentMD5, Context context) {
-        if (blockSize != null) {
-            Utility.assertInBounds("blockSize", blockSize, 0, BLOB_MAX_DOWNLOAD_BLOCK_SIZE);
-        }
-
-        return Mono.using(() -> downloadToFileResourceSupplier(filePath),
-            channel -> Mono.justOrEmpty(range)
-                .switchIfEmpty(getFullBlobRange(accessConditions))
-                .flatMapMany(rg -> Flux.fromIterable(sliceBlobRange(rg, blockSize)))
-                .flatMap(chunk -> this.download(chunk, accessConditions, rangeGetContentMD5, context)
-                    .subscribeOn(Schedulers.elastic())
-                    .flatMap(dar -> FluxUtil.writeFile(dar.body(options), channel, chunk.offset() - (range == null ? 0 : range.offset()))))
-                .then(), this::downloadToFileCleanup);
-    }
-
-    private AsynchronousFileChannel downloadToFileResourceSupplier(String filePath) {
-        try {
-            return AsynchronousFileChannel.open(Paths.get(filePath), StandardOpenOption.READ, StandardOpenOption.WRITE, StandardOpenOption.CREATE_NEW);
-=======
      * @throws IllegalArgumentException If {@code blockSize} is less than 0 or greater than 100MB
      * @throws UncheckedIOException If an I/O error occurs
      */
@@ -828,7 +361,6 @@
     private AsynchronousFileChannel uploadFileResourceSupplier(String filePath) {
         try {
             return AsynchronousFileChannel.open(Paths.get(filePath), StandardOpenOption.READ);
->>>>>>> f9b68898
         } catch (IOException e) {
             throw logger.logExceptionAsError(new UncheckedIOException(e));
         }
@@ -842,13 +374,8 @@
         }
     }
 
-<<<<<<< HEAD
-    private Mono<BlobRange> getFullBlobRange(BlobAccessConditions accessConditions) {
-        return getPropertiesWithResponse(accessConditions).map(rb -> new BlobRange(0, rb.value().blobSize()));
-=======
     private String getBlockID() {
         return Base64.getEncoder().encodeToString(UUID.randomUUID().toString().getBytes(StandardCharsets.UTF_8));
->>>>>>> f9b68898
     }
 
     private List<BlobRange> sliceFile(String path, int blockSize) {
@@ -862,808 +389,6 @@
             }
             ranges.add(new BlobRange(pos, count));
         }
-<<<<<<< HEAD
-        return chunks;
-    }
-
-    /**
-     * Deletes the specified blob or snapshot. Note that deleting a blob also deletes all its snapshots.
-     *
-     * <p><strong>Code Samples</strong></p>
-     *
-     * {@codesnippet com.azure.storage.blob.BlobAsyncClient.delete}
-     *
-     * <p>For more information, see the
-     * <a href="https://docs.microsoft.com/en-us/rest/api/storageservices/delete-blob">Azure Docs</a></p>
-     *
-     * @return A reactive response signalling completion.
-     */
-    public Mono<Void> delete() {
-        return deleteWithResponse(null, null).flatMap(FluxUtil::toMono);
-    }
-
-    /**
-     * Deletes the specified blob or snapshot. Note that deleting a blob also deletes all its snapshots.
-     *
-     * <p><strong>Code Samples</strong></p>
-     *
-     * {@codesnippet com.azure.storage.blob.BlobAsyncClient.deleteWithResponse#DeleteSnapshotsOptionType-BlobAccessConditions}
-     *
-     * <p>For more information, see the
-     * <a href="https://docs.microsoft.com/en-us/rest/api/storageservices/delete-blob">Azure Docs</a></p>
-     *
-     * @param deleteBlobSnapshotOptions Specifies the behavior for deleting the snapshots on this blob. {@code Include}
-     * will delete the base blob and all snapshots. {@code Only} will delete only the snapshots. If a snapshot is being
-     * deleted, you must pass null.
-     * @param accessConditions {@link BlobAccessConditions}
-     * @return A reactive response signalling completion.
-     */
-    public Mono<VoidResponse> deleteWithResponse(DeleteSnapshotsOptionType deleteBlobSnapshotOptions, BlobAccessConditions accessConditions) {
-        return withContext(context -> deleteWithResponse(deleteBlobSnapshotOptions, accessConditions, context));
-    }
-
-    Mono<VoidResponse> deleteWithResponse(DeleteSnapshotsOptionType deleteBlobSnapshotOptions, BlobAccessConditions accessConditions, Context context) {
-        accessConditions = accessConditions == null ? new BlobAccessConditions() : accessConditions;
-
-        return postProcessResponse(this.azureBlobStorage.blobs().deleteWithRestResponseAsync(
-            null, null, snapshot, null, deleteBlobSnapshotOptions,
-            null, accessConditions.leaseAccessConditions(), accessConditions.modifiedAccessConditions(),
-            context))
-            .map(VoidResponse::new);
-    }
-
-    /**
-     * Returns the blob's metadata and properties.
-     *
-     * <p><strong>Code Samples</strong></p>
-     *
-     * {@codesnippet com.azure.storage.blob.BlobAsyncClient.getProperties}
-     *
-     * <p>For more information, see the
-     * <a href="https://docs.microsoft.com/en-us/rest/api/storageservices/get-blob-properties">Azure Docs</a></p>
-     *
-     * @return A reactive response containing the blob properties and metadata.
-     */
-    public Mono<BlobProperties> getProperties() {
-        return getPropertiesWithResponse(null).flatMap(FluxUtil::toMono);
-    }
-
-    /**
-     * Returns the blob's metadata and properties.
-     *
-     * <p><strong>Code Samples</strong></p>
-     *
-     * {@codesnippet com.azure.storage.blob.BlobAsyncClient.getPropertiesWithResponse#BlobAccessConditions}
-     *
-     * <p>For more information, see the
-     * <a href="https://docs.microsoft.com/en-us/rest/api/storageservices/get-blob-properties">Azure Docs</a></p>
-     *
-     * @param accessConditions {@link BlobAccessConditions}
-     * @return A reactive response containing the blob properties and metadata.
-     */
-    public Mono<Response<BlobProperties>> getPropertiesWithResponse(BlobAccessConditions accessConditions) {
-        return withContext(context -> getPropertiesWithResponse(accessConditions, context));
-    }
-
-    Mono<Response<BlobProperties>> getPropertiesWithResponse(BlobAccessConditions accessConditions, Context context) {
-        accessConditions = accessConditions == null ? new BlobAccessConditions() : accessConditions;
-
-        return postProcessResponse(this.azureBlobStorage.blobs().getPropertiesWithRestResponseAsync(
-            null, null, snapshot, null, null, accessConditions.leaseAccessConditions(), cpk,
-            accessConditions.modifiedAccessConditions(), context))
-            .map(rb -> new SimpleResponse<>(rb, new BlobProperties(rb.deserializedHeaders())));
-    }
-
-    /**
-     * Changes a blob's HTTP header properties. if only one HTTP header is updated, the others will all be erased. In
-     * order to preserve existing values, they must be passed alongside the header being changed.
-     *
-     * <p><strong>Code Samples</strong></p>
-     *
-     * {@codesnippet com.azure.storage.blob.BlobAsyncClient.setHTTPHeaders#BlobHTTPHeaders}
-     *
-     * <p>For more information, see the
-     * <a href="https://docs.microsoft.com/en-us/rest/api/storageservices/set-blob-properties">Azure Docs</a></p>
-     *
-     * @param headers {@link BlobHTTPHeaders}
-     * @return A reactive response signalling completion.
-     */
-    public Mono<Void> setHTTPHeaders(BlobHTTPHeaders headers) {
-        return setHTTPHeadersWithResponse(headers, null).flatMap(FluxUtil::toMono);
-    }
-
-    /**
-     * Changes a blob's HTTP header properties. if only one HTTP header is updated, the others will all be erased. In
-     * order to preserve existing values, they must be passed alongside the header being changed.
-     *
-     * <p><strong>Code Samples</strong></p>
-     *
-     * {@codesnippet com.azure.storage.blob.BlobAsyncClient.setHTTPHeadersWithResponse#BlobHTTPHeaders-BlobAccessConditions}
-     *
-     * <p>For more information, see the
-     * <a href="https://docs.microsoft.com/en-us/rest/api/storageservices/set-blob-properties">Azure Docs</a></p>
-     *
-     * @param headers {@link BlobHTTPHeaders}
-     * @param accessConditions {@link BlobAccessConditions}
-     * @return A reactive response signalling completion.
-     */
-    public Mono<VoidResponse> setHTTPHeadersWithResponse(BlobHTTPHeaders headers, BlobAccessConditions accessConditions) {
-        return withContext(context -> setHTTPHeadersWithResponse(headers, accessConditions, context));
-    }
-
-    Mono<VoidResponse> setHTTPHeadersWithResponse(BlobHTTPHeaders headers, BlobAccessConditions accessConditions, Context context) {
-        accessConditions = accessConditions == null ? new BlobAccessConditions() : accessConditions;
-
-        return postProcessResponse(this.azureBlobStorage.blobs().setHTTPHeadersWithRestResponseAsync(
-            null, null, null, null, headers,
-            accessConditions.leaseAccessConditions(), accessConditions.modifiedAccessConditions(), context))
-            .map(VoidResponse::new);
-    }
-
-    /**
-     * Changes a blob's metadata. The specified metadata in this method will replace existing metadata. If old values
-     * must be preserved, they must be downloaded and included in the call to this method.
-     *
-     * <p><strong>Code Samples</strong></p>
-     *
-     * {@codesnippet com.azure.storage.blob.BlobAsyncClient.setMetadata#Metadata}
-     *
-     * <p>For more information, see the
-     * <a href="https://docs.microsoft.com/en-us/rest/api/storageservices/set-blob-metadata">Azure Docs</a></p>
-     *
-     * @param metadata {@link Metadata}
-     * @return A reactive response signalling completion.
-     */
-    public Mono<Void> setMetadata(Metadata metadata) {
-        return setMetadataWithResponse(metadata, null).flatMap(FluxUtil::toMono);
-    }
-
-    /**
-     * Changes a blob's metadata. The specified metadata in this method will replace existing metadata. If old values
-     * must be preserved, they must be downloaded and included in the call to this method.
-     *
-     * <p><strong>Code Samples</strong></p>
-     *
-     * {@codesnippet com.azure.storage.blob.BlobAsyncClient.setMetadataWithResponse#Metadata-BlobAccessConditions}
-     *
-     * <p>For more information, see the
-     * <a href="https://docs.microsoft.com/en-us/rest/api/storageservices/set-blob-metadata">Azure Docs</a></p>
-     *
-     * @param metadata {@link Metadata}
-     * @param accessConditions {@link BlobAccessConditions}
-     * @return A reactive response signalling completion.
-     */
-    public Mono<VoidResponse> setMetadataWithResponse(Metadata metadata, BlobAccessConditions accessConditions) {
-        return withContext(context -> setMetadataWithResponse(metadata, accessConditions, context));
-    }
-
-    Mono<VoidResponse> setMetadataWithResponse(Metadata metadata, BlobAccessConditions accessConditions, Context context) {
-        metadata = metadata == null ? new Metadata() : metadata;
-        accessConditions = accessConditions == null ? new BlobAccessConditions() : accessConditions;
-
-        return postProcessResponse(this.azureBlobStorage.blobs().setMetadataWithRestResponseAsync(
-            null, null, null, metadata, null, accessConditions.leaseAccessConditions(), cpk,
-            accessConditions.modifiedAccessConditions(), context))
-            .map(VoidResponse::new);
-    }
-
-    /**
-     * Creates a read-only snapshot of the blob.
-     *
-     * <p><strong>Code Samples</strong></p>
-     *
-     * {@codesnippet com.azure.storage.blob.BlobAsyncClient.createSnapshot}
-     *
-     * <p>For more information, see the
-     * <a href="https://docs.microsoft.com/en-us/rest/api/storageservices/snapshot-blob">Azure Docs</a></p>
-     *
-     * @return A response containing a {@link BlobAsyncClient} which is used to interact with the created snapshot, use
-     * {@link BlobAsyncClient#getSnapshotId()} to get the identifier for the snapshot.
-     */
-    public Mono<BlobAsyncClient> createSnapshot() {
-        return createSnapshotWithResponse(null, null).flatMap(FluxUtil::toMono);
-    }
-
-    /**
-     * Creates a read-only snapshot of the blob.
-     *
-     * <p><strong>Code Samples</strong></p>
-     *
-     * {@codesnippet com.azure.storage.blob.BlobAsyncClient.createSnapshotWithResponse#Metadata-BlobAccessConditions}
-     *
-     * <p>For more information, see the
-     * <a href="https://docs.microsoft.com/en-us/rest/api/storageservices/snapshot-blob">Azure Docs</a></p>
-     *
-     * @param metadata {@link Metadata}
-     * @param accessConditions {@link BlobAccessConditions}
-     * @return A response containing a {@link BlobAsyncClient} which is used to interact with the created snapshot, use
-     * {@link BlobAsyncClient#getSnapshotId()} to get the identifier for the snapshot.
-     */
-    public Mono<Response<BlobAsyncClient>> createSnapshotWithResponse(Metadata metadata, BlobAccessConditions accessConditions) {
-        return withContext(context -> createSnapshotWithResponse(metadata, accessConditions, context));
-    }
-
-    Mono<Response<BlobAsyncClient>> createSnapshotWithResponse(Metadata metadata, BlobAccessConditions accessConditions, Context context) {
-        metadata = metadata == null ? new Metadata() : metadata;
-        accessConditions = accessConditions == null ? new BlobAccessConditions() : accessConditions;
-
-        return postProcessResponse(this.azureBlobStorage.blobs().createSnapshotWithRestResponseAsync(
-            null, null, null, metadata, null, cpk, accessConditions.modifiedAccessConditions(),
-            accessConditions.leaseAccessConditions(), context))
-            .map(rb -> new SimpleResponse<>(rb, this.getSnapshotClient(rb.deserializedHeaders().snapshot())));
-    }
-
-    /**
-     * Sets the tier on a blob. The operation is allowed on a page blob in a premium storage account or a block blob in
-     * a blob storage or GPV2 account. A premium page blob's tier determines the allowed size, IOPS, and bandwidth of
-     * the blob. A block blob's tier determines the Hot/Cool/Archive storage type. This does not update the blob's
-     * etag.
-     *
-     * <p><strong>Code Samples</strong></p>
-     *
-     * {@codesnippet com.azure.storage.blob.BlobAsyncClient.setTier#AccessTier}
-     *
-     * <p>For more information, see the
-     * <a href="https://docs.microsoft.com/en-us/rest/api/storageservices/set-blob-tier">Azure Docs</a></p>
-     *
-     * @param tier The new tier for the blob.
-     * @return A reactive response signalling completion.
-     */
-    public Mono<Void> setTier(AccessTier tier) {
-        return setTierWithResponse(tier, null, null).flatMap(FluxUtil::toMono);
-    }
-
-    /**
-     * Sets the tier on a blob. The operation is allowed on a page blob in a premium storage account or a block blob in
-     * a blob storage or GPV2 account. A premium page blob's tier determines the allowed size, IOPS, and bandwidth of
-     * the blob. A block blob's tier determines the Hot/Cool/Archive storage type. This does not update the blob's
-     * etag.
-     *
-     * <p><strong>Code Samples</strong></p>
-     *
-     * {@codesnippet com.azure.storage.blob.BlobAsyncClient.setTierWithResponse#AccessTier-RehydratePriority-LeaseAccessConditions}
-     *
-     * <p>For more information, see the
-     * <a href="https://docs.microsoft.com/en-us/rest/api/storageservices/set-blob-tier">Azure Docs</a></p>
-     *
-     * @param tier The new tier for the blob.
-     * @param priority Optional priority to set for re-hydrating blobs.
-     * @param leaseAccessConditions By setting lease access conditions, requests will fail if the provided lease does
-     * not match the active lease on the blob.
-     * @return A reactive response signalling completion.
-     */
-    public Mono<VoidResponse> setTierWithResponse(AccessTier tier, RehydratePriority priority, LeaseAccessConditions leaseAccessConditions) {
-        return withContext(context -> setTierWithResponse(tier, priority, leaseAccessConditions, context));
-    }
-
-    Mono<VoidResponse> setTierWithResponse(AccessTier tier, RehydratePriority priority, LeaseAccessConditions leaseAccessConditions, Context context) {
-        Utility.assertNotNull("tier", tier);
-        AccessTierRequired accessTierRequired = AccessTierRequired.fromString(tier.toString());
-
-        return postProcessResponse(this.azureBlobStorage.blobs().setTierWithRestResponseAsync(
-            null, null, accessTierRequired, null, priority, null, leaseAccessConditions, context))
-            .map(VoidResponse::new);
-    }
-
-    /**
-     * Undelete restores the content and metadata of a soft-deleted blob and/or any associated soft-deleted snapshots.
-     *
-     * <p><strong>Code Samples</strong></p>
-     *
-     * {@codesnippet com.azure.storage.blob.BlobAsyncClient.undelete}
-     *
-     * <p>For more information, see the
-     * <a href="https://docs.microsoft.com/en-us/rest/api/storageservices/undelete-blob">Azure Docs</a></p>
-     *
-     * @return A reactive response signalling completion.
-     */
-    public Mono<Void> undelete() {
-        return undeleteWithResponse().flatMap(FluxUtil::toMono);
-    }
-
-    /**
-     * Undelete restores the content and metadata of a soft-deleted blob and/or any associated soft-deleted snapshots.
-     *
-     * <p><strong>Code Samples</strong></p>
-     *
-     * {@codesnippet com.azure.storage.blob.BlobAsyncClient.undeleteWithResponse}
-     *
-     * <p>For more information, see the
-     * <a href="https://docs.microsoft.com/en-us/rest/api/storageservices/undelete-blob">Azure Docs</a></p>
-     *
-     * @return A reactive response signalling completion.
-     */
-    public Mono<VoidResponse> undeleteWithResponse() {
-        return withContext(context -> undeleteWithResponse(context));
-    }
-
-    Mono<VoidResponse> undeleteWithResponse(Context context) {
-        return postProcessResponse(this.azureBlobStorage.blobs().undeleteWithRestResponseAsync(null,
-            null, context))
-            .map(VoidResponse::new);
-    }
-
-    /**
-     * Acquires a lease on the blob for write and delete operations. The lease duration must be between 15 to 60
-     * seconds, or infinite (-1).
-     *
-     * <p><strong>Code Samples</strong></p>
-     *
-     * {@codesnippet com.azure.storage.blob.BlobAsyncClient.acquireLease#String-int}
-     *
-     * <p>For more information, see the
-     * <a href="https://docs.microsoft.com/en-us/rest/api/storageservices/lease-blob">Azure Docs</a></p>
-     *
-     * @param proposedId A {@code String} in any valid GUID format. May be null.
-     * @param duration The  duration of the lease, in seconds, or negative one (-1) for a lease that never expires. A
-     * non-infinite lease can be between 15 and 60 seconds.
-     * @return A reactive response containing the lease ID.
-     */
-    public Mono<String> acquireLease(String proposedId, int duration) {
-        return acquireLeaseWithResponse(proposedId, duration, null).flatMap(FluxUtil::toMono);
-    }
-
-    /**
-     * Acquires a lease on the blob for write and delete operations. The lease duration must be between 15 to 60
-     * seconds, or infinite (-1).
-     *
-     * <p><strong>Code Samples</strong></p>
-     *
-     * {@codesnippet com.azure.storage.blob.BlobAsyncClient.acquireLeaseWithResponse#String-int-ModifiedAccessConditions}
-     *
-     * <p>For more information, see the
-     * <a href="https://docs.microsoft.com/en-us/rest/api/storageservices/lease-blob">Azure Docs</a></p>
-     *
-     * @param proposedId A {@code String} in any valid GUID format. May be null.
-     * @param duration The  duration of the lease, in seconds, or negative one (-1) for a lease that never expires. A
-     * non-infinite lease can be between 15 and 60 seconds.
-     * @param modifiedAccessConditions Standard HTTP Access conditions related to the modification of data. ETag and
-     * LastModifiedTime are used to construct conditions related to when the blob was changed relative to the given
-     * request. The request will fail if the specified condition is not satisfied.
-     * @return A reactive response containing the lease ID.
-     * @throws IllegalArgumentException If {@code duration} is outside the bounds of 15 to 60 or isn't -1.
-     */
-    public Mono<Response<String>> acquireLeaseWithResponse(String proposedId, int duration, ModifiedAccessConditions modifiedAccessConditions) {
-        return withContext(context -> acquireLeaseWithResponse(proposedId, duration, modifiedAccessConditions, context));
-    }
-
-    Mono<Response<String>> acquireLeaseWithResponse(String proposedId, int duration, ModifiedAccessConditions modifiedAccessConditions, Context context) {
-        if (!(duration == -1 || (duration >= 15 && duration <= 60))) {
-            // Throwing is preferred to Mono.error because this will error out immediately instead of waiting until
-            // subscription.
-            throw logger.logExceptionAsError(new IllegalArgumentException("Duration must be -1 or between 15 and 60."));
-        }
-
-        return postProcessResponse(this.azureBlobStorage.blobs().acquireLeaseWithRestResponseAsync(
-            null, null, null, duration, proposedId, null,
-            modifiedAccessConditions, context))
-            .map(rb -> new SimpleResponse<>(rb, rb.deserializedHeaders().leaseId()));
-    }
-
-    /**
-     * Renews the blob's previously-acquired lease.
-     *
-     * <p><strong>Code Samples</strong></p>
-     *
-     * {@codesnippet com.azure.storage.blob.BlobAsyncClient.renewLease#String}
-     *
-     * <p>For more information, see the
-     * <a href="https://docs.microsoft.com/en-us/rest/api/storageservices/lease-blob">Azure Docs</a></p>
-     *
-     * @param leaseId The leaseId of the active lease on the blob.
-     * @return A reactive response containing the renewed lease ID.
-     */
-    public Mono<String> renewLease(String leaseId) {
-        return renewLeaseWithResponse(leaseId, null).flatMap(FluxUtil::toMono);
-    }
-
-    /**
-     * Renews the blob's previously-acquired lease.
-     *
-     * <p><strong>Code Samples</strong></p>
-     *
-     * {@codesnippet com.azure.storage.blob.BlobAsyncClient.renewLeaseWithResponse#String-ModifiedAccessConditions}
-     *
-     * <p>For more information, see the
-     * <a href="https://docs.microsoft.com/en-us/rest/api/storageservices/lease-blob">Azure Docs</a></p>
-     *
-     * @param leaseId The leaseId of the active lease on the blob.
-     * @param modifiedAccessConditions Standard HTTP Access conditions related to the modification of data. ETag and
-     * LastModifiedTime are used to construct conditions related to when the blob was changed relative to the given
-     * request. The request will fail if the specified condition is not satisfied.
-     * @return A reactive response containing the renewed lease ID.
-     */
-    public Mono<Response<String>> renewLeaseWithResponse(String leaseId, ModifiedAccessConditions modifiedAccessConditions) {
-        return withContext(context -> renewLeaseWithResponse(leaseId, modifiedAccessConditions, context));
-    }
-
-    Mono<Response<String>> renewLeaseWithResponse(String leaseId, ModifiedAccessConditions modifiedAccessConditions, Context context) {
-        return postProcessResponse(this.azureBlobStorage.blobs().renewLeaseWithRestResponseAsync(null,
-            null, leaseId, null, null, modifiedAccessConditions, context))
-            .map(rb -> new SimpleResponse<>(rb, rb.deserializedHeaders().leaseId()));
-    }
-
-    /**
-     * Releases the blob's previously-acquired lease.
-     *
-     * <p><strong>Code Samples</strong></p>
-     *
-     * {@codesnippet com.azure.storage.blob.BlobAsyncClient.releaseLease#String}
-     *
-     * <p>For more information, see the
-     * <a href="https://docs.microsoft.com/en-us/rest/api/storageservices/lease-blob">Azure Docs</a></p>
-     *
-     * @param leaseId The leaseId of the active lease on the blob.
-     * @return A reactive response signalling completion.
-     */
-    public Mono<Void> releaseLease(String leaseId) {
-        return releaseLeaseWithResponse(leaseId, null).flatMap(FluxUtil::toMono);
-    }
-
-    /**
-     * Releases the blob's previously-acquired lease.
-     *
-     * <p><strong>Code Samples</strong></p>
-     *
-     * {@codesnippet com.azure.storage.blob.BlobAsyncClient.releaseLeaseWithResponse#String-ModifiedAccessConditions}
-     *
-     * <p>For more information, see the
-     * <a href="https://docs.microsoft.com/en-us/rest/api/storageservices/lease-blob">Azure Docs</a></p>
-     *
-     * @param leaseId The leaseId of the active lease on the blob.
-     * @param modifiedAccessConditions Standard HTTP Access conditions related to the modification of data. ETag and
-     * LastModifiedTime are used to construct conditions related to when the blob was changed relative to the given
-     * request. The request will fail if the specified condition is not satisfied.
-     * @return A reactive response signalling completion.
-     */
-    public Mono<VoidResponse> releaseLeaseWithResponse(String leaseId, ModifiedAccessConditions modifiedAccessConditions) {
-        return withContext(context -> releaseLeaseWithResponse(leaseId, modifiedAccessConditions, context));
-    }
-
-    Mono<VoidResponse> releaseLeaseWithResponse(String leaseId, ModifiedAccessConditions modifiedAccessConditions, Context context) {
-        return postProcessResponse(this.azureBlobStorage.blobs().releaseLeaseWithRestResponseAsync(null,
-            null, leaseId, null, null, modifiedAccessConditions, context))
-            .map(VoidResponse::new);
-    }
-
-    /**
-     * BreakLease breaks the blob's previously-acquired lease (if it exists). Pass the LeaseBreakDefault (-1) constant
-     * to break a fixed-duration lease when it expires or an infinite lease immediately.
-     *
-     * <p><strong>Code Samples</strong></p>
-     *
-     * {@codesnippet com.azure.storage.blob.BlobAsyncClient.breakLease}
-     *
-     * <p>For more information, see the
-     * <a href="https://docs.microsoft.com/en-us/rest/api/storageservices/lease-blob">Azure Docs</a></p>
-     *
-     * @return A reactive response containing the remaining time in the broken lease in seconds.
-     */
-    public Mono<Integer> breakLease() {
-        return breakLeaseWithResponse(null, null).flatMap(FluxUtil::toMono);
-    }
-
-    /**
-     * BreakLease breaks the blob's previously-acquired lease (if it exists). Pass the LeaseBreakDefault (-1) constant
-     * to break a fixed-duration lease when it expires or an infinite lease immediately.
-     *
-     * <p><strong>Code Samples</strong></p>
-     *
-     * {@codesnippet com.azure.storage.blob.BlobAsyncClient.breakLeaseWithResponse#Integer-ModifiedAccessConditions}
-     *
-     * <p>For more information, see the
-     * <a href="https://docs.microsoft.com/en-us/rest/api/storageservices/lease-blob">Azure Docs</a></p>
-     *
-     * @param breakPeriodInSeconds An optional {@code Integer} representing the proposed duration of seconds that the
-     * lease should continue before it is broken, between 0 and 60 seconds. This break period is only used if it is
-     * shorter than the time remaining on the lease. If longer, the time remaining on the lease is used. A new lease
-     * will not be available before the break period has expired, but the lease may be held for longer than the break
-     * period.
-     * @param modifiedAccessConditions Standard HTTP Access conditions related to the modification of data. ETag and
-     * LastModifiedTime are used to construct conditions related to when the blob was changed relative to the given
-     * request. The request will fail if the specified condition is not satisfied.
-     * @return A reactive response containing the remaining time in the broken lease in seconds.
-     */
-    public Mono<Response<Integer>> breakLeaseWithResponse(Integer breakPeriodInSeconds, ModifiedAccessConditions modifiedAccessConditions) {
-        return withContext(context -> breakLeaseWithResponse(breakPeriodInSeconds, modifiedAccessConditions, context));
-    }
-
-    Mono<Response<Integer>> breakLeaseWithResponse(Integer breakPeriodInSeconds, ModifiedAccessConditions modifiedAccessConditions, Context context) {
-        return postProcessResponse(this.azureBlobStorage.blobs().breakLeaseWithRestResponseAsync(null,
-            null, null, breakPeriodInSeconds, null, modifiedAccessConditions, context))
-            .map(rb -> new SimpleResponse<>(rb, rb.deserializedHeaders().leaseTime()));
-    }
-
-    /**
-     * ChangeLease changes the blob's lease ID.
-     *
-     * <p><strong>Code Samples</strong></p>
-     *
-     * {@codesnippet com.azure.storage.blob.BlobAsyncClient.changeLease#String-String}
-     *
-     * <p>For more information, see the
-     * <a href="https://docs.microsoft.com/en-us/rest/api/storageservices/lease-blob">Azure Docs</a></p>
-     *
-     * @param leaseId The leaseId of the active lease on the blob.
-     * @param proposedId A {@code String} in any valid GUID format.
-     * @return A reactive response containing the new lease ID.
-     */
-    public Mono<String> changeLease(String leaseId, String proposedId) {
-        return changeLeaseWithResponse(leaseId, proposedId, null).flatMap(FluxUtil::toMono);
-    }
-
-    /**
-     * ChangeLease changes the blob's lease ID.
-     *
-     * <p><strong>Code Samples</strong></p>
-     *
-     * {@codesnippet com.azure.storage.blob.BlobAsyncClient.changeLeaseWithResponse#String-String-ModifiedAccessConditions}
-     *
-     * <p>For more information, see the
-     * <a href="https://docs.microsoft.com/en-us/rest/api/storageservices/lease-blob">Azure Docs</a></p>
-     *
-     * @param leaseId The leaseId of the active lease on the blob.
-     * @param proposedId A {@code String} in any valid GUID format.
-     * @param modifiedAccessConditions Standard HTTP Access conditions related to the modification of data. ETag and
-     * LastModifiedTime are used to construct conditions related to when the blob was changed relative to the given
-     * request. The request will fail if the specified condition is not satisfied.
-     * @return A reactive response containing the new lease ID.
-     */
-    public Mono<Response<String>> changeLeaseWithResponse(String leaseId, String proposedId, ModifiedAccessConditions modifiedAccessConditions) {
-        return withContext(context -> changeLeaseWithResponse(leaseId, proposedId, modifiedAccessConditions, context));
-    }
-
-    Mono<Response<String>> changeLeaseWithResponse(String leaseId, String proposedId, ModifiedAccessConditions modifiedAccessConditions, Context context) {
-        return postProcessResponse(this.azureBlobStorage.blobs().changeLeaseWithRestResponseAsync(null,
-            null, leaseId, proposedId, null, null, modifiedAccessConditions, context))
-            .map(rb -> new SimpleResponse<>(rb, rb.deserializedHeaders().leaseId()));
-    }
-
-    /**
-     * Returns the sku name and account kind for the account.
-     *
-     * <p><strong>Code Samples</strong></p>
-     *
-     * {@codesnippet com.azure.storage.blob.BlobAsyncClient.getAccountInfo}
-     *
-     * <p>For more information, see the
-     * <a href="https://docs.microsoft.com/en-us/rest/api/storageservices/get-account-information">Azure Docs</a></p>
-     *
-     * @return a reactor response containing the sku name and account kind.
-     */
-    public Mono<StorageAccountInfo> getAccountInfo() {
-        return getAccountInfoWithResponse().flatMap(FluxUtil::toMono);
-    }
-
-    /**
-     * Returns the sku name and account kind for the account.
-     *
-     * <p><strong>Code Samples</strong></p>
-     *
-     * {@codesnippet com.azure.storage.blob.BlobAsyncClient.getAccountInfoWithResponse}
-     *
-     * <p>For more information, see the
-     * <a href="https://docs.microsoft.com/en-us/rest/api/storageservices/get-account-information">Azure Docs</a></p>
-     *
-     * @return a reactor response containing the sku name and account kind.
-     */
-    public Mono<Response<StorageAccountInfo>> getAccountInfoWithResponse() {
-        return withContext(context -> getAccountInfoWithResponse(context));
-    }
-
-    Mono<Response<StorageAccountInfo>> getAccountInfoWithResponse(Context context) {
-        return postProcessResponse(
-            this.azureBlobStorage.blobs().getAccountInfoWithRestResponseAsync(null, null, context))
-            .map(rb -> new SimpleResponse<>(rb, new StorageAccountInfo(rb.deserializedHeaders())));
-    }
-
-    /**
-     * Generates a user delegation SAS with the specified parameters
-     *
-     * @param userDelegationKey The {@code UserDelegationKey} user delegation key for the SAS
-     * @param accountName The {@code String} account name for the SAS
-     * @param permissions The {@code ContainerSASPermissions} permission for the SAS
-     * @param expiryTime The {@code OffsetDateTime} expiry time for the SAS
-     * @return A string that represents the SAS token
-     */
-    public String generateUserDelegationSAS(UserDelegationKey userDelegationKey, String accountName,
-        BlobSASPermission permissions, OffsetDateTime expiryTime) {
-        return this.generateUserDelegationSAS(userDelegationKey, accountName, permissions, expiryTime, null /*
-        startTime */, null /* version */, null /*sasProtocol */, null /* ipRange */, null /* cacheControl */, null
-            /*contentDisposition */, null /* contentEncoding */, null /* contentLanguage */, null /* contentType */);
-    }
-
-    /**
-     * Generates a user delegation SAS token with the specified parameters
-     *
-     * @param userDelegationKey The {@code UserDelegationKey} user delegation key for the SAS
-     * @param accountName The {@code String} account name for the SAS
-     * @param permissions The {@code ContainerSASPermissions} permission for the SAS
-     * @param expiryTime The {@code OffsetDateTime} expiry time for the SAS
-     * @param startTime An optional {@code OffsetDateTime} start time for the SAS
-     * @param version An optional {@code String} version for the SAS
-     * @param sasProtocol An optional {@code SASProtocol} protocol for the SAS
-     * @param ipRange An optional {@code IPRange} ip address range for the SAS
-     * @return A string that represents the SAS token
-     */
-    public String generateUserDelegationSAS(UserDelegationKey userDelegationKey, String accountName,
-        BlobSASPermission permissions, OffsetDateTime expiryTime, OffsetDateTime startTime, String version,
-        SASProtocol sasProtocol, IPRange ipRange) {
-        return this.generateUserDelegationSAS(userDelegationKey, accountName, permissions, expiryTime, startTime,
-            version, sasProtocol, ipRange, null /* cacheControl */, null /* contentDisposition */, null /*
-            contentEncoding */, null /* contentLanguage */, null /* contentType */);
-    }
-
-    /**
-     * Generates a user delegation SAS token with the specified parameters
-     *
-     * <p><strong>Code Samples</strong></p>
-     *
-     * {@codesnippet com.azure.storage.blob.BlobAsyncClient.generateUserDelegationSAS#UserDelegationKey-String-BlobSASPermission-OffsetDateTime-OffsetDateTime-String-SASProtocol-IPRange-String-String-String-String-String}
-     *
-     * <p>For more information, see the
-     * <a href="https://docs.microsoft.com/en-us/rest/api/storageservices/create-user-delegation-sas">Azure Docs</a></p>
-     *
-     * @param userDelegationKey The {@code UserDelegationKey} user delegation key for the SAS
-     * @param accountName The {@code String} account name for the SAS
-     * @param permissions The {@code BlobSASPermission} permission for the SAS
-     * @param expiryTime The {@code OffsetDateTime} expiry time for the SAS
-     * @param startTime An optional {@code OffsetDateTime} start time for the SAS
-     * @param version An optional {@code String} version for the SAS
-     * @param sasProtocol An optional {@code SASProtocol} protocol for the SAS
-     * @param ipRange An optional {@code IPRange} ip address range for the SAS
-     * @param cacheControl An optional {@code String} cache-control header for the SAS.
-     * @param contentDisposition An optional {@code String} content-disposition header for the SAS.
-     * @param contentEncoding An optional {@code String} content-encoding header for the SAS.
-     * @param contentLanguage An optional {@code String} content-language header for the SAS.
-     * @param contentType An optional {@code String} content-type header for the SAS.
-     * @return A string that represents the SAS token
-     */
-    public String generateUserDelegationSAS(UserDelegationKey userDelegationKey, String accountName,
-        BlobSASPermission permissions, OffsetDateTime expiryTime, OffsetDateTime startTime, String version,
-        SASProtocol sasProtocol, IPRange ipRange, String cacheControl, String contentDisposition,
-        String contentEncoding, String contentLanguage, String contentType) {
-
-        BlobServiceSASSignatureValues blobServiceSASSignatureValues = new BlobServiceSASSignatureValues(version, sasProtocol,
-            startTime, expiryTime, permissions == null ? null : permissions.toString(), ipRange, null /* identifier*/,
-            cacheControl, contentDisposition, contentEncoding, contentLanguage, contentType);
-
-        BlobServiceSASSignatureValues values = configureServiceSASSignatureValues(blobServiceSASSignatureValues, accountName);
-
-        BlobServiceSASQueryParameters blobServiceSasQueryParameters = values.generateSASQueryParameters(userDelegationKey);
-
-        return blobServiceSasQueryParameters.encode();
-    }
-
-    /**
-     * Generates a SAS token with the specified parameters
-     *
-     * @param permissions The {@code BlobSASPermission} permission for the SAS
-     * @param expiryTime The {@code OffsetDateTime} expiry time for the SAS
-     * @return A string that represents the SAS token
-     */
-    public String generateSAS(BlobSASPermission permissions, OffsetDateTime expiryTime) {
-        return this.generateSAS(null, permissions, expiryTime, null /* startTime */,   /* identifier */ null /*
-        version */, null /* sasProtocol */, null /* ipRange */, null /* cacheControl */, null /* contentLanguage*/,
-            null /* contentEncoding */, null /* contentLanguage */, null /* contentType */);
-    }
-
-    /**
-     * Generates a SAS token with the specified parameters
-     *
-     * @param identifier The {@code String} name of the access policy on the container this SAS references if any
-     * @return A string that represents the SAS token
-     */
-    public String generateSAS(String identifier) {
-        return this.generateSAS(identifier, null  /* permissions */, null /* expiryTime */, null /* startTime */,
-            null /* version */, null /* sasProtocol */, null /* ipRange */, null /* cacheControl */, null /*
-            contentLanguage*/, null /* contentEncoding */, null /* contentLanguage */, null /* contentType */);
-    }
-
-    /**
-     * Generates a SAS token with the specified parameters
-     *
-     * @param identifier The {@code String} name of the access policy on the container this SAS references if any
-     * @param permissions The {@code BlobSASPermission} permission for the SAS
-     * @param expiryTime The {@code OffsetDateTime} expiry time for the SAS
-     * @param startTime An optional {@code OffsetDateTime} start time for the SAS
-     * @param version An optional {@code String} version for the SAS
-     * @param sasProtocol An optional {@code SASProtocol} protocol for the SAS
-     * @param ipRange An optional {@code IPRange} ip address range for the SAS
-     * @return A string that represents the SAS token
-     */
-    public String generateSAS(String identifier, BlobSASPermission permissions, OffsetDateTime expiryTime,
-        OffsetDateTime startTime, String version, SASProtocol sasProtocol, IPRange ipRange) {
-        return this.generateSAS(identifier, permissions, expiryTime, startTime, version, sasProtocol, ipRange, null
-            /* cacheControl */, null /* contentLanguage*/, null /* contentEncoding */, null /* contentLanguage */,
-            null /* contentType */);
-    }
-
-    /**
-     * Generates a SAS token with the specified parameters
-     *
-     * <p><strong>Code Samples</strong></p>
-     *
-     * {@codesnippet com.azure.storage.blob.BlobAsyncClient.generateSAS#String-BlobSASPermission-OffsetDateTime-OffsetDateTime-String-SASProtocol-IPRange-String-String-String-String-String}
-     *
-     * <p>For more information, see the
-     * <a href="https://docs.microsoft.com/en-us/rest/api/storageservices/create-service-sas">Azure Docs</a></p>
-     *
-     * @param identifier The {@code String} name of the access policy on the container this SAS references if any
-     * @param permissions The {@code BlobSASPermission} permission for the SAS
-     * @param expiryTime The {@code OffsetDateTime} expiry time for the SAS
-     * @param startTime An optional {@code OffsetDateTime} start time for the SAS
-     * @param version An optional {@code String} version for the SAS
-     * @param sasProtocol An optional {@code SASProtocol} protocol for the SAS
-     * @param ipRange An optional {@code IPRange} ip address range for the SAS
-     * @param cacheControl An optional {@code String} cache-control header for the SAS.
-     * @param contentDisposition An optional {@code String} content-disposition header for the SAS.
-     * @param contentEncoding An optional {@code String} content-encoding header for the SAS.
-     * @param contentLanguage An optional {@code String} content-language header for the SAS.
-     * @param contentType An optional {@code String} content-type header for the SAS.
-     * @return A string that represents the SAS token
-     */
-    public String generateSAS(String identifier, BlobSASPermission permissions, OffsetDateTime expiryTime,
-        OffsetDateTime startTime, String version, SASProtocol sasProtocol, IPRange ipRange, String cacheControl,
-        String contentDisposition, String contentEncoding, String contentLanguage, String contentType) {
-
-        BlobServiceSASSignatureValues blobServiceSASSignatureValues = new BlobServiceSASSignatureValues(version, sasProtocol,
-            startTime, expiryTime, permissions == null ? null : permissions.toString(), ipRange, identifier,
-            cacheControl, contentDisposition, contentEncoding, contentLanguage, contentType);
-
-        SharedKeyCredential sharedKeyCredential =
-            Utility.getSharedKeyCredential(this.azureBlobStorage.getHttpPipeline());
-
-        Utility.assertNotNull("sharedKeyCredential", sharedKeyCredential);
-
-        BlobServiceSASSignatureValues values = configureServiceSASSignatureValues(blobServiceSASSignatureValues,
-            sharedKeyCredential.accountName());
-
-        BlobServiceSASQueryParameters blobServiceSasQueryParameters = values.generateSASQueryParameters(sharedKeyCredential);
-
-        return blobServiceSasQueryParameters.encode();
-    }
-
-    /**
-     * Sets blobServiceSASSignatureValues parameters dependent on the current blob type
-     */
-    BlobServiceSASSignatureValues configureServiceSASSignatureValues(BlobServiceSASSignatureValues blobServiceSASSignatureValues,
-        String accountName) {
-
-        // Set canonical name
-        blobServiceSASSignatureValues.canonicalName(this.azureBlobStorage.getUrl(), accountName);
-
-        // Set snapshotId
-        blobServiceSASSignatureValues.snapshotId(getSnapshotId());
-
-        // Set resource
-        if (isSnapshot()) {
-            blobServiceSASSignatureValues.resource(Constants.UrlConstants.SAS_BLOB_SNAPSHOT_CONSTANT);
-        } else {
-            blobServiceSASSignatureValues.resource(Constants.UrlConstants.SAS_BLOB_CONSTANT);
-        }
-
-        return blobServiceSASSignatureValues;
-    }
-
-    /**
-     * Gets the snapshotId for a blob resource
-     *
-     * @return A string that represents the snapshotId of the snapshot blob
-     */
-    public String getSnapshotId() {
-        return this.snapshot;
-    }
-
-    /**
-     * Determines if a blob is a snapshot
-     *
-     * @return A boolean that indicates if a blob is a snapshot
-     */
-    public boolean isSnapshot() {
-        return this.snapshot != null;
-=======
         return ranges;
->>>>>>> f9b68898
     }
 }