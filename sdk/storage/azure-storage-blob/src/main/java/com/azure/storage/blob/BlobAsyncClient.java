// Copyright (c) Microsoft Corporation. All rights reserved.
// Licensed under the MIT License.

package com.azure.storage.blob;

import com.azure.core.http.HttpPipeline;
import com.azure.core.http.rest.Response;
import com.azure.core.util.FluxUtil;
import com.azure.core.util.logging.ClientLogger;
import com.azure.storage.blob.implementation.models.EncryptionScope;
import com.azure.storage.blob.implementation.util.ModelHelper;
import com.azure.storage.blob.models.AccessTier;
import com.azure.storage.blob.models.BlobHttpHeaders;
import com.azure.storage.blob.options.BlobParallelUploadOptions;
import com.azure.storage.blob.models.BlobRange;
import com.azure.storage.blob.models.BlobRequestConditions;
import com.azure.storage.blob.options.BlobUploadFromFileOptions;
import com.azure.storage.blob.options.BlockBlobCommitBlockListOptions;
import com.azure.storage.blob.models.BlockBlobItem;
import com.azure.storage.blob.options.BlockBlobSimpleUploadOptions;
import com.azure.storage.blob.models.CpkInfo;
import com.azure.storage.blob.models.CustomerProvidedKey;
import com.azure.storage.blob.models.ParallelTransferOptions;
import com.azure.storage.blob.specialized.AppendBlobAsyncClient;
import com.azure.storage.blob.specialized.BlobAsyncClientBase;
import com.azure.storage.blob.specialized.BlockBlobAsyncClient;
import com.azure.storage.blob.specialized.BlockBlobClient;
import com.azure.storage.blob.specialized.PageBlobAsyncClient;
import com.azure.storage.blob.specialized.SpecializedBlobClientBuilder;
import com.azure.storage.common.Utility;
import com.azure.storage.common.implementation.Constants;
import com.azure.storage.common.implementation.StorageImplUtils;
import com.azure.storage.common.implementation.UploadBufferPool;
import com.azure.storage.common.implementation.UploadUtils;
import reactor.core.publisher.Flux;
import reactor.core.publisher.Mono;

import java.io.IOException;
import java.io.UncheckedIOException;
import java.nio.ByteBuffer;
import java.nio.channels.AsynchronousFileChannel;
import java.nio.charset.StandardCharsets;
import java.util.ArrayList;
import java.util.Base64;
import java.util.List;
import java.util.Map;
import java.util.SortedMap;
import java.util.TreeMap;
import java.util.UUID;
import java.util.concurrent.atomic.AtomicLong;
import java.util.concurrent.locks.Lock;
import java.util.concurrent.locks.ReentrantLock;
import java.util.function.BiFunction;
import java.util.function.Function;
import java.util.stream.Collectors;

import static com.azure.core.util.FluxUtil.monoError;
import static java.nio.charset.StandardCharsets.UTF_8;

/**
 * This class provides a client that contains generic blob operations for Azure Storage Blobs. Operations allowed by the
 * client are uploading and downloading, copying a blob, retrieving and setting metadata, retrieving and setting HTTP
 * headers, and deleting and un-deleting a blob.
 *
 * <p>
 * This client is instantiated through {@link BlobClientBuilder} or retrieved via {@link
 * BlobContainerAsyncClient#getBlobAsyncClient(String) getBlobAsyncClient}.
 *
 * <p>
 * For operations on a specific blob type (i.e append, block, or page) use {@link #getAppendBlobAsyncClient()
 * getAppendBlobAsyncClient}, {@link #getBlockBlobAsyncClient() getBlockBlobAsyncClient}, or {@link
 * #getPageBlobAsyncClient() getPageBlobAsyncClient} to construct a client that allows blob specific operations.
 *
 * <p>
 * Please refer to the
 * <a href=https://docs.microsoft.com/en-us/rest/api/storageservices/understanding-block-blobs--append-blobs--and-page-blobs>Azure
 * Docs</a> for more information.
 */
public class BlobAsyncClient extends BlobAsyncClientBase {
    /**
     * The block size to use if none is specified in parallel operations.
     */
    public static final int BLOB_DEFAULT_UPLOAD_BLOCK_SIZE = 4 * Constants.MB;

    /**
     * The number of buffers to use if none is specied on the buffered upload method.
     */
    public static final int BLOB_DEFAULT_NUMBER_OF_BUFFERS = 8;

    /**
     * If a blob is known to be greater than 100MB, using a larger block size will trigger some server-side
     * optimizations. If the block size is not set and the size of the blob is known to be greater than 100MB, this
     * value will be used.
     */
    public static final int BLOB_DEFAULT_HTBB_UPLOAD_BLOCK_SIZE = 8 * Constants.MB;

    static final long BLOB_MAX_UPLOAD_BLOCK_SIZE = 4000L * Constants.MB;
    private final ClientLogger logger = new ClientLogger(BlobAsyncClient.class);

    /**
     * Protected constructor for use by {@link BlobClientBuilder}.
     *
     * @param pipeline The pipeline used to send and receive service requests.
     * @param url The endpoint where to send service requests.
     * @param serviceVersion The version of the service to receive requests.
     * @param accountName The storage account name.
     * @param containerName The container name.
     * @param blobName The blob name.
     * @param snapshot The snapshot identifier for the blob, pass {@code null} to interact with the blob directly.
     * @param customerProvidedKey Customer provided key used during encryption of the blob's data on the server, pass
     * {@code null} to allow the service to use its own encryption.
     */
    protected BlobAsyncClient(HttpPipeline pipeline, String url, BlobServiceVersion serviceVersion, String accountName,
        String containerName, String blobName, String snapshot, CpkInfo customerProvidedKey) {
        super(pipeline, url, serviceVersion, accountName, containerName, blobName, snapshot, customerProvidedKey);
    }

    /**
     * Protected constructor for use by {@link BlobClientBuilder}.
     *
     * @param pipeline The pipeline used to send and receive service requests.
     * @param url The endpoint where to send service requests.
     * @param serviceVersion The version of the service to receive requests.
     * @param accountName The storage account name.
     * @param containerName The container name.
     * @param blobName The blob name.
     * @param snapshot The snapshot identifier for the blob, pass {@code null} to interact with the blob directly.
     * @param customerProvidedKey Customer provided key used during encryption of the blob's data on the server, pass
     * {@code null} to allow the service to use its own encryption.
     * @param encryptionScope Encryption scope used during encryption of the blob's data on the server, pass
     * {@code null} to allow the service to use its own encryption.
     */
    protected BlobAsyncClient(HttpPipeline pipeline, String url, BlobServiceVersion serviceVersion, String accountName,
        String containerName, String blobName, String snapshot, CpkInfo customerProvidedKey,
        EncryptionScope encryptionScope) {
        super(pipeline, url, serviceVersion, accountName, containerName, blobName, snapshot, customerProvidedKey,
            encryptionScope);
    }

    /**
     * Protected constructor for use by {@link BlobClientBuilder}.
     *
     * @param pipeline The pipeline used to send and receive service requests.
     * @param url The endpoint where to send service requests.
     * @param serviceVersion The version of the service to receive requests.
     * @param accountName The storage account name.
     * @param containerName The container name.
     * @param blobName The blob name.
     * @param snapshot The snapshot identifier for the blob, pass {@code null} to interact with the blob directly.
     * @param customerProvidedKey Customer provided key used during encryption of the blob's data on the server, pass
     * {@code null} to allow the service to use its own encryption.
     * @param encryptionScope Encryption scope used during encryption of the blob's data on the server, pass
     * {@code null} to allow the service to use its own encryption.
     * @param versionId The version identifier for the blob, pass {@code null} to interact with the latest blob version.
     */
    protected BlobAsyncClient(HttpPipeline pipeline, String url, BlobServiceVersion serviceVersion, String accountName,
                              String containerName, String blobName, String snapshot, CpkInfo customerProvidedKey,
                              EncryptionScope encryptionScope, String versionId) {
        super(pipeline, url, serviceVersion, accountName, containerName, blobName, snapshot, customerProvidedKey,
            encryptionScope, versionId);
    }

    /**
     * Creates a new {@link BlobAsyncClient} linked to the {@code snapshot} of this blob resource.
     *
     * @param snapshot the identifier for a specific snapshot of this blob
     * @return A {@link BlobAsyncClient} used to interact with the specific snapshot.
     */
    @Override
    public BlobAsyncClient getSnapshotClient(String snapshot) {
        return new BlobAsyncClient(getHttpPipeline(), getBlobUrl(), getServiceVersion(), getAccountName(),
            getContainerName(), getBlobName(), snapshot, getCustomerProvidedKey(), encryptionScope, getVersionId());
    }

    /**
     * Creates a new {@link BlobAsyncClient} linked to the {@code versionId} of this blob resource.
     *
     * @param versionId the identifier for a specific version of this blob,
     * pass {@code null} to interact with the latest blob version.
     * @return A {@link BlobAsyncClient} used to interact with the specific version.
     */
    @Override
    public BlobAsyncClient getVersionClient(String versionId) {
        return new BlobAsyncClient(getHttpPipeline(), getBlobUrl(), getServiceVersion(), getAccountName(),
            getContainerName(), getBlobName(), getSnapshotId(), getCustomerProvidedKey(), encryptionScope, versionId);
    }

    /**
     * Creates a new {@link AppendBlobAsyncClient} associated with this blob.
     *
     * @return A {@link AppendBlobAsyncClient} associated with this blob.
     */
    public AppendBlobAsyncClient getAppendBlobAsyncClient() {
        return prepareBuilder().buildAppendBlobAsyncClient();
    }

    /**
     * Creates a new {@link BlockBlobAsyncClient} associated with this blob.
     *
     * @return A {@link BlockBlobAsyncClient} associated with this blob.
     */
    public BlockBlobAsyncClient getBlockBlobAsyncClient() {
        return prepareBuilder().buildBlockBlobAsyncClient();
    }

    /**
     * Creates a new {@link PageBlobAsyncClient} associated with this blob.
     *
     * @return A {@link PageBlobAsyncClient} associated with this blob.
     */
    public PageBlobAsyncClient getPageBlobAsyncClient() {
        return prepareBuilder().buildPageBlobAsyncClient();
    }

    private SpecializedBlobClientBuilder prepareBuilder() {
        SpecializedBlobClientBuilder builder = new SpecializedBlobClientBuilder()
            .pipeline(getHttpPipeline())
            .endpoint(getBlobUrl())
            .snapshot(getSnapshotId())
            .serviceVersion(getServiceVersion());

        CpkInfo cpk = getCustomerProvidedKey();
        if (cpk != null) {
            builder.customerProvidedKey(new CustomerProvidedKey(cpk.getEncryptionKey()));
        }

        if (encryptionScope != null) {
            builder.encryptionScope(encryptionScope.getEncryptionScope());
        }

        return builder;
    }

    /**
     * Creates a new block blob. By default this method will not overwrite an existing blob.
     * <p>
     * Updating an existing block blob overwrites any existing metadata on the blob. Partial updates are not supported
     * with this method; the content of the existing blob is overwritten with the new content. To perform a partial
     * update of a block blob's, use {@link BlockBlobAsyncClient#stageBlock(String, Flux, long) stageBlock} and {@link
     * BlockBlobAsyncClient#commitBlockList(List) commitBlockList}. For more information, see the
     * <a href="https://docs.microsoft.com/rest/api/storageservices/put-block">Azure Docs for Put Block</a> and the
     * <a href="https://docs.microsoft.com/rest/api/storageservices/put-block-list">Azure Docs for Put Block List</a>.
     * <p>
     * The data passed need not support multiple subscriptions/be replayable as is required in other upload methods when
     * retries are enabled, and the length of the data need not be known in advance. Therefore, this method does
     * support uploading any arbitrary data source, including network streams. This behavior is possible because this
     * method will perform some internal buffering as configured by the blockSize and numBuffers parameters, so while
     * this method may offer additional convenience, it will not be as performant as other options, which should be
     * preferred when possible.
     * <p>
     * Typically, the greater the number of buffers used, the greater the possible parallelism when transferring the
     * data. Larger buffers means we will have to stage fewer blocks and therefore require fewer IO operations. The
     * trade-offs between these values are context-dependent, so some experimentation may be required to optimize inputs
     * for a given scenario.
     *
     * <p><strong>Code Samples</strong></p>
     *
     * {@codesnippet com.azure.storage.blob.BlobAsyncClient.upload#Flux-ParallelTransferOptions}
     *
     * @param data The data to write to the blob. Unlike other upload methods, this method does not require that the
     * {@code Flux} be replayable. In other words, it does not have to support multiple subscribers and is not expected
     * to produce the same values across subscriptions.
     * @param parallelTransferOptions {@link ParallelTransferOptions} used to configure buffered uploading.
     * @return A reactive response containing the information of the uploaded block blob.
     */
    public Mono<BlockBlobItem> upload(Flux<ByteBuffer> data, ParallelTransferOptions parallelTransferOptions) {
        try {
            return upload(data, parallelTransferOptions, false);
        } catch (RuntimeException ex) {
            return monoError(logger, ex);
        }
    }

    /**
     * Creates a new block blob, or updates the content of an existing block blob.
     * <p>
     * Updating an existing block blob overwrites any existing metadata on the blob. Partial updates are not supported
     * with this method; the content of the existing blob is overwritten with the new content. To perform a partial
     * update of a block blob's, use {@link BlockBlobAsyncClient#stageBlock(String, Flux, long) stageBlock} and {@link
     * BlockBlobAsyncClient#commitBlockList(List) commitBlockList}. For more information, see the
     * <a href="https://docs.microsoft.com/rest/api/storageservices/put-block">Azure Docs for Put Block</a> and the
     * <a href="https://docs.microsoft.com/rest/api/storageservices/put-block-list">Azure Docs for Put Block List</a>.
     * <p>
     * The data passed need not support multiple subscriptions/be replayable as is required in other upload methods when
     * retries are enabled, and the length of the data need not be known in advance. Therefore, this method does
     * support uploading any arbitrary data source, including network streams. This behavior is possible because this
     * method will perform some internal buffering as configured by the blockSize and numBuffers parameters, so while
     * this method may offer additional convenience, it will not be as performant as other options, which should be
     * preferred when possible.
     * <p>
     * Typically, the greater the number of buffers used, the greater the possible parallelism when transferring the
     * data. Larger buffers means we will have to stage fewer blocks and therefore require fewer IO operations. The
     * trade-offs between these values are context-dependent, so some experimentation may be required to optimize inputs
     * for a given scenario.
     *
     * <p><strong>Code Samples</strong></p>
     *
     * {@codesnippet com.azure.storage.blob.BlobAsyncClient.upload#Flux-ParallelTransferOptions-boolean}
     *
     * @param data The data to write to the blob. Unlike other upload methods, this method does not require that the
     * {@code Flux} be replayable. In other words, it does not have to support multiple subscribers and is not expected
     * to produce the same values across subscriptions.
     * @param parallelTransferOptions {@link ParallelTransferOptions} used to configure buffered uploading.
     * @param overwrite Whether or not to overwrite, should the blob already exist.
     * @return A reactive response containing the information of the uploaded block blob.
     */
    public Mono<BlockBlobItem> upload(Flux<ByteBuffer> data, ParallelTransferOptions parallelTransferOptions,
        boolean overwrite) {
        try {
            Mono<Void> overwriteCheck;
            BlobRequestConditions requestConditions;

            if (overwrite) {
                overwriteCheck = Mono.empty();
                requestConditions = null;
            } else {
                overwriteCheck = exists().flatMap(exists -> exists
                    ? monoError(logger, new IllegalArgumentException(Constants.BLOB_ALREADY_EXISTS))
                    : Mono.empty());
                requestConditions = new BlobRequestConditions().setIfNoneMatch(Constants.HeaderConstants.ETAG_WILDCARD);
            }

            return overwriteCheck
                .then(uploadWithResponse(data, parallelTransferOptions, null, null, null,
                    requestConditions)).flatMap(FluxUtil::toMono);
        } catch (RuntimeException ex) {
            return monoError(logger, ex);
        }
    }

    /**
     * Creates a new block blob, or updates the content of an existing block blob.
     * <p>
     * Updating an existing block blob overwrites any existing metadata on the blob. Partial updates are not supported
     * with this method; the content of the existing blob is overwritten with the new content. To perform a partial
     * update of a block blob's, use {@link BlockBlobAsyncClient#stageBlock(String, Flux, long) stageBlock} and {@link
     * BlockBlobAsyncClient#commitBlockList(List) commitBlockList}. For more information, see the
     * <a href="https://docs.microsoft.com/rest/api/storageservices/put-block">Azure Docs for Put Block</a> and the
     * <a href="https://docs.microsoft.com/rest/api/storageservices/put-block-list">Azure Docs for Put Block List</a>.
     * <p>
     * The data passed need not support multiple subscriptions/be replayable as is required in other upload methods when
     * retries are enabled, and the length of the data need not be known in advance. Therefore, this method does
     * support uploading any arbitrary data source, including network streams. This behavior is possible because this
     * method will perform some internal buffering as configured by the blockSize and numBuffers parameters, so while
     * this method may offer additional convenience, it will not be as performant as other options, which should be
     * preferred when possible.
     * <p>
     * Typically, the greater the number of buffers used, the greater the possible parallelism when transferring the
     * data. Larger buffers means we will have to stage fewer blocks and therefore require fewer IO operations. The
     * trade-offs between these values are context-dependent, so some experimentation may be required to optimize inputs
     * for a given scenario.
     * <p>
     * To avoid overwriting, pass "*" to {@link BlobRequestConditions#setIfNoneMatch(String)}.
     *
     * <p><strong>Code Samples</strong></p>
     *
     * {@codesnippet com.azure.storage.blob.BlobAsyncClient.uploadWithResponse#Flux-ParallelTransferOptions-BlobHttpHeaders-Map-AccessTier-BlobRequestConditions}
     *
     * <p><strong>Using Progress Reporting</strong></p>
     *
     * {@codesnippet com.azure.storage.blob.BlobAsyncClient.uploadWithResponse#Flux-ParallelTransferOptions-BlobHttpHeaders-Map-AccessTier-BlobRequestConditions.ProgressReporter}
     *
     * @param data The data to write to the blob. Unlike other upload methods, this method does not require that the
     * {@code Flux} be replayable. In other words, it does not have to support multiple subscribers and is not expected
     * to produce the same values across subscriptions.
     * @param parallelTransferOptions {@link ParallelTransferOptions} used to configure buffered uploading.
     * @param headers {@link BlobHttpHeaders}
     * @param metadata Metadata to associate with the blob.
     * @param tier {@link AccessTier} for the destination blob.
     * @param requestConditions {@link BlobRequestConditions}
     * @return A reactive response containing the information of the uploaded block blob.
     */
    public Mono<Response<BlockBlobItem>> uploadWithResponse(Flux<ByteBuffer> data,
        ParallelTransferOptions parallelTransferOptions, BlobHttpHeaders headers, Map<String, String> metadata,
        AccessTier tier, BlobRequestConditions requestConditions) {
        return this.uploadWithResponse(new BlobParallelUploadOptions(data)
            .setParallelTransferOptions(parallelTransferOptions).setHeaders(headers).setMetadata(metadata).setTier(tier)
            .setRequestConditions(requestConditions));
    }

    /**
     * Creates a new block blob, or updates the content of an existing block blob.
     * <p>
     * Updating an existing block blob overwrites any existing metadata on the blob. Partial updates are not supported
     * with this method; the content of the existing blob is overwritten with the new content. To perform a partial
     * update of a block blob's, use {@link BlockBlobAsyncClient#stageBlock(String, Flux, long) stageBlock} and {@link
     * BlockBlobAsyncClient#commitBlockList(List) commitBlockList}. For more information, see the
     * <a href="https://docs.microsoft.com/rest/api/storageservices/put-block">Azure Docs for Put Block</a> and the
     * <a href="https://docs.microsoft.com/rest/api/storageservices/put-block-list">Azure Docs for Put Block List</a>.
     * <p>
     * The data passed need not support multiple subscriptions/be replayable as is required in other upload methods when
     * retries are enabled, and the length of the data need not be known in advance. Therefore, this method does
     * support uploading any arbitrary data source, including network streams. This behavior is possible because this
     * method will perform some internal buffering as configured by the blockSize and numBuffers parameters, so while
     * this method may offer additional convenience, it will not be as performant as other options, which should be
     * preferred when possible.
     * <p>
     * Typically, the greater the number of buffers used, the greater the possible parallelism when transferring the
     * data. Larger buffers means we will have to stage fewer blocks and therefore require fewer IO operations. The
     * trade-offs between these values are context-dependent, so some experimentation may be required to optimize inputs
     * for a given scenario.
     * <p>
     * To avoid overwriting, pass "*" to {@link BlobRequestConditions#setIfNoneMatch(String)}.
     *
     * <p><strong>Code Samples</strong></p>
     *
     * {@codesnippet com.azure.storage.blob.BlobAsyncClient.uploadWithResponse#BlobParallelUploadOptions}
     *
     * <p><strong>Using Progress Reporting</strong></p>
     *
     * {@codesnippet com.azure.storage.blob.BlobAsyncClient.uploadWithResponse#BlobParallelUploadOptions}
     *
     * @param options {@link BlobParallelUploadOptions}. Unlike other upload methods, this method does not require that
     * the {@code Flux} be replayable. In other words, it does not have to support multiple subscribers and is not
     * expected to produce the same values across subscriptions.
     * @return A reactive response containing the information of the uploaded block blob.
     */
    public Mono<Response<BlockBlobItem>> uploadWithResponse(BlobParallelUploadOptions options) {
        try {
            StorageImplUtils.assertNotNull("options", options);

            BlobRequestConditions validatedRequestConditions = options.getRequestConditions() == null
                ? new BlobRequestConditions() : options.getRequestConditions();
            final ParallelTransferOptions validatedParallelTransferOptions =
                ModelHelper.populateAndApplyDefaults(options.getParallelTransferOptions());

            BlockBlobAsyncClient blockBlobAsyncClient = getBlockBlobAsyncClient();

            Function<Flux<ByteBuffer>, Mono<Response<BlockBlobItem>>> uploadInChunksFunction = (stream) ->
                uploadInChunks(blockBlobAsyncClient, stream, validatedParallelTransferOptions,
                    options.getHeaders(), options.getMetadata(), options.getTags(),
                    options.getTier(), validatedRequestConditions);

            BiFunction<Flux<ByteBuffer>, Long, Mono<Response<BlockBlobItem>>> uploadFullBlobMethod =
                (stream, length) -> blockBlobAsyncClient.uploadWithResponse(new BlockBlobSimpleUploadOptions(
                    ProgressReporter.addProgressReporting(stream,
                        validatedParallelTransferOptions.getProgressReceiver()), length)
                    .setHeaders(options.getHeaders()).setMetadata(options.getMetadata()).setTags(options.getTags())
                    .setTier(options.getTier()).setRequestConditions(options.getRequestConditions()));

            Flux<ByteBuffer> data = options.getDataFlux() == null ? Utility.convertStreamToByteBuffer(
                options.getDataStream(), options.getLength(), BLOB_DEFAULT_UPLOAD_BLOCK_SIZE)
                : options.getDataFlux();
            return UploadUtils.uploadFullOrChunked(data, ModelHelper.wrapBlobOptions(validatedParallelTransferOptions),
                uploadInChunksFunction, uploadFullBlobMethod);
        } catch (RuntimeException ex) {
            return monoError(logger, ex);
        }
    }

    private Mono<Response<BlockBlobItem>> uploadInChunks(BlockBlobAsyncClient blockBlobAsyncClient,
        Flux<ByteBuffer> data, ParallelTransferOptions parallelTransferOptions, BlobHttpHeaders headers,
<<<<<<< HEAD
        Map<String, String> metadata, Map<String, String> tags, AccessTier tier,
        BlobRequestConditions requestConditions) {
=======
        Map<String, String> metadata, AccessTier tier, BlobRequestConditions requestConditions) {
>>>>>>> 846f5853
        // TODO: Sample/api reference
        // See ProgressReporter for an explanation on why this lock is necessary and why we use AtomicLong.
        AtomicLong totalProgress = new AtomicLong();
        Lock progressLock = new ReentrantLock();

        // Validation done in the constructor.
<<<<<<< HEAD
        /*
        We use maxConcurrency + 1 for the number of buffers because one buffer will typically be being filled while the
        others are being sent.
         */
        UploadBufferPool pool = new UploadBufferPool(parallelTransferOptions.getMaxConcurrency() + 1,
            parallelTransferOptions.getBlockSizeLong(), BlockBlobClient.MAX_STAGE_BLOCK_BYTES_LONG);
=======
        UploadBufferPool pool = new UploadBufferPool(parallelTransferOptions.getMaxConcurrency() + 1,
            parallelTransferOptions.getBlockSize(), BlockBlobClient.MAX_STAGE_BLOCK_BYTES);
>>>>>>> 846f5853

        Flux<ByteBuffer> chunkedSource = UploadUtils.chunkSource(data,
            ModelHelper.wrapBlobOptions(parallelTransferOptions));

        /*
         Write to the pool and upload the output.
         */
        return chunkedSource.concatMap(pool::write)
            .concatWith(Flux.defer(pool::flush))
            .flatMapSequential(bufferAggregator -> {
                // Report progress as necessary.
                Flux<ByteBuffer> progressData = ProgressReporter.addParallelProgressReporting(
                    bufferAggregator.asFlux(),
                    parallelTransferOptions.getProgressReceiver(),
                    progressLock,
                    totalProgress);

                final String blockId = Base64.getEncoder().encodeToString(
                    UUID.randomUUID().toString().getBytes(UTF_8));
<<<<<<< HEAD

                return blockBlobAsyncClient.stageBlockWithResponse(blockId, progressData, bufferAggregator.length(),
=======
                return blockBlobAsyncClient.stageBlockWithResponse(blockId, progressData, buffer.remaining(),
>>>>>>> 846f5853
                    null, requestConditions.getLeaseId())
                    // We only care about the stageBlock insofar as it was successful,
                    // but we need to collect the ids.
                    .map(x -> blockId)
                    .doFinally(x -> pool.returnBuffer(bufferAggregator))
                    .flux();
            }, parallelTransferOptions.getMaxConcurrency())
            .collect(Collectors.toList())
            .flatMap(ids ->
                blockBlobAsyncClient.commitBlockListWithResponse(new BlockBlobCommitBlockListOptions(ids)
                    .setHeaders(headers).setMetadata(metadata).setTags(tags).setTier(tier)
                        .setRequestConditions(requestConditions)));
    }

    /**
     * Creates a new block blob with the content of the specified file. By default this method will not overwrite an
     * existing blob.
     *
     * <p><strong>Code Samples</strong></p>
     *
     * {@codesnippet com.azure.storage.blob.BlobAsyncClient.uploadFromFile#String}
     *
     * @param filePath Path to the upload file
     * @return An empty response
     * @throws UncheckedIOException If an I/O error occurs
     */
    public Mono<Void> uploadFromFile(String filePath) {
        try {
            return uploadFromFile(filePath, false);
        } catch (RuntimeException ex) {
            return monoError(logger, ex);
        }
    }

    /**
     * Creates a new block blob, or updates the content of an existing block blob, with the content of the specified
     * file.
     *
     * <p><strong>Code Samples</strong></p>
     *
     * {@codesnippet com.azure.storage.blob.BlobAsyncClient.uploadFromFile#String-boolean}
     *
     * @param filePath Path to the upload file
     * @param overwrite Whether or not to overwrite, should the blob already exist.
     * @return An empty response
     * @throws UncheckedIOException If an I/O error occurs
     */
    public Mono<Void> uploadFromFile(String filePath, boolean overwrite) {
        try {
            Mono<Void> overwriteCheck = Mono.empty();
            BlobRequestConditions requestConditions = null;

            // Note that if the file will be uploaded using a putBlob, we also can skip the exists check.
            if (!overwrite) {
                if (UploadUtils.shouldUploadInChunks(filePath,
                    BlockBlobAsyncClient.MAX_UPLOAD_BLOB_BYTES_LONG, logger)) {
                    overwriteCheck = exists().flatMap(exists -> exists
                        ? monoError(logger, new IllegalArgumentException(Constants.BLOB_ALREADY_EXISTS))
                        : Mono.empty());
                }

                requestConditions = new BlobRequestConditions().setIfNoneMatch(Constants.HeaderConstants.ETAG_WILDCARD);
            }

            return overwriteCheck.then(uploadFromFile(filePath, null, null, null, null, requestConditions));
        } catch (RuntimeException ex) {
            return monoError(logger, ex);
        }
    }

    /**
     * Creates a new block blob, or updates the content of an existing block blob, with the content of the specified
     * file.
     * <p>
     * To avoid overwriting, pass "*" to {@link BlobRequestConditions#setIfNoneMatch(String)}.
     *
     * <p><strong>Code Samples</strong></p>
     *
     * {@codesnippet com.azure.storage.blob.BlobAsyncClient.uploadFromFile#String-ParallelTransferOptions-BlobHttpHeaders-Map-AccessTier-BlobRequestConditions}
     *
     * @param filePath Path to the upload file
     * @param parallelTransferOptions {@link ParallelTransferOptions} to use to upload from file. Number of parallel
     * transfers parameter is ignored.
     * @param headers {@link BlobHttpHeaders}
     * @param metadata Metadata to associate with the blob.
     * @param tier {@link AccessTier} for the destination blob.
     * @param requestConditions {@link BlobRequestConditions}
     * @return An empty response
     * @throws UncheckedIOException If an I/O error occurs
     */
    public Mono<Void> uploadFromFile(String filePath, ParallelTransferOptions parallelTransferOptions,
        BlobHttpHeaders headers, Map<String, String> metadata, AccessTier tier,
        BlobRequestConditions requestConditions) {
        return this.uploadFromFileWithResponse(new BlobUploadFromFileOptions(filePath)
            .setParallelTransferOptions(parallelTransferOptions).setHeaders(headers).setMetadata(metadata)
            .setTier(tier).setRequestConditions(requestConditions))
            .then();
    }

    /**
     * Creates a new block blob, or updates the content of an existing block blob, with the content of the specified
     * file.
     * <p>
     * To avoid overwriting, pass "*" to {@link BlobRequestConditions#setIfNoneMatch(String)}.
     *
     * <p><strong>Code Samples</strong></p>
     *
     * {@codesnippet com.azure.storage.blob.BlobAsyncClient.uploadFromFileWithResponse#BlobUploadFromFileOptions}
     *
     * @param options {@link BlobUploadFromFileOptions}
     * @return A reactive response containing the information of the uploaded block blob.
     * @throws UncheckedIOException If an I/O error occurs
     */
    public Mono<Response<BlockBlobItem>> uploadFromFileWithResponse(BlobUploadFromFileOptions options) {
        StorageImplUtils.assertNotNull("options", options);
        Long originalBlockSize = (options.getParallelTransferOptions() == null)
            ? null
            : options.getParallelTransferOptions().getBlockSizeLong();
        final ParallelTransferOptions finalParallelTransferOptions =
            ModelHelper.populateAndApplyDefaults(options.getParallelTransferOptions());
        try {
            return Mono.using(() -> UploadUtils.uploadFileResourceSupplier(options.getFilePath(), logger),
                channel -> {
                    try {
                        BlockBlobAsyncClient blockBlobAsyncClient = getBlockBlobAsyncClient();
                        long fileSize = channel.size();

                        // If the file is larger than 256MB chunk it and stage it as blocks.
                        if (UploadUtils.shouldUploadInChunks(options.getFilePath(),
                            finalParallelTransferOptions.getMaxSingleUploadSizeLong(), logger)) {
                            return uploadFileChunks(fileSize, finalParallelTransferOptions, originalBlockSize,
                                options.getHeaders(), options.getMetadata(), options.getTags(),
                                options.getTier(), options.getRequestConditions(), channel,
                                blockBlobAsyncClient);
                        } else {
                            // Otherwise we know it can be sent in a single request reducing network overhead.
                            Flux<ByteBuffer> data = FluxUtil.readFile(channel);
                            if (finalParallelTransferOptions.getProgressReceiver() != null) {
                                data = ProgressReporter.addProgressReporting(data,
                                    finalParallelTransferOptions.getProgressReceiver());
                            }
                            return blockBlobAsyncClient.uploadWithResponse(
                                new BlockBlobSimpleUploadOptions(data, fileSize).setHeaders(options.getHeaders())
                                    .setMetadata(options.getMetadata()).setTags(options.getTags())
                                    .setTier(options.getTier())
                                    .setRequestConditions(options.getRequestConditions()));
                        }
                    } catch (IOException ex) {
                        return Mono.error(ex);
                    }
                },
                channel ->
                UploadUtils.uploadFileCleanup(channel, logger));
        } catch (RuntimeException ex) {
            return monoError(logger, ex);
        }
    }

    private Mono<Response<BlockBlobItem>> uploadFileChunks(
        long fileSize, ParallelTransferOptions parallelTransferOptions,
        Long originalBlockSize, BlobHttpHeaders headers, Map<String, String> metadata, Map<String, String> tags,
        AccessTier tier, BlobRequestConditions requestConditions, AsynchronousFileChannel channel,
        BlockBlobAsyncClient client) {
        final BlobRequestConditions finalRequestConditions = (requestConditions == null)
            ? new BlobRequestConditions() : requestConditions;
        // parallelTransferOptions are finalized in the calling method.

        // See ProgressReporter for an explanation on why this lock is necessary and why we use AtomicLong.
        AtomicLong totalProgress = new AtomicLong();
        Lock progressLock = new ReentrantLock();

        final SortedMap<Long, String> blockIds = new TreeMap<>();
        return Flux.fromIterable(sliceFile(fileSize, originalBlockSize, parallelTransferOptions.getBlockSizeLong()))
            .flatMap(chunk -> {
                String blockId = getBlockID();
                blockIds.put(chunk.getOffset(), blockId);

                Flux<ByteBuffer> progressData = ProgressReporter.addParallelProgressReporting(
                    FluxUtil.readFile(channel, chunk.getOffset(), chunk.getCount()),
                    parallelTransferOptions.getProgressReceiver(), progressLock, totalProgress);

                return client.stageBlockWithResponse(blockId, progressData, chunk.getCount(), null,
                    finalRequestConditions.getLeaseId());
            }, parallelTransferOptions.getMaxConcurrency())
            .then(Mono.defer(() -> client.commitBlockListWithResponse(
                new BlockBlobCommitBlockListOptions(new ArrayList<>(blockIds.values()))
                    .setHeaders(headers).setMetadata(metadata).setTags(tags).setTier(tier)
                    .setRequestConditions(finalRequestConditions))));
    }

    /**
     * RESERVED FOR INTERNAL USE.
     *
     * Resource Supplier for UploadFile.
     *
     * @param filePath The path for the file
     * @return {@code AsynchronousFileChannel}
     * @throws UncheckedIOException an input output exception.
     * @deprecated due to refactoring code to be in the common storage library.
     */
    @Deprecated
    protected AsynchronousFileChannel uploadFileResourceSupplier(String filePath) {
        return UploadUtils.uploadFileResourceSupplier(filePath, logger);
    }

    private String getBlockID() {
        return Base64.getEncoder().encodeToString(UUID.randomUUID().toString().getBytes(StandardCharsets.UTF_8));
    }

    private List<BlobRange> sliceFile(long fileSize, Long originalBlockSize, long blockSize) {
        List<BlobRange> ranges = new ArrayList<>();
        if (fileSize > 100 * Constants.MB && originalBlockSize == null) {
            blockSize = BLOB_DEFAULT_HTBB_UPLOAD_BLOCK_SIZE;
        }
        for (long pos = 0; pos < fileSize; pos += blockSize) {
            long count = blockSize;
            if (pos + count > fileSize) {
                count = fileSize - pos;
            }
            ranges.add(new BlobRange(pos, count));
        }
        return ranges;
    }
}<|MERGE_RESOLUTION|>--- conflicted
+++ resolved
@@ -450,29 +450,20 @@
 
     private Mono<Response<BlockBlobItem>> uploadInChunks(BlockBlobAsyncClient blockBlobAsyncClient,
         Flux<ByteBuffer> data, ParallelTransferOptions parallelTransferOptions, BlobHttpHeaders headers,
-<<<<<<< HEAD
         Map<String, String> metadata, Map<String, String> tags, AccessTier tier,
         BlobRequestConditions requestConditions) {
-=======
-        Map<String, String> metadata, AccessTier tier, BlobRequestConditions requestConditions) {
->>>>>>> 846f5853
         // TODO: Sample/api reference
         // See ProgressReporter for an explanation on why this lock is necessary and why we use AtomicLong.
         AtomicLong totalProgress = new AtomicLong();
         Lock progressLock = new ReentrantLock();
 
         // Validation done in the constructor.
-<<<<<<< HEAD
         /*
         We use maxConcurrency + 1 for the number of buffers because one buffer will typically be being filled while the
         others are being sent.
          */
         UploadBufferPool pool = new UploadBufferPool(parallelTransferOptions.getMaxConcurrency() + 1,
             parallelTransferOptions.getBlockSizeLong(), BlockBlobClient.MAX_STAGE_BLOCK_BYTES_LONG);
-=======
-        UploadBufferPool pool = new UploadBufferPool(parallelTransferOptions.getMaxConcurrency() + 1,
-            parallelTransferOptions.getBlockSize(), BlockBlobClient.MAX_STAGE_BLOCK_BYTES);
->>>>>>> 846f5853
 
         Flux<ByteBuffer> chunkedSource = UploadUtils.chunkSource(data,
             ModelHelper.wrapBlobOptions(parallelTransferOptions));
@@ -492,12 +483,7 @@
 
                 final String blockId = Base64.getEncoder().encodeToString(
                     UUID.randomUUID().toString().getBytes(UTF_8));
-<<<<<<< HEAD
-
                 return blockBlobAsyncClient.stageBlockWithResponse(blockId, progressData, bufferAggregator.length(),
-=======
-                return blockBlobAsyncClient.stageBlockWithResponse(blockId, progressData, buffer.remaining(),
->>>>>>> 846f5853
                     null, requestConditions.getLeaseId())
                     // We only care about the stageBlock insofar as it was successful,
                     // but we need to collect the ids.
