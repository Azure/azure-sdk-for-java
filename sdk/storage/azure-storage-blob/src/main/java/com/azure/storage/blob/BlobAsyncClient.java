// Copyright (c) Microsoft Corporation. All rights reserved.
// Licensed under the MIT License.

package com.azure.storage.blob;

import com.azure.storage.blob.implementation.AzureBlobStorageBuilder;
import com.azure.storage.blob.implementation.AzureBlobStorageImpl;
import com.azure.storage.blob.models.CpkInfo;
import com.azure.storage.blob.models.CustomerProvidedKey;
import com.azure.storage.blob.specialized.AppendBlobAsyncClient;
import com.azure.storage.blob.specialized.BlobAsyncClientBase;
import com.azure.storage.blob.specialized.BlockBlobAsyncClient;
import com.azure.storage.blob.specialized.PageBlobAsyncClient;
import com.azure.storage.blob.specialized.SpecializedBlobClientBuilder;

/**
 * This class provides a client that contains generic blob operations for Azure Storage Blobs. Operations allowed by
 * the client are downloading and copying a blob, retrieving and setting metadata, retrieving and setting HTTP headers,
 * and deleting and un-deleting a blob.
 *
 * <p>
 * This client is instantiated through {@link BlobClientBuilder} or retrieved via
 * {@link ContainerAsyncClient#getBlobAsyncClient(String) getBlobClient}.
 *
 * <p>
 * For operations on a specific blob type (i.e append, block, or page) use
 * {@link #asAppendBlobAsyncClient() asAppendBlobAsyncClient}, {@link #asBlockBlobAsyncClient() asBlockBlobAsyncClient},
 * or {@link #asPageBlobAsyncClient() asPageBlobAsyncClient} to construct a client that allows blob specific operations.
 *
 * <p>
 * Please refer to the <a href=https://docs.microsoft.com/en-us/rest/api/storageservices/understanding-block-blobs--append-blobs--and-page-blobs>Azure
 * Docs</a> for more information.
 */
<<<<<<< HEAD
@ServiceClient(builder = BlobClientBuilder.class, isAsync = true)
public class BlobAsyncClient {
    private static final int BLOB_DEFAULT_DOWNLOAD_BLOCK_SIZE = 4 * Constants.MB;
    private static final int BLOB_MAX_DOWNLOAD_BLOCK_SIZE = 100 * Constants.MB;

    private final ClientLogger logger = new ClientLogger(BlobAsyncClient.class);

    protected final AzureBlobStorageImpl azureBlobStorage;
    protected final String snapshot;
    protected final CpkInfo cpk;

=======
public class BlobAsyncClient extends BlobAsyncClientBase {
>>>>>>> 532dfa87
    /**
     * Protected constructor for use by {@link BlobClientBuilder}.
     *
     * @param azureBlobStorage the API client for blob storage
     * @param snapshot The optional snapshot id of the snapshot blob
     * @param cpk The optional client provided key
     */
<<<<<<< HEAD
    protected BlobAsyncClient(AzureBlobStorageImpl azureBlobStorage, String snapshot, CpkInfo cpk) {
        this.azureBlobStorage = azureBlobStorage;
        this.snapshot = snapshot;
        this.cpk = cpk;
    }

    /**
     * Creates a new {@link BlockBlobAsyncClient} to this resource, maintaining configurations. Only do this for blobs
     * that are known to be block blobs.
     *
     * @return A {@link BlockBlobAsyncClient} to this resource.
     */
    public BlockBlobAsyncClient asBlockBlobAsyncClient() {
        return new BlockBlobAsyncClient(new AzureBlobStorageBuilder()
            .url(getBlobUrl().toString())
            .pipeline(azureBlobStorage.getHttpPipeline())
            .build(), snapshot, cpk);
    }

    /**
     * Creates a new {@link AppendBlobAsyncClient} to this resource, maintaining configurations. Only do this for blobs
     * that are known to be append blobs.
     *
     * @return A {@link AppendBlobAsyncClient} to this resource.
     */
    public AppendBlobAsyncClient asAppendBlobAsyncClient() {
        return new AppendBlobAsyncClient(new AzureBlobStorageBuilder()
            .url(getBlobUrl().toString())
            .pipeline(azureBlobStorage.getHttpPipeline())
            .build(), snapshot, cpk);
    }

    /**
     * Creates a new {@link PageBlobAsyncClient} to this resource, maintaining configurations. Only do this for blobs
     * that are known to be page blobs.
     *
     * @return A {@link PageBlobAsyncClient} to this resource.
     */
    public PageBlobAsyncClient asPageBlobAsyncClient() {
        return new PageBlobAsyncClient(new AzureBlobStorageBuilder()
            .url(getBlobUrl().toString())
            .pipeline(azureBlobStorage.getHttpPipeline())
            .build(), snapshot, cpk);
=======
    BlobAsyncClient(AzureBlobStorageImpl azureBlobStorage, String snapshot, CpkInfo cpk) {
        super(azureBlobStorage, snapshot, cpk);
>>>>>>> 532dfa87
    }

    /**
     * Creates a new {@link BlobAsyncClient} linked to the {@code snapshot} of this blob resource.
     *
     * @param snapshot the identifier for a specific snapshot of this blob
     * @return a {@link BlobAsyncClient} used to interact with the specific snapshot.
     */
    @Override
    public BlobAsyncClient getSnapshotClient(String snapshot) {
        return new BlobAsyncClient(new AzureBlobStorageBuilder()
            .url(getBlobUrl().toString())
            .pipeline(azureBlobStorage.getHttpPipeline())
            .build(), getSnapshotId(), getCustomerProvidedKey());
    }

    /**
     * Creates a new {@link AppendBlobAsyncClient} associated to this blob.
     *
     * @return a {@link AppendBlobAsyncClient} associated to this blob.
     */
    public AppendBlobAsyncClient asAppendBlobAsyncClient() {
        return prepareBuilder().buildAppendBlobAsyncClient();
    }

    /**
     * Creates a new {@link BlockBlobAsyncClient} associated to this blob.
     *
     * @return a {@link BlockBlobAsyncClient} associated to this blob.
     */
    public BlockBlobAsyncClient asBlockBlobAsyncClient() {
        return prepareBuilder().buildBlockBlobAsyncClient();
    }

    /**
     * Creates a new {@link PageBlobAsyncClient} associated to this blob.
     *
     * @return a {@link PageBlobAsyncClient} associated to this blob.
     */
    public PageBlobAsyncClient asPageBlobAsyncClient() {
        return prepareBuilder().buildPageBlobAsyncClient();
    }

    private SpecializedBlobClientBuilder prepareBuilder() {
        SpecializedBlobClientBuilder builder = new SpecializedBlobClientBuilder()
            .pipeline(getHttpPipeline())
            .endpoint(getBlobUrl().toString())
            .snapshot(getSnapshotId());

        CpkInfo cpk = getCustomerProvidedKey();
        if (cpk != null) {
            builder.customerProvidedKey(new CustomerProvidedKey(cpk.getEncryptionKey()));
        }

        return builder;
    }
}<|MERGE_RESOLUTION|>--- conflicted
+++ resolved
@@ -31,76 +31,16 @@
  * Please refer to the <a href=https://docs.microsoft.com/en-us/rest/api/storageservices/understanding-block-blobs--append-blobs--and-page-blobs>Azure
  * Docs</a> for more information.
  */
-<<<<<<< HEAD
-@ServiceClient(builder = BlobClientBuilder.class, isAsync = true)
-public class BlobAsyncClient {
-    private static final int BLOB_DEFAULT_DOWNLOAD_BLOCK_SIZE = 4 * Constants.MB;
-    private static final int BLOB_MAX_DOWNLOAD_BLOCK_SIZE = 100 * Constants.MB;
-
-    private final ClientLogger logger = new ClientLogger(BlobAsyncClient.class);
-
-    protected final AzureBlobStorageImpl azureBlobStorage;
-    protected final String snapshot;
-    protected final CpkInfo cpk;
-
-=======
 public class BlobAsyncClient extends BlobAsyncClientBase {
->>>>>>> 532dfa87
     /**
-     * Protected constructor for use by {@link BlobClientBuilder}.
+     * Constructor for use by {@link BlobClientBuilder}.
      *
      * @param azureBlobStorage the API client for blob storage
      * @param snapshot The optional snapshot id of the snapshot blob
      * @param cpk The optional client provided key
      */
-<<<<<<< HEAD
-    protected BlobAsyncClient(AzureBlobStorageImpl azureBlobStorage, String snapshot, CpkInfo cpk) {
-        this.azureBlobStorage = azureBlobStorage;
-        this.snapshot = snapshot;
-        this.cpk = cpk;
-    }
-
-    /**
-     * Creates a new {@link BlockBlobAsyncClient} to this resource, maintaining configurations. Only do this for blobs
-     * that are known to be block blobs.
-     *
-     * @return A {@link BlockBlobAsyncClient} to this resource.
-     */
-    public BlockBlobAsyncClient asBlockBlobAsyncClient() {
-        return new BlockBlobAsyncClient(new AzureBlobStorageBuilder()
-            .url(getBlobUrl().toString())
-            .pipeline(azureBlobStorage.getHttpPipeline())
-            .build(), snapshot, cpk);
-    }
-
-    /**
-     * Creates a new {@link AppendBlobAsyncClient} to this resource, maintaining configurations. Only do this for blobs
-     * that are known to be append blobs.
-     *
-     * @return A {@link AppendBlobAsyncClient} to this resource.
-     */
-    public AppendBlobAsyncClient asAppendBlobAsyncClient() {
-        return new AppendBlobAsyncClient(new AzureBlobStorageBuilder()
-            .url(getBlobUrl().toString())
-            .pipeline(azureBlobStorage.getHttpPipeline())
-            .build(), snapshot, cpk);
-    }
-
-    /**
-     * Creates a new {@link PageBlobAsyncClient} to this resource, maintaining configurations. Only do this for blobs
-     * that are known to be page blobs.
-     *
-     * @return A {@link PageBlobAsyncClient} to this resource.
-     */
-    public PageBlobAsyncClient asPageBlobAsyncClient() {
-        return new PageBlobAsyncClient(new AzureBlobStorageBuilder()
-            .url(getBlobUrl().toString())
-            .pipeline(azureBlobStorage.getHttpPipeline())
-            .build(), snapshot, cpk);
-=======
     BlobAsyncClient(AzureBlobStorageImpl azureBlobStorage, String snapshot, CpkInfo cpk) {
         super(azureBlobStorage, snapshot, cpk);
->>>>>>> 532dfa87
     }
 
     /**
