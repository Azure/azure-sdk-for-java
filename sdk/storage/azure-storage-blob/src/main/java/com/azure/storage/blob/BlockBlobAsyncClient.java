// Copyright (c) Microsoft Corporation. All rights reserved.
// Licensed under the MIT License.

package com.azure.storage.blob;

import com.azure.core.http.rest.Response;
import com.azure.core.http.rest.SimpleResponse;
import com.azure.core.http.rest.VoidResponse;
import com.azure.core.implementation.util.FluxUtil;
import com.azure.core.util.Context;
import com.azure.core.util.logging.ClientLogger;
import com.azure.storage.blob.implementation.AzureBlobStorageImpl;
import com.azure.storage.blob.models.AccessTier;
import com.azure.storage.blob.models.AccessTierOptional;
import com.azure.storage.blob.models.BlobAccessConditions;
import com.azure.storage.blob.models.BlobHTTPHeaders;
import com.azure.storage.blob.models.BlobRange;
import com.azure.storage.blob.models.BlockBlobItem;
import com.azure.storage.blob.models.BlockList;
import com.azure.storage.blob.models.BlockListType;
import com.azure.storage.blob.models.BlockLookupList;
import com.azure.storage.blob.models.CpkInfo;
import com.azure.storage.blob.models.LeaseAccessConditions;
import com.azure.storage.blob.models.Metadata;
import com.azure.storage.blob.models.SourceModifiedAccessConditions;
import com.azure.storage.common.Constants;
import reactor.core.publisher.Flux;
import reactor.core.publisher.Mono;

import java.io.File;
import java.io.IOException;
import java.io.UncheckedIOException;
import java.net.URL;
import java.nio.ByteBuffer;
import java.nio.channels.AsynchronousFileChannel;
import java.nio.charset.StandardCharsets;
import java.nio.file.Paths;
import java.nio.file.StandardOpenOption;
import java.util.ArrayList;
import java.util.Base64;
import java.util.List;
import java.util.Objects;
import java.util.SortedMap;
import java.util.TreeMap;
import java.util.UUID;
import java.util.stream.Collectors;

import static com.azure.core.implementation.util.FluxUtil.withContext;
import static com.azure.storage.blob.PostProcessor.postProcessResponse;
import static java.nio.charset.StandardCharsets.UTF_8;

/**
 * Client to a block blob. It may only be instantiated through a {@link BlobClientBuilder}, via
 * the method {@link BlobAsyncClient#asBlockBlobAsyncClient()}, or via the method
 * {@link ContainerAsyncClient#getBlockBlobAsyncClient(String)}. This class does not hold
 * any state about a particular blob, but is instead a convenient way of sending appropriate
 * requests to the resource on the service.
 *
 * <p>
 * This client contains operations on a blob. Operations on a container are available on {@link ContainerAsyncClient},
 * and operations on the service are available on {@link BlobServiceAsyncClient}.
 *
 * <p>
 * Please refer
 * to the <a href=https://docs.microsoft.com/en-us/rest/api/storageservices/understanding-block-blobs--append-blobs--and-page-blobs>Azure Docs</a>
 * for more information.
 *
 * <p>
 * Note this client is an async client that returns reactive responses from Spring Reactor Core
 * project (https://projectreactor.io/). Calling the methods in this client will <strong>NOT</strong>
 * start the actual network operation, until {@code .subscribe()} is called on the reactive response.
 * You can simply convert one of these responses to a {@link java.util.concurrent.CompletableFuture}
 * object through {@link Mono#toFuture()}.
 */
public final class BlockBlobAsyncClient extends BlobAsyncClient {
    private final ClientLogger logger = new ClientLogger(BlockBlobAsyncClient.class);

    static final int BLOB_DEFAULT_UPLOAD_BLOCK_SIZE = 4 * Constants.MB;
    static final int BLOB_MAX_UPLOAD_BLOCK_SIZE = 100 * Constants.MB;

    /**
     * Indicates the maximum number of bytes that can be sent in a call to upload.
     */
    public static final int MAX_UPLOAD_BLOB_BYTES = 256 * Constants.MB;

    /**
     * Indicates the maximum number of bytes that can be sent in a call to stageBlock.
     */
    public static final int MAX_STAGE_BLOCK_BYTES = 100 * Constants.MB;

    /**
     * Indicates the maximum number of blocks allowed in a block blob.
     */
    public static final int MAX_BLOCKS = 50000;

    /**
     * Package-private constructor for use by {@link BlobClientBuilder}.
     * @param azureBlobStorage the API client for blob storage
     */
    BlockBlobAsyncClient(AzureBlobStorageImpl azureBlobStorage, String snapshot, CpkInfo cpk) {
        super(azureBlobStorage, snapshot, cpk);
    }

    /**
     * Creates a new block blob, or updates the content of an existing block blob.
     * Updating an existing block blob overwrites any existing metadata on the blob. Partial updates are not
     * supported with PutBlob; the content of the existing blob is overwritten with the new content. To
     * perform a partial update of a block blob's, use PutBlock and PutBlockList.
     * For more information, see the
     * <a href="https://docs.microsoft.com/rest/api/storageservices/put-blob">Azure Docs</a>.
     * <p>
     * Note that the data passed must be replayable if retries are enabled (the default). In other words, the
     * {@code Flux} must produce the same data each time it is subscribed to.
     * <p>
     *
     * <p><strong>Code Samples</strong></p>
     *
     * {@codesnippet com.azure.storage.blob.BlockBlobAsyncClient.upload#Flux-long}
     *
     * @param data The data to write to the blob. Note that this {@code Flux} must be replayable if retries are enabled
     *         (the default). In other words, the Flux must produce the same data each time it is subscribed to.
     * @param length The exact length of the data. It is important that this value match precisely the length of the data
     *         emitted by the {@code Flux}.
     *
     * @return A reactive response containing the information of the uploaded block blob.
     */
    public Mono<BlockBlobItem> upload(Flux<ByteBuffer> data, long length) {
        return uploadWithResponse(data, length, null, null, null, null).flatMap(FluxUtil::toMono);
    }

    /**
     * Creates a new block blob, or updates the content of an existing block blob.
     * <p>
     * Updating an existing block blob overwrites any existing metadata on the blob. Partial updates are not
     * supported with PutBlob; the content of the existing blob is overwritten with the new content. To
     * perform a partial update of a block blob's, use PutBlock and PutBlockList.
     * For more information, see the
     * <a href="https://docs.microsoft.com/rest/api/storageservices/put-blob">Azure Docs</a>.
     * <p>
     * Note that the data passed must be replayable if retries are enabled (the default). In other words, the
     * {@code Flux} must produce the same data each time it is subscribed to.
     * <p>
     *
     * <p><strong>Code Samples</strong></p>
     *
     * {@codesnippet com.azure.storage.blob.BlockBlobAsyncClient.uploadWithResponse#Flux-long-BlobHTTPHeaders-Metadata-AccessTier-BlobAccessConditions}
     *
     * @param data The data to write to the blob. Note that this {@code Flux} must be replayable if retries are enabled
     *         (the default). In other words, the Flux must produce the same data each time it is subscribed to.
     * @param length The exact length of the data. It is important that this value match precisely the length of the data
     *         emitted by the {@code Flux}.
     * @param headers {@link BlobHTTPHeaders}
     * @param metadata {@link Metadata}
     * @param tier {@link AccessTier} for the destination blob.
     * @param accessConditions {@link BlobAccessConditions}
     *
     * @return A reactive response containing the information of the uploaded block blob.
     */
    public Mono<Response<BlockBlobItem>> uploadWithResponse(Flux<ByteBuffer> data, long length, BlobHTTPHeaders headers,
        Metadata metadata, AccessTier tier, BlobAccessConditions accessConditions) {
        return withContext(context -> uploadWithResponse(data, length, headers, metadata, tier, accessConditions, context));
    }

    Mono<Response<BlockBlobItem>> uploadWithResponse(Flux<ByteBuffer> data, long length, BlobHTTPHeaders headers,
        Metadata metadata, AccessTier tier, BlobAccessConditions accessConditions, Context context) {
        metadata = metadata == null ? new Metadata() : metadata;
        accessConditions = accessConditions == null ? new BlobAccessConditions() : accessConditions;
        AccessTierOptional opTier = tier == null ? null : AccessTierOptional.fromString(tier.toString());

        return postProcessResponse(this.azureBlobStorage.blockBlobs().uploadWithRestResponseAsync(null,
<<<<<<< HEAD
            null, data, length, null, metadata, opTier, null, headers, accessConditions.leaseAccessConditions(), cpk,
            accessConditions.modifiedAccessConditions(), context))
            .map(rb -> new SimpleResponse<>(rb, new BlockBlobItem(rb.getDeserializedHeaders())));
=======
            null, data, length, null, metadata, opTier, null, headers, accessConditions.getLeaseAccessConditions(), cpk,
            accessConditions.getModifiedAccessConditions(), context))
            .map(rb -> new SimpleResponse<>(rb, new BlockBlobItem(rb.deserializedHeaders())));
>>>>>>> 9f362581
    }

    /**
     * Creates a new block blob, or updates the content of an existing block blob.
     * <p>
     * Updating an existing block blob overwrites any existing metadata on the blob. Partial updates are not
     * supported with this method; the content of the existing blob is overwritten with the new content. To
     * perform a partial update of a block blob's, use
     * {@link BlockBlobAsyncClient#stageBlock(String, Flux, long) stageBlock} and
     * {@link BlockBlobAsyncClient#commitBlockList(List)}.
     * For more information, see the
     * <a href="https://docs.microsoft.com/rest/api/storageservices/put-block">Azure Docs for Put Block</a> and the
     * <a href="https://docs.microsoft.com/rest/api/storageservices/put-block-list">Azure Docs for Put Block List</a>.
     * <p>
     * The data passed need not support multiple subscriptions/be replayable as is required in other upload methods when
     * retries are enabled, and the length of the data need not be known in advance. Therefore, this method should
     * support uploading any arbitrary data source, including network streams. This behavior is possible because this
     * method will perform some internal buffering as configured by the blockSize and numBuffers parameters, so while
     * this method may offer additional convenience, it will not be as performant as other options, which should be
     * preferred when possible.
     * <p>
     * Typically, the greater the number of buffers used, the greater the possible parallelism when transferring the
     * data. Larger buffers means we will have to stage fewer blocks and therefore require fewer IO operations. The
     * trade-offs between these values are context-dependent, so some experimentation may be required to optimize inputs
     * for a given scenario.
     *
     * <p><strong>Code Samples</strong></p>
     *
     * {@codesnippet com.azure.storage.blob.BlockBlobAsyncClient.upload#Flux-int-int}
     *
     * @param data The data to write to the blob. Unlike other upload methods, this method does not require that the
     *         {@code Flux} be replayable. In other words, it does not have to support multiple subscribers and is
     *         not expected to produce the same values across subscriptions.
     * @param blockSize The size of each block that will be staged. This value also determines the size that each buffer used by
     *         this method will be and determines the number of requests that need to be made. The amount of memory
     *         consumed by this method may be up to blockSize * numBuffers. If block size is large, this method will
     *         make fewer network calls, but each individual call will send more data and will therefore take longer.
     * @param numBuffers The maximum number of buffers this method should allocate. Must be at least two. Typically, the larger
     *         the number of buffers, the more parallel, and thus faster, the upload portion of this operation will be.
     *         The amount of memory consumed by this method may be up to blockSize * numBuffers.
     * @return A reactive response containing the information of the uploaded block blob.
     */
    public Mono<BlockBlobItem> upload(Flux<ByteBuffer> data, int blockSize, int numBuffers) {
        return this.uploadWithResponse(data, blockSize, numBuffers, null, null, null, null).flatMap(FluxUtil::toMono);
    }

    /**
     * Creates a new block blob, or updates the content of an existing block blob.
     * Updating an existing block blob overwrites any existing metadata on the blob. Partial updates are not
     * supported with this method; the content of the existing blob is overwritten with the new content. To
     * perform a partial update of a block blob's, use
     * {@link BlockBlobAsyncClient#stageBlock(String, Flux, long) stageBlock} and
     * {@link BlockBlobAsyncClient#commitBlockList(List)}, which this method uses internally.
     * For more information, see the
     * <a href="https://docs.microsoft.com/rest/api/storageservices/put-block">Azure Docs for Put Block</a> and the
     * <a href="https://docs.microsoft.com/rest/api/storageservices/put-block-list">Azure Docs for Put Block List</a>.
     * <p>
     * The data passed need not support multiple subscriptions/be replayable as is required in other upload methods when
     * retries are enabled, and the length of the data need not be known in advance. Therefore, this method should
     * support uploading any arbitrary data source, including network streams. This behavior is possible because this
     * method will perform some internal buffering as configured by the blockSize and numBuffers parameters, so while
     * this method may offer additional convenience, it will not be as performant as other options, which should be
     * preferred when possible.
     * <p>
     * Typically, the greater the number of buffers used, the greater the possible parallelism when transferring the
     * data. Larger buffers means we will have to stage fewer blocks and therefore require fewer IO operations. The
     * trade-offs between these values are context-dependent, so some experimentation may be required to optimize inputs
     * for a given scenario.
     *
     * <p><strong>Code Samples</strong></p>
     *
     * {@codesnippet com.azure.storage.blob.BlockBlobAsyncClient.uploadWithResponse#Flux-int-int-BlobHTTPHeaders-Metadata-AccessTier-BlobAccessConditions}
     *
     * @param data The data to write to the blob. Unlike other upload methods, this method does not require that the
     *         {@code Flux} be replayable. In other words, it does not have to support multiple subscribers and is
     *         not expected to produce the same values across subscriptions.
     * @param blockSize The size of each block that will be staged. This value also determines the size that each buffer used by
     *         this method will be and determines the number of requests that need to be made. The amount of memory
     *         consumed by this method may be up to blockSize * numBuffers. If block size is large, this method will
     *         make fewer network calls, but each individual call will send more data and will therefore take longer.
     * @param numBuffers The maximum number of buffers this method should allocate. Must be at least two. Typically, the larger
     *         the number of buffers, the more parallel, and thus faster, the upload portion of this operation will be.
     *         The amount of memory consumed by this method may be up to blockSize * numBuffers.
     * @param headers {@link BlobHTTPHeaders}
     * @param metadata {@link Metadata}
     * @param tier {@link AccessTier} for the destination blob.
     * @param accessConditions {@link BlobAccessConditions}
     * @return A reactive response containing the information of the uploaded block blob.
     */
    public Mono<Response<BlockBlobItem>> uploadWithResponse(Flux<ByteBuffer> data, int blockSize, int numBuffers,
        BlobHTTPHeaders headers, Metadata metadata, AccessTier tier, BlobAccessConditions accessConditions) {
        // TODO: Parallelism parameter? Or let Reactor handle it?
        // TODO: Sample/api reference
        Objects.requireNonNull(data, "data must not be null");
        BlobAccessConditions accessConditionsFinal = accessConditions == null
            ? new BlobAccessConditions() : accessConditions;

        // TODO: Progress reporting.
        // See ProgressReporter for an explanation on why this lock is necessary and why we use AtomicLong.
        /*AtomicLong totalProgress = new AtomicLong(0);
        Lock progressLock = new ReentrantLock();*/

        // Validation done in the constructor.
        UploadBufferPool pool = new UploadBufferPool(numBuffers, blockSize);

        /*
        Break the source Flux into chunks that are <= chunk size. This makes filling the pooled buffers much easier
        as we can guarantee we only need at most two buffers for any call to write (two in the case of one pool buffer
        filling up with more data to write). We use flatMapSequential because we need to guarantee we preserve the
        ordering of the buffers, but we don't really care if one is split before another.
         */
        Flux<ByteBuffer> chunkedSource = data.flatMapSequential(buffer -> {
            if (buffer.remaining() <= blockSize) {
                return Flux.just(buffer);
            }
            int numSplits = (int) Math.ceil(buffer.remaining() / (double) blockSize);
            return Flux.range(0, numSplits)
                .map(i -> {
                    ByteBuffer duplicate = buffer.duplicate().asReadOnlyBuffer();
                    duplicate.position(i * blockSize);
                    duplicate.limit(Math.min(duplicate.limit(), (i + 1) * blockSize));
                    return duplicate;
                });
        });

        /*
         Write to the pool and upload the output.
         */
        return chunkedSource.concatMap(pool::write)
            .concatWith(Flux.defer(pool::flush))
            .flatMapSequential(buffer -> {
                // Report progress as necessary.
                /*Flux<ByteBuffer> progressData = ProgressReporter.addParallelProgressReporting(Flux.just(buffer),
                    optionsReal.progressReceiver(), progressLock, totalProgress);*/

                final String blockId = Base64.getEncoder().encodeToString(
                    UUID.randomUUID().toString().getBytes(UTF_8));

                return this.stageBlockWithResponse(blockId, Flux.just(buffer), buffer.remaining(),
                    accessConditionsFinal.getLeaseAccessConditions())
                    // We only care about the stageBlock insofar as it was successful, but we need to collect the ids.
                    .map(x -> {
                        pool.returnBuffer(buffer);
                        return blockId;
                    }).flux();

            }) // TODO: parallelism?
            .collect(Collectors.toList())
            .flatMap(ids ->
                this.commitBlockListWithResponse(ids, headers, metadata, tier, accessConditions));

    }

    /**
     * Creates a new block blob, or updates the content of an existing block blob, with the content of the specified file.
     *
     * <p><strong>Code Samples</strong></p>
     *
     * {@codesnippet com.azure.storage.blob.BlockBlobAsyncClient.uploadFromFile#String}
     *
     * @param filePath Path to the upload file
     *
     * @return An empty response
     */
    public Mono<Void> uploadFromFile(String filePath) {
        return uploadFromFile(filePath, BLOB_DEFAULT_UPLOAD_BLOCK_SIZE, null, null, null, null);
    }

    /**
     * Creates a new block blob, or updates the content of an existing block blob, with the content of the specified file.
     *
     * <p><strong>Code Samples</strong></p>
     *
     * {@codesnippet com.azure.storage.blob.BlockBlobAsyncClient.uploadFromFile#String-Integer-BlobHTTPHeaders-Metadata-AccessTier-BlobAccessConditions}
     *
     * @param filePath Path to the upload file
     * @param blockSize Size of the blocks to upload
     * @param headers {@link BlobHTTPHeaders}
     * @param metadata {@link Metadata}
     * @param tier {@link AccessTier} for the destination blob.
     * @param accessConditions {@link BlobAccessConditions}
     *
     * @return An empty response
     * @throws IllegalArgumentException If {@code blockSize} is less than 0 or greater than 100MB
     * @throws UncheckedIOException If an I/O error occurs
     */
    public Mono<Void> uploadFromFile(String filePath, Integer blockSize, BlobHTTPHeaders headers, Metadata metadata,
            AccessTier tier, BlobAccessConditions accessConditions) {
        if (blockSize < 0 || blockSize > BLOB_MAX_UPLOAD_BLOCK_SIZE) {
            throw logger.logExceptionAsError(new IllegalArgumentException("Block size should not exceed 100MB"));
        }

        return Mono.using(() -> uploadFileResourceSupplier(filePath),
            channel -> {
                final SortedMap<Long, String> blockIds = new TreeMap<>();
                return Flux.fromIterable(sliceFile(filePath, blockSize))
                    .doOnNext(chunk -> blockIds.put(chunk.getOffset(), getBlockID()))
                    .flatMap(chunk -> {
                        String blockId = blockIds.get(chunk.getOffset());
                        return stageBlockWithResponse(
                            blockId, FluxUtil.readFile(channel, chunk.getOffset(), chunk.getCount()), chunk.getCount(), null);
                    })
                    .then(Mono.defer(() -> commitBlockListWithResponse(
                        new ArrayList<>(blockIds.values()), headers, metadata, tier, accessConditions)))
                    .then()
                    .doOnTerminate(() -> {
                        try {
                            channel.close();
                        } catch (IOException e) {
                            throw logger.logExceptionAsError(new UncheckedIOException(e));
                        }
                    });
            }, this::uploadFileCleanup);
    }


    private AsynchronousFileChannel uploadFileResourceSupplier(String filePath) {
        try {
            return AsynchronousFileChannel.open(Paths.get(filePath), StandardOpenOption.READ);
        } catch (IOException e) {
            throw logger.logExceptionAsError(new UncheckedIOException(e));
        }
    }

    private void uploadFileCleanup(AsynchronousFileChannel channel) {
        try {
            channel.close();
        } catch (IOException e) {
            throw logger.logExceptionAsError(new UncheckedIOException(e));
        }
    }

    private String getBlockID() {
        return Base64.getEncoder().encodeToString(UUID.randomUUID().toString().getBytes(StandardCharsets.UTF_8));
    }

    private List<BlobRange> sliceFile(String path, Integer blockSize) {
        if (blockSize == null) {
            blockSize = BLOB_DEFAULT_UPLOAD_BLOCK_SIZE;
        }
        File file = new File(path);
        assert file.exists();
        List<BlobRange> ranges = new ArrayList<>();
        for (long pos = 0; pos < file.length(); pos += blockSize) {
            long count = blockSize;
            if (pos + count > file.length()) {
                count = file.length() - pos;
            }
            ranges.add(new BlobRange(pos, count));
        }
        return ranges;
    }

    /**
     * Uploads the specified block to the block blob's "staging area" to be later committed by a call to
     * commitBlockList. For more information, see the
     * <a href="https://docs.microsoft.com/rest/api/storageservices/put-block">Azure Docs</a>.
     * <p>
     * Note that the data passed must be replayable if retries are enabled (the default). In other words, the
     * {@code Flux} must produce the same data each time it is subscribed to.
     *
     * <p><strong>Code Samples</strong></p>
     *
     * {@codesnippet com.azure.storage.blob.BlockBlobAsyncClient.stageBlock#String-Flux-long}
     *
     * @param base64BlockID A Base64 encoded {@code String} that specifies the ID for this block. Note that all block ids for a given
     *         blob must be the same length.
     * @param data The data to write to the block. Note that this {@code Flux} must be replayable if retries are enabled
     *         (the default). In other words, the Flux must produce the same data each time it is subscribed to.
     * @param length The exact length of the data. It is important that this value match precisely the length of the data
     *         emitted by the {@code Flux}.
     *
     * @return A reactive response signalling completion.
     */
    public Mono<Void> stageBlock(String base64BlockID, Flux<ByteBuffer> data, long length) {
        return stageBlockWithResponse(base64BlockID, data, length, null).flatMap(FluxUtil::toMono);
    }

    /**
     * Uploads the specified block to the block blob's "staging area" to be later committed by a call to
     * commitBlockList. For more information, see the
     * <a href="https://docs.microsoft.com/rest/api/storageservices/put-block">Azure Docs</a>.
     * <p>
     * Note that the data passed must be replayable if retries are enabled (the default). In other words, the
     * {@code Flux} must produce the same data each time it is subscribed to.
     *
     * <p><strong>Code Samples</strong></p>
     *
     * {@codesnippet com.azure.storage.blob.BlockBlobAsyncClient.stageBlockWithResponse#String-Flux-long-LeaseAccessConditions}
     *
     * @param base64BlockID A Base64 encoded {@code String} that specifies the ID for this block. Note that all block ids for a given
     *         blob must be the same length.
     * @param data The data to write to the block. Note that this {@code Flux} must be replayable if retries are enabled
     *         (the default). In other words, the Flux must produce the same data each time it is subscribed to.
     * @param length The exact length of the data. It is important that this value match precisely the length of the data
     *         emitted by the {@code Flux}.
     * @param leaseAccessConditions By setting lease access conditions, requests will fail if the provided lease does not match the active
     *         lease on the blob.
     *
     * @return A reactive response signalling completion.
     */
    public Mono<VoidResponse> stageBlockWithResponse(String base64BlockID, Flux<ByteBuffer> data, long length,
        LeaseAccessConditions leaseAccessConditions) {
        return withContext(context -> stageBlockWithResponse(base64BlockID, data, length, leaseAccessConditions, context));
    }

    Mono<VoidResponse> stageBlockWithResponse(String base64BlockID, Flux<ByteBuffer> data, long length,
        LeaseAccessConditions leaseAccessConditions, Context context) {
        return postProcessResponse(this.azureBlobStorage.blockBlobs().stageBlockWithRestResponseAsync(null,
            null, base64BlockID, length, data, null, null, null, null, leaseAccessConditions, cpk, context))
            .map(VoidResponse::new);
    }

    /**
     * Creates a new block to be committed as part of a blob where the contents are read from a URL. For more
     * information, see the <a href="https://docs.microsoft.com/en-us/rest/api/storageservices/put-block-from-url">Azure Docs</a>.
     *
     * <p><strong>Code Samples</strong></p>
     *
     * {@codesnippet com.azure.storage.blob.BlockBlobAsyncClient.stageBlockFromURL#String-URL-BlobRange}
     *
     * @param base64BlockID A Base64 encoded {@code String} that specifies the ID for this block. Note that all block ids for a given
     *         blob must be the same length.
     * @param sourceURL The url to the blob that will be the source of the copy.  A source blob in the same storage account can be
     *         authenticated via Shared Key. However, if the source is a blob in another account, the source blob must
     *         either be public or must be authenticated via a shared access signature. If the source blob is public, no
     *         authentication is required to perform the operation.
     * @param sourceRange {@link BlobRange}
     *
     * @return A reactive response signalling completion.
     */
    public Mono<Void> stageBlockFromURL(String base64BlockID, URL sourceURL, BlobRange sourceRange) {
        return this.stageBlockFromURLWithResponse(base64BlockID, sourceURL, sourceRange, null, null, null)
            .flatMap(FluxUtil::toMono);
    }

    /**
     * Creates a new block to be committed as part of a blob where the contents are read from a URL. For more
     * information, see the <a href="https://docs.microsoft.com/en-us/rest/api/storageservices/put-block-from-url">Azure Docs</a>.
     *
     * <p><strong>Code Samples</strong></p>
     *
     * {@codesnippet com.azure.storage.blob.BlockBlobAsyncClient.stageBlockFromURLWithResponse#String-URL-BlobRange-byte-LeaseAccessConditions-SourceModifiedAccessConditions}
     *
     * @param base64BlockID A Base64 encoded {@code String} that specifies the ID for this block. Note that all block ids for a given
     *         blob must be the same length.
     * @param sourceURL The url to the blob that will be the source of the copy.  A source blob in the same storage account can
     *         be authenticated via Shared Key. However, if the source is a blob in another account, the source blob
     *         must either be public or must be authenticated via a shared access signature. If the source blob is
     *         public, no authentication is required to perform the operation.
     * @param sourceRange {@link BlobRange}
     * @param sourceContentMD5 An MD5 hash of the block content from the source blob. If specified, the service will calculate the MD5
     *         of the received data and fail the request if it does not match the provided MD5.
     * @param leaseAccessConditions By setting lease access conditions, requests will fail if the provided lease does not match the active
     *         lease on the blob.
     * @param sourceModifiedAccessConditions {@link SourceModifiedAccessConditions}
     *
     * @return A reactive response signalling completion.
     */
    public Mono<VoidResponse> stageBlockFromURLWithResponse(String base64BlockID, URL sourceURL,
            BlobRange sourceRange, byte[] sourceContentMD5, LeaseAccessConditions leaseAccessConditions,
            SourceModifiedAccessConditions sourceModifiedAccessConditions) {
        return withContext(context -> stageBlockFromURLWithResponse(base64BlockID, sourceURL, sourceRange,
            sourceContentMD5, leaseAccessConditions, sourceModifiedAccessConditions));
    }

    Mono<VoidResponse> stageBlockFromURLWithResponse(String base64BlockID, URL sourceURL,
            BlobRange sourceRange, byte[] sourceContentMD5, LeaseAccessConditions leaseAccessConditions,
            SourceModifiedAccessConditions sourceModifiedAccessConditions, Context context) {
        sourceRange = sourceRange == null ? new BlobRange(0) : sourceRange;

        return postProcessResponse(
            this.azureBlobStorage.blockBlobs().stageBlockFromURLWithRestResponseAsync(null, null,
                base64BlockID, 0, sourceURL, sourceRange.toHeaderValue(), sourceContentMD5, null, null,
                null, cpk, leaseAccessConditions, sourceModifiedAccessConditions, context))
            .map(VoidResponse::new);
    }

    /**
     * Returns the list of blocks that have been uploaded as part of a block blob using the specified block list filter.
     * For more information, see the
     * <a href="https://docs.microsoft.com/rest/api/storageservices/get-block-list">Azure Docs</a>.
     *
     * <p><strong>Code Samples</strong></p>
     *
     * {@codesnippet com.azure.storage.blob.BlockBlobAsyncClient.listBlocks#BlockListType}
     *
     * @param listType Specifies which type of blocks to return.
     *
     * @return A reactive response containing the list of blocks.
     */
    public Mono<BlockList> listBlocks(BlockListType listType) {
        return this.listBlocksWithResponse(listType, null).map(Response::getValue);
    }

    /**
     * Returns the list of blocks that have been uploaded as part of a block blob using the specified block list filter.
     * For more information, see the
     * <a href="https://docs.microsoft.com/rest/api/storageservices/get-block-list">Azure Docs</a>.
     *
     * <p><strong>Code Samples</strong></p>
     *
     * {@codesnippet com.azure.storage.blob.BlockBlobAsyncClient.listBlocksWithResponse#BlockListType-LeaseAccessConditions}
     *
     * @param listType Specifies which type of blocks to return.
     * @param leaseAccessConditions By setting lease access conditions, requests will fail if the provided lease does not match the active
     *         lease on the blob.
     *
     * @return A reactive response containing the list of blocks.
     */
    public Mono<Response<BlockList>> listBlocksWithResponse(BlockListType listType,
                                      LeaseAccessConditions leaseAccessConditions) {

        return withContext(context -> listBlocksWithResponse(listType, leaseAccessConditions, context));
    }

    Mono<Response<BlockList>> listBlocksWithResponse(BlockListType listType,
                                                         LeaseAccessConditions leaseAccessConditions, Context context) {

        return postProcessResponse(this.azureBlobStorage.blockBlobs().getBlockListWithRestResponseAsync(null,
            null, listType, snapshot, null, null, leaseAccessConditions, context))
            .map(response -> new SimpleResponse<>(response, response.getValue()));
    }

    /**
     * Writes a blob by specifying the list of block IDs that are to make up the blob.
     * In order to be written as part of a blob, a block must have been successfully written
     * to the server in a prior stageBlock operation. You can call commitBlockList to update a blob
     * by uploading only those blocks that have changed, then committing the new and existing
     * blocks together. Any blocks not specified in the block list and permanently deleted.
     * For more information, see the
     * <a href="https://docs.microsoft.com/rest/api/storageservices/put-block-list">Azure Docs</a>.
     *
     * <p><strong>Code Samples</strong></p>
     *
     * {@codesnippet com.azure.storage.blob.BlockBlobAsyncClient.commitBlockList#List}
     *
     * @param base64BlockIDs A list of base64 encode {@code String}s that specifies the block IDs to be committed.
     *
     * @return A reactive response containing the information of the block blob.
     */
    public Mono<BlockBlobItem> commitBlockList(List<String> base64BlockIDs) {
        return commitBlockListWithResponse(base64BlockIDs, null, null, null, null).flatMap(FluxUtil::toMono);
    }

    /**
     * Writes a blob by specifying the list of block IDs that are to make up the blob.
     * In order to be written as part of a blob, a block must have been successfully written
     * to the server in a prior stageBlock operation. You can call commitBlockList to update a blob
     * by uploading only those blocks that have changed, then committing the new and existing
     * blocks together. Any blocks not specified in the block list and permanently deleted.
     * For more information, see the
     * <a href="https://docs.microsoft.com/rest/api/storageservices/put-block-list">Azure Docs</a>.
     *
     * <p><strong>Code Samples</strong></p>
     *
     * {@codesnippet com.azure.storage.blob.BlockBlobAsyncClient.commitBlockListWithResponse#List-BlobHTTPHeaders-Metadata-AccessTier-BlobAccessConditions}
     *
     * @param base64BlockIDs A list of base64 encode {@code String}s that specifies the block IDs to be committed.
     * @param headers {@link BlobHTTPHeaders}
     * @param metadata {@link Metadata}
     * @param tier {@link AccessTier} for the destination blob.
     * @param accessConditions {@link BlobAccessConditions}
     *
     * @return A reactive response containing the information of the block blob.
     */
    public Mono<Response<BlockBlobItem>> commitBlockListWithResponse(List<String> base64BlockIDs,
            BlobHTTPHeaders headers, Metadata metadata, AccessTier tier, BlobAccessConditions accessConditions) {
        return withContext(context -> commitBlockListWithResponse(base64BlockIDs, headers, metadata, tier,
            accessConditions, context));
    }

    Mono<Response<BlockBlobItem>> commitBlockListWithResponse(List<String> base64BlockIDs,
            BlobHTTPHeaders headers, Metadata metadata, AccessTier tier, BlobAccessConditions accessConditions,
            Context context) {
        metadata = metadata == null ? new Metadata() : metadata;
        accessConditions = accessConditions == null ? new BlobAccessConditions() : accessConditions;
        AccessTierOptional tierOp = tier == null ? null : AccessTierOptional.fromString(tier.toString());

        return postProcessResponse(this.azureBlobStorage.blockBlobs().commitBlockListWithRestResponseAsync(
<<<<<<< HEAD
            null, null, new BlockLookupList().latest(base64BlockIDs), null, null, null, metadata, tierOp, null, headers,
            accessConditions.leaseAccessConditions(), cpk, accessConditions.modifiedAccessConditions(), context))
            .map(rb -> new SimpleResponse<>(rb, new BlockBlobItem(rb.getDeserializedHeaders())));
=======
            null, null, new BlockLookupList().setLatest(base64BlockIDs), null, null, null, metadata, tierOp, null, headers,
            accessConditions.getLeaseAccessConditions(), cpk, accessConditions.getModifiedAccessConditions(), context))
            .map(rb -> new SimpleResponse<>(rb, new BlockBlobItem(rb.deserializedHeaders())));
>>>>>>> 9f362581
    }
}<|MERGE_RESOLUTION|>--- conflicted
+++ resolved
@@ -168,15 +168,9 @@
         AccessTierOptional opTier = tier == null ? null : AccessTierOptional.fromString(tier.toString());
 
         return postProcessResponse(this.azureBlobStorage.blockBlobs().uploadWithRestResponseAsync(null,
-<<<<<<< HEAD
-            null, data, length, null, metadata, opTier, null, headers, accessConditions.leaseAccessConditions(), cpk,
-            accessConditions.modifiedAccessConditions(), context))
-            .map(rb -> new SimpleResponse<>(rb, new BlockBlobItem(rb.getDeserializedHeaders())));
-=======
             null, data, length, null, metadata, opTier, null, headers, accessConditions.getLeaseAccessConditions(), cpk,
             accessConditions.getModifiedAccessConditions(), context))
-            .map(rb -> new SimpleResponse<>(rb, new BlockBlobItem(rb.deserializedHeaders())));
->>>>>>> 9f362581
+            .map(rb -> new SimpleResponse<>(rb, new BlockBlobItem(rb.getDeserializedHeaders())));
     }
 
     /**
@@ -657,14 +651,8 @@
         AccessTierOptional tierOp = tier == null ? null : AccessTierOptional.fromString(tier.toString());
 
         return postProcessResponse(this.azureBlobStorage.blockBlobs().commitBlockListWithRestResponseAsync(
-<<<<<<< HEAD
-            null, null, new BlockLookupList().latest(base64BlockIDs), null, null, null, metadata, tierOp, null, headers,
-            accessConditions.leaseAccessConditions(), cpk, accessConditions.modifiedAccessConditions(), context))
-            .map(rb -> new SimpleResponse<>(rb, new BlockBlobItem(rb.getDeserializedHeaders())));
-=======
             null, null, new BlockLookupList().setLatest(base64BlockIDs), null, null, null, metadata, tierOp, null, headers,
             accessConditions.getLeaseAccessConditions(), cpk, accessConditions.getModifiedAccessConditions(), context))
-            .map(rb -> new SimpleResponse<>(rb, new BlockBlobItem(rb.deserializedHeaders())));
->>>>>>> 9f362581
+            .map(rb -> new SimpleResponse<>(rb, new BlockBlobItem(rb.getDeserializedHeaders())));
     }
 }