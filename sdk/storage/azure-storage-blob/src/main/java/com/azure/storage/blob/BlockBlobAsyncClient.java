// Copyright (c) Microsoft Corporation. All rights reserved.
// Licensed under the MIT License.

package com.azure.storage.blob;

import com.azure.core.http.rest.PagedFlux;
import com.azure.core.http.rest.PagedResponse;
import com.azure.core.http.rest.Response;
import com.azure.core.http.rest.SimpleResponse;
import com.azure.core.http.rest.VoidResponse;
import com.azure.core.implementation.http.PagedResponseBase;
import com.azure.core.implementation.util.FluxUtil;
import com.azure.core.util.Context;
import com.azure.storage.blob.implementation.AzureBlobStorageImpl;
import com.azure.storage.blob.models.BlobAccessConditions;
import com.azure.storage.blob.models.BlobHTTPHeaders;
import com.azure.storage.blob.models.BlobRange;
import com.azure.storage.blob.models.BlockBlobItem;
import com.azure.storage.blob.models.BlockItem;
import com.azure.storage.blob.models.BlockListType;
import com.azure.storage.blob.models.BlockLookupList;
import com.azure.storage.blob.models.LeaseAccessConditions;
import com.azure.storage.blob.models.Metadata;
import com.azure.storage.blob.models.SourceModifiedAccessConditions;
import com.azure.storage.common.Constants;
import io.netty.buffer.ByteBuf;
import reactor.core.publisher.Flux;
import reactor.core.publisher.Mono;

import java.io.File;
import java.io.IOException;
import java.io.UncheckedIOException;
import java.net.URL;
import java.nio.channels.AsynchronousFileChannel;
import java.nio.charset.StandardCharsets;
import java.nio.file.Paths;
import java.nio.file.StandardOpenOption;
import java.util.ArrayList;
import java.util.Base64;
import java.util.List;
import java.util.SortedMap;
import java.util.TreeMap;
import java.util.UUID;
import java.util.stream.Collectors;
import java.util.stream.Stream;

import static com.azure.storage.blob.PostProcessor.postProcessResponse;
import static com.azure.core.implementation.util.FluxUtil.withContext;

/**
 * Client to a block blob. It may only be instantiated through a {@link BlobClientBuilder}, via
 * the method {@link BlobAsyncClient#asBlockBlobAsyncClient()}, or via the method
 * {@link ContainerAsyncClient#getBlockBlobAsyncClient(String)}. This class does not hold
 * any state about a particular blob, but is instead a convenient way of sending appropriate
 * requests to the resource on the service.
 *
 * <p>
 * This client contains operations on a blob. Operations on a container are available on {@link ContainerAsyncClient},
 * and operations on the service are available on {@link BlobServiceAsyncClient}.
 *
 * <p>
 * Please refer
 * to the <a href=https://docs.microsoft.com/en-us/rest/api/storageservices/understanding-block-blobs--append-blobs--and-page-blobs>Azure Docs</a>
 * for more information.
 *
 * <p>
 * Note this client is an async client that returns reactive responses from Spring Reactor Core
 * project (https://projectreactor.io/). Calling the methods in this client will <strong>NOT</strong>
 * start the actual network operation, until {@code .subscribe()} is called on the reactive response.
 * You can simply convert one of these responses to a {@link java.util.concurrent.CompletableFuture}
 * object through {@link Mono#toFuture()}.
 */
public final class BlockBlobAsyncClient extends BlobAsyncClient {
    static final int BLOB_DEFAULT_UPLOAD_BLOCK_SIZE = 4 * Constants.MB;
    static final int BLOB_MAX_UPLOAD_BLOCK_SIZE = 100 * Constants.MB;

    /**
     * Indicates the maximum number of bytes that can be sent in a call to upload.
     */
    public static final int MAX_UPLOAD_BLOB_BYTES = 256 * Constants.MB;

    /**
     * Indicates the maximum number of bytes that can be sent in a call to stageBlock.
     */
    public static final int MAX_STAGE_BLOCK_BYTES = 100 * Constants.MB;

    /**
     * Indicates the maximum number of blocks allowed in a block blob.
     */
    public static final int MAX_BLOCKS = 50000;

    /**
     * Package-private constructor for use by {@link BlobClientBuilder}.
     * @param azureBlobStorage the API client for blob storage
     */
    BlockBlobAsyncClient(AzureBlobStorageImpl azureBlobStorage, String snapshot) {
        super(azureBlobStorage, snapshot);
    }

    /**
     * Creates a new block blob, or updates the content of an existing block blob.
     * Updating an existing block blob overwrites any existing metadata on the blob. Partial updates are not
     * supported with PutBlob; the content of the existing blob is overwritten with the new content. To
     * perform a partial update of a block blob's, use PutBlock and PutBlockList.
     * For more information, see the
     * <a href="https://docs.microsoft.com/rest/api/storageservices/put-blob">Azure Docs</a>.
     * <p>
     * Note that the data passed must be replayable if retries are enabled (the default). In other words, the
     * {@code Flux} must produce the same data each time it is subscribed to.
     * <p>
     *
     * @param data The data to write to the blob. Note that this {@code Flux} must be replayable if retries are enabled
     *         (the default). In other words, the Flux must produce the same data each time it is subscribed to.
     * @param length The exact length of the data. It is important that this value match precisely the length of the data
     *         emitted by the {@code Flux}.
     *
     * @return A reactive response containing the information of the uploaded block blob.
     */
    public Mono<BlockBlobItem> upload(Flux<ByteBuf> data, long length) {
        return uploadWithResponse(data, length, null, null, null).flatMap(FluxUtil::toMono);
    }

    /**
     * Creates a new block blob, or updates the content of an existing block blob.
     * Updating an existing block blob overwrites any existing metadata on the blob. Partial updates are not
     * supported with PutBlob; the content of the existing blob is overwritten with the new content. To
     * perform a partial update of a block blob's, use PutBlock and PutBlockList.
     * For more information, see the
     * <a href="https://docs.microsoft.com/rest/api/storageservices/put-blob">Azure Docs</a>.
     * <p>
     * Note that the data passed must be replayable if retries are enabled (the default). In other words, the
     * {@code Flux} must produce the same data each time it is subscribed to.
     * <p>
     *
     * @param data The data to write to the blob. Note that this {@code Flux} must be replayable if retries are enabled
     *         (the default). In other words, the Flux must produce the same data each time it is subscribed to.
     * @param length The exact length of the data. It is important that this value match precisely the length of the data
     *         emitted by the {@code Flux}.
     * @param headers {@link BlobHTTPHeaders}
     * @param metadata {@link Metadata}
     * @param accessConditions {@link BlobAccessConditions}
     *
     * @return A reactive response containing the information of the uploaded block blob.
     */
    public Mono<Response<BlockBlobItem>> uploadWithResponse(Flux<ByteBuf> data, long length, BlobHTTPHeaders headers,
                                                            Metadata metadata, BlobAccessConditions accessConditions) {
        return withContext(context -> uploadWithResponse(data, length, headers, metadata, accessConditions, context));
    }

    Mono<Response<BlockBlobItem>> uploadWithResponse(Flux<ByteBuf> data, long length, BlobHTTPHeaders headers,
                                                     Metadata metadata, BlobAccessConditions accessConditions, Context context) {
        metadata = metadata == null ? new Metadata() : metadata;
        accessConditions = accessConditions == null ? new BlobAccessConditions() : accessConditions;

        return postProcessResponse(this.azureBlobStorage.blockBlobs().uploadWithRestResponseAsync(null,
            null, data, length, null, metadata, null, null, null,
            null, null, null, headers, accessConditions.leaseAccessConditions(), null,
            accessConditions.modifiedAccessConditions(), context))
            .map(rb -> new SimpleResponse<>(rb, new BlockBlobItem(rb.deserializedHeaders())));
    }

    /**
     * Creates a new block blob, or updates the content of an existing block blob, with the content of the specified file.
     * @param filePath Path to the upload file
     *
     * @return An empty response
     */
    public Mono<Void> uploadFromFile(String filePath) {
        return uploadFromFile(filePath, BLOB_DEFAULT_UPLOAD_BLOCK_SIZE, null, null, null);
    }

    /**
     * Creates a new block blob, or updates the content of an existing block blob, with the content of the specified file.
     * @param filePath Path to the upload file
     * @param blockSize Size of the blocks to upload
     * @param headers {@link BlobHTTPHeaders}
     * @param metadata {@link Metadata}
     * @param accessConditions {@link BlobAccessConditions}
     *
     * @return An empty response
     * @throws IllegalArgumentException If {@code blockSize} is less than 0 or greater than 100MB
     * @throws UncheckedIOException If an I/O error occurs
     */
    public Mono<Void> uploadFromFile(String filePath, Integer blockSize, BlobHTTPHeaders headers, Metadata metadata,
                                     BlobAccessConditions accessConditions) {
        if (blockSize < 0 || blockSize > BLOB_MAX_UPLOAD_BLOCK_SIZE) {
            throw new IllegalArgumentException("Block size should not exceed 100MB");
        }

        return Mono.using(() -> uploadFileResourceSupplier(filePath),
            channel -> {
                final SortedMap<Long, String> blockIds = new TreeMap<>();
                return Flux.fromIterable(sliceFile(filePath, blockSize))
                    .doOnNext(chunk -> blockIds.put(chunk.offset(), getBlockID()))
                    .flatMap(chunk -> {
                        String blockId = blockIds.get(chunk.offset());
                        return stageBlockWithResponse(blockId, FluxUtil.byteBufStreamFromFile(channel, chunk.offset(), chunk.count()), chunk.count(), null);
                    })
                    .then(Mono.defer(() -> commitBlockListWithResponse(new ArrayList<>(blockIds.values()), headers, metadata, accessConditions)))
                    .then()
                    .doOnTerminate(() -> {
                        try {
                            channel.close();
                        } catch (IOException e) {
                            throw new UncheckedIOException(e);
                        }
                    });
            }, this::uploadFileCleanup);
    }


    private AsynchronousFileChannel uploadFileResourceSupplier(String filePath) {
        try {
            return AsynchronousFileChannel.open(Paths.get(filePath), StandardOpenOption.READ);
        } catch (IOException e) {
            throw new UncheckedIOException(e);
        }
    }

    private void uploadFileCleanup(AsynchronousFileChannel channel) {
        try {
            channel.close();
        } catch (IOException e) {
            throw new UncheckedIOException(e);
        }
    }

    private String getBlockID() {
        return Base64.getEncoder().encodeToString(UUID.randomUUID().toString().getBytes(StandardCharsets.UTF_8));
    }

    private List<BlobRange> sliceFile(String path, Integer blockSize) {
        if (blockSize == null) {
            blockSize = BLOB_DEFAULT_UPLOAD_BLOCK_SIZE;
        }
        File file = new File(path);
        assert file.exists();
        List<BlobRange> ranges = new ArrayList<>();
        for (long pos = 0; pos < file.length(); pos += blockSize) {
            long count = blockSize;
            if (pos + count > file.length()) {
                count = file.length() - pos;
            }
            ranges.add(new BlobRange(pos, count));
        }
        return ranges;
    }

    /**
     * Uploads the specified block to the block blob's "staging area" to be later committed by a call to
     * commitBlockList. For more information, see the
     * <a href="https://docs.microsoft.com/rest/api/storageservices/put-block">Azure Docs</a>.
     * <p>
     * Note that the data passed must be replayable if retries are enabled (the default). In other words, the
     * {@code Flux} must produce the same data each time it is subscribed to.
     *
     * @param base64BlockID A Base64 encoded {@code String} that specifies the ID for this block. Note that all block ids for a given
     *         blob must be the same length.
     * @param data The data to write to the block. Note that this {@code Flux} must be replayable if retries are enabled
     *         (the default). In other words, the Flux must produce the same data each time it is subscribed to.
     * @param length The exact length of the data. It is important that this value match precisely the length of the data
     *         emitted by the {@code Flux}.
     *
     * @return A reactive response signalling completion.
     */
    public Mono<Void> stageBlock(String base64BlockID, Flux<ByteBuf> data,
                                 long length) {
        return stageBlockWithResponse(base64BlockID, data, length, null).flatMap(FluxUtil::toMono);
    }

    /**
     * Uploads the specified block to the block blob's "staging area" to be later committed by a call to
     * commitBlockList. For more information, see the
     * <a href="https://docs.microsoft.com/rest/api/storageservices/put-block">Azure Docs</a>.
     * <p>
     * Note that the data passed must be replayable if retries are enabled (the default). In other words, the
     * {@code Flux} must produce the same data each time it is subscribed to.
     *
     * @param base64BlockID A Base64 encoded {@code String} that specifies the ID for this block. Note that all block ids for a given
     *         blob must be the same length.
     * @param data The data to write to the block. Note that this {@code Flux} must be replayable if retries are enabled
     *         (the default). In other words, the Flux must produce the same data each time it is subscribed to.
     * @param length The exact length of the data. It is important that this value match precisely the length of the data
     *         emitted by the {@code Flux}.
     * @param leaseAccessConditions By setting lease access conditions, requests will fail if the provided lease does not match the active
     *         lease on the blob.
     *
     * @return A reactive response signalling completion.
     */
    public Mono<VoidResponse> stageBlockWithResponse(String base64BlockID, Flux<ByteBuf> data, long length,
                                                     LeaseAccessConditions leaseAccessConditions) {
        return withContext(context -> stageBlockWithResponse(base64BlockID, data, length, leaseAccessConditions, context));
    }

    Mono<VoidResponse> stageBlockWithResponse(String base64BlockID, Flux<ByteBuf> data, long length,
                                              LeaseAccessConditions leaseAccessConditions, Context context) {
        return postProcessResponse(this.azureBlobStorage.blockBlobs().stageBlockWithRestResponseAsync(null,
            null, base64BlockID, length, data, null, null, null, null,
            null, null, null, leaseAccessConditions, null, context))
            .map(VoidResponse::new);
    }

    /**
     * Creates a new block to be committed as part of a blob where the contents are read from a URL. For more
     * information, see the <a href="https://docs.microsoft.com/en-us/rest/api/storageservices/put-block-from-url">Azure Docs</a>.
     *
     * @param base64BlockID A Base64 encoded {@code String} that specifies the ID for this block. Note that all block ids for a given
     *         blob must be the same length.
     * @param sourceURL The url to the blob that will be the source of the copy.  A source blob in the same storage account can be
     *         authenticated via Shared Key. However, if the source is a blob in another account, the source blob must
     *         either be public or must be authenticated via a shared access signature. If the source blob is public, no
     *         authentication is required to perform the operation.
     * @param sourceRange {@link BlobRange}
     *
     * @return A reactive response signalling completion.
     */
<<<<<<< HEAD
    public Mono<VoidResponse> stageBlockFromURL(String base64BlockID, URL sourceURL, BlobRange sourceRange) {
        return this.stageBlockFromURL(base64BlockID, sourceURL, sourceRange, null,
                null, null);
=======
    public Mono<Void> stageBlockFromURL(String base64BlockID, URL sourceURL, BlobRange sourceRange) {
        return stageBlockFromURLWithResponse(base64BlockID, sourceURL, sourceRange, null,
            null, null).flatMap(FluxUtil::toMono);
>>>>>>> 37a35dd6
    }

    /**
     * Creates a new block to be committed as part of a blob where the contents are read from a URL. For more
     * information, see the <a href="https://docs.microsoft.com/en-us/rest/api/storageservices/put-block-from-url">Azure Docs</a>.
     *
     * @param base64BlockID A Base64 encoded {@code String} that specifies the ID for this block. Note that all block ids for a given
     *         blob must be the same length.
     * @param sourceURL The url to the blob that will be the source of the copy.  A source blob in the same storage account can
     *         be authenticated via Shared Key. However, if the source is a blob in another account, the source blob
     *         must either be public or must be authenticated via a shared access signature. If the source blob is
     *         public, no authentication is required to perform the operation.
     * @param sourceRange {@link BlobRange}
     * @param sourceContentMD5 An MD5 hash of the block content from the source blob. If specified, the service will calculate the MD5
     *         of the received data and fail the request if it does not match the provided MD5.
     * @param leaseAccessConditions By setting lease access conditions, requests will fail if the provided lease does not match the active
     *         lease on the blob.
     * @param sourceModifiedAccessConditions {@link SourceModifiedAccessConditions}
     *
     * @return A reactive response signalling completion.
     */
    public Mono<VoidResponse> stageBlockFromURLWithResponse(String base64BlockID, URL sourceURL,
                                                            BlobRange sourceRange, byte[] sourceContentMD5, LeaseAccessConditions leaseAccessConditions,
                                                            SourceModifiedAccessConditions sourceModifiedAccessConditions) {
        return withContext(context -> stageBlockFromURLWithResponse(base64BlockID, sourceURL, sourceRange, sourceContentMD5, leaseAccessConditions, sourceModifiedAccessConditions));
    }

    Mono<VoidResponse> stageBlockFromURLWithResponse(String base64BlockID, URL sourceURL,
                                                     BlobRange sourceRange, byte[] sourceContentMD5, LeaseAccessConditions leaseAccessConditions,
                                                     SourceModifiedAccessConditions sourceModifiedAccessConditions, Context context) {
        sourceRange = sourceRange == null ? new BlobRange(0) : sourceRange;

        return postProcessResponse(
            this.azureBlobStorage.blockBlobs().stageBlockFromURLWithRestResponseAsync(null, null,
                base64BlockID, 0, sourceURL, sourceRange.toHeaderValue(), sourceContentMD5, null, null,
                null, null, null, null,
                leaseAccessConditions, null, sourceModifiedAccessConditions, context))
            .map(VoidResponse::new);
    }

    /**
     * Returns the list of blocks that have been uploaded as part of a block blob using the specified block list filter.
     * For more information, see the
     * <a href="https://docs.microsoft.com/rest/api/storageservices/get-block-list">Azure Docs</a>.
     *
     * @param listType Specifies which type of blocks to return.
     *
     * @return A reactive response containing the list of blocks.
     */
    public PagedFlux<BlockItem> listBlocks(BlockListType listType) {
        return this.listBlocks(listType, null);
    }

    /**
     * Returns the list of blocks that have been uploaded as part of a block blob using the specified block list filter.
     * For more information, see the
     * <a href="https://docs.microsoft.com/rest/api/storageservices/get-block-list">Azure Docs</a>.
     *
     * @param listType Specifies which type of blocks to return.
     * @param leaseAccessConditions By setting lease access conditions, requests will fail if the provided lease does not match the active
     *         lease on the blob.
     *
     * @return A reactive response containing the list of blocks.
     */
    public PagedFlux<BlockItem> listBlocks(BlockListType listType,
                                      LeaseAccessConditions leaseAccessConditions) {

        Mono<PagedResponse<BlockItem>> result =
            postProcessResponse(
                this.azureBlobStorage.blockBlobs().getBlockListWithRestResponseAsync(
                    null, null, listType, snapshot, null, null, null, leaseAccessConditions, Context.NONE
                )
            )
                .map(response -> new PagedResponseBase<>(
                    response.request(),
                    response.statusCode(),
                    response.headers(),
                    Stream.concat(
                        response.value().committedBlocks().stream()
                            .map(committedBlock -> new BlockItem(committedBlock, true)),
                        response.value().uncommittedBlocks().stream()
                            .map(uncommittedBlock -> new BlockItem(uncommittedBlock, false)))
                        .collect(Collectors.toList()),
                    null /* nextLink */, // response guaranteed as single page; no continuation token available
                    response.deserializedHeaders()));

        return new PagedFlux<>(
            () -> result,
            marker -> null); // never called, as nextLink is null
    }

    /**
     * Writes a blob by specifying the list of block IDs that are to make up the blob.
     * In order to be written as part of a blob, a block must have been successfully written
     * to the server in a prior stageBlock operation. You can call commitBlockList to update a blob
     * by uploading only those blocks that have changed, then committing the new and existing
     * blocks together. Any blocks not specified in the block list and permanently deleted.
     * For more information, see the
     * <a href="https://docs.microsoft.com/rest/api/storageservices/put-block-list">Azure Docs</a>.
     *
     * @param base64BlockIDs A list of base64 encode {@code String}s that specifies the block IDs to be committed.
     *
     * @return A reactive response containing the information of the block blob.
     */
    public Mono<BlockBlobItem> commitBlockList(List<String> base64BlockIDs) {
        return commitBlockListWithResponse(base64BlockIDs, null, null, null).flatMap(FluxUtil::toMono);
    }

    /**
     * Writes a blob by specifying the list of block IDs that are to make up the blob.
     * In order to be written as part of a blob, a block must have been successfully written
     * to the server in a prior stageBlock operation. You can call commitBlockList to update a blob
     * by uploading only those blocks that have changed, then committing the new and existing
     * blocks together. Any blocks not specified in the block list and permanently deleted.
     * For more information, see the
     * <a href="https://docs.microsoft.com/rest/api/storageservices/put-block-list">Azure Docs</a>.
     *
     * @param base64BlockIDs A list of base64 encode {@code String}s that specifies the block IDs to be committed.
     * @param headers {@link BlobHTTPHeaders}
     * @param metadata {@link Metadata}
     * @param accessConditions {@link BlobAccessConditions}
     *
     * @return A reactive response containing the information of the block blob.
     */
    public Mono<Response<BlockBlobItem>> commitBlockListWithResponse(List<String> base64BlockIDs,
                                                                     BlobHTTPHeaders headers, Metadata metadata, BlobAccessConditions accessConditions) {
        return withContext(context -> commitBlockListWithResponse(base64BlockIDs, headers, metadata, accessConditions, context));
    }

    Mono<Response<BlockBlobItem>> commitBlockListWithResponse(List<String> base64BlockIDs,
                                                              BlobHTTPHeaders headers, Metadata metadata, BlobAccessConditions accessConditions, Context context) {
        metadata = metadata == null ? new Metadata() : metadata;
        accessConditions = accessConditions == null ? new BlobAccessConditions() : accessConditions;

        return postProcessResponse(this.azureBlobStorage.blockBlobs().commitBlockListWithRestResponseAsync(
            null, null, new BlockLookupList().latest(base64BlockIDs), null, null, null, metadata, null,
            null, null, null, null, null, headers,
            accessConditions.leaseAccessConditions(), null, accessConditions.modifiedAccessConditions(), context))
            .map(rb -> new SimpleResponse<>(rb, new BlockBlobItem(rb.deserializedHeaders())));    }
}<|MERGE_RESOLUTION|>--- conflicted
+++ resolved
@@ -3,25 +3,13 @@
 
 package com.azure.storage.blob;
 
-import com.azure.core.http.rest.PagedFlux;
-import com.azure.core.http.rest.PagedResponse;
 import com.azure.core.http.rest.Response;
 import com.azure.core.http.rest.SimpleResponse;
 import com.azure.core.http.rest.VoidResponse;
-import com.azure.core.implementation.http.PagedResponseBase;
 import com.azure.core.implementation.util.FluxUtil;
 import com.azure.core.util.Context;
 import com.azure.storage.blob.implementation.AzureBlobStorageImpl;
-import com.azure.storage.blob.models.BlobAccessConditions;
-import com.azure.storage.blob.models.BlobHTTPHeaders;
-import com.azure.storage.blob.models.BlobRange;
-import com.azure.storage.blob.models.BlockBlobItem;
-import com.azure.storage.blob.models.BlockItem;
-import com.azure.storage.blob.models.BlockListType;
-import com.azure.storage.blob.models.BlockLookupList;
-import com.azure.storage.blob.models.LeaseAccessConditions;
-import com.azure.storage.blob.models.Metadata;
-import com.azure.storage.blob.models.SourceModifiedAccessConditions;
+import com.azure.storage.blob.models.*;
 import com.azure.storage.common.Constants;
 import io.netty.buffer.ByteBuf;
 import reactor.core.publisher.Flux;
@@ -41,8 +29,6 @@
 import java.util.SortedMap;
 import java.util.TreeMap;
 import java.util.UUID;
-import java.util.stream.Collectors;
-import java.util.stream.Stream;
 
 import static com.azure.storage.blob.PostProcessor.postProcessResponse;
 import static com.azure.core.implementation.util.FluxUtil.withContext;
@@ -314,15 +300,8 @@
      *
      * @return A reactive response signalling completion.
      */
-<<<<<<< HEAD
     public Mono<VoidResponse> stageBlockFromURL(String base64BlockID, URL sourceURL, BlobRange sourceRange) {
-        return this.stageBlockFromURL(base64BlockID, sourceURL, sourceRange, null,
-                null, null);
-=======
-    public Mono<Void> stageBlockFromURL(String base64BlockID, URL sourceURL, BlobRange sourceRange) {
-        return stageBlockFromURLWithResponse(base64BlockID, sourceURL, sourceRange, null,
-            null, null).flatMap(FluxUtil::toMono);
->>>>>>> 37a35dd6
+        return this.stageBlockFromURL(base64BlockID, sourceURL, sourceRange);
     }
 
     /**
@@ -372,8 +351,8 @@
      *
      * @return A reactive response containing the list of blocks.
      */
-    public PagedFlux<BlockItem> listBlocks(BlockListType listType) {
-        return this.listBlocks(listType, null);
+    public Mono<BlockList> listBlocks(BlockListType listType) {
+        return this.listBlocks(listType, null).map(Response::value);
     }
 
     /**
@@ -387,31 +366,12 @@
      *
      * @return A reactive response containing the list of blocks.
      */
-    public PagedFlux<BlockItem> listBlocks(BlockListType listType,
+    public Mono<Response<BlockList>> listBlocks(BlockListType listType,
                                       LeaseAccessConditions leaseAccessConditions) {
 
-        Mono<PagedResponse<BlockItem>> result =
-            postProcessResponse(
-                this.azureBlobStorage.blockBlobs().getBlockListWithRestResponseAsync(
-                    null, null, listType, snapshot, null, null, null, leaseAccessConditions, Context.NONE
-                )
-            )
-                .map(response -> new PagedResponseBase<>(
-                    response.request(),
-                    response.statusCode(),
-                    response.headers(),
-                    Stream.concat(
-                        response.value().committedBlocks().stream()
-                            .map(committedBlock -> new BlockItem(committedBlock, true)),
-                        response.value().uncommittedBlocks().stream()
-                            .map(uncommittedBlock -> new BlockItem(uncommittedBlock, false)))
-                        .collect(Collectors.toList()),
-                    null /* nextLink */, // response guaranteed as single page; no continuation token available
-                    response.deserializedHeaders()));
-
-        return new PagedFlux<>(
-            () -> result,
-            marker -> null); // never called, as nextLink is null
+        return postProcessResponse(this.azureBlobStorage.blockBlobs().getBlockListWithRestResponseAsync(
+                null, null, listType, snapshot, null, null, null, leaseAccessConditions, Context.NONE))
+            .map(response -> new SimpleResponse<>(response, response.value()));
     }
 
     /**
