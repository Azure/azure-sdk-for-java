--- conflicted
+++ resolved
@@ -104,19 +104,12 @@
      * Note that the data passed must be replayable if retries are enabled (the default). In other words, the
      * {@code Flux} must produce the same data each time it is subscribed to.
      * <p>
-     * @param data   The data to write to the blob. Note that this {@code Flux} must be replayable if retries are enabled
-     *               (the default). In other words, the Flux must produce the same data each time it is subscribed to.
-     * @param length The exact length of the data. It is important that this value match precisely the length of the data
-     *               emitted by the {@code Flux}.
-     *
-<<<<<<< HEAD
+     *
      * @param data The data to write to the blob. Note that this {@code Flux} must be replayable if retries are enabled
      *         (the default). In other words, the Flux must produce the same data each time it is subscribed to.
      * @param length The exact length of the data. It is important that this value match precisely the length of the data
      *         emitted by the {@code Flux}.
      *
-=======
->>>>>>> faa0ef7f
      * @return A reactive response containing the information of the uploaded block blob.
      */
     public Mono<BlockBlobItem> upload(Flux<ByteBuf> data, long length) {
@@ -134,15 +127,7 @@
      * Note that the data passed must be replayable if retries are enabled (the default). In other words, the
      * {@code Flux} must produce the same data each time it is subscribed to.
      * <p>
-     * @param data             The data to write to the blob. Note that this {@code Flux} must be replayable if retries are enabled
-     *                         (the default). In other words, the Flux must produce the same data each time it is subscribed to.
-     * @param length           The exact length of the data. It is important that this value match precisely the length of the data
-     *                         emitted by the {@code Flux}.
-     * @param headers          {@link BlobHTTPHeaders}
-     * @param metadata         {@link Metadata}
-     * @param accessConditions {@link BlobAccessConditions}
-     *
-<<<<<<< HEAD
+     *
      * @param data The data to write to the blob. Note that this {@code Flux} must be replayable if retries are enabled
      *         (the default). In other words, the Flux must produce the same data each time it is subscribed to.
      * @param length The exact length of the data. It is important that this value match precisely the length of the data
@@ -151,8 +136,6 @@
      * @param metadata {@link Metadata}
      * @param accessConditions {@link BlobAccessConditions}
      *
-=======
->>>>>>> faa0ef7f
      * @return A reactive response containing the information of the uploaded block blob.
      */
     public Mono<Response<BlockBlobItem>> uploadWithResponse(Flux<ByteBuf> data, long length, BlobHTTPHeaders headers,
@@ -266,14 +249,7 @@
      * <p>
      * Note that the data passed must be replayable if retries are enabled (the default). In other words, the
      * {@code Flux} must produce the same data each time it is subscribed to.
-     * @param base64BlockID A Base64 encoded {@code String} that specifies the ID for this block. Note that all block ids for a given
-     *                      blob must be the same length.
-     * @param data          The data to write to the block. Note that this {@code Flux} must be replayable if retries are enabled
-     *                      (the default). In other words, the Flux must produce the same data each time it is subscribed to.
-     * @param length        The exact length of the data. It is important that this value match precisely the length of the data
-     *                      emitted by the {@code Flux}.
-     *
-<<<<<<< HEAD
+     *
      * @param base64BlockID A Base64 encoded {@code String} that specifies the ID for this block. Note that all block ids for a given
      *         blob must be the same length.
      * @param data The data to write to the block. Note that this {@code Flux} must be replayable if retries are enabled
@@ -281,8 +257,6 @@
      * @param length The exact length of the data. It is important that this value match precisely the length of the data
      *         emitted by the {@code Flux}.
      *
-=======
->>>>>>> faa0ef7f
      * @return A reactive response signalling completion.
      */
     public Mono<Void> stageBlock(String base64BlockID, Flux<ByteBuf> data,
@@ -297,16 +271,7 @@
      * <p>
      * Note that the data passed must be replayable if retries are enabled (the default). In other words, the
      * {@code Flux} must produce the same data each time it is subscribed to.
-     * @param base64BlockID         A Base64 encoded {@code String} that specifies the ID for this block. Note that all block ids for a given
-     *                              blob must be the same length.
-     * @param data                  The data to write to the block. Note that this {@code Flux} must be replayable if retries are enabled
-     *                              (the default). In other words, the Flux must produce the same data each time it is subscribed to.
-     * @param length                The exact length of the data. It is important that this value match precisely the length of the data
-     *                              emitted by the {@code Flux}.
-     * @param leaseAccessConditions By setting lease access conditions, requests will fail if the provided lease does not match the active
-     *                              lease on the blob.
-     *
-<<<<<<< HEAD
+     *
      * @param base64BlockID A Base64 encoded {@code String} that specifies the ID for this block. Note that all block ids for a given
      *         blob must be the same length.
      * @param data The data to write to the block. Note that this {@code Flux} must be replayable if retries are enabled
@@ -316,8 +281,6 @@
      * @param leaseAccessConditions By setting lease access conditions, requests will fail if the provided lease does not match the active
      *         lease on the blob.
      *
-=======
->>>>>>> faa0ef7f
      * @return A reactive response signalling completion.
      */
     public Mono<VoidResponse> stageBlockWithResponse(String base64BlockID, Flux<ByteBuf> data, long length,
@@ -336,15 +299,7 @@
     /**
      * Creates a new block to be committed as part of a blob where the contents are read from a URL. For more
      * information, see the <a href="https://docs.microsoft.com/en-us/rest/api/storageservices/put-block-from-url">Azure Docs</a>.
-     * @param base64BlockID A Base64 encoded {@code String} that specifies the ID for this block. Note that all block ids for a given
-     *                      blob must be the same length.
-     * @param sourceURL     The url to the blob that will be the source of the copy.  A source blob in the same storage account can be
-     *                      authenticated via Shared Key. However, if the source is a blob in another account, the source blob must
-     *                      either be public or must be authenticated via a shared access signature. If the source blob is public, no
-     *                      authentication is required to perform the operation.
-     * @param sourceRange   {@link BlobRange}
-     *
-<<<<<<< HEAD
+     *
      * @param base64BlockID A Base64 encoded {@code String} that specifies the ID for this block. Note that all block ids for a given
      *         blob must be the same length.
      * @param sourceURL The url to the blob that will be the source of the copy.  A source blob in the same storage account can be
@@ -353,8 +308,6 @@
      *         authentication is required to perform the operation.
      * @param sourceRange {@link BlobRange}
      *
-=======
->>>>>>> faa0ef7f
      * @return A reactive response signalling completion.
      */
     public Mono<Void> stageBlockFromURL(String base64BlockID, URL sourceURL, BlobRange sourceRange) {
@@ -365,20 +318,7 @@
     /**
      * Creates a new block to be committed as part of a blob where the contents are read from a URL. For more
      * information, see the <a href="https://docs.microsoft.com/en-us/rest/api/storageservices/put-block-from-url">Azure Docs</a>.
-     * @param base64BlockID                  A Base64 encoded {@code String} that specifies the ID for this block. Note that all block ids for a given
-     *                                       blob must be the same length.
-     * @param sourceURL                      The url to the blob that will be the source of the copy.  A source blob in the same storage account can
-     *                                       be authenticated via Shared Key. However, if the source is a blob in another account, the source blob
-     *                                       must either be public or must be authenticated via a shared access signature. If the source blob is
-     *                                       public, no authentication is required to perform the operation.
-     * @param sourceRange                    {@link BlobRange}
-     * @param sourceContentMD5               An MD5 hash of the block content from the source blob. If specified, the service will calculate the MD5
-     *                                       of the received data and fail the request if it does not match the provided MD5.
-     * @param leaseAccessConditions          By setting lease access conditions, requests will fail if the provided lease does not match the active
-     *                                       lease on the blob.
-     * @param sourceModifiedAccessConditions {@link SourceModifiedAccessConditions}
-     *
-<<<<<<< HEAD
+     *
      * @param base64BlockID A Base64 encoded {@code String} that specifies the ID for this block. Note that all block ids for a given
      *         blob must be the same length.
      * @param sourceURL The url to the blob that will be the source of the copy.  A source blob in the same storage account can
@@ -392,8 +332,6 @@
      *         lease on the blob.
      * @param sourceModifiedAccessConditions {@link SourceModifiedAccessConditions}
      *
-=======
->>>>>>> faa0ef7f
      * @return A reactive response signalling completion.
      */
     public Mono<VoidResponse> stageBlockFromURLWithResponse(String base64BlockID, URL sourceURL,
@@ -419,13 +357,9 @@
      * Returns the list of blocks that have been uploaded as part of a block blob using the specified block list filter.
      * For more information, see the
      * <a href="https://docs.microsoft.com/rest/api/storageservices/get-block-list">Azure Docs</a>.
+     *
      * @param listType Specifies which type of blocks to return.
      *
-<<<<<<< HEAD
-     * @param listType Specifies which type of blocks to return.
-     *
-=======
->>>>>>> faa0ef7f
      * @return A reactive response containing the list of blocks.
      */
     public Flux<BlockItem> listBlocks(BlockListType listType) {
@@ -436,17 +370,11 @@
      * Returns the list of blocks that have been uploaded as part of a block blob using the specified block list filter.
      * For more information, see the
      * <a href="https://docs.microsoft.com/rest/api/storageservices/get-block-list">Azure Docs</a>.
-     * @param listType              Specifies which type of blocks to return.
-     * @param leaseAccessConditions By setting lease access conditions, requests will fail if the provided lease does not match the active
-     *                              lease on the blob.
-     *
-<<<<<<< HEAD
+     *
      * @param listType Specifies which type of blocks to return.
      * @param leaseAccessConditions By setting lease access conditions, requests will fail if the provided lease does not match the active
      *         lease on the blob.
      *
-=======
->>>>>>> faa0ef7f
      * @return A reactive response containing the list of blocks.
      */
     public Flux<BlockItem> listBlocks(BlockListType listType,
@@ -472,13 +400,9 @@
      * blocks together. Any blocks not specified in the block list and permanently deleted.
      * For more information, see the
      * <a href="https://docs.microsoft.com/rest/api/storageservices/put-block-list">Azure Docs</a>.
+     *
      * @param base64BlockIDs A list of base64 encode {@code String}s that specifies the block IDs to be committed.
      *
-<<<<<<< HEAD
-     * @param base64BlockIDs A list of base64 encode {@code String}s that specifies the block IDs to be committed.
-     *
-=======
->>>>>>> faa0ef7f
      * @return A reactive response containing the information of the block blob.
      */
     public Mono<BlockBlobItem> commitBlockList(List<String> base64BlockIDs) {
@@ -493,19 +417,12 @@
      * blocks together. Any blocks not specified in the block list and permanently deleted.
      * For more information, see the
      * <a href="https://docs.microsoft.com/rest/api/storageservices/put-block-list">Azure Docs</a>.
-     * @param base64BlockIDs   A list of base64 encode {@code String}s that specifies the block IDs to be committed.
-     * @param headers          {@link BlobHTTPHeaders}
-     * @param metadata         {@link Metadata}
-     * @param accessConditions {@link BlobAccessConditions}
-     *
-<<<<<<< HEAD
+     *
      * @param base64BlockIDs A list of base64 encode {@code String}s that specifies the block IDs to be committed.
      * @param headers {@link BlobHTTPHeaders}
      * @param metadata {@link Metadata}
      * @param accessConditions {@link BlobAccessConditions}
      *
-=======
->>>>>>> faa0ef7f
      * @return A reactive response containing the information of the block blob.
      */
     public Mono<Response<BlockBlobItem>> commitBlockListWithResponse(List<String> base64BlockIDs,
