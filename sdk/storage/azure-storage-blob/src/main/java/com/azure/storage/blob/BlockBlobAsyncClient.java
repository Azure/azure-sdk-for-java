--- conflicted
+++ resolved
@@ -160,11 +160,7 @@
         AccessTierOptional opTier = tier == null ? null : AccessTierOptional.fromString(tier.toString());
 
         return postProcessResponse(this.azureBlobStorage.blockBlobs().uploadWithRestResponseAsync(null,
-<<<<<<< HEAD
-            null, data, length, null, metadata, null, null, headers, accessConditions.leaseAccessConditions(), cpk,
-=======
-            null, data, length, null, metadata, opTier, null, headers, accessConditions.leaseAccessConditions(), null,
->>>>>>> 20528115
+            null, data, length, null, metadata, opTier, null, headers, accessConditions.leaseAccessConditions(), cpk,
             accessConditions.modifiedAccessConditions(), context))
             .map(rb -> new SimpleResponse<>(rb, new BlockBlobItem(rb.deserializedHeaders())));
     }
@@ -591,15 +587,8 @@
         AccessTierOptional tierOp = tier == null ? null : AccessTierOptional.fromString(tier.toString());
 
         return postProcessResponse(this.azureBlobStorage.blockBlobs().commitBlockListWithRestResponseAsync(
-<<<<<<< HEAD
-            null, null, new BlockLookupList().latest(base64BlockIDs), null, null, null, metadata, null, null, headers,
+            null, null, new BlockLookupList().latest(base64BlockIDs), null, null, null, metadata, tierOp, null, headers,
             accessConditions.leaseAccessConditions(), cpk, accessConditions.modifiedAccessConditions(), context))
-            .map(rb -> new SimpleResponse<>(rb, new BlockBlobItem(rb.deserializedHeaders())));    }
-=======
-            null, null, new BlockLookupList().latest(base64BlockIDs), null, null, null, metadata,
-            tierOp, null, headers, accessConditions.leaseAccessConditions(),
-            null, accessConditions.modifiedAccessConditions(), context))
             .map(rb -> new SimpleResponse<>(rb, new BlockBlobItem(rb.deserializedHeaders())));
     }
->>>>>>> 20528115
 }