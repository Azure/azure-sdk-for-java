--- conflicted
+++ resolved
@@ -115,13 +115,8 @@
      *
      * @return A reactive response containing the information of the uploaded block blob.
      */
-<<<<<<< HEAD
-    public Mono<Response<BlockBlobItem>> upload(Flux<ByteBuffer> data, long length) {
-        return this.upload(data, length, null, null, null);
-=======
-    public Mono<BlockBlobItem> upload(Flux<ByteBuf> data, long length) {
+    public Mono<BlockBlobItem> upload(Flux<ByteBuffer> data, long length) {
         return uploadWithResponse(data, length, null, null, null).flatMap(FluxUtil::toMono);
->>>>>>> c0386ae6
     }
 
     /**
@@ -146,18 +141,13 @@
      *
      * @return A reactive response containing the information of the uploaded block blob.
      */
-<<<<<<< HEAD
-    public Mono<Response<BlockBlobItem>> upload(Flux<ByteBuffer> data, long length, BlobHTTPHeaders headers,
-            Metadata metadata, BlobAccessConditions accessConditions) {
-=======
-    public Mono<Response<BlockBlobItem>> uploadWithResponse(Flux<ByteBuf> data, long length, BlobHTTPHeaders headers,
+    public Mono<Response<BlockBlobItem>> uploadWithResponse(Flux<ByteBuffer> data, long length, BlobHTTPHeaders headers,
                                                             Metadata metadata, BlobAccessConditions accessConditions) {
         return withContext(context -> uploadWithResponse(data, length, headers, metadata, accessConditions, context));
     }
 
-    Mono<Response<BlockBlobItem>> uploadWithResponse(Flux<ByteBuf> data, long length, BlobHTTPHeaders headers,
+    Mono<Response<BlockBlobItem>> uploadWithResponse(Flux<ByteBuffer> data, long length, BlobHTTPHeaders headers,
                                                      Metadata metadata, BlobAccessConditions accessConditions, Context context) {
->>>>>>> c0386ae6
         metadata = metadata == null ? new Metadata() : metadata;
         accessConditions = accessConditions == null ? new BlobAccessConditions() : accessConditions;
 
@@ -203,11 +193,7 @@
                     .doOnNext(chunk -> blockIds.put(chunk.offset(), getBlockID()))
                     .flatMap(chunk -> {
                         String blockId = blockIds.get(chunk.offset());
-<<<<<<< HEAD
-                        return stageBlock(blockId, FluxUtil.readFile(channel, chunk.offset(), chunk.count()), chunk.count(), null);
-=======
-                        return stageBlockWithResponse(blockId, FluxUtil.byteBufStreamFromFile(channel, chunk.offset(), chunk.count()), chunk.count(), null);
->>>>>>> c0386ae6
+                        return stageBlockWithResponse(blockId, FluxUtil.readFile(channel, chunk.offset(), chunk.count()), chunk.count(), null);
                     })
                     .then(Mono.defer(() -> commitBlockListWithResponse(new ArrayList<>(blockIds.values()), headers, metadata, accessConditions)))
                     .then()
@@ -276,15 +262,8 @@
      *
      * @return A reactive response signalling completion.
      */
-<<<<<<< HEAD
-    public Mono<VoidResponse> stageBlock(String base64BlockID, Flux<ByteBuffer> data,
-                                                         long length) {
-        return this.stageBlock(base64BlockID, data, length, null);
-=======
-    public Mono<Void> stageBlock(String base64BlockID, Flux<ByteBuf> data,
-                                 long length) {
+    public Mono<Void> stageBlock(String base64BlockID, Flux<ByteBuffer> data, long length) {
         return stageBlockWithResponse(base64BlockID, data, length, null).flatMap(FluxUtil::toMono);
->>>>>>> c0386ae6
     }
 
     /**
@@ -306,18 +285,13 @@
      *
      * @return A reactive response signalling completion.
      */
-<<<<<<< HEAD
-    public Mono<VoidResponse> stageBlock(String base64BlockID, Flux<ByteBuffer> data, long length,
-                 LeaseAccessConditions leaseAccessConditions) {
-=======
-    public Mono<VoidResponse> stageBlockWithResponse(String base64BlockID, Flux<ByteBuf> data, long length,
+    public Mono<VoidResponse> stageBlockWithResponse(String base64BlockID, Flux<ByteBuffer> data, long length,
                                                      LeaseAccessConditions leaseAccessConditions) {
         return withContext(context -> stageBlockWithResponse(base64BlockID, data, length, leaseAccessConditions, context));
     }
 
-    Mono<VoidResponse> stageBlockWithResponse(String base64BlockID, Flux<ByteBuf> data, long length,
+    Mono<VoidResponse> stageBlockWithResponse(String base64BlockID, Flux<ByteBuffer> data, long length,
                                               LeaseAccessConditions leaseAccessConditions, Context context) {
->>>>>>> c0386ae6
         return postProcessResponse(this.azureBlobStorage.blockBlobs().stageBlockWithRestResponseAsync(null,
             null, base64BlockID, length, data, null, null, null, null,
             null, null, null, leaseAccessConditions, null, context))
