// Copyright (c) Microsoft Corporation. All rights reserved.
// Licensed under the MIT License.

package com.azure.storage.blob.specialized;

import com.azure.core.annotation.ReturnType;
import com.azure.core.annotation.ServiceMethod;
import com.azure.core.http.HttpPipeline;
import com.azure.core.http.HttpResponse;
import com.azure.core.http.RequestConditions;
import com.azure.core.http.rest.Response;
import com.azure.core.http.rest.SimpleResponse;
import com.azure.core.http.rest.StreamResponse;
import com.azure.core.util.BinaryData;
import com.azure.core.util.Context;
import com.azure.core.util.CoreUtils;
import com.azure.core.util.FluxUtil;
import com.azure.core.util.logging.ClientLogger;
import com.azure.core.util.polling.LongRunningOperationStatus;
import com.azure.core.util.polling.PollResponse;
import com.azure.core.util.polling.PollerFlux;
import com.azure.storage.blob.BlobContainerAsyncClient;
import com.azure.storage.blob.BlobContainerClientBuilder;
import com.azure.storage.blob.BlobServiceAsyncClient;
import com.azure.storage.blob.BlobServiceVersion;
import com.azure.storage.blob.ProgressReporter;
import com.azure.storage.blob.implementation.AzureBlobStorageImpl;
import com.azure.storage.blob.implementation.AzureBlobStorageImplBuilder;
import com.azure.storage.blob.implementation.accesshelpers.BlobPropertiesConstructorProxy;
import com.azure.storage.blob.implementation.models.BlobPropertiesInternalGetProperties;
import com.azure.storage.blob.implementation.models.BlobTag;
import com.azure.storage.blob.implementation.models.BlobTags;
import com.azure.storage.blob.implementation.models.BlobsDownloadHeaders;
import com.azure.storage.blob.implementation.models.BlobsGetAccountInfoHeaders;
import com.azure.storage.blob.implementation.models.BlobsSetImmutabilityPolicyHeaders;
import com.azure.storage.blob.implementation.models.BlobsStartCopyFromURLHeaders;
import com.azure.storage.blob.implementation.models.EncryptionScope;
import com.azure.storage.blob.implementation.models.InternalBlobLegalHoldResult;
import com.azure.storage.blob.implementation.models.QueryRequest;
import com.azure.storage.blob.implementation.models.QuerySerialization;
import com.azure.storage.blob.implementation.util.BlobQueryReader;
import com.azure.storage.blob.implementation.util.BlobRequestConditionProperty;
import com.azure.storage.blob.implementation.util.BlobSasImplUtil;
import com.azure.storage.blob.implementation.util.ChunkedDownloadUtils;
import com.azure.storage.blob.implementation.util.ModelHelper;
import com.azure.storage.blob.models.AccessTier;
import com.azure.storage.blob.models.BlobBeginCopySourceRequestConditions;
import com.azure.storage.blob.models.BlobCopyInfo;
import com.azure.storage.blob.models.BlobDownloadAsyncResponse;
import com.azure.storage.blob.models.BlobDownloadContentAsyncResponse;
import com.azure.storage.blob.models.BlobDownloadHeaders;
import com.azure.storage.blob.models.BlobErrorCode;
import com.azure.storage.blob.models.BlobHttpHeaders;
import com.azure.storage.blob.models.BlobImmutabilityPolicy;
import com.azure.storage.blob.models.BlobImmutabilityPolicyMode;
import com.azure.storage.blob.models.BlobLegalHoldResult;
import com.azure.storage.blob.models.BlobProperties;
import com.azure.storage.blob.models.BlobQueryAsyncResponse;
import com.azure.storage.blob.models.BlobRange;
import com.azure.storage.blob.models.BlobRequestConditions;
import com.azure.storage.blob.models.BlobStorageException;
import com.azure.storage.blob.models.CopyStatusType;
import com.azure.storage.blob.models.CpkInfo;
import com.azure.storage.blob.models.CustomerProvidedKey;
import com.azure.storage.blob.models.DeleteSnapshotsOptionType;
import com.azure.storage.blob.models.DownloadRetryOptions;
import com.azure.storage.blob.models.ParallelTransferOptions;
import com.azure.storage.blob.models.RehydratePriority;
import com.azure.storage.blob.models.StorageAccountInfo;
import com.azure.storage.blob.models.UserDelegationKey;
import com.azure.storage.blob.options.BlobBeginCopyOptions;
import com.azure.storage.blob.options.BlobCopyFromUrlOptions;
import com.azure.storage.blob.options.BlobDownloadToFileOptions;
import com.azure.storage.blob.options.BlobGetTagsOptions;
import com.azure.storage.blob.options.BlobQueryOptions;
import com.azure.storage.blob.options.BlobSetAccessTierOptions;
import com.azure.storage.blob.options.BlobSetTagsOptions;
import com.azure.storage.blob.sas.BlobServiceSasSignatureValues;
import com.azure.storage.common.StorageSharedKeyCredential;
import com.azure.storage.common.Utility;
import com.azure.storage.common.implementation.SasImplUtils;
import com.azure.storage.common.implementation.StorageImplUtils;
import reactor.core.publisher.Flux;
import reactor.core.publisher.Mono;
import reactor.core.publisher.SignalType;

import java.io.IOException;
import java.io.UncheckedIOException;
import java.io.UnsupportedEncodingException;
import java.net.MalformedURLException;
import java.net.URI;
import java.net.URL;
import java.net.URLEncoder;
import java.nio.ByteBuffer;
import java.nio.channels.AsynchronousFileChannel;
import java.nio.charset.Charset;
import java.nio.file.FileAlreadyExistsException;
import java.nio.file.Files;
import java.nio.file.OpenOption;
import java.nio.file.Paths;
import java.nio.file.StandardOpenOption;
import java.time.Duration;
import java.time.OffsetDateTime;
import java.util.ArrayList;
import java.util.EnumSet;
import java.util.HashMap;
import java.util.HashSet;
import java.util.List;
import java.util.Map;
import java.util.Set;
import java.util.concurrent.TimeoutException;
import java.util.concurrent.atomic.AtomicLong;
import java.util.concurrent.locks.Lock;
import java.util.concurrent.locks.ReentrantLock;
import java.util.function.BiFunction;

import static com.azure.core.util.FluxUtil.fluxError;
import static com.azure.core.util.FluxUtil.monoError;
import static com.azure.core.util.FluxUtil.withContext;
import static com.azure.core.util.tracing.Tracer.AZ_TRACING_NAMESPACE_KEY;
import static com.azure.storage.common.Utility.STORAGE_TRACING_NAMESPACE_VALUE;

/**
 * This class provides a client that contains all operations that apply to any blob type.
 *
 * <p>
 * This client offers the ability to download blobs. Note that uploading data is specific to each type of blob. Please
 * refer to the {@link BlockBlobClient}, {@link PageBlobClient}, or {@link AppendBlobClient} for upload options.
 */
public class BlobAsyncClientBase {

    private static final ClientLogger LOGGER = new ClientLogger(BlobAsyncClientBase.class);
    private static final Duration TIMEOUT_VALUE = Duration.ofSeconds(60);

    /**
     * Backing REST client for the blob client.
     */
    protected final AzureBlobStorageImpl azureBlobStorage;

    private final String snapshot;
    private final String versionId;
    private final CpkInfo customerProvidedKey;

    /**
     * Encryption scope of the blob.
     */
    protected final EncryptionScope encryptionScope;

    /**
     * Storage account name that contains the blob.
     */
    protected final String accountName;

    /**
     * Container name that contains the blob.
     */
    protected final String containerName;

    /**
     * Name of the blob.
     */
    protected final String blobName;

    /**
     * Storage REST API version used in requests to the Storage service.
     */
    protected final BlobServiceVersion serviceVersion;

    /**
     * Protected constructor for use by {@link SpecializedBlobClientBuilder}.
     *
     * @param pipeline The pipeline used to send and receive service requests.
     * @param url The endpoint where to send service requests.
     * @param serviceVersion The version of the service to receive requests.
     * @param accountName The storage account name.
     * @param containerName The container name.
     * @param blobName The blob name.
     * @param snapshot The snapshot identifier for the blob, pass {@code null} to interact with the blob directly.
     * @param customerProvidedKey Customer provided key used during encryption of the blob's data on the server, pass
     * {@code null} to allow the service to use its own encryption.
     */
    protected BlobAsyncClientBase(HttpPipeline pipeline, String url, BlobServiceVersion serviceVersion,
        String accountName, String containerName, String blobName, String snapshot, CpkInfo customerProvidedKey) {
        this(pipeline, url, serviceVersion, accountName, containerName, blobName, snapshot, customerProvidedKey, null);
    }

    /**
     * Protected constructor for use by {@link SpecializedBlobClientBuilder}.
     *
     * @param pipeline The pipeline used to send and receive service requests.
     * @param url The endpoint where to send service requests.
     * @param serviceVersion The version of the service to receive requests.
     * @param accountName The storage account name.
     * @param containerName The container name.
     * @param blobName The blob name.
     * @param snapshot The snapshot identifier for the blob, pass {@code null} to interact with the blob directly.
     * @param customerProvidedKey Customer provided key used during encryption of the blob's data on the server, pass
     * {@code null} to allow the service to use its own encryption.
     * @param encryptionScope Encryption scope used during encryption of the blob's data on the server, pass
     * {@code null} to allow the service to use its own encryption.
     */
    protected BlobAsyncClientBase(HttpPipeline pipeline, String url, BlobServiceVersion serviceVersion,
        String accountName, String containerName, String blobName, String snapshot, CpkInfo customerProvidedKey,
        EncryptionScope encryptionScope) {
        this(pipeline, url, serviceVersion, accountName, containerName, blobName, snapshot, customerProvidedKey,
            encryptionScope, null);
    }

    /**
     * Protected constructor for use by {@link SpecializedBlobClientBuilder}.
     *
     * @param pipeline The pipeline used to send and receive service requests.
     * @param url The endpoint where to send service requests.
     * @param serviceVersion The version of the service to receive requests.
     * @param accountName The storage account name.
     * @param containerName The container name.
     * @param blobName The blob name.
     * @param snapshot The snapshot identifier for the blob, pass {@code null} to interact with the blob directly.
     * @param customerProvidedKey Customer provided key used during encryption of the blob's data on the server, pass
     * {@code null} to allow the service to use its own encryption.
     * @param encryptionScope Encryption scope used during encryption of the blob's data on the server, pass
     * {@code null} to allow the service to use its own encryption.
     * @param versionId The version identifier for the blob, pass {@code null} to interact with the latest blob version.
     */
    protected BlobAsyncClientBase(HttpPipeline pipeline, String url, BlobServiceVersion serviceVersion,
        String accountName, String containerName, String blobName, String snapshot, CpkInfo customerProvidedKey,
        EncryptionScope encryptionScope, String versionId) {
        if (snapshot != null && versionId != null) {
            throw LOGGER.logExceptionAsError(
                new IllegalArgumentException("'snapshot' and 'versionId' cannot be used at the same time."));
        }
        this.azureBlobStorage = new AzureBlobStorageImplBuilder()
            .pipeline(pipeline)
            .url(url)
            .version(serviceVersion.getVersion())
            .buildClient();
        this.serviceVersion = serviceVersion;

        this.accountName = accountName;
        this.containerName = containerName;
        this.blobName = Utility.urlDecode(blobName);
        this.snapshot = snapshot;
        this.customerProvidedKey = customerProvidedKey;
        this.encryptionScope = encryptionScope;
        this.versionId = versionId;
        /* Check to make sure the uri is valid. We don't want the error to occur later in the generated layer
           when the sas token has already been applied. */
        try {
            URI.create(getBlobUrl());
        } catch (IllegalArgumentException ex) {
            throw LOGGER.logExceptionAsError(ex);
        }
    }

    /**
     * Gets the {@code encryption scope} used to encrypt this blob's content on the server.
     *
     * @return the encryption scope used for encryption.
     */
    protected String getEncryptionScope() {
        if (encryptionScope == null) {
            return null;
        }
        return encryptionScope.getEncryptionScope();
    }

    /**
     * Creates a new {@link BlobAsyncClientBase} linked to the {@code snapshot} of this blob resource.
     *
     * @param snapshot the identifier for a specific snapshot of this blob
     * @return a {@link BlobAsyncClientBase} used to interact with the specific snapshot.
     */
    public BlobAsyncClientBase getSnapshotClient(String snapshot) {
        return new BlobAsyncClientBase(getHttpPipeline(), getAccountUrl(), getServiceVersion(), getAccountName(),
            getContainerName(), getBlobName(), snapshot, getCustomerProvidedKey(), encryptionScope, getVersionId());
    }

    /**
     * Creates a new {@link BlobAsyncClientBase} linked to the {@code versionId} of this blob resource.
     *
     * @param versionId the identifier for a specific version of this blob,
     * pass {@code null} to interact with the latest blob version.
     * @return a {@link BlobAsyncClientBase} used to interact with the specific version.
     */
    public BlobAsyncClientBase getVersionClient(String versionId) {
        return new BlobAsyncClientBase(getHttpPipeline(), getAccountUrl(), getServiceVersion(), getAccountName(),
            getContainerName(), getBlobName(), getSnapshotId(), getCustomerProvidedKey(), encryptionScope, versionId);
    }

    /**
     * Creates a new {@link BlobAsyncClientBase} with the specified {@code encryptionScope}.
     *
     * @param encryptionScope the encryption scope for the blob, pass {@code null} to use no encryption scope.
     * @return a {@link BlobAsyncClientBase} with the specified {@code encryptionScope}.
     */
    public BlobAsyncClientBase getEncryptionScopeAsyncClient(String encryptionScope) {
        EncryptionScope finalEncryptionScope = null;
        if (encryptionScope != null) {
            finalEncryptionScope = new EncryptionScope().setEncryptionScope(encryptionScope);
        }
        return new BlobAsyncClientBase(getHttpPipeline(), getAccountUrl(), getServiceVersion(), getAccountName(),
            getContainerName(), getBlobName(), snapshot, getCustomerProvidedKey(), finalEncryptionScope,
            getVersionId());
    }

    /**
     * Creates a new {@link BlobAsyncClientBase} with the specified {@code customerProvidedKey}.
     *
     * @param customerProvidedKey the {@link CustomerProvidedKey} for the blob,
     * pass {@code null} to use no customer provided key.
     * @return a {@link BlobAsyncClientBase} with the specified {@code customerProvidedKey}.
     */
    public BlobAsyncClientBase getCustomerProvidedKeyAsyncClient(CustomerProvidedKey customerProvidedKey) {
        CpkInfo finalCustomerProvidedKey = null;
        if (customerProvidedKey != null) {
            finalCustomerProvidedKey = new CpkInfo()
                .setEncryptionKey(customerProvidedKey.getKey())
                .setEncryptionKeySha256(customerProvidedKey.getKeySha256())
                .setEncryptionAlgorithm(customerProvidedKey.getEncryptionAlgorithm());
        }
        return new BlobAsyncClientBase(getHttpPipeline(), getAccountUrl(), getServiceVersion(), getAccountName(),
            getContainerName(), getBlobName(), snapshot, finalCustomerProvidedKey, encryptionScope,
            getVersionId());
    }

    /**
     * Get the url of the storage account.
     *
     * @return the URL of the storage account
     */
    public String getAccountUrl() {
        return azureBlobStorage.getUrl();
    }

    /**
     * Gets the URL of the blob represented by this client.
     *
     * @return the URL.
     */
    public String getBlobUrl() {
        String blobUrl = azureBlobStorage.getUrl() + "/" + containerName + "/" + Utility.urlEncode(blobName);
        if (this.isSnapshot()) {
            blobUrl = Utility.appendQueryParameter(blobUrl, "snapshot", getSnapshotId());
        }
        if (this.getVersionId() != null) {
            blobUrl = Utility.appendQueryParameter(blobUrl, "versionid", getVersionId());
        }
        return blobUrl;
    }

    /**
     * Get the container name.
     *
     * <p><strong>Code Samples</strong></p>
     *
     * <!-- src_embed com.azure.storage.blob.specialized.BlobAsyncClientBase.getContainerName -->
     * <pre>
     * String containerName = client.getContainerName&#40;&#41;;
     * System.out.println&#40;&quot;The name of the container is &quot; + containerName&#41;;
     * </pre>
     * <!-- end com.azure.storage.blob.specialized.BlobAsyncClientBase.getContainerName -->
     *
     * @return The name of the container.
     */
    public final String getContainerName() {
        return containerName;
    }

    /**
     * Get an async client pointing to the parent container.
     *
     * <p><strong>Code Samples</strong></p>
     *
     * <!-- src_embed com.azure.storage.blob.specialized.BlobAsyncClientBase.getContainerAsyncClient -->
     * <pre>
     * BlobContainerAsyncClient containerClient = client.getContainerAsyncClient&#40;&#41;;
     * System.out.println&#40;&quot;The name of the container is &quot; + containerClient.getBlobContainerName&#40;&#41;&#41;;
     * </pre>
     * <!-- end com.azure.storage.blob.specialized.BlobAsyncClientBase.getContainerAsyncClient -->
     *
     * @return {@link BlobContainerAsyncClient}
     */
    public BlobContainerAsyncClient getContainerAsyncClient() {
        return getContainerClientBuilder().buildAsyncClient();
    }

    final BlobContainerClientBuilder getContainerClientBuilder() {
        CustomerProvidedKey encryptionKey = this.customerProvidedKey == null ? null
            : new CustomerProvidedKey(this.customerProvidedKey.getEncryptionKey());
        return new BlobContainerClientBuilder()
            .endpoint(this.getBlobUrl())
            .pipeline(this.getHttpPipeline())
            .serviceVersion(this.serviceVersion)
            .customerProvidedKey(encryptionKey)
            .encryptionScope(this.getEncryptionScope());
    }

    /**
     * Decodes and gets the blob name.
     *
     * <p><strong>Code Samples</strong></p>
     *
     * <!-- src_embed com.azure.storage.blob.specialized.BlobAsyncClientBase.getBlobName -->
     * <pre>
     * String blobName = client.getBlobName&#40;&#41;;
     * System.out.println&#40;&quot;The name of the blob is &quot; + blobName&#41;;
     * </pre>
     * <!-- end com.azure.storage.blob.specialized.BlobAsyncClientBase.getBlobName -->
     *
     * @return The decoded name of the blob.
     */
    public final String getBlobName() {
        return blobName; // The blob name is decoded when the client is constructor
    }

    /**
     * Gets the {@link HttpPipeline} powering this client.
     *
     * @return The pipeline.
     */
    public HttpPipeline getHttpPipeline() {
        return azureBlobStorage.getHttpPipeline();
    }

    /**
     * Gets the {@link CpkInfo} used to encrypt this blob's content on the server.
     *
     * @return the customer provided key used for encryption.
     */
    public CpkInfo getCustomerProvidedKey() {
        return customerProvidedKey;
    }

    /**
     * Get associated account name.
     *
     * @return account name associated with this storage resource.
     */
    public String getAccountName() {
        return accountName;
    }

    /**
     * Gets the service version the client is using.
     *
     * @return the service version the client is using.
     */
    public BlobServiceVersion getServiceVersion() {
        return serviceVersion;
    }

    /**
     * Gets the snapshotId for a blob resource
     *
     * @return A string that represents the snapshotId of the snapshot blob
     */
    public String getSnapshotId() {
        return this.snapshot;
    }

    /**
     * Determines if a blob is a snapshot
     *
     * @return A boolean that indicates if a blob is a snapshot
     */
    public boolean isSnapshot() {
        return this.snapshot != null;
    }

    /**
     * Gets the versionId for a blob resource
     *
     * @return A string that represents the versionId of the snapshot blob
     */
    public String getVersionId() {
        return this.versionId;
    }

    /**
     * Determines if the blob this client represents exists in the cloud.
     *
     * <p><strong>Code Samples</strong></p>
     *
     * <!-- src_embed com.azure.storage.blob.specialized.BlobAsyncClientBase.exists -->
     * <pre>
     * client.exists&#40;&#41;.subscribe&#40;response -&gt; System.out.printf&#40;&quot;Exists? %b%n&quot;, response&#41;&#41;;
     * </pre>
     * <!-- end com.azure.storage.blob.specialized.BlobAsyncClientBase.exists -->
     *
     * @return true if the blob exists, false if it doesn't
     */
    @ServiceMethod(returns = ReturnType.SINGLE)
    public Mono<Boolean> exists() {
        return existsWithResponse().flatMap(FluxUtil::toMono);
    }

    /**
     * Determines if the blob this client represents exists in the cloud.
     *
     * <p><strong>Code Samples</strong></p>
     *
     * <!-- src_embed com.azure.storage.blob.specialized.BlobAsyncClientBase.existsWithResponse -->
     * <pre>
     * client.existsWithResponse&#40;&#41;.subscribe&#40;response -&gt; System.out.printf&#40;&quot;Exists? %b%n&quot;, response.getValue&#40;&#41;&#41;&#41;;
     * </pre>
     * <!-- end com.azure.storage.blob.specialized.BlobAsyncClientBase.existsWithResponse -->
     *
     * @return true if the blob exists, false if it doesn't
     */
    @ServiceMethod(returns = ReturnType.SINGLE)
    public Mono<Response<Boolean>> existsWithResponse() {
        try {
            return withContext(this::existsWithResponse);
        } catch (RuntimeException ex) {
            return monoError(LOGGER, ex);
        }
    }

    Mono<Response<Boolean>> existsWithResponse(Context context) {
        return this.getPropertiesWithResponse(null, context)
            .map(cp -> (Response<Boolean>) new SimpleResponse<>(cp, true))
            .onErrorResume(t -> t instanceof BlobStorageException
                    && BlobErrorCode.BLOB_USES_CUSTOMER_SPECIFIED_ENCRYPTION
                    .equals(((BlobStorageException) t).getErrorCode()),
                t -> {
                    HttpResponse response = ((BlobStorageException) t).getResponse();
                    return Mono.just(new SimpleResponse<>(response.getRequest(), response.getStatusCode(),
                        response.getHeaders(), true));
                })
            .onErrorResume(t -> t instanceof BlobStorageException && ((BlobStorageException) t).getStatusCode() == 404,
                t -> {
                    HttpResponse response = ((BlobStorageException) t).getResponse();
                    return Mono.just(new SimpleResponse<>(response.getRequest(), response.getStatusCode(),
                        response.getHeaders(), false));
                });
    }

    /**
     * Copies the data at the source URL to a blob.
     * <p>
     * This method triggers a long-running, asynchronous operations. The source may be another blob or an Azure File. If
     * the source is in another account, the source must either be public or authenticated with a SAS token. If the
     * source is in the same account, the Shared Key authorization on the destination will also be applied to the
     * source. The source URL must be URL encoded.
     *
     * <p><strong>Code Samples</strong></p>
     *
     * <!-- src_embed com.azure.storage.blob.specialized.BlobAsyncClientBase.beginCopy#String-Duration -->
     * <pre>
     * client.beginCopy&#40;url, Duration.ofSeconds&#40;3&#41;&#41;
     *     .subscribe&#40;response -&gt; System.out.printf&#40;&quot;Copy identifier: %s%n&quot;, response&#41;&#41;;
     * </pre>
     * <!-- end com.azure.storage.blob.specialized.BlobAsyncClientBase.beginCopy#String-Duration -->
     *
     * <p>For more information, see the
     * <a href="https://docs.microsoft.com/rest/api/storageservices/copy-blob">Azure Docs</a></p>
     *
     * @param sourceUrl The source URL to copy from. URLs outside of Azure may only be copied to block blobs.
     * @param pollInterval Duration between each poll for the copy status. If none is specified, a default of one second
     * is used.
     * @return A {@link PollerFlux} that polls the blob copy operation until it has completed, has failed, or has been
     * cancelled.
     */
    @ServiceMethod(returns = ReturnType.COLLECTION)
    public PollerFlux<BlobCopyInfo, Void> beginCopy(String sourceUrl, Duration pollInterval) {
        return beginCopy(sourceUrl, null, null, null, null, null, pollInterval);
    }

    /**
     * Copies the data at the source URL to a blob.
     * <p>
     * This method triggers a long-running, asynchronous operations. The source may be another blob or an Azure File. If
     * the source is in another account, the source must either be public or authenticated with a SAS token. If the
     * source is in the same account, the Shared Key authorization on the destination will also be applied to the
     * source. The source URL must be URL encoded.
     *
     * <p><strong>Starting a copy operation</strong></p>
     * Starting a copy operation and polling on the responses.
     *
     * <!-- src_embed com.azure.storage.blob.specialized.BlobAsyncClientBase.beginCopy#String-Map-AccessTier-RehydratePriority-RequestConditions-BlobRequestConditions-Duration -->
     * <pre>
     * Map&lt;String, String&gt; metadata = Collections.singletonMap&#40;&quot;metadata&quot;, &quot;value&quot;&#41;;
     * RequestConditions modifiedRequestConditions = new RequestConditions&#40;&#41;
     *     .setIfUnmodifiedSince&#40;OffsetDateTime.now&#40;&#41;.minusDays&#40;7&#41;&#41;;
     * BlobRequestConditions blobRequestConditions = new BlobRequestConditions&#40;&#41;.setLeaseId&#40;leaseId&#41;;
     *
     * client.beginCopy&#40;url, metadata, AccessTier.HOT, RehydratePriority.STANDARD,
     *     modifiedRequestConditions, blobRequestConditions, Duration.ofSeconds&#40;2&#41;&#41;
     *     .subscribe&#40;response -&gt; &#123;
     *         BlobCopyInfo info = response.getValue&#40;&#41;;
     *         System.out.printf&#40;&quot;CopyId: %s. Status: %s%n&quot;, info.getCopyId&#40;&#41;, info.getCopyStatus&#40;&#41;&#41;;
     *     &#125;&#41;;
     * </pre>
     * <!-- end com.azure.storage.blob.specialized.BlobAsyncClientBase.beginCopy#String-Map-AccessTier-RehydratePriority-RequestConditions-BlobRequestConditions-Duration -->
     *
     * <p>For more information, see the
     * <a href="https://docs.microsoft.com/rest/api/storageservices/copy-blob">Azure Docs</a></p>
     *
     * @param sourceUrl The source URL to copy from. URLs outside of Azure may only be copied to block blobs.
     * @param metadata Metadata to associate with the destination blob. If there is leading or trailing whitespace in
     * any metadata key or value, it must be removed or encoded.
     * @param tier {@link AccessTier} for the destination blob.
     * @param priority {@link RehydratePriority} for rehydrating the blob.
     * @param sourceModifiedRequestConditions {@link RequestConditions} against the source. Standard HTTP Access
     * conditions related to the modification of data. ETag and LastModifiedTime are used to construct conditions
     * related to when the blob was changed relative to the given request. The request will fail if the specified
     * condition is not satisfied.
     * @param destRequestConditions {@link BlobRequestConditions} against the destination.
     * @param pollInterval Duration between each poll for the copy status. If none is specified, a default of one second
     * is used.
     * @return A {@link PollerFlux} that polls the blob copy operation until it has completed, has failed, or has been
     * cancelled.
     */
    @ServiceMethod(returns = ReturnType.COLLECTION)
    public PollerFlux<BlobCopyInfo, Void> beginCopy(String sourceUrl, Map<String, String> metadata, AccessTier tier,
        RehydratePriority priority, RequestConditions sourceModifiedRequestConditions,
        BlobRequestConditions destRequestConditions, Duration pollInterval) {
        try {
            return this.beginCopy(new BlobBeginCopyOptions(sourceUrl).setMetadata(metadata).setTier(tier)
                .setRehydratePriority(priority).setSourceRequestConditions(
                    ModelHelper.populateBlobSourceRequestConditions(sourceModifiedRequestConditions))
                .setDestinationRequestConditions(destRequestConditions).setPollInterval(pollInterval));
        } catch (RuntimeException ex) {
            return PollerFlux.error(LOGGER.logExceptionAsError(ex));
        }
    }

    /**
     * Copies the data at the source URL to a blob.
     * <p>
     * This method triggers a long-running, asynchronous operations. The source may be another blob or an Azure File. If
     * the source is in another account, the source must either be public or authenticated with a SAS token. If the
     * source is in the same account, the Shared Key authorization on the destination will also be applied to the
     * source. The source URL must be URL encoded.
     *
     * <p><strong>Starting a copy operation</strong></p>
     * Starting a copy operation and polling on the responses.
     *
     * <!-- src_embed com.azure.storage.blob.specialized.BlobAsyncClientBase.beginCopy#BlobBeginCopyOptions -->
     * <pre>
     * Map&lt;String, String&gt; metadata = Collections.singletonMap&#40;&quot;metadata&quot;, &quot;value&quot;&#41;;
     * Map&lt;String, String&gt; tags = Collections.singletonMap&#40;&quot;tag&quot;, &quot;value&quot;&#41;;
     * BlobBeginCopySourceRequestConditions modifiedRequestConditions = new BlobBeginCopySourceRequestConditions&#40;&#41;
     *     .setIfUnmodifiedSince&#40;OffsetDateTime.now&#40;&#41;.minusDays&#40;7&#41;&#41;;
     * BlobRequestConditions blobRequestConditions = new BlobRequestConditions&#40;&#41;.setLeaseId&#40;leaseId&#41;;
     *
     * client.beginCopy&#40;new BlobBeginCopyOptions&#40;url&#41;.setMetadata&#40;metadata&#41;.setTags&#40;tags&#41;.setTier&#40;AccessTier.HOT&#41;
     *     .setRehydratePriority&#40;RehydratePriority.STANDARD&#41;.setSourceRequestConditions&#40;modifiedRequestConditions&#41;
     *     .setDestinationRequestConditions&#40;blobRequestConditions&#41;.setPollInterval&#40;Duration.ofSeconds&#40;2&#41;&#41;&#41;
     *     .subscribe&#40;response -&gt; &#123;
     *         BlobCopyInfo info = response.getValue&#40;&#41;;
     *         System.out.printf&#40;&quot;CopyId: %s. Status: %s%n&quot;, info.getCopyId&#40;&#41;, info.getCopyStatus&#40;&#41;&#41;;
     *     &#125;&#41;;
     * </pre>
     * <!-- end com.azure.storage.blob.specialized.BlobAsyncClientBase.beginCopy#BlobBeginCopyOptions -->
     *
     * <p><strong>Cancelling a copy operation</strong></p>
     *
     * <!-- src_embed com.azure.storage.blob.specialized.BlobAsyncClientBase.beginCopyFromUrlCancel#BlobBeginCopyOptions -->
     * <pre>
     * Map&lt;String, String&gt; metadata = Collections.singletonMap&#40;&quot;metadata&quot;, &quot;value&quot;&#41;;
     * Map&lt;String, String&gt; tags = Collections.singletonMap&#40;&quot;tag&quot;, &quot;value&quot;&#41;;
     * BlobBeginCopySourceRequestConditions modifiedRequestConditions = new BlobBeginCopySourceRequestConditions&#40;&#41;
     *     .setIfUnmodifiedSince&#40;OffsetDateTime.now&#40;&#41;.minusDays&#40;7&#41;&#41;;
     * BlobRequestConditions blobRequestConditions = new BlobRequestConditions&#40;&#41;.setLeaseId&#40;leaseId&#41;;
     *
     * PollerFlux&lt;BlobCopyInfo, Void&gt; poller = client.beginCopy&#40;new BlobBeginCopyOptions&#40;url&#41;
     *     .setMetadata&#40;metadata&#41;.setTags&#40;tags&#41;.setTier&#40;AccessTier.HOT&#41;
     *     .setRehydratePriority&#40;RehydratePriority.STANDARD&#41;.setSourceRequestConditions&#40;modifiedRequestConditions&#41;
     *     .setDestinationRequestConditions&#40;blobRequestConditions&#41;.setPollInterval&#40;Duration.ofSeconds&#40;2&#41;&#41;&#41;;
     *
     * poller.take&#40;Duration.ofMinutes&#40;30&#41;&#41;
     *         .last&#40;&#41;
     *         .flatMap&#40;asyncPollResponse -&gt; &#123;
     *             if &#40;!asyncPollResponse.getStatus&#40;&#41;.isComplete&#40;&#41;&#41; &#123;
     *                 return asyncPollResponse
     *                         .cancelOperation&#40;&#41;
     *                         .then&#40;Mono.error&#40;new RuntimeException&#40;&quot;Blob copy taking long time, &quot;
     *                                 + &quot;operation is cancelled!&quot;&#41;&#41;&#41;;
     *             &#125;
     *             return Mono.just&#40;asyncPollResponse&#41;;
     *         &#125;&#41;.block&#40;&#41;;
     * </pre>
     * <!-- end com.azure.storage.blob.specialized.BlobAsyncClientBase.beginCopyFromUrlCancel#BlobBeginCopyOptions -->
     *
     * <p>For more information, see the
     * <a href="https://docs.microsoft.com/rest/api/storageservices/copy-blob">Azure Docs</a></p>
     *
     * @param options {@link BlobBeginCopyOptions}
     * @return A {@link PollerFlux} that polls the blob copy operation until it has completed, has failed, or has been
     * cancelled.
     */
    @ServiceMethod(returns = ReturnType.COLLECTION)
    public PollerFlux<BlobCopyInfo, Void> beginCopy(BlobBeginCopyOptions options) {
        StorageImplUtils.assertNotNull("options", options);
        final Duration interval = options.getPollInterval() != null
            ? options.getPollInterval() : Duration.ofSeconds(1);
        final BlobBeginCopySourceRequestConditions sourceModifiedCondition =
            options.getSourceRequestConditions() == null
            ? new BlobBeginCopySourceRequestConditions()
            : options.getSourceRequestConditions();
        final BlobRequestConditions destinationRequestConditions =
            options.getDestinationRequestConditions() == null
            ? new BlobRequestConditions()
            : options.getDestinationRequestConditions();
        final BlobImmutabilityPolicy immutabilityPolicy = options.getImmutabilityPolicy() == null
            ? new BlobImmutabilityPolicy() : options.getImmutabilityPolicy();

        return new PollerFlux<>(interval,
            (pollingContext) -> {
                try {
                    return onStart(options.getSourceUrl(), options.getMetadata(), options.getTags(),
                        options.getTier(), options.getRehydratePriority(), options.isSealDestination(),
                        sourceModifiedCondition, destinationRequestConditions, immutabilityPolicy,
                        options.isLegalHold());
                } catch (RuntimeException ex) {
                    return monoError(LOGGER, ex);
                }
            },
            (pollingContext) -> {
                try {
                    return onPoll(pollingContext.getLatestResponse());
                } catch (RuntimeException ex) {
                    return monoError(LOGGER, ex);
                }
            },
            (pollingContext, firstResponse) -> {
                if (firstResponse == null || firstResponse.getValue() == null) {
                    return Mono.error(LOGGER.logExceptionAsError(
                        new IllegalArgumentException("Cannot cancel a poll response that never started.")));
                }
                final String copyIdentifier = firstResponse.getValue().getCopyId();

                if (!CoreUtils.isNullOrEmpty(copyIdentifier)) {
                    LOGGER.info("Cancelling copy operation for copy id: {}", copyIdentifier);

                    return abortCopyFromUrl(copyIdentifier).thenReturn(firstResponse.getValue());
                }

                return Mono.empty();
            },
            (pollingContext) -> Mono.empty());
    }

    private Mono<BlobCopyInfo> onStart(String sourceUrl, Map<String, String> metadata, Map<String, String> tags,
        AccessTier tier, RehydratePriority priority, Boolean sealBlob,
        BlobBeginCopySourceRequestConditions sourceModifiedRequestConditions,
        BlobRequestConditions destinationRequestConditions, BlobImmutabilityPolicy immutabilityPolicy,
        Boolean legalHold) {
        try {
            new URL(sourceUrl);
        } catch (MalformedURLException ex) {
            throw LOGGER.logExceptionAsError(new IllegalArgumentException("'sourceUrl' is not a valid url.", ex));
        }

        return withContext(context -> azureBlobStorage.getBlobs().startCopyFromURLWithResponseAsync(containerName,
            blobName, sourceUrl, null, metadata, tier, priority, sourceModifiedRequestConditions.getIfModifiedSince(),
            sourceModifiedRequestConditions.getIfUnmodifiedSince(), sourceModifiedRequestConditions.getIfMatch(),
            sourceModifiedRequestConditions.getIfNoneMatch(), sourceModifiedRequestConditions.getTagsConditions(),
            destinationRequestConditions.getIfModifiedSince(), destinationRequestConditions.getIfUnmodifiedSince(),
            destinationRequestConditions.getIfMatch(), destinationRequestConditions.getIfNoneMatch(),
            destinationRequestConditions.getTagsConditions(), destinationRequestConditions.getLeaseId(), null,
            tagsToString(tags), sealBlob, immutabilityPolicy.getExpiryTime(), immutabilityPolicy.getPolicyMode(),
            legalHold, context))
            .map(response -> {
                final BlobsStartCopyFromURLHeaders headers = response.getDeserializedHeaders();

                return new BlobCopyInfo(sourceUrl, headers.getXMsCopyId(), headers.getXMsCopyStatus(),
                    headers.getETag(), headers.getLastModified(), ModelHelper.getErrorCode(response.getHeaders()),
                    headers.getXMsVersionId());
            });
    }

    String tagsToString(Map<String, String> tags) {
        if (tags == null || tags.isEmpty()) {
            return null;
        }
        StringBuilder sb = new StringBuilder();
        for (Map.Entry<String, String> entry : tags.entrySet()) {
            try {
                sb.append(URLEncoder.encode(entry.getKey(), Charset.defaultCharset().toString()));
                sb.append("=");
                sb.append(URLEncoder.encode(entry.getValue(), Charset.defaultCharset().toString()));
                sb.append("&");
            } catch (UnsupportedEncodingException e) {
                throw LOGGER.logExceptionAsError(new IllegalStateException(e));
            }
        }

        sb.deleteCharAt(sb.length() - 1); // Remove the last '&'
        return sb.toString();
    }

    private Mono<PollResponse<BlobCopyInfo>> onPoll(PollResponse<BlobCopyInfo> pollResponse) {
        if (pollResponse.getStatus() == LongRunningOperationStatus.SUCCESSFULLY_COMPLETED
            || pollResponse.getStatus() == LongRunningOperationStatus.FAILED) {
            return Mono.just(pollResponse);
        }

        final BlobCopyInfo lastInfo = pollResponse.getValue();
        if (lastInfo == null) {
            LOGGER.warning("BlobCopyInfo does not exist. Activation operation failed.");
            return Mono.just(new PollResponse<>(
                LongRunningOperationStatus.fromString("COPY_START_FAILED", true), null));
        }

        return getProperties().map(response -> {
            final CopyStatusType status = response.getCopyStatus();
            final BlobCopyInfo result = new BlobCopyInfo(response.getCopySource(), response.getCopyId(), status,
                response.getETag(), response.getCopyCompletionTime(), response.getCopyStatusDescription(),
                response.getVersionId());

            LongRunningOperationStatus operationStatus;
            switch (status) {
                case SUCCESS:
                    operationStatus = LongRunningOperationStatus.SUCCESSFULLY_COMPLETED;
                    break;
                case FAILED:
                    operationStatus = LongRunningOperationStatus.FAILED;
                    break;
                case ABORTED:
                    operationStatus = LongRunningOperationStatus.USER_CANCELLED;
                    break;
                case PENDING:
                    operationStatus = LongRunningOperationStatus.IN_PROGRESS;
                    break;
                default:
                    throw LOGGER.logExceptionAsError(new IllegalArgumentException(
                        "CopyStatusType is not supported. Status: " + status));
            }

            return new PollResponse<>(operationStatus, result);
        }).onErrorReturn(
            new PollResponse<>(LongRunningOperationStatus.fromString("POLLING_FAILED", true), lastInfo));
    }

    /**
     * Stops a pending copy that was previously started and leaves a destination blob with 0 length and metadata.
     *
     * <p><strong>Code Samples</strong></p>
     *
     * <!-- src_embed com.azure.storage.blob.specialized.BlobAsyncClientBase.abortCopyFromUrl#String -->
     * <pre>
     * client.abortCopyFromUrl&#40;copyId&#41;.doOnSuccess&#40;response -&gt; System.out.println&#40;&quot;Aborted copy from URL&quot;&#41;&#41;;
     * </pre>
     * <!-- end com.azure.storage.blob.specialized.BlobAsyncClientBase.abortCopyFromUrl#String -->
     *
     * <p>For more information, see the
     * <a href="https://docs.microsoft.com/rest/api/storageservices/abort-copy-blob">Azure Docs</a></p>
     *
     * @param copyId The id of the copy operation to abort.
     * @return A reactive response signalling completion.
     * @see #copyFromUrl(String)
     * @see #beginCopy(String, Duration)
     * @see #beginCopy(String, Map, AccessTier, RehydratePriority, RequestConditions, BlobRequestConditions, Duration)
     */
    @ServiceMethod(returns = ReturnType.SINGLE)
    public Mono<Void> abortCopyFromUrl(String copyId) {
        return abortCopyFromUrlWithResponse(copyId, null).flatMap(FluxUtil::toMono);
    }

    /**
     * Stops a pending copy that was previously started and leaves a destination blob with 0 length and metadata.
     *
     * <p><strong>Code Samples</strong></p>
     *
     * <!-- src_embed com.azure.storage.blob.specialized.BlobAsyncClientBase.abortCopyFromUrlWithResponse#String-String -->
     * <pre>
     * client.abortCopyFromUrlWithResponse&#40;copyId, leaseId&#41;
     *     .subscribe&#40;response -&gt; System.out.printf&#40;&quot;Aborted copy completed with status %d%n&quot;, response.getStatusCode&#40;&#41;&#41;&#41;;
     * </pre>
     * <!-- end com.azure.storage.blob.specialized.BlobAsyncClientBase.abortCopyFromUrlWithResponse#String-String -->
     *
     * <p>For more information, see the
     * <a href="https://docs.microsoft.com/rest/api/storageservices/abort-copy-blob">Azure Docs</a></p>
     *
     * @param copyId The id of the copy operation to abort.
     * @param leaseId The lease ID the active lease on the blob must match.
     * @return A reactive response signalling completion.
     * @see #copyFromUrl(String)
     * @see #beginCopy(String, Duration)
     * @see #beginCopy(String, Map, AccessTier, RehydratePriority, RequestConditions, BlobRequestConditions, Duration)
     */
    @ServiceMethod(returns = ReturnType.SINGLE)
    public Mono<Response<Void>> abortCopyFromUrlWithResponse(String copyId, String leaseId) {
        try {
            return withContext(context -> abortCopyFromUrlWithResponse(copyId, leaseId, context));
        } catch (RuntimeException ex) {
            return monoError(LOGGER, ex);
        }
    }

    Mono<Response<Void>> abortCopyFromUrlWithResponse(String copyId, String leaseId, Context context) {
        return this.azureBlobStorage.getBlobs().abortCopyFromURLWithResponseAsync(
            containerName, blobName, copyId, null, leaseId, null, context)
            .map(response -> new SimpleResponse<>(response, null));
    }

    /**
     * Copies the data at the source URL to a blob and waits for the copy to complete before returning a response.
     * <p>
     * The source must be a block blob no larger than 256MB. The source must also be either public or have a sas token
     * attached. The URL must be URL encoded.
     *
     * <p><strong>Code Samples</strong></p>
     *
     * <!-- src_embed com.azure.storage.blob.specialized.BlobAsyncClientBase.copyFromUrl#String -->
     * <pre>
     * client.copyFromUrl&#40;url&#41;.subscribe&#40;response -&gt; System.out.printf&#40;&quot;Copy identifier: %s%n&quot;, response&#41;&#41;;
     * </pre>
     * <!-- end com.azure.storage.blob.specialized.BlobAsyncClientBase.copyFromUrl#String -->
     *
     * <p>For more information, see the
     * <a href="https://docs.microsoft.com/rest/api/storageservices/copy-blob-from-url">Azure Docs</a></p>
     *
     * @param copySource The source URL to copy from.
     * @return A reactive response containing the copy ID for the long-running operation.
     */
    @ServiceMethod(returns = ReturnType.SINGLE)
    public Mono<String> copyFromUrl(String copySource) {
        return copyFromUrlWithResponse(copySource, null, null, null, null).flatMap(FluxUtil::toMono);
    }

    /**
     * Copies the data at the source URL to a blob and waits for the copy to complete before returning a response.
     * <p>
     * The source must be a block blob no larger than 256MB. The source must also be either public or have a sas token
     * attached. The URL must be URL encoded.
     *
     * <p><strong>Code Samples</strong></p>
     *
     * <!-- src_embed com.azure.storage.blob.specialized.BlobAsyncClientBase.copyFromUrlWithResponse#String-Map-AccessTier-RequestConditions-BlobRequestConditions -->
     * <pre>
     * Map&lt;String, String&gt; metadata = Collections.singletonMap&#40;&quot;metadata&quot;, &quot;value&quot;&#41;;
     * RequestConditions modifiedRequestConditions = new RequestConditions&#40;&#41;
     *     .setIfUnmodifiedSince&#40;OffsetDateTime.now&#40;&#41;.minusDays&#40;7&#41;&#41;;
     * BlobRequestConditions blobRequestConditions = new BlobRequestConditions&#40;&#41;.setLeaseId&#40;leaseId&#41;;
     *
     * client.copyFromUrlWithResponse&#40;url, metadata, AccessTier.HOT, modifiedRequestConditions, blobRequestConditions&#41;
     *     .subscribe&#40;response -&gt; System.out.printf&#40;&quot;Copy identifier: %s%n&quot;, response&#41;&#41;;
     * </pre>
     * <!-- end com.azure.storage.blob.specialized.BlobAsyncClientBase.copyFromUrlWithResponse#String-Map-AccessTier-RequestConditions-BlobRequestConditions -->
     *
     * <p>For more information, see the
     * <a href="https://docs.microsoft.com/rest/api/storageservices/copy-blob-from-url">Azure Docs</a></p>
     *
     * @param copySource The source URL to copy from. URLs outside of Azure may only be copied to block blobs.
     * @param metadata Metadata to associate with the destination blob. If there is leading or trailing whitespace in
     * any metadata key or value, it must be removed or encoded.
     * @param tier {@link AccessTier} for the destination blob.
     * @param sourceModifiedRequestConditions {@link RequestConditions} against the source. Standard HTTP Access
     * conditions related to the modification of data. ETag and LastModifiedTime are used to construct conditions
     * related to when the blob was changed relative to the given request. The request will fail if the specified
     * condition is not satisfied.
     * @param destRequestConditions {@link BlobRequestConditions} against the destination.
     * @return A reactive response containing the copy ID for the long-running operation.
     */
    @ServiceMethod(returns = ReturnType.SINGLE)
    public Mono<Response<String>> copyFromUrlWithResponse(String copySource, Map<String, String> metadata,
        AccessTier tier, RequestConditions sourceModifiedRequestConditions,
        BlobRequestConditions destRequestConditions) {
        try {
            return this.copyFromUrlWithResponse(new BlobCopyFromUrlOptions(copySource).setMetadata(metadata)
                .setTier(tier).setSourceRequestConditions(sourceModifiedRequestConditions)
                .setDestinationRequestConditions(destRequestConditions));
        } catch (RuntimeException ex) {
            return monoError(LOGGER, ex);
        }
    }

    /**
     * Copies the data at the source URL to a blob and waits for the copy to complete before returning a response.
     * <p>
     * The source must be a block blob no larger than 256MB. The source must also be either public or have a sas token
     * attached. The URL must be URL encoded.
     *
     * <p><strong>Code Samples</strong></p>
     *
     * <!-- src_embed com.azure.storage.blob.specialized.BlobAsyncClientBase.copyFromUrlWithResponse#BlobCopyFromUrlOptions -->
     * <pre>
     * Map&lt;String, String&gt; metadata = Collections.singletonMap&#40;&quot;metadata&quot;, &quot;value&quot;&#41;;
     * Map&lt;String, String&gt; tags = Collections.singletonMap&#40;&quot;tag&quot;, &quot;value&quot;&#41;;
     * RequestConditions modifiedRequestConditions = new RequestConditions&#40;&#41;
     *     .setIfUnmodifiedSince&#40;OffsetDateTime.now&#40;&#41;.minusDays&#40;7&#41;&#41;;
     * BlobRequestConditions blobRequestConditions = new BlobRequestConditions&#40;&#41;.setLeaseId&#40;leaseId&#41;;
     *
     * client.copyFromUrlWithResponse&#40;new BlobCopyFromUrlOptions&#40;url&#41;.setMetadata&#40;metadata&#41;.setTags&#40;tags&#41;
     *     .setTier&#40;AccessTier.HOT&#41;.setSourceRequestConditions&#40;modifiedRequestConditions&#41;
     *     .setDestinationRequestConditions&#40;blobRequestConditions&#41;&#41;
     *     .subscribe&#40;response -&gt; System.out.printf&#40;&quot;Copy identifier: %s%n&quot;, response&#41;&#41;;
     * </pre>
     * <!-- end com.azure.storage.blob.specialized.BlobAsyncClientBase.copyFromUrlWithResponse#BlobCopyFromUrlOptions -->
     *
     * <p>For more information, see the
     * <a href="https://docs.microsoft.com/rest/api/storageservices/copy-blob-from-url">Azure Docs</a></p>
     *
     * @param options {@link BlobCopyFromUrlOptions}
     * @return A reactive response containing the copy ID for the long-running operation.
     */
    @ServiceMethod(returns = ReturnType.SINGLE)
    public Mono<Response<String>> copyFromUrlWithResponse(BlobCopyFromUrlOptions options) {
        try {
            return withContext(context -> copyFromUrlWithResponse(options, context));
        } catch (RuntimeException ex) {
            return monoError(LOGGER, ex);
        }
    }

    Mono<Response<String>> copyFromUrlWithResponse(BlobCopyFromUrlOptions options, Context context) {
        StorageImplUtils.assertNotNull("options", options);
        RequestConditions sourceModifiedRequestConditions = options.getSourceRequestConditions() == null
            ? new RequestConditions() : options.getSourceRequestConditions();
        BlobRequestConditions destRequestConditions = options.getDestinationRequestConditions() == null
            ? new BlobRequestConditions() : options.getDestinationRequestConditions();
        BlobImmutabilityPolicy immutabilityPolicy = options.getImmutabilityPolicy() == null
            ? new BlobImmutabilityPolicy() : options.getImmutabilityPolicy();

        try {
            new URL(options.getCopySource());
        } catch (MalformedURLException ex) {
            throw LOGGER.logExceptionAsError(new IllegalArgumentException("'copySource' is not a valid url.", ex));
        }
        String sourceAuth = options.getSourceAuthorization() == null
            ? null : options.getSourceAuthorization().toString();

        return this.azureBlobStorage.getBlobs().copyFromURLWithResponseAsync(
            containerName, blobName, options.getCopySource(), null, options.getMetadata(), options.getTier(),
            sourceModifiedRequestConditions.getIfModifiedSince(),
            sourceModifiedRequestConditions.getIfUnmodifiedSince(), sourceModifiedRequestConditions.getIfMatch(),
            sourceModifiedRequestConditions.getIfNoneMatch(), destRequestConditions.getIfModifiedSince(),
            destRequestConditions.getIfUnmodifiedSince(), destRequestConditions.getIfMatch(),
            destRequestConditions.getIfNoneMatch(), destRequestConditions.getTagsConditions(),
            destRequestConditions.getLeaseId(), null, null,
            tagsToString(options.getTags()), immutabilityPolicy.getExpiryTime(), immutabilityPolicy.getPolicyMode(),
            options.hasLegalHold(), sourceAuth, options.getCopySourceTagsMode(), this.encryptionScope, context)
            .map(rb -> new SimpleResponse<>(rb, rb.getDeserializedHeaders().getXMsCopyId()));
    }

    /**
     * Reads the entire blob. Uploading data must be done from the {@link BlockBlobClient}, {@link PageBlobClient}, or
     * {@link AppendBlobClient}.
     *
     * <p><strong>Code Samples</strong></p>
     *
     * <!-- src_embed com.azure.storage.blob.specialized.BlobAsyncClientBase.download -->
     * <pre>
     * ByteArrayOutputStream downloadData = new ByteArrayOutputStream&#40;&#41;;
     * client.download&#40;&#41;.subscribe&#40;piece -&gt; &#123;
     *     try &#123;
     *         downloadData.write&#40;piece.array&#40;&#41;&#41;;
     *     &#125; catch &#40;IOException ex&#41; &#123;
     *         throw new UncheckedIOException&#40;ex&#41;;
     *     &#125;
     * &#125;&#41;;
     * </pre>
     * <!-- end com.azure.storage.blob.specialized.BlobAsyncClientBase.download -->
     *
     * <p>For more information, see the
     * <a href="https://docs.microsoft.com/rest/api/storageservices/get-blob">Azure Docs</a></p>
     *
     * <p>This method will be deprecated in the future. Use {@link #downloadStream()} instead.
     *
     * @return A reactive response containing the blob data.
     * @deprecated use {@link #downloadStream()} instead.
     */
    @ServiceMethod(returns = ReturnType.COLLECTION)
    @Deprecated
    public Flux<ByteBuffer> download() {
        return downloadStream();
    }

    /**
     * Reads the entire blob. Uploading data must be done from the {@link BlockBlobClient}, {@link PageBlobClient}, or
     * {@link AppendBlobClient}.
     *
     * <p><strong>Code Samples</strong></p>
     *
     * <!-- src_embed com.azure.storage.blob.specialized.BlobAsyncClientBase.downloadStream -->
     * <pre>
     * ByteArrayOutputStream downloadData = new ByteArrayOutputStream&#40;&#41;;
     * client.downloadStream&#40;&#41;.subscribe&#40;piece -&gt; &#123;
     *     try &#123;
     *         downloadData.write&#40;piece.array&#40;&#41;&#41;;
     *     &#125; catch &#40;IOException ex&#41; &#123;
     *         throw new UncheckedIOException&#40;ex&#41;;
     *     &#125;
     * &#125;&#41;;
     * </pre>
     * <!-- end com.azure.storage.blob.specialized.BlobAsyncClientBase.downloadStream -->
     *
     * <p>For more information, see the
     * <a href="https://docs.microsoft.com/rest/api/storageservices/get-blob">Azure Docs</a></p>
     *
     * @return A reactive response containing the blob data.
     */
    @ServiceMethod(returns = ReturnType.COLLECTION)
    public Flux<ByteBuffer> downloadStream() {
        return downloadWithResponse(null, null, null, false).flatMapMany(BlobDownloadAsyncResponse::getValue);
    }

    /**
     * Reads the entire blob. Uploading data must be done from the {@link BlockBlobClient}, {@link PageBlobClient}, or
     * {@link AppendBlobClient}.
     *
     * <p><strong>Code Samples</strong></p>
     *
     * <!-- src_embed com.azure.storage.blob.BlobAsyncClient.downloadContent -->
     * <pre>
     * client.downloadContent&#40;&#41;.subscribe&#40;data -&gt; &#123;
     *     System.out.printf&#40;&quot;Downloaded %s&quot;, data.toString&#40;&#41;&#41;;
     * &#125;&#41;;
     * </pre>
     * <!-- end com.azure.storage.blob.BlobAsyncClient.downloadContent -->
     *
     * <p>For more information, see the
     * <a href="https://docs.microsoft.com/rest/api/storageservices/get-blob">Azure Docs</a></p>
     *
     * <p>This method supports downloads up to 2GB of data.
     * Use {@link #downloadStream()} to download larger blobs.</p>
     *
     * @return A reactive response containing the blob data.
     */
    @ServiceMethod(returns = ReturnType.SINGLE)
    public Mono<BinaryData> downloadContent() {
        return downloadWithResponse(null, null, null, false)
            .flatMap(response -> BinaryData.fromFlux(response.getValue()));
    }

    /**
     * Reads a range of bytes from a blob. Uploading data must be done from the {@link BlockBlobClient}, {@link
     * PageBlobClient}, or {@link AppendBlobClient}.
     *
     * <p><strong>Code Samples</strong></p>
     *
     * <!-- src_embed com.azure.storage.blob.specialized.BlobAsyncClientBase.downloadWithResponse#BlobRange-DownloadRetryOptions-BlobRequestConditions-boolean -->
     * <pre>
     * BlobRange range = new BlobRange&#40;1024, &#40;long&#41; 2048&#41;;
     * DownloadRetryOptions options = new DownloadRetryOptions&#40;&#41;.setMaxRetryRequests&#40;5&#41;;
     *
     * client.downloadWithResponse&#40;range, options, null, false&#41;.subscribe&#40;response -&gt; &#123;
     *     ByteArrayOutputStream downloadData = new ByteArrayOutputStream&#40;&#41;;
     *     response.getValue&#40;&#41;.subscribe&#40;piece -&gt; &#123;
     *         try &#123;
     *             downloadData.write&#40;piece.array&#40;&#41;&#41;;
     *         &#125; catch &#40;IOException ex&#41; &#123;
     *             throw new UncheckedIOException&#40;ex&#41;;
     *         &#125;
     *     &#125;&#41;;
     * &#125;&#41;;
     * </pre>
     * <!-- end com.azure.storage.blob.specialized.BlobAsyncClientBase.downloadWithResponse#BlobRange-DownloadRetryOptions-BlobRequestConditions-boolean -->
     *
     * <p>For more information, see the
     * <a href="https://docs.microsoft.com/rest/api/storageservices/get-blob">Azure Docs</a></p>
     *
     * <p>This method will be deprecated in the future.
     * Use {@link #downloadStreamWithResponse(BlobRange, DownloadRetryOptions, BlobRequestConditions, boolean)}  instead.
     *
     * @param range {@link BlobRange}
     * @param options {@link DownloadRetryOptions}
     * @param requestConditions {@link BlobRequestConditions}
     * @param getRangeContentMd5 Whether the contentMD5 for the specified blob range should be returned.
     * @return A reactive response containing the blob data.
     * @deprecated use {@link #downloadStreamWithResponse(BlobRange, DownloadRetryOptions, BlobRequestConditions, boolean)} instead.
     */
    @ServiceMethod(returns = ReturnType.SINGLE)
    @Deprecated
    public Mono<BlobDownloadAsyncResponse> downloadWithResponse(BlobRange range, DownloadRetryOptions options,
        BlobRequestConditions requestConditions, boolean getRangeContentMd5) {
        return downloadStreamWithResponse(range, options, requestConditions, getRangeContentMd5);
    }

    /**
     * Reads a range of bytes from a blob. Uploading data must be done from the {@link BlockBlobClient}, {@link
     * PageBlobClient}, or {@link AppendBlobClient}.
     *
     * <p><strong>Code Samples</strong></p>
     *
     * <!-- src_embed com.azure.storage.blob.specialized.BlobAsyncClientBase.downloadStreamWithResponse#BlobRange-DownloadRetryOptions-BlobRequestConditions-boolean -->
     * <pre>
     * BlobRange range = new BlobRange&#40;1024, &#40;long&#41; 2048&#41;;
     * DownloadRetryOptions options = new DownloadRetryOptions&#40;&#41;.setMaxRetryRequests&#40;5&#41;;
     *
     * client.downloadStreamWithResponse&#40;range, options, null, false&#41;.subscribe&#40;response -&gt; &#123;
     *     ByteArrayOutputStream downloadData = new ByteArrayOutputStream&#40;&#41;;
     *     response.getValue&#40;&#41;.subscribe&#40;piece -&gt; &#123;
     *         try &#123;
     *             downloadData.write&#40;piece.array&#40;&#41;&#41;;
     *         &#125; catch &#40;IOException ex&#41; &#123;
     *             throw new UncheckedIOException&#40;ex&#41;;
     *         &#125;
     *     &#125;&#41;;
     * &#125;&#41;;
     * </pre>
     * <!-- end com.azure.storage.blob.specialized.BlobAsyncClientBase.downloadStreamWithResponse#BlobRange-DownloadRetryOptions-BlobRequestConditions-boolean -->
     *
     * <p>For more information, see the
     * <a href="https://docs.microsoft.com/rest/api/storageservices/get-blob">Azure Docs</a></p>
     *
     * @param range {@link BlobRange}
     * @param options {@link DownloadRetryOptions}
     * @param requestConditions {@link BlobRequestConditions}
     * @param getRangeContentMd5 Whether the contentMD5 for the specified blob range should be returned.
     * @return A reactive response containing the blob data.
     */
    @ServiceMethod(returns = ReturnType.SINGLE)
    public Mono<BlobDownloadAsyncResponse> downloadStreamWithResponse(BlobRange range, DownloadRetryOptions options,
        BlobRequestConditions requestConditions, boolean getRangeContentMd5) {
        try {
            return withContext(context ->
                downloadStreamWithResponse(range, options, requestConditions, getRangeContentMd5, context));
        } catch (RuntimeException ex) {
            return monoError(LOGGER, ex);
        }
    }

    /**
     * Reads a range of bytes from a blob. Uploading data must be done from the {@link BlockBlobClient}, {@link
     * PageBlobClient}, or {@link AppendBlobClient}.
     *
     * <p><strong>Code Samples</strong></p>
     *
     * <!-- src_embed com.azure.storage.blob.specialized.BlobAsyncClientBase.downloadContentWithResponse#DownloadRetryOptions-BlobRequestConditions -->
     * <pre>
     * DownloadRetryOptions options = new DownloadRetryOptions&#40;&#41;.setMaxRetryRequests&#40;5&#41;;
     *
     * client.downloadContentWithResponse&#40;options, null&#41;.subscribe&#40;response -&gt; &#123;
     *     BinaryData content = response.getValue&#40;&#41;;
     *     System.out.println&#40;content.toString&#40;&#41;&#41;;
     * &#125;&#41;;
     * </pre>
     * <!-- end com.azure.storage.blob.specialized.BlobAsyncClientBase.downloadContentWithResponse#DownloadRetryOptions-BlobRequestConditions -->
     *
     * <p>For more information, see the
     * <a href="https://docs.microsoft.com/rest/api/storageservices/get-blob">Azure Docs</a></p>
     *
     * <p>This method supports downloads up to 2GB of data.
     * Use {@link #downloadStreamWithResponse(BlobRange, DownloadRetryOptions, BlobRequestConditions, boolean)}
     * to download larger blobs.</p>
     *
     * @param options {@link DownloadRetryOptions}
     * @param requestConditions {@link BlobRequestConditions}
     * @return A reactive response containing the blob data.
     */
    @ServiceMethod(returns = ReturnType.SINGLE)
    public Mono<BlobDownloadContentAsyncResponse> downloadContentWithResponse(
        DownloadRetryOptions options,
        BlobRequestConditions requestConditions) {
        try {
            return withContext(context -> downloadStreamWithResponse(null, options, requestConditions, false, context)
                .flatMap(r -> BinaryData.fromFlux(r.getValue())
                    .map(data -> new BlobDownloadContentAsyncResponse(r.getRequest(), r.getStatusCode(), r.getHeaders(),
                        data, r.getDeserializedHeaders()))));
        } catch (RuntimeException ex) {
            return monoError(LOGGER, ex);
        }
    }

    Mono<BlobDownloadAsyncResponse> downloadStreamWithResponse(BlobRange range, DownloadRetryOptions options,
        BlobRequestConditions requestConditions, boolean getRangeContentMd5, Context context) {
        BlobRange finalRange = range == null ? new BlobRange(0) : range;
        Boolean getMD5 = getRangeContentMd5 ? getRangeContentMd5 : null;
        BlobRequestConditions finalRequestConditions =
            requestConditions == null ? new BlobRequestConditions() : requestConditions;
        DownloadRetryOptions finalOptions = (options == null) ? new DownloadRetryOptions() : options;

        return downloadRange(finalRange, finalRequestConditions, finalRequestConditions.getIfMatch(), getMD5, context)
            .map(response -> {
                String eTag = ModelHelper.getETag(response.getHeaders());
                BlobsDownloadHeaders blobsDownloadHeaders =
                    ModelHelper.transformBlobDownloadHeaders(response.getHeaders());
                BlobDownloadHeaders blobDownloadHeaders = ModelHelper.populateBlobDownloadHeaders(
                    blobsDownloadHeaders, ModelHelper.getErrorCode(response.getHeaders()));

                /*
                    If the customer did not specify a count, they are reading to the end of the blob. Extract this value
                    from the response for better book-keeping towards the end.
                */
                long finalCount;
                if (finalRange.getCount() == null) {
                    long blobLength = ModelHelper.getBlobLength(blobDownloadHeaders);
                    finalCount = blobLength - finalRange.getOffset();
                } else {
                    finalCount = finalRange.getCount();
                }

                Flux<ByteBuffer> bufferFlux  = FluxUtil.createRetriableDownloadFlux(
                    () -> response.getValue().timeout(TIMEOUT_VALUE),
                    (throwable, offset) -> {
                        if (!(throwable instanceof IOException || throwable instanceof TimeoutException)) {
                            return Flux.error(throwable);
                        }

                        long newCount = finalCount - (offset - finalRange.getOffset());

                        /*
                         It is possible that the network stream will throw an error after emitting all data but before
                         completing. Issuing a retry at this stage would leave the download in a bad state with incorrect count
                         and offset values. Because we have read the intended amount of data, we can ignore the error at the end
                         of the stream.
                         */
                        if (newCount == 0) {
                            LOGGER.warning("Exception encountered in ReliableDownload after all data read from the network but "
                                + "but before stream signaled completion. Returning success as all data was downloaded. "
                                + "Exception message: " + throwable.getMessage());
                            return Flux.empty();
                        }

                        try {
                            return downloadRange(
                                new BlobRange(offset, newCount), finalRequestConditions, eTag, getMD5, context)
                                .flatMapMany(r -> r.getValue().timeout(TIMEOUT_VALUE));
                        } catch (Exception e) {
                            return Flux.error(e);
                        }
                    },
                    finalOptions.getMaxRetryRequests(),
                    finalRange.getOffset()
                ).switchIfEmpty(Flux.defer(() -> Flux.just(ByteBuffer.wrap(new byte[0]))));

                return new BlobDownloadAsyncResponse(response.getRequest(), response.getStatusCode(),
                    response.getHeaders(), bufferFlux, blobDownloadHeaders);
            });
    }

    private Mono<StreamResponse> downloadRange(BlobRange range, BlobRequestConditions requestConditions,
        String eTag, Boolean getMD5, Context context) {
        return azureBlobStorage.getBlobs().downloadWithResponseAsync(containerName, blobName, snapshot, versionId, null,
            range.toHeaderValue(), requestConditions.getLeaseId(), getMD5, null, requestConditions.getIfModifiedSince(),
            requestConditions.getIfUnmodifiedSince(), eTag,
            requestConditions.getIfNoneMatch(), requestConditions.getTagsConditions(), null,
            customerProvidedKey, context);
    }

    /**
     * Downloads the entire blob into a file specified by the path.
     *
     * <p>The file will be created and must not exist, if the file already exists a {@link FileAlreadyExistsException}
     * will be thrown.</p>
     *
     * <p><strong>Code Samples</strong></p>
     *
     * <!-- src_embed com.azure.storage.blob.specialized.BlobAsyncClientBase.downloadToFile#String -->
     * <pre>
     * client.downloadToFile&#40;file&#41;.subscribe&#40;response -&gt; System.out.println&#40;&quot;Completed download to file&quot;&#41;&#41;;
     * </pre>
     * <!-- end com.azure.storage.blob.specialized.BlobAsyncClientBase.downloadToFile#String -->
     *
     * <p>For more information, see the
     * <a href="https://docs.microsoft.com/rest/api/storageservices/get-blob">Azure Docs</a></p>
     *
     * @param filePath A {@link String} representing the filePath where the downloaded data will be written.
     * @return A reactive response containing the blob properties and metadata.
     */
    @ServiceMethod(returns = ReturnType.SINGLE)
    public Mono<BlobProperties> downloadToFile(String filePath) {
        return downloadToFile(filePath, false);
    }

    /**
     * Downloads the entire blob into a file specified by the path.
     *
     * <p>If overwrite is set to false, the file will be created and must not exist, if the file already exists a
     * {@link FileAlreadyExistsException} will be thrown.</p>
     *
     * <p><strong>Code Samples</strong></p>
     *
     * <!-- src_embed com.azure.storage.blob.specialized.BlobAsyncClientBase.downloadToFile#String-boolean -->
     * <pre>
     * boolean overwrite = false; &#47;&#47; Default value
     * client.downloadToFile&#40;file, overwrite&#41;.subscribe&#40;response -&gt; System.out.println&#40;&quot;Completed download to file&quot;&#41;&#41;;
     * </pre>
     * <!-- end com.azure.storage.blob.specialized.BlobAsyncClientBase.downloadToFile#String-boolean -->
     *
     * <p>For more information, see the
     * <a href="https://docs.microsoft.com/rest/api/storageservices/get-blob">Azure Docs</a></p>
     *
     * @param filePath A {@link String} representing the filePath where the downloaded data will be written.
     * @param overwrite Whether to overwrite the file, should the file exist.
     * @return A reactive response containing the blob properties and metadata.
     */
    @ServiceMethod(returns = ReturnType.SINGLE)
    public Mono<BlobProperties> downloadToFile(String filePath, boolean overwrite) {
        Set<OpenOption> openOptions = null;
        if (overwrite) {
            openOptions = new HashSet<>();
            openOptions.add(StandardOpenOption.CREATE);
            openOptions.add(StandardOpenOption.TRUNCATE_EXISTING); // If the file already exists and it is opened
            // for WRITE access, then its length is truncated to 0.
            openOptions.add(StandardOpenOption.READ);
            openOptions.add(StandardOpenOption.WRITE);
        }
        return downloadToFileWithResponse(filePath, null, null, null, null, false, openOptions)
            .flatMap(FluxUtil::toMono);
    }

    /**
     * Downloads the entire blob into a file specified by the path.
     *
     * <p>The file will be created and must not exist, if the file already exists a {@link FileAlreadyExistsException}
     * will be thrown.</p>
     *
     * <p><strong>Code Samples</strong></p>
     *
     * <!-- src_embed com.azure.storage.blob.specialized.BlobAsyncClientBase.downloadToFileWithResponse#String-BlobRange-ParallelTransferOptions-DownloadRetryOptions-BlobRequestConditions-boolean -->
     * <pre>
     * BlobRange range = new BlobRange&#40;1024, 2048L&#41;;
     * DownloadRetryOptions options = new DownloadRetryOptions&#40;&#41;.setMaxRetryRequests&#40;5&#41;;
     *
     * client.downloadToFileWithResponse&#40;file, range, null, options, null, false&#41;
     *     .subscribe&#40;response -&gt; System.out.println&#40;&quot;Completed download to file&quot;&#41;&#41;;
     * </pre>
     * <!-- end com.azure.storage.blob.specialized.BlobAsyncClientBase.downloadToFileWithResponse#String-BlobRange-ParallelTransferOptions-DownloadRetryOptions-BlobRequestConditions-boolean -->
     *
     * <p>For more information, see the
     * <a href="https://docs.microsoft.com/rest/api/storageservices/get-blob">Azure Docs</a></p>
     *
     * @param filePath A {@link String} representing the filePath where the downloaded data will be written.
     * @param range {@link BlobRange}
     * @param parallelTransferOptions {@link ParallelTransferOptions} to use to download to file. Number of parallel
     * transfers parameter is ignored.
     * @param options {@link DownloadRetryOptions}
     * @param requestConditions {@link BlobRequestConditions}
     * @param rangeGetContentMd5 Whether the contentMD5 for the specified blob range should be returned.
     * @return A reactive response containing the blob properties and metadata.
     * @throws IllegalArgumentException If {@code blockSize} is less than 0 or greater than 4000MB.
     * @throws UncheckedIOException If an I/O error occurs.
     */
    @ServiceMethod(returns = ReturnType.SINGLE)
    public Mono<Response<BlobProperties>> downloadToFileWithResponse(String filePath, BlobRange range,
        ParallelTransferOptions parallelTransferOptions, DownloadRetryOptions options,
        BlobRequestConditions requestConditions, boolean rangeGetContentMd5) {
        return downloadToFileWithResponse(filePath, range, parallelTransferOptions, options, requestConditions,
            rangeGetContentMd5, null);
    }

    /**
     * Downloads the entire blob into a file specified by the path.
     *
     * <p>By default the file will be created and must not exist, if the file already exists a
     * {@link FileAlreadyExistsException} will be thrown. To override this behavior, provide appropriate
     * {@link OpenOption OpenOptions} </p>
     *
     * <p><strong>Code Samples</strong></p>
     *
     * <!-- src_embed com.azure.storage.blob.specialized.BlobAsyncClientBase.downloadToFileWithResponse#String-BlobRange-ParallelTransferOptions-DownloadRetryOptions-BlobRequestConditions-boolean-Set -->
     * <pre>
     * BlobRange blobRange = new BlobRange&#40;1024, 2048L&#41;;
     * DownloadRetryOptions downloadRetryOptions = new DownloadRetryOptions&#40;&#41;.setMaxRetryRequests&#40;5&#41;;
     * Set&lt;OpenOption&gt; openOptions = new HashSet&lt;&gt;&#40;Arrays.asList&#40;StandardOpenOption.CREATE_NEW,
     *     StandardOpenOption.WRITE, StandardOpenOption.READ&#41;&#41;; &#47;&#47; Default options
     *
     * client.downloadToFileWithResponse&#40;file, blobRange, null, downloadRetryOptions, null, false, openOptions&#41;
     *     .subscribe&#40;response -&gt; System.out.println&#40;&quot;Completed download to file&quot;&#41;&#41;;
     * </pre>
     * <!-- end com.azure.storage.blob.specialized.BlobAsyncClientBase.downloadToFileWithResponse#String-BlobRange-ParallelTransferOptions-DownloadRetryOptions-BlobRequestConditions-boolean-Set -->
     *
     * <p>For more information, see the
     * <a href="https://docs.microsoft.com/rest/api/storageservices/get-blob">Azure Docs</a></p>
     *
     * @param filePath A {@link String} representing the filePath where the downloaded data will be written.
     * @param range {@link BlobRange}
     * @param parallelTransferOptions {@link ParallelTransferOptions} to use to download to file. Number of parallel
     * transfers parameter is ignored.
     * @param options {@link DownloadRetryOptions}
     * @param requestConditions {@link BlobRequestConditions}
     * @param rangeGetContentMd5 Whether the contentMD5 for the specified blob range should be returned.
     * @param openOptions {@link OpenOption OpenOptions} to use to configure how to open or create the file.
     * @return A reactive response containing the blob properties and metadata.
     * @throws IllegalArgumentException If {@code blockSize} is less than 0 or greater than 4000MB.
     * @throws UncheckedIOException If an I/O error occurs.
     */
    @ServiceMethod(returns = ReturnType.SINGLE)
    public Mono<Response<BlobProperties>> downloadToFileWithResponse(String filePath, BlobRange range,
        ParallelTransferOptions parallelTransferOptions, DownloadRetryOptions options,
        BlobRequestConditions requestConditions, boolean rangeGetContentMd5, Set<OpenOption> openOptions) {
        try {
            final com.azure.storage.common.ParallelTransferOptions finalParallelTransferOptions =
                ModelHelper.wrapBlobOptions(ModelHelper.populateAndApplyDefaults(parallelTransferOptions));
            return withContext(context ->
                downloadToFileWithResponse(new BlobDownloadToFileOptions(filePath).setRange(range)
                        .setParallelTransferOptions(finalParallelTransferOptions)
                        .setDownloadRetryOptions(options).setRequestConditions(requestConditions)
                        .setRetrieveContentRangeMd5(rangeGetContentMd5).setOpenOptions(openOptions), context));
        } catch (RuntimeException ex) {
            return monoError(LOGGER, ex);
        }
    }

    /**
     * Downloads the entire blob into a file specified by the path.
     *
     * <p>By default the file will be created and must not exist, if the file already exists a
     * {@link FileAlreadyExistsException} will be thrown. To override this behavior, provide appropriate
     * {@link OpenOption OpenOptions} </p>
     *
     * <p><strong>Code Samples</strong></p>
     *
     * <!-- src_embed com.azure.storage.blob.specialized.BlobAsyncClientBase.downloadToFileWithResponse#BlobDownloadToFileOptions -->
     * <pre>
     * client.downloadToFileWithResponse&#40;new BlobDownloadToFileOptions&#40;file&#41;
     *     .setRange&#40;new BlobRange&#40;1024, 2018L&#41;&#41;
     *     .setDownloadRetryOptions&#40;new DownloadRetryOptions&#40;&#41;.setMaxRetryRequests&#40;5&#41;&#41;
     *     .setOpenOptions&#40;new HashSet&lt;&gt;&#40;Arrays.asList&#40;StandardOpenOption.CREATE_NEW, StandardOpenOption.WRITE,
     *         StandardOpenOption.READ&#41;&#41;&#41;&#41;
     *     .subscribe&#40;response -&gt; System.out.println&#40;&quot;Completed download to file&quot;&#41;&#41;;
     * </pre>
     * <!-- end com.azure.storage.blob.specialized.BlobAsyncClientBase.downloadToFileWithResponse#BlobDownloadToFileOptions -->
     *
     * <p>For more information, see the
     * <a href="https://docs.microsoft.com/rest/api/storageservices/get-blob">Azure Docs</a></p>
     *
     * @param options {@link BlobDownloadToFileOptions}
     * @return A reactive response containing the blob properties and metadata.
     * @throws IllegalArgumentException If {@code blockSize} is less than 0 or greater than 4000MB.
     * @throws UncheckedIOException If an I/O error occurs.
     */
    @ServiceMethod(returns = ReturnType.SINGLE)
    public Mono<Response<BlobProperties>> downloadToFileWithResponse(BlobDownloadToFileOptions options) {
        try {
            return withContext(context -> downloadToFileWithResponse(options, context));
        } catch (RuntimeException ex) {
            return monoError(LOGGER, ex);
        }
    }

    Mono<Response<BlobProperties>> downloadToFileWithResponse(BlobDownloadToFileOptions options, Context context) {
        StorageImplUtils.assertNotNull("options", options);

        BlobRange finalRange = options.getRange() == null ? new BlobRange(0) : options.getRange();
        final com.azure.storage.common.ParallelTransferOptions finalParallelTransferOptions =
            ModelHelper.populateAndApplyDefaults(options.getParallelTransferOptions());
        BlobRequestConditions finalConditions = options.getRequestConditions() == null
            ? new BlobRequestConditions() : options.getRequestConditions();

        // Default behavior is not to overwrite
        Set<OpenOption> openOptions = options.getOpenOptions();
        if (openOptions == null) {
            openOptions = new HashSet<>();
            openOptions.add(StandardOpenOption.CREATE_NEW);
            openOptions.add(StandardOpenOption.WRITE);
            openOptions.add(StandardOpenOption.READ);
        }

        AsynchronousFileChannel channel = downloadToFileResourceSupplier(options.getFilePath(), openOptions);
        return Mono.just(channel)
            .flatMap(c -> this.downloadToFileImpl(c, finalRange, finalParallelTransferOptions,
                options.getDownloadRetryOptions(), finalConditions, options.isRetrieveContentRangeMd5(), context))
            .doFinally(signalType -> this.downloadToFileCleanup(channel, options.getFilePath(), signalType));
    }

    private AsynchronousFileChannel downloadToFileResourceSupplier(String filePath, Set<OpenOption> openOptions) {
        try {
            return AsynchronousFileChannel.open(Paths.get(filePath), openOptions, null);
        } catch (IOException e) {
            throw LOGGER.logExceptionAsError(new UncheckedIOException(e));
        }
    }

    private Mono<Response<BlobProperties>> downloadToFileImpl(AsynchronousFileChannel file, BlobRange finalRange,
        com.azure.storage.common.ParallelTransferOptions finalParallelTransferOptions,
        DownloadRetryOptions downloadRetryOptions, BlobRequestConditions requestConditions, boolean rangeGetContentMd5,
        Context context) {
        // See ProgressReporter for an explanation on why this lock is necessary and why we use AtomicLong.
        Lock progressLock = new ReentrantLock();
        AtomicLong totalProgress = new AtomicLong(0);

        /*
         * Downloads the first chunk and gets the size of the data and etag if not specified by the user.
         */
        BiFunction<BlobRange, BlobRequestConditions, Mono<BlobDownloadAsyncResponse>> downloadFunc =
            (range, conditions) -> this.downloadStreamWithResponse(range, downloadRetryOptions, conditions,
                rangeGetContentMd5, context);

        return ChunkedDownloadUtils.downloadFirstChunk(finalRange, finalParallelTransferOptions, requestConditions,
            downloadFunc, true)
            .flatMap(setupTuple3 -> {
                long newCount = setupTuple3.getT1();
                BlobRequestConditions finalConditions = setupTuple3.getT2();

                int numChunks = ChunkedDownloadUtils.calculateNumBlocks(newCount,
                    finalParallelTransferOptions.getBlockSizeLong());

                // In case it is an empty blob, this ensures we still actually perform a download operation.
                numChunks = numChunks == 0 ? 1 : numChunks;

                BlobDownloadAsyncResponse initialResponse = setupTuple3.getT3();
                return Flux.range(0, numChunks)
                    .flatMap(chunkNum -> ChunkedDownloadUtils.downloadChunk(chunkNum, initialResponse,
                        finalRange, finalParallelTransferOptions, finalConditions, newCount, downloadFunc,
                        response -> writeBodyToFile(response, file, chunkNum, finalParallelTransferOptions,
                            progressLock, totalProgress).flux()), finalParallelTransferOptions.getMaxConcurrency())

                    // Only the first download call returns a value.
                    .then(Mono.just(ModelHelper.buildBlobPropertiesResponse(initialResponse)));
            });
    }

    private static Mono<Void> writeBodyToFile(BlobDownloadAsyncResponse response, AsynchronousFileChannel file,
        long chunkNum, com.azure.storage.common.ParallelTransferOptions finalParallelTransferOptions, Lock progressLock,
        AtomicLong totalProgress) {

        // Extract the body.
        Flux<ByteBuffer> data = response.getValue();

        // Report progress as necessary.
        data = ProgressReporter.addParallelProgressReporting(data,
            ModelHelper.wrapCommonReceiver(finalParallelTransferOptions.getProgressReceiver()), progressLock,
            totalProgress);

        // Write to the file.
        return FluxUtil.writeFile(data, file, chunkNum * finalParallelTransferOptions.getBlockSizeLong());
    }

    private void downloadToFileCleanup(AsynchronousFileChannel channel, String filePath, SignalType signalType) {
        try {
            channel.close();
            if (!signalType.equals(SignalType.ON_COMPLETE)) {
                Files.deleteIfExists(Paths.get(filePath));
                LOGGER.verbose("Downloading to file failed. Cleaning up resources.");
            }
        } catch (IOException e) {
            throw LOGGER.logExceptionAsError(new UncheckedIOException(e));
        }
    }

    /**
     * Deletes the specified blob or snapshot. To delete a blob with its snapshots use
     * {@link #deleteIfExistsWithResponse(DeleteSnapshotsOptionType, BlobRequestConditions)} and set
     * {@code DeleteSnapshotsOptionType} to INCLUDE.
     *
     * <p><strong>Code Samples</strong></p>
     *
     * <!-- src_embed com.azure.storage.blob.specialized.BlobAsyncClientBase.delete -->
     * <pre>
     * client.delete&#40;&#41;.doOnSuccess&#40;response -&gt; System.out.println&#40;&quot;Completed delete&quot;&#41;&#41;;
     * </pre>
     * <!-- end com.azure.storage.blob.specialized.BlobAsyncClientBase.delete -->
     *
     * <p>For more information, see the
     * <a href="https://docs.microsoft.com/rest/api/storageservices/delete-blob">Azure Docs</a></p>
     *
     * @return A reactive response signalling completion.
     */
    @ServiceMethod(returns = ReturnType.SINGLE)
    public Mono<Void> delete() {
        return deleteWithResponse(null, null).flatMap(FluxUtil::toMono);
    }

    /**
     * Deletes the specified blob or snapshot. To delete a blob with its snapshots set {@code DeleteSnapshotsOptionType}
     * to INCLUDE.
     *
     * <p><strong>Code Samples</strong></p>
     *
     * <!-- src_embed com.azure.storage.blob.specialized.BlobAsyncClientBase.deleteWithResponse#DeleteSnapshotsOptionType-BlobRequestConditions -->
     * <pre>
     * client.deleteWithResponse&#40;DeleteSnapshotsOptionType.INCLUDE, null&#41;
     *     .subscribe&#40;response -&gt; System.out.printf&#40;&quot;Delete completed with status %d%n&quot;, response.getStatusCode&#40;&#41;&#41;&#41;;
     * </pre>
     * <!-- end com.azure.storage.blob.specialized.BlobAsyncClientBase.deleteWithResponse#DeleteSnapshotsOptionType-BlobRequestConditions -->
     *
     * <p>For more information, see the
     * <a href="https://docs.microsoft.com/rest/api/storageservices/delete-blob">Azure Docs</a></p>
     *
     * @param deleteBlobSnapshotOptions Specifies the behavior for deleting the snapshots on this blob. {@code Include}
     * will delete the base blob and all snapshots. {@code Only} will delete only the snapshots. If a snapshot is being
     * deleted, you must pass null.
     * @param requestConditions {@link BlobRequestConditions}
     * @return A reactive response signalling completion.
     */
    @ServiceMethod(returns = ReturnType.SINGLE)
    public Mono<Response<Void>> deleteWithResponse(DeleteSnapshotsOptionType deleteBlobSnapshotOptions,
        BlobRequestConditions requestConditions) {
        try {
            return withContext(context -> deleteWithResponse(deleteBlobSnapshotOptions, requestConditions, context));
        } catch (RuntimeException ex) {
            return monoError(LOGGER, ex);
        }
    }

    Mono<Response<Void>> deleteWithResponse(DeleteSnapshotsOptionType deleteBlobSnapshotOptions,
        BlobRequestConditions requestConditions, Context context) {
        requestConditions = requestConditions == null ? new BlobRequestConditions() : requestConditions;

        return this.azureBlobStorage.getBlobs().deleteWithResponseAsync(containerName, blobName, snapshot, versionId,
            null, requestConditions.getLeaseId(), deleteBlobSnapshotOptions, requestConditions.getIfModifiedSince(),
            requestConditions.getIfUnmodifiedSince(), requestConditions.getIfMatch(),
            requestConditions.getIfNoneMatch(), requestConditions.getTagsConditions(), null, null, context)
            .map(response -> new SimpleResponse<>(response, null));
    }

    /**
     * Deletes the specified blob or snapshot if it exists. To delete a blob with its snapshots use
     * {@link #deleteWithResponse(DeleteSnapshotsOptionType, BlobRequestConditions)} and set
     * {@code DeleteSnapshotsOptionType} to INCLUDE.
     *
     * <p><strong>Code Samples</strong></p>
     *
     * <!-- src_embed com.azure.storage.blob.specialized.BlobAsyncClientBase.deleteIfExists -->
     * <pre>
     * client.deleteIfExists&#40;&#41;.subscribe&#40;deleted -&gt; &#123;
     *     if &#40;deleted&#41; &#123;
     *         System.out.println&#40;&quot;Successfully deleted.&quot;&#41;;
     *     &#125; else &#123;
     *         System.out.println&#40;&quot;Does not exist.&quot;&#41;;
     *     &#125;
     * &#125;&#41;;
     * </pre>
     * <!-- end com.azure.storage.blob.specialized.BlobAsyncClientBase.deleteIfExists -->
     *
     * <p>For more information, see the
     * <a href="https://docs.microsoft.com/rest/api/storageservices/delete-blob">Azure Docs</a></p>
     *
     * @return A reactive response signaling completion. {@code true} indicates that the blob was deleted.
     * {@code false} indicates the blob does not exist at this location.
     */
    @ServiceMethod(returns = ReturnType.SINGLE)
    public Mono<Boolean> deleteIfExists() {
<<<<<<< HEAD
        return deleteIfExistsWithResponse(null, null).map(response -> response.getStatusCode() != 404);
=======
        return deleteIfExistsWithResponse(null, null).flatMap(FluxUtil::toMono);
>>>>>>> 8d609db9
    }

    /**
     * Deletes the specified blob or snapshot if it exists. To delete a blob with its snapshots set {@code DeleteSnapshotsOptionType}
     * to INCLUDE.
     *
     * <p><strong>Code Samples</strong></p>
     *
     * <!-- src_embed com.azure.storage.blob.specialized.BlobAsyncClientBase.deleteIfExistsWithResponse#DeleteSnapshotsOptionType-BlobRequestConditions -->
     * <pre>
     * client.deleteIfExistsWithResponse&#40;DeleteSnapshotsOptionType.INCLUDE, null&#41;.subscribe&#40;response -&gt; &#123;
     *     if &#40;response.getStatusCode&#40;&#41; == 404&#41; &#123;
     *         System.out.println&#40;&quot;Does not exist.&quot;&#41;;
     *     &#125; else &#123;
     *         System.out.println&#40;&quot;successfully deleted.&quot;&#41;;
     *     &#125;
     * &#125;&#41;;
     * </pre>
     * <!-- end com.azure.storage.blob.specialized.BlobAsyncClientBase.deleteIfExistsWithResponse#DeleteSnapshotsOptionType-BlobRequestConditions -->
     *
     * <p>For more information, see the
     * <a href="https://docs.microsoft.com/rest/api/storageservices/delete-blob">Azure Docs</a></p>
     *
     * @param deleteBlobSnapshotOptions Specifies the behavior for deleting the snapshots on this blob. {@code Include}
     * will delete the base blob and all snapshots. {@code Only} will delete only the snapshots. If a snapshot is being
     * deleted, you must pass null.
     * @param requestConditions {@link BlobRequestConditions}
     * @return A reactive response signaling completion. If {@link Response}'s status code is 202, the base blob was
     * successfully deleted. If status code is 404, the base blob does not exist.
     */
    @ServiceMethod(returns = ReturnType.SINGLE)
<<<<<<< HEAD
    public Mono<Response<Void>> deleteIfExistsWithResponse(DeleteSnapshotsOptionType deleteBlobSnapshotOptions,
=======
    public Mono<Response<Boolean>> deleteIfExistsWithResponse(DeleteSnapshotsOptionType deleteBlobSnapshotOptions,
>>>>>>> 8d609db9
        BlobRequestConditions requestConditions) {
        try {
            return withContext(context -> deleteIfExistsWithResponse(deleteBlobSnapshotOptions,
                requestConditions, context));
        } catch (RuntimeException ex) {
            return monoError(LOGGER, ex);
        }
    }

<<<<<<< HEAD
    Mono<Response<Void>> deleteIfExistsWithResponse(DeleteSnapshotsOptionType deleteBlobSnapshotOptions,
        BlobRequestConditions requestConditions, Context context) {
        requestConditions = requestConditions == null ? new BlobRequestConditions() : requestConditions;

        return deleteWithResponse(deleteBlobSnapshotOptions, requestConditions, context).onErrorResume(t -> t
            instanceof BlobStorageException && ((BlobStorageException) t).getStatusCode() == 404,
            t -> {
                HttpResponse response = ((BlobStorageException) t).getResponse();
                return Mono.just(new SimpleResponse<>(response.getRequest(), response.getStatusCode(),
                    response.getHeaders(), null));
            });
=======
    Mono<Response<Boolean>> deleteIfExistsWithResponse(DeleteSnapshotsOptionType deleteBlobSnapshotOptions,
        BlobRequestConditions requestConditions, Context context) {
        requestConditions = requestConditions == null ? new BlobRequestConditions() : requestConditions;

        return deleteWithResponse(deleteBlobSnapshotOptions, requestConditions, context)
            .map(response -> (Response<Boolean>) new SimpleResponse<>(response, true))
            .onErrorResume(t -> t instanceof BlobStorageException && ((BlobStorageException) t).getStatusCode() == 404,
                t -> {
                    HttpResponse response = ((BlobStorageException) t).getResponse();
                    return Mono.just(new SimpleResponse<>(response.getRequest(), response.getStatusCode(),
                        response.getHeaders(), false));
                });
>>>>>>> 8d609db9
    }

    /**
     * Returns the blob's metadata and properties.
     *
     * <p><strong>Code Samples</strong></p>
     *
     * <!-- src_embed com.azure.storage.blob.specialized.BlobAsyncClientBase.getProperties -->
     * <pre>
     * client.getProperties&#40;&#41;.subscribe&#40;response -&gt;
     *     System.out.printf&#40;&quot;Type: %s, Size: %d%n&quot;, response.getBlobType&#40;&#41;, response.getBlobSize&#40;&#41;&#41;&#41;;
     * </pre>
     * <!-- end com.azure.storage.blob.specialized.BlobAsyncClientBase.getProperties -->
     *
     * <p>For more information, see the
     * <a href="https://docs.microsoft.com/rest/api/storageservices/get-blob-properties">Azure Docs</a></p>
     *
     * @return A reactive response containing the blob properties and metadata.
     */
    @ServiceMethod(returns = ReturnType.SINGLE)
    public Mono<BlobProperties> getProperties() {
        return getPropertiesWithResponse(null).flatMap(FluxUtil::toMono);
    }

    /**
     * Returns the blob's metadata and properties.
     *
     * <p><strong>Code Samples</strong></p>
     *
     * <!-- src_embed com.azure.storage.blob.specialized.BlobAsyncClientBase.getPropertiesWithResponse#BlobRequestConditions -->
     * <pre>
     * BlobRequestConditions requestConditions = new BlobRequestConditions&#40;&#41;.setLeaseId&#40;leaseId&#41;;
     *
     * client.getPropertiesWithResponse&#40;requestConditions&#41;.subscribe&#40;
     *     response -&gt; System.out.printf&#40;&quot;Type: %s, Size: %d%n&quot;, response.getValue&#40;&#41;.getBlobType&#40;&#41;,
     *         response.getValue&#40;&#41;.getBlobSize&#40;&#41;&#41;&#41;;
     * </pre>
     * <!-- end com.azure.storage.blob.specialized.BlobAsyncClientBase.getPropertiesWithResponse#BlobRequestConditions -->
     *
     * <p>For more information, see the
     * <a href="https://docs.microsoft.com/rest/api/storageservices/get-blob-properties">Azure Docs</a></p>
     *
     * @param requestConditions {@link BlobRequestConditions}
     * @return A reactive response containing the blob properties and metadata.
     */
    @ServiceMethod(returns = ReturnType.SINGLE)
    public Mono<Response<BlobProperties>> getPropertiesWithResponse(BlobRequestConditions requestConditions) {
        try {
            return withContext(context -> getPropertiesWithResponse(requestConditions, context));
        } catch (RuntimeException ex) {
            return monoError(LOGGER, ex);
        }
    }

    Mono<Response<BlobProperties>> getPropertiesWithResponse(BlobRequestConditions requestConditions, Context context) {
        requestConditions = requestConditions == null ? new BlobRequestConditions() : requestConditions;
        context = context == null ? Context.NONE : context;

        return this.azureBlobStorage.getBlobs().getPropertiesWithResponseAsync(
            containerName, blobName, snapshot, versionId, null, requestConditions.getLeaseId(),
            requestConditions.getIfModifiedSince(),
            requestConditions.getIfUnmodifiedSince(), requestConditions.getIfMatch(),
            requestConditions.getIfNoneMatch(), requestConditions.getTagsConditions(), null, customerProvidedKey,
            context.addData(AZ_TRACING_NAMESPACE_KEY, STORAGE_TRACING_NAMESPACE_VALUE))
            .map(rb -> new SimpleResponse<>(rb, BlobPropertiesConstructorProxy
                .create(new BlobPropertiesInternalGetProperties(rb.getDeserializedHeaders()))));
    }

    /**
     * Changes a blob's HTTP header properties. if only one HTTP header is updated, the others will all be erased. In
     * order to preserve existing values, they must be passed alongside the header being changed.
     *
     * <p><strong>Code Samples</strong></p>
     *
     * <!-- src_embed com.azure.storage.blob.specialized.BlobAsyncClientBase.setHttpHeaders#BlobHttpHeaders -->
     * <pre>
     * client.setHttpHeaders&#40;new BlobHttpHeaders&#40;&#41;
     *     .setContentLanguage&#40;&quot;en-US&quot;&#41;
     *     .setContentType&#40;&quot;binary&quot;&#41;&#41;;
     * </pre>
     * <!-- end com.azure.storage.blob.specialized.BlobAsyncClientBase.setHttpHeaders#BlobHttpHeaders -->
     *
     * <p>For more information, see the
     * <a href="https://docs.microsoft.com/rest/api/storageservices/set-blob-properties">Azure Docs</a></p>
     *
     * @param headers {@link BlobHttpHeaders}
     * @return A reactive response signalling completion.
     */
    @ServiceMethod(returns = ReturnType.SINGLE)
    public Mono<Void> setHttpHeaders(BlobHttpHeaders headers) {
        return setHttpHeadersWithResponse(headers, null).flatMap(FluxUtil::toMono);
    }

    /**
     * Changes a blob's HTTP header properties. if only one HTTP header is updated, the others will all be erased. In
     * order to preserve existing values, they must be passed alongside the header being changed.
     *
     * <p><strong>Code Samples</strong></p>
     *
     * <!-- src_embed com.azure.storage.blob.specialized.BlobAsyncClientBase.setHttpHeadersWithResponse#BlobHttpHeaders-BlobRequestConditions -->
     * <pre>
     * BlobRequestConditions requestConditions = new BlobRequestConditions&#40;&#41;.setLeaseId&#40;leaseId&#41;;
     *
     * client.setHttpHeadersWithResponse&#40;new BlobHttpHeaders&#40;&#41;
     *     .setContentLanguage&#40;&quot;en-US&quot;&#41;
     *     .setContentType&#40;&quot;binary&quot;&#41;, requestConditions&#41;.subscribe&#40;
     *         response -&gt;
     *             System.out.printf&#40;&quot;Set HTTP headers completed with status %d%n&quot;,
     *                 response.getStatusCode&#40;&#41;&#41;&#41;;
     * </pre>
     * <!-- end com.azure.storage.blob.specialized.BlobAsyncClientBase.setHttpHeadersWithResponse#BlobHttpHeaders-BlobRequestConditions -->
     *
     * <p>For more information, see the
     * <a href="https://docs.microsoft.com/rest/api/storageservices/set-blob-properties">Azure Docs</a></p>
     *
     * @param headers {@link BlobHttpHeaders}
     * @param requestConditions {@link BlobRequestConditions}
     * @return A reactive response signalling completion.
     */
    @ServiceMethod(returns = ReturnType.SINGLE)
    public Mono<Response<Void>> setHttpHeadersWithResponse(BlobHttpHeaders headers,
        BlobRequestConditions requestConditions) {
        try {
            return withContext(context -> setHttpHeadersWithResponse(headers, requestConditions, context));
        } catch (RuntimeException ex) {
            return monoError(LOGGER, ex);
        }
    }

    Mono<Response<Void>> setHttpHeadersWithResponse(BlobHttpHeaders headers, BlobRequestConditions requestConditions,
        Context context) {
        requestConditions = requestConditions == null ? new BlobRequestConditions() : requestConditions;

        return this.azureBlobStorage.getBlobs().setHttpHeadersWithResponseAsync(
            containerName, blobName, null, requestConditions.getLeaseId(), requestConditions.getIfModifiedSince(),
            requestConditions.getIfUnmodifiedSince(), requestConditions.getIfMatch(),
            requestConditions.getIfNoneMatch(), requestConditions.getTagsConditions(), null, headers, context)
            .map(response -> new SimpleResponse<>(response, null));
    }

    /**
     * Changes a blob's metadata. The specified metadata in this method will replace existing metadata. If old values
     * must be preserved, they must be downloaded and included in the call to this method.
     *
     * <p><strong>Code Samples</strong></p>
     *
     * <!-- src_embed com.azure.storage.blob.specialized.BlobAsyncClientBase.setMetadata#Map -->
     * <pre>
     * client.setMetadata&#40;Collections.singletonMap&#40;&quot;metadata&quot;, &quot;value&quot;&#41;&#41;;
     * </pre>
     * <!-- end com.azure.storage.blob.specialized.BlobAsyncClientBase.setMetadata#Map -->
     *
     * <p>For more information, see the
     * <a href="https://docs.microsoft.com/rest/api/storageservices/set-blob-metadata">Azure Docs</a></p>
     *
     * @param metadata Metadata to associate with the blob. If there is leading or trailing whitespace in any
     * metadata key or value, it must be removed or encoded.
     * @return A reactive response signalling completion.
     */
    @ServiceMethod(returns = ReturnType.SINGLE)
    public Mono<Void> setMetadata(Map<String, String> metadata) {
        return setMetadataWithResponse(metadata, null).flatMap(FluxUtil::toMono);
    }

    /**
     * Changes a blob's metadata. The specified metadata in this method will replace existing metadata. If old values
     * must be preserved, they must be downloaded and included in the call to this method.
     *
     * <p><strong>Code Samples</strong></p>
     *
     * <!-- src_embed com.azure.storage.blob.specialized.BlobAsyncClientBase.setMetadataWithResponse#Map-BlobRequestConditions -->
     * <pre>
     * BlobRequestConditions requestConditions = new BlobRequestConditions&#40;&#41;.setLeaseId&#40;leaseId&#41;;
     *
     * client.setMetadataWithResponse&#40;Collections.singletonMap&#40;&quot;metadata&quot;, &quot;value&quot;&#41;, requestConditions&#41;
     *     .subscribe&#40;response -&gt; System.out.printf&#40;&quot;Set metadata completed with status %d%n&quot;, response.getStatusCode&#40;&#41;&#41;&#41;;
     * </pre>
     * <!-- end com.azure.storage.blob.specialized.BlobAsyncClientBase.setMetadataWithResponse#Map-BlobRequestConditions -->
     *
     * <p>For more information, see the
     * <a href="https://docs.microsoft.com/rest/api/storageservices/set-blob-metadata">Azure Docs</a></p>
     *
     * @param metadata Metadata to associate with the blob. If there is leading or trailing whitespace in any
     * metadata key or value, it must be removed or encoded.
     * @param requestConditions {@link BlobRequestConditions}
     * @return A reactive response signalling completion.
     */
    @ServiceMethod(returns = ReturnType.SINGLE)
    public Mono<Response<Void>> setMetadataWithResponse(Map<String, String> metadata,
        BlobRequestConditions requestConditions) {
        try {
            return withContext(context -> setMetadataWithResponse(metadata, requestConditions, context));
        } catch (RuntimeException ex) {
            return monoError(LOGGER, ex);
        }
    }

    Mono<Response<Void>> setMetadataWithResponse(Map<String, String> metadata, BlobRequestConditions requestConditions,
        Context context) {
        requestConditions = requestConditions == null ? new BlobRequestConditions() : requestConditions;
        context = context == null ? Context.NONE : context;

        return this.azureBlobStorage.getBlobs().setMetadataWithResponseAsync(
            containerName, blobName, null, metadata, requestConditions.getLeaseId(), requestConditions.getIfModifiedSince(),
            requestConditions.getIfUnmodifiedSince(), requestConditions.getIfMatch(),
            requestConditions.getIfNoneMatch(), requestConditions.getTagsConditions(), null, customerProvidedKey,
            encryptionScope, context.addData(AZ_TRACING_NAMESPACE_KEY, STORAGE_TRACING_NAMESPACE_VALUE))
            .map(response -> new SimpleResponse<>(response, null));
    }

    /**
     * Returns the blob's tags.
     *
     * <p><strong>Code Samples</strong></p>
     *
     * <!-- src_embed com.azure.storage.blob.specialized.BlobAsyncClientBase.getTags -->
     * <pre>
     * client.getTags&#40;&#41;.subscribe&#40;response -&gt;
     *     System.out.printf&#40;&quot;Num tags: %d%n&quot;, response.size&#40;&#41;&#41;&#41;;
     * </pre>
     * <!-- end com.azure.storage.blob.specialized.BlobAsyncClientBase.getTags -->
     *
     * <p>For more information, see the
     * <a href="https://docs.microsoft.com/rest/api/storageservices/get-blob-tags">Azure Docs</a></p>
     *
     * @return A reactive response containing the blob's tags.
     */
    @ServiceMethod(returns = ReturnType.SINGLE)
    public Mono<Map<String, String>> getTags() {
        return this.getTagsWithResponse(new BlobGetTagsOptions()).map(Response::getValue);
    }

    /**
     * Returns the blob's tags.
     *
     * <p><strong>Code Samples</strong></p>
     *
     * <!-- src_embed com.azure.storage.blob.specialized.BlobAsyncClientBase.getTagsWithResponse#BlobGetTagsOptions -->
     * <pre>
     * client.getTagsWithResponse&#40;new BlobGetTagsOptions&#40;&#41;&#41;.subscribe&#40;response -&gt;
     *     System.out.printf&#40;&quot;Status code: %d. Num tags: %d%n&quot;, response.getStatusCode&#40;&#41;, response.getValue&#40;&#41;.size&#40;&#41;&#41;&#41;;
     * </pre>
     * <!-- end com.azure.storage.blob.specialized.BlobAsyncClientBase.getTagsWithResponse#BlobGetTagsOptions -->
     *
     * <p>For more information, see the
     * <a href="https://docs.microsoft.com/rest/api/storageservices/get-blob-tags">Azure Docs</a></p>
     *
     * @param options {@link BlobGetTagsOptions}
     * @return A reactive response containing the blob's tags.
     */
    @ServiceMethod(returns = ReturnType.SINGLE)
    public Mono<Response<Map<String, String>>> getTagsWithResponse(BlobGetTagsOptions options) {
        try {
            return withContext(context -> getTagsWithResponse(options, context));
        } catch (RuntimeException ex) {
            return monoError(LOGGER, ex);
        }
    }

    Mono<Response<Map<String, String>>> getTagsWithResponse(BlobGetTagsOptions options, Context context) {
        options = (options == null) ? new BlobGetTagsOptions() : options;
        BlobRequestConditions requestConditions = (options.getRequestConditions() == null)
            ? new BlobRequestConditions() : options.getRequestConditions();
        return this.azureBlobStorage.getBlobs().getTagsWithResponseAsync(containerName, blobName, null, null, snapshot,
            versionId, requestConditions.getTagsConditions(), requestConditions.getLeaseId(), context)
            .map(response -> {
                Map<String, String> tags = new HashMap<>();
                for (BlobTag tag : response.getValue().getBlobTagSet()) {
                    tags.put(tag.getKey(), tag.getValue());
                }
                return new SimpleResponse<>(response, tags);
            });
    }

    /**
     * Sets user defined tags. The specified tags in this method will replace existing tags. If old values must be
     * preserved, they must be downloaded and included in the call to this method.
     *
     * <p><strong>Code Samples</strong></p>
     *
     * <!-- src_embed com.azure.storage.blob.specialized.BlobAsyncClientBase.setTags#Map -->
     * <pre>
     * client.setTags&#40;Collections.singletonMap&#40;&quot;tag&quot;, &quot;value&quot;&#41;&#41;;
     * </pre>
     * <!-- end com.azure.storage.blob.specialized.BlobAsyncClientBase.setTags#Map -->
     *
     * <p>For more information, see the
     * <a href="https://docs.microsoft.com/rest/api/storageservices/set-blob-tags">Azure Docs</a></p>
     *
     * @param tags Tags to associate with the blob.
     * @return A reactive response signaling completion.
     */
    @ServiceMethod(returns = ReturnType.SINGLE)
    public Mono<Void> setTags(Map<String, String> tags) {
        try {
            return this.setTagsWithResponse(new BlobSetTagsOptions(tags)).flatMap(FluxUtil::toMono);
        } catch (RuntimeException ex) {
            return monoError(LOGGER, ex);
        }
    }

    /**
     * Sets user defined tags. The specified tags in this method will replace existing tags. If old values must be
     * preserved, they must be downloaded and included in the call to this method.
     *
     * <p><strong>Code Samples</strong></p>
     *
     * <!-- src_embed com.azure.storage.blob.specialized.BlobAsyncClientBase.setTagsWithResponse#BlobSetTagsOptions -->
     * <pre>
     * client.setTagsWithResponse&#40;new BlobSetTagsOptions&#40;Collections.singletonMap&#40;&quot;tag&quot;, &quot;value&quot;&#41;&#41;&#41;
     *     .subscribe&#40;response -&gt; System.out.printf&#40;&quot;Set tags completed with stats %d%n&quot;, response.getStatusCode&#40;&#41;&#41;&#41;;
     * </pre>
     * <!-- end com.azure.storage.blob.specialized.BlobAsyncClientBase.setTagsWithResponse#BlobSetTagsOptions -->
     *
     * <p>For more information, see the
     * <a href="https://docs.microsoft.com/rest/api/storageservices/set-blob-tags">Azure Docs</a></p>
     *
     * @param options {@link BlobSetTagsOptions}
     * @return A reactive response signaling completion.
     */
    @ServiceMethod(returns = ReturnType.SINGLE)
    public Mono<Response<Void>> setTagsWithResponse(BlobSetTagsOptions options) {
        try {
            return withContext(context -> setTagsWithResponse(options, context));
        } catch (RuntimeException ex) {
            return monoError(LOGGER, ex);
        }
    }

    Mono<Response<Void>> setTagsWithResponse(BlobSetTagsOptions options, Context context) {
        StorageImplUtils.assertNotNull("options", options);
        BlobRequestConditions requestConditions = (options.getRequestConditions() == null)
            ? new BlobRequestConditions() : options.getRequestConditions();
        List<BlobTag> tagList = null;
        if (options.getTags() != null) {
            tagList = new ArrayList<>();
            for (Map.Entry<String, String> entry : options.getTags().entrySet()) {
                tagList.add(new BlobTag().setKey(entry.getKey()).setValue(entry.getValue()));
            }
        }
        BlobTags t = new BlobTags().setBlobTagSet(tagList);
        return this.azureBlobStorage.getBlobs().setTagsWithResponseAsync(containerName, blobName, null, versionId,
                null, null, null, requestConditions.getTagsConditions(), requestConditions.getLeaseId(), t, context)
            .map(response -> new SimpleResponse<>(response, null));
    }

    /**
     * Creates a read-only snapshot of the blob.
     *
     * <p><strong>Code Samples</strong></p>
     *
     * <!-- src_embed com.azure.storage.blob.specialized.BlobAsyncClientBase.createSnapshot -->
     * <pre>
     * client.createSnapshot&#40;&#41;
     *     .subscribe&#40;response -&gt; System.out.printf&#40;&quot;Identifier for the snapshot is %s%n&quot;,
     *         response.getSnapshotId&#40;&#41;&#41;&#41;;
     * </pre>
     * <!-- end com.azure.storage.blob.specialized.BlobAsyncClientBase.createSnapshot -->
     *
     * <p>For more information, see the
     * <a href="https://docs.microsoft.com/rest/api/storageservices/snapshot-blob">Azure Docs</a></p>
     *
     * @return A response containing a {@link BlobAsyncClientBase} which is used to interact with the created snapshot,
     * use {@link #getSnapshotId()} to get the identifier for the snapshot.
     */
    @ServiceMethod(returns = ReturnType.SINGLE)
    public Mono<BlobAsyncClientBase> createSnapshot() {
        return createSnapshotWithResponse(null, null).flatMap(FluxUtil::toMono);
    }

    /**
     * Creates a read-only snapshot of the blob.
     *
     * <p><strong>Code Samples</strong></p>
     *
     * <!-- src_embed com.azure.storage.blob.specialized.BlobAsyncClientBase.createSnapshotWithResponse#Map-BlobRequestConditions -->
     * <pre>
     * Map&lt;String, String&gt; snapshotMetadata = Collections.singletonMap&#40;&quot;metadata&quot;, &quot;value&quot;&#41;;
     * BlobRequestConditions requestConditions = new BlobRequestConditions&#40;&#41;.setLeaseId&#40;leaseId&#41;;
     *
     * client.createSnapshotWithResponse&#40;snapshotMetadata, requestConditions&#41;
     *     .subscribe&#40;response -&gt; System.out.printf&#40;&quot;Identifier for the snapshot is %s%n&quot;, response.getValue&#40;&#41;&#41;&#41;;
     * </pre>
     * <!-- end com.azure.storage.blob.specialized.BlobAsyncClientBase.createSnapshotWithResponse#Map-BlobRequestConditions -->
     *
     * <p>For more information, see the
     * <a href="https://docs.microsoft.com/rest/api/storageservices/snapshot-blob">Azure Docs</a></p>
     *
     * @param metadata Metadata to associate with the resource. If there is leading or trailing whitespace in any
     * metadata key or value, it must be removed or encoded.
     * @param requestConditions {@link BlobRequestConditions}
     * @return A response containing a {@link BlobAsyncClientBase} which is used to interact with the created snapshot,
     * use {@link #getSnapshotId()} to get the identifier for the snapshot.
     */
    @ServiceMethod(returns = ReturnType.SINGLE)
    public Mono<Response<BlobAsyncClientBase>> createSnapshotWithResponse(Map<String, String> metadata,
        BlobRequestConditions requestConditions) {
        try {
            return withContext(context -> createSnapshotWithResponse(metadata, requestConditions, context));
        } catch (RuntimeException ex) {
            return monoError(LOGGER, ex);
        }
    }

    Mono<Response<BlobAsyncClientBase>> createSnapshotWithResponse(Map<String, String> metadata,
        BlobRequestConditions requestConditions, Context context) {
        requestConditions = requestConditions == null ? new BlobRequestConditions() : requestConditions;

        return this.azureBlobStorage.getBlobs().createSnapshotWithResponseAsync(
            containerName, blobName, null, metadata, requestConditions.getIfModifiedSince(),
            requestConditions.getIfUnmodifiedSince(), requestConditions.getIfMatch(),
            requestConditions.getIfNoneMatch(), requestConditions.getTagsConditions(), requestConditions.getLeaseId(),
            null, customerProvidedKey, encryptionScope, context)
            .map(rb -> new SimpleResponse<>(rb, this.getSnapshotClient(rb.getDeserializedHeaders().getXMsSnapshot())));
    }

    /**
     * Sets the tier on a blob. The operation is allowed on a page blob in a premium storage account or a block blob in
     * a blob storage or GPV2 account. A premium page blob's tier determines the allowed size, IOPS, and bandwidth of
     * the blob. A block blob's tier determines the Hot/Cool/Archive storage type. This does not update the blob's
     * etag.
     *
     * <p><strong>Code Samples</strong></p>
     *
     * <!-- src_embed com.azure.storage.blob.specialized.BlobAsyncClientBase.setAccessTier#AccessTier -->
     * <pre>
     * client.setAccessTier&#40;AccessTier.HOT&#41;;
     * </pre>
     * <!-- end com.azure.storage.blob.specialized.BlobAsyncClientBase.setAccessTier#AccessTier -->
     *
     * <p>For more information, see the
     * <a href="https://docs.microsoft.com/rest/api/storageservices/set-blob-tier">Azure Docs</a></p>
     *
     * @param tier The new tier for the blob.
     * @return A reactive response signalling completion.
     * @throws NullPointerException if {@code tier} is null.
     */
    @ServiceMethod(returns = ReturnType.SINGLE)
    public Mono<Void> setAccessTier(AccessTier tier) {
        return setAccessTierWithResponse(tier, null, null).flatMap(FluxUtil::toMono);
    }

    /**
     * Sets the tier on a blob. The operation is allowed on a page blob in a premium storage account or a block blob in
     * a blob storage or GPV2 account. A premium page blob's tier determines the allowed size, IOPS, and bandwidth of
     * the blob. A block blob's tier determines the Hot/Cool/Archive storage type. This does not update the blob's
     * etag.
     *
     * <p><strong>Code Samples</strong></p>
     *
     * <!-- src_embed com.azure.storage.blob.specialized.BlobAsyncClientBase.setAccessTierWithResponse#AccessTier-RehydratePriority-String -->
     * <pre>
     * client.setAccessTierWithResponse&#40;AccessTier.HOT, RehydratePriority.STANDARD, leaseId&#41;
     *     .subscribe&#40;response -&gt; System.out.printf&#40;&quot;Set tier completed with status code %d%n&quot;,
     *         response.getStatusCode&#40;&#41;&#41;&#41;;
     * </pre>
     * <!-- end com.azure.storage.blob.specialized.BlobAsyncClientBase.setAccessTierWithResponse#AccessTier-RehydratePriority-String -->
     *
     * <p>For more information, see the
     * <a href="https://docs.microsoft.com/rest/api/storageservices/set-blob-tier">Azure Docs</a></p>
     *
     * @param tier The new tier for the blob.
     * @param priority Optional priority to set for re-hydrating blobs.
     * @param leaseId The lease ID the active lease on the blob must match.
     * @return A reactive response signalling completion.
     * @throws NullPointerException if {@code tier} is null.
     */
    @ServiceMethod(returns = ReturnType.SINGLE)
    public Mono<Response<Void>> setAccessTierWithResponse(AccessTier tier, RehydratePriority priority, String leaseId) {
        try {
            return setAccessTierWithResponse(new BlobSetAccessTierOptions(tier).setPriority(priority)
                .setLeaseId(leaseId));
        } catch (RuntimeException ex) {
            return monoError(LOGGER, ex);
        }
    }

    /**
     * Sets the tier on a blob. The operation is allowed on a page blob in a premium storage account or a block blob in
     * a blob storage or GPV2 account. A premium page blob's tier determines the allowed size, IOPS, and bandwidth of
     * the blob. A block blob's tier determines the Hot/Cool/Archive storage type. This does not update the blob's
     * etag.
     *
     * <p><strong>Code Samples</strong></p>
     *
     * <!-- src_embed com.azure.storage.blob.specialized.BlobAsyncClientBase.setAccessTierWithResponse#BlobSetAccessTierOptions -->
     * <pre>
     * client.setAccessTierWithResponse&#40;new BlobSetAccessTierOptions&#40;AccessTier.HOT&#41;
     *     .setPriority&#40;RehydratePriority.STANDARD&#41;
     *     .setLeaseId&#40;leaseId&#41;
     *     .setTagsConditions&#40;tags&#41;&#41;
     *     .subscribe&#40;response -&gt; System.out.printf&#40;&quot;Set tier completed with status code %d%n&quot;,
     *         response.getStatusCode&#40;&#41;&#41;&#41;;
     * </pre>
     * <!-- end com.azure.storage.blob.specialized.BlobAsyncClientBase.setAccessTierWithResponse#BlobSetAccessTierOptions -->
     *
     * <p>For more information, see the
     * <a href="https://docs.microsoft.com/rest/api/storageservices/set-blob-tier">Azure Docs</a></p>
     *
     * @param options {@link BlobSetAccessTierOptions}
     * @return A reactive response signalling completion.
     * @throws NullPointerException if {@code tier} is null.
     */
    @ServiceMethod(returns = ReturnType.SINGLE)
    public Mono<Response<Void>> setAccessTierWithResponse(BlobSetAccessTierOptions options) {
        try {
            return withContext(context -> setTierWithResponse(options, context));
        } catch (RuntimeException ex) {
            return monoError(LOGGER, ex);
        }
    }

    Mono<Response<Void>> setTierWithResponse(BlobSetAccessTierOptions options, Context context) {
        StorageImplUtils.assertNotNull("options", options);

        return this.azureBlobStorage.getBlobs().setTierWithResponseAsync(
            containerName, blobName, options.getTier(), snapshot, versionId, null,
            options.getPriority(), null, options.getLeaseId(), options.getTagsConditions(), context)
            .map(response -> new SimpleResponse<>(response, null));
    }

    /**
     * Undelete restores the content and metadata of a soft-deleted blob and/or any associated soft-deleted snapshots.
     *
     * <p><strong>Code Samples</strong></p>
     *
     * <!-- src_embed com.azure.storage.blob.specialized.BlobAsyncClientBase.undelete -->
     * <pre>
     * client.undelete&#40;&#41;.doOnSuccess&#40;response -&gt; System.out.println&#40;&quot;Completed undelete&quot;&#41;&#41;;
     * </pre>
     * <!-- end com.azure.storage.blob.specialized.BlobAsyncClientBase.undelete -->
     *
     * <p>For more information, see the
     * <a href="https://docs.microsoft.com/rest/api/storageservices/undelete-blob">Azure Docs</a></p>
     *
     * @return A reactive response signalling completion.
     */
    @ServiceMethod(returns = ReturnType.SINGLE)
    public Mono<Void> undelete() {
        return undeleteWithResponse().flatMap(FluxUtil::toMono);
    }

    /**
     * Undelete restores the content and metadata of a soft-deleted blob and/or any associated soft-deleted snapshots.
     *
     * <p><strong>Code Samples</strong></p>
     *
     * <!-- src_embed com.azure.storage.blob.specialized.BlobAsyncClientBase.undeleteWithResponse -->
     * <pre>
     * client.undeleteWithResponse&#40;&#41;
     *     .subscribe&#40;response -&gt; System.out.printf&#40;&quot;Undelete completed with status %d%n&quot;, response.getStatusCode&#40;&#41;&#41;&#41;;
     * </pre>
     * <!-- end com.azure.storage.blob.specialized.BlobAsyncClientBase.undeleteWithResponse -->
     *
     * <p>For more information, see the
     * <a href="https://docs.microsoft.com/rest/api/storageservices/undelete-blob">Azure Docs</a></p>
     *
     * @return A reactive response signalling completion.
     */
    @ServiceMethod(returns = ReturnType.SINGLE)
    public Mono<Response<Void>> undeleteWithResponse() {
        try {
            return withContext(this::undeleteWithResponse);
        } catch (RuntimeException ex) {
            return monoError(LOGGER, ex);
        }
    }

    Mono<Response<Void>> undeleteWithResponse(Context context) {
        return this.azureBlobStorage.getBlobs().undeleteWithResponseAsync(containerName, blobName, null,
            null, context).map(response -> new SimpleResponse<>(response, null));
    }

    /**
     * Returns the sku name and account kind for the account.
     *
     * <p><strong>Code Samples</strong></p>
     *
     * <!-- src_embed com.azure.storage.blob.specialized.BlobAsyncClientBase.getAccountInfo -->
     * <pre>
     * client.getAccountInfo&#40;&#41;.subscribe&#40;response -&gt; System.out.printf&#40;&quot;Account Kind: %s, SKU: %s%n&quot;,
     *     response.getAccountKind&#40;&#41;, response.getSkuName&#40;&#41;&#41;&#41;;
     * </pre>
     * <!-- end com.azure.storage.blob.specialized.BlobAsyncClientBase.getAccountInfo -->
     *
     * <p>For more information, see the
     * <a href="https://docs.microsoft.com/rest/api/storageservices/get-account-information">Azure Docs</a></p>
     *
     * @return a reactor response containing the sku name and account kind.
     */
    @ServiceMethod(returns = ReturnType.SINGLE)
    public Mono<StorageAccountInfo> getAccountInfo() {
        return getAccountInfoWithResponse().flatMap(FluxUtil::toMono);
    }

    /**
     * Returns the sku name and account kind for the account.
     *
     * <p><strong>Code Samples</strong></p>
     *
     * <!-- src_embed com.azure.storage.blob.specialized.BlobAsyncClientBase.getAccountInfoWithResponse -->
     * <pre>
     * client.getAccountInfoWithResponse&#40;&#41;.subscribe&#40;response -&gt; System.out.printf&#40;&quot;Account Kind: %s, SKU: %s%n&quot;,
     *     response.getValue&#40;&#41;.getAccountKind&#40;&#41;, response.getValue&#40;&#41;.getSkuName&#40;&#41;&#41;&#41;;
     * </pre>
     * <!-- end com.azure.storage.blob.specialized.BlobAsyncClientBase.getAccountInfoWithResponse -->
     *
     * <p>For more information, see the
     * <a href="https://docs.microsoft.com/rest/api/storageservices/get-account-information">Azure Docs</a></p>
     *
     * @return a reactor response containing the sku name and account kind.
     */
    @ServiceMethod(returns = ReturnType.SINGLE)
    public Mono<Response<StorageAccountInfo>> getAccountInfoWithResponse() {
        try {
            return withContext(this::getAccountInfoWithResponse);
        } catch (RuntimeException ex) {
            return monoError(LOGGER, ex);
        }
    }

    Mono<Response<StorageAccountInfo>> getAccountInfoWithResponse(Context context) {
        return this.azureBlobStorage.getBlobs().getAccountInfoWithResponseAsync(containerName, blobName, context)
            .map(rb -> {
                BlobsGetAccountInfoHeaders hd = rb.getDeserializedHeaders();
                return new SimpleResponse<>(rb, new StorageAccountInfo(hd.getXMsSkuName(), hd.getXMsAccountKind()));
            });
    }

    /**
     * Generates a user delegation SAS for the blob using the specified {@link BlobServiceSasSignatureValues}.
     * <p>See {@link BlobServiceSasSignatureValues} for more information on how to construct a user delegation SAS.</p>
     *
     * <p><strong>Code Samples</strong></p>
     *
     * <!-- src_embed com.azure.storage.blob.specialized.BlobAsyncClientBase.generateUserDelegationSas#BlobServiceSasSignatureValues-UserDelegationKey -->
     * <pre>
     * OffsetDateTime myExpiryTime = OffsetDateTime.now&#40;&#41;.plusDays&#40;1&#41;;
     * BlobSasPermission myPermission = new BlobSasPermission&#40;&#41;.setReadPermission&#40;true&#41;;
     *
     * BlobServiceSasSignatureValues myValues = new BlobServiceSasSignatureValues&#40;expiryTime, permission&#41;
     *     .setStartTime&#40;OffsetDateTime.now&#40;&#41;&#41;;
     *
     * client.generateUserDelegationSas&#40;values, userDelegationKey&#41;;
     * </pre>
     * <!-- end com.azure.storage.blob.specialized.BlobAsyncClientBase.generateUserDelegationSas#BlobServiceSasSignatureValues-UserDelegationKey -->
     *
     * @param blobServiceSasSignatureValues {@link BlobServiceSasSignatureValues}
     * @param userDelegationKey A {@link UserDelegationKey} object used to sign the SAS values.
     * See {@link BlobServiceAsyncClient#getUserDelegationKey(OffsetDateTime, OffsetDateTime)} for more information on
     * how to get a user delegation key.
     *
     * @return A {@code String} representing the SAS query parameters.
     */
    public String generateUserDelegationSas(BlobServiceSasSignatureValues blobServiceSasSignatureValues,
        UserDelegationKey userDelegationKey) {
        return generateUserDelegationSas(blobServiceSasSignatureValues, userDelegationKey, getAccountName(),
            Context.NONE);
    }

    /**
     * Generates a user delegation SAS for the blob using the specified {@link BlobServiceSasSignatureValues}.
     * <p>See {@link BlobServiceSasSignatureValues} for more information on how to construct a user delegation SAS.</p>
     *
     * <p><strong>Code Samples</strong></p>
     *
     * <!-- src_embed com.azure.storage.blob.specialized.BlobAsyncClientBase.generateUserDelegationSas#BlobServiceSasSignatureValues-UserDelegationKey-String-Context -->
     * <pre>
     * OffsetDateTime myExpiryTime = OffsetDateTime.now&#40;&#41;.plusDays&#40;1&#41;;
     * BlobSasPermission myPermission = new BlobSasPermission&#40;&#41;.setReadPermission&#40;true&#41;;
     *
     * BlobServiceSasSignatureValues myValues = new BlobServiceSasSignatureValues&#40;expiryTime, permission&#41;
     *     .setStartTime&#40;OffsetDateTime.now&#40;&#41;&#41;;
     *
     * client.generateUserDelegationSas&#40;values, userDelegationKey, accountName, new Context&#40;&quot;key&quot;, &quot;value&quot;&#41;&#41;;
     * </pre>
     * <!-- end com.azure.storage.blob.specialized.BlobAsyncClientBase.generateUserDelegationSas#BlobServiceSasSignatureValues-UserDelegationKey-String-Context -->
     *
     * @param blobServiceSasSignatureValues {@link BlobServiceSasSignatureValues}
     * @param userDelegationKey A {@link UserDelegationKey} object used to sign the SAS values.
     * See {@link BlobServiceAsyncClient#getUserDelegationKey(OffsetDateTime, OffsetDateTime)} for more information on
     * how to get a user delegation key.
     * @param accountName The account name.
     * @param context Additional context that is passed through the code when generating a SAS.
     *
     * @return A {@code String} representing the SAS query parameters.
     */
    public String generateUserDelegationSas(BlobServiceSasSignatureValues blobServiceSasSignatureValues,
        UserDelegationKey userDelegationKey, String accountName, Context context) {
        return new BlobSasImplUtil(blobServiceSasSignatureValues, getContainerName(), getBlobName(),
            getSnapshotId(), getVersionId(), getEncryptionScope())
            .generateUserDelegationSas(userDelegationKey, accountName, context);
    }

    /**
     * Generates a service SAS for the blob using the specified {@link BlobServiceSasSignatureValues}
     * <p>Note : The client must be authenticated via {@link StorageSharedKeyCredential}
     * <p>See {@link BlobServiceSasSignatureValues} for more information on how to construct a service SAS.</p>
     *
     * <p><strong>Code Samples</strong></p>
     *
     * <!-- src_embed com.azure.storage.blob.specialized.BlobAsyncClientBase.generateSas#BlobServiceSasSignatureValues -->
     * <pre>
     * OffsetDateTime expiryTime = OffsetDateTime.now&#40;&#41;.plusDays&#40;1&#41;;
     * BlobSasPermission permission = new BlobSasPermission&#40;&#41;.setReadPermission&#40;true&#41;;
     *
     * BlobServiceSasSignatureValues values = new BlobServiceSasSignatureValues&#40;expiryTime, permission&#41;
     *     .setStartTime&#40;OffsetDateTime.now&#40;&#41;&#41;;
     *
     * client.generateSas&#40;values&#41;; &#47;&#47; Client must be authenticated via StorageSharedKeyCredential
     * </pre>
     * <!-- end com.azure.storage.blob.specialized.BlobAsyncClientBase.generateSas#BlobServiceSasSignatureValues -->
     *
     * @param blobServiceSasSignatureValues {@link BlobServiceSasSignatureValues}
     *
     * @return A {@code String} representing the SAS query parameters.
     */
    public String generateSas(BlobServiceSasSignatureValues blobServiceSasSignatureValues) {
        return generateSas(blobServiceSasSignatureValues, Context.NONE);
    }

    /**
     * Generates a service SAS for the blob using the specified {@link BlobServiceSasSignatureValues}
     * <p>Note : The client must be authenticated via {@link StorageSharedKeyCredential}
     * <p>See {@link BlobServiceSasSignatureValues} for more information on how to construct a service SAS.</p>
     *
     * <p><strong>Code Samples</strong></p>
     *
     * <!-- src_embed com.azure.storage.blob.specialized.BlobAsyncClientBase.generateSas#BlobServiceSasSignatureValues-Context -->
     * <pre>
     * OffsetDateTime expiryTime = OffsetDateTime.now&#40;&#41;.plusDays&#40;1&#41;;
     * BlobSasPermission permission = new BlobSasPermission&#40;&#41;.setReadPermission&#40;true&#41;;
     *
     * BlobServiceSasSignatureValues values = new BlobServiceSasSignatureValues&#40;expiryTime, permission&#41;
     *     .setStartTime&#40;OffsetDateTime.now&#40;&#41;&#41;;
     *
     * &#47;&#47; Client must be authenticated via StorageSharedKeyCredential
     * client.generateSas&#40;values, new Context&#40;&quot;key&quot;, &quot;value&quot;&#41;&#41;;
     * </pre>
     * <!-- end com.azure.storage.blob.specialized.BlobAsyncClientBase.generateSas#BlobServiceSasSignatureValues-Context -->
     *
     * @param blobServiceSasSignatureValues {@link BlobServiceSasSignatureValues}
     * @param context Additional context that is passed through the code when generating a SAS.
     *
     * @return A {@code String} representing the SAS query parameters.
     */
    public String generateSas(BlobServiceSasSignatureValues blobServiceSasSignatureValues, Context context) {
        return new BlobSasImplUtil(blobServiceSasSignatureValues, getContainerName(), getBlobName(),
            getSnapshotId(), getVersionId(), getEncryptionScope())
            .generateSas(SasImplUtils.extractSharedKeyCredential(getHttpPipeline()), context);
    }

    /**
     * Queries the entire blob.
     *
     * <p>For more information, see the
     * <a href="https://docs.microsoft.com/rest/api/storageservices/query-blob-contents">Azure Docs</a></p>
     *
     * <p><strong>Code Samples</strong></p>
     *
     * <!-- src_embed com.azure.storage.blob.specialized.BlobAsyncClientBase.query#String -->
     * <pre>
     * ByteArrayOutputStream queryData = new ByteArrayOutputStream&#40;&#41;;
     * String expression = &quot;SELECT * from BlobStorage&quot;;
     * client.query&#40;expression&#41;.subscribe&#40;piece -&gt; &#123;
     *     try &#123;
     *         queryData.write&#40;piece.array&#40;&#41;&#41;;
     *     &#125; catch &#40;IOException ex&#41; &#123;
     *         throw new UncheckedIOException&#40;ex&#41;;
     *     &#125;
     * &#125;&#41;;
     * </pre>
     * <!-- end com.azure.storage.blob.specialized.BlobAsyncClientBase.query#String -->
     *
     * @param expression The query expression.
     * @return A reactive response containing the queried data.
     */
    @ServiceMethod(returns = ReturnType.COLLECTION)
    public Flux<ByteBuffer> query(String expression) {
        try {
            return queryWithResponse(new BlobQueryOptions(expression)).flatMapMany(BlobQueryAsyncResponse::getValue);
        } catch (RuntimeException ex) {
            return fluxError(LOGGER, ex);
        }
    }

    /**
     * Queries the entire blob.
     *
     * <p>For more information, see the
     * <a href="https://docs.microsoft.com/rest/api/storageservices/query-blob-contents">Azure Docs</a></p>
     *
     * <p><strong>Code Samples</strong></p>
     *
     * <!-- src_embed com.azure.storage.blob.specialized.BlobAsyncClientBase.queryWithResponse#BlobQueryOptions -->
     * <pre>
     * String expression = &quot;SELECT * from BlobStorage&quot;;
     * BlobQueryJsonSerialization input = new BlobQueryJsonSerialization&#40;&#41;
     *     .setRecordSeparator&#40;'&#92;n'&#41;;
     * BlobQueryDelimitedSerialization output = new BlobQueryDelimitedSerialization&#40;&#41;
     *     .setEscapeChar&#40;'&#92;0'&#41;
     *     .setColumnSeparator&#40;','&#41;
     *     .setRecordSeparator&#40;'&#92;n'&#41;
     *     .setFieldQuote&#40;'&#92;''&#41;
     *     .setHeadersPresent&#40;true&#41;;
     * BlobRequestConditions requestConditions = new BlobRequestConditions&#40;&#41;.setLeaseId&#40;leaseId&#41;;
     * Consumer&lt;BlobQueryError&gt; errorConsumer = System.out::println;
     * Consumer&lt;BlobQueryProgress&gt; progressConsumer = progress -&gt; System.out.println&#40;&quot;total blob bytes read: &quot;
     *     + progress.getBytesScanned&#40;&#41;&#41;;
     * BlobQueryOptions queryOptions = new BlobQueryOptions&#40;expression&#41;
     *     .setInputSerialization&#40;input&#41;
     *     .setOutputSerialization&#40;output&#41;
     *     .setRequestConditions&#40;requestConditions&#41;
     *     .setErrorConsumer&#40;errorConsumer&#41;
     *     .setProgressConsumer&#40;progressConsumer&#41;;
     *
     * client.queryWithResponse&#40;queryOptions&#41;
     *     .subscribe&#40;response -&gt; &#123;
     *         ByteArrayOutputStream queryData = new ByteArrayOutputStream&#40;&#41;;
     *         response.getValue&#40;&#41;.subscribe&#40;piece -&gt; &#123;
     *             try &#123;
     *                 queryData.write&#40;piece.array&#40;&#41;&#41;;
     *             &#125; catch &#40;IOException ex&#41; &#123;
     *                 throw new UncheckedIOException&#40;ex&#41;;
     *             &#125;
     *         &#125;&#41;;
     *     &#125;&#41;;
     * </pre>
     * <!-- end com.azure.storage.blob.specialized.BlobAsyncClientBase.queryWithResponse#BlobQueryOptions -->
     *
     * @param queryOptions {@link BlobQueryOptions The query options}.
     * @return A reactive response containing the queried data.
     */
    @ServiceMethod(returns = ReturnType.SINGLE)
    public Mono<BlobQueryAsyncResponse> queryWithResponse(BlobQueryOptions queryOptions) {
        try {
            return withContext(context -> queryWithResponse(queryOptions, context));
        } catch (RuntimeException ex) {
            return monoError(LOGGER, ex);
        }
    }

    Mono<BlobQueryAsyncResponse> queryWithResponse(BlobQueryOptions queryOptions, Context context) {
        StorageImplUtils.assertNotNull("queryOptions", queryOptions);
        BlobRequestConditions requestConditions = queryOptions.getRequestConditions() == null
            ? new BlobRequestConditions() : queryOptions.getRequestConditions();

        QuerySerialization in = BlobQueryReader.transformInputSerialization(queryOptions.getInputSerialization(),
            LOGGER);
        QuerySerialization out = BlobQueryReader.transformOutputSerialization(queryOptions.getOutputSerialization(),
            LOGGER);

        QueryRequest qr = new QueryRequest()
            .setExpression(queryOptions.getExpression())
            .setInputSerialization(in)
            .setOutputSerialization(out);

        return this.azureBlobStorage.getBlobs().queryWithResponseAsync(containerName, blobName,
            getSnapshotId(), null, requestConditions.getLeaseId(), requestConditions.getIfModifiedSince(),
            requestConditions.getIfUnmodifiedSince(), requestConditions.getIfMatch(),
            requestConditions.getIfNoneMatch(), requestConditions.getTagsConditions(), null,
            qr, getCustomerProvidedKey(), context)
            .map(response -> new BlobQueryAsyncResponse(response.getRequest(), response.getStatusCode(),
                response.getHeaders(),
                /* Parse the avro reactive stream. */
                new BlobQueryReader(response.getValue(), queryOptions.getProgressConsumer(),
                    queryOptions.getErrorConsumer())
                    .read(),
                ModelHelper.transformQueryHeaders(response.getHeaders())));
    }

    /**
     * Sets the immutability policy on a blob, blob snapshot or blob version.
     * <p> NOTE: Blob Versioning must be enabled on your storage account and the blob must be in a container with
     * object level immutable policy enabled to call this API.</p>
     *
     * <p><strong>Code Samples</strong></p>
     *
     * <!-- src_embed com.azure.storage.blob.specialized.BlobAsyncClientBase.setImmutabilityPolicy#BlobImmutabilityPolicy -->
     * <pre>
     * BlobImmutabilityPolicy policy = new BlobImmutabilityPolicy&#40;&#41;
     *     .setPolicyMode&#40;BlobImmutabilityPolicyMode.LOCKED&#41;
     *     .setExpiryTime&#40;OffsetDateTime.now&#40;&#41;.plusDays&#40;1&#41;&#41;;
     * client.setImmutabilityPolicy&#40;policy&#41;.subscribe&#40;response -&gt; System.out.println&#40;&quot;Completed. Set immutability &quot;
     *     + &quot;policy to &quot; + response.getPolicyMode&#40;&#41;&#41;&#41;;
     * </pre>
     * <!-- end com.azure.storage.blob.specialized.BlobAsyncClientBase.setImmutabilityPolicy#BlobImmutabilityPolicy -->
     *
     * @param immutabilityPolicy {@link BlobImmutabilityPolicy The immutability policy}.
     * @return A reactive response containing the immutability policy.
     */
    @ServiceMethod(returns = ReturnType.SINGLE)
    public Mono<BlobImmutabilityPolicy> setImmutabilityPolicy(BlobImmutabilityPolicy immutabilityPolicy) {
        return setImmutabilityPolicyWithResponse(immutabilityPolicy, null).flatMap(FluxUtil::toMono);
    }

    /**
     * Sets the immutability policy on a blob, blob snapshot or blob version.
     * <p> NOTE: Blob Versioning must be enabled on your storage account and the blob must be in a container with
     * immutable storage with versioning enabled to call this API.</p>
     *
     * <p><strong>Code Samples</strong></p>
     *
     * <!-- src_embed com.azure.storage.blob.specialized.BlobAsyncClientBase.setImmutabilityPolicyWithResponse#BlobImmutabilityPolicy-BlobRequestConditions -->
     * <pre>
     * BlobImmutabilityPolicy immutabilityPolicy = new BlobImmutabilityPolicy&#40;&#41;
     *     .setPolicyMode&#40;BlobImmutabilityPolicyMode.LOCKED&#41;
     *     .setExpiryTime&#40;OffsetDateTime.now&#40;&#41;.plusDays&#40;1&#41;&#41;;
     * BlobRequestConditions requestConditions = new BlobRequestConditions&#40;&#41;
     *     .setIfUnmodifiedSince&#40;OffsetDateTime.now&#40;&#41;.minusDays&#40;1&#41;&#41;;
     * client.setImmutabilityPolicyWithResponse&#40;immutabilityPolicy, requestConditions&#41;.subscribe&#40;response -&gt;
     *     System.out.println&#40;&quot;Completed. Set immutability policy to &quot; + response.getValue&#40;&#41;.getPolicyMode&#40;&#41;&#41;&#41;;
     * </pre>
     * <!-- end com.azure.storage.blob.specialized.BlobAsyncClientBase.setImmutabilityPolicyWithResponse#BlobImmutabilityPolicy-BlobRequestConditions -->
     *
     * @param immutabilityPolicy {@link BlobImmutabilityPolicy The immutability policy}.
     * @param requestConditions {@link BlobRequestConditions}
     * @return A reactive response containing the immutability policy.
     */
    @ServiceMethod(returns = ReturnType.SINGLE)
    public Mono<Response<BlobImmutabilityPolicy>> setImmutabilityPolicyWithResponse(
        BlobImmutabilityPolicy immutabilityPolicy, BlobRequestConditions requestConditions) {
        try {
            return withContext(context -> setImmutabilityPolicyWithResponse(immutabilityPolicy, requestConditions,
                context));
        } catch (RuntimeException ex) {
            return monoError(LOGGER, ex);
        }
    }

    Mono<Response<BlobImmutabilityPolicy>> setImmutabilityPolicyWithResponse(
        BlobImmutabilityPolicy immutabilityPolicy, BlobRequestConditions requestConditions, Context context) {
        context = context == null ? Context.NONE : context;
        BlobImmutabilityPolicy finalImmutabilityPolicy = immutabilityPolicy == null ? new BlobImmutabilityPolicy()
            : immutabilityPolicy;
        if (BlobImmutabilityPolicyMode.MUTABLE.equals(finalImmutabilityPolicy.getPolicyMode())) {
            throw LOGGER.logExceptionAsError(new IllegalArgumentException(
                String.format("immutabilityPolicy.policyMode must be %s or %s",
                    BlobImmutabilityPolicyMode.LOCKED.toString(), BlobImmutabilityPolicyMode.UNLOCKED.toString())));
        }

        BlobRequestConditions finalRequestConditions = requestConditions == null
            ? new BlobRequestConditions() : requestConditions;

        ModelHelper.validateConditionsNotPresent(finalRequestConditions,
            EnumSet.of(BlobRequestConditionProperty.LEASE_ID, BlobRequestConditionProperty.TAGS_CONDITIONS,
                BlobRequestConditionProperty.IF_MATCH, BlobRequestConditionProperty.IF_NONE_MATCH,
                BlobRequestConditionProperty.IF_MODIFIED_SINCE), "setImmutabilityPolicy(WithResponse)",
            "requestConditions");

        return this.azureBlobStorage.getBlobs().setImmutabilityPolicyWithResponseAsync(containerName, blobName, null,
            null, finalRequestConditions.getIfUnmodifiedSince(), finalImmutabilityPolicy.getExpiryTime(),
            finalImmutabilityPolicy.getPolicyMode(),
            context.addData(AZ_TRACING_NAMESPACE_KEY, STORAGE_TRACING_NAMESPACE_VALUE))
            .map(response -> {
                BlobsSetImmutabilityPolicyHeaders headers = response.getDeserializedHeaders();
                BlobImmutabilityPolicy responsePolicy = new BlobImmutabilityPolicy()
                    .setPolicyMode(headers.getXMsImmutabilityPolicyMode())
                    .setExpiryTime(headers.getXMsImmutabilityPolicyUntilDate());
                return new SimpleResponse<>(response, responsePolicy);
            });
    }

    /**
     * Deletes the immutability policy on a blob, blob snapshot or blob version.
     * <p> NOTE: Blob Versioning must be enabled on your storage account and the blob must be in a container with
     * object level immutable policy enabled to call this API.</p>
     *
     * <p><strong>Code Samples</strong></p>
     *
     * <!-- src_embed com.azure.storage.blob.specialized.BlobAsyncClientBase.deleteImmutabilityPolicy -->
     * <pre>
     * client.deleteImmutabilityPolicy&#40;&#41;.subscribe&#40;response -&gt; System.out.println&#40;&quot;Completed immutability policy&quot;
     *     + &quot; deletion.&quot;&#41;&#41;;
     * </pre>
     * <!-- end com.azure.storage.blob.specialized.BlobAsyncClientBase.deleteImmutabilityPolicy -->
     *
     * @return A reactive response signalling completion.
     */
    @ServiceMethod(returns = ReturnType.SINGLE)
    public Mono<Void> deleteImmutabilityPolicy() {
        return deleteImmutabilityPolicyWithResponse().flatMap(FluxUtil::toMono);
    }

    /**
     * Deletes the immutability policy on a blob, blob snapshot or blob version.
     * <p> NOTE: Blob Versioning must be enabled on your storage account and the blob must be in a container with
     * immutable storage with versioning enabled to call this API.</p>
     *
     * <p><strong>Code Samples</strong></p>
     *
     * <!-- src_embed com.azure.storage.blob.specialized.BlobAsyncClientBase.deleteImmutabilityPolicyWithResponse -->
     * <pre>
     * client.deleteImmutabilityPolicyWithResponse&#40;&#41;.subscribe&#40;response -&gt;
     *     System.out.println&#40;&quot;Delete immutability policy completed with status: &quot; + response.getStatusCode&#40;&#41;&#41;&#41;;
     * </pre>
     * <!-- end com.azure.storage.blob.specialized.BlobAsyncClientBase.deleteImmutabilityPolicyWithResponse -->
     *
     * @return A reactive response signalling completion.
     */
    @ServiceMethod(returns = ReturnType.SINGLE)
    public Mono<Response<Void>> deleteImmutabilityPolicyWithResponse() {
        try {
            return withContext(this::deleteImmutabilityPolicyWithResponse);
        } catch (RuntimeException ex) {
            return monoError(LOGGER, ex);
        }
    }

    Mono<Response<Void>> deleteImmutabilityPolicyWithResponse(Context context) {
        context = context == null ? Context.NONE : context;
        return this.azureBlobStorage.getBlobs().deleteImmutabilityPolicyWithResponseAsync(containerName, blobName,
            null, null, context.addData(AZ_TRACING_NAMESPACE_KEY, STORAGE_TRACING_NAMESPACE_VALUE))
            .map(response -> new SimpleResponse<>(response, null));
    }

    /**
     * Sets a legal hold on the blob.
     * <p> NOTE: Blob Versioning must be enabled on your storage account and the blob must be in a container with
     * object level immutable policy enabled to call this API.</p>
     *
     * <p><strong>Code Samples</strong></p>
     *
     * <!-- src_embed com.azure.storage.blob.specialized.BlobAsyncClientBase.setLegalHold#boolean -->
     * <pre>
     * client.setLegalHold&#40;true&#41;.subscribe&#40;response -&gt; System.out.println&#40;&quot;Legal hold status: &quot;
     *     + response.hasLegalHold&#40;&#41;&#41;&#41;;
     * </pre>
     * <!-- end com.azure.storage.blob.specialized.BlobAsyncClientBase.setLegalHold#boolean -->
     *
     * @param legalHold Whether you want a legal hold on the blob.
     * @return A reactive response containing the legal hold result.
     */
    @ServiceMethod(returns = ReturnType.SINGLE)
    public Mono<BlobLegalHoldResult> setLegalHold(boolean legalHold) {
        return setLegalHoldWithResponse(legalHold).flatMap(FluxUtil::toMono);
    }

    /**
     * Sets a legal hold on the blob.
     * <p> NOTE: Blob Versioning must be enabled on your storage account and the blob must be in a container with
     * immutable storage with versioning enabled to call this API.</p>
     *
     * <p><strong>Code Samples</strong></p>
     *
     * <!-- src_embed com.azure.storage.blob.specialized.BlobAsyncClientBase.setLegalHoldWithResponse#boolean -->
     * <pre>
     * client.setLegalHoldWithResponse&#40;true&#41;.subscribe&#40;response -&gt;
     *     System.out.println&#40;&quot;Legal hold status: &quot; + response.getValue&#40;&#41;.hasLegalHold&#40;&#41;&#41;&#41;;
     * </pre>
     * <!-- end com.azure.storage.blob.specialized.BlobAsyncClientBase.setLegalHoldWithResponse#boolean -->
     *
     * @param legalHold Whether you want a legal hold on the blob.
     * @return A reactive response containing the legal hold result.
     */
    @ServiceMethod(returns = ReturnType.SINGLE)
    public Mono<Response<BlobLegalHoldResult>> setLegalHoldWithResponse(boolean legalHold) {
        try {
            return withContext(context -> setLegalHoldWithResponse(legalHold, context));
        } catch (RuntimeException ex) {
            return monoError(LOGGER, ex);
        }
    }

    Mono<Response<BlobLegalHoldResult>> setLegalHoldWithResponse(boolean legalHold, Context context) {
        context = context == null ? Context.NONE : context;
        return this.azureBlobStorage.getBlobs().setLegalHoldWithResponseAsync(containerName, blobName,
            legalHold, null, null,
            context.addData(AZ_TRACING_NAMESPACE_KEY, STORAGE_TRACING_NAMESPACE_VALUE))
            .map(response -> new SimpleResponse<>(response,
                new InternalBlobLegalHoldResult(response.getDeserializedHeaders().isXMsLegalHold())));
    }
}<|MERGE_RESOLUTION|>--- conflicted
+++ resolved
@@ -1717,11 +1717,7 @@
      */
     @ServiceMethod(returns = ReturnType.SINGLE)
     public Mono<Boolean> deleteIfExists() {
-<<<<<<< HEAD
-        return deleteIfExistsWithResponse(null, null).map(response -> response.getStatusCode() != 404);
-=======
         return deleteIfExistsWithResponse(null, null).flatMap(FluxUtil::toMono);
->>>>>>> 8d609db9
     }
 
     /**
@@ -1753,11 +1749,7 @@
      * successfully deleted. If status code is 404, the base blob does not exist.
      */
     @ServiceMethod(returns = ReturnType.SINGLE)
-<<<<<<< HEAD
-    public Mono<Response<Void>> deleteIfExistsWithResponse(DeleteSnapshotsOptionType deleteBlobSnapshotOptions,
-=======
     public Mono<Response<Boolean>> deleteIfExistsWithResponse(DeleteSnapshotsOptionType deleteBlobSnapshotOptions,
->>>>>>> 8d609db9
         BlobRequestConditions requestConditions) {
         try {
             return withContext(context -> deleteIfExistsWithResponse(deleteBlobSnapshotOptions,
@@ -1767,19 +1759,6 @@
         }
     }
 
-<<<<<<< HEAD
-    Mono<Response<Void>> deleteIfExistsWithResponse(DeleteSnapshotsOptionType deleteBlobSnapshotOptions,
-        BlobRequestConditions requestConditions, Context context) {
-        requestConditions = requestConditions == null ? new BlobRequestConditions() : requestConditions;
-
-        return deleteWithResponse(deleteBlobSnapshotOptions, requestConditions, context).onErrorResume(t -> t
-            instanceof BlobStorageException && ((BlobStorageException) t).getStatusCode() == 404,
-            t -> {
-                HttpResponse response = ((BlobStorageException) t).getResponse();
-                return Mono.just(new SimpleResponse<>(response.getRequest(), response.getStatusCode(),
-                    response.getHeaders(), null));
-            });
-=======
     Mono<Response<Boolean>> deleteIfExistsWithResponse(DeleteSnapshotsOptionType deleteBlobSnapshotOptions,
         BlobRequestConditions requestConditions, Context context) {
         requestConditions = requestConditions == null ? new BlobRequestConditions() : requestConditions;
@@ -1792,7 +1771,6 @@
                     return Mono.just(new SimpleResponse<>(response.getRequest(), response.getStatusCode(),
                         response.getHeaders(), false));
                 });
->>>>>>> 8d609db9
     }
 
     /**
