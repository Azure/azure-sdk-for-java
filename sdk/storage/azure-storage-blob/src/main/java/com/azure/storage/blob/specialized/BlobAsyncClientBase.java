// Copyright (c) Microsoft Corporation. All rights reserved.
// Licensed under the MIT License.

package com.azure.storage.blob.specialized;

import com.azure.core.http.HttpPipeline;
import com.azure.core.http.HttpResponse;
import com.azure.core.http.RequestConditions;
import com.azure.core.http.rest.Response;
import com.azure.core.http.rest.SimpleResponse;
import com.azure.core.implementation.util.FluxUtil;
import com.azure.core.implementation.util.ImplUtils;
import com.azure.core.util.Context;
import com.azure.core.util.logging.ClientLogger;
import com.azure.core.util.polling.PollResponse;
import com.azure.core.util.polling.PollResponse.OperationStatus;
import com.azure.core.util.polling.Poller;
import com.azure.storage.blob.BlobProperties;
import com.azure.storage.blob.BlobServiceVersion;
import com.azure.storage.blob.HttpGetterInfo;
import com.azure.storage.blob.ProgressReceiver;
import com.azure.storage.blob.ProgressReporter;
import com.azure.storage.blob.implementation.AzureBlobStorageBuilder;
import com.azure.storage.blob.implementation.AzureBlobStorageImpl;
import com.azure.storage.blob.implementation.models.BlobStartCopyFromURLHeaders;
import com.azure.storage.blob.models.AccessTier;
<<<<<<< HEAD
=======
import com.azure.storage.blob.models.BlobAccessConditions;
import com.azure.storage.blob.models.BlobCopyInfo;
>>>>>>> ca64b49a
import com.azure.storage.blob.models.BlobHttpHeaders;
import com.azure.storage.blob.models.BlobRange;
import com.azure.storage.blob.models.BlobRequestConditions;
import com.azure.storage.blob.models.BlobStorageException;
import com.azure.storage.blob.models.CopyStatusType;
import com.azure.storage.blob.models.CpkInfo;
import com.azure.storage.blob.models.DeleteSnapshotsOptionType;
import com.azure.storage.blob.models.ParallelTransferOptions;
import com.azure.storage.blob.models.RehydratePriority;
import com.azure.storage.blob.models.ReliableDownloadOptions;
import com.azure.storage.blob.models.StorageAccountInfo;
import com.azure.storage.common.implementation.Constants;
import com.azure.storage.common.implementation.StorageImplUtils;
import reactor.core.publisher.Flux;
import reactor.core.publisher.Mono;
import reactor.core.scheduler.Schedulers;

import java.io.IOException;
import java.io.OutputStream;
import java.io.UncheckedIOException;
import java.net.MalformedURLException;
import java.net.URL;
import java.nio.ByteBuffer;
import java.nio.channels.AsynchronousFileChannel;
import java.nio.file.FileAlreadyExistsException;
import java.nio.file.Paths;
import java.nio.file.StandardOpenOption;
import java.time.Duration;
import java.util.ArrayList;
import java.util.List;
import java.util.Map;
import java.util.concurrent.atomic.AtomicLong;
import java.util.concurrent.locks.Lock;
import java.util.concurrent.locks.ReentrantLock;

import static com.azure.core.implementation.util.FluxUtil.fluxError;
import static com.azure.core.implementation.util.FluxUtil.monoError;
import static com.azure.core.implementation.util.FluxUtil.withContext;

/**
 * This class provides a client that contains all operations that apply to any blob type.
 *
 * <p>
 * This client offers the ability to download blobs. Note that uploading data is specific to each type of blob. Please
 * refer to the {@link BlockBlobClient}, {@link PageBlobClient}, or {@link AppendBlobClient} for upload options.
 */
public class BlobAsyncClientBase {

    private static final int BLOB_DEFAULT_DOWNLOAD_BLOCK_SIZE = 4 * Constants.MB;
    private static final int BLOB_MAX_DOWNLOAD_BLOCK_SIZE = 100 * Constants.MB;

    private final ClientLogger logger = new ClientLogger(BlobAsyncClientBase.class);

    protected final AzureBlobStorageImpl azureBlobStorage;
    private final String snapshot;
    private final CpkInfo customerProvidedKey;
    protected final String accountName;
    protected final String containerName;
    protected final String blobName;
    protected final BlobServiceVersion serviceVersion;

    /**
     * Package-private constructor for use by {@link SpecializedBlobClientBuilder}.
     *
     * @param pipeline The pipeline used to send and receive service requests.
     * @param url The endpoint where to send service requests.
     * @param serviceVersion The version of the service to receive requests.
     * @param accountName The storage account name.
     * @param containerName The container name.
     * @param blobName The blob name.
     * @param snapshot The snapshot identifier for the blob, pass {@code null} to interact with the blob directly.
     * @param customerProvidedKey Customer provided key used during encryption of the blob's data on the server, pass
     * {@code null} to allow the service to use its own encryption.
     */
    protected BlobAsyncClientBase(HttpPipeline pipeline, String url, BlobServiceVersion serviceVersion,
        String accountName, String containerName, String blobName, String snapshot, CpkInfo customerProvidedKey) {
        this.azureBlobStorage = new AzureBlobStorageBuilder()
            .pipeline(pipeline)
            .url(url)
            .version(serviceVersion.getVersion())
            .build();
        this.serviceVersion = serviceVersion;

        this.accountName = accountName;
        this.containerName = containerName;
        this.blobName = blobName;
        this.snapshot = snapshot;
        this.customerProvidedKey = customerProvidedKey;
    }

    /**
     * Creates a new {@link BlobAsyncClientBase} linked to the {@code snapshot} of this blob resource.
     *
     * @param snapshot the identifier for a specific snapshot of this blob
     * @return a {@link BlobAsyncClientBase} used to interact with the specific snapshot.
     */
    public BlobAsyncClientBase getSnapshotClient(String snapshot) {
        return new BlobAsyncClientBase(getHttpPipeline(), getBlobUrl(), getServiceVersion(), getAccountName(),
            getContainerName(), getBlobName(), snapshot, getCustomerProvidedKey());
    }

    /**
     * Gets the URL of the blob represented by this client.
     *
     * @return the URL.
     */
    public String getBlobUrl() {
        if (!this.isSnapshot()) {
            return azureBlobStorage.getUrl();
        } else {
            if (azureBlobStorage.getUrl().contains("?")) {
                return String.format("%s&snapshot=%s", azureBlobStorage.getUrl(), snapshot);
            } else {
                return String.format("%s?snapshot=%s", azureBlobStorage.getUrl(), snapshot);
            }
        }
    }

    /**
     * Get the container name.
     *
     * <p><strong>Code Samples</strong></p>
     *
     * {@codesnippet com.azure.storage.blob.specialized.BlobAsyncClientBase.getContainerName}
     *
     * @return The name of the container.
     */
    public final String getContainerName() {
        return containerName;
    }

    /**
     * Get the blob name.
     *
     * <p><strong>Code Samples</strong></p>
     *
     * {@codesnippet com.azure.storage.blob.specialized.BlobAsyncClientBase.getBlobName}
     *
     * @return The name of the blob.
     */
    public final String getBlobName() {
        return blobName;
    }

    /**
     * Gets the {@link HttpPipeline} powering this client.
     *
     * @return The pipeline.
     */
    public HttpPipeline getHttpPipeline() {
        return azureBlobStorage.getHttpPipeline();
    }

    /**
     * Gets the {@link CpkInfo} used to encrypt this blob's content on the server.
     *
     * @return the customer provided key used for encryption.
     */
    public CpkInfo getCustomerProvidedKey() {
        return customerProvidedKey;
    }

    /**
     * Get associated account name.
     *
     * @return account name associated with this storage resource.
     */
    public String getAccountName() {
        return accountName;
    }

    /**
     * Gets the service version the client is using.
     *
     * @return the service version the client is using.
     */
    public BlobServiceVersion getServiceVersion() {
        return serviceVersion;
    }

    /**
     * Gets the snapshotId for a blob resource
     *
     * @return A string that represents the snapshotId of the snapshot blob
     */
    public String getSnapshotId() {
        return this.snapshot;
    }

    /**
     * Determines if a blob is a snapshot
     *
     * @return A boolean that indicates if a blob is a snapshot
     */
    public boolean isSnapshot() {
        return this.snapshot != null;
    }

    /**
     * Determines if the blob this client represents exists in the cloud.
     *
     * <p><strong>Code Samples</strong></p>
     *
     * {@codesnippet com.azure.storage.blob.specialized.BlobAsyncClientBase.exists}
     *
     * @return true if the blob exists, false if it doesn't
     */
    public Mono<Boolean> exists() {
        try {
            return existsWithResponse().flatMap(FluxUtil::toMono);
        } catch (RuntimeException ex) {
            return monoError(logger, ex);
        }
    }

    /**
     * Determines if the blob this client represents exists in the cloud.
     *
     * <p><strong>Code Samples</strong></p>
     *
     * {@codesnippet com.azure.storage.blob.specialized.BlobAsyncClientBase.existsWithResponse}
     *
     * @return true if the blob exists, false if it doesn't
     */
    public Mono<Response<Boolean>> existsWithResponse() {
        try {
            return withContext(this::existsWithResponse);
        } catch (RuntimeException ex) {
            return monoError(logger, ex);
        }
    }

    Mono<Response<Boolean>> existsWithResponse(Context context) {
        return this.getPropertiesWithResponse(null, context)
            .map(cp -> (Response<Boolean>) new SimpleResponse<>(cp, true))
            .onErrorResume(t -> t instanceof BlobStorageException && ((BlobStorageException) t).getStatusCode() == 404,
                t -> {
                    HttpResponse response = ((BlobStorageException) t).getResponse();
                    return Mono.just(new SimpleResponse<>(response.getRequest(), response.getStatusCode(),
                        response.getHeaders(), false));
                });
    }

    /**
     * Copies the data at the source URL to a blob.
     *
     * <p><strong>Code Samples</strong></p>
     *
     * {@codesnippet com.azure.storage.blob.specialized.BlobAsyncClientBase.beginCopy#String-Duration}
     *
     * <p>For more information, see the
     * <a href="https://docs.microsoft.com/rest/api/storageservices/copy-blob">Azure Docs</a></p>
     *
     * @param sourceUrl The source URL to copy from. URLs outside of Azure may only be copied to block blobs.
     * @param pollInterval Duration between each poll for the copy status. If none is specified, a default of one second
     * is used.
     * @return A {@link Poller} that polls the blob copy operation until it has completed, has failed, or has been
     * cancelled.
     */
    public Poller<BlobCopyInfo, Void> beginCopy(String sourceUrl, Duration pollInterval) {
        return beginCopy(sourceUrl, null, null, null, null, null, pollInterval);
    }

    /**
     * Copies the data at the source URL to a blob.
     *
     * <p><strong>Starting a copy operation</strong></p>
     * Starting a copy operation and polling on the responses.
     *
<<<<<<< HEAD
     * {@codesnippet com.azure.storage.blob.specialized.BlobAsyncClientBase.startCopyFromURLWithResponse#String-Map-AccessTier-RehydratePriority-RequestConditions-BlobRequestConditions}
=======
     * {@codesnippet com.azure.storage.blob.specialized.BlobAsyncClientBase.beginCopy#String-Map-AccessTier-RehydratePriority-ModifiedAccessConditions-BlobAccessConditions-Duration}
     *
     * <p><strong>Cancelling a copy operation</strong></p>
     *
     * {@codesnippet com.azure.storage.blob.specialized.BlobAsyncClientBase.beginCopyFromUrlCancel#String-Map-AccessTier-RehydratePriority-ModifiedAccessConditions-BlobAccessConditions-Duration}
>>>>>>> ca64b49a
     *
     * <p>For more information, see the
     * <a href="https://docs.microsoft.com/rest/api/storageservices/copy-blob">Azure Docs</a></p>
     *
     * @param sourceUrl The source URL to copy from. URLs outside of Azure may only be copied to block blobs.
     * @param metadata Metadata to associate with the destination blob.
     * @param tier {@link AccessTier} for the destination blob.
     * @param priority {@link RehydratePriority} for rehydrating the blob.
<<<<<<< HEAD
     * @param sourceModifiedAccessConditions {@link RequestConditions} against the source. Standard HTTP Access
     * conditions related to the modification of data. ETag and LastModifiedTime are used to construct conditions
     * related to when the blob was changed relative to the given request. The request will fail if the specified
     * condition is not satisfied.
     * @param destAccessConditions {@link BlobRequestConditions} against the destination.
     * @return A reactive response containing the copy ID for the long running operation.
     */
    public Mono<Response<String>> startCopyFromURLWithResponse(String sourceUrl, Map<String, String> metadata,
        AccessTier tier, RehydratePriority priority, RequestConditions sourceModifiedAccessConditions,
        BlobRequestConditions destAccessConditions) {
        try {
            return withContext(context -> startCopyFromURLWithResponse(sourceUrl, metadata, tier, priority,
                sourceModifiedAccessConditions, destAccessConditions, context));
        } catch (RuntimeException ex) {
            return monoError(logger, ex);
        }
    }

    Mono<Response<String>> startCopyFromURLWithResponse(String sourceUrl, Map<String, String> metadata, AccessTier tier,
        RehydratePriority priority, RequestConditions sourceModifiedAccessConditions,
        BlobRequestConditions destAccessConditions, Context context) {
        sourceModifiedAccessConditions = sourceModifiedAccessConditions == null
            ? new BlobRequestConditions() : sourceModifiedAccessConditions;
        destAccessConditions = destAccessConditions == null ? new BlobRequestConditions() : destAccessConditions;
=======
     * @param sourceModifiedAccessConditions {@link ModifiedAccessConditions} against the source. Standard HTTP
     * Access conditions related to the modification of data. ETag and LastModifiedTime are used to construct
     * conditions related to when the blob was changed relative to the given request. The request will fail if the
     * specified condition is not satisfied.
     * @param destAccessConditions {@link BlobAccessConditions} against the destination.
     * @param pollInterval Duration between each poll for the copy status. If none is specified, a default of one second
     * is used.
     * @return A {@link Poller} that polls the blob copy operation until it has completed, has failed, or has been
     * cancelled.
     */
    public Poller<BlobCopyInfo, Void> beginCopy(String sourceUrl, Map<String, String> metadata, AccessTier tier,
            RehydratePriority priority, ModifiedAccessConditions sourceModifiedAccessConditions,
            BlobAccessConditions destAccessConditions, Duration pollInterval) {

        final Duration interval = pollInterval != null ? pollInterval : Duration.ofSeconds(1);
        final ModifiedAccessConditions sourceModifiedCondition = sourceModifiedAccessConditions == null
            ? new ModifiedAccessConditions()
            : sourceModifiedAccessConditions;
        final BlobAccessConditions destinationAccessConditions = destAccessConditions == null
            ? new BlobAccessConditions()
            : destAccessConditions;

        // We want to hide the SourceAccessConditions type from the user for consistency's sake, so we convert here.
        final SourceModifiedAccessConditions sourceConditions = new SourceModifiedAccessConditions()
            .setSourceIfModifiedSince(sourceModifiedCondition.getIfModifiedSince())
            .setSourceIfUnmodifiedSince(sourceModifiedCondition.getIfUnmodifiedSince())
            .setSourceIfMatch(sourceModifiedCondition.getIfMatch())
            .setSourceIfNoneMatch(sourceModifiedCondition.getIfNoneMatch());

        return new Poller<>(interval,
            response -> {
                try {
                    return onPoll(response);
                } catch (RuntimeException ex) {
                    return monoError(logger, ex);
                }
            },
            Mono::empty,
            () -> {
                try {
                    return onStart(sourceUrl, metadata, tier, priority, sourceConditions, destinationAccessConditions);
                } catch (RuntimeException ex) {
                    return monoError(logger, ex);
                }
            },
            poller -> {
                final PollResponse<BlobCopyInfo> response = poller.getLastPollResponse();

                if (response == null || response.getValue() == null) {
                    return Mono.error(logger.logExceptionAsError(
                        new IllegalArgumentException("Cannot cancel a poll response that never started.")));
                }

                final String copyIdentifier = response.getValue().getCopyId();

                if (!ImplUtils.isNullOrEmpty(copyIdentifier)) {
                    logger.info("Cancelling copy operation for copy id: {}", copyIdentifier);

                    return abortCopyFromURL(copyIdentifier).thenReturn(response.getValue());
                }

                return Mono.empty();
            });
    }
>>>>>>> ca64b49a

    private Mono<BlobCopyInfo> onStart(String sourceUrl, Map<String, String> metadata, AccessTier tier,
            RehydratePriority priority, SourceModifiedAccessConditions sourceModifiedAccessConditions,
            BlobAccessConditions destinationAccessConditions) {
        URL url;
        try {
            url = new URL(sourceUrl);
        } catch (MalformedURLException ex) {
            throw logger.logExceptionAsError(new IllegalArgumentException("'sourceUrl' is not a valid url.", ex));
        }

<<<<<<< HEAD
        return this.azureBlobStorage.blobs().startCopyFromURLWithRestResponseAsync(
            null, null, url, null, metadata, tier, priority, sourceModifiedAccessConditions.getIfModifiedSince(),
            sourceModifiedAccessConditions.getIfUnmodifiedSince(), sourceModifiedAccessConditions.getIfMatch(),
            sourceModifiedAccessConditions.getIfNoneMatch(), destAccessConditions.getIfModifiedSince(),
            destAccessConditions.getIfUnmodifiedSince(), destAccessConditions.getIfMatch(),
            destAccessConditions.getIfNoneMatch(), destAccessConditions.getLeaseId(), null, context)
            .map(rb -> new SimpleResponse<>(rb, rb.getDeserializedHeaders().getCopyId()));
=======
        return withContext(
            context -> azureBlobStorage.blobs().startCopyFromURLWithRestResponseAsync(null, null, url, null, metadata,
                tier, priority, null, sourceModifiedAccessConditions,
                destinationAccessConditions.getModifiedAccessConditions(),
                destinationAccessConditions.getLeaseAccessConditions(), context))
            .map(response -> {
                final BlobStartCopyFromURLHeaders headers = response.getDeserializedHeaders();

                return new BlobCopyInfo(sourceUrl, headers.getCopyId(), headers.getCopyStatus(),
                    headers.getETag(), headers.getLastModified(), headers.getErrorCode());
            });
    }

    private Mono<PollResponse<BlobCopyInfo>> onPoll(PollResponse<BlobCopyInfo> pollResponse) {
        if (pollResponse.getStatus() == OperationStatus.SUCCESSFULLY_COMPLETED
            || pollResponse.getStatus() == OperationStatus.FAILED) {
            return Mono.just(pollResponse);
        }

        final BlobCopyInfo lastInfo = pollResponse.getValue();
        if (lastInfo == null) {
            logger.warning("BlobCopyInfo does not exist. Activation operation failed.");
            return Mono.just(new PollResponse<>(
                OperationStatus.fromString("COPY_START_FAILED", true), null));
        }

        return getProperties().map(response -> {
            final CopyStatusType status = response.getCopyStatus();
            final BlobCopyInfo result = new BlobCopyInfo(response.getCopySource(), response.getCopyId(), status,
                response.getETag(), response.getCopyCompletionTime(), response.getCopyStatusDescription());

            OperationStatus operationStatus;
            switch (status) {
                case SUCCESS:
                    operationStatus = OperationStatus.SUCCESSFULLY_COMPLETED;
                    break;
                case FAILED:
                    operationStatus = OperationStatus.FAILED;
                    break;
                case ABORTED:
                    operationStatus = OperationStatus.USER_CANCELLED;
                    break;
                case PENDING:
                    operationStatus = OperationStatus.IN_PROGRESS;
                    break;
                default:
                    throw logger.logExceptionAsError(new IllegalArgumentException(
                        "CopyStatusType is not supported. Status: " + status));
            }

            return new PollResponse<>(operationStatus, result);
        }).onErrorReturn(
            new PollResponse<>(OperationStatus.fromString("POLLING_FAILED", true), lastInfo));
>>>>>>> ca64b49a
    }

    /**
     * Stops a pending copy that was previously started and leaves a destination blob with 0 length and metadata.
     *
     * <p><strong>Code Samples</strong></p>
     *
     * {@codesnippet com.azure.storage.blob.specialized.BlobAsyncClientBase.abortCopyFromURL#String}
     *
     * <p>For more information, see the
     * <a href="https://docs.microsoft.com/en-us/rest/api/storageservices/abort-copy-blob">Azure Docs</a></p>
     *
     * @see #copyFromURL(String)
     * @see #beginCopy(String, Duration)
     * @see #beginCopy(String, Map, AccessTier, RehydratePriority, ModifiedAccessConditions,
     * BlobAccessConditions, Duration)
     * @param copyId The id of the copy operation to abort.
     * @return A reactive response signalling completion.
     */
    public Mono<Void> abortCopyFromURL(String copyId) {
        try {
            return abortCopyFromURLWithResponse(copyId, null).flatMap(FluxUtil::toMono);
        } catch (RuntimeException ex) {
            return monoError(logger, ex);
        }
    }

    /**
     * Stops a pending copy that was previously started and leaves a destination blob with 0 length and metadata.
     *
     * <p><strong>Code Samples</strong></p>
     *
     * {@codesnippet com.azure.storage.blob.specialized.BlobAsyncClientBase.abortCopyFromURLWithResponse#String-String}
     *
     * <p>For more information, see the
     * <a href="https://docs.microsoft.com/en-us/rest/api/storageservices/abort-copy-blob">Azure Docs</a></p>
     *
     * @see #copyFromURL(String)
     * @see #beginCopy(String, Duration)
     * @see #beginCopy(String, Map, AccessTier, RehydratePriority, ModifiedAccessConditions,
     * BlobAccessConditions, Duration)
     * @param copyId The id of the copy operation to abort.
     * @param leaseId The lease ID the active lease on the blob must match.
     * @return A reactive response signalling completion.
     */
    public Mono<Response<Void>> abortCopyFromURLWithResponse(String copyId, String leaseId) {
        try {
            return withContext(context -> abortCopyFromURLWithResponse(copyId, leaseId, context));
        } catch (RuntimeException ex) {
            return monoError(logger, ex);
        }
    }

    Mono<Response<Void>> abortCopyFromURLWithResponse(String copyId, String leaseId, Context context) {
        return this.azureBlobStorage.blobs().abortCopyFromURLWithRestResponseAsync(
            null, null, copyId, null, leaseId, null, context)
            .map(response -> new SimpleResponse<>(response, null));
    }

    /**
     * Copies the data at the source URL to a blob and waits for the copy to complete before returning a response.
     *
     * <p><strong>Code Samples</strong></p>
     *
     * {@codesnippet com.azure.storage.blob.specialized.BlobAsyncClientBase.copyFromURL#String}
     *
     * <p>For more information, see the
     * <a href="https://docs.microsoft.com/rest/api/storageservices/copy-blob">Azure Docs</a></p>
     *
     * @param copySource The source URL to copy from.
     * @return A reactive response containing the copy ID for the long running operation.
     */
    public Mono<String> copyFromURL(String copySource) {
        try {
            return copyFromURLWithResponse(copySource, null, null, null, null).flatMap(FluxUtil::toMono);
        } catch (RuntimeException ex) {
            return monoError(logger, ex);
        }
    }

    /**
     * Copies the data at the source URL to a blob and waits for the copy to complete before returning a response.
     *
     * <p><strong>Code Samples</strong></p>
     *
     * {@codesnippet com.azure.storage.blob.specialized.BlobAsyncClientBase.copyFromURLWithResponse#String-Map-AccessTier-RequestConditions-BlobRequestConditions}
     *
     * <p>For more information, see the
     * <a href="https://docs.microsoft.com/en-us/rest/api/storageservices/copy-blob">Azure Docs</a></p>
     *
     * @param copySource The source URL to copy from. URLs outside of Azure may only be copied to block blobs.
     * @param metadata Metadata to associate with the destination blob.
     * @param tier {@link AccessTier} for the destination blob.
     * @param sourceModifiedAccessConditions {@link RequestConditions} against the source. Standard HTTP Access
     * conditions related to the modification of data. ETag and LastModifiedTime are used to construct conditions
     * related to when the blob was changed relative to the given request. The request will fail if the specified
     * condition is not satisfied.
     * @param destAccessConditions {@link BlobRequestConditions} against the destination.
     * @return A reactive response containing the copy ID for the long running operation.
     */
    public Mono<Response<String>> copyFromURLWithResponse(String copySource, Map<String, String> metadata,
        AccessTier tier, RequestConditions sourceModifiedAccessConditions, BlobRequestConditions destAccessConditions) {
        try {
            return withContext(context -> copyFromURLWithResponse(copySource, metadata, tier,
                sourceModifiedAccessConditions, destAccessConditions, context));
        } catch (RuntimeException ex) {
            return monoError(logger, ex);
        }
    }

    Mono<Response<String>> copyFromURLWithResponse(String copySource, Map<String, String> metadata, AccessTier tier,
        RequestConditions sourceModifiedAccessConditions, BlobRequestConditions destAccessConditions, Context context) {
        sourceModifiedAccessConditions = sourceModifiedAccessConditions == null
            ? new RequestConditions() : sourceModifiedAccessConditions;
        destAccessConditions = destAccessConditions == null ? new BlobRequestConditions() : destAccessConditions;

        URL url;
        try {
            url = new URL(copySource);
        } catch (MalformedURLException ex) {
            throw logger.logExceptionAsError(new IllegalArgumentException("'copySource' is not a valid url."));
        }

        return this.azureBlobStorage.blobs().copyFromURLWithRestResponseAsync(
            null, null, url, null, metadata, tier, sourceModifiedAccessConditions.getIfModifiedSince(),
            sourceModifiedAccessConditions.getIfUnmodifiedSince(), sourceModifiedAccessConditions.getIfMatch(),
            sourceModifiedAccessConditions.getIfNoneMatch(), destAccessConditions.getIfModifiedSince(),
            destAccessConditions.getIfUnmodifiedSince(), destAccessConditions.getIfMatch(),
            destAccessConditions.getIfNoneMatch(), destAccessConditions.getLeaseId(), null, context)
            .map(rb -> new SimpleResponse<>(rb, rb.getDeserializedHeaders().getCopyId()));
    }

    /**
     * Reads the entire blob. Uploading data must be done from the {@link BlockBlobClient}, {@link PageBlobClient}, or
     * {@link AppendBlobClient}.
     *
     * <p><strong>Code Samples</strong></p>
     *
     * {@codesnippet com.azure.storage.blob.specialized.BlobAsyncClientBase.download}
     *
     * <p>For more information, see the
     * <a href="https://docs.microsoft.com/en-us/rest/api/storageservices/get-blob">Azure Docs</a></p>
     *
     * @return A reactive response containing the blob data.
     */
    public Flux<ByteBuffer> download() {
        try {
            return downloadWithResponse(null, null, null, false)
                .flatMapMany(Response::getValue);
        } catch (RuntimeException ex) {
            return fluxError(logger, ex);
        }
    }

    /**
     * Reads a range of bytes from a blob. Uploading data must be done from the {@link BlockBlobClient}, {@link
     * PageBlobClient}, or {@link AppendBlobClient}.
     *
     * <p><strong>Code Samples</strong></p>
     *
     * {@codesnippet com.azure.storage.blob.specialized.BlobAsyncClientBase.downloadWithResponse#BlobRange-ReliableDownloadOptions-BlobAccessConditions-boolean}
     *
     * <p>For more information, see the
     * <a href="https://docs.microsoft.com/en-us/rest/api/storageservices/get-blob">Azure Docs</a></p>
     *
     * @param range {@link BlobRange}
     * @param options {@link ReliableDownloadOptions}
     * @param accessConditions {@link BlobRequestConditions}
     * @param rangeGetContentMD5 Whether the contentMD5 for the specified blob range should be returned.
     * @return A reactive response containing the blob data.
     */
    public Mono<Response<Flux<ByteBuffer>>> downloadWithResponse(BlobRange range, ReliableDownloadOptions options,
        BlobRequestConditions accessConditions, boolean rangeGetContentMD5) {
        try {
            return withContext(context -> downloadWithResponse(range, options, accessConditions, rangeGetContentMD5,
                context));
        } catch (RuntimeException ex) {
            return monoError(logger, ex);
        }
    }

    Mono<Response<Flux<ByteBuffer>>> downloadWithResponse(BlobRange range, ReliableDownloadOptions options,
        BlobRequestConditions accessConditions, boolean rangeGetContentMD5, Context context) {
        return download(range, accessConditions, rangeGetContentMD5, context)
            .map(response -> new SimpleResponse<>(
                response.getRawResponse(),
                response.body(options).switchIfEmpty(Flux.just(ByteBuffer.wrap(new byte[0])))));
    }

    /**
     * Reads a range of bytes from a blob. The response also includes the blob's properties and metadata. For more
     * information, see the <a href="https://docs.microsoft.com/rest/api/storageservices/get-blob">Azure Docs</a>.
     * <p>
     * Note that the response body has reliable download functionality built in, meaning that a failed download stream
     * will be automatically retried. This behavior may be configured with {@link ReliableDownloadOptions}.
     *
     * @param range {@link BlobRange}
     * @param accessConditions {@link BlobRequestConditions}
     * @param rangeGetContentMD5 Whether the contentMD5 for the specified blob range should be returned.
     * @return Emits the successful response.
     */
    Mono<DownloadAsyncResponse> download(BlobRange range, BlobRequestConditions accessConditions,
        boolean rangeGetContentMD5) {
        return withContext(context -> download(range, accessConditions, rangeGetContentMD5, context));
    }

    Mono<DownloadAsyncResponse> download(BlobRange range, BlobRequestConditions accessConditions,
        boolean rangeGetContentMD5, Context context) {
        range = range == null ? new BlobRange(0) : range;
        Boolean getMD5 = rangeGetContentMD5 ? rangeGetContentMD5 : null;
        accessConditions = accessConditions == null ? new BlobRequestConditions() : accessConditions;
        HttpGetterInfo info = new HttpGetterInfo()
            .setOffset(range.getOffset())
            .setCount(range.getCount())
            .setETag(accessConditions.getIfMatch());

        // TODO: range is BlobRange but expected as String
        // TODO: figure out correct response
        return this.azureBlobStorage.blobs().downloadWithRestResponseAsync(null, null, snapshot, null,
            range.toHeaderValue(), accessConditions.getLeaseId(), getMD5, null, accessConditions.getIfModifiedSince(),
            accessConditions.getIfUnmodifiedSince(), accessConditions.getIfMatch(), accessConditions.getIfNoneMatch(),
            null, customerProvidedKey, context)
            // Convert the autorest response to a DownloadAsyncResponse, which enable reliable download.
            .map(response -> {
                // If there wasn't an etag originally specified, lock on the one returned.
                info.setETag(response.getDeserializedHeaders().getETag());
                return new DownloadAsyncResponse(response, info,
                    // In the event of a stream failure, make a new request to pick up where we left off.
                    newInfo ->
                        this.download(new BlobRange(newInfo.getOffset(), newInfo.getCount()),
                            new BlobRequestConditions().setIfMatch(info.getETag()), false, context));
            });
    }


    /**
     * Downloads the entire blob into a file specified by the path.
     *
     * <p>The file will be created and must not exist, if the file already exists a {@link FileAlreadyExistsException}
     * will be thrown.</p>
     *
     * <p>Uploading data must be done from the {@link BlockBlobClient}, {@link PageBlobClient}, or {@link
     * AppendBlobClient}.</p>
     *
     * <p><strong>Code Samples</strong></p>
     *
     * {@codesnippet com.azure.storage.blob.specialized.BlobAsyncClientBase.downloadToFile#String}
     *
     * <p>For more information, see the
     * <a href="https://docs.microsoft.com/en-us/rest/api/storageservices/get-blob">Azure Docs</a></p>
     *
     * @param filePath A non-null {@link OutputStream} instance where the downloaded data will be written.
     * @return An empty response
     */
    public Mono<BlobProperties> downloadToFile(String filePath) {
        try {
            return downloadToFileWithResponse(filePath, null, null,
                null, null, false).flatMap(FluxUtil::toMono);
        } catch (RuntimeException ex) {
            return monoError(logger, ex);
        }
    }

    /**
     * Downloads the entire blob into a file specified by the path.
     *
     * <p>The file will be created and must not exist, if the file already exists a {@link FileAlreadyExistsException}
     * will be thrown.</p>
     *
     * <p>Uploading data must be done from the {@link BlockBlobClient}, {@link PageBlobClient}, or {@link
     * AppendBlobClient}.</p>
     *
     * <p>This method makes an extra HTTP call to get the length of the blob in the beginning. To avoid this extra
     * call, provide the {@link BlobRange} parameter.</p>
     *
     * <p><strong>Code Samples</strong></p>
     *
     * {@codesnippet com.azure.storage.blob.specialized.BlobAsyncClientBase.downloadToFileWithResponse#String-BlobRange-ParallelTransferOptions-ReliableDownloadOptions-BlobRequestConditions-boolean}
     *
     * <p>For more information, see the
     * <a href="https://docs.microsoft.com/en-us/rest/api/storageservices/get-blob">Azure Docs</a></p>
     *
     * @param filePath A non-null {@link OutputStream} instance where the downloaded data will be written.
     * @param range {@link BlobRange}
     * @param parallelTransferOptions {@link ParallelTransferOptions} to use to download to file. Number of parallel
     * transfers parameter is ignored.
     * @param options {@link ReliableDownloadOptions}
     * @param accessConditions {@link BlobRequestConditions}
     * @param rangeGetContentMD5 Whether the contentMD5 for the specified blob range should be returned.
     * @return An empty response
     * @throws IllegalArgumentException If {@code blockSize} is less than 0 or greater than 100MB.
     * @throws UncheckedIOException If an I/O error occurs.
     */
    public Mono<Response<BlobProperties>> downloadToFileWithResponse(String filePath, BlobRange range,
        ParallelTransferOptions parallelTransferOptions, ReliableDownloadOptions options,
        BlobRequestConditions accessConditions, boolean rangeGetContentMD5) {
        try {
            return withContext(context -> downloadToFileWithResponse(filePath, range, parallelTransferOptions, options,
                accessConditions, rangeGetContentMD5, context));
        } catch (RuntimeException ex) {
            return monoError(logger, ex);
        }
    }

    // TODO (gapra) : Investigate if this is can be parallelized, and include the parallelTransfers parameter.
    Mono<Response<BlobProperties>> downloadToFileWithResponse(String filePath, BlobRange range,
        ParallelTransferOptions parallelTransferOptions, ReliableDownloadOptions options,
        BlobRequestConditions accessConditions, boolean rangeGetContentMD5, Context context) {
        final ParallelTransferOptions finalParallelTransferOptions = parallelTransferOptions == null
            ? new ParallelTransferOptions()
            : parallelTransferOptions;
        ProgressReceiver progressReceiver = finalParallelTransferOptions.getProgressReceiver();

        // See ProgressReporter for an explanation on why this lock is necessary and why we use AtomicLong.
        AtomicLong totalProgress = new AtomicLong(0);
        Lock progressLock = new ReentrantLock();

        return Mono.using(() -> downloadToFileResourceSupplier(filePath),
            channel -> getPropertiesWithResponse(accessConditions)
                .flatMap(response -> processInRange(channel, response,
                    range, finalParallelTransferOptions.getBlockSize(), options, accessConditions, rangeGetContentMD5,
                    context, totalProgress, progressLock, progressReceiver)), this::downloadToFileCleanup);

    }

    private Mono<Response<BlobProperties>> processInRange(AsynchronousFileChannel channel,
        Response<BlobProperties> blobPropertiesResponse, BlobRange range, Integer blockSize,
        ReliableDownloadOptions options, BlobRequestConditions accessConditions, boolean rangeGetContentMD5,
        Context context, AtomicLong totalProgress, Lock progressLock, ProgressReceiver progressReceiver) {
        return Mono.justOrEmpty(range).switchIfEmpty(Mono.just(new BlobRange(0,
            blobPropertiesResponse.getValue().getBlobSize()))).flatMapMany(rg ->
            Flux.fromIterable(sliceBlobRange(rg, blockSize)))
            .flatMap(chunk -> this.download(chunk, accessConditions, rangeGetContentMD5, context)
                .subscribeOn(Schedulers.elastic())
                .flatMap(dar -> {
                    Flux<ByteBuffer> progressData = ProgressReporter.addParallelProgressReporting(
                        dar.body(options), progressReceiver, progressLock, totalProgress);

                    return FluxUtil.writeFile(progressData, channel,
                        chunk.getOffset() - ((range == null) ? 0 : range.getOffset()));
                })).then(Mono.just(blobPropertiesResponse));
    }

    private AsynchronousFileChannel downloadToFileResourceSupplier(String filePath) {
        try {
            return AsynchronousFileChannel.open(Paths.get(filePath), StandardOpenOption.READ, StandardOpenOption.WRITE,
                StandardOpenOption.CREATE_NEW);
        } catch (IOException e) {
            throw logger.logExceptionAsError(new UncheckedIOException(e));
        }
    }

    private void downloadToFileCleanup(AsynchronousFileChannel channel) {
        try {
            channel.close();
        } catch (IOException e) {
            throw logger.logExceptionAsError(new UncheckedIOException(e));
        }
    }

    private List<BlobRange> sliceBlobRange(BlobRange blobRange, Integer blockSize) {
        if (blockSize == null) {
            blockSize = BLOB_DEFAULT_DOWNLOAD_BLOCK_SIZE;
        }
        long offset = blobRange.getOffset();
        long length = blobRange.getCount();
        List<BlobRange> chunks = new ArrayList<>();
        for (long pos = offset; pos < offset + length; pos += blockSize) {
            long count = blockSize;
            if (pos + count > offset + length) {
                count = offset + length - pos;
            }
            chunks.add(new BlobRange(pos, count));
        }
        return chunks;
    }

    /**
     * Deletes the specified blob or snapshot. Note that deleting a blob also deletes all its snapshots.
     *
     * <p><strong>Code Samples</strong></p>
     *
     * {@codesnippet com.azure.storage.blob.specialized.BlobAsyncClientBase.delete}
     *
     * <p>For more information, see the
     * <a href="https://docs.microsoft.com/en-us/rest/api/storageservices/delete-blob">Azure Docs</a></p>
     *
     * @return A reactive response signalling completion.
     */
    public Mono<Void> delete() {
        try {
            return deleteWithResponse(null, null).flatMap(FluxUtil::toMono);
        } catch (RuntimeException ex) {
            return monoError(logger, ex);
        }
    }

    /**
     * Deletes the specified blob or snapshot. Note that deleting a blob also deletes all its snapshots.
     *
     * <p><strong>Code Samples</strong></p>
     *
     * {@codesnippet com.azure.storage.blob.specialized.BlobAsyncClientBase.deleteWithResponse#DeleteSnapshotsOptionType-BlobRequestConditions}
     *
     * <p>For more information, see the
     * <a href="https://docs.microsoft.com/en-us/rest/api/storageservices/delete-blob">Azure Docs</a></p>
     *
     * @param deleteBlobSnapshotOptions Specifies the behavior for deleting the snapshots on this blob. {@code Include}
     * will delete the base blob and all snapshots. {@code Only} will delete only the snapshots. If a snapshot is being
     * deleted, you must pass null.
     * @param accessConditions {@link BlobRequestConditions}
     * @return A reactive response signalling completion.
     */
    public Mono<Response<Void>> deleteWithResponse(DeleteSnapshotsOptionType deleteBlobSnapshotOptions,
        BlobRequestConditions accessConditions) {
        try {
            return withContext(context -> deleteWithResponse(deleteBlobSnapshotOptions, accessConditions, context));
        } catch (RuntimeException ex) {
            return monoError(logger, ex);
        }
    }

    Mono<Response<Void>> deleteWithResponse(DeleteSnapshotsOptionType deleteBlobSnapshotOptions,
        BlobRequestConditions accessConditions, Context context) {
        accessConditions = accessConditions == null ? new BlobRequestConditions() : accessConditions;

        return this.azureBlobStorage.blobs().deleteWithRestResponseAsync(null, null, snapshot, null,
            accessConditions.getLeaseId(), deleteBlobSnapshotOptions, accessConditions.getIfModifiedSince(),
            accessConditions.getIfUnmodifiedSince(), accessConditions.getIfMatch(), accessConditions.getIfNoneMatch(),
            null, context)
            .map(response -> new SimpleResponse<>(response, null));
    }

    /**
     * Returns the blob's metadata and properties.
     *
     * <p><strong>Code Samples</strong></p>
     *
     * {@codesnippet com.azure.storage.blob.specialized.BlobAsyncClientBase.getProperties}
     *
     * <p>For more information, see the
     * <a href="https://docs.microsoft.com/en-us/rest/api/storageservices/get-blob-properties">Azure Docs</a></p>
     *
     * @return A reactive response containing the blob properties and metadata.
     */
    public Mono<BlobProperties> getProperties() {
        try {
            return getPropertiesWithResponse(null).flatMap(FluxUtil::toMono);
        } catch (RuntimeException ex) {
            return monoError(logger, ex);
        }
    }

    /**
     * Returns the blob's metadata and properties.
     *
     * <p><strong>Code Samples</strong></p>
     *
     * {@codesnippet com.azure.storage.blob.specialized.BlobAsyncClientBase.getPropertiesWithResponse#BlobRequestConditions}
     *
     * <p>For more information, see the
     * <a href="https://docs.microsoft.com/en-us/rest/api/storageservices/get-blob-properties">Azure Docs</a></p>
     *
     * @param accessConditions {@link BlobRequestConditions}
     * @return A reactive response containing the blob properties and metadata.
     */
    public Mono<Response<BlobProperties>> getPropertiesWithResponse(BlobRequestConditions accessConditions) {
        try {
            return withContext(context -> getPropertiesWithResponse(accessConditions, context));
        } catch (RuntimeException ex) {
            return monoError(logger, ex);
        }
    }

    Mono<Response<BlobProperties>> getPropertiesWithResponse(BlobRequestConditions accessConditions, Context context) {
        accessConditions = accessConditions == null ? new BlobRequestConditions() : accessConditions;

        return this.azureBlobStorage.blobs().getPropertiesWithRestResponseAsync(
            null, null, snapshot, null, accessConditions.getLeaseId(), accessConditions.getIfModifiedSince(),
            accessConditions.getIfUnmodifiedSince(), accessConditions.getIfMatch(), accessConditions.getIfNoneMatch(),
            null, customerProvidedKey, context)
            .map(rb -> new SimpleResponse<>(rb, new BlobProperties(rb.getDeserializedHeaders())));
    }

    /**
     * Changes a blob's HTTP header properties. if only one HTTP header is updated, the others will all be erased. In
     * order to preserve existing values, they must be passed alongside the header being changed.
     *
     * <p><strong>Code Samples</strong></p>
     *
     * {@codesnippet com.azure.storage.blob.specialized.BlobAsyncClientBase.setHttpHeaders#BlobHttpHeaders}
     *
     * <p>For more information, see the
     * <a href="https://docs.microsoft.com/en-us/rest/api/storageservices/set-blob-properties">Azure Docs</a></p>
     *
     * @param headers {@link BlobHttpHeaders}
     * @return A reactive response signalling completion.
     */
    public Mono<Void> setHttpHeaders(BlobHttpHeaders headers) {
        try {
            return setHttpHeadersWithResponse(headers, null).flatMap(FluxUtil::toMono);
        } catch (RuntimeException ex) {
            return monoError(logger, ex);
        }
    }

    /**
     * Changes a blob's HTTP header properties. if only one HTTP header is updated, the others will all be erased. In
     * order to preserve existing values, they must be passed alongside the header being changed.
     *
     * <p><strong>Code Samples</strong></p>
     *
     * {@codesnippet com.azure.storage.blob.specialized.BlobAsyncClientBase.setHttpHeadersWithResponse#BlobHttpHeaders-BlobRequestConditions}
     *
     * <p>For more information, see the
     * <a href="https://docs.microsoft.com/en-us/rest/api/storageservices/set-blob-properties">Azure Docs</a></p>
     *
     * @param headers {@link BlobHttpHeaders}
     * @param accessConditions {@link BlobRequestConditions}
     * @return A reactive response signalling completion.
     */
    public Mono<Response<Void>> setHttpHeadersWithResponse(BlobHttpHeaders headers,
        BlobRequestConditions accessConditions) {
        try {
            return withContext(context -> setHttpHeadersWithResponse(headers, accessConditions, context));
        } catch (RuntimeException ex) {
            return monoError(logger, ex);
        }
    }

    Mono<Response<Void>> setHttpHeadersWithResponse(BlobHttpHeaders headers, BlobRequestConditions accessConditions,
        Context context) {
        accessConditions = accessConditions == null ? new BlobRequestConditions() : accessConditions;

        return this.azureBlobStorage.blobs().setHTTPHeadersWithRestResponseAsync(
            null, null, null, accessConditions.getLeaseId(), accessConditions.getIfModifiedSince(),
            accessConditions.getIfUnmodifiedSince(), accessConditions.getIfMatch(), accessConditions.getIfNoneMatch(),
            null, headers, context)
            .map(response -> new SimpleResponse<>(response, null));
    }

    /**
     * Changes a blob's metadata. The specified metadata in this method will replace existing metadata. If old values
     * must be preserved, they must be downloaded and included in the call to this method.
     *
     * <p><strong>Code Samples</strong></p>
     *
     * {@codesnippet com.azure.storage.blob.specialized.BlobAsyncClientBase.setMetadata#Map}
     *
     * <p>For more information, see the
     * <a href="https://docs.microsoft.com/en-us/rest/api/storageservices/set-blob-metadata">Azure Docs</a></p>
     *
     * @param metadata Metadata to associate with the blob.
     * @return A reactive response signalling completion.
     */
    public Mono<Void> setMetadata(Map<String, String> metadata) {
        try {
            return setMetadataWithResponse(metadata, null).flatMap(FluxUtil::toMono);
        } catch (RuntimeException ex) {
            return monoError(logger, ex);
        }
    }

    /**
     * Changes a blob's metadata. The specified metadata in this method will replace existing metadata. If old values
     * must be preserved, they must be downloaded and included in the call to this method.
     *
     * <p><strong>Code Samples</strong></p>
     *
     * {@codesnippet com.azure.storage.blob.specialized.BlobAsyncClientBase.setMetadataWithResponse#Map-BlobRequestConditions}
     *
     * <p>For more information, see the
     * <a href="https://docs.microsoft.com/en-us/rest/api/storageservices/set-blob-metadata">Azure Docs</a></p>
     *
     * @param metadata Metadata to associate with the blob.
     * @param accessConditions {@link BlobRequestConditions}
     * @return A reactive response signalling completion.
     */
    public Mono<Response<Void>> setMetadataWithResponse(Map<String, String> metadata,
        BlobRequestConditions accessConditions) {
        try {
            return withContext(context -> setMetadataWithResponse(metadata, accessConditions, context));
        } catch (RuntimeException ex) {
            return monoError(logger, ex);
        }
    }

    Mono<Response<Void>> setMetadataWithResponse(Map<String, String> metadata, BlobRequestConditions accessConditions,
        Context context) {
        accessConditions = accessConditions == null ? new BlobRequestConditions() : accessConditions;

        return this.azureBlobStorage.blobs().setMetadataWithRestResponseAsync(
            null, null, null, metadata, accessConditions.getLeaseId(), accessConditions.getIfModifiedSince(),
            accessConditions.getIfUnmodifiedSince(), accessConditions.getIfMatch(), accessConditions.getIfNoneMatch(),
            null, customerProvidedKey, context)
            .map(response -> new SimpleResponse<>(response, null));
    }

    /**
     * Creates a read-only snapshot of the blob.
     *
     * <p><strong>Code Samples</strong></p>
     *
     * {@codesnippet com.azure.storage.blob.specialized.BlobAsyncClientBase.createSnapshot}
     *
     * <p>For more information, see the
     * <a href="https://docs.microsoft.com/en-us/rest/api/storageservices/snapshot-blob">Azure Docs</a></p>
     *
     * @return A response containing a {@link BlobAsyncClientBase} which is used to interact with the created snapshot,
     * use {@link #getSnapshotId()} to get the identifier for the snapshot.
     */
    public Mono<BlobAsyncClientBase> createSnapshot() {
        try {
            return createSnapshotWithResponse(null, null).flatMap(FluxUtil::toMono);
        } catch (RuntimeException ex) {
            return monoError(logger, ex);
        }
    }

    /**
     * Creates a read-only snapshot of the blob.
     *
     * <p><strong>Code Samples</strong></p>
     *
     * {@codesnippet com.azure.storage.blob.specialized.BlobAsyncClientBase.createSnapshotWithResponse#Map-BlobRequestConditions}
     *
     * <p>For more information, see the
     * <a href="https://docs.microsoft.com/en-us/rest/api/storageservices/snapshot-blob">Azure Docs</a></p>
     *
     * @param metadata Metadata to associate with the blob snapshot.
     * @param accessConditions {@link BlobRequestConditions}
     * @return A response containing a {@link BlobAsyncClientBase} which is used to interact with the created snapshot,
     * use {@link #getSnapshotId()} to get the identifier for the snapshot.
     */
    public Mono<Response<BlobAsyncClientBase>> createSnapshotWithResponse(Map<String, String> metadata,
        BlobRequestConditions accessConditions) {
        try {
            return withContext(context -> createSnapshotWithResponse(metadata, accessConditions, context));
        } catch (RuntimeException ex) {
            return monoError(logger, ex);
        }
    }

    Mono<Response<BlobAsyncClientBase>> createSnapshotWithResponse(Map<String, String> metadata,
        BlobRequestConditions accessConditions, Context context) {
        accessConditions = accessConditions == null ? new BlobRequestConditions() : accessConditions;

        return this.azureBlobStorage.blobs().createSnapshotWithRestResponseAsync(
            null, null, null, metadata, accessConditions.getIfModifiedSince(), accessConditions.getIfUnmodifiedSince(),
            accessConditions.getIfMatch(), accessConditions.getIfNoneMatch(), accessConditions.getLeaseId(), null,
            customerProvidedKey, context)
            .map(rb -> new SimpleResponse<>(rb, this.getSnapshotClient(rb.getDeserializedHeaders().getSnapshot())));
    }

    /**
     * Sets the tier on a blob. The operation is allowed on a page blob in a premium storage account or a block blob in
     * a blob storage or GPV2 account. A premium page blob's tier determines the allowed size, IOPS, and bandwidth of
     * the blob. A block blob's tier determines the Hot/Cool/Archive storage type. This does not update the blob's
     * etag.
     *
     * <p><strong>Code Samples</strong></p>
     *
     * {@codesnippet com.azure.storage.blob.specialized.BlobAsyncClientBase.setAccessTier#AccessTier}
     *
     * <p>For more information, see the
     * <a href="https://docs.microsoft.com/en-us/rest/api/storageservices/set-blob-tier">Azure Docs</a></p>
     *
     * @param tier The new tier for the blob.
     * @return A reactive response signalling completion.
     * @throws NullPointerException if {@code tier} is null.
     */
    public Mono<Void> setAccessTier(AccessTier tier) {
        try {
            return setAccessTierWithResponse(tier, null, null).flatMap(FluxUtil::toMono);
        } catch (RuntimeException ex) {
            return monoError(logger, ex);
        }
    }

    /**
     * Sets the tier on a blob. The operation is allowed on a page blob in a premium storage account or a block blob in
     * a blob storage or GPV2 account. A premium page blob's tier determines the allowed size, IOPS, and bandwidth of
     * the blob. A block blob's tier determines the Hot/Cool/Archive storage type. This does not update the blob's
     * etag.
     *
     * <p><strong>Code Samples</strong></p>
     *
     * {@codesnippet com.azure.storage.blob.specialized.BlobAsyncClientBase.setAccessTierWithResponse#AccessTier-RehydratePriority-String}
     *
     * <p>For more information, see the
     * <a href="https://docs.microsoft.com/en-us/rest/api/storageservices/set-blob-tier">Azure Docs</a></p>
     *
     * @param tier The new tier for the blob.
     * @param priority Optional priority to set for re-hydrating blobs.
     * @param leaseId The lease ID the active lease on the blob must match.
     * @return A reactive response signalling completion.
     * @throws NullPointerException if {@code tier} is null.
     */
    public Mono<Response<Void>> setAccessTierWithResponse(AccessTier tier, RehydratePriority priority, String leaseId) {
        try {
            return withContext(context -> setTierWithResponse(tier, priority, leaseId, context));
        } catch (RuntimeException ex) {
            return monoError(logger, ex);
        }
    }

    Mono<Response<Void>> setTierWithResponse(AccessTier tier, RehydratePriority priority, String leaseId,
        Context context) {
        StorageImplUtils.assertNotNull("tier", tier);

        return this.azureBlobStorage.blobs().setTierWithRestResponseAsync(
            null, null, tier, null, priority, null, leaseId, context)
            .map(response -> new SimpleResponse<>(response, null));
    }

    /**
     * Undelete restores the content and metadata of a soft-deleted blob and/or any associated soft-deleted snapshots.
     *
     * <p><strong>Code Samples</strong></p>
     *
     * {@codesnippet com.azure.storage.blob.specialized.BlobAsyncClientBase.undelete}
     *
     * <p>For more information, see the
     * <a href="https://docs.microsoft.com/en-us/rest/api/storageservices/undelete-blob">Azure Docs</a></p>
     *
     * @return A reactive response signalling completion.
     */
    public Mono<Void> undelete() {
        try {
            return undeleteWithResponse().flatMap(FluxUtil::toMono);
        } catch (RuntimeException ex) {
            return monoError(logger, ex);
        }
    }

    /**
     * Undelete restores the content and metadata of a soft-deleted blob and/or any associated soft-deleted snapshots.
     *
     * <p><strong>Code Samples</strong></p>
     *
     * {@codesnippet com.azure.storage.blob.specialized.BlobAsyncClientBase.undeleteWithResponse}
     *
     * <p>For more information, see the
     * <a href="https://docs.microsoft.com/en-us/rest/api/storageservices/undelete-blob">Azure Docs</a></p>
     *
     * @return A reactive response signalling completion.
     */
    public Mono<Response<Void>> undeleteWithResponse() {
        try {
            return withContext(this::undeleteWithResponse);
        } catch (RuntimeException ex) {
            return monoError(logger, ex);
        }
    }

    Mono<Response<Void>> undeleteWithResponse(Context context) {
        return this.azureBlobStorage.blobs().undeleteWithRestResponseAsync(null,
            null, context).map(response -> new SimpleResponse<>(response, null));
    }

    /**
     * Returns the sku name and account kind for the account.
     *
     * <p><strong>Code Samples</strong></p>
     *
     * {@codesnippet com.azure.storage.blob.specialized.BlobAsyncClientBase.getAccountInfo}
     *
     * <p>For more information, see the
     * <a href="https://docs.microsoft.com/en-us/rest/api/storageservices/get-account-information">Azure Docs</a></p>
     *
     * @return a reactor response containing the sku name and account kind.
     */
    public Mono<StorageAccountInfo> getAccountInfo() {
        try {
            return getAccountInfoWithResponse().flatMap(FluxUtil::toMono);
        } catch (RuntimeException ex) {
            return monoError(logger, ex);
        }
    }

    /**
     * Returns the sku name and account kind for the account.
     *
     * <p><strong>Code Samples</strong></p>
     *
     * {@codesnippet com.azure.storage.blob.specialized.BlobAsyncClientBase.getAccountInfoWithResponse}
     *
     * <p>For more information, see the
     * <a href="https://docs.microsoft.com/en-us/rest/api/storageservices/get-account-information">Azure Docs</a></p>
     *
     * @return a reactor response containing the sku name and account kind.
     */
    public Mono<Response<StorageAccountInfo>> getAccountInfoWithResponse() {
        try {
            return withContext(this::getAccountInfoWithResponse);
        } catch (RuntimeException ex) {
            return monoError(logger, ex);
        }
    }

    Mono<Response<StorageAccountInfo>> getAccountInfoWithResponse(Context context) {
        return this.azureBlobStorage.blobs().getAccountInfoWithRestResponseAsync(null, null, context)
            .map(rb -> new SimpleResponse<>(rb, new StorageAccountInfo(rb.getDeserializedHeaders())));
    }
}<|MERGE_RESOLUTION|>--- conflicted
+++ resolved
@@ -24,11 +24,7 @@
 import com.azure.storage.blob.implementation.AzureBlobStorageImpl;
 import com.azure.storage.blob.implementation.models.BlobStartCopyFromURLHeaders;
 import com.azure.storage.blob.models.AccessTier;
-<<<<<<< HEAD
-=======
-import com.azure.storage.blob.models.BlobAccessConditions;
 import com.azure.storage.blob.models.BlobCopyInfo;
->>>>>>> ca64b49a
 import com.azure.storage.blob.models.BlobHttpHeaders;
 import com.azure.storage.blob.models.BlobRange;
 import com.azure.storage.blob.models.BlobRequestConditions;
@@ -298,15 +294,11 @@
      * <p><strong>Starting a copy operation</strong></p>
      * Starting a copy operation and polling on the responses.
      *
-<<<<<<< HEAD
-     * {@codesnippet com.azure.storage.blob.specialized.BlobAsyncClientBase.startCopyFromURLWithResponse#String-Map-AccessTier-RehydratePriority-RequestConditions-BlobRequestConditions}
-=======
-     * {@codesnippet com.azure.storage.blob.specialized.BlobAsyncClientBase.beginCopy#String-Map-AccessTier-RehydratePriority-ModifiedAccessConditions-BlobAccessConditions-Duration}
+     * {@codesnippet com.azure.storage.blob.specialized.BlobAsyncClientBase.beginCopy#String-Map-AccessTier-RehydratePriority-RequestConditions-BlobRequestConditions-Duration}
      *
      * <p><strong>Cancelling a copy operation</strong></p>
      *
-     * {@codesnippet com.azure.storage.blob.specialized.BlobAsyncClientBase.beginCopyFromUrlCancel#String-Map-AccessTier-RehydratePriority-ModifiedAccessConditions-BlobAccessConditions-Duration}
->>>>>>> ca64b49a
+     * {@codesnippet com.azure.storage.blob.specialized.BlobAsyncClientBase.beginCopyFromUrlCancel#String-Map-AccessTier-RehydratePriority-RequestConditions-BlobRequestConditions-Duration}
      *
      * <p>For more information, see the
      * <a href="https://docs.microsoft.com/rest/api/storageservices/copy-blob">Azure Docs</a></p>
@@ -315,60 +307,34 @@
      * @param metadata Metadata to associate with the destination blob.
      * @param tier {@link AccessTier} for the destination blob.
      * @param priority {@link RehydratePriority} for rehydrating the blob.
-<<<<<<< HEAD
-     * @param sourceModifiedAccessConditions {@link RequestConditions} against the source. Standard HTTP Access
-     * conditions related to the modification of data. ETag and LastModifiedTime are used to construct conditions
-     * related to when the blob was changed relative to the given request. The request will fail if the specified
-     * condition is not satisfied.
-     * @param destAccessConditions {@link BlobRequestConditions} against the destination.
-     * @return A reactive response containing the copy ID for the long running operation.
-     */
-    public Mono<Response<String>> startCopyFromURLWithResponse(String sourceUrl, Map<String, String> metadata,
-        AccessTier tier, RehydratePriority priority, RequestConditions sourceModifiedAccessConditions,
-        BlobRequestConditions destAccessConditions) {
-        try {
-            return withContext(context -> startCopyFromURLWithResponse(sourceUrl, metadata, tier, priority,
-                sourceModifiedAccessConditions, destAccessConditions, context));
-        } catch (RuntimeException ex) {
-            return monoError(logger, ex);
-        }
-    }
-
-    Mono<Response<String>> startCopyFromURLWithResponse(String sourceUrl, Map<String, String> metadata, AccessTier tier,
-        RehydratePriority priority, RequestConditions sourceModifiedAccessConditions,
-        BlobRequestConditions destAccessConditions, Context context) {
-        sourceModifiedAccessConditions = sourceModifiedAccessConditions == null
-            ? new BlobRequestConditions() : sourceModifiedAccessConditions;
-        destAccessConditions = destAccessConditions == null ? new BlobRequestConditions() : destAccessConditions;
-=======
-     * @param sourceModifiedAccessConditions {@link ModifiedAccessConditions} against the source. Standard HTTP
+     * @param sourceModifiedAccessConditions {@link RequestConditions} against the source. Standard HTTP
      * Access conditions related to the modification of data. ETag and LastModifiedTime are used to construct
      * conditions related to when the blob was changed relative to the given request. The request will fail if the
      * specified condition is not satisfied.
-     * @param destAccessConditions {@link BlobAccessConditions} against the destination.
+     * @param destAccessConditions {@link BlobRequestConditions} against the destination.
      * @param pollInterval Duration between each poll for the copy status. If none is specified, a default of one second
      * is used.
      * @return A {@link Poller} that polls the blob copy operation until it has completed, has failed, or has been
      * cancelled.
      */
     public Poller<BlobCopyInfo, Void> beginCopy(String sourceUrl, Map<String, String> metadata, AccessTier tier,
-            RehydratePriority priority, ModifiedAccessConditions sourceModifiedAccessConditions,
-            BlobAccessConditions destAccessConditions, Duration pollInterval) {
+            RehydratePriority priority, RequestConditions sourceModifiedAccessConditions,
+            BlobRequestConditions destAccessConditions, Duration pollInterval) {
 
         final Duration interval = pollInterval != null ? pollInterval : Duration.ofSeconds(1);
-        final ModifiedAccessConditions sourceModifiedCondition = sourceModifiedAccessConditions == null
-            ? new ModifiedAccessConditions()
+        final RequestConditions sourceModifiedCondition = sourceModifiedAccessConditions == null
+            ? new RequestConditions()
             : sourceModifiedAccessConditions;
-        final BlobAccessConditions destinationAccessConditions = destAccessConditions == null
-            ? new BlobAccessConditions()
+        final BlobRequestConditions destinationAccessConditions = destAccessConditions == null
+            ? new BlobRequestConditions()
             : destAccessConditions;
 
         // We want to hide the SourceAccessConditions type from the user for consistency's sake, so we convert here.
-        final SourceModifiedAccessConditions sourceConditions = new SourceModifiedAccessConditions()
-            .setSourceIfModifiedSince(sourceModifiedCondition.getIfModifiedSince())
-            .setSourceIfUnmodifiedSince(sourceModifiedCondition.getIfUnmodifiedSince())
-            .setSourceIfMatch(sourceModifiedCondition.getIfMatch())
-            .setSourceIfNoneMatch(sourceModifiedCondition.getIfNoneMatch());
+        final RequestConditions sourceConditions = new RequestConditions()
+            .setIfModifiedSince(sourceModifiedCondition.getIfModifiedSince())
+            .setIfUnmodifiedSince(sourceModifiedCondition.getIfUnmodifiedSince())
+            .setIfMatch(sourceModifiedCondition.getIfMatch())
+            .setIfNoneMatch(sourceModifiedCondition.getIfNoneMatch());
 
         return new Poller<>(interval,
             response -> {
@@ -405,11 +371,10 @@
                 return Mono.empty();
             });
     }
->>>>>>> ca64b49a
 
     private Mono<BlobCopyInfo> onStart(String sourceUrl, Map<String, String> metadata, AccessTier tier,
-            RehydratePriority priority, SourceModifiedAccessConditions sourceModifiedAccessConditions,
-            BlobAccessConditions destinationAccessConditions) {
+            RehydratePriority priority, RequestConditions sourceModifiedAccessConditions,
+            BlobRequestConditions destinationAccessConditions) {
         URL url;
         try {
             url = new URL(sourceUrl);
@@ -417,20 +382,13 @@
             throw logger.logExceptionAsError(new IllegalArgumentException("'sourceUrl' is not a valid url.", ex));
         }
 
-<<<<<<< HEAD
-        return this.azureBlobStorage.blobs().startCopyFromURLWithRestResponseAsync(
-            null, null, url, null, metadata, tier, priority, sourceModifiedAccessConditions.getIfModifiedSince(),
-            sourceModifiedAccessConditions.getIfUnmodifiedSince(), sourceModifiedAccessConditions.getIfMatch(),
-            sourceModifiedAccessConditions.getIfNoneMatch(), destAccessConditions.getIfModifiedSince(),
-            destAccessConditions.getIfUnmodifiedSince(), destAccessConditions.getIfMatch(),
-            destAccessConditions.getIfNoneMatch(), destAccessConditions.getLeaseId(), null, context)
-            .map(rb -> new SimpleResponse<>(rb, rb.getDeserializedHeaders().getCopyId()));
-=======
         return withContext(
             context -> azureBlobStorage.blobs().startCopyFromURLWithRestResponseAsync(null, null, url, null, metadata,
-                tier, priority, null, sourceModifiedAccessConditions,
-                destinationAccessConditions.getModifiedAccessConditions(),
-                destinationAccessConditions.getLeaseAccessConditions(), context))
+                tier, priority, sourceModifiedAccessConditions.getIfModifiedSince(),
+                sourceModifiedAccessConditions.getIfUnmodifiedSince(), sourceModifiedAccessConditions.getIfMatch(),
+                sourceModifiedAccessConditions.getIfNoneMatch(), destinationAccessConditions.getIfModifiedSince(),
+                destinationAccessConditions.getIfUnmodifiedSince(), destinationAccessConditions.getIfMatch(),
+                destinationAccessConditions.getIfNoneMatch(), destinationAccessConditions.getLeaseId(), null, context))
             .map(response -> {
                 final BlobStartCopyFromURLHeaders headers = response.getDeserializedHeaders();
 
@@ -479,7 +437,6 @@
             return new PollResponse<>(operationStatus, result);
         }).onErrorReturn(
             new PollResponse<>(OperationStatus.fromString("POLLING_FAILED", true), lastInfo));
->>>>>>> ca64b49a
     }
 
     /**
@@ -494,8 +451,7 @@
      *
      * @see #copyFromURL(String)
      * @see #beginCopy(String, Duration)
-     * @see #beginCopy(String, Map, AccessTier, RehydratePriority, ModifiedAccessConditions,
-     * BlobAccessConditions, Duration)
+     * @see #beginCopy(String, Map, AccessTier, RehydratePriority, RequestConditions, BlobRequestConditions, Duration)
      * @param copyId The id of the copy operation to abort.
      * @return A reactive response signalling completion.
      */
@@ -519,8 +475,7 @@
      *
      * @see #copyFromURL(String)
      * @see #beginCopy(String, Duration)
-     * @see #beginCopy(String, Map, AccessTier, RehydratePriority, ModifiedAccessConditions,
-     * BlobAccessConditions, Duration)
+     * @see #beginCopy(String, Map, AccessTier, RehydratePriority, RequestConditions, BlobRequestConditions, Duration)
      * @param copyId The id of the copy operation to abort.
      * @param leaseId The lease ID the active lease on the blob must match.
      * @return A reactive response signalling completion.
