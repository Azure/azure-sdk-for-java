--- conflicted
+++ resolved
@@ -1308,15 +1308,9 @@
                     hd.getCopyCompletionTime(), hd.getCopyStatusDescription(), hd.isServerEncrypted(),
                     hd.isIncrementalCopy(), hd.getDestinationSnapshot(), AccessTier.fromString(hd.getAccessTier()),
                     hd.isAccessTierInferred(), ArchiveStatus.fromString(hd.getArchiveStatus()),
-<<<<<<< HEAD
-                    hd.getEncryptionKeySha256(), hd.getAccessTierChangeTime(), hd.getMetadata(),
-                    hd.getBlobCommittedBlockCount(), hd.getVersionId(), hd.isCurrentVersion(),
-                    hd.getObjectReplicationRules(), hd.getExpiresOn());
-=======
                     hd.getEncryptionKeySha256(), hd.getEncryptionScope(), hd.getAccessTierChangeTime(),
                     hd.getMetadata(), hd.getBlobCommittedBlockCount(), hd.getVersionId(), hd.isCurrentVersion(),
-                    hd.getTagCount(), hd.getObjectReplicationRules());
->>>>>>> 06c1fb39
+                    hd.getTagCount(), hd.getObjectReplicationRules(), hd.getExpiresOn());
                 return new SimpleResponse<>(rb, properties);
             });
     }
