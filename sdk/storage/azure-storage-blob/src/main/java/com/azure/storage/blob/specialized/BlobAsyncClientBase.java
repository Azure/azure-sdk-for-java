// Copyright (c) Microsoft Corporation. All rights reserved.
// Licensed under the MIT License.

package com.azure.storage.blob.specialized;

import com.azure.core.annotation.ReturnType;
import com.azure.core.annotation.ServiceMethod;
import com.azure.core.http.HttpPipeline;
import com.azure.core.http.HttpResponse;
import com.azure.core.http.RequestConditions;
import com.azure.core.http.rest.Response;
import com.azure.core.http.rest.SimpleResponse;
import com.azure.core.http.rest.StreamResponse;
import com.azure.core.util.BinaryData;
import com.azure.core.util.Context;
import com.azure.core.util.CoreUtils;
import com.azure.core.util.FluxUtil;
<<<<<<< HEAD
import com.azure.core.util.IOUtils;
=======
import com.azure.core.util.io.IOUtils;
>>>>>>> 625130e5
import com.azure.core.util.ProgressListener;
import com.azure.core.util.ProgressReporter;
import com.azure.core.util.logging.ClientLogger;
import com.azure.core.util.polling.LongRunningOperationStatus;
import com.azure.core.util.polling.PollResponse;
import com.azure.core.util.polling.PollerFlux;
import com.azure.storage.blob.BlobContainerAsyncClient;
import com.azure.storage.blob.BlobContainerClientBuilder;
import com.azure.storage.blob.BlobServiceAsyncClient;
import com.azure.storage.blob.BlobServiceVersion;
import com.azure.storage.blob.implementation.AzureBlobStorageImpl;
import com.azure.storage.blob.implementation.AzureBlobStorageImplBuilder;
import com.azure.storage.blob.implementation.accesshelpers.BlobDownloadAsyncResponseConstructorProxy;
import com.azure.storage.blob.implementation.accesshelpers.BlobPropertiesConstructorProxy;
import com.azure.storage.blob.implementation.models.BlobPropertiesInternalGetProperties;
import com.azure.storage.blob.implementation.models.BlobTag;
import com.azure.storage.blob.implementation.models.BlobTags;
import com.azure.storage.blob.implementation.models.BlobsDownloadHeaders;
import com.azure.storage.blob.implementation.models.BlobsGetAccountInfoHeaders;
import com.azure.storage.blob.implementation.models.BlobsSetImmutabilityPolicyHeaders;
import com.azure.storage.blob.implementation.models.BlobsStartCopyFromURLHeaders;
import com.azure.storage.blob.implementation.models.EncryptionScope;
import com.azure.storage.blob.implementation.models.InternalBlobLegalHoldResult;
import com.azure.storage.blob.implementation.models.QueryRequest;
import com.azure.storage.blob.implementation.models.QuerySerialization;
import com.azure.storage.blob.implementation.util.BlobQueryReader;
import com.azure.storage.blob.implementation.util.BlobRequestConditionProperty;
import com.azure.storage.blob.implementation.util.BlobSasImplUtil;
import com.azure.storage.blob.implementation.util.ChunkedDownloadUtils;
import com.azure.storage.blob.implementation.util.ModelHelper;
import com.azure.storage.blob.models.AccessTier;
import com.azure.storage.blob.models.BlobBeginCopySourceRequestConditions;
import com.azure.storage.blob.models.BlobCopyInfo;
import com.azure.storage.blob.models.BlobDownloadAsyncResponse;
import com.azure.storage.blob.models.BlobDownloadContentAsyncResponse;
import com.azure.storage.blob.models.BlobDownloadHeaders;
import com.azure.storage.blob.models.BlobErrorCode;
import com.azure.storage.blob.models.BlobHttpHeaders;
import com.azure.storage.blob.models.BlobImmutabilityPolicy;
import com.azure.storage.blob.models.BlobImmutabilityPolicyMode;
import com.azure.storage.blob.models.BlobLegalHoldResult;
import com.azure.storage.blob.models.BlobProperties;
import com.azure.storage.blob.models.BlobQueryAsyncResponse;
import com.azure.storage.blob.models.BlobRange;
import com.azure.storage.blob.models.BlobRequestConditions;
import com.azure.storage.blob.models.BlobStorageException;
import com.azure.storage.blob.models.CopyStatusType;
import com.azure.storage.blob.models.CpkInfo;
import com.azure.storage.blob.models.CustomerProvidedKey;
import com.azure.storage.blob.models.DeleteSnapshotsOptionType;
import com.azure.storage.blob.models.DownloadRetryOptions;
import com.azure.storage.blob.models.ParallelTransferOptions;
import com.azure.storage.blob.models.RehydratePriority;
import com.azure.storage.blob.models.StorageAccountInfo;
import com.azure.storage.blob.models.UserDelegationKey;
import com.azure.storage.blob.options.BlobBeginCopyOptions;
import com.azure.storage.blob.options.BlobCopyFromUrlOptions;
import com.azure.storage.blob.options.BlobDownloadToFileOptions;
import com.azure.storage.blob.options.BlobGetTagsOptions;
import com.azure.storage.blob.options.BlobQueryOptions;
import com.azure.storage.blob.options.BlobSetAccessTierOptions;
import com.azure.storage.blob.options.BlobSetTagsOptions;
import com.azure.storage.blob.sas.BlobServiceSasSignatureValues;
import com.azure.storage.common.StorageSharedKeyCredential;
import com.azure.storage.common.Utility;
import com.azure.storage.common.implementation.SasImplUtils;
import com.azure.storage.common.implementation.StorageImplUtils;
import reactor.core.publisher.Flux;
import reactor.core.publisher.Mono;
import reactor.core.publisher.SignalType;

import java.io.IOException;
import java.io.UncheckedIOException;
import java.io.UnsupportedEncodingException;
import java.net.MalformedURLException;
import java.net.URI;
import java.net.URL;
import java.net.URLEncoder;
import java.nio.ByteBuffer;
import java.nio.channels.AsynchronousFileChannel;
import java.nio.charset.Charset;
import java.nio.file.FileAlreadyExistsException;
import java.nio.file.Files;
import java.nio.file.OpenOption;
import java.nio.file.Paths;
import java.nio.file.StandardOpenOption;
import java.time.Duration;
import java.time.OffsetDateTime;
import java.util.ArrayList;
import java.util.EnumSet;
import java.util.HashMap;
import java.util.HashSet;
import java.util.List;
import java.util.Map;
import java.util.Set;
import java.util.concurrent.TimeoutException;
import java.util.function.BiFunction;

import static com.azure.core.util.FluxUtil.fluxError;
import static com.azure.core.util.FluxUtil.monoError;
import static com.azure.core.util.FluxUtil.withContext;
import static com.azure.core.util.tracing.Tracer.AZ_TRACING_NAMESPACE_KEY;
import static com.azure.storage.common.Utility.STORAGE_TRACING_NAMESPACE_VALUE;

/**
 * This class provides a client that contains all operations that apply to any blob type.
 *
 * <p>
 * This client offers the ability to download blobs. Note that uploading data is specific to each type of blob. Please
 * refer to the {@link BlockBlobClient}, {@link PageBlobClient}, or {@link AppendBlobClient} for upload options.
 */
public class BlobAsyncClientBase {

    private static final ClientLogger LOGGER = new ClientLogger(BlobAsyncClientBase.class);

    /**
     * Backing REST client for the blob client.
     */
    protected final AzureBlobStorageImpl azureBlobStorage;

    private final String snapshot;
    private final String versionId;
    private final CpkInfo customerProvidedKey;

    /**
     * Encryption scope of the blob.
     */
    protected final EncryptionScope encryptionScope;

    /**
     * Storage account name that contains the blob.
     */
    protected final String accountName;

    /**
     * Container name that contains the blob.
     */
    protected final String containerName;

    /**
     * Name of the blob.
     */
    protected final String blobName;

    /**
     * Storage REST API version used in requests to the Storage service.
     */
    protected final BlobServiceVersion serviceVersion;

    /**
     * Protected constructor for use by {@link SpecializedBlobClientBuilder}.
     *
     * @param pipeline The pipeline used to send and receive service requests.
     * @param url The endpoint where to send service requests.
     * @param serviceVersion The version of the service to receive requests.
     * @param accountName The storage account name.
     * @param containerName The container name.
     * @param blobName The blob name.
     * @param snapshot The snapshot identifier for the blob, pass {@code null} to interact with the blob directly.
     * @param customerProvidedKey Customer provided key used during encryption of the blob's data on the server, pass
     * {@code null} to allow the service to use its own encryption.
     */
    protected BlobAsyncClientBase(HttpPipeline pipeline, String url, BlobServiceVersion serviceVersion,
        String accountName, String containerName, String blobName, String snapshot, CpkInfo customerProvidedKey) {
        this(pipeline, url, serviceVersion, accountName, containerName, blobName, snapshot, customerProvidedKey, null);
    }

    /**
     * Protected constructor for use by {@link SpecializedBlobClientBuilder}.
     *
     * @param pipeline The pipeline used to send and receive service requests.
     * @param url The endpoint where to send service requests.
     * @param serviceVersion The version of the service to receive requests.
     * @param accountName The storage account name.
     * @param containerName The container name.
     * @param blobName The blob name.
     * @param snapshot The snapshot identifier for the blob, pass {@code null} to interact with the blob directly.
     * @param customerProvidedKey Customer provided key used during encryption of the blob's data on the server, pass
     * {@code null} to allow the service to use its own encryption.
     * @param encryptionScope Encryption scope used during encryption of the blob's data on the server, pass
     * {@code null} to allow the service to use its own encryption.
     */
    protected BlobAsyncClientBase(HttpPipeline pipeline, String url, BlobServiceVersion serviceVersion,
        String accountName, String containerName, String blobName, String snapshot, CpkInfo customerProvidedKey,
        EncryptionScope encryptionScope) {
        this(pipeline, url, serviceVersion, accountName, containerName, blobName, snapshot, customerProvidedKey,
            encryptionScope, null);
    }

    /**
     * Protected constructor for use by {@link SpecializedBlobClientBuilder}.
     *
     * @param pipeline The pipeline used to send and receive service requests.
     * @param url The endpoint where to send service requests.
     * @param serviceVersion The version of the service to receive requests.
     * @param accountName The storage account name.
     * @param containerName The container name.
     * @param blobName The blob name.
     * @param snapshot The snapshot identifier for the blob, pass {@code null} to interact with the blob directly.
     * @param customerProvidedKey Customer provided key used during encryption of the blob's data on the server, pass
     * {@code null} to allow the service to use its own encryption.
     * @param encryptionScope Encryption scope used during encryption of the blob's data on the server, pass
     * {@code null} to allow the service to use its own encryption.
     * @param versionId The version identifier for the blob, pass {@code null} to interact with the latest blob version.
     */
    protected BlobAsyncClientBase(HttpPipeline pipeline, String url, BlobServiceVersion serviceVersion,
        String accountName, String containerName, String blobName, String snapshot, CpkInfo customerProvidedKey,
        EncryptionScope encryptionScope, String versionId) {
        if (snapshot != null && versionId != null) {
            throw LOGGER.logExceptionAsError(
                new IllegalArgumentException("'snapshot' and 'versionId' cannot be used at the same time."));
        }
        this.azureBlobStorage = new AzureBlobStorageImplBuilder()
            .pipeline(pipeline)
            .url(url)
            .version(serviceVersion.getVersion())
            .buildClient();
        this.serviceVersion = serviceVersion;

        this.accountName = accountName;
        this.containerName = containerName;
        this.blobName = Utility.urlDecode(blobName);
        this.snapshot = snapshot;
        this.customerProvidedKey = customerProvidedKey;
        this.encryptionScope = encryptionScope;
        this.versionId = versionId;
        /* Check to make sure the uri is valid. We don't want the error to occur later in the generated layer
           when the sas token has already been applied. */
        try {
            URI.create(getBlobUrl());
        } catch (IllegalArgumentException ex) {
            throw LOGGER.logExceptionAsError(ex);
        }
    }

    /**
     * Gets the {@code encryption scope} used to encrypt this blob's content on the server.
     *
     * @return the encryption scope used for encryption.
     */
    protected String getEncryptionScope() {
        if (encryptionScope == null) {
            return null;
        }
        return encryptionScope.getEncryptionScope();
    }

    /**
     * Creates a new {@link BlobAsyncClientBase} linked to the {@code snapshot} of this blob resource.
     *
     * @param snapshot the identifier for a specific snapshot of this blob
     * @return a {@link BlobAsyncClientBase} used to interact with the specific snapshot.
     */
    public BlobAsyncClientBase getSnapshotClient(String snapshot) {
        return new BlobAsyncClientBase(getHttpPipeline(), getAccountUrl(), getServiceVersion(), getAccountName(),
            getContainerName(), getBlobName(), snapshot, getCustomerProvidedKey(), encryptionScope, getVersionId());
    }

    /**
     * Creates a new {@link BlobAsyncClientBase} linked to the {@code versionId} of this blob resource.
     *
     * @param versionId the identifier for a specific version of this blob,
     * pass {@code null} to interact with the latest blob version.
     * @return a {@link BlobAsyncClientBase} used to interact with the specific version.
     */
    public BlobAsyncClientBase getVersionClient(String versionId) {
        return new BlobAsyncClientBase(getHttpPipeline(), getAccountUrl(), getServiceVersion(), getAccountName(),
            getContainerName(), getBlobName(), getSnapshotId(), getCustomerProvidedKey(), encryptionScope, versionId);
    }

    /**
     * Creates a new {@link BlobAsyncClientBase} with the specified {@code encryptionScope}.
     *
     * @param encryptionScope the encryption scope for the blob, pass {@code null} to use no encryption scope.
     * @return a {@link BlobAsyncClientBase} with the specified {@code encryptionScope}.
     */
    public BlobAsyncClientBase getEncryptionScopeAsyncClient(String encryptionScope) {
        EncryptionScope finalEncryptionScope = null;
        if (encryptionScope != null) {
            finalEncryptionScope = new EncryptionScope().setEncryptionScope(encryptionScope);
        }
        return new BlobAsyncClientBase(getHttpPipeline(), getAccountUrl(), getServiceVersion(), getAccountName(),
            getContainerName(), getBlobName(), snapshot, getCustomerProvidedKey(), finalEncryptionScope,
            getVersionId());
    }

    /**
     * Creates a new {@link BlobAsyncClientBase} with the specified {@code customerProvidedKey}.
     *
     * @param customerProvidedKey the {@link CustomerProvidedKey} for the blob,
     * pass {@code null} to use no customer provided key.
     * @return a {@link BlobAsyncClientBase} with the specified {@code customerProvidedKey}.
     */
    public BlobAsyncClientBase getCustomerProvidedKeyAsyncClient(CustomerProvidedKey customerProvidedKey) {
        CpkInfo finalCustomerProvidedKey = null;
        if (customerProvidedKey != null) {
            finalCustomerProvidedKey = new CpkInfo()
                .setEncryptionKey(customerProvidedKey.getKey())
                .setEncryptionKeySha256(customerProvidedKey.getKeySha256())
                .setEncryptionAlgorithm(customerProvidedKey.getEncryptionAlgorithm());
        }
        return new BlobAsyncClientBase(getHttpPipeline(), getAccountUrl(), getServiceVersion(), getAccountName(),
            getContainerName(), getBlobName(), snapshot, finalCustomerProvidedKey, encryptionScope,
            getVersionId());
    }

    /**
     * Get the url of the storage account.
     *
     * @return the URL of the storage account
     */
    public String getAccountUrl() {
        return azureBlobStorage.getUrl();
    }

    /**
     * Gets the URL of the blob represented by this client.
     *
     * @return the URL.
     */
    public String getBlobUrl() {
        String blobUrl = azureBlobStorage.getUrl() + "/" + containerName + "/" + Utility.urlEncode(blobName);
        if (this.isSnapshot()) {
            blobUrl = Utility.appendQueryParameter(blobUrl, "snapshot", getSnapshotId());
        }
        if (this.getVersionId() != null) {
            blobUrl = Utility.appendQueryParameter(blobUrl, "versionid", getVersionId());
        }
        return blobUrl;
    }

    /**
     * Get the container name.
     *
     * <p><strong>Code Samples</strong></p>
     *
     * <!-- src_embed com.azure.storage.blob.specialized.BlobAsyncClientBase.getContainerName -->
     * <pre>
     * String containerName = client.getContainerName&#40;&#41;;
     * System.out.println&#40;&quot;The name of the container is &quot; + containerName&#41;;
     * </pre>
     * <!-- end com.azure.storage.blob.specialized.BlobAsyncClientBase.getContainerName -->
     *
     * @return The name of the container.
     */
    public final String getContainerName() {
        return containerName;
    }

    /**
     * Get an async client pointing to the parent container.
     *
     * <p><strong>Code Samples</strong></p>
     *
     * <!-- src_embed com.azure.storage.blob.specialized.BlobAsyncClientBase.getContainerAsyncClient -->
     * <pre>
     * BlobContainerAsyncClient containerClient = client.getContainerAsyncClient&#40;&#41;;
     * System.out.println&#40;&quot;The name of the container is &quot; + containerClient.getBlobContainerName&#40;&#41;&#41;;
     * </pre>
     * <!-- end com.azure.storage.blob.specialized.BlobAsyncClientBase.getContainerAsyncClient -->
     *
     * @return {@link BlobContainerAsyncClient}
     */
    public BlobContainerAsyncClient getContainerAsyncClient() {
        return getContainerClientBuilder().buildAsyncClient();
    }

    final BlobContainerClientBuilder getContainerClientBuilder() {
        CustomerProvidedKey encryptionKey = this.customerProvidedKey == null ? null
            : new CustomerProvidedKey(this.customerProvidedKey.getEncryptionKey());
        return new BlobContainerClientBuilder()
            .endpoint(this.getBlobUrl())
            .pipeline(this.getHttpPipeline())
            .serviceVersion(this.serviceVersion)
            .customerProvidedKey(encryptionKey)
            .encryptionScope(this.getEncryptionScope());
    }

    /**
     * Decodes and gets the blob name.
     *
     * <p><strong>Code Samples</strong></p>
     *
     * <!-- src_embed com.azure.storage.blob.specialized.BlobAsyncClientBase.getBlobName -->
     * <pre>
     * String blobName = client.getBlobName&#40;&#41;;
     * System.out.println&#40;&quot;The name of the blob is &quot; + blobName&#41;;
     * </pre>
     * <!-- end com.azure.storage.blob.specialized.BlobAsyncClientBase.getBlobName -->
     *
     * @return The decoded name of the blob.
     */
    public final String getBlobName() {
        return blobName; // The blob name is decoded when the client is constructor
    }

    /**
     * Gets the {@link HttpPipeline} powering this client.
     *
     * @return The pipeline.
     */
    public HttpPipeline getHttpPipeline() {
        return azureBlobStorage.getHttpPipeline();
    }

    /**
     * Gets the {@link CpkInfo} used to encrypt this blob's content on the server.
     *
     * @return the customer provided key used for encryption.
     */
    public CpkInfo getCustomerProvidedKey() {
        return customerProvidedKey;
    }

    /**
     * Get associated account name.
     *
     * @return account name associated with this storage resource.
     */
    public String getAccountName() {
        return accountName;
    }

    /**
     * Gets the service version the client is using.
     *
     * @return the service version the client is using.
     */
    public BlobServiceVersion getServiceVersion() {
        return serviceVersion;
    }

    /**
     * Gets the snapshotId for a blob resource
     *
     * @return A string that represents the snapshotId of the snapshot blob
     */
    public String getSnapshotId() {
        return this.snapshot;
    }

    /**
     * Determines if a blob is a snapshot
     *
     * @return A boolean that indicates if a blob is a snapshot
     */
    public boolean isSnapshot() {
        return this.snapshot != null;
    }

    /**
     * Gets the versionId for a blob resource
     *
     * @return A string that represents the versionId of the snapshot blob
     */
    public String getVersionId() {
        return this.versionId;
    }

    /**
     * Determines if the blob this client represents exists in the cloud.
     *
     * <p><strong>Code Samples</strong></p>
     *
     * <!-- src_embed com.azure.storage.blob.specialized.BlobAsyncClientBase.exists -->
     * <pre>
     * client.exists&#40;&#41;.subscribe&#40;response -&gt; System.out.printf&#40;&quot;Exists? %b%n&quot;, response&#41;&#41;;
     * </pre>
     * <!-- end com.azure.storage.blob.specialized.BlobAsyncClientBase.exists -->
     *
     * @return true if the blob exists, false if it doesn't
     */
    @ServiceMethod(returns = ReturnType.SINGLE)
    public Mono<Boolean> exists() {
        return existsWithResponse().flatMap(FluxUtil::toMono);
    }

    /**
     * Determines if the blob this client represents exists in the cloud.
     *
     * <p><strong>Code Samples</strong></p>
     *
     * <!-- src_embed com.azure.storage.blob.specialized.BlobAsyncClientBase.existsWithResponse -->
     * <pre>
     * client.existsWithResponse&#40;&#41;.subscribe&#40;response -&gt; System.out.printf&#40;&quot;Exists? %b%n&quot;, response.getValue&#40;&#41;&#41;&#41;;
     * </pre>
     * <!-- end com.azure.storage.blob.specialized.BlobAsyncClientBase.existsWithResponse -->
     *
     * @return true if the blob exists, false if it doesn't
     */
    @ServiceMethod(returns = ReturnType.SINGLE)
    public Mono<Response<Boolean>> existsWithResponse() {
        try {
            return withContext(this::existsWithResponse);
        } catch (RuntimeException ex) {
            return monoError(LOGGER, ex);
        }
    }

    Mono<Response<Boolean>> existsWithResponse(Context context) {
        return this.getPropertiesWithResponse(null, context)
            .map(cp -> (Response<Boolean>) new SimpleResponse<>(cp, true))
            .onErrorResume(t -> t instanceof BlobStorageException
                    && BlobErrorCode.BLOB_USES_CUSTOMER_SPECIFIED_ENCRYPTION
                    .equals(((BlobStorageException) t).getErrorCode()),
                t -> {
                    HttpResponse response = ((BlobStorageException) t).getResponse();
                    return Mono.just(new SimpleResponse<>(response.getRequest(), response.getStatusCode(),
                        response.getHeaders(), true));
                })
            .onErrorResume(t -> t instanceof BlobStorageException && ((BlobStorageException) t).getStatusCode() == 404,
                t -> {
                    HttpResponse response = ((BlobStorageException) t).getResponse();
                    return Mono.just(new SimpleResponse<>(response.getRequest(), response.getStatusCode(),
                        response.getHeaders(), false));
                });
    }

    /**
     * Copies the data at the source URL to a blob.
     * <p>
     * This method triggers a long-running, asynchronous operations. The source may be another blob or an Azure File. If
     * the source is in another account, the source must either be public or authenticated with a SAS token. If the
     * source is in the same account, the Shared Key authorization on the destination will also be applied to the
     * source. The source URL must be URL encoded.
     *
     * <p><strong>Code Samples</strong></p>
     *
     * <!-- src_embed com.azure.storage.blob.specialized.BlobAsyncClientBase.beginCopy#String-Duration -->
     * <pre>
     * client.beginCopy&#40;url, Duration.ofSeconds&#40;3&#41;&#41;
     *     .subscribe&#40;response -&gt; System.out.printf&#40;&quot;Copy identifier: %s%n&quot;, response&#41;&#41;;
     * </pre>
     * <!-- end com.azure.storage.blob.specialized.BlobAsyncClientBase.beginCopy#String-Duration -->
     *
     * <p>For more information, see the
     * <a href="https://docs.microsoft.com/rest/api/storageservices/copy-blob">Azure Docs</a></p>
     *
     * @param sourceUrl The source URL to copy from. URLs outside of Azure may only be copied to block blobs.
     * @param pollInterval Duration between each poll for the copy status. If none is specified, a default of one second
     * is used.
     * @return A {@link PollerFlux} that polls the blob copy operation until it has completed, has failed, or has been
     * cancelled.
     */
    @ServiceMethod(returns = ReturnType.COLLECTION)
    public PollerFlux<BlobCopyInfo, Void> beginCopy(String sourceUrl, Duration pollInterval) {
        return beginCopy(sourceUrl, null, null, null, null, null, pollInterval);
    }

    /**
     * Copies the data at the source URL to a blob.
     * <p>
     * This method triggers a long-running, asynchronous operations. The source may be another blob or an Azure File. If
     * the source is in another account, the source must either be public or authenticated with a SAS token. If the
     * source is in the same account, the Shared Key authorization on the destination will also be applied to the
     * source. The source URL must be URL encoded.
     *
     * <p><strong>Starting a copy operation</strong></p>
     * Starting a copy operation and polling on the responses.
     *
     * <!-- src_embed com.azure.storage.blob.specialized.BlobAsyncClientBase.beginCopy#String-Map-AccessTier-RehydratePriority-RequestConditions-BlobRequestConditions-Duration -->
     * <pre>
     * Map&lt;String, String&gt; metadata = Collections.singletonMap&#40;&quot;metadata&quot;, &quot;value&quot;&#41;;
     * RequestConditions modifiedRequestConditions = new RequestConditions&#40;&#41;
     *     .setIfUnmodifiedSince&#40;OffsetDateTime.now&#40;&#41;.minusDays&#40;7&#41;&#41;;
     * BlobRequestConditions blobRequestConditions = new BlobRequestConditions&#40;&#41;.setLeaseId&#40;leaseId&#41;;
     *
     * client.beginCopy&#40;url, metadata, AccessTier.HOT, RehydratePriority.STANDARD,
     *     modifiedRequestConditions, blobRequestConditions, Duration.ofSeconds&#40;2&#41;&#41;
     *     .subscribe&#40;response -&gt; &#123;
     *         BlobCopyInfo info = response.getValue&#40;&#41;;
     *         System.out.printf&#40;&quot;CopyId: %s. Status: %s%n&quot;, info.getCopyId&#40;&#41;, info.getCopyStatus&#40;&#41;&#41;;
     *     &#125;&#41;;
     * </pre>
     * <!-- end com.azure.storage.blob.specialized.BlobAsyncClientBase.beginCopy#String-Map-AccessTier-RehydratePriority-RequestConditions-BlobRequestConditions-Duration -->
     *
     * <p>For more information, see the
     * <a href="https://docs.microsoft.com/rest/api/storageservices/copy-blob">Azure Docs</a></p>
     *
     * @param sourceUrl The source URL to copy from. URLs outside of Azure may only be copied to block blobs.
     * @param metadata Metadata to associate with the destination blob. If there is leading or trailing whitespace in
     * any metadata key or value, it must be removed or encoded.
     * @param tier {@link AccessTier} for the destination blob.
     * @param priority {@link RehydratePriority} for rehydrating the blob.
     * @param sourceModifiedRequestConditions {@link RequestConditions} against the source. Standard HTTP Access
     * conditions related to the modification of data. ETag and LastModifiedTime are used to construct conditions
     * related to when the blob was changed relative to the given request. The request will fail if the specified
     * condition is not satisfied.
     * @param destRequestConditions {@link BlobRequestConditions} against the destination.
     * @param pollInterval Duration between each poll for the copy status. If none is specified, a default of one second
     * is used.
     * @return A {@link PollerFlux} that polls the blob copy operation until it has completed, has failed, or has been
     * cancelled.
     */
    @ServiceMethod(returns = ReturnType.COLLECTION)
    public PollerFlux<BlobCopyInfo, Void> beginCopy(String sourceUrl, Map<String, String> metadata, AccessTier tier,
        RehydratePriority priority, RequestConditions sourceModifiedRequestConditions,
        BlobRequestConditions destRequestConditions, Duration pollInterval) {
        try {
            return this.beginCopy(new BlobBeginCopyOptions(sourceUrl).setMetadata(metadata).setTier(tier)
                .setRehydratePriority(priority).setSourceRequestConditions(
                    ModelHelper.populateBlobSourceRequestConditions(sourceModifiedRequestConditions))
                .setDestinationRequestConditions(destRequestConditions).setPollInterval(pollInterval));
        } catch (RuntimeException ex) {
            return PollerFlux.error(LOGGER.logExceptionAsError(ex));
        }
    }

    /**
     * Copies the data at the source URL to a blob.
     * <p>
     * This method triggers a long-running, asynchronous operations. The source may be another blob or an Azure File. If
     * the source is in another account, the source must either be public or authenticated with a SAS token. If the
     * source is in the same account, the Shared Key authorization on the destination will also be applied to the
     * source. The source URL must be URL encoded.
     *
     * <p><strong>Starting a copy operation</strong></p>
     * Starting a copy operation and polling on the responses.
     *
     * <!-- src_embed com.azure.storage.blob.specialized.BlobAsyncClientBase.beginCopy#BlobBeginCopyOptions -->
     * <pre>
     * Map&lt;String, String&gt; metadata = Collections.singletonMap&#40;&quot;metadata&quot;, &quot;value&quot;&#41;;
     * Map&lt;String, String&gt; tags = Collections.singletonMap&#40;&quot;tag&quot;, &quot;value&quot;&#41;;
     * BlobBeginCopySourceRequestConditions modifiedRequestConditions = new BlobBeginCopySourceRequestConditions&#40;&#41;
     *     .setIfUnmodifiedSince&#40;OffsetDateTime.now&#40;&#41;.minusDays&#40;7&#41;&#41;;
     * BlobRequestConditions blobRequestConditions = new BlobRequestConditions&#40;&#41;.setLeaseId&#40;leaseId&#41;;
     *
     * client.beginCopy&#40;new BlobBeginCopyOptions&#40;url&#41;.setMetadata&#40;metadata&#41;.setTags&#40;tags&#41;.setTier&#40;AccessTier.HOT&#41;
     *     .setRehydratePriority&#40;RehydratePriority.STANDARD&#41;.setSourceRequestConditions&#40;modifiedRequestConditions&#41;
     *     .setDestinationRequestConditions&#40;blobRequestConditions&#41;.setPollInterval&#40;Duration.ofSeconds&#40;2&#41;&#41;&#41;
     *     .subscribe&#40;response -&gt; &#123;
     *         BlobCopyInfo info = response.getValue&#40;&#41;;
     *         System.out.printf&#40;&quot;CopyId: %s. Status: %s%n&quot;, info.getCopyId&#40;&#41;, info.getCopyStatus&#40;&#41;&#41;;
     *     &#125;&#41;;
     * </pre>
     * <!-- end com.azure.storage.blob.specialized.BlobAsyncClientBase.beginCopy#BlobBeginCopyOptions -->
     *
     * <p><strong>Cancelling a copy operation</strong></p>
     *
     * <!-- src_embed com.azure.storage.blob.specialized.BlobAsyncClientBase.beginCopyFromUrlCancel#BlobBeginCopyOptions -->
     * <pre>
     * Map&lt;String, String&gt; metadata = Collections.singletonMap&#40;&quot;metadata&quot;, &quot;value&quot;&#41;;
     * Map&lt;String, String&gt; tags = Collections.singletonMap&#40;&quot;tag&quot;, &quot;value&quot;&#41;;
     * BlobBeginCopySourceRequestConditions modifiedRequestConditions = new BlobBeginCopySourceRequestConditions&#40;&#41;
     *     .setIfUnmodifiedSince&#40;OffsetDateTime.now&#40;&#41;.minusDays&#40;7&#41;&#41;;
     * BlobRequestConditions blobRequestConditions = new BlobRequestConditions&#40;&#41;.setLeaseId&#40;leaseId&#41;;
     *
     * PollerFlux&lt;BlobCopyInfo, Void&gt; poller = client.beginCopy&#40;new BlobBeginCopyOptions&#40;url&#41;
     *     .setMetadata&#40;metadata&#41;.setTags&#40;tags&#41;.setTier&#40;AccessTier.HOT&#41;
     *     .setRehydratePriority&#40;RehydratePriority.STANDARD&#41;.setSourceRequestConditions&#40;modifiedRequestConditions&#41;
     *     .setDestinationRequestConditions&#40;blobRequestConditions&#41;.setPollInterval&#40;Duration.ofSeconds&#40;2&#41;&#41;&#41;;
     *
     * poller.take&#40;Duration.ofMinutes&#40;30&#41;&#41;
     *         .last&#40;&#41;
     *         .flatMap&#40;asyncPollResponse -&gt; &#123;
     *             if &#40;!asyncPollResponse.getStatus&#40;&#41;.isComplete&#40;&#41;&#41; &#123;
     *                 return asyncPollResponse
     *                         .cancelOperation&#40;&#41;
     *                         .then&#40;Mono.error&#40;new RuntimeException&#40;&quot;Blob copy taking long time, &quot;
     *                                 + &quot;operation is cancelled!&quot;&#41;&#41;&#41;;
     *             &#125;
     *             return Mono.just&#40;asyncPollResponse&#41;;
     *         &#125;&#41;.block&#40;&#41;;
     * </pre>
     * <!-- end com.azure.storage.blob.specialized.BlobAsyncClientBase.beginCopyFromUrlCancel#BlobBeginCopyOptions -->
     *
     * <p>For more information, see the
     * <a href="https://docs.microsoft.com/rest/api/storageservices/copy-blob">Azure Docs</a></p>
     *
     * @param options {@link BlobBeginCopyOptions}
     * @return A {@link PollerFlux} that polls the blob copy operation until it has completed, has failed, or has been
     * cancelled.
     */
    @ServiceMethod(returns = ReturnType.COLLECTION)
    public PollerFlux<BlobCopyInfo, Void> beginCopy(BlobBeginCopyOptions options) {
        StorageImplUtils.assertNotNull("options", options);
        final Duration interval = options.getPollInterval() != null
            ? options.getPollInterval() : Duration.ofSeconds(1);
        final BlobBeginCopySourceRequestConditions sourceModifiedCondition =
            options.getSourceRequestConditions() == null
            ? new BlobBeginCopySourceRequestConditions()
            : options.getSourceRequestConditions();
        final BlobRequestConditions destinationRequestConditions =
            options.getDestinationRequestConditions() == null
            ? new BlobRequestConditions()
            : options.getDestinationRequestConditions();
        final BlobImmutabilityPolicy immutabilityPolicy = options.getImmutabilityPolicy() == null
            ? new BlobImmutabilityPolicy() : options.getImmutabilityPolicy();

        return new PollerFlux<>(interval,
            (pollingContext) -> {
                try {
                    return onStart(options.getSourceUrl(), options.getMetadata(), options.getTags(),
                        options.getTier(), options.getRehydratePriority(), options.isSealDestination(),
                        sourceModifiedCondition, destinationRequestConditions, immutabilityPolicy,
                        options.isLegalHold());
                } catch (RuntimeException ex) {
                    return monoError(LOGGER, ex);
                }
            },
            (pollingContext) -> {
                try {
                    return onPoll(pollingContext.getLatestResponse());
                } catch (RuntimeException ex) {
                    return monoError(LOGGER, ex);
                }
            },
            (pollingContext, firstResponse) -> {
                if (firstResponse == null || firstResponse.getValue() == null) {
                    return Mono.error(LOGGER.logExceptionAsError(
                        new IllegalArgumentException("Cannot cancel a poll response that never started.")));
                }
                final String copyIdentifier = firstResponse.getValue().getCopyId();

                if (!CoreUtils.isNullOrEmpty(copyIdentifier)) {
                    LOGGER.info("Cancelling copy operation for copy id: {}", copyIdentifier);

                    return abortCopyFromUrl(copyIdentifier).thenReturn(firstResponse.getValue());
                }

                return Mono.empty();
            },
            (pollingContext) -> Mono.empty());
    }

    private Mono<BlobCopyInfo> onStart(String sourceUrl, Map<String, String> metadata, Map<String, String> tags,
        AccessTier tier, RehydratePriority priority, Boolean sealBlob,
        BlobBeginCopySourceRequestConditions sourceModifiedRequestConditions,
        BlobRequestConditions destinationRequestConditions, BlobImmutabilityPolicy immutabilityPolicy,
        Boolean legalHold) {
        try {
            new URL(sourceUrl);
        } catch (MalformedURLException ex) {
            throw LOGGER.logExceptionAsError(new IllegalArgumentException("'sourceUrl' is not a valid url.", ex));
        }

        return withContext(context -> azureBlobStorage.getBlobs().startCopyFromURLWithResponseAsync(containerName,
            blobName, sourceUrl, null, metadata, tier, priority, sourceModifiedRequestConditions.getIfModifiedSince(),
            sourceModifiedRequestConditions.getIfUnmodifiedSince(), sourceModifiedRequestConditions.getIfMatch(),
            sourceModifiedRequestConditions.getIfNoneMatch(), sourceModifiedRequestConditions.getTagsConditions(),
            destinationRequestConditions.getIfModifiedSince(), destinationRequestConditions.getIfUnmodifiedSince(),
            destinationRequestConditions.getIfMatch(), destinationRequestConditions.getIfNoneMatch(),
            destinationRequestConditions.getTagsConditions(), destinationRequestConditions.getLeaseId(), null,
            tagsToString(tags), sealBlob, immutabilityPolicy.getExpiryTime(), immutabilityPolicy.getPolicyMode(),
            legalHold, context))
            .map(response -> {
                final BlobsStartCopyFromURLHeaders headers = response.getDeserializedHeaders();

                return new BlobCopyInfo(sourceUrl, headers.getXMsCopyId(), headers.getXMsCopyStatus(),
                    headers.getETag(), headers.getLastModified(), ModelHelper.getErrorCode(response.getHeaders()),
                    headers.getXMsVersionId());
            });
    }

    String tagsToString(Map<String, String> tags) {
        if (tags == null || tags.isEmpty()) {
            return null;
        }
        StringBuilder sb = new StringBuilder();
        for (Map.Entry<String, String> entry : tags.entrySet()) {
            try {
                sb.append(URLEncoder.encode(entry.getKey(), Charset.defaultCharset().toString()));
                sb.append("=");
                sb.append(URLEncoder.encode(entry.getValue(), Charset.defaultCharset().toString()));
                sb.append("&");
            } catch (UnsupportedEncodingException e) {
                throw LOGGER.logExceptionAsError(new IllegalStateException(e));
            }
        }

        sb.deleteCharAt(sb.length() - 1); // Remove the last '&'
        return sb.toString();
    }

    private Mono<PollResponse<BlobCopyInfo>> onPoll(PollResponse<BlobCopyInfo> pollResponse) {
        if (pollResponse.getStatus() == LongRunningOperationStatus.SUCCESSFULLY_COMPLETED
            || pollResponse.getStatus() == LongRunningOperationStatus.FAILED) {
            return Mono.just(pollResponse);
        }

        final BlobCopyInfo lastInfo = pollResponse.getValue();
        if (lastInfo == null) {
            LOGGER.warning("BlobCopyInfo does not exist. Activation operation failed.");
            return Mono.just(new PollResponse<>(
                LongRunningOperationStatus.fromString("COPY_START_FAILED", true), null));
        }

        return getProperties().map(response -> {
            final CopyStatusType status = response.getCopyStatus();
            final BlobCopyInfo result = new BlobCopyInfo(response.getCopySource(), response.getCopyId(), status,
                response.getETag(), response.getCopyCompletionTime(), response.getCopyStatusDescription(),
                response.getVersionId());

            LongRunningOperationStatus operationStatus;
            switch (status) {
                case SUCCESS:
                    operationStatus = LongRunningOperationStatus.SUCCESSFULLY_COMPLETED;
                    break;
                case FAILED:
                    operationStatus = LongRunningOperationStatus.FAILED;
                    break;
                case ABORTED:
                    operationStatus = LongRunningOperationStatus.USER_CANCELLED;
                    break;
                case PENDING:
                    operationStatus = LongRunningOperationStatus.IN_PROGRESS;
                    break;
                default:
                    throw LOGGER.logExceptionAsError(new IllegalArgumentException(
                        "CopyStatusType is not supported. Status: " + status));
            }

            return new PollResponse<>(operationStatus, result);
        }).onErrorReturn(
            new PollResponse<>(LongRunningOperationStatus.fromString("POLLING_FAILED", true), lastInfo));
    }

    /**
     * Stops a pending copy that was previously started and leaves a destination blob with 0 length and metadata.
     *
     * <p><strong>Code Samples</strong></p>
     *
     * <!-- src_embed com.azure.storage.blob.specialized.BlobAsyncClientBase.abortCopyFromUrl#String -->
     * <pre>
     * client.abortCopyFromUrl&#40;copyId&#41;.doOnSuccess&#40;response -&gt; System.out.println&#40;&quot;Aborted copy from URL&quot;&#41;&#41;;
     * </pre>
     * <!-- end com.azure.storage.blob.specialized.BlobAsyncClientBase.abortCopyFromUrl#String -->
     *
     * <p>For more information, see the
     * <a href="https://docs.microsoft.com/rest/api/storageservices/abort-copy-blob">Azure Docs</a></p>
     *
     * @param copyId The id of the copy operation to abort.
     * @return A reactive response signalling completion.
     * @see #copyFromUrl(String)
     * @see #beginCopy(String, Duration)
     * @see #beginCopy(String, Map, AccessTier, RehydratePriority, RequestConditions, BlobRequestConditions, Duration)
     */
    @ServiceMethod(returns = ReturnType.SINGLE)
    public Mono<Void> abortCopyFromUrl(String copyId) {
        return abortCopyFromUrlWithResponse(copyId, null).flatMap(FluxUtil::toMono);
    }

    /**
     * Stops a pending copy that was previously started and leaves a destination blob with 0 length and metadata.
     *
     * <p><strong>Code Samples</strong></p>
     *
     * <!-- src_embed com.azure.storage.blob.specialized.BlobAsyncClientBase.abortCopyFromUrlWithResponse#String-String -->
     * <pre>
     * client.abortCopyFromUrlWithResponse&#40;copyId, leaseId&#41;
     *     .subscribe&#40;response -&gt; System.out.printf&#40;&quot;Aborted copy completed with status %d%n&quot;, response.getStatusCode&#40;&#41;&#41;&#41;;
     * </pre>
     * <!-- end com.azure.storage.blob.specialized.BlobAsyncClientBase.abortCopyFromUrlWithResponse#String-String -->
     *
     * <p>For more information, see the
     * <a href="https://docs.microsoft.com/rest/api/storageservices/abort-copy-blob">Azure Docs</a></p>
     *
     * @param copyId The id of the copy operation to abort.
     * @param leaseId The lease ID the active lease on the blob must match.
     * @return A reactive response signalling completion.
     * @see #copyFromUrl(String)
     * @see #beginCopy(String, Duration)
     * @see #beginCopy(String, Map, AccessTier, RehydratePriority, RequestConditions, BlobRequestConditions, Duration)
     */
    @ServiceMethod(returns = ReturnType.SINGLE)
    public Mono<Response<Void>> abortCopyFromUrlWithResponse(String copyId, String leaseId) {
        try {
            return withContext(context -> abortCopyFromUrlWithResponse(copyId, leaseId, context));
        } catch (RuntimeException ex) {
            return monoError(LOGGER, ex);
        }
    }

    Mono<Response<Void>> abortCopyFromUrlWithResponse(String copyId, String leaseId, Context context) {
        return this.azureBlobStorage.getBlobs().abortCopyFromURLWithResponseAsync(
            containerName, blobName, copyId, null, leaseId, null, context)
            .map(response -> new SimpleResponse<>(response, null));
    }

    /**
     * Copies the data at the source URL to a blob and waits for the copy to complete before returning a response.
     * <p>
     * The source must be a block blob no larger than 256MB. The source must also be either public or have a sas token
     * attached. The URL must be URL encoded.
     *
     * <p><strong>Code Samples</strong></p>
     *
     * <!-- src_embed com.azure.storage.blob.specialized.BlobAsyncClientBase.copyFromUrl#String -->
     * <pre>
     * client.copyFromUrl&#40;url&#41;.subscribe&#40;response -&gt; System.out.printf&#40;&quot;Copy identifier: %s%n&quot;, response&#41;&#41;;
     * </pre>
     * <!-- end com.azure.storage.blob.specialized.BlobAsyncClientBase.copyFromUrl#String -->
     *
     * <p>For more information, see the
     * <a href="https://docs.microsoft.com/rest/api/storageservices/copy-blob-from-url">Azure Docs</a></p>
     *
     * @param copySource The source URL to copy from.
     * @return A reactive response containing the copy ID for the long-running operation.
     */
    @ServiceMethod(returns = ReturnType.SINGLE)
    public Mono<String> copyFromUrl(String copySource) {
        return copyFromUrlWithResponse(copySource, null, null, null, null).flatMap(FluxUtil::toMono);
    }

    /**
     * Copies the data at the source URL to a blob and waits for the copy to complete before returning a response.
     * <p>
     * The source must be a block blob no larger than 256MB. The source must also be either public or have a sas token
     * attached. The URL must be URL encoded.
     *
     * <p><strong>Code Samples</strong></p>
     *
     * <!-- src_embed com.azure.storage.blob.specialized.BlobAsyncClientBase.copyFromUrlWithResponse#String-Map-AccessTier-RequestConditions-BlobRequestConditions -->
     * <pre>
     * Map&lt;String, String&gt; metadata = Collections.singletonMap&#40;&quot;metadata&quot;, &quot;value&quot;&#41;;
     * RequestConditions modifiedRequestConditions = new RequestConditions&#40;&#41;
     *     .setIfUnmodifiedSince&#40;OffsetDateTime.now&#40;&#41;.minusDays&#40;7&#41;&#41;;
     * BlobRequestConditions blobRequestConditions = new BlobRequestConditions&#40;&#41;.setLeaseId&#40;leaseId&#41;;
     *
     * client.copyFromUrlWithResponse&#40;url, metadata, AccessTier.HOT, modifiedRequestConditions, blobRequestConditions&#41;
     *     .subscribe&#40;response -&gt; System.out.printf&#40;&quot;Copy identifier: %s%n&quot;, response&#41;&#41;;
     * </pre>
     * <!-- end com.azure.storage.blob.specialized.BlobAsyncClientBase.copyFromUrlWithResponse#String-Map-AccessTier-RequestConditions-BlobRequestConditions -->
     *
     * <p>For more information, see the
     * <a href="https://docs.microsoft.com/rest/api/storageservices/copy-blob-from-url">Azure Docs</a></p>
     *
     * @param copySource The source URL to copy from. URLs outside of Azure may only be copied to block blobs.
     * @param metadata Metadata to associate with the destination blob. If there is leading or trailing whitespace in
     * any metadata key or value, it must be removed or encoded.
     * @param tier {@link AccessTier} for the destination blob.
     * @param sourceModifiedRequestConditions {@link RequestConditions} against the source. Standard HTTP Access
     * conditions related to the modification of data. ETag and LastModifiedTime are used to construct conditions
     * related to when the blob was changed relative to the given request. The request will fail if the specified
     * condition is not satisfied.
     * @param destRequestConditions {@link BlobRequestConditions} against the destination.
     * @return A reactive response containing the copy ID for the long-running operation.
     */
    @ServiceMethod(returns = ReturnType.SINGLE)
    public Mono<Response<String>> copyFromUrlWithResponse(String copySource, Map<String, String> metadata,
        AccessTier tier, RequestConditions sourceModifiedRequestConditions,
        BlobRequestConditions destRequestConditions) {
        try {
            return this.copyFromUrlWithResponse(new BlobCopyFromUrlOptions(copySource).setMetadata(metadata)
                .setTier(tier).setSourceRequestConditions(sourceModifiedRequestConditions)
                .setDestinationRequestConditions(destRequestConditions));
        } catch (RuntimeException ex) {
            return monoError(LOGGER, ex);
        }
    }

    /**
     * Copies the data at the source URL to a blob and waits for the copy to complete before returning a response.
     * <p>
     * The source must be a block blob no larger than 256MB. The source must also be either public or have a sas token
     * attached. The URL must be URL encoded.
     *
     * <p><strong>Code Samples</strong></p>
     *
     * <!-- src_embed com.azure.storage.blob.specialized.BlobAsyncClientBase.copyFromUrlWithResponse#BlobCopyFromUrlOptions -->
     * <pre>
     * Map&lt;String, String&gt; metadata = Collections.singletonMap&#40;&quot;metadata&quot;, &quot;value&quot;&#41;;
     * Map&lt;String, String&gt; tags = Collections.singletonMap&#40;&quot;tag&quot;, &quot;value&quot;&#41;;
     * RequestConditions modifiedRequestConditions = new RequestConditions&#40;&#41;
     *     .setIfUnmodifiedSince&#40;OffsetDateTime.now&#40;&#41;.minusDays&#40;7&#41;&#41;;
     * BlobRequestConditions blobRequestConditions = new BlobRequestConditions&#40;&#41;.setLeaseId&#40;leaseId&#41;;
     *
     * client.copyFromUrlWithResponse&#40;new BlobCopyFromUrlOptions&#40;url&#41;.setMetadata&#40;metadata&#41;.setTags&#40;tags&#41;
     *     .setTier&#40;AccessTier.HOT&#41;.setSourceRequestConditions&#40;modifiedRequestConditions&#41;
     *     .setDestinationRequestConditions&#40;blobRequestConditions&#41;&#41;
     *     .subscribe&#40;response -&gt; System.out.printf&#40;&quot;Copy identifier: %s%n&quot;, response&#41;&#41;;
     * </pre>
     * <!-- end com.azure.storage.blob.specialized.BlobAsyncClientBase.copyFromUrlWithResponse#BlobCopyFromUrlOptions -->
     *
     * <p>For more information, see the
     * <a href="https://docs.microsoft.com/rest/api/storageservices/copy-blob-from-url">Azure Docs</a></p>
     *
     * @param options {@link BlobCopyFromUrlOptions}
     * @return A reactive response containing the copy ID for the long-running operation.
     */
    @ServiceMethod(returns = ReturnType.SINGLE)
    public Mono<Response<String>> copyFromUrlWithResponse(BlobCopyFromUrlOptions options) {
        try {
            return withContext(context -> copyFromUrlWithResponse(options, context));
        } catch (RuntimeException ex) {
            return monoError(LOGGER, ex);
        }
    }

    Mono<Response<String>> copyFromUrlWithResponse(BlobCopyFromUrlOptions options, Context context) {
        StorageImplUtils.assertNotNull("options", options);
        RequestConditions sourceModifiedRequestConditions = options.getSourceRequestConditions() == null
            ? new RequestConditions() : options.getSourceRequestConditions();
        BlobRequestConditions destRequestConditions = options.getDestinationRequestConditions() == null
            ? new BlobRequestConditions() : options.getDestinationRequestConditions();
        BlobImmutabilityPolicy immutabilityPolicy = options.getImmutabilityPolicy() == null
            ? new BlobImmutabilityPolicy() : options.getImmutabilityPolicy();

        try {
            new URL(options.getCopySource());
        } catch (MalformedURLException ex) {
            throw LOGGER.logExceptionAsError(new IllegalArgumentException("'copySource' is not a valid url.", ex));
        }
        String sourceAuth = options.getSourceAuthorization() == null
            ? null : options.getSourceAuthorization().toString();

        return this.azureBlobStorage.getBlobs().copyFromURLWithResponseAsync(
            containerName, blobName, options.getCopySource(), null, options.getMetadata(), options.getTier(),
            sourceModifiedRequestConditions.getIfModifiedSince(),
            sourceModifiedRequestConditions.getIfUnmodifiedSince(), sourceModifiedRequestConditions.getIfMatch(),
            sourceModifiedRequestConditions.getIfNoneMatch(), destRequestConditions.getIfModifiedSince(),
            destRequestConditions.getIfUnmodifiedSince(), destRequestConditions.getIfMatch(),
            destRequestConditions.getIfNoneMatch(), destRequestConditions.getTagsConditions(),
            destRequestConditions.getLeaseId(), null, null,
            tagsToString(options.getTags()), immutabilityPolicy.getExpiryTime(), immutabilityPolicy.getPolicyMode(),
            options.hasLegalHold(), sourceAuth, options.getCopySourceTagsMode(), this.encryptionScope, context)
            .map(rb -> new SimpleResponse<>(rb, rb.getDeserializedHeaders().getXMsCopyId()));
    }

    /**
     * Reads the entire blob. Uploading data must be done from the {@link BlockBlobClient}, {@link PageBlobClient}, or
     * {@link AppendBlobClient}.
     *
     * <p><strong>Code Samples</strong></p>
     *
     * <!-- src_embed com.azure.storage.blob.specialized.BlobAsyncClientBase.download -->
     * <pre>
     * ByteArrayOutputStream downloadData = new ByteArrayOutputStream&#40;&#41;;
     * client.download&#40;&#41;.subscribe&#40;piece -&gt; &#123;
     *     try &#123;
     *         downloadData.write&#40;piece.array&#40;&#41;&#41;;
     *     &#125; catch &#40;IOException ex&#41; &#123;
     *         throw new UncheckedIOException&#40;ex&#41;;
     *     &#125;
     * &#125;&#41;;
     * </pre>
     * <!-- end com.azure.storage.blob.specialized.BlobAsyncClientBase.download -->
     *
     * <p>For more information, see the
     * <a href="https://docs.microsoft.com/rest/api/storageservices/get-blob">Azure Docs</a></p>
     *
     * <p>This method will be deprecated in the future. Use {@link #downloadStream()} instead.
     *
     * @return A reactive response containing the blob data.
     * @deprecated use {@link #downloadStream()} instead.
     */
    @ServiceMethod(returns = ReturnType.COLLECTION)
    @Deprecated
    public Flux<ByteBuffer> download() {
        return downloadStream();
    }

    /**
     * Reads the entire blob. Uploading data must be done from the {@link BlockBlobClient}, {@link PageBlobClient}, or
     * {@link AppendBlobClient}.
     *
     * <p><strong>Code Samples</strong></p>
     *
     * <!-- src_embed com.azure.storage.blob.specialized.BlobAsyncClientBase.downloadStream -->
     * <pre>
     * ByteArrayOutputStream downloadData = new ByteArrayOutputStream&#40;&#41;;
     * client.downloadStream&#40;&#41;.subscribe&#40;piece -&gt; &#123;
     *     try &#123;
     *         downloadData.write&#40;piece.array&#40;&#41;&#41;;
     *     &#125; catch &#40;IOException ex&#41; &#123;
     *         throw new UncheckedIOException&#40;ex&#41;;
     *     &#125;
     * &#125;&#41;;
     * </pre>
     * <!-- end com.azure.storage.blob.specialized.BlobAsyncClientBase.downloadStream -->
     *
     * <p>For more information, see the
     * <a href="https://docs.microsoft.com/rest/api/storageservices/get-blob">Azure Docs</a></p>
     *
     * @return A reactive response containing the blob data.
     */
    @ServiceMethod(returns = ReturnType.COLLECTION)
    public Flux<ByteBuffer> downloadStream() {
        return downloadWithResponse(null, null, null, false).flatMapMany(BlobDownloadAsyncResponse::getValue);
    }

    /**
     * Reads the entire blob. Uploading data must be done from the {@link BlockBlobClient}, {@link PageBlobClient}, or
     * {@link AppendBlobClient}.
     *
     * <p><strong>Code Samples</strong></p>
     *
     * <!-- src_embed com.azure.storage.blob.BlobAsyncClient.downloadContent -->
     * <pre>
     * client.downloadContent&#40;&#41;.subscribe&#40;data -&gt; &#123;
     *     System.out.printf&#40;&quot;Downloaded %s&quot;, data.toString&#40;&#41;&#41;;
     * &#125;&#41;;
     * </pre>
     * <!-- end com.azure.storage.blob.BlobAsyncClient.downloadContent -->
     *
     * <p>For more information, see the
     * <a href="https://docs.microsoft.com/rest/api/storageservices/get-blob">Azure Docs</a></p>
     *
     * <p>This method supports downloads up to 2GB of data.
     * Use {@link #downloadStream()} to download larger blobs.</p>
     *
     * @return A reactive response containing the blob data.
     */
    @ServiceMethod(returns = ReturnType.SINGLE)
    public Mono<BinaryData> downloadContent() {
        return downloadWithResponse(null, null, null, false)
            .flatMap(response -> BinaryData.fromFlux(response.getValue()));
    }

    /**
     * Reads a range of bytes from a blob. Uploading data must be done from the {@link BlockBlobClient}, {@link
     * PageBlobClient}, or {@link AppendBlobClient}.
     *
     * <p><strong>Code Samples</strong></p>
     *
     * <!-- src_embed com.azure.storage.blob.specialized.BlobAsyncClientBase.downloadWithResponse#BlobRange-DownloadRetryOptions-BlobRequestConditions-boolean -->
     * <pre>
     * BlobRange range = new BlobRange&#40;1024, &#40;long&#41; 2048&#41;;
     * DownloadRetryOptions options = new DownloadRetryOptions&#40;&#41;.setMaxRetryRequests&#40;5&#41;;
     *
     * client.downloadWithResponse&#40;range, options, null, false&#41;.subscribe&#40;response -&gt; &#123;
     *     ByteArrayOutputStream downloadData = new ByteArrayOutputStream&#40;&#41;;
     *     response.getValue&#40;&#41;.subscribe&#40;piece -&gt; &#123;
     *         try &#123;
     *             downloadData.write&#40;piece.array&#40;&#41;&#41;;
     *         &#125; catch &#40;IOException ex&#41; &#123;
     *             throw new UncheckedIOException&#40;ex&#41;;
     *         &#125;
     *     &#125;&#41;;
     * &#125;&#41;;
     * </pre>
     * <!-- end com.azure.storage.blob.specialized.BlobAsyncClientBase.downloadWithResponse#BlobRange-DownloadRetryOptions-BlobRequestConditions-boolean -->
     *
     * <p>For more information, see the
     * <a href="https://docs.microsoft.com/rest/api/storageservices/get-blob">Azure Docs</a></p>
     *
     * <p>This method will be deprecated in the future.
     * Use {@link #downloadStreamWithResponse(BlobRange, DownloadRetryOptions, BlobRequestConditions, boolean)}  instead.
     *
     * @param range {@link BlobRange}
     * @param options {@link DownloadRetryOptions}
     * @param requestConditions {@link BlobRequestConditions}
     * @param getRangeContentMd5 Whether the contentMD5 for the specified blob range should be returned.
     * @return A reactive response containing the blob data.
     * @deprecated use {@link #downloadStreamWithResponse(BlobRange, DownloadRetryOptions, BlobRequestConditions, boolean)} instead.
     */
    @ServiceMethod(returns = ReturnType.SINGLE)
    @Deprecated
    public Mono<BlobDownloadAsyncResponse> downloadWithResponse(BlobRange range, DownloadRetryOptions options,
        BlobRequestConditions requestConditions, boolean getRangeContentMd5) {
        return downloadStreamWithResponse(range, options, requestConditions, getRangeContentMd5);
    }

    /**
     * Reads a range of bytes from a blob. Uploading data must be done from the {@link BlockBlobClient}, {@link
     * PageBlobClient}, or {@link AppendBlobClient}.
     *
     * <p><strong>Code Samples</strong></p>
     *
     * <!-- src_embed com.azure.storage.blob.specialized.BlobAsyncClientBase.downloadStreamWithResponse#BlobRange-DownloadRetryOptions-BlobRequestConditions-boolean -->
     * <pre>
     * BlobRange range = new BlobRange&#40;1024, &#40;long&#41; 2048&#41;;
     * DownloadRetryOptions options = new DownloadRetryOptions&#40;&#41;.setMaxRetryRequests&#40;5&#41;;
     *
     * client.downloadStreamWithResponse&#40;range, options, null, false&#41;.subscribe&#40;response -&gt; &#123;
     *     ByteArrayOutputStream downloadData = new ByteArrayOutputStream&#40;&#41;;
     *     response.getValue&#40;&#41;.subscribe&#40;piece -&gt; &#123;
     *         try &#123;
     *             downloadData.write&#40;piece.array&#40;&#41;&#41;;
     *         &#125; catch &#40;IOException ex&#41; &#123;
     *             throw new UncheckedIOException&#40;ex&#41;;
     *         &#125;
     *     &#125;&#41;;
     * &#125;&#41;;
     * </pre>
     * <!-- end com.azure.storage.blob.specialized.BlobAsyncClientBase.downloadStreamWithResponse#BlobRange-DownloadRetryOptions-BlobRequestConditions-boolean -->
     *
     * <p>For more information, see the
     * <a href="https://docs.microsoft.com/rest/api/storageservices/get-blob">Azure Docs</a></p>
     *
     * @param range {@link BlobRange}
     * @param options {@link DownloadRetryOptions}
     * @param requestConditions {@link BlobRequestConditions}
     * @param getRangeContentMd5 Whether the contentMD5 for the specified blob range should be returned.
     * @return A reactive response containing the blob data.
     */
    @ServiceMethod(returns = ReturnType.SINGLE)
    public Mono<BlobDownloadAsyncResponse> downloadStreamWithResponse(BlobRange range, DownloadRetryOptions options,
        BlobRequestConditions requestConditions, boolean getRangeContentMd5) {
        try {
            return withContext(context ->
                downloadStreamWithResponse(range, options, requestConditions, getRangeContentMd5, context));
        } catch (RuntimeException ex) {
            return monoError(LOGGER, ex);
        }
    }

    /**
     * Reads a range of bytes from a blob. Uploading data must be done from the {@link BlockBlobClient}, {@link
     * PageBlobClient}, or {@link AppendBlobClient}.
     *
     * <p><strong>Code Samples</strong></p>
     *
     * <!-- src_embed com.azure.storage.blob.specialized.BlobAsyncClientBase.downloadContentWithResponse#DownloadRetryOptions-BlobRequestConditions -->
     * <pre>
     * DownloadRetryOptions options = new DownloadRetryOptions&#40;&#41;.setMaxRetryRequests&#40;5&#41;;
     *
     * client.downloadContentWithResponse&#40;options, null&#41;.subscribe&#40;response -&gt; &#123;
     *     BinaryData content = response.getValue&#40;&#41;;
     *     System.out.println&#40;content.toString&#40;&#41;&#41;;
     * &#125;&#41;;
     * </pre>
     * <!-- end com.azure.storage.blob.specialized.BlobAsyncClientBase.downloadContentWithResponse#DownloadRetryOptions-BlobRequestConditions -->
     *
     * <p>For more information, see the
     * <a href="https://docs.microsoft.com/rest/api/storageservices/get-blob">Azure Docs</a></p>
     *
     * <p>This method supports downloads up to 2GB of data.
     * Use {@link #downloadStreamWithResponse(BlobRange, DownloadRetryOptions, BlobRequestConditions, boolean)}
     * to download larger blobs.</p>
     *
     * @param options {@link DownloadRetryOptions}
     * @param requestConditions {@link BlobRequestConditions}
     * @return A reactive response containing the blob data.
     */
    @ServiceMethod(returns = ReturnType.SINGLE)
    public Mono<BlobDownloadContentAsyncResponse> downloadContentWithResponse(
        DownloadRetryOptions options,
        BlobRequestConditions requestConditions) {
        try {
            return withContext(context -> downloadStreamWithResponse(null, options, requestConditions, false, context)
                .flatMap(r -> BinaryData.fromFlux(r.getValue())
                    .map(data -> new BlobDownloadContentAsyncResponse(r.getRequest(), r.getStatusCode(), r.getHeaders(),
                        data, r.getDeserializedHeaders()))));
        } catch (RuntimeException ex) {
            return monoError(LOGGER, ex);
        }
    }

    Mono<BlobDownloadAsyncResponse> downloadStreamWithResponse(BlobRange range, DownloadRetryOptions options,
        BlobRequestConditions requestConditions, boolean getRangeContentMd5, Context context) {
        BlobRange finalRange = range == null ? new BlobRange(0) : range;
        Boolean getMD5 = getRangeContentMd5 ? getRangeContentMd5 : null;
        BlobRequestConditions finalRequestConditions =
            requestConditions == null ? new BlobRequestConditions() : requestConditions;
        DownloadRetryOptions finalOptions = (options == null) ? new DownloadRetryOptions() : options;

        return downloadRange(finalRange, finalRequestConditions, finalRequestConditions.getIfMatch(), getMD5, context)
            .map(response -> {
                String eTag = ModelHelper.getETag(response.getHeaders());
                BlobsDownloadHeaders blobsDownloadHeaders =
                    ModelHelper.transformBlobDownloadHeaders(response.getHeaders());
                BlobDownloadHeaders blobDownloadHeaders = ModelHelper.populateBlobDownloadHeaders(
                    blobsDownloadHeaders, ModelHelper.getErrorCode(response.getHeaders()));

                /*
                    If the customer did not specify a count, they are reading to the end of the blob. Extract this value
                    from the response for better book-keeping towards the end.
                */
                long finalCount;
                long initialOffset = finalRange.getOffset();
                if (finalRange.getCount() == null) {
                    long blobLength = ModelHelper.getBlobLength(blobDownloadHeaders);
                    finalCount = blobLength - initialOffset;
                } else {
                    finalCount = finalRange.getCount();
                }

                // The resume function takes throwable and offset at the destination.
                // I.e. offset is relative to the starting point.
                BiFunction<Throwable, Long, Mono<StreamResponse>> onDownloadErrorResume = (throwable, offset) -> {
                    if (!(throwable instanceof IOException || throwable instanceof TimeoutException)) {
                        return Mono.error(throwable);
                    }

                    long newCount = finalCount - offset;

                        /*
                         It is possible that the network stream will throw an error after emitting all data but before
                         completing. Issuing a retry at this stage would leave the download in a bad state with incorrect count
                         and offset values. Because we have read the intended amount of data, we can ignore the error at the end
                         of the stream.
                         */
                    if (newCount == 0) {
                        LOGGER.warning("Exception encountered in ReliableDownload after all data read from the network but "
                            + "but before stream signaled completion. Returning success as all data was downloaded. "
                            + "Exception message: " + throwable.getMessage());
                        return Mono.empty();
                    }

                    try {
                        return downloadRange(
                            new BlobRange(initialOffset + offset, newCount), finalRequestConditions, eTag, getMD5, context);
                    } catch (Exception e) {
                        return Mono.error(e);
                    }
                };
<<<<<<< HEAD
                return new BlobDownloadAsyncResponse(
=======
                return BlobDownloadAsyncResponseConstructorProxy.create(
>>>>>>> 625130e5
                    response, onDownloadErrorResume, finalOptions);
            });
    }

    private Mono<StreamResponse> downloadRange(BlobRange range, BlobRequestConditions requestConditions,
        String eTag, Boolean getMD5, Context context) {
        return azureBlobStorage.getBlobs().downloadWithResponseAsync(containerName, blobName, snapshot, versionId, null,
            range.toHeaderValue(), requestConditions.getLeaseId(), getMD5, null, requestConditions.getIfModifiedSince(),
            requestConditions.getIfUnmodifiedSince(), eTag,
            requestConditions.getIfNoneMatch(), requestConditions.getTagsConditions(), null,
            customerProvidedKey, context);
    }

    /**
     * Downloads the entire blob into a file specified by the path.
     *
     * <p>The file will be created and must not exist, if the file already exists a {@link FileAlreadyExistsException}
     * will be thrown.</p>
     *
     * <p><strong>Code Samples</strong></p>
     *
     * <!-- src_embed com.azure.storage.blob.specialized.BlobAsyncClientBase.downloadToFile#String -->
     * <pre>
     * client.downloadToFile&#40;file&#41;.subscribe&#40;response -&gt; System.out.println&#40;&quot;Completed download to file&quot;&#41;&#41;;
     * </pre>
     * <!-- end com.azure.storage.blob.specialized.BlobAsyncClientBase.downloadToFile#String -->
     *
     * <p>For more information, see the
     * <a href="https://docs.microsoft.com/rest/api/storageservices/get-blob">Azure Docs</a></p>
     *
     * @param filePath A {@link String} representing the filePath where the downloaded data will be written.
     * @return A reactive response containing the blob properties and metadata.
     */
    @ServiceMethod(returns = ReturnType.SINGLE)
    public Mono<BlobProperties> downloadToFile(String filePath) {
        return downloadToFile(filePath, false);
    }

    /**
     * Downloads the entire blob into a file specified by the path.
     *
     * <p>If overwrite is set to false, the file will be created and must not exist, if the file already exists a
     * {@link FileAlreadyExistsException} will be thrown.</p>
     *
     * <p><strong>Code Samples</strong></p>
     *
     * <!-- src_embed com.azure.storage.blob.specialized.BlobAsyncClientBase.downloadToFile#String-boolean -->
     * <pre>
     * boolean overwrite = false; &#47;&#47; Default value
     * client.downloadToFile&#40;file, overwrite&#41;.subscribe&#40;response -&gt; System.out.println&#40;&quot;Completed download to file&quot;&#41;&#41;;
     * </pre>
     * <!-- end com.azure.storage.blob.specialized.BlobAsyncClientBase.downloadToFile#String-boolean -->
     *
     * <p>For more information, see the
     * <a href="https://docs.microsoft.com/rest/api/storageservices/get-blob">Azure Docs</a></p>
     *
     * @param filePath A {@link String} representing the filePath where the downloaded data will be written.
     * @param overwrite Whether to overwrite the file, should the file exist.
     * @return A reactive response containing the blob properties and metadata.
     */
    @ServiceMethod(returns = ReturnType.SINGLE)
    public Mono<BlobProperties> downloadToFile(String filePath, boolean overwrite) {
        Set<OpenOption> openOptions = null;
        if (overwrite) {
            openOptions = new HashSet<>();
            openOptions.add(StandardOpenOption.CREATE);
            openOptions.add(StandardOpenOption.TRUNCATE_EXISTING); // If the file already exists and it is opened
            // for WRITE access, then its length is truncated to 0.
            openOptions.add(StandardOpenOption.READ);
            openOptions.add(StandardOpenOption.WRITE);
        }
        return downloadToFileWithResponse(filePath, null, null, null, null, false, openOptions)
            .flatMap(FluxUtil::toMono);
    }

    /**
     * Downloads the entire blob into a file specified by the path.
     *
     * <p>The file will be created and must not exist, if the file already exists a {@link FileAlreadyExistsException}
     * will be thrown.</p>
     *
     * <p><strong>Code Samples</strong></p>
     *
     * <!-- src_embed com.azure.storage.blob.specialized.BlobAsyncClientBase.downloadToFileWithResponse#String-BlobRange-ParallelTransferOptions-DownloadRetryOptions-BlobRequestConditions-boolean -->
     * <pre>
     * BlobRange range = new BlobRange&#40;1024, 2048L&#41;;
     * DownloadRetryOptions options = new DownloadRetryOptions&#40;&#41;.setMaxRetryRequests&#40;5&#41;;
     *
     * client.downloadToFileWithResponse&#40;file, range, null, options, null, false&#41;
     *     .subscribe&#40;response -&gt; System.out.println&#40;&quot;Completed download to file&quot;&#41;&#41;;
     * </pre>
     * <!-- end com.azure.storage.blob.specialized.BlobAsyncClientBase.downloadToFileWithResponse#String-BlobRange-ParallelTransferOptions-DownloadRetryOptions-BlobRequestConditions-boolean -->
     *
     * <p>For more information, see the
     * <a href="https://docs.microsoft.com/rest/api/storageservices/get-blob">Azure Docs</a></p>
     *
     * @param filePath A {@link String} representing the filePath where the downloaded data will be written.
     * @param range {@link BlobRange}
     * @param parallelTransferOptions {@link ParallelTransferOptions} to use to download to file. Number of parallel
     * transfers parameter is ignored.
     * @param options {@link DownloadRetryOptions}
     * @param requestConditions {@link BlobRequestConditions}
     * @param rangeGetContentMd5 Whether the contentMD5 for the specified blob range should be returned.
     * @return A reactive response containing the blob properties and metadata.
     * @throws IllegalArgumentException If {@code blockSize} is less than 0 or greater than 4000MB.
     * @throws UncheckedIOException If an I/O error occurs.
     */
    @ServiceMethod(returns = ReturnType.SINGLE)
    public Mono<Response<BlobProperties>> downloadToFileWithResponse(String filePath, BlobRange range,
        ParallelTransferOptions parallelTransferOptions, DownloadRetryOptions options,
        BlobRequestConditions requestConditions, boolean rangeGetContentMd5) {
        return downloadToFileWithResponse(filePath, range, parallelTransferOptions, options, requestConditions,
            rangeGetContentMd5, null);
    }

    /**
     * Downloads the entire blob into a file specified by the path.
     *
     * <p>By default the file will be created and must not exist, if the file already exists a
     * {@link FileAlreadyExistsException} will be thrown. To override this behavior, provide appropriate
     * {@link OpenOption OpenOptions} </p>
     *
     * <p><strong>Code Samples</strong></p>
     *
     * <!-- src_embed com.azure.storage.blob.specialized.BlobAsyncClientBase.downloadToFileWithResponse#String-BlobRange-ParallelTransferOptions-DownloadRetryOptions-BlobRequestConditions-boolean-Set -->
     * <pre>
     * BlobRange blobRange = new BlobRange&#40;1024, 2048L&#41;;
     * DownloadRetryOptions downloadRetryOptions = new DownloadRetryOptions&#40;&#41;.setMaxRetryRequests&#40;5&#41;;
     * Set&lt;OpenOption&gt; openOptions = new HashSet&lt;&gt;&#40;Arrays.asList&#40;StandardOpenOption.CREATE_NEW,
     *     StandardOpenOption.WRITE, StandardOpenOption.READ&#41;&#41;; &#47;&#47; Default options
     *
     * client.downloadToFileWithResponse&#40;file, blobRange, null, downloadRetryOptions, null, false, openOptions&#41;
     *     .subscribe&#40;response -&gt; System.out.println&#40;&quot;Completed download to file&quot;&#41;&#41;;
     * </pre>
     * <!-- end com.azure.storage.blob.specialized.BlobAsyncClientBase.downloadToFileWithResponse#String-BlobRange-ParallelTransferOptions-DownloadRetryOptions-BlobRequestConditions-boolean-Set -->
     *
     * <p>For more information, see the
     * <a href="https://docs.microsoft.com/rest/api/storageservices/get-blob">Azure Docs</a></p>
     *
     * @param filePath A {@link String} representing the filePath where the downloaded data will be written.
     * @param range {@link BlobRange}
     * @param parallelTransferOptions {@link ParallelTransferOptions} to use to download to file. Number of parallel
     * transfers parameter is ignored.
     * @param options {@link DownloadRetryOptions}
     * @param requestConditions {@link BlobRequestConditions}
     * @param rangeGetContentMd5 Whether the contentMD5 for the specified blob range should be returned.
     * @param openOptions {@link OpenOption OpenOptions} to use to configure how to open or create the file.
     * @return A reactive response containing the blob properties and metadata.
     * @throws IllegalArgumentException If {@code blockSize} is less than 0 or greater than 4000MB.
     * @throws UncheckedIOException If an I/O error occurs.
     */
    @ServiceMethod(returns = ReturnType.SINGLE)
    public Mono<Response<BlobProperties>> downloadToFileWithResponse(String filePath, BlobRange range,
        ParallelTransferOptions parallelTransferOptions, DownloadRetryOptions options,
        BlobRequestConditions requestConditions, boolean rangeGetContentMd5, Set<OpenOption> openOptions) {
        try {
            final com.azure.storage.common.ParallelTransferOptions finalParallelTransferOptions =
                ModelHelper.wrapBlobOptions(ModelHelper.populateAndApplyDefaults(parallelTransferOptions));
            return withContext(context ->
                downloadToFileWithResponse(new BlobDownloadToFileOptions(filePath).setRange(range)
                        .setParallelTransferOptions(finalParallelTransferOptions)
                        .setDownloadRetryOptions(options).setRequestConditions(requestConditions)
                        .setRetrieveContentRangeMd5(rangeGetContentMd5).setOpenOptions(openOptions), context));
        } catch (RuntimeException ex) {
            return monoError(LOGGER, ex);
        }
    }

    /**
     * Downloads the entire blob into a file specified by the path.
     *
     * <p>By default the file will be created and must not exist, if the file already exists a
     * {@link FileAlreadyExistsException} will be thrown. To override this behavior, provide appropriate
     * {@link OpenOption OpenOptions} </p>
     *
     * <p><strong>Code Samples</strong></p>
     *
     * <!-- src_embed com.azure.storage.blob.specialized.BlobAsyncClientBase.downloadToFileWithResponse#BlobDownloadToFileOptions -->
     * <pre>
     * client.downloadToFileWithResponse&#40;new BlobDownloadToFileOptions&#40;file&#41;
     *     .setRange&#40;new BlobRange&#40;1024, 2018L&#41;&#41;
     *     .setDownloadRetryOptions&#40;new DownloadRetryOptions&#40;&#41;.setMaxRetryRequests&#40;5&#41;&#41;
     *     .setOpenOptions&#40;new HashSet&lt;&gt;&#40;Arrays.asList&#40;StandardOpenOption.CREATE_NEW, StandardOpenOption.WRITE,
     *         StandardOpenOption.READ&#41;&#41;&#41;&#41;
     *     .subscribe&#40;response -&gt; System.out.println&#40;&quot;Completed download to file&quot;&#41;&#41;;
     * </pre>
     * <!-- end com.azure.storage.blob.specialized.BlobAsyncClientBase.downloadToFileWithResponse#BlobDownloadToFileOptions -->
     *
     * <p>For more information, see the
     * <a href="https://docs.microsoft.com/rest/api/storageservices/get-blob">Azure Docs</a></p>
     *
     * @param options {@link BlobDownloadToFileOptions}
     * @return A reactive response containing the blob properties and metadata.
     * @throws IllegalArgumentException If {@code blockSize} is less than 0 or greater than 4000MB.
     * @throws UncheckedIOException If an I/O error occurs.
     */
    @ServiceMethod(returns = ReturnType.SINGLE)
    public Mono<Response<BlobProperties>> downloadToFileWithResponse(BlobDownloadToFileOptions options) {
        try {
            return withContext(context -> downloadToFileWithResponse(options, context));
        } catch (RuntimeException ex) {
            return monoError(LOGGER, ex);
        }
    }

    Mono<Response<BlobProperties>> downloadToFileWithResponse(BlobDownloadToFileOptions options, Context context) {
        StorageImplUtils.assertNotNull("options", options);

        BlobRange finalRange = options.getRange() == null ? new BlobRange(0) : options.getRange();
        final com.azure.storage.common.ParallelTransferOptions finalParallelTransferOptions =
            ModelHelper.populateAndApplyDefaults(options.getParallelTransferOptions());
        BlobRequestConditions finalConditions = options.getRequestConditions() == null
            ? new BlobRequestConditions() : options.getRequestConditions();

        // Default behavior is not to overwrite
        Set<OpenOption> openOptions = options.getOpenOptions();
        if (openOptions == null) {
            openOptions = new HashSet<>();
            openOptions.add(StandardOpenOption.CREATE_NEW);
            openOptions.add(StandardOpenOption.WRITE);
            openOptions.add(StandardOpenOption.READ);
        }

        AsynchronousFileChannel channel = downloadToFileResourceSupplier(options.getFilePath(), openOptions);
        return Mono.just(channel)
            .flatMap(c -> this.downloadToFileImpl(c, finalRange, finalParallelTransferOptions,
                options.getDownloadRetryOptions(), finalConditions, options.isRetrieveContentRangeMd5(), context))
            .doFinally(signalType -> this.downloadToFileCleanup(channel, options.getFilePath(), signalType));
    }

    private AsynchronousFileChannel downloadToFileResourceSupplier(String filePath, Set<OpenOption> openOptions) {
        try {
            return AsynchronousFileChannel.open(Paths.get(filePath), openOptions, null);
        } catch (IOException e) {
            throw LOGGER.logExceptionAsError(new UncheckedIOException(e));
        }
    }

    private Mono<Response<BlobProperties>> downloadToFileImpl(AsynchronousFileChannel file, BlobRange finalRange,
        com.azure.storage.common.ParallelTransferOptions finalParallelTransferOptions,
        DownloadRetryOptions downloadRetryOptions, BlobRequestConditions requestConditions, boolean rangeGetContentMd5,
        Context context) {
        // See ProgressReporter for an explanation on why this lock is necessary and why we use AtomicLong.
        ProgressListener progressReceiver = finalParallelTransferOptions.getProgressListener();
        ProgressReporter progressReporter = progressReceiver == null ? null : ProgressReporter.withProgressListener(
            progressReceiver);

        /*
         * Downloads the first chunk and gets the size of the data and etag if not specified by the user.
         */
        BiFunction<BlobRange, BlobRequestConditions, Mono<BlobDownloadAsyncResponse>> downloadFunc =
            (range, conditions) -> this.downloadStreamWithResponse(range, downloadRetryOptions, conditions,
                rangeGetContentMd5, context);

        return ChunkedDownloadUtils.downloadFirstChunk(finalRange, finalParallelTransferOptions, requestConditions,
            downloadFunc, true)
            .flatMap(setupTuple3 -> {
                long newCount = setupTuple3.getT1();
                BlobRequestConditions finalConditions = setupTuple3.getT2();

                int numChunks = ChunkedDownloadUtils.calculateNumBlocks(newCount,
                    finalParallelTransferOptions.getBlockSizeLong());

                // In case it is an empty blob, this ensures we still actually perform a download operation.
                numChunks = numChunks == 0 ? 1 : numChunks;

                BlobDownloadAsyncResponse initialResponse = setupTuple3.getT3();
                return Flux.range(0, numChunks)
                    .flatMap(chunkNum -> ChunkedDownloadUtils.downloadChunk(chunkNum, initialResponse,
                        finalRange, finalParallelTransferOptions, finalConditions, newCount, downloadFunc,
                        response -> writeBodyToFile(response, file, chunkNum, finalParallelTransferOptions,
                            progressReporter == null ? null : progressReporter.createChild()
                        ).flux()), finalParallelTransferOptions.getMaxConcurrency())

                    // Only the first download call returns a value.
                    .then(Mono.just(ModelHelper.buildBlobPropertiesResponse(initialResponse)));
            });
    }

    private static Mono<Void> writeBodyToFile(BlobDownloadAsyncResponse response, AsynchronousFileChannel file,
        long chunkNum, com.azure.storage.common.ParallelTransferOptions finalParallelTransferOptions,
        ProgressReporter progressReporter) {

        long position = chunkNum * finalParallelTransferOptions.getBlockSizeLong();
        return response.writeValueToAsync(IOUtils.toAsynchronousByteChannel(file, position), progressReporter);
    }

    private void downloadToFileCleanup(AsynchronousFileChannel channel, String filePath, SignalType signalType) {
        try {
            channel.close();
            if (!signalType.equals(SignalType.ON_COMPLETE)) {
                Files.deleteIfExists(Paths.get(filePath));
                LOGGER.verbose("Downloading to file failed. Cleaning up resources.");
            }
        } catch (IOException e) {
            throw LOGGER.logExceptionAsError(new UncheckedIOException(e));
        }
    }

    /**
     * Deletes the specified blob or snapshot. To delete a blob with its snapshots use
     * {@link #deleteIfExistsWithResponse(DeleteSnapshotsOptionType, BlobRequestConditions)} and set
     * {@code DeleteSnapshotsOptionType} to INCLUDE.
     *
     * <p><strong>Code Samples</strong></p>
     *
     * <!-- src_embed com.azure.storage.blob.specialized.BlobAsyncClientBase.delete -->
     * <pre>
     * client.delete&#40;&#41;.doOnSuccess&#40;response -&gt; System.out.println&#40;&quot;Completed delete&quot;&#41;&#41;;
     * </pre>
     * <!-- end com.azure.storage.blob.specialized.BlobAsyncClientBase.delete -->
     *
     * <p>For more information, see the
     * <a href="https://docs.microsoft.com/rest/api/storageservices/delete-blob">Azure Docs</a></p>
     *
     * @return A reactive response signalling completion.
     */
    @ServiceMethod(returns = ReturnType.SINGLE)
    public Mono<Void> delete() {
        return deleteWithResponse(null, null).flatMap(FluxUtil::toMono);
    }

    /**
     * Deletes the specified blob or snapshot. To delete a blob with its snapshots set {@code DeleteSnapshotsOptionType}
     * to INCLUDE.
     *
     * <p><strong>Code Samples</strong></p>
     *
     * <!-- src_embed com.azure.storage.blob.specialized.BlobAsyncClientBase.deleteWithResponse#DeleteSnapshotsOptionType-BlobRequestConditions -->
     * <pre>
     * client.deleteWithResponse&#40;DeleteSnapshotsOptionType.INCLUDE, null&#41;
     *     .subscribe&#40;response -&gt; System.out.printf&#40;&quot;Delete completed with status %d%n&quot;, response.getStatusCode&#40;&#41;&#41;&#41;;
     * </pre>
     * <!-- end com.azure.storage.blob.specialized.BlobAsyncClientBase.deleteWithResponse#DeleteSnapshotsOptionType-BlobRequestConditions -->
     *
     * <p>For more information, see the
     * <a href="https://docs.microsoft.com/rest/api/storageservices/delete-blob">Azure Docs</a></p>
     *
     * @param deleteBlobSnapshotOptions Specifies the behavior for deleting the snapshots on this blob. {@code Include}
     * will delete the base blob and all snapshots. {@code Only} will delete only the snapshots. If a snapshot is being
     * deleted, you must pass null.
     * @param requestConditions {@link BlobRequestConditions}
     * @return A reactive response signalling completion.
     */
    @ServiceMethod(returns = ReturnType.SINGLE)
    public Mono<Response<Void>> deleteWithResponse(DeleteSnapshotsOptionType deleteBlobSnapshotOptions,
        BlobRequestConditions requestConditions) {
        try {
            return withContext(context -> deleteWithResponse(deleteBlobSnapshotOptions, requestConditions, context));
        } catch (RuntimeException ex) {
            return monoError(LOGGER, ex);
        }
    }

    Mono<Response<Void>> deleteWithResponse(DeleteSnapshotsOptionType deleteBlobSnapshotOptions,
        BlobRequestConditions requestConditions, Context context) {
        requestConditions = requestConditions == null ? new BlobRequestConditions() : requestConditions;

        return this.azureBlobStorage.getBlobs().deleteWithResponseAsync(containerName, blobName, snapshot, versionId,
            null, requestConditions.getLeaseId(), deleteBlobSnapshotOptions, requestConditions.getIfModifiedSince(),
            requestConditions.getIfUnmodifiedSince(), requestConditions.getIfMatch(),
            requestConditions.getIfNoneMatch(), requestConditions.getTagsConditions(), null, null, context)
            .map(response -> new SimpleResponse<>(response, null));
    }

    /**
     * Deletes the specified blob or snapshot if it exists. To delete a blob with its snapshots use
     * {@link #deleteWithResponse(DeleteSnapshotsOptionType, BlobRequestConditions)} and set
     * {@code DeleteSnapshotsOptionType} to INCLUDE.
     *
     * <p><strong>Code Samples</strong></p>
     *
     * <!-- src_embed com.azure.storage.blob.specialized.BlobAsyncClientBase.deleteIfExists -->
     * <pre>
     * client.deleteIfExists&#40;&#41;.subscribe&#40;deleted -&gt; &#123;
     *     if &#40;deleted&#41; &#123;
     *         System.out.println&#40;&quot;Successfully deleted.&quot;&#41;;
     *     &#125; else &#123;
     *         System.out.println&#40;&quot;Does not exist.&quot;&#41;;
     *     &#125;
     * &#125;&#41;;
     * </pre>
     * <!-- end com.azure.storage.blob.specialized.BlobAsyncClientBase.deleteIfExists -->
     *
     * <p>For more information, see the
     * <a href="https://docs.microsoft.com/rest/api/storageservices/delete-blob">Azure Docs</a></p>
     *
     * @return A reactive response signaling completion. {@code true} indicates that the blob was deleted.
     * {@code false} indicates the blob does not exist at this location.
     */
    @ServiceMethod(returns = ReturnType.SINGLE)
    public Mono<Boolean> deleteIfExists() {
        return deleteIfExistsWithResponse(null, null).flatMap(FluxUtil::toMono);
    }

    /**
     * Deletes the specified blob or snapshot if it exists. To delete a blob with its snapshots set {@code DeleteSnapshotsOptionType}
     * to INCLUDE.
     *
     * <p><strong>Code Samples</strong></p>
     *
     * <!-- src_embed com.azure.storage.blob.specialized.BlobAsyncClientBase.deleteIfExistsWithResponse#DeleteSnapshotsOptionType-BlobRequestConditions -->
     * <pre>
     * client.deleteIfExistsWithResponse&#40;DeleteSnapshotsOptionType.INCLUDE, null&#41;.subscribe&#40;response -&gt; &#123;
     *     if &#40;response.getStatusCode&#40;&#41; == 404&#41; &#123;
     *         System.out.println&#40;&quot;Does not exist.&quot;&#41;;
     *     &#125; else &#123;
     *         System.out.println&#40;&quot;successfully deleted.&quot;&#41;;
     *     &#125;
     * &#125;&#41;;
     * </pre>
     * <!-- end com.azure.storage.blob.specialized.BlobAsyncClientBase.deleteIfExistsWithResponse#DeleteSnapshotsOptionType-BlobRequestConditions -->
     *
     * <p>For more information, see the
     * <a href="https://docs.microsoft.com/rest/api/storageservices/delete-blob">Azure Docs</a></p>
     *
     * @param deleteBlobSnapshotOptions Specifies the behavior for deleting the snapshots on this blob. {@code Include}
     * will delete the base blob and all snapshots. {@code Only} will delete only the snapshots. If a snapshot is being
     * deleted, you must pass null.
     * @param requestConditions {@link BlobRequestConditions}
     * @return A reactive response signaling completion. If {@link Response}'s status code is 202, the base blob was
     * successfully deleted. If status code is 404, the base blob does not exist.
     */
    @ServiceMethod(returns = ReturnType.SINGLE)
    public Mono<Response<Boolean>> deleteIfExistsWithResponse(DeleteSnapshotsOptionType deleteBlobSnapshotOptions,
        BlobRequestConditions requestConditions) {
        try {
            return withContext(context -> deleteIfExistsWithResponse(deleteBlobSnapshotOptions,
                requestConditions, context));
        } catch (RuntimeException ex) {
            return monoError(LOGGER, ex);
        }
    }

    Mono<Response<Boolean>> deleteIfExistsWithResponse(DeleteSnapshotsOptionType deleteBlobSnapshotOptions,
        BlobRequestConditions requestConditions, Context context) {
        requestConditions = requestConditions == null ? new BlobRequestConditions() : requestConditions;

        return deleteWithResponse(deleteBlobSnapshotOptions, requestConditions, context)
            .map(response -> (Response<Boolean>) new SimpleResponse<>(response, true))
            .onErrorResume(t -> t instanceof BlobStorageException && ((BlobStorageException) t).getStatusCode() == 404,
                t -> {
                    HttpResponse response = ((BlobStorageException) t).getResponse();
                    return Mono.just(new SimpleResponse<>(response.getRequest(), response.getStatusCode(),
                        response.getHeaders(), false));
                });
    }

    /**
     * Returns the blob's metadata and properties.
     *
     * <p><strong>Code Samples</strong></p>
     *
     * <!-- src_embed com.azure.storage.blob.specialized.BlobAsyncClientBase.getProperties -->
     * <pre>
     * client.getProperties&#40;&#41;.subscribe&#40;response -&gt;
     *     System.out.printf&#40;&quot;Type: %s, Size: %d%n&quot;, response.getBlobType&#40;&#41;, response.getBlobSize&#40;&#41;&#41;&#41;;
     * </pre>
     * <!-- end com.azure.storage.blob.specialized.BlobAsyncClientBase.getProperties -->
     *
     * <p>For more information, see the
     * <a href="https://docs.microsoft.com/rest/api/storageservices/get-blob-properties">Azure Docs</a></p>
     *
     * @return A reactive response containing the blob properties and metadata.
     */
    @ServiceMethod(returns = ReturnType.SINGLE)
    public Mono<BlobProperties> getProperties() {
        return getPropertiesWithResponse(null).flatMap(FluxUtil::toMono);
    }

    /**
     * Returns the blob's metadata and properties.
     *
     * <p><strong>Code Samples</strong></p>
     *
     * <!-- src_embed com.azure.storage.blob.specialized.BlobAsyncClientBase.getPropertiesWithResponse#BlobRequestConditions -->
     * <pre>
     * BlobRequestConditions requestConditions = new BlobRequestConditions&#40;&#41;.setLeaseId&#40;leaseId&#41;;
     *
     * client.getPropertiesWithResponse&#40;requestConditions&#41;.subscribe&#40;
     *     response -&gt; System.out.printf&#40;&quot;Type: %s, Size: %d%n&quot;, response.getValue&#40;&#41;.getBlobType&#40;&#41;,
     *         response.getValue&#40;&#41;.getBlobSize&#40;&#41;&#41;&#41;;
     * </pre>
     * <!-- end com.azure.storage.blob.specialized.BlobAsyncClientBase.getPropertiesWithResponse#BlobRequestConditions -->
     *
     * <p>For more information, see the
     * <a href="https://docs.microsoft.com/rest/api/storageservices/get-blob-properties">Azure Docs</a></p>
     *
     * @param requestConditions {@link BlobRequestConditions}
     * @return A reactive response containing the blob properties and metadata.
     */
    @ServiceMethod(returns = ReturnType.SINGLE)
    public Mono<Response<BlobProperties>> getPropertiesWithResponse(BlobRequestConditions requestConditions) {
        try {
            return withContext(context -> getPropertiesWithResponse(requestConditions, context));
        } catch (RuntimeException ex) {
            return monoError(LOGGER, ex);
        }
    }

    Mono<Response<BlobProperties>> getPropertiesWithResponse(BlobRequestConditions requestConditions, Context context) {
        requestConditions = requestConditions == null ? new BlobRequestConditions() : requestConditions;
        context = context == null ? Context.NONE : context;

        return this.azureBlobStorage.getBlobs().getPropertiesWithResponseAsync(
            containerName, blobName, snapshot, versionId, null, requestConditions.getLeaseId(),
            requestConditions.getIfModifiedSince(),
            requestConditions.getIfUnmodifiedSince(), requestConditions.getIfMatch(),
            requestConditions.getIfNoneMatch(), requestConditions.getTagsConditions(), null, customerProvidedKey,
            context.addData(AZ_TRACING_NAMESPACE_KEY, STORAGE_TRACING_NAMESPACE_VALUE))
            .map(rb -> new SimpleResponse<>(rb, BlobPropertiesConstructorProxy
                .create(new BlobPropertiesInternalGetProperties(rb.getDeserializedHeaders()))));
    }

    /**
     * Changes a blob's HTTP header properties. if only one HTTP header is updated, the others will all be erased. In
     * order to preserve existing values, they must be passed alongside the header being changed.
     *
     * <p><strong>Code Samples</strong></p>
     *
     * <!-- src_embed com.azure.storage.blob.specialized.BlobAsyncClientBase.setHttpHeaders#BlobHttpHeaders -->
     * <pre>
     * client.setHttpHeaders&#40;new BlobHttpHeaders&#40;&#41;
     *     .setContentLanguage&#40;&quot;en-US&quot;&#41;
     *     .setContentType&#40;&quot;binary&quot;&#41;&#41;;
     * </pre>
     * <!-- end com.azure.storage.blob.specialized.BlobAsyncClientBase.setHttpHeaders#BlobHttpHeaders -->
     *
     * <p>For more information, see the
     * <a href="https://docs.microsoft.com/rest/api/storageservices/set-blob-properties">Azure Docs</a></p>
     *
     * @param headers {@link BlobHttpHeaders}
     * @return A reactive response signalling completion.
     */
    @ServiceMethod(returns = ReturnType.SINGLE)
    public Mono<Void> setHttpHeaders(BlobHttpHeaders headers) {
        return setHttpHeadersWithResponse(headers, null).flatMap(FluxUtil::toMono);
    }

    /**
     * Changes a blob's HTTP header properties. if only one HTTP header is updated, the others will all be erased. In
     * order to preserve existing values, they must be passed alongside the header being changed.
     *
     * <p><strong>Code Samples</strong></p>
     *
     * <!-- src_embed com.azure.storage.blob.specialized.BlobAsyncClientBase.setHttpHeadersWithResponse#BlobHttpHeaders-BlobRequestConditions -->
     * <pre>
     * BlobRequestConditions requestConditions = new BlobRequestConditions&#40;&#41;.setLeaseId&#40;leaseId&#41;;
     *
     * client.setHttpHeadersWithResponse&#40;new BlobHttpHeaders&#40;&#41;
     *     .setContentLanguage&#40;&quot;en-US&quot;&#41;
     *     .setContentType&#40;&quot;binary&quot;&#41;, requestConditions&#41;.subscribe&#40;
     *         response -&gt;
     *             System.out.printf&#40;&quot;Set HTTP headers completed with status %d%n&quot;,
     *                 response.getStatusCode&#40;&#41;&#41;&#41;;
     * </pre>
     * <!-- end com.azure.storage.blob.specialized.BlobAsyncClientBase.setHttpHeadersWithResponse#BlobHttpHeaders-BlobRequestConditions -->
     *
     * <p>For more information, see the
     * <a href="https://docs.microsoft.com/rest/api/storageservices/set-blob-properties">Azure Docs</a></p>
     *
     * @param headers {@link BlobHttpHeaders}
     * @param requestConditions {@link BlobRequestConditions}
     * @return A reactive response signalling completion.
     */
    @ServiceMethod(returns = ReturnType.SINGLE)
    public Mono<Response<Void>> setHttpHeadersWithResponse(BlobHttpHeaders headers,
        BlobRequestConditions requestConditions) {
        try {
            return withContext(context -> setHttpHeadersWithResponse(headers, requestConditions, context));
        } catch (RuntimeException ex) {
            return monoError(LOGGER, ex);
        }
    }

    Mono<Response<Void>> setHttpHeadersWithResponse(BlobHttpHeaders headers, BlobRequestConditions requestConditions,
        Context context) {
        requestConditions = requestConditions == null ? new BlobRequestConditions() : requestConditions;

        return this.azureBlobStorage.getBlobs().setHttpHeadersWithResponseAsync(
            containerName, blobName, null, requestConditions.getLeaseId(), requestConditions.getIfModifiedSince(),
            requestConditions.getIfUnmodifiedSince(), requestConditions.getIfMatch(),
            requestConditions.getIfNoneMatch(), requestConditions.getTagsConditions(), null, headers, context)
            .map(response -> new SimpleResponse<>(response, null));
    }

    /**
     * Changes a blob's metadata. The specified metadata in this method will replace existing metadata. If old values
     * must be preserved, they must be downloaded and included in the call to this method.
     *
     * <p><strong>Code Samples</strong></p>
     *
     * <!-- src_embed com.azure.storage.blob.specialized.BlobAsyncClientBase.setMetadata#Map -->
     * <pre>
     * client.setMetadata&#40;Collections.singletonMap&#40;&quot;metadata&quot;, &quot;value&quot;&#41;&#41;;
     * </pre>
     * <!-- end com.azure.storage.blob.specialized.BlobAsyncClientBase.setMetadata#Map -->
     *
     * <p>For more information, see the
     * <a href="https://docs.microsoft.com/rest/api/storageservices/set-blob-metadata">Azure Docs</a></p>
     *
     * @param metadata Metadata to associate with the blob. If there is leading or trailing whitespace in any
     * metadata key or value, it must be removed or encoded.
     * @return A reactive response signalling completion.
     */
    @ServiceMethod(returns = ReturnType.SINGLE)
    public Mono<Void> setMetadata(Map<String, String> metadata) {
        return setMetadataWithResponse(metadata, null).flatMap(FluxUtil::toMono);
    }

    /**
     * Changes a blob's metadata. The specified metadata in this method will replace existing metadata. If old values
     * must be preserved, they must be downloaded and included in the call to this method.
     *
     * <p><strong>Code Samples</strong></p>
     *
     * <!-- src_embed com.azure.storage.blob.specialized.BlobAsyncClientBase.setMetadataWithResponse#Map-BlobRequestConditions -->
     * <pre>
     * BlobRequestConditions requestConditions = new BlobRequestConditions&#40;&#41;.setLeaseId&#40;leaseId&#41;;
     *
     * client.setMetadataWithResponse&#40;Collections.singletonMap&#40;&quot;metadata&quot;, &quot;value&quot;&#41;, requestConditions&#41;
     *     .subscribe&#40;response -&gt; System.out.printf&#40;&quot;Set metadata completed with status %d%n&quot;, response.getStatusCode&#40;&#41;&#41;&#41;;
     * </pre>
     * <!-- end com.azure.storage.blob.specialized.BlobAsyncClientBase.setMetadataWithResponse#Map-BlobRequestConditions -->
     *
     * <p>For more information, see the
     * <a href="https://docs.microsoft.com/rest/api/storageservices/set-blob-metadata">Azure Docs</a></p>
     *
     * @param metadata Metadata to associate with the blob. If there is leading or trailing whitespace in any
     * metadata key or value, it must be removed or encoded.
     * @param requestConditions {@link BlobRequestConditions}
     * @return A reactive response signalling completion.
     */
    @ServiceMethod(returns = ReturnType.SINGLE)
    public Mono<Response<Void>> setMetadataWithResponse(Map<String, String> metadata,
        BlobRequestConditions requestConditions) {
        try {
            return withContext(context -> setMetadataWithResponse(metadata, requestConditions, context));
        } catch (RuntimeException ex) {
            return monoError(LOGGER, ex);
        }
    }

    Mono<Response<Void>> setMetadataWithResponse(Map<String, String> metadata, BlobRequestConditions requestConditions,
        Context context) {
        requestConditions = requestConditions == null ? new BlobRequestConditions() : requestConditions;
        context = context == null ? Context.NONE : context;

        return this.azureBlobStorage.getBlobs().setMetadataWithResponseAsync(
            containerName, blobName, null, metadata, requestConditions.getLeaseId(), requestConditions.getIfModifiedSince(),
            requestConditions.getIfUnmodifiedSince(), requestConditions.getIfMatch(),
            requestConditions.getIfNoneMatch(), requestConditions.getTagsConditions(), null, customerProvidedKey,
            encryptionScope, context.addData(AZ_TRACING_NAMESPACE_KEY, STORAGE_TRACING_NAMESPACE_VALUE))
            .map(response -> new SimpleResponse<>(response, null));
    }

    /**
     * Returns the blob's tags.
     *
     * <p><strong>Code Samples</strong></p>
     *
     * <!-- src_embed com.azure.storage.blob.specialized.BlobAsyncClientBase.getTags -->
     * <pre>
     * client.getTags&#40;&#41;.subscribe&#40;response -&gt;
     *     System.out.printf&#40;&quot;Num tags: %d%n&quot;, response.size&#40;&#41;&#41;&#41;;
     * </pre>
     * <!-- end com.azure.storage.blob.specialized.BlobAsyncClientBase.getTags -->
     *
     * <p>For more information, see the
     * <a href="https://docs.microsoft.com/rest/api/storageservices/get-blob-tags">Azure Docs</a></p>
     *
     * @return A reactive response containing the blob's tags.
     */
    @ServiceMethod(returns = ReturnType.SINGLE)
    public Mono<Map<String, String>> getTags() {
        return this.getTagsWithResponse(new BlobGetTagsOptions()).map(Response::getValue);
    }

    /**
     * Returns the blob's tags.
     *
     * <p><strong>Code Samples</strong></p>
     *
     * <!-- src_embed com.azure.storage.blob.specialized.BlobAsyncClientBase.getTagsWithResponse#BlobGetTagsOptions -->
     * <pre>
     * client.getTagsWithResponse&#40;new BlobGetTagsOptions&#40;&#41;&#41;.subscribe&#40;response -&gt;
     *     System.out.printf&#40;&quot;Status code: %d. Num tags: %d%n&quot;, response.getStatusCode&#40;&#41;, response.getValue&#40;&#41;.size&#40;&#41;&#41;&#41;;
     * </pre>
     * <!-- end com.azure.storage.blob.specialized.BlobAsyncClientBase.getTagsWithResponse#BlobGetTagsOptions -->
     *
     * <p>For more information, see the
     * <a href="https://docs.microsoft.com/rest/api/storageservices/get-blob-tags">Azure Docs</a></p>
     *
     * @param options {@link BlobGetTagsOptions}
     * @return A reactive response containing the blob's tags.
     */
    @ServiceMethod(returns = ReturnType.SINGLE)
    public Mono<Response<Map<String, String>>> getTagsWithResponse(BlobGetTagsOptions options) {
        try {
            return withContext(context -> getTagsWithResponse(options, context));
        } catch (RuntimeException ex) {
            return monoError(LOGGER, ex);
        }
    }

    Mono<Response<Map<String, String>>> getTagsWithResponse(BlobGetTagsOptions options, Context context) {
        options = (options == null) ? new BlobGetTagsOptions() : options;
        BlobRequestConditions requestConditions = (options.getRequestConditions() == null)
            ? new BlobRequestConditions() : options.getRequestConditions();
        return this.azureBlobStorage.getBlobs().getTagsWithResponseAsync(containerName, blobName, null, null, snapshot,
            versionId, requestConditions.getTagsConditions(), requestConditions.getLeaseId(), context)
            .map(response -> {
                Map<String, String> tags = new HashMap<>();
                for (BlobTag tag : response.getValue().getBlobTagSet()) {
                    tags.put(tag.getKey(), tag.getValue());
                }
                return new SimpleResponse<>(response, tags);
            });
    }

    /**
     * Sets user defined tags. The specified tags in this method will replace existing tags. If old values must be
     * preserved, they must be downloaded and included in the call to this method.
     *
     * <p><strong>Code Samples</strong></p>
     *
     * <!-- src_embed com.azure.storage.blob.specialized.BlobAsyncClientBase.setTags#Map -->
     * <pre>
     * client.setTags&#40;Collections.singletonMap&#40;&quot;tag&quot;, &quot;value&quot;&#41;&#41;;
     * </pre>
     * <!-- end com.azure.storage.blob.specialized.BlobAsyncClientBase.setTags#Map -->
     *
     * <p>For more information, see the
     * <a href="https://docs.microsoft.com/rest/api/storageservices/set-blob-tags">Azure Docs</a></p>
     *
     * @param tags Tags to associate with the blob.
     * @return A reactive response signaling completion.
     */
    @ServiceMethod(returns = ReturnType.SINGLE)
    public Mono<Void> setTags(Map<String, String> tags) {
        try {
            return this.setTagsWithResponse(new BlobSetTagsOptions(tags)).flatMap(FluxUtil::toMono);
        } catch (RuntimeException ex) {
            return monoError(LOGGER, ex);
        }
    }

    /**
     * Sets user defined tags. The specified tags in this method will replace existing tags. If old values must be
     * preserved, they must be downloaded and included in the call to this method.
     *
     * <p><strong>Code Samples</strong></p>
     *
     * <!-- src_embed com.azure.storage.blob.specialized.BlobAsyncClientBase.setTagsWithResponse#BlobSetTagsOptions -->
     * <pre>
     * client.setTagsWithResponse&#40;new BlobSetTagsOptions&#40;Collections.singletonMap&#40;&quot;tag&quot;, &quot;value&quot;&#41;&#41;&#41;
     *     .subscribe&#40;response -&gt; System.out.printf&#40;&quot;Set tags completed with stats %d%n&quot;, response.getStatusCode&#40;&#41;&#41;&#41;;
     * </pre>
     * <!-- end com.azure.storage.blob.specialized.BlobAsyncClientBase.setTagsWithResponse#BlobSetTagsOptions -->
     *
     * <p>For more information, see the
     * <a href="https://docs.microsoft.com/rest/api/storageservices/set-blob-tags">Azure Docs</a></p>
     *
     * @param options {@link BlobSetTagsOptions}
     * @return A reactive response signaling completion.
     */
    @ServiceMethod(returns = ReturnType.SINGLE)
    public Mono<Response<Void>> setTagsWithResponse(BlobSetTagsOptions options) {
        try {
            return withContext(context -> setTagsWithResponse(options, context));
        } catch (RuntimeException ex) {
            return monoError(LOGGER, ex);
        }
    }

    Mono<Response<Void>> setTagsWithResponse(BlobSetTagsOptions options, Context context) {
        StorageImplUtils.assertNotNull("options", options);
        BlobRequestConditions requestConditions = (options.getRequestConditions() == null)
            ? new BlobRequestConditions() : options.getRequestConditions();
        List<BlobTag> tagList = null;
        if (options.getTags() != null) {
            tagList = new ArrayList<>();
            for (Map.Entry<String, String> entry : options.getTags().entrySet()) {
                tagList.add(new BlobTag().setKey(entry.getKey()).setValue(entry.getValue()));
            }
        }
        BlobTags t = new BlobTags().setBlobTagSet(tagList);
        return this.azureBlobStorage.getBlobs().setTagsWithResponseAsync(containerName, blobName, null, versionId,
                null, null, null, requestConditions.getTagsConditions(), requestConditions.getLeaseId(), t, context)
            .map(response -> new SimpleResponse<>(response, null));
    }

    /**
     * Creates a read-only snapshot of the blob.
     *
     * <p><strong>Code Samples</strong></p>
     *
     * <!-- src_embed com.azure.storage.blob.specialized.BlobAsyncClientBase.createSnapshot -->
     * <pre>
     * client.createSnapshot&#40;&#41;
     *     .subscribe&#40;response -&gt; System.out.printf&#40;&quot;Identifier for the snapshot is %s%n&quot;,
     *         response.getSnapshotId&#40;&#41;&#41;&#41;;
     * </pre>
     * <!-- end com.azure.storage.blob.specialized.BlobAsyncClientBase.createSnapshot -->
     *
     * <p>For more information, see the
     * <a href="https://docs.microsoft.com/rest/api/storageservices/snapshot-blob">Azure Docs</a></p>
     *
     * @return A response containing a {@link BlobAsyncClientBase} which is used to interact with the created snapshot,
     * use {@link #getSnapshotId()} to get the identifier for the snapshot.
     */
    @ServiceMethod(returns = ReturnType.SINGLE)
    public Mono<BlobAsyncClientBase> createSnapshot() {
        return createSnapshotWithResponse(null, null).flatMap(FluxUtil::toMono);
    }

    /**
     * Creates a read-only snapshot of the blob.
     *
     * <p><strong>Code Samples</strong></p>
     *
     * <!-- src_embed com.azure.storage.blob.specialized.BlobAsyncClientBase.createSnapshotWithResponse#Map-BlobRequestConditions -->
     * <pre>
     * Map&lt;String, String&gt; snapshotMetadata = Collections.singletonMap&#40;&quot;metadata&quot;, &quot;value&quot;&#41;;
     * BlobRequestConditions requestConditions = new BlobRequestConditions&#40;&#41;.setLeaseId&#40;leaseId&#41;;
     *
     * client.createSnapshotWithResponse&#40;snapshotMetadata, requestConditions&#41;
     *     .subscribe&#40;response -&gt; System.out.printf&#40;&quot;Identifier for the snapshot is %s%n&quot;, response.getValue&#40;&#41;&#41;&#41;;
     * </pre>
     * <!-- end com.azure.storage.blob.specialized.BlobAsyncClientBase.createSnapshotWithResponse#Map-BlobRequestConditions -->
     *
     * <p>For more information, see the
     * <a href="https://docs.microsoft.com/rest/api/storageservices/snapshot-blob">Azure Docs</a></p>
     *
     * @param metadata Metadata to associate with the resource. If there is leading or trailing whitespace in any
     * metadata key or value, it must be removed or encoded.
     * @param requestConditions {@link BlobRequestConditions}
     * @return A response containing a {@link BlobAsyncClientBase} which is used to interact with the created snapshot,
     * use {@link #getSnapshotId()} to get the identifier for the snapshot.
     */
    @ServiceMethod(returns = ReturnType.SINGLE)
    public Mono<Response<BlobAsyncClientBase>> createSnapshotWithResponse(Map<String, String> metadata,
        BlobRequestConditions requestConditions) {
        try {
            return withContext(context -> createSnapshotWithResponse(metadata, requestConditions, context));
        } catch (RuntimeException ex) {
            return monoError(LOGGER, ex);
        }
    }

    Mono<Response<BlobAsyncClientBase>> createSnapshotWithResponse(Map<String, String> metadata,
        BlobRequestConditions requestConditions, Context context) {
        requestConditions = requestConditions == null ? new BlobRequestConditions() : requestConditions;

        return this.azureBlobStorage.getBlobs().createSnapshotWithResponseAsync(
            containerName, blobName, null, metadata, requestConditions.getIfModifiedSince(),
            requestConditions.getIfUnmodifiedSince(), requestConditions.getIfMatch(),
            requestConditions.getIfNoneMatch(), requestConditions.getTagsConditions(), requestConditions.getLeaseId(),
            null, customerProvidedKey, encryptionScope, context)
            .map(rb -> new SimpleResponse<>(rb, this.getSnapshotClient(rb.getDeserializedHeaders().getXMsSnapshot())));
    }

    /**
     * Sets the tier on a blob. The operation is allowed on a page blob in a premium storage account or a block blob in
     * a blob storage or GPV2 account. A premium page blob's tier determines the allowed size, IOPS, and bandwidth of
     * the blob. A block blob's tier determines the Hot/Cool/Archive storage type. This does not update the blob's
     * etag.
     *
     * <p><strong>Code Samples</strong></p>
     *
     * <!-- src_embed com.azure.storage.blob.specialized.BlobAsyncClientBase.setAccessTier#AccessTier -->
     * <pre>
     * client.setAccessTier&#40;AccessTier.HOT&#41;;
     * </pre>
     * <!-- end com.azure.storage.blob.specialized.BlobAsyncClientBase.setAccessTier#AccessTier -->
     *
     * <p>For more information, see the
     * <a href="https://docs.microsoft.com/rest/api/storageservices/set-blob-tier">Azure Docs</a></p>
     *
     * @param tier The new tier for the blob.
     * @return A reactive response signalling completion.
     * @throws NullPointerException if {@code tier} is null.
     */
    @ServiceMethod(returns = ReturnType.SINGLE)
    public Mono<Void> setAccessTier(AccessTier tier) {
        return setAccessTierWithResponse(tier, null, null).flatMap(FluxUtil::toMono);
    }

    /**
     * Sets the tier on a blob. The operation is allowed on a page blob in a premium storage account or a block blob in
     * a blob storage or GPV2 account. A premium page blob's tier determines the allowed size, IOPS, and bandwidth of
     * the blob. A block blob's tier determines the Hot/Cool/Archive storage type. This does not update the blob's
     * etag.
     *
     * <p><strong>Code Samples</strong></p>
     *
     * <!-- src_embed com.azure.storage.blob.specialized.BlobAsyncClientBase.setAccessTierWithResponse#AccessTier-RehydratePriority-String -->
     * <pre>
     * client.setAccessTierWithResponse&#40;AccessTier.HOT, RehydratePriority.STANDARD, leaseId&#41;
     *     .subscribe&#40;response -&gt; System.out.printf&#40;&quot;Set tier completed with status code %d%n&quot;,
     *         response.getStatusCode&#40;&#41;&#41;&#41;;
     * </pre>
     * <!-- end com.azure.storage.blob.specialized.BlobAsyncClientBase.setAccessTierWithResponse#AccessTier-RehydratePriority-String -->
     *
     * <p>For more information, see the
     * <a href="https://docs.microsoft.com/rest/api/storageservices/set-blob-tier">Azure Docs</a></p>
     *
     * @param tier The new tier for the blob.
     * @param priority Optional priority to set for re-hydrating blobs.
     * @param leaseId The lease ID the active lease on the blob must match.
     * @return A reactive response signalling completion.
     * @throws NullPointerException if {@code tier} is null.
     */
    @ServiceMethod(returns = ReturnType.SINGLE)
    public Mono<Response<Void>> setAccessTierWithResponse(AccessTier tier, RehydratePriority priority, String leaseId) {
        try {
            return setAccessTierWithResponse(new BlobSetAccessTierOptions(tier).setPriority(priority)
                .setLeaseId(leaseId));
        } catch (RuntimeException ex) {
            return monoError(LOGGER, ex);
        }
    }

    /**
     * Sets the tier on a blob. The operation is allowed on a page blob in a premium storage account or a block blob in
     * a blob storage or GPV2 account. A premium page blob's tier determines the allowed size, IOPS, and bandwidth of
     * the blob. A block blob's tier determines the Hot/Cool/Archive storage type. This does not update the blob's
     * etag.
     *
     * <p><strong>Code Samples</strong></p>
     *
     * <!-- src_embed com.azure.storage.blob.specialized.BlobAsyncClientBase.setAccessTierWithResponse#BlobSetAccessTierOptions -->
     * <pre>
     * client.setAccessTierWithResponse&#40;new BlobSetAccessTierOptions&#40;AccessTier.HOT&#41;
     *     .setPriority&#40;RehydratePriority.STANDARD&#41;
     *     .setLeaseId&#40;leaseId&#41;
     *     .setTagsConditions&#40;tags&#41;&#41;
     *     .subscribe&#40;response -&gt; System.out.printf&#40;&quot;Set tier completed with status code %d%n&quot;,
     *         response.getStatusCode&#40;&#41;&#41;&#41;;
     * </pre>
     * <!-- end com.azure.storage.blob.specialized.BlobAsyncClientBase.setAccessTierWithResponse#BlobSetAccessTierOptions -->
     *
     * <p>For more information, see the
     * <a href="https://docs.microsoft.com/rest/api/storageservices/set-blob-tier">Azure Docs</a></p>
     *
     * @param options {@link BlobSetAccessTierOptions}
     * @return A reactive response signalling completion.
     * @throws NullPointerException if {@code tier} is null.
     */
    @ServiceMethod(returns = ReturnType.SINGLE)
    public Mono<Response<Void>> setAccessTierWithResponse(BlobSetAccessTierOptions options) {
        try {
            return withContext(context -> setTierWithResponse(options, context));
        } catch (RuntimeException ex) {
            return monoError(LOGGER, ex);
        }
    }

    Mono<Response<Void>> setTierWithResponse(BlobSetAccessTierOptions options, Context context) {
        StorageImplUtils.assertNotNull("options", options);

        return this.azureBlobStorage.getBlobs().setTierWithResponseAsync(
            containerName, blobName, options.getTier(), snapshot, versionId, null,
            options.getPriority(), null, options.getLeaseId(), options.getTagsConditions(), context)
            .map(response -> new SimpleResponse<>(response, null));
    }

    /**
     * Undelete restores the content and metadata of a soft-deleted blob and/or any associated soft-deleted snapshots.
     *
     * <p><strong>Code Samples</strong></p>
     *
     * <!-- src_embed com.azure.storage.blob.specialized.BlobAsyncClientBase.undelete -->
     * <pre>
     * client.undelete&#40;&#41;.doOnSuccess&#40;response -&gt; System.out.println&#40;&quot;Completed undelete&quot;&#41;&#41;;
     * </pre>
     * <!-- end com.azure.storage.blob.specialized.BlobAsyncClientBase.undelete -->
     *
     * <p>For more information, see the
     * <a href="https://docs.microsoft.com/rest/api/storageservices/undelete-blob">Azure Docs</a></p>
     *
     * @return A reactive response signalling completion.
     */
    @ServiceMethod(returns = ReturnType.SINGLE)
    public Mono<Void> undelete() {
        return undeleteWithResponse().flatMap(FluxUtil::toMono);
    }

    /**
     * Undelete restores the content and metadata of a soft-deleted blob and/or any associated soft-deleted snapshots.
     *
     * <p><strong>Code Samples</strong></p>
     *
     * <!-- src_embed com.azure.storage.blob.specialized.BlobAsyncClientBase.undeleteWithResponse -->
     * <pre>
     * client.undeleteWithResponse&#40;&#41;
     *     .subscribe&#40;response -&gt; System.out.printf&#40;&quot;Undelete completed with status %d%n&quot;, response.getStatusCode&#40;&#41;&#41;&#41;;
     * </pre>
     * <!-- end com.azure.storage.blob.specialized.BlobAsyncClientBase.undeleteWithResponse -->
     *
     * <p>For more information, see the
     * <a href="https://docs.microsoft.com/rest/api/storageservices/undelete-blob">Azure Docs</a></p>
     *
     * @return A reactive response signalling completion.
     */
    @ServiceMethod(returns = ReturnType.SINGLE)
    public Mono<Response<Void>> undeleteWithResponse() {
        try {
            return withContext(this::undeleteWithResponse);
        } catch (RuntimeException ex) {
            return monoError(LOGGER, ex);
        }
    }

    Mono<Response<Void>> undeleteWithResponse(Context context) {
        return this.azureBlobStorage.getBlobs().undeleteWithResponseAsync(containerName, blobName, null,
            null, context).map(response -> new SimpleResponse<>(response, null));
    }

    /**
     * Returns the sku name and account kind for the account.
     *
     * <p><strong>Code Samples</strong></p>
     *
     * <!-- src_embed com.azure.storage.blob.specialized.BlobAsyncClientBase.getAccountInfo -->
     * <pre>
     * client.getAccountInfo&#40;&#41;.subscribe&#40;response -&gt; System.out.printf&#40;&quot;Account Kind: %s, SKU: %s%n&quot;,
     *     response.getAccountKind&#40;&#41;, response.getSkuName&#40;&#41;&#41;&#41;;
     * </pre>
     * <!-- end com.azure.storage.blob.specialized.BlobAsyncClientBase.getAccountInfo -->
     *
     * <p>For more information, see the
     * <a href="https://docs.microsoft.com/rest/api/storageservices/get-account-information">Azure Docs</a></p>
     *
     * @return a reactor response containing the sku name and account kind.
     */
    @ServiceMethod(returns = ReturnType.SINGLE)
    public Mono<StorageAccountInfo> getAccountInfo() {
        return getAccountInfoWithResponse().flatMap(FluxUtil::toMono);
    }

    /**
     * Returns the sku name and account kind for the account.
     *
     * <p><strong>Code Samples</strong></p>
     *
     * <!-- src_embed com.azure.storage.blob.specialized.BlobAsyncClientBase.getAccountInfoWithResponse -->
     * <pre>
     * client.getAccountInfoWithResponse&#40;&#41;.subscribe&#40;response -&gt; System.out.printf&#40;&quot;Account Kind: %s, SKU: %s%n&quot;,
     *     response.getValue&#40;&#41;.getAccountKind&#40;&#41;, response.getValue&#40;&#41;.getSkuName&#40;&#41;&#41;&#41;;
     * </pre>
     * <!-- end com.azure.storage.blob.specialized.BlobAsyncClientBase.getAccountInfoWithResponse -->
     *
     * <p>For more information, see the
     * <a href="https://docs.microsoft.com/rest/api/storageservices/get-account-information">Azure Docs</a></p>
     *
     * @return a reactor response containing the sku name and account kind.
     */
    @ServiceMethod(returns = ReturnType.SINGLE)
    public Mono<Response<StorageAccountInfo>> getAccountInfoWithResponse() {
        try {
            return withContext(this::getAccountInfoWithResponse);
        } catch (RuntimeException ex) {
            return monoError(LOGGER, ex);
        }
    }

    Mono<Response<StorageAccountInfo>> getAccountInfoWithResponse(Context context) {
        return this.azureBlobStorage.getBlobs().getAccountInfoWithResponseAsync(containerName, blobName, context)
            .map(rb -> {
                BlobsGetAccountInfoHeaders hd = rb.getDeserializedHeaders();
                return new SimpleResponse<>(rb, new StorageAccountInfo(hd.getXMsSkuName(), hd.getXMsAccountKind()));
            });
    }

    /**
     * Generates a user delegation SAS for the blob using the specified {@link BlobServiceSasSignatureValues}.
     * <p>See {@link BlobServiceSasSignatureValues} for more information on how to construct a user delegation SAS.</p>
     *
     * <p><strong>Code Samples</strong></p>
     *
     * <!-- src_embed com.azure.storage.blob.specialized.BlobAsyncClientBase.generateUserDelegationSas#BlobServiceSasSignatureValues-UserDelegationKey -->
     * <pre>
     * OffsetDateTime myExpiryTime = OffsetDateTime.now&#40;&#41;.plusDays&#40;1&#41;;
     * BlobSasPermission myPermission = new BlobSasPermission&#40;&#41;.setReadPermission&#40;true&#41;;
     *
     * BlobServiceSasSignatureValues myValues = new BlobServiceSasSignatureValues&#40;expiryTime, permission&#41;
     *     .setStartTime&#40;OffsetDateTime.now&#40;&#41;&#41;;
     *
     * client.generateUserDelegationSas&#40;values, userDelegationKey&#41;;
     * </pre>
     * <!-- end com.azure.storage.blob.specialized.BlobAsyncClientBase.generateUserDelegationSas#BlobServiceSasSignatureValues-UserDelegationKey -->
     *
     * @param blobServiceSasSignatureValues {@link BlobServiceSasSignatureValues}
     * @param userDelegationKey A {@link UserDelegationKey} object used to sign the SAS values.
     * See {@link BlobServiceAsyncClient#getUserDelegationKey(OffsetDateTime, OffsetDateTime)} for more information on
     * how to get a user delegation key.
     *
     * @return A {@code String} representing the SAS query parameters.
     */
    public String generateUserDelegationSas(BlobServiceSasSignatureValues blobServiceSasSignatureValues,
        UserDelegationKey userDelegationKey) {
        return generateUserDelegationSas(blobServiceSasSignatureValues, userDelegationKey, getAccountName(),
            Context.NONE);
    }

    /**
     * Generates a user delegation SAS for the blob using the specified {@link BlobServiceSasSignatureValues}.
     * <p>See {@link BlobServiceSasSignatureValues} for more information on how to construct a user delegation SAS.</p>
     *
     * <p><strong>Code Samples</strong></p>
     *
     * <!-- src_embed com.azure.storage.blob.specialized.BlobAsyncClientBase.generateUserDelegationSas#BlobServiceSasSignatureValues-UserDelegationKey-String-Context -->
     * <pre>
     * OffsetDateTime myExpiryTime = OffsetDateTime.now&#40;&#41;.plusDays&#40;1&#41;;
     * BlobSasPermission myPermission = new BlobSasPermission&#40;&#41;.setReadPermission&#40;true&#41;;
     *
     * BlobServiceSasSignatureValues myValues = new BlobServiceSasSignatureValues&#40;expiryTime, permission&#41;
     *     .setStartTime&#40;OffsetDateTime.now&#40;&#41;&#41;;
     *
     * client.generateUserDelegationSas&#40;values, userDelegationKey, accountName, new Context&#40;&quot;key&quot;, &quot;value&quot;&#41;&#41;;
     * </pre>
     * <!-- end com.azure.storage.blob.specialized.BlobAsyncClientBase.generateUserDelegationSas#BlobServiceSasSignatureValues-UserDelegationKey-String-Context -->
     *
     * @param blobServiceSasSignatureValues {@link BlobServiceSasSignatureValues}
     * @param userDelegationKey A {@link UserDelegationKey} object used to sign the SAS values.
     * See {@link BlobServiceAsyncClient#getUserDelegationKey(OffsetDateTime, OffsetDateTime)} for more information on
     * how to get a user delegation key.
     * @param accountName The account name.
     * @param context Additional context that is passed through the code when generating a SAS.
     *
     * @return A {@code String} representing the SAS query parameters.
     */
    public String generateUserDelegationSas(BlobServiceSasSignatureValues blobServiceSasSignatureValues,
        UserDelegationKey userDelegationKey, String accountName, Context context) {
        return new BlobSasImplUtil(blobServiceSasSignatureValues, getContainerName(), getBlobName(),
            getSnapshotId(), getVersionId(), getEncryptionScope())
            .generateUserDelegationSas(userDelegationKey, accountName, context);
    }

    /**
     * Generates a service SAS for the blob using the specified {@link BlobServiceSasSignatureValues}
     * <p>Note : The client must be authenticated via {@link StorageSharedKeyCredential}
     * <p>See {@link BlobServiceSasSignatureValues} for more information on how to construct a service SAS.</p>
     *
     * <p><strong>Code Samples</strong></p>
     *
     * <!-- src_embed com.azure.storage.blob.specialized.BlobAsyncClientBase.generateSas#BlobServiceSasSignatureValues -->
     * <pre>
     * OffsetDateTime expiryTime = OffsetDateTime.now&#40;&#41;.plusDays&#40;1&#41;;
     * BlobSasPermission permission = new BlobSasPermission&#40;&#41;.setReadPermission&#40;true&#41;;
     *
     * BlobServiceSasSignatureValues values = new BlobServiceSasSignatureValues&#40;expiryTime, permission&#41;
     *     .setStartTime&#40;OffsetDateTime.now&#40;&#41;&#41;;
     *
     * client.generateSas&#40;values&#41;; &#47;&#47; Client must be authenticated via StorageSharedKeyCredential
     * </pre>
     * <!-- end com.azure.storage.blob.specialized.BlobAsyncClientBase.generateSas#BlobServiceSasSignatureValues -->
     *
     * @param blobServiceSasSignatureValues {@link BlobServiceSasSignatureValues}
     *
     * @return A {@code String} representing the SAS query parameters.
     */
    public String generateSas(BlobServiceSasSignatureValues blobServiceSasSignatureValues) {
        return generateSas(blobServiceSasSignatureValues, Context.NONE);
    }

    /**
     * Generates a service SAS for the blob using the specified {@link BlobServiceSasSignatureValues}
     * <p>Note : The client must be authenticated via {@link StorageSharedKeyCredential}
     * <p>See {@link BlobServiceSasSignatureValues} for more information on how to construct a service SAS.</p>
     *
     * <p><strong>Code Samples</strong></p>
     *
     * <!-- src_embed com.azure.storage.blob.specialized.BlobAsyncClientBase.generateSas#BlobServiceSasSignatureValues-Context -->
     * <pre>
     * OffsetDateTime expiryTime = OffsetDateTime.now&#40;&#41;.plusDays&#40;1&#41;;
     * BlobSasPermission permission = new BlobSasPermission&#40;&#41;.setReadPermission&#40;true&#41;;
     *
     * BlobServiceSasSignatureValues values = new BlobServiceSasSignatureValues&#40;expiryTime, permission&#41;
     *     .setStartTime&#40;OffsetDateTime.now&#40;&#41;&#41;;
     *
     * &#47;&#47; Client must be authenticated via StorageSharedKeyCredential
     * client.generateSas&#40;values, new Context&#40;&quot;key&quot;, &quot;value&quot;&#41;&#41;;
     * </pre>
     * <!-- end com.azure.storage.blob.specialized.BlobAsyncClientBase.generateSas#BlobServiceSasSignatureValues-Context -->
     *
     * @param blobServiceSasSignatureValues {@link BlobServiceSasSignatureValues}
     * @param context Additional context that is passed through the code when generating a SAS.
     *
     * @return A {@code String} representing the SAS query parameters.
     */
    public String generateSas(BlobServiceSasSignatureValues blobServiceSasSignatureValues, Context context) {
        return new BlobSasImplUtil(blobServiceSasSignatureValues, getContainerName(), getBlobName(),
            getSnapshotId(), getVersionId(), getEncryptionScope())
            .generateSas(SasImplUtils.extractSharedKeyCredential(getHttpPipeline()), context);
    }

    /**
     * Queries the entire blob.
     *
     * <p>For more information, see the
     * <a href="https://docs.microsoft.com/rest/api/storageservices/query-blob-contents">Azure Docs</a></p>
     *
     * <p><strong>Code Samples</strong></p>
     *
     * <!-- src_embed com.azure.storage.blob.specialized.BlobAsyncClientBase.query#String -->
     * <pre>
     * ByteArrayOutputStream queryData = new ByteArrayOutputStream&#40;&#41;;
     * String expression = &quot;SELECT * from BlobStorage&quot;;
     * client.query&#40;expression&#41;.subscribe&#40;piece -&gt; &#123;
     *     try &#123;
     *         queryData.write&#40;piece.array&#40;&#41;&#41;;
     *     &#125; catch &#40;IOException ex&#41; &#123;
     *         throw new UncheckedIOException&#40;ex&#41;;
     *     &#125;
     * &#125;&#41;;
     * </pre>
     * <!-- end com.azure.storage.blob.specialized.BlobAsyncClientBase.query#String -->
     *
     * @param expression The query expression.
     * @return A reactive response containing the queried data.
     */
    @ServiceMethod(returns = ReturnType.COLLECTION)
    public Flux<ByteBuffer> query(String expression) {
        try {
            return queryWithResponse(new BlobQueryOptions(expression)).flatMapMany(BlobQueryAsyncResponse::getValue);
        } catch (RuntimeException ex) {
            return fluxError(LOGGER, ex);
        }
    }

    /**
     * Queries the entire blob.
     *
     * <p>For more information, see the
     * <a href="https://docs.microsoft.com/rest/api/storageservices/query-blob-contents">Azure Docs</a></p>
     *
     * <p><strong>Code Samples</strong></p>
     *
     * <!-- src_embed com.azure.storage.blob.specialized.BlobAsyncClientBase.queryWithResponse#BlobQueryOptions -->
     * <pre>
     * String expression = &quot;SELECT * from BlobStorage&quot;;
     * BlobQueryJsonSerialization input = new BlobQueryJsonSerialization&#40;&#41;
     *     .setRecordSeparator&#40;'&#92;n'&#41;;
     * BlobQueryDelimitedSerialization output = new BlobQueryDelimitedSerialization&#40;&#41;
     *     .setEscapeChar&#40;'&#92;0'&#41;
     *     .setColumnSeparator&#40;','&#41;
     *     .setRecordSeparator&#40;'&#92;n'&#41;
     *     .setFieldQuote&#40;'&#92;''&#41;
     *     .setHeadersPresent&#40;true&#41;;
     * BlobRequestConditions requestConditions = new BlobRequestConditions&#40;&#41;.setLeaseId&#40;leaseId&#41;;
     * Consumer&lt;BlobQueryError&gt; errorConsumer = System.out::println;
     * Consumer&lt;BlobQueryProgress&gt; progressConsumer = progress -&gt; System.out.println&#40;&quot;total blob bytes read: &quot;
     *     + progress.getBytesScanned&#40;&#41;&#41;;
     * BlobQueryOptions queryOptions = new BlobQueryOptions&#40;expression&#41;
     *     .setInputSerialization&#40;input&#41;
     *     .setOutputSerialization&#40;output&#41;
     *     .setRequestConditions&#40;requestConditions&#41;
     *     .setErrorConsumer&#40;errorConsumer&#41;
     *     .setProgressConsumer&#40;progressConsumer&#41;;
     *
     * client.queryWithResponse&#40;queryOptions&#41;
     *     .subscribe&#40;response -&gt; &#123;
     *         ByteArrayOutputStream queryData = new ByteArrayOutputStream&#40;&#41;;
     *         response.getValue&#40;&#41;.subscribe&#40;piece -&gt; &#123;
     *             try &#123;
     *                 queryData.write&#40;piece.array&#40;&#41;&#41;;
     *             &#125; catch &#40;IOException ex&#41; &#123;
     *                 throw new UncheckedIOException&#40;ex&#41;;
     *             &#125;
     *         &#125;&#41;;
     *     &#125;&#41;;
     * </pre>
     * <!-- end com.azure.storage.blob.specialized.BlobAsyncClientBase.queryWithResponse#BlobQueryOptions -->
     *
     * @param queryOptions {@link BlobQueryOptions The query options}.
     * @return A reactive response containing the queried data.
     */
    @ServiceMethod(returns = ReturnType.SINGLE)
    public Mono<BlobQueryAsyncResponse> queryWithResponse(BlobQueryOptions queryOptions) {
        try {
            return withContext(context -> queryWithResponse(queryOptions, context));
        } catch (RuntimeException ex) {
            return monoError(LOGGER, ex);
        }
    }

    Mono<BlobQueryAsyncResponse> queryWithResponse(BlobQueryOptions queryOptions, Context context) {
        StorageImplUtils.assertNotNull("queryOptions", queryOptions);
        BlobRequestConditions requestConditions = queryOptions.getRequestConditions() == null
            ? new BlobRequestConditions() : queryOptions.getRequestConditions();

        QuerySerialization in = BlobQueryReader.transformInputSerialization(queryOptions.getInputSerialization(),
            LOGGER);
        QuerySerialization out = BlobQueryReader.transformOutputSerialization(queryOptions.getOutputSerialization(),
            LOGGER);

        QueryRequest qr = new QueryRequest()
            .setExpression(queryOptions.getExpression())
            .setInputSerialization(in)
            .setOutputSerialization(out);

        return this.azureBlobStorage.getBlobs().queryWithResponseAsync(containerName, blobName,
            getSnapshotId(), null, requestConditions.getLeaseId(), requestConditions.getIfModifiedSince(),
            requestConditions.getIfUnmodifiedSince(), requestConditions.getIfMatch(),
            requestConditions.getIfNoneMatch(), requestConditions.getTagsConditions(), null,
            qr, getCustomerProvidedKey(), context)
            .map(response -> new BlobQueryAsyncResponse(response.getRequest(), response.getStatusCode(),
                response.getHeaders(),
                /* Parse the avro reactive stream. */
                new BlobQueryReader(response.getValue(), queryOptions.getProgressConsumer(),
                    queryOptions.getErrorConsumer())
                    .read(),
                ModelHelper.transformQueryHeaders(response.getHeaders())));
    }

    /**
     * Sets the immutability policy on a blob, blob snapshot or blob version.
     * <p> NOTE: Blob Versioning must be enabled on your storage account and the blob must be in a container with
     * object level immutable policy enabled to call this API.</p>
     *
     * <p><strong>Code Samples</strong></p>
     *
     * <!-- src_embed com.azure.storage.blob.specialized.BlobAsyncClientBase.setImmutabilityPolicy#BlobImmutabilityPolicy -->
     * <pre>
     * BlobImmutabilityPolicy policy = new BlobImmutabilityPolicy&#40;&#41;
     *     .setPolicyMode&#40;BlobImmutabilityPolicyMode.LOCKED&#41;
     *     .setExpiryTime&#40;OffsetDateTime.now&#40;&#41;.plusDays&#40;1&#41;&#41;;
     * client.setImmutabilityPolicy&#40;policy&#41;.subscribe&#40;response -&gt; System.out.println&#40;&quot;Completed. Set immutability &quot;
     *     + &quot;policy to &quot; + response.getPolicyMode&#40;&#41;&#41;&#41;;
     * </pre>
     * <!-- end com.azure.storage.blob.specialized.BlobAsyncClientBase.setImmutabilityPolicy#BlobImmutabilityPolicy -->
     *
     * @param immutabilityPolicy {@link BlobImmutabilityPolicy The immutability policy}.
     * @return A reactive response containing the immutability policy.
     */
    @ServiceMethod(returns = ReturnType.SINGLE)
    public Mono<BlobImmutabilityPolicy> setImmutabilityPolicy(BlobImmutabilityPolicy immutabilityPolicy) {
        return setImmutabilityPolicyWithResponse(immutabilityPolicy, null).flatMap(FluxUtil::toMono);
    }

    /**
     * Sets the immutability policy on a blob, blob snapshot or blob version.
     * <p> NOTE: Blob Versioning must be enabled on your storage account and the blob must be in a container with
     * immutable storage with versioning enabled to call this API.</p>
     *
     * <p><strong>Code Samples</strong></p>
     *
     * <!-- src_embed com.azure.storage.blob.specialized.BlobAsyncClientBase.setImmutabilityPolicyWithResponse#BlobImmutabilityPolicy-BlobRequestConditions -->
     * <pre>
     * BlobImmutabilityPolicy immutabilityPolicy = new BlobImmutabilityPolicy&#40;&#41;
     *     .setPolicyMode&#40;BlobImmutabilityPolicyMode.LOCKED&#41;
     *     .setExpiryTime&#40;OffsetDateTime.now&#40;&#41;.plusDays&#40;1&#41;&#41;;
     * BlobRequestConditions requestConditions = new BlobRequestConditions&#40;&#41;
     *     .setIfUnmodifiedSince&#40;OffsetDateTime.now&#40;&#41;.minusDays&#40;1&#41;&#41;;
     * client.setImmutabilityPolicyWithResponse&#40;immutabilityPolicy, requestConditions&#41;.subscribe&#40;response -&gt;
     *     System.out.println&#40;&quot;Completed. Set immutability policy to &quot; + response.getValue&#40;&#41;.getPolicyMode&#40;&#41;&#41;&#41;;
     * </pre>
     * <!-- end com.azure.storage.blob.specialized.BlobAsyncClientBase.setImmutabilityPolicyWithResponse#BlobImmutabilityPolicy-BlobRequestConditions -->
     *
     * @param immutabilityPolicy {@link BlobImmutabilityPolicy The immutability policy}.
     * @param requestConditions {@link BlobRequestConditions}
     * @return A reactive response containing the immutability policy.
     */
    @ServiceMethod(returns = ReturnType.SINGLE)
    public Mono<Response<BlobImmutabilityPolicy>> setImmutabilityPolicyWithResponse(
        BlobImmutabilityPolicy immutabilityPolicy, BlobRequestConditions requestConditions) {
        try {
            return withContext(context -> setImmutabilityPolicyWithResponse(immutabilityPolicy, requestConditions,
                context));
        } catch (RuntimeException ex) {
            return monoError(LOGGER, ex);
        }
    }

    Mono<Response<BlobImmutabilityPolicy>> setImmutabilityPolicyWithResponse(
        BlobImmutabilityPolicy immutabilityPolicy, BlobRequestConditions requestConditions, Context context) {
        context = context == null ? Context.NONE : context;
        BlobImmutabilityPolicy finalImmutabilityPolicy = immutabilityPolicy == null ? new BlobImmutabilityPolicy()
            : immutabilityPolicy;
        if (BlobImmutabilityPolicyMode.MUTABLE.equals(finalImmutabilityPolicy.getPolicyMode())) {
            throw LOGGER.logExceptionAsError(new IllegalArgumentException(
                String.format("immutabilityPolicy.policyMode must be %s or %s",
                    BlobImmutabilityPolicyMode.LOCKED.toString(), BlobImmutabilityPolicyMode.UNLOCKED.toString())));
        }

        BlobRequestConditions finalRequestConditions = requestConditions == null
            ? new BlobRequestConditions() : requestConditions;

        ModelHelper.validateConditionsNotPresent(finalRequestConditions,
            EnumSet.of(BlobRequestConditionProperty.LEASE_ID, BlobRequestConditionProperty.TAGS_CONDITIONS,
                BlobRequestConditionProperty.IF_MATCH, BlobRequestConditionProperty.IF_NONE_MATCH,
                BlobRequestConditionProperty.IF_MODIFIED_SINCE), "setImmutabilityPolicy(WithResponse)",
            "requestConditions");

        return this.azureBlobStorage.getBlobs().setImmutabilityPolicyWithResponseAsync(containerName, blobName, null,
            null, finalRequestConditions.getIfUnmodifiedSince(), finalImmutabilityPolicy.getExpiryTime(),
            finalImmutabilityPolicy.getPolicyMode(),
            context.addData(AZ_TRACING_NAMESPACE_KEY, STORAGE_TRACING_NAMESPACE_VALUE))
            .map(response -> {
                BlobsSetImmutabilityPolicyHeaders headers = response.getDeserializedHeaders();
                BlobImmutabilityPolicy responsePolicy = new BlobImmutabilityPolicy()
                    .setPolicyMode(headers.getXMsImmutabilityPolicyMode())
                    .setExpiryTime(headers.getXMsImmutabilityPolicyUntilDate());
                return new SimpleResponse<>(response, responsePolicy);
            });
    }

    /**
     * Deletes the immutability policy on a blob, blob snapshot or blob version.
     * <p> NOTE: Blob Versioning must be enabled on your storage account and the blob must be in a container with
     * object level immutable policy enabled to call this API.</p>
     *
     * <p><strong>Code Samples</strong></p>
     *
     * <!-- src_embed com.azure.storage.blob.specialized.BlobAsyncClientBase.deleteImmutabilityPolicy -->
     * <pre>
     * client.deleteImmutabilityPolicy&#40;&#41;.subscribe&#40;response -&gt; System.out.println&#40;&quot;Completed immutability policy&quot;
     *     + &quot; deletion.&quot;&#41;&#41;;
     * </pre>
     * <!-- end com.azure.storage.blob.specialized.BlobAsyncClientBase.deleteImmutabilityPolicy -->
     *
     * @return A reactive response signalling completion.
     */
    @ServiceMethod(returns = ReturnType.SINGLE)
    public Mono<Void> deleteImmutabilityPolicy() {
        return deleteImmutabilityPolicyWithResponse().flatMap(FluxUtil::toMono);
    }

    /**
     * Deletes the immutability policy on a blob, blob snapshot or blob version.
     * <p> NOTE: Blob Versioning must be enabled on your storage account and the blob must be in a container with
     * immutable storage with versioning enabled to call this API.</p>
     *
     * <p><strong>Code Samples</strong></p>
     *
     * <!-- src_embed com.azure.storage.blob.specialized.BlobAsyncClientBase.deleteImmutabilityPolicyWithResponse -->
     * <pre>
     * client.deleteImmutabilityPolicyWithResponse&#40;&#41;.subscribe&#40;response -&gt;
     *     System.out.println&#40;&quot;Delete immutability policy completed with status: &quot; + response.getStatusCode&#40;&#41;&#41;&#41;;
     * </pre>
     * <!-- end com.azure.storage.blob.specialized.BlobAsyncClientBase.deleteImmutabilityPolicyWithResponse -->
     *
     * @return A reactive response signalling completion.
     */
    @ServiceMethod(returns = ReturnType.SINGLE)
    public Mono<Response<Void>> deleteImmutabilityPolicyWithResponse() {
        try {
            return withContext(this::deleteImmutabilityPolicyWithResponse);
        } catch (RuntimeException ex) {
            return monoError(LOGGER, ex);
        }
    }

    Mono<Response<Void>> deleteImmutabilityPolicyWithResponse(Context context) {
        context = context == null ? Context.NONE : context;
        return this.azureBlobStorage.getBlobs().deleteImmutabilityPolicyWithResponseAsync(containerName, blobName,
            null, null, context.addData(AZ_TRACING_NAMESPACE_KEY, STORAGE_TRACING_NAMESPACE_VALUE))
            .map(response -> new SimpleResponse<>(response, null));
    }

    /**
     * Sets a legal hold on the blob.
     * <p> NOTE: Blob Versioning must be enabled on your storage account and the blob must be in a container with
     * object level immutable policy enabled to call this API.</p>
     *
     * <p><strong>Code Samples</strong></p>
     *
     * <!-- src_embed com.azure.storage.blob.specialized.BlobAsyncClientBase.setLegalHold#boolean -->
     * <pre>
     * client.setLegalHold&#40;true&#41;.subscribe&#40;response -&gt; System.out.println&#40;&quot;Legal hold status: &quot;
     *     + response.hasLegalHold&#40;&#41;&#41;&#41;;
     * </pre>
     * <!-- end com.azure.storage.blob.specialized.BlobAsyncClientBase.setLegalHold#boolean -->
     *
     * @param legalHold Whether you want a legal hold on the blob.
     * @return A reactive response containing the legal hold result.
     */
    @ServiceMethod(returns = ReturnType.SINGLE)
    public Mono<BlobLegalHoldResult> setLegalHold(boolean legalHold) {
        return setLegalHoldWithResponse(legalHold).flatMap(FluxUtil::toMono);
    }

    /**
     * Sets a legal hold on the blob.
     * <p> NOTE: Blob Versioning must be enabled on your storage account and the blob must be in a container with
     * immutable storage with versioning enabled to call this API.</p>
     *
     * <p><strong>Code Samples</strong></p>
     *
     * <!-- src_embed com.azure.storage.blob.specialized.BlobAsyncClientBase.setLegalHoldWithResponse#boolean -->
     * <pre>
     * client.setLegalHoldWithResponse&#40;true&#41;.subscribe&#40;response -&gt;
     *     System.out.println&#40;&quot;Legal hold status: &quot; + response.getValue&#40;&#41;.hasLegalHold&#40;&#41;&#41;&#41;;
     * </pre>
     * <!-- end com.azure.storage.blob.specialized.BlobAsyncClientBase.setLegalHoldWithResponse#boolean -->
     *
     * @param legalHold Whether you want a legal hold on the blob.
     * @return A reactive response containing the legal hold result.
     */
    @ServiceMethod(returns = ReturnType.SINGLE)
    public Mono<Response<BlobLegalHoldResult>> setLegalHoldWithResponse(boolean legalHold) {
        try {
            return withContext(context -> setLegalHoldWithResponse(legalHold, context));
        } catch (RuntimeException ex) {
            return monoError(LOGGER, ex);
        }
    }

    Mono<Response<BlobLegalHoldResult>> setLegalHoldWithResponse(boolean legalHold, Context context) {
        context = context == null ? Context.NONE : context;
        return this.azureBlobStorage.getBlobs().setLegalHoldWithResponseAsync(containerName, blobName,
            legalHold, null, null,
            context.addData(AZ_TRACING_NAMESPACE_KEY, STORAGE_TRACING_NAMESPACE_VALUE))
            .map(response -> new SimpleResponse<>(response,
                new InternalBlobLegalHoldResult(response.getDeserializedHeaders().isXMsLegalHold())));
    }
}<|MERGE_RESOLUTION|>--- conflicted
+++ resolved
@@ -15,11 +15,7 @@
 import com.azure.core.util.Context;
 import com.azure.core.util.CoreUtils;
 import com.azure.core.util.FluxUtil;
-<<<<<<< HEAD
-import com.azure.core.util.IOUtils;
-=======
 import com.azure.core.util.io.IOUtils;
->>>>>>> 625130e5
 import com.azure.core.util.ProgressListener;
 import com.azure.core.util.ProgressReporter;
 import com.azure.core.util.logging.ClientLogger;
@@ -1317,11 +1313,7 @@
                         return Mono.error(e);
                     }
                 };
-<<<<<<< HEAD
-                return new BlobDownloadAsyncResponse(
-=======
                 return BlobDownloadAsyncResponseConstructorProxy.create(
->>>>>>> 625130e5
                     response, onDownloadErrorResume, finalOptions);
             });
     }
