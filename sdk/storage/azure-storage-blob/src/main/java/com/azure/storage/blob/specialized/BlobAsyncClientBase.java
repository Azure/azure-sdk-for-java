--- conflicted
+++ resolved
@@ -723,13 +723,8 @@
 
     // TODO (gapra) : Investigate if this is can be parallelized, and include the parallelTransfers parameter.
     Mono<Response<BlobProperties>> downloadToFileWithResponse(String filePath, BlobRange range,
-<<<<<<< HEAD
-        ParallelTransferOptions parallelTransferOptions, ReliableDownloadOptions options,
+        ParallelTransferOptions parallelTransferOptions, DownloadRetryOptions options,
         BlobRequestConditions accessConditions, boolean rangeGetContentMD5, Context context) {
-=======
-        ParallelTransferOptions parallelTransferOptions, DownloadRetryOptions options,
-        BlobRequestConditions accessConditions, boolean rangeGetContentMd5, Context context) {
->>>>>>> 0961229a
         final ParallelTransferOptions finalParallelTransferOptions = parallelTransferOptions == null
             ? new ParallelTransferOptions(null, null, null) :
             new ParallelTransferOptions(parallelTransferOptions.getBlockSize(),
