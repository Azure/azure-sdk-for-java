--- conflicted
+++ resolved
@@ -1157,13 +1157,8 @@
                     hd.isIncrementalCopy(), hd.getDestinationSnapshot(), AccessTier.fromString(hd.getAccessTier()),
                     hd.isAccessTierInferred(), ArchiveStatus.fromString(hd.getArchiveStatus()),
                     hd.getEncryptionKeySha256(), hd.getAccessTierChangeTime(), hd.getMetadata(),
-<<<<<<< HEAD
-                    hd.getBlobCommittedBlockCount(), null, null);
-//                    hd.getBlobCommittedBlockCount(), hd.getVersionId(), hd.isCurrentVersion());
-=======
                     hd.getBlobCommittedBlockCount(), hd.getVersionId(), hd.isCurrentVersion(),
                     hd.getObjectReplicationRules());
->>>>>>> e773a538
                 return new SimpleResponse<>(rb, properties);
             });
     }
