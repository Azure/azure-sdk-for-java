--- conflicted
+++ resolved
@@ -62,6 +62,7 @@
 import reactor.core.publisher.Flux;
 import reactor.core.publisher.Mono;
 import reactor.core.publisher.SignalType;
+import reactor.core.scheduler.Schedulers;
 
 import java.io.IOException;
 import java.io.UncheckedIOException;
@@ -1028,35 +1029,12 @@
 
                 BlobDownloadAsyncResponse initialResponse = setupTuple3.getT3();
                 return Flux.range(0, numChunks)
-<<<<<<< HEAD
                     .flatMap(chunkNum -> ChunkedDownloadUtils.downloadChunk(this, chunkNum, initialResponse,
                         finalRange, downloadRetryOptions, finalParallelTransferOptions, finalConditions,
                         rangeGetContentMd5, newCount,
                         response -> writeBodyToFile(response, file, chunkNum, finalParallelTransferOptions,
-                            progressLock, totalProgress).flux()))
-=======
-                    .flatMap(chunkNum -> {
-                        // The first chunk was retrieved during setup.
-                        if (chunkNum == 0) {
-                            return writeBodyToFile(initialResponse, file, 0, finalParallelTransferOptions, progressLock,
-                                totalProgress);
-                        }
-
-                        // Calculate whether we need a full chunk or something smaller because we are at the end.
-                        long modifier = chunkNum.longValue() * finalParallelTransferOptions.getBlockSizeLong();
-                        long chunkSizeActual = Math.min(finalParallelTransferOptions.getBlockSizeLong(),
-                            newCount - modifier);
-                        BlobRange chunkRange = new BlobRange(finalRange.getOffset() + modifier, chunkSizeActual);
-
-                        // Make the download call.
-                        return this.downloadWithResponse(chunkRange, downloadRetryOptions, finalConditions,
-                            rangeGetContentMd5, null)
-                            .subscribeOn(Schedulers.elastic())
-                            .flatMap(response ->
-                                writeBodyToFile(response, file, chunkNum, finalParallelTransferOptions, progressLock,
-                                    totalProgress));
-                    }, finalParallelTransferOptions.getMaxConcurrency())
->>>>>>> 058f19ac
+                            progressLock, totalProgress).flux()), finalParallelTransferOptions.getMaxConcurrency())
+
                     // Only the first download call returns a value.
                     .then(Mono.just(buildBlobPropertiesResponse(initialResponse)));
             });
