--- conflicted
+++ resolved
@@ -1043,10 +1043,7 @@
      * @return A reactive response containing the blob data.
      * @deprecated use {@link #downloadStream()} instead.
      */
-<<<<<<< HEAD
     @ServiceMethod(returns = ReturnType.COLLECTION)
-=======
->>>>>>> 285d41bb
     @Deprecated
     public Flux<ByteBuffer> download() {
         return downloadStream();
@@ -1122,10 +1119,7 @@
      * @return A reactive response containing the blob data.
      * @deprecated use {@link #downloadStreamWithResponse(BlobRange, DownloadRetryOptions, BlobRequestConditions, boolean)} instead.
      */
-<<<<<<< HEAD
-    @ServiceMethod(returns = ReturnType.SINGLE)
-=======
->>>>>>> 285d41bb
+    @ServiceMethod(returns = ReturnType.SINGLE)
     @Deprecated
     public Mono<BlobDownloadAsyncResponse> downloadWithResponse(BlobRange range, DownloadRetryOptions options,
         BlobRequestConditions requestConditions, boolean getRangeContentMd5) {
