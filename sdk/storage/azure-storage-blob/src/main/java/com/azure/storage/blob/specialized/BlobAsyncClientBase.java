--- conflicted
+++ resolved
@@ -1158,14 +1158,8 @@
         BlobRequestConditions requestConditions, Context context) {
         requestConditions = requestConditions == null ? new BlobRequestConditions() : requestConditions;
 
-<<<<<<< HEAD
         return this.azureBlobStorage.blobs().deleteWithRestResponseAsync(null, null, snapshot, versionId,
             null, requestConditions.getLeaseId(), deleteBlobSnapshotOptions, requestConditions.getIfModifiedSince(),
-=======
-        return this.azureBlobStorage.blobs().deleteWithRestResponseAsync(null, null, snapshot,
-            null /* versionId */, null, requestConditions.getLeaseId(), deleteBlobSnapshotOptions,
-            requestConditions.getIfModifiedSince(),
->>>>>>> cd5a0cff
             requestConditions.getIfUnmodifiedSince(), requestConditions.getIfMatch(),
             requestConditions.getIfNoneMatch(), null, context)
             .map(response -> new SimpleResponse<>(response, null));
@@ -1217,17 +1211,11 @@
         context = context == null ? Context.NONE : context;
 
         return this.azureBlobStorage.blobs().getPropertiesWithRestResponseAsync(
-<<<<<<< HEAD
             null, null, snapshot, versionId, null, requestConditions.getLeaseId(),
-            requestConditions.getIfModifiedSince(), requestConditions.getIfUnmodifiedSince(),
-            requestConditions.getIfMatch(), requestConditions.getIfNoneMatch(), null, customerProvidedKey, context)
-=======
-            null, null, snapshot, null /* versionId */, null, requestConditions.getLeaseId(),
             requestConditions.getIfModifiedSince(),
             requestConditions.getIfUnmodifiedSince(), requestConditions.getIfMatch(),
             requestConditions.getIfNoneMatch(), null, customerProvidedKey,
             context.addData(AZ_TRACING_NAMESPACE_KEY, STORAGE_TRACING_NAMESPACE_VALUE))
->>>>>>> cd5a0cff
             .map(rb -> {
                 BlobGetPropertiesHeaders hd = rb.getDeserializedHeaders();
                 BlobProperties properties = new BlobProperties(hd.getCreationTime(), hd.getLastModified(), hd.getETag(),
@@ -1350,21 +1338,13 @@
     Mono<Response<Void>> setMetadataWithResponse(Map<String, String> metadata, BlobRequestConditions requestConditions,
         Context context) {
         requestConditions = requestConditions == null ? new BlobRequestConditions() : requestConditions;
-<<<<<<< HEAD
-=======
         context = context == null ? Context.NONE : context;
->>>>>>> cd5a0cff
 
         return this.azureBlobStorage.blobs().setMetadataWithRestResponseAsync(
             null, null, null, metadata, requestConditions.getLeaseId(), requestConditions.getIfModifiedSince(),
             requestConditions.getIfUnmodifiedSince(), requestConditions.getIfMatch(),
-<<<<<<< HEAD
             requestConditions.getIfNoneMatch(), null, customerProvidedKey, encryptionScope,
-            context)
-=======
-            requestConditions.getIfNoneMatch(), null, null /* versionId */, customerProvidedKey, encryptionScope,
             context.addData(AZ_TRACING_NAMESPACE_KEY, STORAGE_TRACING_NAMESPACE_VALUE))
->>>>>>> cd5a0cff
             .map(response -> new SimpleResponse<>(response, null));
     }
 
