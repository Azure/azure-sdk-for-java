// Copyright (c) Microsoft Corporation. All rights reserved.
// Licensed under the MIT License.

package com.azure.storage.blob.specialized;

import com.azure.core.http.HttpPipeline;
import com.azure.core.http.HttpResponse;
import com.azure.core.http.RequestConditions;
import com.azure.core.http.rest.Response;
import com.azure.core.http.rest.SimpleResponse;
import com.azure.core.util.Context;
import com.azure.core.util.CoreUtils;
import com.azure.core.util.FluxUtil;
import com.azure.core.util.logging.ClientLogger;
import com.azure.core.util.polling.LongRunningOperationStatus;
import com.azure.core.util.polling.PollResponse;
import com.azure.core.util.polling.PollerFlux;
import com.azure.storage.blob.BlobServiceAsyncClient;
import com.azure.storage.blob.BlobServiceVersion;
import com.azure.storage.blob.HttpGetterInfo;
import com.azure.storage.blob.ProgressReporter;
import com.azure.storage.blob.implementation.AzureBlobStorageBuilder;
import com.azure.storage.blob.implementation.AzureBlobStorageImpl;
import com.azure.storage.blob.implementation.models.BlobGetAccountInfoHeaders;
import com.azure.storage.blob.implementation.models.BlobGetPropertiesHeaders;
import com.azure.storage.blob.implementation.models.BlobStartCopyFromURLHeaders;
import com.azure.storage.blob.implementation.models.BlobTag;
import com.azure.storage.blob.implementation.models.BlobTags;
import com.azure.storage.blob.implementation.models.EncryptionScope;
import com.azure.storage.blob.implementation.models.QueryRequest;
import com.azure.storage.blob.implementation.models.QuerySerialization;
import com.azure.storage.blob.implementation.util.BlobQueryReader;
import com.azure.storage.blob.implementation.util.BlobSasImplUtil;
import com.azure.storage.blob.implementation.util.ChunkedDownloadUtils;
import com.azure.storage.blob.implementation.util.ModelHelper;
import com.azure.storage.blob.models.AccessTier;
import com.azure.storage.blob.models.ArchiveStatus;
import com.azure.storage.blob.options.BlobBeginCopyOptions;
import com.azure.storage.blob.options.BlobCopyFromUrlOptions;
import com.azure.storage.blob.models.BlobCopyInfo;
import com.azure.storage.blob.models.BlobDownloadAsyncResponse;
import com.azure.storage.blob.models.BlobHttpHeaders;
import com.azure.storage.blob.models.BlobProperties;
import com.azure.storage.blob.models.BlobQueryAsyncResponse;
import com.azure.storage.blob.options.BlobQueryOptions;
import com.azure.storage.blob.models.BlobRange;
import com.azure.storage.blob.models.BlobRequestConditions;
import com.azure.storage.blob.models.BlobStorageException;
import com.azure.storage.blob.models.CopyStatusType;
import com.azure.storage.blob.models.CpkInfo;
import com.azure.storage.blob.models.DeleteSnapshotsOptionType;
import com.azure.storage.blob.models.DownloadRetryOptions;
import com.azure.storage.blob.models.ParallelTransferOptions;
import com.azure.storage.blob.models.RehydratePriority;
import com.azure.storage.blob.models.StorageAccountInfo;
import com.azure.storage.blob.models.UserDelegationKey;
import com.azure.storage.blob.sas.BlobServiceSasSignatureValues;
import com.azure.storage.common.StorageSharedKeyCredential;
import com.azure.storage.common.Utility;
import com.azure.storage.common.implementation.SasImplUtils;
import com.azure.storage.common.implementation.StorageImplUtils;
import reactor.core.publisher.Flux;
import reactor.core.publisher.Mono;
import reactor.core.publisher.SignalType;

import java.io.IOException;
import java.io.UncheckedIOException;
import java.io.UnsupportedEncodingException;
import java.net.MalformedURLException;
import java.net.URI;
import java.net.URL;
import java.net.URLEncoder;
import java.nio.ByteBuffer;
import java.nio.channels.AsynchronousFileChannel;
import java.nio.charset.Charset;
import java.nio.file.FileAlreadyExistsException;
import java.nio.file.Files;
import java.nio.file.OpenOption;
import java.nio.file.Paths;
import java.nio.file.StandardOpenOption;
import java.time.Duration;
import java.time.OffsetDateTime;
import java.util.ArrayList;
import java.util.HashMap;
import java.util.HashSet;
import java.util.List;
import java.util.Map;
import java.util.Set;
import java.util.concurrent.atomic.AtomicLong;
import java.util.concurrent.locks.Lock;
import java.util.concurrent.locks.ReentrantLock;
import java.util.function.BiFunction;

import static com.azure.core.util.FluxUtil.fluxError;
import static com.azure.core.util.FluxUtil.monoError;
import static com.azure.core.util.FluxUtil.withContext;
import static com.azure.core.util.tracing.Tracer.AZ_TRACING_NAMESPACE_KEY;
import static com.azure.storage.common.Utility.STORAGE_TRACING_NAMESPACE_VALUE;

/**
 * This class provides a client that contains all operations that apply to any blob type.
 *
 * <p>
 * This client offers the ability to download blobs. Note that uploading data is specific to each type of blob. Please
 * refer to the {@link BlockBlobClient}, {@link PageBlobClient}, or {@link AppendBlobClient} for upload options.
 */
public class BlobAsyncClientBase {

    private final ClientLogger logger = new ClientLogger(BlobAsyncClientBase.class);

    protected final AzureBlobStorageImpl azureBlobStorage;
    private final String snapshot;
    private final String versionId;
    private final CpkInfo customerProvidedKey;
    protected final EncryptionScope encryptionScope;
    protected final String accountName;
    protected final String containerName;
    protected final String blobName;
    protected final BlobServiceVersion serviceVersion;

    /**
     * Protected constructor for use by {@link SpecializedBlobClientBuilder}.
     *
     * @param pipeline The pipeline used to send and receive service requests.
     * @param url The endpoint where to send service requests.
     * @param serviceVersion The version of the service to receive requests.
     * @param accountName The storage account name.
     * @param containerName The container name.
     * @param blobName The blob name.
     * @param snapshot The snapshot identifier for the blob, pass {@code null} to interact with the blob directly.
     * @param customerProvidedKey Customer provided key used during encryption of the blob's data on the server, pass
     * {@code null} to allow the service to use its own encryption.
     */
    protected BlobAsyncClientBase(HttpPipeline pipeline, String url, BlobServiceVersion serviceVersion,
        String accountName, String containerName, String blobName, String snapshot, CpkInfo customerProvidedKey) {
        this(pipeline, url, serviceVersion, accountName, containerName, blobName, snapshot, customerProvidedKey, null);
    }

    /**
     * Protected constructor for use by {@link SpecializedBlobClientBuilder}.
     *
     * @param pipeline The pipeline used to send and receive service requests.
     * @param url The endpoint where to send service requests.
     * @param serviceVersion The version of the service to receive requests.
     * @param accountName The storage account name.
     * @param containerName The container name.
     * @param blobName The blob name.
     * @param snapshot The snapshot identifier for the blob, pass {@code null} to interact with the blob directly.
     * @param customerProvidedKey Customer provided key used during encryption of the blob's data on the server, pass
     * {@code null} to allow the service to use its own encryption.
     * @param encryptionScope Encryption scope used during encryption of the blob's data on the server, pass
     * {@code null} to allow the service to use its own encryption.
     */
    protected BlobAsyncClientBase(HttpPipeline pipeline, String url, BlobServiceVersion serviceVersion,
        String accountName, String containerName, String blobName, String snapshot, CpkInfo customerProvidedKey,
        EncryptionScope encryptionScope) {
        this(pipeline, url, serviceVersion, accountName, containerName, blobName, snapshot, customerProvidedKey,
            encryptionScope, null);
    }

    /**
     * Protected constructor for use by {@link SpecializedBlobClientBuilder}.
     *
     * @param pipeline The pipeline used to send and receive service requests.
     * @param url The endpoint where to send service requests.
     * @param serviceVersion The version of the service to receive requests.
     * @param accountName The storage account name.
     * @param containerName The container name.
     * @param blobName The blob name.
     * @param snapshot The snapshot identifier for the blob, pass {@code null} to interact with the blob directly.
     * @param customerProvidedKey Customer provided key used during encryption of the blob's data on the server, pass
     * {@code null} to allow the service to use its own encryption.
     * @param encryptionScope Encryption scope used during encryption of the blob's data on the server, pass
     * {@code null} to allow the service to use its own encryption.
     * @param versionId The version identifier for the blob, pass {@code null} to interact with the latest blob version.
     */
    protected BlobAsyncClientBase(HttpPipeline pipeline, String url, BlobServiceVersion serviceVersion,
        String accountName, String containerName, String blobName, String snapshot, CpkInfo customerProvidedKey,
        EncryptionScope encryptionScope, String versionId) {
        if (snapshot != null && versionId != null) {
            throw logger.logExceptionAsError(
                new IllegalArgumentException("'snapshot' and 'versionId' cannot be used at the same time."));
        }
        /* Check to make sure the uri is valid. We don't want the error to occur later in the generated layer
           when the sas token has already been applied. */
        try {
            URI.create(url);
        } catch (IllegalArgumentException ex) {
            throw logger.logExceptionAsError(ex);
        }
        this.azureBlobStorage = new AzureBlobStorageBuilder()
            .pipeline(pipeline)
            .url(url)
            .version(serviceVersion.getVersion())
            .build();
        this.serviceVersion = serviceVersion;

        this.accountName = accountName;
        this.containerName = containerName;
        this.blobName = Utility.urlEncode(Utility.urlDecode(blobName));
        this.snapshot = snapshot;
        this.customerProvidedKey = customerProvidedKey;
        this.encryptionScope = encryptionScope;
        this.versionId = versionId;
    }

    /**
     * Gets the {@code encryption scope} used to encrypt this blob's content on the server.
     *
     * @return the encryption scope used for encryption.
     */
    protected String getEncryptionScope() {
        if (encryptionScope == null) {
            return null;
        }
        return encryptionScope.getEncryptionScope();
    }

    /**
     * Creates a new {@link BlobAsyncClientBase} linked to the {@code snapshot} of this blob resource.
     *
     * @param snapshot the identifier for a specific snapshot of this blob
     * @return a {@link BlobAsyncClientBase} used to interact with the specific snapshot.
     */
    public BlobAsyncClientBase getSnapshotClient(String snapshot) {
        return new BlobAsyncClientBase(getHttpPipeline(), getBlobUrl(), getServiceVersion(), getAccountName(),
            getContainerName(), getBlobName(), snapshot, getCustomerProvidedKey(), encryptionScope, getVersionId());
    }

    /**
     * Creates a new {@link BlobAsyncClientBase} linked to the {@code versionId} of this blob resource.
     *
     * @param versionId the identifier for a specific version of this blob,
     * pass {@code null} to interact with the latest blob version.
     * @return a {@link BlobAsyncClientBase} used to interact with the specific version.
     */
    public BlobAsyncClientBase getVersionClient(String versionId) {
        return new BlobAsyncClientBase(getHttpPipeline(), getBlobUrl(), getServiceVersion(), getAccountName(),
            getContainerName(), getBlobName(), getSnapshotId(), getCustomerProvidedKey(), encryptionScope, versionId);
    }

    /**
     * Gets the URL of the blob represented by this client.
     *
     * @return the URL.
     */
    public String getBlobUrl() {
        String blobUrl = azureBlobStorage.getUrl();
        if (this.isSnapshot()) {
            blobUrl = appendQueryParameter(blobUrl, "snapshot", getSnapshotId());
        }
        if (this.getVersionId() != null) {
            blobUrl = appendQueryParameter(blobUrl, "versionid", getVersionId());
        }
        return blobUrl;
    }

    private String appendQueryParameter(String url, String key, String value) {
        if (url.contains("?")) {
            url = String.format("%s&%s=%s", url, key, value);
        } else {
            url = String.format("%s?%s=%s", url, key, value);
        }
        return url;
    }

    /**
     * Get the container name.
     *
     * <p><strong>Code Samples</strong></p>
     *
     * {@codesnippet com.azure.storage.blob.specialized.BlobAsyncClientBase.getContainerName}
     *
     * @return The name of the container.
     */
    public final String getContainerName() {
        return containerName;
    }

    /**
     * Decodes and gets the blob name.
     *
     * <p><strong>Code Samples</strong></p>
     *
     * {@codesnippet com.azure.storage.blob.specialized.BlobAsyncClientBase.getBlobName}
     *
     * @return The decoded name of the blob.
     */
    public final String getBlobName() {
        return (blobName == null) ? null : Utility.urlDecode(blobName);
    }

    /**
     * Gets the {@link HttpPipeline} powering this client.
     *
     * @return The pipeline.
     */
    public HttpPipeline getHttpPipeline() {
        return azureBlobStorage.getHttpPipeline();
    }

    /**
     * Gets the {@link CpkInfo} used to encrypt this blob's content on the server.
     *
     * @return the customer provided key used for encryption.
     */
    public CpkInfo getCustomerProvidedKey() {
        return customerProvidedKey;
    }

    /**
     * Get associated account name.
     *
     * @return account name associated with this storage resource.
     */
    public String getAccountName() {
        return accountName;
    }

    /**
     * Gets the service version the client is using.
     *
     * @return the service version the client is using.
     */
    public BlobServiceVersion getServiceVersion() {
        return serviceVersion;
    }

    /**
     * Gets the snapshotId for a blob resource
     *
     * @return A string that represents the snapshotId of the snapshot blob
     */
    public String getSnapshotId() {
        return this.snapshot;
    }

    /**
     * Determines if a blob is a snapshot
     *
     * @return A boolean that indicates if a blob is a snapshot
     */
    public boolean isSnapshot() {
        return this.snapshot != null;
    }

    /**
     * Gets the versionId for a blob resource
     *
     * @return A string that represents the versionId of the snapshot blob
     */
    public String getVersionId() {
        return this.versionId;
    }

    /**
     * Determines if the blob this client represents exists in the cloud.
     *
     * <p><strong>Code Samples</strong></p>
     *
     * {@codesnippet com.azure.storage.blob.specialized.BlobAsyncClientBase.exists}
     *
     * @return true if the blob exists, false if it doesn't
     */
    public Mono<Boolean> exists() {
        try {
            return existsWithResponse().flatMap(FluxUtil::toMono);
        } catch (RuntimeException ex) {
            return monoError(logger, ex);
        }
    }

    /**
     * Determines if the blob this client represents exists in the cloud.
     *
     * <p><strong>Code Samples</strong></p>
     *
     * {@codesnippet com.azure.storage.blob.specialized.BlobAsyncClientBase.existsWithResponse}
     *
     * @return true if the blob exists, false if it doesn't
     */
    public Mono<Response<Boolean>> existsWithResponse() {
        try {
            return withContext(this::existsWithResponse);
        } catch (RuntimeException ex) {
            return monoError(logger, ex);
        }
    }

    Mono<Response<Boolean>> existsWithResponse(Context context) {
        return this.getPropertiesWithResponse(null, context)
            .map(cp -> (Response<Boolean>) new SimpleResponse<>(cp, true))
            .onErrorResume(t -> t instanceof BlobStorageException && ((BlobStorageException) t).getStatusCode() == 404,
                t -> {
                    HttpResponse response = ((BlobStorageException) t).getResponse();
                    return Mono.just(new SimpleResponse<>(response.getRequest(), response.getStatusCode(),
                        response.getHeaders(), false));
                });
    }

    /**
     * Copies the data at the source URL to a blob.
     *
     * <p><strong>Code Samples</strong></p>
     *
     * {@codesnippet com.azure.storage.blob.specialized.BlobAsyncClientBase.beginCopy#String-Duration}
     *
     * <p>For more information, see the
     * <a href="https://docs.microsoft.com/rest/api/storageservices/copy-blob">Azure Docs</a></p>
     *
     * @param sourceUrl The source URL to copy from. URLs outside of Azure may only be copied to block blobs.
     * @param pollInterval Duration between each poll for the copy status. If none is specified, a default of one second
     * is used.
     * @return A {@link PollerFlux} that polls the blob copy operation until it has completed, has failed, or has been
     * cancelled.
     */
    public PollerFlux<BlobCopyInfo, Void> beginCopy(String sourceUrl, Duration pollInterval) {
        return beginCopy(sourceUrl, null, null, null, null, null, pollInterval);
    }

    /**
     * Copies the data at the source URL to a blob.
     *
     * <p><strong>Starting a copy operation</strong></p>
     * Starting a copy operation and polling on the responses.
     *
     * {@codesnippet com.azure.storage.blob.specialized.BlobAsyncClientBase.beginCopy#String-Map-AccessTier-RehydratePriority-RequestConditions-BlobRequestConditions-Duration}
     *
     * <p>For more information, see the
     * <a href="https://docs.microsoft.com/rest/api/storageservices/copy-blob">Azure Docs</a></p>
     *
     * @param sourceUrl The source URL to copy from. URLs outside of Azure may only be copied to block blobs.
     * @param metadata Metadata to associate with the destination blob.
     * @param tier {@link AccessTier} for the destination blob.
     * @param priority {@link RehydratePriority} for rehydrating the blob.
     * @param sourceModifiedRequestConditions {@link RequestConditions} against the source. Standard HTTP Access
     * conditions related to the modification of data. ETag and LastModifiedTime are used to construct conditions
     * related to when the blob was changed relative to the given request. The request will fail if the specified
     * condition is not satisfied.
     * @param destRequestConditions {@link BlobRequestConditions} against the destination.
     * @param pollInterval Duration between each poll for the copy status. If none is specified, a default of one second
     * is used.
     * @return A {@link PollerFlux} that polls the blob copy operation until it has completed, has failed, or has been
     * cancelled.
     */
    public PollerFlux<BlobCopyInfo, Void> beginCopy(String sourceUrl, Map<String, String> metadata, AccessTier tier,
        RehydratePriority priority, RequestConditions sourceModifiedRequestConditions,
        BlobRequestConditions destRequestConditions, Duration pollInterval) {
        return this.beginCopy(new BlobBeginCopyOptions(sourceUrl).setMetadata(metadata).setTier(tier)
            .setRehydratePriority(priority).setSourceRequestConditions(sourceModifiedRequestConditions)
            .setDestinationRequestConditions(destRequestConditions).setPollInterval(pollInterval));
    }

    /**
     * Copies the data at the source URL to a blob.
     *
     * <p><strong>Starting a copy operation</strong></p>
     * Starting a copy operation and polling on the responses.
     *
     * {@codesnippet com.azure.storage.blob.specialized.BlobAsyncClientBase.beginCopy#BlobBeginCopyOptions}
     *
     * <p><strong>Cancelling a copy operation</strong></p>
     *
     * {@codesnippet com.azure.storage.blob.specialized.BlobAsyncClientBase.beginCopyFromUrlCancel#BlobBeginCopyOptions}
     *
     * <p>For more information, see the
     * <a href="https://docs.microsoft.com/rest/api/storageservices/copy-blob">Azure Docs</a></p>
     *
     * @param options {@link BlobBeginCopyOptions}
     * @return A {@link PollerFlux} that polls the blob copy operation until it has completed, has failed, or has been
     * cancelled.
     */
    public PollerFlux<BlobCopyInfo, Void> beginCopy(BlobBeginCopyOptions options) {
        StorageImplUtils.assertNotNull("options", options);
        final Duration interval = options.getPollInterval() != null
            ? options.getPollInterval() : Duration.ofSeconds(1);
        final RequestConditions sourceModifiedCondition = options.getSourceRequestConditions() == null
            ? new RequestConditions()
            : options.getSourceRequestConditions();
        final BlobRequestConditions destinationRequestConditions =
            options.getDestinationRequestConditions() == null
            ? new BlobRequestConditions()
            : options.getDestinationRequestConditions();

        // We want to hide the SourceAccessConditions type from the user for consistency's sake, so we convert here.
        final RequestConditions sourceConditions = new RequestConditions()
            .setIfModifiedSince(sourceModifiedCondition.getIfModifiedSince())
            .setIfUnmodifiedSince(sourceModifiedCondition.getIfUnmodifiedSince())
            .setIfMatch(sourceModifiedCondition.getIfMatch())
            .setIfNoneMatch(sourceModifiedCondition.getIfNoneMatch());

        return new PollerFlux<>(interval,
            (pollingContext) -> {
                try {
                    return onStart(options.getSourceUrl(), options.getMetadata(), options.getTags(),
                        options.getTier(), options.getRehydratePriority(), sourceConditions,
                        destinationRequestConditions);
                } catch (RuntimeException ex) {
                    return monoError(logger, ex);
                }
            },
            (pollingContext) -> {
                try {
                    return onPoll(pollingContext.getLatestResponse());
                } catch (RuntimeException ex) {
                    return monoError(logger, ex);
                }
            },
            (pollingContext, firstResponse) -> {
                if (firstResponse == null || firstResponse.getValue() == null) {
                    return Mono.error(logger.logExceptionAsError(
                        new IllegalArgumentException("Cannot cancel a poll response that never started.")));
                }
                final String copyIdentifier = firstResponse.getValue().getCopyId();

                if (!CoreUtils.isNullOrEmpty(copyIdentifier)) {
                    logger.info("Cancelling copy operation for copy id: {}", copyIdentifier);

                    return abortCopyFromUrl(copyIdentifier).thenReturn(firstResponse.getValue());
                }

                return Mono.empty();
            },
            (pollingContext) -> Mono.empty());
    }

    private Mono<BlobCopyInfo> onStart(String sourceUrl, Map<String, String> metadata, Map<String, String> tags,
        AccessTier tier, RehydratePriority priority, RequestConditions sourceModifiedRequestConditions,
        BlobRequestConditions destinationRequestConditions) {
        URL url;
        try {
            url = new URL(sourceUrl);
        } catch (MalformedURLException ex) {
            throw logger.logExceptionAsError(new IllegalArgumentException("'sourceUrl' is not a valid url.", ex));
        }

        return withContext(
            context -> azureBlobStorage.blobs().startCopyFromURLWithRestResponseAsync(null, null, url, null, metadata,
                tier, priority, sourceModifiedRequestConditions.getIfModifiedSince(),
                sourceModifiedRequestConditions.getIfUnmodifiedSince(), sourceModifiedRequestConditions.getIfMatch(),
                sourceModifiedRequestConditions.getIfNoneMatch(), destinationRequestConditions.getIfModifiedSince(),
                destinationRequestConditions.getIfUnmodifiedSince(), destinationRequestConditions.getIfMatch(),
                destinationRequestConditions.getIfNoneMatch(), destinationRequestConditions.getLeaseId(), null,
<<<<<<< HEAD
                tagsToString(tags), null, null, context))
=======
                tagsToString(tags), null, null, null, context))
>>>>>>> 82b12f44
            .map(response -> {
                final BlobStartCopyFromURLHeaders headers = response.getDeserializedHeaders();

                return new BlobCopyInfo(sourceUrl, headers.getCopyId(), headers.getCopyStatus(),
                    headers.getETag(), headers.getLastModified(), headers.getErrorCode(), headers.getVersionId());
            });
    }

    String tagsToString(Map<String, String> tags) {
        if (tags == null || tags.isEmpty()) {
            return null;
        }
        StringBuilder sb = new StringBuilder();
        for (Map.Entry<String, String> entry : tags.entrySet()) {
            try {
                sb.append(URLEncoder.encode(entry.getKey(), Charset.defaultCharset().toString()));
                sb.append("=");
                sb.append(URLEncoder.encode(entry.getValue(), Charset.defaultCharset().toString()));
                sb.append("&");
            } catch (UnsupportedEncodingException e) {
                throw logger.logExceptionAsError(new IllegalStateException(e));
            }
        }

        sb.deleteCharAt(sb.length() - 1); // Remove the last '&'
        return sb.toString();
    }

    private Mono<PollResponse<BlobCopyInfo>> onPoll(PollResponse<BlobCopyInfo> pollResponse) {
        if (pollResponse.getStatus() == LongRunningOperationStatus.SUCCESSFULLY_COMPLETED
            || pollResponse.getStatus() == LongRunningOperationStatus.FAILED) {
            return Mono.just(pollResponse);
        }

        final BlobCopyInfo lastInfo = pollResponse.getValue();
        if (lastInfo == null) {
            logger.warning("BlobCopyInfo does not exist. Activation operation failed.");
            return Mono.just(new PollResponse<>(
                LongRunningOperationStatus.fromString("COPY_START_FAILED", true), null));
        }

        return getProperties().map(response -> {
            final CopyStatusType status = response.getCopyStatus();
            final BlobCopyInfo result = new BlobCopyInfo(response.getCopySource(), response.getCopyId(), status,
                response.getETag(), response.getCopyCompletionTime(), response.getCopyStatusDescription(),
                response.getVersionId());

            LongRunningOperationStatus operationStatus;
            switch (status) {
                case SUCCESS:
                    operationStatus = LongRunningOperationStatus.SUCCESSFULLY_COMPLETED;
                    break;
                case FAILED:
                    operationStatus = LongRunningOperationStatus.FAILED;
                    break;
                case ABORTED:
                    operationStatus = LongRunningOperationStatus.USER_CANCELLED;
                    break;
                case PENDING:
                    operationStatus = LongRunningOperationStatus.IN_PROGRESS;
                    break;
                default:
                    throw logger.logExceptionAsError(new IllegalArgumentException(
                        "CopyStatusType is not supported. Status: " + status));
            }

            return new PollResponse<>(operationStatus, result);
        }).onErrorReturn(
            new PollResponse<>(LongRunningOperationStatus.fromString("POLLING_FAILED", true), lastInfo));
    }

    /**
     * Stops a pending copy that was previously started and leaves a destination blob with 0 length and metadata.
     *
     * <p><strong>Code Samples</strong></p>
     *
     * {@codesnippet com.azure.storage.blob.specialized.BlobAsyncClientBase.abortCopyFromUrl#String}
     *
     * <p>For more information, see the
     * <a href="https://docs.microsoft.com/en-us/rest/api/storageservices/abort-copy-blob">Azure Docs</a></p>
     *
     * @param copyId The id of the copy operation to abort.
     * @return A reactive response signalling completion.
     * @see #copyFromUrl(String)
     * @see #beginCopy(String, Duration)
     * @see #beginCopy(String, Map, AccessTier, RehydratePriority, RequestConditions, BlobRequestConditions, Duration)
     */
    public Mono<Void> abortCopyFromUrl(String copyId) {
        try {
            return abortCopyFromUrlWithResponse(copyId, null).flatMap(FluxUtil::toMono);
        } catch (RuntimeException ex) {
            return monoError(logger, ex);
        }
    }

    /**
     * Stops a pending copy that was previously started and leaves a destination blob with 0 length and metadata.
     *
     * <p><strong>Code Samples</strong></p>
     *
     * {@codesnippet com.azure.storage.blob.specialized.BlobAsyncClientBase.abortCopyFromUrlWithResponse#String-String}
     *
     * <p>For more information, see the
     * <a href="https://docs.microsoft.com/en-us/rest/api/storageservices/abort-copy-blob">Azure Docs</a></p>
     *
     * @param copyId The id of the copy operation to abort.
     * @param leaseId The lease ID the active lease on the blob must match.
     * @return A reactive response signalling completion.
     * @see #copyFromUrl(String)
     * @see #beginCopy(String, Duration)
     * @see #beginCopy(String, Map, AccessTier, RehydratePriority, RequestConditions, BlobRequestConditions, Duration)
     */
    public Mono<Response<Void>> abortCopyFromUrlWithResponse(String copyId, String leaseId) {
        try {
            return withContext(context -> abortCopyFromUrlWithResponse(copyId, leaseId, context));
        } catch (RuntimeException ex) {
            return monoError(logger, ex);
        }
    }

    Mono<Response<Void>> abortCopyFromUrlWithResponse(String copyId, String leaseId, Context context) {
        return this.azureBlobStorage.blobs().abortCopyFromURLWithRestResponseAsync(
            null, null, copyId, null, leaseId, null, context)
            .map(response -> new SimpleResponse<>(response, null));
    }

    /**
     * Copies the data at the source URL to a blob and waits for the copy to complete before returning a response.
     *
     * <p><strong>Code Samples</strong></p>
     *
     * {@codesnippet com.azure.storage.blob.specialized.BlobAsyncClientBase.copyFromUrl#String}
     *
     * <p>For more information, see the
     * <a href="https://docs.microsoft.com/en-us/rest/api/storageservices/copy-blob-from-url">Azure Docs</a></p>
     *
     * @param copySource The source URL to copy from.
     * @return A reactive response containing the copy ID for the long running operation.
     */
    public Mono<String> copyFromUrl(String copySource) {
        try {
            return copyFromUrlWithResponse(copySource, null, null, null, null).flatMap(FluxUtil::toMono);
        } catch (RuntimeException ex) {
            return monoError(logger, ex);
        }
    }

    /**
     * Copies the data at the source URL to a blob and waits for the copy to complete before returning a response.
     *
     * <p><strong>Code Samples</strong></p>
     *
     * {@codesnippet com.azure.storage.blob.specialized.BlobAsyncClientBase.copyFromUrlWithResponse#String-Map-AccessTier-RequestConditions-BlobRequestConditions}
     *
     * <p>For more information, see the
     * <a href="https://docs.microsoft.com/en-us/rest/api/storageservices/copy-blob-from-url">Azure Docs</a></p>
     *
     * @param copySource The source URL to copy from. URLs outside of Azure may only be copied to block blobs.
     * @param metadata Metadata to associate with the destination blob.
     * @param tier {@link AccessTier} for the destination blob.
     * @param sourceModifiedRequestConditions {@link RequestConditions} against the source. Standard HTTP Access
     * conditions related to the modification of data. ETag and LastModifiedTime are used to construct conditions
     * related to when the blob was changed relative to the given request. The request will fail if the specified
     * condition is not satisfied.
     * @param destRequestConditions {@link BlobRequestConditions} against the destination.
     * @return A reactive response containing the copy ID for the long running operation.
     */
    public Mono<Response<String>> copyFromUrlWithResponse(String copySource, Map<String, String> metadata,
        AccessTier tier, RequestConditions sourceModifiedRequestConditions,
        BlobRequestConditions destRequestConditions) {
        return this.copyFromUrlWithResponse(new BlobCopyFromUrlOptions(copySource).setMetadata(metadata)
            .setTier(tier).setSourceRequestConditions(sourceModifiedRequestConditions)
            .setDestinationRequestConditions(destRequestConditions));
    }

    /**
     * Copies the data at the source URL to a blob and waits for the copy to complete before returning a response.
     *
     * <p><strong>Code Samples</strong></p>
     *
     * {@codesnippet com.azure.storage.blob.specialized.BlobAsyncClientBase.copyFromUrlWithResponse#BlobCopyFromUrlOptions}
     *
     * <p>For more information, see the
     * <a href="https://docs.microsoft.com/en-us/rest/api/storageservices/copy-blob-from-url">Azure Docs</a></p>
     *
     * @param options {@link BlobCopyFromUrlOptions}
     * @return A reactive response containing the copy ID for the long running operation.
     */
    public Mono<Response<String>> copyFromUrlWithResponse(BlobCopyFromUrlOptions options) {
        try {
            return withContext(context -> copyFromUrlWithResponse(options, context));
        } catch (RuntimeException ex) {
            return monoError(logger, ex);
        }
    }

    Mono<Response<String>> copyFromUrlWithResponse(BlobCopyFromUrlOptions options, Context context) {
        StorageImplUtils.assertNotNull("options", options);
        RequestConditions sourceModifiedRequestConditions = options.getSourceRequestConditions() == null
            ? new RequestConditions() : options.getSourceRequestConditions();
        BlobRequestConditions destRequestConditions = options.getDestinationRequestConditions() == null
            ? new BlobRequestConditions() : options.getDestinationRequestConditions();

        URL url;
        try {
            url = new URL(options.getCopySource());
        } catch (MalformedURLException ex) {
            throw logger.logExceptionAsError(new IllegalArgumentException("'copySource' is not a valid url."));
        }

        return this.azureBlobStorage.blobs().copyFromURLWithRestResponseAsync(
            null, null, url, null, options.getMetadata(), options.getTier(),
            sourceModifiedRequestConditions.getIfModifiedSince(),
            sourceModifiedRequestConditions.getIfUnmodifiedSince(), sourceModifiedRequestConditions.getIfMatch(),
            sourceModifiedRequestConditions.getIfNoneMatch(), destRequestConditions.getIfModifiedSince(),
            destRequestConditions.getIfUnmodifiedSince(), destRequestConditions.getIfMatch(),
            destRequestConditions.getIfNoneMatch(), destRequestConditions.getLeaseId(), null, null,
            tagsToString(options.getTags()), null, null, context)
            .map(rb -> new SimpleResponse<>(rb, rb.getDeserializedHeaders().getCopyId()));
    }

    /**
     * Reads the entire blob. Uploading data must be done from the {@link BlockBlobClient}, {@link PageBlobClient}, or
     * {@link AppendBlobClient}.
     *
     * <p><strong>Code Samples</strong></p>
     *
     * {@codesnippet com.azure.storage.blob.specialized.BlobAsyncClientBase.download}
     *
     * <p>For more information, see the
     * <a href="https://docs.microsoft.com/en-us/rest/api/storageservices/get-blob">Azure Docs</a></p>
     *
     * @return A reactive response containing the blob data.
     */
    public Flux<ByteBuffer> download() {
        try {
            return downloadWithResponse(null, null, null, false)
                .flatMapMany(BlobDownloadAsyncResponse::getValue);
        } catch (RuntimeException ex) {
            return fluxError(logger, ex);
        }
    }

    /**
     * Reads a range of bytes from a blob. Uploading data must be done from the {@link BlockBlobClient}, {@link
     * PageBlobClient}, or {@link AppendBlobClient}.
     *
     * <p><strong>Code Samples</strong></p>
     *
     * {@codesnippet com.azure.storage.blob.specialized.BlobAsyncClientBase.downloadWithResponse#BlobRange-DownloadRetryOptions-BlobRequestConditions-boolean}
     *
     * <p>For more information, see the
     * <a href="https://docs.microsoft.com/en-us/rest/api/storageservices/get-blob">Azure Docs</a></p>
     *
     * @param range {@link BlobRange}
     * @param options {@link DownloadRetryOptions}
     * @param requestConditions {@link BlobRequestConditions}
     * @param getRangeContentMd5 Whether the contentMD5 for the specified blob range should be returned.
     * @return A reactive response containing the blob data.
     */
    public Mono<BlobDownloadAsyncResponse> downloadWithResponse(BlobRange range, DownloadRetryOptions options,
        BlobRequestConditions requestConditions, boolean getRangeContentMd5) {
        try {
            return withContext(context ->
                downloadWithResponse(range, options, requestConditions, getRangeContentMd5,
                    context));
        } catch (RuntimeException ex) {
            return monoError(logger, ex);
        }
    }

    Mono<BlobDownloadAsyncResponse> downloadWithResponse(BlobRange range, DownloadRetryOptions options,
        BlobRequestConditions requestConditions, boolean getRangeContentMd5, Context context) {
        return downloadHelper(range, options, requestConditions, getRangeContentMd5, context)
            .map(response -> new BlobDownloadAsyncResponse(response.getRequest(), response.getStatusCode(),
                response.getHeaders(), response.getValue(), response.getDeserializedHeaders()));
    }

    private Mono<ReliableDownload> downloadHelper(BlobRange range, DownloadRetryOptions options,
        BlobRequestConditions requestConditions, boolean getRangeContentMd5, Context context) {
        range = range == null ? new BlobRange(0) : range;
        Boolean getMD5 = getRangeContentMd5 ? getRangeContentMd5 : null;
        requestConditions = requestConditions == null ? new BlobRequestConditions() : requestConditions;
        HttpGetterInfo info = new HttpGetterInfo()
            .setOffset(range.getOffset())
            .setCount(range.getCount())
            .setETag(requestConditions.getIfMatch());

        return azureBlobStorage.blobs().downloadWithRestResponseAsync(null, null, snapshot, versionId, null,
            range.toHeaderValue(), requestConditions.getLeaseId(), getMD5, null, requestConditions.getIfModifiedSince(),
            requestConditions.getIfUnmodifiedSince(), requestConditions.getIfMatch(),
            requestConditions.getIfNoneMatch(), null, customerProvidedKey, null, context)
            .map(response -> {
                info.setETag(response.getDeserializedHeaders().getETag());
                return new ReliableDownload(response, options, info, updatedInfo ->
                    downloadHelper(new BlobRange(updatedInfo.getOffset(), updatedInfo.getCount()), options,
                        new BlobRequestConditions().setIfMatch(info.getETag()), false, context));
            });
    }

    /**
     * Downloads the entire blob into a file specified by the path.
     *
     * <p>The file will be created and must not exist, if the file already exists a {@link FileAlreadyExistsException}
     * will be thrown.</p>
     *
     * <p><strong>Code Samples</strong></p>
     *
     * {@codesnippet com.azure.storage.blob.specialized.BlobAsyncClientBase.downloadToFile#String}
     *
     * <p>For more information, see the
     * <a href="https://docs.microsoft.com/en-us/rest/api/storageservices/get-blob">Azure Docs</a></p>
     *
     * @param filePath A {@link String} representing the filePath where the downloaded data will be written.
     * @return A reactive response containing the blob properties and metadata.
     */
    public Mono<BlobProperties> downloadToFile(String filePath) {
        return downloadToFile(filePath, false);
    }

    /**
     * Downloads the entire blob into a file specified by the path.
     *
     * <p>If overwrite is set to false, the file will be created and must not exist, if the file already exists a
     * {@link FileAlreadyExistsException} will be thrown.</p>
     *
     * <p><strong>Code Samples</strong></p>
     *
     * {@codesnippet com.azure.storage.blob.specialized.BlobAsyncClientBase.downloadToFile#String-boolean}
     *
     * <p>For more information, see the
     * <a href="https://docs.microsoft.com/en-us/rest/api/storageservices/get-blob">Azure Docs</a></p>
     *
     * @param filePath A {@link String} representing the filePath where the downloaded data will be written.
     * @param overwrite Whether or not to overwrite the file, should the file exist.
     * @return A reactive response containing the blob properties and metadata.
     */
    public Mono<BlobProperties> downloadToFile(String filePath, boolean overwrite) {
        try {
            Set<OpenOption> openOptions = null;
            if (overwrite) {
                openOptions = new HashSet<>();
                openOptions.add(StandardOpenOption.CREATE);
                openOptions.add(StandardOpenOption.TRUNCATE_EXISTING); // If the file already exists and it is opened
                // for WRITE access, then its length is truncated to 0.
                openOptions.add(StandardOpenOption.READ);
                openOptions.add(StandardOpenOption.WRITE);
            }
            return downloadToFileWithResponse(filePath, null, null, null, null, false, openOptions)
                .flatMap(FluxUtil::toMono);
        } catch (RuntimeException ex) {
            return monoError(logger, ex);
        }
    }

    /**
     * Downloads the entire blob into a file specified by the path.
     *
     * <p>The file will be created and must not exist, if the file already exists a {@link FileAlreadyExistsException}
     * will be thrown.</p>
     *
     * <p><strong>Code Samples</strong></p>
     *
     * {@codesnippet com.azure.storage.blob.specialized.BlobAsyncClientBase.downloadToFileWithResponse#String-BlobRange-ParallelTransferOptions-DownloadRetryOptions-BlobRequestConditions-boolean}
     *
     * <p>For more information, see the
     * <a href="https://docs.microsoft.com/en-us/rest/api/storageservices/get-blob">Azure Docs</a></p>
     *
     * @param filePath A {@link String} representing the filePath where the downloaded data will be written.
     * @param range {@link BlobRange}
     * @param parallelTransferOptions {@link ParallelTransferOptions} to use to download to file. Number of parallel
     * transfers parameter is ignored.
     * @param options {@link DownloadRetryOptions}
     * @param requestConditions {@link BlobRequestConditions}
     * @param rangeGetContentMd5 Whether the contentMD5 for the specified blob range should be returned.
     * @return A reactive response containing the blob properties and metadata.
     * @throws IllegalArgumentException If {@code blockSize} is less than 0 or greater than 4000MB.
     * @throws UncheckedIOException If an I/O error occurs.
     */
    public Mono<Response<BlobProperties>> downloadToFileWithResponse(String filePath, BlobRange range,
        ParallelTransferOptions parallelTransferOptions, DownloadRetryOptions options,
        BlobRequestConditions requestConditions, boolean rangeGetContentMd5) {
        return downloadToFileWithResponse(filePath, range, parallelTransferOptions, options, requestConditions,
            rangeGetContentMd5, null);
    }

    /**
     * Downloads the entire blob into a file specified by the path.
     *
     * <p>By default the file will be created and must not exist, if the file already exists a
     * {@link FileAlreadyExistsException} will be thrown. To override this behavior, provide appropriate
     * {@link OpenOption OpenOptions} </p>
     *
     * <p><strong>Code Samples</strong></p>
     *
     * {@codesnippet com.azure.storage.blob.specialized.BlobAsyncClientBase.downloadToFileWithResponse#String-BlobRange-ParallelTransferOptions-DownloadRetryOptions-BlobRequestConditions-boolean-Set}
     *
     * <p>For more information, see the
     * <a href="https://docs.microsoft.com/en-us/rest/api/storageservices/get-blob">Azure Docs</a></p>
     *
     * @param filePath A {@link String} representing the filePath where the downloaded data will be written.
     * @param range {@link BlobRange}
     * @param parallelTransferOptions {@link ParallelTransferOptions} to use to download to file. Number of parallel
     * transfers parameter is ignored.
     * @param options {@link DownloadRetryOptions}
     * @param requestConditions {@link BlobRequestConditions}
     * @param rangeGetContentMd5 Whether the contentMD5 for the specified blob range should be returned.
     * @param openOptions {@link OpenOption OpenOptions} to use to configure how to open or create the file.
     * @return A reactive response containing the blob properties and metadata.
     * @throws IllegalArgumentException If {@code blockSize} is less than 0 or greater than 4000MB.
     * @throws UncheckedIOException If an I/O error occurs.
     */
    public Mono<Response<BlobProperties>> downloadToFileWithResponse(String filePath, BlobRange range,
        ParallelTransferOptions parallelTransferOptions, DownloadRetryOptions options,
        BlobRequestConditions requestConditions, boolean rangeGetContentMd5, Set<OpenOption> openOptions) {
        try {
            return withContext(context ->
                downloadToFileWithResponse(filePath, range, parallelTransferOptions, options,
                    requestConditions, rangeGetContentMd5, openOptions, context));
        } catch (RuntimeException ex) {
            return monoError(logger, ex);
        }
    }

    Mono<Response<BlobProperties>> downloadToFileWithResponse(String filePath, BlobRange range,
        ParallelTransferOptions parallelTransferOptions, DownloadRetryOptions downloadRetryOptions,
        BlobRequestConditions requestConditions, boolean rangeGetContentMd5, Set<OpenOption> openOptions,
        Context context) {
        BlobRange finalRange = range == null ? new BlobRange(0) : range;
        final ParallelTransferOptions finalParallelTransferOptions =
            ModelHelper.populateAndApplyDefaults(parallelTransferOptions);
        BlobRequestConditions finalConditions = requestConditions == null
            ? new BlobRequestConditions() : requestConditions;

        // Default behavior is not to overwrite
        if (openOptions == null) {
            openOptions = new HashSet<>();
            openOptions.add(StandardOpenOption.CREATE_NEW);
            openOptions.add(StandardOpenOption.WRITE);
            openOptions.add(StandardOpenOption.READ);
        }

        AsynchronousFileChannel channel = downloadToFileResourceSupplier(filePath, openOptions);
        return Mono.just(channel)
            .flatMap(c -> this.downloadToFileImpl(c, finalRange, finalParallelTransferOptions,
                downloadRetryOptions, finalConditions, rangeGetContentMd5, context))
            .doFinally(signalType -> this.downloadToFileCleanup(channel, filePath, signalType));
    }

    private AsynchronousFileChannel downloadToFileResourceSupplier(String filePath, Set<OpenOption> openOptions) {
        try {
            return AsynchronousFileChannel.open(Paths.get(filePath), openOptions, null);
        } catch (IOException e) {
            throw logger.logExceptionAsError(new UncheckedIOException(e));
        }
    }

    private Mono<Response<BlobProperties>> downloadToFileImpl(AsynchronousFileChannel file, BlobRange finalRange,
        ParallelTransferOptions finalParallelTransferOptions, DownloadRetryOptions downloadRetryOptions,
        BlobRequestConditions requestConditions, boolean rangeGetContentMd5, Context context) {
        // See ProgressReporter for an explanation on why this lock is necessary and why we use AtomicLong.
        Lock progressLock = new ReentrantLock();
        AtomicLong totalProgress = new AtomicLong(0);

        /*
         * Downloads the first chunk and gets the size of the data and etag if not specified by the user.
         */
        BiFunction<BlobRange, BlobRequestConditions, Mono<BlobDownloadAsyncResponse>> downloadFunc =
            (range, conditions) -> this.downloadWithResponse(range, downloadRetryOptions, conditions,
                rangeGetContentMd5, context);

        return ChunkedDownloadUtils.downloadFirstChunk(finalRange, finalParallelTransferOptions, requestConditions,
            downloadFunc)
            .flatMap(setupTuple3 -> {
                long newCount = setupTuple3.getT1();
                BlobRequestConditions finalConditions = setupTuple3.getT2();

                int numChunks = ChunkedDownloadUtils.calculateNumBlocks(newCount,
                    finalParallelTransferOptions.getBlockSizeLong());

                // In case it is an empty blob, this ensures we still actually perform a download operation.
                numChunks = numChunks == 0 ? 1 : numChunks;

                BlobDownloadAsyncResponse initialResponse = setupTuple3.getT3();
                return Flux.range(0, numChunks)
                    .flatMap(chunkNum -> ChunkedDownloadUtils.downloadChunk(chunkNum, initialResponse,
                        finalRange, finalParallelTransferOptions, finalConditions, newCount, downloadFunc,
                        response -> writeBodyToFile(response, file, chunkNum, finalParallelTransferOptions,
                            progressLock, totalProgress).flux()), finalParallelTransferOptions.getMaxConcurrency())

                    // Only the first download call returns a value.
                    .then(Mono.just(buildBlobPropertiesResponse(initialResponse)));
            });
    }

    private static Mono<Void> writeBodyToFile(BlobDownloadAsyncResponse response, AsynchronousFileChannel file,
        long chunkNum, ParallelTransferOptions finalParallelTransferOptions, Lock progressLock,
        AtomicLong totalProgress) {

        // Extract the body.
        Flux<ByteBuffer> data = response.getValue();

        // Report progress as necessary.
        data = ProgressReporter.addParallelProgressReporting(data,
            finalParallelTransferOptions.getProgressReceiver(), progressLock, totalProgress);

        // Write to the file.
        return FluxUtil.writeFile(data, file, chunkNum * finalParallelTransferOptions.getBlockSizeLong());
    }

    private static Response<BlobProperties> buildBlobPropertiesResponse(BlobDownloadAsyncResponse response) {
        // blobSize determination - contentLength only returns blobSize if the download is not chunked.
        long blobSize = response.getDeserializedHeaders().getContentRange() == null
            ? response.getDeserializedHeaders().getContentLength()
            : ChunkedDownloadUtils.extractTotalBlobLength(response.getDeserializedHeaders().getContentRange());
        BlobProperties properties = new BlobProperties(null, response.getDeserializedHeaders().getLastModified(),
            response.getDeserializedHeaders().getETag(), blobSize, response.getDeserializedHeaders().getContentType(),
            null, response.getDeserializedHeaders().getContentEncoding(),
            response.getDeserializedHeaders().getContentDisposition(),
            response.getDeserializedHeaders().getContentLanguage(), response.getDeserializedHeaders().getCacheControl(),
            response.getDeserializedHeaders().getBlobSequenceNumber(), response.getDeserializedHeaders().getBlobType(),
            response.getDeserializedHeaders().getLeaseStatus(), response.getDeserializedHeaders().getLeaseState(),
            response.getDeserializedHeaders().getLeaseDuration(), response.getDeserializedHeaders().getCopyId(),
            response.getDeserializedHeaders().getCopyStatus(), response.getDeserializedHeaders().getCopySource(),
            response.getDeserializedHeaders().getCopyProgress(),
            response.getDeserializedHeaders().getCopyCompletionTime(),
            response.getDeserializedHeaders().getCopyStatusDescription(),
            response.getDeserializedHeaders().isServerEncrypted(), null, null, null, null, null,
            response.getDeserializedHeaders().getEncryptionKeySha256(),
            response.getDeserializedHeaders().getEncryptionScope(), null,
            response.getDeserializedHeaders().getMetadata(),
            response.getDeserializedHeaders().getBlobCommittedBlockCount(),
            response.getDeserializedHeaders().getTagCount(),
            response.getDeserializedHeaders().getVersionId(), null,
            response.getDeserializedHeaders().getObjectReplicationSourcePolicies(),
            response.getDeserializedHeaders().getObjectReplicationDestinationPolicyId());
        return new SimpleResponse<>(response.getRequest(), response.getStatusCode(), response.getHeaders(), properties);
    }

    private void downloadToFileCleanup(AsynchronousFileChannel channel, String filePath, SignalType signalType) {
        try {
            channel.close();
            if (!signalType.equals(SignalType.ON_COMPLETE)) {
                Files.deleteIfExists(Paths.get(filePath));
                logger.verbose("Downloading to file failed. Cleaning up resources.");
            }
        } catch (IOException e) {
            throw logger.logExceptionAsError(new UncheckedIOException(e));
        }
    }

    /**
     * Deletes the specified blob or snapshot. Note that deleting a blob also deletes all its snapshots.
     *
     * <p><strong>Code Samples</strong></p>
     *
     * {@codesnippet com.azure.storage.blob.specialized.BlobAsyncClientBase.delete}
     *
     * <p>For more information, see the
     * <a href="https://docs.microsoft.com/en-us/rest/api/storageservices/delete-blob">Azure Docs</a></p>
     *
     * @return A reactive response signalling completion.
     */
    public Mono<Void> delete() {
        try {
            return deleteWithResponse(null, null).flatMap(FluxUtil::toMono);
        } catch (RuntimeException ex) {
            return monoError(logger, ex);
        }
    }

    /**
     * Deletes the specified blob or snapshot. Note that deleting a blob also deletes all its snapshots.
     *
     * <p><strong>Code Samples</strong></p>
     *
     * {@codesnippet com.azure.storage.blob.specialized.BlobAsyncClientBase.deleteWithResponse#DeleteSnapshotsOptionType-BlobRequestConditions}
     *
     * <p>For more information, see the
     * <a href="https://docs.microsoft.com/en-us/rest/api/storageservices/delete-blob">Azure Docs</a></p>
     *
     * @param deleteBlobSnapshotOptions Specifies the behavior for deleting the snapshots on this blob. {@code Include}
     * will delete the base blob and all snapshots. {@code Only} will delete only the snapshots. If a snapshot is being
     * deleted, you must pass null.
     * @param requestConditions {@link BlobRequestConditions}
     * @return A reactive response signalling completion.
     */
    public Mono<Response<Void>> deleteWithResponse(DeleteSnapshotsOptionType deleteBlobSnapshotOptions,
        BlobRequestConditions requestConditions) {
        try {
            return withContext(context -> deleteWithResponse(deleteBlobSnapshotOptions,
                requestConditions, context));
        } catch (RuntimeException ex) {
            return monoError(logger, ex);
        }
    }

    Mono<Response<Void>> deleteWithResponse(DeleteSnapshotsOptionType deleteBlobSnapshotOptions,
        BlobRequestConditions requestConditions, Context context) {
        requestConditions = requestConditions == null ? new BlobRequestConditions() : requestConditions;

        return this.azureBlobStorage.blobs().deleteWithRestResponseAsync(null, null, snapshot, versionId,
            null, requestConditions.getLeaseId(), deleteBlobSnapshotOptions, requestConditions.getIfModifiedSince(),
            requestConditions.getIfUnmodifiedSince(), requestConditions.getIfMatch(),
            requestConditions.getIfNoneMatch(), null, null, context)
            .map(response -> new SimpleResponse<>(response, null));
    }

    /**
     * Returns the blob's metadata and properties.
     *
     * <p><strong>Code Samples</strong></p>
     *
     * {@codesnippet com.azure.storage.blob.specialized.BlobAsyncClientBase.getProperties}
     *
     * <p>For more information, see the
     * <a href="https://docs.microsoft.com/en-us/rest/api/storageservices/get-blob-properties">Azure Docs</a></p>
     *
     * @return A reactive response containing the blob properties and metadata.
     */
    public Mono<BlobProperties> getProperties() {
        try {
            return getPropertiesWithResponse(null).flatMap(FluxUtil::toMono);
        } catch (RuntimeException ex) {
            return monoError(logger, ex);
        }
    }

    /**
     * Returns the blob's metadata and properties.
     *
     * <p><strong>Code Samples</strong></p>
     *
     * {@codesnippet com.azure.storage.blob.specialized.BlobAsyncClientBase.getPropertiesWithResponse#BlobRequestConditions}
     *
     * <p>For more information, see the
     * <a href="https://docs.microsoft.com/en-us/rest/api/storageservices/get-blob-properties">Azure Docs</a></p>
     *
     * @param requestConditions {@link BlobRequestConditions}
     * @return A reactive response containing the blob properties and metadata.
     */
    public Mono<Response<BlobProperties>> getPropertiesWithResponse(BlobRequestConditions requestConditions) {
        try {
            return withContext(context -> getPropertiesWithResponse(requestConditions, context));
        } catch (RuntimeException ex) {
            return monoError(logger, ex);
        }
    }

    Mono<Response<BlobProperties>> getPropertiesWithResponse(BlobRequestConditions requestConditions, Context context) {
        requestConditions = requestConditions == null ? new BlobRequestConditions() : requestConditions;
        context = context == null ? Context.NONE : context;

        return this.azureBlobStorage.blobs().getPropertiesWithRestResponseAsync(
            null, null, snapshot, versionId, null, requestConditions.getLeaseId(),
            requestConditions.getIfModifiedSince(),
            requestConditions.getIfUnmodifiedSince(), requestConditions.getIfMatch(),
            requestConditions.getIfNoneMatch(), null, customerProvidedKey, null,
            context.addData(AZ_TRACING_NAMESPACE_KEY, STORAGE_TRACING_NAMESPACE_VALUE))
            .map(rb -> {
                BlobGetPropertiesHeaders hd = rb.getDeserializedHeaders();
                BlobProperties properties = new BlobProperties(hd.getCreationTime(), hd.getLastModified(), hd.getETag(),
                    hd.getContentLength() == null ? 0 : hd.getContentLength(), hd.getContentType(), hd.getContentMD5(),
                    hd.getContentEncoding(), hd.getContentDisposition(), hd.getContentLanguage(), hd.getCacheControl(),
                    hd.getBlobSequenceNumber(), hd.getBlobType(), hd.getLeaseStatus(), hd.getLeaseState(),
                    hd.getLeaseDuration(), hd.getCopyId(), hd.getCopyStatus(), hd.getCopySource(), hd.getCopyProgress(),
                    hd.getCopyCompletionTime(), hd.getCopyStatusDescription(), hd.isServerEncrypted(),
                    hd.isIncrementalCopy(), hd.getDestinationSnapshot(), AccessTier.fromString(hd.getAccessTier()),
                    hd.isAccessTierInferred(), ArchiveStatus.fromString(hd.getArchiveStatus()),
                    hd.getEncryptionKeySha256(), hd.getEncryptionScope(), hd.getAccessTierChangeTime(),
                    hd.getMetadata(), hd.getBlobCommittedBlockCount(), hd.getVersionId(), hd.isCurrentVersion(),
                    hd.getTagCount(), hd.getObjectReplicationRules());
                return new SimpleResponse<>(rb, properties);
            });
    }

    /**
     * Changes a blob's HTTP header properties. if only one HTTP header is updated, the others will all be erased. In
     * order to preserve existing values, they must be passed alongside the header being changed.
     *
     * <p><strong>Code Samples</strong></p>
     *
     * {@codesnippet com.azure.storage.blob.specialized.BlobAsyncClientBase.setHttpHeaders#BlobHttpHeaders}
     *
     * <p>For more information, see the
     * <a href="https://docs.microsoft.com/en-us/rest/api/storageservices/set-blob-properties">Azure Docs</a></p>
     *
     * @param headers {@link BlobHttpHeaders}
     * @return A reactive response signalling completion.
     */
    public Mono<Void> setHttpHeaders(BlobHttpHeaders headers) {
        try {
            return setHttpHeadersWithResponse(headers, null).flatMap(FluxUtil::toMono);
        } catch (RuntimeException ex) {
            return monoError(logger, ex);
        }
    }

    /**
     * Changes a blob's HTTP header properties. if only one HTTP header is updated, the others will all be erased. In
     * order to preserve existing values, they must be passed alongside the header being changed.
     *
     * <p><strong>Code Samples</strong></p>
     *
     * {@codesnippet com.azure.storage.blob.specialized.BlobAsyncClientBase.setHttpHeadersWithResponse#BlobHttpHeaders-BlobRequestConditions}
     *
     * <p>For more information, see the
     * <a href="https://docs.microsoft.com/en-us/rest/api/storageservices/set-blob-properties">Azure Docs</a></p>
     *
     * @param headers {@link BlobHttpHeaders}
     * @param requestConditions {@link BlobRequestConditions}
     * @return A reactive response signalling completion.
     */
    public Mono<Response<Void>> setHttpHeadersWithResponse(BlobHttpHeaders headers,
        BlobRequestConditions requestConditions) {
        try {
            return withContext(context -> setHttpHeadersWithResponse(headers, requestConditions, context));
        } catch (RuntimeException ex) {
            return monoError(logger, ex);
        }
    }

    Mono<Response<Void>> setHttpHeadersWithResponse(BlobHttpHeaders headers, BlobRequestConditions requestConditions,
        Context context) {
        requestConditions = requestConditions == null ? new BlobRequestConditions() : requestConditions;

        return this.azureBlobStorage.blobs().setHTTPHeadersWithRestResponseAsync(
            null, null, null, requestConditions.getLeaseId(), requestConditions.getIfModifiedSince(),
            requestConditions.getIfUnmodifiedSince(), requestConditions.getIfMatch(),
            requestConditions.getIfNoneMatch(), null, headers, null, context)
            .map(response -> new SimpleResponse<>(response, null));
    }

    /**
     * Changes a blob's metadata. The specified metadata in this method will replace existing metadata. If old values
     * must be preserved, they must be downloaded and included in the call to this method.
     *
     * <p><strong>Code Samples</strong></p>
     *
     * {@codesnippet com.azure.storage.blob.specialized.BlobAsyncClientBase.setMetadata#Map}
     *
     * <p>For more information, see the
     * <a href="https://docs.microsoft.com/en-us/rest/api/storageservices/set-blob-metadata">Azure Docs</a></p>
     *
     * @param metadata Metadata to associate with the blob.
     * @return A reactive response signalling completion.
     */
    public Mono<Void> setMetadata(Map<String, String> metadata) {
        try {
            return setMetadataWithResponse(metadata, null).flatMap(FluxUtil::toMono);
        } catch (RuntimeException ex) {
            return monoError(logger, ex);
        }
    }

    /**
     * Changes a blob's metadata. The specified metadata in this method will replace existing metadata. If old values
     * must be preserved, they must be downloaded and included in the call to this method.
     *
     * <p><strong>Code Samples</strong></p>
     *
     * {@codesnippet com.azure.storage.blob.specialized.BlobAsyncClientBase.setMetadataWithResponse#Map-BlobRequestConditions}
     *
     * <p>For more information, see the
     * <a href="https://docs.microsoft.com/en-us/rest/api/storageservices/set-blob-metadata">Azure Docs</a></p>
     *
     * @param metadata Metadata to associate with the blob.
     * @param requestConditions {@link BlobRequestConditions}
     * @return A reactive response signalling completion.
     */
    public Mono<Response<Void>> setMetadataWithResponse(Map<String, String> metadata,
        BlobRequestConditions requestConditions) {
        try {
            return withContext(context -> setMetadataWithResponse(metadata, requestConditions, context));
        } catch (RuntimeException ex) {
            return monoError(logger, ex);
        }
    }

    Mono<Response<Void>> setMetadataWithResponse(Map<String, String> metadata, BlobRequestConditions requestConditions,
        Context context) {
        requestConditions = requestConditions == null ? new BlobRequestConditions() : requestConditions;
        context = context == null ? Context.NONE : context;

        return this.azureBlobStorage.blobs().setMetadataWithRestResponseAsync(
            null, null, null, metadata, requestConditions.getLeaseId(), requestConditions.getIfModifiedSince(),
            requestConditions.getIfUnmodifiedSince(), requestConditions.getIfMatch(),
            requestConditions.getIfNoneMatch(), null, customerProvidedKey, encryptionScope, null,
            context.addData(AZ_TRACING_NAMESPACE_KEY, STORAGE_TRACING_NAMESPACE_VALUE))
            .map(response -> new SimpleResponse<>(response, null));
    }

    // TODO: (rickle-msft) docs link
    /**
     * Returns the blob's tags.
     *
     * <p><strong>Code Samples</strong></p>
     *
     * {@codesnippet com.azure.storage.blob.specialized.BlobAsyncClientBase.getTags}
     *
     * <p>For more information, see the
     * <a href="https://docs.microsoft.com/en-us/rest/api">Azure Docs</a></p>
     *
     * @return A reactive response containing the blob's tags.
     */
    public Mono<Map<String, String>> getTags() {
        return this.getTagsWithResponse().map(Response::getValue);
    }

    /**
     * Returns the blob's tags.
     *
     * <p><strong>Code Samples</strong></p>
     *
     * {@codesnippet com.azure.storage.blob.specialized.BlobAsyncClientBase.getTagsWithResponse}
     *
     * <p>For more information, see the
     * <a href="https://docs.microsoft.com/en-us/rest/api">Azure Docs</a></p>
     *
     * @return A reactive response containing the blob's tags.
     */
    public Mono<Response<Map<String, String>>> getTagsWithResponse() {
        try {
            return withContext(this::getTagsWithResponse);
        } catch (RuntimeException ex) {
            return monoError(logger, ex);
        }
    }

    Mono<Response<Map<String, String>>> getTagsWithResponse(Context context) {
        return this.azureBlobStorage.blobs().getTagsWithRestResponseAsync(null, null, null, null, snapshot,
            versionId, null, context)
            .map(response -> {
                Map<String, String> tags = new HashMap<>();
                for (BlobTag tag : response.getValue().getBlobTagSet()) {
                    tags.put(tag.getKey(), tag.getValue());
                }
                return new SimpleResponse<>(response, tags);
            });
    }

    /**
     * Sets user defined tags. The specified tags in this method will replace existing tags. If old values must be
     * preserved, they must be downloaded and included in the call to this method.
     *
     * <p><strong>Code Samples</strong></p>
     *
     * {@codesnippet com.azure.storage.blob.specialized.BlobAsyncClientBase.setTags#Map}
     *
     * <p>For more information, see the
     * <a href="https://docs.microsoft.com/en-us/rest/api">Azure Docs</a></p>
     *
     * @param tags Tags to associate with the blob.
     * @return A reactive response signaling completion.
     */
    public Mono<Void> setTags(Map<String, String> tags) {
        return this.setTagsWithResponse(tags).flatMap(FluxUtil::toMono);
    }

    /**
     * Sets user defined tags. The specified tags in this method will replace existing tags. If old values must be
     * preserved, they must be downloaded and included in the call to this method.
     *
     * <p><strong>Code Samples</strong></p>
     *
     * {@codesnippet com.azure.storage.blob.specialized.BlobAsyncClientBase.setTagsWithResponse#Map}
     *
     * <p>For more information, see the
     * <a href="https://docs.microsoft.com/en-us/rest/api">Azure Docs</a></p>
     *
     * @param tags Tags to associate with the blob.
     * @return A reactive response signaling completion.
     */
    public Mono<Response<Void>> setTagsWithResponse(Map<String, String> tags) {
        try {
            return withContext(context -> setTagsWithResponse(tags, context));
        } catch (RuntimeException ex) {
            return monoError(logger, ex);
        }
    }

    Mono<Response<Void>> setTagsWithResponse(Map<String, String> tags, Context context) {
        List<BlobTag> tagList = null;
        if (tags != null) {
            tagList = new ArrayList<>();
            for (Map.Entry<String, String> entry : tags.entrySet()) {
                tagList.add(new BlobTag().setKey(entry.getKey()).setValue(entry.getValue()));
            }
        }
        BlobTags t = new BlobTags().setBlobTagSet(tagList);
        return this.azureBlobStorage.blobs().setTagsWithRestResponseAsync(null, null, null, versionId, null, null, null,
            t, null, context)
            .map(response -> new SimpleResponse<>(response, null));
    }

    /**
     * Creates a read-only snapshot of the blob.
     *
     * <p><strong>Code Samples</strong></p>
     *
     * {@codesnippet com.azure.storage.blob.specialized.BlobAsyncClientBase.createSnapshot}
     *
     * <p>For more information, see the
     * <a href="https://docs.microsoft.com/en-us/rest/api/storageservices/snapshot-blob">Azure Docs</a></p>
     *
     * @return A response containing a {@link BlobAsyncClientBase} which is used to interact with the created snapshot,
     * use {@link #getSnapshotId()} to get the identifier for the snapshot.
     */
    public Mono<BlobAsyncClientBase> createSnapshot() {
        try {
            return createSnapshotWithResponse(null, null).flatMap(FluxUtil::toMono);
        } catch (RuntimeException ex) {
            return monoError(logger, ex);
        }
    }

    /**
     * Creates a read-only snapshot of the blob.
     *
     * <p><strong>Code Samples</strong></p>
     *
     * {@codesnippet com.azure.storage.blob.specialized.BlobAsyncClientBase.createSnapshotWithResponse#Map-BlobRequestConditions}
     *
     * <p>For more information, see the
     * <a href="https://docs.microsoft.com/en-us/rest/api/storageservices/snapshot-blob">Azure Docs</a></p>
     *
     * @param metadata Metadata to associate with the blob snapshot.
     * @param requestConditions {@link BlobRequestConditions}
     * @return A response containing a {@link BlobAsyncClientBase} which is used to interact with the created snapshot,
     * use {@link #getSnapshotId()} to get the identifier for the snapshot.
     */
    public Mono<Response<BlobAsyncClientBase>> createSnapshotWithResponse(Map<String, String> metadata,
        BlobRequestConditions requestConditions) {
        try {
            return withContext(context -> createSnapshotWithResponse(metadata, requestConditions, context));
        } catch (RuntimeException ex) {
            return monoError(logger, ex);
        }
    }

    Mono<Response<BlobAsyncClientBase>> createSnapshotWithResponse(Map<String, String> metadata,
        BlobRequestConditions requestConditions, Context context) {
        requestConditions = requestConditions == null ? new BlobRequestConditions() : requestConditions;

        return this.azureBlobStorage.blobs().createSnapshotWithRestResponseAsync(
            null, null, null, metadata, requestConditions.getIfModifiedSince(),
            requestConditions.getIfUnmodifiedSince(), requestConditions.getIfMatch(),
            requestConditions.getIfNoneMatch(), requestConditions.getLeaseId(), null, customerProvidedKey,
            encryptionScope, null, context)
            .map(rb -> new SimpleResponse<>(rb, this.getSnapshotClient(rb.getDeserializedHeaders().getSnapshot())));
    }

    /**
     * Sets the tier on a blob. The operation is allowed on a page blob in a premium storage account or a block blob in
     * a blob storage or GPV2 account. A premium page blob's tier determines the allowed size, IOPS, and bandwidth of
     * the blob. A block blob's tier determines the Hot/Cool/Archive storage type. This does not update the blob's
     * etag.
     *
     * <p><strong>Code Samples</strong></p>
     *
     * {@codesnippet com.azure.storage.blob.specialized.BlobAsyncClientBase.setAccessTier#AccessTier}
     *
     * <p>For more information, see the
     * <a href="https://docs.microsoft.com/en-us/rest/api/storageservices/set-blob-tier">Azure Docs</a></p>
     *
     * @param tier The new tier for the blob.
     * @return A reactive response signalling completion.
     * @throws NullPointerException if {@code tier} is null.
     */
    public Mono<Void> setAccessTier(AccessTier tier) {
        try {
            return setAccessTierWithResponse(tier, null, null).flatMap(FluxUtil::toMono);
        } catch (RuntimeException ex) {
            return monoError(logger, ex);
        }
    }

    /**
     * Sets the tier on a blob. The operation is allowed on a page blob in a premium storage account or a block blob in
     * a blob storage or GPV2 account. A premium page blob's tier determines the allowed size, IOPS, and bandwidth of
     * the blob. A block blob's tier determines the Hot/Cool/Archive storage type. This does not update the blob's
     * etag.
     *
     * <p><strong>Code Samples</strong></p>
     *
     * {@codesnippet com.azure.storage.blob.specialized.BlobAsyncClientBase.setAccessTierWithResponse#AccessTier-RehydratePriority-String}
     *
     * <p>For more information, see the
     * <a href="https://docs.microsoft.com/en-us/rest/api/storageservices/set-blob-tier">Azure Docs</a></p>
     *
     * @param tier The new tier for the blob.
     * @param priority Optional priority to set for re-hydrating blobs.
     * @param leaseId The lease ID the active lease on the blob must match.
     * @return A reactive response signalling completion.
     * @throws NullPointerException if {@code tier} is null.
     */
    public Mono<Response<Void>> setAccessTierWithResponse(AccessTier tier, RehydratePriority priority, String leaseId) {
        try {
            return withContext(context -> setTierWithResponse(tier, priority, leaseId, context));
        } catch (RuntimeException ex) {
            return monoError(logger, ex);
        }
    }

    Mono<Response<Void>> setTierWithResponse(AccessTier tier, RehydratePriority priority, String leaseId,
        Context context) {
        StorageImplUtils.assertNotNull("tier", tier);

        return this.azureBlobStorage.blobs().setTierWithRestResponseAsync(
            null, null, tier, null, null, null,
            priority, null, leaseId, context)
            .map(response -> new SimpleResponse<>(response, null));
    }

    /**
     * Undelete restores the content and metadata of a soft-deleted blob and/or any associated soft-deleted snapshots.
     *
     * <p><strong>Code Samples</strong></p>
     *
     * {@codesnippet com.azure.storage.blob.specialized.BlobAsyncClientBase.undelete}
     *
     * <p>For more information, see the
     * <a href="https://docs.microsoft.com/en-us/rest/api/storageservices/undelete-blob">Azure Docs</a></p>
     *
     * @return A reactive response signalling completion.
     */
    public Mono<Void> undelete() {
        try {
            return undeleteWithResponse().flatMap(FluxUtil::toMono);
        } catch (RuntimeException ex) {
            return monoError(logger, ex);
        }
    }

    /**
     * Undelete restores the content and metadata of a soft-deleted blob and/or any associated soft-deleted snapshots.
     *
     * <p><strong>Code Samples</strong></p>
     *
     * {@codesnippet com.azure.storage.blob.specialized.BlobAsyncClientBase.undeleteWithResponse}
     *
     * <p>For more information, see the
     * <a href="https://docs.microsoft.com/en-us/rest/api/storageservices/undelete-blob">Azure Docs</a></p>
     *
     * @return A reactive response signalling completion.
     */
    public Mono<Response<Void>> undeleteWithResponse() {
        try {
            return withContext(this::undeleteWithResponse);
        } catch (RuntimeException ex) {
            return monoError(logger, ex);
        }
    }

    Mono<Response<Void>> undeleteWithResponse(Context context) {
        return this.azureBlobStorage.blobs().undeleteWithRestResponseAsync(null,
            null, context).map(response -> new SimpleResponse<>(response, null));
    }

    /**
     * Returns the sku name and account kind for the account.
     *
     * <p><strong>Code Samples</strong></p>
     *
     * {@codesnippet com.azure.storage.blob.specialized.BlobAsyncClientBase.getAccountInfo}
     *
     * <p>For more information, see the
     * <a href="https://docs.microsoft.com/en-us/rest/api/storageservices/get-account-information">Azure Docs</a></p>
     *
     * @return a reactor response containing the sku name and account kind.
     */
    public Mono<StorageAccountInfo> getAccountInfo() {
        try {
            return getAccountInfoWithResponse().flatMap(FluxUtil::toMono);
        } catch (RuntimeException ex) {
            return monoError(logger, ex);
        }
    }

    /**
     * Returns the sku name and account kind for the account.
     *
     * <p><strong>Code Samples</strong></p>
     *
     * {@codesnippet com.azure.storage.blob.specialized.BlobAsyncClientBase.getAccountInfoWithResponse}
     *
     * <p>For more information, see the
     * <a href="https://docs.microsoft.com/en-us/rest/api/storageservices/get-account-information">Azure Docs</a></p>
     *
     * @return a reactor response containing the sku name and account kind.
     */
    public Mono<Response<StorageAccountInfo>> getAccountInfoWithResponse() {
        try {
            return withContext(this::getAccountInfoWithResponse);
        } catch (RuntimeException ex) {
            return monoError(logger, ex);
        }
    }

    Mono<Response<StorageAccountInfo>> getAccountInfoWithResponse(Context context) {
        return this.azureBlobStorage.blobs().getAccountInfoWithRestResponseAsync(null, null, context)
            .map(rb -> {
                BlobGetAccountInfoHeaders hd = rb.getDeserializedHeaders();
                return new SimpleResponse<>(rb, new StorageAccountInfo(hd.getSkuName(), hd.getAccountKind()));
            });
    }

    /**
     * Generates a user delegation SAS for the blob using the specified {@link BlobServiceSasSignatureValues}.
     * <p>See {@link BlobServiceSasSignatureValues} for more information on how to construct a user delegation SAS.</p>
     *
     * <p><strong>Code Samples</strong></p>
     *
     * {@codesnippet com.azure.storage.blob.specialized.BlobAsyncClientBase.generateUserDelegationSas#BlobServiceSasSignatureValues-UserDelegationKey}
     *
     * @param blobServiceSasSignatureValues {@link BlobServiceSasSignatureValues}
     * @param userDelegationKey A {@link UserDelegationKey} object used to sign the SAS values.
     * @see BlobServiceAsyncClient#getUserDelegationKey(OffsetDateTime, OffsetDateTime) for more information on how to
     * get a user delegation key.
     *
     * @return A {@code String} representing all SAS query parameters.
     */
    public String generateUserDelegationSas(BlobServiceSasSignatureValues blobServiceSasSignatureValues,
        UserDelegationKey userDelegationKey) {
        return new BlobSasImplUtil(blobServiceSasSignatureValues, getContainerName(), getBlobName(),
            getSnapshotId(), getVersionId())
            .generateUserDelegationSas(userDelegationKey, getAccountName());
    }

    /**
     * Generates a service SAS for the blob using the specified {@link BlobServiceSasSignatureValues}
     * Note : The client must be authenticated via {@link StorageSharedKeyCredential}
     * <p>See {@link BlobServiceSasSignatureValues} for more information on how to construct a service SAS.</p>
     *
     * <p><strong>Code Samples</strong></p>
     *
     * {@codesnippet com.azure.storage.blob.specialized.BlobAsyncClientBase.generateSas#BlobServiceSasSignatureValues}
     *
     * @param blobServiceSasSignatureValues {@link BlobServiceSasSignatureValues}
     *
     * @return A {@code String} representing all SAS query parameters.
     */
    public String generateSas(BlobServiceSasSignatureValues blobServiceSasSignatureValues) {
        return new BlobSasImplUtil(blobServiceSasSignatureValues, getContainerName(), getBlobName(),
            getSnapshotId(), getVersionId())
            .generateSas(SasImplUtils.extractSharedKeyCredential(getHttpPipeline()));
    }

    /* TODO (gapra): Quick Query service docs. */
    /**
     * Queries the entire blob.
     *
     * <p>For more information, see the
     * <a href="https://docs.microsoft.com/en-us/rest/api/">Azure Docs</a></p>
     *
     * <p><strong>Code Samples</strong></p>
     *
     * {@codesnippet com.azure.storage.blob.specialized.BlobAsyncClientBase.query#String}
     *
     * @param expression The query expression.
     * @return A reactive response containing the queried data.
     */
    public Flux<ByteBuffer> query(String expression) {
        return queryWithResponse(new BlobQueryOptions(expression))
            .flatMapMany(BlobQueryAsyncResponse::getValue);
    }

    /**
     * Queries the entire blob.
     *
     * <p>For more information, see the
     * <a href="https://docs.microsoft.com/en-us/rest/api/">Azure Docs</a></p>
     *
     * <p><strong>Code Samples</strong></p>
     *
     * {@codesnippet com.azure.storage.blob.specialized.BlobAsyncClientBase.queryWithResponse#BlobQueryOptions}
     *
     * @param queryOptions {@link BlobQueryOptions The query options}.
     * @return A reactive response containing the queried data.
     */
    public Mono<BlobQueryAsyncResponse> queryWithResponse(BlobQueryOptions queryOptions) {
        try {
            return withContext(context -> queryWithResponse(queryOptions, context));
        } catch (RuntimeException ex) {
            return monoError(logger, ex);
        }
    }

    Mono<BlobQueryAsyncResponse> queryWithResponse(BlobQueryOptions queryOptions, Context context) {
        StorageImplUtils.assertNotNull("queryOptions", queryOptions);
        BlobRequestConditions requestConditions = queryOptions.getRequestConditions() == null
            ? new BlobRequestConditions() : queryOptions.getRequestConditions();

        QuerySerialization in = BlobQueryReader.transformSerialization(queryOptions.getInputSerialization(),
            logger);
        QuerySerialization out = BlobQueryReader.transformSerialization(queryOptions.getOutputSerialization(),
            logger);

        QueryRequest qr = new QueryRequest()
            .setExpression(queryOptions.getExpression())
            .setInputSerialization(in)
            .setOutputSerialization(out);

        return this.azureBlobStorage.blobs().queryWithRestResponseAsync(null, null, qr,
            getSnapshotId(), null, requestConditions.getLeaseId(), requestConditions.getIfModifiedSince(),
            requestConditions.getIfUnmodifiedSince(), requestConditions.getIfMatch(),
            requestConditions.getIfNoneMatch(), null, getCustomerProvidedKey(), context)
            .map(response -> new BlobQueryAsyncResponse(response.getRequest(), response.getStatusCode(),
                response.getHeaders(),
                /* Parse the avro reactive stream. */
                new BlobQueryReader(response.getValue(), queryOptions.getProgressConsumer(),
                    queryOptions.getErrorConsumer())
                    .read(),
                response.getDeserializedHeaders()));
    }
}<|MERGE_RESOLUTION|>--- conflicted
+++ resolved
@@ -541,11 +541,7 @@
                 sourceModifiedRequestConditions.getIfNoneMatch(), destinationRequestConditions.getIfModifiedSince(),
                 destinationRequestConditions.getIfUnmodifiedSince(), destinationRequestConditions.getIfMatch(),
                 destinationRequestConditions.getIfNoneMatch(), destinationRequestConditions.getLeaseId(), null,
-<<<<<<< HEAD
-                tagsToString(tags), null, null, context))
-=======
                 tagsToString(tags), null, null, null, context))
->>>>>>> 82b12f44
             .map(response -> {
                 final BlobStartCopyFromURLHeaders headers = response.getDeserializedHeaders();
 
