--- conflicted
+++ resolved
@@ -624,36 +624,7 @@
 
     Mono<BlobDownloadAsyncResponse> downloadWithResponse(BlobRange range, ReliableDownloadOptions options,
         BlobRequestConditions accessConditions, boolean rangeGetContentMD5, Context context) {
-<<<<<<< HEAD
-=======
-        return download(range, accessConditions, rangeGetContentMD5, context)
-            .map(response -> new SimpleResponse<>(
-                response.getRawResponse(),
-                response.body(options).switchIfEmpty(Flux.just(ByteBuffer.wrap(new byte[0])))));
-    }
-
-    /**
-     * Reads a range of bytes from a blob. The response also includes the blob's properties and metadata. For more
-     * information, see the <a href="https://docs.microsoft.com/rest/api/storageservices/get-blob">Azure Docs</a>.
-     * <p>
-     * Note that the response body has reliable download functionality built in, meaning that a failed download stream
-     * will be automatically retried. This behavior may be configured with {@link ReliableDownloadOptions}.
-     *
-     * @param range {@link BlobRange}
-     * @param accessConditions {@link BlobRequestConditions}
-     * @param rangeGetContentMd5 Whether the content MD5 for the specified blob range should be returned.
-     * @return Emits the successful response.
-     */
-    Mono<DownloadAsyncResponse> download(BlobRange range, BlobRequestConditions accessConditions,
-        boolean rangeGetContentMd5) {
-        return withContext(context -> download(range, accessConditions, rangeGetContentMd5, context));
-    }
-
-    Mono<DownloadAsyncResponse> download(BlobRange range, BlobRequestConditions accessConditions,
-        boolean rangeGetContentMd5, Context context) {
->>>>>>> 9057a66f
         range = range == null ? new BlobRange(0) : range;
-        Boolean getMD5 = rangeGetContentMd5 ? rangeGetContentMd5 : null;
         accessConditions = accessConditions == null ? new BlobRequestConditions() : accessConditions;
         HttpGetterInfo info = new HttpGetterInfo()
             .setOffset(range.getOffset())
@@ -663,9 +634,9 @@
         // TODO: range is BlobRange but expected as String
         // TODO: figure out correct response
         return this.azureBlobStorage.blobs().downloadWithRestResponseAsync(null, null, snapshot, null,
-            range.toHeaderValue(), accessConditions.getLeaseId(), getMD5, null, accessConditions.getIfModifiedSince(),
-            accessConditions.getIfUnmodifiedSince(), accessConditions.getIfMatch(), accessConditions.getIfNoneMatch(),
-            null, customerProvidedKey, context)
+            range.toHeaderValue(), accessConditions.getLeaseId(), rangeGetContentMD5, null,
+            accessConditions.getIfModifiedSince(), accessConditions.getIfUnmodifiedSince(),
+            accessConditions.getIfMatch(), accessConditions.getIfNoneMatch(), null, customerProvidedKey, context)
             // Convert the autorest response to a DownloadAsyncResponse, which enable reliable download.
             .map(response -> {
                 // If there wasn't an etag originally specified, lock on the one returned.
@@ -777,11 +748,7 @@
         return Mono.justOrEmpty(range).switchIfEmpty(Mono.just(new BlobRange(0,
             blobPropertiesResponse.getValue().getBlobSize()))).flatMapMany(rg ->
             Flux.fromIterable(sliceBlobRange(rg, blockSize)))
-<<<<<<< HEAD
-            .flatMap(chunk -> this.downloadWithResponse(chunk, options, accessConditions, rangeGetContentMD5, context)
-=======
-            .flatMap(chunk -> this.download(chunk, accessConditions, rangeGetContentMd5, context)
->>>>>>> 9057a66f
+            .flatMap(chunk -> this.downloadWithResponse(chunk, options, accessConditions, rangeGetContentMd5, context)
                 .subscribeOn(Schedulers.elastic())
                 .flatMap(dar -> {
                     Flux<ByteBuffer> progressData = ProgressReporter.addParallelProgressReporting(
