// Copyright (c) Microsoft Corporation. All rights reserved.
// Licensed under the MIT License.

package com.azure.storage.blob.specialized;

import com.azure.core.http.HttpPipeline;
import com.azure.core.http.HttpResponse;
import com.azure.core.http.RequestConditions;
import com.azure.core.http.rest.Response;
import com.azure.core.http.rest.SimpleResponse;
import com.azure.core.implementation.util.FluxUtil;
import com.azure.core.implementation.util.ImplUtils;
import com.azure.core.util.Context;
import com.azure.core.util.logging.ClientLogger;
import com.azure.core.util.polling.PollResponse;
import com.azure.core.util.polling.PollResponse.OperationStatus;
import com.azure.core.util.polling.Poller;
import com.azure.storage.blob.BlobProperties;
import com.azure.storage.blob.BlobServiceVersion;
import com.azure.storage.blob.HttpGetterInfo;
import com.azure.storage.blob.ProgressReceiver;
import com.azure.storage.blob.ProgressReporter;
import com.azure.storage.blob.implementation.AzureBlobStorageBuilder;
import com.azure.storage.blob.implementation.AzureBlobStorageImpl;
import com.azure.storage.blob.implementation.models.BlobStartCopyFromURLHeaders;
import com.azure.storage.blob.models.AccessTier;
import com.azure.storage.blob.models.BlobCopyInfo;
import com.azure.storage.blob.models.BlobHttpHeaders;
import com.azure.storage.blob.models.BlobRange;
import com.azure.storage.blob.models.BlobRequestConditions;
import com.azure.storage.blob.models.BlobStorageException;
import com.azure.storage.blob.models.CopyStatusType;
import com.azure.storage.blob.models.CpkInfo;
import com.azure.storage.blob.models.DeleteSnapshotsOptionType;
import com.azure.storage.blob.models.ParallelTransferOptions;
import com.azure.storage.blob.models.RehydratePriority;
import com.azure.storage.blob.models.ReliableDownloadOptions;
import com.azure.storage.blob.models.StorageAccountInfo;
import com.azure.storage.common.implementation.Constants;
import com.azure.storage.common.implementation.StorageImplUtils;
import reactor.core.publisher.Flux;
import reactor.core.publisher.Mono;
import reactor.core.scheduler.Schedulers;

import java.io.IOException;
import java.io.OutputStream;
import java.io.UncheckedIOException;
import java.net.MalformedURLException;
import java.net.URL;
import java.nio.ByteBuffer;
import java.nio.channels.AsynchronousFileChannel;
import java.nio.file.FileAlreadyExistsException;
import java.nio.file.Paths;
import java.nio.file.StandardOpenOption;
import java.time.Duration;
import java.util.ArrayList;
import java.util.List;
import java.util.Map;
import java.util.concurrent.atomic.AtomicLong;
import java.util.concurrent.locks.Lock;
import java.util.concurrent.locks.ReentrantLock;

import static com.azure.core.implementation.util.FluxUtil.fluxError;
import static com.azure.core.implementation.util.FluxUtil.monoError;
import static com.azure.core.implementation.util.FluxUtil.withContext;

/**
 * This class provides a client that contains all operations that apply to any blob type.
 *
 * <p>
 * This client offers the ability to download blobs. Note that uploading data is specific to each type of blob. Please
 * refer to the {@link BlockBlobClient}, {@link PageBlobClient}, or {@link AppendBlobClient} for upload options.
 */
public class BlobAsyncClientBase {

    private static final int BLOB_DEFAULT_DOWNLOAD_BLOCK_SIZE = 4 * Constants.MB;
    private static final int BLOB_MAX_DOWNLOAD_BLOCK_SIZE = 100 * Constants.MB;

    private final ClientLogger logger = new ClientLogger(BlobAsyncClientBase.class);

    protected final AzureBlobStorageImpl azureBlobStorage;
    private final String snapshot;
    private final CpkInfo customerProvidedKey;
    protected final String accountName;
    protected final String containerName;
    protected final String blobName;
    protected final BlobServiceVersion serviceVersion;

    /**
     * Package-private constructor for use by {@link SpecializedBlobClientBuilder}.
     *
     * @param pipeline The pipeline used to send and receive service requests.
     * @param url The endpoint where to send service requests.
     * @param serviceVersion The version of the service to receive requests.
     * @param accountName The storage account name.
     * @param containerName The container name.
     * @param blobName The blob name.
     * @param snapshot The snapshot identifier for the blob, pass {@code null} to interact with the blob directly.
     * @param customerProvidedKey Customer provided key used during encryption of the blob's data on the server, pass
     * {@code null} to allow the service to use its own encryption.
     */
    protected BlobAsyncClientBase(HttpPipeline pipeline, String url, BlobServiceVersion serviceVersion,
        String accountName, String containerName, String blobName, String snapshot, CpkInfo customerProvidedKey) {
        this.azureBlobStorage = new AzureBlobStorageBuilder()
            .pipeline(pipeline)
            .url(url)
            .version(serviceVersion.getVersion())
            .build();
        this.serviceVersion = serviceVersion;

        this.accountName = accountName;
        this.containerName = containerName;
        this.blobName = blobName;
        this.snapshot = snapshot;
        this.customerProvidedKey = customerProvidedKey;
    }

    /**
     * Creates a new {@link BlobAsyncClientBase} linked to the {@code snapshot} of this blob resource.
     *
     * @param snapshot the identifier for a specific snapshot of this blob
     * @return a {@link BlobAsyncClientBase} used to interact with the specific snapshot.
     */
    public BlobAsyncClientBase getSnapshotClient(String snapshot) {
        return new BlobAsyncClientBase(getHttpPipeline(), getBlobUrl(), getServiceVersion(), getAccountName(),
            getContainerName(), getBlobName(), snapshot, getCustomerProvidedKey());
    }

    /**
     * Gets the URL of the blob represented by this client.
     *
     * @return the URL.
     */
    public String getBlobUrl() {
        if (!this.isSnapshot()) {
            return azureBlobStorage.getUrl();
        } else {
            if (azureBlobStorage.getUrl().contains("?")) {
                return String.format("%s&snapshot=%s", azureBlobStorage.getUrl(), snapshot);
            } else {
                return String.format("%s?snapshot=%s", azureBlobStorage.getUrl(), snapshot);
            }
        }
    }

    /**
     * Get the container name.
     *
     * <p><strong>Code Samples</strong></p>
     *
     * {@codesnippet com.azure.storage.blob.specialized.BlobAsyncClientBase.getContainerName}
     *
     * @return The name of the container.
     */
    public final String getContainerName() {
        return containerName;
    }

    /**
     * Get the blob name.
     *
     * <p><strong>Code Samples</strong></p>
     *
     * {@codesnippet com.azure.storage.blob.specialized.BlobAsyncClientBase.getBlobName}
     *
     * @return The name of the blob.
     */
    public final String getBlobName() {
        return blobName;
    }

    /**
     * Gets the {@link HttpPipeline} powering this client.
     *
     * @return The pipeline.
     */
    public HttpPipeline getHttpPipeline() {
        return azureBlobStorage.getHttpPipeline();
    }

    /**
     * Gets the {@link CpkInfo} used to encrypt this blob's content on the server.
     *
     * @return the customer provided key used for encryption.
     */
    public CpkInfo getCustomerProvidedKey() {
        return customerProvidedKey;
    }

    /**
     * Get associated account name.
     *
     * @return account name associated with this storage resource.
     */
    public String getAccountName() {
        return accountName;
    }

    /**
     * Gets the service version the client is using.
     *
     * @return the service version the client is using.
     */
    public BlobServiceVersion getServiceVersion() {
        return serviceVersion;
    }

    /**
     * Gets the snapshotId for a blob resource
     *
     * @return A string that represents the snapshotId of the snapshot blob
     */
    public String getSnapshotId() {
        return this.snapshot;
    }

    /**
     * Determines if a blob is a snapshot
     *
     * @return A boolean that indicates if a blob is a snapshot
     */
    public boolean isSnapshot() {
        return this.snapshot != null;
    }

    /**
     * Determines if the blob this client represents exists in the cloud.
     *
     * <p><strong>Code Samples</strong></p>
     *
     * {@codesnippet com.azure.storage.blob.specialized.BlobAsyncClientBase.exists}
     *
     * @return true if the blob exists, false if it doesn't
     */
    public Mono<Boolean> exists() {
        try {
            return existsWithResponse().flatMap(FluxUtil::toMono);
        } catch (RuntimeException ex) {
            return monoError(logger, ex);
        }
    }

    /**
     * Determines if the blob this client represents exists in the cloud.
     *
     * <p><strong>Code Samples</strong></p>
     *
     * {@codesnippet com.azure.storage.blob.specialized.BlobAsyncClientBase.existsWithResponse}
     *
     * @return true if the blob exists, false if it doesn't
     */
    public Mono<Response<Boolean>> existsWithResponse() {
        try {
            return withContext(this::existsWithResponse);
        } catch (RuntimeException ex) {
            return monoError(logger, ex);
        }
    }

    Mono<Response<Boolean>> existsWithResponse(Context context) {
        return this.getPropertiesWithResponse(null, context)
            .map(cp -> (Response<Boolean>) new SimpleResponse<>(cp, true))
            .onErrorResume(t -> t instanceof BlobStorageException && ((BlobStorageException) t).getStatusCode() == 404,
                t -> {
                    HttpResponse response = ((BlobStorageException) t).getResponse();
                    return Mono.just(new SimpleResponse<>(response.getRequest(), response.getStatusCode(),
                        response.getHeaders(), false));
                });
    }

    /**
     * Copies the data at the source URL to a blob.
     *
     * <p><strong>Code Samples</strong></p>
     *
     * {@codesnippet com.azure.storage.blob.specialized.BlobAsyncClientBase.beginCopy#String-Duration}
     *
     * <p>For more information, see the
     * <a href="https://docs.microsoft.com/rest/api/storageservices/copy-blob">Azure Docs</a></p>
     *
     * @param sourceUrl The source URL to copy from. URLs outside of Azure may only be copied to block blobs.
     * @param pollInterval Duration between each poll for the copy status. If none is specified, a default of one second
     * is used.
     * @return A {@link Poller} that polls the blob copy operation until it has completed, has failed, or has been
     * cancelled.
     */
    public Poller<BlobCopyInfo, Void> beginCopy(String sourceUrl, Duration pollInterval) {
        return beginCopy(sourceUrl, null, null, null, null, null, pollInterval);
    }

    /**
     * Copies the data at the source URL to a blob.
     *
     * <p><strong>Starting a copy operation</strong></p>
     * Starting a copy operation and polling on the responses.
     *
     * {@codesnippet com.azure.storage.blob.specialized.BlobAsyncClientBase.beginCopy#String-Map-AccessTier-RehydratePriority-RequestConditions-BlobRequestConditions-Duration}
     *
     * <p><strong>Cancelling a copy operation</strong></p>
     *
     * {@codesnippet com.azure.storage.blob.specialized.BlobAsyncClientBase.beginCopyFromUrlCancel#String-Map-AccessTier-RehydratePriority-RequestConditions-BlobRequestConditions-Duration}
     *
     * <p>For more information, see the
     * <a href="https://docs.microsoft.com/rest/api/storageservices/copy-blob">Azure Docs</a></p>
     *
     * @param sourceUrl The source URL to copy from. URLs outside of Azure may only be copied to block blobs.
     * @param metadata Metadata to associate with the destination blob.
     * @param tier {@link AccessTier} for the destination blob.
     * @param priority {@link RehydratePriority} for rehydrating the blob.
     * @param sourceModifiedAccessConditions {@link RequestConditions} against the source. Standard HTTP
     * Access conditions related to the modification of data. ETag and LastModifiedTime are used to construct
     * conditions related to when the blob was changed relative to the given request. The request will fail if the
     * specified condition is not satisfied.
     * @param destAccessConditions {@link BlobRequestConditions} against the destination.
     * @param pollInterval Duration between each poll for the copy status. If none is specified, a default of one second
     * is used.
     * @return A {@link Poller} that polls the blob copy operation until it has completed, has failed, or has been
     * cancelled.
     */
    public Poller<BlobCopyInfo, Void> beginCopy(String sourceUrl, Map<String, String> metadata, AccessTier tier,
            RehydratePriority priority, RequestConditions sourceModifiedAccessConditions,
            BlobRequestConditions destAccessConditions, Duration pollInterval) {

        final Duration interval = pollInterval != null ? pollInterval : Duration.ofSeconds(1);
        final RequestConditions sourceModifiedCondition = sourceModifiedAccessConditions == null
            ? new RequestConditions()
            : sourceModifiedAccessConditions;
        final BlobRequestConditions destinationAccessConditions = destAccessConditions == null
            ? new BlobRequestConditions()
            : destAccessConditions;

        // We want to hide the SourceAccessConditions type from the user for consistency's sake, so we convert here.
        final RequestConditions sourceConditions = new RequestConditions()
            .setIfModifiedSince(sourceModifiedCondition.getIfModifiedSince())
            .setIfUnmodifiedSince(sourceModifiedCondition.getIfUnmodifiedSince())
            .setIfMatch(sourceModifiedCondition.getIfMatch())
            .setIfNoneMatch(sourceModifiedCondition.getIfNoneMatch());

        return new Poller<>(interval,
            response -> {
                try {
                    return onPoll(response);
                } catch (RuntimeException ex) {
                    return monoError(logger, ex);
                }
            },
            Mono::empty,
            () -> {
                try {
                    return onStart(sourceUrl, metadata, tier, priority, sourceConditions, destinationAccessConditions);
                } catch (RuntimeException ex) {
                    return monoError(logger, ex);
                }
            },
            poller -> {
                final PollResponse<BlobCopyInfo> response = poller.getLastPollResponse();

                if (response == null || response.getValue() == null) {
                    return Mono.error(logger.logExceptionAsError(
                        new IllegalArgumentException("Cannot cancel a poll response that never started.")));
                }

                final String copyIdentifier = response.getValue().getCopyId();

                if (!ImplUtils.isNullOrEmpty(copyIdentifier)) {
                    logger.info("Cancelling copy operation for copy id: {}", copyIdentifier);

                    return abortCopyFromUrl(copyIdentifier).thenReturn(response.getValue());
                }

                return Mono.empty();
            });
    }

    private Mono<BlobCopyInfo> onStart(String sourceUrl, Map<String, String> metadata, AccessTier tier,
            RehydratePriority priority, RequestConditions sourceModifiedAccessConditions,
            BlobRequestConditions destinationAccessConditions) {
        URL url;
        try {
            url = new URL(sourceUrl);
        } catch (MalformedURLException ex) {
            throw logger.logExceptionAsError(new IllegalArgumentException("'sourceUrl' is not a valid url.", ex));
        }

        return withContext(
            context -> azureBlobStorage.blobs().startCopyFromURLWithRestResponseAsync(null, null, url, null, metadata,
                tier, priority, sourceModifiedAccessConditions.getIfModifiedSince(),
                sourceModifiedAccessConditions.getIfUnmodifiedSince(), sourceModifiedAccessConditions.getIfMatch(),
                sourceModifiedAccessConditions.getIfNoneMatch(), destinationAccessConditions.getIfModifiedSince(),
                destinationAccessConditions.getIfUnmodifiedSince(), destinationAccessConditions.getIfMatch(),
                destinationAccessConditions.getIfNoneMatch(), destinationAccessConditions.getLeaseId(), null, context))
            .map(response -> {
                final BlobStartCopyFromURLHeaders headers = response.getDeserializedHeaders();

                return new BlobCopyInfo(sourceUrl, headers.getCopyId(), headers.getCopyStatus(),
                    headers.getETag(), headers.getLastModified(), headers.getErrorCode());
            });
    }

    private Mono<PollResponse<BlobCopyInfo>> onPoll(PollResponse<BlobCopyInfo> pollResponse) {
        if (pollResponse.getStatus() == OperationStatus.SUCCESSFULLY_COMPLETED
            || pollResponse.getStatus() == OperationStatus.FAILED) {
            return Mono.just(pollResponse);
        }

        final BlobCopyInfo lastInfo = pollResponse.getValue();
        if (lastInfo == null) {
            logger.warning("BlobCopyInfo does not exist. Activation operation failed.");
            return Mono.just(new PollResponse<>(
                OperationStatus.fromString("COPY_START_FAILED", true), null));
        }

        return getProperties().map(response -> {
            final CopyStatusType status = response.getCopyStatus();
            final BlobCopyInfo result = new BlobCopyInfo(response.getCopySource(), response.getCopyId(), status,
                response.getETag(), response.getCopyCompletionTime(), response.getCopyStatusDescription());

            OperationStatus operationStatus;
            switch (status) {
                case SUCCESS:
                    operationStatus = OperationStatus.SUCCESSFULLY_COMPLETED;
                    break;
                case FAILED:
                    operationStatus = OperationStatus.FAILED;
                    break;
                case ABORTED:
                    operationStatus = OperationStatus.USER_CANCELLED;
                    break;
                case PENDING:
                    operationStatus = OperationStatus.IN_PROGRESS;
                    break;
                default:
                    throw logger.logExceptionAsError(new IllegalArgumentException(
                        "CopyStatusType is not supported. Status: " + status));
            }

            return new PollResponse<>(operationStatus, result);
        }).onErrorReturn(
            new PollResponse<>(OperationStatus.fromString("POLLING_FAILED", true), lastInfo));
    }

    /**
     * Stops a pending copy that was previously started and leaves a destination blob with 0 length and metadata.
     *
     * <p><strong>Code Samples</strong></p>
     *
     * {@codesnippet com.azure.storage.blob.specialized.BlobAsyncClientBase.abortCopyFromUrl#String}
     *
     * <p>For more information, see the
     * <a href="https://docs.microsoft.com/en-us/rest/api/storageservices/abort-copy-blob">Azure Docs</a></p>
     *
     * @see #copyFromUrl(String)
     * @see #beginCopy(String, Duration)
     * @see #beginCopy(String, Map, AccessTier, RehydratePriority, RequestConditions, BlobRequestConditions, Duration)
     * @param copyId The id of the copy operation to abort.
     * @return A reactive response signalling completion.
     */
    public Mono<Void> abortCopyFromUrl(String copyId) {
        try {
            return abortCopyFromUrlWithResponse(copyId, null).flatMap(FluxUtil::toMono);
        } catch (RuntimeException ex) {
            return monoError(logger, ex);
        }
    }

    /**
     * Stops a pending copy that was previously started and leaves a destination blob with 0 length and metadata.
     *
     * <p><strong>Code Samples</strong></p>
     *
<<<<<<< HEAD
     * {@codesnippet com.azure.storage.blob.specialized.BlobAsyncClientBase.abortCopyFromUrlWithResponse#String-LeaseAccessConditions}
=======
     * {@codesnippet com.azure.storage.blob.specialized.BlobAsyncClientBase.abortCopyFromURLWithResponse#String-String}
>>>>>>> ab6bcf67
     *
     * <p>For more information, see the
     * <a href="https://docs.microsoft.com/en-us/rest/api/storageservices/abort-copy-blob">Azure Docs</a></p>
     *
     * @see #copyFromUrl(String)
     * @see #beginCopy(String, Duration)
     * @see #beginCopy(String, Map, AccessTier, RehydratePriority, RequestConditions, BlobRequestConditions, Duration)
     * @param copyId The id of the copy operation to abort.
     * @param leaseId The lease ID the active lease on the blob must match.
     * @return A reactive response signalling completion.
     */
<<<<<<< HEAD
    public Mono<Response<Void>> abortCopyFromUrlWithResponse(String copyId,
                                                             LeaseAccessConditions leaseAccessConditions) {
        try {
            return withContext(context -> abortCopyFromUrlWithResponse(copyId, leaseAccessConditions, context));
=======
    public Mono<Response<Void>> abortCopyFromURLWithResponse(String copyId, String leaseId) {
        try {
            return withContext(context -> abortCopyFromURLWithResponse(copyId, leaseId, context));
>>>>>>> ab6bcf67
        } catch (RuntimeException ex) {
            return monoError(logger, ex);
        }
    }

<<<<<<< HEAD
    Mono<Response<Void>> abortCopyFromUrlWithResponse(String copyId, LeaseAccessConditions leaseAccessConditions,
                                                      Context context) {
=======
    Mono<Response<Void>> abortCopyFromURLWithResponse(String copyId, String leaseId, Context context) {
>>>>>>> ab6bcf67
        return this.azureBlobStorage.blobs().abortCopyFromURLWithRestResponseAsync(
            null, null, copyId, null, leaseId, null, context)
            .map(response -> new SimpleResponse<>(response, null));
    }

    /**
     * Copies the data at the source URL to a blob and waits for the copy to complete before returning a response.
     *
     * <p><strong>Code Samples</strong></p>
     *
     * {@codesnippet com.azure.storage.blob.specialized.BlobAsyncClientBase.copyFromUrl#String}
     *
     * <p>For more information, see the
     * <a href="https://docs.microsoft.com/rest/api/storageservices/copy-blob">Azure Docs</a></p>
     *
     * @param copySource The source URL to copy from.
     * @return A reactive response containing the copy ID for the long running operation.
     */
    public Mono<String> copyFromUrl(String copySource) {
        try {
            return copyFromUrlWithResponse(copySource, null, null, null, null).flatMap(FluxUtil::toMono);
        } catch (RuntimeException ex) {
            return monoError(logger, ex);
        }
    }

    /**
     * Copies the data at the source URL to a blob and waits for the copy to complete before returning a response.
     *
     * <p><strong>Code Samples</strong></p>
     *
<<<<<<< HEAD
     * {@codesnippet com.azure.storage.blob.specialized.BlobAsyncClientBase.copyFromUrlWithResponse#String-Map-AccessTier-ModifiedAccessConditions-BlobAccessConditions}
=======
     * {@codesnippet com.azure.storage.blob.specialized.BlobAsyncClientBase.copyFromURLWithResponse#String-Map-AccessTier-RequestConditions-BlobRequestConditions}
>>>>>>> ab6bcf67
     *
     * <p>For more information, see the
     * <a href="https://docs.microsoft.com/en-us/rest/api/storageservices/copy-blob">Azure Docs</a></p>
     *
     * @param copySource The source URL to copy from. URLs outside of Azure may only be copied to block blobs.
     * @param metadata Metadata to associate with the destination blob.
     * @param tier {@link AccessTier} for the destination blob.
     * @param sourceModifiedAccessConditions {@link RequestConditions} against the source. Standard HTTP Access
     * conditions related to the modification of data. ETag and LastModifiedTime are used to construct conditions
     * related to when the blob was changed relative to the given request. The request will fail if the specified
     * condition is not satisfied.
     * @param destAccessConditions {@link BlobRequestConditions} against the destination.
     * @return A reactive response containing the copy ID for the long running operation.
     */
<<<<<<< HEAD
    public Mono<Response<String>> copyFromUrlWithResponse(String copySource, Map<String, String> metadata,
            AccessTier tier, ModifiedAccessConditions sourceModifiedAccessConditions,
            BlobAccessConditions destAccessConditions) {
=======
    public Mono<Response<String>> copyFromURLWithResponse(String copySource, Map<String, String> metadata,
        AccessTier tier, RequestConditions sourceModifiedAccessConditions, BlobRequestConditions destAccessConditions) {
>>>>>>> ab6bcf67
        try {
            return withContext(context -> copyFromUrlWithResponse(copySource, metadata, tier,
                sourceModifiedAccessConditions, destAccessConditions, context));
        } catch (RuntimeException ex) {
            return monoError(logger, ex);
        }
    }

<<<<<<< HEAD
    Mono<Response<String>> copyFromUrlWithResponse(String copySource, Map<String, String> metadata, AccessTier tier,
            ModifiedAccessConditions sourceModifiedAccessConditions, BlobAccessConditions destAccessConditions,
            Context context) {
=======
    Mono<Response<String>> copyFromURLWithResponse(String copySource, Map<String, String> metadata, AccessTier tier,
        RequestConditions sourceModifiedAccessConditions, BlobRequestConditions destAccessConditions, Context context) {
>>>>>>> ab6bcf67
        sourceModifiedAccessConditions = sourceModifiedAccessConditions == null
            ? new RequestConditions() : sourceModifiedAccessConditions;
        destAccessConditions = destAccessConditions == null ? new BlobRequestConditions() : destAccessConditions;

        URL url;
        try {
            url = new URL(copySource);
        } catch (MalformedURLException ex) {
            throw logger.logExceptionAsError(new IllegalArgumentException("'copySource' is not a valid url."));
        }

        return this.azureBlobStorage.blobs().copyFromURLWithRestResponseAsync(
            null, null, url, null, metadata, tier, sourceModifiedAccessConditions.getIfModifiedSince(),
            sourceModifiedAccessConditions.getIfUnmodifiedSince(), sourceModifiedAccessConditions.getIfMatch(),
            sourceModifiedAccessConditions.getIfNoneMatch(), destAccessConditions.getIfModifiedSince(),
            destAccessConditions.getIfUnmodifiedSince(), destAccessConditions.getIfMatch(),
            destAccessConditions.getIfNoneMatch(), destAccessConditions.getLeaseId(), null, context)
            .map(rb -> new SimpleResponse<>(rb, rb.getDeserializedHeaders().getCopyId()));
    }

    /**
     * Reads the entire blob. Uploading data must be done from the {@link BlockBlobClient}, {@link PageBlobClient}, or
     * {@link AppendBlobClient}.
     *
     * <p><strong>Code Samples</strong></p>
     *
     * {@codesnippet com.azure.storage.blob.specialized.BlobAsyncClientBase.download}
     *
     * <p>For more information, see the
     * <a href="https://docs.microsoft.com/en-us/rest/api/storageservices/get-blob">Azure Docs</a></p>
     *
     * @return A reactive response containing the blob data.
     */
    public Flux<ByteBuffer> download() {
        try {
            return downloadWithResponse(null, null, null, false)
                .flatMapMany(Response::getValue);
        } catch (RuntimeException ex) {
            return fluxError(logger, ex);
        }
    }

    /**
     * Reads a range of bytes from a blob. Uploading data must be done from the {@link BlockBlobClient}, {@link
     * PageBlobClient}, or {@link AppendBlobClient}.
     *
     * <p><strong>Code Samples</strong></p>
     *
     * {@codesnippet com.azure.storage.blob.specialized.BlobAsyncClientBase.downloadWithResponse#BlobRange-ReliableDownloadOptions-BlobAccessConditions-boolean}
     *
     * <p>For more information, see the
     * <a href="https://docs.microsoft.com/en-us/rest/api/storageservices/get-blob">Azure Docs</a></p>
     *
     * @param range {@link BlobRange}
     * @param options {@link ReliableDownloadOptions}
     * @param accessConditions {@link BlobRequestConditions}
     * @param rangeGetContentMD5 Whether the contentMD5 for the specified blob range should be returned.
     * @return A reactive response containing the blob data.
     */
    public Mono<Response<Flux<ByteBuffer>>> downloadWithResponse(BlobRange range, ReliableDownloadOptions options,
        BlobRequestConditions accessConditions, boolean rangeGetContentMD5) {
        try {
            return withContext(context -> downloadWithResponse(range, options, accessConditions, rangeGetContentMD5,
                context));
        } catch (RuntimeException ex) {
            return monoError(logger, ex);
        }
    }

    Mono<Response<Flux<ByteBuffer>>> downloadWithResponse(BlobRange range, ReliableDownloadOptions options,
        BlobRequestConditions accessConditions, boolean rangeGetContentMD5, Context context) {
        return download(range, accessConditions, rangeGetContentMD5, context)
            .map(response -> new SimpleResponse<>(
                response.getRawResponse(),
                response.body(options).switchIfEmpty(Flux.just(ByteBuffer.wrap(new byte[0])))));
    }

    /**
     * Reads a range of bytes from a blob. The response also includes the blob's properties and metadata. For more
     * information, see the <a href="https://docs.microsoft.com/rest/api/storageservices/get-blob">Azure Docs</a>.
     * <p>
     * Note that the response body has reliable download functionality built in, meaning that a failed download stream
     * will be automatically retried. This behavior may be configured with {@link ReliableDownloadOptions}.
     *
     * @param range {@link BlobRange}
<<<<<<< HEAD
     * @param accessConditions {@link BlobAccessConditions}
     * @param rangeGetContentMd5 Whether the contentMD5 for the specified blob range should be returned.
     * @return Emits the successful response.
     */
    Mono<DownloadAsyncResponse> download(BlobRange range, BlobAccessConditions accessConditions,
        boolean rangeGetContentMd5) {
        return withContext(context -> download(range, accessConditions, rangeGetContentMd5, context));
    }

    Mono<DownloadAsyncResponse> download(BlobRange range, BlobAccessConditions accessConditions,
        boolean rangeGetContentMd5, Context context) {
        range = range == null ? new BlobRange(0) : range;
        Boolean getMD5 = rangeGetContentMd5 ? rangeGetContentMd5 : null;
        accessConditions = accessConditions == null ? new BlobAccessConditions() : accessConditions;
=======
     * @param accessConditions {@link BlobRequestConditions}
     * @param rangeGetContentMD5 Whether the contentMD5 for the specified blob range should be returned.
     * @return Emits the successful response.
     */
    Mono<DownloadAsyncResponse> download(BlobRange range, BlobRequestConditions accessConditions,
        boolean rangeGetContentMD5) {
        return withContext(context -> download(range, accessConditions, rangeGetContentMD5, context));
    }

    Mono<DownloadAsyncResponse> download(BlobRange range, BlobRequestConditions accessConditions,
        boolean rangeGetContentMD5, Context context) {
        range = range == null ? new BlobRange(0) : range;
        Boolean getMD5 = rangeGetContentMD5 ? rangeGetContentMD5 : null;
        accessConditions = accessConditions == null ? new BlobRequestConditions() : accessConditions;
>>>>>>> ab6bcf67
        HttpGetterInfo info = new HttpGetterInfo()
            .setOffset(range.getOffset())
            .setCount(range.getCount())
            .setETag(accessConditions.getIfMatch());

        // TODO: range is BlobRange but expected as String
        // TODO: figure out correct response
        return this.azureBlobStorage.blobs().downloadWithRestResponseAsync(null, null, snapshot, null,
            range.toHeaderValue(), accessConditions.getLeaseId(), getMD5, null, accessConditions.getIfModifiedSince(),
            accessConditions.getIfUnmodifiedSince(), accessConditions.getIfMatch(), accessConditions.getIfNoneMatch(),
            null, customerProvidedKey, context)
            // Convert the autorest response to a DownloadAsyncResponse, which enable reliable download.
            .map(response -> {
                // If there wasn't an etag originally specified, lock on the one returned.
                info.setETag(response.getDeserializedHeaders().getETag());
                return new DownloadAsyncResponse(response, info,
                    // In the event of a stream failure, make a new request to pick up where we left off.
                    newInfo ->
                        this.download(new BlobRange(newInfo.getOffset(), newInfo.getCount()),
                            new BlobRequestConditions().setIfMatch(info.getETag()), false, context));
            });
    }


    /**
     * Downloads the entire blob into a file specified by the path.
     *
     * <p>The file will be created and must not exist, if the file already exists a {@link FileAlreadyExistsException}
     * will be thrown.</p>
     *
     * <p>Uploading data must be done from the {@link BlockBlobClient}, {@link PageBlobClient}, or {@link
     * AppendBlobClient}.</p>
     *
     * <p><strong>Code Samples</strong></p>
     *
     * {@codesnippet com.azure.storage.blob.specialized.BlobAsyncClientBase.downloadToFile#String}
     *
     * <p>For more information, see the
     * <a href="https://docs.microsoft.com/en-us/rest/api/storageservices/get-blob">Azure Docs</a></p>
     *
     * @param filePath A non-null {@link OutputStream} instance where the downloaded data will be written.
     * @return An empty response
     */
    public Mono<BlobProperties> downloadToFile(String filePath) {
        try {
            return downloadToFileWithResponse(filePath, null, null,
                null, null, false).flatMap(FluxUtil::toMono);
        } catch (RuntimeException ex) {
            return monoError(logger, ex);
        }
    }

    /**
     * Downloads the entire blob into a file specified by the path.
     *
     * <p>The file will be created and must not exist, if the file already exists a {@link FileAlreadyExistsException}
     * will be thrown.</p>
     *
     * <p>Uploading data must be done from the {@link BlockBlobClient}, {@link PageBlobClient}, or {@link
     * AppendBlobClient}.</p>
     *
     * <p>This method makes an extra HTTP call to get the length of the blob in the beginning. To avoid this extra
     * call, provide the {@link BlobRange} parameter.</p>
     *
     * <p><strong>Code Samples</strong></p>
     *
     * {@codesnippet com.azure.storage.blob.specialized.BlobAsyncClientBase.downloadToFileWithResponse#String-BlobRange-ParallelTransferOptions-ReliableDownloadOptions-BlobRequestConditions-boolean}
     *
     * <p>For more information, see the
     * <a href="https://docs.microsoft.com/en-us/rest/api/storageservices/get-blob">Azure Docs</a></p>
     *
     * @param filePath A non-null {@link OutputStream} instance where the downloaded data will be written.
     * @param range {@link BlobRange}
     * @param parallelTransferOptions {@link ParallelTransferOptions} to use to download to file. Number of parallel
     * transfers parameter is ignored.
     * @param options {@link ReliableDownloadOptions}
     * @param accessConditions {@link BlobRequestConditions}
     * @param rangeGetContentMD5 Whether the contentMD5 for the specified blob range should be returned.
     * @return An empty response
     * @throws IllegalArgumentException If {@code blockSize} is less than 0 or greater than 100MB.
     * @throws UncheckedIOException If an I/O error occurs.
     */
    public Mono<Response<BlobProperties>> downloadToFileWithResponse(String filePath, BlobRange range,
        ParallelTransferOptions parallelTransferOptions, ReliableDownloadOptions options,
        BlobRequestConditions accessConditions, boolean rangeGetContentMD5) {
        try {
            return withContext(context -> downloadToFileWithResponse(filePath, range, parallelTransferOptions, options,
                accessConditions, rangeGetContentMD5, context));
        } catch (RuntimeException ex) {
            return monoError(logger, ex);
        }
    }

    // TODO (gapra) : Investigate if this is can be parallelized, and include the parallelTransfers parameter.
    Mono<Response<BlobProperties>> downloadToFileWithResponse(String filePath, BlobRange range,
        ParallelTransferOptions parallelTransferOptions, ReliableDownloadOptions options,
<<<<<<< HEAD
        BlobAccessConditions accessConditions, boolean rangeGetContentMd5, Context context) {
=======
        BlobRequestConditions accessConditions, boolean rangeGetContentMD5, Context context) {
>>>>>>> ab6bcf67
        final ParallelTransferOptions finalParallelTransferOptions = parallelTransferOptions == null
            ? new ParallelTransferOptions()
            : parallelTransferOptions;
        ProgressReceiver progressReceiver = finalParallelTransferOptions.getProgressReceiver();

        // See ProgressReporter for an explanation on why this lock is necessary and why we use AtomicLong.
        AtomicLong totalProgress = new AtomicLong(0);
        Lock progressLock = new ReentrantLock();

        return Mono.using(() -> downloadToFileResourceSupplier(filePath),
            channel -> getPropertiesWithResponse(accessConditions)
                .flatMap(response -> processInRange(channel, response,
                    range, finalParallelTransferOptions.getBlockSize(), options, accessConditions, rangeGetContentMd5,
                    context, totalProgress, progressLock, progressReceiver)), this::downloadToFileCleanup);

    }

    private Mono<Response<BlobProperties>> processInRange(AsynchronousFileChannel channel,
        Response<BlobProperties> blobPropertiesResponse, BlobRange range, Integer blockSize,
<<<<<<< HEAD
        ReliableDownloadOptions options, BlobAccessConditions accessConditions, boolean rangeGetContentMd5,
=======
        ReliableDownloadOptions options, BlobRequestConditions accessConditions, boolean rangeGetContentMD5,
>>>>>>> ab6bcf67
        Context context, AtomicLong totalProgress, Lock progressLock, ProgressReceiver progressReceiver) {
        return Mono.justOrEmpty(range).switchIfEmpty(Mono.just(new BlobRange(0,
            blobPropertiesResponse.getValue().getBlobSize()))).flatMapMany(rg ->
            Flux.fromIterable(sliceBlobRange(rg, blockSize)))
            .flatMap(chunk -> this.download(chunk, accessConditions, rangeGetContentMd5, context)
                .subscribeOn(Schedulers.elastic())
                .flatMap(dar -> {
                    Flux<ByteBuffer> progressData = ProgressReporter.addParallelProgressReporting(
                        dar.body(options), progressReceiver, progressLock, totalProgress);

                    return FluxUtil.writeFile(progressData, channel,
                        chunk.getOffset() - ((range == null) ? 0 : range.getOffset()));
                })).then(Mono.just(blobPropertiesResponse));
    }

    private AsynchronousFileChannel downloadToFileResourceSupplier(String filePath) {
        try {
            return AsynchronousFileChannel.open(Paths.get(filePath), StandardOpenOption.READ, StandardOpenOption.WRITE,
                StandardOpenOption.CREATE_NEW);
        } catch (IOException e) {
            throw logger.logExceptionAsError(new UncheckedIOException(e));
        }
    }

    private void downloadToFileCleanup(AsynchronousFileChannel channel) {
        try {
            channel.close();
        } catch (IOException e) {
            throw logger.logExceptionAsError(new UncheckedIOException(e));
        }
    }

    private List<BlobRange> sliceBlobRange(BlobRange blobRange, Integer blockSize) {
        if (blockSize == null) {
            blockSize = BLOB_DEFAULT_DOWNLOAD_BLOCK_SIZE;
        }
        long offset = blobRange.getOffset();
        long length = blobRange.getCount();
        List<BlobRange> chunks = new ArrayList<>();
        for (long pos = offset; pos < offset + length; pos += blockSize) {
            long count = blockSize;
            if (pos + count > offset + length) {
                count = offset + length - pos;
            }
            chunks.add(new BlobRange(pos, count));
        }
        return chunks;
    }

    /**
     * Deletes the specified blob or snapshot. Note that deleting a blob also deletes all its snapshots.
     *
     * <p><strong>Code Samples</strong></p>
     *
     * {@codesnippet com.azure.storage.blob.specialized.BlobAsyncClientBase.delete}
     *
     * <p>For more information, see the
     * <a href="https://docs.microsoft.com/en-us/rest/api/storageservices/delete-blob">Azure Docs</a></p>
     *
     * @return A reactive response signalling completion.
     */
    public Mono<Void> delete() {
        try {
            return deleteWithResponse(null, null).flatMap(FluxUtil::toMono);
        } catch (RuntimeException ex) {
            return monoError(logger, ex);
        }
    }

    /**
     * Deletes the specified blob or snapshot. Note that deleting a blob also deletes all its snapshots.
     *
     * <p><strong>Code Samples</strong></p>
     *
     * {@codesnippet com.azure.storage.blob.specialized.BlobAsyncClientBase.deleteWithResponse#DeleteSnapshotsOptionType-BlobRequestConditions}
     *
     * <p>For more information, see the
     * <a href="https://docs.microsoft.com/en-us/rest/api/storageservices/delete-blob">Azure Docs</a></p>
     *
     * @param deleteBlobSnapshotOptions Specifies the behavior for deleting the snapshots on this blob. {@code Include}
     * will delete the base blob and all snapshots. {@code Only} will delete only the snapshots. If a snapshot is being
     * deleted, you must pass null.
     * @param accessConditions {@link BlobRequestConditions}
     * @return A reactive response signalling completion.
     */
    public Mono<Response<Void>> deleteWithResponse(DeleteSnapshotsOptionType deleteBlobSnapshotOptions,
        BlobRequestConditions accessConditions) {
        try {
            return withContext(context -> deleteWithResponse(deleteBlobSnapshotOptions, accessConditions, context));
        } catch (RuntimeException ex) {
            return monoError(logger, ex);
        }
    }

    Mono<Response<Void>> deleteWithResponse(DeleteSnapshotsOptionType deleteBlobSnapshotOptions,
        BlobRequestConditions accessConditions, Context context) {
        accessConditions = accessConditions == null ? new BlobRequestConditions() : accessConditions;

        return this.azureBlobStorage.blobs().deleteWithRestResponseAsync(null, null, snapshot, null,
            accessConditions.getLeaseId(), deleteBlobSnapshotOptions, accessConditions.getIfModifiedSince(),
            accessConditions.getIfUnmodifiedSince(), accessConditions.getIfMatch(), accessConditions.getIfNoneMatch(),
            null, context)
            .map(response -> new SimpleResponse<>(response, null));
    }

    /**
     * Returns the blob's metadata and properties.
     *
     * <p><strong>Code Samples</strong></p>
     *
     * {@codesnippet com.azure.storage.blob.specialized.BlobAsyncClientBase.getProperties}
     *
     * <p>For more information, see the
     * <a href="https://docs.microsoft.com/en-us/rest/api/storageservices/get-blob-properties">Azure Docs</a></p>
     *
     * @return A reactive response containing the blob properties and metadata.
     */
    public Mono<BlobProperties> getProperties() {
        try {
            return getPropertiesWithResponse(null).flatMap(FluxUtil::toMono);
        } catch (RuntimeException ex) {
            return monoError(logger, ex);
        }
    }

    /**
     * Returns the blob's metadata and properties.
     *
     * <p><strong>Code Samples</strong></p>
     *
     * {@codesnippet com.azure.storage.blob.specialized.BlobAsyncClientBase.getPropertiesWithResponse#BlobRequestConditions}
     *
     * <p>For more information, see the
     * <a href="https://docs.microsoft.com/en-us/rest/api/storageservices/get-blob-properties">Azure Docs</a></p>
     *
     * @param accessConditions {@link BlobRequestConditions}
     * @return A reactive response containing the blob properties and metadata.
     */
    public Mono<Response<BlobProperties>> getPropertiesWithResponse(BlobRequestConditions accessConditions) {
        try {
            return withContext(context -> getPropertiesWithResponse(accessConditions, context));
        } catch (RuntimeException ex) {
            return monoError(logger, ex);
        }
    }

    Mono<Response<BlobProperties>> getPropertiesWithResponse(BlobRequestConditions accessConditions, Context context) {
        accessConditions = accessConditions == null ? new BlobRequestConditions() : accessConditions;

        return this.azureBlobStorage.blobs().getPropertiesWithRestResponseAsync(
            null, null, snapshot, null, accessConditions.getLeaseId(), accessConditions.getIfModifiedSince(),
            accessConditions.getIfUnmodifiedSince(), accessConditions.getIfMatch(), accessConditions.getIfNoneMatch(),
            null, customerProvidedKey, context)
            .map(rb -> new SimpleResponse<>(rb, new BlobProperties(rb.getDeserializedHeaders())));
    }

    /**
     * Changes a blob's HTTP header properties. if only one HTTP header is updated, the others will all be erased. In
     * order to preserve existing values, they must be passed alongside the header being changed.
     *
     * <p><strong>Code Samples</strong></p>
     *
     * {@codesnippet com.azure.storage.blob.specialized.BlobAsyncClientBase.setHttpHeaders#BlobHttpHeaders}
     *
     * <p>For more information, see the
     * <a href="https://docs.microsoft.com/en-us/rest/api/storageservices/set-blob-properties">Azure Docs</a></p>
     *
     * @param headers {@link BlobHttpHeaders}
     * @return A reactive response signalling completion.
     */
    public Mono<Void> setHttpHeaders(BlobHttpHeaders headers) {
        try {
            return setHttpHeadersWithResponse(headers, null).flatMap(FluxUtil::toMono);
        } catch (RuntimeException ex) {
            return monoError(logger, ex);
        }
    }

    /**
     * Changes a blob's HTTP header properties. if only one HTTP header is updated, the others will all be erased. In
     * order to preserve existing values, they must be passed alongside the header being changed.
     *
     * <p><strong>Code Samples</strong></p>
     *
     * {@codesnippet com.azure.storage.blob.specialized.BlobAsyncClientBase.setHttpHeadersWithResponse#BlobHttpHeaders-BlobRequestConditions}
     *
     * <p>For more information, see the
     * <a href="https://docs.microsoft.com/en-us/rest/api/storageservices/set-blob-properties">Azure Docs</a></p>
     *
     * @param headers {@link BlobHttpHeaders}
     * @param accessConditions {@link BlobRequestConditions}
     * @return A reactive response signalling completion.
     */
    public Mono<Response<Void>> setHttpHeadersWithResponse(BlobHttpHeaders headers,
        BlobRequestConditions accessConditions) {
        try {
            return withContext(context -> setHttpHeadersWithResponse(headers, accessConditions, context));
        } catch (RuntimeException ex) {
            return monoError(logger, ex);
        }
    }

    Mono<Response<Void>> setHttpHeadersWithResponse(BlobHttpHeaders headers, BlobRequestConditions accessConditions,
        Context context) {
        accessConditions = accessConditions == null ? new BlobRequestConditions() : accessConditions;

        return this.azureBlobStorage.blobs().setHTTPHeadersWithRestResponseAsync(
            null, null, null, accessConditions.getLeaseId(), accessConditions.getIfModifiedSince(),
            accessConditions.getIfUnmodifiedSince(), accessConditions.getIfMatch(), accessConditions.getIfNoneMatch(),
            null, headers, context)
            .map(response -> new SimpleResponse<>(response, null));
    }

    /**
     * Changes a blob's metadata. The specified metadata in this method will replace existing metadata. If old values
     * must be preserved, they must be downloaded and included in the call to this method.
     *
     * <p><strong>Code Samples</strong></p>
     *
     * {@codesnippet com.azure.storage.blob.specialized.BlobAsyncClientBase.setMetadata#Map}
     *
     * <p>For more information, see the
     * <a href="https://docs.microsoft.com/en-us/rest/api/storageservices/set-blob-metadata">Azure Docs</a></p>
     *
     * @param metadata Metadata to associate with the blob.
     * @return A reactive response signalling completion.
     */
    public Mono<Void> setMetadata(Map<String, String> metadata) {
        try {
            return setMetadataWithResponse(metadata, null).flatMap(FluxUtil::toMono);
        } catch (RuntimeException ex) {
            return monoError(logger, ex);
        }
    }

    /**
     * Changes a blob's metadata. The specified metadata in this method will replace existing metadata. If old values
     * must be preserved, they must be downloaded and included in the call to this method.
     *
     * <p><strong>Code Samples</strong></p>
     *
     * {@codesnippet com.azure.storage.blob.specialized.BlobAsyncClientBase.setMetadataWithResponse#Map-BlobRequestConditions}
     *
     * <p>For more information, see the
     * <a href="https://docs.microsoft.com/en-us/rest/api/storageservices/set-blob-metadata">Azure Docs</a></p>
     *
     * @param metadata Metadata to associate with the blob.
     * @param accessConditions {@link BlobRequestConditions}
     * @return A reactive response signalling completion.
     */
    public Mono<Response<Void>> setMetadataWithResponse(Map<String, String> metadata,
        BlobRequestConditions accessConditions) {
        try {
            return withContext(context -> setMetadataWithResponse(metadata, accessConditions, context));
        } catch (RuntimeException ex) {
            return monoError(logger, ex);
        }
    }

    Mono<Response<Void>> setMetadataWithResponse(Map<String, String> metadata, BlobRequestConditions accessConditions,
        Context context) {
        accessConditions = accessConditions == null ? new BlobRequestConditions() : accessConditions;

        return this.azureBlobStorage.blobs().setMetadataWithRestResponseAsync(
            null, null, null, metadata, accessConditions.getLeaseId(), accessConditions.getIfModifiedSince(),
            accessConditions.getIfUnmodifiedSince(), accessConditions.getIfMatch(), accessConditions.getIfNoneMatch(),
            null, customerProvidedKey, context)
            .map(response -> new SimpleResponse<>(response, null));
    }

    /**
     * Creates a read-only snapshot of the blob.
     *
     * <p><strong>Code Samples</strong></p>
     *
     * {@codesnippet com.azure.storage.blob.specialized.BlobAsyncClientBase.createSnapshot}
     *
     * <p>For more information, see the
     * <a href="https://docs.microsoft.com/en-us/rest/api/storageservices/snapshot-blob">Azure Docs</a></p>
     *
     * @return A response containing a {@link BlobAsyncClientBase} which is used to interact with the created snapshot,
     * use {@link #getSnapshotId()} to get the identifier for the snapshot.
     */
    public Mono<BlobAsyncClientBase> createSnapshot() {
        try {
            return createSnapshotWithResponse(null, null).flatMap(FluxUtil::toMono);
        } catch (RuntimeException ex) {
            return monoError(logger, ex);
        }
    }

    /**
     * Creates a read-only snapshot of the blob.
     *
     * <p><strong>Code Samples</strong></p>
     *
     * {@codesnippet com.azure.storage.blob.specialized.BlobAsyncClientBase.createSnapshotWithResponse#Map-BlobRequestConditions}
     *
     * <p>For more information, see the
     * <a href="https://docs.microsoft.com/en-us/rest/api/storageservices/snapshot-blob">Azure Docs</a></p>
     *
     * @param metadata Metadata to associate with the blob snapshot.
     * @param accessConditions {@link BlobRequestConditions}
     * @return A response containing a {@link BlobAsyncClientBase} which is used to interact with the created snapshot,
     * use {@link #getSnapshotId()} to get the identifier for the snapshot.
     */
    public Mono<Response<BlobAsyncClientBase>> createSnapshotWithResponse(Map<String, String> metadata,
        BlobRequestConditions accessConditions) {
        try {
            return withContext(context -> createSnapshotWithResponse(metadata, accessConditions, context));
        } catch (RuntimeException ex) {
            return monoError(logger, ex);
        }
    }

    Mono<Response<BlobAsyncClientBase>> createSnapshotWithResponse(Map<String, String> metadata,
        BlobRequestConditions accessConditions, Context context) {
        accessConditions = accessConditions == null ? new BlobRequestConditions() : accessConditions;

        return this.azureBlobStorage.blobs().createSnapshotWithRestResponseAsync(
            null, null, null, metadata, accessConditions.getIfModifiedSince(), accessConditions.getIfUnmodifiedSince(),
            accessConditions.getIfMatch(), accessConditions.getIfNoneMatch(), accessConditions.getLeaseId(), null,
            customerProvidedKey, context)
            .map(rb -> new SimpleResponse<>(rb, this.getSnapshotClient(rb.getDeserializedHeaders().getSnapshot())));
    }

    /**
     * Sets the tier on a blob. The operation is allowed on a page blob in a premium storage account or a block blob in
     * a blob storage or GPV2 account. A premium page blob's tier determines the allowed size, IOPS, and bandwidth of
     * the blob. A block blob's tier determines the Hot/Cool/Archive storage type. This does not update the blob's
     * etag.
     *
     * <p><strong>Code Samples</strong></p>
     *
     * {@codesnippet com.azure.storage.blob.specialized.BlobAsyncClientBase.setAccessTier#AccessTier}
     *
     * <p>For more information, see the
     * <a href="https://docs.microsoft.com/en-us/rest/api/storageservices/set-blob-tier">Azure Docs</a></p>
     *
     * @param tier The new tier for the blob.
     * @return A reactive response signalling completion.
     * @throws NullPointerException if {@code tier} is null.
     */
    public Mono<Void> setAccessTier(AccessTier tier) {
        try {
            return setAccessTierWithResponse(tier, null, null).flatMap(FluxUtil::toMono);
        } catch (RuntimeException ex) {
            return monoError(logger, ex);
        }
    }

    /**
     * Sets the tier on a blob. The operation is allowed on a page blob in a premium storage account or a block blob in
     * a blob storage or GPV2 account. A premium page blob's tier determines the allowed size, IOPS, and bandwidth of
     * the blob. A block blob's tier determines the Hot/Cool/Archive storage type. This does not update the blob's
     * etag.
     *
     * <p><strong>Code Samples</strong></p>
     *
     * {@codesnippet com.azure.storage.blob.specialized.BlobAsyncClientBase.setAccessTierWithResponse#AccessTier-RehydratePriority-String}
     *
     * <p>For more information, see the
     * <a href="https://docs.microsoft.com/en-us/rest/api/storageservices/set-blob-tier">Azure Docs</a></p>
     *
     * @param tier The new tier for the blob.
     * @param priority Optional priority to set for re-hydrating blobs.
     * @param leaseId The lease ID the active lease on the blob must match.
     * @return A reactive response signalling completion.
     * @throws NullPointerException if {@code tier} is null.
     */
    public Mono<Response<Void>> setAccessTierWithResponse(AccessTier tier, RehydratePriority priority, String leaseId) {
        try {
            return withContext(context -> setTierWithResponse(tier, priority, leaseId, context));
        } catch (RuntimeException ex) {
            return monoError(logger, ex);
        }
    }

    Mono<Response<Void>> setTierWithResponse(AccessTier tier, RehydratePriority priority, String leaseId,
        Context context) {
        StorageImplUtils.assertNotNull("tier", tier);

        return this.azureBlobStorage.blobs().setTierWithRestResponseAsync(
            null, null, tier, null, priority, null, leaseId, context)
            .map(response -> new SimpleResponse<>(response, null));
    }

    /**
     * Undelete restores the content and metadata of a soft-deleted blob and/or any associated soft-deleted snapshots.
     *
     * <p><strong>Code Samples</strong></p>
     *
     * {@codesnippet com.azure.storage.blob.specialized.BlobAsyncClientBase.undelete}
     *
     * <p>For more information, see the
     * <a href="https://docs.microsoft.com/en-us/rest/api/storageservices/undelete-blob">Azure Docs</a></p>
     *
     * @return A reactive response signalling completion.
     */
    public Mono<Void> undelete() {
        try {
            return undeleteWithResponse().flatMap(FluxUtil::toMono);
        } catch (RuntimeException ex) {
            return monoError(logger, ex);
        }
    }

    /**
     * Undelete restores the content and metadata of a soft-deleted blob and/or any associated soft-deleted snapshots.
     *
     * <p><strong>Code Samples</strong></p>
     *
     * {@codesnippet com.azure.storage.blob.specialized.BlobAsyncClientBase.undeleteWithResponse}
     *
     * <p>For more information, see the
     * <a href="https://docs.microsoft.com/en-us/rest/api/storageservices/undelete-blob">Azure Docs</a></p>
     *
     * @return A reactive response signalling completion.
     */
    public Mono<Response<Void>> undeleteWithResponse() {
        try {
            return withContext(this::undeleteWithResponse);
        } catch (RuntimeException ex) {
            return monoError(logger, ex);
        }
    }

    Mono<Response<Void>> undeleteWithResponse(Context context) {
        return this.azureBlobStorage.blobs().undeleteWithRestResponseAsync(null,
            null, context).map(response -> new SimpleResponse<>(response, null));
    }

    /**
     * Returns the sku name and account kind for the account.
     *
     * <p><strong>Code Samples</strong></p>
     *
     * {@codesnippet com.azure.storage.blob.specialized.BlobAsyncClientBase.getAccountInfo}
     *
     * <p>For more information, see the
     * <a href="https://docs.microsoft.com/en-us/rest/api/storageservices/get-account-information">Azure Docs</a></p>
     *
     * @return a reactor response containing the sku name and account kind.
     */
    public Mono<StorageAccountInfo> getAccountInfo() {
        try {
            return getAccountInfoWithResponse().flatMap(FluxUtil::toMono);
        } catch (RuntimeException ex) {
            return monoError(logger, ex);
        }
    }

    /**
     * Returns the sku name and account kind for the account.
     *
     * <p><strong>Code Samples</strong></p>
     *
     * {@codesnippet com.azure.storage.blob.specialized.BlobAsyncClientBase.getAccountInfoWithResponse}
     *
     * <p>For more information, see the
     * <a href="https://docs.microsoft.com/en-us/rest/api/storageservices/get-account-information">Azure Docs</a></p>
     *
     * @return a reactor response containing the sku name and account kind.
     */
    public Mono<Response<StorageAccountInfo>> getAccountInfoWithResponse() {
        try {
            return withContext(this::getAccountInfoWithResponse);
        } catch (RuntimeException ex) {
            return monoError(logger, ex);
        }
    }

    Mono<Response<StorageAccountInfo>> getAccountInfoWithResponse(Context context) {
        return this.azureBlobStorage.blobs().getAccountInfoWithRestResponseAsync(null, null, context)
            .map(rb -> new SimpleResponse<>(rb, new StorageAccountInfo(rb.getDeserializedHeaders())));
    }
}<|MERGE_RESOLUTION|>--- conflicted
+++ resolved
@@ -468,11 +468,7 @@
      *
      * <p><strong>Code Samples</strong></p>
      *
-<<<<<<< HEAD
-     * {@codesnippet com.azure.storage.blob.specialized.BlobAsyncClientBase.abortCopyFromUrlWithResponse#String-LeaseAccessConditions}
-=======
-     * {@codesnippet com.azure.storage.blob.specialized.BlobAsyncClientBase.abortCopyFromURLWithResponse#String-String}
->>>>>>> ab6bcf67
+     * {@codesnippet com.azure.storage.blob.specialized.BlobAsyncClientBase.abortCopyFromUrlWithResponse#String-String}
      *
      * <p>For more information, see the
      * <a href="https://docs.microsoft.com/en-us/rest/api/storageservices/abort-copy-blob">Azure Docs</a></p>
@@ -484,27 +480,15 @@
      * @param leaseId The lease ID the active lease on the blob must match.
      * @return A reactive response signalling completion.
      */
-<<<<<<< HEAD
-    public Mono<Response<Void>> abortCopyFromUrlWithResponse(String copyId,
-                                                             LeaseAccessConditions leaseAccessConditions) {
+    public Mono<Response<Void>> abortCopyFromUrlWithResponse(String copyId, String leaseId) {
         try {
             return withContext(context -> abortCopyFromUrlWithResponse(copyId, leaseAccessConditions, context));
-=======
-    public Mono<Response<Void>> abortCopyFromURLWithResponse(String copyId, String leaseId) {
-        try {
-            return withContext(context -> abortCopyFromURLWithResponse(copyId, leaseId, context));
->>>>>>> ab6bcf67
-        } catch (RuntimeException ex) {
-            return monoError(logger, ex);
-        }
-    }
-
-<<<<<<< HEAD
-    Mono<Response<Void>> abortCopyFromUrlWithResponse(String copyId, LeaseAccessConditions leaseAccessConditions,
-                                                      Context context) {
-=======
-    Mono<Response<Void>> abortCopyFromURLWithResponse(String copyId, String leaseId, Context context) {
->>>>>>> ab6bcf67
+        } catch (RuntimeException ex) {
+            return monoError(logger, ex);
+        }
+    }
+
+    Mono<Response<Void>> abortCopyFromUrlWithResponse(String copyId, String leaseId, Context context) {
         return this.azureBlobStorage.blobs().abortCopyFromURLWithRestResponseAsync(
             null, null, copyId, null, leaseId, null, context)
             .map(response -> new SimpleResponse<>(response, null));
@@ -536,11 +520,7 @@
      *
      * <p><strong>Code Samples</strong></p>
      *
-<<<<<<< HEAD
-     * {@codesnippet com.azure.storage.blob.specialized.BlobAsyncClientBase.copyFromUrlWithResponse#String-Map-AccessTier-ModifiedAccessConditions-BlobAccessConditions}
-=======
-     * {@codesnippet com.azure.storage.blob.specialized.BlobAsyncClientBase.copyFromURLWithResponse#String-Map-AccessTier-RequestConditions-BlobRequestConditions}
->>>>>>> ab6bcf67
+     * {@codesnippet com.azure.storage.blob.specialized.BlobAsyncClientBase.copyFromUrlWithResponse#String-Map-AccessTier-RequestConditions-BlobRequestConditions}
      *
      * <p>For more information, see the
      * <a href="https://docs.microsoft.com/en-us/rest/api/storageservices/copy-blob">Azure Docs</a></p>
@@ -555,14 +535,9 @@
      * @param destAccessConditions {@link BlobRequestConditions} against the destination.
      * @return A reactive response containing the copy ID for the long running operation.
      */
-<<<<<<< HEAD
     public Mono<Response<String>> copyFromUrlWithResponse(String copySource, Map<String, String> metadata,
-            AccessTier tier, ModifiedAccessConditions sourceModifiedAccessConditions,
-            BlobAccessConditions destAccessConditions) {
-=======
-    public Mono<Response<String>> copyFromURLWithResponse(String copySource, Map<String, String> metadata,
-        AccessTier tier, RequestConditions sourceModifiedAccessConditions, BlobRequestConditions destAccessConditions) {
->>>>>>> ab6bcf67
+            AccessTier tier, RequestConditions sourceModifiedAccessConditions,
+            BlobRequestConditions destAccessConditions) {
         try {
             return withContext(context -> copyFromUrlWithResponse(copySource, metadata, tier,
                 sourceModifiedAccessConditions, destAccessConditions, context));
@@ -571,14 +546,9 @@
         }
     }
 
-<<<<<<< HEAD
     Mono<Response<String>> copyFromUrlWithResponse(String copySource, Map<String, String> metadata, AccessTier tier,
-            ModifiedAccessConditions sourceModifiedAccessConditions, BlobAccessConditions destAccessConditions,
+            RequestConditions sourceModifiedAccessConditions, BlobRequestConditions destAccessConditions,
             Context context) {
-=======
-    Mono<Response<String>> copyFromURLWithResponse(String copySource, Map<String, String> metadata, AccessTier tier,
-        RequestConditions sourceModifiedAccessConditions, BlobRequestConditions destAccessConditions, Context context) {
->>>>>>> ab6bcf67
         sourceModifiedAccessConditions = sourceModifiedAccessConditions == null
             ? new RequestConditions() : sourceModifiedAccessConditions;
         destAccessConditions = destAccessConditions == null ? new BlobRequestConditions() : destAccessConditions;
@@ -664,37 +634,20 @@
      * will be automatically retried. This behavior may be configured with {@link ReliableDownloadOptions}.
      *
      * @param range {@link BlobRange}
-<<<<<<< HEAD
-     * @param accessConditions {@link BlobAccessConditions}
-     * @param rangeGetContentMd5 Whether the contentMD5 for the specified blob range should be returned.
+     * @param accessConditions {@link BlobRequestConditions}
+     * @param rangeGetContentMd5 Whether the content MD5 for the specified blob range should be returned.
      * @return Emits the successful response.
      */
-    Mono<DownloadAsyncResponse> download(BlobRange range, BlobAccessConditions accessConditions,
+    Mono<DownloadAsyncResponse> download(BlobRange range, BlobRequestConditions accessConditions,
         boolean rangeGetContentMd5) {
         return withContext(context -> download(range, accessConditions, rangeGetContentMd5, context));
     }
 
-    Mono<DownloadAsyncResponse> download(BlobRange range, BlobAccessConditions accessConditions,
+    Mono<DownloadAsyncResponse> download(BlobRange range, BlobRequestConditions accessConditions,
         boolean rangeGetContentMd5, Context context) {
         range = range == null ? new BlobRange(0) : range;
         Boolean getMD5 = rangeGetContentMd5 ? rangeGetContentMd5 : null;
-        accessConditions = accessConditions == null ? new BlobAccessConditions() : accessConditions;
-=======
-     * @param accessConditions {@link BlobRequestConditions}
-     * @param rangeGetContentMD5 Whether the contentMD5 for the specified blob range should be returned.
-     * @return Emits the successful response.
-     */
-    Mono<DownloadAsyncResponse> download(BlobRange range, BlobRequestConditions accessConditions,
-        boolean rangeGetContentMD5) {
-        return withContext(context -> download(range, accessConditions, rangeGetContentMD5, context));
-    }
-
-    Mono<DownloadAsyncResponse> download(BlobRange range, BlobRequestConditions accessConditions,
-        boolean rangeGetContentMD5, Context context) {
-        range = range == null ? new BlobRange(0) : range;
-        Boolean getMD5 = rangeGetContentMD5 ? rangeGetContentMD5 : null;
         accessConditions = accessConditions == null ? new BlobRequestConditions() : accessConditions;
->>>>>>> ab6bcf67
         HttpGetterInfo info = new HttpGetterInfo()
             .setOffset(range.getOffset())
             .setCount(range.getCount())
@@ -791,11 +744,7 @@
     // TODO (gapra) : Investigate if this is can be parallelized, and include the parallelTransfers parameter.
     Mono<Response<BlobProperties>> downloadToFileWithResponse(String filePath, BlobRange range,
         ParallelTransferOptions parallelTransferOptions, ReliableDownloadOptions options,
-<<<<<<< HEAD
-        BlobAccessConditions accessConditions, boolean rangeGetContentMd5, Context context) {
-=======
-        BlobRequestConditions accessConditions, boolean rangeGetContentMD5, Context context) {
->>>>>>> ab6bcf67
+        BlobRequestConditions accessConditions, boolean rangeGetContentMd5, Context context) {
         final ParallelTransferOptions finalParallelTransferOptions = parallelTransferOptions == null
             ? new ParallelTransferOptions()
             : parallelTransferOptions;
@@ -815,11 +764,7 @@
 
     private Mono<Response<BlobProperties>> processInRange(AsynchronousFileChannel channel,
         Response<BlobProperties> blobPropertiesResponse, BlobRange range, Integer blockSize,
-<<<<<<< HEAD
-        ReliableDownloadOptions options, BlobAccessConditions accessConditions, boolean rangeGetContentMd5,
-=======
-        ReliableDownloadOptions options, BlobRequestConditions accessConditions, boolean rangeGetContentMD5,
->>>>>>> ab6bcf67
+        ReliableDownloadOptions options, BlobRequestConditions accessConditions, boolean rangeGetContentMd5,
         Context context, AtomicLong totalProgress, Lock progressLock, ProgressReceiver progressReceiver) {
         return Mono.justOrEmpty(range).switchIfEmpty(Mono.just(new BlobRange(0,
             blobPropertiesResponse.getValue().getBlobSize()))).flatMapMany(rg ->
