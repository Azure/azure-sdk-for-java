// Copyright (c) Microsoft Corporation. All rights reserved.
// Licensed under the MIT License.

package com.azure.storage.blob;

import static com.azure.core.implementation.util.FluxUtil.withContext;
import static com.azure.storage.blob.implementation.PostProcessor.postProcessResponse;

import com.azure.core.annotation.ServiceClient;
import com.azure.core.credentials.TokenCredential;
import com.azure.core.http.HttpHeaders;
import com.azure.core.http.HttpPipeline;
import com.azure.core.http.rest.PagedFlux;
import com.azure.core.http.rest.PagedResponse;
import com.azure.core.http.rest.Response;
import com.azure.core.http.rest.SimpleResponse;
import com.azure.core.implementation.http.PagedResponseBase;
import com.azure.core.implementation.util.FluxUtil;
import com.azure.core.implementation.util.ImplUtils;
import com.azure.core.util.Context;
import com.azure.core.util.logging.ClientLogger;
import com.azure.storage.blob.implementation.AzureBlobStorageBuilder;
import com.azure.storage.blob.implementation.AzureBlobStorageImpl;
import com.azure.storage.blob.implementation.models.ServicesListContainersSegmentResponse;
import com.azure.storage.blob.implementation.models.ServicesSubmitBatchResponse;
import com.azure.storage.blob.models.BlobContainerItem;
import com.azure.storage.blob.models.CpkInfo;
import com.azure.storage.blob.models.KeyInfo;
import com.azure.storage.blob.models.ListBlobContainersOptions;
import com.azure.storage.blob.models.PublicAccessType;
import com.azure.storage.blob.models.StorageAccountInfo;
import com.azure.storage.blob.models.StorageErrorException;
import com.azure.storage.blob.models.StorageException;
import com.azure.storage.blob.models.StorageServiceProperties;
import com.azure.storage.blob.models.StorageServiceStats;
import com.azure.storage.blob.models.UserDelegationKey;
import com.azure.storage.common.Utility;
<<<<<<< HEAD
import com.azure.storage.common.credentials.SharedKeyCredential;
import reactor.core.publisher.Mono;

import java.nio.charset.StandardCharsets;
=======
>>>>>>> 0e7867dc
import java.time.Duration;
import java.time.OffsetDateTime;
import java.util.Map;
import java.util.function.Function;
<<<<<<< HEAD
import java.util.regex.Matcher;
import java.util.regex.Pattern;

import static com.azure.core.implementation.util.FluxUtil.withContext;
import static com.azure.storage.blob.implementation.PostProcessor.postProcessResponse;
=======
import reactor.core.publisher.Mono;
>>>>>>> 0e7867dc

/**
 * Client to a storage account. It may only be instantiated through a {@link BlobServiceClientBuilder}. This class does
 * not hold any state about a particular storage account but is instead a convenient way of sending off appropriate
 * requests to the resource on the service. It may also be used to construct URLs to blobs and containers.
 *
 * <p>
 * This client contains operations on a blob. Operations on a container are available on {@link
 * BlobContainerAsyncClient} through {@link #getBlobContainerAsyncClient(String)}, and operations on a blob are
 * available on {@link BlobAsyncClient}.
 *
 * <p>
 * Please see <a href=https://docs.microsoft.com/en-us/azure/storage/blobs/storage-blobs-introduction>here</a> for more
 * information on containers.
 *
 * <p>
 * Note this client is an async client that returns reactive responses from Spring Reactor Core project
 * (https://projectreactor.io/). Calling the methods in this client will <strong>NOT</strong> start the actual network
 * operation, until {@code .subscribe()} is called on the reactive response. You can simply convert one of these
 * responses to a {@link java.util.concurrent.CompletableFuture} object through {@link Mono#toFuture()}.
 */
@ServiceClient(builder = BlobServiceClientBuilder.class, isAsync = true)
public final class BlobServiceAsyncClient {
    private static final Pattern CONTENT_ID_PATTERN = Pattern
        .compile("Content-ID:\\s?(\\d+)", Pattern.CASE_INSENSITIVE);
    private static final Pattern STATUS_CODE_PATTERN = Pattern
        .compile("HTTP\\/\\d\\.\\d\\s?(\\d+)\\s?\\w+", Pattern.CASE_INSENSITIVE);

    private final ClientLogger logger = new ClientLogger(BlobServiceAsyncClient.class);

    private final AzureBlobStorageImpl azureBlobStorage;
    private final CpkInfo customerProvidedKey;

    /**
     * Package-private constructor for use by {@link BlobServiceClientBuilder}.
     *
     * @param azureBlobStorage the API client for blob storage
     */
    BlobServiceAsyncClient(AzureBlobStorageImpl azureBlobStorage, CpkInfo customerProvidedKey) {
        this.azureBlobStorage = azureBlobStorage;
        this.customerProvidedKey = customerProvidedKey;
    }

    /**
     * Initializes a {@link BlobContainerAsyncClient} object pointing to the specified container. This method does not
     * create a container. It simply constructs the URL to the container and offers access to methods relevant to
     * containers.
     *
     * <p><strong>Code Samples</strong></p>
     *
     * {@codesnippet com.azure.storage.blob.BlobServiceAsyncClient.getBlobContainerAsyncClient#String}
     *
     * @param containerName The name of the container to point to.
     * @return A {@link BlobContainerAsyncClient} object pointing to the specified container
     */
    public BlobContainerAsyncClient getBlobContainerAsyncClient(String containerName) {
        return new BlobContainerAsyncClient(new AzureBlobStorageBuilder()
            .url(Utility.appendToURLPath(getAccountUrl(), containerName).toString())
            .pipeline(azureBlobStorage.getHttpPipeline())
            .build(), customerProvidedKey);
    }

    /**
     * Gets the {@link HttpPipeline} powering this client.
     *
     * @return The pipeline.
     */
    public HttpPipeline getHttpPipeline() {
        return azureBlobStorage.getHttpPipeline();
    }

    /**
     * Creates a new container within a storage account. If a container with the same name already exists, the operation
     * fails. For more information, see the
     * <a href="https://docs.microsoft.com/rest/api/storageservices/create-container">Azure Docs</a>.
     *
     * <p><strong>Code Samples</strong></p>
     *
     * {@codesnippet com.azure.storage.blob.BlobServiceAsyncClient.createBlobContainer#String}
     *
     * @param containerName Name of the container to create
     * @return A {@link Mono} containing a {@link BlobContainerAsyncClient} used to interact with the container created.
     */
    public Mono<BlobContainerAsyncClient> createBlobContainer(String containerName) {
        return createBlobContainerWithResponse(containerName, null, null).flatMap(FluxUtil::toMono);
    }

    /**
     * Creates a new container within a storage account. If a container with the same name already exists, the operation
     * fails. For more information, see the
     * <a href="https://docs.microsoft.com/rest/api/storageservices/create-container">Azure Docs</a>.
     *
     * <p><strong>Code Samples</strong></p>
     *
     * {@codesnippet com.azure.storage.blob.BlobServiceAsyncClient.createBlobContainerWithResponse#String-Map-PublicAccessType}
     *
     * @param containerName Name of the container to create
     * @param metadata Metadata to associate with the container
     * @param accessType Specifies how the data in this container is available to the public. See the
     * x-ms-blob-public-access header in the Azure Docs for more information. Pass null for no public access.
     * @return A {@link Mono} containing a {@link Response} whose {@link Response#getValue() value} contains a {@link
     * BlobContainerAsyncClient} used to interact with the container created.
     */
    public Mono<Response<BlobContainerAsyncClient>> createBlobContainerWithResponse(String containerName,
        Map<String, String> metadata, PublicAccessType accessType) {
        return withContext(context -> createBlobContainerWithResponse(containerName, metadata, accessType, context));
    }

    Mono<Response<BlobContainerAsyncClient>> createBlobContainerWithResponse(String containerName,
        Map<String, String> metadata, PublicAccessType accessType, Context context) {
        BlobContainerAsyncClient blobContainerAsyncClient = getBlobContainerAsyncClient(containerName);

        return blobContainerAsyncClient.createWithResponse(metadata, accessType, context)
            .map(response -> new SimpleResponse<>(response, blobContainerAsyncClient));
    }

    /**
     * Deletes the specified container in the storage account. If the container doesn't exist the operation fails. For
     * more information see the <a href="https://docs.microsoft.com/en-us/rest/api/storageservices/delete-container">Azure
     * Docs</a>.
     * <p><strong>Code Samples</strong></p>
     *
     * {@codesnippet com.azure.storage.blob.BlobServiceAsyncClient.deleteBlobContainer#String}
     *
     * @param containerName Name of the container to delete
     * @return A {@link Mono} containing containing status code and HTTP headers
     */
    public Mono<Void> deleteBlobContainer(String containerName) {
        return deleteBlobContainerWithResponse(containerName).flatMap(FluxUtil::toMono);
    }

    /**
     * Deletes the specified container in the storage account. If the container doesn't exist the operation fails. For
     * more information see the <a href="https://docs.microsoft.com/en-us/rest/api/storageservices/delete-container">Azure
     * Docs</a>.
     *
     * <p><strong>Code Samples</strong></p>
     *
     * {@codesnippet com.azure.storage.blob.BlobServiceAsyncClient.deleteBlobContainerWithResponse#String-Context}
     *
     * @param containerName Name of the container to delete
     * @return A {@link Mono} containing containing status code and HTTP headers
     */
    public Mono<Response<Void>> deleteBlobContainerWithResponse(String containerName) {
        return withContext(context -> deleteBlobContainerWithResponse(containerName, context));
    }

    Mono<Response<Void>> deleteBlobContainerWithResponse(String containerName, Context context) {
        return getBlobContainerAsyncClient(containerName).deleteWithResponse(null, context);
    }

    /**
     * Gets the URL of the storage account represented by this client.
     *
     * @return the URL.
     */
    public String getAccountUrl() {
        return azureBlobStorage.getUrl();
    }

    /**
     * Returns a reactive Publisher emitting all the containers in this account lazily as needed. For more information,
     * see the <a href="https://docs.microsoft.com/rest/api/storageservices/list-containers2">Azure Docs</a>.
     *
     * <p><strong>Code Samples</strong></p>
     *
     * {@codesnippet com.azure.storage.blob.BlobServiceAsyncClient.listBlobContainers}
     *
     * @return A reactive response emitting the list of containers.
     */
    public PagedFlux<BlobContainerItem> listBlobContainers() {
        return this.listBlobContainers(new ListBlobContainersOptions());
    }

    /**
     * Returns a reactive Publisher emitting all the containers in this account lazily as needed. For more information,
     * see the <a href="https://docs.microsoft.com/rest/api/storageservices/list-containers2">Azure Docs</a>.
     *
     * <p><strong>Code Samples</strong></p>
     *
     * {@codesnippet com.azure.storage.blob.BlobServiceAsyncClient.listBlobContainers#ListBlobContainersOptions}
     *
     * @param options A {@link ListBlobContainersOptions} which specifies what data should be returned by the service.
     * @return A reactive response emitting the list of containers.
     */
    public PagedFlux<BlobContainerItem> listBlobContainers(ListBlobContainersOptions options) {
        return listBlobContainersWithOptionalTimeout(options, null);
    }

    PagedFlux<BlobContainerItem> listBlobContainersWithOptionalTimeout(ListBlobContainersOptions options,
        Duration timeout) {
        Function<String, Mono<PagedResponse<BlobContainerItem>>> func =
            marker -> listBlobContainersSegment(marker, options, timeout)
                .map(response -> new PagedResponseBase<>(
                    response.getRequest(),
                    response.getStatusCode(),
                    response.getHeaders(),
                    response.getValue().getContainerItems(),
                    response.getValue().getNextMarker(),
                    response.getDeserializedHeaders()));

        return new PagedFlux<>(() -> func.apply(null), func);
    }

    private Mono<ServicesListContainersSegmentResponse> listBlobContainersSegment(String marker,
        ListBlobContainersOptions options, Duration timeout) {
        options = options == null ? new ListBlobContainersOptions() : options;

        return postProcessResponse(Utility.applyOptionalTimeout(
            this.azureBlobStorage.services().listContainersSegmentWithRestResponseAsync(
                options.getPrefix(), marker, options.getMaxResults(), options.getDetails().toIncludeType(), null,
                null, Context.NONE), timeout));
    }

    /**
     * Gets the properties of a storage account’s Blob service. For more information, see the
     * <a href="https://docs.microsoft.com/en-us/rest/api/storageservices/get-blob-service-properties">Azure Docs</a>.
     *
     * <p><strong>Code Samples</strong></p>
     *
     * {@codesnippet com.azure.storage.blob.BlobServiceAsyncClient.getProperties}
     *
     * @return A reactive response containing the storage account properties.
     */
    public Mono<StorageServiceProperties> getProperties() {
        return getPropertiesWithResponse().flatMap(FluxUtil::toMono);
    }

    /**
     * Gets the properties of a storage account’s Blob service. For more information, see the
     * <a href="https://docs.microsoft.com/en-us/rest/api/storageservices/get-blob-service-properties">Azure Docs</a>.
     *
     * <p><strong>Code Samples</strong></p>
     *
     * {@codesnippet com.azure.storage.blob.BlobServiceAsyncClient.getPropertiesWithResponse}
     *
     * @return A {@link Mono} containing a {@link Response} whose {@link Response#getValue() value} contains the storage
     * account properties.
     */
    public Mono<Response<StorageServiceProperties>> getPropertiesWithResponse() {
        return withContext(this::getPropertiesWithResponse);
    }

    Mono<Response<StorageServiceProperties>> getPropertiesWithResponse(Context context) {
        return postProcessResponse(
            this.azureBlobStorage.services().getPropertiesWithRestResponseAsync(null, null, context))
            .map(rb -> new SimpleResponse<>(rb, rb.getValue()));
    }

    /**
     * Sets properties for a storage account's Blob service endpoint. For more information, see the
     * <a href="https://docs.microsoft.com/en-us/rest/api/storageservices/set-blob-service-properties">Azure Docs</a>.
     * Note that setting the default service version has no effect when using this client because this client explicitly
     * sets the version header on each request, overriding the default.
     *
     * <p><strong>Code Samples</strong></p>
     *
     * {@codesnippet com.azure.storage.blob.BlobServiceAsyncClient.setProperties#StorageServiceProperties}
     *
     * @param properties Configures the service.
     * @return A {@link Mono} containing the storage account properties.
     */
    public Mono<Void> setProperties(StorageServiceProperties properties) {
        return setPropertiesWithResponse(properties).flatMap(FluxUtil::toMono);
    }

    /**
     * Sets properties for a storage account's Blob service endpoint. For more information, see the
     * <a href="https://docs.microsoft.com/en-us/rest/api/storageservices/set-blob-service-properties">Azure Docs</a>.
     * Note that setting the default service version has no effect when using this client because this client explicitly
     * sets the version header on each request, overriding the default.
     * <p><strong>Code Samples</strong></p>
     *
     * {@codesnippet com.azure.storage.blob.BlobServiceAsyncClient.setPropertiesWithResponse#StorageServiceProperties}
     *
     * @param properties Configures the service.
     * @return A {@link Mono} containing the storage account properties.
     */
    public Mono<Response<Void>> setPropertiesWithResponse(StorageServiceProperties properties) {
        return withContext(context -> setPropertiesWithResponse(properties, context));
    }

    Mono<Response<Void>> setPropertiesWithResponse(StorageServiceProperties properties, Context context) {
        return postProcessResponse(
            this.azureBlobStorage.services().setPropertiesWithRestResponseAsync(properties, null, null, context))
            .map(response -> new SimpleResponse<>(response, null));
    }

    /**
     * Gets a user delegation key for use with this account's blob storage. Note: This method call is only valid when
     * using {@link TokenCredential} in this object's {@link HttpPipeline}.
     *
     * <p><strong>Code Samples</strong></p>
     *
     * {@codesnippet com.azure.storage.blob.BlobServiceAsyncClient.getUserDelegationKey#OffsetDateTime-OffsetDateTime}
     *
     * @param start Start time for the key's validity. Null indicates immediate start.
     * @param expiry Expiration of the key's validity.
     * @return A {@link Mono} containing the user delegation key.
     * @throws IllegalArgumentException If {@code start} isn't null and is after {@code expiry}.
     * @throws NullPointerException If {@code expiry} is null.
     */
    public Mono<UserDelegationKey> getUserDelegationKey(OffsetDateTime start, OffsetDateTime expiry) {
        return withContext(context -> getUserDelegationKeyWithResponse(start, expiry, context))
            .flatMap(FluxUtil::toMono);
    }

    /**
     * Gets a user delegation key for use with this account's blob storage. Note: This method call is only valid when
     * using {@link TokenCredential} in this object's {@link HttpPipeline}.
     *
     * <p><strong>Code Samples</strong></p>
     *
     * {@codesnippet com.azure.storage.blob.BlobServiceAsyncClient.getUserDelegationKeyWithResponse#OffsetDateTime-OffsetDateTime}
     *
     * @param start Start time for the key's validity. Null indicates immediate start.
     * @param expiry Expiration of the key's validity.
     * @return A {@link Mono} containing a {@link Response} whose {@link Response#getValue() value} containing the user
     * delegation key.
     * @throws IllegalArgumentException If {@code start} isn't null and is after {@code expiry}.
     * @throws NullPointerException If {@code expiry} is null.
     */
    public Mono<Response<UserDelegationKey>> getUserDelegationKeyWithResponse(OffsetDateTime start,
        OffsetDateTime expiry) {
        return withContext(context -> getUserDelegationKeyWithResponse(start, expiry, context));
    }

    Mono<Response<UserDelegationKey>> getUserDelegationKeyWithResponse(OffsetDateTime start, OffsetDateTime expiry,
        Context context) {
        Utility.assertNotNull("expiry", expiry);
        if (start != null && !start.isBefore(expiry)) {
            throw logger.logExceptionAsError(
                new IllegalArgumentException("`start` must be null or a datetime before `expiry`."));
        }

        return postProcessResponse(
            this.azureBlobStorage.services().getUserDelegationKeyWithRestResponseAsync(
                new KeyInfo()
                    .setStart(start == null ? "" : Utility.ISO_8601_UTC_DATE_FORMATTER.format(start))
                    .setExpiry(Utility.ISO_8601_UTC_DATE_FORMATTER.format(expiry)),
                null, null, context)
        ).map(rb -> new SimpleResponse<>(rb, rb.getValue()));
    }

    /**
     * Retrieves statistics related to replication for the Blob service. It is only available on the secondary location
     * endpoint when read-access geo-redundant replication is enabled for the storage account. For more information, see
     * the
     * <a href="https://docs.microsoft.com/en-us/rest/api/storageservices/get-blob-service-stats">Azure Docs</a>.
     *
     * <p><strong>Code Samples</strong></p>
     *
     * {@codesnippet com.azure.storage.blob.BlobServiceAsyncClient.getStatistics}
     *
     * @return A {@link Mono} containing the storage account statistics.
     */
    public Mono<StorageServiceStats> getStatistics() {
        return getStatisticsWithResponse().flatMap(FluxUtil::toMono);
    }

    /**
     * Retrieves statistics related to replication for the Blob service. It is only available on the secondary location
     * endpoint when read-access geo-redundant replication is enabled for the storage account. For more information, see
     * the
     * <a href="https://docs.microsoft.com/en-us/rest/api/storageservices/get-blob-service-stats">Azure Docs</a>.
     *
     * <p><strong>Code Samples</strong></p>
     *
     * {@codesnippet com.azure.storage.blob.BlobServiceAsyncClient.getStatisticsWithResponse}
     *
     * @return A {@link Mono} containing a {@link Response} whose {@link Response#getValue() value} containing the
     * storage account statistics.
     */
    public Mono<Response<StorageServiceStats>> getStatisticsWithResponse() {
        return withContext(this::getStatisticsWithResponse);
    }

    Mono<Response<StorageServiceStats>> getStatisticsWithResponse(Context context) {
        return postProcessResponse(
            this.azureBlobStorage.services().getStatisticsWithRestResponseAsync(context))
            .map(rb -> new SimpleResponse<>(rb, rb.getValue()));
    }

    /**
     * Returns the sku name and account kind for the account. For more information, please see the
     * <a href="https://docs.microsoft.com/en-us/rest/api/storageservices/get-account-information">Azure Docs</a>.
     * <p><strong>Code Samples</strong></p>
     *
     * {@codesnippet com.azure.storage.blob.BlobServiceAsyncClient.getAccountInfo}
     *
     * @return A {@link Mono} containing containing the storage account info.
     */
    public Mono<StorageAccountInfo> getAccountInfo() {
        return getAccountInfoWithResponse().flatMap(FluxUtil::toMono);
    }

    /**
     * Returns the sku name and account kind for the account. For more information, please see the
     * <a href="https://docs.microsoft.com/en-us/rest/api/storageservices/get-account-information">Azure Docs</a>.
     *
     * <p><strong>Code Samples</strong></p>
     *
     * {@codesnippet com.azure.storage.blob.BlobServiceAsyncClient.getAccountInfoWithResponse}
     *
     * @return A {@link Mono} containing a {@link Response} whose {@link Response#getValue() value} the storage account
     * info.
     */
    public Mono<Response<StorageAccountInfo>> getAccountInfoWithResponse() {
        return withContext(this::getAccountInfoWithResponse);
    }

    Mono<Response<StorageAccountInfo>> getAccountInfoWithResponse(Context context) {
        return postProcessResponse(this.azureBlobStorage.services().getAccountInfoWithRestResponseAsync(context))
            .map(rb -> new SimpleResponse<>(rb, new StorageAccountInfo(rb.getDeserializedHeaders())));
    }
<<<<<<< HEAD

    /**
     * Submits a batch operation.
     *
     * <p>If any request in a batch fails this will throw a {@link StorageException}.</p>
     *
     * <p><strong>Code Samples</strong></p>
     *
     * @param batch Batch to submit.
     * @return An empty response indicating that the batch operation has completed.
     * @throws StorageException If any request in the {@link BlobBatch} failed or the batch request is malformed.
     */
    public Mono<Void> submitBatch(BlobBatch batch) {
        return withContext(context -> submitBatchWithResponse(batch, true, context)).flatMap(FluxUtil::toMono);
    }

    /**
     * Submits a batch operation.
     *
     * <p>If {@code throwOnAnyFailure} is {@code true} a {@link StorageException} will be thrown if any request
     * fails.</p>
     *
     * @param batch Batch to submit.
     * @param throwOnAnyFailure Flag to indicate if an exception should be thrown if any request in the batch fails.
     * @return A response only containing header and status code information, used to indicate that the batch operation
     * has completed.
     * @throws StorageException If {@code throwOnAnyFailure} is {@code true} and any request in the {@link BlobBatch}
     * failed or the batch request is malformed.
     */
    public Mono<Response<Void>> submitBatchWithResponse(BlobBatch batch, boolean throwOnAnyFailure) {
        return withContext(context -> submitBatchWithResponse(batch, throwOnAnyFailure, context));
    }

    Mono<Response<Void>> submitBatchWithResponse(BlobBatch batch, boolean throwOnAnyFailure, Context context) {
        return postProcessResponse(this.azureBlobStorage.services().submitBatchWithRestResponseAsync(
            batch.getBody(), batch.getContentLength(), batch.getContentType(), context))
            .flatMap(response -> mapBatchResponse(batch, response, throwOnAnyFailure));
    }

    // This method connects the batch response values to the individual batch operations based on their Content-Id
    private Mono<Response<Void>> mapBatchResponse(BlobBatch batch, ServicesSubmitBatchResponse batchResponse,
        boolean throwOnAnyFailure) {
        /*
         * Content-Type will contain the boundary for each batch response. The expected format is:
         * "Content-Type: multipart/mixed; boundary=batchresponse_66925647-d0cb-4109-b6d3-28efe3e1e5ed"
         */
        String contentType = batchResponse.getDeserializedHeaders().getContentType();

        // Split on the boundary [ "multipart/mixed; boundary", "batchresponse_66925647-d0cb-4109-b6d3-28efe3e1e5ed"]
        String boundary = contentType.split("=", 2)[1];

        return FluxUtil.collectBytesInByteBufferStream(batchResponse.getValue())
            .flatMap(byteArrayBody -> {
                String body = new String(byteArrayBody, StandardCharsets.UTF_8);

                for (String subResponse : body.split("--" + boundary)) {
                    // This is a split value that isn't a response.
                    if (!subResponse.contains("application/http")) {
                        continue;
                    }

                    String[] subResponseSections = subResponse.split("\r\n\r\n");

                    BlobBatchOperationResponse batchOperationResponse =
                        getBatchOperation(batch, subResponseSections[0]);
                    setStatusCodeAndHeaders(batchOperationResponse, subResponseSections[1]);

                    if (subResponseSections.length >2) {
                        setBodyOrPotentiallyThrow(batchOperationResponse, subResponseSections[2], throwOnAnyFailure);
                    }
                }

                return Mono.just(new SimpleResponse<>(batchResponse, null));
            });
    }

    private BlobBatchOperationResponse getBatchOperation(BlobBatch batch, String responseBatchInfo) {
        Matcher contentIdMatcher = CONTENT_ID_PATTERN.matcher(responseBatchInfo);

        int contentId;
        if (contentIdMatcher.find()) {
            contentId = Integer.parseInt(contentIdMatcher.group(1));
        } else {
            // TODO: Should this fail here?
            contentId = 0;
        }

        return batch.getBatchRequest(contentId).setResponseReceived();
    }

    private void setStatusCodeAndHeaders(BlobBatchOperationResponse batchOperationResponse, String responseHeaders) {
        HttpHeaders headers = new HttpHeaders();
        for (String line : responseHeaders.split("\r\n")) {
            if (ImplUtils.isNullOrEmpty(line)) {
                continue;
            }

            if (line.startsWith("HTTP")) {
                Matcher statusCodeMatcher = STATUS_CODE_PATTERN.matcher(line);
                if (statusCodeMatcher.find()) {
                    batchOperationResponse.setStatusCode(Integer.parseInt(statusCodeMatcher.group(1)));
                }
            } else {
                String[] headerPieces = line.split(":\\s*", 2);
                headers.put(headerPieces[0], headerPieces[1]);
            }
        }

        batchOperationResponse.setHeaders(headers);
    }

    private void setBodyOrPotentiallyThrow(BlobBatchOperationResponse batchOperationResponse, String responseBody,
        boolean throwOnError) {
        if (batchOperationResponse.wasExpectedResponse()) {
            // Deserialize into body. No batch operations return a success response body right now.
        } else {
            StorageException exception = new StorageException(new StorageErrorException(responseBody, batchOperationResponse.asHttpResponse(responseBody)), responseBody);
            batchOperationResponse.setException(exception);

            if (throwOnError) {
                throw logger.logExceptionAsError(exception);
            }
        }
    }

    /**
     * Generates an account SAS token with the specified parameters
     *
     * @param accountSASService The {@code AccountSASService} services for the account SAS
     * @param accountSASResourceType An optional {@code AccountSASResourceType} resources for the account SAS
     * @param accountSASPermission The {@code AccountSASPermission} permission for the account SAS
     * @param expiryTime The {@code OffsetDateTime} expiry time for the account SAS
     * @return A string that represents the SAS token
     * @throws NullPointerException if {@code sharedKeyCredential} is null
     */
    public String generateAccountSAS(AccountSASService accountSASService, AccountSASResourceType accountSASResourceType,
        AccountSASPermission accountSASPermission, OffsetDateTime expiryTime) {
        return this.generateAccountSAS(accountSASService, accountSASResourceType, accountSASPermission, expiryTime,
            null /* startTime */, null /* version */, null /* ipRange */, null /* sasProtocol */);
    }

    /**
     * Generates an account SAS token with the specified parameters
     *
     * <p><strong>Code Samples</strong></p>
     *
     * {@codesnippet com.azure.storage.blob.blobServiceAsyncClient.generateAccountSAS#AccountSASService-AccountSASResourceType-AccountSASPermission-OffsetDateTime-OffsetDateTime-String-IpRange-SASProtocol}
     *
     * <p>For more information, see the
     * <a href="https://docs.microsoft.com/en-us/rest/api/storageservices/create-account-sas">Azure Docs</a></p>
     *
     * @param accountSASService The {@code AccountSASService} services for the account SAS
     * @param accountSASResourceType An optional {@code AccountSASResourceType} resources for the account SAS
     * @param accountSASPermission The {@code AccountSASPermission} permission for the account SAS
     * @param expiryTime The {@code OffsetDateTime} expiry time for the account SAS
     * @param startTime The {@code OffsetDateTime} start time for the account SAS
     * @param version The {@code String} version for the account SAS
     * @param ipRange An optional {@code IpRange} ip address range for the SAS
     * @param sasProtocol An optional {@code SASProtocol} protocol for the SAS
     * @return A string that represents the SAS token
     * @throws NullPointerException if {@code sharedKeyCredential} is null
     */
    public String generateAccountSAS(AccountSASService accountSASService, AccountSASResourceType accountSASResourceType,
            AccountSASPermission accountSASPermission, OffsetDateTime expiryTime, OffsetDateTime startTime,
            String version, IpRange ipRange, SASProtocol sasProtocol) {

        SharedKeyCredential sharedKeyCredential =
            Utility.getSharedKeyCredential(this.azureBlobStorage.getHttpPipeline());
        Utility.assertNotNull("sharedKeyCredential", sharedKeyCredential);

        return AccountSASSignatureValues.generateAccountSAS(sharedKeyCredential, accountSASService,
            accountSASResourceType, accountSASPermission, expiryTime, startTime, version, ipRange, sasProtocol);
    }
=======
>>>>>>> 0e7867dc
}<|MERGE_RESOLUTION|>--- conflicted
+++ resolved
@@ -2,9 +2,6 @@
 // Licensed under the MIT License.
 
 package com.azure.storage.blob;
-
-import static com.azure.core.implementation.util.FluxUtil.withContext;
-import static com.azure.storage.blob.implementation.PostProcessor.postProcessResponse;
 
 import com.azure.core.annotation.ServiceClient;
 import com.azure.core.credentials.TokenCredential;
@@ -35,26 +32,18 @@
 import com.azure.storage.blob.models.StorageServiceStats;
 import com.azure.storage.blob.models.UserDelegationKey;
 import com.azure.storage.common.Utility;
-<<<<<<< HEAD
-import com.azure.storage.common.credentials.SharedKeyCredential;
 import reactor.core.publisher.Mono;
 
 import java.nio.charset.StandardCharsets;
-=======
->>>>>>> 0e7867dc
 import java.time.Duration;
 import java.time.OffsetDateTime;
 import java.util.Map;
 import java.util.function.Function;
-<<<<<<< HEAD
 import java.util.regex.Matcher;
 import java.util.regex.Pattern;
 
 import static com.azure.core.implementation.util.FluxUtil.withContext;
 import static com.azure.storage.blob.implementation.PostProcessor.postProcessResponse;
-=======
-import reactor.core.publisher.Mono;
->>>>>>> 0e7867dc
 
 /**
  * Client to a storage account. It may only be instantiated through a {@link BlobServiceClientBuilder}. This class does
@@ -470,7 +459,6 @@
         return postProcessResponse(this.azureBlobStorage.services().getAccountInfoWithRestResponseAsync(context))
             .map(rb -> new SimpleResponse<>(rb, new StorageAccountInfo(rb.getDeserializedHeaders())));
     }
-<<<<<<< HEAD
 
     /**
      * Submits a batch operation.
@@ -595,55 +583,4 @@
             }
         }
     }
-
-    /**
-     * Generates an account SAS token with the specified parameters
-     *
-     * @param accountSASService The {@code AccountSASService} services for the account SAS
-     * @param accountSASResourceType An optional {@code AccountSASResourceType} resources for the account SAS
-     * @param accountSASPermission The {@code AccountSASPermission} permission for the account SAS
-     * @param expiryTime The {@code OffsetDateTime} expiry time for the account SAS
-     * @return A string that represents the SAS token
-     * @throws NullPointerException if {@code sharedKeyCredential} is null
-     */
-    public String generateAccountSAS(AccountSASService accountSASService, AccountSASResourceType accountSASResourceType,
-        AccountSASPermission accountSASPermission, OffsetDateTime expiryTime) {
-        return this.generateAccountSAS(accountSASService, accountSASResourceType, accountSASPermission, expiryTime,
-            null /* startTime */, null /* version */, null /* ipRange */, null /* sasProtocol */);
-    }
-
-    /**
-     * Generates an account SAS token with the specified parameters
-     *
-     * <p><strong>Code Samples</strong></p>
-     *
-     * {@codesnippet com.azure.storage.blob.blobServiceAsyncClient.generateAccountSAS#AccountSASService-AccountSASResourceType-AccountSASPermission-OffsetDateTime-OffsetDateTime-String-IpRange-SASProtocol}
-     *
-     * <p>For more information, see the
-     * <a href="https://docs.microsoft.com/en-us/rest/api/storageservices/create-account-sas">Azure Docs</a></p>
-     *
-     * @param accountSASService The {@code AccountSASService} services for the account SAS
-     * @param accountSASResourceType An optional {@code AccountSASResourceType} resources for the account SAS
-     * @param accountSASPermission The {@code AccountSASPermission} permission for the account SAS
-     * @param expiryTime The {@code OffsetDateTime} expiry time for the account SAS
-     * @param startTime The {@code OffsetDateTime} start time for the account SAS
-     * @param version The {@code String} version for the account SAS
-     * @param ipRange An optional {@code IpRange} ip address range for the SAS
-     * @param sasProtocol An optional {@code SASProtocol} protocol for the SAS
-     * @return A string that represents the SAS token
-     * @throws NullPointerException if {@code sharedKeyCredential} is null
-     */
-    public String generateAccountSAS(AccountSASService accountSASService, AccountSASResourceType accountSASResourceType,
-            AccountSASPermission accountSASPermission, OffsetDateTime expiryTime, OffsetDateTime startTime,
-            String version, IpRange ipRange, SASProtocol sasProtocol) {
-
-        SharedKeyCredential sharedKeyCredential =
-            Utility.getSharedKeyCredential(this.azureBlobStorage.getHttpPipeline());
-        Utility.assertNotNull("sharedKeyCredential", sharedKeyCredential);
-
-        return AccountSASSignatureValues.generateAccountSAS(sharedKeyCredential, accountSASService,
-            accountSASResourceType, accountSASPermission, expiryTime, startTime, version, ipRange, sasProtocol);
-    }
-=======
->>>>>>> 0e7867dc
 }