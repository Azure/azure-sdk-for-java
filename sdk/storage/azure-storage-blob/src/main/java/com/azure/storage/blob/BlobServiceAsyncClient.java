// Copyright (c) Microsoft Corporation. All rights reserved.
// Licensed under the MIT License.

package com.azure.storage.blob;

import com.azure.core.annotation.ServiceClient;
import com.azure.core.credentials.TokenCredential;
import com.azure.core.http.HttpPipeline;
import com.azure.core.http.rest.PagedFlux;
import com.azure.core.http.rest.PagedResponse;
import com.azure.core.http.rest.Response;
import com.azure.core.http.rest.SimpleResponse;
import com.azure.core.implementation.http.PagedResponseBase;
import com.azure.core.implementation.util.FluxUtil;
import com.azure.core.util.Context;
import com.azure.core.util.logging.ClientLogger;
import com.azure.storage.blob.implementation.AzureBlobStorageBuilder;
import com.azure.storage.blob.implementation.AzureBlobStorageImpl;
import com.azure.storage.blob.implementation.models.ServicesListContainersSegmentResponse;
import com.azure.storage.blob.models.BlobContainerItem;
import com.azure.storage.blob.models.CpkInfo;
import com.azure.storage.blob.models.KeyInfo;
import com.azure.storage.blob.models.ListBlobContainersOptions;
import com.azure.storage.blob.models.PublicAccessType;
import com.azure.storage.blob.models.StorageAccountInfo;
import com.azure.storage.blob.models.StorageServiceProperties;
import com.azure.storage.blob.models.StorageServiceStats;
import com.azure.storage.blob.models.UserDelegationKey;
import com.azure.storage.common.Utility;
import reactor.core.publisher.Mono;

import java.time.Duration;
import java.time.OffsetDateTime;
import java.util.Map;
import java.util.function.Function;

import static com.azure.core.implementation.util.FluxUtil.withContext;
import static com.azure.storage.blob.implementation.PostProcessor.postProcessResponse;

/**
 * Client to a storage account. It may only be instantiated through a {@link BlobServiceClientBuilder}. This class does
 * not hold any state about a particular storage account but is instead a convenient way of sending off appropriate
 * requests to the resource on the service. It may also be used to construct URLs to blobs and containers.
 *
 * <p>
 * This client contains operations on a blob. Operations on a container are available on {@link
 * BlobContainerAsyncClient} through {@link #getBlobContainerAsyncClient(String)}, and operations on a blob are
 * available on {@link BlobAsyncClient}.
 *
 * <p>
 * Please see <a href=https://docs.microsoft.com/en-us/azure/storage/blobs/storage-blobs-introduction>here</a> for more
 * information on containers.
 *
 * <p>
 * Note this client is an async client that returns reactive responses from Spring Reactor Core project
 * (https://projectreactor.io/). Calling the methods in this client will <strong>NOT</strong> start the actual network
 * operation, until {@code .subscribe()} is called on the reactive response. You can simply convert one of these
 * responses to a {@link java.util.concurrent.CompletableFuture} object through {@link Mono#toFuture()}.
 */
@ServiceClient(builder = BlobServiceClientBuilder.class, isAsync = true)
public final class BlobServiceAsyncClient {
    private final ClientLogger logger = new ClientLogger(BlobServiceAsyncClient.class);

    private final AzureBlobStorageImpl azureBlobStorage;
    private final CpkInfo customerProvidedKey;

    /**
     * Package-private constructor for use by {@link BlobServiceClientBuilder}.
     *
     * @param azureBlobStorage the API client for blob storage
     */
    BlobServiceAsyncClient(AzureBlobStorageImpl azureBlobStorage, CpkInfo customerProvidedKey) {
        this.azureBlobStorage = azureBlobStorage;
        this.customerProvidedKey = customerProvidedKey;
    }

    /**
     * Initializes a {@link BlobContainerAsyncClient} object pointing to the specified container. This method does not
     * create a container. It simply constructs the URL to the container and offers access to methods relevant to
     * containers.
     *
     * <p><strong>Code Samples</strong></p>
     *
     * {@codesnippet com.azure.storage.blob.BlobServiceAsyncClient.getBlobContainerAsyncClient#String}
     *
     * @param containerName The name of the container to point to.
     * @return A {@link BlobContainerAsyncClient} object pointing to the specified container
     */
    public BlobContainerAsyncClient getBlobContainerAsyncClient(String containerName) {
        return new BlobContainerAsyncClient(new AzureBlobStorageBuilder()
            .url(Utility.appendToURLPath(getAccountUrl(), containerName).toString())
            .pipeline(azureBlobStorage.getHttpPipeline())
            .build(), customerProvidedKey);
    }

    /**
     * Gets the {@link HttpPipeline} powering this client.
     *
     * @return The pipeline.
     */
    public HttpPipeline getHttpPipeline() {
        return azureBlobStorage.getHttpPipeline();
    }

    /**
     * Creates a new container within a storage account. If a container with the same name already exists, the operation
     * fails. For more information, see the
     * <a href="https://docs.microsoft.com/rest/api/storageservices/create-container">Azure Docs</a>.
     *
     * <p><strong>Code Samples</strong></p>
     *
     * {@codesnippet com.azure.storage.blob.BlobServiceAsyncClient.createBlobContainer#String}
     *
     * @param containerName Name of the container to create
     * @return A {@link Mono} containing a {@link BlobContainerAsyncClient} used to interact with the container created.
     */
    public Mono<BlobContainerAsyncClient> createBlobContainer(String containerName) {
        return createBlobContainerWithResponse(containerName, null, null).flatMap(FluxUtil::toMono);
    }

    /**
     * Creates a new container within a storage account. If a container with the same name already exists, the operation
     * fails. For more information, see the
     * <a href="https://docs.microsoft.com/rest/api/storageservices/create-container">Azure Docs</a>.
     *
     * <p><strong>Code Samples</strong></p>
     *
     * {@codesnippet com.azure.storage.blob.BlobServiceAsyncClient.createBlobContainerWithResponse#String-Map-PublicAccessType}
     *
     * @param containerName Name of the container to create
     * @param metadata Metadata to associate with the container
     * @param accessType Specifies how the data in this container is available to the public. See the
     * x-ms-blob-public-access header in the Azure Docs for more information. Pass null for no public access.
     * @return A {@link Mono} containing a {@link Response} whose {@link Response#getValue() value} contains a {@link
     * BlobContainerAsyncClient} used to interact with the container created.
     */
    public Mono<Response<BlobContainerAsyncClient>> createBlobContainerWithResponse(String containerName,
        Map<String, String> metadata, PublicAccessType accessType) {
        return withContext(context -> createBlobContainerWithResponse(containerName, metadata, accessType, context));
    }

    Mono<Response<BlobContainerAsyncClient>> createBlobContainerWithResponse(String containerName,
        Map<String, String> metadata, PublicAccessType accessType, Context context) {
        BlobContainerAsyncClient blobContainerAsyncClient = getBlobContainerAsyncClient(containerName);

        return blobContainerAsyncClient.createWithResponse(metadata, accessType, context)
            .map(response -> new SimpleResponse<>(response, blobContainerAsyncClient));
    }

    /**
     * Deletes the specified container in the storage account. If the container doesn't exist the operation fails. For
     * more information see the <a href="https://docs.microsoft.com/en-us/rest/api/storageservices/delete-container">Azure
     * Docs</a>.
     * <p><strong>Code Samples</strong></p>
     *
     * {@codesnippet com.azure.storage.blob.BlobServiceAsyncClient.deleteBlobContainer#String}
     *
     * @param containerName Name of the container to delete
     * @return A {@link Mono} containing containing status code and HTTP headers
     */
    public Mono<Void> deleteBlobContainer(String containerName) {
        return deleteBlobContainerWithResponse(containerName).flatMap(FluxUtil::toMono);
    }

    /**
     * Deletes the specified container in the storage account. If the container doesn't exist the operation fails. For
     * more information see the <a href="https://docs.microsoft.com/en-us/rest/api/storageservices/delete-container">Azure
     * Docs</a>.
     *
     * <p><strong>Code Samples</strong></p>
     *
     * {@codesnippet com.azure.storage.blob.BlobServiceAsyncClient.deleteBlobContainerWithResponse#String-Context}
     *
     * @param containerName Name of the container to delete
     * @return A {@link Mono} containing containing status code and HTTP headers
     */
    public Mono<Response<Void>> deleteBlobContainerWithResponse(String containerName) {
        return withContext(context -> deleteBlobContainerWithResponse(containerName, context));
    }

    Mono<Response<Void>> deleteBlobContainerWithResponse(String containerName, Context context) {
        return getBlobContainerAsyncClient(containerName).deleteWithResponse(null, context);
    }

    /**
     * Gets the URL of the storage account represented by this client.
     *
     * @return the URL.
     */
    public String getAccountUrl() {
        return azureBlobStorage.getUrl();
    }

    /**
     * Returns a reactive Publisher emitting all the containers in this account lazily as needed. For more information,
     * see the <a href="https://docs.microsoft.com/rest/api/storageservices/list-containers2">Azure Docs</a>.
     *
     * <p><strong>Code Samples</strong></p>
     *
     * {@codesnippet com.azure.storage.blob.BlobServiceAsyncClient.listBlobContainers}
     *
     * @return A reactive response emitting the list of containers.
     */
    public PagedFlux<BlobContainerItem> listBlobContainers() {
        return this.listBlobContainers(new ListBlobContainersOptions());
    }

    /**
     * Returns a reactive Publisher emitting all the containers in this account lazily as needed. For more information,
     * see the <a href="https://docs.microsoft.com/rest/api/storageservices/list-containers2">Azure Docs</a>.
     *
     * <p><strong>Code Samples</strong></p>
     *
     * {@codesnippet com.azure.storage.blob.BlobServiceAsyncClient.listBlobContainers#ListBlobContainersOptions}
     *
     * @param options A {@link ListBlobContainersOptions} which specifies what data should be returned by the service.
     * @return A reactive response emitting the list of containers.
     */
    public PagedFlux<BlobContainerItem> listBlobContainers(ListBlobContainersOptions options) {
        return listBlobContainersWithOptionalTimeout(options, null);
    }

    PagedFlux<BlobContainerItem> listBlobContainersWithOptionalTimeout(ListBlobContainersOptions options,
        Duration timeout) {
        Function<String, Mono<PagedResponse<BlobContainerItem>>> func =
            marker -> listBlobContainersSegment(marker, options, timeout)
                .map(response -> new PagedResponseBase<>(
                    response.getRequest(),
                    response.getStatusCode(),
                    response.getHeaders(),
                    response.getValue().getContainerItems(),
                    response.getValue().getNextMarker(),
                    response.getDeserializedHeaders()));

        return new PagedFlux<>(() -> func.apply(null), func);
    }

    private Mono<ServicesListContainersSegmentResponse> listBlobContainersSegment(String marker,
        ListBlobContainersOptions options, Duration timeout) {
        options = options == null ? new ListBlobContainersOptions() : options;

        return postProcessResponse(Utility.applyOptionalTimeout(
            this.azureBlobStorage.services().listContainersSegmentWithRestResponseAsync(
                options.getPrefix(), marker, options.getMaxResults(), options.getDetails().toIncludeType(), null,
                null, Context.NONE), timeout));
    }

    /**
     * Gets the properties of a storage account’s Blob service. For more information, see the
     * <a href="https://docs.microsoft.com/en-us/rest/api/storageservices/get-blob-service-properties">Azure Docs</a>.
     *
     * <p><strong>Code Samples</strong></p>
     *
     * {@codesnippet com.azure.storage.blob.BlobServiceAsyncClient.getProperties}
     *
     * @return A reactive response containing the storage account properties.
     */
    public Mono<StorageServiceProperties> getProperties() {
        return getPropertiesWithResponse().flatMap(FluxUtil::toMono);
    }

    /**
     * Gets the properties of a storage account’s Blob service. For more information, see the
     * <a href="https://docs.microsoft.com/en-us/rest/api/storageservices/get-blob-service-properties">Azure Docs</a>.
     *
     * <p><strong>Code Samples</strong></p>
     *
     * {@codesnippet com.azure.storage.blob.BlobServiceAsyncClient.getPropertiesWithResponse}
     *
     * @return A {@link Mono} containing a {@link Response} whose {@link Response#getValue() value} contains the storage
     * account properties.
     */
    public Mono<Response<StorageServiceProperties>> getPropertiesWithResponse() {
        return withContext(this::getPropertiesWithResponse);
    }

    Mono<Response<StorageServiceProperties>> getPropertiesWithResponse(Context context) {
        return postProcessResponse(
            this.azureBlobStorage.services().getPropertiesWithRestResponseAsync(null, null, context))
            .map(rb -> new SimpleResponse<>(rb, rb.getValue()));
    }

    /**
     * Sets properties for a storage account's Blob service endpoint. For more information, see the
     * <a href="https://docs.microsoft.com/en-us/rest/api/storageservices/set-blob-service-properties">Azure Docs</a>.
     * Note that setting the default service version has no effect when using this client because this client explicitly
     * sets the version header on each request, overriding the default.
     *
     * <p><strong>Code Samples</strong></p>
     *
     * {@codesnippet com.azure.storage.blob.BlobServiceAsyncClient.setProperties#StorageServiceProperties}
     *
     * @param properties Configures the service.
     * @return A {@link Mono} containing the storage account properties.
     */
    public Mono<Void> setProperties(StorageServiceProperties properties) {
        return setPropertiesWithResponse(properties).flatMap(FluxUtil::toMono);
    }

    /**
     * Sets properties for a storage account's Blob service endpoint. For more information, see the
     * <a href="https://docs.microsoft.com/en-us/rest/api/storageservices/set-blob-service-properties">Azure Docs</a>.
     * Note that setting the default service version has no effect when using this client because this client explicitly
     * sets the version header on each request, overriding the default.
     * <p><strong>Code Samples</strong></p>
     *
     * {@codesnippet com.azure.storage.blob.BlobServiceAsyncClient.setPropertiesWithResponse#StorageServiceProperties}
     *
     * @param properties Configures the service.
     * @return A {@link Mono} containing the storage account properties.
     */
    public Mono<Response<Void>> setPropertiesWithResponse(StorageServiceProperties properties) {
        return withContext(context -> setPropertiesWithResponse(properties, context));
    }

    Mono<Response<Void>> setPropertiesWithResponse(StorageServiceProperties properties, Context context) {
        return postProcessResponse(
            this.azureBlobStorage.services().setPropertiesWithRestResponseAsync(properties, null, null, context))
            .map(response -> new SimpleResponse<>(response, null));
    }

    /**
     * Gets a user delegation key for use with this account's blob storage. Note: This method call is only valid when
     * using {@link TokenCredential} in this object's {@link HttpPipeline}.
     *
     * <p><strong>Code Samples</strong></p>
     *
     * {@codesnippet com.azure.storage.blob.BlobServiceAsyncClient.getUserDelegationKey#OffsetDateTime-OffsetDateTime}
     *
     * @param start Start time for the key's validity. Null indicates immediate start.
     * @param expiry Expiration of the key's validity.
     * @return A {@link Mono} containing the user delegation key.
     * @throws IllegalArgumentException If {@code start} isn't null and is after {@code expiry}.
     * @throws NullPointerException If {@code expiry} is null.
     */
    public Mono<UserDelegationKey> getUserDelegationKey(OffsetDateTime start, OffsetDateTime expiry) {
        return withContext(context -> getUserDelegationKeyWithResponse(start, expiry, context))
            .flatMap(FluxUtil::toMono);
    }

    /**
     * Gets a user delegation key for use with this account's blob storage. Note: This method call is only valid when
     * using {@link TokenCredential} in this object's {@link HttpPipeline}.
     *
     * <p><strong>Code Samples</strong></p>
     *
     * {@codesnippet com.azure.storage.blob.BlobServiceAsyncClient.getUserDelegationKeyWithResponse#OffsetDateTime-OffsetDateTime}
     *
     * @param start Start time for the key's validity. Null indicates immediate start.
     * @param expiry Expiration of the key's validity.
     * @return A {@link Mono} containing a {@link Response} whose {@link Response#getValue() value} containing the user
     * delegation key.
     * @throws IllegalArgumentException If {@code start} isn't null and is after {@code expiry}.
     * @throws NullPointerException If {@code expiry} is null.
     */
    public Mono<Response<UserDelegationKey>> getUserDelegationKeyWithResponse(OffsetDateTime start,
        OffsetDateTime expiry) {
        return withContext(context -> getUserDelegationKeyWithResponse(start, expiry, context));
    }

    Mono<Response<UserDelegationKey>> getUserDelegationKeyWithResponse(OffsetDateTime start, OffsetDateTime expiry,
        Context context) {
        Utility.assertNotNull("expiry", expiry);
        if (start != null && !start.isBefore(expiry)) {
            throw logger.logExceptionAsError(
                new IllegalArgumentException("`start` must be null or a datetime before `expiry`."));
        }

        return postProcessResponse(
            this.azureBlobStorage.services().getUserDelegationKeyWithRestResponseAsync(
                new KeyInfo()
                    .setStart(start == null ? "" : Utility.ISO_8601_UTC_DATE_FORMATTER.format(start))
                    .setExpiry(Utility.ISO_8601_UTC_DATE_FORMATTER.format(expiry)),
                null, null, context)
        ).map(rb -> new SimpleResponse<>(rb, rb.getValue()));
    }

    /**
     * Retrieves statistics related to replication for the Blob service. It is only available on the secondary location
     * endpoint when read-access geo-redundant replication is enabled for the storage account. For more information, see
     * the
     * <a href="https://docs.microsoft.com/en-us/rest/api/storageservices/get-blob-service-stats">Azure Docs</a>.
     *
     * <p><strong>Code Samples</strong></p>
     *
     * {@codesnippet com.azure.storage.blob.BlobServiceAsyncClient.getStatistics}
     *
     * @return A {@link Mono} containing the storage account statistics.
     */
    public Mono<StorageServiceStats> getStatistics() {
        return getStatisticsWithResponse().flatMap(FluxUtil::toMono);
    }

    /**
     * Retrieves statistics related to replication for the Blob service. It is only available on the secondary location
     * endpoint when read-access geo-redundant replication is enabled for the storage account. For more information, see
     * the
     * <a href="https://docs.microsoft.com/en-us/rest/api/storageservices/get-blob-service-stats">Azure Docs</a>.
     *
     * <p><strong>Code Samples</strong></p>
     *
     * {@codesnippet com.azure.storage.blob.BlobServiceAsyncClient.getStatisticsWithResponse}
     *
     * @return A {@link Mono} containing a {@link Response} whose {@link Response#getValue() value} containing the
     * storage account statistics.
     */
    public Mono<Response<StorageServiceStats>> getStatisticsWithResponse() {
        return withContext(this::getStatisticsWithResponse);
    }

    Mono<Response<StorageServiceStats>> getStatisticsWithResponse(Context context) {
        return postProcessResponse(
            this.azureBlobStorage.services().getStatisticsWithRestResponseAsync(null, null, context))
            .map(rb -> new SimpleResponse<>(rb, rb.getValue()));
    }

    /**
     * Returns the sku name and account kind for the account. For more information, please see the
     * <a href="https://docs.microsoft.com/en-us/rest/api/storageservices/get-account-information">Azure Docs</a>.
     * <p><strong>Code Samples</strong></p>
     *
     * {@codesnippet com.azure.storage.blob.BlobServiceAsyncClient.getAccountInfo}
     *
     * @return A {@link Mono} containing containing the storage account info.
     */
    public Mono<StorageAccountInfo> getAccountInfo() {
        return getAccountInfoWithResponse().flatMap(FluxUtil::toMono);
    }

    /**
     * Returns the sku name and account kind for the account. For more information, please see the
     * <a href="https://docs.microsoft.com/en-us/rest/api/storageservices/get-account-information">Azure Docs</a>.
     *
     * <p><strong>Code Samples</strong></p>
     *
     * {@codesnippet com.azure.storage.blob.BlobServiceAsyncClient.getAccountInfoWithResponse}
     *
     * @return A {@link Mono} containing a {@link Response} whose {@link Response#getValue() value} the storage account
     * info.
     */
    public Mono<Response<StorageAccountInfo>> getAccountInfoWithResponse() {
        return withContext(this::getAccountInfoWithResponse);
    }

    Mono<Response<StorageAccountInfo>> getAccountInfoWithResponse(Context context) {
        return postProcessResponse(this.azureBlobStorage.services().getAccountInfoWithRestResponseAsync(context))
            .map(rb -> new SimpleResponse<>(rb, new StorageAccountInfo(rb.getDeserializedHeaders())));
    }
<<<<<<< HEAD
=======

    /**
     * Generates an account SAS token with the specified parameters
     *
     * @param accountSASService The {@code AccountSASService} services for the account SAS
     * @param accountSASResourceType An optional {@code AccountSASResourceType} resources for the account SAS
     * @param accountSASPermission The {@code AccountSASPermission} permission for the account SAS
     * @param expiryTime The {@code OffsetDateTime} expiry time for the account SAS
     * @return A string that represents the SAS token
     * @throws NullPointerException if {@code sharedKeyCredential} is null
     */
    public String generateAccountSAS(AccountSASService accountSASService, AccountSASResourceType accountSASResourceType,
        AccountSASPermission accountSASPermission, OffsetDateTime expiryTime) {
        return this.generateAccountSAS(accountSASService, accountSASResourceType, accountSASPermission, expiryTime,
            null /* startTime */, null /* version */, null /* ipRange */, null /* sasProtocol */);
    }

    /**
     * Generates an account SAS token with the specified parameters
     *
     * <p><strong>Code Samples</strong></p>
     *
     * {@codesnippet com.azure.storage.blob.blobServiceAsyncClient.generateAccountSAS#AccountSASService-AccountSASResourceType-AccountSASPermission-OffsetDateTime-OffsetDateTime-String-IPRange-SASProtocol}
     *
     * <p>For more information, see the
     * <a href="https://docs.microsoft.com/en-us/rest/api/storageservices/create-account-sas">Azure Docs</a></p>
     *
     * @param accountSASService The {@code AccountSASService} services for the account SAS
     * @param accountSASResourceType An optional {@code AccountSASResourceType} resources for the account SAS
     * @param accountSASPermission The {@code AccountSASPermission} permission for the account SAS
     * @param expiryTime The {@code OffsetDateTime} expiry time for the account SAS
     * @param startTime The {@code OffsetDateTime} start time for the account SAS
     * @param version The {@code String} version for the account SAS
     * @param ipRange An optional {@code IPRange} ip address range for the SAS
     * @param sasProtocol An optional {@code SASProtocol} protocol for the SAS
     * @return A string that represents the SAS token
     * @throws NullPointerException if {@code sharedKeyCredential} is null
     */
    public String generateAccountSAS(AccountSASService accountSASService, AccountSASResourceType accountSASResourceType,
        AccountSASPermission accountSASPermission, OffsetDateTime expiryTime, OffsetDateTime startTime, String version,
        IPRange ipRange, SASProtocol sasProtocol) {

        SharedKeyCredential sharedKeyCredential =
            Utility.getSharedKeyCredential(this.azureBlobStorage.getHttpPipeline());
        Utility.assertNotNull("sharedKeyCredential", sharedKeyCredential);

        return AccountSASSignatureValues.generateAccountSAS(sharedKeyCredential, accountSASService,
            accountSASResourceType, accountSASPermission, expiryTime, startTime, version, ipRange, sasProtocol);
    }
>>>>>>> c31d1c94
}<|MERGE_RESOLUTION|>--- conflicted
+++ resolved
@@ -446,56 +446,4 @@
         return postProcessResponse(this.azureBlobStorage.services().getAccountInfoWithRestResponseAsync(context))
             .map(rb -> new SimpleResponse<>(rb, new StorageAccountInfo(rb.getDeserializedHeaders())));
     }
-<<<<<<< HEAD
-=======
-
-    /**
-     * Generates an account SAS token with the specified parameters
-     *
-     * @param accountSASService The {@code AccountSASService} services for the account SAS
-     * @param accountSASResourceType An optional {@code AccountSASResourceType} resources for the account SAS
-     * @param accountSASPermission The {@code AccountSASPermission} permission for the account SAS
-     * @param expiryTime The {@code OffsetDateTime} expiry time for the account SAS
-     * @return A string that represents the SAS token
-     * @throws NullPointerException if {@code sharedKeyCredential} is null
-     */
-    public String generateAccountSAS(AccountSASService accountSASService, AccountSASResourceType accountSASResourceType,
-        AccountSASPermission accountSASPermission, OffsetDateTime expiryTime) {
-        return this.generateAccountSAS(accountSASService, accountSASResourceType, accountSASPermission, expiryTime,
-            null /* startTime */, null /* version */, null /* ipRange */, null /* sasProtocol */);
-    }
-
-    /**
-     * Generates an account SAS token with the specified parameters
-     *
-     * <p><strong>Code Samples</strong></p>
-     *
-     * {@codesnippet com.azure.storage.blob.blobServiceAsyncClient.generateAccountSAS#AccountSASService-AccountSASResourceType-AccountSASPermission-OffsetDateTime-OffsetDateTime-String-IPRange-SASProtocol}
-     *
-     * <p>For more information, see the
-     * <a href="https://docs.microsoft.com/en-us/rest/api/storageservices/create-account-sas">Azure Docs</a></p>
-     *
-     * @param accountSASService The {@code AccountSASService} services for the account SAS
-     * @param accountSASResourceType An optional {@code AccountSASResourceType} resources for the account SAS
-     * @param accountSASPermission The {@code AccountSASPermission} permission for the account SAS
-     * @param expiryTime The {@code OffsetDateTime} expiry time for the account SAS
-     * @param startTime The {@code OffsetDateTime} start time for the account SAS
-     * @param version The {@code String} version for the account SAS
-     * @param ipRange An optional {@code IPRange} ip address range for the SAS
-     * @param sasProtocol An optional {@code SASProtocol} protocol for the SAS
-     * @return A string that represents the SAS token
-     * @throws NullPointerException if {@code sharedKeyCredential} is null
-     */
-    public String generateAccountSAS(AccountSASService accountSASService, AccountSASResourceType accountSASResourceType,
-        AccountSASPermission accountSASPermission, OffsetDateTime expiryTime, OffsetDateTime startTime, String version,
-        IPRange ipRange, SASProtocol sasProtocol) {
-
-        SharedKeyCredential sharedKeyCredential =
-            Utility.getSharedKeyCredential(this.azureBlobStorage.getHttpPipeline());
-        Utility.assertNotNull("sharedKeyCredential", sharedKeyCredential);
-
-        return AccountSASSignatureValues.generateAccountSAS(sharedKeyCredential, accountSASService,
-            accountSASResourceType, accountSASPermission, expiryTime, startTime, version, ipRange, sasProtocol);
-    }
->>>>>>> c31d1c94
 }