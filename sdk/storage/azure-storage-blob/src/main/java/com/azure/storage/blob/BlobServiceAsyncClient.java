--- conflicted
+++ resolved
@@ -440,17 +440,12 @@
      *
      * @return A {@link Mono} containing the storage account statistics.
      */
-<<<<<<< HEAD
     public Mono<BlobServiceStatistics> getStatistics() {
-        return getStatisticsWithResponse().flatMap(FluxUtil::toMono);
-=======
-    public Mono<StorageServiceStats> getStatistics() {
         try {
             return getStatisticsWithResponse().flatMap(FluxUtil::toMono);
         } catch (RuntimeException ex) {
             return monoError(logger, ex);
         }
->>>>>>> 10bbe291
     }
 
     /**
@@ -466,17 +461,12 @@
      * @return A {@link Mono} containing a {@link Response} whose {@link Response#getValue() value} containing the
      * storage account statistics.
      */
-<<<<<<< HEAD
     public Mono<Response<BlobServiceStatistics>> getStatisticsWithResponse() {
-        return withContext(this::getStatisticsWithResponse);
-=======
-    public Mono<Response<StorageServiceStats>> getStatisticsWithResponse() {
         try {
             return withContext(this::getStatisticsWithResponse);
         } catch (RuntimeException ex) {
             return monoError(logger, ex);
         }
->>>>>>> 10bbe291
     }
 
     Mono<Response<BlobServiceStatistics>> getStatisticsWithResponse(Context context) {
