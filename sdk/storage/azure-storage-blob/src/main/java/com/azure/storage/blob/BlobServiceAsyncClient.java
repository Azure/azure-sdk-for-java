--- conflicted
+++ resolved
@@ -244,21 +244,12 @@
         Function<String, Mono<PagedResponse<ContainerItem>>> func =
             marker -> listContainersSegment(marker, options, timeout)
                 .map(response -> new PagedResponseBase<>(
-<<<<<<< HEAD
                     response.getRequest(),
                     response.getStatusCode(),
                     response.getHeaders(),
-                    response.getValue().containerItems(),
-                    response.getValue().nextMarker(),
+                    response.getValue().getContainerItems(),
+                    response.getValue().getNextMarker(),
                     response.getDeserializedHeaders()));
-=======
-                    response.request(),
-                    response.statusCode(),
-                    response.headers(),
-                    response.value().getContainerItems(),
-                    response.value().getNextMarker(),
-                    response.deserializedHeaders()));
->>>>>>> 9f362581
 
         return new PagedFlux<>(() -> func.apply(null), func);
     }
