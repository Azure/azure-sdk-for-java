--- conflicted
+++ resolved
@@ -111,17 +111,9 @@
             containerName = BlobContainerAsyncClient.ROOT_CONTAINER_NAME;
         }
 
-<<<<<<< HEAD
-        return new BlobContainerAsyncClient(new AzureBlobStorageBuilder()
-            .url(StorageImplUtils.appendToUrlPath(getAccountUrl(), containerName).toString())
-            .pipeline(getHttpPipeline())
-            .version(getServiceVersion())
-            .build(), customerProvidedKey, accountName);
-=======
         return new BlobContainerAsyncClient(getHttpPipeline(),
-            Utility.appendToUrlPath(getAccountUrl(), containerName).toString(), getServiceVersion(), getAccountName(),
-            containerName, customerProvidedKey);
->>>>>>> c7a1c802
+            StorageImplUtils.appendToUrlPath(getAccountUrl(), containerName).toString(), getServiceVersion(), 
+            getAccountName(), containerName, customerProvidedKey);
     }
 
     /**
