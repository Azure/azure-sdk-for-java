--- conflicted
+++ resolved
@@ -131,12 +131,8 @@
         }
 
         return new BlobContainerAsyncClient(getHttpPipeline(),
-<<<<<<< HEAD
             StorageImplUtils.appendToUrlPath(getAccountUrl(), containerName).toString(), serviceVersion,
-=======
-            StorageImplUtils.appendToUrlPath(getAccountUrl(), containerName).toString(), getServiceVersion(),
->>>>>>> 2eab1034
-            getAccountName(), containerName, customerProvidedKey);
+            accountName, containerName, customerProvidedKey);
     }
 
     /**
