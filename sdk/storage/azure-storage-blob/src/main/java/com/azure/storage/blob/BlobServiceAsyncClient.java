--- conflicted
+++ resolved
@@ -402,11 +402,7 @@
      */
     @ServiceMethod(returns = ReturnType.SINGLE)
     public Mono<Boolean> deleteBlobContainerIfExists(String containerName) {
-<<<<<<< HEAD
-        return deleteBlobContainerIfExistsWithResponse(containerName).map(response -> response.getStatusCode() != 404);
-=======
         return deleteBlobContainerIfExistsWithResponse(containerName).flatMap(FluxUtil::toMono);
->>>>>>> 8d609db9
     }
 
     /**
@@ -435,11 +431,7 @@
      *
      */
     @ServiceMethod(returns = ReturnType.SINGLE)
-<<<<<<< HEAD
-    public Mono<Response<Void>> deleteBlobContainerIfExistsWithResponse(String containerName) {
-=======
     public Mono<Response<Boolean>> deleteBlobContainerIfExistsWithResponse(String containerName) {
->>>>>>> 8d609db9
         try {
             return withContext(context -> deleteBlobContainerIfExistsWithResponse(containerName, context));
         } catch (RuntimeException ex) {
@@ -447,25 +439,15 @@
         }
     }
 
-<<<<<<< HEAD
-    Mono<Response<Void>> deleteBlobContainerIfExistsWithResponse(String containerName, Context context) {
-        try {
-            return deleteBlobContainerWithResponse(containerName, context)
-=======
     Mono<Response<Boolean>> deleteBlobContainerIfExistsWithResponse(String containerName, Context context) {
         try {
             return deleteBlobContainerWithResponse(containerName, context)
                 .map(response -> (Response<Boolean>) new SimpleResponse<>(response, true))
->>>>>>> 8d609db9
                 .onErrorResume(t -> t instanceof BlobStorageException && ((BlobStorageException) t).getStatusCode() == 404,
                     t -> {
                         HttpResponse response = ((BlobStorageException) t).getResponse();
                         return Mono.just(new SimpleResponse<>(response.getRequest(), response.getStatusCode(),
-<<<<<<< HEAD
-                            response.getHeaders(), null));
-=======
                             response.getHeaders(), false));
->>>>>>> 8d609db9
                     });
         } catch (RuntimeException ex) {
             return monoError(LOGGER, ex);
