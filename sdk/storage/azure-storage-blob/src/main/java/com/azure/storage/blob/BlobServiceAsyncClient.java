// Copyright (c) Microsoft Corporation. All rights reserved.
// Licensed under the MIT License.

package com.azure.storage.blob;

import com.azure.core.annotation.ServiceClient;
import com.azure.core.credential.TokenCredential;
import com.azure.core.http.HttpPipeline;
import com.azure.core.http.rest.PagedFlux;
import com.azure.core.http.rest.PagedResponse;
import com.azure.core.http.rest.Response;
import com.azure.core.http.rest.SimpleResponse;
import com.azure.core.http.rest.PagedResponseBase;
import com.azure.core.util.FluxUtil;
import com.azure.core.util.CoreUtils;
import com.azure.core.util.Context;
import com.azure.core.util.logging.ClientLogger;
import com.azure.storage.blob.implementation.AzureBlobStorageBuilder;
import com.azure.storage.blob.implementation.AzureBlobStorageImpl;
import com.azure.storage.blob.implementation.models.ServiceGetAccountInfoHeaders;
import com.azure.storage.blob.implementation.models.ServicesListBlobContainersSegmentResponse;
import com.azure.storage.blob.models.BlobContainerItem;
import com.azure.storage.blob.models.BlobServiceProperties;
import com.azure.storage.blob.models.BlobServiceStatistics;
import com.azure.storage.blob.models.CpkInfo;
import com.azure.storage.blob.models.KeyInfo;
import com.azure.storage.blob.models.ListBlobContainersOptions;
import com.azure.storage.blob.models.PublicAccessType;
import com.azure.storage.blob.models.StorageAccountInfo;
import com.azure.storage.blob.models.UserDelegationKey;
<<<<<<< HEAD
=======
import com.azure.storage.common.StorageSharedKeyCredential;
>>>>>>> 6b85ab77
import com.azure.storage.common.implementation.AccountSasImplUtil;
import com.azure.storage.common.implementation.Constants;
import com.azure.storage.common.implementation.SasImplUtils;
import com.azure.storage.common.implementation.StorageImplUtils;
import com.azure.storage.common.sas.AccountSasSignatureValues;
import reactor.core.publisher.Mono;

import java.time.Duration;
import java.time.OffsetDateTime;
import java.util.Map;
import java.util.function.Function;

import static com.azure.core.util.FluxUtil.monoError;
import static com.azure.core.util.FluxUtil.pagedFluxError;
import static com.azure.core.util.FluxUtil.withContext;

/**
 * Client to a storage account. It may only be instantiated through a {@link BlobServiceClientBuilder}. This class does
 * not hold any state about a particular storage account but is instead a convenient way of sending off appropriate
 * requests to the resource on the service. It may also be used to construct URLs to blobs and containers.
 *
 * <p>
 * This client contains operations on a blob. Operations on a container are available on {@link
 * BlobContainerAsyncClient} through {@link #getBlobContainerAsyncClient(String)}, and operations on a blob are
 * available on {@link BlobAsyncClient}.
 *
 * <p>
 * Please see <a href=https://docs.microsoft.com/en-us/azure/storage/blobs/storage-blobs-introduction>here</a> for more
 * information on containers.
 *
 * <p>
 * Note this client is an async client that returns reactive responses from Spring Reactor Core project
 * (https://projectreactor.io/). Calling the methods in this client will <strong>NOT</strong> start the actual network
 * operation, until {@code .subscribe()} is called on the reactive response. You can simply convert one of these
 * responses to a {@link java.util.concurrent.CompletableFuture} object through {@link Mono#toFuture()}.
 */
@ServiceClient(builder = BlobServiceClientBuilder.class, isAsync = true)
public final class BlobServiceAsyncClient {
    private final ClientLogger logger = new ClientLogger(BlobServiceAsyncClient.class);

    private final AzureBlobStorageImpl azureBlobStorage;

    private final String accountName;
    private final BlobServiceVersion serviceVersion;
    private final CpkInfo customerProvidedKey;

    /**
     * Package-private constructor for use by {@link BlobServiceClientBuilder}.
     *
     * @param pipeline The pipeline used to send and receive service requests.
     * @param url The endpoint where to send service requests.
     * @param serviceVersion The version of the service to receive requests.
     * @param accountName The storage account name.
     * @param customerProvidedKey Customer provided key used during encryption of the blob's data on the server, pass
     * {@code null} to allow the service to use its own encryption.
     */
    BlobServiceAsyncClient(HttpPipeline pipeline, String url, BlobServiceVersion serviceVersion, String accountName,
        CpkInfo customerProvidedKey) {
        this.azureBlobStorage = new AzureBlobStorageBuilder()
            .pipeline(pipeline)
            .url(url)
            .version(serviceVersion.getVersion())
            .build();
        this.serviceVersion = serviceVersion;

        this.accountName = accountName;
        this.customerProvidedKey = customerProvidedKey;
    }

    /**
     * Initializes a {@link BlobContainerAsyncClient} object pointing to the specified container. This method does not
     * create a container. It simply constructs the URL to the container and offers access to methods relevant to
     * containers.
     *
     * <p><strong>Code Samples</strong></p>
     *
     * {@codesnippet com.azure.storage.blob.BlobServiceAsyncClient.getBlobContainerAsyncClient#String}
     *
     * @param containerName The name of the container to point to. A value of null or empty string will be interpreted
     *                      as pointing to the root container and will be replaced by "$root".
     * @return A {@link BlobContainerAsyncClient} object pointing to the specified container
     */
    public BlobContainerAsyncClient getBlobContainerAsyncClient(String containerName) {
        if (CoreUtils.isNullOrEmpty(containerName)) {
            containerName = BlobContainerAsyncClient.ROOT_CONTAINER_NAME;
        }

        return new BlobContainerAsyncClient(getHttpPipeline(),
            StorageImplUtils.appendToUrlPath(getAccountUrl(), containerName).toString(), getServiceVersion(),
            getAccountName(), containerName, customerProvidedKey);
    }

    /**
     * Gets the {@link HttpPipeline} powering this client.
     *
     * @return The pipeline.
     */
    public HttpPipeline getHttpPipeline() {
        return azureBlobStorage.getHttpPipeline();
    }

    /**
     * Gets the service version the client is using.
     *
     * @return the service version the client is using.
     */
    public BlobServiceVersion getServiceVersion() {
        return serviceVersion;
    }

    /**
     * Creates a new container within a storage account. If a container with the same name already exists, the operation
     * fails. For more information, see the
     * <a href="https://docs.microsoft.com/rest/api/storageservices/create-container">Azure Docs</a>.
     *
     * <p><strong>Code Samples</strong></p>
     *
     * {@codesnippet com.azure.storage.blob.BlobServiceAsyncClient.createBlobContainer#String}
     *
     * @param containerName Name of the container to create
     * @return A {@link Mono} containing a {@link BlobContainerAsyncClient} used to interact with the container created.
     */
    public Mono<BlobContainerAsyncClient> createBlobContainer(String containerName) {
        try {
            return createBlobContainerWithResponse(containerName, null, null).flatMap(FluxUtil::toMono);
        } catch (RuntimeException ex) {
            return monoError(logger, ex);
        }
    }

    /**
     * Creates a new container within a storage account. If a container with the same name already exists, the operation
     * fails. For more information, see the
     * <a href="https://docs.microsoft.com/rest/api/storageservices/create-container">Azure Docs</a>.
     *
     * <p><strong>Code Samples</strong></p>
     *
     * {@codesnippet com.azure.storage.blob.BlobServiceAsyncClient.createBlobContainerWithResponse#String-Map-PublicAccessType}
     *
     * @param containerName Name of the container to create
     * @param metadata Metadata to associate with the container
     * @param accessType Specifies how the data in this container is available to the public. See the
     * x-ms-blob-public-access header in the Azure Docs for more information. Pass null for no public access.
     * @return A {@link Mono} containing a {@link Response} whose {@link Response#getValue() value} contains a {@link
     * BlobContainerAsyncClient} used to interact with the container created.
     */
    public Mono<Response<BlobContainerAsyncClient>> createBlobContainerWithResponse(String containerName,
        Map<String, String> metadata, PublicAccessType accessType) {
        try {
            return withContext(
                context -> createBlobContainerWithResponse(containerName, metadata, accessType, context));
        } catch (RuntimeException ex) {
            return monoError(logger, ex);
        }
    }

    Mono<Response<BlobContainerAsyncClient>> createBlobContainerWithResponse(String containerName,
        Map<String, String> metadata, PublicAccessType accessType, Context context) {
        BlobContainerAsyncClient blobContainerAsyncClient = getBlobContainerAsyncClient(containerName);

        return blobContainerAsyncClient.createWithResponse(metadata, accessType, context)
            .map(response -> new SimpleResponse<>(response, blobContainerAsyncClient));
    }

    /**
     * Deletes the specified container in the storage account. If the container doesn't exist the operation fails. For
     * more information see the <a href="https://docs.microsoft.com/en-us/rest/api/storageservices/delete-container">Azure
     * Docs</a>.
     * <p><strong>Code Samples</strong></p>
     *
     * {@codesnippet com.azure.storage.blob.BlobServiceAsyncClient.deleteBlobContainer#String}
     *
     * @param containerName Name of the container to delete
     * @return A {@link Mono} containing containing status code and HTTP headers
     */
    public Mono<Void> deleteBlobContainer(String containerName) {
        try {
            return deleteBlobContainerWithResponse(containerName).flatMap(FluxUtil::toMono);
        } catch (RuntimeException ex) {
            return monoError(logger, ex);
        }
    }

    /**
     * Deletes the specified container in the storage account. If the container doesn't exist the operation fails. For
     * more information see the <a href="https://docs.microsoft.com/en-us/rest/api/storageservices/delete-container">Azure
     * Docs</a>.
     *
     * <p><strong>Code Samples</strong></p>
     *
     * {@codesnippet com.azure.storage.blob.BlobServiceAsyncClient.deleteBlobContainerWithResponse#String-Context}
     *
     * @param containerName Name of the container to delete
     * @return A {@link Mono} containing containing status code and HTTP headers
     */
    public Mono<Response<Void>> deleteBlobContainerWithResponse(String containerName) {
        try {
            return withContext(context -> deleteBlobContainerWithResponse(containerName, context));
        } catch (RuntimeException ex) {
            return monoError(logger, ex);
        }
    }

    Mono<Response<Void>> deleteBlobContainerWithResponse(String containerName, Context context) {
        return getBlobContainerAsyncClient(containerName).deleteWithResponse(null, context);
    }

    /**
     * Gets the URL of the storage account represented by this client.
     *
     * @return the URL.
     */
    public String getAccountUrl() {
        return azureBlobStorage.getUrl();
    }

    /**
     * Returns a reactive Publisher emitting all the containers in this account lazily as needed. For more information,
     * see the <a href="https://docs.microsoft.com/rest/api/storageservices/list-containers2">Azure Docs</a>.
     *
     * <p><strong>Code Samples</strong></p>
     *
     * {@codesnippet com.azure.storage.blob.BlobServiceAsyncClient.listBlobContainers}
     *
     * @return A reactive response emitting the list of containers.
     */
    public PagedFlux<BlobContainerItem> listBlobContainers() {
        try {
            return this.listBlobContainers(new ListBlobContainersOptions());
        } catch (RuntimeException ex) {
            return pagedFluxError(logger, ex);
        }
    }

    /**
     * Returns a reactive Publisher emitting all the containers in this account lazily as needed. For more information,
     * see the <a href="https://docs.microsoft.com/rest/api/storageservices/list-containers2">Azure Docs</a>.
     *
     * <p><strong>Code Samples</strong></p>
     *
     * {@codesnippet com.azure.storage.blob.BlobServiceAsyncClient.listBlobContainers#ListBlobContainersOptions}
     *
     * @param options A {@link ListBlobContainersOptions} which specifies what data should be returned by the service.
     * @return A reactive response emitting the list of containers.
     */
    public PagedFlux<BlobContainerItem> listBlobContainers(ListBlobContainersOptions options) {
        try {
            return listBlobContainersWithOptionalTimeout(options, null);
        } catch (RuntimeException ex) {
            return pagedFluxError(logger, ex);
        }
    }

    PagedFlux<BlobContainerItem> listBlobContainersWithOptionalTimeout(ListBlobContainersOptions options,
        Duration timeout) {
        Function<String, Mono<PagedResponse<BlobContainerItem>>> func =
            marker -> listBlobContainersSegment(marker, options, timeout)
                .map(response -> new PagedResponseBase<>(
                    response.getRequest(),
                    response.getStatusCode(),
                    response.getHeaders(),
                    response.getValue().getBlobContainerItems(),
                    response.getValue().getNextMarker(),
                    response.getDeserializedHeaders()));

        return new PagedFlux<>(() -> func.apply(null), func);
    }

    private Mono<ServicesListBlobContainersSegmentResponse> listBlobContainersSegment(String marker,
        ListBlobContainersOptions options, Duration timeout) {
        options = options == null ? new ListBlobContainersOptions() : options;

        return StorageImplUtils.applyOptionalTimeout(
            this.azureBlobStorage.services().listBlobContainersSegmentWithRestResponseAsync(
                options.getPrefix(), marker, options.getMaxResultsPerPage(), options.getDetails().toIncludeType(), null,
                null, Context.NONE), timeout);
    }

    /**
     * Gets the properties of a storage account’s Blob service. For more information, see the
     * <a href="https://docs.microsoft.com/en-us/rest/api/storageservices/get-blob-service-properties">Azure Docs</a>.
     *
     * <p><strong>Code Samples</strong></p>
     *
     * {@codesnippet com.azure.storage.blob.BlobServiceAsyncClient.getProperties}
     *
     * @return A reactive response containing the storage account properties.
     */
    public Mono<BlobServiceProperties> getProperties() {
        try {
            return getPropertiesWithResponse().flatMap(FluxUtil::toMono);
        } catch (RuntimeException ex) {
            return monoError(logger, ex);
        }
    }

    /**
     * Gets the properties of a storage account’s Blob service. For more information, see the
     * <a href="https://docs.microsoft.com/en-us/rest/api/storageservices/get-blob-service-properties">Azure Docs</a>.
     *
     * <p><strong>Code Samples</strong></p>
     *
     * {@codesnippet com.azure.storage.blob.BlobServiceAsyncClient.getPropertiesWithResponse}
     *
     * @return A {@link Mono} containing a {@link Response} whose {@link Response#getValue() value} contains the storage
     * account properties.
     */
    public Mono<Response<BlobServiceProperties>> getPropertiesWithResponse() {
        try {
            return withContext(this::getPropertiesWithResponse);
        } catch (RuntimeException ex) {
            return monoError(logger, ex);
        }
    }

    Mono<Response<BlobServiceProperties>> getPropertiesWithResponse(Context context) {
        return this.azureBlobStorage.services().getPropertiesWithRestResponseAsync(null, null, context)
            .map(rb -> new SimpleResponse<>(rb, rb.getValue()));
    }

    /**
     * Sets properties for a storage account's Blob service endpoint. For more information, see the
     * <a href="https://docs.microsoft.com/en-us/rest/api/storageservices/set-blob-service-properties">Azure Docs</a>.
     * Note that setting the default service version has no effect when using this client because this client explicitly
     * sets the version header on each request, overriding the default.
     *
     * <p><strong>Code Samples</strong></p>
     *
     * {@codesnippet com.azure.storage.blob.BlobServiceAsyncClient.setProperties#BlobServiceProperties}
     *
     * @param properties Configures the service.
     * @return A {@link Mono} containing the storage account properties.
     */
    public Mono<Void> setProperties(BlobServiceProperties properties) {
        try {
            return setPropertiesWithResponse(properties).flatMap(FluxUtil::toMono);
        } catch (RuntimeException ex) {
            return monoError(logger, ex);
        }
    }

    /**
     * Sets properties for a storage account's Blob service endpoint. For more information, see the
     * <a href="https://docs.microsoft.com/en-us/rest/api/storageservices/set-blob-service-properties">Azure Docs</a>.
     * Note that setting the default service version has no effect when using this client because this client explicitly
     * sets the version header on each request, overriding the default.
     * <p><strong>Code Samples</strong></p>
     *
     * {@codesnippet com.azure.storage.blob.BlobServiceAsyncClient.setPropertiesWithResponse#BlobServiceProperties}
     *
     * @param properties Configures the service.
     * @return A {@link Mono} containing the storage account properties.
     */
    public Mono<Response<Void>> setPropertiesWithResponse(BlobServiceProperties properties) {
        try {
            return withContext(context -> setPropertiesWithResponse(properties, context));
        } catch (RuntimeException ex) {
            return monoError(logger, ex);
        }
    }

    Mono<Response<Void>> setPropertiesWithResponse(BlobServiceProperties properties, Context context) {
        return this.azureBlobStorage.services().setPropertiesWithRestResponseAsync(properties, null, null, context)
            .map(response -> new SimpleResponse<>(response, null));
    }

    /**
     * Gets a user delegation key for use with this account's blob storage. Note: This method call is only valid when
     * using {@link TokenCredential} in this object's {@link HttpPipeline}.
     *
     * <p><strong>Code Samples</strong></p>
     *
     * {@codesnippet com.azure.storage.blob.BlobServiceAsyncClient.getUserDelegationKey#OffsetDateTime-OffsetDateTime}
     *
     * @param start Start time for the key's validity. Null indicates immediate start.
     * @param expiry Expiration of the key's validity.
     * @return A {@link Mono} containing the user delegation key.
     * @throws IllegalArgumentException If {@code start} isn't null and is after {@code expiry}.
     * @throws NullPointerException If {@code expiry} is null.
     */
    public Mono<UserDelegationKey> getUserDelegationKey(OffsetDateTime start, OffsetDateTime expiry) {
        try {
            return withContext(context -> getUserDelegationKeyWithResponse(start, expiry, context))
                .flatMap(FluxUtil::toMono);
        } catch (RuntimeException ex) {
            return monoError(logger, ex);
        }
    }

    /**
     * Gets a user delegation key for use with this account's blob storage. Note: This method call is only valid when
     * using {@link TokenCredential} in this object's {@link HttpPipeline}.
     *
     * <p><strong>Code Samples</strong></p>
     *
     * {@codesnippet com.azure.storage.blob.BlobServiceAsyncClient.getUserDelegationKeyWithResponse#OffsetDateTime-OffsetDateTime}
     *
     * @param start Start time for the key's validity. Null indicates immediate start.
     * @param expiry Expiration of the key's validity.
     * @return A {@link Mono} containing a {@link Response} whose {@link Response#getValue() value} containing the user
     * delegation key.
     * @throws IllegalArgumentException If {@code start} isn't null and is after {@code expiry}.
     * @throws NullPointerException If {@code expiry} is null.
     */
    public Mono<Response<UserDelegationKey>> getUserDelegationKeyWithResponse(OffsetDateTime start,
        OffsetDateTime expiry) {
        try {
            return withContext(context -> getUserDelegationKeyWithResponse(start, expiry, context));
        } catch (RuntimeException ex) {
            return monoError(logger, ex);
        }
    }

    Mono<Response<UserDelegationKey>> getUserDelegationKeyWithResponse(OffsetDateTime start, OffsetDateTime expiry,
        Context context) {
        StorageImplUtils.assertNotNull("expiry", expiry);
        if (start != null && !start.isBefore(expiry)) {
            throw logger.logExceptionAsError(
                new IllegalArgumentException("`start` must be null or a datetime before `expiry`."));
        }

        return this.azureBlobStorage.services().getUserDelegationKeyWithRestResponseAsync(
                new KeyInfo()
                    .setStart(start == null ? "" : Constants.ISO_8601_UTC_DATE_FORMATTER.format(start))
                    .setExpiry(Constants.ISO_8601_UTC_DATE_FORMATTER.format(expiry)),
                null, null, context).map(rb -> new SimpleResponse<>(rb, rb.getValue()));
    }

    /**
     * Retrieves statistics related to replication for the Blob service. It is only available on the secondary location
     * endpoint when read-access geo-redundant replication is enabled for the storage account. For more information, see
     * the
     * <a href="https://docs.microsoft.com/en-us/rest/api/storageservices/get-blob-service-stats">Azure Docs</a>.
     *
     * <p><strong>Code Samples</strong></p>
     *
     * {@codesnippet com.azure.storage.blob.BlobServiceAsyncClient.getStatistics}
     *
     * @return A {@link Mono} containing the storage account statistics.
     */
    public Mono<BlobServiceStatistics> getStatistics() {
        try {
            return getStatisticsWithResponse().flatMap(FluxUtil::toMono);
        } catch (RuntimeException ex) {
            return monoError(logger, ex);
        }
    }

    /**
     * Retrieves statistics related to replication for the Blob service. It is only available on the secondary location
     * endpoint when read-access geo-redundant replication is enabled for the storage account. For more information, see
     * the
     * <a href="https://docs.microsoft.com/en-us/rest/api/storageservices/get-blob-service-stats">Azure Docs</a>.
     *
     * <p><strong>Code Samples</strong></p>
     *
     * {@codesnippet com.azure.storage.blob.BlobServiceAsyncClient.getStatisticsWithResponse}
     *
     * @return A {@link Mono} containing a {@link Response} whose {@link Response#getValue() value} containing the
     * storage account statistics.
     */
    public Mono<Response<BlobServiceStatistics>> getStatisticsWithResponse() {
        try {
            return withContext(this::getStatisticsWithResponse);
        } catch (RuntimeException ex) {
            return monoError(logger, ex);
        }
    }

    Mono<Response<BlobServiceStatistics>> getStatisticsWithResponse(Context context) {
        return this.azureBlobStorage.services().getStatisticsWithRestResponseAsync(null, null, context)
            .map(rb -> new SimpleResponse<>(rb, rb.getValue()));
    }

    /**
     * Returns the sku name and account kind for the account. For more information, please see the
     * <a href="https://docs.microsoft.com/en-us/rest/api/storageservices/get-account-information">Azure Docs</a>.
     * <p><strong>Code Samples</strong></p>
     *
     * {@codesnippet com.azure.storage.blob.BlobServiceAsyncClient.getAccountInfo}
     *
     * @return A {@link Mono} containing containing the storage account info.
     */
    public Mono<StorageAccountInfo> getAccountInfo() {
        try {
            return getAccountInfoWithResponse().flatMap(FluxUtil::toMono);
        } catch (RuntimeException ex) {
            return monoError(logger, ex);
        }
    }

    /**
     * Returns the sku name and account kind for the account. For more information, please see the
     * <a href="https://docs.microsoft.com/en-us/rest/api/storageservices/get-account-information">Azure Docs</a>.
     *
     * <p><strong>Code Samples</strong></p>
     *
     * {@codesnippet com.azure.storage.blob.BlobServiceAsyncClient.getAccountInfoWithResponse}
     *
     * @return A {@link Mono} containing a {@link Response} whose {@link Response#getValue() value} the storage account
     * info.
     */
    public Mono<Response<StorageAccountInfo>> getAccountInfoWithResponse() {
        try {
            return withContext(this::getAccountInfoWithResponse);
        } catch (RuntimeException ex) {
            return monoError(logger, ex);
        }
    }

    Mono<Response<StorageAccountInfo>> getAccountInfoWithResponse(Context context) {
        return this.azureBlobStorage.services().getAccountInfoWithRestResponseAsync(context)
            .map(rb -> {
                ServiceGetAccountInfoHeaders hd = rb.getDeserializedHeaders();
                return new SimpleResponse<>(rb, new StorageAccountInfo(hd.getSkuName(), hd.getAccountKind()));
            });
    }

    /**
     * Get associated account name.
     *
     * @return account name associated with this storage resource.
     */
    public String getAccountName() {
        return this.accountName;
    }

    /**
     * Generates an account SAS for the Azure Storage account using the specified {@link AccountSasSignatureValues}.
<<<<<<< HEAD
=======
     * Note : The client must be authenticated via {@link StorageSharedKeyCredential}
>>>>>>> 6b85ab77
     * <p>See {@link AccountSasSignatureValues} for more information on how to construct an account SAS.</p>
     *
     * <p>The snippet below generates a SAS that lasts for two days and gives the user read and list access to blob
     * containers and file shares.</p>
     * {@codesnippet com.azure.storage.blob.BlobServiceAsyncClient.generateAccountSas#AccountSasSignatureValues}
     *
     * @param accountSasSignatureValues {@link AccountSasSignatureValues}
     *
     * @return A {@code String} representing all SAS query parameters.
     */
    public String generateAccountSas(AccountSasSignatureValues accountSasSignatureValues) {
        return new AccountSasImplUtil(accountSasSignatureValues)
            .generateSas(SasImplUtils.extractSharedKeyCredential(getHttpPipeline()));
    }
}<|MERGE_RESOLUTION|>--- conflicted
+++ resolved
@@ -28,10 +28,7 @@
 import com.azure.storage.blob.models.PublicAccessType;
 import com.azure.storage.blob.models.StorageAccountInfo;
 import com.azure.storage.blob.models.UserDelegationKey;
-<<<<<<< HEAD
-=======
 import com.azure.storage.common.StorageSharedKeyCredential;
->>>>>>> 6b85ab77
 import com.azure.storage.common.implementation.AccountSasImplUtil;
 import com.azure.storage.common.implementation.Constants;
 import com.azure.storage.common.implementation.SasImplUtils;
@@ -561,10 +558,7 @@
 
     /**
      * Generates an account SAS for the Azure Storage account using the specified {@link AccountSasSignatureValues}.
-<<<<<<< HEAD
-=======
      * Note : The client must be authenticated via {@link StorageSharedKeyCredential}
->>>>>>> 6b85ab77
      * <p>See {@link AccountSasSignatureValues} for more information on how to construct an account SAS.</p>
      *
      * <p>The snippet below generates a SAS that lasts for two days and gives the user read and list access to blob
