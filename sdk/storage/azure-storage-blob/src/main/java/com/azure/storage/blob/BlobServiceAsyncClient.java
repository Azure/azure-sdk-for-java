// Copyright (c) Microsoft Corporation. All rights reserved.
// Licensed under the MIT License.

package com.azure.storage.blob;

import static com.azure.core.implementation.util.FluxUtil.withContext;
import static com.azure.storage.blob.implementation.PostProcessor.postProcessResponse;

import com.azure.core.annotation.ServiceClient;
import com.azure.core.credentials.TokenCredential;
import com.azure.core.http.HttpPipeline;
import com.azure.core.http.rest.PagedFlux;
import com.azure.core.http.rest.PagedResponse;
import com.azure.core.http.rest.Response;
import com.azure.core.http.rest.SimpleResponse;
<<<<<<< HEAD
import com.azure.core.http.rest.VoidResponse;
import com.azure.core.implementation.util.FluxUtil;
import com.azure.core.implementation.http.PagedResponseBase;
=======
import com.azure.core.implementation.http.PagedResponseBase;
import com.azure.core.implementation.util.FluxUtil;
>>>>>>> f9b68898
import com.azure.core.util.Context;
import com.azure.core.util.logging.ClientLogger;
import com.azure.storage.blob.implementation.AzureBlobStorageBuilder;
import com.azure.storage.blob.implementation.AzureBlobStorageImpl;
<<<<<<< HEAD
import com.azure.storage.blob.models.ContainerItem;
=======
import com.azure.storage.blob.implementation.models.ServicesListContainersSegmentResponse;
import com.azure.storage.blob.models.BlobContainerItem;
>>>>>>> f9b68898
import com.azure.storage.blob.models.CpkInfo;
import com.azure.storage.blob.models.KeyInfo;
import com.azure.storage.blob.models.ListBlobContainersOptions;
import com.azure.storage.blob.models.PublicAccessType;
import com.azure.storage.blob.models.StorageAccountInfo;
import com.azure.storage.blob.models.StorageServiceProperties;
import com.azure.storage.blob.models.StorageServiceStats;
import com.azure.storage.blob.models.UserDelegationKey;
<<<<<<< HEAD
import com.azure.storage.common.AccountSASPermission;
import com.azure.storage.common.AccountSASResourceType;
import com.azure.storage.common.AccountSASService;
import com.azure.storage.common.AccountSASSignatureValues;
import com.azure.storage.common.IPRange;
import com.azure.storage.common.SASProtocol;
import com.azure.storage.common.Utility;
import com.azure.storage.common.credentials.SharedKeyCredential;
import reactor.core.publisher.Mono;

import java.net.MalformedURLException;
import java.net.URL;
import java.time.Duration;
import java.time.OffsetDateTime;
import java.util.function.Function;

import static com.azure.storage.blob.PostProcessor.postProcessResponse;
import static com.azure.core.implementation.util.FluxUtil.withContext;
=======
import com.azure.storage.common.Utility;
import java.time.Duration;
import java.time.OffsetDateTime;
import java.util.Map;
import java.util.function.Function;
import reactor.core.publisher.Mono;
>>>>>>> f9b68898

/**
 * Client to a storage account. It may only be instantiated through a {@link BlobServiceClientBuilder}. This class does
 * not hold any state about a particular storage account but is instead a convenient way of sending off appropriate
 * requests to the resource on the service. It may also be used to construct URLs to blobs and containers.
 *
 * <p>
 * This client contains operations on a blob. Operations on a container are available on {@link
 * BlobContainerAsyncClient} through {@link #getBlobContainerAsyncClient(String)}, and operations on a blob are
 * available on {@link BlobAsyncClient}.
 *
 * <p>
 * Please see <a href=https://docs.microsoft.com/en-us/azure/storage/blobs/storage-blobs-introduction>here</a> for more
 * information on containers.
 *
 * <p>
 * Note this client is an async client that returns reactive responses from Spring Reactor Core project
 * (https://projectreactor.io/). Calling the methods in this client will <strong>NOT</strong> start the actual network
 * operation, until {@code .subscribe()} is called on the reactive response. You can simply convert one of these
 * responses to a {@link java.util.concurrent.CompletableFuture} object through {@link Mono#toFuture()}.
 */
@ServiceClient(builder = BlobServiceClientBuilder.class, isAsync = true)
public final class BlobServiceAsyncClient {
    private final ClientLogger logger = new ClientLogger(BlobServiceAsyncClient.class);

    private final AzureBlobStorageImpl azureBlobStorage;
<<<<<<< HEAD
    private final CpkInfo cpk;
=======
    private final CpkInfo customerProvidedKey;
    private final String accountName;
>>>>>>> f9b68898

    /**
     * Package-private constructor for use by {@link BlobServiceClientBuilder}.
     *
     * @param azureBlobStorage the API client for blob storage
     */
<<<<<<< HEAD
    BlobServiceAsyncClient(AzureBlobStorageImpl azureBlobStorage, CpkInfo cpk) {
        this.azureBlobStorage = azureBlobStorage;
        this.cpk = cpk;
=======
    BlobServiceAsyncClient(AzureBlobStorageImpl azureBlobStorage, CpkInfo customerProvidedKey, String accountName) {
        this.azureBlobStorage = azureBlobStorage;
        this.customerProvidedKey = customerProvidedKey;
        this.accountName = accountName;
>>>>>>> f9b68898
    }

    /**
     * Initializes a {@link BlobContainerAsyncClient} object pointing to the specified container. This method does not
     * create a container. It simply constructs the URL to the container and offers access to methods relevant to
     * containers.
     *
     * <p><strong>Code Samples</strong></p>
     *
<<<<<<< HEAD
     * {@codesnippet com.azure.storage.blob.BlobServiceAsyncClient.getContainerAsyncClient#String}
     *
     * @param containerName The name of the container to point to.
     * @return A {@link ContainerAsyncClient} object pointing to the specified container
=======
     * {@codesnippet com.azure.storage.blob.BlobServiceAsyncClient.getBlobContainerAsyncClient#String}
     *
     * @param containerName The name of the container to point to. A value of null or empty string will be interpreted
     *                      as pointing to the root container and will be replaced by "$root".
     * @return A {@link BlobContainerAsyncClient} object pointing to the specified container
>>>>>>> f9b68898
     */
    public BlobContainerAsyncClient getBlobContainerAsyncClient(String containerName) {
        if (containerName == null || containerName.isEmpty()) {
            containerName = BlobContainerAsyncClient.ROOT_CONTAINER_NAME;
        }

        return new BlobContainerAsyncClient(new AzureBlobStorageBuilder()
            .url(Utility.appendToURLPath(getAccountUrl(), containerName).toString())
            .pipeline(azureBlobStorage.getHttpPipeline())
<<<<<<< HEAD
            .build(), cpk);
=======
            .build(), customerProvidedKey, accountName);
>>>>>>> f9b68898
    }

    /**
     * Gets the {@link HttpPipeline} powering this client.
     *
     * @return The pipeline.
     */
    public HttpPipeline getHttpPipeline() {
        return azureBlobStorage.getHttpPipeline();
    }

    /**
     * Creates a new container within a storage account. If a container with the same name already exists, the operation
     * fails. For more information, see the
     * <a href="https://docs.microsoft.com/rest/api/storageservices/create-container">Azure Docs</a>.
     *
     * <p><strong>Code Samples</strong></p>
     *
<<<<<<< HEAD
     * {@codesnippet com.azure.storage.blob.BlobServiceAsyncClient.createContainer#String}
     *
     * @param containerName Name of the container to create
     * @return A {@link Mono} containing a {@link ContainerAsyncClient} used to interact with the container created.
     */
    public Mono<ContainerAsyncClient> createContainer(String containerName) {
        return createContainerWithResponse(containerName, null, null).flatMap(FluxUtil::toMono);
=======
     * {@codesnippet com.azure.storage.blob.BlobServiceAsyncClient.createBlobContainer#String}
     *
     * @param containerName Name of the container to create
     * @return A {@link Mono} containing a {@link BlobContainerAsyncClient} used to interact with the container created.
     */
    public Mono<BlobContainerAsyncClient> createBlobContainer(String containerName) {
        return createBlobContainerWithResponse(containerName, null, null).flatMap(FluxUtil::toMono);
>>>>>>> f9b68898
    }

    /**
     * Creates a new container within a storage account. If a container with the same name already exists, the operation
     * fails. For more information, see the
     * <a href="https://docs.microsoft.com/rest/api/storageservices/create-container">Azure Docs</a>.
     *
     * <p><strong>Code Samples</strong></p>
     *
<<<<<<< HEAD
     * {@codesnippet com.azure.storage.blob.BlobServiceAsyncClient.createContainerWithResponse#String-Metadata-PublicAccessType}
=======
     * {@codesnippet com.azure.storage.blob.BlobServiceAsyncClient.createBlobContainerWithResponse#String-Map-PublicAccessType}
>>>>>>> f9b68898
     *
     * @param containerName Name of the container to create
     * @param metadata Metadata to associate with the container
     * @param accessType Specifies how the data in this container is available to the public. See the
     * x-ms-blob-public-access header in the Azure Docs for more information. Pass null for no public access.
<<<<<<< HEAD
     * @return A {@link Mono} containing a {@link Response} whose {@link Response#value() value} contains a {@link
     * ContainerAsyncClient} used to interact with the container created.
     */
    public Mono<Response<ContainerAsyncClient>> createContainerWithResponse(String containerName, Metadata metadata, PublicAccessType accessType) {
        return withContext(context -> createContainerWithResponse(containerName, metadata, accessType, context));
    }

    Mono<Response<ContainerAsyncClient>> createContainerWithResponse(String containerName, Metadata metadata, PublicAccessType accessType, Context context) {
        ContainerAsyncClient containerAsyncClient = getContainerAsyncClient(containerName);

        return containerAsyncClient.createWithResponse(metadata, accessType, context)
            .map(response -> new SimpleResponse<>(response, containerAsyncClient));
=======
     * @return A {@link Mono} containing a {@link Response} whose {@link Response#getValue() value} contains a {@link
     * BlobContainerAsyncClient} used to interact with the container created.
     */
    public Mono<Response<BlobContainerAsyncClient>> createBlobContainerWithResponse(String containerName,
        Map<String, String> metadata, PublicAccessType accessType) {
        return withContext(context -> createBlobContainerWithResponse(containerName, metadata, accessType, context));
    }

    Mono<Response<BlobContainerAsyncClient>> createBlobContainerWithResponse(String containerName,
        Map<String, String> metadata, PublicAccessType accessType, Context context) {
        BlobContainerAsyncClient blobContainerAsyncClient = getBlobContainerAsyncClient(containerName);

        return blobContainerAsyncClient.createWithResponse(metadata, accessType, context)
            .map(response -> new SimpleResponse<>(response, blobContainerAsyncClient));
>>>>>>> f9b68898
    }

    /**
     * Deletes the specified container in the storage account. If the container doesn't exist the operation fails. For
     * more information see the <a href="https://docs.microsoft.com/en-us/rest/api/storageservices/delete-container">Azure
     * Docs</a>.
     * <p><strong>Code Samples</strong></p>
     *
<<<<<<< HEAD
     * {@codesnippet com.azure.storage.blob.BlobServiceAsyncClient.deleteContainer#String}
     *
     * @param containerName Name of the container to delete
     * @return A {@link Mono} containing containing status code and HTTP headers
     */
    public Mono<Void> deleteContainer(String containerName) {
        return deleteContainerWithResponse(containerName).flatMap(FluxUtil::toMono);
    }

    /**
     * Deletes the specified container in the storage account. If the container doesn't exist the operation fails. For
     * more information see the <a href="https://docs.microsoft.com/en-us/rest/api/storageservices/delete-container">Azure
     * Docs</a>.
     *
     * <p><strong>Code Samples</strong></p>
     *
     * {@codesnippet com.azure.storage.blob.BlobServiceAsyncClient.deleteContainerWithResponse#String-Context}
=======
     * {@codesnippet com.azure.storage.blob.BlobServiceAsyncClient.deleteBlobContainer#String}
>>>>>>> f9b68898
     *
     * @param containerName Name of the container to delete
     * @return A {@link Mono} containing containing status code and HTTP headers
     */
<<<<<<< HEAD
    public Mono<VoidResponse> deleteContainerWithResponse(String containerName) {
        return withContext(context -> deleteContainerWithResponse(containerName, context));
    }

    Mono<VoidResponse> deleteContainerWithResponse(String containerName, Context context) {
        return getContainerAsyncClient(containerName).deleteWithResponse(null, context);
=======
    public Mono<Void> deleteBlobContainer(String containerName) {
        return deleteBlobContainerWithResponse(containerName).flatMap(FluxUtil::toMono);
    }

    /**
     * Deletes the specified container in the storage account. If the container doesn't exist the operation fails. For
     * more information see the <a href="https://docs.microsoft.com/en-us/rest/api/storageservices/delete-container">Azure
     * Docs</a>.
     *
     * <p><strong>Code Samples</strong></p>
     *
     * {@codesnippet com.azure.storage.blob.BlobServiceAsyncClient.deleteBlobContainerWithResponse#String-Context}
     *
     * @param containerName Name of the container to delete
     * @return A {@link Mono} containing containing status code and HTTP headers
     */
    public Mono<Response<Void>> deleteBlobContainerWithResponse(String containerName) {
        return withContext(context -> deleteBlobContainerWithResponse(containerName, context));
    }

    Mono<Response<Void>> deleteBlobContainerWithResponse(String containerName, Context context) {
        return getBlobContainerAsyncClient(containerName).deleteWithResponse(null, context);
>>>>>>> f9b68898
    }

    /**
     * Gets the URL of the storage account represented by this client.
     *
     * @return the URL.
     */
<<<<<<< HEAD
    public URL getAccountUrl() {
        try {
            return new URL(azureBlobStorage.getUrl());
        } catch (MalformedURLException e) {
            throw logger.logExceptionAsError(new RuntimeException(String.format("Invalid URL on %s: %s" + getClass().getSimpleName(), azureBlobStorage.getUrl()), e));
        }
=======
    public String getAccountUrl() {
        return azureBlobStorage.getUrl();
>>>>>>> f9b68898
    }

    /**
     * Returns a reactive Publisher emitting all the containers in this account lazily as needed. For more information,
     * see the <a href="https://docs.microsoft.com/rest/api/storageservices/list-containers2">Azure Docs</a>.
     *
     * <p><strong>Code Samples</strong></p>
     *
<<<<<<< HEAD
     * {@codesnippet com.azure.storage.blob.BlobServiceAsyncClient.listContainers}
     *
     * @return A reactive response emitting the list of containers.
     */
    public PagedFlux<ContainerItem> listContainers() {
        return this.listContainers(new ListContainersOptions());
=======
     * {@codesnippet com.azure.storage.blob.BlobServiceAsyncClient.listBlobContainers}
     *
     * @return A reactive response emitting the list of containers.
     */
    public PagedFlux<BlobContainerItem> listBlobContainers() {
        return this.listBlobContainers(new ListBlobContainersOptions());
>>>>>>> f9b68898
    }

    /**
     * Returns a reactive Publisher emitting all the containers in this account lazily as needed. For more information,
     * see the <a href="https://docs.microsoft.com/rest/api/storageservices/list-containers2">Azure Docs</a>.
     *
     * <p><strong>Code Samples</strong></p>
     *
<<<<<<< HEAD
     * {@codesnippet com.azure.storage.blob.BlobServiceAsyncClient.listContainers#ListContainersOptions}
     *
     * @param options A {@link ListContainersOptions} which specifies what data should be returned by the service.
     * @return A reactive response emitting the list of containers.
     */
    public PagedFlux<ContainerItem> listContainers(ListContainersOptions options) {
        return listContainersWithOptionalTimeout(options, null);
    }

    /*
     * Implementation for this paged listing operation, supporting an optional timeout provided by the synchronous
     * BlobServiceClient. Applies the given timeout to each Mono<ServiceListContainersSegmentResponse> backing the
     * PagedFlux.
     *
     * @param options A {@link ListContainersOptions} which specifies what data should be returned by the service.
     * @param timeout An optional timeout to be applied to the network asynchronous operations.
     * @return A reactive response emitting the list of containers.
     */
    PagedFlux<ContainerItem> listContainersWithOptionalTimeout(ListContainersOptions options, Duration timeout) {

        Function<String, Mono<PagedResponse<ContainerItem>>> func =
            marker -> listContainersSegment(marker, options, timeout)
                .map(response -> new PagedResponseBase<>(
                    response.request(),
                    response.statusCode(),
                    response.headers(),
                    response.value().containerItems(),
                    response.value().nextMarker(),
                    response.deserializedHeaders()));

        return new PagedFlux<>(
            () -> func.apply(null),
            marker -> func.apply(marker));
    }

    /*
     * Returns a Mono segment of containers starting from the specified Marker.
     * Use an empty marker to start enumeration from the beginning. Container names are returned in lexicographic order.
     * After getting a segment, process it, and then call ListContainers again (passing the the previously-returned
     * Marker) to get the next segment. For more information, see
     * the <a href="https://docs.microsoft.com/rest/api/storageservices/list-containers2">Azure Docs</a>.
     *
     * @param marker
     *         Identifies the portion of the list to be returned with the next list operation.
     *         This value is returned in the response of a previous list operation as the
     *         ListContainersSegmentResponse.body().nextMarker(). Set to null to list the first segment.
     * @param options
     *         A {@link ListContainersOptions} which specifies what data should be returned by the service.
     *
     * @return Emits the successful response.
     *
     * @apiNote ## Sample Code \n
     * [!code-java[Sample_Code](../azure-storage-java/src/test/java/com/microsoft/azure/storage/Samples.java?name=service_list "Sample code for ServiceURL.listContainersSegment")] \n
     * [!code-java[Sample_Code](../azure-storage-java/src/test/java/com/microsoft/azure/storage/Samples.java?name=service_list_helper "Helper code for ServiceURL.listContainersSegment")] \n
     * For more samples, please see the [Samples file](%https://github.com/Azure/azure-storage-java/blob/master/src/test/java/com/microsoft/azure/storage/Samples.java)
     */
    private Mono<ServicesListContainersSegmentResponse> listContainersSegment(String marker, ListContainersOptions options, Duration timeout) {
        options = options == null ? new ListContainersOptions() : options;

        return postProcessResponse(Utility.applyOptionalTimeout(
            this.azureBlobStorage.services().listContainersSegmentWithRestResponseAsync(
                options.prefix(), marker, options.maxResults(), options.details().toIncludeType(), null,
                null, Context.NONE), timeout));
    }

    /**
     * Gets the properties of a storage account’s Blob service. For more information, see the
     * <a href="https://docs.microsoft.com/en-us/rest/api/storageservices/get-blob-service-properties">Azure Docs</a>.
     *
     * <p><strong>Code Samples</strong></p>
     *
     * {@codesnippet com.azure.storage.blob.BlobServiceAsyncClient.getProperties}
     *
     * @return A reactive response containing the storage account properties.
     */
    public Mono<StorageServiceProperties> getProperties() {
        return getPropertiesWithResponse().flatMap(FluxUtil::toMono);
=======
     * {@codesnippet com.azure.storage.blob.BlobServiceAsyncClient.listBlobContainers#ListBlobContainersOptions}
     *
     * @param options A {@link ListBlobContainersOptions} which specifies what data should be returned by the service.
     * @return A reactive response emitting the list of containers.
     */
    public PagedFlux<BlobContainerItem> listBlobContainers(ListBlobContainersOptions options) {
        return listBlobContainersWithOptionalTimeout(options, null);
    }

    PagedFlux<BlobContainerItem> listBlobContainersWithOptionalTimeout(ListBlobContainersOptions options,
        Duration timeout) {
        Function<String, Mono<PagedResponse<BlobContainerItem>>> func =
            marker -> listBlobContainersSegment(marker, options, timeout)
                .map(response -> new PagedResponseBase<>(
                    response.getRequest(),
                    response.getStatusCode(),
                    response.getHeaders(),
                    response.getValue().getContainerItems(),
                    response.getValue().getNextMarker(),
                    response.getDeserializedHeaders()));

        return new PagedFlux<>(() -> func.apply(null), func);
    }

    private Mono<ServicesListContainersSegmentResponse> listBlobContainersSegment(String marker,
        ListBlobContainersOptions options, Duration timeout) {
        options = options == null ? new ListBlobContainersOptions() : options;

        return postProcessResponse(Utility.applyOptionalTimeout(
            this.azureBlobStorage.services().listContainersSegmentWithRestResponseAsync(
                options.getPrefix(), marker, options.getMaxResults(), options.getDetails().toIncludeType(), null,
                null, Context.NONE), timeout));
>>>>>>> f9b68898
    }

    /**
     * Gets the properties of a storage account’s Blob service. For more information, see the
     * <a href="https://docs.microsoft.com/en-us/rest/api/storageservices/get-blob-service-properties">Azure Docs</a>.
     *
     * <p><strong>Code Samples</strong></p>
     *
<<<<<<< HEAD
     * {@codesnippet com.azure.storage.blob.BlobServiceAsyncClient.getPropertiesWithResponse}
     *
     * @return A {@link Mono} containing a {@link Response} whose {@link Response#value() value} contains the storage
     * account properties.
     */
    public Mono<Response<StorageServiceProperties>> getPropertiesWithResponse() {
        return withContext(context -> getPropertiesWithResponse(context));
=======
     * {@codesnippet com.azure.storage.blob.BlobServiceAsyncClient.getProperties}
     *
     * @return A reactive response containing the storage account properties.
     */
    public Mono<StorageServiceProperties> getProperties() {
        return getPropertiesWithResponse().flatMap(FluxUtil::toMono);
    }

    /**
     * Gets the properties of a storage account’s Blob service. For more information, see the
     * <a href="https://docs.microsoft.com/en-us/rest/api/storageservices/get-blob-service-properties">Azure Docs</a>.
     *
     * <p><strong>Code Samples</strong></p>
     *
     * {@codesnippet com.azure.storage.blob.BlobServiceAsyncClient.getPropertiesWithResponse}
     *
     * @return A {@link Mono} containing a {@link Response} whose {@link Response#getValue() value} contains the storage
     * account properties.
     */
    public Mono<Response<StorageServiceProperties>> getPropertiesWithResponse() {
        return withContext(this::getPropertiesWithResponse);
>>>>>>> f9b68898
    }

    Mono<Response<StorageServiceProperties>> getPropertiesWithResponse(Context context) {
        return postProcessResponse(
            this.azureBlobStorage.services().getPropertiesWithRestResponseAsync(null, null, context))
<<<<<<< HEAD
            .map(rb -> new SimpleResponse<>(rb, rb.value()));
=======
            .map(rb -> new SimpleResponse<>(rb, rb.getValue()));
>>>>>>> f9b68898
    }

    /**
     * Sets properties for a storage account's Blob service endpoint. For more information, see the
     * <a href="https://docs.microsoft.com/en-us/rest/api/storageservices/set-blob-service-properties">Azure Docs</a>.
     * Note that setting the default service version has no effect when using this client because this client explicitly
     * sets the version header on each request, overriding the default.
     *
     * <p><strong>Code Samples</strong></p>
     *
     * {@codesnippet com.azure.storage.blob.BlobServiceAsyncClient.setProperties#StorageServiceProperties}
     *
     * @param properties Configures the service.
     * @return A {@link Mono} containing the storage account properties.
<<<<<<< HEAD
     */
    public Mono<Void> setProperties(StorageServiceProperties properties) {
        return setPropertiesWithResponse(properties).flatMap(FluxUtil::toMono);
    }

    /**
     * Sets properties for a storage account's Blob service endpoint. For more information, see the
     * <a href="https://docs.microsoft.com/en-us/rest/api/storageservices/set-blob-service-properties">Azure Docs</a>.
     * Note that setting the default service version has no effect when using this client because this client explicitly
     * sets the version header on each request, overriding the default.
     * <p><strong>Code Samples</strong></p>
     *
     * {@codesnippet com.azure.storage.blob.BlobServiceAsyncClient.setPropertiesWithResponse#StorageServiceProperties}
     *
     * @param properties Configures the service.
     * @return A {@link Mono} containing the storage account properties.
     */
    public Mono<VoidResponse> setPropertiesWithResponse(StorageServiceProperties properties) {
        return withContext(context -> setPropertiesWithResponse(properties, context));
    }

    Mono<VoidResponse> setPropertiesWithResponse(StorageServiceProperties properties, Context context) {
        return postProcessResponse(
            this.azureBlobStorage.services().setPropertiesWithRestResponseAsync(properties, null, null, context))
            .map(VoidResponse::new);
=======
     */
    public Mono<Void> setProperties(StorageServiceProperties properties) {
        return setPropertiesWithResponse(properties).flatMap(FluxUtil::toMono);
    }

    /**
     * Sets properties for a storage account's Blob service endpoint. For more information, see the
     * <a href="https://docs.microsoft.com/en-us/rest/api/storageservices/set-blob-service-properties">Azure Docs</a>.
     * Note that setting the default service version has no effect when using this client because this client explicitly
     * sets the version header on each request, overriding the default.
     * <p><strong>Code Samples</strong></p>
     *
     * {@codesnippet com.azure.storage.blob.BlobServiceAsyncClient.setPropertiesWithResponse#StorageServiceProperties}
     *
     * @param properties Configures the service.
     * @return A {@link Mono} containing the storage account properties.
     */
    public Mono<Response<Void>> setPropertiesWithResponse(StorageServiceProperties properties) {
        return withContext(context -> setPropertiesWithResponse(properties, context));
    }

    Mono<Response<Void>> setPropertiesWithResponse(StorageServiceProperties properties, Context context) {
        return postProcessResponse(
            this.azureBlobStorage.services().setPropertiesWithRestResponseAsync(properties, null, null, context))
            .map(response -> new SimpleResponse<>(response, null));
>>>>>>> f9b68898
    }

    /**
     * Gets a user delegation key for use with this account's blob storage. Note: This method call is only valid when
     * using {@link TokenCredential} in this object's {@link HttpPipeline}.
     *
     * <p><strong>Code Samples</strong></p>
     *
     * {@codesnippet com.azure.storage.blob.BlobServiceAsyncClient.getUserDelegationKey#OffsetDateTime-OffsetDateTime}
     *
     * @param start Start time for the key's validity. Null indicates immediate start.
     * @param expiry Expiration of the key's validity.
     * @return A {@link Mono} containing the user delegation key.
     * @throws IllegalArgumentException If {@code start} isn't null and is after {@code expiry}.
<<<<<<< HEAD
     */
    public Mono<UserDelegationKey> getUserDelegationKey(OffsetDateTime start, OffsetDateTime expiry) {
        return withContext(context -> getUserDelegationKeyWithResponse(start, expiry, context)).flatMap(FluxUtil::toMono);
=======
     * @throws NullPointerException If {@code expiry} is null.
     */
    public Mono<UserDelegationKey> getUserDelegationKey(OffsetDateTime start, OffsetDateTime expiry) {
        return withContext(context -> getUserDelegationKeyWithResponse(start, expiry, context))
            .flatMap(FluxUtil::toMono);
>>>>>>> f9b68898
    }

    /**
     * Gets a user delegation key for use with this account's blob storage. Note: This method call is only valid when
     * using {@link TokenCredential} in this object's {@link HttpPipeline}.
     *
     * <p><strong>Code Samples</strong></p>
     *
     * {@codesnippet com.azure.storage.blob.BlobServiceAsyncClient.getUserDelegationKeyWithResponse#OffsetDateTime-OffsetDateTime}
     *
     * @param start Start time for the key's validity. Null indicates immediate start.
     * @param expiry Expiration of the key's validity.
<<<<<<< HEAD
     * @return A {@link Mono} containing a {@link Response} whose {@link Response#value() value} containing the user
=======
     * @return A {@link Mono} containing a {@link Response} whose {@link Response#getValue() value} containing the user
>>>>>>> f9b68898
     * delegation key.
     * @throws IllegalArgumentException If {@code start} isn't null and is after {@code expiry}.
     * @throws NullPointerException If {@code expiry} is null.
     */
<<<<<<< HEAD
    public Mono<Response<UserDelegationKey>> getUserDelegationKeyWithResponse(OffsetDateTime start, OffsetDateTime expiry) {
        return withContext(context -> getUserDelegationKeyWithResponse(start, expiry, context));
    }

    Mono<Response<UserDelegationKey>> getUserDelegationKeyWithResponse(OffsetDateTime start, OffsetDateTime expiry, Context context) {
        Utility.assertNotNull("expiry", expiry);
        if (start != null && !start.isBefore(expiry)) {
            throw logger.logExceptionAsError(new IllegalArgumentException("`start` must be null or a datetime before `expiry`."));
=======
    public Mono<Response<UserDelegationKey>> getUserDelegationKeyWithResponse(OffsetDateTime start,
        OffsetDateTime expiry) {
        return withContext(context -> getUserDelegationKeyWithResponse(start, expiry, context));
    }

    Mono<Response<UserDelegationKey>> getUserDelegationKeyWithResponse(OffsetDateTime start, OffsetDateTime expiry,
        Context context) {
        Utility.assertNotNull("expiry", expiry);
        if (start != null && !start.isBefore(expiry)) {
            throw logger.logExceptionAsError(
                new IllegalArgumentException("`start` must be null or a datetime before `expiry`."));
>>>>>>> f9b68898
        }

        return postProcessResponse(
            this.azureBlobStorage.services().getUserDelegationKeyWithRestResponseAsync(
                new KeyInfo()
<<<<<<< HEAD
                    .start(start == null ? "" : Utility.ISO_8601_UTC_DATE_FORMATTER.format(start))
                    .expiry(Utility.ISO_8601_UTC_DATE_FORMATTER.format(expiry)),
                null, null, context)
        ).map(rb -> new SimpleResponse<>(rb, rb.value()));
=======
                    .setStart(start == null ? "" : Utility.ISO_8601_UTC_DATE_FORMATTER.format(start))
                    .setExpiry(Utility.ISO_8601_UTC_DATE_FORMATTER.format(expiry)),
                null, null, context)
        ).map(rb -> new SimpleResponse<>(rb, rb.getValue()));
>>>>>>> f9b68898
    }

    /**
     * Retrieves statistics related to replication for the Blob service. It is only available on the secondary location
     * endpoint when read-access geo-redundant replication is enabled for the storage account. For more information, see
     * the
     * <a href="https://docs.microsoft.com/en-us/rest/api/storageservices/get-blob-service-stats">Azure Docs</a>.
     *
     * <p><strong>Code Samples</strong></p>
     *
     * {@codesnippet com.azure.storage.blob.BlobServiceAsyncClient.getStatistics}
     *
     * @return A {@link Mono} containing the storage account statistics.
     */
    public Mono<StorageServiceStats> getStatistics() {
        return getStatisticsWithResponse().flatMap(FluxUtil::toMono);
    }

    /**
     * Retrieves statistics related to replication for the Blob service. It is only available on the secondary location
     * endpoint when read-access geo-redundant replication is enabled for the storage account. For more information, see
     * the
     * <a href="https://docs.microsoft.com/en-us/rest/api/storageservices/get-blob-service-stats">Azure Docs</a>.
     *
     * <p><strong>Code Samples</strong></p>
     *
     * {@codesnippet com.azure.storage.blob.BlobServiceAsyncClient.getStatisticsWithResponse}
     *
<<<<<<< HEAD
     * @return A {@link Mono} containing a {@link Response} whose {@link Response#value() value} containing the storage
     * account statistics.
     */
    public Mono<Response<StorageServiceStats>> getStatisticsWithResponse() {
        return withContext(context -> getStatisticsWithResponse(context));
=======
     * @return A {@link Mono} containing a {@link Response} whose {@link Response#getValue() value} containing the
     * storage account statistics.
     */
    public Mono<Response<StorageServiceStats>> getStatisticsWithResponse() {
        return withContext(this::getStatisticsWithResponse);
>>>>>>> f9b68898
    }

    Mono<Response<StorageServiceStats>> getStatisticsWithResponse(Context context) {
        return postProcessResponse(
            this.azureBlobStorage.services().getStatisticsWithRestResponseAsync(null, null, context))
<<<<<<< HEAD
            .map(rb -> new SimpleResponse<>(rb, rb.value()));
=======
            .map(rb -> new SimpleResponse<>(rb, rb.getValue()));
>>>>>>> f9b68898
    }

    /**
     * Returns the sku name and account kind for the account. For more information, please see the
     * <a href="https://docs.microsoft.com/en-us/rest/api/storageservices/get-account-information">Azure Docs</a>.
     * <p><strong>Code Samples</strong></p>
     *
     * {@codesnippet com.azure.storage.blob.BlobServiceAsyncClient.getAccountInfo}
     *
     * @return A {@link Mono} containing containing the storage account info.
     */
    public Mono<StorageAccountInfo> getAccountInfo() {
        return getAccountInfoWithResponse().flatMap(FluxUtil::toMono);
<<<<<<< HEAD
    }

    /**
     * Returns the sku name and account kind for the account. For more information, please see the
     * <a href="https://docs.microsoft.com/en-us/rest/api/storageservices/get-account-information">Azure Docs</a>.
     *
     * <p><strong>Code Samples</strong></p>
     *
     * {@codesnippet com.azure.storage.blob.BlobServiceAsyncClient.getAccountInfoWithResponse}
     *
     * @return A {@link Mono} containing a {@link Response} whose {@link Response#value() value} the storage account
     * info.
     */
    public Mono<Response<StorageAccountInfo>> getAccountInfoWithResponse() {
        return withContext(context -> getAccountInfoWithResponse(context));
    }

    Mono<Response<StorageAccountInfo>> getAccountInfoWithResponse(Context context) {
        return postProcessResponse(this.azureBlobStorage.services().getAccountInfoWithRestResponseAsync(context))
            .map(rb -> new SimpleResponse<>(rb, new StorageAccountInfo(rb.deserializedHeaders())));
=======
>>>>>>> f9b68898
    }

    /**
     * Returns the sku name and account kind for the account. For more information, please see the
     * <a href="https://docs.microsoft.com/en-us/rest/api/storageservices/get-account-information">Azure Docs</a>.
     *
     * <p><strong>Code Samples</strong></p>
     *
     * {@codesnippet com.azure.storage.blob.BlobServiceAsyncClient.getAccountInfoWithResponse}
     *
     * @return A {@link Mono} containing a {@link Response} whose {@link Response#getValue() value} the storage account
     * info.
     */
<<<<<<< HEAD
    public String generateAccountSAS(AccountSASService accountSASService, AccountSASResourceType accountSASResourceType,
        AccountSASPermission accountSASPermission, OffsetDateTime expiryTime) {
        return this.generateAccountSAS(accountSASService, accountSASResourceType, accountSASPermission, expiryTime,
            null /* startTime */, null /* version */, null /* ipRange */, null /* sasProtocol */);
    }

    /**
     * Generates an account SAS token with the specified parameters
     *
     * <p><strong>Code Samples</strong></p>
     *
     * {@codesnippet com.azure.storage.blob.blobServiceAsyncClient.generateAccountSAS#AccountSASService-AccountSASResourceType-AccountSASPermission-OffsetDateTime-OffsetDateTime-String-IPRange-SASProtocol}
     *
     * <p>For more information, see the
     * <a href="https://docs.microsoft.com/en-us/rest/api/storageservices/create-account-sas">Azure Docs</a></p>
     *
     * @param accountSASService The {@code AccountSASService} services for the account SAS
     * @param accountSASResourceType An optional {@code AccountSASResourceType} resources for the account SAS
     * @param accountSASPermission The {@code AccountSASPermission} permission for the account SAS
     * @param expiryTime The {@code OffsetDateTime} expiry time for the account SAS
     * @param startTime The {@code OffsetDateTime} start time for the account SAS
     * @param version The {@code String} version for the account SAS
     * @param ipRange An optional {@code IPRange} ip address range for the SAS
     * @param sasProtocol An optional {@code SASProtocol} protocol for the SAS
     * @return A string that represents the SAS token
     */
    public String generateAccountSAS(AccountSASService accountSASService, AccountSASResourceType accountSASResourceType,
        AccountSASPermission accountSASPermission, OffsetDateTime expiryTime, OffsetDateTime startTime, String version,
        IPRange ipRange, SASProtocol sasProtocol) {

        SharedKeyCredential sharedKeyCredential = Utility.getSharedKeyCredential(this.azureBlobStorage.getHttpPipeline());
        Utility.assertNotNull("sharedKeyCredential", sharedKeyCredential);

        return AccountSASSignatureValues.generateAccountSAS(sharedKeyCredential, accountSASService, accountSASResourceType, accountSASPermission, expiryTime, startTime, version, ipRange, sasProtocol);
=======
    public Mono<Response<StorageAccountInfo>> getAccountInfoWithResponse() {
        return withContext(this::getAccountInfoWithResponse);
    }

    Mono<Response<StorageAccountInfo>> getAccountInfoWithResponse(Context context) {
        return postProcessResponse(this.azureBlobStorage.services().getAccountInfoWithRestResponseAsync(context))
            .map(rb -> new SimpleResponse<>(rb, new StorageAccountInfo(rb.getDeserializedHeaders())));
    }

    /**
     * Get associated account name.
     *
     * @return account name associated with this storage resource.
     */
    public String getAccountName() {
        return this.accountName;
>>>>>>> f9b68898
    }
}<|MERGE_RESOLUTION|>--- conflicted
+++ resolved
@@ -13,24 +13,14 @@
 import com.azure.core.http.rest.PagedResponse;
 import com.azure.core.http.rest.Response;
 import com.azure.core.http.rest.SimpleResponse;
-<<<<<<< HEAD
-import com.azure.core.http.rest.VoidResponse;
-import com.azure.core.implementation.util.FluxUtil;
-import com.azure.core.implementation.http.PagedResponseBase;
-=======
 import com.azure.core.implementation.http.PagedResponseBase;
 import com.azure.core.implementation.util.FluxUtil;
->>>>>>> f9b68898
 import com.azure.core.util.Context;
 import com.azure.core.util.logging.ClientLogger;
 import com.azure.storage.blob.implementation.AzureBlobStorageBuilder;
 import com.azure.storage.blob.implementation.AzureBlobStorageImpl;
-<<<<<<< HEAD
-import com.azure.storage.blob.models.ContainerItem;
-=======
 import com.azure.storage.blob.implementation.models.ServicesListContainersSegmentResponse;
 import com.azure.storage.blob.models.BlobContainerItem;
->>>>>>> f9b68898
 import com.azure.storage.blob.models.CpkInfo;
 import com.azure.storage.blob.models.KeyInfo;
 import com.azure.storage.blob.models.ListBlobContainersOptions;
@@ -39,33 +29,12 @@
 import com.azure.storage.blob.models.StorageServiceProperties;
 import com.azure.storage.blob.models.StorageServiceStats;
 import com.azure.storage.blob.models.UserDelegationKey;
-<<<<<<< HEAD
-import com.azure.storage.common.AccountSASPermission;
-import com.azure.storage.common.AccountSASResourceType;
-import com.azure.storage.common.AccountSASService;
-import com.azure.storage.common.AccountSASSignatureValues;
-import com.azure.storage.common.IPRange;
-import com.azure.storage.common.SASProtocol;
-import com.azure.storage.common.Utility;
-import com.azure.storage.common.credentials.SharedKeyCredential;
-import reactor.core.publisher.Mono;
-
-import java.net.MalformedURLException;
-import java.net.URL;
-import java.time.Duration;
-import java.time.OffsetDateTime;
-import java.util.function.Function;
-
-import static com.azure.storage.blob.PostProcessor.postProcessResponse;
-import static com.azure.core.implementation.util.FluxUtil.withContext;
-=======
 import com.azure.storage.common.Utility;
 import java.time.Duration;
 import java.time.OffsetDateTime;
 import java.util.Map;
 import java.util.function.Function;
 import reactor.core.publisher.Mono;
->>>>>>> f9b68898
 
 /**
  * Client to a storage account. It may only be instantiated through a {@link BlobServiceClientBuilder}. This class does
@@ -92,28 +61,18 @@
     private final ClientLogger logger = new ClientLogger(BlobServiceAsyncClient.class);
 
     private final AzureBlobStorageImpl azureBlobStorage;
-<<<<<<< HEAD
-    private final CpkInfo cpk;
-=======
     private final CpkInfo customerProvidedKey;
     private final String accountName;
->>>>>>> f9b68898
 
     /**
      * Package-private constructor for use by {@link BlobServiceClientBuilder}.
      *
      * @param azureBlobStorage the API client for blob storage
      */
-<<<<<<< HEAD
-    BlobServiceAsyncClient(AzureBlobStorageImpl azureBlobStorage, CpkInfo cpk) {
-        this.azureBlobStorage = azureBlobStorage;
-        this.cpk = cpk;
-=======
     BlobServiceAsyncClient(AzureBlobStorageImpl azureBlobStorage, CpkInfo customerProvidedKey, String accountName) {
         this.azureBlobStorage = azureBlobStorage;
         this.customerProvidedKey = customerProvidedKey;
         this.accountName = accountName;
->>>>>>> f9b68898
     }
 
     /**
@@ -123,18 +82,11 @@
      *
      * <p><strong>Code Samples</strong></p>
      *
-<<<<<<< HEAD
-     * {@codesnippet com.azure.storage.blob.BlobServiceAsyncClient.getContainerAsyncClient#String}
-     *
-     * @param containerName The name of the container to point to.
-     * @return A {@link ContainerAsyncClient} object pointing to the specified container
-=======
      * {@codesnippet com.azure.storage.blob.BlobServiceAsyncClient.getBlobContainerAsyncClient#String}
      *
      * @param containerName The name of the container to point to. A value of null or empty string will be interpreted
      *                      as pointing to the root container and will be replaced by "$root".
      * @return A {@link BlobContainerAsyncClient} object pointing to the specified container
->>>>>>> f9b68898
      */
     public BlobContainerAsyncClient getBlobContainerAsyncClient(String containerName) {
         if (containerName == null || containerName.isEmpty()) {
@@ -144,11 +96,7 @@
         return new BlobContainerAsyncClient(new AzureBlobStorageBuilder()
             .url(Utility.appendToURLPath(getAccountUrl(), containerName).toString())
             .pipeline(azureBlobStorage.getHttpPipeline())
-<<<<<<< HEAD
-            .build(), cpk);
-=======
             .build(), customerProvidedKey, accountName);
->>>>>>> f9b68898
     }
 
     /**
@@ -167,15 +115,6 @@
      *
      * <p><strong>Code Samples</strong></p>
      *
-<<<<<<< HEAD
-     * {@codesnippet com.azure.storage.blob.BlobServiceAsyncClient.createContainer#String}
-     *
-     * @param containerName Name of the container to create
-     * @return A {@link Mono} containing a {@link ContainerAsyncClient} used to interact with the container created.
-     */
-    public Mono<ContainerAsyncClient> createContainer(String containerName) {
-        return createContainerWithResponse(containerName, null, null).flatMap(FluxUtil::toMono);
-=======
      * {@codesnippet com.azure.storage.blob.BlobServiceAsyncClient.createBlobContainer#String}
      *
      * @param containerName Name of the container to create
@@ -183,7 +122,6 @@
      */
     public Mono<BlobContainerAsyncClient> createBlobContainer(String containerName) {
         return createBlobContainerWithResponse(containerName, null, null).flatMap(FluxUtil::toMono);
->>>>>>> f9b68898
     }
 
     /**
@@ -193,30 +131,12 @@
      *
      * <p><strong>Code Samples</strong></p>
      *
-<<<<<<< HEAD
-     * {@codesnippet com.azure.storage.blob.BlobServiceAsyncClient.createContainerWithResponse#String-Metadata-PublicAccessType}
-=======
      * {@codesnippet com.azure.storage.blob.BlobServiceAsyncClient.createBlobContainerWithResponse#String-Map-PublicAccessType}
->>>>>>> f9b68898
      *
      * @param containerName Name of the container to create
      * @param metadata Metadata to associate with the container
      * @param accessType Specifies how the data in this container is available to the public. See the
      * x-ms-blob-public-access header in the Azure Docs for more information. Pass null for no public access.
-<<<<<<< HEAD
-     * @return A {@link Mono} containing a {@link Response} whose {@link Response#value() value} contains a {@link
-     * ContainerAsyncClient} used to interact with the container created.
-     */
-    public Mono<Response<ContainerAsyncClient>> createContainerWithResponse(String containerName, Metadata metadata, PublicAccessType accessType) {
-        return withContext(context -> createContainerWithResponse(containerName, metadata, accessType, context));
-    }
-
-    Mono<Response<ContainerAsyncClient>> createContainerWithResponse(String containerName, Metadata metadata, PublicAccessType accessType, Context context) {
-        ContainerAsyncClient containerAsyncClient = getContainerAsyncClient(containerName);
-
-        return containerAsyncClient.createWithResponse(metadata, accessType, context)
-            .map(response -> new SimpleResponse<>(response, containerAsyncClient));
-=======
      * @return A {@link Mono} containing a {@link Response} whose {@link Response#getValue() value} contains a {@link
      * BlobContainerAsyncClient} used to interact with the container created.
      */
@@ -231,7 +151,6 @@
 
         return blobContainerAsyncClient.createWithResponse(metadata, accessType, context)
             .map(response -> new SimpleResponse<>(response, blobContainerAsyncClient));
->>>>>>> f9b68898
     }
 
     /**
@@ -240,14 +159,13 @@
      * Docs</a>.
      * <p><strong>Code Samples</strong></p>
      *
-<<<<<<< HEAD
-     * {@codesnippet com.azure.storage.blob.BlobServiceAsyncClient.deleteContainer#String}
+     * {@codesnippet com.azure.storage.blob.BlobServiceAsyncClient.deleteBlobContainer#String}
      *
      * @param containerName Name of the container to delete
      * @return A {@link Mono} containing containing status code and HTTP headers
      */
-    public Mono<Void> deleteContainer(String containerName) {
-        return deleteContainerWithResponse(containerName).flatMap(FluxUtil::toMono);
+    public Mono<Void> deleteBlobContainer(String containerName) {
+        return deleteBlobContainerWithResponse(containerName).flatMap(FluxUtil::toMono);
     }
 
     /**
@@ -257,45 +175,17 @@
      *
      * <p><strong>Code Samples</strong></p>
      *
-     * {@codesnippet com.azure.storage.blob.BlobServiceAsyncClient.deleteContainerWithResponse#String-Context}
-=======
-     * {@codesnippet com.azure.storage.blob.BlobServiceAsyncClient.deleteBlobContainer#String}
->>>>>>> f9b68898
+     * {@codesnippet com.azure.storage.blob.BlobServiceAsyncClient.deleteBlobContainerWithResponse#String-Context}
      *
      * @param containerName Name of the container to delete
      * @return A {@link Mono} containing containing status code and HTTP headers
      */
-<<<<<<< HEAD
-    public Mono<VoidResponse> deleteContainerWithResponse(String containerName) {
-        return withContext(context -> deleteContainerWithResponse(containerName, context));
-    }
-
-    Mono<VoidResponse> deleteContainerWithResponse(String containerName, Context context) {
-        return getContainerAsyncClient(containerName).deleteWithResponse(null, context);
-=======
-    public Mono<Void> deleteBlobContainer(String containerName) {
-        return deleteBlobContainerWithResponse(containerName).flatMap(FluxUtil::toMono);
-    }
-
-    /**
-     * Deletes the specified container in the storage account. If the container doesn't exist the operation fails. For
-     * more information see the <a href="https://docs.microsoft.com/en-us/rest/api/storageservices/delete-container">Azure
-     * Docs</a>.
-     *
-     * <p><strong>Code Samples</strong></p>
-     *
-     * {@codesnippet com.azure.storage.blob.BlobServiceAsyncClient.deleteBlobContainerWithResponse#String-Context}
-     *
-     * @param containerName Name of the container to delete
-     * @return A {@link Mono} containing containing status code and HTTP headers
-     */
     public Mono<Response<Void>> deleteBlobContainerWithResponse(String containerName) {
         return withContext(context -> deleteBlobContainerWithResponse(containerName, context));
     }
 
     Mono<Response<Void>> deleteBlobContainerWithResponse(String containerName, Context context) {
         return getBlobContainerAsyncClient(containerName).deleteWithResponse(null, context);
->>>>>>> f9b68898
     }
 
     /**
@@ -303,17 +193,8 @@
      *
      * @return the URL.
      */
-<<<<<<< HEAD
-    public URL getAccountUrl() {
-        try {
-            return new URL(azureBlobStorage.getUrl());
-        } catch (MalformedURLException e) {
-            throw logger.logExceptionAsError(new RuntimeException(String.format("Invalid URL on %s: %s" + getClass().getSimpleName(), azureBlobStorage.getUrl()), e));
-        }
-=======
     public String getAccountUrl() {
         return azureBlobStorage.getUrl();
->>>>>>> f9b68898
     }
 
     /**
@@ -322,21 +203,12 @@
      *
      * <p><strong>Code Samples</strong></p>
      *
-<<<<<<< HEAD
-     * {@codesnippet com.azure.storage.blob.BlobServiceAsyncClient.listContainers}
-     *
-     * @return A reactive response emitting the list of containers.
-     */
-    public PagedFlux<ContainerItem> listContainers() {
-        return this.listContainers(new ListContainersOptions());
-=======
      * {@codesnippet com.azure.storage.blob.BlobServiceAsyncClient.listBlobContainers}
      *
      * @return A reactive response emitting the list of containers.
      */
     public PagedFlux<BlobContainerItem> listBlobContainers() {
         return this.listBlobContainers(new ListBlobContainersOptions());
->>>>>>> f9b68898
     }
 
     /**
@@ -345,85 +217,6 @@
      *
      * <p><strong>Code Samples</strong></p>
      *
-<<<<<<< HEAD
-     * {@codesnippet com.azure.storage.blob.BlobServiceAsyncClient.listContainers#ListContainersOptions}
-     *
-     * @param options A {@link ListContainersOptions} which specifies what data should be returned by the service.
-     * @return A reactive response emitting the list of containers.
-     */
-    public PagedFlux<ContainerItem> listContainers(ListContainersOptions options) {
-        return listContainersWithOptionalTimeout(options, null);
-    }
-
-    /*
-     * Implementation for this paged listing operation, supporting an optional timeout provided by the synchronous
-     * BlobServiceClient. Applies the given timeout to each Mono<ServiceListContainersSegmentResponse> backing the
-     * PagedFlux.
-     *
-     * @param options A {@link ListContainersOptions} which specifies what data should be returned by the service.
-     * @param timeout An optional timeout to be applied to the network asynchronous operations.
-     * @return A reactive response emitting the list of containers.
-     */
-    PagedFlux<ContainerItem> listContainersWithOptionalTimeout(ListContainersOptions options, Duration timeout) {
-
-        Function<String, Mono<PagedResponse<ContainerItem>>> func =
-            marker -> listContainersSegment(marker, options, timeout)
-                .map(response -> new PagedResponseBase<>(
-                    response.request(),
-                    response.statusCode(),
-                    response.headers(),
-                    response.value().containerItems(),
-                    response.value().nextMarker(),
-                    response.deserializedHeaders()));
-
-        return new PagedFlux<>(
-            () -> func.apply(null),
-            marker -> func.apply(marker));
-    }
-
-    /*
-     * Returns a Mono segment of containers starting from the specified Marker.
-     * Use an empty marker to start enumeration from the beginning. Container names are returned in lexicographic order.
-     * After getting a segment, process it, and then call ListContainers again (passing the the previously-returned
-     * Marker) to get the next segment. For more information, see
-     * the <a href="https://docs.microsoft.com/rest/api/storageservices/list-containers2">Azure Docs</a>.
-     *
-     * @param marker
-     *         Identifies the portion of the list to be returned with the next list operation.
-     *         This value is returned in the response of a previous list operation as the
-     *         ListContainersSegmentResponse.body().nextMarker(). Set to null to list the first segment.
-     * @param options
-     *         A {@link ListContainersOptions} which specifies what data should be returned by the service.
-     *
-     * @return Emits the successful response.
-     *
-     * @apiNote ## Sample Code \n
-     * [!code-java[Sample_Code](../azure-storage-java/src/test/java/com/microsoft/azure/storage/Samples.java?name=service_list "Sample code for ServiceURL.listContainersSegment")] \n
-     * [!code-java[Sample_Code](../azure-storage-java/src/test/java/com/microsoft/azure/storage/Samples.java?name=service_list_helper "Helper code for ServiceURL.listContainersSegment")] \n
-     * For more samples, please see the [Samples file](%https://github.com/Azure/azure-storage-java/blob/master/src/test/java/com/microsoft/azure/storage/Samples.java)
-     */
-    private Mono<ServicesListContainersSegmentResponse> listContainersSegment(String marker, ListContainersOptions options, Duration timeout) {
-        options = options == null ? new ListContainersOptions() : options;
-
-        return postProcessResponse(Utility.applyOptionalTimeout(
-            this.azureBlobStorage.services().listContainersSegmentWithRestResponseAsync(
-                options.prefix(), marker, options.maxResults(), options.details().toIncludeType(), null,
-                null, Context.NONE), timeout));
-    }
-
-    /**
-     * Gets the properties of a storage account’s Blob service. For more information, see the
-     * <a href="https://docs.microsoft.com/en-us/rest/api/storageservices/get-blob-service-properties">Azure Docs</a>.
-     *
-     * <p><strong>Code Samples</strong></p>
-     *
-     * {@codesnippet com.azure.storage.blob.BlobServiceAsyncClient.getProperties}
-     *
-     * @return A reactive response containing the storage account properties.
-     */
-    public Mono<StorageServiceProperties> getProperties() {
-        return getPropertiesWithResponse().flatMap(FluxUtil::toMono);
-=======
      * {@codesnippet com.azure.storage.blob.BlobServiceAsyncClient.listBlobContainers#ListBlobContainersOptions}
      *
      * @param options A {@link ListBlobContainersOptions} which specifies what data should be returned by the service.
@@ -456,7 +249,6 @@
             this.azureBlobStorage.services().listContainersSegmentWithRestResponseAsync(
                 options.getPrefix(), marker, options.getMaxResults(), options.getDetails().toIncludeType(), null,
                 null, Context.NONE), timeout));
->>>>>>> f9b68898
     }
 
     /**
@@ -465,15 +257,6 @@
      *
      * <p><strong>Code Samples</strong></p>
      *
-<<<<<<< HEAD
-     * {@codesnippet com.azure.storage.blob.BlobServiceAsyncClient.getPropertiesWithResponse}
-     *
-     * @return A {@link Mono} containing a {@link Response} whose {@link Response#value() value} contains the storage
-     * account properties.
-     */
-    public Mono<Response<StorageServiceProperties>> getPropertiesWithResponse() {
-        return withContext(context -> getPropertiesWithResponse(context));
-=======
      * {@codesnippet com.azure.storage.blob.BlobServiceAsyncClient.getProperties}
      *
      * @return A reactive response containing the storage account properties.
@@ -495,17 +278,12 @@
      */
     public Mono<Response<StorageServiceProperties>> getPropertiesWithResponse() {
         return withContext(this::getPropertiesWithResponse);
->>>>>>> f9b68898
     }
 
     Mono<Response<StorageServiceProperties>> getPropertiesWithResponse(Context context) {
         return postProcessResponse(
             this.azureBlobStorage.services().getPropertiesWithRestResponseAsync(null, null, context))
-<<<<<<< HEAD
-            .map(rb -> new SimpleResponse<>(rb, rb.value()));
-=======
             .map(rb -> new SimpleResponse<>(rb, rb.getValue()));
->>>>>>> f9b68898
     }
 
     /**
@@ -520,7 +298,6 @@
      *
      * @param properties Configures the service.
      * @return A {@link Mono} containing the storage account properties.
-<<<<<<< HEAD
      */
     public Mono<Void> setProperties(StorageServiceProperties properties) {
         return setPropertiesWithResponse(properties).flatMap(FluxUtil::toMono);
@@ -538,32 +315,6 @@
      * @param properties Configures the service.
      * @return A {@link Mono} containing the storage account properties.
      */
-    public Mono<VoidResponse> setPropertiesWithResponse(StorageServiceProperties properties) {
-        return withContext(context -> setPropertiesWithResponse(properties, context));
-    }
-
-    Mono<VoidResponse> setPropertiesWithResponse(StorageServiceProperties properties, Context context) {
-        return postProcessResponse(
-            this.azureBlobStorage.services().setPropertiesWithRestResponseAsync(properties, null, null, context))
-            .map(VoidResponse::new);
-=======
-     */
-    public Mono<Void> setProperties(StorageServiceProperties properties) {
-        return setPropertiesWithResponse(properties).flatMap(FluxUtil::toMono);
-    }
-
-    /**
-     * Sets properties for a storage account's Blob service endpoint. For more information, see the
-     * <a href="https://docs.microsoft.com/en-us/rest/api/storageservices/set-blob-service-properties">Azure Docs</a>.
-     * Note that setting the default service version has no effect when using this client because this client explicitly
-     * sets the version header on each request, overriding the default.
-     * <p><strong>Code Samples</strong></p>
-     *
-     * {@codesnippet com.azure.storage.blob.BlobServiceAsyncClient.setPropertiesWithResponse#StorageServiceProperties}
-     *
-     * @param properties Configures the service.
-     * @return A {@link Mono} containing the storage account properties.
-     */
     public Mono<Response<Void>> setPropertiesWithResponse(StorageServiceProperties properties) {
         return withContext(context -> setPropertiesWithResponse(properties, context));
     }
@@ -572,7 +323,6 @@
         return postProcessResponse(
             this.azureBlobStorage.services().setPropertiesWithRestResponseAsync(properties, null, null, context))
             .map(response -> new SimpleResponse<>(response, null));
->>>>>>> f9b68898
     }
 
     /**
@@ -587,17 +337,11 @@
      * @param expiry Expiration of the key's validity.
      * @return A {@link Mono} containing the user delegation key.
      * @throws IllegalArgumentException If {@code start} isn't null and is after {@code expiry}.
-<<<<<<< HEAD
-     */
-    public Mono<UserDelegationKey> getUserDelegationKey(OffsetDateTime start, OffsetDateTime expiry) {
-        return withContext(context -> getUserDelegationKeyWithResponse(start, expiry, context)).flatMap(FluxUtil::toMono);
-=======
      * @throws NullPointerException If {@code expiry} is null.
      */
     public Mono<UserDelegationKey> getUserDelegationKey(OffsetDateTime start, OffsetDateTime expiry) {
         return withContext(context -> getUserDelegationKeyWithResponse(start, expiry, context))
             .flatMap(FluxUtil::toMono);
->>>>>>> f9b68898
     }
 
     /**
@@ -610,25 +354,11 @@
      *
      * @param start Start time for the key's validity. Null indicates immediate start.
      * @param expiry Expiration of the key's validity.
-<<<<<<< HEAD
-     * @return A {@link Mono} containing a {@link Response} whose {@link Response#value() value} containing the user
-=======
      * @return A {@link Mono} containing a {@link Response} whose {@link Response#getValue() value} containing the user
->>>>>>> f9b68898
      * delegation key.
      * @throws IllegalArgumentException If {@code start} isn't null and is after {@code expiry}.
      * @throws NullPointerException If {@code expiry} is null.
      */
-<<<<<<< HEAD
-    public Mono<Response<UserDelegationKey>> getUserDelegationKeyWithResponse(OffsetDateTime start, OffsetDateTime expiry) {
-        return withContext(context -> getUserDelegationKeyWithResponse(start, expiry, context));
-    }
-
-    Mono<Response<UserDelegationKey>> getUserDelegationKeyWithResponse(OffsetDateTime start, OffsetDateTime expiry, Context context) {
-        Utility.assertNotNull("expiry", expiry);
-        if (start != null && !start.isBefore(expiry)) {
-            throw logger.logExceptionAsError(new IllegalArgumentException("`start` must be null or a datetime before `expiry`."));
-=======
     public Mono<Response<UserDelegationKey>> getUserDelegationKeyWithResponse(OffsetDateTime start,
         OffsetDateTime expiry) {
         return withContext(context -> getUserDelegationKeyWithResponse(start, expiry, context));
@@ -640,23 +370,15 @@
         if (start != null && !start.isBefore(expiry)) {
             throw logger.logExceptionAsError(
                 new IllegalArgumentException("`start` must be null or a datetime before `expiry`."));
->>>>>>> f9b68898
         }
 
         return postProcessResponse(
             this.azureBlobStorage.services().getUserDelegationKeyWithRestResponseAsync(
                 new KeyInfo()
-<<<<<<< HEAD
-                    .start(start == null ? "" : Utility.ISO_8601_UTC_DATE_FORMATTER.format(start))
-                    .expiry(Utility.ISO_8601_UTC_DATE_FORMATTER.format(expiry)),
-                null, null, context)
-        ).map(rb -> new SimpleResponse<>(rb, rb.value()));
-=======
                     .setStart(start == null ? "" : Utility.ISO_8601_UTC_DATE_FORMATTER.format(start))
                     .setExpiry(Utility.ISO_8601_UTC_DATE_FORMATTER.format(expiry)),
                 null, null, context)
         ).map(rb -> new SimpleResponse<>(rb, rb.getValue()));
->>>>>>> f9b68898
     }
 
     /**
@@ -685,29 +407,17 @@
      *
      * {@codesnippet com.azure.storage.blob.BlobServiceAsyncClient.getStatisticsWithResponse}
      *
-<<<<<<< HEAD
-     * @return A {@link Mono} containing a {@link Response} whose {@link Response#value() value} containing the storage
-     * account statistics.
-     */
-    public Mono<Response<StorageServiceStats>> getStatisticsWithResponse() {
-        return withContext(context -> getStatisticsWithResponse(context));
-=======
      * @return A {@link Mono} containing a {@link Response} whose {@link Response#getValue() value} containing the
      * storage account statistics.
      */
     public Mono<Response<StorageServiceStats>> getStatisticsWithResponse() {
         return withContext(this::getStatisticsWithResponse);
->>>>>>> f9b68898
     }
 
     Mono<Response<StorageServiceStats>> getStatisticsWithResponse(Context context) {
         return postProcessResponse(
             this.azureBlobStorage.services().getStatisticsWithRestResponseAsync(null, null, context))
-<<<<<<< HEAD
-            .map(rb -> new SimpleResponse<>(rb, rb.value()));
-=======
             .map(rb -> new SimpleResponse<>(rb, rb.getValue()));
->>>>>>> f9b68898
     }
 
     /**
@@ -721,7 +431,6 @@
      */
     public Mono<StorageAccountInfo> getAccountInfo() {
         return getAccountInfoWithResponse().flatMap(FluxUtil::toMono);
-<<<<<<< HEAD
     }
 
     /**
@@ -732,67 +441,9 @@
      *
      * {@codesnippet com.azure.storage.blob.BlobServiceAsyncClient.getAccountInfoWithResponse}
      *
-     * @return A {@link Mono} containing a {@link Response} whose {@link Response#value() value} the storage account
-     * info.
-     */
-    public Mono<Response<StorageAccountInfo>> getAccountInfoWithResponse() {
-        return withContext(context -> getAccountInfoWithResponse(context));
-    }
-
-    Mono<Response<StorageAccountInfo>> getAccountInfoWithResponse(Context context) {
-        return postProcessResponse(this.azureBlobStorage.services().getAccountInfoWithRestResponseAsync(context))
-            .map(rb -> new SimpleResponse<>(rb, new StorageAccountInfo(rb.deserializedHeaders())));
-=======
->>>>>>> f9b68898
-    }
-
-    /**
-     * Returns the sku name and account kind for the account. For more information, please see the
-     * <a href="https://docs.microsoft.com/en-us/rest/api/storageservices/get-account-information">Azure Docs</a>.
-     *
-     * <p><strong>Code Samples</strong></p>
-     *
-     * {@codesnippet com.azure.storage.blob.BlobServiceAsyncClient.getAccountInfoWithResponse}
-     *
      * @return A {@link Mono} containing a {@link Response} whose {@link Response#getValue() value} the storage account
      * info.
      */
-<<<<<<< HEAD
-    public String generateAccountSAS(AccountSASService accountSASService, AccountSASResourceType accountSASResourceType,
-        AccountSASPermission accountSASPermission, OffsetDateTime expiryTime) {
-        return this.generateAccountSAS(accountSASService, accountSASResourceType, accountSASPermission, expiryTime,
-            null /* startTime */, null /* version */, null /* ipRange */, null /* sasProtocol */);
-    }
-
-    /**
-     * Generates an account SAS token with the specified parameters
-     *
-     * <p><strong>Code Samples</strong></p>
-     *
-     * {@codesnippet com.azure.storage.blob.blobServiceAsyncClient.generateAccountSAS#AccountSASService-AccountSASResourceType-AccountSASPermission-OffsetDateTime-OffsetDateTime-String-IPRange-SASProtocol}
-     *
-     * <p>For more information, see the
-     * <a href="https://docs.microsoft.com/en-us/rest/api/storageservices/create-account-sas">Azure Docs</a></p>
-     *
-     * @param accountSASService The {@code AccountSASService} services for the account SAS
-     * @param accountSASResourceType An optional {@code AccountSASResourceType} resources for the account SAS
-     * @param accountSASPermission The {@code AccountSASPermission} permission for the account SAS
-     * @param expiryTime The {@code OffsetDateTime} expiry time for the account SAS
-     * @param startTime The {@code OffsetDateTime} start time for the account SAS
-     * @param version The {@code String} version for the account SAS
-     * @param ipRange An optional {@code IPRange} ip address range for the SAS
-     * @param sasProtocol An optional {@code SASProtocol} protocol for the SAS
-     * @return A string that represents the SAS token
-     */
-    public String generateAccountSAS(AccountSASService accountSASService, AccountSASResourceType accountSASResourceType,
-        AccountSASPermission accountSASPermission, OffsetDateTime expiryTime, OffsetDateTime startTime, String version,
-        IPRange ipRange, SASProtocol sasProtocol) {
-
-        SharedKeyCredential sharedKeyCredential = Utility.getSharedKeyCredential(this.azureBlobStorage.getHttpPipeline());
-        Utility.assertNotNull("sharedKeyCredential", sharedKeyCredential);
-
-        return AccountSASSignatureValues.generateAccountSAS(sharedKeyCredential, accountSASService, accountSASResourceType, accountSASPermission, expiryTime, startTime, version, ipRange, sasProtocol);
-=======
     public Mono<Response<StorageAccountInfo>> getAccountInfoWithResponse() {
         return withContext(this::getAccountInfoWithResponse);
     }
@@ -809,6 +460,5 @@
      */
     public String getAccountName() {
         return this.accountName;
->>>>>>> f9b68898
     }
 }