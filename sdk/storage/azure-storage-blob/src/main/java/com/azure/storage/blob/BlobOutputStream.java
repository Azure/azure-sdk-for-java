// Copyright (c) Microsoft Corporation. All rights reserved.
// Licensed under the MIT License.
package com.azure.storage.blob;

import com.azure.storage.blob.models.AppendBlobAccessConditions;
import com.azure.storage.blob.models.AppendPositionAccessConditions;
import com.azure.storage.blob.models.BlobAccessConditions;
import com.azure.storage.blob.models.BlobType;
import com.azure.storage.blob.models.LeaseAccessConditions;
import com.azure.storage.blob.models.PageBlobAccessConditions;
import com.azure.storage.blob.models.PageRange;
import io.netty.buffer.ByteBuf;
import io.netty.buffer.ByteBufAllocator;
import org.reactivestreams.Subscriber;
import org.reactivestreams.Subscription;
import reactor.core.CoreSubscriber;
import reactor.core.publisher.Flux;
import reactor.core.publisher.Mono;
import reactor.core.publisher.Operators;

import java.io.IOException;
import java.io.OutputStream;
import java.nio.channels.CompletionHandler;
import java.nio.charset.StandardCharsets;
import java.util.ArrayList;
import java.util.Base64;
import java.util.TreeMap;
import java.util.UUID;
import java.util.concurrent.atomic.AtomicIntegerFieldUpdater;
import java.util.concurrent.atomic.AtomicLongFieldUpdater;


public final class BlobOutputStream extends OutputStream {
    /**
     * Holds the {@link BlobAccessConditions} object that represents the access conditions for the blob.
     */
    private BlobAccessConditions accessCondition;

    private AppendPositionAccessConditions appendPositionAccessConditions;

    /**
     * Used for block blobs, holds the block id prefix.
     */
    private String blockIdPrefix;

    /**
     * Used for block blobs, holds the block list.
     */
    private TreeMap<Long, String> blockList;

    /**
     * Holds the write threshold of number of bytes to buffer prior to dispatching a write. For block blob this is the
     * block size, for page blob this is the Page commit size.
     */
    private int internalWriteThreshold = -1;

    /**
     * Holds the last exception this stream encountered.
     */
    private volatile IOException lastError = null;


    private long initialBlobOffset;

    /**
     * Holds the reference to the blob this stream is associated with.
     */
    private final BlobAsyncClient blobClient;

    /**
     * Determines if this stream is used against a page blob or block blob.
     */
    private BlobType streamType = BlobType.BLOCK_BLOB;

    /**
     * Initializes a new instance of the BlobOutputStream class.
     * @param parentBlob A {@link BlobAsyncClient} object which represents the blob that this stream is associated with.
     *
<<<<<<< HEAD
     * @param parentBlob A {@link BlobAsyncClient} object which represents the blob that this stream is associated with.
     *
=======
>>>>>>> faa0ef7f
     * @throws StorageException An exception representing any error which occurred during the operation.
     */
    private BlobOutputStream(final BlobAsyncClient parentBlob) throws StorageException {
        this.blobClient = parentBlob;
//        completion = Flux.defer(() -> {
//            if (this.streamType == BlobType.APPEND_BLOB) {
//                return writeProcessor.concatMap(b -> {
//                    long offset = currentOffset.getAndAdd(b.length);
//                    return dispatchWrite(b, offset);
//                });
//            } else {
//                return writeProcessor.map(b -> Tuples.of(b, currentOffset.getAndAdd(b.length)))
//                .flatMap(chunk -> dispatchWrite(chunk.getT1(), chunk.getT2()));
//            }
//        })
//        .doOnError(t -> {
//            if (t instanceof IOException) {
//                lastError = (IOException) t;
//            } else {
//                lastError = new IOException(t);
//            }
//            completionSink.error(t);
//        })
//        .doOnNext(length -> completionSink.next(length))
//        .doOnComplete(() -> completionSink.complete());
    }

    /**
     * Initializes a new instance of the BlobOutputStream class for a CloudBlockBlob
     * @param parentBlob      A {@link BlobAsyncClient} object which represents the blob that this stream is associated with.
     * @param accessCondition An {@link BlobAccessConditions} object which represents the access conditions for the blob.
     *
<<<<<<< HEAD
     * @param parentBlob A {@link BlobAsyncClient} object which represents the blob that this stream is associated with.
     * @param accessCondition An {@link BlobAccessConditions} object which represents the access conditions for the blob.
     *
=======
>>>>>>> faa0ef7f
     * @throws StorageException An exception representing any error which occurred during the operation.
     */
    BlobOutputStream(final BlockBlobAsyncClient parentBlob, final BlobAccessConditions accessCondition) throws StorageException {
        this((BlobAsyncClient) parentBlob);

        this.accessCondition = accessCondition;
        this.blockList = new TreeMap<>();
        this.blockIdPrefix = UUID.randomUUID().toString() + "-";

        this.streamType = BlobType.BLOCK_BLOB;
        this.internalWriteThreshold = (int) BlockBlobAsyncClient.BLOB_DEFAULT_UPLOAD_BLOCK_SIZE;
    }

    /**
     * Initializes a new instance of the BlobOutputStream class for a CloudPageBlob
     * @param parentBlob      A {@link PageBlobClient} object which represents the blob that this stream is associated with.
     * @param length          A <code>long</code> which represents the length of the page blob in bytes, which must be a multiple of
     *                        512.
     * @param accessCondition An {@link BlobAccessConditions} object which represents the access conditions for the blob.
     *
<<<<<<< HEAD
     * @param parentBlob A {@link PageBlobClient} object which represents the blob that this stream is associated with.
     * @param length A <code>long</code> which represents the length of the page blob in bytes, which must be a multiple of
     *            512.
     * @param accessCondition An {@link BlobAccessConditions} object which represents the access conditions for the blob.
     *
=======
>>>>>>> faa0ef7f
     * @throws StorageException An exception representing any error which occurred during the operation.
     */
    BlobOutputStream(final PageBlobAsyncClient parentBlob, final long length, final BlobAccessConditions accessCondition)
        throws StorageException {
        this((BlobAsyncClient) parentBlob);
        this.streamType = BlobType.PAGE_BLOB;
        this.accessCondition = accessCondition;
        this.internalWriteThreshold = (int) Math.min(BlockBlobAsyncClient.BLOB_DEFAULT_UPLOAD_BLOCK_SIZE, length);
    }

    /**
     * Initializes a new instance of the BlobOutputStream class for a CloudAppendBlob
     * @param parentBlob      A {@link AppendBlobAsyncClient} object which represents the blob that this stream is associated with.
     * @param accessCondition An {@link BlobAccessConditions} object which represents the access conditions for the blob.
     *
<<<<<<< HEAD
     * @param parentBlob A {@link AppendBlobAsyncClient} object which represents the blob that this stream is associated with.
     * @param accessCondition An {@link BlobAccessConditions} object which represents the access conditions for the blob.
     *
=======
>>>>>>> faa0ef7f
     * @throws StorageException An exception representing any error which occurred during the operation.
     */
    BlobOutputStream(final AppendBlobAsyncClient parentBlob, final AppendBlobAccessConditions accessCondition)
        throws StorageException {
        this((BlobAsyncClient) parentBlob);
        this.streamType = BlobType.APPEND_BLOB;

        this.accessCondition = new BlobAccessConditions();
        if (accessCondition != null) {
            this.appendPositionAccessConditions = accessCondition.appendPositionAccessConditions();
            this.accessCondition = new BlobAccessConditions().modifiedAccessConditions(accessCondition.modifiedAccessConditions()).leaseAccessConditions(accessCondition.leaseAccessConditions());
            if (accessCondition.appendPositionAccessConditions().appendPosition() != null) {
                this.initialBlobOffset = accessCondition.appendPositionAccessConditions().appendPosition();
            } else {
                this.initialBlobOffset = parentBlob.getProperties().block().blobSize();
            }
        }

        this.internalWriteThreshold = (int) BlockBlobAsyncClient.BLOB_DEFAULT_UPLOAD_BLOCK_SIZE;
    }

    /**
     * Helper function to check if the stream is faulted, if it is it surfaces the exception.
<<<<<<< HEAD
     *
     * @throws IOException If an I/O error occurs. In particular, an IOException may be thrown if the output stream has been
     *             closed.
=======
     * @throws IOException If an I/O error occurs. In particular, an IOException may be thrown if the output stream has been
     *                     closed.
>>>>>>> faa0ef7f
     */
    private void checkStreamState() throws IOException {
        if (this.lastError != null) {
            throw this.lastError;
        }
    }

    /**
     * Closes this output stream and releases any system resources associated with this stream. If any data remains in
     * the buffer it is committed to the service.
<<<<<<< HEAD
     *
=======
>>>>>>> faa0ef7f
     * @throws IOException If an I/O error occurs.
     */
    @Override
    public synchronized void close() throws IOException {
        try {
            // if the user has already closed the stream, this will throw a STREAM_CLOSED exception
            // if an exception was thrown by any thread in the threadExecutor, realize it now
            this.checkStreamState();

            // flush any remaining data
            this.flush();

            // try to commit the blob
            try {
                this.commit();
            } catch (final StorageException e) {
                throw new IOException(e);
            }
        } finally {
            // if close() is called again, an exception will be thrown
            this.lastError = new IOException(SR.STREAM_CLOSED);
        }
    }

    /**
     * Commits the blob, for block blob this uploads the block list.
<<<<<<< HEAD
     *
=======
>>>>>>> faa0ef7f
     * @throws StorageException An exception representing any error which occurred during the operation.
     */
    private synchronized void commit() throws StorageException {
        if (this.streamType == BlobType.BLOCK_BLOB) {
            // wait for all blocks to finish
            assert this.blobClient instanceof BlockBlobAsyncClient;
            final BlockBlobAsyncClient blobRef = (BlockBlobAsyncClient) this.blobClient;
            blobRef.commitBlockListWithResponse(new ArrayList<>(this.blockList.values()), null, null, this.accessCondition, null).block();
        }
    }

    /**
     * Dispatches a write operation for a given length.
<<<<<<< HEAD
     *
     * @throws IOException If an I/O error occurs. In particular, an IOException may be thrown if the output stream has been
     *             closed.
=======
     * @throws IOException If an I/O error occurs. In particular, an IOException may be thrown if the output stream has been
     *                     closed.
>>>>>>> faa0ef7f
     */
    private Mono<Integer> dispatchWrite(Flux<ByteBuf> bufferRef, int writeLength, long offset) {
        if (writeLength == 0) {
            return Mono.empty();
        }

        if (this.streamType == BlobType.PAGE_BLOB && (writeLength % PageBlobAsyncClient.PAGE_BYTES != 0)) {
            return Mono.error(new IOException(String.format(SR.INVALID_NUMBER_OF_BYTES_IN_THE_BUFFER, writeLength)));
        }

        if (this.streamType == BlobType.BLOCK_BLOB) {
            final String blockID = this.getCurrentBlockId();
            this.blockList.put(offset, blockID);
            return BlobOutputStream.this.writeBlock(bufferRef, blockID, writeLength).then(Mono.just(writeLength));
        } else if (this.streamType == BlobType.PAGE_BLOB) {
            return BlobOutputStream.this.writePages(bufferRef, offset, writeLength).then(Mono.just(writeLength));
        } else if (this.streamType == BlobType.APPEND_BLOB) {
            // We cannot differentiate between max size condition failing only in the retry versus failing in the
            // first attempt and retry even for a single writer scenario. So we will eliminate the latter and handle
            // the former in the append block method.
            if (this.appendPositionAccessConditions != null && this.appendPositionAccessConditions.maxSize() != null
                && this.initialBlobOffset > this.appendPositionAccessConditions.maxSize()) {
                this.lastError = new IOException(SR.INVALID_BLOCK_SIZE);
                return Mono.error(this.lastError);
            }

            return BlobOutputStream.this.appendBlock(bufferRef, offset, writeLength).then(Mono.justOrEmpty(writeLength));
        } else {
            return Mono.error(new RuntimeException("Unknown blob type " + this.streamType));
        }
    }

    private Mono<Void> writeBlock(Flux<ByteBuf> blockData, String blockId, long writeLength) {
        assert this.blobClient instanceof BlockBlobAsyncClient;
        final BlockBlobAsyncClient blobRef = (BlockBlobAsyncClient) this.blobClient;

        LeaseAccessConditions leaseAccessConditions = accessCondition == null ? null : accessCondition.leaseAccessConditions();

        return blobRef.stageBlockWithResponse(blockId, blockData, writeLength, leaseAccessConditions)
            .then()
            .onErrorResume(t -> t instanceof StorageException, e -> {
                this.lastError = new IOException(e);
                return null;
            });
    }

    private Mono<Void> writePages(Flux<ByteBuf> pageData, long offset, long writeLength) {
        assert this.blobClient instanceof PageBlobAsyncClient;
        final PageBlobAsyncClient blobRef = (PageBlobAsyncClient) this.blobClient;

        PageBlobAccessConditions pageBlobAccessConditions = accessCondition == null ? null : new PageBlobAccessConditions().leaseAccessConditions(accessCondition.leaseAccessConditions()).modifiedAccessConditions(accessCondition.modifiedAccessConditions());

        return blobRef.uploadPagesWithResponse(new PageRange().start(offset).end(offset + writeLength - 1), pageData, pageBlobAccessConditions)
            .then()
            .onErrorResume(t -> t instanceof StorageException, e -> {
                this.lastError = new IOException(e);
                return null;
            });
    }

    private Mono<Void> appendBlock(Flux<ByteBuf> blockData, long offset, long writeLength) {
        assert this.blobClient instanceof AppendBlobAsyncClient;
        final AppendBlobAsyncClient blobRef = (AppendBlobAsyncClient) this.blobClient;
        if (this.appendPositionAccessConditions == null) {
            appendPositionAccessConditions = new AppendPositionAccessConditions();
        }
        this.appendPositionAccessConditions.appendPosition(offset);

        AppendBlobAccessConditions appendBlobAccessConditions = accessCondition == null ? null : new AppendBlobAccessConditions().leaseAccessConditions(accessCondition.leaseAccessConditions()).modifiedAccessConditions(accessCondition.modifiedAccessConditions());
        return blobRef.appendBlockWithResponse(blockData, writeLength, appendBlobAccessConditions)
            .then()
            .onErrorResume(t -> t instanceof IOException || t instanceof StorageException, e -> {
                this.lastError = new IOException(e);
                return null;
            });
    }

    /**
     * Flushes this output stream and forces any buffered output bytes to be written out. If any data remains in the
     * buffer it is committed to the service.
<<<<<<< HEAD
     *
=======
>>>>>>> faa0ef7f
     * @throws IOException If an I/O error occurs.
     */
    @Override
    public void flush() throws IOException {
        this.checkStreamState();
    }

    /**
     * Generates a new block ID to be used for PutBlock.
     * @return Base64 encoded block ID
     */
    private String getCurrentBlockId() {
        String blockIdSuffix = String.format("%06d", this.blockList.size());

        byte[] blockIdInBytes;
        blockIdInBytes = (this.blockIdPrefix + blockIdSuffix).getBytes(StandardCharsets.UTF_8);

        return Base64.getEncoder().encodeToString(blockIdInBytes);
    }

    /**
     * Writes <code>b.length</code> bytes from the specified byte array to this output stream.
     * <p>
     * @param data A <code>byte</code> array which represents the data to write.
     *
<<<<<<< HEAD
     * @param data A <code>byte</code> array which represents the data to write.
     *
     * @throws IOException If an I/O error occurs. In particular, an IOException may be thrown if the output stream has been
     *             closed.
=======
     * @throws IOException If an I/O error occurs. In particular, an IOException may be thrown if the output stream has been
     *                     closed.
>>>>>>> faa0ef7f
     */
    @Override
    public void write(final byte[] data) throws IOException {
        this.write(data, 0, data.length);
    }

    /**
     * Writes length bytes from the specified byte array starting at offset to this output stream.
     * <p>
     * @param data   A <code>byte</code> array which represents the data to write.
     * @param offset An <code>int</code> which represents the start offset in the data.
     * @param length An <code>int</code> which represents the number of bytes to write.
     *
<<<<<<< HEAD
     * @param data A <code>byte</code> array which represents the data to write.
     * @param offset An <code>int</code> which represents the start offset in the data.
     * @param length An <code>int</code> which represents the number of bytes to write.
     *
     * @throws IOException If an I/O error occurs. In particular, an IOException may be thrown if the output stream has been
     *             closed.
=======
     * @throws IOException If an I/O error occurs. In particular, an IOException may be thrown if the output stream has been
     *                     closed.
>>>>>>> faa0ef7f
     */
    @Override
    public void write(final byte[] data, final int offset, final int length) throws IOException {
        if (offset < 0 || length < 0 || length > data.length - offset) {
            throw new IndexOutOfBoundsException();
        }

        this.writeInternal(data, offset, length);
    }

    /**
     * Writes the specified byte to this output stream. The general contract for write is that one byte is written to
     * the output stream. The byte to be written is the eight low-order bits of the argument b. The 24 high-order bits
     * of b are ignored.
     * <p>
     * <code>true</code> is acceptable for you.
     * @param byteVal An <code>int</code> which represents the bye value to write.
     *
<<<<<<< HEAD
     * @param byteVal An <code>int</code> which represents the bye value to write.
     *
     * @throws IOException If an I/O error occurs. In particular, an IOException may be thrown if the output stream has been
     *             closed.
=======
     * @throws IOException If an I/O error occurs. In particular, an IOException may be thrown if the output stream has been
     *                     closed.
>>>>>>> faa0ef7f
     */
    @Override
    public void write(final int byteVal) throws IOException {
        this.write(new byte[]{(byte) (byteVal & 0xFF)});
    }

    /**
     * Writes the data to the buffer and triggers writes to the service as needed.
     * @param data   A <code>byte</code> array which represents the data to write.
     * @param offset An <code>int</code> which represents the start offset in the data.
     * @param length An <code>int</code> which represents the number of bytes to write.
     *
<<<<<<< HEAD
     * @param data A <code>byte</code> array which represents the data to write.
     * @param offset An <code>int</code> which represents the start offset in the data.
     * @param length An <code>int</code> which represents the number of bytes to write.
     *
     * @throws IOException If an I/O error occurs. In particular, an IOException may be thrown if the output stream has been
     *             closed.
=======
     * @throws IOException If an I/O error occurs. In particular, an IOException may be thrown if the output stream has been
     *                     closed.
>>>>>>> faa0ef7f
     */
    private void writeInternal(final byte[] data, int offset, int length) {
        int chunks = (int) (Math.ceil((double) length / (double) this.internalWriteThreshold));
        Flux<Integer> chunkPositions = Flux.range(0, chunks).map(c -> offset + c * this.internalWriteThreshold);
        if (this.streamType == BlobType.APPEND_BLOB) {
            chunkPositions.concatMap(pos -> processChunk(data, pos, offset, length)).then().block();
        } else {
            chunkPositions.concatMap(pos -> processChunk(data, pos, offset, length)).then().block();
        }

//        synchronized (outBufferLock) {
//            while (length > 0) {
//                this.checkStreamState();
//
//                final int availableBufferBytes = this.internalWriteThreshold - this.outBuffer.size();
//                final int nextWrite = Math.min(availableBufferBytes, length);
//
//                this.outBuffer.write(data, offset, nextWrite);
//                offset += nextWrite;
//                length -= nextWrite;
//
//                if (this.outBuffer.size() == this.internalWriteThreshold) {
//                    this.writeSink.next(outBuffer.toByteArray());
//                    outBuffer.reset();
//                    numInFlight.incrementAndGet();
//                }
//            }
//        }
    }

    private Mono<Integer> processChunk(byte[] data, int position, int offset, int length) {
        int chunkLength = this.internalWriteThreshold;
        if (position + chunkLength > offset + length) {
            chunkLength = offset + length - position;
        }
        Flux<ByteBuf> chunkData = new ByteBufStreamFromByteArray(data, 64 * 1024, position, chunkLength);
        return dispatchWrite(chunkData, chunkLength, position - offset)
            .doOnError(t -> {
                if (t instanceof IOException) {
                    lastError = (IOException) t;
                } else {
                    lastError = new IOException(t);
                }
            });
    }

    private static final class ByteBufStreamFromByteArray extends Flux<ByteBuf> {
        private final ByteBufAllocator alloc;
        private final byte[] bigByteArray;
        private final int chunkSize;
        private final int offset;
        private final int length;

        ByteBufStreamFromByteArray(byte[] bigByteArray, int chunkSize, int offset, int length) {
            this.alloc = ByteBufAllocator.DEFAULT;
            this.bigByteArray = bigByteArray;
            this.chunkSize = chunkSize;
            this.offset = offset;
            this.length = length;
        }

        @Override
        public void subscribe(CoreSubscriber<? super ByteBuf> actual) {
            ByteBufStreamFromByteArray.FileReadSubscription subscription = new ByteBufStreamFromByteArray.FileReadSubscription(actual, bigByteArray, alloc, chunkSize, offset, length);
            actual.onSubscribe(subscription);
        }

        static final class FileReadSubscription implements Subscription, CompletionHandler<Integer, ByteBuf> {
            private static final int NOT_SET = -1;
            private static final long serialVersionUID = -6831808726875304256L;
            //
            private final Subscriber<? super ByteBuf> subscriber;
            private volatile int position;
            //
            private final byte[] bigByteArray;
            private final ByteBufAllocator alloc;
            private final int chunkSize;
            private final int offset;
            private final int length;
            //
            private volatile boolean done;
            private Throwable error;
            private volatile ByteBuf next;
            private volatile boolean cancelled;
            //
            volatile int wip;
            @SuppressWarnings("rawtypes")
            static final AtomicIntegerFieldUpdater<ByteBufStreamFromByteArray.FileReadSubscription> WIP = AtomicIntegerFieldUpdater.newUpdater(ByteBufStreamFromByteArray.FileReadSubscription.class, "wip");
            volatile long requested;
            @SuppressWarnings("rawtypes")
            static final AtomicLongFieldUpdater<ByteBufStreamFromByteArray.FileReadSubscription> REQUESTED = AtomicLongFieldUpdater.newUpdater(ByteBufStreamFromByteArray.FileReadSubscription.class, "requested");
            //

            FileReadSubscription(Subscriber<? super ByteBuf> subscriber, byte[] bigByteArray, ByteBufAllocator alloc, int chunkSize, int offset, int length) {
                this.subscriber = subscriber;
                //
                this.bigByteArray = bigByteArray;
                this.alloc = alloc;
                this.chunkSize = chunkSize;
                this.offset = offset;
                this.length = length;
                //
                this.position = NOT_SET;
            }

            //region Subscription implementation

            @Override
            public void request(long n) {
                if (Operators.validate(n)) {
                    Operators.addCap(REQUESTED, this, n);
                    drain();
                }
            }

            @Override
            public void cancel() {
                this.cancelled = true;
            }

            //endregion

            //region CompletionHandler implementation

            @Override
            public void completed(Integer bytesRead, ByteBuf buffer) {
                if (!cancelled) {
                    if (bytesRead == -1) {
                        done = true;
                    } else {
                        // use local variable to perform fewer volatile reads
                        int pos = position;
                        //
                        int bytesWanted = (int) Math.min(bytesRead, maxRequired(pos));
                        buffer.writerIndex(bytesWanted);
                        int position2 = pos + bytesWanted;
                        //noinspection NonAtomicOperationOnVolatileField
                        position = position2;
                        next = buffer;
                        if (position2 >= offset + length) {
                            done = true;
                        }
                    }
                    drain();
                }
            }

            @Override
            public void failed(Throwable exc, ByteBuf attachment) {
                if (!cancelled) {
                    // must set error before setting done to true
                    // so that is visible in drain loop
                    error = exc;
                    done = true;
                    drain();
                }
            }

            //endregion

            private void drain() {
                if (WIP.getAndIncrement(this) != 0) {
                    return;
                }
                // on first drain (first request) we initiate the first read
                if (position == NOT_SET) {
                    position = offset;
                    doRead();
                }
                int missed = 1;
                for (; ;) {
                    if (cancelled) {
                        return;
                    }
                    if (REQUESTED.get(this) > 0) {
                        boolean emitted = false;
                        // read d before next to avoid race
                        boolean d = done;
                        ByteBuf bb = next;
                        if (bb != null) {
                            next = null;
                            //
                            // try {
                            subscriber.onNext(bb);
                            // } finally {
                            // Note: Don't release here, we follow netty disposal pattern
                            // it's consumers responsiblity to release chunks after consumption.
                            //
                            // ReferenceCountUtil.release(bb);
                            // }
                            //
                            emitted = true;
                        } else {
                            emitted = false;
                        }
                        if (d) {
                            if (error != null) {
                                subscriber.onError(error);
                                // exit without reducing wip so that further drains will be NOOP
                                return;
                            } else {
                                subscriber.onComplete();
                                // exit without reducing wip so that further drains will be NOOP
                                return;
                            }
                        }
                        if (emitted) {
                            // do this after checking d to avoid calling read
                            // when done
                            Operators.produced(REQUESTED, this, 1);
                            //
                            doRead();
                        }
                    }
                    missed = WIP.addAndGet(this, -missed);
                    if (missed == 0) {
                        return;
                    }
                }
            }

            private void doRead() {
                // use local variable to limit volatile reads
                int pos = position;
                int readSize = Math.min(chunkSize, maxRequired(pos));
                ByteBuf innerBuf = alloc.buffer(readSize, readSize);
                try {
                    innerBuf.writeBytes(bigByteArray, pos, readSize);
                    completed(readSize, innerBuf);
                } catch (Exception e) {
                    failed(e, innerBuf);
                }
            }

            private int maxRequired(long pos) {
                long maxRequired = offset + length - pos;
                if (maxRequired <= 0) {
                    return 0;
                } else {
                    int m = (int) (maxRequired);
                    // support really large files by checking for overflow
                    if (m < 0) {
                        return Integer.MAX_VALUE;
                    } else {
                        return m;
                    }
                }
            }
        }
    }
}<|MERGE_RESOLUTION|>--- conflicted
+++ resolved
@@ -76,11 +76,6 @@
      * Initializes a new instance of the BlobOutputStream class.
      * @param parentBlob A {@link BlobAsyncClient} object which represents the blob that this stream is associated with.
      *
-<<<<<<< HEAD
-     * @param parentBlob A {@link BlobAsyncClient} object which represents the blob that this stream is associated with.
-     *
-=======
->>>>>>> faa0ef7f
      * @throws StorageException An exception representing any error which occurred during the operation.
      */
     private BlobOutputStream(final BlobAsyncClient parentBlob) throws StorageException {
@@ -110,15 +105,9 @@
 
     /**
      * Initializes a new instance of the BlobOutputStream class for a CloudBlockBlob
-     * @param parentBlob      A {@link BlobAsyncClient} object which represents the blob that this stream is associated with.
-     * @param accessCondition An {@link BlobAccessConditions} object which represents the access conditions for the blob.
-     *
-<<<<<<< HEAD
      * @param parentBlob A {@link BlobAsyncClient} object which represents the blob that this stream is associated with.
      * @param accessCondition An {@link BlobAccessConditions} object which represents the access conditions for the blob.
      *
-=======
->>>>>>> faa0ef7f
      * @throws StorageException An exception representing any error which occurred during the operation.
      */
     BlobOutputStream(final BlockBlobAsyncClient parentBlob, final BlobAccessConditions accessCondition) throws StorageException {
@@ -134,19 +123,12 @@
 
     /**
      * Initializes a new instance of the BlobOutputStream class for a CloudPageBlob
-     * @param parentBlob      A {@link PageBlobClient} object which represents the blob that this stream is associated with.
-     * @param length          A <code>long</code> which represents the length of the page blob in bytes, which must be a multiple of
-     *                        512.
-     * @param accessCondition An {@link BlobAccessConditions} object which represents the access conditions for the blob.
-     *
-<<<<<<< HEAD
+     *
      * @param parentBlob A {@link PageBlobClient} object which represents the blob that this stream is associated with.
      * @param length A <code>long</code> which represents the length of the page blob in bytes, which must be a multiple of
      *            512.
      * @param accessCondition An {@link BlobAccessConditions} object which represents the access conditions for the blob.
      *
-=======
->>>>>>> faa0ef7f
      * @throws StorageException An exception representing any error which occurred during the operation.
      */
     BlobOutputStream(final PageBlobAsyncClient parentBlob, final long length, final BlobAccessConditions accessCondition)
@@ -159,15 +141,11 @@
 
     /**
      * Initializes a new instance of the BlobOutputStream class for a CloudAppendBlob
-     * @param parentBlob      A {@link AppendBlobAsyncClient} object which represents the blob that this stream is associated with.
-     * @param accessCondition An {@link BlobAccessConditions} object which represents the access conditions for the blob.
-     *
-<<<<<<< HEAD
+     *
+     *
      * @param parentBlob A {@link AppendBlobAsyncClient} object which represents the blob that this stream is associated with.
      * @param accessCondition An {@link BlobAccessConditions} object which represents the access conditions for the blob.
      *
-=======
->>>>>>> faa0ef7f
      * @throws StorageException An exception representing any error which occurred during the operation.
      */
     BlobOutputStream(final AppendBlobAsyncClient parentBlob, final AppendBlobAccessConditions accessCondition)
@@ -191,14 +169,8 @@
 
     /**
      * Helper function to check if the stream is faulted, if it is it surfaces the exception.
-<<<<<<< HEAD
-     *
-     * @throws IOException If an I/O error occurs. In particular, an IOException may be thrown if the output stream has been
-     *             closed.
-=======
      * @throws IOException If an I/O error occurs. In particular, an IOException may be thrown if the output stream has been
      *                     closed.
->>>>>>> faa0ef7f
      */
     private void checkStreamState() throws IOException {
         if (this.lastError != null) {
@@ -209,10 +181,7 @@
     /**
      * Closes this output stream and releases any system resources associated with this stream. If any data remains in
      * the buffer it is committed to the service.
-<<<<<<< HEAD
-     *
-=======
->>>>>>> faa0ef7f
+     *
      * @throws IOException If an I/O error occurs.
      */
     @Override
@@ -239,10 +208,6 @@
 
     /**
      * Commits the blob, for block blob this uploads the block list.
-<<<<<<< HEAD
-     *
-=======
->>>>>>> faa0ef7f
      * @throws StorageException An exception representing any error which occurred during the operation.
      */
     private synchronized void commit() throws StorageException {
@@ -256,14 +221,8 @@
 
     /**
      * Dispatches a write operation for a given length.
-<<<<<<< HEAD
-     *
-     * @throws IOException If an I/O error occurs. In particular, an IOException may be thrown if the output stream has been
-     *             closed.
-=======
      * @throws IOException If an I/O error occurs. In particular, an IOException may be thrown if the output stream has been
      *                     closed.
->>>>>>> faa0ef7f
      */
     private Mono<Integer> dispatchWrite(Flux<ByteBuf> bufferRef, int writeLength, long offset) {
         if (writeLength == 0) {
@@ -344,10 +303,6 @@
     /**
      * Flushes this output stream and forces any buffered output bytes to be written out. If any data remains in the
      * buffer it is committed to the service.
-<<<<<<< HEAD
-     *
-=======
->>>>>>> faa0ef7f
      * @throws IOException If an I/O error occurs.
      */
     @Override
@@ -373,15 +328,8 @@
      * <p>
      * @param data A <code>byte</code> array which represents the data to write.
      *
-<<<<<<< HEAD
-     * @param data A <code>byte</code> array which represents the data to write.
-     *
-     * @throws IOException If an I/O error occurs. In particular, an IOException may be thrown if the output stream has been
-     *             closed.
-=======
      * @throws IOException If an I/O error occurs. In particular, an IOException may be thrown if the output stream has been
      *                     closed.
->>>>>>> faa0ef7f
      */
     @Override
     public void write(final byte[] data) throws IOException {
@@ -391,21 +339,12 @@
     /**
      * Writes length bytes from the specified byte array starting at offset to this output stream.
      * <p>
-     * @param data   A <code>byte</code> array which represents the data to write.
-     * @param offset An <code>int</code> which represents the start offset in the data.
-     * @param length An <code>int</code> which represents the number of bytes to write.
-     *
-<<<<<<< HEAD
      * @param data A <code>byte</code> array which represents the data to write.
      * @param offset An <code>int</code> which represents the start offset in the data.
      * @param length An <code>int</code> which represents the number of bytes to write.
      *
      * @throws IOException If an I/O error occurs. In particular, an IOException may be thrown if the output stream has been
-     *             closed.
-=======
-     * @throws IOException If an I/O error occurs. In particular, an IOException may be thrown if the output stream has been
      *                     closed.
->>>>>>> faa0ef7f
      */
     @Override
     public void write(final byte[] data, final int offset, final int length) throws IOException {
@@ -424,15 +363,8 @@
      * <code>true</code> is acceptable for you.
      * @param byteVal An <code>int</code> which represents the bye value to write.
      *
-<<<<<<< HEAD
-     * @param byteVal An <code>int</code> which represents the bye value to write.
-     *
-     * @throws IOException If an I/O error occurs. In particular, an IOException may be thrown if the output stream has been
-     *             closed.
-=======
      * @throws IOException If an I/O error occurs. In particular, an IOException may be thrown if the output stream has been
      *                     closed.
->>>>>>> faa0ef7f
      */
     @Override
     public void write(final int byteVal) throws IOException {
@@ -445,17 +377,8 @@
      * @param offset An <code>int</code> which represents the start offset in the data.
      * @param length An <code>int</code> which represents the number of bytes to write.
      *
-<<<<<<< HEAD
-     * @param data A <code>byte</code> array which represents the data to write.
-     * @param offset An <code>int</code> which represents the start offset in the data.
-     * @param length An <code>int</code> which represents the number of bytes to write.
-     *
-     * @throws IOException If an I/O error occurs. In particular, an IOException may be thrown if the output stream has been
-     *             closed.
-=======
      * @throws IOException If an I/O error occurs. In particular, an IOException may be thrown if the output stream has been
      *                     closed.
->>>>>>> faa0ef7f
      */
     private void writeInternal(final byte[] data, int offset, int length) {
         int chunks = (int) (Math.ceil((double) length / (double) this.internalWriteThreshold));
