--- conflicted
+++ resolved
@@ -985,12 +985,7 @@
 
         return this.azureBlobStorage.getContainers().setAccessPolicyNoCustomHeadersWithResponseAsync(containerName,
             null, requestConditions.getLeaseId(), accessType, requestConditions.getIfModifiedSince(),
-<<<<<<< HEAD
-            requestConditions.getIfUnmodifiedSince(), null, finalIdentifiers, context)
-            .onErrorMap(ModelHelper::mapToBlobStorageException);
-=======
             requestConditions.getIfUnmodifiedSince(), null, identifiers, context);
->>>>>>> 585ae55f
     }
 
     /**
