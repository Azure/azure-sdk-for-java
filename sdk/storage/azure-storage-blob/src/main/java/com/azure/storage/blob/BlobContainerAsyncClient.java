--- conflicted
+++ resolved
@@ -396,8 +396,7 @@
 
     Mono<Response<BlobContainerProperties>> getPropertiesWithResponse(String leaseId, Context context) {
         return this.azureBlobStorage.containers()
-<<<<<<< HEAD
-            .getPropertiesWithRestResponseAsync(null, null, null, leaseAccessConditions, context)
+            .getPropertiesWithRestResponseAsync(null, null, leaseId, null, context)
             .map(rb -> {
                 ContainerGetPropertiesHeaders hd = rb.getDeserializedHeaders();
                 BlobContainerProperties properties = new BlobContainerProperties(hd.getMetadata(), hd.getETag(),
@@ -405,10 +404,6 @@
                     hd.getBlobPublicAccess(), hd.isHasImmutabilityPolicy(), hd.isHasLegalHold());
                 return new SimpleResponse<>(rb, properties);
             });
-=======
-            .getPropertiesWithRestResponseAsync(null, null, leaseId, null, context)
-            .map(rb -> new SimpleResponse<>(rb, new BlobContainerProperties(rb.getDeserializedHeaders())));
->>>>>>> f815c6a1
     }
 
     /**
