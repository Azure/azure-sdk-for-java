--- conflicted
+++ resolved
@@ -30,6 +30,7 @@
 import com.azure.storage.blob.models.PublicAccessType;
 import com.azure.storage.blob.models.StorageAccountInfo;
 import com.azure.storage.common.implementation.StorageImplUtils;
+import com.azure.storage.common.Utility;
 import reactor.core.publisher.Mono;
 
 import java.time.Duration;
@@ -142,16 +143,9 @@
      * @return A new {@link BlobAsyncClient} object which references the blob with the specified name in this container.
      */
     public BlobAsyncClient getBlobAsyncClient(String blobName, String snapshot) {
-<<<<<<< HEAD
-        return new BlobAsyncClient(new AzureBlobStorageBuilder()
-            .url(Utility.appendToURLPath(getBlobContainerUrl(), Utility.urlEncode(blobName)).toString())
-            .pipeline(azureBlobStorage.getHttpPipeline())
-            .build(), snapshot, customerProvidedKey, accountName);
-=======
         return new BlobAsyncClient(getHttpPipeline(),
-            StorageImplUtils.appendToUrlPath(getBlobContainerUrl(), blobName).toString(), getServiceVersion(), 
+            StorageImplUtils.appendToUrlPath(getBlobContainerUrl(), Utility.urlEncode(blobName)).toString(), getServiceVersion(),
             getAccountName(), getBlobContainerName(), blobName, snapshot, getCustomerProvidedKey());
->>>>>>> ca64b49a
     }
 
     /**
