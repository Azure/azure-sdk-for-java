--- conflicted
+++ resolved
@@ -10,14 +10,12 @@
     exports com.azure.storage.blob.models;
     exports com.azure.storage.blob.specialized;
 
-<<<<<<< HEAD
+    // Blob batch needs to interact with the generated layer but shouldn't replicate it.
     exports com.azure.storage.blob.implementation to
-        com.azure.storage.blob.cryptography;        // FIXME this should not be a long-term solution
-=======
-    // Blob batch needs to interact with the generated layer but shouldn't replicate it.
-    exports com.azure.storage.blob.implementation to com.azure.storage.blob.batch;
+        com.azure.storage.blob.cryptography,
+        com.azure.storage.blob.batch;        // FIXME this should not be a long-term solution
+
     exports com.azure.storage.blob.implementation.models to com.azure.storage.blob.batch;
->>>>>>> f9b68898
 
     opens com.azure.storage.blob.models to
         com.fasterxml.jackson.databind,
