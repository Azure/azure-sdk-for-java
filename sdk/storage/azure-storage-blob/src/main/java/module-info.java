--- conflicted
+++ resolved
@@ -26,13 +26,9 @@
         com.azure.storage.blob.cryptography,
         com.azure.storage.file.datalake,
         com.azure.storage.blob.changefeed,
-<<<<<<< HEAD
-        com.fasterxml.jackson.databind;
-=======
         com.fasterxml.jackson.databind,
         com.azure.storage.blob.batch,
         com.azure.storage.blob.nio;
->>>>>>> 78de451b
 
     opens com.azure.storage.blob.models to
         com.fasterxml.jackson.databind,
