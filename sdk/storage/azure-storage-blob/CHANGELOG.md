# Release History

## 12.15.0-beta.2 (Unreleased)

### Features Added
<<<<<<< HEAD
- Added support for 2021-02-12 service version.
- Added support for listing system containers.
=======
- Added support for the 2021-02-12 service version.
- Added support for listing blobs which contain invalid xml characters.
>>>>>>> 3b13da96

### Breaking Changes

### Bugs Fixed

### Other Changes

## 12.15.0-beta.1 (2021-11-05)

### Features Added
- Added support for permanent delete permissions in blob and account level SAS.

- Added support for the 2020-12-06 service version.
- Added support for setting an encryption scope on a BlobServiceSas and an AccountSas.
- Added support for setting encryption scopes on the destination of a sync copy.

## 12.14.1 (2021-10-12)

### Bugs Fixed

- Fixed a bug when Blob Endpoint is provided as an IP address (e.g., `https://x.x.x.x:10000`) with 
  empty component path, the parsing fails with StringIndexOutOfBoundsException

### Other Changes
#### Dependency Updates
- Updated to version `1.21.0` of `azure-core`
- Updated to version `12.14.0` of `azure-storage-common`

## 12.14.0 (2021-09-15)
- GA release

## 12.14.0-beta.1 (2021-07-28)
- Fixed a bug where BlobClient.exists would not function correctly on blobs encrypted with CPK.
- Added support for the 2020-10-02 service version.
- Added support to list blobs deleted with versioning enabled.
- Added support to specify Parquet Input Serialization when querying a blob.
- Updated DownloadRetryOptions.maxRetryRequests to default downloads to retry 5 times.

## 12.13.0 (2021-07-22)
- Added support to get a blob client that uses an encryption scope and customer provided key.  

## 12.12.0 (2021-06-09)
- GA release

## 12.12.0-beta.1 (2021-05-13)
- Added support for the 2020-08-04 service version.
- Deprecated support to undelete a blob container to a new name. 

## 12.11.1 (2021-05-13)
### Dependency Updates
- Updated `azure-core` to version `1.16.0`

## 12.11.0 (2021-04-29)
- Fixed a bug where large files would not respond when the upload method was called. 

## 12.11.0-beta.3 (2021-04-16)
- Fixed a bug where BlobOutputStream would lock up if the inner uploadWithResponse call is cancelled for any reason.
- Fixed a bug where BlobOutputStream could not respond when writing in a tight loop because the inner FluxSink would buffer in an unbounded manner. This would cause memory issues especially if the heap size was set to less than the size of the data being uploaded.
- Fixed a bug where a null check was placed on the wrong parameter of the InputStream constructor for BlobParallelUploadOptions

## 12.11.0-beta.2 (2021-03-29)
- Fixed a bug where downloading would throw a NPE on large downloads due to a lack of eTag.
- Fixed a bug where more data would be buffered in buffered upload than expected due to Reactor's concatMap operator.
- Added upload and download methods on BlobClient and BlobAsyncClient that work with BinaryData.
- Fixed a bug that ignored the page size when calling PagedIterable.byPage(pageSize)

## 12.10.2 (2021-03-26)
- Fixed a bug where BlobInputStream would not use request conditions when doing the initial getProperties call in openInputStream.

## 12.10.1 (2021-03-19)
- Removed a deep copy in the general upload path to reduce memory consumption and increase perf
- Added a deep copy immediately after calling BlobOutputStream.write to prevent overwriting data in the case of reusing a single buffer to write to an output stream

## 12.11.0-beta.1 (2021-02-10)
- Added support for the 2020-06-12 service version. 
- Added support to lock on version id by specifying a consistent read control when opening a BlobInputStream.
- Removed a deep copy in the general upload path to reduce memory consumption and increase perf
- Added a deep copy immediately after calling BlobOutputStream.write to prevent overwriting data in the case of reusing a single buffer to write to an output stream

## 12.10.0 (2021-01-14)
- GA release

## 12.10.0-beta.1 (2020-12-07)
- Exposed ClientOptions on all client builders, allowing users to set a custom application id and custom headers.
- Added ability to get container client from blob clients and service client from container clients
- Added a MetadataValidationPolicy to check for leading and trailing whitespace in metadata that would cause Auth failures.
- Fixed a bug where the error message would not be displayed the exception message of a HEAD request.
- Added support for the 2020-04-08 service version. 
- Added support to upload block blob from URL.
- Added lease ID parameter to Get and Set Blob Tags.
- Added blob tags to BlobServiceClient.findBlobsByTags() result.

## 12.9.0 (2020-11-11)
- Fixed a bug where interspersed element types returned by page listing would deserialize incorrectly.
- Fixed a bug where BlobInputStream would not eTag lock on the blob, resulting in undesirable behavior if the blob was modified in the middle of reading. 
- Renamed BlobDownloadToFileOptions.rangeGetContentMd5 to BlobDownloadToFileOptions.retrieveContentRangeMd5.
- Added support for move and execute permissions on blob SAS and container SAS, and list permissions on blob SAS.
- Added support to specify a preauthorized user id and correlation id for user delegation SAS.

## 12.9.0-beta.2 (2020-10-08)
- Added support to specify whether or not a pipeline policy should be added per call or per retry.

## 12.9.0-beta.1 (2020-10-01)
- Added support for the 2020-02-10 service version.
- Added support to specify Arrow Output Serialization when querying a blob. 
- Added support to undelete a container. 
- Added support to set BlobParallelUploadOptions.computeMd5 so the service can perform an md5 verification.
- Added support to specify block size when using BlobInputStream.
- Fixed a bug where users could not download more than 5000MB of data in one shot in the downloadToFile API.
- Fixed a bug where the TokenCredential scope would be incorrect for custom URLs.
- Fixed a bug where Default Azure Credential would not work with Azurite.
- Fixed a bug where a custom application id in HttpLogOptions would not be added to the User Agent String.
- Fixed a bug where BlockBlobOutputStream would not handle certain errors.
- Added BlobImmutableDueToPolicy to the BlobErrorCode enum.

## 12.8.0 (2020-08-13)
- Fixed a bug that, when the data length parameter did not match the actual length of the data in BlobClient.upload, caused a zero length blob to be uploaded rather than throwing an exception.
- Fixed a bug that ignored the customer's specified block size when determining buffer sizes in BlobClient.upload
- Added support for Object Replication Service on listBlobs and getProperties.
- Added support for blob tags. Added tagsConditions to BlobRequestConditions that allow a user to specify a SQL statement for the blob's tags to satisfy.
- Added support for setting tags and filterTags operations on SAS by adding to AccountSASPermissions, BlobSASPermissions, and BlobContainerSASPermissions.
- Added support for setting and getting the StaticWebsite.DefaultIndexDocumentPath property on the service client.
- Added RehydratePriority to BlobProperties and BlobItemProperties.
- Fixed bug where Query Input Stream would throw when a ByteBuffer of length 0 was encountered.
- Added support to seal an append blob. Added AppendBlob.seal. Added ability to specify destinationSealed on BlobClient.beginCopy. isSealed property returned on getProperties/getBlob/listBlob. 
- Added support to set tier on a snapshot or version.
- Fixed a bug that would cause buffered upload to always put an empty blob before uploading actual data.

## 12.8.0-beta.1 (2020-07-07)
- Added support for the 2019-12-12 service version.
- Added support for blob tags. Added get/setTags method to Blob(Async)ClientBase. Added filterTags api to BlobServiceClient. Added ability to specify tags on all methods that create a blob. Tag count returned on getProperties/getBlob. Option to include returning tags on listing. 
- Added support to query a blob. Added query and openQueryInputStream methods to Blob(Async)ClientBase.
- Added support to version a blob. Added `getVersionClient` to clients that returns a new client associated to the version. 
- Added support to increase the maximum size of data that can be sent via a stage block. 

## 12.7.0 (2020-06-12)
- Moved BlobParallelUploadOptions into options package.
- Added data source and data length to BlobParallelUploadOptions and removed them from the relevant method parameter lists

## 12.7.0-beta.1 (2020-06-08)
- Fixed a bug that would cause empty data to be sent if a call to stage block, block blob upload, append block, or upload pages was automatically retried by the SDK.
- Added a maxConcurrency option on ParallelTransferOptions that allows the customer to limit how many concurrent network requests will be outstanding per api request at once. 
- Added an overload to BlobClient.upload which returns a BlockBlobItem containing the properties returned by the service upon blob creation.
- Fixed a bug that caused auth failures when constructing a client to a secondary endpoint using token auth.
- Modified client constructors to throw on invalid urls early to prevent SAS tokens from being logged in Exceptions.

## 12.6.1 (2020-05-06)
- Updated `azure-core` version to `1.5.0` to pickup fixes for percent encoding `UTF-8` and invalid leading bytes in a body string.

## 12.6.0 (2020-04-06)
- Fixed a bug that would prevent client initialization against Azurite in some containerized environments.
- Fixed a bug that would prevent progress from being reported when uploading small files.
- Modified BlobOutputStream to wait on a condition variable until transfer is complete instead of polling.
- Fixed a bug where the Date header wouldn't be updated with a new value on request retry.
- Fixed a bug that ignored the timeout and context parameters on BlobClient.uploadWithResponse.
- Added an overload to BlobOutputStream which accepts a context.

## 12.5.0 (2020-03-11)
- Fixed a bug that was adding an invalid 'include' query-parameter for list blob item requests if no dataset-include options were specified.
- Fixed a bug in ReliableDownload that would cause multiple subscriber errors.
- Added logic to ReliableDownload to retry on TimeoutException
- Added default timeout to download stream to timeout if a certain amount of time passes without seeing any data.
- Fixed a bug that would cause IOExceptions to be swallowed in BlobClient.upload(InputStream, long)

## 12.4.0 (2020-02-12)
- Added ability to access BlobProperties from BlobInputStream.
- Modified downloadToFile to populate BlobProperties.blobSize to be the actual blob size instead of the content length of the first range.
- Added upload methods on BlobClient to upload from an InputStream.

- Added support for the 2019-07-07 service version.
- Added support for encryption scopes service, container and blob builders now accept an encryption scope parameter and service and container builders accept a BlobContainerEncryptionScope parameter.
- Added support for managed disk page range diff for managed disk accounts.

## 12.3.1 (2020-02-10)
- Updated `azure-core-http-netty` to version 1.3.0
- Update `azure-storage-common` to version 12.3.1

## 12.3.0 (2020-01-16)
This package's
[documentation](https://github.com/Azure/azure-sdk-for-java/blob/azure-storage-blob_12.3.0/sdk/storage/azure-storage-blob/README.md)
and
[samples](https://github.com/Azure/azure-sdk-for-java/blob/azure-storage-blob_12.3.0/sdk/storage/azure-storage-blob/src/samples/java/com/azure/storage/blob)

- Added ability to create service clients anonymously and should only be used to create anonymous container and blob clients. Anonymous service clients will throw on attempting to create network requests.
- Added an overload to listBlobs to include a continuation token.
- Added a check in BlobServiceClient.setAccountProperties to block invalid requests.
- Fixed a bug that could result in data corruption on download when using the downloadToFile method.

## 12.2.0 (2020-01-08)
This package's
[documentation](https://github.com/Azure/azure-sdk-for-java/blob/azure-storage-blob_12.2.0/sdk/storage/azure-storage-blob/README.md)
and
[samples](https://github.com/Azure/azure-sdk-for-java/blob/azure-storage-blob_12.2.0/sdk/storage/azure-storage-blob/src/samples/java/com/azure/storage/blob)

- Added a field to ParallelTransferOptions that allows customers to configure the maximum size to upload in a single PUT. Data sizes larger than this value will be chunked and parallelized.
- Added overloads to downloadToFile to add the option to overwrite existing files. Default behavior is to not overwrite.
- Improved performance of BlockBlobOutputStream.
- Added overloads to BlockBlobClient.getBlobOutputStream to allow users to provide parallel transfer options, http headers, metadata, access tier, and request conditions.

## 12.2.0-beta.1 (2019-12-17)
- Added SAS generation methods on clients to improve discoverability and convenience of sas. Deprecated setContainerName, setBlobName, setSnapshotId, generateSasQueryParameters methods on BlobServiceSasSignatureValues to direct users to using the methods added on clients.
- Fixed a bug where Account SAS would not work when set on clients.

## 12.1.0 (2019-12-04)
This package's
[documentation](https://github.com/Azure/azure-sdk-for-java/blob/azure-storage-blob_12.1.0/sdk/storage/azure-storage-blob/README.md)
and
[samples](https://github.com/Azure/azure-sdk-for-java/blob/azure-storage-blob_12.1.0/sdk/storage/azure-storage-blob/src/samples/java/com/azure/storage/blob)

- Optimized downloadToFile to avoid an unnecessary getProperties call and to lock on an etag once the operation has started.
- Fixed a race condition that would sometimes result in a RuntimeException with a message related to unexpected header value of client-request-id.
- Fixed a bug in the RetryPolicy that would apply the delay of a fixed retry policy to the first try.
- Fixed a bug that could cause the overwrite flag to not be honored in cases where data was uploaded by another source after a parallel operation has already started.
- Added overloads to accept an overwrite flag to commitBlockList and getBlobOutputStream. Note that this changes the default behavior of the min overload and these methods will now fail if they are attempting to overwrite data.
- Added a check in ClientBuilders to enforce HTTPS for bearer token authentication.
- Upgraded to version 1.1.0 of Azure Core.

## 12.0.0 (2019-10-31)

- Removed BaseBlobClientBuilder
- Removed BlobClientBuilder, BlobContainerClientBuilder, BlobServiceClientBuilder, and SpecializedBlobClientBuilder inheritance of BaseBlobClientBuilder
- Renamed ListBlobContainerOptions getMaxResults and setMaxResults to getMaxResultsPerPage and setMaxResultsPerPage
- Renamed ListBlobsOptions getMaxResults and setMaxResults to getMaxResultsPerPage and setMaxResultsPerPage
- Renamed BlobProperties to BlobItemProperties and BlobContainerProperties to BlobContainerItemProperties
- Removes StorageError and StorageErrorException from public API
- Renamed StorageErrorCode to BlobErrorCode, SignedIdentifier to BlobSignedIdentifier, StorageServiceProperties to BlobServiceProperties, StorageServiceStats to BlobServiceStatistics, CorRules to BlobCorRules, AccessPolicy to BlobAccessPolicy, Logging to BlobAnalyticsLogging, Metrics to BlobMetrics, and RetentionPolicy to BlobRetentionPolicy
- Renamed BlobHTTPHeaders to BlobHttpHeaders and removed Blob from getter names
- Renamed StorageException to BlobStorageException
- Added BlobServiceVersion and the ability to set it on client builders
- Replaced URL parameters with String on appendBlockFromUrl, beginCopy, copyFromUrl, stageBlockFromUrl, uploadPagesFromUrl, and copyIncremental
- Added support for emulator endpoints
- Added support for additional connection string configurations and support for use development connection
- Changed constructors for AppendBlobItem, BlockBlobItem, PageBlobItem,
- Renamed listBlobsFlat to listBlobs and listBlobHierarchy to listBlobsByHierarchy
- Replaced startCopyFromUrl with beginCopy and return poller
- Renamed BlobContainerSasPermission and BlobSasPermission getters to use has prefix
- Replaced BlobAccessConditions, AppendBlobAccessConditions, and PageBlobAccessConditions with BlobRequestConditions, AppendBlobRequestConditions, and PageBlobRequestConditions.
- Removed ModifiedAccessConditions and SourceModifiedAccessConditions in favor of RequestConditions, removed BlobContainerAccessConditions in favor of BlobRequestConditions.
- Removed AppendPositionAccessConditions, LeaseAccessConditions, and SequenceNumberAccessConditions
- Renamed LeaseClient, LeaseAsyncClient, and LeaseClientBuilder to BlobLeaseClient, BlobLeaseAsyncClient, and BlobLeaseClientBuilder
- Added upload overloads which allow passing a flag to indicate if an existing blob should be overwritten
- Added support for blob names with special characters
- Changed return type for BlobClient.downloadWithProperties from Response<Void> to BlobDownloadResponse and BlobAsyncClient.downloadWithProperties from Mono<Response<Flux<ByteBuffer>>> to Mono<BlobDownloadAsyncResponse>

## 12.0.0-preview.4 (2019-10-08)
For details on the Azure SDK for Java (October 2019 Preview) release, you can refer to the [release announcement](https://aka.ms/azure-sdk-preview4-java).

This package's
[documentation](https://github.com/Azure/azure-sdk-for-java/blob/azure-storage-blob_12.0.0-preview.4/sdk/storage/azure-storage-blob/README.md)
and
[samples](https://github.com/Azure/azure-sdk-for-java/blob/azure-storage-blob_12.0.0-preview.4/sdk/storage/azure-storage-blob/src/samples/java/com/azure/storage/blob)

- Moved the specialized `BlobClient`, `AppendBlobClient`, `BlockBlobClient`, and `PageBlobClient`, into the `specialized` package within Azure Storage Blobs. Additionally, moved any model classes that are tied to a specific specialized client.
- Added a `BlobClientBase` which is now the super class for `BlobClient`, `AppendBlobClient`, `BlockBlobClient`, and `PageBlobClient`.
- Getters and setters were updated to use Java Bean notation.
- Added `getBlobContainerName` on `BlobContainerClient` and `BlobContainerAsyncClient` and `getContainerName`, `getBlobName` on `BlobClientBase` and `BlobAsyncClientBase` for fetching the resource names.
- Updated to be fully compliant with the Java 9 Platform Module System.
- Changed `VoidResponse` to `Response<Void>` on sync API, and `Mono<VoidResponse>` to `Mono<Response<Void>>` on async API.
- Fixed metadata does not allow capital letter issue. [`Bug 5295`](https://github.com/Azure/azure-sdk-for-java/issues/5295)
- Updated the return type of `downloadToFile` API to `BlobProperties` on sync API and `Mono<BlobProperties>` on async API.
- `getAccountUrl`, `getBlobContainerUrl`, `getBlobUrl` API now returns URL with scheme, host, resource name and snapshot if any.
- Added `LeaseClient` and `LeaseAsyncClient` to the specialized package and removed the leasing methods from `BlobClient`, `BlobAsyncClient`, `ContainerClient`, and `ContainerAsyncClient`.
- Added `blocksize` parameter to sync `blockBlobClient`.
- Use Primitives for `exist` API return type.
- Removed a `create` and `appendBlockFromUrl` overload API in `AppendBlob`.
- Fixed `create` method name in PageBlob.
- Renamed `setTier` to `setAccessTier` from `BlobAsyncClientBase` and `BlobClientBase` classes.
- Added `ParallelTransferOptions` to buffered upload, upload from file and download to file methods.
- Removed `Metadata` class and uses Map<String, String> for `matadata` field of `BlobProperties` and `ContainerProperties`.
- Removed SAS token generation APIs from clients, use BlobServiceSasSignatureValues to generate SAS tokens.
- Removed `SASTokenCredential`, `SASTokenCredentialPolicy` and the corresponding `credential(SASTokenCredential)` method in client builder, and added sasToken(String) instead.

## 12.0.0-preview.3 (2019-09-10)
For details on the Azure SDK for Java (September 2019 Preview) release, you can refer to the [release announcement](https://aka.ms/azure-sdk-preview3-java).

- Added tracing telemetry on maximum overload API.
- Throw `UnexpectedLengthException` when the upload body doesn't match the expected input length.
- Added validation policy to check the equality of request client ID between request and response.
- Updated to use service version 2019-02-02.
- Added dependency to azure-storage-common.
- Replaced `ByteBuf` with `ByteBuffer` and removed dependency on `Netty`.
- Added convenience upload method to `BlockBlobClient` and `BlockBlobAsyncClient`.
- Added rehydrate priority support.
- Added capability to set tier on additional APIs.
- Added customer provided key support.

**Breaking changes: New API design**
- Changed list responses to `PagedFlux` on async APIs and `PagedIterable` on sync APIs.
- Simplified API to return model types directly on non-maximal overloads. Maximal overloads return `Response<T>` and suffixed with WithResponse.

This package's
[documentation](https://github.com/Azure/azure-sdk-for-java/blob/085c8570b411defff26860ef56ea189af07d3d6a/sdk/storage/azure-storage-blob/README.md)
and
[samples](https://github.com/Azure/azure-sdk-for-java/blob/085c8570b411defff26860ef56ea189af07d3d6a/sdk/storage/azure-storage-blob/src/samples/java/com/azure/storage/blob)
demonstrate the new API.

## 12.0.0-preview.2 (2019-08-08)
For details on the Azure SDK for Java (August 2019 Preview) release refer to the [release announcement](https://azure.github.io/azure-sdk/releases/2019-08-06/java.html).

- Renamed `StorageClient`, `StorageAsyncClient`, and `StorageClientBuilder` to `BlobServiceClient`, `BlobServiceAsyncClient`, and `BlobServiceClientBuilder`.
- Combined `AppendBlobClientBuilder`, `BlockBlobClientBuilder`, and `PageBlobClientBuilder` into `BlobClientBuilder`. Methods to create each client type were added.
- Removed static builder method from clients. Builders are now instantiable.
- Changed return type of `createSnapshot` in `BlobClient` to return a client associated to the blob snapshot instead of the snapshot ID. Use `getSnapshotId` to get snapshot ID and `isSnapshot` to indicate if the client is associated to a blob snapshot.
- Added `getSnapshotClient` to clients that returns a new client associated to the snapshot.
- Added SAS token generation to clients.
- Added `deleteContainer` to `BlobServiceClient` and `BlobServiceAsyncClient`.
- Added `getAppendBlobClient` with snapshot overload to `ContainerClient`.
- Removed `AnonymousClientCredential` class.
- Changed parameter ordering of `BlobClient` and `BlobAsyncClient` `download` and `downloadToFile`.

This package's
[documentation](https://github.com/Azure/azure-sdk-for-java/blob/azure-storage-blob_12.0.0-preview.2/sdk/storage/azure-storage-blob/README.md)
and
[samples](https://github.com/Azure/azure-sdk-for-java/blob/azure-storage-blob_12.0.0-preview.2/sdk/storage/azure-storage-blob/src/samples/java/com/azure/storage/blob)
demonstrate the new API.

## 12.0.0-preview.1 (2019-06-28)
Version 12.0.0-preview.1 is a preview of our efforts in creating a client library that is developer-friendly, idiomatic to the Java ecosystem, and as consistent across different languages and platforms as possible. The principles that guide our efforts can be found in the [Azure SDK Design Guidelines for Java](https://azure.github.io/azure-sdk/java_introduction.html).

For details on the Azure SDK for Java (July 2019 Preview) release, you can refer to the [release announcement](https://aka.ms/azure-sdk-preview1-java).

**Breaking changes: New API design**
- Operations are now scoped to a particular client:
    - `BlobServiceClient`: StorageURL's functionality was migrated to BlobServiceClient. This client handles account-level operations. This includes managing service properties and listing the containers within an account.
    - `ContainerClient`: ContainerURL's functionality was migrated to ContainerClient. The client handles operations for a particular container. This includes creating or deleting that container, as well as listing the blobs within that container.
    - `BlobClient`: BlobURL's functionality was migrated to BlobClient, TransferManager download functionality was migrated to BlobClient and TransferManager upload functionality was migrated to BlockBlobClient. The client handles most operations, excluding upload, for an individual blob, including downloading data and working with blob properties.
    There are subclients (BlockBlobClient, PageBlobClient, AppendBlobClient) available for their respective blob types on the service.

    These clients can be accessed by navigating down the client hierarchy, or instantiated directly using builder to the resource (account, container or blob).
- New module level operations for simple upload and download using a block or page blob client.
- Download operations can download data in multiple ways:
    - `download_to_stream`: Download the entire content to an open stream handle (e.g. an open file). Supports multi-threaded download.
- New underlying REST pipeline implementation, based on the new `azure-core` library.
- Client and pipeline configuration is now available via keyword arguments at both the client level.
- Authentication using `azure-identity` credentials.

## 11.1.1 (2019.04.30)
- Upgraded to version 2.1.1 of the autorest-clientime which upgrades to a more secure version of jackson and fixes a NPE on unkown host errors.

## 11.0.0 (2019.03.22)
- Upgraded to version 2.1.0 of the autorest-clientruntime which includes several important fixes to mitigate a commonly-seen "Connection reset by peer" error and other similar bugs.
- Support for 2018-11-09 REST version. Please see our REST API documentation and blogs for information about the related added features.
- Added appendBlockFromURL method. A block may be created with another blob as its source.
- Added uploadPagesFromURL method. Pages may be written to with another blob as their source.
- Fixed a bug that would set an invalid range header when downloading an empty blob.
- Modified the LoggingFactory to redact SAS signatures on outgoing requests.
- HTTPGetterInfo was made an internal type as it is an internal implementation detail.
- Removed DEFAULT and NONE static variables. Empty constructors should be used instead. DEFAULT static values were error prone and unsafe to use because although the field was final, the objects were mutable, so it was possible the value could be changed accidentally and alter the behavior of the program.
- Optimized the TransferManager download to file method to skip the initial HEAD request.
- Added an option to configure that maximum size data that will be uploaded in a single shot via the TransferManager.
- Added request Http Method, URL, and headers to logging messages.
- Changed *ListingDetails to *ListDetails. These name changes are to mitigate conflicts with v8, allowing for side-by-side loading of different versions, which may help with upgrading.
- Removed the extra quotes around etags in some responses so they are consistently now consistently formatted.
- Moved the Generated*** types into the blob package to avoid conflicts with generated types from other services (i.e. queues and files)
- Changed the logger name to be the name of class that uses it, which is a more conventional practice
- Support added for SAS tokens to scope to blob snapshot.
- Added getUserDelegationKey to ServiceURL, the result of which can be used to generate a user-delegation SAS.
- Made the max results field on listing responses Integer instead of int as it is an optional field only returned when specified in the request.

## 10.5.0 (2019.02.15)
- Added uploadFromNonReplayableFlowable to support uploading arbitrary data sources (like network streams) to a block blob.

## 10.4.0 (2019.01.11)
- Fixed a bug that caused errors when java.io.tempdir has no trailing separator.
- Upgrade autorest-clientruntime dependency to include some bug fixes.

## 10.3.0 (2018.11.19)
- Added support for SLF4J.
- Included default logging to log warnings and errors to the temp directory by default.
- Fixed a bug in hierarchical listings that would sometimes return incomplete results.
- Included the whole HTTP Request in log statements (except for sensitive authorization information, which is redacted).
- Fixed a bug that made the request property on the response object always null.

## 10.2.0 (2018.10.29)
- Added overloads which only accept the required parameters.
- Added CopyFromURL, which will do a synchronous server-side copy, meaning the service will not return an HTTP response until it has completed the copy.
- Added support for IProgressReceiver in TransferManager operations. This parameter was previously ignored but is now supported.
- Removed internal dependency on javafx to be compatible with openjdk.
- Fixed a bug that would cause downloading large files with the TransferManager to fail.
- Fixed a bug in BlobURL.download() logic for setting up reliable download. This had the potential to download the wrong range when a download stream was retried.

## 10.1.0 (2018.09.11)
- Interfaces for helper types updated to be more consistent throughout the library. All types, with the exception of the options for pipeline factories, use a fluent pattern.
- Removed RetryReader type as it's functionality was moved to be built into the DownloadResponse. RetryReaderOptions are now named DownloadRetryOptions.
- Restructured the access conditions to be more logically adhere to their respective functions.
- Added support for context parameter on each api to allow communication with the pipeline from the application level

## 10.0.4-rc (2018.08.22)
- Support for the 2017-11-09 REST version. Please see our REST api documentation and blogs for information about the related added features.
- Support for 2018-03-28 REST version. Please see our REST api documentation and blogs for information about the related added features.
- Support for the getAccountInfo api on ServiceURL, ContainerURL, and BlobURL.
- Added support for setting service properties related to static websites.
- Changed BlobURL.startCopy sourceAccessConditions parameter to be HTTPAccessConditions as lease is not actually supported.
- Added methods to TransferManager for conveniently downloading a blob to a file.
- UploadFromFile now takes an AsynchronousFileChannel.
- UploadByteBuffersToBlockBlob, UploadByteBufferToBlockBlob, and DownloadToBuffer have been removed.
- IPRange fields are now strings.
- Fixed retry policy.
- Fixed logging policy.

## 10.0.3-Preview (2018.08.08)
- Resolved dependency issues

## 10.0.2-Preview (2018.08.07)
- Support for 2017-07-29 REST version. Please see our REST api documentation and blogs for information about the related added features.
- Support for setting a block blob's tier.
- Added support for soft delete feature. If a delete retention policy is enabled through the set service properties API, then blobs or snapshots can be deleted softly and retained for a specified number of days, before being permanently removed by garbage collection.
- Changed BlobListingDetails constructor to take a flag to include deleted blobs.
- Restructured the blob and container listing responses.
- BlockBlobURL.MAX_PUT_BLOCK_BYTES renamed to BlockBlobURL.MAX_STAGE_BLOCK_BYTES.
- Changed the accessConditions parameter to be HTTPAccessConditions instead of BlobAccessConditions, since only http access conditions are supported.

## 10.0.1-Preview (2018.07.03)
- Added the RetryReader class to allow for more reliable streaming on large downloads. This is now the return type of blobURL.download
- Fixed a bug that caused generation of signatures to fail at high levels of parallelism.
- Created the StorageException type to give easy access to the ErrorCode, StatusCode, and Message as available for unsuccessful responses.
- Added the StorageErrorCode type for checking against error codes returned by the service.
- Changed the AppendBlobAccessConditions field types to be Long instead of Int.
- Upgraded Netty dependency to allow uploading memory mapped files with https.
- Upgraded the autorest runtime dependency to fix a dependency bug in their package.
- Changed RequestRetryOptions maxTries and tryTimeout fields to be Integer instead of int. 0 is no longer allowed.
- Changed CommonRestResponse.lastModifiedTime to be lastModified.
- Added statusCode property to CommonRestResponse.
- Change dateProperty to be date on all generated types.
- Fixed a bug that prevented proper reset of body stream upon retry.
- Updated the defaults for RequestRetryOptions.

## 10.0.0-preview (2018.04.27)
- Initial Release. Please see the README and wiki for information on the new design.<|MERGE_RESOLUTION|>--- conflicted
+++ resolved
@@ -3,13 +3,9 @@
 ## 12.15.0-beta.2 (Unreleased)
 
 ### Features Added
-<<<<<<< HEAD
 - Added support for 2021-02-12 service version.
 - Added support for listing system containers.
-=======
-- Added support for the 2021-02-12 service version.
 - Added support for listing blobs which contain invalid xml characters.
->>>>>>> 3b13da96
 
 ### Breaking Changes
 
