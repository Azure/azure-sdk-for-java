# Release History

## 12.8.0-beta.2 (Unreleased)
- Fixed a bug that, when the data length parameter did not match the actual length of the data in BlobClient.upload, caused a zero length blob to be uploaded rather than throwing an exception.
- Fixed a bug that ignored the customer's specified block size when determining buffer sizes in BlobClient.upload
<<<<<<< HEAD
- Added support for Object Replication Service on listBlobs and getProperties.
- Added support for blob tags. Added tagsConditions to BlobRequestConditions that allow a user to specify a SQL statement for the blob's tags to satisfy.
- Added support for setting tags and filterTags operations on SAS by adding to AccountSASPermissions, BlobSASPermissions, and BlobContainerSASPermissions.
- Added support for setting and getting the StaticWebsite.DefaultIndexDocumentPath property on the service client.
- Added RehydratePriority to BlobProperties and BlobItemProperties.
=======
- Fixed bug where Query Input Stream would throw when a ByteBuffer of length 0 was encountered.
>>>>>>> 7dd0b65d

## 12.8.0-beta.1 (2020-07-07)
- Added support for the 2019-12-12 service version.
- Added support for blob tags. Added get/setTags method to Blob(Async)ClientBase. Added filterTags api to BlobServiceClient. Added ability to specify tags on all methods that create a blob. Tag count returned on getProperties/getBlob. Option to include returning tags on listing. 
- Added support to query a blob. Added query and opernQueryInputStream methods to Blob(Async)ClientBase.
- Added support to version a blob. Added `getVersionClient` to clients that returns a new client associated to the version. 
- Added support to increase the maximum size of data that can be sent via a stage block. 

## 12.7.0 (2020-06-12)
- Moved BlobParallelUploadOptions into options package.
- Added data source and data length to BlobParallelUploadOptions and removed them from the relevant method parameter lists

## 12.7.0-beta.1 (2020-06-08)
- Fixed a bug that would cause empty data to be sent if a call to stage block, block blob upload, append block, or upload pages was automatically retried by the SDK.
- Added a maxConcurrency option on ParallelTransferOptions that allows the customer to limit how many concurrent network requests will be outstanding per api request at once. 
- Added an overload to BlobClient.upload which returns a BlockBlobItem containing the properties returned by the service upon blob creation.
- Fixed a bug that caused auth failures when constructing a client to a secondary endpoint using token auth.
- Modified client constructors to throw on invalid urls early to prevent SAS tokens from being logged in Exceptions.

## 12.6.1 (2020-05-06)
- Updated `azure-core` version to `1.5.0` to pickup fixes for percent encoding `UTF-8` and invalid leading bytes in a body string.

## 12.6.0 (2020-04-06)
- Fixed a bug that would prevent client initialization against Azurite in some containerized environments.
- Fixed a bug that would prevent progress from being reported when uploading small files.
- Modified BlobOutputStream to wait on a condition variable until transfer is complete instead of polling.
- Fixed a bug where the Date header wouldn't be updated with a new value on request retry.
- Fixed a bug that ignored the timeout and context parameters on BlobClient.uploadWithResponse.
- Added an overload to BlobOutputStream which accepts a context.

## 12.5.0 (2020-03-11)
- Fixed a bug that was adding an invalid 'include' query-parameter for list blob item requests if no dataset-include options were specified.
- Fixed a bug in ReliableDownload that would cause multiple subscriber errors.
- Added logic to ReliableDownload to retry on TimeoutException
- Added default timeout to download stream to timeout if a certain amount of time passes without seeing any data.
- Fixed a bug that would cause IOExceptions to be swallowed in BlobClient.upload(InputStream, long)

## 12.4.0 (2020-02-12)
- Added ability to access BlobProperties from BlobInputStream.
- Modified downloadToFile to populate BlobProperties.blobSize to be the actual blob size instead of the content length of the first range.
- Added upload methods on BlobClient to upload from an InputStream.

- Added support for the 2019-07-07 service version.
- Added support for encryption scopes service, container and blob builders now accept an encryption scope parameter and service and container builders accept a BlobContainerEncryptionScope parameter.
- Added support for managed disk page range diff for managed disk accounts.

## 12.3.1 (2020-02-10)
- Updated `azure-core-http-netty` to version 1.3.0
- Update `azure-storage-common` to version 12.3.1

## 12.3.0 (2020-01-16)
This package's
[documentation](https://github.com/Azure/azure-sdk-for-java/blob/azure-storage-blob_12.3.0/sdk/storage/azure-storage-blob/README.md)
and
[samples](https://github.com/Azure/azure-sdk-for-java/blob/azure-storage-blob_12.3.0/sdk/storage/azure-storage-blob/src/samples/java/com/azure/storage/blob)

- Added ability to create service clients anonymously and should only be used to create anonymous container and blob clients. Anonymous service clients will throw on attempting to create network requests.
- Added an overload to listBlobs to include a continuation token.
- Added a check in BlobServiceClient.setAccountProperties to block invalid requests.
- Fixed a bug that could result in data corruption on download when using the downloadToFile method.

## 12.2.0 (2020-01-08)
This package's
[documentation](https://github.com/Azure/azure-sdk-for-java/blob/azure-storage-blob_12.2.0/sdk/storage/azure-storage-blob/README.md)
and
[samples](https://github.com/Azure/azure-sdk-for-java/blob/azure-storage-blob_12.2.0/sdk/storage/azure-storage-blob/src/samples/java/com/azure/storage/blob)

- Added a field to ParallelTransferOptions that allows customers to configure the maximum size to upload in a single PUT. Data sizes larger than this value will be chunked and parallelized.
- Added overloads to downloadToFile to add the option to overwrite existing files. Default behavior is to not overwrite.
- Improved performance of BlockBlobOutputStream.
- Added overloads to BlockBlobClient.getBlobOutputStream to allow users to provide parallel transfer options, http headers, metadata, access tier, and request conditions.

## 12.2.0-beta.1 (2019-12-17)
- Added SAS generation methods on clients to improve discoverability and convenience of sas. Deprecated setContainerName, setBlobName, setSnapshotId, generateSasQueryParameters methods on BlobServiceSasSignatureValues to direct users to using the methods added on clients.
- Fixed a bug where Account SAS would not work when set on clients.

## 12.1.0 (2019-12-04)
This package's
[documentation](https://github.com/Azure/azure-sdk-for-java/blob/azure-storage-blob_12.1.0/sdk/storage/azure-storage-blob/README.md)
and
[samples](https://github.com/Azure/azure-sdk-for-java/blob/azure-storage-blob_12.1.0/sdk/storage/azure-storage-blob/src/samples/java/com/azure/storage/blob)

- Optimized downloadToFile to avoid an unnecessary getProperties call and to lock on an etag once the operation has started.
- Fixed a race condition that would sometimes result in a RuntimeException with a message related to unexpected header value of client-request-id.
- Fixed a bug in the RetryPolicy that would apply the delay of a fixed retry policy to the first try.
- Fixed a bug that could cause the overwrite flag to not be honored in cases where data was uploaded by another source after a parallel operation has already started.
- Added overloads to accept an overwrite flag to commitBlockList and getBlobOutputStream. Note that this changes the default behavior of the min overload and these methods will now fail if they are attempting to overwrite data.
- Added a check in ClientBuilders to enforce HTTPS for bearer token authentication.
- Upgraded to version 1.1.0 of Azure Core.

## 12.0.0 (2019-10-31)

- Removed BaseBlobClientBuilder
- Removed BlobClientBuilder, BlobContainerClientBuilder, BlobServiceClientBuilder, and SpecializedBlobClientBuilder inheritance of BaseBlobClientBuilder
- Renamed ListBlobContainerOptions getMaxResults and setMaxResults to getMaxResultsPerPage and setMaxResultsPerPage
- Renamed ListBlobsOptions getMaxResults and setMaxResults to getMaxResultsPerPage and setMaxResultsPerPage
- Renamed BlobProperties to BlobItemProperties and BlobContainerProperties to BlobContainerItemProperties
- Removes StorageError and StorageErrorException from public API
- Renamed StorageErrorCode to BlobErrorCode, SignedIdentifier to BlobSignedIdentifier, StorageServiceProperties to BlobServiceProperties, StorageServiceStats to BlobServiceStatistics, CorRules to BlobCorRules, AccessPolicy to BlobAccessPolicy, Logging to BlobAnalyticsLogging, Metrics to BlobMetrics, and RetentionPolicy to BlobRetentionPolicy
- Renamed BlobHTTPHeaders to BlobHttpHeaders and removed Blob from getter names
- Renamed StorageException to BlobStorageException
- Added BlobServiceVersion and the ability to set it on client builders
- Replaced URL parameters with String on appendBlockFromUrl, beginCopy, copyFromUrl, stageBlockFromUrl, uploadPagesFromUrl, and copyIncremental
- Added support for emulator endpoints
- Added support for additional connection string configurations and support for use development connection
- Changed constructors for AppendBlobItem, BlockBlobItem, PageBlobItem,
- Renamed listBlobsFlat to listBlobs and listBlobHierarchy to listBlobsByHierarchy
- Replaced startCopyFromUrl with beginCopy and return poller
- Renamed BlobContainerSasPermission and BlobSasPermission getters to use has prefix
- Replaced BlobAccessConditions, AppendBlobAccessConditions, and PageBlobAccessConditions with BlobRequestConditions, AppendBlobRequestConditions, and PageBlobRequestConditions.
- Removed ModifiedAccessConditions and SourceModifiedAccessConditions in favor of RequestConditions, removed BlobContainerAccessConditions in favor of BlobRequestConditions.
- Removed AppendPositionAccessConditions, LeaseAccessConditions, and SequenceNumberAccessConditions
- Renamed LeaseClient, LeaseAsyncClient, and LeaseClientBuilder to BlobLeaseClient, BlobLeaseAsyncClient, and BlobLeaseClientBuilder
- Added upload overloads which allow passing a flag to indicate if an existing blob should be overwritten
- Added support for blob names with special characters
- Changed return type for BlobClient.downloadWithProperties from Response<Void> to BlobDownloadResponse and BlobAsyncClient.downloadWithProperties from Mono<Response<Flux<ByteBuffer>>> to Mono<BlobDownloadAsyncResponse>

## 12.0.0-preview.4 (2019-10-8)
For details on the Azure SDK for Java (October 2019 Preview) release, you can refer to the [release announcement](https://aka.ms/azure-sdk-preview4-java).

This package's
[documentation](https://github.com/Azure/azure-sdk-for-java/blob/azure-storage-blob_12.0.0-preview.4/sdk/storage/azure-storage-blob/README.md)
and
[samples](https://github.com/Azure/azure-sdk-for-java/blob/azure-storage-blob_12.0.0-preview.4/sdk/storage/azure-storage-blob/src/samples/java/com/azure/storage/blob)

- Moved the specialized `BlobClient`, `AppendBlobClient`, `BlockBlobClient`, and `PageBlobClient`, into the `specialized` package within Azure Storage Blobs. Additionally, moved any model classes that are tied to a specific specialized client.
- Added a `BlobClientBase` which is now the super class for `BlobClient`, `AppendBlobClient`, `BlockBlobClient`, and `PageBlobClient`.
- Getters and setters were updated to use Java Bean notation.
- Added `getBlobContainerName` on `BlobContainerClient` and `BlobContainerAsyncClient` and `getContainerName`, `getBlobName` on `BlobClientBase` and `BlobAsyncClientBase` for fetching the resource names.
- Updated to be fully compliant with the Java 9 Platform Module System.
- Changed `VoidResponse` to `Response<Void>` on sync API, and `Mono<VoidResponse>` to `Mono<Response<Void>>` on async API.
- Fixed metadata does not allow capital letter issue. [`Bug 5295`](https://github.com/Azure/azure-sdk-for-java/issues/5295)
- Updated the return type of `downloadToFile` API to `BlobProperties` on sync API and `Mono<BlobProperties>` on async API.
- `getAccountUrl`, `getBlobContainerUrl`, `getBlobUrl` API now returns URL with scheme, host, resource name and snapshot if any.
- Added `LeaseClient` and `LeaseAsyncClient` to the specialized package and removed the leasing methods from `BlobClient`, `BlobAsyncClient`, `ContainerClient`, and `ContainerAsyncClient`.
- Added `blocksize` parameter to sync `blockBlobClient`.
- Use Primitives for `exist` API return type.
- Removed a `create` and `appendBlockFromUrl` overload API in `AppendBlob`.
- Fixed `create` method name in PageBlob.
- Renamed `setTier` to `setAccessTier` from `BlobAsyncClientBase` and `BlobClientBase` classes.
- Added `ParallelTransferOptions` to buffered upload, upload from file and download to file methods.
- Removed `Metadata` class and uses Map<String, String> for `matadata` field of `BlobProperties` and `ContainerProperties`.
- Removed SAS token generation APIs from clients, use BlobServiceSasSignatureValues to generate SAS tokens.
- Removed `SASTokenCredential`, `SASTokenCredentialPolicy` and the corresponding `credential(SASTokenCredential)` method in client builder, and added sasToken(String) instead.

## 12.0.0-preview.3 (2019-09-10)
For details on the Azure SDK for Java (September 2019 Preview) release, you can refer to the [release announcement](https://aka.ms/azure-sdk-preview3-java).

- Added tracing telemetry on maximum overload API.
- Throw `UnexpectedLengthException` when the upload body doesn't match the expected input length.
- Added validation policy to check the equality of request client ID between request and response.
- Updated to use service version 2019-02-02.
- Added dependency to azure-storage-common.
- Replaced `ByteBuf` with `ByteBuffer` and removed dependency on `Netty`.
- Added convenience upload method to `BlockBlobClient` and `BlockBlobAsyncClient`.
- Added rehydrate priority support.
- Added capability to set tier on additional APIs.
- Added customer provided key support.

**Breaking changes: New API design**
- Changed list responses to `PagedFlux` on async APIs and `PagedIterable` on sync APIs.
- Simplified API to return model types directly on non-maximal overloads. Maximal overloads return `Response<T>` and suffixed with WithResponse.

This package's
[documentation](https://github.com/Azure/azure-sdk-for-java/blob/085c8570b411defff26860ef56ea189af07d3d6a/sdk/storage/azure-storage-blob/README.md)
and
[samples](https://github.com/Azure/azure-sdk-for-java/blob/085c8570b411defff26860ef56ea189af07d3d6a/sdk/storage/azure-storage-blob/src/samples/java/com/azure/storage/blob)
demonstrate the new API.

## 12.0.0-preview.2 (2019-08-08)
For details on the Azure SDK for Java (August 2019 Preview) release refer to the [release announcement](https://aka.ms/azure-sdk-preview2-java).

- Renamed `StorageClient`, `StorageAsyncClient`, and `StorageClientBuilder` to `BlobServiceClient`, `BlobServiceAsyncClient`, and `BlobServiceClientBuilder`.
- Combined `AppendBlobClientBuilder`, `BlockBlobClientBuilder`, and `PageBlobClientBuilder` into `BlobClientBuilder`. Methods to create each client type were added.
- Removed static builder method from clients. Builders are now instantiable.
- Changed return type of `createSnapshot` in `BlobClient` to return a client associated to the blob snapshot instead of the snapshot ID. Use `getSnapshotId` to get snapshot ID and `isSnapshot` to indicate if the client is associated to a blob snapshot.
- Added `getSnapshotClient` to clients that returns a new client associated to the snapshot.
- Added SAS token generation to clients.
- Added `deleteContainer` to `BlobServiceClient` and `BlobServiceAsyncClient`.
- Added `getAppendBlobClient` with snapshot overload to `ContainerClient`.
- Removed `AnonymousClientCredential` class.
- Changed parameter ordering of `BlobClient` and `BlobAsyncClient` `download` and `downloadToFile`.

This package's
[documentation](https://github.com/Azure/azure-sdk-for-java/blob/azure-storage-blob_12.0.0-preview.2/sdk/storage/azure-storage-blob/README.md)
and
[samples](https://github.com/Azure/azure-sdk-for-java/blob/azure-storage-blob_12.0.0-preview.2/sdk/storage/azure-storage-blob/src/samples/java/com/azure/storage/blob)
demonstrate the new API.

## 12.0.0-preview.1 (2019-06-28)
Version 12.0.0-preview.1 is a preview of our efforts in creating a client library that is developer-friendly, idiomatic to the Java ecosystem, and as consistent across different languages and platforms as possible. The principles that guide our efforts can be found in the [Azure SDK Design Guidelines for Java](https://azure.github.io/azure-sdk/java_introduction.html).

For details on the Azure SDK for Java (July 2019 Preview) release, you can refer to the [release announcement](https://aka.ms/azure-sdk-preview1-java).

**Breaking changes: New API design**
- Operations are now scoped to a particular client:
    - `BlobServiceClient`: StorageURL's functionality was migrated to BlobServiceClient. This client handles account-level operations. This includes managing service properties and listing the containers within an account.
    - `ContainerClient`: ContainerURL's functionality was migrated to ContainerClient. The client handles operations for a particular container. This includes creating or deleting that container, as well as listing the blobs within that container.
    - `BlobClient`: BlobURL's functionality was migrated to BlobClient, TransferManager download functionality was migrated to BlobClient and TransferManager upload functionality was migrated to BlockBlobClient. The client handles most operations, excluding upload, for an individual blob, including downloading data and working with blob properties.
    There are subclients (BlockBlobClient, PageBlobClient, AppendBlobClient) available for their respective blob types on the service.

    These clients can be accessed by navigating down the client hierarchy, or instantiated directly using builder to the resource (account, container or blob).
- New module level operations for simple upload and download using a block or page blob client.
- Download operations can download data in multiple ways:
    - `download_to_stream`: Download the entire content to an open stream handle (e.g. an open file). Supports multi-threaded download.
- New underlying REST pipeline implementation, based on the new `azure-core` library.
- Client and pipeline configuration is now available via keyword arguments at both the client level.
- Authentication using `azure-identity` credentials.

## 11.1.1 (2019.04.30)
- Upgraded to version 2.1.1 of the autorest-clientime which upgrades to a more secure version of jackson and fixes a NPE on unkown host errors.

## 11.0.0 (2019.03.22)
- Upgraded to version 2.1.0 of the autorest-clientruntime which includes several important fixes to mitigate a commonly-seen "Connection reset by peer" error and other similar bugs.
- Support for 2018-11-09 REST version. Please see our REST API documentation and blogs for information about the related added features.
- Added appendBlockFromURL method. A block may be created with another blob as its source.
- Added uploadPagesFromURL method. Pages may be written to with another blob as their source.
- Fixed a bug that would set an invalid range header when downloading an empty blob.
- Modified the LoggingFactory to redact SAS signatures on outgoing requests.
- HTTPGetterInfo was made an internal type as it is an internal implementation detail.
- Removed DEFAULT and NONE static variables. Empty constructors should be used instead. DEFAULT static values were error prone and unsafe to use because although the field was final, the objects were mutable, so it was possible the value could be changed accidentally and alter the behavior of the program.
- Optimized the TransferManager download to file method to skip the initial HEAD request.
- Added an option to configure that maximum size data that will be uploaded in a single shot via the TransferManager.
- Added request Http Method, URL, and headers to logging messages.
- Changed *ListingDetails to *ListDetails. These name changes are to mitigate conflicts with v8, allowing for side-by-side loading of different versions, which may help with upgrading.
- Removed the extra quotes around etags in some responses so they are consistently now consistently formatted.
- Moved the Generated*** types into the blob package to avoid conflicts with generated types from other services (i.e. queues and files)
- Changed the logger name to be the name of class that uses it, which is a more conventional practice
- Support added for SAS tokens to scope to blob snapshot.
- Added getUserDelegationKey to ServiceURL, the result of which can be used to generate a user-delegation SAS.
- Made the max results field on listing responses Integer instead of int as it is an optional field only returned when specified in the request.

## 10.5.0 (2019.02.15)
- Added uploadFromNonReplayableFlowable to support uploading arbitrary data sources (like network streams) to a block blob.

## 10.4.0 (2019.01.11)
- Fixed a bug that caused errors when java.io.tempdir has no trailing separator.
- Upgrade autorest-clientruntime dependency to include some bug fixes.

## 10.3.0 (2018.11.19)
- Added support for SLF4J.
- Included default logging to log warnings and errors to the temp directory by default.
- Fixed a bug in hierarchical listings that would sometimes return incomplete results.
- Included the whole HTTP Request in log statements (except for sensitive authorization information, which is redacted).
- Fixed a bug that made the request property on the response object always null.

## 10.2.0 (2018.10.29)
- Added overloads which only accept the required parameters.
- Added CopyFromURL, which will do a synchronous server-side copy, meaning the service will not return an HTTP response until it has completed the copy.
- Added support for IProgressReceiver in TransferManager operations. This parameter was previously ignored but is now supported.
- Removed internal dependency on javafx to be compatible with openjdk.
- Fixed a bug that would cause downloading large files with the TransferManager to fail.
- Fixed a bug in BlobURL.download() logic for setting up reliable download. This had the potential to download the wrong range when a download stream was retried.

## 10.1.0 (2018.09.11)
- Interfaces for helper types updated to be more consistent throughout the library. All types, with the exception of the options for pipeline factories, use a fluent pattern.
- Removed RetryReader type as it's functionality was moved to be built into the DownloadResponse. RetryReaderOptions are now named DownloadRetryOptions.
- Restructured the access conditions to be more logically adhere to their respective functions.
- Added support for context parameter on each api to allow communication with the pipeline from the application level

## 10.0.4-rc (2018.08.22)
- Support for the 2017-11-09 REST version. Please see our REST api documentation and blogs for information about the related added features.
- Support for 2018-03-28 REST version. Please see our REST api documentation and blogs for information about the related added features.
- Support for the getAccountInfo api on ServiceURL, ContainerURL, and BlobURL.
- Added support for setting service properties related to static websites.
- Changed BlobURL.startCopy sourceAccessConditions parameter to be HTTPAccessConditions as lease is not actually supported.
- Added methods to TransferManager for conveniently downloading a blob to a file.
- UploadFromFile now takes an AsynchronousFileChannel.
- UploadByteBuffersToBlockBlob, UploadByteBufferToBlockBlob, and DownloadToBuffer have been removed.
- IPRange fields are now strings.
- Fixed retry policy.
- Fixed logging policy.

## 10.0.3-Preview (2018.08.08)
- Resolved dependency issues

## 10.0.2-Preview (2018.08.07)
- Support for 2017-07-29 REST version. Please see our REST api documentation and blogs for information about the related added features.
- Support for setting a block blob's tier.
- Added support for soft delete feature. If a delete retention policy is enabled through the set service properties API, then blobs or snapshots can be deleted softly and retained for a specified number of days, before being permanently removed by garbage collection.
- Changed BlobListingDetails constructor to take a flag to include deleted blobs.
- Restructured the blob and container listing responses.
- BlockBlobURL.MAX_PUT_BLOCK_BYTES renamed to BlockBlobURL.MAX_STAGE_BLOCK_BYTES.
- Changed the accessConditions parameter to be HTTPAccessConditions instead of BlobAccessConditions, since only http access conditions are supported.

## 10.0.1-Preview (2018.07.03)
- Added the RetryReader class to allow for more reliable streaming on large downloads. This is now the return type of blobURL.download
- Fixed a bug that caused generation of signatures to fail at high levels of parallelism.
- Created the StorageException type to give easy access to the ErrorCode, StatusCode, and Message as available for unsuccessful responses.
- Added the StorageErrorCode type for checking against error codes returned by the service.
- Changed the AppendBlobAccessConditions field types to be Long instead of Int.
- Upgraded Netty dependency to allow uploading memory mapped files with https.
- Upgraded the autorest runtime dependency to fix a dependency bug in their package.
- Changed RequestRetryOptions maxTries and tryTimeout fields to be Integer instead of int. 0 is no longer allowed.
- Changed CommonRestResponse.lastModifiedTime to be lastModified.
- Added statusCode property to CommonRestResponse.
- Change dateProperty to be date on all generated types.
- Fixed a bug that prevented proper reset of body stream upon retry.
- Updated the defaults for RequestRetryOptions.

## 10.0.0-preview (2018.04.27)
- Initial Release. Please see the README and wiki for information on the new design.<|MERGE_RESOLUTION|>--- conflicted
+++ resolved
@@ -3,15 +3,12 @@
 ## 12.8.0-beta.2 (Unreleased)
 - Fixed a bug that, when the data length parameter did not match the actual length of the data in BlobClient.upload, caused a zero length blob to be uploaded rather than throwing an exception.
 - Fixed a bug that ignored the customer's specified block size when determining buffer sizes in BlobClient.upload
-<<<<<<< HEAD
 - Added support for Object Replication Service on listBlobs and getProperties.
 - Added support for blob tags. Added tagsConditions to BlobRequestConditions that allow a user to specify a SQL statement for the blob's tags to satisfy.
 - Added support for setting tags and filterTags operations on SAS by adding to AccountSASPermissions, BlobSASPermissions, and BlobContainerSASPermissions.
 - Added support for setting and getting the StaticWebsite.DefaultIndexDocumentPath property on the service client.
 - Added RehydratePriority to BlobProperties and BlobItemProperties.
-=======
 - Fixed bug where Query Input Stream would throw when a ByteBuffer of length 0 was encountered.
->>>>>>> 7dd0b65d
 
 ## 12.8.0-beta.1 (2020-07-07)
 - Added support for the 2019-12-12 service version.
