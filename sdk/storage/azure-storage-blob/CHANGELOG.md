--- conflicted
+++ resolved
@@ -2,11 +2,8 @@
 
 ## 12.11.0-beta.3 (Unreleased)
 - Fixed a bug where BlobOutputStream would lock up if the inner uploadWithResponse call is cancelled for any reason.
-<<<<<<< HEAD
+- Fixed a bug where BlobOutputStream could hang when writing in a tight loop because the inner FluxSink would buffer in an unbounded manner. This would cause memory issues especially if the heap size was set to less than the size of the data being uploaded.
 - Fixed a bug where a null check was placed on the wrong parameter of the InputStream constructor for BlobParallelUploadOptions
-=======
-- Fixed a bug where BlobOutputStream could hang when writing in a tight loop because the inner FluxSink would buffer in an unbounded manner. This would cause memory issues especially if the heap size was set to less than the size of the data being uploaded.
->>>>>>> 005c0a2f
 
 ## 12.11.0-beta.2 (2021-03-29)
 - Fixed a bug where downloading would throw a NPE on large downloads due to a lack of eTag.
