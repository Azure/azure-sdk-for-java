--- conflicted
+++ resolved
@@ -1,22 +1,17 @@
 # Release History
 
-<<<<<<< HEAD
-## Version XX.X.X (XXXX-XX-XX)
+## 12.2.0-beta.2 (Unreleased)
+- Added a field to ParallelTransferOptions that allows customers to configure the maximum size to upload in a single PUT. Data sizes larger than this value will be chunked and parallelized.
+- Added support for the 2019-07-07 service version.
 - Added support for encryption scopes service, container and blob builders now accept an encryption scope parameter and
 service and container builders accept a BlobContainerEncryptionScope parameter.
-
-## Version 12.1.0 (2019-12-04)
-This package's
-=======
-## 12.2.0-beta.2 (Unreleased)
-- Added a field to ParallelTransferOptions that allows customers to configure the maximum size to upload in a single PUT. Data sizes larger than this value will be chunked and parallelized.
+- Added support for managed disk page range diff for managed disk accounts
 
 ## 12.2.0-beta.1 (2019-12-17)
 - Added SAS generation methods on clients to improve discoverability and convenience of sas. Deprecated setContainerName, setBlobName, setSnapshotId, generateSasQueryParameters methods on BlobServiceSasSignatureValues to direct users to using the methods added on clients.
 - Fixed a bug where Account SAS would not work when set on clients.
 
 ## 12.1.0 (2019-12-04)
->>>>>>> f23ff41c
 This package's
 [documentation](https://github.com/Azure/azure-sdk-for-java/blob/azure-storage-blob_12.1.0/sdk/storage/azure-storage-blob/README.md)
 and
