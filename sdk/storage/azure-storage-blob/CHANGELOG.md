--- conflicted
+++ resolved
@@ -1,14 +1,11 @@
 # Release History
 
 ## 12.9.0-beta.1 (Unreleased)
-<<<<<<< HEAD
 - Added support for the 2019-02-10 service version.
 - Added support to specify Arrow Output Serialization when querying a blob. 
 - Added support to undelete a container. 
 
-=======
 - Fixed a bug where users could not download more than 5000MB of data in one shot in the downloadToFile API.
->>>>>>> 367cf83f
 - Fixed a bug where the TokenCredential scope would be incorrect for custom URLs.
 - Fixed a bug where Default Azure Credential would not work with Azurite.
 - Fixed a bug where a custom application id in HttpLogOptions would not be added to the User Agent String.
