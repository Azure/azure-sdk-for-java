--- conflicted
+++ resolved
@@ -1,11 +1,8 @@
 # Release History
 
 ## 12.10.0-beta.1 (Unreleased)
-<<<<<<< HEAD
 - Exposed ClientOptions on all client builders, allowing users to set a custom application id and custom headers.
-=======
 - Added ability to get container client from blob clients and service client from container clients
->>>>>>> 1d312fb4
 
 ## 12.9.0 (2020-11-11)
 - Fixed a bug where interspersed element types returned by page listing would deserialize incorrectly.
