--- conflicted
+++ resolved
@@ -1,17 +1,10 @@
 # Release History
 
-<<<<<<< HEAD
-## 12.7.0-beta.1 (Unreleased)
+## 12.8.0-beta.1 (Unreleased)
 - Added support for the 2019-12-12 service version.
 - Added support for blob tags. Added get/setTags method to Blob(Async)ClientBase. Added filterTags api to BlobServiceClient. Added ability to specify tags on all methods that create a blob. Tag count returned on getProperties/getBlob. Option to include returning tags on listing. 
-- Fixed a bug that caused auth failures when constructing a client to a secondary endpoint using token auth.
 - Added support for restoring blob container.
 - Added support to query a blob. 
-- Added a maxConcurrency option on ParallelTransferOptions that allows the customer to limit how many concurrent network requests will be outstanding per api request at once. 
-- Added an overload to BlobClient.upload which returns a BlockBlobItem containing the properties returned by the service upon blob creation.
-- Fixed a bug that caused auth failures when constructing a client to a secondary endpoint using token auth.
-=======
-## 12.8.0-beta.1 (Unreleased)
 
 ## 12.7.0 (2020-06-12)
 - Moved BlobParallelUploadOptions into options package.
@@ -22,7 +15,6 @@
 - Added a maxConcurrency option on ParallelTransferOptions that allows the customer to limit how many concurrent network requests will be outstanding per api request at once. 
 - Added an overload to BlobClient.upload which returns a BlockBlobItem containing the properties returned by the service upon blob creation.
 - Fixed a bug that caused auth failures when constructing a client to a secondary endpoint using token auth.
->>>>>>> 72d53830
 - Modified client constructors to throw on invalid urls early to prevent SAS tokens from being logged in Exceptions.
 
 ## 12.6.1 (2020-05-06)
