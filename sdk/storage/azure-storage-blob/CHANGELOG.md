--- conflicted
+++ resolved
@@ -1,12 +1,8 @@
 # Release History
 
 ## 12.11.0-beta.1 (Unreleased)
-<<<<<<< HEAD
-
-=======
 - Removed a deep copy in the general upload path to reduce memory consumption and increase perf
 - Added a deep copy immediately after calling BlobOutputStream.write to prevent overwriting data in the case of reusing a single buffer to write to an output stream
->>>>>>> 16d7b696
 
 ## 12.10.0 (2021-01-14)
 - GA release
