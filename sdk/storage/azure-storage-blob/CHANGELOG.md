--- conflicted
+++ resolved
@@ -1,12 +1,9 @@
 # Release History
 
 ## 12.9.0-beta.1 (Unreleased)
-<<<<<<< HEAD
 - Added support to set BlobParallelUploadOptions.computeMd5 so the service can perform an md5 verification.
-=======
 - Added support to specify block size when using BlobInputStream.
 
->>>>>>> 05bcf706
 - Fixed a bug where users could not download more than 5000MB of data in one shot in the downloadToFile API.
 - Fixed a bug where the TokenCredential scope would be incorrect for custom URLs.
 - Fixed a bug where Default Azure Credential would not work with Azurite.
