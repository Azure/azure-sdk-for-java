# Release History

## 12.3.0-beta.1 (Unreleased)
<<<<<<< HEAD
- Added ability to create service clients anonymously and should only be used to create anonymous container and blob clients. Anonymous service clients will throw on attempting to create network requests.
=======
- Added an overload to listBlobs to include a continuation marker.
>>>>>>> 74f58ab0

## 12.2.0 (2020-01-08)
This package's
[documentation](https://github.com/Azure/azure-sdk-for-java/blob/azure-storage-blob_12.2.0/sdk/storage/azure-storage-blob/README.md)
and
[samples](https://github.com/Azure/azure-sdk-for-java/blob/azure-storage-blob_12.2.0/sdk/storage/azure-storage-blob/src/samples/java/com/azure/storage/blob)

- Added a field to ParallelTransferOptions that allows customers to configure the maximum size to upload in a single PUT. Data sizes larger than this value will be chunked and parallelized.
- Added overloads to downloadToFile to add the option to overwrite existing files. Default behavior is to not overwrite.
- Improved performance of BlockBlobOutputStream.
- Added overloads to BlockBlobClient.getBlobOutputStream to allow users to provide parallel transfer options, http headers, metadata, access tier, and request conditions.

## 12.2.0-beta.1 (2019-12-17)
- Added SAS generation methods on clients to improve discoverability and convenience of sas. Deprecated setContainerName, setBlobName, setSnapshotId, generateSasQueryParameters methods on BlobServiceSasSignatureValues to direct users to using the methods added on clients.
- Fixed a bug where Account SAS would not work when set on clients.

## 12.1.0 (2019-12-04)
This package's
[documentation](https://github.com/Azure/azure-sdk-for-java/blob/azure-storage-blob_12.1.0/sdk/storage/azure-storage-blob/README.md)
and
[samples](https://github.com/Azure/azure-sdk-for-java/blob/azure-storage-blob_12.1.0/sdk/storage/azure-storage-blob/src/samples/java/com/azure/storage/blob)

- Optimized downloadToFile to avoid an unnecessary getProperties call and to lock on an etag once the operation has started.
- Fixed a race condition that would sometimes result in a RuntimeException with a message related to unexpected header value of client-request-id.
- Fixed a bug in the RetryPolicy that would apply the delay of a fixed retry policy to the first try.
- Fixed a bug that could cause the overwrite flag to not be honored in cases where data was uploaded by another source after a parallel operation has already started.
- Added overloads to accept an overwrite flag to commitBlockList and getBlobOutputStream. Note that this changes the default behavior of the min overload and these methods will now fail if they are attempting to overwrite data.
- Added a check in ClientBuilders to enforce HTTPS for bearer token authentication.
- Upgraded to version 1.1.0 of Azure Core.

## 12.0.0 (2019-10-31)

- Removed BaseBlobClientBuilder
- Removed BlobClientBuilder, BlobContainerClientBuilder, BlobServiceClientBuilder, and SpecializedBlobClientBuilder inheritance of BaseBlobClientBuilder
- Renamed ListBlobContainerOptions getMaxResults and setMaxResults to getMaxResultsPerPage and setMaxResultsPerPage
- Renamed ListBlobsOptions getMaxResults and setMaxResults to getMaxResultsPerPage and setMaxResultsPerPage
- Renamed BlobProperties to BlobItemProperties and BlobContainerProperties to BlobContainerItemProperties
- Removes StorageError and StorageErrorException from public API
- Renamed StorageErrorCode to BlobErrorCode, SignedIdentifier to BlobSignedIdentifier, StorageServiceProperties to BlobServiceProperties, StorageServiceStats to BlobServiceStatistics, CorRules to BlobCorRules, AccessPolicy to BlobAccessPolicy, Logging to BlobAnalyticsLogging, Metrics to BlobMetrics, and RetentionPolicy to BlobRetentionPolicy
- Renamed BlobHTTPHeaders to BlobHttpHeaders and removed Blob from getter names
- Renamed StorageException to BlobStorageException
- Added BlobServiceVersion and the ability to set it on client builders
- Replaced URL parameters with String on appendBlockFromUrl, beginCopy, copyFromUrl, stageBlockFromUrl, uploadPagesFromUrl, and copyIncremental
- Added support for emulator endpoints
- Added support for additional connection string configurations and support for use development connection
- Changed constructors for AppendBlobItem, BlockBlobItem, PageBlobItem, 
- Renamed listBlobsFlat to listBlobs and listBlobHierarchy to listBlobsByHierarchy
- Replaced startCopyFromUrl with beginCopy and return poller
- Renamed BlobContainerSasPermission and BlobSasPermission getters to use has prefix
- Replaced BlobAccessConditions, AppendBlobAccessConditions, and PageBlobAccessConditions with BlobRequestConditions, AppendBlobRequestConditions, and PageBlobRequestConditions. 
- Removed ModifiedAccessConditions and SourceModifiedAccessConditions in favor of RequestConditions, removed BlobContainerAccessConditions in favor of BlobRequestConditions.
- Removed AppendPositionAccessConditions, LeaseAccessConditions, and SequenceNumberAccessConditions
- Renamed LeaseClient, LeaseAsyncClient, and LeaseClientBuilder to BlobLeaseClient, BlobLeaseAsyncClient, and BlobLeaseClientBuilder
- Added upload overloads which allow passing a flag to indicate if an existing blob should be overwritten
- Added support for blob names with special characters
- Changed return type for BlobClient.downloadWithProperties from Response<Void> to BlobDownloadResponse and BlobAsyncClient.downloadWithProperties from Mono<Response<Flux<ByteBuffer>>> to Mono<BlobDownloadAsyncResponse>

## 12.0.0-preview.4 (2019-10-8)
For details on the Azure SDK for Java (October 2019 Preview) release, you can refer to the [release announcement](https://aka.ms/azure-sdk-preview4-java).

This package's
[documentation](https://github.com/Azure/azure-sdk-for-java/blob/azure-storage-blob_12.0.0-preview.4/sdk/storage/azure-storage-blob/README.md)
and
[samples](https://github.com/Azure/azure-sdk-for-java/blob/azure-storage-blob_12.0.0-preview.4/sdk/storage/azure-storage-blob/src/samples/java/com/azure/storage/blob)

- Moved the specialized `BlobClient`, `AppendBlobClient`, `BlockBlobClient`, and `PageBlobClient`, into the `specialized` package within Azure Storage Blobs. Additionally, moved any model classes that are tied to a specific specialized client.
- Added a `BlobClientBase` which is now the super class for `BlobClient`, `AppendBlobClient`, `BlockBlobClient`, and `PageBlobClient`.
- Getters and setters were updated to use Java Bean notation.
- Added `getBlobContainerName` on `BlobContainerClient` and `BlobContainerAsyncClient` and `getContainerName`, `getBlobName` on `BlobClientBase` and `BlobAsyncClientBase` for fetching the resource names.
- Updated to be fully compliant with the Java 9 Platform Module System.
- Changed `VoidResponse` to `Response<Void>` on sync API, and `Mono<VoidResponse>` to `Mono<Response<Void>>` on async API.
- Fixed metadata does not allow capital letter issue. [`Bug 5295`](https://github.com/Azure/azure-sdk-for-java/issues/5295)
- Updated the return type of `downloadToFile` API to `BlobProperties` on sync API and `Mono<BlobProperties>` on async API.
- `getAccountUrl`, `getBlobContainerUrl`, `getBlobUrl` API now returns URL with scheme, host, resource name and snapshot if any.
- Added `LeaseClient` and `LeaseAsyncClient` to the specialized package and removed the leasing methods from `BlobClient`, `BlobAsyncClient`, `ContainerClient`, and `ContainerAsyncClient`.
- Added `blocksize` parameter to sync `blockBlobClient`.
- Use Primitives for `exist` API return type.
- Removed a `create` and `appendBlockFromUrl` overload API in `AppendBlob`. 
- Fixed `create` method name in PageBlob.
- Renamed `setTier` to `setAccessTier` from `BlobAsyncClientBase` and `BlobClientBase` classes.
- Added `ParallelTransferOptions` to buffered upload, upload from file and download to file methods.
- Removed `Metadata` class and uses Map<String, String> for `matadata` field of `BlobProperties` and `ContainerProperties`.
- Removed SAS token generation APIs from clients, use BlobServiceSasSignatureValues to generate SAS tokens. 
- Removed `SASTokenCredential`, `SASTokenCredentialPolicy` and the corresponding `credential(SASTokenCredential)` method in client builder, and added sasToken(String) instead.

## 12.0.0-preview.3 (2019-09-10)
For details on the Azure SDK for Java (September 2019 Preview) release, you can refer to the [release announcement](https://aka.ms/azure-sdk-preview3-java).

- Added tracing telemetry on maximum overload API.
- Throw `UnexpectedLengthException` when the upload body doesn't match the expected input length.
- Added validation policy to check the equality of request client ID between request and response.
- Updated to use service version 2019-02-02.
- Added dependency to azure-storage-common.
- Replaced `ByteBuf` with `ByteBuffer` and removed dependency on `Netty`.
- Added convenience upload method to `BlockBlobClient` and `BlockBlobAsyncClient`.
- Added rehydrate priority support.
- Added capability to set tier on additional APIs.
- Added customer provided key support.

**Breaking changes: New API design**
- Changed list responses to `PagedFlux` on async APIs and `PagedIterable` on sync APIs.
- Simplified API to return model types directly on non-maximal overloads. Maximal overloads return `Response<T>` and suffixed with WithResponse.

This package's
[documentation](https://github.com/Azure/azure-sdk-for-java/blob/085c8570b411defff26860ef56ea189af07d3d6a/sdk/storage/azure-storage-blob/README.md)
and
[samples](https://github.com/Azure/azure-sdk-for-java/blob/085c8570b411defff26860ef56ea189af07d3d6a/sdk/storage/azure-storage-blob/src/samples/java/com/azure/storage/blob)
demonstrate the new API.

## 12.0.0-preview.2 (2019-08-08)
For details on the Azure SDK for Java (August 2019 Preview) release refer to the [release announcement](https://aka.ms/azure-sdk-preview2-java).

- Renamed `StorageClient`, `StorageAsyncClient`, and `StorageClientBuilder` to `BlobServiceClient`, `BlobServiceAsyncClient`, and `BlobServiceClientBuilder`.
- Combined `AppendBlobClientBuilder`, `BlockBlobClientBuilder`, and `PageBlobClientBuilder` into `BlobClientBuilder`. Methods to create each client type were added.
- Removed static builder method from clients. Builders are now instantiable.
- Changed return type of `createSnapshot` in `BlobClient` to return a client associated to the blob snapshot instead of the snapshot ID. Use `getSnapshotId` to get snapshot ID and `isSnapshot` to indicate if the client is associated to a blob snapshot.
- Added `getSnapshotClient` to clients that returns a new client associated to the snapshot.
- Added SAS token generation to clients.
- Added `deleteContainer` to `BlobServiceClient` and `BlobServiceAsyncClient`.
- Added `getAppendBlobClient` with snapshot overload to `ContainerClient`.
- Removed `AnonymousClientCredential` class.
- Changed parameter ordering of `BlobClient` and `BlobAsyncClient` `download` and `downloadToFile`.

This package's
[documentation](https://github.com/Azure/azure-sdk-for-java/blob/azure-storage-blob_12.0.0-preview.2/sdk/storage/azure-storage-blob/README.md)
and
[samples](https://github.com/Azure/azure-sdk-for-java/blob/azure-storage-blob_12.0.0-preview.2/sdk/storage/azure-storage-blob/src/samples/java/com/azure/storage/blob)
demonstrate the new API.

## 12.0.0-preview.1 (2019-06-28)
Version 12.0.0-preview.1 is a preview of our efforts in creating a client library that is developer-friendly, idiomatic to the Java ecosystem, and as consistent across different languages and platforms as possible. The principles that guide our efforts can be found in the [Azure SDK Design Guidelines for Java](https://azure.github.io/azure-sdk/java_introduction.html).

For details on the Azure SDK for Java (July 2019 Preview) release, you can refer to the [release announcement](https://aka.ms/azure-sdk-preview1-java).

**Breaking changes: New API design**
- Operations are now scoped to a particular client:
    - `BlobServiceClient`: StorageURL's functionality was migrated to BlobServiceClient. This client handles account-level operations. This includes managing service properties and listing the containers within an account.
    - `ContainerClient`: ContainerURL's functionality was migrated to ContainerClient. The client handles operations for a particular container. This includes creating or deleting that container, as well as listing the blobs within that container.
    - `BlobClient`: BlobURL's functionality was migrated to BlobClient, TransferManager download functionality was migrated to BlobClient and TransferManager upload functionality was migrated to BlockBlobClient. The client handles most operations, excluding upload, for an individual blob, including downloading data and working with blob properties.
    There are subclients (BlockBlobClient, PageBlobClient, AppendBlobClient) available for their respective blob types on the service.

    These clients can be accessed by navigating down the client hierarchy, or instantiated directly using builder to the resource (account, container or blob).
- New module level operations for simple upload and download using a block or page blob client.
- Download operations can download data in multiple ways:
    - `download_to_stream`: Download the entire content to an open stream handle (e.g. an open file). Supports multi-threaded download.
- New underlying REST pipeline implementation, based on the new `azure-core` library.
- Client and pipeline configuration is now available via keyword arguments at both the client level.
- Authentication using `azure-identity` credentials.

## 11.1.1 (2019.04.30)
- Upgraded to version 2.1.1 of the autorest-clientime which upgrades to a more secure version of jackson and fixes a NPE on unkown host errors.

## 11.0.0 (2019.03.22)
- Upgraded to version 2.1.0 of the autorest-clientruntime which includes several important fixes to mitigate a commonly-seen "Connection reset by peer" error and other similar bugs.
- Support for 2018-11-09 REST version. Please see our REST API documentation and blogs for information about the related added features.
- Added appendBlockFromURL method. A block may be created with another blob as its source.
- Added uploadPagesFromURL method. Pages may be written to with another blob as their source.
- Fixed a bug that would set an invalid range header when downloading an empty blob.
- Modified the LoggingFactory to redact SAS signatures on outgoing requests.
- HTTPGetterInfo was made an internal type as it is an internal implementation detail.
- Removed DEFAULT and NONE static variables. Empty constructors should be used instead. DEFAULT static values were error prone and unsafe to use because although the field was final, the objects were mutable, so it was possible the value could be changed accidentally and alter the behavior of the program.
- Optimized the TransferManager download to file method to skip the initial HEAD request.
- Added an option to configure that maximum size data that will be uploaded in a single shot via the TransferManager.
- Added request Http Method, URL, and headers to logging messages.
- Changed *ListingDetails to *ListDetails. These name changes are to mitigate conflicts with v8, allowing for side-by-side loading of different versions, which may help with upgrading.
- Removed the extra quotes around etags in some responses so they are consistently now consistently formatted.
- Moved the Generated*** types into the blob package to avoid conflicts with generated types from other services (i.e. queues and files)
- Changed the logger name to be the name of class that uses it, which is a more conventional practice
- Support added for SAS tokens to scope to blob snapshot.
- Added getUserDelegationKey to ServiceURL, the result of which can be used to generate a user-delegation SAS.
- Made the max results field on listing responses Integer instead of int as it is an optional field only returned when specified in the request.

## 10.5.0 (2019.02.15)
- Added uploadFromNonReplayableFlowable to support uploading arbitrary data sources (like network streams) to a block blob.

## 10.4.0 (2019.01.11)
- Fixed a bug that caused errors when java.io.tempdir has no trailing separator.
- Upgrade autorest-clientruntime dependency to include some bug fixes.

## 10.3.0 (2018.11.19)
- Added support for SLF4J.
- Included default logging to log warnings and errors to the temp directory by default.
- Fixed a bug in hierarchical listings that would sometimes return incomplete results.
- Included the whole HTTP Request in log statements (except for sensitive authorization information, which is redacted).
- Fixed a bug that made the request property on the response object always null.

## 10.2.0 (2018.10.29)
- Added overloads which only accept the required parameters.
- Added CopyFromURL, which will do a synchronous server-side copy, meaning the service will not return an HTTP response until it has completed the copy.
- Added support for IProgressReceiver in TransferManager operations. This parameter was previously ignored but is now supported.
- Removed internal dependency on javafx to be compatible with openjdk.
- Fixed a bug that would cause downloading large files with the TransferManager to fail.
- Fixed a bug in BlobURL.download() logic for setting up reliable download. This had the potential to download the wrong range when a download stream was retried.

## 10.1.0 (2018.09.11)
- Interfaces for helper types updated to be more consistent throughout the library. All types, with the exception of the options for pipeline factories, use a fluent pattern.
- Removed RetryReader type as it's functionality was moved to be built into the DownloadResponse. RetryReaderOptions are now named DownloadRetryOptions.
- Restructured the access conditions to be more logically adhere to their respective functions.
- Added support for context parameter on each api to allow communication with the pipeline from the application level

## 10.0.4-rc (2018.08.22)
- Support for the 2017-11-09 REST version. Please see our REST api documentation and blogs for information about the related added features.
- Support for 2018-03-28 REST version. Please see our REST api documentation and blogs for information about the related added features.
- Support for the getAccountInfo api on ServiceURL, ContainerURL, and BlobURL.
- Added support for setting service properties related to static websites.
- Changed BlobURL.startCopy sourceAccessConditions parameter to be HTTPAccessConditions as lease is not actually supported.
- Added methods to TransferManager for conveniently downloading a blob to a file.
- UploadFromFile now takes an AsynchronousFileChannel.
- UploadByteBuffersToBlockBlob, UploadByteBufferToBlockBlob, and DownloadToBuffer have been removed.
- IPRange fields are now strings.
- Fixed retry policy.
- Fixed logging policy.

## 10.0.3-Preview (2018.08.08)
- Resolved dependency issues

## 10.0.2-Preview (2018.08.07)
- Support for 2017-07-29 REST version. Please see our REST api documentation and blogs for information about the related added features.
- Support for setting a block blob's tier.
- Added support for soft delete feature. If a delete retention policy is enabled through the set service properties API, then blobs or snapshots can be deleted softly and retained for a specified number of days, before being permanently removed by garbage collection.
- Changed BlobListingDetails constructor to take a flag to include deleted blobs.
- Restructured the blob and container listing responses.
- BlockBlobURL.MAX_PUT_BLOCK_BYTES renamed to BlockBlobURL.MAX_STAGE_BLOCK_BYTES.
- Changed the accessConditions parameter to be HTTPAccessConditions instead of BlobAccessConditions, since only http access conditions are supported.

## 10.0.1-Preview (2018.07.03)
- Added the RetryReader class to allow for more reliable streaming on large downloads. This is now the return type of blobURL.download
- Fixed a bug that caused generation of signatures to fail at high levels of parallelism.
- Created the StorageException type to give easy access to the ErrorCode, StatusCode, and Message as available for unsuccessful responses.
- Added the StorageErrorCode type for checking against error codes returned by the service.
- Changed the AppendBlobAccessConditions field types to be Long instead of Int.
- Upgraded Netty dependency to allow uploading memory mapped files with https.
- Upgraded the autorest runtime dependency to fix a dependency bug in their package.
- Changed RequestRetryOptions maxTries and tryTimeout fields to be Integer instead of int. 0 is no longer allowed.
- Changed CommonRestResponse.lastModifiedTime to be lastModified.
- Added statusCode property to CommonRestResponse.
- Change dateProperty to be date on all generated types.
- Fixed a bug that prevented proper reset of body stream upon retry.
- Updated the defaults for RequestRetryOptions.

## 10.0.0-preview (2018.04.27)
- Initial Release. Please see the README and wiki for information on the new design.<|MERGE_RESOLUTION|>--- conflicted
+++ resolved
@@ -1,11 +1,8 @@
 # Release History
 
 ## 12.3.0-beta.1 (Unreleased)
-<<<<<<< HEAD
 - Added ability to create service clients anonymously and should only be used to create anonymous container and blob clients. Anonymous service clients will throw on attempting to create network requests.
-=======
-- Added an overload to listBlobs to include a continuation marker.
->>>>>>> 74f58ab0
+- Added an overload to listBlobs to include a continuation token.
 
 ## 12.2.0 (2020-01-08)
 This package's
