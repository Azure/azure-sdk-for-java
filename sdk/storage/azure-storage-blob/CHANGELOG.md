# Release History

## 12.9.0-beta.1 (Unreleased)
<<<<<<< HEAD
- Added support for the 2019-02-10 service version.
- Added support to specify Arrow Output Serialization when querying a blob. 
=======
- Fixed a bug where BlockBlobOutputStream would not handle certain errors.
>>>>>>> cb7724f0

## 12.8.0 (2020-08-13)
- Fixed a bug that, when the data length parameter did not match the actual length of the data in BlobClient.upload, caused a zero length blob to be uploaded rather than throwing an exception.
- Fixed a bug that ignored the customer's specified block size when determining buffer sizes in BlobClient.upload
- Added support for Object Replication Service on listBlobs and getProperties.
- Added support for blob tags. Added tagsConditions to BlobRequestConditions that allow a user to specify a SQL statement for the blob's tags to satisfy.
- Added support for setting tags and filterTags operations on SAS by adding to AccountSASPermissions, BlobSASPermissions, and BlobContainerSASPermissions.
- Added support for setting and getting the StaticWebsite.DefaultIndexDocumentPath property on the service client.
- Added RehydratePriority to BlobProperties and BlobItemProperties.
- Fixed bug where Query Input Stream would throw when a ByteBuffer of length 0 was encountered.
- Added support to seal an append blob. Added AppendBlob.seal. Added ability to specify destinationSealed on BlobClient.beginCopy. isSealed property returned on getProperties/getBlob/listBlob. 
- Added support to set tier on a snapshot or version.
- Fixed a bug that would cause buffered upload to always put an empty blob before uploading actual data.

## 12.8.0-beta.1 (2020-07-07)
- Added support for the 2019-12-12 service version.
- Added support for blob tags. Added get/setTags method to Blob(Async)ClientBase. Added filterTags api to BlobServiceClient. Added ability to specify tags on all methods that create a blob. Tag count returned on getProperties/getBlob. Option to include returning tags on listing. 
- Added support to query a blob. Added query and opernQueryInputStream methods to Blob(Async)ClientBase.
- Added support to version a blob. Added `getVersionClient` to clients that returns a new client associated to the version. 
- Added support to increase the maximum size of data that can be sent via a stage block. 

## 12.7.0 (2020-06-12)
- Moved BlobParallelUploadOptions into options package.
- Added data source and data length to BlobParallelUploadOptions and removed them from the relevant method parameter lists

## 12.7.0-beta.1 (2020-06-08)
- Fixed a bug that would cause empty data to be sent if a call to stage block, block blob upload, append block, or upload pages was automatically retried by the SDK.
- Added a maxConcurrency option on ParallelTransferOptions that allows the customer to limit how many concurrent network requests will be outstanding per api request at once. 
- Added an overload to BlobClient.upload which returns a BlockBlobItem containing the properties returned by the service upon blob creation.
- Fixed a bug that caused auth failures when constructing a client to a secondary endpoint using token auth.
- Modified client constructors to throw on invalid urls early to prevent SAS tokens from being logged in Exceptions.

## 12.6.1 (2020-05-06)
- Updated `azure-core` version to `1.5.0` to pickup fixes for percent encoding `UTF-8` and invalid leading bytes in a body string.

## 12.6.0 (2020-04-06)
- Fixed a bug that would prevent client initialization against Azurite in some containerized environments.
- Fixed a bug that would prevent progress from being reported when uploading small files.
- Modified BlobOutputStream to wait on a condition variable until transfer is complete instead of polling.
- Fixed a bug where the Date header wouldn't be updated with a new value on request retry.
- Fixed a bug that ignored the timeout and context parameters on BlobClient.uploadWithResponse.
- Added an overload to BlobOutputStream which accepts a context.

## 12.5.0 (2020-03-11)
- Fixed a bug that was adding an invalid 'include' query-parameter for list blob item requests if no dataset-include options were specified.
- Fixed a bug in ReliableDownload that would cause multiple subscriber errors.
- Added logic to ReliableDownload to retry on TimeoutException
- Added default timeout to download stream to timeout if a certain amount of time passes without seeing any data.
- Fixed a bug that would cause IOExceptions to be swallowed in BlobClient.upload(InputStream, long)

## 12.4.0 (2020-02-12)
- Added ability to access BlobProperties from BlobInputStream.
- Modified downloadToFile to populate BlobProperties.blobSize to be the actual blob size instead of the content length of the first range.
- Added upload methods on BlobClient to upload from an InputStream.

- Added support for the 2019-07-07 service version.
- Added support for encryption scopes service, container and blob builders now accept an encryption scope parameter and service and container builders accept a BlobContainerEncryptionScope parameter.
- Added support for managed disk page range diff for managed disk accounts.

## 12.3.1 (2020-02-10)
- Updated `azure-core-http-netty` to version 1.3.0
- Update `azure-storage-common` to version 12.3.1

## 12.3.0 (2020-01-16)
This package's
[documentation](https://github.com/Azure/azure-sdk-for-java/blob/azure-storage-blob_12.3.0/sdk/storage/azure-storage-blob/README.md)
and
[samples](https://github.com/Azure/azure-sdk-for-java/blob/azure-storage-blob_12.3.0/sdk/storage/azure-storage-blob/src/samples/java/com/azure/storage/blob)

- Added ability to create service clients anonymously and should only be used to create anonymous container and blob clients. Anonymous service clients will throw on attempting to create network requests.
- Added an overload to listBlobs to include a continuation token.
- Added a check in BlobServiceClient.setAccountProperties to block invalid requests.
- Fixed a bug that could result in data corruption on download when using the downloadToFile method.

## 12.2.0 (2020-01-08)
This package's
[documentation](https://github.com/Azure/azure-sdk-for-java/blob/azure-storage-blob_12.2.0/sdk/storage/azure-storage-blob/README.md)
and
[samples](https://github.com/Azure/azure-sdk-for-java/blob/azure-storage-blob_12.2.0/sdk/storage/azure-storage-blob/src/samples/java/com/azure/storage/blob)

- Added a field to ParallelTransferOptions that allows customers to configure the maximum size to upload in a single PUT. Data sizes larger than this value will be chunked and parallelized.
- Added overloads to downloadToFile to add the option to overwrite existing files. Default behavior is to not overwrite.
- Improved performance of BlockBlobOutputStream.
- Added overloads to BlockBlobClient.getBlobOutputStream to allow users to provide parallel transfer options, http headers, metadata, access tier, and request conditions.

## 12.2.0-beta.1 (2019-12-17)
- Added SAS generation methods on clients to improve discoverability and convenience of sas. Deprecated setContainerName, setBlobName, setSnapshotId, generateSasQueryParameters methods on BlobServiceSasSignatureValues to direct users to using the methods added on clients.
- Fixed a bug where Account SAS would not work when set on clients.

## 12.1.0 (2019-12-04)
This package's
[documentation](https://github.com/Azure/azure-sdk-for-java/blob/azure-storage-blob_12.1.0/sdk/storage/azure-storage-blob/README.md)
and
[samples](https://github.com/Azure/azure-sdk-for-java/blob/azure-storage-blob_12.1.0/sdk/storage/azure-storage-blob/src/samples/java/com/azure/storage/blob)

- Optimized downloadToFile to avoid an unnecessary getProperties call and to lock on an etag once the operation has started.
- Fixed a race condition that would sometimes result in a RuntimeException with a message related to unexpected header value of client-request-id.
- Fixed a bug in the RetryPolicy that would apply the delay of a fixed retry policy to the first try.
- Fixed a bug that could cause the overwrite flag to not be honored in cases where data was uploaded by another source after a parallel operation has already started.
- Added overloads to accept an overwrite flag to commitBlockList and getBlobOutputStream. Note that this changes the default behavior of the min overload and these methods will now fail if they are attempting to overwrite data.
- Added a check in ClientBuilders to enforce HTTPS for bearer token authentication.
- Upgraded to version 1.1.0 of Azure Core.

## 12.0.0 (2019-10-31)

- Removed BaseBlobClientBuilder
- Removed BlobClientBuilder, BlobContainerClientBuilder, BlobServiceClientBuilder, and SpecializedBlobClientBuilder inheritance of BaseBlobClientBuilder
- Renamed ListBlobContainerOptions getMaxResults and setMaxResults to getMaxResultsPerPage and setMaxResultsPerPage
- Renamed ListBlobsOptions getMaxResults and setMaxResults to getMaxResultsPerPage and setMaxResultsPerPage
- Renamed BlobProperties to BlobItemProperties and BlobContainerProperties to BlobContainerItemProperties
- Removes StorageError and StorageErrorException from public API
- Renamed StorageErrorCode to BlobErrorCode, SignedIdentifier to BlobSignedIdentifier, StorageServiceProperties to BlobServiceProperties, StorageServiceStats to BlobServiceStatistics, CorRules to BlobCorRules, AccessPolicy to BlobAccessPolicy, Logging to BlobAnalyticsLogging, Metrics to BlobMetrics, and RetentionPolicy to BlobRetentionPolicy
- Renamed BlobHTTPHeaders to BlobHttpHeaders and removed Blob from getter names
- Renamed StorageException to BlobStorageException
- Added BlobServiceVersion and the ability to set it on client builders
- Replaced URL parameters with String on appendBlockFromUrl, beginCopy, copyFromUrl, stageBlockFromUrl, uploadPagesFromUrl, and copyIncremental
- Added support for emulator endpoints
- Added support for additional connection string configurations and support for use development connection
- Changed constructors for AppendBlobItem, BlockBlobItem, PageBlobItem,
- Renamed listBlobsFlat to listBlobs and listBlobHierarchy to listBlobsByHierarchy
- Replaced startCopyFromUrl with beginCopy and return poller
- Renamed BlobContainerSasPermission and BlobSasPermission getters to use has prefix
- Replaced BlobAccessConditions, AppendBlobAccessConditions, and PageBlobAccessConditions with BlobRequestConditions, AppendBlobRequestConditions, and PageBlobRequestConditions.
- Removed ModifiedAccessConditions and SourceModifiedAccessConditions in favor of RequestConditions, removed BlobContainerAccessConditions in favor of BlobRequestConditions.
- Removed AppendPositionAccessConditions, LeaseAccessConditions, and SequenceNumberAccessConditions
- Renamed LeaseClient, LeaseAsyncClient, and LeaseClientBuilder to BlobLeaseClient, BlobLeaseAsyncClient, and BlobLeaseClientBuilder
- Added upload overloads which allow passing a flag to indicate if an existing blob should be overwritten
- Added support for blob names with special characters
- Changed return type for BlobClient.downloadWithProperties from Response<Void> to BlobDownloadResponse and BlobAsyncClient.downloadWithProperties from Mono<Response<Flux<ByteBuffer>>> to Mono<BlobDownloadAsyncResponse>

## 12.0.0-preview.4 (2019-10-8)
For details on the Azure SDK for Java (October 2019 Preview) release, you can refer to the [release announcement](https://aka.ms/azure-sdk-preview4-java).

This package's
[documentation](https://github.com/Azure/azure-sdk-for-java/blob/azure-storage-blob_12.0.0-preview.4/sdk/storage/azure-storage-blob/README.md)
and
[samples](https://github.com/Azure/azure-sdk-for-java/blob/azure-storage-blob_12.0.0-preview.4/sdk/storage/azure-storage-blob/src/samples/java/com/azure/storage/blob)

- Moved the specialized `BlobClient`, `AppendBlobClient`, `BlockBlobClient`, and `PageBlobClient`, into the `specialized` package within Azure Storage Blobs. Additionally, moved any model classes that are tied to a specific specialized client.
- Added a `BlobClientBase` which is now the super class for `BlobClient`, `AppendBlobClient`, `BlockBlobClient`, and `PageBlobClient`.
- Getters and setters were updated to use Java Bean notation.
- Added `getBlobContainerName` on `BlobContainerClient` and `BlobContainerAsyncClient` and `getContainerName`, `getBlobName` on `BlobClientBase` and `BlobAsyncClientBase` for fetching the resource names.
- Updated to be fully compliant with the Java 9 Platform Module System.
- Changed `VoidResponse` to `Response<Void>` on sync API, and `Mono<VoidResponse>` to `Mono<Response<Void>>` on async API.
- Fixed metadata does not allow capital letter issue. [`Bug 5295`](https://github.com/Azure/azure-sdk-for-java/issues/5295)
- Updated the return type of `downloadToFile` API to `BlobProperties` on sync API and `Mono<BlobProperties>` on async API.
- `getAccountUrl`, `getBlobContainerUrl`, `getBlobUrl` API now returns URL with scheme, host, resource name and snapshot if any.
- Added `LeaseClient` and `LeaseAsyncClient` to the specialized package and removed the leasing methods from `BlobClient`, `BlobAsyncClient`, `ContainerClient`, and `ContainerAsyncClient`.
- Added `blocksize` parameter to sync `blockBlobClient`.
- Use Primitives for `exist` API return type.
- Removed a `create` and `appendBlockFromUrl` overload API in `AppendBlob`.
- Fixed `create` method name in PageBlob.
- Renamed `setTier` to `setAccessTier` from `BlobAsyncClientBase` and `BlobClientBase` classes.
- Added `ParallelTransferOptions` to buffered upload, upload from file and download to file methods.
- Removed `Metadata` class and uses Map<String, String> for `matadata` field of `BlobProperties` and `ContainerProperties`.
- Removed SAS token generation APIs from clients, use BlobServiceSasSignatureValues to generate SAS tokens.
- Removed `SASTokenCredential`, `SASTokenCredentialPolicy` and the corresponding `credential(SASTokenCredential)` method in client builder, and added sasToken(String) instead.

## 12.0.0-preview.3 (2019-09-10)
For details on the Azure SDK for Java (September 2019 Preview) release, you can refer to the [release announcement](https://aka.ms/azure-sdk-preview3-java).

- Added tracing telemetry on maximum overload API.
- Throw `UnexpectedLengthException` when the upload body doesn't match the expected input length.
- Added validation policy to check the equality of request client ID between request and response.
- Updated to use service version 2019-02-02.
- Added dependency to azure-storage-common.
- Replaced `ByteBuf` with `ByteBuffer` and removed dependency on `Netty`.
- Added convenience upload method to `BlockBlobClient` and `BlockBlobAsyncClient`.
- Added rehydrate priority support.
- Added capability to set tier on additional APIs.
- Added customer provided key support.

**Breaking changes: New API design**
- Changed list responses to `PagedFlux` on async APIs and `PagedIterable` on sync APIs.
- Simplified API to return model types directly on non-maximal overloads. Maximal overloads return `Response<T>` and suffixed with WithResponse.

This package's
[documentation](https://github.com/Azure/azure-sdk-for-java/blob/085c8570b411defff26860ef56ea189af07d3d6a/sdk/storage/azure-storage-blob/README.md)
and
[samples](https://github.com/Azure/azure-sdk-for-java/blob/085c8570b411defff26860ef56ea189af07d3d6a/sdk/storage/azure-storage-blob/src/samples/java/com/azure/storage/blob)
demonstrate the new API.

## 12.0.0-preview.2 (2019-08-08)
For details on the Azure SDK for Java (August 2019 Preview) release refer to the [release announcement](https://azure.github.io/azure-sdk/releases/2019-08-06/java.html).

- Renamed `StorageClient`, `StorageAsyncClient`, and `StorageClientBuilder` to `BlobServiceClient`, `BlobServiceAsyncClient`, and `BlobServiceClientBuilder`.
- Combined `AppendBlobClientBuilder`, `BlockBlobClientBuilder`, and `PageBlobClientBuilder` into `BlobClientBuilder`. Methods to create each client type were added.
- Removed static builder method from clients. Builders are now instantiable.
- Changed return type of `createSnapshot` in `BlobClient` to return a client associated to the blob snapshot instead of the snapshot ID. Use `getSnapshotId` to get snapshot ID and `isSnapshot` to indicate if the client is associated to a blob snapshot.
- Added `getSnapshotClient` to clients that returns a new client associated to the snapshot.
- Added SAS token generation to clients.
- Added `deleteContainer` to `BlobServiceClient` and `BlobServiceAsyncClient`.
- Added `getAppendBlobClient` with snapshot overload to `ContainerClient`.
- Removed `AnonymousClientCredential` class.
- Changed parameter ordering of `BlobClient` and `BlobAsyncClient` `download` and `downloadToFile`.

This package's
[documentation](https://github.com/Azure/azure-sdk-for-java/blob/azure-storage-blob_12.0.0-preview.2/sdk/storage/azure-storage-blob/README.md)
and
[samples](https://github.com/Azure/azure-sdk-for-java/blob/azure-storage-blob_12.0.0-preview.2/sdk/storage/azure-storage-blob/src/samples/java/com/azure/storage/blob)
demonstrate the new API.

## 12.0.0-preview.1 (2019-06-28)
Version 12.0.0-preview.1 is a preview of our efforts in creating a client library that is developer-friendly, idiomatic to the Java ecosystem, and as consistent across different languages and platforms as possible. The principles that guide our efforts can be found in the [Azure SDK Design Guidelines for Java](https://azure.github.io/azure-sdk/java_introduction.html).

For details on the Azure SDK for Java (July 2019 Preview) release, you can refer to the [release announcement](https://aka.ms/azure-sdk-preview1-java).

**Breaking changes: New API design**
- Operations are now scoped to a particular client:
    - `BlobServiceClient`: StorageURL's functionality was migrated to BlobServiceClient. This client handles account-level operations. This includes managing service properties and listing the containers within an account.
    - `ContainerClient`: ContainerURL's functionality was migrated to ContainerClient. The client handles operations for a particular container. This includes creating or deleting that container, as well as listing the blobs within that container.
    - `BlobClient`: BlobURL's functionality was migrated to BlobClient, TransferManager download functionality was migrated to BlobClient and TransferManager upload functionality was migrated to BlockBlobClient. The client handles most operations, excluding upload, for an individual blob, including downloading data and working with blob properties.
    There are subclients (BlockBlobClient, PageBlobClient, AppendBlobClient) available for their respective blob types on the service.

    These clients can be accessed by navigating down the client hierarchy, or instantiated directly using builder to the resource (account, container or blob).
- New module level operations for simple upload and download using a block or page blob client.
- Download operations can download data in multiple ways:
    - `download_to_stream`: Download the entire content to an open stream handle (e.g. an open file). Supports multi-threaded download.
- New underlying REST pipeline implementation, based on the new `azure-core` library.
- Client and pipeline configuration is now available via keyword arguments at both the client level.
- Authentication using `azure-identity` credentials.

## 11.1.1 (2019.04.30)
- Upgraded to version 2.1.1 of the autorest-clientime which upgrades to a more secure version of jackson and fixes a NPE on unkown host errors.

## 11.0.0 (2019.03.22)
- Upgraded to version 2.1.0 of the autorest-clientruntime which includes several important fixes to mitigate a commonly-seen "Connection reset by peer" error and other similar bugs.
- Support for 2018-11-09 REST version. Please see our REST API documentation and blogs for information about the related added features.
- Added appendBlockFromURL method. A block may be created with another blob as its source.
- Added uploadPagesFromURL method. Pages may be written to with another blob as their source.
- Fixed a bug that would set an invalid range header when downloading an empty blob.
- Modified the LoggingFactory to redact SAS signatures on outgoing requests.
- HTTPGetterInfo was made an internal type as it is an internal implementation detail.
- Removed DEFAULT and NONE static variables. Empty constructors should be used instead. DEFAULT static values were error prone and unsafe to use because although the field was final, the objects were mutable, so it was possible the value could be changed accidentally and alter the behavior of the program.
- Optimized the TransferManager download to file method to skip the initial HEAD request.
- Added an option to configure that maximum size data that will be uploaded in a single shot via the TransferManager.
- Added request Http Method, URL, and headers to logging messages.
- Changed *ListingDetails to *ListDetails. These name changes are to mitigate conflicts with v8, allowing for side-by-side loading of different versions, which may help with upgrading.
- Removed the extra quotes around etags in some responses so they are consistently now consistently formatted.
- Moved the Generated*** types into the blob package to avoid conflicts with generated types from other services (i.e. queues and files)
- Changed the logger name to be the name of class that uses it, which is a more conventional practice
- Support added for SAS tokens to scope to blob snapshot.
- Added getUserDelegationKey to ServiceURL, the result of which can be used to generate a user-delegation SAS.
- Made the max results field on listing responses Integer instead of int as it is an optional field only returned when specified in the request.

## 10.5.0 (2019.02.15)
- Added uploadFromNonReplayableFlowable to support uploading arbitrary data sources (like network streams) to a block blob.

## 10.4.0 (2019.01.11)
- Fixed a bug that caused errors when java.io.tempdir has no trailing separator.
- Upgrade autorest-clientruntime dependency to include some bug fixes.

## 10.3.0 (2018.11.19)
- Added support for SLF4J.
- Included default logging to log warnings and errors to the temp directory by default.
- Fixed a bug in hierarchical listings that would sometimes return incomplete results.
- Included the whole HTTP Request in log statements (except for sensitive authorization information, which is redacted).
- Fixed a bug that made the request property on the response object always null.

## 10.2.0 (2018.10.29)
- Added overloads which only accept the required parameters.
- Added CopyFromURL, which will do a synchronous server-side copy, meaning the service will not return an HTTP response until it has completed the copy.
- Added support for IProgressReceiver in TransferManager operations. This parameter was previously ignored but is now supported.
- Removed internal dependency on javafx to be compatible with openjdk.
- Fixed a bug that would cause downloading large files with the TransferManager to fail.
- Fixed a bug in BlobURL.download() logic for setting up reliable download. This had the potential to download the wrong range when a download stream was retried.

## 10.1.0 (2018.09.11)
- Interfaces for helper types updated to be more consistent throughout the library. All types, with the exception of the options for pipeline factories, use a fluent pattern.
- Removed RetryReader type as it's functionality was moved to be built into the DownloadResponse. RetryReaderOptions are now named DownloadRetryOptions.
- Restructured the access conditions to be more logically adhere to their respective functions.
- Added support for context parameter on each api to allow communication with the pipeline from the application level

## 10.0.4-rc (2018.08.22)
- Support for the 2017-11-09 REST version. Please see our REST api documentation and blogs for information about the related added features.
- Support for 2018-03-28 REST version. Please see our REST api documentation and blogs for information about the related added features.
- Support for the getAccountInfo api on ServiceURL, ContainerURL, and BlobURL.
- Added support for setting service properties related to static websites.
- Changed BlobURL.startCopy sourceAccessConditions parameter to be HTTPAccessConditions as lease is not actually supported.
- Added methods to TransferManager for conveniently downloading a blob to a file.
- UploadFromFile now takes an AsynchronousFileChannel.
- UploadByteBuffersToBlockBlob, UploadByteBufferToBlockBlob, and DownloadToBuffer have been removed.
- IPRange fields are now strings.
- Fixed retry policy.
- Fixed logging policy.

## 10.0.3-Preview (2018.08.08)
- Resolved dependency issues

## 10.0.2-Preview (2018.08.07)
- Support for 2017-07-29 REST version. Please see our REST api documentation and blogs for information about the related added features.
- Support for setting a block blob's tier.
- Added support for soft delete feature. If a delete retention policy is enabled through the set service properties API, then blobs or snapshots can be deleted softly and retained for a specified number of days, before being permanently removed by garbage collection.
- Changed BlobListingDetails constructor to take a flag to include deleted blobs.
- Restructured the blob and container listing responses.
- BlockBlobURL.MAX_PUT_BLOCK_BYTES renamed to BlockBlobURL.MAX_STAGE_BLOCK_BYTES.
- Changed the accessConditions parameter to be HTTPAccessConditions instead of BlobAccessConditions, since only http access conditions are supported.

## 10.0.1-Preview (2018.07.03)
- Added the RetryReader class to allow for more reliable streaming on large downloads. This is now the return type of blobURL.download
- Fixed a bug that caused generation of signatures to fail at high levels of parallelism.
- Created the StorageException type to give easy access to the ErrorCode, StatusCode, and Message as available for unsuccessful responses.
- Added the StorageErrorCode type for checking against error codes returned by the service.
- Changed the AppendBlobAccessConditions field types to be Long instead of Int.
- Upgraded Netty dependency to allow uploading memory mapped files with https.
- Upgraded the autorest runtime dependency to fix a dependency bug in their package.
- Changed RequestRetryOptions maxTries and tryTimeout fields to be Integer instead of int. 0 is no longer allowed.
- Changed CommonRestResponse.lastModifiedTime to be lastModified.
- Added statusCode property to CommonRestResponse.
- Change dateProperty to be date on all generated types.
- Fixed a bug that prevented proper reset of body stream upon retry.
- Updated the defaults for RequestRetryOptions.

## 10.0.0-preview (2018.04.27)
- Initial Release. Please see the README and wiki for information on the new design.<|MERGE_RESOLUTION|>--- conflicted
+++ resolved
@@ -1,12 +1,9 @@
 # Release History
 
 ## 12.9.0-beta.1 (Unreleased)
-<<<<<<< HEAD
 - Added support for the 2019-02-10 service version.
 - Added support to specify Arrow Output Serialization when querying a blob. 
-=======
 - Fixed a bug where BlockBlobOutputStream would not handle certain errors.
->>>>>>> cb7724f0
 
 ## 12.8.0 (2020-08-13)
 - Fixed a bug that, when the data length parameter did not match the actual length of the data in BlobClient.upload, caused a zero length blob to be uploaded rather than throwing an exception.
