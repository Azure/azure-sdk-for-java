--- conflicted
+++ resolved
@@ -1,12 +1,9 @@
 # Release History
 
 ## 12.9.0-beta.1 (Unreleased)
-<<<<<<< HEAD
 - Fixed a bug where the TokenCredential scope would be incorrect for custom URLs.
 - Fixed a bug where Default Azure Credential would not work with Azurite.
-=======
 - Fixed a bug where a custom application id in HttpLogOptions would not be added to the User Agent String.
->>>>>>> f2f204b6
 - Fixed a bug where BlockBlobOutputStream would not handle certain errors.
 
 ## 12.8.0 (2020-08-13)
