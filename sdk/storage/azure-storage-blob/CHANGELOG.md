--- conflicted
+++ resolved
@@ -1,13 +1,10 @@
 # Release History
 
 ## 12.9.0-beta.1 (Unreleased)
-<<<<<<< HEAD
 - Fixed a bug where users could not download more than 5000MB of data in one shot in the downloadToFile API.
-=======
 - Fixed a bug where the TokenCredential scope would be incorrect for custom URLs.
 - Fixed a bug where Default Azure Credential would not work with Azurite.
 - Fixed a bug where a custom application id in HttpLogOptions would not be added to the User Agent String.
->>>>>>> 4387a020
 - Fixed a bug where BlockBlobOutputStream would not handle certain errors.
 
 ## 12.8.0 (2020-08-13)
