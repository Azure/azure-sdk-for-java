# Release History

<<<<<<< HEAD
## 12.9.0-beta.3 (Unreleased)
- Fixed a bug where interspersed element types returned by page listing would deserialize incorrectly.
- Fixed a bug where BlobInputStream would not eTag lock on the blob, resulting in undesirable behavior if the blob was modified in the middle of reading. 
- Renamed BlobDownloadToFileOptions.rangeGetContentMd5 to BlobDownloadToFileOptions.retrieveContentRangeMd5
=======
## 12.10.0-beta.2 (Unreleased)
>>>>>>> 6f033d77

## 12.9.0-beta.2 (2020-10-08)
- Added support to specify whether or not a pipeline policy should be added per call or per retry.


## 12.10.0-beta.1 (2020-12-07)
- Exposed ClientOptions on all client builders, allowing users to set a custom application id and custom headers.
- Added ability to get container client from blob clients and service client from container clients
- Added a MetadataValidationPolicy to check for leading and trailing whitespace in metadata that would cause Auth failures.
- Fixed a bug where the error message would not be displayed the exception message of a HEAD request.
- Added support for the 2020-04-08 service version. 
- Added support to upload block blob from URL.
- Added lease ID parameter to Get and Set Blob Tags.
- Added blob tags to BlobServiceClient.findBlobsByTags() result.

## 12.9.0 (2020-11-11)
- Fixed a bug where interspersed element types returned by page listing would deserialize incorrectly.
- Fixed a bug where BlobInputStream would not eTag lock on the blob, resulting in undesirable behavior if the blob was modified in the middle of reading. 
- Renamed BlobDownloadToFileOptions.rangeGetContentMd5 to BlobDownloadToFileOptions.retrieveContentRangeMd5.
- Added support for move and execute permissions on blob SAS and container SAS, and list permissions on blob SAS.
- Added support to specify a preauthorized user id and correlation id for user delegation SAS.

## 12.9.0-beta.2 (2020-10-08)
- Added support to specify whether or not a pipeline policy should be added per call or per retry.

## 12.9.0-beta.1 (2020-10-01)
- Added support for the 2020-02-10 service version.
- Added support to specify Arrow Output Serialization when querying a blob. 
- Added support to undelete a container. 
- Added support to set BlobParallelUploadOptions.computeMd5 so the service can perform an md5 verification.
- Added support to specify block size when using BlobInputStream.
- Fixed a bug where users could not download more than 5000MB of data in one shot in the downloadToFile API.
- Fixed a bug where the TokenCredential scope would be incorrect for custom URLs.
- Fixed a bug where Default Azure Credential would not work with Azurite.
- Fixed a bug where a custom application id in HttpLogOptions would not be added to the User Agent String.
- Fixed a bug where BlockBlobOutputStream would not handle certain errors.
- Added BlobImmutableDueToPolicy to the BlobErrorCode enum.

## 12.8.0 (2020-08-13)
- Fixed a bug that, when the data length parameter did not match the actual length of the data in BlobClient.upload, caused a zero length blob to be uploaded rather than throwing an exception.
- Fixed a bug that ignored the customer's specified block size when determining buffer sizes in BlobClient.upload
- Added support for Object Replication Service on listBlobs and getProperties.
- Added support for blob tags. Added tagsConditions to BlobRequestConditions that allow a user to specify a SQL statement for the blob's tags to satisfy.
- Added support for setting tags and filterTags operations on SAS by adding to AccountSASPermissions, BlobSASPermissions, and BlobContainerSASPermissions.
- Added support for setting and getting the StaticWebsite.DefaultIndexDocumentPath property on the service client.
- Added RehydratePriority to BlobProperties and BlobItemProperties.
- Fixed bug where Query Input Stream would throw when a ByteBuffer of length 0 was encountered.
- Added support to seal an append blob. Added AppendBlob.seal. Added ability to specify destinationSealed on BlobClient.beginCopy. isSealed property returned on getProperties/getBlob/listBlob. 
- Added support to set tier on a snapshot or version.
- Fixed a bug that would cause buffered upload to always put an empty blob before uploading actual data.

## 12.8.0-beta.1 (2020-07-07)
- Added support for the 2019-12-12 service version.
- Added support for blob tags. Added get/setTags method to Blob(Async)ClientBase. Added filterTags api to BlobServiceClient. Added ability to specify tags on all methods that create a blob. Tag count returned on getProperties/getBlob. Option to include returning tags on listing. 
- Added support to query a blob. Added query and openQueryInputStream methods to Blob(Async)ClientBase.
- Added support to version a blob. Added `getVersionClient` to clients that returns a new client associated to the version. 
- Added support to increase the maximum size of data that can be sent via a stage block. 

## 12.7.0 (2020-06-12)
- Moved BlobParallelUploadOptions into options package.
- Added data source and data length to BlobParallelUploadOptions and removed them from the relevant method parameter lists

## 12.7.0-beta.1 (2020-06-08)
- Fixed a bug that would cause empty data to be sent if a call to stage block, block blob upload, append block, or upload pages was automatically retried by the SDK.
- Added a maxConcurrency option on ParallelTransferOptions that allows the customer to limit how many concurrent network requests will be outstanding per api request at once. 
- Added an overload to BlobClient.upload which returns a BlockBlobItem containing the properties returned by the service upon blob creation.
- Fixed a bug that caused auth failures when constructing a client to a secondary endpoint using token auth.
- Modified client constructors to throw on invalid urls early to prevent SAS tokens from being logged in Exceptions.

## 12.6.1 (2020-05-06)
- Updated `azure-core` version to `1.5.0` to pickup fixes for percent encoding `UTF-8` and invalid leading bytes in a body string.

## 12.6.0 (2020-04-06)
- Fixed a bug that would prevent client initialization against Azurite in some containerized environments.
- Fixed a bug that would prevent progress from being reported when uploading small files.
- Modified BlobOutputStream to wait on a condition variable until transfer is complete instead of polling.
- Fixed a bug where the Date header wouldn't be updated with a new value on request retry.
- Fixed a bug that ignored the timeout and context parameters on BlobClient.uploadWithResponse.
- Added an overload to BlobOutputStream which accepts a context.

## 12.5.0 (2020-03-11)
- Fixed a bug that was adding an invalid 'include' query-parameter for list blob item requests if no dataset-include options were specified.
- Fixed a bug in ReliableDownload that would cause multiple subscriber errors.
- Added logic to ReliableDownload to retry on TimeoutException
- Added default timeout to download stream to timeout if a certain amount of time passes without seeing any data.
- Fixed a bug that would cause IOExceptions to be swallowed in BlobClient.upload(InputStream, long)

## 12.4.0 (2020-02-12)
- Added ability to access BlobProperties from BlobInputStream.
- Modified downloadToFile to populate BlobProperties.blobSize to be the actual blob size instead of the content length of the first range.
- Added upload methods on BlobClient to upload from an InputStream.

- Added support for the 2019-07-07 service version.
- Added support for encryption scopes service, container and blob builders now accept an encryption scope parameter and service and container builders accept a BlobContainerEncryptionScope parameter.
- Added support for managed disk page range diff for managed disk accounts.

## 12.3.1 (2020-02-10)
- Updated `azure-core-http-netty` to version 1.3.0
- Update `azure-storage-common` to version 12.3.1

## 12.3.0 (2020-01-16)
This package's
[documentation](https://github.com/Azure/azure-sdk-for-java/blob/azure-storage-blob_12.3.0/sdk/storage/azure-storage-blob/README.md)
and
[samples](https://github.com/Azure/azure-sdk-for-java/blob/azure-storage-blob_12.3.0/sdk/storage/azure-storage-blob/src/samples/java/com/azure/storage/blob)

- Added ability to create service clients anonymously and should only be used to create anonymous container and blob clients. Anonymous service clients will throw on attempting to create network requests.
- Added an overload to listBlobs to include a continuation token.
- Added a check in BlobServiceClient.setAccountProperties to block invalid requests.
- Fixed a bug that could result in data corruption on download when using the downloadToFile method.

## 12.2.0 (2020-01-08)
This package's
[documentation](https://github.com/Azure/azure-sdk-for-java/blob/azure-storage-blob_12.2.0/sdk/storage/azure-storage-blob/README.md)
and
[samples](https://github.com/Azure/azure-sdk-for-java/blob/azure-storage-blob_12.2.0/sdk/storage/azure-storage-blob/src/samples/java/com/azure/storage/blob)

- Added a field to ParallelTransferOptions that allows customers to configure the maximum size to upload in a single PUT. Data sizes larger than this value will be chunked and parallelized.
- Added overloads to downloadToFile to add the option to overwrite existing files. Default behavior is to not overwrite.
- Improved performance of BlockBlobOutputStream.
- Added overloads to BlockBlobClient.getBlobOutputStream to allow users to provide parallel transfer options, http headers, metadata, access tier, and request conditions.

## 12.2.0-beta.1 (2019-12-17)
- Added SAS generation methods on clients to improve discoverability and convenience of sas. Deprecated setContainerName, setBlobName, setSnapshotId, generateSasQueryParameters methods on BlobServiceSasSignatureValues to direct users to using the methods added on clients.
- Fixed a bug where Account SAS would not work when set on clients.

## 12.1.0 (2019-12-04)
This package's
[documentation](https://github.com/Azure/azure-sdk-for-java/blob/azure-storage-blob_12.1.0/sdk/storage/azure-storage-blob/README.md)
and
[samples](https://github.com/Azure/azure-sdk-for-java/blob/azure-storage-blob_12.1.0/sdk/storage/azure-storage-blob/src/samples/java/com/azure/storage/blob)

- Optimized downloadToFile to avoid an unnecessary getProperties call and to lock on an etag once the operation has started.
- Fixed a race condition that would sometimes result in a RuntimeException with a message related to unexpected header value of client-request-id.
- Fixed a bug in the RetryPolicy that would apply the delay of a fixed retry policy to the first try.
- Fixed a bug that could cause the overwrite flag to not be honored in cases where data was uploaded by another source after a parallel operation has already started.
- Added overloads to accept an overwrite flag to commitBlockList and getBlobOutputStream. Note that this changes the default behavior of the min overload and these methods will now fail if they are attempting to overwrite data.
- Added a check in ClientBuilders to enforce HTTPS for bearer token authentication.
- Upgraded to version 1.1.0 of Azure Core.

## 12.0.0 (2019-10-31)

- Removed BaseBlobClientBuilder
- Removed BlobClientBuilder, BlobContainerClientBuilder, BlobServiceClientBuilder, and SpecializedBlobClientBuilder inheritance of BaseBlobClientBuilder
- Renamed ListBlobContainerOptions getMaxResults and setMaxResults to getMaxResultsPerPage and setMaxResultsPerPage
- Renamed ListBlobsOptions getMaxResults and setMaxResults to getMaxResultsPerPage and setMaxResultsPerPage
- Renamed BlobProperties to BlobItemProperties and BlobContainerProperties to BlobContainerItemProperties
- Removes StorageError and StorageErrorException from public API
- Renamed StorageErrorCode to BlobErrorCode, SignedIdentifier to BlobSignedIdentifier, StorageServiceProperties to BlobServiceProperties, StorageServiceStats to BlobServiceStatistics, CorRules to BlobCorRules, AccessPolicy to BlobAccessPolicy, Logging to BlobAnalyticsLogging, Metrics to BlobMetrics, and RetentionPolicy to BlobRetentionPolicy
- Renamed BlobHTTPHeaders to BlobHttpHeaders and removed Blob from getter names
- Renamed StorageException to BlobStorageException
- Added BlobServiceVersion and the ability to set it on client builders
- Replaced URL parameters with String on appendBlockFromUrl, beginCopy, copyFromUrl, stageBlockFromUrl, uploadPagesFromUrl, and copyIncremental
- Added support for emulator endpoints
- Added support for additional connection string configurations and support for use development connection
- Changed constructors for AppendBlobItem, BlockBlobItem, PageBlobItem,
- Renamed listBlobsFlat to listBlobs and listBlobHierarchy to listBlobsByHierarchy
- Replaced startCopyFromUrl with beginCopy and return poller
- Renamed BlobContainerSasPermission and BlobSasPermission getters to use has prefix
- Replaced BlobAccessConditions, AppendBlobAccessConditions, and PageBlobAccessConditions with BlobRequestConditions, AppendBlobRequestConditions, and PageBlobRequestConditions.
- Removed ModifiedAccessConditions and SourceModifiedAccessConditions in favor of RequestConditions, removed BlobContainerAccessConditions in favor of BlobRequestConditions.
- Removed AppendPositionAccessConditions, LeaseAccessConditions, and SequenceNumberAccessConditions
- Renamed LeaseClient, LeaseAsyncClient, and LeaseClientBuilder to BlobLeaseClient, BlobLeaseAsyncClient, and BlobLeaseClientBuilder
- Added upload overloads which allow passing a flag to indicate if an existing blob should be overwritten
- Added support for blob names with special characters
- Changed return type for BlobClient.downloadWithProperties from Response<Void> to BlobDownloadResponse and BlobAsyncClient.downloadWithProperties from Mono<Response<Flux<ByteBuffer>>> to Mono<BlobDownloadAsyncResponse>

## 12.0.0-preview.4 (2019-10-8)
For details on the Azure SDK for Java (October 2019 Preview) release, you can refer to the [release announcement](https://aka.ms/azure-sdk-preview4-java).

This package's
[documentation](https://github.com/Azure/azure-sdk-for-java/blob/azure-storage-blob_12.0.0-preview.4/sdk/storage/azure-storage-blob/README.md)
and
[samples](https://github.com/Azure/azure-sdk-for-java/blob/azure-storage-blob_12.0.0-preview.4/sdk/storage/azure-storage-blob/src/samples/java/com/azure/storage/blob)

- Moved the specialized `BlobClient`, `AppendBlobClient`, `BlockBlobClient`, and `PageBlobClient`, into the `specialized` package within Azure Storage Blobs. Additionally, moved any model classes that are tied to a specific specialized client.
- Added a `BlobClientBase` which is now the super class for `BlobClient`, `AppendBlobClient`, `BlockBlobClient`, and `PageBlobClient`.
- Getters and setters were updated to use Java Bean notation.
- Added `getBlobContainerName` on `BlobContainerClient` and `BlobContainerAsyncClient` and `getContainerName`, `getBlobName` on `BlobClientBase` and `BlobAsyncClientBase` for fetching the resource names.
- Updated to be fully compliant with the Java 9 Platform Module System.
- Changed `VoidResponse` to `Response<Void>` on sync API, and `Mono<VoidResponse>` to `Mono<Response<Void>>` on async API.
- Fixed metadata does not allow capital letter issue. [`Bug 5295`](https://github.com/Azure/azure-sdk-for-java/issues/5295)
- Updated the return type of `downloadToFile` API to `BlobProperties` on sync API and `Mono<BlobProperties>` on async API.
- `getAccountUrl`, `getBlobContainerUrl`, `getBlobUrl` API now returns URL with scheme, host, resource name and snapshot if any.
- Added `LeaseClient` and `LeaseAsyncClient` to the specialized package and removed the leasing methods from `BlobClient`, `BlobAsyncClient`, `ContainerClient`, and `ContainerAsyncClient`.
- Added `blocksize` parameter to sync `blockBlobClient`.
- Use Primitives for `exist` API return type.
- Removed a `create` and `appendBlockFromUrl` overload API in `AppendBlob`.
- Fixed `create` method name in PageBlob.
- Renamed `setTier` to `setAccessTier` from `BlobAsyncClientBase` and `BlobClientBase` classes.
- Added `ParallelTransferOptions` to buffered upload, upload from file and download to file methods.
- Removed `Metadata` class and uses Map<String, String> for `matadata` field of `BlobProperties` and `ContainerProperties`.
- Removed SAS token generation APIs from clients, use BlobServiceSasSignatureValues to generate SAS tokens.
- Removed `SASTokenCredential`, `SASTokenCredentialPolicy` and the corresponding `credential(SASTokenCredential)` method in client builder, and added sasToken(String) instead.

## 12.0.0-preview.3 (2019-09-10)
For details on the Azure SDK for Java (September 2019 Preview) release, you can refer to the [release announcement](https://aka.ms/azure-sdk-preview3-java).

- Added tracing telemetry on maximum overload API.
- Throw `UnexpectedLengthException` when the upload body doesn't match the expected input length.
- Added validation policy to check the equality of request client ID between request and response.
- Updated to use service version 2019-02-02.
- Added dependency to azure-storage-common.
- Replaced `ByteBuf` with `ByteBuffer` and removed dependency on `Netty`.
- Added convenience upload method to `BlockBlobClient` and `BlockBlobAsyncClient`.
- Added rehydrate priority support.
- Added capability to set tier on additional APIs.
- Added customer provided key support.

**Breaking changes: New API design**
- Changed list responses to `PagedFlux` on async APIs and `PagedIterable` on sync APIs.
- Simplified API to return model types directly on non-maximal overloads. Maximal overloads return `Response<T>` and suffixed with WithResponse.

This package's
[documentation](https://github.com/Azure/azure-sdk-for-java/blob/085c8570b411defff26860ef56ea189af07d3d6a/sdk/storage/azure-storage-blob/README.md)
and
[samples](https://github.com/Azure/azure-sdk-for-java/blob/085c8570b411defff26860ef56ea189af07d3d6a/sdk/storage/azure-storage-blob/src/samples/java/com/azure/storage/blob)
demonstrate the new API.

## 12.0.0-preview.2 (2019-08-08)
For details on the Azure SDK for Java (August 2019 Preview) release refer to the [release announcement](https://azure.github.io/azure-sdk/releases/2019-08-06/java.html).

- Renamed `StorageClient`, `StorageAsyncClient`, and `StorageClientBuilder` to `BlobServiceClient`, `BlobServiceAsyncClient`, and `BlobServiceClientBuilder`.
- Combined `AppendBlobClientBuilder`, `BlockBlobClientBuilder`, and `PageBlobClientBuilder` into `BlobClientBuilder`. Methods to create each client type were added.
- Removed static builder method from clients. Builders are now instantiable.
- Changed return type of `createSnapshot` in `BlobClient` to return a client associated to the blob snapshot instead of the snapshot ID. Use `getSnapshotId` to get snapshot ID and `isSnapshot` to indicate if the client is associated to a blob snapshot.
- Added `getSnapshotClient` to clients that returns a new client associated to the snapshot.
- Added SAS token generation to clients.
- Added `deleteContainer` to `BlobServiceClient` and `BlobServiceAsyncClient`.
- Added `getAppendBlobClient` with snapshot overload to `ContainerClient`.
- Removed `AnonymousClientCredential` class.
- Changed parameter ordering of `BlobClient` and `BlobAsyncClient` `download` and `downloadToFile`.

This package's
[documentation](https://github.com/Azure/azure-sdk-for-java/blob/azure-storage-blob_12.0.0-preview.2/sdk/storage/azure-storage-blob/README.md)
and
[samples](https://github.com/Azure/azure-sdk-for-java/blob/azure-storage-blob_12.0.0-preview.2/sdk/storage/azure-storage-blob/src/samples/java/com/azure/storage/blob)
demonstrate the new API.

## 12.0.0-preview.1 (2019-06-28)
Version 12.0.0-preview.1 is a preview of our efforts in creating a client library that is developer-friendly, idiomatic to the Java ecosystem, and as consistent across different languages and platforms as possible. The principles that guide our efforts can be found in the [Azure SDK Design Guidelines for Java](https://azure.github.io/azure-sdk/java_introduction.html).

For details on the Azure SDK for Java (July 2019 Preview) release, you can refer to the [release announcement](https://aka.ms/azure-sdk-preview1-java).

**Breaking changes: New API design**
- Operations are now scoped to a particular client:
    - `BlobServiceClient`: StorageURL's functionality was migrated to BlobServiceClient. This client handles account-level operations. This includes managing service properties and listing the containers within an account.
    - `ContainerClient`: ContainerURL's functionality was migrated to ContainerClient. The client handles operations for a particular container. This includes creating or deleting that container, as well as listing the blobs within that container.
    - `BlobClient`: BlobURL's functionality was migrated to BlobClient, TransferManager download functionality was migrated to BlobClient and TransferManager upload functionality was migrated to BlockBlobClient. The client handles most operations, excluding upload, for an individual blob, including downloading data and working with blob properties.
    There are subclients (BlockBlobClient, PageBlobClient, AppendBlobClient) available for their respective blob types on the service.

    These clients can be accessed by navigating down the client hierarchy, or instantiated directly using builder to the resource (account, container or blob).
- New module level operations for simple upload and download using a block or page blob client.
- Download operations can download data in multiple ways:
    - `download_to_stream`: Download the entire content to an open stream handle (e.g. an open file). Supports multi-threaded download.
- New underlying REST pipeline implementation, based on the new `azure-core` library.
- Client and pipeline configuration is now available via keyword arguments at both the client level.
- Authentication using `azure-identity` credentials.

## 11.1.1 (2019.04.30)
- Upgraded to version 2.1.1 of the autorest-clientime which upgrades to a more secure version of jackson and fixes a NPE on unkown host errors.

## 11.0.0 (2019.03.22)
- Upgraded to version 2.1.0 of the autorest-clientruntime which includes several important fixes to mitigate a commonly-seen "Connection reset by peer" error and other similar bugs.
- Support for 2018-11-09 REST version. Please see our REST API documentation and blogs for information about the related added features.
- Added appendBlockFromURL method. A block may be created with another blob as its source.
- Added uploadPagesFromURL method. Pages may be written to with another blob as their source.
- Fixed a bug that would set an invalid range header when downloading an empty blob.
- Modified the LoggingFactory to redact SAS signatures on outgoing requests.
- HTTPGetterInfo was made an internal type as it is an internal implementation detail.
- Removed DEFAULT and NONE static variables. Empty constructors should be used instead. DEFAULT static values were error prone and unsafe to use because although the field was final, the objects were mutable, so it was possible the value could be changed accidentally and alter the behavior of the program.
- Optimized the TransferManager download to file method to skip the initial HEAD request.
- Added an option to configure that maximum size data that will be uploaded in a single shot via the TransferManager.
- Added request Http Method, URL, and headers to logging messages.
- Changed *ListingDetails to *ListDetails. These name changes are to mitigate conflicts with v8, allowing for side-by-side loading of different versions, which may help with upgrading.
- Removed the extra quotes around etags in some responses so they are consistently now consistently formatted.
- Moved the Generated*** types into the blob package to avoid conflicts with generated types from other services (i.e. queues and files)
- Changed the logger name to be the name of class that uses it, which is a more conventional practice
- Support added for SAS tokens to scope to blob snapshot.
- Added getUserDelegationKey to ServiceURL, the result of which can be used to generate a user-delegation SAS.
- Made the max results field on listing responses Integer instead of int as it is an optional field only returned when specified in the request.

## 10.5.0 (2019.02.15)
- Added uploadFromNonReplayableFlowable to support uploading arbitrary data sources (like network streams) to a block blob.

## 10.4.0 (2019.01.11)
- Fixed a bug that caused errors when java.io.tempdir has no trailing separator.
- Upgrade autorest-clientruntime dependency to include some bug fixes.

## 10.3.0 (2018.11.19)
- Added support for SLF4J.
- Included default logging to log warnings and errors to the temp directory by default.
- Fixed a bug in hierarchical listings that would sometimes return incomplete results.
- Included the whole HTTP Request in log statements (except for sensitive authorization information, which is redacted).
- Fixed a bug that made the request property on the response object always null.

## 10.2.0 (2018.10.29)
- Added overloads which only accept the required parameters.
- Added CopyFromURL, which will do a synchronous server-side copy, meaning the service will not return an HTTP response until it has completed the copy.
- Added support for IProgressReceiver in TransferManager operations. This parameter was previously ignored but is now supported.
- Removed internal dependency on javafx to be compatible with openjdk.
- Fixed a bug that would cause downloading large files with the TransferManager to fail.
- Fixed a bug in BlobURL.download() logic for setting up reliable download. This had the potential to download the wrong range when a download stream was retried.

## 10.1.0 (2018.09.11)
- Interfaces for helper types updated to be more consistent throughout the library. All types, with the exception of the options for pipeline factories, use a fluent pattern.
- Removed RetryReader type as it's functionality was moved to be built into the DownloadResponse. RetryReaderOptions are now named DownloadRetryOptions.
- Restructured the access conditions to be more logically adhere to their respective functions.
- Added support for context parameter on each api to allow communication with the pipeline from the application level

## 10.0.4-rc (2018.08.22)
- Support for the 2017-11-09 REST version. Please see our REST api documentation and blogs for information about the related added features.
- Support for 2018-03-28 REST version. Please see our REST api documentation and blogs for information about the related added features.
- Support for the getAccountInfo api on ServiceURL, ContainerURL, and BlobURL.
- Added support for setting service properties related to static websites.
- Changed BlobURL.startCopy sourceAccessConditions parameter to be HTTPAccessConditions as lease is not actually supported.
- Added methods to TransferManager for conveniently downloading a blob to a file.
- UploadFromFile now takes an AsynchronousFileChannel.
- UploadByteBuffersToBlockBlob, UploadByteBufferToBlockBlob, and DownloadToBuffer have been removed.
- IPRange fields are now strings.
- Fixed retry policy.
- Fixed logging policy.

## 10.0.3-Preview (2018.08.08)
- Resolved dependency issues

## 10.0.2-Preview (2018.08.07)
- Support for 2017-07-29 REST version. Please see our REST api documentation and blogs for information about the related added features.
- Support for setting a block blob's tier.
- Added support for soft delete feature. If a delete retention policy is enabled through the set service properties API, then blobs or snapshots can be deleted softly and retained for a specified number of days, before being permanently removed by garbage collection.
- Changed BlobListingDetails constructor to take a flag to include deleted blobs.
- Restructured the blob and container listing responses.
- BlockBlobURL.MAX_PUT_BLOCK_BYTES renamed to BlockBlobURL.MAX_STAGE_BLOCK_BYTES.
- Changed the accessConditions parameter to be HTTPAccessConditions instead of BlobAccessConditions, since only http access conditions are supported.

## 10.0.1-Preview (2018.07.03)
- Added the RetryReader class to allow for more reliable streaming on large downloads. This is now the return type of blobURL.download
- Fixed a bug that caused generation of signatures to fail at high levels of parallelism.
- Created the StorageException type to give easy access to the ErrorCode, StatusCode, and Message as available for unsuccessful responses.
- Added the StorageErrorCode type for checking against error codes returned by the service.
- Changed the AppendBlobAccessConditions field types to be Long instead of Int.
- Upgraded Netty dependency to allow uploading memory mapped files with https.
- Upgraded the autorest runtime dependency to fix a dependency bug in their package.
- Changed RequestRetryOptions maxTries and tryTimeout fields to be Integer instead of int. 0 is no longer allowed.
- Changed CommonRestResponse.lastModifiedTime to be lastModified.
- Added statusCode property to CommonRestResponse.
- Change dateProperty to be date on all generated types.
- Fixed a bug that prevented proper reset of body stream upon retry.
- Updated the defaults for RequestRetryOptions.

## 10.0.0-preview (2018.04.27)
- Initial Release. Please see the README and wiki for information on the new design.<|MERGE_RESOLUTION|>--- conflicted
+++ resolved
@@ -1,16 +1,7 @@
 # Release History
 
-<<<<<<< HEAD
-## 12.9.0-beta.3 (Unreleased)
-- Fixed a bug where interspersed element types returned by page listing would deserialize incorrectly.
-- Fixed a bug where BlobInputStream would not eTag lock on the blob, resulting in undesirable behavior if the blob was modified in the middle of reading. 
-- Renamed BlobDownloadToFileOptions.rangeGetContentMd5 to BlobDownloadToFileOptions.retrieveContentRangeMd5
-=======
 ## 12.10.0-beta.2 (Unreleased)
->>>>>>> 6f033d77
-
-## 12.9.0-beta.2 (2020-10-08)
-- Added support to specify whether or not a pipeline policy should be added per call or per retry.
+
 
 
 ## 12.10.0-beta.1 (2020-12-07)
