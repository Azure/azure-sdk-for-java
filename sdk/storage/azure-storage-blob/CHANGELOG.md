--- conflicted
+++ resolved
@@ -2,11 +2,8 @@
 
 ## 12.11.0-beta.2 (Unreleased)
 - Fixed a bug where downloading would throw a NPE on large downloads due to a lack of eTag.
-<<<<<<< HEAD
+- Fixed a bug where more data would be buffered in buffered upload than expected due to Reactor's concatMap operator.
 - Added upload and download methods on BlobClient and BlobAsyncClient that work with BinaryData.
-=======
-- Fixed a bug where more data would be buffered in buffered upload than expected due to Reactor's concatMap operator.
->>>>>>> 10c391f8
 
 ## 12.11.0-beta.1 (2021-02-10)
 - Added support for the 2020-06-12 service version. 
