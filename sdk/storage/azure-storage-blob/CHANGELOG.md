--- conflicted
+++ resolved
@@ -1,14 +1,11 @@
 # Release History
 
 ## 12.9.0-beta.1 (Unreleased)
-<<<<<<< HEAD
 - Added support for the 2020-02-10 service version.
 - Added support to specify Arrow Output Serialization when querying a blob. 
 - Added support to undelete a container. 
-=======
 - Added support to set BlobParallelUploadOptions.computeMd5 so the service can perform an md5 verification.
 - Added support to specify block size when using BlobInputStream.
->>>>>>> b543bc20
 
 - Added support to specify block size when using BlobInputStream.
 - Fixed a bug where users could not download more than 5000MB of data in one shot in the downloadToFile API.
