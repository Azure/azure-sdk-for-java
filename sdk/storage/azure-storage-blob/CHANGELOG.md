--- conflicted
+++ resolved
@@ -1,16 +1,10 @@
 # Release History
 
-<<<<<<< HEAD
-## 12.11.0-beta.1 (Unreleased)
-- Added support for the 2020-06-12 service version. 
-- Added support to rename a container.
-=======
 ## 12.11.0-beta.2 (Unreleased)
 
 
 ## 12.11.0-beta.1 (2021-02-10)
-- Added support for the 2020-06-12 service version. 
->>>>>>> 2ccf99d0
+- Added support for the 2020-06-12 service version.
 - Added support to lock on version id by specifying a consistent read control when opening a BlobInputStream.
 - Removed a deep copy in the general upload path to reduce memory consumption and increase perf
 - Added a deep copy immediately after calling BlobOutputStream.write to prevent overwriting data in the case of reusing a single buffer to write to an output stream
