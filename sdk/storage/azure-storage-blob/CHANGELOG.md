# Release History

## 12.6.0-beta.1 (Unreleased)
- Fixed a bug that would prevent client initialization against Azurite in some containerized environments.
- Fixed a bug that would prevent progress from being reported when uploading small files.
<<<<<<< HEAD
- Modified BlobOutputStream to wait on a condition variable until transfer is complete instead of polling.
=======
- Fixed a bug where the Date header wouldn't be updated with a new value on request retry.
>>>>>>> 9c96057a

## 12.5.0 (2020-03-11)
- Fixed a bug that was adding an invalid 'include' query-parameter for list blob item requests if no dataset-include options were specified.
- Fixed a bug in ReliableDownload that would cause multiple subscriber errors.
- Added logic to ReliableDownload to retry on TimeoutException
- Added default timeout to download stream to timeout if a certain amount of time passes without seeing any data.
- Fixed a bug that would cause IOExceptions to be swallowed in BlobClient.upload(InputStream, long) 

## 12.4.0 (2020-02-12)
- Added ability to access BlobProperties from BlobInputStream.
- Modified downloadToFile to populate BlobProperties.blobSize to be the actual blob size instead of the content length of the first range. 
- Added upload methods on BlobClient to upload from an InputStream.

- Added support for the 2019-07-07 service version.
- Added support for encryption scopes service, container and blob builders now accept an encryption scope parameter and service and container builders accept a BlobContainerEncryptionScope parameter.
- Added support for managed disk page range diff for managed disk accounts.

## 12.3.1 (2020-02-10)
- Updated `azure-core-http-netty` to version 1.3.0
- Update `azure-storage-common` to version 12.3.1

## 12.3.0 (2020-01-16)
This package's
[documentation](https://github.com/Azure/azure-sdk-for-java/blob/azure-storage-blob_12.3.0/sdk/storage/azure-storage-blob/README.md)
and
[samples](https://github.com/Azure/azure-sdk-for-java/blob/azure-storage-blob_12.3.0/sdk/storage/azure-storage-blob/src/samples/java/com/azure/storage/blob)

- Added ability to create service clients anonymously and should only be used to create anonymous container and blob clients. Anonymous service clients will throw on attempting to create network requests.
- Added an overload to listBlobs to include a continuation token.
- Added a check in BlobServiceClient.setAccountProperties to block invalid requests.
- Fixed a bug that could result in data corruption on download when using the downloadToFile method.

## 12.2.0 (2020-01-08)
This package's
[documentation](https://github.com/Azure/azure-sdk-for-java/blob/azure-storage-blob_12.2.0/sdk/storage/azure-storage-blob/README.md)
and
[samples](https://github.com/Azure/azure-sdk-for-java/blob/azure-storage-blob_12.2.0/sdk/storage/azure-storage-blob/src/samples/java/com/azure/storage/blob)

- Added a field to ParallelTransferOptions that allows customers to configure the maximum size to upload in a single PUT. Data sizes larger than this value will be chunked and parallelized.
- Added overloads to downloadToFile to add the option to overwrite existing files. Default behavior is to not overwrite.
- Improved performance of BlockBlobOutputStream.
- Added overloads to BlockBlobClient.getBlobOutputStream to allow users to provide parallel transfer options, http headers, metadata, access tier, and request conditions.

## 12.2.0-beta.1 (2019-12-17)
- Added SAS generation methods on clients to improve discoverability and convenience of sas. Deprecated setContainerName, setBlobName, setSnapshotId, generateSasQueryParameters methods on BlobServiceSasSignatureValues to direct users to using the methods added on clients.
- Fixed a bug where Account SAS would not work when set on clients.

## 12.1.0 (2019-12-04)
This package's
[documentation](https://github.com/Azure/azure-sdk-for-java/blob/azure-storage-blob_12.1.0/sdk/storage/azure-storage-blob/README.md)
and
[samples](https://github.com/Azure/azure-sdk-for-java/blob/azure-storage-blob_12.1.0/sdk/storage/azure-storage-blob/src/samples/java/com/azure/storage/blob)

- Optimized downloadToFile to avoid an unnecessary getProperties call and to lock on an etag once the operation has started.
- Fixed a race condition that would sometimes result in a RuntimeException with a message related to unexpected header value of client-request-id.
- Fixed a bug in the RetryPolicy that would apply the delay of a fixed retry policy to the first try.
- Fixed a bug that could cause the overwrite flag to not be honored in cases where data was uploaded by another source after a parallel operation has already started.
- Added overloads to accept an overwrite flag to commitBlockList and getBlobOutputStream. Note that this changes the default behavior of the min overload and these methods will now fail if they are attempting to overwrite data.
- Added a check in ClientBuilders to enforce HTTPS for bearer token authentication.
- Upgraded to version 1.1.0 of Azure Core.

## 12.0.0 (2019-10-31)

- Removed BaseBlobClientBuilder
- Removed BlobClientBuilder, BlobContainerClientBuilder, BlobServiceClientBuilder, and SpecializedBlobClientBuilder inheritance of BaseBlobClientBuilder
- Renamed ListBlobContainerOptions getMaxResults and setMaxResults to getMaxResultsPerPage and setMaxResultsPerPage
- Renamed ListBlobsOptions getMaxResults and setMaxResults to getMaxResultsPerPage and setMaxResultsPerPage
- Renamed BlobProperties to BlobItemProperties and BlobContainerProperties to BlobContainerItemProperties
- Removes StorageError and StorageErrorException from public API
- Renamed StorageErrorCode to BlobErrorCode, SignedIdentifier to BlobSignedIdentifier, StorageServiceProperties to BlobServiceProperties, StorageServiceStats to BlobServiceStatistics, CorRules to BlobCorRules, AccessPolicy to BlobAccessPolicy, Logging to BlobAnalyticsLogging, Metrics to BlobMetrics, and RetentionPolicy to BlobRetentionPolicy
- Renamed BlobHTTPHeaders to BlobHttpHeaders and removed Blob from getter names
- Renamed StorageException to BlobStorageException
- Added BlobServiceVersion and the ability to set it on client builders
- Replaced URL parameters with String on appendBlockFromUrl, beginCopy, copyFromUrl, stageBlockFromUrl, uploadPagesFromUrl, and copyIncremental
- Added support for emulator endpoints
- Added support for additional connection string configurations and support for use development connection
- Changed constructors for AppendBlobItem, BlockBlobItem, PageBlobItem, 
- Renamed listBlobsFlat to listBlobs and listBlobHierarchy to listBlobsByHierarchy
- Replaced startCopyFromUrl with beginCopy and return poller
- Renamed BlobContainerSasPermission and BlobSasPermission getters to use has prefix
- Replaced BlobAccessConditions, AppendBlobAccessConditions, and PageBlobAccessConditions with BlobRequestConditions, AppendBlobRequestConditions, and PageBlobRequestConditions. 
- Removed ModifiedAccessConditions and SourceModifiedAccessConditions in favor of RequestConditions, removed BlobContainerAccessConditions in favor of BlobRequestConditions.
- Removed AppendPositionAccessConditions, LeaseAccessConditions, and SequenceNumberAccessConditions
- Renamed LeaseClient, LeaseAsyncClient, and LeaseClientBuilder to BlobLeaseClient, BlobLeaseAsyncClient, and BlobLeaseClientBuilder
- Added upload overloads which allow passing a flag to indicate if an existing blob should be overwritten
- Added support for blob names with special characters
- Changed return type for BlobClient.downloadWithProperties from Response<Void> to BlobDownloadResponse and BlobAsyncClient.downloadWithProperties from Mono<Response<Flux<ByteBuffer>>> to Mono<BlobDownloadAsyncResponse>

## 12.0.0-preview.4 (2019-10-8)
For details on the Azure SDK for Java (October 2019 Preview) release, you can refer to the [release announcement](https://aka.ms/azure-sdk-preview4-java).

This package's
[documentation](https://github.com/Azure/azure-sdk-for-java/blob/azure-storage-blob_12.0.0-preview.4/sdk/storage/azure-storage-blob/README.md)
and
[samples](https://github.com/Azure/azure-sdk-for-java/blob/azure-storage-blob_12.0.0-preview.4/sdk/storage/azure-storage-blob/src/samples/java/com/azure/storage/blob)

- Moved the specialized `BlobClient`, `AppendBlobClient`, `BlockBlobClient`, and `PageBlobClient`, into the `specialized` package within Azure Storage Blobs. Additionally, moved any model classes that are tied to a specific specialized client.
- Added a `BlobClientBase` which is now the super class for `BlobClient`, `AppendBlobClient`, `BlockBlobClient`, and `PageBlobClient`.
- Getters and setters were updated to use Java Bean notation.
- Added `getBlobContainerName` on `BlobContainerClient` and `BlobContainerAsyncClient` and `getContainerName`, `getBlobName` on `BlobClientBase` and `BlobAsyncClientBase` for fetching the resource names.
- Updated to be fully compliant with the Java 9 Platform Module System.
- Changed `VoidResponse` to `Response<Void>` on sync API, and `Mono<VoidResponse>` to `Mono<Response<Void>>` on async API.
- Fixed metadata does not allow capital letter issue. [`Bug 5295`](https://github.com/Azure/azure-sdk-for-java/issues/5295)
- Updated the return type of `downloadToFile` API to `BlobProperties` on sync API and `Mono<BlobProperties>` on async API.
- `getAccountUrl`, `getBlobContainerUrl`, `getBlobUrl` API now returns URL with scheme, host, resource name and snapshot if any.
- Added `LeaseClient` and `LeaseAsyncClient` to the specialized package and removed the leasing methods from `BlobClient`, `BlobAsyncClient`, `ContainerClient`, and `ContainerAsyncClient`.
- Added `blocksize` parameter to sync `blockBlobClient`.
- Use Primitives for `exist` API return type.
- Removed a `create` and `appendBlockFromUrl` overload API in `AppendBlob`. 
- Fixed `create` method name in PageBlob.
- Renamed `setTier` to `setAccessTier` from `BlobAsyncClientBase` and `BlobClientBase` classes.
- Added `ParallelTransferOptions` to buffered upload, upload from file and download to file methods.
- Removed `Metadata` class and uses Map<String, String> for `matadata` field of `BlobProperties` and `ContainerProperties`.
- Removed SAS token generation APIs from clients, use BlobServiceSasSignatureValues to generate SAS tokens. 
- Removed `SASTokenCredential`, `SASTokenCredentialPolicy` and the corresponding `credential(SASTokenCredential)` method in client builder, and added sasToken(String) instead.

## 12.0.0-preview.3 (2019-09-10)
For details on the Azure SDK for Java (September 2019 Preview) release, you can refer to the [release announcement](https://aka.ms/azure-sdk-preview3-java).

- Added tracing telemetry on maximum overload API.
- Throw `UnexpectedLengthException` when the upload body doesn't match the expected input length.
- Added validation policy to check the equality of request client ID between request and response.
- Updated to use service version 2019-02-02.
- Added dependency to azure-storage-common.
- Replaced `ByteBuf` with `ByteBuffer` and removed dependency on `Netty`.
- Added convenience upload method to `BlockBlobClient` and `BlockBlobAsyncClient`.
- Added rehydrate priority support.
- Added capability to set tier on additional APIs.
- Added customer provided key support.

**Breaking changes: New API design**
- Changed list responses to `PagedFlux` on async APIs and `PagedIterable` on sync APIs.
- Simplified API to return model types directly on non-maximal overloads. Maximal overloads return `Response<T>` and suffixed with WithResponse.

This package's
[documentation](https://github.com/Azure/azure-sdk-for-java/blob/085c8570b411defff26860ef56ea189af07d3d6a/sdk/storage/azure-storage-blob/README.md)
and
[samples](https://github.com/Azure/azure-sdk-for-java/blob/085c8570b411defff26860ef56ea189af07d3d6a/sdk/storage/azure-storage-blob/src/samples/java/com/azure/storage/blob)
demonstrate the new API.

## 12.0.0-preview.2 (2019-08-08)
For details on the Azure SDK for Java (August 2019 Preview) release refer to the [release announcement](https://aka.ms/azure-sdk-preview2-java).

- Renamed `StorageClient`, `StorageAsyncClient`, and `StorageClientBuilder` to `BlobServiceClient`, `BlobServiceAsyncClient`, and `BlobServiceClientBuilder`.
- Combined `AppendBlobClientBuilder`, `BlockBlobClientBuilder`, and `PageBlobClientBuilder` into `BlobClientBuilder`. Methods to create each client type were added.
- Removed static builder method from clients. Builders are now instantiable.
- Changed return type of `createSnapshot` in `BlobClient` to return a client associated to the blob snapshot instead of the snapshot ID. Use `getSnapshotId` to get snapshot ID and `isSnapshot` to indicate if the client is associated to a blob snapshot.
- Added `getSnapshotClient` to clients that returns a new client associated to the snapshot.
- Added SAS token generation to clients.
- Added `deleteContainer` to `BlobServiceClient` and `BlobServiceAsyncClient`.
- Added `getAppendBlobClient` with snapshot overload to `ContainerClient`.
- Removed `AnonymousClientCredential` class.
- Changed parameter ordering of `BlobClient` and `BlobAsyncClient` `download` and `downloadToFile`.

This package's
[documentation](https://github.com/Azure/azure-sdk-for-java/blob/azure-storage-blob_12.0.0-preview.2/sdk/storage/azure-storage-blob/README.md)
and
[samples](https://github.com/Azure/azure-sdk-for-java/blob/azure-storage-blob_12.0.0-preview.2/sdk/storage/azure-storage-blob/src/samples/java/com/azure/storage/blob)
demonstrate the new API.

## 12.0.0-preview.1 (2019-06-28)
Version 12.0.0-preview.1 is a preview of our efforts in creating a client library that is developer-friendly, idiomatic to the Java ecosystem, and as consistent across different languages and platforms as possible. The principles that guide our efforts can be found in the [Azure SDK Design Guidelines for Java](https://azure.github.io/azure-sdk/java_introduction.html).

For details on the Azure SDK for Java (July 2019 Preview) release, you can refer to the [release announcement](https://aka.ms/azure-sdk-preview1-java).

**Breaking changes: New API design**
- Operations are now scoped to a particular client:
    - `BlobServiceClient`: StorageURL's functionality was migrated to BlobServiceClient. This client handles account-level operations. This includes managing service properties and listing the containers within an account.
    - `ContainerClient`: ContainerURL's functionality was migrated to ContainerClient. The client handles operations for a particular container. This includes creating or deleting that container, as well as listing the blobs within that container.
    - `BlobClient`: BlobURL's functionality was migrated to BlobClient, TransferManager download functionality was migrated to BlobClient and TransferManager upload functionality was migrated to BlockBlobClient. The client handles most operations, excluding upload, for an individual blob, including downloading data and working with blob properties.
    There are subclients (BlockBlobClient, PageBlobClient, AppendBlobClient) available for their respective blob types on the service.

    These clients can be accessed by navigating down the client hierarchy, or instantiated directly using builder to the resource (account, container or blob).
- New module level operations for simple upload and download using a block or page blob client.
- Download operations can download data in multiple ways:
    - `download_to_stream`: Download the entire content to an open stream handle (e.g. an open file). Supports multi-threaded download.
- New underlying REST pipeline implementation, based on the new `azure-core` library.
- Client and pipeline configuration is now available via keyword arguments at both the client level.
- Authentication using `azure-identity` credentials.

## 11.1.1 (2019.04.30)
- Upgraded to version 2.1.1 of the autorest-clientime which upgrades to a more secure version of jackson and fixes a NPE on unkown host errors.

## 11.0.0 (2019.03.22)
- Upgraded to version 2.1.0 of the autorest-clientruntime which includes several important fixes to mitigate a commonly-seen "Connection reset by peer" error and other similar bugs.
- Support for 2018-11-09 REST version. Please see our REST API documentation and blogs for information about the related added features.
- Added appendBlockFromURL method. A block may be created with another blob as its source.
- Added uploadPagesFromURL method. Pages may be written to with another blob as their source.
- Fixed a bug that would set an invalid range header when downloading an empty blob.
- Modified the LoggingFactory to redact SAS signatures on outgoing requests.
- HTTPGetterInfo was made an internal type as it is an internal implementation detail.
- Removed DEFAULT and NONE static variables. Empty constructors should be used instead. DEFAULT static values were error prone and unsafe to use because although the field was final, the objects were mutable, so it was possible the value could be changed accidentally and alter the behavior of the program.
- Optimized the TransferManager download to file method to skip the initial HEAD request.
- Added an option to configure that maximum size data that will be uploaded in a single shot via the TransferManager.
- Added request Http Method, URL, and headers to logging messages.
- Changed *ListingDetails to *ListDetails. These name changes are to mitigate conflicts with v8, allowing for side-by-side loading of different versions, which may help with upgrading.
- Removed the extra quotes around etags in some responses so they are consistently now consistently formatted.
- Moved the Generated*** types into the blob package to avoid conflicts with generated types from other services (i.e. queues and files)
- Changed the logger name to be the name of class that uses it, which is a more conventional practice
- Support added for SAS tokens to scope to blob snapshot.
- Added getUserDelegationKey to ServiceURL, the result of which can be used to generate a user-delegation SAS.
- Made the max results field on listing responses Integer instead of int as it is an optional field only returned when specified in the request.

## 10.5.0 (2019.02.15)
- Added uploadFromNonReplayableFlowable to support uploading arbitrary data sources (like network streams) to a block blob.

## 10.4.0 (2019.01.11)
- Fixed a bug that caused errors when java.io.tempdir has no trailing separator.
- Upgrade autorest-clientruntime dependency to include some bug fixes.

## 10.3.0 (2018.11.19)
- Added support for SLF4J.
- Included default logging to log warnings and errors to the temp directory by default.
- Fixed a bug in hierarchical listings that would sometimes return incomplete results.
- Included the whole HTTP Request in log statements (except for sensitive authorization information, which is redacted).
- Fixed a bug that made the request property on the response object always null.

## 10.2.0 (2018.10.29)
- Added overloads which only accept the required parameters.
- Added CopyFromURL, which will do a synchronous server-side copy, meaning the service will not return an HTTP response until it has completed the copy.
- Added support for IProgressReceiver in TransferManager operations. This parameter was previously ignored but is now supported.
- Removed internal dependency on javafx to be compatible with openjdk.
- Fixed a bug that would cause downloading large files with the TransferManager to fail.
- Fixed a bug in BlobURL.download() logic for setting up reliable download. This had the potential to download the wrong range when a download stream was retried.

## 10.1.0 (2018.09.11)
- Interfaces for helper types updated to be more consistent throughout the library. All types, with the exception of the options for pipeline factories, use a fluent pattern.
- Removed RetryReader type as it's functionality was moved to be built into the DownloadResponse. RetryReaderOptions are now named DownloadRetryOptions.
- Restructured the access conditions to be more logically adhere to their respective functions.
- Added support for context parameter on each api to allow communication with the pipeline from the application level

## 10.0.4-rc (2018.08.22)
- Support for the 2017-11-09 REST version. Please see our REST api documentation and blogs for information about the related added features.
- Support for 2018-03-28 REST version. Please see our REST api documentation and blogs for information about the related added features.
- Support for the getAccountInfo api on ServiceURL, ContainerURL, and BlobURL.
- Added support for setting service properties related to static websites.
- Changed BlobURL.startCopy sourceAccessConditions parameter to be HTTPAccessConditions as lease is not actually supported.
- Added methods to TransferManager for conveniently downloading a blob to a file.
- UploadFromFile now takes an AsynchronousFileChannel.
- UploadByteBuffersToBlockBlob, UploadByteBufferToBlockBlob, and DownloadToBuffer have been removed.
- IPRange fields are now strings.
- Fixed retry policy.
- Fixed logging policy.

## 10.0.3-Preview (2018.08.08)
- Resolved dependency issues

## 10.0.2-Preview (2018.08.07)
- Support for 2017-07-29 REST version. Please see our REST api documentation and blogs for information about the related added features.
- Support for setting a block blob's tier.
- Added support for soft delete feature. If a delete retention policy is enabled through the set service properties API, then blobs or snapshots can be deleted softly and retained for a specified number of days, before being permanently removed by garbage collection.
- Changed BlobListingDetails constructor to take a flag to include deleted blobs.
- Restructured the blob and container listing responses.
- BlockBlobURL.MAX_PUT_BLOCK_BYTES renamed to BlockBlobURL.MAX_STAGE_BLOCK_BYTES.
- Changed the accessConditions parameter to be HTTPAccessConditions instead of BlobAccessConditions, since only http access conditions are supported.

## 10.0.1-Preview (2018.07.03)
- Added the RetryReader class to allow for more reliable streaming on large downloads. This is now the return type of blobURL.download
- Fixed a bug that caused generation of signatures to fail at high levels of parallelism.
- Created the StorageException type to give easy access to the ErrorCode, StatusCode, and Message as available for unsuccessful responses.
- Added the StorageErrorCode type for checking against error codes returned by the service.
- Changed the AppendBlobAccessConditions field types to be Long instead of Int.
- Upgraded Netty dependency to allow uploading memory mapped files with https.
- Upgraded the autorest runtime dependency to fix a dependency bug in their package.
- Changed RequestRetryOptions maxTries and tryTimeout fields to be Integer instead of int. 0 is no longer allowed.
- Changed CommonRestResponse.lastModifiedTime to be lastModified.
- Added statusCode property to CommonRestResponse.
- Change dateProperty to be date on all generated types.
- Fixed a bug that prevented proper reset of body stream upon retry.
- Updated the defaults for RequestRetryOptions.

## 10.0.0-preview (2018.04.27)
- Initial Release. Please see the README and wiki for information on the new design.<|MERGE_RESOLUTION|>--- conflicted
+++ resolved
@@ -3,11 +3,8 @@
 ## 12.6.0-beta.1 (Unreleased)
 - Fixed a bug that would prevent client initialization against Azurite in some containerized environments.
 - Fixed a bug that would prevent progress from being reported when uploading small files.
-<<<<<<< HEAD
 - Modified BlobOutputStream to wait on a condition variable until transfer is complete instead of polling.
-=======
 - Fixed a bug where the Date header wouldn't be updated with a new value on request retry.
->>>>>>> 9c96057a
 
 ## 12.5.0 (2020-03-11)
 - Fixed a bug that was adding an invalid 'include' query-parameter for list blob item requests if no dataset-include options were specified.
