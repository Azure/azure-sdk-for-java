# Release History

## 12.4.0-beta.1 (Unreleased)
<<<<<<< HEAD
- Added support for the 2019-07-07 service version.
- Added support for encryption scopes service, container and blob builders now accept an encryption scope parameter and service and container builders accept a BlobContainerEncryptionScope parameter.
- Added support for managed disk page range diff for managed disk accounts.
=======
- Added ability to access BlobProperties from BlobInputStream.
- Modified downloadToFile to populate BlobProperties.blobSize to be the actual blob size instead of the content length of the first range. 
>>>>>>> f2b35625

## 12.3.0 (2020-01-16)
This package's
[documentation](https://github.com/Azure/azure-sdk-for-java/blob/azure-storage-blob_12.3.0/sdk/storage/azure-storage-blob/README.md)
and
[samples](https://github.com/Azure/azure-sdk-for-java/blob/azure-storage-blob_12.3.0/sdk/storage/azure-storage-blob/src/samples/java/com/azure/storage/blob)

- Added ability to create service clients anonymously and should only be used to create anonymous container and blob clients. Anonymous service clients will throw on attempting to create network requests.
- Added an overload to listBlobs to include a continuation token.
- Added a check in BlobServiceClient.setAccountProperties to block invalid requests.
- Fixed a bug that could result in data corruption on download when using the downloadToFile method.

## 12.2.0 (2020-01-08)
This package's
[documentation](https://github.com/Azure/azure-sdk-for-java/blob/azure-storage-blob_12.2.0/sdk/storage/azure-storage-blob/README.md)
and
[samples](https://github.com/Azure/azure-sdk-for-java/blob/azure-storage-blob_12.2.0/sdk/storage/azure-storage-blob/src/samples/java/com/azure/storage/blob)

- Added a field to ParallelTransferOptions that allows customers to configure the maximum size to upload in a single PUT. Data sizes larger than this value will be chunked and parallelized.
- Added overloads to downloadToFile to add the option to overwrite existing files. Default behavior is to not overwrite.
- Improved performance of BlockBlobOutputStream.
- Added overloads to BlockBlobClient.getBlobOutputStream to allow users to provide parallel transfer options, http headers, metadata, access tier, and request conditions.

## 12.2.0-beta.1 (2019-12-17)
- Added SAS generation methods on clients to improve discoverability and convenience of sas. Deprecated setContainerName, setBlobName, setSnapshotId, generateSasQueryParameters methods on BlobServiceSasSignatureValues to direct users to using the methods added on clients.
- Fixed a bug where Account SAS would not work when set on clients.

## 12.1.0 (2019-12-04)
This package's
[documentation](https://github.com/Azure/azure-sdk-for-java/blob/azure-storage-blob_12.1.0/sdk/storage/azure-storage-blob/README.md)
and
[samples](https://github.com/Azure/azure-sdk-for-java/blob/azure-storage-blob_12.1.0/sdk/storage/azure-storage-blob/src/samples/java/com/azure/storage/blob)

- Optimized downloadToFile to avoid an unnecessary getProperties call and to lock on an etag once the operation has started.
- Fixed a race condition that would sometimes result in a RuntimeException with a message related to unexpected header value of client-request-id.
- Fixed a bug in the RetryPolicy that would apply the delay of a fixed retry policy to the first try.
- Fixed a bug that could cause the overwrite flag to not be honored in cases where data was uploaded by another source after a parallel operation has already started.
- Added overloads to accept an overwrite flag to commitBlockList and getBlobOutputStream. Note that this changes the default behavior of the min overload and these methods will now fail if they are attempting to overwrite data.
- Added a check in ClientBuilders to enforce HTTPS for bearer token authentication.
- Upgraded to version 1.1.0 of Azure Core.

## 12.0.0 (2019-10-31)

- Removed BaseBlobClientBuilder
- Removed BlobClientBuilder, BlobContainerClientBuilder, BlobServiceClientBuilder, and SpecializedBlobClientBuilder inheritance of BaseBlobClientBuilder
- Renamed ListBlobContainerOptions getMaxResults and setMaxResults to getMaxResultsPerPage and setMaxResultsPerPage
- Renamed ListBlobsOptions getMaxResults and setMaxResults to getMaxResultsPerPage and setMaxResultsPerPage
- Renamed BlobProperties to BlobItemProperties and BlobContainerProperties to BlobContainerItemProperties
- Removes StorageError and StorageErrorException from public API
- Renamed StorageErrorCode to BlobErrorCode, SignedIdentifier to BlobSignedIdentifier, StorageServiceProperties to BlobServiceProperties, StorageServiceStats to BlobServiceStatistics, CorRules to BlobCorRules, AccessPolicy to BlobAccessPolicy, Logging to BlobAnalyticsLogging, Metrics to BlobMetrics, and RetentionPolicy to BlobRetentionPolicy
- Renamed BlobHTTPHeaders to BlobHttpHeaders and removed Blob from getter names
- Renamed StorageException to BlobStorageException
- Added BlobServiceVersion and the ability to set it on client builders
- Replaced URL parameters with String on appendBlockFromUrl, beginCopy, copyFromUrl, stageBlockFromUrl, uploadPagesFromUrl, and copyIncremental
- Added support for emulator endpoints
- Added support for additional connection string configurations and support for use development connection
- Changed constructors for AppendBlobItem, BlockBlobItem, PageBlobItem, 
- Renamed listBlobsFlat to listBlobs and listBlobHierarchy to listBlobsByHierarchy
- Replaced startCopyFromUrl with beginCopy and return poller
- Renamed BlobContainerSasPermission and BlobSasPermission getters to use has prefix
- Replaced BlobAccessConditions, AppendBlobAccessConditions, and PageBlobAccessConditions with BlobRequestConditions, AppendBlobRequestConditions, and PageBlobRequestConditions. 
- Removed ModifiedAccessConditions and SourceModifiedAccessConditions in favor of RequestConditions, removed BlobContainerAccessConditions in favor of BlobRequestConditions.
- Removed AppendPositionAccessConditions, LeaseAccessConditions, and SequenceNumberAccessConditions
- Renamed LeaseClient, LeaseAsyncClient, and LeaseClientBuilder to BlobLeaseClient, BlobLeaseAsyncClient, and BlobLeaseClientBuilder
- Added upload overloads which allow passing a flag to indicate if an existing blob should be overwritten
- Added support for blob names with special characters
- Changed return type for BlobClient.downloadWithProperties from Response<Void> to BlobDownloadResponse and BlobAsyncClient.downloadWithProperties from Mono<Response<Flux<ByteBuffer>>> to Mono<BlobDownloadAsyncResponse>

## 12.0.0-preview.4 (2019-10-8)
For details on the Azure SDK for Java (October 2019 Preview) release, you can refer to the [release announcement](https://aka.ms/azure-sdk-preview4-java).

This package's
[documentation](https://github.com/Azure/azure-sdk-for-java/blob/azure-storage-blob_12.0.0-preview.4/sdk/storage/azure-storage-blob/README.md)
and
[samples](https://github.com/Azure/azure-sdk-for-java/blob/azure-storage-blob_12.0.0-preview.4/sdk/storage/azure-storage-blob/src/samples/java/com/azure/storage/blob)

- Moved the specialized `BlobClient`, `AppendBlobClient`, `BlockBlobClient`, and `PageBlobClient`, into the `specialized` package within Azure Storage Blobs. Additionally, moved any model classes that are tied to a specific specialized client.
- Added a `BlobClientBase` which is now the super class for `BlobClient`, `AppendBlobClient`, `BlockBlobClient`, and `PageBlobClient`.
- Getters and setters were updated to use Java Bean notation.
- Added `getBlobContainerName` on `BlobContainerClient` and `BlobContainerAsyncClient` and `getContainerName`, `getBlobName` on `BlobClientBase` and `BlobAsyncClientBase` for fetching the resource names.
- Updated to be fully compliant with the Java 9 Platform Module System.
- Changed `VoidResponse` to `Response<Void>` on sync API, and `Mono<VoidResponse>` to `Mono<Response<Void>>` on async API.
- Fixed metadata does not allow capital letter issue. [`Bug 5295`](https://github.com/Azure/azure-sdk-for-java/issues/5295)
- Updated the return type of `downloadToFile` API to `BlobProperties` on sync API and `Mono<BlobProperties>` on async API.
- `getAccountUrl`, `getBlobContainerUrl`, `getBlobUrl` API now returns URL with scheme, host, resource name and snapshot if any.
- Added `LeaseClient` and `LeaseAsyncClient` to the specialized package and removed the leasing methods from `BlobClient`, `BlobAsyncClient`, `ContainerClient`, and `ContainerAsyncClient`.
- Added `blocksize` parameter to sync `blockBlobClient`.
- Use Primitives for `exist` API return type.
- Removed a `create` and `appendBlockFromUrl` overload API in `AppendBlob`. 
- Fixed `create` method name in PageBlob.
- Renamed `setTier` to `setAccessTier` from `BlobAsyncClientBase` and `BlobClientBase` classes.
- Added `ParallelTransferOptions` to buffered upload, upload from file and download to file methods.
- Removed `Metadata` class and uses Map<String, String> for `matadata` field of `BlobProperties` and `ContainerProperties`.
- Removed SAS token generation APIs from clients, use BlobServiceSasSignatureValues to generate SAS tokens. 
- Removed `SASTokenCredential`, `SASTokenCredentialPolicy` and the corresponding `credential(SASTokenCredential)` method in client builder, and added sasToken(String) instead.

## 12.0.0-preview.3 (2019-09-10)
For details on the Azure SDK for Java (September 2019 Preview) release, you can refer to the [release announcement](https://aka.ms/azure-sdk-preview3-java).

- Added tracing telemetry on maximum overload API.
- Throw `UnexpectedLengthException` when the upload body doesn't match the expected input length.
- Added validation policy to check the equality of request client ID between request and response.
- Updated to use service version 2019-02-02.
- Added dependency to azure-storage-common.
- Replaced `ByteBuf` with `ByteBuffer` and removed dependency on `Netty`.
- Added convenience upload method to `BlockBlobClient` and `BlockBlobAsyncClient`.
- Added rehydrate priority support.
- Added capability to set tier on additional APIs.
- Added customer provided key support.

**Breaking changes: New API design**
- Changed list responses to `PagedFlux` on async APIs and `PagedIterable` on sync APIs.
- Simplified API to return model types directly on non-maximal overloads. Maximal overloads return `Response<T>` and suffixed with WithResponse.

This package's
[documentation](https://github.com/Azure/azure-sdk-for-java/blob/085c8570b411defff26860ef56ea189af07d3d6a/sdk/storage/azure-storage-blob/README.md)
and
[samples](https://github.com/Azure/azure-sdk-for-java/blob/085c8570b411defff26860ef56ea189af07d3d6a/sdk/storage/azure-storage-blob/src/samples/java/com/azure/storage/blob)
demonstrate the new API.

## 12.0.0-preview.2 (2019-08-08)
For details on the Azure SDK for Java (August 2019 Preview) release refer to the [release announcement](https://aka.ms/azure-sdk-preview2-java).

- Renamed `StorageClient`, `StorageAsyncClient`, and `StorageClientBuilder` to `BlobServiceClient`, `BlobServiceAsyncClient`, and `BlobServiceClientBuilder`.
- Combined `AppendBlobClientBuilder`, `BlockBlobClientBuilder`, and `PageBlobClientBuilder` into `BlobClientBuilder`. Methods to create each client type were added.
- Removed static builder method from clients. Builders are now instantiable.
- Changed return type of `createSnapshot` in `BlobClient` to return a client associated to the blob snapshot instead of the snapshot ID. Use `getSnapshotId` to get snapshot ID and `isSnapshot` to indicate if the client is associated to a blob snapshot.
- Added `getSnapshotClient` to clients that returns a new client associated to the snapshot.
- Added SAS token generation to clients.
- Added `deleteContainer` to `BlobServiceClient` and `BlobServiceAsyncClient`.
- Added `getAppendBlobClient` with snapshot overload to `ContainerClient`.
- Removed `AnonymousClientCredential` class.
- Changed parameter ordering of `BlobClient` and `BlobAsyncClient` `download` and `downloadToFile`.

This package's
[documentation](https://github.com/Azure/azure-sdk-for-java/blob/azure-storage-blob_12.0.0-preview.2/sdk/storage/azure-storage-blob/README.md)
and
[samples](https://github.com/Azure/azure-sdk-for-java/blob/azure-storage-blob_12.0.0-preview.2/sdk/storage/azure-storage-blob/src/samples/java/com/azure/storage/blob)
demonstrate the new API.

## 12.0.0-preview.1 (2019-06-28)
Version 12.0.0-preview.1 is a preview of our efforts in creating a client library that is developer-friendly, idiomatic to the Java ecosystem, and as consistent across different languages and platforms as possible. The principles that guide our efforts can be found in the [Azure SDK Design Guidelines for Java](https://azure.github.io/azure-sdk/java_introduction.html).

For details on the Azure SDK for Java (July 2019 Preview) release, you can refer to the [release announcement](https://aka.ms/azure-sdk-preview1-java).

**Breaking changes: New API design**
- Operations are now scoped to a particular client:
    - `BlobServiceClient`: StorageURL's functionality was migrated to BlobServiceClient. This client handles account-level operations. This includes managing service properties and listing the containers within an account.
    - `ContainerClient`: ContainerURL's functionality was migrated to ContainerClient. The client handles operations for a particular container. This includes creating or deleting that container, as well as listing the blobs within that container.
    - `BlobClient`: BlobURL's functionality was migrated to BlobClient, TransferManager download functionality was migrated to BlobClient and TransferManager upload functionality was migrated to BlockBlobClient. The client handles most operations, excluding upload, for an individual blob, including downloading data and working with blob properties.
    There are subclients (BlockBlobClient, PageBlobClient, AppendBlobClient) available for their respective blob types on the service.

    These clients can be accessed by navigating down the client hierarchy, or instantiated directly using builder to the resource (account, container or blob).
- New module level operations for simple upload and download using a block or page blob client.
- Download operations can download data in multiple ways:
    - `download_to_stream`: Download the entire content to an open stream handle (e.g. an open file). Supports multi-threaded download.
- New underlying REST pipeline implementation, based on the new `azure-core` library.
- Client and pipeline configuration is now available via keyword arguments at both the client level.
- Authentication using `azure-identity` credentials.

## 11.1.1 (2019.04.30)
- Upgraded to version 2.1.1 of the autorest-clientime which upgrades to a more secure version of jackson and fixes a NPE on unkown host errors.

## 11.0.0 (2019.03.22)
- Upgraded to version 2.1.0 of the autorest-clientruntime which includes several important fixes to mitigate a commonly-seen "Connection reset by peer" error and other similar bugs.
- Support for 2018-11-09 REST version. Please see our REST API documentation and blogs for information about the related added features.
- Added appendBlockFromURL method. A block may be created with another blob as its source.
- Added uploadPagesFromURL method. Pages may be written to with another blob as their source.
- Fixed a bug that would set an invalid range header when downloading an empty blob.
- Modified the LoggingFactory to redact SAS signatures on outgoing requests.
- HTTPGetterInfo was made an internal type as it is an internal implementation detail.
- Removed DEFAULT and NONE static variables. Empty constructors should be used instead. DEFAULT static values were error prone and unsafe to use because although the field was final, the objects were mutable, so it was possible the value could be changed accidentally and alter the behavior of the program.
- Optimized the TransferManager download to file method to skip the initial HEAD request.
- Added an option to configure that maximum size data that will be uploaded in a single shot via the TransferManager.
- Added request Http Method, URL, and headers to logging messages.
- Changed *ListingDetails to *ListDetails. These name changes are to mitigate conflicts with v8, allowing for side-by-side loading of different versions, which may help with upgrading.
- Removed the extra quotes around etags in some responses so they are consistently now consistently formatted.
- Moved the Generated*** types into the blob package to avoid conflicts with generated types from other services (i.e. queues and files)
- Changed the logger name to be the name of class that uses it, which is a more conventional practice
- Support added for SAS tokens to scope to blob snapshot.
- Added getUserDelegationKey to ServiceURL, the result of which can be used to generate a user-delegation SAS.
- Made the max results field on listing responses Integer instead of int as it is an optional field only returned when specified in the request.

## 10.5.0 (2019.02.15)
- Added uploadFromNonReplayableFlowable to support uploading arbitrary data sources (like network streams) to a block blob.

## 10.4.0 (2019.01.11)
- Fixed a bug that caused errors when java.io.tempdir has no trailing separator.
- Upgrade autorest-clientruntime dependency to include some bug fixes.

## 10.3.0 (2018.11.19)
- Added support for SLF4J.
- Included default logging to log warnings and errors to the temp directory by default.
- Fixed a bug in hierarchical listings that would sometimes return incomplete results.
- Included the whole HTTP Request in log statements (except for sensitive authorization information, which is redacted).
- Fixed a bug that made the request property on the response object always null.

## 10.2.0 (2018.10.29)
- Added overloads which only accept the required parameters.
- Added CopyFromURL, which will do a synchronous server-side copy, meaning the service will not return an HTTP response until it has completed the copy.
- Added support for IProgressReceiver in TransferManager operations. This parameter was previously ignored but is now supported.
- Removed internal dependency on javafx to be compatible with openjdk.
- Fixed a bug that would cause downloading large files with the TransferManager to fail.
- Fixed a bug in BlobURL.download() logic for setting up reliable download. This had the potential to download the wrong range when a download stream was retried.

## 10.1.0 (2018.09.11)
- Interfaces for helper types updated to be more consistent throughout the library. All types, with the exception of the options for pipeline factories, use a fluent pattern.
- Removed RetryReader type as it's functionality was moved to be built into the DownloadResponse. RetryReaderOptions are now named DownloadRetryOptions.
- Restructured the access conditions to be more logically adhere to their respective functions.
- Added support for context parameter on each api to allow communication with the pipeline from the application level

## 10.0.4-rc (2018.08.22)
- Support for the 2017-11-09 REST version. Please see our REST api documentation and blogs for information about the related added features.
- Support for 2018-03-28 REST version. Please see our REST api documentation and blogs for information about the related added features.
- Support for the getAccountInfo api on ServiceURL, ContainerURL, and BlobURL.
- Added support for setting service properties related to static websites.
- Changed BlobURL.startCopy sourceAccessConditions parameter to be HTTPAccessConditions as lease is not actually supported.
- Added methods to TransferManager for conveniently downloading a blob to a file.
- UploadFromFile now takes an AsynchronousFileChannel.
- UploadByteBuffersToBlockBlob, UploadByteBufferToBlockBlob, and DownloadToBuffer have been removed.
- IPRange fields are now strings.
- Fixed retry policy.
- Fixed logging policy.

## 10.0.3-Preview (2018.08.08)
- Resolved dependency issues

## 10.0.2-Preview (2018.08.07)
- Support for 2017-07-29 REST version. Please see our REST api documentation and blogs for information about the related added features.
- Support for setting a block blob's tier.
- Added support for soft delete feature. If a delete retention policy is enabled through the set service properties API, then blobs or snapshots can be deleted softly and retained for a specified number of days, before being permanently removed by garbage collection.
- Changed BlobListingDetails constructor to take a flag to include deleted blobs.
- Restructured the blob and container listing responses.
- BlockBlobURL.MAX_PUT_BLOCK_BYTES renamed to BlockBlobURL.MAX_STAGE_BLOCK_BYTES.
- Changed the accessConditions parameter to be HTTPAccessConditions instead of BlobAccessConditions, since only http access conditions are supported.

## 10.0.1-Preview (2018.07.03)
- Added the RetryReader class to allow for more reliable streaming on large downloads. This is now the return type of blobURL.download
- Fixed a bug that caused generation of signatures to fail at high levels of parallelism.
- Created the StorageException type to give easy access to the ErrorCode, StatusCode, and Message as available for unsuccessful responses.
- Added the StorageErrorCode type for checking against error codes returned by the service.
- Changed the AppendBlobAccessConditions field types to be Long instead of Int.
- Upgraded Netty dependency to allow uploading memory mapped files with https.
- Upgraded the autorest runtime dependency to fix a dependency bug in their package.
- Changed RequestRetryOptions maxTries and tryTimeout fields to be Integer instead of int. 0 is no longer allowed.
- Changed CommonRestResponse.lastModifiedTime to be lastModified.
- Added statusCode property to CommonRestResponse.
- Change dateProperty to be date on all generated types.
- Fixed a bug that prevented proper reset of body stream upon retry.
- Updated the defaults for RequestRetryOptions.

## 10.0.0-preview (2018.04.27)
- Initial Release. Please see the README and wiki for information on the new design.<|MERGE_RESOLUTION|>--- conflicted
+++ resolved
@@ -1,14 +1,12 @@
 # Release History
 
 ## 12.4.0-beta.1 (Unreleased)
-<<<<<<< HEAD
+- Added ability to access BlobProperties from BlobInputStream.
+- Modified downloadToFile to populate BlobProperties.blobSize to be the actual blob size instead of the content length of the first range. 
+
 - Added support for the 2019-07-07 service version.
 - Added support for encryption scopes service, container and blob builders now accept an encryption scope parameter and service and container builders accept a BlobContainerEncryptionScope parameter.
 - Added support for managed disk page range diff for managed disk accounts.
-=======
-- Added ability to access BlobProperties from BlobInputStream.
-- Modified downloadToFile to populate BlobProperties.blobSize to be the actual blob size instead of the content length of the first range. 
->>>>>>> f2b35625
 
 ## 12.3.0 (2020-01-16)
 This package's
