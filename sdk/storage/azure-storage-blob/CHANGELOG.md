# Release History

## 12.4.0-beta.1 (Unreleased)
<<<<<<< HEAD
- Added ability to access BlobProperties from BlobInputStream on read.
=======
- Modified downloadToFile to populate BlobProperties.blobSize to be the actual blob size instead of the content length of the first range. 
>>>>>>> c063f4a1

## 12.3.0 (2020-01-16)
This package's
[documentation](https://github.com/Azure/azure-sdk-for-java/blob/azure-storage-blob_12.3.0/sdk/storage/azure-storage-blob/README.md)
and
[samples](https://github.com/Azure/azure-sdk-for-java/blob/azure-storage-blob_12.3.0/sdk/storage/azure-storage-blob/src/samples/java/com/azure/storage/blob)

- Added ability to create service clients anonymously and should only be used to create anonymous container and blob clients. Anonymous service clients will throw on attempting to create network requests.
- Added an overload to listBlobs to include a continuation token.
- Added a check in BlobServiceClient.setAccountProperties to block invalid requests.
- Fixed a bug that could result in data corruption on download when using the downloadToFile method.

## 12.2.0 (2020-01-08)
This package's
[documentation](https://github.com/Azure/azure-sdk-for-java/blob/azure-storage-blob_12.2.0/sdk/storage/azure-storage-blob/README.md)
and
[samples](https://github.com/Azure/azure-sdk-for-java/blob/azure-storage-blob_12.2.0/sdk/storage/azure-storage-blob/src/samples/java/com/azure/storage/blob)

- Added a field to ParallelTransferOptions that allows customers to configure the maximum size to upload in a single PUT. Data sizes larger than this value will be chunked and parallelized.
- Added overloads to downloadToFile to add the option to overwrite existing files. Default behavior is to not overwrite.
- Improved performance of BlockBlobOutputStream.
- Added overloads to BlockBlobClient.getBlobOutputStream to allow users to provide parallel transfer options, http headers, metadata, access tier, and request conditions.

## 12.2.0-beta.1 (2019-12-17)
- Added SAS generation methods on clients to improve discoverability and convenience of sas. Deprecated setContainerName, setBlobName, setSnapshotId, generateSasQueryParameters methods on BlobServiceSasSignatureValues to direct users to using the methods added on clients.
- Fixed a bug where Account SAS would not work when set on clients.

## 12.1.0 (2019-12-04)
This package's
[documentation](https://github.com/Azure/azure-sdk-for-java/blob/azure-storage-blob_12.1.0/sdk/storage/azure-storage-blob/README.md)
and
[samples](https://github.com/Azure/azure-sdk-for-java/blob/azure-storage-blob_12.1.0/sdk/storage/azure-storage-blob/src/samples/java/com/azure/storage/blob)

- Optimized downloadToFile to avoid an unnecessary getProperties call and to lock on an etag once the operation has started.
- Fixed a race condition that would sometimes result in a RuntimeException with a message related to unexpected header value of client-request-id.
- Fixed a bug in the RetryPolicy that would apply the delay of a fixed retry policy to the first try.
- Fixed a bug that could cause the overwrite flag to not be honored in cases where data was uploaded by another source after a parallel operation has already started.
- Added overloads to accept an overwrite flag to commitBlockList and getBlobOutputStream. Note that this changes the default behavior of the min overload and these methods will now fail if they are attempting to overwrite data.
- Added a check in ClientBuilders to enforce HTTPS for bearer token authentication.
- Upgraded to version 1.1.0 of Azure Core.

## 12.0.0 (2019-10-31)

- Removed BaseBlobClientBuilder
- Removed BlobClientBuilder, BlobContainerClientBuilder, BlobServiceClientBuilder, and SpecializedBlobClientBuilder inheritance of BaseBlobClientBuilder
- Renamed ListBlobContainerOptions getMaxResults and setMaxResults to getMaxResultsPerPage and setMaxResultsPerPage
- Renamed ListBlobsOptions getMaxResults and setMaxResults to getMaxResultsPerPage and setMaxResultsPerPage
- Renamed BlobProperties to BlobItemProperties and BlobContainerProperties to BlobContainerItemProperties
- Removes StorageError and StorageErrorException from public API
- Renamed StorageErrorCode to BlobErrorCode, SignedIdentifier to BlobSignedIdentifier, StorageServiceProperties to BlobServiceProperties, StorageServiceStats to BlobServiceStatistics, CorRules to BlobCorRules, AccessPolicy to BlobAccessPolicy, Logging to BlobAnalyticsLogging, Metrics to BlobMetrics, and RetentionPolicy to BlobRetentionPolicy
- Renamed BlobHTTPHeaders to BlobHttpHeaders and removed Blob from getter names
- Renamed StorageException to BlobStorageException
- Added BlobServiceVersion and the ability to set it on client builders
- Replaced URL parameters with String on appendBlockFromUrl, beginCopy, copyFromUrl, stageBlockFromUrl, uploadPagesFromUrl, and copyIncremental
- Added support for emulator endpoints
- Added support for additional connection string configurations and support for use development connection
- Changed constructors for AppendBlobItem, BlockBlobItem, PageBlobItem, 
- Renamed listBlobsFlat to listBlobs and listBlobHierarchy to listBlobsByHierarchy
- Replaced startCopyFromUrl with beginCopy and return poller
- Renamed BlobContainerSasPermission and BlobSasPermission getters to use has prefix
- Replaced BlobAccessConditions, AppendBlobAccessConditions, and PageBlobAccessConditions with BlobRequestConditions, AppendBlobRequestConditions, and PageBlobRequestConditions. 
- Removed ModifiedAccessConditions and SourceModifiedAccessConditions in favor of RequestConditions, removed BlobContainerAccessConditions in favor of BlobRequestConditions.
- Removed AppendPositionAccessConditions, LeaseAccessConditions, and SequenceNumberAccessConditions
- Renamed LeaseClient, LeaseAsyncClient, and LeaseClientBuilder to BlobLeaseClient, BlobLeaseAsyncClient, and BlobLeaseClientBuilder
- Added upload overloads which allow passing a flag to indicate if an existing blob should be overwritten
- Added support for blob names with special characters
- Changed return type for BlobClient.downloadWithProperties from Response<Void> to BlobDownloadResponse and BlobAsyncClient.downloadWithProperties from Mono<Response<Flux<ByteBuffer>>> to Mono<BlobDownloadAsyncResponse>

## 12.0.0-preview.4 (2019-10-8)
For details on the Azure SDK for Java (October 2019 Preview) release, you can refer to the [release announcement](https://aka.ms/azure-sdk-preview4-java).

This package's
[documentation](https://github.com/Azure/azure-sdk-for-java/blob/azure-storage-blob_12.0.0-preview.4/sdk/storage/azure-storage-blob/README.md)
and
[samples](https://github.com/Azure/azure-sdk-for-java/blob/azure-storage-blob_12.0.0-preview.4/sdk/storage/azure-storage-blob/src/samples/java/com/azure/storage/blob)

- Moved the specialized `BlobClient`, `AppendBlobClient`, `BlockBlobClient`, and `PageBlobClient`, into the `specialized` package within Azure Storage Blobs. Additionally, moved any model classes that are tied to a specific specialized client.
- Added a `BlobClientBase` which is now the super class for `BlobClient`, `AppendBlobClient`, `BlockBlobClient`, and `PageBlobClient`.
- Getters and setters were updated to use Java Bean notation.
- Added `getBlobContainerName` on `BlobContainerClient` and `BlobContainerAsyncClient` and `getContainerName`, `getBlobName` on `BlobClientBase` and `BlobAsyncClientBase` for fetching the resource names.
- Updated to be fully compliant with the Java 9 Platform Module System.
- Changed `VoidResponse` to `Response<Void>` on sync API, and `Mono<VoidResponse>` to `Mono<Response<Void>>` on async API.
- Fixed metadata does not allow capital letter issue. [`Bug 5295`](https://github.com/Azure/azure-sdk-for-java/issues/5295)
- Updated the return type of `downloadToFile` API to `BlobProperties` on sync API and `Mono<BlobProperties>` on async API.
- `getAccountUrl`, `getBlobContainerUrl`, `getBlobUrl` API now returns URL with scheme, host, resource name and snapshot if any.
- Added `LeaseClient` and `LeaseAsyncClient` to the specialized package and removed the leasing methods from `BlobClient`, `BlobAsyncClient`, `ContainerClient`, and `ContainerAsyncClient`.
- Added `blocksize` parameter to sync `blockBlobClient`.
- Use Primitives for `exist` API return type.
- Removed a `create` and `appendBlockFromUrl` overload API in `AppendBlob`. 
- Fixed `create` method name in PageBlob.
- Renamed `setTier` to `setAccessTier` from `BlobAsyncClientBase` and `BlobClientBase` classes.
- Added `ParallelTransferOptions` to buffered upload, upload from file and download to file methods.
- Removed `Metadata` class and uses Map<String, String> for `matadata` field of `BlobProperties` and `ContainerProperties`.
- Removed SAS token generation APIs from clients, use BlobServiceSasSignatureValues to generate SAS tokens. 
- Removed `SASTokenCredential`, `SASTokenCredentialPolicy` and the corresponding `credential(SASTokenCredential)` method in client builder, and added sasToken(String) instead.

## 12.0.0-preview.3 (2019-09-10)
For details on the Azure SDK for Java (September 2019 Preview) release, you can refer to the [release announcement](https://aka.ms/azure-sdk-preview3-java).

- Added tracing telemetry on maximum overload API.
- Throw `UnexpectedLengthException` when the upload body doesn't match the expected input length.
- Added validation policy to check the equality of request client ID between request and response.
- Updated to use service version 2019-02-02.
- Added dependency to azure-storage-common.
- Replaced `ByteBuf` with `ByteBuffer` and removed dependency on `Netty`.
- Added convenience upload method to `BlockBlobClient` and `BlockBlobAsyncClient`.
- Added rehydrate priority support.
- Added capability to set tier on additional APIs.
- Added customer provided key support.

**Breaking changes: New API design**
- Changed list responses to `PagedFlux` on async APIs and `PagedIterable` on sync APIs.
- Simplified API to return model types directly on non-maximal overloads. Maximal overloads return `Response<T>` and suffixed with WithResponse.

This package's
[documentation](https://github.com/Azure/azure-sdk-for-java/blob/085c8570b411defff26860ef56ea189af07d3d6a/sdk/storage/azure-storage-blob/README.md)
and
[samples](https://github.com/Azure/azure-sdk-for-java/blob/085c8570b411defff26860ef56ea189af07d3d6a/sdk/storage/azure-storage-blob/src/samples/java/com/azure/storage/blob)
demonstrate the new API.

## 12.0.0-preview.2 (2019-08-08)
For details on the Azure SDK for Java (August 2019 Preview) release refer to the [release announcement](https://aka.ms/azure-sdk-preview2-java).

- Renamed `StorageClient`, `StorageAsyncClient`, and `StorageClientBuilder` to `BlobServiceClient`, `BlobServiceAsyncClient`, and `BlobServiceClientBuilder`.
- Combined `AppendBlobClientBuilder`, `BlockBlobClientBuilder`, and `PageBlobClientBuilder` into `BlobClientBuilder`. Methods to create each client type were added.
- Removed static builder method from clients. Builders are now instantiable.
- Changed return type of `createSnapshot` in `BlobClient` to return a client associated to the blob snapshot instead of the snapshot ID. Use `getSnapshotId` to get snapshot ID and `isSnapshot` to indicate if the client is associated to a blob snapshot.
- Added `getSnapshotClient` to clients that returns a new client associated to the snapshot.
- Added SAS token generation to clients.
- Added `deleteContainer` to `BlobServiceClient` and `BlobServiceAsyncClient`.
- Added `getAppendBlobClient` with snapshot overload to `ContainerClient`.
- Removed `AnonymousClientCredential` class.
- Changed parameter ordering of `BlobClient` and `BlobAsyncClient` `download` and `downloadToFile`.

This package's
[documentation](https://github.com/Azure/azure-sdk-for-java/blob/azure-storage-blob_12.0.0-preview.2/sdk/storage/azure-storage-blob/README.md)
and
[samples](https://github.com/Azure/azure-sdk-for-java/blob/azure-storage-blob_12.0.0-preview.2/sdk/storage/azure-storage-blob/src/samples/java/com/azure/storage/blob)
demonstrate the new API.

## 12.0.0-preview.1 (2019-06-28)
Version 12.0.0-preview.1 is a preview of our efforts in creating a client library that is developer-friendly, idiomatic to the Java ecosystem, and as consistent across different languages and platforms as possible. The principles that guide our efforts can be found in the [Azure SDK Design Guidelines for Java](https://azure.github.io/azure-sdk/java_introduction.html).

For details on the Azure SDK for Java (July 2019 Preview) release, you can refer to the [release announcement](https://aka.ms/azure-sdk-preview1-java).

**Breaking changes: New API design**
- Operations are now scoped to a particular client:
    - `BlobServiceClient`: StorageURL's functionality was migrated to BlobServiceClient. This client handles account-level operations. This includes managing service properties and listing the containers within an account.
    - `ContainerClient`: ContainerURL's functionality was migrated to ContainerClient. The client handles operations for a particular container. This includes creating or deleting that container, as well as listing the blobs within that container.
    - `BlobClient`: BlobURL's functionality was migrated to BlobClient, TransferManager download functionality was migrated to BlobClient and TransferManager upload functionality was migrated to BlockBlobClient. The client handles most operations, excluding upload, for an individual blob, including downloading data and working with blob properties.
    There are subclients (BlockBlobClient, PageBlobClient, AppendBlobClient) available for their respective blob types on the service.

    These clients can be accessed by navigating down the client hierarchy, or instantiated directly using builder to the resource (account, container or blob).
- New module level operations for simple upload and download using a block or page blob client.
- Download operations can download data in multiple ways:
    - `download_to_stream`: Download the entire content to an open stream handle (e.g. an open file). Supports multi-threaded download.
- New underlying REST pipeline implementation, based on the new `azure-core` library.
- Client and pipeline configuration is now available via keyword arguments at both the client level.
- Authentication using `azure-identity` credentials.

## 11.1.1 (2019.04.30)
- Upgraded to version 2.1.1 of the autorest-clientime which upgrades to a more secure version of jackson and fixes a NPE on unkown host errors.

## 11.0.0 (2019.03.22)
- Upgraded to version 2.1.0 of the autorest-clientruntime which includes several important fixes to mitigate a commonly-seen "Connection reset by peer" error and other similar bugs.
- Support for 2018-11-09 REST version. Please see our REST API documentation and blogs for information about the related added features.
- Added appendBlockFromURL method. A block may be created with another blob as its source.
- Added uploadPagesFromURL method. Pages may be written to with another blob as their source.
- Fixed a bug that would set an invalid range header when downloading an empty blob.
- Modified the LoggingFactory to redact SAS signatures on outgoing requests.
- HTTPGetterInfo was made an internal type as it is an internal implementation detail.
- Removed DEFAULT and NONE static variables. Empty constructors should be used instead. DEFAULT static values were error prone and unsafe to use because although the field was final, the objects were mutable, so it was possible the value could be changed accidentally and alter the behavior of the program.
- Optimized the TransferManager download to file method to skip the initial HEAD request.
- Added an option to configure that maximum size data that will be uploaded in a single shot via the TransferManager.
- Added request Http Method, URL, and headers to logging messages.
- Changed *ListingDetails to *ListDetails. These name changes are to mitigate conflicts with v8, allowing for side-by-side loading of different versions, which may help with upgrading.
- Removed the extra quotes around etags in some responses so they are consistently now consistently formatted.
- Moved the Generated*** types into the blob package to avoid conflicts with generated types from other services (i.e. queues and files)
- Changed the logger name to be the name of class that uses it, which is a more conventional practice
- Support added for SAS tokens to scope to blob snapshot.
- Added getUserDelegationKey to ServiceURL, the result of which can be used to generate a user-delegation SAS.
- Made the max results field on listing responses Integer instead of int as it is an optional field only returned when specified in the request.

## 10.5.0 (2019.02.15)
- Added uploadFromNonReplayableFlowable to support uploading arbitrary data sources (like network streams) to a block blob.

## 10.4.0 (2019.01.11)
- Fixed a bug that caused errors when java.io.tempdir has no trailing separator.
- Upgrade autorest-clientruntime dependency to include some bug fixes.

## 10.3.0 (2018.11.19)
- Added support for SLF4J.
- Included default logging to log warnings and errors to the temp directory by default.
- Fixed a bug in hierarchical listings that would sometimes return incomplete results.
- Included the whole HTTP Request in log statements (except for sensitive authorization information, which is redacted).
- Fixed a bug that made the request property on the response object always null.

## 10.2.0 (2018.10.29)
- Added overloads which only accept the required parameters.
- Added CopyFromURL, which will do a synchronous server-side copy, meaning the service will not return an HTTP response until it has completed the copy.
- Added support for IProgressReceiver in TransferManager operations. This parameter was previously ignored but is now supported.
- Removed internal dependency on javafx to be compatible with openjdk.
- Fixed a bug that would cause downloading large files with the TransferManager to fail.
- Fixed a bug in BlobURL.download() logic for setting up reliable download. This had the potential to download the wrong range when a download stream was retried.

## 10.1.0 (2018.09.11)
- Interfaces for helper types updated to be more consistent throughout the library. All types, with the exception of the options for pipeline factories, use a fluent pattern.
- Removed RetryReader type as it's functionality was moved to be built into the DownloadResponse. RetryReaderOptions are now named DownloadRetryOptions.
- Restructured the access conditions to be more logically adhere to their respective functions.
- Added support for context parameter on each api to allow communication with the pipeline from the application level

## 10.0.4-rc (2018.08.22)
- Support for the 2017-11-09 REST version. Please see our REST api documentation and blogs for information about the related added features.
- Support for 2018-03-28 REST version. Please see our REST api documentation and blogs for information about the related added features.
- Support for the getAccountInfo api on ServiceURL, ContainerURL, and BlobURL.
- Added support for setting service properties related to static websites.
- Changed BlobURL.startCopy sourceAccessConditions parameter to be HTTPAccessConditions as lease is not actually supported.
- Added methods to TransferManager for conveniently downloading a blob to a file.
- UploadFromFile now takes an AsynchronousFileChannel.
- UploadByteBuffersToBlockBlob, UploadByteBufferToBlockBlob, and DownloadToBuffer have been removed.
- IPRange fields are now strings.
- Fixed retry policy.
- Fixed logging policy.

## 10.0.3-Preview (2018.08.08)
- Resolved dependency issues

## 10.0.2-Preview (2018.08.07)
- Support for 2017-07-29 REST version. Please see our REST api documentation and blogs for information about the related added features.
- Support for setting a block blob's tier.
- Added support for soft delete feature. If a delete retention policy is enabled through the set service properties API, then blobs or snapshots can be deleted softly and retained for a specified number of days, before being permanently removed by garbage collection.
- Changed BlobListingDetails constructor to take a flag to include deleted blobs.
- Restructured the blob and container listing responses.
- BlockBlobURL.MAX_PUT_BLOCK_BYTES renamed to BlockBlobURL.MAX_STAGE_BLOCK_BYTES.
- Changed the accessConditions parameter to be HTTPAccessConditions instead of BlobAccessConditions, since only http access conditions are supported.

## 10.0.1-Preview (2018.07.03)
- Added the RetryReader class to allow for more reliable streaming on large downloads. This is now the return type of blobURL.download
- Fixed a bug that caused generation of signatures to fail at high levels of parallelism.
- Created the StorageException type to give easy access to the ErrorCode, StatusCode, and Message as available for unsuccessful responses.
- Added the StorageErrorCode type for checking against error codes returned by the service.
- Changed the AppendBlobAccessConditions field types to be Long instead of Int.
- Upgraded Netty dependency to allow uploading memory mapped files with https.
- Upgraded the autorest runtime dependency to fix a dependency bug in their package.
- Changed RequestRetryOptions maxTries and tryTimeout fields to be Integer instead of int. 0 is no longer allowed.
- Changed CommonRestResponse.lastModifiedTime to be lastModified.
- Added statusCode property to CommonRestResponse.
- Change dateProperty to be date on all generated types.
- Fixed a bug that prevented proper reset of body stream upon retry.
- Updated the defaults for RequestRetryOptions.

## 10.0.0-preview (2018.04.27)
- Initial Release. Please see the README and wiki for information on the new design.<|MERGE_RESOLUTION|>--- conflicted
+++ resolved
@@ -1,11 +1,8 @@
 # Release History
 
 ## 12.4.0-beta.1 (Unreleased)
-<<<<<<< HEAD
-- Added ability to access BlobProperties from BlobInputStream on read.
-=======
+- Added ability to access BlobProperties from BlobInputStream.
 - Modified downloadToFile to populate BlobProperties.blobSize to be the actual blob size instead of the content length of the first range. 
->>>>>>> c063f4a1
 
 ## 12.3.0 (2020-01-16)
 This package's
