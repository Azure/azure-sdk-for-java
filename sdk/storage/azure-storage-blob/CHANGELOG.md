# Release History

<<<<<<< HEAD
## 12.17.0-beta.2 (Unreleased)
=======
## 12.18.0-beta.1 (Unreleased)
>>>>>>> 8d609db9

### Features Added

### Breaking Changes

### Bugs Fixed

### Other Changes
<<<<<<< HEAD
- Deprecated BlobClientBase.download and BlobClientBase.downloadWithResponse that downloads entire blob into an output
  stream. Use BlobClientBase.downloadStream and BlobClientBase.downloadStreamWithResponse instead.

=======

## 12.17.0 (2022-05-25)

### Other Changes
- GA release for STG 82

### Other Changes
- Deprecated BlobClientBase.download and BlobClientBase.downloadWithResponse that downloads entire blob into an output
  stream. Use BlobClientBase.downloadStream and BlobClientBase.downloadStreamWithResponse instead.

## 12.16.1 (2022-05-12)

### Other Changes

#### Dependency Updates

- Upgraded `azure-core` from `1.27.0` to version `1.28.0`.
- Upgraded `azure-core-http-netty` from `1.11.9` to version `1.12.0`.
- Upgraded `azure-storage-common` from `12.15.1` to version `12.15.2`.
- Upgraded `azure-storage-internal-avro` from `12.2.1` to version `12.2.2`.

>>>>>>> 8d609db9
## 12.17.0-beta.1 (2022-05-06)

### Features Added
- Added support for 2021-06-08 service version.
- Added the ability to list PageRanges and PageRangesDiff by page.

## 12.16.0 (2022-04-07)

### Bugs Fixed
- Fixed a bug where `uploadFromFile(String, boolean)` used a different size to determine whether blob existence should
  be checked before using chunked upload than the size used to triggered chunked upload.
### Other Changes
#### Dependency Updates
- Upgraded `azure-core` from `1.26.0` to version `1.27.0`.
- Upgraded `azure-core-http-netty` from `1.11.8` to version `1.11.9`.
- Upgraded `azure-storage-common` from `12.15.0` to version `12.15.1`.
- Upgraded `azure-storage-internal-avro` from `12.2.0` to version `12.2.1`.

## 12.15.0 (2022-03-09)

### Bugs Fixed
- Fixed a bug where a timeout parameter was being ignored on an uploadFromFileWithResponse. 

### Other Changes
- GA release for STG 79, 80, 81

## 12.14.4 (2022-02-11)

### Other Changes

#### Dependency Updates

- Upgraded `azure-core` from `1.24.1` to version `1.25.0`.
- Upgraded `azure-core-http-netty` from `1.11.6` to version `1.11.7`.
- Upgraded `azure-storage-common` from `12.14.2` to version `12.14.3`.
- Upgraded `azure-storage-internal-avro` from `12.1.3` to version `12.1.4`.

## 12.15.0-beta.3 (2022-02-09)

### Features Added
- Added support for 2021-04-10 service version.
- Added support for filterBlobs api on container clients.

### Bugs Fixed
- Fixed a bug in builders that would cause container or blobName to be erased if specified before the connection string.

## 12.14.3 (2022-01-14)

### Other Changes

#### Dependency Updates

- Upgraded `azure-core` from `1.22.0` to version `1.24.1`.
- Upgraded `azure-core-http-netty` from `1.11.2` to version `1.11.6`.
- Upgraded `azure-storage-common` from `12.14.1` to version `12.14.2`.
- Upgraded `azure-storage-internal-avro` from `12.1.2` to version `12.1.3`.

## 12.15.0-beta.2 (2021-12-07)

### Features Added
- Added support for 2021-02-12 service version.
- Added support for listing system containers.
- Added support for listing blobs which contain invalid xml characters.

- When opening a BlobInputStream, removed the initial getProperties call in favor of a download for better performance.

### Bugs Fixed
- Fixed a bug that would cause authenticating with a sas token to fail if the timestamps in the token were formatted differently.

### Other Changes
- Deprecated BlobClient.uploadWithResponse that does not return a response.

## 12.14.2 (2021-11-10)

### Other Changes
#### Dependency Updates
- Updated to version `1.22.0` of `azure-core`
- Updated to version `12.14.1` of `azure-storage-common`

## 12.15.0-beta.1 (2021-11-05)

### Features Added
- Added support for permanent delete permissions in blob and account level SAS.

- Added support for the 2020-12-06 service version.
- Added support for setting an encryption scope on a BlobServiceSas and an AccountSas.
- Added support for setting encryption scopes on the destination of a sync copy.

## 12.14.1 (2021-10-12)

### Bugs Fixed

- Fixed a bug when Blob Endpoint is provided as an IP address (e.g., `https://x.x.x.x:10000`) with 
  empty component path, the parsing fails with StringIndexOutOfBoundsException

### Other Changes
#### Dependency Updates
- Updated to version `1.21.0` of `azure-core`
- Updated to version `12.14.0` of `azure-storage-common`

## 12.14.0 (2021-09-15)
- GA release

## 12.14.0-beta.1 (2021-07-28)
- Fixed a bug where BlobClient.exists would not function correctly on blobs encrypted with CPK.
- Added support for the 2020-10-02 service version.
- Added support to list blobs deleted with versioning enabled.
- Added support to specify Parquet Input Serialization when querying a blob.
- Updated DownloadRetryOptions.maxRetryRequests to default downloads to retry 5 times.

## 12.13.0 (2021-07-22)
- Added support to get a blob client that uses an encryption scope and customer provided key.  

## 12.12.0 (2021-06-09)
- GA release

## 12.12.0-beta.1 (2021-05-13)
- Added support for the 2020-08-04 service version.
- Deprecated support to undelete a blob container to a new name. 

## 12.11.1 (2021-05-13)
### Dependency Updates
- Updated `azure-core` to version `1.16.0`

## 12.11.0 (2021-04-29)
- Fixed a bug where large files would not respond when the upload method was called. 

## 12.11.0-beta.3 (2021-04-16)
- Fixed a bug where BlobOutputStream would lock up if the inner uploadWithResponse call is cancelled for any reason.
- Fixed a bug where BlobOutputStream could not respond when writing in a tight loop because the inner FluxSink would buffer in an unbounded manner. This would cause memory issues especially if the heap size was set to less than the size of the data being uploaded.
- Fixed a bug where a null check was placed on the wrong parameter of the InputStream constructor for BlobParallelUploadOptions

## 12.11.0-beta.2 (2021-03-29)
- Fixed a bug where downloading would throw a NPE on large downloads due to a lack of eTag.
- Fixed a bug where more data would be buffered in buffered upload than expected due to Reactor's concatMap operator.
- Added upload and download methods on BlobClient and BlobAsyncClient that work with BinaryData.
- Fixed a bug that ignored the page size when calling PagedIterable.byPage(pageSize)

## 12.10.2 (2021-03-26)
- Fixed a bug where BlobInputStream would not use request conditions when doing the initial getProperties call in openInputStream.

## 12.10.1 (2021-03-19)
- Removed a deep copy in the general upload path to reduce memory consumption and increase perf
- Added a deep copy immediately after calling BlobOutputStream.write to prevent overwriting data in the case of reusing a single buffer to write to an output stream

## 12.11.0-beta.1 (2021-02-10)
- Added support for the 2020-06-12 service version. 
- Added support to lock on version id by specifying a consistent read control when opening a BlobInputStream.
- Removed a deep copy in the general upload path to reduce memory consumption and increase perf
- Added a deep copy immediately after calling BlobOutputStream.write to prevent overwriting data in the case of reusing a single buffer to write to an output stream

## 12.10.0 (2021-01-14)
- GA release

## 12.10.0-beta.1 (2020-12-07)
- Exposed ClientOptions on all client builders, allowing users to set a custom application id and custom headers.
- Added ability to get container client from blob clients and service client from container clients
- Added a MetadataValidationPolicy to check for leading and trailing whitespace in metadata that would cause Auth failures.
- Fixed a bug where the error message would not be displayed the exception message of a HEAD request.
- Added support for the 2020-04-08 service version. 
- Added support to upload block blob from URL.
- Added lease ID parameter to Get and Set Blob Tags.
- Added blob tags to BlobServiceClient.findBlobsByTags() result.

## 12.9.0 (2020-11-11)
- Fixed a bug where interspersed element types returned by page listing would deserialize incorrectly.
- Fixed a bug where BlobInputStream would not eTag lock on the blob, resulting in undesirable behavior if the blob was modified in the middle of reading. 
- Renamed BlobDownloadToFileOptions.rangeGetContentMd5 to BlobDownloadToFileOptions.retrieveContentRangeMd5.
- Added support for move and execute permissions on blob SAS and container SAS, and list permissions on blob SAS.
- Added support to specify a preauthorized user id and correlation id for user delegation SAS.

## 12.9.0-beta.2 (2020-10-08)
- Added support to specify whether or not a pipeline policy should be added per call or per retry.

## 12.9.0-beta.1 (2020-10-01)
- Added support for the 2020-02-10 service version.
- Added support to specify Arrow Output Serialization when querying a blob. 
- Added support to undelete a container. 
- Added support to set BlobParallelUploadOptions.computeMd5 so the service can perform an md5 verification.
- Added support to specify block size when using BlobInputStream.
- Fixed a bug where users could not download more than 5000MB of data in one shot in the downloadToFile API.
- Fixed a bug where the TokenCredential scope would be incorrect for custom URLs.
- Fixed a bug where Default Azure Credential would not work with Azurite.
- Fixed a bug where a custom application id in HttpLogOptions would not be added to the User Agent String.
- Fixed a bug where BlockBlobOutputStream would not handle certain errors.
- Added BlobImmutableDueToPolicy to the BlobErrorCode enum.

## 12.8.0 (2020-08-13)
- Fixed a bug that, when the data length parameter did not match the actual length of the data in BlobClient.upload, caused a zero length blob to be uploaded rather than throwing an exception.
- Fixed a bug that ignored the customer's specified block size when determining buffer sizes in BlobClient.upload
- Added support for Object Replication Service on listBlobs and getProperties.
- Added support for blob tags. Added tagsConditions to BlobRequestConditions that allow a user to specify a SQL statement for the blob's tags to satisfy.
- Added support for setting tags and filterTags operations on SAS by adding to AccountSASPermissions, BlobSASPermissions, and BlobContainerSASPermissions.
- Added support for setting and getting the StaticWebsite.DefaultIndexDocumentPath property on the service client.
- Added RehydratePriority to BlobProperties and BlobItemProperties.
- Fixed bug where Query Input Stream would throw when a ByteBuffer of length 0 was encountered.
- Added support to seal an append blob. Added AppendBlob.seal. Added ability to specify destinationSealed on BlobClient.beginCopy. isSealed property returned on getProperties/getBlob/listBlob. 
- Added support to set tier on a snapshot or version.
- Fixed a bug that would cause buffered upload to always put an empty blob before uploading actual data.

## 12.8.0-beta.1 (2020-07-07)
- Added support for the 2019-12-12 service version.
- Added support for blob tags. Added get/setTags method to Blob(Async)ClientBase. Added filterTags api to BlobServiceClient. Added ability to specify tags on all methods that create a blob. Tag count returned on getProperties/getBlob. Option to include returning tags on listing. 
- Added support to query a blob. Added query and openQueryInputStream methods to Blob(Async)ClientBase.
- Added support to version a blob. Added `getVersionClient` to clients that returns a new client associated to the version. 
- Added support to increase the maximum size of data that can be sent via a stage block. 

## 12.7.0 (2020-06-12)
- Moved BlobParallelUploadOptions into options package.
- Added data source and data length to BlobParallelUploadOptions and removed them from the relevant method parameter lists

## 12.7.0-beta.1 (2020-06-08)
- Fixed a bug that would cause empty data to be sent if a call to stage block, block blob upload, append block, or upload pages was automatically retried by the SDK.
- Added a maxConcurrency option on ParallelTransferOptions that allows the customer to limit how many concurrent network requests will be outstanding per api request at once. 
- Added an overload to BlobClient.upload which returns a BlockBlobItem containing the properties returned by the service upon blob creation.
- Fixed a bug that caused auth failures when constructing a client to a secondary endpoint using token auth.
- Modified client constructors to throw on invalid urls early to prevent SAS tokens from being logged in Exceptions.

## 12.6.1 (2020-05-06)
- Updated `azure-core` version to `1.5.0` to pickup fixes for percent encoding `UTF-8` and invalid leading bytes in a body string.

## 12.6.0 (2020-04-06)
- Fixed a bug that would prevent client initialization against Azurite in some containerized environments.
- Fixed a bug that would prevent progress from being reported when uploading small files.
- Modified BlobOutputStream to wait on a condition variable until transfer is complete instead of polling.
- Fixed a bug where the Date header wouldn't be updated with a new value on request retry.
- Fixed a bug that ignored the timeout and context parameters on BlobClient.uploadWithResponse.
- Added an overload to BlobOutputStream which accepts a context.

## 12.5.0 (2020-03-11)
- Fixed a bug that was adding an invalid 'include' query-parameter for list blob item requests if no dataset-include options were specified.
- Fixed a bug in ReliableDownload that would cause multiple subscriber errors.
- Added logic to ReliableDownload to retry on TimeoutException
- Added default timeout to download stream to timeout if a certain amount of time passes without seeing any data.
- Fixed a bug that would cause IOExceptions to be swallowed in BlobClient.upload(InputStream, long)

## 12.4.0 (2020-02-12)
- Added ability to access BlobProperties from BlobInputStream.
- Modified downloadToFile to populate BlobProperties.blobSize to be the actual blob size instead of the content length of the first range.
- Added upload methods on BlobClient to upload from an InputStream.

- Added support for the 2019-07-07 service version.
- Added support for encryption scopes service, container and blob builders now accept an encryption scope parameter and service and container builders accept a BlobContainerEncryptionScope parameter.
- Added support for managed disk page range diff for managed disk accounts.

## 12.3.1 (2020-02-10)
- Updated `azure-core-http-netty` to version 1.3.0
- Update `azure-storage-common` to version 12.3.1

## 12.3.0 (2020-01-16)
This package's
[documentation](https://github.com/Azure/azure-sdk-for-java/blob/azure-storage-blob_12.3.0/sdk/storage/azure-storage-blob/README.md)
and
[samples](https://github.com/Azure/azure-sdk-for-java/blob/azure-storage-blob_12.3.0/sdk/storage/azure-storage-blob/src/samples/java/com/azure/storage/blob)

- Added ability to create service clients anonymously and should only be used to create anonymous container and blob clients. Anonymous service clients will throw on attempting to create network requests.
- Added an overload to listBlobs to include a continuation token.
- Added a check in BlobServiceClient.setAccountProperties to block invalid requests.
- Fixed a bug that could result in data corruption on download when using the downloadToFile method.

## 12.2.0 (2020-01-08)
This package's
[documentation](https://github.com/Azure/azure-sdk-for-java/blob/azure-storage-blob_12.2.0/sdk/storage/azure-storage-blob/README.md)
and
[samples](https://github.com/Azure/azure-sdk-for-java/blob/azure-storage-blob_12.2.0/sdk/storage/azure-storage-blob/src/samples/java/com/azure/storage/blob)

- Added a field to ParallelTransferOptions that allows customers to configure the maximum size to upload in a single PUT. Data sizes larger than this value will be chunked and parallelized.
- Added overloads to downloadToFile to add the option to overwrite existing files. Default behavior is to not overwrite.
- Improved performance of BlockBlobOutputStream.
- Added overloads to BlockBlobClient.getBlobOutputStream to allow users to provide parallel transfer options, http headers, metadata, access tier, and request conditions.


## 12.2.0-beta.1 (2019-12-17)
- Added SAS generation methods on clients to improve discoverability and convenience of sas. Deprecated setContainerName, setBlobName, setSnapshotId, generateSasQueryParameters methods on BlobServiceSasSignatureValues to direct users to using the methods added on clients.
- Fixed a bug where Account SAS would not work when set on clients.

## 12.1.0 (2019-12-04)
This package's
[documentation](https://github.com/Azure/azure-sdk-for-java/blob/azure-storage-blob_12.1.0/sdk/storage/azure-storage-blob/README.md)
and
[samples](https://github.com/Azure/azure-sdk-for-java/blob/azure-storage-blob_12.1.0/sdk/storage/azure-storage-blob/src/samples/java/com/azure/storage/blob)

- Optimized downloadToFile to avoid an unnecessary getProperties call and to lock on an etag once the operation has started.
- Fixed a race condition that would sometimes result in a RuntimeException with a message related to unexpected header value of client-request-id.
- Fixed a bug in the RetryPolicy that would apply the delay of a fixed retry policy to the first try.
- Fixed a bug that could cause the overwrite flag to not be honored in cases where data was uploaded by another source after a parallel operation has already started.
- Added overloads to accept an overwrite flag to commitBlockList and getBlobOutputStream. Note that this changes the default behavior of the min overload and these methods will now fail if they are attempting to overwrite data.
- Added a check in ClientBuilders to enforce HTTPS for bearer token authentication.
- Upgraded to version 1.1.0 of Azure Core.

## 12.0.0 (2019-10-31)

- Removed BaseBlobClientBuilder
- Removed BlobClientBuilder, BlobContainerClientBuilder, BlobServiceClientBuilder, and SpecializedBlobClientBuilder inheritance of BaseBlobClientBuilder
- Renamed ListBlobContainerOptions getMaxResults and setMaxResults to getMaxResultsPerPage and setMaxResultsPerPage
- Renamed ListBlobsOptions getMaxResults and setMaxResults to getMaxResultsPerPage and setMaxResultsPerPage
- Renamed BlobProperties to BlobItemProperties and BlobContainerProperties to BlobContainerItemProperties
- Removes StorageError and StorageErrorException from public API
- Renamed StorageErrorCode to BlobErrorCode, SignedIdentifier to BlobSignedIdentifier, StorageServiceProperties to BlobServiceProperties, StorageServiceStats to BlobServiceStatistics, CorRules to BlobCorRules, AccessPolicy to BlobAccessPolicy, Logging to BlobAnalyticsLogging, Metrics to BlobMetrics, and RetentionPolicy to BlobRetentionPolicy
- Renamed BlobHTTPHeaders to BlobHttpHeaders and removed Blob from getter names
- Renamed StorageException to BlobStorageException
- Added BlobServiceVersion and the ability to set it on client builders
- Replaced URL parameters with String on appendBlockFromUrl, beginCopy, copyFromUrl, stageBlockFromUrl, uploadPagesFromUrl, and copyIncremental
- Added support for emulator endpoints
- Added support for additional connection string configurations and support for use development connection
- Changed constructors for AppendBlobItem, BlockBlobItem, PageBlobItem,
- Renamed listBlobsFlat to listBlobs and listBlobHierarchy to listBlobsByHierarchy
- Replaced startCopyFromUrl with beginCopy and return poller
- Renamed BlobContainerSasPermission and BlobSasPermission getters to use has prefix
- Replaced BlobAccessConditions, AppendBlobAccessConditions, and PageBlobAccessConditions with BlobRequestConditions, AppendBlobRequestConditions, and PageBlobRequestConditions.
- Removed ModifiedAccessConditions and SourceModifiedAccessConditions in favor of RequestConditions, removed BlobContainerAccessConditions in favor of BlobRequestConditions.
- Removed AppendPositionAccessConditions, LeaseAccessConditions, and SequenceNumberAccessConditions
- Renamed LeaseClient, LeaseAsyncClient, and LeaseClientBuilder to BlobLeaseClient, BlobLeaseAsyncClient, and BlobLeaseClientBuilder
- Added upload overloads which allow passing a flag to indicate if an existing blob should be overwritten
- Added support for blob names with special characters
- Changed return type for BlobClient.downloadWithProperties from Response<Void> to BlobDownloadResponse and BlobAsyncClient.downloadWithProperties from Mono<Response<Flux<ByteBuffer>>> to Mono<BlobDownloadAsyncResponse>

## 12.0.0-preview.4 (2019-10-08)
For details on the Azure SDK for Java (October 2019 Preview) release, you can refer to the [release announcement](https://aka.ms/azure-sdk-preview4-java).

This package's
[documentation](https://github.com/Azure/azure-sdk-for-java/blob/azure-storage-blob_12.0.0-preview.4/sdk/storage/azure-storage-blob/README.md)
and
[samples](https://github.com/Azure/azure-sdk-for-java/blob/azure-storage-blob_12.0.0-preview.4/sdk/storage/azure-storage-blob/src/samples/java/com/azure/storage/blob)

- Moved the specialized `BlobClient`, `AppendBlobClient`, `BlockBlobClient`, and `PageBlobClient`, into the `specialized` package within Azure Storage Blobs. Additionally, moved any model classes that are tied to a specific specialized client.
- Added a `BlobClientBase` which is now the super class for `BlobClient`, `AppendBlobClient`, `BlockBlobClient`, and `PageBlobClient`.
- Getters and setters were updated to use Java Bean notation.
- Added `getBlobContainerName` on `BlobContainerClient` and `BlobContainerAsyncClient` and `getContainerName`, `getBlobName` on `BlobClientBase` and `BlobAsyncClientBase` for fetching the resource names.
- Updated to be fully compliant with the Java 9 Platform Module System.
- Changed `VoidResponse` to `Response<Void>` on sync API, and `Mono<VoidResponse>` to `Mono<Response<Void>>` on async API.
- Fixed metadata does not allow capital letter issue. [`Bug 5295`](https://github.com/Azure/azure-sdk-for-java/issues/5295)
- Updated the return type of `downloadToFile` API to `BlobProperties` on sync API and `Mono<BlobProperties>` on async API.
- `getAccountUrl`, `getBlobContainerUrl`, `getBlobUrl` API now returns URL with scheme, host, resource name and snapshot if any.
- Added `LeaseClient` and `LeaseAsyncClient` to the specialized package and removed the leasing methods from `BlobClient`, `BlobAsyncClient`, `ContainerClient`, and `ContainerAsyncClient`.
- Added `blocksize` parameter to sync `blockBlobClient`.
- Use Primitives for `exist` API return type.
- Removed a `create` and `appendBlockFromUrl` overload API in `AppendBlob`.
- Fixed `create` method name in PageBlob.
- Renamed `setTier` to `setAccessTier` from `BlobAsyncClientBase` and `BlobClientBase` classes.
- Added `ParallelTransferOptions` to buffered upload, upload from file and download to file methods.
- Removed `Metadata` class and uses Map<String, String> for `matadata` field of `BlobProperties` and `ContainerProperties`.
- Removed SAS token generation APIs from clients, use BlobServiceSasSignatureValues to generate SAS tokens.
- Removed `SASTokenCredential`, `SASTokenCredentialPolicy` and the corresponding `credential(SASTokenCredential)` method in client builder, and added sasToken(String) instead.

## 12.0.0-preview.3 (2019-09-10)
For details on the Azure SDK for Java (September 2019 Preview) release, you can refer to the [release announcement](https://aka.ms/azure-sdk-preview3-java).

- Added tracing telemetry on maximum overload API.
- Throw `UnexpectedLengthException` when the upload body doesn't match the expected input length.
- Added validation policy to check the equality of request client ID between request and response.
- Updated to use service version 2019-02-02.
- Added dependency to azure-storage-common.
- Replaced `ByteBuf` with `ByteBuffer` and removed dependency on `Netty`.
- Added convenience upload method to `BlockBlobClient` and `BlockBlobAsyncClient`.
- Added rehydrate priority support.
- Added capability to set tier on additional APIs.
- Added customer provided key support.

**Breaking changes: New API design**
- Changed list responses to `PagedFlux` on async APIs and `PagedIterable` on sync APIs.
- Simplified API to return model types directly on non-maximal overloads. Maximal overloads return `Response<T>` and suffixed with WithResponse.

This package's
[documentation](https://github.com/Azure/azure-sdk-for-java/blob/085c8570b411defff26860ef56ea189af07d3d6a/sdk/storage/azure-storage-blob/README.md)
and
[samples](https://github.com/Azure/azure-sdk-for-java/blob/085c8570b411defff26860ef56ea189af07d3d6a/sdk/storage/azure-storage-blob/src/samples/java/com/azure/storage/blob)
demonstrate the new API.

## 12.0.0-preview.2 (2019-08-08)
For details on the Azure SDK for Java (August 2019 Preview) release refer to the [release announcement](https://azure.github.io/azure-sdk/releases/2019-08-06/java.html).

- Renamed `StorageClient`, `StorageAsyncClient`, and `StorageClientBuilder` to `BlobServiceClient`, `BlobServiceAsyncClient`, and `BlobServiceClientBuilder`.
- Combined `AppendBlobClientBuilder`, `BlockBlobClientBuilder`, and `PageBlobClientBuilder` into `BlobClientBuilder`. Methods to create each client type were added.
- Removed static builder method from clients. Builders are now instantiable.
- Changed return type of `createSnapshot` in `BlobClient` to return a client associated to the blob snapshot instead of the snapshot ID. Use `getSnapshotId` to get snapshot ID and `isSnapshot` to indicate if the client is associated to a blob snapshot.
- Added `getSnapshotClient` to clients that returns a new client associated to the snapshot.
- Added SAS token generation to clients.
- Added `deleteContainer` to `BlobServiceClient` and `BlobServiceAsyncClient`.
- Added `getAppendBlobClient` with snapshot overload to `ContainerClient`.
- Removed `AnonymousClientCredential` class.
- Changed parameter ordering of `BlobClient` and `BlobAsyncClient` `download` and `downloadToFile`.

This package's
[documentation](https://github.com/Azure/azure-sdk-for-java/blob/azure-storage-blob_12.0.0-preview.2/sdk/storage/azure-storage-blob/README.md)
and
[samples](https://github.com/Azure/azure-sdk-for-java/blob/azure-storage-blob_12.0.0-preview.2/sdk/storage/azure-storage-blob/src/samples/java/com/azure/storage/blob)
demonstrate the new API.

## 12.0.0-preview.1 (2019-06-28)
Version 12.0.0-preview.1 is a preview of our efforts in creating a client library that is developer-friendly, idiomatic to the Java ecosystem, and as consistent across different languages and platforms as possible. The principles that guide our efforts can be found in the [Azure SDK Design Guidelines for Java](https://azure.github.io/azure-sdk/java_introduction.html).

For details on the Azure SDK for Java (July 2019 Preview) release, you can refer to the [release announcement](https://aka.ms/azure-sdk-preview1-java).

**Breaking changes: New API design**
- Operations are now scoped to a particular client:
    - `BlobServiceClient`: StorageURL's functionality was migrated to BlobServiceClient. This client handles account-level operations. This includes managing service properties and listing the containers within an account.
    - `ContainerClient`: ContainerURL's functionality was migrated to ContainerClient. The client handles operations for a particular container. This includes creating or deleting that container, as well as listing the blobs within that container.
    - `BlobClient`: BlobURL's functionality was migrated to BlobClient, TransferManager download functionality was migrated to BlobClient and TransferManager upload functionality was migrated to BlockBlobClient. The client handles most operations, excluding upload, for an individual blob, including downloading data and working with blob properties.
    There are subclients (BlockBlobClient, PageBlobClient, AppendBlobClient) available for their respective blob types on the service.

    These clients can be accessed by navigating down the client hierarchy, or instantiated directly using builder to the resource (account, container or blob).
- New module level operations for simple upload and download using a block or page blob client.
- Download operations can download data in multiple ways:
    - `download_to_stream`: Download the entire content to an open stream handle (e.g. an open file). Supports multi-threaded download.
- New underlying REST pipeline implementation, based on the new `azure-core` library.
- Client and pipeline configuration is now available via keyword arguments at both the client level.
- Authentication using `azure-identity` credentials.

## 11.1.1 (2019.04.30)
- Upgraded to version 2.1.1 of the autorest-clientime which upgrades to a more secure version of jackson and fixes a NPE on unkown host errors.

## 11.0.0 (2019.03.22)
- Upgraded to version 2.1.0 of the autorest-clientruntime which includes several important fixes to mitigate a commonly-seen "Connection reset by peer" error and other similar bugs.
- Support for 2018-11-09 REST version. Please see our REST API documentation and blogs for information about the related added features.
- Added appendBlockFromURL method. A block may be created with another blob as its source.
- Added uploadPagesFromURL method. Pages may be written to with another blob as their source.
- Fixed a bug that would set an invalid range header when downloading an empty blob.
- Modified the LoggingFactory to redact SAS signatures on outgoing requests.
- HTTPGetterInfo was made an internal type as it is an internal implementation detail.
- Removed DEFAULT and NONE static variables. Empty constructors should be used instead. DEFAULT static values were error prone and unsafe to use because although the field was final, the objects were mutable, so it was possible the value could be changed accidentally and alter the behavior of the program.
- Optimized the TransferManager download to file method to skip the initial HEAD request.
- Added an option to configure that maximum size data that will be uploaded in a single shot via the TransferManager.
- Added request Http Method, URL, and headers to logging messages.
- Changed *ListingDetails to *ListDetails. These name changes are to mitigate conflicts with v8, allowing for side-by-side loading of different versions, which may help with upgrading.
- Removed the extra quotes around etags in some responses so they are consistently now consistently formatted.
- Moved the Generated*** types into the blob package to avoid conflicts with generated types from other services (i.e. queues and files)
- Changed the logger name to be the name of class that uses it, which is a more conventional practice
- Support added for SAS tokens to scope to blob snapshot.
- Added getUserDelegationKey to ServiceURL, the result of which can be used to generate a user-delegation SAS.
- Made the max results field on listing responses Integer instead of int as it is an optional field only returned when specified in the request.

## 10.5.0 (2019.02.15)
- Added uploadFromNonReplayableFlowable to support uploading arbitrary data sources (like network streams) to a block blob.

## 10.4.0 (2019.01.11)
- Fixed a bug that caused errors when java.io.tempdir has no trailing separator.
- Upgrade autorest-clientruntime dependency to include some bug fixes.

## 10.3.0 (2018.11.19)
- Added support for SLF4J.
- Included default logging to log warnings and errors to the temp directory by default.
- Fixed a bug in hierarchical listings that would sometimes return incomplete results.
- Included the whole HTTP Request in log statements (except for sensitive authorization information, which is redacted).
- Fixed a bug that made the request property on the response object always null.

## 10.2.0 (2018.10.29)
- Added overloads which only accept the required parameters.
- Added CopyFromURL, which will do a synchronous server-side copy, meaning the service will not return an HTTP response until it has completed the copy.
- Added support for IProgressReceiver in TransferManager operations. This parameter was previously ignored but is now supported.
- Removed internal dependency on javafx to be compatible with openjdk.
- Fixed a bug that would cause downloading large files with the TransferManager to fail.
- Fixed a bug in BlobURL.download() logic for setting up reliable download. This had the potential to download the wrong range when a download stream was retried.

## 10.1.0 (2018.09.11)
- Interfaces for helper types updated to be more consistent throughout the library. All types, with the exception of the options for pipeline factories, use a fluent pattern.
- Removed RetryReader type as it's functionality was moved to be built into the DownloadResponse. RetryReaderOptions are now named DownloadRetryOptions.
- Restructured the access conditions to be more logically adhere to their respective functions.
- Added support for context parameter on each api to allow communication with the pipeline from the application level

## 10.0.4-rc (2018.08.22)
- Support for the 2017-11-09 REST version. Please see our REST api documentation and blogs for information about the related added features.
- Support for 2018-03-28 REST version. Please see our REST api documentation and blogs for information about the related added features.
- Support for the getAccountInfo api on ServiceURL, ContainerURL, and BlobURL.
- Added support for setting service properties related to static websites.
- Changed BlobURL.startCopy sourceAccessConditions parameter to be HTTPAccessConditions as lease is not actually supported.
- Added methods to TransferManager for conveniently downloading a blob to a file.
- UploadFromFile now takes an AsynchronousFileChannel.
- UploadByteBuffersToBlockBlob, UploadByteBufferToBlockBlob, and DownloadToBuffer have been removed.
- IPRange fields are now strings.
- Fixed retry policy.
- Fixed logging policy.

## 10.0.3-Preview (2018.08.08)
- Resolved dependency issues

## 10.0.2-Preview (2018.08.07)
- Support for 2017-07-29 REST version. Please see our REST api documentation and blogs for information about the related added features.
- Support for setting a block blob's tier.
- Added support for soft delete feature. If a delete retention policy is enabled through the set service properties API, then blobs or snapshots can be deleted softly and retained for a specified number of days, before being permanently removed by garbage collection.
- Changed BlobListingDetails constructor to take a flag to include deleted blobs.
- Restructured the blob and container listing responses.
- BlockBlobURL.MAX_PUT_BLOCK_BYTES renamed to BlockBlobURL.MAX_STAGE_BLOCK_BYTES.
- Changed the accessConditions parameter to be HTTPAccessConditions instead of BlobAccessConditions, since only http access conditions are supported.

## 10.0.1-Preview (2018.07.03)
- Added the RetryReader class to allow for more reliable streaming on large downloads. This is now the return type of blobURL.download
- Fixed a bug that caused generation of signatures to fail at high levels of parallelism.
- Created the StorageException type to give easy access to the ErrorCode, StatusCode, and Message as available for unsuccessful responses.
- Added the StorageErrorCode type for checking against error codes returned by the service.
- Changed the AppendBlobAccessConditions field types to be Long instead of Int.
- Upgraded Netty dependency to allow uploading memory mapped files with https.
- Upgraded the autorest runtime dependency to fix a dependency bug in their package.
- Changed RequestRetryOptions maxTries and tryTimeout fields to be Integer instead of int. 0 is no longer allowed.
- Changed CommonRestResponse.lastModifiedTime to be lastModified.
- Added statusCode property to CommonRestResponse.
- Change dateProperty to be date on all generated types.
- Fixed a bug that prevented proper reset of body stream upon retry.
- Updated the defaults for RequestRetryOptions.

## 10.0.0-preview (2018.04.27)
- Initial Release. Please see the README and wiki for information on the new design.<|MERGE_RESOLUTION|>--- conflicted
+++ resolved
@@ -1,10 +1,6 @@
 # Release History
 
-<<<<<<< HEAD
-## 12.17.0-beta.2 (Unreleased)
-=======
 ## 12.18.0-beta.1 (Unreleased)
->>>>>>> 8d609db9
 
 ### Features Added
 
@@ -13,11 +9,6 @@
 ### Bugs Fixed
 
 ### Other Changes
-<<<<<<< HEAD
-- Deprecated BlobClientBase.download and BlobClientBase.downloadWithResponse that downloads entire blob into an output
-  stream. Use BlobClientBase.downloadStream and BlobClientBase.downloadStreamWithResponse instead.
-
-=======
 
 ## 12.17.0 (2022-05-25)
 
@@ -39,7 +30,6 @@
 - Upgraded `azure-storage-common` from `12.15.1` to version `12.15.2`.
 - Upgraded `azure-storage-internal-avro` from `12.2.1` to version `12.2.2`.
 
->>>>>>> 8d609db9
 ## 12.17.0-beta.1 (2022-05-06)
 
 ### Features Added
