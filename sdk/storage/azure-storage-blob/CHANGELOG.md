--- conflicted
+++ resolved
@@ -1,13 +1,12 @@
 # Release History
 
-<<<<<<< HEAD
-## 12.10.0-beta.2 (Unreleased)
+## 12.11.0-beta.1 (Unreleased)
 - Removed a deep copy in the general upload path to reduce memory consumption and increase perf
 - Added a deep copy immediately after calling BlobOutputStream.write to prevent overwriting data in the case of reusing a single buffer to write to an output stream
-=======
+
 ## 12.10.0 (2021-01-14)
 - GA release
->>>>>>> 1131d37e
+
 
 ## 12.10.0-beta.1 (2020-12-07)
 - Exposed ClientOptions on all client builders, allowing users to set a custom application id and custom headers.
