# Release History

## 12.12.0-beta.2 (Unreleased)
- Added support for the 2020-10-02 service version.
<<<<<<< HEAD
- Added support to list blobs deleted with versioning enabled. 
=======
- Added support to specify Parquet Input Serialization when querying a blob.
>>>>>>> c4ea5bf3

## 12.12.0-beta.1 (2021-05-13)
- Added support for the 2020-08-04 service version.
- Deprecated support to undelete a blob container to a new name. 

## 12.11.1 (2021-05-13)
### Dependency Updates
- Updated `azure-core` to version `1.16.0`

## 12.11.0 (2021-04-29)
- Fixed a bug where large files would hang when the upload method was called. 

## 12.11.0-beta.3 (2021-04-16)
- Fixed a bug where BlobOutputStream would lock up if the inner uploadWithResponse call is cancelled for any reason.
- Fixed a bug where BlobOutputStream could hang when writing in a tight loop because the inner FluxSink would buffer in an unbounded manner. This would cause memory issues especially if the heap size was set to less than the size of the data being uploaded.
- Fixed a bug where a null check was placed on the wrong parameter of the InputStream constructor for BlobParallelUploadOptions

## 12.11.0-beta.2 (2021-03-29)
- Fixed a bug where downloading would throw a NPE on large downloads due to a lack of eTag.
- Fixed a bug where more data would be buffered in buffered upload than expected due to Reactor's concatMap operator.
- Added upload and download methods on BlobClient and BlobAsyncClient that work with BinaryData.
- Fixed a bug that ignored the page size when calling PagedIterable.byPage(pageSize)

## 12.10.2 (2021-03-26)
- Fixed a bug where BlobInputStream would not use request conditions when doing the initial getProperties call in openInputStream.

## 12.10.1 (2021-03-19)
- Removed a deep copy in the general upload path to reduce memory consumption and increase perf
- Added a deep copy immediately after calling BlobOutputStream.write to prevent overwriting data in the case of reusing a single buffer to write to an output stream

## 12.11.0-beta.1 (2021-02-10)
- Added support for the 2020-06-12 service version. 
- Added support to lock on version id by specifying a consistent read control when opening a BlobInputStream.
- Removed a deep copy in the general upload path to reduce memory consumption and increase perf
- Added a deep copy immediately after calling BlobOutputStream.write to prevent overwriting data in the case of reusing a single buffer to write to an output stream

## 12.10.0 (2021-01-14)
- GA release

## 12.10.0-beta.1 (2020-12-07)
- Exposed ClientOptions on all client builders, allowing users to set a custom application id and custom headers.
- Added ability to get container client from blob clients and service client from container clients
- Added a MetadataValidationPolicy to check for leading and trailing whitespace in metadata that would cause Auth failures.
- Fixed a bug where the error message would not be displayed the exception message of a HEAD request.
- Added support for the 2020-04-08 service version. 
- Added support to upload block blob from URL.
- Added lease ID parameter to Get and Set Blob Tags.
- Added blob tags to BlobServiceClient.findBlobsByTags() result.

## 12.9.0 (2020-11-11)
- Fixed a bug where interspersed element types returned by page listing would deserialize incorrectly.
- Fixed a bug where BlobInputStream would not eTag lock on the blob, resulting in undesirable behavior if the blob was modified in the middle of reading. 
- Renamed BlobDownloadToFileOptions.rangeGetContentMd5 to BlobDownloadToFileOptions.retrieveContentRangeMd5.
- Added support for move and execute permissions on blob SAS and container SAS, and list permissions on blob SAS.
- Added support to specify a preauthorized user id and correlation id for user delegation SAS.

## 12.9.0-beta.2 (2020-10-08)
- Added support to specify whether or not a pipeline policy should be added per call or per retry.

## 12.9.0-beta.1 (2020-10-01)
- Added support for the 2020-02-10 service version.
- Added support to specify Arrow Output Serialization when querying a blob. 
- Added support to undelete a container. 
- Added support to set BlobParallelUploadOptions.computeMd5 so the service can perform an md5 verification.
- Added support to specify block size when using BlobInputStream.
- Fixed a bug where users could not download more than 5000MB of data in one shot in the downloadToFile API.
- Fixed a bug where the TokenCredential scope would be incorrect for custom URLs.
- Fixed a bug where Default Azure Credential would not work with Azurite.
- Fixed a bug where a custom application id in HttpLogOptions would not be added to the User Agent String.
- Fixed a bug where BlockBlobOutputStream would not handle certain errors.
- Added BlobImmutableDueToPolicy to the BlobErrorCode enum.

## 12.8.0 (2020-08-13)
- Fixed a bug that, when the data length parameter did not match the actual length of the data in BlobClient.upload, caused a zero length blob to be uploaded rather than throwing an exception.
- Fixed a bug that ignored the customer's specified block size when determining buffer sizes in BlobClient.upload
- Added support for Object Replication Service on listBlobs and getProperties.
- Added support for blob tags. Added tagsConditions to BlobRequestConditions that allow a user to specify a SQL statement for the blob's tags to satisfy.
- Added support for setting tags and filterTags operations on SAS by adding to AccountSASPermissions, BlobSASPermissions, and BlobContainerSASPermissions.
- Added support for setting and getting the StaticWebsite.DefaultIndexDocumentPath property on the service client.
- Added RehydratePriority to BlobProperties and BlobItemProperties.
- Fixed bug where Query Input Stream would throw when a ByteBuffer of length 0 was encountered.
- Added support to seal an append blob. Added AppendBlob.seal. Added ability to specify destinationSealed on BlobClient.beginCopy. isSealed property returned on getProperties/getBlob/listBlob. 
- Added support to set tier on a snapshot or version.
- Fixed a bug that would cause buffered upload to always put an empty blob before uploading actual data.

## 12.8.0-beta.1 (2020-07-07)
- Added support for the 2019-12-12 service version.
- Added support for blob tags. Added get/setTags method to Blob(Async)ClientBase. Added filterTags api to BlobServiceClient. Added ability to specify tags on all methods that create a blob. Tag count returned on getProperties/getBlob. Option to include returning tags on listing. 
- Added support to query a blob. Added query and openQueryInputStream methods to Blob(Async)ClientBase.
- Added support to version a blob. Added `getVersionClient` to clients that returns a new client associated to the version. 
- Added support to increase the maximum size of data that can be sent via a stage block. 

## 12.7.0 (2020-06-12)
- Moved BlobParallelUploadOptions into options package.
- Added data source and data length to BlobParallelUploadOptions and removed them from the relevant method parameter lists

## 12.7.0-beta.1 (2020-06-08)
- Fixed a bug that would cause empty data to be sent if a call to stage block, block blob upload, append block, or upload pages was automatically retried by the SDK.
- Added a maxConcurrency option on ParallelTransferOptions that allows the customer to limit how many concurrent network requests will be outstanding per api request at once. 
- Added an overload to BlobClient.upload which returns a BlockBlobItem containing the properties returned by the service upon blob creation.
- Fixed a bug that caused auth failures when constructing a client to a secondary endpoint using token auth.
- Modified client constructors to throw on invalid urls early to prevent SAS tokens from being logged in Exceptions.

## 12.6.1 (2020-05-06)
- Updated `azure-core` version to `1.5.0` to pickup fixes for percent encoding `UTF-8` and invalid leading bytes in a body string.

## 12.6.0 (2020-04-06)
- Fixed a bug that would prevent client initialization against Azurite in some containerized environments.
- Fixed a bug that would prevent progress from being reported when uploading small files.
- Modified BlobOutputStream to wait on a condition variable until transfer is complete instead of polling.
- Fixed a bug where the Date header wouldn't be updated with a new value on request retry.
- Fixed a bug that ignored the timeout and context parameters on BlobClient.uploadWithResponse.
- Added an overload to BlobOutputStream which accepts a context.

## 12.5.0 (2020-03-11)
- Fixed a bug that was adding an invalid 'include' query-parameter for list blob item requests if no dataset-include options were specified.
- Fixed a bug in ReliableDownload that would cause multiple subscriber errors.
- Added logic to ReliableDownload to retry on TimeoutException
- Added default timeout to download stream to timeout if a certain amount of time passes without seeing any data.
- Fixed a bug that would cause IOExceptions to be swallowed in BlobClient.upload(InputStream, long)

## 12.4.0 (2020-02-12)
- Added ability to access BlobProperties from BlobInputStream.
- Modified downloadToFile to populate BlobProperties.blobSize to be the actual blob size instead of the content length of the first range.
- Added upload methods on BlobClient to upload from an InputStream.

- Added support for the 2019-07-07 service version.
- Added support for encryption scopes service, container and blob builders now accept an encryption scope parameter and service and container builders accept a BlobContainerEncryptionScope parameter.
- Added support for managed disk page range diff for managed disk accounts.

## 12.3.1 (2020-02-10)
- Updated `azure-core-http-netty` to version 1.3.0
- Update `azure-storage-common` to version 12.3.1

## 12.3.0 (2020-01-16)
This package's
[documentation](https://github.com/Azure/azure-sdk-for-java/blob/azure-storage-blob_12.3.0/sdk/storage/azure-storage-blob/README.md)
and
[samples](https://github.com/Azure/azure-sdk-for-java/blob/azure-storage-blob_12.3.0/sdk/storage/azure-storage-blob/src/samples/java/com/azure/storage/blob)

- Added ability to create service clients anonymously and should only be used to create anonymous container and blob clients. Anonymous service clients will throw on attempting to create network requests.
- Added an overload to listBlobs to include a continuation token.
- Added a check in BlobServiceClient.setAccountProperties to block invalid requests.
- Fixed a bug that could result in data corruption on download when using the downloadToFile method.

## 12.2.0 (2020-01-08)
This package's
[documentation](https://github.com/Azure/azure-sdk-for-java/blob/azure-storage-blob_12.2.0/sdk/storage/azure-storage-blob/README.md)
and
[samples](https://github.com/Azure/azure-sdk-for-java/blob/azure-storage-blob_12.2.0/sdk/storage/azure-storage-blob/src/samples/java/com/azure/storage/blob)

- Added a field to ParallelTransferOptions that allows customers to configure the maximum size to upload in a single PUT. Data sizes larger than this value will be chunked and parallelized.
- Added overloads to downloadToFile to add the option to overwrite existing files. Default behavior is to not overwrite.
- Improved performance of BlockBlobOutputStream.
- Added overloads to BlockBlobClient.getBlobOutputStream to allow users to provide parallel transfer options, http headers, metadata, access tier, and request conditions.

## 12.2.0-beta.1 (2019-12-17)
- Added SAS generation methods on clients to improve discoverability and convenience of sas. Deprecated setContainerName, setBlobName, setSnapshotId, generateSasQueryParameters methods on BlobServiceSasSignatureValues to direct users to using the methods added on clients.
- Fixed a bug where Account SAS would not work when set on clients.

## 12.1.0 (2019-12-04)
This package's
[documentation](https://github.com/Azure/azure-sdk-for-java/blob/azure-storage-blob_12.1.0/sdk/storage/azure-storage-blob/README.md)
and
[samples](https://github.com/Azure/azure-sdk-for-java/blob/azure-storage-blob_12.1.0/sdk/storage/azure-storage-blob/src/samples/java/com/azure/storage/blob)

- Optimized downloadToFile to avoid an unnecessary getProperties call and to lock on an etag once the operation has started.
- Fixed a race condition that would sometimes result in a RuntimeException with a message related to unexpected header value of client-request-id.
- Fixed a bug in the RetryPolicy that would apply the delay of a fixed retry policy to the first try.
- Fixed a bug that could cause the overwrite flag to not be honored in cases where data was uploaded by another source after a parallel operation has already started.
- Added overloads to accept an overwrite flag to commitBlockList and getBlobOutputStream. Note that this changes the default behavior of the min overload and these methods will now fail if they are attempting to overwrite data.
- Added a check in ClientBuilders to enforce HTTPS for bearer token authentication.
- Upgraded to version 1.1.0 of Azure Core.

## 12.0.0 (2019-10-31)

- Removed BaseBlobClientBuilder
- Removed BlobClientBuilder, BlobContainerClientBuilder, BlobServiceClientBuilder, and SpecializedBlobClientBuilder inheritance of BaseBlobClientBuilder
- Renamed ListBlobContainerOptions getMaxResults and setMaxResults to getMaxResultsPerPage and setMaxResultsPerPage
- Renamed ListBlobsOptions getMaxResults and setMaxResults to getMaxResultsPerPage and setMaxResultsPerPage
- Renamed BlobProperties to BlobItemProperties and BlobContainerProperties to BlobContainerItemProperties
- Removes StorageError and StorageErrorException from public API
- Renamed StorageErrorCode to BlobErrorCode, SignedIdentifier to BlobSignedIdentifier, StorageServiceProperties to BlobServiceProperties, StorageServiceStats to BlobServiceStatistics, CorRules to BlobCorRules, AccessPolicy to BlobAccessPolicy, Logging to BlobAnalyticsLogging, Metrics to BlobMetrics, and RetentionPolicy to BlobRetentionPolicy
- Renamed BlobHTTPHeaders to BlobHttpHeaders and removed Blob from getter names
- Renamed StorageException to BlobStorageException
- Added BlobServiceVersion and the ability to set it on client builders
- Replaced URL parameters with String on appendBlockFromUrl, beginCopy, copyFromUrl, stageBlockFromUrl, uploadPagesFromUrl, and copyIncremental
- Added support for emulator endpoints
- Added support for additional connection string configurations and support for use development connection
- Changed constructors for AppendBlobItem, BlockBlobItem, PageBlobItem,
- Renamed listBlobsFlat to listBlobs and listBlobHierarchy to listBlobsByHierarchy
- Replaced startCopyFromUrl with beginCopy and return poller
- Renamed BlobContainerSasPermission and BlobSasPermission getters to use has prefix
- Replaced BlobAccessConditions, AppendBlobAccessConditions, and PageBlobAccessConditions with BlobRequestConditions, AppendBlobRequestConditions, and PageBlobRequestConditions.
- Removed ModifiedAccessConditions and SourceModifiedAccessConditions in favor of RequestConditions, removed BlobContainerAccessConditions in favor of BlobRequestConditions.
- Removed AppendPositionAccessConditions, LeaseAccessConditions, and SequenceNumberAccessConditions
- Renamed LeaseClient, LeaseAsyncClient, and LeaseClientBuilder to BlobLeaseClient, BlobLeaseAsyncClient, and BlobLeaseClientBuilder
- Added upload overloads which allow passing a flag to indicate if an existing blob should be overwritten
- Added support for blob names with special characters
- Changed return type for BlobClient.downloadWithProperties from Response<Void> to BlobDownloadResponse and BlobAsyncClient.downloadWithProperties from Mono<Response<Flux<ByteBuffer>>> to Mono<BlobDownloadAsyncResponse>

## 12.0.0-preview.4 (2019-10-08)
For details on the Azure SDK for Java (October 2019 Preview) release, you can refer to the [release announcement](https://aka.ms/azure-sdk-preview4-java).

This package's
[documentation](https://github.com/Azure/azure-sdk-for-java/blob/azure-storage-blob_12.0.0-preview.4/sdk/storage/azure-storage-blob/README.md)
and
[samples](https://github.com/Azure/azure-sdk-for-java/blob/azure-storage-blob_12.0.0-preview.4/sdk/storage/azure-storage-blob/src/samples/java/com/azure/storage/blob)

- Moved the specialized `BlobClient`, `AppendBlobClient`, `BlockBlobClient`, and `PageBlobClient`, into the `specialized` package within Azure Storage Blobs. Additionally, moved any model classes that are tied to a specific specialized client.
- Added a `BlobClientBase` which is now the super class for `BlobClient`, `AppendBlobClient`, `BlockBlobClient`, and `PageBlobClient`.
- Getters and setters were updated to use Java Bean notation.
- Added `getBlobContainerName` on `BlobContainerClient` and `BlobContainerAsyncClient` and `getContainerName`, `getBlobName` on `BlobClientBase` and `BlobAsyncClientBase` for fetching the resource names.
- Updated to be fully compliant with the Java 9 Platform Module System.
- Changed `VoidResponse` to `Response<Void>` on sync API, and `Mono<VoidResponse>` to `Mono<Response<Void>>` on async API.
- Fixed metadata does not allow capital letter issue. [`Bug 5295`](https://github.com/Azure/azure-sdk-for-java/issues/5295)
- Updated the return type of `downloadToFile` API to `BlobProperties` on sync API and `Mono<BlobProperties>` on async API.
- `getAccountUrl`, `getBlobContainerUrl`, `getBlobUrl` API now returns URL with scheme, host, resource name and snapshot if any.
- Added `LeaseClient` and `LeaseAsyncClient` to the specialized package and removed the leasing methods from `BlobClient`, `BlobAsyncClient`, `ContainerClient`, and `ContainerAsyncClient`.
- Added `blocksize` parameter to sync `blockBlobClient`.
- Use Primitives for `exist` API return type.
- Removed a `create` and `appendBlockFromUrl` overload API in `AppendBlob`.
- Fixed `create` method name in PageBlob.
- Renamed `setTier` to `setAccessTier` from `BlobAsyncClientBase` and `BlobClientBase` classes.
- Added `ParallelTransferOptions` to buffered upload, upload from file and download to file methods.
- Removed `Metadata` class and uses Map<String, String> for `matadata` field of `BlobProperties` and `ContainerProperties`.
- Removed SAS token generation APIs from clients, use BlobServiceSasSignatureValues to generate SAS tokens.
- Removed `SASTokenCredential`, `SASTokenCredentialPolicy` and the corresponding `credential(SASTokenCredential)` method in client builder, and added sasToken(String) instead.

## 12.0.0-preview.3 (2019-09-10)
For details on the Azure SDK for Java (September 2019 Preview) release, you can refer to the [release announcement](https://aka.ms/azure-sdk-preview3-java).

- Added tracing telemetry on maximum overload API.
- Throw `UnexpectedLengthException` when the upload body doesn't match the expected input length.
- Added validation policy to check the equality of request client ID between request and response.
- Updated to use service version 2019-02-02.
- Added dependency to azure-storage-common.
- Replaced `ByteBuf` with `ByteBuffer` and removed dependency on `Netty`.
- Added convenience upload method to `BlockBlobClient` and `BlockBlobAsyncClient`.
- Added rehydrate priority support.
- Added capability to set tier on additional APIs.
- Added customer provided key support.

**Breaking changes: New API design**
- Changed list responses to `PagedFlux` on async APIs and `PagedIterable` on sync APIs.
- Simplified API to return model types directly on non-maximal overloads. Maximal overloads return `Response<T>` and suffixed with WithResponse.

This package's
[documentation](https://github.com/Azure/azure-sdk-for-java/blob/085c8570b411defff26860ef56ea189af07d3d6a/sdk/storage/azure-storage-blob/README.md)
and
[samples](https://github.com/Azure/azure-sdk-for-java/blob/085c8570b411defff26860ef56ea189af07d3d6a/sdk/storage/azure-storage-blob/src/samples/java/com/azure/storage/blob)
demonstrate the new API.

## 12.0.0-preview.2 (2019-08-08)
For details on the Azure SDK for Java (August 2019 Preview) release refer to the [release announcement](https://azure.github.io/azure-sdk/releases/2019-08-06/java.html).

- Renamed `StorageClient`, `StorageAsyncClient`, and `StorageClientBuilder` to `BlobServiceClient`, `BlobServiceAsyncClient`, and `BlobServiceClientBuilder`.
- Combined `AppendBlobClientBuilder`, `BlockBlobClientBuilder`, and `PageBlobClientBuilder` into `BlobClientBuilder`. Methods to create each client type were added.
- Removed static builder method from clients. Builders are now instantiable.
- Changed return type of `createSnapshot` in `BlobClient` to return a client associated to the blob snapshot instead of the snapshot ID. Use `getSnapshotId` to get snapshot ID and `isSnapshot` to indicate if the client is associated to a blob snapshot.
- Added `getSnapshotClient` to clients that returns a new client associated to the snapshot.
- Added SAS token generation to clients.
- Added `deleteContainer` to `BlobServiceClient` and `BlobServiceAsyncClient`.
- Added `getAppendBlobClient` with snapshot overload to `ContainerClient`.
- Removed `AnonymousClientCredential` class.
- Changed parameter ordering of `BlobClient` and `BlobAsyncClient` `download` and `downloadToFile`.

This package's
[documentation](https://github.com/Azure/azure-sdk-for-java/blob/azure-storage-blob_12.0.0-preview.2/sdk/storage/azure-storage-blob/README.md)
and
[samples](https://github.com/Azure/azure-sdk-for-java/blob/azure-storage-blob_12.0.0-preview.2/sdk/storage/azure-storage-blob/src/samples/java/com/azure/storage/blob)
demonstrate the new API.

## 12.0.0-preview.1 (2019-06-28)
Version 12.0.0-preview.1 is a preview of our efforts in creating a client library that is developer-friendly, idiomatic to the Java ecosystem, and as consistent across different languages and platforms as possible. The principles that guide our efforts can be found in the [Azure SDK Design Guidelines for Java](https://azure.github.io/azure-sdk/java_introduction.html).

For details on the Azure SDK for Java (July 2019 Preview) release, you can refer to the [release announcement](https://aka.ms/azure-sdk-preview1-java).

**Breaking changes: New API design**
- Operations are now scoped to a particular client:
    - `BlobServiceClient`: StorageURL's functionality was migrated to BlobServiceClient. This client handles account-level operations. This includes managing service properties and listing the containers within an account.
    - `ContainerClient`: ContainerURL's functionality was migrated to ContainerClient. The client handles operations for a particular container. This includes creating or deleting that container, as well as listing the blobs within that container.
    - `BlobClient`: BlobURL's functionality was migrated to BlobClient, TransferManager download functionality was migrated to BlobClient and TransferManager upload functionality was migrated to BlockBlobClient. The client handles most operations, excluding upload, for an individual blob, including downloading data and working with blob properties.
    There are subclients (BlockBlobClient, PageBlobClient, AppendBlobClient) available for their respective blob types on the service.

    These clients can be accessed by navigating down the client hierarchy, or instantiated directly using builder to the resource (account, container or blob).
- New module level operations for simple upload and download using a block or page blob client.
- Download operations can download data in multiple ways:
    - `download_to_stream`: Download the entire content to an open stream handle (e.g. an open file). Supports multi-threaded download.
- New underlying REST pipeline implementation, based on the new `azure-core` library.
- Client and pipeline configuration is now available via keyword arguments at both the client level.
- Authentication using `azure-identity` credentials.

## 11.1.1 (2019.04.30)
- Upgraded to version 2.1.1 of the autorest-clientime which upgrades to a more secure version of jackson and fixes a NPE on unkown host errors.

## 11.0.0 (2019.03.22)
- Upgraded to version 2.1.0 of the autorest-clientruntime which includes several important fixes to mitigate a commonly-seen "Connection reset by peer" error and other similar bugs.
- Support for 2018-11-09 REST version. Please see our REST API documentation and blogs for information about the related added features.
- Added appendBlockFromURL method. A block may be created with another blob as its source.
- Added uploadPagesFromURL method. Pages may be written to with another blob as their source.
- Fixed a bug that would set an invalid range header when downloading an empty blob.
- Modified the LoggingFactory to redact SAS signatures on outgoing requests.
- HTTPGetterInfo was made an internal type as it is an internal implementation detail.
- Removed DEFAULT and NONE static variables. Empty constructors should be used instead. DEFAULT static values were error prone and unsafe to use because although the field was final, the objects were mutable, so it was possible the value could be changed accidentally and alter the behavior of the program.
- Optimized the TransferManager download to file method to skip the initial HEAD request.
- Added an option to configure that maximum size data that will be uploaded in a single shot via the TransferManager.
- Added request Http Method, URL, and headers to logging messages.
- Changed *ListingDetails to *ListDetails. These name changes are to mitigate conflicts with v8, allowing for side-by-side loading of different versions, which may help with upgrading.
- Removed the extra quotes around etags in some responses so they are consistently now consistently formatted.
- Moved the Generated*** types into the blob package to avoid conflicts with generated types from other services (i.e. queues and files)
- Changed the logger name to be the name of class that uses it, which is a more conventional practice
- Support added for SAS tokens to scope to blob snapshot.
- Added getUserDelegationKey to ServiceURL, the result of which can be used to generate a user-delegation SAS.
- Made the max results field on listing responses Integer instead of int as it is an optional field only returned when specified in the request.

## 10.5.0 (2019.02.15)
- Added uploadFromNonReplayableFlowable to support uploading arbitrary data sources (like network streams) to a block blob.

## 10.4.0 (2019.01.11)
- Fixed a bug that caused errors when java.io.tempdir has no trailing separator.
- Upgrade autorest-clientruntime dependency to include some bug fixes.

## 10.3.0 (2018.11.19)
- Added support for SLF4J.
- Included default logging to log warnings and errors to the temp directory by default.
- Fixed a bug in hierarchical listings that would sometimes return incomplete results.
- Included the whole HTTP Request in log statements (except for sensitive authorization information, which is redacted).
- Fixed a bug that made the request property on the response object always null.

## 10.2.0 (2018.10.29)
- Added overloads which only accept the required parameters.
- Added CopyFromURL, which will do a synchronous server-side copy, meaning the service will not return an HTTP response until it has completed the copy.
- Added support for IProgressReceiver in TransferManager operations. This parameter was previously ignored but is now supported.
- Removed internal dependency on javafx to be compatible with openjdk.
- Fixed a bug that would cause downloading large files with the TransferManager to fail.
- Fixed a bug in BlobURL.download() logic for setting up reliable download. This had the potential to download the wrong range when a download stream was retried.

## 10.1.0 (2018.09.11)
- Interfaces for helper types updated to be more consistent throughout the library. All types, with the exception of the options for pipeline factories, use a fluent pattern.
- Removed RetryReader type as it's functionality was moved to be built into the DownloadResponse. RetryReaderOptions are now named DownloadRetryOptions.
- Restructured the access conditions to be more logically adhere to their respective functions.
- Added support for context parameter on each api to allow communication with the pipeline from the application level

## 10.0.4-rc (2018.08.22)
- Support for the 2017-11-09 REST version. Please see our REST api documentation and blogs for information about the related added features.
- Support for 2018-03-28 REST version. Please see our REST api documentation and blogs for information about the related added features.
- Support for the getAccountInfo api on ServiceURL, ContainerURL, and BlobURL.
- Added support for setting service properties related to static websites.
- Changed BlobURL.startCopy sourceAccessConditions parameter to be HTTPAccessConditions as lease is not actually supported.
- Added methods to TransferManager for conveniently downloading a blob to a file.
- UploadFromFile now takes an AsynchronousFileChannel.
- UploadByteBuffersToBlockBlob, UploadByteBufferToBlockBlob, and DownloadToBuffer have been removed.
- IPRange fields are now strings.
- Fixed retry policy.
- Fixed logging policy.

## 10.0.3-Preview (2018.08.08)
- Resolved dependency issues

## 10.0.2-Preview (2018.08.07)
- Support for 2017-07-29 REST version. Please see our REST api documentation and blogs for information about the related added features.
- Support for setting a block blob's tier.
- Added support for soft delete feature. If a delete retention policy is enabled through the set service properties API, then blobs or snapshots can be deleted softly and retained for a specified number of days, before being permanently removed by garbage collection.
- Changed BlobListingDetails constructor to take a flag to include deleted blobs.
- Restructured the blob and container listing responses.
- BlockBlobURL.MAX_PUT_BLOCK_BYTES renamed to BlockBlobURL.MAX_STAGE_BLOCK_BYTES.
- Changed the accessConditions parameter to be HTTPAccessConditions instead of BlobAccessConditions, since only http access conditions are supported.

## 10.0.1-Preview (2018.07.03)
- Added the RetryReader class to allow for more reliable streaming on large downloads. This is now the return type of blobURL.download
- Fixed a bug that caused generation of signatures to fail at high levels of parallelism.
- Created the StorageException type to give easy access to the ErrorCode, StatusCode, and Message as available for unsuccessful responses.
- Added the StorageErrorCode type for checking against error codes returned by the service.
- Changed the AppendBlobAccessConditions field types to be Long instead of Int.
- Upgraded Netty dependency to allow uploading memory mapped files with https.
- Upgraded the autorest runtime dependency to fix a dependency bug in their package.
- Changed RequestRetryOptions maxTries and tryTimeout fields to be Integer instead of int. 0 is no longer allowed.
- Changed CommonRestResponse.lastModifiedTime to be lastModified.
- Added statusCode property to CommonRestResponse.
- Change dateProperty to be date on all generated types.
- Fixed a bug that prevented proper reset of body stream upon retry.
- Updated the defaults for RequestRetryOptions.

## 10.0.0-preview (2018.04.27)
- Initial Release. Please see the README and wiki for information on the new design.<|MERGE_RESOLUTION|>--- conflicted
+++ resolved
@@ -2,11 +2,8 @@
 
 ## 12.12.0-beta.2 (Unreleased)
 - Added support for the 2020-10-02 service version.
-<<<<<<< HEAD
 - Added support to list blobs deleted with versioning enabled. 
-=======
 - Added support to specify Parquet Input Serialization when querying a blob.
->>>>>>> c4ea5bf3
 
 ## 12.12.0-beta.1 (2021-05-13)
 - Added support for the 2020-08-04 service version.
