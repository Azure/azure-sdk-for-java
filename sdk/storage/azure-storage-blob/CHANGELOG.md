# Release History

<<<<<<< HEAD
## 12.12.0-beta.1 (Unreleased)
- Added support to get a blob client that uses an encryption scope and customer provided key. 
=======
## 12.13.0-beta.1 (Unreleased)


## 12.12.0 (2021-06-09)
- GA release

## 12.12.0-beta.1 (2021-05-13)
>>>>>>> f3fac45a
- Added support for the 2020-08-04 service version.
- Deprecated support to undelete a blob container to a new name. 

## 12.11.1 (2021-05-13)
### Dependency Updates
- Updated `azure-core` to version `1.16.0`

## 12.11.0 (2021-04-29)
- Fixed a bug where large files would hang when the upload method was called. 

## 12.11.0-beta.3 (2021-04-16)
- Fixed a bug where BlobOutputStream would lock up if the inner uploadWithResponse call is cancelled for any reason.
- Fixed a bug where BlobOutputStream could hang when writing in a tight loop because the inner FluxSink would buffer in an unbounded manner. This would cause memory issues especially if the heap size was set to less than the size of the data being uploaded.
- Fixed a bug where a null check was placed on the wrong parameter of the InputStream constructor for BlobParallelUploadOptions

## 12.11.0-beta.2 (2021-03-29)
- Fixed a bug where downloading would throw a NPE on large downloads due to a lack of eTag.
- Fixed a bug where more data would be buffered in buffered upload than expected due to Reactor's concatMap operator.
- Added upload and download methods on BlobClient and BlobAsyncClient that work with BinaryData.
- Fixed a bug that ignored the page size when calling PagedIterable.byPage(pageSize)

## 12.10.2 (2021-03-26)
- Fixed a bug where BlobInputStream would not use request conditions when doing the initial getProperties call in openInputStream.

## 12.10.1 (2021-03-19)
- Removed a deep copy in the general upload path to reduce memory consumption and increase perf
- Added a deep copy immediately after calling BlobOutputStream.write to prevent overwriting data in the case of reusing a single buffer to write to an output stream

## 12.11.0-beta.1 (2021-02-10)
- Added support for the 2020-06-12 service version. 
- Added support to lock on version id by specifying a consistent read control when opening a BlobInputStream.
- Removed a deep copy in the general upload path to reduce memory consumption and increase perf
- Added a deep copy immediately after calling BlobOutputStream.write to prevent overwriting data in the case of reusing a single buffer to write to an output stream

## 12.10.0 (2021-01-14)
- GA release

## 12.10.0-beta.1 (2020-12-07)
- Exposed ClientOptions on all client builders, allowing users to set a custom application id and custom headers.
- Added ability to get container client from blob clients and service client from container clients
- Added a MetadataValidationPolicy to check for leading and trailing whitespace in metadata that would cause Auth failures.
- Fixed a bug where the error message would not be displayed the exception message of a HEAD request.
- Added support for the 2020-04-08 service version. 
- Added support to upload block blob from URL.
- Added lease ID parameter to Get and Set Blob Tags.
- Added blob tags to BlobServiceClient.findBlobsByTags() result.

## 12.9.0 (2020-11-11)
- Fixed a bug where interspersed element types returned by page listing would deserialize incorrectly.
- Fixed a bug where BlobInputStream would not eTag lock on the blob, resulting in undesirable behavior if the blob was modified in the middle of reading. 
- Renamed BlobDownloadToFileOptions.rangeGetContentMd5 to BlobDownloadToFileOptions.retrieveContentRangeMd5.
- Added support for move and execute permissions on blob SAS and container SAS, and list permissions on blob SAS.
- Added support to specify a preauthorized user id and correlation id for user delegation SAS.

## 12.9.0-beta.2 (2020-10-08)
- Added support to specify whether or not a pipeline policy should be added per call or per retry.

## 12.9.0-beta.1 (2020-10-01)
- Added support for the 2020-02-10 service version.
- Added support to specify Arrow Output Serialization when querying a blob. 
- Added support to undelete a container. 
- Added support to set BlobParallelUploadOptions.computeMd5 so the service can perform an md5 verification.
- Added support to specify block size when using BlobInputStream.
- Fixed a bug where users could not download more than 5000MB of data in one shot in the downloadToFile API.
- Fixed a bug where the TokenCredential scope would be incorrect for custom URLs.
- Fixed a bug where Default Azure Credential would not work with Azurite.
- Fixed a bug where a custom application id in HttpLogOptions would not be added to the User Agent String.
- Fixed a bug where BlockBlobOutputStream would not handle certain errors.
- Added BlobImmutableDueToPolicy to the BlobErrorCode enum.

## 12.8.0 (2020-08-13)
- Fixed a bug that, when the data length parameter did not match the actual length of the data in BlobClient.upload, caused a zero length blob to be uploaded rather than throwing an exception.
- Fixed a bug that ignored the customer's specified block size when determining buffer sizes in BlobClient.upload
- Added support for Object Replication Service on listBlobs and getProperties.
- Added support for blob tags. Added tagsConditions to BlobRequestConditions that allow a user to specify a SQL statement for the blob's tags to satisfy.
- Added support for setting tags and filterTags operations on SAS by adding to AccountSASPermissions, BlobSASPermissions, and BlobContainerSASPermissions.
- Added support for setting and getting the StaticWebsite.DefaultIndexDocumentPath property on the service client.
- Added RehydratePriority to BlobProperties and BlobItemProperties.
- Fixed bug where Query Input Stream would throw when a ByteBuffer of length 0 was encountered.
- Added support to seal an append blob. Added AppendBlob.seal. Added ability to specify destinationSealed on BlobClient.beginCopy. isSealed property returned on getProperties/getBlob/listBlob. 
- Added support to set tier on a snapshot or version.
- Fixed a bug that would cause buffered upload to always put an empty blob before uploading actual data.

## 12.8.0-beta.1 (2020-07-07)
- Added support for the 2019-12-12 service version.
- Added support for blob tags. Added get/setTags method to Blob(Async)ClientBase. Added filterTags api to BlobServiceClient. Added ability to specify tags on all methods that create a blob. Tag count returned on getProperties/getBlob. Option to include returning tags on listing. 
- Added support to query a blob. Added query and openQueryInputStream methods to Blob(Async)ClientBase.
- Added support to version a blob. Added `getVersionClient` to clients that returns a new client associated to the version. 
- Added support to increase the maximum size of data that can be sent via a stage block. 

## 12.7.0 (2020-06-12)
- Moved BlobParallelUploadOptions into options package.
- Added data source and data length to BlobParallelUploadOptions and removed them from the relevant method parameter lists

## 12.7.0-beta.1 (2020-06-08)
- Fixed a bug that would cause empty data to be sent if a call to stage block, block blob upload, append block, or upload pages was automatically retried by the SDK.
- Added a maxConcurrency option on ParallelTransferOptions that allows the customer to limit how many concurrent network requests will be outstanding per api request at once. 
- Added an overload to BlobClient.upload which returns a BlockBlobItem containing the properties returned by the service upon blob creation.
- Fixed a bug that caused auth failures when constructing a client to a secondary endpoint using token auth.
- Modified client constructors to throw on invalid urls early to prevent SAS tokens from being logged in Exceptions.

## 12.6.1 (2020-05-06)
- Updated `azure-core` version to `1.5.0` to pickup fixes for percent encoding `UTF-8` and invalid leading bytes in a body string.

## 12.6.0 (2020-04-06)
- Fixed a bug that would prevent client initialization against Azurite in some containerized environments.
- Fixed a bug that would prevent progress from being reported when uploading small files.
- Modified BlobOutputStream to wait on a condition variable until transfer is complete instead of polling.
- Fixed a bug where the Date header wouldn't be updated with a new value on request retry.
- Fixed a bug that ignored the timeout and context parameters on BlobClient.uploadWithResponse.
- Added an overload to BlobOutputStream which accepts a context.

## 12.5.0 (2020-03-11)
- Fixed a bug that was adding an invalid 'include' query-parameter for list blob item requests if no dataset-include options were specified.
- Fixed a bug in ReliableDownload that would cause multiple subscriber errors.
- Added logic to ReliableDownload to retry on TimeoutException
- Added default timeout to download stream to timeout if a certain amount of time passes without seeing any data.
- Fixed a bug that would cause IOExceptions to be swallowed in BlobClient.upload(InputStream, long)

## 12.4.0 (2020-02-12)
- Added ability to access BlobProperties from BlobInputStream.
- Modified downloadToFile to populate BlobProperties.blobSize to be the actual blob size instead of the content length of the first range.
- Added upload methods on BlobClient to upload from an InputStream.

- Added support for the 2019-07-07 service version.
- Added support for encryption scopes service, container and blob builders now accept an encryption scope parameter and service and container builders accept a BlobContainerEncryptionScope parameter.
- Added support for managed disk page range diff for managed disk accounts.

## 12.3.1 (2020-02-10)
- Updated `azure-core-http-netty` to version 1.3.0
- Update `azure-storage-common` to version 12.3.1

## 12.3.0 (2020-01-16)
This package's
[documentation](https://github.com/Azure/azure-sdk-for-java/blob/azure-storage-blob_12.3.0/sdk/storage/azure-storage-blob/README.md)
and
[samples](https://github.com/Azure/azure-sdk-for-java/blob/azure-storage-blob_12.3.0/sdk/storage/azure-storage-blob/src/samples/java/com/azure/storage/blob)

- Added ability to create service clients anonymously and should only be used to create anonymous container and blob clients. Anonymous service clients will throw on attempting to create network requests.
- Added an overload to listBlobs to include a continuation token.
- Added a check in BlobServiceClient.setAccountProperties to block invalid requests.
- Fixed a bug that could result in data corruption on download when using the downloadToFile method.

## 12.2.0 (2020-01-08)
This package's
[documentation](https://github.com/Azure/azure-sdk-for-java/blob/azure-storage-blob_12.2.0/sdk/storage/azure-storage-blob/README.md)
and
[samples](https://github.com/Azure/azure-sdk-for-java/blob/azure-storage-blob_12.2.0/sdk/storage/azure-storage-blob/src/samples/java/com/azure/storage/blob)

- Added a field to ParallelTransferOptions that allows customers to configure the maximum size to upload in a single PUT. Data sizes larger than this value will be chunked and parallelized.
- Added overloads to downloadToFile to add the option to overwrite existing files. Default behavior is to not overwrite.
- Improved performance of BlockBlobOutputStream.
- Added overloads to BlockBlobClient.getBlobOutputStream to allow users to provide parallel transfer options, http headers, metadata, access tier, and request conditions.

## 12.2.0-beta.1 (2019-12-17)
- Added SAS generation methods on clients to improve discoverability and convenience of sas. Deprecated setContainerName, setBlobName, setSnapshotId, generateSasQueryParameters methods on BlobServiceSasSignatureValues to direct users to using the methods added on clients.
- Fixed a bug where Account SAS would not work when set on clients.

## 12.1.0 (2019-12-04)
This package's
[documentation](https://github.com/Azure/azure-sdk-for-java/blob/azure-storage-blob_12.1.0/sdk/storage/azure-storage-blob/README.md)
and
[samples](https://github.com/Azure/azure-sdk-for-java/blob/azure-storage-blob_12.1.0/sdk/storage/azure-storage-blob/src/samples/java/com/azure/storage/blob)

- Optimized downloadToFile to avoid an unnecessary getProperties call and to lock on an etag once the operation has started.
- Fixed a race condition that would sometimes result in a RuntimeException with a message related to unexpected header value of client-request-id.
- Fixed a bug in the RetryPolicy that would apply the delay of a fixed retry policy to the first try.
- Fixed a bug that could cause the overwrite flag to not be honored in cases where data was uploaded by another source after a parallel operation has already started.
- Added overloads to accept an overwrite flag to commitBlockList and getBlobOutputStream. Note that this changes the default behavior of the min overload and these methods will now fail if they are attempting to overwrite data.
- Added a check in ClientBuilders to enforce HTTPS for bearer token authentication.
- Upgraded to version 1.1.0 of Azure Core.

## 12.0.0 (2019-10-31)

- Removed BaseBlobClientBuilder
- Removed BlobClientBuilder, BlobContainerClientBuilder, BlobServiceClientBuilder, and SpecializedBlobClientBuilder inheritance of BaseBlobClientBuilder
- Renamed ListBlobContainerOptions getMaxResults and setMaxResults to getMaxResultsPerPage and setMaxResultsPerPage
- Renamed ListBlobsOptions getMaxResults and setMaxResults to getMaxResultsPerPage and setMaxResultsPerPage
- Renamed BlobProperties to BlobItemProperties and BlobContainerProperties to BlobContainerItemProperties
- Removes StorageError and StorageErrorException from public API
- Renamed StorageErrorCode to BlobErrorCode, SignedIdentifier to BlobSignedIdentifier, StorageServiceProperties to BlobServiceProperties, StorageServiceStats to BlobServiceStatistics, CorRules to BlobCorRules, AccessPolicy to BlobAccessPolicy, Logging to BlobAnalyticsLogging, Metrics to BlobMetrics, and RetentionPolicy to BlobRetentionPolicy
- Renamed BlobHTTPHeaders to BlobHttpHeaders and removed Blob from getter names
- Renamed StorageException to BlobStorageException
- Added BlobServiceVersion and the ability to set it on client builders
- Replaced URL parameters with String on appendBlockFromUrl, beginCopy, copyFromUrl, stageBlockFromUrl, uploadPagesFromUrl, and copyIncremental
- Added support for emulator endpoints
- Added support for additional connection string configurations and support for use development connection
- Changed constructors for AppendBlobItem, BlockBlobItem, PageBlobItem,
- Renamed listBlobsFlat to listBlobs and listBlobHierarchy to listBlobsByHierarchy
- Replaced startCopyFromUrl with beginCopy and return poller
- Renamed BlobContainerSasPermission and BlobSasPermission getters to use has prefix
- Replaced BlobAccessConditions, AppendBlobAccessConditions, and PageBlobAccessConditions with BlobRequestConditions, AppendBlobRequestConditions, and PageBlobRequestConditions.
- Removed ModifiedAccessConditions and SourceModifiedAccessConditions in favor of RequestConditions, removed BlobContainerAccessConditions in favor of BlobRequestConditions.
- Removed AppendPositionAccessConditions, LeaseAccessConditions, and SequenceNumberAccessConditions
- Renamed LeaseClient, LeaseAsyncClient, and LeaseClientBuilder to BlobLeaseClient, BlobLeaseAsyncClient, and BlobLeaseClientBuilder
- Added upload overloads which allow passing a flag to indicate if an existing blob should be overwritten
- Added support for blob names with special characters
- Changed return type for BlobClient.downloadWithProperties from Response<Void> to BlobDownloadResponse and BlobAsyncClient.downloadWithProperties from Mono<Response<Flux<ByteBuffer>>> to Mono<BlobDownloadAsyncResponse>

## 12.0.0-preview.4 (2019-10-08)
For details on the Azure SDK for Java (October 2019 Preview) release, you can refer to the [release announcement](https://aka.ms/azure-sdk-preview4-java).

This package's
[documentation](https://github.com/Azure/azure-sdk-for-java/blob/azure-storage-blob_12.0.0-preview.4/sdk/storage/azure-storage-blob/README.md)
and
[samples](https://github.com/Azure/azure-sdk-for-java/blob/azure-storage-blob_12.0.0-preview.4/sdk/storage/azure-storage-blob/src/samples/java/com/azure/storage/blob)

- Moved the specialized `BlobClient`, `AppendBlobClient`, `BlockBlobClient`, and `PageBlobClient`, into the `specialized` package within Azure Storage Blobs. Additionally, moved any model classes that are tied to a specific specialized client.
- Added a `BlobClientBase` which is now the super class for `BlobClient`, `AppendBlobClient`, `BlockBlobClient`, and `PageBlobClient`.
- Getters and setters were updated to use Java Bean notation.
- Added `getBlobContainerName` on `BlobContainerClient` and `BlobContainerAsyncClient` and `getContainerName`, `getBlobName` on `BlobClientBase` and `BlobAsyncClientBase` for fetching the resource names.
- Updated to be fully compliant with the Java 9 Platform Module System.
- Changed `VoidResponse` to `Response<Void>` on sync API, and `Mono<VoidResponse>` to `Mono<Response<Void>>` on async API.
- Fixed metadata does not allow capital letter issue. [`Bug 5295`](https://github.com/Azure/azure-sdk-for-java/issues/5295)
- Updated the return type of `downloadToFile` API to `BlobProperties` on sync API and `Mono<BlobProperties>` on async API.
- `getAccountUrl`, `getBlobContainerUrl`, `getBlobUrl` API now returns URL with scheme, host, resource name and snapshot if any.
- Added `LeaseClient` and `LeaseAsyncClient` to the specialized package and removed the leasing methods from `BlobClient`, `BlobAsyncClient`, `ContainerClient`, and `ContainerAsyncClient`.
- Added `blocksize` parameter to sync `blockBlobClient`.
- Use Primitives for `exist` API return type.
- Removed a `create` and `appendBlockFromUrl` overload API in `AppendBlob`.
- Fixed `create` method name in PageBlob.
- Renamed `setTier` to `setAccessTier` from `BlobAsyncClientBase` and `BlobClientBase` classes.
- Added `ParallelTransferOptions` to buffered upload, upload from file and download to file methods.
- Removed `Metadata` class and uses Map<String, String> for `matadata` field of `BlobProperties` and `ContainerProperties`.
- Removed SAS token generation APIs from clients, use BlobServiceSasSignatureValues to generate SAS tokens.
- Removed `SASTokenCredential`, `SASTokenCredentialPolicy` and the corresponding `credential(SASTokenCredential)` method in client builder, and added sasToken(String) instead.

## 12.0.0-preview.3 (2019-09-10)
For details on the Azure SDK for Java (September 2019 Preview) release, you can refer to the [release announcement](https://aka.ms/azure-sdk-preview3-java).

- Added tracing telemetry on maximum overload API.
- Throw `UnexpectedLengthException` when the upload body doesn't match the expected input length.
- Added validation policy to check the equality of request client ID between request and response.
- Updated to use service version 2019-02-02.
- Added dependency to azure-storage-common.
- Replaced `ByteBuf` with `ByteBuffer` and removed dependency on `Netty`.
- Added convenience upload method to `BlockBlobClient` and `BlockBlobAsyncClient`.
- Added rehydrate priority support.
- Added capability to set tier on additional APIs.
- Added customer provided key support.

**Breaking changes: New API design**
- Changed list responses to `PagedFlux` on async APIs and `PagedIterable` on sync APIs.
- Simplified API to return model types directly on non-maximal overloads. Maximal overloads return `Response<T>` and suffixed with WithResponse.

This package's
[documentation](https://github.com/Azure/azure-sdk-for-java/blob/085c8570b411defff26860ef56ea189af07d3d6a/sdk/storage/azure-storage-blob/README.md)
and
[samples](https://github.com/Azure/azure-sdk-for-java/blob/085c8570b411defff26860ef56ea189af07d3d6a/sdk/storage/azure-storage-blob/src/samples/java/com/azure/storage/blob)
demonstrate the new API.

## 12.0.0-preview.2 (2019-08-08)
For details on the Azure SDK for Java (August 2019 Preview) release refer to the [release announcement](https://azure.github.io/azure-sdk/releases/2019-08-06/java.html).

- Renamed `StorageClient`, `StorageAsyncClient`, and `StorageClientBuilder` to `BlobServiceClient`, `BlobServiceAsyncClient`, and `BlobServiceClientBuilder`.
- Combined `AppendBlobClientBuilder`, `BlockBlobClientBuilder`, and `PageBlobClientBuilder` into `BlobClientBuilder`. Methods to create each client type were added.
- Removed static builder method from clients. Builders are now instantiable.
- Changed return type of `createSnapshot` in `BlobClient` to return a client associated to the blob snapshot instead of the snapshot ID. Use `getSnapshotId` to get snapshot ID and `isSnapshot` to indicate if the client is associated to a blob snapshot.
- Added `getSnapshotClient` to clients that returns a new client associated to the snapshot.
- Added SAS token generation to clients.
- Added `deleteContainer` to `BlobServiceClient` and `BlobServiceAsyncClient`.
- Added `getAppendBlobClient` with snapshot overload to `ContainerClient`.
- Removed `AnonymousClientCredential` class.
- Changed parameter ordering of `BlobClient` and `BlobAsyncClient` `download` and `downloadToFile`.

This package's
[documentation](https://github.com/Azure/azure-sdk-for-java/blob/azure-storage-blob_12.0.0-preview.2/sdk/storage/azure-storage-blob/README.md)
and
[samples](https://github.com/Azure/azure-sdk-for-java/blob/azure-storage-blob_12.0.0-preview.2/sdk/storage/azure-storage-blob/src/samples/java/com/azure/storage/blob)
demonstrate the new API.

## 12.0.0-preview.1 (2019-06-28)
Version 12.0.0-preview.1 is a preview of our efforts in creating a client library that is developer-friendly, idiomatic to the Java ecosystem, and as consistent across different languages and platforms as possible. The principles that guide our efforts can be found in the [Azure SDK Design Guidelines for Java](https://azure.github.io/azure-sdk/java_introduction.html).

For details on the Azure SDK for Java (July 2019 Preview) release, you can refer to the [release announcement](https://aka.ms/azure-sdk-preview1-java).

**Breaking changes: New API design**
- Operations are now scoped to a particular client:
    - `BlobServiceClient`: StorageURL's functionality was migrated to BlobServiceClient. This client handles account-level operations. This includes managing service properties and listing the containers within an account.
    - `ContainerClient`: ContainerURL's functionality was migrated to ContainerClient. The client handles operations for a particular container. This includes creating or deleting that container, as well as listing the blobs within that container.
    - `BlobClient`: BlobURL's functionality was migrated to BlobClient, TransferManager download functionality was migrated to BlobClient and TransferManager upload functionality was migrated to BlockBlobClient. The client handles most operations, excluding upload, for an individual blob, including downloading data and working with blob properties.
    There are subclients (BlockBlobClient, PageBlobClient, AppendBlobClient) available for their respective blob types on the service.

    These clients can be accessed by navigating down the client hierarchy, or instantiated directly using builder to the resource (account, container or blob).
- New module level operations for simple upload and download using a block or page blob client.
- Download operations can download data in multiple ways:
    - `download_to_stream`: Download the entire content to an open stream handle (e.g. an open file). Supports multi-threaded download.
- New underlying REST pipeline implementation, based on the new `azure-core` library.
- Client and pipeline configuration is now available via keyword arguments at both the client level.
- Authentication using `azure-identity` credentials.

## 11.1.1 (2019.04.30)
- Upgraded to version 2.1.1 of the autorest-clientime which upgrades to a more secure version of jackson and fixes a NPE on unkown host errors.

## 11.0.0 (2019.03.22)
- Upgraded to version 2.1.0 of the autorest-clientruntime which includes several important fixes to mitigate a commonly-seen "Connection reset by peer" error and other similar bugs.
- Support for 2018-11-09 REST version. Please see our REST API documentation and blogs for information about the related added features.
- Added appendBlockFromURL method. A block may be created with another blob as its source.
- Added uploadPagesFromURL method. Pages may be written to with another blob as their source.
- Fixed a bug that would set an invalid range header when downloading an empty blob.
- Modified the LoggingFactory to redact SAS signatures on outgoing requests.
- HTTPGetterInfo was made an internal type as it is an internal implementation detail.
- Removed DEFAULT and NONE static variables. Empty constructors should be used instead. DEFAULT static values were error prone and unsafe to use because although the field was final, the objects were mutable, so it was possible the value could be changed accidentally and alter the behavior of the program.
- Optimized the TransferManager download to file method to skip the initial HEAD request.
- Added an option to configure that maximum size data that will be uploaded in a single shot via the TransferManager.
- Added request Http Method, URL, and headers to logging messages.
- Changed *ListingDetails to *ListDetails. These name changes are to mitigate conflicts with v8, allowing for side-by-side loading of different versions, which may help with upgrading.
- Removed the extra quotes around etags in some responses so they are consistently now consistently formatted.
- Moved the Generated*** types into the blob package to avoid conflicts with generated types from other services (i.e. queues and files)
- Changed the logger name to be the name of class that uses it, which is a more conventional practice
- Support added for SAS tokens to scope to blob snapshot.
- Added getUserDelegationKey to ServiceURL, the result of which can be used to generate a user-delegation SAS.
- Made the max results field on listing responses Integer instead of int as it is an optional field only returned when specified in the request.

## 10.5.0 (2019.02.15)
- Added uploadFromNonReplayableFlowable to support uploading arbitrary data sources (like network streams) to a block blob.

## 10.4.0 (2019.01.11)
- Fixed a bug that caused errors when java.io.tempdir has no trailing separator.
- Upgrade autorest-clientruntime dependency to include some bug fixes.

## 10.3.0 (2018.11.19)
- Added support for SLF4J.
- Included default logging to log warnings and errors to the temp directory by default.
- Fixed a bug in hierarchical listings that would sometimes return incomplete results.
- Included the whole HTTP Request in log statements (except for sensitive authorization information, which is redacted).
- Fixed a bug that made the request property on the response object always null.

## 10.2.0 (2018.10.29)
- Added overloads which only accept the required parameters.
- Added CopyFromURL, which will do a synchronous server-side copy, meaning the service will not return an HTTP response until it has completed the copy.
- Added support for IProgressReceiver in TransferManager operations. This parameter was previously ignored but is now supported.
- Removed internal dependency on javafx to be compatible with openjdk.
- Fixed a bug that would cause downloading large files with the TransferManager to fail.
- Fixed a bug in BlobURL.download() logic for setting up reliable download. This had the potential to download the wrong range when a download stream was retried.

## 10.1.0 (2018.09.11)
- Interfaces for helper types updated to be more consistent throughout the library. All types, with the exception of the options for pipeline factories, use a fluent pattern.
- Removed RetryReader type as it's functionality was moved to be built into the DownloadResponse. RetryReaderOptions are now named DownloadRetryOptions.
- Restructured the access conditions to be more logically adhere to their respective functions.
- Added support for context parameter on each api to allow communication with the pipeline from the application level

## 10.0.4-rc (2018.08.22)
- Support for the 2017-11-09 REST version. Please see our REST api documentation and blogs for information about the related added features.
- Support for 2018-03-28 REST version. Please see our REST api documentation and blogs for information about the related added features.
- Support for the getAccountInfo api on ServiceURL, ContainerURL, and BlobURL.
- Added support for setting service properties related to static websites.
- Changed BlobURL.startCopy sourceAccessConditions parameter to be HTTPAccessConditions as lease is not actually supported.
- Added methods to TransferManager for conveniently downloading a blob to a file.
- UploadFromFile now takes an AsynchronousFileChannel.
- UploadByteBuffersToBlockBlob, UploadByteBufferToBlockBlob, and DownloadToBuffer have been removed.
- IPRange fields are now strings.
- Fixed retry policy.
- Fixed logging policy.

## 10.0.3-Preview (2018.08.08)
- Resolved dependency issues

## 10.0.2-Preview (2018.08.07)
- Support for 2017-07-29 REST version. Please see our REST api documentation and blogs for information about the related added features.
- Support for setting a block blob's tier.
- Added support for soft delete feature. If a delete retention policy is enabled through the set service properties API, then blobs or snapshots can be deleted softly and retained for a specified number of days, before being permanently removed by garbage collection.
- Changed BlobListingDetails constructor to take a flag to include deleted blobs.
- Restructured the blob and container listing responses.
- BlockBlobURL.MAX_PUT_BLOCK_BYTES renamed to BlockBlobURL.MAX_STAGE_BLOCK_BYTES.
- Changed the accessConditions parameter to be HTTPAccessConditions instead of BlobAccessConditions, since only http access conditions are supported.

## 10.0.1-Preview (2018.07.03)
- Added the RetryReader class to allow for more reliable streaming on large downloads. This is now the return type of blobURL.download
- Fixed a bug that caused generation of signatures to fail at high levels of parallelism.
- Created the StorageException type to give easy access to the ErrorCode, StatusCode, and Message as available for unsuccessful responses.
- Added the StorageErrorCode type for checking against error codes returned by the service.
- Changed the AppendBlobAccessConditions field types to be Long instead of Int.
- Upgraded Netty dependency to allow uploading memory mapped files with https.
- Upgraded the autorest runtime dependency to fix a dependency bug in their package.
- Changed RequestRetryOptions maxTries and tryTimeout fields to be Integer instead of int. 0 is no longer allowed.
- Changed CommonRestResponse.lastModifiedTime to be lastModified.
- Added statusCode property to CommonRestResponse.
- Change dateProperty to be date on all generated types.
- Fixed a bug that prevented proper reset of body stream upon retry.
- Updated the defaults for RequestRetryOptions.

## 10.0.0-preview (2018.04.27)
- Initial Release. Please see the README and wiki for information on the new design.<|MERGE_RESOLUTION|>--- conflicted
+++ resolved
@@ -1,17 +1,12 @@
 # Release History
 
-<<<<<<< HEAD
-## 12.12.0-beta.1 (Unreleased)
+## 12.13.0-beta.1 (Unreleased)
 - Added support to get a blob client that uses an encryption scope and customer provided key. 
-=======
-## 12.13.0-beta.1 (Unreleased)
-
 
 ## 12.12.0 (2021-06-09)
 - GA release
 
 ## 12.12.0-beta.1 (2021-05-13)
->>>>>>> f3fac45a
 - Added support for the 2020-08-04 service version.
 - Deprecated support to undelete a blob container to a new name. 
 
