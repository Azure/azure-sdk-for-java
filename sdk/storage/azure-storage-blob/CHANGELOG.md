--- conflicted
+++ resolved
@@ -1,15 +1,9 @@
 # Release History
 
-<<<<<<< HEAD
-## 12.10.0-beta.1 (Unreleased)
+## 12.10.0-beta.2 (Unreleased)
 - Added support to lock on version id by specifying a consistent read control when opening a BlobInputStream.
-=======
-## 12.10.0-beta.2 (Unreleased)
-
-
 
 ## 12.10.0-beta.1 (2020-12-07)
->>>>>>> 2091ff1a
 - Exposed ClientOptions on all client builders, allowing users to set a custom application id and custom headers.
 - Added ability to get container client from blob clients and service client from container clients
 - Added a MetadataValidationPolicy to check for leading and trailing whitespace in metadata that would cause Auth failures.
