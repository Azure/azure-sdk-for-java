# Change Log azure-storage-blob

<<<<<<< HEAD
## Version XX.X.X (XXXX-XX-XX)
This package's
[documentation](LINK)
and
[samples](LINK)

- Optimized downloadToFile to avoid an unnecessary getProperties call and to lock on an etag once the operation has started.
=======
## Version 12.0.0 (2019-10-31)

- Removed BaseBlobClientBuilder
- Removed BlobClientBuilder, BlobContainerClientBuilder, BlobServiceClientBuilder, and SpecializedBlobClientBuilder inheritance of BaseBlobClientBuilder
- Renamed ListBlobContainerOptions getMaxResults and setMaxResults to getMaxResultsPerPage and setMaxResultsPerPage
- Renamed ListBlobsOptions getMaxResults and setMaxResults to getMaxResultsPerPage and setMaxResultsPerPage
- Reanmed BlobProperties to BlobItemProperties and BlobContainerProperties to BlobContainerItemProperties
- Removes StorageError and StorageErrorException from public API
- Renamed StorageErrorCode to BlobErrorCode, SignedIdentifier to BlobSignedIdentifier, StorageServiceProperties to BlobServiceProperties, StorageServiceStats to BlobServiceStatistics, CorRules to BlobCorRules, AccessPolicy to BlobAccessPolicy, Logging to BlobAnalyticsLogging, Metrics to BlobMetrics, and RetentionPolicy to BlobRetentionPolicy
- Renamed BlobHTTPHeaders to BlobHttpHeaders and removed Blob from getter names
- Renamed StorageException to BlobStorageException
- Added BlobServiceVersion and the ability to set it on client builders
- Replaced URL parameters with String on appendBlockFromUrl, beginCopy, copyFromUrl, stageBlockFromUrl, uploadPagesFromUrl, and copyIncremental
- Added support for emulator endpoints
- Added support for additional connection string configurations and support for use development connection
- Changed constructors for AppendBlobItem, BlockBlobItem, PageBlobItem, 
- Renamed listBlobsFlat to listBlobs and listBlobHierarchy to listBlobsByHierarchy
- Replaced startCopyFromUrl with beginCopy and return poller
- Renamed BlobContainerSasPermission and BlobSasPermission getters to use has prefix
- Replaced BlobAccessConditions, AppendBlobAccessConditions, and PageBlobAccessConditions with BlobRequestConditions, AppendBlobRequestConditions, and PageBlobRequestConditions. 
- Removed ModifiedAccessConditions and SourceModifiedAccessConditions in favor of RequestConditions, removed BlobContainerAccessConditions in favor of BlobRequestConditions.
- Removed AppendPositionAccessConditions, LeaseAccessConditions, and SequenceNumberAccessConditions
- Renamed LeaseClient, LeaseAsyncClient, and LeaseClientBuilder to BlobLeaseClient, BlobLeaseAsyncClient, and BlobLeaseClientBuilder
- Added upload overloads which allow passing a flag to indicate if an existing blob should be overwritten
- Added support for blob names with special characters
- Changed return type for BlobClient.downloadWithProperties from Response<Void> to BlobDownloadResponse and BlobAsyncClient.downloadWithProperties from Mono<Response<Flux<ByteBuffer>>> to Mono<BlobDownloadAsyncResponse>
>>>>>>> 61b1db8f

## Version 12.0.0-preview.4 (2019-10-8)
For details on the Azure SDK for Java (October 2019 Preview) release, you can refer to the [release announcement](https://aka.ms/azure-sdk-preview4-java).

This package's
[documentation](https://github.com/Azure/azure-sdk-for-java/blob/azure-storage-blob_12.0.0-preview.4/sdk/storage/azure-storage-blob/README.md)
and
[samples](https://github.com/Azure/azure-sdk-for-java/blob/azure-storage-blob_12.0.0-preview.4/sdk/storage/azure-storage-blob/src/samples/java/com/azure/storage/blob)

- Moved the specialized `BlobClient`, `AppendBlobClient`, `BlockBlobClient`, and `PageBlobClient`, into the `specialized` package within Azure Storage Blobs. Additionally, moved any model classes that are tied to a specific specialized client.
- Added a `BlobClientBase` which is now the super class for `BlobClient`, `AppendBlobClient`, `BlockBlobClient`, and `PageBlobClient`.
- Getters and setters were updated to use Java Bean notation.
- Added `getBlobContainerName` on `BlobContainerClient` and `BlobContainerAsyncClient` and `getContainerName`, `getBlobName` on `BlobClientBase` and `BlobAsyncClientBase` for fetching the resource names.
- Updated to be fully compliant with the Java 9 Platform Module System.
- Changed `VoidResponse` to `Response<Void>` on sync API, and `Mono<VoidResponse>` to `Mono<Response<Void>>` on async API.
- Fixed metadata does not allow capital letter issue. [`Bug 5295`](https://github.com/Azure/azure-sdk-for-java/issues/5295)
- Updated the return type of `downloadToFile` API to `BlobProperties` on sync API and `Mono<BlobProperties>` on async API.
- `getAccountUrl`, `getBlobContainerUrl`, `getBlobUrl` API now returns URL with scheme, host, resource name and snapshot if any.
- Added `LeaseClient` and `LeaseAsyncClient` to the specialized package and removed the leasing methods from `BlobClient`, `BlobAsyncClient`, `ContainerClient`, and `ContainerAsyncClient`.
- Added `blocksize` parameter to sync `blockBlobClient`.
- Use Primitives for `exist` API return type.
- Removed a `create` and `appendBlockFromUrl` overload API in `AppendBlob`. 
- Fixed `create` method name in PageBlob.
- Renamed `setTier` to `setAccessTier` from `BlobAsyncClientBase` and `BlobClientBase` classes.
- Added `ParallelTransferOptions` to buffered upload, upload from file and download to file methods.
- Removed `Metadata` class and uses Map<String, String> for `matadata` field of `BlobProperties` and `ContainerProperties`.
- Removed SAS token generation APIs from clients, use BlobServiceSasSignatureValues to generate SAS tokens. 
- Removed `SASTokenCredential`, `SASTokenCredentialPolicy` and the corresponding `credential(SASTokenCredential)` method in client builder, and added sasToken(String) instead.

## Version 12.0.0-preview.3 (2019-09-10)
For details on the Azure SDK for Java (September 2019 Preview) release, you can refer to the [release announcement](https://aka.ms/azure-sdk-preview3-java).

- Added tracing telemetry on maximum overload API.
- Throw `UnexpectedLengthException` when the upload body doesn't match the expected input length.
- Added validation policy to check the equality of request client ID between request and response.
- Updated to use service version 2019-02-02.
- Added dependency to azure-storage-common.
- Replaced `ByteBuf` with `ByteBuffer` and removed dependency on `Netty`.
- Added convenience upload method to `BlockBlobClient` and `BlockBlobAsyncClient`.
- Added rehydrate priority support.
- Added capability to set tier on additional APIs.
- Added customer provided key support.

**Breaking changes: New API design**
- Changed list responses to `PagedFlux` on async APIs and `PagedIterable` on sync APIs.
- Simplified API to return model types directly on non-maximal overloads. Maximal overloads return `Response<T>` and suffixed with WithResponse.

This package's
[documentation](https://github.com/Azure/azure-sdk-for-java/blob/085c8570b411defff26860ef56ea189af07d3d6a/sdk/storage/azure-storage-blob/README.md)
and
[samples](https://github.com/Azure/azure-sdk-for-java/blob/085c8570b411defff26860ef56ea189af07d3d6a/sdk/storage/azure-storage-blob/src/samples/java/com/azure/storage/blob)
demonstrate the new API.

## Version 12.0.0-preview.2 (2019-08-08)
For details on the Azure SDK for Java (August 2019 Preview) release refer to the [release announcement](https://aka.ms/azure-sdk-preview2-java).

- Renamed `StorageClient`, `StorageAsyncClient`, and `StorageClientBuilder` to `BlobServiceClient`, `BlobServiceAsyncClient`, and `BlobServiceClientBuilder`.
- Combined `AppendBlobClientBuilder`, `BlockBlobClientBuilder`, and `PageBlobClientBuilder` into `BlobClientBuilder`. Methods to create each client type were added.
- Removed static builder method from clients. Builders are now instantiable.
- Changed return type of `createSnapshot` in `BlobClient` to return a client associated to the blob snapshot instead of the snapshot ID. Use `getSnapshotId` to get snapshot ID and `isSnapshot` to indicate if the client is associated to a blob snapshot.
- Added `getSnapshotClient` to clients that returns a new client associated to the snapshot.
- Added SAS token generation to clients.
- Added `deleteContainer` to `BlobServiceClient` and `BlobServiceAsyncClient`.
- Added `getAppendBlobClient` with snapshot overload to `ContainerClient`.
- Removed `AnonymousClientCredential` class.
- Changed parameter ordering of `BlobClient` and `BlobAsyncClient` `download` and `downloadToFile`.

This package's
[documentation](https://github.com/Azure/azure-sdk-for-java/blob/azure-storage-blob_12.0.0-preview.2/sdk/storage/azure-storage-blob/README.md)
and
[samples](https://github.com/Azure/azure-sdk-for-java/blob/azure-storage-blob_12.0.0-preview.2/sdk/storage/azure-storage-blob/src/samples/java/com/azure/storage/blob)
demonstrate the new API.

## Version 12.0.0-preview.1 (2019-06-28)
Version 12.0.0-preview.1 is a preview of our efforts in creating a client library that is developer-friendly, idiomatic to the Java ecosystem, and as consistent across different languages and platforms as possible. The principles that guide our efforts can be found in the [Azure SDK Design Guidelines for Java](https://azure.github.io/azure-sdk/java_introduction.html).

For details on the Azure SDK for Java (July 2019 Preview) release, you can refer to the [release announcement](https://aka.ms/azure-sdk-preview1-java).

**Breaking changes: New API design**
- Operations are now scoped to a particular client:
    - `BlobServiceClient`: StorageURL's functionality was migrated to BlobServiceClient. This client handles account-level operations. This includes managing service properties and listing the containers within an account.
    - `ContainerClient`: ContainerURL's functionality was migrated to ContainerClient. The client handles operations for a particular container. This includes creating or deleting that container, as well as listing the blobs within that container.
    - `BlobClient`: BlobURL's functionality was migrated to BlobClient, TransferManager download functionality was migrated to BlobClient and TransferManager upload functionality was migrated to BlockBlobClient. The client handles most operations, excluding upload, for an individual blob, including downloading data and working with blob properties.
    There are subclients (BlockBlobClient, PageBlobClient, AppendBlobClient) available for their respective blob types on the service.

    These clients can be accessed by navigating down the client hierarchy, or instantiated directly using builder to the resource (account, container or blob).
- New module level operations for simple upload and download using a block or page blob client.
- Download operations can download data in multiple ways:
    - `download_to_stream`: Download the entire content to an open stream handle (e.g. an open file). Supports multi-threaded download.
- New underlying REST pipeline implementation, based on the new `azure-core` library.
- Client and pipeline configuration is now available via keyword arguments at both the client level.
- Authentication using `azure-identity` credentials.

## 2019.04.30 Version 11.1.1
- Upgraded to version 2.1.1 of the autorest-clientime which upgrades to a more secure version of jackson and fixes a NPE on unkown host errors.

## 2019.03.22 Version 11.0.0
- Upgraded to version 2.1.0 of the autorest-clientruntime which includes several important fixes to mitigate a commonly-seen "Connection reset by peer" error and other similar bugs.
- Support for 2018-11-09 REST version. Please see our REST API documentation and blogs for information about the related added features.
- Added appendBlockFromURL method. A block may be created with another blob as its source.
- Added uploadPagesFromURL method. Pages may be written to with another blob as their source.
- Fixed a bug that would set an invalid range header when downloading an empty blob.
- Modified the LoggingFactory to redact SAS signatures on outgoing requests.
- HTTPGetterInfo was made an internal type as it is an internal implementation detail.
- Removed DEFAULT and NONE static variables. Empty constructors should be used instead. DEFAULT static values were error prone and unsafe to use because although the field was final, the objects were mutable, so it was possible the value could be changed accidentally and alter the behavior of the program.
- Optimized the TransferManager download to file method to skip the initial HEAD request.
- Added an option to configure that maximum size data that will be uploaded in a single shot via the TransferManager.
- Added request Http Method, URL, and headers to logging messages.
- Changed *ListingDetails to *ListDetails. These name changes are to mitigate conflicts with v8, allowing for side-by-side loading of different versions, which may help with upgrading.
- Removed the extra quotes around etags in some responses so they are consistently now consistently formatted.
- Moved the Generated*** types into the blob package to avoid conflicts with generated types from other services (i.e. queues and files)
- Changed the logger name to be the name of class that uses it, which is a more conventional practice
- Support added for SAS tokens to scope to blob snapshot.
- Added getUserDelegationKey to ServiceURL, the result of which can be used to generate a user-delegation SAS.
- Made the max results field on listing responses Integer instead of int as it is an optional field only returned when specified in the request.

## 2019.02.15 Version 10.5.0
- Added uploadFromNonReplayableFlowable to support uploading arbitrary data sources (like network streams) to a block blob.

## 2019.01.11 Version 10.4.0
- Fixed a bug that caused errors when java.io.tempdir has no trailing separator.
- Upgrade autorest-clientruntime dependency to include some bug fixes.

## 2018.11.19 Version 10.3.0
- Added support for SLF4J.
- Included default logging to log warnings and errors to the temp directory by default.
- Fixed a bug in hierarchical listings that would sometimes return incomplete results.
- Included the whole HTTP Request in log statements (except for sensitive authorization information, which is redacted).
- Fixed a bug that made the request property on the response object always null.

## 2018.10.29 Version 10.2.0
- Added overloads which only accept the required parameters.
- Added CopyFromURL, which will do a synchronous server-side copy, meaning the service will not return an HTTP response until it has completed the copy.
- Added support for IProgressReceiver in TransferManager operations. This parameter was previously ignored but is now supported.
- Removed internal dependency on javafx to be compatible with openjdk.
- Fixed a bug that would cause downloading large files with the TransferManager to fail.
- Fixed a bug in BlobURL.download() logic for setting up reliable download. This had the potential to download the wrong range when a download stream was retried.

## 2018.09.11 Version 10.1.0
- Interfaces for helper types updated to be more consistent throughout the library. All types, with the exception of the options for pipeline factories, use a fluent pattern.
- Removed RetryReader type as it's functionality was moved to be built into the DownloadResponse. RetryReaderOptions are now named DownloadRetryOptions.
- Restructured the access conditions to be more logically adhere to their respective functions.
- Added support for context parameter on each api to allow communication with the pipeline from the application level

## 2018.08.22 Version 10.0.4-rc
- Support for the 2017-11-09 REST version. Please see our REST api documentation and blogs for information about the related added features.
- Support for 2018-03-28 REST version. Please see our REST api documentation and blogs for information about the related added features.
- Support for the getAccountInfo api on ServiceURL, ContainerURL, and BlobURL.
- Added support for setting service properties related to static websites.
- Changed BlobURL.startCopy sourceAccessConditions parameter to be HTTPAccessConditions as lease is not actually supported.
- Added methods to TransferManager for conveniently downloading a blob to a file.
- UploadFromFile now takes an AsynchronousFileChannel.
- UploadByteBuffersToBlockBlob, UploadByteBufferToBlockBlob, and DownloadToBuffer have been removed.
- IPRange fields are now strings.
- Fixed retry policy.
- Fixed logging policy.

## 2018.08.08 Version 10.0.3-Preview
- Resolved dependency issues

## 2018.08.07 Version 10.0.2-Preview
- Support for 2017-07-29 REST version. Please see our REST api documentation and blogs for information about the related added features.
- Support for setting a block blob's tier.
- Added support for soft delete feature. If a delete retention policy is enabled through the set service properties API, then blobs or snapshots can be deleted softly and retained for a specified number of days, before being permanently removed by garbage collection.
- Changed BlobListingDetails constructor to take a flag to include deleted blobs.
- Restructured the blob and container listing responses.
- BlockBlobURL.MAX_PUT_BLOCK_BYTES renamed to BlockBlobURL.MAX_STAGE_BLOCK_BYTES.
- Changed the accessConditions parameter to be HTTPAccessConditions instead of BlobAccessConditions, since only http access conditions are supported.

## 2018.07.03 Version 10.0.1-Preview
- Added the RetryReader class to allow for more reliable streaming on large downloads. This is now the return type of blobURL.download
- Fixed a bug that caused generation of signatures to fail at high levels of parallelism.
- Created the StorageException type to give easy access to the ErrorCode, StatusCode, and Message as available for unsuccessful responses.
- Added the StorageErrorCode type for checking against error codes returned by the service.
- Changed the AppendBlobAccessConditions field types to be Long instead of Int.
- Upgraded Netty dependency to allow uploading memory mapped files with https.
- Upgraded the autorest runtime dependency to fix a dependency bug in their package.
- Changed RequestRetryOptions maxTries and tryTimeout fields to be Integer instead of int. 0 is no longer allowed.
- Changed CommonRestResponse.lastModifiedTime to be lastModified.
- Added statusCode property to CommonRestResponse.
- Change dateProperty to be date on all generated types.
- Fixed a bug that prevented proper reset of body stream upon retry.
- Updated the defaults for RequestRetryOptions.

## 2018.04.27 Version 10.0.0-preview
- Initial Release. Please see the README and wiki for information on the new design.<|MERGE_RESOLUTION|>--- conflicted
+++ resolved
@@ -1,6 +1,5 @@
 # Change Log azure-storage-blob
 
-<<<<<<< HEAD
 ## Version XX.X.X (XXXX-XX-XX)
 This package's
 [documentation](LINK)
@@ -8,7 +7,7 @@
 [samples](LINK)
 
 - Optimized downloadToFile to avoid an unnecessary getProperties call and to lock on an etag once the operation has started.
-=======
+
 ## Version 12.0.0 (2019-10-31)
 
 - Removed BaseBlobClientBuilder
@@ -35,7 +34,6 @@
 - Added upload overloads which allow passing a flag to indicate if an existing blob should be overwritten
 - Added support for blob names with special characters
 - Changed return type for BlobClient.downloadWithProperties from Response<Void> to BlobDownloadResponse and BlobAsyncClient.downloadWithProperties from Mono<Response<Flux<ByteBuffer>>> to Mono<BlobDownloadAsyncResponse>
->>>>>>> 61b1db8f
 
 ## Version 12.0.0-preview.4 (2019-10-8)
 For details on the Azure SDK for Java (October 2019 Preview) release, you can refer to the [release announcement](https://aka.ms/azure-sdk-preview4-java).
