--- conflicted
+++ resolved
@@ -109,15 +109,7 @@
       <Class name="com.azure.storage.blob.implementation.models.FilterBlobSegment" />
       <Class name="com.azure.storage.blob.implementation.models.PageListCollection" />
       <Class name="com.azure.storage.blob.implementation.models.PageListSegment" />
-<<<<<<< HEAD
-      <Class name="com.azure.storage.blob.implementation.models.ArrowConfiguration" />
-      <Class name="com.azure.storage.blob.implementation.models.BlobContainersSegment" />
-      <Class name="com.azure.storage.blob.implementation.models.BlobSignedIdentifierWrapper" />
-      <Class name="com.azure.storage.blob.implementation.models.BlobTags" />
-      <Class name="com.azure.storage.blob.implementation.models.FilterBlobSegment" />
-=======
       <Class name="com.azure.storage.blob.implementation.util.ByteBufferBackedOutputStreamUtil" />
->>>>>>> 089c8166
       <Class name="com.azure.storage.blob.models.BlobContainerAccessPolicies" />
       <Class name="com.azure.storage.blob.models.BlobContainerItem" />
       <Class name="com.azure.storage.blob.models.BlobContainerProperties" />
