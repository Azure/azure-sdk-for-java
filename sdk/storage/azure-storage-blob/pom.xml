--- conflicted
+++ resolved
@@ -55,11 +55,7 @@
     <dependency>
       <groupId>com.azure</groupId>
       <artifactId>azure-core</artifactId>
-<<<<<<< HEAD
-      <version>1.12.0-beta.1</version> <!-- {x-version-update;unreleased_com.azure:azure-core;dependency} -->
-=======
-      <version>1.12.0</version> <!-- {x-version-update;com.azure:azure-core;dependency} -->
->>>>>>> 2bbfec57
+      <version>1.13.0-beta.1</version> <!-- {x-version-update;unreleased_com.azure:azure-core;dependency} -->
     </dependency>
     <dependency>
       <groupId>com.azure</groupId>
@@ -89,15 +85,6 @@
     </dependency>
     <dependency>
       <groupId>com.azure</groupId>
-<<<<<<< HEAD
-=======
-      <artifactId>azure-core-http-netty</artifactId>
-      <version>1.7.1</version> <!-- {x-version-update;com.azure:azure-core-http-netty;dependency} -->
-      <scope>test</scope>
-    </dependency>
-    <dependency>
-      <groupId>com.azure</groupId>
->>>>>>> 2bbfec57
       <artifactId>azure-identity</artifactId>
       <version>1.2.2</version> <!-- {x-version-update;com.azure:azure-identity;dependency} -->
       <scope>test</scope>
