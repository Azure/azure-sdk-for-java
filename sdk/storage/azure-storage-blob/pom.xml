--- conflicted
+++ resolved
@@ -143,7 +143,6 @@
       <version>1.14.12</version> <!-- {x-version-update;testdep_net.bytebuddy:byte-buddy-agent;external_dependency} -->
       <scope>test</scope>
     </dependency>
-<<<<<<< HEAD
     <dependency>
       <groupId>com.azure</groupId>
       <artifactId>azure-core-http-okhttp</artifactId>
@@ -156,8 +155,6 @@
       <version>1.0.0-beta.21</version> <!-- {x-version-update;com.azure:azure-core-http-vertx;dependency} -->
       <scope>test</scope>
     </dependency>
-=======
->>>>>>> 9c7e125f
   </dependencies>
 
   <profiles>
