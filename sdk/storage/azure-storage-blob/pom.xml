<?xml version="1.0" encoding="UTF-8"?>
<project xmlns="http://maven.apache.org/POM/4.0.0"
         xmlns:xsi="http://www.w3.org/2001/XMLSchema-instance"
         xsi:schemaLocation="http://maven.apache.org/POM/4.0.0 http://maven.apache.org/xsd/maven-4.0.0.xsd">
  <parent>
    <groupId>com.azure</groupId>
    <artifactId>azure-client-sdk-parent</artifactId>
    <version>1.3.0</version>
    <relativePath>../../../pom.client.xml</relativePath>
  </parent>

  <modelVersion>4.0.0</modelVersion>

  <groupId>com.azure</groupId>
  <artifactId>azure-storage-blob</artifactId>
  <version>12.0.0-preview.3</version>

  <name>Microsoft Azure client library for Blob Storage</name>
  <description>This module contains client library for Microsoft Azure Blob Storage.</description>
  <url>https://github.com/Azure/azure-sdk-for-java</url>

  <distributionManagement>
    <site>
      <id>azure-java-build-docs</id>
      <url>${site.url}/site/${project.artifactId}</url>
    </site>
  </distributionManagement>

  <scm>
    <url>scm:git:https://github.com/Azure/azure-sdk-for-java</url>
    <connection>scm:git:git@github.com:Azure/azure-sdk-for-java.git</connection>
    <tag>HEAD</tag>
  </scm>

  <properties>
    <project.automatic.module.name>com.azure.storage.blob</project.automatic.module.name>
  </properties>

  <pluginRepositories>
    <pluginRepository>
      <id>bintray</id>
      <name>Groovy Bintray</name>
      <url>https://dl.bintray.com/groovy/maven</url>
      <releases>
        <updatePolicy>never</updatePolicy>
      </releases>
      <snapshots>
        <enabled>false</enabled>
      </snapshots>
    </pluginRepository>
  </pluginRepositories>

  <dependencies>
    <dependency>
      <groupId>com.azure</groupId>
      <artifactId>azure-core</artifactId>
      <version>1.0.0-preview.4</version>
    </dependency>
    <dependency>
      <groupId>com.azure</groupId>
      <artifactId>azure-storage-common</artifactId>
      <version>12.0.0-preview.3</version>
    </dependency>
    <dependency>
      <groupId>org.slf4j</groupId>
      <artifactId>slf4j-api</artifactId>
    </dependency>

    <!-- Added this dependency to include necessary annotations used by reactor core.
        Without this dependency, javadoc throws a warning as it cannot find enum When.MAYBE
        which is used in @Nullable annotation in reactor core classes -->
    <dependency>
      <groupId>com.google.code.findbugs</groupId>
      <artifactId>jsr305</artifactId>
      <version>3.0.2</version>
      <scope>provided</scope>
    </dependency>

    <dependency>
      <groupId>com.azure</groupId>
      <artifactId>azure-core-test</artifactId>
      <version>1.0.0-preview.4</version>
      <scope>test</scope>
    </dependency>
    <dependency>
      <groupId>com.azure</groupId>
      <artifactId>azure-core-http-netty</artifactId>
      <version>1.0.0-preview.4</version>
    </dependency>
    <dependency>
      <groupId>com.azure</groupId>
      <artifactId>azure-identity</artifactId>
      <version>1.0.0-preview.3</version>
      <scope>test</scope>
    </dependency>
    <dependency>
      <groupId>org.slf4j</groupId>
      <artifactId>slf4j-simple</artifactId>
      <scope>test</scope>
    </dependency>
    <dependency>
      <groupId>io.projectreactor</groupId>
      <artifactId>reactor-test</artifactId>
      <scope>test</scope>
    </dependency>
    <dependency>
      <groupId>com.microsoft.azure</groupId>
      <artifactId>adal4j</artifactId>
      <scope>test</scope>
    </dependency>
    <dependency>
      <groupId>org.spockframework</groupId>
      <artifactId>spock-core</artifactId>
      <scope>test</scope>
    </dependency>
    <dependency>
      <groupId>cglib</groupId>
      <artifactId>cglib-nodep</artifactId>
      <scope>test</scope>
    </dependency>
  </dependencies>

  <build>
    <sourceDirectory>src/main/java</sourceDirectory>
    <testSourceDirectory>src/test/java</testSourceDirectory>

    <plugins>
      <plugin>
        <!-- Skip maven compiler and use gmavenplus plugin instead -->
        <groupId>org.apache.maven.plugins</groupId>
        <artifactId>maven-compiler-plugin</artifactId>
<<<<<<< HEAD
=======
        <configuration>
          <source>11</source>
          <target>11</target>
        </configuration>
        <executions>
          <execution>
            <id>test-compile</id>
            <phase>process-test-sources</phase>
            <goals>
              <goal>testCompile</goal>
            </goals>
            <configuration>
              <compilerId>groovy-eclipse-compiler</compilerId>
            </configuration>
          </execution>
        </executions>
>>>>>>> 988e82e8
        <dependencies>
          <dependency>
            <groupId>org.codehaus.groovy</groupId>
            <artifactId>groovy-eclipse-compiler</artifactId>
            <version>${groovy-eclipse-compiler.version}</version>
          </dependency>
          <dependency>
            <groupId>org.codehaus.groovy</groupId>
            <artifactId>groovy-eclipse-batch</artifactId>
            <version>${groovy-eclipse-batch.version}</version>
          </dependency>
        </dependencies>
      </plugin>
<<<<<<< HEAD

<!--      <plugin>-->
<!--        <groupId>org.codehaus.gmavenplus</groupId>-->
<!--        <artifactId>gmavenplus-plugin</artifactId>-->
<!--        <version>1.7.1</version>-->
<!--        <configuration>-->
<!--          <sources>-->
<!--            <source>-->
<!--              <directory>${project.basedir}/src/main/java</directory>-->
<!--              <includes>-->
<!--                <include>**/*.java</include>-->
<!--                <include>**/*.groovy</include>-->
<!--              </includes>-->
<!--            </source>-->
<!--          </sources>-->
<!--          <testSources>-->
<!--            <testSource>-->
<!--              <directory>${project.basedir}/src/test/java</directory>-->
<!--              <includes>-->
<!--                <include>**/*.groovy</include>-->
<!--              </includes>-->
<!--            </testSource>-->
<!--          </testSources>-->
<!--        </configuration>-->
<!--        <executions>-->
<!--          <execution>-->
<!--            <goals>-->
<!--              <goal>addSources</goal>-->
<!--              <goal>addTestSources</goal>-->
<!--              <goal>compile</goal>-->
<!--              <goal>compileTests</goal>-->
<!--            </goals>-->
<!--          </execution>-->
<!--        </executions>-->
<!--      </plugin>-->
=======
>>>>>>> 988e82e8
    </plugins>
  </build>

</project><|MERGE_RESOLUTION|>--- conflicted
+++ resolved
@@ -129,8 +129,6 @@
         <!-- Skip maven compiler and use gmavenplus plugin instead -->
         <groupId>org.apache.maven.plugins</groupId>
         <artifactId>maven-compiler-plugin</artifactId>
-<<<<<<< HEAD
-=======
         <configuration>
           <source>11</source>
           <target>11</target>
@@ -147,7 +145,6 @@
             </configuration>
           </execution>
         </executions>
->>>>>>> 988e82e8
         <dependencies>
           <dependency>
             <groupId>org.codehaus.groovy</groupId>
@@ -161,44 +158,6 @@
           </dependency>
         </dependencies>
       </plugin>
-<<<<<<< HEAD
-
-<!--      <plugin>-->
-<!--        <groupId>org.codehaus.gmavenplus</groupId>-->
-<!--        <artifactId>gmavenplus-plugin</artifactId>-->
-<!--        <version>1.7.1</version>-->
-<!--        <configuration>-->
-<!--          <sources>-->
-<!--            <source>-->
-<!--              <directory>${project.basedir}/src/main/java</directory>-->
-<!--              <includes>-->
-<!--                <include>**/*.java</include>-->
-<!--                <include>**/*.groovy</include>-->
-<!--              </includes>-->
-<!--            </source>-->
-<!--          </sources>-->
-<!--          <testSources>-->
-<!--            <testSource>-->
-<!--              <directory>${project.basedir}/src/test/java</directory>-->
-<!--              <includes>-->
-<!--                <include>**/*.groovy</include>-->
-<!--              </includes>-->
-<!--            </testSource>-->
-<!--          </testSources>-->
-<!--        </configuration>-->
-<!--        <executions>-->
-<!--          <execution>-->
-<!--            <goals>-->
-<!--              <goal>addSources</goal>-->
-<!--              <goal>addTestSources</goal>-->
-<!--              <goal>compile</goal>-->
-<!--              <goal>compileTests</goal>-->
-<!--            </goals>-->
-<!--          </execution>-->
-<!--        </executions>-->
-<!--      </plugin>-->
-=======
->>>>>>> 988e82e8
     </plugins>
   </build>
 
