<?xml version="1.0" encoding="UTF-8"?>
<project xmlns="http://maven.apache.org/POM/4.0.0"
         xmlns:xsi="http://www.w3.org/2001/XMLSchema-instance"
         xsi:schemaLocation="http://maven.apache.org/POM/4.0.0 http://maven.apache.org/xsd/maven-4.0.0.xsd">
  <parent>
    <groupId>com.azure</groupId>
    <artifactId>azure-client-sdk-parent</artifactId>
    <version>1.7.0</version> <!-- {x-version-update;com.azure:azure-client-sdk-parent;current} -->
    <relativePath>../../parents/azure-client-sdk-parent</relativePath>
  </parent>

  <modelVersion>4.0.0</modelVersion>

  <groupId>com.azure</groupId>
  <artifactId>azure-storage-blob</artifactId>
  <version>12.22.0-beta.2</version> <!-- {x-version-update;com.azure:azure-storage-blob;current} -->

  <name>Microsoft Azure client library for Blob Storage</name>
  <description>This module contains client library for Microsoft Azure Blob Storage.</description>
  <url>https://github.com/Azure/azure-sdk-for-java</url>

  <distributionManagement>
    <site>
      <id>azure-java-build-docs</id>
      <url>${site.url}/site/${project.artifactId}</url>
    </site>
  </distributionManagement>

  <scm>
    <url>scm:git:https://github.com/Azure/azure-sdk-for-java</url>
    <connection>scm:git:git@github.com:Azure/azure-sdk-for-java.git</connection>
    <tag>HEAD</tag>
  </scm>

  <properties>
    <src.dir>src/main/java</src.dir>
    <test.dir>src/test/java</test.dir>
    <AZURE_TEST_SYSTEM_PLAYBACK_PROPERTIES_FILE>../azure-storage-common/ci.system.properties</AZURE_TEST_SYSTEM_PLAYBACK_PROPERTIES_FILE>
    <surefireXmx>8g</surefireXmx>
    <!-- Configures the Java 9+ run to perform the required module exports, opens, and reads that are necessary for testing but shouldn't be part of the module-info. -->
    <javaModulesSurefireArgLine>
      --add-exports com.azure.core/com.azure.core.implementation.http=ALL-UNNAMED
      --add-exports com.azure.core/com.azure.core.implementation.serializer.jackson=ALL-UNNAMED
      --add-opens com.azure.storage.common/com.azure.storage.common.implementation=ALL-UNNAMED
      --add-opens com.azure.storage.common/com.azure.storage.common.sas=ALL-UNNAMED
      --add-opens com.azure.storage.blob/com.azure.storage.blob=ALL-UNNAMED
      --add-opens com.azure.storage.blob/com.azure.storage.blob.implementation=ALL-UNNAMED
      --add-opens com.azure.storage.blob/com.azure.storage.blob.implementation.util=ALL-UNNAMED
      --add-opens com.azure.storage.blob/com.azure.storage.blob.specialized=ALL-UNNAMED
      --add-opens com.azure.storage.blob/com.azure.storage.blob.changefeed=ALL-UNNAMED
      --add-opens com.azure.storage.blob/com.azure.storage.blob.implementation.models=ALL-UNNAMED
      --add-reads com.azure.core=ALL-UNNAMED
      --add-reads com.azure.core.test=ALL-UNNAMED
      --add-reads com.azure.core.amqp=ALL-UNNAMED
      --add-reads com.azure.storage.common=ALL-UNNAMED
      --add-reads com.azure.storage.internal.avro=ALL-UNNAMED
    </javaModulesSurefireArgLine>
    <graalvm.disable>false</graalvm.disable>
  </properties>

  <pluginRepositories>
    <pluginRepository>
      <id>bintray</id>
      <name>Groovy Bintray</name>
      <url>https://dl.bintray.com/groovy/maven</url>
      <releases>
        <updatePolicy>never</updatePolicy>
      </releases>
      <snapshots>
        <enabled>false</enabled>
      </snapshots>
    </pluginRepository>
  </pluginRepositories>

  <dependencies>
    <dependency>
      <groupId>com.azure</groupId>
      <artifactId>azure-core</artifactId>
      <version>1.38.0</version> <!-- {x-version-update;com.azure:azure-core;dependency} -->
    </dependency>
    <dependency>
      <groupId>com.azure</groupId>
      <artifactId>azure-core-http-netty</artifactId>
      <version>1.13.2</version> <!-- {x-version-update;com.azure:azure-core-http-netty;dependency} -->
    </dependency>
    <dependency>
      <groupId>com.azure</groupId>
      <artifactId>azure-storage-common</artifactId>
      <version>12.21.0-beta.2</version> <!-- {x-version-update;com.azure:azure-storage-common;current} -->
    </dependency>
    <dependency>
      <groupId>com.azure</groupId>
      <artifactId>azure-storage-internal-avro</artifactId>
      <version>12.7.0-beta.2</version> <!-- {x-version-update;com.azure:azure-storage-internal-avro;current} -->
    </dependency>

    <dependency>
      <groupId>com.fasterxml.jackson.dataformat</groupId>
      <artifactId>jackson-dataformat-xml</artifactId>
      <version>2.13.5</version> <!-- {x-version-update;com.fasterxml.jackson.dataformat:jackson-dataformat-xml;external_dependency} -->
    </dependency>

    <!-- Added this dependency to include necessary annotations used by reactor core.
        Without this dependency, javadoc throws a warning as it cannot find enum When.MAYBE
        which is used in @Nullable annotation in reactor core classes -->
    <dependency>
      <groupId>com.google.code.findbugs</groupId>
      <artifactId>jsr305</artifactId>
      <version>3.0.2</version> <!-- {x-version-update;com.google.code.findbugs:jsr305;external_dependency} -->
      <scope>provided</scope>
    </dependency>
    <dependency>
      <groupId>com.azure</groupId>
      <artifactId>azure-storage-common</artifactId>
      <version>12.21.0-beta.2</version> <!-- {x-version-update;com.azure:azure-storage-common;current} -->
      <classifier>tests</classifier>
      <type>test-jar</type>
      <scope>test</scope>
    </dependency>
    <dependency>
      <groupId>com.azure</groupId>
      <artifactId>azure-core-test</artifactId>
      <version>1.16.0</version> <!-- {x-version-update;com.azure:azure-core-test;dependency} -->
      <scope>test</scope>
    </dependency>
    <dependency>
      <groupId>com.azure</groupId>
      <artifactId>azure-identity</artifactId>
      <version>1.8.2</version> <!-- {x-version-update;com.azure:azure-identity;dependency} -->
      <scope>test</scope>
    </dependency>
    <dependency>
      <groupId>io.projectreactor</groupId>
      <artifactId>reactor-test</artifactId>
      <version>3.4.27</version> <!-- {x-version-update;io.projectreactor:reactor-test;external_dependency} -->
      <scope>test</scope>
    </dependency>
    <dependency>
      <groupId>com.microsoft.azure</groupId>
      <artifactId>adal4j</artifactId>
      <version>1.6.5</version> <!-- {x-version-update;com.microsoft.azure:adal4j;external_dependency} -->
      <scope>test</scope>
    </dependency>
    <dependency>
<<<<<<< HEAD
      <groupId>cglib</groupId>
      <artifactId>cglib-nodep</artifactId>
      <version>3.3.0</version> <!-- {x-version-update;cglib:cglib-nodep;external_dependency} -->
=======
      <groupId>net.bytebuddy</groupId>
      <artifactId>byte-buddy</artifactId>
      <version>1.12.23</version> <!-- {x-version-update;net.bytebuddy:byte-buddy;external_dependency} -->
      <scope>test</scope>
    </dependency>
    <dependency>
      <groupId>org.objenesis</groupId>
      <artifactId>objenesis</artifactId>
      <version>3.1</version> <!-- {x-version-update;org.objenesis:objenesis;external_dependency} -->
      <scope>test</scope>
    </dependency>
    <dependency>
      <groupId>org.mockito</groupId>
      <artifactId>mockito-core</artifactId>
      <version>4.5.1</version> <!-- {x-version-update;org.mockito:mockito-core;external_dependency} -->
>>>>>>> 71a7dac9
      <scope>test</scope>
    </dependency>
    <dependency>
      <groupId>org.slf4j</groupId>
      <artifactId>slf4j-simple</artifactId>
      <version>1.7.36</version> <!-- {x-version-update;org.slf4j:slf4j-simple;external_dependency} -->
      <scope>test</scope>
    </dependency>
    <dependency>
      <groupId>com.azure</groupId>
      <artifactId>azure-core-http-okhttp</artifactId>
      <version>1.11.8</version> <!-- {x-version-update;com.azure:azure-core-http-okhttp;dependency} -->
      <scope>test</scope>
    </dependency>
    <dependency>
      <groupId>org.spockframework</groupId>
      <artifactId>spock-core</artifactId>
      <version>2.3-groovy-4.0</version> <!-- {x-version-update;org.spockframework:spock-core;external_dependency} -->
      <scope>test</scope>
    </dependency>
  </dependencies>

  <build>
    <sourceDirectory>src/main/java</sourceDirectory>
    <testSourceDirectory>src/test/java</testSourceDirectory>
    <testResources>
      <testResource>
        <directory>${basedir}/src/test/resources</directory>
      </testResource>
    </testResources>

    <plugins>
      <plugin>
        <groupId>org.apache.maven.plugins</groupId>
        <artifactId>maven-enforcer-plugin</artifactId>
        <version>3.0.0-M3</version> <!-- {x-version-update;org.apache.maven.plugins:maven-enforcer-plugin;external_dependency} -->
        <configuration>
          <rules>
            <bannedDependencies>
              <includes>
                <include>com.fasterxml.jackson.dataformat:jackson-dataformat-xml:[2.13.5]</include> <!-- {x-include-update;com.fasterxml.jackson.dataformat:jackson-dataformat-xml;external_dependency} -->
              </includes>
            </bannedDependencies>
          </rules>
        </configuration>
      </plugin>

      <plugin>
        <groupId>org.codehaus.gmavenplus</groupId>
        <artifactId>gmavenplus-plugin</artifactId>
        <version>2.1.0</version> <!-- {x-version-update;org.codehaus.gmavenplus:gmavenplus-plugin;external_dependency} -->
        <executions>
          <execution>
            <goals>
              <goal>addTestSources</goal>
              <goal>generateTestStubs</goal>
              <goal>compileTests</goal>
              <goal>removeTestStubs</goal>
            </goals>
            <phase>test-compile</phase>
          </execution>
        </executions>
        <configuration>
          <skipTests>${skipTestCompile}</skipTests>
          <testSources>
            <testSource>
              <directory>${project.basedir}/src/test</directory>
              <includes>
                <include>**/*.groovy</include>
              </includes>
            </testSource>
          </testSources>
        </configuration>
      </plugin>
    </plugins>
  </build>

  <profiles>
    <profile>
      <id>inject-sas-service-version</id>
      <activation>
        <property>
          <name>env.AZURE_LIVE_TEST_SERVICE_VERSION</name>
        </property>
      </activation>
      <build>
        <plugins>
          <plugin>
            <groupId>org.codehaus.mojo</groupId>
            <artifactId>build-helper-maven-plugin</artifactId>
            <version>3.0.0</version> <!-- {x-version-update;org.codehaus.mojo:build-helper-maven-plugin;external_dependency} -->
            <executions>
              <execution>
                <id>regex-property</id>
                <goals>
                  <goal>regex-property</goal>
                </goals>
                <configuration>
                  <name>AZURE_STORAGE_SAS_SERVICE_VERSION</name>
                  <value>${env.AZURE_LIVE_TEST_SERVICE_VERSION}</value>
                  <regex>V(\d+)_(\d+)_(\d+)</regex>
                  <replacement>$1-$2-$3</replacement>
                </configuration>
              </execution>
            </executions>
          </plugin>
          <plugin>
            <groupId>org.apache.maven.plugins</groupId>
            <artifactId>maven-surefire-plugin</artifactId>
            <version>3.0.0-M7</version> <!-- {x-version-update;org.apache.maven.plugins:maven-surefire-plugin;external_dependency} -->
            <configuration>
              <systemPropertyVariables>
                <AZURE_STORAGE_SAS_SERVICE_VERSION>${AZURE_STORAGE_SAS_SERVICE_VERSION}</AZURE_STORAGE_SAS_SERVICE_VERSION>
              </systemPropertyVariables>
            </configuration>
          </plugin>
        </plugins>
      </build>
    </profile>
    <profile>
      <id>java9plus</id>
      <activation>
        <jdk>[9,)</jdk>
      </activation>
      <dependencies>
        <dependency>
          <groupId>org.spockframework</groupId>
          <artifactId>spock-core</artifactId>
            <version>2.3-groovy-4.0</version> <!-- {x-version-update;org.spockframework:spock-core;external_dependency} -->
          <scope>test</scope>
        </dependency>
      </dependencies>
      <build>
        <plugins>
          <plugin>
            <groupId>org.apache.maven.plugins</groupId>
            <artifactId>maven-compiler-plugin</artifactId>
            <version>3.10.1</version> <!-- {x-version-update;org.apache.maven.plugins:maven-compiler-plugin;external_dependency} -->
            <executions>
              <execution>
                <id>default-testCompile</id>
                <phase>process-test-sources</phase>
                <goals>
                  <goal>testCompile</goal>
                </goals>
                <configuration>
                  <failOnWarning>false</failOnWarning>
                </configuration>
              </execution>
            </executions>
          </plugin>
        </plugins>
      </build>
    </profile>

  </profiles>
</project><|MERGE_RESOLUTION|>--- conflicted
+++ resolved
@@ -142,11 +142,12 @@
       <scope>test</scope>
     </dependency>
     <dependency>
-<<<<<<< HEAD
       <groupId>cglib</groupId>
       <artifactId>cglib-nodep</artifactId>
       <version>3.3.0</version> <!-- {x-version-update;cglib:cglib-nodep;external_dependency} -->
-=======
+      <scope>test</scope>
+    </dependency>
+    <dependency>
       <groupId>net.bytebuddy</groupId>
       <artifactId>byte-buddy</artifactId>
       <version>1.12.23</version> <!-- {x-version-update;net.bytebuddy:byte-buddy;external_dependency} -->
@@ -162,7 +163,6 @@
       <groupId>org.mockito</groupId>
       <artifactId>mockito-core</artifactId>
       <version>4.5.1</version> <!-- {x-version-update;org.mockito:mockito-core;external_dependency} -->
->>>>>>> 71a7dac9
       <scope>test</scope>
     </dependency>
     <dependency>
