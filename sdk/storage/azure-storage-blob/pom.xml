<?xml version="1.0" encoding="UTF-8"?>
<project xmlns="http://maven.apache.org/POM/4.0.0"
         xmlns:xsi="http://www.w3.org/2001/XMLSchema-instance"
         xsi:schemaLocation="http://maven.apache.org/POM/4.0.0 http://maven.apache.org/xsd/maven-4.0.0.xsd">
  <parent>
    <groupId>com.azure</groupId>
    <artifactId>azure-client-sdk-parent</artifactId>
    <version>1.7.0</version> <!-- {x-version-update;com.azure:azure-client-sdk-parent;current} -->
    <relativePath>../../parents/azure-client-sdk-parent</relativePath>
  </parent>

  <modelVersion>4.0.0</modelVersion>

  <groupId>com.azure</groupId>
  <artifactId>azure-storage-blob</artifactId>
  <version>12.26.0-beta.1</version> <!-- {x-version-update;com.azure:azure-storage-blob;current} -->

  <name>Microsoft Azure client library for Blob Storage</name>
  <description>This module contains client library for Microsoft Azure Blob Storage.</description>
  <url>https://github.com/Azure/azure-sdk-for-java</url>

  <distributionManagement>
    <site>
      <id>azure-java-build-docs</id>
      <url>${site.url}/site/${project.artifactId}</url>
    </site>
  </distributionManagement>

  <scm>
    <url>scm:git:https://github.com/Azure/azure-sdk-for-java</url>
    <connection>scm:git:git@github.com:Azure/azure-sdk-for-java.git</connection>
    <tag>HEAD</tag>
  </scm>

  <properties>
    <src.dir>src/main/java</src.dir>
    <test.dir>src/test/java</test.dir>
    <AZURE_TEST_SYSTEM_PLAYBACK_PROPERTIES_FILE>../azure-storage-common/ci.system.properties</AZURE_TEST_SYSTEM_PLAYBACK_PROPERTIES_FILE>
    <surefireXmx>8g</surefireXmx>
    <!-- Configures the Java 9+ run to perform the required module exports, opens, and reads that are necessary for testing but shouldn't be part of the module-info. -->
    <javaModulesSurefireArgLine>
      --add-exports com.azure.core/com.azure.core.implementation.http=ALL-UNNAMED
      --add-exports com.azure.core/com.azure.core.implementation.serializer.jackson=ALL-UNNAMED
      --add-opens com.azure.storage.common/com.azure.storage.common.implementation=ALL-UNNAMED
      --add-opens com.azure.storage.common/com.azure.storage.common.sas=ALL-UNNAMED
      --add-opens com.azure.storage.blob/com.azure.storage.blob=ALL-UNNAMED
      --add-opens com.azure.storage.blob/com.azure.storage.blob.implementation=ALL-UNNAMED
      --add-opens com.azure.storage.blob/com.azure.storage.blob.implementation.util=ALL-UNNAMED
      --add-opens com.azure.storage.blob/com.azure.storage.blob.specialized=ALL-UNNAMED
      --add-opens com.azure.storage.blob/com.azure.storage.blob.changefeed=ALL-UNNAMED
      --add-opens com.azure.storage.blob/com.azure.storage.blob.implementation.models=ALL-UNNAMED
      --add-reads com.azure.core=ALL-UNNAMED
      --add-reads com.azure.core.test=ALL-UNNAMED
      --add-reads com.azure.core.amqp=ALL-UNNAMED
      --add-reads com.azure.storage.common=ALL-UNNAMED
      --add-reads com.azure.storage.internal.avro=ALL-UNNAMED
      --add-reads com.azure.storage.blob=com.azure.http.netty
      --add-reads com.azure.storage.blob=com.azure.core.http.okhttp
    </javaModulesSurefireArgLine>
    <graalvm.disable>false</graalvm.disable>
    <parallelizeLiveTests>concurrent</parallelizeLiveTests>
  </properties>

  <dependencies>
    <dependency>
      <groupId>com.azure</groupId>
      <artifactId>azure-core</artifactId>
      <version>1.45.1</version> <!-- {x-version-update;com.azure:azure-core;dependency} -->
    </dependency>
    <dependency>
      <groupId>com.azure</groupId>
      <artifactId>azure-core-http-netty</artifactId>
      <version>1.13.11</version> <!-- {x-version-update;com.azure:azure-core-http-netty;dependency} -->
    </dependency>
    <dependency>
      <groupId>com.azure</groupId>
      <artifactId>azure-storage-common</artifactId>
      <version>12.25.0-beta.1</version> <!-- {x-version-update;com.azure:azure-storage-common;current} -->
    </dependency>
    <dependency>
      <groupId>com.azure</groupId>
      <artifactId>azure-storage-internal-avro</artifactId>
      <version>12.11.0-beta.1</version> <!-- {x-version-update;com.azure:azure-storage-internal-avro;current} -->
    </dependency>

    <dependency>
      <groupId>com.fasterxml.jackson.dataformat</groupId>
      <artifactId>jackson-dataformat-xml</artifactId>
      <version>2.13.5</version> <!-- {x-version-update;com.fasterxml.jackson.dataformat:jackson-dataformat-xml;external_dependency} -->
    </dependency>

    <!-- Added this dependency to include necessary annotations used by reactor core.
        Without this dependency, javadoc throws a warning as it cannot find enum When.MAYBE
        which is used in @Nullable annotation in reactor core classes -->
    <dependency>
      <groupId>com.google.code.findbugs</groupId>
      <artifactId>jsr305</artifactId>
      <version>3.0.2</version> <!-- {x-version-update;com.google.code.findbugs:jsr305;external_dependency} -->
      <scope>provided</scope>
    </dependency>
    <dependency>
      <groupId>com.azure</groupId>
      <artifactId>azure-storage-common</artifactId>
      <version>12.25.0-beta.1</version> <!-- {x-version-update;com.azure:azure-storage-common;current} -->
      <classifier>tests</classifier>
      <type>test-jar</type>
      <scope>test</scope>
    </dependency>
    <dependency>
      <groupId>com.azure</groupId>
      <artifactId>azure-core-test</artifactId>
      <version>1.22.1</version> <!-- {x-version-update;com.azure:azure-core-test;dependency} -->
      <scope>test</scope>
    </dependency>
    <dependency>
      <groupId>com.azure</groupId>
      <artifactId>azure-identity</artifactId>
      <version>1.11.1</version> <!-- {x-version-update;com.azure:azure-identity;dependency} -->
      <scope>test</scope>
    </dependency>
    <dependency>
      <groupId>io.projectreactor</groupId>
      <artifactId>reactor-test</artifactId>
      <version>3.4.34</version> <!-- {x-version-update;io.projectreactor:reactor-test;external_dependency} -->
      <scope>test</scope>
    </dependency>
    <dependency>
      <groupId>org.junit.jupiter</groupId>
      <artifactId>junit-jupiter-api</artifactId>
      <version>5.9.3</version> <!-- {x-version-update;org.junit.jupiter:junit-jupiter-api;external_dependency} -->
      <scope>test</scope>
    </dependency>
    <dependency>
      <groupId>org.junit.jupiter</groupId>
      <artifactId>junit-jupiter-engine</artifactId>
      <version>5.9.3</version> <!-- {x-version-update;org.junit.jupiter:junit-jupiter-engine;external_dependency} -->
      <scope>test</scope>
    </dependency>
    <dependency>
      <groupId>org.junit.jupiter</groupId>
      <artifactId>junit-jupiter-params</artifactId>
      <version>5.9.3</version> <!-- {x-version-update;org.junit.jupiter:junit-jupiter-params;external_dependency} -->
      <scope>test</scope>
    </dependency>
    <dependency>
      <groupId>com.microsoft.azure</groupId>
      <artifactId>adal4j</artifactId>
      <version>1.6.5</version> <!-- {x-version-update;com.microsoft.azure:adal4j;external_dependency} -->
      <scope>test</scope>
    </dependency>
    <dependency>
      <groupId>net.bytebuddy</groupId>
      <artifactId>byte-buddy</artifactId>
      <version>1.12.23</version> <!-- {x-version-update;net.bytebuddy:byte-buddy;external_dependency} -->
      <scope>test</scope>
    </dependency>
    <dependency>
      <groupId>org.objenesis</groupId>
      <artifactId>objenesis</artifactId>
      <version>3.1</version> <!-- {x-version-update;org.objenesis:objenesis;external_dependency} -->
      <scope>test</scope>
    </dependency>
    <dependency>
      <groupId>org.mockito</groupId>
      <artifactId>mockito-core</artifactId>
      <version>4.11.0</version> <!-- {x-version-update;org.mockito:mockito-core;external_dependency} -->
      <scope>test</scope>
    </dependency>
    <dependency>
      <groupId>org.slf4j</groupId>
      <artifactId>slf4j-simple</artifactId>
      <version>1.7.36</version> <!-- {x-version-update;org.slf4j:slf4j-simple;external_dependency} -->
      <scope>test</scope>
    </dependency>
    <dependency>
      <groupId>com.azure</groupId>
      <artifactId>azure-core-http-okhttp</artifactId>
<<<<<<< HEAD
      <version>1.11.14</version> <!-- {x-version-update;com.azure:azure-core-http-okhttp;dependency} -->
      <scope>test</scope>
    </dependency>
    <dependency>
      <groupId>com.azure</groupId>
      <artifactId>azure-core-http-jdk-httpclient</artifactId>
      <version>1.0.0-beta.7</version> <!-- {x-version-update;com.azure:azure-core-http-jdk-httpclient;dependency} -->
      <scope>test</scope>
    </dependency>
    <dependency>
      <groupId>org.spockframework</groupId>
      <artifactId>spock-core</artifactId>
      <version>2.4-M1-groovy-4.0</version> <!-- {x-version-update;org.spockframework:spock-core;external_dependency} -->
=======
      <version>1.11.17</version> <!-- {x-version-update;com.azure:azure-core-http-okhttp;dependency} -->
>>>>>>> dffdff68
      <scope>test</scope>
    </dependency>
  </dependencies>

  <build>
    <sourceDirectory>src/main/java</sourceDirectory>
    <testSourceDirectory>src/test/java</testSourceDirectory>
    <testResources>
      <testResource>
        <directory>${basedir}/src/test/resources</directory>
      </testResource>
    </testResources>

    <plugins>
      <plugin>
        <groupId>org.apache.maven.plugins</groupId>
        <artifactId>maven-enforcer-plugin</artifactId>
        <version>3.0.0-M3</version> <!-- {x-version-update;org.apache.maven.plugins:maven-enforcer-plugin;external_dependency} -->
        <configuration>
          <rules>
            <bannedDependencies>
              <includes>
                <include>com.fasterxml.jackson.dataformat:jackson-dataformat-xml:[2.13.5]</include> <!-- {x-include-update;com.fasterxml.jackson.dataformat:jackson-dataformat-xml;external_dependency} -->
              </includes>
            </bannedDependencies>
          </rules>
        </configuration>
      </plugin>
    </plugins>
  </build>

  <profiles>
    <profile>
      <id>inject-sas-service-version</id>
      <activation>
        <property>
          <name>env.AZURE_LIVE_TEST_SERVICE_VERSION</name>
        </property>
      </activation>
      <build>
        <plugins>
          <plugin>
            <groupId>org.codehaus.mojo</groupId>
            <artifactId>build-helper-maven-plugin</artifactId>
            <version>3.3.0</version> <!-- {x-version-update;org.codehaus.mojo:build-helper-maven-plugin;external_dependency} -->
            <executions>
              <execution>
                <id>regex-property</id>
                <goals>
                  <goal>regex-property</goal>
                </goals>
                <configuration>
                  <name>AZURE_STORAGE_SAS_SERVICE_VERSION</name>
                  <value>${env.AZURE_LIVE_TEST_SERVICE_VERSION}</value>
                  <regex>V(\d+)_(\d+)_(\d+)</regex>
                  <replacement>$1-$2-$3</replacement>
                </configuration>
              </execution>
            </executions>
          </plugin>
          <plugin>
            <groupId>org.apache.maven.plugins</groupId>
            <artifactId>maven-surefire-plugin</artifactId>
            <version>3.1.0</version> <!-- {x-version-update;org.apache.maven.plugins:maven-surefire-plugin;external_dependency} -->
            <configuration>
              <systemPropertyVariables>
                <AZURE_STORAGE_SAS_SERVICE_VERSION>${AZURE_STORAGE_SAS_SERVICE_VERSION}</AZURE_STORAGE_SAS_SERVICE_VERSION>
              </systemPropertyVariables>
            </configuration>
          </plugin>
        </plugins>
      </build>
    </profile>
    <profile>
      <id>java9plus</id>
      <activation>
        <jdk>[9,)</jdk>
      </activation>
      <build>
        <plugins>
          <plugin>
            <groupId>org.apache.maven.plugins</groupId>
            <artifactId>maven-compiler-plugin</artifactId>
            <version>3.10.1</version> <!-- {x-version-update;org.apache.maven.plugins:maven-compiler-plugin;external_dependency} -->
            <executions>
              <execution>
                <id>default-testCompile</id>
                <phase>process-test-sources</phase>
                <goals>
                  <goal>testCompile</goal>
                </goals>
                <configuration>
                  <failOnWarning>false</failOnWarning>
                </configuration>
              </execution>
            </executions>
          </plugin>
        </plugins>
      </build>
    </profile>

  </profiles>
</project><|MERGE_RESOLUTION|>--- conflicted
+++ resolved
@@ -175,23 +175,13 @@
     <dependency>
       <groupId>com.azure</groupId>
       <artifactId>azure-core-http-okhttp</artifactId>
-<<<<<<< HEAD
-      <version>1.11.14</version> <!-- {x-version-update;com.azure:azure-core-http-okhttp;dependency} -->
+      <version>1.11.17</version> <!-- {x-version-update;com.azure:azure-core-http-okhttp;dependency} -->
       <scope>test</scope>
     </dependency>
     <dependency>
       <groupId>com.azure</groupId>
       <artifactId>azure-core-http-jdk-httpclient</artifactId>
       <version>1.0.0-beta.7</version> <!-- {x-version-update;com.azure:azure-core-http-jdk-httpclient;dependency} -->
-      <scope>test</scope>
-    </dependency>
-    <dependency>
-      <groupId>org.spockframework</groupId>
-      <artifactId>spock-core</artifactId>
-      <version>2.4-M1-groovy-4.0</version> <!-- {x-version-update;org.spockframework:spock-core;external_dependency} -->
-=======
-      <version>1.11.17</version> <!-- {x-version-update;com.azure:azure-core-http-okhttp;dependency} -->
->>>>>>> dffdff68
       <scope>test</scope>
     </dependency>
   </dependencies>
