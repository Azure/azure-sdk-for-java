# Azure Storage Blob client library for Java

Azure Blob Storage is Microsoft's object storage solution for the cloud. Blob
Storage is optimized for storing massive amounts of unstructured data.
Unstructured data is data that does not adhere to a particular data model or
definition, such as text or binary data.

[Source code][source] | [API reference documentation][docs] | [REST API documentation][rest_docs] | [Product documentation][product_docs] | [Samples][samples]

## Getting started

### Prerequisites

- [Java Development Kit (JDK)][jdk] with version 8 or above
- [Azure Subscription][azure_subscription]
- [Create Storage Account][storage_account]

### Adding the package to your product

[//]: # ({x-version-update-start;com.azure:azure-storage-blob;current})
```xml
<dependency>
    <groupId>com.azure</groupId>
    <artifactId>azure-storage-blob</artifactId>
<<<<<<< HEAD
    <version>12.2.0-beta.2</version>
=======
    <version>12.2.0</version>
>>>>>>> 0f276126
</dependency>
```
[//]: # ({x-version-update-end})

### Default HTTP Client
All client libraries, by default, use the Netty HTTP client. Adding the above dependency will automatically configure 
Storage Blob to use the Netty HTTP client. 

### Alternate HTTP client
If, instead of Netty it is preferable to use OkHTTP, there is an HTTP client available for that too. Exclude the default
Netty and include the OkHTTP client in your pom.xml.

[//]: # ({x-version-update-start;com.azure:azure-storage-blob;current})
```xml
<!-- Add the Storage Blob dependency without the Netty HTTP client -->
<dependency>
    <groupId>com.azure</groupId>
    <artifactId>azure-storage-blob</artifactId>
<<<<<<< HEAD
    <version>12.2.0-beta.2</version>
=======
    <version>12.2.0</version>
>>>>>>> 0f276126
    <exclusions>
        <exclusion>
            <groupId>com.azure</groupId>
            <artifactId>azure-core-http-netty</artifactId>
        </exclusion>
    </exclusions>
</dependency>
```
[//]: # ({x-version-update-end})
[//]: # ({x-version-update-start;com.azure:azure-core-http-okhttp;current})
```xml
<!-- Add the OkHTTP client to use with Storage Blob -->
<dependency>
    <groupId>com.azure</groupId>
    <artifactId>azure-core-http-okhttp</artifactId>
    <version>1.1.0</version>
</dependency>
```
[//]: # ({x-version-update-end})

### Configuring HTTP Clients
When an HTTP client is included on the classpath, as shown above, it is not necessary to specify it in the client library [builders](#create-blobserviceclient) unless you want to customize the HTTP client in some fashion. If this is desired, the `httpClient` builder method is often available to achieve just this by allowing users to provide custom (or customized) `com.azure.core.http.HttpClient` instances.

For starters, by having the Netty or OkHTTP dependencies on your classpath, as shown above, you can create new instances of these `HttpClient` types using their builder APIs. For example, here is how you would create a Netty HttpClient instance:

### Default SSL library
All client libraries, by default, use the Tomcat-native Boring SSL library to enable native-level performance for SSL operations. The Boring SSL library is an uber jar containing native libraries for Linux / macOS / Windows, and provides better performance compared to the default SSL implementation within the JDK. For more information, including how to reduce the dependency size, refer to the [performance tuning][performance_tuning] section of the wiki.

```java
HttpClient client = new NettyAsyncHttpClientBuilder()
        .port(8080)
        .wiretap(true)
        .build();
```

### Create a Storage Account
To create a Storage Account you can use the [Azure Portal][storage_account_create_portal] or [Azure CLI][storage_account_create_cli].

```bash
az storage account create \
    --resource-group <resource-group-name> \
    --name <storage-account-name> \
    --location <location>
```

### Authenticate the client

In order to interact with the Storage Service (Blob, Queue, Message, MessageId, File) you'll need to create an instance of the Service Client class.
To make this possible you'll need the Account SAS (shared access signature) string of the Storage Account. Learn more at [SAS Token][sas_token]

#### Get credentials

##### SAS Token

a. Use the Azure CLI snippet below to get the SAS token from the Storage Account.

```bash
az storage blob generate-sas \
    --account-name {Storage Account name} \
    --container-name {container name} \
    --name {blob name} \
    --permissions {permissions to grant} \
    --expiry {datetime to expire the SAS token} \
    --services {storage services the SAS allows} \
    --resource-types {resource types the SAS allows}
```

Example:

```bash
CONNECTION_STRING=<connection-string>

az storage blob generate-sas \
    --account-name MyStorageAccount \
    --container-name MyContainer \
    --name MyBlob \
    --permissions racdw \
    --expiry 2020-06-15
```

b. Alternatively, get the Account SAS Token from the Azure Portal.

1. Go to your Storage Account
2. Select `Shared access signature` from the menu on the left
3. Click on `Generate SAS and connection string` (after setup)

##### **Shared Key Credential**

a. Use Account name and Account key. Account name is your Storage Account name.

1. Go to your Storage Account
2. Select `Access keys` from the menu on the left
3. Under `key1`/`key2` copy the contents of the `Key` field

or

b. Use the connection string.

1. Go to your Storage Account
2. Select `Access keys` from the menu on the left
3. Under `key1`/`key2` copy the contents of the `Connection string` field

## Key concepts

Blob Storage is designed for:

- Serving images or documents directly to a browser
- Storing files for distributed access
- Streaming video and audio
- Writing to log files
- Storing data for backup and restore, disaster recovery, and archiving
- Storing data for analysis by an on-premises or Azure-hosted service

## Examples

The following sections provide several code snippets covering some of the most common Azure Storage Blob tasks, including:

- [Create a `BlobServiceClient`](#create-a-blobserviceclient)
- [Create a `BlobContainerClient`](#create-a-blobcontainerclient)
- [Create a `BlobClient`](#create-a-blobclient)
- [Create a container](#create-a-container)
- [Upload a blob from a stream](#upload-a-blob-from-a-stream)
- [Upload a blob from local path](#upload-a-blob-from-local-path)
- [Download a blob to a stream](#download-a-blob-to-a-stream)
- [Download a blob to local path](#download-a-blob-to-local-path)
- [Enumerate blobs](#enumerate-blobs)
- [Authenticate with Azure Identity](#authenticate-with-azure-identity)

### Create a `BlobServiceClient`

Create a `BlobServiceClient` using the [`sasToken`](#get-credentials) generated above.

```java
BlobServiceClient blobServiceClient = new BlobServiceClientBuilder()
        .endpoint("<your-storage-blob-url>")
        .sasToken("<your-sasToken>")
        .buildClient();
```

### Create a `BlobContainerClient`

Create a `BlobContainerClient` using a `BlobServiceClient`.

```java
BlobContainerClient blobContainerClient = blobServiceClient.getBlobContainerClient("mycontainer");
```

or

Create a `BlobContainerClient` from the builder [`sasToken`](#get-credentials) generated above.

```java
BlobContainerClient blobContainerClient = new BlobContainerClientBuilder()
        .endpoint("<your-storage-blob-url>")
        .sasToken("<your-sasToken>")
        .containerName("mycontainer")
        .buildClient();
```

### Create a `BlobClient`

Create a `BlobClient` using a `BlobContainerClient`.

```java
BlobClient blobClient = blobContainerClient.getBlobClient("myblob");
```

or

Create a `BlobClient` from the builder [`sasToken`](#get-credentials) generated above.

```java
BlobClient blobClient = new BlobClientBuilder()
        .endpoint("<your-storage-blob-url>")
        .sasToken("<your-sasToken>")
        .containerName("mycontainer")
        .blobName("myblob")
        .buildClient();
```

### Create a container

Create a container using a `BlobServiceClient`.

```java
blobServiceClient.createBlobContainer("mycontainer");
```

or

Create a container using a `BlobContainerClient`.

```java
blobContainerClient.create();
```

### Upload a blob from a stream

Upload from an `InputStream` to a blob using a `BlockBlobClient` generated from a `BlobContainerClient`.

```java
BlockBlobClient blockBlobClient = blobContainerClient.getBlobClient("myblockblob").getBlockBlobClient();
String dataSample = "samples";
try (ByteArrayInputStream dataStream = new ByteArrayInputStream(dataSample.getBytes())) {
    blockBlobClient.upload(dataStream, dataSample.length());
}
```

### Upload a blob from local path

Upload a file to a blob using a `BlobClient` generated from a `BlobContainerClient`.

```java
BlobClient blobClient = blobContainerClient.getBlobClient("myblockblob");
blobClient.uploadFromFile("local-file.jpg");
```

### Download a blob to a stream

Download a blob to an `OutputStream` using a `BlobClient`.

```java
try(ByteArrayOutputStream outputStream = new ByteArrayOutputStream()) {
    blobClient.download(outputStream);
}
```

### Download a blob to local path

Download blob to a local file using a `BlobClient`.

```java
blobClient.downloadToFile("downloaded-file.jpg");
```

### Enumerate blobs

Enumerating all blobs using a `BlobContainerClient`.

```java
blobContainerClient.listBlobs()
        .forEach(
            blobItem -> System.out.println("This is the blob name: " + blobItem.getName())
        );
```

### Authenticate with Azure Identity

The [Azure Identity library][identity] provides Azure Active Directory support for authenticating with Azure Storage.

```java
BlobServiceClient blobStorageClient = new BlobServiceClientBuilder()
        .endpoint(endpoint)
        .credential(new DefaultAzureCredentialBuilder().build())
        .buildClient();
```

## Troubleshooting

When interacting with blobs using this Java client library, errors returned by the service correspond to the same HTTP
status codes returned for [REST API][error_codes] requests. For example, if you try to retrieve a container or blob that
doesn't exist in your Storage Account, a `404` error is returned, indicating `Not Found`.

## Next steps

Several Storage blob Java SDK samples are available to you in the SDK's GitHub repository. These samples provide example code for additional scenarios commonly encountered while working with Key Vault:

## Next steps Samples
Samples are explained in detail [here][samples_readme].

## Contributing

This project welcomes contributions and suggestions. Most contributions require you to agree to a [Contributor License Agreement (CLA)][cla] declaring that you have the right to, and actually do, grant us the rights to use your contribution.

When you submit a pull request, a CLA-bot will automatically determine whether you need to provide a CLA and decorate the PR appropriately (e.g., label, comment). Simply follow the instructions provided by the bot. You will only need to do this once across all repos using our CLA.

This project has adopted the [Microsoft Open Source Code of Conduct][coc]. For more information see the [Code of Conduct FAQ][coc_faq] or contact [opencode@microsoft.com][coc_contact] with any additional questions or comments.

<!-- LINKS -->
[source]: src
[samples_readme]: src/samples/README.md
[docs]: http://azure.github.io/azure-sdk-for-java/
[rest_docs]: https://docs.microsoft.com/rest/api/storageservices/blob-service-rest-api
[product_docs]: https://docs.microsoft.com/azure/storage/blobs/storage-blobs-overview
[sas_token]: https://docs.microsoft.com/azure/storage/common/storage-dotnet-shared-access-signature-part-1
[jdk]: https://docs.microsoft.com/java/azure/jdk/
[azure_subscription]: https://azure.microsoft.com/free/
[storage_account]: https://docs.microsoft.com/azure/storage/common/storage-quickstart-create-account?tabs=azure-portal
[storage_account_create_cli]: https://docs.microsoft.com/azure/storage/common/storage-quickstart-create-account?tabs=azure-cli
[storage_account_create_portal]: https://docs.microsoft.com/azure/storage/common/storage-quickstart-create-account?tabs=azure-portal
[identity]: https://github.com/Azure/azure-sdk-for-java/blob/master/sdk/identity/azure-identity/README.md
[error_codes]: https://docs.microsoft.com/rest/api/storageservices/blob-service-error-codes
[samples]: src/samples
[cla]: https://cla.microsoft.com
[coc]: https://opensource.microsoft.com/codeofconduct/
[coc_faq]: https://opensource.microsoft.com/codeofconduct/faq/
[coc_contact]: mailto:opencode@microsoft.com
[performance_tuning]: https://github.com/Azure/azure-sdk-for-java/wiki/Performance-Tuning

![Impressions](https://azure-sdk-impressions.azurewebsites.net/api/impressions/azure-sdk-for-java%2Fsdk%2Fstorage%2Fazure-storage-blob%2FREADME.png)<|MERGE_RESOLUTION|>--- conflicted
+++ resolved
@@ -22,11 +22,7 @@
 <dependency>
     <groupId>com.azure</groupId>
     <artifactId>azure-storage-blob</artifactId>
-<<<<<<< HEAD
-    <version>12.2.0-beta.2</version>
-=======
     <version>12.2.0</version>
->>>>>>> 0f276126
 </dependency>
 ```
 [//]: # ({x-version-update-end})
@@ -45,11 +41,7 @@
 <dependency>
     <groupId>com.azure</groupId>
     <artifactId>azure-storage-blob</artifactId>
-<<<<<<< HEAD
-    <version>12.2.0-beta.2</version>
-=======
     <version>12.2.0</version>
->>>>>>> 0f276126
     <exclusions>
         <exclusion>
             <groupId>com.azure</groupId>
