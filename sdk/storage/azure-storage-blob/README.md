# Azure Storage Blob client library for Java

Azure Blob Storage is Microsoft's object storage solution for the cloud. Blob
Storage is optimized for storing massive amounts of unstructured data.
Unstructured data is data that does not adhere to a particular data model or
definition, such as text or binary data.

[Source code][source] | [API reference documentation][docs] | [REST API documentation][rest_docs] | [Product documentation][product_docs] | [Samples][samples]

## Getting started

### Prerequisites

- [Java Development Kit (JDK)][jdk] with version 8 or above
- [Azure Subscription][azure_subscription]
- [Create Storage Account][storage_account]

### Include the package

#### Include the BOM file

Please include the azure-sdk-bom to your project to take dependency on GA version of the library. In the following snippet, replace the {bom_version_to_target} placeholder with the version number.
To learn more about the BOM, see the [AZURE SDK BOM README](https://github.com/Azure/azure-sdk-for-java/blob/main/sdk/boms/azure-sdk-bom/README.md).

```xml
<dependencyManagement>
    <dependencies>
        <dependency>
            <groupId>com.azure</groupId>
            <artifactId>azure-sdk-bom</artifactId>
            <version>{bom_version_to_target}</version>
            <type>pom</type>
            <scope>import</scope>
        </dependency>
    </dependencies>
</dependencyManagement>
```
and then include the direct dependency in the dependencies section without the version tag.

```xml
<dependencies>
  <dependency>
    <groupId>com.azure</groupId>
    <artifactId>azure-storage-blob</artifactId>
  </dependency>
</dependencies>
```

#### Include direct dependency
If you want to take dependency on a particular version of the library that is not present in the BOM,
add the direct dependency to your project as follows.

[//]: # ({x-version-update-start;com.azure:azure-storage-blob;current})
```xml
<dependency>
    <groupId>com.azure</groupId>
    <artifactId>azure-storage-blob</artifactId>
<<<<<<< HEAD
    <version>12.23.1</version>
=======
    <version>12.24.0</version>
>>>>>>> 9e118302
</dependency>
```
[//]: # ({x-version-update-end})

### Create a Storage Account
To create a Storage Account you can use the [Azure Portal][storage_account_create_portal] or [Azure CLI][storage_account_create_cli].

```bash
az storage account create \
    --resource-group <resource-group-name> \
    --name <storage-account-name> \
    --location <location>
```

Your storage account URL, subsequently identified as `<your-storage-account-url>`, would be formatted as follows:
`http(s)://<storage-account-name>.blob.core.windows.net`

### Authenticate the client

In order to interact with the Storage Service (Blob, Queue, Message, MessageId, File), you'll need to create an instance of the Service Client class.
To make this possible you'll need the Account SAS (shared access signature) string of the Storage Account. Learn more at [SAS Token][sas_token].

#### Get credentials

##### SAS Token

a. Use the Azure CLI snippet below to get the SAS token from the Storage Account.

```bash
az storage blob generate-sas \
    --account-name {Storage Account name} \
    --container-name {container name} \
    --name {blob name} \
    --permissions {permissions to grant} \
    --expiry {datetime to expire the SAS token} \
    --services {storage services the SAS allows} \
    --resource-types {resource types the SAS allows}
```

Example:

```bash
CONNECTION_STRING=<connection-string>

az storage blob generate-sas \
    --account-name MyStorageAccount \
    --container-name MyContainer \
    --name MyBlob \
    --permissions racdw \
    --expiry 2020-06-15
```

b. Alternatively, get the Account SAS token from the Azure Portal.

1. Go to your Storage Account
2. Select `Shared access signature` from the menu on the left
3. Click on `Generate SAS and connection string` (after setup)

##### **Shared Key Credential**

a. Use Account name and Account key. Account name is your Storage Account name.

1. Go to your Storage Account
2. Select `Access keys` from the menu on the left
3. Under `key1`/`key2` copy the contents of the `Key` field

or

b. Use the connection string.

1. Go to your Storage Account
2. Select `Access keys` from the menu on the left
3. Under `key1`/`key2` copy the contents of the `Connection string` field

## Key concepts

Blob Storage is designed for:

- Serving images or documents directly to a browser
- Storing files for distributed access
- Streaming video and audio
- Writing to log files
- Storing data for backup and restore, disaster recovery, and archiving
- Storing data for analysis by an on-premises or Azure-hosted service

### URL format
Blobs are addressable using the following URL format:
The following URL addresses a blob:
```
https://myaccount.blob.core.windows.net/mycontainer/myblob
```

#### Resource URI Syntax
For the storage account, the base URI for blob operations includes the name of the account only:

```
https://myaccount.blob.core.windows.net
```

For a container, the base URI includes the name of the account and the name of the container:

```
https://myaccount.blob.core.windows.net/mycontainer
```

For a blob, the base URI includes the name of the account, the name of the container and the name of the blob:

```
https://myaccount.blob.core.windows.net/mycontainer/myblob
```

Note that the above URIs may not hold for more advanced scenarios such as custom domain names.

## Examples

The following sections provide several code snippets covering some of the most common Azure Storage Blob tasks, including:

- [Create a `BlobServiceClient`](#create-a-blobserviceclient)
- [Create a `BlobContainerClient`](#create-a-blobcontainerclient)
- [Create a `BlobClient`](#create-a-blobclient)
- [Create a container](#create-a-container)
- [Upload data to a blob](#upload-data-to-a-blob)
- [Upload a blob from a stream](#upload-a-blob-from-a-stream)
- [Upload a blob from local path](#upload-a-blob-from-local-path)
- [Upload a blob if one does not already exist](#upload-a-blob-if-one-does-not-already-exist)
- [Upload a blob and overwrite if one already exists](#upload-a-blob-and-overwrite-if-one-already-exists)
- [Upload a blob via an `OutputStream`](#upload-a-blob-via-an-outputstream)
- [Download data from a blob](#download-data-from-a-blob)
- [Download a blob to a stream](#download-a-blob-to-a-stream)
- [Download a blob to local path](#download-a-blob-to-local-path)
- [Read a blob via an `InputStream`](#read-a-blob-via-an-inputstream)
- [Enumerate blobs](#enumerate-blobs)
- [Copy a blob](#copy-a-blob)
- [Generate a SAS token](#generate-a-sas-token)
- [Authenticate with Azure Identity](#authenticate-with-azure-identity)
- [Set a proxy when building a client](#set-a-proxy-when-building-a-client)

### Create a `BlobServiceClient`

Create a `BlobServiceClient` using the [`sasToken`](#get-credentials) generated above.

```java readme-sample-getBlobServiceClient1
BlobServiceClient blobServiceClient = new BlobServiceClientBuilder()
    .endpoint("<your-storage-account-url>")
    .sasToken("<your-sasToken>")
    .buildClient();
```

or

```java readme-sample-getBlobServiceClient2
// Only one "?" is needed here. If the SAS token starts with "?", please removing one "?".
BlobServiceClient blobServiceClient = new BlobServiceClientBuilder()
    .endpoint("<your-storage-account-url>" + "?" + "<your-sasToken>")
    .buildClient();
```

### Create a `BlobContainerClient`

Create a `BlobContainerClient` using a `BlobServiceClient`.

```java readme-sample-getBlobContainerClient1
BlobContainerClient blobContainerClient = blobServiceClient.getBlobContainerClient("mycontainer");
```

Create a `BlobContainerClient` from the builder [`sasToken`](#get-credentials) generated above.

```java readme-sample-getBlobContainerClient2
BlobContainerClient blobContainerClient = new BlobContainerClientBuilder()
    .endpoint("<your-storage-account-url>")
    .sasToken("<your-sasToken>")
    .containerName("mycontainer")
    .buildClient();
```

or

```java readme-sample-getBlobContainerClient3
// Only one "?" is needed here. If the SAS token starts with "?", please removing one "?".
BlobContainerClient blobContainerClient = new BlobContainerClientBuilder()
    .endpoint("<your-storage-account-url>" + "/" + "mycontainer" + "?" + "<your-sasToken>")
    .buildClient();
```

### Create a `BlobClient`

Create a `BlobClient` using a `BlobContainerClient`.

```java readme-sample-getBlobClient1
BlobClient blobClient = blobContainerClient.getBlobClient("myblob");
```

or

Create a `BlobClient` from the builder [`sasToken`](#get-credentials) generated above.

```java readme-sample-getBlobClient2
BlobClient blobClient = new BlobClientBuilder()
    .endpoint("<your-storage-account-url>")
    .sasToken("<your-sasToken>")
    .containerName("mycontainer")
    .blobName("myblob")
    .buildClient();
```

or

```java readme-sample-getBlobClient3
// Only one "?" is needed here. If the SAS token starts with "?", please removing one "?".
BlobClient blobClient = new BlobClientBuilder()
    .endpoint("<your-storage-account-url>" + "/" + "mycontainer" + "/" + "myblob" + "?" + "<your-sasToken>")
    .buildClient();
```

### Create a container

Create a container using a `BlobServiceClient`.

```java readme-sample-createBlobContainerClient1
blobServiceClient.createBlobContainer("mycontainer");
```

or

Create a container using a `BlobContainerClient`.

```java readme-sample-createBlobContainerClient2
blobContainerClient.create();
```

### Upload data to a blob

Upload `BinaryData` to a blob using a `BlobClient` generated from a `BlobContainerClient`.

```java readme-sample-uploadBinaryDataToBlob
BlobClient blobClient = blobContainerClient.getBlobClient("myblockblob");
String dataSample = "samples";
blobClient.upload(BinaryData.fromString(dataSample));
```

### Upload a blob from a stream

Upload from an `InputStream` to a blob using a `BlockBlobClient` generated from a `BlobContainerClient`.

```java readme-sample-uploadBlobFromStream
BlockBlobClient blockBlobClient = blobContainerClient.getBlobClient("myblockblob").getBlockBlobClient();
String dataSample = "samples";
try (ByteArrayInputStream dataStream = new ByteArrayInputStream(dataSample.getBytes())) {
    blockBlobClient.upload(dataStream, dataSample.length());
} catch (IOException e) {
    e.printStackTrace();
}
```

### Upload a blob from local path

Upload a file to a blob using a `BlobClient` generated from a `BlobContainerClient`.

```java readme-sample-uploadBlobFromFile
BlobClient blobClient = blobContainerClient.getBlobClient("myblockblob");
blobClient.uploadFromFile("local-file.jpg");
```

### Upload a blob if one does not already exist

Upload data to a blob and fail if one already exists.

```java readme-sample-uploadIfNotExists
/*
 * Rather than use an if block conditioned on an exists call, there are three ways to upload-if-not-exists using
 * one network call instead of two. Equivalent options are present on all upload methods.
 */
// 1. The minimal upload method defaults to no overwriting
String dataSample = "samples";
try (ByteArrayInputStream dataStream = new ByteArrayInputStream(dataSample.getBytes())) {
    blobClient.upload(dataStream, dataSample.length());
} catch (IOException e) {
    e.printStackTrace();
}

// 2. The overwrite flag can explicitly be set to false to make intention clear
try (ByteArrayInputStream dataStream = new ByteArrayInputStream(dataSample.getBytes())) {
    blobClient.upload(dataStream, dataSample.length(), false /* overwrite */);
} catch (IOException e) {
    e.printStackTrace();
}

// 3. If the max overload is needed, access conditions must be used to prevent overwriting
try (ByteArrayInputStream dataStream = new ByteArrayInputStream(dataSample.getBytes())) {
    BlobParallelUploadOptions options =
        new BlobParallelUploadOptions(dataStream, dataSample.length());
    // Setting IfNoneMatch="*" ensures the upload will fail if there is already a blob at the destination.
    options.setRequestConditions(new BlobRequestConditions().setIfNoneMatch("*"));
    blobClient.uploadWithResponse(options, null, Context.NONE);
} catch (IOException e) {
    e.printStackTrace();
}
```

### Upload a blob and overwrite if one already exists

Upload data to a blob and overwrite any existing data at the destination.

```java readme-sample-overwriteBlob
/*
 * Rather than use an if block conditioned on an exists call, there are three ways to upload-if-exists in one
 * network call instead of two. Equivalent options are present on all upload methods.
 */
String dataSample = "samples";

// 1. The overwrite flag can explicitly be set to true. This will succeed as a create and overwrite.
try (ByteArrayInputStream dataStream = new ByteArrayInputStream(dataSample.getBytes())) {
    blobClient.upload(dataStream, dataSample.length(), true /* overwrite */);
} catch (IOException e) {
    e.printStackTrace();
}

/*
 * 2. If the max overload is needed and no access conditions are passed, the upload will succeed as both a
 * create and overwrite.
 */
try (ByteArrayInputStream dataStream = new ByteArrayInputStream(dataSample.getBytes())) {
    BlobParallelUploadOptions options =
        new BlobParallelUploadOptions(dataStream, dataSample.length());
    blobClient.uploadWithResponse(options, null, Context.NONE);
} catch (IOException e) {
    e.printStackTrace();
}

/*
 * 3. If the max overload is needed, access conditions may be used to assert that the upload is an overwrite and
 * not simply a create.
 */
try (ByteArrayInputStream dataStream = new ByteArrayInputStream(dataSample.getBytes())) {
    BlobParallelUploadOptions options =
        new BlobParallelUploadOptions(dataStream, dataSample.length());
    // Setting IfMatch="*" ensures the upload will succeed only if there is already a blob at the destination.
    options.setRequestConditions(new BlobRequestConditions().setIfMatch("*"));
    blobClient.uploadWithResponse(options, null, Context.NONE);
} catch (IOException e) {
    e.printStackTrace();
}
```

### Upload a blob via an `OutputStream`

Upload a blob by opening a `BlobOutputStream` and writing to it through standard stream APIs.

```java readme-sample-openBlobOutputStream
/*
 * Opening a blob input stream allows you to write to a blob through a normal stream interface. It will not be
 * committed until the stream is closed.
 * This option is convenient when the length of the data is unknown.
 * This can only be done for block blobs. If the target blob already exists as another type of blob, it will
 * fail.
 */
try (BlobOutputStream blobOS = blobClient.getBlockBlobClient().getBlobOutputStream()) {
    blobOS.write(new byte[0]);
} catch (IOException e) {
    e.printStackTrace();
}
```

### Download data from a blob

Download a blob to an `OutputStream` using a `BlobClient`.

```java readme-sample-downloadDataFromBlob
BinaryData content = blobClient.downloadContent();
```

### Download a blob to a stream

Download a blob to an `OutputStream` using a `BlobClient`.

```java readme-sample-downloadBlobToStream
try (ByteArrayOutputStream outputStream = new ByteArrayOutputStream()) {
    blobClient.downloadStream(outputStream);
} catch (IOException e) {
    e.printStackTrace();
}
```

### Download a blob to local path

Download blob to a local file using a `BlobClient`.

```java readme-sample-downloadBlobToFile
blobClient.downloadToFile("downloaded-file.jpg");
```

### Read a blob via an `InputStream`

Download a blob by opening a `BlobInputStream` and reading from it through standard stream APIs.

```java readme-sample-openBlobInputStream
/*
 * Opening a blob input stream allows you to read from a blob through a normal stream interface. It is also
 * mark-able.
*/
try (BlobInputStream blobIS = blobClient.openInputStream()) {
    blobIS.read();
} catch (IOException e) {
    e.printStackTrace();
}
```

### Enumerate blobs

Enumerating all blobs using a `BlobContainerClient`.

```java readme-sample-enumerateBlobs
for (BlobItem blobItem : blobContainerClient.listBlobs()) {
    System.out.println("This is the blob name: " + blobItem.getName());
}
```

or 

Enumerate all blobs and create new clients pointing to the items.

```java readme-sample-enumerateBlobsCreateClient
for (BlobItem blobItem : blobContainerClient.listBlobs()) {
    BlobClient blobClient;
    if (blobItem.getSnapshot() != null) {
        blobClient = blobContainerClient.getBlobClient(blobItem.getName(), blobItem.getSnapshot());
    } else {
        blobClient = blobContainerClient.getBlobClient(blobItem.getName());
    }
    System.out.println("This is the new blob uri: " + blobClient.getBlobUrl());
}
```

### Copy a blob

Copying a blob. Please refer to the javadocs on each of these methods for more information around requirements on the 
copy source and its authentication.

```java readme-sample-copyBlob
SyncPoller<BlobCopyInfo, Void> poller = blobClient.beginCopy("<url-to-blob>", Duration.ofSeconds(1));
poller.waitForCompletion();
```

or

```java readme-sample-copyBlob2
blobClient.copyFromUrl("url-to-blob");
```

### Generate a SAS token

Use an instance of a client to generate a new SAS token.


```java readme-sample-generateSas
/*
 * Generate an account sas. Other samples in this file will demonstrate how to create a client with the sas
 * token.
 */
// Configure the sas parameters. This is the minimal set.
OffsetDateTime expiryTime = OffsetDateTime.now().plusDays(1);
AccountSasPermission accountSasPermission = new AccountSasPermission().setReadPermission(true);
AccountSasService services = new AccountSasService().setBlobAccess(true);
AccountSasResourceType resourceTypes = new AccountSasResourceType().setObject(true);

// Generate the account sas.
AccountSasSignatureValues accountSasValues =
    new AccountSasSignatureValues(expiryTime, accountSasPermission, services, resourceTypes);
String sasToken = blobServiceClient.generateAccountSas(accountSasValues);

// Generate a sas using a container client
BlobContainerSasPermission containerSasPermission = new BlobContainerSasPermission().setCreatePermission(true);
BlobServiceSasSignatureValues serviceSasValues =
    new BlobServiceSasSignatureValues(expiryTime, containerSasPermission);
blobContainerClient.generateSas(serviceSasValues);

// Generate a sas using a blob client
BlobSasPermission blobSasPermission = new BlobSasPermission().setReadPermission(true);
serviceSasValues = new BlobServiceSasSignatureValues(expiryTime, blobSasPermission);
blobClient.generateSas(serviceSasValues);
```

### Authenticate with Azure Identity

The [Azure Identity library][identity] provides Azure Active Directory support for authenticating with Azure Storage.

```java readme-sample-authWithIdentity
BlobServiceClient blobStorageClient = new BlobServiceClientBuilder()
    .endpoint("<your-storage-account-url>")
    .credential(new DefaultAzureCredentialBuilder().build())
    .buildClient();
```

### Set a proxy when building a client

```java readme-sample-setProxy
ProxyOptions options = new ProxyOptions(ProxyOptions.Type.HTTP, new InetSocketAddress("localhost", 888));
BlobServiceClient client = new BlobServiceClientBuilder()
    .httpClient(new NettyAsyncHttpClientBuilder().proxy(options).build())
    .buildClient();
```

or

Allow the client builder to determine the `HttpClient` type to be used but construct it with passed configurations.

```java readme-sample-setProxy2
HttpClientOptions clientOptions = new HttpClientOptions()
    .setProxyOptions(new ProxyOptions(ProxyOptions.Type.HTTP, new InetSocketAddress("localhost", 888)));
BlobServiceClient client = new BlobServiceClientBuilder()
    .clientOptions(clientOptions)
    .buildClient();
```

## Troubleshooting

When interacting with blobs using this Java client library, errors returned by the service correspond to the same HTTP
status codes returned for [REST API][error_codes] requests. For example, if you try to retrieve a container or blob that
doesn't exist in your Storage Account, a `404` error is returned, indicating `Not Found`.

### Default HTTP Client
All client libraries by default use the Netty HTTP client. Adding the above dependency will automatically configure
the client library to use the Netty HTTP client. Configuring or changing the HTTP client is detailed in the
[HTTP clients wiki](https://github.com/Azure/azure-sdk-for-java/wiki/HTTP-clients).

### Default SSL library
All client libraries, by default, use the Tomcat-native Boring SSL library to enable native-level performance for SSL
operations. The Boring SSL library is an uber jar containing native libraries for Linux / macOS / Windows, and provides
better performance compared to the default SSL implementation within the JDK. For more information, including how to
reduce the dependency size, refer to the [performance tuning][performance_tuning] section of the wiki.

## Next steps

Several Storage blob Java SDK samples are available to you in the SDK's GitHub repository. These samples provide example code for additional scenarios commonly encountered while working with Key Vault:

## Next steps Samples
Samples are explained in detail [here][samples_readme].

## Contributing

This project welcomes contributions and suggestions. Most contributions require you to agree to a [Contributor License Agreement (CLA)][cla] declaring that you have the right to, and actually do, grant us the rights to use your contribution.

When you submit a pull request, a CLA-bot will automatically determine whether you need to provide a CLA and decorate the PR appropriately (e.g., label, comment). Simply follow the instructions provided by the bot. You will only need to do this once across all repos using our CLA.

This project has adopted the [Microsoft Open Source Code of Conduct][coc]. For more information see the [Code of Conduct FAQ][coc_faq] or contact [opencode@microsoft.com][coc_contact] with any additional questions or comments.

<!-- LINKS -->
[source]: https://github.com/Azure/azure-sdk-for-java/blob/main/sdk/storage/azure-storage-blob/src
[samples_readme]: https://github.com/Azure/azure-sdk-for-java/blob/main/sdk/storage/azure-storage-blob/src/samples/README.md
[docs]: https://azure.github.io/azure-sdk-for-java/
[rest_docs]: https://docs.microsoft.com/rest/api/storageservices/blob-service-rest-api
[product_docs]: https://docs.microsoft.com/azure/storage/blobs/storage-blobs-overview
[sas_token]: https://docs.microsoft.com/azure/storage/common/storage-dotnet-shared-access-signature-part-1
[jdk]: https://docs.microsoft.com/java/azure/jdk/
[azure_subscription]: https://azure.microsoft.com/free/
[storage_account]: https://docs.microsoft.com/azure/storage/common/storage-quickstart-create-account?tabs=azure-portal
[storage_account_create_cli]: https://docs.microsoft.com/azure/storage/common/storage-quickstart-create-account?tabs=azure-cli
[storage_account_create_portal]: https://docs.microsoft.com/azure/storage/common/storage-quickstart-create-account?tabs=azure-portal
[identity]: https://github.com/Azure/azure-sdk-for-java/blob/main/sdk/identity/azure-identity/README.md
[error_codes]: https://docs.microsoft.com/rest/api/storageservices/blob-service-error-codes
[samples]: https://github.com/Azure/azure-sdk-for-java/blob/main/sdk/storage/azure-storage-blob/src/samples
[cla]: https://cla.microsoft.com
[coc]: https://opensource.microsoft.com/codeofconduct/
[coc_faq]: https://opensource.microsoft.com/codeofconduct/faq/
[coc_contact]: mailto:opencode@microsoft.com
[performance_tuning]: https://github.com/Azure/azure-sdk-for-java/wiki/Performance-Tuning

![Impressions](https://azure-sdk-impressions.azurewebsites.net/api/impressions/azure-sdk-for-java%2Fsdk%2Fstorage%2Fazure-storage-blob%2FREADME.png)<|MERGE_RESOLUTION|>--- conflicted
+++ resolved
@@ -55,11 +55,7 @@
 <dependency>
     <groupId>com.azure</groupId>
     <artifactId>azure-storage-blob</artifactId>
-<<<<<<< HEAD
-    <version>12.23.1</version>
-=======
     <version>12.24.0</version>
->>>>>>> 9e118302
 </dependency>
 ```
 [//]: # ({x-version-update-end})
