--- conflicted
+++ resolved
@@ -22,11 +22,7 @@
 <dependency>
     <groupId>com.azure</groupId>
     <artifactId>azure-storage-blob</artifactId>
-<<<<<<< HEAD
-    <version>12.9.0-beta.2</version>
-=======
     <version>12.10.0-beta.1</version>
->>>>>>> 6f033d77
 </dependency>
 ```
 [//]: # ({x-version-update-end})
