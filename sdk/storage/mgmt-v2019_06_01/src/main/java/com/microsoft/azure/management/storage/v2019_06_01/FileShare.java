--- conflicted
+++ resolved
@@ -105,11 +105,7 @@
         interface WithShareQuota {
            /**
             * Specifies shareQuota.
-<<<<<<< HEAD
-            * @param shareQuota The maximum size of the share, in gigabytes. Must be greater than 0, and less than or equal to 5TB (5120). For Large File Shares, the maximum size is 100000
-=======
             * @param shareQuota The maximum size of the share, in gigabytes. Must be greater than 0, and less than or equal to 5TB (5120). For Large File Shares, the maximum size is 102400
->>>>>>> 174756db
             * @return the next definition stage
             */
             WithCreate withShareQuota(Integer shareQuota);
@@ -151,11 +147,7 @@
         interface WithShareQuota {
             /**
              * Specifies shareQuota.
-<<<<<<< HEAD
-             * @param shareQuota The maximum size of the share, in gigabytes. Must be greater than 0, and less than or equal to 5TB (5120). For Large File Shares, the maximum size is 100000
-=======
              * @param shareQuota The maximum size of the share, in gigabytes. Must be greater than 0, and less than or equal to 5TB (5120). For Large File Shares, the maximum size is 102400
->>>>>>> 174756db
              * @return the next update stage
              */
             Update withShareQuota(Integer shareQuota);
