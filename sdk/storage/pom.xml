--- conflicted
+++ resolved
@@ -27,29 +27,17 @@
         <dependency>
           <groupId>com.azure</groupId>
           <artifactId>azure-storage-common</artifactId>
-<<<<<<< HEAD
-          <version>12.16.0-beta.2</version> <!-- {x-version-update;com.azure:azure-storage-common;current} -->
-=======
           <version>12.17.0-beta.1</version> <!-- {x-version-update;com.azure:azure-storage-common;current} -->
->>>>>>> 8d609db9
         </dependency>
         <dependency>
           <groupId>com.azure</groupId>
           <artifactId>azure-storage-blob</artifactId>
-<<<<<<< HEAD
-          <version>12.17.0-beta.2</version> <!-- {x-version-update;com.azure:azure-storage-blob;current} -->
-=======
           <version>12.18.0-beta.1</version> <!-- {x-version-update;com.azure:azure-storage-blob;current} -->
->>>>>>> 8d609db9
         </dependency>
         <dependency>
           <groupId>com.azure</groupId>
           <artifactId>azure-storage-blob-batch</artifactId>
-<<<<<<< HEAD
-          <version>12.13.0-beta.2</version> <!-- {x-version-update;com.azure:azure-storage-blob-batch;current} -->
-=======
           <version>12.14.0-beta.1</version> <!-- {x-version-update;com.azure:azure-storage-blob-batch;current} -->
->>>>>>> 8d609db9
         </dependency>
         <dependency>
           <groupId>com.azure</groupId>
@@ -59,11 +47,7 @@
         <dependency>
           <groupId>com.azure</groupId>
           <artifactId>azure-storage-blob-cryptography</artifactId>
-<<<<<<< HEAD
-          <version>12.16.0-beta.2</version> <!-- {x-version-update;com.azure:azure-storage-blob-cryptography;current} -->
-=======
           <version>12.17.0-beta.1</version> <!-- {x-version-update;com.azure:azure-storage-blob-cryptography;current} -->
->>>>>>> 8d609db9
         </dependency>
         <dependency>
           <groupId>com.azure</groupId>
@@ -73,38 +57,22 @@
         <dependency>
           <groupId>com.azure</groupId>
           <artifactId>azure-storage-file-share</artifactId>
-<<<<<<< HEAD
-          <version>12.13.0-beta.2</version> <!-- {x-version-update;com.azure:azure-storage-file-share;current} -->
-=======
           <version>12.14.0-beta.1</version> <!-- {x-version-update;com.azure:azure-storage-file-share;current} -->
->>>>>>> 8d609db9
         </dependency>
         <dependency>
           <groupId>com.azure</groupId>
           <artifactId>azure-storage-file-datalake</artifactId>
-<<<<<<< HEAD
-          <version>12.10.0-beta.2</version> <!-- {x-version-update;com.azure:azure-storage-file-datalake;current} -->
-=======
           <version>12.11.0-beta.1</version> <!-- {x-version-update;com.azure:azure-storage-file-datalake;current} -->
->>>>>>> 8d609db9
         </dependency>
         <dependency>
           <groupId>com.azure</groupId>
           <artifactId>azure-storage-internal-avro</artifactId>
-<<<<<<< HEAD
-          <version>12.3.0-beta.2</version> <!-- {x-version-update;com.azure:azure-storage-internal-avro;current} -->
-=======
           <version>12.4.0-beta.1</version> <!-- {x-version-update;com.azure:azure-storage-internal-avro;current} -->
->>>>>>> 8d609db9
         </dependency>
         <dependency>
           <groupId>com.azure</groupId>
           <artifactId>azure-storage-queue</artifactId>
-<<<<<<< HEAD
-          <version>12.13.0-beta.2</version> <!-- {x-version-update;com.azure:azure-storage-queue;current} -->
-=======
           <version>12.14.0-beta.1</version> <!-- {x-version-update;com.azure:azure-storage-queue;current} -->
->>>>>>> 8d609db9
         </dependency>
       </dependencies>
 
