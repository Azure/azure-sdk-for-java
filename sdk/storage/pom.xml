--- conflicted
+++ resolved
@@ -42,11 +42,7 @@
         <dependency>
           <groupId>com.azure</groupId>
           <artifactId>azure-storage-blob-changefeed</artifactId>
-<<<<<<< HEAD
-          <version>12.0.0-beta.18</version> <!-- {x-version-update;com.azure:azure-storage-blob-changefeed;current} -->
-=======
           <version>12.0.0-beta.19</version> <!-- {x-version-update;com.azure:azure-storage-blob-changefeed;current} -->
->>>>>>> 15aeb7a2
         </dependency>
         <dependency>
           <groupId>com.azure</groupId>
