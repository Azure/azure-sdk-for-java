<!-- Copyright (c) Microsoft Corporation. All rights reserved.
     Licensed under the MIT License. -->
<project xmlns="http://maven.apache.org/POM/4.0.0"
         xmlns:xsi="http://www.w3.org/2001/XMLSchema-instance"
         xsi:schemaLocation="http://maven.apache.org/POM/4.0.0 http://maven.apache.org/xsd/maven-4.0.0.xsd">
  <modelVersion>4.0.0</modelVersion>
  <groupId>com.azure</groupId>
  <artifactId>azure-storage-service</artifactId>
  <packaging>pom</packaging>
  <version>1.0.0</version><!-- Need not change for every release-->
<<<<<<< HEAD
  <profiles>
    <profile>
      <id>coverage</id>
      <modules>
        <module>azure-storage-common</module>
        <module>azure-storage-blob</module>
        <module>azure-storage-blob-batch</module>
        <module>azure-storage-blob-changefeed</module>
        <module>azure-storage-blob-cryptography</module>
        <module>azure-storage-blob-nio</module>
        <module>azure-storage-file-share</module>
        <module>azure-storage-file-datalake</module>
        <module>azure-storage-internal-avro</module>
        <module>azure-storage-queue</module>
        <module>azure-storage-datamover</module>
        <module>azure-storage-datamover-s3</module>
        <module>azure-storage-datamover-sample</module>
      </modules>
      <dependencies>
        <dependency>
          <groupId>com.azure</groupId>
          <artifactId>azure-storage-common</artifactId>
          <version>12.17.0-beta.2</version> <!-- {x-version-update;com.azure:azure-storage-common;current} -->
        </dependency>
        <dependency>
          <groupId>com.azure</groupId>
          <artifactId>azure-storage-blob</artifactId>
          <version>12.18.0-beta.2</version> <!-- {x-version-update;com.azure:azure-storage-blob;current} -->
        </dependency>
        <dependency>
          <groupId>com.azure</groupId>
          <artifactId>azure-storage-blob-batch</artifactId>
          <version>12.14.0-beta.2</version> <!-- {x-version-update;com.azure:azure-storage-blob-batch;current} -->
        </dependency>
        <dependency>
          <groupId>com.azure</groupId>
          <artifactId>azure-storage-blob-changefeed</artifactId>
          <version>12.0.0-beta.19</version> <!-- {x-version-update;com.azure:azure-storage-blob-changefeed;current} -->
        </dependency>
        <dependency>
          <groupId>com.azure</groupId>
          <artifactId>azure-storage-blob-cryptography</artifactId>
          <version>12.17.0-beta.2</version> <!-- {x-version-update;com.azure:azure-storage-blob-cryptography;current} -->
        </dependency>
        <dependency>
          <groupId>com.azure</groupId>
          <artifactId>azure-storage-blob-nio</artifactId>
          <version>12.0.0-beta.20</version> <!-- {x-version-update;com.azure:azure-storage-blob-nio;current} -->
        </dependency>
        <dependency>
          <groupId>com.azure</groupId>
          <artifactId>azure-storage-file-share</artifactId>
          <version>12.14.0-beta.2</version> <!-- {x-version-update;com.azure:azure-storage-file-share;current} -->
        </dependency>
        <dependency>
          <groupId>com.azure</groupId>
          <artifactId>azure-storage-file-datalake</artifactId>
          <version>12.11.0-beta.2</version> <!-- {x-version-update;com.azure:azure-storage-file-datalake;current} -->
        </dependency>
        <dependency>
          <groupId>com.azure</groupId>
          <artifactId>azure-storage-internal-avro</artifactId>
          <version>12.4.0-beta.2</version> <!-- {x-version-update;com.azure:azure-storage-internal-avro;current} -->
        </dependency>
        <dependency>
          <groupId>com.azure</groupId>
          <artifactId>azure-storage-queue</artifactId>
          <version>12.14.0-beta.2</version> <!-- {x-version-update;com.azure:azure-storage-queue;current} -->
        </dependency>
      </dependencies>

      <build>
        <plugins>
          <plugin>
            <groupId>org.jacoco</groupId>
            <artifactId>jacoco-maven-plugin</artifactId>
            <version>0.8.8</version> <!-- {x-version-update;org.jacoco:jacoco-maven-plugin;external_dependency} -->
            <configuration>
              <outputDirectory>${project.reporting.outputDirectory}/test-coverage</outputDirectory>
            </configuration>
          </plugin>
        </plugins>
      </build>
    </profile>
    <profile>
      <id>default</id>
      <activation>
        <activeByDefault>true</activeByDefault>
      </activation>
      <modules>
        <module>azure-storage-common</module>
        <module>azure-storage-blob</module>
        <module>azure-storage-blob-batch</module>
        <module>azure-storage-blob-changefeed</module>
        <module>azure-storage-blob-cryptography</module>
        <module>azure-storage-blob-nio</module>
        <module>azure-storage-file-share</module>
        <module>azure-storage-file-datalake</module>
        <module>azure-storage-internal-avro</module>
        <module>azure-storage-queue</module>
=======
  <modules>
      <module>azure-storage-common</module>
      <module>azure-storage-blob</module>
      <module>azure-storage-blob-batch</module>
      <module>azure-storage-blob-changefeed</module>
      <module>azure-storage-blob-cryptography</module>
      <module>azure-storage-blob-nio</module>
      <module>azure-storage-file-share</module>
      <module>azure-storage-file-datalake</module>
      <module>azure-storage-internal-avro</module>
      <module>azure-storage-queue</module>
>>>>>>> 2645191e
        <module>azure-storage-perf</module>
        <module>microsoft-azure-storage-blob</module>
        <module>microsoft-azure-storage-perf</module>
        <module>azure-storage-datamover</module>
        <module>azure-storage-datamover-s3</module>
        <module>azure-storage-datamover-sample</module>
      </modules>
</project><|MERGE_RESOLUTION|>--- conflicted
+++ resolved
@@ -8,108 +8,6 @@
   <artifactId>azure-storage-service</artifactId>
   <packaging>pom</packaging>
   <version>1.0.0</version><!-- Need not change for every release-->
-<<<<<<< HEAD
-  <profiles>
-    <profile>
-      <id>coverage</id>
-      <modules>
-        <module>azure-storage-common</module>
-        <module>azure-storage-blob</module>
-        <module>azure-storage-blob-batch</module>
-        <module>azure-storage-blob-changefeed</module>
-        <module>azure-storage-blob-cryptography</module>
-        <module>azure-storage-blob-nio</module>
-        <module>azure-storage-file-share</module>
-        <module>azure-storage-file-datalake</module>
-        <module>azure-storage-internal-avro</module>
-        <module>azure-storage-queue</module>
-        <module>azure-storage-datamover</module>
-        <module>azure-storage-datamover-s3</module>
-        <module>azure-storage-datamover-sample</module>
-      </modules>
-      <dependencies>
-        <dependency>
-          <groupId>com.azure</groupId>
-          <artifactId>azure-storage-common</artifactId>
-          <version>12.17.0-beta.2</version> <!-- {x-version-update;com.azure:azure-storage-common;current} -->
-        </dependency>
-        <dependency>
-          <groupId>com.azure</groupId>
-          <artifactId>azure-storage-blob</artifactId>
-          <version>12.18.0-beta.2</version> <!-- {x-version-update;com.azure:azure-storage-blob;current} -->
-        </dependency>
-        <dependency>
-          <groupId>com.azure</groupId>
-          <artifactId>azure-storage-blob-batch</artifactId>
-          <version>12.14.0-beta.2</version> <!-- {x-version-update;com.azure:azure-storage-blob-batch;current} -->
-        </dependency>
-        <dependency>
-          <groupId>com.azure</groupId>
-          <artifactId>azure-storage-blob-changefeed</artifactId>
-          <version>12.0.0-beta.19</version> <!-- {x-version-update;com.azure:azure-storage-blob-changefeed;current} -->
-        </dependency>
-        <dependency>
-          <groupId>com.azure</groupId>
-          <artifactId>azure-storage-blob-cryptography</artifactId>
-          <version>12.17.0-beta.2</version> <!-- {x-version-update;com.azure:azure-storage-blob-cryptography;current} -->
-        </dependency>
-        <dependency>
-          <groupId>com.azure</groupId>
-          <artifactId>azure-storage-blob-nio</artifactId>
-          <version>12.0.0-beta.20</version> <!-- {x-version-update;com.azure:azure-storage-blob-nio;current} -->
-        </dependency>
-        <dependency>
-          <groupId>com.azure</groupId>
-          <artifactId>azure-storage-file-share</artifactId>
-          <version>12.14.0-beta.2</version> <!-- {x-version-update;com.azure:azure-storage-file-share;current} -->
-        </dependency>
-        <dependency>
-          <groupId>com.azure</groupId>
-          <artifactId>azure-storage-file-datalake</artifactId>
-          <version>12.11.0-beta.2</version> <!-- {x-version-update;com.azure:azure-storage-file-datalake;current} -->
-        </dependency>
-        <dependency>
-          <groupId>com.azure</groupId>
-          <artifactId>azure-storage-internal-avro</artifactId>
-          <version>12.4.0-beta.2</version> <!-- {x-version-update;com.azure:azure-storage-internal-avro;current} -->
-        </dependency>
-        <dependency>
-          <groupId>com.azure</groupId>
-          <artifactId>azure-storage-queue</artifactId>
-          <version>12.14.0-beta.2</version> <!-- {x-version-update;com.azure:azure-storage-queue;current} -->
-        </dependency>
-      </dependencies>
-
-      <build>
-        <plugins>
-          <plugin>
-            <groupId>org.jacoco</groupId>
-            <artifactId>jacoco-maven-plugin</artifactId>
-            <version>0.8.8</version> <!-- {x-version-update;org.jacoco:jacoco-maven-plugin;external_dependency} -->
-            <configuration>
-              <outputDirectory>${project.reporting.outputDirectory}/test-coverage</outputDirectory>
-            </configuration>
-          </plugin>
-        </plugins>
-      </build>
-    </profile>
-    <profile>
-      <id>default</id>
-      <activation>
-        <activeByDefault>true</activeByDefault>
-      </activation>
-      <modules>
-        <module>azure-storage-common</module>
-        <module>azure-storage-blob</module>
-        <module>azure-storage-blob-batch</module>
-        <module>azure-storage-blob-changefeed</module>
-        <module>azure-storage-blob-cryptography</module>
-        <module>azure-storage-blob-nio</module>
-        <module>azure-storage-file-share</module>
-        <module>azure-storage-file-datalake</module>
-        <module>azure-storage-internal-avro</module>
-        <module>azure-storage-queue</module>
-=======
   <modules>
       <module>azure-storage-common</module>
       <module>azure-storage-blob</module>
@@ -121,12 +19,11 @@
       <module>azure-storage-file-datalake</module>
       <module>azure-storage-internal-avro</module>
       <module>azure-storage-queue</module>
->>>>>>> 2645191e
+      <module>azure-storage-datamover</module>
+      <module>azure-storage-datamover-s3</module>
+      <module>azure-storage-datamover-sample</module>
         <module>azure-storage-perf</module>
         <module>microsoft-azure-storage-blob</module>
         <module>microsoft-azure-storage-perf</module>
-        <module>azure-storage-datamover</module>
-        <module>azure-storage-datamover-s3</module>
-        <module>azure-storage-datamover-sample</module>
       </modules>
 </project>