--- conflicted
+++ resolved
@@ -27,29 +27,17 @@
         <dependency>
           <groupId>com.azure</groupId>
           <artifactId>azure-storage-common</artifactId>
-<<<<<<< HEAD
-          <version>12.12.0</version> <!-- {x-version-update;com.azure:azure-storage-common;current} -->
-=======
           <version>12.13.0-beta.1</version> <!-- {x-version-update;com.azure:azure-storage-common;current} -->
->>>>>>> 036d6ddd
         </dependency>
         <dependency>
           <groupId>com.azure</groupId>
           <artifactId>azure-storage-blob</artifactId>
-<<<<<<< HEAD
-          <version>12.12.0</version> <!-- {x-version-update;com.azure:azure-storage-blob;current} -->
-=======
           <version>12.13.0-beta.1</version> <!-- {x-version-update;com.azure:azure-storage-blob;current} -->
->>>>>>> 036d6ddd
         </dependency>
         <dependency>
           <groupId>com.azure</groupId>
           <artifactId>azure-storage-blob-batch</artifactId>
-<<<<<<< HEAD
-          <version>12.10.0</version> <!-- {x-version-update;com.azure:azure-storage-blob-batch;current} -->
-=======
           <version>12.11.0-beta.1</version> <!-- {x-version-update;com.azure:azure-storage-blob-batch;current} -->
->>>>>>> 036d6ddd
         </dependency>
         <dependency>
           <groupId>com.azure</groupId>
@@ -59,11 +47,7 @@
         <dependency>
           <groupId>com.azure</groupId>
           <artifactId>azure-storage-blob-cryptography</artifactId>
-<<<<<<< HEAD
-          <version>12.12.0</version> <!-- {x-version-update;com.azure:azure-storage-blob-cryptography;current} -->
-=======
           <version>12.13.0-beta.1</version> <!-- {x-version-update;com.azure:azure-storage-blob-cryptography;current} -->
->>>>>>> 036d6ddd
         </dependency>
         <dependency>
           <groupId>com.azure</groupId>
@@ -73,38 +57,22 @@
         <dependency>
           <groupId>com.azure</groupId>
           <artifactId>azure-storage-file-share</artifactId>
-<<<<<<< HEAD
-          <version>12.10.0</version> <!-- {x-version-update;com.azure:azure-storage-file-share;current} -->
-=======
           <version>12.11.0-beta.1</version> <!-- {x-version-update;com.azure:azure-storage-file-share;current} -->
->>>>>>> 036d6ddd
         </dependency>
         <dependency>
           <groupId>com.azure</groupId>
           <artifactId>azure-storage-file-datalake</artifactId>
-<<<<<<< HEAD
-          <version>12.6.0</version> <!-- {x-version-update;com.azure:azure-storage-file-datalake;current} -->
-=======
           <version>12.7.0-beta.1</version> <!-- {x-version-update;com.azure:azure-storage-file-datalake;current} -->
->>>>>>> 036d6ddd
         </dependency>
         <dependency>
           <groupId>com.azure</groupId>
           <artifactId>azure-storage-internal-avro</artifactId>
-<<<<<<< HEAD
-          <version>12.0.5</version> <!-- {x-version-update;com.azure:azure-storage-internal-avro;current} -->
-=======
           <version>12.1.0-beta.1</version> <!-- {x-version-update;com.azure:azure-storage-internal-avro;current} -->
->>>>>>> 036d6ddd
         </dependency>
         <dependency>
           <groupId>com.azure</groupId>
           <artifactId>azure-storage-queue</artifactId>
-<<<<<<< HEAD
-          <version>12.10.0</version> <!-- {x-version-update;com.azure:azure-storage-queue;current} -->
-=======
           <version>12.11.0-beta.1</version> <!-- {x-version-update;com.azure:azure-storage-queue;current} -->
->>>>>>> 036d6ddd
         </dependency>
       </dependencies>
 
