--- conflicted
+++ resolved
@@ -51,9 +51,8 @@
 
       # This is the only change you should make to your tests.yml files
       EnvVars:
-<<<<<<< HEAD
         # Static resources and configuration values remain unchanged
-        AZURE_TEST_MODE: RECORD
+        AZURE_TEST_MODE: :LIVE
         AZURE_TENANT_ID: $(aad-azure-sdk-test-tenant-id)
         AZURE_CLIENT_ID: $(aad-azure-sdk-test-client-id)
         AZURE_CLIENT_SECRET: $(aad-azure-sdk-test-client-secret)
@@ -67,6 +66,7 @@
         BLOB_STORAGE_ACCOUNT_KEY: $(BLOB_STORAGE_ACCOUNT_KEY)
         PREMIUM_STORAGE_ACCOUNT_NAME: $(PREMIUM_STORAGE_ACCOUNT_NAME)
         PREMIUM_STORAGE_ACCOUNT_KEY: $(PREMIUM_STORAGE_ACCOUNT_KEY)
+        AZURE_STORAGE_ACCESS_KEY: $(java-storage-test-access-key)
         AZURE_STORAGE_FILE_ENDPOINT: $(AZURE_STORAGE_FILE_ENDPOINT)
         AZURE_STORAGE_FILE_CONNECTION_STRING: $(AZURE_STORAGE_FILE_CONNECTION_STRING)
         AZURE_STORAGE_QUEUE_ENDPOINT: $(AZURE_STORAGE_QUEUE_ENDPOINT)
@@ -74,30 +74,8 @@
         AZURE_STORAGE_BLOB_CONNECTION_STRING: $(AZURE_STORAGE_BLOB_CONNECTION_STRING)
         STORAGE_DATA_LAKE_ACCOUNT_NAME: $(STORAGE_DATA_LAKE_ACCOUNT_NAME)
         STORAGE_DATA_LAKE_ACCOUNT_KEY: $(STORAGE_DATA_LAKE_ACCOUNT_KEY)
-=======
-        AZURE_TEST_MODE: LIVE
-        AZURE_TENANT_ID: $(aad-azure-sdk-test-tenant-id)
-        AZURE_CLIENT_ID: $(aad-azure-sdk-test-client-id)
-        AZURE_CLIENT_SECRET: $(aad-azure-sdk-test-client-secret)
-        PRIMARY_STORAGE_ACCOUNT_NAME: $(java-storage-test-primary-account-name)
-        PRIMARY_STORAGE_ACCOUNT_KEY: $(java-storage-test-primary-account-key)
-        SECONDARY_STORAGE_ACCOUNT_NAME: $(java-storage-test-secondary-account-name)
-        SECONDARY_STORAGE_ACCOUNT_KEY: $(java-storage-test-secondary-account-key)
-        BLOB_STORAGE_ACCOUNT_NAME: $(java-storage-test-blob-account-name)
-        BLOB_STORAGE_ACCOUNT_KEY: $(java-storage-test-blob-account-key)
-        PREMIUM_STORAGE_ACCOUNT_NAME: $(java-storage-test-premium-account-name)
-        PREMIUM_STORAGE_ACCOUNT_KEY: $(java-storage-test-premium-account-key)
-        AZURE_STORAGE_ACCESS_KEY: $(java-storage-test-access-key)
-        AZURE_STORAGE_FILE_ENDPOINT: $(java-storage-test-file-endpoint)
-        AZURE_STORAGE_FILE_CONNECTION_STRING: $(java-storage-test-file-connection-string)
-        AZURE_STORAGE_QUEUE_ENDPOINT: $(java-storage-test-queue-endpoint)
-        AZURE_STORAGE_QUEUE_CONNECTION_STRING: $(java-storage-test-queue-connection-string)
-        AZURE_STORAGE_BLOB_CONNECTION_STRING: $(java-storage-test-blob-connection-string)
-        STORAGE_DATA_LAKE_ACCOUNT_NAME: $(java-storage-data-lake-account-name)
-        STORAGE_DATA_LAKE_ACCOUNT_KEY: $(java-storage-data-lake-account-key)
-        AZURE_STORAGE_FILE_ACCOUNT_NAME: $(java-storage-account-name)
-        AZURE_STORAGE_FILE_ACCOUNT_KEY: $(java-storage-account-key)
-        AZURE_STORAGE_QUEUE_ACCOUNT_NAME: $(java-storage-account-name)
-        AZURE_STORAGE_QUEUE_ACCOUNT_KEY: $(java-storage-account-key)
->>>>>>> b52329ad
-      TimeoutInMinutes: 120+        AZURE_STORAGE_FILE_ACCOUNT_NAME: $(AZURE_STORAGE_FILE_ACCOUNT_NAME)
+        AZURE_STORAGE_FILE_ACCOUNT_KEY: $(AZURE_STORAGE_FILE_ACCOUNT_KEY)
+        AZURE_STORAGE_QUEUE_ACCOUNT_NAME: $(AZURE_STORAGE_FILE_ACCOUNT_NAME)
+        AZURE_STORAGE_QUEUE_ACCOUNT_KEY: $(AZURE_STORAGE_QUEUE_ACCOUNT_KEY)
+        TimeoutInMinutes: 120