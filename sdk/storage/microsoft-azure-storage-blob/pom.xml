<!--
 Copyright (c) Microsoft Corporation. All rights reserved.
 Licensed under the MIT License. See License.txt in the project root for
 license information.
-->
<project xmlns="http://maven.apache.org/POM/4.0.0" xmlns:xsi="http://www.w3.org/2001/XMLSchema-instance"
         xsi:schemaLocation="http://maven.apache.org/POM/4.0.0 http://maven.apache.org/xsd/maven-4.0.0.xsd">
  <modelVersion>4.0.0</modelVersion>
  <parent>
    <groupId>com.azure</groupId>
    <artifactId>azure-data-sdk-parent</artifactId>
    <version>1.3.0</version> <!-- {x-version-update;com.azure:azure-data-sdk-parent;current} -->
    <relativePath>../../parents/azure-data-sdk-parent</relativePath>
  </parent>

  <groupId>com.microsoft.azure</groupId>
  <artifactId>azure-storage-blob</artifactId>
  <version>11.0.2</version> <!-- {x-version-update;com.microsoft.azure:azure-storage-blob;current} -->

  <name>Azure Storage Blob</name>
  <description>The Azure Storage Java Blob library.</description>
  <url>https://github.com/Azure/azure-sdk-for-java</url>

  <distributionManagement>
    <site>
      <id>azure-java-build-docs</id>
      <url>${site.url}/site/${project.artifactId}</url>
    </site>
  </distributionManagement>

  <scm>
    <url>https://github.com/Azure/azure-sdk-for-java</url>
  </scm>

  <dependencies>
    <dependency>
      <groupId>com.microsoft.rest.v2</groupId>
      <artifactId>client-runtime</artifactId>
      <version>2.1.1</version> <!-- {x-version-update;com.microsoft.rest.v2:client-runtime;external_dependency} -->
    </dependency>

    <dependency>
      <groupId>org.slf4j</groupId>
      <artifactId>slf4j-api</artifactId>
      <version>1.7.36</version> <!-- {x-version-update;org.slf4j:slf4j-api;external_dependency} -->
    </dependency>

    <dependency>
      <groupId>com.microsoft.azure</groupId>
      <artifactId>adal4j</artifactId>
      <version>1.6.5</version> <!-- {x-version-update;com.microsoft.azure:adal4j;external_dependency} -->
      <scope>test</scope>
    </dependency>

    <dependency>
      <groupId>junit</groupId>
      <artifactId>junit</artifactId>
      <version>4.13.2</version> <!-- {x-version-update;junit:junit;external_dependency} -->
      <scope>test</scope>
    </dependency>

    <dependency>
      <groupId>cglib</groupId>
      <artifactId>cglib-nodep</artifactId>
      <version>3.2.7</version> <!-- {x-version-update;cglib:cglib-nodep;external_dependency} -->
      <scope>test</scope>
    </dependency>

    <dependency>
      <groupId>uk.org.lidalia</groupId>
      <artifactId>slf4j-test</artifactId>
      <version>1.2.0</version> <!-- {x-version-update;uk.org.lidalia:slf4j-test;external_dependency} -->
      <scope>test</scope>
    </dependency>

    <dependency>
<<<<<<< HEAD
      <groupId>com.azure</groupId>
      <artifactId>azure-core-test</artifactId>
      <version>1.24.0</version> <!-- {x-version-update;com.azure:azure-core-test;dependency} -->
      <scope>test</scope>
    </dependency>

    <dependency>
      <groupId>com.azure</groupId>
      <artifactId>azure-storage-common</artifactId>
      <version>12.24.2</version> <!-- {x-version-update;com.azure:azure-storage-common;dependency} -->
      <classifier>tests</classifier>
      <type>test-jar</type>
      <scope>test</scope>
    </dependency>

    <dependency>
=======
>>>>>>> 03c064c6
      <groupId>org.spockframework</groupId>
      <artifactId>spock-core</artifactId>
      <version>2.4-M1-groovy-4.0</version> <!-- {x-version-update;org.spockframework:spock-core;external_dependency} -->
      <scope>test</scope>
    </dependency>
    <!--The Groovy version that Spock Core brings in (4.0.6) does not support Java 21, so we need to override it with a version that does.-->
    <dependency>
      <groupId>org.apache.groovy</groupId>
      <artifactId>groovy</artifactId>
      <version>4.0.15</version> <!-- {x-version-update;org.apache.groovy:groovy;external_dependency} -->
      <scope>test</scope>
    </dependency>
  </dependencies>

  <build>
    <sourceDirectory>src/main/java</sourceDirectory>
    <testSourceDirectory>src/test/java</testSourceDirectory>
    <plugins>
      <plugin>
        <groupId>org.codehaus.gmavenplus</groupId>
        <artifactId>gmavenplus-plugin</artifactId>
        <version>3.0.2</version> <!-- {x-version-update;org.codehaus.gmavenplus:gmavenplus-plugin;external_dependency} -->
        <executions>
          <execution>
            <goals>
              <goal>addTestSources</goal>
              <goal>generateTestStubs</goal>
              <goal>compileTests</goal>
              <goal>removeTestStubs</goal>
            </goals>
          </execution>
        </executions>
        <configuration>
          <testSources>
            <testSource>
              <directory>${project.basedir}/src/test</directory>
              <includes>
                <include>**/*.groovy</include>
              </includes>
            </testSource>
          </testSources>
        </configuration>
      </plugin>
    </plugins>
  </build>
  <profiles>
    <profile>
      <id>java9plus</id>
      <activation>
        <jdk>[9,)</jdk>
      </activation>
      <build>
        <plugins>
          <plugin>
            <groupId>org.apache.maven.plugins</groupId>
            <artifactId>maven-compiler-plugin</artifactId>
            <version>3.12.1</version> <!-- {x-version-update;org.apache.maven.plugins:maven-compiler-plugin;external_dependency} -->
            <executions>
              <execution>
                <id>default-testCompile</id>
                <phase>process-test-sources</phase>
                <goals>
                  <goal>testCompile</goal>
                </goals>
                <configuration>
                  <failOnWarning>false</failOnWarning>
                </configuration>
              </execution>
            </executions>
          </plugin>
        </plugins>
      </build>
    </profile>
  </profiles>
</project><|MERGE_RESOLUTION|>--- conflicted
+++ resolved
@@ -74,25 +74,6 @@
     </dependency>
 
     <dependency>
-<<<<<<< HEAD
-      <groupId>com.azure</groupId>
-      <artifactId>azure-core-test</artifactId>
-      <version>1.24.0</version> <!-- {x-version-update;com.azure:azure-core-test;dependency} -->
-      <scope>test</scope>
-    </dependency>
-
-    <dependency>
-      <groupId>com.azure</groupId>
-      <artifactId>azure-storage-common</artifactId>
-      <version>12.24.2</version> <!-- {x-version-update;com.azure:azure-storage-common;dependency} -->
-      <classifier>tests</classifier>
-      <type>test-jar</type>
-      <scope>test</scope>
-    </dependency>
-
-    <dependency>
-=======
->>>>>>> 03c064c6
       <groupId>org.spockframework</groupId>
       <artifactId>spock-core</artifactId>
       <version>2.4-M1-groovy-4.0</version> <!-- {x-version-update;org.spockframework:spock-core;external_dependency} -->
