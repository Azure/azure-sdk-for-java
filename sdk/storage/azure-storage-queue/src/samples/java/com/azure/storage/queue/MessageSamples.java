--- conflicted
+++ resolved
@@ -32,11 +32,7 @@
         // TODO
 
         // Get the total count of msg in the queue
-<<<<<<< HEAD
-        int count = queueClient.getProperties().approximateMessagesCount();
-=======
         int count = queueClient.getProperties().getApproximateMessagesCount();
->>>>>>> f9b68898
 
         // Peek all messages in queue. It is supposed to print "Hello World" 3 times.
         queueClient.peekMessages(count, null, null).forEach(
