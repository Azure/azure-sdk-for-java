// Copyright (c) Microsoft Corporation. All rights reserved.
// Licensed under the MIT License.

package com.azure.storage.queue;

import com.azure.core.http.rest.Response;
import com.azure.core.util.Context;
import com.azure.storage.queue.models.StorageErrorCode;
import com.azure.storage.queue.models.StorageException;

import java.time.Duration;

import static com.azure.storage.queue.SampleHelper.generateRandomName;

public class QueueExceptionSamples {

    private static final String ACCOUNT_NAME = System.getenv("AZURE_STORAGE_ACCOUNT_NAME");
    private static final String SAS_TOKEN = System.getenv("PRIMARY_SAS_TOKEN");

    /**
     * The main method shows how to handle the storage exception.
     *
     * @param args No args needed for the main method.
     * @throws RuntimeException If queueServiceClient failed to create a queue.
     */
    public static void main(String[] args) {
        // Create a queue service client.
        String queueServiceURL = String.format("https://%s.queue.core.windows.net/%s", ACCOUNT_NAME, SAS_TOKEN);
        QueueServiceClient queueServiceClient = new QueueServiceClientBuilder().endpoint(queueServiceURL).buildClient();

        // Create queue client.
        Response<QueueClient> queueClientResponse;
        try {
            queueClientResponse = queueServiceClient.createQueueWithResponse(generateRandomName("delete-not-exist",
                16), null, Duration.ofSeconds(1), new Context("key1", "value1"));
<<<<<<< HEAD
            System.out.println("Successfully create the queue! Status code: " + queueClientResponse.statusCode());
        } catch (StorageException e) {
            System.out.println(String.format("Error creating a queue. Error message: %s", e.serviceMessage()));
=======
            System.out.println("Successfully create the queue! Status code: " + queueClientResponse.getStatusCode());
        } catch (StorageException e) {
            System.out.println(String.format("Error creating a queue. Error message: %s", e.getServiceMessage()));
>>>>>>> f9b68898
            throw new RuntimeException(e);
        }
        QueueClient queueClient = queueClientResponse.getValue();
        queueClient.enqueueMessage("Hello, message 1!");
        queueClient.enqueueMessage("Hello, message 2!");

        // Delete message with wrong message id.
        try {
            queueClientResponse.getValue().dequeueMessages().forEach(
                msg -> {
                    queueClient.deleteMessage("wrong id", msg.getPopReceipt());
                }
            );
        } catch (StorageException e) {
            if (e.getMessage().contains(StorageErrorCode.MESSAGE_NOT_FOUND.toString())) {
                System.out.println("This is the error expected to throw");
            } else {
                System.out.println("This is not the error we expect!");
            }
        }

        // Delete message with wrong pop receipt.
        try {
            queueClient.dequeueMessages().forEach(
                msg -> {
                    queueClient.deleteMessage(msg.getMessageId(), "Wrong Pop Receipt");
                }
            );
        } catch (StorageException e) {
            if (e.getMessage().contains(StorageErrorCode.INVALID_QUERY_PARAMETER_VALUE.toString())) {
                System.out.println("This is the error expected to throw");
            } else {
                System.out.println("This is not the error we expect!");
            }
        }
    }
}<|MERGE_RESOLUTION|>--- conflicted
+++ resolved
@@ -33,15 +33,9 @@
         try {
             queueClientResponse = queueServiceClient.createQueueWithResponse(generateRandomName("delete-not-exist",
                 16), null, Duration.ofSeconds(1), new Context("key1", "value1"));
-<<<<<<< HEAD
-            System.out.println("Successfully create the queue! Status code: " + queueClientResponse.statusCode());
-        } catch (StorageException e) {
-            System.out.println(String.format("Error creating a queue. Error message: %s", e.serviceMessage()));
-=======
             System.out.println("Successfully create the queue! Status code: " + queueClientResponse.getStatusCode());
         } catch (StorageException e) {
             System.out.println(String.format("Error creating a queue. Error message: %s", e.getServiceMessage()));
->>>>>>> f9b68898
             throw new RuntimeException(e);
         }
         QueueClient queueClient = queueClientResponse.getValue();
