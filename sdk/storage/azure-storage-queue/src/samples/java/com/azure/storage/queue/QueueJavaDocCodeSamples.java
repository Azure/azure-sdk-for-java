--- conflicted
+++ resolved
@@ -130,13 +130,8 @@
 
         // BEGIN: com.azure.storage.queue.QueueClient.enqueueMessageWithResponse#String-Duration-Duration-Duration-Context1
         EnqueuedMessage enqueuedMessage = client.enqueueMessageWithResponse("Hello, Azure",
-<<<<<<< HEAD
             Duration.ofSeconds(5), null, Duration.ofSeconds(1), new Context(key1, value1)).getValue();
-        System.out.printf("Message %s expires at %s", enqueuedMessage.messageId(), enqueuedMessage.expirationTime());
-=======
-            Duration.ofSeconds(5), null, Duration.ofSeconds(1), new Context(key1, value1)).value();
         System.out.printf("Message %s expires at %s", enqueuedMessage.getMessageId(), enqueuedMessage.getExpirationTime());
->>>>>>> 9f362581
         // END: com.azure.storage.queue.QueueClient.enqueueMessageWithResponse#String-Duration-Duration-Duration-Context1
     }
 
@@ -147,13 +142,8 @@
     public void enqueueMessageWithLiveTimeOverload() {
         // BEGIN: com.azure.storage.queue.QueueClient.enqueueMessageWithResponse#String-Duration-Duration-Duration-Context2
         EnqueuedMessage enqueuedMessage = client.enqueueMessageWithResponse("Goodbye, Azure",
-<<<<<<< HEAD
             null, Duration.ofSeconds(5), Duration.ofSeconds(1), new Context(key1, value1)).getValue();
-        System.out.printf("Message %s expires at %s", enqueuedMessage.messageId(), enqueuedMessage.expirationTime());
-=======
-            null, Duration.ofSeconds(5), Duration.ofSeconds(1), new Context(key1, value1)).value();
         System.out.printf("Message %s expires at %s", enqueuedMessage.getMessageId(), enqueuedMessage.getExpirationTime());
->>>>>>> 9f362581
         // END: com.azure.storage.queue.QueueClient.enqueueMessageWithResponse#String-Duration-Duration-Duration-Context2
     }
 
@@ -281,15 +271,9 @@
         // BEGIN: com.azure.storage.queue.QueueClient.deleteMessageWithResponse#String-String-Duration-Context
         client.dequeueMessages().forEach(
             dequeuedMessage -> {
-<<<<<<< HEAD
-                VoidResponse response = client.deleteMessageWithResponse(dequeuedMessage.messageId(),
-                    dequeuedMessage.popReceipt(), Duration.ofSeconds(1), new Context(key1, value1));
-                System.out.println("Complete deleting the message with status code " + response.getStatusCode());
-=======
                 VoidResponse response = client.deleteMessageWithResponse(dequeuedMessage.getMessageId(),
                     dequeuedMessage.getPopReceipt(), Duration.ofSeconds(1), new Context(key1, value1));
-                System.out.println("Complete deleting the message with status code " + response.statusCode());
->>>>>>> 9f362581
+                System.out.println("Complete deleting the message with status code " + response.getStatusCode());
             }
         );
         // END: com.azure.storage.queue.QueueClient.deleteMessageWithResponse#String-String-Duration-Context
@@ -336,15 +320,9 @@
 
         // BEGIN: com.azure.storage.queue.queueClient.getPropertiesWithResponse#duration-context
         QueueProperties properties = client.getPropertiesWithResponse(Duration.ofSeconds(1),
-<<<<<<< HEAD
             new Context(key1, value1)).getValue();
-        System.out.printf("Metadata: %s, Approximate message count: %d", properties.metadata(),
-            properties.approximateMessagesCount());
-=======
-            new Context(key1, value1)).value();
         System.out.printf("Metadata: %s, Approximate message count: %d", properties.getMetadata(),
             properties.getApproximateMessagesCount());
->>>>>>> 9f362581
         // END: com.azure.storage.queue.queueClient.getPropertiesWithResponse#duration-context
     }
 
