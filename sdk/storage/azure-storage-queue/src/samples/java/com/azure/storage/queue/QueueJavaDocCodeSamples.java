// Copyright (c) Microsoft Corporation. All rights reserved.
// Licensed under the MIT License.
package com.azure.storage.queue;

import com.azure.core.http.rest.Response;
import com.azure.core.http.rest.VoidResponse;
import com.azure.storage.common.Constants;
import com.azure.storage.common.IPRange;
import com.azure.storage.common.SASProtocol;
import com.azure.core.util.Context;
import com.azure.storage.common.Utility;
import com.azure.storage.common.credentials.SASTokenCredential;
import com.azure.storage.common.credentials.SharedKeyCredential;
import com.azure.storage.queue.models.AccessPolicy;
import com.azure.storage.queue.models.DequeuedMessage;
import com.azure.storage.queue.models.EnqueuedMessage;
import com.azure.storage.queue.models.QueueProperties;
import com.azure.storage.queue.models.SignedIdentifier;
import com.azure.storage.queue.models.UpdatedMessage;
import java.time.Duration;
import java.time.OffsetDateTime;
import java.time.ZoneOffset;
import java.util.Collections;
import java.util.List;
import java.util.Map;

/**
 * Contains code snippets when generating javadocs through doclets for {@link QueueClient}.
 */

public class QueueJavaDocCodeSamples {

    private String key1 = "key1";
    private String value1 = "val1";
    private QueueClient client = createClientWithSASToken();

    /**
     * Generates code sample for creating a {@link QueueClient}.
     */
    public void buildQueueClient() {
        // BEGIN: com.azure.storage.queue.QueueClient.instantiation
        QueueClient client = new QueueClientBuilder()
            .connectionString("connectionstring")
            .endpoint("endpoint")
            .buildClient();
        // END: com.azure.storage.queue.QueueClient.instantiation
    }

    /**
     * Generates code sample for creating a {@link QueueClient} with {@link QueueClient}
     * @return An instance of {@link QueueClient}
     */
    public QueueClient createClientWithSASToken() {
        // BEGIN: com.azure.storage.queue.QueueClient.instantiation.sastoken
        QueueClient client = new QueueClientBuilder()
            .endpoint("https://${accountName}.queue.core.windows.net?${SASToken}")
            .buildClient();
        // END: com.azure.storage.queue.QueueClient.instantiation.sastoken
        return client;
    }

    /**
     * Generates code sample for creating a {@link QueueClient} with {@link SASTokenCredential}
     * @return An instance of {@link QueueClient}
     */
    public QueueClient createClientWithCredential() {
        // BEGIN: com.azure.storage.queue.QueueClient.instantiation.credential
        QueueClient client = new QueueClientBuilder()
            .endpoint("https://${accountName}.queue.core.windows.net")
            .queueName("myqueue")
            .credential(SASTokenCredential.fromQueryParameters(Utility.parseQueryString("{SASTokenQueryParams}")))
            .buildClient();
        // END: com.azure.storage.queue.QueueClient.instantiation.credential
        return client;
    }

    /**
     * Generates code sample for creating a {@link QueueClient} with {@code connectionString} which turns into {@link SharedKeyCredential}
     * @return An instance of {@link QueueClient}
     */
    public QueueClient createClientWithConnectionString() {
        // BEGIN: com.azure.storage.queue.QueueClient.instantiation.connectionstring
        String connectionString = "DefaultEndpointsProtocol=https;AccountName={name};"
                    + "AccountKey={key};EndpointSuffix={core.windows.net}";
        QueueClient client = new QueueClientBuilder()
            .connectionString(connectionString)
            .buildClient();
        // END: com.azure.storage.queue.QueueClient.instantiation.connectionstring
        return client;
    }

    /**
     * Generates a code sample for using {@link QueueClient#create()}
     */
    public void createQueue() {
        // BEGIN: com.azure.storage.queue.QueueClient.create
        client.create();
        System.out.println("Complete creating queue.");
        // END: com.azure.storage.queue.QueueClient.create
    }

    /**
     * Generates a code sample for using {@link QueueClient#createWithResponse(Map, Context)}
     */
    public void createQueueMaxOverload() {
        
        // BEGIN: com.azure.storage.queue.QueueClient.createWithResponse#map-Context
        VoidResponse response = client.createWithResponse(Collections.singletonMap("queue", "metadataMap"),
            new Context(key1, value1));
        System.out.println("Complete creating queue with status code: " + response.statusCode());
        // END: com.azure.storage.queue.QueueClient.createWithResponse#map-Context
    }

    /**
     * Generates a code sample for using {@link QueueClient#enqueueMessage(String)}
     */
    public void enqueueMessage() {
        
        // BEGIN: com.azure.storage.queue.QueueClient.enqueueMessage#string
        EnqueuedMessage response = client.enqueueMessage("hello msg");
        System.out.println("Complete enqueuing the message with message Id" + response.messageId());
        // END: com.azure.storage.queue.QueueClient.enqueueMessage#string
    }

    /**
     * Generates a code sample for using {@link QueueClient#enqueueMessageWithResponse(String, Duration, Duration, Context)}
     */
    public void enqueueMessageWithTimeoutOverload() {
        
        // BEGIN: com.azure.storage.queue.QueueClient.enqueueMessageWithResponse#string-duration-duration-Context
        EnqueuedMessage enqueuedMessage = client.enqueueMessageWithResponse("Hello, Azure",
            Duration.ofSeconds(5), null, new Context(key1, value1)).value();
        System.out.printf("Message %s expires at %s", enqueuedMessage.messageId(), enqueuedMessage.expirationTime());
        // END: com.azure.storage.queue.QueueClient.enqueueMessageWithResponse#string-duration-duration-Context
    }

    /**
     * Generates a code sample for using {@link QueueClient#enqueueMessageWithResponse(String, Duration, Duration, Context)}
     */
    public void enqueueMessageWithLiveTimeOverload() {
        
        // BEGIN: com.azure.storage.queue.QueueClient.enqueueMessageWithResponseLiveTime#string-duration-duration-Context
        EnqueuedMessage enqueuedMessage = client.enqueueMessageWithResponse("Goodbye, Azure",
            null, Duration.ofSeconds(5), new Context(key1, value1)).value();
        System.out.printf("Message %s expires at %s", enqueuedMessage.messageId(), enqueuedMessage.expirationTime());
        // END: com.azure.storage.queue.QueueClient.enqueueMessageWithResponseLiveTime#string-duration-duration-Context
    }

    /**
     * Generates a code sample for using {@link QueueClient#dequeueMessages()}
     */
    public void dequeueMessage() {
        
        // BEGIN: com.azure.storage.queue.QueueClient.dequeueMessages
        client.dequeueMessages().forEach(
            dequeuedMessage -> {
                System.out.println("Complete dequeuing the message: " + dequeuedMessage.messageText());
            }
        );
        // END: com.azure.storage.queue.QueueClient.dequeueMessages
    }

    /**
     * Generates a code sample for using {@link QueueClient#dequeueMessages(Integer)}
     */
    public void dequeueMessageWithOverload() {
        
        // BEGIN: com.azure.storage.queue.QueueClient.dequeueMessages#integer
        for (DequeuedMessage dequeuedMessage : client.dequeueMessages(5)) {
            System.out.printf("Dequeued %s and it becomes visible at %s",
                dequeuedMessage.messageId(), dequeuedMessage.timeNextVisible());
        }
        // END: com.azure.storage.queue.QueueClient.dequeueMessages#integer
    }

    /**
     * Generates a code sample for using {@link QueueClient#dequeueMessages(Integer, Duration)}
     */
    public void dequeueMessageMaxOverload() {
        
        // BEGIN: com.azure.storage.queue.QueueClient.dequeueMessages#integer-duration
        for (DequeuedMessage dequeuedMessage : client.dequeueMessages(5, Duration.ofSeconds(60))) {
            System.out.printf("Dequeued %s and it becomes visible at %s",
                dequeuedMessage.messageId(), dequeuedMessage.timeNextVisible());
        }
        // END: com.azure.storage.queue.QueueClient.dequeueMessages#integer-duration
    }

    /**
     * Generates a code sample for using {@link QueueClient#peekMessages()}
     */
    public void peekMessage() {
        
        // BEGIN: com.azure.storage.queue.QueueClient.peekMessages
        client.peekMessages().forEach(
            peekedMessage -> {
                System.out.println("Complete peeking the message: " + peekedMessage.messageText());
            }
        );
        // END: com.azure.storage.queue.QueueClient.peekMessages
    }

    /**
     * Generates a code sample for using {@link QueueClient#peekMessages(Integer)}
     */
    public void peekMessageMaxOverload() {
        
        // BEGIN: com.azure.storage.queue.QueueClient.peekMessages#integer
        client.peekMessages(5).forEach(
            peekMessage -> System.out.printf("Peeked message %s has been dequeued %d times",
                peekMessage.messageId(), peekMessage.dequeueCount())
        );
        // END: com.azure.storage.queue.QueueClient.peekMessages#integer
    }

    /**
     * Generates a code sample for using {@link QueueClient#updateMessage(String, String, String, Duration)}
     */
    public void updateMessage() {
        
        // BEGIN: com.azure.storage.queue.QueueClient.updateMessage
        client.dequeueMessages().forEach(
            dequeuedMessage -> {
<<<<<<< HEAD
                UpdatedMessage response = client.updateMessage("newText",
                    dequeuedMessage.messageId(), dequeuedMessage.popReceipt(), null);
=======
                UpdatedMessage response = queueClient.updateMessage("newText",
                    dequeuedMessage.messageId(), dequeuedMessage.popReceipt(), Duration.ofSeconds(5));
>>>>>>> 6b14ac0f
                System.out.println("Complete updating the message.");
            }
        );
        // END: com.azure.storage.queue.QueueClient.updateMessage
    }

    /**
     * Generates a code sample for using {@link QueueClient#updateMessageWithResponse(String, String, String, Duration, Context)}
     */
    public void updateMessageWithResponse() {
        
        // BEGIN: com.azure.storage.queue.QueueClient.updateMessageWithResponse
        client.dequeueMessages().forEach(
            dequeuedMessage -> {
<<<<<<< HEAD
                Response<UpdatedMessage> response = client.updateMessageWithResponse("newText",
                    dequeuedMessage.messageId(), dequeuedMessage.popReceipt(), null, new Context(key1, value1));
=======
                Response<UpdatedMessage> response = queueClient.updateMessageWithResponse("newText",
                    dequeuedMessage.messageId(), dequeuedMessage.popReceipt(),
                    Duration.ofSeconds(5), new Context(key1, value1));
>>>>>>> 6b14ac0f
                System.out.println("Complete updating the message with status code " + response.statusCode());
            }
        );
        // END: com.azure.storage.queue.QueueClient.updateMessageWithResponse
    }

    /**
     * Generates a code sample for using {@link QueueClient#deleteMessage(String, String)}
     */
    public void deleteMessage() {
        
        // BEGIN: com.azure.storage.queue.QueueClient.deleteMessage
        client.dequeueMessages().forEach(
            dequeuedMessage -> {
                client.deleteMessage(dequeuedMessage.messageId(), dequeuedMessage.popReceipt());
                System.out.println("Complete deleting the message.");
            }
        );
        // END: com.azure.storage.queue.QueueClient.deleteMessage
    }

    /**
     * Generates a code sample for using {@link QueueClient#deleteMessageWithResponse(String, String, Context)}
     */
    public void deleteMessageWithResponse() {
        
        // BEGIN: com.azure.storage.queue.QueueClient.deleteMessageWithResponse#Context
        client.dequeueMessages().forEach(
            dequeuedMessage -> {
                VoidResponse response = client.deleteMessageWithResponse(dequeuedMessage.messageId(),
                    dequeuedMessage.popReceipt(), new Context(key1, value1));
                System.out.println("Complete deleting the message with status code " + response.statusCode());
            }
        );
        // END: com.azure.storage.queue.QueueClient.deleteMessageWithResponse#Context
    }

    /**
     * Generates a code sample for using {@link QueueClient#delete()}
     */
    public void deleteQueue() {
        
        // BEGIN: com.azure.storage.queue.QueueClient.delete
        client.delete();
        System.out.println("Complete deleting the queue.");
        // END: com.azure.storage.queue.QueueClient.delete
    }

    /**
     * Generates a code sample for using {@link QueueClient#deleteWithResponse(Context)}
     */
    public void deleteWithResponse() {
        
        // BEGIN: com.azure.storage.queue.QueueClient.deleteWithResponse#Context
        VoidResponse response = client.deleteWithResponse(new Context(key1, value1));
        System.out.println("Complete deleting the queue with status code: " + response.statusCode());
        // END: com.azure.storage.queue.QueueClient.deleteWithResponse#Context
    }

    /**
     * Generates a code sample for using {@link QueueClient#getProperties()}
     */
    public void getProperties() {
        
        // BEGIN: com.azure.storage.queue.QueueClient.getProperties
        QueueProperties properties = client.getProperties();
        System.out.printf("Metadata: %s, Approximate message count: %d", properties.metadata(),
            properties.approximateMessagesCount());
        // END: com.azure.storage.queue.QueueClient.getProperties
    }

    /**
     * Generates a code sample for using {@link QueueClient#getPropertiesWithResponse(Context)}
     */
    public void getPropertiesWithResponse() {
        
        // BEGIN: com.azure.storage.queue.QueueClient.getPropertiesWithResponse#Context
        QueueProperties properties = client.getPropertiesWithResponse(new Context(key1, value1)).value();
        System.out.printf("Metadata: %s, Approximate message count: %d", properties.metadata(),
            properties.approximateMessagesCount());
        // END: com.azure.storage.queue.QueueClient.getPropertiesWithResponse#Context
    }

    /**
     * Generate a code sample for using {@link QueueClient#setMetadata(Map)} to set metadata.
     */
    public void setMetadata() {
        
        // BEGIN: com.azure.storage.queue.QueueClient.setMetadata#map
        client.setMetadata(Collections.singletonMap("queue", "metadataMap"));
        System.out.printf("Setting metadata completed.");
        // END: com.azure.storage.queue.QueueClient.setMetadata#map
    }

    /**
     * Generate a code sample for using {@link QueueClient#setMetadataWithResponse(Map, Context)} to set metadata.
     */
    public void setMetadataWithResponse() {
        
        // BEGIN: com.azure.storage.queue.QueueClient.setMetadataWithResponse#map-Context
        client.setMetadataWithResponse(Collections.singletonMap("queue", "metadataMap"), new Context(key1, value1));
        System.out.printf("Setting metadata completed.");
        // END: com.azure.storage.queue.QueueClient.setMetadataWithResponse#map-Context
    }

    /**
     * Generate a code sample for using {@link QueueClient#setMetadata(Map)} to clear metadata.
     */
    public void clearMetadata() {
        
        // BEGIN: com.azure.storage.queue.QueueClient.clearMetadata#map
        client.setMetadata(null);
        System.out.printf("Clearing metadata completed.");
        // END: com.azure.storage.queue.QueueClient.clearMetadata#map
    }

    /**
     * Generate a code sample for using {@link QueueClient#setMetadataWithResponse(Map, Context)} to clear metadata.
     */
    public void clearMetadataWithResponse() {
        
        // BEGIN: com.azure.storage.queue.QueueClient.clearMetadataWithResponse#map-Context
        VoidResponse response = client.setMetadataWithResponse(null, new Context(key1, value1));
        System.out.printf("Clearing metadata completed with status code %d", response.statusCode());
        // END: com.azure.storage.queue.QueueClient.clearMetadataWithResponse#map-Context
    }

    /**
     * Generates a code sample for using {@link QueueClient#getAccessPolicy()}
     */
    public void getAccessPolicy() {
        
        // BEGIN: com.azure.storage.queue.QueueClient.getAccessPolicy
        for (SignedIdentifier permission : client.getAccessPolicy()) {
            System.out.printf("Access policy %s allows these permissions: %s", permission.id(),
                permission.accessPolicy().permission());
        }
        // END: com.azure.storage.queue.QueueClient.getAccessPolicy
    }

    /**
     * Generates a code sample for using {@link QueueClient#setAccessPolicy(List)}
     */
    public void setAccessPolicy() {
        
        // BEGIN: com.azure.storage.queue.QueueClient.setAccessPolicy
        AccessPolicy accessPolicy = new AccessPolicy().permission("r")
            .start(OffsetDateTime.now(ZoneOffset.UTC))
            .expiry(OffsetDateTime.now(ZoneOffset.UTC).plusDays(10));
        SignedIdentifier permission = new SignedIdentifier().id("mypolicy").accessPolicy(accessPolicy);
        client.setAccessPolicy(Collections.singletonList(permission));
        System.out.printf("Setting access policies completed.");
        // END: com.azure.storage.queue.QueueClient.setAccessPolicy
    }

    /**
     * Generates a code sample for using {@link QueueClient#setAccessPolicyWithResponse(List, Context)}
     */
    public void setAccessPolicyWithResponse() {
        
        // BEGIN: com.azure.storage.queue.QueueClient.setAccessPolicyWithResponse#List-Context
        AccessPolicy accessPolicy = new AccessPolicy().permission("r")
            .start(OffsetDateTime.now(ZoneOffset.UTC))
            .expiry(OffsetDateTime.now(ZoneOffset.UTC).plusDays(10));
        SignedIdentifier permission = new SignedIdentifier().id("mypolicy").accessPolicy(accessPolicy);
        VoidResponse response = client.setAccessPolicyWithResponse(Collections.singletonList(permission),
            new Context(key1, value1));
        System.out.printf("Setting access policies completed with status code %d", response.statusCode());
        // END: com.azure.storage.queue.QueueClient.setAccessPolicyWithResponse#List-Context
    }

    /**
     * Generates a code sample for using {@link QueueClient#clearMessages()}
     */
    public void clearMessages() {
        
        // BEGIN: com.azure.storage.queue.QueueClient.clearMessages
        client.clearMessages();
        System.out.printf("Clearing messages completed.");
        // END: com.azure.storage.queue.QueueClient.clearMessages
    }

    /**
     * Generates a code sample for using {@link QueueClient#clearMessagesWithResponse(Context)}
     */
    public void clearMessagesWithResponse() {
        
        // BEGIN: com.azure.storage.queue.QueueClient.clearMessagesWithResponse#Context
        VoidResponse response = client.clearMessagesWithResponse(new Context(key1, value1));
        System.out.printf("Clearing messages completed with status code %d", response.statusCode());
        // END: com.azure.storage.queue.QueueClient.clearMessagesWithResponse#Context
    }

    /**
     * Code snippet for {@link QueueClient#generateSAS(String, QueueSASPermission, OffsetDateTime, OffsetDateTime, String, SASProtocol, IPRange)}
     */
    public void generateSASCodeSnippets() {
        // BEGIN: com.azure.storage.blob.QueueClient.generateSAS
        QueueSASPermission permissions = new QueueSASPermission()
            .read(true)
            .add(true)
            .update(true)
            .process(true);
        OffsetDateTime startTime = OffsetDateTime.now().minusDays(1);
        OffsetDateTime expiryTime = OffsetDateTime.now().plusDays(1);
        IPRange ipRange = new IPRange()
            .ipMin("0.0.0.0")
            .ipMax("255.255.255.255");
        SASProtocol sasProtocol = SASProtocol.HTTPS_HTTP;
        String identifier = "";
        String version = Constants.HeaderConstants.TARGET_STORAGE_VERSION;

        // Note either "identifier", or "expiryTime and permissions" are required to be set
        String sas = client.generateSAS(identifier, permissions, expiryTime, startTime, version, sasProtocol, ipRange);
        // END: com.azure.storage.blob.QueueClient.generateSAS
    }
}<|MERGE_RESOLUTION|>--- conflicted
+++ resolved
@@ -221,13 +221,9 @@
         // BEGIN: com.azure.storage.queue.QueueClient.updateMessage
         client.dequeueMessages().forEach(
             dequeuedMessage -> {
-<<<<<<< HEAD
                 UpdatedMessage response = client.updateMessage("newText",
                     dequeuedMessage.messageId(), dequeuedMessage.popReceipt(), null);
-=======
-                UpdatedMessage response = queueClient.updateMessage("newText",
-                    dequeuedMessage.messageId(), dequeuedMessage.popReceipt(), Duration.ofSeconds(5));
->>>>>>> 6b14ac0f
+
                 System.out.println("Complete updating the message.");
             }
         );
@@ -242,14 +238,9 @@
         // BEGIN: com.azure.storage.queue.QueueClient.updateMessageWithResponse
         client.dequeueMessages().forEach(
             dequeuedMessage -> {
-<<<<<<< HEAD
                 Response<UpdatedMessage> response = client.updateMessageWithResponse("newText",
                     dequeuedMessage.messageId(), dequeuedMessage.popReceipt(), null, new Context(key1, value1));
-=======
-                Response<UpdatedMessage> response = queueClient.updateMessageWithResponse("newText",
-                    dequeuedMessage.messageId(), dequeuedMessage.popReceipt(),
-                    Duration.ofSeconds(5), new Context(key1, value1));
->>>>>>> 6b14ac0f
+
                 System.out.println("Complete updating the message with status code " + response.statusCode());
             }
         );
