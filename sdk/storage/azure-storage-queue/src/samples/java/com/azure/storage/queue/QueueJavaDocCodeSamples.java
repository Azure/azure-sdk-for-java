// Copyright (c) Microsoft Corporation. All rights reserved.
// Licensed under the MIT License.
package com.azure.storage.queue;

import com.azure.core.http.rest.Response;
import com.azure.core.http.rest.VoidResponse;
import com.azure.storage.common.Constants;
import com.azure.storage.common.IPRange;
import com.azure.storage.common.SASProtocol;
import com.azure.core.util.Context;
import com.azure.storage.common.Utility;
import com.azure.storage.common.credentials.SASTokenCredential;
import com.azure.storage.common.credentials.SharedKeyCredential;
import com.azure.storage.queue.models.AccessPolicy;
import com.azure.storage.queue.models.DequeuedMessage;
import com.azure.storage.queue.models.EnqueuedMessage;
import com.azure.storage.queue.models.QueueProperties;
import com.azure.storage.queue.models.SignedIdentifier;
import com.azure.storage.queue.models.UpdatedMessage;
import java.time.Duration;
import java.time.OffsetDateTime;
import java.time.ZoneOffset;
import java.util.Collections;
import java.util.List;
import java.util.Map;

/**
 * Contains code snippets when generating javadocs through doclets for {@link QueueClient}.
 */

public class QueueJavaDocCodeSamples {

    private String key1 = "key1";
    private String value1 = "val1";
    private QueueClient client = createClientWithSASToken();

    /**
     * Generates code sample for creating a {@link QueueClient}.
     */
    public void buildQueueClient() {
        // BEGIN: com.azure.storage.queue.QueueClient.instantiation
        QueueClient client = new QueueClientBuilder()
            .connectionString("connectionstring")
            .endpoint("endpoint")
            .buildClient();
        // END: com.azure.storage.queue.QueueClient.instantiation
    }

    /**
     * Generates code sample for creating a {@link QueueClient} with {@link QueueClient}
     * @return An instance of {@link QueueClient}
     */
    public QueueClient createClientWithSASToken() {
        // BEGIN: com.azure.storage.queue.QueueClient.instantiation.sastoken
        QueueClient client = new QueueClientBuilder()
            .endpoint("https://${accountName}.queue.core.windows.net?${SASToken}")
            .buildClient();
        // END: com.azure.storage.queue.QueueClient.instantiation.sastoken
        return client;
    }

    /**
     * Generates code sample for creating a {@link QueueClient} with {@link SASTokenCredential}
     * @return An instance of {@link QueueClient}
     */
    public QueueClient createClientWithCredential() {
        // BEGIN: com.azure.storage.queue.QueueClient.instantiation.credential
        QueueClient client = new QueueClientBuilder()
            .endpoint("https://${accountName}.queue.core.windows.net")
            .queueName("myqueue")
            .credential(SASTokenCredential.fromQueryParameters(Utility.parseQueryString("{SASTokenQueryParams}")))
            .buildClient();
        // END: com.azure.storage.queue.QueueClient.instantiation.credential
        return client;
    }

    /**
     * Generates code sample for creating a {@link QueueClient} with {@code connectionString} which turns into {@link SharedKeyCredential}
     * @return An instance of {@link QueueClient}
     */
    public QueueClient createClientWithConnectionString() {
        // BEGIN: com.azure.storage.queue.QueueClient.instantiation.connectionstring
        String connectionString = "DefaultEndpointsProtocol=https;AccountName={name};"
                    + "AccountKey={key};EndpointSuffix={core.windows.net}";
        QueueClient client = new QueueClientBuilder()
            .connectionString(connectionString)
            .buildClient();
        // END: com.azure.storage.queue.QueueClient.instantiation.connectionstring
        return client;
    }

    /**
     * Generates a code sample for using {@link QueueClient#create()}
     */
    public void createQueue() {
        // BEGIN: com.azure.storage.queue.QueueClient.create
        client.create();
        System.out.println("Complete creating queue.");
        // END: com.azure.storage.queue.QueueClient.create
    }

    /**
     * Generates a code sample for using {@link QueueClient#createWithResponse(Map, Context)}
     */
    public void createQueueMaxOverload() {
        
        // BEGIN: com.azure.storage.queue.QueueClient.createWithResponse#map-Context
        VoidResponse response = client.createWithResponse(Collections.singletonMap("queue", "metadataMap"),
            new Context(key1, value1));
        System.out.println("Complete creating queue with status code: " + response.statusCode());
        // END: com.azure.storage.queue.QueueClient.createWithResponse#map-Context
    }

    /**
     * Generates a code sample for using {@link QueueClient#enqueueMessage(String)}
     */
    public void enqueueMessage() {
        
        // BEGIN: com.azure.storage.queue.QueueClient.enqueueMessage#string
        EnqueuedMessage response = client.enqueueMessage("hello msg");
        System.out.println("Complete enqueuing the message with message Id" + response.messageId());
        // END: com.azure.storage.queue.QueueClient.enqueueMessage#string
    }

    /**
     * Generates a code sample for using {@link QueueClient#enqueueMessageWithResponse(String, Duration, Duration, Context)}
     */
    public void enqueueMessageWithTimeoutOverload() {
        
        // BEGIN: com.azure.storage.queue.QueueClient.enqueueMessageWithResponse#string-duration-duration-Context
        EnqueuedMessage enqueuedMessage = client.enqueueMessageWithResponse("Hello, Azure",
            Duration.ofSeconds(5), null, new Context(key1, value1)).value();
        System.out.printf("Message %s expires at %s", enqueuedMessage.messageId(), enqueuedMessage.expirationTime());
        // END: com.azure.storage.queue.QueueClient.enqueueMessageWithResponse#string-duration-duration-Context
    }

    /**
     * Generates a code sample for using {@link QueueClient#enqueueMessageWithResponse(String, Duration, Duration, Context)}
     */
    public void enqueueMessageWithLiveTimeOverload() {
<<<<<<< HEAD
        
        // BEGIN: com.azure.storage.queue.QueueClient.enqueueMessageWithResponseLiveTime#string-duration-duration-Context
        EnqueuedMessage enqueuedMessage = client.enqueueMessageWithResponse("Goodbye, Azure",
            null, Duration.ofSeconds(5), new Context(key1, value1)).value();
        System.out.printf("Message %s expires at %s", enqueuedMessage.messageId(), enqueuedMessage.expirationTime());
        // END: com.azure.storage.queue.QueueClient.enqueueMessageWithResponseLiveTime#string-duration-duration-Context
=======
        QueueClient queueClient = createClientWithSASToken();
        // BEGIN: com.azure.storage.queue.QueueClient.enqueueMessageWithResponse-liveTime#String-Duration-Duration-Context
        EnqueuedMessage enqueuedMessage = queueClient.enqueueMessageWithResponse("Goodbye, Azure",
            null, Duration.ofSeconds(5), new Context(key1, value1)).value();
        System.out.printf("Message %s expires at %s", enqueuedMessage.messageId(), enqueuedMessage.expirationTime());
        // END: com.azure.storage.queue.QueueClient.enqueueMessageWithResponse-liveTime#String-Duration-Duration-Context
>>>>>>> f6f89c80
    }

    /**
     * Generates a code sample for using {@link QueueClient#dequeueMessages()}
     */
    public void dequeueMessage() {
        
        // BEGIN: com.azure.storage.queue.QueueClient.dequeueMessages
        client.dequeueMessages().forEach(
            dequeuedMessage -> {
                System.out.println("Complete dequeuing the message: " + dequeuedMessage.messageText());
            }
        );
        // END: com.azure.storage.queue.QueueClient.dequeueMessages
    }

    /**
     * Generates a code sample for using {@link QueueClient#dequeueMessages(Integer)}
     */
    public void dequeueMessageWithOverload() {
        
        // BEGIN: com.azure.storage.queue.QueueClient.dequeueMessages#integer
        for (DequeuedMessage dequeuedMessage : client.dequeueMessages(5)) {
            System.out.printf("Dequeued %s and it becomes visible at %s",
                dequeuedMessage.messageId(), dequeuedMessage.timeNextVisible());
        }
        // END: com.azure.storage.queue.QueueClient.dequeueMessages#integer
    }

    /**
     * Generates a code sample for using {@link QueueClient#dequeueMessages(Integer, Duration)}
     */
    public void dequeueMessageMaxOverload() {
        
        // BEGIN: com.azure.storage.queue.QueueClient.dequeueMessages#integer-duration
        for (DequeuedMessage dequeuedMessage : client.dequeueMessages(5, Duration.ofSeconds(60))) {
            System.out.printf("Dequeued %s and it becomes visible at %s",
                dequeuedMessage.messageId(), dequeuedMessage.timeNextVisible());
        }
        // END: com.azure.storage.queue.QueueClient.dequeueMessages#integer-duration
    }

    /**
     * Generates a code sample for using {@link QueueClient#peekMessages()}
     */
    public void peekMessage() {
        
        // BEGIN: com.azure.storage.queue.QueueClient.peekMessages
        client.peekMessages().forEach(
            peekedMessage -> {
                System.out.println("Complete peeking the message: " + peekedMessage.messageText());
            }
        );
        // END: com.azure.storage.queue.QueueClient.peekMessages
    }

    /**
     * Generates a code sample for using {@link QueueClient#peekMessages(Integer)}
     */
    public void peekMessageMaxOverload() {
        
        // BEGIN: com.azure.storage.queue.QueueClient.peekMessages#integer
        client.peekMessages(5).forEach(
            peekMessage -> System.out.printf("Peeked message %s has been dequeued %d times",
                peekMessage.messageId(), peekMessage.dequeueCount())
        );
        // END: com.azure.storage.queue.QueueClient.peekMessages#integer
    }

    /**
     * Generates a code sample for using {@link QueueClient#updateMessage(String, String, String, Duration)}
     */
    public void updateMessage() {
<<<<<<< HEAD
        
        // BEGIN: com.azure.storage.queue.QueueClient.updateMessage
        client.dequeueMessages().forEach(
=======
        QueueClient queueClient = createClientWithSASToken();
        // BEGIN: com.azure.storage.queue.QueueClient.updateMessage#String-String-String-Duration
        queueClient.dequeueMessages().forEach(
>>>>>>> f6f89c80
            dequeuedMessage -> {
                UpdatedMessage response = client.updateMessage("newText",
                    dequeuedMessage.messageId(), dequeuedMessage.popReceipt(), null);

                System.out.println("Complete updating the message.");
            }
        );
<<<<<<< HEAD
        // END: com.azure.storage.queue.QueueClient.updateMessage
=======
        // END: com.azure.storage.queue.QueueClient.updateMessage#String-String-String-Duration
>>>>>>> f6f89c80
    }

    /**
     * Generates a code sample for using {@link QueueClient#updateMessageWithResponse(String, String, String, Duration, Context)}
     */
    public void updateMessageWithResponse() {
<<<<<<< HEAD
        
        // BEGIN: com.azure.storage.queue.QueueClient.updateMessageWithResponse
        client.dequeueMessages().forEach(
=======
        QueueClient queueClient = createClientWithSASToken();
        // BEGIN: com.azure.storage.queue.QueueClient.updateMessageWithResponse#String-String-String-Duration-Context
        queueClient.dequeueMessages().forEach(
>>>>>>> f6f89c80
            dequeuedMessage -> {
                Response<UpdatedMessage> response = client.updateMessageWithResponse("newText",
                    dequeuedMessage.messageId(), dequeuedMessage.popReceipt(), null, new Context(key1, value1));

                System.out.println("Complete updating the message with status code " + response.statusCode());
            }
        );
<<<<<<< HEAD
        // END: com.azure.storage.queue.QueueClient.updateMessageWithResponse
=======
        // END: com.azure.storage.queue.QueueClient.updateMessageWithResponse#String-String-String-Duration-Context
>>>>>>> f6f89c80
    }

    /**
     * Generates a code sample for using {@link QueueClient#deleteMessage(String, String)}
     */
    public void deleteMessage() {
<<<<<<< HEAD
        
        // BEGIN: com.azure.storage.queue.QueueClient.deleteMessage
        client.dequeueMessages().forEach(
=======
        QueueClient queueClient = createClientWithSASToken();
        // BEGIN: com.azure.storage.queue.QueueClient.deleteMessage#String-String
        queueClient.dequeueMessages().forEach(
>>>>>>> f6f89c80
            dequeuedMessage -> {
                client.deleteMessage(dequeuedMessage.messageId(), dequeuedMessage.popReceipt());
                System.out.println("Complete deleting the message.");
            }
        );
<<<<<<< HEAD
        // END: com.azure.storage.queue.QueueClient.deleteMessage
=======
        // END: com.azure.storage.queue.QueueClient.deleteMessage#String-String
>>>>>>> f6f89c80
    }

    /**
     * Generates a code sample for using {@link QueueClient#deleteMessageWithResponse(String, String, Context)}
     */
    public void deleteMessageWithResponse() {
<<<<<<< HEAD
        
        // BEGIN: com.azure.storage.queue.QueueClient.deleteMessageWithResponse#Context
        client.dequeueMessages().forEach(
=======
        QueueClient queueClient = createClientWithSASToken();
        // BEGIN: com.azure.storage.queue.QueueClient.deleteMessageWithResponse#String-String-Context
        queueClient.dequeueMessages().forEach(
>>>>>>> f6f89c80
            dequeuedMessage -> {
                VoidResponse response = client.deleteMessageWithResponse(dequeuedMessage.messageId(),
                    dequeuedMessage.popReceipt(), new Context(key1, value1));
                System.out.println("Complete deleting the message with status code " + response.statusCode());
            }
        );
<<<<<<< HEAD
        // END: com.azure.storage.queue.QueueClient.deleteMessageWithResponse#Context
=======
        // END: com.azure.storage.queue.QueueClient.deleteMessageWithResponse#String-String-Context
>>>>>>> f6f89c80
    }

    /**
     * Generates a code sample for using {@link QueueClient#delete()}
     */
    public void deleteQueue() {
        
        // BEGIN: com.azure.storage.queue.QueueClient.delete
        client.delete();
        System.out.println("Complete deleting the queue.");
        // END: com.azure.storage.queue.QueueClient.delete
    }

    /**
     * Generates a code sample for using {@link QueueClient#deleteWithResponse(Context)}
     */
    public void deleteWithResponse() {
        
        // BEGIN: com.azure.storage.queue.QueueClient.deleteWithResponse#Context
        VoidResponse response = client.deleteWithResponse(new Context(key1, value1));
        System.out.println("Complete deleting the queue with status code: " + response.statusCode());
        // END: com.azure.storage.queue.QueueClient.deleteWithResponse#Context
    }

    /**
     * Generates a code sample for using {@link QueueClient#getProperties()}
     */
    public void getProperties() {
        
        // BEGIN: com.azure.storage.queue.QueueClient.getProperties
        QueueProperties properties = client.getProperties();
        System.out.printf("Metadata: %s, Approximate message count: %d", properties.metadata(),
            properties.approximateMessagesCount());
        // END: com.azure.storage.queue.QueueClient.getProperties
    }

    /**
     * Generates a code sample for using {@link QueueClient#getPropertiesWithResponse(Context)}
     */
    public void getPropertiesWithResponse() {
        
        // BEGIN: com.azure.storage.queue.QueueClient.getPropertiesWithResponse#Context
        QueueProperties properties = client.getPropertiesWithResponse(new Context(key1, value1)).value();
        System.out.printf("Metadata: %s, Approximate message count: %d", properties.metadata(),
            properties.approximateMessagesCount());
        // END: com.azure.storage.queue.QueueClient.getPropertiesWithResponse#Context
    }

    /**
     * Generate a code sample for using {@link QueueClient#setMetadata(Map)} to set metadata.
     */
    public void setMetadata() {
        
        // BEGIN: com.azure.storage.queue.QueueClient.setMetadata#map
        client.setMetadata(Collections.singletonMap("queue", "metadataMap"));
        System.out.printf("Setting metadata completed.");
        // END: com.azure.storage.queue.QueueClient.setMetadata#map
    }

    /**
     * Generate a code sample for using {@link QueueClient#setMetadataWithResponse(Map, Context)} to set metadata.
     */
    public void setMetadataWithResponse() {
        
        // BEGIN: com.azure.storage.queue.QueueClient.setMetadataWithResponse#map-Context
        client.setMetadataWithResponse(Collections.singletonMap("queue", "metadataMap"), new Context(key1, value1));
        System.out.printf("Setting metadata completed.");
        // END: com.azure.storage.queue.QueueClient.setMetadataWithResponse#map-Context
    }

    /**
     * Generate a code sample for using {@link QueueClient#setMetadata(Map)} to clear metadata.
     */
    public void clearMetadata() {
        
        // BEGIN: com.azure.storage.queue.QueueClient.clearMetadata#map
        client.setMetadata(null);
        System.out.printf("Clearing metadata completed.");
        // END: com.azure.storage.queue.QueueClient.clearMetadata#map
    }

    /**
     * Generate a code sample for using {@link QueueClient#setMetadataWithResponse(Map, Context)} to clear metadata.
     */
    public void clearMetadataWithResponse() {
        
        // BEGIN: com.azure.storage.queue.QueueClient.clearMetadataWithResponse#map-Context
        VoidResponse response = client.setMetadataWithResponse(null, new Context(key1, value1));
        System.out.printf("Clearing metadata completed with status code %d", response.statusCode());
        // END: com.azure.storage.queue.QueueClient.clearMetadataWithResponse#map-Context
    }

    /**
     * Generates a code sample for using {@link QueueClient#getAccessPolicy()}
     */
    public void getAccessPolicy() {
        
        // BEGIN: com.azure.storage.queue.QueueClient.getAccessPolicy
        for (SignedIdentifier permission : client.getAccessPolicy()) {
            System.out.printf("Access policy %s allows these permissions: %s", permission.id(),
                permission.accessPolicy().permission());
        }
        // END: com.azure.storage.queue.QueueClient.getAccessPolicy
    }

    /**
     * Generates a code sample for using {@link QueueClient#setAccessPolicy(List)}
     */
    public void setAccessPolicy() {
<<<<<<< HEAD
        
        // BEGIN: com.azure.storage.queue.QueueClient.setAccessPolicy
=======
        QueueClient queueClient = createClientWithSASToken();
        // BEGIN: com.azure.storage.queue.QueueClient.setAccessPolicy#List
>>>>>>> f6f89c80
        AccessPolicy accessPolicy = new AccessPolicy().permission("r")
            .start(OffsetDateTime.now(ZoneOffset.UTC))
            .expiry(OffsetDateTime.now(ZoneOffset.UTC).plusDays(10));
        SignedIdentifier permission = new SignedIdentifier().id("mypolicy").accessPolicy(accessPolicy);
        client.setAccessPolicy(Collections.singletonList(permission));
        System.out.printf("Setting access policies completed.");
<<<<<<< HEAD
        // END: com.azure.storage.queue.QueueClient.setAccessPolicy
=======
        // END: com.azure.storage.queue.QueueClient.setAccessPolicy#List
>>>>>>> f6f89c80
    }

    /**
     * Generates a code sample for using {@link QueueClient#setAccessPolicyWithResponse(List, Context)}
     */
    public void setAccessPolicyWithResponse() {
        
        // BEGIN: com.azure.storage.queue.QueueClient.setAccessPolicyWithResponse#List-Context
        AccessPolicy accessPolicy = new AccessPolicy().permission("r")
            .start(OffsetDateTime.now(ZoneOffset.UTC))
            .expiry(OffsetDateTime.now(ZoneOffset.UTC).plusDays(10));
        SignedIdentifier permission = new SignedIdentifier().id("mypolicy").accessPolicy(accessPolicy);
        VoidResponse response = client.setAccessPolicyWithResponse(Collections.singletonList(permission),
            new Context(key1, value1));
        System.out.printf("Setting access policies completed with status code %d", response.statusCode());
        // END: com.azure.storage.queue.QueueClient.setAccessPolicyWithResponse#List-Context
    }

    /**
     * Generates a code sample for using {@link QueueClient#clearMessages()}
     */
    public void clearMessages() {
        
        // BEGIN: com.azure.storage.queue.QueueClient.clearMessages
        client.clearMessages();
        System.out.printf("Clearing messages completed.");
        // END: com.azure.storage.queue.QueueClient.clearMessages
    }

    /**
     * Generates a code sample for using {@link QueueClient#clearMessagesWithResponse(Context)}
     */
    public void clearMessagesWithResponse() {
        
        // BEGIN: com.azure.storage.queue.QueueClient.clearMessagesWithResponse#Context
        VoidResponse response = client.clearMessagesWithResponse(new Context(key1, value1));
        System.out.printf("Clearing messages completed with status code %d", response.statusCode());
        // END: com.azure.storage.queue.QueueClient.clearMessagesWithResponse#Context
    }

    /**
     * Code snippet for {@link QueueClient#generateSAS(String, QueueSASPermission, OffsetDateTime, OffsetDateTime, String, SASProtocol, IPRange)}
     */
    public void generateSASCodeSnippets() {
        // BEGIN: com.azure.storage.blob.QueueClient.generateSAS
        QueueSASPermission permissions = new QueueSASPermission()
            .read(true)
            .add(true)
            .update(true)
            .process(true);
        OffsetDateTime startTime = OffsetDateTime.now().minusDays(1);
        OffsetDateTime expiryTime = OffsetDateTime.now().plusDays(1);
        IPRange ipRange = new IPRange()
            .ipMin("0.0.0.0")
            .ipMax("255.255.255.255");
        SASProtocol sasProtocol = SASProtocol.HTTPS_HTTP;
        String identifier = "";
        String version = Constants.HeaderConstants.TARGET_STORAGE_VERSION;

        // Note either "identifier", or "expiryTime and permissions" are required to be set
        String sas = client.generateSAS(identifier, permissions, expiryTime, startTime, version, sasProtocol, ipRange);
        // END: com.azure.storage.blob.QueueClient.generateSAS
    }
}<|MERGE_RESOLUTION|>--- conflicted
+++ resolved
@@ -138,21 +138,11 @@
      * Generates a code sample for using {@link QueueClient#enqueueMessageWithResponse(String, Duration, Duration, Context)}
      */
     public void enqueueMessageWithLiveTimeOverload() {
-<<<<<<< HEAD
-        
-        // BEGIN: com.azure.storage.queue.QueueClient.enqueueMessageWithResponseLiveTime#string-duration-duration-Context
+        // BEGIN: com.azure.storage.queue.QueueClient.enqueueMessageWithResponse-liveTime#String-Duration-Duration-Context
         EnqueuedMessage enqueuedMessage = client.enqueueMessageWithResponse("Goodbye, Azure",
             null, Duration.ofSeconds(5), new Context(key1, value1)).value();
         System.out.printf("Message %s expires at %s", enqueuedMessage.messageId(), enqueuedMessage.expirationTime());
-        // END: com.azure.storage.queue.QueueClient.enqueueMessageWithResponseLiveTime#string-duration-duration-Context
-=======
-        QueueClient queueClient = createClientWithSASToken();
-        // BEGIN: com.azure.storage.queue.QueueClient.enqueueMessageWithResponse-liveTime#String-Duration-Duration-Context
-        EnqueuedMessage enqueuedMessage = queueClient.enqueueMessageWithResponse("Goodbye, Azure",
-            null, Duration.ofSeconds(5), new Context(key1, value1)).value();
-        System.out.printf("Message %s expires at %s", enqueuedMessage.messageId(), enqueuedMessage.expirationTime());
         // END: com.azure.storage.queue.QueueClient.enqueueMessageWithResponse-liveTime#String-Duration-Duration-Context
->>>>>>> f6f89c80
     }
 
     /**
@@ -226,15 +216,9 @@
      * Generates a code sample for using {@link QueueClient#updateMessage(String, String, String, Duration)}
      */
     public void updateMessage() {
-<<<<<<< HEAD
-        
-        // BEGIN: com.azure.storage.queue.QueueClient.updateMessage
+        // BEGIN: com.azure.storage.queue.QueueClient.updateMessage#String-String-String-Duration
         client.dequeueMessages().forEach(
-=======
-        QueueClient queueClient = createClientWithSASToken();
-        // BEGIN: com.azure.storage.queue.QueueClient.updateMessage#String-String-String-Duration
-        queueClient.dequeueMessages().forEach(
->>>>>>> f6f89c80
+
             dequeuedMessage -> {
                 UpdatedMessage response = client.updateMessage("newText",
                     dequeuedMessage.messageId(), dequeuedMessage.popReceipt(), null);
@@ -242,26 +226,15 @@
                 System.out.println("Complete updating the message.");
             }
         );
-<<<<<<< HEAD
-        // END: com.azure.storage.queue.QueueClient.updateMessage
-=======
         // END: com.azure.storage.queue.QueueClient.updateMessage#String-String-String-Duration
->>>>>>> f6f89c80
     }
 
     /**
      * Generates a code sample for using {@link QueueClient#updateMessageWithResponse(String, String, String, Duration, Context)}
      */
     public void updateMessageWithResponse() {
-<<<<<<< HEAD
-        
-        // BEGIN: com.azure.storage.queue.QueueClient.updateMessageWithResponse
+        // BEGIN: com.azure.storage.queue.QueueClient.updateMessageWithResponse#String-String-String-Duration-Context
         client.dequeueMessages().forEach(
-=======
-        QueueClient queueClient = createClientWithSASToken();
-        // BEGIN: com.azure.storage.queue.QueueClient.updateMessageWithResponse#String-String-String-Duration-Context
-        queueClient.dequeueMessages().forEach(
->>>>>>> f6f89c80
             dequeuedMessage -> {
                 Response<UpdatedMessage> response = client.updateMessageWithResponse("newText",
                     dequeuedMessage.messageId(), dequeuedMessage.popReceipt(), null, new Context(key1, value1));
@@ -269,62 +242,36 @@
                 System.out.println("Complete updating the message with status code " + response.statusCode());
             }
         );
-<<<<<<< HEAD
-        // END: com.azure.storage.queue.QueueClient.updateMessageWithResponse
-=======
         // END: com.azure.storage.queue.QueueClient.updateMessageWithResponse#String-String-String-Duration-Context
->>>>>>> f6f89c80
     }
 
     /**
      * Generates a code sample for using {@link QueueClient#deleteMessage(String, String)}
      */
     public void deleteMessage() {
-<<<<<<< HEAD
-        
-        // BEGIN: com.azure.storage.queue.QueueClient.deleteMessage
+        // BEGIN: com.azure.storage.queue.QueueClient.deleteMessage#String-String
         client.dequeueMessages().forEach(
-=======
-        QueueClient queueClient = createClientWithSASToken();
-        // BEGIN: com.azure.storage.queue.QueueClient.deleteMessage#String-String
-        queueClient.dequeueMessages().forEach(
->>>>>>> f6f89c80
             dequeuedMessage -> {
                 client.deleteMessage(dequeuedMessage.messageId(), dequeuedMessage.popReceipt());
                 System.out.println("Complete deleting the message.");
             }
         );
-<<<<<<< HEAD
-        // END: com.azure.storage.queue.QueueClient.deleteMessage
-=======
         // END: com.azure.storage.queue.QueueClient.deleteMessage#String-String
->>>>>>> f6f89c80
     }
 
     /**
      * Generates a code sample for using {@link QueueClient#deleteMessageWithResponse(String, String, Context)}
      */
     public void deleteMessageWithResponse() {
-<<<<<<< HEAD
-        
-        // BEGIN: com.azure.storage.queue.QueueClient.deleteMessageWithResponse#Context
+        // BEGIN: com.azure.storage.queue.QueueClient.deleteMessageWithResponse#String-String-Context
         client.dequeueMessages().forEach(
-=======
-        QueueClient queueClient = createClientWithSASToken();
-        // BEGIN: com.azure.storage.queue.QueueClient.deleteMessageWithResponse#String-String-Context
-        queueClient.dequeueMessages().forEach(
->>>>>>> f6f89c80
             dequeuedMessage -> {
                 VoidResponse response = client.deleteMessageWithResponse(dequeuedMessage.messageId(),
                     dequeuedMessage.popReceipt(), new Context(key1, value1));
                 System.out.println("Complete deleting the message with status code " + response.statusCode());
             }
         );
-<<<<<<< HEAD
-        // END: com.azure.storage.queue.QueueClient.deleteMessageWithResponse#Context
-=======
         // END: com.azure.storage.queue.QueueClient.deleteMessageWithResponse#String-String-Context
->>>>>>> f6f89c80
     }
 
     /**
@@ -434,24 +381,14 @@
      * Generates a code sample for using {@link QueueClient#setAccessPolicy(List)}
      */
     public void setAccessPolicy() {
-<<<<<<< HEAD
-        
-        // BEGIN: com.azure.storage.queue.QueueClient.setAccessPolicy
-=======
-        QueueClient queueClient = createClientWithSASToken();
         // BEGIN: com.azure.storage.queue.QueueClient.setAccessPolicy#List
->>>>>>> f6f89c80
         AccessPolicy accessPolicy = new AccessPolicy().permission("r")
             .start(OffsetDateTime.now(ZoneOffset.UTC))
             .expiry(OffsetDateTime.now(ZoneOffset.UTC).plusDays(10));
         SignedIdentifier permission = new SignedIdentifier().id("mypolicy").accessPolicy(accessPolicy);
         client.setAccessPolicy(Collections.singletonList(permission));
         System.out.printf("Setting access policies completed.");
-<<<<<<< HEAD
-        // END: com.azure.storage.queue.QueueClient.setAccessPolicy
-=======
         // END: com.azure.storage.queue.QueueClient.setAccessPolicy#List
->>>>>>> f6f89c80
     }
 
     /**
