--- conflicted
+++ resolved
@@ -2,13 +2,9 @@
 // Licensed under the MIT License.
 package com.azure.storage.queue;
 
-<<<<<<< HEAD
 import com.azure.storage.common.Constants;
 import com.azure.storage.common.IpRange;
 import com.azure.storage.common.SasProtocol;
-import com.azure.storage.common.Utility;
-=======
->>>>>>> 3c371470
 import com.azure.storage.common.credentials.SharedKeyCredential;
 import com.azure.storage.queue.models.AccessPolicy;
 import com.azure.storage.queue.models.QueueProperties;
@@ -488,34 +484,6 @@
     }
 
     /**
-<<<<<<< HEAD
-     * Code snippet for {@link QueueAsyncClient#generateSas(String, QueueSasPermission, OffsetDateTime, OffsetDateTime,
-     * String, SasProtocol, IpRange)}
-     */
-    public void generateSASCodeSnippets() {
-        // BEGIN: com.azure.storage.queue.queueAsyncClient.generateSas#String-QueueSasPermission-OffsetDateTime-OffsetDateTime-String-SasProtocol-IpRange
-        QueueSasPermission permissions = new QueueSasPermission()
-            .setReadPermission(true)
-            .setAddPermission(true)
-            .setUpdatePermission(true)
-            .setProcessPermission(true);
-        OffsetDateTime startTime = OffsetDateTime.now().minusDays(1);
-        OffsetDateTime expiryTime = OffsetDateTime.now().plusDays(1);
-        IpRange ipRange = new IpRange()
-            .setIpMin("0.0.0.0")
-            .setIpMax("255.255.255.255");
-        SasProtocol sasProtocol = SasProtocol.HTTPS_HTTP;
-        String identifier = "";
-        String version = Constants.HeaderConstants.TARGET_STORAGE_VERSION;
-
-        // Note either "identifier", or "expiryTime and permissions" are required to be set
-        String sas = client.generateSas(identifier, permissions, expiryTime, startTime, version, sasProtocol, ipRange);
-        // END: com.azure.storage.queue.queueAsyncClient.generateSas#String-QueueSasPermission-OffsetDateTime-OffsetDateTime-String-SasProtocol-IpRange
-    }
-
-    /**
-=======
->>>>>>> 3c371470
      * Generates a code sample for using {@link QueueAsyncClient#getQueueName()}
      */
     public void getNameAsync() {
