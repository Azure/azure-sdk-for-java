--- conflicted
+++ resolved
@@ -152,25 +152,15 @@
      * Generates a code sample for using {@link QueueAsyncClient#enqueueMessageWithResponse(String, Duration, Duration)}
      */
     public void enqueueMessageAsyncWithLiveTimeOverload() {
-<<<<<<< HEAD
-        // BEGIN: com.azure.storage.queue.QueueAsyncClient.enqueueMessageWithResponseLiveTime#string-duration-duration
+        // BEGIN: com.azure.storage.queue.QueueAsyncClient.enqueueMessageWithResponse-liveTime#String-Duration-Duration
         client.enqueueMessageWithResponse("Goodbye, Azure",
-=======
-        QueueAsyncClient queueAsyncClient = createAsyncClientWithSASToken();
-        // BEGIN: com.azure.storage.queue.QueueAsyncClient.enqueueMessageWithResponse-liveTime#String-Duration-Duration
-        queueAsyncClient.enqueueMessageWithResponse("Goodbye, Azure",
->>>>>>> f6f89c80
             null, Duration.ofSeconds(5)).subscribe(
                 response -> System.out.printf("Message %s expires at %s", response.value().messageId(),
                     response.value().expirationTime()),
                 error -> System.err.print(error.toString()),
                 () -> System.out.println("Complete enqueuing the message!")
         );
-<<<<<<< HEAD
-        // END: com.azure.storage.queue.QueueAsyncClient.enqueueMessageWithResponseLiveTime#string-duration-duration
-=======
         // END: com.azure.storage.queue.QueueAsyncClient.enqueueMessageWithResponse-liveTime#String-Duration-Duration
->>>>>>> f6f89c80
     }
 
     /**
@@ -247,14 +237,8 @@
      * Generates a code sample for using {@link QueueAsyncClient#updateMessage(String, String, String, Duration)}
      */
     public void updateMessageAsync() {
-<<<<<<< HEAD
-        // BEGIN: com.azure.storage.queue.QueueAsyncClient.updateMessage
+        // BEGIN: com.azure.storage.queue.QueueAsyncClient.updateMessage#String-String-String-Duration
         client.dequeueMessages().subscribe(
-=======
-        QueueAsyncClient queueAsyncClient = createAsyncClientWithSASToken();
-        // BEGIN: com.azure.storage.queue.QueueAsyncClient.updateMessage#String-String-String-Duration
-        queueAsyncClient.dequeueMessages().subscribe(
->>>>>>> f6f89c80
             dequeuedMessage -> {
                 client.updateMessage("newText", dequeuedMessage.messageId(),
                     dequeuedMessage.popReceipt(), null).subscribe(
@@ -266,25 +250,15 @@
             dequeueError -> System.err.print(dequeueError.toString()),
             () -> System.out.println("Complete dequeueing the message!")
         );
-<<<<<<< HEAD
-        // END: com.azure.storage.queue.QueueAsyncClient.updateMessage
-=======
         // END: com.azure.storage.queue.QueueAsyncClient.updateMessage#String-String-String-Duration
->>>>>>> f6f89c80
     }
 
     /**
      * Generates a code sample for using {@link QueueAsyncClient#updateMessageWithResponse(String, String, String, Duration)}
      */
     public void updateMessageWithResponse() {
-<<<<<<< HEAD
-        // BEGIN: com.azure.storage.queue.QueueAsyncClient.updateMessageWithResponse
+        // BEGIN: com.azure.storage.queue.QueueAsyncClient.updateMessageWithResponse#String-String-String-Duration
         client.dequeueMessages().subscribe(
-=======
-        QueueAsyncClient queueAsyncClient = createAsyncClientWithSASToken();
-        // BEGIN: com.azure.storage.queue.QueueAsyncClient.updateMessageWithResponse#String-String-String-Duration
-        queueAsyncClient.dequeueMessages().subscribe(
->>>>>>> f6f89c80
             dequeuedMessage -> {
                 client.updateMessageWithResponse("newText", dequeuedMessage.messageId(),
                     dequeuedMessage.popReceipt(), null).subscribe(
@@ -297,25 +271,15 @@
             dequeueError -> System.err.print(dequeueError.toString()),
             () -> System.out.println("Complete dequeueing the message!")
         );
-<<<<<<< HEAD
-        // END: com.azure.storage.queue.QueueAsyncClient.updateMessageWithResponse
-=======
         // END: com.azure.storage.queue.QueueAsyncClient.updateMessageWithResponse#String-String-String-Duration
->>>>>>> f6f89c80
     }
 
     /**
      * Generates a code sample for using {@link QueueAsyncClient#deleteMessage(String, String)}
      */
     public void deleteMessageAsync() {
-<<<<<<< HEAD
-        // BEGIN: com.azure.storage.queue.QueueAsyncClient.deleteMessage
+        // BEGIN: com.azure.storage.queue.QueueAsyncClient.deleteMessage#String-String
         client.dequeueMessages().subscribe(
-=======
-        QueueAsyncClient queueAsyncClient = createAsyncClientWithSASToken();
-        // BEGIN: com.azure.storage.queue.QueueAsyncClient.deleteMessage#String-String
-        queueAsyncClient.dequeueMessages().subscribe(
->>>>>>> f6f89c80
             dequeuedMessage -> {
                 client.deleteMessage(dequeuedMessage.messageId(), dequeuedMessage.popReceipt()).subscribe(
                     response -> { },
@@ -326,25 +290,15 @@
             dequeueError -> System.err.print(dequeueError.toString()),
             () -> System.out.println("Complete dequeueing the message!")
         );
-<<<<<<< HEAD
-        // END: com.azure.storage.queue.QueueAsyncClient.deleteMessage
-=======
         // END: com.azure.storage.queue.QueueAsyncClient.deleteMessage#String-String
->>>>>>> f6f89c80
     }
 
     /**
      * Generates a code sample for using {@link QueueAsyncClient#deleteMessageWithResponse(String, String)}
      */
     public void deleteMessageWithResponse() {
-<<<<<<< HEAD
-        // BEGIN: com.azure.storage.queue.QueueAsyncClient.deleteMessageWithResponse
+        // BEGIN: com.azure.storage.queue.QueueAsyncClient.deleteMessageWithResponse#String-String
         client.dequeueMessages().subscribe(
-=======
-        QueueAsyncClient queueAsyncClient = createAsyncClientWithSASToken();
-        // BEGIN: com.azure.storage.queue.QueueAsyncClient.deleteMessageWithResponse#String-String
-        queueAsyncClient.dequeueMessages().subscribe(
->>>>>>> f6f89c80
             dequeuedMessage -> {
                 client.deleteMessageWithResponse(dequeuedMessage.messageId(), dequeuedMessage.popReceipt()).subscribe(
                     response -> System.out.println("Complete deleting the message with status code: " + response.statusCode()),
@@ -355,11 +309,7 @@
             dequeueError -> System.err.print(dequeueError.toString()),
             () -> System.out.println("Complete dequeueing the message!")
         );
-<<<<<<< HEAD
-        // END: com.azure.storage.queue.QueueAsyncClient.deleteMessageWithResponse
-=======
         // END: com.azure.storage.queue.QueueAsyncClient.deleteMessageWithResponse#String-String
->>>>>>> f6f89c80
     }
 
     /**
@@ -469,12 +419,8 @@
      * Generates a code sample for using {@link QueueAsyncClient#setAccessPolicyWithResponse(List)}
      */
     public void setAccessPolicyWithResponse() {
-<<<<<<< HEAD
-        // BEGIN: com.azure.storage.queue.QueueAsyncClient.setAccessPolicyWithResponse
-=======
         QueueAsyncClient queueAsyncClient = createAsyncClientWithSASToken();
         // BEGIN: com.azure.storage.queue.QueueAsyncClient.setAccessPolicyWithResponse#List
->>>>>>> f6f89c80
         AccessPolicy accessPolicy = new AccessPolicy().permission("r")
             .start(OffsetDateTime.now(ZoneOffset.UTC))
             .expiry(OffsetDateTime.now(ZoneOffset.UTC).plusDays(10));
@@ -483,23 +429,15 @@
         client.setAccessPolicyWithResponse(Collections.singletonList(permission))
             .subscribe(response -> System.out.printf("Setting access policies completed with status code %d",
                 response.statusCode()));
-<<<<<<< HEAD
-        // END: com.azure.storage.queue.QueueAsyncClient.setAccessPolicyWithResponse
-=======
         // END: com.azure.storage.queue.QueueAsyncClient.setAccessPolicyWithResponse#List
->>>>>>> f6f89c80
     }
 
     /**
      * Generates a code sample for using {@link QueueAsyncClient#setAccessPolicy(List)}
      */
     public void setAccessPolicyAsync() {
-<<<<<<< HEAD
-        // BEGIN: com.azure.storage.queue.QueueAsyncClient.setAccessPolicy
-=======
         QueueAsyncClient queueAsyncClient = createAsyncClientWithSASToken();
         // BEGIN: com.azure.storage.queue.QueueAsyncClient.setAccessPolicy#List
->>>>>>> f6f89c80
         AccessPolicy accessPolicy = new AccessPolicy().permission("r")
             .start(OffsetDateTime.now(ZoneOffset.UTC))
             .expiry(OffsetDateTime.now(ZoneOffset.UTC).plusDays(10));
@@ -507,11 +445,7 @@
         SignedIdentifier permission = new SignedIdentifier().id("mypolicy").accessPolicy(accessPolicy);
         client.setAccessPolicy(Collections.singletonList(permission))
             .subscribe(response -> System.out.printf("Setting access policies completed."));
-<<<<<<< HEAD
-        // END: com.azure.storage.queue.QueueAsyncClient.setAccessPolicy
-=======
         // END: com.azure.storage.queue.QueueAsyncClient.setAccessPolicy#List
->>>>>>> f6f89c80
     }
 
     /**
