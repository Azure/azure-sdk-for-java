--- conflicted
+++ resolved
@@ -11,6 +11,7 @@
 import com.azure.storage.queue.models.AccessPolicy;
 import com.azure.storage.queue.models.QueueProperties;
 import com.azure.storage.queue.models.SignedIdentifier;
+
 import java.time.Duration;
 import java.time.OffsetDateTime;
 import java.time.ZoneOffset;
@@ -40,6 +41,7 @@
 
     /**
      * Generates code sample for creating a {@link QueueAsyncClient} with {@link SASTokenCredential}
+     *
      * @return An instance of {@link QueueAsyncClient}
      */
     public QueueAsyncClient createAsyncClientWithSASToken() {
@@ -53,6 +55,7 @@
 
     /**
      * Generates code sample for creating a {@link QueueAsyncClient} with {@link SASTokenCredential}
+     *
      * @return An instance of {@link QueueAsyncClient}
      */
     public QueueAsyncClient createAsyncClientWithCredential() {
@@ -67,7 +70,9 @@
     }
 
     /**
-     * Generates code sample for creating a {@link QueueAsyncClient} with {@code connectionString} which turns into {@link SharedKeyCredential}
+     * Generates code sample for creating a {@link QueueAsyncClient} with {@code connectionString} which turns into
+     * {@link SharedKeyCredential}
+     *
      * @return An instance of {@link QueueAsyncClient}
      */
     public QueueAsyncClient createAsyncClientWithConnectionString() {
@@ -87,7 +92,8 @@
     public void createQueueAsync() {
         // BEGIN: com.azure.storage.queue.queueAsyncClient.create
         client.create().subscribe(
-            response -> { },
+            response -> {
+            },
             error -> System.err.print(error.toString()),
             () -> System.out.println("Complete creating the queue!")
         );
@@ -100,7 +106,8 @@
     public void createQueueAsyncMaxOverload() {
         // BEGIN: com.azure.storage.queue.queueAsyncClient.create#map
         client.create().subscribe(
-            response -> { },
+            response -> {
+            },
             error -> System.err.print(error.toString()),
             () -> System.out.println("Complete creating the queue!")
         );
@@ -126,7 +133,8 @@
     public void enqueueMessageAsync() {
         // BEGIN: com.azure.storage.queue.queueAsyncClient.enqueueMessage#string
         client.enqueueMessage("Hello, Azure").subscribe(
-            response -> { },
+            response -> {
+            },
             error -> System.err.print(error.toString()),
             () -> System.out.println("Complete enqueuing the message!")
         );
@@ -134,41 +142,33 @@
     }
 
     /**
-     * Generates a code sample for using {@link QueueAsyncClient#enqueueMessageWithResponse(String, Duration, Duration)}
+     * Generates a code sample for using {@link QueueAsyncClient#enqueueMessageWithResponse(String, Duration,
+     * Duration)}
      */
     public void enqueueMessageAsyncWithTimeoutOverload() {
         // BEGIN: com.azure.storage.queue.queueAsyncClient.enqueueMessageWithResponse#string-duration-duration
         client.enqueueMessageWithResponse("Hello, Azure",
             Duration.ofSeconds(5), null).subscribe(
-<<<<<<< HEAD
-                response -> System.out.printf("Message %s expires at %s", response.getValue().messageId(),
-                    response.getValue().expirationTime()),
-=======
-                response -> System.out.printf("Message %s expires at %s", response.value().getMessageId(),
-                    response.value().getExpirationTime()),
->>>>>>> 9f362581
-                error -> System.err.print(error.toString()),
-                () -> System.out.println("Complete enqueuing the message!")
+            response -> System.out.printf("Message %s expires at %s", response.getValue().getMessageId(),
+                response.getValue().getExpirationTime()),
+            error -> System.err.print(error.toString()),
+            () -> System.out.println("Complete enqueuing the message!")
         );
         // END: com.azure.storage.queue.queueAsyncClient.enqueueMessageWithResponse#string-duration-duration
     }
 
     /**
-     * Generates a code sample for using {@link QueueAsyncClient#enqueueMessageWithResponse(String, Duration, Duration)}
+     * Generates a code sample for using {@link QueueAsyncClient#enqueueMessageWithResponse(String, Duration,
+     * Duration)}
      */
     public void enqueueMessageAsyncWithLiveTimeOverload() {
         // BEGIN: com.azure.storage.queue.QueueAsyncClient.enqueueMessageWithResponse-liveTime#String-Duration-Duration
         client.enqueueMessageWithResponse("Goodbye, Azure",
             null, Duration.ofSeconds(5)).subscribe(
-<<<<<<< HEAD
-                response -> System.out.printf("Message %s expires at %s", response.getValue().messageId(),
-                    response.getValue().expirationTime()),
-=======
-                response -> System.out.printf("Message %s expires at %s", response.value().getMessageId(),
-                    response.value().getExpirationTime()),
->>>>>>> 9f362581
-                error -> System.err.print(error.toString()),
-                () -> System.out.println("Complete enqueuing the message!")
+            response -> System.out.printf("Message %s expires at %s", response.getValue().getMessageId(),
+                response.getValue().getExpirationTime()),
+            error -> System.err.print(error.toString()),
+            () -> System.out.println("Complete enqueuing the message!")
         );
         // END: com.azure.storage.queue.QueueAsyncClient.enqueueMessageWithResponse-liveTime#String-Duration-Duration
     }
@@ -180,7 +180,7 @@
         // BEGIN: com.azure.storage.queue.queueAsyncClient.dequeueMessages
         client.dequeueMessages().subscribe(
             dequeuedMessage -> System.out.println("The message got from dequeue operation: "
-                    + dequeuedMessage.getMessageText()),
+                + dequeuedMessage.getMessageText()),
             error -> System.err.print(error.toString()),
             () -> System.out.println("Complete dequeuing the message!")
         );
@@ -253,9 +253,10 @@
             dequeuedMessage -> {
                 client.updateMessage("newText", dequeuedMessage.getMessageId(),
                     dequeuedMessage.getPopReceipt(), null).subscribe(
-                        response -> { },
-                        updateError -> System.err.print(updateError.toString()),
-                        () -> System.out.println("Complete updating the message!")
+                    response -> {
+                    },
+                    updateError -> System.err.print(updateError.toString()),
+                    () -> System.out.println("Complete updating the message!")
                 );
             },
             dequeueError -> System.err.print(dequeueError.toString()),
@@ -265,7 +266,8 @@
     }
 
     /**
-     * Generates a code sample for using {@link QueueAsyncClient#updateMessageWithResponse(String, String, String, Duration)}
+     * Generates a code sample for using {@link QueueAsyncClient#updateMessageWithResponse(String, String, String,
+     * Duration)}
      */
     public void updateMessageWithResponse() {
         // BEGIN: com.azure.storage.queue.QueueAsyncClient.updateMessageWithResponse#String-String-String-Duration
@@ -273,10 +275,10 @@
             dequeuedMessage -> {
                 client.updateMessageWithResponse("newText", dequeuedMessage.getMessageId(),
                     dequeuedMessage.getPopReceipt(), null).subscribe(
-                        response -> System.out.println("Complete updating the message with status code:"
-                            + response.getStatusCode()),
-                        updateError -> System.err.print(updateError.toString()),
-                        () -> System.out.println("Complete updating the message!")
+                    response -> System.out.println("Complete updating the message with status code:"
+                        + response.getStatusCode()),
+                    updateError -> System.err.print(updateError.toString()),
+                    () -> System.out.println("Complete updating the message!")
                 );
             },
             dequeueError -> System.err.print(dequeueError.toString()),
@@ -293,7 +295,8 @@
         client.dequeueMessages().subscribe(
             dequeuedMessage -> {
                 client.deleteMessage(dequeuedMessage.getMessageId(), dequeuedMessage.getPopReceipt()).subscribe(
-                    response -> { },
+                    response -> {
+                    },
                     deleteError -> System.err.print(deleteError.toString()),
                     () -> System.out.println("Complete deleting the message!")
                 );
@@ -311,13 +314,8 @@
         // BEGIN: com.azure.storage.queue.QueueAsyncClient.deleteMessageWithResponse#String-String
         client.dequeueMessages().subscribe(
             dequeuedMessage -> {
-<<<<<<< HEAD
-                client.deleteMessageWithResponse(dequeuedMessage.messageId(), dequeuedMessage.popReceipt()).subscribe(
+                client.deleteMessageWithResponse(dequeuedMessage.getMessageId(), dequeuedMessage.getPopReceipt()).subscribe(
                     response -> System.out.println("Complete deleting the message with status code: " + response.getStatusCode()),
-=======
-                client.deleteMessageWithResponse(dequeuedMessage.getMessageId(), dequeuedMessage.getPopReceipt()).subscribe(
-                    response -> System.out.println("Complete deleting the message with status code: " + response.statusCode()),
->>>>>>> 9f362581
                     deleteError -> System.err.print(deleteError.toString()),
                     () -> System.out.println("Complete deleting the message!")
                 );
@@ -370,15 +368,9 @@
         // BEGIN: com.azure.storage.queue.queueAsyncClient.getPropertiesWithResponse
         client.getPropertiesWithResponse()
             .subscribe(response -> {
-<<<<<<< HEAD
                 QueueProperties properties = response.getValue();
-                System.out.printf("Metadata: %s, Approximate message count: %d", properties.metadata(),
-                    properties.approximateMessagesCount());
-=======
-                QueueProperties properties = response.value();
                 System.out.printf("Metadata: %s, Approximate message count: %d", properties.getMetadata(),
                     properties.getApproximateMessagesCount());
->>>>>>> 9f362581
             });
         // END: com.azure.storage.queue.queueAsyncClient.getPropertiesWithResponse
     }
@@ -389,7 +381,7 @@
     public void setMetadataAsync() {
         // BEGIN: com.azure.storage.queue.queueAsyncClient.setMetadata#map
         client.setMetadata(Collections.singletonMap("queue", "metadataMap"))
-            .subscribe(response -> System.out.printf("Setting metadata completed."));
+            .subscribe(response -> System.out.println("Setting metadata completed."));
         // END: com.azure.storage.queue.queueAsyncClient.setMetadata#map
     }
 
@@ -466,7 +458,7 @@
 
         SignedIdentifier permission = new SignedIdentifier().setId("mypolicy").setAccessPolicy(accessPolicy);
         client.setAccessPolicy(Collections.singletonList(permission))
-            .subscribe(response -> System.out.printf("Setting access policies completed."));
+            .subscribe(response -> System.out.println("Setting access policies completed."));
         // END: com.azure.storage.queue.QueueAsyncClient.setAccessPolicy#List
     }
 
