// Copyright (c) Microsoft Corporation. All rights reserved.
// Licensed under the MIT License.

package com.azure.storage.queue;

import com.azure.storage.common.StorageSharedKeyCredential;
import com.azure.storage.queue.models.QueueAccessPolicy;
import com.azure.storage.queue.models.QueueProperties;
import com.azure.storage.queue.models.QueueSignedIdentifier;

import java.time.Duration;
import java.time.OffsetDateTime;
import java.time.ZoneOffset;
import java.util.Collections;
import java.util.Map;

/**
 * Contains code snippets when generating javadocs through doclets for {@link QueueAsyncClient}.
 */

public class QueueAsyncJavaDocCodeSamples {

    private QueueAsyncClient client = createAsyncClientWithSASToken();

    /**
     * Generates code sample for creating a {@link QueueAsyncClient}.
     */
    public void buildQueueAsyncClient() {
        // BEGIN: com.azure.storage.queue.queueAsyncClient.instantiation
        QueueAsyncClient client = new QueueClientBuilder()
            .connectionString("connectionstring")
            .endpoint("endpoint")
            .buildAsyncClient();
        // END: com.azure.storage.queue.queueAsyncClient.instantiation
    }

    /**
     * Generates code sample for creating a {@link QueueAsyncClient} with SAS token.
     *
     * @return An instance of {@link QueueAsyncClient}
     */
    public QueueAsyncClient createAsyncClientWithSASToken() {
        // BEGIN: com.azure.storage.queue.queueAsyncClient.instantiation.sastoken
        QueueAsyncClient queueAsyncClient = new QueueClientBuilder()
            .endpoint("https://{accountName}.queue.core.windows.net?{SASToken}")
            .buildAsyncClient();
        // END: com.azure.storage.queue.queueAsyncClient.instantiation.sastoken
        return queueAsyncClient;
    }

    /**
     * Generates code sample for creating a {@link QueueAsyncClient} with SAS token.
     *
     * @return An instance of {@link QueueAsyncClient}
     */
    public QueueAsyncClient createAsyncClientWithCredential() {
        // BEGIN: com.azure.storage.queue.queueAsyncClient.instantiation.credential
        QueueAsyncClient queueAsyncClient = new QueueClientBuilder()
            .endpoint("https://{accountName}.queue.core.windows.net")
            .queueName("myqueue")
            .sasToken("{SASTokenQueryParams}")
            .buildAsyncClient();
        // END: com.azure.storage.queue.queueAsyncClient.instantiation.credential
        return queueAsyncClient;
    }

    /**
     * Generates code sample for creating a {@link QueueAsyncClient} with {@code connectionString} which turns into
     * {@link StorageSharedKeyCredential}
     *
     * @return An instance of {@link QueueAsyncClient}
     */
    public QueueAsyncClient createAsyncClientWithConnectionString() {
        // BEGIN: com.azure.storage.queue.queueAsyncClient.instantiation.connectionstring
        String connectionString = "DefaultEndpointsProtocol=https;AccountName={name};"
            + "AccountKey={key};EndpointSuffix={core.windows.net}";
        QueueAsyncClient queueAsyncClient = new QueueClientBuilder()
            .connectionString(connectionString)
            .buildAsyncClient();
        // END: com.azure.storage.queue.queueAsyncClient.instantiation.connectionstring
        return queueAsyncClient;
    }

    /**
     * Generates a code sample for using {@link QueueAsyncClient#create()}
     */
    public void createQueueAsync() {
        // BEGIN: com.azure.storage.queue.queueAsyncClient.create
        client.create().subscribe(
            response -> {
            },
            error -> System.err.print(error.toString()),
            () -> System.out.println("Complete creating the queue!")
        );
        // END: com.azure.storage.queue.queueAsyncClient.create
    }

    /**
     * Generates a code sample for using {@link QueueAsyncClient#create()}
     */
    public void createQueueAsyncMaxOverload() {
        // BEGIN: com.azure.storage.queue.queueAsyncClient.create#map
        client.create().subscribe(
            response -> {
            },
            error -> System.err.print(error.toString()),
            () -> System.out.println("Complete creating the queue!")
        );
        // END: com.azure.storage.queue.queueAsyncClient.create#map
    }

    /**
     * Generates a code sample for using {@link QueueAsyncClient#createWithResponse(Map)}
     */
    public void createWithResponse() {
        // BEGIN: com.azure.storage.queue.queueAsyncClient.createWithResponse#map
        client.createWithResponse(Collections.singletonMap("queue", "metadataMap")).subscribe(
            response -> System.out.println("Complete creating the queue with status code:" + response.getStatusCode()),
            error -> System.err.print(error.toString())
        );
        // END: com.azure.storage.queue.queueAsyncClient.createWithResponse#map
    }


    /**
     * Generates a code sample for using {@link QueueAsyncClient#sendMessage(String)}
     */
    public void enqueueMessageAsync() {
        // BEGIN: com.azure.storage.queue.queueAsyncClient.sendMessage#string
        client.sendMessage("Hello, Azure").subscribe(
            response -> {
            },
            error -> System.err.print(error.toString()),
            () -> System.out.println("Complete enqueuing the message!")
        );
        // END: com.azure.storage.queue.queueAsyncClient.sendMessage#string
    }

    /**
     * Generates a code sample for using {@link QueueAsyncClient#sendMessageWithResponse(String, Duration,
     * Duration)}
     */
    public void enqueueMessageAsyncWithTimeoutOverload() {
        // BEGIN: com.azure.storage.queue.queueAsyncClient.sendMessageWithResponse#string-duration-duration
        client.sendMessageWithResponse("Hello, Azure",
            Duration.ofSeconds(5), null).subscribe(
                response -> System.out.printf("Message %s expires at %s", response.getValue().getMessageId(),
                    response.getValue().getExpirationTime()),
                error -> System.err.print(error.toString()),
                () -> System.out.println("Complete enqueuing the message!")
        );
        // END: com.azure.storage.queue.queueAsyncClient.sendMessageWithResponse#string-duration-duration
    }

    /**
     * Generates a code sample for using {@link QueueAsyncClient#sendMessageWithResponse(String, Duration,
     * Duration)}
     */
    public void enqueueMessageAsyncWithLiveTimeOverload() {
        // BEGIN: com.azure.storage.queue.QueueAsyncClient.sendMessageWithResponse-liveTime#String-Duration-Duration
        client.sendMessageWithResponse("Goodbye, Azure",
            null, Duration.ofSeconds(5)).subscribe(
                response -> System.out.printf("Message %s expires at %s", response.getValue().getMessageId(),
                    response.getValue().getExpirationTime()),
                error -> System.err.print(error.toString()),
                () -> System.out.println("Complete enqueuing the message!")
        );
        // END: com.azure.storage.queue.QueueAsyncClient.sendMessageWithResponse-liveTime#String-Duration-Duration
    }

    /**
     * Generates a code sample for using {@link QueueAsyncClient#receiveMessage()}
     */
    public void getMessageAsync() {
        // BEGIN: com.azure.storage.queue.queueAsyncClient.receiveMessage
        client.receiveMessage().subscribe(
            message -> System.out.println("The message got from getMessages operation: "
                + message.getMessageText()),
            error -> System.err.print(error.toString()),
            () -> System.out.println("Complete receiving the message!")
        );
        // END: com.azure.storage.queue.queueAsyncClient.receiveMessage
    }

    /**
     * Generates a code sample for using {@link QueueAsyncClient#receiveMessages(Integer)}
     */
    public void getMessageAsyncWithOverload() {
        // BEGIN: com.azure.storage.queue.queueAsyncClient.receiveMessages#integer
        client.receiveMessages(5).subscribe(
            message -> System.out.println("The message got from getMessages operation: "
                + message.getMessageText()),
            error -> System.err.print(error.toString()),
            () -> System.out.println("Complete receiving the message!")
        );
        // END: com.azure.storage.queue.queueAsyncClient.receiveMessages#integer
    }

    /**
     * Generates a code sample for using {@link QueueAsyncClient#receiveMessages(Integer, Duration)}
     */
    public void getMessageAsyncMaxOverload() {
        // BEGIN: com.azure.storage.queue.queueAsyncClient.receiveMessages#integer-duration
        client.receiveMessages(5, Duration.ofSeconds(60))
            .subscribe(
                message -> System.out.println("The message got from getMessages operation: "
                    + message.getMessageText()),
                error -> System.err.print(error.toString()),
                () -> System.out.println("Complete receiving the message!")
            );
        // END: com.azure.storage.queue.queueAsyncClient.receiveMessages#integer-duration
    }


    /**
     * Generates a code sample for using {@link QueueAsyncClient#peekMessage()}
     */
    public void peekMessageAsync() {
        // BEGIN: com.azure.storage.queue.queueAsyncClient.peekMessage
        client.peekMessage().subscribe(
            peekMessages -> System.out.println("The message got from peek operation: " + peekMessages.getMessageText()),
            error -> System.err.print(error.toString()),
            () -> System.out.println("Complete peeking the message!")
        );
        // END: com.azure.storage.queue.queueAsyncClient.peekMessage
    }

    /**
     * Generates a code sample for using {@link QueueAsyncClient#peekMessages(Integer)}
     */
    public void peekMessageAsyncMaxOverload() {
        // BEGIN: com.azure.storage.queue.queueAsyncClient.peekMessages#integer
        client.peekMessages(5).subscribe(
            peekMessage -> System.out.printf("Peeked message %s has been received %d times",
                peekMessage.getMessageId(), peekMessage.getDequeueCount()),
            error -> System.err.print(error.toString()),
            () -> System.out.println("Complete peeking the message!")
        );
        // END: com.azure.storage.queue.queueAsyncClient.peekMessages#integer
    }

    /**
     * Generates a code sample for using {@link QueueAsyncClient#updateMessage(String, String, String, Duration)}
     */
    public void updateMessageAsync() {
        // BEGIN: com.azure.storage.queue.QueueAsyncClient.updateMessage#String-String-String-Duration
        client.receiveMessage().subscribe(
            message -> {
                client.updateMessage("newText", message.getMessageId(),
                    message.getPopReceipt(), null).subscribe(
                        response -> {
                        },
                        updateError -> System.err.print(updateError.toString()),
                        () -> System.out.println("Complete updating the message!")
                );
            },
            error -> System.err.print(error.toString()),
            () -> System.out.println("Complete receiving the message!")
        );
        // END: com.azure.storage.queue.QueueAsyncClient.updateMessage#String-String-String-Duration
    }

    /**
     * Generates a code sample for using {@link QueueAsyncClient#updateMessageWithResponse(String, String, String,
     * Duration)}
     */
    public void updateMessageWithResponse() {
        // BEGIN: com.azure.storage.queue.QueueAsyncClient.updateMessageWithResponse#String-String-String-Duration
<<<<<<< HEAD

        client.getMessages().subscribe(
=======
        client.receiveMessage().subscribe(
>>>>>>> 6be1d48e
            message -> {
                client.updateMessageWithResponse(message.getMessageId(), message.getPopReceipt(), "newText",
                    null).subscribe(
                        response -> System.out.println("Complete updating the message with status code:"
                            + response.getStatusCode()),
                        updateError -> System.err.print(updateError.toString()),
                        () -> System.out.println("Complete updating the message!")
                );
            },
            error -> System.err.print(error.toString()),
            () -> System.out.println("Complete receiving the message!")
        );
        // END: com.azure.storage.queue.QueueAsyncClient.updateMessageWithResponse#String-String-String-Duration
    }

    /**
     * Generates a code sample for using {@link QueueAsyncClient#deleteMessage(String, String)}
     */
    public void deleteMessageAsync() {
        // BEGIN: com.azure.storage.queue.QueueAsyncClient.deleteMessage#String-String
        client.receiveMessage().subscribe(
            message -> {
                client.deleteMessage(message.getMessageId(), message.getPopReceipt()).subscribe(
                    response -> {
                    },
                    deleteError -> System.err.print(deleteError.toString()),
                    () -> System.out.println("Complete deleting the message!")
                );
            },
            error -> System.err.print(error.toString()),
            () -> System.out.println("Complete receiving the message!")
        );
        // END: com.azure.storage.queue.QueueAsyncClient.deleteMessage#String-String
    }

    /**
     * Generates a code sample for using {@link QueueAsyncClient#deleteMessageWithResponse(String, String)}
     */
    public void deleteMessageWithResponse() {
        // BEGIN: com.azure.storage.queue.QueueAsyncClient.deleteMessageWithResponse#String-String
        client.receiveMessage().subscribe(
            message -> {
                client.deleteMessageWithResponse(message.getMessageId(), message.getPopReceipt())
                    .subscribe(
                        response -> System.out.println("Complete deleting the message with status code: "
                            + response.getStatusCode()),
                        deleteError -> System.err.print(deleteError.toString()),
                        () -> System.out.println("Complete deleting the message!")
                    );
            },
            error -> System.err.print(error.toString()),
            () -> System.out.println("Complete receiving the message!")
        );
        // END: com.azure.storage.queue.QueueAsyncClient.deleteMessageWithResponse#String-String
    }

    /**
     * Generates a code sample for using {@link QueueAsyncClient#delete()}
     */
    public void deleteQueueAsync() {
        // BEGIN: com.azure.storage.queue.queueAsyncClient.delete
        client.delete().doOnSuccess(
            response -> System.out.println("Deleting the queue completed.")
        );
        // END: com.azure.storage.queue.queueAsyncClient.delete
    }

    /**
     * Generates a code sample for using {@link QueueAsyncClient#deleteWithResponse()}
     */
    public void deleteWithResponse() {
        // BEGIN: com.azure.storage.queue.queueAsyncClient.deleteWithResponse
        client.deleteWithResponse().subscribe(
            response -> System.out.println("Deleting the queue completed with status code: " + response.getStatusCode())
        );
        // END: com.azure.storage.queue.queueAsyncClient.deleteWithResponse
    }

    /**
     * Generates a code sample for using {@link QueueAsyncClient#getProperties()}
     */
    public void getPropertiesAsync() {
        // BEGIN: com.azure.storage.queue.queueAsyncClient.getProperties
        client.getProperties()
            .subscribe(properties -> {
                System.out.printf("Metadata: %s, Approximate message count: %d", properties.getMetadata(),
                    properties.getApproximateMessagesCount());
            });
        // END: com.azure.storage.queue.queueAsyncClient.getProperties
    }

    /**
     * Generates a code sample for using {@link QueueAsyncClient#getProperties()}
     */
    public void getPropertiesWithResponse() {
        // BEGIN: com.azure.storage.queue.queueAsyncClient.getPropertiesWithResponse
        client.getPropertiesWithResponse()
            .subscribe(response -> {
                QueueProperties properties = response.getValue();
                System.out.printf("Metadata: %s, Approximate message count: %d", properties.getMetadata(),
                    properties.getApproximateMessagesCount());
            });
        // END: com.azure.storage.queue.queueAsyncClient.getPropertiesWithResponse
    }

    /**
     * Generate a code sample for using {@link QueueAsyncClient#setMetadata(Map)} to set metadata.
     */
    public void setMetadataAsync() {
        // BEGIN: com.azure.storage.queue.queueAsyncClient.setMetadata#map
        client.setMetadata(Collections.singletonMap("queue", "metadataMap"))
            .subscribe(response -> System.out.println("Setting metadata completed."));
        // END: com.azure.storage.queue.queueAsyncClient.setMetadata#map
    }

    /**
     * Generate a code sample for using {@link QueueAsyncClient#setMetadataWithResponse(Map)} to set metadata.
     */
    public void setMetadataWithResponse() {
        // BEGIN: com.azure.storage.queue.queueAsyncClient.setMetadataWithResponse#map
        client.setMetadataWithResponse(Collections.singletonMap("queue", "metadataMap"))
            .subscribe(response -> System.out.printf("Setting metadata completed with status code %d",
                response.getStatusCode()));
        // END: com.azure.storage.queue.queueAsyncClient.setMetadataWithResponse#map
    }

    /**
     * Generate a code sample for using {@link QueueAsyncClient#setMetadata(Map)} to clear metadata.
     */
    public void clearMetadataAsync() {
        // BEGIN: com.azure.storage.queue.queueAsyncClient.clearMetadata#map
        client.setMetadata(null)
            .subscribe(response -> System.out.println("Clearing metadata completed."));
        // END: com.azure.storage.queue.queueAsyncClient.clearMetadata#map
    }

    /**
     * Generate a code sample for using {@link QueueAsyncClient#setMetadata(Map)} to clear metadata.
     */
    public void clearMetadataWithResponse() {
        // BEGIN: com.azure.storage.queue.queueAsyncClient.clearMetadataWithResponse#map
        client.setMetadataWithResponse(null)
            .subscribe(response -> System.out.printf("Clearing metadata completed with status code %d",
                response.getStatusCode()));
        // END: com.azure.storage.queue.queueAsyncClient.clearMetadataWithResponse#map
    }

    /**
     * Generates a code sample for using {@link QueueAsyncClient#getAccessPolicy()}
     */
    public void getAccessPolicyAsync() {

        // BEGIN: com.azure.storage.queue.queueAsyncClient.getAccessPolicy
        client.getAccessPolicy()
            .subscribe(result -> System.out.printf("Access policy %s allows these permissions: %s",
                result.getId(), result.getAccessPolicy().getPermissions()));
        // END: com.azure.storage.queue.queueAsyncClient.getAccessPolicy
    }

    /**
     * Generates a code sample for using {@link QueueAsyncClient#setAccessPolicyWithResponse(Iterable)}
     */
    public void setAccessPolicyWithResponse() {
        QueueAsyncClient queueAsyncClient = createAsyncClientWithSASToken();
        // BEGIN: com.azure.storage.queue.QueueAsyncClient.setAccessPolicyWithResponse#Iterable
        QueueAccessPolicy accessPolicy = new QueueAccessPolicy().setPermissions("r")
            .setStartsOn(OffsetDateTime.now(ZoneOffset.UTC))
            .setExpiresOn(OffsetDateTime.now(ZoneOffset.UTC).plusDays(10));

        QueueSignedIdentifier permission = new QueueSignedIdentifier().setId("mypolicy").setAccessPolicy(accessPolicy);
        client.setAccessPolicyWithResponse(Collections.singletonList(permission))
            .subscribe(response -> System.out.printf("Setting access policies completed with status code %d",
                response.getStatusCode()));
        // END: com.azure.storage.queue.QueueAsyncClient.setAccessPolicyWithResponse#Iterable
    }

    /**
     * Generates a code sample for using {@link QueueAsyncClient#setAccessPolicy(Iterable)}
     */
    public void setAccessPolicyAsync() {
        QueueAsyncClient queueAsyncClient = createAsyncClientWithSASToken();
        // BEGIN: com.azure.storage.queue.QueueAsyncClient.setAccessPolicy#Iterable
        QueueAccessPolicy accessPolicy = new QueueAccessPolicy().setPermissions("r")
            .setStartsOn(OffsetDateTime.now(ZoneOffset.UTC))
            .setExpiresOn(OffsetDateTime.now(ZoneOffset.UTC).plusDays(10));

        QueueSignedIdentifier permission = new QueueSignedIdentifier().setId("mypolicy").setAccessPolicy(accessPolicy);
        client.setAccessPolicy(Collections.singletonList(permission))
            .subscribe(response -> System.out.println("Setting access policies completed."));
        // END: com.azure.storage.queue.QueueAsyncClient.setAccessPolicy#Iterable
    }

    /**
     * Generates a code sample for using {@link QueueAsyncClient#clearMessagesWithResponse()}
     */
    public void clearMessagesWithResponse() {
        // BEGIN: com.azure.storage.queue.queueAsyncClient.clearMessagesWithResponse
        client.clearMessagesWithResponse().doOnSuccess(
            response -> System.out.println("Clearing messages completed with status code: " + response.getStatusCode())
        );
        // END: com.azure.storage.queue.queueAsyncClient.clearMessagesWithResponse
    }

    /**
     * Generates a code sample for using {@link QueueAsyncClient#clearMessages()}
     */
    public void clearMessagesAsync() {
        // BEGIN: com.azure.storage.queue.queueAsyncClient.clearMessages
        client.clearMessages().subscribe(
            response -> System.out.println("Clearing messages completed."));
        // END: com.azure.storage.queue.queueAsyncClient.clearMessages
    }

    /**
     * Generates a code sample for using {@link QueueAsyncClient#getQueueName()}
     */
    public void getNameAsync() {
        // BEGIN: com.azure.storage.queue.queueAsyncClient.getQueueName
        String queueName = client.getQueueName();
        System.out.println("The name of the queue is " + queueName);
        // END: com.azure.storage.queue.queueAsyncClient.getQueueName
    }
}<|MERGE_RESOLUTION|>--- conflicted
+++ resolved
@@ -266,12 +266,8 @@
      */
     public void updateMessageWithResponse() {
         // BEGIN: com.azure.storage.queue.QueueAsyncClient.updateMessageWithResponse#String-String-String-Duration
-<<<<<<< HEAD
-
-        client.getMessages().subscribe(
-=======
+
         client.receiveMessage().subscribe(
->>>>>>> 6be1d48e
             message -> {
                 client.updateMessageWithResponse(message.getMessageId(), message.getPopReceipt(), "newText",
                     null).subscribe(
