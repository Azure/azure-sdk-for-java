{
  "networkCallRecords" : [ {
    "Method" : "PUT",
    "Uri" : "https://REDACTED.queue.core.windows.net/9902f01f9902f01ff8b282820d5622dde339489c87",
    "Headers" : {
      "x-ms-version" : "2020-06-12",
      "User-Agent" : "azsdk-java-azure-storage-queue/12.10.0-beta.1 (11.0.8; Windows 10; 10.0)",
      "x-ms-client-request-id" : "66eb669f-9ace-4a2d-827f-bbb622900b3e"
    },
    "Response" : {
      "content-length" : "0",
      "x-ms-version" : "2020-06-12",
      "Server" : "Windows-Azure-Queue/1.0 Microsoft-HTTPAPI/2.0",
      "retry-after" : "0",
      "StatusCode" : "201",
      "x-ms-request-id" : "2b9510d6-0003-0006-2109-41c59e000000",
      "x-ms-client-request-id" : "66eb669f-9ace-4a2d-827f-bbb622900b3e",
      "Date" : "Tue, 04 May 2021 17:18:36 GMT"
    },
    "Exception" : null
  }, {
    "Method" : "POST",
    "Uri" : "https://REDACTED.queue.core.windows.net/9902f01f9902f01ff8b282820d5622dde339489c87/messages",
    "Headers" : {
      "x-ms-version" : "2020-06-12",
      "User-Agent" : "azsdk-java-azure-storage-queue/12.10.0-beta.1 (11.0.8; Windows 10; 10.0)",
      "x-ms-client-request-id" : "2487db19-5f47-43ee-b306-7144081bfcd9",
      "Content-Type" : "application/xml"
    },
    "Response" : {
      "Transfer-Encoding" : "chunked",
      "x-ms-version" : "2020-06-12",
      "Server" : "Windows-Azure-Queue/1.0 Microsoft-HTTPAPI/2.0",
      "retry-after" : "0",
      "StatusCode" : "201",
      "x-ms-request-id" : "73eb55ac-2003-003e-6909-41615e000000",
      "Body" : "﻿<?xml version=\"1.0\" encoding=\"utf-8\"?><QueueMessagesList><QueueMessage><MessageId>691cc66c-7f3d-4ab9-8e63-082ca9d1a3db</MessageId><InsertionTime>Tue, 04 May 2021 17:18:37 GMT</InsertionTime><ExpirationTime>Tue, 11 May 2021 17:18:37 GMT</ExpirationTime><PopReceipt>AgAAAAMAAAAAAAAARwIhhQlB1wE=</PopReceipt><TimeNextVisible>Tue, 04 May 2021 17:18:37 GMT</TimeNextVisible></QueueMessage></QueueMessagesList>",
      "x-ms-client-request-id" : "2487db19-5f47-43ee-b306-7144081bfcd9",
      "Date" : "Tue, 04 May 2021 17:18:36 GMT",
      "Content-Type" : "application/xml"
    },
    "Exception" : null
  }, {
    "Method" : "PUT",
    "Uri" : "https://REDACTED.queue.core.windows.net/9902f01f9902f01ff8b282820d5622dde339489c87?comp=acl",
    "Headers" : {
      "x-ms-version" : "2020-06-12",
      "User-Agent" : "azsdk-java-azure-storage-queue/12.10.0-beta.1 (11.0.8; Windows 10; 10.0)",
      "x-ms-client-request-id" : "2f303aca-8efb-4897-9288-1776d29fa361",
      "Content-Type" : "application/xml"
    },
    "Response" : {
      "content-length" : "0",
      "x-ms-version" : "2020-06-12",
      "Server" : "Windows-Azure-Queue/1.0 Microsoft-HTTPAPI/2.0",
      "retry-after" : "0",
      "StatusCode" : "204",
      "x-ms-request-id" : "78b23413-8003-0008-3709-41ec2e000000",
      "x-ms-client-request-id" : "2f303aca-8efb-4897-9288-1776d29fa361",
      "Date" : "Tue, 04 May 2021 17:18:37 GMT"
    },
    "Exception" : null
  }, {
    "Method" : "POST",
<<<<<<< HEAD
    "Uri" : "https://REDACTED.queue.core.windows.net/queuesastestsqueuesasenqueuedequeuewithidentifier89057acd/messages?sv=2020-08-04&si=8b98f817-f76e-4c22-b016-98eb1b13d47d&sig=REDACTED",
=======
    "Uri" : "https://REDACTED.queue.core.windows.net/9902f01f9902f01ff8b282820d5622dde339489c87/messages?sv=2020-06-12&si=cb35edc9-ca40-4814-90c1-ddd19fcf07a4&sig=REDACTED",
>>>>>>> e78062b5
    "Headers" : {
      "x-ms-version" : "2020-06-12",
      "User-Agent" : "azsdk-java-azure-storage-queue/12.10.0-beta.1 (11.0.8; Windows 10; 10.0)",
      "x-ms-client-request-id" : "a35f0cb9-ee53-40a9-ad96-5fb03eac3077",
      "Content-Type" : "application/xml"
    },
    "Response" : {
      "Transfer-Encoding" : "chunked",
      "x-ms-version" : "2020-06-12",
      "Server" : "Windows-Azure-Queue/1.0 Microsoft-HTTPAPI/2.0",
      "retry-after" : "0",
      "StatusCode" : "201",
      "x-ms-request-id" : "af9d2d06-5003-0046-4909-41c2a6000000",
      "Body" : "﻿<?xml version=\"1.0\" encoding=\"utf-8\"?><QueueMessagesList><QueueMessage><MessageId>d62b8bd2-3b70-47d6-890a-556ad8188328</MessageId><InsertionTime>Tue, 04 May 2021 17:19:08 GMT</InsertionTime><ExpirationTime>Tue, 11 May 2021 17:19:08 GMT</ExpirationTime><PopReceipt>AgAAAAMAAAAAAAAA00hvlwlB1wE=</PopReceipt><TimeNextVisible>Tue, 04 May 2021 17:19:08 GMT</TimeNextVisible></QueueMessage></QueueMessagesList>",
      "x-ms-client-request-id" : "a35f0cb9-ee53-40a9-ad96-5fb03eac3077",
      "Date" : "Tue, 04 May 2021 17:19:07 GMT",
      "Content-Type" : "application/xml"
    },
    "Exception" : null
  }, {
    "Method" : "GET",
<<<<<<< HEAD
    "Uri" : "https://REDACTED.queue.core.windows.net/queuesastestsqueuesasenqueuedequeuewithidentifier89057acd/messages?numofmessages=2&visibilitytimeout=30&sv=2020-08-04&si=8b98f817-f76e-4c22-b016-98eb1b13d47d&sig=REDACTED",
=======
    "Uri" : "https://REDACTED.queue.core.windows.net/9902f01f9902f01ff8b282820d5622dde339489c87/messages?numofmessages=2&visibilitytimeout=30&sv=2020-06-12&si=cb35edc9-ca40-4814-90c1-ddd19fcf07a4&sig=REDACTED",
>>>>>>> e78062b5
    "Headers" : {
      "x-ms-version" : "2020-06-12",
      "User-Agent" : "azsdk-java-azure-storage-queue/12.10.0-beta.1 (11.0.8; Windows 10; 10.0)",
      "x-ms-client-request-id" : "4c5a3f65-8271-469d-aacb-7ee7b5fbf854"
    },
    "Response" : {
      "Transfer-Encoding" : "chunked",
      "x-ms-version" : "2020-06-12",
      "Cache-Control" : "no-cache",
      "Server" : "Windows-Azure-Queue/1.0 Microsoft-HTTPAPI/2.0",
      "retry-after" : "0",
      "StatusCode" : "200",
      "x-ms-request-id" : "34fa83be-1003-0078-6a09-4155d9000000",
      "Body" : "﻿<?xml version=\"1.0\" encoding=\"utf-8\"?><QueueMessagesList><QueueMessage><MessageId>691cc66c-7f3d-4ab9-8e63-082ca9d1a3db</MessageId><InsertionTime>Tue, 04 May 2021 17:18:37 GMT</InsertionTime><ExpirationTime>Tue, 11 May 2021 17:18:37 GMT</ExpirationTime><PopReceipt>AgAAAAMAAAAAAAAAJDFeqQlB1wE=</PopReceipt><TimeNextVisible>Tue, 04 May 2021 17:19:38 GMT</TimeNextVisible><DequeueCount>1</DequeueCount><MessageText>test</MessageText></QueueMessage><QueueMessage><MessageId>d62b8bd2-3b70-47d6-890a-556ad8188328</MessageId><InsertionTime>Tue, 04 May 2021 17:19:08 GMT</InsertionTime><ExpirationTime>Tue, 11 May 2021 17:19:08 GMT</ExpirationTime><PopReceipt>AgAAAAMAAAAAAAAAJDFeqQlB1wE=</PopReceipt><TimeNextVisible>Tue, 04 May 2021 17:19:38 GMT</TimeNextVisible><DequeueCount>1</DequeueCount><MessageText>sastest</MessageText></QueueMessage></QueueMessagesList>",
      "x-ms-client-request-id" : "4c5a3f65-8271-469d-aacb-7ee7b5fbf854",
      "Date" : "Tue, 04 May 2021 17:19:08 GMT",
      "Content-Type" : "application/xml"
    },
    "Exception" : null
  } ],
  "variables" : [ "9902f01f9902f01ff8b282820d5622dde339489c87", "2021-05-04T17:18:37.773907800Z", "2021-05-04T17:18:37.797907Z", "cb35edc9-ca40-4814-90c1-ddd19fcf07a4", "9902f01f9902f01ff8b710884916fc84939e455e8c" ]
}<|MERGE_RESOLUTION|>--- conflicted
+++ resolved
@@ -62,11 +62,7 @@
     "Exception" : null
   }, {
     "Method" : "POST",
-<<<<<<< HEAD
-    "Uri" : "https://REDACTED.queue.core.windows.net/queuesastestsqueuesasenqueuedequeuewithidentifier89057acd/messages?sv=2020-08-04&si=8b98f817-f76e-4c22-b016-98eb1b13d47d&sig=REDACTED",
-=======
     "Uri" : "https://REDACTED.queue.core.windows.net/9902f01f9902f01ff8b282820d5622dde339489c87/messages?sv=2020-06-12&si=cb35edc9-ca40-4814-90c1-ddd19fcf07a4&sig=REDACTED",
->>>>>>> e78062b5
     "Headers" : {
       "x-ms-version" : "2020-06-12",
       "User-Agent" : "azsdk-java-azure-storage-queue/12.10.0-beta.1 (11.0.8; Windows 10; 10.0)",
@@ -88,11 +84,7 @@
     "Exception" : null
   }, {
     "Method" : "GET",
-<<<<<<< HEAD
-    "Uri" : "https://REDACTED.queue.core.windows.net/queuesastestsqueuesasenqueuedequeuewithidentifier89057acd/messages?numofmessages=2&visibilitytimeout=30&sv=2020-08-04&si=8b98f817-f76e-4c22-b016-98eb1b13d47d&sig=REDACTED",
-=======
     "Uri" : "https://REDACTED.queue.core.windows.net/9902f01f9902f01ff8b282820d5622dde339489c87/messages?numofmessages=2&visibilitytimeout=30&sv=2020-06-12&si=cb35edc9-ca40-4814-90c1-ddd19fcf07a4&sig=REDACTED",
->>>>>>> e78062b5
     "Headers" : {
       "x-ms-version" : "2020-06-12",
       "User-Agent" : "azsdk-java-azure-storage-queue/12.10.0-beta.1 (11.0.8; Windows 10; 10.0)",
