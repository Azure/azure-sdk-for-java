--- conflicted
+++ resolved
@@ -20,11 +20,7 @@
     "Exception" : null
   }, {
     "Method" : "GET",
-<<<<<<< HEAD
-    "Uri" : "https://REDACTED.queue.core.windows.net/queuesastestscanusesastoauthenticate484542b605d1bc?comp=metadata&sv=2020-08-04&ss=q&srt=sco&se=2021-01-20T21%3A40%3A44Z&sp=r&sig=REDACTED",
-=======
     "Uri" : "https://REDACTED.queue.core.windows.net/829ac529829ac529548147776aaadc0099554d899d?comp=metadata&sv=2020-06-12&ss=q&srt=sco&se=2021-05-05T17%3A18%3A32Z&sp=r&sig=REDACTED",
->>>>>>> e78062b5
     "Headers" : {
       "x-ms-version" : "2020-06-12",
       "User-Agent" : "azsdk-java-azure-storage-queue/12.10.0-beta.1 (11.0.8; Windows 10; 10.0)",
@@ -45,11 +41,7 @@
     "Exception" : null
   }, {
     "Method" : "GET",
-<<<<<<< HEAD
-    "Uri" : "https://REDACTED.queue.core.windows.net/queuesastestscanusesastoauthenticate484542b605d1bc?comp=metadata&sv=2020-08-04&ss=q&srt=sco&se=2021-01-20T21%3A40%3A44Z&sp=r&sig=REDACTED",
-=======
     "Uri" : "https://REDACTED.queue.core.windows.net/829ac529829ac529548147776aaadc0099554d899d?comp=metadata&sv=2020-06-12&ss=q&srt=sco&se=2021-05-05T17%3A18%3A32Z&sp=r&sig=REDACTED",
->>>>>>> e78062b5
     "Headers" : {
       "x-ms-version" : "2020-06-12",
       "User-Agent" : "azsdk-java-azure-storage-queue/12.10.0-beta.1 (11.0.8; Windows 10; 10.0)",
@@ -70,11 +62,7 @@
     "Exception" : null
   }, {
     "Method" : "GET",
-<<<<<<< HEAD
-    "Uri" : "https://REDACTED.queue.core.windows.net/queuesastestscanusesastoauthenticate484542b605d1bc?comp=metadata&sv=2020-08-04&se=2021-01-20T21%3A40%3A44Z&sp=r&sig=REDACTED&ss=q&srt=sco",
-=======
     "Uri" : "https://REDACTED.queue.core.windows.net/829ac529829ac529548147776aaadc0099554d899d?comp=metadata&sv=2020-06-12&se=2021-05-05T17%3A18%3A32Z&sp=r&sig=REDACTED&ss=q&srt=sco",
->>>>>>> e78062b5
     "Headers" : {
       "x-ms-version" : "2020-06-12",
       "User-Agent" : "azsdk-java-azure-storage-queue/12.10.0-beta.1 (11.0.8; Windows 10; 10.0)",
@@ -95,11 +83,7 @@
     "Exception" : null
   }, {
     "Method" : "GET",
-<<<<<<< HEAD
-    "Uri" : "https://REDACTED.queue.core.windows.net?restype=service&comp=properties&sv=2020-08-04&ss=q&srt=sco&se=2021-01-20T21%3A40%3A44Z&sp=r&sig=REDACTED",
-=======
     "Uri" : "https://REDACTED.queue.core.windows.net?restype=service&comp=properties&sv=2020-06-12&ss=q&srt=sco&se=2021-05-05T17%3A18%3A32Z&sp=r&sig=REDACTED",
->>>>>>> e78062b5
     "Headers" : {
       "x-ms-version" : "2020-06-12",
       "User-Agent" : "azsdk-java-azure-storage-queue/12.10.0-beta.1 (11.0.8; Windows 10; 10.0)",
@@ -121,11 +105,7 @@
     "Exception" : null
   }, {
     "Method" : "GET",
-<<<<<<< HEAD
-    "Uri" : "https://REDACTED.queue.core.windows.net?restype=service&comp=properties&sv=2020-08-04&ss=q&srt=sco&se=2021-01-20T21%3A40%3A44Z&sp=r&sig=REDACTED",
-=======
     "Uri" : "https://REDACTED.queue.core.windows.net?restype=service&comp=properties&sv=2020-06-12&ss=q&srt=sco&se=2021-05-05T17%3A18%3A32Z&sp=r&sig=REDACTED",
->>>>>>> e78062b5
     "Headers" : {
       "x-ms-version" : "2020-06-12",
       "User-Agent" : "azsdk-java-azure-storage-queue/12.10.0-beta.1 (11.0.8; Windows 10; 10.0)",
@@ -147,11 +127,7 @@
     "Exception" : null
   }, {
     "Method" : "GET",
-<<<<<<< HEAD
-    "Uri" : "https://REDACTED.queue.core.windows.net?restype=service&comp=properties&sv=2020-08-04&se=2021-01-20T21%3A40%3A44Z&sp=r&sig=REDACTED&ss=q&srt=sco",
-=======
     "Uri" : "https://REDACTED.queue.core.windows.net?restype=service&comp=properties&sv=2020-06-12&se=2021-05-05T17%3A18%3A32Z&sp=r&sig=REDACTED&ss=q&srt=sco",
->>>>>>> e78062b5
     "Headers" : {
       "x-ms-version" : "2020-06-12",
       "User-Agent" : "azsdk-java-azure-storage-queue/12.10.0-beta.1 (11.0.8; Windows 10; 10.0)",
