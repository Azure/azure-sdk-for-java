--- conflicted
+++ resolved
@@ -1,23 +1,6 @@
 {
   "networkCallRecords" : [ {
     "Method" : "PUT",
-<<<<<<< HEAD
-    "Uri" : "https://REDACTED.queue.core.windows.net/queuesasclienttestsaccountsascreatequeue782372e",
-    "Headers" : {
-      "x-ms-version" : "2020-08-04",
-      "User-Agent" : "azsdk-java-azure-storage-queue/12.10.0-beta.1 (11.0.7; Windows 10; 10.0)",
-      "x-ms-client-request-id" : "5e8f09a3-d05f-4407-8008-4199e788e6eb"
-    },
-    "Response" : {
-      "content-length" : "0",
-      "x-ms-version" : "2020-08-04",
-      "Server" : "Windows-Azure-Queue/1.0 Microsoft-HTTPAPI/2.0",
-      "retry-after" : "0",
-      "StatusCode" : "201",
-      "x-ms-request-id" : "338c5618-c003-009b-120e-41b0d8000000",
-      "x-ms-client-request-id" : "5e8f09a3-d05f-4407-8008-4199e788e6eb",
-      "Date" : "Tue, 04 May 2021 17:55:19 GMT"
-=======
     "Uri" : "https://REDACTED.queue.core.windows.net/5053d9375053d9378c483017c8c3671eb0ef4",
     "Headers" : {
       "x-ms-version" : "2020-06-12",
@@ -33,65 +16,32 @@
       "x-ms-request-id" : "90ba1173-f003-00bb-2509-414c83000000",
       "x-ms-client-request-id" : "d2d8bfd3-c499-4ded-9405-c10f6be9b840",
       "Date" : "Tue, 04 May 2021 17:18:36 GMT"
->>>>>>> e78062b5
     },
     "Exception" : null
   }, {
     "Method" : "POST",
-<<<<<<< HEAD
-    "Uri" : "https://REDACTED.queue.core.windows.net/queuesasclienttestsaccountsascreatequeue782372e/messages",
-    "Headers" : {
-      "x-ms-version" : "2020-08-04",
-      "User-Agent" : "azsdk-java-azure-storage-queue/12.10.0-beta.1 (11.0.7; Windows 10; 10.0)",
-      "x-ms-client-request-id" : "f993d763-68f8-4a30-a7e9-c90608db9fe9",
-=======
     "Uri" : "https://REDACTED.queue.core.windows.net/5053d9375053d9378c483017c8c3671eb0ef4/messages",
     "Headers" : {
       "x-ms-version" : "2020-06-12",
       "User-Agent" : "azsdk-java-azure-storage-queue/12.10.0-beta.1 (11.0.8; Windows 10; 10.0)",
       "x-ms-client-request-id" : "192d1f37-2661-4810-92e8-083ef291b26c",
->>>>>>> e78062b5
       "Content-Type" : "application/xml"
     },
     "Response" : {
       "Transfer-Encoding" : "chunked",
-      "x-ms-version" : "2020-08-04",
+      "x-ms-version" : "2020-06-12",
       "Server" : "Windows-Azure-Queue/1.0 Microsoft-HTTPAPI/2.0",
       "retry-after" : "0",
       "StatusCode" : "201",
-<<<<<<< HEAD
-      "x-ms-request-id" : "338c5646-c003-009b-3d0e-41b0d8000000",
-      "Body" : "﻿<?xml version=\"1.0\" encoding=\"utf-8\"?><QueueMessagesList><QueueMessage><MessageId>4c061d60-02d1-4050-96fb-c1bf4ae83eb1</MessageId><InsertionTime>Tue, 04 May 2021 17:55:20 GMT</InsertionTime><ExpirationTime>Tue, 11 May 2021 17:55:20 GMT</ExpirationTime><PopReceipt>AgAAAAMAAAAAAAAAoNcJpg5B1wE=</PopReceipt><TimeNextVisible>Tue, 04 May 2021 17:55:20 GMT</TimeNextVisible></QueueMessage></QueueMessagesList>",
-      "x-ms-client-request-id" : "f993d763-68f8-4a30-a7e9-c90608db9fe9",
-      "Date" : "Tue, 04 May 2021 17:55:19 GMT",
-=======
       "x-ms-request-id" : "b050af5e-6003-00cb-4f09-41f574000000",
       "Body" : "﻿<?xml version=\"1.0\" encoding=\"utf-8\"?><QueueMessagesList><QueueMessage><MessageId>72d2ab97-c5d2-4ceb-8a53-3e5459d34173</MessageId><InsertionTime>Tue, 04 May 2021 17:18:37 GMT</InsertionTime><ExpirationTime>Tue, 11 May 2021 17:18:37 GMT</ExpirationTime><PopReceipt>AgAAAAMAAAAAAAAAMIAUhQlB1wE=</PopReceipt><TimeNextVisible>Tue, 04 May 2021 17:18:37 GMT</TimeNextVisible></QueueMessage></QueueMessagesList>",
       "x-ms-client-request-id" : "192d1f37-2661-4810-92e8-083ef291b26c",
       "Date" : "Tue, 04 May 2021 17:18:36 GMT",
->>>>>>> e78062b5
       "Content-Type" : "application/xml"
     },
     "Exception" : null
   }, {
     "Method" : "PUT",
-<<<<<<< HEAD
-    "Uri" : "https://REDACTED.queue.core.windows.net/queuesasclienttestsaccountsascreatequeue61944cb?sv=2020-08-04&ss=q&srt=sco&se=2021-05-05T17%3A55%3A21Z&sp=rdc&sig=REDACTED",
-    "Headers" : {
-      "x-ms-version" : "2020-08-04",
-      "User-Agent" : "azsdk-java-azure-storage-queue/12.10.0-beta.1 (11.0.7; Windows 10; 10.0)",
-      "x-ms-client-request-id" : "984a98c4-f358-470f-838e-5ee2c37db973"
-    },
-    "Response" : {
-      "content-length" : "0",
-      "x-ms-version" : "2020-08-04",
-      "Server" : "Windows-Azure-Queue/1.0 Microsoft-HTTPAPI/2.0",
-      "retry-after" : "0",
-      "StatusCode" : "201",
-      "x-ms-request-id" : "338c56f9-c003-009b-5d0e-41b0d8000000",
-      "x-ms-client-request-id" : "984a98c4-f358-470f-838e-5ee2c37db973",
-      "Date" : "Tue, 04 May 2021 17:55:19 GMT"
-=======
     "Uri" : "https://REDACTED.queue.core.windows.net/5053d9375053d9378c452498e68444d7a7174?sv=2020-06-12&ss=q&srt=sco&se=2021-05-05T17%3A18%3A37Z&sp=rdc&sig=REDACTED",
     "Headers" : {
       "x-ms-version" : "2020-06-12",
@@ -107,32 +57,10 @@
       "x-ms-request-id" : "fdcb007f-7003-0033-4f09-41a98a000000",
       "x-ms-client-request-id" : "36a910d0-a30a-4897-a2d7-960341329c53",
       "Date" : "Tue, 04 May 2021 17:18:37 GMT"
->>>>>>> e78062b5
     },
     "Exception" : null
   }, {
     "Method" : "DELETE",
-<<<<<<< HEAD
-    "Uri" : "https://REDACTED.queue.core.windows.net/queuesasclienttestsaccountsascreatequeue61944cb?sv=2020-08-04&ss=q&srt=sco&se=2021-05-05T17%3A55%3A21Z&sp=rdc&sig=REDACTED",
-    "Headers" : {
-      "x-ms-version" : "2020-08-04",
-      "User-Agent" : "azsdk-java-azure-storage-queue/12.10.0-beta.1 (11.0.7; Windows 10; 10.0)",
-      "x-ms-client-request-id" : "21f9b374-ca6f-484b-a473-54b2f1bdbd85"
-    },
-    "Response" : {
-      "content-length" : "0",
-      "x-ms-version" : "2020-08-04",
-      "Server" : "Windows-Azure-Queue/1.0 Microsoft-HTTPAPI/2.0",
-      "retry-after" : "0",
-      "StatusCode" : "204",
-      "x-ms-request-id" : "338c574d-c003-009b-2b0e-41b0d8000000",
-      "x-ms-client-request-id" : "21f9b374-ca6f-484b-a473-54b2f1bdbd85",
-      "Date" : "Tue, 04 May 2021 17:55:19 GMT"
-    },
-    "Exception" : null
-  } ],
-  "variables" : [ "queuesasclienttestsaccountsascreatequeue782372e", "2021-05-04T17:55:21.294794400Z", "queuesasclienttestsaccountsascreatequeue61944cb" ]
-=======
     "Uri" : "https://REDACTED.queue.core.windows.net/5053d9375053d9378c452498e68444d7a7174?sv=2020-06-12&ss=q&srt=sco&se=2021-05-05T17%3A18%3A37Z&sp=rdc&sig=REDACTED",
     "Headers" : {
       "x-ms-version" : "2020-06-12",
@@ -152,5 +80,4 @@
     "Exception" : null
   } ],
   "variables" : [ "5053d9375053d9378c483017c8c3671eb0ef4", "2021-05-04T17:18:37.687907Z", "5053d9375053d9378c452498e68444d7a7174" ]
->>>>>>> e78062b5
 }