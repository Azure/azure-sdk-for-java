--- conflicted
+++ resolved
@@ -1,123 +1,111 @@
 {
   "networkCallRecords" : [ {
     "Method" : "PUT",
-    "Uri" : "https://REDACTED.queue.core.windows.net/queuesasclienttestsqueuesasupdatewithperm7353040",
+    "Uri" : "https://REDACTED.queue.core.windows.net/queuesasclienttestsqueuesasupdatewithperm851271c",
     "Headers" : {
-      "x-ms-version" : "2020-06-12",
-      "User-Agent" : "azsdk-java-azure-storage-queue/12.9.0-beta.4 (11.0.8; Windows 10; 10.0)",
-      "x-ms-client-request-id" : "89ef203b-aab3-40f8-abc2-879d7a6c5a9c"
+      "x-ms-version" : "2020-08-04",
+      "User-Agent" : "azsdk-java-azure-storage-queue/12.10.0-beta.1 (11.0.7; Windows 10; 10.0)",
+      "x-ms-client-request-id" : "0053f655-6934-4b71-9680-575af53558ec"
     },
     "Response" : {
       "content-length" : "0",
-      "x-ms-version" : "2020-06-12",
+      "x-ms-version" : "2020-08-04",
       "Server" : "Windows-Azure-Queue/1.0 Microsoft-HTTPAPI/2.0",
       "retry-after" : "0",
       "StatusCode" : "201",
-      "x-ms-request-id" : "3e11bcce-c003-0054-6eb5-3cb976000000",
-      "x-ms-client-request-id" : "89ef203b-aab3-40f8-abc2-879d7a6c5a9c",
-      "Date" : "Thu, 29 Apr 2021 05:07:42 GMT"
+      "x-ms-request-id" : "338beb2a-c003-009b-760e-41b0d8000000",
+      "x-ms-client-request-id" : "0053f655-6934-4b71-9680-575af53558ec",
+      "Date" : "Tue, 04 May 2021 17:54:48 GMT"
     },
     "Exception" : null
   }, {
     "Method" : "POST",
-    "Uri" : "https://REDACTED.queue.core.windows.net/queuesasclienttestsqueuesasupdatewithperm7353040/messages",
+    "Uri" : "https://REDACTED.queue.core.windows.net/queuesasclienttestsqueuesasupdatewithperm851271c/messages",
     "Headers" : {
-      "x-ms-version" : "2020-06-12",
-      "User-Agent" : "azsdk-java-azure-storage-queue/12.9.0-beta.4 (11.0.8; Windows 10; 10.0)",
-      "x-ms-client-request-id" : "c12866c2-d219-4f86-9e56-47880c61b17d",
+      "x-ms-version" : "2020-08-04",
+      "User-Agent" : "azsdk-java-azure-storage-queue/12.10.0-beta.1 (11.0.7; Windows 10; 10.0)",
+      "x-ms-client-request-id" : "6129ce03-f281-4560-977d-3790c5749149",
       "Content-Type" : "application/xml"
     },
     "Response" : {
       "Transfer-Encoding" : "chunked",
-      "x-ms-version" : "2020-06-12",
+      "x-ms-version" : "2020-08-04",
       "Server" : "Windows-Azure-Queue/1.0 Microsoft-HTTPAPI/2.0",
       "retry-after" : "0",
       "StatusCode" : "201",
-      "x-ms-request-id" : "3e11bcdb-c003-0054-79b5-3cb976000000",
-      "Body" : "﻿<?xml version=\"1.0\" encoding=\"utf-8\"?><QueueMessagesList><QueueMessage><MessageId>ea23814f-7e2f-47cb-9dab-de6448438180</MessageId><InsertionTime>Thu, 29 Apr 2021 05:07:43 GMT</InsertionTime><ExpirationTime>Thu, 06 May 2021 05:07:43 GMT</ExpirationTime><PopReceipt>AgAAAAMAAAAAAAAA7b8PlrU81wE=</PopReceipt><TimeNextVisible>Thu, 29 Apr 2021 05:07:43 GMT</TimeNextVisible></QueueMessage></QueueMessagesList>",
-      "x-ms-client-request-id" : "c12866c2-d219-4f86-9e56-47880c61b17d",
-      "Date" : "Thu, 29 Apr 2021 05:07:42 GMT",
+      "x-ms-request-id" : "338beb6a-c003-009b-300e-41b0d8000000",
+      "Body" : "﻿<?xml version=\"1.0\" encoding=\"utf-8\"?><QueueMessagesList><QueueMessage><MessageId>757fc7b5-f549-4628-8e0e-d2f01e91fe8f</MessageId><InsertionTime>Tue, 04 May 2021 17:54:49 GMT</InsertionTime><ExpirationTime>Tue, 11 May 2021 17:54:49 GMT</ExpirationTime><PopReceipt>AgAAAAMAAAAAAAAAe5WEkw5B1wE=</PopReceipt><TimeNextVisible>Tue, 04 May 2021 17:54:49 GMT</TimeNextVisible></QueueMessage></QueueMessagesList>",
+      "x-ms-client-request-id" : "6129ce03-f281-4560-977d-3790c5749149",
+      "Date" : "Tue, 04 May 2021 17:54:48 GMT",
       "Content-Type" : "application/xml"
     },
     "Exception" : null
   }, {
     "Method" : "PUT",
-<<<<<<< HEAD
-    "Uri" : "https://REDACTED.queue.core.windows.net/queuesasclienttestsqueuesasupdatewithperm5330752/messages/68454e86-be69-4f5d-a03c-f2ea915da579?popreceipt=AgAAAAMAAAAAAAAAj1RFV1TS1gE%3D&visibilitytimeout=0&sv=2020-08-04&spr=https%2Chttp&st=2020-12-13T20%3A04%3A33Z&se=2020-12-15T20%3A04%3A33Z&sip=0.0.0.0-255.255.255.255&sp=raup&sig=REDACTED",
-=======
-    "Uri" : "https://REDACTED.queue.core.windows.net/queuesasclienttestsqueuesasupdatewithperm7353040/messages/ea23814f-7e2f-47cb-9dab-de6448438180?popreceipt=AgAAAAMAAAAAAAAA7b8PlrU81wE%3D&visibilitytimeout=0&sv=2020-06-12&spr=https%2Chttp&st=2021-04-28T05%3A07%3A43Z&se=2021-04-30T05%3A07%3A43Z&sp=raup&sig=REDACTED",
->>>>>>> 908c7134
+    "Uri" : "https://REDACTED.queue.core.windows.net/queuesasclienttestsqueuesasupdatewithperm851271c/messages/757fc7b5-f549-4628-8e0e-d2f01e91fe8f?popreceipt=AgAAAAMAAAAAAAAAe5WEkw5B1wE%3D&visibilitytimeout=0&sv=2020-08-04&spr=https%2Chttp&st=2021-05-03T17%3A54%3A50Z&se=2021-05-05T17%3A54%3A50Z&sp=raup&sig=REDACTED",
     "Headers" : {
-      "x-ms-version" : "2020-06-12",
-      "User-Agent" : "azsdk-java-azure-storage-queue/12.9.0-beta.4 (11.0.8; Windows 10; 10.0)",
-      "x-ms-client-request-id" : "0c583f74-f050-48dc-b061-f59ab854d2cd",
+      "x-ms-version" : "2020-08-04",
+      "User-Agent" : "azsdk-java-azure-storage-queue/12.10.0-beta.1 (11.0.7; Windows 10; 10.0)",
+      "x-ms-client-request-id" : "4bcc335c-6fc1-4d79-bf43-2aaaeb7afb43",
       "Content-Type" : "application/xml"
     },
     "Response" : {
       "content-length" : "0",
-      "x-ms-version" : "2020-06-12",
+      "x-ms-version" : "2020-08-04",
       "Server" : "Windows-Azure-Queue/1.0 Microsoft-HTTPAPI/2.0",
-      "x-ms-time-next-visible" : "Thu, 29 Apr 2021 05:07:43 GMT",
+      "x-ms-time-next-visible" : "Tue, 04 May 2021 17:54:49 GMT",
       "retry-after" : "0",
       "StatusCode" : "204",
-      "x-ms-request-id" : "3e11bce4-c003-0054-02b5-3cb976000000",
-      "x-ms-popreceipt" : "AwAAAAMAAAAAAAAAdj05lrU81wEAAAAA",
-      "x-ms-client-request-id" : "0c583f74-f050-48dc-b061-f59ab854d2cd",
-      "Date" : "Thu, 29 Apr 2021 05:07:42 GMT"
+      "x-ms-request-id" : "338beb9d-c003-009b-600e-41b0d8000000",
+      "x-ms-popreceipt" : "AwAAAAMAAAAAAAAAsPeOkw5B1wEAAAAA",
+      "x-ms-client-request-id" : "4bcc335c-6fc1-4d79-bf43-2aaaeb7afb43",
+      "Date" : "Tue, 04 May 2021 17:54:48 GMT"
     },
     "Exception" : null
   }, {
     "Method" : "GET",
-<<<<<<< HEAD
-    "Uri" : "https://REDACTED.queue.core.windows.net/queuesasclienttestsqueuesasupdatewithperm5330752/messages?numofmessages=1&visibilitytimeout=30&sv=2020-08-04&spr=https%2Chttp&st=2020-12-13T20%3A04%3A33Z&se=2020-12-15T20%3A04%3A33Z&sip=0.0.0.0-255.255.255.255&sp=raup&sig=REDACTED",
-=======
-    "Uri" : "https://REDACTED.queue.core.windows.net/queuesasclienttestsqueuesasupdatewithperm7353040/messages?numofmessages=1&visibilitytimeout=30&sv=2020-06-12&spr=https%2Chttp&st=2021-04-28T05%3A07%3A43Z&se=2021-04-30T05%3A07%3A43Z&sp=raup&sig=REDACTED",
->>>>>>> 908c7134
+    "Uri" : "https://REDACTED.queue.core.windows.net/queuesasclienttestsqueuesasupdatewithperm851271c/messages?numofmessages=1&visibilitytimeout=30&sv=2020-08-04&spr=https%2Chttp&st=2021-05-03T17%3A54%3A50Z&se=2021-05-05T17%3A54%3A50Z&sp=raup&sig=REDACTED",
     "Headers" : {
-      "x-ms-version" : "2020-06-12",
-      "User-Agent" : "azsdk-java-azure-storage-queue/12.9.0-beta.4 (11.0.8; Windows 10; 10.0)",
-      "x-ms-client-request-id" : "ffaf464a-4236-49ac-97bd-7024f58807fa"
+      "x-ms-version" : "2020-08-04",
+      "User-Agent" : "azsdk-java-azure-storage-queue/12.10.0-beta.1 (11.0.7; Windows 10; 10.0)",
+      "x-ms-client-request-id" : "3100206f-47f9-4afe-bb51-49076dabf2c6"
     },
     "Response" : {
       "Transfer-Encoding" : "chunked",
-      "x-ms-version" : "2020-06-12",
+      "x-ms-version" : "2020-08-04",
       "Cache-Control" : "no-cache",
       "Server" : "Windows-Azure-Queue/1.0 Microsoft-HTTPAPI/2.0",
       "retry-after" : "0",
       "StatusCode" : "200",
-      "x-ms-request-id" : "3e11bcee-c003-0054-0bb5-3cb976000000",
-      "Body" : "﻿<?xml version=\"1.0\" encoding=\"utf-8\"?><QueueMessagesList><QueueMessage><MessageId>ea23814f-7e2f-47cb-9dab-de6448438180</MessageId><InsertionTime>Thu, 29 Apr 2021 05:07:43 GMT</InsertionTime><ExpirationTime>Thu, 06 May 2021 05:07:43 GMT</ExpirationTime><PopReceipt>AgAAAAMAAAAAAAAAdkgqqLU81wE=</PopReceipt><TimeNextVisible>Thu, 29 Apr 2021 05:08:13 GMT</TimeNextVisible><DequeueCount>1</DequeueCount><MessageText>testing</MessageText></QueueMessage></QueueMessagesList>",
-      "x-ms-client-request-id" : "ffaf464a-4236-49ac-97bd-7024f58807fa",
-      "Date" : "Thu, 29 Apr 2021 05:07:43 GMT",
+      "x-ms-request-id" : "338bebc8-c003-009b-070e-41b0d8000000",
+      "Body" : "﻿<?xml version=\"1.0\" encoding=\"utf-8\"?><QueueMessagesList><QueueMessage><MessageId>757fc7b5-f549-4628-8e0e-d2f01e91fe8f</MessageId><InsertionTime>Tue, 04 May 2021 17:54:49 GMT</InsertionTime><ExpirationTime>Tue, 11 May 2021 17:54:49 GMT</ExpirationTime><PopReceipt>AgAAAAMAAAAAAAAA4nV5pQ5B1wE=</PopReceipt><TimeNextVisible>Tue, 04 May 2021 17:55:19 GMT</TimeNextVisible><DequeueCount>1</DequeueCount><MessageText>testing</MessageText></QueueMessage></QueueMessagesList>",
+      "x-ms-client-request-id" : "3100206f-47f9-4afe-bb51-49076dabf2c6",
+      "Date" : "Tue, 04 May 2021 17:54:48 GMT",
       "Content-Type" : "application/xml"
     },
     "Exception" : null
   }, {
     "Method" : "DELETE",
-<<<<<<< HEAD
-    "Uri" : "https://REDACTED.queue.core.windows.net/queuesasclienttestsqueuesasupdatewithperm5330752?sv=2020-08-04&spr=https%2Chttp&st=2020-12-13T20%3A04%3A33Z&se=2020-12-15T20%3A04%3A33Z&sip=0.0.0.0-255.255.255.255&sp=raup&sig=REDACTED",
-=======
-    "Uri" : "https://REDACTED.queue.core.windows.net/queuesasclienttestsqueuesasupdatewithperm7353040?sv=2020-06-12&spr=https%2Chttp&st=2021-04-28T05%3A07%3A43Z&se=2021-04-30T05%3A07%3A43Z&sp=raup&sig=REDACTED",
->>>>>>> 908c7134
+    "Uri" : "https://REDACTED.queue.core.windows.net/queuesasclienttestsqueuesasupdatewithperm851271c?sv=2020-08-04&spr=https%2Chttp&st=2021-05-03T17%3A54%3A50Z&se=2021-05-05T17%3A54%3A50Z&sp=raup&sig=REDACTED",
     "Headers" : {
-      "x-ms-version" : "2020-06-12",
-      "User-Agent" : "azsdk-java-azure-storage-queue/12.9.0-beta.4 (11.0.8; Windows 10; 10.0)",
-      "x-ms-client-request-id" : "d6616ac2-018f-4e85-b3d0-00a2e3ba76c4"
+      "x-ms-version" : "2020-08-04",
+      "User-Agent" : "azsdk-java-azure-storage-queue/12.10.0-beta.1 (11.0.7; Windows 10; 10.0)",
+      "x-ms-client-request-id" : "78ad4fa8-32b9-4e9d-bdb7-1102b9f9b6d6"
     },
     "Response" : {
       "content-length" : "246",
-      "x-ms-version" : "2020-06-12",
+      "x-ms-version" : "2020-08-04",
       "Server" : "Windows-Azure-Queue/1.0 Microsoft-HTTPAPI/2.0",
       "x-ms-error-code" : "AuthorizationFailure",
       "retry-after" : "0",
       "StatusCode" : "403",
-      "x-ms-request-id" : "3e11bcf2-c003-0054-0fb5-3cb976000000",
-      "Body" : "﻿<?xml version=\"1.0\" encoding=\"utf-8\"?><Error><Code>AuthorizationFailure</Code><Message>This request is not authorized to perform this operation.\nRequestId:3e11bcf2-c003-0054-0fb5-3cb976000000\nTime:2021-04-29T05:07:44.0178725Z</Message></Error>",
-      "x-ms-client-request-id" : "d6616ac2-018f-4e85-b3d0-00a2e3ba76c4",
-      "Date" : "Thu, 29 Apr 2021 05:07:43 GMT",
+      "x-ms-request-id" : "338bebfd-c003-009b-380e-41b0d8000000",
+      "Body" : "﻿<?xml version=\"1.0\" encoding=\"utf-8\"?><Error><Code>AuthorizationFailure</Code><Message>This request is not authorized to perform this operation.\nRequestId:338bebfd-c003-009b-380e-41b0d8000000\nTime:2021-05-04T17:54:49.2870982Z</Message></Error>",
+      "x-ms-client-request-id" : "78ad4fa8-32b9-4e9d-bdb7-1102b9f9b6d6",
+      "Date" : "Tue, 04 May 2021 17:54:48 GMT",
       "Content-Type" : "application/xml"
     },
     "Exception" : null
   } ],
-  "variables" : [ "queuesasclienttestsqueuesasupdatewithperm7353040", "2021-04-29T05:07:43.832981600Z", "2021-04-29T05:07:43.844980Z", "queue115787c6" ]
+  "variables" : [ "queuesasclienttestsqueuesasupdatewithperm851271c", "2021-05-04T17:54:50.142960Z", "2021-05-04T17:54:50.142960Z", "queue259039b3" ]
 }