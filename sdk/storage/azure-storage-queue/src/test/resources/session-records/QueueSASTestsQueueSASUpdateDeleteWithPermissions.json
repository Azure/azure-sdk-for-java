--- conflicted
+++ resolved
@@ -1,123 +1,111 @@
 {
   "networkCallRecords" : [ {
     "Method" : "PUT",
-    "Uri" : "https://REDACTED.queue.core.windows.net/queuesastestsqueuesasupdatedeletewithpermissions88052d30",
+    "Uri" : "https://REDACTED.queue.core.windows.net/queuesastestsqueuesasupdatedeletewithpermissions517863b6",
     "Headers" : {
-      "x-ms-version" : "2020-06-12",
-      "User-Agent" : "azsdk-java-azure-storage-queue/12.9.0-beta.4 (11.0.8; Windows 10; 10.0)",
-      "x-ms-client-request-id" : "affbde52-be07-4fa6-953d-e8b61fc9de5b"
+      "x-ms-version" : "2020-08-04",
+      "User-Agent" : "azsdk-java-azure-storage-queue/12.10.0-beta.1 (11.0.7; Windows 10; 10.0)",
+      "x-ms-client-request-id" : "f40d51a1-9cd2-4cda-9840-274a48687049"
     },
     "Response" : {
       "content-length" : "0",
-      "x-ms-version" : "2020-06-12",
+      "x-ms-version" : "2020-08-04",
       "Server" : "Windows-Azure-Queue/1.0 Microsoft-HTTPAPI/2.0",
       "retry-after" : "0",
       "StatusCode" : "201",
-      "x-ms-request-id" : "bfdb330e-3003-00e9-76b6-3c306b000000",
-      "x-ms-client-request-id" : "affbde52-be07-4fa6-953d-e8b61fc9de5b",
-      "Date" : "Thu, 29 Apr 2021 05:16:02 GMT"
+      "x-ms-request-id" : "ffd3cafe-1003-00a7-590f-41991f000000",
+      "x-ms-client-request-id" : "f40d51a1-9cd2-4cda-9840-274a48687049",
+      "Date" : "Tue, 04 May 2021 17:58:00 GMT"
     },
     "Exception" : null
   }, {
     "Method" : "POST",
-    "Uri" : "https://REDACTED.queue.core.windows.net/queuesastestsqueuesasupdatedeletewithpermissions88052d30/messages",
+    "Uri" : "https://REDACTED.queue.core.windows.net/queuesastestsqueuesasupdatedeletewithpermissions517863b6/messages",
     "Headers" : {
-      "x-ms-version" : "2020-06-12",
-      "User-Agent" : "azsdk-java-azure-storage-queue/12.9.0-beta.4 (11.0.8; Windows 10; 10.0)",
-      "x-ms-client-request-id" : "087a08e2-f124-4611-b714-489416e8641e",
+      "x-ms-version" : "2020-08-04",
+      "User-Agent" : "azsdk-java-azure-storage-queue/12.10.0-beta.1 (11.0.7; Windows 10; 10.0)",
+      "x-ms-client-request-id" : "f10ae236-4c55-4f04-9cac-be63d5baa43b",
       "Content-Type" : "application/xml"
     },
     "Response" : {
       "Transfer-Encoding" : "chunked",
-      "x-ms-version" : "2020-06-12",
+      "x-ms-version" : "2020-08-04",
       "Server" : "Windows-Azure-Queue/1.0 Microsoft-HTTPAPI/2.0",
       "retry-after" : "0",
       "StatusCode" : "201",
-      "x-ms-request-id" : "bfdb3317-3003-00e9-7db6-3c306b000000",
-      "Body" : "﻿<?xml version=\"1.0\" encoding=\"utf-8\"?><QueueMessagesList><QueueMessage><MessageId>0059a0fa-0903-4f06-a407-ddef90fd0507</MessageId><InsertionTime>Thu, 29 Apr 2021 05:16:02 GMT</InsertionTime><ExpirationTime>Thu, 06 May 2021 05:16:02 GMT</ExpirationTime><PopReceipt>AgAAAAMAAAAAAAAA1EOcv7Y81wE=</PopReceipt><TimeNextVisible>Thu, 29 Apr 2021 05:16:02 GMT</TimeNextVisible></QueueMessage></QueueMessagesList>",
-      "x-ms-client-request-id" : "087a08e2-f124-4611-b714-489416e8641e",
-      "Date" : "Thu, 29 Apr 2021 05:16:02 GMT",
+      "x-ms-request-id" : "ffd3cc8e-1003-00a7-540f-41991f000000",
+      "Body" : "﻿<?xml version=\"1.0\" encoding=\"utf-8\"?><QueueMessagesList><QueueMessage><MessageId>02ef43ab-ee32-44d3-86c0-e658b281f8ad</MessageId><InsertionTime>Tue, 04 May 2021 17:58:01 GMT</InsertionTime><ExpirationTime>Tue, 11 May 2021 17:58:01 GMT</ExpirationTime><PopReceipt>AgAAAAMAAAAAAAAA4RwuBg9B1wE=</PopReceipt><TimeNextVisible>Tue, 04 May 2021 17:58:01 GMT</TimeNextVisible></QueueMessage></QueueMessagesList>",
+      "x-ms-client-request-id" : "f10ae236-4c55-4f04-9cac-be63d5baa43b",
+      "Date" : "Tue, 04 May 2021 17:58:00 GMT",
       "Content-Type" : "application/xml"
     },
     "Exception" : null
   }, {
     "Method" : "PUT",
-<<<<<<< HEAD
-    "Uri" : "https://REDACTED.queue.core.windows.net/queuesastestsqueuesasupdatedeletewithpermissions405664ba/messages/0560ee72-c7bc-4069-9bc7-b84072d28476?popreceipt=AgAAAAMAAAAAAAAAeBxgtVPS1gE%3D&visibilitytimeout=0&sv=2020-08-04&spr=https%2Chttp&st=2020-12-13T20%3A00%3A02Z&se=2020-12-15T20%3A00%3A02Z&sip=0.0.0.0-255.255.255.255&sp=raup&sig=REDACTED",
-=======
-    "Uri" : "https://REDACTED.queue.core.windows.net/queuesastestsqueuesasupdatedeletewithpermissions88052d30/messages/0059a0fa-0903-4f06-a407-ddef90fd0507?popreceipt=AgAAAAMAAAAAAAAA1EOcv7Y81wE%3D&visibilitytimeout=0&sv=2020-06-12&spr=https%2Chttp&st=2021-04-28T05%3A16%3A03Z&se=2021-04-30T05%3A16%3A03Z&sp=raup&sig=REDACTED",
->>>>>>> 908c7134
+    "Uri" : "https://REDACTED.queue.core.windows.net/queuesastestsqueuesasupdatedeletewithpermissions517863b6/messages/02ef43ab-ee32-44d3-86c0-e658b281f8ad?popreceipt=AgAAAAMAAAAAAAAA4RwuBg9B1wE%3D&visibilitytimeout=0&sv=2020-08-04&spr=https%2Chttp&st=2021-05-03T17%3A58%3A02Z&se=2021-05-05T17%3A58%3A02Z&sp=raup&sig=REDACTED",
     "Headers" : {
-      "x-ms-version" : "2020-06-12",
-      "User-Agent" : "azsdk-java-azure-storage-queue/12.9.0-beta.4 (11.0.8; Windows 10; 10.0)",
-      "x-ms-client-request-id" : "90b8210c-1f8a-4fd7-83ea-5d22eb4bb96e",
+      "x-ms-version" : "2020-08-04",
+      "User-Agent" : "azsdk-java-azure-storage-queue/12.10.0-beta.1 (11.0.7; Windows 10; 10.0)",
+      "x-ms-client-request-id" : "32208727-189e-4bd7-ad26-6f97af587556",
       "Content-Type" : "application/xml"
     },
     "Response" : {
       "content-length" : "0",
-      "x-ms-version" : "2020-06-12",
+      "x-ms-version" : "2020-08-04",
       "Server" : "Windows-Azure-Queue/1.0 Microsoft-HTTPAPI/2.0",
-      "x-ms-time-next-visible" : "Thu, 29 Apr 2021 05:16:02 GMT",
+      "x-ms-time-next-visible" : "Tue, 04 May 2021 17:58:01 GMT",
       "retry-after" : "0",
       "StatusCode" : "204",
-      "x-ms-request-id" : "bfdb331e-3003-00e9-04b6-3c306b000000",
-      "x-ms-popreceipt" : "AwAAAAMAAAAAAAAAsbjAv7Y81wEAAAAA",
-      "x-ms-client-request-id" : "90b8210c-1f8a-4fd7-83ea-5d22eb4bb96e",
-      "Date" : "Thu, 29 Apr 2021 05:16:02 GMT"
+      "x-ms-request-id" : "ffd3cd96-1003-00a7-4c0f-41991f000000",
+      "x-ms-popreceipt" : "AwAAAAMAAAAAAAAAy/xIBg9B1wEAAAAA",
+      "x-ms-client-request-id" : "32208727-189e-4bd7-ad26-6f97af587556",
+      "Date" : "Tue, 04 May 2021 17:58:00 GMT"
     },
     "Exception" : null
   }, {
     "Method" : "GET",
-<<<<<<< HEAD
-    "Uri" : "https://REDACTED.queue.core.windows.net/queuesastestsqueuesasupdatedeletewithpermissions405664ba/messages?numofmessages=1&visibilitytimeout=30&sv=2020-08-04&spr=https%2Chttp&st=2020-12-13T20%3A00%3A02Z&se=2020-12-15T20%3A00%3A02Z&sip=0.0.0.0-255.255.255.255&sp=raup&sig=REDACTED",
-=======
-    "Uri" : "https://REDACTED.queue.core.windows.net/queuesastestsqueuesasupdatedeletewithpermissions88052d30/messages?numofmessages=1&visibilitytimeout=30&sv=2020-06-12&spr=https%2Chttp&st=2021-04-28T05%3A16%3A03Z&se=2021-04-30T05%3A16%3A03Z&sp=raup&sig=REDACTED",
->>>>>>> 908c7134
+    "Uri" : "https://REDACTED.queue.core.windows.net/queuesastestsqueuesasupdatedeletewithpermissions517863b6/messages?numofmessages=1&visibilitytimeout=30&sv=2020-08-04&spr=https%2Chttp&st=2021-05-03T17%3A58%3A02Z&se=2021-05-05T17%3A58%3A02Z&sp=raup&sig=REDACTED",
     "Headers" : {
-      "x-ms-version" : "2020-06-12",
-      "User-Agent" : "azsdk-java-azure-storage-queue/12.9.0-beta.4 (11.0.8; Windows 10; 10.0)",
-      "x-ms-client-request-id" : "c21a4650-f06b-4ef2-981d-55f96fa44252"
+      "x-ms-version" : "2020-08-04",
+      "User-Agent" : "azsdk-java-azure-storage-queue/12.10.0-beta.1 (11.0.7; Windows 10; 10.0)",
+      "x-ms-client-request-id" : "33519425-52fb-4b30-94b1-0b27187a70c8"
     },
     "Response" : {
       "Transfer-Encoding" : "chunked",
-      "x-ms-version" : "2020-06-12",
+      "x-ms-version" : "2020-08-04",
       "Cache-Control" : "no-cache",
       "Server" : "Windows-Azure-Queue/1.0 Microsoft-HTTPAPI/2.0",
       "retry-after" : "0",
       "StatusCode" : "200",
-      "x-ms-request-id" : "bfdb3329-3003-00e9-07b6-3c306b000000",
-      "Body" : "﻿<?xml version=\"1.0\" encoding=\"utf-8\"?><QueueMessagesList><QueueMessage><MessageId>0059a0fa-0903-4f06-a407-ddef90fd0507</MessageId><InsertionTime>Thu, 29 Apr 2021 05:16:02 GMT</InsertionTime><ExpirationTime>Thu, 06 May 2021 05:16:02 GMT</ExpirationTime><PopReceipt>AgAAAAMAAAAAAAAAXL+z0bY81wE=</PopReceipt><TimeNextVisible>Thu, 29 Apr 2021 05:16:33 GMT</TimeNextVisible><DequeueCount>1</DequeueCount><MessageText>testing</MessageText></QueueMessage></QueueMessagesList>",
-      "x-ms-client-request-id" : "c21a4650-f06b-4ef2-981d-55f96fa44252",
-      "Date" : "Thu, 29 Apr 2021 05:16:02 GMT",
+      "x-ms-request-id" : "ffd3cdfa-1003-00a7-2b0f-41991f000000",
+      "Body" : "﻿<?xml version=\"1.0\" encoding=\"utf-8\"?><QueueMessagesList><QueueMessage><MessageId>02ef43ab-ee32-44d3-86c0-e658b281f8ad</MessageId><InsertionTime>Tue, 04 May 2021 17:58:01 GMT</InsertionTime><ExpirationTime>Tue, 11 May 2021 17:58:01 GMT</ExpirationTime><PopReceipt>AgAAAAMAAAAAAAAAFtc2GA9B1wE=</PopReceipt><TimeNextVisible>Tue, 04 May 2021 17:58:31 GMT</TimeNextVisible><DequeueCount>1</DequeueCount><MessageText>testing</MessageText></QueueMessage></QueueMessagesList>",
+      "x-ms-client-request-id" : "33519425-52fb-4b30-94b1-0b27187a70c8",
+      "Date" : "Tue, 04 May 2021 17:58:01 GMT",
       "Content-Type" : "application/xml"
     },
     "Exception" : null
   }, {
     "Method" : "DELETE",
-<<<<<<< HEAD
-    "Uri" : "https://REDACTED.queue.core.windows.net/queuesastestsqueuesasupdatedeletewithpermissions405664ba?sv=2020-08-04&spr=https%2Chttp&st=2020-12-13T20%3A00%3A02Z&se=2020-12-15T20%3A00%3A02Z&sip=0.0.0.0-255.255.255.255&sp=raup&sig=REDACTED",
-=======
-    "Uri" : "https://REDACTED.queue.core.windows.net/queuesastestsqueuesasupdatedeletewithpermissions88052d30?sv=2020-06-12&spr=https%2Chttp&st=2021-04-28T05%3A16%3A03Z&se=2021-04-30T05%3A16%3A03Z&sp=raup&sig=REDACTED",
->>>>>>> 908c7134
+    "Uri" : "https://REDACTED.queue.core.windows.net/queuesastestsqueuesasupdatedeletewithpermissions517863b6?sv=2020-08-04&spr=https%2Chttp&st=2021-05-03T17%3A58%3A02Z&se=2021-05-05T17%3A58%3A02Z&sp=raup&sig=REDACTED",
     "Headers" : {
-      "x-ms-version" : "2020-06-12",
-      "User-Agent" : "azsdk-java-azure-storage-queue/12.9.0-beta.4 (11.0.8; Windows 10; 10.0)",
-      "x-ms-client-request-id" : "ae3c1993-c3e0-4f0d-a480-222204c3e7a5"
+      "x-ms-version" : "2020-08-04",
+      "User-Agent" : "azsdk-java-azure-storage-queue/12.10.0-beta.1 (11.0.7; Windows 10; 10.0)",
+      "x-ms-client-request-id" : "322eb7e5-f558-47f1-9132-f8b137203346"
     },
     "Response" : {
       "content-length" : "246",
-      "x-ms-version" : "2020-06-12",
+      "x-ms-version" : "2020-08-04",
       "Server" : "Windows-Azure-Queue/1.0 Microsoft-HTTPAPI/2.0",
       "x-ms-error-code" : "AuthorizationFailure",
       "retry-after" : "0",
       "StatusCode" : "403",
-      "x-ms-request-id" : "bfdb332f-3003-00e9-0cb6-3c306b000000",
-      "Body" : "﻿<?xml version=\"1.0\" encoding=\"utf-8\"?><Error><Code>AuthorizationFailure</Code><Message>This request is not authorized to perform this operation.\nRequestId:bfdb332f-3003-00e9-0cb6-3c306b000000\nTime:2021-04-29T05:16:03.2203674Z</Message></Error>",
-      "x-ms-client-request-id" : "ae3c1993-c3e0-4f0d-a480-222204c3e7a5",
-      "Date" : "Thu, 29 Apr 2021 05:16:02 GMT",
+      "x-ms-request-id" : "ffd3cebe-1003-00a7-650f-41991f000000",
+      "Body" : "﻿<?xml version=\"1.0\" encoding=\"utf-8\"?><Error><Code>AuthorizationFailure</Code><Message>This request is not authorized to perform this operation.\nRequestId:ffd3cebe-1003-00a7-650f-41991f000000\nTime:2021-05-04T17:58:01.8912393Z</Message></Error>",
+      "x-ms-client-request-id" : "322eb7e5-f558-47f1-9132-f8b137203346",
+      "Date" : "Tue, 04 May 2021 17:58:01 GMT",
       "Content-Type" : "application/xml"
     },
     "Exception" : null
   } ],
-  "variables" : [ "queuesastestsqueuesasupdatedeletewithpermissions88052d30", "2021-04-29T05:16:03.034717Z", "2021-04-29T05:16:03.037718Z", "queue42370244" ]
+  "variables" : [ "queuesastestsqueuesasupdatedeletewithpermissions517863b6", "2021-05-04T17:58:02.576062300Z", "2021-05-04T17:58:02.582064700Z", "queue48365ae2" ]
 }