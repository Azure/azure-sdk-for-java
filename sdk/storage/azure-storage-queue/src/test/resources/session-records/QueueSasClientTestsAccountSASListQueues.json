{
  "networkCallRecords" : [ {
    "Method" : "PUT",
<<<<<<< HEAD
    "Uri" : "https://REDACTED.queue.core.windows.net/queuesasclienttestsaccountsaslistqueues49553041",
    "Headers" : {
      "x-ms-version" : "2020-08-04",
      "User-Agent" : "azsdk-java-azure-storage-queue/12.10.0-beta.1 (11.0.7; Windows 10; 10.0)",
      "x-ms-client-request-id" : "eb1894c5-cb45-4c73-841a-6526ad0d2b1c"
    },
    "Response" : {
      "content-length" : "0",
      "x-ms-version" : "2020-08-04",
      "Server" : "Windows-Azure-Queue/1.0 Microsoft-HTTPAPI/2.0",
      "retry-after" : "0",
      "StatusCode" : "201",
      "x-ms-request-id" : "338c57c1-c003-009b-190e-41b0d8000000",
      "x-ms-client-request-id" : "eb1894c5-cb45-4c73-841a-6526ad0d2b1c",
      "Date" : "Tue, 04 May 2021 17:55:20 GMT"
=======
    "Uri" : "https://REDACTED.queue.core.windows.net/a8c5be13a8c5be138684256577f2a2e4a1d94",
    "Headers" : {
      "x-ms-version" : "2020-06-12",
      "User-Agent" : "azsdk-java-azure-storage-queue/12.10.0-beta.1 (11.0.8; Windows 10; 10.0)",
      "x-ms-client-request-id" : "5a41a507-6939-4255-9031-c2faf7ef28cc"
    },
    "Response" : {
      "content-length" : "0",
      "x-ms-version" : "2020-06-12",
      "Server" : "Windows-Azure-Queue/1.0 Microsoft-HTTPAPI/2.0",
      "retry-after" : "0",
      "StatusCode" : "201",
      "x-ms-request-id" : "721d902c-4003-005a-2b09-4190c6000000",
      "x-ms-client-request-id" : "5a41a507-6939-4255-9031-c2faf7ef28cc",
      "Date" : "Tue, 04 May 2021 17:18:36 GMT"
>>>>>>> e78062b5
    },
    "Exception" : null
  }, {
    "Method" : "POST",
<<<<<<< HEAD
    "Uri" : "https://REDACTED.queue.core.windows.net/queuesasclienttestsaccountsaslistqueues49553041/messages",
    "Headers" : {
      "x-ms-version" : "2020-08-04",
      "User-Agent" : "azsdk-java-azure-storage-queue/12.10.0-beta.1 (11.0.7; Windows 10; 10.0)",
      "x-ms-client-request-id" : "c8060a51-cdb9-460a-8587-2cd1c9761a33",
=======
    "Uri" : "https://REDACTED.queue.core.windows.net/a8c5be13a8c5be138684256577f2a2e4a1d94/messages",
    "Headers" : {
      "x-ms-version" : "2020-06-12",
      "User-Agent" : "azsdk-java-azure-storage-queue/12.10.0-beta.1 (11.0.8; Windows 10; 10.0)",
      "x-ms-client-request-id" : "7052fd09-97e0-49cd-a432-3b211a2ee27e",
>>>>>>> e78062b5
      "Content-Type" : "application/xml"
    },
    "Response" : {
      "Transfer-Encoding" : "chunked",
      "x-ms-version" : "2020-08-04",
      "Server" : "Windows-Azure-Queue/1.0 Microsoft-HTTPAPI/2.0",
      "retry-after" : "0",
      "StatusCode" : "201",
<<<<<<< HEAD
      "x-ms-request-id" : "338c5833-c003-009b-800e-41b0d8000000",
      "Body" : "﻿<?xml version=\"1.0\" encoding=\"utf-8\"?><QueueMessagesList><QueueMessage><MessageId>af80837d-602e-48f0-a656-808d6f4db5fb</MessageId><InsertionTime>Tue, 04 May 2021 17:55:20 GMT</InsertionTime><ExpirationTime>Tue, 11 May 2021 17:55:20 GMT</ExpirationTime><PopReceipt>AgAAAAMAAAAAAAAAjuR9pg5B1wE=</PopReceipt><TimeNextVisible>Tue, 04 May 2021 17:55:20 GMT</TimeNextVisible></QueueMessage></QueueMessagesList>",
      "x-ms-client-request-id" : "c8060a51-cdb9-460a-8587-2cd1c9761a33",
      "Date" : "Tue, 04 May 2021 17:55:20 GMT",
=======
      "x-ms-request-id" : "90ba118a-f003-00bb-3709-414c83000000",
      "Body" : "﻿<?xml version=\"1.0\" encoding=\"utf-8\"?><QueueMessagesList><QueueMessage><MessageId>dc0002db-0845-45e9-aa9d-a9a8248af1d0</MessageId><InsertionTime>Tue, 04 May 2021 17:18:37 GMT</InsertionTime><ExpirationTime>Tue, 11 May 2021 17:18:37 GMT</ExpirationTime><PopReceipt>AgAAAAMAAAAAAAAAZxwVhQlB1wE=</PopReceipt><TimeNextVisible>Tue, 04 May 2021 17:18:37 GMT</TimeNextVisible></QueueMessage></QueueMessagesList>",
      "x-ms-client-request-id" : "7052fd09-97e0-49cd-a432-3b211a2ee27e",
      "Date" : "Tue, 04 May 2021 17:18:36 GMT",
>>>>>>> e78062b5
      "Content-Type" : "application/xml"
    },
    "Exception" : null
  } ],
<<<<<<< HEAD
  "variables" : [ "queuesasclienttestsaccountsaslistqueues49553041", "2021-05-04T17:55:21.993520200Z" ]
=======
  "variables" : [ "a8c5be13a8c5be138684256577f2a2e4a1d94", "2021-05-04T17:18:37.727906400Z" ]
>>>>>>> e78062b5
}<|MERGE_RESOLUTION|>--- conflicted
+++ resolved
@@ -1,23 +1,6 @@
 {
   "networkCallRecords" : [ {
     "Method" : "PUT",
-<<<<<<< HEAD
-    "Uri" : "https://REDACTED.queue.core.windows.net/queuesasclienttestsaccountsaslistqueues49553041",
-    "Headers" : {
-      "x-ms-version" : "2020-08-04",
-      "User-Agent" : "azsdk-java-azure-storage-queue/12.10.0-beta.1 (11.0.7; Windows 10; 10.0)",
-      "x-ms-client-request-id" : "eb1894c5-cb45-4c73-841a-6526ad0d2b1c"
-    },
-    "Response" : {
-      "content-length" : "0",
-      "x-ms-version" : "2020-08-04",
-      "Server" : "Windows-Azure-Queue/1.0 Microsoft-HTTPAPI/2.0",
-      "retry-after" : "0",
-      "StatusCode" : "201",
-      "x-ms-request-id" : "338c57c1-c003-009b-190e-41b0d8000000",
-      "x-ms-client-request-id" : "eb1894c5-cb45-4c73-841a-6526ad0d2b1c",
-      "Date" : "Tue, 04 May 2021 17:55:20 GMT"
-=======
     "Uri" : "https://REDACTED.queue.core.windows.net/a8c5be13a8c5be138684256577f2a2e4a1d94",
     "Headers" : {
       "x-ms-version" : "2020-06-12",
@@ -33,50 +16,30 @@
       "x-ms-request-id" : "721d902c-4003-005a-2b09-4190c6000000",
       "x-ms-client-request-id" : "5a41a507-6939-4255-9031-c2faf7ef28cc",
       "Date" : "Tue, 04 May 2021 17:18:36 GMT"
->>>>>>> e78062b5
     },
     "Exception" : null
   }, {
     "Method" : "POST",
-<<<<<<< HEAD
-    "Uri" : "https://REDACTED.queue.core.windows.net/queuesasclienttestsaccountsaslistqueues49553041/messages",
-    "Headers" : {
-      "x-ms-version" : "2020-08-04",
-      "User-Agent" : "azsdk-java-azure-storage-queue/12.10.0-beta.1 (11.0.7; Windows 10; 10.0)",
-      "x-ms-client-request-id" : "c8060a51-cdb9-460a-8587-2cd1c9761a33",
-=======
     "Uri" : "https://REDACTED.queue.core.windows.net/a8c5be13a8c5be138684256577f2a2e4a1d94/messages",
     "Headers" : {
       "x-ms-version" : "2020-06-12",
       "User-Agent" : "azsdk-java-azure-storage-queue/12.10.0-beta.1 (11.0.8; Windows 10; 10.0)",
       "x-ms-client-request-id" : "7052fd09-97e0-49cd-a432-3b211a2ee27e",
->>>>>>> e78062b5
       "Content-Type" : "application/xml"
     },
     "Response" : {
       "Transfer-Encoding" : "chunked",
-      "x-ms-version" : "2020-08-04",
+      "x-ms-version" : "2020-06-12",
       "Server" : "Windows-Azure-Queue/1.0 Microsoft-HTTPAPI/2.0",
       "retry-after" : "0",
       "StatusCode" : "201",
-<<<<<<< HEAD
-      "x-ms-request-id" : "338c5833-c003-009b-800e-41b0d8000000",
-      "Body" : "﻿<?xml version=\"1.0\" encoding=\"utf-8\"?><QueueMessagesList><QueueMessage><MessageId>af80837d-602e-48f0-a656-808d6f4db5fb</MessageId><InsertionTime>Tue, 04 May 2021 17:55:20 GMT</InsertionTime><ExpirationTime>Tue, 11 May 2021 17:55:20 GMT</ExpirationTime><PopReceipt>AgAAAAMAAAAAAAAAjuR9pg5B1wE=</PopReceipt><TimeNextVisible>Tue, 04 May 2021 17:55:20 GMT</TimeNextVisible></QueueMessage></QueueMessagesList>",
-      "x-ms-client-request-id" : "c8060a51-cdb9-460a-8587-2cd1c9761a33",
-      "Date" : "Tue, 04 May 2021 17:55:20 GMT",
-=======
       "x-ms-request-id" : "90ba118a-f003-00bb-3709-414c83000000",
       "Body" : "﻿<?xml version=\"1.0\" encoding=\"utf-8\"?><QueueMessagesList><QueueMessage><MessageId>dc0002db-0845-45e9-aa9d-a9a8248af1d0</MessageId><InsertionTime>Tue, 04 May 2021 17:18:37 GMT</InsertionTime><ExpirationTime>Tue, 11 May 2021 17:18:37 GMT</ExpirationTime><PopReceipt>AgAAAAMAAAAAAAAAZxwVhQlB1wE=</PopReceipt><TimeNextVisible>Tue, 04 May 2021 17:18:37 GMT</TimeNextVisible></QueueMessage></QueueMessagesList>",
       "x-ms-client-request-id" : "7052fd09-97e0-49cd-a432-3b211a2ee27e",
       "Date" : "Tue, 04 May 2021 17:18:36 GMT",
->>>>>>> e78062b5
       "Content-Type" : "application/xml"
     },
     "Exception" : null
   } ],
-<<<<<<< HEAD
-  "variables" : [ "queuesasclienttestsaccountsaslistqueues49553041", "2021-05-04T17:55:21.993520200Z" ]
-=======
   "variables" : [ "a8c5be13a8c5be138684256577f2a2e4a1d94", "2021-05-04T17:18:37.727906400Z" ]
->>>>>>> e78062b5
 }