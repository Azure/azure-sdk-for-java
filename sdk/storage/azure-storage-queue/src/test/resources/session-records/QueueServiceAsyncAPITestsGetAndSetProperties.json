{
  "networkCallRecords" : [ {
    "Method" : "GET",
    "Uri" : "https://azstoragesdkaccount.queue.core.windows.net?restype=service&comp=properties",
    "Headers" : {
      "x-ms-version" : "2019-02-02",
      "User-Agent" : "azsdk-java-azure-storage-queue/12.1.0-beta.1 11.0.4; Windows 10 10.0",
<<<<<<< HEAD
      "x-ms-client-request-id" : "19c9c5db-2eb4-4f01-b1da-cde0ac13301f"
=======
      "x-ms-client-request-id" : "e4eecb41-3c26-42b7-b765-1b1f3539d57f"
>>>>>>> 87fd59d3
    },
    "Response" : {
      "Transfer-Encoding" : "chunked",
      "x-ms-version" : "2019-02-02",
      "Server" : "Windows-Azure-Queue/1.0 Microsoft-HTTPAPI/2.0",
      "Cache-Control" : "no-cache",
      "retry-after" : "0",
      "StatusCode" : "200",
<<<<<<< HEAD
      "x-ms-request-id" : "c474e2e6-5003-0084-1284-96665e000000",
      "Body" : "﻿<?xml version=\"1.0\" encoding=\"utf-8\"?><StorageServiceProperties><Logging><Version>1.0</Version><Read>false</Read><Write>true</Write><Delete>true</Delete><RetentionPolicy><Enabled>true</Enabled><Days>3</Days></RetentionPolicy></Logging><HourMetrics><Version>1.0</Version><Enabled>true</Enabled><IncludeAPIs>false</IncludeAPIs><RetentionPolicy><Enabled>true</Enabled><Days>3</Days></RetentionPolicy></HourMetrics><MinuteMetrics><Version>1.0</Version><Enabled>true</Enabled><IncludeAPIs>false</IncludeAPIs><RetentionPolicy><Enabled>true</Enabled><Days>3</Days></RetentionPolicy></MinuteMetrics><Cors /></StorageServiceProperties>",
      "Date" : "Fri, 08 Nov 2019 22:32:36 GMT",
      "x-ms-client-request-id" : "19c9c5db-2eb4-4f01-b1da-cde0ac13301f",
=======
      "x-ms-request-id" : "726ffc88-0003-00d3-4be6-988fd3000000",
      "Body" : "﻿<?xml version=\"1.0\" encoding=\"utf-8\"?><StorageServiceProperties><Logging><Version>1.0</Version><Read>false</Read><Write>true</Write><Delete>true</Delete><RetentionPolicy><Enabled>true</Enabled><Days>3</Days></RetentionPolicy></Logging><HourMetrics><Version>1.0</Version><Enabled>true</Enabled><IncludeAPIs>false</IncludeAPIs><RetentionPolicy><Enabled>true</Enabled><Days>3</Days></RetentionPolicy></HourMetrics><MinuteMetrics><Version>1.0</Version><Enabled>true</Enabled><IncludeAPIs>false</IncludeAPIs><RetentionPolicy><Enabled>true</Enabled><Days>3</Days></RetentionPolicy></MinuteMetrics><Cors /></StorageServiceProperties>",
      "Date" : "Mon, 11 Nov 2019 23:20:55 GMT",
      "x-ms-client-request-id" : "e4eecb41-3c26-42b7-b765-1b1f3539d57f",
      "Content-Type" : "application/xml"
    },
    "Exception" : null
  }, {
    "Method" : "GET",
    "Uri" : "https://azstoragesdkaccount.queue.core.windows.net?restype=service&comp=properties",
    "Headers" : {
      "x-ms-version" : "2019-02-02",
      "User-Agent" : "azsdk-java-azure-storage-queue/12.1.0-beta.1 11.0.4; Windows 10 10.0",
      "x-ms-client-request-id" : "3f007723-8a3d-4c1c-9a03-7b7d19c35cd1"
    },
    "Response" : {
      "Transfer-Encoding" : "chunked",
      "x-ms-version" : "2019-02-02",
      "Server" : "Windows-Azure-Queue/1.0 Microsoft-HTTPAPI/2.0",
      "Cache-Control" : "no-cache",
      "retry-after" : "0",
      "StatusCode" : "200",
      "x-ms-request-id" : "ba0a28d2-2003-00a2-49e6-98fdea000000",
      "Body" : "﻿<?xml version=\"1.0\" encoding=\"utf-8\"?><StorageServiceProperties><Logging><Version>1.0</Version><Read>false</Read><Write>true</Write><Delete>true</Delete><RetentionPolicy><Enabled>true</Enabled><Days>3</Days></RetentionPolicy></Logging><HourMetrics><Version>1.0</Version><Enabled>true</Enabled><IncludeAPIs>false</IncludeAPIs><RetentionPolicy><Enabled>true</Enabled><Days>3</Days></RetentionPolicy></HourMetrics><MinuteMetrics><Version>1.0</Version><Enabled>true</Enabled><IncludeAPIs>false</IncludeAPIs><RetentionPolicy><Enabled>true</Enabled><Days>3</Days></RetentionPolicy></MinuteMetrics><Cors /></StorageServiceProperties>",
      "Date" : "Mon, 11 Nov 2019 23:20:54 GMT",
      "x-ms-client-request-id" : "3f007723-8a3d-4c1c-9a03-7b7d19c35cd1",
>>>>>>> 87fd59d3
      "Content-Type" : "application/xml"
    },
    "Exception" : null
  }, {
    "Method" : "PUT",
    "Uri" : "https://azstoragesdkaccount.queue.core.windows.net?restype=service&comp=properties",
    "Headers" : {
      "x-ms-version" : "2019-02-02",
      "User-Agent" : "azsdk-java-azure-storage-queue/12.1.0-beta.1 11.0.4; Windows 10 10.0",
<<<<<<< HEAD
      "x-ms-client-request-id" : "c803e26b-6b8e-425f-b8cf-790222717d72",
=======
      "x-ms-client-request-id" : "eedf9562-e0ce-47fa-ae6c-f5679a891e8f",
>>>>>>> 87fd59d3
      "Content-Type" : "application/xml; charset=utf-8"
    },
    "Response" : {
      "x-ms-version" : "2019-02-02",
      "Server" : "Windows-Azure-Queue/1.0 Microsoft-HTTPAPI/2.0",
      "retry-after" : "0",
      "Content-Length" : "0",
      "StatusCode" : "202",
<<<<<<< HEAD
      "x-ms-request-id" : "63fb59d4-0003-005b-4984-96370a000000",
      "Date" : "Fri, 08 Nov 2019 22:32:43 GMT",
      "x-ms-client-request-id" : "c803e26b-6b8e-425f-b8cf-790222717d72"
=======
      "x-ms-request-id" : "726ffc8d-0003-00d3-50e6-988fd3000000",
      "Date" : "Mon, 11 Nov 2019 23:20:55 GMT",
      "x-ms-client-request-id" : "eedf9562-e0ce-47fa-ae6c-f5679a891e8f"
>>>>>>> 87fd59d3
    },
    "Exception" : null
  }, {
    "Method" : "GET",
    "Uri" : "https://azstoragesdkaccount.queue.core.windows.net?restype=service&comp=properties",
    "Headers" : {
      "x-ms-version" : "2019-02-02",
      "User-Agent" : "azsdk-java-azure-storage-queue/12.1.0-beta.1 11.0.4; Windows 10 10.0",
<<<<<<< HEAD
      "x-ms-client-request-id" : "d5a10e6e-4ba0-46e5-b0da-540a4aa919e5"
=======
      "x-ms-client-request-id" : "6f6b992f-955b-4174-9fdd-c1a730373aaa"
>>>>>>> 87fd59d3
    },
    "Response" : {
      "Transfer-Encoding" : "chunked",
      "x-ms-version" : "2019-02-02",
      "Server" : "Windows-Azure-Queue/1.0 Microsoft-HTTPAPI/2.0",
      "Cache-Control" : "no-cache",
      "retry-after" : "0",
      "StatusCode" : "200",
<<<<<<< HEAD
      "x-ms-request-id" : "c474e95d-5003-0084-2784-96665e000000",
      "Body" : "﻿<?xml version=\"1.0\" encoding=\"utf-8\"?><StorageServiceProperties><Logging><Version>1.0</Version><Read>false</Read><Write>true</Write><Delete>true</Delete><RetentionPolicy><Enabled>true</Enabled><Days>3</Days></RetentionPolicy></Logging><HourMetrics><Version>1.0</Version><Enabled>true</Enabled><IncludeAPIs>false</IncludeAPIs><RetentionPolicy><Enabled>true</Enabled><Days>3</Days></RetentionPolicy></HourMetrics><MinuteMetrics><Version>1.0</Version><Enabled>true</Enabled><IncludeAPIs>false</IncludeAPIs><RetentionPolicy><Enabled>true</Enabled><Days>3</Days></RetentionPolicy></MinuteMetrics><Cors /></StorageServiceProperties>",
      "Date" : "Fri, 08 Nov 2019 22:32:43 GMT",
      "x-ms-client-request-id" : "d5a10e6e-4ba0-46e5-b0da-540a4aa919e5",
=======
      "x-ms-request-id" : "ba0a28e5-2003-00a2-59e6-98fdea000000",
      "Body" : "﻿<?xml version=\"1.0\" encoding=\"utf-8\"?><StorageServiceProperties><Logging><Version>1.0</Version><Read>false</Read><Write>true</Write><Delete>true</Delete><RetentionPolicy><Enabled>true</Enabled><Days>3</Days></RetentionPolicy></Logging><HourMetrics><Version>1.0</Version><Enabled>true</Enabled><IncludeAPIs>false</IncludeAPIs><RetentionPolicy><Enabled>true</Enabled><Days>3</Days></RetentionPolicy></HourMetrics><MinuteMetrics><Version>1.0</Version><Enabled>true</Enabled><IncludeAPIs>false</IncludeAPIs><RetentionPolicy><Enabled>true</Enabled><Days>3</Days></RetentionPolicy></MinuteMetrics><Cors /></StorageServiceProperties>",
      "Date" : "Mon, 11 Nov 2019 23:20:54 GMT",
      "x-ms-client-request-id" : "6f6b992f-955b-4174-9fdd-c1a730373aaa",
>>>>>>> 87fd59d3
      "Content-Type" : "application/xml"
    },
    "Exception" : null
  } ],
  "variables" : [ ]
}<|MERGE_RESOLUTION|>--- conflicted
+++ resolved
@@ -5,11 +5,7 @@
     "Headers" : {
       "x-ms-version" : "2019-02-02",
       "User-Agent" : "azsdk-java-azure-storage-queue/12.1.0-beta.1 11.0.4; Windows 10 10.0",
-<<<<<<< HEAD
-      "x-ms-client-request-id" : "19c9c5db-2eb4-4f01-b1da-cde0ac13301f"
-=======
-      "x-ms-client-request-id" : "e4eecb41-3c26-42b7-b765-1b1f3539d57f"
->>>>>>> 87fd59d3
+      "x-ms-client-request-id" : "28525026-1792-42bd-acd7-2074acc98bbc"
     },
     "Response" : {
       "Transfer-Encoding" : "chunked",
@@ -18,16 +14,10 @@
       "Cache-Control" : "no-cache",
       "retry-after" : "0",
       "StatusCode" : "200",
-<<<<<<< HEAD
-      "x-ms-request-id" : "c474e2e6-5003-0084-1284-96665e000000",
+      "x-ms-request-id" : "d4800ba6-a003-007f-2687-9aae44000000",
       "Body" : "﻿<?xml version=\"1.0\" encoding=\"utf-8\"?><StorageServiceProperties><Logging><Version>1.0</Version><Read>false</Read><Write>true</Write><Delete>true</Delete><RetentionPolicy><Enabled>true</Enabled><Days>3</Days></RetentionPolicy></Logging><HourMetrics><Version>1.0</Version><Enabled>true</Enabled><IncludeAPIs>false</IncludeAPIs><RetentionPolicy><Enabled>true</Enabled><Days>3</Days></RetentionPolicy></HourMetrics><MinuteMetrics><Version>1.0</Version><Enabled>true</Enabled><IncludeAPIs>false</IncludeAPIs><RetentionPolicy><Enabled>true</Enabled><Days>3</Days></RetentionPolicy></MinuteMetrics><Cors /></StorageServiceProperties>",
-      "Date" : "Fri, 08 Nov 2019 22:32:36 GMT",
-      "x-ms-client-request-id" : "19c9c5db-2eb4-4f01-b1da-cde0ac13301f",
-=======
-      "x-ms-request-id" : "726ffc88-0003-00d3-4be6-988fd3000000",
-      "Body" : "﻿<?xml version=\"1.0\" encoding=\"utf-8\"?><StorageServiceProperties><Logging><Version>1.0</Version><Read>false</Read><Write>true</Write><Delete>true</Delete><RetentionPolicy><Enabled>true</Enabled><Days>3</Days></RetentionPolicy></Logging><HourMetrics><Version>1.0</Version><Enabled>true</Enabled><IncludeAPIs>false</IncludeAPIs><RetentionPolicy><Enabled>true</Enabled><Days>3</Days></RetentionPolicy></HourMetrics><MinuteMetrics><Version>1.0</Version><Enabled>true</Enabled><IncludeAPIs>false</IncludeAPIs><RetentionPolicy><Enabled>true</Enabled><Days>3</Days></RetentionPolicy></MinuteMetrics><Cors /></StorageServiceProperties>",
-      "Date" : "Mon, 11 Nov 2019 23:20:55 GMT",
-      "x-ms-client-request-id" : "e4eecb41-3c26-42b7-b765-1b1f3539d57f",
+      "Date" : "Thu, 14 Nov 2019 01:02:56 GMT",
+      "x-ms-client-request-id" : "28525026-1792-42bd-acd7-2074acc98bbc",
       "Content-Type" : "application/xml"
     },
     "Exception" : null
@@ -37,7 +27,7 @@
     "Headers" : {
       "x-ms-version" : "2019-02-02",
       "User-Agent" : "azsdk-java-azure-storage-queue/12.1.0-beta.1 11.0.4; Windows 10 10.0",
-      "x-ms-client-request-id" : "3f007723-8a3d-4c1c-9a03-7b7d19c35cd1"
+      "x-ms-client-request-id" : "de479f76-1bb8-4554-8ae7-49e1c6ad0448"
     },
     "Response" : {
       "Transfer-Encoding" : "chunked",
@@ -46,11 +36,10 @@
       "Cache-Control" : "no-cache",
       "retry-after" : "0",
       "StatusCode" : "200",
-      "x-ms-request-id" : "ba0a28d2-2003-00a2-49e6-98fdea000000",
+      "x-ms-request-id" : "febdcc89-e003-0037-7a87-9a9cd9000000",
       "Body" : "﻿<?xml version=\"1.0\" encoding=\"utf-8\"?><StorageServiceProperties><Logging><Version>1.0</Version><Read>false</Read><Write>true</Write><Delete>true</Delete><RetentionPolicy><Enabled>true</Enabled><Days>3</Days></RetentionPolicy></Logging><HourMetrics><Version>1.0</Version><Enabled>true</Enabled><IncludeAPIs>false</IncludeAPIs><RetentionPolicy><Enabled>true</Enabled><Days>3</Days></RetentionPolicy></HourMetrics><MinuteMetrics><Version>1.0</Version><Enabled>true</Enabled><IncludeAPIs>false</IncludeAPIs><RetentionPolicy><Enabled>true</Enabled><Days>3</Days></RetentionPolicy></MinuteMetrics><Cors /></StorageServiceProperties>",
-      "Date" : "Mon, 11 Nov 2019 23:20:54 GMT",
-      "x-ms-client-request-id" : "3f007723-8a3d-4c1c-9a03-7b7d19c35cd1",
->>>>>>> 87fd59d3
+      "Date" : "Thu, 14 Nov 2019 01:02:57 GMT",
+      "x-ms-client-request-id" : "de479f76-1bb8-4554-8ae7-49e1c6ad0448",
       "Content-Type" : "application/xml"
     },
     "Exception" : null
@@ -60,11 +49,31 @@
     "Headers" : {
       "x-ms-version" : "2019-02-02",
       "User-Agent" : "azsdk-java-azure-storage-queue/12.1.0-beta.1 11.0.4; Windows 10 10.0",
-<<<<<<< HEAD
-      "x-ms-client-request-id" : "c803e26b-6b8e-425f-b8cf-790222717d72",
-=======
-      "x-ms-client-request-id" : "eedf9562-e0ce-47fa-ae6c-f5679a891e8f",
->>>>>>> 87fd59d3
+      "x-ms-client-request-id" : "ce97a6b8-e8e6-48ef-bbe6-56d09cd4185c",
+      "Content-Type" : "application/xml; charset=utf-8"
+    },
+    "Response" : {
+      "x-ms-version" : "2019-02-02",
+      "Server" : "Windows-Azure-Queue/1.0 Microsoft-HTTPAPI/2.0",
+      "Connection" : "close",
+      "x-ms-error-code" : "OperationTimedOut",
+      "retry-after" : "0",
+      "Content-Length" : "245",
+      "StatusCode" : "500",
+      "x-ms-request-id" : "d4800bb1-a003-007f-2e87-9aae44000000",
+      "Body" : "﻿<?xml version=\"1.0\" encoding=\"utf-8\"?><Error><Code>OperationTimedOut</Code><Message>Operation could not be completed within the specified time.\nRequestId:d4800bb1-a003-007f-2e87-9aae44000000\nTime:2019-11-14T01:04:10.1417360Z</Message></Error>",
+      "Date" : "Thu, 14 Nov 2019 01:04:09 GMT",
+      "x-ms-client-request-id" : "ce97a6b8-e8e6-48ef-bbe6-56d09cd4185c",
+      "Content-Type" : "application/xml"
+    },
+    "Exception" : null
+  }, {
+    "Method" : "PUT",
+    "Uri" : "https://azstoragesdkaccount.queue.core.windows.net?restype=service&comp=properties",
+    "Headers" : {
+      "x-ms-version" : "2019-02-02",
+      "User-Agent" : "azsdk-java-azure-storage-queue/12.1.0-beta.1 11.0.4; Windows 10 10.0",
+      "x-ms-client-request-id" : "ce97a6b8-e8e6-48ef-bbe6-56d09cd4185c",
       "Content-Type" : "application/xml; charset=utf-8"
     },
     "Response" : {
@@ -73,15 +82,9 @@
       "retry-after" : "0",
       "Content-Length" : "0",
       "StatusCode" : "202",
-<<<<<<< HEAD
-      "x-ms-request-id" : "63fb59d4-0003-005b-4984-96370a000000",
-      "Date" : "Fri, 08 Nov 2019 22:32:43 GMT",
-      "x-ms-client-request-id" : "c803e26b-6b8e-425f-b8cf-790222717d72"
-=======
-      "x-ms-request-id" : "726ffc8d-0003-00d3-50e6-988fd3000000",
-      "Date" : "Mon, 11 Nov 2019 23:20:55 GMT",
-      "x-ms-client-request-id" : "eedf9562-e0ce-47fa-ae6c-f5679a891e8f"
->>>>>>> 87fd59d3
+      "x-ms-request-id" : "febde9ed-e003-0037-4087-9a9cd9000000",
+      "Date" : "Thu, 14 Nov 2019 01:04:14 GMT",
+      "x-ms-client-request-id" : "ce97a6b8-e8e6-48ef-bbe6-56d09cd4185c"
     },
     "Exception" : null
   }, {
@@ -90,11 +93,7 @@
     "Headers" : {
       "x-ms-version" : "2019-02-02",
       "User-Agent" : "azsdk-java-azure-storage-queue/12.1.0-beta.1 11.0.4; Windows 10 10.0",
-<<<<<<< HEAD
-      "x-ms-client-request-id" : "d5a10e6e-4ba0-46e5-b0da-540a4aa919e5"
-=======
-      "x-ms-client-request-id" : "6f6b992f-955b-4174-9fdd-c1a730373aaa"
->>>>>>> 87fd59d3
+      "x-ms-client-request-id" : "8144fc7a-7e4e-4c0b-9d58-7727d0198812"
     },
     "Response" : {
       "Transfer-Encoding" : "chunked",
@@ -103,17 +102,10 @@
       "Cache-Control" : "no-cache",
       "retry-after" : "0",
       "StatusCode" : "200",
-<<<<<<< HEAD
-      "x-ms-request-id" : "c474e95d-5003-0084-2784-96665e000000",
+      "x-ms-request-id" : "febde9f8-e003-0037-4587-9a9cd9000000",
       "Body" : "﻿<?xml version=\"1.0\" encoding=\"utf-8\"?><StorageServiceProperties><Logging><Version>1.0</Version><Read>false</Read><Write>true</Write><Delete>true</Delete><RetentionPolicy><Enabled>true</Enabled><Days>3</Days></RetentionPolicy></Logging><HourMetrics><Version>1.0</Version><Enabled>true</Enabled><IncludeAPIs>false</IncludeAPIs><RetentionPolicy><Enabled>true</Enabled><Days>3</Days></RetentionPolicy></HourMetrics><MinuteMetrics><Version>1.0</Version><Enabled>true</Enabled><IncludeAPIs>false</IncludeAPIs><RetentionPolicy><Enabled>true</Enabled><Days>3</Days></RetentionPolicy></MinuteMetrics><Cors /></StorageServiceProperties>",
-      "Date" : "Fri, 08 Nov 2019 22:32:43 GMT",
-      "x-ms-client-request-id" : "d5a10e6e-4ba0-46e5-b0da-540a4aa919e5",
-=======
-      "x-ms-request-id" : "ba0a28e5-2003-00a2-59e6-98fdea000000",
-      "Body" : "﻿<?xml version=\"1.0\" encoding=\"utf-8\"?><StorageServiceProperties><Logging><Version>1.0</Version><Read>false</Read><Write>true</Write><Delete>true</Delete><RetentionPolicy><Enabled>true</Enabled><Days>3</Days></RetentionPolicy></Logging><HourMetrics><Version>1.0</Version><Enabled>true</Enabled><IncludeAPIs>false</IncludeAPIs><RetentionPolicy><Enabled>true</Enabled><Days>3</Days></RetentionPolicy></HourMetrics><MinuteMetrics><Version>1.0</Version><Enabled>true</Enabled><IncludeAPIs>false</IncludeAPIs><RetentionPolicy><Enabled>true</Enabled><Days>3</Days></RetentionPolicy></MinuteMetrics><Cors /></StorageServiceProperties>",
-      "Date" : "Mon, 11 Nov 2019 23:20:54 GMT",
-      "x-ms-client-request-id" : "6f6b992f-955b-4174-9fdd-c1a730373aaa",
->>>>>>> 87fd59d3
+      "Date" : "Thu, 14 Nov 2019 01:04:14 GMT",
+      "x-ms-client-request-id" : "8144fc7a-7e4e-4c0b-9d58-7727d0198812",
       "Content-Type" : "application/xml"
     },
     "Exception" : null
