--- conflicted
+++ resolved
@@ -1,124 +1,112 @@
 {
   "networkCallRecords" : [ {
     "Method" : "PUT",
-    "Uri" : "https://REDACTED.queue.core.windows.net/queuesastestsqueuesasenqueuedequeuewithpermissions342247b",
+    "Uri" : "https://REDACTED.queue.core.windows.net/queuesastestsqueuesasenqueuedequeuewithpermissions6780819",
     "Headers" : {
-      "x-ms-version" : "2020-06-12",
-      "User-Agent" : "azsdk-java-azure-storage-queue/12.9.0-beta.4 (11.0.8; Windows 10; 10.0)",
-      "x-ms-client-request-id" : "3aeb0f4d-033d-420a-9564-b5c4484d92bd"
+      "x-ms-version" : "2020-08-04",
+      "User-Agent" : "azsdk-java-azure-storage-queue/12.10.0-beta.1 (11.0.7; Windows 10; 10.0)",
+      "x-ms-client-request-id" : "c3b67746-6e9f-4ece-8aab-fd42cc2243c0"
     },
     "Response" : {
       "content-length" : "0",
-      "x-ms-version" : "2020-06-12",
+      "x-ms-version" : "2020-08-04",
       "Server" : "Windows-Azure-Queue/1.0 Microsoft-HTTPAPI/2.0",
       "retry-after" : "0",
       "StatusCode" : "201",
-      "x-ms-request-id" : "280e458e-c003-0009-5bb6-3cb3f2000000",
-      "x-ms-client-request-id" : "3aeb0f4d-033d-420a-9564-b5c4484d92bd",
-      "Date" : "Thu, 29 Apr 2021 05:16:24 GMT"
+      "x-ms-request-id" : "996da1b9-1003-0088-690e-4194d4000000",
+      "x-ms-client-request-id" : "c3b67746-6e9f-4ece-8aab-fd42cc2243c0",
+      "Date" : "Tue, 04 May 2021 17:57:41 GMT"
     },
     "Exception" : null
   }, {
     "Method" : "POST",
-    "Uri" : "https://REDACTED.queue.core.windows.net/queuesastestsqueuesasenqueuedequeuewithpermissions342247b/messages",
+    "Uri" : "https://REDACTED.queue.core.windows.net/queuesastestsqueuesasenqueuedequeuewithpermissions6780819/messages",
     "Headers" : {
-      "x-ms-version" : "2020-06-12",
-      "User-Agent" : "azsdk-java-azure-storage-queue/12.9.0-beta.4 (11.0.8; Windows 10; 10.0)",
-      "x-ms-client-request-id" : "221d9f27-7978-47f7-88e5-2bbec2dc6281",
+      "x-ms-version" : "2020-08-04",
+      "User-Agent" : "azsdk-java-azure-storage-queue/12.10.0-beta.1 (11.0.7; Windows 10; 10.0)",
+      "x-ms-client-request-id" : "6f3ac4db-0c7e-4282-b7ae-4ad466aeb2e7",
       "Content-Type" : "application/xml"
     },
     "Response" : {
       "Transfer-Encoding" : "chunked",
-      "x-ms-version" : "2020-06-12",
+      "x-ms-version" : "2020-08-04",
       "Server" : "Windows-Azure-Queue/1.0 Microsoft-HTTPAPI/2.0",
       "retry-after" : "0",
       "StatusCode" : "201",
-      "x-ms-request-id" : "280e45ae-c003-0009-79b6-3cb3f2000000",
-      "Body" : "﻿<?xml version=\"1.0\" encoding=\"utf-8\"?><QueueMessagesList><QueueMessage><MessageId>60d24f02-039a-44fd-8d06-e3df0022c490</MessageId><InsertionTime>Thu, 29 Apr 2021 05:16:25 GMT</InsertionTime><ExpirationTime>Thu, 06 May 2021 05:16:25 GMT</ExpirationTime><PopReceipt>AgAAAAMAAAAAAAAAfsB4zbY81wE=</PopReceipt><TimeNextVisible>Thu, 29 Apr 2021 05:16:25 GMT</TimeNextVisible></QueueMessage></QueueMessagesList>",
-      "x-ms-client-request-id" : "221d9f27-7978-47f7-88e5-2bbec2dc6281",
-      "Date" : "Thu, 29 Apr 2021 05:16:25 GMT",
+      "x-ms-request-id" : "996da420-1003-0088-380e-4194d4000000",
+      "Body" : "﻿<?xml version=\"1.0\" encoding=\"utf-8\"?><QueueMessagesList><QueueMessage><MessageId>070e88f7-dcde-4f3f-b8cd-cca0b4bc71b1</MessageId><InsertionTime>Tue, 04 May 2021 17:57:42 GMT</InsertionTime><ExpirationTime>Tue, 11 May 2021 17:57:42 GMT</ExpirationTime><PopReceipt>AgAAAAMAAAAAAAAAL6yV+g5B1wE=</PopReceipt><TimeNextVisible>Tue, 04 May 2021 17:57:42 GMT</TimeNextVisible></QueueMessage></QueueMessagesList>",
+      "x-ms-client-request-id" : "6f3ac4db-0c7e-4282-b7ae-4ad466aeb2e7",
+      "Date" : "Tue, 04 May 2021 17:57:41 GMT",
       "Content-Type" : "application/xml"
     },
     "Exception" : null
   }, {
     "Method" : "POST",
-<<<<<<< HEAD
-    "Uri" : "https://REDACTED.queue.core.windows.net/queuesastestsqueuesasenqueuedequeuewithpermissions247684c/messages?sv=2020-08-04&spr=https%2Chttp&st=2020-12-13T20%3A00%3A01Z&se=2020-12-15T20%3A00%3A01Z&sip=0.0.0.0-255.255.255.255&sp=rap&sig=REDACTED",
-=======
-    "Uri" : "https://REDACTED.queue.core.windows.net/queuesastestsqueuesasenqueuedequeuewithpermissions342247b/messages?sv=2020-06-12&spr=https%2Chttp&st=2021-04-28T05%3A16%3A26Z&se=2021-04-30T05%3A16%3A26Z&sp=rap&sig=REDACTED",
->>>>>>> 908c7134
+    "Uri" : "https://REDACTED.queue.core.windows.net/queuesastestsqueuesasenqueuedequeuewithpermissions6780819/messages?sv=2020-08-04&spr=https%2Chttp&st=2021-05-03T17%3A57%3A43Z&se=2021-05-05T17%3A57%3A43Z&sp=rap&sig=REDACTED",
     "Headers" : {
-      "x-ms-version" : "2020-06-12",
-      "User-Agent" : "azsdk-java-azure-storage-queue/12.9.0-beta.4 (11.0.8; Windows 10; 10.0)",
-      "x-ms-client-request-id" : "ed3edf50-51d9-4a9b-8454-11aa85ce0687",
+      "x-ms-version" : "2020-08-04",
+      "User-Agent" : "azsdk-java-azure-storage-queue/12.10.0-beta.1 (11.0.7; Windows 10; 10.0)",
+      "x-ms-client-request-id" : "5c7378b6-3003-44c2-8976-f4275a215991",
       "Content-Type" : "application/xml"
     },
     "Response" : {
       "Transfer-Encoding" : "chunked",
-      "x-ms-version" : "2020-06-12",
+      "x-ms-version" : "2020-08-04",
       "Server" : "Windows-Azure-Queue/1.0 Microsoft-HTTPAPI/2.0",
       "retry-after" : "0",
       "StatusCode" : "201",
-      "x-ms-request-id" : "280e45c6-c003-0009-0fb6-3cb3f2000000",
-      "Body" : "﻿<?xml version=\"1.0\" encoding=\"utf-8\"?><QueueMessagesList><QueueMessage><MessageId>293acad2-ac58-4dcd-8ef7-201710ac98a6</MessageId><InsertionTime>Thu, 29 Apr 2021 05:16:26 GMT</InsertionTime><ExpirationTime>Thu, 06 May 2021 05:16:26 GMT</ExpirationTime><PopReceipt>AgAAAAMAAAAAAAAAcDWUzbY81wE=</PopReceipt><TimeNextVisible>Thu, 29 Apr 2021 05:16:26 GMT</TimeNextVisible></QueueMessage></QueueMessagesList>",
-      "x-ms-client-request-id" : "ed3edf50-51d9-4a9b-8454-11aa85ce0687",
-      "Date" : "Thu, 29 Apr 2021 05:16:25 GMT",
+      "x-ms-request-id" : "996da58d-1003-0088-170e-4194d4000000",
+      "Body" : "﻿<?xml version=\"1.0\" encoding=\"utf-8\"?><QueueMessagesList><QueueMessage><MessageId>44772481-0716-4bc9-aaf9-e3918e58fa28</MessageId><InsertionTime>Tue, 04 May 2021 17:57:42 GMT</InsertionTime><ExpirationTime>Tue, 11 May 2021 17:57:42 GMT</ExpirationTime><PopReceipt>AgAAAAMAAAAAAAAA52iu+g5B1wE=</PopReceipt><TimeNextVisible>Tue, 04 May 2021 17:57:42 GMT</TimeNextVisible></QueueMessage></QueueMessagesList>",
+      "x-ms-client-request-id" : "5c7378b6-3003-44c2-8976-f4275a215991",
+      "Date" : "Tue, 04 May 2021 17:57:41 GMT",
       "Content-Type" : "application/xml"
     },
     "Exception" : null
   }, {
     "Method" : "GET",
-<<<<<<< HEAD
-    "Uri" : "https://REDACTED.queue.core.windows.net/queuesastestsqueuesasenqueuedequeuewithpermissions247684c/messages?numofmessages=2&visibilitytimeout=30&sv=2020-08-04&spr=https%2Chttp&st=2020-12-13T20%3A00%3A01Z&se=2020-12-15T20%3A00%3A01Z&sip=0.0.0.0-255.255.255.255&sp=rap&sig=REDACTED",
-=======
-    "Uri" : "https://REDACTED.queue.core.windows.net/queuesastestsqueuesasenqueuedequeuewithpermissions342247b/messages?numofmessages=2&visibilitytimeout=30&sv=2020-06-12&spr=https%2Chttp&st=2021-04-28T05%3A16%3A26Z&se=2021-04-30T05%3A16%3A26Z&sp=rap&sig=REDACTED",
->>>>>>> 908c7134
+    "Uri" : "https://REDACTED.queue.core.windows.net/queuesastestsqueuesasenqueuedequeuewithpermissions6780819/messages?numofmessages=2&visibilitytimeout=30&sv=2020-08-04&spr=https%2Chttp&st=2021-05-03T17%3A57%3A43Z&se=2021-05-05T17%3A57%3A43Z&sp=rap&sig=REDACTED",
     "Headers" : {
-      "x-ms-version" : "2020-06-12",
-      "User-Agent" : "azsdk-java-azure-storage-queue/12.9.0-beta.4 (11.0.8; Windows 10; 10.0)",
-      "x-ms-client-request-id" : "c55abf96-c3bc-413c-8e3e-fce129f00e1e"
+      "x-ms-version" : "2020-08-04",
+      "User-Agent" : "azsdk-java-azure-storage-queue/12.10.0-beta.1 (11.0.7; Windows 10; 10.0)",
+      "x-ms-client-request-id" : "1e2572cb-869c-4bf2-869f-c900f3b96dac"
     },
     "Response" : {
       "Transfer-Encoding" : "chunked",
-      "x-ms-version" : "2020-06-12",
+      "x-ms-version" : "2020-08-04",
       "Cache-Control" : "no-cache",
       "Server" : "Windows-Azure-Queue/1.0 Microsoft-HTTPAPI/2.0",
       "retry-after" : "0",
       "StatusCode" : "200",
-      "x-ms-request-id" : "280e45d7-c003-0009-20b6-3cb3f2000000",
-      "Body" : "﻿<?xml version=\"1.0\" encoding=\"utf-8\"?><QueueMessagesList><QueueMessage><MessageId>60d24f02-039a-44fd-8d06-e3df0022c490</MessageId><InsertionTime>Thu, 29 Apr 2021 05:16:25 GMT</InsertionTime><ExpirationTime>Thu, 06 May 2021 05:16:25 GMT</ExpirationTime><PopReceipt>AgAAAAMAAAAAAAAAy16J37Y81wE=</PopReceipt><TimeNextVisible>Thu, 29 Apr 2021 05:16:56 GMT</TimeNextVisible><DequeueCount>1</DequeueCount><MessageText>test</MessageText></QueueMessage><QueueMessage><MessageId>293acad2-ac58-4dcd-8ef7-201710ac98a6</MessageId><InsertionTime>Thu, 29 Apr 2021 05:16:26 GMT</InsertionTime><ExpirationTime>Thu, 06 May 2021 05:16:26 GMT</ExpirationTime><PopReceipt>AgAAAAMAAAAAAAAAy16J37Y81wE=</PopReceipt><TimeNextVisible>Thu, 29 Apr 2021 05:16:56 GMT</TimeNextVisible><DequeueCount>1</DequeueCount><MessageText>sastest</MessageText></QueueMessage></QueueMessagesList>",
-      "x-ms-client-request-id" : "c55abf96-c3bc-413c-8e3e-fce129f00e1e",
-      "Date" : "Thu, 29 Apr 2021 05:16:25 GMT",
+      "x-ms-request-id" : "996da6ce-1003-0088-520e-4194d4000000",
+      "Body" : "﻿<?xml version=\"1.0\" encoding=\"utf-8\"?><QueueMessagesList><QueueMessage><MessageId>070e88f7-dcde-4f3f-b8cd-cca0b4bc71b1</MessageId><InsertionTime>Tue, 04 May 2021 17:57:42 GMT</InsertionTime><ExpirationTime>Tue, 11 May 2021 17:57:42 GMT</ExpirationTime><PopReceipt>AgAAAAMAAAAAAAAAgqGoDA9B1wE=</PopReceipt><TimeNextVisible>Tue, 04 May 2021 17:58:12 GMT</TimeNextVisible><DequeueCount>1</DequeueCount><MessageText>test</MessageText></QueueMessage><QueueMessage><MessageId>44772481-0716-4bc9-aaf9-e3918e58fa28</MessageId><InsertionTime>Tue, 04 May 2021 17:57:42 GMT</InsertionTime><ExpirationTime>Tue, 11 May 2021 17:57:42 GMT</ExpirationTime><PopReceipt>AgAAAAMAAAAAAAAAgqGoDA9B1wE=</PopReceipt><TimeNextVisible>Tue, 04 May 2021 17:58:12 GMT</TimeNextVisible><DequeueCount>1</DequeueCount><MessageText>sastest</MessageText></QueueMessage></QueueMessagesList>",
+      "x-ms-client-request-id" : "1e2572cb-869c-4bf2-869f-c900f3b96dac",
+      "Date" : "Tue, 04 May 2021 17:57:41 GMT",
       "Content-Type" : "application/xml"
     },
     "Exception" : null
   }, {
     "Method" : "PUT",
-<<<<<<< HEAD
-    "Uri" : "https://REDACTED.queue.core.windows.net/queuesastestsqueuesasenqueuedequeuewithpermissions247684c/messages/2d3bb428-d3e0-4b05-8235-32d5f5848feb?popreceipt=AgAAAAMAAAAAAAAAtcfFtFPS1gE%3D&visibilitytimeout=3600&sv=2020-08-04&spr=https%2Chttp&st=2020-12-13T20%3A00%3A01Z&se=2020-12-15T20%3A00%3A01Z&sip=0.0.0.0-255.255.255.255&sp=rap&sig=REDACTED",
-=======
-    "Uri" : "https://REDACTED.queue.core.windows.net/queuesastestsqueuesasenqueuedequeuewithpermissions342247b/messages/60d24f02-039a-44fd-8d06-e3df0022c490?popreceipt=AgAAAAMAAAAAAAAAfsB4zbY81wE%3D&visibilitytimeout=3600&sv=2020-06-12&spr=https%2Chttp&st=2021-04-28T05%3A16%3A26Z&se=2021-04-30T05%3A16%3A26Z&sp=rap&sig=REDACTED",
->>>>>>> 908c7134
+    "Uri" : "https://REDACTED.queue.core.windows.net/queuesastestsqueuesasenqueuedequeuewithpermissions6780819/messages/070e88f7-dcde-4f3f-b8cd-cca0b4bc71b1?popreceipt=AgAAAAMAAAAAAAAAL6yV%2Bg5B1wE%3D&visibilitytimeout=3600&sv=2020-08-04&spr=https%2Chttp&st=2021-05-03T17%3A57%3A43Z&se=2021-05-05T17%3A57%3A43Z&sp=rap&sig=REDACTED",
     "Headers" : {
-      "x-ms-version" : "2020-06-12",
-      "User-Agent" : "azsdk-java-azure-storage-queue/12.9.0-beta.4 (11.0.8; Windows 10; 10.0)",
-      "x-ms-client-request-id" : "08a01fcb-1968-490b-bf8f-c1dd85dd247a",
+      "x-ms-version" : "2020-08-04",
+      "User-Agent" : "azsdk-java-azure-storage-queue/12.10.0-beta.1 (11.0.7; Windows 10; 10.0)",
+      "x-ms-client-request-id" : "51aee52f-47a4-40c7-abd3-bcc5d44bac90",
       "Content-Type" : "application/xml"
     },
     "Response" : {
       "content-length" : "279",
-      "x-ms-version" : "2020-06-12",
+      "x-ms-version" : "2020-08-04",
       "Server" : "Windows-Azure-Queue/1.0 Microsoft-HTTPAPI/2.0",
       "x-ms-error-code" : "AuthorizationPermissionMismatch",
       "retry-after" : "0",
       "StatusCode" : "403",
-      "x-ms-request-id" : "280e45e9-c003-0009-32b6-3cb3f2000000",
-      "Body" : "﻿<?xml version=\"1.0\" encoding=\"utf-8\"?><Error><Code>AuthorizationPermissionMismatch</Code><Message>This request is not authorized to perform this operation using this permission.\nRequestId:280e45e9-c003-0009-32b6-3cb3f2000000\nTime:2021-04-29T05:16:26.4141325Z</Message></Error>",
-      "x-ms-client-request-id" : "08a01fcb-1968-490b-bf8f-c1dd85dd247a",
-      "Date" : "Thu, 29 Apr 2021 05:16:25 GMT",
+      "x-ms-request-id" : "996da794-1003-0088-0f0e-4194d4000000",
+      "Body" : "﻿<?xml version=\"1.0\" encoding=\"utf-8\"?><Error><Code>AuthorizationPermissionMismatch</Code><Message>This request is not authorized to perform this operation using this permission.\nRequestId:996da794-1003-0088-0f0e-4194d4000000\nTime:2021-05-04T17:57:42.4212749Z</Message></Error>",
+      "x-ms-client-request-id" : "51aee52f-47a4-40c7-abd3-bcc5d44bac90",
+      "Date" : "Tue, 04 May 2021 17:57:41 GMT",
       "Content-Type" : "application/xml"
     },
     "Exception" : null
   } ],
-  "variables" : [ "queuesastestsqueuesasenqueuedequeuewithpermissions342247b", "2021-04-29T05:16:26.248780800Z", "2021-04-29T05:16:26.252778300Z", "queue79284001" ]
+  "variables" : [ "queuesastestsqueuesasenqueuedequeuewithpermissions6780819", "2021-05-04T17:57:43.127886900Z", "2021-05-04T17:57:43.132888500Z", "queue76282c4b" ]
 }