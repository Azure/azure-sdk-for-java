{
  "networkCallRecords" : [ {
    "Method" : "PUT",
<<<<<<< HEAD
    "Uri" : "https://REDACTED.queue.core.windows.net/queuesastestsqueuesasenqueuedequeuewithpermissions6780819",
    "Headers" : {
      "x-ms-version" : "2020-08-04",
      "User-Agent" : "azsdk-java-azure-storage-queue/12.10.0-beta.1 (11.0.7; Windows 10; 10.0)",
      "x-ms-client-request-id" : "c3b67746-6e9f-4ece-8aab-fd42cc2243c0"
=======
    "Uri" : "https://REDACTED.queue.core.windows.net/0d6c65af0d6c65af92627031f8e98c372d86462bae",
    "Headers" : {
      "x-ms-version" : "2020-06-12",
      "User-Agent" : "azsdk-java-azure-storage-queue/12.10.0-beta.1 (11.0.8; Windows 10; 10.0)",
      "x-ms-client-request-id" : "d5cbc55e-217d-4ef7-a7de-6fc8fb106233"
>>>>>>> e78062b5
    },
    "Response" : {
      "content-length" : "0",
      "x-ms-version" : "2020-08-04",
      "Server" : "Windows-Azure-Queue/1.0 Microsoft-HTTPAPI/2.0",
      "retry-after" : "0",
      "StatusCode" : "201",
<<<<<<< HEAD
      "x-ms-request-id" : "996da1b9-1003-0088-690e-4194d4000000",
      "x-ms-client-request-id" : "c3b67746-6e9f-4ece-8aab-fd42cc2243c0",
      "Date" : "Tue, 04 May 2021 17:57:41 GMT"
=======
      "x-ms-request-id" : "4c99f699-8003-00d3-1a09-412a13000000",
      "x-ms-client-request-id" : "d5cbc55e-217d-4ef7-a7de-6fc8fb106233",
      "Date" : "Tue, 04 May 2021 17:18:36 GMT"
>>>>>>> e78062b5
    },
    "Exception" : null
  }, {
    "Method" : "POST",
<<<<<<< HEAD
    "Uri" : "https://REDACTED.queue.core.windows.net/queuesastestsqueuesasenqueuedequeuewithpermissions6780819/messages",
    "Headers" : {
      "x-ms-version" : "2020-08-04",
      "User-Agent" : "azsdk-java-azure-storage-queue/12.10.0-beta.1 (11.0.7; Windows 10; 10.0)",
      "x-ms-client-request-id" : "6f3ac4db-0c7e-4282-b7ae-4ad466aeb2e7",
=======
    "Uri" : "https://REDACTED.queue.core.windows.net/0d6c65af0d6c65af92627031f8e98c372d86462bae/messages",
    "Headers" : {
      "x-ms-version" : "2020-06-12",
      "User-Agent" : "azsdk-java-azure-storage-queue/12.10.0-beta.1 (11.0.8; Windows 10; 10.0)",
      "x-ms-client-request-id" : "fa25a6e2-056b-484f-b70c-aaca80143177",
>>>>>>> e78062b5
      "Content-Type" : "application/xml"
    },
    "Response" : {
      "Transfer-Encoding" : "chunked",
      "x-ms-version" : "2020-08-04",
      "Server" : "Windows-Azure-Queue/1.0 Microsoft-HTTPAPI/2.0",
      "retry-after" : "0",
      "StatusCode" : "201",
<<<<<<< HEAD
      "x-ms-request-id" : "996da420-1003-0088-380e-4194d4000000",
      "Body" : "﻿<?xml version=\"1.0\" encoding=\"utf-8\"?><QueueMessagesList><QueueMessage><MessageId>070e88f7-dcde-4f3f-b8cd-cca0b4bc71b1</MessageId><InsertionTime>Tue, 04 May 2021 17:57:42 GMT</InsertionTime><ExpirationTime>Tue, 11 May 2021 17:57:42 GMT</ExpirationTime><PopReceipt>AgAAAAMAAAAAAAAAL6yV+g5B1wE=</PopReceipt><TimeNextVisible>Tue, 04 May 2021 17:57:42 GMT</TimeNextVisible></QueueMessage></QueueMessagesList>",
      "x-ms-client-request-id" : "6f3ac4db-0c7e-4282-b7ae-4ad466aeb2e7",
      "Date" : "Tue, 04 May 2021 17:57:41 GMT",
=======
      "x-ms-request-id" : "6980d1ce-1003-0035-1c09-419a35000000",
      "Body" : "﻿<?xml version=\"1.0\" encoding=\"utf-8\"?><QueueMessagesList><QueueMessage><MessageId>4149c222-be8e-4e1e-a04c-9642bd55735b</MessageId><InsertionTime>Tue, 04 May 2021 17:18:37 GMT</InsertionTime><ExpirationTime>Tue, 11 May 2021 17:18:37 GMT</ExpirationTime><PopReceipt>AgAAAAMAAAAAAAAAIJojhQlB1wE=</PopReceipt><TimeNextVisible>Tue, 04 May 2021 17:18:37 GMT</TimeNextVisible></QueueMessage></QueueMessagesList>",
      "x-ms-client-request-id" : "fa25a6e2-056b-484f-b70c-aaca80143177",
      "Date" : "Tue, 04 May 2021 17:18:37 GMT",
>>>>>>> e78062b5
      "Content-Type" : "application/xml"
    },
    "Exception" : null
  }, {
    "Method" : "POST",
<<<<<<< HEAD
    "Uri" : "https://REDACTED.queue.core.windows.net/queuesastestsqueuesasenqueuedequeuewithpermissions6780819/messages?sv=2020-08-04&spr=https%2Chttp&st=2021-05-03T17%3A57%3A43Z&se=2021-05-05T17%3A57%3A43Z&sp=rap&sig=REDACTED",
    "Headers" : {
      "x-ms-version" : "2020-08-04",
      "User-Agent" : "azsdk-java-azure-storage-queue/12.10.0-beta.1 (11.0.7; Windows 10; 10.0)",
      "x-ms-client-request-id" : "5c7378b6-3003-44c2-8976-f4275a215991",
=======
    "Uri" : "https://REDACTED.queue.core.windows.net/0d6c65af0d6c65af92627031f8e98c372d86462bae/messages?sv=2020-06-12&spr=https%2Chttp&st=2021-05-03T17%3A18%3A37Z&se=2021-05-05T17%3A18%3A37Z&sp=rap&sig=REDACTED",
    "Headers" : {
      "x-ms-version" : "2020-06-12",
      "User-Agent" : "azsdk-java-azure-storage-queue/12.10.0-beta.1 (11.0.8; Windows 10; 10.0)",
      "x-ms-client-request-id" : "4eaf5c8f-0cef-4f54-b796-a34c74b64df8",
>>>>>>> e78062b5
      "Content-Type" : "application/xml"
    },
    "Response" : {
      "Transfer-Encoding" : "chunked",
      "x-ms-version" : "2020-08-04",
      "Server" : "Windows-Azure-Queue/1.0 Microsoft-HTTPAPI/2.0",
      "retry-after" : "0",
      "StatusCode" : "201",
<<<<<<< HEAD
      "x-ms-request-id" : "996da58d-1003-0088-170e-4194d4000000",
      "Body" : "﻿<?xml version=\"1.0\" encoding=\"utf-8\"?><QueueMessagesList><QueueMessage><MessageId>44772481-0716-4bc9-aaf9-e3918e58fa28</MessageId><InsertionTime>Tue, 04 May 2021 17:57:42 GMT</InsertionTime><ExpirationTime>Tue, 11 May 2021 17:57:42 GMT</ExpirationTime><PopReceipt>AgAAAAMAAAAAAAAA52iu+g5B1wE=</PopReceipt><TimeNextVisible>Tue, 04 May 2021 17:57:42 GMT</TimeNextVisible></QueueMessage></QueueMessagesList>",
      "x-ms-client-request-id" : "5c7378b6-3003-44c2-8976-f4275a215991",
      "Date" : "Tue, 04 May 2021 17:57:41 GMT",
=======
      "x-ms-request-id" : "b050af7a-6003-00cb-6909-41f574000000",
      "Body" : "﻿<?xml version=\"1.0\" encoding=\"utf-8\"?><QueueMessagesList><QueueMessage><MessageId>76e1a68a-ba05-42fc-ac22-d7002a47bc2a</MessageId><InsertionTime>Tue, 04 May 2021 17:18:37 GMT</InsertionTime><ExpirationTime>Tue, 11 May 2021 17:18:37 GMT</ExpirationTime><PopReceipt>AgAAAAMAAAAAAAAAzTVshQlB1wE=</PopReceipt><TimeNextVisible>Tue, 04 May 2021 17:18:37 GMT</TimeNextVisible></QueueMessage></QueueMessagesList>",
      "x-ms-client-request-id" : "4eaf5c8f-0cef-4f54-b796-a34c74b64df8",
      "Date" : "Tue, 04 May 2021 17:18:37 GMT",
>>>>>>> e78062b5
      "Content-Type" : "application/xml"
    },
    "Exception" : null
  }, {
    "Method" : "GET",
<<<<<<< HEAD
    "Uri" : "https://REDACTED.queue.core.windows.net/queuesastestsqueuesasenqueuedequeuewithpermissions6780819/messages?numofmessages=2&visibilitytimeout=30&sv=2020-08-04&spr=https%2Chttp&st=2021-05-03T17%3A57%3A43Z&se=2021-05-05T17%3A57%3A43Z&sp=rap&sig=REDACTED",
    "Headers" : {
      "x-ms-version" : "2020-08-04",
      "User-Agent" : "azsdk-java-azure-storage-queue/12.10.0-beta.1 (11.0.7; Windows 10; 10.0)",
      "x-ms-client-request-id" : "1e2572cb-869c-4bf2-869f-c900f3b96dac"
=======
    "Uri" : "https://REDACTED.queue.core.windows.net/0d6c65af0d6c65af92627031f8e98c372d86462bae/messages?numofmessages=2&visibilitytimeout=30&sv=2020-06-12&spr=https%2Chttp&st=2021-05-03T17%3A18%3A37Z&se=2021-05-05T17%3A18%3A37Z&sp=rap&sig=REDACTED",
    "Headers" : {
      "x-ms-version" : "2020-06-12",
      "User-Agent" : "azsdk-java-azure-storage-queue/12.10.0-beta.1 (11.0.8; Windows 10; 10.0)",
      "x-ms-client-request-id" : "b0e82379-013d-4e70-a077-803c6e3a62e9"
>>>>>>> e78062b5
    },
    "Response" : {
      "Transfer-Encoding" : "chunked",
      "x-ms-version" : "2020-08-04",
      "Cache-Control" : "no-cache",
      "Server" : "Windows-Azure-Queue/1.0 Microsoft-HTTPAPI/2.0",
      "retry-after" : "0",
      "StatusCode" : "200",
<<<<<<< HEAD
      "x-ms-request-id" : "996da6ce-1003-0088-520e-4194d4000000",
      "Body" : "﻿<?xml version=\"1.0\" encoding=\"utf-8\"?><QueueMessagesList><QueueMessage><MessageId>070e88f7-dcde-4f3f-b8cd-cca0b4bc71b1</MessageId><InsertionTime>Tue, 04 May 2021 17:57:42 GMT</InsertionTime><ExpirationTime>Tue, 11 May 2021 17:57:42 GMT</ExpirationTime><PopReceipt>AgAAAAMAAAAAAAAAgqGoDA9B1wE=</PopReceipt><TimeNextVisible>Tue, 04 May 2021 17:58:12 GMT</TimeNextVisible><DequeueCount>1</DequeueCount><MessageText>test</MessageText></QueueMessage><QueueMessage><MessageId>44772481-0716-4bc9-aaf9-e3918e58fa28</MessageId><InsertionTime>Tue, 04 May 2021 17:57:42 GMT</InsertionTime><ExpirationTime>Tue, 11 May 2021 17:57:42 GMT</ExpirationTime><PopReceipt>AgAAAAMAAAAAAAAAgqGoDA9B1wE=</PopReceipt><TimeNextVisible>Tue, 04 May 2021 17:58:12 GMT</TimeNextVisible><DequeueCount>1</DequeueCount><MessageText>sastest</MessageText></QueueMessage></QueueMessagesList>",
      "x-ms-client-request-id" : "1e2572cb-869c-4bf2-869f-c900f3b96dac",
      "Date" : "Tue, 04 May 2021 17:57:41 GMT",
=======
      "x-ms-request-id" : "4a84b4bf-a003-007d-2109-418702000000",
      "Body" : "﻿<?xml version=\"1.0\" encoding=\"utf-8\"?><QueueMessagesList><QueueMessage><MessageId>4149c222-be8e-4e1e-a04c-9642bd55735b</MessageId><InsertionTime>Tue, 04 May 2021 17:18:37 GMT</InsertionTime><ExpirationTime>Tue, 11 May 2021 17:18:37 GMT</ExpirationTime><PopReceipt>AgAAAAMAAAAAAAAAnk17lwlB1wE=</PopReceipt><TimeNextVisible>Tue, 04 May 2021 17:19:08 GMT</TimeNextVisible><DequeueCount>1</DequeueCount><MessageText>test</MessageText></QueueMessage><QueueMessage><MessageId>76e1a68a-ba05-42fc-ac22-d7002a47bc2a</MessageId><InsertionTime>Tue, 04 May 2021 17:18:37 GMT</InsertionTime><ExpirationTime>Tue, 11 May 2021 17:18:37 GMT</ExpirationTime><PopReceipt>AgAAAAMAAAAAAAAAnk17lwlB1wE=</PopReceipt><TimeNextVisible>Tue, 04 May 2021 17:19:08 GMT</TimeNextVisible><DequeueCount>1</DequeueCount><MessageText>sastest</MessageText></QueueMessage></QueueMessagesList>",
      "x-ms-client-request-id" : "b0e82379-013d-4e70-a077-803c6e3a62e9",
      "Date" : "Tue, 04 May 2021 17:18:37 GMT",
>>>>>>> e78062b5
      "Content-Type" : "application/xml"
    },
    "Exception" : null
  }, {
    "Method" : "PUT",
<<<<<<< HEAD
    "Uri" : "https://REDACTED.queue.core.windows.net/queuesastestsqueuesasenqueuedequeuewithpermissions6780819/messages/070e88f7-dcde-4f3f-b8cd-cca0b4bc71b1?popreceipt=AgAAAAMAAAAAAAAAL6yV%2Bg5B1wE%3D&visibilitytimeout=3600&sv=2020-08-04&spr=https%2Chttp&st=2021-05-03T17%3A57%3A43Z&se=2021-05-05T17%3A57%3A43Z&sp=rap&sig=REDACTED",
    "Headers" : {
      "x-ms-version" : "2020-08-04",
      "User-Agent" : "azsdk-java-azure-storage-queue/12.10.0-beta.1 (11.0.7; Windows 10; 10.0)",
      "x-ms-client-request-id" : "51aee52f-47a4-40c7-abd3-bcc5d44bac90",
=======
    "Uri" : "https://REDACTED.queue.core.windows.net/0d6c65af0d6c65af92627031f8e98c372d86462bae/messages/4149c222-be8e-4e1e-a04c-9642bd55735b?popreceipt=AgAAAAMAAAAAAAAAIJojhQlB1wE%3D&visibilitytimeout=3600&sv=2020-06-12&spr=https%2Chttp&st=2021-05-03T17%3A18%3A37Z&se=2021-05-05T17%3A18%3A37Z&sp=rap&sig=REDACTED",
    "Headers" : {
      "x-ms-version" : "2020-06-12",
      "User-Agent" : "azsdk-java-azure-storage-queue/12.10.0-beta.1 (11.0.8; Windows 10; 10.0)",
      "x-ms-client-request-id" : "fdbb3009-2f07-4d9a-bd81-7026454b3b72",
>>>>>>> e78062b5
      "Content-Type" : "application/xml"
    },
    "Response" : {
      "content-length" : "279",
      "x-ms-version" : "2020-08-04",
      "Server" : "Windows-Azure-Queue/1.0 Microsoft-HTTPAPI/2.0",
      "x-ms-error-code" : "AuthorizationPermissionMismatch",
      "retry-after" : "0",
      "StatusCode" : "403",
<<<<<<< HEAD
      "x-ms-request-id" : "996da794-1003-0088-0f0e-4194d4000000",
      "Body" : "﻿<?xml version=\"1.0\" encoding=\"utf-8\"?><Error><Code>AuthorizationPermissionMismatch</Code><Message>This request is not authorized to perform this operation using this permission.\nRequestId:996da794-1003-0088-0f0e-4194d4000000\nTime:2021-05-04T17:57:42.4212749Z</Message></Error>",
      "x-ms-client-request-id" : "51aee52f-47a4-40c7-abd3-bcc5d44bac90",
      "Date" : "Tue, 04 May 2021 17:57:41 GMT",
=======
      "x-ms-request-id" : "b77ad6d9-3003-00e9-5909-41306b000000",
      "Body" : "﻿<?xml version=\"1.0\" encoding=\"utf-8\"?><Error><Code>AuthorizationPermissionMismatch</Code><Message>This request is not authorized to perform this operation using this permission.\nRequestId:b77ad6d9-3003-00e9-5909-41306b000000\nTime:2021-05-04T17:18:38.9031047Z</Message></Error>",
      "x-ms-client-request-id" : "fdbb3009-2f07-4d9a-bd81-7026454b3b72",
      "Date" : "Tue, 04 May 2021 17:18:38 GMT",
>>>>>>> e78062b5
      "Content-Type" : "application/xml"
    },
    "Exception" : null
  } ],
<<<<<<< HEAD
  "variables" : [ "queuesastestsqueuesasenqueuedequeuewithpermissions6780819", "2021-05-04T17:57:43.127886900Z", "2021-05-04T17:57:43.132888500Z", "queue76282c4b" ]
=======
  "variables" : [ "0d6c65af0d6c65af92627031f8e98c372d86462bae", "2021-05-04T17:18:37.914903900Z", "2021-05-04T17:18:37.920904500Z", "0d6c65af0d6c65af92611326a7da492fc6f7431e94" ]
>>>>>>> e78062b5
}<|MERGE_RESOLUTION|>--- conflicted
+++ resolved
@@ -1,190 +1,112 @@
 {
   "networkCallRecords" : [ {
     "Method" : "PUT",
-<<<<<<< HEAD
-    "Uri" : "https://REDACTED.queue.core.windows.net/queuesastestsqueuesasenqueuedequeuewithpermissions6780819",
-    "Headers" : {
-      "x-ms-version" : "2020-08-04",
-      "User-Agent" : "azsdk-java-azure-storage-queue/12.10.0-beta.1 (11.0.7; Windows 10; 10.0)",
-      "x-ms-client-request-id" : "c3b67746-6e9f-4ece-8aab-fd42cc2243c0"
-=======
     "Uri" : "https://REDACTED.queue.core.windows.net/0d6c65af0d6c65af92627031f8e98c372d86462bae",
     "Headers" : {
       "x-ms-version" : "2020-06-12",
       "User-Agent" : "azsdk-java-azure-storage-queue/12.10.0-beta.1 (11.0.8; Windows 10; 10.0)",
       "x-ms-client-request-id" : "d5cbc55e-217d-4ef7-a7de-6fc8fb106233"
->>>>>>> e78062b5
     },
     "Response" : {
       "content-length" : "0",
-      "x-ms-version" : "2020-08-04",
+      "x-ms-version" : "2020-06-12",
       "Server" : "Windows-Azure-Queue/1.0 Microsoft-HTTPAPI/2.0",
       "retry-after" : "0",
       "StatusCode" : "201",
-<<<<<<< HEAD
-      "x-ms-request-id" : "996da1b9-1003-0088-690e-4194d4000000",
-      "x-ms-client-request-id" : "c3b67746-6e9f-4ece-8aab-fd42cc2243c0",
-      "Date" : "Tue, 04 May 2021 17:57:41 GMT"
-=======
       "x-ms-request-id" : "4c99f699-8003-00d3-1a09-412a13000000",
       "x-ms-client-request-id" : "d5cbc55e-217d-4ef7-a7de-6fc8fb106233",
       "Date" : "Tue, 04 May 2021 17:18:36 GMT"
->>>>>>> e78062b5
     },
     "Exception" : null
   }, {
     "Method" : "POST",
-<<<<<<< HEAD
-    "Uri" : "https://REDACTED.queue.core.windows.net/queuesastestsqueuesasenqueuedequeuewithpermissions6780819/messages",
-    "Headers" : {
-      "x-ms-version" : "2020-08-04",
-      "User-Agent" : "azsdk-java-azure-storage-queue/12.10.0-beta.1 (11.0.7; Windows 10; 10.0)",
-      "x-ms-client-request-id" : "6f3ac4db-0c7e-4282-b7ae-4ad466aeb2e7",
-=======
     "Uri" : "https://REDACTED.queue.core.windows.net/0d6c65af0d6c65af92627031f8e98c372d86462bae/messages",
     "Headers" : {
       "x-ms-version" : "2020-06-12",
       "User-Agent" : "azsdk-java-azure-storage-queue/12.10.0-beta.1 (11.0.8; Windows 10; 10.0)",
       "x-ms-client-request-id" : "fa25a6e2-056b-484f-b70c-aaca80143177",
->>>>>>> e78062b5
       "Content-Type" : "application/xml"
     },
     "Response" : {
       "Transfer-Encoding" : "chunked",
-      "x-ms-version" : "2020-08-04",
+      "x-ms-version" : "2020-06-12",
       "Server" : "Windows-Azure-Queue/1.0 Microsoft-HTTPAPI/2.0",
       "retry-after" : "0",
       "StatusCode" : "201",
-<<<<<<< HEAD
-      "x-ms-request-id" : "996da420-1003-0088-380e-4194d4000000",
-      "Body" : "﻿<?xml version=\"1.0\" encoding=\"utf-8\"?><QueueMessagesList><QueueMessage><MessageId>070e88f7-dcde-4f3f-b8cd-cca0b4bc71b1</MessageId><InsertionTime>Tue, 04 May 2021 17:57:42 GMT</InsertionTime><ExpirationTime>Tue, 11 May 2021 17:57:42 GMT</ExpirationTime><PopReceipt>AgAAAAMAAAAAAAAAL6yV+g5B1wE=</PopReceipt><TimeNextVisible>Tue, 04 May 2021 17:57:42 GMT</TimeNextVisible></QueueMessage></QueueMessagesList>",
-      "x-ms-client-request-id" : "6f3ac4db-0c7e-4282-b7ae-4ad466aeb2e7",
-      "Date" : "Tue, 04 May 2021 17:57:41 GMT",
-=======
       "x-ms-request-id" : "6980d1ce-1003-0035-1c09-419a35000000",
       "Body" : "﻿<?xml version=\"1.0\" encoding=\"utf-8\"?><QueueMessagesList><QueueMessage><MessageId>4149c222-be8e-4e1e-a04c-9642bd55735b</MessageId><InsertionTime>Tue, 04 May 2021 17:18:37 GMT</InsertionTime><ExpirationTime>Tue, 11 May 2021 17:18:37 GMT</ExpirationTime><PopReceipt>AgAAAAMAAAAAAAAAIJojhQlB1wE=</PopReceipt><TimeNextVisible>Tue, 04 May 2021 17:18:37 GMT</TimeNextVisible></QueueMessage></QueueMessagesList>",
       "x-ms-client-request-id" : "fa25a6e2-056b-484f-b70c-aaca80143177",
       "Date" : "Tue, 04 May 2021 17:18:37 GMT",
->>>>>>> e78062b5
       "Content-Type" : "application/xml"
     },
     "Exception" : null
   }, {
     "Method" : "POST",
-<<<<<<< HEAD
-    "Uri" : "https://REDACTED.queue.core.windows.net/queuesastestsqueuesasenqueuedequeuewithpermissions6780819/messages?sv=2020-08-04&spr=https%2Chttp&st=2021-05-03T17%3A57%3A43Z&se=2021-05-05T17%3A57%3A43Z&sp=rap&sig=REDACTED",
-    "Headers" : {
-      "x-ms-version" : "2020-08-04",
-      "User-Agent" : "azsdk-java-azure-storage-queue/12.10.0-beta.1 (11.0.7; Windows 10; 10.0)",
-      "x-ms-client-request-id" : "5c7378b6-3003-44c2-8976-f4275a215991",
-=======
     "Uri" : "https://REDACTED.queue.core.windows.net/0d6c65af0d6c65af92627031f8e98c372d86462bae/messages?sv=2020-06-12&spr=https%2Chttp&st=2021-05-03T17%3A18%3A37Z&se=2021-05-05T17%3A18%3A37Z&sp=rap&sig=REDACTED",
     "Headers" : {
       "x-ms-version" : "2020-06-12",
       "User-Agent" : "azsdk-java-azure-storage-queue/12.10.0-beta.1 (11.0.8; Windows 10; 10.0)",
       "x-ms-client-request-id" : "4eaf5c8f-0cef-4f54-b796-a34c74b64df8",
->>>>>>> e78062b5
       "Content-Type" : "application/xml"
     },
     "Response" : {
       "Transfer-Encoding" : "chunked",
-      "x-ms-version" : "2020-08-04",
+      "x-ms-version" : "2020-06-12",
       "Server" : "Windows-Azure-Queue/1.0 Microsoft-HTTPAPI/2.0",
       "retry-after" : "0",
       "StatusCode" : "201",
-<<<<<<< HEAD
-      "x-ms-request-id" : "996da58d-1003-0088-170e-4194d4000000",
-      "Body" : "﻿<?xml version=\"1.0\" encoding=\"utf-8\"?><QueueMessagesList><QueueMessage><MessageId>44772481-0716-4bc9-aaf9-e3918e58fa28</MessageId><InsertionTime>Tue, 04 May 2021 17:57:42 GMT</InsertionTime><ExpirationTime>Tue, 11 May 2021 17:57:42 GMT</ExpirationTime><PopReceipt>AgAAAAMAAAAAAAAA52iu+g5B1wE=</PopReceipt><TimeNextVisible>Tue, 04 May 2021 17:57:42 GMT</TimeNextVisible></QueueMessage></QueueMessagesList>",
-      "x-ms-client-request-id" : "5c7378b6-3003-44c2-8976-f4275a215991",
-      "Date" : "Tue, 04 May 2021 17:57:41 GMT",
-=======
       "x-ms-request-id" : "b050af7a-6003-00cb-6909-41f574000000",
       "Body" : "﻿<?xml version=\"1.0\" encoding=\"utf-8\"?><QueueMessagesList><QueueMessage><MessageId>76e1a68a-ba05-42fc-ac22-d7002a47bc2a</MessageId><InsertionTime>Tue, 04 May 2021 17:18:37 GMT</InsertionTime><ExpirationTime>Tue, 11 May 2021 17:18:37 GMT</ExpirationTime><PopReceipt>AgAAAAMAAAAAAAAAzTVshQlB1wE=</PopReceipt><TimeNextVisible>Tue, 04 May 2021 17:18:37 GMT</TimeNextVisible></QueueMessage></QueueMessagesList>",
       "x-ms-client-request-id" : "4eaf5c8f-0cef-4f54-b796-a34c74b64df8",
       "Date" : "Tue, 04 May 2021 17:18:37 GMT",
->>>>>>> e78062b5
       "Content-Type" : "application/xml"
     },
     "Exception" : null
   }, {
     "Method" : "GET",
-<<<<<<< HEAD
-    "Uri" : "https://REDACTED.queue.core.windows.net/queuesastestsqueuesasenqueuedequeuewithpermissions6780819/messages?numofmessages=2&visibilitytimeout=30&sv=2020-08-04&spr=https%2Chttp&st=2021-05-03T17%3A57%3A43Z&se=2021-05-05T17%3A57%3A43Z&sp=rap&sig=REDACTED",
-    "Headers" : {
-      "x-ms-version" : "2020-08-04",
-      "User-Agent" : "azsdk-java-azure-storage-queue/12.10.0-beta.1 (11.0.7; Windows 10; 10.0)",
-      "x-ms-client-request-id" : "1e2572cb-869c-4bf2-869f-c900f3b96dac"
-=======
     "Uri" : "https://REDACTED.queue.core.windows.net/0d6c65af0d6c65af92627031f8e98c372d86462bae/messages?numofmessages=2&visibilitytimeout=30&sv=2020-06-12&spr=https%2Chttp&st=2021-05-03T17%3A18%3A37Z&se=2021-05-05T17%3A18%3A37Z&sp=rap&sig=REDACTED",
     "Headers" : {
       "x-ms-version" : "2020-06-12",
       "User-Agent" : "azsdk-java-azure-storage-queue/12.10.0-beta.1 (11.0.8; Windows 10; 10.0)",
       "x-ms-client-request-id" : "b0e82379-013d-4e70-a077-803c6e3a62e9"
->>>>>>> e78062b5
     },
     "Response" : {
       "Transfer-Encoding" : "chunked",
-      "x-ms-version" : "2020-08-04",
+      "x-ms-version" : "2020-06-12",
       "Cache-Control" : "no-cache",
       "Server" : "Windows-Azure-Queue/1.0 Microsoft-HTTPAPI/2.0",
       "retry-after" : "0",
       "StatusCode" : "200",
-<<<<<<< HEAD
-      "x-ms-request-id" : "996da6ce-1003-0088-520e-4194d4000000",
-      "Body" : "﻿<?xml version=\"1.0\" encoding=\"utf-8\"?><QueueMessagesList><QueueMessage><MessageId>070e88f7-dcde-4f3f-b8cd-cca0b4bc71b1</MessageId><InsertionTime>Tue, 04 May 2021 17:57:42 GMT</InsertionTime><ExpirationTime>Tue, 11 May 2021 17:57:42 GMT</ExpirationTime><PopReceipt>AgAAAAMAAAAAAAAAgqGoDA9B1wE=</PopReceipt><TimeNextVisible>Tue, 04 May 2021 17:58:12 GMT</TimeNextVisible><DequeueCount>1</DequeueCount><MessageText>test</MessageText></QueueMessage><QueueMessage><MessageId>44772481-0716-4bc9-aaf9-e3918e58fa28</MessageId><InsertionTime>Tue, 04 May 2021 17:57:42 GMT</InsertionTime><ExpirationTime>Tue, 11 May 2021 17:57:42 GMT</ExpirationTime><PopReceipt>AgAAAAMAAAAAAAAAgqGoDA9B1wE=</PopReceipt><TimeNextVisible>Tue, 04 May 2021 17:58:12 GMT</TimeNextVisible><DequeueCount>1</DequeueCount><MessageText>sastest</MessageText></QueueMessage></QueueMessagesList>",
-      "x-ms-client-request-id" : "1e2572cb-869c-4bf2-869f-c900f3b96dac",
-      "Date" : "Tue, 04 May 2021 17:57:41 GMT",
-=======
       "x-ms-request-id" : "4a84b4bf-a003-007d-2109-418702000000",
       "Body" : "﻿<?xml version=\"1.0\" encoding=\"utf-8\"?><QueueMessagesList><QueueMessage><MessageId>4149c222-be8e-4e1e-a04c-9642bd55735b</MessageId><InsertionTime>Tue, 04 May 2021 17:18:37 GMT</InsertionTime><ExpirationTime>Tue, 11 May 2021 17:18:37 GMT</ExpirationTime><PopReceipt>AgAAAAMAAAAAAAAAnk17lwlB1wE=</PopReceipt><TimeNextVisible>Tue, 04 May 2021 17:19:08 GMT</TimeNextVisible><DequeueCount>1</DequeueCount><MessageText>test</MessageText></QueueMessage><QueueMessage><MessageId>76e1a68a-ba05-42fc-ac22-d7002a47bc2a</MessageId><InsertionTime>Tue, 04 May 2021 17:18:37 GMT</InsertionTime><ExpirationTime>Tue, 11 May 2021 17:18:37 GMT</ExpirationTime><PopReceipt>AgAAAAMAAAAAAAAAnk17lwlB1wE=</PopReceipt><TimeNextVisible>Tue, 04 May 2021 17:19:08 GMT</TimeNextVisible><DequeueCount>1</DequeueCount><MessageText>sastest</MessageText></QueueMessage></QueueMessagesList>",
       "x-ms-client-request-id" : "b0e82379-013d-4e70-a077-803c6e3a62e9",
       "Date" : "Tue, 04 May 2021 17:18:37 GMT",
->>>>>>> e78062b5
       "Content-Type" : "application/xml"
     },
     "Exception" : null
   }, {
     "Method" : "PUT",
-<<<<<<< HEAD
-    "Uri" : "https://REDACTED.queue.core.windows.net/queuesastestsqueuesasenqueuedequeuewithpermissions6780819/messages/070e88f7-dcde-4f3f-b8cd-cca0b4bc71b1?popreceipt=AgAAAAMAAAAAAAAAL6yV%2Bg5B1wE%3D&visibilitytimeout=3600&sv=2020-08-04&spr=https%2Chttp&st=2021-05-03T17%3A57%3A43Z&se=2021-05-05T17%3A57%3A43Z&sp=rap&sig=REDACTED",
-    "Headers" : {
-      "x-ms-version" : "2020-08-04",
-      "User-Agent" : "azsdk-java-azure-storage-queue/12.10.0-beta.1 (11.0.7; Windows 10; 10.0)",
-      "x-ms-client-request-id" : "51aee52f-47a4-40c7-abd3-bcc5d44bac90",
-=======
     "Uri" : "https://REDACTED.queue.core.windows.net/0d6c65af0d6c65af92627031f8e98c372d86462bae/messages/4149c222-be8e-4e1e-a04c-9642bd55735b?popreceipt=AgAAAAMAAAAAAAAAIJojhQlB1wE%3D&visibilitytimeout=3600&sv=2020-06-12&spr=https%2Chttp&st=2021-05-03T17%3A18%3A37Z&se=2021-05-05T17%3A18%3A37Z&sp=rap&sig=REDACTED",
     "Headers" : {
       "x-ms-version" : "2020-06-12",
       "User-Agent" : "azsdk-java-azure-storage-queue/12.10.0-beta.1 (11.0.8; Windows 10; 10.0)",
       "x-ms-client-request-id" : "fdbb3009-2f07-4d9a-bd81-7026454b3b72",
->>>>>>> e78062b5
       "Content-Type" : "application/xml"
     },
     "Response" : {
       "content-length" : "279",
-      "x-ms-version" : "2020-08-04",
+      "x-ms-version" : "2020-06-12",
       "Server" : "Windows-Azure-Queue/1.0 Microsoft-HTTPAPI/2.0",
       "x-ms-error-code" : "AuthorizationPermissionMismatch",
       "retry-after" : "0",
       "StatusCode" : "403",
-<<<<<<< HEAD
-      "x-ms-request-id" : "996da794-1003-0088-0f0e-4194d4000000",
-      "Body" : "﻿<?xml version=\"1.0\" encoding=\"utf-8\"?><Error><Code>AuthorizationPermissionMismatch</Code><Message>This request is not authorized to perform this operation using this permission.\nRequestId:996da794-1003-0088-0f0e-4194d4000000\nTime:2021-05-04T17:57:42.4212749Z</Message></Error>",
-      "x-ms-client-request-id" : "51aee52f-47a4-40c7-abd3-bcc5d44bac90",
-      "Date" : "Tue, 04 May 2021 17:57:41 GMT",
-=======
       "x-ms-request-id" : "b77ad6d9-3003-00e9-5909-41306b000000",
       "Body" : "﻿<?xml version=\"1.0\" encoding=\"utf-8\"?><Error><Code>AuthorizationPermissionMismatch</Code><Message>This request is not authorized to perform this operation using this permission.\nRequestId:b77ad6d9-3003-00e9-5909-41306b000000\nTime:2021-05-04T17:18:38.9031047Z</Message></Error>",
       "x-ms-client-request-id" : "fdbb3009-2f07-4d9a-bd81-7026454b3b72",
       "Date" : "Tue, 04 May 2021 17:18:38 GMT",
->>>>>>> e78062b5
       "Content-Type" : "application/xml"
     },
     "Exception" : null
   } ],
-<<<<<<< HEAD
-  "variables" : [ "queuesastestsqueuesasenqueuedequeuewithpermissions6780819", "2021-05-04T17:57:43.127886900Z", "2021-05-04T17:57:43.132888500Z", "queue76282c4b" ]
-=======
   "variables" : [ "0d6c65af0d6c65af92627031f8e98c372d86462bae", "2021-05-04T17:18:37.914903900Z", "2021-05-04T17:18:37.920904500Z", "0d6c65af0d6c65af92611326a7da492fc6f7431e94" ]
->>>>>>> e78062b5
 }