// Copyright (c) Microsoft Corporation. All rights reserved.
// Licensed under the MIT License.

package com.azure.storage.queue

import com.azure.core.util.BinaryData
import com.azure.storage.common.StorageSharedKeyCredential
import com.azure.storage.queue.models.PeekedMessageItem
import com.azure.storage.queue.models.QueueAccessPolicy
import com.azure.storage.queue.models.QueueErrorCode
import com.azure.storage.queue.models.QueueMessageItem
import com.azure.storage.queue.models.QueueSignedIdentifier
import reactor.core.publisher.Mono
import reactor.test.StepVerifier
import spock.lang.Ignore
import spock.lang.Unroll

import java.nio.charset.StandardCharsets
import java.time.Duration
import java.time.LocalDateTime
import java.time.OffsetDateTime
import java.time.ZoneOffset

class QueueAysncAPITests extends APISpec {
    QueueAsyncClient queueAsyncClient

    static def testMetadata = Collections.singletonMap("metadata", "value")
    static def createMetadata = Collections.singletonMap("metadata1", "value")
    def queueName

    def setup() {
        queueName = namer.getRandomName(60)
        primaryQueueServiceAsyncClient = queueServiceBuilderHelper().buildAsyncClient()
        queueAsyncClient = primaryQueueServiceAsyncClient.getQueueAsyncClient(queueName)
    }

    def "Get queue URL"() {
        given:
        def accountName = StorageSharedKeyCredential.fromConnectionString(environment.primaryAccount.connectionString).getAccountName()
        def expectURL = String.format("https://%s.queue.core.windows.net/%s", accountName, queueName)

        when:
        def queueURL = queueAsyncClient.getQueueUrl()

        then:
        expectURL == queueURL
    }

    def "IP based endpoint"() {
        when:
        def queueAsyncClient = new QueueClientBuilder()
            .connectionString(environment.primaryAccount.connectionString)
            .endpoint("http://127.0.0.1:10001/devstoreaccount1/myqueue")
            .buildAsyncClient()

        then:
        queueAsyncClient.getAccountName() == "devstoreaccount1"
        queueAsyncClient.getQueueName() == "myqueue"
    }

    def "Create queue with shared key"() {
        expect:
        StepVerifier.create(queueAsyncClient.createWithResponse(null)).assertNext {
            assert QueueTestHelper.assertResponseStatusCode(it, 201) }
            .verifyComplete()
    }

    // TODO: Will implement the test after introduce the sas token generator
    @Ignore
    def "Create queue with sas token"() {

    }

    def "Create if not exists queue with shared key"() {
        expect:
        StepVerifier.create(queueAsyncClient.createIfNotExistsWithResponse(null)).assertNext {
            assert QueueTestHelper.assertResponseStatusCode(it, 201) }
            .verifyComplete()
    }

    def "Create if not exists queue with same metadata"() {
        setup:
        def initialResponse = queueAsyncClient.createIfNotExistsWithResponse(null).block()

        when:
        def secondResponse = queueAsyncClient.createIfNotExistsWithResponse(null).block()

        then:
        QueueTestHelper.assertResponseStatusCode(initialResponse, 201)
        // if metadata is the same response code is 204
        QueueTestHelper.assertResponseStatusCode(secondResponse, 204)
    }

    def "Create if not exists queue with conflicting metadata"() {
        setup:
        def initialResponse = queueAsyncClient.createIfNotExistsWithResponse(createMetadata).block()

        when:
        def secondResponse = queueAsyncClient.createIfNotExistsWithResponse(testMetadata).block()

        then:
        QueueTestHelper.assertResponseStatusCode(initialResponse, 201)
        // if metadata is the same response code is 204
        QueueTestHelper.assertResponseStatusCode(secondResponse, 409)
    }

    def "Delete exist queue"() {
        given:
        queueAsyncClient.createWithResponse(null).block()
        when:
        def deleteQueueVerifier = StepVerifier.create(queueAsyncClient.deleteWithResponse())
        then:
        deleteQueueVerifier.assertNext {
            assert QueueTestHelper.assertResponseStatusCode(it, 204) }
            .verifyComplete()
    }

    def "Delete queue error"() {
        when:
        def deleteQueueVerifier = StepVerifier.create(queueAsyncClient.deleteWithResponse())
        then:
        deleteQueueVerifier.verifyErrorSatisfies {
            assert QueueTestHelper.assertExceptionStatusCodeAndMessage(it, 404, QueueErrorCode.QUEUE_NOT_FOUND)
        }
    }

    def "Delete if exists queue"() {
        given:
        queueAsyncClient.createWithResponse(null).block()
        when:
        def deleteQueueVerifier = StepVerifier.create(queueAsyncClient.deleteIfExistsWithResponse())
        then:
        deleteQueueVerifier.assertNext {
            assert QueueTestHelper.assertResponseStatusCode(it, 204) }
            .verifyComplete()
    }

    def "Delete if exists queue that does not exist"() {
        when:
        def response = queueAsyncClient.deleteIfExistsWithResponse().block()
        then:
        response.getStatusCode() == 404
<<<<<<< HEAD
=======
        !response.getValue()
>>>>>>> 8d609db9
    }

    def "Get properties"() {
        given:
        queueAsyncClient.createWithResponse(testMetadata).block()
        when:
        def getPropertiesVerifier = StepVerifier.create(queueAsyncClient.getPropertiesWithResponse())
        then:
        getPropertiesVerifier.assertNext {
            assert QueueTestHelper.assertResponseStatusCode(it, 200)
            assert it.getValue().getApproximateMessagesCount() == 0
            assert testMetadata == it.getValue().getMetadata()
        }.verifyComplete()
    }

    def "Get properties error"() {
        when:
        def getPropertiesVerifier = StepVerifier.create(queueAsyncClient.getProperties())
        then:
        getPropertiesVerifier.verifyErrorSatisfies {
            assert QueueTestHelper.assertExceptionStatusCodeAndMessage(it, 404, QueueErrorCode.QUEUE_NOT_FOUND)
        }
    }

    @Unroll
    def "Set and clear metadata"() {
        given:
        queueAsyncClient.createWithResponse(matadataInCreate).block()
        when:
        def getPropertiesVerifierBefore = StepVerifier.create(queueAsyncClient.getPropertiesWithResponse())
        def setMetadataVerifier = StepVerifier.create(queueAsyncClient.setMetadataWithResponse(metadataInSet))
        def getPropertiesVerifierAfter = StepVerifier.create(queueAsyncClient.getPropertiesWithResponse())
        then:
        getPropertiesVerifierBefore.assertNext {
            assert QueueTestHelper.assertResponseStatusCode(it, 200)
            assert expectMetadataInCreate == it.getValue().getMetadata()
        }.verifyComplete()
        setMetadataVerifier.assertNext {
            assert QueueTestHelper.assertResponseStatusCode(it, 204) }
            .verifyComplete()
        getPropertiesVerifierAfter.assertNext {
            assert QueueTestHelper.assertResponseStatusCode(it, 200)
            assert expectMetadataInSet == it.getValue().metadata
        }.verifyComplete()
        where:
        matadataInCreate | metadataInSet | expectMetadataInCreate | expectMetadataInSet
        null             | testMetadata  | Collections.emptyMap() | testMetadata
        createMetadata   | testMetadata  | createMetadata         | testMetadata
        createMetadata   | null          | createMetadata         | Collections.emptyMap()
        testMetadata     | testMetadata  | testMetadata           | testMetadata
        null             | null          | Collections.emptyMap() | Collections.emptyMap()
    }

    def "Set metadata queue error"() {
        when:
        def setMetadataVerifier = StepVerifier.create(queueAsyncClient.setMetadataWithResponse(testMetadata))
        then:
        setMetadataVerifier.verifyErrorSatisfies {
            assert QueueTestHelper.assertExceptionStatusCodeAndMessage(it, 404, QueueErrorCode.QUEUE_NOT_FOUND)
        }
    }

    @Unroll
    def "Set invalid meta"() {
        given:
        def invalidMetadata = Collections.singletonMap(invalidKey, "value")
        queueAsyncClient.create().block()
        when:
        def setMetadataVerifier = StepVerifier.create(queueAsyncClient.setMetadataWithResponse(invalidMetadata))
        then:
        setMetadataVerifier.verifyErrorSatisfies {
            assert QueueTestHelper.assertExceptionStatusCodeAndMessage(it, statusCode, errMessage)
        }
        where:
        invalidKey     | statusCode | errMessage
        "invalid-meta" | 400        | QueueErrorCode.INVALID_METADATA
        "12345"        | 400        | QueueErrorCode.INVALID_METADATA
        ""             | 400        | QueueErrorCode.EMPTY_METADATA_KEY
    }

    def "Get access policy"() {
        given:
        queueAsyncClient.create().block()
        when:
        def getAccessPolicyVerifier = StepVerifier.create(queueAsyncClient.getAccessPolicy())
        then:
        getAccessPolicyVerifier
            .expectNextCount(0)
            .verifyComplete()
    }

    def "Get access policy does error"() {
        when:
        def getAccessPolicyVerifier = StepVerifier.create(queueAsyncClient.getAccessPolicy())
        then:
        getAccessPolicyVerifier.verifyErrorSatisfies {
            assert QueueTestHelper.assertExceptionStatusCodeAndMessage(it, 404, QueueErrorCode.QUEUE_NOT_FOUND)
        }
    }

    def "Set access policy"() {
        given:
        queueAsyncClient.create().block()
        def accessPolicy = new QueueAccessPolicy()
            .setPermissions("raup")
            .setStartsOn(OffsetDateTime.of(LocalDateTime.of(2000, 1, 1, 0, 0), ZoneOffset.UTC))
            .setExpiresOn(OffsetDateTime.of(LocalDateTime.of(2020, 1, 1, 0, 0), ZoneOffset.UTC))
        def permission = new QueueSignedIdentifier()
            .setId("testpermission")
            .setAccessPolicy(accessPolicy)
        when:
        def setAccessPolicyVerifier = StepVerifier.create(queueAsyncClient.setAccessPolicyWithResponse(Collections.singletonList(permission)))
        def getAccessPolicyVerifier = StepVerifier.create(queueAsyncClient.getAccessPolicy())
        then:
        setAccessPolicyVerifier.assertNext {
            assert QueueTestHelper.assertResponseStatusCode(it, 204)
        }.verifyComplete()
        getAccessPolicyVerifier.assertNext {
            assert QueueTestHelper.assertPermissionsAreEqual(permission, it)
        }.verifyComplete()
    }

    def "Set invalid access policy"() {
        given:
        def accessPolicy = new QueueAccessPolicy()
            .setPermissions("r")
            .setStartsOn(OffsetDateTime.of(LocalDateTime.of(2000, 1, 1, 0, 0), ZoneOffset.UTC))
            .setExpiresOn(OffsetDateTime.of(LocalDateTime.of(2020, 1, 1, 0, 0), ZoneOffset.UTC))

        def permission = new QueueSignedIdentifier()
            .setId("theidofthispermissionislongerthanwhatisallowedbytheserviceandshouldfail")
            .setAccessPolicy(accessPolicy)
        queueAsyncClient.create().block()
        when:
        def setAccessPolicyVerifier = StepVerifier.create(queueAsyncClient.setAccessPolicyWithResponse(Collections.singletonList(permission)))
        then:
        setAccessPolicyVerifier.verifyErrorSatisfies {
            assert QueueTestHelper.assertExceptionStatusCodeAndMessage(it, 400, QueueErrorCode.INVALID_XML_DOCUMENT)
        }
    }

    def "Set multiple access policies"() {
        given:
        def accessPolicy = new QueueAccessPolicy()
            .setPermissions("r")
            .setStartsOn(OffsetDateTime.of(LocalDateTime.of(2000, 1, 1, 0, 0), ZoneOffset.UTC))
            .setExpiresOn(OffsetDateTime.of(LocalDateTime.of(2020, 1, 1, 0, 0), ZoneOffset.UTC))

        def permissions = new ArrayList<QueueSignedIdentifier>()
        for (int i = 0; i < 3; i++) {
            permissions.add(new QueueSignedIdentifier()
                .setId("policy" + i)
                .setAccessPolicy(accessPolicy))
        }
        queueAsyncClient.create().block()
        when:
        def setAccessPolicyVerifier = StepVerifier.create(queueAsyncClient.setAccessPolicyWithResponse(permissions))
        def getAccessPolicyVerifier = StepVerifier.create(queueAsyncClient.getAccessPolicy())
        then:
        setAccessPolicyVerifier.assertNext {
            assert QueueTestHelper.assertResponseStatusCode(it, 204)
        }.verifyComplete()
        getAccessPolicyVerifier.assertNext {
            assert QueueTestHelper.assertPermissionsAreEqual(permissions[0], it)
        }.assertNext {
            assert QueueTestHelper.assertPermissionsAreEqual(permissions[1], it)
        }.assertNext {
            assert QueueTestHelper.assertPermissionsAreEqual(permissions[2], it)
        }.verifyComplete()
    }

    def "Set too many access policies"() {
        given:
        def accessPolicy = new QueueAccessPolicy()
            .setPermissions("r")
            .setStartsOn(OffsetDateTime.of(LocalDateTime.of(2000, 1, 1, 0, 0), ZoneOffset.UTC))
            .setExpiresOn(OffsetDateTime.of(LocalDateTime.of(2020, 1, 1, 0, 0), ZoneOffset.UTC))

        def permissions = new ArrayList<QueueSignedIdentifier>()
        for (int i = 0; i < 6; i++) {
            permissions.add(new QueueSignedIdentifier()
                .setId("policy" + i)
                .setAccessPolicy(accessPolicy))
        }
        queueAsyncClient.create().block()
        when:
        def setAccessPolicyVerifier = StepVerifier.create(queueAsyncClient.setAccessPolicyWithResponse(permissions))
        then:
        setAccessPolicyVerifier.verifyErrorSatisfies {
            assert QueueTestHelper.assertExceptionStatusCodeAndMessage(it, 400, QueueErrorCode.INVALID_XML_DOCUMENT)
        }
    }

    def "Enqueue message"() {
        given:
        queueAsyncClient.create().block()
        def expectMsg = "test message"
        when:
        def enqueueMsgVerifier = StepVerifier.create(queueAsyncClient.sendMessageWithResponse(expectMsg, null, null))
        def peekMsgVerifier = StepVerifier.create(queueAsyncClient.peekMessage())
        then:
        enqueueMsgVerifier.assertNext {
            assert QueueTestHelper.assertResponseStatusCode(it, 201)
        }.verifyComplete()
        peekMsgVerifier.assertNext {
            assert expectMsg == it.getMessageText()
        }.verifyComplete()
    }

    def "Enqueue message binary data"() {
        given:
        queueAsyncClient.create().block()
        def expectMsg = BinaryData.fromString("test message")
        when:
        def enqueueMsgVerifier = StepVerifier.create(queueAsyncClient.sendMessageWithResponse(expectMsg, null, null))
        def peekMsgVerifier = StepVerifier.create(queueAsyncClient.peekMessage())
        then:
        enqueueMsgVerifier.assertNext {
            assert QueueTestHelper.assertResponseStatusCode(it, 201)
        }.verifyComplete()
        peekMsgVerifier.assertNext {
            assert expectMsg.toBytes() == it.getBody().toBytes()
        }.verifyComplete()
    }

    def "Enqueue empty message"() {
        given:
        queueAsyncClient.create().block()
        when:
        def enqueueMsgVerifier = StepVerifier.create(queueAsyncClient.sendMessageWithResponse("", null, null))
        def peekMsgVerifier = StepVerifier.create(queueAsyncClient.peekMessage())
        then:
        enqueueMsgVerifier.assertNext {
            assert QueueTestHelper.assertResponseStatusCode(it, 201)
        }.verifyComplete()
        peekMsgVerifier.assertNext {
            assert it.getMessageText() == null
        }.verifyComplete()
    }

    def "Enqueue time to live"() {
        given:
        queueAsyncClient.create().block()
        when:
        def enqueueMsgVerifier = StepVerifier.create(queueAsyncClient.sendMessageWithResponse("test message",
            Duration.ofSeconds(0), Duration.ofSeconds(2)))
        then:
        enqueueMsgVerifier.assertNext {
            assert QueueTestHelper.assertResponseStatusCode(it, 201)
        }.verifyComplete()
    }

    def "Enqueue message encoded message"() {
        given:
        queueAsyncClient.create().block()
        def encodingQueueClient = queueServiceBuilderHelper().messageEncoding(QueueMessageEncoding.BASE64).buildAsyncClient().getQueueAsyncClient(queueName)
        def expectMsg = BinaryData.fromString("test message")
        when:
        def enqueueMsgVerifier = StepVerifier.create(encodingQueueClient.sendMessageWithResponse(expectMsg, null, null))
        def peekMsgVerifier = StepVerifier.create(queueAsyncClient.peekMessage())
        then:
        enqueueMsgVerifier.assertNext {
            assert QueueTestHelper.assertResponseStatusCode(it, 201)
        }.verifyComplete()
        peekMsgVerifier.assertNext {
            assert Base64.getEncoder().encodeToString(expectMsg.toBytes()) == it.getBody().toString()
        }.verifyComplete()
    }

    def "Dequeue message from empty queue"() {
        given:
        queueAsyncClient.create().block()

        when:
        def dequeueMsgVerifier = StepVerifier.create(queueAsyncClient.receiveMessage())

        then:
        dequeueMsgVerifier.verifyComplete()
    }

    def "Dequeue message"() {
        given:
        queueAsyncClient.create().block()
        def expectMsg = "test message"
        queueAsyncClient.sendMessage(expectMsg).block()
        when:
        def dequeueMsgVerifier = StepVerifier.create(queueAsyncClient.receiveMessage())
        then:
        dequeueMsgVerifier.assertNext {
            assert expectMsg == it.getMessageText()
        }.verifyComplete()
    }

    def "Dequeue encoded message"() {
        given:
        queueAsyncClient.create().block()
        def expectMsg = "test message"
        def encodedMsg = Base64.getEncoder().encodeToString(expectMsg.getBytes(StandardCharsets.UTF_8))
        queueAsyncClient.sendMessage(encodedMsg).block()
        def encodingQueueClient = queueServiceBuilderHelper().messageEncoding(QueueMessageEncoding.BASE64).buildAsyncClient().getQueueAsyncClient(queueName)
        when:
        def dequeueMsgVerifier = StepVerifier.create(encodingQueueClient.receiveMessage())
        then:
        dequeueMsgVerifier.assertNext {
            assert expectMsg == it.getBody().toString()
        }.verifyComplete()
    }

    def "Dequeue fails without handler"() {
        given:
        queueAsyncClient.create().block()
        def expectMsg = "test message"
        queueAsyncClient.sendMessage(expectMsg).block()
        def encodingQueueClient = queueServiceBuilderHelper().messageEncoding(QueueMessageEncoding.BASE64).buildAsyncClient().getQueueAsyncClient(queueName)
        when:
        def dequeueMsgVerifier = StepVerifier.create(encodingQueueClient.receiveMessage())
        then:
        dequeueMsgVerifier.verifyError(IllegalArgumentException.class)
    }

    def "Dequeue with handler"() {
        given:
        queueAsyncClient.create().block()
        def expectMsg = "test message"
        def encodedMsg = Base64.getEncoder().encodeToString(expectMsg.getBytes(StandardCharsets.UTF_8))
        queueAsyncClient.sendMessage(expectMsg).block()
        queueAsyncClient.sendMessage(encodedMsg).block()
        QueueMessageItem badMessage = null
        String queueUrl = null
        def encodingQueueClient = queueServiceBuilderHelper()
            .messageEncoding(QueueMessageEncoding.BASE64)
            .processMessageDecodingErrorAsync({ failure ->
                badMessage = failure.getQueueMessageItem()
                queueUrl = failure.getQueueAsyncClient().getQueueUrl()
                return Mono.empty()
            })
            .buildAsyncClient().getQueueAsyncClient(queueName)
        when:
        def dequeueMsgVerifier = StepVerifier.create(encodingQueueClient.receiveMessages(10))
        then:
        dequeueMsgVerifier.assertNext {
            assert expectMsg == it.getBody().toString()
            assert badMessage != null
            assert badMessage.getBody().toString() == expectMsg
            assert queueUrl == queueAsyncClient.getQueueUrl()
        }.verifyComplete()
    }

    def "Dequeue and delete with handler"() {
        given:
        queueAsyncClient.create().block()
        def expectMsg = "test message"
        def encodedMsg = Base64.getEncoder().encodeToString(expectMsg.getBytes(StandardCharsets.UTF_8))
        queueAsyncClient.sendMessage(expectMsg).block()
        queueAsyncClient.sendMessage(encodedMsg).block()
        QueueMessageItem badMessage = null
        def encodingQueueClient = queueServiceBuilderHelper()
            .messageEncoding(QueueMessageEncoding.BASE64)
            .processMessageDecodingErrorAsync({ failure ->
                badMessage = failure.getQueueMessageItem()
                return failure.getQueueAsyncClient().deleteMessage(badMessage.getMessageId(), badMessage.getPopReceipt())
            })
            .buildAsyncClient().getQueueAsyncClient(queueName)
        when:
        def dequeueMsgVerifier = StepVerifier.create(encodingQueueClient.receiveMessages(10))
        then:
        dequeueMsgVerifier.assertNext {
            assert expectMsg == it.getBody().toString()
            assert badMessage != null
            assert badMessage.getBody().toString() == expectMsg
        }.verifyComplete()
    }

    def "Dequeue and delete with sync handler"() {
        given:
        queueAsyncClient.create().block()
        def expectMsg = "test message"
        def encodedMsg = Base64.getEncoder().encodeToString(expectMsg.getBytes(StandardCharsets.UTF_8))
        queueAsyncClient.sendMessage(expectMsg).block()
        queueAsyncClient.sendMessage(encodedMsg).block()
        QueueMessageItem badMessage = null
        def encodingQueueClient = queueServiceBuilderHelper()
            .messageEncoding(QueueMessageEncoding.BASE64)
            .processMessageDecodingError({ failure ->
                badMessage = failure.getQueueMessageItem()
                failure.getQueueClient().deleteMessage(badMessage.getMessageId(), badMessage.getPopReceipt())
            })
            .buildAsyncClient().getQueueAsyncClient(queueName)
        when:
        def dequeueMsgVerifier = StepVerifier.create(encodingQueueClient.receiveMessages(10))
        then:
        dequeueMsgVerifier.assertNext {
            assert expectMsg == it.getBody().toString()
            assert badMessage != null
            assert badMessage.getBody().toString() == expectMsg
        }.verifyComplete()
    }

    def "Dequeue with handler error"() {
        given:
        queueAsyncClient.create().block()
        def expectMsg = "test message"
        def encodedMsg = Base64.getEncoder().encodeToString(expectMsg.getBytes(StandardCharsets.UTF_8))
        queueAsyncClient.sendMessage(expectMsg).block()
        queueAsyncClient.sendMessage(encodedMsg).block()
        def encodingQueueClient = queueServiceBuilderHelper()
            .messageEncoding(QueueMessageEncoding.BASE64)
            .processMessageDecodingErrorAsync({ message ->
                throw new IllegalStateException("KABOOM")
            })
            .buildAsyncClient().getQueueAsyncClient(queueName)
        when:
        def dequeueMsgVerifier = StepVerifier.create(encodingQueueClient.receiveMessages(10))
        then:
        dequeueMsgVerifier.verifyError(IllegalStateException.class)
    }

    def "Dequeue multiple messages"() {
        given:
        queueAsyncClient.create().block()
        def expectMsg1 = "test message 1"
        def expectMsg2 = "test message 2"
        queueAsyncClient.sendMessage(expectMsg1).block()
        queueAsyncClient.sendMessage(expectMsg2).block()
        when:
        def dequeueMsgVerifier = StepVerifier.create(queueAsyncClient.receiveMessages(2))
        then:
        dequeueMsgVerifier.assertNext {
            assert expectMsg1 == it.getMessageText()
        }.assertNext {
            assert expectMsg2 == it.getMessageText()
        }.verifyComplete()
    }

    def "Dequeue too many message"() {
        given:
        queueAsyncClient.create().block()
        when:
        def dequeueMsgVerifier = StepVerifier.create(queueAsyncClient.receiveMessages(33))
        then:
        dequeueMsgVerifier.verifyErrorSatisfies {
            assert QueueTestHelper.assertExceptionStatusCodeAndMessage(it, 400, QueueErrorCode.OUT_OF_RANGE_QUERY_PARAMETER_VALUE)
        }
    }

    def "Enqueue Dequeue non-UTF message"() {
        given:
        queueAsyncClient.create().block()
        def encodingQueueClient = queueServiceBuilderHelper().messageEncoding(QueueMessageEncoding.BASE64).buildAsyncClient().getQueueAsyncClient(queueName)
        byte[] content = [ 0xFF, 0x00 ]; // Not a valid UTF-8 byte sequence.
        encodingQueueClient.sendMessage(BinaryData.fromBytes(content)).block()

        when:
        def dequeueMsgVerifier = StepVerifier.create(encodingQueueClient.receiveMessage())
        then:
        dequeueMsgVerifier.assertNext {
            assert content == it.getBody().toBytes()
        }.verifyComplete()
    }

    def "Enqueue Peek non-UTF message"() {
        given:
        queueAsyncClient.create().block()
        def encodingQueueClient = queueServiceBuilderHelper().messageEncoding(QueueMessageEncoding.BASE64).buildAsyncClient().getQueueAsyncClient(queueName)
        byte[] content = [ 0xFF, 0x00 ]; // Not a valid UTF-8 byte sequence.
        encodingQueueClient.sendMessage(BinaryData.fromBytes(content)).block()

        when:
        def dequeueMsgVerifier = StepVerifier.create(encodingQueueClient.peekMessage())
        then:
        dequeueMsgVerifier.assertNext {
            assert content == it.getBody().toBytes()
        }.verifyComplete()
    }

    def "Peek message from empty queue"() {
        given:
        queueAsyncClient.create().block()
        when:
        def peekMsgVerifier = StepVerifier.create(queueAsyncClient.peekMessage())
        then:
        peekMsgVerifier.verifyComplete()
    }

    def "Peek message"() {
        given:
        queueAsyncClient.create().block()
        def expectMsg = "test message"
        queueAsyncClient.sendMessage(expectMsg).block()
        when:
        def peekMsgVerifier = StepVerifier.create(queueAsyncClient.peekMessage())
        then:
        peekMsgVerifier.assertNext {
            assert expectMsg == it.getMessageText()
        }.verifyComplete()
    }

    def "Peek encoded message"() {
        given:
        queueAsyncClient.create().block()
        def expectMsg = "test message"
        def encodedMsg = Base64.getEncoder().encodeToString(expectMsg.getBytes(StandardCharsets.UTF_8))
        queueAsyncClient.sendMessage(encodedMsg).block()
        def encodingQueueClient = queueServiceBuilderHelper().messageEncoding(QueueMessageEncoding.BASE64).buildAsyncClient().getQueueAsyncClient(queueName)
        when:
        def peekMsgVerifier = StepVerifier.create(encodingQueueClient.peekMessage())
        then:
        peekMsgVerifier.assertNext {
            assert expectMsg == it.getBody().toString()
        }.verifyComplete()
    }

    def "Peek fails without handler"() {
        given:
        queueAsyncClient.create().block()
        def expectMsg = "test message"
        queueAsyncClient.sendMessage(expectMsg).block()
        def encodingQueueClient = queueServiceBuilderHelper().messageEncoding(QueueMessageEncoding.BASE64).buildAsyncClient().getQueueAsyncClient(queueName)
        when:
        def peekMsgVerifier = StepVerifier.create(encodingQueueClient.peekMessage())
        then:
        peekMsgVerifier.verifyError(IllegalArgumentException.class)
    }

    def "Peek with handler"() {
        given:
        queueAsyncClient.create().block()
        def expectMsg = "test message"
        def encodedMsg = Base64.getEncoder().encodeToString(expectMsg.getBytes(StandardCharsets.UTF_8))
        queueAsyncClient.sendMessage(expectMsg).block()
        queueAsyncClient.sendMessage(encodedMsg).block()
        PeekedMessageItem badMessage = null
        String queueUrl = null
        Exception cause = null
        def encodingQueueClient = queueServiceBuilderHelper()
            .messageEncoding(QueueMessageEncoding.BASE64)
            .processMessageDecodingErrorAsync({ failure ->
                badMessage = failure.getPeekedMessageItem()
                queueUrl = failure.getQueueAsyncClient().getQueueUrl()
                cause = failure.getCause()
                return Mono.empty()
            })
            .buildAsyncClient().getQueueAsyncClient(queueName)
        when:
        def peekMsgVerifier = StepVerifier.create(encodingQueueClient.peekMessages(10))
        then:
        peekMsgVerifier.assertNext {
            assert expectMsg == it.getBody().toString()
            assert badMessage != null
            assert badMessage.getBody().toString() == expectMsg
            assert queueUrl == queueAsyncClient.getQueueUrl()
            assert cause != null
        }.verifyComplete()
    }

    def "Peek with sync handler"() {
        given:
        queueAsyncClient.create().block()
        def expectMsg = "test message"
        def encodedMsg = Base64.getEncoder().encodeToString(expectMsg.getBytes(StandardCharsets.UTF_8))
        queueAsyncClient.sendMessage(expectMsg).block()
        queueAsyncClient.sendMessage(encodedMsg).block()
        PeekedMessageItem badMessage = null
        Exception cause = null
        def encodingQueueClient = queueServiceBuilderHelper()
            .messageEncoding(QueueMessageEncoding.BASE64)
            .processMessageDecodingError({ failure ->
                badMessage = failure.getPeekedMessageItem()
                cause = failure.getCause()
                // call some sync API
                failure.getQueueClient().getProperties()
            })
            .buildAsyncClient().getQueueAsyncClient(queueName)
        when:
        def peekMsgVerifier = StepVerifier.create(encodingQueueClient.peekMessages(10))
        then:
        peekMsgVerifier.assertNext {
            assert expectMsg == it.getBody().toString()
            assert badMessage != null
            assert badMessage.getBody().toString() == expectMsg
            assert cause != null
        }.verifyComplete()
    }

    def "Peek with handler exception"() {
        given:
        queueAsyncClient.create().block()
        def expectMsg = "test message"
        def encodedMsg = Base64.getEncoder().encodeToString(expectMsg.getBytes(StandardCharsets.UTF_8))
        queueAsyncClient.sendMessage(expectMsg).block()
        queueAsyncClient.sendMessage(encodedMsg).block()
        def encodingQueueClient = queueServiceBuilderHelper()
            .messageEncoding(QueueMessageEncoding.BASE64)
            .processMessageDecodingErrorAsync({ message ->
                throw new IllegalStateException("KABOOM")
            })
            .buildAsyncClient().getQueueAsyncClient(queueName)
        when:
        def peekMsgVerifier = StepVerifier.create(encodingQueueClient.peekMessages(10))
        then:
        peekMsgVerifier.verifyError(IllegalStateException.class)
    }

    def "Peek multiple messages"() {
        given:
        queueAsyncClient.create().block()
        def expectMsg1 = "test message 1"
        def expectMsg2 = "test message 2"
        queueAsyncClient.sendMessage(expectMsg1).block()
        queueAsyncClient.sendMessage(expectMsg2).block()
        when:
        def peekMsgVerifier = StepVerifier.create(queueAsyncClient.peekMessages(2))
        then:
        peekMsgVerifier.assertNext {
            assert expectMsg1 == it.getMessageText()
        }.assertNext {
            assert expectMsg2 == it.getMessageText()
        }.verifyComplete()
    }

    def "Peek too many message"() {
        given:
        queueAsyncClient.create().block()
        when:
        def peekMsgVerifier = StepVerifier.create(queueAsyncClient.peekMessages(33))
        then:
        peekMsgVerifier.verifyErrorSatisfies {
            assert QueueTestHelper.assertExceptionStatusCodeAndMessage(it, 400, QueueErrorCode.OUT_OF_RANGE_QUERY_PARAMETER_VALUE)
        }
    }

    def "Peek messages error"() {
        when:
        def peekMsgVerifier = StepVerifier.create(queueAsyncClient.peekMessage())
        then:
        peekMsgVerifier.verifyErrorSatisfies {
            assert QueueTestHelper.assertExceptionStatusCodeAndMessage(it, 404, QueueErrorCode.QUEUE_NOT_FOUND)
        }
    }

    def "Clear messages"() {
        given:
        queueAsyncClient.create().block()
        queueAsyncClient.sendMessage("test message 1").block()
        queueAsyncClient.sendMessage("test message 2").block()
        queueAsyncClient.sendMessage("test message 3").block()
        when:
        def getPropertiesVerifier = StepVerifier.create(queueAsyncClient.getPropertiesWithResponse())
        def clearMsgVerifier = StepVerifier.create(queueAsyncClient.clearMessagesWithResponse())
        def getPropertiesAfterVerifier = StepVerifier.create(queueAsyncClient.getPropertiesWithResponse())
        then:
        getPropertiesVerifier.assertNext {
            assert QueueTestHelper.assertResponseStatusCode(it, 200)
            assert it.getValue().getApproximateMessagesCount() == 3
        }.verifyComplete()
        clearMsgVerifier.assertNext {
            assert QueueTestHelper.assertResponseStatusCode(it, 204)
        }.verifyComplete()
        getPropertiesAfterVerifier.assertNext {
            assert QueueTestHelper.assertResponseStatusCode(it, 200)
            assert it.getValue().getApproximateMessagesCount() == 0
        }.verifyComplete()
    }

    def "Clear messages error"() {
        when:
        def clearMsgVerifier = StepVerifier.create(queueAsyncClient.clearMessagesWithResponse())
        then:
        clearMsgVerifier.verifyErrorSatisfies {
            assert QueueTestHelper.assertExceptionStatusCodeAndMessage(it, 404, QueueErrorCode.QUEUE_NOT_FOUND)
        }
    }

    def "Delete message"() {
        given:
        queueAsyncClient.create().block()
        queueAsyncClient.sendMessage("test message 1").block()
        queueAsyncClient.sendMessage("test message 2").block()
        queueAsyncClient.sendMessage("test message 3").block()
        def dequeueMsg = queueAsyncClient.receiveMessage().block()
        when:
        def getPropertiesVerifier = StepVerifier.create(queueAsyncClient.getPropertiesWithResponse())
        def deleteMsgVerifier = StepVerifier.create(queueAsyncClient.deleteMessageWithResponse(dequeueMsg.getMessageId(), dequeueMsg.getPopReceipt()))
        def getPropertiesAfterVerifier = StepVerifier.create(queueAsyncClient.getPropertiesWithResponse())
        then:
        getPropertiesVerifier.assertNext {
            assert QueueTestHelper.assertResponseStatusCode(it, 200)
            assert it.getValue().getApproximateMessagesCount() == 3

        }.verifyComplete()
        deleteMsgVerifier.assertNext {
            assert QueueTestHelper.assertResponseStatusCode(it, 204)
        }.verifyComplete()
        getPropertiesAfterVerifier.assertNext {
            assert QueueTestHelper.assertResponseStatusCode(it, 200)
            assert it.getValue().getApproximateMessagesCount() == 2
        }.verifyComplete()
    }

    @Unroll
    def "Delete message invalid args"() {
        given:
        queueAsyncClient.create().block()
        def expectMsg = "test message"
        queueAsyncClient.sendMessage(expectMsg).block()
        QueueMessageItem queueMessageItem = queueAsyncClient.receiveMessage().block()
        when:
        def deleteMessageId = messageId ? queueMessageItem.getMessageId() : queueMessageItem.getMessageId() + "Random"
        def deletePopReceipt = popReceipt ? queueMessageItem.getPopReceipt() : queueMessageItem.getPopReceipt() + "Random"
        def deleteMsgVerifier = StepVerifier.create(queueAsyncClient.deleteMessageWithResponse(deleteMessageId, deletePopReceipt))
        then:
        deleteMsgVerifier.verifyErrorSatisfies {
            assert QueueTestHelper.assertExceptionStatusCodeAndMessage(it, statusCode, errMsg)
        }
        where:
        messageId | popReceipt | statusCode | errMsg
        true      | false      | 400        | QueueErrorCode.INVALID_QUERY_PARAMETER_VALUE
        false     | true       | 404        | QueueErrorCode.MESSAGE_NOT_FOUND
        false     | false      | 400        | QueueErrorCode.INVALID_QUERY_PARAMETER_VALUE
    }

    def "Update message"() {
        given:
        def updateMsg = "Updated test message"
        queueAsyncClient.create().block()
        queueAsyncClient.sendMessage("test message before update").block()

        def dequeueMsg = queueAsyncClient.receiveMessage().block()
        when:
        def updateMsgVerifier = StepVerifier.create(queueAsyncClient.updateMessageWithResponse(
            dequeueMsg.getMessageId(), dequeueMsg.getPopReceipt(), updateMsg, Duration.ofSeconds(1)))
        def peekMsgVerifier = StepVerifier.create(queueAsyncClient.peekMessage()
            .delaySubscription(getMessageUpdateDelay(2000)))
        then:
        updateMsgVerifier.assertNext {
            assert QueueTestHelper.assertResponseStatusCode(it, 204)
        }.verifyComplete()
        peekMsgVerifier.assertNext {
            assert updateMsg == it.getMessageText()
        }.verifyComplete()
    }

    @Unroll
    def "Update message invalid args"() {
        given:
        queueAsyncClient.create().block()
        def updateMsg = "Updated test message"
        queueAsyncClient.sendMessage("test message before update").block()
        def dequeueMessage = queueAsyncClient.receiveMessage().block()
        when:
        def updateMessageId = messageId ? dequeueMessage.getMessageId() : dequeueMessage.getMessageId() + "Random"
        def updatePopReceipt = popReceipt ? dequeueMessage.getPopReceipt() : dequeueMessage.getPopReceipt() + "Random"
        def updateMsgVerifier = StepVerifier.create(queueAsyncClient.updateMessageWithResponse(updateMessageId, updatePopReceipt, updateMsg, Duration.ofSeconds(1)))
        then:
        updateMsgVerifier.verifyErrorSatisfies {
            assert QueueTestHelper.assertExceptionStatusCodeAndMessage(it, statusCode, errMsg)
        }
        where:
        messageId | popReceipt | statusCode | errMsg
        true      | false      | 400        | QueueErrorCode.INVALID_QUERY_PARAMETER_VALUE
        false     | true       | 404        | QueueErrorCode.MESSAGE_NOT_FOUND
        false     | false      | 400        | QueueErrorCode.INVALID_QUERY_PARAMETER_VALUE
    }

    def "Get Queue Name"() {
        expect:
        queueName == queueAsyncClient.getQueueName()
    }
}<|MERGE_RESOLUTION|>--- conflicted
+++ resolved
@@ -140,10 +140,7 @@
         def response = queueAsyncClient.deleteIfExistsWithResponse().block()
         then:
         response.getStatusCode() == 404
-<<<<<<< HEAD
-=======
         !response.getValue()
->>>>>>> 8d609db9
     }
 
     def "Get properties"() {
