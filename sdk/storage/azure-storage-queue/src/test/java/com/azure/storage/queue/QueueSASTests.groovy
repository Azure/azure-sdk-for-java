// Copyright (c) Microsoft Corporation. All rights reserved.
// Licensed under the MIT License.

package com.azure.storage.queue

import com.azure.storage.common.sas.AccountSasPermission
import com.azure.storage.common.sas.AccountSasResourceType
import com.azure.storage.common.sas.AccountSasService
import com.azure.storage.common.sas.AccountSasSignatureValues
import com.azure.storage.common.sas.SasProtocol
import com.azure.storage.common.StorageSharedKeyCredential
import com.azure.storage.common.sas.SasIpRange

import com.azure.storage.queue.models.QueueAccessPolicy
import com.azure.storage.queue.models.QueueSignedIdentifier
import com.azure.storage.queue.models.QueueStorageException
import com.azure.storage.queue.models.SendMessageResult
import com.azure.storage.queue.sas.QueueSasPermission
import com.azure.storage.queue.sas.QueueServiceSasSignatureValues
import org.junit.Test
import spock.lang.Ignore
import spock.lang.Unroll

import java.time.Duration
import java.time.temporal.ChronoUnit

class QueueSASTests extends APISpec {

    QueueClient queueClient

    def setup() {
        primaryQueueServiceClient = queueServiceBuilderHelper(interceptorManager).buildClient()
        queueClient = primaryQueueServiceClient.getQueueClient(testResourceName.randomName(methodName, 60))

    }

    @Unroll
    def "QueueSASPermission parse"() {
        when:
        def perms = QueueSasPermission.parse(permString)

        then:
        perms.hasReadPermission() == read
        perms.hasAddPermission() == add
        perms.hasUpdatePermission() == update
        perms.hasProcessPermission() == process

        where:
        permString || read  | add   | update | process
        "r"        || true  | false | false  | false
        "a"        || false | true  | false  | false
        "u"        || false | false | true   | false
        "p"        || false | false | false  | true
        "raup"     || true  | true  | true   | true
        "apru"     || true  | true  | true   | true
        "rap"      || true  | true  | false  | true
        "ur"       || true  | false | true   | false
    }

    @Unroll
    def "QueueSASPermission toString"() {
        setup:
        def perms = new QueueSasPermission()
            .setReadPermission(read)
            .setAddPermission(add)
            .setUpdatePermission(update)
            .setProcessPermission(process)

        expect:
        perms.toString() == expectedString

        where:
        read  | add   | update | process || expectedString
        true  | false | false  | false   || "r"
        false | true  | false  | false   || "a"
        false | false | true   | false   || "u"
        false | false | false  | true    || "p"
        true  | false | true   | false   || "ru"
        true  | true  | true   | true    || "raup"
    }

    def "QueueSASPermission parse IA"() {
        when:
        QueueSasPermission.parse("rwaq")

        then:
        thrown(IllegalArgumentException)
    }

    def "queueServiceSAS canonicalizedResource"() {
        setup:
        def queueName = queueClient.getQueueName()

        when:
        def serviceSASSignatureValues = new QueueServiceSasSignatureValues().setQueueName(queueName)

        then:
        serviceSASSignatureValues.getQueueName() == queueName
    }

    @Test
    def " QueueSAS enqueue dequeue with permissions"() {
        setup:
        queueClient.create()
        SendMessageResult resp = queueClient.sendMessage("test")

        def permissions = new QueueSasPermission()
            .setReadPermission(true)
            .setAddPermission(true)
            .setProcessPermission(true)
        def startTime = getUTCNow().minusDays(1)
        def expiryTime = getUTCNow().plusDays(1)
        def ipRange = new SasIpRange()
            .setIpMin("0.0.0.0")
            .setIpMax("255.255.255.255")
        def sasProtocol = SasProtocol.HTTPS_HTTP

        when:
        def credential = StorageSharedKeyCredential.fromConnectionString(connectionString)
        def sasPermissions = new QueueServiceSasSignatureValues()
            .setPermissions(permissions)
            .setExpiryTime(expiryTime)
            .setStartTime(startTime)
            .setProtocol(sasProtocol)
            .setSasIpRange(ipRange)
            .setQueueName(queueClient.getQueueName())
            .generateSasQueryParameters(credential)
            .encode()

        def clientPermissions = queueBuilderHelper(interceptorManager)
            .endpoint(queueClient.getQueueUrl())
            .queueName(queueClient.getQueueName())
            .sasToken(sasPermissions)
            .buildClient()
        clientPermissions.sendMessage("sastest")
        def dequeueMsgIterPermissions = clientPermissions.receiveMessages(2).iterator()

        then:
        notThrown(QueueStorageException)
        "test" == dequeueMsgIterPermissions.next().getMessageText()
        "sastest" == dequeueMsgIterPermissions.next().getMessageText()

        when:
        clientPermissions.updateMessage(resp.getMessageId(), resp.getPopReceipt(), "testing", Duration.ofHours(1))

        then:
        thrown(QueueStorageException)
    }

    @Test
    def "QueueSAS update delete with permissions"() {
        setup:
        queueClient.create()
        SendMessageResult resp = queueClient.sendMessage("test")

        def permissions = new QueueSasPermission()
            .setReadPermission(true)
            .setAddPermission(true)
            .setProcessPermission(true)
            .setUpdatePermission(true)
        def startTime = getUTCNow().minusDays(1)
        def expiryTime = getUTCNow().plusDays(1)
        def ipRange = new SasIpRange()
            .setIpMin("0.0.0.0")
            .setIpMax("255.255.255.255")
        def sasProtocol = SasProtocol.HTTPS_HTTP

        when:
        def credential = StorageSharedKeyCredential.fromConnectionString(connectionString)
        def sasPermissions = new QueueServiceSasSignatureValues()
            .setPermissions(permissions)
            .setExpiryTime(expiryTime)
            .setStartTime(startTime)
            .setProtocol(sasProtocol)
            .setSasIpRange(ipRange)
            .setQueueName(queueClient.getQueueName())
            .generateSasQueryParameters(credential)
            .encode()

        def clientPermissions = queueBuilderHelper(interceptorManager)
            .endpoint(queueClient.getQueueUrl())
            .queueName(queueClient.getQueueName())
            .sasToken(sasPermissions)
            .buildClient()
        clientPermissions.updateMessage(resp.getMessageId(), resp.getPopReceipt(), "testing", Duration.ZERO)
        def dequeueMsgIterPermissions = clientPermissions.receiveMessages(1).iterator()

        then:
        notThrown(QueueStorageException)
        "testing" == dequeueMsgIterPermissions.next().getMessageText()

        when:
        clientPermissions.delete()

        then:
        thrown(QueueStorageException)
    }

    // NOTE: Serializer for set access policy keeps milliseconds
    @Test
    def "QueueSAS enqueue dequeue with identifier"() {
        setup:
        queueClient.create()
        queueClient.sendMessage("test")

        def permissions = new QueueSasPermission()
            .setReadPermission(true)
            .setAddPermission(true)
            .setUpdatePermission(true)
            .setProcessPermission(true)
        def expiryTime = getUTCNow().plusDays(1).truncatedTo(ChronoUnit.SECONDS)
        def startTime = getUTCNow().minusDays(1).truncatedTo(ChronoUnit.SECONDS)

        QueueSignedIdentifier identifier = new QueueSignedIdentifier()
            .setId(testResourceName.randomUuid())
            .setAccessPolicy(new QueueAccessPolicy().setPermissions(permissions.toString())
                .setExpiresOn(expiryTime).setStartsOn(startTime))
        queueClient.setAccessPolicy(Arrays.asList(identifier))

        // Wait 30 seconds as it may take time for the access policy to take effect.
        sleepIfLive(30000)

        when:
        def credential = StorageSharedKeyCredential.fromConnectionString(connectionString)
        def sasIdentifier = new QueueServiceSasSignatureValues()
            .setIdentifier(identifier.getId())
            .setQueueName(queueClient.getQueueName())
            .generateSasQueryParameters(credential)
            .encode()

        def clientBuilder = queueBuilderHelper(interceptorManager)
        def clientIdentifier = clientBuilder
            .endpoint(queueClient.getQueueUrl())
            .queueName(queueClient.getQueueName())
            .sasToken(sasIdentifier)
            .buildClient()
        clientIdentifier.sendMessage("sastest")
        def dequeueMsgIterIdentifier = clientIdentifier.receiveMessages(2).iterator()

        then:
        notThrown(QueueStorageException)
        "test" == dequeueMsgIterIdentifier.next().getMessageText()
        "sastest" == dequeueMsgIterIdentifier.next().getMessageText()
    }

    @Test
<<<<<<< HEAD
    @Ignore
    def "Test Account QueueServiceSAS create queue delete queue"() {
=======
    def "AccountSAS create delete queue"() {
>>>>>>> f23ff41c
        def service = new AccountSasService()
            .setQueueAccess(true)
        def resourceType = new AccountSasResourceType()
            .setContainer(true)
            .setService(true)
            .setObject(true)
        def permissions = new AccountSasPermission()
            .setReadPermission(true)
            .setCreatePermission(true)
            .setDeletePermission(true)
        def expiryTime = getUTCNow().plusDays(1)

        when:
        def credential = StorageSharedKeyCredential.fromConnectionString(connectionString)
        def sas = new AccountSasSignatureValues()
            .setServices(service.toString())
            .setResourceTypes(resourceType.toString())
            .setPermissions(permissions)
            .setExpiryTime(expiryTime)
            .setVersion(QueueServiceVersion.V2019_02_02.version)
            .generateSasQueryParameters(credential)
            .encode()

        def scBuilder = queueServiceBuilderHelper(interceptorManager)
        scBuilder.endpoint(primaryQueueServiceClient.getQueueServiceUrl())
            .sasToken(sas)
        def sc = scBuilder.buildClient()
        def queueName = testResourceName.randomName(methodName, 60)
        sc.createQueue(queueName)

        then:
        notThrown(QueueStorageException)

        when:
        sc.deleteQueue(queueName)

        then:
        notThrown(QueueStorageException)
    }

    @Test
    def "AccountSAS list queues"() {
        def service = new AccountSasService()
            .setQueueAccess(true)
        def resourceType = new AccountSasResourceType()
            .setContainer(true)
            .setService(true)
            .setObject(true)
        def permissions = new AccountSasPermission()
            .setListPermission(true)
        def expiryTime = getUTCNow().plusDays(1)

        when:
        def credential = StorageSharedKeyCredential.fromConnectionString(connectionString)
        def sas = new AccountSasSignatureValues()
            .setServices(service.toString())
            .setResourceTypes(resourceType.toString())
            .setPermissions(permissions)
            .setExpiryTime(expiryTime)
            .generateSasQueryParameters(credential)
            .encode()

        def scBuilder = queueServiceBuilderHelper(interceptorManager)
        scBuilder.endpoint(primaryQueueServiceClient.getQueueServiceUrl())
            .sasToken(sas)
        def sc = scBuilder.buildClient()

        sc.listQueues()

        then:
        notThrown(QueueStorageException)
    }

    def "AccountSAS network on endpoint"() {
        setup:
        def service = new AccountSasService()
            .setQueueAccess(true)
        def resourceType = new AccountSasResourceType()
            .setContainer(true)
            .setService(true)
            .setObject(true)
        def permissions = new AccountSasPermission()
            .setReadPermission(true)
            .setCreatePermission(true)
            .setWritePermission(true)
            .setListPermission(true)
            .setDeletePermission(true)
        def expiryTime = getUTCNow().plusDays(1)

        def sas = new AccountSasSignatureValues()
            .setServices(service.toString())
            .setResourceTypes(resourceType.toString())
            .setPermissions(permissions)
            .setExpiryTime(expiryTime)
            .generateSasQueryParameters(primaryCredential)
            .encode()

        def queueName = testResourceName.randomName(methodName, 60)

        when:
        def sc = getServiceClientBuilder(null, primaryQueueServiceClient.getQueueServiceUrl() + "?" + sas, null).buildClient()
        sc.createQueue(queueName)

        def qc = getQueueClientBuilder(primaryQueueServiceClient.getQueueServiceUrl() + "/" + queueName + "?" + sas).buildClient()
        qc.delete()

        then:
        notThrown(Exception)
    }

}<|MERGE_RESOLUTION|>--- conflicted
+++ resolved
@@ -244,12 +244,7 @@
     }
 
     @Test
-<<<<<<< HEAD
-    @Ignore
-    def "Test Account QueueServiceSAS create queue delete queue"() {
-=======
     def "AccountSAS create delete queue"() {
->>>>>>> f23ff41c
         def service = new AccountSasService()
             .setQueueAccess(true)
         def resourceType = new AccountSasResourceType()
