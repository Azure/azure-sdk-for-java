// Copyright (c) Microsoft Corporation. All rights reserved.
// Licensed under the MIT License.

package com.azure.storage.queue

<<<<<<< HEAD

import com.azure.core.util.Configuration
import com.azure.core.util.Context
import com.azure.storage.common.StorageTestBase
=======
import com.azure.core.http.HttpClient
import com.azure.core.http.ProxyOptions
import com.azure.core.http.netty.NettyAsyncHttpClientBuilder
import com.azure.core.http.policy.HttpLogDetailLevel
import com.azure.core.http.policy.HttpLogOptions
import com.azure.core.http.policy.HttpPipelinePolicy
import com.azure.core.test.InterceptorManager
import com.azure.core.test.TestMode
import com.azure.core.test.utils.TestResourceNamer
import com.azure.core.util.Configuration
import com.azure.core.util.Context
import com.azure.core.util.logging.ClientLogger
import com.azure.storage.common.StorageSharedKeyCredential
>>>>>>> d69caa80
import com.azure.storage.queue.models.QueuesSegmentOptions

import java.time.Duration

class APISpec extends StorageTestBase {
    // Clients for API tests
    QueueServiceClient primaryQueueServiceClient
    QueueServiceAsyncClient primaryQueueServiceAsyncClient

<<<<<<< HEAD
=======

    static def PRIMARY_STORAGE = "AZURE_STORAGE_QUEUE_"
    protected static StorageSharedKeyCredential primaryCredential

    // Test name for test method name.
    String methodName
    TestMode testMode = getTestMode()
>>>>>>> d69caa80
    String connectionString

    /**
     * Setup the QueueServiceClient and QueueClient common used for the API tests.
     */
    def setup() {
<<<<<<< HEAD
        connectionString = isPlaybackMode()
            ? "DefaultEndpointsProtocol=https;AccountName=teststorage;AccountKey=atestaccountkey;EndpointSuffix=core.windows.net"
            : Configuration.getGlobalConfiguration().get("AZURE_STORAGE_QUEUE_CONNECTION_STRING")
=======
        primaryCredential = getCredential(PRIMARY_STORAGE)
        String testName = refactorName(specificationContext.currentIteration.getName())
        String className = specificationContext.getCurrentSpec().getName()
        methodName = className + testName
        logger.info("Test Mode: {}, Name: {}", testMode, methodName)
        interceptorManager = new InterceptorManager(methodName, testMode)
        testResourceName = new TestResourceNamer(methodName, testMode, interceptorManager.getRecordedData())
        if (getTestMode() == TestMode.RECORD) {
            connectionString = Configuration.getGlobalConfiguration().get("AZURE_STORAGE_QUEUE_CONNECTION_STRING")
        } else {
            connectionString = "DefaultEndpointsProtocol=https;AccountName=teststorage;AccountKey=atestaccountkey;" +
                "EndpointSuffix=core.windows.net"
        }
>>>>>>> d69caa80
    }

    /**
     * Clean up the test queues and messages for the account.
     */
    def cleanup() {
        QueueServiceClient cleanupQueueServiceClient = new QueueServiceClientBuilder()
            .connectionString(connectionString)
            .buildClient()
        cleanupQueueServiceClient.listQueues(new QueuesSegmentOptions().setPrefix(testName.toLowerCase()),
            Duration.ofSeconds(30), Context.NONE).each {
            queueItem -> cleanupQueueServiceClient.deleteQueue(queueItem.getName())
        }
    }

    def queueServiceBuilderHelper() {
        def builder = new QueueServiceClientBuilder()
            .connectionString(connectionString)
            .httpClient(getHttpClient())

        if (isRecordMode()) {
            builder.addPolicy(getRecordPolicy())
        }

        return builder
    }

<<<<<<< HEAD
    def queueBuilderHelper() {
        def builder = new QueueClientBuilder()
            .connectionString(connectionString)
            .queueName(generateResourceName("queue", 16))
            .httpClient(getHttpClient())
=======
    private StorageSharedKeyCredential getCredential(String accountType) {
        String accountName
        String accountKey

        if (testMode == TestMode.RECORD) {
            accountName = Configuration.getGlobalConfiguration().get(accountType + "ACCOUNT_NAME")
            accountKey = Configuration.getGlobalConfiguration().get(accountType + "ACCOUNT_KEY")
        } else {
            accountName = "azstoragesdkaccount"
            accountKey = "astorageaccountkey"
        }

        if (accountName == null || accountKey == null) {
            logger.warning("Account name or key for the {} account was null. Test's requiring these credentials will fail.", accountType)
            return null
        }

        return new StorageSharedKeyCredential(accountName, accountKey)
    }

    def queueServiceBuilderHelper(final InterceptorManager interceptorManager) {
        if (testMode == TestMode.RECORD) {
            return new QueueServiceClientBuilder()
                .connectionString(connectionString)
                .addPolicy(interceptorManager.getRecordPolicy())
                .httpClient(getHttpClient())
        } else {
            return new QueueServiceClientBuilder()
                .connectionString(connectionString)
                .httpClient(interceptorManager.getPlaybackClient())
        }
    }
>>>>>>> d69caa80

        if (isRecordMode()) {
            builder.addPolicy(getRecordPolicy())
        }
<<<<<<< HEAD
=======
    }

    QueueServiceClientBuilder getServiceClientBuilder(StorageSharedKeyCredential credential, String endpoint,
                                                      HttpPipelinePolicy... policies) {
        QueueServiceClientBuilder builder = new QueueServiceClientBuilder()
            .endpoint(endpoint)
            .httpClient(getHttpClient())
            .httpLogOptions(new HttpLogOptions().setLogLevel(HttpLogDetailLevel.BODY_AND_HEADERS))

        for (HttpPipelinePolicy policy : policies) {
            builder.addPolicy(policy)
        }

        if (testMode == TestMode.RECORD) {
            builder.addPolicy(interceptorManager.getRecordPolicy())
        }

        if (credential != null) {
            builder.credential(credential)
        }

        return builder
    }

    QueueClientBuilder getQueueClientBuilder(String endpoint) {
        QueueClientBuilder builder = new QueueClientBuilder()
            .endpoint(endpoint)
            .httpClient(getHttpClient())
            .httpLogOptions(new HttpLogOptions().setLogLevel(HttpLogDetailLevel.BODY_AND_HEADERS))

        if (testMode == TestMode.RECORD) {
            builder.addPolicy(interceptorManager.getRecordPolicy())
        }

        return builder
    }


    private def refactorName(String text) {
        def fullName = text.split(" ").collect { it.capitalize() }.join("")
        def matcher = (fullName =~ /(.*)(\[)(.*)(\])/)

        if (!matcher.find()) {
            return fullName
        }
        return matcher[0][1] + matcher[0][3]
    }
>>>>>>> d69caa80

        return builder
    }

<<<<<<< HEAD
    String generateRandomName(int length) {
        return generateResourceName(testName, length)
=======
    HttpClient getHttpClient() {
        NettyAsyncHttpClientBuilder builder = new NettyAsyncHttpClientBuilder()
        if (testMode == TestMode.RECORD) {
            builder.wiretap(true)

            if (Boolean.parseBoolean(Configuration.getGlobalConfiguration().get("AZURE_TEST_DEBUGGING"))) {
                builder.proxy(new ProxyOptions(ProxyOptions.Type.HTTP, new InetSocketAddress("localhost", 8888)))
            }

            return builder.build()
        } else {
            return interceptorManager.getPlaybackClient()
        }
    }

    def sleepIfLive(long milliseconds) {
        if (testMode == TestMode.PLAYBACK) {
            return;
        }

        sleep(milliseconds)
>>>>>>> d69caa80
    }
}<|MERGE_RESOLUTION|>--- conflicted
+++ resolved
@@ -3,26 +3,9 @@
 
 package com.azure.storage.queue
 
-<<<<<<< HEAD
-
 import com.azure.core.util.Configuration
 import com.azure.core.util.Context
 import com.azure.storage.common.StorageTestBase
-=======
-import com.azure.core.http.HttpClient
-import com.azure.core.http.ProxyOptions
-import com.azure.core.http.netty.NettyAsyncHttpClientBuilder
-import com.azure.core.http.policy.HttpLogDetailLevel
-import com.azure.core.http.policy.HttpLogOptions
-import com.azure.core.http.policy.HttpPipelinePolicy
-import com.azure.core.test.InterceptorManager
-import com.azure.core.test.TestMode
-import com.azure.core.test.utils.TestResourceNamer
-import com.azure.core.util.Configuration
-import com.azure.core.util.Context
-import com.azure.core.util.logging.ClientLogger
-import com.azure.storage.common.StorageSharedKeyCredential
->>>>>>> d69caa80
 import com.azure.storage.queue.models.QueuesSegmentOptions
 
 import java.time.Duration
@@ -32,41 +15,15 @@
     QueueServiceClient primaryQueueServiceClient
     QueueServiceAsyncClient primaryQueueServiceAsyncClient
 
-<<<<<<< HEAD
-=======
-
-    static def PRIMARY_STORAGE = "AZURE_STORAGE_QUEUE_"
-    protected static StorageSharedKeyCredential primaryCredential
-
-    // Test name for test method name.
-    String methodName
-    TestMode testMode = getTestMode()
->>>>>>> d69caa80
     String connectionString
 
     /**
      * Setup the QueueServiceClient and QueueClient common used for the API tests.
      */
     def setup() {
-<<<<<<< HEAD
         connectionString = isPlaybackMode()
             ? "DefaultEndpointsProtocol=https;AccountName=teststorage;AccountKey=atestaccountkey;EndpointSuffix=core.windows.net"
             : Configuration.getGlobalConfiguration().get("AZURE_STORAGE_QUEUE_CONNECTION_STRING")
-=======
-        primaryCredential = getCredential(PRIMARY_STORAGE)
-        String testName = refactorName(specificationContext.currentIteration.getName())
-        String className = specificationContext.getCurrentSpec().getName()
-        methodName = className + testName
-        logger.info("Test Mode: {}, Name: {}", testMode, methodName)
-        interceptorManager = new InterceptorManager(methodName, testMode)
-        testResourceName = new TestResourceNamer(methodName, testMode, interceptorManager.getRecordedData())
-        if (getTestMode() == TestMode.RECORD) {
-            connectionString = Configuration.getGlobalConfiguration().get("AZURE_STORAGE_QUEUE_CONNECTION_STRING")
-        } else {
-            connectionString = "DefaultEndpointsProtocol=https;AccountName=teststorage;AccountKey=atestaccountkey;" +
-                "EndpointSuffix=core.windows.net"
-        }
->>>>>>> d69caa80
     }
 
     /**
@@ -94,129 +51,20 @@
         return builder
     }
 
-<<<<<<< HEAD
     def queueBuilderHelper() {
         def builder = new QueueClientBuilder()
             .connectionString(connectionString)
             .queueName(generateResourceName("queue", 16))
             .httpClient(getHttpClient())
-=======
-    private StorageSharedKeyCredential getCredential(String accountType) {
-        String accountName
-        String accountKey
-
-        if (testMode == TestMode.RECORD) {
-            accountName = Configuration.getGlobalConfiguration().get(accountType + "ACCOUNT_NAME")
-            accountKey = Configuration.getGlobalConfiguration().get(accountType + "ACCOUNT_KEY")
-        } else {
-            accountName = "azstoragesdkaccount"
-            accountKey = "astorageaccountkey"
-        }
-
-        if (accountName == null || accountKey == null) {
-            logger.warning("Account name or key for the {} account was null. Test's requiring these credentials will fail.", accountType)
-            return null
-        }
-
-        return new StorageSharedKeyCredential(accountName, accountKey)
-    }
-
-    def queueServiceBuilderHelper(final InterceptorManager interceptorManager) {
-        if (testMode == TestMode.RECORD) {
-            return new QueueServiceClientBuilder()
-                .connectionString(connectionString)
-                .addPolicy(interceptorManager.getRecordPolicy())
-                .httpClient(getHttpClient())
-        } else {
-            return new QueueServiceClientBuilder()
-                .connectionString(connectionString)
-                .httpClient(interceptorManager.getPlaybackClient())
-        }
-    }
->>>>>>> d69caa80
 
         if (isRecordMode()) {
             builder.addPolicy(getRecordPolicy())
-        }
-<<<<<<< HEAD
-=======
-    }
-
-    QueueServiceClientBuilder getServiceClientBuilder(StorageSharedKeyCredential credential, String endpoint,
-                                                      HttpPipelinePolicy... policies) {
-        QueueServiceClientBuilder builder = new QueueServiceClientBuilder()
-            .endpoint(endpoint)
-            .httpClient(getHttpClient())
-            .httpLogOptions(new HttpLogOptions().setLogLevel(HttpLogDetailLevel.BODY_AND_HEADERS))
-
-        for (HttpPipelinePolicy policy : policies) {
-            builder.addPolicy(policy)
-        }
-
-        if (testMode == TestMode.RECORD) {
-            builder.addPolicy(interceptorManager.getRecordPolicy())
-        }
-
-        if (credential != null) {
-            builder.credential(credential)
         }
 
         return builder
     }
 
-    QueueClientBuilder getQueueClientBuilder(String endpoint) {
-        QueueClientBuilder builder = new QueueClientBuilder()
-            .endpoint(endpoint)
-            .httpClient(getHttpClient())
-            .httpLogOptions(new HttpLogOptions().setLogLevel(HttpLogDetailLevel.BODY_AND_HEADERS))
-
-        if (testMode == TestMode.RECORD) {
-            builder.addPolicy(interceptorManager.getRecordPolicy())
-        }
-
-        return builder
-    }
-
-
-    private def refactorName(String text) {
-        def fullName = text.split(" ").collect { it.capitalize() }.join("")
-        def matcher = (fullName =~ /(.*)(\[)(.*)(\])/)
-
-        if (!matcher.find()) {
-            return fullName
-        }
-        return matcher[0][1] + matcher[0][3]
-    }
->>>>>>> d69caa80
-
-        return builder
-    }
-
-<<<<<<< HEAD
     String generateRandomName(int length) {
         return generateResourceName(testName, length)
-=======
-    HttpClient getHttpClient() {
-        NettyAsyncHttpClientBuilder builder = new NettyAsyncHttpClientBuilder()
-        if (testMode == TestMode.RECORD) {
-            builder.wiretap(true)
-
-            if (Boolean.parseBoolean(Configuration.getGlobalConfiguration().get("AZURE_TEST_DEBUGGING"))) {
-                builder.proxy(new ProxyOptions(ProxyOptions.Type.HTTP, new InetSocketAddress("localhost", 8888)))
-            }
-
-            return builder.build()
-        } else {
-            return interceptorManager.getPlaybackClient()
-        }
-    }
-
-    def sleepIfLive(long milliseconds) {
-        if (testMode == TestMode.PLAYBACK) {
-            return;
-        }
-
-        sleep(milliseconds)
->>>>>>> d69caa80
     }
 }