// Copyright (c) Microsoft Corporation. All rights reserved.
// Licensed under the MIT License.

package com.azure.storage.queue

import com.azure.core.http.HttpClient
import com.azure.core.http.ProxyOptions
import com.azure.core.http.netty.NettyAsyncHttpClientBuilder
<<<<<<< HEAD
=======
import com.azure.core.http.policy.HttpLogDetailLevel
import com.azure.core.http.policy.HttpLogOptions
import com.azure.core.http.policy.HttpPipelinePolicy
>>>>>>> f23ff41c
import com.azure.core.test.InterceptorManager
import com.azure.core.test.TestMode
import com.azure.core.test.utils.TestResourceNamer
import com.azure.core.util.Configuration
import com.azure.core.util.Context
import com.azure.core.util.logging.ClientLogger
import com.azure.storage.common.StorageSharedKeyCredential
import com.azure.storage.queue.models.QueuesSegmentOptions
import spock.lang.Specification

import java.time.Duration
import java.time.OffsetDateTime

class APISpec extends Specification {
    // Field common used for all APIs.
    def logger = new ClientLogger(APISpec.class)
    def AZURE_TEST_MODE = "AZURE_TEST_MODE"
    InterceptorManager interceptorManager
    TestResourceNamer testResourceName

    // Clients for API tests
    QueueServiceClient primaryQueueServiceClient
    QueueServiceAsyncClient primaryQueueServiceAsyncClient


    static def PRIMARY_STORAGE = "AZURE_STORAGE_QUEUE_"
    protected static StorageSharedKeyCredential primaryCredential

    // Test name for test method name.
    String methodName
    TestMode testMode = getTestMode()
    String connectionString

    /**
     * Setup the QueueServiceClient and QueueClient common used for the API tests.
     */
    def setup() {
        primaryCredential = getCredential(PRIMARY_STORAGE)
        String testName = refactorName(specificationContext.currentIteration.getName())
        String className = specificationContext.getCurrentSpec().getName()
        methodName = className + testName
        logger.info("Test Mode: {}, Name: {}", testMode, methodName)
        interceptorManager = new InterceptorManager(methodName, testMode)
        testResourceName = new TestResourceNamer(methodName, testMode, interceptorManager.getRecordedData())
        if (getTestMode() != TestMode.PLAYBACK) {
            connectionString = Configuration.getGlobalConfiguration().get("AZURE_STORAGE_QUEUE_CONNECTION_STRING")
        } else {
            connectionString = "DefaultEndpointsProtocol=https;AccountName=teststorage;AccountKey=atestaccountkey;" +
                "EndpointSuffix=core.windows.net"
        }
    }

    /**
     * Clean up the test queues and messages for the account.
     */
    def cleanup() {

        interceptorManager.close()
        if (getTestMode() != TestMode.PLAYBACK) {
            QueueServiceClient cleanupQueueServiceClient = new QueueServiceClientBuilder()
                .connectionString(connectionString)
                .buildClient()
            cleanupQueueServiceClient.listQueues(new QueuesSegmentOptions().setPrefix(methodName.toLowerCase()),
                Duration.ofSeconds(30), Context.NONE).each {
                queueItem -> cleanupQueueServiceClient.deleteQueue(queueItem.getName())
            }
        }
    }

    /**
     * Test mode is initialized whenever test is executed. Helper method which is used to determine what to do under
     * certain test mode.
     * @return The TestMode:
     * <ul>
     *     <li>Playback: (default if no test mode setup)</li>
     * </ul>
     */
    def getTestMode() {
        def azureTestMode = Configuration.getGlobalConfiguration().get(AZURE_TEST_MODE)

        if (azureTestMode != null) {
            try {
                return TestMode.valueOf(azureTestMode.toUpperCase(Locale.US))
            } catch (IllegalArgumentException ignored) {
                logger.error("Could not parse '{}' into TestEnum. Using 'Playback' mode.", azureTestMode)
                return TestMode.PLAYBACK
            }
        }

        logger.info("Environment variable '{}' has not been set yet. Using 'Playback' mode.", AZURE_TEST_MODE)
        return TestMode.PLAYBACK
    }

    private StorageSharedKeyCredential getCredential(String accountType) {
        String accountName
        String accountKey

        if (testMode != TestMode.PLAYBACK) {
            accountName = Configuration.getGlobalConfiguration().get(accountType + "ACCOUNT_NAME")
            accountKey = Configuration.getGlobalConfiguration().get(accountType + "ACCOUNT_KEY")
        } else {
            accountName = "azstoragesdkaccount"
            accountKey = "astorageaccountkey"
        }

        if (accountName == null || accountKey == null) {
            logger.warning("Account name or key for the {} account was null. Test's requiring these credentials will fail.", accountType)
            return null
        }

        return new StorageSharedKeyCredential(accountName, accountKey)
    }

    def queueServiceBuilderHelper(final InterceptorManager interceptorManager) {
        QueueServiceClientBuilder builder = new QueueServiceClientBuilder()
        if (testMode == TestMode.RECORD) {
            builder.addPolicy(interceptorManager.getRecordPolicy())
        }
        return builder
            .connectionString(connectionString)
            .httpClient(getHttpClient())
    }

    def queueBuilderHelper(final InterceptorManager interceptorManager) {
        def queueName = testResourceName.randomName("queue", 16)
        QueueClientBuilder builder = new QueueClientBuilder()
        if (testMode == TestMode.RECORD) {
            builder.addPolicy(interceptorManager.getRecordPolicy())
        }
        return builder
            .connectionString(connectionString)
            .queueName(queueName)
            .httpClient(getHttpClient())
    }

    QueueServiceClientBuilder getServiceClientBuilder(StorageSharedKeyCredential credential, String endpoint,
                                                      HttpPipelinePolicy... policies) {
        QueueServiceClientBuilder builder = new QueueServiceClientBuilder()
            .endpoint(endpoint)
            .httpClient(getHttpClient())
            .httpLogOptions(new HttpLogOptions().setLogLevel(HttpLogDetailLevel.BODY_AND_HEADERS))

        for (HttpPipelinePolicy policy : policies) {
            builder.addPolicy(policy)
        }

        if (testMode == TestMode.RECORD) {
            builder.addPolicy(interceptorManager.getRecordPolicy())
        }

        if (credential != null) {
            builder.credential(credential)
        }

        return builder
    }

    QueueClientBuilder getQueueClientBuilder(String endpoint) {
        QueueClientBuilder builder = new QueueClientBuilder()
            .endpoint(endpoint)
            .httpClient(getHttpClient())
            .httpLogOptions(new HttpLogOptions().setLogLevel(HttpLogDetailLevel.BODY_AND_HEADERS))

        if (testMode == TestMode.RECORD) {
            builder.addPolicy(interceptorManager.getRecordPolicy())
        }

        return builder
    }


    private def refactorName(String text) {
        def fullName = text.split(" ").collect { it.capitalize() }.join("")
        def matcher = (fullName =~ /(.*)(\[)(.*)(\])/)

        if (!matcher.find()) {
            return fullName
        }
        return matcher[0][1] + matcher[0][3]
    }

    OffsetDateTime getUTCNow() {
        return testResourceName.now()
    }

<<<<<<< HEAD
    static HttpClient getHttpClient() {
        if (enableDebugging) {
            def builder = new NettyAsyncHttpClientBuilder()
            builder.proxy(new ProxyOptions(ProxyOptions.Type.HTTP, new InetSocketAddress("localhost", 8888)))
            return builder.build()
        } else {
            return HttpClient.createDefault()
=======
    HttpClient getHttpClient() {
        NettyAsyncHttpClientBuilder builder = new NettyAsyncHttpClientBuilder()
        if (testMode != TestMode.PLAYBACK) {
            builder.wiretap(true)

            if (Boolean.parseBoolean(Configuration.getGlobalConfiguration().get("AZURE_TEST_DEBUGGING"))) {
                builder.proxy(new ProxyOptions(ProxyOptions.Type.HTTP, new InetSocketAddress("localhost", 8888)))
            }

            return builder.build()
        } else {
            return interceptorManager.getPlaybackClient()
>>>>>>> f23ff41c
        }
    }

    def sleepIfLive(long milliseconds) {
        if (testMode == TestMode.PLAYBACK) {
            return;
        }

        sleep(milliseconds)
    }

    boolean liveMode() {
        return testMode == TestMode.RECORD
    }

}<|MERGE_RESOLUTION|>--- conflicted
+++ resolved
@@ -6,12 +6,9 @@
 import com.azure.core.http.HttpClient
 import com.azure.core.http.ProxyOptions
 import com.azure.core.http.netty.NettyAsyncHttpClientBuilder
-<<<<<<< HEAD
-=======
 import com.azure.core.http.policy.HttpLogDetailLevel
 import com.azure.core.http.policy.HttpLogOptions
 import com.azure.core.http.policy.HttpPipelinePolicy
->>>>>>> f23ff41c
 import com.azure.core.test.InterceptorManager
 import com.azure.core.test.TestMode
 import com.azure.core.test.utils.TestResourceNamer
@@ -35,7 +32,6 @@
     // Clients for API tests
     QueueServiceClient primaryQueueServiceClient
     QueueServiceAsyncClient primaryQueueServiceAsyncClient
-
 
     static def PRIMARY_STORAGE = "AZURE_STORAGE_QUEUE_"
     protected static StorageSharedKeyCredential primaryCredential
@@ -197,15 +193,6 @@
         return testResourceName.now()
     }
 
-<<<<<<< HEAD
-    static HttpClient getHttpClient() {
-        if (enableDebugging) {
-            def builder = new NettyAsyncHttpClientBuilder()
-            builder.proxy(new ProxyOptions(ProxyOptions.Type.HTTP, new InetSocketAddress("localhost", 8888)))
-            return builder.build()
-        } else {
-            return HttpClient.createDefault()
-=======
     HttpClient getHttpClient() {
         NettyAsyncHttpClientBuilder builder = new NettyAsyncHttpClientBuilder()
         if (testMode != TestMode.PLAYBACK) {
@@ -218,13 +205,12 @@
             return builder.build()
         } else {
             return interceptorManager.getPlaybackClient()
->>>>>>> f23ff41c
         }
     }
 
     def sleepIfLive(long milliseconds) {
         if (testMode == TestMode.PLAYBACK) {
-            return;
+            return
         }
 
         sleep(milliseconds)
