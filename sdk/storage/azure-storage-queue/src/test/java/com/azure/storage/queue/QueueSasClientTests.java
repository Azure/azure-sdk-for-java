--- conflicted
+++ resolved
@@ -36,10 +36,7 @@
 import static com.azure.storage.common.test.shared.StorageCommonTestUtils.getOidFromToken;
 import static com.azure.storage.queue.QueueTestHelper.assertExceptionStatusCodeAndMessage;
 import static com.azure.storage.queue.QueueTestHelper.assertResponseStatusCode;
-<<<<<<< HEAD
-=======
 import static org.junit.jupiter.api.Assertions.assertArrayEquals;
->>>>>>> 3f21e08b
 import static org.junit.jupiter.api.Assertions.assertDoesNotThrow;
 import static org.junit.jupiter.api.Assertions.assertEquals;
 import static org.junit.jupiter.api.Assertions.assertThrows;
@@ -246,15 +243,7 @@
         });
     }
 
-<<<<<<< HEAD
-    protected UserDelegationKey getUserDelegationInfo() {
-        UserDelegationKey key = getOAuthServiceClient().getUserDelegationKey(testResourceNamer.now().minusDays(1),
-            testResourceNamer.now().plusDays(1));
-        String keyOid = testResourceNamer.recordValueFromConfig(key.getSignedOid());
-        key.setSignedOid(keyOid);
-        String keyTid = testResourceNamer.recordValueFromConfig(key.getSignedTid());
-        key.setSignedTid(keyTid);
-=======
+
     @Test
     @RequiredServiceVersion(clazz = QueueServiceVersion.class, min = "2026-02-06")
     public void sendMessageUserDelegationSAS() {
@@ -286,7 +275,6 @@
         key.setSignedObjectId(keyOid);
         String keyTid = testResourceNamer.recordValueFromConfig(key.getSignedTenantId());
         key.setSignedTenantId(keyTid);
->>>>>>> 3f21e08b
         return key;
     }
 }