--- conflicted
+++ resolved
@@ -15,10 +15,7 @@
 import com.azure.storage.common.test.shared.extensions.RequiredServiceVersion;
 import com.azure.storage.queue.models.QueueAccessPolicy;
 import com.azure.storage.queue.models.QueueErrorCode;
-<<<<<<< HEAD
-=======
 import com.azure.storage.queue.models.QueueMessageItem;
->>>>>>> 3f21e08b
 import com.azure.storage.queue.models.QueueProperties;
 import com.azure.storage.queue.models.QueueSignedIdentifier;
 import com.azure.storage.queue.models.QueueStorageException;
@@ -239,10 +236,6 @@
                 return client.getPropertiesWithResponse();
             });
 
-<<<<<<< HEAD
-            StepVerifier.create(response).verifyErrorSatisfies(e -> {
-                assertExceptionStatusCodeAndMessage(e, 403, QueueErrorCode.AUTHENTICATION_FAILED);
-=======
             StepVerifier.create(response)
                 .verifyErrorSatisfies(
                     e -> assertExceptionStatusCodeAndMessage(e, 403, QueueErrorCode.AUTHENTICATION_FAILED));
@@ -276,7 +269,6 @@
                 assertEquals(2, messageItemList.size());
                 assertEquals("test", messageItemList.get(0).getBody().toString());
                 assertEquals(DATA.getDefaultText(), messageItemList.get(1).getBody().toString());
->>>>>>> 3f21e08b
             });
         });
     }
@@ -285,17 +277,10 @@
         return getOAuthServiceAsyncClient()
             .getUserDelegationKey(testResourceNamer.now().minusDays(1), testResourceNamer.now().plusDays(1))
             .flatMap(r -> {
-<<<<<<< HEAD
-                String keyOid = testResourceNamer.recordValueFromConfig(r.getSignedOid());
-                r.setSignedOid(keyOid);
-                String keyTid = testResourceNamer.recordValueFromConfig(r.getSignedTid());
-                r.setSignedTid(keyTid);
-=======
                 String keyOid = testResourceNamer.recordValueFromConfig(r.getSignedObjectId());
                 r.setSignedObjectId(keyOid);
                 String keyTid = testResourceNamer.recordValueFromConfig(r.getSignedTenantId());
                 r.setSignedTenantId(keyTid);
->>>>>>> 3f21e08b
                 return Mono.just(r);
             });
     }
