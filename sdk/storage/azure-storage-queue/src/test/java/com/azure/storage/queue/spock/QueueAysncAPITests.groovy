// Copyright (c) Microsoft Corporation. All rights reserved.
// Licensed under the MIT License.

package com.azure.storage.queue.spock

import com.azure.storage.common.credentials.SharedKeyCredential
import com.azure.storage.queue.QueueAsyncClient
import com.azure.storage.queue.models.AccessPolicy
import com.azure.storage.queue.models.SignedIdentifier
import com.azure.storage.queue.models.StorageErrorCode
import reactor.test.StepVerifier
import spock.lang.Ignore
import spock.lang.Unroll

import java.time.Duration
import java.time.LocalDateTime
import java.time.OffsetDateTime
import java.time.ZoneOffset

class QueueAysncAPITests extends APISpec {
    QueueAsyncClient queueAsyncClient

    static def testMetadata = Collections.singletonMap("metadata", "value")
    static def createMetadata = Collections.singletonMap("metadata1", "value")
    def queueName

    String queueName

    def setup() {
        queueName = testResourceName.randomName(methodName, 60)
        primaryQueueServiceAsyncClient = queueServiceBuilderHelper(interceptorManager).buildAsyncClient()
        queueAsyncClient = primaryQueueServiceAsyncClient.getQueueAsyncClient(queueName)
<<<<<<< HEAD
    }

    def "Get queue URL"() {
        given:
        def accoutName = SharedKeyCredential.fromConnectionString(connectionString).getAccountName()
        def expectURL = String.format("https://%s.queue.core.windows.net/%s", accoutName, queueName)

        when:
        def queueURL = queueAsyncClient.getQueueUrl().toString()

        then:
        expectURL.equals(queueURL)
=======
>>>>>>> 9c9280ab
    }

    def "Create queue with shared key"() {
        expect:
        StepVerifier.create(queueAsyncClient.createWithResponse(null)).assertNext {
            assert QueueTestHelper.assertResponseStatusCode(it, 201) }
            .verifyComplete()
    }

    // TODO: Will implement the test after introduce the sas token generator
    @Ignore
    def "Create queue with sas token"() {

    }

    def "Delete exist queue"() {
        given:
        queueAsyncClient.createWithResponse(null).block()
        when:
        def deleteQueueVerifier = StepVerifier.create(queueAsyncClient.deleteWithResponse())
        then:
        deleteQueueVerifier.assertNext {
            assert QueueTestHelper.assertResponseStatusCode(it, 204) }
            .verifyComplete()
    }

    def "Delete queue error"() {
        when:
        def deleteQueueVerifier = StepVerifier.create(queueAsyncClient.deleteWithResponse())
        then:
        deleteQueueVerifier.verifyErrorSatisfies {
            assert QueueTestHelper.assertExceptionStatusCodeAndMessage(it, 404, StorageErrorCode.QUEUE_NOT_FOUND)
        }
    }

    def "Get properties"() {
        given:
        queueAsyncClient.createWithResponse(testMetadata).block()
        when:
        def getPropertiesVerifier = StepVerifier.create(queueAsyncClient.getPropertiesWithResponse())
        then:
        getPropertiesVerifier.assertNext {
            assert QueueTestHelper.assertResponseStatusCode(it, 200)
            assert it.getValue().getApproximateMessagesCount() == 0
            assert testMetadata.equals(it.getValue().getMetadata())
        }.verifyComplete()
    }

    def "Get properties error"() {
        when:
        def getPropertiesVerifier = StepVerifier.create(queueAsyncClient.getProperties())
        then:
        getPropertiesVerifier.verifyErrorSatisfies {
            assert QueueTestHelper.assertExceptionStatusCodeAndMessage(it, 404, StorageErrorCode.QUEUE_NOT_FOUND)
        }
    }

    @Unroll
    def "Set and clear metadata"() {
        given:
        queueAsyncClient.createWithResponse(matadataInCreate).block()
        when:
        def getPropertiesVerifierBefore = StepVerifier.create(queueAsyncClient.getPropertiesWithResponse())
        def setMetadataVerifier = StepVerifier.create(queueAsyncClient.setMetadataWithResponse(metadataInSet))
        def getPropertiesVerifierAfter = StepVerifier.create(queueAsyncClient.getPropertiesWithResponse())
        then:
        getPropertiesVerifierBefore.assertNext {
            assert QueueTestHelper.assertResponseStatusCode(it, 200)
            assert expectMetadataInCreate.equals(it.getValue().getMetadata())
        }.verifyComplete()
        setMetadataVerifier.assertNext {
            assert QueueTestHelper.assertResponseStatusCode(it, 204) }
            .verifyComplete()
        getPropertiesVerifierAfter.assertNext {
            assert QueueTestHelper.assertResponseStatusCode(it, 200)
            assert expectMetadataInSet.equals(it.getValue().metadata)
        }.verifyComplete()
        where:
        matadataInCreate | metadataInSet | expectMetadataInCreate | expectMetadataInSet
        null             | testMetadata  | Collections.emptyMap() | testMetadata
        createMetadata   | testMetadata  | createMetadata         | testMetadata
        createMetadata   | null          | createMetadata         | Collections.emptyMap()
        testMetadata     | testMetadata  | testMetadata           | testMetadata
        null             | null          | Collections.emptyMap() | Collections.emptyMap()
    }

    def "Set metadata queue error"() {
        when:
        def setMetadataVerifier = StepVerifier.create(queueAsyncClient.setMetadataWithResponse(testMetadata))
        then:
        setMetadataVerifier.verifyErrorSatisfies {
            assert QueueTestHelper.assertExceptionStatusCodeAndMessage(it, 404, StorageErrorCode.QUEUE_NOT_FOUND)
        }
    }

    @Unroll
    def "Set invalid meta"() {
        given:
        def invalidMetadata = Collections.singletonMap(invalidKey, "value")
        queueAsyncClient.create().block()
        when:
        def setMetadataVerifier = StepVerifier.create(queueAsyncClient.setMetadataWithResponse(invalidMetadata))
        then:
        setMetadataVerifier.verifyErrorSatisfies {
            assert QueueTestHelper.assertExceptionStatusCodeAndMessage(it, statusCode, errMessage)
        }
        where:
        invalidKey     | statusCode | errMessage
        "invalidMeta"  | 403        | StorageErrorCode.AUTHENTICATION_FAILED
        "invalid-meta" | 400        | StorageErrorCode.INVALID_METADATA
        "12345"        | 400        | StorageErrorCode.INVALID_METADATA
        ""             | 400        | StorageErrorCode.EMPTY_METADATA_KEY
    }

    def "Get access policy"() {
        given:
        queueAsyncClient.create().block()
        when:
        def getAccessPolicyVerifier = StepVerifier.create(queueAsyncClient.getAccessPolicy())
        then:
        getAccessPolicyVerifier.verifyComplete()
    }

    def "Get access policy does error"() {
        when:
        def getAccessPolicyVerifier = StepVerifier.create(queueAsyncClient.getAccessPolicy())
        then:
        getAccessPolicyVerifier.verifyErrorSatisfies {
            assert QueueTestHelper.assertExceptionStatusCodeAndMessage(it, 404, StorageErrorCode.QUEUE_NOT_FOUND)
        }
    }

    def "Set access policy"() {
        given:
        queueAsyncClient.create().block()
        def accessPolicy = new AccessPolicy()
            .setPermission("raup")
            .setStart(OffsetDateTime.of(LocalDateTime.of(2000, 1, 1, 0, 0), ZoneOffset.UTC))
            .setExpiry(OffsetDateTime.of(LocalDateTime.of(2020, 1, 1, 0, 0), ZoneOffset.UTC))
        def permission = new SignedIdentifier()
            .setId("testpermission")
            .setAccessPolicy(accessPolicy)
        when:
        def setAccessPolicyVerifier = StepVerifier.create(queueAsyncClient.setAccessPolicyWithResponse(Collections.singletonList(permission)))
        def getAccessPolicyVerifier = StepVerifier.create(queueAsyncClient.getAccessPolicy())
        then:
        setAccessPolicyVerifier.assertNext {
            assert QueueTestHelper.assertResponseStatusCode(it, 204)
        }.verifyComplete()
        getAccessPolicyVerifier.assertNext {
            assert QueueTestHelper.assertPermissionsAreEqual(permission, it)
        }.verifyComplete()
    }

    def "Set invalid access policy"() {
        given:
        def accessPolicy = new AccessPolicy()
            .setPermission("r")
            .setStart(OffsetDateTime.of(LocalDateTime.of(2000, 1, 1, 0, 0), ZoneOffset.UTC))
            .setExpiry(OffsetDateTime.of(LocalDateTime.of(2020, 1, 1, 0, 0), ZoneOffset.UTC))

        def permission = new SignedIdentifier()
            .setId("theidofthispermissionislongerthanwhatisallowedbytheserviceandshouldfail")
            .setAccessPolicy(accessPolicy)
        queueAsyncClient.create().block()
        when:
        def setAccessPolicyVerifier = StepVerifier.create(queueAsyncClient.setAccessPolicyWithResponse(Collections.singletonList(permission)))
        then:
        setAccessPolicyVerifier.verifyErrorSatisfies {
            assert QueueTestHelper.assertExceptionStatusCodeAndMessage(it, 400, StorageErrorCode.INVALID_XML_DOCUMENT)
        }
    }

    def "Set multiple access policies"() {
        given:
        def accessPolicy = new AccessPolicy()
            .setPermission("r")
            .setStart(OffsetDateTime.of(LocalDateTime.of(2000, 1, 1, 0, 0), ZoneOffset.UTC))
            .setExpiry(OffsetDateTime.of(LocalDateTime.of(2020, 1, 1, 0, 0), ZoneOffset.UTC))

        def permissions = new ArrayList<>()
        for (int i = 0; i < 3; i++) {
            permissions.add(new SignedIdentifier()
                .setId("policy" + i)
                .setAccessPolicy(accessPolicy))
        }
        queueAsyncClient.create().block()
        when:
        def setAccessPolicyVerifier = StepVerifier.create(queueAsyncClient.setAccessPolicyWithResponse(permissions))
        def getAccessPolicyVerifier = StepVerifier.create(queueAsyncClient.getAccessPolicy())
        then:
        setAccessPolicyVerifier.assertNext {
            assert QueueTestHelper.assertResponseStatusCode(it, 204)
        }.verifyComplete()
        getAccessPolicyVerifier.assertNext {
            assert QueueTestHelper.assertPermissionsAreEqual(permissions[0], it)
        }.assertNext {
            assert QueueTestHelper.assertPermissionsAreEqual(permissions[1], it)
        }.assertNext {
            assert QueueTestHelper.assertPermissionsAreEqual(permissions[2], it)
        }.verifyComplete()
    }

    def "Set too many access policies"() {
        given:
        def accessPolicy = new AccessPolicy()
            .setPermission("r")
            .setStart(OffsetDateTime.of(LocalDateTime.of(2000, 1, 1, 0, 0), ZoneOffset.UTC))
            .setExpiry(OffsetDateTime.of(LocalDateTime.of(2020, 1, 1, 0, 0), ZoneOffset.UTC))

        def permissions = new ArrayList<>()
        for (int i = 0; i < 6; i++) {
            permissions.add(new SignedIdentifier()
                .setId("policy" + i)
                .setAccessPolicy(accessPolicy))
        }
        queueAsyncClient.create().block()
        when:
        def setAccessPolicyVerifier = StepVerifier.create(queueAsyncClient.setAccessPolicyWithResponse(permissions))
        then:
        setAccessPolicyVerifier.verifyErrorSatisfies {
            assert QueueTestHelper.assertExceptionStatusCodeAndMessage(it, 400, StorageErrorCode.INVALID_XML_DOCUMENT)
        }
    }

    def "Enqueue message"() {
        given:
        queueAsyncClient.create().block()
        def expectMsg = "test message"
        when:
        def enqueueMsgVerifier = StepVerifier.create(queueAsyncClient.enqueueMessageWithResponse(expectMsg, null, null))
        def peekMsgVerifier = StepVerifier.create(queueAsyncClient.peekMessages())
        then:
        enqueueMsgVerifier.assertNext {
            assert QueueTestHelper.assertResponseStatusCode(it, 201)
        }.verifyComplete()
        peekMsgVerifier.assertNext {
            assert expectMsg.equals(it.getMessageText())
            assert !it.hasNext()
        }
    }

    def "Enqueue empty message"() {
        given:
        queueAsyncClient.create().block()
        when:
        def enqueueMsgVerifier = StepVerifier.create(queueAsyncClient.enqueueMessageWithResponse("", null, null))
        def peekMsgVerifier = StepVerifier.create(queueAsyncClient.peekMessages())
        then:
        enqueueMsgVerifier.assertNext {
            assert QueueTestHelper.assertResponseStatusCode(it, 201)
        }.verifyComplete()
        peekMsgVerifier.assertNext {
            assert it.getMessageText() == null
            assert !it.hasNext()
        }
    }

    def "Enqueue time to live"() {
        given:
        queueAsyncClient.create().block()
        when:
        def enqueueMsgVerifier = StepVerifier.create(queueAsyncClient.enqueueMessageWithResponse("test message",
            Duration.ofSeconds(0), Duration.ofSeconds(2)))
        then:
        enqueueMsgVerifier.assertNext {
            assert QueueTestHelper.assertResponseStatusCode(it, 201)
        }.verifyComplete()
    }

    def "Dequeue message"() {
        given:
        queueAsyncClient.create().block()
        def expectMsg = "test message"
        queueAsyncClient.enqueueMessage(expectMsg).block()
        when:
        def dequeueMsgVerifier = StepVerifier.create(queueAsyncClient.dequeueMessages())
        then:
        dequeueMsgVerifier.assertNext {
            assert expectMsg.equals(it.getMessageText())
        }.verifyComplete()
    }

    def "Dequeue multiple messages"() {
        given:
        queueAsyncClient.create().block()
        def expectMsg1 = "test message 1"
        def expectMsg2 = "test message 2"
        queueAsyncClient.enqueueMessage(expectMsg1).block()
        queueAsyncClient.enqueueMessage(expectMsg2).block()
        when:
        def dequeueMsgVerifier = StepVerifier.create(queueAsyncClient.dequeueMessages(2))
        then:
        dequeueMsgVerifier.assertNext {
            assert expectMsg1.equals(it.getMessageText())
        }.assertNext {
            assert expectMsg2.equals(it.getMessageText())
        }.verifyComplete()
    }

    def "Dequeue too many message"() {
        given:
        queueAsyncClient.create().block()
        when:
        def dequeueMsgVerifier = StepVerifier.create(queueAsyncClient.dequeueMessages(33))
        then:
        dequeueMsgVerifier.verifyErrorSatisfies {
            assert QueueTestHelper.assertExceptionStatusCodeAndMessage(it, 400, StorageErrorCode.OUT_OF_RANGE_QUERY_PARAMETER_VALUE)
        }
    }

    def "Peek message"() {
        given:
        queueAsyncClient.create().block()
        def expectMsg = "test message"
        queueAsyncClient.enqueueMessage(expectMsg).block()
        when:
        def peekMsgVerifier = StepVerifier.create(queueAsyncClient.peekMessages())
        then:
        peekMsgVerifier.assertNext {
            assert expectMsg.equals(it.getMessageText())
        }.verifyComplete()
    }

    def "Peek multiple messages"() {
        given:
        queueAsyncClient.create().block()
        def expectMsg1 = "test message 1"
        def expectMsg2 = "test message 2"
        queueAsyncClient.enqueueMessage(expectMsg1).block()
        queueAsyncClient.enqueueMessage(expectMsg2).block()
        when:
        def peekMsgVerifier = StepVerifier.create(queueAsyncClient.peekMessages(2))
        then:
        peekMsgVerifier.assertNext {
            assert expectMsg1.equals(it.getMessageText())
        }.assertNext {
            assert expectMsg2.equals(it.getMessageText())
        }.verifyComplete()
    }

    def "Peek too many message"() {
        given:
        queueAsyncClient.create().block()
        when:
        def peekMsgVerifier = StepVerifier.create(queueAsyncClient.peekMessages(33))
        then:
        peekMsgVerifier.verifyErrorSatisfies {
            assert QueueTestHelper.assertExceptionStatusCodeAndMessage(it, 400, StorageErrorCode.OUT_OF_RANGE_QUERY_PARAMETER_VALUE)
        }
    }

    def "Peek messages error"() {
        when:
        def peekMsgVerifier = StepVerifier.create(queueAsyncClient.peekMessages())
        then:
        peekMsgVerifier.verifyErrorSatisfies {
            assert QueueTestHelper.assertExceptionStatusCodeAndMessage(it, 404, StorageErrorCode.QUEUE_NOT_FOUND)
        }
    }

    def "Clear messages"() {
        given:
        queueAsyncClient.create().block()
        queueAsyncClient.enqueueMessage("test message 1").block()
        queueAsyncClient.enqueueMessage("test message 2").block()
        queueAsyncClient.enqueueMessage("test message 3").block()
        when:
        def getPropertiesVerifier = StepVerifier.create(queueAsyncClient.getPropertiesWithResponse())
        def clearMsgVerifier = StepVerifier.create(queueAsyncClient.clearMessagesWithResponse())
        def getPropertiesAfterVerifier = StepVerifier.create(queueAsyncClient.getPropertiesWithResponse())
        then:
        getPropertiesVerifier.assertNext {
            assert QueueTestHelper.assertResponseStatusCode(it, 200)
            assert it.getValue().getApproximateMessagesCount() == 3
        }.verifyComplete()
        clearMsgVerifier.assertNext {
            assert QueueTestHelper.assertResponseStatusCode(it, 204)
        }.verifyComplete()
        getPropertiesAfterVerifier.assertNext {
            assert QueueTestHelper.assertResponseStatusCode(it, 200)
            assert it.getValue().getApproximateMessagesCount() == 0
        }.verifyComplete()
    }

    def "Clear messages error"() {
        when:
        def clearMsgVerifier = StepVerifier.create(queueAsyncClient.clearMessagesWithResponse())
        then:
        clearMsgVerifier.verifyErrorSatisfies {
            assert QueueTestHelper.assertExceptionStatusCodeAndMessage(it, 404, StorageErrorCode.QUEUE_NOT_FOUND)
        }
    }

    def "Delete message"() {
        given:
        queueAsyncClient.create().block()
        queueAsyncClient.enqueueMessage("test message 1").block()
        queueAsyncClient.enqueueMessage("test message 2").block()
        queueAsyncClient.enqueueMessage("test message 3").block()
        def dequeueMsg = queueAsyncClient.dequeueMessages().blockFirst()
        when:
        def getPropertiesVerifier = StepVerifier.create(queueAsyncClient.getPropertiesWithResponse())
        def deleteMsgVerifier = StepVerifier.create(queueAsyncClient.deleteMessageWithResponse(dequeueMsg.getMessageId(), dequeueMsg.getPopReceipt()))
        def getPropertiesAfterVerifier = StepVerifier.create(queueAsyncClient.getPropertiesWithResponse())
        then:
        getPropertiesVerifier.assertNext {
            assert QueueTestHelper.assertResponseStatusCode(it, 200)
            assert it.getValue().getApproximateMessagesCount() == 3

        }.verifyComplete()
        deleteMsgVerifier.assertNext {
            assert QueueTestHelper.assertResponseStatusCode(it, 204)
        }.verifyComplete()
        getPropertiesAfterVerifier.assertNext {
            assert QueueTestHelper.assertResponseStatusCode(it, 200)
            assert it.getValue().getApproximateMessagesCount() == 2
        }.verifyComplete()
    }

    @Unroll
    def "Delete message invalid args"() {
        given:
        queueAsyncClient.create().block()
        def expectMsg = "test message"
        queueAsyncClient.enqueueMessage(expectMsg).block()
        def dequeueMessage = queueAsyncClient.dequeueMessages().blockFirst()
        when:
        def deleteMessageId = messageId ? dequeueMessage.getMessageId() : dequeueMessage.getMessageId() + "Random"
        def deletePopReceipt = popReceipt ? dequeueMessage.getPopReceipt() : dequeueMessage.getPopReceipt() + "Random"
        def deleteMsgVerifier = StepVerifier.create(queueAsyncClient.deleteMessageWithResponse(deleteMessageId, deletePopReceipt))
        then:
        deleteMsgVerifier.verifyErrorSatisfies {
            assert QueueTestHelper.assertExceptionStatusCodeAndMessage(it, statusCode, errMsg)
        }
        where:
        messageId | popReceipt | statusCode | errMsg
        true      | false      | 400        | StorageErrorCode.INVALID_QUERY_PARAMETER_VALUE
        false     | true       | 404        | StorageErrorCode.MESSAGE_NOT_FOUND
        false     | false      | 400        | StorageErrorCode.INVALID_QUERY_PARAMETER_VALUE
    }

    def "Update message"() {
        given:
        def updateMsg = "Updated test message"
        queueAsyncClient.create().block()
        queueAsyncClient.enqueueMessage("test message before update").block()

        def dequeueMsg = queueAsyncClient.dequeueMessages().blockFirst()
        when:
        def updateMsgVerifier = StepVerifier.create(queueAsyncClient.updateMessageWithResponse(updateMsg,
            dequeueMsg.getMessageId(), dequeueMsg.getPopReceipt(), Duration.ofSeconds(1)))
        def peekMsgVerifier = StepVerifier.create(queueAsyncClient.peekMessages().delaySubscription(Duration.ofSeconds(2)))
        then:
        updateMsgVerifier.assertNext {
            assert QueueTestHelper.assertResponseStatusCode(it, 204)
        }.verifyComplete()
        peekMsgVerifier.assertNext {
            assert updateMsg.equals(it.getMessageText())
        }.verifyComplete()
    }

    @Unroll
    def "Update message invalid args"() {
        given:
        queueAsyncClient.create().block()
        def updateMsg = "Updated test message"
        queueAsyncClient.enqueueMessage("test message before update").block()
        def dequeueMessage = queueAsyncClient.dequeueMessages().blockFirst()
        when:
        def updateMessageId = messageId ? dequeueMessage.getMessageId() : dequeueMessage.getMessageId() + "Random"
        def updatePopReceipt = popReceipt ? dequeueMessage.getPopReceipt() : dequeueMessage.getPopReceipt() + "Random"
        def updateMsgVerifier = StepVerifier.create(queueAsyncClient.updateMessageWithResponse(updateMsg, updateMessageId, updatePopReceipt, Duration.ofSeconds(1)))
        then:
        updateMsgVerifier.verifyErrorSatisfies {
            assert QueueTestHelper.assertExceptionStatusCodeAndMessage(it, statusCode, errMsg)
        }
        where:
        messageId | popReceipt | statusCode | errMsg
        true      | false      | 400        | StorageErrorCode.INVALID_QUERY_PARAMETER_VALUE
        false     | true       | 404        | StorageErrorCode.MESSAGE_NOT_FOUND
        false     | false      | 400        | StorageErrorCode.INVALID_QUERY_PARAMETER_VALUE
    }

    def "Get Queue Name"() {
        expect:
        queueName == queueAsyncClient.getQueueName()
    }
}<|MERGE_RESOLUTION|>--- conflicted
+++ resolved
@@ -30,7 +30,6 @@
         queueName = testResourceName.randomName(methodName, 60)
         primaryQueueServiceAsyncClient = queueServiceBuilderHelper(interceptorManager).buildAsyncClient()
         queueAsyncClient = primaryQueueServiceAsyncClient.getQueueAsyncClient(queueName)
-<<<<<<< HEAD
     }
 
     def "Get queue URL"() {
@@ -43,8 +42,6 @@
 
         then:
         expectURL.equals(queueURL)
-=======
->>>>>>> 9c9280ab
     }
 
     def "Create queue with shared key"() {
