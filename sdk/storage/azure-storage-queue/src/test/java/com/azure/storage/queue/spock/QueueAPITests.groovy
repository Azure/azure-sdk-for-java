// Copyright (c) Microsoft Corporation. All rights reserved.
// Licensed under the MIT License.

package com.azure.storage.queue.spock

import com.azure.core.util.Context
import com.azure.storage.common.credentials.SharedKeyCredential
import com.azure.storage.queue.QueueClient
import com.azure.storage.queue.models.AccessPolicy
import com.azure.storage.queue.models.SignedIdentifier
import com.azure.storage.queue.models.StorageErrorCode
import com.azure.storage.queue.models.StorageException
import spock.lang.Unroll

import java.time.Duration
import java.time.LocalDateTime
import java.time.OffsetDateTime
import java.time.ZoneOffset

class QueueAPITests extends APISpec {
    QueueClient queueClient

    static def testMetadata = Collections.singletonMap("metadata", "value")
    static def createMetadata = Collections.singletonMap("metadata1", "value")
<<<<<<< HEAD
    def queueName
=======
    String queueName

>>>>>>> 9c9280ab
    def setup() {
        queueName = testResourceName.randomName(methodName, 60)
        primaryQueueServiceClient = queueServiceBuilderHelper(interceptorManager).buildClient()
        queueClient = primaryQueueServiceClient.getQueueClient(queueName)
<<<<<<< HEAD
    }

    def "Get queue URL"() {
        given:
        def accoutName = SharedKeyCredential.fromConnectionString(connectionString).getAccountName()
        def expectURL = String.format("https://%s.queue.core.windows.net/%s", accoutName, queueName)

        when:
        def queueURL = queueClient.getQueueUrl().toString()

        then:
        expectURL.equals(queueURL)
=======
>>>>>>> 9c9280ab
    }

    def "Create queue with shared key"() {
        expect:
        QueueTestHelper.assertResponseStatusCode(queueClient.createWithResponse(null, null, null), 201)
    }

    def "Delete exist queue"() {
        given:
        queueClient.create()
        when:
        def deleteQueueResponse = queueClient.deleteWithResponse(null, null)
        then:
        QueueTestHelper.assertResponseStatusCode(deleteQueueResponse, 204)

    }

    def "Delete queue error"() {
        when:
        queueClient.delete()
        then:
        def e = thrown(StorageException)
        QueueTestHelper.assertExceptionStatusCodeAndMessage(e, 404, StorageErrorCode.QUEUE_NOT_FOUND)
    }

    def "Get properties"() {
        given:
        queueClient.createWithResponse(testMetadata, null, null)
        when:
        def getPropertiesResponse = queueClient.getPropertiesWithResponse(null, null)
        then:
        QueueTestHelper.assertResponseStatusCode(getPropertiesResponse, 200)
        getPropertiesResponse.getValue().getApproximateMessagesCount() == 0
        testMetadata.equals(getPropertiesResponse.getValue().getMetadata())
    }

    def "Get properties error"() {
        when:
        queueClient.getProperties()
        then:
        def e = thrown(StorageException)
        QueueTestHelper.assertExceptionStatusCodeAndMessage(e, 404, StorageErrorCode.QUEUE_NOT_FOUND)
    }

    @Unroll
    def "Set and clear metadata"() {
        given:
        queueClient.createWithResponse(matadataInCreate, null, null)
        when:
        def getPropertiesResponseBefore = queueClient.getPropertiesWithResponse(null, null)
        def setMetadataResponse = queueClient.setMetadataWithResponse(metadataInSet, null, null)
        def getPropertiesResponseAfter = queueClient.getPropertiesWithResponse(null, null)
        then:
        QueueTestHelper.assertResponseStatusCode(getPropertiesResponseBefore, 200)
        expectMetadataInCreate.equals(getPropertiesResponseBefore.getValue().getMetadata())
        QueueTestHelper.assertResponseStatusCode(setMetadataResponse, 204)
        QueueTestHelper.assertResponseStatusCode(getPropertiesResponseAfter, 200)
        expectMetadataInSet.equals(getPropertiesResponseAfter.getValue().getMetadata())
        where:
        matadataInCreate | metadataInSet | expectMetadataInCreate | expectMetadataInSet
        null             | testMetadata  | Collections.emptyMap() | testMetadata
        createMetadata   | testMetadata  | createMetadata         | testMetadata
        createMetadata   | null          | createMetadata         | Collections.emptyMap()
        testMetadata     | testMetadata  | testMetadata           | testMetadata
        null             | null          | Collections.emptyMap() | Collections.emptyMap()
    }

    def "Set metadata queue error"() {
        when:
        queueClient.setMetadata(testMetadata)
        then:
        def e = thrown(StorageException)
        QueueTestHelper.assertExceptionStatusCodeAndMessage(e, 404, StorageErrorCode.QUEUE_NOT_FOUND)
    }

    @Unroll
    def "Set invalid meta"() {
        given:
        def invalidMetadata = Collections.singletonMap(invalidKey, "value")
        queueClient.create()
        when:
        queueClient.setMetadata(invalidMetadata)
        then:
        def e = thrown(StorageException)
        QueueTestHelper.assertExceptionStatusCodeAndMessage(e, statusCode, errMessage)
        where:
        invalidKey     | statusCode | errMessage
        "invalidMeta"  | 403        | StorageErrorCode.AUTHENTICATION_FAILED
        "invalid-meta" | 400        | StorageErrorCode.INVALID_METADATA
        "12345"        | 400        | StorageErrorCode.INVALID_METADATA
        ""             | 400        | StorageErrorCode.EMPTY_METADATA_KEY
    }

    def "Get access policy"() {
        given:
        queueClient.create()
        when:
        def accessPolicies = queueClient.getAccessPolicy()
        then:
        !accessPolicies.iterator().hasNext()
    }

    def "Get access policy error"() {
        when:
        queueClient.getAccessPolicy().iterator().next()
        then:
        def e = thrown(StorageException)
        QueueTestHelper.assertExceptionStatusCodeAndMessage(e, 404, StorageErrorCode.QUEUE_NOT_FOUND)
    }

    def "Set access policy"() {
        given:
        queueClient.create()
        def accessPolicy = new AccessPolicy()
            .setPermission("raup")
            .setStart(OffsetDateTime.of(LocalDateTime.of(2000, 1, 1, 0, 0), ZoneOffset.UTC))
            .setExpiry(OffsetDateTime.of(LocalDateTime.of(2020, 1, 1, 0, 0), ZoneOffset.UTC))
        def permission = new SignedIdentifier()
            .setId("testpermission")
            .setAccessPolicy(accessPolicy)
        when:
        def setAccessPolicyResponse = queueClient.setAccessPolicyWithResponse(Collections.singletonList(permission), null, null)
        def nextAccessPolicy = queueClient.getAccessPolicy().iterator().next()
        then:
        QueueTestHelper.assertResponseStatusCode(setAccessPolicyResponse, 204)
        QueueTestHelper.assertPermissionsAreEqual(permission, nextAccessPolicy)
    }

    def "Set invalid access policy"() {
        given:
        def accessPolicy = new AccessPolicy()
            .setPermission("r")
            .setStart(OffsetDateTime.of(LocalDateTime.of(2000, 1, 1, 0, 0), ZoneOffset.UTC))
            .setExpiry(OffsetDateTime.of(LocalDateTime.of(2020, 1, 1, 0, 0), ZoneOffset.UTC))

        def permission = new SignedIdentifier()
            .setId("theidofthispermissionislongerthanwhatisallowedbytheserviceandshouldfail")
            .setAccessPolicy(accessPolicy)
        queueClient.create()
        when:
        queueClient.setAccessPolicy(Collections.singletonList(permission))
        then:
        def e = thrown(StorageException)
        QueueTestHelper.assertExceptionStatusCodeAndMessage(e, 400, StorageErrorCode.INVALID_XML_DOCUMENT)
    }

    def "Set multiple access policies"() {
        given:
        def accessPolicy = new AccessPolicy()
            .setPermission("r")
            .setStart(OffsetDateTime.of(LocalDateTime.of(2000, 1, 1, 0, 0), ZoneOffset.UTC))
            .setExpiry(OffsetDateTime.of(LocalDateTime.of(2020, 1, 1, 0, 0), ZoneOffset.UTC))

        def permissions = new ArrayList<>()
        for (int i = 0; i < 3; i++) {
            permissions.add(new SignedIdentifier()
                .setId("policy" + i)
                .setAccessPolicy(accessPolicy))
        }
        queueClient.create()
        when:
        def setAccessPolicyResponse = queueClient.setAccessPolicyWithResponse(permissions, null, Context.NONE)
        def nextAccessPolicy = queueClient.getAccessPolicy().iterator()
        then:
        QueueTestHelper.assertResponseStatusCode(setAccessPolicyResponse, 204)
        QueueTestHelper.assertPermissionsAreEqual(permissions[0], nextAccessPolicy.next())
        QueueTestHelper.assertPermissionsAreEqual(permissions[1], nextAccessPolicy.next())
        QueueTestHelper.assertPermissionsAreEqual(permissions[2], nextAccessPolicy.next())
        !nextAccessPolicy.hasNext()
    }

    def "Set too many access policies"() {
        given:
        def accessPolicy = new AccessPolicy()
            .setPermission("r")
            .setStart(OffsetDateTime.of(LocalDateTime.of(2000, 1, 1, 0, 0), ZoneOffset.UTC))
            .setExpiry(OffsetDateTime.of(LocalDateTime.of(2020, 1, 1, 0, 0), ZoneOffset.UTC))

        def permissions = new ArrayList<>()
        for (int i = 0; i < 6; i++) {
            permissions.add(new SignedIdentifier()
                .setId("policy" + i)
                .setAccessPolicy(accessPolicy))
        }
        queueClient.create()
        when:
        queueClient.setAccessPolicyWithResponse(permissions, null, Context.NONE)
        then:
        def e = thrown(StorageException)
        QueueTestHelper.assertExceptionStatusCodeAndMessage(e, 400, StorageErrorCode.INVALID_XML_DOCUMENT)
    }

    def "Enqueue message"() {
        given:
        queueClient.create()
        def expectMsg = "test message"
        when:
        def enqueueMsgResponse = queueClient.enqueueMessageWithResponse(expectMsg, null, null, null, null)
        def peekMsgIter = queueClient.peekMessages().iterator()
        then:
        QueueTestHelper.assertResponseStatusCode(enqueueMsgResponse, 201)
        expectMsg.equals(peekMsgIter.next().getMessageText())
        !peekMsgIter.hasNext()
    }

    def "Enqueue empty message"() {
        given:
        queueClient.create()
        def expectMsg = ""
        when:
        def enqueueMsgResponse = queueClient.enqueueMessageWithResponse(expectMsg, null, null, null, null)
        def peekMsgIter = queueClient.peekMessages().iterator()
        then:
        QueueTestHelper.assertResponseStatusCode(enqueueMsgResponse, 201)
        peekMsgIter.next().getMessageText() == null
        !peekMsgIter.hasNext()
    }

    def "Enqueue time to live"() {
        given:
        queueClient.create()
        when:
        def enqueueMsgResponse = queueClient.enqueueMessageWithResponse("test message",
            Duration.ofSeconds(0), Duration.ofSeconds(2), Duration.ofSeconds(5), null)
        then:
        QueueTestHelper.assertResponseStatusCode(enqueueMsgResponse, 201)
    }

    def "Dequeue message"() {
        given:
        queueClient.create()
        def expectMsg = "test message"
        queueClient.enqueueMessage(expectMsg)
        when:
        def dequeueMsgResponse = queueClient.dequeueMessages().iterator().next()
        then:
        expectMsg.equals(dequeueMsgResponse.getMessageText())
    }

    def "Dequeue multiple messages"() {
        given:
        queueClient.create()
        def expectMsg1 = "test message 1"
        def expectMsg2 = "test message 2"
        queueClient.enqueueMessage(expectMsg1)
        queueClient.enqueueMessage(expectMsg2)
        when:
        def dequeueMsgIter = queueClient.dequeueMessages(2).iterator()
        then:
        expectMsg1.equals(dequeueMsgIter.next().getMessageText())
        expectMsg2.equals(dequeueMsgIter.next().getMessageText())
    }

    def "Dequeue too many message"() {
        given:
        queueClient.create()
        when:
        queueClient.dequeueMessages(33).iterator().next()
        then:
        def e = thrown(StorageException)
        QueueTestHelper.assertExceptionStatusCodeAndMessage(e, 400, StorageErrorCode.OUT_OF_RANGE_QUERY_PARAMETER_VALUE)
    }

    def "Peek message"() {
        given:
        queueClient.create()
        def expectMsg = "test message"
        queueClient.enqueueMessage(expectMsg)
        when:
        def peekMsgIter = queueClient.peekMessages().iterator().next()
        then:
        expectMsg.equals(peekMsgIter.getMessageText())
    }

    def "Peek multiple messages"() {
        given:
        queueClient.create()
        def expectMsg1 = "test message 1"
        def expectMsg2 = "test message 2"
        queueClient.enqueueMessage(expectMsg1)
        queueClient.enqueueMessage(expectMsg2)
        when:
        def peekMsgIter = queueClient.peekMessages(2, Duration.ofSeconds(1), null).iterator()
        then:
        expectMsg1.equals(peekMsgIter.next().getMessageText())
        expectMsg2.equals(peekMsgIter.next().getMessageText())
        !peekMsgIter.hasNext()
    }

    def "Peek too many message"() {
        given:
        queueClient.create()
        when:
        queueClient.peekMessages(33, null, null).iterator().next()
        then:
        def e = thrown(StorageException)
        QueueTestHelper.assertExceptionStatusCodeAndMessage(e, 400, StorageErrorCode.OUT_OF_RANGE_QUERY_PARAMETER_VALUE)
    }

    def "Peek messages error"() {
        when:
        queueClient.peekMessages().iterator().next()
        then:
        def e = thrown(StorageException)
        QueueTestHelper.assertExceptionStatusCodeAndMessage(e, 404, StorageErrorCode.QUEUE_NOT_FOUND)
    }

    def "Clear messages"() {
        given:
        queueClient.create()
        queueClient.enqueueMessage("test message 1")
        queueClient.enqueueMessage("test message 2")
        queueClient.enqueueMessage("test message 3")
        when:
        def getPropertiesResponse = queueClient.getPropertiesWithResponse(null, null)
        def clearMsgResponse = queueClient.clearMessagesWithResponse(null, null)
        def getPropertiesAfterResponse = queueClient.getPropertiesWithResponse(null, null)
        then:
        QueueTestHelper.assertResponseStatusCode(getPropertiesResponse, 200)
        getPropertiesResponse.getValue().getApproximateMessagesCount() == 3
        QueueTestHelper.assertResponseStatusCode(clearMsgResponse, 204)
        QueueTestHelper.assertResponseStatusCode(getPropertiesAfterResponse, 200)
        getPropertiesAfterResponse.getValue().getApproximateMessagesCount() == 0
    }

    def "Clear messages error"() {
        when:
        queueClient.clearMessagesWithResponse(null, null)
        then:
        def e = thrown(StorageException)
        QueueTestHelper.assertExceptionStatusCodeAndMessage(e, 404, StorageErrorCode.QUEUE_NOT_FOUND)
    }

    def "Delete message"() {
        given:
        queueClient.create()
        queueClient.enqueueMessage("test message 1")
        queueClient.enqueueMessage("test message 2")
        queueClient.enqueueMessage("test message 3")
        def dequeueMsg = queueClient.dequeueMessages().iterator().next()
        when:
        def getPropertiesResponse = queueClient.getPropertiesWithResponse(null, null)
        def deleteMsgResponse = queueClient.deleteMessageWithResponse(dequeueMsg.getMessageId(), dequeueMsg.getPopReceipt(),
            null, null)
        def getPropertiesAfterResponse = queueClient.getPropertiesWithResponse(null, null)
        then:
        QueueTestHelper.assertResponseStatusCode(getPropertiesResponse, 200)
        getPropertiesResponse.getValue().getApproximateMessagesCount() == 3
        QueueTestHelper.assertResponseStatusCode(deleteMsgResponse, 204)
        QueueTestHelper.assertResponseStatusCode(getPropertiesAfterResponse, 200)
        getPropertiesAfterResponse.getValue().getApproximateMessagesCount() == 2
    }

    @Unroll
    def "Delete message invalid args"() {
        given:
        queueClient.create()
        def expectMsg = "test message"
        queueClient.enqueueMessage(expectMsg)
        def dequeueMessageIter = queueClient.dequeueMessages().iterator().next()
        when:
        def deleteMessageId = messageId ? dequeueMessageIter.getMessageId() : dequeueMessageIter.getMessageId() + "Random"
        def deletePopReceipt = popReceipt ? dequeueMessageIter.getPopReceipt() : dequeueMessageIter.getPopReceipt() + "Random"
        queueClient.deleteMessage(deleteMessageId, deletePopReceipt)
        then:
        def e = thrown(StorageException)
        QueueTestHelper.assertExceptionStatusCodeAndMessage(e, statusCode, errMsg)
        where:
        messageId | popReceipt | statusCode | errMsg
        true      | false      | 400        | StorageErrorCode.INVALID_QUERY_PARAMETER_VALUE
        false     | true       | 404        | StorageErrorCode.MESSAGE_NOT_FOUND
        false     | false      | 400        | StorageErrorCode.INVALID_QUERY_PARAMETER_VALUE
    }

    def "Update message"() {
        given:
        def updateMsg = "Updated test message"
        queueClient.create()
        queueClient.enqueueMessage("test message before update")

        def dequeueMsg = queueClient.dequeueMessages().iterator().next()
        when:
        def updateMsgResponse = queueClient.updateMessageWithResponse(updateMsg,
            dequeueMsg.getMessageId(), dequeueMsg.getPopReceipt(), Duration.ofSeconds(1), null,  null)
        QueueTestHelper.sleepInRecord(Duration.ofSeconds(2))
        def peekMsgIter = queueClient.peekMessages().iterator().next()
        then:
        QueueTestHelper.assertResponseStatusCode(updateMsgResponse, 204)
        updateMsg.equals(peekMsgIter.getMessageText())
    }

    @Unroll
    def "Update message invalid args"() {
        given:
        queueClient.create()
        def updateMsg = "Updated test message"
        queueClient.enqueueMessage("test message before update")
        def dequeueMessageIter = queueClient.dequeueMessages().iterator().next()
        when:
        def updateMessageId = messageId ? dequeueMessageIter.getMessageId() : dequeueMessageIter.getMessageId() + "Random"
        def updatePopReceipt = popReceipt ? dequeueMessageIter.getPopReceipt() : dequeueMessageIter.getPopReceipt() + "Random"
        queueClient.updateMessage(updateMsg, updateMessageId, updatePopReceipt, Duration.ofSeconds(1))
        then:
        def e = thrown(StorageException)
        QueueTestHelper.assertExceptionStatusCodeAndMessage(e, statusCode, errMsg)
        where:
        messageId | popReceipt | statusCode | errMsg
        true      | false      | 400        | StorageErrorCode.INVALID_QUERY_PARAMETER_VALUE
        false     | true       | 404        | StorageErrorCode.MESSAGE_NOT_FOUND
        false     | false      | 400        | StorageErrorCode.INVALID_QUERY_PARAMETER_VALUE
    }

    def "Get Queue Name"() {
        expect:
        queueName == queueClient.getQueueName()
    }
}<|MERGE_RESOLUTION|>--- conflicted
+++ resolved
@@ -22,17 +22,12 @@
 
     static def testMetadata = Collections.singletonMap("metadata", "value")
     static def createMetadata = Collections.singletonMap("metadata1", "value")
-<<<<<<< HEAD
-    def queueName
-=======
     String queueName
-
->>>>>>> 9c9280ab
+  
     def setup() {
         queueName = testResourceName.randomName(methodName, 60)
         primaryQueueServiceClient = queueServiceBuilderHelper(interceptorManager).buildClient()
         queueClient = primaryQueueServiceClient.getQueueClient(queueName)
-<<<<<<< HEAD
     }
 
     def "Get queue URL"() {
@@ -45,8 +40,6 @@
 
         then:
         expectURL.equals(queueURL)
-=======
->>>>>>> 9c9280ab
     }
 
     def "Create queue with shared key"() {
