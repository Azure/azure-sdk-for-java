--- conflicted
+++ resolved
@@ -82,12 +82,8 @@
                 parts.setEndpoint(String.format("%s://%s/%s", url.getProtocol(), url.getAuthority(),
                     parts.getAccountName()));
             } else {
-<<<<<<< HEAD
                 // URL is using a pattern of http://accountName.blob.core.windows.net/queueName
                 parts.setEndpoint(String.format("%s://%s", url.getProtocol(), url.getAuthority()));
-=======
-                // URL is using a pattern of http://accountName.queue.core.windows.net/queueName
->>>>>>> ecb95ae7
                 String host = url.getHost();
 
                 String accountName = null;
