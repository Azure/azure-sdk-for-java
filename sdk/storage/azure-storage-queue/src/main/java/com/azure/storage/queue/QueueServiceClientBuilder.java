--- conflicted
+++ resolved
@@ -170,23 +170,8 @@
         BuilderHelper.QueueUrlParts parts = BuilderHelper.parseEndpoint(endpoint, logger);
         this.endpoint = parts.getEndpoint();
         this.accountName = parts.getAccountName();
-
-<<<<<<< HEAD
-            this.accountName = StorageImplUtils.getAccountName(fullURL);
-
-            // Attempt to get the SAS token from the URL passed
-            String sasToken = new QueueServiceSasQueryParameters(
-                StorageImplUtils.parseQueryStringSplitValues(fullURL.getQuery()), false).encode();
-            if (!ImplUtils.isNullOrEmpty(sasToken)) {
-                this.sasToken(sasToken);
-            }
-        } catch (MalformedURLException ex) {
-            throw logger.logExceptionAsError(
-                new IllegalArgumentException("The Azure Storage Queue endpoint url is malformed."));
-=======
         if (!ImplUtils.isNullOrEmpty(parts.getSasToken())) {
             sasToken(parts.getSasToken());
->>>>>>> c7a1c802
         }
 
         return this;
