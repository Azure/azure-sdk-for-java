--- conflicted
+++ resolved
@@ -2,30 +2,17 @@
 // Licensed under the MIT License.
 package com.azure.storage.queue;
 
-<<<<<<< HEAD
-import com.azure.core.http.HttpPipeline;
-import com.azure.core.implementation.annotation.ServiceClientBuilder;
-import com.azure.core.implementation.util.ImplUtils;
-import com.azure.core.util.logging.ClientLogger;
-import com.azure.storage.common.Utility;
-import com.azure.storage.common.credentials.SASTokenCredential;
-=======
 import com.azure.core.annotation.ServiceClientBuilder;
 import com.azure.core.http.HttpPipeline;
 import com.azure.core.implementation.util.ImplUtils;
 import com.azure.core.util.logging.ClientLogger;
 import com.azure.storage.common.Utility;
->>>>>>> f9b68898
 import com.azure.storage.common.credentials.SharedKeyCredential;
 import com.azure.storage.queue.implementation.AzureQueueStorageBuilder;
 import com.azure.storage.queue.implementation.AzureQueueStorageImpl;
 
 import java.net.MalformedURLException;
 import java.net.URL;
-<<<<<<< HEAD
-import java.util.Map;
-=======
->>>>>>> f9b68898
 import java.util.Objects;
 
 /**
@@ -74,24 +61,12 @@
 public final class QueueClientBuilder extends BaseQueueClientBuilder<QueueClientBuilder> {
     private final ClientLogger logger = new ClientLogger(QueueClientBuilder.class);
     private String queueName;
-<<<<<<< HEAD
-=======
     private String accountName;
->>>>>>> f9b68898
 
     /**
      * Creates a builder instance that is able to configure and construct {@link QueueClient QueueClients} and {@link
      * QueueAsyncClient QueueAsyncClients}.
      */
-<<<<<<< HEAD
-    public QueueClientBuilder() { }
-
-    private AzureQueueStorageImpl constructImpl() {
-        Objects.requireNonNull(queueName);
-
-        if (!super.hasCredential()) {
-            throw logger.logExceptionAsError(new IllegalArgumentException("Credentials are required for authorization"));
-=======
     public QueueClientBuilder() {
     }
 
@@ -101,7 +76,6 @@
         if (!super.hasCredential()) {
             throw logger.logExceptionAsError(
                 new IllegalArgumentException("Credentials are required for authorization"));
->>>>>>> f9b68898
         }
 
         HttpPipeline pipeline = super.getPipeline();
@@ -150,11 +124,7 @@
      * has been set.
      */
     public QueueAsyncClient buildAsyncClient() {
-<<<<<<< HEAD
-        return new QueueAsyncClient(constructImpl(), queueName);
-=======
         return new QueueAsyncClient(constructImpl(), queueName, accountName);
->>>>>>> f9b68898
     }
 
     /**
@@ -163,13 +133,8 @@
      * <p>The first path segment, if the endpoint contains path segments, will be assumed to be the name of the queue
      * that the client will interact with.</p>
      *
-<<<<<<< HEAD
-     * <p>Query parameters of the endpoint will be parsed using {@link SASTokenCredential#fromQueryParameters(Map)} in an
-     * attempt to generate a {@link SASTokenCredential} to authenticate requests sent to the service.</p>
-=======
      * <p>Query parameters of the endpoint will be parsed in an attempt to generate a
      * {@link #sasToken(String) SAS token} to authenticate requests sent to the service.</p>
->>>>>>> f9b68898
      *
      * @param endpoint The URL of the Azure Storage Queue instance to send service requests to and receive responses
      * from.
@@ -182,11 +147,8 @@
         try {
             URL fullURL = new URL(endpoint);
             this.endpoint = fullURL.getProtocol() + "://" + fullURL.getHost();
-<<<<<<< HEAD
-=======
 
             this.accountName = Utility.getAccountName(fullURL);
->>>>>>> f9b68898
 
             // Attempt to get the queue name from the URL passed
             String[] pathSegments = fullURL.getPath().split("/", 2);
@@ -195,14 +157,6 @@
             }
 
             // Attempt to get the SAS token from the URL passed
-<<<<<<< HEAD
-            SASTokenCredential sasTokenCredential = SASTokenCredential.fromQueryParameters(Utility.parseQueryString(fullURL.getQuery()));
-            if (sasTokenCredential != null) {
-                super.credential(sasTokenCredential);
-            }
-        } catch (MalformedURLException ex) {
-            throw logger.logExceptionAsError(new IllegalArgumentException("The Azure Storage Queue endpoint url is malformed. Endpoint: " + endpoint));
-=======
             String sasToken = new QueueServiceSasQueryParameters(Utility
                 .parseQueryStringSplitValues(fullURL.getQuery()), false).encode();
             if (!ImplUtils.isNullOrEmpty(sasToken)) {
@@ -212,7 +166,6 @@
             throw logger.logExceptionAsError(
                 new IllegalArgumentException("The Azure Storage Queue endpoint url is malformed. Endpoint: "
                     + endpoint));
->>>>>>> f9b68898
         }
 
         return this;
@@ -226,11 +179,6 @@
      * @throws NullPointerException If {@code queueName} is {@code null}.
      */
     public QueueClientBuilder queueName(String queueName) {
-<<<<<<< HEAD
-        this.queueName = Objects.requireNonNull(queueName);
-        return this;
-    }
-=======
         this.queueName = Objects.requireNonNull(queueName, "'queueName' cannot be null.");
         return this;
     }
@@ -239,5 +187,4 @@
     protected Class<QueueClientBuilder> getClazz() {
         return QueueClientBuilder.class;
     }
->>>>>>> f9b68898
 }