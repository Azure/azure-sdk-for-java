// Copyright (c) Microsoft Corporation. All rights reserved.
// Licensed under the MIT License.
package com.azure.storage.queue;

import com.azure.core.annotation.ServiceClient;
import com.azure.core.http.HttpPipeline;
import com.azure.core.http.rest.PagedFlux;
import com.azure.core.http.rest.PagedResponse;
import com.azure.core.http.rest.Response;
import com.azure.core.http.rest.SimpleResponse;
import com.azure.core.implementation.http.PagedResponseBase;
import com.azure.core.implementation.util.FluxUtil;
import com.azure.core.util.Context;
<<<<<<< HEAD
import com.azure.storage.common.IpRange;
import com.azure.storage.common.SasProtocol;
=======
>>>>>>> 3c371470
import com.azure.storage.common.Utility;
import com.azure.storage.common.credentials.SharedKeyCredential;
import com.azure.storage.queue.implementation.AzureQueueStorageImpl;
import com.azure.storage.queue.implementation.models.MessageIdUpdateHeaders;
import com.azure.storage.queue.implementation.models.MessageIdsUpdateResponse;
import com.azure.storage.queue.implementation.models.QueueGetPropertiesHeaders;
import com.azure.storage.queue.implementation.models.QueuesGetPropertiesResponse;
import com.azure.storage.queue.models.DequeuedMessage;
import com.azure.storage.queue.models.EnqueuedMessage;
import com.azure.storage.queue.models.PeekedMessage;
import com.azure.storage.queue.models.QueueMessage;
import com.azure.storage.queue.models.QueueProperties;
import com.azure.storage.queue.models.SignedIdentifier;
import com.azure.storage.queue.models.StorageException;
import com.azure.storage.queue.models.UpdatedMessage;
import reactor.core.publisher.Mono;

import java.time.Duration;
import java.time.temporal.ChronoUnit;
import java.util.List;
import java.util.Map;
import java.util.Objects;
import java.util.function.Function;

import static com.azure.core.implementation.util.FluxUtil.withContext;
import static com.azure.storage.queue.PostProcessor.postProcessResponse;

/**
 * This class provides a client that contains all the operations for interacting with a queue in Azure Storage Queue.
 * Operations allowed by the client are creating and deleting the queue, retrieving and updating metadata and access
 * policies of the queue, and enqueuing, dequeuing, peeking, updating, and deleting messages.
 *
 * <p><strong>Instantiating an Asynchronous Queue Client</strong></p>
 *
 * {@codesnippet com.azure.storage.queue.queueAsyncClient.instantiation}
 *
 * <p>View {@link QueueClientBuilder this} for additional ways to construct the client.</p>
 *
 * @see QueueClientBuilder
 * @see QueueClient
 * @see SharedKeyCredential
 */
@ServiceClient(builder = QueueClientBuilder.class, isAsync = true)
public final class QueueAsyncClient {
    private final AzureQueueStorageImpl client;
    private final String queueName;

    /**
     * Creates a QueueAsyncClient that sends requests to the storage queue service at {@link #getQueueUrl() endpoint}.
     * Each service call goes through the {@link HttpPipeline pipeline}.
     *
     * @param client Client that interacts with the service interfaces
     * @param queueName Name of the queue
     */
    QueueAsyncClient(AzureQueueStorageImpl client, String queueName) {
        Objects.requireNonNull(queueName);
        this.queueName = queueName;
        this.client = client;
    }

    /**
     * @return the URL of the storage queue
     */
    public String getQueueUrl() {
        return String.format("%s/%s", client.getUrl(), queueName);
    }

    /**
     * Creates a new queue.
     *
     * <p><strong>Code Samples</strong></p>
     *
     * <p>Create a queue</p>
     *
     * {@codesnippet com.azure.storage.queue.queueAsyncClient.create}
     *
     * <p>For more information, see the
     * <a href="https://docs.microsoft.com/en-us/rest/api/storageservices/create-queue4">Azure Docs</a>.</p>
     *
     * @return An empty response
     * @throws StorageException If a queue with the same name already exists in the queue service.
     */
    public Mono<Void> create() {
        return createWithResponse(null).flatMap(FluxUtil::toMono);
    }

    /**
     * Creates a new queue.
     *
     * <p><strong>Code Samples</strong></p>
     *
     * <p>Create a queue with metadata "queue:metadataMap"</p>
     *
     * {@codesnippet com.azure.storage.queue.queueAsyncClient.createWithResponse#map}
     *
     * <p>For more information, see the
     * <a href="https://docs.microsoft.com/en-us/rest/api/storageservices/create-queue4">Azure Docs</a>.</p>
     *
     * @param metadata Metadata to associate with the queue
     * @return A response that only contains headers and response status code
     * @throws StorageException If a queue with the same name and different metadata already exists in the queue
     * service.
     */
    public Mono<Response<Void>> createWithResponse(Map<String, String> metadata) {
        return withContext(context -> createWithResponse(metadata, context));
    }

    Mono<Response<Void>> createWithResponse(Map<String, String> metadata, Context context) {
        return postProcessResponse(client.queues()
            .createWithRestResponseAsync(queueName, null, metadata, null, context))
            .map(response -> new SimpleResponse<>(response, null));
    }

    /**
     * Permanently deletes the queue.
     *
     * <p><strong>Code Samples</strong></p>
     *
     * <p>Delete a queue</p>
     *
     * {@codesnippet com.azure.storage.queue.queueAsyncClient.delete}
     *
     * <p>For more information, see the
     * <a href="https://docs.microsoft.com/en-us/rest/api/storageservices/delete-queue3">Azure Docs</a>.</p>
     *
     * @return An empty response
     * @throws StorageException If the queue doesn't exist
     */
    public Mono<Void> delete() {
        return deleteWithResponse().flatMap(FluxUtil::toMono);
    }

    /**
     * Permanently deletes the queue.
     *
     * <p><strong>Code Samples</strong></p>
     *
     * <p>Delete a queue</p>
     *
     * {@codesnippet com.azure.storage.queue.queueAsyncClient.deleteWithResponse}
     *
     * <p>For more information, see the
     * <a href="https://docs.microsoft.com/en-us/rest/api/storageservices/delete-queue3">Azure Docs</a>.</p>
     *
     * @return A response that only contains headers and response status code
     * @throws StorageException If the queue doesn't exist
     */
    public Mono<Response<Void>> deleteWithResponse() {
        return withContext(this::deleteWithResponse);
    }

    Mono<Response<Void>> deleteWithResponse(Context context) {
        return postProcessResponse(client.queues().deleteWithRestResponseAsync(queueName, context))
            .map(response -> new SimpleResponse<>(response, null));
    }

    /**
     * Retrieves metadata and approximate message count of the queue.
     *
     * <p><strong>Code Samples</strong></p>
     *
     * <p>Get the properties of the queue</p>
     *
     * {@codesnippet com.azure.storage.queue.queueAsyncClient.getProperties}
     *
     * <p>For more information, see the
     * <a href="https://docs.microsoft.com/en-us/rest/api/storageservices/get-queue-metadata">Azure Docs</a>.</p>
     *
     * @return A response containing a {@link QueueProperties} value which contains the metadata and approximate
     * messages count of the queue.
     * @throws StorageException If the queue doesn't exist
     */
    public Mono<QueueProperties> getProperties() {
        return getPropertiesWithResponse().flatMap(FluxUtil::toMono);
    }

    /**
     * Retrieves metadata and approximate message count of the queue.
     *
     * <p><strong>Code Samples</strong></p>
     *
     * <p>Get the properties of the queue</p>
     *
     * {@codesnippet com.azure.storage.queue.queueAsyncClient.getPropertiesWithResponse}
     *
     * <p>For more information, see the
     * <a href="https://docs.microsoft.com/en-us/rest/api/storageservices/get-queue-metadata">Azure Docs</a>.</p>
     *
     * @return A response containing a {@link QueueProperties} value which contains the metadata and approximate
     * messages count of the queue.
     * @throws StorageException If the queue doesn't exist
     */
    public Mono<Response<QueueProperties>> getPropertiesWithResponse() {
        return withContext(this::getPropertiesWithResponse);
    }

    Mono<Response<QueueProperties>> getPropertiesWithResponse(Context context) {
        return postProcessResponse(client.queues().getPropertiesWithRestResponseAsync(queueName, context))
            .map(this::getQueuePropertiesResponse);
    }

    /**
     * Sets the metadata of the queue.
     *
     * Passing in a {@code null} value for metadata will clear the metadata associated with the queue.
     *
     * <p><strong>Code Samples</strong></p>
     *
     * <p>Set the queue's metadata to "queue:metadataMap"</p>
     *
     * {@codesnippet com.azure.storage.queue.queueAsyncClient.setMetadata#map}
     *
     * <p>Clear the queue's metadata</p>
     *
     * {@codesnippet com.azure.storage.queue.queueAsyncClient.clearMetadata#map}
     *
     * <p>For more information, see the
     * <a href="https://docs.microsoft.com/en-us/rest/api/storageservices/set-queue-metadata">Azure Docs</a>.</p>
     *
     * @param metadata Metadata to set on the queue
     * @return A response that only contains headers and response status code
     * @throws StorageException If the queue doesn't exist
     */
    public Mono<Void> setMetadata(Map<String, String> metadata) {
        return setMetadataWithResponse(metadata).flatMap(FluxUtil::toMono);
    }

    /**
     * Sets the metadata of the queue.
     *
     * Passing in a {@code null} value for metadata will clear the metadata associated with the queue.
     *
     * <p><strong>Code Samples</strong></p>
     *
     * <p>Set the queue's metadata to "queue:metadataMap"</p>
     *
     * {@codesnippet com.azure.storage.queue.queueAsyncClient.setMetadataWithResponse#map}
     *
     * <p>Clear the queue's metadata</p>
     *
     * {@codesnippet com.azure.storage.queue.queueAsyncClient.clearMetadataWithResponse#map}
     *
     * <p>For more information, see the
     * <a href="https://docs.microsoft.com/en-us/rest/api/storageservices/set-queue-metadata">Azure Docs</a>.</p>
     *
     * @param metadata Metadata to set on the queue
     * @return A response that only contains headers and response status code
     * @throws StorageException If the queue doesn't exist
     */
    public Mono<Response<Void>> setMetadataWithResponse(Map<String, String> metadata) {
        return withContext(context -> setMetadataWithResponse(metadata, context));
    }

    Mono<Response<Void>> setMetadataWithResponse(Map<String, String> metadata, Context context) {
        return postProcessResponse(client.queues()
            .setMetadataWithRestResponseAsync(queueName, null, metadata, null, context))
            .map(response -> new SimpleResponse<>(response, null));
    }

    /**
     * Retrieves stored access policies specified on the queue.
     *
     * <p><strong>Code Samples</strong></p>
     *
     * <p>List the stored access policies</p>
     *
     * {@codesnippet com.azure.storage.queue.queueAsyncClient.getAccessPolicy}
     *
     * <p>For more information, see the
     * <a href="https://docs.microsoft.com/en-us/rest/api/storageservices/get-queue-acl">Azure Docs</a>.</p>
     *
     * @return The stored access policies specified on the queue.
     * @throws StorageException If the queue doesn't exist
     */
    public PagedFlux<SignedIdentifier> getAccessPolicy() {
        Function<String, Mono<PagedResponse<SignedIdentifier>>> retriever =
            marker -> postProcessResponse(this.client.queues()
                .getAccessPolicyWithRestResponseAsync(queueName, Context.NONE))
                .map(response -> new PagedResponseBase<>(response.getRequest(),
                    response.getStatusCode(),
                    response.getHeaders(),
                    response.getValue(),
                    null,
                    response.getDeserializedHeaders()));

        return new PagedFlux<>(() -> retriever.apply(null), retriever);
    }

    /**
     * Sets stored access policies on the queue.
     *
     * <p><strong>Code Samples</strong></p>
     *
     * <p>Set a read only stored access policy</p>
     *
     * {@codesnippet com.azure.storage.queue.QueueAsyncClient.setAccessPolicy#List}
     *
     * <p>For more information, see the
     * <a href="https://docs.microsoft.com/en-us/rest/api/storageservices/set-queue-acl">Azure Docs</a>.</p>
     *
     * @param permissions Access policies to set on the queue
     * @return An empty response
     * @throws StorageException If the queue doesn't exist, a stored access policy doesn't have all fields filled out,
     * or the queue will have more than five policies.
     */
    public Mono<Void> setAccessPolicy(List<SignedIdentifier> permissions) {
        return setAccessPolicyWithResponse(permissions).flatMap(FluxUtil::toMono);
    }

    /**
     * Sets stored access policies on the queue.
     *
     * <p><strong>Code Samples</strong></p>
     *
     * <p>Set a read only stored access policy</p>
     *
     * {@codesnippet com.azure.storage.queue.QueueAsyncClient.setAccessPolicyWithResponse#List}
     *
     * <p>For more information, see the
     * <a href="https://docs.microsoft.com/en-us/rest/api/storageservices/set-queue-acl">Azure Docs</a>.</p>
     *
     * @param permissions Access policies to set on the queue
     * @return A response that only contains headers and response status code
     * @throws StorageException If the queue doesn't exist, a stored access policy doesn't have all fields filled out,
     * or the queue will have more than five policies.
     */
    public Mono<Response<Void>> setAccessPolicyWithResponse(List<SignedIdentifier> permissions) {
        return withContext(context -> setAccessPolicyWithResponse(permissions, context));
    }

    Mono<Response<Void>> setAccessPolicyWithResponse(List<SignedIdentifier> permissions, Context context) {
        /*
        We truncate to seconds because the service only supports nanoseconds or seconds, but doing an
        OffsetDateTime.now will only give back milliseconds (more precise fields are zeroed and not serialized). This
        allows for proper serialization with no real detriment to users as sub-second precision on active time for
        signed identifiers is not really necessary.
         */
        if (permissions != null) {
            for (SignedIdentifier permission : permissions) {
                if (permission.getAccessPolicy() != null && permission.getAccessPolicy().getStart() != null) {
                    permission.getAccessPolicy().setStart(
                        permission.getAccessPolicy().getStart().truncatedTo(ChronoUnit.SECONDS));
                }
                if (permission.getAccessPolicy() != null && permission.getAccessPolicy().getExpiry() != null) {
                    permission.getAccessPolicy().setExpiry(
                        permission.getAccessPolicy().getExpiry().truncatedTo(ChronoUnit.SECONDS));
                }
            }
        }

        return postProcessResponse(client.queues()
            .setAccessPolicyWithRestResponseAsync(queueName, permissions, null, null, context))
            .map(response -> new SimpleResponse<>(response, null));
    }

    /**
     * Deletes all messages in the queue.
     *
     * <p><strong>Code Samples</strong></p>
     *
     * <p>Clear the messages</p>
     *
     * {@codesnippet com.azure.storage.queue.queueAsyncClient.clearMessages}
     *
     * <p>For more information, see the
     * <a href="https://docs.microsoft.com/en-us/rest/api/storageservices/clear-messages">Azure Docs</a>.</p>
     *
     * @return An empty response
     * @throws StorageException If the queue doesn't exist
     */
    public Mono<Void> clearMessages() {
        return clearMessagesWithResponse().flatMap(FluxUtil::toMono);
    }

    /**
     * Deletes all messages in the queue.
     *
     * <p><strong>Code Samples</strong></p>
     *
     * <p>Clear the messages</p>
     *
     * {@codesnippet com.azure.storage.queue.queueAsyncClient.clearMessagesWithResponse}
     *
     * <p>For more information, see the
     * <a href="https://docs.microsoft.com/en-us/rest/api/storageservices/clear-messages">Azure Docs</a>.</p>
     *
     * @return A response that only contains headers and response status code
     * @throws StorageException If the queue doesn't exist
     */
    public Mono<Response<Void>> clearMessagesWithResponse() {
        return withContext(this::clearMessagesWithResponse);
    }

    Mono<Response<Void>> clearMessagesWithResponse(Context context) {
        return postProcessResponse(client.messages().clearWithRestResponseAsync(queueName, context))
            .map(response -> new SimpleResponse<>(response, null));
    }

    /**
     * Enqueues a message that has a time-to-live of 7 days and is instantly visible.
     *
     * <p><strong>Code Samples</strong></p>
     *
     * <p>Enqueue a message of "Hello, Azure"</p>
     *
     * {@codesnippet com.azure.storage.queue.queueAsyncClient.enqueueMessage#string}
     *
     * <p>For more information, see the
     * <a href="https://docs.microsoft.com/en-us/rest/api/storageservices/put-message">Azure Docs</a>.</p>
     *
     * @param messageText Message text
     * @return A {@link EnqueuedMessage} value that contains the {@link EnqueuedMessage#getMessageId() messageId} and
     * {@link EnqueuedMessage#getPopReceipt() popReceipt} that are used to interact with the message and other metadata
     * about the enqueued message.
     * @throws StorageException If the queue doesn't exist
     */
    public Mono<EnqueuedMessage> enqueueMessage(String messageText) {
        return enqueueMessageWithResponse(messageText, null, null).flatMap(FluxUtil::toMono);
    }

    /**
     * Enqueues a message with a given time-to-live and a timeout period where the message is invisible in the queue.
     *
     * <p><strong>Code Samples</strong></p>
     *
     * <p>Add a message of "Hello, Azure" that has a timeout of 5 seconds</p>
     *
     * {@codesnippet com.azure.storage.queue.queueAsyncClient.enqueueMessageWithResponse#string-duration-duration}
     *
     * <p>Add a message of "Goodbye, Azure" that has a time to live of 5 seconds</p>
     *
     * {@codesnippet com.azure.storage.queue.QueueAsyncClient.enqueueMessageWithResponse-liveTime#String-Duration-Duration}
     *
     * <p>For more information, see the
     * <a href="https://docs.microsoft.com/en-us/rest/api/storageservices/put-message">Azure Docs</a>.</p>
     *
     * @param messageText Message text
     * @param visibilityTimeout Optional. The timeout period for how long the message is invisible in the queue. If
     * unset the value will default to 0 and the message will be instantly visible. The timeout must be between 0
     * seconds and 7 days.
     * @param timeToLive Optional. How long the message will stay alive in the queue. If unset the value will default to
     * 7 days, if -1 is passed the message will not expire. The time to live must be -1 or any positive number.
     * @return A {@link EnqueuedMessage} value that contains the {@link EnqueuedMessage#getMessageId() messageId} and
     * {@link EnqueuedMessage#getPopReceipt() popReceipt} that are used to interact with the message and other metadata
     * about the enqueued message.
     * @throws StorageException If the queue doesn't exist or the {@code visibilityTimeout} or {@code timeToLive} are
     * outside of the allowed limits.
     */
    public Mono<Response<EnqueuedMessage>> enqueueMessageWithResponse(String messageText, Duration visibilityTimeout,
        Duration timeToLive) {
        return withContext(context -> enqueueMessageWithResponse(messageText, visibilityTimeout, timeToLive, context));
    }

    Mono<Response<EnqueuedMessage>> enqueueMessageWithResponse(String messageText, Duration visibilityTimeout,
        Duration timeToLive, Context context) {
        Integer visibilityTimeoutInSeconds = (visibilityTimeout == null) ? null : (int) visibilityTimeout.getSeconds();
        Integer timeToLiveInSeconds = (timeToLive == null) ? null : (int) timeToLive.getSeconds();
        QueueMessage message = new QueueMessage().setMessageText(messageText);

        return postProcessResponse(client.messages()
            .enqueueWithRestResponseAsync(queueName, message, visibilityTimeoutInSeconds, timeToLiveInSeconds,
                null, null, context))
            .map(response -> new SimpleResponse<>(response, response.getValue().get(0)));
    }

    /**
     * Retrieves the first message in the queue and hides it from other operations for 30 seconds.
     *
     * <p><strong>Code Samples</strong></p>
     *
     * <p>Dequeue a message</p>
     *
     * {@codesnippet com.azure.storage.queue.queueAsyncClient.dequeueMessages}
     *
     * <p>For more information, see the
     * <a href="https://docs.microsoft.com/en-us/rest/api/storageservices/get-messages">Azure Docs</a>.</p>
     *
     * @return The first {@link DequeuedMessage} in the queue, it contains {@link DequeuedMessage#getMessageId()
     * messageId} and {@link DequeuedMessage#getPopReceipt() popReceipt} used to interact with the message, additionally
     * it contains other metadata about the message.
     * @throws StorageException If the queue doesn't exist
     */
    public PagedFlux<DequeuedMessage> dequeueMessages() {
        return dequeueMessagesWithOptionalTimeout(1, null, null, Context.NONE);
    }

    /**
     * Retrieves up to the maximum number of messages from the queue and hides them from other operations for 30
     * seconds.
     *
     * <p><strong>Code Samples</strong></p>
     *
     * <p>Dequeue up to 5 messages</p>
     *
     * {@codesnippet com.azure.storage.queue.queueAsyncClient.dequeueMessages#integer}
     *
     * <p>For more information, see the
     * <a href="https://docs.microsoft.com/en-us/rest/api/storageservices/get-messages">Azure Docs</a>.</p>
     *
     * @param maxMessages Optional. Maximum number of messages to get, if there are less messages exist in the queue
     * than requested all the messages will be returned. If left empty only 1 message will be retrieved, the allowed
     * range is 1 to 32 messages.
     * @return Up to {@code maxMessages} {@link DequeuedMessage DequeuedMessages} from the queue. Each DequeuedMessage
     * contains {@link DequeuedMessage#getMessageId() messageId} and {@link DequeuedMessage#getPopReceipt() popReceipt}
     * used to interact with the message and other metadata about the message.
     * @throws StorageException If the queue doesn't exist or {@code maxMessages} is outside of the allowed bounds
     */
    public PagedFlux<DequeuedMessage> dequeueMessages(Integer maxMessages) {
        return dequeueMessagesWithOptionalTimeout(maxMessages, null, null, Context.NONE);
    }

    /**
     * Retrieves up to the maximum number of messages from the queue and hides them from other operations for the
     * timeout period.
     *
     * <p><strong>Code Samples</strong></p>
     *
     * <p>Dequeue up to 5 messages and give them a 60 second timeout period</p>
     *
     * {@codesnippet com.azure.storage.queue.queueAsyncClient.dequeueMessages#integer-duration}
     *
     * <p>For more information, see the
     * <a href="https://docs.microsoft.com/en-us/rest/api/storageservices/get-messages">Azure Docs</a>.</p>
     *
     * @param maxMessages Optional. Maximum number of messages to get, if there are less messages exist in the queue
     * than requested all the messages will be returned. If left empty only 1 message will be retrieved, the allowed
     * range is 1 to 32 messages.
     * @param visibilityTimeout Optional. The timeout period for how long the message is invisible in the queue. If left
     * empty the dequeued messages will be invisible for 30 seconds. The timeout must be between 1 second and 7 days.
     * @return Up to {@code maxMessages} {@link DequeuedMessage DequeuedMessages} from the queue. Each DeqeuedMessage
     * contains {@link DequeuedMessage#getMessageId() messageId} and {@link DequeuedMessage#getPopReceipt() popReceipt}
     * used to interact with the message and other metadata about the message.
     * @throws StorageException If the queue doesn't exist or {@code maxMessages} or {@code visibilityTimeout} is
     * outside of the allowed bounds
     */
    public PagedFlux<DequeuedMessage> dequeueMessages(Integer maxMessages, Duration visibilityTimeout) {
        return dequeueMessagesWithOptionalTimeout(maxMessages, visibilityTimeout, null, Context.NONE);
    }

    PagedFlux<DequeuedMessage> dequeueMessagesWithOptionalTimeout(Integer maxMessages, Duration visibilityTimeout,
        Duration timeout, Context context) {
        Integer visibilityTimeoutInSeconds = (visibilityTimeout == null) ? null : (int) visibilityTimeout.getSeconds();
        Function<String, Mono<PagedResponse<DequeuedMessage>>> retriever =
            marker -> postProcessResponse(Utility.applyOptionalTimeout(this.client.messages()
                .dequeueWithRestResponseAsync(queueName, maxMessages, visibilityTimeoutInSeconds,
                    null, null, context), timeout)
                .map(response -> new PagedResponseBase<>(response.getRequest(),
                    response.getStatusCode(),
                    response.getHeaders(),
                    response.getValue(),
                    null,
                    response.getDeserializedHeaders())));

        return new PagedFlux<>(() -> retriever.apply(null), retriever);
    }

    /**
     * Peeks the first message in the queue.
     *
     * Peeked messages don't contain the necessary information needed to interact with the message nor will it hide
     * messages from other operations on the queue.
     *
     * <p><strong>Code Samples</strong></p>
     *
     * <p>Peek the first message</p>
     *
     * {@codesnippet com.azure.storage.queue.queueAsyncClient.peekMessages}
     *
     * <p>For more information, see the
     * <a href="https://docs.microsoft.com/en-us/rest/api/storageservices/peek-messages">Azure Docs</a>.</p>
     *
     * @return A {@link PeekedMessage} that contains metadata about the message.
     */
    public PagedFlux<PeekedMessage> peekMessages() {
        return peekMessages(null);
    }

    /**
     * Peek messages from the front of the queue up to the maximum number of messages.
     *
     * Peeked messages don't contain the necessary information needed to interact with the message nor will it hide
     * messages from other operations on the queue.
     *
     * <p><strong>Code Samples</strong></p>
     *
     * <p>Peek up to the first five messages</p>
     *
     * {@codesnippet com.azure.storage.queue.queueAsyncClient.peekMessages#integer}
     *
     * <p>For more information, see the
     * <a href="https://docs.microsoft.com/en-us/rest/api/storageservices/peek-messages">Azure Docs</a>.</p>
     *
     * @param maxMessages Optional. Maximum number of messages to peek, if there are less messages exist in the queue
     * than requested all the messages will be peeked. If left empty only 1 message will be peeked, the allowed range is
     * 1 to 32 messages.
     * @return Up to {@code maxMessages} {@link PeekedMessage PeekedMessages} from the queue. Each PeekedMessage
     * contains metadata about the message.
     * @throws StorageException If the queue doesn't exist or {@code maxMessages} is outside of the allowed bounds
     */
    public PagedFlux<PeekedMessage> peekMessages(Integer maxMessages) {
        return peekMessagesWithOptionalTimeout(maxMessages, null, Context.NONE);
    }

    PagedFlux<PeekedMessage> peekMessagesWithOptionalTimeout(Integer maxMessages, Duration timeout, Context context) {
        Function<String, Mono<PagedResponse<PeekedMessage>>> retriever =
            marker -> postProcessResponse(Utility.applyOptionalTimeout(this.client.messages()
                .peekWithRestResponseAsync(queueName, maxMessages, null, null, context), timeout)
                .map(response -> new PagedResponseBase<>(response.getRequest(),
                    response.getStatusCode(),
                    response.getHeaders(),
                    response.getValue(),
                    null,
                    response.getDeserializedHeaders())));

        return new PagedFlux<>(() -> retriever.apply(null), retriever);
    }

    /**
     * Updates the specific message in the queue with a new message and resets the visibility timeout.
     *
     * <p><strong>Code Samples</strong></p>
     *
     * <p>Dequeue the first message and update it to "Hello again, Azure" and hide it for 5 seconds</p>
     *
     * {@codesnippet com.azure.storage.queue.QueueAsyncClient.updateMessage#String-String-String-Duration}
     *
     * <p>For more information, see the
     * <a href="https://docs.microsoft.com/en-us/rest/api/storageservices/update-message">Azure Docs</a>.</p>
     *
     * @param messageText Updated value for the message
     * @param messageId Id of the message to update
     * @param popReceipt Unique identifier that must match for the message to be updated
     * @param visibilityTimeout The timeout period for how long the message is invisible in the queue in seconds. The
     * timeout period must be between 1 second and 7 days.
     * @return A {@link UpdatedMessage} that contains the new {@link UpdatedMessage#getPopReceipt() popReceipt} to
     * interact with the message, additionally contains the updated metadata about the message.
     * @throws StorageException If the queue or messageId don't exist, the popReceipt doesn't match on the message, or
     * the {@code visibilityTimeout} is outside the allowed bounds
     */
    public Mono<UpdatedMessage> updateMessage(String messageText, String messageId, String popReceipt,
        Duration visibilityTimeout) {
        return updateMessageWithResponse(messageText, messageId, popReceipt, visibilityTimeout)
            .flatMap(FluxUtil::toMono);
    }

    /**
     * Updates the specific message in the queue with a new message and resets the visibility timeout.
     *
     * <p><strong>Code Samples</strong></p>
     *
     * <p>Dequeue the first message and update it to "Hello again, Azure" and hide it for 5 seconds</p>
     *
     * {@codesnippet com.azure.storage.queue.QueueAsyncClient.updateMessageWithResponse#String-String-String-Duration}
     *
     * <p>For more information, see the
     * <a href="https://docs.microsoft.com/en-us/rest/api/storageservices/update-message">Azure Docs</a>.</p>
     *
     * @param messageText Updated value for the message
     * @param messageId Id of the message to update
     * @param popReceipt Unique identifier that must match for the message to be updated
     * @param visibilityTimeout The timeout period for how long the message is invisible in the queue in seconds. The
     * timeout period must be between 1 second and 7 days.
     * @return A {@link UpdatedMessage} that contains the new {@link UpdatedMessage#getPopReceipt() popReceipt} to
     * interact with the message, additionally contains the updated metadata about the message.
     * @throws StorageException If the queue or messageId don't exist, the popReceipt doesn't match on the message, or
     * the {@code visibilityTimeout} is outside the allowed bounds
     */
    public Mono<Response<UpdatedMessage>> updateMessageWithResponse(String messageText, String messageId,
        String popReceipt, Duration visibilityTimeout) {
        return withContext(context ->
            updateMessageWithResponse(messageText, messageId, popReceipt, visibilityTimeout, context));
    }

    Mono<Response<UpdatedMessage>> updateMessageWithResponse(String messageText, String messageId, String popReceipt,
        Duration visibilityTimeout, Context context) {
        QueueMessage message = new QueueMessage().setMessageText(messageText);
        return postProcessResponse(client.messageIds()
            .updateWithRestResponseAsync(queueName, messageId, message, popReceipt,
                (int) visibilityTimeout.getSeconds(), context))
            .map(this::getUpdatedMessageResponse);
    }

    /**
     * Deletes the specified message in the queue
     *
     * <p><strong>Code Samples</strong></p>
     *
     * <p>Delete the first message</p>
     *
     * {@codesnippet com.azure.storage.queue.QueueAsyncClient.deleteMessage#String-String}
     *
     * <p>For more information, see the
     * <a href="https://docs.microsoft.com/en-us/rest/api/storageservices/delete-message2">Azure Docs</a>.</p>
     *
     * @param messageId Id of the message to deleted
     * @param popReceipt Unique identifier that must match for the message to be deleted
     * @return An empty response
     * @throws StorageException If the queue or messageId don't exist or the popReceipt doesn't match on the message
     */
    public Mono<Void> deleteMessage(String messageId, String popReceipt) {
        return deleteMessageWithResponse(messageId, popReceipt).flatMap(FluxUtil::toMono);
    }

    /**
     * Deletes the specified message in the queue
     *
     * <p><strong>Code Samples</strong></p>
     *
     * <p>Delete the first message</p>
     *
     * {@codesnippet com.azure.storage.queue.QueueAsyncClient.deleteMessageWithResponse#String-String}
     *
     * <p>For more information, see the
     * <a href="https://docs.microsoft.com/en-us/rest/api/storageservices/delete-message2">Azure Docs</a>.</p>
     *
     * @param messageId Id of the message to deleted
     * @param popReceipt Unique identifier that must match for the message to be deleted
     * @return A response that only contains headers and response status code
     * @throws StorageException If the queue or messageId don't exist or the popReceipt doesn't match on the message
     */
    public Mono<Response<Void>> deleteMessageWithResponse(String messageId, String popReceipt) {
        return withContext(context -> deleteMessageWithResponse(messageId, popReceipt, context));
    }

    Mono<Response<Void>> deleteMessageWithResponse(String messageId, String popReceipt, Context context) {
        return postProcessResponse(client.messageIds()
            .deleteWithRestResponseAsync(queueName, messageId, popReceipt, context))
            .map(response -> new SimpleResponse<>(response, null));
    }

    /**
<<<<<<< HEAD
     * Generates a SAS token with the specified parameters
     *
     * @param permissions The {@code QueueSasPermission} permission for the SAS
     * @param expiryTime The {@code OffsetDateTime} expiry time for the SAS
     * @return A string that represents the SAS token
     * @throws NullPointerException If {@code sharedKeyCredential} is null
     */
    public String generateSas(QueueSasPermission permissions, OffsetDateTime expiryTime) {
        return this.generateSas(null, permissions, expiryTime, null /* startTime */,   /* identifier */ null /*
        version */, null /* sasProtocol */, null /* ipRange */);
    }

    /**
     * Generates a SAS token with the specified parameters
     *
     * @param identifier The {@code String} name of the access policy on the queue this SAS references if any
     * @return A string that represents the SAS token
     * @throws NullPointerException If {@code sharedKeyCredential} is null
     */
    public String generateSas(String identifier) {
        return this.generateSas(identifier, null  /* permissions */, null /* expiryTime */, null /* startTime */,
            null /* version */, null /* sasProtocol */, null /* ipRange */);
    }

    /**
     * Generates a SAS token with the specified parameters
     *
     * <p><strong>Code Samples</strong></p>
     *
     * {@codesnippet com.azure.storage.queue.queueAsyncClient.generateSas#String-QueueSasPermission-OffsetDateTime-OffsetDateTime-String-SasProtocol-IpRange}
     *
     * <p>For more information, see the
     * <a href="https://docs.microsoft.com/en-us/rest/api/storageservices/create-service-sas">Azure Docs</a>.</p>
     *
     * @param identifier The {@code String} name of the access policy on the queue this SAS references if any
     * @param permissions The {@code QueueSasPermission} permission for the SAS
     * @param expiryTime The {@code OffsetDateTime} expiry time for the SAS
     * @param startTime An optional {@code OffsetDateTime} start time for the SAS
     * @param version An optional {@code String} version for the SAS
     * @param sasProtocol An optional {@code SasProtocol} protocol for the SAS
     * @param ipRange An optional {@code IpRange} ip address range for the SAS
     * @return A string that represents the SAS token
     * @throws NullPointerException If {@code sharedKeyCredential} is null
     */
    public String generateSas(String identifier, QueueSasPermission permissions, OffsetDateTime expiryTime,
                              OffsetDateTime startTime, String version, SasProtocol sasProtocol, IpRange ipRange) {

        QueueServiceSasSignatureValues queueServiceSASSignatureValues = new QueueServiceSasSignatureValues(version,
            sasProtocol, startTime, expiryTime, permissions == null ? null : permissions.toString(), ipRange,
            identifier);

        SharedKeyCredential sharedKeyCredential =
            Utility.getSharedKeyCredential(this.client.getHttpPipeline());

        Utility.assertNotNull("sharedKeyCredential", sharedKeyCredential);

        // Set canonical name
        QueueServiceSasSignatureValues values = queueServiceSASSignatureValues
            .setCanonicalName(this.queueName, sharedKeyCredential.getAccountName());

        QueueServiceSasQueryParameters queueServiceSasQueryParameters = values
            .generateSASQueryParameters(sharedKeyCredential);

        return queueServiceSasQueryParameters.encode();
    }

    /**
=======
>>>>>>> 3c371470
     * Get the queue name of the client.
     *
     * <p><strong>Code Samples</strong></p>
     *
     * {@codesnippet com.azure.storage.queue.queueAsyncClient.getQueueName}
     *
     * @return The name of the queue.
     */
    public String getQueueName() {
        return queueName;
    }

    /*
     * Maps the HTTP headers returned from the service to the expected response type
     * @param response Service response
     * @return Mapped response
     */
    private Response<QueueProperties> getQueuePropertiesResponse(QueuesGetPropertiesResponse response) {
        QueueGetPropertiesHeaders propertiesHeaders = response.getDeserializedHeaders();
        QueueProperties properties = new QueueProperties(propertiesHeaders.getMetadata(),
            propertiesHeaders.getApproximateMessagesCount());
        return new SimpleResponse<>(response, properties);
    }

    /*
     * Maps the HTTP headers returned from the service to the expected response type
     * @param response Service response
     * @return Mapped response
     */
    private Response<UpdatedMessage> getUpdatedMessageResponse(MessageIdsUpdateResponse response) {
        MessageIdUpdateHeaders headers = response.getDeserializedHeaders();
        UpdatedMessage updatedMessage = new UpdatedMessage(headers.getPopReceipt(), headers.getTimeNextVisible());
        return new SimpleResponse<>(response, updatedMessage);
    }
}<|MERGE_RESOLUTION|>--- conflicted
+++ resolved
@@ -11,11 +11,8 @@
 import com.azure.core.implementation.http.PagedResponseBase;
 import com.azure.core.implementation.util.FluxUtil;
 import com.azure.core.util.Context;
-<<<<<<< HEAD
 import com.azure.storage.common.IpRange;
 import com.azure.storage.common.SasProtocol;
-=======
->>>>>>> 3c371470
 import com.azure.storage.common.Utility;
 import com.azure.storage.common.credentials.SharedKeyCredential;
 import com.azure.storage.queue.implementation.AzureQueueStorageImpl;
@@ -747,76 +744,6 @@
     }
 
     /**
-<<<<<<< HEAD
-     * Generates a SAS token with the specified parameters
-     *
-     * @param permissions The {@code QueueSasPermission} permission for the SAS
-     * @param expiryTime The {@code OffsetDateTime} expiry time for the SAS
-     * @return A string that represents the SAS token
-     * @throws NullPointerException If {@code sharedKeyCredential} is null
-     */
-    public String generateSas(QueueSasPermission permissions, OffsetDateTime expiryTime) {
-        return this.generateSas(null, permissions, expiryTime, null /* startTime */,   /* identifier */ null /*
-        version */, null /* sasProtocol */, null /* ipRange */);
-    }
-
-    /**
-     * Generates a SAS token with the specified parameters
-     *
-     * @param identifier The {@code String} name of the access policy on the queue this SAS references if any
-     * @return A string that represents the SAS token
-     * @throws NullPointerException If {@code sharedKeyCredential} is null
-     */
-    public String generateSas(String identifier) {
-        return this.generateSas(identifier, null  /* permissions */, null /* expiryTime */, null /* startTime */,
-            null /* version */, null /* sasProtocol */, null /* ipRange */);
-    }
-
-    /**
-     * Generates a SAS token with the specified parameters
-     *
-     * <p><strong>Code Samples</strong></p>
-     *
-     * {@codesnippet com.azure.storage.queue.queueAsyncClient.generateSas#String-QueueSasPermission-OffsetDateTime-OffsetDateTime-String-SasProtocol-IpRange}
-     *
-     * <p>For more information, see the
-     * <a href="https://docs.microsoft.com/en-us/rest/api/storageservices/create-service-sas">Azure Docs</a>.</p>
-     *
-     * @param identifier The {@code String} name of the access policy on the queue this SAS references if any
-     * @param permissions The {@code QueueSasPermission} permission for the SAS
-     * @param expiryTime The {@code OffsetDateTime} expiry time for the SAS
-     * @param startTime An optional {@code OffsetDateTime} start time for the SAS
-     * @param version An optional {@code String} version for the SAS
-     * @param sasProtocol An optional {@code SasProtocol} protocol for the SAS
-     * @param ipRange An optional {@code IpRange} ip address range for the SAS
-     * @return A string that represents the SAS token
-     * @throws NullPointerException If {@code sharedKeyCredential} is null
-     */
-    public String generateSas(String identifier, QueueSasPermission permissions, OffsetDateTime expiryTime,
-                              OffsetDateTime startTime, String version, SasProtocol sasProtocol, IpRange ipRange) {
-
-        QueueServiceSasSignatureValues queueServiceSASSignatureValues = new QueueServiceSasSignatureValues(version,
-            sasProtocol, startTime, expiryTime, permissions == null ? null : permissions.toString(), ipRange,
-            identifier);
-
-        SharedKeyCredential sharedKeyCredential =
-            Utility.getSharedKeyCredential(this.client.getHttpPipeline());
-
-        Utility.assertNotNull("sharedKeyCredential", sharedKeyCredential);
-
-        // Set canonical name
-        QueueServiceSasSignatureValues values = queueServiceSASSignatureValues
-            .setCanonicalName(this.queueName, sharedKeyCredential.getAccountName());
-
-        QueueServiceSasQueryParameters queueServiceSasQueryParameters = values
-            .generateSASQueryParameters(sharedKeyCredential);
-
-        return queueServiceSasQueryParameters.encode();
-    }
-
-    /**
-=======
->>>>>>> 3c371470
      * Get the queue name of the client.
      *
      * <p><strong>Code Samples</strong></p>
