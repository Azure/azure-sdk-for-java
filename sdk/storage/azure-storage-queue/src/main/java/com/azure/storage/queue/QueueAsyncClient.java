--- conflicted
+++ resolved
@@ -746,76 +746,6 @@
     }
 
     /**
-<<<<<<< HEAD
-=======
-     * Generates a SAS token with the specified parameters
-     *
-     * @param permissions The {@code QueueSASPermission} permission for the SAS
-     * @param expiryTime The {@code OffsetDateTime} expiry time for the SAS
-     * @return A string that represents the SAS token
-     * @throws NullPointerException If {@code sharedKeyCredential} is null
-     */
-    public String generateSAS(QueueSASPermission permissions, OffsetDateTime expiryTime) {
-        return this.generateSAS(null, permissions, expiryTime, null /* startTime */,   /* identifier */ null /*
-        version */, null /* sasProtocol */, null /* ipRange */);
-    }
-
-    /**
-     * Generates a SAS token with the specified parameters
-     *
-     * @param identifier The {@code String} name of the access policy on the queue this SAS references if any
-     * @return A string that represents the SAS token
-     * @throws NullPointerException If {@code sharedKeyCredential} is null
-     */
-    public String generateSAS(String identifier) {
-        return this.generateSAS(identifier, null  /* permissions */, null /* expiryTime */, null /* startTime */,
-            null /* version */, null /* sasProtocol */, null /* ipRange */);
-    }
-
-    /**
-     * Generates a SAS token with the specified parameters
-     *
-     * <p><strong>Code Samples</strong></p>
-     *
-     * {@codesnippet com.azure.storage.queue.queueAsyncClient.generateSAS#String-QueueSASPermission-OffsetDateTime-OffsetDateTime-String-SASProtocol-IPRange}
-     *
-     * <p>For more information, see the
-     * <a href="https://docs.microsoft.com/en-us/rest/api/storageservices/create-service-sas">Azure Docs</a>.</p>
-     *
-     * @param identifier The {@code String} name of the access policy on the queue this SAS references if any
-     * @param permissions The {@code QueueSASPermission} permission for the SAS
-     * @param expiryTime The {@code OffsetDateTime} expiry time for the SAS
-     * @param startTime An optional {@code OffsetDateTime} start time for the SAS
-     * @param version An optional {@code String} version for the SAS
-     * @param sasProtocol An optional {@code SASProtocol} protocol for the SAS
-     * @param ipRange An optional {@code IPRange} ip address range for the SAS
-     * @return A string that represents the SAS token
-     * @throws NullPointerException If {@code sharedKeyCredential} is null
-     */
-    public String generateSAS(String identifier, QueueSASPermission permissions, OffsetDateTime expiryTime,
-        OffsetDateTime startTime, String version, SASProtocol sasProtocol, IPRange ipRange) {
-
-        QueueServiceSASSignatureValues queueServiceSASSignatureValues = new QueueServiceSASSignatureValues(version,
-            sasProtocol, startTime, expiryTime, permissions == null ? null : permissions.toString(), ipRange,
-            identifier);
-
-        SharedKeyCredential sharedKeyCredential =
-            Utility.getSharedKeyCredential(this.client.getHttpPipeline());
-
-        Utility.assertNotNull("sharedKeyCredential", sharedKeyCredential);
-
-        // Set canonical name
-        QueueServiceSASSignatureValues values = queueServiceSASSignatureValues
-            .setCanonicalName(this.queueName, sharedKeyCredential.getAccountName());
-
-        QueueServiceSasQueryParameters queueServiceSasQueryParameters = values
-            .generateSASQueryParameters(sharedKeyCredential);
-
-        return queueServiceSasQueryParameters.encode();
-    }
-
-    /**
->>>>>>> c31d1c94
      * Get the queue name of the client.
      *
      * <p><strong>Code Samples</strong></p>
