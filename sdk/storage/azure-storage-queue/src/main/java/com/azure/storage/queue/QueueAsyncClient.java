// Copyright (c) Microsoft Corporation. All rights reserved.
// Licensed under the MIT License.
package com.azure.storage.queue;

import static com.azure.core.implementation.util.FluxUtil.monoError;
import static com.azure.core.implementation.util.FluxUtil.pagedFluxError;
import static com.azure.core.implementation.util.FluxUtil.withContext;

import com.azure.core.annotation.ServiceClient;
import com.azure.core.http.HttpPipeline;
import com.azure.core.http.rest.PagedFlux;
import com.azure.core.http.rest.PagedResponse;
import com.azure.core.http.rest.Response;
import com.azure.core.http.rest.SimpleResponse;
import com.azure.core.implementation.http.PagedResponseBase;
import com.azure.core.implementation.util.FluxUtil;
import com.azure.core.util.Context;
import com.azure.core.util.logging.ClientLogger;
import com.azure.storage.common.Utility;
import com.azure.storage.common.StorageSharedKeyCredential;
import com.azure.storage.queue.implementation.AzureQueueStorageImpl;
import com.azure.storage.queue.implementation.models.MessageIdUpdateHeaders;
import com.azure.storage.queue.implementation.models.MessageIdsUpdateResponse;
import com.azure.storage.queue.implementation.models.QueueGetPropertiesHeaders;
import com.azure.storage.queue.implementation.models.QueueMessage;
import com.azure.storage.queue.implementation.models.QueuesGetPropertiesResponse;
import com.azure.storage.queue.models.DequeuedMessage;
import com.azure.storage.queue.models.EnqueuedMessage;
import com.azure.storage.queue.models.PeekedMessage;
import com.azure.storage.queue.models.QueueProperties;
import com.azure.storage.queue.models.QueueSignedIdentifier;
import com.azure.storage.queue.models.QueueStorageException;
import com.azure.storage.queue.models.UpdatedMessage;
import reactor.core.publisher.Mono;

import java.time.Duration;
import java.time.temporal.ChronoUnit;
import java.util.Map;
import java.util.Objects;
import java.util.function.Function;

/**
 * This class provides a client that contains all the operations for interacting with a queue in Azure Storage Queue.
 * Operations allowed by the client are creating and deleting the queue, retrieving and updating metadata and access
 * policies of the queue, and enqueuing, dequeuing, peeking, updating, and deleting messages.
 *
 * <p><strong>Instantiating an Asynchronous Queue Client</strong></p>
 *
 * {@codesnippet com.azure.storage.queue.queueAsyncClient.instantiation}
 *
 * <p>View {@link QueueClientBuilder this} for additional ways to construct the client.</p>
 *
 * @see QueueClientBuilder
 * @see QueueClient
 * @see StorageSharedKeyCredential
 */
@ServiceClient(builder = QueueClientBuilder.class, isAsync = true)
public final class QueueAsyncClient {

    private final ClientLogger logger = new ClientLogger(QueueAsyncClient.class);
    private final AzureQueueStorageImpl client;
    private final String queueName;
    private final String accountName;

    /**
     * Creates a QueueAsyncClient that sends requests to the storage queue service at {@link #getQueueUrl() endpoint}.
     * Each service call goes through the {@link HttpPipeline pipeline}.
     *
     * @param client Client that interacts with the service interfaces
     * @param queueName Name of the queue
     */
    QueueAsyncClient(AzureQueueStorageImpl client, String queueName, String accountName) {
        Objects.requireNonNull(queueName, "'queueName' cannot be null.");
        this.queueName = queueName;
        this.client = client;
        this.accountName = accountName;
    }

    /**
     * @return the URL of the storage queue
     */
    public String getQueueUrl() {
        return String.format("%s/%s", client.getUrl(), queueName);
    }

    /**
     * Creates a new queue.
     *
     * <p><strong>Code Samples</strong></p>
     *
     * <p>Create a queue</p>
     *
     * {@codesnippet com.azure.storage.queue.queueAsyncClient.create}
     *
     * <p>For more information, see the
     * <a href="https://docs.microsoft.com/en-us/rest/api/storageservices/create-queue4">Azure Docs</a>.</p>
     *
     * @return An empty response
     * @throws QueueStorageException If a queue with the same name already exists in the queue service.
     */
    public Mono<Void> create() {
        try {
            return createWithResponse(null).flatMap(FluxUtil::toMono);
        } catch (RuntimeException ex) {
            return monoError(logger, ex);
        }
    }

    /**
     * Creates a new queue.
     *
     * <p><strong>Code Samples</strong></p>
     *
     * <p>Create a queue with metadata "queue:metadataMap"</p>
     *
     * {@codesnippet com.azure.storage.queue.queueAsyncClient.createWithResponse#map}
     *
     * <p>For more information, see the
     * <a href="https://docs.microsoft.com/en-us/rest/api/storageservices/create-queue4">Azure Docs</a>.</p>
     *
     * @param metadata Metadata to associate with the queue
     * @return A response that only contains headers and response status code
     * @throws QueueStorageException If a queue with the same name and different metadata already exists in the queue
     * service.
     */
    public Mono<Response<Void>> createWithResponse(Map<String, String> metadata) {
        try {
            return withContext(context -> createWithResponse(metadata, context));
        } catch (RuntimeException ex) {
            return monoError(logger, ex);
        }
    }

    Mono<Response<Void>> createWithResponse(Map<String, String> metadata, Context context) {
        return client.queues().createWithRestResponseAsync(queueName, null, metadata, null, context)
            .map(response -> new SimpleResponse<>(response, null));
    }

    /**
     * Permanently deletes the queue.
     *
     * <p><strong>Code Samples</strong></p>
     *
     * <p>Delete a queue</p>
     *
     * {@codesnippet com.azure.storage.queue.queueAsyncClient.delete}
     *
     * <p>For more information, see the
     * <a href="https://docs.microsoft.com/en-us/rest/api/storageservices/delete-queue3">Azure Docs</a>.</p>
     *
     * @return An empty response
     * @throws QueueStorageException If the queue doesn't exist
     */
    public Mono<Void> delete() {
        try {
            return deleteWithResponse().flatMap(FluxUtil::toMono);
        } catch (RuntimeException ex) {
            return monoError(logger, ex);
        }
    }

    /**
     * Permanently deletes the queue.
     *
     * <p><strong>Code Samples</strong></p>
     *
     * <p>Delete a queue</p>
     *
     * {@codesnippet com.azure.storage.queue.queueAsyncClient.deleteWithResponse}
     *
     * <p>For more information, see the
     * <a href="https://docs.microsoft.com/en-us/rest/api/storageservices/delete-queue3">Azure Docs</a>.</p>
     *
     * @return A response that only contains headers and response status code
     * @throws QueueStorageException If the queue doesn't exist
     */
    public Mono<Response<Void>> deleteWithResponse() {
        try {
            return withContext(this::deleteWithResponse);
        } catch (RuntimeException ex) {
            return monoError(logger, ex);
        }
    }

    Mono<Response<Void>> deleteWithResponse(Context context) {
        return client.queues().deleteWithRestResponseAsync(queueName, context)
            .map(response -> new SimpleResponse<>(response, null));
    }

    /**
     * Retrieves metadata and approximate message count of the queue.
     *
     * <p><strong>Code Samples</strong></p>
     *
     * <p>Get the properties of the queue</p>
     *
     * {@codesnippet com.azure.storage.queue.queueAsyncClient.getProperties}
     *
     * <p>For more information, see the
     * <a href="https://docs.microsoft.com/en-us/rest/api/storageservices/get-queue-metadata">Azure Docs</a>.</p>
     *
     * @return A response containing a {@link QueueProperties} value which contains the metadata and approximate
     * messages count of the queue.
     * @throws QueueStorageException If the queue doesn't exist
     */
    public Mono<QueueProperties> getProperties() {
        try {
            return getPropertiesWithResponse().flatMap(FluxUtil::toMono);
        } catch (RuntimeException ex) {
            return monoError(logger, ex);
        }
    }

    /**
     * Retrieves metadata and approximate message count of the queue.
     *
     * <p><strong>Code Samples</strong></p>
     *
     * <p>Get the properties of the queue</p>
     *
     * {@codesnippet com.azure.storage.queue.queueAsyncClient.getPropertiesWithResponse}
     *
     * <p>For more information, see the
     * <a href="https://docs.microsoft.com/en-us/rest/api/storageservices/get-queue-metadata">Azure Docs</a>.</p>
     *
     * @return A response containing a {@link QueueProperties} value which contains the metadata and approximate
     * messages count of the queue.
     * @throws QueueStorageException If the queue doesn't exist
     */
    public Mono<Response<QueueProperties>> getPropertiesWithResponse() {
        try {
            return withContext(this::getPropertiesWithResponse);
        } catch (RuntimeException ex) {
            return monoError(logger, ex);
        }
    }

    Mono<Response<QueueProperties>> getPropertiesWithResponse(Context context) {
        return client.queues().getPropertiesWithRestResponseAsync(queueName, context)
            .map(this::getQueuePropertiesResponse);
    }

    /**
     * Sets the metadata of the queue.
     *
     * Passing in a {@code null} value for metadata will clear the metadata associated with the queue.
     *
     * <p><strong>Code Samples</strong></p>
     *
     * <p>Set the queue's metadata to "queue:metadataMap"</p>
     *
     * {@codesnippet com.azure.storage.queue.queueAsyncClient.setMetadata#map}
     *
     * <p>Clear the queue's metadata</p>
     *
     * {@codesnippet com.azure.storage.queue.queueAsyncClient.clearMetadata#map}
     *
     * <p>For more information, see the
     * <a href="https://docs.microsoft.com/en-us/rest/api/storageservices/set-queue-metadata">Azure Docs</a>.</p>
     *
     * @param metadata Metadata to set on the queue
     * @return A response that only contains headers and response status code
     * @throws QueueStorageException If the queue doesn't exist
     */
    public Mono<Void> setMetadata(Map<String, String> metadata) {
        try {
            return setMetadataWithResponse(metadata).flatMap(FluxUtil::toMono);
        } catch (RuntimeException ex) {
            return monoError(logger, ex);
        }
    }

    /**
     * Sets the metadata of the queue.
     *
     * Passing in a {@code null} value for metadata will clear the metadata associated with the queue.
     *
     * <p><strong>Code Samples</strong></p>
     *
     * <p>Set the queue's metadata to "queue:metadataMap"</p>
     *
     * {@codesnippet com.azure.storage.queue.queueAsyncClient.setMetadataWithResponse#map}
     *
     * <p>Clear the queue's metadata</p>
     *
     * {@codesnippet com.azure.storage.queue.queueAsyncClient.clearMetadataWithResponse#map}
     *
     * <p>For more information, see the
     * <a href="https://docs.microsoft.com/en-us/rest/api/storageservices/set-queue-metadata">Azure Docs</a>.</p>
     *
     * @param metadata Metadata to set on the queue
     * @return A response that only contains headers and response status code
     * @throws QueueStorageException If the queue doesn't exist
     */
    public Mono<Response<Void>> setMetadataWithResponse(Map<String, String> metadata) {
        try {
            return withContext(context -> setMetadataWithResponse(metadata, context));
        } catch (RuntimeException ex) {
            return monoError(logger, ex);
        }
    }

    Mono<Response<Void>> setMetadataWithResponse(Map<String, String> metadata, Context context) {
        return client.queues()
            .setMetadataWithRestResponseAsync(queueName, null, metadata, null, context)
            .map(response -> new SimpleResponse<>(response, null));
    }

    /**
     * Retrieves stored access policies specified on the queue.
     *
     * <p><strong>Code Samples</strong></p>
     *
     * <p>List the stored access policies</p>
     *
     * {@codesnippet com.azure.storage.queue.queueAsyncClient.getAccessPolicy}
     *
     * <p>For more information, see the
     * <a href="https://docs.microsoft.com/en-us/rest/api/storageservices/get-queue-acl">Azure Docs</a>.</p>
     *
     * @return The stored access policies specified on the queue.
     * @throws QueueStorageException If the queue doesn't exist
     */
    public PagedFlux<QueueSignedIdentifier> getAccessPolicy() {
        try {
            Function<String, Mono<PagedResponse<QueueSignedIdentifier>>> retriever =
                marker -> this.client.queues()
                    .getAccessPolicyWithRestResponseAsync(queueName, Context.NONE)
                    .map(response -> new PagedResponseBase<>(response.getRequest(),
                        response.getStatusCode(),
                        response.getHeaders(),
                        response.getValue(),
                        null,
                        response.getDeserializedHeaders()));

            return new PagedFlux<>(() -> retriever.apply(null), retriever);
        } catch (RuntimeException ex) {
            return pagedFluxError(logger, ex);
        }
    }

    /**
     * Sets stored access policies on the queue.
     *
     * <p><strong>Code Samples</strong></p>
     *
     * <p>Set a read only stored access policy</p>
     *
     * {@codesnippet com.azure.storage.queue.QueueAsyncClient.setAccessPolicy#List}
     *
     * <p>For more information, see the
     * <a href="https://docs.microsoft.com/en-us/rest/api/storageservices/set-queue-acl">Azure Docs</a>.</p>
     *
     * @param permissions Access policies to set on the queue
     * @return An empty response
     * @throws QueueStorageException If the queue doesn't exist, a stored access policy doesn't have all fields filled
     * out, or the queue will have more than five policies.
     */
<<<<<<< HEAD
    public Mono<Void> setAccessPolicy(Iterable<SignedIdentifier> permissions) {
        return setAccessPolicyWithResponse(permissions).flatMap(FluxUtil::toMono);
=======
    public Mono<Void> setAccessPolicy(List<QueueSignedIdentifier> permissions) {
        try {
            return setAccessPolicyWithResponse(permissions).flatMap(FluxUtil::toMono);
        } catch (RuntimeException ex) {
            return monoError(logger, ex);
        }
>>>>>>> 5048a3ad
    }

    /**
     * Sets stored access policies on the queue.
     *
     * <p><strong>Code Samples</strong></p>
     *
     * <p>Set a read only stored access policy</p>
     *
     * {@codesnippet com.azure.storage.queue.QueueAsyncClient.setAccessPolicyWithResponse#List}
     *
     * <p>For more information, see the
     * <a href="https://docs.microsoft.com/en-us/rest/api/storageservices/set-queue-acl">Azure Docs</a>.</p>
     *
     * @param permissions Access policies to set on the queue
     * @return A response that only contains headers and response status code
     * @throws QueueStorageException If the queue doesn't exist, a stored access policy doesn't have all fields filled
     * out, or the queue will have more than five policies.
     */
<<<<<<< HEAD
    public Mono<Response<Void>> setAccessPolicyWithResponse(Iterable<SignedIdentifier> permissions) {
        return withContext(context -> setAccessPolicyWithResponse(permissions, context));
    }

    Mono<Response<Void>> setAccessPolicyWithResponse(Iterable<SignedIdentifier> permissions, Context context) {
=======
    public Mono<Response<Void>> setAccessPolicyWithResponse(List<QueueSignedIdentifier> permissions) {
        try {
            return withContext(context -> setAccessPolicyWithResponse(permissions, context));
        } catch (RuntimeException ex) {
            return monoError(logger, ex);
        }
    }

    Mono<Response<Void>> setAccessPolicyWithResponse(List<QueueSignedIdentifier> permissions, Context context) {
>>>>>>> 5048a3ad
        /*
        We truncate to seconds because the service only supports nanoseconds or seconds, but doing an
        OffsetDateTime.now will only give back milliseconds (more precise fields are zeroed and not serialized). This
        allows for proper serialization with no real detriment to users as sub-second precision on active time for
        signed identifiers is not really necessary.
         */
        if (permissions != null) {
            for (QueueSignedIdentifier permission : permissions) {
                if (permission.getAccessPolicy() != null && permission.getAccessPolicy().getStartsOn() != null) {
                    permission.getAccessPolicy().setStartsOn(
                        permission.getAccessPolicy().getStartsOn().truncatedTo(ChronoUnit.SECONDS));
                }
                if (permission.getAccessPolicy() != null && permission.getAccessPolicy().getExpiresOn() != null) {
                    permission.getAccessPolicy().setExpiresOn(
                        permission.getAccessPolicy().getExpiresOn().truncatedTo(ChronoUnit.SECONDS));
                }
            }
        }

        return client.queues()
            .setAccessPolicyWithRestResponseAsync(queueName, permissions, null, null, context)
            .map(response -> new SimpleResponse<>(response, null));
    }

    /**
     * Deletes all messages in the queue.
     *
     * <p><strong>Code Samples</strong></p>
     *
     * <p>Clear the messages</p>
     *
     * {@codesnippet com.azure.storage.queue.queueAsyncClient.clearMessages}
     *
     * <p>For more information, see the
     * <a href="https://docs.microsoft.com/en-us/rest/api/storageservices/clear-messages">Azure Docs</a>.</p>
     *
     * @return An empty response
     * @throws QueueStorageException If the queue doesn't exist
     */
    public Mono<Void> clearMessages() {
        try {
            return clearMessagesWithResponse().flatMap(FluxUtil::toMono);
        } catch (RuntimeException ex) {
            return monoError(logger, ex);
        }
    }

    /**
     * Deletes all messages in the queue.
     *
     * <p><strong>Code Samples</strong></p>
     *
     * <p>Clear the messages</p>
     *
     * {@codesnippet com.azure.storage.queue.queueAsyncClient.clearMessagesWithResponse}
     *
     * <p>For more information, see the
     * <a href="https://docs.microsoft.com/en-us/rest/api/storageservices/clear-messages">Azure Docs</a>.</p>
     *
     * @return A response that only contains headers and response status code
     * @throws QueueStorageException If the queue doesn't exist
     */
    public Mono<Response<Void>> clearMessagesWithResponse() {
        try {
            return withContext(this::clearMessagesWithResponse);
        } catch (RuntimeException ex) {
            return monoError(logger, ex);
        }
    }

    Mono<Response<Void>> clearMessagesWithResponse(Context context) {
        return client.messages().clearWithRestResponseAsync(queueName, context)
            .map(response -> new SimpleResponse<>(response, null));
    }

    /**
     * Enqueues a message that has a time-to-live of 7 days and is instantly visible.
     *
     * <p><strong>Code Samples</strong></p>
     *
     * <p>Enqueue a message of "Hello, Azure"</p>
     *
     * {@codesnippet com.azure.storage.queue.queueAsyncClient.enqueueMessage#string}
     *
     * <p>For more information, see the
     * <a href="https://docs.microsoft.com/en-us/rest/api/storageservices/put-message">Azure Docs</a>.</p>
     *
     * @param messageText Message text
     * @return A {@link EnqueuedMessage} value that contains the {@link EnqueuedMessage#getMessageId() messageId} and
     * {@link EnqueuedMessage#getPopReceipt() popReceipt} that are used to interact with the message and other metadata
     * about the enqueued message.
     * @throws QueueStorageException If the queue doesn't exist
     */
    public Mono<EnqueuedMessage> enqueueMessage(String messageText) {
        try {
            return enqueueMessageWithResponse(messageText, null, null).flatMap(FluxUtil::toMono);
        } catch (RuntimeException ex) {
            return monoError(logger, ex);
        }
    }

    /**
     * Enqueues a message with a given time-to-live and a timeout period where the message is invisible in the queue.
     *
     * <p><strong>Code Samples</strong></p>
     *
     * <p>Add a message of "Hello, Azure" that has a timeout of 5 seconds</p>
     *
     * {@codesnippet com.azure.storage.queue.queueAsyncClient.enqueueMessageWithResponse#string-duration-duration}
     *
     * <p>Add a message of "Goodbye, Azure" that has a time to live of 5 seconds</p>
     *
     * {@codesnippet com.azure.storage.queue.QueueAsyncClient.enqueueMessageWithResponse-liveTime#String-Duration-Duration}
     *
     * <p>For more information, see the
     * <a href="https://docs.microsoft.com/en-us/rest/api/storageservices/put-message">Azure Docs</a>.</p>
     *
     * @param messageText Message text
     * @param visibilityTimeout Optional. The timeout period for how long the message is invisible in the queue. If
     * unset the value will default to 0 and the message will be instantly visible. The timeout must be between 0
     * seconds and 7 days.
     * @param timeToLive Optional. How long the message will stay alive in the queue. If unset the value will default to
     * 7 days, if -1 is passed the message will not expire. The time to live must be -1 or any positive number.
     * @return A {@link EnqueuedMessage} value that contains the {@link EnqueuedMessage#getMessageId() messageId} and
     * {@link EnqueuedMessage#getPopReceipt() popReceipt} that are used to interact with the message and other metadata
     * about the enqueued message.
     * @throws QueueStorageException If the queue doesn't exist or the {@code visibilityTimeout} or {@code timeToLive}
     * are outside of the allowed limits.
     */
    public Mono<Response<EnqueuedMessage>> enqueueMessageWithResponse(String messageText, Duration visibilityTimeout,
        Duration timeToLive) {
        try {
            return withContext(
                context -> enqueueMessageWithResponse(messageText, visibilityTimeout, timeToLive, context));
        } catch (RuntimeException ex) {
            return monoError(logger, ex);
        }
    }

    Mono<Response<EnqueuedMessage>> enqueueMessageWithResponse(String messageText, Duration visibilityTimeout,
        Duration timeToLive, Context context) {
        Integer visibilityTimeoutInSeconds = (visibilityTimeout == null) ? null : (int) visibilityTimeout.getSeconds();
        Integer timeToLiveInSeconds = (timeToLive == null) ? null : (int) timeToLive.getSeconds();
        QueueMessage message = new QueueMessage().setMessageText(messageText);

        return client.messages()
            .enqueueWithRestResponseAsync(queueName, message, visibilityTimeoutInSeconds, timeToLiveInSeconds,
                null, null, context)
            .map(response -> new SimpleResponse<>(response, response.getValue().get(0)));
    }

    /**
     * Retrieves the first message in the queue and hides it from other operations for 30 seconds.
     *
     * <p><strong>Code Samples</strong></p>
     *
     * <p>Dequeue a message</p>
     *
     * {@codesnippet com.azure.storage.queue.queueAsyncClient.getMessages}
     *
     * <p>For more information, see the
     * <a href="https://docs.microsoft.com/en-us/rest/api/storageservices/get-messages">Azure Docs</a>.</p>
     *
     * @return The first {@link DequeuedMessage} in the queue, it contains {@link DequeuedMessage#getMessageId()
     * messageId} and {@link DequeuedMessage#getPopReceipt() popReceipt} used to interact with the message, additionally
     * it contains other metadata about the message.
     * @throws QueueStorageException If the queue doesn't exist
     */
    public PagedFlux<DequeuedMessage> getMessages() {
        try {
            return getMessagesWithOptionalTimeout(1, null, null, Context.NONE);
        } catch (RuntimeException ex) {
            return pagedFluxError(logger, ex);
        }
    }

    /**
     * Retrieves up to the maximum number of messages from the queue and hides them from other operations for 30
     * seconds.
     *
     * <p><strong>Code Samples</strong></p>
     *
     * <p>Dequeue up to 5 messages</p>
     *
     * {@codesnippet com.azure.storage.queue.queueAsyncClient.getMessages#integer}
     *
     * <p>For more information, see the
     * <a href="https://docs.microsoft.com/en-us/rest/api/storageservices/get-messages">Azure Docs</a>.</p>
     *
     * @param maxMessages Optional. Maximum number of messages to get, if there are less messages exist in the queue
     * than requested all the messages will be returned. If left empty only 1 message will be retrieved, the allowed
     * range is 1 to 32 messages.
     * @return Up to {@code maxMessages} {@link DequeuedMessage DequeuedMessages} from the queue. Each DequeuedMessage
     * contains {@link DequeuedMessage#getMessageId() messageId} and {@link DequeuedMessage#getPopReceipt() popReceipt}
     * used to interact with the message and other metadata about the message.
     * @throws QueueStorageException If the queue doesn't exist or {@code maxMessages} is outside of the allowed bounds
     */
    public PagedFlux<DequeuedMessage> getMessages(Integer maxMessages) {
        try {
            return getMessagesWithOptionalTimeout(maxMessages, null, null, Context.NONE);
        } catch (RuntimeException ex) {
            return pagedFluxError(logger, ex);
        }
    }

    /**
     * Retrieves up to the maximum number of messages from the queue and hides them from other operations for the
     * timeout period.
     *
     * <p><strong>Code Samples</strong></p>
     *
     * <p>Dequeue up to 5 messages and give them a 60 second timeout period</p>
     *
     * {@codesnippet com.azure.storage.queue.queueAsyncClient.getMessages#integer-duration}
     *
     * <p>For more information, see the
     * <a href="https://docs.microsoft.com/en-us/rest/api/storageservices/get-messages">Azure Docs</a>.</p>
     *
     * @param maxMessages Optional. Maximum number of messages to get, if there are less messages exist in the queue
     * than requested all the messages will be returned. If left empty only 1 message will be retrieved, the allowed
     * range is 1 to 32 messages.
     * @param visibilityTimeout Optional. The timeout period for how long the message is invisible in the queue. If left
     * empty the dequeued messages will be invisible for 30 seconds. The timeout must be between 1 second and 7 days.
     * @return Up to {@code maxMessages} {@link DequeuedMessage DequeuedMessages} from the queue. Each DeqeuedMessage
     * contains {@link DequeuedMessage#getMessageId() messageId} and {@link DequeuedMessage#getPopReceipt() popReceipt}
     * used to interact with the message and other metadata about the message.
     * @throws QueueStorageException If the queue doesn't exist or {@code maxMessages} or {@code visibilityTimeout} is
     * outside of the allowed bounds
     */
    public PagedFlux<DequeuedMessage> getMessages(Integer maxMessages, Duration visibilityTimeout) {
        try {
            return getMessagesWithOptionalTimeout(maxMessages, visibilityTimeout, null, Context.NONE);
        } catch (RuntimeException ex) {
            return pagedFluxError(logger, ex);
        }
    }

    PagedFlux<DequeuedMessage> getMessagesWithOptionalTimeout(Integer maxMessages, Duration visibilityTimeout,
        Duration timeout, Context context) {
        Integer visibilityTimeoutInSeconds = (visibilityTimeout == null) ? null : (int) visibilityTimeout.getSeconds();
        Function<String, Mono<PagedResponse<DequeuedMessage>>> retriever =
            marker -> Utility.applyOptionalTimeout(this.client.messages()
                .dequeueWithRestResponseAsync(queueName, maxMessages, visibilityTimeoutInSeconds,
                    null, null, context), timeout)
                .map(response -> new PagedResponseBase<>(response.getRequest(),
                    response.getStatusCode(),
                    response.getHeaders(),
                    response.getValue(),
                    null,
                    response.getDeserializedHeaders()));

        return new PagedFlux<>(() -> retriever.apply(null), retriever);
    }

    /**
     * Peeks the first message in the queue.
     *
     * Peeked messages don't contain the necessary information needed to interact with the message nor will it hide
     * messages from other operations on the queue.
     *
     * <p><strong>Code Samples</strong></p>
     *
     * <p>Peek the first message</p>
     *
     * {@codesnippet com.azure.storage.queue.queueAsyncClient.peekMessages}
     *
     * <p>For more information, see the
     * <a href="https://docs.microsoft.com/en-us/rest/api/storageservices/peek-messages">Azure Docs</a>.</p>
     *
     * @return A {@link PeekedMessage} that contains metadata about the message.
     */
    public PagedFlux<PeekedMessage> peekMessages() {
        try {
            return peekMessages(null);
        } catch (RuntimeException ex) {
            return pagedFluxError(logger, ex);
        }
    }

    /**
     * Peek messages from the front of the queue up to the maximum number of messages.
     *
     * Peeked messages don't contain the necessary information needed to interact with the message nor will it hide
     * messages from other operations on the queue.
     *
     * <p><strong>Code Samples</strong></p>
     *
     * <p>Peek up to the first five messages</p>
     *
     * {@codesnippet com.azure.storage.queue.queueAsyncClient.peekMessages#integer}
     *
     * <p>For more information, see the
     * <a href="https://docs.microsoft.com/en-us/rest/api/storageservices/peek-messages">Azure Docs</a>.</p>
     *
     * @param maxMessages Optional. Maximum number of messages to peek, if there are less messages exist in the queue
     * than requested all the messages will be peeked. If left empty only 1 message will be peeked, the allowed range is
     * 1 to 32 messages.
     * @return Up to {@code maxMessages} {@link PeekedMessage PeekedMessages} from the queue. Each PeekedMessage
     * contains metadata about the message.
     * @throws QueueStorageException If the queue doesn't exist or {@code maxMessages} is outside of the allowed bounds
     */
    public PagedFlux<PeekedMessage> peekMessages(Integer maxMessages) {
        try {
            return peekMessagesWithOptionalTimeout(maxMessages, null, Context.NONE);
        } catch (RuntimeException ex) {
            return pagedFluxError(logger, ex);
        }
    }

    PagedFlux<PeekedMessage> peekMessagesWithOptionalTimeout(Integer maxMessages, Duration timeout, Context context) {
        Function<String, Mono<PagedResponse<PeekedMessage>>> retriever =
            marker -> Utility.applyOptionalTimeout(this.client.messages()
                .peekWithRestResponseAsync(queueName, maxMessages, null, null, context), timeout)
                .map(response -> new PagedResponseBase<>(response.getRequest(),
                    response.getStatusCode(),
                    response.getHeaders(),
                    response.getValue(),
                    null,
                    response.getDeserializedHeaders()));

        return new PagedFlux<>(() -> retriever.apply(null), retriever);
    }

    /**
     * Updates the specific message in the queue with a new message and resets the visibility timeout.
     *
     * <p><strong>Code Samples</strong></p>
     *
     * <p>Dequeue the first message and update it to "Hello again, Azure" and hide it for 5 seconds</p>
     *
     * {@codesnippet com.azure.storage.queue.QueueAsyncClient.updateMessage#String-String-String-Duration}
     *
     * <p>For more information, see the
     * <a href="https://docs.microsoft.com/en-us/rest/api/storageservices/update-message">Azure Docs</a>.</p>
     *
     * @param messageText Updated value for the message
     * @param messageId Id of the message to update
     * @param popReceipt Unique identifier that must match for the message to be updated
     * @param visibilityTimeout The timeout period for how long the message is invisible in the queue in seconds. The
     * timeout period must be between 1 second and 7 days.
     * @return A {@link UpdatedMessage} that contains the new {@link UpdatedMessage#getPopReceipt() popReceipt} to
     * interact with the message, additionally contains the updated metadata about the message.
     * @throws QueueStorageException If the queue or messageId don't exist, the popReceipt doesn't match on the message,
     * or the {@code visibilityTimeout} is outside the allowed bounds
     */
    public Mono<UpdatedMessage> updateMessage(String messageText, String messageId, String popReceipt,
        Duration visibilityTimeout) {
<<<<<<< HEAD
        return updateMessageWithResponse(messageId, popReceipt, messageText, visibilityTimeout)
            .flatMap(FluxUtil::toMono);
=======
        try {
            return updateMessageWithResponse(messageText, messageId, popReceipt, visibilityTimeout)
                .flatMap(FluxUtil::toMono);
        } catch (RuntimeException ex) {
            return monoError(logger, ex);
        }
>>>>>>> 5048a3ad
    }

    /**
     * Updates the specific message in the queue with a new message and resets the visibility timeout.
     *
     * <p><strong>Code Samples</strong></p>
     *
     * <p>Dequeue the first message and update it to "Hello again, Azure" and hide it for 5 seconds</p>
     *
     * {@codesnippet com.azure.storage.queue.QueueAsyncClient.updateMessageWithResponse#String-String-String-Duration}
     *
     * <p>For more information, see the
     * <a href="https://docs.microsoft.com/en-us/rest/api/storageservices/update-message">Azure Docs</a>.</p>
     *
     * @param messageId Id of the message to update
     * @param popReceipt Unique identifier that must match for the message to be updated
     * @param messageText Updated value for the message
     * @param visibilityTimeout The timeout period for how long the message is invisible in the queue in seconds. The
     * timeout period must be between 1 second and 7 days.
     * @return A {@link UpdatedMessage} that contains the new {@link UpdatedMessage#getPopReceipt() popReceipt} to
     * interact with the message, additionally contains the updated metadata about the message.
     * @throws QueueStorageException If the queue or messageId don't exist, the popReceipt doesn't match on the message,
     * or the {@code visibilityTimeout} is outside the allowed bounds
     */
<<<<<<< HEAD
    public Mono<Response<UpdatedMessage>> updateMessageWithResponse(String messageId, String popReceipt,
           String messageText, Duration visibilityTimeout) {
        return withContext(context ->
            updateMessageWithResponse(messageText, messageId, popReceipt, visibilityTimeout, context));
=======
    public Mono<Response<UpdatedMessage>> updateMessageWithResponse(String messageText, String messageId,
        String popReceipt, Duration visibilityTimeout) {
        try {
            return withContext(context ->
                updateMessageWithResponse(messageText, messageId, popReceipt, visibilityTimeout, context));
        } catch (RuntimeException ex) {
            return monoError(logger, ex);
        }
>>>>>>> 5048a3ad
    }

    Mono<Response<UpdatedMessage>> updateMessageWithResponse(String messageText, String messageId, String popReceipt,
        Duration visibilityTimeout, Context context) {
        QueueMessage message = new QueueMessage().setMessageText(messageText);
        return client.messageIds().updateWithRestResponseAsync(queueName, messageId, message, popReceipt,
                (int) visibilityTimeout.getSeconds(), context)
            .map(this::getUpdatedMessageResponse);
    }

    /**
     * Deletes the specified message in the queue
     *
     * <p><strong>Code Samples</strong></p>
     *
     * <p>Delete the first message</p>
     *
     * {@codesnippet com.azure.storage.queue.QueueAsyncClient.deleteMessage#String-String}
     *
     * <p>For more information, see the
     * <a href="https://docs.microsoft.com/en-us/rest/api/storageservices/delete-message2">Azure Docs</a>.</p>
     *
     * @param messageId Id of the message to deleted
     * @param popReceipt Unique identifier that must match for the message to be deleted
     * @return An empty response
     * @throws QueueStorageException If the queue or messageId don't exist or the popReceipt doesn't match on the
     * message.
     */
    public Mono<Void> deleteMessage(String messageId, String popReceipt) {
        try {
            return deleteMessageWithResponse(messageId, popReceipt).flatMap(FluxUtil::toMono);
        } catch (RuntimeException ex) {
            return monoError(logger, ex);
        }
    }

    /**
     * Deletes the specified message in the queue
     *
     * <p><strong>Code Samples</strong></p>
     *
     * <p>Delete the first message</p>
     *
     * {@codesnippet com.azure.storage.queue.QueueAsyncClient.deleteMessageWithResponse#String-String}
     *
     * <p>For more information, see the
     * <a href="https://docs.microsoft.com/en-us/rest/api/storageservices/delete-message2">Azure Docs</a>.</p>
     *
     * @param messageId Id of the message to deleted
     * @param popReceipt Unique identifier that must match for the message to be deleted
     * @return A response that only contains headers and response status code
     * @throws QueueStorageException If the queue or messageId don't exist or the popReceipt doesn't match on the
     * message.
     */
    public Mono<Response<Void>> deleteMessageWithResponse(String messageId, String popReceipt) {
        try {
            return withContext(context -> deleteMessageWithResponse(messageId, popReceipt, context));
        } catch (RuntimeException ex) {
            return monoError(logger, ex);
        }
    }

    Mono<Response<Void>> deleteMessageWithResponse(String messageId, String popReceipt, Context context) {
        return client.messageIds().deleteWithRestResponseAsync(queueName, messageId, popReceipt, context)
            .map(response -> new SimpleResponse<>(response, null));
    }

    /**
     * Get the queue name of the client.
     *
     * <p><strong>Code Samples</strong></p>
     *
     * {@codesnippet com.azure.storage.queue.queueAsyncClient.getQueueName}
     *
     * @return The name of the queue.
     */
    public String getQueueName() {
        return queueName;
    }


    /**
     * Get associated account name.
     *
     * @return account name associated with this storage resource.
     */
    public String getAccountName() {
        return this.accountName;
    }

    /*
     * Maps the HTTP headers returned from the service to the expected response type
     * @param response Service response
     * @return Mapped response
     */
    private Response<QueueProperties> getQueuePropertiesResponse(QueuesGetPropertiesResponse response) {
        QueueGetPropertiesHeaders propertiesHeaders = response.getDeserializedHeaders();
        QueueProperties properties = new QueueProperties(propertiesHeaders.getMetadata(),
            propertiesHeaders.getApproximateMessagesCount());
        return new SimpleResponse<>(response, properties);
    }

    /*
     * Maps the HTTP headers returned from the service to the expected response type
     * @param response Service response
     * @return Mapped response
     */
    private Response<UpdatedMessage> getUpdatedMessageResponse(MessageIdsUpdateResponse response) {
        MessageIdUpdateHeaders headers = response.getDeserializedHeaders();
        UpdatedMessage updatedMessage = new UpdatedMessage(headers.getPopReceipt(), headers.getTimeNextVisible());
        return new SimpleResponse<>(response, updatedMessage);
    }
}<|MERGE_RESOLUTION|>--- conflicted
+++ resolved
@@ -346,7 +346,7 @@
      *
      * <p>Set a read only stored access policy</p>
      *
-     * {@codesnippet com.azure.storage.queue.QueueAsyncClient.setAccessPolicy#List}
+     * {@codesnippet com.azure.storage.queue.QueueAsyncClient.setAccessPolicy#Iterable}
      *
      * <p>For more information, see the
      * <a href="https://docs.microsoft.com/en-us/rest/api/storageservices/set-queue-acl">Azure Docs</a>.</p>
@@ -356,17 +356,12 @@
      * @throws QueueStorageException If the queue doesn't exist, a stored access policy doesn't have all fields filled
      * out, or the queue will have more than five policies.
      */
-<<<<<<< HEAD
-    public Mono<Void> setAccessPolicy(Iterable<SignedIdentifier> permissions) {
-        return setAccessPolicyWithResponse(permissions).flatMap(FluxUtil::toMono);
-=======
-    public Mono<Void> setAccessPolicy(List<QueueSignedIdentifier> permissions) {
+    public Mono<Void> setAccessPolicy(Iterable<QueueSignedIdentifier> permissions) {
         try {
             return setAccessPolicyWithResponse(permissions).flatMap(FluxUtil::toMono);
         } catch (RuntimeException ex) {
             return monoError(logger, ex);
         }
->>>>>>> 5048a3ad
     }
 
     /**
@@ -376,7 +371,7 @@
      *
      * <p>Set a read only stored access policy</p>
      *
-     * {@codesnippet com.azure.storage.queue.QueueAsyncClient.setAccessPolicyWithResponse#List}
+     * {@codesnippet com.azure.storage.queue.QueueAsyncClient.setAccessPolicyWithResponse#Iterable}
      *
      * <p>For more information, see the
      * <a href="https://docs.microsoft.com/en-us/rest/api/storageservices/set-queue-acl">Azure Docs</a>.</p>
@@ -386,14 +381,7 @@
      * @throws QueueStorageException If the queue doesn't exist, a stored access policy doesn't have all fields filled
      * out, or the queue will have more than five policies.
      */
-<<<<<<< HEAD
-    public Mono<Response<Void>> setAccessPolicyWithResponse(Iterable<SignedIdentifier> permissions) {
-        return withContext(context -> setAccessPolicyWithResponse(permissions, context));
-    }
-
-    Mono<Response<Void>> setAccessPolicyWithResponse(Iterable<SignedIdentifier> permissions, Context context) {
-=======
-    public Mono<Response<Void>> setAccessPolicyWithResponse(List<QueueSignedIdentifier> permissions) {
+    public Mono<Response<Void>> setAccessPolicyWithResponse(Iterable<QueueSignedIdentifier> permissions) {
         try {
             return withContext(context -> setAccessPolicyWithResponse(permissions, context));
         } catch (RuntimeException ex) {
@@ -401,8 +389,7 @@
         }
     }
 
-    Mono<Response<Void>> setAccessPolicyWithResponse(List<QueueSignedIdentifier> permissions, Context context) {
->>>>>>> 5048a3ad
+    Mono<Response<Void>> setAccessPolicyWithResponse(Iterable<QueueSignedIdentifier> permissions, Context context) {
         /*
         We truncate to seconds because the service only supports nanoseconds or seconds, but doing an
         OffsetDateTime.now will only give back milliseconds (more precise fields are zeroed and not serialized). This
@@ -750,17 +737,12 @@
      */
     public Mono<UpdatedMessage> updateMessage(String messageText, String messageId, String popReceipt,
         Duration visibilityTimeout) {
-<<<<<<< HEAD
-        return updateMessageWithResponse(messageId, popReceipt, messageText, visibilityTimeout)
-            .flatMap(FluxUtil::toMono);
-=======
-        try {
-            return updateMessageWithResponse(messageText, messageId, popReceipt, visibilityTimeout)
+        try {
+            return updateMessageWithResponse(messageId, popReceipt, messageText, visibilityTimeout)
                 .flatMap(FluxUtil::toMono);
         } catch (RuntimeException ex) {
             return monoError(logger, ex);
         }
->>>>>>> 5048a3ad
     }
 
     /**
@@ -785,21 +767,14 @@
      * @throws QueueStorageException If the queue or messageId don't exist, the popReceipt doesn't match on the message,
      * or the {@code visibilityTimeout} is outside the allowed bounds
      */
-<<<<<<< HEAD
     public Mono<Response<UpdatedMessage>> updateMessageWithResponse(String messageId, String popReceipt,
-           String messageText, Duration visibilityTimeout) {
-        return withContext(context ->
-            updateMessageWithResponse(messageText, messageId, popReceipt, visibilityTimeout, context));
-=======
-    public Mono<Response<UpdatedMessage>> updateMessageWithResponse(String messageText, String messageId,
-        String popReceipt, Duration visibilityTimeout) {
+            String messageText, Duration visibilityTimeout) {
         try {
             return withContext(context ->
                 updateMessageWithResponse(messageText, messageId, popReceipt, visibilityTimeout, context));
         } catch (RuntimeException ex) {
             return monoError(logger, ex);
         }
->>>>>>> 5048a3ad
     }
 
     Mono<Response<UpdatedMessage>> updateMessageWithResponse(String messageText, String messageId, String popReceipt,
