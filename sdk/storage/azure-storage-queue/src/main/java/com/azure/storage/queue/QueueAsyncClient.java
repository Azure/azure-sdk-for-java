// Copyright (c) Microsoft Corporation. All rights reserved.
// Licensed under the MIT License.
package com.azure.storage.queue;

import static com.azure.core.implementation.util.FluxUtil.withContext;
import static com.azure.storage.queue.PostProcessor.postProcessResponse;

import com.azure.core.annotation.ServiceClient;
import com.azure.core.http.HttpPipeline;
import com.azure.core.http.rest.PagedFlux;
import com.azure.core.http.rest.PagedResponse;
import com.azure.core.http.rest.Response;
import com.azure.core.http.rest.SimpleResponse;
<<<<<<< HEAD
import com.azure.core.http.rest.VoidResponse;
import com.azure.core.implementation.http.PagedResponseBase;
import com.azure.core.implementation.util.FluxUtil;
import com.azure.core.util.Context;
import com.azure.core.util.logging.ClientLogger;
import com.azure.storage.common.IPRange;
import com.azure.storage.common.SASProtocol;
import com.azure.storage.common.Utility;
import com.azure.storage.common.credentials.SASTokenCredential;
=======
import com.azure.core.implementation.http.PagedResponseBase;
import com.azure.core.implementation.util.FluxUtil;
import com.azure.core.util.Context;
import com.azure.storage.common.Utility;
>>>>>>> f9b68898
import com.azure.storage.common.credentials.SharedKeyCredential;
import com.azure.storage.queue.implementation.AzureQueueStorageImpl;
import com.azure.storage.queue.implementation.models.MessageIdUpdateHeaders;
import com.azure.storage.queue.implementation.models.MessageIdsUpdateResponse;
import com.azure.storage.queue.implementation.models.QueueGetPropertiesHeaders;
import com.azure.storage.queue.implementation.models.QueuesGetPropertiesResponse;
import com.azure.storage.queue.models.DequeuedMessage;
import com.azure.storage.queue.models.EnqueuedMessage;
import com.azure.storage.queue.models.PeekedMessage;
import com.azure.storage.queue.models.QueueMessage;
import com.azure.storage.queue.models.QueueProperties;
import com.azure.storage.queue.models.SignedIdentifier;
import com.azure.storage.queue.models.StorageException;
import com.azure.storage.queue.models.UpdatedMessage;
<<<<<<< HEAD
import reactor.core.publisher.Mono;

import java.net.MalformedURLException;
import java.net.URL;
import java.time.Duration;
import java.time.OffsetDateTime;
=======
import java.time.Duration;
>>>>>>> f9b68898
import java.time.temporal.ChronoUnit;
import java.util.List;
import java.util.Map;
import java.util.Objects;
import java.util.function.Function;
<<<<<<< HEAD

import static com.azure.core.implementation.util.FluxUtil.withContext;
import static com.azure.storage.queue.PostProcessor.postProcessResponse;
=======
import reactor.core.publisher.Mono;
>>>>>>> f9b68898

/**
 * This class provides a client that contains all the operations for interacting with a queue in Azure Storage Queue.
 * Operations allowed by the client are creating and deleting the queue, retrieving and updating metadata and access
 * policies of the queue, and enqueuing, dequeuing, peeking, updating, and deleting messages.
 *
 * <p><strong>Instantiating an Asynchronous Queue Client</strong></p>
 *
 * {@codesnippet com.azure.storage.queue.queueAsyncClient.instantiation}
 *
 * <p>View {@link QueueClientBuilder this} for additional ways to construct the client.</p>
 *
 * @see QueueClientBuilder
 * @see QueueClient
 * @see SharedKeyCredential
 */
@ServiceClient(builder = QueueClientBuilder.class, isAsync = true)
public final class QueueAsyncClient {
<<<<<<< HEAD
    private final ClientLogger logger = new ClientLogger(QueueAsyncClient.class);
=======
>>>>>>> f9b68898
    private final AzureQueueStorageImpl client;
    private final String queueName;
    private final String accountName;

    /**
     * Creates a QueueAsyncClient that sends requests to the storage queue service at {@link #getQueueUrl() endpoint}.
     * Each service call goes through the {@link HttpPipeline pipeline}.
     *
     * @param client Client that interacts with the service interfaces
     * @param queueName Name of the queue
     */
<<<<<<< HEAD
    QueueAsyncClient(AzureQueueStorageImpl client, String queueName) {
        Objects.requireNonNull(queueName);
        this.queueName = queueName;
        this.client = client;
=======
    QueueAsyncClient(AzureQueueStorageImpl client, String queueName, String accountName) {
        Objects.requireNonNull(queueName, "'queueName' cannot be null.");
        this.queueName = queueName;
        this.client = client;
        this.accountName = accountName;
>>>>>>> f9b68898
    }

    /**
     * @return the URL of the storage queue
     */
<<<<<<< HEAD
    public URL getQueueUrl() {
        try {
            return new URL(client.getUrl());
        } catch (MalformedURLException ex) {
            logger.error("Queue URL is malformed");
            throw logger.logExceptionAsError(new RuntimeException("Queue URL is malformed"));
        }
=======
    public String getQueueUrl() {
        return String.format("%s/%s", client.getUrl(), queueName);
>>>>>>> f9b68898
    }

    /**
     * Creates a new queue.
     *
     * <p><strong>Code Samples</strong></p>
     *
     * <p>Create a queue</p>
     *
     * {@codesnippet com.azure.storage.queue.queueAsyncClient.create}
     *
     * <p>For more information, see the
     * <a href="https://docs.microsoft.com/en-us/rest/api/storageservices/create-queue4">Azure Docs</a>.</p>
     *
     * @return An empty response
     * @throws StorageException If a queue with the same name already exists in the queue service.
     */
    public Mono<Void> create() {
        return createWithResponse(null).flatMap(FluxUtil::toMono);
    }

    /**
     * Creates a new queue.
     *
     * <p><strong>Code Samples</strong></p>
     *
     * <p>Create a queue with metadata "queue:metadataMap"</p>
     *
     * {@codesnippet com.azure.storage.queue.queueAsyncClient.createWithResponse#map}
     *
     * <p>For more information, see the
     * <a href="https://docs.microsoft.com/en-us/rest/api/storageservices/create-queue4">Azure Docs</a>.</p>
     *
     * @param metadata Metadata to associate with the queue
     * @return A response that only contains headers and response status code
<<<<<<< HEAD
     * @throws StorageException If a queue with the same name and different metadata already exists in the queue service.
     */
    public Mono<VoidResponse> createWithResponse(Map<String, String> metadata) {
        return withContext(context -> createWithResponse(metadata, context));
    }

    Mono<VoidResponse> createWithResponse(Map<String, String> metadata, Context context) {
        return postProcessResponse(client.queues()
            .createWithRestResponseAsync(queueName, null, metadata, null, context))
            .map(VoidResponse::new);
=======
     * @throws StorageException If a queue with the same name and different metadata already exists in the queue
     * service.
     */
    public Mono<Response<Void>> createWithResponse(Map<String, String> metadata) {
        return withContext(context -> createWithResponse(metadata, context));
    }

    Mono<Response<Void>> createWithResponse(Map<String, String> metadata, Context context) {
        return postProcessResponse(client.queues()
            .createWithRestResponseAsync(queueName, null, metadata, null, context))
            .map(response -> new SimpleResponse<>(response, null));
>>>>>>> f9b68898
    }

    /**
     * Permanently deletes the queue.
     *
     * <p><strong>Code Samples</strong></p>
     *
     * <p>Delete a queue</p>
     *
     * {@codesnippet com.azure.storage.queue.queueAsyncClient.delete}
     *
     * <p>For more information, see the
     * <a href="https://docs.microsoft.com/en-us/rest/api/storageservices/delete-queue3">Azure Docs</a>.</p>
     *
     * @return An empty response
     * @throws StorageException If the queue doesn't exist
     */
    public Mono<Void> delete() {
        return deleteWithResponse().flatMap(FluxUtil::toMono);
    }

    /**
     * Permanently deletes the queue.
     *
     * <p><strong>Code Samples</strong></p>
     *
     * <p>Delete a queue</p>
     *
     * {@codesnippet com.azure.storage.queue.queueAsyncClient.deleteWithResponse}
     *
     * <p>For more information, see the
     * <a href="https://docs.microsoft.com/en-us/rest/api/storageservices/delete-queue3">Azure Docs</a>.</p>
     *
     * @return A response that only contains headers and response status code
     * @throws StorageException If the queue doesn't exist
     */
<<<<<<< HEAD
    public Mono<VoidResponse> deleteWithResponse() {
        return withContext(this::deleteWithResponse);
    }

    Mono<VoidResponse> deleteWithResponse(Context context) {
        return postProcessResponse(client.queues().deleteWithRestResponseAsync(queueName, context))
            .map(VoidResponse::new);
=======
    public Mono<Response<Void>> deleteWithResponse() {
        return withContext(this::deleteWithResponse);
    }

    Mono<Response<Void>> deleteWithResponse(Context context) {
        return postProcessResponse(client.queues().deleteWithRestResponseAsync(queueName, context))
            .map(response -> new SimpleResponse<>(response, null));
>>>>>>> f9b68898
    }

    /**
     * Retrieves metadata and approximate message count of the queue.
     *
     * <p><strong>Code Samples</strong></p>
     *
     * <p>Get the properties of the queue</p>
     *
     * {@codesnippet com.azure.storage.queue.queueAsyncClient.getProperties}
     *
     * <p>For more information, see the
     * <a href="https://docs.microsoft.com/en-us/rest/api/storageservices/get-queue-metadata">Azure Docs</a>.</p>
     *
     * @return A response containing a {@link QueueProperties} value which contains the metadata and approximate
     * messages count of the queue.
     * @throws StorageException If the queue doesn't exist
     */
    public Mono<QueueProperties> getProperties() {
        return getPropertiesWithResponse().flatMap(FluxUtil::toMono);
    }

    /**
     * Retrieves metadata and approximate message count of the queue.
     *
     * <p><strong>Code Samples</strong></p>
     *
     * <p>Get the properties of the queue</p>
     *
     * {@codesnippet com.azure.storage.queue.queueAsyncClient.getPropertiesWithResponse}
     *
     * <p>For more information, see the
     * <a href="https://docs.microsoft.com/en-us/rest/api/storageservices/get-queue-metadata">Azure Docs</a>.</p>
     *
     * @return A response containing a {@link QueueProperties} value which contains the metadata and approximate
     * messages count of the queue.
     * @throws StorageException If the queue doesn't exist
     */
    public Mono<Response<QueueProperties>> getPropertiesWithResponse() {
        return withContext(this::getPropertiesWithResponse);
    }

    Mono<Response<QueueProperties>> getPropertiesWithResponse(Context context) {
        return postProcessResponse(client.queues().getPropertiesWithRestResponseAsync(queueName, context))
            .map(this::getQueuePropertiesResponse);
    }

    /**
     * Sets the metadata of the queue.
     *
     * Passing in a {@code null} value for metadata will clear the metadata associated with the queue.
     *
     * <p><strong>Code Samples</strong></p>
     *
     * <p>Set the queue's metadata to "queue:metadataMap"</p>
     *
     * {@codesnippet com.azure.storage.queue.queueAsyncClient.setMetadata#map}
     *
     * <p>Clear the queue's metadata</p>
     *
     * {@codesnippet com.azure.storage.queue.queueAsyncClient.clearMetadata#map}
     *
     * <p>For more information, see the
     * <a href="https://docs.microsoft.com/en-us/rest/api/storageservices/set-queue-metadata">Azure Docs</a>.</p>
     *
     * @param metadata Metadata to set on the queue
     * @return A response that only contains headers and response status code
     * @throws StorageException If the queue doesn't exist
<<<<<<< HEAD
     */
    public Mono<Void> setMetadata(Map<String, String> metadata) {
        return setMetadataWithResponse(metadata).flatMap(FluxUtil::toMono);
    }

    /**
     * Sets the metadata of the queue.
     *
     * Passing in a {@code null} value for metadata will clear the metadata associated with the queue.
     *
     * <p><strong>Code Samples</strong></p>
     *
     * <p>Set the queue's metadata to "queue:metadataMap"</p>
     *
     * {@codesnippet com.azure.storage.queue.queueAsyncClient.setMetadataWithResponse#map}
     *
     * <p>Clear the queue's metadata</p>
     *
     * {@codesnippet com.azure.storage.queue.queueAsyncClient.clearMetadataWithResponse#map}
     *
     * <p>For more information, see the
     * <a href="https://docs.microsoft.com/en-us/rest/api/storageservices/set-queue-metadata">Azure Docs</a>.</p>
     *
     * @param metadata Metadata to set on the queue
     * @return A response that only contains headers and response status code
     * @throws StorageException If the queue doesn't exist
     */
    public Mono<VoidResponse> setMetadataWithResponse(Map<String, String> metadata) {
        return withContext(context -> setMetadataWithResponse(metadata, context));
    }

    Mono<VoidResponse> setMetadataWithResponse(Map<String, String> metadata, Context context) {
        return postProcessResponse(client.queues()
            .setMetadataWithRestResponseAsync(queueName, null, metadata, null, context))
            .map(VoidResponse::new);
=======
     */
    public Mono<Void> setMetadata(Map<String, String> metadata) {
        return setMetadataWithResponse(metadata).flatMap(FluxUtil::toMono);
    }

    /**
     * Sets the metadata of the queue.
     *
     * Passing in a {@code null} value for metadata will clear the metadata associated with the queue.
     *
     * <p><strong>Code Samples</strong></p>
     *
     * <p>Set the queue's metadata to "queue:metadataMap"</p>
     *
     * {@codesnippet com.azure.storage.queue.queueAsyncClient.setMetadataWithResponse#map}
     *
     * <p>Clear the queue's metadata</p>
     *
     * {@codesnippet com.azure.storage.queue.queueAsyncClient.clearMetadataWithResponse#map}
     *
     * <p>For more information, see the
     * <a href="https://docs.microsoft.com/en-us/rest/api/storageservices/set-queue-metadata">Azure Docs</a>.</p>
     *
     * @param metadata Metadata to set on the queue
     * @return A response that only contains headers and response status code
     * @throws StorageException If the queue doesn't exist
     */
    public Mono<Response<Void>> setMetadataWithResponse(Map<String, String> metadata) {
        return withContext(context -> setMetadataWithResponse(metadata, context));
    }

    Mono<Response<Void>> setMetadataWithResponse(Map<String, String> metadata, Context context) {
        return postProcessResponse(client.queues()
            .setMetadataWithRestResponseAsync(queueName, null, metadata, null, context))
            .map(response -> new SimpleResponse<>(response, null));
>>>>>>> f9b68898
    }

    /**
     * Retrieves stored access policies specified on the queue.
     *
     * <p><strong>Code Samples</strong></p>
     *
     * <p>List the stored access policies</p>
     *
     * {@codesnippet com.azure.storage.queue.queueAsyncClient.getAccessPolicy}
     *
     * <p>For more information, see the
     * <a href="https://docs.microsoft.com/en-us/rest/api/storageservices/get-queue-acl">Azure Docs</a>.</p>
     *
     * @return The stored access policies specified on the queue.
     * @throws StorageException If the queue doesn't exist
<<<<<<< HEAD
     */
    public PagedFlux<SignedIdentifier> getAccessPolicy() {
        Function<String, Mono<PagedResponse<SignedIdentifier>>> retriever =
            marker -> postProcessResponse(this.client.queues()
                .getAccessPolicyWithRestResponseAsync(queueName, Context.NONE))
            .map(response -> new PagedResponseBase<>(response.request(),
                response.statusCode(),
                response.headers(),
                response.value(),
                null,
                response.deserializedHeaders()));

        return new PagedFlux<>(() -> retriever.apply(null), retriever);
=======
     */
    public PagedFlux<SignedIdentifier> getAccessPolicy() {
        Function<String, Mono<PagedResponse<SignedIdentifier>>> retriever =
            marker -> postProcessResponse(this.client.queues()
                .getAccessPolicyWithRestResponseAsync(queueName, Context.NONE))
                .map(response -> new PagedResponseBase<>(response.getRequest(),
                    response.getStatusCode(),
                    response.getHeaders(),
                    response.getValue(),
                    null,
                    response.getDeserializedHeaders()));

        return new PagedFlux<>(() -> retriever.apply(null), retriever);
    }

    /**
     * Sets stored access policies on the queue.
     *
     * <p><strong>Code Samples</strong></p>
     *
     * <p>Set a read only stored access policy</p>
     *
     * {@codesnippet com.azure.storage.queue.QueueAsyncClient.setAccessPolicy#List}
     *
     * <p>For more information, see the
     * <a href="https://docs.microsoft.com/en-us/rest/api/storageservices/set-queue-acl">Azure Docs</a>.</p>
     *
     * @param permissions Access policies to set on the queue
     * @return An empty response
     * @throws StorageException If the queue doesn't exist, a stored access policy doesn't have all fields filled out,
     * or the queue will have more than five policies.
     */
    public Mono<Void> setAccessPolicy(List<SignedIdentifier> permissions) {
        return setAccessPolicyWithResponse(permissions).flatMap(FluxUtil::toMono);
>>>>>>> f9b68898
    }

    /**
     * Sets stored access policies on the queue.
     *
     * <p><strong>Code Samples</strong></p>
     *
     * <p>Set a read only stored access policy</p>
     *
<<<<<<< HEAD
     * {@codesnippet com.azure.storage.queue.QueueAsyncClient.setAccessPolicy#List}
     *
     * <p>For more information, see the
     * <a href="https://docs.microsoft.com/en-us/rest/api/storageservices/set-queue-acl">Azure Docs</a>.</p>
     *
     * @param permissions Access policies to set on the queue
     * @return An empty response
     * @throws StorageException If the queue doesn't exist, a stored access policy doesn't have all fields filled out,
     * or the queue will have more than five policies.
     */
    public Mono<Void> setAccessPolicy(List<SignedIdentifier> permissions) {
        return setAccessPolicyWithResponse(permissions).flatMap(FluxUtil::toMono);
    }

    /**
     * Sets stored access policies on the queue.
     *
     * <p><strong>Code Samples</strong></p>
     *
     * <p>Set a read only stored access policy</p>
     *
=======
>>>>>>> f9b68898
     * {@codesnippet com.azure.storage.queue.QueueAsyncClient.setAccessPolicyWithResponse#List}
     *
     * <p>For more information, see the
     * <a href="https://docs.microsoft.com/en-us/rest/api/storageservices/set-queue-acl">Azure Docs</a>.</p>
     *
     * @param permissions Access policies to set on the queue
     * @return A response that only contains headers and response status code
     * @throws StorageException If the queue doesn't exist, a stored access policy doesn't have all fields filled out,
     * or the queue will have more than five policies.
     */
<<<<<<< HEAD
    public Mono<VoidResponse> setAccessPolicyWithResponse(List<SignedIdentifier> permissions) {
        return withContext(context -> setAccessPolicyWithResponse(permissions, context));
    }

    Mono<VoidResponse> setAccessPolicyWithResponse(List<SignedIdentifier> permissions, Context context) {
=======
    public Mono<Response<Void>> setAccessPolicyWithResponse(List<SignedIdentifier> permissions) {
        return withContext(context -> setAccessPolicyWithResponse(permissions, context));
    }

    Mono<Response<Void>> setAccessPolicyWithResponse(List<SignedIdentifier> permissions, Context context) {
>>>>>>> f9b68898
        /*
        We truncate to seconds because the service only supports nanoseconds or seconds, but doing an
        OffsetDateTime.now will only give back milliseconds (more precise fields are zeroed and not serialized). This
        allows for proper serialization with no real detriment to users as sub-second precision on active time for
        signed identifiers is not really necessary.
         */
        if (permissions != null) {
            for (SignedIdentifier permission : permissions) {
<<<<<<< HEAD
                if (permission.accessPolicy() != null && permission.accessPolicy().start() != null) {
                    permission.accessPolicy().start(
                        permission.accessPolicy().start().truncatedTo(ChronoUnit.SECONDS));
                }
                if (permission.accessPolicy() != null && permission.accessPolicy().expiry() != null) {
                    permission.accessPolicy().expiry(
                        permission.accessPolicy().expiry().truncatedTo(ChronoUnit.SECONDS));
=======
                if (permission.getAccessPolicy() != null && permission.getAccessPolicy().getStart() != null) {
                    permission.getAccessPolicy().setStart(
                        permission.getAccessPolicy().getStart().truncatedTo(ChronoUnit.SECONDS));
                }
                if (permission.getAccessPolicy() != null && permission.getAccessPolicy().getExpiry() != null) {
                    permission.getAccessPolicy().setExpiry(
                        permission.getAccessPolicy().getExpiry().truncatedTo(ChronoUnit.SECONDS));
>>>>>>> f9b68898
                }
            }
        }

        return postProcessResponse(client.queues()
<<<<<<< HEAD
            .setAccessPolicyWithRestResponseAsync(queueName, permissions, null,  null, context))
            .map(VoidResponse::new);
=======
            .setAccessPolicyWithRestResponseAsync(queueName, permissions, null, null, context))
            .map(response -> new SimpleResponse<>(response, null));
>>>>>>> f9b68898
    }

    /**
     * Deletes all messages in the queue.
     *
     * <p><strong>Code Samples</strong></p>
     *
     * <p>Clear the messages</p>
     *
     * {@codesnippet com.azure.storage.queue.queueAsyncClient.clearMessages}
     *
     * <p>For more information, see the
     * <a href="https://docs.microsoft.com/en-us/rest/api/storageservices/clear-messages">Azure Docs</a>.</p>
     *
     * @return An empty response
     * @throws StorageException If the queue doesn't exist
     */
    public Mono<Void> clearMessages() {
        return clearMessagesWithResponse().flatMap(FluxUtil::toMono);
    }

    /**
     * Deletes all messages in the queue.
     *
     * <p><strong>Code Samples</strong></p>
     *
     * <p>Clear the messages</p>
     *
     * {@codesnippet com.azure.storage.queue.queueAsyncClient.clearMessagesWithResponse}
     *
     * <p>For more information, see the
     * <a href="https://docs.microsoft.com/en-us/rest/api/storageservices/clear-messages">Azure Docs</a>.</p>
     *
     * @return A response that only contains headers and response status code
     * @throws StorageException If the queue doesn't exist
     */
<<<<<<< HEAD
    public Mono<VoidResponse> clearMessagesWithResponse() {
        return withContext(this::clearMessagesWithResponse);
    }

    Mono<VoidResponse> clearMessagesWithResponse(Context context) {
        return postProcessResponse(client.messages().clearWithRestResponseAsync(queueName, context))
            .map(VoidResponse::new);
=======
    public Mono<Response<Void>> clearMessagesWithResponse() {
        return withContext(this::clearMessagesWithResponse);
    }

    Mono<Response<Void>> clearMessagesWithResponse(Context context) {
        return postProcessResponse(client.messages().clearWithRestResponseAsync(queueName, context))
            .map(response -> new SimpleResponse<>(response, null));
>>>>>>> f9b68898
    }

    /**
     * Enqueues a message that has a time-to-live of 7 days and is instantly visible.
     *
     * <p><strong>Code Samples</strong></p>
     *
     * <p>Enqueue a message of "Hello, Azure"</p>
     *
     * {@codesnippet com.azure.storage.queue.queueAsyncClient.enqueueMessage#string}
     *
     * <p>For more information, see the
     * <a href="https://docs.microsoft.com/en-us/rest/api/storageservices/put-message">Azure Docs</a>.</p>
     *
     * @param messageText Message text
     * @return A {@link EnqueuedMessage} value that contains the {@link EnqueuedMessage#getMessageId() messageId} and
     * {@link EnqueuedMessage#getPopReceipt() popReceipt} that are used to interact with the message and other metadata
     * about the enqueued message.
     * @throws StorageException If the queue doesn't exist
     */
    public Mono<EnqueuedMessage> enqueueMessage(String messageText) {
        return enqueueMessageWithResponse(messageText, null, null).flatMap(FluxUtil::toMono);
    }

    /**
     * Enqueues a message with a given time-to-live and a timeout period where the message is invisible in the queue.
     *
     * <p><strong>Code Samples</strong></p>
     *
     * <p>Add a message of "Hello, Azure" that has a timeout of 5 seconds</p>
     *
     * {@codesnippet com.azure.storage.queue.queueAsyncClient.enqueueMessageWithResponse#string-duration-duration}
     *
     * <p>Add a message of "Goodbye, Azure" that has a time to live of 5 seconds</p>
     *
     * {@codesnippet com.azure.storage.queue.QueueAsyncClient.enqueueMessageWithResponse-liveTime#String-Duration-Duration}
     *
     * <p>For more information, see the
     * <a href="https://docs.microsoft.com/en-us/rest/api/storageservices/put-message">Azure Docs</a>.</p>
     *
     * @param messageText Message text
<<<<<<< HEAD
     * @param visibilityTimeout Optional. The timeout period for how long the message is invisible in the queue.
     * If unset the value will default to 0 and the message will be instantly visible. The timeout must be between 0
     * seconds and 7 days.
     * @param timeToLive Optional. How long the message will stay alive in the queue. If unset the value will
     * default to 7 days, if -1 is passed the message will not expire. The time to live must be -1 or any positive number.
     * @return A {@link EnqueuedMessage} value that contains the {@link EnqueuedMessage#messageId() messageId} and
     * {@link EnqueuedMessage#popReceipt() popReceipt} that are used to interact with the message and other metadata
     * about the enqueued message.
     * @throws StorageException If the queue doesn't exist or the {@code visibilityTimeout} or {@code timeToLive}
     * are outside of the allowed limits.
     */
    public Mono<Response<EnqueuedMessage>> enqueueMessageWithResponse(String messageText, Duration visibilityTimeout, Duration timeToLive) {
        return withContext(context -> enqueueMessageWithResponse(messageText, visibilityTimeout, timeToLive, context));
    }

    Mono<Response<EnqueuedMessage>> enqueueMessageWithResponse(String messageText, Duration visibilityTimeout, Duration timeToLive, Context context) {
=======
     * @param visibilityTimeout Optional. The timeout period for how long the message is invisible in the queue. If
     * unset the value will default to 0 and the message will be instantly visible. The timeout must be between 0
     * seconds and 7 days.
     * @param timeToLive Optional. How long the message will stay alive in the queue. If unset the value will default to
     * 7 days, if -1 is passed the message will not expire. The time to live must be -1 or any positive number.
     * @return A {@link EnqueuedMessage} value that contains the {@link EnqueuedMessage#getMessageId() messageId} and
     * {@link EnqueuedMessage#getPopReceipt() popReceipt} that are used to interact with the message and other metadata
     * about the enqueued message.
     * @throws StorageException If the queue doesn't exist or the {@code visibilityTimeout} or {@code timeToLive} are
     * outside of the allowed limits.
     */
    public Mono<Response<EnqueuedMessage>> enqueueMessageWithResponse(String messageText, Duration visibilityTimeout,
        Duration timeToLive) {
        return withContext(context -> enqueueMessageWithResponse(messageText, visibilityTimeout, timeToLive, context));
    }

    Mono<Response<EnqueuedMessage>> enqueueMessageWithResponse(String messageText, Duration visibilityTimeout,
        Duration timeToLive, Context context) {
>>>>>>> f9b68898
        Integer visibilityTimeoutInSeconds = (visibilityTimeout == null) ? null : (int) visibilityTimeout.getSeconds();
        Integer timeToLiveInSeconds = (timeToLive == null) ? null : (int) timeToLive.getSeconds();
        QueueMessage message = new QueueMessage().setMessageText(messageText);

        return postProcessResponse(client.messages()
            .enqueueWithRestResponseAsync(queueName, message, visibilityTimeoutInSeconds, timeToLiveInSeconds,
                null, null, context))
<<<<<<< HEAD
            .map(response -> new SimpleResponse<>(response, response.value().get(0)));
=======
            .map(response -> new SimpleResponse<>(response, response.getValue().get(0)));
>>>>>>> f9b68898
    }

    /**
     * Retrieves the first message in the queue and hides it from other operations for 30 seconds.
     *
     * <p><strong>Code Samples</strong></p>
     *
     * <p>Dequeue a message</p>
     *
     * {@codesnippet com.azure.storage.queue.queueAsyncClient.dequeueMessages}
     *
     * <p>For more information, see the
     * <a href="https://docs.microsoft.com/en-us/rest/api/storageservices/get-messages">Azure Docs</a>.</p>
     *
<<<<<<< HEAD
     * @return The first {@link DequeuedMessage} in the queue, it contains
     * {@link DequeuedMessage#messageId() messageId} and {@link DequeuedMessage#popReceipt() popReceipt} used to interact
     * with the message, additionally it contains other metadata about the message.
=======
     * @return The first {@link DequeuedMessage} in the queue, it contains {@link DequeuedMessage#getMessageId()
     * messageId} and {@link DequeuedMessage#getPopReceipt() popReceipt} used to interact with the message, additionally
     * it contains other metadata about the message.
>>>>>>> f9b68898
     * @throws StorageException If the queue doesn't exist
     */
    public PagedFlux<DequeuedMessage> dequeueMessages() {
        return dequeueMessagesWithOptionalTimeout(1, null, null, Context.NONE);
    }

    /**
     * Retrieves up to the maximum number of messages from the queue and hides them from other operations for 30
     * seconds.
     *
     * <p><strong>Code Samples</strong></p>
     *
     * <p>Dequeue up to 5 messages</p>
     *
     * {@codesnippet com.azure.storage.queue.queueAsyncClient.dequeueMessages#integer}
     *
     * <p>For more information, see the
     * <a href="https://docs.microsoft.com/en-us/rest/api/storageservices/get-messages">Azure Docs</a>.</p>
     *
<<<<<<< HEAD
     * @param maxMessages Optional. Maximum number of messages to get, if there are less messages exist in the queue than requested
     * all the messages will be returned. If left empty only 1 message will be retrieved, the allowed range is 1 to 32
     * messages.
     * @return Up to {@code maxMessages} {@link DequeuedMessage DequeuedMessages} from the queue. Each DequeuedMessage contains
     * {@link DequeuedMessage#messageId() messageId} and {@link DequeuedMessage#popReceipt() popReceipt} used to interact
     * with the message and other metadata about the message.
=======
     * @param maxMessages Optional. Maximum number of messages to get, if there are less messages exist in the queue
     * than requested all the messages will be returned. If left empty only 1 message will be retrieved, the allowed
     * range is 1 to 32 messages.
     * @return Up to {@code maxMessages} {@link DequeuedMessage DequeuedMessages} from the queue. Each DequeuedMessage
     * contains {@link DequeuedMessage#getMessageId() messageId} and {@link DequeuedMessage#getPopReceipt() popReceipt}
     * used to interact with the message and other metadata about the message.
>>>>>>> f9b68898
     * @throws StorageException If the queue doesn't exist or {@code maxMessages} is outside of the allowed bounds
     */
    public PagedFlux<DequeuedMessage> dequeueMessages(Integer maxMessages) {
        return dequeueMessagesWithOptionalTimeout(maxMessages, null, null, Context.NONE);
    }

    /**
     * Retrieves up to the maximum number of messages from the queue and hides them from other operations for the
     * timeout period.
     *
     * <p><strong>Code Samples</strong></p>
     *
     * <p>Dequeue up to 5 messages and give them a 60 second timeout period</p>
     *
     * {@codesnippet com.azure.storage.queue.queueAsyncClient.dequeueMessages#integer-duration}
     *
     * <p>For more information, see the
     * <a href="https://docs.microsoft.com/en-us/rest/api/storageservices/get-messages">Azure Docs</a>.</p>
     *
<<<<<<< HEAD
     * @param maxMessages Optional. Maximum number of messages to get, if there are less messages exist in the queue than requested
     * all the messages will be returned. If left empty only 1 message will be retrieved, the allowed range is 1 to 32
     * messages.
     * @param visibilityTimeout Optional. The timeout period for how long the message is invisible in the queue.
     * If left empty the dequeued messages will be invisible for 30 seconds. The timeout must be between 1 second and 7 days.
     * @return Up to {@code maxMessages} {@link DequeuedMessage DequeuedMessages} from the queue. Each DeqeuedMessage contains
     * {@link DequeuedMessage#messageId() messageId} and {@link DequeuedMessage#popReceipt() popReceipt} used to interact
     * with the message and other metadata about the message.
=======
     * @param maxMessages Optional. Maximum number of messages to get, if there are less messages exist in the queue
     * than requested all the messages will be returned. If left empty only 1 message will be retrieved, the allowed
     * range is 1 to 32 messages.
     * @param visibilityTimeout Optional. The timeout period for how long the message is invisible in the queue. If left
     * empty the dequeued messages will be invisible for 30 seconds. The timeout must be between 1 second and 7 days.
     * @return Up to {@code maxMessages} {@link DequeuedMessage DequeuedMessages} from the queue. Each DeqeuedMessage
     * contains {@link DequeuedMessage#getMessageId() messageId} and {@link DequeuedMessage#getPopReceipt() popReceipt}
     * used to interact with the message and other metadata about the message.
>>>>>>> f9b68898
     * @throws StorageException If the queue doesn't exist or {@code maxMessages} or {@code visibilityTimeout} is
     * outside of the allowed bounds
     */
    public PagedFlux<DequeuedMessage> dequeueMessages(Integer maxMessages, Duration visibilityTimeout) {
        return dequeueMessagesWithOptionalTimeout(maxMessages, visibilityTimeout, null, Context.NONE);
    }

<<<<<<< HEAD
    /*
     * Implementation for this paged listing operation, supporting an optional timeout provided by the synchronous
     * QueueClient. Applies the given timeout to each Mono<MessagesDequeueResponse> backing the
     * PagedFlux.
     *
     * @param maxMessages Optional. Maximum number of messages to get, if there are less messages exist in the queue than requested
     * all the messages will be returned. If left empty only 1 message will be retrieved, the allowed range is 1 to 32
     * messages.
     * @param visibilityTimeout Optional. The timeout period for how long the message is invisible in the queue.
     * @param context Additional context that is passed through the Http pipeline during the service call.
     * If left empty the dequeued messages will be invisible for 30 seconds. The timeout must be between 1 second and 7 days.
     * @param timeout An optional timeout applied to the operation. If a response is not returned before the timeout concludes a {@link RuntimeException} will be thrown.
     * @return A reactive response emitting the dequeued message, flattened.
     */
    PagedFlux<DequeuedMessage> dequeueMessagesWithOptionalTimeout(Integer maxMessages, Duration visibilityTimeout,
                                                                  Duration timeout, Context context) {
=======
    PagedFlux<DequeuedMessage> dequeueMessagesWithOptionalTimeout(Integer maxMessages, Duration visibilityTimeout,
        Duration timeout, Context context) {
>>>>>>> f9b68898
        Integer visibilityTimeoutInSeconds = (visibilityTimeout == null) ? null : (int) visibilityTimeout.getSeconds();
        Function<String, Mono<PagedResponse<DequeuedMessage>>> retriever =
            marker -> postProcessResponse(Utility.applyOptionalTimeout(this.client.messages()
                .dequeueWithRestResponseAsync(queueName, maxMessages, visibilityTimeoutInSeconds,
                    null, null, context), timeout)
<<<<<<< HEAD
                .map(response -> new PagedResponseBase<>(response.request(),
                    response.statusCode(),
                    response.headers(),
                    response.value(),
                    null,
                    response.deserializedHeaders())));
=======
                .map(response -> new PagedResponseBase<>(response.getRequest(),
                    response.getStatusCode(),
                    response.getHeaders(),
                    response.getValue(),
                    null,
                    response.getDeserializedHeaders())));
>>>>>>> f9b68898

        return new PagedFlux<>(() -> retriever.apply(null), retriever);
    }

    /**
     * Peeks the first message in the queue.
     *
     * Peeked messages don't contain the necessary information needed to interact with the message nor will it hide
     * messages from other operations on the queue.
     *
     * <p><strong>Code Samples</strong></p>
     *
     * <p>Peek the first message</p>
     *
     * {@codesnippet com.azure.storage.queue.queueAsyncClient.peekMessages}
     *
     * <p>For more information, see the
     * <a href="https://docs.microsoft.com/en-us/rest/api/storageservices/peek-messages">Azure Docs</a>.</p>
     *
     * @return A {@link PeekedMessage} that contains metadata about the message.
     */
    public PagedFlux<PeekedMessage> peekMessages() {
        return peekMessages(null);
    }

    /**
     * Peek messages from the front of the queue up to the maximum number of messages.
     *
     * Peeked messages don't contain the necessary information needed to interact with the message nor will it hide
     * messages from other operations on the queue.
     *
     * <p><strong>Code Samples</strong></p>
     *
     * <p>Peek up to the first five messages</p>
     *
     * {@codesnippet com.azure.storage.queue.queueAsyncClient.peekMessages#integer}
     *
     * <p>For more information, see the
     * <a href="https://docs.microsoft.com/en-us/rest/api/storageservices/peek-messages">Azure Docs</a>.</p>
     *
<<<<<<< HEAD
     * @param maxMessages Optional. Maximum number of messages to peek, if there are less messages exist in the queue than requested
     * all the messages will be peeked. If left empty only 1 message will be peeked, the allowed range is 1 to 32
     * messages.
     * @return Up to {@code maxMessages} {@link PeekedMessage PeekedMessages} from the queue. Each PeekedMessage contains
     * metadata about the message.
     * @throws StorageException If the queue doesn't exist or {@code maxMessages} is outside of the allowed bounds
     */
    public PagedFlux<PeekedMessage> peekMessages(Integer maxMessages) {
        return peekMessagesWithOptionalTimeout(maxMessages, null, Context.NONE);
    }

    /*
     * Implementation for this paged listing operation, supporting an optional timeout provided by the synchronous
     * QueueClient. Applies the given timeout to each Mono<MessagesPeekResponse> backing the
     * PagedFlux.
     *
     * @param maxMessages Optional. Maximum number of messages to peek, if there are less messages exist in the queue than requested
     * all the messages will be peeked. If left empty only 1 message will be peeked, the allowed range is 1 to 32
     * messages.
     * @param timeout An optional timeout applied to the operation. If a response is not returned before the timeout concludes a {@link RuntimeException} will be thrown.
     * @param context Additional context that is passed through the Http pipeline during the service call.
     * @return A reactive response emitting the peeked message, flattened.
     */
    PagedFlux<PeekedMessage> peekMessagesWithOptionalTimeout(Integer maxMessages, Duration timeout, Context context) {
        Function<String, Mono<PagedResponse<PeekedMessage>>> retriever =
            marker -> postProcessResponse(Utility.applyOptionalTimeout(this.client.messages()
                .peekWithRestResponseAsync(queueName, maxMessages, null, null, context), timeout)
                .map(response -> new PagedResponseBase<>(response.request(),
                    response.statusCode(),
                    response.headers(),
                    response.value(),
                    null,
                    response.deserializedHeaders())));

        return new PagedFlux<>(() -> retriever.apply(null), retriever);
=======
     * @param maxMessages Optional. Maximum number of messages to peek, if there are less messages exist in the queue
     * than requested all the messages will be peeked. If left empty only 1 message will be peeked, the allowed range is
     * 1 to 32 messages.
     * @return Up to {@code maxMessages} {@link PeekedMessage PeekedMessages} from the queue. Each PeekedMessage
     * contains metadata about the message.
     * @throws StorageException If the queue doesn't exist or {@code maxMessages} is outside of the allowed bounds
     */
    public PagedFlux<PeekedMessage> peekMessages(Integer maxMessages) {
        return peekMessagesWithOptionalTimeout(maxMessages, null, Context.NONE);
    }

    PagedFlux<PeekedMessage> peekMessagesWithOptionalTimeout(Integer maxMessages, Duration timeout, Context context) {
        Function<String, Mono<PagedResponse<PeekedMessage>>> retriever =
            marker -> postProcessResponse(Utility.applyOptionalTimeout(this.client.messages()
                .peekWithRestResponseAsync(queueName, maxMessages, null, null, context), timeout)
                .map(response -> new PagedResponseBase<>(response.getRequest(),
                    response.getStatusCode(),
                    response.getHeaders(),
                    response.getValue(),
                    null,
                    response.getDeserializedHeaders())));

        return new PagedFlux<>(() -> retriever.apply(null), retriever);
    }

    /**
     * Updates the specific message in the queue with a new message and resets the visibility timeout.
     *
     * <p><strong>Code Samples</strong></p>
     *
     * <p>Dequeue the first message and update it to "Hello again, Azure" and hide it for 5 seconds</p>
     *
     * {@codesnippet com.azure.storage.queue.QueueAsyncClient.updateMessage#String-String-String-Duration}
     *
     * <p>For more information, see the
     * <a href="https://docs.microsoft.com/en-us/rest/api/storageservices/update-message">Azure Docs</a>.</p>
     *
     * @param messageText Updated value for the message
     * @param messageId Id of the message to update
     * @param popReceipt Unique identifier that must match for the message to be updated
     * @param visibilityTimeout The timeout period for how long the message is invisible in the queue in seconds. The
     * timeout period must be between 1 second and 7 days.
     * @return A {@link UpdatedMessage} that contains the new {@link UpdatedMessage#getPopReceipt() popReceipt} to
     * interact with the message, additionally contains the updated metadata about the message.
     * @throws StorageException If the queue or messageId don't exist, the popReceipt doesn't match on the message, or
     * the {@code visibilityTimeout} is outside the allowed bounds
     */
    public Mono<UpdatedMessage> updateMessage(String messageText, String messageId, String popReceipt,
        Duration visibilityTimeout) {
        return updateMessageWithResponse(messageText, messageId, popReceipt, visibilityTimeout)
            .flatMap(FluxUtil::toMono);
>>>>>>> f9b68898
    }

    /**
     * Updates the specific message in the queue with a new message and resets the visibility timeout.
     *
     * <p><strong>Code Samples</strong></p>
     *
     * <p>Dequeue the first message and update it to "Hello again, Azure" and hide it for 5 seconds</p>
     *
<<<<<<< HEAD
     * {@codesnippet com.azure.storage.queue.QueueAsyncClient.updateMessage#String-String-String-Duration}
=======
     * {@codesnippet com.azure.storage.queue.QueueAsyncClient.updateMessageWithResponse#String-String-String-Duration}
>>>>>>> f9b68898
     *
     * <p>For more information, see the
     * <a href="https://docs.microsoft.com/en-us/rest/api/storageservices/update-message">Azure Docs</a>.</p>
     *
     * @param messageText Updated value for the message
     * @param messageId Id of the message to update
     * @param popReceipt Unique identifier that must match for the message to be updated
     * @param visibilityTimeout The timeout period for how long the message is invisible in the queue in seconds. The
     * timeout period must be between 1 second and 7 days.
<<<<<<< HEAD
     * @return A {@link UpdatedMessage} that contains the new {@link UpdatedMessage#popReceipt() popReceipt} to interact
     * with the message, additionally contains the updated metadata about the message.
     * @throws StorageException If the queue or messageId don't exist, the popReceipt doesn't match on the message,
     * or the {@code visibilityTimeout} is outside the allowed bounds
     */
    public Mono<UpdatedMessage> updateMessage(String messageText, String messageId, String popReceipt, Duration visibilityTimeout) {
        return updateMessageWithResponse(messageText, messageId, popReceipt, visibilityTimeout).flatMap(FluxUtil::toMono);
    }

    /**
     * Updates the specific message in the queue with a new message and resets the visibility timeout.
     *
     * <p><strong>Code Samples</strong></p>
     *
     * <p>Dequeue the first message and update it to "Hello again, Azure" and hide it for 5 seconds</p>
     *
     * {@codesnippet com.azure.storage.queue.QueueAsyncClient.updateMessageWithResponse#String-String-String-Duration}
     *
     * <p>For more information, see the
     * <a href="https://docs.microsoft.com/en-us/rest/api/storageservices/update-message">Azure Docs</a>.</p>
     *
     * @param messageText Updated value for the message
     * @param messageId Id of the message to update
     * @param popReceipt Unique identifier that must match for the message to be updated
     * @param visibilityTimeout The timeout period for how long the message is invisible in the queue in seconds. The
     * timeout period must be between 1 second and 7 days.
     * @return A {@link UpdatedMessage} that contains the new {@link UpdatedMessage#popReceipt() popReceipt} to interact
     * with the message, additionally contains the updated metadata about the message.
     * @throws StorageException If the queue or messageId don't exist, the popReceipt doesn't match on the message,
     * or the {@code visibilityTimeout} is outside the allowed bounds
     */
    public Mono<Response<UpdatedMessage>> updateMessageWithResponse(String messageText, String messageId, String popReceipt, Duration visibilityTimeout) {
        return withContext(context -> updateMessageWithResponse(messageText, messageId, popReceipt, visibilityTimeout, context));
    }

    Mono<Response<UpdatedMessage>> updateMessageWithResponse(String messageText, String messageId, String popReceipt, Duration visibilityTimeout, Context context) {
        QueueMessage message = new QueueMessage().messageText(messageText);
=======
     * @return A {@link UpdatedMessage} that contains the new {@link UpdatedMessage#getPopReceipt() popReceipt} to
     * interact with the message, additionally contains the updated metadata about the message.
     * @throws StorageException If the queue or messageId don't exist, the popReceipt doesn't match on the message, or
     * the {@code visibilityTimeout} is outside the allowed bounds
     */
    public Mono<Response<UpdatedMessage>> updateMessageWithResponse(String messageText, String messageId,
        String popReceipt, Duration visibilityTimeout) {
        return withContext(context ->
            updateMessageWithResponse(messageText, messageId, popReceipt, visibilityTimeout, context));
    }

    Mono<Response<UpdatedMessage>> updateMessageWithResponse(String messageText, String messageId, String popReceipt,
        Duration visibilityTimeout, Context context) {
        QueueMessage message = new QueueMessage().setMessageText(messageText);
>>>>>>> f9b68898
        return postProcessResponse(client.messageIds()
            .updateWithRestResponseAsync(queueName, messageId, message, popReceipt,
                (int) visibilityTimeout.getSeconds(), context))
            .map(this::getUpdatedMessageResponse);
    }

    /**
     * Deletes the specified message in the queue
     *
     * <p><strong>Code Samples</strong></p>
     *
     * <p>Delete the first message</p>
     *
     * {@codesnippet com.azure.storage.queue.QueueAsyncClient.deleteMessage#String-String}
     *
     * <p>For more information, see the
     * <a href="https://docs.microsoft.com/en-us/rest/api/storageservices/delete-message2">Azure Docs</a>.</p>
     *
     * @param messageId Id of the message to deleted
     * @param popReceipt Unique identifier that must match for the message to be deleted
     * @return An empty response
     * @throws StorageException If the queue or messageId don't exist or the popReceipt doesn't match on the message
     */
    public Mono<Void> deleteMessage(String messageId, String popReceipt) {
        return deleteMessageWithResponse(messageId, popReceipt).flatMap(FluxUtil::toMono);
    }

    /**
     * Deletes the specified message in the queue
     *
     * <p><strong>Code Samples</strong></p>
     *
     * <p>Delete the first message</p>
     *
     * {@codesnippet com.azure.storage.queue.QueueAsyncClient.deleteMessageWithResponse#String-String}
     *
     * <p>For more information, see the
     * <a href="https://docs.microsoft.com/en-us/rest/api/storageservices/delete-message2">Azure Docs</a>.</p>
     *
     * @param messageId Id of the message to deleted
     * @param popReceipt Unique identifier that must match for the message to be deleted
     * @return A response that only contains headers and response status code
     * @throws StorageException If the queue or messageId don't exist or the popReceipt doesn't match on the message
<<<<<<< HEAD
     */
    public Mono<VoidResponse> deleteMessageWithResponse(String messageId, String popReceipt) {
        return withContext(context -> deleteMessageWithResponse(messageId, popReceipt, context));
    }

    Mono<VoidResponse> deleteMessageWithResponse(String messageId, String popReceipt, Context context) {
        return postProcessResponse(client.messageIds()
            .deleteWithRestResponseAsync(queueName, messageId, popReceipt, context))
            .map(VoidResponse::new);
=======
     */
    public Mono<Response<Void>> deleteMessageWithResponse(String messageId, String popReceipt) {
        return withContext(context -> deleteMessageWithResponse(messageId, popReceipt, context));
    }

    Mono<Response<Void>> deleteMessageWithResponse(String messageId, String popReceipt, Context context) {
        return postProcessResponse(client.messageIds()
            .deleteWithRestResponseAsync(queueName, messageId, popReceipt, context))
            .map(response -> new SimpleResponse<>(response, null));
    }

    /**
     * Get the queue name of the client.
     *
     * <p><strong>Code Samples</strong></p>
     *
     * {@codesnippet com.azure.storage.queue.queueAsyncClient.getQueueName}
     *
     * @return The name of the queue.
     */
    public String getQueueName() {
        return queueName;
    }


    /**
     * Get associated account name.
     *
     * @return account name associated with this storage resource.
     */
    public String getAccountName() {
        return this.accountName;
>>>>>>> f9b68898
    }

    /**
     * Generates a SAS token with the specified parameters
     *
     * @param permissions The {@code QueueSASPermission} permission for the SAS
     * @param expiryTime The {@code OffsetDateTime} expiry time for the SAS
     * @return A string that represents the SAS token
     */
    public String generateSAS(QueueSASPermission permissions, OffsetDateTime expiryTime) {
        return this.generateSAS(null, permissions, expiryTime, null /* startTime */,   /* identifier */ null /*
        version */, null /* sasProtocol */, null /* ipRange */);
    }

    /**
     * Generates a SAS token with the specified parameters
     *
     * @param identifier The {@code String} name of the access policy on the queue this SAS references if any
     * @return A string that represents the SAS token
     */
    public String generateSAS(String identifier) {
        return this.generateSAS(identifier, null  /* permissions */, null /* expiryTime */, null /* startTime */,
            null /* version */, null /* sasProtocol */, null /* ipRange */);
    }

    /**
     * Generates a SAS token with the specified parameters
     *
     * <p><strong>Code Samples</strong></p>
     *
     *{@codesnippet com.azure.storage.queue.queueAsyncClient.generateSAS#String-QueueSASPermission-OffsetDateTime-OffsetDateTime-String-SASProtocol-IPRange}
     *
     * <p>For more information, see the
     * <a href="https://docs.microsoft.com/en-us/rest/api/storageservices/create-service-sas">Azure Docs</a>.</p>
     *
     * @param identifier The {@code String} name of the access policy on the queue this SAS references if any
     * @param permissions The {@code QueueSASPermission} permission for the SAS
     * @param expiryTime The {@code OffsetDateTime} expiry time for the SAS
     * @param startTime An optional {@code OffsetDateTime} start time for the SAS
     * @param version An optional {@code String} version for the SAS
     * @param sasProtocol An optional {@code SASProtocol} protocol for the SAS
     * @param ipRange An optional {@code IPRange} ip address range for the SAS
     * @return A string that represents the SAS token
     */
    public String generateSAS(String identifier, QueueSASPermission permissions, OffsetDateTime expiryTime,
        OffsetDateTime startTime, String version, SASProtocol sasProtocol, IPRange ipRange) {

        QueueServiceSASSignatureValues queueServiceSASSignatureValues = new QueueServiceSASSignatureValues(version, sasProtocol,
            startTime, expiryTime, permissions == null ? null : permissions.toString(), ipRange, identifier);

        SharedKeyCredential sharedKeyCredential =
            Utility.getSharedKeyCredential(this.client.getHttpPipeline());

        Utility.assertNotNull("sharedKeyCredential", sharedKeyCredential);

        // Set canonical name
        QueueServiceSASSignatureValues values = queueServiceSASSignatureValues.canonicalName(this.queueName, sharedKeyCredential.accountName());

        QueueServiceSASQueryParameters queueServiceSasQueryParameters = values.generateSASQueryParameters(sharedKeyCredential);

        return queueServiceSasQueryParameters.encode();
    }

    /*
     * Maps the HTTP headers returned from the service to the expected response type
     * @param response Service response
     * @return Mapped response
     */
    private Response<QueueProperties> getQueuePropertiesResponse(QueuesGetPropertiesResponse response) {
        QueueGetPropertiesHeaders propertiesHeaders = response.getDeserializedHeaders();
        QueueProperties properties = new QueueProperties(propertiesHeaders.getMetadata(),
            propertiesHeaders.getApproximateMessagesCount());
        return new SimpleResponse<>(response, properties);
    }

    /*
     * Maps the HTTP headers returned from the service to the expected response type
     * @param response Service response
     * @return Mapped response
     */
    private Response<UpdatedMessage> getUpdatedMessageResponse(MessageIdsUpdateResponse response) {
        MessageIdUpdateHeaders headers = response.getDeserializedHeaders();
        UpdatedMessage updatedMessage = new UpdatedMessage(headers.getPopReceipt(), headers.getTimeNextVisible());
        return new SimpleResponse<>(response, updatedMessage);
    }
}<|MERGE_RESOLUTION|>--- conflicted
+++ resolved
@@ -11,22 +11,10 @@
 import com.azure.core.http.rest.PagedResponse;
 import com.azure.core.http.rest.Response;
 import com.azure.core.http.rest.SimpleResponse;
-<<<<<<< HEAD
-import com.azure.core.http.rest.VoidResponse;
-import com.azure.core.implementation.http.PagedResponseBase;
-import com.azure.core.implementation.util.FluxUtil;
-import com.azure.core.util.Context;
-import com.azure.core.util.logging.ClientLogger;
-import com.azure.storage.common.IPRange;
-import com.azure.storage.common.SASProtocol;
-import com.azure.storage.common.Utility;
-import com.azure.storage.common.credentials.SASTokenCredential;
-=======
 import com.azure.core.implementation.http.PagedResponseBase;
 import com.azure.core.implementation.util.FluxUtil;
 import com.azure.core.util.Context;
 import com.azure.storage.common.Utility;
->>>>>>> f9b68898
 import com.azure.storage.common.credentials.SharedKeyCredential;
 import com.azure.storage.queue.implementation.AzureQueueStorageImpl;
 import com.azure.storage.queue.implementation.models.MessageIdUpdateHeaders;
@@ -41,28 +29,13 @@
 import com.azure.storage.queue.models.SignedIdentifier;
 import com.azure.storage.queue.models.StorageException;
 import com.azure.storage.queue.models.UpdatedMessage;
-<<<<<<< HEAD
-import reactor.core.publisher.Mono;
-
-import java.net.MalformedURLException;
-import java.net.URL;
 import java.time.Duration;
-import java.time.OffsetDateTime;
-=======
-import java.time.Duration;
->>>>>>> f9b68898
 import java.time.temporal.ChronoUnit;
 import java.util.List;
 import java.util.Map;
 import java.util.Objects;
 import java.util.function.Function;
-<<<<<<< HEAD
-
-import static com.azure.core.implementation.util.FluxUtil.withContext;
-import static com.azure.storage.queue.PostProcessor.postProcessResponse;
-=======
 import reactor.core.publisher.Mono;
->>>>>>> f9b68898
 
 /**
  * This class provides a client that contains all the operations for interacting with a queue in Azure Storage Queue.
@@ -81,10 +54,6 @@
  */
 @ServiceClient(builder = QueueClientBuilder.class, isAsync = true)
 public final class QueueAsyncClient {
-<<<<<<< HEAD
-    private final ClientLogger logger = new ClientLogger(QueueAsyncClient.class);
-=======
->>>>>>> f9b68898
     private final AzureQueueStorageImpl client;
     private final String queueName;
     private final String accountName;
@@ -96,35 +65,18 @@
      * @param client Client that interacts with the service interfaces
      * @param queueName Name of the queue
      */
-<<<<<<< HEAD
-    QueueAsyncClient(AzureQueueStorageImpl client, String queueName) {
-        Objects.requireNonNull(queueName);
-        this.queueName = queueName;
-        this.client = client;
-=======
     QueueAsyncClient(AzureQueueStorageImpl client, String queueName, String accountName) {
         Objects.requireNonNull(queueName, "'queueName' cannot be null.");
         this.queueName = queueName;
         this.client = client;
         this.accountName = accountName;
->>>>>>> f9b68898
     }
 
     /**
      * @return the URL of the storage queue
      */
-<<<<<<< HEAD
-    public URL getQueueUrl() {
-        try {
-            return new URL(client.getUrl());
-        } catch (MalformedURLException ex) {
-            logger.error("Queue URL is malformed");
-            throw logger.logExceptionAsError(new RuntimeException("Queue URL is malformed"));
-        }
-=======
     public String getQueueUrl() {
         return String.format("%s/%s", client.getUrl(), queueName);
->>>>>>> f9b68898
     }
 
     /**
@@ -160,18 +112,6 @@
      *
      * @param metadata Metadata to associate with the queue
      * @return A response that only contains headers and response status code
-<<<<<<< HEAD
-     * @throws StorageException If a queue with the same name and different metadata already exists in the queue service.
-     */
-    public Mono<VoidResponse> createWithResponse(Map<String, String> metadata) {
-        return withContext(context -> createWithResponse(metadata, context));
-    }
-
-    Mono<VoidResponse> createWithResponse(Map<String, String> metadata, Context context) {
-        return postProcessResponse(client.queues()
-            .createWithRestResponseAsync(queueName, null, metadata, null, context))
-            .map(VoidResponse::new);
-=======
      * @throws StorageException If a queue with the same name and different metadata already exists in the queue
      * service.
      */
@@ -183,7 +123,6 @@
         return postProcessResponse(client.queues()
             .createWithRestResponseAsync(queueName, null, metadata, null, context))
             .map(response -> new SimpleResponse<>(response, null));
->>>>>>> f9b68898
     }
 
     /**
@@ -220,15 +159,6 @@
      * @return A response that only contains headers and response status code
      * @throws StorageException If the queue doesn't exist
      */
-<<<<<<< HEAD
-    public Mono<VoidResponse> deleteWithResponse() {
-        return withContext(this::deleteWithResponse);
-    }
-
-    Mono<VoidResponse> deleteWithResponse(Context context) {
-        return postProcessResponse(client.queues().deleteWithRestResponseAsync(queueName, context))
-            .map(VoidResponse::new);
-=======
     public Mono<Response<Void>> deleteWithResponse() {
         return withContext(this::deleteWithResponse);
     }
@@ -236,7 +166,6 @@
     Mono<Response<Void>> deleteWithResponse(Context context) {
         return postProcessResponse(client.queues().deleteWithRestResponseAsync(queueName, context))
             .map(response -> new SimpleResponse<>(response, null));
->>>>>>> f9b68898
     }
 
     /**
@@ -305,43 +234,6 @@
      * @param metadata Metadata to set on the queue
      * @return A response that only contains headers and response status code
      * @throws StorageException If the queue doesn't exist
-<<<<<<< HEAD
-     */
-    public Mono<Void> setMetadata(Map<String, String> metadata) {
-        return setMetadataWithResponse(metadata).flatMap(FluxUtil::toMono);
-    }
-
-    /**
-     * Sets the metadata of the queue.
-     *
-     * Passing in a {@code null} value for metadata will clear the metadata associated with the queue.
-     *
-     * <p><strong>Code Samples</strong></p>
-     *
-     * <p>Set the queue's metadata to "queue:metadataMap"</p>
-     *
-     * {@codesnippet com.azure.storage.queue.queueAsyncClient.setMetadataWithResponse#map}
-     *
-     * <p>Clear the queue's metadata</p>
-     *
-     * {@codesnippet com.azure.storage.queue.queueAsyncClient.clearMetadataWithResponse#map}
-     *
-     * <p>For more information, see the
-     * <a href="https://docs.microsoft.com/en-us/rest/api/storageservices/set-queue-metadata">Azure Docs</a>.</p>
-     *
-     * @param metadata Metadata to set on the queue
-     * @return A response that only contains headers and response status code
-     * @throws StorageException If the queue doesn't exist
-     */
-    public Mono<VoidResponse> setMetadataWithResponse(Map<String, String> metadata) {
-        return withContext(context -> setMetadataWithResponse(metadata, context));
-    }
-
-    Mono<VoidResponse> setMetadataWithResponse(Map<String, String> metadata, Context context) {
-        return postProcessResponse(client.queues()
-            .setMetadataWithRestResponseAsync(queueName, null, metadata, null, context))
-            .map(VoidResponse::new);
-=======
      */
     public Mono<Void> setMetadata(Map<String, String> metadata) {
         return setMetadataWithResponse(metadata).flatMap(FluxUtil::toMono);
@@ -377,7 +269,6 @@
         return postProcessResponse(client.queues()
             .setMetadataWithRestResponseAsync(queueName, null, metadata, null, context))
             .map(response -> new SimpleResponse<>(response, null));
->>>>>>> f9b68898
     }
 
     /**
@@ -394,21 +285,6 @@
      *
      * @return The stored access policies specified on the queue.
      * @throws StorageException If the queue doesn't exist
-<<<<<<< HEAD
-     */
-    public PagedFlux<SignedIdentifier> getAccessPolicy() {
-        Function<String, Mono<PagedResponse<SignedIdentifier>>> retriever =
-            marker -> postProcessResponse(this.client.queues()
-                .getAccessPolicyWithRestResponseAsync(queueName, Context.NONE))
-            .map(response -> new PagedResponseBase<>(response.request(),
-                response.statusCode(),
-                response.headers(),
-                response.value(),
-                null,
-                response.deserializedHeaders()));
-
-        return new PagedFlux<>(() -> retriever.apply(null), retriever);
-=======
      */
     public PagedFlux<SignedIdentifier> getAccessPolicy() {
         Function<String, Mono<PagedResponse<SignedIdentifier>>> retriever =
@@ -443,7 +319,6 @@
      */
     public Mono<Void> setAccessPolicy(List<SignedIdentifier> permissions) {
         return setAccessPolicyWithResponse(permissions).flatMap(FluxUtil::toMono);
->>>>>>> f9b68898
     }
 
     /**
@@ -453,30 +328,6 @@
      *
      * <p>Set a read only stored access policy</p>
      *
-<<<<<<< HEAD
-     * {@codesnippet com.azure.storage.queue.QueueAsyncClient.setAccessPolicy#List}
-     *
-     * <p>For more information, see the
-     * <a href="https://docs.microsoft.com/en-us/rest/api/storageservices/set-queue-acl">Azure Docs</a>.</p>
-     *
-     * @param permissions Access policies to set on the queue
-     * @return An empty response
-     * @throws StorageException If the queue doesn't exist, a stored access policy doesn't have all fields filled out,
-     * or the queue will have more than five policies.
-     */
-    public Mono<Void> setAccessPolicy(List<SignedIdentifier> permissions) {
-        return setAccessPolicyWithResponse(permissions).flatMap(FluxUtil::toMono);
-    }
-
-    /**
-     * Sets stored access policies on the queue.
-     *
-     * <p><strong>Code Samples</strong></p>
-     *
-     * <p>Set a read only stored access policy</p>
-     *
-=======
->>>>>>> f9b68898
      * {@codesnippet com.azure.storage.queue.QueueAsyncClient.setAccessPolicyWithResponse#List}
      *
      * <p>For more information, see the
@@ -487,19 +338,11 @@
      * @throws StorageException If the queue doesn't exist, a stored access policy doesn't have all fields filled out,
      * or the queue will have more than five policies.
      */
-<<<<<<< HEAD
-    public Mono<VoidResponse> setAccessPolicyWithResponse(List<SignedIdentifier> permissions) {
-        return withContext(context -> setAccessPolicyWithResponse(permissions, context));
-    }
-
-    Mono<VoidResponse> setAccessPolicyWithResponse(List<SignedIdentifier> permissions, Context context) {
-=======
     public Mono<Response<Void>> setAccessPolicyWithResponse(List<SignedIdentifier> permissions) {
         return withContext(context -> setAccessPolicyWithResponse(permissions, context));
     }
 
     Mono<Response<Void>> setAccessPolicyWithResponse(List<SignedIdentifier> permissions, Context context) {
->>>>>>> f9b68898
         /*
         We truncate to seconds because the service only supports nanoseconds or seconds, but doing an
         OffsetDateTime.now will only give back milliseconds (more precise fields are zeroed and not serialized). This
@@ -508,15 +351,6 @@
          */
         if (permissions != null) {
             for (SignedIdentifier permission : permissions) {
-<<<<<<< HEAD
-                if (permission.accessPolicy() != null && permission.accessPolicy().start() != null) {
-                    permission.accessPolicy().start(
-                        permission.accessPolicy().start().truncatedTo(ChronoUnit.SECONDS));
-                }
-                if (permission.accessPolicy() != null && permission.accessPolicy().expiry() != null) {
-                    permission.accessPolicy().expiry(
-                        permission.accessPolicy().expiry().truncatedTo(ChronoUnit.SECONDS));
-=======
                 if (permission.getAccessPolicy() != null && permission.getAccessPolicy().getStart() != null) {
                     permission.getAccessPolicy().setStart(
                         permission.getAccessPolicy().getStart().truncatedTo(ChronoUnit.SECONDS));
@@ -524,19 +358,13 @@
                 if (permission.getAccessPolicy() != null && permission.getAccessPolicy().getExpiry() != null) {
                     permission.getAccessPolicy().setExpiry(
                         permission.getAccessPolicy().getExpiry().truncatedTo(ChronoUnit.SECONDS));
->>>>>>> f9b68898
                 }
             }
         }
 
         return postProcessResponse(client.queues()
-<<<<<<< HEAD
-            .setAccessPolicyWithRestResponseAsync(queueName, permissions, null,  null, context))
-            .map(VoidResponse::new);
-=======
             .setAccessPolicyWithRestResponseAsync(queueName, permissions, null, null, context))
             .map(response -> new SimpleResponse<>(response, null));
->>>>>>> f9b68898
     }
 
     /**
@@ -573,15 +401,6 @@
      * @return A response that only contains headers and response status code
      * @throws StorageException If the queue doesn't exist
      */
-<<<<<<< HEAD
-    public Mono<VoidResponse> clearMessagesWithResponse() {
-        return withContext(this::clearMessagesWithResponse);
-    }
-
-    Mono<VoidResponse> clearMessagesWithResponse(Context context) {
-        return postProcessResponse(client.messages().clearWithRestResponseAsync(queueName, context))
-            .map(VoidResponse::new);
-=======
     public Mono<Response<Void>> clearMessagesWithResponse() {
         return withContext(this::clearMessagesWithResponse);
     }
@@ -589,7 +408,6 @@
     Mono<Response<Void>> clearMessagesWithResponse(Context context) {
         return postProcessResponse(client.messages().clearWithRestResponseAsync(queueName, context))
             .map(response -> new SimpleResponse<>(response, null));
->>>>>>> f9b68898
     }
 
     /**
@@ -631,24 +449,6 @@
      * <a href="https://docs.microsoft.com/en-us/rest/api/storageservices/put-message">Azure Docs</a>.</p>
      *
      * @param messageText Message text
-<<<<<<< HEAD
-     * @param visibilityTimeout Optional. The timeout period for how long the message is invisible in the queue.
-     * If unset the value will default to 0 and the message will be instantly visible. The timeout must be between 0
-     * seconds and 7 days.
-     * @param timeToLive Optional. How long the message will stay alive in the queue. If unset the value will
-     * default to 7 days, if -1 is passed the message will not expire. The time to live must be -1 or any positive number.
-     * @return A {@link EnqueuedMessage} value that contains the {@link EnqueuedMessage#messageId() messageId} and
-     * {@link EnqueuedMessage#popReceipt() popReceipt} that are used to interact with the message and other metadata
-     * about the enqueued message.
-     * @throws StorageException If the queue doesn't exist or the {@code visibilityTimeout} or {@code timeToLive}
-     * are outside of the allowed limits.
-     */
-    public Mono<Response<EnqueuedMessage>> enqueueMessageWithResponse(String messageText, Duration visibilityTimeout, Duration timeToLive) {
-        return withContext(context -> enqueueMessageWithResponse(messageText, visibilityTimeout, timeToLive, context));
-    }
-
-    Mono<Response<EnqueuedMessage>> enqueueMessageWithResponse(String messageText, Duration visibilityTimeout, Duration timeToLive, Context context) {
-=======
      * @param visibilityTimeout Optional. The timeout period for how long the message is invisible in the queue. If
      * unset the value will default to 0 and the message will be instantly visible. The timeout must be between 0
      * seconds and 7 days.
@@ -667,7 +467,6 @@
 
     Mono<Response<EnqueuedMessage>> enqueueMessageWithResponse(String messageText, Duration visibilityTimeout,
         Duration timeToLive, Context context) {
->>>>>>> f9b68898
         Integer visibilityTimeoutInSeconds = (visibilityTimeout == null) ? null : (int) visibilityTimeout.getSeconds();
         Integer timeToLiveInSeconds = (timeToLive == null) ? null : (int) timeToLive.getSeconds();
         QueueMessage message = new QueueMessage().setMessageText(messageText);
@@ -675,11 +474,7 @@
         return postProcessResponse(client.messages()
             .enqueueWithRestResponseAsync(queueName, message, visibilityTimeoutInSeconds, timeToLiveInSeconds,
                 null, null, context))
-<<<<<<< HEAD
-            .map(response -> new SimpleResponse<>(response, response.value().get(0)));
-=======
             .map(response -> new SimpleResponse<>(response, response.getValue().get(0)));
->>>>>>> f9b68898
     }
 
     /**
@@ -694,15 +489,9 @@
      * <p>For more information, see the
      * <a href="https://docs.microsoft.com/en-us/rest/api/storageservices/get-messages">Azure Docs</a>.</p>
      *
-<<<<<<< HEAD
-     * @return The first {@link DequeuedMessage} in the queue, it contains
-     * {@link DequeuedMessage#messageId() messageId} and {@link DequeuedMessage#popReceipt() popReceipt} used to interact
-     * with the message, additionally it contains other metadata about the message.
-=======
      * @return The first {@link DequeuedMessage} in the queue, it contains {@link DequeuedMessage#getMessageId()
      * messageId} and {@link DequeuedMessage#getPopReceipt() popReceipt} used to interact with the message, additionally
      * it contains other metadata about the message.
->>>>>>> f9b68898
      * @throws StorageException If the queue doesn't exist
      */
     public PagedFlux<DequeuedMessage> dequeueMessages() {
@@ -722,21 +511,12 @@
      * <p>For more information, see the
      * <a href="https://docs.microsoft.com/en-us/rest/api/storageservices/get-messages">Azure Docs</a>.</p>
      *
-<<<<<<< HEAD
-     * @param maxMessages Optional. Maximum number of messages to get, if there are less messages exist in the queue than requested
-     * all the messages will be returned. If left empty only 1 message will be retrieved, the allowed range is 1 to 32
-     * messages.
-     * @return Up to {@code maxMessages} {@link DequeuedMessage DequeuedMessages} from the queue. Each DequeuedMessage contains
-     * {@link DequeuedMessage#messageId() messageId} and {@link DequeuedMessage#popReceipt() popReceipt} used to interact
-     * with the message and other metadata about the message.
-=======
      * @param maxMessages Optional. Maximum number of messages to get, if there are less messages exist in the queue
      * than requested all the messages will be returned. If left empty only 1 message will be retrieved, the allowed
      * range is 1 to 32 messages.
      * @return Up to {@code maxMessages} {@link DequeuedMessage DequeuedMessages} from the queue. Each DequeuedMessage
      * contains {@link DequeuedMessage#getMessageId() messageId} and {@link DequeuedMessage#getPopReceipt() popReceipt}
      * used to interact with the message and other metadata about the message.
->>>>>>> f9b68898
      * @throws StorageException If the queue doesn't exist or {@code maxMessages} is outside of the allowed bounds
      */
     public PagedFlux<DequeuedMessage> dequeueMessages(Integer maxMessages) {
@@ -756,16 +536,6 @@
      * <p>For more information, see the
      * <a href="https://docs.microsoft.com/en-us/rest/api/storageservices/get-messages">Azure Docs</a>.</p>
      *
-<<<<<<< HEAD
-     * @param maxMessages Optional. Maximum number of messages to get, if there are less messages exist in the queue than requested
-     * all the messages will be returned. If left empty only 1 message will be retrieved, the allowed range is 1 to 32
-     * messages.
-     * @param visibilityTimeout Optional. The timeout period for how long the message is invisible in the queue.
-     * If left empty the dequeued messages will be invisible for 30 seconds. The timeout must be between 1 second and 7 days.
-     * @return Up to {@code maxMessages} {@link DequeuedMessage DequeuedMessages} from the queue. Each DeqeuedMessage contains
-     * {@link DequeuedMessage#messageId() messageId} and {@link DequeuedMessage#popReceipt() popReceipt} used to interact
-     * with the message and other metadata about the message.
-=======
      * @param maxMessages Optional. Maximum number of messages to get, if there are less messages exist in the queue
      * than requested all the messages will be returned. If left empty only 1 message will be retrieved, the allowed
      * range is 1 to 32 messages.
@@ -774,7 +544,6 @@
      * @return Up to {@code maxMessages} {@link DequeuedMessage DequeuedMessages} from the queue. Each DeqeuedMessage
      * contains {@link DequeuedMessage#getMessageId() messageId} and {@link DequeuedMessage#getPopReceipt() popReceipt}
      * used to interact with the message and other metadata about the message.
->>>>>>> f9b68898
      * @throws StorageException If the queue doesn't exist or {@code maxMessages} or {@code visibilityTimeout} is
      * outside of the allowed bounds
      */
@@ -782,47 +551,19 @@
         return dequeueMessagesWithOptionalTimeout(maxMessages, visibilityTimeout, null, Context.NONE);
     }
 
-<<<<<<< HEAD
-    /*
-     * Implementation for this paged listing operation, supporting an optional timeout provided by the synchronous
-     * QueueClient. Applies the given timeout to each Mono<MessagesDequeueResponse> backing the
-     * PagedFlux.
-     *
-     * @param maxMessages Optional. Maximum number of messages to get, if there are less messages exist in the queue than requested
-     * all the messages will be returned. If left empty only 1 message will be retrieved, the allowed range is 1 to 32
-     * messages.
-     * @param visibilityTimeout Optional. The timeout period for how long the message is invisible in the queue.
-     * @param context Additional context that is passed through the Http pipeline during the service call.
-     * If left empty the dequeued messages will be invisible for 30 seconds. The timeout must be between 1 second and 7 days.
-     * @param timeout An optional timeout applied to the operation. If a response is not returned before the timeout concludes a {@link RuntimeException} will be thrown.
-     * @return A reactive response emitting the dequeued message, flattened.
-     */
-    PagedFlux<DequeuedMessage> dequeueMessagesWithOptionalTimeout(Integer maxMessages, Duration visibilityTimeout,
-                                                                  Duration timeout, Context context) {
-=======
     PagedFlux<DequeuedMessage> dequeueMessagesWithOptionalTimeout(Integer maxMessages, Duration visibilityTimeout,
         Duration timeout, Context context) {
->>>>>>> f9b68898
         Integer visibilityTimeoutInSeconds = (visibilityTimeout == null) ? null : (int) visibilityTimeout.getSeconds();
         Function<String, Mono<PagedResponse<DequeuedMessage>>> retriever =
             marker -> postProcessResponse(Utility.applyOptionalTimeout(this.client.messages()
                 .dequeueWithRestResponseAsync(queueName, maxMessages, visibilityTimeoutInSeconds,
                     null, null, context), timeout)
-<<<<<<< HEAD
-                .map(response -> new PagedResponseBase<>(response.request(),
-                    response.statusCode(),
-                    response.headers(),
-                    response.value(),
-                    null,
-                    response.deserializedHeaders())));
-=======
                 .map(response -> new PagedResponseBase<>(response.getRequest(),
                     response.getStatusCode(),
                     response.getHeaders(),
                     response.getValue(),
                     null,
                     response.getDeserializedHeaders())));
->>>>>>> f9b68898
 
         return new PagedFlux<>(() -> retriever.apply(null), retriever);
     }
@@ -863,43 +604,6 @@
      * <p>For more information, see the
      * <a href="https://docs.microsoft.com/en-us/rest/api/storageservices/peek-messages">Azure Docs</a>.</p>
      *
-<<<<<<< HEAD
-     * @param maxMessages Optional. Maximum number of messages to peek, if there are less messages exist in the queue than requested
-     * all the messages will be peeked. If left empty only 1 message will be peeked, the allowed range is 1 to 32
-     * messages.
-     * @return Up to {@code maxMessages} {@link PeekedMessage PeekedMessages} from the queue. Each PeekedMessage contains
-     * metadata about the message.
-     * @throws StorageException If the queue doesn't exist or {@code maxMessages} is outside of the allowed bounds
-     */
-    public PagedFlux<PeekedMessage> peekMessages(Integer maxMessages) {
-        return peekMessagesWithOptionalTimeout(maxMessages, null, Context.NONE);
-    }
-
-    /*
-     * Implementation for this paged listing operation, supporting an optional timeout provided by the synchronous
-     * QueueClient. Applies the given timeout to each Mono<MessagesPeekResponse> backing the
-     * PagedFlux.
-     *
-     * @param maxMessages Optional. Maximum number of messages to peek, if there are less messages exist in the queue than requested
-     * all the messages will be peeked. If left empty only 1 message will be peeked, the allowed range is 1 to 32
-     * messages.
-     * @param timeout An optional timeout applied to the operation. If a response is not returned before the timeout concludes a {@link RuntimeException} will be thrown.
-     * @param context Additional context that is passed through the Http pipeline during the service call.
-     * @return A reactive response emitting the peeked message, flattened.
-     */
-    PagedFlux<PeekedMessage> peekMessagesWithOptionalTimeout(Integer maxMessages, Duration timeout, Context context) {
-        Function<String, Mono<PagedResponse<PeekedMessage>>> retriever =
-            marker -> postProcessResponse(Utility.applyOptionalTimeout(this.client.messages()
-                .peekWithRestResponseAsync(queueName, maxMessages, null, null, context), timeout)
-                .map(response -> new PagedResponseBase<>(response.request(),
-                    response.statusCode(),
-                    response.headers(),
-                    response.value(),
-                    null,
-                    response.deserializedHeaders())));
-
-        return new PagedFlux<>(() -> retriever.apply(null), retriever);
-=======
      * @param maxMessages Optional. Maximum number of messages to peek, if there are less messages exist in the queue
      * than requested all the messages will be peeked. If left empty only 1 message will be peeked, the allowed range is
      * 1 to 32 messages.
@@ -951,7 +655,6 @@
         Duration visibilityTimeout) {
         return updateMessageWithResponse(messageText, messageId, popReceipt, visibilityTimeout)
             .flatMap(FluxUtil::toMono);
->>>>>>> f9b68898
     }
 
     /**
@@ -961,11 +664,7 @@
      *
      * <p>Dequeue the first message and update it to "Hello again, Azure" and hide it for 5 seconds</p>
      *
-<<<<<<< HEAD
-     * {@codesnippet com.azure.storage.queue.QueueAsyncClient.updateMessage#String-String-String-Duration}
-=======
      * {@codesnippet com.azure.storage.queue.QueueAsyncClient.updateMessageWithResponse#String-String-String-Duration}
->>>>>>> f9b68898
      *
      * <p>For more information, see the
      * <a href="https://docs.microsoft.com/en-us/rest/api/storageservices/update-message">Azure Docs</a>.</p>
@@ -975,45 +674,6 @@
      * @param popReceipt Unique identifier that must match for the message to be updated
      * @param visibilityTimeout The timeout period for how long the message is invisible in the queue in seconds. The
      * timeout period must be between 1 second and 7 days.
-<<<<<<< HEAD
-     * @return A {@link UpdatedMessage} that contains the new {@link UpdatedMessage#popReceipt() popReceipt} to interact
-     * with the message, additionally contains the updated metadata about the message.
-     * @throws StorageException If the queue or messageId don't exist, the popReceipt doesn't match on the message,
-     * or the {@code visibilityTimeout} is outside the allowed bounds
-     */
-    public Mono<UpdatedMessage> updateMessage(String messageText, String messageId, String popReceipt, Duration visibilityTimeout) {
-        return updateMessageWithResponse(messageText, messageId, popReceipt, visibilityTimeout).flatMap(FluxUtil::toMono);
-    }
-
-    /**
-     * Updates the specific message in the queue with a new message and resets the visibility timeout.
-     *
-     * <p><strong>Code Samples</strong></p>
-     *
-     * <p>Dequeue the first message and update it to "Hello again, Azure" and hide it for 5 seconds</p>
-     *
-     * {@codesnippet com.azure.storage.queue.QueueAsyncClient.updateMessageWithResponse#String-String-String-Duration}
-     *
-     * <p>For more information, see the
-     * <a href="https://docs.microsoft.com/en-us/rest/api/storageservices/update-message">Azure Docs</a>.</p>
-     *
-     * @param messageText Updated value for the message
-     * @param messageId Id of the message to update
-     * @param popReceipt Unique identifier that must match for the message to be updated
-     * @param visibilityTimeout The timeout period for how long the message is invisible in the queue in seconds. The
-     * timeout period must be between 1 second and 7 days.
-     * @return A {@link UpdatedMessage} that contains the new {@link UpdatedMessage#popReceipt() popReceipt} to interact
-     * with the message, additionally contains the updated metadata about the message.
-     * @throws StorageException If the queue or messageId don't exist, the popReceipt doesn't match on the message,
-     * or the {@code visibilityTimeout} is outside the allowed bounds
-     */
-    public Mono<Response<UpdatedMessage>> updateMessageWithResponse(String messageText, String messageId, String popReceipt, Duration visibilityTimeout) {
-        return withContext(context -> updateMessageWithResponse(messageText, messageId, popReceipt, visibilityTimeout, context));
-    }
-
-    Mono<Response<UpdatedMessage>> updateMessageWithResponse(String messageText, String messageId, String popReceipt, Duration visibilityTimeout, Context context) {
-        QueueMessage message = new QueueMessage().messageText(messageText);
-=======
      * @return A {@link UpdatedMessage} that contains the new {@link UpdatedMessage#getPopReceipt() popReceipt} to
      * interact with the message, additionally contains the updated metadata about the message.
      * @throws StorageException If the queue or messageId don't exist, the popReceipt doesn't match on the message, or
@@ -1028,7 +688,6 @@
     Mono<Response<UpdatedMessage>> updateMessageWithResponse(String messageText, String messageId, String popReceipt,
         Duration visibilityTimeout, Context context) {
         QueueMessage message = new QueueMessage().setMessageText(messageText);
->>>>>>> f9b68898
         return postProcessResponse(client.messageIds()
             .updateWithRestResponseAsync(queueName, messageId, message, popReceipt,
                 (int) visibilityTimeout.getSeconds(), context))
@@ -1072,17 +731,6 @@
      * @param popReceipt Unique identifier that must match for the message to be deleted
      * @return A response that only contains headers and response status code
      * @throws StorageException If the queue or messageId don't exist or the popReceipt doesn't match on the message
-<<<<<<< HEAD
-     */
-    public Mono<VoidResponse> deleteMessageWithResponse(String messageId, String popReceipt) {
-        return withContext(context -> deleteMessageWithResponse(messageId, popReceipt, context));
-    }
-
-    Mono<VoidResponse> deleteMessageWithResponse(String messageId, String popReceipt, Context context) {
-        return postProcessResponse(client.messageIds()
-            .deleteWithRestResponseAsync(queueName, messageId, popReceipt, context))
-            .map(VoidResponse::new);
-=======
      */
     public Mono<Response<Void>> deleteMessageWithResponse(String messageId, String popReceipt) {
         return withContext(context -> deleteMessageWithResponse(messageId, popReceipt, context));
@@ -1115,68 +763,6 @@
      */
     public String getAccountName() {
         return this.accountName;
->>>>>>> f9b68898
-    }
-
-    /**
-     * Generates a SAS token with the specified parameters
-     *
-     * @param permissions The {@code QueueSASPermission} permission for the SAS
-     * @param expiryTime The {@code OffsetDateTime} expiry time for the SAS
-     * @return A string that represents the SAS token
-     */
-    public String generateSAS(QueueSASPermission permissions, OffsetDateTime expiryTime) {
-        return this.generateSAS(null, permissions, expiryTime, null /* startTime */,   /* identifier */ null /*
-        version */, null /* sasProtocol */, null /* ipRange */);
-    }
-
-    /**
-     * Generates a SAS token with the specified parameters
-     *
-     * @param identifier The {@code String} name of the access policy on the queue this SAS references if any
-     * @return A string that represents the SAS token
-     */
-    public String generateSAS(String identifier) {
-        return this.generateSAS(identifier, null  /* permissions */, null /* expiryTime */, null /* startTime */,
-            null /* version */, null /* sasProtocol */, null /* ipRange */);
-    }
-
-    /**
-     * Generates a SAS token with the specified parameters
-     *
-     * <p><strong>Code Samples</strong></p>
-     *
-     *{@codesnippet com.azure.storage.queue.queueAsyncClient.generateSAS#String-QueueSASPermission-OffsetDateTime-OffsetDateTime-String-SASProtocol-IPRange}
-     *
-     * <p>For more information, see the
-     * <a href="https://docs.microsoft.com/en-us/rest/api/storageservices/create-service-sas">Azure Docs</a>.</p>
-     *
-     * @param identifier The {@code String} name of the access policy on the queue this SAS references if any
-     * @param permissions The {@code QueueSASPermission} permission for the SAS
-     * @param expiryTime The {@code OffsetDateTime} expiry time for the SAS
-     * @param startTime An optional {@code OffsetDateTime} start time for the SAS
-     * @param version An optional {@code String} version for the SAS
-     * @param sasProtocol An optional {@code SASProtocol} protocol for the SAS
-     * @param ipRange An optional {@code IPRange} ip address range for the SAS
-     * @return A string that represents the SAS token
-     */
-    public String generateSAS(String identifier, QueueSASPermission permissions, OffsetDateTime expiryTime,
-        OffsetDateTime startTime, String version, SASProtocol sasProtocol, IPRange ipRange) {
-
-        QueueServiceSASSignatureValues queueServiceSASSignatureValues = new QueueServiceSASSignatureValues(version, sasProtocol,
-            startTime, expiryTime, permissions == null ? null : permissions.toString(), ipRange, identifier);
-
-        SharedKeyCredential sharedKeyCredential =
-            Utility.getSharedKeyCredential(this.client.getHttpPipeline());
-
-        Utility.assertNotNull("sharedKeyCredential", sharedKeyCredential);
-
-        // Set canonical name
-        QueueServiceSASSignatureValues values = queueServiceSASSignatureValues.canonicalName(this.queueName, sharedKeyCredential.accountName());
-
-        QueueServiceSASQueryParameters queueServiceSasQueryParameters = values.generateSASQueryParameters(sharedKeyCredential);
-
-        return queueServiceSasQueryParameters.encode();
     }
 
     /*
