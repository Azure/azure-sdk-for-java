// Copyright (c) Microsoft Corporation. All rights reserved.
// Licensed under the MIT License.
package com.azure.storage.queue;

<<<<<<< HEAD
=======
import static com.azure.core.implementation.util.FluxUtil.withContext;

>>>>>>> 3e03bf22
import com.azure.core.annotation.ServiceClient;
import com.azure.core.http.HttpPipeline;
import com.azure.core.http.rest.PagedFlux;
import com.azure.core.http.rest.PagedResponse;
import com.azure.core.http.rest.Response;
import com.azure.core.http.rest.SimpleResponse;
import com.azure.core.implementation.http.PagedResponseBase;
import com.azure.core.implementation.util.FluxUtil;
import com.azure.core.util.Context;
import com.azure.storage.common.Utility;
import com.azure.storage.common.credentials.SharedKeyCredential;
import com.azure.storage.queue.implementation.AzureQueueStorageImpl;
import com.azure.storage.queue.implementation.models.MessageIdUpdateHeaders;
import com.azure.storage.queue.implementation.models.MessageIdsUpdateResponse;
import com.azure.storage.queue.implementation.models.QueueGetPropertiesHeaders;
import com.azure.storage.queue.implementation.models.QueueMessage;
import com.azure.storage.queue.implementation.models.QueuesGetPropertiesResponse;
import com.azure.storage.queue.models.DequeuedMessage;
import com.azure.storage.queue.models.EnqueuedMessage;
import com.azure.storage.queue.models.PeekedMessage;
import com.azure.storage.queue.models.QueueProperties;
import com.azure.storage.queue.models.QueueSignedIdentifier;
import com.azure.storage.queue.models.StorageException;
import com.azure.storage.queue.models.UpdatedMessage;
import reactor.core.publisher.Mono;

import java.time.Duration;
import java.time.temporal.ChronoUnit;
import java.util.List;
import java.util.Map;
import java.util.Objects;
import java.util.function.Function;

import static com.azure.core.implementation.util.FluxUtil.withContext;
import static com.azure.storage.queue.PostProcessor.postProcessResponse;

/**
 * This class provides a client that contains all the operations for interacting with a queue in Azure Storage Queue.
 * Operations allowed by the client are creating and deleting the queue, retrieving and updating metadata and access
 * policies of the queue, and enqueuing, dequeuing, peeking, updating, and deleting messages.
 *
 * <p><strong>Instantiating an Asynchronous Queue Client</strong></p>
 *
 * {@codesnippet com.azure.storage.queue.queueAsyncClient.instantiation}
 *
 * <p>View {@link QueueClientBuilder this} for additional ways to construct the client.</p>
 *
 * @see QueueClientBuilder
 * @see QueueClient
 * @see SharedKeyCredential
 */
@ServiceClient(builder = QueueClientBuilder.class, isAsync = true)
public final class QueueAsyncClient {
    private final AzureQueueStorageImpl client;
    private final String queueName;
    private final String accountName;

    /**
     * Creates a QueueAsyncClient that sends requests to the storage queue service at {@link #getQueueUrl() endpoint}.
     * Each service call goes through the {@link HttpPipeline pipeline}.
     *
     * @param client Client that interacts with the service interfaces
     * @param queueName Name of the queue
     */
    QueueAsyncClient(AzureQueueStorageImpl client, String queueName, String accountName) {
        Objects.requireNonNull(queueName, "'queueName' cannot be null.");
        this.queueName = queueName;
        this.client = client;
        this.accountName = accountName;
    }

    /**
     * @return the URL of the storage queue
     */
    public String getQueueUrl() {
        return String.format("%s/%s", client.getUrl(), queueName);
    }

    /**
     * Creates a new queue.
     *
     * <p><strong>Code Samples</strong></p>
     *
     * <p>Create a queue</p>
     *
     * {@codesnippet com.azure.storage.queue.queueAsyncClient.create}
     *
     * <p>For more information, see the
     * <a href="https://docs.microsoft.com/en-us/rest/api/storageservices/create-queue4">Azure Docs</a>.</p>
     *
     * @return An empty response
     * @throws StorageException If a queue with the same name already exists in the queue service.
     */
    public Mono<Void> create() {
        return createWithResponse(null).flatMap(FluxUtil::toMono);
    }

    /**
     * Creates a new queue.
     *
     * <p><strong>Code Samples</strong></p>
     *
     * <p>Create a queue with metadata "queue:metadataMap"</p>
     *
     * {@codesnippet com.azure.storage.queue.queueAsyncClient.createWithResponse#map}
     *
     * <p>For more information, see the
     * <a href="https://docs.microsoft.com/en-us/rest/api/storageservices/create-queue4">Azure Docs</a>.</p>
     *
     * @param metadata Metadata to associate with the queue
     * @return A response that only contains headers and response status code
     * @throws StorageException If a queue with the same name and different metadata already exists in the queue
     * service.
     */
    public Mono<Response<Void>> createWithResponse(Map<String, String> metadata) {
        return withContext(context -> createWithResponse(metadata, context));
    }

    Mono<Response<Void>> createWithResponse(Map<String, String> metadata, Context context) {
        return client.queues().createWithRestResponseAsync(queueName, null, metadata, null, context)
            .map(response -> new SimpleResponse<>(response, null));
    }

    /**
     * Permanently deletes the queue.
     *
     * <p><strong>Code Samples</strong></p>
     *
     * <p>Delete a queue</p>
     *
     * {@codesnippet com.azure.storage.queue.queueAsyncClient.delete}
     *
     * <p>For more information, see the
     * <a href="https://docs.microsoft.com/en-us/rest/api/storageservices/delete-queue3">Azure Docs</a>.</p>
     *
     * @return An empty response
     * @throws StorageException If the queue doesn't exist
     */
    public Mono<Void> delete() {
        return deleteWithResponse().flatMap(FluxUtil::toMono);
    }

    /**
     * Permanently deletes the queue.
     *
     * <p><strong>Code Samples</strong></p>
     *
     * <p>Delete a queue</p>
     *
     * {@codesnippet com.azure.storage.queue.queueAsyncClient.deleteWithResponse}
     *
     * <p>For more information, see the
     * <a href="https://docs.microsoft.com/en-us/rest/api/storageservices/delete-queue3">Azure Docs</a>.</p>
     *
     * @return A response that only contains headers and response status code
     * @throws StorageException If the queue doesn't exist
     */
    public Mono<Response<Void>> deleteWithResponse() {
        return withContext(this::deleteWithResponse);
    }

    Mono<Response<Void>> deleteWithResponse(Context context) {
        return client.queues().deleteWithRestResponseAsync(queueName, context)
            .map(response -> new SimpleResponse<>(response, null));
    }

    /**
     * Retrieves metadata and approximate message count of the queue.
     *
     * <p><strong>Code Samples</strong></p>
     *
     * <p>Get the properties of the queue</p>
     *
     * {@codesnippet com.azure.storage.queue.queueAsyncClient.getProperties}
     *
     * <p>For more information, see the
     * <a href="https://docs.microsoft.com/en-us/rest/api/storageservices/get-queue-metadata">Azure Docs</a>.</p>
     *
     * @return A response containing a {@link QueueProperties} value which contains the metadata and approximate
     * messages count of the queue.
     * @throws StorageException If the queue doesn't exist
     */
    public Mono<QueueProperties> getProperties() {
        return getPropertiesWithResponse().flatMap(FluxUtil::toMono);
    }

    /**
     * Retrieves metadata and approximate message count of the queue.
     *
     * <p><strong>Code Samples</strong></p>
     *
     * <p>Get the properties of the queue</p>
     *
     * {@codesnippet com.azure.storage.queue.queueAsyncClient.getPropertiesWithResponse}
     *
     * <p>For more information, see the
     * <a href="https://docs.microsoft.com/en-us/rest/api/storageservices/get-queue-metadata">Azure Docs</a>.</p>
     *
     * @return A response containing a {@link QueueProperties} value which contains the metadata and approximate
     * messages count of the queue.
     * @throws StorageException If the queue doesn't exist
     */
    public Mono<Response<QueueProperties>> getPropertiesWithResponse() {
        return withContext(this::getPropertiesWithResponse);
    }

    Mono<Response<QueueProperties>> getPropertiesWithResponse(Context context) {
        return client.queues().getPropertiesWithRestResponseAsync(queueName, context)
            .map(this::getQueuePropertiesResponse);
    }

    /**
     * Sets the metadata of the queue.
     *
     * Passing in a {@code null} value for metadata will clear the metadata associated with the queue.
     *
     * <p><strong>Code Samples</strong></p>
     *
     * <p>Set the queue's metadata to "queue:metadataMap"</p>
     *
     * {@codesnippet com.azure.storage.queue.queueAsyncClient.setMetadata#map}
     *
     * <p>Clear the queue's metadata</p>
     *
     * {@codesnippet com.azure.storage.queue.queueAsyncClient.clearMetadata#map}
     *
     * <p>For more information, see the
     * <a href="https://docs.microsoft.com/en-us/rest/api/storageservices/set-queue-metadata">Azure Docs</a>.</p>
     *
     * @param metadata Metadata to set on the queue
     * @return A response that only contains headers and response status code
     * @throws StorageException If the queue doesn't exist
     */
    public Mono<Void> setMetadata(Map<String, String> metadata) {
        return setMetadataWithResponse(metadata).flatMap(FluxUtil::toMono);
    }

    /**
     * Sets the metadata of the queue.
     *
     * Passing in a {@code null} value for metadata will clear the metadata associated with the queue.
     *
     * <p><strong>Code Samples</strong></p>
     *
     * <p>Set the queue's metadata to "queue:metadataMap"</p>
     *
     * {@codesnippet com.azure.storage.queue.queueAsyncClient.setMetadataWithResponse#map}
     *
     * <p>Clear the queue's metadata</p>
     *
     * {@codesnippet com.azure.storage.queue.queueAsyncClient.clearMetadataWithResponse#map}
     *
     * <p>For more information, see the
     * <a href="https://docs.microsoft.com/en-us/rest/api/storageservices/set-queue-metadata">Azure Docs</a>.</p>
     *
     * @param metadata Metadata to set on the queue
     * @return A response that only contains headers and response status code
     * @throws StorageException If the queue doesn't exist
     */
    public Mono<Response<Void>> setMetadataWithResponse(Map<String, String> metadata) {
        return withContext(context -> setMetadataWithResponse(metadata, context));
    }

    Mono<Response<Void>> setMetadataWithResponse(Map<String, String> metadata, Context context) {
        return client.queues()
            .setMetadataWithRestResponseAsync(queueName, null, metadata, null, context)
            .map(response -> new SimpleResponse<>(response, null));
    }

    /**
     * Retrieves stored access policies specified on the queue.
     *
     * <p><strong>Code Samples</strong></p>
     *
     * <p>List the stored access policies</p>
     *
     * {@codesnippet com.azure.storage.queue.queueAsyncClient.getAccessPolicy}
     *
     * <p>For more information, see the
     * <a href="https://docs.microsoft.com/en-us/rest/api/storageservices/get-queue-acl">Azure Docs</a>.</p>
     *
     * @return The stored access policies specified on the queue.
     * @throws StorageException If the queue doesn't exist
     */
<<<<<<< HEAD
    public PagedFlux<QueueSignedIdentifier> getAccessPolicy() {
        Function<String, Mono<PagedResponse<QueueSignedIdentifier>>> retriever =
            marker -> postProcessResponse(this.client.queues()
                .getAccessPolicyWithRestResponseAsync(queueName, Context.NONE))
=======
    public PagedFlux<SignedIdentifier> getAccessPolicy() {
        Function<String, Mono<PagedResponse<SignedIdentifier>>> retriever =
            marker -> this.client.queues()
                .getAccessPolicyWithRestResponseAsync(queueName, Context.NONE)
>>>>>>> 3e03bf22
                .map(response -> new PagedResponseBase<>(response.getRequest(),
                    response.getStatusCode(),
                    response.getHeaders(),
                    response.getValue(),
                    null,
                    response.getDeserializedHeaders()));

        return new PagedFlux<>(() -> retriever.apply(null), retriever);
    }

    /**
     * Sets stored access policies on the queue.
     *
     * <p><strong>Code Samples</strong></p>
     *
     * <p>Set a read only stored access policy</p>
     *
     * {@codesnippet com.azure.storage.queue.QueueAsyncClient.setAccessPolicy#List}
     *
     * <p>For more information, see the
     * <a href="https://docs.microsoft.com/en-us/rest/api/storageservices/set-queue-acl">Azure Docs</a>.</p>
     *
     * @param permissions Access policies to set on the queue
     * @return An empty response
     * @throws StorageException If the queue doesn't exist, a stored access policy doesn't have all fields filled out,
     * or the queue will have more than five policies.
     */
    public Mono<Void> setAccessPolicy(List<QueueSignedIdentifier> permissions) {
        return setAccessPolicyWithResponse(permissions).flatMap(FluxUtil::toMono);
    }

    /**
     * Sets stored access policies on the queue.
     *
     * <p><strong>Code Samples</strong></p>
     *
     * <p>Set a read only stored access policy</p>
     *
     * {@codesnippet com.azure.storage.queue.QueueAsyncClient.setAccessPolicyWithResponse#List}
     *
     * <p>For more information, see the
     * <a href="https://docs.microsoft.com/en-us/rest/api/storageservices/set-queue-acl">Azure Docs</a>.</p>
     *
     * @param permissions Access policies to set on the queue
     * @return A response that only contains headers and response status code
     * @throws StorageException If the queue doesn't exist, a stored access policy doesn't have all fields filled out,
     * or the queue will have more than five policies.
     */
    public Mono<Response<Void>> setAccessPolicyWithResponse(List<QueueSignedIdentifier> permissions) {
        return withContext(context -> setAccessPolicyWithResponse(permissions, context));
    }

    Mono<Response<Void>> setAccessPolicyWithResponse(List<QueueSignedIdentifier> permissions, Context context) {
        /*
        We truncate to seconds because the service only supports nanoseconds or seconds, but doing an
        OffsetDateTime.now will only give back milliseconds (more precise fields are zeroed and not serialized). This
        allows for proper serialization with no real detriment to users as sub-second precision on active time for
        signed identifiers is not really necessary.
         */
        if (permissions != null) {
            for (QueueSignedIdentifier permission : permissions) {
                if (permission.getAccessPolicy() != null && permission.getAccessPolicy().getStartsOn() != null) {
                    permission.getAccessPolicy().setStartsOn(
                        permission.getAccessPolicy().getStartsOn().truncatedTo(ChronoUnit.SECONDS));
                }
                if (permission.getAccessPolicy() != null && permission.getAccessPolicy().getExpiresOn() != null) {
                    permission.getAccessPolicy().setExpiresOn(
                        permission.getAccessPolicy().getExpiresOn().truncatedTo(ChronoUnit.SECONDS));
                }
            }
        }

        return client.queues()
            .setAccessPolicyWithRestResponseAsync(queueName, permissions, null, null, context)
            .map(response -> new SimpleResponse<>(response, null));
    }

    /**
     * Deletes all messages in the queue.
     *
     * <p><strong>Code Samples</strong></p>
     *
     * <p>Clear the messages</p>
     *
     * {@codesnippet com.azure.storage.queue.queueAsyncClient.clearMessages}
     *
     * <p>For more information, see the
     * <a href="https://docs.microsoft.com/en-us/rest/api/storageservices/clear-messages">Azure Docs</a>.</p>
     *
     * @return An empty response
     * @throws StorageException If the queue doesn't exist
     */
    public Mono<Void> clearMessages() {
        return clearMessagesWithResponse().flatMap(FluxUtil::toMono);
    }

    /**
     * Deletes all messages in the queue.
     *
     * <p><strong>Code Samples</strong></p>
     *
     * <p>Clear the messages</p>
     *
     * {@codesnippet com.azure.storage.queue.queueAsyncClient.clearMessagesWithResponse}
     *
     * <p>For more information, see the
     * <a href="https://docs.microsoft.com/en-us/rest/api/storageservices/clear-messages">Azure Docs</a>.</p>
     *
     * @return A response that only contains headers and response status code
     * @throws StorageException If the queue doesn't exist
     */
    public Mono<Response<Void>> clearMessagesWithResponse() {
        return withContext(this::clearMessagesWithResponse);
    }

    Mono<Response<Void>> clearMessagesWithResponse(Context context) {
        return client.messages().clearWithRestResponseAsync(queueName, context)
            .map(response -> new SimpleResponse<>(response, null));
    }

    /**
     * Enqueues a message that has a time-to-live of 7 days and is instantly visible.
     *
     * <p><strong>Code Samples</strong></p>
     *
     * <p>Enqueue a message of "Hello, Azure"</p>
     *
     * {@codesnippet com.azure.storage.queue.queueAsyncClient.enqueueMessage#string}
     *
     * <p>For more information, see the
     * <a href="https://docs.microsoft.com/en-us/rest/api/storageservices/put-message">Azure Docs</a>.</p>
     *
     * @param messageText Message text
     * @return A {@link EnqueuedMessage} value that contains the {@link EnqueuedMessage#getMessageId() messageId} and
     * {@link EnqueuedMessage#getPopReceipt() popReceipt} that are used to interact with the message and other metadata
     * about the enqueued message.
     * @throws StorageException If the queue doesn't exist
     */
    public Mono<EnqueuedMessage> enqueueMessage(String messageText) {
        return enqueueMessageWithResponse(messageText, null, null).flatMap(FluxUtil::toMono);
    }

    /**
     * Enqueues a message with a given time-to-live and a timeout period where the message is invisible in the queue.
     *
     * <p><strong>Code Samples</strong></p>
     *
     * <p>Add a message of "Hello, Azure" that has a timeout of 5 seconds</p>
     *
     * {@codesnippet com.azure.storage.queue.queueAsyncClient.enqueueMessageWithResponse#string-duration-duration}
     *
     * <p>Add a message of "Goodbye, Azure" that has a time to live of 5 seconds</p>
     *
     * {@codesnippet com.azure.storage.queue.QueueAsyncClient.enqueueMessageWithResponse-liveTime#String-Duration-Duration}
     *
     * <p>For more information, see the
     * <a href="https://docs.microsoft.com/en-us/rest/api/storageservices/put-message">Azure Docs</a>.</p>
     *
     * @param messageText Message text
     * @param visibilityTimeout Optional. The timeout period for how long the message is invisible in the queue. If
     * unset the value will default to 0 and the message will be instantly visible. The timeout must be between 0
     * seconds and 7 days.
     * @param timeToLive Optional. How long the message will stay alive in the queue. If unset the value will default to
     * 7 days, if -1 is passed the message will not expire. The time to live must be -1 or any positive number.
     * @return A {@link EnqueuedMessage} value that contains the {@link EnqueuedMessage#getMessageId() messageId} and
     * {@link EnqueuedMessage#getPopReceipt() popReceipt} that are used to interact with the message and other metadata
     * about the enqueued message.
     * @throws StorageException If the queue doesn't exist or the {@code visibilityTimeout} or {@code timeToLive} are
     * outside of the allowed limits.
     */
    public Mono<Response<EnqueuedMessage>> enqueueMessageWithResponse(String messageText, Duration visibilityTimeout,
        Duration timeToLive) {
        return withContext(context -> enqueueMessageWithResponse(messageText, visibilityTimeout, timeToLive, context));
    }

    Mono<Response<EnqueuedMessage>> enqueueMessageWithResponse(String messageText, Duration visibilityTimeout,
        Duration timeToLive, Context context) {
        Integer visibilityTimeoutInSeconds = (visibilityTimeout == null) ? null : (int) visibilityTimeout.getSeconds();
        Integer timeToLiveInSeconds = (timeToLive == null) ? null : (int) timeToLive.getSeconds();
        QueueMessage message = new QueueMessage().setMessageText(messageText);

        return client.messages()
            .enqueueWithRestResponseAsync(queueName, message, visibilityTimeoutInSeconds, timeToLiveInSeconds,
                null, null, context)
            .map(response -> new SimpleResponse<>(response, response.getValue().get(0)));
    }

    /**
     * Retrieves the first message in the queue and hides it from other operations for 30 seconds.
     *
     * <p><strong>Code Samples</strong></p>
     *
     * <p>Dequeue a message</p>
     *
     * {@codesnippet com.azure.storage.queue.queueAsyncClient.dequeueMessages}
     *
     * <p>For more information, see the
     * <a href="https://docs.microsoft.com/en-us/rest/api/storageservices/get-messages">Azure Docs</a>.</p>
     *
     * @return The first {@link DequeuedMessage} in the queue, it contains {@link DequeuedMessage#getMessageId()
     * messageId} and {@link DequeuedMessage#getPopReceipt() popReceipt} used to interact with the message, additionally
     * it contains other metadata about the message.
     * @throws StorageException If the queue doesn't exist
     */
    public PagedFlux<DequeuedMessage> dequeueMessages() {
        return dequeueMessagesWithOptionalTimeout(1, null, null, Context.NONE);
    }

    /**
     * Retrieves up to the maximum number of messages from the queue and hides them from other operations for 30
     * seconds.
     *
     * <p><strong>Code Samples</strong></p>
     *
     * <p>Dequeue up to 5 messages</p>
     *
     * {@codesnippet com.azure.storage.queue.queueAsyncClient.dequeueMessages#integer}
     *
     * <p>For more information, see the
     * <a href="https://docs.microsoft.com/en-us/rest/api/storageservices/get-messages">Azure Docs</a>.</p>
     *
     * @param maxMessages Optional. Maximum number of messages to get, if there are less messages exist in the queue
     * than requested all the messages will be returned. If left empty only 1 message will be retrieved, the allowed
     * range is 1 to 32 messages.
     * @return Up to {@code maxMessages} {@link DequeuedMessage DequeuedMessages} from the queue. Each DequeuedMessage
     * contains {@link DequeuedMessage#getMessageId() messageId} and {@link DequeuedMessage#getPopReceipt() popReceipt}
     * used to interact with the message and other metadata about the message.
     * @throws StorageException If the queue doesn't exist or {@code maxMessages} is outside of the allowed bounds
     */
    public PagedFlux<DequeuedMessage> dequeueMessages(Integer maxMessages) {
        return dequeueMessagesWithOptionalTimeout(maxMessages, null, null, Context.NONE);
    }

    /**
     * Retrieves up to the maximum number of messages from the queue and hides them from other operations for the
     * timeout period.
     *
     * <p><strong>Code Samples</strong></p>
     *
     * <p>Dequeue up to 5 messages and give them a 60 second timeout period</p>
     *
     * {@codesnippet com.azure.storage.queue.queueAsyncClient.dequeueMessages#integer-duration}
     *
     * <p>For more information, see the
     * <a href="https://docs.microsoft.com/en-us/rest/api/storageservices/get-messages">Azure Docs</a>.</p>
     *
     * @param maxMessages Optional. Maximum number of messages to get, if there are less messages exist in the queue
     * than requested all the messages will be returned. If left empty only 1 message will be retrieved, the allowed
     * range is 1 to 32 messages.
     * @param visibilityTimeout Optional. The timeout period for how long the message is invisible in the queue. If left
     * empty the dequeued messages will be invisible for 30 seconds. The timeout must be between 1 second and 7 days.
     * @return Up to {@code maxMessages} {@link DequeuedMessage DequeuedMessages} from the queue. Each DeqeuedMessage
     * contains {@link DequeuedMessage#getMessageId() messageId} and {@link DequeuedMessage#getPopReceipt() popReceipt}
     * used to interact with the message and other metadata about the message.
     * @throws StorageException If the queue doesn't exist or {@code maxMessages} or {@code visibilityTimeout} is
     * outside of the allowed bounds
     */
    public PagedFlux<DequeuedMessage> dequeueMessages(Integer maxMessages, Duration visibilityTimeout) {
        return dequeueMessagesWithOptionalTimeout(maxMessages, visibilityTimeout, null, Context.NONE);
    }

    PagedFlux<DequeuedMessage> dequeueMessagesWithOptionalTimeout(Integer maxMessages, Duration visibilityTimeout,
        Duration timeout, Context context) {
        Integer visibilityTimeoutInSeconds = (visibilityTimeout == null) ? null : (int) visibilityTimeout.getSeconds();
        Function<String, Mono<PagedResponse<DequeuedMessage>>> retriever =
            marker -> Utility.applyOptionalTimeout(this.client.messages()
                .dequeueWithRestResponseAsync(queueName, maxMessages, visibilityTimeoutInSeconds,
                    null, null, context), timeout)
                .map(response -> new PagedResponseBase<>(response.getRequest(),
                    response.getStatusCode(),
                    response.getHeaders(),
                    response.getValue(),
                    null,
                    response.getDeserializedHeaders()));

        return new PagedFlux<>(() -> retriever.apply(null), retriever);
    }

    /**
     * Peeks the first message in the queue.
     *
     * Peeked messages don't contain the necessary information needed to interact with the message nor will it hide
     * messages from other operations on the queue.
     *
     * <p><strong>Code Samples</strong></p>
     *
     * <p>Peek the first message</p>
     *
     * {@codesnippet com.azure.storage.queue.queueAsyncClient.peekMessages}
     *
     * <p>For more information, see the
     * <a href="https://docs.microsoft.com/en-us/rest/api/storageservices/peek-messages">Azure Docs</a>.</p>
     *
     * @return A {@link PeekedMessage} that contains metadata about the message.
     */
    public PagedFlux<PeekedMessage> peekMessages() {
        return peekMessages(null);
    }

    /**
     * Peek messages from the front of the queue up to the maximum number of messages.
     *
     * Peeked messages don't contain the necessary information needed to interact with the message nor will it hide
     * messages from other operations on the queue.
     *
     * <p><strong>Code Samples</strong></p>
     *
     * <p>Peek up to the first five messages</p>
     *
     * {@codesnippet com.azure.storage.queue.queueAsyncClient.peekMessages#integer}
     *
     * <p>For more information, see the
     * <a href="https://docs.microsoft.com/en-us/rest/api/storageservices/peek-messages">Azure Docs</a>.</p>
     *
     * @param maxMessages Optional. Maximum number of messages to peek, if there are less messages exist in the queue
     * than requested all the messages will be peeked. If left empty only 1 message will be peeked, the allowed range is
     * 1 to 32 messages.
     * @return Up to {@code maxMessages} {@link PeekedMessage PeekedMessages} from the queue. Each PeekedMessage
     * contains metadata about the message.
     * @throws StorageException If the queue doesn't exist or {@code maxMessages} is outside of the allowed bounds
     */
    public PagedFlux<PeekedMessage> peekMessages(Integer maxMessages) {
        return peekMessagesWithOptionalTimeout(maxMessages, null, Context.NONE);
    }

    PagedFlux<PeekedMessage> peekMessagesWithOptionalTimeout(Integer maxMessages, Duration timeout, Context context) {
        Function<String, Mono<PagedResponse<PeekedMessage>>> retriever =
            marker -> Utility.applyOptionalTimeout(this.client.messages()
                .peekWithRestResponseAsync(queueName, maxMessages, null, null, context), timeout)
                .map(response -> new PagedResponseBase<>(response.getRequest(),
                    response.getStatusCode(),
                    response.getHeaders(),
                    response.getValue(),
                    null,
                    response.getDeserializedHeaders()));

        return new PagedFlux<>(() -> retriever.apply(null), retriever);
    }

    /**
     * Updates the specific message in the queue with a new message and resets the visibility timeout.
     *
     * <p><strong>Code Samples</strong></p>
     *
     * <p>Dequeue the first message and update it to "Hello again, Azure" and hide it for 5 seconds</p>
     *
     * {@codesnippet com.azure.storage.queue.QueueAsyncClient.updateMessage#String-String-String-Duration}
     *
     * <p>For more information, see the
     * <a href="https://docs.microsoft.com/en-us/rest/api/storageservices/update-message">Azure Docs</a>.</p>
     *
     * @param messageText Updated value for the message
     * @param messageId Id of the message to update
     * @param popReceipt Unique identifier that must match for the message to be updated
     * @param visibilityTimeout The timeout period for how long the message is invisible in the queue in seconds. The
     * timeout period must be between 1 second and 7 days.
     * @return A {@link UpdatedMessage} that contains the new {@link UpdatedMessage#getPopReceipt() popReceipt} to
     * interact with the message, additionally contains the updated metadata about the message.
     * @throws StorageException If the queue or messageId don't exist, the popReceipt doesn't match on the message, or
     * the {@code visibilityTimeout} is outside the allowed bounds
     */
    public Mono<UpdatedMessage> updateMessage(String messageText, String messageId, String popReceipt,
        Duration visibilityTimeout) {
        return updateMessageWithResponse(messageText, messageId, popReceipt, visibilityTimeout)
            .flatMap(FluxUtil::toMono);
    }

    /**
     * Updates the specific message in the queue with a new message and resets the visibility timeout.
     *
     * <p><strong>Code Samples</strong></p>
     *
     * <p>Dequeue the first message and update it to "Hello again, Azure" and hide it for 5 seconds</p>
     *
     * {@codesnippet com.azure.storage.queue.QueueAsyncClient.updateMessageWithResponse#String-String-String-Duration}
     *
     * <p>For more information, see the
     * <a href="https://docs.microsoft.com/en-us/rest/api/storageservices/update-message">Azure Docs</a>.</p>
     *
     * @param messageText Updated value for the message
     * @param messageId Id of the message to update
     * @param popReceipt Unique identifier that must match for the message to be updated
     * @param visibilityTimeout The timeout period for how long the message is invisible in the queue in seconds. The
     * timeout period must be between 1 second and 7 days.
     * @return A {@link UpdatedMessage} that contains the new {@link UpdatedMessage#getPopReceipt() popReceipt} to
     * interact with the message, additionally contains the updated metadata about the message.
     * @throws StorageException If the queue or messageId don't exist, the popReceipt doesn't match on the message, or
     * the {@code visibilityTimeout} is outside the allowed bounds
     */
    public Mono<Response<UpdatedMessage>> updateMessageWithResponse(String messageText, String messageId,
        String popReceipt, Duration visibilityTimeout) {
        return withContext(context ->
            updateMessageWithResponse(messageText, messageId, popReceipt, visibilityTimeout, context));
    }

    Mono<Response<UpdatedMessage>> updateMessageWithResponse(String messageText, String messageId, String popReceipt,
        Duration visibilityTimeout, Context context) {
        QueueMessage message = new QueueMessage().setMessageText(messageText);
        return client.messageIds().updateWithRestResponseAsync(queueName, messageId, message, popReceipt,
                (int) visibilityTimeout.getSeconds(), context)
            .map(this::getUpdatedMessageResponse);
    }

    /**
     * Deletes the specified message in the queue
     *
     * <p><strong>Code Samples</strong></p>
     *
     * <p>Delete the first message</p>
     *
     * {@codesnippet com.azure.storage.queue.QueueAsyncClient.deleteMessage#String-String}
     *
     * <p>For more information, see the
     * <a href="https://docs.microsoft.com/en-us/rest/api/storageservices/delete-message2">Azure Docs</a>.</p>
     *
     * @param messageId Id of the message to deleted
     * @param popReceipt Unique identifier that must match for the message to be deleted
     * @return An empty response
     * @throws StorageException If the queue or messageId don't exist or the popReceipt doesn't match on the message
     */
    public Mono<Void> deleteMessage(String messageId, String popReceipt) {
        return deleteMessageWithResponse(messageId, popReceipt).flatMap(FluxUtil::toMono);
    }

    /**
     * Deletes the specified message in the queue
     *
     * <p><strong>Code Samples</strong></p>
     *
     * <p>Delete the first message</p>
     *
     * {@codesnippet com.azure.storage.queue.QueueAsyncClient.deleteMessageWithResponse#String-String}
     *
     * <p>For more information, see the
     * <a href="https://docs.microsoft.com/en-us/rest/api/storageservices/delete-message2">Azure Docs</a>.</p>
     *
     * @param messageId Id of the message to deleted
     * @param popReceipt Unique identifier that must match for the message to be deleted
     * @return A response that only contains headers and response status code
     * @throws StorageException If the queue or messageId don't exist or the popReceipt doesn't match on the message
     */
    public Mono<Response<Void>> deleteMessageWithResponse(String messageId, String popReceipt) {
        return withContext(context -> deleteMessageWithResponse(messageId, popReceipt, context));
    }

    Mono<Response<Void>> deleteMessageWithResponse(String messageId, String popReceipt, Context context) {
        return client.messageIds().deleteWithRestResponseAsync(queueName, messageId, popReceipt, context)
            .map(response -> new SimpleResponse<>(response, null));
    }

    /**
     * Get the queue name of the client.
     *
     * <p><strong>Code Samples</strong></p>
     *
     * {@codesnippet com.azure.storage.queue.queueAsyncClient.getQueueName}
     *
     * @return The name of the queue.
     */
    public String getQueueName() {
        return queueName;
    }


    /**
     * Get associated account name.
     *
     * @return account name associated with this storage resource.
     */
    public String getAccountName() {
        return this.accountName;
    }

    /*
     * Maps the HTTP headers returned from the service to the expected response type
     * @param response Service response
     * @return Mapped response
     */
    private Response<QueueProperties> getQueuePropertiesResponse(QueuesGetPropertiesResponse response) {
        QueueGetPropertiesHeaders propertiesHeaders = response.getDeserializedHeaders();
        QueueProperties properties = new QueueProperties(propertiesHeaders.getMetadata(),
            propertiesHeaders.getApproximateMessagesCount());
        return new SimpleResponse<>(response, properties);
    }

    /*
     * Maps the HTTP headers returned from the service to the expected response type
     * @param response Service response
     * @return Mapped response
     */
    private Response<UpdatedMessage> getUpdatedMessageResponse(MessageIdsUpdateResponse response) {
        MessageIdUpdateHeaders headers = response.getDeserializedHeaders();
        UpdatedMessage updatedMessage = new UpdatedMessage(headers.getPopReceipt(), headers.getTimeNextVisible());
        return new SimpleResponse<>(response, updatedMessage);
    }
}<|MERGE_RESOLUTION|>--- conflicted
+++ resolved
@@ -2,11 +2,6 @@
 // Licensed under the MIT License.
 package com.azure.storage.queue;
 
-<<<<<<< HEAD
-=======
-import static com.azure.core.implementation.util.FluxUtil.withContext;
-
->>>>>>> 3e03bf22
 import com.azure.core.annotation.ServiceClient;
 import com.azure.core.http.HttpPipeline;
 import com.azure.core.http.rest.PagedFlux;
@@ -41,7 +36,6 @@
 import java.util.function.Function;
 
 import static com.azure.core.implementation.util.FluxUtil.withContext;
-import static com.azure.storage.queue.PostProcessor.postProcessResponse;
 
 /**
  * This class provides a client that contains all the operations for interacting with a queue in Azure Storage Queue.
@@ -291,17 +285,10 @@
      * @return The stored access policies specified on the queue.
      * @throws StorageException If the queue doesn't exist
      */
-<<<<<<< HEAD
     public PagedFlux<QueueSignedIdentifier> getAccessPolicy() {
         Function<String, Mono<PagedResponse<QueueSignedIdentifier>>> retriever =
-            marker -> postProcessResponse(this.client.queues()
-                .getAccessPolicyWithRestResponseAsync(queueName, Context.NONE))
-=======
-    public PagedFlux<SignedIdentifier> getAccessPolicy() {
-        Function<String, Mono<PagedResponse<SignedIdentifier>>> retriever =
             marker -> this.client.queues()
                 .getAccessPolicyWithRestResponseAsync(queueName, Context.NONE)
->>>>>>> 3e03bf22
                 .map(response -> new PagedResponseBase<>(response.getRequest(),
                     response.getStatusCode(),
                     response.getHeaders(),
