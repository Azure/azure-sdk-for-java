// Copyright (c) Microsoft Corporation. All rights reserved.
// Licensed under the MIT License.
package com.azure.storage.queue;

<<<<<<< HEAD
import com.azure.core.http.rest.PagedIterable;
import com.azure.core.http.rest.Response;
import com.azure.core.http.rest.VoidResponse;
import com.azure.core.util.Context;
import com.azure.storage.common.IPRange;
import com.azure.storage.common.SASProtocol;
import com.azure.storage.common.Utility;
import com.azure.storage.common.credentials.SASTokenCredential;
=======
import com.azure.core.annotation.ServiceClient;
import com.azure.core.http.rest.PagedIterable;
import com.azure.core.http.rest.Response;
import com.azure.core.util.Context;
import com.azure.storage.common.Utility;
>>>>>>> f9b68898
import com.azure.storage.common.credentials.SharedKeyCredential;
import com.azure.storage.queue.models.DequeuedMessage;
import com.azure.storage.queue.models.EnqueuedMessage;
import com.azure.storage.queue.models.PeekedMessage;
import com.azure.storage.queue.models.QueueProperties;
import com.azure.storage.queue.models.SignedIdentifier;
import com.azure.storage.queue.models.StorageException;
import com.azure.storage.queue.models.UpdatedMessage;
<<<<<<< HEAD
import reactor.core.publisher.Mono;

import java.net.URL;
=======
>>>>>>> f9b68898
import java.time.Duration;
import java.time.OffsetDateTime;
import java.util.List;
import java.util.Map;
import reactor.core.publisher.Mono;

/**
 * This class provides a client that contains all the operations for interacting with a queue in Azure Storage Queue.
 * Operations allowed by the client are creating and deleting the queue, retrieving and updating metadata and access
 * policies of the queue, and enqueuing, dequeuing, peeking, updating, and deleting messages.
 *
 * <p><strong>Instantiating an Synchronous Queue Client</strong></p>
 *
 * {@codesnippet com.azure.storage.queue.queueClient.instantiation}
 *
 * <p>View {@link QueueClientBuilder this} for additional ways to construct the client.</p>
 *
 * @see QueueClientBuilder
 * @see QueueAsyncClient
 * @see SharedKeyCredential
 */
@ServiceClient(builder = QueueClientBuilder.class)
public final class QueueClient {
    private final QueueAsyncClient client;

    /**
     * Creates a QueueClient that wraps a QueueAsyncClient and blocks requests.
     *
     * @param client QueueAsyncClient that is used to send requests
     */
    QueueClient(QueueAsyncClient client) {
        this.client = client;
    }

    /**
     * @return the URL of the storage queue.
     */
    public String getQueueUrl() {
        return client.getQueueUrl();
    }

    /**
     * Creates a new queue.
     *
     * <p><strong>Code Samples</strong></p>
     *
     * <p>Create a queue</p>
     *
     * {@codesnippet com.azure.storage.queue.queueClient.create}
     *
     * <p>For more information, see the
     * <a href="https://docs.microsoft.com/en-us/rest/api/storageservices/create-queue4">Azure Docs</a>.</p>
     *
     * @throws StorageException If a queue with the same name already exists in the queue service.
     */
    public void create() {
        createWithResponse(null, null, Context.NONE);
    }

    /**
     * Creates a new queue.
     *
     * <p><strong>Code Samples</strong></p>
     *
     * <p>Create a queue with metadata "queue:metadataMap"</p>
     *
     * {@codesnippet com.azure.storage.queue.queueClient.createWithResponse#map-duration-context}
     *
     * <p>For more information, see the
     * <a href="https://docs.microsoft.com/en-us/rest/api/storageservices/create-queue4">Azure Docs</a>.</p>
     *
     * @param metadata Metadata to associate with the queue
<<<<<<< HEAD
     * @param timeout An optional timeout applied to the operation. If a response is not returned before the timeout concludes a {@link RuntimeException} will be thrown.
     * @param context Additional context that is passed through the Http pipeline during the service call.
     * @return A response that only contains headers and response status code
     * @throws StorageException If a queue with the same name and different metadata already exists in the queue service.
     * @throws RuntimeException if the operation doesn't complete before the timeout concludes.
     */
    public VoidResponse createWithResponse(Map<String, String> metadata, Duration timeout, Context context) {
        Mono<VoidResponse> response = client.createWithResponse(metadata, context);
=======
     * @param timeout An optional timeout applied to the operation. If a response is not returned before the timeout
     * concludes a {@link RuntimeException} will be thrown.
     * @param context Additional context that is passed through the Http pipeline during the service call.
     * @return A response that only contains headers and response status code
     * @throws StorageException If a queue with the same name and different metadata already exists in the queue
     * service.
     * @throws RuntimeException if the operation doesn't complete before the timeout concludes.
     */
    public Response<Void> createWithResponse(Map<String, String> metadata, Duration timeout, Context context) {
        Mono<Response<Void>> response = client.createWithResponse(metadata, context);
>>>>>>> f9b68898
        return Utility.blockWithOptionalTimeout(response, timeout);
    }

    /**
     * Permanently deletes the queue.
     *
     * <p><strong>Code Samples</strong></p>
     *
     * <p>Delete a queue</p>
     *
     * {@codesnippet com.azure.storage.queue.queueClient.delete}
     *
     * <p>For more information, see the
     * <a href="https://docs.microsoft.com/en-us/rest/api/storageservices/delete-queue3">Azure Docs</a>.</p>
     *
     * @throws StorageException If the queue doesn't exist
     */
    public void delete() {
        deleteWithResponse(null, Context.NONE);
    }

    /**
     * Permanently deletes the queue.
     *
     * <p><strong>Code Samples</strong></p>
     *
     * <p>Delete a queue</p>
     *
     * {@codesnippet com.azure.storage.queue.queueClient.deleteWithResponse#duration-context}
     *
     * <p>For more information, see the
     * <a href="https://docs.microsoft.com/en-us/rest/api/storageservices/delete-queue3">Azure Docs</a>.</p>
     *
<<<<<<< HEAD
     * @param timeout An optional timeout applied to the operation. If a response is not returned before the timeout concludes a {@link RuntimeException} will be thrown.
=======
     * @param timeout An optional timeout applied to the operation. If a response is not returned before the timeout
     * concludes a {@link RuntimeException} will be thrown.
>>>>>>> f9b68898
     * @param context Additional context that is passed through the Http pipeline during the service call.
     * @return A response that only contains headers and response status code
     * @throws StorageException If the queue doesn't exist
     * @throws RuntimeException if the operation doesn't complete before the timeout concludes.
     */
<<<<<<< HEAD
    public VoidResponse deleteWithResponse(Duration timeout, Context context) {
        Mono<VoidResponse> response = client.deleteWithResponse(context);
=======
    public Response<Void> deleteWithResponse(Duration timeout, Context context) {
        Mono<Response<Void>> response = client.deleteWithResponse(context);
>>>>>>> f9b68898
        return Utility.blockWithOptionalTimeout(response, timeout);
    }

    /**
     * Retrieves metadata and approximate message count of the queue.
     *
     * <p><strong>Code Samples</strong></p>
     *
     * <p>Get the properties of the queue</p>
     *
     * {@codesnippet com.azure.storage.queue.queueClient.getProperties}
     *
     * <p>For more information, see the
     * <a href="https://docs.microsoft.com/en-us/rest/api/storageservices/get-queue-metadata">Azure Docs</a>.</p>
     *
     * @return A response containing a {@link QueueProperties} value which contains the metadata and approximate
     * messages count of the queue.
     * @throws StorageException If the queue doesn't exist
<<<<<<< HEAD
     */
    public QueueProperties getProperties() {
        return getPropertiesWithResponse(null, Context.NONE).value();
    }

    /**
     * Retrieves metadata and approximate message count of the queue.
     *
     * <p><strong>Code Samples</strong></p>
     *
     * <p>Get the properties of the queue</p>
     *
     * {@codesnippet com.azure.storage.queue.queueClient.getPropertiesWithResponse#duration-context}
     *
     * <p>For more information, see the
     * <a href="https://docs.microsoft.com/en-us/rest/api/storageservices/get-queue-metadata">Azure Docs</a>.</p>
     *
     * @param timeout An optional timeout applied to the operation. If a response is not returned before the timeout concludes a {@link RuntimeException} will be thrown.
     * @param context Additional context that is passed through the Http pipeline during the service call.
     * @return A response containing a {@link QueueProperties} value which contains the metadata and approximate
     * messages count of the queue.
     * @throws StorageException If the queue doesn't exist
     * @throws RuntimeException if the operation doesn't complete before the timeout concludes.
     */
=======
     */
    public QueueProperties getProperties() {
        return getPropertiesWithResponse(null, Context.NONE).getValue();
    }

    /**
     * Retrieves metadata and approximate message count of the queue.
     *
     * <p><strong>Code Samples</strong></p>
     *
     * <p>Get the properties of the queue</p>
     *
     * {@codesnippet com.azure.storage.queue.queueClient.getPropertiesWithResponse#duration-context}
     *
     * <p>For more information, see the
     * <a href="https://docs.microsoft.com/en-us/rest/api/storageservices/get-queue-metadata">Azure Docs</a>.</p>
     *
     * @param timeout An optional timeout applied to the operation. If a response is not returned before the timeout
     * concludes a {@link RuntimeException} will be thrown.
     * @param context Additional context that is passed through the Http pipeline during the service call.
     * @return A response containing a {@link QueueProperties} value which contains the metadata and approximate
     * messages count of the queue.
     * @throws StorageException If the queue doesn't exist
     * @throws RuntimeException if the operation doesn't complete before the timeout concludes.
     */
>>>>>>> f9b68898
    public Response<QueueProperties> getPropertiesWithResponse(Duration timeout, Context context) {
        Mono<Response<QueueProperties>> response = client.getPropertiesWithResponse(context);
        return Utility.blockWithOptionalTimeout(response, timeout);
    }

    /**
     * Sets the metadata of the queue.
     *
     * Passing in a {@code null} value for metadata will clear the metadata associated with the queue.
     *
     * <p><strong>Code Samples</strong></p>
     *
     * <p>Set the queue's metadata to "queue:metadataMap"</p>
     *
     * {@codesnippet com.azure.storage.queue.queueClient.setMetadata#map}
     *
     * <p>Clear the queue's metadata</p>
     *
     * {@codesnippet com.azure.storage.queue.queueClient.clearMetadata#map}
     *
     * <p>For more information, see the
     * <a href="https://docs.microsoft.com/en-us/rest/api/storageservices/set-queue-metadata">Azure Docs</a>.</p>
     *
     * @param metadata Metadata to set on the queue
     * @throws StorageException If the queue doesn't exist
     */
    public void setMetadata(Map<String, String> metadata) {
        setMetadataWithResponse(metadata, null, Context.NONE);
    }

    /**
     * Sets the metadata of the queue.
     *
     * Passing in a {@code null} value for metadata will clear the metadata associated with the queue.
     *
     * <p><strong>Code Samples</strong></p>
     *
     * <p>Set the queue's metadata to "queue:metadataMap"</p>
     *
     * {@codesnippet com.azure.storage.queue.queueClient.setMetadataWithResponse#map-duration-context}
     *
     * <p>Clear the queue's metadata</p>
     *
     * {@codesnippet com.azure.storage.queue.queueClient.clearMetadataWithResponse#map-duration-context}
     *
     * <p>For more information, see the
     * <a href="https://docs.microsoft.com/en-us/rest/api/storageservices/set-queue-metadata">Azure Docs</a>.</p>
     *
     * @param metadata Metadata to set on the queue
<<<<<<< HEAD
     * @param timeout An optional timeout applied to the operation. If a response is not returned before the timeout concludes a {@link RuntimeException} will be thrown.
=======
     * @param timeout An optional timeout applied to the operation. If a response is not returned before the timeout
     * concludes a {@link RuntimeException} will be thrown.
>>>>>>> f9b68898
     * @param context Additional context that is passed through the Http pipeline during the service call.
     * @return A response that only contains headers and response status code
     * @throws StorageException If the queue doesn't exist
     * @throws RuntimeException if the operation doesn't complete before the timeout concludes.
     */
<<<<<<< HEAD
    public VoidResponse setMetadataWithResponse(Map<String, String> metadata, Duration timeout, Context context) {
        Mono<VoidResponse> response =  client.setMetadataWithResponse(metadata, context);
=======
    public Response<Void> setMetadataWithResponse(Map<String, String> metadata, Duration timeout, Context context) {
        Mono<Response<Void>> response = client.setMetadataWithResponse(metadata, context);
>>>>>>> f9b68898
        return Utility.blockWithOptionalTimeout(response, timeout);
    }

    /**
     * Retrieves stored access policies specified on the queue.
     *
     * <p><strong>Code Samples</strong></p>
     *
     * <p>List the stored access policies</p>
     *
     * {@codesnippet com.azure.storage.queue.queueClient.getAccessPolicy}
     *
     * <p>For more information, see the
     * <a href="https://docs.microsoft.com/en-us/rest/api/storageservices/get-queue-acl">Azure Docs</a>.</p>
     *
     * @return The stored access policies specified on the queue.
     * @throws StorageException If the queue doesn't exist
<<<<<<< HEAD
     */
    public PagedIterable<SignedIdentifier> getAccessPolicy() {
        return new PagedIterable<>(client.getAccessPolicy());
=======
     */
    public PagedIterable<SignedIdentifier> getAccessPolicy() {
        return new PagedIterable<>(client.getAccessPolicy());
    }

    /**
     * Sets stored access policies on the queue.
     *
     * <p><strong>Code Samples</strong></p>
     *
     * <p>Set a read only stored access policy</p>
     *
     * {@codesnippet com.azure.storage.queue.QueueClient.setAccessPolicy#List}
     *
     * <p>For more information, see the
     * <a href="https://docs.microsoft.com/en-us/rest/api/storageservices/set-queue-acl">Azure Docs</a>.</p>
     *
     * @param permissions Access policies to set on the queue
     * @throws StorageException If the queue doesn't exist, a stored access policy doesn't have all fields filled out,
     * or the queue will have more than five policies.
     */
    public void setAccessPolicy(List<SignedIdentifier> permissions) {
        setAccessPolicyWithResponse(permissions, null, Context.NONE);
>>>>>>> f9b68898
    }

    /**
     * Sets stored access policies on the queue.
     *
     * <p><strong>Code Samples</strong></p>
     *
     * <p>Set a read only stored access policy</p>
     *
<<<<<<< HEAD
     * {@codesnippet com.azure.storage.queue.QueueClient.setAccessPolicy#List}
=======
     * {@codesnippet com.azure.storage.queue.queueClient.setAccessPolicyWithResponse#List-Duration-Context}
>>>>>>> f9b68898
     *
     * <p>For more information, see the
     * <a href="https://docs.microsoft.com/en-us/rest/api/storageservices/set-queue-acl">Azure Docs</a>.</p>
     *
     * @param permissions Access policies to set on the queue
<<<<<<< HEAD
     * @throws StorageException If the queue doesn't exist, a stored access policy doesn't have all fields filled out,
     * or the queue will have more than five policies.
     */
    public void setAccessPolicy(List<SignedIdentifier> permissions) {
        setAccessPolicyWithResponse(permissions, null, Context.NONE);
    }

    /**
     * Sets stored access policies on the queue.
     *
     * <p><strong>Code Samples</strong></p>
     *
     * <p>Set a read only stored access policy</p>
     *
     * {@codesnippet com.azure.storage.queue.queueClient.setAccessPolicyWithResponse#List-Duration-Context}
     *
     * <p>For more information, see the
     * <a href="https://docs.microsoft.com/en-us/rest/api/storageservices/set-queue-acl">Azure Docs</a>.</p>
     *
     * @param permissions Access policies to set on the queue
     * @param timeout An optional timeout applied to the operation. If a response is not returned before the timeout concludes a {@link RuntimeException} will be thrown.
=======
     * @param timeout An optional timeout applied to the operation. If a response is not returned before the timeout
     * concludes a {@link RuntimeException} will be thrown.
>>>>>>> f9b68898
     * @param context Additional context that is passed through the Http pipeline during the service call.
     * @return A response that only contains headers and response status code
     * @throws StorageException If the queue doesn't exist, a stored access policy doesn't have all fields filled out,
     * or the queue will have more than five policies.
     * @throws RuntimeException if the operation doesn't complete before the timeout concludes.
     */
<<<<<<< HEAD
    public VoidResponse setAccessPolicyWithResponse(List<SignedIdentifier> permissions, Duration timeout, Context context) {
        Mono<VoidResponse> response = client.setAccessPolicyWithResponse(permissions, context);
=======
    public Response<Void> setAccessPolicyWithResponse(List<SignedIdentifier> permissions, Duration timeout,
        Context context) {
        Mono<Response<Void>> response = client.setAccessPolicyWithResponse(permissions, context);
>>>>>>> f9b68898
        return Utility.blockWithOptionalTimeout(response, timeout);
    }

    /**
     * Deletes all messages in the queue.
     *
     * <p><strong>Code Samples</strong></p>
     *
     * <p>Clear the messages</p>
     *
     * {@codesnippet com.azure.storage.queue.queueClient.clearMessages}
     *
     * <p>For more information, see the
     * <a href="https://docs.microsoft.com/en-us/rest/api/storageservices/clear-messages">Azure Docs</a>.</p>
     *
     * @throws StorageException If the queue doesn't exist
     */
    public void clearMessages() {
        clearMessagesWithResponse(null, Context.NONE);
    }

    /**
     * Deletes all messages in the queue.
     *
     * <p><strong>Code Samples</strong></p>
     *
     * <p>Clear the messages</p>
     *
     * {@codesnippet com.azure.storage.queue.queueClient.clearMessagesWithResponse#duration-context}
     *
     * <p>For more information, see the
     * <a href="https://docs.microsoft.com/en-us/rest/api/storageservices/clear-messages">Azure Docs</a>.</p>
     *
<<<<<<< HEAD
     * @param timeout An optional timeout applied to the operation. If a response is not returned before the timeout concludes a {@link RuntimeException} will be thrown.
=======
     * @param timeout An optional timeout applied to the operation. If a response is not returned before the timeout
     * concludes a {@link RuntimeException} will be thrown.
>>>>>>> f9b68898
     * @param context Additional context that is passed through the Http pipeline during the service call.
     * @return A response that only contains headers and response status code
     * @throws StorageException If the queue doesn't exist
     * @throws RuntimeException if the operation doesn't complete before the timeout concludes.
     */
<<<<<<< HEAD
    public VoidResponse clearMessagesWithResponse(Duration timeout, Context context) {
        Mono<VoidResponse> response = client.clearMessagesWithResponse(context);
=======
    public Response<Void> clearMessagesWithResponse(Duration timeout, Context context) {
        Mono<Response<Void>> response = client.clearMessagesWithResponse(context);
>>>>>>> f9b68898
        return Utility.blockWithOptionalTimeout(response, timeout);
    }

    /**
     * Enqueues a message that has a time-to-live of 7 days and is instantly visible.
     *
     * <p><strong>Code Samples</strong></p>
     *
     * <p>Enqueue a message of "Hello, Azure"</p>
     *
     * {@codesnippet com.azure.storage.queue.queueClient.enqueueMessage#string}
     *
     * <p>For more information, see the
     * <a href="https://docs.microsoft.com/en-us/rest/api/storageservices/put-message">Azure Docs</a>.</p>
     *
     * @param messageText Message text
     * @return A {@link EnqueuedMessage} value that contains the {@link EnqueuedMessage#getMessageId() messageId} and
     * {@link EnqueuedMessage#getPopReceipt() popReceipt} that are used to interact with the message and other metadata
     * about the enqueued message.
     * @throws StorageException If the queue doesn't exist
     */
    public EnqueuedMessage enqueueMessage(String messageText) {
<<<<<<< HEAD
        return enqueueMessageWithResponse(messageText, null, null, null, Context.NONE).value();
=======
        return enqueueMessageWithResponse(messageText, null, null, null, Context.NONE).getValue();
>>>>>>> f9b68898
    }

    /**
     * Enqueues a message with a given time-to-live and a timeout period where the message is invisible in the queue.
     *
     * <p><strong>Code Samples</strong></p>
     *
     * <p>Add a message of "Hello, Azure" that has a timeout of 5 seconds</p>
     *
     * {@codesnippet com.azure.storage.queue.QueueClient.enqueueMessageWithResponse#String-Duration-Duration-Duration-Context1}
     *
     * <p>Add a message of "Goodbye, Azure" that has a time to live of 5 seconds</p>
     *
     * {@codesnippet com.azure.storage.queue.QueueClient.enqueueMessageWithResponse#String-Duration-Duration-Duration-Context2}
     *
     * <p>For more information, see the
     * <a href="https://docs.microsoft.com/en-us/rest/api/storageservices/put-message">Azure Docs</a>.</p>
     *
     * @param messageText Message text
<<<<<<< HEAD
     * @param visibilityTimeout Optional. The timeout period for how long the message is invisible in the queue.
     * If unset the value will default to 0 and the message will be instantly visible. The timeout must be between 0
     * seconds and 7 days.
     * @param timeToLive Optional. How long the message will stay alive in the queue. If unset the value will
     * default to 7 days, if -1 is passed the message will not expire. The time to live must be -1 or any positive number.
     * @param timeout An optional timeout applied to the operation. If a response is not returned before the timeout concludes a {@link RuntimeException} will be thrown.
     * @param context Additional context that is passed through the Http pipeline during the service call.
     * @return A response containing the {@link EnqueuedMessage} value that contains the {@link EnqueuedMessage#messageId() messageId} and
     * {@link EnqueuedMessage#popReceipt() popReceipt} that are used to interact with the message and other metadata
     * about the enqueued message.
     * @throws StorageException If the queue doesn't exist or the {@code visibilityTimeout} or {@code timeToLive}
     * are outside of the allowed limits.
     * @throws RuntimeException if the operation doesn't complete before the timeout concludes.
     */
    public Response<EnqueuedMessage> enqueueMessageWithResponse(String messageText, Duration visibilityTimeout,
                                                                Duration timeToLive, Duration timeout, Context context) {
=======
     * @param visibilityTimeout Optional. The timeout period for how long the message is invisible in the queue. If
     * unset the value will default to 0 and the message will be instantly visible. The timeout must be between 0
     * seconds and 7 days.
     * @param timeToLive Optional. How long the message will stay alive in the queue. If unset the value will default to
     * 7 days, if -1 is passed the message will not expire. The time to live must be -1 or any positive number.
     * @param timeout An optional timeout applied to the operation. If a response is not returned before the timeout
     * concludes a {@link RuntimeException} will be thrown.
     * @param context Additional context that is passed through the Http pipeline during the service call.
     * @return A response containing the {@link EnqueuedMessage} value that contains the {@link
     * EnqueuedMessage#getMessageId() messageId} and {@link EnqueuedMessage#getPopReceipt() popReceipt} that are used to
     * interact with the message and other metadata about the enqueued message.
     * @throws StorageException If the queue doesn't exist or the {@code visibilityTimeout} or {@code timeToLive} are
     * outside of the allowed limits.
     * @throws RuntimeException if the operation doesn't complete before the timeout concludes.
     */
    public Response<EnqueuedMessage> enqueueMessageWithResponse(String messageText, Duration visibilityTimeout,
        Duration timeToLive, Duration timeout, Context context) {
>>>>>>> f9b68898
        Mono<Response<EnqueuedMessage>> response = client.enqueueMessageWithResponse(messageText,
            visibilityTimeout, timeToLive, context);
        return Utility.blockWithOptionalTimeout(response, timeout);
    }

    /**
     * Retrieves the first message in the queue and hides it from other operations for 30 seconds.
     *
     * <p><strong>Code Samples</strong></p>
     *
     * <p>Dequeue a message</p>
     *
     * {@codesnippet com.azure.storage.queue.queueClient.dequeueMessages}
     *
     * <p>For more information, see the
     * <a href="https://docs.microsoft.com/en-us/rest/api/storageservices/get-messages">Azure Docs</a>.</p>
     *
<<<<<<< HEAD
     * @return The first {@link DequeuedMessage} in the queue, it contains
     * {@link DequeuedMessage#messageId() messageId} and {@link DequeuedMessage#popReceipt() popReceipt} used to interact
     * with the message, additionally it contains other metadata about the message.
=======
     * @return The first {@link DequeuedMessage} in the queue, it contains {@link DequeuedMessage#getMessageId()
     * messageId} and {@link DequeuedMessage#getPopReceipt() popReceipt} used to interact with the message, additionally
     * it contains other metadata about the message.
>>>>>>> f9b68898
     * @throws StorageException If the queue doesn't exist
     */
    public PagedIterable<DequeuedMessage> dequeueMessages() {
        return dequeueMessages(1, Duration.ofSeconds(30), null, Context.NONE);
    }

    /**
     * Retrieves up to the maximum number of messages from the queue and hides them from other operations for 30
     * seconds.
     *
     * <p><strong>Code Samples</strong></p>
     *
     * <p>Dequeue up to 5 messages</p>
     *
     * {@codesnippet com.azure.storage.queue.queueClient.dequeueMessages#integer}
     *
     * <p>For more information, see the
     * <a href="https://docs.microsoft.com/en-us/rest/api/storageservices/get-messages">Azure Docs</a>.</p>
     *
<<<<<<< HEAD
     * @param maxMessages Optional. Maximum number of messages to get, if there are less messages exist in the queue than requested
     * all the messages will be returned. If left empty only 1 message will be retrieved, the allowed range is 1 to 32
     * messages.
     * @return Up to {@code maxMessages} {@link DequeuedMessage DequeuedMessages} from the queue. Each DequeuedMessage contains
     * {@link DequeuedMessage#messageId() messageId} and {@link DequeuedMessage#popReceipt() popReceipt} used to interact
     * with the message and other metadata about the message.
=======
     * @param maxMessages Optional. Maximum number of messages to get, if there are less messages exist in the queue
     * than requested all the messages will be returned. If left empty only 1 message will be retrieved, the allowed
     * range is 1 to 32 messages.
     * @return Up to {@code maxMessages} {@link DequeuedMessage DequeuedMessages} from the queue. Each DequeuedMessage
     * contains {@link DequeuedMessage#getMessageId() messageId} and {@link DequeuedMessage#getPopReceipt() popReceipt}
     * used to interact with the message and other metadata about the message.
>>>>>>> f9b68898
     * @throws StorageException If the queue doesn't exist or {@code maxMessages} is outside of the allowed bounds
     */
    public PagedIterable<DequeuedMessage> dequeueMessages(Integer maxMessages) {
        return dequeueMessages(maxMessages, Duration.ofSeconds(30), null, Context.NONE);
    }

    /**
     * Retrieves up to the maximum number of messages from the queue and hides them from other operations for the
     * timeout period.
     *
     * <p><strong>Code Samples</strong></p>
     *
     * <p>Dequeue up to 5 messages and give them a 60 second timeout period</p>
     *
     * {@codesnippet com.azure.storage.queue.queueClient.dequeueMessages#integer-duration-duration-context}
     *
     * <p>For more information, see the
     * <a href="https://docs.microsoft.com/en-us/rest/api/storageservices/get-messages">Azure Docs</a>.</p>
     *
<<<<<<< HEAD
     * @param maxMessages Optional. Maximum number of messages to get, if there are less messages exist in the queue than requested
     * all the messages will be returned. If left empty only 1 message will be retrieved, the allowed range is 1 to 32
     * messages.
     * @param visibilityTimeout Optional. The timeout period for how long the message is invisible in the queue.
     * If left empty the dequeued messages will be invisible for 30 seconds. The timeout must be between 1 second and 7 days.
     * @param timeout An optional timeout applied to the operation. If a response is not returned before the timeout concludes a {@link RuntimeException} will be thrown.
     * @param context Additional context that is passed through the Http pipeline during the service call.
     * @return Up to {@code maxMessages} {@link DequeuedMessage DequeuedMessages} from the queue. Each DeqeuedMessage contains
     * {@link DequeuedMessage#messageId() messageId} and {@link DequeuedMessage#popReceipt() popReceipt} used to interact
     * with the message and other metadata about the message.
=======
     * @param maxMessages Optional. Maximum number of messages to get, if there are less messages exist in the queue
     * than requested all the messages will be returned. If left empty only 1 message will be retrieved, the allowed
     * range is 1 to 32 messages.
     * @param visibilityTimeout Optional. The timeout period for how long the message is invisible in the queue. If left
     * empty the dequeued messages will be invisible for 30 seconds. The timeout must be between 1 second and 7 days.
     * @param timeout An optional timeout applied to the operation. If a response is not returned before the timeout
     * concludes a {@link RuntimeException} will be thrown.
     * @param context Additional context that is passed through the Http pipeline during the service call.
     * @return Up to {@code maxMessages} {@link DequeuedMessage DequeuedMessages} from the queue. Each DeqeuedMessage
     * contains {@link DequeuedMessage#getMessageId() messageId} and {@link DequeuedMessage#getPopReceipt() popReceipt}
     * used to interact with the message and other metadata about the message.
>>>>>>> f9b68898
     * @throws StorageException If the queue doesn't exist or {@code maxMessages} or {@code visibilityTimeout} is
     * outside of the allowed bounds
     * @throws RuntimeException if the operation doesn't complete before the timeout concludes.
     */
<<<<<<< HEAD
    public PagedIterable<DequeuedMessage> dequeueMessages(Integer maxMessages, Duration visibilityTimeout, Duration timeout, Context context) {
        return new PagedIterable<>(client.dequeueMessagesWithOptionalTimeout(maxMessages, visibilityTimeout, timeout, context));
=======
    public PagedIterable<DequeuedMessage> dequeueMessages(Integer maxMessages, Duration visibilityTimeout,
        Duration timeout, Context context) {
        return new PagedIterable<>(
            client.dequeueMessagesWithOptionalTimeout(maxMessages, visibilityTimeout, timeout, context));
>>>>>>> f9b68898
    }

    /**
     * Peeks the first message in the queue.
     *
     * Peeked messages don't contain the necessary information needed to interact with the message nor will it hide
     * messages from other operations on the queue.
     *
     * <p><strong>Code Samples</strong></p>
     *
     * <p>Peek the first message</p>
     *
     * {@codesnippet com.azure.storage.queue.queueClient.peekMessages}
     *
     * <p>For more information, see the
     * <a href="https://docs.microsoft.com/en-us/rest/api/storageservices/peek-messages">Azure Docs</a>.</p>
     *
     * @return A {@link PeekedMessage} that contains metadata about the message.
     */
    public PagedIterable<PeekedMessage> peekMessages() {
        return peekMessages(null, null, Context.NONE);
    }

    /**
     * Peek messages from the front of the queue up to the maximum number of messages.
     *
     * Peeked messages don't contain the necessary information needed to interact with the message nor will it hide
     * messages from other operations on the queue.
     *
     * <p><strong>Code Samples</strong></p>
     *
     * <p>Peek up to the first five messages</p>
     *
     * {@codesnippet com.azure.storage.queue.queueClient.peekMessages#integer-duration-context}
     *
     * <p>For more information, see the
     * <a href="https://docs.microsoft.com/en-us/rest/api/storageservices/peek-messages">Azure Docs</a>.</p>
     *
<<<<<<< HEAD
     * @param maxMessages Optional. Maximum number of messages to peek, if there are less messages exist in the queue than requested
     * all the messages will be peeked. If left empty only 1 message will be peeked, the allowed range is 1 to 32
     * messages.
     * @param timeout An optional timeout applied to the operation. If a response is not returned before the timeout concludes a {@link RuntimeException} will be thrown.
     * @param context Additional context that is passed through the Http pipeline during the service call.
     * @return Up to {@code maxMessages} {@link PeekedMessage PeekedMessages} from the queue. Each PeekedMessage contains
     * metadata about the message.
     * @throws StorageException If the queue doesn't exist or {@code maxMessages} is outside of the allowed bounds
     * @throws RuntimeException if the operation doesn't complete before the timeout concludes.
     */
    public PagedIterable<PeekedMessage> peekMessages(Integer maxMessages, Duration timeout, Context context) {
        return new PagedIterable<>(client.peekMessagesWithOptionalTimeout(maxMessages, timeout, context));
=======
     * @param maxMessages Optional. Maximum number of messages to peek, if there are less messages exist in the queue
     * than requested all the messages will be peeked. If left empty only 1 message will be peeked, the allowed range is
     * 1 to 32 messages.
     * @param timeout An optional timeout applied to the operation. If a response is not returned before the timeout
     * concludes a {@link RuntimeException} will be thrown.
     * @param context Additional context that is passed through the Http pipeline during the service call.
     * @return Up to {@code maxMessages} {@link PeekedMessage PeekedMessages} from the queue. Each PeekedMessage
     * contains metadata about the message.
     * @throws StorageException If the queue doesn't exist or {@code maxMessages} is outside of the allowed bounds
     * @throws RuntimeException if the operation doesn't complete before the timeout concludes.
     */
    public PagedIterable<PeekedMessage> peekMessages(Integer maxMessages, Duration timeout, Context context) {
        return new PagedIterable<>(client.peekMessagesWithOptionalTimeout(maxMessages, timeout, context));
    }

    /**
     * Updates the specific message in the queue with a new message and resets the visibility timeout.
     *
     * <p><strong>Code Samples</strong></p>
     *
     * <p>Dequeue the first message and update it to "Hello again, Azure" and hide it for 5 seconds</p>
     *
     * {@codesnippet com.azure.storage.queue.QueueClient.updateMessage#String-String-String-Duration}
     *
     * <p>For more information, see the
     * <a href="https://docs.microsoft.com/en-us/rest/api/storageservices/update-message">Azure Docs</a>.</p>
     *
     * @param messageText Updated value for the message
     * @param messageId Id of the message to update
     * @param popReceipt Unique identifier that must match for the message to be updated
     * @param visibilityTimeout The timeout period for how long the message is invisible in the queue in seconds. The
     * timeout period must be between 1 second and 7 days.
     * @return A {@link UpdatedMessage} that contains the new {@link UpdatedMessage#getPopReceipt() popReceipt} to
     * interact with the message, additionally contains the updated metadata about the message.
     * @throws StorageException If the queue or messageId don't exist, the popReceipt doesn't match on the message, or
     * the {@code visibilityTimeout} is outside the allowed bounds
     */
    public UpdatedMessage updateMessage(String messageText, String messageId, String popReceipt,
        Duration visibilityTimeout) {
        return updateMessageWithResponse(messageText, messageId, popReceipt, visibilityTimeout, null, Context.NONE)
            .getValue();
>>>>>>> f9b68898
    }

    /**
     * Updates the specific message in the queue with a new message and resets the visibility timeout.
     *
     * <p><strong>Code Samples</strong></p>
     *
     * <p>Dequeue the first message and update it to "Hello again, Azure" and hide it for 5 seconds</p>
     *
<<<<<<< HEAD
     * {@codesnippet com.azure.storage.queue.QueueClient.updateMessage#String-String-String-Duration}
=======
     * {@codesnippet com.azure.storage.queue.QueueClient.updateMessageWithResponse#String-String-String-Duration-Duration-Context}
>>>>>>> f9b68898
     *
     * <p>For more information, see the
     * <a href="https://docs.microsoft.com/en-us/rest/api/storageservices/update-message">Azure Docs</a>.</p>
     *
     * @param messageText Updated value for the message
     * @param messageId Id of the message to update
     * @param popReceipt Unique identifier that must match for the message to be updated
     * @param visibilityTimeout The timeout period for how long the message is invisible in the queue in seconds. The
     * timeout period must be between 1 second and 7 days.
<<<<<<< HEAD
     * @return A {@link UpdatedMessage} that contains the new {@link UpdatedMessage#popReceipt() popReceipt} to interact
     * with the message, additionally contains the updated metadata about the message.
     * @throws StorageException If the queue or messageId don't exist, the popReceipt doesn't match on the message,
     * or the {@code visibilityTimeout} is outside the allowed bounds
     */
    public UpdatedMessage updateMessage(String messageText, String messageId, String popReceipt, Duration visibilityTimeout) {
        return updateMessageWithResponse(messageText, messageId, popReceipt, visibilityTimeout, null, Context.NONE).value();
    }

    /**
     * Updates the specific message in the queue with a new message and resets the visibility timeout.
     *
     * <p><strong>Code Samples</strong></p>
     *
     * <p>Dequeue the first message and update it to "Hello again, Azure" and hide it for 5 seconds</p>
     *
     * {@codesnippet com.azure.storage.queue.QueueClient.updateMessageWithResponse#String-String-String-Duration-Duration-Context}
     *
     * <p>For more information, see the
     * <a href="https://docs.microsoft.com/en-us/rest/api/storageservices/update-message">Azure Docs</a>.</p>
     *
     * @param messageText Updated value for the message
     * @param messageId Id of the message to update
     * @param popReceipt Unique identifier that must match for the message to be updated
     * @param visibilityTimeout The timeout period for how long the message is invisible in the queue in seconds. The
     * timeout period must be between 1 second and 7 days.
     * @param timeout An optional timeout applied to the operation. If a response is not returned before the timeout concludes a {@link RuntimeException} will be thrown.
     * @param context Additional context that is passed through the Http pipeline during the service call.
     * @return A response containing the {@link UpdatedMessage} that contains the new {@link UpdatedMessage#popReceipt() popReceipt} to interact
     * with the message, additionally contains the updated metadata about the message.
     * @throws StorageException If the queue or messageId don't exist, the popReceipt doesn't match on the message,
     * or the {@code visibilityTimeout} is outside the allowed bounds
     * @throws RuntimeException if the operation doesn't complete before the timeout concludes.
     */
    public Response<UpdatedMessage> updateMessageWithResponse(String messageText, String messageId, String popReceipt, Duration visibilityTimeout, Duration timeout, Context context) {
=======
     * @param timeout An optional timeout applied to the operation. If a response is not returned before the timeout
     * concludes a {@link RuntimeException} will be thrown.
     * @param context Additional context that is passed through the Http pipeline during the service call.
     * @return A response containing the {@link UpdatedMessage} that contains the new {@link
     * UpdatedMessage#getPopReceipt() popReceipt} to interact with the message, additionally contains the updated
     * metadata about the message.
     * @throws StorageException If the queue or messageId don't exist, the popReceipt doesn't match on the message, or
     * the {@code visibilityTimeout} is outside the allowed bounds
     * @throws RuntimeException if the operation doesn't complete before the timeout concludes.
     */
    public Response<UpdatedMessage> updateMessageWithResponse(String messageText, String messageId, String popReceipt,
        Duration visibilityTimeout, Duration timeout, Context context) {
>>>>>>> f9b68898
        Mono<Response<UpdatedMessage>> response = client.updateMessageWithResponse(messageText, messageId,
            popReceipt, visibilityTimeout, context);
        return Utility.blockWithOptionalTimeout(response, timeout);
    }

    /**
     * Deletes the specified message in the queue
     *
     * <p><strong>Code Samples</strong></p>
     *
     * <p>Delete the first message</p>
     *
     * {@codesnippet com.azure.storage.queue.QueueClient.deleteMessage#String-String}
     *
     * <p>For more information, see the
     * <a href="https://docs.microsoft.com/en-us/rest/api/storageservices/delete-message2">Azure Docs</a>.</p>
     *
     * @param messageId Id of the message to deleted
     * @param popReceipt Unique identifier that must match for the message to be deleted
     * @throws StorageException If the queue or messageId don't exist or the popReceipt doesn't match on the message
     */
    public void deleteMessage(String messageId, String popReceipt) {
        deleteMessageWithResponse(messageId, popReceipt, null, Context.NONE);
    }

    /**
     * Deletes the specified message in the queue
     *
     * <p><strong>Code Samples</strong></p>
     *
     * <p>Delete the first message</p>
     *
     * {@codesnippet com.azure.storage.queue.QueueClient.deleteMessageWithResponse#String-String-Duration-Context}
     *
     * <p>For more information, see the
     * <a href="https://docs.microsoft.com/en-us/rest/api/storageservices/delete-message2">Azure Docs</a>.</p>
     *
     * @param messageId Id of the message to deleted
     * @param popReceipt Unique identifier that must match for the message to be deleted
     * @param context Additional context that is passed through the Http pipeline during the service call.
<<<<<<< HEAD
     * @param timeout An optional timeout applied to the operation. If a response is not returned before the timeout concludes a {@link RuntimeException} will be thrown.
=======
     * @param timeout An optional timeout applied to the operation. If a response is not returned before the timeout
     * concludes a {@link RuntimeException} will be thrown.
>>>>>>> f9b68898
     * @return A response that only contains headers and response status code
     * @throws StorageException If the queue or messageId don't exist or the popReceipt doesn't match on the message
     * @throws RuntimeException if the operation doesn't complete before the timeout concludes.
     */
<<<<<<< HEAD
    public VoidResponse deleteMessageWithResponse(String messageId, String popReceipt, Duration timeout, Context context) {
        Mono<VoidResponse> response =  client.deleteMessageWithResponse(messageId, popReceipt, context);
=======
    public Response<Void> deleteMessageWithResponse(String messageId, String popReceipt, Duration timeout,
        Context context) {
        Mono<Response<Void>> response = client.deleteMessageWithResponse(messageId, popReceipt, context);
>>>>>>> f9b68898
        return Utility.blockWithOptionalTimeout(response, timeout);
    }

    /**
<<<<<<< HEAD
     * Generates a SAS token with the specified parameters
     *
     * @param expiryTime The {@code OffsetDateTime} expiry time for the SAS
     * @param permissions The {@code QueueSASPermission} permission for the SAS
     * @return A string that represents the SAS token
     */
    public String generateSAS(OffsetDateTime expiryTime, QueueSASPermission permissions) {
        return this.client.generateSAS(permissions, expiryTime);
    }

    /**
     * Generates a SAS token with the specified parameters
     *
     * @param identifier The {@code String} name of the access policy on the queue this SAS references if any
     * @return A string that represents the SAS token
     */
    public String generateSAS(String identifier) {
        return this.client.generateSAS(identifier);
    }

    /**
     * Generates a SAS token with the specified parameters
     *
     * <p><strong>Code Samples</strong></p>
     *
     *{@codesnippet com.azure.storage.queue.queueClient.generateSAS#String-QueueSASPermission-OffsetDateTime-OffsetDateTime-String-SASProtocol-IPRange}
     *
     * <p>For more information, see the
     * <a href="https://docs.microsoft.com/en-us/rest/api/storageservices/create-service-sas">Azure Docs</a>.</p>
     *
     * @param identifier The {@code String} name of the access policy on the queue this SAS references if any
     * @param permissions The {@code QueueSASPermission} permission for the SAS
     * @param expiryTime The {@code OffsetDateTime} expiry time for the SAS
     * @param startTime An optional {@code OffsetDateTime} start time for the SAS
     * @param version An optional {@code String} version for the SAS
     * @param sasProtocol An optional {@code SASProtocol} protocol for the SAS
     * @param ipRange An optional {@code IPRange} ip address range for the SAS
     * @return A string that represents the SAS token
     */
    public String generateSAS(String identifier, QueueSASPermission permissions, OffsetDateTime expiryTime,
        OffsetDateTime startTime, String version, SASProtocol sasProtocol, IPRange ipRange) {
        return this.client.generateSAS(identifier, permissions, expiryTime, startTime, version, sasProtocol,
            ipRange);
=======
     * Get the queue name of the client.
     *
     * <p><strong>Code Samples</strong></p>
     *
     * {@codesnippet com.azure.storage.queue.queueClient.getQueueName}
     *
     * @return The name of the queue.
     */
    public String getQueueName() {
        return this.client.getQueueName();
    }


    /**
     * Get associated account name.
     *
     * @return account name associated with this storage resource.
     */
    public String getAccountName() {
        return this.client.getAccountName();
>>>>>>> f9b68898
    }
}<|MERGE_RESOLUTION|>--- conflicted
+++ resolved
@@ -2,22 +2,11 @@
 // Licensed under the MIT License.
 package com.azure.storage.queue;
 
-<<<<<<< HEAD
-import com.azure.core.http.rest.PagedIterable;
-import com.azure.core.http.rest.Response;
-import com.azure.core.http.rest.VoidResponse;
-import com.azure.core.util.Context;
-import com.azure.storage.common.IPRange;
-import com.azure.storage.common.SASProtocol;
-import com.azure.storage.common.Utility;
-import com.azure.storage.common.credentials.SASTokenCredential;
-=======
 import com.azure.core.annotation.ServiceClient;
 import com.azure.core.http.rest.PagedIterable;
 import com.azure.core.http.rest.Response;
 import com.azure.core.util.Context;
 import com.azure.storage.common.Utility;
->>>>>>> f9b68898
 import com.azure.storage.common.credentials.SharedKeyCredential;
 import com.azure.storage.queue.models.DequeuedMessage;
 import com.azure.storage.queue.models.EnqueuedMessage;
@@ -26,14 +15,7 @@
 import com.azure.storage.queue.models.SignedIdentifier;
 import com.azure.storage.queue.models.StorageException;
 import com.azure.storage.queue.models.UpdatedMessage;
-<<<<<<< HEAD
-import reactor.core.publisher.Mono;
-
-import java.net.URL;
-=======
->>>>>>> f9b68898
 import java.time.Duration;
-import java.time.OffsetDateTime;
 import java.util.List;
 import java.util.Map;
 import reactor.core.publisher.Mono;
@@ -104,16 +86,6 @@
      * <a href="https://docs.microsoft.com/en-us/rest/api/storageservices/create-queue4">Azure Docs</a>.</p>
      *
      * @param metadata Metadata to associate with the queue
-<<<<<<< HEAD
-     * @param timeout An optional timeout applied to the operation. If a response is not returned before the timeout concludes a {@link RuntimeException} will be thrown.
-     * @param context Additional context that is passed through the Http pipeline during the service call.
-     * @return A response that only contains headers and response status code
-     * @throws StorageException If a queue with the same name and different metadata already exists in the queue service.
-     * @throws RuntimeException if the operation doesn't complete before the timeout concludes.
-     */
-    public VoidResponse createWithResponse(Map<String, String> metadata, Duration timeout, Context context) {
-        Mono<VoidResponse> response = client.createWithResponse(metadata, context);
-=======
      * @param timeout An optional timeout applied to the operation. If a response is not returned before the timeout
      * concludes a {@link RuntimeException} will be thrown.
      * @param context Additional context that is passed through the Http pipeline during the service call.
@@ -124,7 +96,6 @@
      */
     public Response<Void> createWithResponse(Map<String, String> metadata, Duration timeout, Context context) {
         Mono<Response<Void>> response = client.createWithResponse(metadata, context);
->>>>>>> f9b68898
         return Utility.blockWithOptionalTimeout(response, timeout);
     }
 
@@ -158,24 +129,15 @@
      * <p>For more information, see the
      * <a href="https://docs.microsoft.com/en-us/rest/api/storageservices/delete-queue3">Azure Docs</a>.</p>
      *
-<<<<<<< HEAD
-     * @param timeout An optional timeout applied to the operation. If a response is not returned before the timeout concludes a {@link RuntimeException} will be thrown.
-=======
-     * @param timeout An optional timeout applied to the operation. If a response is not returned before the timeout
-     * concludes a {@link RuntimeException} will be thrown.
->>>>>>> f9b68898
+     * @param timeout An optional timeout applied to the operation. If a response is not returned before the timeout
+     * concludes a {@link RuntimeException} will be thrown.
      * @param context Additional context that is passed through the Http pipeline during the service call.
      * @return A response that only contains headers and response status code
      * @throws StorageException If the queue doesn't exist
      * @throws RuntimeException if the operation doesn't complete before the timeout concludes.
      */
-<<<<<<< HEAD
-    public VoidResponse deleteWithResponse(Duration timeout, Context context) {
-        Mono<VoidResponse> response = client.deleteWithResponse(context);
-=======
     public Response<Void> deleteWithResponse(Duration timeout, Context context) {
         Mono<Response<Void>> response = client.deleteWithResponse(context);
->>>>>>> f9b68898
         return Utility.blockWithOptionalTimeout(response, timeout);
     }
 
@@ -194,10 +156,9 @@
      * @return A response containing a {@link QueueProperties} value which contains the metadata and approximate
      * messages count of the queue.
      * @throws StorageException If the queue doesn't exist
-<<<<<<< HEAD
      */
     public QueueProperties getProperties() {
-        return getPropertiesWithResponse(null, Context.NONE).value();
+        return getPropertiesWithResponse(null, Context.NONE).getValue();
     }
 
     /**
@@ -212,40 +173,14 @@
      * <p>For more information, see the
      * <a href="https://docs.microsoft.com/en-us/rest/api/storageservices/get-queue-metadata">Azure Docs</a>.</p>
      *
-     * @param timeout An optional timeout applied to the operation. If a response is not returned before the timeout concludes a {@link RuntimeException} will be thrown.
+     * @param timeout An optional timeout applied to the operation. If a response is not returned before the timeout
+     * concludes a {@link RuntimeException} will be thrown.
      * @param context Additional context that is passed through the Http pipeline during the service call.
      * @return A response containing a {@link QueueProperties} value which contains the metadata and approximate
      * messages count of the queue.
      * @throws StorageException If the queue doesn't exist
      * @throws RuntimeException if the operation doesn't complete before the timeout concludes.
      */
-=======
-     */
-    public QueueProperties getProperties() {
-        return getPropertiesWithResponse(null, Context.NONE).getValue();
-    }
-
-    /**
-     * Retrieves metadata and approximate message count of the queue.
-     *
-     * <p><strong>Code Samples</strong></p>
-     *
-     * <p>Get the properties of the queue</p>
-     *
-     * {@codesnippet com.azure.storage.queue.queueClient.getPropertiesWithResponse#duration-context}
-     *
-     * <p>For more information, see the
-     * <a href="https://docs.microsoft.com/en-us/rest/api/storageservices/get-queue-metadata">Azure Docs</a>.</p>
-     *
-     * @param timeout An optional timeout applied to the operation. If a response is not returned before the timeout
-     * concludes a {@link RuntimeException} will be thrown.
-     * @param context Additional context that is passed through the Http pipeline during the service call.
-     * @return A response containing a {@link QueueProperties} value which contains the metadata and approximate
-     * messages count of the queue.
-     * @throws StorageException If the queue doesn't exist
-     * @throws RuntimeException if the operation doesn't complete before the timeout concludes.
-     */
->>>>>>> f9b68898
     public Response<QueueProperties> getPropertiesWithResponse(Duration timeout, Context context) {
         Mono<Response<QueueProperties>> response = client.getPropertiesWithResponse(context);
         return Utility.blockWithOptionalTimeout(response, timeout);
@@ -295,24 +230,15 @@
      * <a href="https://docs.microsoft.com/en-us/rest/api/storageservices/set-queue-metadata">Azure Docs</a>.</p>
      *
      * @param metadata Metadata to set on the queue
-<<<<<<< HEAD
-     * @param timeout An optional timeout applied to the operation. If a response is not returned before the timeout concludes a {@link RuntimeException} will be thrown.
-=======
-     * @param timeout An optional timeout applied to the operation. If a response is not returned before the timeout
-     * concludes a {@link RuntimeException} will be thrown.
->>>>>>> f9b68898
+     * @param timeout An optional timeout applied to the operation. If a response is not returned before the timeout
+     * concludes a {@link RuntimeException} will be thrown.
      * @param context Additional context that is passed through the Http pipeline during the service call.
      * @return A response that only contains headers and response status code
      * @throws StorageException If the queue doesn't exist
      * @throws RuntimeException if the operation doesn't complete before the timeout concludes.
      */
-<<<<<<< HEAD
-    public VoidResponse setMetadataWithResponse(Map<String, String> metadata, Duration timeout, Context context) {
-        Mono<VoidResponse> response =  client.setMetadataWithResponse(metadata, context);
-=======
     public Response<Void> setMetadataWithResponse(Map<String, String> metadata, Duration timeout, Context context) {
         Mono<Response<Void>> response = client.setMetadataWithResponse(metadata, context);
->>>>>>> f9b68898
         return Utility.blockWithOptionalTimeout(response, timeout);
     }
 
@@ -330,11 +256,6 @@
      *
      * @return The stored access policies specified on the queue.
      * @throws StorageException If the queue doesn't exist
-<<<<<<< HEAD
-     */
-    public PagedIterable<SignedIdentifier> getAccessPolicy() {
-        return new PagedIterable<>(client.getAccessPolicy());
-=======
      */
     public PagedIterable<SignedIdentifier> getAccessPolicy() {
         return new PagedIterable<>(client.getAccessPolicy());
@@ -358,7 +279,6 @@
      */
     public void setAccessPolicy(List<SignedIdentifier> permissions) {
         setAccessPolicyWithResponse(permissions, null, Context.NONE);
->>>>>>> f9b68898
     }
 
     /**
@@ -368,56 +288,23 @@
      *
      * <p>Set a read only stored access policy</p>
      *
-<<<<<<< HEAD
-     * {@codesnippet com.azure.storage.queue.QueueClient.setAccessPolicy#List}
-=======
      * {@codesnippet com.azure.storage.queue.queueClient.setAccessPolicyWithResponse#List-Duration-Context}
->>>>>>> f9b68898
      *
      * <p>For more information, see the
      * <a href="https://docs.microsoft.com/en-us/rest/api/storageservices/set-queue-acl">Azure Docs</a>.</p>
      *
      * @param permissions Access policies to set on the queue
-<<<<<<< HEAD
-     * @throws StorageException If the queue doesn't exist, a stored access policy doesn't have all fields filled out,
-     * or the queue will have more than five policies.
-     */
-    public void setAccessPolicy(List<SignedIdentifier> permissions) {
-        setAccessPolicyWithResponse(permissions, null, Context.NONE);
-    }
-
-    /**
-     * Sets stored access policies on the queue.
-     *
-     * <p><strong>Code Samples</strong></p>
-     *
-     * <p>Set a read only stored access policy</p>
-     *
-     * {@codesnippet com.azure.storage.queue.queueClient.setAccessPolicyWithResponse#List-Duration-Context}
-     *
-     * <p>For more information, see the
-     * <a href="https://docs.microsoft.com/en-us/rest/api/storageservices/set-queue-acl">Azure Docs</a>.</p>
-     *
-     * @param permissions Access policies to set on the queue
-     * @param timeout An optional timeout applied to the operation. If a response is not returned before the timeout concludes a {@link RuntimeException} will be thrown.
-=======
-     * @param timeout An optional timeout applied to the operation. If a response is not returned before the timeout
-     * concludes a {@link RuntimeException} will be thrown.
->>>>>>> f9b68898
+     * @param timeout An optional timeout applied to the operation. If a response is not returned before the timeout
+     * concludes a {@link RuntimeException} will be thrown.
      * @param context Additional context that is passed through the Http pipeline during the service call.
      * @return A response that only contains headers and response status code
      * @throws StorageException If the queue doesn't exist, a stored access policy doesn't have all fields filled out,
      * or the queue will have more than five policies.
      * @throws RuntimeException if the operation doesn't complete before the timeout concludes.
      */
-<<<<<<< HEAD
-    public VoidResponse setAccessPolicyWithResponse(List<SignedIdentifier> permissions, Duration timeout, Context context) {
-        Mono<VoidResponse> response = client.setAccessPolicyWithResponse(permissions, context);
-=======
     public Response<Void> setAccessPolicyWithResponse(List<SignedIdentifier> permissions, Duration timeout,
         Context context) {
         Mono<Response<Void>> response = client.setAccessPolicyWithResponse(permissions, context);
->>>>>>> f9b68898
         return Utility.blockWithOptionalTimeout(response, timeout);
     }
 
@@ -451,24 +338,15 @@
      * <p>For more information, see the
      * <a href="https://docs.microsoft.com/en-us/rest/api/storageservices/clear-messages">Azure Docs</a>.</p>
      *
-<<<<<<< HEAD
-     * @param timeout An optional timeout applied to the operation. If a response is not returned before the timeout concludes a {@link RuntimeException} will be thrown.
-=======
-     * @param timeout An optional timeout applied to the operation. If a response is not returned before the timeout
-     * concludes a {@link RuntimeException} will be thrown.
->>>>>>> f9b68898
+     * @param timeout An optional timeout applied to the operation. If a response is not returned before the timeout
+     * concludes a {@link RuntimeException} will be thrown.
      * @param context Additional context that is passed through the Http pipeline during the service call.
      * @return A response that only contains headers and response status code
      * @throws StorageException If the queue doesn't exist
      * @throws RuntimeException if the operation doesn't complete before the timeout concludes.
      */
-<<<<<<< HEAD
-    public VoidResponse clearMessagesWithResponse(Duration timeout, Context context) {
-        Mono<VoidResponse> response = client.clearMessagesWithResponse(context);
-=======
     public Response<Void> clearMessagesWithResponse(Duration timeout, Context context) {
         Mono<Response<Void>> response = client.clearMessagesWithResponse(context);
->>>>>>> f9b68898
         return Utility.blockWithOptionalTimeout(response, timeout);
     }
 
@@ -491,11 +369,7 @@
      * @throws StorageException If the queue doesn't exist
      */
     public EnqueuedMessage enqueueMessage(String messageText) {
-<<<<<<< HEAD
-        return enqueueMessageWithResponse(messageText, null, null, null, Context.NONE).value();
-=======
         return enqueueMessageWithResponse(messageText, null, null, null, Context.NONE).getValue();
->>>>>>> f9b68898
     }
 
     /**
@@ -515,24 +389,6 @@
      * <a href="https://docs.microsoft.com/en-us/rest/api/storageservices/put-message">Azure Docs</a>.</p>
      *
      * @param messageText Message text
-<<<<<<< HEAD
-     * @param visibilityTimeout Optional. The timeout period for how long the message is invisible in the queue.
-     * If unset the value will default to 0 and the message will be instantly visible. The timeout must be between 0
-     * seconds and 7 days.
-     * @param timeToLive Optional. How long the message will stay alive in the queue. If unset the value will
-     * default to 7 days, if -1 is passed the message will not expire. The time to live must be -1 or any positive number.
-     * @param timeout An optional timeout applied to the operation. If a response is not returned before the timeout concludes a {@link RuntimeException} will be thrown.
-     * @param context Additional context that is passed through the Http pipeline during the service call.
-     * @return A response containing the {@link EnqueuedMessage} value that contains the {@link EnqueuedMessage#messageId() messageId} and
-     * {@link EnqueuedMessage#popReceipt() popReceipt} that are used to interact with the message and other metadata
-     * about the enqueued message.
-     * @throws StorageException If the queue doesn't exist or the {@code visibilityTimeout} or {@code timeToLive}
-     * are outside of the allowed limits.
-     * @throws RuntimeException if the operation doesn't complete before the timeout concludes.
-     */
-    public Response<EnqueuedMessage> enqueueMessageWithResponse(String messageText, Duration visibilityTimeout,
-                                                                Duration timeToLive, Duration timeout, Context context) {
-=======
      * @param visibilityTimeout Optional. The timeout period for how long the message is invisible in the queue. If
      * unset the value will default to 0 and the message will be instantly visible. The timeout must be between 0
      * seconds and 7 days.
@@ -550,7 +406,6 @@
      */
     public Response<EnqueuedMessage> enqueueMessageWithResponse(String messageText, Duration visibilityTimeout,
         Duration timeToLive, Duration timeout, Context context) {
->>>>>>> f9b68898
         Mono<Response<EnqueuedMessage>> response = client.enqueueMessageWithResponse(messageText,
             visibilityTimeout, timeToLive, context);
         return Utility.blockWithOptionalTimeout(response, timeout);
@@ -568,15 +423,9 @@
      * <p>For more information, see the
      * <a href="https://docs.microsoft.com/en-us/rest/api/storageservices/get-messages">Azure Docs</a>.</p>
      *
-<<<<<<< HEAD
-     * @return The first {@link DequeuedMessage} in the queue, it contains
-     * {@link DequeuedMessage#messageId() messageId} and {@link DequeuedMessage#popReceipt() popReceipt} used to interact
-     * with the message, additionally it contains other metadata about the message.
-=======
      * @return The first {@link DequeuedMessage} in the queue, it contains {@link DequeuedMessage#getMessageId()
      * messageId} and {@link DequeuedMessage#getPopReceipt() popReceipt} used to interact with the message, additionally
      * it contains other metadata about the message.
->>>>>>> f9b68898
      * @throws StorageException If the queue doesn't exist
      */
     public PagedIterable<DequeuedMessage> dequeueMessages() {
@@ -596,21 +445,12 @@
      * <p>For more information, see the
      * <a href="https://docs.microsoft.com/en-us/rest/api/storageservices/get-messages">Azure Docs</a>.</p>
      *
-<<<<<<< HEAD
-     * @param maxMessages Optional. Maximum number of messages to get, if there are less messages exist in the queue than requested
-     * all the messages will be returned. If left empty only 1 message will be retrieved, the allowed range is 1 to 32
-     * messages.
-     * @return Up to {@code maxMessages} {@link DequeuedMessage DequeuedMessages} from the queue. Each DequeuedMessage contains
-     * {@link DequeuedMessage#messageId() messageId} and {@link DequeuedMessage#popReceipt() popReceipt} used to interact
-     * with the message and other metadata about the message.
-=======
      * @param maxMessages Optional. Maximum number of messages to get, if there are less messages exist in the queue
      * than requested all the messages will be returned. If left empty only 1 message will be retrieved, the allowed
      * range is 1 to 32 messages.
      * @return Up to {@code maxMessages} {@link DequeuedMessage DequeuedMessages} from the queue. Each DequeuedMessage
      * contains {@link DequeuedMessage#getMessageId() messageId} and {@link DequeuedMessage#getPopReceipt() popReceipt}
      * used to interact with the message and other metadata about the message.
->>>>>>> f9b68898
      * @throws StorageException If the queue doesn't exist or {@code maxMessages} is outside of the allowed bounds
      */
     public PagedIterable<DequeuedMessage> dequeueMessages(Integer maxMessages) {
@@ -630,18 +470,6 @@
      * <p>For more information, see the
      * <a href="https://docs.microsoft.com/en-us/rest/api/storageservices/get-messages">Azure Docs</a>.</p>
      *
-<<<<<<< HEAD
-     * @param maxMessages Optional. Maximum number of messages to get, if there are less messages exist in the queue than requested
-     * all the messages will be returned. If left empty only 1 message will be retrieved, the allowed range is 1 to 32
-     * messages.
-     * @param visibilityTimeout Optional. The timeout period for how long the message is invisible in the queue.
-     * If left empty the dequeued messages will be invisible for 30 seconds. The timeout must be between 1 second and 7 days.
-     * @param timeout An optional timeout applied to the operation. If a response is not returned before the timeout concludes a {@link RuntimeException} will be thrown.
-     * @param context Additional context that is passed through the Http pipeline during the service call.
-     * @return Up to {@code maxMessages} {@link DequeuedMessage DequeuedMessages} from the queue. Each DeqeuedMessage contains
-     * {@link DequeuedMessage#messageId() messageId} and {@link DequeuedMessage#popReceipt() popReceipt} used to interact
-     * with the message and other metadata about the message.
-=======
      * @param maxMessages Optional. Maximum number of messages to get, if there are less messages exist in the queue
      * than requested all the messages will be returned. If left empty only 1 message will be retrieved, the allowed
      * range is 1 to 32 messages.
@@ -653,20 +481,14 @@
      * @return Up to {@code maxMessages} {@link DequeuedMessage DequeuedMessages} from the queue. Each DeqeuedMessage
      * contains {@link DequeuedMessage#getMessageId() messageId} and {@link DequeuedMessage#getPopReceipt() popReceipt}
      * used to interact with the message and other metadata about the message.
->>>>>>> f9b68898
      * @throws StorageException If the queue doesn't exist or {@code maxMessages} or {@code visibilityTimeout} is
      * outside of the allowed bounds
      * @throws RuntimeException if the operation doesn't complete before the timeout concludes.
      */
-<<<<<<< HEAD
-    public PagedIterable<DequeuedMessage> dequeueMessages(Integer maxMessages, Duration visibilityTimeout, Duration timeout, Context context) {
-        return new PagedIterable<>(client.dequeueMessagesWithOptionalTimeout(maxMessages, visibilityTimeout, timeout, context));
-=======
     public PagedIterable<DequeuedMessage> dequeueMessages(Integer maxMessages, Duration visibilityTimeout,
         Duration timeout, Context context) {
         return new PagedIterable<>(
             client.dequeueMessagesWithOptionalTimeout(maxMessages, visibilityTimeout, timeout, context));
->>>>>>> f9b68898
     }
 
     /**
@@ -705,20 +527,6 @@
      * <p>For more information, see the
      * <a href="https://docs.microsoft.com/en-us/rest/api/storageservices/peek-messages">Azure Docs</a>.</p>
      *
-<<<<<<< HEAD
-     * @param maxMessages Optional. Maximum number of messages to peek, if there are less messages exist in the queue than requested
-     * all the messages will be peeked. If left empty only 1 message will be peeked, the allowed range is 1 to 32
-     * messages.
-     * @param timeout An optional timeout applied to the operation. If a response is not returned before the timeout concludes a {@link RuntimeException} will be thrown.
-     * @param context Additional context that is passed through the Http pipeline during the service call.
-     * @return Up to {@code maxMessages} {@link PeekedMessage PeekedMessages} from the queue. Each PeekedMessage contains
-     * metadata about the message.
-     * @throws StorageException If the queue doesn't exist or {@code maxMessages} is outside of the allowed bounds
-     * @throws RuntimeException if the operation doesn't complete before the timeout concludes.
-     */
-    public PagedIterable<PeekedMessage> peekMessages(Integer maxMessages, Duration timeout, Context context) {
-        return new PagedIterable<>(client.peekMessagesWithOptionalTimeout(maxMessages, timeout, context));
-=======
      * @param maxMessages Optional. Maximum number of messages to peek, if there are less messages exist in the queue
      * than requested all the messages will be peeked. If left empty only 1 message will be peeked, the allowed range is
      * 1 to 32 messages.
@@ -760,7 +568,6 @@
         Duration visibilityTimeout) {
         return updateMessageWithResponse(messageText, messageId, popReceipt, visibilityTimeout, null, Context.NONE)
             .getValue();
->>>>>>> f9b68898
     }
 
     /**
@@ -770,11 +577,7 @@
      *
      * <p>Dequeue the first message and update it to "Hello again, Azure" and hide it for 5 seconds</p>
      *
-<<<<<<< HEAD
-     * {@codesnippet com.azure.storage.queue.QueueClient.updateMessage#String-String-String-Duration}
-=======
      * {@codesnippet com.azure.storage.queue.QueueClient.updateMessageWithResponse#String-String-String-Duration-Duration-Context}
->>>>>>> f9b68898
      *
      * <p>For more information, see the
      * <a href="https://docs.microsoft.com/en-us/rest/api/storageservices/update-message">Azure Docs</a>.</p>
@@ -784,43 +587,6 @@
      * @param popReceipt Unique identifier that must match for the message to be updated
      * @param visibilityTimeout The timeout period for how long the message is invisible in the queue in seconds. The
      * timeout period must be between 1 second and 7 days.
-<<<<<<< HEAD
-     * @return A {@link UpdatedMessage} that contains the new {@link UpdatedMessage#popReceipt() popReceipt} to interact
-     * with the message, additionally contains the updated metadata about the message.
-     * @throws StorageException If the queue or messageId don't exist, the popReceipt doesn't match on the message,
-     * or the {@code visibilityTimeout} is outside the allowed bounds
-     */
-    public UpdatedMessage updateMessage(String messageText, String messageId, String popReceipt, Duration visibilityTimeout) {
-        return updateMessageWithResponse(messageText, messageId, popReceipt, visibilityTimeout, null, Context.NONE).value();
-    }
-
-    /**
-     * Updates the specific message in the queue with a new message and resets the visibility timeout.
-     *
-     * <p><strong>Code Samples</strong></p>
-     *
-     * <p>Dequeue the first message and update it to "Hello again, Azure" and hide it for 5 seconds</p>
-     *
-     * {@codesnippet com.azure.storage.queue.QueueClient.updateMessageWithResponse#String-String-String-Duration-Duration-Context}
-     *
-     * <p>For more information, see the
-     * <a href="https://docs.microsoft.com/en-us/rest/api/storageservices/update-message">Azure Docs</a>.</p>
-     *
-     * @param messageText Updated value for the message
-     * @param messageId Id of the message to update
-     * @param popReceipt Unique identifier that must match for the message to be updated
-     * @param visibilityTimeout The timeout period for how long the message is invisible in the queue in seconds. The
-     * timeout period must be between 1 second and 7 days.
-     * @param timeout An optional timeout applied to the operation. If a response is not returned before the timeout concludes a {@link RuntimeException} will be thrown.
-     * @param context Additional context that is passed through the Http pipeline during the service call.
-     * @return A response containing the {@link UpdatedMessage} that contains the new {@link UpdatedMessage#popReceipt() popReceipt} to interact
-     * with the message, additionally contains the updated metadata about the message.
-     * @throws StorageException If the queue or messageId don't exist, the popReceipt doesn't match on the message,
-     * or the {@code visibilityTimeout} is outside the allowed bounds
-     * @throws RuntimeException if the operation doesn't complete before the timeout concludes.
-     */
-    public Response<UpdatedMessage> updateMessageWithResponse(String messageText, String messageId, String popReceipt, Duration visibilityTimeout, Duration timeout, Context context) {
-=======
      * @param timeout An optional timeout applied to the operation. If a response is not returned before the timeout
      * concludes a {@link RuntimeException} will be thrown.
      * @param context Additional context that is passed through the Http pipeline during the service call.
@@ -833,7 +599,6 @@
      */
     public Response<UpdatedMessage> updateMessageWithResponse(String messageText, String messageId, String popReceipt,
         Duration visibilityTimeout, Duration timeout, Context context) {
->>>>>>> f9b68898
         Mono<Response<UpdatedMessage>> response = client.updateMessageWithResponse(messageText, messageId,
             popReceipt, visibilityTimeout, context);
         return Utility.blockWithOptionalTimeout(response, timeout);
@@ -874,73 +639,19 @@
      * @param messageId Id of the message to deleted
      * @param popReceipt Unique identifier that must match for the message to be deleted
      * @param context Additional context that is passed through the Http pipeline during the service call.
-<<<<<<< HEAD
-     * @param timeout An optional timeout applied to the operation. If a response is not returned before the timeout concludes a {@link RuntimeException} will be thrown.
-=======
-     * @param timeout An optional timeout applied to the operation. If a response is not returned before the timeout
-     * concludes a {@link RuntimeException} will be thrown.
->>>>>>> f9b68898
+     * @param timeout An optional timeout applied to the operation. If a response is not returned before the timeout
+     * concludes a {@link RuntimeException} will be thrown.
      * @return A response that only contains headers and response status code
      * @throws StorageException If the queue or messageId don't exist or the popReceipt doesn't match on the message
      * @throws RuntimeException if the operation doesn't complete before the timeout concludes.
      */
-<<<<<<< HEAD
-    public VoidResponse deleteMessageWithResponse(String messageId, String popReceipt, Duration timeout, Context context) {
-        Mono<VoidResponse> response =  client.deleteMessageWithResponse(messageId, popReceipt, context);
-=======
     public Response<Void> deleteMessageWithResponse(String messageId, String popReceipt, Duration timeout,
         Context context) {
         Mono<Response<Void>> response = client.deleteMessageWithResponse(messageId, popReceipt, context);
->>>>>>> f9b68898
-        return Utility.blockWithOptionalTimeout(response, timeout);
-    }
-
-    /**
-<<<<<<< HEAD
-     * Generates a SAS token with the specified parameters
-     *
-     * @param expiryTime The {@code OffsetDateTime} expiry time for the SAS
-     * @param permissions The {@code QueueSASPermission} permission for the SAS
-     * @return A string that represents the SAS token
-     */
-    public String generateSAS(OffsetDateTime expiryTime, QueueSASPermission permissions) {
-        return this.client.generateSAS(permissions, expiryTime);
-    }
-
-    /**
-     * Generates a SAS token with the specified parameters
-     *
-     * @param identifier The {@code String} name of the access policy on the queue this SAS references if any
-     * @return A string that represents the SAS token
-     */
-    public String generateSAS(String identifier) {
-        return this.client.generateSAS(identifier);
-    }
-
-    /**
-     * Generates a SAS token with the specified parameters
-     *
-     * <p><strong>Code Samples</strong></p>
-     *
-     *{@codesnippet com.azure.storage.queue.queueClient.generateSAS#String-QueueSASPermission-OffsetDateTime-OffsetDateTime-String-SASProtocol-IPRange}
-     *
-     * <p>For more information, see the
-     * <a href="https://docs.microsoft.com/en-us/rest/api/storageservices/create-service-sas">Azure Docs</a>.</p>
-     *
-     * @param identifier The {@code String} name of the access policy on the queue this SAS references if any
-     * @param permissions The {@code QueueSASPermission} permission for the SAS
-     * @param expiryTime The {@code OffsetDateTime} expiry time for the SAS
-     * @param startTime An optional {@code OffsetDateTime} start time for the SAS
-     * @param version An optional {@code String} version for the SAS
-     * @param sasProtocol An optional {@code SASProtocol} protocol for the SAS
-     * @param ipRange An optional {@code IPRange} ip address range for the SAS
-     * @return A string that represents the SAS token
-     */
-    public String generateSAS(String identifier, QueueSASPermission permissions, OffsetDateTime expiryTime,
-        OffsetDateTime startTime, String version, SASProtocol sasProtocol, IPRange ipRange) {
-        return this.client.generateSAS(identifier, permissions, expiryTime, startTime, version, sasProtocol,
-            ipRange);
-=======
+        return Utility.blockWithOptionalTimeout(response, timeout);
+    }
+
+    /**
      * Get the queue name of the client.
      *
      * <p><strong>Code Samples</strong></p>
@@ -961,6 +672,5 @@
      */
     public String getAccountName() {
         return this.client.getAccountName();
->>>>>>> f9b68898
     }
 }