// Copyright (c) Microsoft Corporation. All rights reserved.
// Licensed under the MIT License.
package com.azure.storage.queue;

import com.azure.core.annotation.ReturnType;
import com.azure.core.annotation.ServiceClient;
import com.azure.core.annotation.ServiceMethod;
import com.azure.core.http.HttpPipeline;
import com.azure.core.http.rest.PagedIterable;
import com.azure.core.http.rest.Response;
import com.azure.core.util.BinaryData;
import com.azure.core.util.Context;
import com.azure.storage.common.StorageSharedKeyCredential;
import com.azure.storage.common.implementation.StorageImplUtils;
import com.azure.storage.queue.models.PeekedMessageItem;
import com.azure.storage.queue.models.QueueMessageItem;
import com.azure.storage.queue.models.QueueProperties;
import com.azure.storage.queue.models.QueueSignedIdentifier;
import com.azure.storage.queue.models.QueueStorageException;
import com.azure.storage.queue.models.SendMessageResult;
import com.azure.storage.queue.models.UpdateMessageResult;
import com.azure.storage.queue.sas.QueueServiceSasSignatureValues;
import reactor.core.publisher.Mono;

import java.time.Duration;
import java.util.List;
import java.util.Map;

/**
 * This class provides a client that contains all the operations for interacting with a queue in Azure Storage Queue.
 * Operations allowed by the client are creating and deleting the queue, retrieving and updating metadata and access
 * policies of the queue, and enqueuing, dequeuing, peeking, updating, and deleting messages.
 *
 * <p><strong>Instantiating an Synchronous Queue Client</strong></p>
 *
 * <!-- src_embed com.azure.storage.queue.queueClient.instantiation -->
 * <pre>
 * QueueClient client = new QueueClientBuilder&#40;&#41;
 *     .connectionString&#40;&quot;connectionstring&quot;&#41;
 *     .endpoint&#40;&quot;endpoint&quot;&#41;
 *     .buildClient&#40;&#41;;
 * </pre>
 * <!-- end com.azure.storage.queue.queueClient.instantiation -->
 *
 * <p>View {@link QueueClientBuilder this} for additional ways to construct the client.</p>
 *
 * @see QueueClientBuilder
 * @see QueueAsyncClient
 * @see StorageSharedKeyCredential
 */
@ServiceClient(builder = QueueClientBuilder.class)
public final class QueueClient {
    private final QueueAsyncClient client;

    /**
     * Creates a QueueClient that wraps a QueueAsyncClient and blocks requests.
     *
     * @param client QueueAsyncClient that is used to send requests
     */
    QueueClient(QueueAsyncClient client) {
        this.client = client;
    }

    /**
     * @return the URL of the storage queue.
     */
    public String getQueueUrl() {
        return client.getQueueUrl();
    }

    /**
     * Gets the service version the client is using.
     *
     * @return the service version the client is using.
     */
    public QueueServiceVersion getServiceVersion() {
        return client.getServiceVersion();
    }

    /**
     * Gets the message encoding the client is using.
     *
     * @return the message encoding the client is using.
     */
    public QueueMessageEncoding getMessageEncoding() {
        return client.getMessageEncoding();
    }

    /**
     * Gets the {@link HttpPipeline} powering this client.
     *
     * @return The pipeline.
     */
    public HttpPipeline getHttpPipeline() {
        return client.getHttpPipeline();
    }

    /**
     * Creates a new queue.
     *
     * <p><strong>Code Samples</strong></p>
     *
     * <p>Create a queue</p>
     *
     * <!-- src_embed com.azure.storage.queue.queueClient.create -->
     * <pre>
     * client.create&#40;&#41;;
     * System.out.println&#40;&quot;Complete creating queue.&quot;&#41;;
     * </pre>
     * <!-- end com.azure.storage.queue.queueClient.create -->
     *
     * <p>For more information, see the
     * <a href="https://docs.microsoft.com/rest/api/storageservices/create-queue4">Azure Docs</a>.</p>
     *
     * @throws QueueStorageException If a queue with the same name already exists in the queue service.
     */
    @ServiceMethod(returns = ReturnType.SINGLE)
    public void create() {
        createWithResponse(null, null, Context.NONE);
    }

    /**
     * Creates a new queue.
     *
     * <p><strong>Code Samples</strong></p>
     *
     * <p>Create a queue with metadata "queue:metadataMap"</p>
     *
     * <!-- src_embed com.azure.storage.queue.queueClient.createWithResponse#map-duration-context -->
     * <pre>
     * Response&lt;Void&gt; response = client.createWithResponse&#40;Collections.singletonMap&#40;&quot;queue&quot;, &quot;metadataMap&quot;&#41;,
     *     Duration.ofSeconds&#40;1&#41;, new Context&#40;key1, value1&#41;&#41;;
     * System.out.println&#40;&quot;Complete creating queue with status code: &quot; + response.getStatusCode&#40;&#41;&#41;;
     * </pre>
     * <!-- end com.azure.storage.queue.queueClient.createWithResponse#map-duration-context -->
     *
     * <p>For more information, see the
     * <a href="https://docs.microsoft.com/rest/api/storageservices/create-queue4">Azure Docs</a>.</p>
     *
     * @param metadata Metadata to associate with the queue. If there is leading or trailing whitespace in any
     * metadata key or value, it must be removed or encoded.
     * @param timeout An optional timeout applied to the operation. If a response is not returned before the timeout
     * concludes a {@link RuntimeException} will be thrown.
     * @param context Additional context that is passed through the Http pipeline during the service call.
     * @return A response that only contains headers and response status code
     * @throws QueueStorageException If a queue with the same name and different metadata already exists in the queue
     * service.
     * @throws RuntimeException if the operation doesn't complete before the timeout concludes.
     */
    @ServiceMethod(returns = ReturnType.SINGLE)
    public Response<Void> createWithResponse(Map<String, String> metadata, Duration timeout, Context context) {
        Mono<Response<Void>> response = client.createWithResponse(metadata, context);
        return StorageImplUtils.blockWithOptionalTimeout(response, timeout);
    }

    /**
     * Creates a new queue if it does not exist.
     *
     * <p><strong>Code Samples</strong></p>
     *
     * <p>Create a queue</p>
     *
     * <!-- src_embed com.azure.storage.queue.queueClient.createIfNotExists -->
     * <pre>
     * boolean result = client.createIfNotExists&#40;&#41;;
     * System.out.println&#40;&quot;Queue created: &quot; + result&#41;;
     * </pre>
     * <!-- end com.azure.storage.queue.queueClient.createIfNotExists -->
     *
     * <p>For more information, see the
     * <a href="https://docs.microsoft.com/rest/api/storageservices/create-queue4">Azure Docs</a>.</p>
     *
     * @return {@code true} if queue is successfully created, {@code false} if queue already exists.
     */
    @ServiceMethod(returns = ReturnType.SINGLE)
    public boolean createIfNotExists() {
<<<<<<< HEAD
        Response<Void> response = createIfNotExistsWithResponse(null, null, null);
        return response.getStatusCode() == 201;
=======
        return createIfNotExistsWithResponse(null, null, null).getValue();
>>>>>>> 8d609db9
    }

    /**
     * Creates a new queue if it does not exist.
     *
     * <p><strong>Code Samples</strong></p>
     *
     * <p>Create a queue with metadata "queue:metadataMap"</p>
     *
     * <!-- src_embed com.azure.storage.queue.queueClient.createIfNotExistsWithResponse#map-duration-context -->
     * <pre>
<<<<<<< HEAD
     * Response&lt;Void&gt; response = client.createIfNotExistsWithResponse&#40;Collections.singletonMap&#40;&quot;queue&quot;, &quot;metadataMap&quot;&#41;,
=======
     * Response&lt;Boolean&gt; response = client.createIfNotExistsWithResponse&#40;Collections.singletonMap&#40;&quot;queue&quot;, &quot;metadataMap&quot;&#41;,
>>>>>>> 8d609db9
     *     Duration.ofSeconds&#40;1&#41;, new Context&#40;key1, value1&#41;&#41;;
     * if &#40;response.getStatusCode&#40;&#41; == 409&#41; &#123;
     *     System.out.println&#40;&quot;Already existed.&quot;&#41;;
     * &#125; else &#123;
     *     System.out.printf&#40;&quot;Create completed with status %d%n&quot;, response.getStatusCode&#40;&#41;&#41;;
     * &#125;
     * </pre>
     * <!-- end com.azure.storage.queue.queueClient.createIfNotExistsWithResponse#map-duration-context -->
     *
     * <p>For more information, see the
     * <a href="https://docs.microsoft.com/rest/api/storageservices/create-queue4">Azure Docs</a>.</p>
     *
     * @param metadata Metadata to associate with the queue. If there is leading or trailing whitespace in any
     * metadata key or value, it must be removed or encoded.
     * @param timeout An optional timeout applied to the operation. If a response is not returned before the timeout
     * concludes a {@link RuntimeException} will be thrown.
     * @param context Additional context that is passed through the Http pipeline during the service call.
     * @return A response containing status code and HTTP headers. If {@link Response}'s status code is 201, a new
     * queue was successfully created. If status code is 204 or 409, a queue already existed at this location.
     */
    @ServiceMethod(returns = ReturnType.SINGLE)
<<<<<<< HEAD
    public Response<Void> createIfNotExistsWithResponse(Map<String, String> metadata, Duration timeout, Context context) {
=======
    public Response<Boolean> createIfNotExistsWithResponse(Map<String, String> metadata, Duration timeout, Context context) {
>>>>>>> 8d609db9
        return StorageImplUtils.blockWithOptionalTimeout(client.createIfNotExistsWithResponse(metadata, context), timeout);
    }

    /**
     * Permanently deletes the queue.
     *
     * <p><strong>Code Samples</strong></p>
     *
     * <p>Delete a queue</p>
     *
     * <!-- src_embed com.azure.storage.queue.queueClient.delete -->
     * <pre>
     * client.delete&#40;&#41;;
     * System.out.println&#40;&quot;Complete deleting the queue.&quot;&#41;;
     * </pre>
     * <!-- end com.azure.storage.queue.queueClient.delete -->
     *
     * <p>For more information, see the
     * <a href="https://docs.microsoft.com/rest/api/storageservices/delete-queue3">Azure Docs</a>.</p>
     *
     * @throws QueueStorageException If the queue doesn't exist
     */
    @ServiceMethod(returns = ReturnType.SINGLE)
    public void delete() {
        deleteWithResponse(null, Context.NONE);
    }

    /**
     * Permanently deletes the queue.
     *
     * <p><strong>Code Samples</strong></p>
     *
     * <p>Delete a queue</p>
     *
     * <!-- src_embed com.azure.storage.queue.queueClient.deleteWithResponse#duration-context -->
     * <pre>
     * Response&lt;Void&gt; response = client.deleteWithResponse&#40;Duration.ofSeconds&#40;1&#41;, new Context&#40;key1, value1&#41;&#41;;
     * System.out.println&#40;&quot;Complete deleting the queue with status code: &quot; + response.getStatusCode&#40;&#41;&#41;;
     * </pre>
     * <!-- end com.azure.storage.queue.queueClient.deleteWithResponse#duration-context -->
     *
     * <p>For more information, see the
     * <a href="https://docs.microsoft.com/rest/api/storageservices/delete-queue3">Azure Docs</a>.</p>
     *
     * @param timeout An optional timeout applied to the operation. If a response is not returned before the timeout
     * concludes a {@link RuntimeException} will be thrown.
     * @param context Additional context that is passed through the Http pipeline during the service call.
     * @return A response that only contains headers and response status code
     * @throws QueueStorageException If the queue doesn't exist
     * @throws RuntimeException if the operation doesn't complete before the timeout concludes.
     */
    @ServiceMethod(returns = ReturnType.SINGLE)
    public Response<Void> deleteWithResponse(Duration timeout, Context context) {
        Mono<Response<Void>> response = client.deleteWithResponse(context);
        return StorageImplUtils.blockWithOptionalTimeout(response, timeout);
    }

    /**
     * Permanently deletes the queue if exists.
     *
     * <p><strong>Code Samples</strong></p>
     *
     * <p>Delete a queue</p>
     *
     * <!-- src_embed com.azure.storage.queue.queueClient.deleteIfExists -->
     * <pre>
     * client.deleteIfExists&#40;&#41;;
     * System.out.println&#40;&quot;Complete deleting the queue.&quot;&#41;;
     * </pre>
     * <!-- end com.azure.storage.queue.queueClient.deleteIfExists -->
     *
     * <p>For more information, see the
     * <a href="https://docs.microsoft.com/rest/api/storageservices/delete-queue3">Azure Docs</a>.</p>
     *
     * @return {@code true} if queue is successfully deleted, {@code false} if queue does not exist.
     */
    @ServiceMethod(returns = ReturnType.SINGLE)
    public boolean deleteIfExists() {
<<<<<<< HEAD
        Response<Void> response = deleteIfExistsWithResponse(null, Context.NONE);
        return response.getStatusCode() == 204;
=======
        return deleteIfExistsWithResponse(null, Context.NONE).getValue();
>>>>>>> 8d609db9
    }

    /**
     * Permanently deletes the queue if it exists.
     *
     * <p><strong>Code Samples</strong></p>
     *
     * <p>Delete a queue</p>
     *
     * <!-- src_embed com.azure.storage.queue.queueClient.deleteIfExistsWithResponse#duration-context -->
     * <pre>
<<<<<<< HEAD
     * Response&lt;Void&gt; response = client.deleteIfExistsWithResponse&#40;Duration.ofSeconds&#40;1&#41;, new Context&#40;key1, value1&#41;&#41;;
     * if &#40;res.getStatusCode&#40;&#41; == 404&#41; &#123;
=======
     * Response&lt;Boolean&gt; response = client.deleteIfExistsWithResponse&#40;Duration.ofSeconds&#40;1&#41;, new Context&#40;key1, value1&#41;&#41;;
     * if &#40;response.getStatusCode&#40;&#41; == 404&#41; &#123;
>>>>>>> 8d609db9
     *     System.out.println&#40;&quot;Does not exist.&quot;&#41;;
     * &#125; else &#123;
     *     System.out.printf&#40;&quot;Delete completed with status %d%n&quot;, response.getStatusCode&#40;&#41;&#41;;
     * &#125;
     * </pre>
     * <!-- end com.azure.storage.queue.queueClient.deleteIfExistsWithResponse#duration-context -->
     *
     * <p>For more information, see the
     * <a href="https://docs.microsoft.com/rest/api/storageservices/delete-queue3">Azure Docs</a>.</p>
     *
     * @param timeout An optional timeout applied to the operation. If a response is not returned before the timeout
     * concludes a {@link RuntimeException} will be thrown.
     * @param context Additional context that is passed through the Http pipeline during the service call.
     * @return A response containing status code and HTTP headers. If {@link Response}'s status code is 204, the queue
     * was successfully deleted. If status code is 404, the queue does not exist.
     */
    @ServiceMethod(returns = ReturnType.SINGLE)
<<<<<<< HEAD
    public Response<Void> deleteIfExistsWithResponse(Duration timeout, Context context) {
        Mono<Response<Void>> response = client.deleteIfExistsWithResponse(context);
=======
    public Response<Boolean> deleteIfExistsWithResponse(Duration timeout, Context context) {
        Mono<Response<Boolean>> response = client.deleteIfExistsWithResponse(context);
>>>>>>> 8d609db9
        return StorageImplUtils.blockWithOptionalTimeout(response, timeout);
    }

    /**
     * Retrieves metadata and approximate message count of the queue.
     *
     * <p><strong>Code Samples</strong></p>
     *
     * <p>Get the properties of the queue</p>
     *
     * <!-- src_embed com.azure.storage.queue.queueClient.getProperties -->
     * <pre>
     * QueueProperties properties = client.getProperties&#40;&#41;;
     * System.out.printf&#40;&quot;Metadata: %s, Approximate message count: %d&quot;, properties.getMetadata&#40;&#41;,
     *     properties.getApproximateMessagesCount&#40;&#41;&#41;;
     * </pre>
     * <!-- end com.azure.storage.queue.queueClient.getProperties -->
     *
     * <p>For more information, see the
     * <a href="https://docs.microsoft.com/rest/api/storageservices/get-queue-metadata">Azure Docs</a>.</p>
     *
     * @return A response containing a {@link QueueProperties} value which contains the metadata and approximate
     * messages count of the queue.
     * @throws QueueStorageException If the queue doesn't exist
     */
    @ServiceMethod(returns = ReturnType.SINGLE)
    public QueueProperties getProperties() {
        return getPropertiesWithResponse(null, Context.NONE).getValue();
    }

    /**
     * Retrieves metadata and approximate message count of the queue.
     *
     * <p><strong>Code Samples</strong></p>
     *
     * <p>Get the properties of the queue</p>
     *
     * <!-- src_embed com.azure.storage.queue.queueClient.getPropertiesWithResponse#duration-context -->
     * <pre>
     * QueueProperties properties = client.getPropertiesWithResponse&#40;Duration.ofSeconds&#40;1&#41;,
     *     new Context&#40;key1, value1&#41;&#41;.getValue&#40;&#41;;
     * System.out.printf&#40;&quot;Metadata: %s, Approximate message count: %d&quot;, properties.getMetadata&#40;&#41;,
     *     properties.getApproximateMessagesCount&#40;&#41;&#41;;
     * </pre>
     * <!-- end com.azure.storage.queue.queueClient.getPropertiesWithResponse#duration-context -->
     *
     * <p>For more information, see the
     * <a href="https://docs.microsoft.com/rest/api/storageservices/get-queue-metadata">Azure Docs</a>.</p>
     *
     * @param timeout An optional timeout applied to the operation. If a response is not returned before the timeout
     * concludes a {@link RuntimeException} will be thrown.
     * @param context Additional context that is passed through the Http pipeline during the service call.
     * @return A response containing a {@link QueueProperties} value which contains the metadata and approximate
     * messages count of the queue.
     * @throws QueueStorageException If the queue doesn't exist
     * @throws RuntimeException if the operation doesn't complete before the timeout concludes.
     */
    @ServiceMethod(returns = ReturnType.SINGLE)
    public Response<QueueProperties> getPropertiesWithResponse(Duration timeout, Context context) {
        Mono<Response<QueueProperties>> response = client.getPropertiesWithResponse(context);
        return StorageImplUtils.blockWithOptionalTimeout(response, timeout);
    }

    /**
     * Sets the metadata of the queue.
     *
     * Passing in a {@code null} value for metadata will clear the metadata associated with the queue.
     *
     * <p><strong>Code Samples</strong></p>
     *
     * <p>Set the queue's metadata to "queue:metadataMap"</p>
     *
     * <!-- src_embed com.azure.storage.queue.queueClient.setMetadata#map -->
     * <pre>
     * client.setMetadata&#40;Collections.singletonMap&#40;&quot;queue&quot;, &quot;metadataMap&quot;&#41;&#41;;
     * System.out.println&#40;&quot;Setting metadata completed.&quot;&#41;;
     * </pre>
     * <!-- end com.azure.storage.queue.queueClient.setMetadata#map -->
     *
     * <p>Clear the queue's metadata</p>
     *
     * <!-- src_embed com.azure.storage.queue.queueClient.clearMetadata#map -->
     * <pre>
     * client.setMetadata&#40;null&#41;;
     * System.out.println&#40;&quot;Clearing metadata completed.&quot;&#41;;
     * </pre>
     * <!-- end com.azure.storage.queue.queueClient.clearMetadata#map -->
     *
     * <p>For more information, see the
     * <a href="https://docs.microsoft.com/rest/api/storageservices/set-queue-metadata">Azure Docs</a>.</p>
     *
     * @param metadata Metadata to set on the queue
     * @throws QueueStorageException If the queue doesn't exist
     */
    @ServiceMethod(returns = ReturnType.SINGLE)
    public void setMetadata(Map<String, String> metadata) {
        setMetadataWithResponse(metadata, null, Context.NONE);
    }

    /**
     * Sets the metadata of the queue.
     *
     * Passing in a {@code null} value for metadata will clear the metadata associated with the queue.
     *
     * <p><strong>Code Samples</strong></p>
     *
     * <p>Set the queue's metadata to "queue:metadataMap"</p>
     *
     * <!-- src_embed com.azure.storage.queue.queueClient.setMetadataWithResponse#map-duration-context -->
     * <pre>
     * client.setMetadataWithResponse&#40;Collections.singletonMap&#40;&quot;queue&quot;, &quot;metadataMap&quot;&#41;,
     *     Duration.ofSeconds&#40;1&#41;, new Context&#40;key1, value1&#41;&#41;;
     * System.out.println&#40;&quot;Setting metadata completed.&quot;&#41;;
     * </pre>
     * <!-- end com.azure.storage.queue.queueClient.setMetadataWithResponse#map-duration-context -->
     *
     * <p>Clear the queue's metadata</p>
     *
     * <!-- src_embed com.azure.storage.queue.queueClient.clearMetadataWithResponse#map-duration-context -->
     * <pre>
     * Response&lt;Void&gt; response = client.setMetadataWithResponse&#40;null, Duration.ofSeconds&#40;1&#41;,
     *     new Context&#40;key1, value1&#41;&#41;;
     * System.out.printf&#40;&quot;Clearing metadata completed with status code %d&quot;, response.getStatusCode&#40;&#41;&#41;;
     * </pre>
     * <!-- end com.azure.storage.queue.queueClient.clearMetadataWithResponse#map-duration-context -->
     *
     * <p>For more information, see the
     * <a href="https://docs.microsoft.com/rest/api/storageservices/set-queue-metadata">Azure Docs</a>.</p>
     *
     * @param metadata Metadata to set on the queue
     * @param timeout An optional timeout applied to the operation. If a response is not returned before the timeout
     * concludes a {@link RuntimeException} will be thrown.
     * @param context Additional context that is passed through the Http pipeline during the service call.
     * @return A response that only contains headers and response status code
     * @throws QueueStorageException If the queue doesn't exist
     * @throws RuntimeException if the operation doesn't complete before the timeout concludes.
     */
    @ServiceMethod(returns = ReturnType.SINGLE)
    public Response<Void> setMetadataWithResponse(Map<String, String> metadata, Duration timeout, Context context) {
        Mono<Response<Void>> response = client.setMetadataWithResponse(metadata, context);
        return StorageImplUtils.blockWithOptionalTimeout(response, timeout);
    }

    /**
     * Retrieves stored access policies specified on the queue.
     *
     * <p><strong>Code Samples</strong></p>
     *
     * <p>List the stored access policies</p>
     *
     * <!-- src_embed com.azure.storage.queue.queueClient.getAccessPolicy -->
     * <pre>
     * for &#40;QueueSignedIdentifier permission : client.getAccessPolicy&#40;&#41;&#41; &#123;
     *     System.out.printf&#40;&quot;Access policy %s allows these permissions: %s&quot;, permission.getId&#40;&#41;,
     *         permission.getAccessPolicy&#40;&#41;.getPermissions&#40;&#41;&#41;;
     * &#125;
     * </pre>
     * <!-- end com.azure.storage.queue.queueClient.getAccessPolicy -->
     *
     * <p>For more information, see the
     * <a href="https://docs.microsoft.com/rest/api/storageservices/get-queue-acl">Azure Docs</a>.</p>
     *
     * @return The stored access policies specified on the queue.
     * @throws QueueStorageException If the queue doesn't exist
     */
    @ServiceMethod(returns = ReturnType.COLLECTION)
    public PagedIterable<QueueSignedIdentifier> getAccessPolicy() {
        return new PagedIterable<>(client.getAccessPolicy());
    }

    /**
     * Sets stored access policies on the queue.
     *
     * <p><strong>Code Samples</strong></p>
     *
     * <p>Set a read only stored access policy</p>
     *
     * <!-- src_embed com.azure.storage.queue.QueueClient.setAccessPolicy#List -->
     * <pre>
     * QueueAccessPolicy accessPolicy = new QueueAccessPolicy&#40;&#41;.setPermissions&#40;&quot;r&quot;&#41;
     *     .setStartsOn&#40;OffsetDateTime.now&#40;ZoneOffset.UTC&#41;&#41;
     *     .setExpiresOn&#40;OffsetDateTime.now&#40;ZoneOffset.UTC&#41;.plusDays&#40;10&#41;&#41;;
     * QueueSignedIdentifier permission = new QueueSignedIdentifier&#40;&#41;.setId&#40;&quot;mypolicy&quot;&#41;.setAccessPolicy&#40;accessPolicy&#41;;
     * client.setAccessPolicy&#40;Collections.singletonList&#40;permission&#41;&#41;;
     * System.out.println&#40;&quot;Setting access policies completed.&quot;&#41;;
     * </pre>
     * <!-- end com.azure.storage.queue.QueueClient.setAccessPolicy#List -->
     *
     * <p>For more information, see the
     * <a href="https://docs.microsoft.com/rest/api/storageservices/set-queue-acl">Azure Docs</a>.</p>
     *
     * @param permissions Access policies to set on the queue
     * @throws QueueStorageException If the queue doesn't exist, a stored access policy doesn't have all fields filled
     * out, or the queue will have more than five policies.
     */
    @ServiceMethod(returns = ReturnType.SINGLE)
    public void setAccessPolicy(List<QueueSignedIdentifier> permissions) {
        setAccessPolicyWithResponse(permissions, null, Context.NONE);
    }

    /**
     * Sets stored access policies on the queue.
     *
     * <p><strong>Code Samples</strong></p>
     *
     * <p>Set a read only stored access policy</p>
     *
     * <!-- src_embed com.azure.storage.queue.queueClient.setAccessPolicyWithResponse#List-Duration-Context -->
     * <pre>
     * QueueAccessPolicy accessPolicy = new QueueAccessPolicy&#40;&#41;.setPermissions&#40;&quot;r&quot;&#41;
     *     .setStartsOn&#40;OffsetDateTime.now&#40;ZoneOffset.UTC&#41;&#41;
     *     .setExpiresOn&#40;OffsetDateTime.now&#40;ZoneOffset.UTC&#41;.plusDays&#40;10&#41;&#41;;
     * QueueSignedIdentifier permission = new QueueSignedIdentifier&#40;&#41;.setId&#40;&quot;mypolicy&quot;&#41;.setAccessPolicy&#40;accessPolicy&#41;;
     * Response&lt;Void&gt; response = client.setAccessPolicyWithResponse&#40;Collections.singletonList&#40;permission&#41;,
     *     Duration.ofSeconds&#40;1&#41;, new Context&#40;key1, value1&#41;&#41;;
     * System.out.printf&#40;&quot;Setting access policies completed with status code %d&quot;, response.getStatusCode&#40;&#41;&#41;;
     * </pre>
     * <!-- end com.azure.storage.queue.queueClient.setAccessPolicyWithResponse#List-Duration-Context -->
     *
     * <p>For more information, see the
     * <a href="https://docs.microsoft.com/rest/api/storageservices/set-queue-acl">Azure Docs</a>.</p>
     *
     * @param permissions Access policies to set on the queue
     * @param timeout An optional timeout applied to the operation. If a response is not returned before the timeout
     * concludes a {@link RuntimeException} will be thrown.
     * @param context Additional context that is passed through the Http pipeline during the service call.
     * @return A response that only contains headers and response status code
     * @throws QueueStorageException If the queue doesn't exist, a stored access policy doesn't have all fields filled
     * out, or the queue will have more than five policies.
     * @throws RuntimeException if the operation doesn't complete before the timeout concludes.
     */
    @ServiceMethod(returns = ReturnType.SINGLE)
    public Response<Void> setAccessPolicyWithResponse(List<QueueSignedIdentifier> permissions, Duration timeout,
        Context context) {
        Mono<Response<Void>> response = client.setAccessPolicyWithResponse(permissions, context);
        return StorageImplUtils.blockWithOptionalTimeout(response, timeout);
    }

    /**
     * Deletes all messages in the queue.
     *
     * <p><strong>Code Samples</strong></p>
     *
     * <p>Clear the messages</p>
     *
     * <!-- src_embed com.azure.storage.queue.queueClient.clearMessages -->
     * <pre>
     * client.clearMessages&#40;&#41;;
     * System.out.println&#40;&quot;Clearing messages completed.&quot;&#41;;
     * </pre>
     * <!-- end com.azure.storage.queue.queueClient.clearMessages -->
     *
     * <p>For more information, see the
     * <a href="https://docs.microsoft.com/rest/api/storageservices/clear-messages">Azure Docs</a>.</p>
     *
     * @throws QueueStorageException If the queue doesn't exist
     */
    @ServiceMethod(returns = ReturnType.SINGLE)
    public void clearMessages() {
        clearMessagesWithResponse(null, Context.NONE);
    }

    /**
     * Deletes all messages in the queue.
     *
     * <p><strong>Code Samples</strong></p>
     *
     * <p>Clear the messages</p>
     *
     * <!-- src_embed com.azure.storage.queue.queueClient.clearMessagesWithResponse#duration-context -->
     * <pre>
     * Response&lt;Void&gt; response = client.clearMessagesWithResponse&#40;Duration.ofSeconds&#40;1&#41;, new Context&#40;key1, value1&#41;&#41;;
     * System.out.printf&#40;&quot;Clearing messages completed with status code %d&quot;, response.getStatusCode&#40;&#41;&#41;;
     * </pre>
     * <!-- end com.azure.storage.queue.queueClient.clearMessagesWithResponse#duration-context -->
     *
     * <p>For more information, see the
     * <a href="https://docs.microsoft.com/rest/api/storageservices/clear-messages">Azure Docs</a>.</p>
     *
     * @param timeout An optional timeout applied to the operation. If a response is not returned before the timeout
     * concludes a {@link RuntimeException} will be thrown.
     * @param context Additional context that is passed through the Http pipeline during the service call.
     * @return A response that only contains headers and response status code
     * @throws QueueStorageException If the queue doesn't exist
     * @throws RuntimeException if the operation doesn't complete before the timeout concludes.
     */
    @ServiceMethod(returns = ReturnType.SINGLE)
    public Response<Void> clearMessagesWithResponse(Duration timeout, Context context) {
        Mono<Response<Void>> response = client.clearMessagesWithResponse(context);
        return StorageImplUtils.blockWithOptionalTimeout(response, timeout);
    }

    /**
     * Sends a message that has a time-to-live of 7 days and is instantly visible.
     *
     * <p><strong>Code Samples</strong></p>
     *
     * <p>Sends a message of "Hello, Azure"</p>
     *
     * <!-- src_embed com.azure.storage.queue.queueClient.sendMessage#string -->
     * <pre>
     * SendMessageResult response = client.sendMessage&#40;&quot;hello msg&quot;&#41;;
     * System.out.println&#40;&quot;Complete enqueuing the message with message Id&quot; + response.getMessageId&#40;&#41;&#41;;
     * </pre>
     * <!-- end com.azure.storage.queue.queueClient.sendMessage#string -->
     *
     * <p>For more information, see the
     * <a href="https://docs.microsoft.com/rest/api/storageservices/put-message">Azure Docs</a>.</p>
     *
     * @param messageText Message text
     * @return A {@link SendMessageResult} value that contains the {@link SendMessageResult#getMessageId() messageId}
     * and {@link SendMessageResult#getPopReceipt() popReceipt} that are used to interact with the message
     * and other metadata about the enqueued message.
     * @throws QueueStorageException If the queue doesn't exist
     */
    @ServiceMethod(returns = ReturnType.SINGLE)
    public SendMessageResult sendMessage(String messageText) {
        return sendMessageWithResponse(messageText, null, null, null, Context.NONE).getValue();
    }

    /**
     * Sends a message that has a time-to-live of 7 days and is instantly visible.
     *
     * <p><strong>Code Samples</strong></p>
     *
     * <p>Sends a message of "Hello, Azure"</p>
     *
     * <!-- src_embed com.azure.storage.queue.queueClient.sendMessage#BinaryData -->
     * <pre>
     * SendMessageResult response = client.sendMessage&#40;BinaryData.fromString&#40;&quot;Hello msg&quot;&#41;&#41;;
     * System.out.println&#40;&quot;Complete enqueuing the message with message Id&quot; + response.getMessageId&#40;&#41;&#41;;
     * </pre>
     * <!-- end com.azure.storage.queue.queueClient.sendMessage#BinaryData -->
     *
     * <p>For more information, see the
     * <a href="https://docs.microsoft.com/rest/api/storageservices/put-message">Azure Docs</a>.</p>
     *
     * @param message Message content
     * @return A {@link SendMessageResult} value that contains the {@link SendMessageResult#getMessageId() messageId}
     * and {@link SendMessageResult#getPopReceipt() popReceipt} that are used to interact with the message
     * and other metadata about the enqueued message.
     * @throws QueueStorageException If the queue doesn't exist
     */
    @ServiceMethod(returns = ReturnType.SINGLE)
    public SendMessageResult sendMessage(BinaryData message) {
        return sendMessageWithResponse(message, null, null, null, Context.NONE).getValue();
    }

    /**
     * Sends a message with a given time-to-live and a timeout period where the message is invisible in the queue.
     *
     * <p><strong>Code Samples</strong></p>
     *
     * <p>Add a message of "Hello, Azure" that has a timeout of 5 seconds</p>
     *
     * <!-- src_embed com.azure.storage.queue.QueueClient.sendMessageWithResponse#String-Duration-Duration-Duration-Context1 -->
     * <pre>
     * SendMessageResult sentMessageItem = client.sendMessageWithResponse&#40;&quot;Hello, Azure&quot;,
     *     Duration.ofSeconds&#40;5&#41;, null, Duration.ofSeconds&#40;1&#41;, new Context&#40;key1, value1&#41;&#41;.getValue&#40;&#41;;
     * System.out.printf&#40;&quot;Message %s expires at %s&quot;, sentMessageItem.getMessageId&#40;&#41;,
     *     sentMessageItem.getExpirationTime&#40;&#41;&#41;;
     * </pre>
     * <!-- end com.azure.storage.queue.QueueClient.sendMessageWithResponse#String-Duration-Duration-Duration-Context1 -->
     *
     * <p>Add a message of "Goodbye, Azure" that has a time to live of 5 seconds</p>
     *
     * <!-- src_embed com.azure.storage.queue.QueueClient.sendMessageWithResponse#String-Duration-Duration-Duration-Context2 -->
     * <pre>
     * SendMessageResult enqueuedMessage = client.sendMessageWithResponse&#40;&quot;Goodbye, Azure&quot;,
     *     null, Duration.ofSeconds&#40;5&#41;, Duration.ofSeconds&#40;1&#41;, new Context&#40;key1, value1&#41;&#41;.getValue&#40;&#41;;
     * System.out.printf&#40;&quot;Message %s expires at %s&quot;, enqueuedMessage.getMessageId&#40;&#41;,
     *     enqueuedMessage.getExpirationTime&#40;&#41;&#41;;
     * </pre>
     * <!-- end com.azure.storage.queue.QueueClient.sendMessageWithResponse#String-Duration-Duration-Duration-Context2 -->
     *
     * <p>For more information, see the
     * <a href="https://docs.microsoft.com/rest/api/storageservices/put-message">Azure Docs</a>.</p>
     *
     * @param messageText Message text
     * @param visibilityTimeout Optional. The timeout period for how long the message is invisible in the queue. If
     * unset the value will default to 0 and the message will be instantly visible. The timeout must be between 0
     * seconds and 7 days.
     * @param timeToLive Optional. How long the message will stay alive in the queue. If unset the value will default to
     * 7 days, if {@code Duration.ofSeconds(-1)} is passed the message will not expire.
     * The time to live must be {@code Duration.ofSeconds(-1)} or any positive number of seconds.
     * @param timeout An optional timeout applied to the operation. If a response is not returned before the timeout
     * concludes a {@link RuntimeException} will be thrown.
     * @param context Additional context that is passed through the Http pipeline during the service call.
     * @return A response containing the {@link SendMessageResult} value that contains the
     * {@link SendMessageResult#getMessageId() messageId} and
     * {@link SendMessageResult#getPopReceipt() popReceipt} that are used to
     * interact with the message and other metadata about the enqueued message.
     * @throws QueueStorageException If the queue doesn't exist or the {@code visibilityTimeout} or {@code timeToLive}
     * are outside of the allowed limits.
     * @throws RuntimeException if the operation doesn't complete before the timeout concludes.
     */
    @ServiceMethod(returns = ReturnType.SINGLE)
    public Response<SendMessageResult> sendMessageWithResponse(String messageText, Duration visibilityTimeout,
        Duration timeToLive, Duration timeout, Context context) {
        Mono<Response<SendMessageResult>> response = client.sendMessageWithResponse(BinaryData.fromString(messageText),
            visibilityTimeout, timeToLive, context);
        return StorageImplUtils.blockWithOptionalTimeout(response, timeout);
    }

    /**
     * Sends a message with a given time-to-live and a timeout period where the message is invisible in the queue.
     *
     * <p><strong>Code Samples</strong></p>
     *
     * <p>Add a message of "Hello, Azure" that has a timeout of 5 seconds</p>
     *
     * <!-- src_embed com.azure.storage.queue.QueueClient.sendMessageWithResponse#BinaryData-Duration-Duration-Duration-Context1 -->
     * <pre>
     * SendMessageResult sentMessageItem = client.sendMessageWithResponse&#40;BinaryData.fromString&#40;&quot;Hello, Azure&quot;&#41;,
     *     Duration.ofSeconds&#40;5&#41;, null, Duration.ofSeconds&#40;1&#41;, new Context&#40;key1, value1&#41;&#41;.getValue&#40;&#41;;
     * System.out.printf&#40;&quot;Message %s expires at %s&quot;, sentMessageItem.getMessageId&#40;&#41;,
     *     sentMessageItem.getExpirationTime&#40;&#41;&#41;;
     * </pre>
     * <!-- end com.azure.storage.queue.QueueClient.sendMessageWithResponse#BinaryData-Duration-Duration-Duration-Context1 -->
     *
     * <p>Add a message of "Goodbye, Azure" that has a time to live of 5 seconds</p>
     *
     * <!-- src_embed com.azure.storage.queue.QueueClient.sendMessageWithResponse#BinaryData-Duration-Duration-Duration-Context2 -->
     * <pre>
     * SendMessageResult enqueuedMessage = client.sendMessageWithResponse&#40;BinaryData.fromString&#40;&quot;Goodbye, Azure&quot;&#41;,
     *     null, Duration.ofSeconds&#40;5&#41;, Duration.ofSeconds&#40;1&#41;, new Context&#40;key1, value1&#41;&#41;.getValue&#40;&#41;;
     * System.out.printf&#40;&quot;Message %s expires at %s&quot;, enqueuedMessage.getMessageId&#40;&#41;,
     *     enqueuedMessage.getExpirationTime&#40;&#41;&#41;;
     * </pre>
     * <!-- end com.azure.storage.queue.QueueClient.sendMessageWithResponse#BinaryData-Duration-Duration-Duration-Context2 -->
     *
     * <p>For more information, see the
     * <a href="https://docs.microsoft.com/rest/api/storageservices/put-message">Azure Docs</a>.</p>
     *
     * @param message Message content
     * @param visibilityTimeout Optional. The timeout period for how long the message is invisible in the queue. If
     * unset the value will default to 0 and the message will be instantly visible. The timeout must be between 0
     * seconds and 7 days.
     * @param timeToLive Optional. How long the message will stay alive in the queue. If unset the value will default to
     * 7 days, if {@code Duration.ofSeconds(-1)} is passed the message will not expire.
     * The time to live must be {@code Duration.ofSeconds(-1)} or any positive number of seconds.
     * @param timeout An optional timeout applied to the operation. If a response is not returned before the timeout
     * concludes a {@link RuntimeException} will be thrown.
     * @param context Additional context that is passed through the Http pipeline during the service call.
     * @return A response containing the {@link SendMessageResult} value that contains the
     * {@link SendMessageResult#getMessageId() messageId} and
     * {@link SendMessageResult#getPopReceipt() popReceipt} that are used to
     * interact with the message and other metadata about the enqueued message.
     * @throws QueueStorageException If the queue doesn't exist or the {@code visibilityTimeout} or {@code timeToLive}
     * are outside of the allowed limits.
     * @throws RuntimeException if the operation doesn't complete before the timeout concludes.
     */
    @ServiceMethod(returns = ReturnType.SINGLE)
    public Response<SendMessageResult> sendMessageWithResponse(BinaryData message, Duration visibilityTimeout,
                                                               Duration timeToLive, Duration timeout, Context context) {
        Mono<Response<SendMessageResult>> response = client.sendMessageWithResponse(message,
            visibilityTimeout, timeToLive, context);
        return StorageImplUtils.blockWithOptionalTimeout(response, timeout);
    }

    /**
     * Retrieves the first message in the queue and hides it from other operations for 30 seconds.
     *
     * <p><strong>Code Samples</strong></p>
     *
     * <p>Receive a message</p>
     *
     * <!-- src_embed com.azure.storage.queue.queueClient.receiveMessage -->
     * <pre>
     * QueueMessageItem queueMessageItem = client.receiveMessage&#40;&#41;;
     * System.out.println&#40;&quot;Complete receiving the message: &quot; + queueMessageItem.getMessageId&#40;&#41;&#41;;
     * </pre>
     * <!-- end com.azure.storage.queue.queueClient.receiveMessage -->
     *
     * <p>For more information, see the
     * <a href="https://docs.microsoft.com/rest/api/storageservices/get-messages">Azure Docs</a>.</p>
     *
     * @return The first {@link QueueMessageItem MessageItem} in the queue, it contains
     * {@link QueueMessageItem#getMessageId() messageId} and
     * {@link QueueMessageItem#getPopReceipt() popReceipt} used to interact with the message,
     * additionally it contains other metadata about the message.
     * @throws QueueStorageException If the queue doesn't exist
     */
    @ServiceMethod(returns = ReturnType.SINGLE)
    public QueueMessageItem receiveMessage() {
        return client.receiveMessage().block();
    }

    /**
     * Retrieves up to the maximum number of messages from the queue and hides them from other operations for 30
     * seconds.
     *
     * <p><strong>Code Samples</strong></p>
     *
     * <p>Receive up to 5 messages</p>
     *
     * <!-- src_embed com.azure.storage.queue.queueClient.receiveMessages#integer -->
     * <pre>
     * for &#40;QueueMessageItem message : client.receiveMessages&#40;5&#41;&#41; &#123;
     *     System.out.printf&#40;&quot;Received %s and it becomes visible at %s&quot;,
     *         message.getMessageId&#40;&#41;, message.getTimeNextVisible&#40;&#41;&#41;;
     * &#125;
     * </pre>
     * <!-- end com.azure.storage.queue.queueClient.receiveMessages#integer -->
     *
     * <p>For more information, see the
     * <a href="https://docs.microsoft.com/rest/api/storageservices/get-messages">Azure Docs</a>.</p>
     *
     * @param maxMessages Optional. Maximum number of messages to get, if there are less messages exist in the queue
     * than requested all the messages will be returned. If left empty only 1 message will be retrieved, the allowed
     * range is 1 to 32 messages.
     * @return Up to {@code maxMessages} {@link QueueMessageItem ReceiveMessageItem} from the queue.
     * Each ReceiveMessageItem contains {@link QueueMessageItem#getMessageId() messageId} and
     * {@link QueueMessageItem#getPopReceipt() popReceipt}
     * used to interact with the message and other metadata about the message.
     * @throws QueueStorageException If the queue doesn't exist or {@code maxMessages} is outside of the allowed bounds
     */
    @ServiceMethod(returns = ReturnType.COLLECTION)
    public PagedIterable<QueueMessageItem> receiveMessages(Integer maxMessages) {
        return receiveMessages(maxMessages, Duration.ofSeconds(30), null, Context.NONE);
    }

    /**
     * Retrieves up to the maximum number of messages from the queue and hides them from other operations for the
     * timeout period.
     *
     * <p><strong>Code Samples</strong></p>
     *
     * <p>Receive up to 5 messages and give them a 60 second timeout period</p>
     *
     * <!-- src_embed com.azure.storage.queue.queueClient.receiveMessages#integer-duration-duration-context -->
     * <pre>
     * for &#40;QueueMessageItem message : client.receiveMessages&#40;5, Duration.ofSeconds&#40;60&#41;,
     *     Duration.ofSeconds&#40;1&#41;, new Context&#40;key1, value1&#41;&#41;&#41; &#123;
     *     System.out.printf&#40;&quot;Received %s and it becomes visible at %s&quot;,
     *         message.getMessageId&#40;&#41;, message.getTimeNextVisible&#40;&#41;&#41;;
     * &#125;
     * </pre>
     * <!-- end com.azure.storage.queue.queueClient.receiveMessages#integer-duration-duration-context -->
     *
     * <p>For more information, see the
     * <a href="https://docs.microsoft.com/rest/api/storageservices/get-messages">Azure Docs</a>.</p>
     *
     * @param maxMessages Optional. Maximum number of messages to get, if there are less messages exist in the queue
     * than requested all the messages will be returned. If left empty only 1 message will be retrieved, the allowed
     * range is 1 to 32 messages.
     * @param visibilityTimeout Optional. The timeout period for how long the message is invisible in the queue. If left
     * empty the received messages will be invisible for 30 seconds. The timeout must be between 1 second and 7 days.
     * @param timeout An optional timeout applied to the operation. If a response is not returned before the timeout
     * concludes a {@link RuntimeException} will be thrown.
     * @param context Additional context that is passed through the Http pipeline during the service call.
     * @return Up to {@code maxMessages} {@link QueueMessageItem DequeuedMessages} from the queue. Each DeqeuedMessage
     * contains {@link QueueMessageItem#getMessageId() messageId} and
     * {@link QueueMessageItem#getPopReceipt() popReceipt}
     * used to interact with the message and other metadata about the message.
     * @throws QueueStorageException If the queue doesn't exist or {@code maxMessages} or {@code visibilityTimeout} is
     * outside of the allowed bounds
     * @throws RuntimeException if the operation doesn't complete before the timeout concludes.
     */
    @ServiceMethod(returns = ReturnType.COLLECTION)
    public PagedIterable<QueueMessageItem> receiveMessages(Integer maxMessages, Duration visibilityTimeout,
        Duration timeout, Context context) {
        return new PagedIterable<>(
            client.receiveMessagesWithOptionalTimeout(maxMessages, visibilityTimeout, timeout, context));
    }

    /**
     * Peeks the first message in the queue.
     *
     * Peeked messages don't contain the necessary information needed to interact with the message nor will it hide
     * messages from other operations on the queue.
     *
     * <p><strong>Code Samples</strong></p>
     *
     * <p>Peek the first message</p>
     *
     * <!-- src_embed com.azure.storage.queue.queueClient.peekMessage -->
     * <pre>
     * PeekedMessageItem peekedMessageItem = client.peekMessage&#40;&#41;;
     * System.out.println&#40;&quot;Complete peeking the message: &quot; + peekedMessageItem.getBody&#40;&#41;.toString&#40;&#41;&#41;;
     * </pre>
     * <!-- end com.azure.storage.queue.queueClient.peekMessage -->
     *
     * <p>For more information, see the
     * <a href="https://docs.microsoft.com/rest/api/storageservices/peek-messages">Azure Docs</a>.</p>
     *
     * @return A {@link PeekedMessageItem} that contains metadata about the message.
     */
    @ServiceMethod(returns = ReturnType.SINGLE)
    public PeekedMessageItem peekMessage() {
        return client.peekMessage().block();
    }

    /**
     * Peek messages from the front of the queue up to the maximum number of messages.
     *
     * Peeked messages don't contain the necessary information needed to interact with the message nor will it hide
     * messages from other operations on the queue.
     *
     * <p><strong>Code Samples</strong></p>
     *
     * <p>Peek up to the first five messages</p>
     *
     * <!-- src_embed com.azure.storage.queue.queueClient.peekMessages#integer-duration-context -->
     * <pre>
     * client.peekMessages&#40;5, Duration.ofSeconds&#40;1&#41;, new Context&#40;key1, value1&#41;&#41;.forEach&#40;
     *     peekMessage -&gt; System.out.printf&#40;&quot;Peeked message %s has been received %d times&quot;,
     *         peekMessage.getMessageId&#40;&#41;, peekMessage.getDequeueCount&#40;&#41;&#41;
     * &#41;;
     * </pre>
     * <!-- end com.azure.storage.queue.queueClient.peekMessages#integer-duration-context -->
     *
     * <p>For more information, see the
     * <a href="https://docs.microsoft.com/rest/api/storageservices/peek-messages">Azure Docs</a>.</p>
     *
     * @param maxMessages Optional. Maximum number of messages to peek, if there are less messages exist in the queue
     * than requested all the messages will be peeked. If left empty only 1 message will be peeked, the allowed range is
     * 1 to 32 messages.
     * @param timeout An optional timeout applied to the operation. If a response is not returned before the timeout
     * concludes a {@link RuntimeException} will be thrown.
     * @param context Additional context that is passed through the Http pipeline during the service call.
     * @return Up to {@code maxMessages} {@link PeekedMessageItem PeekedMessages} from the queue. Each PeekedMessage
     * contains metadata about the message.
     * @throws QueueStorageException If the queue doesn't exist or {@code maxMessages} is outside of the allowed bounds
     * @throws RuntimeException if the operation doesn't complete before the timeout concludes.
     */
    @ServiceMethod(returns = ReturnType.COLLECTION)
    public PagedIterable<PeekedMessageItem> peekMessages(Integer maxMessages, Duration timeout, Context context) {
        return new PagedIterable<>(client.peekMessagesWithOptionalTimeout(maxMessages, timeout, context));
    }

    /**
     * Updates the specific message in the queue with a new message and resets the visibility timeout.
     *
     * <p><strong>Code Samples</strong></p>
     *
     * <p>Dequeue the first message and update it to "Hello again, Azure" and hide it for 5 seconds</p>
     *
     * <!-- src_embed com.azure.storage.queue.QueueClient.updateMessage#String-String-String-Duration -->
     * <pre>
     * QueueMessageItem queueMessageItem = client.receiveMessage&#40;&#41;;
     * UpdateMessageResult result = client.updateMessage&#40;queueMessageItem.getMessageId&#40;&#41;,
     *     queueMessageItem.getPopReceipt&#40;&#41;, &quot;newText&quot;, null&#41;;
     * System.out.println&#40;&quot;Complete updating the message with the receipt &quot; + result.getPopReceipt&#40;&#41;&#41;;
     * </pre>
     * <!-- end com.azure.storage.queue.QueueClient.updateMessage#String-String-String-Duration -->
     *
     * <p>For more information, see the
     * <a href="https://docs.microsoft.com/rest/api/storageservices/update-message">Azure Docs</a>.</p>
     *
     * @param messageId Id of the message to update
     * @param popReceipt Unique identifier that must match for the message to be updated
     * @param messageText Updated value for the message
     * @param visibilityTimeout The timeout period for how long the message is invisible in the queue in seconds. The
     * timeout period must be between 1 second and 7 days. The default value is Duration.ZERO.
     * @return A {@link UpdateMessageResult} that contains the new
     * {@link UpdateMessageResult#getPopReceipt() popReceipt} to interact with the message,
     * additionally contains the updated metadata about the message.
     * @throws QueueStorageException If the queue or messageId don't exist, the popReceipt doesn't match on the message,
     * or the {@code visibilityTimeout} is outside the allowed bounds.
     */
    @ServiceMethod(returns = ReturnType.SINGLE)
    public UpdateMessageResult updateMessage(String messageId, String popReceipt, String messageText,
                                             Duration visibilityTimeout) {
        return updateMessageWithResponse(messageId, popReceipt,  messageText, visibilityTimeout, null, Context.NONE)
            .getValue();
    }

    /**
     * Updates the specific message in the queue with a new message and resets the visibility timeout.
     *
     * <p><strong>Code Samples</strong></p>
     *
     * <p>Dequeue the first message and update it to "Hello again, Azure" and hide it for 5 seconds</p>
     *
     * <!-- src_embed com.azure.storage.queue.QueueClient.updateMessageWithResponse#String-String-String-Duration-Duration-Context -->
     * <pre>
     * QueueMessageItem queueMessageItem = client.receiveMessage&#40;&#41;;
     * Response&lt;UpdateMessageResult&gt; response = client.updateMessageWithResponse&#40;queueMessageItem.getMessageId&#40;&#41;,
     *     queueMessageItem.getPopReceipt&#40;&#41;, &quot;newText&quot;, null, Duration.ofSeconds&#40;1&#41;,
     *     new Context&#40;key1, value1&#41;&#41;;
     * System.out.println&#40;&quot;Complete updating the message with status code &quot; + response.getStatusCode&#40;&#41;&#41;;
     * </pre>
     * <!-- end com.azure.storage.queue.QueueClient.updateMessageWithResponse#String-String-String-Duration-Duration-Context -->
     *
     * <p>For more information, see the
     * <a href="https://docs.microsoft.com/rest/api/storageservices/update-message">Azure Docs</a>.</p>
     *
     * @param messageId Id of the message to update
     * @param popReceipt Unique identifier that must match for the message to be updated
     * @param messageText Updated value for the message
     * @param visibilityTimeout The timeout period for how long the message is invisible in the queue in seconds. The
     * timeout period must be between 1 second and 7 days. The default value is Duration.ZERO.
     * @param timeout An optional timeout applied to the operation. If a response is not returned before the timeout
     * concludes a {@link RuntimeException} will be thrown.
     * @param context Additional context that is passed through the Http pipeline during the service call.
     * @return A response containing the {@link UpdateMessageResult} that contains the new {@link
     * UpdateMessageResult#getPopReceipt() popReceipt} to interact with the message, additionally contains the updated
     * metadata about the message.
     * @throws QueueStorageException If the queue or messageId don't exist, the popReceipt doesn't match on the message,
     * or the {@code visibilityTimeout} is outside the allowed bounds.
     * @throws RuntimeException if the operation doesn't complete before the timeout concludes.
     */
    @ServiceMethod(returns = ReturnType.SINGLE)
    public Response<UpdateMessageResult> updateMessageWithResponse(String messageId, String popReceipt,
        String messageText, Duration visibilityTimeout, Duration timeout, Context context) {
        Mono<Response<UpdateMessageResult>> response = client.updateMessageWithResponse(messageId,
            popReceipt, messageText, visibilityTimeout, context);
        return StorageImplUtils.blockWithOptionalTimeout(response, timeout);
    }

    /**
     * Deletes the specified message in the queue
     *
     * <p><strong>Code Samples</strong></p>
     *
     * <p>Delete the first message</p>
     *
     * <!-- src_embed com.azure.storage.queue.QueueClient.deleteMessage#String-String -->
     * <pre>
     * QueueMessageItem queueMessageItem = client.receiveMessage&#40;&#41;;
     * client.deleteMessage&#40;queueMessageItem.getMessageId&#40;&#41;, queueMessageItem.getPopReceipt&#40;&#41;&#41;;
     * System.out.println&#40;&quot;Complete deleting the message.&quot;&#41;;
     * </pre>
     * <!-- end com.azure.storage.queue.QueueClient.deleteMessage#String-String -->
     *
     * <p>For more information, see the
     * <a href="https://docs.microsoft.com/rest/api/storageservices/delete-message2">Azure Docs</a>.</p>
     *
     * @param messageId Id of the message to deleted
     * @param popReceipt Unique identifier that must match for the message to be deleted
     * @throws QueueStorageException If the queue or messageId don't exist or the popReceipt doesn't match on the
     * message.
     */
    @ServiceMethod(returns = ReturnType.SINGLE)
    public void deleteMessage(String messageId, String popReceipt) {
        deleteMessageWithResponse(messageId, popReceipt, null, Context.NONE);
    }

    /**
     * Deletes the specified message in the queue
     *
     * <p><strong>Code Samples</strong></p>
     *
     * <p>Delete the first message</p>
     *
     * <!-- src_embed com.azure.storage.queue.QueueClient.deleteMessageWithResponse#String-String-Duration-Context -->
     * <pre>
     * QueueMessageItem queueMessageItem = client.receiveMessage&#40;&#41;;
     * Response&lt;Void&gt; response = client.deleteMessageWithResponse&#40;queueMessageItem.getMessageId&#40;&#41;,
     *     queueMessageItem.getPopReceipt&#40;&#41;, Duration.ofSeconds&#40;1&#41;, new Context&#40;key1, value1&#41;&#41;;
     * System.out.println&#40;&quot;Complete deleting the message with status code &quot; + response.getStatusCode&#40;&#41;&#41;;
     * </pre>
     * <!-- end com.azure.storage.queue.QueueClient.deleteMessageWithResponse#String-String-Duration-Context -->
     *
     * <p>For more information, see the
     * <a href="https://docs.microsoft.com/rest/api/storageservices/delete-message2">Azure Docs</a>.</p>
     *
     * @param messageId Id of the message to deleted
     * @param popReceipt Unique identifier that must match for the message to be deleted
     * @param context Additional context that is passed through the Http pipeline during the service call.
     * @param timeout An optional timeout applied to the operation. If a response is not returned before the timeout
     * concludes a {@link RuntimeException} will be thrown.
     * @return A response that only contains headers and response status code
     * @throws QueueStorageException If the queue or messageId don't exist or the popReceipt doesn't match on the
     * message.
     * @throws RuntimeException if the operation doesn't complete before the timeout concludes.
     */
    @ServiceMethod(returns = ReturnType.SINGLE)
    public Response<Void> deleteMessageWithResponse(String messageId, String popReceipt, Duration timeout,
        Context context) {
        Mono<Response<Void>> response = client.deleteMessageWithResponse(messageId, popReceipt, context);
        return StorageImplUtils.blockWithOptionalTimeout(response, timeout);
    }

    /**
     * Get the queue name of the client.
     *
     * <p><strong>Code Samples</strong></p>
     *
     * <!-- src_embed com.azure.storage.queue.queueClient.getQueueName -->
     * <pre>
     * String queueName = client.getQueueName&#40;&#41;;
     * System.out.println&#40;&quot;The name of the queue is &quot; + queueName&#41;;
     * </pre>
     * <!-- end com.azure.storage.queue.queueClient.getQueueName -->
     *
     * @return The name of the queue.
     */
    public String getQueueName() {
        return this.client.getQueueName();
    }


    /**
     * Get associated account name.
     *
     * @return account name associated with this storage resource.
     */
    public String getAccountName() {
        return this.client.getAccountName();
    }

    /**
     * Generates a service sas for the queue using the specified {@link QueueServiceSasSignatureValues}
     * <p>Note : The client must be authenticated via {@link StorageSharedKeyCredential}
     * <p>See {@link QueueServiceSasSignatureValues} for more information on how to construct a service SAS.</p>
     *
     * <p><strong>Code Samples</strong></p>
     *
     * <!-- src_embed com.azure.storage.queue.QueueClient.generateSas#QueueServiceSasSignatureValues -->
     * <pre>
     * OffsetDateTime expiryTime = OffsetDateTime.now&#40;&#41;.plusDays&#40;1&#41;;
     * QueueSasPermission permission = new QueueSasPermission&#40;&#41;.setReadPermission&#40;true&#41;;
     *
     * QueueServiceSasSignatureValues values = new QueueServiceSasSignatureValues&#40;expiryTime, permission&#41;
     *     .setStartTime&#40;OffsetDateTime.now&#40;&#41;&#41;;
     *
     * client.generateSas&#40;values&#41;; &#47;&#47; Client must be authenticated via StorageSharedKeyCredential
     * </pre>
     * <!-- end com.azure.storage.queue.QueueClient.generateSas#QueueServiceSasSignatureValues -->
     *
     * @param queueServiceSasSignatureValues {@link QueueServiceSasSignatureValues}
     *
     * @return A {@code String} representing the SAS query parameters.
     */
    public String generateSas(QueueServiceSasSignatureValues queueServiceSasSignatureValues) {
        return this.client.generateSas(queueServiceSasSignatureValues);
    }

    /**
     * Generates a service sas for the queue using the specified {@link QueueServiceSasSignatureValues}
     * <p>Note : The client must be authenticated via {@link StorageSharedKeyCredential}
     * <p>See {@link QueueServiceSasSignatureValues} for more information on how to construct a service SAS.</p>
     *
     * <p><strong>Code Samples</strong></p>
     *
     * <!-- src_embed com.azure.storage.queue.QueueClient.generateSas#QueueServiceSasSignatureValues-Context -->
     * <pre>
     * OffsetDateTime expiryTime = OffsetDateTime.now&#40;&#41;.plusDays&#40;1&#41;;
     * QueueSasPermission permission = new QueueSasPermission&#40;&#41;.setReadPermission&#40;true&#41;;
     *
     * QueueServiceSasSignatureValues values = new QueueServiceSasSignatureValues&#40;expiryTime, permission&#41;
     *     .setStartTime&#40;OffsetDateTime.now&#40;&#41;&#41;;
     *
     * &#47;&#47; Client must be authenticated via StorageSharedKeyCredential
     * client.generateSas&#40;values, new Context&#40;&quot;key&quot;, &quot;value&quot;&#41;&#41;;
     * </pre>
     * <!-- end com.azure.storage.queue.QueueClient.generateSas#QueueServiceSasSignatureValues-Context -->
     *
     * @param queueServiceSasSignatureValues {@link QueueServiceSasSignatureValues}
     * @param context Additional context that is passed through the code when generating a SAS.
     *
     * @return A {@code String} representing the SAS query parameters.
     */
    public String generateSas(QueueServiceSasSignatureValues queueServiceSasSignatureValues, Context context) {
        return this.client.generateSas(queueServiceSasSignatureValues, context);
    }
}<|MERGE_RESOLUTION|>--- conflicted
+++ resolved
@@ -174,12 +174,7 @@
      */
     @ServiceMethod(returns = ReturnType.SINGLE)
     public boolean createIfNotExists() {
-<<<<<<< HEAD
-        Response<Void> response = createIfNotExistsWithResponse(null, null, null);
-        return response.getStatusCode() == 201;
-=======
         return createIfNotExistsWithResponse(null, null, null).getValue();
->>>>>>> 8d609db9
     }
 
     /**
@@ -191,11 +186,7 @@
      *
      * <!-- src_embed com.azure.storage.queue.queueClient.createIfNotExistsWithResponse#map-duration-context -->
      * <pre>
-<<<<<<< HEAD
-     * Response&lt;Void&gt; response = client.createIfNotExistsWithResponse&#40;Collections.singletonMap&#40;&quot;queue&quot;, &quot;metadataMap&quot;&#41;,
-=======
      * Response&lt;Boolean&gt; response = client.createIfNotExistsWithResponse&#40;Collections.singletonMap&#40;&quot;queue&quot;, &quot;metadataMap&quot;&#41;,
->>>>>>> 8d609db9
      *     Duration.ofSeconds&#40;1&#41;, new Context&#40;key1, value1&#41;&#41;;
      * if &#40;response.getStatusCode&#40;&#41; == 409&#41; &#123;
      *     System.out.println&#40;&quot;Already existed.&quot;&#41;;
@@ -217,11 +208,7 @@
      * queue was successfully created. If status code is 204 or 409, a queue already existed at this location.
      */
     @ServiceMethod(returns = ReturnType.SINGLE)
-<<<<<<< HEAD
-    public Response<Void> createIfNotExistsWithResponse(Map<String, String> metadata, Duration timeout, Context context) {
-=======
     public Response<Boolean> createIfNotExistsWithResponse(Map<String, String> metadata, Duration timeout, Context context) {
->>>>>>> 8d609db9
         return StorageImplUtils.blockWithOptionalTimeout(client.createIfNotExistsWithResponse(metadata, context), timeout);
     }
 
@@ -300,12 +287,7 @@
      */
     @ServiceMethod(returns = ReturnType.SINGLE)
     public boolean deleteIfExists() {
-<<<<<<< HEAD
-        Response<Void> response = deleteIfExistsWithResponse(null, Context.NONE);
-        return response.getStatusCode() == 204;
-=======
         return deleteIfExistsWithResponse(null, Context.NONE).getValue();
->>>>>>> 8d609db9
     }
 
     /**
@@ -317,13 +299,8 @@
      *
      * <!-- src_embed com.azure.storage.queue.queueClient.deleteIfExistsWithResponse#duration-context -->
      * <pre>
-<<<<<<< HEAD
-     * Response&lt;Void&gt; response = client.deleteIfExistsWithResponse&#40;Duration.ofSeconds&#40;1&#41;, new Context&#40;key1, value1&#41;&#41;;
-     * if &#40;res.getStatusCode&#40;&#41; == 404&#41; &#123;
-=======
      * Response&lt;Boolean&gt; response = client.deleteIfExistsWithResponse&#40;Duration.ofSeconds&#40;1&#41;, new Context&#40;key1, value1&#41;&#41;;
      * if &#40;response.getStatusCode&#40;&#41; == 404&#41; &#123;
->>>>>>> 8d609db9
      *     System.out.println&#40;&quot;Does not exist.&quot;&#41;;
      * &#125; else &#123;
      *     System.out.printf&#40;&quot;Delete completed with status %d%n&quot;, response.getStatusCode&#40;&#41;&#41;;
@@ -341,13 +318,8 @@
      * was successfully deleted. If status code is 404, the queue does not exist.
      */
     @ServiceMethod(returns = ReturnType.SINGLE)
-<<<<<<< HEAD
-    public Response<Void> deleteIfExistsWithResponse(Duration timeout, Context context) {
-        Mono<Response<Void>> response = client.deleteIfExistsWithResponse(context);
-=======
     public Response<Boolean> deleteIfExistsWithResponse(Duration timeout, Context context) {
         Mono<Response<Boolean>> response = client.deleteIfExistsWithResponse(context);
->>>>>>> 8d609db9
         return StorageImplUtils.blockWithOptionalTimeout(response, timeout);
     }
 
