// Copyright (c) Microsoft Corporation. All rights reserved.
// Licensed under the MIT License.
package com.azure.storage.queue;

<<<<<<< HEAD
import static com.azure.core.implementation.util.FluxUtil.monoError;
import static com.azure.core.implementation.util.FluxUtil.pagedFluxError;
import static com.azure.core.implementation.util.FluxUtil.withContext;

=======
>>>>>>> b3434628
import com.azure.core.annotation.ServiceClient;
import com.azure.core.http.rest.PagedFlux;
import com.azure.core.http.rest.PagedResponse;
import com.azure.core.http.rest.Response;
import com.azure.core.http.rest.SimpleResponse;
import com.azure.core.implementation.http.PagedResponseBase;
import com.azure.core.implementation.util.FluxUtil;
import com.azure.core.util.Context;
import com.azure.core.util.logging.ClientLogger;
import com.azure.storage.common.Utility;
import com.azure.storage.common.credentials.SharedKeyCredential;
import com.azure.storage.queue.implementation.AzureQueueStorageImpl;
import com.azure.storage.queue.implementation.models.ListQueuesIncludeType;
import com.azure.storage.queue.models.QueueCorsRule;
import com.azure.storage.queue.models.QueueItem;
import com.azure.storage.queue.models.QueueServiceProperties;
import com.azure.storage.queue.models.QueueServiceStatistics;
import com.azure.storage.queue.models.QueuesSegmentOptions;
import com.azure.storage.queue.models.QueueStorageException;
import reactor.core.publisher.Mono;

import java.time.Duration;
import java.util.ArrayList;
import java.util.List;
import java.util.Map;
import java.util.Objects;
import java.util.function.Function;

import static com.azure.core.implementation.util.FluxUtil.withContext;

/**
 * This class provides a client that contains all the operations for interacting with a queue account in Azure Storage.
 * Operations allowed by the client are creating, listing, and deleting queues, retrieving and updating properties of
 * the account, and retrieving statistics of the account.
 *
 * <p><strong>Instantiating an Asynchronous Queue Service Client</strong></p>
 *
 * {@codesnippet com.azure.storage.queue.queueServiceAsyncClient.instantiation}
 *
 * <p>View {@link QueueServiceClientBuilder this} for additional ways to construct the client.</p>
 *
 * @see QueueServiceClientBuilder
 * @see QueueServiceClient
 * @see SharedKeyCredential
 */
@ServiceClient(builder = QueueServiceClientBuilder.class, isAsync = true)
public final class QueueServiceAsyncClient {
    private final ClientLogger logger = new ClientLogger(QueueServiceAsyncClient.class);
    private final AzureQueueStorageImpl client;
    private final String accountName;

    /**
     * Creates a QueueServiceAsyncClient from the passed {@link AzureQueueStorageImpl implementation client}.
     *
     * @param azureQueueStorage Client that interacts with the service interfaces.
     */
    QueueServiceAsyncClient(AzureQueueStorageImpl azureQueueStorage, String accountName) {
        this.client = azureQueueStorage;
        this.accountName = accountName;
    }

    /**
     * @return the URL of the storage queue
     */
    public String getQueueServiceUrl() {
        return client.getUrl();
    }

    /**
     * Constructs a QueueAsyncClient that interacts with the specified queue.
     *
     * This will not create the queue in the storage account if it doesn't exist.
     *
     * @param queueName Name of the queue
     * @return QueueAsyncClient that interacts with the specified queue
     */
    public QueueAsyncClient getQueueAsyncClient(String queueName) {
        return new QueueAsyncClient(client, queueName, accountName);
    }

    /**
     * Creates a queue in the storage account with the specified name and returns a QueueAsyncClient to interact with
     * it.
     *
     * <p><strong>Code Samples</strong></p>
     *
     * <p>Create the queue "test"</p>
     *
     * {@codesnippet com.azure.storage.queue.queueServiceAsyncClient.createQueue#string}
     *
     * @param queueName Name of the queue
     * @return The {@link QueueAsyncClient QueueAsyncClient}
     * @throws QueueStorageException If a queue with the same name and different metadata already exists
     */
    public Mono<QueueAsyncClient> createQueue(String queueName) {
        try {
            return createQueueWithResponse(queueName, null).flatMap(FluxUtil::toMono);
        } catch (RuntimeException ex) {
            return monoError(logger, ex);
        }
    }

    /**
     * Creates a queue in the storage account with the specified name and metadata and returns a QueueAsyncClient to
     * interact with it.
     *
     * <p><strong>Code Samples</strong></p>
     *
     * <p>Create the queue "test" with metadata "queue:metadata"</p>
     *
     * {@codesnippet com.azure.storage.queue.queueServiceAsyncClient.createQueueWithResponse#string-map}
     *
     * @param queueName Name of the queue
     * @param metadata Metadata to associate with the queue
     * @return A response containing the {@link QueueAsyncClient QueueAsyncClient} and the status of creating the queue
     * @throws QueueStorageException If a queue with the same name and different metadata already exists
     */
    public Mono<Response<QueueAsyncClient>> createQueueWithResponse(String queueName, Map<String, String> metadata) {
        try {
            Objects.requireNonNull(queueName, "'queueName' cannot be null.");
            return withContext(context -> createQueueWithResponse(queueName, metadata, context));
        } catch (RuntimeException ex) {
            return monoError(logger, ex);
        }
    }

    Mono<Response<QueueAsyncClient>> createQueueWithResponse(String queueName, Map<String, String> metadata,
        Context context) {
        QueueAsyncClient queueAsyncClient = new QueueAsyncClient(client, queueName, accountName);

        return queueAsyncClient.createWithResponse(metadata, context)
            .map(response -> new SimpleResponse<>(response, queueAsyncClient));
    }

    /**
     * Deletes a queue in the storage account
     *
     * <p><strong>Code Samples</strong></p>
     *
     * <p>Delete the queue "test"</p>
     *
     * {@codesnippet com.azure.storage.queue.queueServiceAsyncClient.deleteQueue#string}
     *
     * @param queueName Name of the queue
     * @return An empty response
     * @throws QueueStorageException If the queue doesn't exist
     */
    public Mono<Void> deleteQueue(String queueName) {
        try {
            return deleteQueueWithResponse(queueName).flatMap(FluxUtil::toMono);
        } catch (RuntimeException ex) {
            return monoError(logger, ex);
        }
    }

    /**
     * Deletes a queue in the storage account
     *
     * <p><strong>Code Samples</strong></p>
     *
     * <p>Delete the queue "test"</p>
     *
     * {@codesnippet com.azure.storage.queue.queueServiceAsyncClient.deleteQueueWithResponse#string}
     *
     * @param queueName Name of the queue
     * @return A response that only contains headers and response status code
     * @throws QueueStorageException If the queue doesn't exist
     */
    public Mono<Response<Void>> deleteQueueWithResponse(String queueName) {
        try {
            return withContext(context -> deleteQueueWithResponse(queueName, context));
        } catch (RuntimeException ex) {
            return monoError(logger, ex);
        }
    }

    Mono<Response<Void>> deleteQueueWithResponse(String queueName, Context context) {
        return new QueueAsyncClient(client, queueName, accountName).deleteWithResponse(context);
    }

    /**
     * Lists all queues in the storage account without their metadata.
     *
     * <p><strong>Code Samples</strong></p>
     *
     * <p>List all queues in the account</p>
     *
     * {@codesnippet com.azure.storage.queue.queueServiceAsyncClient.listQueues}
     *
     * <p>For more information, see the
     * <a href="https://docs.microsoft.com/en-us/rest/api/storageservices/list-queues1">Azure Docs</a>.</p>
     *
     * @return {@link QueueItem Queues} in the storage account
     */
    public PagedFlux<QueueItem> listQueues() {
        try {
            return listQueuesWithOptionalTimeout(null, null, null, Context.NONE);
        } catch (RuntimeException ex) {
            return pagedFluxError(logger, ex);
        }
    }

    /**
     * Lists the queues in the storage account that pass the filter.
     *
     * Pass true to {@link QueuesSegmentOptions#setIncludeMetadata(boolean) includeMetadata} to have metadata returned
     * for the queues.
     *
     * <p><strong>Code Samples</strong></p>
     *
     * <p>List all queues that begin with "azure"</p>
     *
     * {@codesnippet com.azure.storage.queue.queueServiceAsyncClient.listQueues#queueSergmentOptions}
     *
     * <p>For more information, see the
     * <a href="https://docs.microsoft.com/en-us/rest/api/storageservices/list-queues1">Azure Docs</a>.</p>
     *
     * @param options Options for listing queues
     * @return {@link QueueItem Queues} in the storage account that satisfy the filter requirements
     */
    public PagedFlux<QueueItem> listQueues(QueuesSegmentOptions options) {
        try {
            return listQueuesWithOptionalTimeout(null, options, null, Context.NONE);
        } catch (RuntimeException ex) {
            return pagedFluxError(logger, ex);
        }
    }

    /**
     * Lists the queues in the storage account that pass the filter starting at the specified marker.
     *
     * Pass true to {@link QueuesSegmentOptions#setIncludeMetadata(boolean) includeMetadata} to have metadata returned
     * for the queues.
     *
     * @param marker Starting point to list the queues
     * @param options Options for listing queues
     * @param timeout An optional timeout applied to the operation. If a response is not returned before the timeout
     * concludes a {@link RuntimeException} will be thrown.
     * @param context Additional context that is passed through the Http pipeline during the service call.
     * @return {@link QueueItem Queues} in the storage account that satisfy the filter requirements
     */
    PagedFlux<QueueItem> listQueuesWithOptionalTimeout(String marker, QueuesSegmentOptions options, Duration timeout,
        Context context) {
        final String prefix = (options != null) ? options.getPrefix() : null;
        final Integer maxResultsPerPage = (options != null) ? options.getMaxResultsPerPage() : null;
        final List<ListQueuesIncludeType> include = new ArrayList<>();

        if (options != null) {
            if (options.isIncludeMetadata()) {
                include.add(ListQueuesIncludeType.fromString(ListQueuesIncludeType.METADATA.toString()));
            }
        }

        Function<String, Mono<PagedResponse<QueueItem>>> retriever =
            nextMarker -> Utility.applyOptionalTimeout(this.client.services()
                .listQueuesSegmentWithRestResponseAsync(prefix, nextMarker, maxResultsPerPage, include,
                    null, null, context), timeout)
                .map(response -> new PagedResponseBase<>(response.getRequest(),
                    response.getStatusCode(),
                    response.getHeaders(),
                    response.getValue().getQueueItems(),
                    response.getValue().getNextMarker(),
                    response.getDeserializedHeaders()));

        return new PagedFlux<>(() -> retriever.apply(marker), retriever);
    }

    /**
     * Retrieves the properties of the storage account's Queue service. The properties range from storage analytics and
     * metric to CORS (Cross-Origin Resource Sharing).
     *
     * <p><strong>Code Samples</strong></p>
     *
     * <p>Retrieve Queue service properties</p>
     *
     * {@codesnippet com.azure.storage.queue.queueServiceAsyncClient.getProperties}
     *
     * <p>For more information, see the
     * <a href="https://docs.microsoft.com/en-us/rest/api/storageservices/get-queue-service-properties">Azure
     * Docs</a>.</p>
     *
     * @return Storage account {@link QueueServiceProperties Queue service properties}
     */
<<<<<<< HEAD
    public Mono<StorageServiceProperties> getProperties() {
        try {
            return getPropertiesWithResponse().flatMap(FluxUtil::toMono);
        } catch (RuntimeException ex) {
            return monoError(logger, ex);
        }
=======
    public Mono<QueueServiceProperties> getProperties() {
        return getPropertiesWithResponse().flatMap(FluxUtil::toMono);
>>>>>>> b3434628
    }

    /**
     * Retrieves the properties of the storage account's Queue service. The properties range from storage analytics and
     * metric to CORS (Cross-Origin Resource Sharing).
     *
     * <p><strong>Code Samples</strong></p>
     *
     * <p>Retrieve Queue service properties</p>
     *
     * {@codesnippet com.azure.storage.queue.queueServiceAsyncClient.getPropertiesWithResponse}
     *
     * <p>For more information, see the
     * <a href="https://docs.microsoft.com/en-us/rest/api/storageservices/get-queue-service-properties">Azure
     * Docs</a>.</p>
     *
     * @return A response containing the Storage account {@link QueueServiceProperties Queue service properties}
     */
<<<<<<< HEAD
    public Mono<Response<StorageServiceProperties>> getPropertiesWithResponse() {
        try {
            return withContext(this::getPropertiesWithResponse);
        } catch (RuntimeException ex) {
            return monoError(logger, ex);
        }
=======
    public Mono<Response<QueueServiceProperties>> getPropertiesWithResponse() {
        return withContext(this::getPropertiesWithResponse);
>>>>>>> b3434628
    }

    Mono<Response<QueueServiceProperties>> getPropertiesWithResponse(Context context) {
        return client.services().getPropertiesWithRestResponseAsync(context)
            .map(response -> new SimpleResponse<>(response, response.getValue()));
    }

    /**
     * Sets the properties for the storage account's Queue service. The properties range from storage analytics and
     * metric to CORS (Cross-Origin Resource Sharing).
     *
     * To maintain the CORS in the Queue service pass a {@code null} value for {@link QueueServiceProperties#getCors()
     * CORS}. To disable all CORS in the Queue service pass an empty list for {@link QueueServiceProperties#getCors()
     * CORS}.
     *
     * <p><strong>Code Sample</strong></p>
     *
     * <p>Clear CORS in the Queue service</p>
     *
     * {@codesnippet com.azure.storage.queue.queueServiceAsyncClient.setProperties#QueueServiceProperties}
     *
     * <p>Enable Minute and Hour Metrics</p>
     *
     * {@codesnippet com.azure.storage.queue.queueServiceAsyncClient.setPropertiesEnableMetrics#QueueServiceProperties}
     *
     * <p>For more information, see the
     * <a href="https://docs.microsoft.com/en-us/rest/api/storageservices/set-queue-service-properties">Azure
     * Docs</a>.</p>
     *
     * @param properties Storage account Queue service properties
     * @return An empty response
     * @throws QueueStorageException When one of the following is true
     * <ul>
     * <li>A CORS rule is missing one of its fields</li>
     * <li>More than five CORS rules will exist for the Queue service</li>
     * <li>Size of all CORS rules exceeds 2KB</li>
     * <li>
     * Length of {@link QueueCorsRule#getAllowedHeaders() allowed headers}, {@link QueueCorsRule#getExposedHeaders()
     * exposed headers}, or {@link QueueCorsRule#getAllowedOrigins() allowed origins} exceeds 256 characters.
     * </li>
     * <li>{@link QueueCorsRule#getAllowedMethods() Allowed methods} isn't DELETE, GET, HEAD, MERGE, POST, OPTIONS, or
     * PUT</li>
     * </ul>
     */
<<<<<<< HEAD
    public Mono<Void> setProperties(StorageServiceProperties properties) {
        try {
            return setPropertiesWithResponse(properties).flatMap(FluxUtil::toMono);
        } catch (RuntimeException ex) {
            return monoError(logger, ex);
        }
=======
    public Mono<Void> setProperties(QueueServiceProperties properties) {
        return setPropertiesWithResponse(properties).flatMap(FluxUtil::toMono);
>>>>>>> b3434628
    }

    /**
     * Sets the properties for the storage account's Queue service. The properties range from storage analytics and
     * metric to CORS (Cross-Origin Resource Sharing).
     *
     * To maintain the CORS in the Queue service pass a {@code null} value for {@link QueueServiceProperties#getCors()
     * CORS}. To disable all CORS in the Queue service pass an empty list for {@link QueueServiceProperties#getCors()
     * CORS}.
     *
     * <p><strong>Code Sample</strong></p>
     *
     * <p>Clear CORS in the Queue service</p>
     *
     * {@codesnippet com.azure.storage.queue.queueServiceAsyncClient.setPropertiesWithResponse#QueueServiceProperties}
     *
     * <p>Enable Minute and Hour Metrics</p>
     *
     * {@codesnippet com.azure.storage.queue.queueServiceAsyncClient.setPropertiesWithResponseEnableMetrics#QueueServiceProperties}
     *
     * <p>For more information, see the
     * <a href="https://docs.microsoft.com/en-us/rest/api/storageservices/set-queue-service-properties">Azure
     * Docs</a>.</p>
     *
     * @param properties Storage account Queue service properties
     * @return A response that only contains headers and response status code
     * @throws QueueStorageException When one of the following is true
     * <ul>
     * <li>A CORS rule is missing one of its fields</li>
     * <li>More than five CORS rules will exist for the Queue service</li>
     * <li>Size of all CORS rules exceeds 2KB</li>
     * <li>
     * Length of {@link QueueCorsRule#getAllowedHeaders() allowed headers}, {@link QueueCorsRule#getExposedHeaders()
     * exposed headers}, or {@link QueueCorsRule#getAllowedOrigins() allowed origins} exceeds 256 characters.
     * </li>
     * <li>{@link QueueCorsRule#getAllowedMethods() Allowed methods} isn't DELETE, GET, HEAD, MERGE, POST, OPTIONS, or
     * PUT</li>
     * </ul>
     */
<<<<<<< HEAD
    public Mono<Response<Void>> setPropertiesWithResponse(StorageServiceProperties properties) {
        try {
            return withContext(context -> setPropertiesWithResponse(properties, context));
        } catch (RuntimeException ex) {
            return monoError(logger, ex);
        }
=======
    public Mono<Response<Void>> setPropertiesWithResponse(QueueServiceProperties properties) {
        return withContext(context -> setPropertiesWithResponse(properties, context));
>>>>>>> b3434628
    }

    Mono<Response<Void>> setPropertiesWithResponse(QueueServiceProperties properties, Context context) {
        return client.services().setPropertiesWithRestResponseAsync(properties, context)
            .map(response -> new SimpleResponse<>(response, null));
    }

    /**
     * Retrieves the geo replication information about the Queue service.
     *
     * <p><strong>Code Samples</strong></p>
     *
     * <p>Retrieve the geo replication information</p>
     *
     * {@codesnippet com.azure.storage.queue.queueServiceAsyncClient.getStatistics}
     *
     * <p>For more information, see the
     * <a href="https://docs.microsoft.com/en-us/rest/api/storageservices/get-queue-service-stats">Azure Docs</a>.</p>
     *
     * @return The geo replication information about the Queue service
     */
<<<<<<< HEAD
    public Mono<StorageServiceStats> getStatistics() {
        try {
            return getStatisticsWithResponse().flatMap(FluxUtil::toMono);
        } catch (RuntimeException ex) {
            return monoError(logger, ex);
        }
=======
    public Mono<QueueServiceStatistics> getStatistics() {
        return getStatisticsWithResponse().flatMap(FluxUtil::toMono);
>>>>>>> b3434628
    }

    /**
     * Retrieves the geo replication information about the Queue service.
     *
     * <p><strong>Code Samples</strong></p>
     *
     * <p>Retrieve the geo replication information</p>
     *
     * {@codesnippet com.azure.storage.queue.queueServiceAsyncClient.getStatisticsWithResponse}
     *
     * <p>For more information, see the
     * <a href="https://docs.microsoft.com/en-us/rest/api/storageservices/get-queue-service-stats">Azure Docs</a>.</p>
     *
     * @return A response containing the geo replication information about the Queue service
     */
<<<<<<< HEAD
    public Mono<Response<StorageServiceStats>> getStatisticsWithResponse() {
        try {
            return withContext(this::getStatisticsWithResponse);
        } catch (RuntimeException ex) {
            return monoError(logger, ex);
        }
=======
    public Mono<Response<QueueServiceStatistics>> getStatisticsWithResponse() {
        return withContext(this::getStatisticsWithResponse);
>>>>>>> b3434628
    }

    Mono<Response<QueueServiceStatistics>> getStatisticsWithResponse(Context context) {
        return client.services().getStatisticsWithRestResponseAsync(context)
            .map(response -> new SimpleResponse<>(response, response.getValue()));
    }


    /**
     * Get associated account name.
     *
     * @return account name associated with this storage resource.
     */
    public String getAccountName() {
        return this.accountName;
    }
}<|MERGE_RESOLUTION|>--- conflicted
+++ resolved
@@ -2,13 +2,10 @@
 // Licensed under the MIT License.
 package com.azure.storage.queue;
 
-<<<<<<< HEAD
 import static com.azure.core.implementation.util.FluxUtil.monoError;
 import static com.azure.core.implementation.util.FluxUtil.pagedFluxError;
 import static com.azure.core.implementation.util.FluxUtil.withContext;
 
-=======
->>>>>>> b3434628
 import com.azure.core.annotation.ServiceClient;
 import com.azure.core.http.rest.PagedFlux;
 import com.azure.core.http.rest.PagedResponse;
@@ -292,17 +289,12 @@
      *
      * @return Storage account {@link QueueServiceProperties Queue service properties}
      */
-<<<<<<< HEAD
-    public Mono<StorageServiceProperties> getProperties() {
+    public Mono<QueueServiceProperties> getProperties() {
         try {
             return getPropertiesWithResponse().flatMap(FluxUtil::toMono);
         } catch (RuntimeException ex) {
             return monoError(logger, ex);
         }
-=======
-    public Mono<QueueServiceProperties> getProperties() {
-        return getPropertiesWithResponse().flatMap(FluxUtil::toMono);
->>>>>>> b3434628
     }
 
     /**
@@ -321,17 +313,12 @@
      *
      * @return A response containing the Storage account {@link QueueServiceProperties Queue service properties}
      */
-<<<<<<< HEAD
-    public Mono<Response<StorageServiceProperties>> getPropertiesWithResponse() {
+    public Mono<Response<QueueServiceProperties>> getPropertiesWithResponse() {
         try {
             return withContext(this::getPropertiesWithResponse);
         } catch (RuntimeException ex) {
             return monoError(logger, ex);
         }
-=======
-    public Mono<Response<QueueServiceProperties>> getPropertiesWithResponse() {
-        return withContext(this::getPropertiesWithResponse);
->>>>>>> b3434628
     }
 
     Mono<Response<QueueServiceProperties>> getPropertiesWithResponse(Context context) {
@@ -376,17 +363,12 @@
      * PUT</li>
      * </ul>
      */
-<<<<<<< HEAD
-    public Mono<Void> setProperties(StorageServiceProperties properties) {
+    public Mono<Void> setProperties(QueueServiceProperties properties) {
         try {
             return setPropertiesWithResponse(properties).flatMap(FluxUtil::toMono);
         } catch (RuntimeException ex) {
             return monoError(logger, ex);
         }
-=======
-    public Mono<Void> setProperties(QueueServiceProperties properties) {
-        return setPropertiesWithResponse(properties).flatMap(FluxUtil::toMono);
->>>>>>> b3434628
     }
 
     /**
@@ -426,17 +408,12 @@
      * PUT</li>
      * </ul>
      */
-<<<<<<< HEAD
-    public Mono<Response<Void>> setPropertiesWithResponse(StorageServiceProperties properties) {
+    public Mono<Response<Void>> setPropertiesWithResponse(QueueServiceProperties properties) {
         try {
             return withContext(context -> setPropertiesWithResponse(properties, context));
         } catch (RuntimeException ex) {
             return monoError(logger, ex);
         }
-=======
-    public Mono<Response<Void>> setPropertiesWithResponse(QueueServiceProperties properties) {
-        return withContext(context -> setPropertiesWithResponse(properties, context));
->>>>>>> b3434628
     }
 
     Mono<Response<Void>> setPropertiesWithResponse(QueueServiceProperties properties, Context context) {
@@ -458,17 +435,12 @@
      *
      * @return The geo replication information about the Queue service
      */
-<<<<<<< HEAD
-    public Mono<StorageServiceStats> getStatistics() {
+    public Mono<QueueServiceStatistics> getStatistics() {
         try {
             return getStatisticsWithResponse().flatMap(FluxUtil::toMono);
         } catch (RuntimeException ex) {
             return monoError(logger, ex);
         }
-=======
-    public Mono<QueueServiceStatistics> getStatistics() {
-        return getStatisticsWithResponse().flatMap(FluxUtil::toMono);
->>>>>>> b3434628
     }
 
     /**
@@ -485,17 +457,12 @@
      *
      * @return A response containing the geo replication information about the Queue service
      */
-<<<<<<< HEAD
-    public Mono<Response<StorageServiceStats>> getStatisticsWithResponse() {
+    public Mono<Response<QueueServiceStatistics>> getStatisticsWithResponse() {
         try {
             return withContext(this::getStatisticsWithResponse);
         } catch (RuntimeException ex) {
             return monoError(logger, ex);
         }
-=======
-    public Mono<Response<QueueServiceStatistics>> getStatisticsWithResponse() {
-        return withContext(this::getStatisticsWithResponse);
->>>>>>> b3434628
     }
 
     Mono<Response<QueueServiceStatistics>> getStatisticsWithResponse(Context context) {
