// Copyright (c) Microsoft Corporation. All rights reserved.
// Licensed under the MIT License.
package com.azure.storage.queue;

import com.azure.core.http.rest.PagedFlux;
import com.azure.core.http.rest.PagedResponse;
import com.azure.core.http.rest.Response;
import com.azure.core.http.rest.SimpleResponse;
import com.azure.core.http.rest.VoidResponse;
import com.azure.core.implementation.http.PagedResponseBase;
import com.azure.core.implementation.util.FluxUtil;
import com.azure.core.util.Context;
import com.azure.core.util.logging.ClientLogger;
import com.azure.storage.common.AccountSASPermission;
import com.azure.storage.common.AccountSASResourceType;
import com.azure.storage.common.AccountSASService;
import com.azure.storage.common.AccountSASSignatureValues;
import com.azure.storage.common.IPRange;
import com.azure.storage.common.SASProtocol;
import com.azure.storage.common.Utility;
import com.azure.storage.common.credentials.SASTokenCredential;
import com.azure.storage.common.credentials.SharedKeyCredential;
import com.azure.storage.queue.implementation.AzureQueueStorageImpl;
import com.azure.storage.queue.models.CorsRule;
import com.azure.storage.queue.models.ListQueuesIncludeType;
import com.azure.storage.queue.models.QueueItem;
import com.azure.storage.queue.models.QueuesSegmentOptions;
import com.azure.storage.queue.models.StorageException;
import com.azure.storage.queue.models.StorageServiceProperties;
import com.azure.storage.queue.models.StorageServiceStats;
import reactor.core.publisher.Mono;

import java.net.MalformedURLException;
import java.net.URL;
import java.time.Duration;
import java.time.OffsetDateTime;
import java.util.ArrayList;
import java.util.List;
import java.util.Map;
import java.util.Objects;
import java.util.function.Function;

import static com.azure.core.implementation.util.FluxUtil.withContext;
import static com.azure.storage.queue.PostProcessor.postProcessResponse;

/**
 * This class provides a client that contains all the operations for interacting with a queue account in Azure Storage.
 * Operations allowed by the client are creating, listing, and deleting queues, retrieving and updating properties of the account,
 * and retrieving statistics of the account.
 *
 * <p><strong>Instantiating an Asynchronous Queue Service Client</strong></p>
 *
 * {@codesnippet com.azure.storage.queue.queueServiceAsyncClient.instantiation}
 *
 * <p>View {@link QueueServiceClientBuilder this} for additional ways to construct the client.</p>
 *
 * @see QueueServiceClientBuilder
 * @see QueueServiceClient
 * @see SharedKeyCredential
 * @see SASTokenCredential
 */
public final class QueueServiceAsyncClient {
    private final ClientLogger logger = new ClientLogger(QueueServiceAsyncClient.class);
    private final AzureQueueStorageImpl client;

    /**
     * Creates a QueueServiceAsyncClient from the passed {@link AzureQueueStorageImpl implementation client}.
     *
     * @param azureQueueStorage Client that interacts with the service interfaces.
     */
    QueueServiceAsyncClient(AzureQueueStorageImpl azureQueueStorage) {
        this.client = azureQueueStorage;
    }

    /**
     * @return the URL of the storage queue
     * @throws RuntimeException If the queue service is using a malformed URL.
     */
    public URL getQueueServiceUrl() {
        try {
            return new URL(client.getUrl());
        } catch (MalformedURLException ex) {
            logger.error("Queue Service URL is malformed");
            throw logger.logExceptionAsError(new RuntimeException("Storage account URL is malformed"));
        }
    }

    /**
     * Constructs a QueueAsyncClient that interacts with the specified queue.
     *
     * This will not create the queue in the storage account if it doesn't exist.
     *
     * @param queueName Name of the queue
     * @return QueueAsyncClient that interacts with the specified queue
     */
    public QueueAsyncClient getQueueAsyncClient(String queueName) {
        return new QueueAsyncClient(client, queueName);
    }

    /**
     * Creates a queue in the storage account with the specified name and returns a QueueAsyncClient to interact
     * with it.
     *
     * <p><strong>Code Samples</strong></p>
     *
     * <p>Create the queue "test"</p>
     *
     * {@codesnippet com.azure.storage.queue.queueServiceAsyncClient.createQueue#string}
     *
     * @param queueName Name of the queue
     * @return The {@link QueueAsyncClient QueueAsyncClient}
     * @throws StorageException If a queue with the same name and different metadata already exists
     */
    public Mono<QueueAsyncClient> createQueue(String queueName) {
        return createQueueWithResponse(queueName, null).flatMap(FluxUtil::toMono);
    }

    /**
     * Creates a queue in the storage account with the specified name and metadata and returns a QueueAsyncClient to
     * interact with it.
     *
     * <p><strong>Code Samples</strong></p>
     *
     * <p>Create the queue "test" with metadata "queue:metadata"</p>
     *
     * {@codesnippet com.azure.storage.queue.queueServiceAsyncClient.createQueueWithResponse#string-map}
     *
     * @param queueName Name of the queue
     * @param metadata Metadata to associate with the queue
     * @return A response containing the {@link QueueAsyncClient QueueAsyncClient} and the status of creating the queue
     * @throws StorageException If a queue with the same name and different metadata already exists
     */
    public Mono<Response<QueueAsyncClient>> createQueueWithResponse(String queueName, Map<String, String> metadata) {
        Objects.requireNonNull(queueName);
        return withContext(context -> createQueueWithResponse(queueName, metadata, context));
    }

    Mono<Response<QueueAsyncClient>> createQueueWithResponse(String queueName, Map<String, String> metadata, Context context) {
        QueueAsyncClient queueAsyncClient = new QueueAsyncClient(client, queueName);

        return postProcessResponse(queueAsyncClient.createWithResponse(metadata, context))
            .map(response -> new SimpleResponse<>(response, queueAsyncClient));
    }

    /**
     * Deletes a queue in the storage account
     *
     * <p><strong>Code Samples</strong></p>
     *
     * <p>Delete the queue "test"</p>
     *
     * {@codesnippet com.azure.storage.queue.queueServiceAsyncClient.deleteQueue#string}
     *
     * @param queueName Name of the queue
     * @return An empty response
     * @throws StorageException If the queue doesn't exist
     */
    public Mono<Void> deleteQueue(String queueName) {
        return deleteQueueWithResponse(queueName).flatMap(FluxUtil::toMono);
    }

    /**
     * Deletes a queue in the storage account
     *
     * <p><strong>Code Samples</strong></p>
     *
     * <p>Delete the queue "test"</p>
     *
     * {@codesnippet com.azure.storage.queue.queueServiceAsyncClient.deleteQueueWithResponse#string}
     *
     * @param queueName Name of the queue
     * @return A response that only contains headers and response status code
     * @throws StorageException If the queue doesn't exist
     */
    public Mono<VoidResponse> deleteQueueWithResponse(String queueName) {
        return withContext(context -> deleteQueueWithResponse(queueName, context));
    }

    Mono<VoidResponse> deleteQueueWithResponse(String queueName, Context context) {
        return new QueueAsyncClient(client, queueName).deleteWithResponse(context);
    }

    /**
     * Lists all queues in the storage account without their metadata.
     *
     * <p><strong>Code Samples</strong></p>
     *
     * <p>List all queues in the account</p>
     *
     * {@codesnippet com.azure.storage.queue.queueServiceAsyncClient.listQueues}
     *
     * <p>For more information, see the
     * <a href="https://docs.microsoft.com/en-us/rest/api/storageservices/list-queues1">Azure Docs</a>.</p>
     *
     * @return {@link QueueItem Queues} in the storage account
     */
    public PagedFlux<QueueItem> listQueues() {
        return listQueuesWithOptionalTimeout(null, null, null, Context.NONE);
    }

    /**
     * Lists the queues in the storage account that pass the filter.
     *
     * Pass true to {@link QueuesSegmentOptions#setIncludeMetadata(boolean) includeMetadata} to have metadata returned for
     * the queues.
     *
     * <p><strong>Code Samples</strong></p>
     *
     * <p>List all queues that begin with "azure"</p>
     *
     * {@codesnippet com.azure.storage.queue.queueServiceAsyncClient.listQueues#queueSergmentOptions}
     *
     * <p>For more information, see the
     * <a href="https://docs.microsoft.com/en-us/rest/api/storageservices/list-queues1">Azure Docs</a>.</p>
     *
     * @param options Options for listing queues
     * @return {@link QueueItem Queues} in the storage account that satisfy the filter requirements
     */
    public PagedFlux<QueueItem> listQueues(QueuesSegmentOptions options) {
        return listQueuesWithOptionalTimeout(null, options, null, Context.NONE);
    }

    /**
     * Lists the queues in the storage account that pass the filter starting at the specified marker.
     *
     * Pass true to {@link QueuesSegmentOptions#setIncludeMetadata(boolean) includeMetadata} to have metadata returned for
     * the queues.
     *
     * @param marker Starting point to list the queues
     * @param options Options for listing queues
     * @param timeout An optional timeout applied to the operation. If a response is not returned before the timeout concludes a {@link RuntimeException} will be thrown.
     * @param context Additional context that is passed through the Http pipeline during the service call.
     * @return {@link QueueItem Queues} in the storage account that satisfy the filter requirements
     */
    PagedFlux<QueueItem> listQueuesWithOptionalTimeout(String marker, QueuesSegmentOptions options, Duration timeout, Context context) {
        final String prefix = (options != null) ? options.getPrefix() : null;
        final Integer maxResults = (options != null) ? options.getMaxResults() : null;
        final List<ListQueuesIncludeType> include = new ArrayList<>();

        if (options != null) {
            if (options.getIncludeMetadata()) {
                include.add(ListQueuesIncludeType.fromString(ListQueuesIncludeType.METADATA.toString()));
            }
        }

        Function<String, Mono<PagedResponse<QueueItem>>> retriever =
            nextMarker -> postProcessResponse(Utility.applyOptionalTimeout(this.client.services()
                .listQueuesSegmentWithRestResponseAsync(prefix, nextMarker, maxResults, include,
                    null, null, context), timeout)
<<<<<<< HEAD
                .map(response -> new PagedResponseBase<>(response.getRequest(),
                    response.getStatusCode(),
                    response.getHeaders(),
                    response.getValue().queueItems(),
                    response.getValue().nextMarker(),
                    response.getDeserializedHeaders())));
=======
                .map(response -> new PagedResponseBase<>(response.request(),
                    response.statusCode(),
                    response.headers(),
                    response.value().getQueueItems(),
                    response.value().getNextMarker(),
                    response.deserializedHeaders())));
>>>>>>> 9f362581

        return new PagedFlux<>(() -> retriever.apply(marker), retriever);
    }

    /**
     * Retrieves the properties of the storage account's Queue service. The properties range from storage analytics and
     * metric to CORS (Cross-Origin Resource Sharing).
     *
     * <p><strong>Code Samples</strong></p>
     *
     * <p>Retrieve Queue service properties</p>
     *
     * {@codesnippet com.azure.storage.queue.queueServiceAsyncClient.getProperties}
     *
     * <p>For more information, see the
     * <a href="https://docs.microsoft.com/en-us/rest/api/storageservices/get-queue-service-properties">Azure Docs</a>.</p>
     *
     * @return Storage account {@link StorageServiceProperties Queue service properties}
     */
    public Mono<StorageServiceProperties> getProperties() {
        return getPropertiesWithResponse().flatMap(FluxUtil::toMono);
    }

    /**
     * Retrieves the properties of the storage account's Queue service. The properties range from storage analytics and
     * metric to CORS (Cross-Origin Resource Sharing).
     *
     * <p><strong>Code Samples</strong></p>
     *
     * <p>Retrieve Queue service properties</p>
     *
     * {@codesnippet com.azure.storage.queue.queueServiceAsyncClient.getPropertiesWithResponse}
     *
     * <p>For more information, see the
     * <a href="https://docs.microsoft.com/en-us/rest/api/storageservices/get-queue-service-properties">Azure Docs</a>.</p>
     *
     * @return A response containing the Storage account {@link StorageServiceProperties Queue service properties}
     */
    public Mono<Response<StorageServiceProperties>> getPropertiesWithResponse() {
        return withContext(this::getPropertiesWithResponse);
    }

    Mono<Response<StorageServiceProperties>> getPropertiesWithResponse(Context context) {
        return postProcessResponse(client.services().getPropertiesWithRestResponseAsync(context))
            .map(response -> new SimpleResponse<>(response, response.getValue()));
    }

    /**
     * Sets the properties for the storage account's Queue service. The properties range from storage analytics and
     * metric to CORS (Cross-Origin Resource Sharing).
     *
     * To maintain the CORS in the Queue service pass a {@code null} value for {@link StorageServiceProperties#getCors() CORS}.
     * To disable all CORS in the Queue service pass an empty list for {@link StorageServiceProperties#getCors() CORS}.
     *
     * <p><strong>Code Sample</strong></p>
     *
     * <p>Clear CORS in the Queue service</p>
     *
     * {@codesnippet com.azure.storage.queue.queueServiceAsyncClient.setProperties#storageServiceProperties}
     *
     * <p>Enable Minute and Hour Metrics</p>
     *
     * {@codesnippet com.azure.storage.queue.queueServiceAsyncClient.setPropertiesEnableMetrics#storageServiceProperties}
     *
     * <p>For more information, see the
     * <a href="https://docs.microsoft.com/en-us/rest/api/storageservices/set-queue-service-properties">Azure Docs</a>.</p>
     *
     * @param properties Storage account Queue service properties
     * @return An empty response
     * @throws StorageException When one of the following is true
     * <ul>
     *     <li>A CORS rule is missing one of its fields</li>
     *     <li>More than five CORS rules will exist for the Queue service</li>
     *     <li>Size of all CORS rules exceeds 2KB</li>
     *     <li>
     *         Length of {@link CorsRule#getAllowedHeaders() allowed headers}, {@link CorsRule#getExposedHeaders() exposed headers},
     *         or {@link CorsRule#getAllowedOrigins() allowed origins} exceeds 256 characters.
     *     </li>
     *     <li>{@link CorsRule#getAllowedMethods() Allowed methods} isn't DELETE, GET, HEAD, MERGE, POST, OPTIONS, or PUT</li>
     * </ul>
     */
    public Mono<Void> setProperties(StorageServiceProperties properties) {
        return setPropertiesWithResponse(properties).flatMap(FluxUtil::toMono);
    }

    /**
     * Sets the properties for the storage account's Queue service. The properties range from storage analytics and
     * metric to CORS (Cross-Origin Resource Sharing).
     *
     * To maintain the CORS in the Queue service pass a {@code null} value for {@link StorageServiceProperties#getCors() CORS}.
     * To disable all CORS in the Queue service pass an empty list for {@link StorageServiceProperties#getCors() CORS}.
     *
     * <p><strong>Code Sample</strong></p>
     *
     * <p>Clear CORS in the Queue service</p>
     *
     * {@codesnippet com.azure.storage.queue.queueServiceAsyncClient.setPropertiesWithResponse#storageServiceProperties}
     *
     * <p>Enable Minute and Hour Metrics</p>
     *
     * {@codesnippet com.azure.storage.queue.queueServiceAsyncClient.setPropertiesWithResponseEnableMetrics#storageServiceProperties}
     *
     * <p>For more information, see the
     * <a href="https://docs.microsoft.com/en-us/rest/api/storageservices/set-queue-service-properties">Azure Docs</a>.</p>
     *
     * @param properties Storage account Queue service properties
     * @return A response that only contains headers and response status code
     * @throws StorageException When one of the following is true
     * <ul>
     *     <li>A CORS rule is missing one of its fields</li>
     *     <li>More than five CORS rules will exist for the Queue service</li>
     *     <li>Size of all CORS rules exceeds 2KB</li>
     *     <li>
     *         Length of {@link CorsRule#getAllowedHeaders() allowed headers}, {@link CorsRule#getExposedHeaders() exposed headers},
     *         or {@link CorsRule#getAllowedOrigins() allowed origins} exceeds 256 characters.
     *     </li>
     *     <li>{@link CorsRule#getAllowedMethods() Allowed methods} isn't DELETE, GET, HEAD, MERGE, POST, OPTIONS, or PUT</li>
     * </ul>
     */
    public Mono<VoidResponse> setPropertiesWithResponse(StorageServiceProperties properties) {
        return withContext(context -> setPropertiesWithResponse(properties, context));
    }

    Mono<VoidResponse> setPropertiesWithResponse(StorageServiceProperties properties, Context context) {
        return postProcessResponse(client.services().setPropertiesWithRestResponseAsync(properties, context))
            .map(VoidResponse::new);
    }

    /**
     * Retrieves the geo replication information about the Queue service.
     *
     * <p><strong>Code Samples</strong></p>
     *
     * <p>Retrieve the geo replication information</p>
     *
     * {@codesnippet com.azure.storage.queue.queueServiceAsyncClient.getStatistics}
     *
     * <p>For more information, see the
     * <a href="https://docs.microsoft.com/en-us/rest/api/storageservices/get-queue-service-stats">Azure Docs</a>.</p>
     *
     * @return The geo replication information about the Queue service
     */
    public Mono<StorageServiceStats> getStatistics() {
        return getStatisticsWithResponse().flatMap(FluxUtil::toMono);
    }

    /**
     * Retrieves the geo replication information about the Queue service.
     *
     * <p><strong>Code Samples</strong></p>
     *
     * <p>Retrieve the geo replication information</p>
     *
     * {@codesnippet com.azure.storage.queue.queueServiceAsyncClient.getStatisticsWithResponse}
     *
     * <p>For more information, see the
     * <a href="https://docs.microsoft.com/en-us/rest/api/storageservices/get-queue-service-stats">Azure Docs</a>.</p>
     *
     * @return A response containing the geo replication information about the Queue service
     */
    public Mono<Response<StorageServiceStats>> getStatisticsWithResponse() {
        return withContext(this::getStatisticsWithResponse);
    }

    Mono<Response<StorageServiceStats>> getStatisticsWithResponse(Context context) {
        return postProcessResponse(client.services().getStatisticsWithRestResponseAsync(context))
            .map(response -> new SimpleResponse<>(response, response.getValue()));
    }

    /**
     * Generates an account SAS token with the specified parameters
     *
     * @param accountSASService The {@code AccountSASService} services for the account SAS
     * @param accountSASResourceType An optional {@code AccountSASResourceType} resources for the account SAS
     * @param accountSASPermission The {@code AccountSASPermission} permission for the account SAS
     * @param expiryTime The {@code OffsetDateTime} expiry time for the account SAS
     * @return A string that represents the SAS token
     */
    public String generateAccountSAS(AccountSASService accountSASService, AccountSASResourceType accountSASResourceType,
        AccountSASPermission accountSASPermission, OffsetDateTime expiryTime) {
        return this.generateAccountSAS(accountSASService, accountSASResourceType, accountSASPermission, expiryTime,
            null /* startTime */, null /* version */, null /* ipRange */, null /* sasProtocol */);
    }

    /**
     * Generates an account SAS token with the specified parameters
     *
     * <p><strong>Code Samples</strong></p>
     *
     *{@codesnippet com.azure.storage.queue.queueServiceAsyncClient.generateAccountSAS#AccountSASService-AccountSASResourceType-AccountSASPermission-OffsetDateTime-OffsetDateTime-String-IPRange-SASProtocol}
     *
     * <p>For more information, see the
     * <a href="https://docs.microsoft.com/en-us/rest/api/storageservices/create-account-sas">Azure Docs</a>.</p>
     *
     * @param accountSASService The {@code AccountSASService} services for the account SAS
     * @param accountSASResourceType An optional {@code AccountSASResourceType} resources for the account SAS
     * @param accountSASPermission The {@code AccountSASPermission} permission for the account SAS
     * @param expiryTime The {@code OffsetDateTime} expiry time for the account SAS
     * @param startTime The {@code OffsetDateTime} start time for the account SAS
     * @param version The {@code String} version for the account SAS
     * @param ipRange An optional {@code IPRange} ip address range for the SAS
     * @param sasProtocol An optional {@code SASProtocol} protocol for the SAS
     * @return A string that represents the SAS token
     */
    public String generateAccountSAS(AccountSASService accountSASService, AccountSASResourceType accountSASResourceType,
        AccountSASPermission accountSASPermission, OffsetDateTime expiryTime, OffsetDateTime startTime, String version, IPRange ipRange,
        SASProtocol sasProtocol) {

        SharedKeyCredential sharedKeyCredential = Utility.getSharedKeyCredential(this.client.getHttpPipeline());
        Utility.assertNotNull("sharedKeyCredential", sharedKeyCredential);

        return AccountSASSignatureValues.generateAccountSAS(sharedKeyCredential, accountSASService, accountSASResourceType, accountSASPermission, expiryTime, startTime, version, ipRange, sasProtocol);

    }
}<|MERGE_RESOLUTION|>--- conflicted
+++ resolved
@@ -247,21 +247,12 @@
             nextMarker -> postProcessResponse(Utility.applyOptionalTimeout(this.client.services()
                 .listQueuesSegmentWithRestResponseAsync(prefix, nextMarker, maxResults, include,
                     null, null, context), timeout)
-<<<<<<< HEAD
                 .map(response -> new PagedResponseBase<>(response.getRequest(),
                     response.getStatusCode(),
                     response.getHeaders(),
-                    response.getValue().queueItems(),
-                    response.getValue().nextMarker(),
+                    response.getValue().getQueueItems(),
+                    response.getValue().getNextMarker(),
                     response.getDeserializedHeaders())));
-=======
-                .map(response -> new PagedResponseBase<>(response.request(),
-                    response.statusCode(),
-                    response.headers(),
-                    response.value().getQueueItems(),
-                    response.value().getNextMarker(),
-                    response.deserializedHeaders())));
->>>>>>> 9f362581
 
         return new PagedFlux<>(() -> retriever.apply(marker), retriever);
     }
