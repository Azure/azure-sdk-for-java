// Copyright (c) Microsoft Corporation. All rights reserved.
// Licensed under the MIT License.

package com.azure.storage.queue.models;

import com.azure.core.annotation.Immutable;

import java.util.Map;

/**
 * Model class containing properties of a specific queue in the storage Queue service.
 */
@Immutable
public final class QueueProperties {
    private final Map<String, String> metadata;
<<<<<<< HEAD
    private final long approximateMessagesCount;
=======
    private final Long approximateMessagesCount;
>>>>>>> 822e644c

    /**
     * Creates an instance that contains properties of a queue.
     *
     * @param metadata Metadata associated with the queue.
     * @param approximateMessagesCount Approximate number of messages contained in the queue.
<<<<<<< HEAD
     * @deprecated Use {@link #QueueProperties(Map, long)} instead.
=======
     * @deprecated Use {@link #QueueProperties(Map, Long)} instead.
>>>>>>> 822e644c
     */
    @Deprecated
    public QueueProperties(Map<String, String> metadata, int approximateMessagesCount) {
        this(metadata, Long.valueOf(approximateMessagesCount));
    }

    /**
     * Creates an instance that contains properties of a queue.
     *
     * @param metadata Metadata associated with the queue.
     * @param approximateMessagesCount Approximate number of messages contained in the queue.
     */
<<<<<<< HEAD
    public QueueProperties(Map<String, String> metadata, long approximateMessagesCount) {
=======
    public QueueProperties(Map<String, String> metadata, Long approximateMessagesCount) {
>>>>>>> 822e644c
        this.metadata = metadata;
        this.approximateMessagesCount = approximateMessagesCount;
    }

    /**
     * Gets the user-defined metadata associated with the queue.
     *
     * @return The user-defined metadata associated with the queue.
     */
    public Map<String, String> getMetadata() {
        return this.metadata;
    }

    /**
     * Gets the approximate number of messages contained in the queue at the time of properties retrieval.
     *
     * @return the approximate number of messages contained in the queue at the time of properties retrieval.
<<<<<<< HEAD
     * @deprecated Use {@link #QueueProperties(Map, long)} instead.
     */
    @Deprecated
    public int getApproximateMessagesCount() {
        return (int) this.approximateMessagesCount;
=======
     * @deprecated Use {@link #QueueProperties(Map, Long)} instead.
     */
    @Deprecated
    public int getApproximateMessagesCount() {
        return this.approximateMessagesCount == null ? 0 : Math.toIntExact(this.approximateMessagesCount);
>>>>>>> 822e644c
    }

    /**
     * Gets the approximate number of messages contained in the queue at the time of properties retrieval.
     *
     * @return the approximate number of messages contained in the queue at the time of properties retrieval.
     */
<<<<<<< HEAD
    public long getApproximateMessagesCountLong() {
=======
    public Long getApproximateMessagesCountLong() {
>>>>>>> 822e644c
        return approximateMessagesCount;
    }
}<|MERGE_RESOLUTION|>--- conflicted
+++ resolved
@@ -13,22 +13,14 @@
 @Immutable
 public final class QueueProperties {
     private final Map<String, String> metadata;
-<<<<<<< HEAD
     private final long approximateMessagesCount;
-=======
-    private final Long approximateMessagesCount;
->>>>>>> 822e644c
 
     /**
      * Creates an instance that contains properties of a queue.
      *
      * @param metadata Metadata associated with the queue.
      * @param approximateMessagesCount Approximate number of messages contained in the queue.
-<<<<<<< HEAD
      * @deprecated Use {@link #QueueProperties(Map, long)} instead.
-=======
-     * @deprecated Use {@link #QueueProperties(Map, Long)} instead.
->>>>>>> 822e644c
      */
     @Deprecated
     public QueueProperties(Map<String, String> metadata, int approximateMessagesCount) {
@@ -41,11 +33,8 @@
      * @param metadata Metadata associated with the queue.
      * @param approximateMessagesCount Approximate number of messages contained in the queue.
      */
-<<<<<<< HEAD
+
     public QueueProperties(Map<String, String> metadata, long approximateMessagesCount) {
-=======
-    public QueueProperties(Map<String, String> metadata, Long approximateMessagesCount) {
->>>>>>> 822e644c
         this.metadata = metadata;
         this.approximateMessagesCount = approximateMessagesCount;
     }
@@ -63,19 +52,11 @@
      * Gets the approximate number of messages contained in the queue at the time of properties retrieval.
      *
      * @return the approximate number of messages contained in the queue at the time of properties retrieval.
-<<<<<<< HEAD
      * @deprecated Use {@link #QueueProperties(Map, long)} instead.
      */
     @Deprecated
     public int getApproximateMessagesCount() {
         return (int) this.approximateMessagesCount;
-=======
-     * @deprecated Use {@link #QueueProperties(Map, Long)} instead.
-     */
-    @Deprecated
-    public int getApproximateMessagesCount() {
-        return this.approximateMessagesCount == null ? 0 : Math.toIntExact(this.approximateMessagesCount);
->>>>>>> 822e644c
     }
 
     /**
@@ -83,11 +64,7 @@
      *
      * @return the approximate number of messages contained in the queue at the time of properties retrieval.
      */
-<<<<<<< HEAD
     public long getApproximateMessagesCountLong() {
-=======
-    public Long getApproximateMessagesCountLong() {
->>>>>>> 822e644c
         return approximateMessagesCount;
     }
 }