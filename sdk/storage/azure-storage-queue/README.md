# Azure Storage Queue client library for Java
Azure Queue storage is a service for storing large numbers of messages that can be accessed from anywhere in the world via authenticated calls using HTTP or HTTPS.
A single queue message can be up to 64 KB in size, and a queue can contain millions of messages, up to the total capacity limit of a storage account.

[Source code][source_code] | [API reference documentation][api_documentation] | [Product documentation][storage_docs] |
[Samples][samples]

## Getting started

### Prerequisites

- [Java Development Kit (JDK)][jdk] with version 8 or above
- [Azure Subscription][azure_subscription]
- [Create Storage Account][storage_account]

### Adding the package to your product

```xml
<dependency>
  <groupId>com.azure</groupId>
  <artifactId>azure-storage-queue</artifactId>
  <version>12.0.0-preview.4</version>
</dependency>
```
### Default HTTP Client
All client libraries, by default, use Netty HTTP client. Adding the above dependency will automatically configure 
Storage Queue to use Netty HTTP client. 

### Alternate HTTP client
If, instead of Netty it is preferable to use OkHTTP, there is a HTTP client available for that too. Exclude the default
Netty and include OkHTTP client in your pom.xml.

```xml
<!-- Add Storage Queue dependency without Netty HTTP client -->
<dependency>
    <groupId>com.azure</groupId>
    <artifactId>azure-storage-queue</artifactId>
      <version>12.0.0-preview.4</version>
    <exclusions>
      <exclusion>
        <groupId>com.azure</groupId>
        <artifactId>azure-core-http-netty</artifactId>
      </exclusion>
    </exclusions>
</dependency>

<!-- Add OkHTTP client to use with Storage Queue -->
<dependency>
  <groupId>com.azure</groupId>
  <artifactId>azure-core-http-okhttp</artifactId>
  <version>1.0.0-preview.5</version>
</dependency>
```

### Configuring HTTP Clients
When an HTTP client is included on the classpath, as shown above, it is not necessary to specify it in the client library [builders](#build-a-client), unless you want to customize the HTTP client in some fashion. If this is desired, the `httpClient` builder method is often available to achieve just this, by allowing users to provide a custom (or customized) `com.azure.core.http.HttpClient` instances.

For starters, by having the Netty or OkHTTP dependencies on your classpath, as shown above, you can create new instances of these `HttpClient` types using their builder APIs. For example, here is how you would create a Netty HttpClient instance:

```java
HttpClient client = new NettyAsyncHttpClientBuilder()
    .port(8080)
    .wiretap(true)
    .build();
```

### Create a Storage Account
To create a Storage Account you can use the Azure Portal or [Azure CLI][azure_cli].

```Powershell
az group create --name storage-resource-group --location westus
```

### Authenticate the client

In order to interact with the Storage service (Blob, Queue, Message, MessageId, File) you'll need to create an instance of the Service Client class.
To make this possible you'll need the Account SAS (shared access signature) string of Storage account. Learn more at [SAS Token][sas_token]

#### Get Credentials

- **SAS Token**

a. Use the [Azure CLI][azure_cli] snippet below to get the SAS token from the Storage account.

```Powershell
az storage queue generate-sas
    --name {queue name}
    --expiry {date/time to expire SAS token}
    --permission {permission to grant}
    --connection-string {connection string of the storage account}
```

```Powershell
CONNECTION_STRING=<connection-string>
az storage queue generate-sas
    --name javasdksas
    --expiry 2019-06-05
    --permission rpau
    --connection-string $CONNECTION_STRING
```
b. Alternatively, get the Account SAS Token from the Azure Portal.
```
Go to your storage account -> Shared access signature -> Click on Generate SAS and connection string (after setup)
```

- **Shared Key Credential**

a. Use account name and account key. Account name is your storage account name.
```
// Here is where we get the key
Go to your storage account -> Access keys -> Key 1/ Key 2 -> Key
```
b. Use the connection string
```
// Here is where we get the key
Go to your storage account -> Access Keys -> Keys 1/ Key 2 -> Connection string
```
## Key concepts
### URL format
Queues are addressable using the following URL format:
The following URL addresses a queue in the diagram:
https://myaccount.queue.core.windows.net/images-to-download

#### Resource URI Syntax
For the storage account, the base URI for queue operations includes the name of the account only:
```$xslt
https://myaccount.queue.core.windows.net
```
For a queue, the base URI includes the name of the account and the name of the queue:
```$xslt
https://myaccount.queue.core.windows.net/myqueue
```

### Handling Exceptions
Uses the `queueServiceClient` generated from [Queue Service Client](#queue-service-client) section below.
   
```java
try {
   queueServiceClient.createQueue("myQueue");
} catch (StorageException e) {
   logger.error("Failed to create a queue with error code: " + e.getErrorCode());
}
```

### Queue Names
Every queue within an account must have a unique name. The queue name must be a valid DNS name, and cannot be changed once created. Queue names must confirm to the following rules:
1. A queue name must start with a letter or number, and can only contain letters, numbers, and the dash (-) character.
1. The first and last letters in the queue name must be alphanumeric. The dash (-) character cannot be the first or last character. Consecutive dash characters are not permitted in the queue name.
1. All letters in a queue name must be lowercase.
1. A queue name must be from 3 through 63 characters long.

### Queue Services
The queue service do operations on the queues in the storage account and manage the queue properties.

### Queue Service Client

The client performs the interactions with the Queue service, create or delete a queue, getting and setting Queue properties, list queues in account, and get queue statistics. An asynchronous, `QueueServiceAsyncClient`, and synchronous, `QueueClient`, client exists in the SDK allowing for selection of a client based on an application's use case.
Once you have the value of the SASToken you can create the queue service client with `${accountName}`, `${SASToken}`.
```Java
<<<<<<< HEAD
String queueServiceURL = String.format("https://%s.queue.core.windows.net", accountName)
QueueServiceClient queueServiceClient = new QueueServiceClientBuilder().endpoint(queueURL).sasToken(SASToken).build();
=======
String queueServiceURL = String.format("https://%s.queue.core.windows.net", accountName);
QueueServiceClient queueServiceClient = new QueueServiceClientBuilder().endpoint(queueServiceURL).credential(SASToken).buildClient();
>>>>>>> f346f0a2

QueueClient newQueueClient = queueServiceClient.createQueue("myqueue");
```

or

```Java
String queueServiceAsyncURL = String.format("https://%s.queue.core.windows.net/", accountName);
QueueServiceAsyncClient queueServiceAsyncClient = new QueueServiceClientBuilder().endpoint(queueServiceAsyncURL)
<<<<<<< HEAD
                                                        sasToken(SASToken).build();
=======
.credential(SASToken).buildAsyncClient();
>>>>>>> f346f0a2
queueServiceAsyncClient.createQueue("newAsyncQueue").subscribe(
    result -> {
      // do something when new queue created
    },
    error -> {
      // do something if something wrong happened
    },
    () -> {
      // completed, do something
    });
```

### Queue
Azure Queue storage is a service for storing large numbers of messages that can be accessed from anywhere in the world via authenticated calls using HTTP or HTTPS.
A single queue message can be up to 64 KB in size, and a queue can contain millions of messages, up to the total capacity limit of a storage account.

### QueueClient
Once you have the value of the SASToken you can create the queue service client with `${accountName}`, `${queueName}`, `${SASToken}`.
```Java
String queueURL = String.format("https://%s.queue.core.windows.net/%s", accountName, queueName);
<<<<<<< HEAD
QueueClient queueClient = QueueClient.builder().endpoint(queueURL).sasToken(SASToken).build();
=======
QueueClient queueClient = new QueueClientBuilder().endpoint(queueURL).credential(SASToken).buildClient();

>>>>>>> f346f0a2
// metadata is map of key-value pair
queueClient.createWithResponse(metadata, null, Duration.ofSeconds(30), Context.NONE);
```

or

```Java
String queueAsyncURL = String.format("https://%s.queue.core.windows.net/%s%s", accountName, queueAsyncName, sasToken);
QueueAsyncClient queueAsyncClient = new QueueClientBuilder().endpoint(queueAsyncURL).buildAsyncClient();
queueAsyncClient.createWithResponse(metadata).subscribe(
    result -> {
        // do something when new queue created
    },
    error -> {
        // do something if something wrong happened
    },
    () -> {
        // completed, do something
    });
``` 
## Examples

The following sections provide several code snippets covering some of the most common Configuration Service tasks, including:
- [Build a client](#build-a-client)
- [Create a Queue](#create-a-queue)
- [Delete a queue](#delete-a-queue)
- [List the queues in account](#list-queues-in-account)
- [Get properties in Queue account](#get-properties-in-queue-account)
- [Set properties in Queue account](#set-properties-in-queue-account)
- [Get statistics of queue](#get-queue-service-statistics)
- [Enqueue message into a queue](#enqueue-message-into-a-queue)
- [Update a message in a queue](#update-a-message-in-a-queue)
- [Peek at messages in a queue](#peek-at-messages-in-a-queue)
- [Dequeue messages from a queue](#dequeue-messages-from-a-queue)
- [Delete message from a queue](#delete-message-from-a-queue)
- [Get a Queue properties](#get-a-queue-properties)
- [Set/Update a Queue metadata](#set-a-queue-metadata)

### Build a client
We have two ways of building QueueService or Queue Client. Here will take queueServiceClient as an example. Same things apply to queueClient.

First, build client from full URL/endpoint (e.g. with queueName, with SASToken and etc.)

```Java
String queueServiceURL = String.format("https://%s.queue.core.windows.net/%s", accountName, sasToken);
QueueServiceClient queueServiceClient = new QueueServiceClientBuilder().endpoint(queueServiceURL).buildClient();
```

Or

We can build the queueServiceClient from the builder using `${SASToken}` as credential.

```Java
String queueServiceURL = String.format("https://%s.queue.core.windows.net", accountName);
QueueServiceClient queueServiceClient = new QueueServiceClientBuilder().endpoint(queueServiceURL).sasToken(SASToken).buildClient();
```

### Create a queue

Create a queue in the Storage Account using `${SASToken}` as credential.
Throws StorageException If the queue fails to be created.

```Java
String queueServiceURL = String.format("https://%s.queue.core.windows.net", accountName);
QueueServiceClient queueServiceClient = new QueueServiceClientBuilder().endpoint(queueServiceURL).sasToken(SASToken).buildClient();

QueueClient newQueueClient = queueServiceClient.createQueue("myqueue");
```
### Delete a queue

Delete a queue in the Storage Account using `${SASToken}` as credential.
Throws StorageException If the queue fails to be deleted.
```Java
String queueServiceURL = String.format("https://%s.queue.core.windows.net", accountName);
QueueServiceClient queueServiceClient = new QueueServiceClientBuilder().endpoint(queueServiceURL).sasToken(SASToken).buildClient();

queueServiceClient.deleteQueue("myqueue");
```

### List queues in account

List all the queues in account using `${SASToken}` as credential.
```Java
String queueServiceURL = String.format("https://%s.queue.core.windows.net", accountName);
QueueServiceClient queueServiceClient = new QueueServiceClientBuilder().endpoint(queueServiceURL).sasToken(SASToken).buildClient();
// @param marker: Starting point to list the queues
// @param options: Filter for queue selection
// @param timeout: An optional timeout applied to the operation.
// @param context: Additional context that is passed through the Http pipeline during the service call.
queueServiceClient.listQueues(markers, options, timeout, context).stream().forEach(
    queueItem -> {System.out.printf("Queue %s exists in the account.", queueItem.getName());}
);
```

### Get properties in queue account

Get queue properties in account, including properties for Storage Analytics and CORS (Cross-Origin Resource Sharing) rules.

Use `${SASToken}` as credential.
```Java
String queueServiceURL = String.format("https://%s.queue.core.windows.net", accountName);
QueueServiceClient queueServiceClient = new QueueServiceClientBuilder().endpoint(queueServiceURL).sasToken(SASToken).buildClient();

StorageServiceProperties properties = queueServiceClient.getProperties();
```

### Set properties in queue account

Set queue properties in account, including properties for Storage Analytics and CORS (Cross-Origin Resource Sharing) rules.

Use `${SASToken}` as credential.
```Java
String queueServiceURL = String.format("https://%s.queue.core.windows.net", accountName);
QueueServiceClient queueServiceClient = new QueueServiceClientBuilder().endpoint(queueServiceURL).sasToken(SASToken).buildClient();
<<<<<<< HEAD

StorageServiceProperties properties = new StorageServiceProperties() {
    // logging: some logging;
    // HourMetrics: some metrics
    // MinuteMetrics: some metrics
    // Cors: some cors
}
=======
>>>>>>> f346f0a2

StorageServiceProperties properties = queueServiceClient.getProperties();
properties.setCors(Collections.emptyList());
queueServiceClient.setProperties(properties);
```

### Get queue service statistics
The `Get Queue Service Stats` operation retrieves statistics related to replication for the Queue service.

Use `${SASToken}` as credential.
It is only available on the secondary location endpoint when read-access geo-redundant replication is enabled for the storage account.
```Java
String queueServiceURL = String.format("https://%s.queue.core.windows.net", accountName);
QueueServiceClient queueServiceClient = new QueueServiceClientBuilder().endpoint(queueServiceURL).sasToken(SASToken).buildClient();

StorageServiceStats queueStats = queueServiceClient.getStatistics();
```

### Enqueue message into a queue
The operation adds a new message to the back of the message queue. A visibility timeout can also be specified to make the message invisible until the visibility timeout expires.

Use `${SASToken}` as credential.
A message must be in a format that can be included in an XML request with UTF-8 encoding. The encoded message can be up to 64 KB in size for versions 2011-08-18 and newer, or 8 KB in size for previous versions.
```Java
String queueSURL = String.format("https://%s.queue.core.windows.net", accountName);
QueueClient queueClient = new QueueClientBuilder().endpoint(queueURL).sasToken(SASToken).queueName("myqueue").buildClient();

queueClient.enqueueMessage("myMessage");
```

### Update a message in a queue
The operation updates a message in the message queue. Use `${SASToken}` as credential.
```Java
String queueSURL = String.format("https://%s.queue.core.windows.net", accountName);
QueueClient queueClient = new QueueClientBuilder().endpoint(queueURL).sasToken(SASToken).queueName("myqueue").buildClient();
// @param messageId Id of the message
// @param popReceipt Unique identifier that must match the message for it to be updated
// @param visibilityTimeout How long the message will be invisible in the queue in seconds
queueClient.updateMessage("new message", messageId, popReceipt, visibilityTimeout);
```

### Peek at messages in a queue
The operation retrieves one or more messages from the front of the queue. Use `${SASToken}` as credential.
```Java
String queueSURL = String.format("https://%s.queue.core.windows.net", accountName);
QueueClient queueClient = new QueueClientBuilder().endpoint(queueURL).sasToken(SASToken).queueName("myqueue").buildClient();

queueClient.peekMessages().forEach(message-> {System.out.println(message.getMessageText());});
```


### Dequeue messages from a queue
The operation retrieves one or more messages from the front of the queue. Use `${SASToken}` as credential.
```Java
String queueSURL = String.format("https://%s.queue.core.windows.net", accountName);
QueueClient queueClient = new QueueClientBuilder().endpoint(queueURL).sasToken(SASToken).queueName("myqueue").buildClient();

queueClient.dequeueMessages(10).forEach(message-> {System.out.println(message.getMessageText());});
```


### Delete message from a queue
The operation retrieves one or more messages from the front of the queue. Use `${SASToken}` as credential.
```Java
String queueSURL = String.format("https://%s.queue.core.windows.net", accountName);
QueueClient queueClient = new QueueClientBuilder().endpoint(queueURL).sasToken(SASToken).queueName("myqueue").buildClient();

queueClient.deleteMessage(messageId, popReceipt);
```

### Get a queue properties
The operation retrieves user-defined metadata and queue properties on the specified queue. Metadata is associated with the queue as name-values pairs.

Use `${SASToken}` as credential.
```Java
String queueSURL = String.format("https://%s.queue.core.windows.net", accountName);
QueueClient queueClient = new QueueClientBuilder().endpoint(queueURL).sasToken(SASToken).queueName("myqueue").buildClient();

QueueProperties properties = queueClient.getProperties();
```

### Set a queue metadata
The operation sets user-defined metadata on the specified queue. Metadata is associated with the queue as name-value pairs.

Use `${SASToken}` as credential.
```Java
String queueSURL = String.format("https://%s.queue.core.windows.net", accountName);
QueueClient queueClient = new QueueClientBuilder().endpoint(queueURL).sasToken(SASToken).queueName("myqueue").buildClient();

Map<String, String> metadata =  new HashMap<String, String>() {{
    put("key1", "val1");
    put("key2", "val2");
}};
queueClient.setMetadata(metadata);
```


## Troubleshooting

## General

When you interact with queue using this Java client library, errors returned by the service correspond to the same HTTP status codes returned for [REST API][storage_rest] requests. For example, if you try to retrieve a queue that doesn't exist in your Storage Account, a `404` error is returned, indicating `Not Found`.

## Next steps

Get started with our [Queue samples][samples]:
- [QueueServiceSample][samples_queue_service]: Create, list and delete queues
- [MessageSample][samples_message]: Enqueue, peek dequeue, update, clear and delete messages. Get properties of the queue.
- [QueueExceptionSample][samples_queue_exception]: Handle the exceptions from storage queue service side.
- [AsyncSample][samples_async]: Create queue and enqueue message using async queue client call.

## Contributing
This project welcomes contributions and suggestions.  Most contributions require you to agree to a
Contributor License Agreement (CLA) declaring that you have the right to, and actually do, grant us
the rights to use your contribution. For details, visit https://cla.microsoft.com.

When you submit a pull request, a CLA-bot will automatically determine whether you need to provide
a CLA and decorate the PR appropriately (e.g., label, comment). Simply follow the instructions
provided by the bot. You will only need to do this once across all repos using our CLA.

This project has adopted the [Microsoft Open Source Code of Conduct](https://opensource.microsoft.com/codeofconduct/).
For more information see the [Code of Conduct FAQ](https://opensource.microsoft.com/codeofconduct/faq/) or
contact [opencode@microsoft.com](mailto:opencode@microsoft.com) with any additional questions or comments.

If you would like to become an active contributor to this project please follow the instructions provided in [Microsoft Azure Projects Contribution Guidelines](http://azure.github.io/guidelines.html).

1. Fork it
2. Create your feature branch (`git checkout -b my-new-feature`)
3. Commit your changes (`git commit -am 'Add some feature'`)
4. Push to the branch (`git push origin my-new-feature`)
5. Create new Pull Request

<!-- LINKS -->
[source_code]: src
[api_documentation]: https://docs.microsoft.com/rest/api/storageservices/queue-service-rest-api
[storage_docs]: https://docs.microsoft.com/azure/storage/queues/storage-queues-introduction
[jdk]: https://docs.microsoft.com/java/azure/java-supported-jdk-runtime?view=azure-java-stable
[maven]: https://maven.apache.org/
[azure_subscription]: https://azure.microsoft.com/free/
[storage_account]: https://docs.microsoft.com/azure/storage/common/storage-quickstart-create-account?tabs=azure-portal
[azure_cli]: https://docs.microsoft.com/cli/azure
[sas_token]: https://docs.microsoft.com/azure/storage/common/storage-dotnet-shared-access-signature-part-1
[storage_rest]: https://docs.microsoft.com/rest/api/storageservices/queue-service-error-codes
[samples]: src/samples
[samples_queue_service]: src/samples/java/com/azure/storage/queue/QueueServiceSamples.java
[samples_message]: src/samples/java/com/azure/storage/queue/MessageSamples.java
[samples_queue_exception]: src/samples/java/com/azure/storage/queue/QueueExceptionSamples.java
[samples_async]: src/samples/java/com/azure/storage/queue/AsyncSamples.java

![Impressions](https://azure-sdk-impressions.azurewebsites.net/api/impressions/azure-sdk-for-java/sdk/storage/azure-storage-queue/README.png)<|MERGE_RESOLUTION|>--- conflicted
+++ resolved
@@ -157,13 +157,8 @@
 The client performs the interactions with the Queue service, create or delete a queue, getting and setting Queue properties, list queues in account, and get queue statistics. An asynchronous, `QueueServiceAsyncClient`, and synchronous, `QueueClient`, client exists in the SDK allowing for selection of a client based on an application's use case.
 Once you have the value of the SASToken you can create the queue service client with `${accountName}`, `${SASToken}`.
 ```Java
-<<<<<<< HEAD
-String queueServiceURL = String.format("https://%s.queue.core.windows.net", accountName)
+String queueServiceURL = String.format("https://%s.queue.core.windows.net", accountName);
 QueueServiceClient queueServiceClient = new QueueServiceClientBuilder().endpoint(queueURL).sasToken(SASToken).build();
-=======
-String queueServiceURL = String.format("https://%s.queue.core.windows.net", accountName);
-QueueServiceClient queueServiceClient = new QueueServiceClientBuilder().endpoint(queueServiceURL).credential(SASToken).buildClient();
->>>>>>> f346f0a2
 
 QueueClient newQueueClient = queueServiceClient.createQueue("myqueue");
 ```
@@ -173,11 +168,7 @@
 ```Java
 String queueServiceAsyncURL = String.format("https://%s.queue.core.windows.net/", accountName);
 QueueServiceAsyncClient queueServiceAsyncClient = new QueueServiceClientBuilder().endpoint(queueServiceAsyncURL)
-<<<<<<< HEAD
-                                                        sasToken(SASToken).build();
-=======
-.credential(SASToken).buildAsyncClient();
->>>>>>> f346f0a2
+.sasToken(SASToken).buildAsyncClient();
 queueServiceAsyncClient.createQueue("newAsyncQueue").subscribe(
     result -> {
       // do something when new queue created
@@ -198,12 +189,8 @@
 Once you have the value of the SASToken you can create the queue service client with `${accountName}`, `${queueName}`, `${SASToken}`.
 ```Java
 String queueURL = String.format("https://%s.queue.core.windows.net/%s", accountName, queueName);
-<<<<<<< HEAD
-QueueClient queueClient = QueueClient.builder().endpoint(queueURL).sasToken(SASToken).build();
-=======
-QueueClient queueClient = new QueueClientBuilder().endpoint(queueURL).credential(SASToken).buildClient();
-
->>>>>>> f346f0a2
+QueueClient queueClient = new QueueClientBuilder().endpoint(queueURL).sasToken(SASToken).buildClient();
+
 // metadata is map of key-value pair
 queueClient.createWithResponse(metadata, null, Duration.ofSeconds(30), Context.NONE);
 ```
@@ -318,16 +305,6 @@
 ```Java
 String queueServiceURL = String.format("https://%s.queue.core.windows.net", accountName);
 QueueServiceClient queueServiceClient = new QueueServiceClientBuilder().endpoint(queueServiceURL).sasToken(SASToken).buildClient();
-<<<<<<< HEAD
-
-StorageServiceProperties properties = new StorageServiceProperties() {
-    // logging: some logging;
-    // HourMetrics: some metrics
-    // MinuteMetrics: some metrics
-    // Cors: some cors
-}
-=======
->>>>>>> f346f0a2
 
 StorageServiceProperties properties = queueServiceClient.getProperties();
 properties.setCors(Collections.emptyList());
