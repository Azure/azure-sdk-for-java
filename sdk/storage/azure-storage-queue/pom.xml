--- conflicted
+++ resolved
@@ -5,11 +5,7 @@
   <parent>
     <groupId>com.azure</groupId>
     <artifactId>azure-client-sdk-parent</artifactId>
-<<<<<<< HEAD
-    <version>1.3.0</version>
-=======
     <version>1.5.0</version>
->>>>>>> f9b68898
     <relativePath>../../../pom.client.xml</relativePath>
   </parent>
 
@@ -17,11 +13,7 @@
 
   <groupId>com.azure</groupId>
   <artifactId>azure-storage-queue</artifactId>
-<<<<<<< HEAD
-  <version>12.0.0-preview.3</version>
-=======
   <version>12.0.0-preview.4</version>
->>>>>>> f9b68898
 
   <name>Microsoft Azure client library for Queue Storage</name>
   <description>This module contains client library for Microsoft Azure Queue Storage.</description>
@@ -48,39 +40,23 @@
     <dependency>
       <groupId>com.azure</groupId>
       <artifactId>azure-core</artifactId>
-<<<<<<< HEAD
-      <version>1.0.0-preview.4</version>
-=======
       <version>1.0.0-preview.6</version>
->>>>>>> f9b68898
     </dependency>
     <dependency>
       <groupId>com.azure</groupId>
       <artifactId>azure-storage-common</artifactId>
-<<<<<<< HEAD
-      <version>12.0.0-preview.3</version>
-=======
       <version>12.0.0-preview.4</version>
->>>>>>> f9b68898
     </dependency>
     <dependency>
       <groupId>com.azure</groupId>
       <artifactId>azure-core-test</artifactId>
-<<<<<<< HEAD
-      <version>1.0.0-preview.4</version>
-=======
       <version>1.0.0-preview.6</version>
->>>>>>> f9b68898
       <scope>test</scope>
     </dependency>
     <dependency>
       <groupId>com.azure</groupId>
       <artifactId>azure-core-http-netty</artifactId>
-<<<<<<< HEAD
-      <version>1.0.0-preview.4</version>
-=======
       <version>1.0.0-preview.6</version>
->>>>>>> f9b68898
       <scope>test</scope>
     </dependency>
     <dependency>
@@ -101,41 +77,6 @@
     </dependency>
   </dependencies>
 
-<<<<<<< HEAD
-  <build>
-
-    <sourceDirectory>src/main/java</sourceDirectory>
-    <testSourceDirectory>src/test/java</testSourceDirectory>
-
-    <plugins>
-
-      <plugin>
-        <groupId>org.apache.maven.plugins</groupId>
-        <artifactId>maven-compiler-plugin</artifactId>
-        <version>${maven-compiler-plugin.version}</version>
-        <configuration>
-          <compilerId>groovy-eclipse-compiler</compilerId>
-          <compilerArgument>-Xlint:unchecked</compilerArgument>
-          <source>1.8</source>
-          <target>1.8</target>
-          <showDeprecation>true</showDeprecation>
-        </configuration>
-        <dependencies>
-          <dependency>
-            <groupId>org.codehaus.groovy</groupId>
-            <artifactId>groovy-eclipse-compiler</artifactId>
-            <version>${groovy-eclipse-compiler.version}</version>
-          </dependency>
-          <dependency>
-            <groupId>org.codehaus.groovy</groupId>
-            <artifactId>groovy-eclipse-batch</artifactId>
-            <version>${groovy-eclipse-batch.version}</version>
-          </dependency>
-        </dependencies>
-      </plugin>
-    </plugins>
-  </build>
-=======
   <profiles>
     <profile>
       <id>java8</id>
@@ -280,5 +221,4 @@
       </build>
     </profile>
   </profiles>
->>>>>>> f9b68898
 </project>