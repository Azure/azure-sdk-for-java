<?xml version="1.0" encoding="UTF-8"?>
<project xmlns="http://maven.apache.org/POM/4.0.0"
         xmlns:xsi="http://www.w3.org/2001/XMLSchema-instance"
         xsi:schemaLocation="http://maven.apache.org/POM/4.0.0 http://maven.apache.org/xsd/maven-4.0.0.xsd">
  <parent>
    <groupId>com.azure</groupId>
    <artifactId>azure-client-sdk-parent</artifactId>
    <version>1.7.0</version> <!-- {x-version-update;com.azure:azure-client-sdk-parent;current} -->
    <relativePath>../../parents/azure-client-sdk-parent</relativePath>
  </parent>

  <modelVersion>4.0.0</modelVersion>

  <groupId>com.azure</groupId>
  <artifactId>azure-storage-queue</artifactId>
  <version>12.12.0-beta.4</version> <!-- {x-version-update;com.azure:azure-storage-queue;current} -->

  <name>Microsoft Azure client library for Queue Storage</name>
  <description>This module contains client library for Microsoft Azure Queue Storage.</description>
  <url>https://github.com/Azure/azure-sdk-for-java</url>

  <distributionManagement>
    <site>
      <id>azure-java-build-docs</id>
      <url>${site.url}/site/${project.artifactId}</url>
    </site>
  </distributionManagement>

  <scm>
    <url>scm:git:https://github.com/Azure/azure-sdk-for-java</url>
    <connection>scm:git:git@github.com:Azure/azure-sdk-for-java.git</connection>
    <tag>HEAD</tag>
  </scm>

  <properties>
    <AZURE_TEST_SYSTEM_PLAYBACK_PROPERTIES_FILE>../azure-storage-common/ci.system.properties</AZURE_TEST_SYSTEM_PLAYBACK_PROPERTIES_FILE>
    <!-- Configures the Java 9+ run to perform the required module exports, opens, and reads that are necessary for testing but shouldn't be part of the module-info. -->
    <javaModulesSurefireArgLine>
      --add-exports com.azure.core/com.azure.core.implementation.http=ALL-UNNAMED
      --add-exports com.azure.core/com.azure.core.implementation.serializer.jackson=ALL-UNNAMED
      --add-exports com.azure.core/com.azure.core.implementation.util=ALL-UNNAMED
      --add-opens com.azure.storage.common/com.azure.storage.common.implementation=ALL-UNNAMED
      --add-opens com.azure.storage.queue/com.azure.storage.queue=ALL-UNNAMED
      --add-opens com.azure.storage.queue/com.azure.storage.queue.implementation=ALL-UNNAMED
      --add-opens com.azure.storage.queue/com.azure.storage.queue.implementation.util=ALL-UNNAMED
      --add-opens com.azure.storage.queue/com.azure.storage.queue.models=ALL-UNNAMED
      --add-reads com.azure.core=ALL-UNNAMED
      --add-reads com.azure.core.test=ALL-UNNAMED
      --add-reads com.azure.core.amqp=ALL-UNNAMED
      --add-reads com.azure.storage.common=ALL-UNNAMED
    </javaModulesSurefireArgLine>
  </properties>

  <dependencies>
    <dependency>
      <groupId>com.azure</groupId>
      <artifactId>azure-core</artifactId>
<<<<<<< HEAD
      <version>1.24.0-beta.1</version> <!-- {x-version-update;com.azure:azure-core;current} -->
=======
      <version>1.26.0-beta.1</version> <!-- {x-version-update;unreleased_com.azure:azure-core;dependency} -->
>>>>>>> 236dd538
    </dependency>
    <dependency>
      <groupId>com.azure</groupId>
      <artifactId>azure-core-http-netty</artifactId>
      <version>1.11.7</version> <!-- {x-version-update;com.azure:azure-core-http-netty;dependency} -->
    </dependency>
    <dependency>
      <groupId>com.azure</groupId>
      <artifactId>azure-storage-common</artifactId>
      <version>12.15.0-beta.4</version> <!-- {x-version-update;com.azure:azure-storage-common;current} -->
    </dependency>
    <dependency>
      <groupId>com.azure</groupId>
      <artifactId>azure-storage-common</artifactId>
      <version>12.15.0-beta.4</version> <!-- {x-version-update;com.azure:azure-storage-common;current} -->
      <classifier>tests</classifier>
      <type>test-jar</type>
      <scope>test</scope>
    </dependency>
    <dependency>
      <groupId>com.azure</groupId>
      <artifactId>azure-core-test</artifactId>
      <version>1.7.8</version> <!-- {x-version-update;com.azure:azure-core-test;dependency} -->
      <scope>test</scope>
    </dependency>
    <dependency>
      <groupId>io.projectreactor</groupId>
      <artifactId>reactor-test</artifactId>
      <version>3.4.14</version> <!-- {x-version-update;io.projectreactor:reactor-test;external_dependency} -->
      <scope>test</scope>
    </dependency>
    <dependency>
      <groupId>com.azure</groupId>
      <artifactId>azure-identity</artifactId>
      <version>1.4.5</version> <!-- {x-version-update;com.azure:azure-identity;dependency} -->
      <scope>test</scope>
    </dependency>
    <dependency>
      <groupId>org.apache.logging.log4j</groupId>
      <artifactId>log4j-slf4j-impl</artifactId>
      <version>2.17.1</version> <!-- {x-version-update;org.apache.logging.log4j:log4j-slf4j-impl;external_dependency} -->
      <scope>test</scope>
    </dependency>
    <dependency>
      <groupId>org.apache.logging.log4j</groupId>
      <artifactId>log4j-api</artifactId>
      <version>2.17.1</version> <!-- {x-version-update;org.apache.logging.log4j:log4j-api;external_dependency} -->
      <scope>test</scope>
    </dependency>
    <dependency>
      <groupId>org.apache.logging.log4j</groupId>
      <artifactId>log4j-core</artifactId>
      <version>2.17.1</version> <!-- {x-version-update;org.apache.logging.log4j:log4j-core;external_dependency} -->
      <scope>test</scope>
    </dependency>
    <dependency>
      <groupId>com.azure</groupId>
      <artifactId>azure-core-http-okhttp</artifactId>
      <version>1.7.9</version> <!-- {x-version-update;com.azure:azure-core-http-okhttp;dependency} -->
      <scope>test</scope>
    </dependency>
  </dependencies>

  <profiles>
    <profile>
      <id>inject-sas-service-version</id>
      <activation>
        <property><name>env.AZURE_LIVE_TEST_SERVICE_VERSION</name></property>
      </activation>
      <build>
        <plugins>
          <plugin>
            <groupId>org.codehaus.mojo</groupId>
            <artifactId>build-helper-maven-plugin</artifactId>
            <version>3.0.0</version> <!-- {x-version-update;org.codehaus.mojo:build-helper-maven-plugin;external_dependency} -->
            <executions>
              <execution>
                <id>regex-property</id>
                <goals>
                  <goal>regex-property</goal>
                </goals>
                <configuration>
                  <name>AZURE_STORAGE_SAS_SERVICE_VERSION</name>
                  <value>${env.AZURE_LIVE_TEST_SERVICE_VERSION}</value>
                  <regex>V(\d+)_(\d+)_(\d+)</regex>
                  <replacement>$1-$2-$3</replacement>
                </configuration>
              </execution>
            </executions>
          </plugin>
          <plugin>
            <groupId>org.apache.maven.plugins</groupId>
            <artifactId>maven-surefire-plugin</artifactId>
            <version>3.0.0-M3</version> <!-- {x-version-update;org.apache.maven.plugins:maven-surefire-plugin;external_dependency} -->
            <configuration>
              <systemPropertyVariables>
                <AZURE_STORAGE_SAS_SERVICE_VERSION>${AZURE_STORAGE_SAS_SERVICE_VERSION}</AZURE_STORAGE_SAS_SERVICE_VERSION>
              </systemPropertyVariables>
            </configuration>
          </plugin>
        </plugins>
      </build>
    </profile>
    <profile>
      <id>java8</id>
      <activation>
        <jdk>[1.8,9)</jdk>
      </activation>
      <dependencies>
        <dependency>
          <groupId>org.spockframework</groupId>
          <artifactId>spock-core</artifactId>
          <version>2.0-M4-groovy-2.5</version> <!-- {x-version-update;org.spockframework:spock-core;external_dependency} -->
          <scope>test</scope>
        </dependency>
      </dependencies>
      <build>
        <plugins>
          <plugin>
            <groupId>org.apache.maven.plugins</groupId>
            <artifactId>maven-compiler-plugin</artifactId>
            <version>3.8.1</version> <!-- {x-version-update;org.apache.maven.plugins:maven-compiler-plugin;external_dependency} -->
            <executions>
              <execution>
                <id>default-testCompile</id>
                <phase>process-test-sources</phase>
                <goals>
                  <goal>testCompile</goal>
                </goals>
                <configuration>
                  <compilerId>groovy-eclipse-compiler</compilerId>
                  <compilerArgs>
                    <arg>-warn:-unused</arg>
                  </compilerArgs>
                </configuration>
              </execution>
            </executions>
            <dependencies>
              <dependency>
                <groupId>org.codehaus.groovy</groupId>
                <artifactId>groovy-eclipse-compiler</artifactId>
                <version>3.4.0-01</version> <!-- {x-version-update;org.codehaus.groovy:groovy-eclipse-compiler;external_dependency} -->
              </dependency>
              <dependency>
                <groupId>org.codehaus.groovy</groupId>
                <artifactId>groovy-eclipse-batch</artifactId>
                <version>2.5.8-01</version> <!-- {x-version-update;org.codehaus.groovy:groovy-eclipse-batch;external_dependency} -->
              </dependency>
            </dependencies>
          </plugin>
        </plugins>
      </build>
    </profile>
    <profile>
      <id>java9plus</id>
      <activation>
        <jdk>[9,)</jdk>
      </activation>
      <dependencies>
        <dependency>
          <groupId>org.spockframework</groupId>
          <artifactId>spock-core</artifactId>
          <version>2.0-groovy-3.0</version> <!-- {x-version-update;groovy3_org.spockframework:spock-core;external_dependency} -->
          <scope>test</scope>
        </dependency>
      </dependencies>
      <build>
        <plugins>
          <plugin>
            <groupId>org.codehaus.gmavenplus</groupId>
            <artifactId>gmavenplus-plugin</artifactId>
            <version>1.13.0</version> <!-- {x-version-update;org.codehaus.gmavenplus:gmavenplus-plugin;external_dependency} -->
            <executions>
              <execution>
                <goals>
                  <goal>addTestSources</goal>
                  <goal>generateTestStubs</goal>
                  <goal>compileTests</goal>
                  <goal>removeTestStubs</goal>
                </goals>
              </execution>
            </executions>
            <configuration>
              <testSources>
                <testSource>
                  <directory>${project.basedir}/src/test</directory>
                  <includes>
                    <include>**/*.groovy</include>
                  </includes>
                </testSource>
              </testSources>
            </configuration>
          </plugin>

          <plugin>
            <groupId>org.apache.maven.plugins</groupId>
            <artifactId>maven-compiler-plugin</artifactId>
            <version>3.8.1</version> <!-- {x-version-update;org.apache.maven.plugins:maven-compiler-plugin;external_dependency} -->
            <executions>
              <execution>
                <id>default-testCompile</id>
                <phase>process-test-sources</phase>
                <goals>
                  <goal>testCompile</goal>
                </goals>
                <configuration>
                  <failOnWarning>false</failOnWarning>
                </configuration>
              </execution>
            </executions>
          </plugin>
        </plugins>
      </build>
    </profile>
  </profiles>
</project><|MERGE_RESOLUTION|>--- conflicted
+++ resolved
@@ -55,11 +55,7 @@
     <dependency>
       <groupId>com.azure</groupId>
       <artifactId>azure-core</artifactId>
-<<<<<<< HEAD
-      <version>1.24.0-beta.1</version> <!-- {x-version-update;com.azure:azure-core;current} -->
-=======
       <version>1.26.0-beta.1</version> <!-- {x-version-update;unreleased_com.azure:azure-core;dependency} -->
->>>>>>> 236dd538
     </dependency>
     <dependency>
       <groupId>com.azure</groupId>
