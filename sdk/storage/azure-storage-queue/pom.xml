--- conflicted
+++ resolved
@@ -174,35 +174,6 @@
         </plugins>
       </build>
     </profile>
-<<<<<<< HEAD
-=======
-    <profile>
-      <id>java9plus</id>
-      <activation>
-        <jdk>[9,)</jdk>
-      </activation>
-      <build>
-        <plugins>
-          <plugin>
-            <groupId>org.apache.maven.plugins</groupId>
-            <artifactId>maven-compiler-plugin</artifactId>
-            <version>3.12.1</version> <!-- {x-version-update;org.apache.maven.plugins:maven-compiler-plugin;external_dependency} -->
-            <executions>
-              <execution>
-                <id>default-testCompile</id>
-                <phase>process-test-sources</phase>
-                <goals>
-                  <goal>testCompile</goal>
-                </goals>
-                <configuration>
-                  <failOnWarning>false</failOnWarning>
-                </configuration>
-              </execution>
-            </executions>
-          </plugin>
-        </plugins>
-      </build>
-    </profile>
 
     <profile>
       <id>java12plus</id>
@@ -218,6 +189,5 @@
         </dependency>
       </dependencies>
     </profile>
->>>>>>> 03a5e0e6
   </profiles>
 </project>