--- conflicted
+++ resolved
@@ -69,7 +69,7 @@
     <dependency>
       <groupId>com.fasterxml.jackson.dataformat</groupId>
       <artifactId>jackson-dataformat-xml</artifactId>
-      <version>2.14.2</version> <!-- {x-version-update;com.fasterxml.jackson.dataformat:jackson-dataformat-xml;external_dependency} -->
+      <version>2.13.5</version> <!-- {x-version-update;com.fasterxml.jackson.dataformat:jackson-dataformat-xml;external_dependency} -->
     </dependency>
 
     <dependency>
@@ -89,29 +89,25 @@
     <dependency>
       <groupId>org.junit.jupiter</groupId>
       <artifactId>junit-jupiter-api</artifactId>
-      <version>5.9.2</version> <!-- {x-version-update;org.junit.jupiter:junit-jupiter-api;external_dependency} -->
+      <version>5.9.1</version> <!-- {x-version-update;org.junit.jupiter:junit-jupiter-api;external_dependency} -->
       <scope>test</scope>
     </dependency>
     <dependency>
       <groupId>org.junit.jupiter</groupId>
       <artifactId>junit-jupiter-engine</artifactId>
-      <version>5.9.2</version> <!-- {x-version-update;org.junit.jupiter:junit-jupiter-engine;external_dependency} -->
+      <version>5.9.1</version> <!-- {x-version-update;org.junit.jupiter:junit-jupiter-engine;external_dependency} -->
       <scope>test</scope>
     </dependency>
     <dependency>
       <groupId>org.junit.jupiter</groupId>
       <artifactId>junit-jupiter-params</artifactId>
-      <version>5.9.2</version> <!-- {x-version-update;org.junit.jupiter:junit-jupiter-params;external_dependency} -->
+      <version>5.9.1</version> <!-- {x-version-update;org.junit.jupiter:junit-jupiter-params;external_dependency} -->
       <scope>test</scope>
     </dependency>
     <dependency>
       <groupId>io.projectreactor</groupId>
       <artifactId>reactor-test</artifactId>
-<<<<<<< HEAD
-      <version>3.5.4</version> <!-- {x-version-update;io.projectreactor:reactor-test;external_dependency} -->
-=======
       <version>3.4.29</version> <!-- {x-version-update;io.projectreactor:reactor-test;external_dependency} -->
->>>>>>> e986584a
       <scope>test</scope>
     </dependency>
     <dependency>
@@ -123,7 +119,7 @@
     <dependency>
       <groupId>org.slf4j</groupId>
       <artifactId>slf4j-simple</artifactId>
-      <version>2.0.7</version> <!-- {x-version-update;org.slf4j:slf4j-simple;external_dependency} -->
+      <version>1.7.36</version> <!-- {x-version-update;org.slf4j:slf4j-simple;external_dependency} -->
       <scope>test</scope>
     </dependency>
     <dependency>
@@ -144,7 +140,7 @@
           <rules>
             <bannedDependencies>
               <includes>
-                <include>com.fasterxml.jackson.dataformat:jackson-dataformat-xml:[2.14.2]</include> <!-- {x-include-update;com.fasterxml.jackson.dataformat:jackson-dataformat-xml;external_dependency} -->
+                <include>com.fasterxml.jackson.dataformat:jackson-dataformat-xml:[2.13.5]</include> <!-- {x-include-update;com.fasterxml.jackson.dataformat:jackson-dataformat-xml;external_dependency} -->
               </includes>
             </bannedDependencies>
           </rules>
