--- conflicted
+++ resolved
@@ -102,6 +102,7 @@
                 </goals>
                 <configuration>
                   <compilerId>groovy-eclipse-compiler</compilerId>
+                  <compilerArgument>-Xlint:unchecked</compilerArgument>
                 </configuration>
               </execution>
               <execution>
@@ -112,6 +113,7 @@
                 </goals>
                 <configuration>
                   <compilerId>groovy-eclipse-compiler</compilerId>
+                  <compilerArgument>-Xlint:unchecked</compilerArgument>
                 </configuration>
               </execution>
             </executions>
@@ -161,6 +163,7 @@
                 </goals>
                 <configuration>
                   <compilerId>groovy-eclipse-compiler</compilerId>
+                  <compilerArgument>-Xlint:unchecked</compilerArgument>
                   <release>8</release>
                 </configuration>
               </execution>
@@ -172,6 +175,7 @@
                 </goals>
                 <configuration>
                   <compilerId>groovy-eclipse-compiler</compilerId>
+                  <compilerArgument>-Xlint:unchecked</compilerArgument>
                   <release>8</release>
                 </configuration>
               </execution>
@@ -190,7 +194,6 @@
             </dependencies>
           </plugin>
 
-<<<<<<< HEAD
           <plugin>
             <groupId>org.apache.maven.plugins</groupId>
             <artifactId>maven-surefire-plugin</artifactId>
@@ -210,32 +213,4 @@
       </build>
     </profile>
   </profiles>
-=======
-      <plugin>
-        <groupId>org.apache.maven.plugins</groupId>
-        <artifactId>maven-compiler-plugin</artifactId>
-        <version>${maven-compiler-plugin.version}</version>
-        <configuration>
-          <compilerId>groovy-eclipse-compiler</compilerId>
-          <compilerArgument>-Xlint:unchecked</compilerArgument>
-          <source>1.8</source>
-          <target>1.8</target>
-          <showDeprecation>true</showDeprecation>
-        </configuration>
-        <dependencies>
-          <dependency>
-            <groupId>org.codehaus.groovy</groupId>
-            <artifactId>groovy-eclipse-compiler</artifactId>
-            <version>${groovy-eclipse-compiler.version}</version>
-          </dependency>
-          <dependency>
-            <groupId>org.codehaus.groovy</groupId>
-            <artifactId>groovy-eclipse-batch</artifactId>
-            <version>${groovy-eclipse-batch.version}</version>
-          </dependency>
-        </dependencies>
-      </plugin>
-    </plugins>
-  </build>
->>>>>>> 0c5a81c3
 </project>