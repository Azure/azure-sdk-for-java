# Release History

## 12.22.0 (2024-07-17)

### Features Added
<<<<<<< HEAD
- Added support for bearer token challenges.
- Added support for service version 2024-08-04.
=======
- Adding support for encoding messages with Base64, `QueueMessageEncoding.BASE64`.

### Breaking Changes

### Bugs Fixed
>>>>>>> 88ecc89f

### Other Changes

#### Dependency Updates
- Upgraded `azure-core` from `1.49.1` to version `1.50.0`.
- Upgraded `azure-core-http-netty` from `1.15.1` to version `1.15.2`.
- Upgraded `azure-storage-common` from `12.25.1` to version `12.26.0`.

## 12.22.0-beta.1 (2024-06-11)

### Features Added
- Added support for bearer token challenges.
- Added support for service version 2024-08-04.

## 12.21.1 (2024-06-06)

### Other Changes

#### Dependency Updates
- Upgraded `azure-core` from `1.49.0` to version `1.49.1`.
- Upgraded `azure-core-http-netty` from `1.15.0` to version `1.15.1`.
- Upgraded `azure-storage-common` from `12.25.0` to version `12.25.1`.

## 12.21.0 (2024-05-15)

### Features Added
- Added support for service versions 2024-02-04 and 2024-05-04.

### Other Changes

#### Dependency Updates

- Upgraded `azure-core` from `1.48.0` to version `1.49.0`.
- Upgraded `azure-core-http-netty` from `1.14.2` to version `1.15.0`.
- Upgraded `azure-storage-common` from `12.24.4` to version `12.25.0`.


## 12.20.4 (2024-04-23)

### Other Changes

#### Dependency Updates

- Upgraded `azure-core` from `1.47.0` to version `1.48.0`.
- Upgraded `azure-core-http-netty` from `1.14.1` to version `1.14.2`.
- Upgraded `azure-storage-common` from `12.24.3` to version `12.24.4`.


## 12.21.0-beta.1 (2024-04-15)

### Features Added
- Added support for service versions 2024-02-04 and 2024-05-04.

## 12.20.3 (2024-03-20)

### Other Changes

#### Dependency Updates

- Upgraded `azure-storage-common` from `12.24.2` to version `12.24.3`.
- Upgraded `azure-core` from `1.46.0` to version `1.47.0`.
- Upgraded `azure-core-http-netty` from `1.14.0` to version `1.14.1`.


## 12.20.2 (2024-02-22)

### Other Changes

#### Dependency Updates

- Upgraded `azure-storage-common` from `12.24.1` to version `12.24.2`.
- Upgraded `azure-core` from `1.45.1` to version `1.46.0`.
- Upgraded `azure-core-http-netty` from `1.13.11` to version `1.14.0`.


## 12.20.1 (2023-12-04)

### Other Changes

#### Dependency Updates

- Upgraded `azure-storage-common` from `12.24.0` to version `12.24.1`.
- Upgraded `azure-core-http-netty` from `1.13.10` to version `1.13.11`.
- Upgraded `azure-core` from `1.45.0` to version `1.45.1`.

## 12.20.0 (2023-11-08)

### Features Added
- Added support for service versions 2023-11-03.
- Added support for QueueAudience.

## 12.19.1 (2023-10-24)

### Other Changes

#### Dependency Updates

- Upgraded `azure-storage-common` from `12.23.0` to version `12.23.1`.
- Upgraded `azure-core-http-netty` from `1.13.7` to version `1.13.9`.
- Upgraded `azure-core` from `1.43.0` to version `1.44.1`.

## 12.20.0-beta.1 (2023-10-19)

### Features Added
- Added support for service versions 2023-11-03.
- Added support for QueueAudience.

## 12.19.0 (2023-09-12)

### Features Added
- Added support for service versions 2023-05-03 and 2023-08-03.

## 12.18.1 (2023-08-18)

### Other Changes

#### Dependency Updates

- Upgraded `azure-storage-common` from `12.22.0` to version `12.22.1`.
- Upgraded `azure-core-http-netty` from `1.13.5` to version `1.13.6`.
- Upgraded `azure-core` from `1.41.0` to version `1.42.0`.

## 12.19.0-beta.1 (2023-08-08)

### Features Added
- Added support for service versions 2023-05-03 and 2023-08-03.

## 12.18.0 (2023-07-11)

### Features Added
- Added support for the `2023-01-03` service version.

### Other Changes
- Migrate test recordings to assets repo.

## 12.17.2 (2023-06-14)

### Other Changes

#### Dependency Updates

- Upgraded `azure-core` from `1.39.0` to version `1.40.0`.
- Upgraded `azure-core-http-netty` from `1.13.3` to version `1.13.4`.
- Upgraded `azure-storage-common` from `12.21.1` to version `12.21.2`.

## 12.18.0-beta.1 (2023-05-30)

### Features Added
- Added support for 2023-01-03 service version.

## 12.17.1 (2023-05-23)

### Other Changes

#### Dependency Updates

- Upgraded `azure-core-http-netty` from `1.13.2` to version `1.13.3`.
- Upgraded `azure-core` from `1.38.0` to version `1.39.0`.
- Upgraded `azure-storage-common` from `12.21.0` to version `12.21.1`.

## 12.17.0 (2023-04-13)

### Features Added
- Added support for 2022-11-02 service version.

## 12.17.0-beta.1 (2023-03-28)

### Features Added
- Added support for 2022-11-02 service version.

## 12.16.1 (2023-03-16)

### Other Changes

#### Dependency Updates

- Upgraded `azure-core-http-netty` from `1.13.0` to version `1.13.1`.
- Upgraded `azure-storage-common` from `12.20.0` to version `12.20.1`.
- Upgraded `azure-core` from `1.36.0` to version `1.37.0`.

## 12.16.0 (2023-02-21)

### Features Added
- Added support for 2021-12-02 service version.

## 12.15.3 (2023-02-09)

### Other Changes

#### Dependency Updates

- Upgraded `azure-core` from `1.35.0` to version `1.36.0`.
- Upgraded `azure-core-http-netty` from `1.12.8` to version `1.13.0`.
- Upgraded `azure-storage-common` from `12.19.2` to version `12.19.3`.

## 12.16.0-beta.1 (2023-02-07)

### Features Added
- Added support for 2021-12-02 service version.

## 12.15.2 (2023-01-10)

### Other Changes

#### Dependency Updates

- Upgraded `azure-core` from `1.34.0` to version `1.35.0`.
- Upgraded `azure-core-http-netty` from `1.12.7` to version `1.12.8`.
- Upgraded `azure-storage-common` from `12.19.1` to version `12.19.2`.

## 12.15.1 (2022-11-15)

### Other Changes

#### Dependency Updates
- Upgraded `azure-core` from `1.33.0` to version `1.34.0`.
- Upgraded `azure-core-http-netty` from `1.12.6` to version `1.12.7`.
- Upgraded `azure-storage-common` from `12.19.0` to version `12.19.1`.

## 12.15.0 (2022-10-11)

### Features Added
- Added support for 2021-10-04 service version.

#### Dependency Updates
- Upgraded `azure-core` from `1.32.0` to version `1.33.0`.
- Upgraded `azure-core-http-netty` from `1.12.5` to version `1.12.6`.
- Upgraded `azure-storage-common` from `12.18.1` to version `12.19.0`.

## 12.14.2 (2022-09-12)

### Other Changes

#### Dependency Updates
- Upgraded `azure-core` from `1.31.0` to version `1.32.0`.
- Upgraded `azure-core-http-netty` from `1.12.4` to version `1.12.5`.
- Upgraded `azure-storage-common` from `12.18.0` to version `12.18.1`.

## 12.15.0-beta.1 (2022-09-06)

### Features Added
- Added support for 2021-10-04 service version.

## 12.14.1 (2022-08-12)

### Other Changes

#### Dependency Updates

- Upgraded `azure-core` from `1.30.0` to version `1.31.0`.
- Upgraded `azure-core-http-netty` from `1.12.3` to version `1.12.4`.
- Upgraded `azure-storage-common` from `12.17.0` to version `12.18.0-beta.1`.

## 12.14.0 (2022-07-07)

### Features Added
- GA release for 2021-08-06 service version.

## 12.14.0-beta.1 (2022-06-15)

### Features Added
- Added support for 2021-08-06 service version.

## 12.13.1 (2022-06-08)

### Other Changes

#### Dependency Updates

- Upgraded `azure-core` from `1.28.0` to version `1.29.1`.
- Upgraded `azure-core-http-netty` from `1.12.0` to version `1.12.2`.
- Upgraded `azure-storage-common` from `12.16.0` to version `12.16.1`.

## 12.13.0 (2022-05-25)

### Other Changes
- GA release for STG 82

## 12.12.2 (2022-05-12)

### Other Changes

#### Dependency Updates

- Upgraded `azure-core` from `1.27.0` to version `1.28.0`.
- Upgraded `azure-core-http-netty` from `1.11.9` to version `1.12.0`.
- Upgraded `azure-storage-common` from `12.15.1` to version `12.15.2`.

## 12.13.0-beta.1 (2022-05-06)

### Features Added
- Added support for 2021-06-08 service version.

## 12.12.1 (2022-04-07)

### Other Changes
#### Dependency Updates
- Upgraded `azure-core` from `1.26.0` to version `1.27.0`.
- Upgraded `azure-core-http-netty` from `1.11.8` to version `1.11.9`.
- Upgraded `azure-storage-common` from `12.15.0` to version `12.15.1`.

## 12.12.0 (2022-03-09)

### Other Changes
- GA release for STG 79, 80, 81

## 12.11.4 (2022-02-11)

### Other Changes

#### Dependency Updates

- Upgraded `azure-core` from `1.24.1` to version `1.25.0`.
- Upgraded `azure-core-http-netty` from `1.11.6` to version `1.11.7`.
- Upgraded `azure-storage-common` from `12.14.2` to version `12.14.3`.

## 12.12.0-beta.3 (2022-02-09)

### Features Added
- Added support for 2021-04-10 service version.

### Bugs Fixed
- Fixed a bug in builders that would cause queue name to be erased if specified before the connection string.

## 12.11.3 (2022-01-14)

### Other Changes

#### Dependency Updates

- Upgraded `azure-core` from `1.22.0` to version `1.24.1`.
- Upgraded `azure-core-http-netty` from `1.11.2` to version `1.11.6`.
- Upgraded `azure-storage-common` from `12.14.1` to version `12.14.2`.

## 12.12.0-beta.2 (2021-12-07)

### Features Added
- Added support for 2021-02-12 service version.

## 12.11.2 (2021-11-10)

### Other Changes

#### Dependency Updates

- Upgraded `azure-core` from `1.21.0` to version `1.22.0`.
- Upgraded `azure-core-http-netty` from `1.11.1` to version `1.11.2`.
- Upgraded `azure-storage-common` from `12.14.0` to version `12.14.1`

## 12.12.0-beta.1 (2021-11-05)

### Features Added
- Added support for the 2020-12-06 service version.

## 12.11.1 (2021-10-12)

### Other Changes
#### Dependency Updates
- Updated `azure-storage-common` to version `12.14.0`
- Updated `azure-core` to version `1.21.0`

## 12.11.0 (2021-09-15)
- GA release

## 12.11.0-beta.1 (2021-07-28)
- Added support for the 2020-10-02 service version.

## 12.10.0 (2021-06-09)
- GA release

## 12.10.0-beta.1 (2021-05-13)
- Added support for the 2020-08-04 service version.

## 12.9.1 (2021-05-13)
### Dependency Updates
- Updated `azure-storage-common` to version `12.11.1`
- Updated `azure-core` to version `1.16.0`

## 12.9.0 (2021-04-29)
- GA release

## 12.9.0-beta.3 (2021-04-16)
- Updated azure-storage-common dependencies.

## 12.9.0-beta.2 (2021-03-29)
- Updated azure-storage-common and azure-core dependencies.

### Support for binary data, custom shapes and Base64 encoding
This release adds a convenient way to send and receive binary data and custom shapes as a payload.
Additionally, support for Base64 encoding in HTTP requests and responses has been added that makes interoperability with V11 and prior Storage SDK easier to implement.

The `QueueClient.sendMessage` and `QueueAsyncClient.sendMessage` consume `com.azure.core.util.BinaryData` in addition to `String`.
`QueueMessageItem` and `PeekedMessageItem` expose new property `getBody()` of `com.azure.core.util.BinaryData` type to access message payload and should be used instead of `getMessageText()`.

See [BinaryData](https://docs.microsoft.com/java/api/com.azure.core.util.binarydata?view=azure-java-stable) for more information about handling `String`, binary data and custom shapes.

#### Receiving message as string
Before:
```java
QueueMessageItem message = queueClient.receiveMessage();
String messageText = message.getMessageText();
```

After:
```java
QueueMessageItem message = queueClient.receiveMessage();
BinaryData body = message.getBody();
String messageText = body.toString();
```

## 12.9.0-beta.1 (2021-02-10)
- Added support for the 2020-06-12 service version. 

## 12.8.0 (2021-01-14)
- GA release

## 12.8.0-beta.1 (2020-12-07)
- Exposed ClientOptions on all client builders, allowing users to set a custom application id and custom headers.
- Fixed a bug where the error message would not be displayed the exception message of a HEAD request.\
- Added a MetadataValidationPolicy to check for leading and trailing whitespace in metadata that would cause Auth failures.

## 12.7.0 (2020-11-11)
- Added support to specify whether or not a pipeline policy should be added per call or per retry.
- Fixed a bug that would cause a NPE when visibilityTimeout was set to null in QueueClient.updateMessage

## 12.7.0-beta.1 (2020-10-01)
- Added support for the 2020-02-10 service version. 
- Fixed a bug where the TokenCredential scope would be incorrect for custom URLs.
- Fixed a bug where Default Azure Credential would not work with Azurite.
- Fixed a bug that would cause message text to be erased when only updating the visibility timeout
- Fixed a bug that would cause auth failures when building a client by passing an endpoint which had a sas token with protocol set to https,http
- Fixed a bug where a custom application id in HttpLogOptions would not be added to the User Agent String.

## 12.6.0 (2020-08-13)
- GA release for 2019-12-12 service version.

## 12.6.0-beta.1 (2020-07-07)
- Added support for the 2019-12-12 service version.

## 12.5.2 (2020-06-12)
- Updated azure-storage-common and azure-core dependencies.

## 12.5.1 (2020-05-06)
- Updated `azure-core` version to `1.5.0` to pickup fixes for percent encoding `UTF-8` and invalid leading bytes in a body string.

## 12.5.0 (2020-04-06)
- Fixed a bug that would prevent client initialization against Azurite in some containerized environments.
- Fixed a bug where the Date header wouldn't be updated with a new value on request retry.

## 12.4.0 (2020-03-11)
- Update `azure-storage-common` to version 12.5.0

## 12.3.0 (2020-02-12)
- Added support for the 2019-07-07 service version.

## 12.2.1 (2020-02-10)
- Updated `azure-core-http-netty` to version 1.3.0
- Update `azure-storage-common` to version 12.3.1

## 12.2.0 (2020-01-08)
This package's
[documentation](https://github.com/Azure/azure-sdk-for-java/blob/azure-storage-queue_12.2.0/sdk/storage/azure-storage-queue/README.md)
and
[samples](https://github.com/Azure/azure-sdk-for-java/blob/azure-storage-queue_12.2.0/sdk/storage/azure-storage-queue/src/samples/java/com/azure/storage/queue)

## 12.2.0-beta.1 (2019-12-18)
- Added SAS generation methods on clients to improve discoverability and convenience of sas. Deprecated setQueueName, generateSasQueryParameters methods on QueueServiceSasSignatureValues to direct users to using the methods added on clients.

## 12.1.0 (2019-12-04)
This package's
[documentation](https://github.com/Azure/azure-sdk-for-java/blob/azure-storage-queue_12.0.0/sdk/storage/azure-storage-queue/README.md)
and
[samples](https://github.com/Azure/azure-sdk-for-java/blob/azure-storage-queue_12.0.0/sdk/storage/azure-storage-queue/src/samples/java/com/azure/storage/queue)

- Added a check in ClientBuilders to enforce HTTPS for bearer token authentication.
- Upgraded to version 1.1.0 of Azure Core.

## 12.0.0 (2019-10-31)
- Removed QueueMessage from public API
- Removed BaseQueueClientBuilder
- Removed QueueClientBuilder and QueueServiceClientBuilder inheritance of BaseQueueClientBuilder
- Renamed QueueSegmentOptions getMaxResults and setMaxResults to getMaxResultsPerPage and setMaxResultsPerPage
- Removes StorageError and StorageErrorException from public API
- Renamed StorageErrorCode to QueueErrorCode, SignedIdentifier to QueueSignedIdentifier, StorageServiceProperties to QueueServiceProperties, StorageServiceStats to QueueServiceStatistics, CorRules to QueueCorRules, AccessPolicy to QueueAccessPolicy, Logging to QueueAnalyticsLogging, Metrics to QueueMetrics, and RetentionPolicy to QueueRetentionPolicy
- Renamed StorageException to QueueStorageException
- Added QueueServiceVersion and the ability to set it on client builders
- Renamed enqueueMessage to sendMessage and changed the response type from EnqueueMessage to SendMessageResult
- Renamed dequeueMessages to receiveMessages and changed the response type from DequeuedMessage to QueueMessageItem
- Renamed PeekedMessage to PeekedMessageItem and UpdatedMessage to UpdatedMessageResult
- Added support for emulator endpoints
- Renamed QueueSasPermission getters to use has prefix

## 12.0.0-preview.4 (2019-10-08)
For details on the Azure SDK for Java (October 2019 Preview) release, you can refer to the [release announcement](https://aka.ms/azure-sdk-preview4-java).

This package's
[documentation](https://github.com/Azure/azure-sdk-for-java/blob/azure-storage-queue_12.0.0-preview.4/sdk/storage/azure-storage-queue/README.md)
and
[samples](https://github.com/Azure/azure-sdk-for-java/blob/azure-storage-queue_12.0.0-preview.4/sdk/storage/azure-storage-queue/src/samples/java/com/azure/storage/queue)

- Getters and setters were updated to use Java Bean notation.
- Added `getQueueName` for fetching the resource names.
- Updated to be fully compliant with the Java 9 Platform Module System.
- Changed `VoidResponse` to `Response<Void>` on sync API, and `Mono<VoidResponse>` to `Mono<Response<Void>>` on async API.
- Fixed metadata does not allow capital letter issue. [`Bug 5295`](https://github.com/Azure/azure-sdk-for-java/issues/5295)
- `getQueueServiceUrl`, `getQueueUrl` API now returns URL with scheme, host, resource name and snapshot if any.
- Removed SAS token generation APIs from clients, use QueueServiceSasSignatureValues to generate SAS tokens.
- Removed `SASTokenCredential`, `SASTokenCredentialPolicy` and the corresponding `credential(SASTokenCredential)` method in client builder, and added sasToken(String) instead.

## 12.0.0-preview.3 (2019-09-10)
For details on the Azure SDK for Java (September 2019 Preview) release, you can refer to the [release announcement](https://aka.ms/azure-sdk-preview3-java).

This package's
[documentation](https://github.com/Azure/azure-sdk-for-java/blob/085c8570b411defff26860ef56ea189af07d3d6a/sdk/storage/azure-storage-queue/README.md)
and
[samples](https://github.com/Azure/azure-sdk-for-java/tree/085c8570b411defff26860ef56ea189af07d3d6a/sdk/storage/azure-storage-queue/src/samples/java/com/azure/storage/queue)

- Added tracing telemetry on maximum overload API.
- Added generate SAS token APIs.
- Throw `StorageException` with error code when get error response from service.
- Renamed `getHandles` to `listHandles`.
- Added `clearRange` API and removed the parameter of `FileRangeWriteType` from `upload` API.
- Moved `ReactorNettyClient` into a separate module as default plugin. Customer can configure a custom http client through builder.
- Throw `UnexpectedLengthException` when the upload body length does not match the input length. [GitHub #4193](https://github.com/Azure/azure-sdk-for-java/issues/4193)
- Added validation policy to check the equality of request client id between request and response.
- Upgraded to use service version 2019-02-02 from 2018-11-09.
- Replaced `ByteBuf` with `ByteBuffer` and removed dependency on `Netty`.
- Added `azure-storage-common` as a dependency.

**Breaking changes: New API design**
- Changed list responses to `PagedFlux` on async APIs and `PagedIterable` on sync APIs.

## 12.0.0-preview.2 (2019-08-08)
Version 12.0.0-preview.2 is a preview of our efforts in creating a client library that is developer-friendly, idiomatic to the Java ecosystem, and as consistent across different languages and platforms as possible. The principles that guide our efforts can be found in the [Azure SDK Design Guidelines for Java](https://aka.ms/azsdk/guide/java).

For details on the Azure SDK for Java (August 2019 Preview) release, you can refer to the [release announcement](https://azure.github.io/azure-sdk/releases/2019-08-06/java.html).

This package's
[documentation](https://github.com/Azure/azure-sdk-for-java/blob/azure-storage-queue_12.0.0-preview.2/sdk/storage/azure-storage-queue/README.md)
and
[samples](https://github.com/Azure/azure-sdk-for-java/tree/azure-storage-queue_12.0.0-preview.2/sdk/storage/azure-storage-queue/src/samples/java/com/azure/storage/queue)
demonstrate the new API.

### Features included in `azure-storage-queue`
- This is initial SDK release for storage queue service.
- Packages scoped by functionality
    - `azure-storage-queue` contains a `QueueServiceClient`, `QueueServiceAsyncClient`, `QueueClient` and `QueueAsyncClient` for storage queue operations.
- Client instances are scoped to storage queue service.
- Reactive streams support using [Project Reactor](https://projectreactor.io/).<|MERGE_RESOLUTION|>--- conflicted
+++ resolved
@@ -3,16 +3,9 @@
 ## 12.22.0 (2024-07-17)
 
 ### Features Added
-<<<<<<< HEAD
 - Added support for bearer token challenges.
+- Added support for encoding messages with Base64, `QueueMessageEncoding.BASE64`.
 - Added support for service version 2024-08-04.
-=======
-- Adding support for encoding messages with Base64, `QueueMessageEncoding.BASE64`.
-
-### Breaking Changes
-
-### Bugs Fixed
->>>>>>> 88ecc89f
 
 ### Other Changes
 
