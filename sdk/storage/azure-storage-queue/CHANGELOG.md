--- conflicted
+++ resolved
@@ -7,13 +7,8 @@
 and
 [samples](https://github.com/Azure/azure-sdk-for-java/blob/azure-storage-queue_12.0.0-preview.4/sdk/storage/azure-storage-queue/src/samples/java/com/azure/storage/queue)
 
-<<<<<<< HEAD
-- Updated to use correct Java Bean getter/setter styles.
+- Getters and setters were updated to use Java Bean notation.
 - Added `getQueueName` for fetching the resource names.
-=======
-- Getters and setters were updated to use Java Bean notation.
-- Added `getName` for fetching the resource names.
->>>>>>> c9b1da2e
 - Updated to be fully compliant with the Java 9 Platform Module System.
 - Changed `VoidResponse` to `Response<Void>` on sync API, and `Mono<VoidResponse>` to `Mono<Response<Void>>` on async API.
 - Fixed metadata does not allow capital letter issue. [`Bug 5295`](https://github.com/Azure/azure-sdk-for-java/issues/5295)
