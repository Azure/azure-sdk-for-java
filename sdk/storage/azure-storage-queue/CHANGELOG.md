# Release History

<<<<<<< HEAD
## 12.13.0-beta.2 (Unreleased)
=======
## 12.14.0-beta.1 (Unreleased)
>>>>>>> 8d609db9

### Features Added
- Added support for 2021-06-08 service version.

### Breaking Changes

### Bugs Fixed

### Other Changes

<<<<<<< HEAD
=======
## 12.13.0 (2022-05-25)

### Other Changes
- GA release for STG 82

## 12.12.2 (2022-05-12)

### Other Changes

#### Dependency Updates

- Upgraded `azure-core` from `1.27.0` to version `1.28.0`.
- Upgraded `azure-core-http-netty` from `1.11.9` to version `1.12.0`.
- Upgraded `azure-storage-common` from `12.15.1` to version `12.15.2`.

>>>>>>> 8d609db9
## 12.13.0-beta.1 (2022-05-06)

### Features Added
- Added support for 2021-06-08 service version.

## 12.12.1 (2022-04-07)

### Other Changes
#### Dependency Updates
- Upgraded `azure-core` from `1.26.0` to version `1.27.0`.
- Upgraded `azure-core-http-netty` from `1.11.8` to version `1.11.9`.
- Upgraded `azure-storage-common` from `12.15.0` to version `12.15.1`.

## 12.12.0 (2022-03-09)

### Other Changes
- GA release for STG 79, 80, 81

## 12.11.4 (2022-02-11)

### Other Changes

#### Dependency Updates

- Upgraded `azure-core` from `1.24.1` to version `1.25.0`.
- Upgraded `azure-core-http-netty` from `1.11.6` to version `1.11.7`.
- Upgraded `azure-storage-common` from `12.14.2` to version `12.14.3`.

## 12.12.0-beta.3 (2022-02-09)

### Features Added
- Added support for 2021-04-10 service version.

### Bugs Fixed
- Fixed a bug in builders that would cause queue name to be erased if specified before the connection string.

## 12.11.3 (2022-01-14)

### Other Changes

#### Dependency Updates

- Upgraded `azure-core` from `1.22.0` to version `1.24.1`.
- Upgraded `azure-core-http-netty` from `1.11.2` to version `1.11.6`.
- Upgraded `azure-storage-common` from `12.14.1` to version `12.14.2`.

## 12.12.0-beta.2 (2021-12-07)

### Features Added
- Added support for 2021-02-12 service version.

## 12.11.2 (2021-11-10)

### Other Changes

#### Dependency Updates

- Upgraded `azure-core` from `1.21.0` to version `1.22.0`.
- Upgraded `azure-core-http-netty` from `1.11.1` to version `1.11.2`.
- Upgraded `azure-storage-common` from `12.14.0` to version `12.14.1`

## 12.12.0-beta.1 (2021-11-05)

### Features Added
- Added support for the 2020-12-06 service version.

## 12.11.1 (2021-10-12)

### Other Changes
#### Dependency Updates
- Updated `azure-storage-common` to version `12.14.0`
- Updated `azure-core` to version `1.21.0`

## 12.11.0 (2021-09-15)
- GA release

## 12.11.0-beta.1 (2021-07-28)
- Added support for the 2020-10-02 service version.

## 12.10.0 (2021-06-09)
- GA release

## 12.10.0-beta.1 (2021-05-13)
- Added support for the 2020-08-04 service version.

## 12.9.1 (2021-05-13)
### Dependency Updates
- Updated `azure-storage-common` to version `12.11.1`
- Updated `azure-core` to version `1.16.0`

## 12.9.0 (2021-04-29)
- GA release

## 12.9.0-beta.3 (2021-04-16)
- Updated azure-storage-common dependencies.

## 12.9.0-beta.2 (2021-03-29)
- Updated azure-storage-common and azure-core dependencies.

### Support for binary data, custom shapes and Base64 encoding
This release adds a convenient way to send and receive binary data and custom shapes as a payload.
Additionally, support for Base64 encoding in HTTP requests and responses has been added that makes interoperability with V11 and prior Storage SDK easier to implement.

The `QueueClient.sendMessage` and `QueueAsyncClient.sendMessage` consume `com.azure.core.util.BinaryData` in addition to `String`.
`QueueMessageItem` and `PeekedMessageItem` expose new property `getBody()` of `com.azure.core.util.BinaryData` type to access message payload and should be used instead of `getMessageText()`.

See [BinaryData](https://docs.microsoft.com/java/api/com.azure.core.util.binarydata?view=azure-java-stable) for more information about handling `String`, binary data and custom shapes.

#### Receiving message as string
Before:
```java
QueueMessageItem message = queueClient.receiveMessage();
String messageText = message.getMessageText();
```

After:
```java
QueueMessageItem message = queueClient.receiveMessage();
BinaryData body = message.getBody();
String messageText = body.toString();
```

## 12.9.0-beta.1 (2021-02-10)
- Added support for the 2020-06-12 service version. 

## 12.8.0 (2021-01-14)
- GA release

## 12.8.0-beta.1 (2020-12-07)
- Exposed ClientOptions on all client builders, allowing users to set a custom application id and custom headers.
- Fixed a bug where the error message would not be displayed the exception message of a HEAD request.\
- Added a MetadataValidationPolicy to check for leading and trailing whitespace in metadata that would cause Auth failures.

## 12.7.0 (2020-11-11)
- Added support to specify whether or not a pipeline policy should be added per call or per retry.
- Fixed a bug that would cause a NPE when visibilityTimeout was set to null in QueueClient.updateMessage

## 12.7.0-beta.1 (2020-10-01)
- Added support for the 2020-02-10 service version. 
- Fixed a bug where the TokenCredential scope would be incorrect for custom URLs.
- Fixed a bug where Default Azure Credential would not work with Azurite.
- Fixed a bug that would cause message text to be erased when only updating the visibility timeout
- Fixed a bug that would cause auth failures when building a client by passing an endpoint which had a sas token with protocol set to https,http
- Fixed a bug where a custom application id in HttpLogOptions would not be added to the User Agent String.

## 12.6.0 (2020-08-13)
- GA release for 2019-12-12 service version.

## 12.6.0-beta.1 (2020-07-07)
- Added support for the 2019-12-12 service version.

## 12.5.2 (2020-06-12)
- Updated azure-storage-common and azure-core dependencies.

## 12.5.1 (2020-05-06)
- Updated `azure-core` version to `1.5.0` to pickup fixes for percent encoding `UTF-8` and invalid leading bytes in a body string.

## 12.5.0 (2020-04-06)
- Fixed a bug that would prevent client initialization against Azurite in some containerized environments.
- Fixed a bug where the Date header wouldn't be updated with a new value on request retry.

## 12.4.0 (2020-03-11)
- Update `azure-storage-common` to version 12.5.0

## 12.3.0 (2020-02-12)
- Added support for the 2019-07-07 service version.

## 12.2.1 (2020-02-10)
- Updated `azure-core-http-netty` to version 1.3.0
- Update `azure-storage-common` to version 12.3.1

## 12.2.0 (2020-01-08)
This package's
[documentation](https://github.com/Azure/azure-sdk-for-java/blob/azure-storage-queue_12.2.0/sdk/storage/azure-storage-queue/README.md)
and
[samples](https://github.com/Azure/azure-sdk-for-java/blob/azure-storage-queue_12.2.0/sdk/storage/azure-storage-queue/src/samples/java/com/azure/storage/queue)

## 12.2.0-beta.1 (2019-12-18)
- Added SAS generation methods on clients to improve discoverability and convenience of sas. Deprecated setQueueName, generateSasQueryParameters methods on QueueServiceSasSignatureValues to direct users to using the methods added on clients.

## 12.1.0 (2019-12-04)
This package's
[documentation](https://github.com/Azure/azure-sdk-for-java/blob/azure-storage-queue_12.0.0/sdk/storage/azure-storage-queue/README.md)
and
[samples](https://github.com/Azure/azure-sdk-for-java/blob/azure-storage-queue_12.0.0/sdk/storage/azure-storage-queue/src/samples/java/com/azure/storage/queue)

- Added a check in ClientBuilders to enforce HTTPS for bearer token authentication.
- Upgraded to version 1.1.0 of Azure Core.

## 12.0.0 (2019-10-31)
- Removed QueueMessage from public API
- Removed BaseQueueClientBuilder
- Removed QueueClientBuilder and QueueServiceClientBuilder inheritance of BaseQueueClientBuilder
- Renamed QueueSegmentOptions getMaxResults and setMaxResults to getMaxResultsPerPage and setMaxResultsPerPage
- Removes StorageError and StorageErrorException from public API
- Renamed StorageErrorCode to QueueErrorCode, SignedIdentifier to QueueSignedIdentifier, StorageServiceProperties to QueueServiceProperties, StorageServiceStats to QueueServiceStatistics, CorRules to QueueCorRules, AccessPolicy to QueueAccessPolicy, Logging to QueueAnalyticsLogging, Metrics to QueueMetrics, and RetentionPolicy to QueueRetentionPolicy
- Renamed StorageException to QueueStorageException
- Added QueueServiceVersion and the ability to set it on client builders
- Renamed enqueueMessage to sendMessage and changed the response type from EnqueueMessage to SendMessageResult
- Renamed dequeueMessages to receiveMessages and changed the response type from DequeuedMessage to QueueMessageItem
- Renamed PeekedMessage to PeekedMessageItem and UpdatedMessage to UpdatedMessageResult
- Added support for emulator endpoints
- Renamed QueueSasPermission getters to use has prefix

## 12.0.0-preview.4 (2019-10-08)
For details on the Azure SDK for Java (October 2019 Preview) release, you can refer to the [release announcement](https://aka.ms/azure-sdk-preview4-java).

This package's
[documentation](https://github.com/Azure/azure-sdk-for-java/blob/azure-storage-queue_12.0.0-preview.4/sdk/storage/azure-storage-queue/README.md)
and
[samples](https://github.com/Azure/azure-sdk-for-java/blob/azure-storage-queue_12.0.0-preview.4/sdk/storage/azure-storage-queue/src/samples/java/com/azure/storage/queue)

- Getters and setters were updated to use Java Bean notation.
- Added `getQueueName` for fetching the resource names.
- Updated to be fully compliant with the Java 9 Platform Module System.
- Changed `VoidResponse` to `Response<Void>` on sync API, and `Mono<VoidResponse>` to `Mono<Response<Void>>` on async API.
- Fixed metadata does not allow capital letter issue. [`Bug 5295`](https://github.com/Azure/azure-sdk-for-java/issues/5295)
- `getQueueServiceUrl`, `getQueueUrl` API now returns URL with scheme, host, resource name and snapshot if any.
- Removed SAS token generation APIs from clients, use QueueServiceSasSignatureValues to generate SAS tokens.
- Removed `SASTokenCredential`, `SASTokenCredentialPolicy` and the corresponding `credential(SASTokenCredential)` method in client builder, and added sasToken(String) instead.

## 12.0.0-preview.3 (2019-09-10)
For details on the Azure SDK for Java (September 2019 Preview) release, you can refer to the [release announcement](https://aka.ms/azure-sdk-preview3-java).

This package's
[documentation](https://github.com/Azure/azure-sdk-for-java/blob/085c8570b411defff26860ef56ea189af07d3d6a/sdk/storage/azure-storage-queue/README.md)
and
[samples](https://github.com/Azure/azure-sdk-for-java/tree/085c8570b411defff26860ef56ea189af07d3d6a/sdk/storage/azure-storage-queue/src/samples/java/com/azure/storage/queue)

- Added tracing telemetry on maximum overload API.
- Added generate SAS token APIs.
- Throw `StorageException` with error code when get error response from service.
- Renamed `getHandles` to `listHandles`.
- Added `clearRange` API and removed the parameter of `FileRangeWriteType` from `upload` API.
- Moved `ReactorNettyClient` into a separate module as default plugin. Customer can configure a custom http client through builder.
- Throw `UnexpectedLengthException` when the upload body length does not match the input length. [GitHub #4193](https://github.com/Azure/azure-sdk-for-java/issues/4193)
- Added validation policy to check the equality of request client id between request and response.
- Upgraded to use service version 2019-02-02 from 2018-11-09.
- Replaced `ByteBuf` with `ByteBuffer` and removed dependency on `Netty`.
- Added `azure-storage-common` as a dependency.

**Breaking changes: New API design**
- Changed list responses to `PagedFlux` on async APIs and `PagedIterable` on sync APIs.

## 12.0.0-preview.2 (2019-08-08)
Version 12.0.0-preview.2 is a preview of our efforts in creating a client library that is developer-friendly, idiomatic to the Java ecosystem, and as consistent across different languages and platforms as possible. The principles that guide our efforts can be found in the [Azure SDK Design Guidelines for Java](https://azuresdkspecs.z5.web.core.windows.net/JavaSpec.html).

For details on the Azure SDK for Java (August 2019 Preview) release, you can refer to the [release announcement](https://azure.github.io/azure-sdk/releases/2019-08-06/java.html).

This package's
[documentation](https://github.com/Azure/azure-sdk-for-java/blob/azure-storage-queue_12.0.0-preview.2/sdk/storage/azure-storage-queue/README.md)
and
[samples](https://github.com/Azure/azure-sdk-for-java/tree/azure-storage-queue_12.0.0-preview.2/sdk/storage/azure-storage-queue/src/samples/java/com/azure/storage/queue)
demonstrate the new API.

### Features included in `azure-storage-queue`
- This is initial SDK release for storage queue service.
- Packages scoped by functionality
    - `azure-storage-queue` contains a `QueueServiceClient`, `QueueServiceAsyncClient`, `QueueClient` and `QueueAsyncClient` for storage queue operations.
- Client instances are scoped to storage queue service.
- Reactive streams support using [Project Reactor](https://projectreactor.io/).<|MERGE_RESOLUTION|>--- conflicted
+++ resolved
@@ -1,13 +1,8 @@
 # Release History
 
-<<<<<<< HEAD
-## 12.13.0-beta.2 (Unreleased)
-=======
 ## 12.14.0-beta.1 (Unreleased)
->>>>>>> 8d609db9
-
-### Features Added
-- Added support for 2021-06-08 service version.
+
+### Features Added
 
 ### Breaking Changes
 
@@ -15,8 +10,6 @@
 
 ### Other Changes
 
-<<<<<<< HEAD
-=======
 ## 12.13.0 (2022-05-25)
 
 ### Other Changes
@@ -32,7 +25,6 @@
 - Upgraded `azure-core-http-netty` from `1.11.9` to version `1.12.0`.
 - Upgraded `azure-storage-common` from `12.15.1` to version `12.15.2`.
 
->>>>>>> 8d609db9
 ## 12.13.0-beta.1 (2022-05-06)
 
 ### Features Added
