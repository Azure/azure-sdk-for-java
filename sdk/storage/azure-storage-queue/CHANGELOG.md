# Release History
<<<<<<< HEAD
## Version X.X.X (XXXX-XX-XX)
- Added SAS generation methods on clients to improve discoverability and convenience of sas. Deprecated setQueueName, generateSasQueryParameters methods on QueueServiceSasSignatureValues to direct users to using the methods added on clients.
=======

## Version 12.1.0 (2019-12-04)
This package's
[documentation](https://github.com/Azure/azure-sdk-for-java/blob/azure-storage-queue_12.0.0/sdk/storage/azure-storage-queue/README.md)
and
[samples](https://github.com/Azure/azure-sdk-for-java/blob/azure-storage-queue_12.0.0/sdk/storage/azure-storage-queue/src/samples/java/com/azure/storage/queue)

- Added a check in ClientBuilders to enforce HTTPS for bearer token authentication.
- Upgraded to version 1.1.0 of Azure Core.
>>>>>>> 6b85ab77

## Version 12.0.0 (2019-10-31)
- Removed QueueMessage from public API
- Removed BaseQueueClientBuilder
- Removed QueueClientBuilder and QueueServiceClientBuilder inheritance of BaseQueueClientBuilder
- Renamed QueueSegmentOptions getMaxResults and setMaxResults to getMaxResultsPerPage and setMaxResultsPerPage
- Removes StorageError and StorageErrorException from public API
- Renamed StorageErrorCode to QueueErrorCode, SignedIdentifier to QueueSignedIdentifier, StorageServiceProperties to QueueServiceProperties, StorageServiceStats to QueueServiceStatistics, CorRules to QueueCorRules, AccessPolicy to QueueAccessPolicy, Logging to QueueAnalyticsLogging, Metrics to QueueMetrics, and RetentionPolicy to QueueRetentionPolicy
- Renamed StorageException to QueueStorageException
- Added QueueServiceVersion and the ability to set it on client builders
- Renamed enqueueMessage to sendMessage and changed the response type from EnqueueMessage to SendMessageResult
- Renamed dequeueMessages to receiveMessages and changed the response type from DequeuedMessage to QueueMessageItem
- Renamed PeekedMessage to PeekedMessageItem and UpdatedMessage to UpdatedMessageResult
- Added support for emulator endpoints
- Renamed QueueSasPermission getters to use has prefix

## Version 12.0.0-preview.4 (2019-10-8)
For details on the Azure SDK for Java (October 2019 Preview) release, you can refer to the [release announcement](https://aka.ms/azure-sdk-preview4-java).

This package's
[documentation](https://github.com/Azure/azure-sdk-for-java/blob/azure-storage-queue_12.0.0-preview.4/sdk/storage/azure-storage-queue/README.md)
and
[samples](https://github.com/Azure/azure-sdk-for-java/blob/azure-storage-queue_12.0.0-preview.4/sdk/storage/azure-storage-queue/src/samples/java/com/azure/storage/queue)

- Getters and setters were updated to use Java Bean notation.
- Added `getQueueName` for fetching the resource names.
- Updated to be fully compliant with the Java 9 Platform Module System.
- Changed `VoidResponse` to `Response<Void>` on sync API, and `Mono<VoidResponse>` to `Mono<Response<Void>>` on async API.
- Fixed metadata does not allow capital letter issue. [`Bug 5295`](https://github.com/Azure/azure-sdk-for-java/issues/5295)
- `getQueueServiceUrl`, `getQueueUrl` API now returns URL with scheme, host, resource name and snapshot if any.
- Removed SAS token generation APIs from clients, use QueueServiceSasSignatureValues to generate SAS tokens. 
- Removed `SASTokenCredential`, `SASTokenCredentialPolicy` and the corresponding `credential(SASTokenCredential)` method in client builder, and added sasToken(String) instead.



## Version 12.0.0-preview.3 (2019-09-10)
For details on the Azure SDK for Java (September 2019 Preview) release, you can refer to the [release announcement](https://aka.ms/azure-sdk-preview3-java).

This package's
[documentation](https://github.com/Azure/azure-sdk-for-java/blob/085c8570b411defff26860ef56ea189af07d3d6a/sdk/storage/azure-storage-queue/README.md)
and
[samples](https://github.com/Azure/azure-sdk-for-java/tree/085c8570b411defff26860ef56ea189af07d3d6a/sdk/storage/azure-storage-queue/src/samples/java/com/azure/storage/queue)

- Added tracing telemetry on maximum overload API.
- Added generate SAS token APIs.
- Throw `StorageException` with error code when get error response from service.
- Renamed `getHandles` to `listHandles`.
- Added `clearRange` API and removed the parameter of `FileRangeWriteType` from `upload` API.
- Moved `ReactorNettyClient` into a separate module as default plugin. Customer can configure a custom http client through builder.
- Throw `UnexpectedLengthException` when the upload body length does not match the input length. [GitHub #4193](https://github.com/Azure/azure-sdk-for-java/issues/4193)
- Added validation policy to check the equality of request client id between request and response.
- Upgraded to use service version 2019-02-02 from 2018-11-09.
- Replaced `ByteBuf` with `ByteBuffer` and removed dependency on `Netty`.
- Added `azure-storage-common` as a dependency.

**Breaking changes: New API design**
- Changed list responses to `PagedFlux` on async APIs and `PagedIterable` on sync APIs.

## Version 12.0.0-preview.2 (2019-08-08)
Version 12.0.0-preview.2 is a preview of our efforts in creating a client library that is developer-friendly, idiomatic to the Java ecosystem, and as consistent across different languages and platforms as possible. The principles that guide our efforts can be found in the [Azure SDK Design Guidelines for Java](https://azuresdkspecs.z5.web.core.windows.net/JavaSpec.html).

For details on the Azure SDK for Java (August 2019 Preview) release, you can refer to the [release announcement](https://aka.ms/azure-sdk-preview2-java).

This package's
[documentation](https://github.com/Azure/azure-sdk-for-java/blob/azure-storage-queue_12.0.0-preview.2/sdk/storage/azure-storage-queue/README.md)
and
[samples](https://github.com/Azure/azure-sdk-for-java/tree/azure-storage-queue_12.0.0-preview.2/sdk/storage/azure-storage-queue/src/samples/java/com/azure/storage/queue)
demonstrate the new API.

### Features included in `azure-storage-queue`
- This is initial SDK release for storage queue service.
- Packages scoped by functionality
    - `azure-storage-queue` contains a `QueueServiceClient`, `QueueServiceAsyncClient`, `QueueClient` and `QueueAsyncClient` for storage queue operations.
- Client instances are scoped to storage queue service.
- Reactive streams support using [Project Reactor](https://projectreactor.io/).
  <|MERGE_RESOLUTION|>--- conflicted
+++ resolved
@@ -1,8 +1,7 @@
 # Release History
-<<<<<<< HEAD
+
 ## Version X.X.X (XXXX-XX-XX)
 - Added SAS generation methods on clients to improve discoverability and convenience of sas. Deprecated setQueueName, generateSasQueryParameters methods on QueueServiceSasSignatureValues to direct users to using the methods added on clients.
-=======
 
 ## Version 12.1.0 (2019-12-04)
 This package's
@@ -12,7 +11,6 @@
 
 - Added a check in ClientBuilders to enforce HTTPS for bearer token authentication.
 - Upgraded to version 1.1.0 of Azure Core.
->>>>>>> 6b85ab77
 
 ## Version 12.0.0 (2019-10-31)
 - Removed QueueMessage from public API
