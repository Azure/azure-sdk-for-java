# Release History

## 12.8.0-beta.1 (Unreleased)
<<<<<<< HEAD
- Exposed ClientOptions on all client builders, allowing users to set a custom application id and custom headers.
=======
- Fixed a bug where the error message would not be displayed the exception message of a HEAD request.
>>>>>>> 85c1cc0d

## 12.7.0 (2020-11-11)
- Added support to specify whether or not a pipeline policy should be added per call or per retry.
- Fixed a bug that would cause a NPE when visibilityTimeout was set to null in QueueClient.updateMessage

## 12.7.0-beta.1 (2020-10-01)
- Added support for the 2020-02-10 service version. 
- Fixed a bug where the TokenCredential scope would be incorrect for custom URLs.
- Fixed a bug where Default Azure Credential would not work with Azurite.
- Fixed a bug that would cause message text to be erased when only updating the visibility timeout
- Fixed a bug that would cause auth failures when building a client by passing an endpoint which had a sas token with protocol set to https,http
- Fixed a bug where a custom application id in HttpLogOptions would not be added to the User Agent String.

## 12.6.0 (2020-08-13)
- GA release for 2019-12-12 service version.

## 12.6.0-beta.1 (2019-07-07)
- Added support for the 2019-12-12 service version.

## 12.5.2 (2020-06-12)
- Updated azure-storage-common and azure-core dependencies.

## 12.5.1 (2020-05-06)
- Updated `azure-core` version to `1.5.0` to pickup fixes for percent encoding `UTF-8` and invalid leading bytes in a body string.

## 12.5.0 (2020-04-06)
- Fixed a bug that would prevent client initialization against Azurite in some containerized environments.
- Fixed a bug where the Date header wouldn't be updated with a new value on request retry.

## 12.4.0 (2020-03-11)
- Update `azure-storage-common` to version 12.5.0

## 12.3.0 (2020-02-12)
- Added support for the 2019-07-07 service version.

## 12.2.1 (2020-02-10)
- Updated `azure-core-http-netty` to version 1.3.0
- Update `azure-storage-common` to version 12.3.1

## 12.2.0 (2020-01-08)
This package's
[documentation](https://github.com/Azure/azure-sdk-for-java/blob/azure-storage-queue_12.2.0/sdk/storage/azure-storage-queue/README.md)
and
[samples](https://github.com/Azure/azure-sdk-for-java/blob/azure-storage-queue_12.2.0/sdk/storage/azure-storage-queue/src/samples/java/com/azure/storage/queue)

## 12.2.0-beta.1 (2019-12-18)
- Added SAS generation methods on clients to improve discoverability and convenience of sas. Deprecated setQueueName, generateSasQueryParameters methods on QueueServiceSasSignatureValues to direct users to using the methods added on clients.

## 12.1.0 (2019-12-04)
This package's
[documentation](https://github.com/Azure/azure-sdk-for-java/blob/azure-storage-queue_12.0.0/sdk/storage/azure-storage-queue/README.md)
and
[samples](https://github.com/Azure/azure-sdk-for-java/blob/azure-storage-queue_12.0.0/sdk/storage/azure-storage-queue/src/samples/java/com/azure/storage/queue)

- Added a check in ClientBuilders to enforce HTTPS for bearer token authentication.
- Upgraded to version 1.1.0 of Azure Core.

## 12.0.0 (2019-10-31)
- Removed QueueMessage from public API
- Removed BaseQueueClientBuilder
- Removed QueueClientBuilder and QueueServiceClientBuilder inheritance of BaseQueueClientBuilder
- Renamed QueueSegmentOptions getMaxResults and setMaxResults to getMaxResultsPerPage and setMaxResultsPerPage
- Removes StorageError and StorageErrorException from public API
- Renamed StorageErrorCode to QueueErrorCode, SignedIdentifier to QueueSignedIdentifier, StorageServiceProperties to QueueServiceProperties, StorageServiceStats to QueueServiceStatistics, CorRules to QueueCorRules, AccessPolicy to QueueAccessPolicy, Logging to QueueAnalyticsLogging, Metrics to QueueMetrics, and RetentionPolicy to QueueRetentionPolicy
- Renamed StorageException to QueueStorageException
- Added QueueServiceVersion and the ability to set it on client builders
- Renamed enqueueMessage to sendMessage and changed the response type from EnqueueMessage to SendMessageResult
- Renamed dequeueMessages to receiveMessages and changed the response type from DequeuedMessage to QueueMessageItem
- Renamed PeekedMessage to PeekedMessageItem and UpdatedMessage to UpdatedMessageResult
- Added support for emulator endpoints
- Renamed QueueSasPermission getters to use has prefix

## 12.0.0-preview.4 (2019-10-8)
For details on the Azure SDK for Java (October 2019 Preview) release, you can refer to the [release announcement](https://aka.ms/azure-sdk-preview4-java).

This package's
[documentation](https://github.com/Azure/azure-sdk-for-java/blob/azure-storage-queue_12.0.0-preview.4/sdk/storage/azure-storage-queue/README.md)
and
[samples](https://github.com/Azure/azure-sdk-for-java/blob/azure-storage-queue_12.0.0-preview.4/sdk/storage/azure-storage-queue/src/samples/java/com/azure/storage/queue)

- Getters and setters were updated to use Java Bean notation.
- Added `getQueueName` for fetching the resource names.
- Updated to be fully compliant with the Java 9 Platform Module System.
- Changed `VoidResponse` to `Response<Void>` on sync API, and `Mono<VoidResponse>` to `Mono<Response<Void>>` on async API.
- Fixed metadata does not allow capital letter issue. [`Bug 5295`](https://github.com/Azure/azure-sdk-for-java/issues/5295)
- `getQueueServiceUrl`, `getQueueUrl` API now returns URL with scheme, host, resource name and snapshot if any.
- Removed SAS token generation APIs from clients, use QueueServiceSasSignatureValues to generate SAS tokens.
- Removed `SASTokenCredential`, `SASTokenCredentialPolicy` and the corresponding `credential(SASTokenCredential)` method in client builder, and added sasToken(String) instead.

## 12.0.0-preview.3 (2019-09-10)
For details on the Azure SDK for Java (September 2019 Preview) release, you can refer to the [release announcement](https://aka.ms/azure-sdk-preview3-java).

This package's
[documentation](https://github.com/Azure/azure-sdk-for-java/blob/085c8570b411defff26860ef56ea189af07d3d6a/sdk/storage/azure-storage-queue/README.md)
and
[samples](https://github.com/Azure/azure-sdk-for-java/tree/085c8570b411defff26860ef56ea189af07d3d6a/sdk/storage/azure-storage-queue/src/samples/java/com/azure/storage/queue)

- Added tracing telemetry on maximum overload API.
- Added generate SAS token APIs.
- Throw `StorageException` with error code when get error response from service.
- Renamed `getHandles` to `listHandles`.
- Added `clearRange` API and removed the parameter of `FileRangeWriteType` from `upload` API.
- Moved `ReactorNettyClient` into a separate module as default plugin. Customer can configure a custom http client through builder.
- Throw `UnexpectedLengthException` when the upload body length does not match the input length. [GitHub #4193](https://github.com/Azure/azure-sdk-for-java/issues/4193)
- Added validation policy to check the equality of request client id between request and response.
- Upgraded to use service version 2019-02-02 from 2018-11-09.
- Replaced `ByteBuf` with `ByteBuffer` and removed dependency on `Netty`.
- Added `azure-storage-common` as a dependency.

**Breaking changes: New API design**
- Changed list responses to `PagedFlux` on async APIs and `PagedIterable` on sync APIs.

## 12.0.0-preview.2 (2019-08-08)
Version 12.0.0-preview.2 is a preview of our efforts in creating a client library that is developer-friendly, idiomatic to the Java ecosystem, and as consistent across different languages and platforms as possible. The principles that guide our efforts can be found in the [Azure SDK Design Guidelines for Java](https://azuresdkspecs.z5.web.core.windows.net/JavaSpec.html).

For details on the Azure SDK for Java (August 2019 Preview) release, you can refer to the [release announcement](https://azure.github.io/azure-sdk/releases/2019-08-06/java.html).

This package's
[documentation](https://github.com/Azure/azure-sdk-for-java/blob/azure-storage-queue_12.0.0-preview.2/sdk/storage/azure-storage-queue/README.md)
and
[samples](https://github.com/Azure/azure-sdk-for-java/tree/azure-storage-queue_12.0.0-preview.2/sdk/storage/azure-storage-queue/src/samples/java/com/azure/storage/queue)
demonstrate the new API.

### Features included in `azure-storage-queue`
- This is initial SDK release for storage queue service.
- Packages scoped by functionality
    - `azure-storage-queue` contains a `QueueServiceClient`, `QueueServiceAsyncClient`, `QueueClient` and `QueueAsyncClient` for storage queue operations.
- Client instances are scoped to storage queue service.
- Reactive streams support using [Project Reactor](https://projectreactor.io/).<|MERGE_RESOLUTION|>--- conflicted
+++ resolved
@@ -1,11 +1,8 @@
 # Release History
 
 ## 12.8.0-beta.1 (Unreleased)
-<<<<<<< HEAD
 - Exposed ClientOptions on all client builders, allowing users to set a custom application id and custom headers.
-=======
 - Fixed a bug where the error message would not be displayed the exception message of a HEAD request.
->>>>>>> 85c1cc0d
 
 ## 12.7.0 (2020-11-11)
 - Added support to specify whether or not a pipeline policy should be added per call or per retry.
