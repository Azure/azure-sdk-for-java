# Release History

## 12.0.0-beta.17 (Unreleased)

### Features Added
<<<<<<< HEAD
- Added `AzurePath.fromBlobUrl` to help convert from a blob url to an AzurePath
- Added a configuration option `AZURE_STORAGE_SKIP_INITIAL_CONTAINER_CHECK` to skip the initial container check in cases where the authentication method used will not have necessary permissions.
- Added `AzureFileSystemProvider.setDefaultConfigurations()`. If default configurations are set, `Paths.get()` may be called without an open file system corresponding to the uri, and a file system will be created using the default configurations.
=======
>>>>>>> acb8e383

### Breaking Changes

### Bugs Fixed

### Other Changes

## 12.0.0-beta.16 (2022-02-11)

### Other Changes

#### Dependency Updates

- Upgraded `azure-storage-blob` from `12.15.0-beta.3` to version `12.14.4`.

## 12.0.0-beta.15 (2022-02-09)

### Features Added
- Added support for 2021-04-10 service version.
- Added `AzurePath.fromBlobUrl` to help convert from a blob url to an AzurePath
- Added a configuration option `AZURE_STORAGE_SKIP_INITIAL_CONTAINER_CHECK` to skip the initial container check in cases where the authentication method used will not have necessary permissions.

### Bugs Fixed
- Fixed a bug that would prevent deleting an empty directory in the case where one directory name was a prefix of the other.


## 12.0.0-beta.14 (2022-01-14)

### Other Changes

#### Dependency Updates

- Upgraded `azure-core` from `1.23.0` to version `1.24.1`.
- Upgraded `azure-core-http-netty` from `1.11.3` to version `1.11.6`.
- Upgraded `azure-storage-blob` from `12.15.0-beta.2` to version `12.14.3`.

## 12.0.0-beta.13 (2021-12-07)

### Features Added
- Added support for 2021-02-12 service version.

## 12.0.0-beta.12 (2021-11-10)

### Other Changes

#### Dependency Updates

- Upgraded `azure-core` from `1.21.0` to version `1.22.0`.
- Upgraded `azure-core-http-netty` from `1.11.1` to version `1.11.2`.
- Upgraded `azure-storage-blob` from `12.15.0-beta.1` to version `12.14.2.

## 12.0.0-beta.11 (2021-11-05)

### Features Added
- Added support for the 2020-12-06 service version.

### Bugs Fixed
- Fixes an off-by-one error in read() returns 0 bytes read instead of -1 (EOF) when reading at channel position == size.
- Fixes a bug where read() (and write()) do not respect initial position (and limit) of provided ByteBuffer when backed by an array

## 12.0.0-beta.10 (2021-10-12)

### Other Changes
#### Dependency Updates
- Updated `azure-storage-blob` to version `12.14.1`

## 12.0.0-beta.9 (2021-09-15)
### Other changes
- Updated `azure-storage-blob` to version `12.14.0`

## 12.0.0-beta.8 (2021-07-28)
- Added support for the 2020-10-02 service version.

## 12.0.0-beta.7 (2021-06-09)
### Dependency Updates
- Updated `azure-storage-blob` to version `12.12.0`

## 12.0.0-beta.6 (2021-04-29)
- Update `azure-storage-blob` to version `12.11.0`

## 12.0.0-beta.5 (2021-04-16)
- Fixed a bug where a file would be determined to be a directory if another file with the same prefix exists

## 12.0.0-beta.4 (2021-03-29)
- Made AzurePath.toBlobClient public
- Added support for Azurite
- Change FileSystem configuration to accept an endpoint and credential types instead of a string for the account name, key, and token

## 12.0.0-beta.3 (2021-02-10)
- Added support for FileSystemProvider.checkAccess method
- Added support for file key on AzureBasicFileAttributes and AzureBlobFileAttributes
- Added support for SeekableByteChannel
- When an operation is performed on a closed FileSystem, a ClosedFileSystemException is thrown instead of an IOException
- Adjusted the required flags for opening an outputstream

## 12.0.0-beta.2 (2020-08-13)
- Added checks to ensure file system has not been closed before operating on data

## 12.0.0-beta.1 (2020-07-17)
- Initial Release. Please see the README for more information.<|MERGE_RESOLUTION|>--- conflicted
+++ resolved
@@ -3,12 +3,9 @@
 ## 12.0.0-beta.17 (Unreleased)
 
 ### Features Added
-<<<<<<< HEAD
 - Added `AzurePath.fromBlobUrl` to help convert from a blob url to an AzurePath
 - Added a configuration option `AZURE_STORAGE_SKIP_INITIAL_CONTAINER_CHECK` to skip the initial container check in cases where the authentication method used will not have necessary permissions.
 - Added `AzureFileSystemProvider.setDefaultConfigurations()`. If default configurations are set, `Paths.get()` may be called without an open file system corresponding to the uri, and a file system will be created using the default configurations.
-=======
->>>>>>> acb8e383
 
 ### Breaking Changes
 
