# Release History

<<<<<<< HEAD
## 12.0.0-beta.14 (2022-02-08)

### Features Added
- Added support for 2021-04-10 service version.
=======
## 12.0.0-beta.15 (Unreleased)

### Features Added
- Added `AzurePath.fromBlobUrl` to help convert from a blob url to an AzurePath
- Added a configuration option `AZURE_STORAGE_SKIP_INITIAL_CONTAINER_CHECK` to skip the initial container check in cases where the authentication method used will not have necessary permissions.

### Breaking Changes

### Bugs Fixed
- Fixed a bug that would prevent deleting an empty directory in the case where one directory name was a prefix of the other.

### Other Changes
>>>>>>> 5deba529

## 12.0.0-beta.14 (2022-01-14)

### Other Changes

#### Dependency Updates

- Upgraded `azure-core` from `1.23.0` to version `1.24.1`.
- Upgraded `azure-core-http-netty` from `1.11.3` to version `1.11.6`.
- Upgraded `azure-storage-blob` from `12.15.0-beta.2` to version `12.14.3`.

## 12.0.0-beta.13 (2021-12-07)

### Features Added
- Added support for 2021-02-12 service version.

## 12.0.0-beta.12 (2021-11-10)

### Other Changes

#### Dependency Updates

- Upgraded `azure-core` from `1.21.0` to version `1.22.0`.
- Upgraded `azure-core-http-netty` from `1.11.1` to version `1.11.2`.
- Upgraded `azure-storage-blob` from `12.15.0-beta.1` to version `12.14.2.

## 12.0.0-beta.11 (2021-11-05)

### Features Added
- Added support for the 2020-12-06 service version.

### Bugs Fixed
- Fixes an off-by-one error in read() returns 0 bytes read instead of -1 (EOF) when reading at channel position == size.
- Fixes a bug where read() (and write()) do not respect initial position (and limit) of provided ByteBuffer when backed by an array

## 12.0.0-beta.10 (2021-10-12)

### Other Changes
#### Dependency Updates
- Updated `azure-storage-blob` to version `12.14.1`

## 12.0.0-beta.9 (2021-09-15)
### Other changes
- Updated `azure-storage-blob` to version `12.14.0`

## 12.0.0-beta.8 (2021-07-28)
- Added support for the 2020-10-02 service version.

## 12.0.0-beta.7 (2021-06-09)
### Dependency Updates
- Updated `azure-storage-blob` to version `12.12.0`

## 12.0.0-beta.6 (2021-04-29)
- Update `azure-storage-blob` to version `12.11.0`

## 12.0.0-beta.5 (2021-04-16)
- Fixed a bug where a file would be determined to be a directory if another file with the same prefix exists

## 12.0.0-beta.4 (2021-03-29)
- Made AzurePath.toBlobClient public
- Added support for Azurite
- Change FileSystem configuration to accept an endpoint and credential types instead of a string for the account name, key, and token

## 12.0.0-beta.3 (2021-02-10)
- Added support for FileSystemProvider.checkAccess method
- Added support for file key on AzureBasicFileAttributes and AzureBlobFileAttributes
- Added support for SeekableByteChannel
- When an operation is performed on a closed FileSystem, a ClosedFileSystemException is thrown instead of an IOException
- Adjusted the required flags for opening an outputstream

## 12.0.0-beta.2 (2020-08-13)
- Added checks to ensure file system has not been closed before operating on data

## 12.0.0-beta.1 (2020-07-17)
- Initial Release. Please see the README for more information.<|MERGE_RESOLUTION|>--- conflicted
+++ resolved
@@ -1,24 +1,15 @@
 # Release History
 
-<<<<<<< HEAD
-## 12.0.0-beta.14 (2022-02-08)
+## 12.0.0-beta.15 (2022-02-08)
 
 ### Features Added
 - Added support for 2021-04-10 service version.
-=======
-## 12.0.0-beta.15 (Unreleased)
-
-### Features Added
 - Added `AzurePath.fromBlobUrl` to help convert from a blob url to an AzurePath
 - Added a configuration option `AZURE_STORAGE_SKIP_INITIAL_CONTAINER_CHECK` to skip the initial container check in cases where the authentication method used will not have necessary permissions.
-
-### Breaking Changes
 
 ### Bugs Fixed
 - Fixed a bug that would prevent deleting an empty directory in the case where one directory name was a prefix of the other.
 
-### Other Changes
->>>>>>> 5deba529
 
 ## 12.0.0-beta.14 (2022-01-14)
 
