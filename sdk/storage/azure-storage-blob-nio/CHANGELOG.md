--- conflicted
+++ resolved
@@ -1,10 +1,6 @@
 # Release History
 
-<<<<<<< HEAD
-## 12.0.0-beta.12 (2021-11-10)
-=======
 ## 12.0.0-beta.14 (Unreleased)
->>>>>>> 3e469fee
 
 ### Other Changes
 
