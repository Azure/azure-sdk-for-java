--- conflicted
+++ resolved
@@ -53,17 +53,13 @@
         try {
             props = resource.getBlobClient().getProperties();
         } catch (BlobStorageException e) {
-<<<<<<< HEAD
-            throw LoggingUtility.logError(LOGGER, new IOException("Path: " + path.toString(), e));
-=======
             if (e.getStatusCode() == 404 && this.resource.checkVirtualDirectoryExists()) {
                 this.isVirtualDirectory = true;
                 this.properties = null;
                 return;
             } else {
-                throw LoggingUtility.logError(logger, new IOException("Path: " + path.toString(), e));
+                throw LoggingUtility.logError(LOGGER, new IOException("Path: " + path.toString(), e));
             }
->>>>>>> c3124d4e
         }
         this.properties = props;
         this.isVirtualDirectory = false;
