--- conflicted
+++ resolved
@@ -163,11 +163,7 @@
      * @return the {@link DirectoryStatus} representing the status of the directory at this location
      * @throws IOException if an I/O error occurs
      */
-<<<<<<< HEAD
-    DirectoryStatus checkDirStatus(boolean blobExists) throws IOException {
-=======
     DirectoryStatus getDirectoryStatus(boolean blobExists) throws IOException {
->>>>>>> fb3a2114
         BlobContainerClient containerClient = this.getContainerClient();
 
         // List on the directory name + '/' so that we only get things under the directory if any
