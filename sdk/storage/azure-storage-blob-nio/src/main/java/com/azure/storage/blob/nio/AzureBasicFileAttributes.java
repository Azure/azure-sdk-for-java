--- conflicted
+++ resolved
@@ -2,8 +2,6 @@
 // Licensed under the MIT License.
 
 package com.azure.storage.blob.nio;
-
-import com.azure.core.util.logging.ClientLogger;
 
 import java.io.IOException;
 import java.nio.file.Path;
@@ -26,8 +24,6 @@
  * If the target file is a virtual directory, most attributes will be set to null.
  */
 public final class AzureBasicFileAttributes implements BasicFileAttributes {
-    private static final ClientLogger LOGGER = new ClientLogger(AzureBasicFileAttributes.class);
-
     // For verifying parameters on FileSystemProvider.readAttributes
     static final Set<String> ATTRIBUTE_STRINGS;
     static {
@@ -54,16 +50,7 @@
     shouldn't happen in the majority of api calls.
      */
     AzureBasicFileAttributes(Path path) throws IOException {
-<<<<<<< HEAD
-        try {
-            this.resource = new AzureResource(path);
-            this.properties = resource.getBlobClient().getProperties();
-        } catch (BlobStorageException e) {
-            throw LoggingUtility.logError(LOGGER, new IOException(e));
-        }
-=======
         this.internalAttributes = new AzureBlobFileAttributes(path);
->>>>>>> c3124d4e
     }
 
     /**
