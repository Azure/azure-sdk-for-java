// Copyright (c) Microsoft Corporation. All rights reserved.
// Licensed under the MIT License.

package com.azure.storage.blob.nio;

import com.azure.core.util.CoreUtils;
import com.azure.core.util.logging.ClientLogger;
import com.azure.core.util.polling.SyncPoller;
<<<<<<< HEAD
import com.azure.storage.blob.models.BlobCopyInfo;
import com.azure.storage.blob.models.BlobErrorCode;
import com.azure.storage.blob.models.BlobRequestConditions;
import com.azure.storage.blob.models.BlobStorageException;
=======
import com.azure.storage.blob.BlobClient;
import com.azure.storage.blob.BlobContainerClient;
import com.azure.storage.blob.BlobContainerClientBuilder;
import com.azure.storage.blob.models.BlobCopyInfo;
import com.azure.storage.blob.models.BlobErrorCode;
import com.azure.storage.blob.models.BlobHttpHeaders;
import com.azure.storage.blob.models.BlobItem;
import com.azure.storage.blob.models.BlobListDetails;
import com.azure.storage.blob.models.BlobRequestConditions;
import com.azure.storage.blob.models.BlobStorageException;
import com.azure.storage.blob.models.ListBlobsOptions;
>>>>>>> cccb1a74
import reactor.core.publisher.Flux;
import reactor.core.publisher.Mono;

import java.io.IOException;
import java.net.HttpURLConnection;
import java.net.URI;
import java.nio.channels.SeekableByteChannel;
import java.nio.file.AccessMode;
import java.nio.file.CopyOption;
import java.nio.file.DirectoryNotEmptyException;
import java.nio.file.DirectoryStream;
import java.nio.file.FileAlreadyExistsException;
import java.nio.file.FileStore;
import java.nio.file.FileSystem;
import java.nio.file.FileSystemAlreadyExistsException;
import java.nio.file.FileSystemNotFoundException;
import java.nio.file.LinkOption;
import java.nio.file.NoSuchFileException;
import java.nio.file.OpenOption;
import java.nio.file.Path;
import java.nio.file.StandardCopyOption;
import java.nio.file.attribute.BasicFileAttributes;
import java.nio.file.attribute.FileAttribute;
import java.nio.file.attribute.FileAttributeView;
import java.nio.file.spi.FileSystemProvider;
import java.time.Duration;
import java.util.ArrayList;
import java.util.Arrays;
<<<<<<< HEAD
=======
import java.util.Collections;
import java.util.HashMap;
import java.util.Iterator;
>>>>>>> cccb1a74
import java.util.List;
import java.util.Map;
import java.util.Set;
import java.util.concurrent.ConcurrentHashMap;
import java.util.concurrent.ConcurrentMap;

/**
 * The {@code AzureFileSystemProvider} is Azure Storage's implementation of the nio interface on top of Azure Blob
 * Storage.
 * <p>
 * Particular care should be taken when working with a remote storage service. This implementation makes no guarantees
 * on behavior or state should other processes operate on the same data concurrently; file systems from this provider
 * will assume they have exclusive access to their data and will behave without regard for potential of interfering
 * applications. Moreover, remote file stores introduce higher latencies. Therefore, particular care must be taken when
 * managing concurrency: race conditions are more likely to manifest and network failures occur more frequently than
 * disk failures. These and other such distributed application scenarios must be considered when working with this file
 * system. While the {@code AzureFileSystem} will ensure it takes appropriate steps towards robustness and reliability,
 * the application developer must design around these failure scenarios and have fallback and retry options available.
 * <p>
 * The Azure Blob Storage service backing these APIs is not a true FileSystem, nor is it the goal of this implementation
 * to force Azure Blob Storage to act like a full-fledged file system. Some APIs and scenarios will remain unsupported
 * indefinitely until they may be sensibly implemented. Other APIs may experience lower performance than is expected
 * because of the number of network requests needed to ensure correctness.
 * <p>
 * The scheme for this provider is {@code "azb"}, and the format of the URI to identify an {@code AzureFileSystem} is
 * {@code "azb://?account=&lt;accountName&gt;"}. The name of the Storage account is used to uniquely identify the file
 * system.
 * <p>
 * An {@link AzureFileSystem} is backed by an account. An {@link AzureFileStore} is backed by a container. Any number of
 * containers may be specified as file stores upon creation of the file system. When a file system is created,
 * it will try to retrieve the properties of each container to ensure connection to the account. If any of the
 * containers does not exist, it will be created. Failure to access or create containers as necessary will result in
 * an exception and failure to create the file system. Any data existing in the containers will be preserved and
 * accessible via the file system, though customers should be aware that it must be in a format understandable by
 * the types in this package or behavior will be undefined.
 * <p>
 * {@link #newFileSystem(URI, Map)} will check for the following keys in the configuration map and expect the named
 * types. Any entries not listed here will be ignored. Note that {@link AzureFileSystem} has public constants defined
 * for each of the keys for convenience.
 * <ul>
 *     <li>{@code AzureStorageAccountKey:}{@link String}</li>
 *     <li>{@code AzureStorageSasToken:}{@link String}</li>
 *     <li>{@code AzureStorageHttpLogDetailLevel:}{@link com.azure.core.http.policy.HttpLogDetailLevel}</li>
 *     <li>{@code AzureStorageMaxTries:}{@link Integer}</li>
 *     <li>{@code AzureStorageTryTimeout:}{@link Integer}</li>
 *     <li>{@code AzureStorageRetryDelayInMs:}{@link Long}</li>
 *     <li>{@code AzureStorageMaxRetryDelayInMs:}{@link Long}</li>
 *     <li>{@code AzureStorageRetryPolicyType:}{@link com.azure.storage.common.policy.RetryPolicyType}</li>
 *     <li>{@code AzureStorageSecondaryHost:}{@link String}</li>
 *     <li>{@code AzureStorageSecondaryHost:}{@link Integer}</li>
 *     <li>{@code AzureStorageBlockSize:}{@link Integer}</li>
 *     <li>{@code AzureStorageDownloadResumeRetries:}{@link Integer}</li>
 *     <li>{@code AzureStorageUseHttps:}{@link Boolean}</li>
 *     <li>{@code AzureStorageFileStores:}{@link Iterable}&lt;String&gt;}</li>
 * </ul>
 * <p>
 * Either an account key or a sas token must be specified. If both are provided, the account key will be preferred. If
 * a sas token is specified, the customer must take care that it has appropriate permissions to perform the actions
 * demanded of the file system in a given workflow, including the initial connection check specified above. Furthermore,
 * it must have an expiry time that lasts at least until the file system is closed as there is no token refresh offered
 * at this time. The same token will be applied to all containers.
 * <p>
 * An iterable of file stores must also be provided; each entry should simply be the name of a container. The first
 * container listed will be considered the default file store and the root directory of which will be the file system's
 * default directory. All other values listed are used to configure the underlying
 * {@link com.azure.storage.blob.BlobServiceClient}. Please refer to that type for more information on these values.
 *
 * @see FileSystemProvider
 */
public final class AzureFileSystemProvider extends FileSystemProvider {
    private final ClientLogger logger = new ClientLogger(AzureFileSystemProvider.class);

    public static final String CONTENT_TYPE = "Content-Type";
    public static final String CONTENT_DISPOSITION = "Content-Disposition";
    public static final String CONTENT_LANGUAGE = "Content-Language";
    public static final String CONTENT_ENCODING = "Content-Encoding";
    public static final String CONTENT_MD5 = "Content-MD5";
    public static final String CACHE_CONTROL = "Cache-Control";

    private static final String ACCOUNT_QUERY_KEY = "account";
<<<<<<< HEAD
=======
    private static final int COPY_TIMEOUT_SECONDS = 30;
    static final String DIR_METADATA_MARKER = "is_hdi_folder";
>>>>>>> cccb1a74

    private final ConcurrentMap<String, FileSystem> openFileSystems;


    // Specs require a public zero argument constructor.
    /**
     * Creates an AzureFileSystemProvider.
     */
    public AzureFileSystemProvider() {
        this.openFileSystems = new ConcurrentHashMap<>();
    }

    /**
     * Returns {@code "azb".}
     */
    @Override
    public String getScheme() {
        return "azb";
    }

    /**
     * The format of a {@code URI} identifying a file system is {@code "azb://?account=&lt;accountName&gt;"}.
     * <p>
     * Once closed, a file system with the same identifier may be reopened.
     * {@inheritDoc}
     */
    @Override
    public FileSystem newFileSystem(URI uri, Map<String, ?> config) throws IOException {
        String accountName = extractAccountName(uri);

        if (this.openFileSystems.containsKey(accountName)) {
            throw LoggingUtility.logError(this.logger, new FileSystemAlreadyExistsException("Name: " + accountName));
        }

        AzureFileSystem afs = new AzureFileSystem(this, accountName, config);
        this.openFileSystems.put(accountName, afs);

        return afs;
    }

    /**
     * The format of a {@code URI} identifying an file system is {@code "azb://?account=&lt;accountName&gt;"}.
     * <p>
     * Trying to retrieve a closed file system will throw a {@link FileSystemNotFoundException}. Once closed, a
     * file system with the same identifier may be reopened.
     * {@inheritDoc}
     */
    @Override
    public FileSystem getFileSystem(URI uri) {
        String accountName = extractAccountName(uri);
        if (!this.openFileSystems.containsKey(accountName)) {
            throw LoggingUtility.logError(this.logger, new FileSystemNotFoundException("Name: " + accountName));
        }
        return this.openFileSystems.get(accountName);
    }

    /**
     * {@inheritDoc}
     */
    @Override
    public Path getPath(URI uri) {
        return getFileSystem(uri).getPath(uri.getPath());
    }

    /**
     * {@inheritDoc}
     */
    @Override
    public SeekableByteChannel newByteChannel(Path path, Set<? extends OpenOption> set,
            FileAttribute<?>... fileAttributes) throws IOException {
        return null;
    }

    /**
     * {@inheritDoc}
     */
    @Override
    public DirectoryStream<Path> newDirectoryStream(Path path, DirectoryStream.Filter<? super Path> filter)
        throws IOException {
        return null;
    }

    /**
     * Creates a new directory at the specified path.
     * <p>
     * The existence of a directory in the {@code AzureFileSystem} is defined on two levels. <i>Weak existence</i> is
     * defined by the presence of a non-zero number of blobs prefixed with the directory's path. This concept is also
     * known as a  <i>virtual directory</i> and enables the file system to work with containers that were pre-loaded
     * with data by another source but need to be accessed by this file system. <i>Strong existence</i> is defined as
     * the presence of an actual storage resource at the given path, which in the case of directories, is a zero-length
     * blob whose name is the directory path with a particular metadata field indicating the blob's status as a
     * directory. This is also known as a <i>concrete directory</i>. Directories created by this file system will
     * strongly exist. Operations targeting directories themselves as the object (e.g. setting properties) will target
     * marker blobs underlying concrete directories. Other operations (e.g. listing) will operate on the blob-name
     * prefix.
     * <p>
     * This method fulfills the nio contract of: "The check for the existence of the file and the creation of the
     * directory if it does not exist are a single operation that is atomic with respect to all other filesystem
     * activities that might affect the directory." More specifically, this method will atomically check for <i>strong
     * existence</i> of another file or directory at the given path and fail if one is present. On the other hand, we
     * only check for <i>weak existence</i> of the parent to determine if the given path is valid. Additionally, the
     * action of checking whether the parent exists, is <i>not</i> atomic with the creation of the directory. Note that
     * while it is possible that the parent may be deleted between when the parent is determined to exist and the
     * creation of the child, the creation of the child will always ensure the existence of a virtual parent, so the
     * child will never be left floating and unreachable. The different checks on parent and child is due to limitations
     * in the Storage service API.
     * <p>
     * There may be some unintuitive behavior when working with directories in this file system, particularly virtual
     * directories(usually those not created by this file system). A virtual directory will disappear as soon as all its
     * children have been deleted. Furthermore, if a directory with the given path weakly exists at the time of calling
     * this method, this method will still return success and create a concrete directory at the target location.
     * In other words, it is possible to "double create" a directory if it first weakly exists and then is strongly
     * created. This is both because it is impossible to atomically check if a virtual directory exists while creating a
     * concrete directory and because such behavior will have minimal side effects--no files will be overwritten and the
     * directory will still be available for writing as intended, though it may not be empty.
     * <p>
     * This method will attempt to extract standard HTTP content headers from the list of file attributes to set them
     * as blob headers. All other attributes will be set as blob metadata. The value of every attribute will be
     * converted to a {@code String} with the exception of the Content-MD5 attribute which expects a {@code byte[]}.
     * When extracting the content headers, the following strings will be used for comparison (constants for these
     * values can be found on this type):
     * <ul>
     *     <li>{@code Content-Type}</li>
     *     <li>{@code Content-Disposition}</li>
     *     <li>{@code Content-Language}</li>
     *     <li>{@code Content-Encoding}</li>
     *     <li>{@code Content-MD5}</li>
     *     <li>{@code Cache-Control}</li>
     * </ul>
     * Note that these properties also have a particular semantic in that if one is specified, all are updated. In other
     * words, if any of the above is set, all those that are not set will be cleared. See the
     * <a href="https://docs.microsoft.com/en-us/rest/api/storageservices/set-blob-properties">Azure Docs</a> for more
     * information.
     *
     * {@inheritDoc}
     */
    @Override
    public void createDirectory(Path path, FileAttribute<?>... fileAttributes) throws IOException {
<<<<<<< HEAD
        fileAttributes = fileAttributes == null ? new FileAttribute<?>[0] : fileAttributes;

        // Get the destination for the directory. Will throw if path is a root.
        AzureResource azureResource = new AzureResource(path);

        // Check if parent exists. If it does, atomically check if a file already exists and create a new dir if not.
        if (azureResource.checkParentDirectoryExists()) {
            try {
                azureResource.setFileAttributes(Arrays.asList(fileAttributes))
                    .putDirectoryBlob(new BlobRequestConditions().setIfNoneMatch("*"));
            } catch (BlobStorageException e) {
                if (e.getStatusCode() == HttpURLConnection.HTTP_CONFLICT) {
                    throw LoggingUtility.logError(logger,
                        new FileAlreadyExistsException(azureResource.getPath().toString()));
=======
        AzurePath aPath = validatePathInstanceType(path);
        fileAttributes = fileAttributes == null ? new FileAttribute<?>[0] : fileAttributes;

        // Get the destination for the directory.
        BlobClient client = aPath.toBlobClient();

        // Validate that we are not trying to create a root.
        validateNotRoot(aPath, "Create");

        // Check if parent exists. If it does, atomically check if a file already exists and create a new dir if not.
        if (checkParentDirectoryExists(aPath)) {
            try {
                List<FileAttribute<?>> attributeList = new ArrayList<>(Arrays.asList(fileAttributes));
                BlobHttpHeaders headers = Utility.extractHttpHeaders(attributeList, logger);
                Map<String, String> metadata = Utility.convertAttributesToMetadata(attributeList);
                putDirectoryBlob(client, headers, metadata, new BlobRequestConditions().setIfNoneMatch("*"));
            } catch (BlobStorageException e) {
                if (e.getStatusCode() == HttpURLConnection.HTTP_CONFLICT
                    && e.getErrorCode().equals(BlobErrorCode.BLOB_ALREADY_EXISTS)) {
                    throw Utility.logError(logger, new FileAlreadyExistsException(aPath.toString()));
>>>>>>> cccb1a74
                } else {
                    throw LoggingUtility.logError(logger,
                        new IOException("An error occurred when creating the directory", e));
                }
            }
        } else {
<<<<<<< HEAD
            throw LoggingUtility.logError(logger, new IOException("Parent directory does not exist for path: "
                + azureResource.getPath().toString()));
        }
    }

    /**
     * As noted by the NIO docs, this method is not atomic. It is possible to delete a file in use by another process,
     * and doing so will not immediately invalidate any channels open to that file--they will simply start to fail.
     * Root directories cannot be deleted even when empty.
     *
=======
            throw Utility.logError(logger, new IOException("Parent directory does not exist for path: "
                + aPath.toString()));
        }
    }

    /**
     * Creates the actual directory marker. This method should only be used when any necessary checks for proper
     * conditions of directory creation (e.g. parent existence) have already been performed.
     *
     * @param destinationClient A blobClient pointing to the location where the directory should be put.
     * @param headers Any headers that should be associated with the directory.
     * @param metadata Any metadata that should be associated with the directory. This method will add the necessary
     *                 metadata to distinguish this blob as a directory.
     * @param requestConditions Any necessary request conditions to pass when creating the directory blob.
     */
    private void putDirectoryBlob(BlobClient destinationClient, BlobHttpHeaders headers, Map<String, String> metadata,
        BlobRequestConditions requestConditions) {
        metadata = prepareMetadataForDirectory(metadata);
        destinationClient.getBlockBlobClient().commitBlockListWithResponse(Collections.emptyList(), headers,
            metadata, null, requestConditions, null, null);
    }

    /**
     * Checks for the existence of the parent of the given path. We do not check for the actual marker blob as parents
     * need only weakly exist.
     *
     * If the parent is a root (container), it will be assumed to exist, so it must be validated elsewhere that the
     * container is a legitimate root within this file system.
     */
    boolean checkParentDirectoryExists(Path path) throws IOException {
        /*
        If the parent is just the root (or null, which means the parent is implicitly the default directory which is a
        root), that means we are checking a container, which is always considered to exist. Otherwise, perform normal
        existence check.
         */
        Path parent = path.getParent();
        return (parent == null || parent.equals(path.getRoot()))
            || checkDirectoryExists(((AzurePath) path.getParent()).toBlobClient());
    }

    /**
     * Checks whether a directory exists by either being empty or having children.
     */
    boolean checkDirectoryExists(BlobClient dirBlobClient) throws IOException {
        if (dirBlobClient == null) {
            throw Utility.logError(logger, new IllegalArgumentException("One or both of the parameters was null."));
        }

        DirectoryStatus dirStatus = checkDirStatus(dirBlobClient);
        return dirStatus.equals(DirectoryStatus.EMPTY) || dirStatus.equals(DirectoryStatus.NOT_EMPTY);
    }

    Map<String, String> prepareMetadataForDirectory(Map<String, String> metadata) {
        if (metadata == null) {
            metadata = new HashMap<>();
        }
        metadata.put(DIR_METADATA_MARKER, "true");
        return metadata;
    }

    BlobContainerClient getContainerClient(BlobClient client) {
        return new BlobContainerClientBuilder().endpoint(client.getBlobUrl())
            .pipeline(client.getHttpPipeline())
            .buildClient();
    }

    /**
     * Deletes the specified resource.
     * <p>
     * This method is not atomic. It is possible to delete a file in use by another process,
     * and doing so will not immediately invalidate any channels open to that file--they will simply start to fail.
     * Root directories cannot be deleted even when empty.
     *
>>>>>>> cccb1a74
     * {@inheritDoc}
     */
    @Override
    public void delete(Path path) throws IOException {
        // Basic validation. Must be an AzurePath. Cannot be a root.
<<<<<<< HEAD
        AzureResource azureResource = new AzureResource(path);

        // Check directory status--possibly throw DirectoryNotEmpty or NoSuchFile.
        DirectoryStatus dirStatus = azureResource.checkDirStatus();
        if (dirStatus.equals(DirectoryStatus.DOES_NOT_EXIST)) {
            throw LoggingUtility.logError(logger, new NoSuchFileException(path.toString()));
        }
        if (dirStatus.equals(DirectoryStatus.NOT_EMPTY)) {
            throw LoggingUtility.logError(logger, new DirectoryNotEmptyException(path.toString()));
        }

        // After all validation has completed, delete the resource.
        try {
            azureResource.getBlobClient().delete();
        } catch (BlobStorageException e) {
            throw LoggingUtility.logError(logger, new IOException(e));
        }
    }

    /**
     * As stated in the nio docs, this method is not atomic. More specifically, the checks necessary to validate the
=======
        AzurePath aPath = validatePathInstanceType(path);
        validateNotRoot(path, "Delete");

        // Get client.
        BlobClient blobClient = aPath.toBlobClient();

        // Check directory status--possibly throw DirectoryNotEmpty or NoSuchFile.
        DirectoryStatus dirStatus = checkDirStatus(blobClient);
        if (dirStatus.equals(DirectoryStatus.DOES_NOT_EXIST)) {
            throw Utility.logError(logger, new NoSuchFileException(path.toString()));
        }
        if (dirStatus.equals(DirectoryStatus.NOT_EMPTY)) {
            throw Utility.logError(logger, new DirectoryNotEmptyException(path.toString()));
        }

        // After all validation has completed, delete the resource.
        try {
            blobClient.delete();
        } catch (BlobStorageException e) {
            if (e.getErrorCode().equals(BlobErrorCode.BLOB_NOT_FOUND)) {
                throw Utility.logError(logger, new NoSuchFileException(path.toString()));
            }
            throw Utility.logError(logger, new IOException(e));
        }
    }

    /**
     * Copies the resource at the source location to the destination.
     * <p>
     * This method is not atomic. More specifically, the checks necessary to validate the
>>>>>>> cccb1a74
     * inputs and state of the file system are not atomic with the actual copying of data. If the copy is triggered,
     * the copy itself is atomic and only a complete copy will ever be left at the destination.
     *
     * In addition to those in the nio javadocs, this method has the following requirements for successful completion.
     * {@link StandardCopyOption#COPY_ATTRIBUTES} must be passed as it is impossible not to copy blob properties;
     * if this option is not passed, an {@link UnsupportedOperationException} will be thrown. Neither the source nor the
     * destination can be a root directory; if either is a root directory, an {@link IllegalArgumentException} will be
     * thrown. The parent directory of the destination must at least weakly exist; if it does not, an
     * {@link IOException} will be thrown. The only supported option other than
     * {@link StandardCopyOption#COPY_ATTRIBUTES} is {@link StandardCopyOption#REPLACE_EXISTING}; the presence of any
     * other option will result in an {@link UnsupportedOperationException}.
     *
     * This method supports both virtual and concrete directories as both the source and destination. Unlike when
     * creating a directory, the existence of a virtual directory at the destination will cause this operation to fail.
     * This is in order to prevent the possibility of overwriting a non-empty virtual directory with a file. Still, as
     * mentioned above, this check is not atomic with the creation of the resultant directory.
     *
     * {@inheritDoc}
     * @see #createDirectory(Path, FileAttribute[]) for more information about directory existence.
     */
    @Override
    public void copy(Path source, Path destination, CopyOption... copyOptions) throws IOException {
<<<<<<< HEAD
        // If paths point to the same file, operation is a no-op.
        if (source.equals(destination)) {
=======
        // Validate instance types.
        AzurePath aSource = validatePathInstanceType(source);
        AzurePath aDestination = validatePathInstanceType(destination);

        // If paths point to the same file, operation is a no-op.
        if (aSource.equals(aDestination)) {
>>>>>>> cccb1a74
            return;
        }

        // Read and validate options.
        // Remove accepted options as we find them. Anything left we don't support.
        boolean replaceExisting = false;
        List<CopyOption> optionsList = new ArrayList<>(Arrays.asList(copyOptions));
        if (!optionsList.contains(StandardCopyOption.COPY_ATTRIBUTES)) {
<<<<<<< HEAD
            throw LoggingUtility.logError(logger, new UnsupportedOperationException("StandardCopyOption.COPY_ATTRIBUTES "
=======
            throw Utility.logError(logger, new UnsupportedOperationException("StandardCopyOption.COPY_ATTRIBUTES "
>>>>>>> cccb1a74
                + "must be specified as the service will always copy file attributes."));
        }
        optionsList.remove(StandardCopyOption.COPY_ATTRIBUTES);
        if (optionsList.contains(StandardCopyOption.REPLACE_EXISTING)) {
            replaceExisting = true;
            optionsList.remove(StandardCopyOption.REPLACE_EXISTING);
        }
        if (!optionsList.isEmpty()) {
<<<<<<< HEAD
            throw LoggingUtility.logError(logger, new UnsupportedOperationException("Unsupported copy option found. Only "
                + "StandardCopyOption.COPY_ATTRIBUTES and StandareCopyOption.REPLACE_EXISTING are supported."));
        }

        // Validate paths. Build resources.
        // Copying a root directory or attempting to create/overwrite a root directory is illegal.
        AzureResource sourceRes = new AzureResource(source);
        AzureResource destinationRes = new AzureResource(destination);

        // Check destination is not a directory with children.
        DirectoryStatus destinationStatus = destinationRes.checkDirStatus();
        if (destinationStatus.equals(DirectoryStatus.NOT_EMPTY)) {
            throw LoggingUtility.logError(logger, new DirectoryNotEmptyException(destination.toString()));
        }

        /*
        Set request conditions if we should not overwrite. We can error out here if we know something already exists,
        but we will also create request conditions as a safeguard against overwriting something that was created
        between our check and put.
         */
        BlobRequestConditions requestConditions = null;
        if (!replaceExisting) {
            if (!destinationStatus.equals(DirectoryStatus.DOES_NOT_EXIST)) {
                throw LoggingUtility.logError(logger,
                    new FileAlreadyExistsException(destinationRes.getPath().toString()));
            }
            requestConditions = new BlobRequestConditions().setIfNoneMatch("*");
        }

=======
            throw Utility.logError(logger, new UnsupportedOperationException("Unsupported copy option found. Only "
                + "StandardCopyOption.COPY_ATTRIBUTES and StandareCopyOption.REPLACE_EXISTING are supported."));
        }

        // Validate paths.
        // Copying a root directory or attempting to create/overwrite a root directory is illegal.
        validateNotRoot(aSource, "Copy source");
        validateNotRoot(aDestination, "Copy destination");

        // Build clients.
        BlobClient sourceBlob = aSource.toBlobClient();
        BlobClient destinationBlob = aDestination.toBlobClient();

        // Check destination is not a directory with children.
        DirectoryStatus destinationStatus = checkDirStatus(destinationBlob);
        if (destinationStatus.equals(DirectoryStatus.NOT_EMPTY)) {
            throw Utility.logError(logger, new DirectoryNotEmptyException(aDestination.toString()));
        }

        /*
        Set request conditions if we should not overwrite. We can error out here if we know something already exists,
        but we will also create request conditions as a safeguard against overwriting something that was created
        between our check and put.
         */
        BlobRequestConditions requestConditions = null;
        if (!replaceExisting) {
            if (!destinationStatus.equals(DirectoryStatus.DOES_NOT_EXIST)) {
                throw Utility.logError(logger, new FileAlreadyExistsException(aDestination.toString()));
            }
            requestConditions = new BlobRequestConditions().setIfNoneMatch("*");
        }

>>>>>>> cccb1a74
        /*
        More path validation

        Check that the parent for the destination exists. We only need to perform this check if there is nothing
        currently at the destination, for if the destination exists, its parent at least weakly exists and we
        can skip a service call.
         */
<<<<<<< HEAD
        if (destinationStatus.equals(DirectoryStatus.DOES_NOT_EXIST) &&!destinationRes.checkParentDirectoryExists()) {
            throw LoggingUtility.logError(logger, new IOException("Parent directory of destination location does not "
                + "exist. The destination path is therefore invalid. Destination: "
                + destinationRes.getPath().toString()));
=======
        if (destinationStatus.equals(DirectoryStatus.DOES_NOT_EXIST) && !checkParentDirectoryExists(aDestination)) {
            throw Utility.logError(logger, new IOException("Parent directory of destination location does not exist."
                + "The destination path is therefore invalid. Destination: " + aDestination.toString()));
>>>>>>> cccb1a74
        }

        /*
        Try to copy the resource at the source path.

        There is an optimization here where we try to do the copy first and only check for a virtual directory if
        there's a 404. In the cases of files and concrete directories, this only requires one request. For virtual
        directories, however, this requires three requests: failed copy, check status, create directory. Depending on
        customer scenarios and how many virtual directories they copy, it could be better to check the directory status
        first and then do a copy or createDir, which would always be two requests for all resource types.
         */
        try {
            SyncPoller<BlobCopyInfo, Void> pollResponse =
<<<<<<< HEAD
                destinationRes.getBlobClient().beginCopy(sourceRes.getBlobClient().getBlobUrl(), null, null, null,
                    null, requestConditions, null);
            pollResponse.waitForCompletion(Duration.ofSeconds(30));
=======
                destinationBlob.beginCopy(sourceBlob.getBlobUrl(), null, null, null, null, requestConditions, null);
            pollResponse.waitForCompletion(Duration.ofSeconds(COPY_TIMEOUT_SECONDS));
>>>>>>> cccb1a74
        } catch (BlobStorageException e) {
            // If the source was not found, it could be because it's a virtual directory. Check the status.
            // If a non-dir resource existed, it would have been copied above. This check is therefore sufficient.
            if (e.getErrorCode().equals(BlobErrorCode.BLOB_NOT_FOUND)
<<<<<<< HEAD
                && !sourceRes.checkDirStatus().equals(DirectoryStatus.DOES_NOT_EXIST)) {
=======
                && !checkDirStatus(sourceBlob).equals(DirectoryStatus.DOES_NOT_EXIST)) {
>>>>>>> cccb1a74
                /*
                We already checked that the parent exists and validated the paths above, so we can put the blob
                directly.
                 */
<<<<<<< HEAD
                destinationRes.putDirectoryBlob(requestConditions);
            } else {
                throw LoggingUtility.logError(logger, new IOException(e));
            }
        } catch (RuntimeException e) { // To better log possible timeout from poller.
            throw LoggingUtility.logError(logger, new IOException(e));
=======
                putDirectoryBlob(destinationBlob, null, null, requestConditions);
            } else {
                throw Utility.logError(logger, new IOException(e));
            }
        } catch (RuntimeException e) { // To better log possible timeout from poller.
            throw Utility.logError(logger, new IOException(e));
>>>>>>> cccb1a74
        }
    }

    // Used for checking the status of the root directory. To be implemented later when needed.
    /*int checkRootDirStatus(BlobContainerClient rootClient) {

    }*/

    /**
     * This method will check if a directory is extant and/or empty and accommodates virtual directories. This method
     * will not check the status of root directories.
     */
    DirectoryStatus checkDirStatus(BlobClient dirBlobClient) throws IOException {
        if (dirBlobClient == null) {
            throw Utility.logError(logger, new IllegalArgumentException("The blob client was null."));
        }
        BlobContainerClient containerClient = getContainerClient(dirBlobClient);

        // Two blobs will give us all the info we need (see below).
        ListBlobsOptions listOptions = new ListBlobsOptions().setMaxResultsPerPage(2)
            .setPrefix(dirBlobClient.getBlobName())
            .setDetails(new BlobListDetails().setRetrieveMetadata(true));

        /*
        Do a list on prefix.
        Zero elements means no virtual dir. Does not exist.
        One element that matches this dir means empty.
        One element that doesn't match this dir or more than one element. Not empty.
        One element that matches the name but does not have a directory marker means the resource is not a directory.

        Note that blob names that match the prefix exactly are returned in listing operations.
         */
        try {
            Iterator<BlobItem> blobIterator = containerClient.listBlobsByHierarchy(AzureFileSystem.PATH_SEPARATOR,
                listOptions, null).iterator();
            if (!blobIterator.hasNext()) { // Nothing there
                return DirectoryStatus.DOES_NOT_EXIST;
            } else {
                BlobItem item = blobIterator.next();
                if (blobIterator.hasNext()) { // More than one item with dir path as prefix. Must be a dir.
                    return DirectoryStatus.NOT_EMPTY;
                }
                if (!item.getName().equals(dirBlobClient.getBlobName())) {
                /*
                Names do not match. Must be a virtual dir with one item. e.g. blob with name "foo/bar" means dir "foo"
                exists.
                 */
                    return DirectoryStatus.NOT_EMPTY;
                }
                if (item.getMetadata() != null && item.getMetadata().containsKey(DIR_METADATA_MARKER)) {
                    return DirectoryStatus.EMPTY; // Metadata marker.
                }
                return DirectoryStatus.NOT_A_DIRECTORY; // There is a file (not a directory) at this location.
            }
        } catch (BlobStorageException e) {
            throw Utility.logError(logger, new IOException(e));
        }
    }

    // Used for checking the status of the root directory. To be implemented later when needed.
    /*int checkRootDirStatus(BlobContainerClient rootClient) {

    }*/

    /**
     * {@inheritDoc}
     */
    @Override
    public void move(Path path, Path path1, CopyOption... copyOptions) throws IOException {

    }

    /**
     * {@inheritDoc}
     */
    @Override
    public boolean isSameFile(Path path, Path path1) throws IOException {
        return false;
    }

    /**
     * {@inheritDoc}
     */
    @Override
    public boolean isHidden(Path path) throws IOException {
        return false;
    }

    /**
     * {@inheritDoc}
     */
    @Override
    public FileStore getFileStore(Path path) throws IOException {
        return null;
    }

    /**
     * {@inheritDoc}
     */
    @Override
    public void checkAccess(Path path, AccessMode... accessModes) throws IOException {

    }

    /**
     * {@inheritDoc}
     */
    @Override
    public <V extends FileAttributeView> V getFileAttributeView(Path path, Class<V> aClass, LinkOption... linkOptions) {
        return null;
    }

    /**
     * {@inheritDoc}
     */
    @Override
    public <A extends BasicFileAttributes> A readAttributes(Path path, Class<A> aClass, LinkOption... linkOptions)
        throws IOException {
        return null;
    }

    /**
     * {@inheritDoc}
     */
    @Override
    public Map<String, Object> readAttributes(Path path, String s, LinkOption... linkOptions) throws IOException {
        return null;
    }

    /**
     * {@inheritDoc}
     */
    @Override
    public void setAttribute(Path path, String s, Object o, LinkOption... linkOptions) throws IOException {

    }

    void closeFileSystem(String fileSystemName) {
        this.openFileSystems.remove(fileSystemName);
    }

    private String extractAccountName(URI uri) {
        if (!uri.getScheme().equals(this.getScheme())) {
            throw LoggingUtility.logError(this.logger, new IllegalArgumentException(
                "URI scheme does not match this provider"));
        }
        if (CoreUtils.isNullOrEmpty(uri.getQuery())) {
            throw LoggingUtility.logError(this.logger, new IllegalArgumentException("URI does not contain a query "
                + "component. FileSystems require a URI of the format \"azb://?account=<account_name>\"."));
        }

        String accountName = Flux.fromArray(uri.getQuery().split("&"))
                .filter(s -> s.startsWith(ACCOUNT_QUERY_KEY + "="))
                .switchIfEmpty(Mono.error(LoggingUtility.logError(this.logger, new IllegalArgumentException(
                        "URI does not contain an \"" + ACCOUNT_QUERY_KEY + "=\" parameter. FileSystems require a URI "
                            + "of the format \"azb://?account=<account_name>\""))))
                .map(s -> s.substring(ACCOUNT_QUERY_KEY.length() + 1))
                .blockLast();

        if (CoreUtils.isNullOrEmpty(accountName)) {
            throw LoggingUtility.logError(logger, new IllegalArgumentException("No account name provided in URI query."));
        }

        return accountName;
    }

    private AzurePath validatePathInstanceType(Path path) {
        if (!(path instanceof AzurePath)) {
            throw Utility.logError(logger, new IllegalArgumentException("This provider cannot operate on subtypes of "
                + "Path other than AzurePath"));
        }
        return (AzurePath) path;
    }

    private void validateNotRoot(Path path, String operation) {
        if (((AzurePath) path).isRoot()) {
            throw Utility.logError(logger, new IllegalArgumentException(
                String.format("%s is not supported on a root directory. Path: %s", operation, path.toString())));
        }
    }
}<|MERGE_RESOLUTION|>--- conflicted
+++ resolved
@@ -6,12 +6,8 @@
 import com.azure.core.util.CoreUtils;
 import com.azure.core.util.logging.ClientLogger;
 import com.azure.core.util.polling.SyncPoller;
-<<<<<<< HEAD
-import com.azure.storage.blob.models.BlobCopyInfo;
-import com.azure.storage.blob.models.BlobErrorCode;
 import com.azure.storage.blob.models.BlobRequestConditions;
 import com.azure.storage.blob.models.BlobStorageException;
-=======
 import com.azure.storage.blob.BlobClient;
 import com.azure.storage.blob.BlobContainerClient;
 import com.azure.storage.blob.BlobContainerClientBuilder;
@@ -23,7 +19,6 @@
 import com.azure.storage.blob.models.BlobRequestConditions;
 import com.azure.storage.blob.models.BlobStorageException;
 import com.azure.storage.blob.models.ListBlobsOptions;
->>>>>>> cccb1a74
 import reactor.core.publisher.Flux;
 import reactor.core.publisher.Mono;
 
@@ -52,12 +47,9 @@
 import java.time.Duration;
 import java.util.ArrayList;
 import java.util.Arrays;
-<<<<<<< HEAD
-=======
 import java.util.Collections;
 import java.util.HashMap;
 import java.util.Iterator;
->>>>>>> cccb1a74
 import java.util.List;
 import java.util.Map;
 import java.util.Set;
@@ -138,11 +130,8 @@
     public static final String CACHE_CONTROL = "Cache-Control";
 
     private static final String ACCOUNT_QUERY_KEY = "account";
-<<<<<<< HEAD
-=======
     private static final int COPY_TIMEOUT_SECONDS = 30;
     static final String DIR_METADATA_MARKER = "is_hdi_folder";
->>>>>>> cccb1a74
 
     private final ConcurrentMap<String, FileSystem> openFileSystems;
 
@@ -281,7 +270,6 @@
      */
     @Override
     public void createDirectory(Path path, FileAttribute<?>... fileAttributes) throws IOException {
-<<<<<<< HEAD
         fileAttributes = fileAttributes == null ? new FileAttribute<?>[0] : fileAttributes;
 
         // Get the destination for the directory. Will throw if path is a root.
@@ -293,113 +281,19 @@
                 azureResource.setFileAttributes(Arrays.asList(fileAttributes))
                     .putDirectoryBlob(new BlobRequestConditions().setIfNoneMatch("*"));
             } catch (BlobStorageException e) {
-                if (e.getStatusCode() == HttpURLConnection.HTTP_CONFLICT) {
+                if (e.getStatusCode() == HttpURLConnection.HTTP_CONFLICT
+                    && e.getErrorCode().equals(BlobErrorCode.BLOB_ALREADY_EXISTS)) {
                     throw LoggingUtility.logError(logger,
                         new FileAlreadyExistsException(azureResource.getPath().toString()));
-=======
-        AzurePath aPath = validatePathInstanceType(path);
-        fileAttributes = fileAttributes == null ? new FileAttribute<?>[0] : fileAttributes;
-
-        // Get the destination for the directory.
-        BlobClient client = aPath.toBlobClient();
-
-        // Validate that we are not trying to create a root.
-        validateNotRoot(aPath, "Create");
-
-        // Check if parent exists. If it does, atomically check if a file already exists and create a new dir if not.
-        if (checkParentDirectoryExists(aPath)) {
-            try {
-                List<FileAttribute<?>> attributeList = new ArrayList<>(Arrays.asList(fileAttributes));
-                BlobHttpHeaders headers = Utility.extractHttpHeaders(attributeList, logger);
-                Map<String, String> metadata = Utility.convertAttributesToMetadata(attributeList);
-                putDirectoryBlob(client, headers, metadata, new BlobRequestConditions().setIfNoneMatch("*"));
-            } catch (BlobStorageException e) {
-                if (e.getStatusCode() == HttpURLConnection.HTTP_CONFLICT
-                    && e.getErrorCode().equals(BlobErrorCode.BLOB_ALREADY_EXISTS)) {
-                    throw Utility.logError(logger, new FileAlreadyExistsException(aPath.toString()));
->>>>>>> cccb1a74
                 } else {
                     throw LoggingUtility.logError(logger,
                         new IOException("An error occurred when creating the directory", e));
                 }
             }
         } else {
-<<<<<<< HEAD
             throw LoggingUtility.logError(logger, new IOException("Parent directory does not exist for path: "
                 + azureResource.getPath().toString()));
         }
-    }
-
-    /**
-     * As noted by the NIO docs, this method is not atomic. It is possible to delete a file in use by another process,
-     * and doing so will not immediately invalidate any channels open to that file--they will simply start to fail.
-     * Root directories cannot be deleted even when empty.
-     *
-=======
-            throw Utility.logError(logger, new IOException("Parent directory does not exist for path: "
-                + aPath.toString()));
-        }
-    }
-
-    /**
-     * Creates the actual directory marker. This method should only be used when any necessary checks for proper
-     * conditions of directory creation (e.g. parent existence) have already been performed.
-     *
-     * @param destinationClient A blobClient pointing to the location where the directory should be put.
-     * @param headers Any headers that should be associated with the directory.
-     * @param metadata Any metadata that should be associated with the directory. This method will add the necessary
-     *                 metadata to distinguish this blob as a directory.
-     * @param requestConditions Any necessary request conditions to pass when creating the directory blob.
-     */
-    private void putDirectoryBlob(BlobClient destinationClient, BlobHttpHeaders headers, Map<String, String> metadata,
-        BlobRequestConditions requestConditions) {
-        metadata = prepareMetadataForDirectory(metadata);
-        destinationClient.getBlockBlobClient().commitBlockListWithResponse(Collections.emptyList(), headers,
-            metadata, null, requestConditions, null, null);
-    }
-
-    /**
-     * Checks for the existence of the parent of the given path. We do not check for the actual marker blob as parents
-     * need only weakly exist.
-     *
-     * If the parent is a root (container), it will be assumed to exist, so it must be validated elsewhere that the
-     * container is a legitimate root within this file system.
-     */
-    boolean checkParentDirectoryExists(Path path) throws IOException {
-        /*
-        If the parent is just the root (or null, which means the parent is implicitly the default directory which is a
-        root), that means we are checking a container, which is always considered to exist. Otherwise, perform normal
-        existence check.
-         */
-        Path parent = path.getParent();
-        return (parent == null || parent.equals(path.getRoot()))
-            || checkDirectoryExists(((AzurePath) path.getParent()).toBlobClient());
-    }
-
-    /**
-     * Checks whether a directory exists by either being empty or having children.
-     */
-    boolean checkDirectoryExists(BlobClient dirBlobClient) throws IOException {
-        if (dirBlobClient == null) {
-            throw Utility.logError(logger, new IllegalArgumentException("One or both of the parameters was null."));
-        }
-
-        DirectoryStatus dirStatus = checkDirStatus(dirBlobClient);
-        return dirStatus.equals(DirectoryStatus.EMPTY) || dirStatus.equals(DirectoryStatus.NOT_EMPTY);
-    }
-
-    Map<String, String> prepareMetadataForDirectory(Map<String, String> metadata) {
-        if (metadata == null) {
-            metadata = new HashMap<>();
-        }
-        metadata.put(DIR_METADATA_MARKER, "true");
-        return metadata;
-    }
-
-    BlobContainerClient getContainerClient(BlobClient client) {
-        return new BlobContainerClientBuilder().endpoint(client.getBlobUrl())
-            .pipeline(client.getHttpPipeline())
-            .buildClient();
     }
 
     /**
@@ -408,14 +302,11 @@
      * This method is not atomic. It is possible to delete a file in use by another process,
      * and doing so will not immediately invalidate any channels open to that file--they will simply start to fail.
      * Root directories cannot be deleted even when empty.
-     *
->>>>>>> cccb1a74
      * {@inheritDoc}
      */
     @Override
     public void delete(Path path) throws IOException {
         // Basic validation. Must be an AzurePath. Cannot be a root.
-<<<<<<< HEAD
         AzureResource azureResource = new AzureResource(path);
 
         // Check directory status--possibly throw DirectoryNotEmpty or NoSuchFile.
@@ -431,44 +322,17 @@
         try {
             azureResource.getBlobClient().delete();
         } catch (BlobStorageException e) {
+            if (e.getErrorCode().equals(BlobErrorCode.BLOB_NOT_FOUND)) {
+                throw LoggingUtility.logError(logger, new NoSuchFileException(path.toString()));
+            }
             throw LoggingUtility.logError(logger, new IOException(e));
         }
     }
 
     /**
-     * As stated in the nio docs, this method is not atomic. More specifically, the checks necessary to validate the
-=======
-        AzurePath aPath = validatePathInstanceType(path);
-        validateNotRoot(path, "Delete");
-
-        // Get client.
-        BlobClient blobClient = aPath.toBlobClient();
-
-        // Check directory status--possibly throw DirectoryNotEmpty or NoSuchFile.
-        DirectoryStatus dirStatus = checkDirStatus(blobClient);
-        if (dirStatus.equals(DirectoryStatus.DOES_NOT_EXIST)) {
-            throw Utility.logError(logger, new NoSuchFileException(path.toString()));
-        }
-        if (dirStatus.equals(DirectoryStatus.NOT_EMPTY)) {
-            throw Utility.logError(logger, new DirectoryNotEmptyException(path.toString()));
-        }
-
-        // After all validation has completed, delete the resource.
-        try {
-            blobClient.delete();
-        } catch (BlobStorageException e) {
-            if (e.getErrorCode().equals(BlobErrorCode.BLOB_NOT_FOUND)) {
-                throw Utility.logError(logger, new NoSuchFileException(path.toString()));
-            }
-            throw Utility.logError(logger, new IOException(e));
-        }
-    }
-
-    /**
      * Copies the resource at the source location to the destination.
      * <p>
      * This method is not atomic. More specifically, the checks necessary to validate the
->>>>>>> cccb1a74
      * inputs and state of the file system are not atomic with the actual copying of data. If the copy is triggered,
      * the copy itself is atomic and only a complete copy will ever be left at the destination.
      *
@@ -491,17 +355,8 @@
      */
     @Override
     public void copy(Path source, Path destination, CopyOption... copyOptions) throws IOException {
-<<<<<<< HEAD
         // If paths point to the same file, operation is a no-op.
         if (source.equals(destination)) {
-=======
-        // Validate instance types.
-        AzurePath aSource = validatePathInstanceType(source);
-        AzurePath aDestination = validatePathInstanceType(destination);
-
-        // If paths point to the same file, operation is a no-op.
-        if (aSource.equals(aDestination)) {
->>>>>>> cccb1a74
             return;
         }
 
@@ -510,12 +365,9 @@
         boolean replaceExisting = false;
         List<CopyOption> optionsList = new ArrayList<>(Arrays.asList(copyOptions));
         if (!optionsList.contains(StandardCopyOption.COPY_ATTRIBUTES)) {
-<<<<<<< HEAD
-            throw LoggingUtility.logError(logger, new UnsupportedOperationException("StandardCopyOption.COPY_ATTRIBUTES "
-=======
-            throw Utility.logError(logger, new UnsupportedOperationException("StandardCopyOption.COPY_ATTRIBUTES "
->>>>>>> cccb1a74
-                + "must be specified as the service will always copy file attributes."));
+            throw LoggingUtility.logError(logger, new UnsupportedOperationException(
+                "StandardCopyOption.COPY_ATTRIBUTES must be specified as the service will always copy "
+                    + "file attributes."));
         }
         optionsList.remove(StandardCopyOption.COPY_ATTRIBUTES);
         if (optionsList.contains(StandardCopyOption.REPLACE_EXISTING)) {
@@ -523,9 +375,8 @@
             optionsList.remove(StandardCopyOption.REPLACE_EXISTING);
         }
         if (!optionsList.isEmpty()) {
-<<<<<<< HEAD
-            throw LoggingUtility.logError(logger, new UnsupportedOperationException("Unsupported copy option found. Only "
-                + "StandardCopyOption.COPY_ATTRIBUTES and StandareCopyOption.REPLACE_EXISTING are supported."));
+            throw LoggingUtility.logError(logger, new UnsupportedOperationException("Unsupported copy option found. "
+                + "Only StandardCopyOption.COPY_ATTRIBUTES and StandareCopyOption.REPLACE_EXISTING are supported."));
         }
 
         // Validate paths. Build resources.
@@ -553,40 +404,6 @@
             requestConditions = new BlobRequestConditions().setIfNoneMatch("*");
         }
 
-=======
-            throw Utility.logError(logger, new UnsupportedOperationException("Unsupported copy option found. Only "
-                + "StandardCopyOption.COPY_ATTRIBUTES and StandareCopyOption.REPLACE_EXISTING are supported."));
-        }
-
-        // Validate paths.
-        // Copying a root directory or attempting to create/overwrite a root directory is illegal.
-        validateNotRoot(aSource, "Copy source");
-        validateNotRoot(aDestination, "Copy destination");
-
-        // Build clients.
-        BlobClient sourceBlob = aSource.toBlobClient();
-        BlobClient destinationBlob = aDestination.toBlobClient();
-
-        // Check destination is not a directory with children.
-        DirectoryStatus destinationStatus = checkDirStatus(destinationBlob);
-        if (destinationStatus.equals(DirectoryStatus.NOT_EMPTY)) {
-            throw Utility.logError(logger, new DirectoryNotEmptyException(aDestination.toString()));
-        }
-
-        /*
-        Set request conditions if we should not overwrite. We can error out here if we know something already exists,
-        but we will also create request conditions as a safeguard against overwriting something that was created
-        between our check and put.
-         */
-        BlobRequestConditions requestConditions = null;
-        if (!replaceExisting) {
-            if (!destinationStatus.equals(DirectoryStatus.DOES_NOT_EXIST)) {
-                throw Utility.logError(logger, new FileAlreadyExistsException(aDestination.toString()));
-            }
-            requestConditions = new BlobRequestConditions().setIfNoneMatch("*");
-        }
-
->>>>>>> cccb1a74
         /*
         More path validation
 
@@ -594,16 +411,10 @@
         currently at the destination, for if the destination exists, its parent at least weakly exists and we
         can skip a service call.
          */
-<<<<<<< HEAD
-        if (destinationStatus.equals(DirectoryStatus.DOES_NOT_EXIST) &&!destinationRes.checkParentDirectoryExists()) {
+        if (destinationStatus.equals(DirectoryStatus.DOES_NOT_EXIST) && !destinationRes.checkParentDirectoryExists()) {
             throw LoggingUtility.logError(logger, new IOException("Parent directory of destination location does not "
                 + "exist. The destination path is therefore invalid. Destination: "
                 + destinationRes.getPath().toString()));
-=======
-        if (destinationStatus.equals(DirectoryStatus.DOES_NOT_EXIST) && !checkParentDirectoryExists(aDestination)) {
-            throw Utility.logError(logger, new IOException("Parent directory of destination location does not exist."
-                + "The destination path is therefore invalid. Destination: " + aDestination.toString()));
->>>>>>> cccb1a74
         }
 
         /*
@@ -617,98 +428,24 @@
          */
         try {
             SyncPoller<BlobCopyInfo, Void> pollResponse =
-<<<<<<< HEAD
                 destinationRes.getBlobClient().beginCopy(sourceRes.getBlobClient().getBlobUrl(), null, null, null,
                     null, requestConditions, null);
-            pollResponse.waitForCompletion(Duration.ofSeconds(30));
-=======
-                destinationBlob.beginCopy(sourceBlob.getBlobUrl(), null, null, null, null, requestConditions, null);
             pollResponse.waitForCompletion(Duration.ofSeconds(COPY_TIMEOUT_SECONDS));
->>>>>>> cccb1a74
         } catch (BlobStorageException e) {
             // If the source was not found, it could be because it's a virtual directory. Check the status.
             // If a non-dir resource existed, it would have been copied above. This check is therefore sufficient.
             if (e.getErrorCode().equals(BlobErrorCode.BLOB_NOT_FOUND)
-<<<<<<< HEAD
                 && !sourceRes.checkDirStatus().equals(DirectoryStatus.DOES_NOT_EXIST)) {
-=======
-                && !checkDirStatus(sourceBlob).equals(DirectoryStatus.DOES_NOT_EXIST)) {
->>>>>>> cccb1a74
                 /*
                 We already checked that the parent exists and validated the paths above, so we can put the blob
                 directly.
                  */
-<<<<<<< HEAD
                 destinationRes.putDirectoryBlob(requestConditions);
             } else {
                 throw LoggingUtility.logError(logger, new IOException(e));
             }
         } catch (RuntimeException e) { // To better log possible timeout from poller.
             throw LoggingUtility.logError(logger, new IOException(e));
-=======
-                putDirectoryBlob(destinationBlob, null, null, requestConditions);
-            } else {
-                throw Utility.logError(logger, new IOException(e));
-            }
-        } catch (RuntimeException e) { // To better log possible timeout from poller.
-            throw Utility.logError(logger, new IOException(e));
->>>>>>> cccb1a74
-        }
-    }
-
-    // Used for checking the status of the root directory. To be implemented later when needed.
-    /*int checkRootDirStatus(BlobContainerClient rootClient) {
-
-    }*/
-
-    /**
-     * This method will check if a directory is extant and/or empty and accommodates virtual directories. This method
-     * will not check the status of root directories.
-     */
-    DirectoryStatus checkDirStatus(BlobClient dirBlobClient) throws IOException {
-        if (dirBlobClient == null) {
-            throw Utility.logError(logger, new IllegalArgumentException("The blob client was null."));
-        }
-        BlobContainerClient containerClient = getContainerClient(dirBlobClient);
-
-        // Two blobs will give us all the info we need (see below).
-        ListBlobsOptions listOptions = new ListBlobsOptions().setMaxResultsPerPage(2)
-            .setPrefix(dirBlobClient.getBlobName())
-            .setDetails(new BlobListDetails().setRetrieveMetadata(true));
-
-        /*
-        Do a list on prefix.
-        Zero elements means no virtual dir. Does not exist.
-        One element that matches this dir means empty.
-        One element that doesn't match this dir or more than one element. Not empty.
-        One element that matches the name but does not have a directory marker means the resource is not a directory.
-
-        Note that blob names that match the prefix exactly are returned in listing operations.
-         */
-        try {
-            Iterator<BlobItem> blobIterator = containerClient.listBlobsByHierarchy(AzureFileSystem.PATH_SEPARATOR,
-                listOptions, null).iterator();
-            if (!blobIterator.hasNext()) { // Nothing there
-                return DirectoryStatus.DOES_NOT_EXIST;
-            } else {
-                BlobItem item = blobIterator.next();
-                if (blobIterator.hasNext()) { // More than one item with dir path as prefix. Must be a dir.
-                    return DirectoryStatus.NOT_EMPTY;
-                }
-                if (!item.getName().equals(dirBlobClient.getBlobName())) {
-                /*
-                Names do not match. Must be a virtual dir with one item. e.g. blob with name "foo/bar" means dir "foo"
-                exists.
-                 */
-                    return DirectoryStatus.NOT_EMPTY;
-                }
-                if (item.getMetadata() != null && item.getMetadata().containsKey(DIR_METADATA_MARKER)) {
-                    return DirectoryStatus.EMPTY; // Metadata marker.
-                }
-                return DirectoryStatus.NOT_A_DIRECTORY; // There is a file (not a directory) at this location.
-            }
-        } catch (BlobStorageException e) {
-            throw Utility.logError(logger, new IOException(e));
         }
     }
 
@@ -818,19 +555,4 @@
 
         return accountName;
     }
-
-    private AzurePath validatePathInstanceType(Path path) {
-        if (!(path instanceof AzurePath)) {
-            throw Utility.logError(logger, new IllegalArgumentException("This provider cannot operate on subtypes of "
-                + "Path other than AzurePath"));
-        }
-        return (AzurePath) path;
-    }
-
-    private void validateNotRoot(Path path, String operation) {
-        if (((AzurePath) path).isRoot()) {
-            throw Utility.logError(logger, new IllegalArgumentException(
-                String.format("%s is not supported on a root directory. Path: %s", operation, path.toString())));
-        }
-    }
 }