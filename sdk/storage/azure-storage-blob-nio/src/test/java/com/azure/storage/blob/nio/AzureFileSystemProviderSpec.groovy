--- conflicted
+++ resolved
@@ -187,11 +187,7 @@
         def fs = createFS(config)
         def fileName = generateBlobName()
         def containerClient = rootNameToContainerClient(getDefaultDir(fs))
-<<<<<<< HEAD
-        AppendBlobClient blobClient = containerClient.getBlobClient(fileName).getAppendBlobClient()
-=======
         BlockBlobClient blobClient = containerClient.getBlobClient(fileName).getBlockBlobClient()
->>>>>>> cccb1a74
 
         when:
         blobClient.commitBlockList(Collections.emptyList(), false)
@@ -311,7 +307,6 @@
 
     @Unroll
     def "FileSystemProvider copy source"() {
-<<<<<<< HEAD
         setup:
         def fs = createFS(config)
         basicSetupForCopyTest(fs)
@@ -372,66 +367,6 @@
         true        | false           | true
         true        | false           | false
         // Can't have an empty virtual dir
-=======
-        setup:
-        def fs = createFS(config)
-        basicSetupForCopyTest(fs)
-
-        // Don't use default directory to ensure we honor the root.
-        def sourceChildClient = null
-        def destChildClient = null
-
-        // Create resources as necessary
-        if (sourceIsDir) {
-            if (!sourceIsVirtual) {
-                fs.provider().createDirectory(sourcePath)
-            }
-            if (!sourceEmpty) {
-                def sourceChildName = generateBlobName()
-                sourceChildClient = ((AzurePath) sourcePath.resolve(sourceChildName)).toBlobClient()
-                    .getAppendBlobClient()
-                sourceChildClient.create()
-                destChildClient = ((AzurePath) destPath.resolve(sourceChildName)).toBlobClient()
-                    .getAppendBlobClient()
-            }
-        } else { // source is file
-            sourceClient.upload(defaultInputStream.get(), defaultDataSize)
-        }
-
-        when:
-        fs.provider().copy(sourcePath, destPath, StandardCopyOption.COPY_ATTRIBUTES)
-
-        then:
-        // Check the source still exists.
-        if (!sourceIsVirtual) {
-            assert sourceClient.exists()
-        } else {
-            assert ((AzureFileSystemProvider) fs.provider()).checkDirectoryExists(sourceClient)
-        }
-
-        // If the source was a file, check that the destination data matches the source.
-        if (!sourceIsDir) {
-            def outStream = new ByteArrayOutputStream()
-            destinationClient.download(outStream)
-            assert ByteBuffer.wrap(outStream.toByteArray()) == defaultData
-        } else {
-            // Check that the destination directory is concrete.
-            assert destinationClient.exists()
-            assert checkBlobIsDir(destinationClient)
-            if (!sourceEmpty) {
-                // Check that source child still exists and was not copied to the destination.
-                assert sourceChildClient.exists()
-                assert !destChildClient.exists()
-            }
-        }
-
-        where:
-        sourceIsDir | sourceIsVirtual | sourceEmpty
-        false       | false           | false
-        true        | true            | false
-        true        | false           | true
-        true        | false           | false
-        // Can't have an empty virtual dir
     }
 
     @Unroll
@@ -490,7 +425,7 @@
 
         then:
         thrown(DirectoryNotEmptyException)
-        ((AzureFileSystemProvider) fs.provider()).checkDirectoryExists(destinationClient)
+        new AzureResource(destPath).checkDirectoryExists()
 
         where:
         destinationIsVirtual | _
@@ -520,7 +455,7 @@
         then:
         thrown(FileAlreadyExistsException)
         if (destinationIsDir) {
-            assert ((AzureFileSystemProvider) fs.provider()).checkDirectoryExists(destinationClient)
+            assert new AzureResource(destPath).checkDirectoryExists()
         } else {
             def outStream = new ByteArrayOutputStream()
             destinationClient.download(outStream)
@@ -712,10 +647,6 @@
         isDir | _
         true  | _
         false | _
-
-        // File, concrete dir
-        // File not exist, non-empty dir (virtual, concrete)
-        // Non default directory
     }
 
     @Unroll
@@ -737,7 +668,7 @@
 
         then:
         thrown(DirectoryNotEmptyException)
-        ((AzureFileSystemProvider) fs.provider()).checkDirectoryExists(path.toBlobClient())
+        new AzureResource(path).checkDirectoryExists()
 
         where:
         virtual | _
@@ -770,451 +701,6 @@
 
         then:
         !client.exists()
-    }
-
-    @Unroll
-    def "FileSystemProvider directory status"() {
-        setup:
-        def fs = createFS(config)
-
-        // Generate resource names.
-        // In root1, the resource will be in the root. In root2, the resource will be several levels deep. Also
-        // root1 will be non-default directory and root2 is default directory.
-        def container1 = rootNameToContainerName(getNonDefaultRootDir(fs))
-        def parentPath1 = (AzurePath) fs.getPath(container1, generateBlobName())
-        def parentPath2 = (AzurePath) fs.getPath(getPathWithDepth(3), generateBlobName())
-
-        // Generate clients to resources.
-        def blobClient1 = parentPath1.toBlobClient()
-        def blobClient2 = parentPath2.toBlobClient()
-        def childClient1 = ((AzurePath) parentPath1.resolve(generateBlobName())).toBlobClient()
-        def childClient2 = ((AzurePath) parentPath2.resolve(generateBlobName())).toBlobClient()
-
-        // Create resources as necessary
-        if (status == DirectoryStatus.NOT_A_DIRECTORY) {
-            blobClient1.upload(defaultInputStream.get(), defaultDataSize)
-            blobClient2.upload(defaultInputStream.get(), defaultDataSize)
-        } else if (status == DirectoryStatus.EMPTY) {
-            putDirectoryBlob(blobClient1.getBlockBlobClient())
-            putDirectoryBlob(blobClient2.getBlockBlobClient())
-        } else if (status == DirectoryStatus.NOT_EMPTY) {
-            if (!isVirtual) {
-                putDirectoryBlob(blobClient1.getBlockBlobClient())
-                putDirectoryBlob(blobClient2.getBlockBlobClient())
-            }
-            childClient1.upload(defaultInputStream.get(), defaultDataSize)
-            childClient2.upload(defaultInputStream.get(), defaultDataSize)
-        }
-
-        expect:
-        ((AzureFileSystemProvider) fs.provider()).checkDirStatus(blobClient1) == status
-        ((AzureFileSystemProvider) fs.provider()).checkDirStatus(blobClient2) == status
-        if (status == DirectoryStatus.EMPTY || status == DirectoryStatus.NOT_EMPTY) {
-            assert ((AzureFileSystemProvider) fs.provider()).checkDirectoryExists(blobClient1)
-            assert ((AzureFileSystemProvider) fs.provider()).checkDirectoryExists(blobClient2)
-        } else {
-            assert !((AzureFileSystemProvider) fs.provider()).checkDirectoryExists(blobClient1)
-            assert !((AzureFileSystemProvider) fs.provider()).checkDirectoryExists(blobClient2)
-        }
-
-        where:
-        status                          | isVirtual
-        DirectoryStatus.DOES_NOT_EXIST  | false
-        DirectoryStatus.NOT_A_DIRECTORY | false
-        DirectoryStatus.EMPTY           | false
-        DirectoryStatus.NOT_EMPTY       | true
-        DirectoryStatus.NOT_EMPTY       | false
-    }
-
-
-    def "FileSystemProvider parent dir exists false"() {
-        setup:
-        def fs = createFS(config)
-        def fileName = generateBlobName()
-
-        expect:
-        !((AzureFileSystemProvider) fs.provider()).checkParentDirectoryExists(fs.getPath(fileName, "bar"))
->>>>>>> cccb1a74
-    }
-
-    @Unroll
-    def "FileSystemProvider copy destination"() {
-        setup:
-        def fs = createFS(config)
-<<<<<<< HEAD
-        basicSetupForCopyTest(fs)
-
-        // Create resources as necessary
-        sourceClient.upload(defaultInputStream.get(), defaultDataSize)
-        if (destinationExists) {
-            if (destinationIsDir) {
-                fs.provider().createDirectory(destPath)
-            } else { // source is file
-                destinationClient.upload(new ByteArrayInputStream(getRandomByteArray(20)), 20)
-            }
-        }
-=======
-        def fileName = generateBlobName()
-        def childName = generateBlobName()
-        def containerClient = rootNameToContainerClient(getDefaultDir(fs))
->>>>>>> cccb1a74
-
-        when:
-        fs.provider().copy(sourcePath, destPath, StandardCopyOption.COPY_ATTRIBUTES,
-            StandardCopyOption.REPLACE_EXISTING)
-
-        then:
-<<<<<<< HEAD
-        sourceClient.exists()
-        def outStream = new ByteArrayOutputStream()
-        destinationClient.download(outStream)
-        assert ByteBuffer.wrap(outStream.toByteArray()) == defaultData
-
-        where:
-        destinationExists | destinationIsDir
-        false             | false
-        true              | false
-        true              | true
-        // Can't have an empty virtual directory. Copying to a nonempty directory will fail.
-=======
-        ((AzureFileSystemProvider) fs.provider()).checkParentDirectoryExists(fs.getPath(fileName, childName))
->>>>>>> cccb1a74
-    }
-
-    @Unroll
-    def "FileSystemProvider copy non empty dest"() {
-        setup:
-        def fs = createFS(config)
-<<<<<<< HEAD
-        basicSetupForCopyTest(fs)
-        def destChildClient
-
-        // Create resources as necessary
-        sourceClient.upload(new ByteArrayInputStream(getRandomByteArray(20)), 20)
-        if (!destinationIsVirtual) {
-            fs.provider().createDirectory(destPath)
-        }
-        destChildClient = ((AzurePath) destPath.resolve(generateBlobName())).toBlobClient()
-        destChildClient.upload(defaultInputStream.get(), defaultDataSize)
-
-        when:
-        fs.provider().copy(sourcePath, destPath, StandardCopyOption.COPY_ATTRIBUTES,
-            StandardCopyOption.REPLACE_EXISTING) // Ensure that even when trying to replace_existing, we still fail.
-
-        then:
-        thrown(DirectoryNotEmptyException)
-        new AzureResource(destPath).checkDirectoryExists()
-
-        where:
-        destinationIsVirtual | _
-        true                 | _
-        false                | _
-    }
-
-    @Unroll
-    def "FileSystemProvider copy replace existing fail"() {
-        // The success case is tested by the "copy destination" test.
-        // Testing replacing a virtual directory is in the "non empty dest" test as there can be no empty virtual dir.
-        setup:
-        def fs = createFS(config)
-        basicSetupForCopyTest(fs)
-
-        // Create resources as necessary
-        sourceClient.upload(new ByteArrayInputStream(getRandomByteArray(20)), 20)
-        if (destinationIsDir) {
-            fs.provider().createDirectory(destPath)
-        } else {
-            destinationClient.upload(defaultInputStream.get(), defaultDataSize)
-        }
-
-        when:
-        fs.provider().copy(sourcePath, destPath, StandardCopyOption.COPY_ATTRIBUTES)
-
-        then:
-        thrown(FileAlreadyExistsException)
-        if (destinationIsDir) {
-            assert new AzureResource(destPath).checkDirectoryExists()
-        } else {
-            def outStream = new ByteArrayOutputStream()
-            destinationClient.download(outStream)
-            assert ByteBuffer.wrap(outStream.toByteArray()) == defaultData
-        }
-
-        where:
-        destinationIsDir | _
-        true             | _
-        false            | _
-        // No need to test virtual directories. If they exist, they aren't empty and can't be overwritten anyway.
-        // See above.
-    }
-
-    def "FileSystemProvider copy options fail"() {
-        setup:
-        def fs = createFS(config)
-        basicSetupForCopyTest(fs)
-
-        when: "Missing COPY_ATTRIBUTES"
-        fs.provider().copy(sourcePath, destPath)
-
-        then:
-        thrown(UnsupportedOperationException)
-
-        when:
-        fs.provider().copy(sourcePath, destPath, StandardCopyOption.COPY_ATTRIBUTES, StandardCopyOption.ATOMIC_MOVE)
-
-        then:
-        thrown(UnsupportedOperationException)
-    }
-
-    @Unroll
-    def "FileSystemProvider copy depth"() {
-        setup:
-        def fs = createFS(config)
-
-        // Generate resource names.
-        // Don't use default directory to ensure we honor the root.
-        def rootName = getNonDefaultRootDir(fs)
-        def sourcePath = (AzurePath) fs.getPath(rootName, getPathWithDepth(sourceDepth), generateBlobName())
-
-        def destParent = getPathWithDepth(destDepth)
-        def destPath = (AzurePath) fs.getPath(rootName, destParent, generateBlobName())
-
-        // Generate clients to resources.
-        def sourceClient = sourcePath.toBlobClient()
-        def destinationClient = destPath.toBlobClient()
-        def destParentClient = ((AzurePath) destPath.getParent()).toBlobClient()
-
-        // Create resources as necessary
-        sourceClient.upload(defaultInputStream.get(), defaultDataSize)
-        putDirectoryBlob(destParentClient.getBlockBlobClient())
-
-        when:
-        fs.provider().copy(sourcePath, destPath, StandardCopyOption.COPY_ATTRIBUTES)
-
-        then:
-        def outStream = new ByteArrayOutputStream()
-        destinationClient.download(outStream)
-        ByteBuffer.wrap(outStream.toByteArray()) == defaultData
-
-        where:
-        sourceDepth | destDepth
-        1           | 1
-        1           | 2
-        1           | 3
-        2           | 1
-        2           | 2
-        2           | 3
-        3           | 1
-        3           | 2
-        3           | 3
-    }
-
-    def "FileSystemProvider copy no parent for dest"() {
-        setup:
-        def fs = createFS(config)
-        // Generate resource names.
-        // Don't use default directory to ensure we honor the root.
-        def rootName = getNonDefaultRootDir(fs)
-        def sourcePath = (AzurePath) fs.getPath(rootName, generateBlobName())
-        def destPath = (AzurePath) fs.getPath(rootName, generateBlobName(), generateBlobName())
-
-        // Generate clients to resources.
-        def sourceClient = sourcePath.toBlobClient()
-        def destinationClient = destPath.toBlobClient()
-
-        // Create resources as necessary
-        sourceClient.upload(new ByteArrayInputStream(getRandomByteArray(20)), 20)
-
-        when:
-        fs.provider().copy(sourcePath, destPath, StandardCopyOption.COPY_ATTRIBUTES)
-
-        then:
-        thrown(IOException)
-        !destinationClient.exists()
-    }
-
-    def "FileSystemProvider copy source does not exist"() {
-        setup:
-        def fs = createFS(config)
-        basicSetupForCopyTest(fs)
-
-        when:
-        fs.provider().copy(sourcePath, destPath, StandardCopyOption.COPY_ATTRIBUTES)
-
-        then:
-        thrown(IOException)
-    }
-
-    def "FileSystemProvider copy no root dir"() {
-        setup:
-        def fs = createFS(config)
-        basicSetupForCopyTest(fs)
-
-        when: "Source root"
-        fs.provider().copy(sourcePath.getRoot(), destPath, StandardCopyOption.COPY_ATTRIBUTES)
-
-        then:
-        thrown(IllegalArgumentException)
-
-        when: "Dest root"
-        fs.provider().copy(sourcePath, destPath.getRoot(), StandardCopyOption.COPY_ATTRIBUTES)
-
-        then:
-        thrown(IllegalArgumentException)
-    }
-
-    def "FileSystemProvider copy same file no op"() {
-        setup:
-        def fs = createFS(config)
-        basicSetupForCopyTest(fs)
-
-        when:
-        // Even when the source does not exist or COPY_ATTRIBUTES is not specified, this will succeed as no-op
-        fs.provider().copy(sourcePath, sourcePath)
-
-        then:
-        notThrown(Exception)
-    }
-
-    def "FileSystemProvider copy across containers"() {
-        setup:
-        def fs = createFS(config)
-
-        // Generate resource names.
-        def sourceRootName = getNonDefaultRootDir(fs)
-        def destRootName = getDefaultDir(fs)
-        def sourcePath = (AzurePath) fs.getPath(sourceRootName, generateBlobName())
-        def destPath = (AzurePath) fs.getPath(destRootName, generateBlobName())
-
-        // Generate clients to resources.
-        def sourceClient = sourcePath.toBlobClient()
-        def destinationClient = destPath.toBlobClient()
-
-        // Create resources as necessary
-        sourceClient.upload(defaultInputStream.get(), defaultDataSize)
-
-        when:
-        fs.provider().copy(sourcePath, destPath, StandardCopyOption.COPY_ATTRIBUTES)
-
-        then:
-        sourceClient.exists()
-        destinationClient.exists()
-    }
-
-    @Unroll
-    def "FileSystemProvider delete"() {
-        setup:
-        def fs = createFS(config)
-
-        def path = ((AzurePath) fs.getPath(getNonDefaultRootDir(fs), generateBlobName()))
-        def blobClient = path.toBlobClient().getBlockBlobClient()
-
-        if (isDir) {
-            putDirectoryBlob(blobClient)
-        } else {
-            blobClient.upload(defaultInputStream.get(), defaultDataSize)
-        }
-
-        when:
-        fs.provider().delete(path)
-
-        then:
-        !blobClient.exists()
-
-        where:
-        isDir | _
-        true  | _
-        false | _
-
-        // File, concrete dir
-        // File not exist, non-empty dir (virtual, concrete)
-        // Non default directory
-=======
-        def fileName = generateBlobName()
-        def containerClient = rootNameToContainerClient(getDefaultDir(fs))
-
-        when:
-        def blobClient = containerClient.getBlobClient(fileName).getBlockBlobClient()
-        putDirectoryBlob(blobClient)
-
-        then:
-        ((AzureFileSystemProvider) fs.provider()).checkParentDirectoryExists(fs.getPath(fileName, "bar"))
->>>>>>> cccb1a74
-    }
-
-    @Unroll
-    def "FileSystemProvider delete nonempty dir"() {
-        setup:
-        def fs = createFS(config)
-
-<<<<<<< HEAD
-        def path = ((AzurePath) fs.getPath(getNonDefaultRootDir(fs), generateBlobName()))
-        def blobClient = path.toBlobClient().getBlockBlobClient()
-        def childClient = ((AzurePath) path.resolve(generateBlobName())).toBlobClient()
-
-        childClient.upload(defaultInputStream.get(), defaultDataSize)
-        if (!virtual) {
-            putDirectoryBlob(blobClient)
-        }
-
-        when:
-        fs.provider().delete(path)
-
-        then:
-        thrown(DirectoryNotEmptyException)
-        new AzureResource(path).checkDirectoryExists()
-
-        where:
-        virtual | _
-        false   | _
-        true    | _
-    }
-
-    def "FileSystemProvider delete no target"() {
-        setup:
-        def fs = createFS(config)
-        def path = ((AzurePath) fs.getPath(getNonDefaultRootDir(fs), generateBlobName()))
-
-        when:
-        fs.provider().delete(path)
-
-        then:
-        thrown(NoSuchFileException)
-    }
-
-    def "FileSystemProvider delete default dir"() {
-        setup:
-        def fs = createFS(config)
-        def path = ((AzurePath) fs.getPath(generateBlobName()))
-        def client = path.toBlobClient()
-
-        client.upload(defaultInputStream.get(), defaultDataSize)
-
-        when:
-        fs.provider().delete(path)
-
-        then:
-        !client.exists()
-=======
-        expect:
-        // No parent means the parent is implicitly the default root, which always exists
-        ((AzureFileSystemProvider) fs.provider()).checkParentDirectoryExists(fs.getPath("foo"))
-    }
-
-    def "FileSystemProvider parent dir exists non default root"() {
-        // Checks for a bug where we would check the wrong root container for existence on a path with depth > 1
-        setup:
-        def fs = createFS(config)
-        def rootName = getNonDefaultRootDir(fs)
-        def containerClient = rootNameToContainerClient(rootName)
-
-        when:
-        def blobClient = containerClient.getBlobClient("fizz/buzz/bazz")
-        blobClient.getAppendBlobClient().create()
-
-        then:
-        ((AzureFileSystemProvider) fs.provider()).checkParentDirectoryExists(fs.getPath(rootName, "fizz/buzz"))
->>>>>>> cccb1a74
     }
 
     def basicSetupForCopyTest(FileSystem fs) {
