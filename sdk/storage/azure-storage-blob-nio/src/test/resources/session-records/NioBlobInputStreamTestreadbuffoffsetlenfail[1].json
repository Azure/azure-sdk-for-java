--- conflicted
+++ resolved
@@ -1,33 +1,15 @@
 {
   "networkCallRecords" : [ {
     "Method" : "PUT",
-<<<<<<< HEAD
-    "Uri" : "https://REDACTED.blob.core.windows.net/jtcreadbuffoffsetlenfail0431329d555c017bca42f5?restype=container",
-    "Headers" : {
-      "x-ms-version" : "2019-12-12",
-      "User-Agent" : "azsdk-java-azure-storage-blob/12.8.0-beta.2 (11.0.6; Windows 10; 10.0)",
-      "x-ms-client-request-id" : "7e70ff47-ec02-4aaf-850a-75533f3e2960"
-=======
     "Uri" : "https://REDACTED.blob.core.windows.net/jtcreadbuffoffsetlenfail02282076a413e0a0f74095?restype=container",
     "Headers" : {
       "x-ms-version" : "2019-12-12",
       "User-Agent" : "azsdk-java-azure-storage-blob/12.8.0-beta.2 (11.0.6; Windows 10; 10.0)",
       "x-ms-client-request-id" : "847a5fbd-3f31-4274-9517-c2afeac71734"
->>>>>>> 693134b5
     },
     "Response" : {
       "x-ms-version" : "2019-12-12",
       "Server" : "Windows-Azure-Blob/1.0 Microsoft-HTTPAPI/2.0",
-<<<<<<< HEAD
-      "ETag" : "0x8D8389F4B1D31C9",
-      "Last-Modified" : "Tue, 04 Aug 2020 17:53:28 GMT",
-      "retry-after" : "0",
-      "Content-Length" : "0",
-      "StatusCode" : "201",
-      "x-ms-request-id" : "195a9145-c01e-00ef-0388-6a1a63000000",
-      "Date" : "Tue, 04 Aug 2020 17:53:28 GMT",
-      "x-ms-client-request-id" : "7e70ff47-ec02-4aaf-850a-75533f3e2960"
-=======
       "ETag" : "0x8D838D0342ED22D",
       "Last-Modified" : "Tue, 04 Aug 2020 23:43:35 GMT",
       "retry-after" : "0",
@@ -36,128 +18,20 @@
       "x-ms-request-id" : "accd73e6-201e-010c-79b9-6a98d2000000",
       "Date" : "Tue, 04 Aug 2020 23:43:34 GMT",
       "x-ms-client-request-id" : "847a5fbd-3f31-4274-9517-c2afeac71734"
->>>>>>> 693134b5
     },
     "Exception" : null
   }, {
     "Method" : "PUT",
-<<<<<<< HEAD
-    "Uri" : "https://REDACTED.blob.core.windows.net/jtcreadbuffoffsetlenfail0431329d555c017bca42f5/javablobreadbuffoffsetlenfail1052888ec2e0c1447249",
-    "Headers" : {
-      "x-ms-version" : "2019-12-12",
-      "User-Agent" : "azsdk-java-azure-storage-blob/12.8.0-beta.2 (11.0.6; Windows 10; 10.0)",
-      "x-ms-client-request-id" : "8fc52550-00ec-4c8e-9c10-d29c1b76fc89",
-=======
     "Uri" : "https://REDACTED.blob.core.windows.net/jtcreadbuffoffsetlenfail02282076a413e0a0f74095/javablobreadbuffoffsetlenfail16743611a1b3554f514b",
     "Headers" : {
       "x-ms-version" : "2019-12-12",
       "User-Agent" : "azsdk-java-azure-storage-blob/12.8.0-beta.2 (11.0.6; Windows 10; 10.0)",
       "x-ms-client-request-id" : "2cec8438-5f78-4206-8853-ac8a74f4b499",
->>>>>>> 693134b5
       "Content-Type" : "application/octet-stream"
     },
     "Response" : {
       "x-ms-version" : "2019-12-12",
       "Server" : "Windows-Azure-Blob/1.0 Microsoft-HTTPAPI/2.0",
-<<<<<<< HEAD
-      "x-ms-content-crc64" : "CmEakbgVgAc=",
-      "Last-Modified" : "Tue, 04 Aug 2020 17:53:35 GMT",
-      "retry-after" : "0",
-      "StatusCode" : "201",
-      "x-ms-request-server-encrypted" : "true",
-      "Date" : "Tue, 04 Aug 2020 17:53:35 GMT",
-      "Content-MD5" : "AJDja8xpm6uLY9hdMP1/RQ==",
-      "ETag" : "0x8D8389F4FA03914",
-      "Content-Length" : "0",
-      "x-ms-request-id" : "d2c3ed05-101e-00c4-0488-6a6edb000000",
-      "x-ms-client-request-id" : "8fc52550-00ec-4c8e-9c10-d29c1b76fc89"
-    },
-    "Exception" : null
-  }, {
-    "Method" : "GET",
-    "Uri" : "https://REDACTED.blob.core.windows.net/jtcreadbuffoffsetlenfail237158f284c405f0b942b7?restype=container",
-    "Headers" : {
-      "x-ms-version" : "2019-12-12",
-      "User-Agent" : "azsdk-java-azure-storage-blob/12.8.0-beta.2 (11.0.6; Windows 10; 10.0)",
-      "x-ms-client-request-id" : "8bc06475-37f5-47ce-9527-f7c530a9cda8"
-    },
-    "Response" : {
-      "x-ms-version" : "2019-12-12",
-      "Server" : "Windows-Azure-Blob/1.0 Microsoft-HTTPAPI/2.0",
-      "x-ms-error-code" : "ContainerNotFound",
-      "retry-after" : "0",
-      "Content-Length" : "225",
-      "StatusCode" : "404",
-      "x-ms-request-id" : "195a954b-c01e-00ef-7a88-6a1a63000000",
-      "Body" : "﻿<?xml version=\"1.0\" encoding=\"utf-8\"?><Error><Code>ContainerNotFound</Code><Message>The specified container does not exist.\nRequestId:195a954b-c01e-00ef-7a88-6a1a63000000\nTime:2020-08-04T17:53:36.0518485Z</Message></Error>",
-      "Date" : "Tue, 04 Aug 2020 17:53:35 GMT",
-      "x-ms-client-request-id" : "8bc06475-37f5-47ce-9527-f7c530a9cda8",
-      "Content-Type" : "application/xml"
-    },
-    "Exception" : null
-  }, {
-    "Method" : "PUT",
-    "Uri" : "https://REDACTED.blob.core.windows.net/jtcreadbuffoffsetlenfail237158f284c405f0b942b7?restype=container",
-    "Headers" : {
-      "x-ms-version" : "2019-12-12",
-      "User-Agent" : "azsdk-java-azure-storage-blob/12.8.0-beta.2 (11.0.6; Windows 10; 10.0)",
-      "x-ms-client-request-id" : "a1b68b56-f102-4ce8-bcd9-c07a9eee4f34"
-    },
-    "Response" : {
-      "x-ms-version" : "2019-12-12",
-      "Server" : "Windows-Azure-Blob/1.0 Microsoft-HTTPAPI/2.0",
-      "ETag" : "0x8D8389F4FB304EC",
-      "Last-Modified" : "Tue, 04 Aug 2020 17:53:36 GMT",
-      "retry-after" : "0",
-      "Content-Length" : "0",
-      "StatusCode" : "201",
-      "x-ms-request-id" : "d2c3f116-101e-00c4-6e88-6a6edb000000",
-      "Date" : "Tue, 04 Aug 2020 17:53:35 GMT",
-      "x-ms-client-request-id" : "a1b68b56-f102-4ce8-bcd9-c07a9eee4f34"
-    },
-    "Exception" : null
-  }, {
-    "Method" : "GET",
-    "Uri" : "https://REDACTED.blob.core.windows.net/jtcreadbuffoffsetlenfail33147178439e7f41074dab?restype=container",
-    "Headers" : {
-      "x-ms-version" : "2019-12-12",
-      "User-Agent" : "azsdk-java-azure-storage-blob/12.8.0-beta.2 (11.0.6; Windows 10; 10.0)",
-      "x-ms-client-request-id" : "a70bb272-1e69-4499-9325-dd6f9461e5c5"
-    },
-    "Response" : {
-      "x-ms-version" : "2019-12-12",
-      "Server" : "Windows-Azure-Blob/1.0 Microsoft-HTTPAPI/2.0",
-      "x-ms-error-code" : "ContainerNotFound",
-      "retry-after" : "0",
-      "Content-Length" : "225",
-      "StatusCode" : "404",
-      "x-ms-request-id" : "195a9560-c01e-00ef-0b88-6a1a63000000",
-      "Body" : "﻿<?xml version=\"1.0\" encoding=\"utf-8\"?><Error><Code>ContainerNotFound</Code><Message>The specified container does not exist.\nRequestId:195a9560-c01e-00ef-0b88-6a1a63000000\nTime:2020-08-04T17:53:36.1809726Z</Message></Error>",
-      "Date" : "Tue, 04 Aug 2020 17:53:35 GMT",
-      "x-ms-client-request-id" : "a70bb272-1e69-4499-9325-dd6f9461e5c5",
-      "Content-Type" : "application/xml"
-    },
-    "Exception" : null
-  }, {
-    "Method" : "PUT",
-    "Uri" : "https://REDACTED.blob.core.windows.net/jtcreadbuffoffsetlenfail33147178439e7f41074dab?restype=container",
-    "Headers" : {
-      "x-ms-version" : "2019-12-12",
-      "User-Agent" : "azsdk-java-azure-storage-blob/12.8.0-beta.2 (11.0.6; Windows 10; 10.0)",
-      "x-ms-client-request-id" : "010b5c3f-c386-49f3-a906-6d4715c58338"
-    },
-    "Response" : {
-      "x-ms-version" : "2019-12-12",
-      "Server" : "Windows-Azure-Blob/1.0 Microsoft-HTTPAPI/2.0",
-      "ETag" : "0x8D8389F4FC61C45",
-      "Last-Modified" : "Tue, 04 Aug 2020 17:53:36 GMT",
-      "retry-after" : "0",
-      "Content-Length" : "0",
-      "StatusCode" : "201",
-      "x-ms-request-id" : "d2c3f12a-101e-00c4-7e88-6a6edb000000",
-      "Date" : "Tue, 04 Aug 2020 17:53:35 GMT",
-      "x-ms-client-request-id" : "010b5c3f-c386-49f3-a906-6d4715c58338"
-=======
       "x-ms-content-crc64" : "N/ZPLeE9Z14=",
       "Last-Modified" : "Tue, 04 Aug 2020 23:43:57 GMT",
       "retry-after" : "0",
@@ -169,24 +43,15 @@
       "Content-Length" : "0",
       "x-ms-request-id" : "1a020f07-301e-00b6-5cb9-6a3e8e000000",
       "x-ms-client-request-id" : "2cec8438-5f78-4206-8853-ac8a74f4b499"
->>>>>>> 693134b5
     },
     "Exception" : null
   }, {
     "Method" : "HEAD",
-<<<<<<< HEAD
-    "Uri" : "https://REDACTED.blob.core.windows.net/jtcreadbuffoffsetlenfail0431329d555c017bca42f5/javablobreadbuffoffsetlenfail1052888ec2e0c1447249",
-    "Headers" : {
-      "x-ms-version" : "2019-12-12",
-      "User-Agent" : "azsdk-java-azure-storage-blob/12.8.0-beta.2 (11.0.6; Windows 10; 10.0)",
-      "x-ms-client-request-id" : "b70839b5-d28d-428d-8980-9d505f647cb5"
-=======
     "Uri" : "https://REDACTED.blob.core.windows.net/jtcreadbuffoffsetlenfail02282076a413e0a0f74095/javablobreadbuffoffsetlenfail16743611a1b3554f514b",
     "Headers" : {
       "x-ms-version" : "2019-12-12",
       "User-Agent" : "azsdk-java-azure-storage-blob/12.8.0-beta.2 (11.0.6; Windows 10; 10.0)",
       "x-ms-client-request-id" : "64e7484b-a9ed-4160-8770-f9747b7b18ea"
->>>>>>> 693134b5
     },
     "Response" : {
       "x-ms-version" : "2019-12-12",
@@ -194,21 +59,6 @@
       "Server" : "Windows-Azure-Blob/1.0 Microsoft-HTTPAPI/2.0",
       "Access-Control-Allow-Origin" : "*",
       "x-ms-lease-state" : "available",
-<<<<<<< HEAD
-      "Last-Modified" : "Tue, 04 Aug 2020 17:53:35 GMT",
-      "retry-after" : "0",
-      "StatusCode" : "200",
-      "Date" : "Tue, 04 Aug 2020 17:53:35 GMT",
-      "x-ms-blob-type" : "BlockBlob",
-      "Content-MD5" : "AJDja8xpm6uLY9hdMP1/RQ==",
-      "Accept-Ranges" : "bytes",
-      "x-ms-server-encrypted" : "true",
-      "ETag" : "0x8D8389F4FA03914",
-      "x-ms-creation-time" : "Tue, 04 Aug 2020 17:53:35 GMT",
-      "Content-Length" : "10485760",
-      "x-ms-request-id" : "195a9571-c01e-00ef-1688-6a1a63000000",
-      "x-ms-client-request-id" : "b70839b5-d28d-428d-8980-9d505f647cb5",
-=======
       "Last-Modified" : "Tue, 04 Aug 2020 23:43:57 GMT",
       "retry-after" : "0",
       "StatusCode" : "200",
@@ -225,25 +75,16 @@
       "Content-Length" : "10485760",
       "x-ms-request-id" : "accda541-201e-010c-3cb9-6a98d2000000",
       "x-ms-client-request-id" : "64e7484b-a9ed-4160-8770-f9747b7b18ea",
->>>>>>> 693134b5
       "Content-Type" : "application/octet-stream"
     },
     "Exception" : null
   }, {
     "Method" : "DELETE",
-<<<<<<< HEAD
-    "Uri" : "https://REDACTED.blob.core.windows.net/jtcreadbuffoffsetlenfail0431329d555c017bca42f5?restype=container",
-    "Headers" : {
-      "x-ms-version" : "2019-12-12",
-      "User-Agent" : "azsdk-java-azure-storage-blob/12.8.0-beta.2 (11.0.6; Windows 10; 10.0)",
-      "x-ms-client-request-id" : "66a2f093-5326-444d-a10d-8a420d2285cf"
-=======
     "Uri" : "https://REDACTED.blob.core.windows.net/jtcreadbuffoffsetlenfail02282076a413e0a0f74095?restype=container",
     "Headers" : {
       "x-ms-version" : "2019-12-12",
       "User-Agent" : "azsdk-java-azure-storage-blob/12.8.0-beta.2 (11.0.6; Windows 10; 10.0)",
       "x-ms-client-request-id" : "4a20084c-0c93-4646-9962-fe4dcd74ab6d"
->>>>>>> 693134b5
     },
     "Response" : {
       "x-ms-version" : "2019-12-12",
@@ -251,15 +92,9 @@
       "retry-after" : "0",
       "Content-Length" : "0",
       "StatusCode" : "202",
-<<<<<<< HEAD
-      "x-ms-request-id" : "d2c3f134-101e-00c4-0688-6a6edb000000",
-      "Date" : "Tue, 04 Aug 2020 17:53:35 GMT",
-      "x-ms-client-request-id" : "66a2f093-5326-444d-a10d-8a420d2285cf"
-=======
       "x-ms-request-id" : "1a022151-301e-00b6-5db9-6a3e8e000000",
       "Date" : "Tue, 04 Aug 2020 23:43:56 GMT",
       "x-ms-client-request-id" : "4a20084c-0c93-4646-9962-fe4dcd74ab6d"
->>>>>>> 693134b5
     },
     "Exception" : null
   }, {
@@ -268,79 +103,23 @@
     "Headers" : {
       "x-ms-version" : "2019-12-12",
       "User-Agent" : "azsdk-java-azure-storage-blob/12.8.0-beta.2 (11.0.6; Windows 10; 10.0)",
-<<<<<<< HEAD
-      "x-ms-client-request-id" : "d28e4545-9a0b-4d3d-baea-696662e9eae0"
-    },
-    "Response" : {
-      "Transfer-Encoding" : "chunked",
-=======
       "x-ms-client-request-id" : "2b4ad5dd-9b1d-471c-86e3-913a4055e788"
     },
     "Response" : {
       "Transfer-Encoding" : "chunked",
       "Access-Control-Expose-Headers" : "x-ms-client-request-id",
->>>>>>> 693134b5
       "x-ms-version" : "2019-12-12",
       "Server" : "Windows-Azure-Blob/1.0 Microsoft-HTTPAPI/2.0",
       "Access-Control-Allow-Origin" : "*",
       "retry-after" : "0",
       "StatusCode" : "200",
-<<<<<<< HEAD
-      "x-ms-request-id" : "195a957c-c01e-00ef-2188-6a1a63000000",
-      "Body" : "﻿<?xml version=\"1.0\" encoding=\"utf-8\"?><EnumerationResults ServiceEndpoint=\"https://xclientdev2.blob.core.windows.net/\"><Prefix>jtcreadbuffoffsetlenfail</Prefix><Containers><Container><Name>jtcreadbuffoffsetlenfail237158f284c405f0b942b7</Name><Properties><Last-Modified>Tue, 04 Aug 2020 17:53:36 GMT</Last-Modified><Etag>\"0x8D8389F4FB304EC\"</Etag><LeaseStatus>unlocked</LeaseStatus><LeaseState>available</LeaseState><DefaultEncryptionScope>$account-encryption-key</DefaultEncryptionScope><DenyEncryptionScopeOverride>false</DenyEncryptionScopeOverride><HasImmutabilityPolicy>false</HasImmutabilityPolicy><HasLegalHold>false</HasLegalHold></Properties></Container><Container><Name>jtcreadbuffoffsetlenfail33147178439e7f41074dab</Name><Properties><Last-Modified>Tue, 04 Aug 2020 17:53:36 GMT</Last-Modified><Etag>\"0x8D8389F4FC61C45\"</Etag><LeaseStatus>unlocked</LeaseStatus><LeaseState>available</LeaseState><DefaultEncryptionScope>$account-encryption-key</DefaultEncryptionScope><DenyEncryptionScopeOverride>false</DenyEncryptionScopeOverride><HasImmutabilityPolicy>false</HasImmutabilityPolicy><HasLegalHold>false</HasLegalHold></Properties></Container></Containers><NextMarker /></EnumerationResults>",
-      "Date" : "Tue, 04 Aug 2020 17:53:35 GMT",
-      "x-ms-client-request-id" : "d28e4545-9a0b-4d3d-baea-696662e9eae0",
-=======
       "x-ms-request-id" : "accda5b3-201e-010c-26b9-6a98d2000000",
       "Body" : "﻿<?xml version=\"1.0\" encoding=\"utf-8\"?><EnumerationResults ServiceEndpoint=\"https://azstoragesdkaccount.blob.core.windows.net/\"><Prefix>jtcreadbuffoffsetlenfail</Prefix><Containers /><NextMarker /></EnumerationResults>",
       "Date" : "Tue, 04 Aug 2020 23:43:56 GMT",
       "x-ms-client-request-id" : "2b4ad5dd-9b1d-471c-86e3-913a4055e788",
->>>>>>> 693134b5
       "Content-Type" : "application/xml"
     },
     "Exception" : null
-  }, {
-    "Method" : "DELETE",
-    "Uri" : "https://REDACTED.blob.core.windows.net/jtcreadbuffoffsetlenfail237158f284c405f0b942b7?restype=container",
-    "Headers" : {
-      "x-ms-version" : "2019-12-12",
-      "User-Agent" : "azsdk-java-azure-storage-blob/12.8.0-beta.2 (11.0.6; Windows 10; 10.0)",
-      "x-ms-client-request-id" : "a786c115-4daf-4cbf-9fa7-3d56aa7581e6"
-    },
-    "Response" : {
-      "x-ms-version" : "2019-12-12",
-      "Server" : "Windows-Azure-Blob/1.0 Microsoft-HTTPAPI/2.0",
-      "retry-after" : "0",
-      "Content-Length" : "0",
-      "StatusCode" : "202",
-      "x-ms-request-id" : "d2c3f143-101e-00c4-1388-6a6edb000000",
-      "Date" : "Tue, 04 Aug 2020 17:53:35 GMT",
-      "x-ms-client-request-id" : "a786c115-4daf-4cbf-9fa7-3d56aa7581e6"
-    },
-    "Exception" : null
-  }, {
-    "Method" : "DELETE",
-    "Uri" : "https://REDACTED.blob.core.windows.net/jtcreadbuffoffsetlenfail33147178439e7f41074dab?restype=container",
-    "Headers" : {
-      "x-ms-version" : "2019-12-12",
-      "User-Agent" : "azsdk-java-azure-storage-blob/12.8.0-beta.2 (11.0.6; Windows 10; 10.0)",
-      "x-ms-client-request-id" : "58ef480c-1c9b-4d72-801a-0a75555c2d06"
-    },
-    "Response" : {
-      "x-ms-version" : "2019-12-12",
-      "Server" : "Windows-Azure-Blob/1.0 Microsoft-HTTPAPI/2.0",
-      "retry-after" : "0",
-      "Content-Length" : "0",
-      "StatusCode" : "202",
-      "x-ms-request-id" : "195a958b-c01e-00ef-2d88-6a1a63000000",
-      "Date" : "Tue, 04 Aug 2020 17:53:36 GMT",
-      "x-ms-client-request-id" : "58ef480c-1c9b-4d72-801a-0a75555c2d06"
-    },
-    "Exception" : null
   } ],
-<<<<<<< HEAD
-  "variables" : [ "jtcreadbuffoffsetlenfail0431329d555c017bca42f5", "b04f7e59-7c63-47b2-a666-a868ca61bbca", "818d2b43-ed85-42ea-9283-18cb65eafc6e", "740958c9-4288-4afc-80ae-b7474982be71", "3b4ff2a7-73f9-4d80-a035-347374817550", "8bae3678-1ccf-4927-ba37-f4a2ad4a4936", "104a44a0-f993-46bd-a15f-646f40d62a01", "e410b998-c29d-4c9b-8d3c-117a38592704", "20001cec-7703-44f4-bcfe-8744dca41091", "d8978e4f-641d-4862-94df-78639d38be1b", "29f92e4e-0f6b-4dd8-be90-7eeed462759e", "javablobreadbuffoffsetlenfail1052888ec2e0c1447249", "jtcreadbuffoffsetlenfail237158f284c405f0b942b7", "jtcreadbuffoffsetlenfail33147178439e7f41074dab" ]
-=======
   "variables" : [ "jtcreadbuffoffsetlenfail02282076a413e0a0f74095", "5adfacb2-22f1-44d4-8918-504d25a4fcbf", "c216691f-5a9d-486a-bfb5-c31dd36a3e3d", "5d5261fb-9f1a-4187-9ea9-45c261dbb0dc", "ecb25d03-6618-4716-b4f9-7b36af723664", "284086b7-5ee6-4c4d-a9ab-fa505a805bd6", "f6c0109d-ef23-4b59-8299-25e50fb2adc6", "18a00afe-b931-4cec-84b9-aebd0ed8c359", "78f36dea-8a3d-4e8c-a4a7-67cc98513fd0", "09c9779b-4744-4864-985d-4672821c06d5", "d3be704d-e40b-4a9d-ae0b-091b9682c34d", "javablobreadbuffoffsetlenfail16743611a1b3554f514b" ]
->>>>>>> 693134b5
 }