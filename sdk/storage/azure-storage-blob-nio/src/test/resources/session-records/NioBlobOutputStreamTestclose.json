{
  "networkCallRecords" : [ {
    "Method" : "PUT",
<<<<<<< HEAD
    "Uri" : "https://REDACTED.blob.core.windows.net/jtcclose0niobloboutputstreamtestclose71b77792abd98d693?restype=container",
    "Headers" : {
      "x-ms-version" : "2019-12-12",
      "User-Agent" : "azsdk-java-azure-storage-blob/12.8.0-beta.2 (11.0.6; Windows 10; 10.0)",
      "x-ms-client-request-id" : "7ae79096-210e-4868-976c-592583bcdb45"
=======
    "Uri" : "https://REDACTED.blob.core.windows.net/jtcclose0niobloboutputstreamtestclose131621629c3f4c13b?restype=container",
    "Headers" : {
      "x-ms-version" : "2019-12-12",
      "User-Agent" : "azsdk-java-azure-storage-blob/12.8.0-beta.2 (11.0.6; Windows 10; 10.0)",
      "x-ms-client-request-id" : "860ced1e-0231-417e-9ea1-24c35377d4b3"
>>>>>>> 693134b5
    },
    "Response" : {
      "x-ms-version" : "2019-12-12",
      "Server" : "Windows-Azure-Blob/1.0 Microsoft-HTTPAPI/2.0",
<<<<<<< HEAD
      "ETag" : "0x8D838A01C42983C",
      "Last-Modified" : "Tue, 04 Aug 2020 17:59:19 GMT",
      "retry-after" : "0",
      "Content-Length" : "0",
      "StatusCode" : "201",
      "x-ms-request-id" : "516aa3b4-901e-011d-5b88-6a8ea2000000",
      "Date" : "Tue, 04 Aug 2020 17:59:18 GMT",
      "x-ms-client-request-id" : "7ae79096-210e-4868-976c-592583bcdb45"
    },
    "Exception" : null
  }, {
    "Method" : "GET",
    "Uri" : "https://REDACTED.blob.core.windows.net/jtcclose2niobloboutputstreamtestclose71b67135eb9e6dadc?restype=container",
    "Headers" : {
      "x-ms-version" : "2019-12-12",
      "User-Agent" : "azsdk-java-azure-storage-blob/12.8.0-beta.2 (11.0.6; Windows 10; 10.0)",
      "x-ms-client-request-id" : "a47d97a2-2fa6-489c-bb61-1705bf48c3b3"
    },
    "Response" : {
      "x-ms-version" : "2019-12-12",
      "Server" : "Windows-Azure-Blob/1.0 Microsoft-HTTPAPI/2.0",
      "x-ms-error-code" : "ContainerNotFound",
      "retry-after" : "0",
      "Content-Length" : "225",
      "StatusCode" : "404",
      "x-ms-request-id" : "516aa3be-901e-011d-6488-6a8ea2000000",
      "Body" : "﻿<?xml version=\"1.0\" encoding=\"utf-8\"?><Error><Code>ContainerNotFound</Code><Message>The specified container does not exist.\nRequestId:516aa3be-901e-011d-6488-6a8ea2000000\nTime:2020-08-04T17:59:19.3494884Z</Message></Error>",
      "Date" : "Tue, 04 Aug 2020 17:59:18 GMT",
      "x-ms-client-request-id" : "a47d97a2-2fa6-489c-bb61-1705bf48c3b3",
      "Content-Type" : "application/xml"
    },
    "Exception" : null
  }, {
    "Method" : "PUT",
    "Uri" : "https://REDACTED.blob.core.windows.net/jtcclose2niobloboutputstreamtestclose71b67135eb9e6dadc?restype=container",
    "Headers" : {
      "x-ms-version" : "2019-12-12",
      "User-Agent" : "azsdk-java-azure-storage-blob/12.8.0-beta.2 (11.0.6; Windows 10; 10.0)",
      "x-ms-client-request-id" : "b2903f65-4752-474b-b20d-5683303f47e7"
    },
    "Response" : {
      "x-ms-version" : "2019-12-12",
      "Server" : "Windows-Azure-Blob/1.0 Microsoft-HTTPAPI/2.0",
      "ETag" : "0x8D838A01C50A564",
      "Last-Modified" : "Tue, 04 Aug 2020 17:59:19 GMT",
      "retry-after" : "0",
      "Content-Length" : "0",
      "StatusCode" : "201",
      "x-ms-request-id" : "516aa3c8-901e-011d-6b88-6a8ea2000000",
      "Date" : "Tue, 04 Aug 2020 17:59:18 GMT",
      "x-ms-client-request-id" : "b2903f65-4752-474b-b20d-5683303f47e7"
    },
    "Exception" : null
  }, {
    "Method" : "GET",
    "Uri" : "https://REDACTED.blob.core.windows.net/jtcclose3niobloboutputstreamtestclose71b55042c8ae3ad27?restype=container",
    "Headers" : {
      "x-ms-version" : "2019-12-12",
      "User-Agent" : "azsdk-java-azure-storage-blob/12.8.0-beta.2 (11.0.6; Windows 10; 10.0)",
      "x-ms-client-request-id" : "d3cb9e3f-a6a1-4dbd-b734-97e080de3b79"
    },
    "Response" : {
      "x-ms-version" : "2019-12-12",
      "Server" : "Windows-Azure-Blob/1.0 Microsoft-HTTPAPI/2.0",
      "x-ms-error-code" : "ContainerNotFound",
      "retry-after" : "0",
      "Content-Length" : "225",
      "StatusCode" : "404",
      "x-ms-request-id" : "516aa3d7-901e-011d-7788-6a8ea2000000",
      "Body" : "﻿<?xml version=\"1.0\" encoding=\"utf-8\"?><Error><Code>ContainerNotFound</Code><Message>The specified container does not exist.\nRequestId:516aa3d7-901e-011d-7788-6a8ea2000000\nTime:2020-08-04T17:59:19.4395741Z</Message></Error>",
      "Date" : "Tue, 04 Aug 2020 17:59:19 GMT",
      "x-ms-client-request-id" : "d3cb9e3f-a6a1-4dbd-b734-97e080de3b79",
      "Content-Type" : "application/xml"
    },
    "Exception" : null
  }, {
    "Method" : "PUT",
    "Uri" : "https://REDACTED.blob.core.windows.net/jtcclose3niobloboutputstreamtestclose71b55042c8ae3ad27?restype=container",
    "Headers" : {
      "x-ms-version" : "2019-12-12",
      "User-Agent" : "azsdk-java-azure-storage-blob/12.8.0-beta.2 (11.0.6; Windows 10; 10.0)",
      "x-ms-client-request-id" : "5613a8b3-88c5-4c68-8300-dddb94e57f94"
    },
    "Response" : {
      "x-ms-version" : "2019-12-12",
      "Server" : "Windows-Azure-Blob/1.0 Microsoft-HTTPAPI/2.0",
      "ETag" : "0x8D838A01C66A3B7",
      "Last-Modified" : "Tue, 04 Aug 2020 17:59:19 GMT",
      "retry-after" : "0",
      "Content-Length" : "0",
      "StatusCode" : "201",
      "x-ms-request-id" : "516aa3e8-901e-011d-0688-6a8ea2000000",
      "Date" : "Tue, 04 Aug 2020 17:59:19 GMT",
      "x-ms-client-request-id" : "5613a8b3-88c5-4c68-8300-dddb94e57f94"
=======
      "ETag" : "0x8D838D15DA0B316",
      "Last-Modified" : "Tue, 04 Aug 2020 23:51:54 GMT",
      "retry-after" : "0",
      "Content-Length" : "0",
      "StatusCode" : "201",
      "x-ms-request-id" : "acd21064-201e-010c-0dba-6a98d2000000",
      "Date" : "Tue, 04 Aug 2020 23:51:53 GMT",
      "x-ms-client-request-id" : "860ced1e-0231-417e-9ea1-24c35377d4b3"
>>>>>>> 693134b5
    },
    "Exception" : null
  }, {
    "Method" : "PUT",
<<<<<<< HEAD
    "Uri" : "https://REDACTED.blob.core.windows.net/jtcclose0niobloboutputstreamtestclose71b77792abd98d693/javablobclose1niobloboutputstreamtestclose71b9819128d95d",
    "Headers" : {
      "x-ms-version" : "2019-12-12",
      "User-Agent" : "azsdk-java-azure-storage-blob/12.8.0-beta.2 (11.0.6; Windows 10; 10.0)",
      "x-ms-client-request-id" : "1d716c65-d2d1-48cd-baf6-69ad78ecbba8",
=======
    "Uri" : "https://REDACTED.blob.core.windows.net/jtcclose0niobloboutputstreamtestclose131621629c3f4c13b/javablobclose1niobloboutputstreamtestclose13108393b66984",
    "Headers" : {
      "x-ms-version" : "2019-12-12",
      "User-Agent" : "azsdk-java-azure-storage-blob/12.8.0-beta.2 (11.0.6; Windows 10; 10.0)",
      "x-ms-client-request-id" : "129a71d1-f3ac-46c4-98d8-b2215d5e33a8",
>>>>>>> 693134b5
      "Content-Type" : "application/octet-stream"
    },
    "Response" : {
      "x-ms-version" : "2019-12-12",
      "Server" : "Windows-Azure-Blob/1.0 Microsoft-HTTPAPI/2.0",
      "x-ms-content-crc64" : "AAAAAAAAAAA=",
<<<<<<< HEAD
      "Last-Modified" : "Tue, 04 Aug 2020 17:59:19 GMT",
      "retry-after" : "0",
      "StatusCode" : "201",
      "x-ms-request-server-encrypted" : "true",
      "Date" : "Tue, 04 Aug 2020 17:59:19 GMT",
      "Content-MD5" : "1B2M2Y8AsgTpgAmY7PhCfg==",
      "ETag" : "0x8D838A01C6E1A9C",
      "Content-Length" : "0",
      "x-ms-request-id" : "516aa3f1-901e-011d-0b88-6a8ea2000000",
      "x-ms-client-request-id" : "1d716c65-d2d1-48cd-baf6-69ad78ecbba8"
=======
      "Last-Modified" : "Tue, 04 Aug 2020 23:51:54 GMT",
      "retry-after" : "0",
      "StatusCode" : "201",
      "x-ms-request-server-encrypted" : "true",
      "Date" : "Tue, 04 Aug 2020 23:51:53 GMT",
      "Content-MD5" : "1B2M2Y8AsgTpgAmY7PhCfg==",
      "ETag" : "0x8D838D15DA7BF8C",
      "Content-Length" : "0",
      "x-ms-request-id" : "acd2107b-201e-010c-23ba-6a98d2000000",
      "x-ms-client-request-id" : "129a71d1-f3ac-46c4-98d8-b2215d5e33a8"
>>>>>>> 693134b5
    },
    "Exception" : null
  }, {
    "Method" : "DELETE",
<<<<<<< HEAD
    "Uri" : "https://REDACTED.blob.core.windows.net/jtcclose0niobloboutputstreamtestclose71b77792abd98d693?restype=container",
    "Headers" : {
      "x-ms-version" : "2019-12-12",
      "User-Agent" : "azsdk-java-azure-storage-blob/12.8.0-beta.2 (11.0.6; Windows 10; 10.0)",
      "x-ms-client-request-id" : "0e958000-4fcf-4782-8515-ce817f728217"
=======
    "Uri" : "https://REDACTED.blob.core.windows.net/jtcclose0niobloboutputstreamtestclose131621629c3f4c13b?restype=container",
    "Headers" : {
      "x-ms-version" : "2019-12-12",
      "User-Agent" : "azsdk-java-azure-storage-blob/12.8.0-beta.2 (11.0.6; Windows 10; 10.0)",
      "x-ms-client-request-id" : "612d690c-9469-4b12-8e80-33c99dfbfeae"
>>>>>>> 693134b5
    },
    "Response" : {
      "x-ms-version" : "2019-12-12",
      "Server" : "Windows-Azure-Blob/1.0 Microsoft-HTTPAPI/2.0",
      "retry-after" : "0",
      "Content-Length" : "0",
      "StatusCode" : "202",
<<<<<<< HEAD
      "x-ms-request-id" : "516aa3f7-901e-011d-1088-6a8ea2000000",
      "Date" : "Tue, 04 Aug 2020 17:59:19 GMT",
      "x-ms-client-request-id" : "0e958000-4fcf-4782-8515-ce817f728217"
=======
      "x-ms-request-id" : "acd210aa-201e-010c-50ba-6a98d2000000",
      "Date" : "Tue, 04 Aug 2020 23:51:53 GMT",
      "x-ms-client-request-id" : "612d690c-9469-4b12-8e80-33c99dfbfeae"
>>>>>>> 693134b5
    },
    "Exception" : null
  }, {
    "Method" : "GET",
    "Uri" : "https://REDACTED.blob.core.windows.net?prefix=jtcclose&comp=list",
    "Headers" : {
      "x-ms-version" : "2019-12-12",
      "User-Agent" : "azsdk-java-azure-storage-blob/12.8.0-beta.2 (11.0.6; Windows 10; 10.0)",
<<<<<<< HEAD
      "x-ms-client-request-id" : "db83ca1f-dc8d-4820-ad9f-072f82a66bfb"
    },
    "Response" : {
      "Transfer-Encoding" : "chunked",
=======
      "x-ms-client-request-id" : "d89fad61-b824-4bd8-ab50-101afca9c2e2"
    },
    "Response" : {
      "Transfer-Encoding" : "chunked",
      "Access-Control-Expose-Headers" : "x-ms-client-request-id",
>>>>>>> 693134b5
      "x-ms-version" : "2019-12-12",
      "Server" : "Windows-Azure-Blob/1.0 Microsoft-HTTPAPI/2.0",
      "Access-Control-Allow-Origin" : "*",
      "retry-after" : "0",
      "StatusCode" : "200",
<<<<<<< HEAD
      "x-ms-request-id" : "516aa406-901e-011d-1e88-6a8ea2000000",
      "Body" : "﻿<?xml version=\"1.0\" encoding=\"utf-8\"?><EnumerationResults ServiceEndpoint=\"https://xclientdev2.blob.core.windows.net/\"><Prefix>jtcclose</Prefix><Containers><Container><Name>jtcclose2niobloboutputstreamtestclose71b67135eb9e6dadc</Name><Properties><Last-Modified>Tue, 04 Aug 2020 17:59:19 GMT</Last-Modified><Etag>\"0x8D838A01C50A564\"</Etag><LeaseStatus>unlocked</LeaseStatus><LeaseState>available</LeaseState><DefaultEncryptionScope>$account-encryption-key</DefaultEncryptionScope><DenyEncryptionScopeOverride>false</DenyEncryptionScopeOverride><HasImmutabilityPolicy>false</HasImmutabilityPolicy><HasLegalHold>false</HasLegalHold></Properties></Container><Container><Name>jtcclose3niobloboutputstreamtestclose71b55042c8ae3ad27</Name><Properties><Last-Modified>Tue, 04 Aug 2020 17:59:19 GMT</Last-Modified><Etag>\"0x8D838A01C66A3B7\"</Etag><LeaseStatus>unlocked</LeaseStatus><LeaseState>available</LeaseState><DefaultEncryptionScope>$account-encryption-key</DefaultEncryptionScope><DenyEncryptionScopeOverride>false</DenyEncryptionScopeOverride><HasImmutabilityPolicy>false</HasImmutabilityPolicy><HasLegalHold>false</HasLegalHold></Properties></Container></Containers><NextMarker /></EnumerationResults>",
      "Date" : "Tue, 04 Aug 2020 17:59:19 GMT",
      "x-ms-client-request-id" : "db83ca1f-dc8d-4820-ad9f-072f82a66bfb",
=======
      "x-ms-request-id" : "acd210c7-201e-010c-6cba-6a98d2000000",
      "Body" : "﻿<?xml version=\"1.0\" encoding=\"utf-8\"?><EnumerationResults ServiceEndpoint=\"https://azstoragesdkaccount.blob.core.windows.net/\"><Prefix>jtcclose</Prefix><Containers /><NextMarker /></EnumerationResults>",
      "Date" : "Tue, 04 Aug 2020 23:51:53 GMT",
      "x-ms-client-request-id" : "d89fad61-b824-4bd8-ab50-101afca9c2e2",
>>>>>>> 693134b5
      "Content-Type" : "application/xml"
    },
    "Exception" : null
  }, {
    "Method" : "DELETE",
    "Uri" : "https://REDACTED.blob.core.windows.net/jtcclose2niobloboutputstreamtestclose71b67135eb9e6dadc?restype=container",
    "Headers" : {
      "x-ms-version" : "2019-12-12",
      "User-Agent" : "azsdk-java-azure-storage-blob/12.8.0-beta.2 (11.0.6; Windows 10; 10.0)",
      "x-ms-client-request-id" : "b453ebe9-2fb8-4608-8a09-f9f54e229109"
    },
    "Response" : {
      "x-ms-version" : "2019-12-12",
      "Server" : "Windows-Azure-Blob/1.0 Microsoft-HTTPAPI/2.0",
      "retry-after" : "0",
      "Content-Length" : "0",
      "StatusCode" : "202",
      "x-ms-request-id" : "516aa410-901e-011d-2788-6a8ea2000000",
      "Date" : "Tue, 04 Aug 2020 17:59:19 GMT",
      "x-ms-client-request-id" : "b453ebe9-2fb8-4608-8a09-f9f54e229109"
    },
    "Exception" : null
  }, {
    "Method" : "DELETE",
    "Uri" : "https://REDACTED.blob.core.windows.net/jtcclose3niobloboutputstreamtestclose71b55042c8ae3ad27?restype=container",
    "Headers" : {
      "x-ms-version" : "2019-12-12",
      "User-Agent" : "azsdk-java-azure-storage-blob/12.8.0-beta.2 (11.0.6; Windows 10; 10.0)",
      "x-ms-client-request-id" : "5fae8d11-e6e8-4574-bc3a-012bc835d089"
    },
    "Response" : {
      "x-ms-version" : "2019-12-12",
      "Server" : "Windows-Azure-Blob/1.0 Microsoft-HTTPAPI/2.0",
      "retry-after" : "0",
      "Content-Length" : "0",
      "StatusCode" : "202",
      "x-ms-request-id" : "516aa419-901e-011d-2f88-6a8ea2000000",
      "Date" : "Tue, 04 Aug 2020 17:59:19 GMT",
      "x-ms-client-request-id" : "5fae8d11-e6e8-4574-bc3a-012bc835d089"
    },
    "Exception" : null
  } ],
<<<<<<< HEAD
  "variables" : [ "jtcclose0niobloboutputstreamtestclose71b77792abd98d693", "javablobclose1niobloboutputstreamtestclose71b9819128d95d", "jtcclose2niobloboutputstreamtestclose71b67135eb9e6dadc", "jtcclose3niobloboutputstreamtestclose71b55042c8ae3ad27" ]
=======
  "variables" : [ "jtcclose0niobloboutputstreamtestclose131621629c3f4c13b", "javablobclose1niobloboutputstreamtestclose13108393b66984" ]
>>>>>>> 693134b5
}<|MERGE_RESOLUTION|>--- conflicted
+++ resolved
@@ -1,119 +1,15 @@
 {
   "networkCallRecords" : [ {
     "Method" : "PUT",
-<<<<<<< HEAD
-    "Uri" : "https://REDACTED.blob.core.windows.net/jtcclose0niobloboutputstreamtestclose71b77792abd98d693?restype=container",
-    "Headers" : {
-      "x-ms-version" : "2019-12-12",
-      "User-Agent" : "azsdk-java-azure-storage-blob/12.8.0-beta.2 (11.0.6; Windows 10; 10.0)",
-      "x-ms-client-request-id" : "7ae79096-210e-4868-976c-592583bcdb45"
-=======
     "Uri" : "https://REDACTED.blob.core.windows.net/jtcclose0niobloboutputstreamtestclose131621629c3f4c13b?restype=container",
     "Headers" : {
       "x-ms-version" : "2019-12-12",
       "User-Agent" : "azsdk-java-azure-storage-blob/12.8.0-beta.2 (11.0.6; Windows 10; 10.0)",
       "x-ms-client-request-id" : "860ced1e-0231-417e-9ea1-24c35377d4b3"
->>>>>>> 693134b5
     },
     "Response" : {
       "x-ms-version" : "2019-12-12",
       "Server" : "Windows-Azure-Blob/1.0 Microsoft-HTTPAPI/2.0",
-<<<<<<< HEAD
-      "ETag" : "0x8D838A01C42983C",
-      "Last-Modified" : "Tue, 04 Aug 2020 17:59:19 GMT",
-      "retry-after" : "0",
-      "Content-Length" : "0",
-      "StatusCode" : "201",
-      "x-ms-request-id" : "516aa3b4-901e-011d-5b88-6a8ea2000000",
-      "Date" : "Tue, 04 Aug 2020 17:59:18 GMT",
-      "x-ms-client-request-id" : "7ae79096-210e-4868-976c-592583bcdb45"
-    },
-    "Exception" : null
-  }, {
-    "Method" : "GET",
-    "Uri" : "https://REDACTED.blob.core.windows.net/jtcclose2niobloboutputstreamtestclose71b67135eb9e6dadc?restype=container",
-    "Headers" : {
-      "x-ms-version" : "2019-12-12",
-      "User-Agent" : "azsdk-java-azure-storage-blob/12.8.0-beta.2 (11.0.6; Windows 10; 10.0)",
-      "x-ms-client-request-id" : "a47d97a2-2fa6-489c-bb61-1705bf48c3b3"
-    },
-    "Response" : {
-      "x-ms-version" : "2019-12-12",
-      "Server" : "Windows-Azure-Blob/1.0 Microsoft-HTTPAPI/2.0",
-      "x-ms-error-code" : "ContainerNotFound",
-      "retry-after" : "0",
-      "Content-Length" : "225",
-      "StatusCode" : "404",
-      "x-ms-request-id" : "516aa3be-901e-011d-6488-6a8ea2000000",
-      "Body" : "﻿<?xml version=\"1.0\" encoding=\"utf-8\"?><Error><Code>ContainerNotFound</Code><Message>The specified container does not exist.\nRequestId:516aa3be-901e-011d-6488-6a8ea2000000\nTime:2020-08-04T17:59:19.3494884Z</Message></Error>",
-      "Date" : "Tue, 04 Aug 2020 17:59:18 GMT",
-      "x-ms-client-request-id" : "a47d97a2-2fa6-489c-bb61-1705bf48c3b3",
-      "Content-Type" : "application/xml"
-    },
-    "Exception" : null
-  }, {
-    "Method" : "PUT",
-    "Uri" : "https://REDACTED.blob.core.windows.net/jtcclose2niobloboutputstreamtestclose71b67135eb9e6dadc?restype=container",
-    "Headers" : {
-      "x-ms-version" : "2019-12-12",
-      "User-Agent" : "azsdk-java-azure-storage-blob/12.8.0-beta.2 (11.0.6; Windows 10; 10.0)",
-      "x-ms-client-request-id" : "b2903f65-4752-474b-b20d-5683303f47e7"
-    },
-    "Response" : {
-      "x-ms-version" : "2019-12-12",
-      "Server" : "Windows-Azure-Blob/1.0 Microsoft-HTTPAPI/2.0",
-      "ETag" : "0x8D838A01C50A564",
-      "Last-Modified" : "Tue, 04 Aug 2020 17:59:19 GMT",
-      "retry-after" : "0",
-      "Content-Length" : "0",
-      "StatusCode" : "201",
-      "x-ms-request-id" : "516aa3c8-901e-011d-6b88-6a8ea2000000",
-      "Date" : "Tue, 04 Aug 2020 17:59:18 GMT",
-      "x-ms-client-request-id" : "b2903f65-4752-474b-b20d-5683303f47e7"
-    },
-    "Exception" : null
-  }, {
-    "Method" : "GET",
-    "Uri" : "https://REDACTED.blob.core.windows.net/jtcclose3niobloboutputstreamtestclose71b55042c8ae3ad27?restype=container",
-    "Headers" : {
-      "x-ms-version" : "2019-12-12",
-      "User-Agent" : "azsdk-java-azure-storage-blob/12.8.0-beta.2 (11.0.6; Windows 10; 10.0)",
-      "x-ms-client-request-id" : "d3cb9e3f-a6a1-4dbd-b734-97e080de3b79"
-    },
-    "Response" : {
-      "x-ms-version" : "2019-12-12",
-      "Server" : "Windows-Azure-Blob/1.0 Microsoft-HTTPAPI/2.0",
-      "x-ms-error-code" : "ContainerNotFound",
-      "retry-after" : "0",
-      "Content-Length" : "225",
-      "StatusCode" : "404",
-      "x-ms-request-id" : "516aa3d7-901e-011d-7788-6a8ea2000000",
-      "Body" : "﻿<?xml version=\"1.0\" encoding=\"utf-8\"?><Error><Code>ContainerNotFound</Code><Message>The specified container does not exist.\nRequestId:516aa3d7-901e-011d-7788-6a8ea2000000\nTime:2020-08-04T17:59:19.4395741Z</Message></Error>",
-      "Date" : "Tue, 04 Aug 2020 17:59:19 GMT",
-      "x-ms-client-request-id" : "d3cb9e3f-a6a1-4dbd-b734-97e080de3b79",
-      "Content-Type" : "application/xml"
-    },
-    "Exception" : null
-  }, {
-    "Method" : "PUT",
-    "Uri" : "https://REDACTED.blob.core.windows.net/jtcclose3niobloboutputstreamtestclose71b55042c8ae3ad27?restype=container",
-    "Headers" : {
-      "x-ms-version" : "2019-12-12",
-      "User-Agent" : "azsdk-java-azure-storage-blob/12.8.0-beta.2 (11.0.6; Windows 10; 10.0)",
-      "x-ms-client-request-id" : "5613a8b3-88c5-4c68-8300-dddb94e57f94"
-    },
-    "Response" : {
-      "x-ms-version" : "2019-12-12",
-      "Server" : "Windows-Azure-Blob/1.0 Microsoft-HTTPAPI/2.0",
-      "ETag" : "0x8D838A01C66A3B7",
-      "Last-Modified" : "Tue, 04 Aug 2020 17:59:19 GMT",
-      "retry-after" : "0",
-      "Content-Length" : "0",
-      "StatusCode" : "201",
-      "x-ms-request-id" : "516aa3e8-901e-011d-0688-6a8ea2000000",
-      "Date" : "Tue, 04 Aug 2020 17:59:19 GMT",
-      "x-ms-client-request-id" : "5613a8b3-88c5-4c68-8300-dddb94e57f94"
-=======
       "ETag" : "0x8D838D15DA0B316",
       "Last-Modified" : "Tue, 04 Aug 2020 23:51:54 GMT",
       "retry-after" : "0",
@@ -122,42 +18,21 @@
       "x-ms-request-id" : "acd21064-201e-010c-0dba-6a98d2000000",
       "Date" : "Tue, 04 Aug 2020 23:51:53 GMT",
       "x-ms-client-request-id" : "860ced1e-0231-417e-9ea1-24c35377d4b3"
->>>>>>> 693134b5
     },
     "Exception" : null
   }, {
     "Method" : "PUT",
-<<<<<<< HEAD
-    "Uri" : "https://REDACTED.blob.core.windows.net/jtcclose0niobloboutputstreamtestclose71b77792abd98d693/javablobclose1niobloboutputstreamtestclose71b9819128d95d",
-    "Headers" : {
-      "x-ms-version" : "2019-12-12",
-      "User-Agent" : "azsdk-java-azure-storage-blob/12.8.0-beta.2 (11.0.6; Windows 10; 10.0)",
-      "x-ms-client-request-id" : "1d716c65-d2d1-48cd-baf6-69ad78ecbba8",
-=======
     "Uri" : "https://REDACTED.blob.core.windows.net/jtcclose0niobloboutputstreamtestclose131621629c3f4c13b/javablobclose1niobloboutputstreamtestclose13108393b66984",
     "Headers" : {
       "x-ms-version" : "2019-12-12",
       "User-Agent" : "azsdk-java-azure-storage-blob/12.8.0-beta.2 (11.0.6; Windows 10; 10.0)",
       "x-ms-client-request-id" : "129a71d1-f3ac-46c4-98d8-b2215d5e33a8",
->>>>>>> 693134b5
       "Content-Type" : "application/octet-stream"
     },
     "Response" : {
       "x-ms-version" : "2019-12-12",
       "Server" : "Windows-Azure-Blob/1.0 Microsoft-HTTPAPI/2.0",
       "x-ms-content-crc64" : "AAAAAAAAAAA=",
-<<<<<<< HEAD
-      "Last-Modified" : "Tue, 04 Aug 2020 17:59:19 GMT",
-      "retry-after" : "0",
-      "StatusCode" : "201",
-      "x-ms-request-server-encrypted" : "true",
-      "Date" : "Tue, 04 Aug 2020 17:59:19 GMT",
-      "Content-MD5" : "1B2M2Y8AsgTpgAmY7PhCfg==",
-      "ETag" : "0x8D838A01C6E1A9C",
-      "Content-Length" : "0",
-      "x-ms-request-id" : "516aa3f1-901e-011d-0b88-6a8ea2000000",
-      "x-ms-client-request-id" : "1d716c65-d2d1-48cd-baf6-69ad78ecbba8"
-=======
       "Last-Modified" : "Tue, 04 Aug 2020 23:51:54 GMT",
       "retry-after" : "0",
       "StatusCode" : "201",
@@ -168,24 +43,15 @@
       "Content-Length" : "0",
       "x-ms-request-id" : "acd2107b-201e-010c-23ba-6a98d2000000",
       "x-ms-client-request-id" : "129a71d1-f3ac-46c4-98d8-b2215d5e33a8"
->>>>>>> 693134b5
     },
     "Exception" : null
   }, {
     "Method" : "DELETE",
-<<<<<<< HEAD
-    "Uri" : "https://REDACTED.blob.core.windows.net/jtcclose0niobloboutputstreamtestclose71b77792abd98d693?restype=container",
-    "Headers" : {
-      "x-ms-version" : "2019-12-12",
-      "User-Agent" : "azsdk-java-azure-storage-blob/12.8.0-beta.2 (11.0.6; Windows 10; 10.0)",
-      "x-ms-client-request-id" : "0e958000-4fcf-4782-8515-ce817f728217"
-=======
     "Uri" : "https://REDACTED.blob.core.windows.net/jtcclose0niobloboutputstreamtestclose131621629c3f4c13b?restype=container",
     "Headers" : {
       "x-ms-version" : "2019-12-12",
       "User-Agent" : "azsdk-java-azure-storage-blob/12.8.0-beta.2 (11.0.6; Windows 10; 10.0)",
       "x-ms-client-request-id" : "612d690c-9469-4b12-8e80-33c99dfbfeae"
->>>>>>> 693134b5
     },
     "Response" : {
       "x-ms-version" : "2019-12-12",
@@ -193,15 +59,9 @@
       "retry-after" : "0",
       "Content-Length" : "0",
       "StatusCode" : "202",
-<<<<<<< HEAD
-      "x-ms-request-id" : "516aa3f7-901e-011d-1088-6a8ea2000000",
-      "Date" : "Tue, 04 Aug 2020 17:59:19 GMT",
-      "x-ms-client-request-id" : "0e958000-4fcf-4782-8515-ce817f728217"
-=======
       "x-ms-request-id" : "acd210aa-201e-010c-50ba-6a98d2000000",
       "Date" : "Tue, 04 Aug 2020 23:51:53 GMT",
       "x-ms-client-request-id" : "612d690c-9469-4b12-8e80-33c99dfbfeae"
->>>>>>> 693134b5
     },
     "Exception" : null
   }, {
@@ -210,79 +70,23 @@
     "Headers" : {
       "x-ms-version" : "2019-12-12",
       "User-Agent" : "azsdk-java-azure-storage-blob/12.8.0-beta.2 (11.0.6; Windows 10; 10.0)",
-<<<<<<< HEAD
-      "x-ms-client-request-id" : "db83ca1f-dc8d-4820-ad9f-072f82a66bfb"
-    },
-    "Response" : {
-      "Transfer-Encoding" : "chunked",
-=======
       "x-ms-client-request-id" : "d89fad61-b824-4bd8-ab50-101afca9c2e2"
     },
     "Response" : {
       "Transfer-Encoding" : "chunked",
       "Access-Control-Expose-Headers" : "x-ms-client-request-id",
->>>>>>> 693134b5
       "x-ms-version" : "2019-12-12",
       "Server" : "Windows-Azure-Blob/1.0 Microsoft-HTTPAPI/2.0",
       "Access-Control-Allow-Origin" : "*",
       "retry-after" : "0",
       "StatusCode" : "200",
-<<<<<<< HEAD
-      "x-ms-request-id" : "516aa406-901e-011d-1e88-6a8ea2000000",
-      "Body" : "﻿<?xml version=\"1.0\" encoding=\"utf-8\"?><EnumerationResults ServiceEndpoint=\"https://xclientdev2.blob.core.windows.net/\"><Prefix>jtcclose</Prefix><Containers><Container><Name>jtcclose2niobloboutputstreamtestclose71b67135eb9e6dadc</Name><Properties><Last-Modified>Tue, 04 Aug 2020 17:59:19 GMT</Last-Modified><Etag>\"0x8D838A01C50A564\"</Etag><LeaseStatus>unlocked</LeaseStatus><LeaseState>available</LeaseState><DefaultEncryptionScope>$account-encryption-key</DefaultEncryptionScope><DenyEncryptionScopeOverride>false</DenyEncryptionScopeOverride><HasImmutabilityPolicy>false</HasImmutabilityPolicy><HasLegalHold>false</HasLegalHold></Properties></Container><Container><Name>jtcclose3niobloboutputstreamtestclose71b55042c8ae3ad27</Name><Properties><Last-Modified>Tue, 04 Aug 2020 17:59:19 GMT</Last-Modified><Etag>\"0x8D838A01C66A3B7\"</Etag><LeaseStatus>unlocked</LeaseStatus><LeaseState>available</LeaseState><DefaultEncryptionScope>$account-encryption-key</DefaultEncryptionScope><DenyEncryptionScopeOverride>false</DenyEncryptionScopeOverride><HasImmutabilityPolicy>false</HasImmutabilityPolicy><HasLegalHold>false</HasLegalHold></Properties></Container></Containers><NextMarker /></EnumerationResults>",
-      "Date" : "Tue, 04 Aug 2020 17:59:19 GMT",
-      "x-ms-client-request-id" : "db83ca1f-dc8d-4820-ad9f-072f82a66bfb",
-=======
       "x-ms-request-id" : "acd210c7-201e-010c-6cba-6a98d2000000",
       "Body" : "﻿<?xml version=\"1.0\" encoding=\"utf-8\"?><EnumerationResults ServiceEndpoint=\"https://azstoragesdkaccount.blob.core.windows.net/\"><Prefix>jtcclose</Prefix><Containers /><NextMarker /></EnumerationResults>",
       "Date" : "Tue, 04 Aug 2020 23:51:53 GMT",
       "x-ms-client-request-id" : "d89fad61-b824-4bd8-ab50-101afca9c2e2",
->>>>>>> 693134b5
       "Content-Type" : "application/xml"
     },
     "Exception" : null
-  }, {
-    "Method" : "DELETE",
-    "Uri" : "https://REDACTED.blob.core.windows.net/jtcclose2niobloboutputstreamtestclose71b67135eb9e6dadc?restype=container",
-    "Headers" : {
-      "x-ms-version" : "2019-12-12",
-      "User-Agent" : "azsdk-java-azure-storage-blob/12.8.0-beta.2 (11.0.6; Windows 10; 10.0)",
-      "x-ms-client-request-id" : "b453ebe9-2fb8-4608-8a09-f9f54e229109"
-    },
-    "Response" : {
-      "x-ms-version" : "2019-12-12",
-      "Server" : "Windows-Azure-Blob/1.0 Microsoft-HTTPAPI/2.0",
-      "retry-after" : "0",
-      "Content-Length" : "0",
-      "StatusCode" : "202",
-      "x-ms-request-id" : "516aa410-901e-011d-2788-6a8ea2000000",
-      "Date" : "Tue, 04 Aug 2020 17:59:19 GMT",
-      "x-ms-client-request-id" : "b453ebe9-2fb8-4608-8a09-f9f54e229109"
-    },
-    "Exception" : null
-  }, {
-    "Method" : "DELETE",
-    "Uri" : "https://REDACTED.blob.core.windows.net/jtcclose3niobloboutputstreamtestclose71b55042c8ae3ad27?restype=container",
-    "Headers" : {
-      "x-ms-version" : "2019-12-12",
-      "User-Agent" : "azsdk-java-azure-storage-blob/12.8.0-beta.2 (11.0.6; Windows 10; 10.0)",
-      "x-ms-client-request-id" : "5fae8d11-e6e8-4574-bc3a-012bc835d089"
-    },
-    "Response" : {
-      "x-ms-version" : "2019-12-12",
-      "Server" : "Windows-Azure-Blob/1.0 Microsoft-HTTPAPI/2.0",
-      "retry-after" : "0",
-      "Content-Length" : "0",
-      "StatusCode" : "202",
-      "x-ms-request-id" : "516aa419-901e-011d-2f88-6a8ea2000000",
-      "Date" : "Tue, 04 Aug 2020 17:59:19 GMT",
-      "x-ms-client-request-id" : "5fae8d11-e6e8-4574-bc3a-012bc835d089"
-    },
-    "Exception" : null
   } ],
-<<<<<<< HEAD
-  "variables" : [ "jtcclose0niobloboutputstreamtestclose71b77792abd98d693", "javablobclose1niobloboutputstreamtestclose71b9819128d95d", "jtcclose2niobloboutputstreamtestclose71b67135eb9e6dadc", "jtcclose3niobloboutputstreamtestclose71b55042c8ae3ad27" ]
-=======
   "variables" : [ "jtcclose0niobloboutputstreamtestclose131621629c3f4c13b", "javablobclose1niobloboutputstreamtestclose13108393b66984" ]
->>>>>>> 693134b5
 }