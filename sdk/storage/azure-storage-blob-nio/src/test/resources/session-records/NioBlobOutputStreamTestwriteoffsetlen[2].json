--- conflicted
+++ resolved
@@ -1,119 +1,15 @@
 {
   "networkCallRecords" : [ {
     "Method" : "PUT",
-<<<<<<< HEAD
-    "Uri" : "https://REDACTED.blob.core.windows.net/jtcwriteoffsetlen082457817107781aa449799995?restype=container",
-    "Headers" : {
-      "x-ms-version" : "2019-12-12",
-      "User-Agent" : "azsdk-java-azure-storage-blob/12.8.0-beta.2 (11.0.6; Windows 10; 10.0)",
-      "x-ms-client-request-id" : "c5fbda3a-f225-4ccf-b151-c0985f29f89e"
-=======
     "Uri" : "https://REDACTED.blob.core.windows.net/jtcwriteoffsetlen000687d4e9d4476f354120a462?restype=container",
     "Headers" : {
       "x-ms-version" : "2019-12-12",
       "User-Agent" : "azsdk-java-azure-storage-blob/12.8.0-beta.2 (11.0.6; Windows 10; 10.0)",
       "x-ms-client-request-id" : "45682223-46c9-40f5-a36a-67fb3bc3df48"
->>>>>>> 693134b5
     },
     "Response" : {
       "x-ms-version" : "2019-12-12",
       "Server" : "Windows-Azure-Blob/1.0 Microsoft-HTTPAPI/2.0",
-<<<<<<< HEAD
-      "ETag" : "0x8D838A01A9A74EA",
-      "Last-Modified" : "Tue, 04 Aug 2020 17:59:16 GMT",
-      "retry-after" : "0",
-      "Content-Length" : "0",
-      "StatusCode" : "201",
-      "x-ms-request-id" : "516aa0a0-901e-011d-3a88-6a8ea2000000",
-      "Date" : "Tue, 04 Aug 2020 17:59:16 GMT",
-      "x-ms-client-request-id" : "c5fbda3a-f225-4ccf-b151-c0985f29f89e"
-    },
-    "Exception" : null
-  }, {
-    "Method" : "GET",
-    "Uri" : "https://REDACTED.blob.core.windows.net/jtcwriteoffsetlen2751083b11df3d5a6740cfb0fe?restype=container",
-    "Headers" : {
-      "x-ms-version" : "2019-12-12",
-      "User-Agent" : "azsdk-java-azure-storage-blob/12.8.0-beta.2 (11.0.6; Windows 10; 10.0)",
-      "x-ms-client-request-id" : "ccd10aad-6fff-4d35-a7eb-7f5bcc06022c"
-    },
-    "Response" : {
-      "x-ms-version" : "2019-12-12",
-      "Server" : "Windows-Azure-Blob/1.0 Microsoft-HTTPAPI/2.0",
-      "x-ms-error-code" : "ContainerNotFound",
-      "retry-after" : "0",
-      "Content-Length" : "225",
-      "StatusCode" : "404",
-      "x-ms-request-id" : "516aa0b7-901e-011d-4c88-6a8ea2000000",
-      "Body" : "﻿<?xml version=\"1.0\" encoding=\"utf-8\"?><Error><Code>ContainerNotFound</Code><Message>The specified container does not exist.\nRequestId:516aa0b7-901e-011d-4c88-6a8ea2000000\nTime:2020-08-04T17:59:16.5918791Z</Message></Error>",
-      "Date" : "Tue, 04 Aug 2020 17:59:16 GMT",
-      "x-ms-client-request-id" : "ccd10aad-6fff-4d35-a7eb-7f5bcc06022c",
-      "Content-Type" : "application/xml"
-    },
-    "Exception" : null
-  }, {
-    "Method" : "PUT",
-    "Uri" : "https://REDACTED.blob.core.windows.net/jtcwriteoffsetlen2751083b11df3d5a6740cfb0fe?restype=container",
-    "Headers" : {
-      "x-ms-version" : "2019-12-12",
-      "User-Agent" : "azsdk-java-azure-storage-blob/12.8.0-beta.2 (11.0.6; Windows 10; 10.0)",
-      "x-ms-client-request-id" : "0a55f99d-86f4-47eb-b2e5-abde0763e14d"
-    },
-    "Response" : {
-      "x-ms-version" : "2019-12-12",
-      "Server" : "Windows-Azure-Blob/1.0 Microsoft-HTTPAPI/2.0",
-      "ETag" : "0x8D838A01AAC0567",
-      "Last-Modified" : "Tue, 04 Aug 2020 17:59:16 GMT",
-      "retry-after" : "0",
-      "Content-Length" : "0",
-      "StatusCode" : "201",
-      "x-ms-request-id" : "516aa0c6-901e-011d-5988-6a8ea2000000",
-      "Date" : "Tue, 04 Aug 2020 17:59:16 GMT",
-      "x-ms-client-request-id" : "0a55f99d-86f4-47eb-b2e5-abde0763e14d"
-    },
-    "Exception" : null
-  }, {
-    "Method" : "GET",
-    "Uri" : "https://REDACTED.blob.core.windows.net/jtcwriteoffsetlen3115662bc1cc09c7244d1dba4d?restype=container",
-    "Headers" : {
-      "x-ms-version" : "2019-12-12",
-      "User-Agent" : "azsdk-java-azure-storage-blob/12.8.0-beta.2 (11.0.6; Windows 10; 10.0)",
-      "x-ms-client-request-id" : "9f9e2a49-a765-4ddd-a0ab-65e48527889c"
-    },
-    "Response" : {
-      "x-ms-version" : "2019-12-12",
-      "Server" : "Windows-Azure-Blob/1.0 Microsoft-HTTPAPI/2.0",
-      "x-ms-error-code" : "ContainerNotFound",
-      "retry-after" : "0",
-      "Content-Length" : "225",
-      "StatusCode" : "404",
-      "x-ms-request-id" : "516aa0d2-901e-011d-6388-6a8ea2000000",
-      "Body" : "﻿<?xml version=\"1.0\" encoding=\"utf-8\"?><Error><Code>ContainerNotFound</Code><Message>The specified container does not exist.\nRequestId:516aa0d2-901e-011d-6388-6a8ea2000000\nTime:2020-08-04T17:59:16.6819644Z</Message></Error>",
-      "Date" : "Tue, 04 Aug 2020 17:59:16 GMT",
-      "x-ms-client-request-id" : "9f9e2a49-a765-4ddd-a0ab-65e48527889c",
-      "Content-Type" : "application/xml"
-    },
-    "Exception" : null
-  }, {
-    "Method" : "PUT",
-    "Uri" : "https://REDACTED.blob.core.windows.net/jtcwriteoffsetlen3115662bc1cc09c7244d1dba4d?restype=container",
-    "Headers" : {
-      "x-ms-version" : "2019-12-12",
-      "User-Agent" : "azsdk-java-azure-storage-blob/12.8.0-beta.2 (11.0.6; Windows 10; 10.0)",
-      "x-ms-client-request-id" : "b6288099-6f4b-44cb-8773-3a724e74fce1"
-    },
-    "Response" : {
-      "x-ms-version" : "2019-12-12",
-      "Server" : "Windows-Azure-Blob/1.0 Microsoft-HTTPAPI/2.0",
-      "ETag" : "0x8D838A01ABFB932",
-      "Last-Modified" : "Tue, 04 Aug 2020 17:59:16 GMT",
-      "retry-after" : "0",
-      "Content-Length" : "0",
-      "StatusCode" : "201",
-      "x-ms-request-id" : "516aa0e9-901e-011d-7488-6a8ea2000000",
-      "Date" : "Tue, 04 Aug 2020 17:59:16 GMT",
-      "x-ms-client-request-id" : "b6288099-6f4b-44cb-8773-3a724e74fce1"
-=======
       "ETag" : "0x8D838D15D45FA2E",
       "Last-Modified" : "Tue, 04 Aug 2020 23:51:53 GMT",
       "retry-after" : "0",
@@ -122,42 +18,20 @@
       "x-ms-request-id" : "acd20ea5-201e-010c-6eba-6a98d2000000",
       "Date" : "Tue, 04 Aug 2020 23:51:53 GMT",
       "x-ms-client-request-id" : "45682223-46c9-40f5-a36a-67fb3bc3df48"
->>>>>>> 693134b5
     },
     "Exception" : null
   }, {
     "Method" : "PUT",
-<<<<<<< HEAD
-    "Uri" : "https://REDACTED.blob.core.windows.net/jtcwriteoffsetlen082457817107781aa449799995/javablobwriteoffsetlen1860765aed358699ca47439",
-    "Headers" : {
-      "x-ms-version" : "2019-12-12",
-      "User-Agent" : "azsdk-java-azure-storage-blob/12.8.0-beta.2 (11.0.6; Windows 10; 10.0)",
-      "x-ms-client-request-id" : "865f54e1-2d98-42b7-bf87-d36ab50e9998",
-=======
     "Uri" : "https://REDACTED.blob.core.windows.net/jtcwriteoffsetlen000687d4e9d4476f354120a462/javablobwriteoffsetlen153815ee2624f1bac24ed09",
     "Headers" : {
       "x-ms-version" : "2019-12-12",
       "User-Agent" : "azsdk-java-azure-storage-blob/12.8.0-beta.2 (11.0.6; Windows 10; 10.0)",
       "x-ms-client-request-id" : "fd80d502-6a80-460b-9c6f-bcf55c96bf35",
->>>>>>> 693134b5
       "Content-Type" : "application/octet-stream"
     },
     "Response" : {
       "x-ms-version" : "2019-12-12",
       "Server" : "Windows-Azure-Blob/1.0 Microsoft-HTTPAPI/2.0",
-<<<<<<< HEAD
-      "x-ms-content-crc64" : "UiPlzgnbvdk=",
-      "Last-Modified" : "Tue, 04 Aug 2020 17:59:16 GMT",
-      "retry-after" : "0",
-      "StatusCode" : "201",
-      "x-ms-request-server-encrypted" : "true",
-      "Date" : "Tue, 04 Aug 2020 17:59:16 GMT",
-      "Content-MD5" : "W+vCU2dAvOjIN2jp7reKCA==",
-      "ETag" : "0x8D838A01AC86859",
-      "Content-Length" : "0",
-      "x-ms-request-id" : "516aa100-901e-011d-0888-6a8ea2000000",
-      "x-ms-client-request-id" : "865f54e1-2d98-42b7-bf87-d36ab50e9998"
-=======
       "x-ms-content-crc64" : "U0HnlN3bULs=",
       "Last-Modified" : "Tue, 04 Aug 2020 23:51:53 GMT",
       "retry-after" : "0",
@@ -169,24 +43,15 @@
       "Content-Length" : "0",
       "x-ms-request-id" : "acd20ec4-201e-010c-09ba-6a98d2000000",
       "x-ms-client-request-id" : "fd80d502-6a80-460b-9c6f-bcf55c96bf35"
->>>>>>> 693134b5
     },
     "Exception" : null
   }, {
     "Method" : "HEAD",
-<<<<<<< HEAD
-    "Uri" : "https://REDACTED.blob.core.windows.net/jtcwriteoffsetlen082457817107781aa449799995/javablobwriteoffsetlen1860765aed358699ca47439",
-    "Headers" : {
-      "x-ms-version" : "2019-12-12",
-      "User-Agent" : "azsdk-java-azure-storage-blob/12.8.0-beta.2 (11.0.6; Windows 10; 10.0)",
-      "x-ms-client-request-id" : "59dbf397-36d3-4c82-9e90-d83a6d47fc18"
-=======
     "Uri" : "https://REDACTED.blob.core.windows.net/jtcwriteoffsetlen000687d4e9d4476f354120a462/javablobwriteoffsetlen153815ee2624f1bac24ed09",
     "Headers" : {
       "x-ms-version" : "2019-12-12",
       "User-Agent" : "azsdk-java-azure-storage-blob/12.8.0-beta.2 (11.0.6; Windows 10; 10.0)",
       "x-ms-client-request-id" : "25905ed6-9758-4c83-b473-c36f3da8af8b"
->>>>>>> 693134b5
     },
     "Response" : {
       "x-ms-version" : "2019-12-12",
@@ -194,21 +59,6 @@
       "Server" : "Windows-Azure-Blob/1.0 Microsoft-HTTPAPI/2.0",
       "Access-Control-Allow-Origin" : "*",
       "x-ms-lease-state" : "available",
-<<<<<<< HEAD
-      "Last-Modified" : "Tue, 04 Aug 2020 17:59:16 GMT",
-      "retry-after" : "0",
-      "StatusCode" : "200",
-      "Date" : "Tue, 04 Aug 2020 17:59:16 GMT",
-      "x-ms-blob-type" : "BlockBlob",
-      "Content-MD5" : "W+vCU2dAvOjIN2jp7reKCA==",
-      "Accept-Ranges" : "bytes",
-      "x-ms-server-encrypted" : "true",
-      "ETag" : "0x8D838A01AC86859",
-      "x-ms-creation-time" : "Tue, 04 Aug 2020 17:59:16 GMT",
-      "Content-Length" : "40",
-      "x-ms-request-id" : "516aa10f-901e-011d-1588-6a8ea2000000",
-      "x-ms-client-request-id" : "59dbf397-36d3-4c82-9e90-d83a6d47fc18",
-=======
       "Last-Modified" : "Tue, 04 Aug 2020 23:51:53 GMT",
       "retry-after" : "0",
       "StatusCode" : "200",
@@ -225,25 +75,16 @@
       "Content-Length" : "40",
       "x-ms-request-id" : "acd20eea-201e-010c-2dba-6a98d2000000",
       "x-ms-client-request-id" : "25905ed6-9758-4c83-b473-c36f3da8af8b",
->>>>>>> 693134b5
       "Content-Type" : "application/octet-stream"
     },
     "Exception" : null
   }, {
     "Method" : "HEAD",
-<<<<<<< HEAD
-    "Uri" : "https://REDACTED.blob.core.windows.net/jtcwriteoffsetlen082457817107781aa449799995/javablobwriteoffsetlen1860765aed358699ca47439",
-    "Headers" : {
-      "x-ms-version" : "2019-12-12",
-      "User-Agent" : "azsdk-java-azure-storage-blob/12.8.0-beta.2 (11.0.6; Windows 10; 10.0)",
-      "x-ms-client-request-id" : "9b36873b-c55d-448e-8037-0552282b4013"
-=======
     "Uri" : "https://REDACTED.blob.core.windows.net/jtcwriteoffsetlen000687d4e9d4476f354120a462/javablobwriteoffsetlen153815ee2624f1bac24ed09",
     "Headers" : {
       "x-ms-version" : "2019-12-12",
       "User-Agent" : "azsdk-java-azure-storage-blob/12.8.0-beta.2 (11.0.6; Windows 10; 10.0)",
       "x-ms-client-request-id" : "69229f60-f5bb-4185-9591-54782903ba71"
->>>>>>> 693134b5
     },
     "Response" : {
       "x-ms-version" : "2019-12-12",
@@ -251,21 +92,6 @@
       "Server" : "Windows-Azure-Blob/1.0 Microsoft-HTTPAPI/2.0",
       "Access-Control-Allow-Origin" : "*",
       "x-ms-lease-state" : "available",
-<<<<<<< HEAD
-      "Last-Modified" : "Tue, 04 Aug 2020 17:59:16 GMT",
-      "retry-after" : "0",
-      "StatusCode" : "200",
-      "Date" : "Tue, 04 Aug 2020 17:59:16 GMT",
-      "x-ms-blob-type" : "BlockBlob",
-      "Content-MD5" : "W+vCU2dAvOjIN2jp7reKCA==",
-      "Accept-Ranges" : "bytes",
-      "x-ms-server-encrypted" : "true",
-      "ETag" : "0x8D838A01AC86859",
-      "x-ms-creation-time" : "Tue, 04 Aug 2020 17:59:16 GMT",
-      "Content-Length" : "40",
-      "x-ms-request-id" : "516aa121-901e-011d-2488-6a8ea2000000",
-      "x-ms-client-request-id" : "9b36873b-c55d-448e-8037-0552282b4013",
-=======
       "Last-Modified" : "Tue, 04 Aug 2020 23:51:53 GMT",
       "retry-after" : "0",
       "StatusCode" : "200",
@@ -282,25 +108,16 @@
       "Content-Length" : "40",
       "x-ms-request-id" : "acd20f10-201e-010c-51ba-6a98d2000000",
       "x-ms-client-request-id" : "69229f60-f5bb-4185-9591-54782903ba71",
->>>>>>> 693134b5
       "Content-Type" : "application/octet-stream"
     },
     "Exception" : null
   }, {
     "Method" : "GET",
-<<<<<<< HEAD
-    "Uri" : "https://REDACTED.blob.core.windows.net/jtcwriteoffsetlen082457817107781aa449799995/javablobwriteoffsetlen1860765aed358699ca47439",
-    "Headers" : {
-      "x-ms-version" : "2019-12-12",
-      "User-Agent" : "azsdk-java-azure-storage-blob/12.8.0-beta.2 (11.0.6; Windows 10; 10.0)",
-      "x-ms-client-request-id" : "e8bd0392-c8fe-404a-bd71-17f5ff629d63"
-=======
     "Uri" : "https://REDACTED.blob.core.windows.net/jtcwriteoffsetlen000687d4e9d4476f354120a462/javablobwriteoffsetlen153815ee2624f1bac24ed09",
     "Headers" : {
       "x-ms-version" : "2019-12-12",
       "User-Agent" : "azsdk-java-azure-storage-blob/12.8.0-beta.2 (11.0.6; Windows 10; 10.0)",
       "x-ms-client-request-id" : "45130a3f-44ef-4301-9a9e-2679639d34aa"
->>>>>>> 693134b5
     },
     "Response" : {
       "x-ms-version" : "2019-12-12",
@@ -309,22 +126,6 @@
       "Access-Control-Allow-Origin" : "*",
       "Content-Range" : "bytes 0-39/40",
       "x-ms-lease-state" : "available",
-<<<<<<< HEAD
-      "x-ms-blob-content-md5" : "W+vCU2dAvOjIN2jp7reKCA==",
-      "Last-Modified" : "Tue, 04 Aug 2020 17:59:16 GMT",
-      "retry-after" : "0",
-      "StatusCode" : "206",
-      "Date" : "Tue, 04 Aug 2020 17:59:16 GMT",
-      "x-ms-blob-type" : "BlockBlob",
-      "Accept-Ranges" : "bytes",
-      "x-ms-server-encrypted" : "true",
-      "ETag" : "0x8D838A01AC86859",
-      "x-ms-creation-time" : "Tue, 04 Aug 2020 17:59:16 GMT",
-      "Content-Length" : "40",
-      "x-ms-request-id" : "516aa12e-901e-011d-3088-6a8ea2000000",
-      "Body" : "[119, 85, 117, 48, -91, 48, -41, -103, 126, 98, 74, -124, 32, -100, 92, 107, -114, -80, -95, 0, 68, 73, -99, 126, 75, 111, 38, 90, 99, -72, 112, 26, -86, -111, -89, 121, -37, -20, -30, -25]",
-      "x-ms-client-request-id" : "e8bd0392-c8fe-404a-bd71-17f5ff629d63",
-=======
       "x-ms-blob-content-md5" : "/BxHmEmbharNX5yA5VofMQ==",
       "Last-Modified" : "Tue, 04 Aug 2020 23:51:53 GMT",
       "retry-after" : "0",
@@ -340,25 +141,16 @@
       "x-ms-request-id" : "acd20f32-201e-010c-71ba-6a98d2000000",
       "Body" : "R2SdN13ELWHRQmsXbgUCF5zjKhTd8EDR0pswJc5b+wA4cDD7+sXQtQ==",
       "x-ms-client-request-id" : "45130a3f-44ef-4301-9a9e-2679639d34aa",
->>>>>>> 693134b5
       "Content-Type" : "application/octet-stream"
     },
     "Exception" : null
   }, {
     "Method" : "DELETE",
-<<<<<<< HEAD
-    "Uri" : "https://REDACTED.blob.core.windows.net/jtcwriteoffsetlen082457817107781aa449799995?restype=container",
-    "Headers" : {
-      "x-ms-version" : "2019-12-12",
-      "User-Agent" : "azsdk-java-azure-storage-blob/12.8.0-beta.2 (11.0.6; Windows 10; 10.0)",
-      "x-ms-client-request-id" : "3f9f72ae-e094-40b9-8e9f-7d206b86768c"
-=======
     "Uri" : "https://REDACTED.blob.core.windows.net/jtcwriteoffsetlen000687d4e9d4476f354120a462?restype=container",
     "Headers" : {
       "x-ms-version" : "2019-12-12",
       "User-Agent" : "azsdk-java-azure-storage-blob/12.8.0-beta.2 (11.0.6; Windows 10; 10.0)",
       "x-ms-client-request-id" : "18d8f87c-342d-406f-99f9-4c161c0d4430"
->>>>>>> 693134b5
     },
     "Response" : {
       "x-ms-version" : "2019-12-12",
@@ -366,15 +158,9 @@
       "retry-after" : "0",
       "Content-Length" : "0",
       "StatusCode" : "202",
-<<<<<<< HEAD
-      "x-ms-request-id" : "516aa13c-901e-011d-3b88-6a8ea2000000",
-      "Date" : "Tue, 04 Aug 2020 17:59:16 GMT",
-      "x-ms-client-request-id" : "3f9f72ae-e094-40b9-8e9f-7d206b86768c"
-=======
       "x-ms-request-id" : "acd20f3e-201e-010c-7dba-6a98d2000000",
       "Date" : "Tue, 04 Aug 2020 23:51:53 GMT",
       "x-ms-client-request-id" : "18d8f87c-342d-406f-99f9-4c161c0d4430"
->>>>>>> 693134b5
     },
     "Exception" : null
   }, {
@@ -383,79 +169,23 @@
     "Headers" : {
       "x-ms-version" : "2019-12-12",
       "User-Agent" : "azsdk-java-azure-storage-blob/12.8.0-beta.2 (11.0.6; Windows 10; 10.0)",
-<<<<<<< HEAD
-      "x-ms-client-request-id" : "1abd62f3-567d-4b4f-9aac-e278b243aff6"
-    },
-    "Response" : {
-      "Transfer-Encoding" : "chunked",
-=======
       "x-ms-client-request-id" : "9c56ef5b-091d-4dd9-8f40-37dbef675458"
     },
     "Response" : {
       "Transfer-Encoding" : "chunked",
       "Access-Control-Expose-Headers" : "x-ms-client-request-id",
->>>>>>> 693134b5
       "x-ms-version" : "2019-12-12",
       "Server" : "Windows-Azure-Blob/1.0 Microsoft-HTTPAPI/2.0",
       "Access-Control-Allow-Origin" : "*",
       "retry-after" : "0",
       "StatusCode" : "200",
-<<<<<<< HEAD
-      "x-ms-request-id" : "516aa151-901e-011d-4f88-6a8ea2000000",
-      "Body" : "﻿<?xml version=\"1.0\" encoding=\"utf-8\"?><EnumerationResults ServiceEndpoint=\"https://xclientdev2.blob.core.windows.net/\"><Prefix>jtcwriteoffsetlen</Prefix><Containers><Container><Name>jtcwriteoffsetlen2751083b11df3d5a6740cfb0fe</Name><Properties><Last-Modified>Tue, 04 Aug 2020 17:59:16 GMT</Last-Modified><Etag>\"0x8D838A01AAC0567\"</Etag><LeaseStatus>unlocked</LeaseStatus><LeaseState>available</LeaseState><DefaultEncryptionScope>$account-encryption-key</DefaultEncryptionScope><DenyEncryptionScopeOverride>false</DenyEncryptionScopeOverride><HasImmutabilityPolicy>false</HasImmutabilityPolicy><HasLegalHold>false</HasLegalHold></Properties></Container><Container><Name>jtcwriteoffsetlen3115662bc1cc09c7244d1dba4d</Name><Properties><Last-Modified>Tue, 04 Aug 2020 17:59:16 GMT</Last-Modified><Etag>\"0x8D838A01ABFB932\"</Etag><LeaseStatus>unlocked</LeaseStatus><LeaseState>available</LeaseState><DefaultEncryptionScope>$account-encryption-key</DefaultEncryptionScope><DenyEncryptionScopeOverride>false</DenyEncryptionScopeOverride><HasImmutabilityPolicy>false</HasImmutabilityPolicy><HasLegalHold>false</HasLegalHold></Properties></Container></Containers><NextMarker /></EnumerationResults>",
-      "Date" : "Tue, 04 Aug 2020 17:59:16 GMT",
-      "x-ms-client-request-id" : "1abd62f3-567d-4b4f-9aac-e278b243aff6",
-=======
       "x-ms-request-id" : "acd20f5a-201e-010c-18ba-6a98d2000000",
       "Body" : "﻿<?xml version=\"1.0\" encoding=\"utf-8\"?><EnumerationResults ServiceEndpoint=\"https://azstoragesdkaccount.blob.core.windows.net/\"><Prefix>jtcwriteoffsetlen</Prefix><Containers /><NextMarker /></EnumerationResults>",
       "Date" : "Tue, 04 Aug 2020 23:51:53 GMT",
       "x-ms-client-request-id" : "9c56ef5b-091d-4dd9-8f40-37dbef675458",
->>>>>>> 693134b5
       "Content-Type" : "application/xml"
     },
     "Exception" : null
-  }, {
-    "Method" : "DELETE",
-    "Uri" : "https://REDACTED.blob.core.windows.net/jtcwriteoffsetlen2751083b11df3d5a6740cfb0fe?restype=container",
-    "Headers" : {
-      "x-ms-version" : "2019-12-12",
-      "User-Agent" : "azsdk-java-azure-storage-blob/12.8.0-beta.2 (11.0.6; Windows 10; 10.0)",
-      "x-ms-client-request-id" : "29f4a11a-cf37-4cd6-8c4f-0e328ce0e327"
-    },
-    "Response" : {
-      "x-ms-version" : "2019-12-12",
-      "Server" : "Windows-Azure-Blob/1.0 Microsoft-HTTPAPI/2.0",
-      "retry-after" : "0",
-      "Content-Length" : "0",
-      "StatusCode" : "202",
-      "x-ms-request-id" : "516aa15d-901e-011d-5988-6a8ea2000000",
-      "Date" : "Tue, 04 Aug 2020 17:59:16 GMT",
-      "x-ms-client-request-id" : "29f4a11a-cf37-4cd6-8c4f-0e328ce0e327"
-    },
-    "Exception" : null
-  }, {
-    "Method" : "DELETE",
-    "Uri" : "https://REDACTED.blob.core.windows.net/jtcwriteoffsetlen3115662bc1cc09c7244d1dba4d?restype=container",
-    "Headers" : {
-      "x-ms-version" : "2019-12-12",
-      "User-Agent" : "azsdk-java-azure-storage-blob/12.8.0-beta.2 (11.0.6; Windows 10; 10.0)",
-      "x-ms-client-request-id" : "d8c5716e-af5c-4231-8288-d53c14479728"
-    },
-    "Response" : {
-      "x-ms-version" : "2019-12-12",
-      "Server" : "Windows-Azure-Blob/1.0 Microsoft-HTTPAPI/2.0",
-      "retry-after" : "0",
-      "Content-Length" : "0",
-      "StatusCode" : "202",
-      "x-ms-request-id" : "516aa169-901e-011d-6488-6a8ea2000000",
-      "Date" : "Tue, 04 Aug 2020 17:59:16 GMT",
-      "x-ms-client-request-id" : "d8c5716e-af5c-4231-8288-d53c14479728"
-    },
-    "Exception" : null
   } ],
-<<<<<<< HEAD
-  "variables" : [ "jtcwriteoffsetlen082457817107781aa449799995", "javablobwriteoffsetlen1860765aed358699ca47439", "jtcwriteoffsetlen2751083b11df3d5a6740cfb0fe", "jtcwriteoffsetlen3115662bc1cc09c7244d1dba4d", "8aafb3cc-ac3b-427b-82f6-da9d9d01fbb6" ]
-=======
   "variables" : [ "jtcwriteoffsetlen000687d4e9d4476f354120a462", "javablobwriteoffsetlen153815ee2624f1bac24ed09", "3ff5347d-22f2-479d-a56d-fda927769992" ]
->>>>>>> 693134b5
 }