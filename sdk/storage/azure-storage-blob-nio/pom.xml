--- conflicted
+++ resolved
@@ -83,11 +83,7 @@
     <dependency>
       <groupId>com.fasterxml.jackson.dataformat</groupId>
       <artifactId>jackson-dataformat-xml</artifactId>
-<<<<<<< HEAD
-      <version>2.13.3</version> <!-- {x-version-update;com.fasterxml.jackson.dataformat:jackson-dataformat-xml;external_dependency} -->
-=======
       <version>2.13.4</version> <!-- {x-version-update;com.fasterxml.jackson.dataformat:jackson-dataformat-xml;external_dependency} -->
->>>>>>> 8a6962b0
     </dependency>
 
     <dependency>
@@ -107,11 +103,7 @@
     <dependency>
       <groupId>io.projectreactor</groupId>
       <artifactId>reactor-test</artifactId>
-<<<<<<< HEAD
-      <version>3.4.22</version> <!-- {x-version-update;io.projectreactor:reactor-test;external_dependency} -->
-=======
       <version>3.4.23</version> <!-- {x-version-update;io.projectreactor:reactor-test;external_dependency} -->
->>>>>>> 8a6962b0
       <scope>test</scope>
     </dependency>
     <dependency>
@@ -170,11 +162,7 @@
           <rules>
             <bannedDependencies>
               <includes>
-<<<<<<< HEAD
-                <include>com.fasterxml.jackson.dataformat:jackson-dataformat-xml:[2.13.3]</include> <!-- {x-include-update;com.fasterxml.jackson.dataformat:jackson-dataformat-xml;external_dependency} -->
-=======
                 <include>com.fasterxml.jackson.dataformat:jackson-dataformat-xml:[2.13.4]</include> <!-- {x-include-update;com.fasterxml.jackson.dataformat:jackson-dataformat-xml;external_dependency} -->
->>>>>>> 8a6962b0
               </includes>
             </bannedDependencies>
           </rules>
