--- conflicted
+++ resolved
@@ -54,31 +54,19 @@
     <dependency>
       <groupId>com.azure</groupId>
       <artifactId>azure-storage-blob</artifactId>
-<<<<<<< HEAD
-      <version>12.9.0-beta.3</version> <!-- {x-version-update;com.azure:azure-storage-blob;current} -->
-=======
       <version>12.10.0</version> <!-- {x-version-update;com.azure:azure-storage-blob;current} -->
->>>>>>> e2018a87
     </dependency>
 
     <dependency>
       <groupId>com.azure</groupId>
       <artifactId>azure-core-test</artifactId>
-<<<<<<< HEAD
-      <version>1.5.1</version> <!-- {x-version-update;com.azure:azure-core-test;dependency} -->
-=======
       <version>1.5.2</version> <!-- {x-version-update;com.azure:azure-core-test;dependency} -->
->>>>>>> e2018a87
       <scope>test</scope>
     </dependency>
     <dependency>
       <groupId>io.projectreactor</groupId>
       <artifactId>reactor-test</artifactId>
-<<<<<<< HEAD
-      <version>3.3.10.RELEASE</version> <!-- {x-version-update;io.projectreactor:reactor-test;external_dependency} -->
-=======
       <version>3.3.12.RELEASE</version> <!-- {x-version-update;io.projectreactor:reactor-test;external_dependency} -->
->>>>>>> e2018a87
       <scope>test</scope>
     </dependency>
     <dependency>
