--- conflicted
+++ resolved
@@ -13,11 +13,7 @@
 
   <groupId>com.azure</groupId>
   <artifactId>azure-storage-internal-avro</artifactId>
-<<<<<<< HEAD
-  <version>12.0.5</version> <!-- {x-version-update;com.azure:azure-storage-internal-avro;current} -->
-=======
   <version>12.1.0-beta.1</version> <!-- {x-version-update;com.azure:azure-storage-internal-avro;current} -->
->>>>>>> 036d6ddd
 
   <name>Microsoft Azure internal Avro module for Storage</name>
   <description>This module contains internal use only avro parser code based for Microsoft Azure Storage client libraries.</description>
@@ -55,11 +51,7 @@
     <dependency>
       <groupId>com.azure</groupId>
       <artifactId>azure-storage-common</artifactId>
-<<<<<<< HEAD
-      <version>12.12.0</version> <!-- {x-version-update;com.azure:azure-storage-common;current} -->
-=======
       <version>12.13.0-beta.1</version> <!-- {x-version-update;com.azure:azure-storage-common;current} -->
->>>>>>> 036d6ddd
     </dependency>
     <dependency>
       <groupId>io.projectreactor</groupId>
@@ -76,11 +68,7 @@
     <dependency>
       <groupId>com.azure</groupId>
       <artifactId>azure-storage-common</artifactId>
-<<<<<<< HEAD
-      <version>12.12.0</version> <!-- {x-version-update;com.azure:azure-storage-common;current} -->
-=======
       <version>12.13.0-beta.1</version> <!-- {x-version-update;com.azure:azure-storage-common;current} -->
->>>>>>> 036d6ddd
       <classifier>tests</classifier>
       <type>test-jar</type>
       <scope>test</scope>
