<?xml version="1.0" encoding="UTF-8"?>
<project xmlns="http://maven.apache.org/POM/4.0.0"
         xmlns:xsi="http://www.w3.org/2001/XMLSchema-instance"
         xsi:schemaLocation="http://maven.apache.org/POM/4.0.0 http://maven.apache.org/xsd/maven-4.0.0.xsd">
  <parent>
    <groupId>com.azure</groupId>
    <artifactId>azure-client-sdk-parent</artifactId>
    <version>1.7.0</version> <!-- {x-version-update;com.azure:azure-client-sdk-parent;current} -->
    <relativePath>../../parents/azure-client-sdk-parent</relativePath>
  </parent>

  <modelVersion>4.0.0</modelVersion>

  <groupId>com.azure</groupId>
  <artifactId>azure-storage-internal-avro</artifactId>
  <version>12.12.0-beta.2</version> <!-- {x-version-update;com.azure:azure-storage-internal-avro;current} -->

  <name>Microsoft Azure internal Avro module for Storage</name>
  <description>This module contains internal use only avro parser code based for Microsoft Azure Storage client libraries.</description>
  <url>https://github.com/Azure/azure-sdk-for-java</url>

  <distributionManagement>
    <site>
      <id>azure-java-build-docs</id>
      <url>${site.url}/site/${project.artifactId}</url>
    </site>
  </distributionManagement>

  <scm>
    <url>scm:git:https://github.com/Azure/azure-sdk-for-java</url>
    <connection>scm:git:git@github.com:Azure/azure-sdk-for-java.git</connection>
    <tag>HEAD</tag>
  </scm>

  <properties>
    <jacoco.min.linecoverage>0.10</jacoco.min.linecoverage>
    <jacoco.min.branchcoverage>0.10</jacoco.min.branchcoverage>
    <!-- Configures the Java 9+ run to perform the required module exports, opens, and reads that are necessary for testing but shouldn't be part of the module-info. -->
    <javaModulesSurefireArgLine>
      --add-opens com.azure.storage.common/com.azure.storage.common.implementation=ALL-UNNAMED
      --add-opens com.azure.storage.internal.avro/com.azure.storage.internal.avro.implementation=ALL-UNNAMED
      --add-opens com.azure.storage.internal.avro/com.azure.storage.internal.avro.implementation.schema=ALL-UNNAMED
    </javaModulesSurefireArgLine>
    <parallelizeLiveTests>concurrent</parallelizeLiveTests>

    <checkstyle.suppressionsLocation>checkstyle-suppressions.xml</checkstyle.suppressionsLocation>

    <spotbugs.skip>false</spotbugs.skip>
    <spotbugs.excludeFilterFile>spotbugs-exclude.xml</spotbugs.excludeFilterFile>
  </properties>

  <dependencies>
    <dependency>
      <groupId>com.azure</groupId>
      <artifactId>azure-core</artifactId>
      <version>1.49.1</version> <!-- {x-version-update;com.azure:azure-core;dependency} -->
    </dependency>
    <dependency>
      <groupId>com.azure</groupId>
      <artifactId>azure-storage-common</artifactId>
      <version>12.26.0-beta.2</version> <!-- {x-version-update;com.azure:azure-storage-common;current} -->
    </dependency>

    <dependency>
      <groupId>com.fasterxml.jackson.dataformat</groupId>
      <artifactId>jackson-dataformat-xml</artifactId>
      <version>2.17.1</version> <!-- {x-version-update;com.fasterxml.jackson.dataformat:jackson-dataformat-xml;external_dependency} -->
    </dependency>

    <dependency>
      <groupId>org.junit.jupiter</groupId>
      <artifactId>junit-jupiter-api</artifactId>
      <version>5.10.2</version> <!-- {x-version-update;org.junit.jupiter:junit-jupiter-api;external_dependency} -->
      <scope>test</scope>
    </dependency>
    <dependency>
      <groupId>org.junit.jupiter</groupId>
      <artifactId>junit-jupiter-engine</artifactId>
      <version>5.10.2</version> <!-- {x-version-update;org.junit.jupiter:junit-jupiter-engine;external_dependency} -->
      <scope>test</scope>
    </dependency>
    <dependency>
      <groupId>org.junit.jupiter</groupId>
      <artifactId>junit-jupiter-params</artifactId>
      <version>5.10.2</version> <!-- {x-version-update;org.junit.jupiter:junit-jupiter-params;external_dependency} -->
      <scope>test</scope>
    </dependency>
    <dependency>
      <groupId>com.azure</groupId>
      <artifactId>azure-core-test</artifactId>
      <version>1.26.0</version> <!-- {x-version-update;com.azure:azure-core-test;dependency} -->
      <scope>test</scope>
    </dependency>
    <dependency>
      <groupId>io.projectreactor</groupId>
      <artifactId>reactor-test</artifactId>
<<<<<<< HEAD
      <version>3.6.6</version> <!-- {x-version-update;io.projectreactor:reactor-test;external_dependency} -->
=======
      <version>3.4.38</version> <!-- {x-version-update;io.projectreactor:reactor-test;external_dependency} -->
>>>>>>> 7b03956b
      <scope>test</scope>
    </dependency>
    <dependency>
      <groupId>com.azure</groupId>
      <artifactId>azure-storage-common</artifactId>
      <version>12.26.0-beta.2</version> <!-- {x-version-update;com.azure:azure-storage-common;current} -->
      <classifier>tests</classifier>
      <type>test-jar</type>
      <scope>test</scope>
    </dependency>
  </dependencies>

  <build>
    <plugins>
      <!-- START: Empty Java Doc -->
      <!-- The following code will generate an empty javadoc with just a README.md. This is necessary
           to pass the required checks on Maven. The way this works is by setting the classesDirectory
           to a directory that only contains the README.md, which we need to copy. If the classesDirectory
           is set to the root, where the README.md lives, it still won't have javadocs but the jar file
           will contain a bunch of files that shouldn't be there. The faux sources directory is deleted
           and recreated with the README.md being copied every time to guarantee that, when building locally,
           it'll have the latest copy of the README.md file.
      -->
      <plugin>
        <groupId>org.apache.maven.plugins</groupId>
        <artifactId>maven-javadoc-plugin</artifactId>
        <version>3.6.3</version> <!-- {x-version-update;org.apache.maven.plugins:maven-javadoc-plugin;external_dependency} -->
        <executions>
          <execution>
            <id>attach-javadocs</id>
            <goals>
              <goal>jar</goal>
            </goals>
            <configuration>
              <skip>true</skip>
            </configuration>
          </execution>
        </executions>
      </plugin>
      <plugin>
        <groupId>org.apache.maven.plugins</groupId>
        <artifactId>maven-jar-plugin</artifactId>
        <version>3.4.1</version> <!-- {x-version-update;org.apache.maven.plugins:maven-jar-plugin;external_dependency} -->
        <executions>
          <execution>
            <id>empty-javadoc-jar-with-readme</id>
            <phase>package</phase>
            <goals>
              <goal>jar</goal>
            </goals>
            <configuration>
              <classifier>javadoc</classifier>
              <classesDirectory>${project.basedir}/javadocTemp</classesDirectory>
            </configuration>
          </execution>
        </executions>
      </plugin>
      <plugin>
        <groupId>org.apache.maven.plugins</groupId>
        <artifactId>maven-antrun-plugin</artifactId>
        <version>3.1.0</version> <!-- {x-version-update;org.apache.maven.plugins:maven-antrun-plugin;external_dependency} -->
        <executions>
          <execution>
            <id>copy-readme-to-javadocTemp</id>
            <phase>prepare-package</phase>
            <configuration>
              <target>
                <echo>Deleting existing ${project.basedir}/javadocTemp</echo>
                <delete includeEmptyDirs="true" quiet="true">
                  <fileset dir="${project.basedir}/javadocTemp"/>
                </delete>
                <echo>Copying ${project.basedir}/README.md to
                  ${project.basedir}/javadocTemp/README.md
                </echo>
                <copy file="${project.basedir}/README.md" tofile="${project.basedir}/javadocTemp/README.md"/>
              </target>
            </configuration>
            <goals>
              <goal>run</goal>
            </goals>
          </execution>
        </executions>
      </plugin>
      <!-- END: Empty Java Doc -->

      <plugin>
        <groupId>org.apache.maven.plugins</groupId>
        <artifactId>maven-enforcer-plugin</artifactId>
        <version>3.4.1</version> <!-- {x-version-update;org.apache.maven.plugins:maven-enforcer-plugin;external_dependency} -->
        <configuration>
          <rules>
            <bannedDependencies>
              <includes>
                <include>com.fasterxml.jackson.dataformat:jackson-dataformat-xml:[2.17.1]</include> <!-- {x-include-update;com.fasterxml.jackson.dataformat:jackson-dataformat-xml;external_dependency} -->
              </includes>
            </bannedDependencies>
          </rules>
        </configuration>
      </plugin>
    </plugins>
  </build>
</project><|MERGE_RESOLUTION|>--- conflicted
+++ resolved
@@ -64,25 +64,25 @@
     <dependency>
       <groupId>com.fasterxml.jackson.dataformat</groupId>
       <artifactId>jackson-dataformat-xml</artifactId>
-      <version>2.17.1</version> <!-- {x-version-update;com.fasterxml.jackson.dataformat:jackson-dataformat-xml;external_dependency} -->
+      <version>2.13.5</version> <!-- {x-version-update;com.fasterxml.jackson.dataformat:jackson-dataformat-xml;external_dependency} -->
     </dependency>
 
     <dependency>
       <groupId>org.junit.jupiter</groupId>
       <artifactId>junit-jupiter-api</artifactId>
-      <version>5.10.2</version> <!-- {x-version-update;org.junit.jupiter:junit-jupiter-api;external_dependency} -->
+      <version>5.9.3</version> <!-- {x-version-update;org.junit.jupiter:junit-jupiter-api;external_dependency} -->
       <scope>test</scope>
     </dependency>
     <dependency>
       <groupId>org.junit.jupiter</groupId>
       <artifactId>junit-jupiter-engine</artifactId>
-      <version>5.10.2</version> <!-- {x-version-update;org.junit.jupiter:junit-jupiter-engine;external_dependency} -->
+      <version>5.9.3</version> <!-- {x-version-update;org.junit.jupiter:junit-jupiter-engine;external_dependency} -->
       <scope>test</scope>
     </dependency>
     <dependency>
       <groupId>org.junit.jupiter</groupId>
       <artifactId>junit-jupiter-params</artifactId>
-      <version>5.10.2</version> <!-- {x-version-update;org.junit.jupiter:junit-jupiter-params;external_dependency} -->
+      <version>5.9.3</version> <!-- {x-version-update;org.junit.jupiter:junit-jupiter-params;external_dependency} -->
       <scope>test</scope>
     </dependency>
     <dependency>
@@ -94,11 +94,7 @@
     <dependency>
       <groupId>io.projectreactor</groupId>
       <artifactId>reactor-test</artifactId>
-<<<<<<< HEAD
-      <version>3.6.6</version> <!-- {x-version-update;io.projectreactor:reactor-test;external_dependency} -->
-=======
       <version>3.4.38</version> <!-- {x-version-update;io.projectreactor:reactor-test;external_dependency} -->
->>>>>>> 7b03956b
       <scope>test</scope>
     </dependency>
     <dependency>
@@ -141,7 +137,7 @@
       <plugin>
         <groupId>org.apache.maven.plugins</groupId>
         <artifactId>maven-jar-plugin</artifactId>
-        <version>3.4.1</version> <!-- {x-version-update;org.apache.maven.plugins:maven-jar-plugin;external_dependency} -->
+        <version>3.3.0</version> <!-- {x-version-update;org.apache.maven.plugins:maven-jar-plugin;external_dependency} -->
         <executions>
           <execution>
             <id>empty-javadoc-jar-with-readme</id>
@@ -192,7 +188,7 @@
           <rules>
             <bannedDependencies>
               <includes>
-                <include>com.fasterxml.jackson.dataformat:jackson-dataformat-xml:[2.17.1]</include> <!-- {x-include-update;com.fasterxml.jackson.dataformat:jackson-dataformat-xml;external_dependency} -->
+                <include>com.fasterxml.jackson.dataformat:jackson-dataformat-xml:[2.13.5]</include> <!-- {x-include-update;com.fasterxml.jackson.dataformat:jackson-dataformat-xml;external_dependency} -->
               </includes>
             </bannedDependencies>
           </rules>
