# Release History

<<<<<<< HEAD
## 12.0.1-beta.3 (Unreleased)


## 12.0.1-beta.2 (Unreleased)
=======
## 12.0.1-beta.2 (2020-10-08)
>>>>>>> 200c44f1
- Updated `azure-storage-common` version to `12.9.0-beta.2`

## 12.0.1-beta.1 (2020-10-01)
- Update `azure-storage-common` to version `12.9.0-beta.1`


## 12.0.0 (2020-08-13)
- GA release.

## 12.0.0-beta.1 (2019-07-07)
- Initial release. 

### Features included in `azure-storage-internal-avro`
- This package supports an internal avro parsing for storage.
- Reactive streams support using [Project Reactor](https://projectreactor.io/).<|MERGE_RESOLUTION|>--- conflicted
+++ resolved
@@ -1,13 +1,8 @@
 # Release History
 
-<<<<<<< HEAD
 ## 12.0.1-beta.3 (Unreleased)
 
-
-## 12.0.1-beta.2 (Unreleased)
-=======
 ## 12.0.1-beta.2 (2020-10-08)
->>>>>>> 200c44f1
 - Updated `azure-storage-common` version to `12.9.0-beta.2`
 
 ## 12.0.1-beta.1 (2020-10-01)
