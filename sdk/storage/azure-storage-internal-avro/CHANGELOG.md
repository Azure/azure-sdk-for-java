# Release History

<<<<<<< HEAD
## 12.0.1-beta.3 (Unreleased)

## 12.0.1-beta.2 (2020-10-08)
- Updated `azure-storage-common` version to `12.9.0-beta.2`

## 12.0.1-beta.1 (2020-10-01)
- Update `azure-storage-common` to version `12.9.0-beta.1`
=======
## 12.0.2 (2021-01-14)
- GA release

## 12.0.2-beta.1 (2020-12-07)
- Update `azure-storage-common` to version `12.10.0-beta.1`

## 12.0.1 (2020-11-11)
- Updated `azure-storage-common` version to `12.9.0`

## 12.0.1-beta.2 (2020-10-08)
- Updated `azure-storage-common` version to `12.9.0-beta.2`
>>>>>>> e2018a87

## 12.0.1-beta.1 (2020-10-01)
- Update `azure-storage-common` to version `12.9.0-beta.1`

## 12.0.0 (2020-08-13)
- GA release.

## 12.0.0-beta.1 (2019-07-07)
- Initial release. 

### Features included in `azure-storage-internal-avro`
- This package supports an internal avro parsing for storage.
- Reactive streams support using [Project Reactor](https://projectreactor.io/).<|MERGE_RESOLUTION|>--- conflicted
+++ resolved
@@ -1,14 +1,5 @@
 # Release History
 
-<<<<<<< HEAD
-## 12.0.1-beta.3 (Unreleased)
-
-## 12.0.1-beta.2 (2020-10-08)
-- Updated `azure-storage-common` version to `12.9.0-beta.2`
-
-## 12.0.1-beta.1 (2020-10-01)
-- Update `azure-storage-common` to version `12.9.0-beta.1`
-=======
 ## 12.0.2 (2021-01-14)
 - GA release
 
@@ -20,7 +11,6 @@
 
 ## 12.0.1-beta.2 (2020-10-08)
 - Updated `azure-storage-common` version to `12.9.0-beta.2`
->>>>>>> e2018a87
 
 ## 12.0.1-beta.1 (2020-10-01)
 - Update `azure-storage-common` to version `12.9.0-beta.1`
