--- conflicted
+++ resolved
@@ -1,41 +1,33 @@
 # Release History
 
-<<<<<<< HEAD
+## 12.10.0-beta.1 (Unreleased)
+
+### Features Added
+
+### Breaking Changes
+
+### Bugs Fixed
+
+### Other Changes
+
+## 12.9.0 (2023-09-12)
+
+### Features Added
+- Added support for service versions 2023-05-03 and 2023-08-03.
+
 ## 12.8.1 (2023-08-18)
 
 ### Other Changes
 
-=======
-## 12.10.0-beta.1 (Unreleased)
-
-### Features Added
-
-### Breaking Changes
-
-### Bugs Fixed
-
-### Other Changes
-
-## 12.9.0 (2023-09-12)
-
-### Features Added
-- Added support for service versions 2023-05-03 and 2023-08-03.
-
-## 12.8.1 (2023-08-18)
-
-### Other Changes
-
->>>>>>> 9e118302
 #### Dependency Updates
 
 - Upgraded `azure-storage-common` from `12.22.0` to version `12.22.1`.
 - Upgraded `azure-core` from `1.41.0` to version `1.42.0`.
-<<<<<<< HEAD
-=======
 
 ## 12.9.0-beta.1 (2023-08-08)
->>>>>>> 9e118302
-
+
+### Features Added
+- Added support for service versions 2023-05-03 and 2023-08-03.
 
 ## 12.8.0 (2023-07-11)
 
