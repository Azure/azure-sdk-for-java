# Release History

<<<<<<< HEAD
## 12.0.1-beta.3 (Unreleased)
=======
## 12.0.2-beta.2 (Unreleased)
>>>>>>> 6f033d77

## 12.0.1-beta.2 (2020-10-08)
- Updated `azure-storage-common` version to `12.9.0-beta.2`

<<<<<<< HEAD
## 12.0.1-beta.1 (2020-10-01)
- Update `azure-storage-common` to version `12.9.0-beta.1`
=======
## 12.0.2-beta.1 (2020-12-07)
- Update `azure-storage-common` to version `12.10.0-beta.1`

## 12.0.1 (2020-11-11)
- Updated `azure-storage-common` version to `12.9.0`
>>>>>>> 6f033d77

## 12.0.1-beta.2 (2020-10-08)
- Updated `azure-storage-common` version to `12.9.0-beta.2`

## 12.0.1-beta.1 (2020-10-01)
- Update `azure-storage-common` to version `12.9.0-beta.1`

## 12.0.0 (2020-08-13)
- GA release.

## 12.0.0-beta.1 (2019-07-07)
- Initial release. 

### Features included in `azure-storage-internal-avro`
- This package supports an internal avro parsing for storage.
- Reactive streams support using [Project Reactor](https://projectreactor.io/).<|MERGE_RESOLUTION|>--- conflicted
+++ resolved
@@ -1,24 +1,13 @@
 # Release History
 
-<<<<<<< HEAD
-## 12.0.1-beta.3 (Unreleased)
-=======
 ## 12.0.2-beta.2 (Unreleased)
->>>>>>> 6f033d77
 
-## 12.0.1-beta.2 (2020-10-08)
-- Updated `azure-storage-common` version to `12.9.0-beta.2`
 
-<<<<<<< HEAD
-## 12.0.1-beta.1 (2020-10-01)
-- Update `azure-storage-common` to version `12.9.0-beta.1`
-=======
 ## 12.0.2-beta.1 (2020-12-07)
 - Update `azure-storage-common` to version `12.10.0-beta.1`
 
 ## 12.0.1 (2020-11-11)
 - Updated `azure-storage-common` version to `12.9.0`
->>>>>>> 6f033d77
 
 ## 12.0.1-beta.2 (2020-10-08)
 - Updated `azure-storage-common` version to `12.9.0-beta.2`
