// Copyright (c) Microsoft Corporation. All rights reserved.
// Licensed under the MIT License.

package com.azure.storage.blob.perf.core;

import java.io.IOException;
import java.io.InputStream;
import java.io.OutputStream;
import java.util.Random;
import java.util.UUID;

import com.azure.security.keyvault.keys.cryptography.models.KeyWrapAlgorithm;
import com.azure.storage.blob.BlobAsyncClient;
import com.azure.storage.blob.BlobClient;
import com.azure.storage.blob.perf.BlobPerfStressOptions;
import com.azure.storage.blob.specialized.BlockBlobAsyncClient;
import com.azure.storage.blob.specialized.BlockBlobClient;
import com.azure.storage.blob.specialized.cryptography.EncryptedBlobClientBuilder;
import com.azure.storage.blob.specialized.cryptography.EncryptionVersion;
<<<<<<< HEAD
import reactor.core.publisher.Mono;

import static com.azure.perf.test.core.TestDataCreationHelper.createRandomByteBufferFlux;

=======

>>>>>>> e00634b7
public abstract class BlobTestBase<TOptions extends BlobPerfStressOptions> extends ContainerTest<TOptions> {

    public static final int DEFAULT_BUFFER_SIZE = 8192;
    protected final BlobClient blobClient;
    protected final BlockBlobClient blockBlobClient;
    protected final BlobAsyncClient blobAsyncClient;
    protected final BlockBlobAsyncClient blockBlobAsyncClient;
    private final boolean createBlob;
    private final boolean singletonBlob;

    public BlobTestBase(TOptions options, boolean createBlob, boolean singletonBlob) {
        super(options);

        String blobName = "randomblobtest-" + (singletonBlob ? "" : UUID.randomUUID().toString());

        if (options.getEncryptionVersion() != null) {
            EncryptionVersion version;
            if (options.getEncryptionVersion().equals("1.0")) {
                version = EncryptionVersion.V1;
            } else if (options.getEncryptionVersion().equals("2.0")) {
                version = EncryptionVersion.V2;
            } else {
                throw new IllegalArgumentException("Encryption version not recognized");
            }

<<<<<<< HEAD
=======
        if (options.getEncryptionVersion() != null) {
>>>>>>> e00634b7
            Random rand = new Random(System.currentTimeMillis());
            byte[] data = new byte[256];
            rand.nextBytes(data);
            FakeKey key = new FakeKey("keyId", data);

<<<<<<< HEAD
            EncryptedBlobClientBuilder builder = new EncryptedBlobClientBuilder(version)
=======
            EncryptedBlobClientBuilder builder = new EncryptedBlobClientBuilder(options.getEncryptionVersion())
>>>>>>> e00634b7
                .blobClient(blobContainerClient.getBlobClient(blobName))
                .key(key, KeyWrapAlgorithm.A256KW.toString());

            blobClient = builder.buildEncryptedBlobClient();
            blobAsyncClient = builder.buildEncryptedBlobAsyncClient();
        } else {
            blobClient = blobContainerClient.getBlobClient(blobName);
            blobAsyncClient = blobContainerAsyncClient.getBlobAsyncClient(blobName);
        }

        blockBlobClient = blobClient.getBlockBlobClient();
        blockBlobAsyncClient = blobAsyncClient.getBlockBlobAsyncClient();

        this.createBlob = createBlob;
        this.singletonBlob = singletonBlob;
    }

    @Override
    public Mono<Void> globalSetupAsync() {
        Mono<Void> uploadMono;
        if (this.createBlob && this.singletonBlob) {
            uploadMono = blobAsyncClient.upload(createRandomByteBufferFlux(options.getSize()), null)
                .doFinally(x -> System.out.println("upload finished")).then();
        } else {
            uploadMono = Mono.empty();
        }

        return super.globalSetupAsync()
            .then(uploadMono)
            .then();
    }

    @Override
    public Mono<Void> setupAsync() {
        Mono<Void> uploadMono;
        if (this.createBlob && !this.singletonBlob) {
            uploadMono = blobAsyncClient.upload(createRandomByteBufferFlux(options.getSize()), null)
                .doFinally(x -> System.out.println("upload finished")).then();
        } else {
            uploadMono = Mono.empty();
        }

        return super.setupAsync()
            .then(uploadMono)
            .then();
    }

    public long copyStream(InputStream input, OutputStream out) throws IOException {
        long transferred = 0;
        byte[] buffer = new byte[DEFAULT_BUFFER_SIZE];
        int read;
        while ((read = input.read(buffer, 0, DEFAULT_BUFFER_SIZE)) >= 0) {
            out.write(buffer, 0, read);
            transferred += read;
        }
        return transferred;
    }
}<|MERGE_RESOLUTION|>--- conflicted
+++ resolved
@@ -17,14 +17,10 @@
 import com.azure.storage.blob.specialized.BlockBlobClient;
 import com.azure.storage.blob.specialized.cryptography.EncryptedBlobClientBuilder;
 import com.azure.storage.blob.specialized.cryptography.EncryptionVersion;
-<<<<<<< HEAD
 import reactor.core.publisher.Mono;
 
 import static com.azure.perf.test.core.TestDataCreationHelper.createRandomByteBufferFlux;
 
-=======
-
->>>>>>> e00634b7
 public abstract class BlobTestBase<TOptions extends BlobPerfStressOptions> extends ContainerTest<TOptions> {
 
     public static final int DEFAULT_BUFFER_SIZE = 8192;
@@ -40,30 +36,22 @@
 
         String blobName = "randomblobtest-" + (singletonBlob ? "" : UUID.randomUUID().toString());
 
-        if (options.getEncryptionVersion() != null) {
+        if (options.getClientEncryption() != null) {
             EncryptionVersion version;
-            if (options.getEncryptionVersion().equals("1.0")) {
+            if (options.getClientEncryption().equals("1.0")) {
                 version = EncryptionVersion.V1;
-            } else if (options.getEncryptionVersion().equals("2.0")) {
+            } else if (options.getClientEncryption().equals("2.0")) {
                 version = EncryptionVersion.V2;
             } else {
                 throw new IllegalArgumentException("Encryption version not recognized");
             }
 
-<<<<<<< HEAD
-=======
-        if (options.getEncryptionVersion() != null) {
->>>>>>> e00634b7
             Random rand = new Random(System.currentTimeMillis());
             byte[] data = new byte[256];
             rand.nextBytes(data);
             FakeKey key = new FakeKey("keyId", data);
 
-<<<<<<< HEAD
             EncryptedBlobClientBuilder builder = new EncryptedBlobClientBuilder(version)
-=======
-            EncryptedBlobClientBuilder builder = new EncryptedBlobClientBuilder(options.getEncryptionVersion())
->>>>>>> e00634b7
                 .blobClient(blobContainerClient.getBlobClient(blobName))
                 .key(key, KeyWrapAlgorithm.A256KW.toString());
 
