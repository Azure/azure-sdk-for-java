<?xml version="1.0" encoding="UTF-8"?>

<project xmlns="http://maven.apache.org/POM/4.0.0"
  xmlns:xsi="http://www.w3.org/2001/XMLSchema-instance" xsi:schemaLocation="http://maven.apache.org/POM/4.0.0 http://maven.apache.org/xsd/maven-4.0.0.xsd">

  <parent>
    <groupId>com.azure</groupId>
    <artifactId>azure-perf-test-parent</artifactId>
    <version>1.0.0-beta.1</version> <!-- {x-version-update;com.azure:azure-perf-test-parent;current} -->
    <relativePath>../../parents/azure-perf-test-parent</relativePath>
  </parent>

  <modelVersion>4.0.0</modelVersion>

  <groupId>com.azure</groupId>
  <artifactId>azure-storage-perf</artifactId>
  <version>1.0.0-beta.1</version> <!-- {x-version-update;com.azure:azure-storage-perf;current} -->
  <packaging>jar</packaging>

  <properties>
    <perf.test.mainClass>com.azure.storage.App</perf.test.mainClass>
  </properties>

  <dependencies>
    <dependency>
      <groupId>com.azure</groupId>
      <artifactId>azure-storage-blob</artifactId>
<<<<<<< HEAD
      <version>12.23.1</version> <!-- {x-version-update;com.azure:azure-storage-blob;current} -->
=======
      <version>12.25.0-beta.1</version> <!-- {x-version-update;com.azure:azure-storage-blob;current} -->
>>>>>>> 9e118302
    </dependency>

    <dependency>
      <groupId>com.azure</groupId>
      <artifactId>azure-storage-blob-cryptography</artifactId>
<<<<<<< HEAD
      <version>12.22.1</version> <!-- {x-version-update;com.azure:azure-storage-blob-cryptography;current} -->
=======
      <version>12.24.0-beta.1</version> <!-- {x-version-update;com.azure:azure-storage-blob-cryptography;current} -->
>>>>>>> 9e118302
    </dependency>

    <dependency>
      <groupId>com.azure</groupId>
      <artifactId>azure-storage-file-datalake</artifactId>
<<<<<<< HEAD
      <version>12.16.1</version> <!-- {x-version-update;com.azure:azure-storage-file-datalake;current} -->
=======
      <version>12.18.0-beta.1</version> <!-- {x-version-update;com.azure:azure-storage-file-datalake;current} -->
>>>>>>> 9e118302
    </dependency>

    <dependency>
      <groupId>com.azure</groupId>
      <artifactId>azure-storage-file-share</artifactId>
<<<<<<< HEAD
      <version>12.19.1</version> <!-- {x-version-update;com.azure:azure-storage-file-share;current} -->
=======
      <version>12.21.0-beta.1</version> <!-- {x-version-update;com.azure:azure-storage-file-share;current} -->
>>>>>>> 9e118302
    </dependency>

    <dependency>
      <groupId>com.azure</groupId>
      <artifactId>perf-test-core</artifactId>
      <version>1.0.0-beta.1</version> <!-- {x-version-update;com.azure:perf-test-core;current} -->
    </dependency>

    <dependency>
      <groupId>com.azure</groupId>
      <artifactId>azure-core</artifactId>
      <version>1.43.0</version> <!-- {x-version-update;com.azure:azure-core;dependency} -->
    </dependency>
    <dependency>
      <groupId>com.azure</groupId>
      <artifactId>azure-core-http-netty</artifactId>
      <version>1.13.7</version> <!-- {x-version-update;com.azure:azure-core-http-netty;dependency} -->
    </dependency>

    <dependency>
      <groupId>com.azure</groupId>
      <artifactId>azure-security-keyvault-keys</artifactId>
      <version>4.6.5</version> <!-- {x-version-update;com.azure:azure-security-keyvault-keys;dependency} -->
    </dependency>
  </dependencies>

  <profiles>
    <profile>
      <id>native</id>
      <build>
        <plugins>
          <plugin>
            <groupId>org.graalvm.buildtools</groupId>
            <artifactId>native-maven-plugin</artifactId>
            <version>0.9.19</version> <!-- {x-version-update;org.graalvm.buildtools:native-maven-plugin;external_dependency} -->
            <configuration>
              <mainClass>com.azure.storage.App</mainClass>
              <imageName>azure-storage-blob-perf</imageName>
            </configuration>
            <executions>
              <execution>
                <id>build-native</id>
                <goals>
                  <goal>build</goal>
                </goals>
                <phase>package</phase>
              </execution>
            </executions>
          </plugin>

          <plugin>
            <groupId>org.codehaus.mojo</groupId>
            <artifactId>exec-maven-plugin</artifactId>
            <version>3.1.0</version> <!-- {x-version-update;org.codehaus.mojo:exec-maven-plugin;external_dependency} -->
            <executions>
              <execution>
                <goals>
                  <goal>java</goal>
                </goals>
              </execution>
            </executions>
            <configuration>
              <mainClass>com.azure.storage.App</mainClass>
            </configuration>
          </plugin>
        </plugins>
      </build>
      <dependencies>
        <dependency>
          <groupId>com.azure</groupId>
          <artifactId>azure-aot-graalvm-support</artifactId>
          <version>1.0.0-beta.3</version> <!-- {x-version-update;com.azure:azure-aot-graalvm-support;dependency} -->
        </dependency>
        <dependency>
          <groupId>com.azure</groupId>
          <artifactId>azure-aot-graalvm-support-netty</artifactId>
          <version>1.0.0-beta.3</version> <!-- {x-version-update;com.azure:azure-aot-graalvm-support-netty;dependency} -->
        </dependency>
        <dependency>
          <groupId>com.azure</groupId>
          <artifactId>azure-aot-graalvm-perf</artifactId>
          <version>1.0.0-beta.1</version> <!-- {x-version-update;com.azure:azure-aot-graalvm-perf;current} -->
        </dependency>
        <dependency>
          <groupId>com.azure</groupId>
          <artifactId>azure-identity</artifactId>
          <version>1.10.1</version>  <!-- {x-version-update;com.azure:azure-identity;dependency} -->
        </dependency>
      </dependencies>
    </profile>
  </profiles>
</project><|MERGE_RESOLUTION|>--- conflicted
+++ resolved
@@ -25,41 +25,25 @@
     <dependency>
       <groupId>com.azure</groupId>
       <artifactId>azure-storage-blob</artifactId>
-<<<<<<< HEAD
-      <version>12.23.1</version> <!-- {x-version-update;com.azure:azure-storage-blob;current} -->
-=======
       <version>12.25.0-beta.1</version> <!-- {x-version-update;com.azure:azure-storage-blob;current} -->
->>>>>>> 9e118302
     </dependency>
 
     <dependency>
       <groupId>com.azure</groupId>
       <artifactId>azure-storage-blob-cryptography</artifactId>
-<<<<<<< HEAD
-      <version>12.22.1</version> <!-- {x-version-update;com.azure:azure-storage-blob-cryptography;current} -->
-=======
       <version>12.24.0-beta.1</version> <!-- {x-version-update;com.azure:azure-storage-blob-cryptography;current} -->
->>>>>>> 9e118302
     </dependency>
 
     <dependency>
       <groupId>com.azure</groupId>
       <artifactId>azure-storage-file-datalake</artifactId>
-<<<<<<< HEAD
-      <version>12.16.1</version> <!-- {x-version-update;com.azure:azure-storage-file-datalake;current} -->
-=======
       <version>12.18.0-beta.1</version> <!-- {x-version-update;com.azure:azure-storage-file-datalake;current} -->
->>>>>>> 9e118302
     </dependency>
 
     <dependency>
       <groupId>com.azure</groupId>
       <artifactId>azure-storage-file-share</artifactId>
-<<<<<<< HEAD
-      <version>12.19.1</version> <!-- {x-version-update;com.azure:azure-storage-file-share;current} -->
-=======
       <version>12.21.0-beta.1</version> <!-- {x-version-update;com.azure:azure-storage-file-share;current} -->
->>>>>>> 9e118302
     </dependency>
 
     <dependency>
