--- conflicted
+++ resolved
@@ -25,31 +25,19 @@
     <dependency>
       <groupId>com.azure</groupId>
       <artifactId>azure-storage-blob</artifactId>
-<<<<<<< HEAD
-      <version>12.17.0-beta.2</version> <!-- {x-version-update;com.azure:azure-storage-blob;current} -->
-=======
       <version>12.18.0-beta.1</version> <!-- {x-version-update;com.azure:azure-storage-blob;current} -->
->>>>>>> 8d609db9
     </dependency>
 
     <dependency>
       <groupId>com.azure</groupId>
       <artifactId>azure-storage-file-datalake</artifactId>
-<<<<<<< HEAD
-      <version>12.10.0-beta.2</version> <!-- {x-version-update;com.azure:azure-storage-file-datalake;current} -->
-=======
       <version>12.11.0-beta.1</version> <!-- {x-version-update;com.azure:azure-storage-file-datalake;current} -->
->>>>>>> 8d609db9
     </dependency>
 
     <dependency>
       <groupId>com.azure</groupId>
       <artifactId>azure-storage-file-share</artifactId>
-<<<<<<< HEAD
-      <version>12.13.0-beta.2</version> <!-- {x-version-update;com.azure:azure-storage-file-share;current} -->
-=======
       <version>12.14.0-beta.1</version> <!-- {x-version-update;com.azure:azure-storage-file-share;current} -->
->>>>>>> 8d609db9
     </dependency>
 
     <dependency>
@@ -119,16 +107,7 @@
         <dependency>
           <groupId>com.azure</groupId>
           <artifactId>azure-identity</artifactId>
-<<<<<<< HEAD
-          <version>1.5.1</version>  <!-- {x-version-update;com.azure:azure-identity;dependency} -->
-        </dependency>
-        <dependency>
-          <groupId>com.azure</groupId>
-          <artifactId>azure-data-appconfiguration</artifactId>
-          <version>1.3.2</version>  <!-- {x-version-update;com.azure:azure-data-appconfiguration;dependency} -->
-=======
           <version>1.5.2</version>  <!-- {x-version-update;com.azure:azure-identity;dependency} -->
->>>>>>> 8d609db9
         </dependency>
       </dependencies>
     </profile>
