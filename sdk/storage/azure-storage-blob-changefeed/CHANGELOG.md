# Release History

<<<<<<< HEAD
## 12.0.0-beta.14 (2022-02-08)
=======
## 12.0.0-beta.15 (Unreleased)
>>>>>>> 5deba529

### Features Added
- Added support for 2021-04-10 service version.

## 12.0.0-beta.14 (2022-01-14)

### Other Changes

#### Dependency Updates

- Upgraded `azure-core` from `1.23.0` to version `1.24.1`.
- Upgraded `azure-core-http-netty` from `1.11.3` to version `1.11.6`.
- Upgraded `azure-storage-blob` from `12.15.0-beta.2` to version `12.14.3`.

## 12.0.0-beta.13 (2021-12-07)

### Features Added
- Added support for 2021-02-12 service version.

## 12.0.0-beta.12 (2021-11-10)

### Other Changes

#### Dependency Updates

- Upgraded `azure-core` from `1.21.0` to version `1.22.0`.
- Upgraded `azure-core-http-netty` from `1.11.1` to version `1.11.2`.
- Upgraded `azure-storage-blob` from `12.15.0-beta.1` to version `12.14.2`.

## 12.0.0-beta.11 (2021-11-05)

### Features Added
- Added support for the 2020-12-06 service version.


## 12.0.0-beta.10 (2021-10-12)

### Other Changes
#### Dependency Updates
- Updated to version `12.14.1` of `azure-storage-blob`

## 12.0.0-beta.9 (2021-09-15)
### Other changes
- Updated blob dependency to 12.14.0

## 12.0.0-beta.8 (2021-07-28)
- Added support for the 2020-10-02 service version.

## 12.0.0-beta.7 (2021-06-09)
### Dependency updates

- Updated blob dependency to 12.12.0

## 12.0.0-beta.6 (2021-04-29)
### Dependency updates

- Updated blob dependency to 12.11.0

## 12.0.0-beta.5 (2021-01-14)
### Dependency updates

- Updated blob dependency to 12.10.0

## 12.0.0-beta.4 (2020-11-11)
### Dependency updates

- Updated blob dependency to 12.9.0

## 12.0.0-beta.3 (2020-10-01)
- Added support to specify context in the sync methods.

## 12.0.0-beta.2 (2020-08-13)
- Added the ability to read to the current hour
- Standardized continuation token behavior so that it is consistent between Azure SDK changefeed packages in other languages

## 12.0.0-beta.1 (2020-07-07)
- Initial release.
- Added support to get changefeed events for an account. 

### Features included in `azure-storage-blob-changefeed`
- This package supports changefeed for blob storage.
- Reactive streams support using [Project Reactor](https://projectreactor.io/).<|MERGE_RESOLUTION|>--- conflicted
+++ resolved
@@ -1,10 +1,6 @@
 # Release History
 
-<<<<<<< HEAD
-## 12.0.0-beta.14 (2022-02-08)
-=======
-## 12.0.0-beta.15 (Unreleased)
->>>>>>> 5deba529
+## 12.0.0-beta.15 (2022-02-08)
 
 ### Features Added
 - Added support for 2021-04-10 service version.
