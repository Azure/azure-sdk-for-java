--- conflicted
+++ resolved
@@ -76,7 +76,7 @@
     <dependency>
       <groupId>com.fasterxml.jackson.dataformat</groupId>
       <artifactId>jackson-dataformat-xml</artifactId>
-      <version>2.15.4</version> <!-- {x-version-update;com.fasterxml.jackson.dataformat:jackson-dataformat-xml;external_dependency} -->
+      <version>2.13.5</version> <!-- {x-version-update;com.fasterxml.jackson.dataformat:jackson-dataformat-xml;external_dependency} -->
     </dependency>
 
     <!-- Added this dependency to include necessary annotations used by reactor core.
@@ -112,17 +112,13 @@
     <dependency>
       <groupId>io.projectreactor</groupId>
       <artifactId>reactor-test</artifactId>
-<<<<<<< HEAD
-      <version>3.6.4</version> <!-- {x-version-update;io.projectreactor:reactor-test;external_dependency} -->
-=======
       <version>3.4.36</version> <!-- {x-version-update;io.projectreactor:reactor-test;external_dependency} -->
->>>>>>> 029ceb77
       <scope>test</scope>
     </dependency>
     <dependency>
       <groupId>org.mockito</groupId>
       <artifactId>mockito-core</artifactId>
-      <version>5.7.0</version> <!-- {x-version-update;org.mockito:mockito-core;external_dependency} -->
+      <version>4.11.0</version> <!-- {x-version-update;org.mockito:mockito-core;external_dependency} -->
       <scope>test</scope>
     </dependency>
     <!-- bytebuddy dependencies are required for mockito 4.11.0 to work with Java 21. Mockito 4.11.0 is the last release -->
@@ -148,19 +144,19 @@
     <dependency>
       <groupId>org.junit.jupiter</groupId>
       <artifactId>junit-jupiter-api</artifactId>
-      <version>5.10.2</version> <!-- {x-version-update;org.junit.jupiter:junit-jupiter-api;external_dependency} -->
+      <version>5.9.3</version> <!-- {x-version-update;org.junit.jupiter:junit-jupiter-api;external_dependency} -->
       <scope>test</scope>
     </dependency>
     <dependency>
       <groupId>org.junit.jupiter</groupId>
       <artifactId>junit-jupiter-engine</artifactId>
-      <version>5.10.2</version> <!-- {x-version-update;org.junit.jupiter:junit-jupiter-engine;external_dependency} -->
+      <version>5.9.3</version> <!-- {x-version-update;org.junit.jupiter:junit-jupiter-engine;external_dependency} -->
       <scope>test</scope>
     </dependency>
     <dependency>
       <groupId>org.junit.jupiter</groupId>
       <artifactId>junit-jupiter-params</artifactId>
-      <version>5.10.2</version> <!-- {x-version-update;org.junit.jupiter:junit-jupiter-params;external_dependency} -->
+      <version>5.9.3</version> <!-- {x-version-update;org.junit.jupiter:junit-jupiter-params;external_dependency} -->
       <scope>test</scope>
     </dependency>
   </dependencies>
@@ -170,12 +166,12 @@
       <plugin>
         <groupId>org.apache.maven.plugins</groupId>
         <artifactId>maven-enforcer-plugin</artifactId>
-        <version>3.4.1</version> <!-- {x-version-update;org.apache.maven.plugins:maven-enforcer-plugin;external_dependency} -->
+        <version>3.0.0-M3</version> <!-- {x-version-update;org.apache.maven.plugins:maven-enforcer-plugin;external_dependency} -->
         <configuration>
           <rules>
             <bannedDependencies>
               <includes>
-                <include>com.fasterxml.jackson.dataformat:jackson-dataformat-xml:[2.15.4]</include> <!-- {x-include-update;com.fasterxml.jackson.dataformat:jackson-dataformat-xml;external_dependency} -->
+                <include>com.fasterxml.jackson.dataformat:jackson-dataformat-xml:[2.13.5]</include> <!-- {x-include-update;com.fasterxml.jackson.dataformat:jackson-dataformat-xml;external_dependency} -->
               </includes>
             </bannedDependencies>
           </rules>
