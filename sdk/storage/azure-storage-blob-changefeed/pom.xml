--- conflicted
+++ resolved
@@ -67,11 +67,7 @@
     <dependency>
       <groupId>com.azure</groupId>
       <artifactId>azure-storage-blob</artifactId>
-<<<<<<< HEAD
-      <version>12.23.1</version> <!-- {x-version-update;com.azure:azure-storage-blob;current} -->
-=======
       <version>12.25.0-beta.1</version> <!-- {x-version-update;com.azure:azure-storage-blob;current} -->
->>>>>>> 9e118302
     </dependency>
 
     <dependency>
@@ -93,11 +89,7 @@
     <dependency>
       <groupId>com.azure</groupId>
       <artifactId>azure-storage-common</artifactId>
-<<<<<<< HEAD
-      <version>12.22.1</version> <!-- {x-version-update;com.azure:azure-storage-common;current} -->
-=======
       <version>12.24.0-beta.1</version> <!-- {x-version-update;com.azure:azure-storage-common;current} -->
->>>>>>> 9e118302
       <classifier>tests</classifier>
       <type>test-jar</type>
       <scope>test</scope>
