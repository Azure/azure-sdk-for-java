--- conflicted
+++ resolved
@@ -1,15 +1,13 @@
 # Release History
 
 ## 12.3.0-beta.1 (Unreleased)
-<<<<<<< HEAD
 - Added support for the 2020-02-10 service version.
 - Added support for setting, modifying, and removing ACLs recursively.
 - Added support to schedule file expiration. 
 - Added support to specify Arrow Output Serialization when querying a file. 
 - Added support to generate directory SAS and added support to specify additional user ids and correlation ids for user delegation SAS.
-=======
+
 - Fixed a bug where the TokenCredential scope would be incorrect for custom URLs.
->>>>>>> 1f1e8fb5
 - Added support to upload data to a file from an InputStream.
 - Added support to specify permissions and umask when uploading a file. 
 - Fixed a bug where an empty string would be sent with the x-ms-properties header when metadata was null or empty.
