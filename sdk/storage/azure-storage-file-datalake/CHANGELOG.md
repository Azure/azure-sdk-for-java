# Release History

<<<<<<< HEAD
## 12.5.0-beta.4 (Unreleased)
- Added support for the 2020-08-04 service version.
- Added support to specify Parquet Input Serialization when querying a file.
- Added support to undelete a file or directory
- Added support to list deletedPaths
- Added support to get/set service properties
=======
## 12.6.0-beta.1 (Unreleased)

>>>>>>> 908c7134

## 12.5.0 (2021-04-29)
- Fixed a bug where large files would hang when the upload method was called. 
- DataLakeLeaseClient now remembers the Lease ID after a lease change.

## 12.5.0-beta.3 (2021-04-16)
- Updated `azure-storage-blob` version to `12.11.0-beta.3` to pickup fixes for blob output stream.

## 12.5.0-beta.2 (2021-03-29)
- Fixed a bug where files/directories in root directories could not be renamed.
- Fixed a bug where more data would be buffered in buffered upload than expected due to Reactor's concatMap operator.

## 12.4.1 (2021-03-19)
- Updated `azure-storage-blob` version to `12.10.1` to pickup fixes for blob output stream.

## 12.5.0-beta.1 (2021-02-10)
- Added support for the 2020-06-12 service version. 
- Added support to undelete a file system. 

## 12.4.0 (2021-01-14)
- GA release
- Fixed bug where getFileClient and getSubDirectoryClient on DirectoryClient would throw IllegalArgumentException if either resource had special characters.

## 12.4.0-beta.1 (2020-12-07)
- Added support to list paths on a directory.
- Exposed ClientOptions on all client builders, allowing users to set a custom application id and custom headers.
- Fixed a bug where the error message would not be displayed the exception message of a HEAD request.
- Added a MetadataValidationPolicy to check for leading and trailing whitespace in metadata that would cause Auth failures.

## 12.3.0 (2020-11-11)
- Added support to specify whether or not a pipeline policy should be added per call or per retry.
- Modified DataLakeAclChangeFailedException to extend AzureException
- Fixed a bug where the endpoint would be improperly converted if the account name contained the word dfs.

## 12.3.0-beta.1 (2020-10-01)
- Added support for the 2020-02-10 service version.
- Added support for setting, modifying, and removing ACLs recursively.
- Added support to schedule file expiration. 
- Added support to specify Arrow Output Serialization when querying a file. 
- Added support to generate directory SAS and added support to specify additional user ids and correlation ids for user delegation SAS.
- Fixed a bug where users could not download more than 5000MB of data in one shot in the readToFile API.
- Fixed a bug where the TokenCredential scope would be incorrect for custom URLs.
- Added support to upload data to a file from an InputStream.
- Added support to specify permissions and umask when uploading a file. 
- Fixed a bug where an empty string would be sent with the x-ms-properties header when metadata was null or empty.
- Fixed a bug where a custom application id in HttpLogOptions would not be added to the User Agent String.

## 12.2.0 (2020-08-13)
- Fixed bug where Query Input Stream would throw when a ByteBuffer of length 0 was encountered.

## 12.2.0-beta.1 (2020-07-07)
- Added support for the 2019-12-12 service version.
- Added support to query a file. 
- Added support to increase the maximum size of data that can be sent via an append.
- Fixed a bug that would cause buffered upload to always put an empty file before uploading actual data.

## 12.1.2 (2020-06-12)
- Updated azure-storage-common and azure-core dependencies.

## 12.1.1 (2020-05-06)
- Updated `azure-core` version to `1.5.0` to pickup fixes for percent encoding `UTF-8` and invalid leading bytes in a body string.

## 12.1.0 (2020-04-06)
- Fixed a NPE caused due to deserializing a non existent lastModifiedTime.
- Added an isDirectory property to PathProperties.
- Fixed DataLakeFileSystemClient.createFile/createDirectory, DataLakeDirectoryClient.createFile/createSubdirectory to not overwrite by default
- Added overloads to DataLakeFileSystemClient.createFile/createDirectory, DataLakeDirectoryClient.createFile/createSubdirectory to allow overwrite behavior.
- Fixed a bug where the Date header wouldn't be updated with a new value on request retry.
- Fixed a bug where rename would not work with Url encoded destinations.

## 12.0.1 (2020-03-11)
- GA release.
- Fixed bug that caused rename to fail on paths that are url encoded.
- Mapped StorageErrorException and BlobStorageException to DataLakeStorageException on DataLakeServiceClient.listFileSystems
- Removed DataLakeFileSystem.getRootDirectory methods to get the root directory in a file system.

## 12.0.0-beta.12 (2020-02-12)
- Added ability to rename files and directories across file systems.
- Added DataLakeFileSystem.getRootDirectory methods to get the root directory in a file system.
- Fixed bug which caused NullPointerException when creating a PathItem.

## 12.0.0-beta.11 (2020-02-10)
- Updated `azure-core-http-netty` to version 1.3.0
- Update `azure-storage-blob` to version 12.3.1

## 12.0.0-beta.10 (2020-01-15)
This package's
[documentation](https://github.com/Azure/azure-sdk-for-java/blob/azure-storage-file-datalake_12.0.0-beta.10/sdk/storage/azure-storage-file-datalake/README.md)
and
[samples](https://github.com/Azure/azure-sdk-for-java/blob/azure-storage-file-datalake_12.0.0-beta.10/sdk/storage/azure-storage-file-datalake/src/samples/java/com/azure/storage/file/datalake)

- Upgraded to version 12.3.0 of Azure Storage Blob.

## 12.0.0-beta.9 (2020-01-08)
This package's
[documentation](https://github.com/Azure/azure-sdk-for-java/blob/azure-storage-file-datalake_12.0.0-beta.9/sdk/storage/azure-storage-file-datalake/README.md)
and
[samples](https://github.com/Azure/azure-sdk-for-java/blob/azure-storage-file-datalake_12.0.0-beta.9/sdk/storage/azure-storage-file-datalake/src/samples/java/com/azure/storage/file/datalake)

## 12.0.0-beta.8 (2019-12-18)
- Added SAS generation methods on clients to improve discoverability and convenience of sas.
- Mapped StorageErrorException and BlobStorageException to DataLakeStorageException.
- Added support for exists method on FileClients and DirectoryClients
- Added support for no overwrite by default on min create method on FileClients and DirectoryClients and flush method on FileClients

## 12.0.0-beta.7 (2019-12-04)
This package's
[documentation](https://github.com/Azure/azure-sdk-for-java/blob/master/sdk/storage/azure-storage-file-datalake/README.md)
and
[samples](https://github.com/Azure/azure-sdk-for-java/tree/master/sdk/storage/azure-storage-file-datalake/src/samples/java/com/azure/storage/file/datalake)

- Fixed bug in ClientBuilders that prevented OAuth from functioning.
- Added a check in ClientBuilders to enforce HTTPS for bearer token authentication.
- Added support for URl encoding.
- Moved LeaseClients to the specialized package.
- Split setAccessControl API into setPermissions and setAccessControlList.
- Renamed setters and getters in PathPermissions and RolePermissions to be more detailed.
- Fixed camel-casing of the word SubDirectory.
- Upgraded to version 1.1.0 of Azure Core.
- Upgraded to version 12.1.0 of Azure Storage Blob.

## 12.0.0-preview.5
- Initial Release. Please see the README and wiki for information on the new design.
- Support for Azure Data Lake Storage REST APIs.
- Support for DataLakeServiceClient: create file system, delete file system, get file systems, and get user delegation key
- Support for DataLakeLeaseClient: acquire, renew, release, change, and break lease
- Support for DataLakeFileSystemClient: create, delete, get properties, set metadata, get paths, create directory, delete directory, create file, delete file
- Support for DataLakeDirectoryClient: create, delete, rename, get properties, get access control, set metadata, set properties, set access control, create file, delete file, create sub-directory, delete sub-directory
- Support for DataLakeFileClient: create, delete, rename, get properties, get access control, set metadata, set properties, set access control, append, flush, read

This package's
[documentation](https://github.com/Azure/azure-sdk-for-java/blob/master/sdk/storage/azure-storage-file-datalake/README.md)
and
[samples](https://github.com/Azure/azure-sdk-for-java/tree/master/sdk/storage/azure-storage-file-datalake/src/samples/java/com/azure/storage/file/datalake)
<|MERGE_RESOLUTION|>--- conflicted
+++ resolved
@@ -1,16 +1,11 @@
 # Release History
 
-<<<<<<< HEAD
-## 12.5.0-beta.4 (Unreleased)
+## 12.6.0-beta.1 (Unreleased)
 - Added support for the 2020-08-04 service version.
 - Added support to specify Parquet Input Serialization when querying a file.
 - Added support to undelete a file or directory
 - Added support to list deletedPaths
 - Added support to get/set service properties
-=======
-## 12.6.0-beta.1 (Unreleased)
-
->>>>>>> 908c7134
 
 ## 12.5.0 (2021-04-29)
 - Fixed a bug where large files would hang when the upload method was called. 
