--- conflicted
+++ resolved
@@ -4,11 +4,8 @@
 
 ### Features Added
 - Added support for 2021-06-08 service version.
-<<<<<<< HEAD
-- Added support for CPK. 
-=======
+- Added support for CPK.
 - Added creationTime and expiryTime fields to `PathItem`.
->>>>>>> d83759e6
 
 ### Breaking Changes
 
