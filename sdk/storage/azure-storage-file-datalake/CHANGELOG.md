# Change Log azure-storage-file-datalake

<<<<<<< HEAD
## Version XX.X.X-beta.X (XXXX-XX-XX)
- Added SAS generation methods on clients to improve discoverability and convenience of sas.
- Mapped StorageErrorException and BlobStorageException to DataLakeStorageException.
=======
## Version XXXX-X-X-beta.X (XXXX-XX-XX)
- Added support for exists method on FileClients and DirectoryClients
>>>>>>> b90bab46

## Version 12.0.0-beta.7 (2019-12-04)
This package's 
[documentation](https://github.com/Azure/azure-sdk-for-java/blob/master/sdk/storage/azure-storage-file-datalake/README.md) 
and 
[samples](https://github.com/Azure/azure-sdk-for-java/tree/master/sdk/storage/azure-storage-file-datalake/src/samples/java/com/azure/storage/file/datalake) 

- Fixed bug in ClientBuilders that prevented OAuth from functioning.
- Added a check in ClientBuilders to enforce HTTPS for bearer token authentication.
- Added support for URl encoding.
- Moved LeaseClients to the specialized package.
- Split setAccessControl API into setPermissions and setAccessControlList.
- Renamed setters and getters in PathPermissions and RolePermissions to be more detailed.
- Fixed camel-casing of the word SubDirectory.
- Upgraded to version 1.1.0 of Azure Core.
- Upgraded to version 12.1.0 of Azure Storage Blob. 

## Version 12.0.0-preview.5 (2019-11-06)
- Initial Release. Please see the README and wiki for information on the new design.
- Support for Azure Data Lake Storage REST APIs.
- Support for DataLakeServiceClient: create file system, delete file system, get file systems, and get user delegation key
- Support for DataLakeLeaseClient: acquire, renew, release, change, and break lease
- Support for DataLakeFileSystemClient: create, delete, get properties, set metadata, get paths, create directory, delete directory, create file, delete file
- Support for DataLakeDirectoryClient: create, delete, rename, get properties, get access control, set metadata, set properties, set access control, create file, delete file, create sub-directory, delete sub-directory
- Support for DataLakeFileClient: create, delete, rename, get properties, get access control, set metadata, set properties, set access control, append, flush, read

This package's 
[documentation](https://github.com/Azure/azure-sdk-for-java/blob/master/sdk/storage/azure-storage-file-datalake/README.md) 
and 
[samples](https://github.com/Azure/azure-sdk-for-java/tree/master/sdk/storage/azure-storage-file-datalake/src/samples/java/com/azure/storage/file/datalake) <|MERGE_RESOLUTION|>--- conflicted
+++ resolved
@@ -1,13 +1,9 @@
 # Change Log azure-storage-file-datalake
 
-<<<<<<< HEAD
 ## Version XX.X.X-beta.X (XXXX-XX-XX)
 - Added SAS generation methods on clients to improve discoverability and convenience of sas.
 - Mapped StorageErrorException and BlobStorageException to DataLakeStorageException.
-=======
-## Version XXXX-X-X-beta.X (XXXX-XX-XX)
 - Added support for exists method on FileClients and DirectoryClients
->>>>>>> b90bab46
 
 ## Version 12.0.0-beta.7 (2019-12-04)
 This package's 
