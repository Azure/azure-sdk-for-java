# Release History

## 12.10.0-beta.1 (Unreleased)

### Features Added
<<<<<<< HEAD
- Added ability to set permission, umask, owner, group, ACL, lease, and expiry time to the following: 
  DataLakePathClient.createWithResponse, DataLakeDirectoryClient.createFileWithResponse, 
  DataLakeDirectoryClient.createSubdirectoryWithResponse DataLakeFile.createWithResponse, 
  DataLakeFileSystemClient.createFileWithResponse, and DataLakeFileSystemClient.createDirectoryWithResponse.
=======
- Added support for 2021-06-08 service version.
- Added support for Customer Provided Keys.
- Added creationTime and expiryTime fields to `PathItem`.

>>>>>>> 45273085
### Breaking Changes

### Bugs Fixed

### Other Changes

## 12.9.0 (2022-04-07)

### Bugs Fixed
- Fixed a bug that would cause auth failures when trying to rename a path object while authenticating with a sas.
- Fixed a bug where `uploadFromFile(String, boolean)` used a different size to determine whether file existence should
  be checked before using chunked upload than the size used to triggered chunked upload.
### Other Changes
#### Dependency Updates
- Upgraded `azure-core` from `1.26.0` to version `1.27.0`.
- Upgraded `azure-core-http-netty` from `1.11.8` to version `1.11.9`.
- Upgraded `azure-storage-blob` from `12.15.0` to version `12.16.0`.

## 12.8.0 (2022-03-09)

### Other Changes
- GA release for STG 79, 80, 81

## 12.7.4 (2022-02-11)

### Other Changes

#### Dependency Updates

- Upgraded `azure-core` from `1.24.1` to version `1.25.0`.
- Upgraded `azure-core-http-netty` from `1.11.6` to version `1.11.7`.
- Upgraded `azure-storage-blob` from `12.14.3` to version `12.14.4`.

## 12.8.0-beta.3 (2022-02-09)

### Features Added
- Added support for 2021-04-10 service version.

### Bugs Fixed
- Fixed a bug in builders that would cause fileSystem or path name to be erased if specified before the connection string.

## 12.7.3 (2022-01-14)

### Other Changes

#### Dependency Updates

- Upgraded `azure-core` from `1.22.0` to version `1.24.1`.
- Upgraded `azure-core-http-netty` from `1.11.2` to version `1.11.6`.
- Upgraded `azure-storage-blob` from `12.14.2` to version `12.14.3`.

## 12.8.0-beta.2 (2021-12-07)

### Features Added
- Added support for 2021-02-12 service version.
- Added support for listing system containers.

### Bugs Fixed
- Fixed a bug in DataLakeFileClient.flush() in which the logic of the overwrite parameter was reversed.
- Fixed a bug that would cause authenticating with a sas token to fail if the timestamps in the token were formatted differently.

## 12.7.2 (2021-11-10)

### Other Changes

#### Dependency Updates

- Upgraded `azure-core` from `1.21.0` to version `1.22.0`.
- Upgraded `azure-core-http-netty` from `1.11.1` to version `1.11.2`.
- Upgraded `azure-storage-blob` from `12.14.1` to version `12.14.2`.

## 12.8.0-beta.1 (2021-11-05)

### Features Added
- Added support for the 2020-12-06 service version.

## 12.7.1 (2021-10-12)

### Bugs Fixed
- Fixed bug where composite BlobServiceException wasn't translated into DataLakeServiceException.

### Other Changes
#### Dependency Updates
- Updated to version `12.14.1` of `azure-storage-blob`
- Updated to version `1.21.0` of `azure-core`

## 12.7.0 (2021-09-15)
- GA release

## 12.7.0-beta.1 (2021-07-28)
- Added support for openInputStream to sync data lake file clients
- Added support for the 2020-10-02 service version.
- Added support to specify Parquet Input Serialization when querying a file.
- Updated DownloadRetryOptions.maxRetryRequests to default downloads to retry 5 times.

## 12.6.0 (2021-06-09)
- GA release

## 12.6.0-beta.1 (2021-05-13)
- Added support for the 2020-08-04 service version.
- Added support to undelete a file or directory
- Added support to list deletedPaths
- Added support to get/set service properties
- Deprecated support to undelete a file system to a new name. 

## 12.5.1 (2021-05-13)
### Dependency Updates
- Updated `azure-storage-blob` to version `12.11.1`
- Updated `azure-core` to version `1.16.0`

## 12.5.0 (2021-04-29)
- Fixed a bug where large files would not respond when the upload method was called. 
- DataLakeLeaseClient now remembers the Lease ID after a lease change.

## 12.5.0-beta.3 (2021-04-16)
- Updated `azure-storage-blob` version to `12.11.0-beta.3` to pickup fixes for blob output stream.

## 12.5.0-beta.2 (2021-03-29)
- Fixed a bug where files/directories in root directories could not be renamed.
- Fixed a bug where more data would be buffered in buffered upload than expected due to Reactor's concatMap operator.

## 12.4.1 (2021-03-19)
- Updated `azure-storage-blob` version to `12.10.1` to pickup fixes for blob output stream.

## 12.5.0-beta.1 (2021-02-10)
- Added support for the 2020-06-12 service version. 
- Added support to undelete a file system. 

## 12.4.0 (2021-01-14)
- GA release
- Fixed bug where getFileClient and getSubDirectoryClient on DirectoryClient would throw IllegalArgumentException if either resource had special characters.

## 12.4.0-beta.1 (2020-12-07)
- Added support to list paths on a directory.
- Exposed ClientOptions on all client builders, allowing users to set a custom application id and custom headers.
- Fixed a bug where the error message would not be displayed the exception message of a HEAD request.
- Added a MetadataValidationPolicy to check for leading and trailing whitespace in metadata that would cause Auth failures.

## 12.3.0 (2020-11-11)
- Added support to specify whether or not a pipeline policy should be added per call or per retry.
- Modified DataLakeAclChangeFailedException to extend AzureException
- Fixed a bug where the endpoint would be improperly converted if the account name contained the word dfs.

## 12.3.0-beta.1 (2020-10-01)
- Added support for the 2020-02-10 service version.
- Added support for setting, modifying, and removing ACLs recursively.
- Added support to schedule file expiration. 
- Added support to specify Arrow Output Serialization when querying a file. 
- Added support to generate directory SAS and added support to specify additional user ids and correlation ids for user delegation SAS.
- Fixed a bug where users could not download more than 5000MB of data in one shot in the readToFile API.
- Fixed a bug where the TokenCredential scope would be incorrect for custom URLs.
- Added support to upload data to a file from an InputStream.
- Added support to specify permissions and umask when uploading a file. 
- Fixed a bug where an empty string would be sent with the x-ms-properties header when metadata was null or empty.
- Fixed a bug where a custom application id in HttpLogOptions would not be added to the User Agent String.

## 12.2.0 (2020-08-13)
- Fixed bug where Query Input Stream would throw when a ByteBuffer of length 0 was encountered.

## 12.2.0-beta.1 (2020-07-07)
- Added support for the 2019-12-12 service version.
- Added support to query a file. 
- Added support to increase the maximum size of data that can be sent via an append.
- Fixed a bug that would cause buffered upload to always put an empty file before uploading actual data.

## 12.1.2 (2020-06-12)
- Updated azure-storage-common and azure-core dependencies.

## 12.1.1 (2020-05-06)
- Updated `azure-core` version to `1.5.0` to pickup fixes for percent encoding `UTF-8` and invalid leading bytes in a body string.

## 12.1.0 (2020-04-06)
- Fixed a NPE caused due to deserializing a non existent lastModifiedTime.
- Added an isDirectory property to PathProperties.
- Fixed DataLakeFileSystemClient.createFile/createDirectory, DataLakeDirectoryClient.createFile/createSubdirectory to not overwrite by default
- Added overloads to DataLakeFileSystemClient.createFile/createDirectory, DataLakeDirectoryClient.createFile/createSubdirectory to allow overwrite behavior.
- Fixed a bug where the Date header wouldn't be updated with a new value on request retry.
- Fixed a bug where rename would not work with Url encoded destinations.

## 12.0.1 (2020-03-11)
- GA release.
- Fixed bug that caused rename to fail on paths that are url encoded.
- Mapped StorageErrorException and BlobStorageException to DataLakeStorageException on DataLakeServiceClient.listFileSystems
- Removed DataLakeFileSystem.getRootDirectory methods to get the root directory in a file system.

## 12.0.0-beta.12 (2020-02-12)
- Added ability to rename files and directories across file systems.
- Added DataLakeFileSystem.getRootDirectory methods to get the root directory in a file system.
- Fixed bug which caused NullPointerException when creating a PathItem.

## 12.0.0-beta.11 (2020-02-10)
- Updated `azure-core-http-netty` to version 1.3.0
- Update `azure-storage-blob` to version 12.3.1

## 12.0.0-beta.10 (2020-01-15)
This package's
[documentation](https://github.com/Azure/azure-sdk-for-java/blob/azure-storage-file-datalake_12.0.0-beta.10/sdk/storage/azure-storage-file-datalake/README.md)
and
[samples](https://github.com/Azure/azure-sdk-for-java/blob/azure-storage-file-datalake_12.0.0-beta.10/sdk/storage/azure-storage-file-datalake/src/samples/java/com/azure/storage/file/datalake)

- Upgraded to version 12.3.0 of Azure Storage Blob.

## 12.0.0-beta.9 (2020-01-08)
This package's
[documentation](https://github.com/Azure/azure-sdk-for-java/blob/azure-storage-file-datalake_12.0.0-beta.9/sdk/storage/azure-storage-file-datalake/README.md)
and
[samples](https://github.com/Azure/azure-sdk-for-java/blob/azure-storage-file-datalake_12.0.0-beta.9/sdk/storage/azure-storage-file-datalake/src/samples/java/com/azure/storage/file/datalake)

## 12.0.0-beta.8 (2019-12-18)
- Added SAS generation methods on clients to improve discoverability and convenience of sas.
- Mapped StorageErrorException and BlobStorageException to DataLakeStorageException.
- Added support for exists method on FileClients and DirectoryClients
- Added support for no overwrite by default on min create method on FileClients and DirectoryClients and flush method on FileClients

## 12.0.0-beta.7 (2019-12-04)
This package's
[documentation](https://github.com/Azure/azure-sdk-for-java/blob/main/sdk/storage/azure-storage-file-datalake/README.md)
and
[samples](https://github.com/Azure/azure-sdk-for-java/tree/main/sdk/storage/azure-storage-file-datalake/src/samples/java/com/azure/storage/file/datalake)

- Fixed bug in ClientBuilders that prevented OAuth from functioning.
- Added a check in ClientBuilders to enforce HTTPS for bearer token authentication.
- Added support for URl encoding.
- Moved LeaseClients to the specialized package.
- Split setAccessControl API into setPermissions and setAccessControlList.
- Renamed setters and getters in PathPermissions and RolePermissions to be more detailed.
- Fixed camel-casing of the word SubDirectory.
- Upgraded to version 1.1.0 of Azure Core.
- Upgraded to version 12.1.0 of Azure Storage Blob.

## 12.0.0-preview.5
- Initial Release. Please see the README and wiki for information on the new design.
- Support for Azure Data Lake Storage REST APIs.
- Support for DataLakeServiceClient: create file system, delete file system, get file systems, and get user delegation key
- Support for DataLakeLeaseClient: acquire, renew, release, change, and break lease
- Support for DataLakeFileSystemClient: create, delete, get properties, set metadata, get paths, create directory, delete directory, create file, delete file
- Support for DataLakeDirectoryClient: create, delete, rename, get properties, get access control, set metadata, set properties, set access control, create file, delete file, create sub-directory, delete sub-directory
- Support for DataLakeFileClient: create, delete, rename, get properties, get access control, set metadata, set properties, set access control, append, flush, read

This package's
[documentation](https://github.com/Azure/azure-sdk-for-java/blob/main/sdk/storage/azure-storage-file-datalake/README.md)
and
[samples](https://github.com/Azure/azure-sdk-for-java/tree/main/sdk/storage/azure-storage-file-datalake/src/samples/java/com/azure/storage/file/datalake)
<|MERGE_RESOLUTION|>--- conflicted
+++ resolved
@@ -3,17 +3,14 @@
 ## 12.10.0-beta.1 (Unreleased)
 
 ### Features Added
-<<<<<<< HEAD
 - Added ability to set permission, umask, owner, group, ACL, lease, and expiry time to the following: 
   DataLakePathClient.createWithResponse, DataLakeDirectoryClient.createFileWithResponse, 
   DataLakeDirectoryClient.createSubdirectoryWithResponse DataLakeFile.createWithResponse, 
   DataLakeFileSystemClient.createFileWithResponse, and DataLakeFileSystemClient.createDirectoryWithResponse.
-=======
 - Added support for 2021-06-08 service version.
 - Added support for Customer Provided Keys.
 - Added creationTime and expiryTime fields to `PathItem`.
 
->>>>>>> 45273085
 ### Breaking Changes
 
 ### Bugs Fixed
