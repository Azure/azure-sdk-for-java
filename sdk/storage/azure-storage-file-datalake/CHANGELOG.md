# Release History

## 12.6.0-beta.1 (2021-05-13)
- Added support for the 2020-08-04 service version.
- Added support to undelete a file or directory
- Added support to list deletedPaths
- Added support to get/set service properties
<<<<<<< HEAD
- Added support for openInputStream to data lake file clients
=======
- Deprecated support to undelete a file system to a new name. 
>>>>>>> a74af79c

## 12.5.0 (2021-04-29)
- Fixed a bug where large files would hang when the upload method was called. 
- DataLakeLeaseClient now remembers the Lease ID after a lease change.

## 12.5.0-beta.3 (2021-04-16)
- Updated `azure-storage-blob` version to `12.11.0-beta.3` to pickup fixes for blob output stream.

## 12.5.0-beta.2 (2021-03-29)
- Fixed a bug where files/directories in root directories could not be renamed.
- Fixed a bug where more data would be buffered in buffered upload than expected due to Reactor's concatMap operator.

## 12.4.1 (2021-03-19)
- Updated `azure-storage-blob` version to `12.10.1` to pickup fixes for blob output stream.

## 12.5.0-beta.1 (2021-02-10)
- Added support for the 2020-06-12 service version. 
- Added support to undelete a file system. 

## 12.4.0 (2021-01-14)
- GA release
- Fixed bug where getFileClient and getSubDirectoryClient on DirectoryClient would throw IllegalArgumentException if either resource had special characters.

## 12.4.0-beta.1 (2020-12-07)
- Added support to list paths on a directory.
- Exposed ClientOptions on all client builders, allowing users to set a custom application id and custom headers.
- Fixed a bug where the error message would not be displayed the exception message of a HEAD request.
- Added a MetadataValidationPolicy to check for leading and trailing whitespace in metadata that would cause Auth failures.

## 12.3.0 (2020-11-11)
- Added support to specify whether or not a pipeline policy should be added per call or per retry.
- Modified DataLakeAclChangeFailedException to extend AzureException
- Fixed a bug where the endpoint would be improperly converted if the account name contained the word dfs.

## 12.3.0-beta.1 (2020-10-01)
- Added support for the 2020-02-10 service version.
- Added support for setting, modifying, and removing ACLs recursively.
- Added support to schedule file expiration. 
- Added support to specify Arrow Output Serialization when querying a file. 
- Added support to generate directory SAS and added support to specify additional user ids and correlation ids for user delegation SAS.
- Fixed a bug where users could not download more than 5000MB of data in one shot in the readToFile API.
- Fixed a bug where the TokenCredential scope would be incorrect for custom URLs.
- Added support to upload data to a file from an InputStream.
- Added support to specify permissions and umask when uploading a file. 
- Fixed a bug where an empty string would be sent with the x-ms-properties header when metadata was null or empty.
- Fixed a bug where a custom application id in HttpLogOptions would not be added to the User Agent String.

## 12.2.0 (2020-08-13)
- Fixed bug where Query Input Stream would throw when a ByteBuffer of length 0 was encountered.

## 12.2.0-beta.1 (2020-07-07)
- Added support for the 2019-12-12 service version.
- Added support to query a file. 
- Added support to increase the maximum size of data that can be sent via an append.
- Fixed a bug that would cause buffered upload to always put an empty file before uploading actual data.

## 12.1.2 (2020-06-12)
- Updated azure-storage-common and azure-core dependencies.

## 12.1.1 (2020-05-06)
- Updated `azure-core` version to `1.5.0` to pickup fixes for percent encoding `UTF-8` and invalid leading bytes in a body string.

## 12.1.0 (2020-04-06)
- Fixed a NPE caused due to deserializing a non existent lastModifiedTime.
- Added an isDirectory property to PathProperties.
- Fixed DataLakeFileSystemClient.createFile/createDirectory, DataLakeDirectoryClient.createFile/createSubdirectory to not overwrite by default
- Added overloads to DataLakeFileSystemClient.createFile/createDirectory, DataLakeDirectoryClient.createFile/createSubdirectory to allow overwrite behavior.
- Fixed a bug where the Date header wouldn't be updated with a new value on request retry.
- Fixed a bug where rename would not work with Url encoded destinations.

## 12.0.1 (2020-03-11)
- GA release.
- Fixed bug that caused rename to fail on paths that are url encoded.
- Mapped StorageErrorException and BlobStorageException to DataLakeStorageException on DataLakeServiceClient.listFileSystems
- Removed DataLakeFileSystem.getRootDirectory methods to get the root directory in a file system.

## 12.0.0-beta.12 (2020-02-12)
- Added ability to rename files and directories across file systems.
- Added DataLakeFileSystem.getRootDirectory methods to get the root directory in a file system.
- Fixed bug which caused NullPointerException when creating a PathItem.

## 12.0.0-beta.11 (2020-02-10)
- Updated `azure-core-http-netty` to version 1.3.0
- Update `azure-storage-blob` to version 12.3.1

## 12.0.0-beta.10 (2020-01-15)
This package's
[documentation](https://github.com/Azure/azure-sdk-for-java/blob/azure-storage-file-datalake_12.0.0-beta.10/sdk/storage/azure-storage-file-datalake/README.md)
and
[samples](https://github.com/Azure/azure-sdk-for-java/blob/azure-storage-file-datalake_12.0.0-beta.10/sdk/storage/azure-storage-file-datalake/src/samples/java/com/azure/storage/file/datalake)

- Upgraded to version 12.3.0 of Azure Storage Blob.

## 12.0.0-beta.9 (2020-01-08)
This package's
[documentation](https://github.com/Azure/azure-sdk-for-java/blob/azure-storage-file-datalake_12.0.0-beta.9/sdk/storage/azure-storage-file-datalake/README.md)
and
[samples](https://github.com/Azure/azure-sdk-for-java/blob/azure-storage-file-datalake_12.0.0-beta.9/sdk/storage/azure-storage-file-datalake/src/samples/java/com/azure/storage/file/datalake)

## 12.0.0-beta.8 (2019-12-18)
- Added SAS generation methods on clients to improve discoverability and convenience of sas.
- Mapped StorageErrorException and BlobStorageException to DataLakeStorageException.
- Added support for exists method on FileClients and DirectoryClients
- Added support for no overwrite by default on min create method on FileClients and DirectoryClients and flush method on FileClients

## 12.0.0-beta.7 (2019-12-04)
This package's
[documentation](https://github.com/Azure/azure-sdk-for-java/blob/master/sdk/storage/azure-storage-file-datalake/README.md)
and
[samples](https://github.com/Azure/azure-sdk-for-java/tree/master/sdk/storage/azure-storage-file-datalake/src/samples/java/com/azure/storage/file/datalake)

- Fixed bug in ClientBuilders that prevented OAuth from functioning.
- Added a check in ClientBuilders to enforce HTTPS for bearer token authentication.
- Added support for URl encoding.
- Moved LeaseClients to the specialized package.
- Split setAccessControl API into setPermissions and setAccessControlList.
- Renamed setters and getters in PathPermissions and RolePermissions to be more detailed.
- Fixed camel-casing of the word SubDirectory.
- Upgraded to version 1.1.0 of Azure Core.
- Upgraded to version 12.1.0 of Azure Storage Blob.

## 12.0.0-preview.5
- Initial Release. Please see the README and wiki for information on the new design.
- Support for Azure Data Lake Storage REST APIs.
- Support for DataLakeServiceClient: create file system, delete file system, get file systems, and get user delegation key
- Support for DataLakeLeaseClient: acquire, renew, release, change, and break lease
- Support for DataLakeFileSystemClient: create, delete, get properties, set metadata, get paths, create directory, delete directory, create file, delete file
- Support for DataLakeDirectoryClient: create, delete, rename, get properties, get access control, set metadata, set properties, set access control, create file, delete file, create sub-directory, delete sub-directory
- Support for DataLakeFileClient: create, delete, rename, get properties, get access control, set metadata, set properties, set access control, append, flush, read

This package's
[documentation](https://github.com/Azure/azure-sdk-for-java/blob/master/sdk/storage/azure-storage-file-datalake/README.md)
and
[samples](https://github.com/Azure/azure-sdk-for-java/tree/master/sdk/storage/azure-storage-file-datalake/src/samples/java/com/azure/storage/file/datalake)
<|MERGE_RESOLUTION|>--- conflicted
+++ resolved
@@ -5,11 +5,8 @@
 - Added support to undelete a file or directory
 - Added support to list deletedPaths
 - Added support to get/set service properties
-<<<<<<< HEAD
 - Added support for openInputStream to data lake file clients
-=======
 - Deprecated support to undelete a file system to a new name. 
->>>>>>> a74af79c
 
 ## 12.5.0 (2021-04-29)
 - Fixed a bug where large files would hang when the upload method was called. 
