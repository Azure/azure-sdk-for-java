# Release History

<<<<<<< HEAD
## 12.5.0-beta.3 (Unreleased)
- Added support for the 2020-08-04 service version.
- Added support to specify Parquet Input Serialization when querying a file.
=======
## 12.5.0-beta.4 (Unreleased)

>>>>>>> 5f810ebf

## 12.5.0-beta.3 (2021-04-16)
- Updated `azure-storage-blob` version to `12.11.0-beta.3` to pickup fixes for blob output stream.

## 12.5.0-beta.2 (2021-03-29)
- Fixed a bug where files/directories in root directories could not be renamed.
- Fixed a bug where more data would be buffered in buffered upload than expected due to Reactor's concatMap operator.

## 12.5.0-beta.1 (2021-02-10)
- Added support for the 2020-06-12 service version. 
- Added support to undelete a file system. 

## 12.4.1 (2021-03-19)
- Updated `azure-storage-blob` version to `12.10.1` to pickup fixes for blob output stream.

## 12.4.0 (2021-01-14)
- GA release
- Fixed bug where getFileClient and getSubDirectoryClient on DirectoryClient would throw IllegalArgumentException if either resource had special characters.

## 12.4.0-beta.1 (2020-12-07)
- Added support to list paths on a directory.
- Exposed ClientOptions on all client builders, allowing users to set a custom application id and custom headers.
- Fixed a bug where the error message would not be displayed the exception message of a HEAD request.
- Added a MetadataValidationPolicy to check for leading and trailing whitespace in metadata that would cause Auth failures.

## 12.3.0 (2020-11-11)
- Added support to specify whether or not a pipeline policy should be added per call or per retry.
- Modified DataLakeAclChangeFailedException to extend AzureException
- Fixed a bug where the endpoint would be improperly converted if the account name contained the word dfs.

## 12.3.0-beta.1 (2020-10-01)
- Added support for the 2020-02-10 service version.
- Added support for setting, modifying, and removing ACLs recursively.
- Added support to schedule file expiration. 
- Added support to specify Arrow Output Serialization when querying a file. 
- Added support to generate directory SAS and added support to specify additional user ids and correlation ids for user delegation SAS.
- Fixed a bug where users could not download more than 5000MB of data in one shot in the readToFile API.
- Fixed a bug where the TokenCredential scope would be incorrect for custom URLs.
- Added support to upload data to a file from an InputStream.
- Added support to specify permissions and umask when uploading a file. 
- Fixed a bug where an empty string would be sent with the x-ms-properties header when metadata was null or empty.
- Fixed a bug where a custom application id in HttpLogOptions would not be added to the User Agent String.

## 12.2.0 (2020-08-13)
- Fixed bug where Query Input Stream would throw when a ByteBuffer of length 0 was encountered.

## 12.2.0-beta.1 (2019-07-07)
- Added support for the 2019-12-12 service version.
- Added support to query a file. 
- Added support to increase the maximum size of data that can be sent via an append.
- Fixed a bug that would cause buffered upload to always put an empty file before uploading actual data. 

## 12.1.2 (2020-06-12)
- Updated azure-storage-common and azure-core dependencies.

## 12.1.1 (2020-05-06)
- Updated `azure-core` version to `1.5.0` to pickup fixes for percent encoding `UTF-8` and invalid leading bytes in a body string.

## 12.1.0 (2020-04-06)
- Fixed a NPE caused due to deserializing a non existent lastModifiedTime.
- Added an isDirectory property to PathProperties.
- Fixed DataLakeFileSystemClient.createFile/createDirectory, DataLakeDirectoryClient.createFile/createSubdirectory to not overwrite by default
- Added overloads to DataLakeFileSystemClient.createFile/createDirectory, DataLakeDirectoryClient.createFile/createSubdirectory to allow overwrite behavior.
- Fixed a bug where the Date header wouldn't be updated with a new value on request retry.
- Fixed a bug where rename would not work with Url encoded destinations.

## 12.0.1 (2020-03-11)
- GA release.
- Fixed bug that caused rename to fail on paths that are url encoded.
- Mapped StorageErrorException and BlobStorageException to DataLakeStorageException on DataLakeServiceClient.listFileSystems
- Removed DataLakeFileSystem.getRootDirectory methods to get the root directory in a file system.

## 12.0.0-beta.12 (2020-02-12)
- Added ability to rename files and directories across file systems.
- Added DataLakeFileSystem.getRootDirectory methods to get the root directory in a file system.
- Fixed bug which caused NullPointerException when creating a PathItem.

## 12.0.0-beta.11 (2020-02-10)
- Updated `azure-core-http-netty` to version 1.3.0
- Update `azure-storage-blob` to version 12.3.1

## 12.0.0-beta.10 (2020-01-15)
This package's
[documentation](https://github.com/Azure/azure-sdk-for-java/blob/azure-storage-file-datalake_12.0.0-beta.10/sdk/storage/azure-storage-file-datalake/README.md)
and
[samples](https://github.com/Azure/azure-sdk-for-java/blob/azure-storage-file-datalake_12.0.0-beta.10/sdk/storage/azure-storage-file-datalake/src/samples/java/com/azure/storage/file/datalake)

- Upgraded to version 12.3.0 of Azure Storage Blob.

## 12.0.0-beta.9 (2020-01-08)
This package's
[documentation](https://github.com/Azure/azure-sdk-for-java/blob/azure-storage-file-datalake_12.0.0-beta.9/sdk/storage/azure-storage-file-datalake/README.md)
and
[samples](https://github.com/Azure/azure-sdk-for-java/blob/azure-storage-file-datalake_12.0.0-beta.9/sdk/storage/azure-storage-file-datalake/src/samples/java/com/azure/storage/file/datalake)

## 12.0.0-beta.8 (2019-12-18)
- Added SAS generation methods on clients to improve discoverability and convenience of sas.
- Mapped StorageErrorException and BlobStorageException to DataLakeStorageException.
- Added support for exists method on FileClients and DirectoryClients
- Added support for no overwrite by default on min create method on FileClients and DirectoryClients and flush method on FileClients

## 12.0.0-beta.7 (2019-12-04)
This package's
[documentation](https://github.com/Azure/azure-sdk-for-java/blob/master/sdk/storage/azure-storage-file-datalake/README.md)
and
[samples](https://github.com/Azure/azure-sdk-for-java/tree/master/sdk/storage/azure-storage-file-datalake/src/samples/java/com/azure/storage/file/datalake)

- Fixed bug in ClientBuilders that prevented OAuth from functioning.
- Added a check in ClientBuilders to enforce HTTPS for bearer token authentication.
- Added support for URl encoding.
- Moved LeaseClients to the specialized package.
- Split setAccessControl API into setPermissions and setAccessControlList.
- Renamed setters and getters in PathPermissions and RolePermissions to be more detailed.
- Fixed camel-casing of the word SubDirectory.
- Upgraded to version 1.1.0 of Azure Core.
- Upgraded to version 12.1.0 of Azure Storage Blob.

## 12.0.0-preview.5
- Initial Release. Please see the README and wiki for information on the new design.
- Support for Azure Data Lake Storage REST APIs.
- Support for DataLakeServiceClient: create file system, delete file system, get file systems, and get user delegation key
- Support for DataLakeLeaseClient: acquire, renew, release, change, and break lease
- Support for DataLakeFileSystemClient: create, delete, get properties, set metadata, get paths, create directory, delete directory, create file, delete file
- Support for DataLakeDirectoryClient: create, delete, rename, get properties, get access control, set metadata, set properties, set access control, create file, delete file, create sub-directory, delete sub-directory
- Support for DataLakeFileClient: create, delete, rename, get properties, get access control, set metadata, set properties, set access control, append, flush, read

This package's
[documentation](https://github.com/Azure/azure-sdk-for-java/blob/master/sdk/storage/azure-storage-file-datalake/README.md)
and
[samples](https://github.com/Azure/azure-sdk-for-java/tree/master/sdk/storage/azure-storage-file-datalake/src/samples/java/com/azure/storage/file/datalake)<|MERGE_RESOLUTION|>--- conflicted
+++ resolved
@@ -1,13 +1,8 @@
 # Release History
 
-<<<<<<< HEAD
-## 12.5.0-beta.3 (Unreleased)
+## 12.5.0-beta.4 (Unreleased)
 - Added support for the 2020-08-04 service version.
 - Added support to specify Parquet Input Serialization when querying a file.
-=======
-## 12.5.0-beta.4 (Unreleased)
-
->>>>>>> 5f810ebf
 
 ## 12.5.0-beta.3 (2021-04-16)
 - Updated `azure-storage-blob` version to `12.11.0-beta.3` to pickup fixes for blob output stream.
