--- conflicted
+++ resolved
@@ -1,10 +1,5 @@
 # Release History
 
-<<<<<<< HEAD
-## 12.3.0-beta.2 (Unreleased)
-- Added support to specify whether or not a pipeline policy should be added per call or per retry.
-- Modified DataLakeAclChangeFailedException to extend AzureException
-=======
 ## 12.4.0 (2021-01-14)
 - GA release
 - Fixed bug where getFileClient and getSubDirectoryClient on DirectoryClient would throw IllegalArgumentException if either resource had special characters.
@@ -19,7 +14,6 @@
 - Added support to specify whether or not a pipeline policy should be added per call or per retry.
 - Modified DataLakeAclChangeFailedException to extend AzureException
 - Fixed a bug where the endpoint would be improperly converted if the account name contained the word dfs.
->>>>>>> e2018a87
 
 ## 12.3.0-beta.1 (2020-10-01)
 - Added support for the 2020-02-10 service version.
