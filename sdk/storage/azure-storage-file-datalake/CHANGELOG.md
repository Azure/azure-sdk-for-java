--- conflicted
+++ resolved
@@ -1,13 +1,10 @@
 # Release History
 
 ## 12.2.0-beta.1 (Unreleased)
-<<<<<<< HEAD
 - Added support to query a file. 
-=======
 
 ## 12.1.2 (2020-06-12)
 - Updated azure-storage-common and azure-core dependencies.
->>>>>>> 72d53830
 
 ## 12.1.1 (2020-05-06)
 - Updated `azure-core` version to `1.5.0` to pickup fixes for percent encoding `UTF-8` and invalid leading bytes in a body string.
