--- conflicted
+++ resolved
@@ -1,13 +1,10 @@
 # Release History
 
 ## 12.7.0-beta.1 (Unreleased)
-<<<<<<< HEAD
-- Added support for openInputStream to data lake file clients
-=======
+- Added support for openInputStream to sync data lake file clients
 - Added support for the 2020-10-02 service version.
 - Added support to specify Parquet Input Serialization when querying a file.
 - Updated DownloadRetryOptions.maxRetryRequests to default downloads to retry 5 times.
->>>>>>> 7119e234
 
 ## 12.6.0 (2021-06-09)
 - GA release
