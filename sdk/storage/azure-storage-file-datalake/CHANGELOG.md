--- conflicted
+++ resolved
@@ -1,12 +1,9 @@
 # Release History
 
 ## 12.1.0-beta.1 (Unreleased)
-<<<<<<< HEAD
+- Fixed a NPE caused due to deserializing a non existent lastModifiedTime.
+- Added an isDirectory property to PathProperties. 
 - Fixed a bug where the Date header wouldn't be updated with a new value on request retry.
-=======
-- Fixed a NPE caused due to deserializing a non existant lastModifiedTime.
-- Added an isDirectory property to PathProperties. 
->>>>>>> 0b43679c
 
 ## 12.0.1 (2020-03-11)
 - GA release. 
