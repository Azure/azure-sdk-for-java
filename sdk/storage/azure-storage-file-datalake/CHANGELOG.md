--- conflicted
+++ resolved
@@ -1,14 +1,9 @@
 # Release History
 
-<<<<<<< HEAD
-## 12.4.0-beta.2 (Unreleased)
+## 12.5.0-beta.1 (Unreleased)
 - Added support for the 2020-06-12 service version. 
 - Added support to rename a file system.
 - Added support to undelete a file system. 
-=======
-## 12.5.0-beta.1 (Unreleased)
-
->>>>>>> 75f04b8c
 
 ## 12.4.0 (2021-01-14)
 - GA release
