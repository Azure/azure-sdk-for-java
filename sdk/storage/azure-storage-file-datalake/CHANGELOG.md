# Release History

## 12.0.0-beta.11 (Unreleased)
<<<<<<< HEAD
- Added ability to rename files and directories across file systems.
=======
- Added DataLakeFileSystem.getRootDirectory methods to get the root directory in a file system.
>>>>>>> 30a4206e

## 12.0.0-beta.10 (2020-01-15)
This package's
[documentation](https://github.com/Azure/azure-sdk-for-java/blob/azure-storage-file-datalake_12.0.0-beta.10/sdk/storage/azure-storage-file-datalake/README.md)
and
[samples](https://github.com/Azure/azure-sdk-for-java/blob/azure-storage-file-datalake_12.0.0-beta.10/sdk/storage/azure-storage-file-datalake/src/samples/java/com/azure/storage/file/datalake)

- Upgraded to version 12.3.0 of Azure Storage Blob.

## 12.0.0-beta.9 (2020-01-08)
This package's
[documentation](https://github.com/Azure/azure-sdk-for-java/blob/azure-storage-file-datalake_12.0.0-beta.9/sdk/storage/azure-storage-file-datalake/README.md)
and
[samples](https://github.com/Azure/azure-sdk-for-java/blob/azure-storage-file-datalake_12.0.0-beta.9/sdk/storage/azure-storage-file-datalake/src/samples/java/com/azure/storage/file/datalake)

## 12.0.0-beta.8 (2019-12-18)
- Added SAS generation methods on clients to improve discoverability and convenience of sas.
- Mapped StorageErrorException and BlobStorageException to DataLakeStorageException.
- Added support for exists method on FileClients and DirectoryClients
- Added support for no overwrite by default on min create method on FileClients and DirectoryClients and flush method on FileClients 

## 12.0.0-beta.7 (2019-12-04)
This package's 
[documentation](https://github.com/Azure/azure-sdk-for-java/blob/master/sdk/storage/azure-storage-file-datalake/README.md) 
and 
[samples](https://github.com/Azure/azure-sdk-for-java/tree/master/sdk/storage/azure-storage-file-datalake/src/samples/java/com/azure/storage/file/datalake) 

- Fixed bug in ClientBuilders that prevented OAuth from functioning.
- Added a check in ClientBuilders to enforce HTTPS for bearer token authentication.
- Added support for URl encoding.
- Moved LeaseClients to the specialized package.
- Split setAccessControl API into setPermissions and setAccessControlList.
- Renamed setters and getters in PathPermissions and RolePermissions to be more detailed.
- Fixed camel-casing of the word SubDirectory.
- Upgraded to version 1.1.0 of Azure Core.
- Upgraded to version 12.1.0 of Azure Storage Blob. 

## 12.0.0-preview.5
- Initial Release. Please see the README and wiki for information on the new design.
- Support for Azure Data Lake Storage REST APIs.
- Support for DataLakeServiceClient: create file system, delete file system, get file systems, and get user delegation key
- Support for DataLakeLeaseClient: acquire, renew, release, change, and break lease
- Support for DataLakeFileSystemClient: create, delete, get properties, set metadata, get paths, create directory, delete directory, create file, delete file
- Support for DataLakeDirectoryClient: create, delete, rename, get properties, get access control, set metadata, set properties, set access control, create file, delete file, create sub-directory, delete sub-directory
- Support for DataLakeFileClient: create, delete, rename, get properties, get access control, set metadata, set properties, set access control, append, flush, read

This package's 
[documentation](https://github.com/Azure/azure-sdk-for-java/blob/master/sdk/storage/azure-storage-file-datalake/README.md) 
and 
[samples](https://github.com/Azure/azure-sdk-for-java/tree/master/sdk/storage/azure-storage-file-datalake/src/samples/java/com/azure/storage/file/datalake) <|MERGE_RESOLUTION|>--- conflicted
+++ resolved
@@ -1,11 +1,8 @@
 # Release History
 
 ## 12.0.0-beta.11 (Unreleased)
-<<<<<<< HEAD
 - Added ability to rename files and directories across file systems.
-=======
 - Added DataLakeFileSystem.getRootDirectory methods to get the root directory in a file system.
->>>>>>> 30a4206e
 
 ## 12.0.0-beta.10 (2020-01-15)
 This package's
