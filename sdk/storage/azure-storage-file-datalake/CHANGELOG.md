--- conflicted
+++ resolved
@@ -3,7 +3,6 @@
 ## 12.10.0-beta.2 (Unreleased)
 
 ### Features Added
-<<<<<<< HEAD
 - Added ability to set permission, umask, owner, group, ACL, lease, and expiry time to the following: 
   DataLakePathClient.createWithResponse, DataLakeDirectoryClient.createFileWithResponse, 
   DataLakeDirectoryClient.createSubdirectoryWithResponse DataLakeFile.createWithResponse, 
@@ -11,8 +10,6 @@
 - Added support for 2021-06-08 service version.
 - Added support for Customer Provided Keys.
 - Added creationTime and expiryTime fields to `PathItem`.
-=======
->>>>>>> ecb9fbd8
 
 ### Breaking Changes
 
