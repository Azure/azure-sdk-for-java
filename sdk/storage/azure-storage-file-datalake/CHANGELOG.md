--- conflicted
+++ resolved
@@ -9,11 +9,8 @@
 ### Breaking Changes
 
 ### Bugs Fixed
-<<<<<<< HEAD
 - Fixed a bug in DataLakeFileClient.flush() in which the logic of the overwrite parameter was reversed.
-=======
 - Fixed a bug that would cause authenticating with a sas token to fail if the timestamps in the token were formatted differently.
->>>>>>> da67cffb
 
 ### Other Changes
 
