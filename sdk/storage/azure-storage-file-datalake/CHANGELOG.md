--- conflicted
+++ resolved
@@ -3,12 +3,9 @@
 ## 12.1.0-beta.1 (Unreleased)
 - Fixed a NPE caused due to deserializing a non existent lastModifiedTime.
 - Added an isDirectory property to PathProperties. 
-<<<<<<< HEAD
 - Fixed DataLakeFileSystemClient.createFile/createDirectory, DataLakeDirectoryClient.createFile/createSubdirectory to not overwrite by default 
 - Added overloads to DataLakeFileSystemClient.createFile/createDirectory, DataLakeDirectoryClient.createFile/createSubdirectory to allow overwrite behavior.
-=======
 - Fixed a bug where the Date header wouldn't be updated with a new value on request retry.
->>>>>>> 9c96057a
 
 ## 12.0.1 (2020-03-11)
 - GA release. 
