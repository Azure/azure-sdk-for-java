--- conflicted
+++ resolved
@@ -32,10 +32,7 @@
     <tag>HEAD</tag>
   </scm>
 
-<<<<<<< HEAD
-=======
   <properties>
-    <project.automatic.module.name>com.azure.storage.file.datalake</project.automatic.module.name>
     <src.dir>src/main/java</src.dir>
     <test.dir>src/test/java</test.dir>
   </properties>
@@ -54,7 +51,6 @@
     </pluginRepository>
   </pluginRepositories>
 
->>>>>>> 769753df
   <dependencies>
     <dependency>
       <groupId>com.azure</groupId>
