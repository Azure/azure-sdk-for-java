<?xml version="1.0" encoding="UTF-8"?>
<project xmlns="http://maven.apache.org/POM/4.0.0"
         xmlns:xsi="http://www.w3.org/2001/XMLSchema-instance"
         xsi:schemaLocation="http://maven.apache.org/POM/4.0.0 http://maven.apache.org/xsd/maven-4.0.0.xsd">
  <parent>
    <groupId>com.azure</groupId>
    <artifactId>azure-client-sdk-parent</artifactId>
    <version>1.7.0</version> <!-- {x-version-update;com.azure:azure-client-sdk-parent;current} -->
    <relativePath>../../parents/azure-client-sdk-parent</relativePath>
  </parent>

  <modelVersion>4.0.0</modelVersion>

  <groupId>com.azure</groupId>
  <artifactId>azure-storage-file-datalake</artifactId>
  <version>12.22.0-beta.1</version> <!-- {x-version-update;com.azure:azure-storage-file-datalake;current} -->

  <name>Microsoft Azure client library for File Storage Data Lake</name>
  <description>This module contains client library for Microsoft Azure File Storage Data Lake.</description>
  <url>https://github.com/Azure/azure-sdk-for-java</url>

  <distributionManagement>
    <site>
      <id>azure-java-build-docs</id>
      <url>${site.url}/site/${project.artifactId}</url>
    </site>
  </distributionManagement>

  <scm>
    <url>scm:git:https://github.com/Azure/azure-sdk-for-java</url>
    <connection>scm:git:git@github.com:Azure/azure-sdk-for-java.git</connection>
    <tag>HEAD</tag>
  </scm>

  <properties>
    <AZURE_TEST_SYSTEM_PLAYBACK_PROPERTIES_FILE>../azure-storage-common/ci.system.properties</AZURE_TEST_SYSTEM_PLAYBACK_PROPERTIES_FILE>
    <surefireXmx>4096m</surefireXmx>
    <!-- Configures the Java 9+ run to perform the required module exports, opens, and reads that are necessary for testing but shouldn't be part of the module-info. -->
    <javaModulesSurefireArgLine>
      --add-exports com.azure.core/com.azure.core.implementation.http=ALL-UNNAMED
      --add-exports com.azure.core/com.azure.core.implementation.serializer.jackson=ALL-UNNAMED

      --add-opens com.azure.storage.common/com.azure.storage.common.implementation=ALL-UNNAMED
      --add-opens com.azure.storage.blob/com.azure.storage.blob.implementation.util=ALL-UNNAMED
      --add-opens com.azure.storage.blob/com.azure.storage.blob.implementation=ALL-UNNAMED
      --add-opens com.azure.storage.file.datalake/com.azure.storage.file.datalake=ALL-UNNAMED
      --add-opens com.azure.storage.file.datalake/com.azure.storage.file.datalake.implementation=ALL-UNNAMED
      --add-opens com.azure.storage.file.datalake/com.azure.storage.file.datalake.implementation.util=ALL-UNNAMED
      --add-opens com.azure.storage.file.datalake/com.azure.storage.file.datalake.models=ALL-UNNAMED
      --add-opens com.azure.storage.file.datalake/com.azure.storage.file.datalake.specialized=ALL-UNNAMED

      --add-reads com.azure.storage.file.datalake=com.azure.http.netty
      --add-reads com.azure.storage.file.datalake=com.azure.core.http.okhttp
      --add-reads com.azure.storage.file.datalake=com.azure.core.http.jdk.httpclient
      --add-reads com.azure.storage.file.datalake=com.azure.core.http.vertx
    </javaModulesSurefireArgLine>
    <parallelizeLiveTests>concurrent</parallelizeLiveTests>

    <checkstyle.suppressionsLocation>checkstyle-suppressions.xml</checkstyle.suppressionsLocation>

    <spotbugs.skip>false</spotbugs.skip>
    <spotbugs.excludeFilterFile>spotbugs-exclude.xml</spotbugs.excludeFilterFile>
  </properties>

  <dependencies>
    <dependency>
      <groupId>com.azure</groupId>
      <artifactId>azure-core</artifactId>
      <version>1.52.0</version> <!-- {x-version-update;com.azure:azure-core;dependency} -->
    </dependency>
    <dependency>
      <groupId>com.azure</groupId>
      <artifactId>azure-core-http-netty</artifactId>
      <version>1.15.4</version> <!-- {x-version-update;com.azure:azure-core-http-netty;dependency} -->
    </dependency>
    <dependency>
      <groupId>com.azure</groupId>
      <artifactId>azure-storage-blob</artifactId>
      <version>12.29.0-beta.1</version> <!-- {x-version-update;com.azure:azure-storage-blob;current} -->
    </dependency>
    <dependency>
      <groupId>com.azure</groupId>
      <artifactId>azure-xml</artifactId>
      <version>1.1.0</version> <!-- {x-version-update;com.azure:azure-xml;dependency} -->
    </dependency>

    <!-- Added this dependency to include necessary annotations used by reactor core.
        Without this dependency, javadoc throws a warning as it cannot find enum When.MAYBE
        which is used in @Nullable annotation in reactor core classes -->
    <dependency>
      <groupId>com.google.code.findbugs</groupId>
      <artifactId>jsr305</artifactId>
      <version>3.0.2</version> <!-- {x-version-update;com.google.code.findbugs:jsr305;external_dependency} -->
      <scope>provided</scope>
    </dependency>

    <dependency>
      <groupId>com.azure</groupId>
      <artifactId>azure-storage-common</artifactId>
      <version>12.28.0-beta.1</version> <!-- {x-version-update;com.azure:azure-storage-common;current} -->
      <classifier>tests</classifier>
      <type>test-jar</type>
      <scope>test</scope>
    </dependency>
    <dependency>
      <groupId>com.azure</groupId>
      <artifactId>azure-core-test</artifactId>
      <version>1.27.0-beta.1</version> <!-- {x-version-update;com.azure:azure-core-test;dependency} -->
      <scope>test</scope>
      <exclusions>
        <exclusion>
          <groupId>com.azure</groupId>
          <artifactId>azure-core-http-jdk-httpclient</artifactId>
        </exclusion>
      </exclusions>
    </dependency>
    <dependency>
      <groupId>com.azure</groupId>
      <artifactId>azure-identity</artifactId>
      <version>1.13.3</version> <!-- {x-version-update;com.azure:azure-identity;dependency} -->
      <scope>test</scope>
    </dependency>
<<<<<<< HEAD
    <dependency>
      <groupId>io.projectreactor</groupId>
      <artifactId>reactor-test</artifactId>
      <version>3.4.38</version> <!-- {x-version-update;io.projectreactor:reactor-test;external_dependency} -->
      <scope>test</scope>
    </dependency>
    <dependency>
      <groupId>org.junit.jupiter</groupId>
      <artifactId>junit-jupiter-api</artifactId>
      <version>5.9.3</version> <!-- {x-version-update;org.junit.jupiter:junit-jupiter-api;external_dependency} -->
      <scope>test</scope>
    </dependency>
    <dependency>
      <groupId>org.junit.jupiter</groupId>
      <artifactId>junit-jupiter-engine</artifactId>
      <version>5.9.3</version> <!-- {x-version-update;org.junit.jupiter:junit-jupiter-engine;external_dependency} -->
      <scope>test</scope>
    </dependency>
    <dependency>
      <groupId>org.junit.jupiter</groupId>
      <artifactId>junit-jupiter-params</artifactId>
      <version>5.9.3</version> <!-- {x-version-update;org.junit.jupiter:junit-jupiter-params;external_dependency} -->
      <scope>test</scope>
    </dependency>
    <dependency>
      <groupId>com.azure</groupId>
      <artifactId>azure-core-http-okhttp</artifactId>
      <version>1.13.0-beta.1</version> <!-- {x-version-update;unreleased_com.azure:azure-core-http-okhttp;dependency} -->
      <scope>test</scope>
    </dependency>
    <dependency>
      <groupId>com.azure</groupId>
      <artifactId>azure-core-http-vertx</artifactId>
      <version>1.0.0-beta.21</version> <!-- {x-version-update;com.azure:azure-core-http-vertx;dependency} -->
      <scope>test</scope>
    </dependency>
=======
>>>>>>> 9c7e125f
  </dependencies>

  <profiles>
    <profile>
      <id>inject-sas-service-version</id>
      <activation>
        <property><name>env.AZURE_LIVE_TEST_SERVICE_VERSION</name></property>
      </activation>
      <build>
        <plugins>
          <plugin>
            <groupId>org.codehaus.mojo</groupId>
            <artifactId>build-helper-maven-plugin</artifactId>
            <version>3.5.0</version> <!-- {x-version-update;org.codehaus.mojo:build-helper-maven-plugin;external_dependency} -->
            <executions>
              <execution>
                <id>regex-property</id>
                <goals>
                  <goal>regex-property</goal>
                </goals>
                <configuration>
                  <name>AZURE_STORAGE_SAS_SERVICE_VERSION</name>
                  <value>${env.AZURE_LIVE_TEST_SERVICE_VERSION}</value>
                  <regex>V(\d+)_(\d+)_(\d+)</regex>
                  <replacement>$1-$2-$3</replacement>
                </configuration>
              </execution>
            </executions>
          </plugin>
          <plugin>
            <groupId>org.apache.maven.plugins</groupId>
            <artifactId>maven-surefire-plugin</artifactId>
            <version>3.2.5</version> <!-- {x-version-update;org.apache.maven.plugins:maven-surefire-plugin;external_dependency} -->
            <configuration>
              <systemPropertyVariables>
                <AZURE_STORAGE_SAS_SERVICE_VERSION>${AZURE_STORAGE_SAS_SERVICE_VERSION}</AZURE_STORAGE_SAS_SERVICE_VERSION>
              </systemPropertyVariables>
            </configuration>
          </plugin>
        </plugins>
      </build>
    </profile>

    <profile>
      <id>java12plus</id>
      <activation>
        <jdk>[12,)</jdk>
      </activation>
      <dependencies>
        <dependency>
          <groupId>com.azure</groupId>
          <artifactId>azure-core-http-jdk-httpclient</artifactId>
          <version>1.0.0-beta.16</version> <!-- {x-version-update;com.azure:azure-core-http-jdk-httpclient;dependency} -->
          <scope>test</scope>
        </dependency>
      </dependencies>
    </profile>
  </profiles>
</project><|MERGE_RESOLUTION|>--- conflicted
+++ resolved
@@ -120,7 +120,6 @@
       <version>1.13.3</version> <!-- {x-version-update;com.azure:azure-identity;dependency} -->
       <scope>test</scope>
     </dependency>
-<<<<<<< HEAD
     <dependency>
       <groupId>io.projectreactor</groupId>
       <artifactId>reactor-test</artifactId>
@@ -157,8 +156,6 @@
       <version>1.0.0-beta.21</version> <!-- {x-version-update;com.azure:azure-core-http-vertx;dependency} -->
       <scope>test</scope>
     </dependency>
-=======
->>>>>>> 9c7e125f
   </dependencies>
 
   <profiles>
