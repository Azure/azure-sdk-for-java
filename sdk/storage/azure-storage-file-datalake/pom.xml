--- conflicted
+++ resolved
@@ -55,11 +55,7 @@
     <dependency>
       <groupId>com.azure</groupId>
       <artifactId>azure-storage-blob</artifactId>
-<<<<<<< HEAD
-      <version>12.2.0-beta.2</version> <!-- {x-version-update;com.azure:azure-storage-blob;current} -->
-=======
       <version>12.2.0</version> <!-- {x-version-update;com.azure:azure-storage-blob;current} -->
->>>>>>> 0f276126
     </dependency>
     <dependency>
       <groupId>com.azure</groupId>
@@ -80,11 +76,7 @@
     <dependency>
       <groupId>com.azure</groupId>
       <artifactId>azure-core-test</artifactId>
-<<<<<<< HEAD
-      <version>1.1.0-beta.2</version>  <!-- {x-version-update;unreleased_com.azure:azure-core-test;dependency} -->
-=======
       <version>1.1.0</version>  <!-- {x-version-update;com.azure:azure-core-test;dependency} -->
->>>>>>> 0f276126
       <scope>test</scope>
     </dependency>
     <dependency>
