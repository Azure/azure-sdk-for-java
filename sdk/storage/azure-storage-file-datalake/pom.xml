<?xml version="1.0" encoding="UTF-8"?>
<project xmlns="http://maven.apache.org/POM/4.0.0"
         xmlns:xsi="http://www.w3.org/2001/XMLSchema-instance"
         xsi:schemaLocation="http://maven.apache.org/POM/4.0.0 http://maven.apache.org/xsd/maven-4.0.0.xsd">
  <parent>
    <groupId>com.azure</groupId>
    <artifactId>azure-client-sdk-parent</artifactId>
    <version>1.7.0</version> <!-- {x-version-update;com.azure:azure-client-sdk-parent;current} -->
    <relativePath>../../parents/azure-client-sdk-parent</relativePath>
  </parent>

  <modelVersion>4.0.0</modelVersion>

  <groupId>com.azure</groupId>
  <artifactId>azure-storage-file-datalake</artifactId>
<<<<<<< HEAD
  <version>12.10.0-beta.2</version> <!-- {x-version-update;com.azure:azure-storage-file-datalake;current} -->
=======
  <version>12.11.0-beta.1</version> <!-- {x-version-update;com.azure:azure-storage-file-datalake;current} -->
>>>>>>> 8d609db9

  <name>Microsoft Azure client library for File Storage Data Lake</name>
  <description>This module contains client library for Microsoft Azure File Storage Data Lake.</description>
  <url>https://github.com/Azure/azure-sdk-for-java</url>

  <distributionManagement>
    <site>
      <id>azure-java-build-docs</id>
      <url>${site.url}/site/${project.artifactId}</url>
    </site>
  </distributionManagement>

  <scm>
    <url>scm:git:https://github.com/Azure/azure-sdk-for-java</url>
    <connection>scm:git:git@github.com:Azure/azure-sdk-for-java.git</connection>
    <tag>HEAD</tag>
  </scm>

  <properties>
    <src.dir>src/main/java</src.dir>
    <test.dir>src/test/java</test.dir>
    <AZURE_TEST_SYSTEM_PLAYBACK_PROPERTIES_FILE>../azure-storage-common/ci.system.properties</AZURE_TEST_SYSTEM_PLAYBACK_PROPERTIES_FILE>
    <surefireXmx>4096m</surefireXmx>
    <!-- Configures the Java 9+ run to perform the required module exports, opens, and reads that are necessary for testing but shouldn't be part of the module-info. -->
    <javaModulesSurefireArgLine>
      --add-exports com.azure.core/com.azure.core.implementation.http=ALL-UNNAMED
      --add-exports com.azure.core/com.azure.core.implementation.serializer.jackson=ALL-UNNAMED
      --add-exports com.azure.core/com.azure.core.implementation.util=ALL-UNNAMED
      --add-opens com.azure.storage.common/com.azure.storage.common.implementation=ALL-UNNAMED
      --add-opens com.azure.storage.blob/com.azure.storage.blob.implementation.util=ALL-UNNAMED
      --add-opens com.azure.storage.blob/com.azure.storage.blob.implementation=ALL-UNNAMED
      --add-opens com.azure.storage.file.datalake/com.azure.storage.file.datalake=ALL-UNNAMED
      --add-opens com.azure.storage.file.datalake/com.azure.storage.file.datalake.implementation=ALL-UNNAMED
      --add-opens com.azure.storage.file.datalake/com.azure.storage.file.datalake.implementation.util=ALL-UNNAMED
      --add-opens com.azure.storage.file.datalake/com.azure.storage.file.datalake.models=ALL-UNNAMED
      --add-opens com.azure.storage.file.datalake/com.azure.storage.file.datalake.specialized=ALL-UNNAMED
      --add-reads com.azure.core=ALL-UNNAMED
      --add-reads com.azure.core.test=ALL-UNNAMED
      --add-reads com.azure.core.amqp=ALL-UNNAMED
      --add-reads com.azure.storage.common=ALL-UNNAMED
      --add-reads com.azure.storage.blob=ALL-UNNAMED
      --add-reads com.azure.storage.internal.avro=ALL-UNNAMED
    </javaModulesSurefireArgLine>
  </properties>

  <pluginRepositories>
    <pluginRepository>
      <id>bintray</id>
      <name>Groovy Bintray</name>
      <url>https://dl.bintray.com/groovy/maven</url>
      <releases>
        <updatePolicy>never</updatePolicy>
      </releases>
      <snapshots>
        <enabled>false</enabled>
      </snapshots>
    </pluginRepository>
  </pluginRepositories>

  <dependencies>
    <dependency>
      <groupId>com.azure</groupId>
      <artifactId>azure-core</artifactId>
<<<<<<< HEAD
      <version>1.28.0</version> <!-- {x-version-update;com.azure:azure-core;dependency} -->
=======
      <version>1.29.1</version> <!-- {x-version-update;com.azure:azure-core;dependency} -->
>>>>>>> 8d609db9
    </dependency>
    <dependency>
      <groupId>com.azure</groupId>
      <artifactId>azure-core-http-netty</artifactId>
<<<<<<< HEAD
      <version>1.12.0</version> <!-- {x-version-update;com.azure:azure-core-http-netty;dependency} -->
=======
      <version>1.12.2</version> <!-- {x-version-update;com.azure:azure-core-http-netty;dependency} -->
>>>>>>> 8d609db9
    </dependency>
    <dependency>
      <groupId>com.azure</groupId>
      <artifactId>azure-storage-blob</artifactId>
<<<<<<< HEAD
      <version>12.17.0-beta.2</version> <!-- {x-version-update;com.azure:azure-storage-blob;current} -->
=======
      <version>12.18.0-beta.1</version> <!-- {x-version-update;com.azure:azure-storage-blob;current} -->
>>>>>>> 8d609db9
    </dependency>

    <!-- Added this dependency to include necessary annotations used by reactor core.
        Without this dependency, javadoc throws a warning as it cannot find enum When.MAYBE
        which is used in @Nullable annotation in reactor core classes -->
    <dependency>
      <groupId>com.google.code.findbugs</groupId>
      <artifactId>jsr305</artifactId>
      <version>3.0.2</version> <!-- {x-version-update;com.google.code.findbugs:jsr305;external_dependency} -->
      <scope>provided</scope>
    </dependency>

    <dependency>
      <groupId>com.azure</groupId>
      <artifactId>azure-storage-common</artifactId>
<<<<<<< HEAD
      <version>12.16.0-beta.2</version> <!-- {x-version-update;com.azure:azure-storage-common;current} -->
=======
      <version>12.17.0-beta.1</version> <!-- {x-version-update;com.azure:azure-storage-common;current} -->
>>>>>>> 8d609db9
      <classifier>tests</classifier>
      <type>test-jar</type>
      <scope>test</scope>
    </dependency>
    <dependency>
      <groupId>com.azure</groupId>
      <artifactId>azure-core-test</artifactId>
<<<<<<< HEAD
      <version>1.8.0</version>  <!-- {x-version-update;com.azure:azure-core-test;dependency} -->
=======
      <version>1.9.1</version>  <!-- {x-version-update;com.azure:azure-core-test;dependency} -->
>>>>>>> 8d609db9
      <scope>test</scope>
    </dependency>
    <dependency>
      <groupId>com.azure</groupId>
      <artifactId>azure-identity</artifactId>
<<<<<<< HEAD
      <version>1.5.1</version> <!-- {x-version-update;com.azure:azure-identity;dependency} -->
=======
      <version>1.5.2</version> <!-- {x-version-update;com.azure:azure-identity;dependency} -->
>>>>>>> 8d609db9
      <scope>test</scope>
    </dependency>
    <dependency>
      <groupId>io.projectreactor</groupId>
      <artifactId>reactor-test</artifactId>
      <version>3.4.17</version> <!-- {x-version-update;io.projectreactor:reactor-test;external_dependency} -->
      <scope>test</scope>
    </dependency>
    <dependency>
      <groupId>cglib</groupId>
      <artifactId>cglib-nodep</artifactId>
      <version>3.2.7</version> <!-- {x-version-update;cglib:cglib-nodep;external_dependency} -->
      <scope>test</scope>
    </dependency>
    <dependency>
      <groupId>org.objenesis</groupId>
      <artifactId>objenesis</artifactId>
      <version>3.1</version> <!-- {x-version-update;org.objenesis:objenesis;external_dependency} -->
      <scope>test</scope>
    </dependency>
    <dependency>
      <groupId>org.apache.logging.log4j</groupId>
      <artifactId>log4j-slf4j-impl</artifactId>
      <version>2.17.2</version> <!-- {x-version-update;org.apache.logging.log4j:log4j-slf4j-impl;external_dependency} -->
      <scope>test</scope>
    </dependency>
    <dependency>
      <groupId>org.apache.logging.log4j</groupId>
      <artifactId>log4j-api</artifactId>
      <version>2.17.2</version> <!-- {x-version-update;org.apache.logging.log4j:log4j-api;external_dependency} -->
      <scope>test</scope>
    </dependency>
    <dependency>
      <groupId>org.apache.logging.log4j</groupId>
      <artifactId>log4j-core</artifactId>
      <version>2.17.2</version> <!-- {x-version-update;org.apache.logging.log4j:log4j-core;external_dependency} -->
      <scope>test</scope>
    </dependency>
    <dependency>
      <groupId>com.azure</groupId>
      <artifactId>azure-core-http-okhttp</artifactId>
<<<<<<< HEAD
      <version>1.9.0</version> <!-- {x-version-update;com.azure:azure-core-http-okhttp;dependency} -->
=======
      <version>1.10.1</version> <!-- {x-version-update;com.azure:azure-core-http-okhttp;dependency} -->
>>>>>>> 8d609db9
      <scope>test</scope>
    </dependency>
    <dependency>
      <groupId>org.apache.commons</groupId>
      <artifactId>commons-lang3</artifactId>
      <version>3.12.0</version> <!-- {x-version-update;org.apache.commons:commons-lang3;external_dependency} -->
      <scope>test</scope>
    </dependency>
  </dependencies>

  <build>
    <sourceDirectory>src/main/java</sourceDirectory>
    <testSourceDirectory>src/test/java</testSourceDirectory>
    <testResources>
      <testResource>
        <directory>${basedir}/src/test/resources</directory>
      </testResource>
    </testResources>
  </build>

  <profiles>
    <profile>
      <id>inject-sas-service-version</id>
      <activation>
        <property><name>env.AZURE_LIVE_TEST_SERVICE_VERSION</name></property>
      </activation>
      <build>
        <plugins>
          <plugin>
            <groupId>org.codehaus.mojo</groupId>
            <artifactId>build-helper-maven-plugin</artifactId>
            <version>3.0.0</version> <!-- {x-version-update;org.codehaus.mojo:build-helper-maven-plugin;external_dependency} -->
            <executions>
              <execution>
                <id>regex-property</id>
                <goals>
                  <goal>regex-property</goal>
                </goals>
                <configuration>
                  <name>AZURE_STORAGE_SAS_SERVICE_VERSION</name>
                  <value>${env.AZURE_LIVE_TEST_SERVICE_VERSION}</value>
                  <regex>V(\d+)_(\d+)_(\d+)</regex>
                  <replacement>$1-$2-$3</replacement>
                </configuration>
              </execution>
            </executions>
          </plugin>
          <plugin>
            <groupId>org.apache.maven.plugins</groupId>
            <artifactId>maven-surefire-plugin</artifactId>
            <version>3.0.0-M3</version> <!-- {x-version-update;org.apache.maven.plugins:maven-surefire-plugin;external_dependency} -->
            <configuration>
              <systemPropertyVariables>
                <AZURE_STORAGE_SAS_SERVICE_VERSION>${AZURE_STORAGE_SAS_SERVICE_VERSION}</AZURE_STORAGE_SAS_SERVICE_VERSION>
              </systemPropertyVariables>
            </configuration>
          </plugin>
        </plugins>
      </build>
    </profile>
    <profile>
      <id>java8</id>
      <activation>
        <jdk>[1.8,9)</jdk>
      </activation>
      <dependencies>
        <dependency>
          <groupId>org.spockframework</groupId>
          <artifactId>spock-core</artifactId>
          <version>2.0-M4-groovy-2.5</version> <!-- {x-version-update;org.spockframework:spock-core;external_dependency} -->
          <scope>test</scope>
        </dependency>
      </dependencies>
      <build>
        <plugins>
          <plugin>
            <groupId>org.apache.maven.plugins</groupId>
            <artifactId>maven-compiler-plugin</artifactId>
            <version>3.8.1</version> <!-- {x-version-update;org.apache.maven.plugins:maven-compiler-plugin;external_dependency} -->
            <executions>
              <execution>
                <id>default-testCompile</id>
                <phase>process-test-sources</phase>
                <goals>
                  <goal>testCompile</goal>
                </goals>
                <configuration>
                  <compilerId>groovy-eclipse-compiler</compilerId>
                  <compilerArgs>
                    <arg>-warn:-unused</arg>
                  </compilerArgs>
                </configuration>
              </execution>
            </executions>
            <dependencies>
              <dependency>
                <groupId>org.codehaus.groovy</groupId>
                <artifactId>groovy-eclipse-compiler</artifactId>
                <version>3.4.0-01</version> <!-- {x-version-update;org.codehaus.groovy:groovy-eclipse-compiler;external_dependency} -->
              </dependency>
              <dependency>
                <groupId>org.codehaus.groovy</groupId>
                <artifactId>groovy-eclipse-batch</artifactId>
                <version>2.5.8-01</version> <!-- {x-version-update;org.codehaus.groovy:groovy-eclipse-batch;external_dependency} -->
              </dependency>
            </dependencies>
          </plugin>
        </plugins>
      </build>
    </profile>
    <profile>
      <id>java9plus</id>
      <activation>
        <jdk>[9,)</jdk>
      </activation>
      <dependencies>
        <dependency>
          <groupId>org.spockframework</groupId>
          <artifactId>spock-core</artifactId>
          <version>2.0-groovy-3.0</version> <!-- {x-version-update;groovy3_org.spockframework:spock-core;external_dependency} -->
          <scope>test</scope>
        </dependency>
      </dependencies>
      <build>
        <plugins>
          <plugin>
            <groupId>org.codehaus.gmavenplus</groupId>
            <artifactId>gmavenplus-plugin</artifactId>
            <version>1.13.0</version> <!-- {x-version-update;org.codehaus.gmavenplus:gmavenplus-plugin;external_dependency} -->
            <executions>
              <execution>
                <goals>
                  <goal>addTestSources</goal>
                  <goal>generateTestStubs</goal>
                  <goal>compileTests</goal>
                  <goal>removeTestStubs</goal>
                </goals>
              </execution>
            </executions>
            <configuration>
              <testSources>
                <testSource>
                  <directory>${project.basedir}/src/test</directory>
                  <includes>
                    <include>**/*.groovy</include>
                  </includes>
                </testSource>
              </testSources>
            </configuration>
          </plugin>

          <plugin>
            <groupId>org.apache.maven.plugins</groupId>
            <artifactId>maven-compiler-plugin</artifactId>
            <version>3.8.1</version> <!-- {x-version-update;org.apache.maven.plugins:maven-compiler-plugin;external_dependency} -->
            <executions>
              <execution>
                <id>default-testCompile</id>
                <phase>process-test-sources</phase>
                <goals>
                  <goal>testCompile</goal>
                </goals>
                <configuration>
                  <failOnWarning>false</failOnWarning>
                </configuration>
              </execution>
            </executions>
          </plugin>
        </plugins>
      </build>
    </profile>
  </profiles>
</project><|MERGE_RESOLUTION|>--- conflicted
+++ resolved
@@ -13,11 +13,7 @@
 
   <groupId>com.azure</groupId>
   <artifactId>azure-storage-file-datalake</artifactId>
-<<<<<<< HEAD
-  <version>12.10.0-beta.2</version> <!-- {x-version-update;com.azure:azure-storage-file-datalake;current} -->
-=======
   <version>12.11.0-beta.1</version> <!-- {x-version-update;com.azure:azure-storage-file-datalake;current} -->
->>>>>>> 8d609db9
 
   <name>Microsoft Azure client library for File Storage Data Lake</name>
   <description>This module contains client library for Microsoft Azure File Storage Data Lake.</description>
@@ -81,29 +77,17 @@
     <dependency>
       <groupId>com.azure</groupId>
       <artifactId>azure-core</artifactId>
-<<<<<<< HEAD
-      <version>1.28.0</version> <!-- {x-version-update;com.azure:azure-core;dependency} -->
-=======
       <version>1.29.1</version> <!-- {x-version-update;com.azure:azure-core;dependency} -->
->>>>>>> 8d609db9
     </dependency>
     <dependency>
       <groupId>com.azure</groupId>
       <artifactId>azure-core-http-netty</artifactId>
-<<<<<<< HEAD
-      <version>1.12.0</version> <!-- {x-version-update;com.azure:azure-core-http-netty;dependency} -->
-=======
       <version>1.12.2</version> <!-- {x-version-update;com.azure:azure-core-http-netty;dependency} -->
->>>>>>> 8d609db9
     </dependency>
     <dependency>
       <groupId>com.azure</groupId>
       <artifactId>azure-storage-blob</artifactId>
-<<<<<<< HEAD
-      <version>12.17.0-beta.2</version> <!-- {x-version-update;com.azure:azure-storage-blob;current} -->
-=======
       <version>12.18.0-beta.1</version> <!-- {x-version-update;com.azure:azure-storage-blob;current} -->
->>>>>>> 8d609db9
     </dependency>
 
     <!-- Added this dependency to include necessary annotations used by reactor core.
@@ -119,11 +103,7 @@
     <dependency>
       <groupId>com.azure</groupId>
       <artifactId>azure-storage-common</artifactId>
-<<<<<<< HEAD
-      <version>12.16.0-beta.2</version> <!-- {x-version-update;com.azure:azure-storage-common;current} -->
-=======
       <version>12.17.0-beta.1</version> <!-- {x-version-update;com.azure:azure-storage-common;current} -->
->>>>>>> 8d609db9
       <classifier>tests</classifier>
       <type>test-jar</type>
       <scope>test</scope>
@@ -131,21 +111,13 @@
     <dependency>
       <groupId>com.azure</groupId>
       <artifactId>azure-core-test</artifactId>
-<<<<<<< HEAD
-      <version>1.8.0</version>  <!-- {x-version-update;com.azure:azure-core-test;dependency} -->
-=======
       <version>1.9.1</version>  <!-- {x-version-update;com.azure:azure-core-test;dependency} -->
->>>>>>> 8d609db9
       <scope>test</scope>
     </dependency>
     <dependency>
       <groupId>com.azure</groupId>
       <artifactId>azure-identity</artifactId>
-<<<<<<< HEAD
-      <version>1.5.1</version> <!-- {x-version-update;com.azure:azure-identity;dependency} -->
-=======
       <version>1.5.2</version> <!-- {x-version-update;com.azure:azure-identity;dependency} -->
->>>>>>> 8d609db9
       <scope>test</scope>
     </dependency>
     <dependency>
@@ -187,11 +159,7 @@
     <dependency>
       <groupId>com.azure</groupId>
       <artifactId>azure-core-http-okhttp</artifactId>
-<<<<<<< HEAD
-      <version>1.9.0</version> <!-- {x-version-update;com.azure:azure-core-http-okhttp;dependency} -->
-=======
       <version>1.10.1</version> <!-- {x-version-update;com.azure:azure-core-http-okhttp;dependency} -->
->>>>>>> 8d609db9
       <scope>test</scope>
     </dependency>
     <dependency>
