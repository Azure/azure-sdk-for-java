// Copyright (c) Microsoft Corporation. All rights reserved.
// Licensed under the MIT License.

package com.azure.storage.file.datalake;

import com.azure.core.annotation.ServiceClientBuilder;
import com.azure.core.client.traits.AzureNamedKeyCredentialTrait;
import com.azure.core.client.traits.AzureSasCredentialTrait;
import com.azure.core.client.traits.ConfigurationTrait;
import com.azure.core.client.traits.EndpointTrait;
import com.azure.core.client.traits.HttpTrait;
import com.azure.core.client.traits.TokenCredentialTrait;
import com.azure.core.credential.AzureNamedKeyCredential;
import com.azure.core.credential.AzureSasCredential;
import com.azure.core.credential.TokenCredential;
import com.azure.core.http.HttpClient;
import com.azure.core.http.HttpPipeline;
import com.azure.core.http.HttpPipelinePosition;
import com.azure.core.http.policy.HttpLogDetailLevel;
import com.azure.core.http.policy.HttpLogOptions;
import com.azure.core.http.policy.HttpPipelinePolicy;
import com.azure.core.http.policy.RetryOptions;
import com.azure.core.util.ClientOptions;
import com.azure.core.util.Configuration;
import com.azure.core.util.CoreUtils;
import com.azure.core.util.HttpClientOptions;
import com.azure.core.util.logging.ClientLogger;
import com.azure.storage.blob.BlobClientBuilder;
import com.azure.storage.blob.BlobUrlParts;
import com.azure.storage.common.StorageSharedKeyCredential;
import com.azure.storage.common.Utility;
import com.azure.storage.common.policy.RequestRetryOptions;
import com.azure.storage.file.datalake.implementation.util.BuilderHelper;
import com.azure.storage.file.datalake.implementation.util.DataLakeImplUtils;
import com.azure.storage.file.datalake.implementation.util.TransformUtils;
import com.azure.storage.file.datalake.implementation.models.CpkInfo;
import com.azure.storage.file.datalake.models.CustomerProvidedKey;

import java.net.MalformedURLException;
import java.net.URL;
import java.util.ArrayList;
import java.util.List;
import java.util.Objects;

/**
 * This class provides a fluent builder API to help aid the configuration and instantiation of {@link DataLakeFileClient
 * FileClients}, {@link DataLakeFileAsyncClient FileAsyncClients}, {@link DataLakeDirectoryClient DirectoryClients} and
 * {@link DataLakeDirectoryAsyncClient DirectoryAsyncClients}, call {@link #buildFileClient() buildFileClient},
 * {@link #buildFileAsyncClient() buildFileAsyncClient}, {@link #buildDirectoryClient() buildDirectoryClient} and {@link
 * #buildDirectoryAsyncClient() buildDirectoryAsyncClient} respectively to construct an instance of the desired client.
 *
 * <p>
 * The following information must be provided on this builder:
 *
 * <ul>
 * <li>the endpoint through {@code .endpoint()}, including the file system name and file/directory name, in the format
 * of {@code https://{accountName}.dfs.core.windows.net/{fileSystemName}/{pathName}}.
 * <li>the credential through {@code .credential()} or {@code .connectionString()} if the file system is not publicly
 * accessible.
 * </ul>
 */
@ServiceClientBuilder(serviceClients = {DataLakeFileClient.class, DataLakeFileAsyncClient.class,
    DataLakeDirectoryClient.class, DataLakeDirectoryAsyncClient.class})
public final class DataLakePathClientBuilder implements
    TokenCredentialTrait<DataLakePathClientBuilder>,
    AzureNamedKeyCredentialTrait<DataLakePathClientBuilder>,
    AzureSasCredentialTrait<DataLakePathClientBuilder>,
    HttpTrait<DataLakePathClientBuilder>,
    ConfigurationTrait<DataLakePathClientBuilder>,
    EndpointTrait<DataLakePathClientBuilder> {

    private static final ClientLogger LOGGER = new ClientLogger(DataLakePathClientBuilder.class);
    private final BlobClientBuilder blobClientBuilder;

    private String endpoint;
    private String accountName;
    private String fileSystemName;
    private String pathName;

    private StorageSharedKeyCredential storageSharedKeyCredential;
    private TokenCredential tokenCredential;
    private AzureSasCredential azureSasCredential;

    private HttpClient httpClient;
    private final List<HttpPipelinePolicy> perCallPolicies = new ArrayList<>();
    private final List<HttpPipelinePolicy> perRetryPolicies = new ArrayList<>();
    private HttpLogOptions logOptions;
    private RequestRetryOptions retryOptions;
    private RetryOptions coreRetryOptions;
    private HttpPipeline httpPipeline;

    private ClientOptions clientOptions = new ClientOptions();
    private Configuration configuration;
    private DataLakeServiceVersion version;
    private CpkInfo customerProvidedKey;

    /**
     * Creates a builder instance that is able to configure and construct {@link DataLakeFileClient FileClients}, {@link
     * DataLakeFileAsyncClient FileAsyncClients}, {@link DataLakeDirectoryClient DirectoryClients} and
     * {@link DataLakeDirectoryAsyncClient DirectoryAsyncClients}.
     */
    public DataLakePathClientBuilder() {
        logOptions = getDefaultHttpLogOptions();
        blobClientBuilder = new BlobClientBuilder();
        blobClientBuilder.addPolicy(BuilderHelper.getBlobUserAgentModificationPolicy());
    }

    /**
     * Creates a {@link DataLakeFileClient} based on options set in the builder.
     *
     * <p><strong>Code Samples</strong></p>
     *
     * <!-- src_embed com.azure.storage.file.datalake.DataLakePathClientBuilder.buildFileClient -->
     * <pre>
     * DataLakeFileClient client = new DataLakePathClientBuilder&#40;&#41;
     *     .endpoint&#40;endpoint&#41;
     *     .credential&#40;storageSharedKeyCredential&#41;
     *     .buildFileClient&#40;&#41;;
     * </pre>
     * <!-- end com.azure.storage.file.datalake.DataLakePathClientBuilder.buildFileClient -->
     *
     * @return a {@link DataLakeFileClient} created from the configurations in this builder.
     * @throws NullPointerException If {@code endpoint} or {@code pathName} is {@code null}.
     * @throws IllegalStateException If multiple credentials have been specified.
     * @throws IllegalStateException If both {@link #retryOptions(RetryOptions)}
     * and {@link #retryOptions(RequestRetryOptions)} have been set.
     */
    public DataLakeFileClient buildFileClient() {
        return new DataLakeFileClient(buildFileAsyncClient(),
            blobClientBuilder.buildClient().getBlockBlobClient());
    }

    /**
     * Creates a {@link DataLakeFileAsyncClient} based on options set in the builder.
     *
     * <p><strong>Code Samples</strong></p>
     *
     * <!-- src_embed com.azure.storage.file.datalake.DataLakePathClientBuilder.buildFileAsyncClient -->
     * <pre>
     * DataLakeFileAsyncClient client = new DataLakePathClientBuilder&#40;&#41;
     *     .endpoint&#40;endpoint&#41;
     *     .credential&#40;storageSharedKeyCredential&#41;
     *     .buildFileAsyncClient&#40;&#41;;
     * </pre>
     * <!-- end com.azure.storage.file.datalake.DataLakePathClientBuilder.buildFileAsyncClient -->
     *
     * @return a {@link DataLakeFileAsyncClient} created from the configurations in this builder.
     * @throws NullPointerException If {@code endpoint} or {@code pathName} is {@code null}.
     * @throws IllegalStateException If multiple credentials have been specified.
     * @throws IllegalStateException If both {@link #retryOptions(RetryOptions)}
     * and {@link #retryOptions(RequestRetryOptions)} have been set.
     */
    public DataLakeFileAsyncClient buildFileAsyncClient() {
        /*
        Implicit and explicit root container access are functionally equivalent, but explicit references are easier
        to read and debug.
         */
        String dataLakeFileSystemName = CoreUtils.isNullOrEmpty(fileSystemName)
            ? DataLakeFileSystemAsyncClient.ROOT_FILESYSTEM_NAME
            : fileSystemName;

        DataLakeServiceVersion serviceVersion = version != null ? version : DataLakeServiceVersion.getLatest();

        HttpPipeline pipeline = (httpPipeline != null) ? httpPipeline : BuilderHelper.buildPipeline(
            storageSharedKeyCredential, tokenCredential, azureSasCredential,
            endpoint, retryOptions, coreRetryOptions, logOptions,
            clientOptions, httpClient, perCallPolicies, perRetryPolicies, configuration, LOGGER);

        return new DataLakeFileAsyncClient(pipeline, endpoint, serviceVersion, accountName, dataLakeFileSystemName,
<<<<<<< HEAD
            pathName, blobClientBuilder.buildAsyncClient().getBlockBlobAsyncClient(), customerProvidedKey);
=======
            pathName, blobClientBuilder.buildAsyncClient().getBlockBlobAsyncClient(), azureSasCredential);
>>>>>>> 7beb3ba6
    }

    /**
     * Creates a {@link DataLakeDirectoryClient} based on options set in the builder.
     *
     * <p><strong>Code Samples</strong></p>
     *
     * <!-- src_embed com.azure.storage.file.datalake.DataLakePathClientBuilder.buildDirectoryClient -->
     * <pre>
     * DataLakeDirectoryClient client = new DataLakePathClientBuilder&#40;&#41;
     *     .endpoint&#40;endpoint&#41;
     *     .credential&#40;storageSharedKeyCredential&#41;
     *     .buildDirectoryClient&#40;&#41;;
     * </pre>
     * <!-- end com.azure.storage.file.datalake.DataLakePathClientBuilder.buildDirectoryClient -->
     *
     * @return a {@link DataLakeDirectoryClient} created from the configurations in this builder.
     * @throws NullPointerException If {@code endpoint} or {@code pathName} is {@code null}.
     * @throws IllegalStateException If both {@link #retryOptions(RetryOptions)}
     * and {@link #retryOptions(RequestRetryOptions)} have been set.
     */
    public DataLakeDirectoryClient buildDirectoryClient() {
        return new DataLakeDirectoryClient(buildDirectoryAsyncClient(),
            blobClientBuilder.buildClient().getBlockBlobClient());
    }

    /**
     * Creates a {@link DataLakeDirectoryAsyncClient} based on options set in the builder.
     *
     * <p><strong>Code Samples</strong></p>
     *
     * <!-- src_embed com.azure.storage.file.datalake.DataLakePathClientBuilder.buildDirectoryAsyncClient -->
     * <pre>
     * DataLakeDirectoryAsyncClient client = new DataLakePathClientBuilder&#40;&#41;
     *     .endpoint&#40;endpoint&#41;
     *     .credential&#40;storageSharedKeyCredential&#41;
     *     .buildDirectoryAsyncClient&#40;&#41;;
     * </pre>
     * <!-- end com.azure.storage.file.datalake.DataLakePathClientBuilder.buildDirectoryAsyncClient -->
     *
     * @return a {@link DataLakeDirectoryAsyncClient} created from the configurations in this builder.
     * @throws NullPointerException If {@code endpoint} or {@code pathName} is {@code null}.
     * @throws IllegalStateException If both {@link #retryOptions(RetryOptions)}
     * and {@link #retryOptions(RequestRetryOptions)} have been set.
     */
    public DataLakeDirectoryAsyncClient buildDirectoryAsyncClient() {
        /*
        Implicit and explicit root container access are functionally equivalent, but explicit references are easier
        to read and debug.
         */
        String dataLakeFileSystemName = CoreUtils.isNullOrEmpty(fileSystemName)
            ? DataLakeFileSystemAsyncClient.ROOT_FILESYSTEM_NAME
            : fileSystemName;

        DataLakeServiceVersion serviceVersion = version != null ? version : DataLakeServiceVersion.getLatest();

        HttpPipeline pipeline = (httpPipeline != null) ? httpPipeline : BuilderHelper.buildPipeline(
            storageSharedKeyCredential, tokenCredential, azureSasCredential, endpoint,
            retryOptions, coreRetryOptions, logOptions,
            clientOptions, httpClient, perCallPolicies, perRetryPolicies, configuration, LOGGER);

        return new DataLakeDirectoryAsyncClient(pipeline, endpoint, serviceVersion, accountName, dataLakeFileSystemName,
<<<<<<< HEAD
            pathName, blobClientBuilder.buildAsyncClient().getBlockBlobAsyncClient(), customerProvidedKey);
    }

    /*
     * Validate that the builder is able to construct a client.
     */
    private void validateConstruction() {
        Objects.requireNonNull(pathName, "'pathName' cannot be null.");
        Objects.requireNonNull(endpoint, "'endpoint' cannot be null");

        BuilderHelper.httpsValidation(customerProvidedKey, "customer provided key", endpoint, LOGGER);
=======
            pathName, blobClientBuilder.buildAsyncClient().getBlockBlobAsyncClient(), azureSasCredential);
>>>>>>> 7beb3ba6
    }

    /**
     * Sets the {@link StorageSharedKeyCredential} used to authorize requests sent to the service.
     *
     * @param credential {@link StorageSharedKeyCredential}.
     * @return the updated DataLakePathClientBuilder
     * @throws NullPointerException If {@code credential} is {@code null}.
     */
    public DataLakePathClientBuilder credential(StorageSharedKeyCredential credential) {
        blobClientBuilder.credential(credential);
        this.storageSharedKeyCredential = Objects.requireNonNull(credential, "'credential' cannot be null.");
        this.tokenCredential = null;
        this.azureSasCredential = null;
        return this;
    }

    /**
     * Sets the {@link AzureNamedKeyCredential} used to authorize requests sent to the service.
     *
     * @param credential {@link AzureNamedKeyCredential}.
     * @return the updated DataLakePathClientBuilder
     * @throws NullPointerException If {@code credential} is {@code null}.
     */
    @Override
    public DataLakePathClientBuilder credential(AzureNamedKeyCredential credential) {
        Objects.requireNonNull(credential, "'credential' cannot be null.");
        return credential(StorageSharedKeyCredential.fromAzureNamedKeyCredential(credential));
    }

    /**
     * Sets the {@link TokenCredential} used to authorize requests sent to the service. Refer to the Azure SDK for Java
     * <a href="https://aka.ms/azsdk/java/docs/identity">identity and authentication</a>
     * documentation for more details on proper usage of the {@link TokenCredential} type.
     *
     * @param credential {@link TokenCredential} used to authorize requests sent to the service.
     * @return the updated DataLakePathClientBuilder
     * @throws NullPointerException If {@code credential} is {@code null}.
     */
    @Override
    public DataLakePathClientBuilder credential(TokenCredential credential) {
        blobClientBuilder.credential(credential);
        this.tokenCredential = Objects.requireNonNull(credential, "'credential' cannot be null.");
        this.storageSharedKeyCredential = null;
        this.azureSasCredential = null;
        return this;
    }

    /**
     * Sets the SAS token used to authorize requests sent to the service.
     *
     * @param sasToken The SAS token to use for authenticating requests. This string should only be the query parameters
     * (with or without a leading '?') and not a full url.
     * @return the updated DataLakePathClientBuilder
     * @throws NullPointerException If {@code sasToken} is {@code null}.
     */
    public DataLakePathClientBuilder sasToken(String sasToken) {
        blobClientBuilder.sasToken(sasToken);
        this.azureSasCredential = new AzureSasCredential(Objects.requireNonNull(sasToken,
            "'sasToken' cannot be null."));
        this.storageSharedKeyCredential = null;
        this.tokenCredential = null;
        return this;
    }

    /**
     * Sets the {@link AzureSasCredential} used to authorize requests sent to the service.
     *
     * @param credential {@link AzureSasCredential} used to authorize requests sent to the service.
     * @return the updated DataLakePathClientBuilder
     * @throws NullPointerException If {@code credential} is {@code null}.
     */
    @Override
    public DataLakePathClientBuilder credential(AzureSasCredential credential) {
        blobClientBuilder.credential(credential);
        this.azureSasCredential = Objects.requireNonNull(credential,
            "'credential' cannot be null.");
        return this;
    }

    /**
     * Clears the credential used to authorize the request.
     *
     * <p>This is for paths that are publicly accessible.</p>
     *
     * @return the updated DataLakePathClientBuilder
     */
    public DataLakePathClientBuilder setAnonymousAccess() {
        blobClientBuilder.setAnonymousAccess();
        this.storageSharedKeyCredential = null;
        this.tokenCredential = null;
        this.azureSasCredential = null;
        return this;
    }

    /**
     * Sets the service endpoint, additionally parses it for information (SAS token, file system name, path name)
     *
     * <p>If the path name contains special characters, pass in the url encoded version of the path name. </p>
     *
     * <p>If the endpoint is to a file/directory in the root container, this method will fail as it will interpret the
     * path name as the file system name. With only one path element, it is impossible to distinguish between a file
     * system name and a path in the root file system, so it is assumed to be the file system name as this is much more
     * common. When working with paths in the root file system, it is best to set the endpoint to the account url and
     * specify the path name separately using the {@link DataLakePathClientBuilder#pathName(String) pathName} method.
     * </p>
     *
     * @param endpoint URL of the service
     * @return the updated DataLakePathClientBuilder object
     * @throws IllegalArgumentException If {@code endpoint} is {@code null} or is a malformed URL.
     */
    @Override
    public DataLakePathClientBuilder endpoint(String endpoint) {
        // Ensure endpoint provided is dfs endpoint
        endpoint = DataLakeImplUtils.endpointToDesiredEndpoint(endpoint, "dfs", "blob");
        blobClientBuilder.endpoint(DataLakeImplUtils.endpointToDesiredEndpoint(endpoint, "blob", "dfs"));
        try {
            URL url = new URL(endpoint);
            BlobUrlParts parts = BlobUrlParts.parse(url);

            this.accountName = parts.getAccountName();
            this.endpoint = BuilderHelper.getEndpoint(parts);
            this.fileSystemName = parts.getBlobContainerName() == null ? this.fileSystemName
                : parts.getBlobContainerName();
            this.pathName = parts.getBlobName() == null ? this.pathName : Utility.urlEncode(parts.getBlobName());

            String sasToken = parts.getCommonSasQueryParameters().encode();
            if (!CoreUtils.isNullOrEmpty(sasToken)) {
                this.sasToken(sasToken);
            }
        } catch (MalformedURLException ex) {
            throw LOGGER.logExceptionAsError(
                new IllegalArgumentException("The Azure Storage DataLake endpoint url is malformed.", ex));
        }
        return this;
    }

    /**
     * Sets the name of the file system that contains the path.
     *
     * @param fileSystemName Name of the file system. If the value {@code null} or empty the root file system,
     * {@code $root}, will be used.
     * @return the updated DataLakePathClientBuilder object
     */
    public DataLakePathClientBuilder fileSystemName(String fileSystemName) {
        blobClientBuilder.containerName(fileSystemName);
        this.fileSystemName = fileSystemName;
        return this;
    }

    /**
     * Sets the name of the file/directory.
     *
     * @param pathName Name of the path. If the path name contains special characters, pass in the url encoded version
     * of the path name.
     * @return the updated DataLakePathClientBuilder object
     * @throws NullPointerException If {@code pathName} is {@code null}
     */
    public DataLakePathClientBuilder pathName(String pathName) {
        blobClientBuilder.blobName(pathName);
        this.pathName = Utility.urlEncode(Utility.urlDecode(Objects.requireNonNull(pathName,
            "'pathName' cannot be null.")));
        return this;
    }

    /**
     * Sets the {@link HttpClient} to use for sending and receiving requests to and from the service.
     *
     * <p><strong>Note:</strong> It is important to understand the precedence order of the HttpTrait APIs. In
     * particular, if a {@link HttpPipeline} is specified, this takes precedence over all other APIs in the trait, and
     * they will be ignored. If no {@link HttpPipeline} is specified, a HTTP pipeline will be constructed internally
     * based on the settings provided to this trait. Additionally, there may be other APIs in types that implement this
     * trait that are also ignored if an {@link HttpPipeline} is specified, so please be sure to refer to the
     * documentation of types that implement this trait to understand the full set of implications.</p>
     *
     * @param httpClient The {@link HttpClient} to use for requests.
     * @return the updated DataLakePathClientBuilder object
     */
    @Override
    public DataLakePathClientBuilder httpClient(HttpClient httpClient) {
        blobClientBuilder.httpClient(httpClient);
        if (this.httpClient != null && httpClient == null) {
            LOGGER.info("'httpClient' is being set to 'null' when it was previously configured.");
        }

        this.httpClient = httpClient;
        return this;
    }

    /**
     * Adds a {@link HttpPipelinePolicy pipeline policy} to apply on each request sent.
     *
     * <p><strong>Note:</strong> It is important to understand the precedence order of the HttpTrait APIs. In
     * particular, if a {@link HttpPipeline} is specified, this takes precedence over all other APIs in the trait, and
     * they will be ignored. If no {@link HttpPipeline} is specified, a HTTP pipeline will be constructed internally
     * based on the settings provided to this trait. Additionally, there may be other APIs in types that implement this
     * trait that are also ignored if an {@link HttpPipeline} is specified, so please be sure to refer to the
     * documentation of types that implement this trait to understand the full set of implications.</p>
     *
     * @param pipelinePolicy A {@link HttpPipelinePolicy pipeline policy}.
     * @return the updated DataLakePathClientBuilder object
     * @throws NullPointerException If {@code pipelinePolicy} is {@code null}.
     */
    @Override
    public DataLakePathClientBuilder addPolicy(HttpPipelinePolicy pipelinePolicy) {
        blobClientBuilder.addPolicy(pipelinePolicy);
        Objects.requireNonNull(pipelinePolicy, "'pipelinePolicy' cannot be null");
        if (pipelinePolicy.getPipelinePosition() == HttpPipelinePosition.PER_CALL) {
            perCallPolicies.add(pipelinePolicy);
        } else {
            perRetryPolicies.add(pipelinePolicy);
        }
        return this;
    }

    /**
     * Gets the default Storage allowlist log headers and query parameters.
     *
     * @return the default http log options.
     */
    public static HttpLogOptions getDefaultHttpLogOptions() {
        return BuilderHelper.getDefaultHttpLogOptions();
    }

    /**
     * Sets the {@link HttpLogOptions logging configuration} to use when sending and receiving requests to and from
     * the service. If a {@code logLevel} is not provided, default value of {@link HttpLogDetailLevel#NONE} is set.
     *
     * <p><strong>Note:</strong> It is important to understand the precedence order of the HttpTrait APIs. In
     * particular, if a {@link HttpPipeline} is specified, this takes precedence over all other APIs in the trait, and
     * they will be ignored. If no {@link HttpPipeline} is specified, a HTTP pipeline will be constructed internally
     * based on the settings provided to this trait. Additionally, there may be other APIs in types that implement this
     * trait that are also ignored if an {@link HttpPipeline} is specified, so please be sure to refer to the
     * documentation of types that implement this trait to understand the full set of implications.</p>
     *
     * @param logOptions The {@link HttpLogOptions logging configuration} to use when sending and receiving requests to
     * and from the service.
     * @return the updated DataLakePathClientBuilder object
     * @throws NullPointerException If {@code logOptions} is {@code null}.
     */
    @Override
    public DataLakePathClientBuilder httpLogOptions(HttpLogOptions logOptions) {
        blobClientBuilder.httpLogOptions(logOptions);
        this.logOptions = Objects.requireNonNull(logOptions, "'logOptions' cannot be null.");
        return this;
    }

    /**
     * Sets the configuration object used to retrieve environment configuration values during building of the client.
     *
     * @param configuration Configuration store used to retrieve environment configurations.
     * @return the updated DataLakePathClientBuilder object
     */
    @Override
    public DataLakePathClientBuilder configuration(Configuration configuration) {
        blobClientBuilder.configuration(configuration);
        this.configuration = configuration;
        return this;
    }

    /**
     * Sets the request retry options for all the requests made through the client.
     *
     * Setting this is mutually exclusive with using {@link #retryOptions(RetryOptions)}.
     *
     * @param retryOptions {@link RequestRetryOptions}.
     * @return the updated DataLakePathClientBuilder object.
     */
    public DataLakePathClientBuilder retryOptions(RequestRetryOptions retryOptions) {
        blobClientBuilder.retryOptions(retryOptions);
        this.retryOptions = retryOptions;
        return this;
    }

    /**
     * Sets the {@link RetryOptions} for all the requests made through the client.
     *
     * <p><strong>Note:</strong> It is important to understand the precedence order of the HttpTrait APIs. In
     * particular, if a {@link HttpPipeline} is specified, this takes precedence over all other APIs in the trait, and
     * they will be ignored. If no {@link HttpPipeline} is specified, a HTTP pipeline will be constructed internally
     * based on the settings provided to this trait. Additionally, there may be other APIs in types that implement this
     * trait that are also ignored if an {@link HttpPipeline} is specified, so please be sure to refer to the
     * documentation of types that implement this trait to understand the full set of implications.</p>
     * <p>
     * Setting this is mutually exclusive with using {@link #retryOptions(RequestRetryOptions)}.
     * Consider using {@link #retryOptions(RequestRetryOptions)} to also set storage specific options.
     *
     * @param retryOptions The {@link RetryOptions} to use for all the requests made through the client.
     * @return the updated DataLakePathClientBuilder object
     */
    @Override
    public DataLakePathClientBuilder retryOptions(RetryOptions retryOptions) {
        blobClientBuilder.retryOptions(retryOptions);
        this.coreRetryOptions = retryOptions;
        return this;
    }

    /**
     * Allows for setting common properties such as application ID, headers, proxy configuration, etc. Note that it is
     * recommended that this method be called with an instance of the {@link HttpClientOptions}
     * class (a subclass of the {@link ClientOptions} base class). The HttpClientOptions subclass provides more
     * configuration options suitable for HTTP clients, which is applicable for any class that implements this HttpTrait
     * interface.
     *
     * <p><strong>Note:</strong> It is important to understand the precedence order of the HttpTrait APIs. In
     * particular, if a {@link HttpPipeline} is specified, this takes precedence over all other APIs in the trait, and
     * they will be ignored. If no {@link HttpPipeline} is specified, a HTTP pipeline will be constructed internally
     * based on the settings provided to this trait. Additionally, there may be other APIs in types that implement this
     * trait that are also ignored if an {@link HttpPipeline} is specified, so please be sure to refer to the
     * documentation of types that implement this trait to understand the full set of implications.</p>
     *
     * @param clientOptions A configured instance of {@link HttpClientOptions}.
     * @see HttpClientOptions
     * @return the updated DataLakePathClientBuilder object
     * @throws NullPointerException If {@code clientOptions} is {@code null}.
     */
    @Override
    public DataLakePathClientBuilder clientOptions(ClientOptions clientOptions) {
        blobClientBuilder.clientOptions(clientOptions);
        this.clientOptions = Objects.requireNonNull(clientOptions, "'clientOptions' cannot be null.");
        return this;
    }

    /**
     * Sets the {@link HttpPipeline} to use for the service client.
     *
     * <p><strong>Note:</strong> It is important to understand the precedence order of the HttpTrait APIs. In
     * particular, if a {@link HttpPipeline} is specified, this takes precedence over all other APIs in the trait, and
     * they will be ignored. If no {@link HttpPipeline} is specified, a HTTP pipeline will be constructed internally
     * based on the settings provided to this trait. Additionally, there may be other APIs in types that implement this
     * trait that are also ignored if an {@link HttpPipeline} is specified, so please be sure to refer to the
     * documentation of types that implement this trait to understand the full set of implications.</p>
     * <p>
     * The {@link #endpoint(String) endpoint} is not ignored when {@code pipeline} is set.
     *
     * @param httpPipeline {@link HttpPipeline} to use for sending service requests and receiving responses.
     * @return the updated DataLakePathClientBuilder object
     */
    @Override
    public DataLakePathClientBuilder pipeline(HttpPipeline httpPipeline) {
        blobClientBuilder.pipeline(httpPipeline);
        if (this.httpPipeline != null && httpPipeline == null) {
            LOGGER.info("HttpPipeline is being set to 'null' when it was previously configured.");
        }

        this.httpPipeline = httpPipeline;
        return this;
    }

    /**
     * Sets the {@link DataLakeServiceVersion} that is used when making API requests.
     * <p>
     * If a service version is not provided, the service version that will be used will be the latest known service
     * version based on the version of the client library being used. If no service version is specified, updating to a
     * newer version of the client library will have the result of potentially moving to a newer service version.
     * <p>
     * Targeting a specific service version may also mean that the service will return an error for newer APIs.
     *
     * @param version {@link DataLakeServiceVersion} of the service to be used when making requests.
     * @return the updated DataLakePathClientBuilder object
     */
    public DataLakePathClientBuilder serviceVersion(DataLakeServiceVersion version) {
        blobClientBuilder.serviceVersion(TransformUtils.toBlobServiceVersion(version));
        this.version = version;
        return this;
    }

    /**
     * Sets the {@link CustomerProvidedKey customer provided key} that is used to encrypt blob contents on the server.
     *
     * @param customerProvidedKey Customer provided key containing the encryption key information.
     * @return the updated SpecializedBlobClientBuilder object
     */
    public DataLakePathClientBuilder customerProvidedKey(CustomerProvidedKey customerProvidedKey) {
        if (customerProvidedKey == null) {
            blobClientBuilder.customerProvidedKey(null);
            this.customerProvidedKey = null;
        } else {
            blobClientBuilder.customerProvidedKey(Transforms.toBlobCustomerProvidedKey(customerProvidedKey));
            this.customerProvidedKey = new CpkInfo()
                .setEncryptionKey(customerProvidedKey.getKey())
                .setEncryptionKeySha256(customerProvidedKey.getKeySha256())
                .setEncryptionAlgorithm(customerProvidedKey.getEncryptionAlgorithm());
        }

        return this;
    }
}<|MERGE_RESOLUTION|>--- conflicted
+++ resolved
@@ -167,11 +167,8 @@
             clientOptions, httpClient, perCallPolicies, perRetryPolicies, configuration, LOGGER);
 
         return new DataLakeFileAsyncClient(pipeline, endpoint, serviceVersion, accountName, dataLakeFileSystemName,
-<<<<<<< HEAD
-            pathName, blobClientBuilder.buildAsyncClient().getBlockBlobAsyncClient(), customerProvidedKey);
-=======
-            pathName, blobClientBuilder.buildAsyncClient().getBlockBlobAsyncClient(), azureSasCredential);
->>>>>>> 7beb3ba6
+            pathName, blobClientBuilder.buildAsyncClient().getBlockBlobAsyncClient(), azureSasCredential,
+			customerProvidedKey);
     }
 
     /**
@@ -234,8 +231,8 @@
             clientOptions, httpClient, perCallPolicies, perRetryPolicies, configuration, LOGGER);
 
         return new DataLakeDirectoryAsyncClient(pipeline, endpoint, serviceVersion, accountName, dataLakeFileSystemName,
-<<<<<<< HEAD
-            pathName, blobClientBuilder.buildAsyncClient().getBlockBlobAsyncClient(), customerProvidedKey);
+            pathName, blobClientBuilder.buildAsyncClient().getBlockBlobAsyncClient(), azureSasCredential,
+			customerProvidedKey);
     }
 
     /*
@@ -246,9 +243,6 @@
         Objects.requireNonNull(endpoint, "'endpoint' cannot be null");
 
         BuilderHelper.httpsValidation(customerProvidedKey, "customer provided key", endpoint, LOGGER);
-=======
-            pathName, blobClientBuilder.buildAsyncClient().getBlockBlobAsyncClient(), azureSasCredential);
->>>>>>> 7beb3ba6
     }
 
     /**
