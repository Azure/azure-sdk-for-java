// Copyright (c) Microsoft Corporation. All rights reserved.
// Licensed under the MIT License.

package com.azure.storage.file.datalake;

import com.azure.core.annotation.ReturnType;
import com.azure.core.annotation.ServiceClient;
import com.azure.core.annotation.ServiceMethod;
import com.azure.core.credential.AzureSasCredential;
import com.azure.core.http.HttpPipeline;
import com.azure.core.http.rest.PagedFlux;
import com.azure.core.http.rest.PagedResponse;
import com.azure.core.http.rest.PagedResponseBase;
import com.azure.core.http.rest.Response;
import com.azure.core.http.rest.SimpleResponse;
import com.azure.core.util.Context;
import com.azure.core.util.FluxUtil;
import com.azure.core.util.logging.ClientLogger;
import com.azure.storage.blob.BlobContainerAsyncClient;
import com.azure.storage.blob.specialized.BlockBlobAsyncClient;
import com.azure.storage.blob.specialized.SpecializedBlobClientBuilder;
import com.azure.storage.common.Utility;
import com.azure.storage.common.implementation.Constants;
import com.azure.storage.common.implementation.StorageImplUtils;
import com.azure.storage.file.datalake.implementation.models.FileSystemsListPathsResponse;
import com.azure.storage.file.datalake.implementation.models.PathResourceType;
import com.azure.storage.file.datalake.implementation.util.DataLakeImplUtils;
import com.azure.storage.file.datalake.implementation.util.TransformUtils;
import com.azure.storage.file.datalake.implementation.models.CpkInfo;
import com.azure.storage.file.datalake.models.CustomerProvidedKey;
import com.azure.storage.file.datalake.models.DataLakeRequestConditions;
import com.azure.storage.file.datalake.models.PathHttpHeaders;
import com.azure.storage.file.datalake.models.PathItem;
import reactor.core.publisher.Mono;

import java.time.Duration;
import java.util.Collections;
import java.util.List;
import java.util.Map;
import java.util.Objects;
import java.util.function.BiFunction;
import java.util.stream.Collectors;

import static com.azure.core.util.FluxUtil.monoError;
import static com.azure.core.util.FluxUtil.pagedFluxError;
import static com.azure.core.util.FluxUtil.withContext;

/**
 * This class provides a client that contains directory operations for Azure Storage Data Lake. Operations provided by
 * this client include creating a directory, deleting a directory, renaming a directory, setting metadata and
 * http headers, setting and retrieving access control, getting properties and creating and deleting files and
 * subdirectories.
 *
 * <p>
 * This client is instantiated through {@link DataLakePathClientBuilder} or retrieved via
 * {@link DataLakeFileSystemAsyncClient#getDirectoryAsyncClient(String) getDirectoryAsyncClient}.
 *
 * <p>
 * Please refer to the
 *
 * <a href="https://docs.microsoft.com/azure/storage/blobs/data-lake-storage-introduction">Azure
 * Docs</a> for more information.
 */
@ServiceClient(builder = DataLakePathClientBuilder.class, isAsync = true)
public final class DataLakeDirectoryAsyncClient extends DataLakePathAsyncClient {

    private static final ClientLogger LOGGER = new ClientLogger(DataLakeDirectoryAsyncClient.class);

    /**
     * Package-private constructor for use by {@link DataLakePathClientBuilder}.
     *
     * @param pipeline The pipeline used to send and receive service requests.
     * @param url The endpoint where to send service requests.
     * @param serviceVersion The version of the service to receive requests.
     * @param accountName The storage account name.
     * @param fileSystemName The file system name.
     * @param directoryName The directory name.
     * @param blockBlobAsyncClient The underlying {@link BlobContainerAsyncClient}
     */
    DataLakeDirectoryAsyncClient(HttpPipeline pipeline, String url, DataLakeServiceVersion serviceVersion,
        String accountName, String fileSystemName, String directoryName, BlockBlobAsyncClient blockBlobAsyncClient,
<<<<<<< HEAD
        CpkInfo customerProvidedKey) {
        super(pipeline, url, serviceVersion, accountName, fileSystemName, directoryName, PathResourceType.DIRECTORY,
            blockBlobAsyncClient, customerProvidedKey);
=======
        AzureSasCredential sasToken) {
        super(pipeline, url, serviceVersion, accountName, fileSystemName, directoryName, PathResourceType.DIRECTORY,
            blockBlobAsyncClient, sasToken);
>>>>>>> 7beb3ba6
    }

    DataLakeDirectoryAsyncClient(DataLakePathAsyncClient dataLakePathAsyncClient) {
        super(dataLakePathAsyncClient.getHttpPipeline(), dataLakePathAsyncClient.getAccountUrl(),
            dataLakePathAsyncClient.getServiceVersion(), dataLakePathAsyncClient.getAccountName(),
            dataLakePathAsyncClient.getFileSystemName(), Utility.urlEncode(dataLakePathAsyncClient.pathName),
            PathResourceType.DIRECTORY, dataLakePathAsyncClient.getBlockBlobAsyncClient(),
<<<<<<< HEAD
            dataLakePathAsyncClient.getCpkInfo());
=======
            dataLakePathAsyncClient.getSasToken());
>>>>>>> 7beb3ba6
    }

    /**
     * Gets the URL of the directory represented by this client on the Data Lake service.
     *
     * @return the URL.
     */
    public String getDirectoryUrl() {
        return getPathUrl();
    }

    /**
     * Gets the path of this directory, not including the name of the resource itself.
     *
     * @return The path of the directory.
     */
    public String getDirectoryPath() {
        return getObjectPath();
    }

    /**
     * Gets the name of this directory, not including its full path.
     *
     * @return The name of the directory.
     */
    public String getDirectoryName() {
        return getObjectName();
    }

    /**
     * Creates a new {@link DataLakeDirectoryAsyncClient} with the specified {@code customerProvidedKey}.
     *
     * @param customerProvidedKey the {@link CustomerProvidedKey} for the blob,
     * pass {@code null} to use no customer provided key.
     * @return a {@link DataLakeDirectoryAsyncClient} with the specified {@code customerProvidedKey}.
     */
    public DataLakeDirectoryAsyncClient getCustomerProvidedKeyAsyncClient(CustomerProvidedKey customerProvidedKey) {
        CpkInfo finalCustomerProvidedKey = null;
        if (customerProvidedKey != null) {
            finalCustomerProvidedKey = new CpkInfo()
                .setEncryptionKey(customerProvidedKey.getKey())
                .setEncryptionKeySha256(customerProvidedKey.getKeySha256())
                .setEncryptionAlgorithm(customerProvidedKey.getEncryptionAlgorithm());
        }
        return new DataLakeDirectoryAsyncClient(getHttpPipeline(), getAccountUrl(), getServiceVersion(),
            getAccountName(), getFileSystemName(), getObjectPath(), this.blockBlobAsyncClient,
            finalCustomerProvidedKey);
    }

    /**
     * Deletes a directory.
     *
     * <p><strong>Code Samples</strong></p>
     *
     * <!-- src_embed com.azure.storage.file.datalake.DataLakeDirectoryAsyncClient.delete -->
     * <pre>
     * client.delete&#40;&#41;.subscribe&#40;response -&gt;
     *     System.out.println&#40;&quot;Delete request completed&quot;&#41;&#41;;
     * </pre>
     * <!-- end com.azure.storage.file.datalake.DataLakeDirectoryAsyncClient.delete -->
     *
     * <p>For more information see the
     * <a href="https://docs.microsoft.com/rest/api/storageservices/datalakestoragegen2/path/delete">Azure
     * Docs</a></p>
     *
     * @return A reactive response signalling completion.
     */
    @ServiceMethod(returns = ReturnType.SINGLE)
    public Mono<Void> delete() {
        return deleteWithResponse(false, null).flatMap(FluxUtil::toMono);
    }

    /**
     * Deletes a directory.
     *
     * <p><strong>Code Samples</strong></p>
     *
     * <!-- src_embed com.azure.storage.file.datalake.DataLakeDirectoryAsyncClient.deleteWithResponse#boolean-DataLakeRequestConditions -->
     * <pre>
     * DataLakeRequestConditions requestConditions = new DataLakeRequestConditions&#40;&#41;
     *     .setLeaseId&#40;leaseId&#41;;
     * boolean recursive = false; &#47;&#47; Default value
     *
     * client.deleteWithResponse&#40;recursive, requestConditions&#41;
     *     .subscribe&#40;response -&gt; System.out.println&#40;&quot;Delete request completed&quot;&#41;&#41;;
     * </pre>
     * <!-- end com.azure.storage.file.datalake.DataLakeDirectoryAsyncClient.deleteWithResponse#boolean-DataLakeRequestConditions -->
     *
     * <p>For more information see the
     * <a href="https://docs.microsoft.com/rest/api/storageservices/datalakestoragegen2/path/delete">Azure
     * Docs</a></p>
     *
     * @param recursive Whether to delete all paths beneath the directory.
     * @param requestConditions {@link DataLakeRequestConditions}
     *
     * @return A reactive response signalling completion.
     */
    @ServiceMethod(returns = ReturnType.SINGLE)
    public Mono<Response<Void>> deleteWithResponse(boolean recursive, DataLakeRequestConditions requestConditions) {
        // TODO (rickle-msft): Update for continuation token if we support HNS off
        try {
            return withContext(context -> deleteWithResponse(recursive, requestConditions, context));
        } catch (RuntimeException ex) {
            return monoError(LOGGER, ex);
        }
    }

    /**
     * Creates a new DataLakeFileAsyncClient object by concatenating fileName to the end of
     * DataLakeDirectoryAsyncClient's URL. The new DataLakeFileAsyncClient uses the same request policy pipeline as the
     * DataLakeDirectoryAsyncClient.
     *
     * <p><strong>Code Samples</strong></p>
     *
     * <!-- src_embed com.azure.storage.file.datalake.DataLakeDirectoryAsyncClient.getFileAsyncClient#String -->
     * <pre>
     * DataLakeFileAsyncClient dataLakeFileClient = client.getFileAsyncClient&#40;fileName&#41;;
     * </pre>
     * <!-- end com.azure.storage.file.datalake.DataLakeDirectoryAsyncClient.getFileAsyncClient#String -->
     *
     * @param fileName A {@code String} representing the name of the file.
     * @return A new {@link DataLakeFileAsyncClient} object which references the file with the specified name in this
     * file system.
     */
    public DataLakeFileAsyncClient getFileAsyncClient(String fileName) {
        Objects.requireNonNull(fileName, "'fileName' can not be set to null");

        BlockBlobAsyncClient blockBlobAsyncClient = prepareBuilderAppendPath(fileName).buildBlockBlobAsyncClient();

        String pathPrefix = getObjectPath().isEmpty() ? "" : getObjectPath() + "/";

        return new DataLakeFileAsyncClient(getHttpPipeline(), getAccountUrl(),
            getServiceVersion(), getAccountName(), getFileSystemName(), Utility.urlEncode(pathPrefix
<<<<<<< HEAD
            + Utility.urlDecode(fileName)), blockBlobAsyncClient, getCpkInfo());
=======
            + Utility.urlDecode(fileName)), blockBlobAsyncClient, this.getSasToken());
>>>>>>> 7beb3ba6
    }

    /**
     * Creates a new file within a directory. By default, this method will not overwrite an existing file.
     * For more information, see the
     * <a href="https://docs.microsoft.com/rest/api/storageservices/datalakestoragegen2/path/create">Azure
     * Docs</a>.
     *
     * <p><strong>Code Samples</strong></p>
     *
     * <!-- src_embed com.azure.storage.file.datalake.DataLakeDirectoryAsyncClient.createFile#String -->
     * <pre>
     * DataLakeFileAsyncClient fileClient = client.createFile&#40;fileName&#41;.block&#40;&#41;;
     * </pre>
     * <!-- end com.azure.storage.file.datalake.DataLakeDirectoryAsyncClient.createFile#String -->
     *
     * @param fileName Name of the file to create.
     * @return A {@link Mono} containing a {@link DataLakeFileAsyncClient} used to interact with the file created.
     */
    @ServiceMethod(returns = ReturnType.SINGLE)
    public Mono<DataLakeFileAsyncClient> createFile(String fileName) {
        return createFile(fileName, false);
    }

    /**
     * Creates a new file within a directory. For more information, see the
     * <a href="https://docs.microsoft.com/rest/api/storageservices/datalakestoragegen2/path/create">Azure
     * Docs</a>.
     *
     * <p><strong>Code Samples</strong></p>
     *
     * <!-- src_embed com.azure.storage.file.datalake.DataLakeDirectoryAsyncClient.createFile#String-boolean -->
     * <pre>
     * boolean overwrite = false; &#47;* Default value. *&#47;
     * DataLakeFileAsyncClient fClient = client.createFile&#40;fileName, overwrite&#41;.block&#40;&#41;;
     * </pre>
     * <!-- end com.azure.storage.file.datalake.DataLakeDirectoryAsyncClient.createFile#String-boolean -->
     *
     * @param fileName Name of the file to create.
     * @param overwrite Whether to overwrite, should the file exist.
     * @return A {@link Mono} containing a {@link DataLakeFileAsyncClient} used to interact with the file created.
     */
    @ServiceMethod(returns = ReturnType.SINGLE)
    public Mono<DataLakeFileAsyncClient> createFile(String fileName, boolean overwrite) {
        DataLakeRequestConditions requestConditions = new DataLakeRequestConditions();
        if (!overwrite) {
            requestConditions.setIfNoneMatch(Constants.HeaderConstants.ETAG_WILDCARD);
        }

        return createFileWithResponse(fileName, null, null, null, null, requestConditions).flatMap(FluxUtil::toMono);
    }

    /**
     * Creates a new file within a directory. If a file with the same name already exists, the file will be
     * overwritten. For more information, see the
     * <a href="https://docs.microsoft.com/rest/api/storageservices/datalakestoragegen2/path/create">Azure
     * Docs</a>.
     *
     * <p><strong>Code Samples</strong></p>
     *
     * <!-- src_embed com.azure.storage.file.datalake.DataLakeDirectoryAsyncClient.createFileWithResponse#String-String-String-PathHttpHeaders-Map-DataLakeRequestConditions -->
     * <pre>
     * PathHttpHeaders httpHeaders = new PathHttpHeaders&#40;&#41;
     *     .setContentLanguage&#40;&quot;en-US&quot;&#41;
     *     .setContentType&#40;&quot;binary&quot;&#41;;
     * DataLakeRequestConditions requestConditions = new DataLakeRequestConditions&#40;&#41;
     *     .setLeaseId&#40;leaseId&#41;;
     * String permissions = &quot;permissions&quot;;
     * String umask = &quot;umask&quot;;
     * DataLakeFileAsyncClient newFileClient = client.createFileWithResponse&#40;fileName,
     *     permissions, umask, httpHeaders, Collections.singletonMap&#40;&quot;metadata&quot;, &quot;value&quot;&#41;, requestConditions
     * &#41;.block&#40;&#41;.getValue&#40;&#41;;
     * </pre>
     * <!-- end com.azure.storage.file.datalake.DataLakeDirectoryAsyncClient.createFileWithResponse#String-String-String-PathHttpHeaders-Map-DataLakeRequestConditions -->
     *
     * @param fileName Name of the file to create.
     * @param permissions POSIX access permissions for the file owner, the file owning group, and others.
     * @param umask Restricts permissions of the file to be created.
     * @param headers {@link PathHttpHeaders}
     * @param metadata Metadata to associate with the file. If there is leading or trailing whitespace in any
     * metadata key or value, it must be removed or encoded.
     * @param requestConditions {@link DataLakeRequestConditions}
     * @return A {@link Mono} containing a {@link Response} whose {@link Response#getValue() value} contains a {@link
     * DataLakeFileAsyncClient} used to interact with the file created.
     */
    @ServiceMethod(returns = ReturnType.SINGLE)
    public Mono<Response<DataLakeFileAsyncClient>> createFileWithResponse(String fileName, String permissions,
        String umask, PathHttpHeaders headers, Map<String, String> metadata,
        DataLakeRequestConditions requestConditions) {
        DataLakeFileAsyncClient dataLakeFileAsyncClient;
        try {
            dataLakeFileAsyncClient = getFileAsyncClient(fileName);
        } catch (RuntimeException ex) {
            return monoError(LOGGER, ex);
        }

        return dataLakeFileAsyncClient.createWithResponse(permissions, umask, headers, metadata, requestConditions)
            .map(response -> new SimpleResponse<>(response, dataLakeFileAsyncClient));
    }

    /**
     * Deletes the specified file in the file system. If the file doesn't exist the operation fails.
     * For more information see the <a href="https://docs.microsoft.com/rest/api/storageservices/datalakestoragegen2/path/delete">Azure
     * Docs</a>.
     *
     * <p><strong>Code Samples</strong></p>
     *
     * <!-- src_embed com.azure.storage.file.datalake.DataLakeDirectoryAsyncClient.deleteFile#String -->
     * <pre>
     * client.deleteFile&#40;fileName&#41;.subscribe&#40;response -&gt;
     *     System.out.println&#40;&quot;Delete request completed&quot;&#41;&#41;;
     * </pre>
     * <!-- end com.azure.storage.file.datalake.DataLakeDirectoryAsyncClient.deleteFile#String -->
     *
     * @param fileName Name of the file to delete.
     * @return A reactive response signalling completion.
     */
    @ServiceMethod(returns = ReturnType.SINGLE)
    public Mono<Void> deleteFile(String fileName) {
        return deleteFileWithResponse(fileName, null).flatMap(FluxUtil::toMono);
    }

    /**
     * Deletes the specified file in the directory. If the file doesn't exist the operation fails.
     * For more information see the <a href="https://docs.microsoft.com/rest/api/storageservices/datalakestoragegen2/path/delete">Azure
     * Docs</a>.
     *
     * <p><strong>Code Samples</strong></p>
     *
     * <!-- src_embed com.azure.storage.file.datalake.DataLakeDirectoryAsyncClient.deleteFileWithResponse#String-DataLakeRequestConditions -->
     * <pre>
     * DataLakeRequestConditions requestConditions = new DataLakeRequestConditions&#40;&#41;
     *     .setLeaseId&#40;leaseId&#41;;
     *
     * client.deleteFileWithResponse&#40;fileName, requestConditions&#41;
     *     .subscribe&#40;response -&gt; System.out.println&#40;&quot;Delete request completed&quot;&#41;&#41;;
     * </pre>
     * <!-- end com.azure.storage.file.datalake.DataLakeDirectoryAsyncClient.deleteFileWithResponse#String-DataLakeRequestConditions -->
     *
     * @param fileName Name of the file to delete.
     * @param requestConditions {@link DataLakeRequestConditions}
     * @return A {@link Mono} containing status code and HTTP headers
     */
    @ServiceMethod(returns = ReturnType.SINGLE)
    public Mono<Response<Void>> deleteFileWithResponse(String fileName, DataLakeRequestConditions requestConditions) {
        DataLakeFileAsyncClient dataLakeFileAsyncClient;
        try {
            dataLakeFileAsyncClient = getFileAsyncClient(fileName);
        } catch (RuntimeException ex) {
            return monoError(LOGGER, ex);
        }

        return dataLakeFileAsyncClient.deleteWithResponse(requestConditions);
    }

    /**
     * Creates a new DataLakeDirectoryAsyncClient object by concatenating subdirectoryName to the end of
     * DataLakeDirectoryAsyncClient's URL. The new DataLakeDirectoryAsyncClient uses the same request policy pipeline
     * as the DataLakeDirectoryAsyncClient.
     *
     * <p><strong>Code Samples</strong></p>
     *
     * <!-- src_embed com.azure.storage.file.datalake.DataLakeDirectoryAsyncClient.getSubdirectoryAsyncClient#String -->
     * <pre>
     * DataLakeDirectoryAsyncClient dataLakeDirectoryClient = client.getSubdirectoryAsyncClient&#40;directoryName&#41;;
     * </pre>
     * <!-- end com.azure.storage.file.datalake.DataLakeDirectoryAsyncClient.getSubdirectoryAsyncClient#String -->
     *
     * @param subdirectoryName A {@code String} representing the name of the sub-directory.
     * @return A new {@link DataLakeDirectoryAsyncClient} object which references the directory with the specified name
     * in this file system.
     */
    public DataLakeDirectoryAsyncClient getSubdirectoryAsyncClient(String subdirectoryName) {
        Objects.requireNonNull(subdirectoryName, "'subdirectoryName' can not be set to null");

        BlockBlobAsyncClient blockBlobAsyncClient = prepareBuilderAppendPath(subdirectoryName)
            .buildBlockBlobAsyncClient();

        String pathPrefix = getObjectPath().isEmpty() ? "" : getObjectPath() + "/";

        return new DataLakeDirectoryAsyncClient(getHttpPipeline(), getAccountUrl(), getServiceVersion(),
            getAccountName(), getFileSystemName(),
            Utility.urlEncode(pathPrefix + Utility.urlDecode(subdirectoryName)), blockBlobAsyncClient,
<<<<<<< HEAD
            getCpkInfo());
=======
            this.getSasToken());
>>>>>>> 7beb3ba6
    }

    /**
     * Creates a new sub-directory within a directory. By default, this method will not overwrite an existing
     * sub-directory. For more information, see the
     * <a href="https://docs.microsoft.com/rest/api/storageservices/datalakestoragegen2/path/create">Azure Docs</a>.
     *
     * <p><strong>Code Samples</strong></p>
     *
     * <!-- src_embed com.azure.storage.file.datalake.DataLakeDirectoryAsyncClient.createSubdirectory#String -->
     * <pre>
     * DataLakeDirectoryAsyncClient directoryClient = client.createSubdirectory&#40;directoryName&#41;.block&#40;&#41;;
     * </pre>
     * <!-- end com.azure.storage.file.datalake.DataLakeDirectoryAsyncClient.createSubdirectory#String -->
     *
     * @param subdirectoryName Name of the sub-directory to create.
     * @return A {@link Mono} containing a {@link DataLakeDirectoryAsyncClient} used to interact with the directory
     * created.
     */
    @ServiceMethod(returns = ReturnType.SINGLE)
    public Mono<DataLakeDirectoryAsyncClient> createSubdirectory(String subdirectoryName) {
        return createSubdirectory(subdirectoryName, false);
    }

    /**
     * Creates a new sub-directory within a directory. For more information, see the
     * <a href="https://docs.microsoft.com/rest/api/storageservices/datalakestoragegen2/path/create">Azure Docs</a>.
     *
     * <p><strong>Code Samples</strong></p>
     *
     * <!-- src_embed com.azure.storage.file.datalake.DataLakeDirectoryAsyncClient.createSubdirectory#String-boolean -->
     * <pre>
     * boolean overwrite = false; &#47;* Default value. *&#47;
     * DataLakeDirectoryAsyncClient dClient = client.createSubdirectory&#40;directoryName, overwrite&#41;.block&#40;&#41;;
     * </pre>
     * <!-- end com.azure.storage.file.datalake.DataLakeDirectoryAsyncClient.createSubdirectory#String-boolean -->
     *
     * @param subdirectoryName Name of the sub-directory to create.
     * @param overwrite Whether to overwrite, should the subdirectory exist.
     * @return A {@link Mono} containing a {@link DataLakeDirectoryAsyncClient} used to interact with the directory
     * created.
     */
    @ServiceMethod(returns = ReturnType.SINGLE)
    public Mono<DataLakeDirectoryAsyncClient> createSubdirectory(String subdirectoryName, boolean overwrite) {
        DataLakeRequestConditions requestConditions = new DataLakeRequestConditions();
        if (!overwrite) {
            requestConditions.setIfNoneMatch(Constants.HeaderConstants.ETAG_WILDCARD);
        }

        return createSubdirectoryWithResponse(subdirectoryName, null, null, null, null, requestConditions)
            .flatMap(FluxUtil::toMono);
    }

    /**
     * Creates a new sub-directory within a directory. If a sub-directory with the same name already exists, the
     * sub-directory will be overwritten. For more information, see the
     * <a href="https://docs.microsoft.com/rest/api/storageservices/datalakestoragegen2/path/create">Azure Docs</a>.
     *
     * <p><strong>Code Samples</strong></p>
     *
     * <!-- src_embed com.azure.storage.file.datalake.DataLakeDirectoryAsyncClient.createSubdirectoryWithResponse#String-String-String-PathHttpHeaders-Map-DataLakeRequestConditions -->
     * <pre>
     * PathHttpHeaders httpHeaders = new PathHttpHeaders&#40;&#41;
     *     .setContentLanguage&#40;&quot;en-US&quot;&#41;
     *     .setContentType&#40;&quot;binary&quot;&#41;;
     * DataLakeRequestConditions requestConditions = new DataLakeRequestConditions&#40;&#41;
     *     .setLeaseId&#40;leaseId&#41;;
     * String permissions = &quot;permissions&quot;;
     * String umask = &quot;umask&quot;;
     * DataLakeDirectoryAsyncClient newDirectoryClient = client.createSubdirectoryWithResponse&#40;
     *     directoryName, permissions, umask, httpHeaders, Collections.singletonMap&#40;&quot;metadata&quot;, &quot;value&quot;&#41;,
     *     requestConditions
     * &#41;.block&#40;&#41;.getValue&#40;&#41;;
     * </pre>
     * <!-- end com.azure.storage.file.datalake.DataLakeDirectoryAsyncClient.createSubdirectoryWithResponse#String-String-String-PathHttpHeaders-Map-DataLakeRequestConditions -->
     *
     * @param subdirectoryName Name of the sub-directory to create.
     * @param permissions POSIX access permissions for the sub-directory owner, the sub-directory owning group, and
     * others.
     * @param umask Restricts permissions of the sub-directory to be created.
     * @param headers {@link PathHttpHeaders}
     * @param metadata Metadata to associate with the resource. If there is leading or trailing whitespace in any
     * metadata key or value, it must be removed or encoded.
     * @param requestConditions {@link DataLakeRequestConditions}
     * @return A {@link Mono} containing a {@link Response} whose {@link Response#getValue() value} contains a {@link
     * DataLakeDirectoryAsyncClient} used to interact with the sub-directory created.
     */
    @ServiceMethod(returns = ReturnType.SINGLE)
    public Mono<Response<DataLakeDirectoryAsyncClient>> createSubdirectoryWithResponse(String subdirectoryName,
        String permissions, String umask, PathHttpHeaders headers, Map<String, String> metadata,
        DataLakeRequestConditions requestConditions) {
        DataLakeDirectoryAsyncClient dataLakeDirectoryAsyncClient;
        try {
            dataLakeDirectoryAsyncClient = getSubdirectoryAsyncClient(subdirectoryName);
        } catch (RuntimeException ex) {
            return monoError(LOGGER, ex);
        }

        return dataLakeDirectoryAsyncClient.createWithResponse(permissions, umask, headers, metadata, requestConditions)
            .map(response -> new SimpleResponse<>(response, dataLakeDirectoryAsyncClient));
    }

    /**
     * Deletes the specified sub-directory in the directory. If the sub-directory doesn't exist or is not empty the
     * operation fails.
     * For more information see the <a href="https://docs.microsoft.com/rest/api/storageservices/datalakestoragegen2/path/delete">Azure
     * Docs</a>.
     *
     * <p><strong>Code Samples</strong></p>
     *
     * <!-- src_embed com.azure.storage.file.datalake.DataLakeDirectoryAsyncClient.deleteSubdirectory#String -->
     * <pre>
     * client.deleteSubdirectory&#40;directoryName&#41;.subscribe&#40;response -&gt;
     *     System.out.println&#40;&quot;Delete request completed&quot;&#41;&#41;;
     * </pre>
     * <!-- end com.azure.storage.file.datalake.DataLakeDirectoryAsyncClient.deleteSubdirectory#String -->
     *
     * @param subdirectoryName Name of the sub-directory to delete.
     * @return A reactive response signalling completion.
     */
    @ServiceMethod(returns = ReturnType.SINGLE)
    public Mono<Void> deleteSubdirectory(String subdirectoryName) {
        return deleteSubdirectoryWithResponse(subdirectoryName, false, null).flatMap(FluxUtil::toMono);
    }

    /**
     * Deletes the specified sub-directory in the directory. If the sub-directory doesn't exist or is not empty the
     * operation fails.
     * For more information see the <a href="https://docs.microsoft.com/rest/api/storageservices/datalakestoragegen2/path/delete">Azure
     * Docs</a>.
     *
     * <p><strong>Code Samples</strong></p>
     *
     * <!-- src_embed com.azure.storage.file.datalake.DataLakeDirectoryAsyncClient.deleteSubdirectoryWithResponse#String-boolean-DataLakeRequestConditions -->
     * <pre>
     * DataLakeRequestConditions requestConditions = new DataLakeRequestConditions&#40;&#41;
     *     .setLeaseId&#40;leaseId&#41;;
     * boolean recursive = false; &#47;&#47; Default value
     *
     * client.deleteSubdirectoryWithResponse&#40;directoryName, recursive, requestConditions&#41;
     *     .subscribe&#40;response -&gt; System.out.println&#40;&quot;Delete request completed&quot;&#41;&#41;;
     * </pre>
     * <!-- end com.azure.storage.file.datalake.DataLakeDirectoryAsyncClient.deleteSubdirectoryWithResponse#String-boolean-DataLakeRequestConditions -->
     *
     * @param directoryName Name of the sub-directory to delete.
     * @param recursive Whether to delete all paths beneath the sub-directory.
     * @param requestConditions {@link DataLakeRequestConditions}
     * @return A {@link Mono} containing status code and HTTP headers
     */
    @ServiceMethod(returns = ReturnType.SINGLE)
    public Mono<Response<Void>> deleteSubdirectoryWithResponse(String directoryName, boolean recursive,
        DataLakeRequestConditions requestConditions) {
        DataLakeDirectoryAsyncClient dataLakeDirectoryAsyncClient;
        try {
            dataLakeDirectoryAsyncClient = getSubdirectoryAsyncClient(directoryName);
        } catch (RuntimeException ex) {
            return monoError(LOGGER, ex);
        }

        return dataLakeDirectoryAsyncClient.deleteWithResponse(recursive, requestConditions);
    }

    /**
     * Moves the directory to another location within the file system.
     * For more information see the
     * <a href="https://docs.microsoft.com/rest/api/storageservices/datalakestoragegen2/path/create">Azure
     * Docs</a>.
     *
     * <p><strong>Code Samples</strong></p>
     *
     * <!-- src_embed com.azure.storage.file.datalake.DataLakeDirectoryAsyncClient.rename#String-String -->
     * <pre>
     * DataLakeDirectoryAsyncClient renamedClient = client.rename&#40;fileSystemName, destinationPath&#41;.block&#40;&#41;;
     * System.out.println&#40;&quot;Directory Client has been renamed&quot;&#41;;
     * </pre>
     * <!-- end com.azure.storage.file.datalake.DataLakeDirectoryAsyncClient.rename#String-String -->
     *
     * @param destinationFileSystem The file system of the destination within the account.
     * {@code null} for the current file system.
     * @param destinationPath Relative path from the file system to rename the directory to, excludes the file system
     * name. For example if you want to move a directory with fileSystem = "myfilesystem", path = "mydir/mysubdir" to
     * another path in myfilesystem (ex: newdir) then set the destinationPath = "newdir"
     * @return A {@link Mono} containing a {@link DataLakeDirectoryAsyncClient} used to interact with the new directory
     * created.
     */
    @ServiceMethod(returns = ReturnType.SINGLE)
    public Mono<DataLakeDirectoryAsyncClient> rename(String destinationFileSystem, String destinationPath) {
        return renameWithResponse(destinationFileSystem, destinationPath, null, null).flatMap(FluxUtil::toMono);
    }

    /**
     * Moves the directory to another location within the file system.
     * For more information, see the
     * <a href="https://docs.microsoft.com/rest/api/storageservices/datalakestoragegen2/path/create">Azure Docs</a>.
     *
     * <p><strong>Code Samples</strong></p>
     *
     * <!-- src_embed com.azure.storage.file.datalake.DataLakeDirectoryAsyncClient.renameWithResponse#String-String-DataLakeRequestConditions-DataLakeRequestConditions -->
     * <pre>
     * DataLakeRequestConditions sourceRequestConditions = new DataLakeRequestConditions&#40;&#41;
     *     .setLeaseId&#40;leaseId&#41;;
     * DataLakeRequestConditions destinationRequestConditions = new DataLakeRequestConditions&#40;&#41;;
     *
     * DataLakeDirectoryAsyncClient newRenamedClient = client.renameWithResponse&#40;fileSystemName, destinationPath,
     *     sourceRequestConditions, destinationRequestConditions&#41;.block&#40;&#41;.getValue&#40;&#41;;
     * System.out.println&#40;&quot;Directory Client has been renamed&quot;&#41;;
     * </pre>
     * <!-- end com.azure.storage.file.datalake.DataLakeDirectoryAsyncClient.renameWithResponse#String-String-DataLakeRequestConditions-DataLakeRequestConditions -->
     *
     * @param destinationFileSystem The file system of the destination within the account.
     * {@code null} for the current file system.
     * @param destinationPath Relative path from the file system to rename the directory to, excludes the file system
     * name. For example if you want to move a directory with fileSystem = "myfilesystem", path = "mydir/mysubdir" to
     * another path in myfilesystem (ex: newdir) then set the destinationPath = "newdir"
     * @param sourceRequestConditions {@link DataLakeRequestConditions} against the source.
     * @param destinationRequestConditions {@link DataLakeRequestConditions} against the destination.
     * @return A {@link Mono} containing a {@link Response} whose {@link Response#getValue() value} contains a {@link
     * DataLakeDirectoryAsyncClient} used to interact with the directory created.
     */
    @ServiceMethod(returns = ReturnType.SINGLE)
    public Mono<Response<DataLakeDirectoryAsyncClient>> renameWithResponse(String destinationFileSystem,
        String destinationPath, DataLakeRequestConditions sourceRequestConditions,
        DataLakeRequestConditions destinationRequestConditions) {
        try {
            return withContext(context -> renameWithResponse(destinationFileSystem, destinationPath,
                sourceRequestConditions, destinationRequestConditions, context)).map(
                    response -> new SimpleResponse<>(response, new DataLakeDirectoryAsyncClient(response.getValue())));
        } catch (RuntimeException ex) {
            return monoError(LOGGER, ex);
        }
    }

    /**
     * Returns a reactive Publisher emitting all the files/directories in this directory lazily as needed. For more
     * information, see the <a href="https://docs.microsoft.com/rest/api/storageservices/datalakestoragegen2/filesystem/list">Azure Docs</a>.
     *
     * <p><strong>Code Samples</strong></p>
     *
     * <!-- src_embed com.azure.storage.file.datalake.DataLakeDirectoryAsyncClient.listPaths -->
     * <pre>
     * client.listPaths&#40;&#41;.subscribe&#40;path -&gt; System.out.printf&#40;&quot;Name: %s%n&quot;, path.getName&#40;&#41;&#41;&#41;;
     * </pre>
     * <!-- end com.azure.storage.file.datalake.DataLakeDirectoryAsyncClient.listPaths -->
     *
     * @return A reactive response emitting the list of files/directories.
     */
    @ServiceMethod(returns = ReturnType.COLLECTION)
    public PagedFlux<PathItem> listPaths() {
        return this.listPaths(false, false, null);
    }

    /**
     * Returns a reactive Publisher emitting all the files/directories in this directory lazily as needed. For more
     * information, see the <a href="https://docs.microsoft.com/rest/api/storageservices/datalakestoragegen2/filesystem/list">Azure Docs</a>.
     *
     * <p><strong>Code Samples</strong></p>
     *
     * <!-- src_embed com.azure.storage.file.datalake.DataLakeDirectoryAsyncClient.listPaths#boolean-boolean-Integer -->
     * <pre>
     * client.listPaths&#40;false, false, 10&#41;
     *     .subscribe&#40;path -&gt; System.out.printf&#40;&quot;Name: %s%n&quot;, path.getName&#40;&#41;&#41;&#41;;
     * </pre>
     * <!-- end com.azure.storage.file.datalake.DataLakeDirectoryAsyncClient.listPaths#boolean-boolean-Integer -->
     *
     * @param recursive Specifies if the call should recursively include all paths.
     * @param userPrincipleNameReturned If "true", the user identity values returned by the x-ms-owner, x-ms-group,
     * and x-ms-acl response headers will be transformed from Azure Active Directory Object IDs to User Principal Names.
     * If "false", the values will be returned as Azure Active Directory Object IDs.
     * The default value is false. Note that group and application Object IDs are not translated because they do not
     * have unique friendly names.
     * @param maxResults Specifies the maximum number of blobs to return per page, including all BlobPrefix elements. If
     * the request does not specify maxResults or specifies a value greater than 5,000, the server will return up to
     * 5,000 items per page.
     * @return A reactive response emitting the list of files/directories.
     */
    @ServiceMethod(returns = ReturnType.COLLECTION)
    public PagedFlux<PathItem> listPaths(boolean recursive, boolean userPrincipleNameReturned, Integer maxResults) {
        try {
            return listPathsWithOptionalTimeout(recursive, userPrincipleNameReturned, maxResults, null);
        } catch (RuntimeException ex) {
            return pagedFluxError(LOGGER, ex);
        }
    }

    PagedFlux<PathItem> listPathsWithOptionalTimeout(boolean recursive, boolean userPrincipleNameReturned,
        Integer maxResults, Duration timeout) {
        BiFunction<String, Integer, Mono<PagedResponse<PathItem>>> func =
            (marker, pageSize) -> listPathsSegment(marker, recursive, userPrincipleNameReturned,
                pageSize == null ? maxResults : pageSize, timeout)
                .map(response -> {
                    List<PathItem> value = response.getValue() == null
                        ? Collections.emptyList()
                        : response.getValue().getPaths().stream()
                        .map(Transforms::toPathItem)
                        .collect(Collectors.toList());

                    return new PagedResponseBase<>(
                        response.getRequest(),
                        response.getStatusCode(),
                        response.getHeaders(),
                        value,
                        response.getDeserializedHeaders().getXMsContinuation(),
                        response.getDeserializedHeaders());
                });

        return new PagedFlux<>(pageSize -> func.apply(null, pageSize), func);
    }

    private Mono<FileSystemsListPathsResponse> listPathsSegment(String marker, boolean recursive,
        boolean userPrincipleNameReturned, Integer maxResults, Duration timeout) {

        return StorageImplUtils.applyOptionalTimeout(
            this.fileSystemDataLakeStorage.getFileSystems().listPathsWithResponseAsync(
                recursive, null, null, marker, getDirectoryPath(), maxResults, userPrincipleNameReturned,
                Context.NONE), timeout);
    }

    /**
     * Prepares a SpecializedBlobClientBuilder with the pathname appended to the end of the current BlockBlobClient's
     * url
     * @param pathName The name of the path to append
     * @return {@link SpecializedBlobClientBuilder}
     */
    SpecializedBlobClientBuilder prepareBuilderAppendPath(String pathName) {
        String blobUrl = DataLakeImplUtils.endpointToDesiredEndpoint(getPathUrl(), "blob", "dfs");

        return new SpecializedBlobClientBuilder()
            .pipeline(getHttpPipeline())
            .serviceVersion(TransformUtils.toBlobServiceVersion(getServiceVersion()))
            .endpoint(StorageImplUtils.appendToUrlPath(blobUrl, pathName).toString());
    }
}<|MERGE_RESOLUTION|>--- conflicted
+++ resolved
@@ -79,15 +79,9 @@
      */
     DataLakeDirectoryAsyncClient(HttpPipeline pipeline, String url, DataLakeServiceVersion serviceVersion,
         String accountName, String fileSystemName, String directoryName, BlockBlobAsyncClient blockBlobAsyncClient,
-<<<<<<< HEAD
-        CpkInfo customerProvidedKey) {
+        AzureSasCredential sasToken, CpkInfo customerProvidedKey) {
         super(pipeline, url, serviceVersion, accountName, fileSystemName, directoryName, PathResourceType.DIRECTORY,
-            blockBlobAsyncClient, customerProvidedKey);
-=======
-        AzureSasCredential sasToken) {
-        super(pipeline, url, serviceVersion, accountName, fileSystemName, directoryName, PathResourceType.DIRECTORY,
-            blockBlobAsyncClient, sasToken);
->>>>>>> 7beb3ba6
+            blockBlobAsyncClient, sasToken, customerProvidedKey);
     }
 
     DataLakeDirectoryAsyncClient(DataLakePathAsyncClient dataLakePathAsyncClient) {
@@ -95,11 +89,7 @@
             dataLakePathAsyncClient.getServiceVersion(), dataLakePathAsyncClient.getAccountName(),
             dataLakePathAsyncClient.getFileSystemName(), Utility.urlEncode(dataLakePathAsyncClient.pathName),
             PathResourceType.DIRECTORY, dataLakePathAsyncClient.getBlockBlobAsyncClient(),
-<<<<<<< HEAD
-            dataLakePathAsyncClient.getCpkInfo());
-=======
-            dataLakePathAsyncClient.getSasToken());
->>>>>>> 7beb3ba6
+            dataLakePathAsyncClient.getSasToken(), dataLakePathAsyncClient.getCpkInfo());
     }
 
     /**
@@ -145,7 +135,7 @@
                 .setEncryptionAlgorithm(customerProvidedKey.getEncryptionAlgorithm());
         }
         return new DataLakeDirectoryAsyncClient(getHttpPipeline(), getAccountUrl(), getServiceVersion(),
-            getAccountName(), getFileSystemName(), getObjectPath(), this.blockBlobAsyncClient,
+            getAccountName(), getFileSystemName(), getObjectPath(), this.blockBlobAsyncClient, getSasToken(),
             finalCustomerProvidedKey);
     }
 
@@ -233,11 +223,7 @@
 
         return new DataLakeFileAsyncClient(getHttpPipeline(), getAccountUrl(),
             getServiceVersion(), getAccountName(), getFileSystemName(), Utility.urlEncode(pathPrefix
-<<<<<<< HEAD
-            + Utility.urlDecode(fileName)), blockBlobAsyncClient, getCpkInfo());
-=======
-            + Utility.urlDecode(fileName)), blockBlobAsyncClient, this.getSasToken());
->>>>>>> 7beb3ba6
+            + Utility.urlDecode(fileName)), blockBlobAsyncClient, this.getSasToken(), getCpkInfo());
     }
 
     /**
@@ -421,11 +407,7 @@
         return new DataLakeDirectoryAsyncClient(getHttpPipeline(), getAccountUrl(), getServiceVersion(),
             getAccountName(), getFileSystemName(),
             Utility.urlEncode(pathPrefix + Utility.urlDecode(subdirectoryName)), blockBlobAsyncClient,
-<<<<<<< HEAD
-            getCpkInfo());
-=======
-            this.getSasToken());
->>>>>>> 7beb3ba6
+            this.getSasToken(), getCpkInfo());
     }
 
     /**
