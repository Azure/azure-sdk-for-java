--- conflicted
+++ resolved
@@ -85,9 +85,9 @@
      */
     DataLakeDirectoryAsyncClient(HttpPipeline pipeline, String url, DataLakeServiceVersion serviceVersion,
         String accountName, String fileSystemName, String directoryName, BlockBlobAsyncClient blockBlobAsyncClient,
-        AzureSasCredential sasToken, CpkInfo customerProvidedKey) {
+        AzureSasCredential sasToken, CpkInfo customerProvidedKey, boolean isTokenCredentialAuthenticated) {
         super(pipeline, url, serviceVersion, accountName, fileSystemName, directoryName, PathResourceType.DIRECTORY,
-            blockBlobAsyncClient, sasToken, customerProvidedKey);
+            blockBlobAsyncClient, sasToken, customerProvidedKey, isTokenCredentialAuthenticated);
     }
 
     DataLakeDirectoryAsyncClient(DataLakePathAsyncClient dataLakePathAsyncClient) {
@@ -95,7 +95,8 @@
             dataLakePathAsyncClient.getServiceVersion(), dataLakePathAsyncClient.getAccountName(),
             dataLakePathAsyncClient.getFileSystemName(), Utility.urlEncode(dataLakePathAsyncClient.pathName),
             PathResourceType.DIRECTORY, dataLakePathAsyncClient.getBlockBlobAsyncClient(),
-            dataLakePathAsyncClient.getSasToken(), dataLakePathAsyncClient.getCpkInfo());
+            dataLakePathAsyncClient.getSasToken(), dataLakePathAsyncClient.getCpkInfo(),
+            dataLakePathAsyncClient.isTokenCredentialAuthenticated());
     }
 
     /**
@@ -142,7 +143,7 @@
         }
         return new DataLakeDirectoryAsyncClient(getHttpPipeline(), getAccountUrl(), getServiceVersion(),
             getAccountName(), getFileSystemName(), getObjectPath(), this.blockBlobAsyncClient, getSasToken(),
-            finalCustomerProvidedKey);
+            finalCustomerProvidedKey, isTokenCredentialAuthenticated());
     }
 
     /**
@@ -169,8 +170,6 @@
     }
 
     /**
-<<<<<<< HEAD
-=======
      * Recursively deletes a directory and all contents within the directory.
      *
      * <p><strong>Code Samples</strong></p>
@@ -227,7 +226,6 @@
     }
 
     /**
->>>>>>> 9e118302
      * Deletes a directory.
      *
      * <p><strong>Code Samples</strong></p>
@@ -367,7 +365,8 @@
 
         return new DataLakeFileAsyncClient(getHttpPipeline(), getAccountUrl(),
             getServiceVersion(), getAccountName(), getFileSystemName(), Utility.urlEncode(pathPrefix
-            + Utility.urlDecode(fileName)), blockBlobAsyncClient, this.getSasToken(), getCpkInfo());
+            + Utility.urlDecode(fileName)), blockBlobAsyncClient, this.getSasToken(), getCpkInfo(),
+            isTokenCredentialAuthenticated());
     }
 
     /**
@@ -756,7 +755,7 @@
         return new DataLakeDirectoryAsyncClient(getHttpPipeline(), getAccountUrl(), getServiceVersion(),
             getAccountName(), getFileSystemName(),
             Utility.urlEncode(pathPrefix + Utility.urlDecode(subdirectoryName)), blockBlobAsyncClient,
-            this.getSasToken(), getCpkInfo());
+            this.getSasToken(), getCpkInfo(), isTokenCredentialAuthenticated());
     }
 
     /**
