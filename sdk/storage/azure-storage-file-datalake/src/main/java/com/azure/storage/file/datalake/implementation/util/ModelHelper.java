--- conflicted
+++ resolved
@@ -60,9 +60,9 @@
             blockSize = FILE_DEFAULT_UPLOAD_BLOCK_SIZE;
         }
 
-        Integer numBuffers = other.getNumBuffers();
-        if (numBuffers == null) {
-            numBuffers = FILE_DEFAULT_NUMBER_OF_BUFFERS;
+        Integer maxConcurrency = other.getMaxConcurrency();
+        if (maxConcurrency == null) {
+            maxConcurrency = FILE_DEFAULT_NUMBER_OF_BUFFERS;
         }
 
         Long maxSingleUploadSize = other.getMaxSingleUploadSizeLong();
@@ -70,21 +70,10 @@
             maxSingleUploadSize = FILE_DEFAULT_MAX_SINGLE_UPLOAD_SIZE;
         }
 
-<<<<<<< HEAD
         return new ParallelTransferOptions()
             .setBlockSizeLong(blockSize)
-            .setNumBuffers(numBuffers)
+            .setMaxConcurrency(maxConcurrency)
             .setProgressReceiver(other.getProgressReceiver())
             .setMaxSingleUploadSizeLong(maxSingleUploadSize);
-=======
-        return new ParallelTransferOptions(
-            other.getBlockSize() == null ? Integer.valueOf(FILE_DEFAULT_UPLOAD_BLOCK_SIZE)
-                : other.getBlockSize(),
-            other.getMaxConcurrency() == null ? Integer.valueOf(FILE_DEFAULT_NUMBER_OF_BUFFERS)
-                : other.getMaxConcurrency(),
-            other.getProgressReceiver(),
-            other.getMaxSingleUploadSize() == null ? Integer.valueOf(MAX_APPEND_FILE_BYTES)
-                : other.getMaxSingleUploadSize());
->>>>>>> 8bfb5da1
     }
 }