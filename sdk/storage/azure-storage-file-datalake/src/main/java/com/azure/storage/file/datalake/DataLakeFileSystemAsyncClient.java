--- conflicted
+++ resolved
@@ -163,12 +163,8 @@
             null).getBlockBlobAsyncClient();
 
         return new DataLakeFileAsyncClient(getHttpPipeline(), getAccountUrl(), getServiceVersion(), getAccountName(),
-<<<<<<< HEAD
-            getFileSystemName(), fileName, blockBlobAsyncClient,
-            Transforms.fromBlobCpkInfo(blobContainerAsyncClient.getCustomerProvidedKey()));
-=======
-            getFileSystemName(), fileName, blockBlobAsyncClient, sasToken);
->>>>>>> 7beb3ba6
+            getFileSystemName(), fileName, blockBlobAsyncClient, sasToken,
+			Transforms.fromBlobCpkInfo(blobContainerAsyncClient.getCustomerProvidedKey()));
     }
 
     /**
@@ -195,12 +191,8 @@
         BlockBlobAsyncClient blockBlobAsyncClient = blobContainerAsyncClient.getBlobAsyncClient(directoryName,
             null).getBlockBlobAsyncClient();
         return new DataLakeDirectoryAsyncClient(getHttpPipeline(), getAccountUrl(), getServiceVersion(),
-<<<<<<< HEAD
-            getAccountName(), getFileSystemName(), directoryName, blockBlobAsyncClient,
-            Transforms.fromBlobCpkInfo(blobContainerAsyncClient.getCustomerProvidedKey()));
-=======
-            getAccountName(), getFileSystemName(), directoryName, blockBlobAsyncClient, sasToken);
->>>>>>> 7beb3ba6
+            getAccountName(), getFileSystemName(), directoryName, blockBlobAsyncClient, sasToken,
+			Transforms.fromBlobCpkInfo(blobContainerAsyncClient.getCustomerProvidedKey()));
     }
 
     /**
@@ -1079,12 +1071,8 @@
                         serviceVersion, accountName, fileSystemName, deletedPath,
                         PathResourceType.fromString(response.getDeserializedHeaders().getXMsResourceType()),
                         blobContainerAsyncClient.getBlobAsyncClient(deletedPath, null)
-<<<<<<< HEAD
-                            .getBlockBlobAsyncClient(),
-                        Transforms.fromBlobCpkInfo(blobContainerAsyncClient.getCustomerProvidedKey()));
-=======
-                            .getBlockBlobAsyncClient(), sasToken);
->>>>>>> 7beb3ba6
+                            .getBlockBlobAsyncClient(), sasToken,
+							Transforms.fromBlobCpkInfo(blobContainerAsyncClient.getCustomerProvidedKey()));
                     if (PathResourceType.DIRECTORY.equals(client.pathResourceType)) {
                         return new SimpleResponse<>(response, new DataLakeDirectoryAsyncClient(client));
                     } else if (PathResourceType.FILE.equals(client.pathResourceType)) {
