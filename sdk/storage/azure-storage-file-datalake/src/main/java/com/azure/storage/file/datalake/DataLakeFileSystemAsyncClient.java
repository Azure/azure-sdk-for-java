// Copyright (c) Microsoft Corporation. All rights reserved.
// Licensed under the MIT License.

package com.azure.storage.file.datalake;

import com.azure.core.annotation.ReturnType;
import com.azure.core.annotation.ServiceClient;
import com.azure.core.annotation.ServiceMethod;
import com.azure.core.credential.AzureSasCredential;
import com.azure.core.http.HttpPipeline;
import com.azure.core.http.rest.PagedFlux;
import com.azure.core.http.rest.PagedResponse;
import com.azure.core.http.rest.PagedResponseBase;
import com.azure.core.http.rest.Response;
import com.azure.core.http.rest.SimpleResponse;
import com.azure.core.util.Context;
import com.azure.core.util.FluxUtil;
import com.azure.core.util.logging.ClientLogger;
import com.azure.storage.blob.BlobContainerAsyncClient;
import com.azure.storage.blob.specialized.BlockBlobAsyncClient;
import com.azure.storage.common.StorageSharedKeyCredential;
import com.azure.storage.common.Utility;
import com.azure.storage.common.implementation.Constants;
import com.azure.storage.common.implementation.SasImplUtils;
import com.azure.storage.common.implementation.StorageImplUtils;
import com.azure.storage.file.datalake.implementation.AzureDataLakeStorageRestAPIImpl;
import com.azure.storage.file.datalake.implementation.AzureDataLakeStorageRestAPIImplBuilder;
import com.azure.storage.file.datalake.implementation.models.FileSystemsListBlobHierarchySegmentResponse;
import com.azure.storage.file.datalake.implementation.models.FileSystemsListPathsResponse;
import com.azure.storage.file.datalake.implementation.models.ListBlobsShowOnly;
import com.azure.storage.file.datalake.implementation.models.PathResourceType;
import com.azure.storage.file.datalake.implementation.util.DataLakeImplUtils;
import com.azure.storage.file.datalake.implementation.util.DataLakeSasImplUtil;
import com.azure.storage.file.datalake.models.*;
import com.azure.storage.file.datalake.sas.DataLakeServiceSasSignatureValues;
import reactor.core.publisher.Mono;

import java.time.Duration;
import java.time.OffsetDateTime;
import java.util.Collections;
import java.util.List;
import java.util.Map;
import java.util.Objects;
import java.util.function.BiFunction;
import java.util.stream.Collectors;
import java.util.stream.Stream;

import static com.azure.core.util.FluxUtil.monoError;
import static com.azure.core.util.FluxUtil.pagedFluxError;
import static com.azure.core.util.FluxUtil.withContext;
import static com.azure.core.util.tracing.Tracer.AZ_TRACING_NAMESPACE_KEY;
import static com.azure.storage.common.Utility.STORAGE_TRACING_NAMESPACE_VALUE;

/**
 * Client to a file system. It may only be instantiated through a {@link DataLakeFileSystemClientBuilder} or via the
 * method {@link DataLakeServiceAsyncClient#getFileSystemAsyncClient(String)}. This class does not hold any state about
 * a particular blob but is instead a convenient way of sending off appropriate requests to the resource on the service.
 * It may also be used to construct clients for files/directories.
 *
 * <p>
 * This client contains operations on a file system. Operations on a path are available on
 * {@link DataLakeFileAsyncClient} and {@link DataLakeDirectoryAsyncClient} through {@link #getFileAsyncClient(String)}
 * and {@link #getDirectoryAsyncClient(String)} respectively, and operations on the service are available on
 * {@link DataLakeServiceAsyncClient}.
 *
 * <p>
 * Please refer to the
 *
 * <a href="https://docs.microsoft.com/azure/storage/blobs/data-lake-storage-introduction">
 *     Azure Docs</a> for more information on file systems.
 *
 * <p>
 * Note this client is an async client that returns reactive responses from Spring Reactor Core project
 * (https://projectreactor.io/). Calling the methods in this client will <strong>NOT</strong> start the actual network
 * operation, until {@code .subscribe()} is called on the reactive response. You can simply convert one of these
 * responses to a {@link java.util.concurrent.CompletableFuture} object through {@link Mono#toFuture()}.
 */
@ServiceClient(builder = DataLakeFileSystemClientBuilder.class, isAsync = true)
public class DataLakeFileSystemAsyncClient {
    /**
     * Special file system name for the root file system in the Storage account.
     */
    public static final String ROOT_FILESYSTEM_NAME = "$root";

    private static final String ROOT_DIRECTORY_NAME = "";

    private static final ClientLogger LOGGER = new ClientLogger(DataLakeFileSystemAsyncClient.class);
    private final AzureDataLakeStorageRestAPIImpl azureDataLakeStorage;
    private final AzureDataLakeStorageRestAPIImpl blobDataLakeStorageFs; // Just for list deleted paths
    private final BlobContainerAsyncClient blobContainerAsyncClient;

    private final String accountName;
    private final String fileSystemName;
    private final DataLakeServiceVersion serviceVersion;
    private final AzureSasCredential sasToken;

    /**
     * Package-private constructor for use by {@link DataLakeFileSystemClientBuilder}.
     *
     * @param pipeline The pipeline used to send and receive service requests.
     * @param url The endpoint where to send service requests.
     * @param serviceVersion The version of the service to receive requests.
     * @param accountName The storage account name.
     * @param fileSystemName The file system name.
     * @param blobContainerAsyncClient The underlying {@link BlobContainerAsyncClient}
     */
    DataLakeFileSystemAsyncClient(HttpPipeline pipeline, String url, DataLakeServiceVersion serviceVersion,
        String accountName, String fileSystemName, BlobContainerAsyncClient blobContainerAsyncClient,
        AzureSasCredential sasToken) {
        this.azureDataLakeStorage = new AzureDataLakeStorageRestAPIImplBuilder()
            .pipeline(pipeline)
            .url(url)
            .fileSystem(fileSystemName)
            .version(serviceVersion.getVersion())
            .buildClient();
        String blobUrl = DataLakeImplUtils.endpointToDesiredEndpoint(url, "blob", "dfs");
        this.blobDataLakeStorageFs = new AzureDataLakeStorageRestAPIImplBuilder()
            .pipeline(pipeline)
            .url(blobUrl)
            .fileSystem(fileSystemName)
            .version(serviceVersion.getVersion())
            .buildClient();

        this.serviceVersion = serviceVersion;

        this.accountName = accountName;
        this.fileSystemName = fileSystemName;
        this.blobContainerAsyncClient = blobContainerAsyncClient;
        this.sasToken = sasToken;
    }

    /**
     * Initializes a new DataLakeFileAsyncClient object by concatenating fileName to the end of
     * DataLakeFileSystemAsyncClient's URL. The new DataLakeFileAsyncClient uses the same request policy pipeline as
     * the DataLakeFileSystemAsyncClient.
     *
     * <p><strong>Code Samples</strong></p>
     *
     * <!-- src_embed com.azure.storage.file.datalake.DataLakeFileSystemAsyncClient.getFileAsyncClient#String -->
     * <pre>
     * DataLakeFileAsyncClient dataLakeFileAsyncClient = client.getFileAsyncClient&#40;fileName&#41;;
     * </pre>
     * <!-- end com.azure.storage.file.datalake.DataLakeFileSystemAsyncClient.getFileAsyncClient#String -->
     *
     * @param fileName A {@code String} representing the name of the file. If the path name contains special characters,
     * pass in the url encoded version of the path name.
     * @return A new {@link DataLakeFileAsyncClient} object which references the file with the specified name in this
     * file system.
     */
    public DataLakeFileAsyncClient getFileAsyncClient(String fileName) {
        Objects.requireNonNull(fileName, "'fileName' can not be set to null");

        BlockBlobAsyncClient blockBlobAsyncClient = blobContainerAsyncClient.getBlobAsyncClient(fileName,
            null).getBlockBlobAsyncClient();

        return new DataLakeFileAsyncClient(getHttpPipeline(), getAccountUrl(), getServiceVersion(), getAccountName(),
            getFileSystemName(), fileName, blockBlobAsyncClient, sasToken);
    }

    /**
     * Initializes a new DataLakeDirectoryAsyncClient object by concatenating directoryName to the end of
     * DataLakeFileSystemAsyncClient's URL. The new DataLakeDirectoryAsyncClient uses the same request policy pipeline
     * as the DataLakeFileSystemAsyncClient.
     *
     * <p><strong>Code Samples</strong></p>
     *
     * <!-- src_embed com.azure.storage.file.datalake.DataLakeFileSystemAsyncClient.getDirectoryAsyncClient#String -->
     * <pre>
     * DataLakeDirectoryAsyncClient dataLakeDirectoryAsyncClient = client.getDirectoryAsyncClient&#40;directoryName&#41;;
     * </pre>
     * <!-- end com.azure.storage.file.datalake.DataLakeFileSystemAsyncClient.getDirectoryAsyncClient#String -->
     *
     * @param directoryName A {@code String} representing the name of the directory. If the path name contains special
     * characters, pass in the url encoded version of the path name.
     * @return A new {@link DataLakeDirectoryAsyncClient} object which references the directory with the specified name
     * in this file system.
     */
    public DataLakeDirectoryAsyncClient getDirectoryAsyncClient(String directoryName) {
        Objects.requireNonNull(directoryName, "'directoryName' can not be set to null");

        BlockBlobAsyncClient blockBlobAsyncClient = blobContainerAsyncClient.getBlobAsyncClient(directoryName,
            null).getBlockBlobAsyncClient();
        return new DataLakeDirectoryAsyncClient(getHttpPipeline(), getAccountUrl(), getServiceVersion(),
            getAccountName(), getFileSystemName(), directoryName, blockBlobAsyncClient, sasToken);
    }

    /**
     * Initializes a new DataLakeDirectoryAsyncClient object by concatenating {@code ""} to the end of
     * DataLakeFileSystemAsyncClient's URL. The new DataLakeDirectoryAsyncClient uses the same request policy pipeline
     * as the DataLakeFileSystemAsyncClient.
     *
     * <p><strong>Code Samples</strong></p>
     *
     * <!-- src_embed com.azure.storage.file.datalake.DataLakeFileSystemAsyncClient.getRootDirectoryAsyncClient -->
     * <pre>
     * DataLakeDirectoryAsyncClient dataLakeDirectoryAsyncClient = client.getRootDirectoryAsyncClient&#40;&#41;;
     * </pre>
     * <!-- end com.azure.storage.file.datalake.DataLakeFileSystemAsyncClient.getRootDirectoryAsyncClient -->
     *
     * @return A new {@link DataLakeDirectoryAsyncClient} object which references the root directory
     * in this file system.
     */
    DataLakeDirectoryAsyncClient getRootDirectoryAsyncClient() {
        return getDirectoryAsyncClient(DataLakeFileSystemAsyncClient.ROOT_DIRECTORY_NAME);
    }

    /**
     * Get the url of the storage account.
     *
     * @return the URL of the storage account
     */
    public String getAccountUrl() {
        return azureDataLakeStorage.getUrl();
    }

    /**
     * Gets the URL of the file system represented by this client.
     *
     * @return the URL.
     */
    public String getFileSystemUrl() {
        return azureDataLakeStorage.getUrl() + "/" + fileSystemName;
    }

    /**
     * Get the file system name.
     *
     * <p><strong>Code Samples</strong></p>
     *
     * <!-- src_embed com.azure.storage.file.datalake.DataLakeFileSystemAsyncClient.getFileSystemName -->
     * <pre>
     * String fileSystemName = client.getFileSystemName&#40;&#41;;
     * System.out.println&#40;&quot;The name of the file system is &quot; + fileSystemName&#41;;
     * </pre>
     * <!-- end com.azure.storage.file.datalake.DataLakeFileSystemAsyncClient.getFileSystemName -->
     *
     * @return The name of file system.
     */
    public String getFileSystemName() {
        return fileSystemName;
    }

    /**
     * Get associated account name.
     *
     * @return account name associated with this storage resource.
     */
    public String getAccountName() {
        return this.accountName;
    }

    /**
     * Gets the service version the client is using.
     *
     * @return the service version the client is using.
     */
    public DataLakeServiceVersion getServiceVersion() {
        return serviceVersion;
    }

    /**
     * Gets the {@link HttpPipeline} powering this client.
     *
     * @return The pipeline.
     */
    public HttpPipeline getHttpPipeline() {
        return azureDataLakeStorage.getHttpPipeline();
    }

    /**
     * Creates a new file system within a storage account. If a file system with the same name already exists, the
     * operation fails. For more information, see the
     * <a href="https://docs.microsoft.com/rest/api/storageservices/create-container">Azure Docs</a>.
     *
     * <p><strong>Code Samples</strong></p>
     *
     * <!-- src_embed com.azure.storage.file.datalake.DataLakeFileSystemAsyncClient.create -->
     * <pre>
     * client.create&#40;&#41;.subscribe&#40;
     *     response -&gt; System.out.printf&#40;&quot;Create completed%n&quot;&#41;,
     *     error -&gt; System.out.printf&#40;&quot;Error while creating file system %s%n&quot;, error&#41;&#41;;
     * </pre>
     * <!-- end com.azure.storage.file.datalake.DataLakeFileSystemAsyncClient.create -->
     *
     * @return A reactive response signalling completion.
     */
    @ServiceMethod(returns = ReturnType.SINGLE)
    public Mono<Void> create() {
        return createWithResponse(null, null).flatMap(FluxUtil::toMono);
    }

    /**
     * Creates a new file system within a storage account. If a file system with the same name already exists, the
     * operation fails. For more information, see the
     * <a href="https://docs.microsoft.com/rest/api/storageservices/create-container">Azure Docs</a>.
     *
     * <p><strong>Code Samples</strong></p>
     *
     * <!-- src_embed com.azure.storage.file.datalake.DataLakeFileSystemAsyncClient.createWithResponse#Map-PublicAccessType -->
     * <pre>
     * Map&lt;String, String&gt; metadata = Collections.singletonMap&#40;&quot;metadata&quot;, &quot;value&quot;&#41;;
     * client.createWithResponse&#40;metadata, PublicAccessType.CONTAINER&#41;.subscribe&#40;response -&gt;
     *     System.out.printf&#40;&quot;Create completed with status %d%n&quot;, response.getStatusCode&#40;&#41;&#41;&#41;;
     * </pre>
     * <!-- end com.azure.storage.file.datalake.DataLakeFileSystemAsyncClient.createWithResponse#Map-PublicAccessType -->
     *
     * @param metadata Metadata to associate with the file system. If there is leading or trailing whitespace in any
     * metadata key or value, it must be removed or encoded.
     * @param accessType Specifies how the data in this file system is available to the public. See the
     * x-ms-blob-public-access header in the Azure Docs for more information. Pass null for no public access.
     * @return A reactive response signalling completion.
     */
    @ServiceMethod(returns = ReturnType.SINGLE)
    public Mono<Response<Void>> createWithResponse(Map<String, String> metadata, PublicAccessType accessType) {
        return blobContainerAsyncClient.createWithResponse(metadata, Transforms.toBlobPublicAccessType(accessType))
            .onErrorMap(DataLakeImplUtils::transformBlobStorageException);
    }

    /**
     * Creates a new file system within a storage account if it does not exist. For more information, see the
     * <a href="https://docs.microsoft.com/rest/api/storageservices/create-container">Azure Docs</a>.
     *
     * <p><strong>Code Samples</strong></p>
     *
     * <!-- src_embed com.azure.storage.file.datalake.DataLakeFileSystemAsyncClient.createIfNotExists -->
     * <pre>
     * client.createIfNotExists&#40;&#41;.subscribe&#40;
     *     response -&gt; System.out.printf&#40;&quot;Create completed%n&quot;&#41;,
     *     error -&gt; System.out.printf&#40;&quot;Error while creating file system %s%n&quot;, error&#41;&#41;;
     * </pre>
     * <!-- end com.azure.storage.file.datalake.DataLakeFileSystemAsyncClient.createIfNotExists -->
     *
     * @return A reactive response signalling completion, or null if the file system already exists.
     */
    @ServiceMethod(returns = ReturnType.SINGLE)
    public Mono<Void> createIfNotExists() {
        try {
            return createIfNotExistsWithResponse(null, null).flatMap(FluxUtil::toMono);
        } catch (RuntimeException ex) {
            return monoError(logger, ex);
        }
    }

    /**
     * Creates a new file system within a storage account if it does not exist. For more information, see the
     * <a href="https://docs.microsoft.com/rest/api/storageservices/create-container">Azure Docs</a>.
     *
     * <p><strong>Code Samples</strong></p>
     *
     * <!-- src_embed com.azure.storage.file.datalake.DataLakeFileSystemAsyncClient.createIfNotExistsWithResponse#Map-PublicAccessType -->
     * <pre>
     * Map&lt;String, String&gt; metadata = Collections.singletonMap&#40;&quot;metadata&quot;, &quot;value&quot;&#41;;
     * client.createIfNotExistsWithResponse&#40;metadata, PublicAccessType.CONTAINER&#41;.subscribe&#40;response -&gt;
     *     System.out.printf&#40;&quot;Create completed with status %d%n&quot;, response.getStatusCode&#40;&#41;&#41;&#41;;
     * </pre>
     * <!-- end com.azure.storage.file.datalake.DataLakeFileSystemAsyncClient.createIfNotExistsWithResponse#Map-PublicAccessType -->
     *
     * @param metadata Metadata to associate with the file system. If there is leading or trailing whitespace in any
     * metadata key or value, it must be removed or encoded.
     * @param accessType Specifies how the data in this file system is available to the public. See the
     * x-ms-blob-public-access header in the Azure Docs for more information. Pass null for no public access.
     * @return A reactive response signalling completion, or null if the file system already exists.
     */
    @ServiceMethod(returns = ReturnType.SINGLE)
    public Mono<Response<Void>> createIfNotExistsWithResponse(Map<String, String> metadata, PublicAccessType accessType) {
        try {
            return blobContainerAsyncClient.createIfNotExistsWithResponse(metadata, Transforms.toBlobPublicAccessType(accessType))
                .onErrorMap(DataLakeImplUtils::transformBlobStorageException);
        } catch (RuntimeException ex) {
            return monoError(logger, ex);
        }
    }

    /**
     * Marks the specified file system for deletion. The file system and any files/directories contained within it are
     * later deleted during garbage collection. For more information, see the
     * <a href="https://docs.microsoft.com/rest/api/storageservices/delete-container">Azure Docs</a>.
     *
     * <p><strong>Code Samples</strong></p>
     *
     * <!-- src_embed com.azure.storage.file.datalake.DataLakeFileSystemAsyncClient.delete -->
     * <pre>
     * client.delete&#40;&#41;.subscribe&#40;
     *     response -&gt; System.out.printf&#40;&quot;Delete completed%n&quot;&#41;,
     *     error -&gt; System.out.printf&#40;&quot;Delete failed: %s%n&quot;, error&#41;&#41;;
     * </pre>
     * <!-- end com.azure.storage.file.datalake.DataLakeFileSystemAsyncClient.delete -->
     *
     * @return A reactive response signalling completion.
     */
    @ServiceMethod(returns = ReturnType.SINGLE)
    public Mono<Void> delete() {
        return deleteWithResponse(null).flatMap(FluxUtil::toMono);
    }

    /**
     * Marks the specified file system for deletion. The file system and any files/directories contained within it are
     * later deleted during garbage collection. For more information, see the
     * <a href="https://docs.microsoft.com/rest/api/storageservices/delete-container">Azure Docs</a>.
     *
     * <p><strong>Code Samples</strong></p>
     *
     * <!-- src_embed com.azure.storage.file.datalake.DataLakeFileSystemAsyncClient.deleteWithResponse#DataLakeRequestConditions -->
     * <pre>
     * DataLakeRequestConditions requestConditions = new DataLakeRequestConditions&#40;&#41;
     *     .setLeaseId&#40;leaseId&#41;
     *     .setIfUnmodifiedSince&#40;OffsetDateTime.now&#40;&#41;.minusDays&#40;3&#41;&#41;;
     *
     * client.deleteWithResponse&#40;requestConditions&#41;.subscribe&#40;response -&gt;
     *     System.out.printf&#40;&quot;Delete completed with status %d%n&quot;, response.getStatusCode&#40;&#41;&#41;&#41;;
     * </pre>
     * <!-- end com.azure.storage.file.datalake.DataLakeFileSystemAsyncClient.deleteWithResponse#DataLakeRequestConditions -->
     *
     * @param requestConditions {@link DataLakeRequestConditions}
     * @return A reactive response signalling completion.
     * @throws UnsupportedOperationException If either {@link DataLakeRequestConditions#getIfMatch()} or
     * {@link DataLakeRequestConditions#getIfNoneMatch()} is set.
     */
    @ServiceMethod(returns = ReturnType.SINGLE)
    public Mono<Response<Void>> deleteWithResponse(DataLakeRequestConditions requestConditions) {
        return blobContainerAsyncClient.deleteWithResponse(Transforms.toBlobRequestConditions(requestConditions))
            .onErrorMap(DataLakeImplUtils::transformBlobStorageException);
    }

    /**
     * Marks the specified file system for deletion if it exists. The file system and any files/directories contained within it are
     * later deleted during garbage collection. For more information, see the
     * <a href="https://docs.microsoft.com/rest/api/storageservices/delete-container">Azure Docs</a>.
     *
     * <p><strong>Code Samples</strong></p>
     *
     * <!-- src_embed com.azure.storage.file.datalake.DataLakeFileSystemAsyncClient.deleteIfExists -->
     * <pre>
     * client.deleteIfExists&#40;&#41;.subscribe&#40;
     *     response -&gt; System.out.printf&#40;&quot;Delete completed%n&quot;&#41;,
     *     error -&gt; System.out.printf&#40;&quot;Delete failed: %s%n&quot;, error&#41;&#41;;
     * </pre>
     * <!-- end com.azure.storage.file.datalake.DataLakeFileSystemAsyncClient.deleteIfExists -->
     *
     * @return A reactive response signalling completion.
     */
    @ServiceMethod(returns = ReturnType.SINGLE)
    public Mono<Void> deleteIfExists() {
        try {
            return deleteIfExistsWithResponse(null).flatMap(FluxUtil::toMono);
        } catch (RuntimeException ex) {
            return monoError(logger, ex);
        }
    }

    /**
     * Marks the specified file system for deletion if it exists. The file system and any files/directories contained within it are
     * later deleted during garbage collection. For more information, see the
     * <a href="https://docs.microsoft.com/rest/api/storageservices/delete-container">Azure Docs</a>.
     *
     * <p><strong>Code Samples</strong></p>
     *
     * <!-- src_embed com.azure.storage.file.datalake.DataLakeFileSystemAsyncClient.deleteIfExistsWithResponse#DataLakeRequestConditions -->
     * <pre>
     * DataLakeRequestConditions requestConditions = new DataLakeRequestConditions&#40;&#41;
     *     .setLeaseId&#40;leaseId&#41;
     *     .setIfUnmodifiedSince&#40;OffsetDateTime.now&#40;&#41;.minusDays&#40;3&#41;&#41;;
     *
     * client.deleteIfExistsWithResponse&#40;requestConditions&#41;.subscribe&#40;response -&gt;
     *     System.out.printf&#40;&quot;Delete completed with status %d%n&quot;, response.getStatusCode&#40;&#41;&#41;&#41;;
     * </pre>
     * <!-- end com.azure.storage.file.datalake.DataLakeFileSystemAsyncClient.deleteIfExistsWithResponse#DataLakeRequestConditions -->
     *
     * @param requestConditions {@link DataLakeRequestConditions}
     * @return A reactive response signalling completion, or null if the file system does not exist.
     * @throws UnsupportedOperationException If either {@link DataLakeRequestConditions#getIfMatch()} or
     * {@link DataLakeRequestConditions#getIfNoneMatch()} is set.
     */
    @ServiceMethod(returns = ReturnType.SINGLE)
    public Mono<Response<Void>> deleteIfExistsWithResponse(DataLakeRequestConditions requestConditions) {
        try {
            return blobContainerAsyncClient.deleteIfExistsWithResponse(
                    Transforms.toBlobRequestConditions(requestConditions))
                .onErrorMap(DataLakeImplUtils::transformBlobStorageException);
        } catch (RuntimeException ex) {
            return monoError(logger, ex);
        }
    }

    /**
     * Returns the file system's metadata and system properties. For more information, see the
     * <a href="https://docs.microsoft.com/rest/api/storageservices/get-container-metadata">Azure Docs</a>.
     *
     * <p><strong>Code Samples</strong></p>
     *
     * <!-- src_embed com.azure.storage.file.datalake.DataLakeFileSystemAsyncClient.getProperties -->
     * <pre>
     * client.getProperties&#40;&#41;.subscribe&#40;response -&gt;
     *     System.out.printf&#40;&quot;Public Access Type: %s, Legal Hold? %b, Immutable? %b%n&quot;,
     *         response.getDataLakePublicAccess&#40;&#41;,
     *         response.hasLegalHold&#40;&#41;,
     *         response.hasImmutabilityPolicy&#40;&#41;&#41;&#41;;
     * </pre>
     * <!-- end com.azure.storage.file.datalake.DataLakeFileSystemAsyncClient.getProperties -->
     *
     * @return A {@link Mono} containing a {@link Response} whose {@link Response#getValue() value} containing the
     * file system properties.
     */
    @ServiceMethod(returns = ReturnType.SINGLE)
    public Mono<FileSystemProperties> getProperties() {
        return getPropertiesWithResponse(null).flatMap(FluxUtil::toMono);
    }

    /**
     * Returns the file system's metadata and system properties. For more information, see the
     * <a href="https://docs.microsoft.com/rest/api/storageservices/get-container-metadata">Azure Docs</a>.
     *
     * <p><strong>Code Samples</strong></p>
     *
     * <!-- src_embed com.azure.storage.file.datalake.DataLakeFileSystemAsyncClient.getPropertiesWithResponse#String -->
     * <pre>
     *
     * client.getPropertiesWithResponse&#40;leaseId&#41;.subscribe&#40;response -&gt;
     *     System.out.printf&#40;&quot;Public Access Type: %s, Legal Hold? %b, Immutable? %b%n&quot;,
     *         response.getValue&#40;&#41;.getDataLakePublicAccess&#40;&#41;,
     *         response.getValue&#40;&#41;.hasLegalHold&#40;&#41;,
     *         response.getValue&#40;&#41;.hasImmutabilityPolicy&#40;&#41;&#41;&#41;;
     * </pre>
     * <!-- end com.azure.storage.file.datalake.DataLakeFileSystemAsyncClient.getPropertiesWithResponse#String -->
     *
     * @param leaseId The lease ID the active lease on the file system must match.
     * @return A reactive response containing the file system properties.
     */
    @ServiceMethod(returns = ReturnType.SINGLE)
    public Mono<Response<FileSystemProperties>> getPropertiesWithResponse(String leaseId) {
        return blobContainerAsyncClient.getPropertiesWithResponse(leaseId)
            .onErrorMap(DataLakeImplUtils::transformBlobStorageException)
            .map(response -> new SimpleResponse<>(response, Transforms.toFileSystemProperties(response.getValue())));
    }

    /**
     * Sets the file system's metadata. For more information, see the
     * <a href="https://docs.microsoft.com/rest/api/storageservices/set-container-metadata">Azure Docs</a>.
     *
     * <p><strong>Code Samples</strong></p>
     *
     * <!-- src_embed com.azure.storage.file.datalake.DataLakeFileSystemAsyncClient.setMetadata#Map -->
     * <pre>
     * Map&lt;String, String&gt; metadata = Collections.singletonMap&#40;&quot;metadata&quot;, &quot;value&quot;&#41;;
     * client.setMetadata&#40;metadata&#41;.subscribe&#40;
     *     response -&gt; System.out.printf&#40;&quot;Set metadata completed%n&quot;&#41;,
     *     error -&gt; System.out.printf&#40;&quot;Set metadata failed: %s%n&quot;, error&#41;&#41;;
     * </pre>
     * <!-- end com.azure.storage.file.datalake.DataLakeFileSystemAsyncClient.setMetadata#Map -->
     *
     * @param metadata Metadata to associate with the file system. If there is leading or trailing whitespace in any
     * metadata key or value, it must be removed or encoded.
     * @return A reactive response signalling completion.
     */
    @ServiceMethod(returns = ReturnType.SINGLE)
    public Mono<Void> setMetadata(Map<String, String> metadata) {
        return setMetadataWithResponse(metadata, null).flatMap(FluxUtil::toMono);
    }

    /**
     * Sets the file system's metadata. For more information, see the
     * <a href="https://docs.microsoft.com/rest/api/storageservices/set-container-metadata">Azure Docs</a>.
     *
     * <p><strong>Code Samples</strong></p>
     *
     * <!-- src_embed com.azure.storage.file.datalake.DataLakeFileSystemAsyncClient.setMetadataWithResponse#Map-DataLakeRequestConditions -->
     * <pre>
     * Map&lt;String, String&gt; metadata = Collections.singletonMap&#40;&quot;metadata&quot;, &quot;value&quot;&#41;;
     * DataLakeRequestConditions requestConditions = new DataLakeRequestConditions&#40;&#41;
     *     .setLeaseId&#40;leaseId&#41;
     *     .setIfModifiedSince&#40;OffsetDateTime.now&#40;&#41;.minusDays&#40;3&#41;&#41;;
     *
     * client.setMetadataWithResponse&#40;metadata, requestConditions&#41;.subscribe&#40;response -&gt;
     *     System.out.printf&#40;&quot;Set metadata completed with status %d%n&quot;, response.getStatusCode&#40;&#41;&#41;&#41;;
     * </pre>
     * <!-- end com.azure.storage.file.datalake.DataLakeFileSystemAsyncClient.setMetadataWithResponse#Map-DataLakeRequestConditions -->
     *
     * @param metadata Metadata to associate with the file system. If there is leading or trailing whitespace in any
     * metadata key or value, it must be removed or encoded.
     * @param requestConditions {@link DataLakeRequestConditions}
     * @return A {@link Mono} containing a {@link Response} whose {@link Response#getValue() value} contains signalling
     * completion.
     * @throws UnsupportedOperationException If one of {@link DataLakeRequestConditions#getIfMatch()},
     * {@link DataLakeRequestConditions#getIfNoneMatch()}, or {@link DataLakeRequestConditions#getIfUnmodifiedSince()}
     * is set.
     */
    @ServiceMethod(returns = ReturnType.SINGLE)
    public Mono<Response<Void>> setMetadataWithResponse(Map<String, String> metadata,
        DataLakeRequestConditions requestConditions) {
        return blobContainerAsyncClient.setMetadataWithResponse(metadata,
                Transforms.toBlobRequestConditions(requestConditions))
            .onErrorMap(DataLakeImplUtils::transformBlobStorageException);
    }

    /**
     * Returns a reactive Publisher emitting all the files/directories in this account lazily as needed. For more
     * information, see the <a href="https://docs.microsoft.com/rest/api/storageservices/datalakestoragegen2/filesystem/list">Azure Docs</a>.
     *
     * <p><strong>Code Samples</strong></p>
     *
     * <!-- src_embed com.azure.storage.file.datalake.DataLakeFileSystemAsyncClient.listPaths -->
     * <pre>
     * client.listPaths&#40;&#41;.subscribe&#40;path -&gt; System.out.printf&#40;&quot;Name: %s%n&quot;, path.getName&#40;&#41;&#41;&#41;;
     * </pre>
     * <!-- end com.azure.storage.file.datalake.DataLakeFileSystemAsyncClient.listPaths -->
     *
     * @return A reactive response emitting the list of files/directories.
     */
    @ServiceMethod(returns = ReturnType.COLLECTION)
    public PagedFlux<PathItem> listPaths() {
        return this.listPaths(new ListPathsOptions());
    }

    /**
     * Returns a reactive Publisher emitting all the files/directories in this account lazily as needed. For more
     * information, see the <a href="https://docs.microsoft.com/rest/api/storageservices/datalakestoragegen2/filesystem/list">Azure Docs</a>.
     *
     * <p><strong>Code Samples</strong></p>
     *
     * <!-- src_embed com.azure.storage.file.datalake.DataLakeFileSystemAsyncClient.listPaths#ListPathsOptions -->
     * <pre>
     * ListPathsOptions options = new ListPathsOptions&#40;&#41;
     *     .setPath&#40;&quot;PathNamePrefixToMatch&quot;&#41;
     *     .setMaxResults&#40;10&#41;;
     *
     * client.listPaths&#40;options&#41;.subscribe&#40;path -&gt; System.out.printf&#40;&quot;Name: %s%n&quot;, path.getName&#40;&#41;&#41;&#41;;
     * </pre>
     * <!-- end com.azure.storage.file.datalake.DataLakeFileSystemAsyncClient.listPaths#ListPathsOptions -->
     *
     * @param options A {@link ListPathsOptions} which specifies what data should be returned by the service.
     * @return A reactive response emitting the list of files/directories.
     */
    @ServiceMethod(returns = ReturnType.COLLECTION)
    public PagedFlux<PathItem> listPaths(ListPathsOptions options) {
        try {
            return listPathsWithOptionalTimeout(options, null);
        } catch (RuntimeException ex) {
            return pagedFluxError(LOGGER, ex);
        }
    }

    PagedFlux<PathItem> listPathsWithOptionalTimeout(ListPathsOptions options,
        Duration timeout) {
        BiFunction<String, Integer, Mono<PagedResponse<PathItem>>> func =
            (marker, pageSize) -> {
                ListPathsOptions finalOptions;
                if (pageSize != null) {
                    if (options == null) {
                        finalOptions = new ListPathsOptions().setMaxResults(pageSize);
                    } else {
                        finalOptions = new ListPathsOptions()
                            .setMaxResults(pageSize)
                            .setPath(options.getPath())
                            .setRecursive(options.isRecursive())
                            .setUserPrincipalNameReturned(options.isUserPrincipalNameReturned());
                    }
                } else {
                    finalOptions = options;
                }
                return listPathsSegment(marker, finalOptions, timeout)
                    .map(response -> {
                        List<PathItem> value = response.getValue() == null
                            ? Collections.emptyList()
                            : response.getValue().getPaths().stream()
                            .map(Transforms::toPathItem)
                            .collect(Collectors.toList());

                        return new PagedResponseBase<>(
                            response.getRequest(),
                            response.getStatusCode(),
                            response.getHeaders(),
                            value,
                            response.getDeserializedHeaders().getXMsContinuation(),
                            response.getDeserializedHeaders());
                    });
            };
        return new PagedFlux<>(pageSize -> func.apply(null, pageSize), func);
    }

    private Mono<FileSystemsListPathsResponse> listPathsSegment(String marker,
        ListPathsOptions options, Duration timeout) {
        options = options == null ? new ListPathsOptions() : options;

        return StorageImplUtils.applyOptionalTimeout(
            this.azureDataLakeStorage.getFileSystems().listPathsWithResponseAsync(options.isRecursive(), null, null,
                marker, options.getPath(), options.getMaxResults(),
                options.isUserPrincipalNameReturned(),  Context.NONE), timeout);
    }

    /**
     * Returns a reactive Publisher emitting all the files/directories in this filesystem that have been recently soft
     * deleted lazily as needed. For more information, see the
     * <a href="https://docs.microsoft.com/en-us/rest/api/storageservices/list-blobs">Azure Docs</a>.
     *
     * <p><strong>Code Samples</strong></p>
     *
     * <!-- src_embed com.azure.storage.file.datalake.DataLakeFileSystemAsyncClient.listDeletedPaths -->
     * <pre>
     * client.listDeletedPaths&#40;&#41;.subscribe&#40;path -&gt; System.out.printf&#40;&quot;Name: %s%n&quot;, path.getPath&#40;&#41;&#41;&#41;;
     * </pre>
     * <!-- end com.azure.storage.file.datalake.DataLakeFileSystemAsyncClient.listDeletedPaths -->
     *
     * @return A reactive response emitting the list of files/directories.
     */
    @ServiceMethod(returns = ReturnType.COLLECTION)
    public PagedFlux<PathDeletedItem> listDeletedPaths() {
        return this.listDeletedPaths(null);
    }

    /**
     * Returns a reactive Publisher emitting all the files/directories in this account lazily as needed. For more
     * information, see the <a href="https://docs.microsoft.com/rest/api/storageservices/list-blobs">Azure Docs</a>.
     *
     * Note: You can specify the page size by using byPaged methods that accept an integer such as
     * {@link PagedFlux#byPage(int)}. Please refer to the REST docs above for limitations on page size
     *
     * <p><strong>Code Samples</strong></p>
     *
     * <!-- src_embed com.azure.storage.file.datalake.DataLakeFileSystemAsyncClient.listDeletedPaths#String -->
     * <pre>
     * int pageSize = 10;
     * client.listDeletedPaths&#40;&quot;PathNamePrefixToMatch&quot;&#41;
     *     .byPage&#40;pageSize&#41;
     *     .subscribe&#40;page -&gt;
     *         page.getValue&#40;&#41;.forEach&#40;path -&gt;
     *             System.out.printf&#40;&quot;Name: %s%n&quot;, path.getPath&#40;&#41;&#41;&#41;&#41;;
     * </pre>
     * <!-- end com.azure.storage.file.datalake.DataLakeFileSystemAsyncClient.listDeletedPaths#String -->
     *
     * @param prefix Specifies the path to filter the results to.
     * @return A reactive response emitting the list of files/directories.
     */
    @ServiceMethod(returns = ReturnType.COLLECTION)
    public PagedFlux<PathDeletedItem> listDeletedPaths(String prefix) {
        try {
            return new PagedFlux<>(pageSize -> withContext(context -> listDeletedPaths(null, pageSize, prefix,
                null, context)),
                (marker, pageSize) -> withContext(context -> listDeletedPaths(marker, pageSize, prefix, null,
                    context)));
        } catch (RuntimeException ex) {
            return pagedFluxError(LOGGER, ex);
        }
    }

    PagedFlux<PathDeletedItem> listDeletedPathsWithOptionalTimeout(String prefix, Duration timeout, Context context) {
        return new PagedFlux<>(pageSize -> listDeletedPaths(null, pageSize, prefix, timeout, context),
            (marker, pageSize) -> listDeletedPaths(marker, pageSize, prefix, timeout, context));
    }

    private Mono<PagedResponse<PathDeletedItem>> listDeletedPaths(String marker, Integer pageSize,
        String prefix, Duration timeout, Context context) {
        return listDeletedPathsSegment(marker, prefix, pageSize, timeout, context)
            .map(response -> {
                List<PathDeletedItem> value = response.getValue().getSegment() == null
                    ? Collections.emptyList()
                    : Stream.concat(
                    response.getValue().getSegment().getBlobItems().stream().map(Transforms::toPathDeletedItem),
                    response.getValue().getSegment().getBlobPrefixes().stream()
                        .map(Transforms::toPathDeletedItem)
                ).collect(Collectors.toList());
                return new PagedResponseBase<>(
                    response.getRequest(),
                    response.getStatusCode(),
                    response.getHeaders(),
                    value,
                    response.getValue().getNextMarker(),
                    response.getDeserializedHeaders());
            });
    }

    private Mono<FileSystemsListBlobHierarchySegmentResponse> listDeletedPathsSegment(String marker,
        String prefix, Integer maxResults, Duration timeout, Context context) {
        context = context == null ? Context.NONE : context;

        return StorageImplUtils.applyOptionalTimeout(
            this.blobDataLakeStorageFs.getFileSystems().listBlobHierarchySegmentWithResponseAsync(
                prefix, null, marker, maxResults,
                null, ListBlobsShowOnly.DELETED, null, null,
                context.addData(AZ_TRACING_NAMESPACE_KEY, STORAGE_TRACING_NAMESPACE_VALUE)), timeout);
    }

    /**
     * Creates a new file within a file system. By default, this method will not overwrite an existing file. For more
     * information, see the <a href="https://docs.microsoft.com/rest/api/storageservices/datalakestoragegen2/path/create">Azure Docs</a>.
     *
     * <p><strong>Code Samples</strong></p>
     *
     * <!-- src_embed com.azure.storage.file.datalake.DataLakeFileSystemAsyncClient.createFile#String -->
     * <pre>
     * Mono&lt;DataLakeFileAsyncClient&gt; fileClient = client.createFile&#40;fileName&#41;;
     * </pre>
     * <!-- end com.azure.storage.file.datalake.DataLakeFileSystemAsyncClient.createFile#String -->
     *
     * @param fileName Name of the file to create. If the path name contains special characters, pass in the url encoded
     * version of the path name.
     * @return A {@link Mono} containing a {@link DataLakeFileAsyncClient} used to interact with the file created.
     */
    @ServiceMethod(returns = ReturnType.SINGLE)
    public Mono<DataLakeFileAsyncClient> createFile(String fileName) {
        return createFile(fileName, false);
    }

    /**
     * Creates a new file within a file system. For more information, see the
     * <a href="https://docs.microsoft.com/rest/api/storageservices/datalakestoragegen2/path/create">Azure Docs</a>.
     *
     * <p><strong>Code Samples</strong></p>
     *
     * <!-- src_embed com.azure.storage.file.datalake.DataLakeFileSystemAsyncClient.createFile#String-boolean -->
     * <pre>
     * boolean overwrite = false; &#47;* Default value. *&#47;
     * Mono&lt;DataLakeFileAsyncClient&gt; fClient = client.createFile&#40;fileName, overwrite&#41;;
     * </pre>
     * <!-- end com.azure.storage.file.datalake.DataLakeFileSystemAsyncClient.createFile#String-boolean -->
     *
     * @param fileName Name of the file to create. If the path name contains special characters, pass in the url encoded
     * version of the path name.
     * @param overwrite Whether to overwrite, should a file exist.
     * @return A {@link Mono} containing a {@link DataLakeFileAsyncClient} used to interact with the file created.
     */
    @ServiceMethod(returns = ReturnType.SINGLE)
    public Mono<DataLakeFileAsyncClient> createFile(String fileName, boolean overwrite) {
        DataLakeRequestConditions requestConditions = new DataLakeRequestConditions();
        if (!overwrite) {
            requestConditions.setIfNoneMatch(Constants.HeaderConstants.ETAG_WILDCARD);
        }

        return createFileWithResponse(fileName, null, null, null, null, requestConditions).flatMap(FluxUtil::toMono);
    }

    /**
     * Creates a new file within a file system. If a file with the same name already exists, the file will be
     * overwritten. For more information, see the
     * <a href="https://docs.microsoft.com/rest/api/storageservices/datalakestoragegen2/path/create">Azure Docs</a>.
     *
     * <p><strong>Code Samples</strong></p>
     *
     * <!-- src_embed com.azure.storage.file.datalake.DataLakeFileSystemAsyncClient.createFileWithResponse#String-String-String-PathHttpHeaders-Map-DataLakeRequestConditions -->
     * <pre>
     * PathHttpHeaders httpHeaders = new PathHttpHeaders&#40;&#41;
     *     .setContentLanguage&#40;&quot;en-US&quot;&#41;
     *     .setContentType&#40;&quot;binary&quot;&#41;;
     * DataLakeRequestConditions requestConditions = new DataLakeRequestConditions&#40;&#41;
     *     .setLeaseId&#40;leaseId&#41;;
     * String permissions = &quot;permissions&quot;;
     * String umask = &quot;umask&quot;;
     * Mono&lt;Response&lt;DataLakeFileAsyncClient&gt;&gt; newFileClient = client.createFileWithResponse&#40;fileName, permissions,
     *     umask, httpHeaders, Collections.singletonMap&#40;&quot;metadata&quot;, &quot;value&quot;&#41;, requestConditions&#41;;
     * </pre>
     * <!-- end com.azure.storage.file.datalake.DataLakeFileSystemAsyncClient.createFileWithResponse#String-String-String-PathHttpHeaders-Map-DataLakeRequestConditions -->
     *
     * @param fileName Name of the file to create. If the path name contains special characters, pass in the url encoded
     * version of the path name.
     * @param permissions POSIX access permissions for the file owner, the file owning group, and others.
     * @param umask Restricts permissions of the file to be created.
     * @param headers {@link PathHttpHeaders}
     * @param metadata Metadata to associate with the file. If there is leading or trailing whitespace in any
     * metadata key or value, it must be removed or encoded.
     * @param requestConditions {@link DataLakeRequestConditions}
     * @return A {@link Mono} containing a {@link Response} whose {@link Response#getValue() value} contains a {@link
     * DataLakeFileAsyncClient} used to interact with the file created.
     */
    @ServiceMethod(returns = ReturnType.SINGLE)
    public Mono<Response<DataLakeFileAsyncClient>> createFileWithResponse(String fileName,
        String permissions, String umask, PathHttpHeaders headers, Map<String, String> metadata,
        DataLakeRequestConditions requestConditions) {
        DataLakeFileAsyncClient dataLakeFileAsyncClient;
        try {
<<<<<<< HEAD
            DataLakeFileAsyncClient dataLakeFileAsyncClient = getFileAsyncClient(fileName);
            return dataLakeFileAsyncClient.createWithResponse(permissions, umask, headers, metadata, requestConditions)
                .map(response -> new SimpleResponse<>(response, dataLakeFileAsyncClient));
=======
            dataLakeFileAsyncClient = getFileAsyncClient(fileName);
>>>>>>> 857db956
        } catch (RuntimeException ex) {
            return monoError(LOGGER, ex);
        }

        return dataLakeFileAsyncClient.createWithResponse(permissions, umask, headers, metadata, requestConditions)
            .map(response -> new SimpleResponse<>(response, dataLakeFileAsyncClient));
    }

    /**
     * Creates a new file within a file system if it does not exist. For more
     * information, see the <a href="https://docs.microsoft.com/rest/api/storageservices/datalakestoragegen2/path/create">Azure Docs</a>.
     *
     * <p><strong>Code Samples</strong></p>
     *
     * <!-- src_embed com.azure.storage.file.datalake.DataLakeFileSystemAsyncClient.createFileIfNotExists#String -->
     * <pre>
     * Mono&lt;DataLakeFileAsyncClient&gt; fileClient = client.createFileIfNotExists&#40;fileName&#41;;
     * </pre>
     * <!-- end com.azure.storage.file.datalake.DataLakeFileSystemAsyncClient.createFileIfNotExists#String -->
     *
     * @param fileName Name of the file to create. If the path name contains special characters, pass in the url encoded
     * version of the path name.
     * @return A {@link Mono} containing a {@link DataLakeFileAsyncClient} used to interact with the file created, or null if the specified file already exists.
     */
    @ServiceMethod(returns = ReturnType.SINGLE)
    public Mono<DataLakeFileAsyncClient> createFileIfNotExists(String fileName) {
        try {
            return createFileIfNotExistsWithResponse(fileName, null, null, null, null)
                .flatMap(FluxUtil::toMono);
        } catch (RuntimeException ex) {
            return monoError(logger, ex);
        }
    }

    /**
     * Creates a new file within a file system if it does not exist. For more information, see the
     * <a href="https://docs.microsoft.com/rest/api/storageservices/datalakestoragegen2/path/create">Azure Docs</a>.
     *
     * <p><strong>Code Samples</strong></p>
     *
     * <!-- src_embed com.azure.storage.file.datalake.DataLakeFileSystemAsyncClient.createFileIfNotExistsWithResponse#String-String-String-PathHttpHeaders-Map -->
     * <pre>
     * PathHttpHeaders httpHeaders = new PathHttpHeaders&#40;&#41;
     *     .setContentLanguage&#40;&quot;en-US&quot;&#41;
     *     .setContentType&#40;&quot;binary&quot;&#41;;
     * String permissions = &quot;permissions&quot;;
     * String umask = &quot;umask&quot;;
     * Mono&lt;Response&lt;DataLakeFileAsyncClient&gt;&gt; newFileClient = client.createFileIfNotExistsWithResponse&#40;fileName, permissions,
     *     umask, httpHeaders, Collections.singletonMap&#40;&quot;metadata&quot;, &quot;value&quot;&#41;, requestConditions&#41;;
     * </pre>
     * <!-- end com.azure.storage.file.datalake.DataLakeFileSystemAsyncClient.createFileIfNotExistsWithResponse#String-String-String-PathHttpHeaders-Map -->
     *
     * @param fileName Name of the file to create. If the path name contains special characters, pass in the url encoded
     * version of the path name.
     * @param permissions POSIX access permissions for the file owner, the file owning group, and others.
     * @param umask Restricts permissions of the file to be created.
     * @param headers {@link PathHttpHeaders}
     * @param metadata Metadata to associate with the file. If there is leading or trailing whitespace in any
     * metadata key or value, it must be removed or encoded.
     * @return A {@link Mono} containing a {@link Response} whose {@link Response#getValue() value} contains a {@link
     * DataLakeFileAsyncClient} used to interact with the file created, or null if the specified file already exists.
     */
    @ServiceMethod(returns = ReturnType.SINGLE)
    public Mono<Response<DataLakeFileAsyncClient>> createFileIfNotExistsWithResponse(String fileName,
        String permissions, String umask, PathHttpHeaders headers, Map<String, String> metadata) {
        DataLakeRequestConditions requestConditions = new DataLakeRequestConditions()
            .setIfNoneMatch(Constants.HeaderConstants.ETAG_WILDCARD);
        return createFileWithResponse(fileName, permissions, umask, headers, metadata, requestConditions)
            .onErrorResume(t -> t instanceof DataLakeStorageException && ((DataLakeStorageException)t)
                .getStatusCode() == 409, t -> Mono.empty());
    }

    /**
     * Deletes the specified file in the file system. If the file doesn't exist the operation fails.
     * For more information see the <a href="https://docs.microsoft.com/rest/api/storageservices/datalakestoragegen2/path/delete">Azure
     * Docs</a>.
     *
     * <p><strong>Code Samples</strong></p>
     *
     * <!-- src_embed com.azure.storage.file.datalake.DataLakeFileSystemAsyncClient.deleteFile#String -->
     * <pre>
     * client.deleteFile&#40;fileName&#41;.subscribe&#40;response -&gt;
     *     System.out.println&#40;&quot;Delete request completed&quot;&#41;&#41;;
     * </pre>
     * <!-- end com.azure.storage.file.datalake.DataLakeFileSystemAsyncClient.deleteFile#String -->
     *
     * @param fileName Name of the file to delete. If the path name contains special characters, pass in the url encoded
     * version of the path name.
     * @return A reactive response signalling completion.
     */
    @ServiceMethod(returns = ReturnType.SINGLE)
    public Mono<Void> deleteFile(String fileName) {
        return deleteFileWithResponse(fileName, null).flatMap(FluxUtil::toMono);
    }

    /**
     * Deletes the specified file in the file system. If the file doesn't exist the operation fails.
     * For more information see the <a href="https://docs.microsoft.com/rest/api/storageservices/datalakestoragegen2/path/delete">Azure
     * Docs</a>.
     *
     * <p><strong>Code Samples</strong></p>
     *
     * <!-- src_embed com.azure.storage.file.datalake.DataLakeFileSystemAsyncClient.deleteFileWithResponse#String-DataLakeRequestConditions -->
     * <pre>
     * DataLakeRequestConditions requestConditions = new DataLakeRequestConditions&#40;&#41;
     *     .setLeaseId&#40;leaseId&#41;;
     *
     * client.deleteFileWithResponse&#40;fileName, requestConditions&#41;
     *     .subscribe&#40;response -&gt; System.out.println&#40;&quot;Delete request completed&quot;&#41;&#41;;
     * </pre>
     * <!-- end com.azure.storage.file.datalake.DataLakeFileSystemAsyncClient.deleteFileWithResponse#String-DataLakeRequestConditions -->
     *
     * @param fileName Name of the file to delete. If the path name contains special characters, pass in the url encoded
     * version of the path name.
     * @param requestConditions {@link DataLakeRequestConditions}
     * @return A {@link Mono} containing status code and HTTP headers
     */
    @ServiceMethod(returns = ReturnType.SINGLE)
    public Mono<Response<Void>> deleteFileWithResponse(String fileName, DataLakeRequestConditions requestConditions) {
        DataLakeFileAsyncClient dataLakeFileAsyncClient;
        try {
            dataLakeFileAsyncClient = getFileAsyncClient(fileName);
        } catch (RuntimeException ex) {
            return monoError(LOGGER, ex);
        }

        return dataLakeFileAsyncClient.deleteWithResponse(requestConditions);
    }

    /**
<<<<<<< HEAD
     * Deletes the specified file in the file system if it exists.
     * For more information see the <a href="https://docs.microsoft.com/rest/api/storageservices/datalakestoragegen2/path/delete">Azure
     * Docs</a>.
     *
     * <p><strong>Code Samples</strong></p>
     *
     * <!-- src_embed com.azure.storage.file.datalake.DataLakeFileSystemAsyncClient.deleteFileIfExists#String -->
     * <pre>
     * client.deleteFileIfExists&#40;fileName&#41;.subscribe&#40;response -&gt;
     *     System.out.println&#40;&quot;Delete request completed&quot;&#41;&#41;;
     * </pre>
     * <!-- end com.azure.storage.file.datalake.DataLakeFileSystemAsyncClient.deleteFileIfExists#String -->
     *
     * @param fileName Name of the file to delete. If the path name contains special characters, pass in the url encoded
     * version of the path name.
     * @return A reactive response signalling completion, or null if the specified file does not exist.
     */
    @ServiceMethod(returns = ReturnType.SINGLE)
    public Mono<Void> deleteFileIfExists(String fileName) {
        try {
            return deleteFileIfExistsWithResponse(fileName, null).flatMap(FluxUtil::toMono);
        } catch (RuntimeException ex) {
            return monoError(logger, ex);
        }
    }

    /**
     * Deletes the specified file in the file system if it exists.
     * For more information see the <a href="https://docs.microsoft.com/rest/api/storageservices/datalakestoragegen2/path/delete">Azure
     * Docs</a>.
     *
     * <p><strong>Code Samples</strong></p>
     *
     * <!-- src_embed com.azure.storage.file.datalake.DataLakeFileSystemAsyncClient.deleteFileIfExistsWithResponse#String-DataLakeRequestConditions -->
     * <pre>
     * DataLakeRequestConditions requestConditions = new DataLakeRequestConditions&#40;&#41;
     *     .setLeaseId&#40;leaseId&#41;;
     *
     * client.deleteFileIfExistsWithResponse&#40;fileName, requestConditions&#41;
     *     .subscribe&#40;response -&gt; System.out.println&#40;&quot;Delete request completed&quot;&#41;&#41;;
     * </pre>
     * <!-- end com.azure.storage.file.datalake.DataLakeFileSystemAsyncClient.deleteFileIfExistsWithResponse#String-DataLakeRequestConditions -->
     *
     * @param fileName Name of the file to delete. If the path name contains special characters, pass in the url encoded
     * version of the path name.
     * @param requestConditions {@link DataLakeRequestConditions}
     * @return A {@link Mono} containing containing status code and HTTP headers
     */
    @ServiceMethod(returns = ReturnType.SINGLE)
    public Mono<Response<Void>> deleteFileIfExistsWithResponse(String fileName, DataLakeRequestConditions requestConditions) {
        return getFileAsyncClient(fileName).deleteIfExistsWithResponse(requestConditions);
    }

    /**
     * Creates a new directory within a file system. By default this method will not overwrite an existing directory.
=======
     * Creates a new directory within a file system. By default, this method will not overwrite an existing directory.
>>>>>>> 857db956
     * For more information, see the <a href="https://docs.microsoft.com/rest/api/storageservices/datalakestoragegen2/path/create">Azure Docs</a>.
     *
     * <p><strong>Code Samples</strong></p>
     *
     * <!-- src_embed com.azure.storage.file.datalake.DataLakeFileSystemAsyncClient.createDirectory#String -->
     * <pre>
     * Mono&lt;DataLakeDirectoryAsyncClient&gt; directoryClient = client.createDirectory&#40;directoryName&#41;;
     * </pre>
     * <!-- end com.azure.storage.file.datalake.DataLakeFileSystemAsyncClient.createDirectory#String -->
     *
     * @param directoryName Name of the directory to create. If the path name contains special characters, pass in the
     * url encoded version of the path name.
     * @return A {@link Mono} containing a {@link DataLakeDirectoryAsyncClient} used to interact with the directory
     * created.
     */
    @ServiceMethod(returns = ReturnType.SINGLE)
    public Mono<DataLakeDirectoryAsyncClient> createDirectory(String directoryName) {
        return createDirectory(directoryName, false);
    }

    /**
     * Creates a new directory within a file system. For more information, see the
     * <a href="https://docs.microsoft.com/rest/api/storageservices/datalakestoragegen2/path/create">Azure Docs</a>.
     *
     * <p><strong>Code Samples</strong></p>
     *
     * <!-- src_embed com.azure.storage.file.datalake.DataLakeFileSystemAsyncClient.createDirectory#String-boolean -->
     * <pre>
     * boolean overwrite = false; &#47;* Default value. *&#47;
     * Mono&lt;DataLakeDirectoryAsyncClient&gt; dClient = client.createDirectory&#40;directoryName, overwrite&#41;;
     * </pre>
     * <!-- end com.azure.storage.file.datalake.DataLakeFileSystemAsyncClient.createDirectory#String-boolean -->
     *
     * @param directoryName Name of the directory to create. If the path name contains special characters, pass in the
     * url encoded version of the path name.
     * @param overwrite Whether to overwrite, should a directory exist.
     * @return A {@link Mono} containing a {@link DataLakeDirectoryAsyncClient} used to interact with the directory
     * created.
     */
    @ServiceMethod(returns = ReturnType.SINGLE)
    public Mono<DataLakeDirectoryAsyncClient> createDirectory(String directoryName, boolean overwrite) {
        DataLakeRequestConditions requestConditions = new DataLakeRequestConditions();
        if (!overwrite) {
            requestConditions.setIfNoneMatch(Constants.HeaderConstants.ETAG_WILDCARD);
        }

        return createDirectoryWithResponse(directoryName, null, null, null, null, requestConditions)
            .flatMap(FluxUtil::toMono);
    }

    /**
     * Creates a new directory within a file system. If a directory with the same name already exists, the directory
     * will be overwritten. For more information, see the
     * <a href="https://docs.microsoft.com/rest/api/storageservices/datalakestoragegen2/path/create">Azure Docs</a>.
     *
     * <p><strong>Code Samples</strong></p>
     *
     * <!-- src_embed com.azure.storage.file.datalake.DataLakeFileSystemAsyncClient.createDirectoryWithResponse#String-String-String-PathHttpHeaders-Map-DataLakeRequestConditions -->
     * <pre>
     * PathHttpHeaders httpHeaders = new PathHttpHeaders&#40;&#41;
     *     .setContentLanguage&#40;&quot;en-US&quot;&#41;
     *     .setContentType&#40;&quot;binary&quot;&#41;;
     * DataLakeRequestConditions requestConditions = new DataLakeRequestConditions&#40;&#41;
     *     .setLeaseId&#40;leaseId&#41;;
     * String permissions = &quot;permissions&quot;;
     * String umask = &quot;umask&quot;;
     * Mono&lt;Response&lt;DataLakeDirectoryAsyncClient&gt;&gt; newDirectoryClient = client.createDirectoryWithResponse&#40;
     *     directoryName, permissions, umask, httpHeaders, Collections.singletonMap&#40;&quot;metadata&quot;, &quot;value&quot;&#41;,
     *     requestConditions&#41;;
     * </pre>
     * <!-- end com.azure.storage.file.datalake.DataLakeFileSystemAsyncClient.createDirectoryWithResponse#String-String-String-PathHttpHeaders-Map-DataLakeRequestConditions -->
     *
     * @param directoryName Name of the directory to create. If the path name contains special characters, pass in the
     * url encoded version of the path name.
     * @param permissions POSIX access permissions for the directory owner, the directory owning group, and others.
     * @param umask Restricts permissions of the directory to be created.
     * @param headers {@link PathHttpHeaders}
     * @param metadata Metadata to associate with the resource. If there is leading or trailing whitespace in any
     * metadata key or value, it must be removed or encoded.
     * @param requestConditions {@link DataLakeRequestConditions}
     * @return A {@link Mono} containing a {@link Response} whose {@link Response#getValue() value} contains a {@link
     * DataLakeDirectoryAsyncClient} used to interact with the directory created.
     */
    @ServiceMethod(returns = ReturnType.SINGLE)
    public Mono<Response<DataLakeDirectoryAsyncClient>> createDirectoryWithResponse(String directoryName,
        String permissions, String umask, PathHttpHeaders headers, Map<String, String> metadata,
        DataLakeRequestConditions requestConditions) {
        DataLakeDirectoryAsyncClient dataLakeDirectoryAsyncClient;
        try {
            dataLakeDirectoryAsyncClient = getDirectoryAsyncClient(directoryName);
        } catch (RuntimeException ex) {
            return monoError(LOGGER, ex);
        }

        return dataLakeDirectoryAsyncClient.createWithResponse(permissions, umask, headers, metadata, requestConditions)
            .map(response -> new SimpleResponse<>(response, dataLakeDirectoryAsyncClient));
    }

    /**
     * Creates a new directory within a file system if it does not exist.
     * For more information, see the <a href="https://docs.microsoft.com/rest/api/storageservices/datalakestoragegen2/path/create">Azure Docs</a>.
     *
     * <p><strong>Code Samples</strong></p>
     *
     * <!-- src_embed com.azure.storage.file.datalake.DataLakeFileSystemAsyncClient.createDirectoryIfNotExists#String -->
     * <pre>
     * Mono&lt;DataLakeDirectoryAsyncClient&gt; directoryClient = client.createDirectoryIfNotExists&#40;directoryName&#41;;
     * </pre>
     * <!-- end com.azure.storage.file.datalake.DataLakeFileSystemAsyncClient.createDirectoryIfNotExists#String -->
     *
     * @param directoryName Name of the directory to create. If the path name contains special characters, pass in the
     * url encoded version of the path name.
     * @return A {@link Mono} containing a {@link DataLakeDirectoryAsyncClient} used to interact with the directory
     * created, or null if the specified directory already exists.
     */
    @ServiceMethod(returns = ReturnType.SINGLE)
    public Mono<DataLakeDirectoryAsyncClient> createDirectoryIfNotExists(String directoryName) {
        try {
            return createDirectoryIfNotExistsWithResponse(directoryName, null, null, null, null).flatMap(FluxUtil::toMono);
        } catch (RuntimeException ex) {
            return monoError(logger, ex);
        }

    }

    /**
     * Creates a new directory within a file system if it does not exist. For more information, see the
     * <a href="https://docs.microsoft.com/rest/api/storageservices/datalakestoragegen2/path/create">Azure Docs</a>.
     *
     * <p><strong>Code Samples</strong></p>
     *
     * <!-- src_embed com.azure.storage.file.datalake.DataLakeFileSystemAsyncClient.createDirectoryIfNotExistsWithResponse#String-String-String-PathHttpHeaders-Map -->
     * <pre>
     * PathHttpHeaders httpHeaders = new PathHttpHeaders&#40;&#41;
     *     .setContentLanguage&#40;&quot;en-US&quot;&#41;
     *     .setContentType&#40;&quot;binary&quot;&#41;;
     * String permissions = &quot;permissions&quot;;
     * String umask = &quot;umask&quot;;
     * Mono&lt;Response&lt;DataLakeDirectoryAsyncClient&gt;&gt; newDirectoryClient = client.createDirectoryIfNotExistsWithResponse&#40;
     *     directoryName, permissions, umask, httpHeaders, Collections.singletonMap&#40;&quot;metadata&quot;, &quot;value&quot;&#41;&#41;;
     * </pre>
     * <!-- end com.azure.storage.file.datalake.DataLakeFileSystemAsyncClient.createDirectoryIfNotExistsWithResponse#String-String-String-PathHttpHeaders-Map -->
     *
     * @param directoryName Name of the directory to create. If the path name contains special characters, pass in the
     * url encoded version of the path name.
     * @param permissions POSIX access permissions for the directory owner, the directory owning group, and others.
     * @param umask Restricts permissions of the directory to be created.
     * @param headers {@link PathHttpHeaders}
     * @param metadata Metadata to associate with the resource. If there is leading or trailing whitespace in any
     * metadata key or value, it must be removed or encoded.
     * @return A {@link Mono} containing a {@link Response} whose {@link Response#getValue() value} contains a {@link
     * DataLakeDirectoryAsyncClient} used to interact with the directory created, or null if the directory already exists.
     */
    @ServiceMethod(returns = ReturnType.SINGLE)
    public Mono<Response<DataLakeDirectoryAsyncClient>> createDirectoryIfNotExistsWithResponse(String directoryName,
        String permissions, String umask, PathHttpHeaders headers, Map<String, String> metadata) {

        return createDirectoryWithResponse(directoryName, permissions, umask, headers, metadata,
            new DataLakeRequestConditions().setIfNoneMatch(Constants.HeaderConstants.ETAG_WILDCARD))
            .onErrorResume(t -> t instanceof DataLakeStorageException
            && ((DataLakeStorageException)t).getStatusCode() == 409, t -> Mono.empty());
    }

    /**
     * Deletes the specified directory in the file system. If the directory doesn't exist the operation fails.
     * For more information see the <a href="https://docs.microsoft.com/rest/api/storageservices/datalakestoragegen2/path/delete">Azure
     * Docs</a>.
     *
     * <p><strong>Code Samples</strong></p>
     *
     * <!-- src_embed com.azure.storage.file.datalake.DataLakeFileSystemAsyncClient.deleteDirectory#String -->
     * <pre>
     * client.deleteDirectory&#40;directoryName&#41;.subscribe&#40;response -&gt;
     *     System.out.println&#40;&quot;Delete request completed&quot;&#41;&#41;;
     * </pre>
     * <!-- end com.azure.storage.file.datalake.DataLakeFileSystemAsyncClient.deleteDirectory#String -->
     *
     * @param directoryName Name of the directory to delete. If the path name contains special characters, pass in the
     * url encoded version of the path name.
     * @return A reactive response signalling completion.
     */
    @ServiceMethod(returns = ReturnType.SINGLE)
    public Mono<Void> deleteDirectory(String directoryName) {
        return deleteDirectoryWithResponse(directoryName, false, null).flatMap(FluxUtil::toMono);
    }

    /**
     * Deletes the specified directory in the file system. If the directory doesn't exist the operation fails.
     * For more information see the <a href="https://docs.microsoft.com/rest/api/storageservices/datalakestoragegen2/path/delete">Azure
     * Docs</a>.
     *
     * <p><strong>Code Samples</strong></p>
     *
     * <!-- src_embed com.azure.storage.file.datalake.DataLakeFileSystemAsyncClient.deleteDirectoryWithResponse#String-boolean-DataLakeRequestConditions -->
     * <pre>
     * DataLakeRequestConditions requestConditions = new DataLakeRequestConditions&#40;&#41;
     *     .setLeaseId&#40;leaseId&#41;;
     * boolean recursive = false; &#47;&#47; Default value
     *
     * client.deleteDirectoryWithResponse&#40;directoryName, recursive, requestConditions&#41;
     *     .subscribe&#40;response -&gt; System.out.println&#40;&quot;Delete request completed&quot;&#41;&#41;;
     * </pre>
     * <!-- end com.azure.storage.file.datalake.DataLakeFileSystemAsyncClient.deleteDirectoryWithResponse#String-boolean-DataLakeRequestConditions -->
     *
     * @param directoryName Name of the directory to delete. If the path name contains special characters, pass in the
     * url encoded version of the path name.
     * @param recursive Whether to delete all paths beneath the directory.
     * @param requestConditions {@link DataLakeRequestConditions}
     * @return A {@link Mono} containing status code and HTTP headers
     */
    @ServiceMethod(returns = ReturnType.SINGLE)
    public Mono<Response<Void>> deleteDirectoryWithResponse(String directoryName, boolean recursive,
        DataLakeRequestConditions requestConditions) {
        DataLakeDirectoryAsyncClient dataLakeDirectoryAsyncClient;
        try {
            dataLakeDirectoryAsyncClient = getDirectoryAsyncClient(directoryName);
        } catch (RuntimeException ex) {
            return monoError(LOGGER, ex);
        }

        return dataLakeDirectoryAsyncClient.deleteWithResponse(recursive, requestConditions);
    }

    /**
     * Deletes the specified directory in the file system if it exists.
     * For more information see the <a href="https://docs.microsoft.com/rest/api/storageservices/datalakestoragegen2/path/delete">Azure
     * Docs</a>.
     *
     * <p><strong>Code Samples</strong></p>
     *
     * <!-- src_embed com.azure.storage.file.datalake.DataLakeFileSystemAsyncClient.deleteDirectoryIfExists#String -->
     * <pre>
     * client.deleteDirectoryIfExists&#40;directoryName&#41;.subscribe&#40;response -&gt;
     *     System.out.println&#40;&quot;Delete request completed&quot;&#41;&#41;;
     * </pre>
     * <!-- end com.azure.storage.file.datalake.DataLakeFileSystemAsyncClient.deleteDirectoryIfExists#String -->
     *
     * @param directoryName Name of the directory to delete. If the path name contains special characters, pass in the
     * url encoded version of the path name.
     * @return A reactive response signalling completion, or null if the directory does not exist.
     */
    @ServiceMethod(returns = ReturnType.SINGLE)
    public Mono<Void> deleteDirectoryIfExists(String directoryName) {
        try {
            return deleteDirectoryIfExistsWithResponse(directoryName, false, null).flatMap(FluxUtil::toMono);
        } catch (RuntimeException ex) {
            return monoError(logger, ex);
        }

    }

    /**
     * Deletes the specified directory in the file system if it exists.
     * For more information see the <a href="https://docs.microsoft.com/rest/api/storageservices/datalakestoragegen2/path/delete">Azure
     * Docs</a>.
     *
     * <p><strong>Code Samples</strong></p>
     *
     * <!-- src_embed com.azure.storage.file.datalake.DataLakeFileSystemAsyncClient.deleteDirectoryIfExistsWithResponse#String-boolean-DataLakeRequestConditions -->
     * <pre>
     * DataLakeRequestConditions requestConditions = new DataLakeRequestConditions&#40;&#41;
     *     .setLeaseId&#40;leaseId&#41;;
     * boolean recursive = false; &#47;&#47; Default value
     *
     * client.deleteDirectoryIfExistsWithResponse&#40;directoryName, recursive, requestConditions&#41;
     *     .subscribe&#40;response -&gt; System.out.println&#40;&quot;Delete request completed&quot;&#41;&#41;;
     * </pre>
     * <!-- end com.azure.storage.file.datalake.DataLakeFileSystemAsyncClient.deleteDirectoryIfExistsWithResponse#String-boolean-DataLakeRequestConditions -->
     *
     * @param directoryName Name of the directory to delete. If the path name contains special characters, pass in the
     * url encoded version of the path name.
     * @param recursive Whether or not to delete all paths beneath the directory.
     * @param requestConditions {@link DataLakeRequestConditions}
     * @return A {@link Mono} containing containing status code and HTTP headers, or null if the specified directory does not exist.
     */
    @ServiceMethod(returns = ReturnType.SINGLE)
    public Mono<Response<Void>> deleteDirectoryIfExistsWithResponse(String directoryName, boolean recursive,
        DataLakeRequestConditions requestConditions) {
        return getDirectoryAsyncClient(directoryName).deleteIfExistsWithResponse(recursive, requestConditions);
    }

    /**
     * Restores a soft deleted path in the file system. For more information see the
     * <a href="https://docs.microsoft.com/rest/api/storageservices/datalakestoragegen2/path/delete">Azure
     * Docs</a>.
     *
     * <p><strong>Code Samples</strong></p>
     *
     * <!-- src_embed com.azure.storage.file.datalake.DataLakeFileSystemAsyncClient.undeletePath#String-String -->
     * <pre>
     * client.undeletePath&#40;deletedPath, deletionId&#41;.doOnSuccess&#40;response -&gt; System.out.println&#40;&quot;Completed undelete&quot;&#41;&#41;;
     * </pre>
     * <!-- end com.azure.storage.file.datalake.DataLakeFileSystemAsyncClient.undeletePath#String-String -->
     *
     * @param deletedPath The deleted path
     * @param deletionId deletion ID associated with the soft deleted path that uniquely identifies a resource if
     * multiple have been soft deleted at this location.
     * You can get soft deleted paths and their associated deletion IDs with {@link #listDeletedPaths()}.
     * @return A reactive response signalling completion.
     * @throws NullPointerException if deletedPath or deletionId is null.
     */
    @ServiceMethod(returns = ReturnType.SINGLE)
    public Mono<DataLakePathAsyncClient> undeletePath(String deletedPath, String deletionId) {
        return undeletePathWithResponse(deletedPath, deletionId).flatMap(FluxUtil::toMono);
    }

    /**
     * Restores a soft deleted path in the file system. For more information see the
     * <a href="https://docs.microsoft.com/rest/api/storageservices/datalakestoragegen2/path/delete">Azure
     * Docs</a>.
     *
     * <p><strong>Code Samples</strong></p>
     *
     * <!-- src_embed com.azure.storage.file.datalake.DataLakeFileSystemAsyncClient.undeletePathWithResponse#String-String -->
     * <pre>
     * client.undeletePathWithResponse&#40;deletedPath, deletionId&#41;
     *     .doOnSuccess&#40;response -&gt; System.out.println&#40;&quot;Completed undelete&quot;&#41;&#41;;
     * </pre>
     * <!-- end com.azure.storage.file.datalake.DataLakeFileSystemAsyncClient.undeletePathWithResponse#String-String -->
     *
     * @param deletedPath The deleted path
     * @param deletionId deletion ID associated with the soft deleted path that uniquely identifies a resource if
     * multiple have been soft deleted at this location.
     * You can get soft deleted paths and their associated deletion IDs with {@link #listDeletedPaths()}.
     * @return A reactive response signalling completion.
     * @throws NullPointerException if deletedPath or deletionId is null.
     */
    @ServiceMethod(returns = ReturnType.SINGLE)
    public Mono<Response<DataLakePathAsyncClient>> undeletePathWithResponse(String deletedPath, String deletionId) {
        try {
            return withContext(context -> undeletePathWithResponse(deletedPath, deletionId, context));
        } catch (RuntimeException ex) {
            return monoError(LOGGER, ex);
        }
    }

    Mono<Response<DataLakePathAsyncClient>> undeletePathWithResponse(String deletedPath, String deletionId,
        Context context) {
        Objects.requireNonNull(deletedPath);
        Objects.requireNonNull(deletionId);

        context = context == null ? Context.NONE : context;
        String blobUrl = DataLakeImplUtils.endpointToDesiredEndpoint(blobDataLakeStorageFs.getUrl(), "blob", "dfs");

        // This instance is to have a datalake impl that points to the blob endpoint
        AzureDataLakeStorageRestAPIImpl blobDataLakeStoragePath = new AzureDataLakeStorageRestAPIImplBuilder()
            .pipeline(blobDataLakeStorageFs.getHttpPipeline())
            .url(blobUrl)
            .fileSystem(blobDataLakeStorageFs.getFileSystem())
            .path(Utility.urlDecode(deletedPath))
            .version(serviceVersion.getVersion())
            .buildClient();

        // Initial rest call
        return blobDataLakeStoragePath.getPaths().undeleteWithResponseAsync(null,
            String.format("?%s=%s", Constants.UrlConstants.DELETIONID_QUERY_PARAMETER, deletionId), null,
            context.addData(AZ_TRACING_NAMESPACE_KEY, STORAGE_TRACING_NAMESPACE_VALUE))
                .onErrorMap(DataLakeImplUtils::transformBlobStorageException)
                // Construct the new client and final response from the undelete + getProperties responses
                .map(response -> {
                    DataLakePathAsyncClient client = new DataLakePathAsyncClient(getHttpPipeline(), getAccountUrl(),
                        serviceVersion, accountName, fileSystemName, deletedPath,
                        PathResourceType.fromString(response.getDeserializedHeaders().getXMsResourceType()),
                        blobContainerAsyncClient.getBlobAsyncClient(deletedPath, null)
                            .getBlockBlobAsyncClient(), sasToken);
                    if (PathResourceType.DIRECTORY.equals(client.pathResourceType)) {
                        return new SimpleResponse<>(response, new DataLakeDirectoryAsyncClient(client));
                    } else if (PathResourceType.FILE.equals(client.pathResourceType)) {
                        return new SimpleResponse<>(response, new DataLakeFileAsyncClient(client));
                    } else {
                        throw LOGGER.logExceptionAsError(new IllegalStateException("'pathClient' expected to be either "
                            + "a file or directory client."));
                    }
                });
    }

    /**
     * Sets the file system's permissions. The permissions indicate whether paths in a file system may be accessed
     * publicly. Note that, for each signed identifier, we will truncate the start and expiry times to the nearest
     * second to ensure the time formatting is compatible with the service. For more information, see the
     * <a href="https://docs.microsoft.com/rest/api/storageservices/set-container-acl">Azure Docs</a>.
     *
     * <p><strong>Code Samples</strong></p>
     *
     * <!-- src_embed com.azure.storage.file.datalake.DataLakeFileSystemAsyncClient.setAccessPolicy#PublicAccessType-List -->
     * <pre>
     * DataLakeSignedIdentifier identifier = new DataLakeSignedIdentifier&#40;&#41;
     *     .setId&#40;&quot;name&quot;&#41;
     *     .setAccessPolicy&#40;new DataLakeAccessPolicy&#40;&#41;
     *         .setStartsOn&#40;OffsetDateTime.now&#40;&#41;&#41;
     *         .setExpiresOn&#40;OffsetDateTime.now&#40;&#41;.plusDays&#40;7&#41;&#41;
     *         .setPermissions&#40;&quot;permissionString&quot;&#41;&#41;;
     *
     * client.setAccessPolicy&#40;PublicAccessType.CONTAINER, Collections.singletonList&#40;identifier&#41;&#41;.subscribe&#40;
     *     response -&gt; System.out.printf&#40;&quot;Set access policy completed%n&quot;&#41;,
     *     error -&gt; System.out.printf&#40;&quot;Set access policy failed: %s%n&quot;, error&#41;&#41;;
     * </pre>
     * <!-- end com.azure.storage.file.datalake.DataLakeFileSystemAsyncClient.setAccessPolicy#PublicAccessType-List -->
     *
     * @param accessType Specifies how the data in this file system is available to the public. See the
     * x-ms-blob-public-access header in the Azure Docs for more information. Pass null for no public access.
     * @param identifiers A list of {@link DataLakeSignedIdentifier} objects that specify the permissions for the file
     * system.
     * Please see
     * <a href="https://docs.microsoft.com/rest/api/storageservices/establishing-a-stored-access-policy">here</a>
     * for more information. Passing null will clear all access policies.
     * @return A reactive response signalling completion.
     */
    @ServiceMethod(returns = ReturnType.SINGLE)
    public Mono<Void> setAccessPolicy(PublicAccessType accessType, List<DataLakeSignedIdentifier> identifiers) {
        return setAccessPolicyWithResponse(accessType, identifiers, null).flatMap(FluxUtil::toMono);
    }

    /**
     * Sets the file system's permissions. The permissions indicate whether paths in a file system may be accessed
     * publicly. Note that, for each signed identifier, we will truncate the start and expiry times to the nearest
     * second to ensure the time formatting is compatible with the service. For more information, see the
     * <a href="https://docs.microsoft.com/rest/api/storageservices/set-container-acl">Azure Docs</a>.
     *
     * <p><strong>Code Samples</strong></p>
     *
     * <!-- src_embed com.azure.storage.file.datalake.DataLakeFileSystemAsyncClient.setAccessPolicyWithResponse#PublicAccessType-List-DataLakeRequestConditions -->
     * <pre>
     * DataLakeSignedIdentifier identifier = new DataLakeSignedIdentifier&#40;&#41;
     *     .setId&#40;&quot;name&quot;&#41;
     *     .setAccessPolicy&#40;new DataLakeAccessPolicy&#40;&#41;
     *         .setStartsOn&#40;OffsetDateTime.now&#40;&#41;&#41;
     *         .setExpiresOn&#40;OffsetDateTime.now&#40;&#41;.plusDays&#40;7&#41;&#41;
     *         .setPermissions&#40;&quot;permissionString&quot;&#41;&#41;;
     *
     * DataLakeRequestConditions requestConditions = new DataLakeRequestConditions&#40;&#41;
     *     .setLeaseId&#40;leaseId&#41;
     *     .setIfUnmodifiedSince&#40;OffsetDateTime.now&#40;&#41;.minusDays&#40;3&#41;&#41;;
     *
     * client.setAccessPolicyWithResponse&#40;PublicAccessType.CONTAINER, Collections.singletonList&#40;identifier&#41;, requestConditions&#41;
     *     .subscribe&#40;response -&gt;
     *         System.out.printf&#40;&quot;Set access policy completed with status %d%n&quot;, response.getStatusCode&#40;&#41;&#41;&#41;;
     * </pre>
     * <!-- end com.azure.storage.file.datalake.DataLakeFileSystemAsyncClient.setAccessPolicyWithResponse#PublicAccessType-List-DataLakeRequestConditions -->
     *
     * @param accessType Specifies how the data in this file system is available to the public. See the
     * x-ms-blob-public-access header in the Azure Docs for more information. Pass null for no public access.
     * @param identifiers A list of {@link DataLakeSignedIdentifier} objects that specify the permissions for the file
     * system.
     * Please see
     * <a href="https://docs.microsoft.com/rest/api/storageservices/establishing-a-stored-access-policy">here</a>
     * for more information. Passing null will clear all access policies.
     * @param requestConditions {@link DataLakeRequestConditions}
     * @return A reactive response signalling completion.
     * @throws UnsupportedOperationException If either {@link DataLakeRequestConditions#getIfMatch()} or
     * {@link DataLakeRequestConditions#getIfNoneMatch()} is set.
     */
    @ServiceMethod(returns = ReturnType.SINGLE)
    public Mono<Response<Void>> setAccessPolicyWithResponse(PublicAccessType accessType,
        List<DataLakeSignedIdentifier> identifiers, DataLakeRequestConditions requestConditions) {
        return blobContainerAsyncClient.setAccessPolicyWithResponse(Transforms.toBlobPublicAccessType(accessType),
                Transforms.toBlobIdentifierList(identifiers), Transforms.toBlobRequestConditions(requestConditions))
            .onErrorMap(DataLakeImplUtils::transformBlobStorageException);
    }

    /**
     * Returns the file system's permissions. The permissions indicate whether file system's paths may be accessed
     * publicly. For more information, see the
     * <a href="https://docs.microsoft.com/rest/api/storageservices/get-container-acl">Azure Docs</a>.
     *
     * <p><strong>Code Samples</strong></p>
     *
     * <!-- src_embed com.azure.storage.file.datalake.DataLakeFileSystemAsyncClient.getAccessPolicy -->
     * <pre>
     * client.getAccessPolicy&#40;&#41;.subscribe&#40;response -&gt; &#123;
     *     System.out.printf&#40;&quot;Data Lake Access Type: %s%n&quot;, response.getDataLakeAccessType&#40;&#41;&#41;;
     *
     *     for &#40;DataLakeSignedIdentifier identifier : response.getIdentifiers&#40;&#41;&#41; &#123;
     *         System.out.printf&#40;&quot;Identifier Name: %s, Permissions %s%n&quot;,
     *             identifier.getId&#40;&#41;,
     *             identifier.getAccessPolicy&#40;&#41;.getPermissions&#40;&#41;&#41;;
     *     &#125;
     * &#125;&#41;;
     * </pre>
     * <!-- end com.azure.storage.file.datalake.DataLakeFileSystemAsyncClient.getAccessPolicy -->
     *
     * @return A reactive response containing the file system access policy.
     */
    @ServiceMethod(returns = ReturnType.SINGLE)
    public Mono<FileSystemAccessPolicies> getAccessPolicy() {
        return getAccessPolicyWithResponse(null).flatMap(FluxUtil::toMono);
    }

    /**
     * Returns the file system's permissions. The permissions indicate whether file system's paths may be accessed
     * publicly. For more information, see the
     * <a href="https://docs.microsoft.com/rest/api/storageservices/get-container-acl">Azure Docs</a>.
     *
     * <p><strong>Code Samples</strong></p>
     *
     * <!-- src_embed com.azure.storage.file.datalake.DataLakeFileSystemAsyncClient.getAccessPolicyWithResponse#String -->
     * <pre>
     * client.getAccessPolicyWithResponse&#40;leaseId&#41;.subscribe&#40;response -&gt; &#123;
     *     System.out.printf&#40;&quot;Data Lake Access Type: %s%n&quot;, response.getValue&#40;&#41;.getDataLakeAccessType&#40;&#41;&#41;;
     *
     *     for &#40;DataLakeSignedIdentifier identifier : response.getValue&#40;&#41;.getIdentifiers&#40;&#41;&#41; &#123;
     *         System.out.printf&#40;&quot;Identifier Name: %s, Permissions %s%n&quot;,
     *             identifier.getId&#40;&#41;,
     *             identifier.getAccessPolicy&#40;&#41;.getPermissions&#40;&#41;&#41;;
     *     &#125;
     * &#125;&#41;;
     * </pre>
     * <!-- end com.azure.storage.file.datalake.DataLakeFileSystemAsyncClient.getAccessPolicyWithResponse#String -->
     *
     * @param leaseId The lease ID the active lease on the file system must match.
     * @return A reactive response containing the file system access policy.
     */
    @ServiceMethod(returns = ReturnType.SINGLE)
    public Mono<Response<FileSystemAccessPolicies>> getAccessPolicyWithResponse(String leaseId) {
        return blobContainerAsyncClient.getAccessPolicyWithResponse(leaseId)
            .onErrorMap(DataLakeImplUtils::transformBlobStorageException)
            .map(response -> new SimpleResponse<>(response,
                Transforms.toFileSystemAccessPolicies(response.getValue())));
    }

//    /**
//     * Renames an existing file system.
//     *
//     * <p><strong>Code Samples</strong></p>
//     *
//     * <!-- src_embed com.azure.storage.file.datalake.DataLakeFileSystemAsyncClient.rename#String -->
//     * <!-- end com.azure.storage.file.datalake.DataLakeFileSystemAsyncClient.rename#String -->
//     *
//     * @param destinationContainerName The new name of the file system.
//     * @return A {@link Mono} containing a {@link DataLakeFileSystemAsyncClient} used to interact with the renamed file system.
//     */
//    @ServiceMethod(returns = ReturnType.SINGLE)
//    public Mono<DataLakeFileSystemAsyncClient> rename(String destinationContainerName) {
//        return renameWithResponse(new FileSystemRenameOptions(destinationContainerName)).flatMap(FluxUtil::toMono);
//    }
//
//    /**
//     * Renames an existing file system.
//     *
//     * <p><strong>Code Samples</strong></p>
//     *
//     * <!-- src_embed com.azure.storage.file.datalake.DataLakeFileSystemAsyncClient.renameWithResponse#FileSystemRenameOptions -->
//     * <!-- end com.azure.storage.file.datalake.DataLakeFileSystemAsyncClient.renameWithResponse#FileSystemRenameOptions -->
//     *
//     * @param options {@link FileSystemRenameOptions}
//     * @return A {@link Mono} containing a {@link Response} whose {@link Response#getValue() value} contains a
//     * {@link DataLakeFileSystemAsyncClient} used to interact with the renamed file system.
//     */
//    @ServiceMethod(returns = ReturnType.SINGLE)
//    public Mono<Response<DataLakeFileSystemAsyncClient>> renameWithResponse(FileSystemRenameOptions options) {
//        try {
//            return blobContainerAsyncClient.renameWithResponse(Transforms.toBlobContainerRenameOptions(options))
//                .onErrorMap(DataLakeImplUtils::transformBlobStorageException)
//                .map(response -> new SimpleResponse<>(response,
//                    this.getFileSystemAsyncClient(options.getDestinationFileSystemName())));
//        } catch (RuntimeException ex) {
//            return monoError(logger, ex);
//        }
//    }
//
//    /**
//     * Takes in a destination and creates a DataLakeFileSystemAsyncClient with a new path
//     * @param destinationFileSystem The destination file system
//     * @return A DataLakeFileSystemAsyncClient
//     */
//    DataLakeFileSystemAsyncClient getFileSystemAsyncClient(String destinationFileSystem) {
//        if (CoreUtils.isNullOrEmpty(destinationFileSystem)) {
//            throw logger.logExceptionAsError(new IllegalArgumentException("'destinationFileSystem' can not be set to null"));
//        }
//        // Get current Datalake URL and replace current filesystem with user provided filesystem
//        String newDfsEndpoint = BlobUrlParts.parse(getFileSystemUrl())
//            .setContainerName(destinationFileSystem).toUrl().toString();
//
//        return new DataLakeFileSystemAsyncClient(getHttpPipeline(), newDfsEndpoint, serviceVersion, accountName,
//            destinationFileSystem, prepareBuilderReplacePath(destinationFileSystem).buildAsyncClient());
//    }
//
//    /**
//     * Takes in a destination path and creates a ContainerClientBuilder with a new path name
//     * @param destinationFileSystem The destination file system
//     * @return An updated SpecializedBlobClientBuilder
//     */
//    BlobContainerClientBuilder prepareBuilderReplacePath(String destinationFileSystem) {
//        if (CoreUtils.isNullOrEmpty(destinationFileSystem)) {
//            throw logger.logExceptionAsError(new IllegalArgumentException("'destinationFileSystem' can not be set to null"));
//        }
//        // Get current Blob URL and replace current filesystem with user provided filesystem
//        String newBlobEndpoint = BlobUrlParts.parse(DataLakeImplUtils.endpointToDesiredEndpoint(getFileSystemUrl(),
//            "blob", "dfs")).setContainerName(destinationFileSystem).toUrl().toString();
//
//        return new BlobContainerClientBuilder()
//            .pipeline(getHttpPipeline())
//            .endpoint(newBlobEndpoint)
//            .serviceVersion(TransformUtils.toBlobServiceVersion(getServiceVersion()));
//    }

    BlobContainerAsyncClient getBlobContainerAsyncClient() {
        return blobContainerAsyncClient;
    }

    /**
     * Generates a user delegation SAS for the file system using the specified
     * {@link DataLakeServiceSasSignatureValues}.
     * <p>See {@link DataLakeServiceSasSignatureValues} for more information on how to construct a user delegation SAS.
     * </p>
     *
     * <p><strong>Code Samples</strong></p>
     *
     * <!-- src_embed com.azure.storage.file.datalake.DataLakeFileSystemAsyncClient.generateUserDelegationSas#DataLakeServiceSasSignatureValues-UserDelegationKey -->
     * <pre>
     * OffsetDateTime myExpiryTime = OffsetDateTime.now&#40;&#41;.plusDays&#40;1&#41;;
     * FileSystemSasPermission myPermission = new FileSystemSasPermission&#40;&#41;.setReadPermission&#40;true&#41;;
     *
     * DataLakeServiceSasSignatureValues myValues = new DataLakeServiceSasSignatureValues&#40;expiryTime, permission&#41;
     *     .setStartTime&#40;OffsetDateTime.now&#40;&#41;&#41;;
     *
     * client.generateUserDelegationSas&#40;values, userDelegationKey&#41;;
     * </pre>
     * <!-- end com.azure.storage.file.datalake.DataLakeFileSystemAsyncClient.generateUserDelegationSas#DataLakeServiceSasSignatureValues-UserDelegationKey -->
     *
     * @param dataLakeServiceSasSignatureValues {@link DataLakeServiceSasSignatureValues}
     * @param userDelegationKey A {@link UserDelegationKey} object used to sign the SAS values.
     * See {@link DataLakeServiceAsyncClient#getUserDelegationKey(OffsetDateTime, OffsetDateTime)} for more information
     * on how to get a user delegation key.
     *
     * @return A {@code String} representing the SAS query parameters.
     */
    public String generateUserDelegationSas(DataLakeServiceSasSignatureValues dataLakeServiceSasSignatureValues,
        UserDelegationKey userDelegationKey) {
        return generateUserDelegationSas(dataLakeServiceSasSignatureValues, userDelegationKey, getAccountName(),
            Context.NONE);
    }

    /**
     * Generates a user delegation SAS for the file system using the specified
     * {@link DataLakeServiceSasSignatureValues}.
     * <p>See {@link DataLakeServiceSasSignatureValues} for more information on how to construct a user delegation SAS.
     * </p>
     *
     * <p><strong>Code Samples</strong></p>
     *
     * <!-- src_embed com.azure.storage.file.datalake.DataLakeFileSystemAsyncClient.generateUserDelegationSas#DataLakeServiceSasSignatureValues-UserDelegationKey-String-Context -->
     * <pre>
     * OffsetDateTime myExpiryTime = OffsetDateTime.now&#40;&#41;.plusDays&#40;1&#41;;
     * FileSystemSasPermission myPermission = new FileSystemSasPermission&#40;&#41;.setReadPermission&#40;true&#41;;
     *
     * DataLakeServiceSasSignatureValues myValues = new DataLakeServiceSasSignatureValues&#40;expiryTime, permission&#41;
     *     .setStartTime&#40;OffsetDateTime.now&#40;&#41;&#41;;
     *
     * client.generateUserDelegationSas&#40;values, userDelegationKey, accountName, new Context&#40;&quot;key&quot;, &quot;value&quot;&#41;&#41;;
     * </pre>
     * <!-- end com.azure.storage.file.datalake.DataLakeFileSystemAsyncClient.generateUserDelegationSas#DataLakeServiceSasSignatureValues-UserDelegationKey-String-Context -->
     *
     * @param dataLakeServiceSasSignatureValues {@link DataLakeServiceSasSignatureValues}
     * @param userDelegationKey A {@link UserDelegationKey} object used to sign the SAS values.
     * See {@link DataLakeServiceAsyncClient#getUserDelegationKey(OffsetDateTime, OffsetDateTime)} for more information
     * on how to get a user delegation key.
     * @param accountName The account name.
     * @param context Additional context that is passed through the code when generating a SAS.
     *
     * @return A {@code String} representing the SAS query parameters.
     */
    public String generateUserDelegationSas(DataLakeServiceSasSignatureValues dataLakeServiceSasSignatureValues,
        UserDelegationKey userDelegationKey, String accountName, Context context) {
        return new DataLakeSasImplUtil(dataLakeServiceSasSignatureValues, getFileSystemName())
            .generateUserDelegationSas(userDelegationKey, accountName, context);
    }

    /**
     * Generates a service SAS for the file system using the specified {@link DataLakeServiceSasSignatureValues}
     * <p>Note : The client must be authenticated via {@link StorageSharedKeyCredential}
     * <p>See {@link DataLakeServiceSasSignatureValues} for more information on how to construct a service SAS.</p>
     *
     * <p><strong>Code Samples</strong></p>
     *
     * <!-- src_embed com.azure.storage.file.datalake.DataLakeFileSystemAsyncClient.generateSas#DataLakeServiceSasSignatureValues -->
     * <pre>
     * OffsetDateTime expiryTime = OffsetDateTime.now&#40;&#41;.plusDays&#40;1&#41;;
     * FileSystemSasPermission permission = new FileSystemSasPermission&#40;&#41;.setReadPermission&#40;true&#41;;
     *
     * DataLakeServiceSasSignatureValues values = new DataLakeServiceSasSignatureValues&#40;expiryTime, permission&#41;
     *     .setStartTime&#40;OffsetDateTime.now&#40;&#41;&#41;;
     *
     * client.generateSas&#40;values&#41;; &#47;&#47; Client must be authenticated via StorageSharedKeyCredential
     * </pre>
     * <!-- end com.azure.storage.file.datalake.DataLakeFileSystemAsyncClient.generateSas#DataLakeServiceSasSignatureValues -->
     *
     * @param dataLakeServiceSasSignatureValues {@link DataLakeServiceSasSignatureValues}
     *
     * @return A {@code String} representing the SAS query parameters.
     */
    public String generateSas(DataLakeServiceSasSignatureValues dataLakeServiceSasSignatureValues) {
        return generateSas(dataLakeServiceSasSignatureValues, Context.NONE);
    }

    /**
     * Generates a service SAS for the file system using the specified {@link DataLakeServiceSasSignatureValues}
     * <p>Note : The client must be authenticated via {@link StorageSharedKeyCredential}
     * <p>See {@link DataLakeServiceSasSignatureValues} for more information on how to construct a service SAS.</p>
     *
     * <p><strong>Code Samples</strong></p>
     *
     * <!-- src_embed com.azure.storage.file.datalake.DataLakeFileSystemAsyncClient.generateSas#DataLakeServiceSasSignatureValues-Context -->
     * <pre>
     * OffsetDateTime expiryTime = OffsetDateTime.now&#40;&#41;.plusDays&#40;1&#41;;
     * FileSystemSasPermission permission = new FileSystemSasPermission&#40;&#41;.setReadPermission&#40;true&#41;;
     *
     * DataLakeServiceSasSignatureValues values = new DataLakeServiceSasSignatureValues&#40;expiryTime, permission&#41;
     *     .setStartTime&#40;OffsetDateTime.now&#40;&#41;&#41;;
     *
     * &#47;&#47; Client must be authenticated via StorageSharedKeyCredential
     * client.generateSas&#40;values, new Context&#40;&quot;key&quot;, &quot;value&quot;&#41;&#41;;
     * </pre>
     * <!-- end com.azure.storage.file.datalake.DataLakeFileSystemAsyncClient.generateSas#DataLakeServiceSasSignatureValues-Context -->
     *
     * @param dataLakeServiceSasSignatureValues {@link DataLakeServiceSasSignatureValues}
     * @param context Additional context that is passed through the code when generating a SAS.
     *
     * @return A {@code String} representing the SAS query parameters.
     */
    public String generateSas(DataLakeServiceSasSignatureValues dataLakeServiceSasSignatureValues, Context context) {
        return new DataLakeSasImplUtil(dataLakeServiceSasSignatureValues, getFileSystemName())
            .generateSas(SasImplUtils.extractSharedKeyCredential(getHttpPipeline()), context);
    }
}<|MERGE_RESOLUTION|>--- conflicted
+++ resolved
@@ -866,13 +866,7 @@
         DataLakeRequestConditions requestConditions) {
         DataLakeFileAsyncClient dataLakeFileAsyncClient;
         try {
-<<<<<<< HEAD
-            DataLakeFileAsyncClient dataLakeFileAsyncClient = getFileAsyncClient(fileName);
-            return dataLakeFileAsyncClient.createWithResponse(permissions, umask, headers, metadata, requestConditions)
-                .map(response -> new SimpleResponse<>(response, dataLakeFileAsyncClient));
-=======
             dataLakeFileAsyncClient = getFileAsyncClient(fileName);
->>>>>>> 857db956
         } catch (RuntimeException ex) {
             return monoError(LOGGER, ex);
         }
@@ -1003,7 +997,6 @@
     }
 
     /**
-<<<<<<< HEAD
      * Deletes the specified file in the file system if it exists.
      * For more information see the <a href="https://docs.microsoft.com/rest/api/storageservices/datalakestoragegen2/path/delete">Azure
      * Docs</a>.
@@ -1059,9 +1052,6 @@
 
     /**
      * Creates a new directory within a file system. By default this method will not overwrite an existing directory.
-=======
-     * Creates a new directory within a file system. By default, this method will not overwrite an existing directory.
->>>>>>> 857db956
      * For more information, see the <a href="https://docs.microsoft.com/rest/api/storageservices/datalakestoragegen2/path/create">Azure Docs</a>.
      *
      * <p><strong>Code Samples</strong></p>
