--- conflicted
+++ resolved
@@ -298,13 +298,12 @@
         Lock progressLock = new ReentrantLock();
 
         // Validation done in the constructor.
-<<<<<<< HEAD
-        UploadBufferPool pool = new UploadBufferPool(parallelTransferOptions.getNumBuffers(),
+        /*
+        We use maxConcurrency + 1 for the number of buffers because one buffer will typically be being filled while the
+        others are being sent.
+         */
+        UploadBufferPool pool = new UploadBufferPool(parallelTransferOptions.getMaxConcurrency() + 1,
             parallelTransferOptions.getBlockSizeLong(), MAX_APPEND_FILE_BYTES);
-=======
-        UploadBufferPool pool = new UploadBufferPool(parallelTransferOptions.getMaxConcurrency() + 1,
-            parallelTransferOptions.getBlockSize(), MAX_APPEND_FILE_BYTES);
->>>>>>> 8bfb5da1
 
         Flux<ByteBuffer> chunkedSource = UploadUtils.chunkSource(data, parallelTransferOptions);
 
