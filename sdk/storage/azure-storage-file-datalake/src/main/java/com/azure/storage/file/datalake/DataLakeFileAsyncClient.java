// Copyright (c) Microsoft Corporation. All rights reserved.
// Licensed under the MIT License.

package com.azure.storage.file.datalake;

import com.azure.core.annotation.ReturnType;
import com.azure.core.annotation.ServiceClient;
import com.azure.core.annotation.ServiceMethod;
import com.azure.core.credential.AzureSasCredential;
import com.azure.core.http.HttpPipeline;
import com.azure.core.http.HttpResponse;
import com.azure.core.http.rest.Response;
import com.azure.core.http.rest.SimpleResponse;
import com.azure.core.util.BinaryData;
import com.azure.core.util.Context;
import com.azure.core.util.Contexts;
import com.azure.core.util.DateTimeRfc1123;
import com.azure.core.util.FluxUtil;
import com.azure.core.util.ProgressListener;
import com.azure.core.util.ProgressReporter;
import com.azure.core.util.logging.ClientLogger;
import com.azure.storage.blob.BlobAsyncClient;
import com.azure.storage.blob.BlobContainerAsyncClient;
import com.azure.storage.blob.options.BlobDownloadToFileOptions;
import com.azure.storage.blob.specialized.BlockBlobAsyncClient;
import com.azure.storage.common.ParallelTransferOptions;
import com.azure.storage.common.Utility;
import com.azure.storage.common.implementation.BufferAggregator;
import com.azure.storage.common.implementation.BufferStagingArea;
import com.azure.storage.common.implementation.Constants;
import com.azure.storage.common.implementation.StorageImplUtils;
import com.azure.storage.common.implementation.UploadUtils;
import com.azure.storage.file.datalake.implementation.models.CpkInfo;
import com.azure.storage.file.datalake.implementation.models.LeaseAccessConditions;
import com.azure.storage.file.datalake.implementation.models.ModifiedAccessConditions;
import com.azure.storage.file.datalake.implementation.models.PathExpiryOptions;
import com.azure.storage.file.datalake.implementation.models.PathResourceType;
import com.azure.storage.file.datalake.implementation.util.DataLakeImplUtils;
import com.azure.storage.file.datalake.implementation.util.ModelHelper;
import com.azure.storage.file.datalake.models.CustomerProvidedKey;
import com.azure.storage.file.datalake.models.DataLakeRequestConditions;
import com.azure.storage.file.datalake.models.DataLakeStorageException;
import com.azure.storage.file.datalake.models.DownloadRetryOptions;
import com.azure.storage.file.datalake.models.FileExpirationOffset;
import com.azure.storage.file.datalake.models.FileQueryAsyncResponse;
import com.azure.storage.file.datalake.models.FileRange;
import com.azure.storage.file.datalake.models.FileReadAsyncResponse;
import com.azure.storage.file.datalake.models.PathHttpHeaders;
import com.azure.storage.file.datalake.models.PathInfo;
import com.azure.storage.file.datalake.models.PathProperties;
import com.azure.storage.file.datalake.options.DataLakeFileAppendOptions;
import com.azure.storage.file.datalake.options.DataLakePathDeleteOptions;
import com.azure.storage.file.datalake.options.FileParallelUploadOptions;
import com.azure.storage.file.datalake.options.FileQueryOptions;
import com.azure.storage.file.datalake.options.FileScheduleDeletionOptions;
import reactor.core.publisher.Flux;
import reactor.core.publisher.Mono;
import reactor.util.function.Tuples;

import java.io.IOException;
import java.io.UncheckedIOException;
import java.nio.ByteBuffer;
import java.nio.channels.AsynchronousFileChannel;
import java.nio.file.FileAlreadyExistsException;
import java.nio.file.OpenOption;
import java.nio.file.StandardOpenOption;
import java.util.ArrayList;
import java.util.HashSet;
import java.util.List;
import java.util.Map;
import java.util.Objects;
import java.util.Set;
import java.util.function.BiFunction;
import java.util.function.Function;

import static com.azure.core.util.FluxUtil.fluxError;
import static com.azure.core.util.FluxUtil.monoError;
import static com.azure.core.util.FluxUtil.withContext;
import static com.azure.core.util.tracing.Tracer.AZ_TRACING_NAMESPACE_KEY;
import static com.azure.storage.common.Utility.STORAGE_TRACING_NAMESPACE_VALUE;


/**
 * This class provides a client that contains file operations for Azure Storage Data Lake. Operations provided by
 * this client include creating a file, deleting a file, renaming a file, setting metadata and
 * http headers, setting and retrieving access control, getting properties, reading a file, and appending and flushing
 * data to write to a file.
 *
 * <p>
 * This client is instantiated through {@link DataLakePathClientBuilder} or retrieved via
 * {@link DataLakeFileSystemAsyncClient#getFileAsyncClient(String)}.
 *
 * <p>
 * Please refer to the
 *
 * <a href="https://docs.microsoft.com/azure/storage/blobs/data-lake-storage-introduction">Azure
 * Docs</a> for more information.
 */
@ServiceClient(builder = DataLakePathClientBuilder.class, isAsync = true)
public class DataLakeFileAsyncClient extends DataLakePathAsyncClient {

    /**
     * Indicates the maximum number of bytes that can be sent in a call to upload.
     */
    static final long MAX_APPEND_FILE_BYTES = 4000L * Constants.MB;

    private static final ClientLogger LOGGER = new ClientLogger(DataLakeFileAsyncClient.class);

    /**
     * Package-private constructor for use by {@link DataLakePathClientBuilder}.
     *
     * @param pipeline The pipeline used to send and receive service requests.
     * @param url The endpoint where to send service requests.
     * @param serviceVersion The version of the service to receive requests.
     * @param accountName The storage account name.
     * @param fileSystemName The file system name.
     * @param fileName The file name.
     * @param blockBlobAsyncClient The underlying {@link BlobContainerAsyncClient}
     */
    DataLakeFileAsyncClient(HttpPipeline pipeline, String url, DataLakeServiceVersion serviceVersion,
        String accountName, String fileSystemName, String fileName, BlockBlobAsyncClient blockBlobAsyncClient,
        AzureSasCredential sasToken, CpkInfo customerProvidedKey) {
        super(pipeline, url, serviceVersion, accountName, fileSystemName, fileName, PathResourceType.FILE,
            blockBlobAsyncClient, sasToken, customerProvidedKey);
    }

    DataLakeFileAsyncClient(DataLakePathAsyncClient pathAsyncClient) {
        super(pathAsyncClient.getHttpPipeline(), pathAsyncClient.getAccountUrl(), pathAsyncClient.getServiceVersion(),
            pathAsyncClient.getAccountName(), pathAsyncClient.getFileSystemName(),
            Utility.urlEncode(pathAsyncClient.pathName), PathResourceType.FILE,
            pathAsyncClient.getBlockBlobAsyncClient(), pathAsyncClient.getSasToken(),
            pathAsyncClient.getCpkInfo());
    }

    /**
     * Gets the URL of the file represented by this client on the Data Lake service.
     *
     * @return the URL.
     */
    public String getFileUrl() {
        return getPathUrl();
    }

    /**
     * Gets the path of this file, not including the name of the resource itself.
     *
     * @return The path of the file.
     */
    public String getFilePath() {
        return getObjectPath();
    }

    /**
     * Gets the name of this file, not including its full path.
     *
     * @return The name of the file.
     */
    public String getFileName() {
        return getObjectName();
    }

    /**
     * Creates a new {@link DataLakeFileAsyncClient} with the specified {@code customerProvidedKey}.
     *
     * @param customerProvidedKey the {@link CustomerProvidedKey} for the file,
     * pass {@code null} to use no customer provided key.
     * @return a {@link DataLakeFileAsyncClient} with the specified {@code customerProvidedKey}.
     */
    public DataLakeFileAsyncClient getCustomerProvidedKeyAsyncClient(CustomerProvidedKey customerProvidedKey) {
        CpkInfo finalCustomerProvidedKey = null;
        if (customerProvidedKey != null) {
            finalCustomerProvidedKey = new CpkInfo()
                .setEncryptionKey(customerProvidedKey.getKey())
                .setEncryptionKeySha256(customerProvidedKey.getKeySha256())
                .setEncryptionAlgorithm(customerProvidedKey.getEncryptionAlgorithm());
        }
        return new DataLakeFileAsyncClient(getHttpPipeline(), getAccountUrl(), getServiceVersion(), getAccountName(),
            getFileSystemName(), getObjectPath(), this.blockBlobAsyncClient, getSasToken(), finalCustomerProvidedKey);
    }

    /**
     * Deletes a file.
     *
     * <p><strong>Code Samples</strong></p>
     *
     * <!-- src_embed com.azure.storage.file.datalake.DataLakeFileAsyncClient.delete -->
     * <pre>
     * client.delete&#40;&#41;.subscribe&#40;response -&gt;
     *     System.out.println&#40;&quot;Delete request completed&quot;&#41;&#41;;
     * </pre>
     * <!-- end com.azure.storage.file.datalake.DataLakeFileAsyncClient.delete -->
     *
     * <p>For more information see the
     * <a href="https://docs.microsoft.com/rest/api/storageservices/datalakestoragegen2/path/delete">Azure
     * Docs</a></p>
     *
     * @return A reactive response signalling completion.
     */
    @ServiceMethod(returns = ReturnType.SINGLE)
    public Mono<Void> delete() {
        return deleteWithResponse(null).flatMap(FluxUtil::toMono);
    }

    /**
     * Deletes a file.
     *
     * <p><strong>Code Samples</strong></p>
     *
     * <!-- src_embed com.azure.storage.file.datalake.DataLakeFileAsyncClient.deleteWithResponse#DataLakeRequestConditions -->
     * <pre>
     * DataLakeRequestConditions requestConditions = new DataLakeRequestConditions&#40;&#41;
     *     .setLeaseId&#40;leaseId&#41;;
     *
     * client.deleteWithResponse&#40;requestConditions&#41;
     *     .subscribe&#40;response -&gt; System.out.println&#40;&quot;Delete request completed&quot;&#41;&#41;;
     * </pre>
     * <!-- end com.azure.storage.file.datalake.DataLakeFileAsyncClient.deleteWithResponse#DataLakeRequestConditions -->
     *
     * <p>For more information see the
     * <a href="https://docs.microsoft.com/rest/api/storageservices/datalakestoragegen2/path/delete">Azure
     * Docs</a></p>
     *
     * @param requestConditions {@link DataLakeRequestConditions}
     *
     * @return A reactive response signalling completion.
     */
    @ServiceMethod(returns = ReturnType.SINGLE)
    public Mono<Response<Void>> deleteWithResponse(DataLakeRequestConditions requestConditions) {
        // TODO (rickle-msft): Update for continuation token if we support HNS off
        try {
            return withContext(context -> deleteWithResponse(null /* recursive */, requestConditions, context));
        } catch (RuntimeException ex) {
            return monoError(LOGGER, ex);
        }
    }

    /**
     * Deletes a file if it exists.
     *
     * <p><strong>Code Samples</strong></p>
     *
     * <!-- src_embed com.azure.storage.file.datalake.DataLakeFileAsyncClient.deleteIfExists -->
     * <pre>
     * client.deleteIfExists&#40;&#41;.subscribe&#40;deleted -&gt; &#123;
     *     if &#40;deleted&#41; &#123;
     *         System.out.println&#40;&quot;Successfully deleted.&quot;&#41;;
     *     &#125; else &#123;
     *         System.out.println&#40;&quot;Does not exist.&quot;&#41;;
     *     &#125;
     * &#125;&#41;;
     * </pre>
     * <!-- end com.azure.storage.file.datalake.DataLakeFileAsyncClient.deleteIfExists -->
     *
     * <p>For more information see the
     * <a href="https://docs.microsoft.com/rest/api/storageservices/datalakestoragegen2/path/delete">Azure
     * Docs</a></p>
     *
     * @return a reactive response signaling completion. {@code true} indicates that the file was successfully
     * deleted, {@code false} indicates that the file did not exist.
     */
    @ServiceMethod(returns = ReturnType.SINGLE)
    public Mono<Boolean> deleteIfExists() {
        return deleteIfExistsWithResponse(new DataLakePathDeleteOptions()).flatMap(FluxUtil::toMono);
    }

    /**
     * Deletes a file if it exists.
     *
     * <p><strong>Code Samples</strong></p>
     *
     * <!-- src_embed com.azure.storage.file.datalake.DataLakeFileAsyncClient.deleteIfExistsWithResponse#DataLakePathDeleteOptions -->
     * <pre>
     * DataLakeRequestConditions requestConditions = new DataLakeRequestConditions&#40;&#41;
     *     .setLeaseId&#40;leaseId&#41;;
     * DataLakePathDeleteOptions options = new DataLakePathDeleteOptions&#40;&#41;.setIsRecursive&#40;false&#41;
     *     .setRequestConditions&#40;requestConditions&#41;;
     *
     * client.deleteIfExistsWithResponse&#40;options&#41;.subscribe&#40;response -&gt; &#123;
     *     if &#40;response.getStatusCode&#40;&#41; == 404&#41; &#123;
     *         System.out.println&#40;&quot;Does not exist.&quot;&#41;;
     *     &#125; else &#123;
     *         System.out.println&#40;&quot;successfully deleted.&quot;&#41;;
     *     &#125;
     * &#125;&#41;;
     * </pre>
     * <!-- end com.azure.storage.file.datalake.DataLakeFileAsyncClient.deleteIfExistsWithResponse#DataLakePathDeleteOptions -->
     *
     * <p>For more information see the
     * <a href="https://docs.microsoft.com/rest/api/storageservices/datalakestoragegen2/path/delete">Azure
     * Docs</a></p>
     *
     * @param options {@link DataLakePathDeleteOptions}
     *
     * @return A reactive response signaling completion. If {@link Response}'s status code is 200, the file was
     * successfully deleted. If status code is 404, the file does not exist.
     */
    @ServiceMethod(returns = ReturnType.SINGLE)
    public Mono<Response<Boolean>> deleteIfExistsWithResponse(DataLakePathDeleteOptions options) {
        try {
            options = options == null ? new DataLakePathDeleteOptions() : options;
            return deleteWithResponse(options.getRequestConditions())
                .map(response -> (Response<Boolean>) new SimpleResponse<>(response, true))
                .onErrorResume(t -> t instanceof DataLakeStorageException && ((DataLakeStorageException) t).getStatusCode() == 404,
                    t -> {
                        HttpResponse response = ((DataLakeStorageException) t).getResponse();
                        return Mono.just(new SimpleResponse<>(response.getRequest(), response.getStatusCode(),
                            response.getHeaders(), false));
                    });
        } catch (RuntimeException ex) {
            return monoError(LOGGER, ex);
        }
    }

    /**
     * Creates a new file and uploads content.
     *
     * <p><strong>Code Samples</strong></p>
     *
     * <!-- src_embed com.azure.storage.file.datalake.DataLakeFileAsyncClient.upload#Flux-ParallelTransferOptions -->
     * <pre>
     * client.uploadFromFile&#40;filePath&#41;
     *     .doOnError&#40;throwable -&gt; System.err.printf&#40;&quot;Failed to upload from file %s%n&quot;, throwable.getMessage&#40;&#41;&#41;&#41;
     *     .subscribe&#40;completion -&gt; System.out.println&#40;&quot;Upload from file succeeded&quot;&#41;&#41;;
     * </pre>
     * <!-- end com.azure.storage.file.datalake.DataLakeFileAsyncClient.upload#Flux-ParallelTransferOptions -->
     *
     * @param data The data to write to the file. Unlike other upload methods, this method does not require that the
     * {@code Flux} be replayable. In other words, it does not have to support multiple subscribers and is not expected
     * to produce the same values across subscriptions.
     * @param parallelTransferOptions {@link ParallelTransferOptions} used to configure buffered uploading.
     * @return A reactive response containing the information of the uploaded file.
     */
    @ServiceMethod(returns = ReturnType.SINGLE)
    public Mono<PathInfo> upload(Flux<ByteBuffer> data, ParallelTransferOptions parallelTransferOptions) {
        return upload(data, parallelTransferOptions, false);
    }

    /**
     * Creates a new file and uploads content.
     *
     * <p><strong>Code Samples</strong></p>
     *
     * <!-- src_embed com.azure.storage.file.datalake.DataLakeFileAsyncClient.upload#BinaryData-ParallelTransferOptions -->
     * <pre>
     * Long blockSize = 100L * 1024L * 1024L; &#47;&#47; 100 MB;
     * ParallelTransferOptions pto = new ParallelTransferOptions&#40;&#41;
     *     .setBlockSizeLong&#40;blockSize&#41;
     *     .setProgressListener&#40;bytesTransferred -&gt; System.out.printf&#40;&quot;Upload progress: %s bytes sent&quot;, bytesTransferred&#41;&#41;;
     *
     * BinaryData.fromFlux&#40;data, length, false&#41;
     *     .flatMap&#40;binaryData -&gt; client.upload&#40;binaryData, pto&#41;&#41;
     *     .doOnError&#40;throwable -&gt; System.err.printf&#40;&quot;Failed to upload %s%n&quot;, throwable.getMessage&#40;&#41;&#41;&#41;
     *     .subscribe&#40;completion -&gt; System.out.println&#40;&quot;Upload succeeded&quot;&#41;&#41;;
     * </pre>
     * <!-- end com.azure.storage.file.datalake.DataLakeFileAsyncClient.upload#BinaryData-ParallelTransferOptions -->
     *
     * @param data The data to write to the file. Unlike other upload methods, this method does not require that the
     * {@code Flux} be replayable. In other words, it does not have to support multiple subscribers and is not expected
     * to produce the same values across subscriptions.
     * @param parallelTransferOptions {@link ParallelTransferOptions} used to configure buffered uploading.
     * @return A reactive response containing the information of the uploaded file.
     */
    @ServiceMethod(returns = ReturnType.SINGLE)
    public Mono<PathInfo> upload(BinaryData data, ParallelTransferOptions parallelTransferOptions) {
        return upload(data, parallelTransferOptions, false);
    }

    /**
     * Creates a new file and uploads content.
     *
     * <p><strong>Code Samples</strong></p>
     *
     * <!-- src_embed com.azure.storage.file.datalake.DataLakeFileAsyncClient.upload#Flux-ParallelTransferOptions-boolean -->
     * <pre>
     * boolean overwrite = false; &#47;&#47; Default behavior
     * client.uploadFromFile&#40;filePath, overwrite&#41;
     *     .doOnError&#40;throwable -&gt; System.err.printf&#40;&quot;Failed to upload from file %s%n&quot;, throwable.getMessage&#40;&#41;&#41;&#41;
     *     .subscribe&#40;completion -&gt; System.out.println&#40;&quot;Upload from file succeeded&quot;&#41;&#41;;
     * </pre>
     * <!-- end com.azure.storage.file.datalake.DataLakeFileAsyncClient.upload#Flux-ParallelTransferOptions-boolean -->
     *
     * @param data The data to write to the file. Unlike other upload methods, this method does not require that the
     * {@code Flux} be replayable. In other words, it does not have to support multiple subscribers and is not expected
     * to produce the same values across subscriptions.
     * @param parallelTransferOptions {@link ParallelTransferOptions} used to configure buffered uploading.
     * @param overwrite Whether to overwrite, should the file already exist.
     * @return A reactive response containing the information of the uploaded file.
     */
    @ServiceMethod(returns = ReturnType.SINGLE)
    public Mono<PathInfo> upload(Flux<ByteBuffer> data, ParallelTransferOptions parallelTransferOptions,
        boolean overwrite) {

        Mono<Void> overwriteCheck;
        DataLakeRequestConditions requestConditions;

        if (overwrite) {
            overwriteCheck = Mono.empty();
            requestConditions = null;
        } else {
            overwriteCheck = exists().flatMap(exists -> exists
                ? monoError(LOGGER, new IllegalArgumentException(Constants.BLOB_ALREADY_EXISTS))
                : Mono.empty());
            requestConditions = new DataLakeRequestConditions()
                .setIfNoneMatch(Constants.HeaderConstants.ETAG_WILDCARD);
        }

        return overwriteCheck
            .then(uploadWithResponse(data, parallelTransferOptions, null, null, requestConditions))
            .flatMap(FluxUtil::toMono);
    }

    /**
     * Creates a new file and uploads content.
     *
     * <p><strong>Code Samples</strong></p>
     *
     * <!-- src_embed com.azure.storage.file.datalake.DataLakeFileAsyncClient.upload#BinaryData-ParallelTransferOptions-boolean -->
     * <pre>
     * Long blockSize = 100L * 1024L * 1024L; &#47;&#47; 100 MB;
     * ParallelTransferOptions pto = new ParallelTransferOptions&#40;&#41;
     *     .setBlockSizeLong&#40;blockSize&#41;
     *     .setProgressListener&#40;bytesTransferred -&gt; System.out.printf&#40;&quot;Upload progress: %s bytes sent&quot;, bytesTransferred&#41;&#41;;
     *
     * BinaryData.fromFlux&#40;data, length, false&#41;
     *     .flatMap&#40;binaryData -&gt; client.upload&#40;binaryData, pto, true&#41;&#41;
     *     .doOnError&#40;throwable -&gt; System.err.printf&#40;&quot;Failed to upload %s%n&quot;, throwable.getMessage&#40;&#41;&#41;&#41;
     *     .subscribe&#40;completion -&gt; System.out.println&#40;&quot;Upload succeeded&quot;&#41;&#41;;
     * </pre>
     * <!-- end com.azure.storage.file.datalake.DataLakeFileAsyncClient.upload#BinaryData-ParallelTransferOptions-boolean -->
     *
     * @param data The data to write to the file. Unlike other upload methods, this method does not require that the
     * {@code Flux} be replayable. In other words, it does not have to support multiple subscribers and is not expected
     * to produce the same values across subscriptions.
     * @param parallelTransferOptions {@link ParallelTransferOptions} used to configure buffered uploading.
     * @param overwrite Whether to overwrite, should the file already exist.
     * @return A reactive response containing the information of the uploaded file.
     */
    @ServiceMethod(returns = ReturnType.SINGLE)
    public Mono<PathInfo> upload(BinaryData data, ParallelTransferOptions parallelTransferOptions, boolean overwrite) {
        Mono<Void> overwriteCheck;
        DataLakeRequestConditions requestConditions;

        if (overwrite) {
            overwriteCheck = Mono.empty();
            requestConditions = null;
        } else {
            overwriteCheck = exists().flatMap(exists -> exists
                ? monoError(LOGGER, new IllegalArgumentException(Constants.BLOB_ALREADY_EXISTS))
                : Mono.empty());
            requestConditions = new DataLakeRequestConditions()
                .setIfNoneMatch(Constants.HeaderConstants.ETAG_WILDCARD);
        }

        return overwriteCheck
            .then(uploadWithResponse(new FileParallelUploadOptions(data)
                .setParallelTransferOptions(parallelTransferOptions).setRequestConditions(requestConditions)))
            .flatMap(FluxUtil::toMono);
    }

    /**
     * Creates a new file.
     * To avoid overwriting, pass "*" to {@link DataLakeRequestConditions#setIfNoneMatch(String)}.
     *
     * <p><strong>Code Samples</strong></p>
     *
     * <!-- src_embed com.azure.storage.file.datalake.DataLakeFileAsyncClient.uploadWithResponse#Flux-ParallelTransferOptions-PathHttpHeaders-Map-DataLakeRequestConditions -->
     * <pre>
     * PathHttpHeaders headers = new PathHttpHeaders&#40;&#41;
     *     .setContentMd5&#40;&quot;data&quot;.getBytes&#40;StandardCharsets.UTF_8&#41;&#41;
     *     .setContentLanguage&#40;&quot;en-US&quot;&#41;
     *     .setContentType&#40;&quot;binary&quot;&#41;;
     *
     * Map&lt;String, String&gt; metadata = Collections.singletonMap&#40;&quot;metadata&quot;, &quot;value&quot;&#41;;
     * DataLakeRequestConditions requestConditions = new DataLakeRequestConditions&#40;&#41;
     *     .setLeaseId&#40;leaseId&#41;
     *     .setIfUnmodifiedSince&#40;OffsetDateTime.now&#40;&#41;.minusDays&#40;3&#41;&#41;;
     * Long blockSize = 100L * 1024L * 1024L; &#47;&#47; 100 MB;
     * ParallelTransferOptions parallelTransferOptions = new ParallelTransferOptions&#40;&#41;.setBlockSizeLong&#40;blockSize&#41;;
     *
     * client.uploadWithResponse&#40;data, parallelTransferOptions, headers, metadata, requestConditions&#41;
     *     .subscribe&#40;response -&gt; System.out.println&#40;&quot;Uploaded file %n&quot;&#41;&#41;;
     * </pre>
     * <!-- end com.azure.storage.file.datalake.DataLakeFileAsyncClient.uploadWithResponse#Flux-ParallelTransferOptions-PathHttpHeaders-Map-DataLakeRequestConditions -->
     *
     * <p><strong>Using Progress Reporting</strong></p>
     *
     * <!-- src_embed com.azure.storage.file.datalake.DataLakeFileAsyncClient.uploadWithResponse#Flux-ParallelTransferOptions-PathHttpHeaders-Map-DataLakeRequestConditions.ProgressReporter -->
     * <pre>
     * PathHttpHeaders httpHeaders = new PathHttpHeaders&#40;&#41;
     *     .setContentMd5&#40;&quot;data&quot;.getBytes&#40;StandardCharsets.UTF_8&#41;&#41;
     *     .setContentLanguage&#40;&quot;en-US&quot;&#41;
     *     .setContentType&#40;&quot;binary&quot;&#41;;
     *
     * Map&lt;String, String&gt; metadataMap = Collections.singletonMap&#40;&quot;metadata&quot;, &quot;value&quot;&#41;;
     * DataLakeRequestConditions conditions = new DataLakeRequestConditions&#40;&#41;
     *     .setLeaseId&#40;leaseId&#41;
     *     .setIfUnmodifiedSince&#40;OffsetDateTime.now&#40;&#41;.minusDays&#40;3&#41;&#41;;
     * ParallelTransferOptions pto = new ParallelTransferOptions&#40;&#41;
     *     .setBlockSizeLong&#40;blockSize&#41;
     *     .setProgressListener&#40;bytesTransferred -&gt; System.out.printf&#40;&quot;Upload progress: %s bytes sent&quot;, bytesTransferred&#41;&#41;;
     *
     * client.uploadWithResponse&#40;data, pto, httpHeaders, metadataMap, conditions&#41;
     *     .subscribe&#40;response -&gt; System.out.println&#40;&quot;Uploaded file %n&quot;&#41;&#41;;
     * </pre>
     * <!-- end com.azure.storage.file.datalake.DataLakeFileAsyncClient.uploadWithResponse#Flux-ParallelTransferOptions-PathHttpHeaders-Map-DataLakeRequestConditions.ProgressReporter -->
     *
     * @param data The data to write to the file. Unlike other upload methods, this method does not require that the
     * {@code Flux} be replayable. In other words, it does not have to support multiple subscribers and is not expected
     * to produce the same values across subscriptions.
     * @param parallelTransferOptions {@link ParallelTransferOptions} used to configure buffered uploading.
     * @param headers {@link PathHttpHeaders}
     * @param metadata Metadata to associate with the resource. If there is leading or trailing whitespace in any
     * metadata key or value, it must be removed or encoded.
     * @param requestConditions {@link DataLakeRequestConditions}
     * @return A reactive response containing the information of the uploaded file.
     */
    @ServiceMethod(returns = ReturnType.SINGLE)
    public Mono<Response<PathInfo>> uploadWithResponse(Flux<ByteBuffer> data,
        ParallelTransferOptions parallelTransferOptions, PathHttpHeaders headers, Map<String, String> metadata,
        DataLakeRequestConditions requestConditions) {
        try {
            return uploadWithResponse(new FileParallelUploadOptions(data)
                .setParallelTransferOptions(parallelTransferOptions).setHeaders(headers).setMetadata(metadata)
                .setRequestConditions(requestConditions));
        } catch (RuntimeException ex) {
            return monoError(LOGGER, ex);
        }
    }

    /**
     * Creates a new file.
     * <p>
     * To avoid overwriting, pass "*" to {@link DataLakeRequestConditions#setIfNoneMatch(String)}.
     *
     * <p><strong>Code Samples</strong></p>
     *
     * <!-- src_embed com.azure.storage.file.datalake.DataLakeFileAsyncClient.uploadWithResponse#FileParallelUploadOptions -->
     * <pre>
     * PathHttpHeaders headers = new PathHttpHeaders&#40;&#41;
     *     .setContentMd5&#40;&quot;data&quot;.getBytes&#40;StandardCharsets.UTF_8&#41;&#41;
     *     .setContentLanguage&#40;&quot;en-US&quot;&#41;
     *     .setContentType&#40;&quot;binary&quot;&#41;;
     *
     * Map&lt;String, String&gt; metadata = Collections.singletonMap&#40;&quot;metadata&quot;, &quot;value&quot;&#41;;
     * DataLakeRequestConditions requestConditions = new DataLakeRequestConditions&#40;&#41;
     *     .setLeaseId&#40;leaseId&#41;
     *     .setIfUnmodifiedSince&#40;OffsetDateTime.now&#40;&#41;.minusDays&#40;3&#41;&#41;;
     * Long blockSize = 100L * 1024L * 1024L; &#47;&#47; 100 MB;
     * ParallelTransferOptions parallelTransferOptions = new ParallelTransferOptions&#40;&#41;.setBlockSizeLong&#40;blockSize&#41;;
     *
     * client.uploadWithResponse&#40;new FileParallelUploadOptions&#40;data&#41;
     *     .setParallelTransferOptions&#40;parallelTransferOptions&#41;.setHeaders&#40;headers&#41;
     *     .setMetadata&#40;metadata&#41;.setRequestConditions&#40;requestConditions&#41;
     *     .setPermissions&#40;&quot;permissions&quot;&#41;.setUmask&#40;&quot;umask&quot;&#41;&#41;
     *     .subscribe&#40;response -&gt; System.out.println&#40;&quot;Uploaded file %n&quot;&#41;&#41;;
     * </pre>
     * <!-- end com.azure.storage.file.datalake.DataLakeFileAsyncClient.uploadWithResponse#FileParallelUploadOptions -->
     *
     * <p><strong>Using Progress Reporting</strong></p>
     *
     * <!-- src_embed com.azure.storage.file.datalake.DataLakeFileAsyncClient.uploadWithResponse#FileParallelUploadOptions.ProgressReporter -->
     * <pre>
     * PathHttpHeaders httpHeaders = new PathHttpHeaders&#40;&#41;
     *     .setContentMd5&#40;&quot;data&quot;.getBytes&#40;StandardCharsets.UTF_8&#41;&#41;
     *     .setContentLanguage&#40;&quot;en-US&quot;&#41;
     *     .setContentType&#40;&quot;binary&quot;&#41;;
     *
     * Map&lt;String, String&gt; metadataMap = Collections.singletonMap&#40;&quot;metadata&quot;, &quot;value&quot;&#41;;
     * DataLakeRequestConditions conditions = new DataLakeRequestConditions&#40;&#41;
     *     .setLeaseId&#40;leaseId&#41;
     *     .setIfUnmodifiedSince&#40;OffsetDateTime.now&#40;&#41;.minusDays&#40;3&#41;&#41;;
     * ParallelTransferOptions pto = new ParallelTransferOptions&#40;&#41;
     *     .setBlockSizeLong&#40;blockSize&#41;
     *     .setProgressListener&#40;bytesTransferred -&gt; System.out.printf&#40;&quot;Upload progress: %s bytes sent&quot;, bytesTransferred&#41;&#41;;
     *
     * client.uploadWithResponse&#40;new FileParallelUploadOptions&#40;data&#41;
     *     .setParallelTransferOptions&#40;parallelTransferOptions&#41;.setHeaders&#40;headers&#41;
     *     .setMetadata&#40;metadata&#41;.setRequestConditions&#40;requestConditions&#41;
     *     .setPermissions&#40;&quot;permissions&quot;&#41;.setUmask&#40;&quot;umask&quot;&#41;&#41;
     *     .subscribe&#40;response -&gt; System.out.println&#40;&quot;Uploaded file %n&quot;&#41;&#41;;
     * </pre>
     * <!-- end com.azure.storage.file.datalake.DataLakeFileAsyncClient.uploadWithResponse#FileParallelUploadOptions.ProgressReporter -->
     *
     * @param options {@link FileParallelUploadOptions}
     * @return A reactive response containing the information of the uploaded file.
     */
    @ServiceMethod(returns = ReturnType.SINGLE)
    public Mono<Response<PathInfo>> uploadWithResponse(FileParallelUploadOptions options) {
        try {
            StorageImplUtils.assertNotNull("options", options);
            DataLakeRequestConditions validatedRequestConditions = options.getRequestConditions() == null
                ? new DataLakeRequestConditions() : options.getRequestConditions();
            /* Since we are creating a file with the request conditions, everything but lease id becomes invalid
             after creation, so remove them for the append/flush calls. */
            DataLakeRequestConditions validatedUploadRequestConditions = new DataLakeRequestConditions()
                .setLeaseId(validatedRequestConditions.getLeaseId());
            final ParallelTransferOptions validatedParallelTransferOptions =
                ModelHelper.populateAndApplyDefaults(options.getParallelTransferOptions());
            long fileOffset = 0;

            Function<Flux<ByteBuffer>, Mono<Response<PathInfo>>> uploadInChunksFunction = (stream) ->
                uploadInChunks(stream, fileOffset, validatedParallelTransferOptions, options.getHeaders(),
                    validatedUploadRequestConditions);

            BiFunction<Flux<ByteBuffer>, Long, Mono<Response<PathInfo>>> uploadFullMethod =
                (stream, length) -> uploadWithResponse(stream,
                    fileOffset, length, options.getHeaders(), validatedUploadRequestConditions,
                    validatedParallelTransferOptions.getProgressListener());

            BinaryData binaryData = options.getData();

            // if BinaryData is present, convert it to Flux Byte Buffer
            Flux<ByteBuffer> data = binaryData != null ? binaryData.toFluxByteBuffer() : options.getDataFlux();
            // no specified length: use azure.core's converter
            if (data == null && options.getOptionalLength() == null) {
                // We can only buffer up to max int due to restrictions in ByteBuffer.
                int chunkSize = (int) Math.min(Constants.MAX_INPUT_STREAM_CONVERTER_BUFFER_LENGTH,
                    validatedParallelTransferOptions.getBlockSizeLong());
                data = FluxUtil.toFluxByteBuffer(options.getDataStream(), chunkSize);
            // specified length (legacy requirement): use custom converter. no marking because we buffer anyway.
            } else if (data == null) {
                // We can only buffer up to max int due to restrictions in ByteBuffer.
                int chunkSize = (int) Math.min(Constants.MAX_INPUT_STREAM_CONVERTER_BUFFER_LENGTH,
                    validatedParallelTransferOptions.getBlockSizeLong());
                data = Utility.convertStreamToByteBuffer(
                    options.getDataStream(), options.getOptionalLength(), chunkSize, false);
            }

            return createWithResponse(options.getPermissions(), options.getUmask(), options.getHeaders(),
                options.getMetadata(), validatedRequestConditions)
                .then(UploadUtils.uploadFullOrChunked(data, validatedParallelTransferOptions,
                    uploadInChunksFunction, uploadFullMethod));
        } catch (RuntimeException ex) {
            return monoError(LOGGER, ex);
        }
    }

    private Mono<Response<PathInfo>> uploadInChunks(Flux<ByteBuffer> data, long fileOffset,
        ParallelTransferOptions parallelTransferOptions, PathHttpHeaders httpHeaders,
        DataLakeRequestConditions requestConditions) {

        // Validation done in the constructor.
        BufferStagingArea stagingArea = new BufferStagingArea(parallelTransferOptions.getBlockSizeLong(), MAX_APPEND_FILE_BYTES);

        Flux<ByteBuffer> chunkedSource = UploadUtils.chunkSource(data, parallelTransferOptions);

        ProgressListener progressListener = parallelTransferOptions.getProgressListener();
        ProgressReporter progressReporter = progressListener == null ? null : ProgressReporter.withProgressListener(
            progressListener);

        /*
         Write to the stagingArea and upload the output.
         maxConcurrency = 1 when writing means only 1 BufferAggregator will be accumulating at a time.
         parallelTransferOptions.getMaxConcurrency() appends will be happening at once, so we guarantee buffering of
         only concurrency + 1 chunks at a time.
         */
        return chunkedSource.flatMapSequential(stagingArea::write, 1, 1)
            .concatWith(Flux.defer(stagingArea::flush))
            /* Map the data to a tuple 3, of buffer, buffer length, buffer offset */
            .map(bufferAggregator -> Tuples.of(bufferAggregator, bufferAggregator.length(), 0L))
            /* Scan reduces a flux with an accumulator while emitting the intermediate results. */
            /* As an example, data consists of ByteBuffers of length 10-10-5.
               In the map above we transform the initial ByteBuffer to a tuple3 of buff, 10, 0.
               Scan will emit that as is, then accumulate the tuple for the next emission.
               On the second iteration, the middle ByteBuffer gets transformed to buff, 10, 10+0
               (from previous emission). Scan emits that, and on the last iteration, the last ByteBuffer gets
               transformed to buff, 5, 10+10 (from previous emission). */
            .scan((result, source) -> {
                BufferAggregator bufferAggregator = source.getT1();
                long currentBufferLength = bufferAggregator.length();
                long lastBytesWritten = result.getT2();
                long lastOffset = result.getT3();

                return Tuples.of(bufferAggregator, currentBufferLength, lastBytesWritten + lastOffset);
            })
            .flatMapSequential(tuple3 -> {
                BufferAggregator bufferAggregator = tuple3.getT1();
                long currentBufferLength = bufferAggregator.length();
                long currentOffset = tuple3.getT3() + fileOffset;
                final long offset = currentBufferLength + currentOffset;
                Contexts appendContexts = Contexts.empty();
                if (progressReporter != null) {
                    appendContexts.setHttpRequestProgressReporter(progressReporter.createChild());
                }
                return appendWithResponse(bufferAggregator.asFlux(), currentOffset, currentBufferLength,
                    new DataLakeFileAppendOptions().setLeaseId(requestConditions.getLeaseId()), appendContexts.getContext())
                    .map(resp -> offset) /* End of file after append to pass to flush. */
                    .flux();
            }, parallelTransferOptions.getMaxConcurrency(), 1)
            .last()
            .flatMap(length -> flushWithResponse(length, false, false, httpHeaders, requestConditions));
    }

    private Mono<Response<PathInfo>> uploadWithResponse(Flux<ByteBuffer> data, long fileOffset, long length,
        PathHttpHeaders httpHeaders, DataLakeRequestConditions requestConditions, ProgressListener progressListener) {
        Contexts appendContexts = Contexts.empty();
        if (progressListener != null) {
            appendContexts.setHttpRequestProgressReporter(
                ProgressReporter.withProgressListener(progressListener));
        }
        return appendWithResponse(data, fileOffset, length, new DataLakeFileAppendOptions().setLeaseId(requestConditions.getLeaseId()),
            appendContexts.getContext())
            .flatMap(resp -> flushWithResponse(fileOffset + length, false, false, httpHeaders,
                requestConditions));
    }

    /**
     * Creates a new file, with the content of the specified file. By default, this method will not overwrite an
     * existing file.
     *
     * <p><strong>Code Samples</strong></p>
     *
     * <!-- src_embed com.azure.storage.file.datalake.DataLakeFileAsyncClient.uploadFromFile#String -->
     * <pre>
     * client.uploadFromFile&#40;filePath&#41;
     *     .doOnError&#40;throwable -&gt; System.err.printf&#40;&quot;Failed to upload from file %s%n&quot;, throwable.getMessage&#40;&#41;&#41;&#41;
     *     .subscribe&#40;completion -&gt; System.out.println&#40;&quot;Upload from file succeeded&quot;&#41;&#41;;
     * </pre>
     * <!-- end com.azure.storage.file.datalake.DataLakeFileAsyncClient.uploadFromFile#String -->
     *
     * @param filePath Path to the upload file
     * @return An empty response
     * @throws UncheckedIOException If an I/O error occurs
     */
    @ServiceMethod(returns = ReturnType.SINGLE)
    public Mono<Void> uploadFromFile(String filePath) {
        return uploadFromFile(filePath, false);
    }

    /**
     * Creates a new file, with the content of the specified file.
     *
     * <p><strong>Code Samples</strong></p>
     *
     * <!-- src_embed com.azure.storage.file.datalake.DataLakeFileAsyncClient.uploadFromFile#String-boolean -->
     * <pre>
     * boolean overwrite = false; &#47;&#47; Default behavior
     * client.uploadFromFile&#40;filePath, overwrite&#41;
     *     .doOnError&#40;throwable -&gt; System.err.printf&#40;&quot;Failed to upload from file %s%n&quot;, throwable.getMessage&#40;&#41;&#41;&#41;
     *     .subscribe&#40;completion -&gt; System.out.println&#40;&quot;Upload from file succeeded&quot;&#41;&#41;;
     * </pre>
     * <!-- end com.azure.storage.file.datalake.DataLakeFileAsyncClient.uploadFromFile#String-boolean -->
     *
     * @param filePath Path to the upload file
     * @param overwrite Whether to overwrite, should the file already exist.
     * @return An empty response
     * @throws UncheckedIOException If an I/O error occurs
     */
    @ServiceMethod(returns = ReturnType.SINGLE)
    public Mono<Void> uploadFromFile(String filePath, boolean overwrite) {
        Mono<Void> overwriteCheck = Mono.empty();
        DataLakeRequestConditions requestConditions = null;

        // Note that if the file will be uploaded using a putBlob, we also can skip the exists check.
        //
        // Default behavior is to use uploading in chunks when the file size is greater than 100 MB.
        if (!overwrite) {
            if (UploadUtils.shouldUploadInChunks(filePath, ModelHelper.FILE_DEFAULT_MAX_SINGLE_UPLOAD_SIZE, LOGGER)) {
                overwriteCheck = exists().flatMap(exists -> exists
                    ? monoError(LOGGER, new IllegalArgumentException(Constants.FILE_ALREADY_EXISTS))
                    : Mono.empty());
            }

            requestConditions = new DataLakeRequestConditions().setIfNoneMatch(Constants.HeaderConstants.ETAG_WILDCARD);
        }

        return overwriteCheck.then(uploadFromFile(filePath, null, null, null, requestConditions));
    }

    /**
     * Creates a new file, with the content of the specified file.
     * <p>
     * To avoid overwriting, pass "*" to {@link DataLakeRequestConditions#setIfNoneMatch(String)}.
     *
     * <p><strong>Code Samples</strong></p>
     *
     * <!-- src_embed com.azure.storage.file.datalake.DataLakeFileAsyncClient.uploadFromFile#String-ParallelTransferOptions-PathHttpHeaders-Map-DataLakeRequestConditions -->
     * <pre>
     * PathHttpHeaders headers = new PathHttpHeaders&#40;&#41;
     *     .setContentMd5&#40;&quot;data&quot;.getBytes&#40;StandardCharsets.UTF_8&#41;&#41;
     *     .setContentLanguage&#40;&quot;en-US&quot;&#41;
     *     .setContentType&#40;&quot;binary&quot;&#41;;
     *
     * Map&lt;String, String&gt; metadata = Collections.singletonMap&#40;&quot;metadata&quot;, &quot;value&quot;&#41;;
     * DataLakeRequestConditions requestConditions = new DataLakeRequestConditions&#40;&#41;
     *     .setLeaseId&#40;leaseId&#41;
     *     .setIfUnmodifiedSince&#40;OffsetDateTime.now&#40;&#41;.minusDays&#40;3&#41;&#41;;
     * Long blockSize = 100L * 1024L * 1024L; &#47;&#47; 100 MB;
     * ParallelTransferOptions parallelTransferOptions = new ParallelTransferOptions&#40;&#41;.setBlockSizeLong&#40;blockSize&#41;;
     *
     * client.uploadFromFile&#40;filePath, parallelTransferOptions, headers, metadata, requestConditions&#41;
     *     .doOnError&#40;throwable -&gt; System.err.printf&#40;&quot;Failed to upload from file %s%n&quot;, throwable.getMessage&#40;&#41;&#41;&#41;
     *     .subscribe&#40;completion -&gt; System.out.println&#40;&quot;Upload from file succeeded&quot;&#41;&#41;;
     * </pre>
     * <!-- end com.azure.storage.file.datalake.DataLakeFileAsyncClient.uploadFromFile#String-ParallelTransferOptions-PathHttpHeaders-Map-DataLakeRequestConditions -->
     *
     * @param filePath Path to the upload file
     * @param parallelTransferOptions {@link ParallelTransferOptions} to use to upload from file. Number of parallel
     * transfers parameter is ignored.
     * @param headers {@link PathHttpHeaders}
     * @param metadata Metadata to associate with the resource. If there is leading or trailing whitespace in any
     * metadata key or value, it must be removed or encoded.
     * @param requestConditions {@link DataLakeRequestConditions}
     * @return An empty response
     * @throws UncheckedIOException If an I/O error occurs
     */
    @ServiceMethod(returns = ReturnType.SINGLE)
    public Mono<Void> uploadFromFile(String filePath, ParallelTransferOptions parallelTransferOptions,
        PathHttpHeaders headers, Map<String, String> metadata, DataLakeRequestConditions requestConditions) {
        return uploadFromFileWithResponse(filePath, parallelTransferOptions, headers, metadata, requestConditions).then();
    }

    /**
     * Creates a new file, with the content of the specified file.
     * <p>
     * To avoid overwriting, pass "*" to {@link DataLakeRequestConditions#setIfNoneMatch(String)}.
     *
     * <p><strong>Code Samples</strong></p>
     *
     * <!-- src_embed com.azure.storage.file.datalake.DataLakeFileAsyncClient.uploadFromFileWithResponse#String-ParallelTransferOptions-PathHttpHeaders-Map-DataLakeRequestConditions -->
     * <pre>
     * PathHttpHeaders headers = new PathHttpHeaders&#40;&#41;
     *     .setContentMd5&#40;&quot;data&quot;.getBytes&#40;StandardCharsets.UTF_8&#41;&#41;
     *     .setContentLanguage&#40;&quot;en-US&quot;&#41;
     *     .setContentType&#40;&quot;binary&quot;&#41;;
     *
     * Map&lt;String, String&gt; metadata = Collections.singletonMap&#40;&quot;metadata&quot;, &quot;value&quot;&#41;;
     * DataLakeRequestConditions requestConditions = new DataLakeRequestConditions&#40;&#41;
     *     .setLeaseId&#40;leaseId&#41;
     *     .setIfUnmodifiedSince&#40;OffsetDateTime.now&#40;&#41;.minusDays&#40;3&#41;&#41;;
     * Long blockSize = 100L * 1024L * 1024L; &#47;&#47; 100 MB;
     * ParallelTransferOptions parallelTransferOptions = new ParallelTransferOptions&#40;&#41;.setBlockSizeLong&#40;blockSize&#41;;
     *
     * client.uploadFromFileWithResponse&#40;filePath, parallelTransferOptions, headers, metadata, requestConditions&#41;
     *     .doOnError&#40;throwable -&gt;
     *         System.err.printf&#40;&quot;Failed to upload from file %s%n&quot;, throwable.getMessage&#40;&#41;&#41;&#41;
     *     .subscribe&#40;completion -&gt;
     *         System.out.println&#40;&quot;Upload from file succeeded at: &quot; + completion.getValue&#40;&#41;.getLastModified&#40;&#41;&#41;&#41;;
     * </pre>
     * <!-- end com.azure.storage.file.datalake.DataLakeFileAsyncClient.uploadFromFileWithResponse#String-ParallelTransferOptions-PathHttpHeaders-Map-DataLakeRequestConditions -->
     *
     * @param filePath Path to the upload file
     * @param parallelTransferOptions {@link ParallelTransferOptions} to use to upload from file. Number of parallel
     * transfers parameter is ignored.
     * @param headers {@link PathHttpHeaders}
     * @param metadata Metadata to associate with the resource. If there is leading or trailing whitespace in any
     * metadata key or value, it must be removed or encoded.
     * @param requestConditions {@link DataLakeRequestConditions}
     * @return A reactive response containing the information of the uploaded file.
     * @throws UncheckedIOException If an I/O error occurs
     */
    @ServiceMethod(returns = ReturnType.SINGLE)
    public Mono<Response<PathInfo>> uploadFromFileWithResponse(String filePath, ParallelTransferOptions parallelTransferOptions,
        PathHttpHeaders headers, Map<String, String> metadata, DataLakeRequestConditions requestConditions) {
        Long originalBlockSize = (parallelTransferOptions == null)
            ? null
            : parallelTransferOptions.getBlockSizeLong();

        DataLakeRequestConditions validatedRequestConditions = requestConditions == null
            ? new DataLakeRequestConditions() : requestConditions;
        /* Since we are creating a file with the request conditions, everything but lease id becomes invalid
           after creation, so e remove them for the append/flush calls. */
        DataLakeRequestConditions validatedUploadRequestConditions = new DataLakeRequestConditions()
            .setLeaseId(validatedRequestConditions.getLeaseId());

        final ParallelTransferOptions finalParallelTransferOptions =
            ModelHelper.populateAndApplyDefaults(parallelTransferOptions);
        long fileOffset = 0;

        try {
            return Mono.using(() -> UploadUtils.uploadFileResourceSupplier(filePath, LOGGER),
                channel -> {
                    try {
                        long fileSize = channel.size();

                        if (fileSize == 0) {
                            throw LOGGER.logExceptionAsError(new IllegalArgumentException("Size of the file must be "
                                + "greater than 0."));
                        }

                        // By default, if the file is larger than 100 MB chunk it and append it in stages.
                        // But, this is configurable by the user passing options with max single upload size configured.
                        if (UploadUtils.shouldUploadInChunks(filePath,
                            finalParallelTransferOptions.getMaxSingleUploadSizeLong(), LOGGER)) {
                            return createWithResponse(null, null, headers, metadata, validatedRequestConditions)
                                .then(uploadFileChunks(fileOffset, fileSize, finalParallelTransferOptions,
                                    originalBlockSize, headers, validatedUploadRequestConditions, channel));
                        } else {
                            // Otherwise, we know it can be sent in a single request reducing network overhead.
                            return createWithResponse(null, null, headers, metadata, validatedRequestConditions)
                                .then(uploadWithResponse(FluxUtil.readFile(channel), fileOffset, fileSize, headers,
                                    validatedUploadRequestConditions,
                                    finalParallelTransferOptions.getProgressListener()));
                        }
                    } catch (IOException ex) {
                        return Mono.error(ex);
                    }
                },
                channel -> UploadUtils.uploadFileCleanup(channel, LOGGER));
        } catch (RuntimeException ex) {
            return monoError(LOGGER, ex);
        }
    }

    private Mono<Response<PathInfo>> uploadFileChunks(long fileOffset, long fileSize, ParallelTransferOptions parallelTransferOptions,
        Long originalBlockSize, PathHttpHeaders headers, DataLakeRequestConditions requestConditions,
        AsynchronousFileChannel channel) {
        // parallelTransferOptions are finalized in the calling method.

        ProgressListener progressListener = parallelTransferOptions.getProgressListener();
        ProgressReporter progressReporter = progressListener == null ? null : ProgressReporter.withProgressListener(
            progressListener);

        return Flux.fromIterable(sliceFile(fileSize, originalBlockSize, parallelTransferOptions.getBlockSizeLong()))
            .flatMap(chunk -> {
                Flux<ByteBuffer> data = FluxUtil.readFile(channel, chunk.getOffset(), chunk.getCount());

                Contexts appendContexts = Contexts.empty();
                if (progressReporter != null) {
                    appendContexts.setHttpRequestProgressReporter(progressReporter.createChild());
                }
                return appendWithResponse(data, fileOffset + chunk.getOffset(), chunk.getCount(),
                    new DataLakeFileAppendOptions().setLeaseId(requestConditions.getLeaseId()), appendContexts.getContext());
            }, parallelTransferOptions.getMaxConcurrency())
            .then(Mono.defer(() -> flushWithResponse(fileSize, false, false, headers, requestConditions)));
    }

    private static List<FileRange> sliceFile(long fileSize, Long originalBlockSize, long blockSize) {
        List<FileRange> ranges = new ArrayList<>();
        if (fileSize > 100 * Constants.MB && originalBlockSize == null) {
            blockSize = BlobAsyncClient.BLOB_DEFAULT_HTBB_UPLOAD_BLOCK_SIZE;
        }
        for (long pos = 0; pos < fileSize; pos += blockSize) {
            long count = blockSize;
            if (pos + count > fileSize) {
                count = fileSize - pos;
            }
            ranges.add(new FileRange(pos, count));
        }
        return ranges;
    }

    /**
     * Appends data to the specified resource to later be flushed (written) by a call to flush
     *
     * <p><strong>Code Samples</strong></p>
     *
     * <!-- src_embed com.azure.storage.file.datalake.DataLakeFileAsyncClient.append#Flux-long-long -->
     * <pre>
     * client.append&#40;data, offset, length&#41;
     *     .subscribe&#40;
     *         response -&gt; System.out.println&#40;&quot;Append data completed&quot;&#41;,
     *         error -&gt; System.out.printf&#40;&quot;Error when calling append data: %s&quot;, error&#41;&#41;;
     * </pre>
     * <!-- end com.azure.storage.file.datalake.DataLakeFileAsyncClient.append#Flux-long-long -->
     *
     * <p>For more information, see the
     * <a href="https://docs.microsoft.com/rest/api/storageservices/datalakestoragegen2/path/update">Azure
     * Docs</a></p>
     *
     * @param data The data to write to the file.
     * @param fileOffset The position where the data is to be appended.
     * @param length The exact length of the data. It is important that this value match precisely the length of the
     * data emitted by the {@code Flux}.
     *
     * @return A reactive response signalling completion.
     */
    @ServiceMethod(returns = ReturnType.SINGLE)
    public Mono<Void> append(Flux<ByteBuffer> data, long fileOffset, long length) {
        return appendWithResponse(data, fileOffset, length, new DataLakeFileAppendOptions(), null).flatMap(FluxUtil::toMono);
    }

    /**
     * Appends data to the specified resource to later be flushed (written) by a call to flush
     *
     * <p><strong>Code Samples</strong></p>
     *
     * <!-- src_embed com.azure.storage.file.datalake.DataLakeFileAsyncClient.append#Flux-long-long -->
     * <pre>
     * client.append&#40;data, offset, length&#41;
     *     .subscribe&#40;
     *         response -&gt; System.out.println&#40;&quot;Append data completed&quot;&#41;,
     *         error -&gt; System.out.printf&#40;&quot;Error when calling append data: %s&quot;, error&#41;&#41;;
     * </pre>
     * <!-- end com.azure.storage.file.datalake.DataLakeFileAsyncClient.append#Flux-long-long -->
     *
     * <p>For more information, see the
     * <a href="https://docs.microsoft.com/rest/api/storageservices/datalakestoragegen2/path/update">Azure
     * Docs</a></p>
     *
     * @param data The data to write to the file.
     * @param fileOffset The position where the data is to be appended.
     *
     * @return A reactive response signalling completion.
     */
    @ServiceMethod(returns = ReturnType.SINGLE)
    public Mono<Void> append(BinaryData data, long fileOffset) {
        return appendWithResponse(data, fileOffset, null, null).flatMap(FluxUtil::toMono);
    }

    /**
     * Appends data to the specified resource to later be flushed (written) by a call to flush
     *
     * <p><strong>Code Samples</strong></p>
     *
     * <!-- src_embed com.azure.storage.file.datalake.DataLakeFileAsyncClient.appendWithResponse#Flux-long-long-byte-String -->
     * <pre>
     * FileRange range = new FileRange&#40;1024, 2048L&#41;;
     * DownloadRetryOptions options = new DownloadRetryOptions&#40;&#41;.setMaxRetryRequests&#40;5&#41;;
     * byte[] contentMd5 = new byte[0]; &#47;&#47; Replace with valid md5
     *
     * client.appendWithResponse&#40;data, offset, length, contentMd5, leaseId&#41;.subscribe&#40;response -&gt;
     *     System.out.printf&#40;&quot;Append data completed with status %d%n&quot;, response.getStatusCode&#40;&#41;&#41;&#41;;
     * </pre>
     * <!-- end com.azure.storage.file.datalake.DataLakeFileAsyncClient.appendWithResponse#Flux-long-long-byte-String -->
     *
     * <p>For more information, see the
     * <a href="https://docs.microsoft.com/rest/api/storageservices/datalakestoragegen2/path/update">Azure
     * Docs</a></p>
     *
     * @param data The data to write to the file.
     * @param fileOffset The position where the data is to be appended.
     * @param length The exact length of the data. It is important that this value match precisely the length of the
     * data emitted by the {@code Flux}.
     * @param contentMd5 An MD5 hash of the content of the data. If specified, the service will calculate the MD5 of the
     * received data and fail the request if it does not match the provided MD5.
     * @param leaseId By setting lease id, requests will fail if the provided lease does not match the active lease on
     * the file.
     *
     * @return A reactive response signalling completion.
     */
    @ServiceMethod(returns = ReturnType.SINGLE)
    public Mono<Response<Void>> appendWithResponse(Flux<ByteBuffer> data, long fileOffset, long length,
        byte[] contentMd5, String leaseId) {
        DataLakeFileAppendOptions appendOptions = new DataLakeFileAppendOptions()
            .setLeaseId(leaseId)
            .setContentHash(contentMd5)
            .setFlush(null);
        try {
            return withContext(context -> appendWithResponse(data, fileOffset, length, appendOptions, context));
        } catch (RuntimeException ex) {
            return monoError(LOGGER, ex);
        }
    }

    /**
     * Appends data to the specified resource to later be flushed (written) by a call to flush
     *
     * <p><strong>Code Samples</strong></p>
     *
<<<<<<< HEAD
     * <!-- src_embed com.azure.storage.file.datalake.DataLakeFileAsyncClient.appendWithResponse#Flux-long-long-DataLakeFileAppendOptions -->
     * <pre>
     * FileRange range = new FileRange&#40;1024, 2048L&#41;;
     * byte[] contentMd5 = new byte[0]; &#47;&#47; Replace with valid md5
     * DataLakeFileAppendOptions appendOptions = new DataLakeFileAppendOptions&#40;&#41;
     *     .setLeaseId&#40;leaseId&#41;
     *     .setContentHash&#40;contentMd5&#41;
     *     .setFlush&#40;true&#41;;
     *
     * client.appendWithResponse&#40;data, offset, length, appendOptions&#41;.subscribe&#40;response -&gt;
     *     System.out.printf&#40;&quot;Append data completed with status %d%n&quot;, response.getStatusCode&#40;&#41;&#41;&#41;;
     * </pre>
     * <!-- end com.azure.storage.file.datalake.DataLakeFileAsyncClient.appendWithResponse#Flux-long-long-DataLakeFileAppendOptions -->
=======
     * <!-- src_embed com.azure.storage.file.datalake.DataLakeFileAsyncClient.appendWithResponse#Flux-long-long-byte-String -->
     * <pre>
     * FileRange range = new FileRange&#40;1024, 2048L&#41;;
     * DownloadRetryOptions options = new DownloadRetryOptions&#40;&#41;.setMaxRetryRequests&#40;5&#41;;
     * byte[] contentMd5 = new byte[0]; &#47;&#47; Replace with valid md5
     *
     * client.appendWithResponse&#40;data, offset, length, contentMd5, leaseId&#41;.subscribe&#40;response -&gt;
     *     System.out.printf&#40;&quot;Append data completed with status %d%n&quot;, response.getStatusCode&#40;&#41;&#41;&#41;;
     * </pre>
     * <!-- end com.azure.storage.file.datalake.DataLakeFileAsyncClient.appendWithResponse#Flux-long-long-byte-String -->
>>>>>>> 3cdb2d22
     *
     * <p>For more information, see the
     * <a href="https://docs.microsoft.com/rest/api/storageservices/datalakestoragegen2/path/update">Azure
     * Docs</a></p>
     *
     * @param data The data to write to the file.
     * @param fileOffset The position where the data is to be appended.
<<<<<<< HEAD
     * @param length The exact length of the data. It is important that this value match precisely the length of the
     * data emitted by the {@code Flux}.
     * @param appendOptions {@link DataLakeFileAppendOptions}
=======
     * @param contentMd5 An MD5 hash of the content of the data. If specified, the service will calculate the MD5 of the
     * received data and fail the request if it does not match the provided MD5.
     * @param leaseId By setting lease id, requests will fail if the provided lease does not match the active lease on
     * the file.
>>>>>>> 3cdb2d22
     *
     * @return A reactive response signalling completion.
     */
    @ServiceMethod(returns = ReturnType.SINGLE)
<<<<<<< HEAD
    public Mono<Response<Void>> appendWithResponse(Flux<ByteBuffer> data, long fileOffset, long length,
        DataLakeFileAppendOptions appendOptions) {
        return appendWithResponse(data, fileOffset, length, appendOptions, null);
    }
=======
    public Mono<Response<Void>> appendWithResponse(BinaryData data, long fileOffset, byte[] contentMd5, String leaseId) {
        try {
            Objects.requireNonNull(data);
            Flux<ByteBuffer> fluxData = data.toFluxByteBuffer();
            long length = data.getLength();
            return withContext(context -> appendWithResponse(fluxData, fileOffset, length, contentMd5, leaseId, context));
        } catch (RuntimeException ex) {
            return monoError(LOGGER, ex);
        }
    }

    Mono<Response<Void>> appendWithResponse(Flux<ByteBuffer> data, long fileOffset, long length,
        byte[] contentMd5, String leaseId, Context context) {

        LeaseAccessConditions leaseAccessConditions = new LeaseAccessConditions().setLeaseId(leaseId);
>>>>>>> 3cdb2d22

    Mono<Response<Void>> appendWithResponse(Flux<ByteBuffer> data, long fileOffset, long length,
        DataLakeFileAppendOptions appendOptions, Context context) {
        appendOptions = appendOptions == null ? new DataLakeFileAppendOptions() : appendOptions;
        LeaseAccessConditions leaseAccessConditions = new LeaseAccessConditions().setLeaseId(appendOptions.getLeaseId());
        PathHttpHeaders headers = new PathHttpHeaders().setTransactionalContentHash(appendOptions.getContentMd5());
        context = context == null ? Context.NONE : context;

        return this.dataLakeStorage.getPaths().appendDataWithResponseAsync(
            data, fileOffset, null, length, null, null, appendOptions.isFlush(), headers, leaseAccessConditions, getCpkInfo(), context)
            .map(response -> new SimpleResponse<>(response, null));
    }

    /**
     * Flushes (writes) data previously appended to the file through a call to append.
     * The previously uploaded data must be contiguous.
     * <p>By default this method will not overwrite existing data.</p>
     *
     * <p><strong>Code Samples</strong></p>
     *
     * <!-- src_embed com.azure.storage.file.datalake.DataLakeFileAsyncClient.flush#long -->
     * <pre>
     * client.flush&#40;position&#41;.subscribe&#40;response -&gt;
     *     System.out.println&#40;&quot;Flush data completed&quot;&#41;&#41;;
     * </pre>
     * <!-- end com.azure.storage.file.datalake.DataLakeFileAsyncClient.flush#long -->
     *
     * <p>For more information, see the
     * <a href="https://docs.microsoft.com/rest/api/storageservices/datalakestoragegen2/path/update">Azure
     * Docs</a></p>
     *
     * @param position The length of the file after all data has been written.
     *
     * @return A reactive response containing the information of the created resource.
     */
    @ServiceMethod(returns = ReturnType.SINGLE)
    public Mono<PathInfo> flush(long position) {
        return flush(position, false);
    }

    /**
     * Flushes (writes) data previously appended to the file through a call to append.
     * The previously uploaded data must be contiguous.
     *
     * <p><strong>Code Samples</strong></p>
     *
     * <!-- src_embed com.azure.storage.file.datalake.DataLakeFileAsyncClient.flush#long-boolean -->
     * <pre>
     * boolean overwrite = true;
     * client.flush&#40;position, overwrite&#41;.subscribe&#40;response -&gt;
     *     System.out.println&#40;&quot;Flush data completed&quot;&#41;&#41;;
     * </pre>
     * <!-- end com.azure.storage.file.datalake.DataLakeFileAsyncClient.flush#long-boolean -->
     *
     * <p>For more information, see the
     * <a href="https://docs.microsoft.com/rest/api/storageservices/datalakestoragegen2/path/update">Azure
     * Docs</a></p>
     *
     * @param position The length of the file after all data has been written.
     * @param overwrite Whether to overwrite, should data exist on the file.
     *
     * @return A reactive response containing the information of the created resource.
     */
    @ServiceMethod(returns = ReturnType.SINGLE)
    public Mono<PathInfo> flush(long position, boolean overwrite) {
        DataLakeRequestConditions requestConditions = null;
        if (!overwrite) {
            requestConditions = new DataLakeRequestConditions().setIfNoneMatch(Constants.HeaderConstants.ETAG_WILDCARD);
        }
        return flushWithResponse(position, false, false, null, requestConditions).flatMap(FluxUtil::toMono);
    }

    /**
     * Flushes (writes) data previously appended to the file through a call to append.
     * The previously uploaded data must be contiguous.
     *
     * <p><strong>Code Samples</strong></p>
     *
     * <!-- src_embed com.azure.storage.file.datalake.DataLakeFileAsyncClient.flushWithResponse#long-boolean-boolean-PathHttpHeaders-DataLakeRequestConditions -->
     * <pre>
     * FileRange range = new FileRange&#40;1024, 2048L&#41;;
     * DownloadRetryOptions options = new DownloadRetryOptions&#40;&#41;.setMaxRetryRequests&#40;5&#41;;
     * byte[] contentMd5 = new byte[0]; &#47;&#47; Replace with valid md5
     * boolean retainUncommittedData = false;
     * boolean close = false;
     * PathHttpHeaders httpHeaders = new PathHttpHeaders&#40;&#41;
     *     .setContentLanguage&#40;&quot;en-US&quot;&#41;
     *     .setContentType&#40;&quot;binary&quot;&#41;;
     * DataLakeRequestConditions requestConditions = new DataLakeRequestConditions&#40;&#41;
     *     .setLeaseId&#40;leaseId&#41;;
     *
     * client.flushWithResponse&#40;position, retainUncommittedData, close, httpHeaders,
     *     requestConditions&#41;.subscribe&#40;response -&gt;
     *     System.out.printf&#40;&quot;Flush data completed with status %d%n&quot;, response.getStatusCode&#40;&#41;&#41;&#41;;
     * </pre>
     * <!-- end com.azure.storage.file.datalake.DataLakeFileAsyncClient.flushWithResponse#long-boolean-boolean-PathHttpHeaders-DataLakeRequestConditions -->
     *
     * <p>For more information, see the
     * <a href="https://docs.microsoft.com/rest/api/storageservices/datalakestoragegen2/path/update">Azure
     * Docs</a></p>
     *
     * @param position The length of the file after all data has been written.
     * @param retainUncommittedData Whether uncommitted data is to be retained after the operation.
     * @param close Whether a file changed event raised indicates completion (true) or modification (false).
     * @param httpHeaders {@link PathHttpHeaders httpHeaders}
     * @param requestConditions {@link DataLakeRequestConditions requestConditions}
     *
     * @return A reactive response containing the information of the created resource.
     */
    @ServiceMethod(returns = ReturnType.SINGLE)
    public Mono<Response<PathInfo>> flushWithResponse(long position, boolean retainUncommittedData, boolean close,
        PathHttpHeaders httpHeaders, DataLakeRequestConditions requestConditions) {
        try {
            return withContext(context -> flushWithResponse(position, retainUncommittedData,
                close, httpHeaders, requestConditions, context));
        } catch (RuntimeException ex) {
            return monoError(LOGGER, ex);
        }
    }

    Mono<Response<PathInfo>> flushWithResponse(long position, boolean retainUncommittedData, boolean close,
        PathHttpHeaders httpHeaders, DataLakeRequestConditions requestConditions, Context context) {

        httpHeaders = httpHeaders == null ? new PathHttpHeaders() : httpHeaders;
        requestConditions = requestConditions == null ? new DataLakeRequestConditions() : requestConditions;

        LeaseAccessConditions lac = new LeaseAccessConditions().setLeaseId(requestConditions.getLeaseId());
        ModifiedAccessConditions mac = new ModifiedAccessConditions()
            .setIfMatch(requestConditions.getIfMatch())
            .setIfNoneMatch(requestConditions.getIfNoneMatch())
            .setIfModifiedSince(requestConditions.getIfModifiedSince())
            .setIfUnmodifiedSince(requestConditions.getIfUnmodifiedSince());
        context = context == null ? Context.NONE : context;

        return this.dataLakeStorage.getPaths().flushDataWithResponseAsync(null, position, retainUncommittedData, close,
            (long) 0, null, httpHeaders, lac, mac, getCpkInfo(),
            context.addData(AZ_TRACING_NAMESPACE_KEY, STORAGE_TRACING_NAMESPACE_VALUE))
            .map(response -> new SimpleResponse<>(response, new PathInfo(response.getDeserializedHeaders().getETag(),
                response.getDeserializedHeaders().getLastModified(),
                response.getDeserializedHeaders().isXMsRequestServerEncrypted() != null,
                response.getDeserializedHeaders().getXMsEncryptionKeySha256())));
    }

    /**
     * Reads the entire file.
     *
     * <p><strong>Code Samples</strong></p>
     *
     * <!-- src_embed com.azure.storage.file.datalake.DataLakeFileAsyncClient.read -->
     * <pre>
     * ByteArrayOutputStream downloadData = new ByteArrayOutputStream&#40;&#41;;
     * client.read&#40;&#41;.subscribe&#40;piece -&gt; &#123;
     *     try &#123;
     *         downloadData.write&#40;piece.array&#40;&#41;&#41;;
     *     &#125; catch &#40;IOException ex&#41; &#123;
     *         throw new UncheckedIOException&#40;ex&#41;;
     *     &#125;
     * &#125;&#41;;
     * </pre>
     * <!-- end com.azure.storage.file.datalake.DataLakeFileAsyncClient.read -->
     *
     * <p>For more information, see the
     * <a href="https://docs.microsoft.com/rest/api/storageservices/get-blob">Azure Docs</a></p>
     *
     * @return A reactive response containing the file data.
     */
    public Flux<ByteBuffer> read() {
        return readWithResponse(null, null, null, false).flatMapMany(FileReadAsyncResponse::getValue);
    }

    /**
     * Reads a range of bytes from a file.
     *
     * <p><strong>Code Samples</strong></p>
     *
     * <!-- src_embed com.azure.storage.file.datalake.DataLakeFileAsyncClient.readWithResponse#FileRange-DownloadRetryOptions-DataLakeRequestConditions-boolean -->
     * <pre>
     * FileRange range = new FileRange&#40;1024, 2048L&#41;;
     * DownloadRetryOptions options = new DownloadRetryOptions&#40;&#41;.setMaxRetryRequests&#40;5&#41;;
     *
     * client.readWithResponse&#40;range, options, null, false&#41;.subscribe&#40;response -&gt; &#123;
     *     ByteArrayOutputStream readData = new ByteArrayOutputStream&#40;&#41;;
     *     response.getValue&#40;&#41;.subscribe&#40;piece -&gt; &#123;
     *         try &#123;
     *             readData.write&#40;piece.array&#40;&#41;&#41;;
     *         &#125; catch &#40;IOException ex&#41; &#123;
     *             throw new UncheckedIOException&#40;ex&#41;;
     *         &#125;
     *     &#125;&#41;;
     * &#125;&#41;;
     * </pre>
     * <!-- end com.azure.storage.file.datalake.DataLakeFileAsyncClient.readWithResponse#FileRange-DownloadRetryOptions-DataLakeRequestConditions-boolean -->
     *
     * <p>For more information, see the
     * <a href="https://docs.microsoft.com/rest/api/storageservices/get-blob">Azure Docs</a></p>
     *
     * @param range {@link FileRange}
     * @param options {@link DownloadRetryOptions}
     * @param requestConditions {@link DataLakeRequestConditions}
     * @param getRangeContentMd5 Whether the contentMD5 for the specified file range should be returned.
     * @return A reactive response containing the file data.
     */
    public Mono<FileReadAsyncResponse> readWithResponse(FileRange range, DownloadRetryOptions options,
        DataLakeRequestConditions requestConditions, boolean getRangeContentMd5) {
        return blockBlobAsyncClient.downloadWithResponse(Transforms.toBlobRange(range),
                Transforms.toBlobDownloadRetryOptions(options), Transforms.toBlobRequestConditions(requestConditions),
                getRangeContentMd5)
            .map(Transforms::toFileReadAsyncResponse)
            .onErrorMap(DataLakeImplUtils::transformBlobStorageException);
    }

    /**
     * Reads the entire file into a file specified by the path.
     *
     * <p>The file will be created and must not exist, if the file already exists a {@link FileAlreadyExistsException}
     * will be thrown.</p>
     *
     * <p><strong>Code Samples</strong></p>
     *
     * <!-- src_embed com.azure.storage.file.datalake.DataLakeFileAsyncClient.readToFile#String -->
     * <pre>
     * client.readToFile&#40;file&#41;.subscribe&#40;response -&gt; System.out.println&#40;&quot;Completed download to file&quot;&#41;&#41;;
     * </pre>
     * <!-- end com.azure.storage.file.datalake.DataLakeFileAsyncClient.readToFile#String -->
     *
     * <p>For more information, see the
     * <a href="https://docs.microsoft.com/rest/api/storageservices/get-blob">Azure Docs</a></p>
     *
     * @param filePath A {@link String} representing the filePath where the downloaded data will be written.
     * @return A reactive response containing the file properties and metadata.
     */
    @ServiceMethod(returns = ReturnType.SINGLE)
    public Mono<PathProperties> readToFile(String filePath) {
        return readToFile(filePath, false);
    }

    /**
     * Reads the entire file into a file specified by the path.
     *
     * <p>If overwrite is set to false, the file will be created and must not exist, if the file already exists a
     * {@link FileAlreadyExistsException} will be thrown.</p>
     *
     * <p><strong>Code Samples</strong></p>
     *
     * <!-- src_embed com.azure.storage.file.datalake.DataLakeFileAsyncClient.readToFile#String-boolean -->
     * <pre>
     * boolean overwrite = false; &#47;&#47; Default value
     * client.readToFile&#40;file, overwrite&#41;.subscribe&#40;response -&gt; System.out.println&#40;&quot;Completed download to file&quot;&#41;&#41;;
     * </pre>
     * <!-- end com.azure.storage.file.datalake.DataLakeFileAsyncClient.readToFile#String-boolean -->
     *
     * <p>For more information, see the
     * <a href="https://docs.microsoft.com/rest/api/storageservices/get-blob">Azure Docs</a></p>
     *
     * @param filePath A {@link String} representing the filePath where the downloaded data will be written.
     * @param overwrite Whether to overwrite the file, should the file exist.
     * @return A reactive response containing the file properties and metadata.
     */
    @ServiceMethod(returns = ReturnType.SINGLE)
    public Mono<PathProperties> readToFile(String filePath, boolean overwrite) {
        Set<OpenOption> openOptions = null;
        if (overwrite) {
            openOptions = new HashSet<>();
            openOptions.add(StandardOpenOption.CREATE);
            openOptions.add(StandardOpenOption.TRUNCATE_EXISTING); // If the file already exists and it is opened
            // for WRITE access, then its length is truncated to 0.
            openOptions.add(StandardOpenOption.READ);
            openOptions.add(StandardOpenOption.WRITE);
        }
        return readToFileWithResponse(filePath, null, null, null, null, false, openOptions)
            .flatMap(FluxUtil::toMono);
    }

    /**
     * Reads the entire file into a file specified by the path.
     *
     * <p>By default the file will be created and must not exist, if the file already exists a
     * {@link FileAlreadyExistsException} will be thrown. To override this behavior, provide appropriate
     * {@link OpenOption OpenOptions} </p>
     *
     * <p><strong>Code Samples</strong></p>
     *
     * <!-- src_embed com.azure.storage.file.datalake.DataLakeFileAsyncClient.readToFileWithResponse#String-FileRange-ParallelTransferOptions-DownloadRetryOptions-DataLakeRequestConditions-boolean-Set -->
     * <pre>
     * FileRange fileRange = new FileRange&#40;1024, 2048L&#41;;
     * DownloadRetryOptions downloadRetryOptions = new DownloadRetryOptions&#40;&#41;.setMaxRetryRequests&#40;5&#41;;
     * Set&lt;OpenOption&gt; openOptions = new HashSet&lt;&gt;&#40;Arrays.asList&#40;StandardOpenOption.CREATE_NEW,
     *     StandardOpenOption.WRITE, StandardOpenOption.READ&#41;&#41;; &#47;&#47; Default options
     *
     * client.readToFileWithResponse&#40;file, fileRange, null, downloadRetryOptions, null, false, openOptions&#41;
     *     .subscribe&#40;response -&gt; System.out.println&#40;&quot;Completed download to file&quot;&#41;&#41;;
     * </pre>
     * <!-- end com.azure.storage.file.datalake.DataLakeFileAsyncClient.readToFileWithResponse#String-FileRange-ParallelTransferOptions-DownloadRetryOptions-DataLakeRequestConditions-boolean-Set -->
     *
     * <p>For more information, see the
     * <a href="https://docs.microsoft.com/rest/api/storageservices/get-blob">Azure Docs</a></p>
     *
     * @param filePath A {@link String} representing the filePath where the downloaded data will be written.
     * @param range {@link FileRange}
     * @param parallelTransferOptions {@link ParallelTransferOptions} to use to download to file. Number of parallel
     * transfers parameter is ignored.
     * @param options {@link DownloadRetryOptions}
     * @param requestConditions {@link DataLakeRequestConditions}
     * @param rangeGetContentMd5 Whether the contentMD5 for the specified file range should be returned.
     * @param openOptions {@link OpenOption OpenOptions} to use to configure how to open or create the file.
     * @return A reactive response containing the file properties and metadata.
     * @throws IllegalArgumentException If {@code blockSize} is less than 0 or greater than 100MB.
     * @throws UncheckedIOException If an I/O error occurs.
     */
    @ServiceMethod(returns = ReturnType.SINGLE)
    public Mono<Response<PathProperties>> readToFileWithResponse(String filePath, FileRange range,
        ParallelTransferOptions parallelTransferOptions, DownloadRetryOptions options,
        DataLakeRequestConditions requestConditions, boolean rangeGetContentMd5, Set<OpenOption> openOptions) {
        return blockBlobAsyncClient.downloadToFileWithResponse(new BlobDownloadToFileOptions(filePath)
        .setRange(Transforms.toBlobRange(range)).setParallelTransferOptions(parallelTransferOptions)
        .setDownloadRetryOptions(Transforms.toBlobDownloadRetryOptions(options))
        .setRequestConditions(Transforms.toBlobRequestConditions(requestConditions))
        .setRetrieveContentRangeMd5(rangeGetContentMd5).setOpenOptions(openOptions))
            .onErrorMap(DataLakeImplUtils::transformBlobStorageException)
            .map(response -> new SimpleResponse<>(response, Transforms.toPathProperties(response.getValue())));
    }

    /**
     * Moves the file to another location within the file system.
     * For more information see the
     * <a href="https://docs.microsoft.com/rest/api/storageservices/datalakestoragegen2/path/create">Azure
     * Docs</a>.
     *
     * <p><strong>Code Samples</strong></p>
     *
     * <!-- src_embed com.azure.storage.file.datalake.DataLakeFileAsyncClient.rename#String-String -->
     * <pre>
     * DataLakeFileAsyncClient renamedClient = client.rename&#40;fileSystemName, destinationPath&#41;.block&#40;&#41;;
     * System.out.println&#40;&quot;Directory Client has been renamed&quot;&#41;;
     * </pre>
     * <!-- end com.azure.storage.file.datalake.DataLakeFileAsyncClient.rename#String-String -->
     *
     * @param destinationFileSystem The file system of the destination within the account.
     * {@code null} for the current file system.
     * @param destinationPath Relative path from the file system to rename the file to, excludes the file system name.
     * For example if you want to move a file with fileSystem = "myfilesystem", path = "mydir/hello.txt" to another path
     * in myfilesystem (ex: newdir/hi.txt) then set the destinationPath = "newdir/hi.txt"
     * @return A {@link Mono} containing a {@link DataLakeFileAsyncClient} used to interact with the new file created.
     */
    @ServiceMethod(returns = ReturnType.SINGLE)
    public Mono<DataLakeFileAsyncClient> rename(String destinationFileSystem, String destinationPath) {
        return renameWithResponse(destinationFileSystem, destinationPath, null, null).flatMap(FluxUtil::toMono);
    }

    /**
     * Moves the file to another location within the file system. For more information, see the
     * <a href="https://docs.microsoft.com/rest/api/storageservices/datalakestoragegen2/path/create">Azure Docs</a>.
     *
     * <p><strong>Code Samples</strong></p>
     *
     * <!-- src_embed com.azure.storage.file.datalake.DataLakeFileAsyncClient.renameWithResponse#String-String-DataLakeRequestConditions-DataLakeRequestConditions -->
     * <pre>
     * DataLakeRequestConditions sourceRequestConditions = new DataLakeRequestConditions&#40;&#41;
     *     .setLeaseId&#40;leaseId&#41;;
     * DataLakeRequestConditions destinationRequestConditions = new DataLakeRequestConditions&#40;&#41;;
     *
     * DataLakeFileAsyncClient newRenamedClient = client.renameWithResponse&#40;fileSystemName, destinationPath,
     *     sourceRequestConditions, destinationRequestConditions&#41;.block&#40;&#41;.getValue&#40;&#41;;
     * System.out.println&#40;&quot;Directory Client has been renamed&quot;&#41;;
     * </pre>
     * <!-- end com.azure.storage.file.datalake.DataLakeFileAsyncClient.renameWithResponse#String-String-DataLakeRequestConditions-DataLakeRequestConditions -->
     *
     * @param destinationFileSystem The file system of the destination within the account.
     * {@code null} for the current file system.
     * @param destinationPath Relative path from the file system to rename the file to, excludes the file system name.
     * For example if you want to move a file with fileSystem = "myfilesystem", path = "mydir/hello.txt" to another path
     * in myfilesystem (ex: newdir/hi.txt) then set the destinationPath = "newdir/hi.txt"
     * @param sourceRequestConditions {@link DataLakeRequestConditions} against the source.
     * @param destinationRequestConditions {@link DataLakeRequestConditions} against the destination.
     * @return A {@link Mono} containing a {@link Response} whose {@link Response#getValue() value} contains a {@link
     * DataLakeFileAsyncClient} used to interact with the file created.
     */
    @ServiceMethod(returns = ReturnType.SINGLE)
    public Mono<Response<DataLakeFileAsyncClient>> renameWithResponse(String destinationFileSystem,
        String destinationPath, DataLakeRequestConditions sourceRequestConditions,
        DataLakeRequestConditions destinationRequestConditions) {
        try {
            return withContext(context -> renameWithResponse(destinationFileSystem, destinationPath,
                sourceRequestConditions, destinationRequestConditions, context))
                .map(response -> new SimpleResponse<>(response, new DataLakeFileAsyncClient(response.getValue())));
        } catch (RuntimeException ex) {
            return monoError(LOGGER, ex);
        }
    }

    /**
     * Queries the entire file.
     *
     * <p>For more information, see the
     * <a href="https://docs.microsoft.com/rest/api/storageservices/query-blob-contents">Azure Docs</a></p>
     *
     * <p><strong>Code Samples</strong></p>
     *
     * <!-- src_embed com.azure.storage.file.datalake.DataLakeFileAsyncClient.query#String -->
     * <pre>
     * ByteArrayOutputStream queryData = new ByteArrayOutputStream&#40;&#41;;
     * String expression = &quot;SELECT * from BlobStorage&quot;;
     * client.query&#40;expression&#41;.subscribe&#40;piece -&gt; &#123;
     *     try &#123;
     *         queryData.write&#40;piece.array&#40;&#41;&#41;;
     *     &#125; catch &#40;IOException ex&#41; &#123;
     *         throw new UncheckedIOException&#40;ex&#41;;
     *     &#125;
     * &#125;&#41;;
     * </pre>
     * <!-- end com.azure.storage.file.datalake.DataLakeFileAsyncClient.query#String -->
     *
     * @param expression The query expression.
     * @return A reactive response containing the queried data.
     */
    public Flux<ByteBuffer> query(String expression) {
        try {
            return queryWithResponse(new FileQueryOptions(expression)).flatMapMany(FileQueryAsyncResponse::getValue);
        } catch (RuntimeException ex) {
            return fluxError(LOGGER, ex);
        }
    }

    /**
     * Queries the entire file.
     *
     * <p>For more information, see the
     * <a href="https://docs.microsoft.com/rest/api/storageservices/query-blob-contents">Azure Docs</a></p>
     *
     * <p><strong>Code Samples</strong></p>
     *
     * <!-- src_embed com.azure.storage.file.datalake.DataLakeFileAsyncClient.queryWithResponse#FileQueryOptions -->
     * <pre>
     * String expression = &quot;SELECT * from BlobStorage&quot;;
     * FileQueryJsonSerialization input = new FileQueryJsonSerialization&#40;&#41;
     *     .setRecordSeparator&#40;'&#92;n'&#41;;
     * FileQueryDelimitedSerialization output = new FileQueryDelimitedSerialization&#40;&#41;
     *     .setEscapeChar&#40;'&#92;0'&#41;
     *     .setColumnSeparator&#40;','&#41;
     *     .setRecordSeparator&#40;'&#92;n'&#41;
     *     .setFieldQuote&#40;'&#92;''&#41;
     *     .setHeadersPresent&#40;true&#41;;
     * DataLakeRequestConditions requestConditions = new DataLakeRequestConditions&#40;&#41;.setLeaseId&#40;leaseId&#41;;
     * Consumer&lt;FileQueryError&gt; errorConsumer = System.out::println;
     * Consumer&lt;FileQueryProgress&gt; progressConsumer = progress -&gt; System.out.println&#40;&quot;total file bytes read: &quot;
     *     + progress.getBytesScanned&#40;&#41;&#41;;
     * FileQueryOptions queryOptions = new FileQueryOptions&#40;expression&#41;
     *     .setInputSerialization&#40;input&#41;
     *     .setOutputSerialization&#40;output&#41;
     *     .setRequestConditions&#40;requestConditions&#41;
     *     .setErrorConsumer&#40;errorConsumer&#41;
     *     .setProgressConsumer&#40;progressConsumer&#41;;
     *
     * client.queryWithResponse&#40;queryOptions&#41;
     *     .subscribe&#40;response -&gt; &#123;
     *         ByteArrayOutputStream queryData = new ByteArrayOutputStream&#40;&#41;;
     *         response.getValue&#40;&#41;.subscribe&#40;piece -&gt; &#123;
     *             try &#123;
     *                 queryData.write&#40;piece.array&#40;&#41;&#41;;
     *             &#125; catch &#40;IOException ex&#41; &#123;
     *                 throw new UncheckedIOException&#40;ex&#41;;
     *             &#125;
     *         &#125;&#41;;
     *     &#125;&#41;;
     * </pre>
     * <!-- end com.azure.storage.file.datalake.DataLakeFileAsyncClient.queryWithResponse#FileQueryOptions -->
     *
     * @param queryOptions {@link FileQueryOptions The query options}
     * @return A reactive response containing the queried data.
     */
    public Mono<FileQueryAsyncResponse> queryWithResponse(FileQueryOptions queryOptions) {
        return blockBlobAsyncClient.queryWithResponse(Transforms.toBlobQueryOptions(queryOptions))
            .map(Transforms::toFileQueryAsyncResponse)
            .onErrorMap(DataLakeImplUtils::transformBlobStorageException);
    }

    // TODO (kasobol-msft) add REST DOCS
    /**
     * Schedules the file for deletion.
     *
     * <p><strong>Code Samples</strong></p>
     *
     * <!-- src_embed com.azure.storage.file.datalake.DataLakeFileAsyncClient.scheduleDeletion#FileScheduleDeletionOptions -->
     * <pre>
     * FileScheduleDeletionOptions options = new FileScheduleDeletionOptions&#40;OffsetDateTime.now&#40;&#41;.plusDays&#40;1&#41;&#41;;
     *
     * client.scheduleDeletion&#40;options&#41;
     *     .subscribe&#40;r -&gt; System.out.println&#40;&quot;File deletion has been scheduled&quot;&#41;&#41;;
     * </pre>
     * <!-- end com.azure.storage.file.datalake.DataLakeFileAsyncClient.scheduleDeletion#FileScheduleDeletionOptions -->
     *
     * @param options Schedule deletion parameters.
     * @return A reactive response signalling completion.
     */
    @ServiceMethod(returns = ReturnType.SINGLE)
    public Mono<Void> scheduleDeletion(FileScheduleDeletionOptions options) {
        return scheduleDeletionWithResponse(options).flatMap(FluxUtil::toMono);
    }

    // TODO (kasobol-msft) add REST DOCS
    /**
     * Schedules the file for deletion.
     *
     * <p><strong>Code Samples</strong></p>
     *
     * <!-- src_embed com.azure.storage.file.datalake.DataLakeFileAsyncClient.scheduleDeletionWithResponse#FileScheduleDeletionOptions -->
     * <pre>
     * FileScheduleDeletionOptions options = new FileScheduleDeletionOptions&#40;OffsetDateTime.now&#40;&#41;.plusDays&#40;1&#41;&#41;;
     *
     * client.scheduleDeletionWithResponse&#40;options&#41;
     *     .subscribe&#40;r -&gt; System.out.println&#40;&quot;File deletion has been scheduled&quot;&#41;&#41;;
     * </pre>
     * <!-- end com.azure.storage.file.datalake.DataLakeFileAsyncClient.scheduleDeletionWithResponse#FileScheduleDeletionOptions -->
     *
     * @param options Schedule deletion parameters.
     * @return A reactive response signalling completion.
     */
    @ServiceMethod(returns = ReturnType.SINGLE)
    public Mono<Response<Void>> scheduleDeletionWithResponse(FileScheduleDeletionOptions options) {
        try {
            return withContext(context -> scheduleDeletionWithResponse(options, context));
        } catch (RuntimeException ex) {
            return monoError(LOGGER, ex);
        }
    }

    Mono<Response<Void>> scheduleDeletionWithResponse(FileScheduleDeletionOptions options, Context context) {
        PathExpiryOptions pathExpiryOptions;
        context = context == null ? Context.NONE : context;
        String expiresOn = null;
        if (options != null && options.getExpiresOn() != null) {
            pathExpiryOptions = PathExpiryOptions.ABSOLUTE;
            expiresOn = new DateTimeRfc1123(options.getExpiresOn()).toString();
        } else if (options != null && options.getTimeToExpire() != null) {
            if (options.getExpiryRelativeTo() == FileExpirationOffset.CREATION_TIME) {
                pathExpiryOptions = PathExpiryOptions.RELATIVE_TO_CREATION;
            } else {
                pathExpiryOptions = PathExpiryOptions.RELATIVE_TO_NOW;
            }
            expiresOn = Long.toString(options.getTimeToExpire().toMillis());
        } else {
            pathExpiryOptions = PathExpiryOptions.NEVER_EXPIRE;
        }
        return this.blobDataLakeStorage.getPaths().setExpiryWithResponseAsync(
            pathExpiryOptions, null,
            null, expiresOn,
            context.addData(AZ_TRACING_NAMESPACE_KEY, STORAGE_TRACING_NAMESPACE_VALUE))
            .map(rb -> new SimpleResponse<>(rb, null));
    }

}<|MERGE_RESOLUTION|>--- conflicted
+++ resolved
@@ -1048,7 +1048,6 @@
      *
      * <p><strong>Code Samples</strong></p>
      *
-<<<<<<< HEAD
      * <!-- src_embed com.azure.storage.file.datalake.DataLakeFileAsyncClient.appendWithResponse#Flux-long-long-DataLakeFileAppendOptions -->
      * <pre>
      * FileRange range = new FileRange&#40;1024, 2048L&#41;;
@@ -1062,18 +1061,41 @@
      *     System.out.printf&#40;&quot;Append data completed with status %d%n&quot;, response.getStatusCode&#40;&#41;&#41;&#41;;
      * </pre>
      * <!-- end com.azure.storage.file.datalake.DataLakeFileAsyncClient.appendWithResponse#Flux-long-long-DataLakeFileAppendOptions -->
-=======
-     * <!-- src_embed com.azure.storage.file.datalake.DataLakeFileAsyncClient.appendWithResponse#Flux-long-long-byte-String -->
+     *
+     * <p>For more information, see the
+     * <a href="https://docs.microsoft.com/rest/api/storageservices/datalakestoragegen2/path/update">Azure
+     * Docs</a></p>
+     *
+     * @param data The data to write to the file.
+     * @param fileOffset The position where the data is to be appended.
+     * @param length The exact length of the data. It is important that this value match precisely the length of the
+     * data emitted by the {@code Flux}.
+     * @param appendOptions {@link DataLakeFileAppendOptions}
+     *
+     * @return A reactive response signalling completion.
+     */
+    @ServiceMethod(returns = ReturnType.SINGLE)
+    public Mono<Response<Void>> appendWithResponse(Flux<ByteBuffer> data, long fileOffset, long length,
+        DataLakeFileAppendOptions appendOptions) {
+        return appendWithResponse(data, fileOffset, length, appendOptions, null);
+    }
+
+    /**
+     * Appends data to the specified resource to later be flushed (written) by a call to flush
+     *
+     * <p><strong>Code Samples</strong></p>
+     *
+     * <!-- src_embed com.azure.storage.file.datalake.DataLakeFileAsyncClient.appendWithResponse#BinaryData-long-byte-String -->
      * <pre>
      * FileRange range = new FileRange&#40;1024, 2048L&#41;;
      * DownloadRetryOptions options = new DownloadRetryOptions&#40;&#41;.setMaxRetryRequests&#40;5&#41;;
      * byte[] contentMd5 = new byte[0]; &#47;&#47; Replace with valid md5
-     *
-     * client.appendWithResponse&#40;data, offset, length, contentMd5, leaseId&#41;.subscribe&#40;response -&gt;
+     * BinaryData data = BinaryData.fromString&#40;&quot;Data!&quot;&#41;;
+     *
+     * client.appendWithResponse&#40;data, offset, contentMd5, leaseId&#41;.subscribe&#40;response -&gt;
      *     System.out.printf&#40;&quot;Append data completed with status %d%n&quot;, response.getStatusCode&#40;&#41;&#41;&#41;;
      * </pre>
-     * <!-- end com.azure.storage.file.datalake.DataLakeFileAsyncClient.appendWithResponse#Flux-long-long-byte-String -->
->>>>>>> 3cdb2d22
+     * <!-- end com.azure.storage.file.datalake.DataLakeFileAsyncClient.appendWithResponse#BinaryData-long-byte-String -->
      *
      * <p>For more information, see the
      * <a href="https://docs.microsoft.com/rest/api/storageservices/datalakestoragegen2/path/update">Azure
@@ -1081,42 +1103,66 @@
      *
      * @param data The data to write to the file.
      * @param fileOffset The position where the data is to be appended.
-<<<<<<< HEAD
-     * @param length The exact length of the data. It is important that this value match precisely the length of the
-     * data emitted by the {@code Flux}.
-     * @param appendOptions {@link DataLakeFileAppendOptions}
-=======
      * @param contentMd5 An MD5 hash of the content of the data. If specified, the service will calculate the MD5 of the
      * received data and fail the request if it does not match the provided MD5.
      * @param leaseId By setting lease id, requests will fail if the provided lease does not match the active lease on
      * the file.
->>>>>>> 3cdb2d22
      *
      * @return A reactive response signalling completion.
      */
     @ServiceMethod(returns = ReturnType.SINGLE)
-<<<<<<< HEAD
-    public Mono<Response<Void>> appendWithResponse(Flux<ByteBuffer> data, long fileOffset, long length,
-        DataLakeFileAppendOptions appendOptions) {
-        return appendWithResponse(data, fileOffset, length, appendOptions, null);
-    }
-=======
     public Mono<Response<Void>> appendWithResponse(BinaryData data, long fileOffset, byte[] contentMd5, String leaseId) {
         try {
             Objects.requireNonNull(data);
             Flux<ByteBuffer> fluxData = data.toFluxByteBuffer();
             long length = data.getLength();
-            return withContext(context -> appendWithResponse(fluxData, fileOffset, length, contentMd5, leaseId, context));
+            DataLakeFileAppendOptions options = new DataLakeFileAppendOptions()
+                .setLeaseId(leaseId)
+                .setContentHash(contentMd5)
+                .setFlush(null);
+            return withContext(context -> appendWithResponse(fluxData, fileOffset, length, options, context));
         } catch (RuntimeException ex) {
             return monoError(LOGGER, ex);
         }
     }
 
-    Mono<Response<Void>> appendWithResponse(Flux<ByteBuffer> data, long fileOffset, long length,
-        byte[] contentMd5, String leaseId, Context context) {
-
-        LeaseAccessConditions leaseAccessConditions = new LeaseAccessConditions().setLeaseId(leaseId);
->>>>>>> 3cdb2d22
+    /**
+     * Appends data to the specified resource to later be flushed (written) by a call to flush
+     *
+     * <p><strong>Code Samples</strong></p>
+     *
+     * <!-- src_embed com.azure.storage.file.datalake.DataLakeFileAsyncClient.appendWithResponse#BinaryData-long-DataLakeFileAppendOptions -->
+     * <pre>
+     * FileRange range = new FileRange&#40;1024, 2048L&#41;;
+     * byte[] contentMd5 = new byte[0]; &#47;&#47; Replace with valid md5
+     * DataLakeFileAppendOptions appendOptions = new DataLakeFileAppendOptions&#40;&#41;
+     *     .setLeaseId&#40;leaseId&#41;
+     *     .setContentHash&#40;contentMd5&#41;
+     *     .setFlush&#40;true&#41;;
+     * BinaryData data = BinaryData.fromString&#40;&quot;Data!&quot;&#41;;
+     *
+     * client.appendWithResponse&#40;data, offset, appendOptions&#41;.subscribe&#40;response -&gt;
+     *     System.out.printf&#40;&quot;Append data completed with status %d%n&quot;, response.getStatusCode&#40;&#41;&#41;&#41;;
+     * </pre>
+     * <!-- end com.azure.storage.file.datalake.DataLakeFileAsyncClient.appendWithResponse#BinaryData-long-DataLakeFileAppendOptions -->
+     *
+     * <p>For more information, see the
+     * <a href="https://docs.microsoft.com/rest/api/storageservices/datalakestoragegen2/path/update">Azure
+     * Docs</a></p>
+     *
+     * @param data The data to write to the file.
+     * @param fileOffset The position where the data is to be appended.
+     * @param appendOptions {@link DataLakeFileAppendOptions}
+     *
+     * @return A reactive response signalling completion.
+     */
+    @ServiceMethod(returns = ReturnType.SINGLE)
+    public Mono<Response<Void>> appendWithResponse(BinaryData data, long fileOffset, DataLakeFileAppendOptions appendOptions) {
+        Objects.requireNonNull(data);
+        Flux<ByteBuffer> fluxData = data.toFluxByteBuffer();
+        long length = data.getLength();
+        return appendWithResponse(fluxData, fileOffset, length, appendOptions, null);
+    }
 
     Mono<Response<Void>> appendWithResponse(Flux<ByteBuffer> data, long fileOffset, long length,
         DataLakeFileAppendOptions appendOptions, Context context) {
