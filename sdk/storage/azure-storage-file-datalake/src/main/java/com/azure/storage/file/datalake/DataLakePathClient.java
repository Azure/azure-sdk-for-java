--- conflicted
+++ resolved
@@ -1073,70 +1073,6 @@
             blockBlobClient.existsWithResponse(timeout, context), LOGGER);
     }
 
-<<<<<<< HEAD
-    /**
-     * Package-private rename method for use by {@link DataLakeFileClient} and {@link DataLakeDirectoryClient}
-     *
-     * @param destinationFileSystem The file system of the destination within the account.
-     * {@code null} for the current file system.
-     * @param destinationPath The path of the destination relative to the file system name.
-     * @param sourceRequestConditions {@link DataLakeRequestConditions} against the source.
-     * @param destinationRequestConditions {@link DataLakeRequestConditions} against the destination.
-     * @param context Additional context that is passed through the Http pipeline during the service call.
-     * @return A {@link Mono} containing a {@link Response} whose {@link Response#getValue() value} contains a {@link
-     * DataLakePathClient} used to interact with the path created.
-     */
-    Mono<Response<DataLakePathClient>> renameWithResponse(String destinationFileSystem, String destinationPath,
-        DataLakeRequestConditions sourceRequestConditions, DataLakeRequestConditions destinationRequestConditions,
-        Context context) {
-
-        destinationRequestConditions = destinationRequestConditions == null ? new DataLakeRequestConditions()
-            : destinationRequestConditions;
-        sourceRequestConditions = sourceRequestConditions == null ? new DataLakeRequestConditions()
-            : sourceRequestConditions;
-
-        // We want to hide the SourceAccessConditions type from the user for consistency's sake, so we convert here.
-        SourceModifiedAccessConditions sourceConditions = new SourceModifiedAccessConditions()
-            .setSourceIfModifiedSince(sourceRequestConditions.getIfModifiedSince())
-            .setSourceIfUnmodifiedSince(sourceRequestConditions.getIfUnmodifiedSince())
-            .setSourceIfMatch(sourceRequestConditions.getIfMatch())
-            .setSourceIfNoneMatch(sourceRequestConditions.getIfNoneMatch());
-
-        LeaseAccessConditions destLac = new LeaseAccessConditions()
-            .setLeaseId(destinationRequestConditions.getLeaseId());
-        ModifiedAccessConditions destMac = new ModifiedAccessConditions()
-            .setIfMatch(destinationRequestConditions.getIfMatch())
-            .setIfNoneMatch(destinationRequestConditions.getIfNoneMatch())
-            .setIfModifiedSince(destinationRequestConditions.getIfModifiedSince())
-            .setIfUnmodifiedSince(destinationRequestConditions.getIfUnmodifiedSince());
-
-        DataLakePathClient dataLakePathClient = getPathClient(destinationFileSystem, destinationPath);
-
-        String renameSource = "/" + dataLakePathAsyncClient.getFileSystemName() + "/"
-            + Utility.urlEncode(dataLakePathAsyncClient.getObjectPath());
-
-        return dataLakePathClient.dataLakePathAsyncClient.dataLakeStorage.getPaths().createWithResponseAsync(
-            null /* requestId */, null /* timeout */, null /* pathResourceType */,
-            null /* continuation */, PathRenameMode.LEGACY, renameSource,
-            sourceRequestConditions.getLeaseId(), null /* properties */, null /* permissions */, null /* umask */,
-            null /* headers */, destLac, destMac, sourceConditions, null, context)
-            .map(response -> new SimpleResponse<>(response, dataLakePathClient));
-    }
-
-    private DataLakePathClient getPathClient(String destinationFileSystem, String destinationPath) {
-
-        if (destinationFileSystem == null) {
-            destinationFileSystem = dataLakePathAsyncClient.getFileSystemName();
-        }
-
-        return new DataLakePathClient(
-            dataLakePathAsyncClient.getPathAsyncClient(destinationFileSystem, destinationPath),
-            dataLakePathAsyncClient.prepareBuilderReplacePath(destinationFileSystem, destinationPath)
-                .buildBlockBlobClient());
-    }
-
-=======
->>>>>>> c1210cf6
     BlockBlobClient getBlockBlobClient() {
         return blockBlobClient;
     }
