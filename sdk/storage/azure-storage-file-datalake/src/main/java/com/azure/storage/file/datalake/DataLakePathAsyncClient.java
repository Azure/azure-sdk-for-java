--- conflicted
+++ resolved
@@ -556,12 +556,7 @@
      */
     @ServiceMethod(returns = ReturnType.SINGLE)
     public Mono<Boolean> deleteIfExists() {
-<<<<<<< HEAD
-        return deleteIfExistsWithResponse(new DataLakePathDeleteOptions()).map(response ->
-            response.getStatusCode() != 404);
-=======
         return deleteIfExistsWithResponse(new DataLakePathDeleteOptions()).flatMap(FluxUtil::toMono);
->>>>>>> 8d609db9
     }
 
     /**
@@ -578,21 +573,12 @@
      *     .setRequestConditions&#40;requestConditions&#41;;
      *
      * client.deleteIfExistsWithResponse&#40;options&#41;.subscribe&#40;response -&gt; &#123;
-<<<<<<< HEAD
-     *             if &#40;response.getStatusCode&#40;&#41; == 404&#41; &#123;
-     *                 System.out.println&#40;&quot;Does not exist.&quot;&#41;;
-     *             &#125; else &#123;
-     *                 System.out.println&#40;&quot;successfully deleted.&quot;&#41;;
-     *             &#125;
-     *         &#125;&#41;;
-=======
      *     if &#40;response.getStatusCode&#40;&#41; == 404&#41; &#123;
      *         System.out.println&#40;&quot;Does not exist.&quot;&#41;;
      *     &#125; else &#123;
      *         System.out.println&#40;&quot;successfully deleted.&quot;&#41;;
      *     &#125;
      * &#125;&#41;;
->>>>>>> 8d609db9
      * </pre>
      * <!-- end com.azure.storage.file.datalake.DataLakePathAsyncClient.deleteIfExistsWithResponse#DataLakePathDeleteOptions -->
      *
@@ -606,11 +592,7 @@
      * successfully deleted. If status code is 404, the resource does not exist.
      */
     @ServiceMethod(returns = ReturnType.SINGLE)
-<<<<<<< HEAD
-    public Mono<Response<Void>> deleteIfExistsWithResponse(DataLakePathDeleteOptions options) {
-=======
     public Mono<Response<Boolean>> deleteIfExistsWithResponse(DataLakePathDeleteOptions options) {
->>>>>>> 8d609db9
         try {
             return withContext(context -> deleteIfExistsWithResponse(options, context));
         } catch (RuntimeException ex) {
@@ -618,28 +600,17 @@
         }
     }
 
-<<<<<<< HEAD
-    Mono<Response<Void>> deleteIfExistsWithResponse(DataLakePathDeleteOptions options, Context context) {
-        try {
-            options = options == null ? new DataLakePathDeleteOptions() : options;
-            return deleteWithResponse(options.getIsRecursive(), options.getRequestConditions(), context)
-=======
     Mono<Response<Boolean>> deleteIfExistsWithResponse(DataLakePathDeleteOptions options, Context context) {
         try {
             options = options == null ? new DataLakePathDeleteOptions() : options;
             return deleteWithResponse(options.getIsRecursive(), options.getRequestConditions(), context)
                 .map(response -> (Response<Boolean>) new SimpleResponse<>(response, true))
->>>>>>> 8d609db9
                 .onErrorResume(t -> t instanceof DataLakeStorageException
                         && ((DataLakeStorageException) t).getStatusCode() == 404,
                     t -> {
                         HttpResponse response = ((DataLakeStorageException) t).getResponse();
                         return Mono.just(new SimpleResponse<>(response.getRequest(), response.getStatusCode(),
-<<<<<<< HEAD
-                            response.getHeaders(), null));
-=======
                             response.getHeaders(), false));
->>>>>>> 8d609db9
                     });
         } catch (RuntimeException ex) {
             return monoError(LOGGER, ex);
