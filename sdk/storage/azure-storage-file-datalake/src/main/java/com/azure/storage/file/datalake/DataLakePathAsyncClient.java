// Copyright (c) Microsoft Corporation. All rights reserved.
// Licensed under the MIT License.

package com.azure.storage.file.datalake;

import com.azure.core.annotation.ReturnType;
import com.azure.core.annotation.ServiceClient;
import com.azure.core.annotation.ServiceMethod;
import com.azure.core.credential.AzureSasCredential;
import com.azure.core.http.HttpPipeline;
import com.azure.core.http.HttpResponse;
import com.azure.core.http.rest.Response;
import com.azure.core.http.rest.ResponseBase;
import com.azure.core.http.rest.SimpleResponse;
import com.azure.core.util.Context;
import com.azure.core.util.CoreUtils;
import com.azure.core.util.FluxUtil;
import com.azure.core.util.logging.ClientLogger;
import com.azure.storage.blob.BlobContainerAsyncClient;
import com.azure.storage.blob.BlobUrlParts;
import com.azure.storage.blob.specialized.BlockBlobAsyncClient;
import com.azure.storage.blob.specialized.SpecializedBlobClientBuilder;
import com.azure.storage.common.StorageSharedKeyCredential;
import com.azure.storage.common.Utility;
import com.azure.storage.common.implementation.Constants;
import com.azure.storage.common.implementation.SasImplUtils;
import com.azure.storage.common.implementation.StorageImplUtils;
import com.azure.storage.file.datalake.implementation.AzureDataLakeStorageRestAPIImpl;
import com.azure.storage.file.datalake.implementation.AzureDataLakeStorageRestAPIImplBuilder;
import com.azure.storage.file.datalake.implementation.models.LeaseAccessConditions;
import com.azure.storage.file.datalake.implementation.models.ModifiedAccessConditions;
import com.azure.storage.file.datalake.implementation.models.PathGetPropertiesAction;
import com.azure.storage.file.datalake.implementation.models.PathRenameMode;
import com.azure.storage.file.datalake.implementation.models.PathResourceType;
import com.azure.storage.file.datalake.implementation.models.PathSetAccessControlRecursiveMode;
import com.azure.storage.file.datalake.implementation.models.PathsSetAccessControlRecursiveResponse;
import com.azure.storage.file.datalake.implementation.models.SourceModifiedAccessConditions;
import com.azure.storage.file.datalake.implementation.util.DataLakeImplUtils;
import com.azure.storage.file.datalake.implementation.util.DataLakeSasImplUtil;
import com.azure.storage.file.datalake.implementation.util.ModelHelper;
import com.azure.storage.file.datalake.implementation.util.TransformUtils;
import com.azure.storage.file.datalake.models.AccessControlChangeCounters;
import com.azure.storage.file.datalake.models.AccessControlChangeFailure;
import com.azure.storage.file.datalake.models.AccessControlChangeResult;
import com.azure.storage.file.datalake.models.AccessControlChanges;
import com.azure.storage.file.datalake.implementation.models.CpkInfo;
import com.azure.storage.file.datalake.models.CustomerProvidedKey;
import com.azure.storage.file.datalake.models.DataLakeAclChangeFailedException;
import com.azure.storage.file.datalake.models.DataLakeRequestConditions;
import com.azure.storage.file.datalake.models.DataLakeStorageException;
import com.azure.storage.file.datalake.models.PathAccessControl;
import com.azure.storage.file.datalake.models.PathAccessControlEntry;
import com.azure.storage.file.datalake.models.PathHttpHeaders;
import com.azure.storage.file.datalake.models.PathInfo;
import com.azure.storage.file.datalake.models.PathItem;
import com.azure.storage.file.datalake.models.PathPermissions;
import com.azure.storage.file.datalake.models.PathProperties;
import com.azure.storage.file.datalake.models.PathRemoveAccessControlEntry;
import com.azure.storage.file.datalake.models.UserDelegationKey;
import com.azure.storage.file.datalake.options.DataLakePathCreateOptions;
import com.azure.storage.file.datalake.options.DataLakePathDeleteOptions;
import com.azure.storage.file.datalake.options.PathRemoveAccessControlRecursiveOptions;
import com.azure.storage.file.datalake.options.PathSetAccessControlRecursiveOptions;
import com.azure.storage.file.datalake.options.PathUpdateAccessControlRecursiveOptions;
import com.azure.storage.file.datalake.sas.DataLakeServiceSasSignatureValues;
import reactor.core.publisher.Mono;

import java.nio.charset.StandardCharsets;
import java.time.OffsetDateTime;
import java.util.Base64;
import java.util.List;
import java.util.Map;
import java.util.Objects;
import java.util.concurrent.atomic.AtomicInteger;
import java.util.function.Consumer;
import java.util.stream.Collectors;

import static com.azure.core.util.FluxUtil.monoError;
import static com.azure.core.util.FluxUtil.withContext;
import static com.azure.core.util.tracing.Tracer.AZ_TRACING_NAMESPACE_KEY;
import static com.azure.storage.common.Utility.STORAGE_TRACING_NAMESPACE_VALUE;

/**
 * This class provides a client that contains all operations that apply to any path object.
 */
@ServiceClient(builder = DataLakePathClientBuilder.class, isAsync = true)
public class DataLakePathAsyncClient {

    private static final ClientLogger LOGGER = new ClientLogger(DataLakePathAsyncClient.class);

    final AzureDataLakeStorageRestAPIImpl dataLakeStorage;
    final AzureDataLakeStorageRestAPIImpl fileSystemDataLakeStorage;
    /**
     * This {@link AzureDataLakeStorageRestAPIImpl} is pointing to blob endpoint instead of dfs
     * in order to expose APIs that are on blob endpoint but are only functional for HNS enabled accounts.
     */
    final AzureDataLakeStorageRestAPIImpl blobDataLakeStorage;
    private final String accountName;
    private final String fileSystemName;
    final String pathName;
    private final DataLakeServiceVersion serviceVersion;
    private final CpkInfo customerProvidedKey;

    final PathResourceType pathResourceType;

    final BlockBlobAsyncClient blockBlobAsyncClient;

    private final AzureSasCredential sasToken;

    /**
     * Package-private constructor for use by {@link DataLakePathClientBuilder}.
     *
     * @param pipeline The pipeline used to send and receive service requests.
     * @param url The endpoint where to send service requests.
     * @param serviceVersion The version of the service to receive requests.
     * @param accountName The storage account name.
     * @param fileSystemName The file system name.
     * @param pathName The path name.
     * @param blockBlobAsyncClient The underlying {@link BlobContainerAsyncClient}
     */
    DataLakePathAsyncClient(HttpPipeline pipeline, String url, DataLakeServiceVersion serviceVersion,
        String accountName, String fileSystemName, String pathName, PathResourceType pathResourceType,
        BlockBlobAsyncClient blockBlobAsyncClient, AzureSasCredential sasToken,
        CpkInfo customerProvidedKey) {
        this.accountName = accountName;
        this.fileSystemName = fileSystemName;
        this.pathName = Utility.urlDecode(pathName);
        this.pathResourceType = pathResourceType;
        this.blockBlobAsyncClient = blockBlobAsyncClient;
        this.sasToken = sasToken;
        this.dataLakeStorage = new AzureDataLakeStorageRestAPIImplBuilder()
            .pipeline(pipeline)
            .url(url)
            .fileSystem(fileSystemName)
            .path(this.pathName)
            .version(serviceVersion.getVersion())
            .buildClient();
        this.serviceVersion = serviceVersion;

        String blobUrl = DataLakeImplUtils.endpointToDesiredEndpoint(url, "blob", "dfs");
        this.blobDataLakeStorage = new AzureDataLakeStorageRestAPIImplBuilder()
            .pipeline(pipeline)
            .url(blobUrl)
            .fileSystem(fileSystemName)
            .path(this.pathName)
            .version(serviceVersion.getVersion())
            .buildClient();

        this.fileSystemDataLakeStorage = new AzureDataLakeStorageRestAPIImplBuilder()
            .pipeline(pipeline)
            .url(url)
            .fileSystem(fileSystemName)
            .version(serviceVersion.getVersion())
            .buildClient();

        this.customerProvidedKey = customerProvidedKey;
    }

    /**
     * Converts the metadata into a string of format "key1=value1, key2=value2" and Base64 encodes the values.
     *
     * @param metadata The metadata.
     *
     * @return The metadata represented as a String.
     */
    static String buildMetadataString(Map<String, String> metadata) {
        if (!CoreUtils.isNullOrEmpty(metadata)) {
            StringBuilder sb = new StringBuilder();
            for (final Map.Entry<String, String> entry : metadata.entrySet()) {
                if (Objects.isNull(entry.getKey()) || entry.getKey().isEmpty()) {
                    throw new IllegalArgumentException("The key for one of the metadata key-value pairs is null, "
                        + "empty, or whitespace.");
                } else if (Objects.isNull(entry.getValue()) || entry.getValue().isEmpty()) {
                    throw new IllegalArgumentException("The value for one of the metadata key-value pairs is null, "
                        + "empty, or whitespace.");
                }

                /*
                The service has an internal base64 decode when metadata is copied from ADLS to Storage, so getMetadata
                will work as normal. Doing this encoding for the customers preserves the existing behavior of
                metadata.
                 */
                sb.append(entry.getKey()).append('=')
                    .append(new String(Base64.getEncoder().encode(entry.getValue().getBytes(StandardCharsets.UTF_8)),
                        StandardCharsets.UTF_8)).append(',');
            }
            sb.deleteCharAt(sb.length() - 1); // Remove the extraneous "," after the last element.
            return sb.toString();
        } else {
            return null;
        }
    }

    /**
     * Gets the URL of the storage account.
     *
     * @return the URL.
     */
    String getAccountUrl() {
        return dataLakeStorage.getUrl();
    }

    /**
     * Gets the URL of the object represented by this client on the Data Lake service.
     *
     * @return the URL.
     */
    String getPathUrl() {
        return dataLakeStorage.getUrl() + "/" + fileSystemName + "/" + Utility.urlEncode(pathName);
    }

    /**
     * Gets the associated account name.
     *
     * @return Account name associated with this storage resource.
     */
    public String getAccountName() {
        return accountName;
    }

    /**
     * Gets the name of the File System in which this object lives.
     *
     * @return The name of the File System.
     */
    public String getFileSystemName() {
        return fileSystemName;
    }

    /**
     * Gets the full path of this object.
     *
     * @return The path of the object.
     */
    String getObjectPath() {
        return pathName;
    }

    /**
     * Gets the name of this object, not including its full path.
     *
     * @return The name of the object.
     */
    String getObjectName() {
        // Split on / in the path
        String[] pathParts = getObjectPath().split("/");
        // Return last part of path
        return pathParts[pathParts.length - 1];
    }

    /**
     * Gets the {@link HttpPipeline} powering this client.
     *
     * @return The pipeline.
     */
    public HttpPipeline getHttpPipeline() {
        return dataLakeStorage.getHttpPipeline();
    }

    /**
     * Gets the service version the client is using.
     *
     * @return the service version the client is using.
     */
    public DataLakeServiceVersion getServiceVersion() {
        return serviceVersion;
    }

    AzureSasCredential getSasToken() {
        return this.sasToken;
    }

    /**
     * Gets the {@link CpkInfo} used to encrypt this path's content on the server.
     *
     * @return the customer provided key used for encryption.
     */
    public CustomerProvidedKey getCustomerProvidedKey() {
        return new CustomerProvidedKey(customerProvidedKey.getEncryptionKey());
    }

    CpkInfo getCpkInfo() {
        return this.customerProvidedKey;
    }

    /**
     * Creates a new {@link DataLakePathAsyncClient} with the specified {@code customerProvidedKey}.
     *
     * @param customerProvidedKey the {@link CustomerProvidedKey} for the path,
     * pass {@code null} to use no customer provided key.
     * @return a {@link DataLakePathAsyncClient} with the specified {@code customerProvidedKey}.
     */
    public DataLakePathAsyncClient getCustomerProvidedKeyAsyncClient(CustomerProvidedKey customerProvidedKey) {
        CpkInfo finalCustomerProvidedKey = null;
        if (customerProvidedKey != null) {
            finalCustomerProvidedKey = new CpkInfo()
                .setEncryptionKey(customerProvidedKey.getKey())
                .setEncryptionKeySha256(customerProvidedKey.getKeySha256())
                .setEncryptionAlgorithm(customerProvidedKey.getEncryptionAlgorithm());
        }
        return new DataLakePathAsyncClient(getHttpPipeline(), getAccountUrl(), getServiceVersion(), getAccountName(),
            getFileSystemName(), getObjectPath(), this.pathResourceType, this.blockBlobAsyncClient, getSasToken(),
            finalCustomerProvidedKey);
    }

    /**
     * Creates a resource. By default, this method will not overwrite an existing path.
     *
     * <p><strong>Code Samples</strong></p>
     *
     * <!-- src_embed com.azure.storage.file.datalake.DataLakePathAsyncClient.create -->
     * <pre>
     * client.create&#40;&#41;.subscribe&#40;response -&gt;
     *     System.out.printf&#40;&quot;Last Modified Time:%s&quot;, response.getLastModified&#40;&#41;&#41;&#41;;
     * </pre>
     * <!-- end com.azure.storage.file.datalake.DataLakePathAsyncClient.create -->
     *
     * <p>For more information see the
     * <a href="https://docs.microsoft.com/rest/api/storageservices/datalakestoragegen2/path/create">Azure
     * Docs</a></p>
     *
     * @return A reactive response containing information about the created resource.
     */
    @ServiceMethod(returns = ReturnType.SINGLE)
    public Mono<PathInfo> create() {
        return create(false);
    }

    /**
     * Creates a resource.
     *
     * <p><strong>Code Samples</strong></p>
     *
     * <!-- src_embed com.azure.storage.file.datalake.DataLakePathAsyncClient.create#boolean -->
     * <pre>
     * boolean overwrite = true;
     * client.create&#40;overwrite&#41;.subscribe&#40;response -&gt;
     *     System.out.printf&#40;&quot;Last Modified Time:%s&quot;, response.getLastModified&#40;&#41;&#41;&#41;;
     * </pre>
     * <!-- end com.azure.storage.file.datalake.DataLakePathAsyncClient.create#boolean -->
     *
     * <p>For more information see the
     * <a href="https://docs.microsoft.com/rest/api/storageservices/datalakestoragegen2/path/create">Azure
     * Docs</a></p>
     *
     * @param overwrite Whether to overwrite, should data exist on the file.
     *
     * @return A reactive response containing information about the created resource.
     */
    @ServiceMethod(returns = ReturnType.SINGLE)
    public Mono<PathInfo> create(boolean overwrite) {
        DataLakeRequestConditions requestConditions = new DataLakeRequestConditions();
        if (!overwrite) {
            requestConditions.setIfNoneMatch(Constants.HeaderConstants.ETAG_WILDCARD);
        }
        return createWithResponse(null, null, null, null, requestConditions).flatMap(FluxUtil::toMono);
    }

    /**
     * Creates a resource.
     *
     * <p><strong>Code Samples</strong></p>
     *
     * <!-- src_embed com.azure.storage.file.datalake.DataLakePathAsyncClient.createWithResponse#String-String-PathHttpHeaders-Map-DataLakeRequestConditions -->
     * <pre>
     * PathHttpHeaders httpHeaders = new PathHttpHeaders&#40;&#41;
     *     .setContentLanguage&#40;&quot;en-US&quot;&#41;
     *     .setContentType&#40;&quot;binary&quot;&#41;;
     * DataLakeRequestConditions requestConditions = new DataLakeRequestConditions&#40;&#41;
     *     .setLeaseId&#40;leaseId&#41;;
     * String permissions = &quot;permissions&quot;;
     * String umask = &quot;umask&quot;;
     *
     * client.createWithResponse&#40;permissions, umask, httpHeaders, Collections.singletonMap&#40;&quot;metadata&quot;, &quot;value&quot;&#41;,
     *     requestConditions&#41;
     *     .subscribe&#40;response -&gt; System.out.printf&#40;&quot;Last Modified Time:%s&quot;, response.getValue&#40;&#41;.getLastModified&#40;&#41;&#41;&#41;;
     * </pre>
     * <!-- end com.azure.storage.file.datalake.DataLakePathAsyncClient.createWithResponse#String-String-PathHttpHeaders-Map-DataLakeRequestConditions -->
     *
     * <p>For more information see the
     * <a href="https://docs.microsoft.com/rest/api/storageservices/datalakestoragegen2/path/create">Azure
     * Docs</a></p>
     *
     * @param permissions POSIX access permissions for the resource owner, the resource owning group, and others.
     * @param umask Restricts permissions of the resource to be created.
     * @param headers {@link PathHttpHeaders}
     * @param metadata Metadata to associate with the resource. If there is leading or trailing whitespace in any
     * metadata key or value, it must be removed or encoded.
     * @param requestConditions {@link DataLakeRequestConditions}
     * @return A {@link Mono} containing a {@link Response} whose {@link Response#getValue() value} contains a {@link
     * PathItem}.
     */
    @ServiceMethod(returns = ReturnType.SINGLE)
    public Mono<Response<PathInfo>> createWithResponse(String permissions, String umask, PathHttpHeaders headers,
        Map<String, String> metadata, DataLakeRequestConditions requestConditions) {
        try {
            return withContext(context -> createWithResponse(permissions, umask, pathResourceType,
                headers, metadata, requestConditions, context));
        } catch (RuntimeException ex) {
            return monoError(LOGGER, ex);
        }
    }

    Mono<Response<PathInfo>> createWithResponse(String permissions, String umask, PathResourceType resourceType,
        PathHttpHeaders headers, Map<String, String> metadata, DataLakeRequestConditions requestConditions,
        Context context) {
        requestConditions = requestConditions == null ? new DataLakeRequestConditions() : requestConditions;

        LeaseAccessConditions lac = new LeaseAccessConditions().setLeaseId(requestConditions.getLeaseId());
        ModifiedAccessConditions mac = new ModifiedAccessConditions()
            .setIfMatch(requestConditions.getIfMatch())
            .setIfNoneMatch(requestConditions.getIfNoneMatch())
            .setIfModifiedSince(requestConditions.getIfModifiedSince())
            .setIfUnmodifiedSince(requestConditions.getIfUnmodifiedSince());

        context = context == null ? Context.NONE : context;
        return this.dataLakeStorage.getPaths().createWithResponseAsync(null, null, resourceType, null, null, null, null,
<<<<<<< HEAD
            buildMetadataString(metadata), permissions, umask, headers, lac, mac, null, customerProvidedKey,
=======
            buildMetadataString(metadata), permissions, umask, headers, lac, mac, null, null,
>>>>>>> d83759e6
            context.addData(AZ_TRACING_NAMESPACE_KEY, STORAGE_TRACING_NAMESPACE_VALUE))
            .map(response -> new SimpleResponse<>(response, new PathInfo(response.getDeserializedHeaders().getETag(),
                response.getDeserializedHeaders().getLastModified(),
                response.getDeserializedHeaders().isXMsRequestServerEncrypted() != null,
                response.getDeserializedHeaders().getXMsEncryptionKeySha256())));
    }

    /**
     * Creates a resource if it does not exist.
     *
     * <p><strong>Code Samples</strong></p>
     *
     * <!-- src_embed com.azure.storage.file.datalake.DataLakePathAsyncClient.createIfNotExists -->
     * <pre>
     * client.createIfNotExists&#40;&#41;.subscribe&#40;response -&gt;
     *     System.out.printf&#40;&quot;Created at %s%n&quot;, response.getLastModified&#40;&#41;&#41;&#41;;
     * </pre>
     * <!-- end com.azure.storage.file.datalake.DataLakePathAsyncClient.createIfNotExists -->
     *
     * <p>For more information see the
     * <a href="https://docs.microsoft.com/rest/api/storageservices/datalakestoragegen2/path/create">Azure
     * Docs</a></p>
     *
     * @return A reactive response signaling completion. {@link PathInfo} contains information about the created resource.
     */
    @ServiceMethod(returns = ReturnType.SINGLE)
    public Mono<PathInfo> createIfNotExists() {
        return createIfNotExistsWithResponse(new DataLakePathCreateOptions()).flatMap(FluxUtil::toMono);
    }

    /**
     * Creates a resource if it does not exist.
     *
     * <p><strong>Code Samples</strong></p>
     *
     * <!-- src_embed com.azure.storage.file.datalake.DataLakePathAsyncClient.createIfNotExistsWithResponse#DataLakePathCreateOptions -->
     * <pre>
     * PathHttpHeaders headers = new PathHttpHeaders&#40;&#41;
     *     .setContentLanguage&#40;&quot;en-US&quot;&#41;
     *     .setContentType&#40;&quot;binary&quot;&#41;;
     * String permissions = &quot;permissions&quot;;
     * String umask = &quot;umask&quot;;
     * Map&lt;String, String&gt; metadata = Collections.singletonMap&#40;&quot;metadata&quot;, &quot;value&quot;&#41;;
     * DataLakePathCreateOptions options = new DataLakePathCreateOptions&#40;&#41;.setPathHttpHeaders&#40;headers&#41;
     *     .setPermissions&#40;permissions&#41;.setUmask&#40;umask&#41;.setMetadata&#40;metadata&#41;;
     *
     * client.createIfNotExistsWithResponse&#40;options&#41;.subscribe&#40;response -&gt; &#123;
     *     if &#40;response.getStatusCode&#40;&#41; == 409&#41; &#123;
     *         System.out.println&#40;&quot;Already exists.&quot;&#41;;
     *     &#125; else &#123;
     *         System.out.println&#40;&quot;successfully created.&quot;&#41;;
     *     &#125;
     * &#125;&#41;;
     * </pre>
     * <!-- end com.azure.storage.file.datalake.DataLakePathAsyncClient.createIfNotExistsWithResponse#DataLakePathCreateOptions -->
     *
     * <p>For more information see the
     * <a href="https://docs.microsoft.com/rest/api/storageservices/datalakestoragegen2/path/create">Azure
     * Docs</a></p>
     *
     * @param options {@link DataLakePathCreateOptions}
     * @return A {@link Mono} containing {@link Response} signaling completion, whose {@link Response#getValue() value}
     * contains a {@link PathInfo} containing information about the resource. If {@link Response}'s status code is
     * 201, a new resource was successfully created. If status code is 409, a resource already existed at this location.
     */
    @ServiceMethod(returns = ReturnType.SINGLE)
    public Mono<Response<PathInfo>> createIfNotExistsWithResponse(DataLakePathCreateOptions options) {
        try {
            return withContext(context -> createIfNotExistsWithResponse(options, context));
        } catch (RuntimeException ex) {
            return monoError(LOGGER, ex);
        }
    }

    Mono<Response<PathInfo>> createIfNotExistsWithResponse(DataLakePathCreateOptions options, Context context) {
        try {
            options = options == null ? new DataLakePathCreateOptions() : options;
            options.setRequestConditions(new DataLakeRequestConditions()
                .setIfNoneMatch(Constants.HeaderConstants.ETAG_WILDCARD));
            return createWithResponse(options.getPermissions(), options.getUmask(), pathResourceType,
                options.getPathHttpHeaders(), options.getMetadata(), options.getRequestConditions(), context)
                .onErrorResume(t -> t instanceof DataLakeStorageException
                        && ((DataLakeStorageException) t).getStatusCode() == 409,
                    t -> {
                        HttpResponse response = ((DataLakeStorageException) t).getResponse();
                        return Mono.just(new SimpleResponse<>(response.getRequest(), response.getStatusCode(),
                            response.getHeaders(), null));
                    });
        } catch (RuntimeException ex) {
            return monoError(LOGGER, ex);
        }
    }

    /**
     * Package-private delete method for use by {@link DataLakeFileAsyncClient} and {@link DataLakeDirectoryAsyncClient}
     *
     * @param recursive Whether to delete all paths beneath the directory.
     * @param requestConditions {@link DataLakeRequestConditions}
     * @param context Additional context that is passed through the Http pipeline during the service call.
     * @return A {@link Mono} containing status code and HTTP headers
     */
    Mono<Response<Void>> deleteWithResponse(Boolean recursive, DataLakeRequestConditions requestConditions,
        Context context) {
        requestConditions = requestConditions == null ? new DataLakeRequestConditions() : requestConditions;

        LeaseAccessConditions lac = new LeaseAccessConditions().setLeaseId(requestConditions.getLeaseId());
        ModifiedAccessConditions mac = new ModifiedAccessConditions()
            .setIfMatch(requestConditions.getIfMatch())
            .setIfNoneMatch(requestConditions.getIfNoneMatch())
            .setIfModifiedSince(requestConditions.getIfModifiedSince())
            .setIfUnmodifiedSince(requestConditions.getIfUnmodifiedSince());

        context = context == null ? Context.NONE : context;
        return this.dataLakeStorage.getPaths().deleteWithResponseAsync(null, null, recursive, null, lac, mac,
            context.addData(AZ_TRACING_NAMESPACE_KEY, STORAGE_TRACING_NAMESPACE_VALUE))
            .map(response -> new SimpleResponse<>(response, null));
    }

    /**
     * Deletes paths under the resource if it exists.
     *
     * <p><strong>Code Samples</strong></p>
     *
     * <!-- src_embed com.azure.storage.file.datalake.DataLakePathAsyncClient.deleteIfExists -->
     * <pre>
     * client.deleteIfExists&#40;&#41;.subscribe&#40;
     *     response -&gt; System.out.printf&#40;&quot;Delete completed%n&quot;&#41;,
     *     error -&gt; System.out.printf&#40;&quot;Delete failed: %s%n&quot;, error&#41;&#41;;
     * </pre>
     * <!-- end com.azure.storage.file.datalake.DataLakePathAsyncClient.deleteIfExists -->
     *
     * <p>For more information see the
     * <a href="https://docs.microsoft.com/rest/api/storageservices/datalakestoragegen2/path/create">Azure
     * Docs</a></p>
     *
     * @return a reactive response signaling completion. {@code true} indicates that the resource under the path was
     * successfully deleted, {@code false} indicates the resource did not exist.
     */
    @ServiceMethod(returns = ReturnType.SINGLE)
    public Mono<Boolean> deleteIfExists() {
        return deleteIfExistsWithResponse(new DataLakePathDeleteOptions()).map(response ->
            response.getStatusCode() != 404);
    }

    /**
     * Deletes all paths under the specified resource if exists.
     *
     * <p><strong>Code Samples</strong></p>
     *
     * <!-- src_embed com.azure.storage.file.datalake.DataLakePathAsyncClient.deleteIfExistsWithResponse#DataLakePathDeleteOptions -->
     * <pre>
     * DataLakeRequestConditions requestConditions = new DataLakeRequestConditions&#40;&#41;
     *     .setLeaseId&#40;leaseId&#41;;
     *
     * DataLakePathDeleteOptions options = new DataLakePathDeleteOptions&#40;&#41;.setIsRecursive&#40;false&#41;
     *     .setRequestConditions&#40;requestConditions&#41;;
     *
     * client.deleteIfExistsWithResponse&#40;options&#41;.subscribe&#40;response -&gt; &#123;
     *             if &#40;response.getStatusCode&#40;&#41; == 404&#41; &#123;
     *                 System.out.println&#40;&quot;Does not exist.&quot;&#41;;
     *             &#125; else &#123;
     *                 System.out.println&#40;&quot;successfully deleted.&quot;&#41;;
     *             &#125;
     *         &#125;&#41;;
     * </pre>
     * <!-- end com.azure.storage.file.datalake.DataLakePathAsyncClient.deleteIfExistsWithResponse#DataLakePathDeleteOptions -->
     *
     * <p>For more information see the
     * <a href="https://docs.microsoft.com/rest/api/storageservices/datalakestoragegen2/path/delete">Azure
     * Docs</a></p>
     *
     * @param options {@link DataLakePathDeleteOptions}
     *
     * @return A reactive response signaling completion. If {@link Response}'s status code is 200, the resource was
     * successfully deleted. If status code is 404, the resource does not exist.
     */
    @ServiceMethod(returns = ReturnType.SINGLE)
    public Mono<Response<Void>> deleteIfExistsWithResponse(DataLakePathDeleteOptions options) {
        try {
            return withContext(context -> deleteIfExistsWithResponse(options, context));
        } catch (RuntimeException ex) {
            return monoError(LOGGER, ex);
        }
    }

    Mono<Response<Void>> deleteIfExistsWithResponse(DataLakePathDeleteOptions options, Context context) {
        try {
            options = options == null ? new DataLakePathDeleteOptions() : options;
            return deleteWithResponse(options.getIsRecursive(), options.getRequestConditions(), context)
                .onErrorResume(t -> t instanceof DataLakeStorageException
                        && ((DataLakeStorageException) t).getStatusCode() == 404,
                    t -> {
                        HttpResponse response = ((DataLakeStorageException) t).getResponse();
                        return Mono.just(new SimpleResponse<>(response.getRequest(), response.getStatusCode(),
                            response.getHeaders(), null));
                    });
        } catch (RuntimeException ex) {
            return monoError(LOGGER, ex);
        }
    }

    /**
     * Changes a resource's metadata. The specified metadata in this method will replace existing metadata. If old
     * values must be preserved, they must be downloaded and included in the call to this method.
     *
     * <p><strong>Code Samples</strong></p>
     *
     * <!-- src_embed com.azure.storage.file.datalake.DataLakePathAsyncClient.setMetadata#Map -->
     * <pre>
     * client.setMetadata&#40;Collections.singletonMap&#40;&quot;metadata&quot;, &quot;value&quot;&#41;&#41;
     *     .subscribe&#40;response -&gt; System.out.println&#40;&quot;Set metadata completed&quot;&#41;&#41;;
     * </pre>
     * <!-- end com.azure.storage.file.datalake.DataLakePathAsyncClient.setMetadata#Map -->
     *
     * <p>For more information, see the
     * <a href="https://docs.microsoft.com/rest/api/storageservices/set-blob-metadata">Azure Docs</a></p>
     *
     * @param metadata Metadata to associate with the resource. If there is leading or trailing whitespace in any
     * metadata key or value, it must be removed or encoded.
     * @return A reactive response signalling completion.
     */
    @ServiceMethod(returns = ReturnType.SINGLE)
    public Mono<Void> setMetadata(Map<String, String> metadata) {
        return setMetadataWithResponse(metadata, null).flatMap(FluxUtil::toMono);
    }

    /**
     * Changes a resource's metadata. The specified metadata in this method will replace existing metadata. If old
     * values must be preserved, they must be downloaded and included in the call to this method.
     *
     * <p><strong>Code Samples</strong></p>
     *
     * <!-- src_embed com.azure.storage.file.datalake.DataLakePathAsyncClient.setMetadata#Map-DataLakeRequestConditions -->
     * <pre>
     * DataLakeRequestConditions requestConditions = new DataLakeRequestConditions&#40;&#41;.setLeaseId&#40;leaseId&#41;;
     *
     * client.setMetadataWithResponse&#40;Collections.singletonMap&#40;&quot;metadata&quot;, &quot;value&quot;&#41;, requestConditions&#41;
     *     .subscribe&#40;response -&gt; System.out.printf&#40;&quot;Set metadata completed with status %d%n&quot;,
     *         response.getStatusCode&#40;&#41;&#41;&#41;;
     * </pre>
     * <!-- end com.azure.storage.file.datalake.DataLakePathAsyncClient.setMetadata#Map-DataLakeRequestConditions -->
     *
     * <p>For more information, see the
     * <a href="https://docs.microsoft.com/rest/api/storageservices/set-blob-metadata">Azure Docs</a></p>
     *
     * @param metadata Metadata to associate with the resource. If there is leading or trailing whitespace in any
     * metadata key or value, it must be removed or encoded.
     * @param requestConditions {@link DataLakeRequestConditions}
     * @return A reactive response signalling completion.
     */
    @ServiceMethod(returns = ReturnType.SINGLE)
    public Mono<Response<Void>> setMetadataWithResponse(Map<String, String> metadata,
        DataLakeRequestConditions requestConditions) {
        return this.blockBlobAsyncClient.setMetadataWithResponse(metadata,
            Transforms.toBlobRequestConditions(requestConditions))
            .onErrorMap(DataLakeImplUtils::transformBlobStorageException);
    }

    /**
     * Changes a resource's HTTP header properties. If only one HTTP header is updated, the others will all be erased.
     * In order to preserve existing values, they must be passed alongside the header being changed.
     *
     * <p><strong>Code Samples</strong></p>
     *
     * <!-- src_embed com.azure.storage.file.datalake.DataLakePathAsyncClient.setHttpHeaders#PathHttpHeaders -->
     * <pre>
     * client.setHttpHeaders&#40;new PathHttpHeaders&#40;&#41;
     *     .setContentLanguage&#40;&quot;en-US&quot;&#41;
     *     .setContentType&#40;&quot;binary&quot;&#41;&#41;;
     * </pre>
     * <!-- end com.azure.storage.file.datalake.DataLakePathAsyncClient.setHttpHeaders#PathHttpHeaders -->
     *
     * <p>For more information, see the
     * <a href="https://docs.microsoft.com/rest/api/storageservices/set-blob-properties">Azure Docs</a></p>
     *
     * @param headers {@link PathHttpHeaders}
     * @return A reactive response signalling completion.
     */
    @ServiceMethod(returns = ReturnType.SINGLE)
    public Mono<Void> setHttpHeaders(PathHttpHeaders headers) {
        return setHttpHeadersWithResponse(headers, null).flatMap(FluxUtil::toMono);
    }

    /**
     * Changes a resource's HTTP header properties. If only one HTTP header is updated, the others will all be erased.
     * In order to preserve existing values, they must be passed alongside the header being changed.
     *
     * <p><strong>Code Samples</strong></p>
     *
     * <!-- src_embed com.azure.storage.file.datalake.DataLakePathAsyncClient.setHttpHeadersWithResponse#PathHttpHeaders-DataLakeRequestConditions -->
     * <pre>
     * DataLakeRequestConditions requestConditions = new DataLakeRequestConditions&#40;&#41;.setLeaseId&#40;leaseId&#41;;
     *
     * client.setHttpHeadersWithResponse&#40;new PathHttpHeaders&#40;&#41;
     *     .setContentLanguage&#40;&quot;en-US&quot;&#41;
     *     .setContentType&#40;&quot;binary&quot;&#41;, requestConditions&#41;.subscribe&#40;response -&gt;
     *     System.out.printf&#40;&quot;Set HTTP headers completed with status %d%n&quot;, response.getStatusCode&#40;&#41;&#41;&#41;;
     * </pre>
     * <!-- end com.azure.storage.file.datalake.DataLakePathAsyncClient.setHttpHeadersWithResponse#PathHttpHeaders-DataLakeRequestConditions -->
     *
     * <p>For more information, see the
     * <a href="https://docs.microsoft.com/rest/api/storageservices/set-blob-properties">Azure Docs</a></p>
     *
     * @param headers {@link PathHttpHeaders}
     * @param requestConditions {@link DataLakeRequestConditions}
     * @return A reactive response signalling completion.
     */
    @ServiceMethod(returns = ReturnType.SINGLE)
    public Mono<Response<Void>> setHttpHeadersWithResponse(PathHttpHeaders headers,
        DataLakeRequestConditions requestConditions) {
        return this.blockBlobAsyncClient.setHttpHeadersWithResponse(Transforms.toBlobHttpHeaders(headers),
                Transforms.toBlobRequestConditions(requestConditions))
            .onErrorMap(DataLakeImplUtils::transformBlobStorageException);
    }

    /**
     * Returns the resource's metadata and properties.
     *
     * <p><strong>Code Samples</strong></p>
     *
     * <!-- src_embed com.azure.storage.file.datalake.DataLakePathAsyncClient.getProperties -->
     * <pre>
     * client.getProperties&#40;&#41;.subscribe&#40;response -&gt;
     *     System.out.printf&#40;&quot;Creation Time: %s, Size: %d%n&quot;, response.getCreationTime&#40;&#41;, response.getFileSize&#40;&#41;&#41;&#41;;
     * </pre>
     * <!-- end com.azure.storage.file.datalake.DataLakePathAsyncClient.getProperties -->
     *
     * <p>For more information, see the
     * <a href="https://docs.microsoft.com/rest/api/storageservices/get-blob-properties">Azure Docs</a></p>
     *
     * @return A reactive response containing the resource's properties and metadata.
     */
    @ServiceMethod(returns = ReturnType.SINGLE)
    public Mono<PathProperties> getProperties() {
        return getPropertiesWithResponse(null).flatMap(FluxUtil::toMono);
    }

    /**
     * Returns the resource's metadata and properties.
     *
     * <p><strong>Code Samples</strong></p>
     *
     * <!-- src_embed com.azure.storage.file.datalake.DataLakePathAsyncClient.getPropertiesWithResponse#DataLakeRequestConditions -->
     * <pre>
     * DataLakeRequestConditions requestConditions = new DataLakeRequestConditions&#40;&#41;.setLeaseId&#40;leaseId&#41;;
     *
     * client.getPropertiesWithResponse&#40;requestConditions&#41;.subscribe&#40;
     *     response -&gt; System.out.printf&#40;&quot;Creation Time: %s, Size: %d%n&quot;, response.getValue&#40;&#41;.getCreationTime&#40;&#41;,
     *         response.getValue&#40;&#41;.getFileSize&#40;&#41;&#41;&#41;;
     * </pre>
     * <!-- end com.azure.storage.file.datalake.DataLakePathAsyncClient.getPropertiesWithResponse#DataLakeRequestConditions -->
     *
     * <p>For more information, see the
     * <a href="https://docs.microsoft.com/rest/api/storageservices/get-blob-properties">Azure Docs</a></p>
     *
     * @param requestConditions {@link DataLakeRequestConditions}
     * @return A reactive response containing the resource's properties and metadata.
     */
    @ServiceMethod(returns = ReturnType.SINGLE)
    public Mono<Response<PathProperties>> getPropertiesWithResponse(DataLakeRequestConditions requestConditions) {
        return blockBlobAsyncClient.getPropertiesWithResponse(Transforms.toBlobRequestConditions(requestConditions))
            .onErrorMap(DataLakeImplUtils::transformBlobStorageException)
            .map(response -> new SimpleResponse<>(response, Transforms.toPathProperties(response.getValue())));
    }

    /**
     * Determines if the path this client represents exists in the cloud.
     * <p>Note that this method does not guarantee that the path type (file/directory) matches expectations.</p>
     * <p>For example, a DataLakeFileClient representing a path to a datalake directory will return true, and vice
     * versa.</p>
     *
     * <p><strong>Code Samples</strong></p>
     *
     * <!-- src_embed com.azure.storage.file.datalake.DataLakePathAsyncClient.exists -->
     * <pre>
     * client.exists&#40;&#41;.subscribe&#40;response -&gt; System.out.printf&#40;&quot;Exists? %b%n&quot;, response&#41;&#41;;
     * </pre>
     * <!-- end com.azure.storage.file.datalake.DataLakePathAsyncClient.exists -->
     *
     * @return true if the path exists, false if it doesn't
     */
    @ServiceMethod(returns = ReturnType.SINGLE)
    public Mono<Boolean> exists() {
        return existsWithResponse().flatMap(FluxUtil::toMono);
    }

    /**
     * Determines if the path this client represents exists in the cloud.
     * <p>Note that this method does not guarantee that the path type (file/directory) matches expectations.</p>
     * <p>For example, a DataLakeFileClient representing a path to a datalake directory will return true, and vice
     * versa.</p>
     *
     * <p><strong>Code Samples</strong></p>
     *
     * <!-- src_embed com.azure.storage.file.datalake.DataLakePathAsyncClient.existsWithResponse -->
     * <pre>
     * client.existsWithResponse&#40;&#41;.subscribe&#40;response -&gt; System.out.printf&#40;&quot;Exists? %b%n&quot;, response.getValue&#40;&#41;&#41;&#41;;
     * </pre>
     * <!-- end com.azure.storage.file.datalake.DataLakePathAsyncClient.existsWithResponse -->
     *
     * @return true if the path exists, false if it doesn't
     */
    @ServiceMethod(returns = ReturnType.SINGLE)
    public Mono<Response<Boolean>> existsWithResponse() {
        return blockBlobAsyncClient.existsWithResponse().onErrorMap(DataLakeImplUtils::transformBlobStorageException);
    }

    /**
     * Changes the access control list, group and/or owner for a resource.
     *
     * <p><strong>Code Samples</strong></p>
     *
     * <!-- src_embed com.azure.storage.file.datalake.DataLakePathAsyncClient.setAccessControlList#List-String-String -->
     * <pre>
     * PathAccessControlEntry pathAccessControlEntry = new PathAccessControlEntry&#40;&#41;
     *     .setEntityId&#40;&quot;entityId&quot;&#41;
     *     .setPermissions&#40;new RolePermissions&#40;&#41;.setReadPermission&#40;true&#41;&#41;;
     * List&lt;PathAccessControlEntry&gt; pathAccessControlEntries = new ArrayList&lt;&gt;&#40;&#41;;
     * pathAccessControlEntries.add&#40;pathAccessControlEntry&#41;;
     * String group = &quot;group&quot;;
     * String owner = &quot;owner&quot;;
     *
     * client.setAccessControlList&#40;pathAccessControlEntries, group, owner&#41;.subscribe&#40;
     *     response -&gt; System.out.printf&#40;&quot;Last Modified Time: %s&quot;, response.getLastModified&#40;&#41;&#41;&#41;;
     * </pre>
     * <!-- end com.azure.storage.file.datalake.DataLakePathAsyncClient.setAccessControlList#List-String-String -->
     *
     * <p>For more information, see the
     * <a href="https://docs.microsoft.com/rest/api/storageservices/datalakestoragegen2/path/update">Azure Docs</a></p>
     *
     * @param accessControlList A list of {@link PathAccessControlEntry} objects.
     * @param group The group of the resource.
     * @param owner The owner of the resource.
     * @return A reactive response containing the resource info.
     */
    @ServiceMethod(returns = ReturnType.SINGLE)
    public Mono<PathInfo> setAccessControlList(List<PathAccessControlEntry> accessControlList, String group,
        String owner) {
        return setAccessControlListWithResponse(accessControlList, group, owner, null).flatMap(FluxUtil::toMono);
    }

    /**
     * Changes the access control list, group and/or owner for a resource.
     *
     * <p><strong>Code Samples</strong></p>
     *
     * <!-- src_embed com.azure.storage.file.datalake.DataLakePathAsyncClient.setAccessControlListWithResponse#List-String-String-DataLakeRequestConditions -->
     * <pre>
     * DataLakeRequestConditions requestConditions = new DataLakeRequestConditions&#40;&#41;.setLeaseId&#40;leaseId&#41;;
     * PathAccessControlEntry pathAccessControlEntry = new PathAccessControlEntry&#40;&#41;
     *     .setEntityId&#40;&quot;entityId&quot;&#41;
     *     .setPermissions&#40;new RolePermissions&#40;&#41;.setReadPermission&#40;true&#41;&#41;;
     * List&lt;PathAccessControlEntry&gt; pathAccessControlEntries = new ArrayList&lt;&gt;&#40;&#41;;
     * pathAccessControlEntries.add&#40;pathAccessControlEntry&#41;;
     * String group = &quot;group&quot;;
     * String owner = &quot;owner&quot;;
     *
     * client.setAccessControlListWithResponse&#40;pathAccessControlEntries, group, owner, requestConditions&#41;.subscribe&#40;
     *     response -&gt; System.out.printf&#40;&quot;Last Modified Time: %s&quot;, response.getValue&#40;&#41;.getLastModified&#40;&#41;&#41;&#41;;
     * </pre>
     * <!-- end com.azure.storage.file.datalake.DataLakePathAsyncClient.setAccessControlListWithResponse#List-String-String-DataLakeRequestConditions -->
     *
     * <p>For more information, see the
     * <a href="https://docs.microsoft.com/rest/api/storageservices/datalakestoragegen2/path/update">Azure Docs</a></p>
     *
     * @param accessControlList A list of {@link PathAccessControlEntry} objects.
     * @param group The group of the resource.
     * @param owner The owner of the resource.
     * @param requestConditions {@link DataLakeRequestConditions}
     * @return A reactive response containing the resource info.
     */
    @ServiceMethod(returns = ReturnType.SINGLE)
    public Mono<Response<PathInfo>> setAccessControlListWithResponse(List<PathAccessControlEntry> accessControlList,
        String group, String owner, DataLakeRequestConditions requestConditions) {
        try {
            return withContext(context -> setAccessControlWithResponse(accessControlList,
                null, group, owner, requestConditions, context));
        } catch (RuntimeException ex) {
            return monoError(LOGGER, ex);
        }
    }

    /**
     * Changes the permissions, group and/or owner for a resource.
     *
     * <p><strong>Code Samples</strong></p>
     *
     * <!-- src_embed com.azure.storage.file.datalake.DataLakePathAsyncClient.setPermissions#PathPermissions-String-String -->
     * <pre>
     * PathPermissions permissions = new PathPermissions&#40;&#41;
     *     .setGroup&#40;new RolePermissions&#40;&#41;.setExecutePermission&#40;true&#41;.setReadPermission&#40;true&#41;&#41;
     *     .setOwner&#40;new RolePermissions&#40;&#41;.setExecutePermission&#40;true&#41;.setReadPermission&#40;true&#41;.setWritePermission&#40;true&#41;&#41;
     *     .setOther&#40;new RolePermissions&#40;&#41;.setReadPermission&#40;true&#41;&#41;;
     * String group = &quot;group&quot;;
     * String owner = &quot;owner&quot;;
     *
     * client.setPermissions&#40;permissions, group, owner&#41;.subscribe&#40;
     *     response -&gt; System.out.printf&#40;&quot;Last Modified Time: %s&quot;, response.getLastModified&#40;&#41;&#41;&#41;;
     * </pre>
     * <!-- end com.azure.storage.file.datalake.DataLakePathAsyncClient.setPermissions#PathPermissions-String-String -->
     *
     * <p>For more information, see the
     * <a href="https://docs.microsoft.com/rest/api/storageservices/datalakestoragegen2/path/update">Azure Docs</a></p>
     *
     * @param permissions {@link PathPermissions}
     * @param group The group of the resource.
     * @param owner The owner of the resource.
     * @return A reactive response containing the resource info.
     */
    @ServiceMethod(returns = ReturnType.SINGLE)
    public Mono<PathInfo> setPermissions(PathPermissions permissions, String group, String owner) {
        return setPermissionsWithResponse(permissions, group, owner, null).flatMap(FluxUtil::toMono);
    }

    /**
     * Changes the permissions, group and/or owner for a resource.
     *
     * <p><strong>Code Samples</strong></p>
     *
     * <!-- src_embed com.azure.storage.file.datalake.DataLakePathAsyncClient.setPermissionsWithResponse#PathPermissions-String-String-DataLakeRequestConditions -->
     * <pre>
     * DataLakeRequestConditions requestConditions = new DataLakeRequestConditions&#40;&#41;.setLeaseId&#40;leaseId&#41;;
     * PathPermissions permissions = new PathPermissions&#40;&#41;
     *     .setGroup&#40;new RolePermissions&#40;&#41;.setExecutePermission&#40;true&#41;.setReadPermission&#40;true&#41;&#41;
     *     .setOwner&#40;new RolePermissions&#40;&#41;.setExecutePermission&#40;true&#41;.setReadPermission&#40;true&#41;.setWritePermission&#40;true&#41;&#41;
     *     .setOther&#40;new RolePermissions&#40;&#41;.setReadPermission&#40;true&#41;&#41;;
     * String group = &quot;group&quot;;
     * String owner = &quot;owner&quot;;
     *
     * client.setPermissionsWithResponse&#40;permissions, group, owner, requestConditions&#41;.subscribe&#40;
     *     response -&gt; System.out.printf&#40;&quot;Last Modified Time: %s&quot;, response.getValue&#40;&#41;.getLastModified&#40;&#41;&#41;&#41;;
     * </pre>
     * <!-- end com.azure.storage.file.datalake.DataLakePathAsyncClient.setPermissionsWithResponse#PathPermissions-String-String-DataLakeRequestConditions -->
     *
     * <p>For more information, see the
     * <a href="https://docs.microsoft.com/rest/api/storageservices/datalakestoragegen2/path/update">Azure Docs</a></p>
     *
     * @param permissions {@link PathPermissions}
     * @param group The group of the resource.
     * @param owner The owner of the resource.
     * @param requestConditions {@link DataLakeRequestConditions}
     * @return A reactive response containing the resource info.
     */
    @ServiceMethod(returns = ReturnType.SINGLE)
    public Mono<Response<PathInfo>> setPermissionsWithResponse(PathPermissions permissions, String group, String owner,
        DataLakeRequestConditions requestConditions) {
        try {
            return withContext(context -> setAccessControlWithResponse(null, permissions, group, owner,
                requestConditions, context));
        } catch (RuntimeException ex) {
            return monoError(LOGGER, ex);
        }
    }

    Mono<Response<PathInfo>> setAccessControlWithResponse(List<PathAccessControlEntry> accessControlList,
        PathPermissions permissions, String group, String owner, DataLakeRequestConditions requestConditions,
        Context context) {

        requestConditions = requestConditions == null ? new DataLakeRequestConditions() : requestConditions;

        LeaseAccessConditions lac = new LeaseAccessConditions().setLeaseId(requestConditions.getLeaseId());
        ModifiedAccessConditions mac = new ModifiedAccessConditions()
            .setIfMatch(requestConditions.getIfMatch())
            .setIfNoneMatch(requestConditions.getIfNoneMatch())
            .setIfModifiedSince(requestConditions.getIfModifiedSince())
            .setIfUnmodifiedSince(requestConditions.getIfUnmodifiedSince());

        String permissionsString = permissions == null ? null : permissions.toString();
        String accessControlListString =
            accessControlList == null
            ? null
            : PathAccessControlEntry.serializeList(accessControlList);

        context = context == null ? Context.NONE : context;
        return this.dataLakeStorage.getPaths().setAccessControlWithResponseAsync(null, owner, group, permissionsString,
            accessControlListString, null, lac, mac,
            context.addData(AZ_TRACING_NAMESPACE_KEY, STORAGE_TRACING_NAMESPACE_VALUE))
            .map(response -> new SimpleResponse<>(response, new PathInfo(response.getDeserializedHeaders().getETag(),
                response.getDeserializedHeaders().getLastModified())));
    }

    /**
     * Recursively sets the access control on a path and all subpaths.
     *
     * <p><strong>Code Samples</strong></p>
     *
     * <!-- src_embed com.azure.storage.file.datalake.DataLakePathAsyncClient.setAccessControlRecursive#List -->
     * <pre>
     * PathAccessControlEntry pathAccessControlEntry = new PathAccessControlEntry&#40;&#41;
     *     .setEntityId&#40;&quot;entityId&quot;&#41;
     *     .setPermissions&#40;new RolePermissions&#40;&#41;.setReadPermission&#40;true&#41;&#41;;
     * List&lt;PathAccessControlEntry&gt; pathAccessControlEntries = new ArrayList&lt;&gt;&#40;&#41;;
     * pathAccessControlEntries.add&#40;pathAccessControlEntry&#41;;
     *
     * client.setAccessControlRecursive&#40;pathAccessControlEntries&#41;.subscribe&#40;
     *     response -&gt; System.out.printf&#40;&quot;Successful changed file operations: %d&quot;,
     *         response.getCounters&#40;&#41;.getChangedFilesCount&#40;&#41;&#41;&#41;;
     * </pre>
     * <!-- end com.azure.storage.file.datalake.DataLakePathAsyncClient.setAccessControlRecursive#List -->
     *
     * <p>For more information, see the
     * <a href="https://docs.microsoft.com/rest/api/storageservices/datalakestoragegen2/path/update">Azure Docs</a></p>
     *
     * @param accessControlList The POSIX access control list for the file or directory.
     * @return A reactive response containing the result of the operation.
     *
     * @throws DataLakeAclChangeFailedException if a request to storage throws a
     * {@link DataLakeStorageException} or a {@link Exception} to wrap the exception with the continuation token.
     */
    @ServiceMethod(returns = ReturnType.SINGLE)
    public Mono<AccessControlChangeResult> setAccessControlRecursive(List<PathAccessControlEntry> accessControlList) {
        return setAccessControlRecursiveWithResponse(new PathSetAccessControlRecursiveOptions(accessControlList))
            .flatMap(FluxUtil::toMono);
    }

    /**
     * Recursively sets the access control on a path and all subpaths.
     *
     * <p><strong>Code Samples</strong></p>
     *
     * <!-- src_embed com.azure.storage.file.datalake.DataLakePathAsyncClient.setAccessControlRecursiveWithResponse#PathSetAccessControlRecursiveOptions -->
     * <pre>
     * PathAccessControlEntry pathAccessControlEntry = new PathAccessControlEntry&#40;&#41;
     *     .setEntityId&#40;&quot;entityId&quot;&#41;
     *     .setPermissions&#40;new RolePermissions&#40;&#41;.setReadPermission&#40;true&#41;&#41;;
     * List&lt;PathAccessControlEntry&gt; pathAccessControlEntries = new ArrayList&lt;&gt;&#40;&#41;;
     * pathAccessControlEntries.add&#40;pathAccessControlEntry&#41;;
     *
     * Integer batchSize = 2;
     * Integer maxBatches = 10;
     * boolean continueOnFailure = false;
     * String continuationToken = null;
     * Consumer&lt;Response&lt;AccessControlChanges&gt;&gt; progressHandler =
     *     response -&gt; System.out.println&#40;&quot;Received response&quot;&#41;;
     *
     * PathSetAccessControlRecursiveOptions options =
     *     new PathSetAccessControlRecursiveOptions&#40;pathAccessControlEntries&#41;
     *         .setBatchSize&#40;batchSize&#41;
     *         .setMaxBatches&#40;maxBatches&#41;
     *         .setContinueOnFailure&#40;continueOnFailure&#41;
     *         .setContinuationToken&#40;continuationToken&#41;
     *         .setProgressHandler&#40;progressHandler&#41;;
     *
     * client.setAccessControlRecursive&#40;pathAccessControlEntries&#41;.subscribe&#40;
     *     response -&gt; System.out.printf&#40;&quot;Successful changed file operations: %d&quot;,
     *         response.getCounters&#40;&#41;.getChangedFilesCount&#40;&#41;&#41;&#41;;
     * </pre>
     * <!-- end com.azure.storage.file.datalake.DataLakePathAsyncClient.setAccessControlRecursiveWithResponse#PathSetAccessControlRecursiveOptions -->
     *
     * <p>For more information, see the
     * <a href="https://docs.microsoft.com/rest/api/storageservices/datalakestoragegen2/path/update">Azure Docs</a></p>
     *
     * @param options {@link PathSetAccessControlRecursiveOptions}
     * @return A reactive response containing the result of the operation.
     *
     * @throws DataLakeAclChangeFailedException if a request to storage throws a
     * {@link DataLakeStorageException} or a {@link Exception} to wrap the exception with the continuation token.
     */
    @ServiceMethod(returns = ReturnType.SINGLE)
    public Mono<Response<AccessControlChangeResult>> setAccessControlRecursiveWithResponse(
        PathSetAccessControlRecursiveOptions options) {
        try {
            StorageImplUtils.assertNotNull("options", options);
            return withContext(context -> setAccessControlRecursiveWithResponse(
                PathAccessControlEntry.serializeList(options.getAccessControlList()), options.getProgressHandler(),
                PathSetAccessControlRecursiveMode.SET, options.getBatchSize(), options.getMaxBatches(),
                options.isContinueOnFailure(), options.getContinuationToken(), context));
        } catch (RuntimeException ex) {
            return monoError(LOGGER, ex);
        }
    }

    /**
     * Recursively updates the access control on a path and all subpaths.
     *
     * <p><strong>Code Samples</strong></p>
     *
     * <!-- src_embed com.azure.storage.file.datalake.DataLakePathAsyncClient.updateAccessControlRecursive#List -->
     * <pre>
     * PathAccessControlEntry pathAccessControlEntry = new PathAccessControlEntry&#40;&#41;
     *     .setEntityId&#40;&quot;entityId&quot;&#41;
     *     .setPermissions&#40;new RolePermissions&#40;&#41;.setReadPermission&#40;true&#41;&#41;;
     * List&lt;PathAccessControlEntry&gt; pathAccessControlEntries = new ArrayList&lt;&gt;&#40;&#41;;
     * pathAccessControlEntries.add&#40;pathAccessControlEntry&#41;;
     *
     * client.updateAccessControlRecursive&#40;pathAccessControlEntries&#41;.subscribe&#40;
     *     response -&gt; System.out.printf&#40;&quot;Successful changed file operations: %d&quot;,
     *         response.getCounters&#40;&#41;.getChangedFilesCount&#40;&#41;&#41;&#41;;
     * </pre>
     * <!-- end com.azure.storage.file.datalake.DataLakePathAsyncClient.updateAccessControlRecursive#List -->
     *
     * <p>For more information, see the
     * <a href="https://docs.microsoft.com/rest/api/storageservices/datalakestoragegen2/path/update">Azure Docs</a></p>
     *
     * @param accessControlList The POSIX access control list for the file or directory.
     * @return A reactive response containing the result of the operation.
     *
     * @throws DataLakeAclChangeFailedException if a request to storage throws a
     * {@link DataLakeStorageException} or a {@link Exception} to wrap the exception with the continuation token.
     */
    @ServiceMethod(returns = ReturnType.SINGLE)
    public Mono<AccessControlChangeResult> updateAccessControlRecursive(
        List<PathAccessControlEntry> accessControlList) {
        return updateAccessControlRecursiveWithResponse(new PathUpdateAccessControlRecursiveOptions(accessControlList))
            .flatMap(FluxUtil::toMono);
    }

    /**
     * Recursively updates the access control on a path and all subpaths.
     *
     * <p><strong>Code Samples</strong></p>
     *
     * <!-- src_embed com.azure.storage.file.datalake.DataLakePathAsyncClient.updateAccessControlRecursiveWithResponse#PathUpdateAccessControlRecursiveOptions -->
     * <pre>
     * PathAccessControlEntry pathAccessControlEntry = new PathAccessControlEntry&#40;&#41;
     *     .setEntityId&#40;&quot;entityId&quot;&#41;
     *     .setPermissions&#40;new RolePermissions&#40;&#41;.setReadPermission&#40;true&#41;&#41;;
     * List&lt;PathAccessControlEntry&gt; pathAccessControlEntries = new ArrayList&lt;&gt;&#40;&#41;;
     * pathAccessControlEntries.add&#40;pathAccessControlEntry&#41;;
     *
     * Integer batchSize = 2;
     * Integer maxBatches = 10;
     * boolean continueOnFailure = false;
     * String continuationToken = null;
     * Consumer&lt;Response&lt;AccessControlChanges&gt;&gt; progressHandler =
     *     response -&gt; System.out.println&#40;&quot;Received response&quot;&#41;;
     *
     * PathUpdateAccessControlRecursiveOptions options =
     *     new PathUpdateAccessControlRecursiveOptions&#40;pathAccessControlEntries&#41;
     *         .setBatchSize&#40;batchSize&#41;
     *         .setMaxBatches&#40;maxBatches&#41;
     *         .setContinueOnFailure&#40;continueOnFailure&#41;
     *         .setContinuationToken&#40;continuationToken&#41;
     *         .setProgressHandler&#40;progressHandler&#41;;
     *
     * client.updateAccessControlRecursive&#40;pathAccessControlEntries&#41;.subscribe&#40;
     *     response -&gt; System.out.printf&#40;&quot;Successful changed file operations: %d&quot;,
     *         response.getCounters&#40;&#41;.getChangedFilesCount&#40;&#41;&#41;&#41;;
     * </pre>
     * <!-- end com.azure.storage.file.datalake.DataLakePathAsyncClient.updateAccessControlRecursiveWithResponse#PathUpdateAccessControlRecursiveOptions -->
     *
     * <p>For more information, see the
     * <a href="https://docs.microsoft.com/rest/api/storageservices/datalakestoragegen2/path/update">Azure Docs</a></p>
     *
     * @param options {@link PathUpdateAccessControlRecursiveOptions}
     * @return A reactive response containing the result of the operation.
     *
     * @throws DataLakeAclChangeFailedException if a request to storage throws a
     * {@link DataLakeStorageException} or a {@link Exception} to wrap the exception with the continuation token.
     */
    @ServiceMethod(returns = ReturnType.SINGLE)
    public Mono<Response<AccessControlChangeResult>> updateAccessControlRecursiveWithResponse(
        PathUpdateAccessControlRecursiveOptions options) {
        try {
            StorageImplUtils.assertNotNull("options", options);
            return withContext(context -> setAccessControlRecursiveWithResponse(
                PathAccessControlEntry.serializeList(options.getAccessControlList()), options.getProgressHandler(),
                PathSetAccessControlRecursiveMode.MODIFY, options.getBatchSize(), options.getMaxBatches(),
                options.isContinueOnFailure(), options.getContinuationToken(), context));
        } catch (RuntimeException ex) {
            return monoError(LOGGER, ex);
        }
    }

    /**
     * Recursively removes the access control on a path and all subpaths.
     *
     * <p><strong>Code Samples</strong></p>
     *
     * <!-- src_embed com.azure.storage.file.datalake.DataLakePathAsyncClient.removeAccessControlRecursive#List -->
     * <pre>
     * PathRemoveAccessControlEntry pathAccessControlEntry = new PathRemoveAccessControlEntry&#40;&#41;
     *     .setEntityId&#40;&quot;entityId&quot;&#41;;
     * List&lt;PathRemoveAccessControlEntry&gt; pathAccessControlEntries = new ArrayList&lt;&gt;&#40;&#41;;
     * pathAccessControlEntries.add&#40;pathAccessControlEntry&#41;;
     *
     * client.removeAccessControlRecursive&#40;pathAccessControlEntries&#41;.subscribe&#40;
     *     response -&gt; System.out.printf&#40;&quot;Successful changed file operations: %d&quot;,
     *         response.getCounters&#40;&#41;.getChangedFilesCount&#40;&#41;&#41;&#41;;
     * </pre>
     * <!-- end com.azure.storage.file.datalake.DataLakePathAsyncClient.removeAccessControlRecursive#List -->
     *
     * <p>For more information, see the
     * <a href="https://docs.microsoft.com/rest/api/storageservices/datalakestoragegen2/path/update">Azure Docs</a></p>
     *
     * @param accessControlList The POSIX access control list for the file or directory.
     * @return A reactive response containing the result of the operation.
     *
     * @throws DataLakeAclChangeFailedException if a request to storage throws a
     * {@link DataLakeStorageException} or a {@link Exception} to wrap the exception with the continuation token.
     */
    @ServiceMethod(returns = ReturnType.SINGLE)
    public Mono<AccessControlChangeResult> removeAccessControlRecursive(
        List<PathRemoveAccessControlEntry> accessControlList) {
        return removeAccessControlRecursiveWithResponse(new PathRemoveAccessControlRecursiveOptions(accessControlList))
            .flatMap(FluxUtil::toMono);
    }

    /**
     * Recursively removes the access control on a path and all subpaths.
     *
     * <p><strong>Code Samples</strong></p>
     *
     * <!-- src_embed com.azure.storage.file.datalake.DataLakePathAsyncClient.removeAccessControlRecursiveWithResponse#PathRemoveAccessControlRecursiveOptions -->
     * <pre>
     * PathRemoveAccessControlEntry pathAccessControlEntry = new PathRemoveAccessControlEntry&#40;&#41;
     *     .setEntityId&#40;&quot;entityId&quot;&#41;;
     * List&lt;PathRemoveAccessControlEntry&gt; pathAccessControlEntries = new ArrayList&lt;&gt;&#40;&#41;;
     * pathAccessControlEntries.add&#40;pathAccessControlEntry&#41;;
     *
     * Integer batchSize = 2;
     * Integer maxBatches = 10;
     * boolean continueOnFailure = false;
     * String continuationToken = null;
     * Consumer&lt;Response&lt;AccessControlChanges&gt;&gt; progressHandler =
     *     response -&gt; System.out.println&#40;&quot;Received response&quot;&#41;;
     *
     * PathRemoveAccessControlRecursiveOptions options =
     *     new PathRemoveAccessControlRecursiveOptions&#40;pathAccessControlEntries&#41;
     *         .setBatchSize&#40;batchSize&#41;
     *         .setMaxBatches&#40;maxBatches&#41;
     *         .setContinueOnFailure&#40;continueOnFailure&#41;
     *         .setContinuationToken&#40;continuationToken&#41;
     *         .setProgressHandler&#40;progressHandler&#41;;
     *
     * client.removeAccessControlRecursive&#40;pathAccessControlEntries&#41;.subscribe&#40;
     *     response -&gt; System.out.printf&#40;&quot;Successful changed file operations: %d&quot;,
     *         response.getCounters&#40;&#41;.getChangedFilesCount&#40;&#41;&#41;&#41;;
     * </pre>
     * <!-- end com.azure.storage.file.datalake.DataLakePathAsyncClient.removeAccessControlRecursiveWithResponse#PathRemoveAccessControlRecursiveOptions -->
     *
     * <p>For more information, see the
     * <a href="https://docs.microsoft.com/rest/api/storageservices/datalakestoragegen2/path/update">Azure Docs</a></p>
     *
     * @param options {@link PathRemoveAccessControlRecursiveOptions}
     * @return A reactive response containing the result of the operation.
     *
     * @throws DataLakeAclChangeFailedException if a request to storage throws a
     * {@link DataLakeStorageException} or a {@link Exception} to wrap the exception with the continuation token.
     */
    @ServiceMethod(returns = ReturnType.SINGLE)
    public Mono<Response<AccessControlChangeResult>> removeAccessControlRecursiveWithResponse(
        PathRemoveAccessControlRecursiveOptions options) {
        try {
            StorageImplUtils.assertNotNull("options", options);
            return withContext(context -> setAccessControlRecursiveWithResponse(
                PathRemoveAccessControlEntry.serializeList(options.getAccessControlList()),
                options.getProgressHandler(), PathSetAccessControlRecursiveMode.REMOVE, options.getBatchSize(),
                options.getMaxBatches(), options.isContinueOnFailure(), options.getContinuationToken(), context));
        } catch (RuntimeException ex) {
            return monoError(LOGGER, ex);
        }
    }

    Mono<Response<AccessControlChangeResult>> setAccessControlRecursiveWithResponse(
        String accessControlList, Consumer<Response<AccessControlChanges>> progressHandler,
        PathSetAccessControlRecursiveMode mode, Integer batchSize, Integer maxBatches, Boolean continueOnFailure,
        String continuationToken, Context context) {
        StorageImplUtils.assertNotNull("accessControlList", accessControlList);

        context = context == null ? Context.NONE : context;
        Context contextFinal = context.addData(AZ_TRACING_NAMESPACE_KEY, STORAGE_TRACING_NAMESPACE_VALUE);

        AtomicInteger directoriesSuccessfulCount = new AtomicInteger(0);
        AtomicInteger filesSuccessfulCount = new AtomicInteger(0);
        AtomicInteger failureCount = new AtomicInteger(0);
        AtomicInteger batchesCount = new AtomicInteger(0);

        return this.dataLakeStorage.getPaths().setAccessControlRecursiveWithResponseAsync(mode, null,
            continuationToken, continueOnFailure, batchSize, accessControlList, null, contextFinal)
            .onErrorMap(e -> {
                if (e instanceof DataLakeStorageException) {
                    return LOGGER.logExceptionAsError(ModelHelper.changeAclRequestFailed((DataLakeStorageException) e,
                        continuationToken));
                } else if (e instanceof Exception) {
                    return LOGGER.logExceptionAsError(ModelHelper.changeAclFailed((Exception) e, continuationToken));
                }
                return e;
            })
            .flatMap(response -> setAccessControlRecursiveWithResponseHelper(response, maxBatches,
                directoriesSuccessfulCount, filesSuccessfulCount, failureCount, batchesCount, progressHandler,
                accessControlList, mode, batchSize, continueOnFailure, continuationToken, null, contextFinal));
    }

    Mono<Response<AccessControlChangeResult>> setAccessControlRecursiveWithResponseHelper(
        PathsSetAccessControlRecursiveResponse response, Integer maxBatches, AtomicInteger directoriesSuccessfulCount,
        AtomicInteger filesSuccessfulCount, AtomicInteger failureCount, AtomicInteger batchesCount,
        Consumer<Response<AccessControlChanges>> progressHandler, String accessControlStr,
        PathSetAccessControlRecursiveMode mode, Integer batchSize, Boolean continueOnFailure, String lastToken,
        List<AccessControlChangeFailure> batchFailures, Context context) {

        // We only enter the helper after making a service call, so increment the counter immediately.
        batchesCount.incrementAndGet();

        // Update counters
        directoriesSuccessfulCount.addAndGet(response.getValue().getDirectoriesSuccessful());
        filesSuccessfulCount.addAndGet(response.getValue().getFilesSuccessful());
        failureCount.addAndGet(response.getValue().getFailureCount());

        // Update first batch failures.
        if (failureCount.get() > 0 && batchFailures == null) {
            batchFailures = response.getValue().getFailedEntries()
                .stream()
                .map(aclFailedEntry -> new AccessControlChangeFailure()
                    .setDirectory(aclFailedEntry.getType().equals("DIRECTORY"))
                    .setName(aclFailedEntry.getName())
                    .setErrorMessage(aclFailedEntry.getErrorMessage())
                ).collect(Collectors.toList());
        }
        List<AccessControlChangeFailure> finalBatchFailures = batchFailures;

        /*
        Determine which token we should report/return/use next.
        If there was a token present on the response (still processing and either no errors or forceFlag set),
        use that one.
        If there were no failures or force flag set and still nothing present, we are at the end, so use that.
        If there were failures and no force flag set, use the last token (no token is returned in this case).
         */
        String newToken = response.getDeserializedHeaders().getXMsContinuation();
        String effectiveNextToken;
        if (newToken != null && !newToken.isEmpty()) {
            effectiveNextToken = newToken;
        } else {
            if (failureCount.get() == 0 || (continueOnFailure == null || continueOnFailure)) {
                effectiveNextToken = newToken;
            } else {
                effectiveNextToken = lastToken;
            }
        }

        // Report progress
        if (progressHandler != null) {
            AccessControlChanges changes = new AccessControlChanges();

            changes.setContinuationToken(effectiveNextToken);

            changes.setBatchFailures(
                response.getValue().getFailedEntries()
                    .stream()
                    .map(aclFailedEntry -> new AccessControlChangeFailure()
                        .setDirectory(aclFailedEntry.getType().equals("DIRECTORY"))
                        .setName(aclFailedEntry.getName())
                        .setErrorMessage(aclFailedEntry.getErrorMessage())
                    ).collect(Collectors.toList())
            );

            changes.setBatchCounters(new AccessControlChangeCounters()
                .setChangedDirectoriesCount(response.getValue().getDirectoriesSuccessful())
                .setChangedFilesCount(response.getValue().getFilesSuccessful())
                .setFailedChangesCount(response.getValue().getFailureCount()));

            changes.setAggregateCounters(new AccessControlChangeCounters()
                .setChangedDirectoriesCount(directoriesSuccessfulCount.get())
                .setChangedFilesCount(filesSuccessfulCount.get())
                .setFailedChangesCount(failureCount.get()));

            progressHandler.accept(
                new ResponseBase<>(response.getRequest(), response.getStatusCode(), response.getHeaders(), changes,
                    response.getDeserializedHeaders()));
        }

        /*
        Determine if we are finished either because there is no new continuation (failure or finished) token or we have
        hit maxBatches.
         */
        if ((newToken == null || newToken.isEmpty()) || (maxBatches != null && batchesCount.get() >= maxBatches)) {
            AccessControlChangeResult result = new AccessControlChangeResult()
                .setBatchFailures(batchFailures)
                .setContinuationToken(effectiveNextToken)
                .setCounters(new AccessControlChangeCounters()
                    .setChangedDirectoriesCount(directoriesSuccessfulCount.get())
                    .setChangedFilesCount(filesSuccessfulCount.get())
                    .setFailedChangesCount(failureCount.get()));

            return Mono.just(new ResponseBase<>(response.getRequest(), response.getStatusCode(), response.getHeaders(),
                result, response.getDeserializedHeaders()
            ));
        }

        // If we're not finished, issue another request
        return this.dataLakeStorage.getPaths().setAccessControlRecursiveWithResponseAsync(mode, null,
            effectiveNextToken, continueOnFailure, batchSize, accessControlStr, null, context)
            .onErrorMap(e -> {
                if (e instanceof DataLakeStorageException) {
                    return LOGGER.logExceptionAsError(ModelHelper.changeAclRequestFailed((DataLakeStorageException) e,
                        effectiveNextToken));
                } else if (e instanceof Exception) {
                    return LOGGER.logExceptionAsError(ModelHelper.changeAclFailed((Exception) e, effectiveNextToken));
                }
                return e;
            })
            .flatMap(response2 -> setAccessControlRecursiveWithResponseHelper(response2, maxBatches,
                directoriesSuccessfulCount, filesSuccessfulCount, failureCount, batchesCount, progressHandler,
                accessControlStr, mode, batchSize, continueOnFailure, effectiveNextToken, finalBatchFailures, context));
    }

    /**
     * Returns the access control for a resource.
     *
     * <p><strong>Code Samples</strong></p>
     *
     * <!-- src_embed com.azure.storage.file.datalake.DataLakePathAsyncClient.getAccessControl -->
     * <pre>
     * client.getAccessControl&#40;&#41;.subscribe&#40;
     *     response -&gt; System.out.printf&#40;&quot;Access Control List: %s, Group: %s, Owner: %s, Permissions: %s&quot;,
     *         PathAccessControlEntry.serializeList&#40;response.getAccessControlList&#40;&#41;&#41;, response.getGroup&#40;&#41;,
     *         response.getOwner&#40;&#41;, response.getPermissions&#40;&#41;&#41;&#41;;
     * </pre>
     * <!-- end com.azure.storage.file.datalake.DataLakePathAsyncClient.getAccessControl -->
     *
     * <p>For more information, see the
     * <a href="https://docs.microsoft.com/rest/api/storageservices/datalakestoragegen2/path/getproperties">Azure Docs</a></p>
     *
     * @return A reactive response containing the resource access control.
     */
    @ServiceMethod(returns = ReturnType.SINGLE)
    public Mono<PathAccessControl> getAccessControl() {
        return getAccessControlWithResponse(false, null).flatMap(FluxUtil::toMono);
    }

    /**
     * Returns the access control for a resource.
     *
     * <p><strong>Code Samples</strong></p>
     *
     * <!-- src_embed com.azure.storage.file.datalake.DataLakePathAsyncClient.getAccessControlWithResponse#boolean-DataLakeRequestConditions -->
     * <pre>
     * DataLakeRequestConditions requestConditions = new DataLakeRequestConditions&#40;&#41;.setLeaseId&#40;leaseId&#41;;
     * boolean userPrincipalNameReturned = false;
     *
     * client.getAccessControlWithResponse&#40;userPrincipalNameReturned, requestConditions&#41;.subscribe&#40;
     *     response -&gt; System.out.printf&#40;&quot;Access Control List: %s, Group: %s, Owner: %s, Permissions: %s&quot;,
     *         PathAccessControlEntry.serializeList&#40;response.getValue&#40;&#41;.getAccessControlList&#40;&#41;&#41;,
     *         response.getValue&#40;&#41;.getGroup&#40;&#41;, response.getValue&#40;&#41;.getOwner&#40;&#41;, response.getValue&#40;&#41;.getPermissions&#40;&#41;&#41;&#41;;
     * </pre>
     * <!-- end com.azure.storage.file.datalake.DataLakePathAsyncClient.getAccessControlWithResponse#boolean-DataLakeRequestConditions -->
     *
     * <p>For more information, see the
     * <a href="https://docs.microsoft.com/rest/api/storageservices/datalakestoragegen2/path/getproperties">Azure Docs</a></p>
     *
     * @param userPrincipalNameReturned When true, user identity values returned as User Principal Names. When false,
     * user identity values returned as Azure Active Directory Object IDs. Default value is false.
     * @param requestConditions {@link DataLakeRequestConditions}
     * @return A reactive response containing the resource access control.
     */
    @ServiceMethod(returns = ReturnType.SINGLE)
    public Mono<Response<PathAccessControl>> getAccessControlWithResponse(boolean userPrincipalNameReturned,
        DataLakeRequestConditions requestConditions) {
        try {
            return withContext(context -> getAccessControlWithResponse(userPrincipalNameReturned,
                requestConditions, context));
        } catch (RuntimeException ex) {
            return monoError(LOGGER, ex);
        }
    }

    Mono<Response<PathAccessControl>> getAccessControlWithResponse(boolean userPrincipalNameReturned,
        DataLakeRequestConditions requestConditions, Context context) {
        requestConditions = requestConditions == null ? new DataLakeRequestConditions() : requestConditions;

        LeaseAccessConditions lac = new LeaseAccessConditions().setLeaseId(requestConditions.getLeaseId());
        ModifiedAccessConditions mac = new ModifiedAccessConditions()
            .setIfMatch(requestConditions.getIfMatch())
            .setIfNoneMatch(requestConditions.getIfNoneMatch())
            .setIfModifiedSince(requestConditions.getIfModifiedSince())
            .setIfUnmodifiedSince(requestConditions.getIfUnmodifiedSince());

        context = context == null ? Context.NONE : context;
        return this.dataLakeStorage.getPaths().getPropertiesWithResponseAsync(null, null,
            PathGetPropertiesAction.GET_ACCESS_CONTROL, userPrincipalNameReturned, lac, mac,
            context.addData(AZ_TRACING_NAMESPACE_KEY, STORAGE_TRACING_NAMESPACE_VALUE))
            .map(response -> new SimpleResponse<>(response, new PathAccessControl(
                PathAccessControlEntry.parseList(response.getDeserializedHeaders().getXMsAcl()),
                PathPermissions.parseSymbolic(response.getDeserializedHeaders().getXMsPermissions()),
                response.getDeserializedHeaders().getXMsGroup(), response.getDeserializedHeaders().getXMsOwner())));
    }

    /**
     * Package-private rename method for use by {@link DataLakeFileAsyncClient} and {@link DataLakeDirectoryAsyncClient}
     *
     * @param destinationFileSystem The file system of the destination within the account.
     * {@code null} for the current file system.
     * @param destinationPath The path of the destination relative to the file system name
     * @param sourceRequestConditions {@link DataLakeRequestConditions} against the source.
     * @param destinationRequestConditions {@link DataLakeRequestConditions} against the destination.
     * @param context Additional context that is passed through the Http pipeline during the service call.
     * @return A {@link Mono} containing a {@link Response} whose {@link Response#getValue() value} contains a {@link
     * DataLakePathAsyncClient} used to interact with the path created.
     */
    Mono<Response<DataLakePathAsyncClient>> renameWithResponse(String destinationFileSystem, String destinationPath,
        DataLakeRequestConditions sourceRequestConditions, DataLakeRequestConditions destinationRequestConditions,
        Context context) {
        context = context == null ? Context.NONE : context;

        destinationRequestConditions = destinationRequestConditions == null ? new DataLakeRequestConditions()
            : destinationRequestConditions;
        sourceRequestConditions = sourceRequestConditions == null ? new DataLakeRequestConditions()
            : sourceRequestConditions;

        // We want to hide the SourceAccessConditions type from the user for consistency's sake, so we convert here.
        SourceModifiedAccessConditions sourceConditions = new SourceModifiedAccessConditions()
            .setSourceIfModifiedSince(sourceRequestConditions.getIfModifiedSince())
            .setSourceIfUnmodifiedSince(sourceRequestConditions.getIfUnmodifiedSince())
            .setSourceIfMatch(sourceRequestConditions.getIfMatch())
            .setSourceIfNoneMatch(sourceRequestConditions.getIfNoneMatch());

        LeaseAccessConditions destLac = new LeaseAccessConditions()
            .setLeaseId(destinationRequestConditions.getLeaseId());
        ModifiedAccessConditions destMac = new ModifiedAccessConditions()
            .setIfMatch(destinationRequestConditions.getIfMatch())
            .setIfNoneMatch(destinationRequestConditions.getIfNoneMatch())
            .setIfModifiedSince(destinationRequestConditions.getIfModifiedSince())
            .setIfUnmodifiedSince(destinationRequestConditions.getIfUnmodifiedSince());

        DataLakePathAsyncClient dataLakePathAsyncClient = getPathAsyncClient(destinationFileSystem, destinationPath);

        String renameSource = "/" + this.fileSystemName + "/" + Utility.urlEncode(pathName);
        renameSource = this.sasToken != null ? renameSource + "?" + this.sasToken.getSignature() : renameSource;

        return dataLakePathAsyncClient.dataLakeStorage.getPaths().createWithResponseAsync(
            null /* request id */, null /* timeout */, null /* pathResourceType */,
            null /* continuation */, PathRenameMode.LEGACY, renameSource, sourceRequestConditions.getLeaseId(),
            null /* metadata */, null /* permissions */, null /* umask */,
<<<<<<< HEAD
            null /* pathHttpHeaders */, destLac, destMac, sourceConditions, customerProvidedKey,
=======
            null /* pathHttpHeaders */, destLac, destMac, sourceConditions, null,
>>>>>>> d83759e6
            context.addData(AZ_TRACING_NAMESPACE_KEY, STORAGE_TRACING_NAMESPACE_VALUE))
            .map(response -> new SimpleResponse<>(response, dataLakePathAsyncClient));
    }

    /**
     * Takes in a destination and creates a DataLakePathAsyncClient with a new path
     * @param destinationFileSystem The destination file system
     * @param destinationPath The destination path
     * @return A DataLakePathAsyncClient
     */
    DataLakePathAsyncClient getPathAsyncClient(String destinationFileSystem, String destinationPath) {
        if (destinationFileSystem == null) {
            destinationFileSystem = getFileSystemName();
        }
        if (CoreUtils.isNullOrEmpty(destinationPath)) {
            throw LOGGER.logExceptionAsError(new IllegalArgumentException("'destinationPath' can not be set to null"));
        }

        return new DataLakePathAsyncClient(getHttpPipeline(), getAccountUrl(), serviceVersion, accountName,
            destinationFileSystem, destinationPath, pathResourceType,
            prepareBuilderReplacePath(destinationFileSystem, destinationPath).buildBlockBlobAsyncClient(), sasToken,
            customerProvidedKey);
    }

    /**
     * Takes in a destination path and creates a SpecializedBlobClientBuilder with a new path name
     * @param destinationFileSystem The destination file system
     * @param destinationPath The destination path
     * @return An updated SpecializedBlobClientBuilder
     */
    SpecializedBlobClientBuilder prepareBuilderReplacePath(String destinationFileSystem, String destinationPath) {
        if (destinationFileSystem == null) {
            destinationFileSystem = getFileSystemName();
        }
        // Get current Blob URL and replace current path with user provided path
        String newBlobEndpoint = BlobUrlParts.parse(DataLakeImplUtils.endpointToDesiredEndpoint(getPathUrl(),
            "blob", "dfs")).setBlobName(destinationPath).setContainerName(destinationFileSystem).toUrl().toString();

        return new SpecializedBlobClientBuilder()
            .pipeline(getHttpPipeline())
            .endpoint(newBlobEndpoint)
            .serviceVersion(TransformUtils.toBlobServiceVersion(getServiceVersion()));
    }

    BlockBlobAsyncClient getBlockBlobAsyncClient() {
        return this.blockBlobAsyncClient;
    }

    /**
     * Generates a user delegation SAS for the path using the specified {@link DataLakeServiceSasSignatureValues}.
     * <p>See {@link DataLakeServiceSasSignatureValues} for more information on how to construct a user delegation SAS.
     * </p>
     *
     * <p><strong>Code Samples</strong></p>
     *
     * <!-- src_embed com.azure.storage.file.datalake.DataLakePathAsyncClient.generateUserDelegationSas#DataLakeServiceSasSignatureValues-UserDelegationKey -->
     * <pre>
     * OffsetDateTime myExpiryTime = OffsetDateTime.now&#40;&#41;.plusDays&#40;1&#41;;
     * PathSasPermission myPermission = new PathSasPermission&#40;&#41;.setReadPermission&#40;true&#41;;
     *
     * DataLakeServiceSasSignatureValues myValues = new DataLakeServiceSasSignatureValues&#40;expiryTime, permission&#41;
     *     .setStartTime&#40;OffsetDateTime.now&#40;&#41;&#41;;
     *
     * client.generateUserDelegationSas&#40;values, userDelegationKey&#41;;
     * </pre>
     * <!-- end com.azure.storage.file.datalake.DataLakePathAsyncClient.generateUserDelegationSas#DataLakeServiceSasSignatureValues-UserDelegationKey -->
     *
     * @param dataLakeServiceSasSignatureValues {@link DataLakeServiceSasSignatureValues}
     * @param userDelegationKey A {@link UserDelegationKey} object used to sign the SAS values.
     * See {@link DataLakeServiceAsyncClient#getUserDelegationKey(OffsetDateTime, OffsetDateTime)} for more information
     * on how to get a user delegation key.
     *
     * @return A {@code String} representing the SAS query parameters.
     */
    public String generateUserDelegationSas(DataLakeServiceSasSignatureValues dataLakeServiceSasSignatureValues,
        UserDelegationKey userDelegationKey) {
        return generateUserDelegationSas(dataLakeServiceSasSignatureValues, userDelegationKey, getAccountName(),
            Context.NONE);
    }

    /**
     * Generates a user delegation SAS for the path using the specified {@link DataLakeServiceSasSignatureValues}.
     * <p>See {@link DataLakeServiceSasSignatureValues} for more information on how to construct a user delegation SAS.
     * </p>
     *
     * <p><strong>Code Samples</strong></p>
     *
     * <!-- src_embed com.azure.storage.file.datalake.DataLakePathAsyncClient.generateUserDelegationSas#DataLakeServiceSasSignatureValues-UserDelegationKey-String-Context -->
     * <pre>
     * OffsetDateTime myExpiryTime = OffsetDateTime.now&#40;&#41;.plusDays&#40;1&#41;;
     * PathSasPermission myPermission = new PathSasPermission&#40;&#41;.setReadPermission&#40;true&#41;;
     *
     * DataLakeServiceSasSignatureValues myValues = new DataLakeServiceSasSignatureValues&#40;expiryTime, permission&#41;
     *     .setStartTime&#40;OffsetDateTime.now&#40;&#41;&#41;;
     *
     * client.generateUserDelegationSas&#40;values, userDelegationKey, accountName, new Context&#40;&quot;key&quot;, &quot;value&quot;&#41;&#41;;
     * </pre>
     * <!-- end com.azure.storage.file.datalake.DataLakePathAsyncClient.generateUserDelegationSas#DataLakeServiceSasSignatureValues-UserDelegationKey-String-Context -->
     *
     * @param dataLakeServiceSasSignatureValues {@link DataLakeServiceSasSignatureValues}
     * @param userDelegationKey A {@link UserDelegationKey} object used to sign the SAS values.
     * See {@link DataLakeServiceAsyncClient#getUserDelegationKey(OffsetDateTime, OffsetDateTime)} for more information
     * on how to get a user delegation key.
     * @param accountName The account name.
     * @param context Additional context that is passed through the code when generating a SAS.
     *
     * @return A {@code String} representing the SAS query parameters.
     */
    public String generateUserDelegationSas(DataLakeServiceSasSignatureValues dataLakeServiceSasSignatureValues,
        UserDelegationKey userDelegationKey, String accountName, Context context) {
        return new DataLakeSasImplUtil(dataLakeServiceSasSignatureValues, getFileSystemName(), getObjectPath(),
            PathResourceType.DIRECTORY.equals(this.pathResourceType))
            .generateUserDelegationSas(userDelegationKey, accountName, context);
    }

    /**
     * Generates a service SAS for the path using the specified {@link DataLakeServiceSasSignatureValues}
     * <p>Note : The client must be authenticated via {@link StorageSharedKeyCredential}
     * <p>See {@link DataLakeServiceSasSignatureValues} for more information on how to construct a service SAS.</p>
     *
     * <p><strong>Code Samples</strong></p>
     *
     * <!-- src_embed com.azure.storage.file.datalake.DataLakePathAsyncClient.generateSas#DataLakeServiceSasSignatureValues -->
     * <pre>
     * OffsetDateTime expiryTime = OffsetDateTime.now&#40;&#41;.plusDays&#40;1&#41;;
     * PathSasPermission permission = new PathSasPermission&#40;&#41;.setReadPermission&#40;true&#41;;
     *
     * DataLakeServiceSasSignatureValues values = new DataLakeServiceSasSignatureValues&#40;expiryTime, permission&#41;
     *     .setStartTime&#40;OffsetDateTime.now&#40;&#41;&#41;;
     *
     * client.generateSas&#40;values&#41;; &#47;&#47; Client must be authenticated via StorageSharedKeyCredential
     * </pre>
     * <!-- end com.azure.storage.file.datalake.DataLakePathAsyncClient.generateSas#DataLakeServiceSasSignatureValues -->
     *
     * @param dataLakeServiceSasSignatureValues {@link DataLakeServiceSasSignatureValues}
     *
     * @return A {@code String} representing the SAS query parameters.
     */
    public String generateSas(DataLakeServiceSasSignatureValues dataLakeServiceSasSignatureValues) {
        return generateSas(dataLakeServiceSasSignatureValues, Context.NONE);
    }

    /**
     * Generates a service SAS for the path using the specified {@link DataLakeServiceSasSignatureValues}
     * <p>Note : The client must be authenticated via {@link StorageSharedKeyCredential}
     * <p>See {@link DataLakeServiceSasSignatureValues} for more information on how to construct a service SAS.</p>
     *
     * <p><strong>Code Samples</strong></p>
     *
     * <!-- src_embed com.azure.storage.file.datalake.DataLakePathAsyncClient.generateSas#DataLakeServiceSasSignatureValues-Context -->
     * <pre>
     * OffsetDateTime expiryTime = OffsetDateTime.now&#40;&#41;.plusDays&#40;1&#41;;
     * PathSasPermission permission = new PathSasPermission&#40;&#41;.setReadPermission&#40;true&#41;;
     *
     * DataLakeServiceSasSignatureValues values = new DataLakeServiceSasSignatureValues&#40;expiryTime, permission&#41;
     *     .setStartTime&#40;OffsetDateTime.now&#40;&#41;&#41;;
     *
     * &#47;&#47; Client must be authenticated via StorageSharedKeyCredential
     * client.generateSas&#40;values, new Context&#40;&quot;key&quot;, &quot;value&quot;&#41;&#41;;
     * </pre>
     * <!-- end com.azure.storage.file.datalake.DataLakePathAsyncClient.generateSas#DataLakeServiceSasSignatureValues-Context -->
     *
     * @param dataLakeServiceSasSignatureValues {@link DataLakeServiceSasSignatureValues}
     * @param context Additional context that is passed through the code when generating a SAS.
     *
     * @return A {@code String} representing the SAS query parameters.
     */
    public String generateSas(DataLakeServiceSasSignatureValues dataLakeServiceSasSignatureValues, Context context) {
        return new DataLakeSasImplUtil(dataLakeServiceSasSignatureValues, getFileSystemName(), getObjectPath(),
            PathResourceType.DIRECTORY.equals(this.pathResourceType))
            .generateSas(SasImplUtils.extractSharedKeyCredential(getHttpPipeline()), context);
    }
}<|MERGE_RESOLUTION|>--- conflicted
+++ resolved
@@ -415,15 +415,11 @@
 
         context = context == null ? Context.NONE : context;
         return this.dataLakeStorage.getPaths().createWithResponseAsync(null, null, resourceType, null, null, null, null,
-<<<<<<< HEAD
-            buildMetadataString(metadata), permissions, umask, headers, lac, mac, null, customerProvidedKey,
-=======
-            buildMetadataString(metadata), permissions, umask, headers, lac, mac, null, null,
->>>>>>> d83759e6
+            buildMetadataString(metadata), permissions, umask, headers, lac, mac, null,
             context.addData(AZ_TRACING_NAMESPACE_KEY, STORAGE_TRACING_NAMESPACE_VALUE))
             .map(response -> new SimpleResponse<>(response, new PathInfo(response.getDeserializedHeaders().getETag(),
                 response.getDeserializedHeaders().getLastModified(),
-                response.getDeserializedHeaders().isXMsRequestServerEncrypted() != null,
+				response.getDeserializedHeaders().isXMsRequestServerEncrypted() != null,
                 response.getDeserializedHeaders().getXMsEncryptionKeySha256())));
     }
 
@@ -1543,11 +1539,7 @@
             null /* request id */, null /* timeout */, null /* pathResourceType */,
             null /* continuation */, PathRenameMode.LEGACY, renameSource, sourceRequestConditions.getLeaseId(),
             null /* metadata */, null /* permissions */, null /* umask */,
-<<<<<<< HEAD
             null /* pathHttpHeaders */, destLac, destMac, sourceConditions, customerProvidedKey,
-=======
-            null /* pathHttpHeaders */, destLac, destMac, sourceConditions, null,
->>>>>>> d83759e6
             context.addData(AZ_TRACING_NAMESPACE_KEY, STORAGE_TRACING_NAMESPACE_VALUE))
             .map(response -> new SimpleResponse<>(response, dataLakePathAsyncClient));
     }
