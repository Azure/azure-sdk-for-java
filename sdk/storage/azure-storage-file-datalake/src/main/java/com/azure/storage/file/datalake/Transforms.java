--- conflicted
+++ resolved
@@ -459,16 +459,12 @@
         if (pto == null) {
             return null;
         }
-<<<<<<< HEAD
+
         return new com.azure.storage.blob.models.ParallelTransferOptions()
             .setBlockSizeLong(pto.getBlockSizeLong())
-            .setNumBuffers(pto.getNumBuffers())
+            .setMaxConcurrency(pto.getMaxConcurrency())
             .setProgressReceiver(Transforms.toBlobProgressReceiver(pto.getProgressReceiver()))
             .setMaxSingleUploadSizeLong(pto.getMaxSingleUploadSizeLong());
-=======
-        return new com.azure.storage.blob.models.ParallelTransferOptions(pto.getBlockSize(), pto.getMaxConcurrency(),
-            Transforms.toBlobProgressReceiver(pto.getProgressReceiver()), pto.getMaxSingleUploadSize());
->>>>>>> 8bfb5da1
     }
 
     static com.azure.storage.blob.ProgressReceiver toBlobProgressReceiver(ProgressReceiver pr) {
