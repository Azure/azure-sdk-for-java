// Copyright (c) Microsoft Corporation. All rights reserved.
// Licensed under the MIT License.

package com.azure.storage.file.datalake;

import com.azure.storage.blob.models.BlobAccessPolicy;
import com.azure.storage.blob.models.BlobContainerAccessPolicies;
import com.azure.storage.blob.models.BlobContainerItem;
import com.azure.storage.blob.models.BlobContainerItemProperties;
import com.azure.storage.blob.models.BlobContainerListDetails;
import com.azure.storage.blob.models.BlobContainerProperties;
import com.azure.storage.blob.models.BlobDownloadAsyncResponse;
import com.azure.storage.blob.models.BlobDownloadHeaders;
import com.azure.storage.blob.models.BlobDownloadResponse;
import com.azure.storage.blob.models.BlobHttpHeaders;
import com.azure.storage.blob.models.BlobProperties;
import com.azure.storage.blob.models.BlobQueryArrowField;
import com.azure.storage.blob.models.BlobQueryArrowFieldType;
import com.azure.storage.blob.models.BlobQueryArrowSerialization;
import com.azure.storage.blob.models.BlobQueryAsyncResponse;
import com.azure.storage.blob.models.BlobQueryDelimitedSerialization;
import com.azure.storage.blob.models.BlobQueryError;
import com.azure.storage.blob.models.BlobQueryHeaders;
import com.azure.storage.blob.models.BlobQueryJsonSerialization;
import com.azure.storage.blob.options.BlobQueryOptions;
import com.azure.storage.blob.models.BlobQueryProgress;
import com.azure.storage.blob.models.BlobQueryResponse;
import com.azure.storage.blob.models.BlobQuerySerialization;
import com.azure.storage.blob.models.BlobRange;
import com.azure.storage.blob.models.BlobRequestConditions;
import com.azure.storage.blob.models.BlobSignedIdentifier;
import com.azure.storage.blob.models.ListBlobContainersOptions;
<<<<<<< HEAD
import com.azure.storage.common.ParallelTransferOptions;
import com.azure.storage.common.ProgressReceiver;
=======
import com.azure.storage.blob.sas.BlobContainerSasPermission;
import com.azure.storage.blob.sas.BlobServiceSasSignatureValues;
>>>>>>> 367cf83f
import com.azure.storage.file.datalake.implementation.models.Path;
import com.azure.storage.file.datalake.models.AccessTier;
import com.azure.storage.file.datalake.models.ArchiveStatus;
import com.azure.storage.file.datalake.models.CopyStatusType;
import com.azure.storage.file.datalake.models.DataLakeAccessPolicy;
import com.azure.storage.file.datalake.models.DataLakeRequestConditions;
import com.azure.storage.file.datalake.models.DataLakeSignedIdentifier;
import com.azure.storage.file.datalake.models.DownloadRetryOptions;
import com.azure.storage.file.datalake.models.FileQueryArrowField;
import com.azure.storage.file.datalake.models.FileQueryArrowSerialization;
import com.azure.storage.file.datalake.models.FileQueryAsyncResponse;
import com.azure.storage.file.datalake.models.FileQueryDelimitedSerialization;
import com.azure.storage.file.datalake.models.FileQueryError;
import com.azure.storage.file.datalake.models.FileQueryHeaders;
import com.azure.storage.file.datalake.models.FileQueryJsonSerialization;
import com.azure.storage.file.datalake.options.FileQueryOptions;
import com.azure.storage.file.datalake.models.FileQueryProgress;
import com.azure.storage.file.datalake.models.FileQueryResponse;
import com.azure.storage.file.datalake.models.FileQuerySerialization;
import com.azure.storage.file.datalake.models.FileRange;
import com.azure.storage.file.datalake.models.FileReadAsyncResponse;
import com.azure.storage.file.datalake.models.FileReadHeaders;
import com.azure.storage.file.datalake.models.FileReadResponse;
import com.azure.storage.file.datalake.models.FileSystemAccessPolicies;
import com.azure.storage.file.datalake.models.FileSystemItem;
import com.azure.storage.file.datalake.models.FileSystemItemProperties;
import com.azure.storage.file.datalake.models.FileSystemListDetails;
import com.azure.storage.file.datalake.models.FileSystemProperties;
import com.azure.storage.file.datalake.models.LeaseDurationType;
import com.azure.storage.file.datalake.models.LeaseStateType;
import com.azure.storage.file.datalake.models.LeaseStatusType;
import com.azure.storage.file.datalake.models.ListFileSystemsOptions;
import com.azure.storage.file.datalake.models.PathHttpHeaders;
import com.azure.storage.file.datalake.models.PathItem;
import com.azure.storage.file.datalake.models.PathProperties;
import com.azure.storage.file.datalake.models.PublicAccessType;
import com.azure.storage.file.datalake.models.UserDelegationKey;

import java.time.OffsetDateTime;
import java.time.format.DateTimeFormatter;
import java.util.ArrayList;
import java.util.List;
import java.util.function.Consumer;

class Transforms {

    static com.azure.storage.blob.models.PublicAccessType toBlobPublicAccessType(PublicAccessType
        fileSystemPublicAccessType) {
        if (fileSystemPublicAccessType == null) {
            return null;
        }
        return com.azure.storage.blob.models.PublicAccessType.fromString(fileSystemPublicAccessType.toString());
    }

    private static LeaseDurationType toDataLakeLeaseDurationType(com.azure.storage.blob.models.LeaseDurationType
        blobLeaseDurationType) {
        if (blobLeaseDurationType == null) {
            return null;
        }
        return LeaseDurationType.fromString(blobLeaseDurationType.toString());
    }

    private static LeaseStateType toDataLakeLeaseStateType(com.azure.storage.blob.models.LeaseStateType
        blobLeaseStateType) {
        if (blobLeaseStateType == null) {
            return null;
        }
        return LeaseStateType.fromString(blobLeaseStateType.toString());
    }

    private static LeaseStatusType toDataLakeLeaseStatusType(com.azure.storage.blob.models.LeaseStatusType
        blobLeaseStatusType) {
        if (blobLeaseStatusType == null) {
            return null;
        }
        return LeaseStatusType.fromString(blobLeaseStatusType.toString());
    }

    private static PublicAccessType toDataLakePublicAccessType(com.azure.storage.blob.models.PublicAccessType
        blobPublicAccessType) {
        if (blobPublicAccessType == null) {
            return null;
        }
        return PublicAccessType.fromString(blobPublicAccessType.toString());
    }

    private static CopyStatusType toDataLakeCopyStatusType(
        com.azure.storage.blob.models.CopyStatusType blobCopyStatus) {
        if (blobCopyStatus == null) {
            return null;
        }
        return CopyStatusType.fromString(blobCopyStatus.toString());
    }

    private static ArchiveStatus toDataLakeArchiveStatus(
        com.azure.storage.blob.models.ArchiveStatus blobArchiveStatus) {
        if (blobArchiveStatus == null) {
            return null;
        }
        return ArchiveStatus.fromString(blobArchiveStatus.toString());
    }

    private static AccessTier toDataLakeAccessTier(com.azure.storage.blob.models.AccessTier blobAccessTier) {
        if (blobAccessTier == null) {
            return null;
        }
        return AccessTier.fromString(blobAccessTier.toString());
    }

    static FileSystemProperties toFileSystemProperties(BlobContainerProperties blobContainerProperties) {
        if (blobContainerProperties == null) {
            return null;
        }
        return new FileSystemProperties(blobContainerProperties.getMetadata(), blobContainerProperties.getETag(),
            blobContainerProperties.getLastModified(),
            Transforms.toDataLakeLeaseDurationType(blobContainerProperties.getLeaseDuration()),
            Transforms.toDataLakeLeaseStateType(blobContainerProperties.getLeaseState()),
            Transforms.toDataLakeLeaseStatusType(blobContainerProperties.getLeaseStatus()),
            Transforms.toDataLakePublicAccessType(blobContainerProperties.getBlobPublicAccess()),
            blobContainerProperties.hasImmutabilityPolicy(), blobContainerProperties.hasLegalHold());
    }

    private static BlobContainerListDetails toBlobContainerListDetails(FileSystemListDetails fileSystemListDetails) {
        if (fileSystemListDetails == null) {
            return null;
        }
        return new BlobContainerListDetails()
            .setRetrieveMetadata(fileSystemListDetails.getRetrieveMetadata());
    }

    static ListBlobContainersOptions toListBlobContainersOptions(ListFileSystemsOptions listFileSystemsOptions) {
        if (listFileSystemsOptions == null) {
            return null;
        }
        return new ListBlobContainersOptions()
            .setDetails(toBlobContainerListDetails(listFileSystemsOptions.getDetails()))
            .setMaxResultsPerPage(listFileSystemsOptions.getMaxResultsPerPage())
            .setPrefix(listFileSystemsOptions.getPrefix());
    }

    static UserDelegationKey toDataLakeUserDelegationKey(com.azure.storage.blob.models.UserDelegationKey
        blobUserDelegationKey) {
        if (blobUserDelegationKey == null) {
            return null;
        }
        return new UserDelegationKey()
            .setSignedExpiry(blobUserDelegationKey.getSignedExpiry())
            .setSignedObjectId(blobUserDelegationKey.getSignedObjectId())
            .setSignedTenantId(blobUserDelegationKey.getSignedTenantId())
            .setSignedService(blobUserDelegationKey.getSignedService())
            .setSignedStart(blobUserDelegationKey.getSignedStart())
            .setSignedVersion(blobUserDelegationKey.getSignedVersion())
            .setValue(blobUserDelegationKey.getValue());
    }

    static BlobHttpHeaders toBlobHttpHeaders(PathHttpHeaders pathHTTPHeaders) {
        if (pathHTTPHeaders == null) {
            return null;
        }
        return new BlobHttpHeaders()
            .setCacheControl(pathHTTPHeaders.getCacheControl())
            .setContentDisposition(pathHTTPHeaders.getContentDisposition())
            .setContentEncoding(pathHTTPHeaders.getContentEncoding())
            .setContentLanguage(pathHTTPHeaders.getContentLanguage())
            .setContentType(pathHTTPHeaders.getContentType())
            .setContentMd5(pathHTTPHeaders.getContentMd5());
    }

    static BlobRange toBlobRange(FileRange fileRange) {
        if (fileRange == null) {
            return null;
        }
        return new BlobRange(fileRange.getOffset(), fileRange.getCount());
    }

    static com.azure.storage.blob.models.DownloadRetryOptions toBlobDownloadRetryOptions(
        DownloadRetryOptions dataLakeOptions) {
        if (dataLakeOptions == null) {
            return null;
        }
        return new com.azure.storage.blob.models.DownloadRetryOptions()
            .setMaxRetryRequests(dataLakeOptions.getMaxRetryRequests());
    }

    static PathProperties toPathProperties(BlobProperties properties) {
        if (properties == null) {
            return null;
        } else {
            return new PathProperties(properties.getCreationTime(), properties.getLastModified(), properties.getETag(),
                properties.getBlobSize(), properties.getContentType(), properties.getContentMd5(),
                properties.getContentEncoding(), properties.getContentDisposition(), properties.getContentLanguage(),
                properties.getCacheControl(), Transforms.toDataLakeLeaseStatusType(properties.getLeaseStatus()),
                Transforms.toDataLakeLeaseStateType(properties.getLeaseState()),
                Transforms.toDataLakeLeaseDurationType(properties.getLeaseDuration()), properties.getCopyId(),
                Transforms.toDataLakeCopyStatusType(properties.getCopyStatus()), properties.getCopySource(),
                properties.getCopyProgress(), properties.getCopyCompletionTime(), properties.getCopyStatusDescription(),
                properties.isServerEncrypted(), properties.isIncrementalCopy(),
                Transforms.toDataLakeAccessTier(properties.getAccessTier()),
                Transforms.toDataLakeArchiveStatus(properties.getArchiveStatus()), properties.getEncryptionKeySha256(),
                properties.getAccessTierChangeTime(), properties.getMetadata(), properties.getExpiresOn());
        }
    }


    static FileSystemItem toFileSystemItem(BlobContainerItem blobContainerItem) {
        if (blobContainerItem == null) {
            return null;
        }
        return new FileSystemItem()
            .setName(blobContainerItem.getName())
            .setMetadata(blobContainerItem.getMetadata())
            .setProperties(Transforms.toFileSystemItemProperties(blobContainerItem.getProperties()));
    }

    private static FileSystemItemProperties toFileSystemItemProperties(
        BlobContainerItemProperties blobContainerItemProperties) {
        if (blobContainerItemProperties == null) {
            return null;
        }
        return new FileSystemItemProperties()
            .setETag(blobContainerItemProperties.getETag())
            .setLastModified(blobContainerItemProperties.getLastModified())
            .setLeaseStatus(toDataLakeLeaseStatusType(blobContainerItemProperties.getLeaseStatus()))
            .setLeaseState(toDataLakeLeaseStateType(blobContainerItemProperties.getLeaseState()))
            .setLeaseDuration(toDataLakeLeaseDurationType(blobContainerItemProperties.getLeaseDuration()))
            .setPublicAccess(toDataLakePublicAccessType(blobContainerItemProperties.getPublicAccess()))
            .setHasLegalHold(blobContainerItemProperties.isHasLegalHold())
            .setHasImmutabilityPolicy(blobContainerItemProperties.isHasImmutabilityPolicy());
    }

    static PathItem toPathItem(Path path) {
        if (path == null) {
            return null;
        }
        return new PathItem(path.getETag(),
            path.getLastModified() == null ? null : OffsetDateTime.parse(path.getLastModified(),
                DateTimeFormatter.RFC_1123_DATE_TIME), path.getContentLength() == null ? 0 : path.getContentLength(),
            path.getGroup(), path.isDirectory() == null ? false : path.isDirectory(), path.getName(), path.getOwner(),
            path.getPermissions());
    }

    static BlobRequestConditions toBlobRequestConditions(DataLakeRequestConditions requestConditions) {
        if (requestConditions == null) {
            return null;
        }
        return new BlobRequestConditions()
            .setLeaseId(requestConditions.getLeaseId())
            .setIfUnmodifiedSince(requestConditions.getIfUnmodifiedSince())
            .setIfNoneMatch(requestConditions.getIfNoneMatch())
            .setIfMatch(requestConditions.getIfMatch())
            .setIfModifiedSince(requestConditions.getIfModifiedSince());

    }

    static FileReadResponse toFileReadResponse(BlobDownloadResponse r) {
        if (r == null) {
            return null;
        }
        return new FileReadResponse(Transforms.toFileReadAsyncResponse(new BlobDownloadAsyncResponse(r.getRequest(),
            r.getStatusCode(), r.getHeaders(), null, r.getDeserializedHeaders())));
    }

    static FileReadAsyncResponse toFileReadAsyncResponse(BlobDownloadAsyncResponse r) {
        if (r == null) {
            return null;
        }
        return new FileReadAsyncResponse(r.getRequest(), r.getStatusCode(), r.getHeaders(), r.getValue(),
            Transforms.toPathReadHeaders(r.getDeserializedHeaders()));
    }

    private static FileReadHeaders toPathReadHeaders(BlobDownloadHeaders h) {
        if (h == null) {
            return null;
        }
        return new FileReadHeaders()
            .setLastModified(h.getLastModified())
            .setMetadata(h.getMetadata())
            .setContentLength(h.getContentLength())
            .setContentType(h.getContentType())
            .setContentRange(h.getContentRange())
            .setETag(h.getETag())
            .setContentMd5(h.getContentMd5())
            .setContentEncoding(h.getContentEncoding())
            .setCacheControl(h.getCacheControl())
            .setContentDisposition(h.getContentDisposition())
            .setContentLanguage(h.getContentLanguage())
            .setCopyCompletionTime(h.getCopyCompletionTime())
            .setCopyStatusDescription(h.getCopyStatusDescription())
            .setCopyId(h.getCopyId())
            .setCopyProgress(h.getCopyProgress())
            .setCopySource(h.getCopySource())
            .setCopyStatus(Transforms.toDataLakeCopyStatusType(h.getCopyStatus()))
            .setLeaseDuration(Transforms.toDataLakeLeaseDurationType(h.getLeaseDuration()))
            .setLeaseState(Transforms.toDataLakeLeaseStateType(h.getLeaseState()))
            .setLeaseStatus(Transforms.toDataLakeLeaseStatusType(h.getLeaseStatus()))
            .setClientRequestId(h.getClientRequestId())
            .setRequestId(h.getRequestId())
            .setVersion(h.getVersion())
            .setAcceptRanges(h.getAcceptRanges())
            .setDateProperty(h.getDateProperty())
            .setServerEncrypted(h.isServerEncrypted())
            .setEncryptionKeySha256(h.getEncryptionKeySha256())
            .setFileContentMd5(h.getBlobContentMD5())
            .setContentCrc64(h.getContentCrc64())
            .setErrorCode(h.getErrorCode());
    }

    static List<BlobSignedIdentifier> toBlobIdentifierList(List<DataLakeSignedIdentifier> identifiers) {
        if (identifiers == null) {
            return null;
        }
        List<BlobSignedIdentifier> blobIdentifiers = new ArrayList<>();
        for (DataLakeSignedIdentifier identifier : identifiers) {
            blobIdentifiers.add(Transforms.toBlobIdentifier(identifier));
        }
        return blobIdentifiers;
    }

    private static BlobSignedIdentifier toBlobIdentifier(DataLakeSignedIdentifier identifier) {
        if (identifier == null) {
            return null;
        }
        return new BlobSignedIdentifier()
            .setId(identifier.getId())
            .setAccessPolicy(Transforms.toBlobAccessPolicy(identifier.getAccessPolicy()));
    }

    private static BlobAccessPolicy toBlobAccessPolicy(DataLakeAccessPolicy accessPolicy) {
        if (accessPolicy == null) {
            return null;
        }
        return new BlobAccessPolicy()
            .setExpiresOn(accessPolicy.getExpiresOn())
            .setStartsOn(accessPolicy.getStartsOn())
            .setPermissions(accessPolicy.getPermissions());
    }

    static FileSystemAccessPolicies toFileSystemAccessPolicies(BlobContainerAccessPolicies accessPolicies) {
        if (accessPolicies == null) {
            return null;
        }
        return new FileSystemAccessPolicies(Transforms.toDataLakePublicAccessType(accessPolicies.getBlobAccessType()),
            Transforms.toDataLakeIdentifierList(accessPolicies.getIdentifiers()));
    }

    static List<DataLakeSignedIdentifier> toDataLakeIdentifierList(List<BlobSignedIdentifier> identifiers) {
        if (identifiers == null) {
            return null;
        }
        List<DataLakeSignedIdentifier> dataLakeIdentifiers = new ArrayList<>();
        for (BlobSignedIdentifier identifier : identifiers) {
            dataLakeIdentifiers.add(Transforms.toDataLakeIdentifier(identifier));
        }
        return dataLakeIdentifiers;
    }

    private static DataLakeSignedIdentifier toDataLakeIdentifier(BlobSignedIdentifier identifier) {
        if (identifier == null) {
            return null;
        }
        return new DataLakeSignedIdentifier()
            .setId(identifier.getId())
            .setAccessPolicy(Transforms.toDataLakeAccessPolicy(identifier.getAccessPolicy()));
    }

    private static DataLakeAccessPolicy toDataLakeAccessPolicy(BlobAccessPolicy accessPolicy) {
        if (accessPolicy == null) {
            return null;
        }
        return new DataLakeAccessPolicy()
            .setExpiresOn(accessPolicy.getExpiresOn())
            .setStartsOn(accessPolicy.getStartsOn())
            .setPermissions(accessPolicy.getPermissions());
    }

<<<<<<< HEAD
    static com.azure.storage.blob.models.ParallelTransferOptions toBlobParallelTransferOptions(
        ParallelTransferOptions pto) {
        if (pto == null) {
            return null;
        }

        return new com.azure.storage.blob.models.ParallelTransferOptions()
            .setBlockSizeLong(pto.getBlockSizeLong())
            .setMaxConcurrency(pto.getMaxConcurrency())
            .setProgressReceiver(Transforms.toBlobProgressReceiver(pto.getProgressReceiver()))
            .setMaxSingleUploadSizeLong(pto.getMaxSingleUploadSizeLong());
    }

    static com.azure.storage.blob.ProgressReceiver toBlobProgressReceiver(ProgressReceiver pr) {
        if (pr == null) {
            return null;
        }
        return pr::reportProgress;
=======
    static BlobServiceSasSignatureValues toBlobSasValues(DataLakeServiceSasSignatureValues
        dataLakeServiceSasSignatureValues) {
        if (dataLakeServiceSasSignatureValues == null) {
            return null;
        }
        BlobServiceSasSignatureValues blobServiceSasSignatureValues;
        if (dataLakeServiceSasSignatureValues.getIdentifier() != null) {
            blobServiceSasSignatureValues =
                new BlobServiceSasSignatureValues(dataLakeServiceSasSignatureValues.getIdentifier());
        } else {
            // It's ok to use blob container sas permission since its a super set of blob sas permission
            blobServiceSasSignatureValues =
                new BlobServiceSasSignatureValues(dataLakeServiceSasSignatureValues.getExpiryTime(),
                    BlobContainerSasPermission.parse(dataLakeServiceSasSignatureValues.getPermissions()));
        }
        blobServiceSasSignatureValues.setVersion(dataLakeServiceSasSignatureValues.getVersion())
            .setProtocol(dataLakeServiceSasSignatureValues.getProtocol())
            .setStartTime(dataLakeServiceSasSignatureValues.getStartTime())
            .setExpiryTime(dataLakeServiceSasSignatureValues.getExpiryTime())
            .setSasIpRange(dataLakeServiceSasSignatureValues.getSasIpRange())
            .setIdentifier(dataLakeServiceSasSignatureValues.getIdentifier())
            .setCacheControl(dataLakeServiceSasSignatureValues.getCacheControl())
            .setContentDisposition(dataLakeServiceSasSignatureValues.getContentDisposition())
            .setContentEncoding(dataLakeServiceSasSignatureValues.getContentEncoding())
            .setContentLanguage(dataLakeServiceSasSignatureValues.getContentLanguage())
            .setContentType(dataLakeServiceSasSignatureValues.getContentType());
        if (dataLakeServiceSasSignatureValues.getPermissions() != null) {
            // It's ok to use blob container sas permission since its a super set of blob sas permission
            blobServiceSasSignatureValues.setPermissions(BlobContainerSasPermission.parse(
                dataLakeServiceSasSignatureValues.getPermissions()));
        }
        return blobServiceSasSignatureValues;
>>>>>>> 367cf83f
    }

    static BlobQuerySerialization toBlobQuerySerialization(FileQuerySerialization ser) {
        if (ser == null) {
            return null;
        }
        if (ser instanceof FileQueryJsonSerialization) {
            FileQueryJsonSerialization jsonSer = (FileQueryJsonSerialization) ser;
            return new BlobQueryJsonSerialization().setRecordSeparator(jsonSer.getRecordSeparator());
        } else if (ser instanceof FileQueryDelimitedSerialization) {
            FileQueryDelimitedSerialization delSer = (FileQueryDelimitedSerialization) ser;
            return new BlobQueryDelimitedSerialization()
                .setColumnSeparator(delSer.getColumnSeparator())
                .setEscapeChar(delSer.getEscapeChar())
                .setFieldQuote(delSer.getFieldQuote())
                .setHeadersPresent(delSer.isHeadersPresent())
                .setRecordSeparator(delSer.getRecordSeparator());
        } else if (ser instanceof FileQueryArrowSerialization) {
            FileQueryArrowSerialization arrSer = (FileQueryArrowSerialization) ser;
            return new BlobQueryArrowSerialization().setSchema(toBlobQueryArrowSchema(arrSer.getSchema()));
        } else {
            throw new IllegalArgumentException("serialization must be FileQueryJsonSerialization, "
                + "FileQueryDelimitedSerialization, or FileQueryArrowSerialization");
        }
    }

    private static List<BlobQueryArrowField> toBlobQueryArrowSchema(List<FileQueryArrowField> schema) {
        if (schema == null) {
            return null;
        }
        List<BlobQueryArrowField> blobSchema = new ArrayList<>(schema.size());
        for (FileQueryArrowField field : schema) {
            blobSchema.add(toBlobQueryArrowField(field));
        }
        return blobSchema;
    }

    private static BlobQueryArrowField toBlobQueryArrowField(FileQueryArrowField field) {
        if (field == null) {
            return null;
        }
        return new BlobQueryArrowField(BlobQueryArrowFieldType.fromString(field.getType().toString()))
            .setName(field.getName())
            .setPrecision(field.getPrecision())
            .setScale(field.getScale());
    }

    static Consumer<BlobQueryError> toBlobQueryErrorConsumer(Consumer<FileQueryError> er) {
        if (er == null) {
            return null;
        }
        return error -> er.accept(toFileQueryError(error));
    }

    static Consumer<BlobQueryProgress> toBlobQueryProgressConsumer(Consumer<FileQueryProgress> pr) {
        if (pr == null) {
            return null;
        }
        return progress -> pr.accept(toFileQueryProgress(progress));
    }

    private static FileQueryError toFileQueryError(BlobQueryError error) {
        if (error == null) {
            return null;
        }
        return new FileQueryError(error.isFatal(), error.getName(), error.getDescription(), error.getPosition());
    }

    private static FileQueryProgress toFileQueryProgress(BlobQueryProgress progress) {
        if (progress == null) {
            return null;
        }
        return new FileQueryProgress(progress.getBytesScanned(), progress.getTotalBytes());
    }

    static FileQueryResponse toFileQueryResponse(BlobQueryResponse r) {
        if (r == null) {
            return null;
        }
        return new FileQueryResponse(Transforms.toFileQueryAsyncResponse(new BlobQueryAsyncResponse(r.getRequest(),
            r.getStatusCode(), r.getHeaders(), null, r.getDeserializedHeaders())));
    }

    static FileQueryAsyncResponse toFileQueryAsyncResponse(BlobQueryAsyncResponse r) {
        if (r == null) {
            return null;
        }
        return new FileQueryAsyncResponse(r.getRequest(), r.getStatusCode(), r.getHeaders(), r.getValue(),
            Transforms.toFileQueryHeaders(r.getDeserializedHeaders()));
    }

    private static FileQueryHeaders toFileQueryHeaders(BlobQueryHeaders h) {
        if (h == null) {
            return null;
        }
        return new FileQueryHeaders()
            .setLastModified(h.getLastModified())
            .setMetadata(h.getMetadata())
            .setContentLength(h.getContentLength())
            .setContentType(h.getContentType())
            .setContentRange(h.getContentRange())
            .setETag(h.getETag())
            .setContentMd5(h.getContentMd5())
            .setContentEncoding(h.getContentEncoding())
            .setCacheControl(h.getCacheControl())
            .setContentDisposition(h.getContentDisposition())
            .setContentLanguage(h.getContentLanguage())
            .setCopyCompletionTime(h.getCopyCompletionTime())
            .setCopyStatusDescription(h.getCopyStatusDescription())
            .setCopyId(h.getCopyId())
            .setCopyProgress(h.getCopyProgress())
            .setCopySource(h.getCopySource())
            .setCopyStatus(Transforms.toDataLakeCopyStatusType(h.getCopyStatus()))
            .setLeaseDuration(Transforms.toDataLakeLeaseDurationType(h.getLeaseDuration()))
            .setLeaseState(Transforms.toDataLakeLeaseStateType(h.getLeaseState()))
            .setLeaseStatus(Transforms.toDataLakeLeaseStatusType(h.getLeaseStatus()))
            .setClientRequestId(h.getClientRequestId())
            .setRequestId(h.getRequestId())
            .setVersion(h.getVersion())
            .setAcceptRanges(h.getAcceptRanges())
            .setDateProperty(h.getDateProperty())
            .setServerEncrypted(h.isServerEncrypted())
            .setEncryptionKeySha256(h.getEncryptionKeySha256())
            .setFileContentMd5(h.getContentMd5())
            .setContentCrc64(h.getContentCrc64())
            .setErrorCode(h.getErrorCode());
    }

    static BlobQueryOptions toBlobQueryOptions(FileQueryOptions options) {
        if (options == null) {
            return null;
        }
        if (options.getOutputStream() == null) {
            return new BlobQueryOptions(options.getExpression())
                .setInputSerialization(Transforms.toBlobQuerySerialization(options.getInputSerialization()))
                .setOutputSerialization(Transforms.toBlobQuerySerialization(options.getOutputSerialization()))
                .setRequestConditions(Transforms.toBlobRequestConditions(options.getRequestConditions()))
                .setErrorConsumer(Transforms.toBlobQueryErrorConsumer(options.getErrorConsumer()))
                .setProgressConsumer(Transforms.toBlobQueryProgressConsumer(options.getProgressConsumer()));
        } else {
            return new BlobQueryOptions(options.getExpression(), options.getOutputStream())
                .setInputSerialization(Transforms.toBlobQuerySerialization(options.getInputSerialization()))
                .setOutputSerialization(Transforms.toBlobQuerySerialization(options.getOutputSerialization()))
                .setRequestConditions(Transforms.toBlobRequestConditions(options.getRequestConditions()))
                .setErrorConsumer(Transforms.toBlobQueryErrorConsumer(options.getErrorConsumer()))
                .setProgressConsumer(Transforms.toBlobQueryProgressConsumer(options.getProgressConsumer()));
        }

    }
}<|MERGE_RESOLUTION|>--- conflicted
+++ resolved
@@ -30,13 +30,8 @@
 import com.azure.storage.blob.models.BlobRequestConditions;
 import com.azure.storage.blob.models.BlobSignedIdentifier;
 import com.azure.storage.blob.models.ListBlobContainersOptions;
-<<<<<<< HEAD
-import com.azure.storage.common.ParallelTransferOptions;
-import com.azure.storage.common.ProgressReceiver;
-=======
 import com.azure.storage.blob.sas.BlobContainerSasPermission;
 import com.azure.storage.blob.sas.BlobServiceSasSignatureValues;
->>>>>>> 367cf83f
 import com.azure.storage.file.datalake.implementation.models.Path;
 import com.azure.storage.file.datalake.models.AccessTier;
 import com.azure.storage.file.datalake.models.ArchiveStatus;
@@ -74,6 +69,7 @@
 import com.azure.storage.file.datalake.models.PathProperties;
 import com.azure.storage.file.datalake.models.PublicAccessType;
 import com.azure.storage.file.datalake.models.UserDelegationKey;
+import com.azure.storage.file.datalake.sas.DataLakeServiceSasSignatureValues;
 
 import java.time.OffsetDateTime;
 import java.time.format.DateTimeFormatter;
@@ -412,61 +408,6 @@
             .setPermissions(accessPolicy.getPermissions());
     }
 
-<<<<<<< HEAD
-    static com.azure.storage.blob.models.ParallelTransferOptions toBlobParallelTransferOptions(
-        ParallelTransferOptions pto) {
-        if (pto == null) {
-            return null;
-        }
-
-        return new com.azure.storage.blob.models.ParallelTransferOptions()
-            .setBlockSizeLong(pto.getBlockSizeLong())
-            .setMaxConcurrency(pto.getMaxConcurrency())
-            .setProgressReceiver(Transforms.toBlobProgressReceiver(pto.getProgressReceiver()))
-            .setMaxSingleUploadSizeLong(pto.getMaxSingleUploadSizeLong());
-    }
-
-    static com.azure.storage.blob.ProgressReceiver toBlobProgressReceiver(ProgressReceiver pr) {
-        if (pr == null) {
-            return null;
-        }
-        return pr::reportProgress;
-=======
-    static BlobServiceSasSignatureValues toBlobSasValues(DataLakeServiceSasSignatureValues
-        dataLakeServiceSasSignatureValues) {
-        if (dataLakeServiceSasSignatureValues == null) {
-            return null;
-        }
-        BlobServiceSasSignatureValues blobServiceSasSignatureValues;
-        if (dataLakeServiceSasSignatureValues.getIdentifier() != null) {
-            blobServiceSasSignatureValues =
-                new BlobServiceSasSignatureValues(dataLakeServiceSasSignatureValues.getIdentifier());
-        } else {
-            // It's ok to use blob container sas permission since its a super set of blob sas permission
-            blobServiceSasSignatureValues =
-                new BlobServiceSasSignatureValues(dataLakeServiceSasSignatureValues.getExpiryTime(),
-                    BlobContainerSasPermission.parse(dataLakeServiceSasSignatureValues.getPermissions()));
-        }
-        blobServiceSasSignatureValues.setVersion(dataLakeServiceSasSignatureValues.getVersion())
-            .setProtocol(dataLakeServiceSasSignatureValues.getProtocol())
-            .setStartTime(dataLakeServiceSasSignatureValues.getStartTime())
-            .setExpiryTime(dataLakeServiceSasSignatureValues.getExpiryTime())
-            .setSasIpRange(dataLakeServiceSasSignatureValues.getSasIpRange())
-            .setIdentifier(dataLakeServiceSasSignatureValues.getIdentifier())
-            .setCacheControl(dataLakeServiceSasSignatureValues.getCacheControl())
-            .setContentDisposition(dataLakeServiceSasSignatureValues.getContentDisposition())
-            .setContentEncoding(dataLakeServiceSasSignatureValues.getContentEncoding())
-            .setContentLanguage(dataLakeServiceSasSignatureValues.getContentLanguage())
-            .setContentType(dataLakeServiceSasSignatureValues.getContentType());
-        if (dataLakeServiceSasSignatureValues.getPermissions() != null) {
-            // It's ok to use blob container sas permission since its a super set of blob sas permission
-            blobServiceSasSignatureValues.setPermissions(BlobContainerSasPermission.parse(
-                dataLakeServiceSasSignatureValues.getPermissions()));
-        }
-        return blobServiceSasSignatureValues;
->>>>>>> 367cf83f
-    }
-
     static BlobQuerySerialization toBlobQuerySerialization(FileQuerySerialization ser) {
         if (ser == null) {
             return null;
