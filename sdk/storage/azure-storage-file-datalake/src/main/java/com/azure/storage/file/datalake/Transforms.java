// Copyright (c) Microsoft Corporation. All rights reserved.
// Licensed under the MIT License.

package com.azure.storage.file.datalake;

import com.azure.storage.blob.models.BlobAccessPolicy;
import com.azure.storage.blob.models.BlobContainerAccessPolicies;
import com.azure.storage.blob.models.BlobContainerItem;
import com.azure.storage.blob.models.BlobContainerItemProperties;
import com.azure.storage.blob.models.BlobContainerListDetails;
import com.azure.storage.blob.models.BlobContainerProperties;
import com.azure.storage.blob.models.BlobDownloadAsyncResponse;
import com.azure.storage.blob.models.BlobDownloadHeaders;
import com.azure.storage.blob.models.BlobDownloadResponse;
import com.azure.storage.blob.models.BlobHttpHeaders;
import com.azure.storage.blob.models.BlobProperties;
import com.azure.storage.blob.models.BlobQueryAsyncResponse;
import com.azure.storage.blob.models.BlobQueryDelimitedSerialization;
import com.azure.storage.blob.models.BlobQueryError;
<<<<<<< HEAD
import com.azure.storage.blob.models.BlobQueryOptions;
import com.azure.storage.blob.models.BlobQuickQueryHeaders;
import com.azure.storage.blob.models.BlobQueryJsonSerialization;
=======
import com.azure.storage.blob.models.BlobQueryHeaders;
import com.azure.storage.blob.models.BlobQueryJsonSerialization;
import com.azure.storage.blob.models.BlobQueryOptions;
import com.azure.storage.blob.models.BlobQueryProgress;
>>>>>>> f06719b6
import com.azure.storage.blob.models.BlobQueryResponse;
import com.azure.storage.blob.models.BlobQuerySerialization;
import com.azure.storage.blob.models.BlobRange;
import com.azure.storage.blob.models.BlobRequestConditions;
import com.azure.storage.blob.models.BlobSignedIdentifier;
import com.azure.storage.blob.models.ListBlobContainersOptions;
import com.azure.storage.blob.sas.BlobContainerSasPermission;
import com.azure.storage.blob.sas.BlobServiceSasSignatureValues;
import com.azure.storage.common.ErrorReceiver;
import com.azure.storage.common.ParallelTransferOptions;
import com.azure.storage.common.ProgressReceiver;
import com.azure.storage.file.datalake.implementation.models.Path;
import com.azure.storage.file.datalake.models.AccessTier;
import com.azure.storage.file.datalake.models.ArchiveStatus;
import com.azure.storage.file.datalake.models.CopyStatusType;
import com.azure.storage.file.datalake.models.DataLakeAccessPolicy;
import com.azure.storage.file.datalake.models.DataLakeRequestConditions;
import com.azure.storage.file.datalake.models.DataLakeSignedIdentifier;
import com.azure.storage.file.datalake.models.DownloadRetryOptions;
import com.azure.storage.file.datalake.models.FileQueryAsyncResponse;
import com.azure.storage.file.datalake.models.FileQueryDelimitedSerialization;
import com.azure.storage.file.datalake.models.FileQueryError;
import com.azure.storage.file.datalake.models.FileQueryHeaders;
import com.azure.storage.file.datalake.models.FileQueryJsonSerialization;
import com.azure.storage.file.datalake.models.FileQueryOptions;
<<<<<<< HEAD
=======
import com.azure.storage.file.datalake.models.FileQueryProgress;
>>>>>>> f06719b6
import com.azure.storage.file.datalake.models.FileQueryResponse;
import com.azure.storage.file.datalake.models.FileQuerySerialization;
import com.azure.storage.file.datalake.models.FileRange;
import com.azure.storage.file.datalake.models.FileReadAsyncResponse;
import com.azure.storage.file.datalake.models.FileReadHeaders;
import com.azure.storage.file.datalake.models.FileReadResponse;
import com.azure.storage.file.datalake.models.FileSystemAccessPolicies;
import com.azure.storage.file.datalake.models.FileSystemItem;
import com.azure.storage.file.datalake.models.FileSystemItemProperties;
import com.azure.storage.file.datalake.models.FileSystemListDetails;
import com.azure.storage.file.datalake.models.FileSystemProperties;
import com.azure.storage.file.datalake.models.LeaseDurationType;
import com.azure.storage.file.datalake.models.LeaseStateType;
import com.azure.storage.file.datalake.models.LeaseStatusType;
import com.azure.storage.file.datalake.models.ListFileSystemsOptions;
import com.azure.storage.file.datalake.models.PathHttpHeaders;
import com.azure.storage.file.datalake.models.PathItem;
import com.azure.storage.file.datalake.models.PathProperties;
import com.azure.storage.file.datalake.models.PublicAccessType;
import com.azure.storage.file.datalake.models.UserDelegationKey;
import com.azure.storage.file.datalake.sas.DataLakeServiceSasSignatureValues;

import java.time.OffsetDateTime;
import java.time.format.DateTimeFormatter;
import java.util.ArrayList;
import java.util.List;
import java.util.function.Consumer;

class Transforms {

    static com.azure.storage.blob.models.PublicAccessType toBlobPublicAccessType(PublicAccessType
        fileSystemPublicAccessType) {
        if (fileSystemPublicAccessType == null) {
            return null;
        }
        return com.azure.storage.blob.models.PublicAccessType.fromString(fileSystemPublicAccessType.toString());
    }

    private static LeaseDurationType toDataLakeLeaseDurationType(com.azure.storage.blob.models.LeaseDurationType
        blobLeaseDurationType) {
        if (blobLeaseDurationType == null) {
            return null;
        }
        return LeaseDurationType.fromString(blobLeaseDurationType.toString());
    }

    private static LeaseStateType toDataLakeLeaseStateType(com.azure.storage.blob.models.LeaseStateType
        blobLeaseStateType) {
        if (blobLeaseStateType == null) {
            return null;
        }
        return LeaseStateType.fromString(blobLeaseStateType.toString());
    }

    private static LeaseStatusType toDataLakeLeaseStatusType(com.azure.storage.blob.models.LeaseStatusType
        blobLeaseStatusType) {
        if (blobLeaseStatusType == null) {
            return null;
        }
        return LeaseStatusType.fromString(blobLeaseStatusType.toString());
    }

    private static PublicAccessType toDataLakePublicAccessType(com.azure.storage.blob.models.PublicAccessType
        blobPublicAccessType) {
        if (blobPublicAccessType == null) {
            return null;
        }
        return PublicAccessType.fromString(blobPublicAccessType.toString());
    }

    private static CopyStatusType toDataLakeCopyStatusType(
        com.azure.storage.blob.models.CopyStatusType blobCopyStatus) {
        if (blobCopyStatus == null) {
            return null;
        }
        return CopyStatusType.fromString(blobCopyStatus.toString());
    }

    private static ArchiveStatus toDataLakeArchiveStatus(
        com.azure.storage.blob.models.ArchiveStatus blobArchiveStatus) {
        if (blobArchiveStatus == null) {
            return null;
        }
        return ArchiveStatus.fromString(blobArchiveStatus.toString());
    }

    private static AccessTier toDataLakeAccessTier(com.azure.storage.blob.models.AccessTier blobAccessTier) {
        if (blobAccessTier == null) {
            return null;
        }
        return AccessTier.fromString(blobAccessTier.toString());
    }

    static FileSystemProperties toFileSystemProperties(BlobContainerProperties blobContainerProperties) {
        if (blobContainerProperties == null) {
            return null;
        }
        return new FileSystemProperties(blobContainerProperties.getMetadata(), blobContainerProperties.getETag(),
            blobContainerProperties.getLastModified(),
            Transforms.toDataLakeLeaseDurationType(blobContainerProperties.getLeaseDuration()),
            Transforms.toDataLakeLeaseStateType(blobContainerProperties.getLeaseState()),
            Transforms.toDataLakeLeaseStatusType(blobContainerProperties.getLeaseStatus()),
            Transforms.toDataLakePublicAccessType(blobContainerProperties.getBlobPublicAccess()),
            blobContainerProperties.hasImmutabilityPolicy(), blobContainerProperties.hasLegalHold());
    }

    private static BlobContainerListDetails toBlobContainerListDetails(FileSystemListDetails fileSystemListDetails) {
        if (fileSystemListDetails == null) {
            return null;
        }
        return new BlobContainerListDetails()
            .setRetrieveMetadata(fileSystemListDetails.getRetrieveMetadata());
    }

    static ListBlobContainersOptions toListBlobContainersOptions(ListFileSystemsOptions listFileSystemsOptions) {
        if (listFileSystemsOptions == null) {
            return null;
        }
        return new ListBlobContainersOptions()
            .setDetails(toBlobContainerListDetails(listFileSystemsOptions.getDetails()))
            .setMaxResultsPerPage(listFileSystemsOptions.getMaxResultsPerPage())
            .setPrefix(listFileSystemsOptions.getPrefix());
    }

    static UserDelegationKey toDataLakeUserDelegationKey(com.azure.storage.blob.models.UserDelegationKey
        blobUserDelegationKey) {
        if (blobUserDelegationKey == null) {
            return null;
        }
        return new UserDelegationKey()
            .setSignedExpiry(blobUserDelegationKey.getSignedExpiry())
            .setSignedObjectId(blobUserDelegationKey.getSignedObjectId())
            .setSignedTenantId(blobUserDelegationKey.getSignedTenantId())
            .setSignedService(blobUserDelegationKey.getSignedService())
            .setSignedStart(blobUserDelegationKey.getSignedStart())
            .setSignedVersion(blobUserDelegationKey.getSignedVersion())
            .setValue(blobUserDelegationKey.getValue());
    }

    static com.azure.storage.blob.models.UserDelegationKey toBlobUserDelegationKey(UserDelegationKey
        dataLakeUserDelegationKey) {
        if (dataLakeUserDelegationKey == null) {
            return null;
        }
        return new com.azure.storage.blob.models.UserDelegationKey()
            .setSignedExpiry(dataLakeUserDelegationKey.getSignedExpiry())
            .setSignedObjectId(dataLakeUserDelegationKey.getSignedObjectId())
            .setSignedTenantId(dataLakeUserDelegationKey.getSignedTenantId())
            .setSignedService(dataLakeUserDelegationKey.getSignedService())
            .setSignedStart(dataLakeUserDelegationKey.getSignedStart())
            .setSignedVersion(dataLakeUserDelegationKey.getSignedVersion())
            .setValue(dataLakeUserDelegationKey.getValue());
    }

    static BlobHttpHeaders toBlobHttpHeaders(PathHttpHeaders pathHTTPHeaders) {
        if (pathHTTPHeaders == null) {
            return null;
        }
        return new BlobHttpHeaders()
            .setCacheControl(pathHTTPHeaders.getCacheControl())
            .setContentDisposition(pathHTTPHeaders.getContentDisposition())
            .setContentEncoding(pathHTTPHeaders.getContentEncoding())
            .setContentLanguage(pathHTTPHeaders.getContentLanguage())
            .setContentType(pathHTTPHeaders.getContentType())
            .setContentMd5(pathHTTPHeaders.getContentMd5());
    }

    static BlobRange toBlobRange(FileRange fileRange) {
        if (fileRange == null) {
            return null;
        }
        return new BlobRange(fileRange.getOffset(), fileRange.getCount());
    }

    static com.azure.storage.blob.models.DownloadRetryOptions toBlobDownloadRetryOptions(
        DownloadRetryOptions dataLakeOptions) {
        if (dataLakeOptions == null) {
            return null;
        }
        return new com.azure.storage.blob.models.DownloadRetryOptions()
            .setMaxRetryRequests(dataLakeOptions.getMaxRetryRequests());
    }

    static PathProperties toPathProperties(BlobProperties properties) {
        if (properties == null) {
            return null;
        } else {
            return new PathProperties(properties.getCreationTime(), properties.getLastModified(), properties.getETag(),
                properties.getBlobSize(), properties.getContentType(), properties.getContentMd5(),
                properties.getContentEncoding(), properties.getContentDisposition(), properties.getContentLanguage(),
                properties.getCacheControl(), Transforms.toDataLakeLeaseStatusType(properties.getLeaseStatus()),
                Transforms.toDataLakeLeaseStateType(properties.getLeaseState()),
                Transforms.toDataLakeLeaseDurationType(properties.getLeaseDuration()), properties.getCopyId(),
                Transforms.toDataLakeCopyStatusType(properties.getCopyStatus()), properties.getCopySource(),
                properties.getCopyProgress(), properties.getCopyCompletionTime(), properties.getCopyStatusDescription(),
                properties.isServerEncrypted(), properties.isIncrementalCopy(),
                Transforms.toDataLakeAccessTier(properties.getAccessTier()),
                Transforms.toDataLakeArchiveStatus(properties.getArchiveStatus()), properties.getEncryptionKeySha256(),
                properties.getAccessTierChangeTime(), properties.getMetadata());
        }
    }


    static FileSystemItem toFileSystemItem(BlobContainerItem blobContainerItem) {
        if (blobContainerItem == null) {
            return null;
        }
        return new FileSystemItem()
            .setName(blobContainerItem.getName())
            .setMetadata(blobContainerItem.getMetadata())
            .setProperties(Transforms.toFileSystemItemProperties(blobContainerItem.getProperties()));
    }

    private static FileSystemItemProperties toFileSystemItemProperties(
        BlobContainerItemProperties blobContainerItemProperties) {
        if (blobContainerItemProperties == null) {
            return null;
        }
        return new FileSystemItemProperties()
            .setETag(blobContainerItemProperties.getETag())
            .setLastModified(blobContainerItemProperties.getLastModified())
            .setLeaseStatus(toDataLakeLeaseStatusType(blobContainerItemProperties.getLeaseStatus()))
            .setLeaseState(toDataLakeLeaseStateType(blobContainerItemProperties.getLeaseState()))
            .setLeaseDuration(toDataLakeLeaseDurationType(blobContainerItemProperties.getLeaseDuration()))
            .setPublicAccess(toDataLakePublicAccessType(blobContainerItemProperties.getPublicAccess()))
            .setHasLegalHold(blobContainerItemProperties.isHasLegalHold())
            .setHasImmutabilityPolicy(blobContainerItemProperties.isHasImmutabilityPolicy());
    }

    static PathItem toPathItem(Path path) {
        if (path == null) {
            return null;
        }
        return new PathItem(path.getETag(),
            path.getLastModified() == null ? null : OffsetDateTime.parse(path.getLastModified(),
                DateTimeFormatter.RFC_1123_DATE_TIME), path.getContentLength() == null ? 0 : path.getContentLength(),
            path.getGroup(), path.isDirectory() == null ? false : path.isDirectory(), path.getName(), path.getOwner(),
            path.getPermissions());
    }

    static BlobRequestConditions toBlobRequestConditions(DataLakeRequestConditions requestConditions) {
        if (requestConditions == null) {
            return null;
        }
        return new BlobRequestConditions()
            .setLeaseId(requestConditions.getLeaseId())
            .setIfUnmodifiedSince(requestConditions.getIfUnmodifiedSince())
            .setIfNoneMatch(requestConditions.getIfNoneMatch())
            .setIfMatch(requestConditions.getIfMatch())
            .setIfModifiedSince(requestConditions.getIfModifiedSince());

    }

    static FileReadResponse toFileReadResponse(BlobDownloadResponse r) {
        if (r == null) {
            return null;
        }
        return new FileReadResponse(Transforms.toFileReadAsyncResponse(new BlobDownloadAsyncResponse(r.getRequest(),
            r.getStatusCode(), r.getHeaders(), null, r.getDeserializedHeaders())));
    }

    static FileReadAsyncResponse toFileReadAsyncResponse(BlobDownloadAsyncResponse r) {
        if (r == null) {
            return null;
        }
        return new FileReadAsyncResponse(r.getRequest(), r.getStatusCode(), r.getHeaders(), r.getValue(),
            Transforms.toPathReadHeaders(r.getDeserializedHeaders()));
    }

    private static FileReadHeaders toPathReadHeaders(BlobDownloadHeaders h) {
        if (h == null) {
            return null;
        }
        return new FileReadHeaders()
            .setLastModified(h.getLastModified())
            .setMetadata(h.getMetadata())
            .setContentLength(h.getContentLength())
            .setContentType(h.getContentType())
            .setContentRange(h.getContentRange())
            .setETag(h.getETag())
            .setContentMd5(h.getContentMd5())
            .setContentEncoding(h.getContentEncoding())
            .setCacheControl(h.getCacheControl())
            .setContentDisposition(h.getContentDisposition())
            .setContentLanguage(h.getContentLanguage())
            .setCopyCompletionTime(h.getCopyCompletionTime())
            .setCopyStatusDescription(h.getCopyStatusDescription())
            .setCopyId(h.getCopyId())
            .setCopyProgress(h.getCopyProgress())
            .setCopySource(h.getCopySource())
            .setCopyStatus(Transforms.toDataLakeCopyStatusType(h.getCopyStatus()))
            .setLeaseDuration(Transforms.toDataLakeLeaseDurationType(h.getLeaseDuration()))
            .setLeaseState(Transforms.toDataLakeLeaseStateType(h.getLeaseState()))
            .setLeaseStatus(Transforms.toDataLakeLeaseStatusType(h.getLeaseStatus()))
            .setClientRequestId(h.getClientRequestId())
            .setRequestId(h.getRequestId())
            .setVersion(h.getVersion())
            .setAcceptRanges(h.getAcceptRanges())
            .setDateProperty(h.getDateProperty())
            .setServerEncrypted(h.isServerEncrypted())
            .setEncryptionKeySha256(h.getEncryptionKeySha256())
            .setFileContentMd5(h.getBlobContentMD5())
            .setContentCrc64(h.getContentCrc64())
            .setErrorCode(h.getErrorCode());
    }

    static List<BlobSignedIdentifier> toBlobIdentifierList(List<DataLakeSignedIdentifier> identifiers) {
        if (identifiers == null) {
            return null;
        }
        List<BlobSignedIdentifier> blobIdentifiers = new ArrayList<>();
        for (DataLakeSignedIdentifier identifier : identifiers) {
            blobIdentifiers.add(Transforms.toBlobIdentifier(identifier));
        }
        return blobIdentifiers;
    }

    private static BlobSignedIdentifier toBlobIdentifier(DataLakeSignedIdentifier identifier) {
        if (identifier == null) {
            return null;
        }
        return new BlobSignedIdentifier()
            .setId(identifier.getId())
            .setAccessPolicy(Transforms.toBlobAccessPolicy(identifier.getAccessPolicy()));
    }

    private static BlobAccessPolicy toBlobAccessPolicy(DataLakeAccessPolicy accessPolicy) {
        if (accessPolicy == null) {
            return null;
        }
        return new BlobAccessPolicy()
            .setExpiresOn(accessPolicy.getExpiresOn())
            .setStartsOn(accessPolicy.getStartsOn())
            .setPermissions(accessPolicy.getPermissions());
    }

    static FileSystemAccessPolicies toFileSystemAccessPolicies(BlobContainerAccessPolicies accessPolicies) {
        if (accessPolicies == null) {
            return null;
        }
        return new FileSystemAccessPolicies(Transforms.toDataLakePublicAccessType(accessPolicies.getBlobAccessType()),
            Transforms.toDataLakeIdentifierList(accessPolicies.getIdentifiers()));
    }

    static List<DataLakeSignedIdentifier> toDataLakeIdentifierList(List<BlobSignedIdentifier> identifiers) {
        if (identifiers == null) {
            return null;
        }
        List<DataLakeSignedIdentifier> dataLakeIdentifiers = new ArrayList<>();
        for (BlobSignedIdentifier identifier : identifiers) {
            dataLakeIdentifiers.add(Transforms.toDataLakeIdentifier(identifier));
        }
        return dataLakeIdentifiers;
    }

    private static DataLakeSignedIdentifier toDataLakeIdentifier(BlobSignedIdentifier identifier) {
        if (identifier == null) {
            return null;
        }
        return new DataLakeSignedIdentifier()
            .setId(identifier.getId())
            .setAccessPolicy(Transforms.toDataLakeAccessPolicy(identifier.getAccessPolicy()));
    }

    private static DataLakeAccessPolicy toDataLakeAccessPolicy(BlobAccessPolicy accessPolicy) {
        if (accessPolicy == null) {
            return null;
        }
        return new DataLakeAccessPolicy()
            .setExpiresOn(accessPolicy.getExpiresOn())
            .setStartsOn(accessPolicy.getStartsOn())
            .setPermissions(accessPolicy.getPermissions());
    }

    static BlobServiceSasSignatureValues toBlobSasValues(DataLakeServiceSasSignatureValues
        dataLakeServiceSasSignatureValues) {
        if (dataLakeServiceSasSignatureValues == null) {
            return null;
        }
        BlobServiceSasSignatureValues blobServiceSasSignatureValues;
        if (dataLakeServiceSasSignatureValues.getIdentifier() != null) {
            blobServiceSasSignatureValues =
                new BlobServiceSasSignatureValues(dataLakeServiceSasSignatureValues.getIdentifier());
        } else {
            // It's ok to use blob container sas permission since its a super set of blob sas permission
            blobServiceSasSignatureValues =
                new BlobServiceSasSignatureValues(dataLakeServiceSasSignatureValues.getExpiryTime(),
                    BlobContainerSasPermission.parse(dataLakeServiceSasSignatureValues.getPermissions()));
        }
        blobServiceSasSignatureValues.setVersion(dataLakeServiceSasSignatureValues.getVersion())
            .setProtocol(dataLakeServiceSasSignatureValues.getProtocol())
            .setStartTime(dataLakeServiceSasSignatureValues.getStartTime())
            .setExpiryTime(dataLakeServiceSasSignatureValues.getExpiryTime())
            .setSasIpRange(dataLakeServiceSasSignatureValues.getSasIpRange())
            .setIdentifier(dataLakeServiceSasSignatureValues.getIdentifier())
            .setCacheControl(dataLakeServiceSasSignatureValues.getCacheControl())
            .setContentDisposition(dataLakeServiceSasSignatureValues.getContentDisposition())
            .setContentEncoding(dataLakeServiceSasSignatureValues.getContentEncoding())
            .setContentLanguage(dataLakeServiceSasSignatureValues.getContentLanguage())
            .setContentType(dataLakeServiceSasSignatureValues.getContentType());
        if (dataLakeServiceSasSignatureValues.getPermissions() != null) {
            // It's ok to use blob container sas permission since its a super set of blob sas permission
            blobServiceSasSignatureValues.setPermissions(BlobContainerSasPermission.parse(
                dataLakeServiceSasSignatureValues.getPermissions()));
        }
        return blobServiceSasSignatureValues;
    }

    static com.azure.storage.blob.models.ParallelTransferOptions toBlobParallelTransferOptions(
        ParallelTransferOptions pto) {
        if (pto == null) {
            return null;
        }
        return new com.azure.storage.blob.models.ParallelTransferOptions()
            .setBlockSizeLong(pto.getBlockSizeLong())
            .setNumBuffers(pto.getNumBuffers())
            .setProgressReceiver(Transforms.toBlobProgressReceiver(pto.getProgressReceiver()))
            .setMaxSingleUploadSizeLong(pto.getMaxSingleUploadSizeLong());
    }

    static com.azure.storage.blob.ProgressReceiver toBlobProgressReceiver(ProgressReceiver pr) {
        if (pr == null) {
            return null;
        }
        return pr::reportProgress;
    }

    static BlobQuerySerialization toBlobQuerySerialization(FileQuerySerialization ser) {
        if (ser == null) {
            return null;
        }
        if (ser instanceof FileQueryJsonSerialization) {
            FileQueryJsonSerialization jsonSer = (FileQueryJsonSerialization) ser;
            return new BlobQueryJsonSerialization().setRecordSeparator(jsonSer.getRecordSeparator());
        } else if (ser instanceof FileQueryDelimitedSerialization) {
            FileQueryDelimitedSerialization delSer = (FileQueryDelimitedSerialization) ser;
            return new BlobQueryDelimitedSerialization()
                .setColumnSeparator(delSer.getColumnSeparator())
                .setEscapeChar(delSer.getEscapeChar())
                .setFieldQuote(delSer.getFieldQuote())
                .setHeadersPresent(delSer.isHeadersPresent())
                .setRecordSeparator(delSer.getRecordSeparator());
        } else {
            throw new IllegalArgumentException("serialization must be FileQueryJsonSerialization or "
                + "FileQueryDelimitedSerialization");
        }
    }

<<<<<<< HEAD
    static ErrorReceiver<BlobQueryError> toBlobQueryErrorReceiver(ErrorReceiver<FileQueryError> er) {
        if (er == null) {
            return null;
        }
        return error -> er.reportError(toFileQueryError(error));
=======
    static Consumer<BlobQueryError> toBlobQueryErrorConsumer(Consumer<FileQueryError> er) {
        if (er == null) {
            return null;
        }
        return error -> er.accept(toFileQueryError(error));
    }

    static Consumer<BlobQueryProgress> toBlobQueryProgressConsumer(Consumer<FileQueryProgress> pr) {
        if (pr == null) {
            return null;
        }
        return progress -> pr.accept(toFileQueryProgress(progress));
>>>>>>> f06719b6
    }

    private static FileQueryError toFileQueryError(BlobQueryError error) {
        if (error == null) {
            return null;
        }
        return new FileQueryError(error.isFatal(), error.getName(), error.getDescription(), error.getPosition());
    }

<<<<<<< HEAD
=======
    private static FileQueryProgress toFileQueryProgress(BlobQueryProgress progress) {
        if (progress == null) {
            return null;
        }
        return new FileQueryProgress(progress.getBytesScanned(), progress.getTotalBytes());
    }

>>>>>>> f06719b6
    static FileQueryResponse toFileQueryResponse(BlobQueryResponse r) {
        if (r == null) {
            return null;
        }
        return new FileQueryResponse(Transforms.toFileQueryAsyncResponse(new BlobQueryAsyncResponse(r.getRequest(),
            r.getStatusCode(), r.getHeaders(), null, r.getDeserializedHeaders())));
    }

    static FileQueryAsyncResponse toFileQueryAsyncResponse(BlobQueryAsyncResponse r) {
        if (r == null) {
            return null;
        }
        return new FileQueryAsyncResponse(r.getRequest(), r.getStatusCode(), r.getHeaders(), r.getValue(),
            Transforms.toFileQueryHeaders(r.getDeserializedHeaders()));
    }

<<<<<<< HEAD
    private static FileQueryHeaders toFileQueryHeaders(BlobQuickQueryHeaders h) {
=======
    private static FileQueryHeaders toFileQueryHeaders(BlobQueryHeaders h) {
>>>>>>> f06719b6
        if (h == null) {
            return null;
        }
        return new FileQueryHeaders()
            .setLastModified(h.getLastModified())
            .setMetadata(h.getMetadata())
            .setContentLength(h.getContentLength())
            .setContentType(h.getContentType())
            .setContentRange(h.getContentRange())
            .setETag(h.getETag())
            .setContentMd5(h.getContentMD5())
            .setContentEncoding(h.getContentEncoding())
            .setCacheControl(h.getCacheControl())
            .setContentDisposition(h.getContentDisposition())
            .setContentLanguage(h.getContentLanguage())
            .setCopyCompletionTime(h.getCopyCompletionTime())
            .setCopyStatusDescription(h.getCopyStatusDescription())
            .setCopyId(h.getCopyId())
            .setCopyProgress(h.getCopyProgress())
            .setCopySource(h.getCopySource())
            .setCopyStatus(Transforms.toDataLakeCopyStatusType(h.getCopyStatus()))
            .setLeaseDuration(Transforms.toDataLakeLeaseDurationType(h.getLeaseDuration()))
            .setLeaseState(Transforms.toDataLakeLeaseStateType(h.getLeaseState()))
            .setLeaseStatus(Transforms.toDataLakeLeaseStatusType(h.getLeaseStatus()))
            .setClientRequestId(h.getClientRequestId())
            .setRequestId(h.getRequestId())
            .setVersion(h.getVersion())
            .setAcceptRanges(h.getAcceptRanges())
            .setDateProperty(h.getDateProperty())
            .setServerEncrypted(h.isServerEncrypted())
            .setEncryptionKeySha256(h.getEncryptionKeySha256())
            .setFileContentMd5(h.getBlobContentMD5())
            .setContentCrc64(h.getContentCrc64())
            .setErrorCode(h.getErrorCode());
    }

    static BlobQueryOptions toBlobQueryOptions(FileQueryOptions options) {
        if (options == null) {
            return null;
        }
        return new BlobQueryOptions()
            .setInputSerialization(Transforms.toBlobQuerySerialization(options.getInputSerialization()))
            .setOutputSerialization(Transforms.toBlobQuerySerialization(options.getOutputSerialization()))
            .setRequestConditions(Transforms.toBlobRequestConditions(options.getRequestConditions()))
<<<<<<< HEAD
            .setErrorReceiver(Transforms.toBlobQueryErrorReceiver(options.getErrorReceiver()))
            .setProgressReceiver(options.getProgressReceiver());
=======
            .setErrorConsumer(Transforms.toBlobQueryErrorConsumer(options.getErrorConsumer()))
            .setProgressConsumer(Transforms.toBlobQueryProgressConsumer(options.getProgressConsumer()));
>>>>>>> f06719b6
    }
}<|MERGE_RESOLUTION|>--- conflicted
+++ resolved
@@ -17,16 +17,10 @@
 import com.azure.storage.blob.models.BlobQueryAsyncResponse;
 import com.azure.storage.blob.models.BlobQueryDelimitedSerialization;
 import com.azure.storage.blob.models.BlobQueryError;
-<<<<<<< HEAD
-import com.azure.storage.blob.models.BlobQueryOptions;
-import com.azure.storage.blob.models.BlobQuickQueryHeaders;
-import com.azure.storage.blob.models.BlobQueryJsonSerialization;
-=======
 import com.azure.storage.blob.models.BlobQueryHeaders;
 import com.azure.storage.blob.models.BlobQueryJsonSerialization;
 import com.azure.storage.blob.models.BlobQueryOptions;
 import com.azure.storage.blob.models.BlobQueryProgress;
->>>>>>> f06719b6
 import com.azure.storage.blob.models.BlobQueryResponse;
 import com.azure.storage.blob.models.BlobQuerySerialization;
 import com.azure.storage.blob.models.BlobRange;
@@ -35,7 +29,6 @@
 import com.azure.storage.blob.models.ListBlobContainersOptions;
 import com.azure.storage.blob.sas.BlobContainerSasPermission;
 import com.azure.storage.blob.sas.BlobServiceSasSignatureValues;
-import com.azure.storage.common.ErrorReceiver;
 import com.azure.storage.common.ParallelTransferOptions;
 import com.azure.storage.common.ProgressReceiver;
 import com.azure.storage.file.datalake.implementation.models.Path;
@@ -52,10 +45,7 @@
 import com.azure.storage.file.datalake.models.FileQueryHeaders;
 import com.azure.storage.file.datalake.models.FileQueryJsonSerialization;
 import com.azure.storage.file.datalake.models.FileQueryOptions;
-<<<<<<< HEAD
-=======
 import com.azure.storage.file.datalake.models.FileQueryProgress;
->>>>>>> f06719b6
 import com.azure.storage.file.datalake.models.FileQueryResponse;
 import com.azure.storage.file.datalake.models.FileQuerySerialization;
 import com.azure.storage.file.datalake.models.FileRange;
@@ -504,13 +494,6 @@
         }
     }
 
-<<<<<<< HEAD
-    static ErrorReceiver<BlobQueryError> toBlobQueryErrorReceiver(ErrorReceiver<FileQueryError> er) {
-        if (er == null) {
-            return null;
-        }
-        return error -> er.reportError(toFileQueryError(error));
-=======
     static Consumer<BlobQueryError> toBlobQueryErrorConsumer(Consumer<FileQueryError> er) {
         if (er == null) {
             return null;
@@ -523,7 +506,6 @@
             return null;
         }
         return progress -> pr.accept(toFileQueryProgress(progress));
->>>>>>> f06719b6
     }
 
     private static FileQueryError toFileQueryError(BlobQueryError error) {
@@ -533,8 +515,6 @@
         return new FileQueryError(error.isFatal(), error.getName(), error.getDescription(), error.getPosition());
     }
 
-<<<<<<< HEAD
-=======
     private static FileQueryProgress toFileQueryProgress(BlobQueryProgress progress) {
         if (progress == null) {
             return null;
@@ -542,7 +522,6 @@
         return new FileQueryProgress(progress.getBytesScanned(), progress.getTotalBytes());
     }
 
->>>>>>> f06719b6
     static FileQueryResponse toFileQueryResponse(BlobQueryResponse r) {
         if (r == null) {
             return null;
@@ -559,11 +538,7 @@
             Transforms.toFileQueryHeaders(r.getDeserializedHeaders()));
     }
 
-<<<<<<< HEAD
-    private static FileQueryHeaders toFileQueryHeaders(BlobQuickQueryHeaders h) {
-=======
     private static FileQueryHeaders toFileQueryHeaders(BlobQueryHeaders h) {
->>>>>>> f06719b6
         if (h == null) {
             return null;
         }
@@ -608,12 +583,7 @@
             .setInputSerialization(Transforms.toBlobQuerySerialization(options.getInputSerialization()))
             .setOutputSerialization(Transforms.toBlobQuerySerialization(options.getOutputSerialization()))
             .setRequestConditions(Transforms.toBlobRequestConditions(options.getRequestConditions()))
-<<<<<<< HEAD
-            .setErrorReceiver(Transforms.toBlobQueryErrorReceiver(options.getErrorReceiver()))
-            .setProgressReceiver(options.getProgressReceiver());
-=======
             .setErrorConsumer(Transforms.toBlobQueryErrorConsumer(options.getErrorConsumer()))
             .setProgressConsumer(Transforms.toBlobQueryProgressConsumer(options.getProgressConsumer()));
->>>>>>> f06719b6
     }
 }