// Copyright (c) Microsoft Corporation. All rights reserved.
// Licensed under the MIT License.

package com.azure.storage.file.datalake;

import com.azure.core.annotation.ServiceClientBuilder;
import com.azure.core.credential.AzureSasCredential;
import com.azure.core.credential.TokenCredential;
import com.azure.core.http.HttpClient;
import com.azure.core.http.HttpPipeline;
import com.azure.core.http.HttpPipelinePosition;
import com.azure.core.http.policy.HttpLogOptions;
import com.azure.core.http.policy.HttpPipelinePolicy;
import com.azure.core.util.ClientOptions;
import com.azure.core.util.Configuration;
import com.azure.core.util.CoreUtils;
import com.azure.core.util.logging.ClientLogger;
import com.azure.storage.blob.BlobServiceClientBuilder;
import com.azure.storage.blob.BlobUrlParts;
import com.azure.storage.common.StorageSharedKeyCredential;
import com.azure.storage.common.policy.RequestRetryOptions;
import com.azure.storage.file.datalake.implementation.util.BuilderHelper;
import com.azure.storage.file.datalake.implementation.util.DataLakeImplUtils;
import com.azure.storage.file.datalake.implementation.util.TransformUtils;
import java.net.MalformedURLException;
import java.net.URL;
import java.util.ArrayList;
import java.util.List;
import java.util.Objects;

/**
 * This class provides a fluent builder API to help aid the configuration and instantiation of
 * {@link DataLakeServiceClient DataLakeServiceClients} and {@link DataLakeServiceAsyncClient
 * DataLakeServiceAsyncClients}, call {@link #buildClient() buildClient} and {@link #buildAsyncClient()
 * buildAsyncClient} respectively to construct an instance of the desired client.
 *
 * <p>
 * The following information must be provided on this builder:
 *
 * <ul>
 * <li>the endpoint through {@code .endpoint()}, in the format of {@code https://{accountName}.dfs.core.windows.net}.
 * <li>the credential through {@code .credential()} or {@code .connectionString()}.
 * </ul>
 */
@ServiceClientBuilder(serviceClients = {DataLakeServiceClient.class, DataLakeServiceAsyncClient.class})
public class DataLakeServiceClientBuilder {
    private final ClientLogger logger = new ClientLogger(DataLakeServiceClientBuilder.class);

    private final BlobServiceClientBuilder blobServiceClientBuilder;

    private String endpoint;
    private String accountName;

    private StorageSharedKeyCredential storageSharedKeyCredential;
    private TokenCredential tokenCredential;
    private AzureSasCredential azureSasCredential;
    private String sasToken;

    private HttpClient httpClient;
    private final List<HttpPipelinePolicy> perCallPolicies = new ArrayList<>();
    private final List<HttpPipelinePolicy> perRetryPolicies = new ArrayList<>();
    private HttpLogOptions logOptions;
    private RequestRetryOptions retryOptions = new RequestRetryOptions();
    private HttpPipeline httpPipeline;

    private ClientOptions clientOptions = new ClientOptions();
    private Configuration configuration;
    private DataLakeServiceVersion version;

    /**
     * Creates a builder instance that is able to configure and construct {@link DataLakeServiceClient
     * DataLakeServiceClients} and {@link DataLakeServiceAsyncClient DataLakeServiceAsyncClients}.
     */
    public DataLakeServiceClientBuilder() {
        logOptions = getDefaultHttpLogOptions();
        blobServiceClientBuilder = new BlobServiceClientBuilder();
    }

    /**
     * @return a {@link DataLakeServiceClient} created from the configurations in this builder.
     * @throws IllegalStateException If multiple credentials have been specified.
     */
    public DataLakeServiceClient buildClient() {
        return new DataLakeServiceClient(buildAsyncClient(), blobServiceClientBuilder.buildClient());
    }

    /**
     * @return a {@link DataLakeServiceAsyncClient} created from the configurations in this builder.
     * @throws IllegalStateException If multiple credentials have been specified.
     */
    public DataLakeServiceAsyncClient buildAsyncClient() {
        if (Objects.isNull(storageSharedKeyCredential) && Objects.isNull(tokenCredential)
            && Objects.isNull(azureSasCredential) && Objects.isNull(sasToken)) {
            throw logger.logExceptionAsError(new IllegalArgumentException("Data Lake Service Client cannot be accessed "
                + "anonymously. Please provide a form of authentication"));
        }
        DataLakeServiceVersion serviceVersion = version != null ? version : DataLakeServiceVersion.getLatest();

        HttpPipeline pipeline = (httpPipeline != null) ? httpPipeline : BuilderHelper.buildPipeline(
<<<<<<< HEAD
            storageSharedKeyCredential, tokenCredential, sasTokenCredential, endpoint, retryOptions, logOptions,
            httpClient, perCallPolicies, perRetryPolicies, configuration, logger);
=======
            storageSharedKeyCredential, tokenCredential, azureSasCredential, sasToken,
            endpoint, retryOptions, logOptions,
            clientOptions, httpClient, perCallPolicies, perRetryPolicies, configuration, logger);
>>>>>>> 6f033d77

        return new DataLakeServiceAsyncClient(pipeline, endpoint, serviceVersion, accountName,
            blobServiceClientBuilder.buildAsyncClient());
    }

    /**
     * Sets the data lake service endpoint, additionally parses it for information (SAS token)
     *
     * @param endpoint URL of the service
     * @return the updated DataLakeServiceClientBuilder object
     * @throws IllegalArgumentException If {@code endpoint} is {@code null} or is a malformed URL.
     */
    public DataLakeServiceClientBuilder endpoint(String endpoint) {
        // Ensure endpoint provided is dfs endpoint
        endpoint = DataLakeImplUtils.endpointToDesiredEndpoint(endpoint, "dfs", "blob");
        blobServiceClientBuilder.endpoint(DataLakeImplUtils.endpointToDesiredEndpoint(endpoint, "blob", "dfs"));
        try {
            BlobUrlParts parts = BlobUrlParts.parse(new URL(endpoint));

            this.accountName = parts.getAccountName();
            this.endpoint = BuilderHelper.getEndpoint(parts);

            String sasToken = parts.getCommonSasQueryParameters().encode();
            if (!CoreUtils.isNullOrEmpty(sasToken)) {
                this.sasToken(sasToken);
            }
        } catch (MalformedURLException ex) {
            throw logger.logExceptionAsError(
                new IllegalArgumentException("The Azure Storage endpoint url is malformed."));
        }

        return this;
    }

    /**
     * Sets the {@link StorageSharedKeyCredential} used to authorize requests sent to the service.
     *
     * @param credential {@link StorageSharedKeyCredential}.
     * @return the updated DataLakeServiceClientBuilder
     * @throws NullPointerException If {@code credential} is {@code null}.
     */
    public DataLakeServiceClientBuilder credential(StorageSharedKeyCredential credential) {
        blobServiceClientBuilder.credential(credential);
        this.storageSharedKeyCredential = Objects.requireNonNull(credential, "'credential' cannot be null.");
        this.tokenCredential = null;
        this.sasToken = null;
        return this;
    }

    /**
     * Sets the {@link TokenCredential} used to authorize requests sent to the service.
     *
     * @param credential {@link TokenCredential}.
     * @return the updated DataLakeServiceClientBuilder
     * @throws NullPointerException If {@code credential} is {@code null}.
     */
    public DataLakeServiceClientBuilder credential(TokenCredential credential) {
        blobServiceClientBuilder.credential(credential);
        this.tokenCredential = Objects.requireNonNull(credential, "'credential' cannot be null.");
        this.storageSharedKeyCredential = null;
        this.sasToken = null;
        return this;
    }

    /**
     * Sets the SAS token used to authorize requests sent to the service.
     *
     * @param sasToken The SAS token to use for authenticating requests.
     * @return the updated DataLakeServiceClientBuilder
     * @throws NullPointerException If {@code sasToken} is {@code null}.
     */
    public DataLakeServiceClientBuilder sasToken(String sasToken) {
        blobServiceClientBuilder.sasToken(sasToken);
        this.sasToken = Objects.requireNonNull(sasToken,
            "'sasToken' cannot be null.");
        this.storageSharedKeyCredential = null;
        this.tokenCredential = null;
        return this;
    }

    /**
     * Sets the {@link AzureSasCredential} used to authorize requests sent to the service.
     *
     * @param credential {@link AzureSasCredential} used to authorize requests sent to the service.
     * @return the updated DataLakeServiceClientBuilder
     * @throws NullPointerException If {@code credential} is {@code null}.
     */
    public DataLakeServiceClientBuilder credential(AzureSasCredential credential) {
        blobServiceClientBuilder.credential(credential);
        this.azureSasCredential = Objects.requireNonNull(credential,
            "'credential' cannot be null.");
        this.storageSharedKeyCredential = null;
        this.tokenCredential = null;
        return this;
    }

    /**
     * Sets the {@link HttpClient} to use for sending a receiving requests to and from the service.
     *
     * @param httpClient HttpClient to use for requests.
     * @return the updated DataLakeServiceClientBuilder object
     */
    public DataLakeServiceClientBuilder httpClient(HttpClient httpClient) {
        blobServiceClientBuilder.httpClient(httpClient);
        if (this.httpClient != null && httpClient == null) {
            logger.info("'httpClient' is being set to 'null' when it was previously configured.");
        }

        this.httpClient = httpClient;
        return this;
    }

    /**
     * Adds a pipeline policy to apply on each request sent. The policy will be added after the retry policy. If
     * the method is called multiple times, all policies will be added and their order preserved.
     *
     * @param pipelinePolicy a pipeline policy
     * @return the updated DataLakeServiceClientBuilder object
     * @throws NullPointerException If {@code pipelinePolicy} is {@code null}.
     */
    public DataLakeServiceClientBuilder addPolicy(HttpPipelinePolicy pipelinePolicy) {
        blobServiceClientBuilder.addPolicy(pipelinePolicy);
        Objects.requireNonNull(pipelinePolicy, "'pipelinePolicy' cannot be null");
        if (pipelinePolicy.getPipelinePosition() == HttpPipelinePosition.PER_CALL) {
            perCallPolicies.add(pipelinePolicy);
        } else {
            perRetryPolicies.add(pipelinePolicy);
        }
        return this;
    }

    /**
     * Sets the {@link HttpLogOptions} for service requests.
     *
     * @param logOptions The logging configuration to use when sending and receiving HTTP requests/responses.
     * @return the updated DataLakeServiceClientBuilder object
     * @throws NullPointerException If {@code logOptions} is {@code null}.
     */
    public DataLakeServiceClientBuilder httpLogOptions(HttpLogOptions logOptions) {
        blobServiceClientBuilder.httpLogOptions(logOptions);
        this.logOptions = Objects.requireNonNull(logOptions, "'logOptions' cannot be null.");
        return this;
    }

    /**
     * Gets the default Storage whitelist log headers and query parameters.
     *
     * @return the default http log options.
     */
    public static HttpLogOptions getDefaultHttpLogOptions() {
        return BuilderHelper.getDefaultHttpLogOptions();
    }

    /**
     * Sets the configuration object used to retrieve environment configuration values during building of the client.
     *
     * @param configuration Configuration store used to retrieve environment configurations.
     * @return the updated DataLakeServiceClientBuilder object
     */
    public DataLakeServiceClientBuilder configuration(Configuration configuration) {
        blobServiceClientBuilder.configuration(configuration);
        this.configuration = configuration;
        return this;
    }

    /**
     * Sets the request retry options for all the requests made through the client.
     *
     * @param retryOptions {@link RequestRetryOptions}.
     * @return the updated DataLakeServiceClientBuilder object
     * @throws NullPointerException If {@code retryOptions} is {@code null}.
     */
    public DataLakeServiceClientBuilder retryOptions(RequestRetryOptions retryOptions) {
        blobServiceClientBuilder.retryOptions(retryOptions);
        this.retryOptions = Objects.requireNonNull(retryOptions, "'retryOptions' cannot be null.");
        return this;
    }

    /**
     * Sets the {@link HttpPipeline} to use for the service client.
     *
     * If {@code pipeline} is set, all other settings are ignored, aside from {@link #endpoint(String) endpoint}.
     *
     * @param httpPipeline HttpPipeline to use for sending service requests and receiving responses.
     * @return the updated DataLakeServiceClientBuilder object
     */
    public DataLakeServiceClientBuilder pipeline(HttpPipeline httpPipeline) {
        blobServiceClientBuilder.pipeline(httpPipeline);
        if (this.httpPipeline != null && httpPipeline == null) {
            logger.info("HttpPipeline is being set to 'null' when it was previously configured.");
        }

        this.httpPipeline = httpPipeline;
        return this;
    }

    /**
     * Sets the client options for all the requests made through the client.
     *
     * @param clientOptions {@link ClientOptions}.
     * @return the updated DataLakeServiceClientBuilder object
     * @throws NullPointerException If {@code clientOptions} is {@code null}.
     */
    public DataLakeServiceClientBuilder clientOptions(ClientOptions clientOptions) {
        blobServiceClientBuilder.clientOptions(clientOptions);
        this.clientOptions = Objects.requireNonNull(clientOptions, "'clientOptions' cannot be null.");
        return this;
    }

    /**
     * Sets the {@link DataLakeServiceVersion} that is used when making API requests.
     * <p>
     * If a service version is not provided, the service version that will be used will be the latest known service
     * version based on the version of the client library being used. If no service version is specified, updating to a
     * newer version of the client library will have the result of potentially moving to a newer service version.
     * <p>
     * Targeting a specific service version may also mean that the service will return an error for newer APIs.
     *
     * @param version {@link DataLakeServiceVersion} of the service to be used when making requests.
     * @return the updated DataLakeServiceClientBuilder object
     */
    public DataLakeServiceClientBuilder serviceVersion(DataLakeServiceVersion version) {
        blobServiceClientBuilder.serviceVersion(TransformUtils.toBlobServiceVersion(version));
        this.version = version;
        return this;
    }

}<|MERGE_RESOLUTION|>--- conflicted
+++ resolved
@@ -97,14 +97,9 @@
         DataLakeServiceVersion serviceVersion = version != null ? version : DataLakeServiceVersion.getLatest();
 
         HttpPipeline pipeline = (httpPipeline != null) ? httpPipeline : BuilderHelper.buildPipeline(
-<<<<<<< HEAD
-            storageSharedKeyCredential, tokenCredential, sasTokenCredential, endpoint, retryOptions, logOptions,
-            httpClient, perCallPolicies, perRetryPolicies, configuration, logger);
-=======
             storageSharedKeyCredential, tokenCredential, azureSasCredential, sasToken,
             endpoint, retryOptions, logOptions,
             clientOptions, httpClient, perCallPolicies, perRetryPolicies, configuration, logger);
->>>>>>> 6f033d77
 
         return new DataLakeServiceAsyncClient(pipeline, endpoint, serviceVersion, accountName,
             blobServiceClientBuilder.buildAsyncClient());
