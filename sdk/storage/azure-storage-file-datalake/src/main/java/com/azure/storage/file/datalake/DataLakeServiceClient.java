// Copyright (c) Microsoft Corporation. All rights reserved.
// Licensed under the MIT License.

package com.azure.storage.file.datalake;

import com.azure.core.annotation.ServiceClient;
import com.azure.core.credential.TokenCredential;
import com.azure.core.http.HttpPipeline;
import com.azure.core.http.rest.PagedIterable;
import com.azure.core.http.rest.Response;
import com.azure.core.http.rest.SimpleResponse;
import com.azure.core.util.Context;
import com.azure.core.util.logging.ClientLogger;
import com.azure.storage.blob.BlobServiceClient;
import com.azure.storage.common.StorageSharedKeyCredential;
import com.azure.storage.common.sas.AccountSasSignatureValues;
import com.azure.storage.file.datalake.implementation.util.DataLakeImplUtils;
import com.azure.storage.file.datalake.models.DataLakeRequestConditions;
import com.azure.storage.file.datalake.models.FileSystemItem;
import com.azure.storage.file.datalake.models.ListFileSystemsOptions;
import com.azure.storage.file.datalake.models.PublicAccessType;
import com.azure.storage.file.datalake.models.UserDelegationKey;
import com.azure.storage.file.datalake.options.FileSystemRenameOptions;
import com.azure.storage.file.datalake.options.FileSystemUndeleteOptions;

import java.time.Duration;
import java.time.OffsetDateTime;
import java.util.Map;


/**
 * Client to a storage account. It may only be instantiated through a {@link DataLakeServiceClientBuilder}. This class
 * does not hold any state about a particular storage account but is instead a convenient way of sending off appropriate
 * requests to the resource on the service. It may also be used to construct URLs to file systems, files and
 * directories.
 *
 * <p>
 * This client contains operations on a data lake service account. Operations on a file system are available on
 * {@link DataLakeFileSystemClient} through {@link #getFileSystemClient(String)}, and operations on a file or directory
 * are available on {@link DataLakeFileClient} and {@link DataLakeDirectoryClient} respectively.
 */
@ServiceClient(builder = DataLakeServiceClientBuilder.class)
public class DataLakeServiceClient {

    private final ClientLogger logger = new ClientLogger(DataLakeServiceClient.class);
    private final DataLakeServiceAsyncClient dataLakeServiceAsyncClient;
    private final BlobServiceClient blobServiceClient;

    /**
     * Package-private constructor for use by {@link DataLakeServiceClientBuilder}.
     *
     * @param dataLakeServiceAsyncClient the async data lake service client.
     * @param blobServiceClient the sync blob service client.
     */
    DataLakeServiceClient(DataLakeServiceAsyncClient dataLakeServiceAsyncClient, BlobServiceClient blobServiceClient) {
        this.dataLakeServiceAsyncClient = dataLakeServiceAsyncClient;
        this.blobServiceClient = blobServiceClient;
    }

    /**
     * Initializes a {@link DataLakeFileSystemClient} object pointing to the specified file system. This method does
     * not create a file system. It simply constructs the URL to the file system and offers access to methods relevant
     * to file systems.
     *
     * <p><strong>Code Samples</strong></p>
     *
     * {@codesnippet com.azure.storage.file.datalake.DataLakeServiceClient.getFileSystemClient#String}
     *
     * @param fileSystemName The name of the file system to point to.
     * @return A {@link DataLakeFileSystemClient} object pointing to the specified file system
     */
    public DataLakeFileSystemClient getFileSystemClient(String fileSystemName) {
        return new DataLakeFileSystemClient(dataLakeServiceAsyncClient.getFileSystemAsyncClient(fileSystemName),
            blobServiceClient.getBlobContainerClient(fileSystemName));
    }

    /**
     * Gets the {@link HttpPipeline} powering this client.
     *
     * @return The pipeline.
     */
    public HttpPipeline getHttpPipeline() {
        return dataLakeServiceAsyncClient.getHttpPipeline();
    }

    /**
     * Gets the service version the client is using.
     *
     * @return the service version the client is using.
     */
    public DataLakeServiceVersion getServiceVersion() {
        return this.dataLakeServiceAsyncClient.getServiceVersion();
    }

    /**
     * Creates a new file system within a storage account. If a file system with the same name already exists, the
     * operation fails. For more information, see the
     * <a href="https://docs.microsoft.com/rest/api/storageservices/create-container">Azure Docs</a>.
     *
     * <p><strong>Code Samples</strong></p>
     *
     * {@codesnippet com.azure.storage.file.datalake.DataLakeServiceClient.createFileSystem#String}
     *
     * @param fileSystemName Name of the file system to create
     * @return The {@link DataLakeFileSystemClient} used to interact with the file system created.
     */
    public DataLakeFileSystemClient createFileSystem(String fileSystemName) {
        return createFileSystemWithResponse(fileSystemName, null, null, Context.NONE).getValue();
    }

    /**
     * Creates a new file system within a storage account. If a file system with the same name already exists, the
     * operation fails. For more information, see the
     * <a href="https://docs.microsoft.com/rest/api/storageservices/create-container">Azure Docs</a>.
     *
     * <p><strong>Code Samples</strong></p>
     *
     * {@codesnippet com.azure.storage.file.datalake.DataLakeServiceClient.createFileSystemWithResponse#String-Map-PublicAccessType-Context}
     *
     * @param fileSystemName Name of the file system to create
     * @param metadata Metadata to associate with the file system. If there is leading or trailing whitespace in any
     * metadata key or value, it must be removed or encoded.
     * @param accessType Specifies how the data in this file system is available to the public. See the
     * x-ms-blob-public-access header in the Azure Docs for more information. Pass null for no public access.
     * @param context Additional context that is passed through the Http pipeline during the service call.
     * @return A {@link Response} whose {@link Response#getValue() value} contains the {@link DataLakeFileSystemClient}
     * used to interact with the file system created.
     */
    public Response<DataLakeFileSystemClient> createFileSystemWithResponse(String fileSystemName,
        Map<String, String> metadata, PublicAccessType accessType, Context context) {
        DataLakeFileSystemClient client = getFileSystemClient(fileSystemName);

        return new SimpleResponse<>(client.createWithResponse(metadata, accessType, null, context), client);
    }

    /**
     * Deletes the specified file system in the storage account. If the file system doesn't exist the operation fails.
     * For more information see the <a href="https://docs.microsoft.com/en-us/rest/api/storageservices/delete-container">Azure
     * Docs</a>.
     *
     * <p><strong>Code Samples</strong></p>
     *
     * {@codesnippet com.azure.storage.file.datalake.DataLakeServiceClient.deleteFileSystem#String}
     *
     * @param fileSystemName Name of the file system to delete
     */
    public void deleteFileSystem(String fileSystemName) {
        deleteFileSystemWithResponse(fileSystemName, null, Context.NONE).getValue();
    }

    /**
     * Deletes the specified file system in the storage account. If the file system doesn't exist the operation fails.
     * For more information see the <a href="https://docs.microsoft.com/en-us/rest/api/storageservices/delete-container">Azure
     * Docs</a>.
     *
     * <p><strong>Code Samples</strong></p>
     *
     * {@codesnippet com.azure.storage.file.datalake.DataLakeServiceClient.deleteFileSystemWithResponse#String-DataLakeRequestConditions-Context}
     *
     * @param fileSystemName Name of the file system to delete
     * @param requestConditions {@link DataLakeRequestConditions}
     * @param context Additional context that is passed through the Http pipeline during the service call.
     * @return A response containing status code and HTTP headers
     */
    public Response<Void> deleteFileSystemWithResponse(String fileSystemName,
        DataLakeRequestConditions requestConditions, Context context) {
        return getFileSystemClient(fileSystemName).deleteWithResponse(requestConditions, null, context);
    }

    /**
     * Gets the URL of the storage account represented by this client.
     *
     * @return the URL.
     */
    public String getAccountUrl() {
        return dataLakeServiceAsyncClient.getAccountUrl();
    }

    /**
     * Returns a lazy loaded list of file systems in this account. The returned {@link PagedIterable} can be consumed
     * while new items are automatically retrieved as needed. For more information, see the <a
     * href="https://docs.microsoft.com/rest/api/storageservices/list-containers2">Azure Docs</a>.
     *
     * <p><strong>Code Samples</strong></p>
     *
     * {@codesnippet com.azure.storage.file.datalake.DataLakeServiceClient.listFileSystems}
     *
     * @return The list of file systems.
     */
    public PagedIterable<FileSystemItem> listFileSystems() {
        return this.listFileSystems(new ListFileSystemsOptions(), null);
    }

    /**
     * Returns a lazy loaded list of file systems in this account. The returned {@link PagedIterable} can be consumed
     * while new items are automatically retrieved as needed. For more information, see the <a
     * href="https://docs.microsoft.com/rest/api/storageservices/list-containers2">Azure Docs</a>.
     *
     * <p><strong>Code Samples</strong></p>
     *
     * {@codesnippet com.azure.storage.file.datalake.DataLakeServiceClient.listFileSystems#ListFileSystemsOptions-Duration}
     *
     * @param options A {@link ListFileSystemsOptions} which specifies what data should be returned by the service.
     * @param timeout An optional timeout value beyond which a {@link RuntimeException} will be raised.
     * @return The list of file systems.
     */
    public PagedIterable<FileSystemItem> listFileSystems(ListFileSystemsOptions options, Duration timeout) {
        return new PagedIterable<>(dataLakeServiceAsyncClient.listFileSystemsWithOptionalTimeout(options, timeout));
    }

    /**
     * Gets a user delegation key for use with this account's data lake storage. Note: This method call is only valid
     * when using {@link TokenCredential} in this object's {@link HttpPipeline}.
     *
     * <p><strong>Code Samples</strong></p>
     *
     * {@codesnippet com.azure.storage.file.datalake.DataLakeServiceClient.getUserDelegationKey#OffsetDateTime-OffsetDateTime}
     *
     * @param start Start time for the key's validity. Null indicates immediate start.
     * @param expiry Expiration of the key's validity.
     * @return The user delegation key.
     */
    public UserDelegationKey getUserDelegationKey(OffsetDateTime start, OffsetDateTime expiry) {
        return getUserDelegationKeyWithResponse(start, expiry, null, Context.NONE).getValue();
    }

    /**
     * Gets a user delegation key for use with this account's data lake storage. Note: This method call is only valid
     * when using {@link TokenCredential} in this object's {@link HttpPipeline}.
     *
     * <p><strong>Code Samples</strong></p>
     *
     * {@codesnippet com.azure.storage.file.datalake.DataLakeServiceClient.getUserDelegationKeyWithResponse#OffsetDateTime-OffsetDateTime-Duration-Context}
     *
     * @param start Start time for the key's validity. Null indicates immediate start.
     * @param expiry Expiration of the key's validity.
     * @param timeout An optional timeout value beyond which a {@link RuntimeException} will be raised.
     * @param context Additional context that is passed through the Http pipeline during the service call.
     * @return A {@link Response} whose {@link Response#getValue() value} contains the user delegation key.
     */
    public Response<UserDelegationKey> getUserDelegationKeyWithResponse(OffsetDateTime start, OffsetDateTime expiry,
        Duration timeout, Context context) {
        return DataLakeImplUtils.returnOrConvertException(() -> {
            Response<com.azure.storage.blob.models.UserDelegationKey> response = blobServiceClient
                .getUserDelegationKeyWithResponse(start, expiry, timeout, context);
            return new SimpleResponse<>(response, Transforms.toDataLakeUserDelegationKey(response.getValue()));
        }, logger);
    }

    /**
     * Get associated account name.
     *
     * @return account name associated with this storage resource.
     */
    public String getAccountName() {
        return this.dataLakeServiceAsyncClient.getAccountName();
    }

    /**
     * Generates an account SAS for the Azure Storage account using the specified {@link AccountSasSignatureValues}.
     * <p>Note : The client must be authenticated via {@link StorageSharedKeyCredential}
     * <p>See {@link AccountSasSignatureValues} for more information on how to construct an account SAS.</p>
     *
     * <p>The snippet below generates a SAS that lasts for two days and gives the user read and list access to file
     * systems and file shares.</p>
     * {@codesnippet com.azure.storage.file.datalake.DataLakeServiceClient.generateAccountSas#AccountSasSignatureValues}
     *
     * @param accountSasSignatureValues {@link AccountSasSignatureValues}
     *
     * @return A {@code String} representing the SAS query parameters.
     */
    public String generateAccountSas(AccountSasSignatureValues accountSasSignatureValues) {
        return dataLakeServiceAsyncClient.generateAccountSas(accountSasSignatureValues);
    }

    /**
<<<<<<< HEAD
     * Restores a previously deleted file system.
     * If the file system associated with provided <code>deletedFileSystemName</code>
     * already exists, this call will result in a 409 (conflict).
     * This API is only functional if Container Soft Delete is enabled
     * for the storage account associated with the file system.
     *
     * <p><strong>Code Samples</strong></p>
     *
     * {@codesnippet com.azure.storage.file.datalake.DataLakeServiceClient.undeleteFileSystem#String-String}
     *
     * @param deletedFileSystemName The name of the previously deleted file system.
     * @param deletedFileSystemVersion The version of the previously deleted file system.
     * @return The {@link DataLakeFileSystemClient} used to interact with the restored file system.
     */
    public DataLakeFileSystemClient undeleteFileSystem(String deletedFileSystemName, String deletedFileSystemVersion) {
        return this.undeleteFileSystemWithResponse(
            new FileSystemUndeleteOptions(deletedFileSystemName, deletedFileSystemVersion), null,
            Context.NONE).getValue();
    }

    /**
     * Restores a previously deleted file system. The restored file system
     * will be renamed to the <code>destinationFileSystemName</code> if provided in <code>options</code>.
     * Otherwise <code>deletedFileSystemName</code> is used as destination file system name.
     * If the file system associated with provided <code>destinationFileSYstemName</code>
     * already exists, this call will result in a 409 (conflict).
     * This API is only functional if Container Soft Delete is enabled
     * for the storage account associated with the file system.
     *
     * <p><strong>Code Samples</strong></p>
     *
     * {@codesnippet com.azure.storage.file.datalake.DataLakeServiceClient.undeleteFileSystemWithResponse#FileSystemUndeleteOptions-Duration-Context}
     *
     * @param options {@link FileSystemUndeleteOptions}.
     * @param timeout An optional timeout value beyond which a {@link RuntimeException} will be raised.
     * @param context Additional context that is passed through the Http pipeline during the service call.
     * @return A {@link Response} whose {@link Response#getValue() value} contains the {@link DataLakeFileSystemClient}
     * used to interact with the restored file system.
     */
    public Response<DataLakeFileSystemClient> undeleteFileSystemWithResponse(
        FileSystemUndeleteOptions options, Duration timeout, Context context) {
        return DataLakeImplUtils.returnOrConvertException(() -> {
            Response<com.azure.storage.blob.BlobContainerClient> response = blobServiceClient
                .undeleteBlobContainerWithResponse(Transforms.toBlobContainerUndeleteOptions(options), timeout,
                    context);
            return new SimpleResponse<>(response, getFileSystemClient(response.getValue().getBlobContainerName()));
        }, logger);
    }

    /**
     * Renames an existing file system.
     *
     * <p><strong>Code Samples</strong></p>
     *
     * {@codesnippet com.azure.storage.file.datalake.DataLakeServiceClient.renameFileSystem#String-String}
     *
     * @param destinationFileSystemName The new name of the file system.
     * @param sourceFileSystemName The current name of the file system.
     * @return A {@link DataLakeFileSystemClient} used to interact with the renamed file system.
     */
    public DataLakeFileSystemClient renameFileSystem(String destinationFileSystemName, String sourceFileSystemName) {
        return this.renameFileSystemWithResponse(new FileSystemRenameOptions(destinationFileSystemName,
            sourceFileSystemName), null, Context.NONE).getValue();
    }

    /**
     * Renames an existing file system.
     *
     * <p><strong>Code Samples</strong></p>
     *
     * {@codesnippet com.azure.storage.file.datalake.DataLakeServiceClient.renameFileSystemWithResponse#FileSystemRenameOptions-Duration-Context}
     *
     * @param options {@link FileSystemRenameOptions}
     * @param timeout An optional timeout value beyond which a {@link RuntimeException} will be raised.
     * @param context Additional context that is passed through the Http pipeline during the service call.
     * @return A {@link Response} whose {@link Response#getValue() value} contains a
     * {@link DataLakeFileSystemClient} used to interact with the renamed file system.
     */
    public Response<DataLakeFileSystemClient> renameFileSystemWithResponse(FileSystemRenameOptions options,
        Duration timeout, Context context) {
        return DataLakeImplUtils.returnOrConvertException(() -> {
            Response<com.azure.storage.blob.BlobContainerClient> response = blobServiceClient
                .renameBlobContainerWithResponse(Transforms.toBlobContainerRenameOptions(options), timeout, context);
            return new SimpleResponse<>(response, getFileSystemClient(options.getDestinationFileSystemName()));
        }, logger);
=======
     * Generates an account SAS for the Azure Storage account using the specified {@link AccountSasSignatureValues}.
     * <p>Note : The client must be authenticated via {@link StorageSharedKeyCredential}
     * <p>See {@link AccountSasSignatureValues} for more information on how to construct an account SAS.</p>
     *
     * <p>The snippet below generates a SAS that lasts for two days and gives the user read and list access to file
     * systems and file shares.</p>
     * {@codesnippet com.azure.storage.file.datalake.DataLakeServiceClient.generateAccountSas#AccountSasSignatureValues-Context}
     *
     * @param accountSasSignatureValues {@link AccountSasSignatureValues}
     * @param context Additional context that is passed through the code when generating a SAS.
     *
     * @return A {@code String} representing the SAS query parameters.
     */
    public String generateAccountSas(AccountSasSignatureValues accountSasSignatureValues, Context context) {
        return dataLakeServiceAsyncClient.generateAccountSas(accountSasSignatureValues, context);
>>>>>>> f0db22f6
    }
}<|MERGE_RESOLUTION|>--- conflicted
+++ resolved
@@ -274,7 +274,24 @@
     }
 
     /**
-<<<<<<< HEAD
+     * Generates an account SAS for the Azure Storage account using the specified {@link AccountSasSignatureValues}.
+     * <p>Note : The client must be authenticated via {@link StorageSharedKeyCredential}
+     * <p>See {@link AccountSasSignatureValues} for more information on how to construct an account SAS.</p>
+     *
+     * <p>The snippet below generates a SAS that lasts for two days and gives the user read and list access to file
+     * systems and file shares.</p>
+     * {@codesnippet com.azure.storage.file.datalake.DataLakeServiceClient.generateAccountSas#AccountSasSignatureValues-Context}
+     *
+     * @param accountSasSignatureValues {@link AccountSasSignatureValues}
+     * @param context Additional context that is passed through the code when generating a SAS.
+     *
+     * @return A {@code String} representing the SAS query parameters.
+     */
+    public String generateAccountSas(AccountSasSignatureValues accountSasSignatureValues, Context context) {
+        return dataLakeServiceAsyncClient.generateAccountSas(accountSasSignatureValues, context);
+    }
+
+    /**
      * Restores a previously deleted file system.
      * If the file system associated with provided <code>deletedFileSystemName</code>
      * already exists, this call will result in a 409 (conflict).
@@ -360,22 +377,5 @@
                 .renameBlobContainerWithResponse(Transforms.toBlobContainerRenameOptions(options), timeout, context);
             return new SimpleResponse<>(response, getFileSystemClient(options.getDestinationFileSystemName()));
         }, logger);
-=======
-     * Generates an account SAS for the Azure Storage account using the specified {@link AccountSasSignatureValues}.
-     * <p>Note : The client must be authenticated via {@link StorageSharedKeyCredential}
-     * <p>See {@link AccountSasSignatureValues} for more information on how to construct an account SAS.</p>
-     *
-     * <p>The snippet below generates a SAS that lasts for two days and gives the user read and list access to file
-     * systems and file shares.</p>
-     * {@codesnippet com.azure.storage.file.datalake.DataLakeServiceClient.generateAccountSas#AccountSasSignatureValues-Context}
-     *
-     * @param accountSasSignatureValues {@link AccountSasSignatureValues}
-     * @param context Additional context that is passed through the code when generating a SAS.
-     *
-     * @return A {@code String} representing the SAS query parameters.
-     */
-    public String generateAccountSas(AccountSasSignatureValues accountSasSignatureValues, Context context) {
-        return dataLakeServiceAsyncClient.generateAccountSas(accountSasSignatureValues, context);
->>>>>>> f0db22f6
     }
 }