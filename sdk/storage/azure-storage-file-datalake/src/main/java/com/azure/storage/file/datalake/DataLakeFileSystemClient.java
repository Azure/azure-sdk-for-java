// Copyright (c) Microsoft Corporation. All rights reserved.
// Licensed under the MIT License.

package com.azure.storage.file.datalake;

import com.azure.core.annotation.ReturnType;
import com.azure.core.annotation.ServiceClient;
import com.azure.core.annotation.ServiceMethod;
import com.azure.core.http.HttpPipeline;
import com.azure.core.http.rest.PagedIterable;
import com.azure.core.http.rest.Response;
import com.azure.core.http.rest.SimpleResponse;
import com.azure.core.util.Context;
import com.azure.core.util.logging.ClientLogger;
import com.azure.storage.blob.BlobContainerClient;
import com.azure.storage.blob.models.BlobContainerAccessPolicies;
import com.azure.storage.blob.models.BlobContainerProperties;
import com.azure.storage.blob.options.BlobContainerCreateOptions;
import com.azure.storage.blob.specialized.BlockBlobClient;
import com.azure.storage.common.StorageSharedKeyCredential;
import com.azure.storage.common.implementation.Constants;
import com.azure.storage.common.implementation.StorageImplUtils;
import com.azure.storage.file.datalake.implementation.util.DataLakeImplUtils;
import com.azure.storage.file.datalake.models.DataLakeRequestConditions;
import com.azure.storage.file.datalake.models.DataLakeSignedIdentifier;
import com.azure.storage.file.datalake.models.FileSystemAccessPolicies;
import com.azure.storage.file.datalake.models.FileSystemProperties;
import com.azure.storage.file.datalake.models.ListPathsOptions;
import com.azure.storage.file.datalake.models.PathDeletedItem;
import com.azure.storage.file.datalake.models.PathHttpHeaders;
import com.azure.storage.file.datalake.models.PathInfo;
import com.azure.storage.file.datalake.models.PathItem;
import com.azure.storage.file.datalake.models.PublicAccessType;
import com.azure.storage.file.datalake.models.UserDelegationKey;
import com.azure.storage.file.datalake.options.DataLakePathCreateOptions;
import com.azure.storage.file.datalake.options.DataLakePathDeleteOptions;
import com.azure.storage.file.datalake.sas.DataLakeServiceSasSignatureValues;
import reactor.core.publisher.Mono;

import java.time.Duration;
import java.time.OffsetDateTime;
import java.util.List;
import java.util.Map;
import java.util.Objects;

/**
 * Client to a file system. It may only be instantiated through a {@link DataLakeFileSystemClientBuilder} or via the
 * method {@link DataLakeServiceClient#getFileSystemClient(String)}. This class does not hold any state about a
 * particular file system but is instead a convenient way of sending off appropriate requests to the resource on the
 * service. It may also be used to construct URLs to files/directories.
 *
 * <p>
 * This client contains operations on a file system. Operations on a path are available on {@link DataLakeFileClient}
 * and {@link DataLakeDirectoryClient} through {@link #getFileClient(String)} and {@link #getDirectoryClient(String)}
 * respectively, and operations on the service are available on {@link DataLakeServiceClient}.
 *
 * <p>
 * Please refer to the
 *
 * <a href="https://docs.microsoft.com/azure/storage/blobs/data-lake-storage-introduction">
 *     Azure Docs</a> for more information on file systems.
 */
@ServiceClient(builder = DataLakeFileSystemClientBuilder.class)
public class DataLakeFileSystemClient {
    private static final ClientLogger LOGGER = new ClientLogger(DataLakeFileSystemClient.class);

    private final DataLakeFileSystemAsyncClient dataLakeFileSystemAsyncClient;
    private final BlobContainerClient blobContainerClient;

    /**
     * Special file system name for the root file system in the Storage account.
     */
    public static final String ROOT_FILESYSTEM_NAME = DataLakeFileSystemAsyncClient.ROOT_FILESYSTEM_NAME;

    private static final String ROOT_DIRECTORY_NAME = "";

    /**
     * Package-private constructor for use by {@link DataLakeFileSystemClientBuilder}.
     *
     * @param dataLakeFileSystemAsyncClient the async file system client.
     * @param blobContainerClient the sync blob container client.
     */
    DataLakeFileSystemClient(DataLakeFileSystemAsyncClient dataLakeFileSystemAsyncClient,
        BlobContainerClient blobContainerClient) {
        this.dataLakeFileSystemAsyncClient = dataLakeFileSystemAsyncClient;
        this.blobContainerClient = blobContainerClient;
    }

    /**
     * Initializes a new DataLakeFileClient object by concatenating fileName to the end of DataLakeFileSystemClient's
     * URL. The new DataLakeFileClient uses the same request policy pipeline as the DataLakeFileSystemClient.
     *
     * @param fileName A {@code String} representing the name of the file. If the path name contains special characters,
     * pass in the url encoded version of the path name.
     *
     * <p><strong>Code Samples</strong></p>
     *
     * <!-- src_embed com.azure.storage.file.datalake.DataLakeFileSystemClient.getFileClient#String -->
     * <pre>
     * DataLakeFileClient dataLakeFileClient = client.getFileClient&#40;fileName&#41;;
     * </pre>
     * <!-- end com.azure.storage.file.datalake.DataLakeFileSystemClient.getFileClient#String -->
     *
     * @return A new {@link DataLakeFileClient} object which references the file with the specified name in this file
     * system.
     */
    public DataLakeFileClient getFileClient(String fileName) {
        Objects.requireNonNull(fileName, "'fileName' can not be set to null");

        return new DataLakeFileClient(dataLakeFileSystemAsyncClient.getFileAsyncClient(fileName),
            blobContainerClient.getBlobClient(fileName).getBlockBlobClient());
    }

    /**
     * Initializes a new DataLakeDirectoryClient object by concatenating directoryName to the end of
     * DataLakeFileSystemClient's URL. The new DataLakeDirectoryClient uses the same request policy pipeline as the
     * DataLakeFileSystemClient.
     *
     * @param directoryName A {@code String} representing the name of the directory. If the path name contains special
     * characters, pass in the url encoded version of the path name.
     *
     * <p><strong>Code Samples</strong></p>
     *
     * <!-- src_embed com.azure.storage.file.datalake.DataLakeFileSystemClient.getDirectoryClient#String -->
     * <pre>
     * DataLakeDirectoryClient dataLakeDirectoryClient = client.getDirectoryClient&#40;directoryName&#41;;
     * </pre>
     * <!-- end com.azure.storage.file.datalake.DataLakeFileSystemClient.getDirectoryClient#String -->
     *
     * @return A new {@link DataLakeDirectoryClient} object which references the directory with the specified name in
     * this file system.
     */
    public DataLakeDirectoryClient getDirectoryClient(String directoryName) {
        Objects.requireNonNull(directoryName, "'directoryName' can not be set to null");

        return new DataLakeDirectoryClient(dataLakeFileSystemAsyncClient.getDirectoryAsyncClient(directoryName),
            blobContainerClient.getBlobClient(directoryName).getBlockBlobClient());
    }

    /**
     * Initializes a new DataLakeDirectoryClient object by concatenating {@code ""} to the end of
     * DataLakeFileSystemClient's URL. The new DataLakeDirectoryClient uses the same request policy pipeline as the
     * DataLakeFileSystemClient.
     *
     * <p><strong>Code Samples</strong></p>
     *
     * <!-- src_embed com.azure.storage.file.datalake.DataLakeFileSystemClient.getRootDirectoryClient -->
     * <pre>
     * DataLakeDirectoryClient dataLakeDirectoryClient = client.getRootDirectoryClient&#40;&#41;;
     * </pre>
     * <!-- end com.azure.storage.file.datalake.DataLakeFileSystemClient.getRootDirectoryClient -->
     *
     * @return A new {@link DataLakeDirectoryClient} object which references the root directory in this file system.
     */
    DataLakeDirectoryClient getRootDirectoryClient() {
        return getDirectoryClient(DataLakeFileSystemClient.ROOT_DIRECTORY_NAME);
    }

    /**
     * Get the file system name.
     *
     * <p><strong>Code Samples</strong></p>
     *
     * <!-- src_embed com.azure.storage.file.datalake.DataLakeFileSystemClient.getFileSystemName -->
     * <pre>
     * String fileSystemName = client.getFileSystemName&#40;&#41;;
     * System.out.println&#40;&quot;The name of the file system is &quot; + fileSystemName&#41;;
     * </pre>
     * <!-- end com.azure.storage.file.datalake.DataLakeFileSystemClient.getFileSystemName -->
     *
     * @return The name of file system.
     */
    public String getFileSystemName() {
        return dataLakeFileSystemAsyncClient.getFileSystemName();
    }


    /**
     * Get the url of the storage account.
     *
     * @return the URL of the storage account
     */
    public String getAccountUrl() {
        return dataLakeFileSystemAsyncClient.getAccountUrl();
    }

    /**
     * Gets the URL of the file system represented by this client.
     *
     * @return the URL.
     */
    public String getFileSystemUrl() {
        return dataLakeFileSystemAsyncClient.getFileSystemUrl();
    }

    /**
     * Get associated account name.
     *
     * @return account name associated with this storage resource.
     */
    public String getAccountName() {
        return dataLakeFileSystemAsyncClient.getAccountName();
    }

    /**
     * Gets the service version the client is using.
     *
     * @return the service version the client is using.
     */
    public DataLakeServiceVersion getServiceVersion() {
        return dataLakeFileSystemAsyncClient.getServiceVersion();
    }


    /**
     * Gets the {@link HttpPipeline} powering this client.
     *
     * @return The pipeline.
     */
    public HttpPipeline getHttpPipeline() {
        return dataLakeFileSystemAsyncClient.getHttpPipeline();
    }


    /**
     * Creates a new file system within a storage account. If a file system with the same name already exists, the
     * operation fails. For more information, see the
     * <a href="https://docs.microsoft.com/rest/api/storageservices/create-container">Azure Docs</a>.
     *
     * <p><strong>Code Samples</strong></p>
     *
     * <!-- src_embed com.azure.storage.file.datalake.DataLakeFileSystemClient.create -->
     * <pre>
     * try &#123;
     *     client.create&#40;&#41;;
     *     System.out.printf&#40;&quot;Create completed%n&quot;&#41;;
     * &#125; catch &#40;BlobStorageException error&#41; &#123;
     *     if &#40;error.getErrorCode&#40;&#41;.equals&#40;BlobErrorCode.CONTAINER_ALREADY_EXISTS&#41;&#41; &#123;
     *         System.out.printf&#40;&quot;Can't create file system. It already exists %n&quot;&#41;;
     *     &#125;
     * &#125;
     * </pre>
     * <!-- end com.azure.storage.file.datalake.DataLakeFileSystemClient.create -->
     */
    @ServiceMethod(returns = ReturnType.SINGLE)
    public void create() {
        createWithResponse(null, null, null, Context.NONE);
    }

    /**
     * Creates a new file system within a storage account. If a file system with the same name already exists, the
     * operation fails. For more information, see the
     * <a href="https://docs.microsoft.com/rest/api/storageservices/create-container">Azure Docs</a>.
     *
     * <p><strong>Code Samples</strong></p>
     *
     * <!-- src_embed com.azure.storage.file.datalake.DataLakeFileSystemClient.createWithResponse#Map-PublicAccessType-Duration-Context -->
     * <pre>
     * Map&lt;String, String&gt; metadata = Collections.singletonMap&#40;&quot;metadata&quot;, &quot;value&quot;&#41;;
     * Context context = new Context&#40;&quot;Key&quot;, &quot;Value&quot;&#41;;
     *
     * System.out.printf&#40;&quot;Create completed with status %d%n&quot;,
     *     client.createWithResponse&#40;metadata, PublicAccessType.CONTAINER, timeout, context&#41;.getStatusCode&#40;&#41;&#41;;
     * </pre>
     * <!-- end com.azure.storage.file.datalake.DataLakeFileSystemClient.createWithResponse#Map-PublicAccessType-Duration-Context -->
     *
     * @param metadata Metadata to associate with the file system. If there is leading or trailing whitespace in any
     * metadata key or value, it must be removed or encoded.
     * @param accessType Specifies how the data in this file system is available to the public. See the
     * x-ms-blob-public-access header in the Azure Docs for more information. Pass null for no public access.
     * @param timeout An optional timeout value beyond which a {@link RuntimeException} will be raised.
     * @param context Additional context that is passed through the Http pipeline during the service call.
     * @return A response containing status code and HTTP headers
     */
    @ServiceMethod(returns = ReturnType.SINGLE)
    public Response<Void> createWithResponse(Map<String, String> metadata, PublicAccessType accessType,
        Duration timeout, Context context) {
        return DataLakeImplUtils.returnOrConvertException(() ->
            blobContainerClient.createWithResponse(metadata, Transforms.toBlobPublicAccessType(accessType), timeout,
                context), LOGGER);
    }

    /**
     * Creates a new file system within a storage account if it does not exist. For more information, see the
     * <a href="https://docs.microsoft.com/rest/api/storageservices/create-container">Azure Docs</a>.
     *
     * <p><strong>Code Samples</strong></p>
     *
     * <!-- src_embed com.azure.storage.file.datalake.DataLakeFileSystemClient.createIfNotExists -->
     * <pre>
     * boolean result = client.createIfNotExists&#40;&#41;;
     * System.out.println&#40;&quot;file system created: &quot; + result&#41;;
     * </pre>
     * <!-- end com.azure.storage.file.datalake.DataLakeFileSystemClient.createIfNotExists -->
     * @return {@code true} if file system is successfully created, {@code false} if file system already exists.
     */
    @ServiceMethod(returns = ReturnType.SINGLE)
    public boolean createIfNotExists() {
<<<<<<< HEAD
        Response<Void> response = createIfNotExistsWithResponse(null, null, null, Context.NONE);
        return response.getStatusCode() == 201;
=======
        return createIfNotExistsWithResponse(null, null, null, Context.NONE).getValue();
>>>>>>> 8d609db9
    }

    /**
     * Creates a new file system within a storage account if it does not exist. For more information, see the
     * <a href="https://docs.microsoft.com/rest/api/storageservices/create-container">Azure Docs</a>.
     *
     * <p><strong>Code Samples</strong></p>
     *
     * <!-- src_embed com.azure.storage.file.datalake.DataLakeFileSystemClient.createIfNotExistsWithResponse#Map-PublicAccessType-Duration-Context -->
     * <pre>
     * Map&lt;String, String&gt; metadata = Collections.singletonMap&#40;&quot;metadata&quot;, &quot;value&quot;&#41;;
     * Context context = new Context&#40;&quot;Key&quot;, &quot;Value&quot;&#41;;
     *
<<<<<<< HEAD
     * Response&lt;Void&gt; response = client.createIfNotExistsWithResponse&#40;metadata, PublicAccessType.CONTAINER, timeout, context&#41;;
=======
     * Response&lt;Boolean&gt; response = client.createIfNotExistsWithResponse&#40;metadata, PublicAccessType.CONTAINER, timeout,
     *     context&#41;;
>>>>>>> 8d609db9
     * if &#40;response.getStatusCode&#40;&#41; == 409&#41; &#123;
     *     System.out.println&#40;&quot;Already existed.&quot;&#41;;
     * &#125; else &#123;
     *     System.out.printf&#40;&quot;Create completed with status %d%n&quot;, response.getStatusCode&#40;&#41;&#41;;
     * &#125;
     * </pre>
     * <!-- end com.azure.storage.file.datalake.DataLakeFileSystemClient.createIfNotExistsWithResponse#Map-PublicAccessType-Duration-Context -->
     *
     * @param metadata Metadata to associate with the file system. If there is leading or trailing whitespace in any
     * metadata key or value, it must be removed or encoded.
     * @param accessType Specifies how the data in this file system is available to the public. See the
     * x-ms-blob-public-access header in the Azure Docs for more information. Pass null for no public access.
     * @param timeout An optional timeout value beyond which a {@link RuntimeException} will be raised.
     * @param context Additional context that is passed through the Http pipeline during the service call.
     * @return A response containing status code and HTTP headers. If {@link Response}'s status code is 201, a new
     * file system was successfully created. If status code is 409, a file system already existed at this location.
     */
    @ServiceMethod(returns = ReturnType.SINGLE)
<<<<<<< HEAD
    public Response<Void> createIfNotExistsWithResponse(Map<String, String> metadata, PublicAccessType accessType,
=======
    public Response<Boolean> createIfNotExistsWithResponse(Map<String, String> metadata, PublicAccessType accessType,
>>>>>>> 8d609db9
        Duration timeout, Context context) {
        BlobContainerCreateOptions options = new BlobContainerCreateOptions().setMetadata(metadata)
            .setPublicAccessType(Transforms.toBlobPublicAccessType(accessType));
        return DataLakeImplUtils.returnOrConvertException(() -> blobContainerClient.createIfNotExistsWithResponse(
            options, timeout, context), LOGGER);
    }

    /**
     * Marks the specified file system for deletion. The file system and any files/directories contained within it are
     * later deleted during garbage collection. For more information, see the
     * <a href="https://docs.microsoft.com/rest/api/storageservices/delete-container">Azure Docs</a>.
     *
     * <p><strong>Code Samples</strong></p>
     *
     * <!-- src_embed com.azure.storage.file.datalake.DataLakeFileSystemClient.delete -->
     * <pre>
     * try &#123;
     *     client.delete&#40;&#41;;
     *     System.out.printf&#40;&quot;Delete completed%n&quot;&#41;;
     * &#125; catch &#40;BlobStorageException error&#41; &#123;
     *     if &#40;error.getErrorCode&#40;&#41;.equals&#40;BlobErrorCode.CONTAINER_NOT_FOUND&#41;&#41; &#123;
     *         System.out.printf&#40;&quot;Delete failed. File System was not found %n&quot;&#41;;
     *     &#125;
     * &#125;
     * </pre>
     * <!-- end com.azure.storage.file.datalake.DataLakeFileSystemClient.delete -->
     */
    @ServiceMethod(returns = ReturnType.SINGLE)
    public void delete() {
        deleteWithResponse(null, null, Context.NONE);
    }

    /**
     * Marks the specified file system for deletion. The file system and any files/directories contained within it are
     * later deleted during garbage collection. For more information, see the
     * <a href="https://docs.microsoft.com/rest/api/storageservices/delete-container">Azure Docs</a>.
     *
     * <p><strong>Code Samples</strong></p>
     *
     * <!-- src_embed com.azure.storage.file.datalake.DataLakeFileSystemClient.deleteWithResponse#DataLakeRequestConditions-Duration-Context -->
     * <pre>
     * DataLakeRequestConditions requestConditions = new DataLakeRequestConditions&#40;&#41;
     *     .setLeaseId&#40;leaseId&#41;
     *     .setIfUnmodifiedSince&#40;OffsetDateTime.now&#40;&#41;.minusDays&#40;3&#41;&#41;;
     * Context context = new Context&#40;&quot;Key&quot;, &quot;Value&quot;&#41;;
     *
     * System.out.printf&#40;&quot;Delete completed with status %d%n&quot;, client.deleteWithResponse&#40;
     *     requestConditions, timeout, context&#41;.getStatusCode&#40;&#41;&#41;;
     * </pre>
     * <!-- end com.azure.storage.file.datalake.DataLakeFileSystemClient.deleteWithResponse#DataLakeRequestConditions-Duration-Context -->
     *
     * @param requestConditions {@link DataLakeRequestConditions}
     * @param timeout An optional timeout value beyond which a {@link RuntimeException} will be raised.
     * @param context Additional context that is passed through the Http pipeline during the service call.
     * @return A response containing status code and HTTP headers
     */
    @ServiceMethod(returns = ReturnType.SINGLE)
    public Response<Void> deleteWithResponse(DataLakeRequestConditions requestConditions, Duration timeout,
        Context context) {
        return DataLakeImplUtils.returnOrConvertException(() ->
            blobContainerClient.deleteWithResponse(Transforms.toBlobRequestConditions(requestConditions), timeout,
                context), LOGGER);
    }

    /**
     * Marks the specified file system for deletion if it exists. The file system and any files/directories contained within it are
     * later deleted during garbage collection. For more information, see the
     * <a href="https://docs.microsoft.com/rest/api/storageservices/delete-container">Azure Docs</a>.
     *
     * <p><strong>Code Samples</strong></p>
     *
     * <!-- src_embed com.azure.storage.file.datalake.DataLakeFileSystemClient.deleteIfExists -->
     * <pre>
     * client.deleteIfExists&#40;&#41;;
     * </pre>
     * <!-- end com.azure.storage.file.datalake.DataLakeFileSystemClient.deleteIfExists -->
     * @return {@code true} if file system is successfully deleted, {@code false} if the file system does not exist.
     */
    @ServiceMethod(returns = ReturnType.SINGLE)
    public boolean deleteIfExists() {
<<<<<<< HEAD
        Response<Void> response = deleteIfExistsWithResponse(new DataLakePathDeleteOptions(), null, Context.NONE);
        return response.getStatusCode() == 202;
=======
        return deleteIfExistsWithResponse(new DataLakePathDeleteOptions(), null, Context.NONE).getValue();
>>>>>>> 8d609db9
    }

    /**
     * Marks the specified file system for deletion if it exists. The file system and any files/directories contained within it are
     * later deleted during garbage collection. For more information, see the
     * <a href="https://docs.microsoft.com/rest/api/storageservices/delete-container">Azure Docs</a>.
     *
     * <p><strong>Code Samples</strong></p>
     *
     * <!-- src_embed com.azure.storage.file.datalake.DataLakeFileSystemClient.deleteIfExistsWithResponse#DataLakePathDeleteOptions-Duration-Context -->
     * <pre>
     * DataLakeRequestConditions requestConditions = new DataLakeRequestConditions&#40;&#41;
     *     .setLeaseId&#40;leaseId&#41;
     *     .setIfUnmodifiedSince&#40;OffsetDateTime.now&#40;&#41;.minusDays&#40;3&#41;&#41;;
     * Context context = new Context&#40;&quot;Key&quot;, &quot;Value&quot;&#41;;
     * DataLakePathDeleteOptions options = new DataLakePathDeleteOptions&#40;&#41;.setIsRecursive&#40;false&#41;
     *     .setRequestConditions&#40;requestConditions&#41;;
     *
<<<<<<< HEAD
     * Response&lt;Void&gt; response = client.deleteIfExistsWithResponse&#40;options, timeout, context&#41;;
=======
     * Response&lt;Boolean&gt; response = client.deleteIfExistsWithResponse&#40;options, timeout, context&#41;;
>>>>>>> 8d609db9
     * if &#40;response.getStatusCode&#40;&#41; == 404&#41; &#123;
     *     System.out.println&#40;&quot;Does not exist.&quot;&#41;;
     * &#125; else &#123;
     *     System.out.printf&#40;&quot;Delete completed with status %d%n&quot;, response.getStatusCode&#40;&#41;&#41;;
     * &#125;
     * </pre>
     * <!-- end com.azure.storage.file.datalake.DataLakeFileSystemClient.deleteIfExistsWithResponse#DataLakePathDeleteOptions-Duration-Context -->
     *
     * @param options {@link DataLakePathDeleteOptions}
     * @param timeout An optional timeout value beyond which a {@link RuntimeException} will be raised.
     * @param context Additional context that is passed through the Http pipeline during the service call.
     * @return A response containing status code and HTTP headers. The presence of a {@link Response} indicates the
     * file system was deleted successfully, {@code null} indicates the file system does not exist at this location.
     */
    @ServiceMethod(returns = ReturnType.SINGLE)
<<<<<<< HEAD
    public Response<Void> deleteIfExistsWithResponse(DataLakePathDeleteOptions options, Duration timeout,
=======
    public Response<Boolean> deleteIfExistsWithResponse(DataLakePathDeleteOptions options, Duration timeout,
>>>>>>> 8d609db9
        Context context) {
        DataLakeRequestConditions requestConditions = options == null ? new DataLakeRequestConditions()
            : options.getRequestConditions();
        return DataLakeImplUtils.returnOrConvertException(() -> blobContainerClient.deleteIfExistsWithResponse(
            Transforms.toBlobRequestConditions(requestConditions), timeout, context), LOGGER);

    }

    /**
     * Returns the file system's metadata and system properties. For more information, see the
     * <a href="https://docs.microsoft.com/rest/api/storageservices/get-container-metadata">Azure Docs</a>.
     *
     * <p><strong>Code Samples</strong></p>
     *
     * <!-- src_embed com.azure.storage.file.datalake.DataLakeFileSystemClient.getProperties -->
     * <pre>
     * FileSystemProperties properties = client.getProperties&#40;&#41;;
     * System.out.printf&#40;&quot;Public Access Type: %s, Legal Hold? %b, Immutable? %b%n&quot;,
     *     properties.getDataLakePublicAccess&#40;&#41;,
     *     properties.hasLegalHold&#40;&#41;,
     *     properties.hasImmutabilityPolicy&#40;&#41;&#41;;
     * </pre>
     * <!-- end com.azure.storage.file.datalake.DataLakeFileSystemClient.getProperties -->
     *
     * @return The file system properties.
     */
    @ServiceMethod(returns = ReturnType.SINGLE)
    public FileSystemProperties getProperties() {
        return getPropertiesWithResponse(null, null, Context.NONE).getValue();
    }

    /**
     * Returns the file system's metadata and system properties. For more information, see the
     * <a href="https://docs.microsoft.com/rest/api/storageservices/get-container-metadata">Azure Docs</a>.
     *
     * <p><strong>Code Samples</strong></p>
     *
     * <!-- src_embed com.azure.storage.file.datalake.DataLakeFileSystemClient.getPropertiesWithResponse#String-Duration-Context -->
     * <pre>
     * Context context = new Context&#40;&quot;Key&quot;, &quot;Value&quot;&#41;;
     *
     * FileSystemProperties properties = client.getPropertiesWithResponse&#40;leaseId, timeout, context&#41;
     *     .getValue&#40;&#41;;
     * System.out.printf&#40;&quot;Public Access Type: %s, Legal Hold? %b, Immutable? %b%n&quot;,
     *     properties.getDataLakePublicAccess&#40;&#41;,
     *     properties.hasLegalHold&#40;&#41;,
     *     properties.hasImmutabilityPolicy&#40;&#41;&#41;;
     * </pre>
     * <!-- end com.azure.storage.file.datalake.DataLakeFileSystemClient.getPropertiesWithResponse#String-Duration-Context -->
     *
     * @param leaseId The lease ID the active lease on the file system must match.
     * @param timeout An optional timeout value beyond which a {@link RuntimeException} will be raised.
     * @param context Additional context that is passed through the Http pipeline during the service call.
     * @return A response containing the file system properties.
     */
    @ServiceMethod(returns = ReturnType.SINGLE)
    public Response<FileSystemProperties> getPropertiesWithResponse(String leaseId, Duration timeout, Context context) {
        return DataLakeImplUtils.returnOrConvertException(() -> {
            Response<BlobContainerProperties> response = blobContainerClient.getPropertiesWithResponse(leaseId, timeout,
                context);
            return new SimpleResponse<>(response, Transforms.toFileSystemProperties(response.getValue()));
        }, LOGGER);
    }

    /**
     * Sets the file system's metadata. For more information, see the
     * <a href="https://docs.microsoft.com/rest/api/storageservices/set-container-metadata">Azure Docs</a>.
     *
     * <p><strong>Code Samples</strong></p>
     *
     * <!-- src_embed com.azure.storage.file.datalake.DataLakeFileSystemClient.setMetadata#Map -->
     * <pre>
     * Map&lt;String, String&gt; metadata = Collections.singletonMap&#40;&quot;metadata&quot;, &quot;value&quot;&#41;;
     * try &#123;
     *     client.setMetadata&#40;metadata&#41;;
     *     System.out.printf&#40;&quot;Set metadata completed with status %n&quot;&#41;;
     * &#125; catch &#40;UnsupportedOperationException error&#41; &#123;
     *     System.out.printf&#40;&quot;Fail while setting metadata %n&quot;&#41;;
     * &#125;
     * </pre>
     * <!-- end com.azure.storage.file.datalake.DataLakeFileSystemClient.setMetadata#Map -->
     *
     * @param metadata Metadata to associate with the file system. If there is leading or trailing whitespace in any
     * metadata key or value, it must be removed or encoded.
     */
    @ServiceMethod(returns = ReturnType.SINGLE)
    public void setMetadata(Map<String, String> metadata) {
        setMetadataWithResponse(metadata, null, null, Context.NONE);
    }

    /**
     * Sets the file system's metadata. For more information, see the
     * <a href="https://docs.microsoft.com/rest/api/storageservices/set-container-metadata">Azure Docs</a>.
     *
     * <p><strong>Code Samples</strong></p>
     *
     * <!-- src_embed com.azure.storage.file.datalake.DataLakeFileSystemClient.setMetadataWithResponse#Map-DataLakeRequestConditions-Duration-Context -->
     * <pre>
     * Map&lt;String, String&gt; metadata = Collections.singletonMap&#40;&quot;metadata&quot;, &quot;value&quot;&#41;;
     * DataLakeRequestConditions requestConditions = new DataLakeRequestConditions&#40;&#41;
     *     .setLeaseId&#40;leaseId&#41;
     *     .setIfUnmodifiedSince&#40;OffsetDateTime.now&#40;&#41;.minusDays&#40;3&#41;&#41;;
     * Context context = new Context&#40;&quot;Key&quot;, &quot;Value&quot;&#41;;
     *
     * System.out.printf&#40;&quot;Set metadata completed with status %d%n&quot;,
     *     client.setMetadataWithResponse&#40;metadata, requestConditions, timeout, context&#41;.getStatusCode&#40;&#41;&#41;;
     * </pre>
     * <!-- end com.azure.storage.file.datalake.DataLakeFileSystemClient.setMetadataWithResponse#Map-DataLakeRequestConditions-Duration-Context -->
     * @param metadata Metadata to associate with the file system. If there is leading or trailing whitespace in any
     * metadata key or value, it must be removed or encoded.
     * @param requestConditions {@link DataLakeRequestConditions}
     * @param timeout An optional timeout value beyond which a {@link RuntimeException} will be raised.
     * @param context Additional context that is passed through the Http pipeline during the service call.
     * @return A response containing status code and HTTP headers
     */
    @ServiceMethod(returns = ReturnType.SINGLE)
    public Response<Void> setMetadataWithResponse(Map<String, String> metadata,
        DataLakeRequestConditions requestConditions, Duration timeout, Context context) {
        return DataLakeImplUtils.returnOrConvertException(() ->
            blobContainerClient.setMetadataWithResponse(metadata, Transforms.toBlobRequestConditions(requestConditions),
                timeout, context), LOGGER);
    }

    /**
     * Returns a lazy loaded list of files/directories in this account. The returned {@link PagedIterable} can be
     * consumed while new items are automatically retrieved as needed. For more information, see the
     * <a href="https://docs.microsoft.com/rest/api/storageservices/datalakestoragegen2/filesystem/list#filesystem">Azure Docs</a>.
     *
     * <p><strong>Code Samples</strong></p>
     *
     * <!-- src_embed com.azure.storage.file.datalake.DataLakeFileSystemClient.listPaths -->
     * <pre>
     * client.listPaths&#40;&#41;.forEach&#40;path -&gt; System.out.printf&#40;&quot;Name: %s%n&quot;, path.getName&#40;&#41;&#41;&#41;;
     * </pre>
     * <!-- end com.azure.storage.file.datalake.DataLakeFileSystemClient.listPaths -->
     *
     * @return The list of files/directories.
     */
    @ServiceMethod(returns = ReturnType.COLLECTION)
    public PagedIterable<PathItem> listPaths() {
        return this.listPaths(new ListPathsOptions(), null);
    }

    /**
     * Returns a lazy loaded list of files/directories in this account. The returned {@link PagedIterable} can be
     * consumed while new items are automatically retrieved as needed. For more information, see the
     * <a href="https://docs.microsoft.com/rest/api/storageservices/datalakestoragegen2/filesystem/list#filesystem">Azure Docs</a>.
     *
     * <p><strong>Code Samples</strong></p>
     *
     * <!-- src_embed com.azure.storage.file.datalake.DataLakeFileSystemClient.listPaths#ListPathsOptions-Duration -->
     * <pre>
     * ListPathsOptions options = new ListPathsOptions&#40;&#41;
     *     .setPath&#40;&quot;pathPrefixToMatch&quot;&#41;
     *     .setMaxResults&#40;10&#41;;
     *
     * client.listPaths&#40;options, timeout&#41;.forEach&#40;path -&gt; System.out.printf&#40;&quot;Name: %s%n&quot;, path.getName&#40;&#41;&#41;&#41;;
     * </pre>
     * <!-- end com.azure.storage.file.datalake.DataLakeFileSystemClient.listPaths#ListPathsOptions-Duration -->
     *
     * @param options A {@link ListPathsOptions} which specifies what data should be returned by the service. If
     * iterating by page, the page size passed to byPage methods such as
     * {@link PagedIterable#iterableByPage(int)} will be preferred over the value set on these options.
     * @param timeout An optional timeout value beyond which a {@link RuntimeException} will be raised.
     * @return The list of files/directories.
     */
    @ServiceMethod(returns = ReturnType.COLLECTION)
    public PagedIterable<PathItem> listPaths(ListPathsOptions options, Duration timeout) {
        return new PagedIterable<>(dataLakeFileSystemAsyncClient.listPathsWithOptionalTimeout(options, timeout));
    }

    /**
     * Returns a lazy loaded list of files/directories recently soft deleted in this file system. The returned
     * {@link PagedIterable} can be consumed while new items are automatically retrieved as needed. For more
     * information, see the
     * <a href="https://docs.microsoft.com/rest/api/storageservices/datalakestoragegen2/filesystem/list#filesystem">Azure Docs</a>.
     *
     * <p><strong>Code Samples</strong></p>
     *
     * <!-- src_embed com.azure.storage.file.datalake.DataLakeFileSystemClient.listDeletedPaths -->
     * <pre>
     * client.listDeletedPaths&#40;&#41;.forEach&#40;path -&gt; System.out.printf&#40;&quot;Name: %s%n&quot;, path.getPath&#40;&#41;&#41;&#41;;
     * </pre>
     * <!-- end com.azure.storage.file.datalake.DataLakeFileSystemClient.listDeletedPaths -->
     *
     * @return The list of files/directories.
     */
    @ServiceMethod(returns = ReturnType.COLLECTION)
    public PagedIterable<PathDeletedItem> listDeletedPaths() {
        return this.listDeletedPaths(null, null, null);
    }

    /**
     * Returns a lazy loaded list of files/directories recently soft deleted in this account. The returned
     * {@link PagedIterable} can be consumed while new items are automatically retrieved as needed. For more
     * information, see the
     * <a href="https://docs.microsoft.com/rest/api/storageservices/datalakestoragegen2/filesystem/list#filesystem">Azure Docs</a>.
     *
     * <p><strong>Code Samples</strong></p>
     *
     * <!-- src_embed com.azure.storage.file.datalake.DataLakeFileSystemClient.listDeletedPaths#String-Duration-Context -->
     * <pre>
     * Context context = new Context&#40;&quot;Key&quot;, &quot;Value&quot;&#41;;
     * int pageSize = 10;
     *
     * client.listDeletedPaths&#40;&quot;PathPrefixToMatch&quot;, timeout, context&#41;
     *     .iterableByPage&#40;pageSize&#41;
     *     .forEach&#40;page -&gt;
     *         page.getValue&#40;&#41;.forEach&#40;path -&gt;
     *             System.out.printf&#40;&quot;Name: %s%n&quot;, path.getPath&#40;&#41;&#41;&#41;&#41;;
     * </pre>
     * <!-- end com.azure.storage.file.datalake.DataLakeFileSystemClient.listDeletedPaths#String-Duration-Context -->
     *
     * @param prefix Specifies the path to filter the results to.
     * @param timeout An optional timeout value beyond which a {@link RuntimeException} will be raised.
     * @param context Additional context that is passed through the Http pipeline during the service call.
     * @return The list of files/directories.
     */
    @ServiceMethod(returns = ReturnType.COLLECTION)
    public PagedIterable<PathDeletedItem> listDeletedPaths(String prefix, Duration timeout,
        Context context) {
        return new PagedIterable<>(dataLakeFileSystemAsyncClient.listDeletedPathsWithOptionalTimeout(prefix, timeout,
            context));
    }

    /**
     * Creates a new file within a file system. By default, this method will not overwrite an existing file. For more
     * information, see the <a href="https://docs.microsoft.com/rest/api/storageservices/datalakestoragegen2/path/create">Azure Docs</a>.
     *
     * <p><strong>Code Samples</strong></p>
     *
     * <!-- src_embed com.azure.storage.file.datalake.DataLakeFileSystemClient.createFile#String -->
     * <pre>
     * DataLakeFileClient fileClient = client.createFile&#40;fileName&#41;;
     * </pre>
     * <!-- end com.azure.storage.file.datalake.DataLakeFileSystemClient.createFile#String -->
     *
     * @param fileName Name of the file to create. If the path name contains special characters, pass in the url encoded
     *  version of the path name.
     * @return A {@link DataLakeFileClient} used to interact with the file created.
     */
    @ServiceMethod(returns = ReturnType.SINGLE)
    public DataLakeFileClient createFile(String fileName) {
        return createFile(fileName, false);
    }

    /**
     * Creates a new file within a file system. For more information, see the
     * <a href="https://docs.microsoft.com/rest/api/storageservices/datalakestoragegen2/path/create">Azure Docs</a>.
     *
     * <p><strong>Code Samples</strong></p>
     *
     * <!-- src_embed com.azure.storage.file.datalake.DataLakeFileSystemClient.createFile#String-boolean -->
     * <pre>
     * boolean overwrite = false; &#47;* Default value. *&#47;
     * DataLakeFileClient fClient = client.createFile&#40;fileName, overwrite&#41;;
     * </pre>
     * <!-- end com.azure.storage.file.datalake.DataLakeFileSystemClient.createFile#String-boolean -->
     *
     * @param fileName Name of the file to create. If the path name contains special characters, pass in the url encoded
     * version of the path name.
     * @param overwrite Whether to overwrite, should a file exist.
     * @return A {@link DataLakeFileClient} used to interact with the file created.
     */
    @ServiceMethod(returns = ReturnType.SINGLE)
    public DataLakeFileClient createFile(String fileName, boolean overwrite) {
        DataLakeRequestConditions requestConditions = new DataLakeRequestConditions();
        if (!overwrite) {
            requestConditions.setIfNoneMatch(Constants.HeaderConstants.ETAG_WILDCARD);
        }
        return createFileWithResponse(fileName, null, null, null, null, requestConditions, null, Context.NONE)
            .getValue();
    }

    /**
     * Creates a new file within a file system. If a file with the same name already exists, the file will be
     * overwritten. For more information, see the <a href="https://docs.microsoft.com/rest/api/storageservices/datalakestoragegen2/path/create">Azure Docs</a>.
     *
     * <p><strong>Code Samples</strong></p>
     *
     * <!-- src_embed com.azure.storage.file.datalake.DataLakeFileSystemClient.createFileWithResponse#String-String-String-PathHttpHeaders-Map-DataLakeRequestConditions-Duration-Context -->
     * <pre>
     * PathHttpHeaders httpHeaders = new PathHttpHeaders&#40;&#41;
     *     .setContentLanguage&#40;&quot;en-US&quot;&#41;
     *     .setContentType&#40;&quot;binary&quot;&#41;;
     * DataLakeRequestConditions requestConditions = new DataLakeRequestConditions&#40;&#41;
     *     .setLeaseId&#40;leaseId&#41;;
     * String permissions = &quot;permissions&quot;;
     * String umask = &quot;umask&quot;;
     * Response&lt;DataLakeFileClient&gt; newFileClient = client.createFileWithResponse&#40;fileName, permissions, umask, httpHeaders,
     *     Collections.singletonMap&#40;&quot;metadata&quot;, &quot;value&quot;&#41;, requestConditions,
     *     timeout, new Context&#40;key1, value1&#41;&#41;;
     * </pre>
     * <!-- end com.azure.storage.file.datalake.DataLakeFileSystemClient.createFileWithResponse#String-String-String-PathHttpHeaders-Map-DataLakeRequestConditions-Duration-Context -->
     *
     * @param fileName Name of the file to create. If the path name contains special characters, pass in the url encoded
     * version of the path name.
     * @param permissions POSIX access permissions for the file owner, the file owning group, and others.
     * @param umask Restricts permissions of the file to be created.
     * @param headers {@link PathHttpHeaders}
     * @param metadata Metadata to associate with the file. If there is leading or trailing whitespace in any
     * metadata key or value, it must be removed or encoded.
     * @param requestConditions {@link DataLakeRequestConditions}
     * @param timeout An optional timeout value beyond which a {@link RuntimeException} will be raised.
     * @param context Additional context that is passed through the Http pipeline during the service call.
     *
     * @return A {@link Response} whose {@link Response#getValue() value} contains the {@link DataLakeFileClient} used
     * to interact with the file created.
     */
    @ServiceMethod(returns = ReturnType.SINGLE)
    public Response<DataLakeFileClient> createFileWithResponse(String fileName, String permissions, String umask,
        PathHttpHeaders headers, Map<String, String> metadata, DataLakeRequestConditions requestConditions,
        Duration timeout, Context context) {
        DataLakeFileClient dataLakeFileClient = getFileClient(fileName);

        return new SimpleResponse<>(dataLakeFileClient.createWithResponse(permissions, umask, headers, metadata,
            requestConditions, timeout, context), dataLakeFileClient);
    }

    /**
     * Creates a new file within a file system if it does not exist. For more
     * information, see the <a href="https://docs.microsoft.com/rest/api/storageservices/datalakestoragegen2/path/create">Azure Docs</a>.
     *
     * <p><strong>Code Samples</strong></p>
     *
     * <!-- src_embed com.azure.storage.file.datalake.DataLakeFileSystemClient.createFileIfNotExists#String -->
     * <pre>
     * DataLakeFileClient fileClient = client.createFile&#40;fileName&#41;;
     * </pre>
     * <!-- end com.azure.storage.file.datalake.DataLakeFileSystemClient.createFileIfNotExists#String -->
     *
     * @param fileName Name of the file to create. If the path name contains special characters, pass in the url encoded
     *  version of the path name.
     * @return A {@link DataLakeFileClient} used to interact with the file created.
     */
    @ServiceMethod(returns = ReturnType.SINGLE)
    public DataLakeFileClient createFileIfNotExists(String fileName) {
        return createFileIfNotExistsWithResponse(fileName, new DataLakePathCreateOptions(), null, null).getValue();
    }

    /**
     * Creates a new file within a file system if it does not exist.
     * For more information, see the <a href="https://docs.microsoft.com/rest/api/storageservices/datalakestoragegen2/path/create">Azure Docs</a>.
     *
     * <p><strong>Code Samples</strong></p>
     *
     * <!-- src_embed com.azure.storage.file.datalake.DataLakeFileSystemClient.createFileIfNotExistsWithResponse#String-DataLakePathCreateOptions-Duration-Context -->
     * <pre>
     *
     * PathHttpHeaders headers = new PathHttpHeaders&#40;&#41;.setContentLanguage&#40;&quot;en-US&quot;&#41;.setContentType&#40;&quot;binary&quot;&#41;;
     * String permissions = &quot;permissions&quot;;
     * String umask = &quot;umask&quot;;
     * DataLakePathCreateOptions options = new DataLakePathCreateOptions&#40;&#41;.setPathHttpHeaders&#40;headers&#41;
     *     .setPermissions&#40;permissions&#41;.setUmask&#40;umask&#41;.setMetadata&#40;Collections.singletonMap&#40;&quot;metadata&quot;, &quot;value&quot;&#41;&#41;;
     *
     * Response&lt;DataLakeFileClient&gt; response = client.createFileIfNotExistsWithResponse&#40;fileName, options, timeout,
     *     new Context&#40;key1, value1&#41;&#41;;
     * if &#40;response.getStatusCode&#40;&#41; == 409&#41; &#123;
     *     System.out.println&#40;&quot;Already existed.&quot;&#41;;
     * &#125; else &#123;
     *     System.out.printf&#40;&quot;Create completed with status %d%n&quot;, response.getStatusCode&#40;&#41;&#41;;
     * &#125;
     * </pre>
     * <!-- end com.azure.storage.file.datalake.DataLakeFileSystemClient.createFileIfNotExistsWithResponse#String-DataLakePathCreateOptions-Duration-Context -->
     *
     * @param fileName Name of the file to create. If the path name contains special characters, pass in the url encoded
     * version of the path name.
     * @param options {@link DataLakePathCreateOptions}
     * metadata key or value, it must be removed or encoded.
     * @param timeout An optional timeout value beyond which a {@link RuntimeException} will be raised.
     * @param context Additional context that is passed through the Http pipeline during the service call.
     *
     * @return A {@link Response} whose {@link Response#getValue() value} contains the {@link DataLakeFileClient} used
     * to interact with the file created. If {@link Response}'s status code is 201, a new file was successfully created.
     * If status code is 409, a file with the same name already existed at this location.
     */
    @ServiceMethod(returns = ReturnType.SINGLE)
    public Response<DataLakeFileClient> createFileIfNotExistsWithResponse(String fileName,
        DataLakePathCreateOptions options, Duration timeout, Context context) {
        DataLakeFileClient dataLakeFileClient = getFileClient(fileName);
        Response<PathInfo> response = dataLakeFileClient.createIfNotExistsWithResponse(options, timeout, context);
        return new SimpleResponse<>(response, dataLakeFileClient);
    }

    /**
     * Deletes the specified file in the file system. If the file doesn't exist the operation fails.
     * For more information see the <a href="https://docs.microsoft.com/rest/api/storageservices/datalakestoragegen2/path/delete">Azure
     * Docs</a>.
     *
     * <p><strong>Code Samples</strong></p>
     *
     * <!-- src_embed com.azure.storage.file.datalake.DataLakeFileSystemClient.deleteFile#String -->
     * <pre>
     * client.deleteFile&#40;fileName&#41;;
     * System.out.println&#40;&quot;Delete request completed&quot;&#41;;
     * </pre>
     * <!-- end com.azure.storage.file.datalake.DataLakeFileSystemClient.deleteFile#String -->
     *
     * @param fileName Name of the file to delete. If the path name contains special characters, pass in the url encoded
     * version of the path name.
     */
    @ServiceMethod(returns = ReturnType.SINGLE)
    public void deleteFile(String fileName) {
        deleteFileWithResponse(fileName, null, null, Context.NONE).getValue();
    }

    /**
     * Deletes the specified file in the file system. If the file doesn't exist the operation fails.
     * For more information see the <a href="https://docs.microsoft.com/rest/api/storageservices/datalakestoragegen2/path/delete">Azure
     * Docs</a>.
     *
     * <p><strong>Code Samples</strong></p>
     *
     * <!-- src_embed com.azure.storage.file.datalake.DataLakeFileSystemClient.deleteFileWithResponse#String-DataLakeRequestConditions-Duration-Context -->
     * <pre>
     * DataLakeRequestConditions requestConditions = new DataLakeRequestConditions&#40;&#41;
     *     .setLeaseId&#40;leaseId&#41;;
     *
     * client.deleteFileWithResponse&#40;fileName, requestConditions, timeout, new Context&#40;key1, value1&#41;&#41;;
     * System.out.println&#40;&quot;Delete request completed&quot;&#41;;
     * </pre>
     * <!-- end com.azure.storage.file.datalake.DataLakeFileSystemClient.deleteFileWithResponse#String-DataLakeRequestConditions-Duration-Context -->
     *
     * @param fileName Name of the file to delete. If the path name contains special characters, pass in the url encoded
     * version of the path name.
     * @param requestConditions {@link DataLakeRequestConditions}
     * @param timeout An optional timeout value beyond which a {@link RuntimeException} will be raised.
     * @param context Additional context that is passed through the Http pipeline during the service call.
     * @return A response containing status code and HTTP headers
     */
    @ServiceMethod(returns = ReturnType.SINGLE)
    public Response<Void> deleteFileWithResponse(String fileName, DataLakeRequestConditions requestConditions,
        Duration timeout, Context context) {
        return getFileClient(fileName).deleteWithResponse(requestConditions, timeout, context);
    }

    /**
     * Deletes the specified file in the file system if it exists.
     * For more information see the <a href="https://docs.microsoft.com/rest/api/storageservices/datalakestoragegen2/path/delete">Azure
     * Docs</a>.
     *
     * <p><strong>Code Samples</strong></p>
     *
     * <!-- src_embed com.azure.storage.file.datalake.DataLakeFileSystemClient.deleteFileIfExists#String -->
     * <pre>
     * boolean result = client.deleteFileIfExists&#40;fileName&#41;;
     * System.out.println&#40;&quot;Delete request completed: &quot; + result&#41;;
     * </pre>
     * <!-- end com.azure.storage.file.datalake.DataLakeFileSystemClient.deleteFileIfExists#String -->
     *
     * @param fileName Name of the file to delete. If the path name contains special characters, pass in the url encoded
     * version of the path name.
     * @return {@code true} if the file is successfully deleted, {@code false} if the file does not exist.
     */
    @ServiceMethod(returns = ReturnType.SINGLE)
    public boolean deleteFileIfExists(String fileName) {
<<<<<<< HEAD
        Response<Void> response = deleteFileIfExistsWithResponse(fileName, new DataLakePathDeleteOptions(), null,
            Context.NONE);
        return response.getStatusCode() == 200;
=======
        return deleteFileIfExistsWithResponse(fileName, new DataLakePathDeleteOptions(), null,
            Context.NONE).getValue();
>>>>>>> 8d609db9
    }

    /**
     * Deletes the specified file in the file system if it exists.
     * For more information see the <a href="https://docs.microsoft.com/rest/api/storageservices/datalakestoragegen2/path/delete">Azure
     * Docs</a>.
     *
     * <p><strong>Code Samples</strong></p>
     *
     * <!-- src_embed com.azure.storage.file.datalake.DataLakeFileSystemClient.deleteFileIfExistsWithResponse#String-DataLakePathDeleteOptions-Duration-Context -->
     * <pre>
     * DataLakeRequestConditions requestConditions = new DataLakeRequestConditions&#40;&#41;
     *     .setLeaseId&#40;leaseId&#41;;
     * DataLakePathDeleteOptions options = new DataLakePathDeleteOptions&#40;&#41;.setRequestConditions&#40;requestConditions&#41;;
     *
<<<<<<< HEAD
     * Response&lt;Void&gt; response = client.deleteFileIfExistsWithResponse&#40;fileName, options, timeout, new Context&#40;key1, value1&#41;&#41;;
=======
     * Response&lt;Boolean&gt; response = client.deleteFileIfExistsWithResponse&#40;fileName, options, timeout,
     *     new Context&#40;key1, value1&#41;&#41;;
>>>>>>> 8d609db9
     * if &#40;response.getStatusCode&#40;&#41; == 404&#41; &#123;
     *     System.out.println&#40;&quot;Does not exist.&quot;&#41;;
     * &#125; else &#123;
     *     System.out.printf&#40;&quot;Delete completed with status %d%n&quot;, response.getStatusCode&#40;&#41;&#41;;
     * &#125;
     * </pre>
     * <!-- end com.azure.storage.file.datalake.DataLakeFileSystemClient.deleteFileIfExistsWithResponse#String-DataLakePathDeleteOptions-Duration-Context -->
     *
     * @param fileName Name of the file to delete. If the path name contains special characters, pass in the url encoded
     * version of the path name.
     * @param options {@link DataLakePathDeleteOptions}
     * @param timeout An optional timeout value beyond which a {@link RuntimeException} will be raised.
     * @param context Additional context that is passed through the Http pipeline during the service call.
     * @return A response containing status code and HTTP headers. If {@link Response}'s status code is 200, the file
     * was successfully deleted. If status code is 404, the file does not exist.
     */
    @ServiceMethod(returns = ReturnType.SINGLE)
<<<<<<< HEAD
    public Response<Void> deleteFileIfExistsWithResponse(String fileName, DataLakePathDeleteOptions options,
=======
    public Response<Boolean> deleteFileIfExistsWithResponse(String fileName, DataLakePathDeleteOptions options,
>>>>>>> 8d609db9
        Duration timeout, Context context) {
        return getFileClient(fileName).deleteIfExistsWithResponse(options, timeout, context);
    }
            /**
             * Creates a new directory within a file system. By default, this method will not overwrite an existing directory.
             * For more information, see the
             * <a href="https://docs.microsoft.com/rest/api/storageservices/datalakestoragegen2/path/create">Azure Docs</a>.
             *
             * <p><strong>Code Samples</strong></p>
             *
             * <!-- src_embed com.azure.storage.file.datalake.DataLakeFileSystemClient.createDirectory#String -->
             * <pre>
             * DataLakeDirectoryClient directoryClient = client.createDirectory&#40;directoryName&#41;;
             * </pre>
             * <!-- end com.azure.storage.file.datalake.DataLakeFileSystemClient.createDirectory#String -->
             *
             * @param directoryName Name of the directory to create. If the path name contains special characters, pass in the
             * url encoded version of the path name.
             * @return A {@link DataLakeDirectoryClient} used to interact with the directory created.
             */
    @ServiceMethod(returns = ReturnType.SINGLE)
    public DataLakeDirectoryClient createDirectory(String directoryName) {
        return createDirectory(directoryName, false);
    }

    /**
     * Creates a new directory within a file system. For more information, see the
     * <a href="https://docs.microsoft.com/rest/api/storageservices/datalakestoragegen2/path/create">Azure Docs</a>.
     *
     * <p><strong>Code Samples</strong></p>
     *
     * <!-- src_embed com.azure.storage.file.datalake.DataLakeFileSystemClient.createDirectory#String-boolean -->
     * <pre>
     * boolean overwrite = false; &#47;* Default value. *&#47;
     * DataLakeDirectoryClient dClient = client.createDirectory&#40;fileName, overwrite&#41;;
     * </pre>
     * <!-- end com.azure.storage.file.datalake.DataLakeFileSystemClient.createDirectory#String-boolean -->
     *
     * @param directoryName Name of the directory to create. If the path name contains special characters, pass in the
     * url encoded version of the path name.
     * @param overwrite Whether to overwrite, should a directory exist.
     * @return A {@link DataLakeDirectoryClient} used to interact with the directory created.
     */
    @ServiceMethod(returns = ReturnType.SINGLE)
    public DataLakeDirectoryClient createDirectory(String directoryName, boolean overwrite) {
        DataLakeRequestConditions requestConditions = new DataLakeRequestConditions();
        if (!overwrite) {
            requestConditions.setIfNoneMatch(Constants.HeaderConstants.ETAG_WILDCARD);
        }
        return createDirectoryWithResponse(directoryName, null, null, null, null, requestConditions, null, Context.NONE)
            .getValue();
    }

    /**
     * Creates a new directory within a file system. If a directory with the same name already exists, the directory
     * will be overwritten. For more information, see the
     * <a href="https://docs.microsoft.com/rest/api/storageservices/datalakestoragegen2/path/create">Azure Docs</a>.
     *
     * <p><strong>Code Samples</strong></p>
     *
     * <!-- src_embed com.azure.storage.file.datalake.DataLakeFileSystemClient.createDirectoryWithResponse#String-String-String-PathHttpHeaders-Map-DataLakeRequestConditions-Duration-Context -->
     * <pre>
     * PathHttpHeaders httpHeaders = new PathHttpHeaders&#40;&#41;
     *     .setContentLanguage&#40;&quot;en-US&quot;&#41;
     *     .setContentType&#40;&quot;binary&quot;&#41;;
     * DataLakeRequestConditions requestConditions = new DataLakeRequestConditions&#40;&#41;
     *     .setLeaseId&#40;leaseId&#41;;
     * String permissions = &quot;permissions&quot;;
     * String umask = &quot;umask&quot;;
     * Response&lt;DataLakeDirectoryClient&gt; newDirectoryClient = client.createDirectoryWithResponse&#40;directoryName,
     *     permissions, umask, httpHeaders, Collections.singletonMap&#40;&quot;metadata&quot;, &quot;value&quot;&#41;, requestConditions,
     *     timeout, new Context&#40;key1, value1&#41;&#41;;
     * </pre>
     * <!-- end com.azure.storage.file.datalake.DataLakeFileSystemClient.createDirectoryWithResponse#String-String-String-PathHttpHeaders-Map-DataLakeRequestConditions-Duration-Context -->
     *
     * @param directoryName Name of the directory to create.  If the path name contains special characters, pass in the
     * url encoded version of the path name.
     * @param permissions POSIX access permissions for the directory owner, the directory owning group, and others.
     * @param umask Restricts permissions of the directory to be created.
     * @param headers {@link PathHttpHeaders}
     * @param metadata Metadata to associate with the resource. If there is leading or trailing whitespace in any
     * metadata key or value, it must be removed or encoded.
     * @param requestConditions {@link DataLakeRequestConditions}
     * @param timeout An optional timeout value beyond which a {@link RuntimeException} will be raised.
     * @param context Additional context that is passed through the Http pipeline during the service call.
     *
     * @return A {@link Response} whose {@link Response#getValue() value} contains a {@link DataLakeDirectoryClient}
     * used to interact with the directory created.
     */
    @ServiceMethod(returns = ReturnType.SINGLE)
    public Response<DataLakeDirectoryClient> createDirectoryWithResponse(String directoryName, String permissions,
        String umask, PathHttpHeaders headers, Map<String, String> metadata,
        DataLakeRequestConditions requestConditions, Duration timeout, Context context) {
        DataLakeDirectoryClient dataLakeDirectoryClient = getDirectoryClient(directoryName);

        return new SimpleResponse<>(dataLakeDirectoryClient.createWithResponse(permissions, umask, headers, metadata,
            requestConditions, timeout, context), dataLakeDirectoryClient);
    }

    /**
     * Creates a new directory within a file system if it does not exist.
     * For more information, see the
     * <a href="https://docs.microsoft.com/rest/api/storageservices/datalakestoragegen2/path/create">Azure Docs</a>.
     *
     * <p><strong>Code Samples</strong></p>
     *
     * <!-- src_embed com.azure.storage.file.datalake.DataLakeFileSystemClient.createDirectoryIfNotExists#String -->
     * <pre>
     * DataLakeDirectoryClient directoryClient = client.createDirectoryIfNotExists&#40;directoryName&#41;;
     * </pre>
     * <!-- end com.azure.storage.file.datalake.DataLakeFileSystemClient.createDirectoryIfNotExists#String -->
     *
     * @param directoryName Name of the directory to create. If the path name contains special characters, pass in the
     * url encoded version of the path name.
     * @return A {@link DataLakeDirectoryClient} used to interact with the subdirectory created.
     */
    @ServiceMethod(returns = ReturnType.SINGLE)
    public DataLakeDirectoryClient createDirectoryIfNotExists(String directoryName) {
        return createDirectoryIfNotExistsWithResponse(directoryName, new DataLakePathCreateOptions(), null, null)
            .getValue();
    }

    /**
     * Creates a new directory within a file system if it does not exist. For more information, see the
     * <a href="https://docs.microsoft.com/rest/api/storageservices/datalakestoragegen2/path/create">Azure Docs</a>.
     *
     * <p><strong>Code Samples</strong></p>
     *
     * <!-- src_embed com.azure.storage.file.datalake.DataLakeFileSystemClient.createDirectoryIfNotExistsWithResponse#String-DataLakePathCreateOptions-Duration-Context -->
     * <pre>
     * PathHttpHeaders headers = new PathHttpHeaders&#40;&#41;
     *     .setContentLanguage&#40;&quot;en-US&quot;&#41;
     *     .setContentType&#40;&quot;binary&quot;&#41;;
     * String permissions = &quot;permissions&quot;;
     * String umask = &quot;umask&quot;;
     * DataLakePathCreateOptions options = new DataLakePathCreateOptions&#40;&#41;.setPathHttpHeaders&#40;headers&#41;
     *     .setPermissions&#40;permissions&#41;.setUmask&#40;umask&#41;.setMetadata&#40;Collections.singletonMap&#40;&quot;metadata&quot;, &quot;value&quot;&#41;&#41;;
     *
     * Response&lt;DataLakeDirectoryClient&gt; response = client.createDirectoryIfNotExistsWithResponse&#40;directoryName,
     *     options, timeout, new Context&#40;key1, value1&#41;&#41;;
     * if &#40;response.getStatusCode&#40;&#41; == 409&#41; &#123;
     *     System.out.println&#40;&quot;Already existed.&quot;&#41;;
     * &#125; else &#123;
     *     System.out.printf&#40;&quot;Create completed with status %d%n&quot;, response.getStatusCode&#40;&#41;&#41;;
     * &#125;
     * </pre>
     * <!-- end com.azure.storage.file.datalake.DataLakeFileSystemClient.createDirectoryIfNotExistsWithResponse#String-DataLakePathCreateOptions-Duration-Context -->
     *
     * @param directoryName Name of the directory to create.  If the path name contains special characters, pass in the
     * url encoded version of the path name.
     * @param options {@link DataLakePathCreateOptions}
     * @param timeout An optional timeout value beyond which a {@link RuntimeException} will be raised.
     * @param context Additional context that is passed through the Http pipeline during the service call.
     *
     * @return A {@link Response} whose {@link Response#getValue() value} contains the {@link DataLakeDirectoryClient}
     * used to interact with the directory created. If {@link Response}'s status code is 201, a new directory was
     * successfully created. If status code is 409, a directory with the same name already existed at this location.
     */
    @ServiceMethod(returns = ReturnType.SINGLE)
    public Response<DataLakeDirectoryClient> createDirectoryIfNotExistsWithResponse(String directoryName,
        DataLakePathCreateOptions options, Duration timeout, Context context) {
        DataLakeDirectoryClient dataLakeDirectoryClient = getDirectoryClient(directoryName);
        Response<PathInfo> response = dataLakeDirectoryClient
            .createIfNotExistsWithResponse(options, timeout, context);
        return new SimpleResponse<>(response, dataLakeDirectoryClient);
    }

    /**
     * Deletes the specified directory in the file system. If the directory doesn't exist the operation fails.
     * For more information see the <a href="https://docs.microsoft.com/rest/api/storageservices/datalakestoragegen2/path/delete">Azure
     * Docs</a>.
     *
     * <p><strong>Code Samples</strong></p>
     *
     * <!-- src_embed com.azure.storage.file.datalake.DataLakeFileSystemClient.deleteDirectory#String -->
     * <pre>
     * client.deleteDirectory&#40;directoryName&#41;;
     * System.out.println&#40;&quot;Delete request completed&quot;&#41;;
     * </pre>
     * <!-- end com.azure.storage.file.datalake.DataLakeFileSystemClient.deleteDirectory#String -->
     *
     * @param directoryName Name of the directory to delete.  If the path name contains special characters, pass in the
     * url encoded version of the path name.
     */
    @ServiceMethod(returns = ReturnType.SINGLE)
    public void deleteDirectory(String directoryName) {
        deleteDirectoryWithResponse(directoryName, false, null, null, Context.NONE).getValue();
    }

    /**
     * Deletes the specified directory in the file system. If the directory doesn't exist the operation fails.
     * For more information see the <a href="https://docs.microsoft.com/rest/api/storageservices/datalakestoragegen2/path/delete">Azure
     * Docs</a>.
     *
     * <p><strong>Code Samples</strong></p>
     *
     * <!-- src_embed com.azure.storage.file.datalake.DataLakeFileSystemClient.deleteDirectoryWithResponse#String-boolean-DataLakeRequestConditions-Duration-Context -->
     * <pre>
     * DataLakeRequestConditions requestConditions = new DataLakeRequestConditions&#40;&#41;
     *     .setLeaseId&#40;leaseId&#41;;
     * boolean recursive = false; &#47;&#47; Default value
     *
     * client.deleteDirectoryWithResponse&#40;directoryName, recursive, requestConditions, timeout,
     *     new Context&#40;key1, value1&#41;&#41;;
     * System.out.println&#40;&quot;Delete request completed&quot;&#41;;
     * </pre>
     * <!-- end com.azure.storage.file.datalake.DataLakeFileSystemClient.deleteDirectoryWithResponse#String-boolean-DataLakeRequestConditions-Duration-Context -->
     *
     * @param directoryName Name of the directory to delete. If the path name contains special characters, pass in the
     * url encoded version of the path name.
     * @param recursive Whether to delete all paths beneath the directory.
     * @param requestConditions {@link DataLakeRequestConditions}
     * @param timeout An optional timeout value beyond which a {@link RuntimeException} will be raised.
     * @param context Additional context that is passed through the Http pipeline during the service call.
     * @return A response containing status code and HTTP headers
     */
    @ServiceMethod(returns = ReturnType.SINGLE)
    public Response<Void> deleteDirectoryWithResponse(String directoryName, boolean recursive,
        DataLakeRequestConditions requestConditions, Duration timeout, Context context) {
        return getDirectoryClient(directoryName).deleteWithResponse(recursive, requestConditions, timeout, context);
    }

    /**
     * Deletes the specified directory in the file system if it exists.
     * For more information see the <a href="https://docs.microsoft.com/rest/api/storageservices/datalakestoragegen2/path/delete">Azure
     * Docs</a>.
     *
     * <p><strong>Code Samples</strong></p>
     *
     * <!-- src_embed com.azure.storage.file.datalake.DataLakeFileSystemClient.deleteDirectoryIfExists#String -->
     * <pre>
     * boolean result = client.deleteDirectoryIfExists&#40;directoryName&#41;;
     * System.out.println&#40;&quot;Delete request completed: &quot; + result&#41;;
     * </pre>
     * <!-- end com.azure.storage.file.datalake.DataLakeFileSystemClient.deleteDirectoryIfExists#String -->
     *
     * @param directoryName Name of the directory to delete.  If the path name contains special characters, pass in the
     * url encoded version of the path name.
     * @return {@code true} if the directory is successfully deleted, {@code false} if the directory does not exist.
     */
    @ServiceMethod(returns = ReturnType.SINGLE)
    public boolean deleteDirectoryIfExists(String directoryName) {
<<<<<<< HEAD
        Response<Void> response = deleteDirectoryWithResponse(directoryName, false, null, null, Context.NONE);
        return response.getStatusCode() == 200;
=======
        return deleteDirectoryIfExistsWithResponse(directoryName,  new DataLakePathDeleteOptions(), null, Context.NONE).getValue();
>>>>>>> 8d609db9
    }

    /**
     * Deletes the specified directory in the file system if it exists.
     * For more information see the <a href="https://docs.microsoft.com/rest/api/storageservices/datalakestoragegen2/path/delete">Azure
     * Docs</a>.
     *
     * <p><strong>Code Samples</strong></p>
     *
     * <!-- src_embed com.azure.storage.file.datalake.DataLakeFileSystemClient.deleteDirectoryIfExistsWithResponse#String-DataLakePathDeleteOptions-Duration-Context -->
     * <pre>
     * DataLakeRequestConditions requestConditions = new DataLakeRequestConditions&#40;&#41;
     *     .setLeaseId&#40;leaseId&#41;;
     * boolean recursive = false; &#47;&#47; Default value
     * DataLakePathDeleteOptions options = new DataLakePathDeleteOptions&#40;&#41;.setIsRecursive&#40;recursive&#41;
     *     .setRequestConditions&#40;requestConditions&#41;;
     *
<<<<<<< HEAD
     * Response&lt;Void&gt; response = client.deleteDirectoryIfExistsWithResponse&#40;directoryName, options,
=======
     * Response&lt;Boolean&gt; response = client.deleteDirectoryIfExistsWithResponse&#40;directoryName, options,
>>>>>>> 8d609db9
     *     timeout, new Context&#40;key1, value1&#41;&#41;;
     * if &#40;response.getStatusCode&#40;&#41; == 404&#41; &#123;
     *     System.out.println&#40;&quot;Does not exist.&quot;&#41;;
     * &#125; else &#123;
     *     System.out.printf&#40;&quot;Delete completed with status %d%n&quot;, response.getStatusCode&#40;&#41;&#41;;
     * &#125;
     * </pre>
     * <!-- end com.azure.storage.file.datalake.DataLakeFileSystemClient.deleteDirectoryIfExistsWithResponse#String-DataLakePathDeleteOptions-Duration-Context -->
     *
     * @param directoryName Name of the directory to delete. If the path name contains special characters, pass in the
     * url encoded version of the path name.
     * @param options {@link DataLakePathDeleteOptions}
     * @param timeout An optional timeout value beyond which a {@link RuntimeException} will be raised.
     * @param context Additional context that is passed through the Http pipeline during the service call.
     * @return A response containing status code and HTTP headers. If {@link Response}'s status code is 200, the directory
     * was successfully deleted. If status code is 404, the directory does not exist.
     */
    @ServiceMethod(returns = ReturnType.SINGLE)
<<<<<<< HEAD
    public Response<Void> deleteDirectoryIfExistsWithResponse(String directoryName, DataLakePathDeleteOptions options,
=======
    public Response<Boolean> deleteDirectoryIfExistsWithResponse(String directoryName, DataLakePathDeleteOptions options,
>>>>>>> 8d609db9
        Duration timeout, Context context) {
        return getDirectoryClient(directoryName).deleteIfExistsWithResponse(options, timeout, context);
    }

    /**
     * Restores a soft deleted path in the file system. For more information see the
     * <a href="https://docs.microsoft.com/rest/api/storageservices/datalakestoragegen2/path/delete">Azure
     * Docs</a>.
     *
     * <p><strong>Code Samples</strong></p>
     *
     * <!-- src_embed com.azure.storage.file.datalake.DataLakeFileSystemClient.undeletePath#String-String -->
     * <pre>
     * client.undeletePath&#40;deletedPath, deletionId&#41;;
     * System.out.println&#40;&quot;Delete request completed&quot;&#41;;
     * </pre>
     * <!-- end com.azure.storage.file.datalake.DataLakeFileSystemClient.undeletePath#String-String -->
     *
     * @param deletedPath The deleted path
     * @param deletionId deletion ID associated with the soft deleted path that uniquely identifies a resource if
     * multiple have been soft deleted at this location.
     * You can get soft deleted paths and their associated deletion IDs with {@link #listDeletedPaths()}.
     * @return A client pointing to the restored resource.
     * @throws NullPointerException if deletedPath or deletionId is null.
     */
    @ServiceMethod(returns = ReturnType.SINGLE)
    public DataLakePathClient undeletePath(String deletedPath, String deletionId) {
        return undeletePathWithResponse(deletedPath, deletionId, null, Context.NONE).getValue();
    }

    /**
     * Restores a soft deleted path in the file system. For more information see the
     * <a href="https://docs.microsoft.com/rest/api/storageservices/datalakestoragegen2/path/delete">Azure
     * Docs</a>.
     *
     * <p><strong>Code Samples</strong></p>
     *
     * <!-- src_embed com.azure.storage.file.datalake.DataLakeFileSystemClient.undeletePathWithResponse#String-String-Duration-Context -->
     * <pre>
     * client.undeletePathWithResponse&#40;deletedPath, deletionId, timeout, new Context&#40;key1, value1&#41;&#41;;
     * System.out.println&#40;&quot;Delete request completed&quot;&#41;;
     * </pre>
     * <!-- end com.azure.storage.file.datalake.DataLakeFileSystemClient.undeletePathWithResponse#String-String-Duration-Context -->
     *
     * @param deletedPath The deleted path
     * @param deletionId deletion ID associated with the soft deleted path that uniquely identifies a resource if
     * multiple have been soft deleted at this location.
     * You can get soft deleted paths and their associated deletion IDs with {@link #listDeletedPaths()}.
     * @param timeout An optional timeout value beyond which a {@link RuntimeException} will be raised.
     * @param context Additional context that is passed through the Http pipeline during the service call.
     * @return A response containing a client pointing to the restored resource.
     * @throws NullPointerException if deletedPath or deletionId is null.
     */
    @ServiceMethod(returns = ReturnType.SINGLE)
    public Response<DataLakePathClient> undeletePathWithResponse(String deletedPath, String deletionId,
        Duration timeout, Context context) {
        Mono<Response<DataLakePathAsyncClient>> response =
            dataLakeFileSystemAsyncClient.undeletePathWithResponse(deletedPath, deletionId, context);

        Response<DataLakePathAsyncClient> asyncClientResponse =
            StorageImplUtils.blockWithOptionalTimeout(response, timeout);
        DataLakePathAsyncClient pathAsyncClient = asyncClientResponse.getValue();
        BlockBlobClient blockBlobClient = blobContainerClient.getBlobClient(deletedPath).getBlockBlobClient();
        if (pathAsyncClient instanceof DataLakeDirectoryAsyncClient) {
            return new SimpleResponse<>(asyncClientResponse.getRequest(), asyncClientResponse.getStatusCode(),
                asyncClientResponse.getHeaders(),
                new DataLakeDirectoryClient((DataLakeDirectoryAsyncClient) pathAsyncClient, blockBlobClient));
        } else if (pathAsyncClient instanceof DataLakeFileAsyncClient) {
            return new SimpleResponse<>(asyncClientResponse.getRequest(), asyncClientResponse.getStatusCode(),
                asyncClientResponse.getHeaders(),
                new DataLakeFileClient((DataLakeFileAsyncClient) pathAsyncClient, blockBlobClient));
        } else {
            throw LOGGER.logExceptionAsError(new IllegalStateException("'pathClient' expected to be either a file "
                + "or directory client."));
        }
    }

    /**
     * Returns the file system's permissions. The permissions indicate whether file system's paths may be accessed
     * publicly. For more information, see the
     * <a href="https://docs.microsoft.com/rest/api/storageservices/get-container-acl">Azure Docs</a>.
     *
     * <p><strong>Code Samples</strong></p>
     *
     * <!-- src_embed com.azure.storage.file.datalake.DataLakeFileSystemClient.getAccessPolicy -->
     * <pre>
     * FileSystemAccessPolicies accessPolicies = client.getAccessPolicy&#40;&#41;;
     * System.out.printf&#40;&quot;Data Lake Access Type: %s%n&quot;, accessPolicies.getDataLakeAccessType&#40;&#41;&#41;;
     *
     * for &#40;DataLakeSignedIdentifier identifier : accessPolicies.getIdentifiers&#40;&#41;&#41; &#123;
     *     System.out.printf&#40;&quot;Identifier Name: %s, Permissions %s%n&quot;,
     *         identifier.getId&#40;&#41;,
     *         identifier.getAccessPolicy&#40;&#41;.getPermissions&#40;&#41;&#41;;
     * &#125;
     * </pre>
     * <!-- end com.azure.storage.file.datalake.DataLakeFileSystemClient.getAccessPolicy -->
     *
     * @return The file system access policy.
     */
    @ServiceMethod(returns = ReturnType.SINGLE)
    public FileSystemAccessPolicies getAccessPolicy() {
        return getAccessPolicyWithResponse(null, null, Context.NONE).getValue();
    }

    /**
     * Returns the file system's permissions. The permissions indicate whether file system's paths may be accessed
     * publicly. For more information, see the
     * <a href="https://docs.microsoft.com/rest/api/storageservices/get-container-acl">Azure Docs</a>.
     *
     * <p><strong>Code Samples</strong></p>
     *
     * <!-- src_embed com.azure.storage.file.datalake.DataLakeFileSystemClient.getAccessPolicyWithResponse#String-Duration-Context -->
     * <pre>
     * Context context = new Context&#40;&quot;Key&quot;, &quot;Value&quot;&#41;;
     * FileSystemAccessPolicies accessPolicies = client.getAccessPolicyWithResponse&#40;leaseId, timeout, context&#41;
     *     .getValue&#40;&#41;;
     * System.out.printf&#40;&quot;Data Lake Access Type: %s%n&quot;, accessPolicies.getDataLakeAccessType&#40;&#41;&#41;;
     *
     * for &#40;DataLakeSignedIdentifier identifier : accessPolicies.getIdentifiers&#40;&#41;&#41; &#123;
     *     System.out.printf&#40;&quot;Identifier Name: %s, Permissions %s%n&quot;,
     *         identifier.getId&#40;&#41;,
     *         identifier.getAccessPolicy&#40;&#41;.getPermissions&#40;&#41;&#41;;
     * &#125;
     * </pre>
     * <!-- end com.azure.storage.file.datalake.DataLakeFileSystemClient.getAccessPolicyWithResponse#String-Duration-Context -->
     *
     * @param leaseId The lease ID the active lease on the file system must match.
     * @param timeout An optional timeout value beyond which a {@link RuntimeException} will be raised.
     * @param context Additional context that is passed through the Http pipeline during the service call.
     * @return The file system access policy.
     */
    @ServiceMethod(returns = ReturnType.SINGLE)
    public Response<FileSystemAccessPolicies> getAccessPolicyWithResponse(String leaseId, Duration timeout,
        Context context) {
        return DataLakeImplUtils.returnOrConvertException(() -> {
            Response<BlobContainerAccessPolicies> response = blobContainerClient.getAccessPolicyWithResponse(leaseId,
                timeout, context);
            return new SimpleResponse<>(response, Transforms.toFileSystemAccessPolicies(response.getValue()));
        }, LOGGER);
    }

    /**
     * Sets the file system's permissions. The permissions indicate whether paths in a file system may be accessed
     * publicly. Note that, for each signed identifier, we will truncate the start and expiry times to the nearest
     * second to ensure the time formatting is compatible with the service. For more information, see the
     * <a href="https://docs.microsoft.com/rest/api/storageservices/set-container-acl">Azure Docs</a>.
     *
     * <p><strong>Code Samples</strong></p>
     *
     * <!-- src_embed com.azure.storage.file.datalake.DataLakeFileSystemClient.setAccessPolicy#PublicAccessType-List -->
     * <pre>
     * DataLakeSignedIdentifier identifier = new DataLakeSignedIdentifier&#40;&#41;
     *     .setId&#40;&quot;name&quot;&#41;
     *     .setAccessPolicy&#40;new DataLakeAccessPolicy&#40;&#41;
     *         .setStartsOn&#40;OffsetDateTime.now&#40;&#41;&#41;
     *         .setExpiresOn&#40;OffsetDateTime.now&#40;&#41;.plusDays&#40;7&#41;&#41;
     *         .setPermissions&#40;&quot;permissionString&quot;&#41;&#41;;
     *
     * try &#123;
     *     client.setAccessPolicy&#40;PublicAccessType.CONTAINER, Collections.singletonList&#40;identifier&#41;&#41;;
     *     System.out.printf&#40;&quot;Set Access Policy completed %n&quot;&#41;;
     * &#125; catch &#40;UnsupportedOperationException error&#41; &#123;
     *     System.out.printf&#40;&quot;Set Access Policy completed %s%n&quot;, error&#41;;
     * &#125;
     * </pre>
     * <!-- end com.azure.storage.file.datalake.DataLakeFileSystemClient.setAccessPolicy#PublicAccessType-List -->
     *
     * @param accessType Specifies how the data in this file system is available to the public. See the
     * x-ms-blob-public-access header in the Azure Docs for more information. Pass null for no public access.
     * @param identifiers A list of {@link DataLakeSignedIdentifier} objects that specify the permissions for the file
     * system.
     * Please see
     * <a href="https://docs.microsoft.com/rest/api/storageservices/establishing-a-stored-access-policy">here</a>
     * for more information. Passing null will clear all access policies.
     */
    @ServiceMethod(returns = ReturnType.SINGLE)
    public void setAccessPolicy(PublicAccessType accessType, List<DataLakeSignedIdentifier> identifiers) {
        setAccessPolicyWithResponse(accessType, identifiers, null, null, Context.NONE);
    }

    /**
     * Sets the file system's permissions. The permissions indicate whether paths in a file system may be accessed
     * publicly. Note that, for each signed identifier, we will truncate the start and expiry times to the nearest
     * second to ensure the time formatting is compatible with the service. For more information, see the
     * <a href="https://docs.microsoft.com/rest/api/storageservices/set-container-acl">Azure Docs</a>.
     *
     * <p><strong>Code Samples</strong></p>
     *
     * <!-- src_embed com.azure.storage.file.datalake.DataLakeFileSystemClient.setAccessPolicyWithResponse#PublicAccessType-List-DataLakeRequestConditions-Duration-Context -->
     * <pre>
     * DataLakeSignedIdentifier identifier = new DataLakeSignedIdentifier&#40;&#41;
     *     .setId&#40;&quot;name&quot;&#41;
     *     .setAccessPolicy&#40;new DataLakeAccessPolicy&#40;&#41;
     *         .setStartsOn&#40;OffsetDateTime.now&#40;&#41;&#41;
     *         .setExpiresOn&#40;OffsetDateTime.now&#40;&#41;.plusDays&#40;7&#41;&#41;
     *         .setPermissions&#40;&quot;permissionString&quot;&#41;&#41;;
     *
     * DataLakeRequestConditions requestConditions = new DataLakeRequestConditions&#40;&#41;
     *     .setLeaseId&#40;leaseId&#41;
     *     .setIfUnmodifiedSince&#40;OffsetDateTime.now&#40;&#41;.minusDays&#40;3&#41;&#41;;
     *
     * Context context = new Context&#40;&quot;Key&quot;, &quot;Value&quot;&#41;;
     *
     * System.out.printf&#40;&quot;Set access policy completed with status %d%n&quot;,
     *     client.setAccessPolicyWithResponse&#40;PublicAccessType.CONTAINER,
     *         Collections.singletonList&#40;identifier&#41;,
     *         requestConditions,
     *         timeout,
     *         context&#41;.getStatusCode&#40;&#41;&#41;;
     * </pre>
     * <!-- end com.azure.storage.file.datalake.DataLakeFileSystemClient.setAccessPolicyWithResponse#PublicAccessType-List-DataLakeRequestConditions-Duration-Context -->
     *
     * @param accessType Specifies how the data in this file system is available to the public. See the
     * x-ms-blob-public-access header in the Azure Docs for more information. Pass null for no public access.
     * @param identifiers A list of {@link DataLakeSignedIdentifier} objects that specify the permissions for the file
     * system.
     * Please see
     * <a href="https://docs.microsoft.com/rest/api/storageservices/establishing-a-stored-access-policy">here</a>
     * for more information. Passing null will clear all access policies.
     * @param requestConditions {@link DataLakeRequestConditions}
     * @param timeout An optional timeout value beyond which a {@link RuntimeException} will be raised.
     * @param context Additional context that is passed through the Http pipeline during the service call.
     * @return A response containing status code and HTTP headers
     */
    @ServiceMethod(returns = ReturnType.SINGLE)
    public Response<Void> setAccessPolicyWithResponse(PublicAccessType accessType,
        List<DataLakeSignedIdentifier> identifiers, DataLakeRequestConditions requestConditions,
        Duration timeout, Context context) {
        return DataLakeImplUtils.returnOrConvertException(() ->
            blobContainerClient
            .setAccessPolicyWithResponse(Transforms.toBlobPublicAccessType(accessType),
                Transforms.toBlobIdentifierList(identifiers), Transforms.toBlobRequestConditions(requestConditions),
                timeout, context), LOGGER);
    }

//    /**
//     * Renames an existing file system.
//     *
//     * <p><strong>Code Samples</strong></p>
//     *
//     * <!-- src_embed com.azure.storage.file.datalake.DataLakeFileSystemClient.rename#String -->
//     * <!-- end com.azure.storage.file.datalake.DataLakeFileSystemClient.rename#String -->
//     *
//     * @param destinationFileSystemName The new name of the file system.
//     * @return A {@link DataLakeFileSystemClient} used to interact with the renamed file system.
//     */
//    @ServiceMethod(returns = ReturnType.SINGLE)
//    public DataLakeFileSystemClient rename(String destinationFileSystemName) {
//        return this.renameWithResponse(new FileSystemRenameOptions(destinationFileSystemName), null, Context.NONE).getValue();
//    }
//
//    /**
//     * Renames an existing file system.
//     *
//     * <p><strong>Code Samples</strong></p>
//     *
//     * <!-- src_embed com.azure.storage.file.datalake.DataLakeFileSystemClient.renameWithResponse#FileSystemRenameOptions-Duration-Context -->
//     * <!-- end com.azure.storage.file.datalake.DataLakeFileSystemClient.renameWithResponse#FileSystemRenameOptions-Duration-Context -->
//     *
//     * @param options {@link FileSystemRenameOptions}
//     * @param timeout An optional timeout value beyond which a {@link RuntimeException} will be raised.
//     * @param context Additional context that is passed through the Http pipeline during the service call.
//     * @return A {@link Response} whose {@link Response#getValue() value} contains a
//     * {@link DataLakeFileSystemClient} used to interact with the renamed file system.
//     */
//    @ServiceMethod(returns = ReturnType.SINGLE)
//    public Response<DataLakeFileSystemClient> renameWithResponse(FileSystemRenameOptions options,
//        Duration timeout, Context context) {
//        return DataLakeImplUtils.returnOrConvertException(() -> {
//            Response<com.azure.storage.blob.BlobContainerClient> response = blobContainerClient
//                .renameWithResponse(Transforms.toBlobContainerRenameOptions(options), timeout, context);
//            return new SimpleResponse<>(response, getFileSystemClient(options.getDestinationFileSystemName()));
//        }, logger);
//    }
//
//    private DataLakeFileSystemClient getFileSystemClient(String destinationFileSystem) {
//        return new DataLakeFileSystemClient(
//            dataLakeFileSystemAsyncClient.getFileSystemAsyncClient(destinationFileSystem),
//            dataLakeFileSystemAsyncClient.prepareBuilderReplacePath(destinationFileSystem).buildClient());
//    }

    BlobContainerClient getBlobContainerClient() {
        return blobContainerClient;
    }

    /**
     * Generates a user delegation SAS for the file system using the specified
     * {@link DataLakeServiceSasSignatureValues}.
     * <p>See {@link DataLakeServiceSasSignatureValues} for more information on how to construct a user delegation SAS.
     * </p>
     *
     * <p><strong>Code Samples</strong></p>
     *
     * <!-- src_embed com.azure.storage.file.datalake.DataLakeFileSystemAsyncClient.generateUserDelegationSas#DataLakeServiceSasSignatureValues-UserDelegationKey -->
     * <pre>
     * OffsetDateTime myExpiryTime = OffsetDateTime.now&#40;&#41;.plusDays&#40;1&#41;;
     * FileSystemSasPermission myPermission = new FileSystemSasPermission&#40;&#41;.setReadPermission&#40;true&#41;;
     *
     * DataLakeServiceSasSignatureValues myValues = new DataLakeServiceSasSignatureValues&#40;expiryTime, permission&#41;
     *     .setStartTime&#40;OffsetDateTime.now&#40;&#41;&#41;;
     *
     * client.generateUserDelegationSas&#40;values, userDelegationKey&#41;;
     * </pre>
     * <!-- end com.azure.storage.file.datalake.DataLakeFileSystemAsyncClient.generateUserDelegationSas#DataLakeServiceSasSignatureValues-UserDelegationKey -->
     *
     * @param dataLakeServiceSasSignatureValues {@link DataLakeServiceSasSignatureValues}
     * @param userDelegationKey A {@link UserDelegationKey} object used to sign the SAS values.
     * See {@link DataLakeServiceClient#getUserDelegationKey(OffsetDateTime, OffsetDateTime)} for more information
     * on how to get a user delegation key.
     *
     * @return A {@code String} representing the SAS query parameters.
     */
    public String generateUserDelegationSas(DataLakeServiceSasSignatureValues dataLakeServiceSasSignatureValues,
        UserDelegationKey userDelegationKey) {
        return dataLakeFileSystemAsyncClient.generateUserDelegationSas(dataLakeServiceSasSignatureValues,
            userDelegationKey);
    }

    /**
     * Generates a user delegation SAS for the file system using the specified
     * {@link DataLakeServiceSasSignatureValues}.
     * <p>See {@link DataLakeServiceSasSignatureValues} for more information on how to construct a user delegation SAS.
     * </p>
     *
     * <p><strong>Code Samples</strong></p>
     *
     * <!-- src_embed com.azure.storage.file.datalake.DataLakeFileSystemAsyncClient.generateUserDelegationSas#DataLakeServiceSasSignatureValues-UserDelegationKey-String-Context -->
     * <pre>
     * OffsetDateTime myExpiryTime = OffsetDateTime.now&#40;&#41;.plusDays&#40;1&#41;;
     * FileSystemSasPermission myPermission = new FileSystemSasPermission&#40;&#41;.setReadPermission&#40;true&#41;;
     *
     * DataLakeServiceSasSignatureValues myValues = new DataLakeServiceSasSignatureValues&#40;expiryTime, permission&#41;
     *     .setStartTime&#40;OffsetDateTime.now&#40;&#41;&#41;;
     *
     * client.generateUserDelegationSas&#40;values, userDelegationKey, accountName, new Context&#40;&quot;key&quot;, &quot;value&quot;&#41;&#41;;
     * </pre>
     * <!-- end com.azure.storage.file.datalake.DataLakeFileSystemAsyncClient.generateUserDelegationSas#DataLakeServiceSasSignatureValues-UserDelegationKey-String-Context -->
     *
     * @param dataLakeServiceSasSignatureValues {@link DataLakeServiceSasSignatureValues}
     * @param userDelegationKey A {@link UserDelegationKey} object used to sign the SAS values.
     * See {@link DataLakeServiceClient#getUserDelegationKey(OffsetDateTime, OffsetDateTime)} for more information
     * on how to get a user delegation key.
     * @param accountName The account name.
     * @param context Additional context that is passed through the code when generating a SAS.
     *
     * @return A {@code String} representing the SAS query parameters.
     */
    public String generateUserDelegationSas(DataLakeServiceSasSignatureValues dataLakeServiceSasSignatureValues,
        UserDelegationKey userDelegationKey, String accountName, Context context) {
        return dataLakeFileSystemAsyncClient.generateUserDelegationSas(dataLakeServiceSasSignatureValues,
            userDelegationKey, accountName, context);
    }

    /**
     * Generates a service SAS for the file system using the specified {@link DataLakeServiceSasSignatureValues}
     * <p>Note : The client must be authenticated via {@link StorageSharedKeyCredential}
     * <p>See {@link DataLakeServiceSasSignatureValues} for more information on how to construct a service SAS.</p>
     *
     * <p><strong>Code Samples</strong></p>
     *
     * <!-- src_embed com.azure.storage.file.datalake.DataLakeFileSystemClient.generateSas#DataLakeServiceSasSignatureValues -->
     * <pre>
     * OffsetDateTime expiryTime = OffsetDateTime.now&#40;&#41;.plusDays&#40;1&#41;;
     * FileSystemSasPermission permission = new FileSystemSasPermission&#40;&#41;.setReadPermission&#40;true&#41;;
     *
     * DataLakeServiceSasSignatureValues values = new DataLakeServiceSasSignatureValues&#40;expiryTime, permission&#41;
     *     .setStartTime&#40;OffsetDateTime.now&#40;&#41;&#41;;
     *
     * client.generateSas&#40;values&#41;; &#47;&#47; Client must be authenticated via StorageSharedKeyCredential
     * </pre>
     * <!-- end com.azure.storage.file.datalake.DataLakeFileSystemClient.generateSas#DataLakeServiceSasSignatureValues -->
     *
     * @param dataLakeServiceSasSignatureValues {@link DataLakeServiceSasSignatureValues}
     *
     * @return A {@code String} representing the SAS query parameters.
     */
    public String generateSas(DataLakeServiceSasSignatureValues dataLakeServiceSasSignatureValues) {
        return dataLakeFileSystemAsyncClient.generateSas(dataLakeServiceSasSignatureValues);
    }

    /**
     * Generates a service SAS for the file system using the specified {@link DataLakeServiceSasSignatureValues}
     * <p>Note : The client must be authenticated via {@link StorageSharedKeyCredential}
     * <p>See {@link DataLakeServiceSasSignatureValues} for more information on how to construct a service SAS.</p>
     *
     * <p><strong>Code Samples</strong></p>
     *
     * <!-- src_embed com.azure.storage.file.datalake.DataLakeFileSystemClient.generateSas#DataLakeServiceSasSignatureValues-Context -->
     * <pre>
     * OffsetDateTime expiryTime = OffsetDateTime.now&#40;&#41;.plusDays&#40;1&#41;;
     * FileSystemSasPermission permission = new FileSystemSasPermission&#40;&#41;.setReadPermission&#40;true&#41;;
     *
     * DataLakeServiceSasSignatureValues values = new DataLakeServiceSasSignatureValues&#40;expiryTime, permission&#41;
     *     .setStartTime&#40;OffsetDateTime.now&#40;&#41;&#41;;
     *
     * &#47;&#47; Client must be authenticated via StorageSharedKeyCredential
     * client.generateSas&#40;values, new Context&#40;&quot;key&quot;, &quot;value&quot;&#41;&#41;;
     * </pre>
     * <!-- end com.azure.storage.file.datalake.DataLakeFileSystemClient.generateSas#DataLakeServiceSasSignatureValues-Context -->
     *
     * @param dataLakeServiceSasSignatureValues {@link DataLakeServiceSasSignatureValues}
     * @param context Additional context that is passed through the code when generating a SAS.
     *
     * @return A {@code String} representing the SAS query parameters.
     */
    public String generateSas(DataLakeServiceSasSignatureValues dataLakeServiceSasSignatureValues, Context context) {
        return dataLakeFileSystemAsyncClient.generateSas(dataLakeServiceSasSignatureValues, context);
    }

}<|MERGE_RESOLUTION|>--- conflicted
+++ resolved
@@ -296,12 +296,7 @@
      */
     @ServiceMethod(returns = ReturnType.SINGLE)
     public boolean createIfNotExists() {
-<<<<<<< HEAD
-        Response<Void> response = createIfNotExistsWithResponse(null, null, null, Context.NONE);
-        return response.getStatusCode() == 201;
-=======
         return createIfNotExistsWithResponse(null, null, null, Context.NONE).getValue();
->>>>>>> 8d609db9
     }
 
     /**
@@ -315,12 +310,8 @@
      * Map&lt;String, String&gt; metadata = Collections.singletonMap&#40;&quot;metadata&quot;, &quot;value&quot;&#41;;
      * Context context = new Context&#40;&quot;Key&quot;, &quot;Value&quot;&#41;;
      *
-<<<<<<< HEAD
-     * Response&lt;Void&gt; response = client.createIfNotExistsWithResponse&#40;metadata, PublicAccessType.CONTAINER, timeout, context&#41;;
-=======
      * Response&lt;Boolean&gt; response = client.createIfNotExistsWithResponse&#40;metadata, PublicAccessType.CONTAINER, timeout,
      *     context&#41;;
->>>>>>> 8d609db9
      * if &#40;response.getStatusCode&#40;&#41; == 409&#41; &#123;
      *     System.out.println&#40;&quot;Already existed.&quot;&#41;;
      * &#125; else &#123;
@@ -339,11 +330,7 @@
      * file system was successfully created. If status code is 409, a file system already existed at this location.
      */
     @ServiceMethod(returns = ReturnType.SINGLE)
-<<<<<<< HEAD
-    public Response<Void> createIfNotExistsWithResponse(Map<String, String> metadata, PublicAccessType accessType,
-=======
     public Response<Boolean> createIfNotExistsWithResponse(Map<String, String> metadata, PublicAccessType accessType,
->>>>>>> 8d609db9
         Duration timeout, Context context) {
         BlobContainerCreateOptions options = new BlobContainerCreateOptions().setMetadata(metadata)
             .setPublicAccessType(Transforms.toBlobPublicAccessType(accessType));
@@ -424,12 +411,7 @@
      */
     @ServiceMethod(returns = ReturnType.SINGLE)
     public boolean deleteIfExists() {
-<<<<<<< HEAD
-        Response<Void> response = deleteIfExistsWithResponse(new DataLakePathDeleteOptions(), null, Context.NONE);
-        return response.getStatusCode() == 202;
-=======
         return deleteIfExistsWithResponse(new DataLakePathDeleteOptions(), null, Context.NONE).getValue();
->>>>>>> 8d609db9
     }
 
     /**
@@ -448,11 +430,7 @@
      * DataLakePathDeleteOptions options = new DataLakePathDeleteOptions&#40;&#41;.setIsRecursive&#40;false&#41;
      *     .setRequestConditions&#40;requestConditions&#41;;
      *
-<<<<<<< HEAD
-     * Response&lt;Void&gt; response = client.deleteIfExistsWithResponse&#40;options, timeout, context&#41;;
-=======
      * Response&lt;Boolean&gt; response = client.deleteIfExistsWithResponse&#40;options, timeout, context&#41;;
->>>>>>> 8d609db9
      * if &#40;response.getStatusCode&#40;&#41; == 404&#41; &#123;
      *     System.out.println&#40;&quot;Does not exist.&quot;&#41;;
      * &#125; else &#123;
@@ -468,11 +446,7 @@
      * file system was deleted successfully, {@code null} indicates the file system does not exist at this location.
      */
     @ServiceMethod(returns = ReturnType.SINGLE)
-<<<<<<< HEAD
-    public Response<Void> deleteIfExistsWithResponse(DataLakePathDeleteOptions options, Duration timeout,
-=======
     public Response<Boolean> deleteIfExistsWithResponse(DataLakePathDeleteOptions options, Duration timeout,
->>>>>>> 8d609db9
         Context context) {
         DataLakeRequestConditions requestConditions = options == null ? new DataLakeRequestConditions()
             : options.getRequestConditions();
@@ -929,14 +903,8 @@
      */
     @ServiceMethod(returns = ReturnType.SINGLE)
     public boolean deleteFileIfExists(String fileName) {
-<<<<<<< HEAD
-        Response<Void> response = deleteFileIfExistsWithResponse(fileName, new DataLakePathDeleteOptions(), null,
-            Context.NONE);
-        return response.getStatusCode() == 200;
-=======
         return deleteFileIfExistsWithResponse(fileName, new DataLakePathDeleteOptions(), null,
             Context.NONE).getValue();
->>>>>>> 8d609db9
     }
 
     /**
@@ -952,12 +920,8 @@
      *     .setLeaseId&#40;leaseId&#41;;
      * DataLakePathDeleteOptions options = new DataLakePathDeleteOptions&#40;&#41;.setRequestConditions&#40;requestConditions&#41;;
      *
-<<<<<<< HEAD
-     * Response&lt;Void&gt; response = client.deleteFileIfExistsWithResponse&#40;fileName, options, timeout, new Context&#40;key1, value1&#41;&#41;;
-=======
      * Response&lt;Boolean&gt; response = client.deleteFileIfExistsWithResponse&#40;fileName, options, timeout,
      *     new Context&#40;key1, value1&#41;&#41;;
->>>>>>> 8d609db9
      * if &#40;response.getStatusCode&#40;&#41; == 404&#41; &#123;
      *     System.out.println&#40;&quot;Does not exist.&quot;&#41;;
      * &#125; else &#123;
@@ -975,11 +939,7 @@
      * was successfully deleted. If status code is 404, the file does not exist.
      */
     @ServiceMethod(returns = ReturnType.SINGLE)
-<<<<<<< HEAD
-    public Response<Void> deleteFileIfExistsWithResponse(String fileName, DataLakePathDeleteOptions options,
-=======
     public Response<Boolean> deleteFileIfExistsWithResponse(String fileName, DataLakePathDeleteOptions options,
->>>>>>> 8d609db9
         Duration timeout, Context context) {
         return getFileClient(fileName).deleteIfExistsWithResponse(options, timeout, context);
     }
@@ -1222,12 +1182,7 @@
      */
     @ServiceMethod(returns = ReturnType.SINGLE)
     public boolean deleteDirectoryIfExists(String directoryName) {
-<<<<<<< HEAD
-        Response<Void> response = deleteDirectoryWithResponse(directoryName, false, null, null, Context.NONE);
-        return response.getStatusCode() == 200;
-=======
         return deleteDirectoryIfExistsWithResponse(directoryName,  new DataLakePathDeleteOptions(), null, Context.NONE).getValue();
->>>>>>> 8d609db9
     }
 
     /**
@@ -1245,11 +1200,7 @@
      * DataLakePathDeleteOptions options = new DataLakePathDeleteOptions&#40;&#41;.setIsRecursive&#40;recursive&#41;
      *     .setRequestConditions&#40;requestConditions&#41;;
      *
-<<<<<<< HEAD
-     * Response&lt;Void&gt; response = client.deleteDirectoryIfExistsWithResponse&#40;directoryName, options,
-=======
      * Response&lt;Boolean&gt; response = client.deleteDirectoryIfExistsWithResponse&#40;directoryName, options,
->>>>>>> 8d609db9
      *     timeout, new Context&#40;key1, value1&#41;&#41;;
      * if &#40;response.getStatusCode&#40;&#41; == 404&#41; &#123;
      *     System.out.println&#40;&quot;Does not exist.&quot;&#41;;
@@ -1268,11 +1219,7 @@
      * was successfully deleted. If status code is 404, the directory does not exist.
      */
     @ServiceMethod(returns = ReturnType.SINGLE)
-<<<<<<< HEAD
-    public Response<Void> deleteDirectoryIfExistsWithResponse(String directoryName, DataLakePathDeleteOptions options,
-=======
     public Response<Boolean> deleteDirectoryIfExistsWithResponse(String directoryName, DataLakePathDeleteOptions options,
->>>>>>> 8d609db9
         Duration timeout, Context context) {
         return getDirectoryClient(directoryName).deleteIfExistsWithResponse(options, timeout, context);
     }
