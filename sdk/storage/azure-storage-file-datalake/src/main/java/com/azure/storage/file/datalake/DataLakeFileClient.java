--- conflicted
+++ resolved
@@ -183,7 +183,6 @@
     }
 
     /**
-<<<<<<< HEAD
      * Deletes a file if it exists.
      *
      * <p><strong>Code Samples</strong></p>
@@ -237,10 +236,7 @@
 
 
     /**
-     * Creates a new file. By default this method will not overwrite an existing file.
-=======
      * Creates a new file. By default, this method will not overwrite an existing file.
->>>>>>> f551c89d
      *
      * <p><strong>Code Samples</strong></p>
      *
