--- conflicted
+++ resolved
@@ -555,43 +555,6 @@
         return new SimpleResponse<>(resp, new DataLakeFileClient(resp.getValue()));
     }
 
-<<<<<<< HEAD
-    // TODO (kasobol-msft) add REST DOCS
-    /**
-     * Schedules the file for deletion.
-     * For more information, see the
-     * <a href="TBD">Azure Docs</a>.
-     *
-     * <p><strong>Code Samples</strong></p>
-     *
-     * {@codesnippet com.azure.storage.file.datalake.DataLakeFileClient.scheduleDeletion#FileScheduleDeletionOptions}
-     *
-     * @param options Schedule deletion parameters.
-     */
-    public void scheduleDeletion(FileScheduleDeletionOptions options) {
-        this.scheduleDeletionWithResponse(options, null, Context.NONE);
-    }
-
-    // TODO (kasobol-msft) add REST DOCS
-    /**
-     * Schedules the file for deletion.
-     * For more information, see the
-     * <a href="TBD">Azure Docs</a>.
-     *
-     * <p><strong>Code Samples</strong></p>
-     *
-     * {@codesnippet com.azure.storage.file.datalake.DataLakeFileClient.scheduleDeletionWithResponse#FileScheduleDeletionOptions-Duration-Context}
-     *
-     * @param options Schedule deletion parameters.
-     * @param timeout An optional timeout value beyond which a {@link RuntimeException} will be raised.
-     * @param context Additional context that is passed through the Http pipeline during the service call.
-     * @return A response containing status code and HTTP headers.
-     */
-    public Response<Void> scheduleDeletionWithResponse(FileScheduleDeletionOptions options,
-                                                       Duration timeout, Context context) {
-        Mono<Response<Void>> response = this.dataLakeFileAsyncClient.scheduleDeletionWithResponse(options, context);
-        return StorageImplUtils.blockWithOptionalTimeout(response, timeout);
-=======
     /* TODO (gapra): Populate Rest Api docs for quick query. */
     /**
      * Opens an input stream to query the file.
@@ -682,6 +645,42 @@
                 Transforms.toBlobQueryOptions(queryOptions), timeout, context);
             return Transforms.toFileQueryResponse(response);
         }, logger);
->>>>>>> 98046fa1
+    }
+
+    // TODO (kasobol-msft) add REST DOCS
+    /**
+     * Schedules the file for deletion.
+     * For more information, see the
+     * <a href="TBD">Azure Docs</a>.
+     *
+     * <p><strong>Code Samples</strong></p>
+     *
+     * {@codesnippet com.azure.storage.file.datalake.DataLakeFileClient.scheduleDeletion#FileScheduleDeletionOptions}
+     *
+     * @param options Schedule deletion parameters.
+     */
+    public void scheduleDeletion(FileScheduleDeletionOptions options) {
+        this.scheduleDeletionWithResponse(options, null, Context.NONE);
+    }
+
+    // TODO (kasobol-msft) add REST DOCS
+    /**
+     * Schedules the file for deletion.
+     * For more information, see the
+     * <a href="TBD">Azure Docs</a>.
+     *
+     * <p><strong>Code Samples</strong></p>
+     *
+     * {@codesnippet com.azure.storage.file.datalake.DataLakeFileClient.scheduleDeletionWithResponse#FileScheduleDeletionOptions-Duration-Context}
+     *
+     * @param options Schedule deletion parameters.
+     * @param timeout An optional timeout value beyond which a {@link RuntimeException} will be raised.
+     * @param context Additional context that is passed through the Http pipeline during the service call.
+     * @return A response containing status code and HTTP headers.
+     */
+    public Response<Void> scheduleDeletionWithResponse(FileScheduleDeletionOptions options,
+                                                       Duration timeout, Context context) {
+        Mono<Response<Void>> response = this.dataLakeFileAsyncClient.scheduleDeletionWithResponse(options, context);
+        return StorageImplUtils.blockWithOptionalTimeout(response, timeout);
     }
 }