// Copyright (c) Microsoft Corporation. All rights reserved.
// Licensed under the MIT License.

package com.azure.storage.file.datalake;

import com.azure.core.http.rest.Response;
import com.azure.core.http.rest.SimpleResponse;
import com.azure.core.util.Context;
import com.azure.core.util.logging.ClientLogger;
import com.azure.storage.blob.BlobAsyncClient;
import com.azure.storage.blob.models.BlobDownloadResponse;
import com.azure.storage.blob.models.BlobProperties;
import com.azure.storage.blob.models.BlobQueryResponse;
import com.azure.storage.blob.specialized.BlockBlobClient;
import com.azure.storage.common.ParallelTransferOptions;
import com.azure.storage.common.Utility;
import com.azure.storage.common.implementation.Constants;
import com.azure.storage.common.implementation.FluxInputStream;
import com.azure.storage.common.implementation.StorageImplUtils;
import com.azure.storage.common.implementation.UploadUtils;
import com.azure.storage.file.datalake.implementation.util.DataLakeImplUtils;
import com.azure.storage.file.datalake.models.DataLakeRequestConditions;
import com.azure.storage.file.datalake.models.DownloadRetryOptions;
import com.azure.storage.file.datalake.models.FileQueryAsyncResponse;
<<<<<<< HEAD
import com.azure.storage.file.datalake.models.FileQueryInputStream;
=======
>>>>>>> f06719b6
import com.azure.storage.file.datalake.models.FileQueryOptions;
import com.azure.storage.file.datalake.models.FileQueryResponse;
import com.azure.storage.file.datalake.models.FileRange;
import com.azure.storage.file.datalake.models.FileReadResponse;
import com.azure.storage.file.datalake.models.PathHttpHeaders;
import com.azure.storage.file.datalake.models.PathInfo;
import com.azure.storage.file.datalake.models.PathProperties;
import reactor.core.publisher.Flux;
import reactor.core.publisher.Mono;
import reactor.core.scheduler.Schedulers;

import java.io.InputStream;
import java.io.OutputStream;
import java.io.UncheckedIOException;
import java.nio.ByteBuffer;
import java.nio.file.FileAlreadyExistsException;
import java.nio.file.OpenOption;
import java.nio.file.StandardOpenOption;
import java.time.Duration;
import java.util.HashSet;
import java.util.Map;
import java.util.Objects;
import java.util.Set;

/**
 * This class provides a client that contains file operations for Azure Storage Data Lake. Operations provided by
 * this client include creating a file, deleting a file, renaming a file, setting metadata and
 * http headers, setting and retrieving access control, getting properties, reading a file, and appending and flushing
 * data to write to a file.
 *
 * <p>
 * This client is instantiated through {@link DataLakePathClientBuilder} or retrieved via
 * {@link DataLakeFileSystemClient#getFileClient(String) getFileClient}.
 *
 * <p>
 * Please refer to the
 *
 * <a href="https://docs.microsoft.com/en-us/azure/storage/blobs/data-lake-storage-introduction?toc=%2fazure%2fstorage%2fblobs%2ftoc.json">Azure
 * Docs</a> for more information.
 */
public class DataLakeFileClient extends DataLakePathClient {

    /**
     * Indicates the maximum number of bytes that can be sent in a call to upload.
     */
    private static final long MAX_APPEND_FILE_BYTES = DataLakeFileAsyncClient.MAX_APPEND_FILE_BYTES;

    private final ClientLogger logger = new ClientLogger(DataLakeFileClient.class);

    private final DataLakeFileAsyncClient dataLakeFileAsyncClient;

    DataLakeFileClient(DataLakeFileAsyncClient pathAsyncClient, BlockBlobClient blockBlobClient) {
        super(pathAsyncClient, blockBlobClient);
        this.dataLakeFileAsyncClient = pathAsyncClient;
    }

    private DataLakeFileClient(DataLakePathClient dataLakePathClient) {
        super(dataLakePathClient.dataLakePathAsyncClient, dataLakePathClient.blockBlobClient);
        this.dataLakeFileAsyncClient = new DataLakeFileAsyncClient(dataLakePathClient.dataLakePathAsyncClient);
    }

    /**
     * Gets the URL of the file represented by this client on the Data Lake service.
     *
     * @return the URL.
     */
    public String getFileUrl() {
        return getPathUrl();
    }

    /**
     * Gets the path of this file, not including the name of the resource itself.
     *
     * @return The path of the file.
     */
    public String getFilePath() {
        return getObjectPath();
    }

    /**
     * Gets the name of this file, not including its full path.
     *
     * @return The name of the file.
     */
    public String getFileName() {
        return getObjectName();
    }

    /**
     * Deletes a file.
     *
     * <p><strong>Code Samples</strong></p>
     *
     * {@codesnippet com.azure.storage.file.datalake.DataLakeFileClient.delete}
     *
     * <p>For more information see the
     * <a href="https://docs.microsoft.com/en-us/rest/api/storageservices/datalakestoragegen2/path/delete">Azure
     * Docs</a></p>
     */
    public void delete() {
        deleteWithResponse(null, null, Context.NONE).getValue();
    }

    /**
     * Deletes a file.
     *
     * <p><strong>Code Samples</strong></p>
     *
     * {@codesnippet com.azure.storage.file.datalake.DataLakeFileClient.deleteWithResponse#DataLakeRequestConditions-Duration-Context}
     *
     * <p>For more information see the
     * <a href="https://docs.microsoft.com/en-us/rest/api/storageservices/datalakestoragegen2/path/delete">Azure
     * Docs</a></p>
     *
     * @param requestConditions {@link DataLakeRequestConditions}
     * @param timeout An optional timeout value beyond which a {@link RuntimeException} will be raised.
     * @param context Additional context that is passed through the Http pipeline during the service call.
     *
     * @return A response containing status code and HTTP headers.
     */
    public Response<Void> deleteWithResponse(DataLakeRequestConditions requestConditions, Duration timeout,
        Context context) {
        // TODO (rickle-msft): Update for continuation token if we support HNS off
        Mono<Response<Void>> response = dataLakePathAsyncClient.deleteWithResponse(null, requestConditions, context);

        return StorageImplUtils.blockWithOptionalTimeout(response, timeout);
    }

    /**
     * Creates a file, with the content of the specified file. By default this method will not overwrite an
     * existing file.
     *
     * <p><strong>Code Samples</strong></p>
     *
     * {@codesnippet com.azure.storage.file.datalake.DataLakeFileClient.uploadFromFile#String}
     *
     * @param filePath Path of the file to upload
     * @throws UncheckedIOException If an I/O error occurs
     */
    public void uploadFromFile(String filePath) {
        uploadFromFile(filePath, false);
    }

    /**
     * Creates a file, with the content of the specified file.
     *
     * <p><strong>Code Samples</strong></p>
     *
     * {@codesnippet com.azure.storage.file.datalake.DataLakeFileClient.uploadFromFile#String-boolean}
     *
     * @param filePath Path of the file to upload
     * @param overwrite Whether or not to overwrite, should the file already exist
     * @throws UncheckedIOException If an I/O error occurs
     */
    public void uploadFromFile(String filePath, boolean overwrite) {
        DataLakeRequestConditions requestConditions = null;

        if (!overwrite) {
            // Note we only want to make the exists call if we will be uploading in stages. Otherwise it is superfluous.
            if (UploadUtils.shouldUploadInChunks(filePath, DataLakeFileClient.MAX_APPEND_FILE_BYTES, logger)
                && exists()) {
                throw logger.logExceptionAsError(new IllegalArgumentException(Constants.BLOB_ALREADY_EXISTS));
            }
            requestConditions = new DataLakeRequestConditions().setIfNoneMatch(Constants.HeaderConstants.ETAG_WILDCARD);
        }
        uploadFromFile(filePath, null, null, null, requestConditions, null);
    }

    /**
     * Creates a file, with the content of the specified file.
     * <p>
     * To avoid overwriting, pass "*" to {@link DataLakeRequestConditions#setIfNoneMatch(String)}.
     *
     * <p><strong>Code Samples</strong></p>
     *
     * {@codesnippet com.azure.storage.file.datalake.DataLakeFileClient.uploadFromFile#String-ParallelTransferOptions-PathHttpHeaders-Map-DataLakeRequestConditions-Duration}
     *
     * @param filePath Path of the file to upload
     * @param parallelTransferOptions {@link ParallelTransferOptions} used to configure buffered uploading.
     * @param headers {@link PathHttpHeaders}
     * @param metadata Metadata to associate with the resource.
     * @param requestConditions {@link DataLakeRequestConditions}
     * @param timeout An optional timeout value beyond which a {@link RuntimeException} will be raised.
     * @throws UncheckedIOException If an I/O error occurs
     */
    public void uploadFromFile(String filePath, ParallelTransferOptions parallelTransferOptions,
        PathHttpHeaders headers, Map<String, String> metadata, DataLakeRequestConditions requestConditions,
        Duration timeout) {
        Mono<Void> upload = this.dataLakeFileAsyncClient.uploadFromFile(
            filePath, parallelTransferOptions, headers, metadata, requestConditions);

        try {
            StorageImplUtils.blockWithOptionalTimeout(upload, timeout);
        } catch (UncheckedIOException e) {
            throw logger.logExceptionAsError(e);
        }
    }

    /**
     * Appends data to the specified resource to later be flushed (written) by a call to flush
     *
     * <p><strong>Code Samples</strong></p>
     *
     * {@codesnippet com.azure.storage.file.datalake.DataLakeFileClient.append#InputStream-long-long}
     *
     * <p>For more information, see the
     * <a href="https://docs.microsoft.com/en-us/rest/api/storageservices/datalakestoragegen2/path/update">Azure
     * Docs</a></p>
     *
     * @param data The data to write to the file.
     * @param fileOffset The position where the data is to be appended.
     * @param length The exact length of the data.
     */
    public void append(InputStream data, long fileOffset, long length) {
        appendWithResponse(data, fileOffset, length, null, null, null, Context.NONE);
    }

    /**
     * Appends data to the specified resource to later be flushed (written) by a call to flush
     *
     * <p><strong>Code Samples</strong></p>
     *
     * {@codesnippet com.azure.storage.file.datalake.DataLakeFileClient.appendWithResponse#InputStream-long-long-byte-String-Duration-Context}
     *
     * <p>For more information, see the
     * <a href="https://docs.microsoft.com/en-us/rest/api/storageservices/datalakestoragegen2/path/update">Azure
     * Docs</a></p>
     *
     * @param data The data to write to the file.
     * @param fileOffset The position where the data is to be appended.
     * @param length The exact length of the data.
     * @param contentMd5 An MD5 hash of the content of the data. If specified, the service will calculate the MD5 of the
     * received data and fail the request if it does not match the provided MD5.
     * @param leaseId By setting lease id, requests will fail if the provided lease does not match the active lease on
     * the file.
     * @param timeout An optional timeout value beyond which a {@link RuntimeException} will be raised.
     * @param context Additional context that is passed through the Http pipeline during the service call.
     *
     * @return A response signalling completion.
     */
    public Response<Void> appendWithResponse(InputStream data, long fileOffset, long length,
        byte[] contentMd5, String leaseId, Duration timeout, Context context) {

        Objects.requireNonNull(data);
        Flux<ByteBuffer> fbb = Utility.convertStreamToByteBuffer(data, length,
            BlobAsyncClient.BLOB_DEFAULT_UPLOAD_BLOCK_SIZE);
        Mono<Response<Void>> response = dataLakeFileAsyncClient.appendWithResponse(
            fbb.subscribeOn(Schedulers.elastic()), fileOffset, length, contentMd5, leaseId, context);

        try {
            return StorageImplUtils.blockWithOptionalTimeout(response, timeout);
        } catch (UncheckedIOException e) {
            throw logger.logExceptionAsError(e);
        }
    }

    /**
     * Flushes (writes) data previously appended to the file through a call to append.
     * The previously uploaded data must be contiguous.
     * <p>By default this method will not overwrite existing data.</p>
     *
     * <p><strong>Code Samples</strong></p>
     *
     * {@codesnippet com.azure.storage.file.datalake.DataLakeFileClient.flush#long}
     *
     * <p>For more information, see the
     * <a href="https://docs.microsoft.com/en-us/rest/api/storageservices/datalakestoragegen2/path/update">Azure
     * Docs</a></p>
     *
     * @param position The length of the file after all data has been written.
     *
     * @return Information about the created resource.
     */
    public PathInfo flush(long position) {
        return flush(position, false);
    }

    /**
     * Flushes (writes) data previously appended to the file through a call to append.
     * The previously uploaded data must be contiguous.
     *
     * <p><strong>Code Samples</strong></p>
     *
     * {@codesnippet com.azure.storage.file.datalake.DataLakeFileClient.flush#long-boolean}
     *
     * <p>For more information, see the
     * <a href="https://docs.microsoft.com/en-us/rest/api/storageservices/datalakestoragegen2/path/update">Azure
     * Docs</a></p>
     *
     * @param position The length of the file after all data has been written.
     * @param overwrite Whether or not to overwrite, should data exist on the file.
     *
     * @return Information about the created resource.
     */
    public PathInfo flush(long position, boolean overwrite) {
        DataLakeRequestConditions requestConditions = new DataLakeRequestConditions();
        if (overwrite) {
            requestConditions = new DataLakeRequestConditions().setIfNoneMatch(Constants.HeaderConstants.ETAG_WILDCARD);
        }
        return flushWithResponse(position, false, false, null, requestConditions, null, Context.NONE).getValue();
    }

    /**
     * Flushes (writes) data previously appended to the file through a call to append.
     * The previously uploaded data must be contiguous.
     *
     * <p><strong>Code Samples</strong></p>
     *
     * {@codesnippet com.azure.storage.file.datalake.DataLakeFileClient.flushWithResponse#long-boolean-boolean-PathHttpHeaders-DataLakeRequestConditions-Duration-Context}
     *
     * <p>For more information, see the
     * <a href="https://docs.microsoft.com/en-us/rest/api/storageservices/datalakestoragegen2/path/update">Azure
     * Docs</a></p>
     *
     * @param position The length of the file after all data has been written.
     * @param retainUncommittedData Whether or not uncommitted data is to be retained after the operation.
     * @param close Whether or not a file changed event raised indicates completion (true) or modification (false).
     * @param httpHeaders {@link PathHttpHeaders httpHeaders}
     * @param requestConditions {@link DataLakeRequestConditions requestConditions}
     * @param timeout An optional timeout value beyond which a {@link RuntimeException} will be raised.
     * @param context Additional context that is passed through the Http pipeline during the service call.
     *
     * @return A response containing the information of the created resource.
     */
    public Response<PathInfo> flushWithResponse(long position, boolean retainUncommittedData, boolean close,
        PathHttpHeaders httpHeaders, DataLakeRequestConditions requestConditions, Duration timeout, Context context) {
        Mono<Response<PathInfo>> response =  dataLakeFileAsyncClient.flushWithResponse(position, retainUncommittedData,
            close, httpHeaders, requestConditions, context);

        return StorageImplUtils.blockWithOptionalTimeout(response, timeout);
    }

    /**
     * Reads the entire file into an output stream.
     *
     * <p><strong>Code Samples</strong></p>
     *
     * {@codesnippet com.azure.storage.file.datalake.DataLakeFileClient.read#OutputStream}
     *
     * <p>For more information, see the
     * <a href="https://docs.microsoft.com/en-us/rest/api/storageservices/get-blob">Azure Docs</a></p>
     *
     * @param stream A non-null {@link OutputStream} instance where the downloaded data will be written.
     * @throws UncheckedIOException If an I/O error occurs.
     * @throws NullPointerException if {@code stream} is null
     */
    public void read(OutputStream stream) {
        readWithResponse(stream, null, null, null, false, null, Context.NONE);
    }

    /**
     * Reads a range of bytes from a file into an output stream.
     *
     * <p><strong>Code Samples</strong></p>
     *
     * {@codesnippet com.azure.storage.file.datalake.DataLakeFileClient.readWithResponse#OutputStream-FileRange-DownloadRetryOptions-DataLakeRequestConditions-boolean-Duration-Context}
     *
     * <p>For more information, see the
     * <a href="https://docs.microsoft.com/en-us/rest/api/storageservices/get-blob">Azure Docs</a></p>
     *
     * @param stream A non-null {@link OutputStream} instance where the downloaded data will be written.
     * @param range {@link FileRange}
     * @param options {@link DownloadRetryOptions}
     * @param requestConditions {@link DataLakeRequestConditions}
     * @param getRangeContentMd5 Whether the contentMD5 for the specified file range should be returned.
     * @param timeout An optional timeout value beyond which a {@link RuntimeException} will be raised.
     * @param context Additional context that is passed through the Http pipeline during the service call.
     *
     * @return A response containing status code and HTTP headers.
     * @throws UncheckedIOException If an I/O error occurs.
     * @throws NullPointerException if {@code stream} is null
     */
    public FileReadResponse readWithResponse(OutputStream stream, FileRange range, DownloadRetryOptions options,
        DataLakeRequestConditions requestConditions, boolean getRangeContentMd5, Duration timeout, Context context) {
        return DataLakeImplUtils.returnOrConvertException(() -> {
            BlobDownloadResponse response = blockBlobClient.downloadWithResponse(stream, Transforms.toBlobRange(range),
                Transforms.toBlobDownloadRetryOptions(options), Transforms.toBlobRequestConditions(requestConditions),
                getRangeContentMd5, timeout, context);
            return Transforms.toFileReadResponse(response);
        }, logger);
    }


    /**
     * Reads the entire file into a file specified by the path.
     *
     * <p>The file will be created and must not exist, if the file already exists a {@link FileAlreadyExistsException}
     * will be thrown.</p>
     *
     * <p><strong>Code Samples</strong></p>
     *
     * {@codesnippet com.azure.storage.file.datalake.DataLakeFileClient.readToFile#String}
     *
     * <p>For more information, see the
     * <a href="https://docs.microsoft.com/en-us/rest/api/storageservices/get-blob">Azure Docs</a></p>
     *
     * @param filePath A {@link String} representing the filePath where the downloaded data will be written.
     * @return The file properties and metadata.
     * @throws UncheckedIOException If an I/O error occurs
     */
    public PathProperties readToFile(String filePath) {
        return readToFile(filePath, false);
    }

    /**
     * Reads the entire file into a file specified by the path.
     *
     * <p>If overwrite is set to false, the file will be created and must not exist, if the file already exists a
     * {@link FileAlreadyExistsException} will be thrown.</p>
     *
     * <p><strong>Code Samples</strong></p>
     *
     * {@codesnippet com.azure.storage.file.datalake.DataLakeFileClient.readToFile#String-boolean}
     *
     * <p>For more information, see the
     * <a href="https://docs.microsoft.com/en-us/rest/api/storageservices/get-blob">Azure Docs</a></p>
     *
     * @param filePath A {@link String} representing the filePath where the downloaded data will be written.
     * @param overwrite Whether or not to overwrite the file, should the file exist.
     * @return The file properties and metadata.
     * @throws UncheckedIOException If an I/O error occurs
     */
    public PathProperties readToFile(String filePath, boolean overwrite) {
        Set<OpenOption> openOptions = null;
        if (overwrite) {
            openOptions = new HashSet<>();
            openOptions.add(StandardOpenOption.CREATE);
            openOptions.add(StandardOpenOption.TRUNCATE_EXISTING); // If the file already exists and it is opened
            // for WRITE access, then its length is truncated to 0.
            openOptions.add(StandardOpenOption.READ);
            openOptions.add(StandardOpenOption.WRITE);
        }
        return readToFileWithResponse(filePath, null, null, null, null, false, openOptions, null, Context.NONE)
            .getValue();
    }

    /**
     * Reads the entire file into a file specified by the path.
     *
     * <p>By default the file will be created and must not exist, if the file already exists a
     * {@link FileAlreadyExistsException} will be thrown. To override this behavior, provide appropriate
     * {@link OpenOption OpenOptions} </p>
     *
     * <p><strong>Code Samples</strong></p>
     *
     * {@codesnippet com.azure.storage.file.datalake.DataLakeFileClient.readToFileWithResponse#String-FileRange-ParallelTransferOptions-DownloadRetryOptions-DataLakeRequestConditions-boolean-Set-Duration-Context}
     *
     * <p>For more information, see the
     * <a href="https://docs.microsoft.com/en-us/rest/api/storageservices/get-blob">Azure Docs</a></p>
     *
     * @param filePath A {@link String} representing the filePath where the downloaded data will be written.
     * @param range {@link FileRange}
     * @param parallelTransferOptions {@link ParallelTransferOptions} to use to download to file. Number of parallel
     * transfers parameter is ignored.
     * @param downloadRetryOptions {@link DownloadRetryOptions}
     * @param requestConditions {@link DataLakeRequestConditions}
     * @param rangeGetContentMd5 Whether the contentMD5 for the specified file range should be returned.
     * @param openOptions {@link OpenOption OpenOptions} to use to configure how to open or create the file.
     * @param timeout An optional timeout value beyond which a {@link RuntimeException} will be raised.
     * @param context Additional context that is passed through the Http pipeline during the service call.
     * @return A response containing the file properties and metadata.
     * @throws UncheckedIOException If an I/O error occurs.
     */
    public Response<PathProperties> readToFileWithResponse(String filePath, FileRange range,
        ParallelTransferOptions parallelTransferOptions, DownloadRetryOptions downloadRetryOptions,
        DataLakeRequestConditions requestConditions, boolean rangeGetContentMd5, Set<OpenOption> openOptions,
        Duration timeout, Context context) {
        return DataLakeImplUtils.returnOrConvertException(() -> {
            Response<BlobProperties> response = blockBlobClient.downloadToFileWithResponse(
                filePath, Transforms.toBlobRange(range),
                Transforms.toBlobParallelTransferOptions(parallelTransferOptions),
                Transforms.toBlobDownloadRetryOptions(downloadRetryOptions),
                Transforms.toBlobRequestConditions(requestConditions), rangeGetContentMd5, openOptions, timeout,
                context);
            return new SimpleResponse<>(response, Transforms.toPathProperties(response.getValue()));
        }, logger);
    }

    /**
     * Moves the file to another location within the file system.
     * For more information see the
     * <a href="https://docs.microsoft.com/en-us/rest/api/storageservices/datalakestoragegen2/path/create">Azure
     * Docs</a>.
     *
     * <p><strong>Code Samples</strong></p>
     *
     * {@codesnippet com.azure.storage.file.datalake.DataLakeDirectoryAsyncClient.rename#String-String}
     *
     * @param destinationFileSystem The file system of the destination within the account.
     * {@code null} for the current file system.
     * @param destinationPath Relative path from the file system to rename the file to, excludes the file system name.
     * For example if you want to move a file with fileSystem = "myfilesystem", path = "mydir/hello.txt" to another path
     * in myfilesystem (ex: newdir/hi.txt) then set the destinationPath = "newdir/hi.txt"
     * @return A {@link DataLakeFileClient} used to interact with the new file created.
     */
    public DataLakeFileClient rename(String destinationFileSystem, String destinationPath) {
        return renameWithResponse(destinationFileSystem, destinationPath, null, null, null, null).getValue();
    }

    /**
     * Moves the file to another location within the file system.
     * For more information, see the
     * <a href="https://docs.microsoft.com/en-us/rest/api/storageservices/datalakestoragegen2/path/create">Azure Docs</a>.
     *
     * <p><strong>Code Samples</strong></p>
     *
     * {@codesnippet com.azure.storage.file.datalake.DataLakeFileClient.renameWithResponse#String-String-DataLakeRequestConditions-DataLakeRequestConditions-Duration-Context}
     *
     * @param destinationFileSystem The file system of the destination within the account.
     * {@code null} for the current file system.
     * @param destinationPath Relative path from the file system to rename the file to, excludes the file system name.
     * For example if you want to move a file with fileSystem = "myfilesystem", path = "mydir/hello.txt" to another path
     * in myfilesystem (ex: newdir/hi.txt) then set the destinationPath = "newdir/hi.txt"
     * @param sourceRequestConditions {@link DataLakeRequestConditions} against the source.
     * @param destinationRequestConditions {@link DataLakeRequestConditions} against the destination.
     * @param timeout An optional timeout value beyond which a {@link RuntimeException} will be raised.
     * @param context Additional context that is passed through the Http pipeline during the service call.
     *
     * @return A {@link Response} whose {@link Response#getValue() value} that contains a {@link DataLakeFileClient}
     * used to interact with the file created.
     */
    public Response<DataLakeFileClient> renameWithResponse(String destinationFileSystem, String destinationPath,
        DataLakeRequestConditions sourceRequestConditions, DataLakeRequestConditions destinationRequestConditions,
        Duration timeout, Context context) {

        Mono<Response<DataLakePathClient>> response = renameWithResponse(destinationFileSystem, destinationPath,
            sourceRequestConditions, destinationRequestConditions, context);

        Response<DataLakePathClient> resp = StorageImplUtils.blockWithOptionalTimeout(response, timeout);
        return new SimpleResponse<>(resp, new DataLakeFileClient(resp.getValue()));
    }

    /* TODO (gapra): Populate Rest Api docs for quick query. */
    /**
     * Opens an input stream to query the file.
     *
     * <p>For more information, see the
     * <a href="https://docs.microsoft.com/en-us/rest/api/">Azure Docs</a></p>
     *
     * <p><strong>Code Samples</strong></p>
     *
     * {@codesnippet com.azure.storage.file.datalake.DataLakeFileClient.openQueryInputStream#String}
     *
     * @param expression The query expression.
     * @return An <code>InputStream</code> object that represents the stream to use for reading the query response.
     */
<<<<<<< HEAD
    public FileQueryInputStream openQueryInputStream(String expression) {
=======
    public InputStream openQueryInputStream(String expression) {
>>>>>>> f06719b6
        return openQueryInputStream(expression, null);
    }

    /**
     * Opens an input stream to query the file.
     *
     * <p>For more information, see the
     * <a href="https://docs.microsoft.com/en-us/rest/api/">Azure Docs</a></p>
     *
     * <p><strong>Code Samples</strong></p>
     *
     * {@codesnippet com.azure.storage.file.datalake.DataLakeFileClient.openQueryInputStream#String-FileQueryOptions}
     *
     * @param expression The query expression.
     * @param queryOptions {@link FileQueryOptions The query options}.
     * @return An <code>InputStream</code> object that represents the stream to use for reading the query response.
     */
<<<<<<< HEAD
    public FileQueryInputStream openQueryInputStream(String expression, FileQueryOptions queryOptions) {
=======
    public InputStream openQueryInputStream(String expression, FileQueryOptions queryOptions) {
>>>>>>> f06719b6

        // Data to subscribe to and read from.
        Flux<ByteBuffer> data = dataLakeFileAsyncClient.queryWithResponse(expression, queryOptions)
            .flatMapMany(FileQueryAsyncResponse::getValue);

        // Create input stream from the data.
<<<<<<< HEAD
        return new FileQueryInputStream(data);
=======
        return new FluxInputStream(data);
>>>>>>> f06719b6
    }

    /**
     * Queries an entire file into an output stream.
     *
     * <p>For more information, see the
     * <a href="https://docs.microsoft.com/en-us/rest/api/">Azure Docs</a></p>
     *
     * <p><strong>Code Samples</strong></p>
     *
     * {@codesnippet com.azure.storage.file.datalake.DataLakeFileClient.query#OutputStream-String}
     *
     * @param stream A non-null {@link OutputStream} instance where the downloaded data will be written.
     * @param expression The query expression.
     * @throws UncheckedIOException If an I/O error occurs.
     * @throws NullPointerException if {@code stream} is null.
     */
    public void query(OutputStream stream, String expression) {
        queryWithResponse(stream, expression, null, null, Context.NONE);
    }

    /**
     * Queries an entire file into an output stream.
     *
     * <p>For more information, see the
     * <a href="https://docs.microsoft.com/en-us/rest/api/">Azure Docs</a></p>
     *
     * <p><strong>Code Samples</strong></p>
     *
     * {@codesnippet com.azure.storage.file.datalake.DataLakeFileClient.queryWithResponse#OutputStream-String-FileQueryOptions-Duration-Context}
     *
     * @param stream A non-null {@link OutputStream} instance where the downloaded data will be written.
     * @param expression The query expression.
     * @param queryOptions {@link FileQueryOptions The query options}.
     * @param timeout An optional timeout value beyond which a {@link RuntimeException} will be raised.
     * @param context Additional context that is passed through the Http pipeline during the service call.
     * @return A response containing status code and HTTP headers.
     * @throws UncheckedIOException If an I/O error occurs.
     * @throws NullPointerException if {@code stream} is null.
     */
    public FileQueryResponse queryWithResponse(OutputStream stream, String expression, FileQueryOptions queryOptions,
        Duration timeout, Context context) {
        return DataLakeImplUtils.returnOrConvertException(() -> {
            BlobQueryResponse response = blockBlobClient.queryWithResponse(stream, expression,
                Transforms.toBlobQueryOptions(queryOptions), timeout, context);
            return Transforms.toFileQueryResponse(response);
        }, logger);
    }
}<|MERGE_RESOLUTION|>--- conflicted
+++ resolved
@@ -22,10 +22,6 @@
 import com.azure.storage.file.datalake.models.DataLakeRequestConditions;
 import com.azure.storage.file.datalake.models.DownloadRetryOptions;
 import com.azure.storage.file.datalake.models.FileQueryAsyncResponse;
-<<<<<<< HEAD
-import com.azure.storage.file.datalake.models.FileQueryInputStream;
-=======
->>>>>>> f06719b6
 import com.azure.storage.file.datalake.models.FileQueryOptions;
 import com.azure.storage.file.datalake.models.FileQueryResponse;
 import com.azure.storage.file.datalake.models.FileRange;
@@ -572,11 +568,7 @@
      * @param expression The query expression.
      * @return An <code>InputStream</code> object that represents the stream to use for reading the query response.
      */
-<<<<<<< HEAD
-    public FileQueryInputStream openQueryInputStream(String expression) {
-=======
     public InputStream openQueryInputStream(String expression) {
->>>>>>> f06719b6
         return openQueryInputStream(expression, null);
     }
 
@@ -594,22 +586,14 @@
      * @param queryOptions {@link FileQueryOptions The query options}.
      * @return An <code>InputStream</code> object that represents the stream to use for reading the query response.
      */
-<<<<<<< HEAD
-    public FileQueryInputStream openQueryInputStream(String expression, FileQueryOptions queryOptions) {
-=======
     public InputStream openQueryInputStream(String expression, FileQueryOptions queryOptions) {
->>>>>>> f06719b6
 
         // Data to subscribe to and read from.
         Flux<ByteBuffer> data = dataLakeFileAsyncClient.queryWithResponse(expression, queryOptions)
             .flatMapMany(FileQueryAsyncResponse::getValue);
 
         // Create input stream from the data.
-<<<<<<< HEAD
-        return new FileQueryInputStream(data);
-=======
         return new FluxInputStream(data);
->>>>>>> f06719b6
     }
 
     /**
