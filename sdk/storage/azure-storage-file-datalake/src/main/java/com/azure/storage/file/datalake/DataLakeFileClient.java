// Copyright (c) Microsoft Corporation. All rights reserved.
// Licensed under the MIT License.

package com.azure.storage.file.datalake;

import com.azure.core.http.rest.Response;
import com.azure.core.http.rest.SimpleResponse;
import com.azure.core.util.Context;
import com.azure.core.util.logging.ClientLogger;
import com.azure.storage.blob.BlobAsyncClient;
import com.azure.storage.blob.models.BlobDownloadResponse;
import com.azure.storage.blob.models.BlobProperties;
import com.azure.storage.blob.models.BlobQueryResponse;
import com.azure.storage.blob.specialized.BlockBlobClient;
import com.azure.storage.common.ParallelTransferOptions;
import com.azure.storage.common.Utility;
import com.azure.storage.common.implementation.Constants;
import com.azure.storage.common.implementation.FluxInputStream;
import com.azure.storage.common.implementation.StorageImplUtils;
import com.azure.storage.common.implementation.UploadUtils;
import com.azure.storage.file.datalake.implementation.util.DataLakeImplUtils;
import com.azure.storage.file.datalake.models.DataLakeRequestConditions;
import com.azure.storage.file.datalake.models.DownloadRetryOptions;
import com.azure.storage.file.datalake.models.FileQueryAsyncResponse;
import com.azure.storage.file.datalake.models.FileQueryOptions;
import com.azure.storage.file.datalake.models.FileQueryResponse;
import com.azure.storage.file.datalake.models.FileRange;
import com.azure.storage.file.datalake.models.FileReadResponse;
import com.azure.storage.file.datalake.models.PathHttpHeaders;
import com.azure.storage.file.datalake.models.PathInfo;
import com.azure.storage.file.datalake.models.PathProperties;
import reactor.core.publisher.Flux;
import reactor.core.publisher.Mono;
import reactor.core.scheduler.Schedulers;

import java.io.InputStream;
import java.io.OutputStream;
import java.io.UncheckedIOException;
import java.nio.ByteBuffer;
import java.nio.file.FileAlreadyExistsException;
import java.nio.file.OpenOption;
import java.nio.file.StandardOpenOption;
import java.time.Duration;
import java.util.HashSet;
import java.util.Map;
import java.util.Objects;
import java.util.Set;

/**
 * This class provides a client that contains file operations for Azure Storage Data Lake. Operations provided by
 * this client include creating a file, deleting a file, renaming a file, setting metadata and
 * http headers, setting and retrieving access control, getting properties, reading a file, and appending and flushing
 * data to write to a file.
 *
 * <p>
 * This client is instantiated through {@link DataLakePathClientBuilder} or retrieved via
 * {@link DataLakeFileSystemClient#getFileClient(String) getFileClient}.
 *
 * <p>
 * Please refer to the
 *
 * <a href="https://docs.microsoft.com/en-us/azure/storage/blobs/data-lake-storage-introduction?toc=%2fazure%2fstorage%2fblobs%2ftoc.json">Azure
 * Docs</a> for more information.
 */
public class DataLakeFileClient extends DataLakePathClient {

    /**
     * Indicates the maximum number of bytes that can be sent in a call to upload.
     */
    private static final long MAX_APPEND_FILE_BYTES = DataLakeFileAsyncClient.MAX_APPEND_FILE_BYTES;

    private final ClientLogger logger = new ClientLogger(DataLakeFileClient.class);

    private final DataLakeFileAsyncClient dataLakeFileAsyncClient;

    DataLakeFileClient(DataLakeFileAsyncClient pathAsyncClient, BlockBlobClient blockBlobClient) {
        super(pathAsyncClient, blockBlobClient);
        this.dataLakeFileAsyncClient = pathAsyncClient;
    }

    private DataLakeFileClient(DataLakePathClient dataLakePathClient) {
        super(dataLakePathClient.dataLakePathAsyncClient, dataLakePathClient.blockBlobClient);
        this.dataLakeFileAsyncClient = new DataLakeFileAsyncClient(dataLakePathClient.dataLakePathAsyncClient);
    }

    /**
     * Gets the URL of the file represented by this client on the Data Lake service.
     *
     * @return the URL.
     */
    public String getFileUrl() {
        return getPathUrl();
    }

    /**
     * Gets the path of this file, not including the name of the resource itself.
     *
     * @return The path of the file.
     */
    public String getFilePath() {
        return getObjectPath();
    }

    /**
     * Gets the name of this file, not including its full path.
     *
     * @return The name of the file.
     */
    public String getFileName() {
        return getObjectName();
    }

    /**
     * Deletes a file.
     *
     * <p><strong>Code Samples</strong></p>
     *
     * {@codesnippet com.azure.storage.file.datalake.DataLakeFileClient.delete}
     *
     * <p>For more information see the
     * <a href="https://docs.microsoft.com/en-us/rest/api/storageservices/datalakestoragegen2/path/delete">Azure
     * Docs</a></p>
     */
    public void delete() {
        deleteWithResponse(null, null, Context.NONE).getValue();
    }

    /**
     * Deletes a file.
     *
     * <p><strong>Code Samples</strong></p>
     *
     * {@codesnippet com.azure.storage.file.datalake.DataLakeFileClient.deleteWithResponse#DataLakeRequestConditions-Duration-Context}
     *
     * <p>For more information see the
     * <a href="https://docs.microsoft.com/en-us/rest/api/storageservices/datalakestoragegen2/path/delete">Azure
     * Docs</a></p>
     *
     * @param requestConditions {@link DataLakeRequestConditions}
     * @param timeout An optional timeout value beyond which a {@link RuntimeException} will be raised.
     * @param context Additional context that is passed through the Http pipeline during the service call.
     *
     * @return A response containing status code and HTTP headers.
     */
    public Response<Void> deleteWithResponse(DataLakeRequestConditions requestConditions, Duration timeout,
        Context context) {
        // TODO (rickle-msft): Update for continuation token if we support HNS off
        Mono<Response<Void>> response = dataLakePathAsyncClient.deleteWithResponse(null, requestConditions, context);

        return StorageImplUtils.blockWithOptionalTimeout(response, timeout);
    }

    /**
     * Creates a file, with the content of the specified file. By default this method will not overwrite an
     * existing file.
     *
     * <p><strong>Code Samples</strong></p>
     *
     * {@codesnippet com.azure.storage.file.datalake.DataLakeFileClient.uploadFromFile#String}
     *
     * @param filePath Path of the file to upload
     * @throws UncheckedIOException If an I/O error occurs
     */
    public void uploadFromFile(String filePath) {
        uploadFromFile(filePath, false);
    }

    /**
     * Creates a file, with the content of the specified file.
     *
     * <p><strong>Code Samples</strong></p>
     *
     * {@codesnippet com.azure.storage.file.datalake.DataLakeFileClient.uploadFromFile#String-boolean}
     *
     * @param filePath Path of the file to upload
     * @param overwrite Whether or not to overwrite, should the file already exist
     * @throws UncheckedIOException If an I/O error occurs
     */
    public void uploadFromFile(String filePath, boolean overwrite) {
        DataLakeRequestConditions requestConditions = null;

        if (!overwrite) {
            // Note we only want to make the exists call if we will be uploading in stages. Otherwise it is superfluous.
            if (UploadUtils.shouldUploadInChunks(filePath, DataLakeFileClient.MAX_APPEND_FILE_BYTES, logger)
                && exists()) {
                throw logger.logExceptionAsError(new IllegalArgumentException(Constants.BLOB_ALREADY_EXISTS));
            }
            requestConditions = new DataLakeRequestConditions().setIfNoneMatch(Constants.HeaderConstants.ETAG_WILDCARD);
        }
        uploadFromFile(filePath, null, null, null, requestConditions, null);
    }

    /**
     * Creates a file, with the content of the specified file.
     * <p>
     * To avoid overwriting, pass "*" to {@link DataLakeRequestConditions#setIfNoneMatch(String)}.
     *
     * <p><strong>Code Samples</strong></p>
     *
     * {@codesnippet com.azure.storage.file.datalake.DataLakeFileClient.uploadFromFile#String-ParallelTransferOptions-PathHttpHeaders-Map-DataLakeRequestConditions-Duration}
     *
     * @param filePath Path of the file to upload
     * @param parallelTransferOptions {@link ParallelTransferOptions} used to configure buffered uploading.
     * @param headers {@link PathHttpHeaders}
     * @param metadata Metadata to associate with the resource.
     * @param requestConditions {@link DataLakeRequestConditions}
     * @param timeout An optional timeout value beyond which a {@link RuntimeException} will be raised.
     * @throws UncheckedIOException If an I/O error occurs
     */
    public void uploadFromFile(String filePath, ParallelTransferOptions parallelTransferOptions,
        PathHttpHeaders headers, Map<String, String> metadata, DataLakeRequestConditions requestConditions,
        Duration timeout) {
        Mono<Void> upload = this.dataLakeFileAsyncClient.uploadFromFile(
            filePath, parallelTransferOptions, headers, metadata, requestConditions);

        try {
            StorageImplUtils.blockWithOptionalTimeout(upload, timeout);
        } catch (UncheckedIOException e) {
            throw logger.logExceptionAsError(e);
        }
    }

    /**
     * Appends data to the specified resource to later be flushed (written) by a call to flush
     *
     * <p><strong>Code Samples</strong></p>
     *
     * {@codesnippet com.azure.storage.file.datalake.DataLakeFileClient.append#InputStream-long-long}
     *
     * <p>For more information, see the
     * <a href="https://docs.microsoft.com/en-us/rest/api/storageservices/datalakestoragegen2/path/update">Azure
     * Docs</a></p>
     *
     * @param data The data to write to the file.
     * @param fileOffset The position where the data is to be appended.
     * @param length The exact length of the data.
     */
    public void append(InputStream data, long fileOffset, long length) {
        appendWithResponse(data, fileOffset, length, null, null, null, Context.NONE);
    }

    /**
     * Appends data to the specified resource to later be flushed (written) by a call to flush
     *
     * <p><strong>Code Samples</strong></p>
     *
     * {@codesnippet com.azure.storage.file.datalake.DataLakeFileClient.appendWithResponse#InputStream-long-long-byte-String-Duration-Context}
     *
     * <p>For more information, see the
     * <a href="https://docs.microsoft.com/en-us/rest/api/storageservices/datalakestoragegen2/path/update">Azure
     * Docs</a></p>
     *
     * @param data The data to write to the file.
     * @param fileOffset The position where the data is to be appended.
     * @param length The exact length of the data.
     * @param contentMd5 An MD5 hash of the content of the data. If specified, the service will calculate the MD5 of the
     * received data and fail the request if it does not match the provided MD5.
     * @param leaseId By setting lease id, requests will fail if the provided lease does not match the active lease on
     * the file.
     * @param timeout An optional timeout value beyond which a {@link RuntimeException} will be raised.
     * @param context Additional context that is passed through the Http pipeline during the service call.
     *
     * @return A response signalling completion.
     */
    public Response<Void> appendWithResponse(InputStream data, long fileOffset, long length,
        byte[] contentMd5, String leaseId, Duration timeout, Context context) {

        Objects.requireNonNull(data);
        Flux<ByteBuffer> fbb = Utility.convertStreamToByteBuffer(data, length,
            BlobAsyncClient.BLOB_DEFAULT_UPLOAD_BLOCK_SIZE);
        Mono<Response<Void>> response = dataLakeFileAsyncClient.appendWithResponse(
            fbb.subscribeOn(Schedulers.elastic()), fileOffset, length, contentMd5, leaseId, context);

        try {
            return StorageImplUtils.blockWithOptionalTimeout(response, timeout);
        } catch (UncheckedIOException e) {
            throw logger.logExceptionAsError(e);
        }
    }

    /**
     * Flushes (writes) data previously appended to the file through a call to append.
     * The previously uploaded data must be contiguous.
     * <p>By default this method will not overwrite existing data.</p>
     *
     * <p><strong>Code Samples</strong></p>
     *
     * {@codesnippet com.azure.storage.file.datalake.DataLakeFileClient.flush#long}
     *
     * <p>For more information, see the
     * <a href="https://docs.microsoft.com/en-us/rest/api/storageservices/datalakestoragegen2/path/update">Azure
     * Docs</a></p>
     *
     * @param position The length of the file after all data has been written.
     *
     * @return Information about the created resource.
     */
    public PathInfo flush(long position) {
        return flush(position, false);
    }

    /**
     * Flushes (writes) data previously appended to the file through a call to append.
     * The previously uploaded data must be contiguous.
     *
     * <p><strong>Code Samples</strong></p>
     *
     * {@codesnippet com.azure.storage.file.datalake.DataLakeFileClient.flush#long-boolean}
     *
     * <p>For more information, see the
     * <a href="https://docs.microsoft.com/en-us/rest/api/storageservices/datalakestoragegen2/path/update">Azure
     * Docs</a></p>
     *
     * @param position The length of the file after all data has been written.
     * @param overwrite Whether or not to overwrite, should data exist on the file.
     *
     * @return Information about the created resource.
     */
    public PathInfo flush(long position, boolean overwrite) {
        DataLakeRequestConditions requestConditions = new DataLakeRequestConditions();
        if (overwrite) {
            requestConditions = new DataLakeRequestConditions().setIfNoneMatch(Constants.HeaderConstants.ETAG_WILDCARD);
        }
        return flushWithResponse(position, false, false, null, requestConditions, null, Context.NONE).getValue();
    }

    /**
     * Flushes (writes) data previously appended to the file through a call to append.
     * The previously uploaded data must be contiguous.
     *
     * <p><strong>Code Samples</strong></p>
     *
     * {@codesnippet com.azure.storage.file.datalake.DataLakeFileClient.flushWithResponse#long-boolean-boolean-PathHttpHeaders-DataLakeRequestConditions-Duration-Context}
     *
     * <p>For more information, see the
     * <a href="https://docs.microsoft.com/en-us/rest/api/storageservices/datalakestoragegen2/path/update">Azure
     * Docs</a></p>
     *
     * @param position The length of the file after all data has been written.
     * @param retainUncommittedData Whether or not uncommitted data is to be retained after the operation.
     * @param close Whether or not a file changed event raised indicates completion (true) or modification (false).
     * @param httpHeaders {@link PathHttpHeaders httpHeaders}
     * @param requestConditions {@link DataLakeRequestConditions requestConditions}
     * @param timeout An optional timeout value beyond which a {@link RuntimeException} will be raised.
     * @param context Additional context that is passed through the Http pipeline during the service call.
     *
     * @return A response containing the information of the created resource.
     */
    public Response<PathInfo> flushWithResponse(long position, boolean retainUncommittedData, boolean close,
        PathHttpHeaders httpHeaders, DataLakeRequestConditions requestConditions, Duration timeout, Context context) {
        Mono<Response<PathInfo>> response =  dataLakeFileAsyncClient.flushWithResponse(position, retainUncommittedData,
            close, httpHeaders, requestConditions, context);

        return StorageImplUtils.blockWithOptionalTimeout(response, timeout);
    }

    /**
     * Reads the entire file into an output stream.
     *
     * <p><strong>Code Samples</strong></p>
     *
     * {@codesnippet com.azure.storage.file.datalake.DataLakeFileClient.read#OutputStream}
     *
     * <p>For more information, see the
     * <a href="https://docs.microsoft.com/en-us/rest/api/storageservices/get-blob">Azure Docs</a></p>
     *
     * @param stream A non-null {@link OutputStream} instance where the downloaded data will be written.
     * @throws UncheckedIOException If an I/O error occurs.
     * @throws NullPointerException if {@code stream} is null
     */
    public void read(OutputStream stream) {
        readWithResponse(stream, null, null, null, false, null, Context.NONE);
    }

    /**
     * Reads a range of bytes from a file into an output stream.
     *
     * <p><strong>Code Samples</strong></p>
     *
     * {@codesnippet com.azure.storage.file.datalake.DataLakeFileClient.readWithResponse#OutputStream-FileRange-DownloadRetryOptions-DataLakeRequestConditions-boolean-Duration-Context}
     *
     * <p>For more information, see the
     * <a href="https://docs.microsoft.com/en-us/rest/api/storageservices/get-blob">Azure Docs</a></p>
     *
     * @param stream A non-null {@link OutputStream} instance where the downloaded data will be written.
     * @param range {@link FileRange}
     * @param options {@link DownloadRetryOptions}
     * @param requestConditions {@link DataLakeRequestConditions}
     * @param getRangeContentMd5 Whether the contentMD5 for the specified file range should be returned.
     * @param timeout An optional timeout value beyond which a {@link RuntimeException} will be raised.
     * @param context Additional context that is passed through the Http pipeline during the service call.
     *
     * @return A response containing status code and HTTP headers.
     * @throws UncheckedIOException If an I/O error occurs.
     * @throws NullPointerException if {@code stream} is null
     */
    public FileReadResponse readWithResponse(OutputStream stream, FileRange range, DownloadRetryOptions options,
        DataLakeRequestConditions requestConditions, boolean getRangeContentMd5, Duration timeout, Context context) {
        return DataLakeImplUtils.returnOrConvertException(() -> {
            BlobDownloadResponse response = blockBlobClient.downloadWithResponse(stream, Transforms.toBlobRange(range),
                Transforms.toBlobDownloadRetryOptions(options), Transforms.toBlobRequestConditions(requestConditions),
                getRangeContentMd5, timeout, context);
            return Transforms.toFileReadResponse(response);
        }, logger);
    }


    /**
     * Reads the entire file into a file specified by the path.
     *
     * <p>The file will be created and must not exist, if the file already exists a {@link FileAlreadyExistsException}
     * will be thrown.</p>
     *
     * <p><strong>Code Samples</strong></p>
     *
     * {@codesnippet com.azure.storage.file.datalake.DataLakeFileClient.readToFile#String}
     *
     * <p>For more information, see the
     * <a href="https://docs.microsoft.com/en-us/rest/api/storageservices/get-blob">Azure Docs</a></p>
     *
     * @param filePath A {@link String} representing the filePath where the downloaded data will be written.
     * @return The file properties and metadata.
     * @throws UncheckedIOException If an I/O error occurs
     */
    public PathProperties readToFile(String filePath) {
        return readToFile(filePath, false);
    }

    /**
     * Reads the entire file into a file specified by the path.
     *
     * <p>If overwrite is set to false, the file will be created and must not exist, if the file already exists a
     * {@link FileAlreadyExistsException} will be thrown.</p>
     *
     * <p><strong>Code Samples</strong></p>
     *
     * {@codesnippet com.azure.storage.file.datalake.DataLakeFileClient.readToFile#String-boolean}
     *
     * <p>For more information, see the
     * <a href="https://docs.microsoft.com/en-us/rest/api/storageservices/get-blob">Azure Docs</a></p>
     *
     * @param filePath A {@link String} representing the filePath where the downloaded data will be written.
     * @param overwrite Whether or not to overwrite the file, should the file exist.
     * @return The file properties and metadata.
     * @throws UncheckedIOException If an I/O error occurs
     */
    public PathProperties readToFile(String filePath, boolean overwrite) {
        Set<OpenOption> openOptions = null;
        if (overwrite) {
            openOptions = new HashSet<>();
            openOptions.add(StandardOpenOption.CREATE);
            openOptions.add(StandardOpenOption.TRUNCATE_EXISTING); // If the file already exists and it is opened
            // for WRITE access, then its length is truncated to 0.
            openOptions.add(StandardOpenOption.READ);
            openOptions.add(StandardOpenOption.WRITE);
        }
        return readToFileWithResponse(filePath, null, null, null, null, false, openOptions, null, Context.NONE)
            .getValue();
    }

    /**
     * Reads the entire file into a file specified by the path.
     *
     * <p>By default the file will be created and must not exist, if the file already exists a
     * {@link FileAlreadyExistsException} will be thrown. To override this behavior, provide appropriate
     * {@link OpenOption OpenOptions} </p>
     *
     * <p><strong>Code Samples</strong></p>
     *
     * {@codesnippet com.azure.storage.file.datalake.DataLakeFileClient.readToFileWithResponse#String-FileRange-ParallelTransferOptions-DownloadRetryOptions-DataLakeRequestConditions-boolean-Set-Duration-Context}
     *
     * <p>For more information, see the
     * <a href="https://docs.microsoft.com/en-us/rest/api/storageservices/get-blob">Azure Docs</a></p>
     *
     * @param filePath A {@link String} representing the filePath where the downloaded data will be written.
     * @param range {@link FileRange}
     * @param parallelTransferOptions {@link ParallelTransferOptions} to use to download to file. Number of parallel
     * transfers parameter is ignored.
     * @param downloadRetryOptions {@link DownloadRetryOptions}
     * @param requestConditions {@link DataLakeRequestConditions}
     * @param rangeGetContentMd5 Whether the contentMD5 for the specified file range should be returned.
     * @param openOptions {@link OpenOption OpenOptions} to use to configure how to open or create the file.
     * @param timeout An optional timeout value beyond which a {@link RuntimeException} will be raised.
     * @param context Additional context that is passed through the Http pipeline during the service call.
     * @return A response containing the file properties and metadata.
     * @throws UncheckedIOException If an I/O error occurs.
     */
    public Response<PathProperties> readToFileWithResponse(String filePath, FileRange range,
        ParallelTransferOptions parallelTransferOptions, DownloadRetryOptions downloadRetryOptions,
        DataLakeRequestConditions requestConditions, boolean rangeGetContentMd5, Set<OpenOption> openOptions,
        Duration timeout, Context context) {
        return DataLakeImplUtils.returnOrConvertException(() -> {
            Response<BlobProperties> response = blockBlobClient.downloadToFileWithResponse(
                filePath, Transforms.toBlobRange(range),
                Transforms.toBlobParallelTransferOptions(parallelTransferOptions),
                Transforms.toBlobDownloadRetryOptions(downloadRetryOptions),
                Transforms.toBlobRequestConditions(requestConditions), rangeGetContentMd5, openOptions, timeout,
                context);
            return new SimpleResponse<>(response, Transforms.toPathProperties(response.getValue()));
        }, logger);
    }

    /**
     * Moves the file to another location within the file system.
     * For more information see the
     * <a href="https://docs.microsoft.com/en-us/rest/api/storageservices/datalakestoragegen2/path/create">Azure
     * Docs</a>.
     *
     * <p><strong>Code Samples</strong></p>
     *
     * {@codesnippet com.azure.storage.file.datalake.DataLakeDirectoryAsyncClient.rename#String-String}
     *
     * @param destinationFileSystem The file system of the destination within the account.
     * {@code null} for the current file system.
     * @param destinationPath Relative path from the file system to rename the file to, excludes the file system name.
     * For example if you want to move a file with fileSystem = "myfilesystem", path = "mydir/hello.txt" to another path
     * in myfilesystem (ex: newdir/hi.txt) then set the destinationPath = "newdir/hi.txt"
     * @return A {@link DataLakeFileClient} used to interact with the new file created.
     */
    public DataLakeFileClient rename(String destinationFileSystem, String destinationPath) {
        return renameWithResponse(destinationFileSystem, destinationPath, null, null, null, null).getValue();
    }

    /**
     * Moves the file to another location within the file system.
     * For more information, see the
     * <a href="https://docs.microsoft.com/en-us/rest/api/storageservices/datalakestoragegen2/path/create">Azure Docs</a>.
     *
     * <p><strong>Code Samples</strong></p>
     *
     * {@codesnippet com.azure.storage.file.datalake.DataLakeFileClient.renameWithResponse#String-String-DataLakeRequestConditions-DataLakeRequestConditions-Duration-Context}
     *
     * @param destinationFileSystem The file system of the destination within the account.
     * {@code null} for the current file system.
     * @param destinationPath Relative path from the file system to rename the file to, excludes the file system name.
     * For example if you want to move a file with fileSystem = "myfilesystem", path = "mydir/hello.txt" to another path
     * in myfilesystem (ex: newdir/hi.txt) then set the destinationPath = "newdir/hi.txt"
     * @param sourceRequestConditions {@link DataLakeRequestConditions} against the source.
     * @param destinationRequestConditions {@link DataLakeRequestConditions} against the destination.
     * @param timeout An optional timeout value beyond which a {@link RuntimeException} will be raised.
     * @param context Additional context that is passed through the Http pipeline during the service call.
     *
     * @return A {@link Response} whose {@link Response#getValue() value} that contains a {@link DataLakeFileClient}
     * used to interact with the file created.
     */
    public Response<DataLakeFileClient> renameWithResponse(String destinationFileSystem, String destinationPath,
        DataLakeRequestConditions sourceRequestConditions, DataLakeRequestConditions destinationRequestConditions,
        Duration timeout, Context context) {

        Mono<Response<DataLakePathClient>> response = renameWithResponse(destinationFileSystem, destinationPath,
            sourceRequestConditions, destinationRequestConditions, context);

        Response<DataLakePathClient> resp = StorageImplUtils.blockWithOptionalTimeout(response, timeout);
        return new SimpleResponse<>(resp, new DataLakeFileClient(resp.getValue()));
    }

    /* TODO (gapra): Populate Rest Api docs for quick query. */
    /**
     * Opens an input stream to query the file.
     *
     * <p>For more information, see the
     * <a href="https://docs.microsoft.com/en-us/rest/api/">Azure Docs</a></p>
     *
     * <p><strong>Code Samples</strong></p>
     *
     * {@codesnippet com.azure.storage.file.datalake.DataLakeFileClient.openQueryInputStream#String}
     *
     * @param expression The query expression.
     * @return An <code>InputStream</code> object that represents the stream to use for reading the query response.
     */
    public InputStream openQueryInputStream(String expression) {
        return openQueryInputStream(expression, null);
    }

    /**
     * Opens an input stream to query the file.
     *
     * <p>For more information, see the
     * <a href="https://docs.microsoft.com/en-us/rest/api/">Azure Docs</a></p>
     *
     * <p><strong>Code Samples</strong></p>
     *
     * {@codesnippet com.azure.storage.file.datalake.DataLakeFileClient.openQueryInputStream#String-FileQueryOptions}
     *
     * @param expression The query expression.
     * @param queryOptions {@link FileQueryOptions The query options}.
     * @return An <code>InputStream</code> object that represents the stream to use for reading the query response.
     */
    public InputStream openQueryInputStream(String expression, FileQueryOptions queryOptions) {

        // Data to subscribe to and read from.
<<<<<<< HEAD
        Flux<ByteBuffer> data = dataLakeFileAsyncClient.queryWithResponse(expression, queryOptions)
            .flatMapMany(FileQueryAsyncResponse::getValue);

        // Create input stream from the data.
        return new FluxInputStream(data);
=======
        FileQueryAsyncResponse response = dataLakeFileAsyncClient.queryWithResponse(expression, queryOptions)
            .block();

        // Create input stream from the data.
        if (response == null) {
            throw logger.logExceptionAsError(new IllegalStateException("Query response cannot be null"));
        }
        return new FluxInputStream(response.getValue());
>>>>>>> 4ace35e9
    }

    /**
     * Queries an entire file into an output stream.
     *
     * <p>For more information, see the
     * <a href="https://docs.microsoft.com/en-us/rest/api/">Azure Docs</a></p>
     *
     * <p><strong>Code Samples</strong></p>
     *
     * {@codesnippet com.azure.storage.file.datalake.DataLakeFileClient.query#OutputStream-String}
     *
     * @param stream A non-null {@link OutputStream} instance where the downloaded data will be written.
     * @param expression The query expression.
     * @throws UncheckedIOException If an I/O error occurs.
     * @throws NullPointerException if {@code stream} is null.
     */
    public void query(OutputStream stream, String expression) {
        queryWithResponse(stream, expression, null, null, Context.NONE);
    }

    /**
     * Queries an entire file into an output stream.
     *
     * <p>For more information, see the
     * <a href="https://docs.microsoft.com/en-us/rest/api/">Azure Docs</a></p>
     *
     * <p><strong>Code Samples</strong></p>
     *
     * {@codesnippet com.azure.storage.file.datalake.DataLakeFileClient.queryWithResponse#OutputStream-String-FileQueryOptions-Duration-Context}
     *
     * @param stream A non-null {@link OutputStream} instance where the downloaded data will be written.
     * @param expression The query expression.
     * @param queryOptions {@link FileQueryOptions The query options}.
     * @param timeout An optional timeout value beyond which a {@link RuntimeException} will be raised.
     * @param context Additional context that is passed through the Http pipeline during the service call.
     * @return A response containing status code and HTTP headers.
     * @throws UncheckedIOException If an I/O error occurs.
     * @throws NullPointerException if {@code stream} is null.
     */
    public FileQueryResponse queryWithResponse(OutputStream stream, String expression, FileQueryOptions queryOptions,
        Duration timeout, Context context) {
        return DataLakeImplUtils.returnOrConvertException(() -> {
            BlobQueryResponse response = blockBlobClient.queryWithResponse(stream, expression,
                Transforms.toBlobQueryOptions(queryOptions), timeout, context);
            return Transforms.toFileQueryResponse(response);
        }, logger);
    }
}<|MERGE_RESOLUTION|>--- conflicted
+++ resolved
@@ -589,13 +589,6 @@
     public InputStream openQueryInputStream(String expression, FileQueryOptions queryOptions) {
 
         // Data to subscribe to and read from.
-<<<<<<< HEAD
-        Flux<ByteBuffer> data = dataLakeFileAsyncClient.queryWithResponse(expression, queryOptions)
-            .flatMapMany(FileQueryAsyncResponse::getValue);
-
-        // Create input stream from the data.
-        return new FluxInputStream(data);
-=======
         FileQueryAsyncResponse response = dataLakeFileAsyncClient.queryWithResponse(expression, queryOptions)
             .block();
 
@@ -604,7 +597,6 @@
             throw logger.logExceptionAsError(new IllegalStateException("Query response cannot be null"));
         }
         return new FluxInputStream(response.getValue());
->>>>>>> 4ace35e9
     }
 
     /**
