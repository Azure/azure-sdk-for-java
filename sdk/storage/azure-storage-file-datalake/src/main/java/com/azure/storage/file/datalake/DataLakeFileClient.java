--- conflicted
+++ resolved
@@ -183,7 +183,6 @@
     }
 
     /**
-<<<<<<< HEAD
      * Deletes a file if it exists.
      *
      * <p><strong>Code Samples</strong></p>
@@ -238,9 +237,6 @@
 
     /**
      * Creates a new file. By default this method will not overwrite an existing file.
-=======
-     * Creates a new file. By default, this method will not overwrite an existing file.
->>>>>>> 857db956
      *
      * <p><strong>Code Samples</strong></p>
      *
