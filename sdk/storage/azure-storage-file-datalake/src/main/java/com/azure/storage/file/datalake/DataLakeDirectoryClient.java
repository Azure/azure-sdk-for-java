--- conflicted
+++ resolved
@@ -120,8 +120,6 @@
     }
 
     /**
-<<<<<<< HEAD
-=======
      * Recursively deletes a directory and all contents within the directory.
      *
      * <p><strong>Code Samples</strong></p>
@@ -173,7 +171,6 @@
     }
 
     /**
->>>>>>> 9e118302
      * Deletes a directory.
      *
      * <p><strong>Code Samples</strong></p>
