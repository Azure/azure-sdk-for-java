// Copyright (c) Microsoft Corporation. All rights reserved.
// Licensed under the MIT License.

package com.azure.storage.file.datalake;

import com.azure.core.annotation.ReturnType;
import com.azure.core.annotation.ServiceClient;
import com.azure.core.annotation.ServiceMethod;
import com.azure.core.http.rest.PagedIterable;
import com.azure.core.http.rest.Response;
import com.azure.core.http.rest.SimpleResponse;
import com.azure.core.util.Context;
import com.azure.storage.blob.specialized.BlockBlobClient;
import com.azure.storage.blob.specialized.SpecializedBlobClientBuilder;
import com.azure.storage.common.implementation.Constants;
import com.azure.storage.common.implementation.StorageImplUtils;
import com.azure.storage.file.datalake.models.CustomerProvidedKey;
import com.azure.storage.file.datalake.models.DataLakeRequestConditions;
import com.azure.storage.file.datalake.models.PathHttpHeaders;
import com.azure.storage.file.datalake.models.PathInfo;
import com.azure.storage.file.datalake.models.PathItem;
import com.azure.storage.file.datalake.options.DataLakePathCreateOptions;
import com.azure.storage.file.datalake.options.DataLakePathDeleteOptions;
import reactor.core.publisher.Mono;

import java.time.Duration;
import java.util.Map;
import java.util.Objects;

/**
 * This class provides a client that contains directory operations for Azure Storage Data Lake. Operations provided by
 * this client include creating a directory, deleting a directory, renaming a directory, setting metadata and
 * http headers, setting and retrieving access control, getting properties and creating and deleting files and
 * subdirectories.
 *
 * <p>
 * This client is instantiated through {@link DataLakePathClientBuilder} or retrieved via
 * {@link DataLakeFileSystemClient#getDirectoryClient(String) getDirectoryClient}.
 *
 * <p>
 * Please refer to the
 *
 * <a href="https://docs.microsoft.com/azure/storage/blobs/data-lake-storage-introduction">Azure
 * Docs</a> for more information.
 */
@ServiceClient(builder = DataLakePathClientBuilder.class)
public class DataLakeDirectoryClient extends DataLakePathClient {
    private final DataLakeDirectoryAsyncClient dataLakeDirectoryAsyncClient;

    DataLakeDirectoryClient(DataLakeDirectoryAsyncClient pathAsyncClient, BlockBlobClient blockBlobClient) {
        super(pathAsyncClient, blockBlobClient);
        this.dataLakeDirectoryAsyncClient = pathAsyncClient;
    }

    private DataLakeDirectoryClient(DataLakePathClient dataLakePathClient) {
        super(dataLakePathClient.dataLakePathAsyncClient, dataLakePathClient.blockBlobClient);
        this.dataLakeDirectoryAsyncClient = new DataLakeDirectoryAsyncClient(
            dataLakePathClient.dataLakePathAsyncClient);
    }

    /**
     * Gets the URL of the directory represented by this client on the Data Lake service.
     *
     * @return the URL.
     */
    public String getDirectoryUrl() {
        return getPathUrl();
    }

    /**
     * Gets the path of this directory, not including the name of the resource itself.
     *
     * @return The path of the directory.
     */
    public String getDirectoryPath() {
        return getObjectPath();
    }

    /**
     * Gets the name of this directory, not including its full path.
     *
     * @return The name of the directory.
     */
    public String getDirectoryName() {
        return getObjectName();
    }

    /**
     * Creates a new {@link DataLakeDirectoryClient} with the specified {@code customerProvidedKey}.
     *
     * @param customerProvidedKey the {@link CustomerProvidedKey} for the directory,
     * pass {@code null} to use no customer provided key.
     * @return a {@link DataLakeDirectoryClient} with the specified {@code customerProvidedKey}.
     */
    public DataLakeDirectoryClient getCustomerProvidedKeyClient(CustomerProvidedKey customerProvidedKey) {
        return new DataLakeDirectoryClient(
            dataLakeDirectoryAsyncClient.getCustomerProvidedKeyAsyncClient(customerProvidedKey),
            blockBlobClient.getCustomerProvidedKeyClient(Transforms.toBlobCustomerProvidedKey(customerProvidedKey)));
    }

    /**
     * Deletes a directory.
     *
     * <p><strong>Code Samples</strong></p>
     *
     * <!-- src_embed com.azure.storage.file.datalake.DataLakeDirectoryClient.delete -->
     * <pre>
     * client.delete&#40;&#41;;
     * System.out.println&#40;&quot;Delete request completed&quot;&#41;;
     * </pre>
     * <!-- end com.azure.storage.file.datalake.DataLakeDirectoryClient.delete -->
     *
     * <p>For more information see the
     * <a href="https://docs.microsoft.com/rest/api/storageservices/datalakestoragegen2/path/delete">Azure
     * Docs</a></p>
     */
    @ServiceMethod(returns = ReturnType.SINGLE)
    public void delete() {
        deleteWithResponse(false, null, null, Context.NONE).getValue();
    }

    /**
     * Deletes a directory.
     *
     * <p><strong>Code Samples</strong></p>
     *
     * <!-- src_embed com.azure.storage.file.datalake.DataLakeDirectoryClient.deleteWithResponse#boolean-DataLakeRequestConditions-Duration-Context -->
     * <pre>
     * DataLakeRequestConditions requestConditions = new DataLakeRequestConditions&#40;&#41;
     *     .setLeaseId&#40;leaseId&#41;;
     * boolean recursive = false; &#47;&#47; Default value
     *
     * client.deleteWithResponse&#40;recursive, requestConditions, timeout, new Context&#40;key1, value1&#41;&#41;;
     * System.out.println&#40;&quot;Delete request completed&quot;&#41;;
     * </pre>
     * <!-- end com.azure.storage.file.datalake.DataLakeDirectoryClient.deleteWithResponse#boolean-DataLakeRequestConditions-Duration-Context -->
     *
     * <p>For more information see the
     * <a href="https://docs.microsoft.com/rest/api/storageservices/datalakestoragegen2/path/delete">Azure
     * Docs</a></p>
     *
     * @param recursive Whether or not to delete all paths beneath the directory.
     * @param requestConditions {@link DataLakeRequestConditions}
     * @param timeout An optional timeout value beyond which a {@link RuntimeException} will be raised.
     * @param context Additional context that is passed through the Http pipeline during the service call.
     *
     * @return A reactive response signalling completion.
     */
    @ServiceMethod(returns = ReturnType.SINGLE)
    public Response<Void> deleteWithResponse(boolean recursive, DataLakeRequestConditions requestConditions,
        Duration timeout, Context context) {
        // TODO (rickle-msft): Update for continuation token if we support HNS off
        Mono<Response<Void>> response = dataLakePathAsyncClient.deleteWithResponse(recursive, requestConditions,
            context);

        return StorageImplUtils.blockWithOptionalTimeout(response, timeout);
    }

    /**
     * Deletes a directory if it exists.
     *
     * <p><strong>Code Samples</strong></p>
     *
     * <!-- src_embed com.azure.storage.file.datalake.DataLakeDirectoryClient.deleteIfExists -->
     * <pre>
     * boolean result = client.deleteIfExists&#40;&#41;;
     * System.out.println&#40;&quot;Delete request completed: &quot; + result&#41;;
     * </pre>
     * <!-- end com.azure.storage.file.datalake.DataLakeDirectoryClient.deleteIfExists -->
     *
     * <p>For more information see the
     * <a href="https://docs.microsoft.com/rest/api/storageservices/datalakestoragegen2/path/delete">Azure
     * Docs</a></p>
     * @return {@code true} if directory is successfully deleted, {@code false} if directory does not exist.
     */
    @ServiceMethod(returns = ReturnType.SINGLE)
    public boolean deleteIfExists() {
<<<<<<< HEAD
        Response<Void> response = deleteIfExistsWithResponse(new DataLakePathDeleteOptions(), null, Context.NONE);
        return response.getStatusCode() == 200;
=======
        return deleteIfExistsWithResponse(new DataLakePathDeleteOptions(), null, Context.NONE).getValue();
>>>>>>> 8d609db9
    }

    /**
     * Deletes a directory if it exists.
     *
     * <p><strong>Code Samples</strong></p>
     *
     * <!-- src_embed com.azure.storage.file.datalake.DataLakeDirectoryClient.deleteIfExistsWithResponse#DataLakePathDeleteOptions-Duration-Context -->
     * <pre>
     * DataLakeRequestConditions requestConditions = new DataLakeRequestConditions&#40;&#41;
     *     .setLeaseId&#40;leaseId&#41;;
     * boolean recursive = false; &#47;&#47; Default value
     * DataLakePathDeleteOptions options = new DataLakePathDeleteOptions&#40;&#41;.setIsRecursive&#40;recursive&#41;
     *     .setRequestConditions&#40;requestConditions&#41;;
     *
<<<<<<< HEAD
     * Response&lt;Void&gt; response = client.deleteIfExistsWithResponse&#40;options, timeout, new Context&#40;key1, value1&#41;&#41;;
=======
     * Response&lt;Boolean&gt; response = client.deleteIfExistsWithResponse&#40;options, timeout, new Context&#40;key1, value1&#41;&#41;;
>>>>>>> 8d609db9
     * if &#40;response.getStatusCode&#40;&#41; == 404&#41; &#123;
     *     System.out.println&#40;&quot;Does not exist.&quot;&#41;;
     * &#125; else &#123;
     *     System.out.printf&#40;&quot;Delete completed with status %d%n&quot;, response.getStatusCode&#40;&#41;&#41;;
     * &#125;
     * </pre>
     * <!-- end com.azure.storage.file.datalake.DataLakeDirectoryClient.deleteIfExistsWithResponse#DataLakePathDeleteOptions-Duration-Context -->
     *
     * <p>For more information see the
     * <a href="https://docs.microsoft.com/rest/api/storageservices/datalakestoragegen2/path/delete">Azure
     * Docs</a></p>
     *
     * @param options {@link DataLakePathDeleteOptions}
     * @param timeout An optional timeout value beyond which a {@link RuntimeException} will be raised.
     * @param context Additional context that is passed through the Http pipeline during the service call.
     *
     * @return A response containing status code and HTTP headers. If {@link Response}'s status code is 200, the directory
     * was successfully deleted. If status code is 404, the directory does not exist.
     */
    @ServiceMethod(returns = ReturnType.SINGLE)
<<<<<<< HEAD
    public Response<Void> deleteIfExistsWithResponse(DataLakePathDeleteOptions options, Duration timeout,
=======
    public Response<Boolean> deleteIfExistsWithResponse(DataLakePathDeleteOptions options, Duration timeout,
>>>>>>> 8d609db9
        Context context) {
        return StorageImplUtils.blockWithOptionalTimeout(dataLakePathAsyncClient.deleteIfExistsWithResponse(options,
            context), timeout);
    }

    /**
     * Initializes a new DataLakeFileClient object by concatenating fileName to the end of DataLakeDirectoryClient's
     * URL. The new DataLakeFileClient uses the same request policy pipeline as the DataLakeDirectoryClient.
     *
     * @param fileName A {@code String} representing the name of the file.
     *
     * <p><strong>Code Samples</strong></p>
     *
     * <!-- src_embed com.azure.storage.file.datalake.DataLakeDirectoryClient.getFileClient#String -->
     * <pre>
     * DataLakeFileClient dataLakeFileClient = client.getFileClient&#40;fileName&#41;;
     * </pre>
     * <!-- end com.azure.storage.file.datalake.DataLakeDirectoryClient.getFileClient#String -->
     *
     * @return A new {@link DataLakeFileClient} object which references the file with the specified name in this
     * directory.
     */
    public DataLakeFileClient getFileClient(String fileName) {
        Objects.requireNonNull(fileName, "'fileName' can not be set to null");

        return new DataLakeFileClient(dataLakeDirectoryAsyncClient.getFileAsyncClient(fileName),
            dataLakeDirectoryAsyncClient.prepareBuilderAppendPath(fileName).buildBlockBlobClient());
    }

    /**
     * Creates a new file within a directory. By default this method will not overwrite an existing file.
     * For more information, see the
     * <a href="https://docs.microsoft.com/rest/api/storageservices/datalakestoragegen2/path/create">Azure Docs</a>.
     *
     * <p><strong>Code Samples</strong></p>
     *
     * <!-- src_embed com.azure.storage.file.datalake.DataLakeDirectoryClient.createFile#String -->
     * <pre>
     * DataLakeFileClient fileClient = client.createFile&#40;fileName&#41;;
     * </pre>
     * <!-- end com.azure.storage.file.datalake.DataLakeDirectoryClient.createFile#String -->
     *
     * @param fileName Name of the file to create.
     * @return A {@link DataLakeFileClient} used to interact with the file created.
     */
    @ServiceMethod(returns = ReturnType.SINGLE)
    public DataLakeFileClient createFile(String fileName) {
        return createFile(fileName, false);
    }

    /**
     * Creates a new file within a directory. For more information, see the
     * <a href="https://docs.microsoft.com/rest/api/storageservices/datalakestoragegen2/path/create">Azure Docs</a>.
     *
     * <p><strong>Code Samples</strong></p>
     *
     * <!-- src_embed com.azure.storage.file.datalake.DataLakeDirectoryClient.createFile#String-boolean -->
     * <pre>
     * boolean overwrite = false; &#47;* Default value. *&#47;
     * DataLakeFileClient fClient = client.createFile&#40;fileName, overwrite&#41;;
     * </pre>
     * <!-- end com.azure.storage.file.datalake.DataLakeDirectoryClient.createFile#String-boolean -->
     *
     * @param fileName Name of the file to create.
     * @param overwrite Whether or not to overwrite, should a file exist.
     * @return A {@link DataLakeFileClient} used to interact with the file created.
     */
    @ServiceMethod(returns = ReturnType.SINGLE)
    public DataLakeFileClient createFile(String fileName, boolean overwrite) {
        DataLakeRequestConditions requestConditions = new DataLakeRequestConditions();
        if (!overwrite) {
            requestConditions.setIfNoneMatch(Constants.HeaderConstants.ETAG_WILDCARD);
        }
        return createFileWithResponse(fileName, null, null, null, null, requestConditions, null, null).getValue();
    }

    /**
     * Creates a new file within a directory. If a file with the same name already exists, the file will be
     * overwritten. For more information, see the
     * <a href="https://docs.microsoft.com/rest/api/storageservices/datalakestoragegen2/path/create">Azure Docs</a>.
     *
     * <p><strong>Code Samples</strong></p>
     *
     * <!-- src_embed com.azure.storage.file.datalake.DataLakeDirectoryClient.createFileWithResponse#String-String-String-PathHttpHeaders-Map-DataLakeRequestConditions-Duration-Context -->
     * <pre>
     * PathHttpHeaders httpHeaders = new PathHttpHeaders&#40;&#41;
     *     .setContentLanguage&#40;&quot;en-US&quot;&#41;
     *     .setContentType&#40;&quot;binary&quot;&#41;;
     * DataLakeRequestConditions requestConditions = new DataLakeRequestConditions&#40;&#41;
     *     .setLeaseId&#40;leaseId&#41;;
     * String permissions = &quot;permissions&quot;;
     * String umask = &quot;umask&quot;;
     * Response&lt;DataLakeFileClient&gt; newFileClient = client.createFileWithResponse&#40;fileName, permissions, umask, httpHeaders,
     *     Collections.singletonMap&#40;&quot;metadata&quot;, &quot;value&quot;&#41;, requestConditions,
     *     timeout, new Context&#40;key1, value1&#41;&#41;;
     * </pre>
     * <!-- end com.azure.storage.file.datalake.DataLakeDirectoryClient.createFileWithResponse#String-String-String-PathHttpHeaders-Map-DataLakeRequestConditions-Duration-Context -->
     *
     * @param fileName Name of the file to create.
     * @param permissions POSIX access permissions for the file owner, the file owning group, and others.
     * @param umask Restricts permissions of the file to be created.
     * @param headers {@link PathHttpHeaders}
     * @param metadata Metadata to associate with the file. If there is leading or trailing whitespace in any
     * metadata key or value, it must be removed or encoded.
     * @param requestConditions {@link DataLakeRequestConditions}
     * @param timeout An optional timeout value beyond which a {@link RuntimeException} will be raised.
     * @param context Additional context that is passed through the Http pipeline during the service call.
     *
     * @return A {@link Response} whose {@link Response#getValue() value} contains the {@link DataLakeFileClient} used
     * to interact with the file created.
     */
    @ServiceMethod(returns = ReturnType.SINGLE)
    public Response<DataLakeFileClient> createFileWithResponse(String fileName, String permissions, String umask,
        PathHttpHeaders headers, Map<String, String> metadata, DataLakeRequestConditions requestConditions,
        Duration timeout, Context context) {
        DataLakeFileClient dataLakeFileClient = getFileClient(fileName);
        Response<PathInfo> response = dataLakeFileClient.createWithResponse(permissions, umask, headers, metadata,
            requestConditions, timeout, context);
        return new SimpleResponse<>(response, dataLakeFileClient);
    }

    /**
     * Creates a new file within a directory if it does not exist.
     * For more information, see the
     * <a href="https://docs.microsoft.com/rest/api/storageservices/datalakestoragegen2/path/create">Azure Docs</a>.
     *
     * <p><strong>Code Samples</strong></p>
     *
     * <!-- src_embed com.azure.storage.file.datalake.DataLakeDirectoryClient.createFileIfNotExists#String -->
     * <pre>
     * DataLakeFileClient fileClient = client.createFileIfNotExists&#40;fileName&#41;;
     * </pre>
     * <!-- end com.azure.storage.file.datalake.DataLakeDirectoryClient.createFileIfNotExists#String -->
     *
     * @param fileName Name of the file to create.
     * @return A {@link DataLakeFileClient} used to interact with the file created.
     */
    @ServiceMethod(returns = ReturnType.SINGLE)
    public DataLakeFileClient createFileIfNotExists(String fileName) {
        return createFileIfNotExistsWithResponse(fileName, new DataLakePathCreateOptions(), null, null).getValue();
    }

    /**
     * Creates a new file within a directory if it does not exist. For more information, see the
     * <a href="https://docs.microsoft.com/rest/api/storageservices/datalakestoragegen2/path/create">Azure Docs</a>.
     *
     * <p><strong>Code Samples</strong></p>
     *
     * <!-- src_embed com.azure.storage.file.datalake.DataLakeDirectoryClient.createFileIfNotExistsWithResponse#String-DataLakePathCreateOptions-Duration-Context -->
     * <pre>
     * PathHttpHeaders headers = new PathHttpHeaders&#40;&#41;.setContentLanguage&#40;&quot;en-US&quot;&#41;.setContentType&#40;&quot;binary&quot;&#41;;
     * String permissions = &quot;permissions&quot;;
     * String umask = &quot;umask&quot;;
     * DataLakePathCreateOptions options = new DataLakePathCreateOptions&#40;&#41;.setPathHttpHeaders&#40;headers&#41;
     *     .setPermissions&#40;permissions&#41;.setUmask&#40;umask&#41;.setMetadata&#40;Collections.singletonMap&#40;&quot;metadata&quot;, &quot;value&quot;&#41;&#41;;
     *
     * Response&lt;DataLakeFileClient&gt; response = client.createFileIfNotExistsWithResponse&#40;fileName, options, timeout,
     *     new Context&#40;key1, value1&#41;&#41;;
     * if &#40;response.getStatusCode&#40;&#41; == 409&#41; &#123;
     *     System.out.println&#40;&quot;Already existed.&quot;&#41;;
     * &#125; else &#123;
     *     System.out.printf&#40;&quot;Create completed with status %d%n&quot;, response.getStatusCode&#40;&#41;&#41;;
     * &#125;
     * </pre>
     * <!-- end com.azure.storage.file.datalake.DataLakeDirectoryClient.createFileIfNotExistsWithResponse#String-DataLakePathCreateOptions-Duration-Context -->
     *
     * @param fileName Name of the file to create.
     * @param options {@link DataLakePathCreateOptions}
     * metadata key or value, it must be removed or encoded.
     * @param timeout An optional timeout value beyond which a {@link RuntimeException} will be raised.
     * @param context Additional context that is passed through the Http pipeline during the service call.
     *
     * @return A {@link Response} whose {@link Response#getValue() value} contains the {@link DataLakeFileAsyncClient}
     * used to interact with the file created. If {@link Response}'s status code is 201, a new file was successfully
     * created. If status code is 409, a file with the same name already existed at this location.
     */
    @ServiceMethod(returns = ReturnType.SINGLE)
    public Response<DataLakeFileClient> createFileIfNotExistsWithResponse(String fileName, DataLakePathCreateOptions
        options, Duration timeout, Context context) {
        DataLakeFileClient dataLakeFileClient = getFileClient(fileName);
        Response<PathInfo> response = StorageImplUtils.blockWithOptionalTimeout(
            dataLakeFileClient.dataLakePathAsyncClient.createIfNotExistsWithResponse(options, context), timeout);
        return new SimpleResponse<>(response, dataLakeFileClient);
    }

    /**
     * Deletes the specified file in the directory. If the file doesn't exist the operation fails.
     * For more information see the <a href="https://docs.microsoft.com/rest/api/storageservices/datalakestoragegen2/path/delete">Azure
     * Docs</a>.
     *
     * <p><strong>Code Samples</strong></p>
     *
     * <!-- src_embed com.azure.storage.file.datalake.DataLakeDirectoryClient.deleteFile#String -->
     * <pre>
     * client.deleteFile&#40;fileName&#41;;
     * System.out.println&#40;&quot;Delete request completed&quot;&#41;;
     * </pre>
     * <!-- end com.azure.storage.file.datalake.DataLakeDirectoryClient.deleteFile#String -->
     *
     * @param fileName Name of the file to delete.
     */
    @ServiceMethod(returns = ReturnType.SINGLE)
    public void deleteFile(String fileName) {
        deleteFileWithResponse(fileName, null, null, Context.NONE);
    }

    /**
     * Deletes the specified file in the directory. If the file doesn't exist the operation fails.
     * For more information see the <a href="https://docs.microsoft.com/rest/api/storageservices/datalakestoragegen2/path/delete">Azure
     * Docs</a>.
     *
     * <p><strong>Code Samples</strong></p>
     *
     * <!-- src_embed com.azure.storage.file.datalake.DataLakeDirectoryClient.deleteFileWithResponse#String-DataLakeRequestConditions-Duration-Context -->
     * <pre>
     * DataLakeRequestConditions requestConditions = new DataLakeRequestConditions&#40;&#41;
     *     .setLeaseId&#40;leaseId&#41;;
     *
     * client.deleteFileWithResponse&#40;fileName, requestConditions, timeout, new Context&#40;key1, value1&#41;&#41;;
     * System.out.println&#40;&quot;Delete request completed&quot;&#41;;
     * </pre>
     * <!-- end com.azure.storage.file.datalake.DataLakeDirectoryClient.deleteFileWithResponse#String-DataLakeRequestConditions-Duration-Context -->
     *
     * @param fileName Name of the file to delete.
     * @param requestConditions {@link DataLakeRequestConditions}
     * @param timeout An optional timeout value beyond which a {@link RuntimeException} will be raised.
     * @param context Additional context that is passed through the Http pipeline during the service call.
     * @return A response containing status code and HTTP headers
     */
    @ServiceMethod(returns = ReturnType.SINGLE)
    public Response<Void> deleteFileWithResponse(String fileName, DataLakeRequestConditions requestConditions,
        Duration timeout, Context context) {
        return getFileClient(fileName).deleteWithResponse(requestConditions, timeout, context);
    }

    /**
     * Deletes the specified file in the directory if it exists.
     * For more information see the <a href="https://docs.microsoft.com/rest/api/storageservices/datalakestoragegen2/path/delete">Azure
     * Docs</a>.
     *
     * <p><strong>Code Samples</strong></p>
     *
     * <!-- src_embed com.azure.storage.file.datalake.DataLakeDirectoryClient.deleteFileIfExists#String -->
     * <pre>
     * boolean result = client.deleteFileIfExists&#40;fileName&#41;;
     * System.out.println&#40;&quot;Delete request completed: &quot; + result&#41;;
     * </pre>
     * <!-- end com.azure.storage.file.datalake.DataLakeDirectoryClient.deleteFileIfExists#String -->
     *
     * @param fileName Name of the file to delete.
     * @return {@code true} if the file is successfully deleted, {@code false} if the file does not exist.
     */
    @ServiceMethod(returns = ReturnType.SINGLE)
    public boolean deleteFileIfExists(String fileName) {
<<<<<<< HEAD
        Response<Void> response = deleteFileIfExistsWithResponse(fileName, new DataLakePathDeleteOptions()
            .setRequestConditions(new DataLakeRequestConditions()), null, Context.NONE);
        return response.getStatusCode() == 200;
=======
        return deleteFileIfExistsWithResponse(fileName, new DataLakePathDeleteOptions()
            .setRequestConditions(new DataLakeRequestConditions()), null, Context.NONE).getValue();
>>>>>>> 8d609db9
    }

    /**
     * Deletes the specified file in the directory if it exists.
     * For more information see the <a href="https://docs.microsoft.com/rest/api/storageservices/datalakestoragegen2/path/delete">Azure
     * Docs</a>.
     *
     * <p><strong>Code Samples</strong></p>
     *
     * <!-- src_embed com.azure.storage.file.datalake.DataLakeDirectoryClient.deleteFileIfExistsWithResponse#String-DataLakePathDeleteOptions-Duration-Context -->
     * <pre>
     * DataLakeRequestConditions requestConditions = new DataLakeRequestConditions&#40;&#41;
     *     .setLeaseId&#40;leaseId&#41;;
     * DataLakePathDeleteOptions options = new DataLakePathDeleteOptions&#40;&#41;.setIsRecursive&#40;false&#41;
     *     .setRequestConditions&#40;requestConditions&#41;;
     *
<<<<<<< HEAD
     * Response&lt;Void&gt; response = client.deleteFileIfExistsWithResponse&#40;fileName, options, timeout,
=======
     * Response&lt;Boolean&gt; response = client.deleteFileIfExistsWithResponse&#40;fileName, options, timeout,
>>>>>>> 8d609db9
     *     new Context&#40;key1, value1&#41;&#41;;
     * if &#40;response.getStatusCode&#40;&#41; == 404&#41; &#123;
     *     System.out.println&#40;&quot;Does not exist.&quot;&#41;;
     * &#125; else &#123;
     *     System.out.printf&#40;&quot;Delete completed with status %d%n&quot;, response.getStatusCode&#40;&#41;&#41;;
     * &#125;
     * </pre>
     * <!-- end com.azure.storage.file.datalake.DataLakeDirectoryClient.deleteFileIfExistsWithResponse#String-DataLakePathDeleteOptions-Duration-Context -->
     *
     * @param fileName Name of the file to delete.
     * @param options {@link DataLakePathDeleteOptions}
     * @param timeout An optional timeout value beyond which a {@link RuntimeException} will be raised.
     * @param context Additional context that is passed through the Http pipeline during the service call.
     * @return A response containing status code and HTTP headers. If {@link Response}'s status code is 200, the specified
     * file was successfully deleted. If status code is 404, the specified file does not exist.
     */
    @ServiceMethod(returns = ReturnType.SINGLE)
<<<<<<< HEAD
    public Response<Void> deleteFileIfExistsWithResponse(String fileName, DataLakePathDeleteOptions options,
=======
    public Response<Boolean> deleteFileIfExistsWithResponse(String fileName, DataLakePathDeleteOptions options,
>>>>>>> 8d609db9
        Duration timeout, Context context) {
        return StorageImplUtils.blockWithOptionalTimeout(dataLakeDirectoryAsyncClient
            .deleteFileIfExistsWithResponse(fileName, options, context), timeout);
    }

    /**
     * Initializes a new DataLakeDirectoryClient object by concatenating directoryName to the end of
     * DataLakeDirectoryClient's URL. The new DataLakeDirectoryClient uses the same request policy pipeline as the
     * DataLakeDirectoryClient.
     *
     * @param subdirectoryName A {@code String} representing the name of the sub-directory.
     *
     * <p><strong>Code Samples</strong></p>
     *
     * <!-- src_embed com.azure.storage.file.datalake.DataLakeDirectoryClient.getSubdirectoryClient#String -->
     * <pre>
     * DataLakeDirectoryClient dataLakeDirectoryClient = client.getSubdirectoryClient&#40;directoryName&#41;;
     * </pre>
     * <!-- end com.azure.storage.file.datalake.DataLakeDirectoryClient.getSubdirectoryClient#String -->
     *
     * @return A new {@link DataLakeDirectoryClient} object which references the sub-directory with the specified name
     * in this directory
     */
    public DataLakeDirectoryClient getSubdirectoryClient(String subdirectoryName) {
        Objects.requireNonNull(subdirectoryName, "'subdirectoryName' can not be set to null");

        return new DataLakeDirectoryClient(dataLakeDirectoryAsyncClient.getSubdirectoryAsyncClient(subdirectoryName),
            dataLakeDirectoryAsyncClient.prepareBuilderAppendPath(subdirectoryName).buildBlockBlobClient());
    }

    /**
     * Creates a new sub-directory within a directory. By default this method will not overwrite an existing
     * sub-directory. For more information, see the
     * <a href="https://docs.microsoft.com/rest/api/storageservices/datalakestoragegen2/path/create">Azure Docs</a>.
     *
     * <p><strong>Code Samples</strong></p>
     *
     * <!-- src_embed com.azure.storage.file.datalake.DataLakeDirectoryClient.createSubdirectory#String -->
     * <pre>
     * DataLakeDirectoryClient directoryClient = client.createSubdirectory&#40;directoryName&#41;;
     * </pre>
     * <!-- end com.azure.storage.file.datalake.DataLakeDirectoryClient.createSubdirectory#String -->
     *
     * @param subdirectoryName Name of the sub-directory to create.
     * @return A {@link DataLakeDirectoryClient} used to interact with the sub-directory created.
     */
    @ServiceMethod(returns = ReturnType.SINGLE)
    public DataLakeDirectoryClient createSubdirectory(String subdirectoryName) {
        return createSubdirectory(subdirectoryName, false);
    }

    /**
     * Creates a new sub-directory within a directory. For more information, see the
     * <a href="https://docs.microsoft.com/rest/api/storageservices/datalakestoragegen2/path/create">Azure Docs</a>.
     *
     * <p><strong>Code Samples</strong></p>
     *
     * <!-- src_embed com.azure.storage.file.datalake.DataLakeDirectoryClient.createSubdirectory#String-boolean -->
     * <pre>
     * boolean overwrite = false; &#47;* Default value. *&#47;
     * DataLakeDirectoryClient dClient = client.createSubdirectory&#40;fileName, overwrite&#41;;
     * </pre>
     * <!-- end com.azure.storage.file.datalake.DataLakeDirectoryClient.createSubdirectory#String-boolean -->
     *
     * @param subdirectoryName Name of the sub-directory to create.
     * @param overwrite Whether or not to overwrite, should the sub-directory exist.
     * @return A {@link DataLakeDirectoryClient} used to interact with the sub-directory created.
     */
    @ServiceMethod(returns = ReturnType.SINGLE)
    public DataLakeDirectoryClient createSubdirectory(String subdirectoryName, boolean overwrite) {
        DataLakeRequestConditions requestConditions = new DataLakeRequestConditions();
        if (!overwrite) {
            requestConditions.setIfNoneMatch(Constants.HeaderConstants.ETAG_WILDCARD);
        }
        return createSubdirectoryWithResponse(subdirectoryName, null, null, null, null, requestConditions, null, null)
            .getValue();
    }

    /**
     * Creates a new sub-directory within a directory. If a sub-directory with the same name already exists, the
     * sub-directory will be overwritten. For more information, see the
     * <a href="https://docs.microsoft.com/rest/api/storageservices/datalakestoragegen2/path/create">Azure Docs</a>.
     *
     * <p><strong>Code Samples</strong></p>
     *
     * <!-- src_embed com.azure.storage.file.datalake.DataLakeDirectoryClient.createSubdirectoryWithResponse#String-String-String-PathHttpHeaders-Map-DataLakeRequestConditions-Duration-Context -->
     * <pre>
     * PathHttpHeaders httpHeaders = new PathHttpHeaders&#40;&#41;
     *     .setContentLanguage&#40;&quot;en-US&quot;&#41;
     *     .setContentType&#40;&quot;binary&quot;&#41;;
     * DataLakeRequestConditions requestConditions = new DataLakeRequestConditions&#40;&#41;
     *     .setLeaseId&#40;leaseId&#41;;
     * String permissions = &quot;permissions&quot;;
     * String umask = &quot;umask&quot;;
     * Response&lt;DataLakeDirectoryClient&gt; newDirectoryClient = client.createSubdirectoryWithResponse&#40;directoryName,
     *     permissions, umask, httpHeaders, Collections.singletonMap&#40;&quot;metadata&quot;, &quot;value&quot;&#41;, requestConditions, timeout,
     *     new Context&#40;key1, value1&#41;&#41;;
     * </pre>
     * <!-- end com.azure.storage.file.datalake.DataLakeDirectoryClient.createSubdirectoryWithResponse#String-String-String-PathHttpHeaders-Map-DataLakeRequestConditions-Duration-Context -->
     *
     * @param subdirectoryName Name of the sub-directory to create.
     * @param permissions POSIX access permissions for the sub-directory owner, the sub-directory owning group, and
     * others.
     * @param umask Restricts permissions of the sub-directory to be created.
     * @param headers {@link PathHttpHeaders}
     * @param metadata Metadata to associate with the resource. If there is leading or trailing whitespace in any
     * metadata key or value, it must be removed or encoded.
     * @param requestConditions {@link DataLakeRequestConditions}
     * @param timeout An optional timeout value beyond which a {@link RuntimeException} will be raised.
     * @param context Additional context that is passed through the Http pipeline during the service call.
     *
     * @return A {@link Response} whose {@link Response#getValue() value} contains a {@link DataLakeDirectoryClient}
     * used to interact with the sub-directory created.
     */
    @ServiceMethod(returns = ReturnType.SINGLE)
    public Response<DataLakeDirectoryClient> createSubdirectoryWithResponse(String subdirectoryName,
        String permissions, String umask, PathHttpHeaders headers, Map<String, String> metadata,
        DataLakeRequestConditions requestConditions, Duration timeout, Context context) {
        DataLakeDirectoryClient dataLakeDirectoryClient = getSubdirectoryClient(subdirectoryName);
        Response<PathInfo> response = dataLakeDirectoryClient.createWithResponse(permissions, umask, headers, metadata,
            requestConditions, timeout, context);
        return new SimpleResponse<>(response, dataLakeDirectoryClient);
    }

    /**
     * Creates a new sub-directory if it does not exist within a directory. For more information, see the
     * <a href="https://docs.microsoft.com/rest/api/storageservices/datalakestoragegen2/path/create">Azure Docs</a>.
     *
     * <p><strong>Code Samples</strong></p>
     *
     * <!-- src_embed com.azure.storage.file.datalake.DataLakeDirectoryClient.createSubdirectoryIfNotExists#String -->
     * <pre>
     * DataLakeDirectoryClient directoryClient = client.createSubdirectoryIfNotExists&#40;directoryName&#41;;
     * </pre>
     * <!-- end com.azure.storage.file.datalake.DataLakeDirectoryClient.createSubdirectoryIfNotExists#String -->
     *
     * @param subdirectoryName Name of the subdirectory to create.
     * @return A {@link DataLakeDirectoryClient} used to interact with the subdirectory created.
     */
    @ServiceMethod(returns = ReturnType.SINGLE)
    public DataLakeDirectoryClient createSubdirectoryIfNotExists(String subdirectoryName) {
        return createSubdirectoryIfNotExistsWithResponse(subdirectoryName, new DataLakePathCreateOptions(), null, null)
            .getValue();
    }

    /**
     * Creates a new sub-directory within a directory if it does not exist. For more information, see the
     * <a href="https://docs.microsoft.com/rest/api/storageservices/datalakestoragegen2/path/create">Azure Docs</a>.
     *
     * <p><strong>Code Samples</strong></p>
     *
     * <!-- src_embed com.azure.storage.file.datalake.DataLakeDirectoryClient.createSubdirectoryIfNotExistsWithResponse#String-DataLakePathCreateOptions-Duration-Context -->
     * <pre>
     * PathHttpHeaders headers = new PathHttpHeaders&#40;&#41;
     *     .setContentLanguage&#40;&quot;en-US&quot;&#41;
     *     .setContentType&#40;&quot;binary&quot;&#41;;
     * String permissions = &quot;permissions&quot;;
     * String umask = &quot;umask&quot;;
     * DataLakePathCreateOptions options = new DataLakePathCreateOptions&#40;&#41;.setPathHttpHeaders&#40;headers&#41;
     *     .setPermissions&#40;permissions&#41;.setUmask&#40;umask&#41;.setMetadata&#40;Collections.singletonMap&#40;&quot;metadata&quot;, &quot;value&quot;&#41;&#41;;
     *
     * Response&lt;DataLakeDirectoryClient&gt; response = client.createSubdirectoryIfNotExistsWithResponse&#40;directoryName,
     *     options, timeout, new Context&#40;key1, value1&#41;&#41;;
     * if &#40;response.getStatusCode&#40;&#41; == 409&#41; &#123;
     *     System.out.println&#40;&quot;Already existed.&quot;&#41;;
     * &#125; else &#123;
     *     System.out.printf&#40;&quot;Create completed with status %d%n&quot;, response.getStatusCode&#40;&#41;&#41;;
     * &#125;
     * </pre>
     * <!-- end com.azure.storage.file.datalake.DataLakeDirectoryClient.createSubdirectoryIfNotExistsWithResponse#String-DataLakePathCreateOptions-Duration-Context -->
     *
     * @param subdirectoryName Name of the sub-directory to create.
     * @param options {@link DataLakePathCreateOptions}
     * @param timeout An optional timeout value beyond which a {@link RuntimeException} will be raised.
     * @param context Additional context that is passed through the Http pipeline during the service call.
     *
     * @return A {@link Response} whose {@link Response#getValue() value} contains the {@link DataLakeDirectoryClient}
     * used to interact with the subdirectory created. If {@link Response}'s status code is 201, a new subdirectory was
     * successfully created. If status code is 409, a subdirectory with the same name already existed at this location.
     */
    @ServiceMethod(returns = ReturnType.SINGLE)
    public Response<DataLakeDirectoryClient> createSubdirectoryIfNotExistsWithResponse(String subdirectoryName,
        DataLakePathCreateOptions options, Duration timeout, Context context) {
        DataLakeDirectoryClient dataLakeDirectoryClient = getSubdirectoryClient(subdirectoryName);
        Response<PathInfo> response = dataLakeDirectoryClient.createIfNotExistsWithResponse(options, timeout, context);
        return new SimpleResponse<>(response, dataLakeDirectoryClient);
    }

    /**
     * Deletes the specified sub-directory in the directory. If the sub-directory doesn't exist or is not empty the
     * operation fails.
     * For more information see the <a href="https://docs.microsoft.com/rest/api/storageservices/datalakestoragegen2/path/delete">Azure
     * Docs</a>.
     *
     * <p><strong>Code Samples</strong></p>
     *
     * <!-- src_embed com.azure.storage.file.datalake.DataLakeDirectoryClient.deleteSubdirectory#String -->
     * <pre>
     * client.deleteSubdirectory&#40;directoryName&#41;;
     * System.out.println&#40;&quot;Delete request completed&quot;&#41;;
     * </pre>
     * <!-- end com.azure.storage.file.datalake.DataLakeDirectoryClient.deleteSubdirectory#String -->
     *
     * @param subdirectoryName Name of the sub-directory to delete.
     */
    @ServiceMethod(returns = ReturnType.SINGLE)
    public void deleteSubdirectory(String subdirectoryName) {
        deleteSubdirectoryWithResponse(subdirectoryName, false, null, null, Context.NONE);
    }

    /**
     * Deletes the specified sub-directory in the directory. If the sub-directory doesn't exist or is not empty the
     * operation fails.
     * For more information see the <a href="https://docs.microsoft.com/rest/api/storageservices/datalakestoragegen2/path/delete">Azure
     * Docs</a>.
     *
     * <p><strong>Code Samples</strong></p>
     *
     * <!-- src_embed com.azure.storage.file.datalake.DataLakeDirectoryClient.deleteSubdirectoryWithResponse#String-boolean-DataLakeRequestConditions-Duration-Context -->
     * <pre>
     * DataLakeRequestConditions requestConditions = new DataLakeRequestConditions&#40;&#41;
     *     .setLeaseId&#40;leaseId&#41;;
     * boolean recursive = false; &#47;&#47; Default value
     *
     * client.deleteSubdirectoryWithResponse&#40;directoryName, recursive, requestConditions, timeout,
     *     new Context&#40;key1, value1&#41;&#41;;
     * System.out.println&#40;&quot;Delete request completed&quot;&#41;;
     * </pre>
     * <!-- end com.azure.storage.file.datalake.DataLakeDirectoryClient.deleteSubdirectoryWithResponse#String-boolean-DataLakeRequestConditions-Duration-Context -->
     *
     * @param subdirectoryName Name of the sub-directory to delete.
     * @param recursive Whether or not to delete all paths beneath the sub-directory.
     * @param requestConditions {@link DataLakeRequestConditions}
     * @param timeout An optional timeout value beyond which a {@link RuntimeException} will be raised.
     * @param context Additional context that is passed through the Http pipeline during the service call.
     * @return A response containing status code and HTTP headers
     */
    @ServiceMethod(returns = ReturnType.SINGLE)
    public Response<Void> deleteSubdirectoryWithResponse(String subdirectoryName, boolean recursive,
        DataLakeRequestConditions requestConditions, Duration timeout, Context context) {
        DataLakeDirectoryClient dataLakeDirectoryClient = getSubdirectoryClient(subdirectoryName);
        return dataLakeDirectoryClient.deleteWithResponse(recursive, requestConditions, timeout, context);
    }

    /**
     * Deletes the specified sub-directory in the directory if it exists.
     * For more information see the <a href="https://docs.microsoft.com/rest/api/storageservices/datalakestoragegen2/path/delete">Azure
     * Docs</a>.
     *
     * <p><strong>Code Samples</strong></p>
     *
     * <!-- src_embed com.azure.storage.file.datalake.DataLakeDirectoryClient.deleteSubdirectoryIfExists#String -->
     * <pre>
     * boolean result = client.deleteSubdirectoryIfExists&#40;directoryName&#41;;
     * System.out.println&#40;&quot;Delete request completed: &quot; + result&#41;;
     * </pre>
     * <!-- end com.azure.storage.file.datalake.DataLakeDirectoryClient.deleteSubdirectoryIfExists#String -->
     *
     * @param subdirectoryName Name of the subdirectory to delete.
     * @return {@code true} if subdirectory is successfully deleted, {@code false} if subdirectory does not exist.
     */
    @ServiceMethod(returns = ReturnType.SINGLE)
    public boolean deleteSubdirectoryIfExists(String subdirectoryName) {
<<<<<<< HEAD
        Response<Void> res = deleteSubdirectoryIfExistsWithResponse(subdirectoryName, new DataLakePathDeleteOptions()
            .setIsRecursive(false).setRequestConditions(new DataLakeRequestConditions()), null, Context.NONE);
        return res.getStatusCode() == 200;
=======
        return deleteSubdirectoryIfExistsWithResponse(subdirectoryName, new DataLakePathDeleteOptions()
            .setIsRecursive(false).setRequestConditions(new DataLakeRequestConditions()), null, Context.NONE).getValue();
>>>>>>> 8d609db9
    }

    /**
     * Deletes the specified subdirectory in the directory if it exists.
     * For more information see the <a href="https://docs.microsoft.com/rest/api/storageservices/datalakestoragegen2/path/delete">Azure
     * Docs</a>.
     *
     * <p><strong>Code Samples</strong></p>
     *
     * <!-- src_embed com.azure.storage.file.datalake.DataLakeDirectoryClient.deleteSubdirectoryIfExistsWithResponse#String-DataLakePathDeleteOptions-Duration-Context -->
     * <pre>
     * DataLakeRequestConditions requestConditions = new DataLakeRequestConditions&#40;&#41;
     *     .setLeaseId&#40;leaseId&#41;;
     * boolean recursive = false; &#47;&#47; Default value
     * DataLakePathDeleteOptions options = new DataLakePathDeleteOptions&#40;&#41;.setIsRecursive&#40;recursive&#41;
     *     .setRequestConditions&#40;requestConditions&#41;;
     *
<<<<<<< HEAD
     * Response&lt;Void&gt; response = client.deleteSubdirectoryIfExistsWithResponse&#40;directoryName, options,
=======
     * Response&lt;Boolean&gt; response = client.deleteSubdirectoryIfExistsWithResponse&#40;directoryName, options,
>>>>>>> 8d609db9
     *     timeout, new Context&#40;key1, value1&#41;&#41;;
     * if &#40;response.getStatusCode&#40;&#41; == 404&#41; &#123;
     *     System.out.println&#40;&quot;Does not exist.&quot;&#41;;
     * &#125; else &#123;
     *     System.out.printf&#40;&quot;Delete completed with status %d%n&quot;, response.getStatusCode&#40;&#41;&#41;;
     * &#125;
     * </pre>
     * <!-- end com.azure.storage.file.datalake.DataLakeDirectoryClient.deleteSubdirectoryIfExistsWithResponse#String-DataLakePathDeleteOptions-Duration-Context -->
     *
     * @param subdirectoryName Name of the sub-directory to delete.
     * @param options {@link DataLakePathDeleteOptions}
     * @param timeout An optional timeout value beyond which a {@link RuntimeException} will be raised.
     * @param context Additional context that is passed through the Http pipeline during the service call.
     * @return A response containing status code and HTTP headers. If {@link Response}'s status code is 200, the specified
     * subdirectory was successfully deleted. If status code is 404, the specified subdirectory does not exist.
     */
    @ServiceMethod(returns = ReturnType.SINGLE)
<<<<<<< HEAD
    public Response<Void> deleteSubdirectoryIfExistsWithResponse(String subdirectoryName,
=======
    public Response<Boolean> deleteSubdirectoryIfExistsWithResponse(String subdirectoryName,
>>>>>>> 8d609db9
        DataLakePathDeleteOptions options, Duration timeout, Context context) {
        DataLakeDirectoryAsyncClient dataLakeDirectoryClient = dataLakeDirectoryAsyncClient
            .getSubdirectoryAsyncClient(subdirectoryName);
        return StorageImplUtils.blockWithOptionalTimeout(dataLakeDirectoryClient.deleteIfExistsWithResponse(options,
            context), timeout);
    }

    /**
     * Moves the directory to another location within the file system.
     * For more information see the
     * <a href="https://docs.microsoft.com/rest/api/storageservices/datalakestoragegen2/path/create">Azure
     * Docs</a>.
     *
     * <p><strong>Code Samples</strong></p>
     *
     * <!-- src_embed com.azure.storage.file.datalake.DataLakeDirectoryClient.rename#String-String -->
     * <pre>
     * DataLakeDirectoryClient renamedClient = client.rename&#40;fileSystemName, destinationPath&#41;;
     * System.out.println&#40;&quot;Directory Client has been renamed&quot;&#41;;
     * </pre>
     * <!-- end com.azure.storage.file.datalake.DataLakeDirectoryClient.rename#String-String -->
     *
     * @param destinationFileSystem The file system of the destination within the account.
     * {@code null} for the current file system.
     * @param destinationPath Relative path from the file system to rename the directory to, excludes the file system
     * name. For example if you want to move a directory with fileSystem = "myfilesystem", path = "mydir/mysubdir" to
     * another path in myfilesystem (ex: newdir) then set the destinationPath = "newdir"
     * @return A {@link DataLakeDirectoryClient} used to interact with the new directory created.
     */
    @ServiceMethod(returns = ReturnType.SINGLE)
    public DataLakeDirectoryClient rename(String destinationFileSystem, String destinationPath) {
        return renameWithResponse(destinationFileSystem, destinationPath, null, null, null, Context.NONE).getValue();
    }

    /**
     * Moves the directory to another location within the file system.
     * For more information, see the
     * <a href="https://docs.microsoft.com/rest/api/storageservices/datalakestoragegen2/path/create">Azure Docs</a>.
     *
     * <p><strong>Code Samples</strong></p>
     *
     * <!-- src_embed com.azure.storage.file.datalake.DataLakeDirectoryClient.renameWithResponse#String-String-DataLakeRequestConditions-DataLakeRequestConditions-Duration-Context -->
     * <pre>
     * DataLakeRequestConditions sourceRequestConditions = new DataLakeRequestConditions&#40;&#41;
     *     .setLeaseId&#40;leaseId&#41;;
     * DataLakeRequestConditions destinationRequestConditions = new DataLakeRequestConditions&#40;&#41;;
     *
     * DataLakeDirectoryClient newRenamedClient = client.renameWithResponse&#40;fileSystemName, destinationPath,
     *     sourceRequestConditions, destinationRequestConditions, timeout, new Context&#40;key1, value1&#41;&#41;.getValue&#40;&#41;;
     * System.out.println&#40;&quot;Directory Client has been renamed&quot;&#41;;
     * </pre>
     * <!-- end com.azure.storage.file.datalake.DataLakeDirectoryClient.renameWithResponse#String-String-DataLakeRequestConditions-DataLakeRequestConditions-Duration-Context -->
     *
     * @param destinationFileSystem The file system of the destination within the account.
     * {@code null} for the current file system.
     * @param destinationPath Relative path from the file system to rename the directory to, excludes the file system
     * name. For example if you want to move a directory with fileSystem = "myfilesystem", path = "mydir/mysubdir" to
     * another path in myfilesystem (ex: newdir) then set the destinationPath = "newdir"
     * @param sourceRequestConditions {@link DataLakeRequestConditions} against the source.
     * @param destinationRequestConditions {@link DataLakeRequestConditions} against the destination.
     * @param timeout An optional timeout value beyond which a {@link RuntimeException} will be raised.
     * @param context Additional context that is passed through the Http pipeline during the service call.
     *
     * @return A {@link Response} whose {@link Response#getValue() value} that contains a
     * {@link DataLakeDirectoryClient} used to interact with the directory created.
     */
    @ServiceMethod(returns = ReturnType.SINGLE)
    public Response<DataLakeDirectoryClient> renameWithResponse(String destinationFileSystem, String destinationPath,
        DataLakeRequestConditions sourceRequestConditions, DataLakeRequestConditions destinationRequestConditions,
        Duration timeout, Context context) {

        Mono<Response<DataLakeDirectoryClient>> response =
            dataLakeDirectoryAsyncClient.renameWithResponse(destinationFileSystem, destinationPath,
                    sourceRequestConditions, destinationRequestConditions, context)
                .map(asyncResponse ->
                new SimpleResponse<>(asyncResponse.getRequest(), asyncResponse.getStatusCode(),
                    asyncResponse.getHeaders(),
                    new DataLakeDirectoryClient(new DataLakeDirectoryAsyncClient(asyncResponse.getValue()),
                        new SpecializedBlobClientBuilder()
                            .blobAsyncClient(asyncResponse.getValue().blockBlobAsyncClient)
                            .buildBlockBlobClient())));


        Response<DataLakeDirectoryClient> resp = StorageImplUtils.blockWithOptionalTimeout(response, timeout);
        return new SimpleResponse<>(resp, new DataLakeDirectoryClient(resp.getValue()));
    }

    /**
     * Returns a lazy loaded list of files/directories in this directory. The returned {@link PagedIterable} can be
     * consumed while new items are automatically retrieved as needed. For more information, see the
     * <a href="https://docs.microsoft.com/rest/api/storageservices/datalakestoragegen2/filesystem/list#filesystem">Azure Docs</a>.
     *
     * <p><strong>Code Samples</strong></p>
     *
     * <!-- src_embed com.azure.storage.file.datalake.DataLakeDirectoryClient.listPaths -->
     * <pre>
     * client.listPaths&#40;&#41;.forEach&#40;path -&gt; System.out.printf&#40;&quot;Name: %s%n&quot;, path.getName&#40;&#41;&#41;&#41;;
     * </pre>
     * <!-- end com.azure.storage.file.datalake.DataLakeDirectoryClient.listPaths -->
     *
     * @return The list of files/directories.
     */
    @ServiceMethod(returns = ReturnType.COLLECTION)
    public PagedIterable<PathItem> listPaths() {
        return this.listPaths(false, false, null, null);
    }

    /**
     * Returns a lazy loaded list of files/directories in this directory. The returned {@link PagedIterable} can be
     * consumed while new items are automatically retrieved as needed. For more information, see the
     * <a href="https://docs.microsoft.com/rest/api/storageservices/datalakestoragegen2/filesystem/list#filesystem">Azure Docs</a>.
     *
     * <p><strong>Code Samples</strong></p>
     *
     * <!-- src_embed com.azure.storage.file.datalake.DataLakeDirectoryClient.listPaths#boolean-boolean-Integer-Duration -->
     * <pre>
     * client.listPaths&#40;false, false, 10, timeout&#41;
     *     .forEach&#40;path -&gt; System.out.printf&#40;&quot;Name: %s%n&quot;, path.getName&#40;&#41;&#41;&#41;;
     * </pre>
     * <!-- end com.azure.storage.file.datalake.DataLakeDirectoryClient.listPaths#boolean-boolean-Integer-Duration -->
     *
     * @param recursive Specifies if the call should recursively include all paths.
     * @param userPrincipleNameReturned If "true", the user identity values returned in the x-ms-owner, x-ms-group,
     * and x-ms-acl response headers will be transformed from Azure Active Directory Object IDs to User Principal Names.
     * If "false", the values will be returned as Azure Active Directory Object IDs.
     * The default value is false. Note that group and application Object IDs are not translated because they do not
     * have unique friendly names.
     * @param maxResults Specifies the maximum number of blobs to return per page, including all BlobPrefix elements. If
     * the request does not specify maxResults or specifies a value greater than 5,000, the server will return up to
     * 5,000 items per page. If iterating by page, the page size passed to byPage methods such as
     * {@link PagedIterable#iterableByPage(int)} will be preferred over this value.
     * @param timeout An optional timeout value beyond which a {@link RuntimeException} will be raised.
     * @return The list of files/directories.
     */
    @ServiceMethod(returns = ReturnType.COLLECTION)
    public PagedIterable<PathItem> listPaths(boolean recursive, boolean userPrincipleNameReturned, Integer maxResults,
        Duration timeout) {
        return new PagedIterable<>(dataLakeDirectoryAsyncClient.listPathsWithOptionalTimeout(recursive,
            userPrincipleNameReturned, maxResults, timeout));
    }
}<|MERGE_RESOLUTION|>--- conflicted
+++ resolved
@@ -175,12 +175,7 @@
      */
     @ServiceMethod(returns = ReturnType.SINGLE)
     public boolean deleteIfExists() {
-<<<<<<< HEAD
-        Response<Void> response = deleteIfExistsWithResponse(new DataLakePathDeleteOptions(), null, Context.NONE);
-        return response.getStatusCode() == 200;
-=======
         return deleteIfExistsWithResponse(new DataLakePathDeleteOptions(), null, Context.NONE).getValue();
->>>>>>> 8d609db9
     }
 
     /**
@@ -196,11 +191,7 @@
      * DataLakePathDeleteOptions options = new DataLakePathDeleteOptions&#40;&#41;.setIsRecursive&#40;recursive&#41;
      *     .setRequestConditions&#40;requestConditions&#41;;
      *
-<<<<<<< HEAD
-     * Response&lt;Void&gt; response = client.deleteIfExistsWithResponse&#40;options, timeout, new Context&#40;key1, value1&#41;&#41;;
-=======
      * Response&lt;Boolean&gt; response = client.deleteIfExistsWithResponse&#40;options, timeout, new Context&#40;key1, value1&#41;&#41;;
->>>>>>> 8d609db9
      * if &#40;response.getStatusCode&#40;&#41; == 404&#41; &#123;
      *     System.out.println&#40;&quot;Does not exist.&quot;&#41;;
      * &#125; else &#123;
@@ -221,11 +212,7 @@
      * was successfully deleted. If status code is 404, the directory does not exist.
      */
     @ServiceMethod(returns = ReturnType.SINGLE)
-<<<<<<< HEAD
-    public Response<Void> deleteIfExistsWithResponse(DataLakePathDeleteOptions options, Duration timeout,
-=======
     public Response<Boolean> deleteIfExistsWithResponse(DataLakePathDeleteOptions options, Duration timeout,
->>>>>>> 8d609db9
         Context context) {
         return StorageImplUtils.blockWithOptionalTimeout(dataLakePathAsyncClient.deleteIfExistsWithResponse(options,
             context), timeout);
@@ -480,14 +467,8 @@
      */
     @ServiceMethod(returns = ReturnType.SINGLE)
     public boolean deleteFileIfExists(String fileName) {
-<<<<<<< HEAD
-        Response<Void> response = deleteFileIfExistsWithResponse(fileName, new DataLakePathDeleteOptions()
-            .setRequestConditions(new DataLakeRequestConditions()), null, Context.NONE);
-        return response.getStatusCode() == 200;
-=======
         return deleteFileIfExistsWithResponse(fileName, new DataLakePathDeleteOptions()
             .setRequestConditions(new DataLakeRequestConditions()), null, Context.NONE).getValue();
->>>>>>> 8d609db9
     }
 
     /**
@@ -504,11 +485,7 @@
      * DataLakePathDeleteOptions options = new DataLakePathDeleteOptions&#40;&#41;.setIsRecursive&#40;false&#41;
      *     .setRequestConditions&#40;requestConditions&#41;;
      *
-<<<<<<< HEAD
-     * Response&lt;Void&gt; response = client.deleteFileIfExistsWithResponse&#40;fileName, options, timeout,
-=======
      * Response&lt;Boolean&gt; response = client.deleteFileIfExistsWithResponse&#40;fileName, options, timeout,
->>>>>>> 8d609db9
      *     new Context&#40;key1, value1&#41;&#41;;
      * if &#40;response.getStatusCode&#40;&#41; == 404&#41; &#123;
      *     System.out.println&#40;&quot;Does not exist.&quot;&#41;;
@@ -526,11 +503,7 @@
      * file was successfully deleted. If status code is 404, the specified file does not exist.
      */
     @ServiceMethod(returns = ReturnType.SINGLE)
-<<<<<<< HEAD
-    public Response<Void> deleteFileIfExistsWithResponse(String fileName, DataLakePathDeleteOptions options,
-=======
     public Response<Boolean> deleteFileIfExistsWithResponse(String fileName, DataLakePathDeleteOptions options,
->>>>>>> 8d609db9
         Duration timeout, Context context) {
         return StorageImplUtils.blockWithOptionalTimeout(dataLakeDirectoryAsyncClient
             .deleteFileIfExistsWithResponse(fileName, options, context), timeout);
@@ -794,14 +767,8 @@
      */
     @ServiceMethod(returns = ReturnType.SINGLE)
     public boolean deleteSubdirectoryIfExists(String subdirectoryName) {
-<<<<<<< HEAD
-        Response<Void> res = deleteSubdirectoryIfExistsWithResponse(subdirectoryName, new DataLakePathDeleteOptions()
-            .setIsRecursive(false).setRequestConditions(new DataLakeRequestConditions()), null, Context.NONE);
-        return res.getStatusCode() == 200;
-=======
         return deleteSubdirectoryIfExistsWithResponse(subdirectoryName, new DataLakePathDeleteOptions()
             .setIsRecursive(false).setRequestConditions(new DataLakeRequestConditions()), null, Context.NONE).getValue();
->>>>>>> 8d609db9
     }
 
     /**
@@ -819,11 +786,7 @@
      * DataLakePathDeleteOptions options = new DataLakePathDeleteOptions&#40;&#41;.setIsRecursive&#40;recursive&#41;
      *     .setRequestConditions&#40;requestConditions&#41;;
      *
-<<<<<<< HEAD
-     * Response&lt;Void&gt; response = client.deleteSubdirectoryIfExistsWithResponse&#40;directoryName, options,
-=======
      * Response&lt;Boolean&gt; response = client.deleteSubdirectoryIfExistsWithResponse&#40;directoryName, options,
->>>>>>> 8d609db9
      *     timeout, new Context&#40;key1, value1&#41;&#41;;
      * if &#40;response.getStatusCode&#40;&#41; == 404&#41; &#123;
      *     System.out.println&#40;&quot;Does not exist.&quot;&#41;;
@@ -841,11 +804,7 @@
      * subdirectory was successfully deleted. If status code is 404, the specified subdirectory does not exist.
      */
     @ServiceMethod(returns = ReturnType.SINGLE)
-<<<<<<< HEAD
-    public Response<Void> deleteSubdirectoryIfExistsWithResponse(String subdirectoryName,
-=======
     public Response<Boolean> deleteSubdirectoryIfExistsWithResponse(String subdirectoryName,
->>>>>>> 8d609db9
         DataLakePathDeleteOptions options, Duration timeout, Context context) {
         DataLakeDirectoryAsyncClient dataLakeDirectoryClient = dataLakeDirectoryAsyncClient
             .getSubdirectoryAsyncClient(subdirectoryName);
