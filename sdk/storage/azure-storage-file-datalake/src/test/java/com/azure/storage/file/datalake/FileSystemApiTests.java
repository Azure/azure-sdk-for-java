--- conflicted
+++ resolved
@@ -2238,13 +2238,6 @@
     }
 
     @Test
-<<<<<<< HEAD
-    public void getAccountUrlMin() {
-        dataLakeFileSystemClient = primaryDataLakeServiceClient.createFileSystem(generateFileSystemName());
-        TestAccount account = ENVIRONMENT.getDataLakeAccount();
-        String accUrl = dataLakeFileSystemClient.getAccountUrl();
-        assertEquals(accUrl, account.getDataLakeEndpoint());
-=======
     public void defaultAudience() {
         DataLakeFileSystemClient aadFsClient =
             getFileSystemClientBuilderWithTokenCredential(ENVIRONMENT.getDataLakeAccount().getDataLakeEndpoint())
@@ -2289,7 +2282,6 @@
                 .buildClient();
 
         assertTrue(aadFsClient.exists());
->>>>>>> b0de5997
     }
 
 //    @Test
