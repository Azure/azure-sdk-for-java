--- conflicted
+++ resolved
@@ -4,7 +4,6 @@
 import com.azure.identity.DefaultAzureCredentialBuilder
 import com.azure.storage.blob.BlobUrlParts
 import com.azure.storage.blob.models.BlobErrorCode
-import com.azure.storage.blob.options.AppendBlobCreateOptions
 import com.azure.storage.common.Utility
 import com.azure.storage.file.datalake.models.DataLakeAccessPolicy
 import com.azure.storage.file.datalake.models.DataLakeRequestConditions
@@ -18,10 +17,7 @@
 import com.azure.storage.file.datalake.models.PathItem
 import com.azure.storage.file.datalake.models.PublicAccessType
 import com.azure.storage.file.datalake.options.DataLakePathCreateOptions
-<<<<<<< HEAD
-=======
 import com.azure.storage.file.datalake.options.DataLakePathDeleteOptions
->>>>>>> c1210cf6
 import spock.lang.Unroll
 
 import java.time.OffsetDateTime
@@ -747,8 +743,7 @@
         fsc.createFileWithResponse(generatePathName(), permissions, umask, null, null, null, null, Context.NONE).getStatusCode() == 201
     }
 
-<<<<<<< HEAD
-        def "Create file options with ACL"() {
+    def "Create file options with ACL"() {
         when:
         List<PathAccessControlEntry> pathAccessControlEntries = PathAccessControlEntry.parseList("user::rwx,group::r--,other::---,mask::rwx")
         def options = new DataLakePathCreateOptions().setAccessControlList(pathAccessControlEntries)
@@ -890,7 +885,6 @@
         response.getStatusCode() == 201
     }
      */
-=======
     def "Create if not exists file min"() {
         when:
         def client = fsc.createFileIfNotExists(generatePathName())
@@ -983,7 +977,6 @@
         expect:
         fsc.createFileIfNotExistsWithResponse(generatePathName(), new DataLakePathCreateOptions().setUmask(umask).setPermissions(permissions), null, Context.NONE).getStatusCode() == 201
     }
->>>>>>> c1210cf6
 
     def "Delete file min"() {
         expect:
