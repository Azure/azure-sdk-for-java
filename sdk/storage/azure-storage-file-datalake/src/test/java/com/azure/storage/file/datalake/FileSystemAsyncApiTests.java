--- conflicted
+++ resolved
@@ -2569,7 +2569,23 @@
     }
 
     @Test
-<<<<<<< HEAD
+    public void fileSystemNameEncodingOnGetFileSystemUrl() {
+        DataLakeFileSystemAsyncClient fileSystemClient
+            = primaryDataLakeServiceAsyncClient.getFileSystemAsyncClient("my filesystem");
+        String expectedName = "my%20filesystem";
+        assertTrue(fileSystemClient.getFileSystemUrl().contains(expectedName));
+    }
+
+    @Test
+    public void fileSystemNameEncodingOnGetPathUrl() {
+        DataLakeFileSystemAsyncClient fileSystemClient
+            = primaryDataLakeServiceAsyncClient.getFileSystemAsyncClient("my filesystem");
+        String expectedName = "my%20filesystem";
+        DataLakeDirectoryAsyncClient directoryClient = fileSystemClient.getDirectoryAsyncClient(generatePathName());
+        assertTrue(directoryClient.getPathUrl().contains(expectedName));
+    }
+
+    @Test
     public void listPathsStartFrom() {
         String dirName = generatePathName();
         DataLakeDirectoryAsyncClient dir = dataLakeFileSystemAsyncClient.getDirectoryAsyncClient(dirName);
@@ -2589,22 +2605,4 @@
                 .then(baz.createSubdirectory("bar/foo"));
         });
     }
-
-=======
-    public void fileSystemNameEncodingOnGetFileSystemUrl() {
-        DataLakeFileSystemAsyncClient fileSystemClient
-            = primaryDataLakeServiceAsyncClient.getFileSystemAsyncClient("my filesystem");
-        String expectedName = "my%20filesystem";
-        assertTrue(fileSystemClient.getFileSystemUrl().contains(expectedName));
-    }
-
-    @Test
-    public void fileSystemNameEncodingOnGetPathUrl() {
-        DataLakeFileSystemAsyncClient fileSystemClient
-            = primaryDataLakeServiceAsyncClient.getFileSystemAsyncClient("my filesystem");
-        String expectedName = "my%20filesystem";
-        DataLakeDirectoryAsyncClient directoryClient = fileSystemClient.getDirectoryAsyncClient(generatePathName());
-        assertTrue(directoryClient.getPathUrl().contains(expectedName));
-    }
->>>>>>> 55256012
 }