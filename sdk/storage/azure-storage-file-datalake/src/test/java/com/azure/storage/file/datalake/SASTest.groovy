// Copyright (c) Microsoft Corporation. All rights reserved.
// Licensed under the MIT License.

package com.azure.storage.file.datalake

import com.azure.storage.blob.implementation.util.BlobSasImplUtil
import com.azure.storage.blob.models.BlobStorageException
import com.azure.storage.common.implementation.Constants
import com.azure.storage.common.implementation.StorageImplUtils
import com.azure.storage.common.sas.*
import com.azure.storage.file.datalake.implementation.models.StorageErrorException
import com.azure.storage.file.datalake.models.DataLakeAccessPolicy
import com.azure.storage.file.datalake.models.DataLakeSignedIdentifier
import com.azure.storage.file.datalake.models.FileRange
import com.azure.storage.file.datalake.models.PathProperties
import com.azure.storage.file.datalake.models.UserDelegationKey
import com.azure.storage.file.datalake.sas.DataLakeServiceSasSignatureValues
import com.azure.storage.file.datalake.sas.FileSystemSasPermission
import com.azure.storage.file.datalake.sas.PathSasPermission
import spock.lang.Unroll

import java.time.LocalDateTime
import java.time.OffsetDateTime
import java.time.ZoneOffset

class SASTest extends APISpec {

    DataLakeFileClient sasClient
    String pathName

    def setup() {
        pathName = generatePathName()
        sasClient = getFileClient(primaryCredential, fsc.getFileSystemUrl(), pathName)
        sasClient.create()
        sasClient.append(defaultInputStream.get(), 0, defaultDataSize)
        sasClient.flush(defaultDataSize)
    }

    @Unroll
    def "File range"() {
        expect:
        if (count == null) {
            assert new FileRange(offset).toHeaderValue() == result
        } else {
            assert new FileRange(offset, count).toHeaderValue() == result
        }


        where:
        offset | count || result
        0      | null  || null
        0      | 5     || "bytes=0-4"
        5      | 10    || "bytes=5-14"
    }

    @Unroll
    def "File range IA"() {
        when:
        new FileRange(offset, count)

        then:
        thrown(IllegalArgumentException)

        where:
        offset | count
        -1     | 5
        0      | -1
    }

    DataLakeServiceSasSignatureValues generateValues(PathSasPermission permission) {
        return new DataLakeServiceSasSignatureValues(getUTCNow().plusDays(1), permission)
            .setStartTime(getUTCNow().minusDays(1))
            .setProtocol(SasProtocol.HTTPS_HTTP)
            .setSasIpRange(new SasIpRange()
                .setIpMin("0.0.0.0")
                .setIpMax("255.255.255.255"))
            .setCacheControl("cache")
            .setContentDisposition("disposition")
            .setContentEncoding("encoding")
            .setContentLanguage("language")
            .setContentType("type")
    }

    def validateSasProperties(PathProperties properties) {
        boolean ret = true
        ret &= properties.getCacheControl() == "cache"
        ret &= properties.getContentDisposition() == "disposition"
        ret &= properties.getContentEncoding() == "encoding"
        ret &= properties.getContentLanguage() == "language"
        return ret
    }

    UserDelegationKey getUserDelegationInfo() {
        def key = getOAuthServiceClient().getUserDelegationKey(getUTCNow().minusDays(1), getUTCNow().plusDays(1))
        def keyOid = getConfigValue(key.getSignedObjectId())
        key.setSignedObjectId(keyOid)
        def keyTid = getConfigValue(key.getSignedTenantId())
        key.setSignedTenantId(keyTid)
        return key
    }

    def "serviceSASSignatureValues network test file"() {
        setup:
        def permissions = new PathSasPermission()
            .setReadPermission(true)
            .setWritePermission(true)
            .setCreatePermission(true)
            .setDeletePermission(true)
            .setAddPermission(true)
<<<<<<< HEAD
        def startTime = getUtcNow().minusDays(1)
        def expiryTime = getUtcNow().plusDays(1)
        def ipRange = new SasIpRange()
            .setIpMin("0.0.0.0")
            .setIpMax("255.255.255.255")
        def sasProtocol = SasProtocol.HTTPS_HTTP
        def cacheControl = "cache"
        def contentDisposition = "disposition"
        def contentEncoding = "encoding"
        def contentLanguage = "language"
        def contentType = "type"
=======

        def sasValues = generateValues(permissions)
>>>>>>> d69caa80

        when:
        def sas = sasClient.generateSas(sasValues)

        def client = getFileClient(sas, fsc.getFileSystemUrl(), pathName)

        def os = new ByteArrayOutputStream()
        client.read(os)
        def properties = client.getProperties()

        then:
        os.toString() == new String(defaultData.array())
        validateSasProperties(properties)
        notThrown(BlobStorageException)
    }

    def "serviceSASSignatureValues network test file system"() {
        setup:
        def identifier = new DataLakeSignedIdentifier()
            .setId("0000")
            .setAccessPolicy(new DataLakeAccessPolicy().setPermissions("racwdl")
                .setExpiresOn(getUtcNow().plusDays(1)))
        fsc.setAccessPolicy(null, Arrays.asList(identifier))

        // Check containerSASPermissions
        def permissions = new FileSystemSasPermission()
            .setReadPermission(true)
            .setWritePermission(true)
            .setListPermission(true)
            .setCreatePermission(true)
            .setDeletePermission(true)
            .setAddPermission(true)
            .setListPermission(true)

        def expiryTime = getUtcNow().plusDays(1)

        when:
        def sasValues = new DataLakeServiceSasSignatureValues(identifier.getId())
        def sasWithId = fsc.generateSas(sasValues)

        def client1 = getFileSystemClient(sasWithId, fsc.getFileSystemUrl())

        // Wait 30 seconds as it may take time for the access policy to take effect.
        sleepIfLive(30000)

        client1.listPaths().iterator().hasNext()

        sasValues = new DataLakeServiceSasSignatureValues(expiryTime, permissions)
        def sasWithPermissions = fsc.generateSas(sasValues)
        def client2 = getFileSystemClient(sasWithPermissions, fsc.getFileSystemUrl())

        client2.listPaths().iterator().hasNext()

        then:
        notThrown(BlobStorageException)
    }

    def "serviceSASSignatureValues network test file user delegation"() {
        setup:
        def permissions = new PathSasPermission()
            .setReadPermission(true)
            .setWritePermission(true)
            .setCreatePermission(true)
            .setDeletePermission(true)
            .setAddPermission(true)

<<<<<<< HEAD
        def startTime = getUtcNow().minusDays(1)
        def expiryTime = getUtcNow().plusDays(1)

        def ipRange = new SasIpRange()
            .setIpMin("0.0.0.0")
            .setIpMax("255.255.255.255")
=======
        def sasValues = generateValues(permissions)
>>>>>>> d69caa80

        when:
        def sas = sasClient.generateUserDelegationSas(sasValues, getUserDelegationInfo())

        def client = getFileClient(sas, fsc.getFileSystemUrl(), pathName)

        def os = new ByteArrayOutputStream()
        client.read(os)
        def properties = client.getProperties()

        then:
        os.toString() == new String(defaultData.array())
        validateSasProperties(properties)
        notThrown(BlobStorageException)
    }

    def "serviceSASSignatureValues network test file system user delegation"() {
        setup:
        def permissions = new FileSystemSasPermission()
            .setReadPermission(true)
            .setWritePermission(true)
            .setCreatePermission(true)
            .setDeletePermission(true)
            .setAddPermission(true)
            .setListPermission(true)

        def expiryTime = getUtcNow().plusDays(1)

        def key = getOAuthServiceClient().getUserDelegationKey(null, expiryTime)

        def keyOid = getConfigValue(key.getSignedObjectId())
        key.setSignedObjectId(keyOid)

        def keyTid = getConfigValue(key.getSignedTenantId())
        key.setSignedTenantId(keyTid)

        when:
        def sasValues = new DataLakeServiceSasSignatureValues(expiryTime, permissions)
        def sasWithPermissions = fsc.generateUserDelegationSas(sasValues, key)

        def client = getFileSystemClient(sasWithPermissions, fsc.getFileSystemUrl())
        client.listPaths().iterator().hasNext()

        then:
        notThrown(BlobStorageException)
    }

    def "accountSAS network test file read"() {
        setup:
        def pathName = generatePathName()
        def fc = fsc.getFileClient(pathName)
        fc.create()
        fc.append(defaultInputStream.get(), 0, defaultDataSize)
        fc.flush(defaultDataSize)

        def service = new AccountSasService()
            .setBlobAccess(true)
        def resourceType = new AccountSasResourceType()
            .setContainer(true)
            .setService(true)
            .setObject(true)
        def permissions = new AccountSasPermission()
            .setReadPermission(true)
        def expiryTime = getUtcNow().plusDays(1)

        when:
        def sasValues = new AccountSasSignatureValues(expiryTime, permissions, service, resourceType)
        def sas = primaryDataLakeServiceClient.generateAccountSas(sasValues)
        def client = getFileClient(sas, fsc.getFileSystemUrl(), pathName).getBlockBlobClient()
        def os = new ByteArrayOutputStream()
        client.download(os)

        then:
        os.toString() == defaultText
    }

    def "accountSAS network test file delete fails"() {
        setup:
        def pathName = generatePathName()
        def fc = fsc.getFileClient(pathName)
        fc.create()

        def service = new AccountSasService()
            .setBlobAccess(true)
        def resourceType = new AccountSasResourceType()
            .setContainer(true)
            .setService(true)
            .setObject(true)
        def permissions = new AccountSasPermission()
            .setReadPermission(true)
        def expiryTime = getUtcNow().plusDays(1)

        when:
        def sasValues = new AccountSasSignatureValues(expiryTime, permissions, service, resourceType)
        def sas = primaryDataLakeServiceClient.generateAccountSas(sasValues)
        def client = getFileClient(sas, fsc.getFileSystemUrl(), pathName)
        client.delete()

        then:
        thrown(StorageErrorException)
    }

    def "accountSAS network create file system fails"() {
        setup:
        def service = new AccountSasService()
            .setBlobAccess(true)
        def resourceType = new AccountSasResourceType()
            .setContainer(true)
            .setService(true)
            .setObject(true)
        def permissions = new AccountSasPermission()
            .setReadPermission(true)
            .setCreatePermission(false)
        def expiryTime = getUtcNow().plusDays(1)

        when:
        def sasValues = new AccountSasSignatureValues(expiryTime, permissions, service, resourceType)
        def sas = primaryDataLakeServiceClient.generateAccountSas(sasValues)
        def sc = getServiceClient(sas, primaryDataLakeServiceClient.getAccountUrl())
        sc.createFileSystem(generateFileSystemName())

        then:
        thrown(BlobStorageException)
    }

    def "accountSAS network create file system succeeds"() {
        setup:
        def service = new AccountSasService()
            .setBlobAccess(true)
        def resourceType = new AccountSasResourceType()
            .setContainer(true)
            .setService(true)
            .setObject(true)
        def permissions = new AccountSasPermission()
            .setReadPermission(true)
            .setCreatePermission(true)
        def expiryTime = getUtcNow().plusDays(1)

        when:
        def sasValues = new AccountSasSignatureValues(expiryTime, permissions, service, resourceType)
        def sas = primaryDataLakeServiceClient.generateAccountSas(sasValues)
        def sc = getServiceClient(sas, primaryDataLakeServiceClient.getAccountUrl())
        sc.createFileSystem(generateFileSystemName())

        then:
        notThrown(BlobStorageException)
    }

    def "accountSAS network account sas token on endpoint"() {
        setup:
        def service = new AccountSasService()
            .setBlobAccess(true)
        def resourceType = new AccountSasResourceType()
            .setContainer(true)
            .setService(true)
            .setObject(true)
        def permissions = new AccountSasPermission()
            .setReadPermission(true)
            .setCreatePermission(true)
        def expiryTime = getUTCNow().plusDays(1)

        def sasValues = new AccountSasSignatureValues(expiryTime, permissions, service, resourceType)
        def sas = primaryDataLakeServiceClient.generateAccountSas(sasValues)
        def fileSystemName = generateFileSystemName()
        def pathName = generatePathName()

        when:
        def sc = getServiceClientBuilder(null, primaryDataLakeServiceClient.getAccountUrl() + "?" + sas, null).buildClient()
        sc.createFileSystem(fileSystemName)

        def fsc = getFileSystemClientBuilder(primaryDataLakeServiceClient.getAccountUrl() + "/" + fileSystemName + "?" + sas).buildClient()
        fsc.listPaths()

        def fc = getFileClient(primaryCredential, primaryDataLakeServiceClient.getAccountUrl() + "/" + fileSystemName + "/" + pathName + "?" + sas)

        fc.create()

        then:
        notThrown(Exception)
    }

    /*
     This test will ensure that each field gets placed into the proper location within the string to sign and that null
     values are handled correctly. We will validate the whole SAS with service calls as well as correct serialization of
     individual parts later.
     */

    @Unroll
    def "sas impl util string to sign"() {
        when:
        def e = OffsetDateTime.of(2017, 1, 1, 0, 0, 0, 0, ZoneOffset.UTC)

        def p = new PathSasPermission()
        p.setReadPermission(true)

        def v
        if (identifier != null) {
            v = new DataLakeServiceSasSignatureValues(identifier)
        } else {
            v = new DataLakeServiceSasSignatureValues(e, p)
        }
        def expected = String.format(expectedStringToSign, primaryCredential.getAccountName())

        v.setPermissions(p)

        v.setStartTime(startTime)
        v.setExpiryTime(e)

        if (ipRange != null) {
            def ipR = new SasIpRange()
            ipR.setIpMin("ip")
            v.setSasIpRange(ipR)
        }
        v.setIdentifier(identifier)
            .setProtocol(protocol)
            .setCacheControl(cacheControl)
            .setContentDisposition(disposition)
            .setContentEncoding(encoding)
            .setContentLanguage(language)
            .setContentType(type)

        def util = new BlobSasImplUtil(Transforms.toBlobSasValues(v), "fileSystemName", "pathName", null)
        util.ensureState()
        def sasToken = util.stringToSign(util.getCanonicalName(primaryCredential.getAccountName()))

        then:
        sasToken == expected

        /*
        We don't test the blob or containerName properties because canonicalized resource is always added as at least
        /blob/accountName. We test canonicalization of resources later. Again, this is not to test a fully functional
        sas but the construction of the string to sign.
        Signed resource is tested elsewhere, as we work some minor magic in choosing which value to use.
         */
        where:
        startTime                                                 | identifier | ipRange          | protocol               | cacheControl | disposition   | encoding   | language   | type   || expectedStringToSign
        OffsetDateTime.of(2017, 1, 1, 0, 0, 0, 0, ZoneOffset.UTC) | null       | null             | null                   | null         | null          | null       | null       | null   || "r\n" + Constants.ISO_8601_UTC_DATE_FORMATTER.format(OffsetDateTime.of(2017, 1, 1, 0, 0, 0, 0, ZoneOffset.UTC)) + "\n" + Constants.ISO_8601_UTC_DATE_FORMATTER.format(OffsetDateTime.of(2017, 1, 1, 0, 0, 0, 0, ZoneOffset.UTC)) + "\n/blob/%s/fileSystemName/pathName\n\n\n\n" + Constants.HeaderConstants.TARGET_STORAGE_VERSION + "\nb\n\n\n\n\n\n"
        null                                                      | "id"       | null             | null                   | null         | null          | null       | null       | null   || "r\n\n" + Constants.ISO_8601_UTC_DATE_FORMATTER.format(OffsetDateTime.of(2017, 1, 1, 0, 0, 0, 0, ZoneOffset.UTC)) + "\n/blob/%s/fileSystemName/pathName\nid\n\n\n" + Constants.HeaderConstants.TARGET_STORAGE_VERSION + "\nb\n\n\n\n\n\n"
        null                                                      | null       | new SasIpRange() | null                   | null         | null          | null       | null       | null   || "r\n\n" + Constants.ISO_8601_UTC_DATE_FORMATTER.format(OffsetDateTime.of(2017, 1, 1, 0, 0, 0, 0, ZoneOffset.UTC)) + "\n/blob/%s/fileSystemName/pathName\n\nip\n\n" + Constants.HeaderConstants.TARGET_STORAGE_VERSION + "\nb\n\n\n\n\n\n"
        null                                                      | null       | null             | SasProtocol.HTTPS_ONLY | null         | null          | null       | null       | null   || "r\n\n" + Constants.ISO_8601_UTC_DATE_FORMATTER.format(OffsetDateTime.of(2017, 1, 1, 0, 0, 0, 0, ZoneOffset.UTC)) + "\n/blob/%s/fileSystemName/pathName\n\n\n" + SasProtocol.HTTPS_ONLY + "\n" + Constants.HeaderConstants.TARGET_STORAGE_VERSION + "\nb\n\n\n\n\n\n"
        null                                                      | null       | null             | null                   | "control"    | null          | null       | null       | null   || "r\n\n" + Constants.ISO_8601_UTC_DATE_FORMATTER.format(OffsetDateTime.of(2017, 1, 1, 0, 0, 0, 0, ZoneOffset.UTC)) + "\n/blob/%s/fileSystemName/pathName\n\n\n\n" + Constants.HeaderConstants.TARGET_STORAGE_VERSION + "\nb\n\ncontrol\n\n\n\n"
        null                                                      | null       | null             | null                   | null         | "disposition" | null       | null       | null   || "r\n\n" + Constants.ISO_8601_UTC_DATE_FORMATTER.format(OffsetDateTime.of(2017, 1, 1, 0, 0, 0, 0, ZoneOffset.UTC)) + "\n/blob/%s/fileSystemName/pathName\n\n\n\n" + Constants.HeaderConstants.TARGET_STORAGE_VERSION + "\nb\n\n\ndisposition\n\n\n"
        null                                                      | null       | null             | null                   | null         | null          | "encoding" | null       | null   || "r\n\n" + Constants.ISO_8601_UTC_DATE_FORMATTER.format(OffsetDateTime.of(2017, 1, 1, 0, 0, 0, 0, ZoneOffset.UTC)) + "\n/blob/%s/fileSystemName/pathName\n\n\n\n" + Constants.HeaderConstants.TARGET_STORAGE_VERSION + "\nb\n\n\n\nencoding\n\n"
        null                                                      | null       | null             | null                   | null         | null          | null       | "language" | null   || "r\n\n" + Constants.ISO_8601_UTC_DATE_FORMATTER.format(OffsetDateTime.of(2017, 1, 1, 0, 0, 0, 0, ZoneOffset.UTC)) + "\n/blob/%s/fileSystemName/pathName\n\n\n\n" + Constants.HeaderConstants.TARGET_STORAGE_VERSION + "\nb\n\n\n\n\nlanguage\n"
        null                                                      | null       | null             | null                   | null         | null          | null       | null       | "type" || "r\n\n" + Constants.ISO_8601_UTC_DATE_FORMATTER.format(OffsetDateTime.of(2017, 1, 1, 0, 0, 0, 0, ZoneOffset.UTC)) + "\n/blob/%s/fileSystemName/pathName\n\n\n\n" + Constants.HeaderConstants.TARGET_STORAGE_VERSION + "\nb\n\n\n\n\n\ntype"
    }

    @Unroll
    def "sas impl util string to sign user delegation key"() {
        when:
        def e = OffsetDateTime.of(2017, 1, 1, 0, 0, 0, 0, ZoneOffset.UTC)

        def p = new PathSasPermission()
        p.setReadPermission(true)

        def v = new DataLakeServiceSasSignatureValues(e, p)
        def expected = String.format(expectedStringToSign, primaryCredential.getAccountName())

        p.setReadPermission(true)
        v.setPermissions(p)

        v.setStartTime(startTime)
        v.setExpiryTime(e)

        if (ipRange != null) {
            def ipR = new SasIpRange()
            ipR.setIpMin("ip")
            v.setSasIpRange(ipR)
        }
        v.setProtocol(protocol)
            .setCacheControl(cacheControl)
            .setContentDisposition(disposition)
            .setContentEncoding(encoding)
            .setContentLanguage(language)
            .setContentType(type)
        def key = new UserDelegationKey()
            .setSignedObjectId(keyOid)
            .setSignedTenantId(keyTid)
            .setSignedStart(keyStart)
            .setSignedExpiry(keyExpiry)
            .setSignedService(keyService)
            .setSignedVersion(keyVersion)
            .setValue(keyValue)

        def util = new BlobSasImplUtil(Transforms.toBlobSasValues(v), "fileSystemName", "pathName", null)
        util.ensureState()
        def sasToken = util.stringToSign(Transforms.toBlobUserDelegationKey(key), util.getCanonicalName(primaryCredential.getAccountName()))

        then:
        sasToken == expected

        /*
        We test string to sign functionality directly related to user delegation sas specific parameters
         */
        where:
        startTime                                                 | keyOid                                 | keyTid                                 | keyStart                                                              | keyExpiry                                                             | keyService | keyVersion   | keyValue                                       | ipRange          | protocol               | snapId   | cacheControl | disposition   | encoding   | language   | type   || expectedStringToSign
        OffsetDateTime.of(2017, 1, 1, 0, 0, 0, 0, ZoneOffset.UTC) | null                                   | null                                   | null                                                                  | null                                                                  | null       | null         | "3hd4LRwrARVGbeMRQRfTLIsGMkCPuZJnvxZDU7Gak8c=" | null             | null                   | null     | null         | null          | null       | null       | null   || "r\n" + Constants.ISO_8601_UTC_DATE_FORMATTER.format(OffsetDateTime.of(2017, 1, 1, 0, 0, 0, 0, ZoneOffset.UTC)) + "\n" + Constants.ISO_8601_UTC_DATE_FORMATTER.format(OffsetDateTime.of(2017, 1, 1, 0, 0, 0, 0, ZoneOffset.UTC)) + "\n/blob/%s/fileSystemName/pathName\n\n\n\n\n\n\n\n\n" + Constants.HeaderConstants.TARGET_STORAGE_VERSION + "\nb\n\n\n\n\n\n"
        null                                                      | "11111111-1111-1111-1111-111111111111" | null                                   | null                                                                  | null                                                                  | null       | null         | "3hd4LRwrARVGbeMRQRfTLIsGMkCPuZJnvxZDU7Gak8c=" | null             | null                   | null     | null         | null          | null       | null       | null   || "r\n\n" + Constants.ISO_8601_UTC_DATE_FORMATTER.format(OffsetDateTime.of(2017, 1, 1, 0, 0, 0, 0, ZoneOffset.UTC)) + "\n/blob/%s/fileSystemName/pathName\n11111111-1111-1111-1111-111111111111\n\n\n\n\n\n\n\n" + Constants.HeaderConstants.TARGET_STORAGE_VERSION + "\nb\n\n\n\n\n\n"
        null                                                      | null                                   | "22222222-2222-2222-2222-222222222222" | null                                                                  | null                                                                  | null       | null         | "3hd4LRwrARVGbeMRQRfTLIsGMkCPuZJnvxZDU7Gak8c=" | null             | null                   | null     | null         | null          | null       | null       | null   || "r\n\n" + Constants.ISO_8601_UTC_DATE_FORMATTER.format(OffsetDateTime.of(2017, 1, 1, 0, 0, 0, 0, ZoneOffset.UTC)) + "\n/blob/%s/fileSystemName/pathName\n\n22222222-2222-2222-2222-222222222222\n\n\n\n\n\n\n" + Constants.HeaderConstants.TARGET_STORAGE_VERSION + "\nb\n\n\n\n\n\n"
        null                                                      | null                                   | null                                   | OffsetDateTime.of(LocalDateTime.of(2018, 1, 1, 0, 0), ZoneOffset.UTC) | null                                                                  | null       | null         | "3hd4LRwrARVGbeMRQRfTLIsGMkCPuZJnvxZDU7Gak8c=" | null             | null                   | null     | null         | null          | null       | null       | null   || "r\n\n" + Constants.ISO_8601_UTC_DATE_FORMATTER.format(OffsetDateTime.of(2017, 1, 1, 0, 0, 0, 0, ZoneOffset.UTC)) + "\n/blob/%s/fileSystemName/pathName\n\n\n2018-01-01T00:00:00Z\n\n\n\n\n\n" + Constants.HeaderConstants.TARGET_STORAGE_VERSION + "\nb\n\n\n\n\n\n"
        null                                                      | null                                   | null                                   | null                                                                  | OffsetDateTime.of(LocalDateTime.of(2018, 1, 1, 0, 0), ZoneOffset.UTC) | null       | null         | "3hd4LRwrARVGbeMRQRfTLIsGMkCPuZJnvxZDU7Gak8c=" | null             | null                   | null     | null         | null          | null       | null       | null   || "r\n\n" + Constants.ISO_8601_UTC_DATE_FORMATTER.format(OffsetDateTime.of(2017, 1, 1, 0, 0, 0, 0, ZoneOffset.UTC)) + "\n/blob/%s/fileSystemName/pathName\n\n\n\n2018-01-01T00:00:00Z\n\n\n\n\n" + Constants.HeaderConstants.TARGET_STORAGE_VERSION + "\nb\n\n\n\n\n\n"
        null                                                      | null                                   | null                                   | null                                                                  | null                                                                  | "b"        | null         | "3hd4LRwrARVGbeMRQRfTLIsGMkCPuZJnvxZDU7Gak8c=" | null             | null                   | null     | null         | null          | null       | null       | null   || "r\n\n" + Constants.ISO_8601_UTC_DATE_FORMATTER.format(OffsetDateTime.of(2017, 1, 1, 0, 0, 0, 0, ZoneOffset.UTC)) + "\n/blob/%s/fileSystemName/pathName\n\n\n\n\nb\n\n\n\n" + Constants.HeaderConstants.TARGET_STORAGE_VERSION + "\nb\n\n\n\n\n\n"
        null                                                      | null                                   | null                                   | null                                                                  | null                                                                  | null       | "2018-06-17" | "3hd4LRwrARVGbeMRQRfTLIsGMkCPuZJnvxZDU7Gak8c=" | null             | null                   | null     | null         | null          | null       | null       | null   || "r\n\n" + Constants.ISO_8601_UTC_DATE_FORMATTER.format(OffsetDateTime.of(2017, 1, 1, 0, 0, 0, 0, ZoneOffset.UTC)) + "\n/blob/%s/fileSystemName/pathName\n\n\n\n\n\n2018-06-17\n\n\n" + Constants.HeaderConstants.TARGET_STORAGE_VERSION + "\nb\n\n\n\n\n\n"
        null                                                      | null                                   | null                                   | null                                                                  | null                                                                  | null       | null         | "3hd4LRwrARVGbeMRQRfTLIsGMkCPuZJnvxZDU7Gak8c=" | new SasIpRange() | null                   | null     | null         | null          | null       | null       | null   || "r\n\n" + Constants.ISO_8601_UTC_DATE_FORMATTER.format(OffsetDateTime.of(2017, 1, 1, 0, 0, 0, 0, ZoneOffset.UTC)) + "\n/blob/%s/fileSystemName/pathName\n\n\n\n\n\n\nip\n\n" + Constants.HeaderConstants.TARGET_STORAGE_VERSION + "\nb\n\n\n\n\n\n"
        null                                                      | null                                   | null                                   | null                                                                  | null                                                                  | null       | null         | "3hd4LRwrARVGbeMRQRfTLIsGMkCPuZJnvxZDU7Gak8c=" | null             | SasProtocol.HTTPS_ONLY | null     | null         | null          | null       | null       | null   || "r\n\n" + Constants.ISO_8601_UTC_DATE_FORMATTER.format(OffsetDateTime.of(2017, 1, 1, 0, 0, 0, 0, ZoneOffset.UTC)) + "\n/blob/%s/fileSystemName/pathName\n\n\n\n\n\n\n\n" + SasProtocol.HTTPS_ONLY + "\n" + Constants.HeaderConstants.TARGET_STORAGE_VERSION + "\nb\n\n\n\n\n\n"
        null                                                      | null                                   | null                                   | null                                                                  | null                                                                  | null       | null         | "3hd4LRwrARVGbeMRQRfTLIsGMkCPuZJnvxZDU7Gak8c=" | null             | null                   | null     | "control"    | null          | null       | null       | null   || "r\n\n" + Constants.ISO_8601_UTC_DATE_FORMATTER.format(OffsetDateTime.of(2017, 1, 1, 0, 0, 0, 0, ZoneOffset.UTC)) + "\n/blob/%s/fileSystemName/pathName\n\n\n\n\n\n\n\n\n" + Constants.HeaderConstants.TARGET_STORAGE_VERSION + "\nb\n\ncontrol\n\n\n\n"
        null                                                      | null                                   | null                                   | null                                                                  | null                                                                  | null       | null         | "3hd4LRwrARVGbeMRQRfTLIsGMkCPuZJnvxZDU7Gak8c=" | null             | null                   | null     | null         | "disposition" | null       | null       | null   || "r\n\n" + Constants.ISO_8601_UTC_DATE_FORMATTER.format(OffsetDateTime.of(2017, 1, 1, 0, 0, 0, 0, ZoneOffset.UTC)) + "\n/blob/%s/fileSystemName/pathName\n\n\n\n\n\n\n\n\n" + Constants.HeaderConstants.TARGET_STORAGE_VERSION + "\nb\n\n\ndisposition\n\n\n"
        null                                                      | null                                   | null                                   | null                                                                  | null                                                                  | null       | null         | "3hd4LRwrARVGbeMRQRfTLIsGMkCPuZJnvxZDU7Gak8c=" | null             | null                   | null     | null         | null          | "encoding" | null       | null   || "r\n\n" + Constants.ISO_8601_UTC_DATE_FORMATTER.format(OffsetDateTime.of(2017, 1, 1, 0, 0, 0, 0, ZoneOffset.UTC)) + "\n/blob/%s/fileSystemName/pathName\n\n\n\n\n\n\n\n\n" + Constants.HeaderConstants.TARGET_STORAGE_VERSION + "\nb\n\n\n\nencoding\n\n"
        null                                                      | null                                   | null                                   | null                                                                  | null                                                                  | null       | null         | "3hd4LRwrARVGbeMRQRfTLIsGMkCPuZJnvxZDU7Gak8c=" | null             | null                   | null     | null         | null          | null       | "language" | null   || "r\n\n" + Constants.ISO_8601_UTC_DATE_FORMATTER.format(OffsetDateTime.of(2017, 1, 1, 0, 0, 0, 0, ZoneOffset.UTC)) + "\n/blob/%s/fileSystemName/pathName\n\n\n\n\n\n\n\n\n" + Constants.HeaderConstants.TARGET_STORAGE_VERSION + "\nb\n\n\n\n\nlanguage\n"
        null                                                      | null                                   | null                                   | null                                                                  | null                                                                  | null       | null         | "3hd4LRwrARVGbeMRQRfTLIsGMkCPuZJnvxZDU7Gak8c=" | null             | null                   | null     | null         | null          | null       | null       | "type" || "r\n\n" + Constants.ISO_8601_UTC_DATE_FORMATTER.format(OffsetDateTime.of(2017, 1, 1, 0, 0, 0, 0, ZoneOffset.UTC)) + "\n/blob/%s/fileSystemName/pathName\n\n\n\n\n\n\n\n\n" + Constants.HeaderConstants.TARGET_STORAGE_VERSION + "\nb\n\n\n\n\n\ntype"
    }

    @Unroll
    def "PathSasPermission toString"() {
        setup:
        def perms = new PathSasPermission()
            .setReadPermission(read)
            .setWritePermission(write)
            .setDeletePermission(delete)
            .setCreatePermission(create)
            .setAddPermission(add)

        expect:
        perms.toString() == expectedString

        where:
        read  | write | delete | create | add   || expectedString
        true  | false | false  | false  | false || "r"
        false | true  | false  | false  | false || "w"
        false | false | true   | false  | false || "d"
        false | false | false  | true   | false || "c"
        false | false | false  | false  | true  || "a"
        true  | true  | true   | true   | true  || "racwd"
    }

    @Unroll
    def "PathSasPermission parse"() {
        when:
        def perms = PathSasPermission.parse(permString)

        then:
        perms.hasReadPermission() == read
        perms.hasWritePermission() == write
        perms.hasDeletePermission() == delete
        perms.hasCreatePermission() == create
        perms.hasAddPermission() == add

        where:
        permString || read  | write | delete | create | add
        "r"        || true  | false | false  | false  | false
        "w"        || false | true  | false  | false  | false
        "d"        || false | false | true   | false  | false
        "c"        || false | false | false  | true   | false
        "a"        || false | false | false  | false  | true
        "racwd"    || true  | true  | true   | true   | true
        "dcwra"    || true  | true  | true   | true   | true
    }

    def "PathSasPermission parse IA"() {
        when:
        PathSasPermission.parse("rwaq")

        then:
        thrown(IllegalArgumentException)
    }

    @Unroll
    def "FileSystemSasPermission toString"() {
        setup:
        def perms = new FileSystemSasPermission()
            .setReadPermission(read)
            .setWritePermission(write)
            .setDeletePermission(delete)
            .setCreatePermission(create)
            .setAddPermission(add)
            .setListPermission(list)

        expect:
        perms.toString() == expectedString

        where:
        read  | write | delete | create | add   | list  || expectedString
        true  | false | false  | false  | false | false || "r"
        false | true  | false  | false  | false | false || "w"
        false | false | true   | false  | false | false || "d"
        false | false | false  | true   | false | false || "c"
        false | false | false  | false  | true  | false || "a"
        false | false | false  | false  | false | true  || "l"
        true  | true  | true   | true   | true  | true  || "racwdl"
    }

    @Unroll
    def "FileSystemSasPermission parse"() {
        when:
        def perms = FileSystemSasPermission.parse(permString)

        then:
        perms.hasReadPermission() == read
        perms.hasWritePermission() == write
        perms.hasDeletePermission() == delete
        perms.hasCreatePermission() == create
        perms.hasAddPermission() == add
        perms.hasListPermission() == list

        where:
        permString || read  | write | delete | create | add   | list
        "r"        || true  | false | false  | false  | false | false
        "w"        || false | true  | false  | false  | false | false
        "d"        || false | false | true   | false  | false | false
        "c"        || false | false | false  | true   | false | false
        "a"        || false | false | false  | false  | true  | false
        "l"        || false | false | false  | false  | false | true
        "racwdl"   || true  | true  | true   | true   | true  | true
        "dcwrla"   || true  | true  | true   | true   | true  | true
    }

    def "FileSystemSasPermission parse IA"() {
        when:
        FileSystemSasPermission.parse("rwaq")

        then:
        thrown(IllegalArgumentException)
    }

}<|MERGE_RESOLUTION|>--- conflicted
+++ resolved
@@ -6,8 +6,12 @@
 import com.azure.storage.blob.implementation.util.BlobSasImplUtil
 import com.azure.storage.blob.models.BlobStorageException
 import com.azure.storage.common.implementation.Constants
-import com.azure.storage.common.implementation.StorageImplUtils
-import com.azure.storage.common.sas.*
+import com.azure.storage.common.sas.AccountSasPermission
+import com.azure.storage.common.sas.AccountSasResourceType
+import com.azure.storage.common.sas.AccountSasService
+import com.azure.storage.common.sas.AccountSasSignatureValues
+import com.azure.storage.common.sas.SasIpRange
+import com.azure.storage.common.sas.SasProtocol
 import com.azure.storage.file.datalake.implementation.models.StorageErrorException
 import com.azure.storage.file.datalake.models.DataLakeAccessPolicy
 import com.azure.storage.file.datalake.models.DataLakeSignedIdentifier
@@ -68,8 +72,8 @@
     }
 
     DataLakeServiceSasSignatureValues generateValues(PathSasPermission permission) {
-        return new DataLakeServiceSasSignatureValues(getUTCNow().plusDays(1), permission)
-            .setStartTime(getUTCNow().minusDays(1))
+        return new DataLakeServiceSasSignatureValues(getUtcNow().plusDays(1), permission)
+            .setStartTime(getUtcNow().minusDays(1))
             .setProtocol(SasProtocol.HTTPS_HTTP)
             .setSasIpRange(new SasIpRange()
                 .setIpMin("0.0.0.0")
@@ -91,7 +95,7 @@
     }
 
     UserDelegationKey getUserDelegationInfo() {
-        def key = getOAuthServiceClient().getUserDelegationKey(getUTCNow().minusDays(1), getUTCNow().plusDays(1))
+        def key = getOAuthServiceClient().getUserDelegationKey(getUtcNow().minusDays(1), getUtcNow().plusDays(1))
         def keyOid = getConfigValue(key.getSignedObjectId())
         key.setSignedObjectId(keyOid)
         def keyTid = getConfigValue(key.getSignedTenantId())
@@ -107,7 +111,6 @@
             .setCreatePermission(true)
             .setDeletePermission(true)
             .setAddPermission(true)
-<<<<<<< HEAD
         def startTime = getUtcNow().minusDays(1)
         def expiryTime = getUtcNow().plusDays(1)
         def ipRange = new SasIpRange()
@@ -119,10 +122,6 @@
         def contentEncoding = "encoding"
         def contentLanguage = "language"
         def contentType = "type"
-=======
-
-        def sasValues = generateValues(permissions)
->>>>>>> d69caa80
 
         when:
         def sas = sasClient.generateSas(sasValues)
@@ -189,16 +188,12 @@
             .setDeletePermission(true)
             .setAddPermission(true)
 
-<<<<<<< HEAD
         def startTime = getUtcNow().minusDays(1)
         def expiryTime = getUtcNow().plusDays(1)
 
         def ipRange = new SasIpRange()
             .setIpMin("0.0.0.0")
             .setIpMax("255.255.255.255")
-=======
-        def sasValues = generateValues(permissions)
->>>>>>> d69caa80
 
         when:
         def sas = sasClient.generateUserDelegationSas(sasValues, getUserDelegationInfo())
@@ -358,7 +353,7 @@
         def permissions = new AccountSasPermission()
             .setReadPermission(true)
             .setCreatePermission(true)
-        def expiryTime = getUTCNow().plusDays(1)
+        def expiryTime = getUtcNow().plusDays(1)
 
         def sasValues = new AccountSasSignatureValues(expiryTime, permissions, service, resourceType)
         def sas = primaryDataLakeServiceClient.generateAccountSas(sasValues)
