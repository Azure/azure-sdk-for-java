package com.azure.storage.file.datalake

import com.azure.core.http.HttpPipelineCallContext
import com.azure.core.http.HttpPipelineNextPolicy
import com.azure.core.http.HttpRequest
import com.azure.core.http.HttpResponse
import com.azure.core.http.policy.HttpPipelinePolicy
import com.azure.storage.common.ParallelTransferOptions
import com.azure.storage.common.implementation.Constants
import com.azure.storage.common.policy.StorageSharedKeyCredentialPolicy
import com.azure.storage.file.datalake.models.DataLakeStorageException
import reactor.core.publisher.Flux
import reactor.core.publisher.Mono
import spock.lang.Ignore
import spock.lang.Requires
import spock.lang.Unroll

import java.nio.ByteBuffer
import java.util.concurrent.atomic.AtomicLong
import java.util.function.BiFunction

class LargeFileTest extends APISpec{
    static long defaultSingleUploadThreshold = 100L * Constants.MB
    long maxBlockSize =  4000L * Constants.MB
    boolean collectSize = true
    List<Long> appendPayloadSizes = Collections.synchronizedList(new ArrayList<>())
    AtomicLong count = new AtomicLong()

    DataLakeFileClient fc
    DataLakeFileClient fcPayloadDropping
    DataLakeFileAsyncClient fcAsyncPayloadDropping
    String fileName

    def setup() {
        fileName = generatePathName()
        fc = fsc.getFileClient(fileName)
        fcPayloadDropping = getFileClient(
            primaryCredential,
            fc.getFileUrl(),
            new PayloadDroppingPolicy(),
            new StorageSharedKeyCredentialPolicy(primaryCredential)
        )
        fcAsyncPayloadDropping = getFileAsyncClient(
            primaryCredential,
            fc.getFileUrl(),
            new PayloadDroppingPolicy(),
            new StorageSharedKeyCredentialPolicy(primaryCredential)
        )

        fc.create()
    }

    @Requires({ liveMode() })
    @Ignore("Takes really long time")
    // This test sends payload over the wire
    def "Append Large Block Real"() {
        given:
        def stream = createLargeInputStream(maxBlockSize)

        when:
        fc.append(stream, 0, maxBlockSize)

        then:
        notThrown(DataLakeStorageException)
    }

    @Requires({ liveMode() })
    @Ignore("IS mark/reset")
    // This test does not send large payload over the wire
    def "Append Large Block"() {
        given:
        def stream = createLargeInputStream(maxBlockSize)

        when:
        fcPayloadDropping.append(stream, 0, maxBlockSize)

        then:
        notThrown(DataLakeStorageException)
        count.get() == 1
        appendPayloadSizes[0] == maxBlockSize
    }

    @Requires({ liveMode() })
    // This test does not send large payload over the wire
    def "Append Large Block Async"() {
        given:
        def data = createLargeBuffer(maxBlockSize)

        when:
        fcAsyncPayloadDropping.append(data, 0, maxBlockSize).block()

        then:
        notThrown(DataLakeStorageException)
        count.get() == 1
        appendPayloadSizes[0] == maxBlockSize
    }

    @Requires({ liveMode() })
<<<<<<< HEAD
    @Ignore("Allocates too much memory for current CI machines") // TODO: Enable when test resources can allocate 8GB
=======
    @Ignore("Allocates too much memory for current CI machines") // TODO (rickle-msft): Enable when test resources can allocate 8GB
>>>>>>> 158c8847
    // This test does not send large payload over the wire
    def "Upload Large Data Async"() {

        given:
        def data = createLargeBuffer(2 * maxBlockSize)

        when:
        fcAsyncPayloadDropping.upload(data, new ParallelTransferOptions().setBlockSizeLong(maxBlockSize), true).block()

        then:
        notThrown(DataLakeStorageException)
        count.get() == 2
    }

    @Requires({ liveMode() })
<<<<<<< HEAD
    @Ignore("Allocates too much memory for current CI machines") // TODO: Enable when test resources can allocate 8GB
=======
    @Ignore("Allocates too much memory for current CI machines") // TODO (rickle-msft): Enable when test resources can allocate 8GB
>>>>>>> 158c8847
    // This test does not send large payload over the wire
    def "Append Large File"() {
        given:
        def file = getLargeRandomFile(2 * maxBlockSize)

        when:
        fcPayloadDropping.uploadFromFile(
            file.toPath().toString(),
            new ParallelTransferOptions().setBlockSizeLong(maxBlockSize),
            null,
            null,
            null,
            null
        )

        then:
        notThrown(DataLakeStorageException)
        count.get() == 2
    }

    @Requires({ liveMode() })
    @Ignore("Takes really long time")
    // This test sends payload over the wire
    def "Append Large File Real"() {
        given:
        def file = getLargeRandomFile(2 * maxBlockSize)

        when:
        fc.uploadFromFile(
            file.toPath().toString(),
            new ParallelTransferOptions().setBlockSizeLong(maxBlockSize),
            null,
            null,
            null,
            null
        )

        then:
        notThrown(DataLakeStorageException)
    }

    @Unroll
    @Requires({ liveMode() })
    // This test does not send large payload over the wire
    def "Should honor default single upload threshold"() {
        given:
        def data = createLargeBuffer(dataSize)
        def transferOptions = new ParallelTransferOptions()
            .setBlockSizeLong(10L * Constants.MB) // set this much lower than default single upload size to make it tempting.

        when:
        fcAsyncPayloadDropping.upload(data, transferOptions, true).block()

        then:
        notThrown(DataLakeStorageException)
        count.get() == expectedAppendRequests

        where:
        dataSize                         | expectedAppendRequests
        defaultSingleUploadThreshold     | 1
        defaultSingleUploadThreshold + 1 | 11
    }

    private Flux<ByteBuffer> createLargeBuffer(long size) {
        return createLargeBuffer(size, Constants.MB)
    }

    private Flux<ByteBuffer> createLargeBuffer(long size, int bufferSize) {
        def bytes = getRandomByteArray(bufferSize)
        long numberOfSubBuffers = (long) (size / bufferSize)
        int remainder = (int) (size - numberOfSubBuffers * bufferSize)
        Flux<ByteBuffer> result =  Flux.just(ByteBuffer.wrap(bytes))
            .map{buffer -> buffer.duplicate()}
            .repeat(numberOfSubBuffers - 1)
        if (remainder > 0) {
            def extraBytes = getRandomByteArray(remainder)
            result = Flux.concat(result, Flux.just(ByteBuffer.wrap(extraBytes)))
        }
        return result
    }

    private InputStream createLargeInputStream(long size) {
        return createLargeInputStream(size, Constants.MB)
    }

    private InputStream createLargeInputStream(long size, int chunkSize) {
        long numberOfSubStreams = (long) (size / chunkSize)
        def subStreams = new Vector()
        def bytes = getRandomByteArray(chunkSize)
        for (long i = 0; i < numberOfSubStreams; i++) {
            subStreams.add(new ByteArrayInputStream(bytes))
        }
        return new SequenceInputStream(subStreams.elements())
    }

    File getLargeRandomFile(long size) {
        File file = File.createTempFile(UUID.randomUUID().toString(), ".txt")
        file.deleteOnExit()
        FileOutputStream fos = new FileOutputStream(file)

        if (size > Constants.MB) {
            for (def i = 0; i < size / Constants.MB; i++) {
                def dataSize = (int) Math.min(Constants.MB, size - i * Constants.MB)
                fos.write(getRandomByteArray(dataSize))
            }
        } else {
            fos.write(getRandomByteArray((int) size))
        }

        fos.close()
        return file
    }

    /**
     * This class is intended for large payload test cases only and reports directly into this test class's
     * state members.
     */
    private class PayloadDroppingPolicy implements HttpPipelinePolicy {
        @Override
        Mono<HttpResponse> process(HttpPipelineCallContext httpPipelineCallContext, HttpPipelineNextPolicy httpPipelineNextPolicy) {
            def dummyBody = "dummyBody"
            def request = httpPipelineCallContext.httpRequest
            def urlString = request.getUrl().toString()
            // Substitute large body for put block requests and collect size of original body
            if (isAppendRequest(request)) {
                count.incrementAndGet()
                Mono<Long> count = interceptBody(request, dummyBody)
                if (count != null) {
                    return count.flatMap { bytes ->
                        appendPayloadSizes.add(bytes)
                        return httpPipelineNextPolicy.process()
                    }
                }
            } else if(isFlushRequest(request)) {
                request.setUrl(urlString.replaceAll("position=\\d+", "position=" + dummyBody.length()))
            }
            return httpPipelineNextPolicy.process()
        }

        private Mono<Long> interceptBody(HttpRequest request, String substitute) {
            Mono<Long> result = null
            if (collectSize) {
                result = request.getBody().reduce(0L, new BiFunction<Long, ByteBuffer, Long>() {
                    @Override
                    Long apply(Long a, ByteBuffer byteBuffer) {
                        return a + byteBuffer.remaining()
                    }
                })
            }
            request.setBody(substitute)

            return result
        }

        private boolean isAppendRequest(HttpRequest request) {
            return request.url.getQuery() != null && request.url.getQuery().contains("action=append")
        }

        private boolean isFlushRequest(HttpRequest request) {
            return request.url.getQuery() != null && request.url.getQuery().contains("action=flush")
        }
    }
}<|MERGE_RESOLUTION|>--- conflicted
+++ resolved
@@ -96,11 +96,7 @@
     }
 
     @Requires({ liveMode() })
-<<<<<<< HEAD
-    @Ignore("Allocates too much memory for current CI machines") // TODO: Enable when test resources can allocate 8GB
-=======
     @Ignore("Allocates too much memory for current CI machines") // TODO (rickle-msft): Enable when test resources can allocate 8GB
->>>>>>> 158c8847
     // This test does not send large payload over the wire
     def "Upload Large Data Async"() {
 
@@ -116,11 +112,7 @@
     }
 
     @Requires({ liveMode() })
-<<<<<<< HEAD
-    @Ignore("Allocates too much memory for current CI machines") // TODO: Enable when test resources can allocate 8GB
-=======
     @Ignore("Allocates too much memory for current CI machines") // TODO (rickle-msft): Enable when test resources can allocate 8GB
->>>>>>> 158c8847
     // This test does not send large payload over the wire
     def "Append Large File"() {
         given:
