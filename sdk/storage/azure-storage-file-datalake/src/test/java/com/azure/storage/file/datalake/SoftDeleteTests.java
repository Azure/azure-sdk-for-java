// Copyright (c) Microsoft Corporation. All rights reserved.
// Licensed under the MIT License.
package com.azure.storage.file.datalake;

import com.azure.core.http.rest.PagedResponse;
import com.azure.core.http.rest.Response;
import com.azure.core.test.TestMode;
import com.azure.storage.common.Utility;
import com.azure.storage.file.datalake.models.DataLakeRetentionPolicy;
import com.azure.storage.file.datalake.models.DataLakeServiceProperties;
import com.azure.storage.file.datalake.models.DataLakeStorageException;
import com.azure.storage.file.datalake.models.PathDeletedItem;
import org.junit.jupiter.api.AfterEach;
import org.junit.jupiter.api.BeforeAll;
import org.junit.jupiter.api.BeforeEach;
import org.junit.jupiter.api.Test;
import org.junit.jupiter.api.condition.DisabledIf;
import org.junit.jupiter.api.parallel.ResourceLock;
import org.junit.jupiter.params.ParameterizedTest;
import org.junit.jupiter.params.provider.ValueSource;

import java.util.Iterator;
import java.util.List;
import java.util.stream.Collectors;

import static org.junit.jupiter.api.Assertions.assertEquals;
import static org.junit.jupiter.api.Assertions.assertFalse;
import static org.junit.jupiter.api.Assertions.assertInstanceOf;
import static org.junit.jupiter.api.Assertions.assertNotNull;
import static org.junit.jupiter.api.Assertions.assertThrows;

@ResourceLock("ServiceProperties")
public class SoftDeleteTests extends DataLakeTestBase {
    private DataLakeServiceClient softDeleteDataLakeServiceClient;
    private DataLakeFileSystemClient fileSystemClient;

    @BeforeAll
    public static void setupClass() {
        if (ENVIRONMENT.getTestMode() == TestMode.PLAYBACK) {
            return;
        }

        // This is to enable soft delete until better way is found. No need for recording.
        DataLakeServiceClient setupClient = new DataLakeServiceClientBuilder()
            .endpoint(ENVIRONMENT.getDataLakeSoftDeleteAccount().getDataLakeEndpoint())
            .credential(ENVIRONMENT.getDataLakeSoftDeleteAccount().getCredential())
            .buildClient();

        setupClient.setProperties(new DataLakeServiceProperties()
            .setDeleteRetentionPolicy(new DataLakeRetentionPolicy().setEnabled(true).setDays(2)));

        sleepIfLiveTesting(30000);
    }

    @BeforeEach
    public void setup() {
        softDeleteDataLakeServiceClient = getServiceClient(ENVIRONMENT.getDataLakeSoftDeleteAccount());
        fileSystemClient = softDeleteDataLakeServiceClient.getFileSystemClient(generateFileSystemName());
        fileSystemClient.create();
    }

    @AfterEach
    public void cleanup() {
        fileSystemClient.delete();
    }

    @DisabledIf("com.azure.storage.file.datalake.DataLakeTestBase#olderThan20200804ServiceVersion")
    @Test
    public void restorePath() {
        DataLakeDirectoryClient dir = fileSystemClient.getDirectoryClient(generatePathName());
        dir.create();
        dir.delete();

        DataLakeFileClient file = fileSystemClient.getFileClient(generatePathName());
        file.create();
        file.delete();

        Iterator<PathDeletedItem> paths = fileSystemClient.listDeletedPaths().iterator();

        String dirDeletionId = paths.next().getDeletionId();
        String fileDeletionId = paths.next().getDeletionId();

        DataLakePathClient returnedClient = fileSystemClient.undeletePath(dir.getDirectoryName(), dirDeletionId);

        assertInstanceOf(DataLakeDirectoryClient.class, returnedClient);
        assertNotNull(dir.getProperties());
        assertEquals(dir.getPathUrl(), returnedClient.getPathUrl());

        returnedClient = fileSystemClient.undeletePath(file.getFileName(), fileDeletionId);

        assertInstanceOf(DataLakeFileClient.class, returnedClient);
        assertNotNull(file.getProperties());
        assertEquals(file.getPathUrl(), returnedClient.getPathUrl());
    }

<<<<<<< HEAD
    @DisabledIf("olderThan20200804ServiceVersion")
    @Test
    public void restorePathWithResponse() {
        DataLakeDirectoryClient dir = fileSystemClient.getDirectoryClient(generatePathName());
        dir.create();
        dir.delete();

        DataLakeFileClient file = fileSystemClient.getFileClient(generatePathName());
        file.create();
        file.delete();

        Iterator<PathDeletedItem> paths = fileSystemClient.listDeletedPaths().iterator();

        String dirDeletionId = paths.next().getDeletionId();
        String fileDeletionId = paths.next().getDeletionId();

        Response<DataLakePathClient> returnedClient = fileSystemClient.undeletePathWithResponse(dir.getDirectoryName(), dirDeletionId, null, null);

        assertEquals(200, returnedClient.getStatusCode());
        assertInstanceOf(DataLakeDirectoryClient.class, returnedClient);
        assertNotNull(dir.getProperties());
        assertEquals(dir.getPathUrl(), returnedClient.getValue().getPathUrl());

        returnedClient = fileSystemClient.undeletePathWithResponse(file.getFileName(), fileDeletionId, null, null);

        assertEquals(200, returnedClient.getStatusCode());
        assertInstanceOf(DataLakeFileClient.class, returnedClient);
        assertNotNull(file.getProperties());
        assertEquals(file.getPathUrl(), returnedClient.getValue().getPathUrl());
    }


    @DisabledIf("olderThan20200804ServiceVersion")
=======
    @DisabledIf("com.azure.storage.file.datalake.DataLakeTestBase#olderThan20200804ServiceVersion")
>>>>>>> d0cfcce7
    @ParameterizedTest
    @ValueSource(strings = {"!'();[]@&%=+\\$,#äÄöÖüÜß;", "%21%27%28%29%3B%5B%5D%40%26%25%3D%2B%24%2C%23äÄöÖüÜß%3B",
        " my cool directory ", "directory"})
    public void restorePathSpecialCharacters(String name) {
        name = Utility.urlEncode(name);
        DataLakeDirectoryClient dir = fileSystemClient.getDirectoryClient("dir" + name);
        dir.create();
        dir.delete();

        DataLakeFileClient file = fileSystemClient.getFileClient("file" + name);
        file.create();
        file.delete();

        Iterator<PathDeletedItem> paths = fileSystemClient.listDeletedPaths().iterator();

        String dirDeletionId = paths.next().getDeletionId();
        String fileDeletionId = paths.next().getDeletionId();

        DataLakePathClient returnedClient = fileSystemClient.undeletePath(Utility.urlEncode(dir.getDirectoryName()),
            dirDeletionId);

        assertInstanceOf(DataLakeDirectoryClient.class, returnedClient);
        assertNotNull(dir.getProperties());

        returnedClient = fileSystemClient.undeletePath(Utility.urlEncode(file.getFileName()), fileDeletionId);

        assertInstanceOf(DataLakeFileClient.class, returnedClient);
        assertNotNull(file.getProperties());
    }

    @Test
    public void restorePathError() {
        DataLakeFileSystemClient fsc = softDeleteDataLakeServiceClient.getFileSystemClient(generateFileSystemName());

        assertThrows(DataLakeStorageException.class, () -> fsc.undeletePath("foo", "bar"));
    }

    @Test
    public void listDeletedPathsOptionsMaxResultsByPage() {
        DataLakeDirectoryClient dir = fileSystemClient.getDirectoryClient(generatePathName());
        dir.create();
        DataLakeFileClient fc1 = dir.getFileClient(generatePathName());
        fc1.create(true);
        fc1.delete();

        DataLakeFileClient fc2 = dir.getFileClient(generatePathName());
        fc2.create(true);
        fc2.delete();

        DataLakeFileClient fc3 = fileSystemClient.getFileClient(generatePathName());
        fc3.create();
        fc3.delete();

        for (PagedResponse<PathDeletedItem > page : fileSystemClient.listDeletedPaths().iterableByPage(1)) {
            assertEquals(1, page.getValue().size());
        }
    }

    @Test
    public void listDeletedPathsError() {
        DataLakeFileSystemClient fsc = softDeleteDataLakeServiceClient.getFileSystemClient(generateFileSystemName());

        assertThrows(DataLakeStorageException.class, () -> fsc.listDeletedPaths().iterator().next());
    }

    @DisabledIf("com.azure.storage.file.datalake.DataLakeTestBase#olderThan20200804ServiceVersion")
    @Test
    public void listDeletedPathsPath() {
        DataLakeDirectoryClient dir = fileSystemClient.getDirectoryClient(generatePathName());
        dir.create();
        DataLakeFileClient fc1 = dir.getFileClient(generatePathName()); // Create one file under the path
        fc1.create(true);
        fc1.delete();

        DataLakeFileClient fc2 = fileSystemClient.getFileClient(generatePathName()); // Create another file not under the path
        fc2.create();
        fc2.delete();

        List<PathDeletedItem> deletedFiles = fileSystemClient.listDeletedPaths(dir.getDirectoryName(), null, null)
            .stream().collect(Collectors.toList());

        assertEquals(1, deletedFiles.size());
        assertFalse(deletedFiles.get(0).isPrefix());
        assertEquals(dir.getDirectoryName() + "/" + fc1.getFileName(), deletedFiles.get(0).getPath());
    }

    // TODO (gapra): Add more get paths tests (Github issue created)
    @DisabledIf("com.azure.storage.file.datalake.DataLakeTestBase#olderThan20200804ServiceVersion")
    @Test
    public void listDeletedPaths() {
        DataLakeFileClient fc1 = fileSystemClient.getFileClient(generatePathName());
        fc1.create(true);
        fc1.delete();

        List<PathDeletedItem> deletedFiles = fileSystemClient.listDeletedPaths().stream().collect(Collectors.toList());

        assertEquals(1, deletedFiles.size());
        assertFalse(deletedFiles.get(0).isPrefix());
        assertEquals(fc1.getFileName(), deletedFiles.get(0).getPath());
        assertNotNull(deletedFiles.get(0).getDeletedOn());
        assertNotNull(deletedFiles.get(0).getDeletionId());
        assertNotNull(deletedFiles.get(0).getRemainingRetentionDays());
    }
}<|MERGE_RESOLUTION|>--- conflicted
+++ resolved
@@ -93,7 +93,6 @@
         assertEquals(file.getPathUrl(), returnedClient.getPathUrl());
     }
 
-<<<<<<< HEAD
     @DisabledIf("olderThan20200804ServiceVersion")
     @Test
     public void restorePathWithResponse() {
@@ -126,10 +125,7 @@
     }
 
 
-    @DisabledIf("olderThan20200804ServiceVersion")
-=======
-    @DisabledIf("com.azure.storage.file.datalake.DataLakeTestBase#olderThan20200804ServiceVersion")
->>>>>>> d0cfcce7
+    @DisabledIf("com.azure.storage.file.datalake.DataLakeTestBase#olderThan20200804ServiceVersion")
     @ParameterizedTest
     @ValueSource(strings = {"!'();[]@&%=+\\$,#äÄöÖüÜß;", "%21%27%28%29%3B%5B%5D%40%26%25%3D%2B%24%2C%23äÄöÖüÜß%3B",
         " my cool directory ", "directory"})
